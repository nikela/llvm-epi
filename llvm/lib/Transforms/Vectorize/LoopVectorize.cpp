//===- LoopVectorize.cpp - A Loop Vectorizer ------------------------------===//
//
// Part of the LLVM Project, under the Apache License v2.0 with LLVM Exceptions.
// See https://llvm.org/LICENSE.txt for license information.
// SPDX-License-Identifier: Apache-2.0 WITH LLVM-exception
//
//===----------------------------------------------------------------------===//
//
// This is the LLVM loop vectorizer. This pass modifies 'vectorizable' loops
// and generates target-independent LLVM-IR.
// The vectorizer uses the TargetTransformInfo analysis to estimate the costs
// of instructions in order to estimate the profitability of vectorization.
//
// The loop vectorizer combines consecutive loop iterations into a single
// 'wide' iteration. After this transformation the index is incremented
// by the SIMD vector width, and not by one.
//
// This pass has three parts:
// 1. The main loop pass that drives the different parts.
// 2. LoopVectorizationLegality - A unit that checks for the legality
//    of the vectorization.
// 3. InnerLoopVectorizer - A unit that performs the actual
//    widening of instructions.
// 4. LoopVectorizationCostModel - A unit that checks for the profitability
//    of vectorization. It decides on the optimal vector width, which
//    can be one, if vectorization is not profitable.
//
// There is a development effort going on to migrate loop vectorizer to the
// VPlan infrastructure and to introduce outer loop vectorization support (see
// docs/Proposal/VectorizationPlan.rst and
// http://lists.llvm.org/pipermail/llvm-dev/2017-December/119523.html). For this
// purpose, we temporarily introduced the VPlan-native vectorization path: an
// alternative vectorization path that is natively implemented on top of the
// VPlan infrastructure. See EnableVPlanNativePath for enabling.
//
//===----------------------------------------------------------------------===//
//
// The reduction-variable vectorization is based on the paper:
//  D. Nuzman and R. Henderson. Multi-platform Auto-vectorization.
//
// Variable uniformity checks are inspired by:
//  Karrenberg, R. and Hack, S. Whole Function Vectorization.
//
// The interleaved access vectorization is based on the paper:
//  Dorit Nuzman, Ira Rosen and Ayal Zaks.  Auto-Vectorization of Interleaved
//  Data for SIMD
//
// Other ideas/concepts are from:
//  A. Zaks and D. Nuzman. Autovectorization in GCC-two years later.
//
//  S. Maleki, Y. Gao, M. Garzaran, T. Wong and D. Padua.  An Evaluation of
//  Vectorizing Compilers.
//
//===----------------------------------------------------------------------===//

#include "llvm/Transforms/Vectorize/LoopVectorize.h"
#include "LoopVectorizationPlanner.h"
#include "VPRecipeBuilder.h"
#include "VPlan.h"
#include "VPlanHCFGBuilder.h"
#include "VPlanPredicator.h"
#include "VPlanTransforms.h"
#include "llvm/ADT/APInt.h"
#include "llvm/ADT/ArrayRef.h"
#include "llvm/ADT/DenseMap.h"
#include "llvm/ADT/DenseMapInfo.h"
#include "llvm/ADT/Hashing.h"
#include "llvm/ADT/MapVector.h"
#include "llvm/ADT/None.h"
#include "llvm/ADT/Optional.h"
#include "llvm/ADT/STLExtras.h"
#include "llvm/ADT/SetVector.h"
#include "llvm/ADT/SmallPtrSet.h"
#include "llvm/ADT/SmallVector.h"
#include "llvm/ADT/Statistic.h"
#include "llvm/ADT/StringRef.h"
#include "llvm/ADT/Twine.h"
#include "llvm/ADT/iterator_range.h"
#include "llvm/Analysis/AssumptionCache.h"
#include "llvm/Analysis/BasicAliasAnalysis.h"
#include "llvm/Analysis/BlockFrequencyInfo.h"
#include "llvm/Analysis/CFG.h"
#include "llvm/Analysis/CodeMetrics.h"
#include "llvm/Analysis/DemandedBits.h"
#include "llvm/Analysis/GlobalsModRef.h"
#include "llvm/Analysis/LoopAccessAnalysis.h"
#include "llvm/Analysis/LoopAnalysisManager.h"
#include "llvm/Analysis/LoopInfo.h"
#include "llvm/Analysis/LoopIterator.h"
#include "llvm/Analysis/MemorySSA.h"
#include "llvm/Analysis/OptimizationRemarkEmitter.h"
#include "llvm/Analysis/ProfileSummaryInfo.h"
#include "llvm/Analysis/ScalarEvolution.h"
#include "llvm/Analysis/ScalarEvolutionExpander.h"
#include "llvm/Analysis/ScalarEvolutionExpressions.h"
#include "llvm/Analysis/TargetLibraryInfo.h"
#include "llvm/Analysis/TargetTransformInfo.h"
#include "llvm/Analysis/VectorUtils.h"
#include "llvm/IR/Attributes.h"
#include "llvm/IR/BasicBlock.h"
#include "llvm/IR/CFG.h"
#include "llvm/IR/Constant.h"
#include "llvm/IR/Constants.h"
#include "llvm/IR/DataLayout.h"
#include "llvm/IR/DebugInfoMetadata.h"
#include "llvm/IR/DebugLoc.h"
#include "llvm/IR/DerivedTypes.h"
#include "llvm/IR/DiagnosticInfo.h"
#include "llvm/IR/Dominators.h"
#include "llvm/IR/Function.h"
#include "llvm/IR/IRBuilder.h"
#include "llvm/IR/InstrTypes.h"
#include "llvm/IR/Instruction.h"
#include "llvm/IR/Instructions.h"
#include "llvm/IR/IntrinsicInst.h"
#include "llvm/IR/Intrinsics.h"
#include "llvm/IR/LLVMContext.h"
#include "llvm/IR/Metadata.h"
#include "llvm/IR/Module.h"
#include "llvm/IR/Operator.h"
#include "llvm/IR/Type.h"
#include "llvm/IR/Use.h"
#include "llvm/IR/User.h"
#include "llvm/IR/Value.h"
#include "llvm/IR/ValueHandle.h"
#include "llvm/IR/Verifier.h"
#include "llvm/InitializePasses.h"
#include "llvm/Pass.h"
#include "llvm/Support/Casting.h"
#include "llvm/Support/CommandLine.h"
#include "llvm/Support/Compiler.h"
#include "llvm/Support/Debug.h"
#include "llvm/Support/ErrorHandling.h"
#include "llvm/Support/MathExtras.h"
#include "llvm/Support/raw_ostream.h"
#include "llvm/Transforms/Utils/BasicBlockUtils.h"
#include "llvm/Transforms/Utils/InjectTLIMappings.h"
#include "llvm/Transforms/Utils/LoopSimplify.h"
#include "llvm/Transforms/Utils/LoopUtils.h"
#include "llvm/Transforms/Utils/LoopVersioning.h"
#include "llvm/Transforms/Utils/SizeOpts.h"
#include "llvm/Transforms/Vectorize/LoopVectorizationLegality.h"
#include <algorithm>
#include <cassert>
#include <cstdint>
#include <cstdlib>
#include <functional>
#include <iterator>
#include <limits>
#include <memory>
#include <string>
#include <tuple>
#include <utility>

using namespace llvm;

#define LV_NAME "loop-vectorize"
#define DEBUG_TYPE LV_NAME

/// @{
/// Metadata attribute names
static const char *const LLVMLoopVectorizeFollowupAll =
    "llvm.loop.vectorize.followup_all";
static const char *const LLVMLoopVectorizeFollowupVectorized =
    "llvm.loop.vectorize.followup_vectorized";
static const char *const LLVMLoopVectorizeFollowupEpilogue =
    "llvm.loop.vectorize.followup_epilogue";
/// @}

STATISTIC(LoopsVectorized, "Number of loops vectorized");
STATISTIC(LoopsAnalyzed, "Number of loops analyzed for vectorization");

/// Loops with a known constant trip count below this number are vectorized only
/// if no scalar iteration overheads are incurred.
static cl::opt<unsigned> TinyTripCountVectorThreshold(
    "vectorizer-min-trip-count", cl::init(16), cl::Hidden,
    cl::desc("Loops with a constant trip count that is smaller than this "
             "value are vectorized only if no scalar iteration overheads "
             "are incurred."));

// Indicates that an epilogue is undesired, predication is preferred.
// This means that the vectorizer will try to fold the loop-tail (epilogue)
// into the loop and predicate the loop body accordingly.
static cl::opt<bool> PreferPredicateOverEpilog(
    "prefer-predicate-over-epilog", cl::init(false), cl::Hidden,
    cl::desc("Indicate that an epilogue is undesired, predication should be "
             "used instead."));

static cl::opt<bool> MaximizeBandwidth(
    "vectorizer-maximize-bandwidth", cl::init(false), cl::Hidden,
    cl::desc("Maximize bandwidth when selecting vectorization factor which "
             "will be determined by the smallest type in loop."));

static cl::opt<bool> EnableInterleavedMemAccesses(
    "enable-interleaved-mem-accesses", cl::init(false), cl::Hidden,
    cl::desc("Enable vectorization on interleaved memory accesses in a loop"));

/// An interleave-group may need masking if it resides in a block that needs
/// predication, or in order to mask away gaps.
static cl::opt<bool> EnableMaskedInterleavedMemAccesses(
    "enable-masked-interleaved-mem-accesses", cl::init(false), cl::Hidden,
    cl::desc("Enable vectorization on masked interleaved memory accesses in a "
             "loop"));

static cl::opt<unsigned> TinyTripCountInterleaveThreshold(
    "tiny-trip-count-interleave-threshold", cl::init(128), cl::Hidden,
    cl::desc("We don't interleave loops with a estimated constant trip count "
             "below this number"));

static cl::opt<unsigned> ForceTargetNumScalarRegs(
    "force-target-num-scalar-regs", cl::init(0), cl::Hidden,
    cl::desc("A flag that overrides the target's number of scalar registers."));

static cl::opt<unsigned> ForceTargetNumVectorRegs(
    "force-target-num-vector-regs", cl::init(0), cl::Hidden,
    cl::desc("A flag that overrides the target's number of vector registers."));

static cl::opt<unsigned> ForceTargetMaxScalarInterleaveFactor(
    "force-target-max-scalar-interleave", cl::init(0), cl::Hidden,
    cl::desc("A flag that overrides the target's max interleave factor for "
             "scalar loops."));

static cl::opt<unsigned> ForceTargetMaxVectorInterleaveFactor(
    "force-target-max-vector-interleave", cl::init(0), cl::Hidden,
    cl::desc("A flag that overrides the target's max interleave factor for "
             "vectorized loops."));

static cl::opt<unsigned> ForceTargetInstructionCost(
    "force-target-instruction-cost", cl::init(0), cl::Hidden,
    cl::desc("A flag that overrides the target's expected cost for "
             "an instruction to a single constant value. Mostly "
             "useful for getting consistent testing."));

static cl::opt<unsigned> SmallLoopCost(
    "small-loop-cost", cl::init(20), cl::Hidden,
    cl::desc(
        "The cost of a loop that is considered 'small' by the interleaver."));

static cl::opt<bool> LoopVectorizeWithBlockFrequency(
    "loop-vectorize-with-block-frequency", cl::init(true), cl::Hidden,
    cl::desc("Enable the use of the block frequency analysis to access PGO "
             "heuristics minimizing code growth in cold regions and being more "
             "aggressive in hot regions."));

// Runtime interleave loops for load/store throughput.
static cl::opt<bool> EnableLoadStoreRuntimeInterleave(
    "enable-loadstore-runtime-interleave", cl::init(true), cl::Hidden,
    cl::desc(
        "Enable runtime interleaving until load/store ports are saturated"));

/// The number of stores in a loop that are allowed to need predication.
static cl::opt<unsigned> NumberOfStoresToPredicate(
    "vectorize-num-stores-pred", cl::init(1), cl::Hidden,
    cl::desc("Max number of stores to be predicated behind an if."));

static cl::opt<bool> EnableIndVarRegisterHeur(
    "enable-ind-var-reg-heur", cl::init(true), cl::Hidden,
    cl::desc("Count the induction variable only once when interleaving"));

static cl::opt<bool> EnableCondStoresVectorization(
    "enable-cond-stores-vec", cl::init(true), cl::Hidden,
    cl::desc("Enable if predication of stores during vectorization."));

static cl::opt<unsigned> MaxNestedScalarReductionIC(
    "max-nested-scalar-reduction-interleave", cl::init(2), cl::Hidden,
    cl::desc("The maximum interleave count to use when interleaving a scalar "
             "reduction in a nested loop."));

cl::opt<bool> EnableVPlanNativePath(
    "enable-vplan-native-path", cl::init(false), cl::Hidden,
    cl::desc("Enable VPlan-native vectorization path with "
             "support for outer loop vectorization."));

// FIXME: Remove this switch once we have divergence analysis. Currently we
// assume divergent non-backedge branches when this switch is true.
cl::opt<bool> EnableVPlanPredication(
    "enable-vplan-predication", cl::init(false), cl::Hidden,
    cl::desc("Enable VPlan-native vectorization path predicator with "
             "support for outer loop vectorization."));

// This flag enables the stress testing of the VPlan H-CFG construction in the
// VPlan-native vectorization path. It must be used in conjuction with
// -enable-vplan-native-path. -vplan-verify-hcfg can also be used to enable the
// verification of the H-CFGs built.
static cl::opt<bool> VPlanBuildStressTest(
    "vplan-build-stress-test", cl::init(false), cl::Hidden,
    cl::desc(
        "Build VPlan for every supported loop nest in the function and bail "
        "out right after the build (stress test the VPlan H-CFG construction "
        "in the VPlan-native vectorization path)."));

cl::opt<bool> llvm::EnableLoopInterleaving(
    "interleave-loops", cl::init(true), cl::Hidden,
    cl::desc("Enable loop interleaving in Loop vectorization passes"));
cl::opt<bool> llvm::EnableLoopVectorization(
    "vectorize-loops", cl::init(true), cl::Hidden,
    cl::desc("Run the Loop vectorization passes"));

/// A helper function that returns the type of loaded or stored value.
static Type *getMemInstValueType(Value *I) {
  assert((isa<LoadInst>(I) || isa<StoreInst>(I)) &&
         "Expected Load or Store instruction");
  if (auto *LI = dyn_cast<LoadInst>(I))
    return LI->getType();
  return cast<StoreInst>(I)->getValueOperand()->getType();
}

/// A helper function that returns true if the given type is irregular. The
/// type is irregular if its allocated size doesn't equal the store size of an
/// element of the corresponding vector type at the given vectorization factor.
static bool hasIrregularType(Type *Ty, const DataLayout &DL, unsigned VF,
                             bool Scalable = false) {
  // Determine if an array of VF elements of type Ty is "bitcast compatible"
  // with a <VF x Ty> vector.
  if (VF > 1 || (VF == 1 && Scalable)) {
    auto *VectorTy = VectorType::get(Ty, VF, Scalable);
    return TypeSize(VF * DL.getTypeAllocSize(Ty), Scalable) !=
           DL.getTypeStoreSize(VectorTy);
  }

  // If the vectorization factor is one, we just check if an array of type Ty
  // requires padding between elements.
  return DL.getTypeAllocSizeInBits(Ty) != DL.getTypeSizeInBits(Ty);
}

/// A helper function that returns the reciprocal of the block probability of
/// predicated blocks. If we return X, we are assuming the predicated block
/// will execute once for every X iterations of the loop header.
///
/// TODO: We should use actual block probability here, if available. Currently,
///       we always assume predicated blocks have a 50% chance of executing.
static unsigned getReciprocalPredBlockProb() { return 2; }

/// A helper function that adds a 'fast' flag to floating-point operations.
static Value *addFastMathFlag(Value *V) {
  if (isa<FPMathOperator>(V))
    cast<Instruction>(V)->setFastMathFlags(FastMathFlags::getFast());
  return V;
}

static Value *addFastMathFlag(Value *V, FastMathFlags FMF) {
  if (isa<FPMathOperator>(V))
    cast<Instruction>(V)->setFastMathFlags(FMF);
  return V;
}

/// A helper function that returns an integer or floating-point constant with
/// value C.
static Constant *getSignedIntOrFpConstant(Type *Ty, int64_t C) {
  return Ty->isIntegerTy() ? ConstantInt::getSigned(Ty, C)
                           : ConstantFP::get(Ty, C);
}

/// Returns "best known" trip count for the specified loop \p L as defined by
/// the following procedure:
///   1) Returns exact trip count if it is known.
///   2) Returns expected trip count according to profile data if any.
///   3) Returns upper bound estimate if it is known.
///   4) Returns None if all of the above failed.
static Optional<unsigned> getSmallBestKnownTC(ScalarEvolution &SE, Loop *L) {
  // Check if exact trip count is known.
  if (unsigned ExpectedTC = SE.getSmallConstantTripCount(L))
    return ExpectedTC;

  // Check if there is an expected trip count available from profile data.
  if (LoopVectorizeWithBlockFrequency)
    if (auto EstimatedTC = getLoopEstimatedTripCount(L))
      return EstimatedTC;

  // Check if upper bound estimate is known.
  if (unsigned ExpectedTC = SE.getSmallConstantMaxTripCount(L))
    return ExpectedTC;

  return None;
}

namespace llvm {

/// InnerLoopVectorizer vectorizes loops which contain only one basic
/// block to a specified vectorization factor (VF).
/// This class performs the widening of scalars into vectors, or multiple
/// scalars. This class also implements the following features:
/// * It inserts an epilogue loop for handling loops that don't have iteration
///   counts that are known to be a multiple of the vectorization factor.
/// * It handles the code generation for reduction variables.
/// * Scalarization (implementation using scalars) of un-vectorizable
///   instructions.
/// InnerLoopVectorizer does not perform any vectorization-legality
/// checks, and relies on the caller to check for the different legality
/// aspects. The InnerLoopVectorizer relies on the
/// LoopVectorizationLegality class to provide information about the induction
/// and reduction variables that were found to a given vectorization factor.
class InnerLoopVectorizer {
public:
  InnerLoopVectorizer(Loop *OrigLoop, PredicatedScalarEvolution &PSE,
                      LoopInfo *LI, DominatorTree *DT,
                      const TargetLibraryInfo *TLI,
                      const TargetTransformInfo *TTI, AssumptionCache *AC,
                      OptimizationRemarkEmitter *ORE, unsigned VecWidth,
                      unsigned UnrollFactor, LoopVectorizationLegality *LVL,
                      LoopVectorizationCostModel *CM)
      : OrigLoop(OrigLoop), PSE(PSE), LI(LI), DT(DT), TLI(TLI), TTI(TTI),
        AC(AC), ORE(ORE), VF(VecWidth), UF(UnrollFactor),
        Builder(PSE.getSE()->getContext()),
        VectorLoopValueMap(UnrollFactor, VecWidth), Legal(LVL), Cost(CM) {}
  virtual ~InnerLoopVectorizer() = default;

  /// Create a new empty loop. Unlink the old loop and connect the new one.
  /// Return the pre-header block of the new loop.
  BasicBlock *createVectorizedLoopSkeleton();

  /// Widen a single instruction within the innermost loop.
  void widenInstruction(Instruction &I, VPUser &Operands,
                        VPTransformState &State);

  /// Widen a single call instruction within the innermost loop.
  void widenCallInstruction(CallInst &I, VPUser &ArgOperands,
                            VPTransformState &State);

  /// Widen a single select instruction within the innermost loop.
  void widenSelectInstruction(SelectInst &I, bool InvariantCond);

  /// Fix the vectorized code, taking care of header phi's, live-outs, and more.
  void fixVectorizedLoop();

  // Return true if any runtime check is added.
  bool areSafetyChecksAdded() { return AddedSafetyChecks; }

  /// A type for vectorized values in the new loop. Each value from the
  /// original loop, when vectorized, is represented by UF vector values in the
  /// new unrolled loop, where UF is the unroll factor.
  using VectorParts = SmallVector<Value *, 2>;

  /// Vectorize a single GetElementPtrInst based on information gathered and
  /// decisions taken during planning.
  void widenGEP(GetElementPtrInst *GEP, unsigned UF, unsigned VF,
                bool IsPtrLoopInvariant, SmallBitVector &IsIndexLoopInvariant);

  /// Vectorize a single PHINode in a block. This method handles the induction
  /// variable canonicalization. It supports both VF = 1 for unrolled loops and
  /// arbitrary length vectors.
  void widenPHIInstruction(Instruction *PN, unsigned UF, unsigned VF);

  /// A helper function to scalarize a single Instruction in the innermost loop.
  /// Generates a sequence of scalar instances for each lane between \p MinLane
  /// and \p MaxLane, times each part between \p MinPart and \p MaxPart,
  /// inclusive..
  void scalarizeInstruction(Instruction *Instr, const VPIteration &Instance,
                            bool IfPredicateInstr);

  /// Widen an integer or floating-point induction variable \p IV. If \p Trunc
  /// is provided, the integer induction variable will first be truncated to
  /// the corresponding type.
  void widenIntOrFpInduction(PHINode *IV, TruncInst *Trunc = nullptr);

  /// getOrCreateVectorValue and getOrCreateScalarValue coordinate to generate a
  /// vector or scalar value on-demand if one is not yet available. When
  /// vectorizing a loop, we visit the definition of an instruction before its
  /// uses. When visiting the definition, we either vectorize or scalarize the
  /// instruction, creating an entry for it in the corresponding map. (In some
  /// cases, such as induction variables, we will create both vector and scalar
  /// entries.) Then, as we encounter uses of the definition, we derive values
  /// for each scalar or vector use unless such a value is already available.
  /// For example, if we scalarize a definition and one of its uses is vector,
  /// we build the required vector on-demand with an insertelement sequence
  /// when visiting the use. Otherwise, if the use is scalar, we can use the
  /// existing scalar definition.
  ///
  /// Return a value in the new loop corresponding to \p V from the original
  /// loop at unroll index \p Part. If the value has already been vectorized,
  /// the corresponding vector entry in VectorLoopValueMap is returned. If,
  /// however, the value has a scalar entry in VectorLoopValueMap, we construct
  /// a new vector value on-demand by inserting the scalar values into a vector
  /// with an insertelement sequence. If the value has been neither vectorized
  /// nor scalarized, it must be loop invariant, so we simply broadcast the
  /// value into a vector.
  Value *getOrCreateVectorValue(Value *V, unsigned Part);

  /// Return a value in the new loop corresponding to \p V from the original
  /// loop at unroll and vector indices \p Instance. If the value has been
  /// vectorized but not scalarized, the necessary extractelement instruction
  /// will be generated.
  Value *getOrCreateScalarValue(Value *V, const VPIteration &Instance);

  /// Construct the vector value of a scalarized value \p V one lane at a time.
  void packScalarIntoVectorValue(Value *V, const VPIteration &Instance);

  /// Try to vectorize interleaved access group \p Group with the base address
  /// given in \p Addr, optionally masking the vector operations if \p
  /// BlockInMask is non-null. Use \p State to translate given VPValues to IR
  /// values in the vectorized loop.
  void vectorizeInterleaveGroup(const InterleaveGroup<Instruction> *Group,
                                VPTransformState &State, VPValue *Addr,
                                VPValue *BlockInMask = nullptr);

  /// Vectorize Load and Store instructions with the base address given in \p
  /// Addr, optionally masking the vector operations if \p BlockInMask is
  /// non-null. Use \p State to translate given VPValues to IR values in the
  /// vectorized loop.
  void vectorizeMemoryInstruction(Instruction *Instr, VPTransformState &State,
                                  VPValue *Addr, VPValue *StoredValue,
                                  VPValue *BlockInMask);

  /// Set the debug location in the builder using the debug location in
  /// the instruction.
  void setDebugLocFromInst(IRBuilder<> &B, const Value *Ptr);

  /// Fix the non-induction PHIs in the OrigPHIsToFix vector.
  void fixNonInductionPHIs(void);

protected:
  friend class LoopVectorizationPlanner;

  /// A small list of PHINodes.
  using PhiVector = SmallVector<PHINode *, 4>;

  /// A type for scalarized values in the new loop. Each value from the
  /// original loop, when scalarized, is represented by UF x VF scalar values
  /// in the new unrolled loop, where UF is the unroll factor and VF is the
  /// vectorization factor.
  using ScalarParts = SmallVector<SmallVector<Value *, 4>, 2>;

  /// Set up the values of the IVs correctly when exiting the vector loop.
  void fixupIVUsers(PHINode *OrigPhi, const InductionDescriptor &II,
                    Value *CountRoundDown, Value *EndValue,
                    BasicBlock *MiddleBlock);

  /// Create a new induction variable inside L.
  PHINode *createInductionVariable(Loop *L, Value *Start, Value *End,
                                   Value *Step, Instruction *DL);

  /// Handle all cross-iteration phis in the header.
  void fixCrossIterationPHIs();

  /// Fix a first-order recurrence. This is the second phase of vectorizing
  /// this phi node.
  void fixFirstOrderRecurrence(PHINode *Phi);

  /// Fix a reduction cross-iteration phi. This is the second phase of
  /// vectorizing this phi node.
  void fixReduction(PHINode *Phi);

  /// Clear NSW/NUW flags from reduction instructions if necessary.
  void clearReductionWrapFlags(RecurrenceDescriptor &RdxDesc);

  /// The Loop exit block may have single value PHI nodes with some
  /// incoming value. While vectorizing we only handled real values
  /// that were defined inside the loop and we should have one value for
  /// each predecessor of its parent basic block. See PR14725.
  void fixLCSSAPHIs();

  /// Iteratively sink the scalarized operands of a predicated instruction into
  /// the block that was created for it.
  void sinkScalarOperands(Instruction *PredInst);

  /// Shrinks vector element sizes to the smallest bitwidth they can be legally
  /// represented as.
  void truncateToMinimalBitwidths();

  /// Create a broadcast instruction. This method generates a broadcast
  /// instruction (shuffle) for loop invariant values and for the induction
  /// value. If this is the induction variable then we extend it to N, N+1, ...
  /// this is needed because each iteration in the loop corresponds to a SIMD
  /// element.
  virtual Value *getBroadcastInstrs(Value *V);

  /// This function adds (StartIdx, StartIdx + Step, StartIdx + 2*Step, ...)
  /// to each vector element of Val. The sequence starts at StartIndex.
  /// \p Opcode is relevant for FP induction variable.
  virtual Value *
  getStepVector(Value *Val, int StartIdx, Value *Step,
                Instruction::BinaryOps Opcode = Instruction::BinaryOpsEnd);

  /// Compute scalar induction steps. \p ScalarIV is the scalar induction
  /// variable on which to base the steps, \p Step is the size of the step, and
  /// \p EntryVal is the value from the original loop that maps to the steps.
  /// Note that \p EntryVal doesn't have to be an induction variable - it
  /// can also be a truncate instruction.
  void buildScalarSteps(Value *ScalarIV, Value *Step, Instruction *EntryVal,
                        const InductionDescriptor &ID);

  /// Create a vector induction phi node based on an existing scalar one. \p
  /// EntryVal is the value from the original loop that maps to the vector phi
  /// node, and \p Step is the loop-invariant step. If \p EntryVal is a
  /// truncate instruction, instead of widening the original IV, we widen a
  /// version of the IV truncated to \p EntryVal's type.
  void createVectorIntOrFpInductionPHI(const InductionDescriptor &II,
                                       Value *Step, Instruction *EntryVal);

  /// Returns true if an instruction \p I should be scalarized instead of
  /// vectorized for the chosen vectorization factor.
  bool shouldScalarizeInstruction(Instruction *I) const;

  /// Returns true if we should generate a scalar version of \p IV.
  bool needsScalarInduction(Instruction *IV) const;

  /// Returns true if the target uses scalable vector type.
  bool isScalable() const { return TTI->useScalableVectorType(); }

  /// If there is a cast involved in the induction variable \p ID, which should
  /// be ignored in the vectorized loop body, this function records the
  /// VectorLoopValue of the respective Phi also as the VectorLoopValue of the
  /// cast. We had already proved that the casted Phi is equal to the uncasted
  /// Phi in the vectorized loop (under a runtime guard), and therefore
  /// there is no need to vectorize the cast - the same value can be used in the
  /// vector loop for both the Phi and the cast.
  /// If \p VectorLoopValue is a scalarized value, \p Lane is also specified,
  /// Otherwise, \p VectorLoopValue is a widened/vectorized value.
  ///
  /// \p EntryVal is the value from the original loop that maps to the vector
  /// phi node and is used to distinguish what is the IV currently being
  /// processed - original one (if \p EntryVal is a phi corresponding to the
  /// original IV) or the "newly-created" one based on the proof mentioned above
  /// (see also buildScalarSteps() and createVectorIntOrFPInductionPHI()). In
  /// the latter case \p EntryVal is a TruncInst and we must not record anything
  /// for that IV, but it's error-prone to expect callers of this routine to
  /// care about that, hence this explicit parameter.
  void recordVectorLoopValueForInductionCast(const InductionDescriptor &ID,
                                             const Instruction *EntryVal,
                                             Value *VectorLoopValue,
                                             unsigned Part,
                                             unsigned Lane = UINT_MAX);

  /// Generate a shuffle sequence that will reverse the vector Vec.
  virtual Value *reverseVector(Value *Vec);

  /// Returns (and creates if needed) the original loop trip count.
  Value *getOrCreateTripCount(Loop *NewLoop);

  /// Returns (and creates if needed) the trip count of the widened loop.
  Value *getOrCreateVectorTripCount(Loop *NewLoop);

  /// Returns a bitcasted value to the requested vector type.
  /// Also handles bitcasts of vector<float> <-> vector<pointer> types.
  Value *createBitOrPointerCast(Value *V, VectorType *DstVTy,
                                const DataLayout &DL);

  /// Emit a bypass check to see if the vector trip count is zero, including if
  /// it overflows.
  void emitMinimumIterationCountCheck(Loop *L, BasicBlock *Bypass);

  /// Emit a bypass check to see if all of the SCEV assumptions we've
  /// had to make are correct.
  void emitSCEVChecks(Loop *L, BasicBlock *Bypass);

  /// Emit bypass checks to check any memory assumptions we may have made.
  void emitMemRuntimeChecks(Loop *L, BasicBlock *Bypass);

  /// Compute the transformed value of Index at offset StartValue using step
  /// StepValue.
  /// For integer induction, returns StartValue + Index * StepValue.
  /// For pointer induction, returns StartValue[Index * StepValue].
  /// FIXME: The newly created binary instructions should contain nsw/nuw
  /// flags, which can be found from the original scalar operations.
  Value *emitTransformedIndex(IRBuilder<> &B, Value *Index, ScalarEvolution *SE,
                              const DataLayout &DL,
                              const InductionDescriptor &ID) const;

  /// Add additional metadata to \p To that was not present on \p Orig.
  ///
  /// Currently this is used to add the noalias annotations based on the
  /// inserted memchecks.  Use this for instructions that are *cloned* into the
  /// vector loop.
  void addNewMetadata(Instruction *To, const Instruction *Orig);

  /// Add metadata from one instruction to another.
  ///
  /// This includes both the original MDs from \p From and additional ones (\see
  /// addNewMetadata).  Use this for *newly created* instructions in the vector
  /// loop.
  void addMetadata(Instruction *To, Instruction *From);

  /// Similar to the previous function but it adds the metadata to a
  /// vector of instructions.
  void addMetadata(ArrayRef<Value *> To, Instruction *From);

  /// Create a call to Vscale intrinsic that returns the valuse of vscale at
  /// runtime. ALso insert declaration if required. jj
  CallInst *emitVscaleCall(IRBuilder<> &Builder, Module *M, Type *Ty);

  /// The original loop.
  Loop *OrigLoop;

  /// A wrapper around ScalarEvolution used to add runtime SCEV checks. Applies
  /// dynamic knowledge to simplify SCEV expressions and converts them to a
  /// more usable form.
  PredicatedScalarEvolution &PSE;

  /// Loop Info.
  LoopInfo *LI;

  /// Dominator Tree.
  DominatorTree *DT;

  /// Alias Analysis.
  AliasAnalysis *AA;

  /// Target Library Info.
  const TargetLibraryInfo *TLI;

  /// Target Transform Info.
  const TargetTransformInfo *TTI;

  /// Assumption Cache.
  AssumptionCache *AC;

  /// Interface to emit optimization remarks.
  OptimizationRemarkEmitter *ORE;

  /// LoopVersioning.  It's only set up (non-null) if memchecks were
  /// used.
  ///
  /// This is currently only used to add no-alias metadata based on the
  /// memchecks.  The actually versioning is performed manually.
  std::unique_ptr<LoopVersioning> LVer;

  /// The vectorization SIMD factor to use. Each vector will have this many
  /// vector elements.
  unsigned VF;

  /// The vectorization unroll factor to use. Each scalar is vectorized to this
  /// many different vector instructions.
  unsigned UF;

  /// The builder that we use
  IRBuilder<> Builder;

  // --- Vectorization state ---

  /// The vector-loop preheader.
  BasicBlock *LoopVectorPreHeader;

  /// The scalar-loop preheader.
  BasicBlock *LoopScalarPreHeader;

  /// Middle Block between the vector and the scalar.
  BasicBlock *LoopMiddleBlock;

  /// The ExitBlock of the scalar loop.
  BasicBlock *LoopExitBlock;

  /// The vector loop body.
  BasicBlock *LoopVectorBody;

  /// The scalar loop body.
  BasicBlock *LoopScalarBody;

  /// A list of all bypass blocks. The first block is the entry of the loop.
  SmallVector<BasicBlock *, 4> LoopBypassBlocks;

  /// The new Induction variable which was added to the new block.
  PHINode *Induction = nullptr;

  /// The induction variable of the old basic block.
  PHINode *OldInduction = nullptr;

  /// Maps values from the original loop to their corresponding values in the
  /// vectorized loop. A key value can map to either vector values, scalar
  /// values or both kinds of values, depending on whether the key was
  /// vectorized and scalarized.
  VectorizerValueMap VectorLoopValueMap;

  /// Store instructions that were predicated.
  SmallVector<Instruction *, 4> PredicatedInstructions;

  /// Trip count of the original loop.
  Value *TripCount = nullptr;

  /// Trip count of the widened loop (TripCount - TripCount % (VF*UF))
  Value *VectorTripCount = nullptr;

  /// The legality analysis.
  LoopVectorizationLegality *Legal;

  /// The profitablity analysis.
  LoopVectorizationCostModel *Cost;

  // Record whether runtime checks are added.
  bool AddedSafetyChecks = false;

  // Holds the end values for each induction variable. We save the end values
  // so we can later fix-up the external users of the induction variables.
  DenseMap<PHINode *, Value *> IVEndValues;

  // Vector of original scalar PHIs whose corresponding widened PHIs need to be
  // fixed up at the end of vector code generation.
  SmallVector<PHINode *, 8> OrigPHIsToFix;
};

class InnerLoopUnroller : public InnerLoopVectorizer {
public:
  InnerLoopUnroller(Loop *OrigLoop, PredicatedScalarEvolution &PSE,
                    LoopInfo *LI, DominatorTree *DT,
                    const TargetLibraryInfo *TLI,
                    const TargetTransformInfo *TTI, AssumptionCache *AC,
                    OptimizationRemarkEmitter *ORE, unsigned UnrollFactor,
                    LoopVectorizationLegality *LVL,
                    LoopVectorizationCostModel *CM)
      : InnerLoopVectorizer(OrigLoop, PSE, LI, DT, TLI, TTI, AC, ORE, 1,
                            UnrollFactor, LVL, CM) {}

private:
  Value *getBroadcastInstrs(Value *V) override;
  Value *getStepVector(
      Value *Val, int StartIdx, Value *Step,
      Instruction::BinaryOps Opcode = Instruction::BinaryOpsEnd) override;
  Value *reverseVector(Value *Vec) override;
};

} // end namespace llvm

/// Look for a meaningful debug location on the instruction or it's
/// operands.
static Instruction *getDebugLocFromInstOrOperands(Instruction *I) {
  if (!I)
    return I;

  DebugLoc Empty;
  if (I->getDebugLoc() != Empty)
    return I;

  for (User::op_iterator OI = I->op_begin(), OE = I->op_end(); OI != OE; ++OI) {
    if (Instruction *OpInst = dyn_cast<Instruction>(*OI))
      if (OpInst->getDebugLoc() != Empty)
        return OpInst;
  }

  return I;
}

void InnerLoopVectorizer::setDebugLocFromInst(IRBuilder<> &B,
                                              const Value *Ptr) {
  if (const Instruction *Inst = dyn_cast_or_null<Instruction>(Ptr)) {
    const DILocation *DIL = Inst->getDebugLoc();
    if (DIL && Inst->getFunction()->isDebugInfoForProfiling() &&
        !isa<DbgInfoIntrinsic>(Inst)) {
      auto NewDIL = DIL->cloneByMultiplyingDuplicationFactor(UF * VF);
      if (NewDIL)
        B.SetCurrentDebugLocation(NewDIL.getValue());
      else
        LLVM_DEBUG(dbgs() << "Failed to create new discriminator: "
                          << DIL->getFilename() << " Line: " << DIL->getLine());
    } else
      B.SetCurrentDebugLocation(DIL);
  } else
    B.SetCurrentDebugLocation(DebugLoc());
}

/// Write a record \p DebugMsg about vectorization failure to the debug
/// output stream. If \p I is passed, it is an instruction that prevents
/// vectorization.
#ifndef NDEBUG
static void debugVectorizationFailure(const StringRef DebugMsg,
                                      Instruction *I) {
  dbgs() << "LV: Not vectorizing: " << DebugMsg;
  if (I != nullptr)
    dbgs() << " " << *I;
  else
    dbgs() << '.';
  dbgs() << '\n';
}
#endif

/// Create an analysis remark that explains why vectorization failed
///
/// \p PassName is the name of the pass (e.g. can be AlwaysPrint).  \p
/// RemarkName is the identifier for the remark.  If \p I is passed it is an
/// instruction that prevents vectorization.  Otherwise \p TheLoop is used for
/// the location of the remark.  \return the remark object that can be
/// streamed to.
static OptimizationRemarkAnalysis createLVAnalysis(const char *PassName,
                                                   StringRef RemarkName,
                                                   Loop *TheLoop,
                                                   Instruction *I) {
  Value *CodeRegion = TheLoop->getHeader();
  DebugLoc DL = TheLoop->getStartLoc();

  if (I) {
    CodeRegion = I->getParent();
    // If there is no debug location attached to the instruction, revert back to
    // using the loop's.
    if (I->getDebugLoc())
      DL = I->getDebugLoc();
  }

  OptimizationRemarkAnalysis R(PassName, RemarkName, DL, CodeRegion);
  R << "loop not vectorized: ";
  return R;
}

namespace llvm {

void reportVectorizationFailure(const StringRef DebugMsg,
                                const StringRef OREMsg, const StringRef ORETag,
                                OptimizationRemarkEmitter *ORE, Loop *TheLoop,
                                Instruction *I) {
  LLVM_DEBUG(debugVectorizationFailure(DebugMsg, I));
  LoopVectorizeHints Hints(TheLoop, true /* doesn't matter */, *ORE);
  ORE->emit(
      createLVAnalysis(Hints.vectorizeAnalysisPassName(), ORETag, TheLoop, I)
      << OREMsg);
}

} // end namespace llvm

#ifndef NDEBUG
/// \return string containing a file name and a line # for the given loop.
static std::string getDebugLocString(const Loop *L) {
  std::string Result;
  if (L) {
    raw_string_ostream OS(Result);
    if (const DebugLoc LoopDbgLoc = L->getStartLoc())
      LoopDbgLoc.print(OS);
    else
      // Just print the module name.
      OS << L->getHeader()->getParent()->getParent()->getModuleIdentifier();
    OS.flush();
  }
  return Result;
}
#endif

void InnerLoopVectorizer::addNewMetadata(Instruction *To,
                                         const Instruction *Orig) {
  // If the loop was versioned with memchecks, add the corresponding no-alias
  // metadata.
  if (LVer && (isa<LoadInst>(Orig) || isa<StoreInst>(Orig)))
    LVer->annotateInstWithNoAlias(To, Orig);
}

void InnerLoopVectorizer::addMetadata(Instruction *To, Instruction *From) {
  propagateMetadata(To, From);
  addNewMetadata(To, From);
}

void InnerLoopVectorizer::addMetadata(ArrayRef<Value *> To, Instruction *From) {
  for (Value *V : To) {
    if (Instruction *I = dyn_cast<Instruction>(V))
      addMetadata(I, From);
  }
}

CallInst *InnerLoopVectorizer::emitVscaleCall(IRBuilder<> &Builder, Module *M,
                                              Type *Ty) {
  Function *VscaleFunc =
      Intrinsic::getDeclaration(M, Intrinsic::vscale, Ty);
  CallInst *VscaleFuncCall = Builder.CreateCall(VscaleFunc, {});
  return VscaleFuncCall;
}

namespace llvm {

// Loop vectorization cost-model hints how the scalar epilogue loop should be
// lowered.
enum ScalarEpilogueLowering {

  // The default: allowing scalar epilogues.
  CM_ScalarEpilogueAllowed,

  // Vectorization with OptForSize: don't allow epilogues.
  CM_ScalarEpilogueNotAllowedOptSize,

  // A special case of vectorisation with OptForSize: loops with a very small
  // trip count are considered for vectorization under OptForSize, thereby
  // making sure the cost of their loop body is dominant, free of runtime
  // guards and scalar iteration overheads.
  CM_ScalarEpilogueNotAllowedLowTripLoop,

  // Loop hint predicate indicating an epilogue is undesired.
  CM_ScalarEpilogueNotNeededUsePredicate
};

/// LoopVectorizationCostModel - estimates the expected speedups due to
/// vectorization.
/// In many cases vectorization is not profitable. This can happen because of
/// a number of reasons. In this class we mainly attempt to predict the
/// expected speedup/slowdowns due to the supported instruction set. We use the
/// TargetTransformInfo to query the different backends for the cost of
/// different operations.
class LoopVectorizationCostModel {
public:
  LoopVectorizationCostModel(ScalarEpilogueLowering SEL, Loop *L,
                             PredicatedScalarEvolution &PSE, LoopInfo *LI,
                             LoopVectorizationLegality *Legal,
                             const TargetTransformInfo &TTI,
                             const TargetLibraryInfo *TLI, DemandedBits *DB,
                             AssumptionCache *AC,
                             OptimizationRemarkEmitter *ORE, const Function *F,
                             const LoopVectorizeHints *Hints,
                             InterleavedAccessInfo &IAI)
      : ScalarEpilogueStatus(SEL), TheLoop(L), PSE(PSE), LI(LI), Legal(Legal),
        TTI(TTI), TLI(TLI), DB(DB), AC(AC), ORE(ORE), TheFunction(F),
        Hints(Hints), InterleaveInfo(IAI) {}

  /// \return An upper bound for the vectorization factor, or None if
  /// vectorization and interleaving should be avoided up front.
  Optional<unsigned> computeMaxVF();

  /// \return True if runtime checks are required for vectorization, and false
  /// otherwise.
  bool runtimeChecksRequired();

  /// \return The most profitable vectorization factor and the cost of that VF.
  /// This method checks every power of two up to MaxVF. If UserVF is not ZERO
  /// then this vectorization factor will be selected if vectorization is
  /// possible.
  VectorizationFactor selectVectorizationFactor(unsigned MaxVF);

  /// \return The vectorization factor for scalable vectors after processing the
  /// types.
  VectorizationFactor selectScalableVectorizationFactor(unsigned MaxVF);

  /// Setup cost-based decisions for user vectorization factor.
  void selectUserVectorizationFactor(unsigned UserVF) {
    collectUniformsAndScalars(UserVF);
    collectInstsToScalarize(UserVF);
  }

  /// \return The size (in bits) of the smallest and widest types in the code
  /// that needs to be vectorized. We ignore values that remain scalar such as
  /// 64 bit loop indices.
  std::pair<unsigned, unsigned> getSmallestAndWidestTypes();

  /// \return The desired interleave count.
  /// If interleave count has been specified by metadata it will be returned.
  /// Otherwise, the interleave count is computed and returned. VF and LoopCost
  /// are the selected vectorization factor and the cost of the selected VF.
  unsigned selectInterleaveCount(unsigned VF, unsigned LoopCost);

  /// Memory access instruction may be vectorized in more than one way.
  /// Form of instruction after vectorization depends on cost.
  /// This function takes cost-based decisions for Load/Store instructions
  /// and collects them in a map. This decisions map is used for building
  /// the lists of loop-uniform and loop-scalar instructions.
  /// The calculated cost is saved with widening decision in order to
  /// avoid redundant calculations.
  void setCostBasedWideningDecision(unsigned VF);

  /// A struct that represents some properties of the register usage
  /// of a loop.
  struct RegisterUsage {
    /// Holds the number of loop invariant values that are used in the loop.
    /// The key is ClassID of target-provided register class.
    SmallMapVector<unsigned, unsigned, 4> LoopInvariantRegs;
    /// Holds the maximum number of concurrent live intervals in the loop.
    /// The key is ClassID of target-provided register class.
    SmallMapVector<unsigned, unsigned, 4> MaxLocalUsers;
  };

  /// \return Returns information about the register usages of the loop for the
  /// given vectorization factors.
  SmallVector<RegisterUsage, 8> calculateRegisterUsage(ArrayRef<unsigned> VFs);

  /// Collect values we want to ignore in the cost model.
  void collectValuesToIgnore();

  /// \returns The smallest bitwidth each instruction can be represented with.
  /// The vector equivalents of these instructions should be truncated to this
  /// type.
  const MapVector<Instruction *, uint64_t> &getMinimalBitwidths() const {
    return MinBWs;
  }

  /// \returns True if it is more profitable to scalarize instruction \p I for
  /// vectorization factor \p VF.
  bool isProfitableToScalarize(Instruction *I, unsigned VF) const {
    bool ValidVF = VF > 1 || (isScalable() && VF == 1);
    assert(ValidVF && "Profitable to scalarize relevant only for VF > 1 or "
                      "when using scalable vectors");

    // Cost model is not run in the VPlan-native path - return conservative
    // result until this changes.
    if (EnableVPlanNativePath)
      return false;

    auto Scalars = InstsToScalarize.find(VF);
    assert(Scalars != InstsToScalarize.end() &&
           "VF not yet analyzed for scalarization profitability");
    return Scalars->second.find(I) != Scalars->second.end();
  }

  /// Returns true if \p I is known to be uniform after vectorization.
  bool isUniformAfterVectorization(Instruction *I, unsigned VF) const {
    if (VF == 1 && !isScalable())
      return true;

    // Cost model is not run in the VPlan-native path - return conservative
    // result until this changes.
    if (EnableVPlanNativePath)
      return false;

    auto UniformsPerVF = Uniforms.find(VF);
    assert(UniformsPerVF != Uniforms.end() &&
           "VF not yet analyzed for uniformity");
    return UniformsPerVF->second.find(I) != UniformsPerVF->second.end();
  }

  /// Returns true if \p I is known to be scalar after vectorization.
  bool isScalarAfterVectorization(Instruction *I, unsigned VF,
                                  bool ValidVF = true) const {
    if (!ValidVF || (VF == 1 && !isScalable()))
      return true;

    // Cost model is not run in the VPlan-native path - return conservative
    // result until this changes.
    if (EnableVPlanNativePath)
      return false;

    auto ScalarsPerVF = Scalars.find(VF);
    assert(ScalarsPerVF != Scalars.end() &&
           "Scalar values are not calculated for VF");
    return ScalarsPerVF->second.find(I) != ScalarsPerVF->second.end();
  }

  /// \returns True if instruction \p I can be truncated to a smaller bitwidth
  /// for vectorization factor \p VF.
  bool canTruncateToMinimalBitwidth(Instruction *I, unsigned VF,
                                    bool ValidVF) const {
    return ValidVF && MinBWs.find(I) != MinBWs.end() &&
           !isProfitableToScalarize(I, VF) &&
           !isScalarAfterVectorization(I, VF, ValidVF);
  }

  /// Decision that was taken during cost calculation for memory instruction.
  enum InstWidening {
    CM_Unknown,
    CM_Widen,         // For consecutive accesses with stride +1.
    CM_Widen_Reverse, // For consecutive accesses with stride -1.
    CM_Interleave,
    CM_GatherScatter,
    CM_Scalarize
  };

  /// Save vectorization decision \p W and \p Cost taken by the cost model for
  /// instruction \p I and vector width \p VF.
  void setWideningDecision(Instruction *I, unsigned VF, InstWidening W,
                           unsigned Cost) {
    bool ValidVF = VF >= 2 || (VF == 1 && isScalable());
    assert(ValidVF && "Expected VF >=2 or VF = 1 for scalable vectors");
    WideningDecisions[std::make_pair(I, VF)] = std::make_pair(W, Cost);
  }

  /// Save vectorization decision \p W and \p Cost taken by the cost model for
  /// interleaving group \p Grp and vector width \p VF.
  void setWideningDecision(const InterleaveGroup<Instruction> *Grp, unsigned VF,
                           InstWidening W, unsigned Cost) {
    assert((VF >= 2 || isScalable()) && "Expected VF >=2");
    /// Broadcast this decicion to all instructions inside the group.
    /// But the cost will be assigned to one instruction only.
    for (unsigned i = 0; i < Grp->getFactor(); ++i) {
      if (auto *I = Grp->getMember(i)) {
        if (Grp->getInsertPos() == I)
          WideningDecisions[std::make_pair(I, VF)] = std::make_pair(W, Cost);
        else
          WideningDecisions[std::make_pair(I, VF)] = std::make_pair(W, 0);
      }
    }
  }

  /// Return the cost model decision for the given instruction \p I and vector
  /// width \p VF. Return CM_Unknown if this instruction did not pass
  /// through the cost modeling.
  InstWidening getWideningDecision(Instruction *I, unsigned VF) {
    bool ValidVF = VF >= 2 || (isScalable() && VF == 1);
    assert(ValidVF && "Expected VF >=2 or scalable vectors");

    // Cost model is not run in the VPlan-native path - return conservative
    // result until this changes.
    if (EnableVPlanNativePath)
      return CM_GatherScatter;

    std::pair<Instruction *, unsigned> InstOnVF = std::make_pair(I, VF);
    auto Itr = WideningDecisions.find(InstOnVF);
    if (Itr == WideningDecisions.end())
      return CM_Unknown;
    return Itr->second.first;
  }

  /// Return the vectorization cost for the given instruction \p I and vector
  /// width \p VF.
  unsigned getWideningCost(Instruction *I, unsigned VF) {
    bool ValidVF = VF > 1 || (VF == 1 && isScalable());
    assert(ValidVF && "Expected VF > 1 or scalable vectors");
    std::pair<Instruction *, unsigned> InstOnVF = std::make_pair(I, VF);
    assert(WideningDecisions.find(InstOnVF) != WideningDecisions.end() &&
           "The cost is not calculated");
    return WideningDecisions[InstOnVF].second;
  }

  /// Return True if instruction \p I is an optimizable truncate whose operand
  /// is an induction variable. Such a truncate will be removed by adding a new
  /// induction variable with the destination type.
  bool isOptimizableIVTruncate(Instruction *I, unsigned VF) {
    // If the instruction is not a truncate, return false.
    auto *Trunc = dyn_cast<TruncInst>(I);
    if (!Trunc)
      return false;

    // Get the source and destination types of the truncate.
    Type *SrcTy = ToVectorTy(cast<CastInst>(I)->getSrcTy(), VF, isScalable());
    Type *DestTy = ToVectorTy(cast<CastInst>(I)->getDestTy(), VF, isScalable());

    // If the truncate is free for the given types, return false. Replacing a
    // free truncate with an induction variable would add an induction variable
    // update instruction to each iteration of the loop. We exclude from this
    // check the primary induction variable since it will need an update
    // instruction regardless.
    Value *Op = Trunc->getOperand(0);
    if (Op != Legal->getPrimaryInduction() && TTI.isTruncateFree(SrcTy, DestTy))
      return false;

    // If the truncated value is not an induction variable, return false.
    return Legal->isInductionPhi(Op);
  }

  /// Collects the instructions to scalarize for each predicated instruction in
  /// the loop.
  void collectInstsToScalarize(unsigned VF);

  /// Collect Uniform and Scalar values for the given \p VF.
  /// The sets depend on CM decision for Load/Store instructions
  /// that may be vectorized as interleave, gather-scatter or scalarized.
  void collectUniformsAndScalars(unsigned VF) {
    // Do the analysis once.
    if ((!isScalable() && VF == 1) || Uniforms.find(VF) != Uniforms.end())
      return;
    setCostBasedWideningDecision(VF);
    collectLoopUniforms(VF);
    collectLoopScalars(VF);
  }

  /// Returns true if the target machine supports masked store operation
  /// for the given \p DataType and kind of access to \p Ptr.
  bool isLegalMaskedStore(Type *DataType, Value *Ptr, MaybeAlign Alignment) {
    return Legal->isConsecutivePtr(Ptr) &&
           TTI.isLegalMaskedStore(DataType, Alignment);
  }

  /// Returns true if the target machine supports masked load operation
  /// for the given \p DataType and kind of access to \p Ptr.
  bool isLegalMaskedLoad(Type *DataType, Value *Ptr, MaybeAlign Alignment) {
    return Legal->isConsecutivePtr(Ptr) &&
           TTI.isLegalMaskedLoad(DataType, Alignment);
  }

  /// Returns true if the target machine supports masked scatter operation
  /// for the given \p DataType.
  bool isLegalMaskedScatter(Type *DataType, MaybeAlign Alignment) {
    return TTI.isLegalMaskedScatter(DataType, Alignment);
  }

  /// Returns true if the target machine supports masked gather operation
  /// for the given \p DataType.
  bool isLegalMaskedGather(Type *DataType, MaybeAlign Alignment) {
    return TTI.isLegalMaskedGather(DataType, Alignment);
  }

  /// Returns true if the target machine can represent \p V as a masked gather
  /// or scatter operation.
  bool isLegalGatherOrScatter(Value *V) {
    bool LI = isa<LoadInst>(V);
    bool SI = isa<StoreInst>(V);
    if (!LI && !SI)
      return false;
    auto *Ty = getMemInstValueType(V);
    MaybeAlign Align = getLoadStoreAlignment(V);
    return (LI && isLegalMaskedGather(Ty, Align)) ||
           (SI && isLegalMaskedScatter(Ty, Align));
  }

  /// Returns true if \p I is an instruction that will be scalarized with
  /// predication. Such instructions include conditional stores and
  /// instructions that may divide by zero.
  /// If a non-zero VF has been calculated, we check if I will be scalarized
  /// predication for that VF.
  bool isScalarWithPredication(Instruction *I, unsigned VF);
  bool isScalarWithPredication(Instruction *I ) { 
    // For scalable vectors use VF = 0 to mean no vectorization.
    return isScalable() ? isScalarWithPredication(I, 0)
                        : isScalarWithPredication(I, 1);
  }


  // Returns true if \p I is an instruction that will be predicated either
  // through scalar predication or masked load/store or masked gather/scatter.
  // Superset of instructions that return true for isScalarWithPredication.
  bool isPredicatedInst(Instruction *I) {
    if (!blockNeedsPredication(I->getParent()))
      return false;
    // Loads and stores that need some form of masked operation are predicated
    // instructions.
    if (isa<LoadInst>(I) || isa<StoreInst>(I))
      return Legal->isMaskRequired(I);
    return isScalarWithPredication(I);
  }

  /// Returns true if \p I is a memory instruction with consecutive memory
  /// access that can be widened.
  bool memoryInstructionCanBeWidened(Instruction *I, unsigned VF = 1);

  /// Returns true if \p I is a memory instruction in an interleaved-group
  /// of memory accesses that can be vectorized with wide vector loads/stores
  /// and shuffles.
  bool interleavedAccessCanBeWidened(Instruction *I, unsigned VF = 1);

  /// Check if \p Instr belongs to any interleaved access group.
  bool isAccessInterleaved(Instruction *Instr) {
    return InterleaveInfo.isInterleaved(Instr);
  }

  /// Get the interleaved access group that \p Instr belongs to.
  const InterleaveGroup<Instruction> *
  getInterleavedAccessGroup(Instruction *Instr) {
    return InterleaveInfo.getInterleaveGroup(Instr);
  }

  /// Returns true if an interleaved group requires a scalar iteration
  /// to handle accesses with gaps, and there is nothing preventing us from
  /// creating a scalar epilogue.
  bool requiresScalarEpilogue() const {
    return isScalarEpilogueAllowed() && InterleaveInfo.requiresScalarEpilogue();
  }

  /// Returns true if a scalar epilogue is not allowed due to optsize or a
  /// loop hint annotation.
  bool isScalarEpilogueAllowed() const {
    return ScalarEpilogueStatus == CM_ScalarEpilogueAllowed;
  }

  /// Returns true if all loop blocks should be masked to fold tail loop.
  bool foldTailByMasking() const { return FoldTailByMasking; }

  bool blockNeedsPredication(BasicBlock *BB) {
    return foldTailByMasking() || Legal->blockNeedsPredication(BB);
  }

  /// Estimate cost of an intrinsic call instruction CI if it were vectorized
  /// with factor VF.  Return the cost of the instruction, including
  /// scalarization overhead if it's needed.
  unsigned getVectorIntrinsicCost(CallInst *CI, unsigned VF);

  /// Estimate cost of a call instruction CI if it were vectorized with factor
  /// VF. Return the cost of the instruction, including scalarization overhead
  /// if it's needed. The flag NeedToScalarize shows if the call needs to be
  /// scalarized -
  /// i.e. either vector version isn't available, or is too expensive.
  unsigned getVectorCallCost(CallInst *CI, unsigned VF, bool &NeedToScalarize);

  /// Returns true if the target uses scalable vector type.
  bool isScalable() const { return TTI.useScalableVectorType(); }

  /// Invalidates decisions already taken by the cost model.
  void invalidateCostModelingDecisions() {
    WideningDecisions.clear();
    Uniforms.clear();
    Scalars.clear();
  }

private:
  unsigned NumPredStores = 0;

  /// \return An upper bound for the vectorization factor when using scalable
  /// vectors.
  Optional<unsigned> computeFeasibleScalableMaxVF();

  /// \return An upper bound for the vectorization factor, larger than zero.
  /// One is returned if vectorization should best be avoided due to cost.
  unsigned computeFeasibleMaxVF(unsigned ConstTripCount);

  /// The vectorization cost is a combination of the cost itself and a boolean
  /// indicating whether any of the contributing operations will actually
  /// operate on
  /// vector values after type legalization in the backend. If this latter value
  /// is
  /// false, then all operations will be scalarized (i.e. no vectorization has
  /// actually taken place).
  using VectorizationCostTy = std::pair<unsigned, bool>;

  /// Returns the expected execution cost. The unit of the cost does
  /// not matter because we use the 'cost' units to compare different
  /// vector widths. The cost that is returned is *not* normalized by
  /// the factor width.
  VectorizationCostTy expectedCost(unsigned VF);

  /// Returns the execution time cost of an instruction for a given vector
  /// width. Vector width of one means scalar.
  VectorizationCostTy getInstructionCost(Instruction *I, unsigned VF);

  /// The cost-computation logic from getInstructionCost which provides
  /// the vector type as an output parameter.
  unsigned getInstructionCost(Instruction *I, unsigned VF, Type *&VectorTy,
                              bool ValidVF);

  /// Calculate vectorization cost of memory instruction \p I.
  unsigned getMemoryInstructionCost(Instruction *I, unsigned VF);

  /// The cost computation for scalarized memory instruction.
  unsigned getMemInstScalarizationCost(Instruction *I, unsigned VF);

  /// The cost computation for interleaving group of memory instructions.
  unsigned getInterleaveGroupCost(Instruction *I, unsigned VF);

  /// The cost computation for Gather/Scatter instruction.
  unsigned getGatherScatterCost(Instruction *I, unsigned VF);

  /// The cost computation for widening instruction \p I with consecutive
  /// memory access.
  unsigned getConsecutiveMemOpCost(Instruction *I, unsigned VF);

  /// The cost calculation for Load/Store instruction \p I with uniform pointer
  /// - Load: scalar load + broadcast. Store: scalar store + (loop invariant
  /// value stored? 0 : extract of last element)
  unsigned getUniformMemOpCost(Instruction *I, unsigned VF);

  /// Estimate the overhead of scalarizing an instruction. This is a
  /// convenience wrapper for the type-based getScalarizationOverhead API.
  unsigned getScalarizationOverhead(Instruction *I, unsigned VF);

  /// Returns whether the instruction is a load or store and will be a emitted
  /// as a vector operation.
  bool isConsecutiveLoadOrStore(Instruction *I);

  /// Returns true if an artificially high cost for emulated masked memrefs
  /// should be used.
  bool useEmulatedMaskMemRefHack(Instruction *I);

  /// Map of scalar integer values to the smallest bitwidth they can be legally
  /// represented as. The vector equivalents of these values should be truncated
  /// to this type.
  MapVector<Instruction *, uint64_t> MinBWs;

  /// A type representing the costs for instructions if they were to be
  /// scalarized rather than vectorized. The entries are Instruction-Cost
  /// pairs.
  using ScalarCostsTy = DenseMap<Instruction *, unsigned>;

  /// A set containing all BasicBlocks that are known to present after
  /// vectorization as a predicated block.
  SmallPtrSet<BasicBlock *, 4> PredicatedBBsAfterVectorization;

  /// Records whether it is allowed to have the original scalar loop execute at
  /// least once. This may be needed as a fallback loop in case runtime
  /// aliasing/dependence checks fail, or to handle the tail/remainder
  /// iterations when the trip count is unknown or doesn't divide by the VF,
  /// or as a peel-loop to handle gaps in interleave-groups.
  /// Under optsize and when the trip count is very small we don't allow any
  /// iterations to execute in the scalar loop.
  ScalarEpilogueLowering ScalarEpilogueStatus = CM_ScalarEpilogueAllowed;

  /// All blocks of loop are to be masked to fold tail of scalar iterations.
  bool FoldTailByMasking = false;

  /// A map holding scalar costs for different vectorization factors. The
  /// presence of a cost for an instruction in the mapping indicates that the
  /// instruction will be scalarized when vectorizing with the associated
  /// vectorization factor. The entries are VF-ScalarCostTy pairs.
  DenseMap<unsigned, ScalarCostsTy> InstsToScalarize;

  /// Holds the instructions known to be uniform after vectorization.
  /// The data is collected per VF.
  DenseMap<unsigned, SmallPtrSet<Instruction *, 4>> Uniforms;

  /// Holds the instructions known to be scalar after vectorization.
  /// The data is collected per VF.
  DenseMap<unsigned, SmallPtrSet<Instruction *, 4>> Scalars;

  /// Holds the instructions (address computations) that are forced to be
  /// scalarized.
  DenseMap<unsigned, SmallPtrSet<Instruction *, 4>> ForcedScalars;

  /// Returns the expected difference in cost from scalarizing the expression
  /// feeding a predicated instruction \p PredInst. The instructions to
  /// scalarize and their scalar costs are collected in \p ScalarCosts. A
  /// non-negative return value implies the expression will be scalarized.
  /// Currently, only single-use chains are considered for scalarization.
  int computePredInstDiscount(Instruction *PredInst, ScalarCostsTy &ScalarCosts,
                              unsigned VF);

  /// Collect the instructions that are uniform after vectorization. An
  /// instruction is uniform if we represent it with a single scalar value in
  /// the vectorized loop corresponding to each vector iteration. Examples of
  /// uniform instructions include pointer operands of consecutive or
  /// interleaved memory accesses. Note that although uniformity implies an
  /// instruction will be scalar, the reverse is not true. In general, a
  /// scalarized instruction will be represented by VF scalar values in the
  /// vectorized loop, each corresponding to an iteration of the original
  /// scalar loop.
  void collectLoopUniforms(unsigned VF);

  /// Collect the instructions that are scalar after vectorization. An
  /// instruction is scalar if it is known to be uniform or will be scalarized
  /// during vectorization. Non-uniform scalarized instructions will be
  /// represented by VF values in the vectorized loop, each corresponding to an
  /// iteration of the original scalar loop.
  void collectLoopScalars(unsigned VF);

  /// Keeps cost model vectorization decision and cost for instructions.
  /// Right now it is used for memory instructions only.
  using DecisionList = DenseMap<std::pair<Instruction *, unsigned>,
                                std::pair<InstWidening, unsigned>>;

  DecisionList WideningDecisions;

  /// Returns true if \p V is expected to be vectorized and it needs to be
  /// extracted.
  bool needsExtract(Value *V, unsigned VF) const {
    Instruction *I = dyn_cast<Instruction>(V);
    if ((VF == 1 && !isScalable()) || !I || !TheLoop->contains(I) ||
        TheLoop->isLoopInvariant(I))
      return false;

    // Assume we can vectorize V (and hence we need extraction) if the
    // scalars are not computed yet. This can happen, because it is called
    // via getScalarizationOverhead from setCostBasedWideningDecision, before
    // the scalars are collected. That should be a safe assumption in most
    // cases, because we check if the operands have vectorizable types
    // beforehand in LoopVectorizationLegality.
    return Scalars.find(VF) == Scalars.end() ||
           !isScalarAfterVectorization(I, VF, true);
  };

  /// Returns a range containing only operands needing to be extracted.
  SmallVector<Value *, 4> filterExtractingOperands(Instruction::op_range Ops,
                                                   unsigned VF) {
    return SmallVector<Value *, 4>(make_filter_range(
        Ops, [this, VF](Value *V) { return this->needsExtract(V, VF); }));
  }

public:
  /// The loop that we evaluate.
  Loop *TheLoop;

  /// Predicated scalar evolution analysis.
  PredicatedScalarEvolution &PSE;

  /// Loop Info analysis.
  LoopInfo *LI;

  /// Vectorization legality.
  LoopVectorizationLegality *Legal;

  /// Vector target information.
  const TargetTransformInfo &TTI;

  /// Target Library Info.
  const TargetLibraryInfo *TLI;

  /// Demanded bits analysis.
  DemandedBits *DB;

  /// Assumption cache.
  AssumptionCache *AC;

  /// Interface to emit optimization remarks.
  OptimizationRemarkEmitter *ORE;

  const Function *TheFunction;

  /// Loop Vectorize Hint.
  const LoopVectorizeHints *Hints;

  /// The interleave access information contains groups of interleaved accesses
  /// with the same stride and close to each other.
  InterleavedAccessInfo &InterleaveInfo;

  /// Values to ignore in the cost model.
  SmallPtrSet<const Value *, 16> ValuesToIgnore;

  /// Values to ignore in the cost model when VF > 1.
  SmallPtrSet<const Value *, 16> VecValuesToIgnore;
};

} // end namespace llvm

// Return true if \p OuterLp is an outer loop annotated with hints for explicit
// vectorization. The loop needs to be annotated with #pragma omp simd
// simdlen(#) or #pragma clang vectorize(enable) vectorize_width(#). If the
// vector length information is not provided, vectorization is not considered
// explicit. Interleave hints are not allowed either. These limitations will be
// relaxed in the future.
// Please, note that we are currently forced to abuse the pragma 'clang
// vectorize' semantics. This pragma provides *auto-vectorization hints*
// (i.e., LV must check that vectorization is legal) whereas pragma 'omp simd'
// provides *explicit vectorization hints* (LV can bypass legal checks and
// assume that vectorization is legal). However, both hints are implemented
// using the same metadata (llvm.loop.vectorize, processed by
// LoopVectorizeHints). This will be fixed in the future when the native IR
// representation for pragma 'omp simd' is introduced.
static bool isExplicitVecOuterLoop(Loop *OuterLp,
                                   OptimizationRemarkEmitter *ORE) {
  assert(!OuterLp->empty() && "This is not an outer loop");
  LoopVectorizeHints Hints(OuterLp, true /*DisableInterleaving*/, *ORE);

  // Only outer loops with an explicit vectorization hint are supported.
  // Unannotated outer loops are ignored.
  if (Hints.getForce() == LoopVectorizeHints::FK_Undefined)
    return false;

  Function *Fn = OuterLp->getHeader()->getParent();
  if (!Hints.allowVectorization(Fn, OuterLp,
                                true /*VectorizeOnlyWhenForced*/)) {
    LLVM_DEBUG(dbgs() << "LV: Loop hints prevent outer loop vectorization.\n");
    return false;
  }

  if (Hints.getInterleave() > 1) {
    // TODO: Interleave support is future work.
    LLVM_DEBUG(dbgs() << "LV: Not vectorizing: Interleave is not supported for "
                         "outer loops.\n");
    Hints.emitRemarkWithHints();
    return false;
  }

  return true;
}

static void collectSupportedLoops(Loop &L, LoopInfo *LI,
                                  OptimizationRemarkEmitter *ORE,
                                  SmallVectorImpl<Loop *> &V) {
  // Collect inner loops and outer loops without irreducible control flow. For
  // now, only collect outer loops that have explicit vectorization hints. If we
  // are stress testing the VPlan H-CFG construction, we collect the outermost
  // loop of every loop nest.
  if (L.empty() || VPlanBuildStressTest ||
      (EnableVPlanNativePath && isExplicitVecOuterLoop(&L, ORE))) {
    LoopBlocksRPO RPOT(&L);
    RPOT.perform(LI);
    if (!containsIrreducibleCFG<const BasicBlock *>(RPOT, *LI)) {
      V.push_back(&L);
      // TODO: Collect inner loops inside marked outer loops in case
      // vectorization fails for the outer loop. Do not invoke
      // 'containsIrreducibleCFG' again for inner loops when the outer loop is
      // already known to be reducible. We can use an inherited attribute for
      // that.
      return;
    }
  }
  for (Loop *InnerL : L)
    collectSupportedLoops(*InnerL, LI, ORE, V);
}

namespace {

/// The LoopVectorize Pass.
struct LoopVectorize : public FunctionPass {
  /// Pass identification, replacement for typeid
  static char ID;

  LoopVectorizePass Impl;

  explicit LoopVectorize(bool InterleaveOnlyWhenForced = false,
                         bool VectorizeOnlyWhenForced = false)
      : FunctionPass(ID),
        Impl({InterleaveOnlyWhenForced, VectorizeOnlyWhenForced}) {
    initializeLoopVectorizePass(*PassRegistry::getPassRegistry());
  }

  bool runOnFunction(Function &F) override {
    if (skipFunction(F))
      return false;

    auto *SE = &getAnalysis<ScalarEvolutionWrapperPass>().getSE();
    auto *LI = &getAnalysis<LoopInfoWrapperPass>().getLoopInfo();
    auto *TTI = &getAnalysis<TargetTransformInfoWrapperPass>().getTTI(F);
    auto *DT = &getAnalysis<DominatorTreeWrapperPass>().getDomTree();
    auto *BFI = &getAnalysis<BlockFrequencyInfoWrapperPass>().getBFI();
    auto *TLIP = getAnalysisIfAvailable<TargetLibraryInfoWrapperPass>();
    auto *TLI = TLIP ? &TLIP->getTLI(F) : nullptr;
    auto *AA = &getAnalysis<AAResultsWrapperPass>().getAAResults();
    auto *AC = &getAnalysis<AssumptionCacheTracker>().getAssumptionCache(F);
    auto *LAA = &getAnalysis<LoopAccessLegacyAnalysis>();
    auto *DB = &getAnalysis<DemandedBitsWrapperPass>().getDemandedBits();
    auto *ORE = &getAnalysis<OptimizationRemarkEmitterWrapperPass>().getORE();
    auto *PSI = &getAnalysis<ProfileSummaryInfoWrapperPass>().getPSI();

    std::function<const LoopAccessInfo &(Loop &)> GetLAA =
        [&](Loop &L) -> const LoopAccessInfo & { return LAA->getInfo(&L); };

    return Impl.runImpl(F, *SE, *LI, *TTI, *DT, *BFI, TLI, *DB, *AA, *AC,
                        GetLAA, *ORE, PSI).MadeAnyChange;
  }

  void getAnalysisUsage(AnalysisUsage &AU) const override {
    AU.addRequired<AssumptionCacheTracker>();
    AU.addRequired<BlockFrequencyInfoWrapperPass>();
    AU.addRequired<DominatorTreeWrapperPass>();
    AU.addRequired<LoopInfoWrapperPass>();
    AU.addRequired<ScalarEvolutionWrapperPass>();
    AU.addRequired<TargetTransformInfoWrapperPass>();
    AU.addRequired<AAResultsWrapperPass>();
    AU.addRequired<LoopAccessLegacyAnalysis>();
    AU.addRequired<DemandedBitsWrapperPass>();
    AU.addRequired<OptimizationRemarkEmitterWrapperPass>();
    AU.addRequired<InjectTLIMappingsLegacy>();

    // We currently do not preserve loopinfo/dominator analyses with outer loop
    // vectorization. Until this is addressed, mark these analyses as preserved
    // only for non-VPlan-native path.
    // TODO: Preserve Loop and Dominator analyses for VPlan-native path.
    if (!EnableVPlanNativePath) {
      AU.addPreserved<LoopInfoWrapperPass>();
      AU.addPreserved<DominatorTreeWrapperPass>();
    }

    AU.addPreserved<BasicAAWrapperPass>();
    AU.addPreserved<GlobalsAAWrapperPass>();
    AU.addRequired<ProfileSummaryInfoWrapperPass>();
  }
};

} // end anonymous namespace

//===----------------------------------------------------------------------===//
// Implementation of LoopVectorizationLegality, InnerLoopVectorizer and
// LoopVectorizationCostModel and LoopVectorizationPlanner.
//===----------------------------------------------------------------------===//

Value *InnerLoopVectorizer::getBroadcastInstrs(Value *V) {
  // We need to place the broadcast of invariant variables outside the loop,
  // but only if it's proven safe to do so. Else, broadcast will be inside
  // vector loop body.
  Instruction *Instr = dyn_cast<Instruction>(V);
  bool SafeToHoist =
      OrigLoop->isLoopInvariant(V) &&
      (!Instr || DT->dominates(Instr->getParent(), LoopVectorPreHeader));
  // Place the code for broadcasting invariant variables in the new preheader.
  IRBuilder<>::InsertPointGuard Guard(Builder);
  if (SafeToHoist)
    Builder.SetInsertPoint(LoopVectorPreHeader->getTerminator());

  // Broadcast the scalar into all locations in the vector.
  Value *Shuf = Builder.CreateVectorSplat(VF, V, "broadcast", isScalable());

  return Shuf;
}

void InnerLoopVectorizer::createVectorIntOrFpInductionPHI(
    const InductionDescriptor &II, Value *Step, Instruction *EntryVal) {
  assert((isa<PHINode>(EntryVal) || isa<TruncInst>(EntryVal)) &&
         "Expected either an induction phi-node or a truncate of it!");
  Value *Start = II.getStartValue();

  // Construct the initial value of the vector IV in the vector loop preheader
  auto CurrIP = Builder.saveIP();
  Builder.SetInsertPoint(LoopVectorPreHeader->getTerminator());
  if (isa<TruncInst>(EntryVal)) {
    assert(Start->getType()->isIntegerTy() &&
           "Truncation requires an integer type");
    auto *TruncType = cast<IntegerType>(EntryVal->getType());
    Step = Builder.CreateTrunc(Step, TruncType);
    Start = Builder.CreateCast(Instruction::Trunc, Start, TruncType);
  }
  Value *SplatStart = Builder.CreateVectorSplat(VF, Start, "", isScalable());
  Value *SteppedStart =
      getStepVector(SplatStart, 0, Step, II.getInductionOpcode());

  // We create vector phi nodes for both integer and floating-point induction
  // variables. Here, we determine the kind of arithmetic we will perform.
  Instruction::BinaryOps AddOp;
  Instruction::BinaryOps MulOp;
  if (Step->getType()->isIntegerTy()) {
    AddOp = Instruction::Add;
    MulOp = Instruction::Mul;
  } else {
    AddOp = II.getInductionOpcode();
    MulOp = Instruction::FMul;
  }

  // Multiply the vectorization factor by the step using integer or
  // floating-point arithmetic as appropriate.
  Value *ConstVF = getSignedIntOrFpConstant(Step->getType(), VF);
  Value *Mul = addFastMathFlag(Builder.CreateBinOp(MulOp, Step, ConstVF));

  // Create a vector splat to use in the induction update.
  //
  // FIXME: If the step is non-constant, we create the vector splat with
  //        IRBuilder. IRBuilder can constant-fold the multiply, but it doesn't
  //        handle a constant vector splat.
  Value *SplatVF;
  if (!isScalable()) {
    SplatVF = isa<Constant>(Mul)
                  ? ConstantVector::getSplat({VF, false}, cast<Constant>(Mul))
                  : Builder.CreateVectorSplat(VF, Mul);
  } else {
    SplatVF = Builder.CreateVectorSplat(
        VF,
        Builder.CreateMul(
            Mul, emitVscaleCall(Builder, OrigLoop->getHeader()->getModule(),
                                Mul->getType())),
        "", isScalable());
  }

  Builder.restoreIP(CurrIP);

  // We may need to add the step a number of times, depending on the unroll
  // factor. The last of those goes into the PHI.
  PHINode *VecInd = PHINode::Create(SteppedStart->getType(), 2, "vec.ind",
                                    &*LoopVectorBody->getFirstInsertionPt());
  VecInd->setDebugLoc(EntryVal->getDebugLoc());
  Instruction *LastInduction = VecInd;
  for (unsigned Part = 0; Part < UF; ++Part) {
    VectorLoopValueMap.setVectorValue(EntryVal, Part, LastInduction);

    if (isa<TruncInst>(EntryVal))
      addMetadata(LastInduction, EntryVal);
    recordVectorLoopValueForInductionCast(II, EntryVal, LastInduction, Part);

    LastInduction = cast<Instruction>(addFastMathFlag(
        Builder.CreateBinOp(AddOp, LastInduction, SplatVF, "step.add")));
    LastInduction->setDebugLoc(EntryVal->getDebugLoc());
  }

  // Move the last step to the end of the latch block. This ensures consistent
  // placement of all induction updates.
  auto *LoopVectorLatch = LI->getLoopFor(LoopVectorBody)->getLoopLatch();
  auto *Br = cast<BranchInst>(LoopVectorLatch->getTerminator());
  auto *ICmp = cast<Instruction>(Br->getCondition());
  LastInduction->moveBefore(ICmp);
  LastInduction->setName("vec.ind.next");

  VecInd->addIncoming(SteppedStart, LoopVectorPreHeader);
  VecInd->addIncoming(LastInduction, LoopVectorLatch);
}

bool InnerLoopVectorizer::shouldScalarizeInstruction(Instruction *I) const {
  return Cost->isScalarAfterVectorization(I, VF) ||
         Cost->isProfitableToScalarize(I, VF);
}

bool InnerLoopVectorizer::needsScalarInduction(Instruction *IV) const {
  if (shouldScalarizeInstruction(IV))
    return true;
  auto isScalarInst = [&](User *U) -> bool {
    auto *I = cast<Instruction>(U);
    return (OrigLoop->contains(I) && shouldScalarizeInstruction(I));
  };
  return llvm::any_of(IV->users(), isScalarInst);
}

void InnerLoopVectorizer::recordVectorLoopValueForInductionCast(
    const InductionDescriptor &ID, const Instruction *EntryVal,
    Value *VectorLoopVal, unsigned Part, unsigned Lane) {
  assert((isa<PHINode>(EntryVal) || isa<TruncInst>(EntryVal)) &&
         "Expected either an induction phi-node or a truncate of it!");

  // This induction variable is not the phi from the original loop but the
  // newly-created IV based on the proof that casted Phi is equal to the
  // uncasted Phi in the vectorized loop (under a runtime guard possibly). It
  // re-uses the same InductionDescriptor that original IV uses but we don't
  // have to do any recording in this case - that is done when original IV is
  // processed.
  if (isa<TruncInst>(EntryVal))
    return;

  const SmallVectorImpl<Instruction *> &Casts = ID.getCastInsts();
  if (Casts.empty())
    return;
  // Only the first Cast instruction in the Casts vector is of interest.
  // The rest of the Casts (if exist) have no uses outside the
  // induction update chain itself.
  Instruction *CastInst = *Casts.begin();
  if (Lane < UINT_MAX)
    VectorLoopValueMap.setScalarValue(CastInst, {Part, Lane}, VectorLoopVal);
  else
    VectorLoopValueMap.setVectorValue(CastInst, Part, VectorLoopVal);
}

void InnerLoopVectorizer::widenIntOrFpInduction(PHINode *IV, TruncInst *Trunc) {
  assert((IV->getType()->isIntegerTy() || IV != OldInduction) &&
         "Primary induction variable must have an integer type");

  auto II = Legal->getInductionVars().find(IV);
  assert(II != Legal->getInductionVars().end() && "IV is not an induction");

  auto ID = II->second;
  assert(IV->getType() == ID.getStartValue()->getType() && "Types must match");

  // The value from the original loop to which we are mapping the new induction
  // variable.
  Instruction *EntryVal = Trunc ? cast<Instruction>(Trunc) : IV;

  auto &DL = OrigLoop->getHeader()->getModule()->getDataLayout();

  // Generate code for the induction step. Note that induction steps are
  // required to be loop-invariant
  auto CreateStepValue = [&](const SCEV *Step) -> Value * {
    assert(PSE.getSE()->isLoopInvariant(Step, OrigLoop) &&
           "Induction step should be loop invariant");
    if (PSE.getSE()->isSCEVable(IV->getType())) {
      SCEVExpander Exp(*PSE.getSE(), DL, "induction");
      return Exp.expandCodeFor(Step, Step->getType(),
                               LoopVectorPreHeader->getTerminator());
    }
    return cast<SCEVUnknown>(Step)->getValue();
  };

  // The scalar value to broadcast. This is derived from the canonical
  // induction variable. If a truncation type is given, truncate the canonical
  // induction variable and step. Otherwise, derive these values from the
  // induction descriptor.
  auto CreateScalarIV = [&](Value *&Step) -> Value * {
    Value *ScalarIV = Induction;
    if (IV != OldInduction) {
      ScalarIV = IV->getType()->isIntegerTy()
                     ? Builder.CreateSExtOrTrunc(Induction, IV->getType())
                     : Builder.CreateCast(Instruction::SIToFP, Induction,
                                          IV->getType());
      ScalarIV = emitTransformedIndex(Builder, ScalarIV, PSE.getSE(), DL, ID);
      ScalarIV->setName("offset.idx");
    }
    if (Trunc) {
      auto *TruncType = cast<IntegerType>(Trunc->getType());
      assert(Step->getType()->isIntegerTy() &&
             "Truncation requires an integer step");
      ScalarIV = Builder.CreateTrunc(ScalarIV, TruncType);
      Step = Builder.CreateTrunc(Step, TruncType);
    }
    return ScalarIV;
  };

  // Create the vector values from the scalar IV, in the absence of creating a
  // vector IV.
  auto CreateSplatIV = [&](Value *ScalarIV, Value *Step) {
    Value *Broadcasted = getBroadcastInstrs(ScalarIV);
    for (unsigned Part = 0; Part < UF; ++Part) {
      Value *EntryPart =
          getStepVector(Broadcasted, VF * Part, Step, ID.getInductionOpcode());
      VectorLoopValueMap.setVectorValue(EntryVal, Part, EntryPart);
      if (Trunc)
        addMetadata(EntryPart, Trunc);
      recordVectorLoopValueForInductionCast(ID, EntryVal, EntryPart, Part);
    }
  };

  // Now do the actual transformations, and start with creating the step value.
  Value *Step = CreateStepValue(ID.getStep());
  if (VF <= 1 && !isScalable()) {
    Value *ScalarIV = CreateScalarIV(Step);
    CreateSplatIV(ScalarIV, Step);
    return;
  }

  // Determine if we want a scalar version of the induction variable. This is
  // true if the induction variable itself is not widened, or if it has at
  // least one user in the loop that is not widened.
  auto NeedsScalarIV = needsScalarInduction(EntryVal);
  if (!NeedsScalarIV) {
    createVectorIntOrFpInductionPHI(ID, Step, EntryVal);
    return;
  }

  // Try to create a new independent vector induction variable. If we can't
  // create the phi node, we will splat the scalar induction variable in each
  // loop iteration.
  if (!shouldScalarizeInstruction(EntryVal)) {
    createVectorIntOrFpInductionPHI(ID, Step, EntryVal);
    Value *ScalarIV = CreateScalarIV(Step);
    // Create scalar steps that can be used by instructions we will later
    // scalarize. Note that the addition of the scalar steps will not increase
    // the number of instructions in the loop in the common case prior to
    // InstCombine. We will be trading one vector extract for each scalar step.
    buildScalarSteps(ScalarIV, Step, EntryVal, ID);
    return;
  }

  // If we haven't yet vectorized the induction variable, splat the scalar
  // induction variable, and build the necessary step vectors.
  // TODO: Don't do it unless the vectorized IV is really required.
  Value *ScalarIV = CreateScalarIV(Step);
  CreateSplatIV(ScalarIV, Step);
  buildScalarSteps(ScalarIV, Step, EntryVal, ID);
}

Value *InnerLoopVectorizer::getStepVector(Value *Val, int StartIdx, Value *Step,
                                          Instruction::BinaryOps BinOp) {
  // Create and check the types.
  auto *ValVTy = cast<VectorType>(Val->getType());
  int VLen = ValVTy->getNumElements();

  Type *STy = Val->getType()->getScalarType();
  assert((STy->isIntegerTy() || STy->isFloatingPointTy()) &&
         "Induction Step must be an integer or FP");
  assert(Step->getType() == STy && "Step has wrong type");

  if (STy->isIntegerTy()) {
    // Create a vector of consecutive numbers from zero to VF.
    if (isScalable()) {
      // Get the stepvector from intrinsic - <0, 1, 2 ... vscale*VF-1>
      Function *StepVector = Intrinsic::getDeclaration(
          LoopVectorPreHeader->getModule(),
          Intrinsic::experimental_vector_stepvector, Val->getType());
      Value *Indices = Builder.CreateCall(StepVector, {}, "stepvec.base");
      assert(Indices->getType() == Val->getType() && "Invalid consecutive vec");

      if (StartIdx) {
        // here VF = k in <vscale x k x type>. We need to scale StartIdx by
        // vscale, since StartIdx = VF * Part.
        CallInst *Vscale =
            emitVscaleCall(Builder, LoopVectorPreHeader->getModule(), STy);
        Value *ScaledStartIdx = Builder.CreateMul(
            Vscale, ConstantInt::get(STy, StartIdx), "startidx.vscale");
        Value *StartIdxSplat = Builder.CreateVectorSplat(
            VLen, ScaledStartIdx, "stepvec.start", isScalable());
        Indices = Builder.CreateAdd(Indices, StartIdxSplat);
      }

      // FIXME: The newly created binary instructions should contain nsw/nuw
      // flags, which can be found from the original scalar operations.
      if (!isa<Constant>(Step) || !cast<Constant>(Step)->isOneValue()) {
        Step =
            Builder.CreateVectorSplat(VLen, Step, "splat.step", isScalable());
        assert(Step->getType() == Val->getType() && "Invalid step vec");
        Step = Builder.CreateMul(Indices, Step, "stepvec.scaled");
      } else {
        Step = Indices;
      }
    } else {
      SmallVector<Constant *, 8> Indices;
      for (int i = 0; i < VLen; ++i)
        Indices.push_back(ConstantInt::get(STy, StartIdx + i));

      // Add the consecutive indices to the vector value.
      Constant *Cv = ConstantVector::get(Indices);
      assert(Cv->getType() == Val->getType() && "Invalid consecutive vec");
      Step = Builder.CreateVectorSplat(VLen, Step, "", isScalable());
      assert(Step->getType() == Val->getType() && "Invalid step vec");
      // FIXME: The newly created binary instructions should contain nsw/nuw
      // flags, which can be found from the original scalar operations.
      Step = Builder.CreateMul(Cv, Step);
    }
    // Vectorized induction variable is created by adding broadcasted index and
    // the step vector for each part.
    return Builder.CreateAdd(Val, Step, "induction");
  } else {
    assert(!isScalable() &&
           "Scalable floating induction variable not implemented yet");

    // Floating point induction.
    SmallVector<Constant *, 8> Indices;

    assert((BinOp == Instruction::FAdd || BinOp == Instruction::FSub) &&
           "Binary Opcode should be specified for FP induction");
    // Create a vector of consecutive numbers from zero to VF.
    for (int i = 0; i < VLen; ++i)
      Indices.push_back(ConstantFP::get(STy, (double)(StartIdx + i)));

    // Add the consecutive indices to the vector value.
    Constant *Cv = ConstantVector::get(Indices);

    Step = Builder.CreateVectorSplat(VLen, Step, "", isScalable());

    // Floating point operations had to be 'fast' to enable the induction.
    FastMathFlags Flags;
    Flags.setFast();

    Value *MulOp = Builder.CreateFMul(Cv, Step);
    if (isa<Instruction>(MulOp))
      // Have to check, MulOp may be a constant
      cast<Instruction>(MulOp)->setFastMathFlags(Flags);

    Value *BOp = Builder.CreateBinOp(BinOp, Val, MulOp, "induction");
    if (isa<Instruction>(BOp))
      cast<Instruction>(BOp)->setFastMathFlags(Flags);
    return BOp;
  }
}

void InnerLoopVectorizer::buildScalarSteps(Value *ScalarIV, Value *Step,
                                           Instruction *EntryVal,
                                           const InductionDescriptor &ID) {
  // We shouldn't have to build scalar steps if we aren't vectorizing.
  bool ValidVF = VF > 1 || (VF == 1 && isScalable());
  assert(ValidVF && "VF should be greater than one");

  // Get the value type and ensure it and the step have the same integer type.
  Type *ScalarIVTy = ScalarIV->getType()->getScalarType();
  assert(ScalarIVTy == Step->getType() &&
         "Val and Step should have the same type");

  // We build scalar steps for both integer and floating-point induction
  // variables. Here, we determine the kind of arithmetic we will perform.
  Instruction::BinaryOps AddOp;
  Instruction::BinaryOps MulOp;
  if (ScalarIVTy->isIntegerTy()) {
    AddOp = Instruction::Add;
    MulOp = Instruction::Mul;
  } else {
    AddOp = ID.getInductionOpcode();
    MulOp = Instruction::FMul;
  }

  // Determine the number of scalars we need to generate for each unroll
  // iteration. If EntryVal is uniform, we only need to generate the first
  // lane. Otherwise, we generate all VF values.
  // If using scalable vectors, scalar can be generated only if EntryVal is
  // uniform. If it is not uniform, actual VF (VF * vscale) is unknown and we
  // cannot generate all VF scalar values.
  unsigned Lanes = 0;
  if (Cost->isUniformAfterVectorization(cast<Instruction>(EntryVal), VF)) {
    Lanes = 1;
  } else {
    if (!isScalable())
      Lanes = VF;
  }
  // Compute the scalar steps and save the results in VectorLoopValueMap.
  for (unsigned Part = 0; Part < UF; ++Part) {
    for (unsigned Lane = 0; Lane < Lanes; ++Lane) {
      auto *StartIdx = getSignedIntOrFpConstant(ScalarIVTy, VF * Part + Lane);
      auto *Mul = addFastMathFlag(Builder.CreateBinOp(MulOp, StartIdx, Step));
      auto *Add = addFastMathFlag(Builder.CreateBinOp(AddOp, ScalarIV, Mul));
      VectorLoopValueMap.setScalarValue(EntryVal, {Part, Lane}, Add);
      recordVectorLoopValueForInductionCast(ID, EntryVal, Add, Part, Lane);
    }
  }
}

Value *InnerLoopVectorizer::getOrCreateVectorValue(Value *V, unsigned Part) {
  assert(V != Induction && "The new induction variable should not be used.");
  assert(!V->getType()->isVectorTy() && "Can't widen a vector");
  assert(!V->getType()->isVoidTy() && "Type does not produce a value");

  // If we have a stride that is replaced by one, do it here. Defer this for
  // the VPlan-native path until we start running Legal checks in that path.
  if (!EnableVPlanNativePath && Legal->hasStride(V))
    V = ConstantInt::get(V->getType(), 1);

  // If we have a vector mapped to this value, return it.
  if (VectorLoopValueMap.hasVectorValue(V, Part))
    return VectorLoopValueMap.getVectorValue(V, Part);

  // If the value has not been vectorized, check if it has been scalarized
  // instead. If it has been scalarized, and we actually need the value in
  // vector form, we will construct the vector values on demand.
  if (VectorLoopValueMap.hasAnyScalarValue(V)) {
    Value *ScalarValue = VectorLoopValueMap.getScalarValue(V, {Part, 0});

    // If we've scalarized a value, that value should be an instruction.
    auto *I = cast<Instruction>(V);

    // If we aren't vectorizing, we can just copy the scalar map values over to
    // the vector map.
    if (VF == 1 && !isScalable()) {
      VectorLoopValueMap.setVectorValue(V, Part, ScalarValue);
      return ScalarValue;
    }

    // Get the last scalar instruction we generated for V and Part. If the value
    // is known to be uniform after vectorization, this corresponds to lane zero
    // of the Part unroll iteration. Otherwise, the last instruction is the one
    // we created for the last vector lane of the Part unroll iteration.
    unsigned LastLane = Cost->isUniformAfterVectorization(I, VF) ? 0 : VF - 1;
    auto *LastInst = cast<Instruction>(
        VectorLoopValueMap.getScalarValue(V, {Part, LastLane}));

    // Set the insert point after the last scalarized instruction. This ensures
    // the insertelement sequence will directly follow the scalar definitions.
    auto OldIP = Builder.saveIP();
    auto NewIP = std::next(BasicBlock::iterator(LastInst));
    Builder.SetInsertPoint(&*NewIP);

    // However, if we are vectorizing, we need to construct the vector values.
    // If the value is known to be uniform after vectorization, we can just
    // broadcast the scalar value corresponding to lane zero for each unroll
    // iteration. Otherwise, we construct the vector values using insertelement
    // instructions. Since the resulting vectors are stored in
    // VectorLoopValueMap, we will only generate the insertelements once.
    Value *VectorValue = nullptr;
    if (Cost->isUniformAfterVectorization(I, VF)) {
      VectorValue = getBroadcastInstrs(ScalarValue);
      VectorLoopValueMap.setVectorValue(V, Part, VectorValue);
    } else {
      // Initialize packing with insertelements to start from undef.
      Value *Undef = UndefValue::get(
          VectorType::get(V->getType(), VF, Cost->isScalable()));
      VectorLoopValueMap.setVectorValue(V, Part, Undef);
      for (unsigned Lane = 0; Lane < VF; ++Lane)
        packScalarIntoVectorValue(V, {Part, Lane});
      VectorValue = VectorLoopValueMap.getVectorValue(V, Part);
    }
    Builder.restoreIP(OldIP);
    return VectorValue;
  }

  // If this scalar is unknown, assume that it is a constant or that it is
  // loop invariant. Broadcast V and save the value for future uses.
  Value *B = getBroadcastInstrs(V);
  VectorLoopValueMap.setVectorValue(V, Part, B);
  return B;
}

Value *
InnerLoopVectorizer::getOrCreateScalarValue(Value *V,
                                            const VPIteration &Instance) {
  // If the value is not an instruction contained in the loop, it should
  // already be scalar.
  if (OrigLoop->isLoopInvariant(V))
    return V;

  assert(Instance.Lane > 0
             ? !Cost->isUniformAfterVectorization(cast<Instruction>(V), VF)
             : true && "Uniform values only have lane zero");

  // If the value from the original loop has not been vectorized, it is
  // represented by UF x VF scalar values in the new loop. Return the requested
  // scalar value.
  if (VectorLoopValueMap.hasScalarValue(V, Instance))
    return VectorLoopValueMap.getScalarValue(V, Instance);

  // If the value has not been scalarized, get its entry in VectorLoopValueMap
  // for the given unroll part. If this entry is not a vector type (i.e., the
  // vectorization factor is one), there is no need to generate an
  // extractelement instruction.
  auto *U = getOrCreateVectorValue(V, Instance.Part);
  if (!U->getType()->isVectorTy()) {
    assert(VF == 1 && !isScalable() &&
           "Value not scalarized has non-vector type");
    return U;
  }

  // Otherwise, the value from the original loop has been vectorized and is
  // represented by UF vector values. Extract and return the requested scalar
  // value from the appropriate vector lane.
  return Builder.CreateExtractElement(U, Builder.getInt32(Instance.Lane));
}

void InnerLoopVectorizer::packScalarIntoVectorValue(
    Value *V, const VPIteration &Instance) {
  assert(V != Induction && "The new induction variable should not be used.");
  assert(!V->getType()->isVectorTy() && "Can't pack a vector");
  assert(!V->getType()->isVoidTy() && "Type does not produce a value");

  Value *ScalarInst = VectorLoopValueMap.getScalarValue(V, Instance);
  Value *VectorValue = VectorLoopValueMap.getVectorValue(V, Instance.Part);
  VectorValue = Builder.CreateInsertElement(VectorValue, ScalarInst,
                                            Builder.getInt32(Instance.Lane));
  VectorLoopValueMap.resetVectorValue(V, Instance.Part, VectorValue);
}

Value *InnerLoopVectorizer::reverseVector(Value *Vec) {
  assert(Vec->getType()->isVectorTy() && "Invalid type");

  if (isa<ScalableVectorType>(Vec->getType())) {
    Function *ReverseFunc = Intrinsic::getDeclaration(
        LoopVectorPreHeader->getModule(),
        Intrinsic::experimental_vector_reverse, {Vec->getType()});
    return Builder.CreateCall(ReverseFunc, {Vec}, "reverse");
  }

  SmallVector<int, 8> ShuffleMask;
  for (unsigned i = 0; i < VF; ++i)
    ShuffleMask.push_back(VF - i - 1);

  return Builder.CreateShuffleVector(Vec, UndefValue::get(Vec->getType()),
                                     ShuffleMask, "reverse");
}

// Return whether we allow using masked interleave-groups (for dealing with
// strided loads/stores that reside in predicated blocks, or for dealing
// with gaps).
static bool useMaskedInterleavedAccesses(const TargetTransformInfo &TTI) {
  // If an override option has been passed in for interleaved accesses, use it.
  if (EnableMaskedInterleavedMemAccesses.getNumOccurrences() > 0)
    return EnableMaskedInterleavedMemAccesses;

  return TTI.enableMaskedInterleavedAccessVectorization();
}

// Try to vectorize the interleave group that \p Instr belongs to.
//
// E.g. Translate following interleaved load group (factor = 3):
//   for (i = 0; i < N; i+=3) {
//     R = Pic[i];             // Member of index 0
//     G = Pic[i+1];           // Member of index 1
//     B = Pic[i+2];           // Member of index 2
//     ... // do something to R, G, B
//   }
// To:
//   %wide.vec = load <12 x i32>                       ; Read 4 tuples of R,G,B
//   %R.vec = shuffle %wide.vec, undef, <0, 3, 6, 9>   ; R elements
//   %G.vec = shuffle %wide.vec, undef, <1, 4, 7, 10>  ; G elements
//   %B.vec = shuffle %wide.vec, undef, <2, 5, 8, 11>  ; B elements
//
// Or translate following interleaved store group (factor = 3):
//   for (i = 0; i < N; i+=3) {
//     ... do something to R, G, B
//     Pic[i]   = R;           // Member of index 0
//     Pic[i+1] = G;           // Member of index 1
//     Pic[i+2] = B;           // Member of index 2
//   }
// To:
//   %R_G.vec = shuffle %R.vec, %G.vec, <0, 1, 2, ..., 7>
//   %B_U.vec = shuffle %B.vec, undef, <0, 1, 2, 3, u, u, u, u>
//   %interleaved.vec = shuffle %R_G.vec, %B_U.vec,
//        <0, 4, 8, 1, 5, 9, 2, 6, 10, 3, 7, 11>    ; Interleave R,G,B elements
//   store <12 x i32> %interleaved.vec              ; Write 4 tuples of R,G,B
void InnerLoopVectorizer::vectorizeInterleaveGroup(
    const InterleaveGroup<Instruction> *Group, VPTransformState &State,
    VPValue *Addr, VPValue *BlockInMask) {
  Instruction *Instr = Group->getInsertPos();
  const DataLayout &DL = Instr->getModule()->getDataLayout();

  // Prepare for the vector type of the interleaved load/store.
  Type *ScalarTy = getMemInstValueType(Instr);
  unsigned InterleaveFactor = Group->getFactor();
  Type *VecTy =
      VectorType::get(ScalarTy, InterleaveFactor * VF, Cost->isScalable());

  // Prepare for the new pointers.
  SmallVector<Value *, 2> AddrParts;
  unsigned Index = Group->getIndex(Instr);

  // TODO: extend the masked interleaved-group support to reversed access.
  assert((!BlockInMask || !Group->isReverse()) &&
         "Reversed masked interleave-group not supported.");

  // If the group is reverse, adjust the index to refer to the last vector lane
  // instead of the first. We adjust the index from the first vector lane,
  // rather than directly getting the pointer for lane VF - 1, because the
  // pointer operand of the interleaved access is supposed to be uniform. For
  // uniform instructions, we're only required to generate a value for the
  // first vector lane in each unroll iteration.
  if (Group->isReverse())
    Index += (VF - 1) * Group->getFactor();

  for (unsigned Part = 0; Part < UF; Part++) {
    Value *AddrPart = State.get(Addr, {Part, 0});
    setDebugLocFromInst(Builder, AddrPart);

    // Notice current instruction could be any index. Need to adjust the address
    // to the member of index 0.
    //
    // E.g.  a = A[i+1];     // Member of index 1 (Current instruction)
    //       b = A[i];       // Member of index 0
    // Current pointer is pointed to A[i+1], adjust it to A[i].
    //
    // E.g.  A[i+1] = a;     // Member of index 1
    //       A[i]   = b;     // Member of index 0
    //       A[i+2] = c;     // Member of index 2 (Current instruction)
    // Current pointer is pointed to A[i+2], adjust it to A[i].

    bool InBounds = false;
    if (auto *gep = dyn_cast<GetElementPtrInst>(AddrPart->stripPointerCasts()))
      InBounds = gep->isInBounds();
    AddrPart = Builder.CreateGEP(ScalarTy, AddrPart, Builder.getInt32(-Index));
    cast<GetElementPtrInst>(AddrPart)->setIsInBounds(InBounds);

    // Cast to the vector pointer type.
    unsigned AddressSpace = AddrPart->getType()->getPointerAddressSpace();
    Type *PtrTy = VecTy->getPointerTo(AddressSpace);
    AddrParts.push_back(Builder.CreateBitCast(AddrPart, PtrTy));
  }

  setDebugLocFromInst(Builder, Instr);
  Value *UndefVec = UndefValue::get(VecTy);

  Value *MaskForGaps = nullptr;
  if (Group->requiresScalarEpilogue() && !Cost->isScalarEpilogueAllowed()) {
    MaskForGaps = createBitMaskForGaps(Builder, VF, *Group);
    assert(MaskForGaps && "Mask for Gaps is required but it is null");
  }

  // Vectorize the interleaved load group.
  if (isa<LoadInst>(Instr)) {
    // For each unroll part, create a wide load for the group.
    SmallVector<Value *, 2> NewLoads;
    for (unsigned Part = 0; Part < UF; Part++) {
      Instruction *NewLoad;
      if (BlockInMask || MaskForGaps) {
        assert(useMaskedInterleavedAccesses(*TTI) &&
               "masked interleaved groups are not allowed.");
        Value *GroupMask = MaskForGaps;
        if (BlockInMask) {
          Value *BlockInMaskPart = State.get(BlockInMask, Part);
          auto *Undefs = UndefValue::get(BlockInMaskPart->getType());
          Value *ShuffledMask = Builder.CreateShuffleVector(
              BlockInMaskPart, Undefs,
              createReplicatedMask(InterleaveFactor, VF), "interleaved.mask");
          GroupMask = MaskForGaps
                          ? Builder.CreateBinOp(Instruction::And, ShuffledMask,
                                                MaskForGaps)
                          : ShuffledMask;
        }
        NewLoad =
            Builder.CreateMaskedLoad(AddrParts[Part], Group->getAlign(),
                                     GroupMask, UndefVec, "wide.masked.vec");
      }
      else
        NewLoad = Builder.CreateAlignedLoad(VecTy, AddrParts[Part],
                                            Group->getAlign(), "wide.vec");
      Group->addMetadata(NewLoad);
      NewLoads.push_back(NewLoad);
    }

    // For each member in the group, shuffle out the appropriate data from the
    // wide loads.
    for (unsigned I = 0; I < InterleaveFactor; ++I) {
      Instruction *Member = Group->getMember(I);

      // Skip the gaps in the group.
      if (!Member)
        continue;

      auto StrideMask = createStrideMask(I, InterleaveFactor, VF);
      for (unsigned Part = 0; Part < UF; Part++) {
        Value *StridedVec = Builder.CreateShuffleVector(
            NewLoads[Part], UndefVec, StrideMask, "strided.vec");

        // If this member has different type, cast the result type.
        if (Member->getType() != ScalarTy) {
          VectorType *OtherVTy =
              VectorType::get(Member->getType(), VF, Cost->isScalable());
          StridedVec = createBitOrPointerCast(StridedVec, OtherVTy, DL);
        }

        if (Group->isReverse())
          StridedVec = reverseVector(StridedVec);

        VectorLoopValueMap.setVectorValue(Member, Part, StridedVec);
      }
    }
    return;
  }

  // The sub vector type for current instruction.
  VectorType *SubVT = VectorType::get(ScalarTy, VF, Cost->isScalable());

  // Vectorize the interleaved store group.
  for (unsigned Part = 0; Part < UF; Part++) {
    // Collect the stored vector from each member.
    SmallVector<Value *, 4> StoredVecs;
    for (unsigned i = 0; i < InterleaveFactor; i++) {
      // Interleaved store group doesn't allow a gap, so each index has a member
      Instruction *Member = Group->getMember(i);
      assert(Member && "Fail to get a member from an interleaved store group");

      Value *StoredVec = getOrCreateVectorValue(
          cast<StoreInst>(Member)->getValueOperand(), Part);
      if (Group->isReverse())
        StoredVec = reverseVector(StoredVec);

      // If this member has different type, cast it to a unified type.

      if (StoredVec->getType() != SubVT)
        StoredVec = createBitOrPointerCast(StoredVec, SubVT, DL);

      StoredVecs.push_back(StoredVec);
    }

    // Concatenate all vectors into a wide vector.
    Value *WideVec = concatenateVectors(Builder, StoredVecs);

    // Interleave the elements in the wide vector.
    Value *IVec = Builder.CreateShuffleVector(
        WideVec, UndefVec, createInterleaveMask(VF, InterleaveFactor),
        "interleaved.vec");

    Instruction *NewStoreInstr;
    if (BlockInMask) {
      Value *BlockInMaskPart = State.get(BlockInMask, Part);
      auto *Undefs = UndefValue::get(BlockInMaskPart->getType());
      Value *ShuffledMask = Builder.CreateShuffleVector(
          BlockInMaskPart, Undefs, createReplicatedMask(InterleaveFactor, VF),
          "interleaved.mask");
      NewStoreInstr = Builder.CreateMaskedStore(
          IVec, AddrParts[Part], Group->getAlign(), ShuffledMask);
    }
    else
      NewStoreInstr =
          Builder.CreateAlignedStore(IVec, AddrParts[Part], Group->getAlign());

    Group->addMetadata(NewStoreInstr);
  }
}

void InnerLoopVectorizer::vectorizeMemoryInstruction(Instruction *Instr,
                                                     VPTransformState &State,
                                                     VPValue *Addr,
                                                     VPValue *StoredValue,
                                                     VPValue *BlockInMask) {
  // Attempt to issue a wide load.
  LoadInst *LI = dyn_cast<LoadInst>(Instr);
  StoreInst *SI = dyn_cast<StoreInst>(Instr);

  assert((LI || SI) && "Invalid Load/Store instruction");
  assert((!SI || StoredValue) && "No stored value provided for widened store");
  assert((!LI || !StoredValue) && "Stored value provided for widened load");

  LoopVectorizationCostModel::InstWidening Decision =
      Cost->getWideningDecision(Instr, VF);
  assert((Decision == LoopVectorizationCostModel::CM_Widen ||
          Decision == LoopVectorizationCostModel::CM_Widen_Reverse ||
          Decision == LoopVectorizationCostModel::CM_GatherScatter) &&
         "CM decision is not to widen the memory instruction");

  Type *ScalarDataTy = getMemInstValueType(Instr);
  Type *DataTy = VectorType::get(ScalarDataTy, VF, isScalable());
  // An alignment of 0 means target abi alignment. We need to use the scalar's
  // target abi alignment in such a case.
  const DataLayout &DL = Instr->getModule()->getDataLayout();
  const Align Alignment =
      DL.getValueOrABITypeAlignment(getLoadStoreAlignment(Instr), ScalarDataTy);

  // Determine if the pointer operand of the access is either consecutive or
  // reverse consecutive.
  bool Reverse = (Decision == LoopVectorizationCostModel::CM_Widen_Reverse);
  bool ConsecutiveStride =
      Reverse || (Decision == LoopVectorizationCostModel::CM_Widen);
  bool CreateGatherScatter =
      (Decision == LoopVectorizationCostModel::CM_GatherScatter);

  // Either Ptr feeds a vector load/store, or a vector GEP should feed a vector
  // gather/scatter. Otherwise Decision should have been to Scalarize.
  assert((ConsecutiveStride || CreateGatherScatter) &&
         "The instruction should be scalarized");
  (void)ConsecutiveStride;

  VectorParts BlockInMaskParts(UF);
  bool isMaskRequired = BlockInMask;
  if (isMaskRequired)
    for (unsigned Part = 0; Part < UF; ++Part)
      BlockInMaskParts[Part] = State.get(BlockInMask, Part);

  const auto CreateVecPtr = [&](unsigned Part, Value *Ptr) -> Value * {
    // Calculate the pointer for the specific unroll-part.
    GetElementPtrInst *PartPtr = nullptr;

    bool InBounds = false;
    if (auto *gep = dyn_cast<GetElementPtrInst>(Ptr->stripPointerCasts()))
      InBounds = gep->isInBounds();

    if (Reverse) {
      // If the address is consecutive but reversed, then the
      // wide store needs to start at the last vector element.
      Value *ScaledVF = nullptr;
      if (isScalable()) {
        CallInst *Vscale =
            emitVscaleCall(Builder, Instr->getModule(),
                           Type::getInt32Ty(ScalarDataTy->getContext()));
        ScaledVF = Builder.CreateMul(Builder.getInt32(VF), Vscale);
      }
      Value *Index = isScalable()
                         ? Builder.CreateMul(ScaledVF, Builder.getInt32(-Part))
                         : Builder.getInt32(-Part * VF);
      PartPtr =
          cast<GetElementPtrInst>(Builder.CreateGEP(ScalarDataTy, Ptr, Index));
      PartPtr->setIsInBounds(InBounds);
      Value *RevIndex = isScalable()
                            ? Builder.CreateSub(Builder.getInt32(1), ScaledVF)
                            : Builder.getInt32(1 - VF);
      PartPtr = cast<GetElementPtrInst>(
          Builder.CreateGEP(ScalarDataTy, PartPtr, RevIndex));
      PartPtr->setIsInBounds(InBounds);
      if (isMaskRequired) // Reverse of a null all-one mask is a null mask.
        BlockInMaskParts[Part] = reverseVector(BlockInMaskParts[Part]);
    } else {
      PartPtr = cast<GetElementPtrInst>(
          Builder.CreateGEP(ScalarDataTy, Ptr, Builder.getInt32(Part * VF)));
      PartPtr->setIsInBounds(InBounds);
    }

    unsigned AddressSpace = Ptr->getType()->getPointerAddressSpace();
    return Builder.CreateBitCast(PartPtr, DataTy->getPointerTo(AddressSpace));
  };

  // Handle Stores:
  if (SI) {
    setDebugLocFromInst(Builder, SI);

    for (unsigned Part = 0; Part < UF; ++Part) {
      Instruction *NewSI = nullptr;
      Value *StoredVal = State.get(StoredValue, Part);
      if (CreateGatherScatter) {
        Value *MaskPart = isMaskRequired ? BlockInMaskParts[Part] : nullptr;
        Value *VectorGep = State.get(Addr, Part);
        VectorType *VectorGepTy = cast<VectorType>(VectorGep->getType());
        if (!MaskPart && isa<ScalableVectorType>(VectorGepTy)) {
          MaskPart = Builder.CreateVectorSplat(
              VectorGepTy->getNumElements(), Builder.getTrue(), "", true);
        }
        NewSI = Builder.CreateMaskedScatter(StoredVal, VectorGep, Alignment,
                                            MaskPart);
      } else {
        if (Reverse) {
          // If we store to reverse consecutive memory locations, then we need
          // to reverse the order of elements in the stored value.
          StoredVal = reverseVector(StoredVal);
          // We don't want to update the value in the map as it might be used in
          // another expression. So don't call resetVectorValue(StoredVal).
        }
        auto *VecPtr = CreateVecPtr(Part, State.get(Addr, {0, 0}));
        if (isMaskRequired)
          NewSI = Builder.CreateMaskedStore(StoredVal, VecPtr, Alignment,
                                            BlockInMaskParts[Part]);
        else
          NewSI = Builder.CreateAlignedStore(StoredVal, VecPtr, Alignment);
      }
      addMetadata(NewSI, SI);
    }
    return;
  }

  // Handle loads.
  assert(LI && "Must have a load instruction");
  setDebugLocFromInst(Builder, LI);
  for (unsigned Part = 0; Part < UF; ++Part) {
    Value *NewLI;
    if (CreateGatherScatter) {
      Value *MaskPart = isMaskRequired ? BlockInMaskParts[Part] : nullptr;
      Value *VectorGep = State.get(Addr, Part);
      VectorType *VectorGepTy = cast<VectorType>(VectorGep->getType());
      if (!MaskPart && isa<ScalableVectorType>(VectorGepTy)) {
        MaskPart = Builder.CreateVectorSplat(
            VectorGepTy->getNumElements(), Builder.getTrue(), "", true);
      }
      NewLI = Builder.CreateMaskedGather(VectorGep, Alignment, MaskPart,
                                         nullptr, "wide.masked.gather");
      addMetadata(NewLI, LI);
    } else {
      auto *VecPtr = CreateVecPtr(Part, State.get(Addr, {0, 0}));
      if (isMaskRequired)
        NewLI = Builder.CreateMaskedLoad(
            VecPtr, Alignment, BlockInMaskParts[Part], UndefValue::get(DataTy),
            "wide.masked.load");
      else
        NewLI =
            Builder.CreateAlignedLoad(DataTy, VecPtr, Alignment, "wide.load");

      // Add metadata to the load, but setVectorValue to the reverse shuffle.
      addMetadata(NewLI, LI);
      if (Reverse)
        NewLI = reverseVector(NewLI);
    }
    VectorLoopValueMap.setVectorValue(Instr, Part, NewLI);
  }
}

void InnerLoopVectorizer::scalarizeInstruction(Instruction *Instr,
                                               const VPIteration &Instance,
                                               bool IfPredicateInstr) {
  assert(!Instr->getType()->isAggregateType() && "Can't handle vectors");

  setDebugLocFromInst(Builder, Instr);

  // Does this instruction return a value ?
  bool IsVoidRetTy = Instr->getType()->isVoidTy();

  Instruction *Cloned = Instr->clone();
  if (!IsVoidRetTy)
    Cloned->setName(Instr->getName() + ".cloned");

  // Replace the operands of the cloned instructions with their scalar
  // equivalents in the new loop.
  for (unsigned op = 0, e = Instr->getNumOperands(); op != e; ++op) {
    auto *NewOp = getOrCreateScalarValue(Instr->getOperand(op), Instance);
    Cloned->setOperand(op, NewOp);
  }
  addNewMetadata(Cloned, Instr);

  // Place the cloned scalar in the new loop.
  Builder.Insert(Cloned);

  // Add the cloned scalar to the scalar map entry.
  VectorLoopValueMap.setScalarValue(Instr, Instance, Cloned);

  // If we just cloned a new assumption, add it the assumption cache.
  if (auto *II = dyn_cast<IntrinsicInst>(Cloned))
    if (II->getIntrinsicID() == Intrinsic::assume)
      AC->registerAssumption(II);

  // End if-block.
  if (IfPredicateInstr)
    PredicatedInstructions.push_back(Cloned);
}

PHINode *InnerLoopVectorizer::createInductionVariable(Loop *L, Value *Start,
                                                      Value *End, Value *Step,
                                                      Instruction *DL) {
  BasicBlock *Header = L->getHeader();
  BasicBlock *Latch = L->getLoopLatch();
  // As we're just creating this loop, it's possible no latch exists
  // yet. If so, use the header as this will be a single block loop.
  if (!Latch)
    Latch = Header;

  IRBuilder<> Builder(&*Header->getFirstInsertionPt());
  Instruction *OldInst = getDebugLocFromInstOrOperands(OldInduction);
  setDebugLocFromInst(Builder, OldInst);
  auto *Induction = Builder.CreatePHI(Start->getType(), 2, "index");

  Builder.SetInsertPoint(Latch->getTerminator());
  setDebugLocFromInst(Builder, OldInst);

  // Create i+1 and fill the PHINode.
  // If using scalable vectors, multiply step size by vscale.
  Value *ScaleStep = Step;
  if (TTI->useScalableVectorType()) {
    Function *VscaleFunc = Intrinsic::getDeclaration(
        Header->getModule(), Intrinsic::vscale,
        Step->getType());
    CallInst *VscaleFuncCall = Builder.CreateCall(VscaleFunc, {});
    ScaleStep = Builder.CreateMul(VscaleFuncCall, Step, "index.vscale");
  }
  Value *Next = Builder.CreateAdd(Induction, ScaleStep, "index.next");
  Induction->addIncoming(Start, L->getLoopPreheader());
  Induction->addIncoming(Next, Latch);
  // Create the compare.
  Value *ICmp = Builder.CreateICmpEQ(Next, End);
  Builder.CreateCondBr(ICmp, L->getExitBlock(), Header);

  // Now we have two terminators. Remove the old one from the block.
  Latch->getTerminator()->eraseFromParent();

  return Induction;
}

Value *InnerLoopVectorizer::getOrCreateTripCount(Loop *L) {
  if (TripCount)
    return TripCount;

  assert(L && "Create Trip Count for null loop.");
  IRBuilder<> Builder(L->getLoopPreheader()->getTerminator());
  // Find the loop boundaries.
  ScalarEvolution *SE = PSE.getSE();
  const SCEV *BackedgeTakenCount = PSE.getBackedgeTakenCount();
  assert(BackedgeTakenCount != SE->getCouldNotCompute() &&
         "Invalid loop count");

  Type *IdxTy = Legal->getWidestInductionType();
  assert(IdxTy && "No type for induction");

  // The exit count might have the type of i64 while the phi is i32. This can
  // happen if we have an induction variable that is sign extended before the
  // compare. The only way that we get a backedge taken count is that the
  // induction variable was signed and as such will not overflow. In such a case
  // truncation is legal.
  if (SE->getTypeSizeInBits(BackedgeTakenCount->getType()) >
      IdxTy->getPrimitiveSizeInBits())
    BackedgeTakenCount = SE->getTruncateOrNoop(BackedgeTakenCount, IdxTy);
  BackedgeTakenCount = SE->getNoopOrZeroExtend(BackedgeTakenCount, IdxTy);

  // Get the total trip count from the count by adding 1.
  const SCEV *ExitCount = SE->getAddExpr(
      BackedgeTakenCount, SE->getOne(BackedgeTakenCount->getType()));

  const DataLayout &DL = L->getHeader()->getModule()->getDataLayout();

  // Expand the trip count and place the new instructions in the preheader.
  // Notice that the pre-header does not change, only the loop body.
  SCEVExpander Exp(*SE, DL, "induction");

  // Count holds the overall loop count (N).
  TripCount = Exp.expandCodeFor(ExitCount, ExitCount->getType(),
                                L->getLoopPreheader()->getTerminator());

  if (TripCount->getType()->isPointerTy())
    TripCount =
        CastInst::CreatePointerCast(TripCount, IdxTy, "exitcount.ptrcnt.to.int",
                                    L->getLoopPreheader()->getTerminator());

  return TripCount;
}

Value *InnerLoopVectorizer::getOrCreateVectorTripCount(Loop *L) {
  if (VectorTripCount)
    return VectorTripCount;

  Value *TC = getOrCreateTripCount(L);
  IRBuilder<> Builder(L->getLoopPreheader()->getTerminator());

  Type *Ty = TC->getType();
  Value *Step = ConstantInt::get(Ty, VF * UF);

  // If the tail is to be folded by masking, round the number of iterations N
  // up to a multiple of Step instead of rounding down. This is done by first
  // adding Step-1 and then rounding down. Note that it's ok if this addition
  // overflows: the vector induction variable will eventually wrap to zero given
  // that it starts at zero and its Step is a power of two; the loop will then
  // exit, with the last early-exit vector comparison also producing all-true.
  if (Cost->foldTailByMasking()) {
    // TODO: Fix for scalable vectors.
    assert(isPowerOf2_32(VF * UF) &&
           "VF*UF must be a power of 2 when folding tail by masking");
    if (isScalable()) {
      CallInst *VscaleFuncCall =
          emitVscaleCall(Builder, L->getLoopPreheader()->getModule(), Ty);
      Step = Builder.CreateMul(VscaleFuncCall, Step, "step.vscale");
    }
    Value *Stepm = Builder.CreateSub(Step, ConstantInt::get(Ty, 1));
    TC = Builder.CreateAdd(TC, Stepm, "n.rnd.up");
  }

  // Now we need to generate the expression for the part of the loop that the
  // vectorized body will execute. This is equal to N - (N % Step) if scalar
  // iterations are not required for correctness, or N - Step, otherwise. Step
  // is equal to the vectorization factor (number of SIMD elements) times the
  // unroll factor (number of SIMD instructions).
  if (isScalable()) {
    CallInst *VscaleFuncCall =
        emitVscaleCall(Builder, L->getHeader()->getModule(), Ty);
    Step = Builder.CreateMul(Step, VscaleFuncCall, "step.vscale");
  }
  Value *R = Builder.CreateURem(TC, Step, "n.mod.vf");

  // If there is a non-reversed interleaved group that may speculatively access
  // memory out-of-bounds, we need to ensure that there will be at least one
  // iteration of the scalar epilogue loop. Thus, if the step evenly divides
  // the trip count, we set the remainder to be equal to the step. If the step
  // does not evenly divide the trip count, no adjustment is necessary since
  // there will already be scalar iterations. Note that the minimum iterations
  // check ensures that N >= Step.
  bool ValidVF = VF > 1 || (VF == 1 && isScalable());
  if (ValidVF && Cost->requiresScalarEpilogue()) {
    auto *IsZero = Builder.CreateICmpEQ(R, ConstantInt::get(R->getType(), 0));
    R = Builder.CreateSelect(IsZero, Step, R);
  }

  VectorTripCount = Builder.CreateSub(TC, R, "n.vec");

  return VectorTripCount;
}

Value *InnerLoopVectorizer::createBitOrPointerCast(Value *V, VectorType *DstVTy,
                                                   const DataLayout &DL) {
  // Verify that V is a vector type with same number of elements as DstVTy.
  unsigned VF = DstVTy->getNumElements();
  VectorType *SrcVecTy = cast<VectorType>(V->getType());
  assert((VF == SrcVecTy->getNumElements()) &&
         "Vector dimensions do not match");
  Type *SrcElemTy = SrcVecTy->getElementType();
  Type *DstElemTy = DstVTy->getElementType();
  assert((DL.getTypeSizeInBits(SrcElemTy) == DL.getTypeSizeInBits(DstElemTy)) &&
         "Vector elements must have same size");

  // Do a direct cast if element types are castable.
  if (CastInst::isBitOrNoopPointerCastable(SrcElemTy, DstElemTy, DL)) {
    return Builder.CreateBitOrPointerCast(V, DstVTy);
  }
  // V cannot be directly casted to desired vector type.
  // May happen when V is a floating point vector but DstVTy is a vector of
  // pointers or vice-versa. Handle this using a two-step bitcast using an
  // intermediate Integer type for the bitcast i.e. Ptr <-> Int <-> Float.
  assert((DstElemTy->isPointerTy() != SrcElemTy->isPointerTy()) &&
         "Only one type should be a pointer type");
  assert((DstElemTy->isFloatingPointTy() != SrcElemTy->isFloatingPointTy()) &&
         "Only one type should be a floating point type");
  Type *IntTy =
      IntegerType::getIntNTy(V->getContext(), DL.getTypeSizeInBits(SrcElemTy));
  VectorType *VecIntTy = VectorType::get(IntTy, VF, Cost->isScalable());
  Value *CastVal = Builder.CreateBitOrPointerCast(V, VecIntTy);
  return Builder.CreateBitOrPointerCast(CastVal, DstVTy);
}

void InnerLoopVectorizer::emitMinimumIterationCountCheck(Loop *L,
                                                         BasicBlock *Bypass) {
  Value *Count = getOrCreateTripCount(L);
  // Reuse existing vector loop preheader for TC checks.
  // Note that new preheader block is generated for vector loop.
  BasicBlock *const TCCheckBlock = LoopVectorPreHeader;
  IRBuilder<> Builder(TCCheckBlock->getTerminator());

  // Generate code to check if the loop's trip count is less than VF * UF, or
  // equal to it in case a scalar epilogue is required; this implies that the
  // vector trip count is zero. This check also covers the case where adding one
  // to the backedge-taken count overflowed leading to an incorrect trip count
  // of zero. In this case we will also jump to the scalar loop.
  auto P =
      Cost->requiresScalarEpilogue() ? ICmpInst::ICMP_ULE : ICmpInst::ICMP_ULT;

  // If tail is to be folded, vector loop takes care of all iterations.
  Value *CheckMinIters = Builder.getFalse();
  if (!Cost->foldTailByMasking()) {
    Value *Step = ConstantInt::get(Count->getType(), VF * UF);
    if (isScalable()) {
      CallInst *VscaleFuncCall =
          emitVscaleCall(Builder, TCCheckBlock->getModule(), Count->getType());
      Step = Builder.CreateMul(VscaleFuncCall, Step, "step.vscale");
    }
    CheckMinIters = Builder.CreateICmp(P, Count, Step, "min.iters.check");
  }

  // Create new preheader for vector loop.
  LoopVectorPreHeader =
      SplitBlock(TCCheckBlock, TCCheckBlock->getTerminator(), DT, LI, nullptr,
                 "vector.ph");

  assert(DT->properlyDominates(DT->getNode(TCCheckBlock),
                               DT->getNode(Bypass)->getIDom()) &&
         "TC check is expected to dominate Bypass");

  // Update dominator for Bypass & LoopExit.
  DT->changeImmediateDominator(Bypass, TCCheckBlock);
  DT->changeImmediateDominator(LoopExitBlock, TCCheckBlock);

  ReplaceInstWithInst(
      TCCheckBlock->getTerminator(),
      BranchInst::Create(Bypass, LoopVectorPreHeader, CheckMinIters));
  LoopBypassBlocks.push_back(TCCheckBlock);
}

void InnerLoopVectorizer::emitSCEVChecks(Loop *L, BasicBlock *Bypass) {
  // Reuse existing vector loop preheader for SCEV checks.
  // Note that new preheader block is generated for vector loop.
  BasicBlock *const SCEVCheckBlock = LoopVectorPreHeader;

  // Generate the code to check that the SCEV assumptions that we made.
  // We want the new basic block to start at the first instruction in a
  // sequence of instructions that form a check.
  SCEVExpander Exp(*PSE.getSE(), Bypass->getModule()->getDataLayout(),
                   "scev.check");
  Value *SCEVCheck = Exp.expandCodeForPredicate(
      &PSE.getUnionPredicate(), SCEVCheckBlock->getTerminator());

  if (auto *C = dyn_cast<ConstantInt>(SCEVCheck))
    if (C->isZero())
      return;

  assert(!SCEVCheckBlock->getParent()->hasOptSize() &&
         "Cannot SCEV check stride or overflow when optimizing for size");

  SCEVCheckBlock->setName("vector.scevcheck");
  // Create new preheader for vector loop.
  LoopVectorPreHeader =
      SplitBlock(SCEVCheckBlock, SCEVCheckBlock->getTerminator(), DT, LI,
                 nullptr, "vector.ph");

  // Update dominator only if this is first RT check.
  if (LoopBypassBlocks.empty()) {
    DT->changeImmediateDominator(Bypass, SCEVCheckBlock);
    DT->changeImmediateDominator(LoopExitBlock, SCEVCheckBlock);
  }

  ReplaceInstWithInst(
      SCEVCheckBlock->getTerminator(),
      BranchInst::Create(Bypass, LoopVectorPreHeader, SCEVCheck));
  LoopBypassBlocks.push_back(SCEVCheckBlock);
  AddedSafetyChecks = true;
}

void InnerLoopVectorizer::emitMemRuntimeChecks(Loop *L, BasicBlock *Bypass) {
  // VPlan-native path does not do any analysis for runtime checks currently.
  if (EnableVPlanNativePath)
    return;

  // Reuse existing vector loop preheader for runtime memory checks.
  // Note that new preheader block is generated for vector loop.
  BasicBlock *const MemCheckBlock = L->getLoopPreheader();

  // Generate the code that checks in runtime if arrays overlap. We put the
  // checks into a separate block to make the more common case of few elements
  // faster.
  Instruction *FirstCheckInst;
  Instruction *MemRuntimeCheck;
  std::tie(FirstCheckInst, MemRuntimeCheck) =
      Legal->getLAI()->addRuntimeChecks(MemCheckBlock->getTerminator());
  if (!MemRuntimeCheck)
    return;

  if (MemCheckBlock->getParent()->hasOptSize()) {
    assert(Cost->Hints->getForce() == LoopVectorizeHints::FK_Enabled &&
           "Cannot emit memory checks when optimizing for size, unless forced "
           "to vectorize.");
    ORE->emit([&]() {
      return OptimizationRemarkAnalysis(DEBUG_TYPE, "VectorizationCodeSize",
                                        L->getStartLoc(), L->getHeader())
             << "Code-size may be reduced by not forcing "
                "vectorization, or by source-code modifications "
                "eliminating the need for runtime checks "
                "(e.g., adding 'restrict').";
    });
  }

  MemCheckBlock->setName("vector.memcheck");
  // Create new preheader for vector loop.
  LoopVectorPreHeader =
      SplitBlock(MemCheckBlock, MemCheckBlock->getTerminator(), DT, LI, nullptr,
                 "vector.ph");

  // Update dominator only if this is first RT check.
  if (LoopBypassBlocks.empty()) {
    DT->changeImmediateDominator(Bypass, MemCheckBlock);
    DT->changeImmediateDominator(LoopExitBlock, MemCheckBlock);
  }

  ReplaceInstWithInst(
      MemCheckBlock->getTerminator(),
      BranchInst::Create(Bypass, LoopVectorPreHeader, MemRuntimeCheck));
  LoopBypassBlocks.push_back(MemCheckBlock);
  AddedSafetyChecks = true;

  // We currently don't use LoopVersioning for the actual loop cloning but we
  // still use it to add the noalias metadata.
  LVer = std::make_unique<LoopVersioning>(*Legal->getLAI(), OrigLoop, LI, DT,
                                          PSE.getSE());
  LVer->prepareNoAliasMetadata();
}

Value *InnerLoopVectorizer::emitTransformedIndex(
    IRBuilder<> &B, Value *Index, ScalarEvolution *SE, const DataLayout &DL,
    const InductionDescriptor &ID) const {

  SCEVExpander Exp(*SE, DL, "induction");
  auto Step = ID.getStep();
  auto StartValue = ID.getStartValue();
  assert(Index->getType() == Step->getType() &&
         "Index type does not match StepValue type");

  // Note: the IR at this point is broken. We cannot use SE to create any new
  // SCEV and then expand it, hoping that SCEV's simplification will give us
  // a more optimal code. Unfortunately, attempt of doing so on invalid IR may
  // lead to various SCEV crashes. So all we can do is to use builder and rely
  // on InstCombine for future simplifications. Here we handle some trivial
  // cases only.
  auto CreateAdd = [&B](Value *X, Value *Y) {
    assert(X->getType() == Y->getType() && "Types don't match!");
    if (auto *CX = dyn_cast<ConstantInt>(X))
      if (CX->isZero())
        return Y;
    if (auto *CY = dyn_cast<ConstantInt>(Y))
      if (CY->isZero())
        return X;
    return B.CreateAdd(X, Y);
  };

  auto CreateMul = [&B](Value *X, Value *Y) {
    assert(X->getType() == Y->getType() && "Types don't match!");
    if (auto *CX = dyn_cast<ConstantInt>(X))
      if (CX->isOne())
        return Y;
    if (auto *CY = dyn_cast<ConstantInt>(Y))
      if (CY->isOne())
        return X;
    return B.CreateMul(X, Y);
  };

  switch (ID.getKind()) {
  case InductionDescriptor::IK_IntInduction: {
    assert(Index->getType() == StartValue->getType() &&
           "Index type does not match StartValue type");
    if (ID.getConstIntStepValue() && ID.getConstIntStepValue()->isMinusOne())
      return B.CreateSub(StartValue, Index);
    auto *Offset = CreateMul(
        Index, Exp.expandCodeFor(Step, Index->getType(), &*B.GetInsertPoint()));
    return CreateAdd(StartValue, Offset);
  }
  case InductionDescriptor::IK_PtrInduction: {
    assert(isa<SCEVConstant>(Step) &&
           "Expected constant step for pointer induction");
    return B.CreateGEP(
        StartValue->getType()->getPointerElementType(), StartValue,
        CreateMul(Index, Exp.expandCodeFor(Step, Index->getType(),
                                           &*B.GetInsertPoint())));
  }
  case InductionDescriptor::IK_FpInduction: {
    assert(Step->getType()->isFloatingPointTy() && "Expected FP Step value");
    auto InductionBinOp = ID.getInductionBinOp();
    assert(InductionBinOp &&
           (InductionBinOp->getOpcode() == Instruction::FAdd ||
            InductionBinOp->getOpcode() == Instruction::FSub) &&
           "Original bin op should be defined for FP induction");

    Value *StepValue = cast<SCEVUnknown>(Step)->getValue();

    // Floating point operations had to be 'fast' to enable the induction.
    FastMathFlags Flags;
    Flags.setFast();

    Value *MulExp = B.CreateFMul(StepValue, Index);
    if (isa<Instruction>(MulExp))
      // We have to check, the MulExp may be a constant.
      cast<Instruction>(MulExp)->setFastMathFlags(Flags);

    Value *BOp = B.CreateBinOp(InductionBinOp->getOpcode(), StartValue, MulExp,
                               "induction");
    if (isa<Instruction>(BOp))
      cast<Instruction>(BOp)->setFastMathFlags(Flags);

    return BOp;
  }
  case InductionDescriptor::IK_NoInduction:
    return nullptr;
  }
  llvm_unreachable("invalid enum");
}

BasicBlock *InnerLoopVectorizer::createVectorizedLoopSkeleton() {
  /*
   In this function we generate a new loop. The new loop will contain
   the vectorized instructions while the old loop will continue to run the
   scalar remainder.

       [ ] <-- loop iteration number check.
    /   |
   /    v
  |    [ ] <-- vector loop bypass (may consist of multiple blocks).
  |  /  |
  | /   v
  ||   [ ]     <-- vector pre header.
  |/    |
  |     v
  |    [  ] \
  |    [  ]_|   <-- vector loop.
  |     |
  |     v
  |   -[ ]   <--- middle-block.
  |  /  |
  | /   v
  -|- >[ ]     <--- new preheader.
   |    |
   |    v
   |   [ ] \
   |   [ ]_|   <-- old scalar loop to handle remainder.
    \   |
     \  v
      >[ ]     <-- exit block.
   ...
   */

  MDNode *OrigLoopID = OrigLoop->getLoopID();

  // Some loops have a single integer induction variable, while other loops
  // don't. One example is c++ iterators that often have multiple pointer
  // induction variables. In the code below we also support a case where we
  // don't have a single induction variable.
  //
  // We try to obtain an induction variable from the original loop as hard
  // as possible. However if we don't find one that:
  //   - is an integer
  //   - counts from zero, stepping by one
  //   - is the size of the widest induction variable type
  // then we create a new one.
  OldInduction = Legal->getPrimaryInduction();
  Type *IdxTy = Legal->getWidestInductionType();

  // Split the single block loop into the two loop structure described above.
  LoopScalarBody = OrigLoop->getHeader();
  LoopVectorPreHeader = OrigLoop->getLoopPreheader();
  LoopExitBlock = OrigLoop->getExitBlock();
  assert(LoopExitBlock && "Must have an exit block");
  assert(LoopVectorPreHeader && "Invalid loop structure");

  LoopMiddleBlock =
      SplitBlock(LoopVectorPreHeader, LoopVectorPreHeader->getTerminator(), DT,
                 LI, nullptr, "middle.block");
  LoopScalarPreHeader =
      SplitBlock(LoopMiddleBlock, LoopMiddleBlock->getTerminator(), DT, LI,
                 nullptr, "scalar.ph");
  // We intentionally don't let SplitBlock to update LoopInfo since
  // LoopVectorBody should belong to another loop than LoopVectorPreHeader.
  // LoopVectorBody is explicitly added to the correct place few lines later.
  LoopVectorBody =
      SplitBlock(LoopVectorPreHeader, LoopVectorPreHeader->getTerminator(), DT,
                 nullptr, nullptr, "vector.body");

  // Update dominator for loop exit.
  DT->changeImmediateDominator(LoopExitBlock, LoopMiddleBlock);

  // Create and register the new vector loop.
  Loop *Lp = LI->AllocateLoop();
  Loop *ParentLoop = OrigLoop->getParentLoop();

  // Insert the new loop into the loop nest and register the new basic blocks
  // before calling any utilities such as SCEV that require valid LoopInfo.
  if (ParentLoop) {
    ParentLoop->addChildLoop(Lp);
  } else {
    LI->addTopLevelLoop(Lp);
  }
  Lp->addBasicBlockToLoop(LoopVectorBody, *LI);

  // Find the loop boundaries.
  Value *Count = getOrCreateTripCount(Lp);

  Value *StartIdx = ConstantInt::get(IdxTy, 0);

  // Now, compare the new count to zero. If it is zero skip the vector loop and
  // jump to the scalar loop. This check also covers the case where the
  // backedge-taken count is uint##_max: adding one to it will overflow leading
  // to an incorrect trip count of zero. In this (rare) case we will also jump
  // to the scalar loop.
  emitMinimumIterationCountCheck(Lp, LoopScalarPreHeader);

  // Generate the code to check any assumptions that we've made for SCEV
  // expressions.
  emitSCEVChecks(Lp, LoopScalarPreHeader);

  // Generate the code that checks in runtime if arrays overlap. We put the
  // checks into a separate block to make the more common case of few elements
  // faster.
  emitMemRuntimeChecks(Lp, LoopScalarPreHeader);

  // Generate the induction variable.
  // The loop step is equal to the vectorization factor (num of SIMD elements)
  // times the unroll factor (num of SIMD instructions).
  Value *CountRoundDown = getOrCreateVectorTripCount(Lp);
  Constant *Step = ConstantInt::get(IdxTy, VF * UF);
  Induction =
      createInductionVariable(Lp, StartIdx, CountRoundDown, Step,
                              getDebugLocFromInstOrOperands(OldInduction));

  // We are going to resume the execution of the scalar loop.
  // Go over all of the induction variables that we found and fix the
  // PHIs that are left in the scalar version of the loop.
  // The starting values of PHI nodes depend on the counter of the last
  // iteration in the vectorized loop.
  // If we come from a bypass edge then we need to start from the original
  // start value.

  // This variable saves the new starting index for the scalar loop. It is used
  // to test if there are any tail iterations left once the vector loop has
  // completed.
  for (auto &InductionEntry : Legal->getInductionVars()) {
    PHINode *OrigPhi = InductionEntry.first;
    InductionDescriptor II = InductionEntry.second;

    // Create phi nodes to merge from the  backedge-taken check block.
    PHINode *BCResumeVal =
        PHINode::Create(OrigPhi->getType(), 3, "bc.resume.val",
                        LoopScalarPreHeader->getTerminator());
    // Copy original phi DL over to the new one.
    BCResumeVal->setDebugLoc(OrigPhi->getDebugLoc());
    Value *&EndValue = IVEndValues[OrigPhi];
    if (OrigPhi == OldInduction) {
      // We know what the end value is.
      EndValue = CountRoundDown;
    } else {
      IRBuilder<> B(Lp->getLoopPreheader()->getTerminator());
      Type *StepType = II.getStep()->getType();
      Instruction::CastOps CastOp =
          CastInst::getCastOpcode(CountRoundDown, true, StepType, true);
      Value *CRD = B.CreateCast(CastOp, CountRoundDown, StepType, "cast.crd");
      const DataLayout &DL = LoopScalarBody->getModule()->getDataLayout();
      EndValue = emitTransformedIndex(B, CRD, PSE.getSE(), DL, II);
      EndValue->setName("ind.end");
    }

    // The new PHI merges the original incoming value, in case of a bypass,
    // or the value at the end of the vectorized loop.
    BCResumeVal->addIncoming(EndValue, LoopMiddleBlock);

    // Fix the scalar body counter (PHI node).
    // The old induction's phi node in the scalar body needs the truncated
    // value.
    for (BasicBlock *BB : LoopBypassBlocks)
      BCResumeVal->addIncoming(II.getStartValue(), BB);
    OrigPhi->setIncomingValueForBlock(LoopScalarPreHeader, BCResumeVal);
  }

  // We need the OrigLoop (scalar loop part) latch terminator to help
  // produce correct debug info for the middle block BB instructions.
  // The legality check stage guarantees that the loop will have a single
  // latch.
  assert(isa<BranchInst>(OrigLoop->getLoopLatch()->getTerminator()) &&
         "Scalar loop latch terminator isn't a branch");
  BranchInst *ScalarLatchBr =
      cast<BranchInst>(OrigLoop->getLoopLatch()->getTerminator());

  // Add a check in the middle block to see if we have completed
  // all of the iterations in the first vector loop.
  // If (N - N%VF) == N, then we *don't* need to run the remainder.
  // If tail is to be folded, we know we don't need to run the remainder.
  Value *CmpN = Builder.getTrue();
  if (!Cost->foldTailByMasking()) {
    CmpN = CmpInst::Create(Instruction::ICmp, CmpInst::ICMP_EQ, Count,
                           CountRoundDown, "cmp.n",
                           LoopMiddleBlock->getTerminator());

    // Here we use the same DebugLoc as the scalar loop latch branch instead
    // of the corresponding compare because they may have ended up with
    // different line numbers and we want to avoid awkward line stepping while
    // debugging. Eg. if the compare has got a line number inside the loop.
    cast<Instruction>(CmpN)->setDebugLoc(ScalarLatchBr->getDebugLoc());
  }

  BranchInst *BrInst =
      BranchInst::Create(LoopExitBlock, LoopScalarPreHeader, CmpN);
  BrInst->setDebugLoc(ScalarLatchBr->getDebugLoc());
  ReplaceInstWithInst(LoopMiddleBlock->getTerminator(), BrInst);

  // Get ready to start creating new instructions into the vectorized body.
  assert(LoopVectorPreHeader == Lp->getLoopPreheader() &&
         "Inconsistent vector loop preheader");
  Builder.SetInsertPoint(&*LoopVectorBody->getFirstInsertionPt());

  Optional<MDNode *> VectorizedLoopID =
      makeFollowupLoopID(OrigLoopID, {LLVMLoopVectorizeFollowupAll,
                                      LLVMLoopVectorizeFollowupVectorized});
  if (VectorizedLoopID.hasValue()) {
    Lp->setLoopID(VectorizedLoopID.getValue());

    // Do not setAlreadyVectorized if loop attributes have been defined
    // explicitly.
    return LoopVectorPreHeader;
  }

  // Keep all loop hints from the original loop on the vector loop (we'll
  // replace the vectorizer-specific hints below).
  if (MDNode *LID = OrigLoop->getLoopID())
    Lp->setLoopID(LID);

  LoopVectorizeHints Hints(Lp, true, *ORE);
  Hints.setAlreadyVectorized();

#ifdef EXPENSIVE_CHECKS
  assert(DT->verify(DominatorTree::VerificationLevel::Fast));
  LI->verify(*DT);
#endif

  return LoopVectorPreHeader;
}

// Fix up external users of the induction variable. At this point, we are
// in LCSSA form, with all external PHIs that use the IV having one input value,
// coming from the remainder loop. We need those PHIs to also have a correct
// value for the IV when arriving directly from the middle block.
void InnerLoopVectorizer::fixupIVUsers(PHINode *OrigPhi,
                                       const InductionDescriptor &II,
                                       Value *CountRoundDown, Value *EndValue,
                                       BasicBlock *MiddleBlock) {
  // There are two kinds of external IV usages - those that use the value
  // computed in the last iteration (the PHI) and those that use the penultimate
  // value (the value that feeds into the phi from the loop latch).
  // We allow both, but they, obviously, have different values.

  assert(OrigLoop->getExitBlock() && "Expected a single exit block");

  DenseMap<Value *, Value *> MissingVals;

  // An external user of the last iteration's value should see the value that
  // the remainder loop uses to initialize its own IV.
  Value *PostInc = OrigPhi->getIncomingValueForBlock(OrigLoop->getLoopLatch());
  for (User *U : PostInc->users()) {
    Instruction *UI = cast<Instruction>(U);
    if (!OrigLoop->contains(UI)) {
      assert(isa<PHINode>(UI) && "Expected LCSSA form");
      MissingVals[UI] = EndValue;
    }
  }

  // An external user of the penultimate value need to see EndValue - Step.
  // The simplest way to get this is to recompute it from the constituent SCEVs,
  // that is Start + (Step * (CRD - 1)).
  for (User *U : OrigPhi->users()) {
    auto *UI = cast<Instruction>(U);
    if (!OrigLoop->contains(UI)) {
      const DataLayout &DL =
          OrigLoop->getHeader()->getModule()->getDataLayout();
      assert(isa<PHINode>(UI) && "Expected LCSSA form");

      IRBuilder<> B(MiddleBlock->getTerminator());
      Value *CountMinusOne = B.CreateSub(
          CountRoundDown, ConstantInt::get(CountRoundDown->getType(), 1));
      Value *CMO =
          !II.getStep()->getType()->isIntegerTy()
              ? B.CreateCast(Instruction::SIToFP, CountMinusOne,
                             II.getStep()->getType())
              : B.CreateSExtOrTrunc(CountMinusOne, II.getStep()->getType());
      CMO->setName("cast.cmo");
      Value *Escape = emitTransformedIndex(B, CMO, PSE.getSE(), DL, II);
      Escape->setName("ind.escape");
      MissingVals[UI] = Escape;
    }
  }

  for (auto &I : MissingVals) {
    PHINode *PHI = cast<PHINode>(I.first);
    // One corner case we have to handle is two IVs "chasing" each-other,
    // that is %IV2 = phi [...], [ %IV1, %latch ]
    // In this case, if IV1 has an external use, we need to avoid adding both
    // "last value of IV1" and "penultimate value of IV2". So, verify that we
    // don't already have an incoming value for the middle block.
    if (PHI->getBasicBlockIndex(MiddleBlock) == -1)
      PHI->addIncoming(I.second, MiddleBlock);
  }
}

namespace {

struct CSEDenseMapInfo {
  static bool canHandle(const Instruction *I) {
    return isa<InsertElementInst>(I) || isa<ExtractElementInst>(I) ||
           isa<ShuffleVectorInst>(I) || isa<GetElementPtrInst>(I);
  }

  static inline Instruction *getEmptyKey() {
    return DenseMapInfo<Instruction *>::getEmptyKey();
  }

  static inline Instruction *getTombstoneKey() {
    return DenseMapInfo<Instruction *>::getTombstoneKey();
  }

  static unsigned getHashValue(const Instruction *I) {
    assert(canHandle(I) && "Unknown instruction!");
    return hash_combine(I->getOpcode(), hash_combine_range(I->value_op_begin(),
                                                           I->value_op_end()));
  }

  static bool isEqual(const Instruction *LHS, const Instruction *RHS) {
    if (LHS == getEmptyKey() || RHS == getEmptyKey() ||
        LHS == getTombstoneKey() || RHS == getTombstoneKey())
      return LHS == RHS;
    return LHS->isIdenticalTo(RHS);
  }
};

} // end anonymous namespace

/// Perform cse of induction variable instructions.
static void cse(BasicBlock *BB) {
  // Perform simple cse.
  SmallDenseMap<Instruction *, Instruction *, 4, CSEDenseMapInfo> CSEMap;
  for (BasicBlock::iterator I = BB->begin(), E = BB->end(); I != E;) {
    Instruction *In = &*I++;

    if (!CSEDenseMapInfo::canHandle(In))
      continue;

    // Check if we can replace this instruction with any of the
    // visited instructions.
    if (Instruction *V = CSEMap.lookup(In)) {
      In->replaceAllUsesWith(V);
      In->eraseFromParent();
      continue;
    }

    CSEMap[In] = In;
  }
}

unsigned LoopVectorizationCostModel::getVectorCallCost(CallInst *CI,
                                                       unsigned VF,
                                                       bool &NeedToScalarize) {
  Function *F = CI->getCalledFunction();
  Type *ScalarRetTy = CI->getType();
  SmallVector<Type *, 4> Tys, ScalarTys;
  for (auto &ArgOp : CI->arg_operands())
    ScalarTys.push_back(ArgOp->getType());

  // Estimate cost of scalarized vector call. The source operands are assumed
  // to be vectors, so we need to extract individual elements from there,
  // execute VF scalar calls, and then gather the result into the vector return
  // value.
  unsigned ScalarCallCost = TTI.getCallInstrCost(F, ScalarRetTy, ScalarTys,
                                                 TTI::TCK_RecipThroughput);
  if (VF == 1)
    return ScalarCallCost;

  // Compute corresponding vector type for return value and arguments.
  Type *RetTy = ToVectorTy(ScalarRetTy, VF, isScalable());
  for (Type *ScalarTy : ScalarTys)
    Tys.push_back(ToVectorTy(ScalarTy, VF, isScalable()));

  // Compute costs of unpacking argument values for the scalar calls and
  // packing the return values to a vector.
  unsigned ScalarizationCost = getScalarizationOverhead(CI, VF);

  unsigned Cost = ScalarCallCost * VF + ScalarizationCost;

  // If we can't emit a vector call for this function, then the currently found
  // cost is the cost we need to return.
  NeedToScalarize = true;
  VFShape Shape = VFShape::get(*CI, {VF, false}, false /*HasGlobalPred*/);
  Function *VecFunc = VFDatabase(*CI).getVectorizedFunction(Shape);

  if (!TLI || CI->isNoBuiltin() || !VecFunc)
    return Cost;

  // If the corresponding vector cost is cheaper, return its cost.
  unsigned VectorCallCost = TTI.getCallInstrCost(nullptr, RetTy, Tys,
                                                 TTI::TCK_RecipThroughput);
  if (VectorCallCost < Cost) {
    NeedToScalarize = false;
    return VectorCallCost;
  }
  return Cost;
}

unsigned LoopVectorizationCostModel::getVectorIntrinsicCost(CallInst *CI,
                                                            unsigned VF) {
  Intrinsic::ID ID = getVectorIntrinsicIDForCall(CI, TLI);
  assert(ID && "Expected intrinsic call!");

  FastMathFlags FMF;
  if (auto *FPMO = dyn_cast<FPMathOperator>(CI))
    FMF = FPMO->getFastMathFlags();

  SmallVector<Value *, 4> Operands(CI->arg_operands());
  return TTI.getIntrinsicInstrCost(ID, CI->getType(), Operands, FMF, VF,
                                   TargetTransformInfo::TCK_RecipThroughput,
                                   CI);
}

static Type *smallestIntegerVectorType(Type *T1, Type *T2) {
  auto *I1 = cast<IntegerType>(cast<VectorType>(T1)->getElementType());
  auto *I2 = cast<IntegerType>(cast<VectorType>(T2)->getElementType());
  return I1->getBitWidth() < I2->getBitWidth() ? T1 : T2;
}

static Type *largestIntegerVectorType(Type *T1, Type *T2) {
  auto *I1 = cast<IntegerType>(cast<VectorType>(T1)->getElementType());
  auto *I2 = cast<IntegerType>(cast<VectorType>(T2)->getElementType());
  return I1->getBitWidth() > I2->getBitWidth() ? T1 : T2;
}

void InnerLoopVectorizer::truncateToMinimalBitwidths() {
  // For every instruction `I` in MinBWs, truncate the operands, create a
  // truncated version of `I` and reextend its result. InstCombine runs
  // later and will remove any ext/trunc pairs.
  SmallPtrSet<Value *, 4> Erased;
  for (const auto &KV : Cost->getMinimalBitwidths()) {
    // If the value wasn't vectorized, we must maintain the original scalar
    // type. The absence of the value from VectorLoopValueMap indicates that it
    // wasn't vectorized.
    if (!VectorLoopValueMap.hasAnyVectorValue(KV.first))
      continue;
    for (unsigned Part = 0; Part < UF; ++Part) {
      Value *I = getOrCreateVectorValue(KV.first, Part);
      if (Erased.find(I) != Erased.end() || I->use_empty() ||
          !isa<Instruction>(I))
        continue;
      Type *OriginalTy = I->getType();
      Type *ScalarTruncatedTy =
          IntegerType::get(OriginalTy->getContext(), KV.second);
      Type *TruncatedTy = VectorType::get(
          ScalarTruncatedTy, cast<VectorType>(OriginalTy)->getNumElements(),
          Cost->isScalable());
      if (TruncatedTy == OriginalTy)
        continue;

      IRBuilder<> B(cast<Instruction>(I));
      auto ShrinkOperand = [&](Value *V) -> Value * {
        if (auto *ZI = dyn_cast<ZExtInst>(V))
          if (ZI->getSrcTy() == TruncatedTy)
            return ZI->getOperand(0);
        return B.CreateZExtOrTrunc(V, TruncatedTy);
      };

      // The actual instruction modification depends on the instruction type,
      // unfortunately.
      Value *NewI = nullptr;
      if (auto *BO = dyn_cast<BinaryOperator>(I)) {
        NewI = B.CreateBinOp(BO->getOpcode(), ShrinkOperand(BO->getOperand(0)),
                             ShrinkOperand(BO->getOperand(1)));

        // Any wrapping introduced by shrinking this operation shouldn't be
        // considered undefined behavior. So, we can't unconditionally copy
        // arithmetic wrapping flags to NewI.
        cast<BinaryOperator>(NewI)->copyIRFlags(I, /*IncludeWrapFlags=*/false);
      } else if (auto *CI = dyn_cast<ICmpInst>(I)) {
        NewI =
            B.CreateICmp(CI->getPredicate(), ShrinkOperand(CI->getOperand(0)),
                         ShrinkOperand(CI->getOperand(1)));
      } else if (auto *SI = dyn_cast<SelectInst>(I)) {
        NewI = B.CreateSelect(SI->getCondition(),
                              ShrinkOperand(SI->getTrueValue()),
                              ShrinkOperand(SI->getFalseValue()));
      } else if (auto *CI = dyn_cast<CastInst>(I)) {
        switch (CI->getOpcode()) {
        default:
          llvm_unreachable("Unhandled cast!");
        case Instruction::Trunc:
          NewI = ShrinkOperand(CI->getOperand(0));
          break;
        case Instruction::SExt:
          NewI = B.CreateSExtOrTrunc(
              CI->getOperand(0),
              smallestIntegerVectorType(OriginalTy, TruncatedTy));
          break;
        case Instruction::ZExt:
          NewI = B.CreateZExtOrTrunc(
              CI->getOperand(0),
              smallestIntegerVectorType(OriginalTy, TruncatedTy));
          break;
        }
      } else if (auto *SI = dyn_cast<ShuffleVectorInst>(I)) {
        auto Elements0 =
            cast<VectorType>(SI->getOperand(0)->getType())->getNumElements();
        auto *O0 = B.CreateZExtOrTrunc(
            SI->getOperand(0),
            VectorType::get(ScalarTruncatedTy, Elements0, Cost->isScalable()));
        auto Elements1 =
            cast<VectorType>(SI->getOperand(1)->getType())->getNumElements();
        auto *O1 = B.CreateZExtOrTrunc(
            SI->getOperand(1),
            VectorType::get(ScalarTruncatedTy, Elements1, Cost->isScalable()));

        NewI = B.CreateShuffleVector(O0, O1, SI->getShuffleMask());
      } else if (isa<LoadInst>(I) || isa<PHINode>(I)) {
        // Don't do anything with the operands, just extend the result.
        continue;
      } else if (auto *IE = dyn_cast<InsertElementInst>(I)) {
        auto Elements =
            cast<VectorType>(IE->getOperand(0)->getType())->getNumElements();
        auto *O0 = B.CreateZExtOrTrunc(
            IE->getOperand(0),
            VectorType::get(ScalarTruncatedTy, Elements, Cost->isScalable()));
        auto *O1 = B.CreateZExtOrTrunc(IE->getOperand(1), ScalarTruncatedTy);
        NewI = B.CreateInsertElement(O0, O1, IE->getOperand(2));
      } else if (auto *EE = dyn_cast<ExtractElementInst>(I)) {
        auto Elements =
            cast<VectorType>(EE->getOperand(0)->getType())->getNumElements();
        auto *O0 = B.CreateZExtOrTrunc(
            EE->getOperand(0),
            VectorType::get(ScalarTruncatedTy, Elements, Cost->isScalable()));
        NewI = B.CreateExtractElement(O0, EE->getOperand(2));
      } else {
        // If we don't know what to do, be conservative and don't do anything.
        continue;
      }

      // Lastly, extend the result.
      NewI->takeName(cast<Instruction>(I));
      Value *Res = B.CreateZExtOrTrunc(NewI, OriginalTy);
      I->replaceAllUsesWith(Res);
      cast<Instruction>(I)->eraseFromParent();
      Erased.insert(I);
      VectorLoopValueMap.resetVectorValue(KV.first, Part, Res);
    }
  }

  // We'll have created a bunch of ZExts that are now parentless. Clean up.
  for (const auto &KV : Cost->getMinimalBitwidths()) {
    // If the value wasn't vectorized, we must maintain the original scalar
    // type. The absence of the value from VectorLoopValueMap indicates that it
    // wasn't vectorized.
    if (!VectorLoopValueMap.hasAnyVectorValue(KV.first))
      continue;
    for (unsigned Part = 0; Part < UF; ++Part) {
      Value *I = getOrCreateVectorValue(KV.first, Part);
      ZExtInst *Inst = dyn_cast<ZExtInst>(I);
      if (Inst && Inst->use_empty()) {
        Value *NewI = Inst->getOperand(0);
        Inst->eraseFromParent();
        VectorLoopValueMap.resetVectorValue(KV.first, Part, NewI);
      }
    }
  }
}

void InnerLoopVectorizer::fixVectorizedLoop() {
  // Insert truncates and extends for any truncated instructions as hints to
  // InstCombine.
  if (VF > 1 || isScalable())
    truncateToMinimalBitwidths();

  // Fix widened non-induction PHIs by setting up the PHI operands.
  if (OrigPHIsToFix.size()) {
    assert(EnableVPlanNativePath &&
           "Unexpected non-induction PHIs for fixup in non VPlan-native path");
    fixNonInductionPHIs();
  }

  // At this point every instruction in the original loop is widened to a
  // vector form. Now we need to fix the recurrences in the loop. These PHI
  // nodes are currently empty because we did not want to introduce cycles.
  // This is the second stage of vectorizing recurrences.
  fixCrossIterationPHIs();

  // Forget the original basic block.
  PSE.getSE()->forgetLoop(OrigLoop);

  // Fix-up external users of the induction variables.
  for (auto &Entry : Legal->getInductionVars())
    fixupIVUsers(Entry.first, Entry.second,
                 getOrCreateVectorTripCount(LI->getLoopFor(LoopVectorBody)),
                 IVEndValues[Entry.first], LoopMiddleBlock);

  fixLCSSAPHIs();
  for (Instruction *PI : PredicatedInstructions)
    sinkScalarOperands(&*PI);

  // Remove redundant induction instructions.
  cse(LoopVectorBody);

  // Set/update profile weights for the vector and remainder loops as original
  // loop iterations are now distributed among them. Note that original loop
  // represented by LoopScalarBody becomes remainder loop after vectorization.
  //
  // For cases like foldTailByMasking() and requiresScalarEpiloque() we may
  // end up getting slightly roughened result but that should be OK since
  // profile is not inherently precise anyway. Note also possible bypass of
  // vector code caused by legality checks is ignored, assigning all the weight
  // to the vector loop, optimistically.
  setProfileInfoAfterUnrolling(LI->getLoopFor(LoopScalarBody),
                               LI->getLoopFor(LoopVectorBody),
                               LI->getLoopFor(LoopScalarBody), VF * UF);
}

void InnerLoopVectorizer::fixCrossIterationPHIs() {
  // In order to support recurrences we need to be able to vectorize Phi nodes.
  // Phi nodes have cycles, so we need to vectorize them in two stages. This is
  // stage #2: We now need to fix the recurrences by adding incoming edges to
  // the currently empty PHI nodes. At this point every instruction in the
  // original loop is widened to a vector form so we can use them to construct
  // the incoming edges.
  for (PHINode &Phi : OrigLoop->getHeader()->phis()) {
    // Handle first-order recurrences and reductions that need to be fixed.
    if (Legal->isFirstOrderRecurrence(&Phi))
      fixFirstOrderRecurrence(&Phi);
    else if (Legal->isReductionVariable(&Phi))
      fixReduction(&Phi);
  }
}

void InnerLoopVectorizer::fixFirstOrderRecurrence(PHINode *Phi) {
  // This is the second phase of vectorizing first-order recurrences. An
  // overview of the transformation is described below. Suppose we have the
  // following loop.
  //
  //   for (int i = 0; i < n; ++i)
  //     b[i] = a[i] - a[i - 1];
  //
  // There is a first-order recurrence on "a". For this loop, the shorthand
  // scalar IR looks like:
  //
  //   scalar.ph:
  //     s_init = a[-1]
  //     br scalar.body
  //
  //   scalar.body:
  //     i = phi [0, scalar.ph], [i+1, scalar.body]
  //     s1 = phi [s_init, scalar.ph], [s2, scalar.body]
  //     s2 = a[i]
  //     b[i] = s2 - s1
  //     br cond, scalar.body, ...
  //
  // In this example, s1 is a recurrence because it's value depends on the
  // previous iteration. In the first phase of vectorization, we created a
  // temporary value for s1. We now complete the vectorization and produce the
  // shorthand vector IR shown below (for VF = 4, UF = 1).
  //
  //   vector.ph:
  //     v_init = vector(..., ..., ..., a[-1])
  //     br vector.body
  //
  //   vector.body
  //     i = phi [0, vector.ph], [i+4, vector.body]
  //     v1 = phi [v_init, vector.ph], [v2, vector.body]
  //     v2 = a[i, i+1, i+2, i+3];
  //     v3 = vector(v1(3), v2(0, 1, 2))
  //     b[i, i+1, i+2, i+3] = v2 - v3
  //     br cond, vector.body, middle.block
  //
  //   middle.block:
  //     x = v2(3)
  //     br scalar.ph
  //
  //   scalar.ph:
  //     s_init = phi [x, middle.block], [a[-1], otherwise]
  //     br scalar.body
  //
  // After execution completes the vector loop, we extract the next value of
  // the recurrence (x) to use as the initial value in the scalar loop.

  // Get the original loop preheader and single loop latch.
  auto *Preheader = OrigLoop->getLoopPreheader();
  auto *Latch = OrigLoop->getLoopLatch();

  // Get the initial and previous values of the scalar recurrence.
  auto *ScalarInit = Phi->getIncomingValueForBlock(Preheader);
  auto *Previous = Phi->getIncomingValueForBlock(Latch);

  // Create a vector from the initial value.
  auto *VectorInit = ScalarInit;
  if (VF > 1 || isScalable()) {
    Builder.SetInsertPoint(LoopVectorPreHeader->getTerminator());
    VectorInit = Builder.CreateInsertElement(
        UndefValue::get(
            VectorType::get(VectorInit->getType(), VF, Cost->isScalable())),
        VectorInit, Builder.getInt32(VF - 1), "vector.recur.init");
  }

  // We constructed a temporary phi node in the first phase of vectorization.
  // This phi node will eventually be deleted.
  Builder.SetInsertPoint(
      cast<Instruction>(VectorLoopValueMap.getVectorValue(Phi, 0)));

  // Create a phi node for the new recurrence. The current value will either be
  // the initial value inserted into a vector or loop-varying vector value.
  auto *VecPhi = Builder.CreatePHI(VectorInit->getType(), 2, "vector.recur");
  VecPhi->addIncoming(VectorInit, LoopVectorPreHeader);

  // Get the vectorized previous value of the last part UF - 1. It appears last
  // among all unrolled iterations, due to the order of their construction.
  Value *PreviousLastPart = getOrCreateVectorValue(Previous, UF - 1);

  // Find and set the insertion point after the previous value if it is an
  // instruction.
  BasicBlock::iterator InsertPt;
  // Note that the previous value may have been constant-folded so it is not
  // guaranteed to be an instruction in the vector loop.
  // FIXME: Loop invariant values do not form recurrences. We should deal with
  //        them earlier.
  if (LI->getLoopFor(LoopVectorBody)->isLoopInvariant(PreviousLastPart))
    InsertPt = LoopVectorBody->getFirstInsertionPt();
  else {
    Instruction *PreviousInst = cast<Instruction>(PreviousLastPart);
    if (isa<PHINode>(PreviousLastPart))
      // If the previous value is a phi node, we should insert after all the phi
      // nodes in the block containing the PHI to avoid breaking basic block
      // verification. Note that the basic block may be different to
      // LoopVectorBody, in case we predicate the loop.
      InsertPt = PreviousInst->getParent()->getFirstInsertionPt();
    else
      InsertPt = ++PreviousInst->getIterator();
  }
  Builder.SetInsertPoint(&*InsertPt);

  // We will construct a vector for the recurrence by combining the values for
  // the current and previous iterations. This is the required shuffle mask.
  SmallVector<int, 8> ShuffleMask(VF);
  ShuffleMask[0] = VF - 1;
  for (unsigned I = 1; I < VF; ++I)
    ShuffleMask[I] = I + VF - 1;

  // The vector from which to take the initial value for the current iteration
  // (actual or unrolled). Initially, this is the vector phi node.
  Value *Incoming = VecPhi;

  // Shuffle the current and previous vector and update the vector parts.
  for (unsigned Part = 0; Part < UF; ++Part) {
    Value *PreviousPart = getOrCreateVectorValue(Previous, Part);
    Value *PhiPart = VectorLoopValueMap.getVectorValue(Phi, Part);
    Value *Shuffle;
    if (isScalable()) {
      Type *Int32Ty = Type::getInt32Ty(Phi->getContext());
      Module *M = OrigLoop->getHeader()->getModule();
      CallInst *Vscale = emitVscaleCall(Builder, M, Int32Ty);
      Value *Vlen = Builder.CreateMul(Vscale, ConstantInt::get(Int32Ty, VF));
      Value *Shift = Builder.CreateSub(Vlen, ConstantInt::get(Int32Ty, 1));
      Function *SlideLeftFill = Intrinsic::getDeclaration(
          M, Intrinsic::experimental_vector_slideleftfill,
          {VecPhi->getType(), Int32Ty});
      Shuffle =
          Builder.CreateCall(SlideLeftFill, {Incoming, PreviousPart, Shift});
    } else {
      Shuffle = VF > 1 ? Builder.CreateShuffleVector(Incoming, PreviousPart,
                                                     ShuffleMask)
                       : Incoming;
    }
    PhiPart->replaceAllUsesWith(Shuffle);
    cast<Instruction>(PhiPart)->eraseFromParent();
    VectorLoopValueMap.resetVectorValue(Phi, Part, Shuffle);
    Incoming = PreviousPart;
  }

  // Fix the latch value of the new recurrence in the vector loop.
  VecPhi->addIncoming(Incoming, LI->getLoopFor(LoopVectorBody)->getLoopLatch());

  // Extract the last vector element in the middle block. This will be the
  // initial value for the recurrence when jumping to the scalar loop.
  auto *ExtractForScalar = Incoming;
  if (VF > 1 || isScalable()) {
    Builder.SetInsertPoint(LoopMiddleBlock->getTerminator());
    ExtractForScalar = Builder.CreateExtractElement(
        ExtractForScalar, Builder.getInt32(VF - 1), "vector.recur.extract");
  }
  // Extract the second last element in the middle block if the
  // Phi is used outside the loop. We need to extract the phi itself
  // and not the last element (the phi update in the current iteration). This
  // will be the value when jumping to the exit block from the LoopMiddleBlock,
  // when the scalar loop is not run at all.
  Value *ExtractForPhiUsedOutsideLoop = nullptr;
  if (VF > 1 || isScalable())
    ExtractForPhiUsedOutsideLoop = Builder.CreateExtractElement(
        Incoming, Builder.getInt32(VF - 2), "vector.recur.extract.for.phi");
  // When loop is unrolled without vectorizing, initialize
  // ExtractForPhiUsedOutsideLoop with the value just prior to unrolled value of
  // `Incoming`. This is analogous to the vectorized case above: extracting the
  // second last element when VF > 1.
  else if (UF > 1)
    ExtractForPhiUsedOutsideLoop = getOrCreateVectorValue(Previous, UF - 2);

  // Fix the initial value of the original recurrence in the scalar loop.
  Builder.SetInsertPoint(&*LoopScalarPreHeader->begin());
  auto *Start = Builder.CreatePHI(Phi->getType(), 2, "scalar.recur.init");
  for (auto *BB : predecessors(LoopScalarPreHeader)) {
    auto *Incoming = BB == LoopMiddleBlock ? ExtractForScalar : ScalarInit;
    Start->addIncoming(Incoming, BB);
  }

  Phi->setIncomingValueForBlock(LoopScalarPreHeader, Start);
  Phi->setName("scalar.recur");

  // Finally, fix users of the recurrence outside the loop. The users will need
  // either the last value of the scalar recurrence or the last value of the
  // vector recurrence we extracted in the middle block. Since the loop is in
  // LCSSA form, we just need to find all the phi nodes for the original scalar
  // recurrence in the exit block, and then add an edge for the middle block.
  for (PHINode &LCSSAPhi : LoopExitBlock->phis()) {
    if (LCSSAPhi.getIncomingValue(0) == Phi) {
      LCSSAPhi.addIncoming(ExtractForPhiUsedOutsideLoop, LoopMiddleBlock);
    }
  }
}

void InnerLoopVectorizer::fixReduction(PHINode *Phi) {
  Constant *Zero = Builder.getInt32(0);

  // Get it's reduction variable descriptor.
  assert(Legal->isReductionVariable(Phi) &&
         "Unable to find the reduction variable");
  RecurrenceDescriptor RdxDesc = Legal->getReductionVars()[Phi];

  RecurrenceDescriptor::RecurrenceKind RK = RdxDesc.getRecurrenceKind();
  TrackingVH<Value> ReductionStartValue = RdxDesc.getRecurrenceStartValue();
  Instruction *LoopExitInst = RdxDesc.getLoopExitInstr();
  RecurrenceDescriptor::MinMaxRecurrenceKind MinMaxKind =
      RdxDesc.getMinMaxRecurrenceKind();
  setDebugLocFromInst(Builder, ReductionStartValue);

  // We need to generate a reduction vector from the incoming scalar.
  // To do so, we need to generate the 'identity' vector and override
  // one of the elements with the incoming scalar reduction. We need
  // to do it in the vector-loop preheader.
  Builder.SetInsertPoint(LoopVectorPreHeader->getTerminator());

  // This is the vector-clone of the value that leaves the loop.
  Type *VecTy = getOrCreateVectorValue(LoopExitInst, 0)->getType();

  // Find the reduction identity variable. Zero for addition, or, xor,
  // one for multiplication, -1 for And.
  Value *Identity;
  Value *VectorStart;
  if (RK == RecurrenceDescriptor::RK_IntegerMinMax ||
      RK == RecurrenceDescriptor::RK_FloatMinMax) {
    // MinMax reduction have the start value as their identify.
    if (VF == 1 && !isScalable()) {
      VectorStart = Identity = ReductionStartValue;
    } else {
      VectorStart = Identity = Builder.CreateVectorSplat(
          VF, ReductionStartValue, "minmax.ident", isScalable());
    }
  } else {
    // Handle other reduction kinds:
    Constant *Iden =
        RecurrenceDescriptor::getRecurrenceIdentity(RK, VecTy->getScalarType());
    if (VF == 1 && !isScalable()) {
      Identity = Iden;
      // This vector is the Identity vector where the first element is the
      // incoming scalar reduction.
      VectorStart = ReductionStartValue;
    } else {
      Identity = ConstantVector::getSplat({VF, false}, Iden);

      // This vector is the Identity vector where the first element is the
      // incoming scalar reduction.
      VectorStart =
          Builder.CreateInsertElement(Identity, ReductionStartValue, Zero);
    }
  }

  // Wrap flags are in general invalid after vectorization, clear them.
  clearReductionWrapFlags(RdxDesc);

  // Fix the vector-loop phi.

  // Reductions do not have to start at zero. They can start with
  // any loop invariant values.
  BasicBlock *Latch = OrigLoop->getLoopLatch();
  Value *LoopVal = Phi->getIncomingValueForBlock(Latch);

  for (unsigned Part = 0; Part < UF; ++Part) {
    Value *VecRdxPhi = getOrCreateVectorValue(Phi, Part);
    Value *Val = getOrCreateVectorValue(LoopVal, Part);
    // Make sure to add the reduction start value only to the
    // first unroll part.
    Value *StartVal = (Part == 0) ? VectorStart : Identity;
    cast<PHINode>(VecRdxPhi)->addIncoming(StartVal, LoopVectorPreHeader);
    cast<PHINode>(VecRdxPhi)->addIncoming(
        Val, LI->getLoopFor(LoopVectorBody)->getLoopLatch());
  }

  // Before each round, move the insertion point right between
  // the PHIs and the values we are going to write.
  // This allows us to write both PHINodes and the extractelement
  // instructions.
  Builder.SetInsertPoint(&*LoopMiddleBlock->getFirstInsertionPt());

  setDebugLocFromInst(Builder, LoopExitInst);

  // If tail is folded by masking, the vector value to leave the loop should be
  // a Select choosing between the vectorized LoopExitInst and vectorized Phi,
  // instead of the former.
  if (Cost->foldTailByMasking()) {
    for (unsigned Part = 0; Part < UF; ++Part) {
      Value *VecLoopExitInst =
          VectorLoopValueMap.getVectorValue(LoopExitInst, Part);
      Value *Sel = nullptr;
      for (User *U : VecLoopExitInst->users()) {
        if (isa<SelectInst>(U)) {
          assert(!Sel && "Reduction exit feeding two selects");
          Sel = U;
        } else
          assert(isa<PHINode>(U) && "Reduction exit must feed Phi's or select");
      }
      assert(Sel && "Reduction exit feeds no select");
      VectorLoopValueMap.resetVectorValue(LoopExitInst, Part, Sel);
    }
  }

  // If the vector reduction can be performed in a smaller type, we truncate
  // then extend the loop exit value to enable InstCombine to evaluate the
  // entire expression in the smaller type.
  if ((VF > 1 || isScalable()) &&
      Phi->getType() != RdxDesc.getRecurrenceType()) {
    Type *RdxVecTy =
        VectorType::get(RdxDesc.getRecurrenceType(), VF, Cost->isScalable());
    Builder.SetInsertPoint(
        LI->getLoopFor(LoopVectorBody)->getLoopLatch()->getTerminator());
    VectorParts RdxParts(UF);
    for (unsigned Part = 0; Part < UF; ++Part) {
      RdxParts[Part] = VectorLoopValueMap.getVectorValue(LoopExitInst, Part);
      Value *Trunc = Builder.CreateTrunc(RdxParts[Part], RdxVecTy);
      Value *Extnd = RdxDesc.isSigned() ? Builder.CreateSExt(Trunc, VecTy)
                                        : Builder.CreateZExt(Trunc, VecTy);
      for (Value::user_iterator UI = RdxParts[Part]->user_begin();
           UI != RdxParts[Part]->user_end();)
        if (*UI != Trunc) {
          (*UI++)->replaceUsesOfWith(RdxParts[Part], Extnd);
          RdxParts[Part] = Extnd;
        } else {
          ++UI;
        }
    }
    Builder.SetInsertPoint(&*LoopMiddleBlock->getFirstInsertionPt());
    for (unsigned Part = 0; Part < UF; ++Part) {
      RdxParts[Part] = Builder.CreateTrunc(RdxParts[Part], RdxVecTy);
      VectorLoopValueMap.resetVectorValue(LoopExitInst, Part, RdxParts[Part]);
    }
  }

  // Reduce all of the unrolled parts into a single vector.
  Value *ReducedPartRdx = VectorLoopValueMap.getVectorValue(LoopExitInst, 0);
  unsigned Op = RecurrenceDescriptor::getRecurrenceBinOp(RK);

  // The middle block terminator has already been assigned a DebugLoc here (the
  // OrigLoop's single latch terminator). We want the whole middle block to
  // appear to execute on this line because: (a) it is all compiler generated,
  // (b) these instructions are always executed after evaluating the latch
  // conditional branch, and (c) other passes may add new predecessors which
  // terminate on this line. This is the easiest way to ensure we don't
  // accidentally cause an extra step back into the loop while debugging.
  setDebugLocFromInst(Builder, LoopMiddleBlock->getTerminator());
  for (unsigned Part = 1; Part < UF; ++Part) {
    Value *RdxPart = VectorLoopValueMap.getVectorValue(LoopExitInst, Part);
    if (Op != Instruction::ICmp && Op != Instruction::FCmp)
      // Floating point operations had to be 'fast' to enable the reduction.
      ReducedPartRdx = addFastMathFlag(
          Builder.CreateBinOp((Instruction::BinaryOps)Op, RdxPart,
                              ReducedPartRdx, "bin.rdx"),
          RdxDesc.getFastMathFlags());
    else
      ReducedPartRdx =
          createMinMaxOp(Builder, MinMaxKind, ReducedPartRdx, RdxPart);
  }

  if (VF > 1 || isScalable()) {
    bool NoNaN = Legal->hasFunNoNaNAttr();
    ReducedPartRdx =
        createTargetReduction(Builder, TTI, RdxDesc, ReducedPartRdx, NoNaN);
    // If the reduction can be performed in a smaller type, we need to extend
    // the reduction to the wider type before we branch to the original loop.
    if (Phi->getType() != RdxDesc.getRecurrenceType())
      ReducedPartRdx = RdxDesc.isSigned()
                           ? Builder.CreateSExt(ReducedPartRdx, Phi->getType())
                           : Builder.CreateZExt(ReducedPartRdx, Phi->getType());
  }

  // Create a phi node that merges control-flow from the backedge-taken check
  // block and the middle block.
  PHINode *BCBlockPhi = PHINode::Create(Phi->getType(), 2, "bc.merge.rdx",
                                        LoopScalarPreHeader->getTerminator());
  for (unsigned I = 0, E = LoopBypassBlocks.size(); I != E; ++I)
    BCBlockPhi->addIncoming(ReductionStartValue, LoopBypassBlocks[I]);
  BCBlockPhi->addIncoming(ReducedPartRdx, LoopMiddleBlock);

  // Now, we need to fix the users of the reduction variable
  // inside and outside of the scalar remainder loop.
  // We know that the loop is in LCSSA form. We need to update the
  // PHI nodes in the exit blocks.
  for (PHINode &LCSSAPhi : LoopExitBlock->phis()) {
    // All PHINodes need to have a single entry edge, or two if
    // we already fixed them.
    assert(LCSSAPhi.getNumIncomingValues() < 3 && "Invalid LCSSA PHI");

    // We found a reduction value exit-PHI. Update it with the
    // incoming bypass edge.
    if (LCSSAPhi.getIncomingValue(0) == LoopExitInst)
      LCSSAPhi.addIncoming(ReducedPartRdx, LoopMiddleBlock);
  } // end of the LCSSA phi scan.

  // Fix the scalar loop reduction variable with the incoming reduction sum
  // from the vector body and from the backedge value.
  int IncomingEdgeBlockIdx = Phi->getBasicBlockIndex(OrigLoop->getLoopLatch());
  assert(IncomingEdgeBlockIdx >= 0 && "Invalid block index");
  // Pick the other block.
  int SelfEdgeBlockIdx = (IncomingEdgeBlockIdx ? 0 : 1);
  Phi->setIncomingValue(SelfEdgeBlockIdx, BCBlockPhi);
  Phi->setIncomingValue(IncomingEdgeBlockIdx, LoopExitInst);
}

void InnerLoopVectorizer::clearReductionWrapFlags(
    RecurrenceDescriptor &RdxDesc) {
  RecurrenceDescriptor::RecurrenceKind RK = RdxDesc.getRecurrenceKind();
  if (RK != RecurrenceDescriptor::RK_IntegerAdd &&
      RK != RecurrenceDescriptor::RK_IntegerMult)
    return;

  Instruction *LoopExitInstr = RdxDesc.getLoopExitInstr();
  assert(LoopExitInstr && "null loop exit instruction");
  SmallVector<Instruction *, 8> Worklist;
  SmallPtrSet<Instruction *, 8> Visited;
  Worklist.push_back(LoopExitInstr);
  Visited.insert(LoopExitInstr);

  while (!Worklist.empty()) {
    Instruction *Cur = Worklist.pop_back_val();
    if (isa<OverflowingBinaryOperator>(Cur))
      for (unsigned Part = 0; Part < UF; ++Part) {
        Value *V = getOrCreateVectorValue(Cur, Part);
        cast<Instruction>(V)->dropPoisonGeneratingFlags();
      }

    for (User *U : Cur->users()) {
      Instruction *UI = cast<Instruction>(U);
      if ((Cur != LoopExitInstr || OrigLoop->contains(UI->getParent())) &&
          Visited.insert(UI).second)
        Worklist.push_back(UI);
    }
  }
}

void InnerLoopVectorizer::fixLCSSAPHIs() {
  for (PHINode &LCSSAPhi : LoopExitBlock->phis()) {
    if (LCSSAPhi.getNumIncomingValues() == 1) {
      auto *IncomingValue = LCSSAPhi.getIncomingValue(0);
      // Non-instruction incoming values will have only one value.
      unsigned LastLane = 0;
      if (isa<Instruction>(IncomingValue))
        LastLane = Cost->isUniformAfterVectorization(
                       cast<Instruction>(IncomingValue), VF)
                       ? 0
                       : VF - 1;
      // Can be a loop invariant incoming value or the last scalar value to be
      // extracted from the vectorized loop.
      Builder.SetInsertPoint(LoopMiddleBlock->getTerminator());
      Value *lastIncomingValue =
          getOrCreateScalarValue(IncomingValue, {UF - 1, LastLane});
      LCSSAPhi.addIncoming(lastIncomingValue, LoopMiddleBlock);
    }
  }
}

void InnerLoopVectorizer::sinkScalarOperands(Instruction *PredInst) {
  // The basic block and loop containing the predicated instruction.
  auto *PredBB = PredInst->getParent();
  auto *VectorLoop = LI->getLoopFor(PredBB);

  // Initialize a worklist with the operands of the predicated instruction.
  SetVector<Value *> Worklist(PredInst->op_begin(), PredInst->op_end());

  // Holds instructions that we need to analyze again. An instruction may be
  // reanalyzed if we don't yet know if we can sink it or not.
  SmallVector<Instruction *, 8> InstsToReanalyze;

  // Returns true if a given use occurs in the predicated block. Phi nodes use
  // their operands in their corresponding predecessor blocks.
  auto isBlockOfUsePredicated = [&](Use &U) -> bool {
    auto *I = cast<Instruction>(U.getUser());
    BasicBlock *BB = I->getParent();
    if (auto *Phi = dyn_cast<PHINode>(I))
      BB = Phi->getIncomingBlock(
          PHINode::getIncomingValueNumForOperand(U.getOperandNo()));
    return BB == PredBB;
  };

  // Iteratively sink the scalarized operands of the predicated instruction
  // into the block we created for it. When an instruction is sunk, it's
  // operands are then added to the worklist. The algorithm ends after one pass
  // through the worklist doesn't sink a single instruction.
  bool Changed;
  do {
    // Add the instructions that need to be reanalyzed to the worklist, and
    // reset the changed indicator.
    Worklist.insert(InstsToReanalyze.begin(), InstsToReanalyze.end());
    InstsToReanalyze.clear();
    Changed = false;

    while (!Worklist.empty()) {
      auto *I = dyn_cast<Instruction>(Worklist.pop_back_val());

      // We can't sink an instruction if it is a phi node, is already in the
      // predicated block, is not in the loop, or may have side effects.
      if (!I || isa<PHINode>(I) || I->getParent() == PredBB ||
          !VectorLoop->contains(I) || I->mayHaveSideEffects())
        continue;

      // It's legal to sink the instruction if all its uses occur in the
      // predicated block. Otherwise, there's nothing to do yet, and we may
      // need to reanalyze the instruction.
      if (!llvm::all_of(I->uses(), isBlockOfUsePredicated)) {
        InstsToReanalyze.push_back(I);
        continue;
      }

      // Move the instruction to the beginning of the predicated block, and add
      // it's operands to the worklist.
      I->moveBefore(&*PredBB->getFirstInsertionPt());
      Worklist.insert(I->op_begin(), I->op_end());

      // The sinking may have enabled other instructions to be sunk, so we will
      // need to iterate.
      Changed = true;
    }
  } while (Changed);
}

void InnerLoopVectorizer::fixNonInductionPHIs() {
  for (PHINode *OrigPhi : OrigPHIsToFix) {
    PHINode *NewPhi =
        cast<PHINode>(VectorLoopValueMap.getVectorValue(OrigPhi, 0));
    unsigned NumIncomingValues = OrigPhi->getNumIncomingValues();

    SmallVector<BasicBlock *, 2> ScalarBBPredecessors(
        predecessors(OrigPhi->getParent()));
    SmallVector<BasicBlock *, 2> VectorBBPredecessors(
        predecessors(NewPhi->getParent()));
    assert(ScalarBBPredecessors.size() == VectorBBPredecessors.size() &&
           "Scalar and Vector BB should have the same number of predecessors");

    // The insertion point in Builder may be invalidated by the time we get
    // here. Force the Builder insertion point to something valid so that we do
    // not run into issues during insertion point restore in
    // getOrCreateVectorValue calls below.
    Builder.SetInsertPoint(NewPhi);

    // The predecessor order is preserved and we can rely on mapping between
    // scalar and vector block predecessors.
    for (unsigned i = 0; i < NumIncomingValues; ++i) {
      BasicBlock *NewPredBB = VectorBBPredecessors[i];

      // When looking up the new scalar/vector values to fix up, use incoming
      // values from original phi.
      Value *ScIncV =
          OrigPhi->getIncomingValueForBlock(ScalarBBPredecessors[i]);

      // Scalar incoming value may need a broadcast
      Value *NewIncV = getOrCreateVectorValue(ScIncV, 0);
      NewPhi->addIncoming(NewIncV, NewPredBB);
    }
  }
}

void InnerLoopVectorizer::widenGEP(GetElementPtrInst *GEP, unsigned UF,
                                   unsigned VF, bool IsPtrLoopInvariant,
                                   SmallBitVector &IsIndexLoopInvariant) {
  // Construct a vector GEP by widening the operands of the scalar GEP as
  // necessary. We mark the vector GEP 'inbounds' if appropriate. A GEP
  // results in a vector of pointers when at least one operand of the GEP
  // is vector-typed. Thus, to keep the representation compact, we only use
  // vector-typed operands for loop-varying values.

  if ((VF > 1 || isScalable()) && IsPtrLoopInvariant &&
      IsIndexLoopInvariant.all()) {
    // If we are vectorizing, but the GEP has only loop-invariant operands,
    // the GEP we build (by only using vector-typed operands for
    // loop-varying values) would be a scalar pointer. Thus, to ensure we
    // produce a vector of pointers, we need to either arbitrarily pick an
    // operand to broadcast, or broadcast a clone of the original GEP.
    // Here, we broadcast a clone of the original.
    //
    // TODO: If at some point we decide to scalarize instructions having
    //       loop-invariant operands, this special case will no longer be
    //       required. We would add the scalarization decision to
    //       collectLoopScalars() and teach getVectorValue() to broadcast
    //       the lane-zero scalar value.
    auto *Clone = Builder.Insert(GEP->clone());
    for (unsigned Part = 0; Part < UF; ++Part) {
      Value *EntryPart = Builder.CreateVectorSplat(VF, Clone, "", isScalable());
      VectorLoopValueMap.setVectorValue(GEP, Part, EntryPart);
      addMetadata(EntryPart, GEP);
    }
  } else {
    // If the GEP has at least one loop-varying operand, we are sure to
    // produce a vector of pointers. But if we are only unrolling, we want
    // to produce a scalar GEP for each unroll part. Thus, the GEP we
    // produce with the code below will be scalar (if VF == 1) or vector
    // (otherwise). Note that for the unroll-only case, we still maintain
    // values in the vector mapping with initVector, as we do for other
    // instructions.
    for (unsigned Part = 0; Part < UF; ++Part) {
      // The pointer operand of the new GEP. If it's loop-invariant, we
      // won't broadcast it.
      auto *Ptr = IsPtrLoopInvariant
                      ? GEP->getPointerOperand()
                      : getOrCreateVectorValue(GEP->getPointerOperand(), Part);

      // Collect all the indices for the new GEP. If any index is
      // loop-invariant, we won't broadcast it.
      SmallVector<Value *, 4> Indices;
      for (auto Index : enumerate(GEP->indices())) {
        Value *User = Index.value().get();
        if (IsIndexLoopInvariant[Index.index()])
          Indices.push_back(User);
        else
          Indices.push_back(getOrCreateVectorValue(User, Part));
      }

      // Create the new GEP. Note that this GEP may be a scalar if VF == 1,
      // but it should be a vector, otherwise.
      auto *NewGEP =
          GEP->isInBounds()
              ? Builder.CreateInBoundsGEP(GEP->getSourceElementType(), Ptr,
                                          Indices)
              : Builder.CreateGEP(GEP->getSourceElementType(), Ptr, Indices);
      assert((VF == 1 || NewGEP->getType()->isVectorTy()) &&
             "NewGEP is not a pointer vector");
      VectorLoopValueMap.setVectorValue(GEP, Part, NewGEP);
      addMetadata(NewGEP, GEP);
    }
  }
}

void InnerLoopVectorizer::widenPHIInstruction(Instruction *PN, unsigned UF,
                                              unsigned VF) {
  PHINode *P = cast<PHINode>(PN);
  if (EnableVPlanNativePath) {
    // Currently we enter here in the VPlan-native path for non-induction
    // PHIs where all control flow is uniform. We simply widen these PHIs.
    // Create a vector phi with no operands - the vector phi operands will be
    // set at the end of vector code generation.
    Type *VecTy = (VF == 1 && !Cost->isScalable())
                      ? PN->getType()
                      : VectorType::get(PN->getType(), VF, Cost->isScalable());
    Value *VecPhi = Builder.CreatePHI(VecTy, PN->getNumOperands(), "vec.phi");
    VectorLoopValueMap.setVectorValue(P, 0, VecPhi);
    OrigPHIsToFix.push_back(P);

    return;
  }

  assert(PN->getParent() == OrigLoop->getHeader() &&
         "Non-header phis should have been handled elsewhere");

  // In order to support recurrences we need to be able to vectorize Phi nodes.
  // Phi nodes have cycles, so we need to vectorize them in two stages. This is
  // stage #1: We create a new vector PHI node with no incoming edges. We'll use
  // this value when we vectorize all of the instructions that use the PHI.
  if (Legal->isReductionVariable(P) || Legal->isFirstOrderRecurrence(P)) {
    for (unsigned Part = 0; Part < UF; ++Part) {
      // This is phase one of vectorizing PHIs.
      Type *VecTy =
          (VF == 1 && !Cost->isScalable())
              ? PN->getType()
              : VectorType::get(PN->getType(), VF, Cost->isScalable());
      Value *EntryPart = PHINode::Create(
          VecTy, 2, "vec.phi", &*LoopVectorBody->getFirstInsertionPt());
      VectorLoopValueMap.setVectorValue(P, Part, EntryPart);
    }
    return;
  }

  setDebugLocFromInst(Builder, P);

  // This PHINode must be an induction variable.
  // Make sure that we know about it.
  assert(Legal->getInductionVars().count(P) && "Not an induction variable");

  InductionDescriptor II = Legal->getInductionVars().lookup(P);
  const DataLayout &DL = OrigLoop->getHeader()->getModule()->getDataLayout();

  // FIXME: The newly created binary instructions should contain nsw/nuw flags,
  // which can be found from the original scalar operations.
  switch (II.getKind()) {
  case InductionDescriptor::IK_NoInduction:
    llvm_unreachable("Unknown induction");
  case InductionDescriptor::IK_IntInduction:
  case InductionDescriptor::IK_FpInduction:
    llvm_unreachable("Integer/fp induction is handled elsewhere.");
  case InductionDescriptor::IK_PtrInduction: {
    // Handle the pointer induction variable case.
    assert(P->getType()->isPointerTy() && "Unexpected type.");
    // This is the normalized GEP that starts counting at zero.
    Value *PtrInd = Induction;
    PtrInd = Builder.CreateSExtOrTrunc(PtrInd, II.getStep()->getType());
    bool Uniform = Cost->isUniformAfterVectorization(P, VF);
    if (isScalable() && !Uniform) {
      // If using scalable vectors, we cannot scalarize the pointer induction.
      // Instead, we will vectorize it using a vector GEP instruction that takes
      // step vector for indices.
      // However if the phi-node is uniform after vectorization, we do not
      // want to use a step vector and we also do not need to generate a vector
      // GEP.
      Value *PtrIndSplat = Builder.CreateVectorSplat(VF, PtrInd, "", true);
      for (unsigned Part = 0; Part < UF; ++Part) {
        SCEVExpander Exp(*PSE.getSE(), DL, "induction");
        Value *Step = Exp.expandCodeFor(II.getStep(), II.getStep()->getType(),
                                        &*Builder.GetInsertPoint());
        Value *StepVec = getStepVector(PtrIndSplat, Part * VF, Step,
                                       II.getInductionOpcode());
        Value *VecGep = Builder.CreateGEP(
            II.getStartValue()->getType()->getPointerElementType(),
            II.getStartValue(), StepVec);
        VectorLoopValueMap.setVectorValue(P, Part, VecGep);
      }
      return;
    }
    // Determine the number of scalars we need to generate for each unroll
    // iteration. If the instruction is uniform, we only need to generate the
    // first lane. Otherwise, we generate all VF values.
    unsigned Lanes = Uniform ? 1 : VF;
    // These are the scalar results. Notice that we don't generate vector GEPs
    // because scalar GEPs result in better code.
    for (unsigned Part = 0; Part < UF; ++Part) {
      for (unsigned Lane = 0; Lane < Lanes; ++Lane) {
        Constant *Idx = ConstantInt::get(PtrInd->getType(), Lane + Part * VF);
        Value *GlobalIdx = Builder.CreateAdd(PtrInd, Idx);
        Value *SclrGep =
            emitTransformedIndex(Builder, GlobalIdx, PSE.getSE(), DL, II);
        SclrGep->setName("next.gep");
        VectorLoopValueMap.setScalarValue(P, {Part, Lane}, SclrGep);
      }
    }
    return;
  }
  }
}

/// A helper function for checking whether an integer division-related
/// instruction may divide by zero (in which case it must be predicated if
/// executed conditionally in the scalar code).
/// TODO: It may be worthwhile to generalize and check isKnownNonZero().
/// Non-zero divisors that are non compile-time constants will not be
/// converted into multiplication, so we will still end up scalarizing
/// the division, but can do so w/o predication.
static bool mayDivideByZero(Instruction &I) {
  assert((I.getOpcode() == Instruction::UDiv ||
          I.getOpcode() == Instruction::SDiv ||
          I.getOpcode() == Instruction::URem ||
          I.getOpcode() == Instruction::SRem) &&
         "Unexpected instruction");
  Value *Divisor = I.getOperand(1);
  auto *CInt = dyn_cast<ConstantInt>(Divisor);
  return !CInt || CInt->isZero();
}

void InnerLoopVectorizer::widenInstruction(Instruction &I, VPUser &User,
                                           VPTransformState &State) {
  switch (I.getOpcode()) {
  case Instruction::Call:
  case Instruction::Br:
  case Instruction::PHI:
  case Instruction::GetElementPtr:
  case Instruction::Select:
    llvm_unreachable("This instruction is handled by a different recipe.");
  case Instruction::UDiv:
  case Instruction::SDiv:
  case Instruction::SRem:
  case Instruction::URem:
  case Instruction::Add:
  case Instruction::FAdd:
  case Instruction::Sub:
  case Instruction::FSub:
  case Instruction::FNeg:
  case Instruction::Mul:
  case Instruction::FMul:
  case Instruction::FDiv:
  case Instruction::FRem:
  case Instruction::Shl:
  case Instruction::LShr:
  case Instruction::AShr:
  case Instruction::And:
  case Instruction::Or:
  case Instruction::Xor: {
    // Just widen unops and binops.
    setDebugLocFromInst(Builder, &I);

    for (unsigned Part = 0; Part < UF; ++Part) {
      SmallVector<Value *, 2> Ops;
      for (VPValue *VPOp : User.operands())
        Ops.push_back(State.get(VPOp, Part));

      Value *V = Builder.CreateNAryOp(I.getOpcode(), Ops);

      if (auto *VecOp = dyn_cast<Instruction>(V))
        VecOp->copyIRFlags(&I);

      // Use this vector value for all users of the original instruction.
      VectorLoopValueMap.setVectorValue(&I, Part, V);
      addMetadata(V, &I);
    }

    break;
  }
  case Instruction::ICmp:
  case Instruction::FCmp: {
    // Widen compares. Generate vector compares.
    bool FCmp = (I.getOpcode() == Instruction::FCmp);
    auto *Cmp = cast<CmpInst>(&I);
    setDebugLocFromInst(Builder, Cmp);
    for (unsigned Part = 0; Part < UF; ++Part) {
      Value *A = State.get(User.getOperand(0), Part);
      Value *B = State.get(User.getOperand(1), Part);
      Value *C = nullptr;
      if (FCmp) {
        // Propagate fast math flags.
        IRBuilder<>::FastMathFlagGuard FMFG(Builder);
        Builder.setFastMathFlags(Cmp->getFastMathFlags());
        C = Builder.CreateFCmp(Cmp->getPredicate(), A, B);
      } else {
        C = Builder.CreateICmp(Cmp->getPredicate(), A, B);
      }
      VectorLoopValueMap.setVectorValue(&I, Part, C);
      addMetadata(C, &I);
    }

    break;
  }

  case Instruction::ZExt:
  case Instruction::SExt:
  case Instruction::FPToUI:
  case Instruction::FPToSI:
  case Instruction::FPExt:
  case Instruction::PtrToInt:
  case Instruction::IntToPtr:
  case Instruction::SIToFP:
  case Instruction::UIToFP:
  case Instruction::Trunc:
  case Instruction::FPTrunc:
  case Instruction::BitCast: {
    auto *CI = cast<CastInst>(&I);
    setDebugLocFromInst(Builder, CI);

    /// Vectorize casts.
    Type *DestTy = (VF == 1 && !Cost->isScalable())
                       ? CI->getType()
                       : VectorType::get(CI->getType(), VF, Cost->isScalable());

    for (unsigned Part = 0; Part < UF; ++Part) {
      Value *A = State.get(User.getOperand(0), Part);
      Value *Cast = Builder.CreateCast(CI->getOpcode(), A, DestTy);
      VectorLoopValueMap.setVectorValue(&I, Part, Cast);
      addMetadata(Cast, &I);
    }
    break;
  }
  default:
    // This instruction is not vectorized by simple widening.
    LLVM_DEBUG(dbgs() << "LV: Found an unhandled instruction: " << I);
    llvm_unreachable("Unhandled instruction!");
  } // end of switch.
}

void InnerLoopVectorizer::widenCallInstruction(CallInst &I, VPUser &ArgOperands,
                                               VPTransformState &State) {
  assert(!isa<DbgInfoIntrinsic>(I) &&
         "DbgInfoIntrinsic should have been dropped during VPlan construction");
  setDebugLocFromInst(Builder, &I);

  Module *M = I.getParent()->getParent()->getParent();
  auto *CI = cast<CallInst>(&I);

  SmallVector<Type *, 4> Tys;
  for (Value *ArgOperand : CI->arg_operands())
    Tys.push_back(ToVectorTy(ArgOperand->getType(), VF, Cost->isScalable()));

  Intrinsic::ID ID = getVectorIntrinsicIDForCall(CI, TLI);

  // The flag shows whether we use Intrinsic or a usual Call for vectorized
  // version of the instruction.
  // Is it beneficial to perform intrinsic call compared to lib call?
  bool NeedToScalarize = false;
  unsigned CallCost = Cost->getVectorCallCost(CI, VF, NeedToScalarize);
  bool UseVectorIntrinsic =
      ID && Cost->getVectorIntrinsicCost(CI, VF) <= CallCost;
  assert((UseVectorIntrinsic || !NeedToScalarize) &&
         "Instruction should be scalarized elsewhere.");

  for (unsigned Part = 0; Part < UF; ++Part) {
    SmallVector<Value *, 4> Args;
    for (auto &I : enumerate(ArgOperands.operands())) {
      // Some intrinsics have a scalar argument - don't replace it with a
      // vector.
      Value *Arg;
      if (!UseVectorIntrinsic || !hasVectorInstrinsicScalarOpd(ID, I.index()))
        Arg = State.get(I.value(), Part);
      else
        Arg = State.get(I.value(), {0, 0});
      Args.push_back(Arg);
    }

    Function *VectorF;
    if (UseVectorIntrinsic) {
      // Use vector version of the intrinsic.
      Type *TysForDecl[] = {CI->getType()};
      if (VF > 1 || Cost->isScalable())
        TysForDecl[0] = VectorType::get(CI->getType()->getScalarType(), VF,
                                        Cost->isScalable());
      VectorF = Intrinsic::getDeclaration(M, ID, TysForDecl);
      assert(VectorF && "Can't retrieve vector intrinsic.");
    } else {
      // Use vector version of the function call.
      const VFShape Shape =
          VFShape::get(*CI, {VF, false} /*EC*/, false /*HasGlobalPred*/);
#ifndef NDEBUG
      assert(VFDatabase(*CI).getVectorizedFunction(Shape) != nullptr &&
             "Can't create vector function.");
#endif
        VectorF = VFDatabase(*CI).getVectorizedFunction(Shape);
    }
      SmallVector<OperandBundleDef, 1> OpBundles;
      CI->getOperandBundlesAsDefs(OpBundles);
      CallInst *V = Builder.CreateCall(VectorF, Args, OpBundles);

      if (isa<FPMathOperator>(V))
        V->copyFastMathFlags(CI);

      VectorLoopValueMap.setVectorValue(&I, Part, V);
      addMetadata(V, &I);
  }
}

void InnerLoopVectorizer::widenSelectInstruction(SelectInst &I,
                                                 bool InvariantCond) {
  setDebugLocFromInst(Builder, &I);

  // The condition can be loop invariant  but still defined inside the
  // loop. This means that we can't just use the original 'cond' value.
  // We have to take the 'vectorized' value and pick the first lane.
  // Instcombine will make this a no-op.

  auto *ScalarCond = getOrCreateScalarValue(I.getOperand(0), {0, 0});

  for (unsigned Part = 0; Part < UF; ++Part) {
    Value *Cond = getOrCreateVectorValue(I.getOperand(0), Part);
    Value *Op0 = getOrCreateVectorValue(I.getOperand(1), Part);
    Value *Op1 = getOrCreateVectorValue(I.getOperand(2), Part);
    Value *Sel =
        Builder.CreateSelect(InvariantCond ? ScalarCond : Cond, Op0, Op1);
    VectorLoopValueMap.setVectorValue(&I, Part, Sel);
    addMetadata(Sel, &I);
  }
}

void LoopVectorizationCostModel::collectLoopScalars(unsigned VF) {
  // We should not collect Scalars more than once per VF. Right now, this
  // function is called from collectUniformsAndScalars(), which already does
  // this check. Collecting Scalars for VF=1 does not make any sense.
  bool ValidVF = VF >= 2 || (isScalable() && VF == 1);
  assert(ValidVF && Scalars.find(VF) == Scalars.end() &&
         "This function should not be visited twice for the same VF");

  SmallSetVector<Instruction *, 8> Worklist;

  // These sets are used to seed the analysis with pointers used by memory
  // accesses that will remain scalar.
  SmallSetVector<Instruction *, 8> ScalarPtrs;
  SmallPtrSet<Instruction *, 8> PossibleNonScalarPtrs;

  // A helper that returns true if the use of Ptr by MemAccess will be scalar.
  // The pointer operands of loads and stores will be scalar as long as the
  // memory access is not a gather or scatter operation. The value operand of a
  // store will remain scalar if the store is scalarized.
  auto isScalarUse = [&](Instruction *MemAccess, Value *Ptr) {
    InstWidening WideningDecision = getWideningDecision(MemAccess, VF);
    assert(WideningDecision != CM_Unknown &&
           "Widening decision should be ready at this moment");
    if (auto *Store = dyn_cast<StoreInst>(MemAccess))
      if (Ptr == Store->getValueOperand())
        return WideningDecision == CM_Scalarize;
    assert(Ptr == getLoadStorePointerOperand(MemAccess) &&
           "Ptr is neither a value or pointer operand");
    return WideningDecision != CM_GatherScatter;
  };

  // A helper that returns true if the given value is a bitcast or
  // getelementptr instruction contained in the loop.
  auto isLoopVaryingBitCastOrGEP = [&](Value *V) {
    return ((isa<BitCastInst>(V) && V->getType()->isPointerTy()) ||
            isa<GetElementPtrInst>(V)) &&
           !TheLoop->isLoopInvariant(V);
  };

  // A helper that evaluates a memory access's use of a pointer. If the use
  // will be a scalar use, and the pointer is only used by memory accesses, we
  // place the pointer in ScalarPtrs. Otherwise, the pointer is placed in
  // PossibleNonScalarPtrs.
  auto evaluatePtrUse = [&](Instruction *MemAccess, Value *Ptr) {
    // We only care about bitcast and getelementptr instructions contained in
    // the loop.
    if (!isLoopVaryingBitCastOrGEP(Ptr))
      return;

    // If the pointer has already been identified as scalar (e.g., if it was
    // also identified as uniform), there's nothing to do.
    auto *I = cast<Instruction>(Ptr);
    if (Worklist.count(I))
      return;

    // If the use of the pointer will be a scalar use, and all users of the
    // pointer are memory accesses, place the pointer in ScalarPtrs. Otherwise,
    // place the pointer in PossibleNonScalarPtrs.
    if (isScalarUse(MemAccess, Ptr) && llvm::all_of(I->users(), [&](User *U) {
          return isa<LoadInst>(U) || isa<StoreInst>(U);
        }))
      ScalarPtrs.insert(I);
    else
      PossibleNonScalarPtrs.insert(I);
  };

  // We seed the scalars analysis with three classes of instructions: (1)
  // instructions marked uniform-after-vectorization, (2) bitcast and
  // getelementptr instructions used by memory accesses requiring a scalar use,
  // and (3) pointer induction variables and their update instructions (we
  // currently only scalarize these).
  //
  // (1) Add to the worklist all instructions that have been identified as
  // uniform-after-vectorization.
  Worklist.insert(Uniforms[VF].begin(), Uniforms[VF].end());

  // (2) Add to the worklist all bitcast and getelementptr instructions used by
  // memory accesses requiring a scalar use. The pointer operands of loads and
  // stores will be scalar as long as the memory accesses is not a gather or
  // scatter operation. The value operand of a store will remain scalar if the
  // store is scalarized.
  for (auto *BB : TheLoop->blocks())
    for (auto &I : *BB) {
      if (auto *Load = dyn_cast<LoadInst>(&I)) {
        evaluatePtrUse(Load, Load->getPointerOperand());
      } else if (auto *Store = dyn_cast<StoreInst>(&I)) {
        evaluatePtrUse(Store, Store->getPointerOperand());
        evaluatePtrUse(Store, Store->getValueOperand());
      }
    }
  for (auto *I : ScalarPtrs)
    if (PossibleNonScalarPtrs.find(I) == PossibleNonScalarPtrs.end()) {
      LLVM_DEBUG(dbgs() << "LV: Found scalar instruction: " << *I << "\n");
      Worklist.insert(I);
    }

  // (3) Add to the worklist all pointer induction variables and their update
  // instructions.
  //
  // TODO: Once we are able to vectorize pointer induction variables we should
  //       no longer insert them into the worklist here.
  auto *Latch = TheLoop->getLoopLatch();
  for (auto &Induction : Legal->getInductionVars()) {
    auto *Ind = Induction.first;
    auto *IndUpdate = cast<Instruction>(Ind->getIncomingValueForBlock(Latch));
    if (Induction.second.getKind() != InductionDescriptor::IK_PtrInduction)
      continue;
    Worklist.insert(Ind);
    Worklist.insert(IndUpdate);
    LLVM_DEBUG(dbgs() << "LV: Found scalar instruction: " << *Ind << "\n");
    LLVM_DEBUG(dbgs() << "LV: Found scalar instruction: " << *IndUpdate
                      << "\n");
  }

  // Insert the forced scalars.
  // FIXME: Currently widenPHIInstruction() often creates a dead vector
  // induction variable when the PHI user is scalarized.
  auto ForcedScalar = ForcedScalars.find(VF);
  if (ForcedScalar != ForcedScalars.end())
    for (auto *I : ForcedScalar->second)
      Worklist.insert(I);

  // Expand the worklist by looking through any bitcasts and getelementptr
  // instructions we've already identified as scalar. This is similar to the
  // expansion step in collectLoopUniforms(); however, here we're only
  // expanding to include additional bitcasts and getelementptr instructions.
  unsigned Idx = 0;
  while (Idx != Worklist.size()) {
    Instruction *Dst = Worklist[Idx++];
    if (!isLoopVaryingBitCastOrGEP(Dst->getOperand(0)))
      continue;
    auto *Src = cast<Instruction>(Dst->getOperand(0));
    if (llvm::all_of(Src->users(), [&](User *U) -> bool {
          auto *J = cast<Instruction>(U);
          return !TheLoop->contains(J) || Worklist.count(J) ||
                 ((isa<LoadInst>(J) || isa<StoreInst>(J)) &&
                  isScalarUse(J, Src));
        })) {
      Worklist.insert(Src);
      LLVM_DEBUG(dbgs() << "LV: Found scalar instruction: " << *Src << "\n");
    }
  }

  // An induction variable will remain scalar if all users of the induction
  // variable and induction variable update remain scalar.
  for (auto &Induction : Legal->getInductionVars()) {
    auto *Ind = Induction.first;
    auto *IndUpdate = cast<Instruction>(Ind->getIncomingValueForBlock(Latch));

    // We already considered pointer induction variables, so there's no reason
    // to look at their users again.
    //
    // TODO: Once we are able to vectorize pointer induction variables we
    //       should no longer skip over them here.
    if (Induction.second.getKind() == InductionDescriptor::IK_PtrInduction)
      continue;

    // Determine if all users of the induction variable are scalar after
    // vectorization.
    auto ScalarInd = llvm::all_of(Ind->users(), [&](User *U) -> bool {
      auto *I = cast<Instruction>(U);
      return I == IndUpdate || !TheLoop->contains(I) || Worklist.count(I);
    });
    if (!ScalarInd)
      continue;

    // Determine if all users of the induction variable update instruction are
    // scalar after vectorization.
    auto ScalarIndUpdate =
        llvm::all_of(IndUpdate->users(), [&](User *U) -> bool {
          auto *I = cast<Instruction>(U);
          return I == Ind || !TheLoop->contains(I) || Worklist.count(I);
        });
    if (!ScalarIndUpdate)
      continue;

    // The induction variable and its update instruction will remain scalar.
    Worklist.insert(Ind);
    Worklist.insert(IndUpdate);
    LLVM_DEBUG(dbgs() << "LV: Found scalar instruction: " << *Ind << "\n");
    LLVM_DEBUG(dbgs() << "LV: Found scalar instruction: " << *IndUpdate
                      << "\n");
  }

  Scalars[VF].insert(Worklist.begin(), Worklist.end());
}

bool LoopVectorizationCostModel::isScalarWithPredication(Instruction *I,
                                                         unsigned VF) {
  if (!blockNeedsPredication(I->getParent()))
    return false;
  switch (I->getOpcode()) {
  default:
    break;
  case Instruction::Load:
  case Instruction::Store: {
    if (!Legal->isMaskRequired(I))
      return false;
    auto *Ptr = getLoadStorePointerOperand(I);
    auto *Ty = getMemInstValueType(I);
    // We have already decided how to vectorize this instruction, get that
    // result.
    if (VF > (isScalable() ? 0 : 1)) {
      InstWidening WideningDecision = getWideningDecision(I, VF);
      assert(WideningDecision != CM_Unknown &&
             "Widening decision should be ready at this moment");
      return WideningDecision == CM_Scalarize;
    }
    const MaybeAlign Alignment = getLoadStoreAlignment(I);
    return isa<LoadInst>(I) ? !(isLegalMaskedLoad(Ty, Ptr, Alignment) ||
                                isLegalMaskedGather(Ty, Alignment))
                            : !(isLegalMaskedStore(Ty, Ptr, Alignment) ||
                                isLegalMaskedScatter(Ty, Alignment));
  }
  case Instruction::UDiv:
  case Instruction::SDiv:
  case Instruction::SRem:
  case Instruction::URem:
    return mayDivideByZero(*I);
  }
  return false;
}

bool LoopVectorizationCostModel::interleavedAccessCanBeWidened(Instruction *I,
                                                               unsigned VF) {
  assert(isAccessInterleaved(I) && "Expecting interleaved access.");
  assert(getWideningDecision(I, VF) == CM_Unknown &&
         "Decision should not be set yet.");
  auto *Group = getInterleavedAccessGroup(I);
  assert(Group && "Must have a group.");

  // If the instruction's allocated size doesn't equal it's type size, it
  // requires padding and will be scalarized.
  auto &DL = I->getModule()->getDataLayout();
  auto *ScalarTy = getMemInstValueType(I);
  if (hasIrregularType(ScalarTy, DL, VF, TTI.useScalableVectorType()))
    return false;

  // Check if masking is required.
  // A Group may need masking for one of two reasons: it resides in a block that
  // needs predication, or it was decided to use masking to deal with gaps.
  bool PredicatedAccessRequiresMasking =
      Legal->blockNeedsPredication(I->getParent()) && Legal->isMaskRequired(I);
  bool AccessWithGapsRequiresMasking =
      Group->requiresScalarEpilogue() && !isScalarEpilogueAllowed();
  if (!PredicatedAccessRequiresMasking && !AccessWithGapsRequiresMasking)
    return true;

  // If masked interleaving is required, we expect that the user/target had
  // enabled it, because otherwise it either wouldn't have been created or
  // it should have been invalidated by the CostModel.
  assert(useMaskedInterleavedAccesses(TTI) &&
         "Masked interleave-groups for predicated accesses are not enabled.");

  auto *Ty = getMemInstValueType(I);
  const MaybeAlign Alignment = getLoadStoreAlignment(I);
  return isa<LoadInst>(I) ? TTI.isLegalMaskedLoad(Ty, Alignment)
                          : TTI.isLegalMaskedStore(Ty, Alignment);
}

bool LoopVectorizationCostModel::memoryInstructionCanBeWidened(Instruction *I,
                                                               unsigned VF) {
  // Get and ensure we have a valid memory instruction.
  LoadInst *LI = dyn_cast<LoadInst>(I);
  StoreInst *SI = dyn_cast<StoreInst>(I);
  assert((LI || SI) && "Invalid memory instruction");

  auto *Ptr = getLoadStorePointerOperand(I);

  // In order to be widened, the pointer should be consecutive, first of all.
  if (!Legal->isConsecutivePtr(Ptr))
    return false;

  // If the instruction is a store located in a predicated block, it will be
  // scalarized.
  if (isScalarWithPredication(I))
    return false;

  // If the instruction's allocated size doesn't equal it's type size, it
  // requires padding and will be scalarized.
  auto &DL = I->getModule()->getDataLayout();
  auto *ScalarTy = LI ? LI->getType() : SI->getValueOperand()->getType();
  if (hasIrregularType(ScalarTy, DL, VF, TTI.useScalableVectorType()))
    return false;

  return true;
}

void LoopVectorizationCostModel::collectLoopUniforms(unsigned VF) {
  // We should not collect Uniforms more than once per VF. Right now,
  // this function is called from collectUniformsAndScalars(), which
  // already does this check. Collecting Uniforms for VF=1 does not make any
  // sense for non-scalable vectors.
  bool ValidVF = VF >= 2 || isScalable();
  assert(ValidVF && Uniforms.find(VF) == Uniforms.end() &&
         "This function should not be visited twice for the same VF");

  // Visit the list of Uniforms. If we'll not find any uniform value, we'll
  // not analyze again.  Uniforms.count(VF) will return 1.
  Uniforms[VF].clear();

  // We now know that the loop is vectorizable!
  // Collect instructions inside the loop that will remain uniform after
  // vectorization.

  // Global values, params and instructions outside of current loop are out of
  // scope.
  auto isOutOfScope = [&](Value *V) -> bool {
    Instruction *I = dyn_cast<Instruction>(V);
    return (!I || !TheLoop->contains(I));
  };

  SetVector<Instruction *> Worklist;
  BasicBlock *Latch = TheLoop->getLoopLatch();

  // Instructions that are scalar with predication must not be considered
  // uniform after vectorization, because that would create an erroneous
  // replicating region where only a single instance out of VF should be formed.
  // TODO: optimize such seldom cases if found important, see PR40816.
  auto addToWorklistIfAllowed = [&](Instruction *I) -> void {
    if (isScalarWithPredication(I, VF)) {
      LLVM_DEBUG(dbgs() << "LV: Found not uniform being ScalarWithPredication: "
                        << *I << "\n");
      return;
    }
    LLVM_DEBUG(dbgs() << "LV: Found uniform instruction: " << *I << "\n");
    Worklist.insert(I);
  };

  // Start with the conditional branch. If the branch condition is an
  // instruction contained in the loop that is only used by the branch, it is
  // uniform.
  auto *Cmp = dyn_cast<Instruction>(Latch->getTerminator()->getOperand(0));
  if (Cmp && TheLoop->contains(Cmp) && Cmp->hasOneUse())
    addToWorklistIfAllowed(Cmp);

  // Holds consecutive and consecutive-like pointers. Consecutive-like pointers
  // are pointers that are treated like consecutive pointers during
  // vectorization. The pointer operands of interleaved accesses are an
  // example.
  SmallSetVector<Instruction *, 8> ConsecutiveLikePtrs;

  // Holds pointer operands of instructions that are possibly non-uniform.
  SmallPtrSet<Instruction *, 8> PossibleNonUniformPtrs;

  auto isUniformDecision = [&](Instruction *I, unsigned VF) {
    InstWidening WideningDecision = getWideningDecision(I, VF);
    assert(WideningDecision != CM_Unknown &&
           "Widening decision should be ready at this moment");

    return (WideningDecision == CM_Widen ||
            WideningDecision == CM_Widen_Reverse ||
            WideningDecision == CM_Interleave);
  };
  // Iterate over the instructions in the loop, and collect all
  // consecutive-like pointer operands in ConsecutiveLikePtrs. If it's possible
  // that a consecutive-like pointer operand will be scalarized, we collect it
  // in PossibleNonUniformPtrs instead. We use two sets here because a single
  // getelementptr instruction can be used by both vectorized and scalarized
  // memory instructions. For example, if a loop loads and stores from the same
  // location, but the store is conditional, the store will be scalarized, and
  // the getelementptr won't remain uniform.
  for (auto *BB : TheLoop->blocks())
    for (auto &I : *BB) {
      // If there's no pointer operand, there's nothing to do.
      auto *Ptr = dyn_cast_or_null<Instruction>(getLoadStorePointerOperand(&I));
      if (!Ptr)
        continue;

      // True if all users of Ptr are memory accesses that have Ptr as their
      // pointer operand.
      auto UsersAreMemAccesses =
          llvm::all_of(Ptr->users(), [&](User *U) -> bool {
            return getLoadStorePointerOperand(U) == Ptr;
          });

      // Ensure the memory instruction will not be scalarized or used by
      // gather/scatter, making its pointer operand non-uniform. If the pointer
      // operand is used by any instruction other than a memory access, we
      // conservatively assume the pointer operand may be non-uniform.
      if (!UsersAreMemAccesses || !isUniformDecision(&I, VF))
        PossibleNonUniformPtrs.insert(Ptr);

      // If the memory instruction will be vectorized and its pointer operand
      // is consecutive-like, or interleaving - the pointer operand should
      // remain uniform.
      else
        ConsecutiveLikePtrs.insert(Ptr);
    }

  // Add to the Worklist all consecutive and consecutive-like pointers that
  // aren't also identified as possibly non-uniform.
  for (auto *V : ConsecutiveLikePtrs)
    if (PossibleNonUniformPtrs.find(V) == PossibleNonUniformPtrs.end())
      addToWorklistIfAllowed(V);

  // Expand Worklist in topological order: whenever a new instruction
  // is added , its users should be already inside Worklist.  It ensures
  // a uniform instruction will only be used by uniform instructions.
  unsigned idx = 0;
  while (idx != Worklist.size()) {
    Instruction *I = Worklist[idx++];

    for (auto OV : I->operand_values()) {
      // isOutOfScope operands cannot be uniform instructions.
      if (isOutOfScope(OV))
        continue;
      // First order recurrence Phi's should typically be considered
      // non-uniform.
      auto *OP = dyn_cast<PHINode>(OV);
      if (OP && Legal->isFirstOrderRecurrence(OP))
        continue;
      // If all the users of the operand are uniform, then add the
      // operand into the uniform worklist.
      auto *OI = cast<Instruction>(OV);
      if (llvm::all_of(OI->users(), [&](User *U) -> bool {
            auto *J = cast<Instruction>(U);
            return Worklist.count(J) ||
                   (OI == getLoadStorePointerOperand(J) &&
                    isUniformDecision(J, VF));
          }))
        addToWorklistIfAllowed(OI);
    }
  }

  // Returns true if Ptr is the pointer operand of a memory access instruction
  // I, and I is known to not require scalarization.
  auto isVectorizedMemAccessUse = [&](Instruction *I, Value *Ptr) -> bool {
    return getLoadStorePointerOperand(I) == Ptr && isUniformDecision(I, VF);
  };

  // For an instruction to be added into Worklist above, all its users inside
  // the loop should also be in Worklist. However, this condition cannot be
  // true for phi nodes that form a cyclic dependence. We must process phi
  // nodes separately. An induction variable will remain uniform if all users
  // of the induction variable and induction variable update remain uniform.
  // The code below handles both pointer and non-pointer induction variables.
  for (auto &Induction : Legal->getInductionVars()) {
    auto *Ind = Induction.first;
    auto *IndUpdate = cast<Instruction>(Ind->getIncomingValueForBlock(Latch));

    // Determine if all users of the induction variable are uniform after
    // vectorization.
    auto UniformInd = llvm::all_of(Ind->users(), [&](User *U) -> bool {
      auto *I = cast<Instruction>(U);
      return I == IndUpdate || !TheLoop->contains(I) || Worklist.count(I) ||
             isVectorizedMemAccessUse(I, Ind);
    });
    if (!UniformInd)
      continue;

    // Determine if all users of the induction variable update instruction are
    // uniform after vectorization.
    auto UniformIndUpdate =
        llvm::all_of(IndUpdate->users(), [&](User *U) -> bool {
          auto *I = cast<Instruction>(U);
          return I == Ind || !TheLoop->contains(I) || Worklist.count(I) ||
                 isVectorizedMemAccessUse(I, IndUpdate);
        });
    if (!UniformIndUpdate)
      continue;

    // The induction variable and its update instruction will remain uniform.
    addToWorklistIfAllowed(Ind);
    addToWorklistIfAllowed(IndUpdate);
  }

  Uniforms[VF].insert(Worklist.begin(), Worklist.end());
}

bool LoopVectorizationCostModel::runtimeChecksRequired() {
  LLVM_DEBUG(dbgs() << "LV: Performing code size checks.\n");

  if (Legal->getRuntimePointerChecking()->Need) {
    reportVectorizationFailure(
        "Runtime ptr check is required with -Os/-Oz",
        "runtime pointer checks needed. Enable vectorization of this "
        "loop with '#pragma clang loop vectorize(enable)' when "
        "compiling with -Os/-Oz",
        "CantVersionLoopWithOptForSize", ORE, TheLoop);
    return true;
  }

  if (!PSE.getUnionPredicate().getPredicates().empty()) {
    reportVectorizationFailure(
        "Runtime SCEV check is required with -Os/-Oz",
        "runtime SCEV checks needed. Enable vectorization of this "
        "loop with '#pragma clang loop vectorize(enable)' when "
        "compiling with -Os/-Oz",
        "CantVersionLoopWithOptForSize", ORE, TheLoop);
    return true;
  }

  // FIXME: Avoid specializing for stride==1 instead of bailing out.
  if (!Legal->getLAI()->getSymbolicStrides().empty()) {
    reportVectorizationFailure(
        "Runtime stride check is required with -Os/-Oz",
        "runtime stride == 1 checks needed. Enable vectorization of "
        "this loop with '#pragma clang loop vectorize(enable)' when "
        "compiling with -Os/-Oz",
        "CantVersionLoopWithOptForSize", ORE, TheLoop);
    return true;
  }

  return false;
}

Optional<unsigned> LoopVectorizationCostModel::computeMaxVF() {
  if (Legal->getRuntimePointerChecking()->Need && TTI.hasBranchDivergence()) {
    // TODO: It may by useful to do since it's still likely to be dynamically
    // uniform if the target can skip.
    reportVectorizationFailure(
        "Not inserting runtime ptr check for divergent target",
        "runtime pointer checks needed. Not enabled for divergent target",
        "CantVersionLoopWithDivergentTarget", ORE, TheLoop);
    return None;
  }

  unsigned TC = PSE.getSE()->getSmallConstantTripCount(TheLoop);
  LLVM_DEBUG(dbgs() << "LV: Found trip count: " << TC << '\n');
  if (TC == 1) {
    reportVectorizationFailure(
        "Single iteration (non) loop",
        "loop trip count is one, irrelevant for vectorization",
        "SingleIterationLoop", ORE, TheLoop);
    return None;
  }

  switch (ScalarEpilogueStatus) {
  case CM_ScalarEpilogueAllowed: {
    Optional<unsigned> MaxVF = isScalable() ? computeFeasibleScalableMaxVF()
                                            : computeFeasibleMaxVF(TC);
    if (!MaxVF)
      reportVectorizationFailure(
          "Cannot vectorize operations on unsupported scalable vector type",
          "Cannot vectorize operations on unsupported scalable vector type",
          "UnsupportedScalableVectorType", ORE, TheLoop);
    return MaxVF;
  }
  case CM_ScalarEpilogueNotNeededUsePredicate:
    LLVM_DEBUG(
        dbgs() << "LV: vector predicate hint/switch found.\n"
               << "LV: Not allowing scalar epilogue, creating predicated "
               << "vector loop.\n");
    break;
  case CM_ScalarEpilogueNotAllowedLowTripLoop:
    // fallthrough as a special case of OptForSize
  case CM_ScalarEpilogueNotAllowedOptSize:
    if (ScalarEpilogueStatus == CM_ScalarEpilogueNotAllowedOptSize)
      LLVM_DEBUG(
          dbgs() << "LV: Not allowing scalar epilogue due to -Os/-Oz.\n");
    else
      LLVM_DEBUG(dbgs() << "LV: Not allowing scalar epilogue due to low trip "
                        << "count.\n");

    // Bail if runtime checks are required, which are not good when optimising
    // for size.
    if (runtimeChecksRequired())
      return None;
    break;
  }

  // Now try the tail folding

  // Invalidate interleave groups that require an epilogue if we can't mask
  // the interleave-group.
  if (!useMaskedInterleavedAccesses(TTI)) {
    assert(WideningDecisions.empty() && Uniforms.empty() && Scalars.empty() &&
           "No decisions should have been taken at this point");
    // Note: There is no need to invalidate any cost modeling decisions here, as
    // non where taken so far.
    InterleaveInfo.invalidateGroupsRequiringScalarEpilogue();
  }

  Optional<unsigned> MaxVF =
      isScalable() ? computeFeasibleScalableMaxVF() : computeFeasibleMaxVF(TC);
  if (!MaxVF) {
    reportVectorizationFailure(
        "Cannot vectorize operations on unsupported scalable vector type",
        "Cannot vectorize operations on unsupported scalable vector type",
        "UnsupportedScalableVectorType", ORE, TheLoop);
    return None;
  }

  if (TC > 0 && TC % MaxVF.getValue() == 0) {
    // Accept MaxVF if we do not have a tail.
    LLVM_DEBUG(dbgs() << "LV: No tail will remain for any chosen VF.\n");
    return MaxVF;
  }

  // If we don't know the precise trip count, or if the trip count that we
  // found modulo the vectorization factor is not zero, try to fold the tail
  // by masking.
  // FIXME: look for a smaller MaxVF that does divide TC rather than masking.
  if (Legal->prepareToFoldTailByMasking()) {
    FoldTailByMasking = true;
    return MaxVF;
  }

  if (TC == 0) {
    reportVectorizationFailure(
        "Unable to calculate the loop count due to complex control flow",
        "unable to calculate the loop count due to complex control flow",
        "UnknownLoopCountComplexCFG", ORE, TheLoop);
    return None;
  }

  reportVectorizationFailure(
      "Cannot optimize for size and vectorize at the same time.",
      "cannot optimize for size and vectorize at the same time. "
      "Enable vectorization of this loop with '#pragma clang loop "
      "vectorize(enable)' when compiling with -Os/-Oz",
      "NoTailLoopWithOptForSize", ORE, TheLoop);
  return None;
}

Optional<unsigned> LoopVectorizationCostModel::computeFeasibleScalableMaxVF() {
  // For scalable vectors, where vector register width is not fixed, vector
  // width is represented as `<vscale x k x simpleType>`, where k is a power of
  // 2 and is known at the compile time (k can range from 1 to 8 for current
  // RISC-V vector specification). vscale is not known at compile time (vscale =
  // VLEN / (k * ELEN)). simpleType is a scalr type like f64, f32, etc.
  //
  // For mixed width operations we can either use n registers for both wide and
  // narrow types, in which case the narrow type will waste half the register,
  // or we can use n*w registers for the wider type and n registers for the
  // narrow type, where wider type is wider by a factor of w. In the current
  // implementation we take the latter approach because of the backend
  // limitations.
  //
  // We make the following assumptions:
  // 1. Assuming f64 to be the largest type we would need, we use
  // <vscale x 1 x f64> as our base type.
  // 2. If the only involved scalar type is f64, we use MaxVectorSize to be
  // vscale x 1. (Eventually we will add support for higher values of k. That
  // would need further analysis to optimize for register pressure.)
  // 2a. If the only involved scalar type is f32, we use MaxVectorSize of
  // vscale x 2. Similar for other narrower types.
  // 3. For mixed width, we will use the full register for the narrower type
  // and register grouping for the wider type.
  MinBWs = computeMinimumValueSizes(TheLoop->getBlocks(), *DB, &TTI);
  unsigned SmallestType, WidestType;
  std::tie(SmallestType, WidestType) = getSmallestAndWidestTypes();
  unsigned TargetWidestType = TTI.getMaxElementWidth();
  if (SmallestType > WidestType)
    SmallestType = WidestType;
  unsigned MaxScaleFactor = TargetWidestType / SmallestType;
  if (!MaxScaleFactor || MaxScaleFactor > 8)
    return None;
  if (Legal->getMaxSafeRegisterWidth() < 256 * 8 * 8)
    return None;
  return MaxScaleFactor;
}

unsigned
LoopVectorizationCostModel::computeFeasibleMaxVF(unsigned ConstTripCount) {
  MinBWs = computeMinimumValueSizes(TheLoop->getBlocks(), *DB, &TTI);
  unsigned SmallestType, WidestType;
  std::tie(SmallestType, WidestType) = getSmallestAndWidestTypes();
  unsigned WidestRegister = TTI.getRegisterBitWidth(true);

  // Get the maximum safe dependence distance in bits computed by LAA.
  // It is computed by MaxVF * sizeOf(type) * 8, where type is taken from
  // the memory accesses that is most restrictive (involved in the smallest
  // dependence distance).
  unsigned MaxSafeRegisterWidth = Legal->getMaxSafeRegisterWidth();

  WidestRegister = std::min(WidestRegister, MaxSafeRegisterWidth);

  unsigned MaxVectorSize = WidestRegister / WidestType;

  LLVM_DEBUG(dbgs() << "LV: The Smallest and Widest types: " << SmallestType
                    << " / " << WidestType << " bits.\n");
  LLVM_DEBUG(dbgs() << "LV: The Widest register safe to use is: "
                    << WidestRegister << " bits.\n");

  assert(MaxVectorSize <= 256 && "Did not expect to pack so many elements"
                                 " into one vector!");
  if (MaxVectorSize == 0) {
    LLVM_DEBUG(dbgs() << "LV: The target has no vector registers.\n");
    MaxVectorSize = 1;
    return MaxVectorSize;
  } else if (ConstTripCount && ConstTripCount < MaxVectorSize &&
             isPowerOf2_32(ConstTripCount)) {
    // We need to clamp the VF to be the ConstTripCount. There is no point in
    // choosing a higher viable VF as done in the loop below.
    LLVM_DEBUG(dbgs() << "LV: Clamping the MaxVF to the constant trip count: "
                      << ConstTripCount << "\n");
    MaxVectorSize = ConstTripCount;
    return MaxVectorSize;
  }

  unsigned MaxVF = MaxVectorSize;
  if (TTI.shouldMaximizeVectorBandwidth(!isScalarEpilogueAllowed()) ||
      (MaximizeBandwidth && isScalarEpilogueAllowed())) {
    // Collect all viable vectorization factors larger than the default MaxVF
    // (i.e. MaxVectorSize).
    SmallVector<unsigned, 8> VFs;
    unsigned NewMaxVectorSize = WidestRegister / SmallestType;
    for (unsigned VS = MaxVectorSize * 2; VS <= NewMaxVectorSize; VS *= 2)
      VFs.push_back(VS);

    // For each VF calculate its register usage.
    auto RUs = calculateRegisterUsage(VFs);

    // Select the largest VF which doesn't require more registers than existing
    // ones.
    for (int i = RUs.size() - 1; i >= 0; --i) {
      bool Selected = true;
      for (auto& pair : RUs[i].MaxLocalUsers) {
        unsigned TargetNumRegisters = TTI.getNumberOfRegisters(pair.first);
        if (pair.second > TargetNumRegisters)
          Selected = false;
      }
      if (Selected) {
        MaxVF = VFs[i];
        break;
      }
    }
    if (unsigned MinVF = TTI.getMinimumVF(SmallestType)) {
      if (MaxVF < MinVF) {
        LLVM_DEBUG(dbgs() << "LV: Overriding calculated MaxVF(" << MaxVF
                          << ") with target's minimum: " << MinVF << '\n');
        MaxVF = MinVF;
      }
    }
  }
  return MaxVF;
}

VectorizationFactor
LoopVectorizationCostModel::selectVectorizationFactor(unsigned MaxVF) {
  float Cost = expectedCost(1).first;
  const float ScalarCost = Cost;
  unsigned Width = 1;
  LLVM_DEBUG(dbgs() << "LV: Scalar loop costs: " << (int)ScalarCost << ".\n");

  bool ForceVectorization = Hints->getForce() == LoopVectorizeHints::FK_Enabled;
  if (ForceVectorization && (MaxVF > 1 || isScalable())) {
    // Ignore scalar width, because the user explicitly wants vectorization.
    // Initialize cost to max so that VF = 2 is, at least, chosen during cost
    // evaluation.
    Cost = std::numeric_limits<float>::max();
  }

  for (unsigned i = 2; i <= MaxVF; i *= 2) {
    // Notice that the vector loop needs to be executed less times, so
    // we need to divide the cost of the vector loops by the width of
    // the vector elements.
    VectorizationCostTy C = expectedCost(i);
    float VectorCost = C.first / (float)i;
    LLVM_DEBUG(dbgs() << "LV: Vector loop of width " << i
                      << " costs: " << (int)VectorCost << ".\n");
    if (!C.second && !ForceVectorization) {
      LLVM_DEBUG(
          dbgs() << "LV: Not considering vector loop of width " << i
                 << " because it will not generate any vector instructions.\n");
      continue;
    }
    if (VectorCost < Cost) {
      Cost = VectorCost;
      Width = i;
    }
  }

  if (!EnableCondStoresVectorization && NumPredStores) {
    reportVectorizationFailure(
        "There are conditional stores.",
        "store that is conditionally executed prevents vectorization",
        "ConditionalStore", ORE, TheLoop);
    Width = 1;
    Cost = ScalarCost;
  }

  LLVM_DEBUG(if (ForceVectorization && Width > 1 && Cost >= ScalarCost) dbgs()
             << "LV: Vectorization seems to be not beneficial, "
             << "but was forced by a user.\n");
  LLVM_DEBUG(dbgs() << "LV: Selecting VF: " << Width << ".\n");
  VectorizationFactor Factor = {Width, (unsigned)(Width * Cost)};
  return Factor;
}

VectorizationFactor
LoopVectorizationCostModel::selectScalableVectorizationFactor(unsigned VF) {
  // bool ForceVectorization = Hints->getForce() ==
  // LoopVectorizeHints::FK_Enabled; assert(!ForceVectorization &&
  //        "We do not support Forced Vectorization for scalable vectors");

  // Notice that the vector loop needs to be executed less times, so
  // we need to divide the cost of the vector loops by the width of
  // the vector elements.
  VectorizationCostTy C = expectedCost(VF);
  float Cost = C.first / (float)VF;
  LLVM_DEBUG(dbgs() << "LV: Vector loop of width " << VF
                    << " costs: " << (int)Cost << ".\n");

  if (!EnableCondStoresVectorization && NumPredStores) {
    reportVectorizationFailure(
        "There are conditional stores.",
        "store that is conditionally executed prevents vectorization",
        "ConditionalStore", ORE, TheLoop);
    assert(false && "Not supported for scalable vectors");
  }

  LLVM_DEBUG(dbgs() << "LV: Selecting VF: " << VF << ".\n");
  VectorizationFactor Factor = {VF, (unsigned)(VF * Cost)};
  return Factor;
}

std::pair<unsigned, unsigned>
LoopVectorizationCostModel::getSmallestAndWidestTypes() {
  unsigned MinWidth = -1U;
  unsigned MaxWidth = 8;
  const DataLayout &DL = TheFunction->getParent()->getDataLayout();

  // For each block.
  for (BasicBlock *BB : TheLoop->blocks()) {
    // For each instruction in the loop.
    for (Instruction &I : BB->instructionsWithoutDebug()) {
      Type *T = I.getType();

      // Skip ignored values.
      if (ValuesToIgnore.find(&I) != ValuesToIgnore.end())
        continue;

      // Only examine Loads, Stores and PHINodes.
      if (!isa<LoadInst>(I) && !isa<StoreInst>(I) && !isa<PHINode>(I))
        continue;

      // Examine PHI nodes that are reduction variables. Update the type to
      // account for the recurrence type.
      if (auto *PN = dyn_cast<PHINode>(&I)) {
        if (!Legal->isReductionVariable(PN))
          continue;
        RecurrenceDescriptor RdxDesc = Legal->getReductionVars()[PN];
        T = RdxDesc.getRecurrenceType();
      }

      // Examine the stored values.
      if (auto *ST = dyn_cast<StoreInst>(&I))
        T = ST->getValueOperand()->getType();

      // Ignore loaded pointer types and stored pointer types that are not
      // vectorizable.
      //
      // FIXME: The check here attempts to predict whether a load or store will
      //        be vectorized. We only know this for certain after a VF has
      //        been selected. Here, we assume that if an access can be
      //        vectorized, it will be. We should also look at extending this
      //        optimization to non-pointer types.
      //
      if (T->isPointerTy() && !isConsecutiveLoadOrStore(&I) &&
          !isAccessInterleaved(&I) && !isLegalGatherOrScatter(&I))
        continue;

      MinWidth = std::min(MinWidth,
                          (unsigned)DL.getTypeSizeInBits(T->getScalarType()));
      MaxWidth = std::max(MaxWidth,
                          (unsigned)DL.getTypeSizeInBits(T->getScalarType()));
    }
  }

  return {MinWidth, MaxWidth};
}

unsigned LoopVectorizationCostModel::selectInterleaveCount(unsigned VF,
                                                           unsigned LoopCost) {
  // -- The interleave heuristics --
  // We interleave the loop in order to expose ILP and reduce the loop overhead.
  // There are many micro-architectural considerations that we can't predict
  // at this level. For example, frontend pressure (on decode or fetch) due to
  // code size, or the number and capabilities of the execution ports.
  //
  // We use the following heuristics to select the interleave count:
  // 1. If the code has reductions, then we interleave to break the cross
  // iteration dependency.
  // 2. If the loop is really small, then we interleave to reduce the loop
  // overhead.
  // 3. We don't interleave if we think that we will spill registers to memory
  // due to the increased register pressure.

  if (!isScalarEpilogueAllowed())
    return 1;

  // We used the distance for the interleave count.
  if (Legal->getMaxSafeDepDistBytes() != -1U)
    return 1;

  // Do not interleave loops with a relatively small known or estimated trip
  // count.
  auto BestKnownTC = getSmallBestKnownTC(*PSE.getSE(), TheLoop);
  if (BestKnownTC && *BestKnownTC < TinyTripCountInterleaveThreshold)
    return 1;

  RegisterUsage R = calculateRegisterUsage({VF})[0];
  // We divide by these constants so assume that we have at least one
  // instruction that uses at least one register.
  for (auto& pair : R.MaxLocalUsers) {
    pair.second = std::max(pair.second, 1U);
  }

  // We calculate the interleave count using the following formula.
  // Subtract the number of loop invariants from the number of available
  // registers. These registers are used by all of the interleaved instances.
  // Next, divide the remaining registers by the number of registers that is
  // required by the loop, in order to estimate how many parallel instances
  // fit without causing spills. All of this is rounded down if necessary to be
  // a power of two. We want power of two interleave count to simplify any
  // addressing operations or alignment considerations.
  // We also want power of two interleave counts to ensure that the induction
  // variable of the vector loop wraps to zero, when tail is folded by masking;
  // this currently happens when OptForSize, in which case IC is set to 1 above.
  unsigned IC = UINT_MAX;

  for (auto& pair : R.MaxLocalUsers) {
    unsigned TargetNumRegisters = TTI.getNumberOfRegisters(pair.first);
    LLVM_DEBUG(dbgs() << "LV: The target has " << TargetNumRegisters
                      << " registers of "
                      << TTI.getRegisterClassName(pair.first) << " register class\n");
    if (VF == 1) {
      if (ForceTargetNumScalarRegs.getNumOccurrences() > 0)
        TargetNumRegisters = ForceTargetNumScalarRegs;
    } else {
      if (ForceTargetNumVectorRegs.getNumOccurrences() > 0)
        TargetNumRegisters = ForceTargetNumVectorRegs;
    }
    unsigned MaxLocalUsers = pair.second;
    unsigned LoopInvariantRegs = 0;
    if (R.LoopInvariantRegs.find(pair.first) != R.LoopInvariantRegs.end())
      LoopInvariantRegs = R.LoopInvariantRegs[pair.first];

    unsigned TmpIC = PowerOf2Floor((TargetNumRegisters - LoopInvariantRegs) / MaxLocalUsers);
    // Don't count the induction variable as interleaved.
    if (EnableIndVarRegisterHeur) {
      TmpIC =
          PowerOf2Floor((TargetNumRegisters - LoopInvariantRegs - 1) /
                        std::max(1U, (MaxLocalUsers - 1)));
    }

    IC = std::min(IC, TmpIC);
  }

  // Clamp the interleave ranges to reasonable counts.
  unsigned MaxInterleaveCount = TTI.getMaxInterleaveFactor(VF);

  // Check if the user has overridden the max.
  if (VF == 1) {
    if (ForceTargetMaxScalarInterleaveFactor.getNumOccurrences() > 0)
      MaxInterleaveCount = ForceTargetMaxScalarInterleaveFactor;
  } else {
    if (ForceTargetMaxVectorInterleaveFactor.getNumOccurrences() > 0)
      MaxInterleaveCount = ForceTargetMaxVectorInterleaveFactor;
  }

  // If trip count is known or estimated compile time constant, limit the
  // interleave count to be less than the trip count divided by VF.
  if (BestKnownTC) {
    MaxInterleaveCount = std::min(*BestKnownTC / VF, MaxInterleaveCount);
  }

  // If we did not calculate the cost for VF (because the user selected the VF)
  // then we calculate the cost of VF here.
  if (LoopCost == 0)
    LoopCost = expectedCost(VF).first;

  assert(LoopCost && "Non-zero loop cost expected");

  // Clamp the calculated IC to be between the 1 and the max interleave count
  // that the target and trip count allows.
  if (IC > MaxInterleaveCount)
    IC = MaxInterleaveCount;
  else if (IC < 1)
    IC = 1;

  // Interleave if we vectorized this loop and there is a reduction that could
  // benefit from interleaving.
  if (VF > 1 && !Legal->getReductionVars().empty()) {
    LLVM_DEBUG(dbgs() << "LV: Interleaving because of reductions.\n");
    return IC;
  }

  // Note that if we've already vectorized the loop we will have done the
  // runtime check and so interleaving won't require further checks.
  bool InterleavingRequiresRuntimePointerCheck =
      (VF == 1 && Legal->getRuntimePointerChecking()->Need);

  // We want to interleave small loops in order to reduce the loop overhead and
  // potentially expose ILP opportunities.
  LLVM_DEBUG(dbgs() << "LV: Loop cost is " << LoopCost << '\n');
  if (!InterleavingRequiresRuntimePointerCheck && LoopCost < SmallLoopCost) {
    // We assume that the cost overhead is 1 and we use the cost model
    // to estimate the cost of the loop and interleave until the cost of the
    // loop overhead is about 5% of the cost of the loop.
    unsigned SmallIC =
        std::min(IC, (unsigned)PowerOf2Floor(SmallLoopCost / LoopCost));

    // Interleave until store/load ports (estimated by max interleave count) are
    // saturated.
    unsigned NumStores = Legal->getNumStores();
    unsigned NumLoads = Legal->getNumLoads();
    unsigned StoresIC = IC / (NumStores ? NumStores : 1);
    unsigned LoadsIC = IC / (NumLoads ? NumLoads : 1);

    // If we have a scalar reduction (vector reductions are already dealt with
    // by this point), we can increase the critical path length if the loop
    // we're interleaving is inside another loop. Limit, by default to 2, so the
    // critical path only gets increased by one reduction operation.
    if (!Legal->getReductionVars().empty() && TheLoop->getLoopDepth() > 1) {
      unsigned F = static_cast<unsigned>(MaxNestedScalarReductionIC);
      SmallIC = std::min(SmallIC, F);
      StoresIC = std::min(StoresIC, F);
      LoadsIC = std::min(LoadsIC, F);
    }

    if (EnableLoadStoreRuntimeInterleave &&
        std::max(StoresIC, LoadsIC) > SmallIC) {
      LLVM_DEBUG(
          dbgs() << "LV: Interleaving to saturate store or load ports.\n");
      return std::max(StoresIC, LoadsIC);
    }

    LLVM_DEBUG(dbgs() << "LV: Interleaving to reduce branch cost.\n");
    return SmallIC;
  }

  // Interleave if this is a large loop (small loops are already dealt with by
  // this point) that could benefit from interleaving.
  bool HasReductions = !Legal->getReductionVars().empty();
  if (TTI.enableAggressiveInterleaving(HasReductions)) {
    LLVM_DEBUG(dbgs() << "LV: Interleaving to expose ILP.\n");
    return IC;
  }

  LLVM_DEBUG(dbgs() << "LV: Not Interleaving.\n");
  return 1;
}

SmallVector<LoopVectorizationCostModel::RegisterUsage, 8>
LoopVectorizationCostModel::calculateRegisterUsage(ArrayRef<unsigned> VFs) {
  // This function calculates the register usage by measuring the highest number
  // of values that are alive at a single location. Obviously, this is a very
  // rough estimation. We scan the loop in a topological order in order and
  // assign a number to each instruction. We use RPO to ensure that defs are
  // met before their users. We assume that each instruction that has in-loop
  // users starts an interval. We record every time that an in-loop value is
  // used, so we have a list of the first and last occurrences of each
  // instruction. Next, we transpose this data structure into a multi map that
  // holds the list of intervals that *end* at a specific location. This multi
  // map allows us to perform a linear search. We scan the instructions linearly
  // and record each time that a new interval starts, by placing it in a set.
  // If we find this value in the multi-map then we remove it from the set.
  // The max register usage is the maximum size of the set.
  // We also search for instructions that are defined outside the loop, but are
  // used inside the loop. We need this number separately from the max-interval
  // usage number because when we unroll, loop-invariant values do not take
  // more register.
  LoopBlocksDFS DFS(TheLoop);
  DFS.perform(LI);

  RegisterUsage RU;

  // Each 'key' in the map opens a new interval. The values
  // of the map are the index of the 'last seen' usage of the
  // instruction that is the key.
  using IntervalMap = DenseMap<Instruction *, unsigned>;

  // Maps instruction to its index.
  SmallVector<Instruction *, 64> IdxToInstr;
  // Marks the end of each interval.
  IntervalMap EndPoint;
  // Saves the list of instruction indices that are used in the loop.
  SmallPtrSet<Instruction *, 8> Ends;
  // Saves the list of values that are used in the loop but are
  // defined outside the loop, such as arguments and constants.
  SmallPtrSet<Value *, 8> LoopInvariants;

  for (BasicBlock *BB : make_range(DFS.beginRPO(), DFS.endRPO())) {
    for (Instruction &I : BB->instructionsWithoutDebug()) {
      IdxToInstr.push_back(&I);

      // Save the end location of each USE.
      for (Value *U : I.operands()) {
        auto *Instr = dyn_cast<Instruction>(U);

        // Ignore non-instruction values such as arguments, constants, etc.
        if (!Instr)
          continue;

        // If this instruction is outside the loop then record it and continue.
        if (!TheLoop->contains(Instr)) {
          LoopInvariants.insert(Instr);
          continue;
        }

        // Overwrite previous end points.
        EndPoint[Instr] = IdxToInstr.size();
        Ends.insert(Instr);
      }
    }
  }

  // Saves the list of intervals that end with the index in 'key'.
  using InstrList = SmallVector<Instruction *, 2>;
  DenseMap<unsigned, InstrList> TransposeEnds;

  // Transpose the EndPoints to a list of values that end at each index.
  for (auto &Interval : EndPoint)
    TransposeEnds[Interval.second].push_back(Interval.first);

  SmallPtrSet<Instruction *, 8> OpenIntervals;

  // Get the size of the widest register.
  unsigned MaxSafeDepDist = -1U;
  if (Legal->getMaxSafeDepDistBytes() != -1U)
    MaxSafeDepDist = Legal->getMaxSafeDepDistBytes() * 8;
  unsigned WidestRegister =
      std::min(TTI.getRegisterBitWidth(true), MaxSafeDepDist);
  const DataLayout &DL = TheFunction->getParent()->getDataLayout();

  SmallVector<RegisterUsage, 8> RUs(VFs.size());
  SmallVector<SmallMapVector<unsigned, unsigned, 4>, 8> MaxUsages(VFs.size());

  LLVM_DEBUG(dbgs() << "LV(REG): Calculating max register usage:\n");

  // A lambda that gets the register usage for the given type and VF.
  auto GetRegUsage = [&DL, WidestRegister](Type *Ty, unsigned VF) {
    if (Ty->isTokenTy())
      return 0U;
    unsigned TypeSize = DL.getTypeSizeInBits(Ty->getScalarType());
    return std::max<unsigned>(1, VF * TypeSize / WidestRegister);
  };

  for (unsigned int i = 0, s = IdxToInstr.size(); i < s; ++i) {
    Instruction *I = IdxToInstr[i];

    // Remove all of the instructions that end at this location.
    InstrList &List = TransposeEnds[i];
    for (Instruction *ToRemove : List)
      OpenIntervals.erase(ToRemove);

    // Ignore instructions that are never used within the loop.
    if (Ends.find(I) == Ends.end())
      continue;

    // Skip ignored values.
    if (ValuesToIgnore.find(I) != ValuesToIgnore.end())
      continue;

    // For each VF find the maximum usage of registers.
    for (unsigned j = 0, e = VFs.size(); j < e; ++j) {
      // Count the number of live intervals.
      SmallMapVector<unsigned, unsigned, 4> RegUsage;

      if (VFs[j] == 1) {
        for (auto Inst : OpenIntervals) {
          unsigned ClassID = TTI.getRegisterClassForType(false, Inst->getType());
          if (RegUsage.find(ClassID) == RegUsage.end())
            RegUsage[ClassID] = 1;
          else
            RegUsage[ClassID] += 1;
        }
      } else {
        collectUniformsAndScalars(VFs[j]);
        for (auto Inst : OpenIntervals) {
          // Skip ignored values for VF > 1.
          if (VecValuesToIgnore.find(Inst) != VecValuesToIgnore.end())
            continue;
          if (isScalarAfterVectorization(Inst, VFs[j])) {
            unsigned ClassID = TTI.getRegisterClassForType(false, Inst->getType());
            if (RegUsage.find(ClassID) == RegUsage.end())
              RegUsage[ClassID] = 1;
            else
              RegUsage[ClassID] += 1;
          } else {
            unsigned ClassID = TTI.getRegisterClassForType(true, Inst->getType());
            if (RegUsage.find(ClassID) == RegUsage.end())
              RegUsage[ClassID] = GetRegUsage(Inst->getType(), VFs[j]);
            else
              RegUsage[ClassID] += GetRegUsage(Inst->getType(), VFs[j]);
          }
        }
      }
    
      for (auto& pair : RegUsage) {
        if (MaxUsages[j].find(pair.first) != MaxUsages[j].end())
          MaxUsages[j][pair.first] = std::max(MaxUsages[j][pair.first], pair.second);
        else
          MaxUsages[j][pair.first] = pair.second;
      }
    }

    LLVM_DEBUG(dbgs() << "LV(REG): At #" << i << " Interval # "
                      << OpenIntervals.size() << '\n');

    // Add the current instruction to the list of open intervals.
    OpenIntervals.insert(I);
  }

  for (unsigned i = 0, e = VFs.size(); i < e; ++i) {
    SmallMapVector<unsigned, unsigned, 4> Invariant;
  
    for (auto Inst : LoopInvariants) {
      unsigned Usage = VFs[i] == 1 ? 1 : GetRegUsage(Inst->getType(), VFs[i]);
      unsigned ClassID = TTI.getRegisterClassForType(VFs[i] > 1, Inst->getType());
      if (Invariant.find(ClassID) == Invariant.end())
        Invariant[ClassID] = Usage;
      else
        Invariant[ClassID] += Usage;
    }

    LLVM_DEBUG({
      dbgs() << "LV(REG): VF = " << VFs[i] << '\n';
      dbgs() << "LV(REG): Found max usage: " << MaxUsages[i].size()
             << " item\n";
      for (const auto &pair : MaxUsages[i]) {
        dbgs() << "LV(REG): RegisterClass: "
               << TTI.getRegisterClassName(pair.first) << ", " << pair.second
               << " registers\n";
      }
      dbgs() << "LV(REG): Found invariant usage: " << Invariant.size()
             << " item\n";
      for (const auto &pair : Invariant) {
        dbgs() << "LV(REG): RegisterClass: "
               << TTI.getRegisterClassName(pair.first) << ", " << pair.second
               << " registers\n";
      }
    });

    RU.LoopInvariantRegs = Invariant;
    RU.MaxLocalUsers = MaxUsages[i];
    RUs[i] = RU;
  }

  return RUs;
}

bool LoopVectorizationCostModel::useEmulatedMaskMemRefHack(Instruction *I) {
  // TODO: Cost model for emulated masked load/store is completely
  // broken. This hack guides the cost model to use an artificially
  // high enough value to practically disable vectorization with such
  // operations, except where previously deployed legality hack allowed
  // using very low cost values. This is to avoid regressions coming simply
  // from moving "masked load/store" check from legality to cost model.
  // Masked Load/Gather emulation was previously never allowed.
  // Limited number of Masked Store/Scatter emulation was allowed.
  assert(isPredicatedInst(I) && "Expecting a scalar emulated instruction");
  return isa<LoadInst>(I) ||
         (isa<StoreInst>(I) && NumPredStores > NumberOfStoresToPredicate);
}

void LoopVectorizationCostModel::collectInstsToScalarize(unsigned VF) {
  // If we aren't vectorizing the loop, or if we've already collected the
  // instructions to scalarize, there's nothing to do. Collection may already
  // have occurred if we have a user-selected VF and are now computing the
  // expected cost for interleaving.
  bool InvalidVF = VF < 2 && !isScalable();
  if (InvalidVF || InstsToScalarize.find(VF) != InstsToScalarize.end())
    return;

  // Initialize a mapping for VF in InstsToScalalarize. If we find that it's
  // not profitable to scalarize any instructions, the presence of VF in the
  // map will indicate that we've analyzed it already.
  ScalarCostsTy &ScalarCostsVF = InstsToScalarize[VF];

  // Find all the instructions that are scalar with predication in the loop and
  // determine if it would be better to not if-convert the blocks they are in.
  // If so, we also record the instructions to scalarize.
  for (BasicBlock *BB : TheLoop->blocks()) {
    if (!blockNeedsPredication(BB))
      continue;
    for (Instruction &I : *BB)
      if (isScalarWithPredication(&I)) {
        ScalarCostsTy ScalarCosts;
        // Do not apply discount logic if hacked cost is needed
        // for emulated masked memrefs.
        if (!useEmulatedMaskMemRefHack(&I) &&
            computePredInstDiscount(&I, ScalarCosts, VF) >= 0)
          ScalarCostsVF.insert(ScalarCosts.begin(), ScalarCosts.end());
        // Remember that BB will remain after vectorization.
        PredicatedBBsAfterVectorization.insert(BB);
      }
  }
}

int LoopVectorizationCostModel::computePredInstDiscount(
    Instruction *PredInst, DenseMap<Instruction *, unsigned> &ScalarCosts,
    unsigned VF) {
  assert(!isUniformAfterVectorization(PredInst, VF) &&
         "Instruction marked uniform-after-vectorization will be predicated");

  // Initialize the discount to zero, meaning that the scalar version and the
  // vector version cost the same.
  int Discount = 0;

  // Holds instructions to analyze. The instructions we visit are mapped in
  // ScalarCosts. Those instructions are the ones that would be scalarized if
  // we find that the scalar version costs less.
  SmallVector<Instruction *, 8> Worklist;

  // Returns true if the given instruction can be scalarized.
  auto canBeScalarized = [&](Instruction *I) -> bool {
    // We only attempt to scalarize instructions forming a single-use chain
    // from the original predicated block that would otherwise be vectorized.
    // Although not strictly necessary, we give up on instructions we know will
    // already be scalar to avoid traversing chains that are unlikely to be
    // beneficial.
    if (!I->hasOneUse() || PredInst->getParent() != I->getParent() ||
        isScalarAfterVectorization(I, VF))
      return false;

    // If the instruction is scalar with predication, it will be analyzed
    // separately. We ignore it within the context of PredInst.
    if (isScalarWithPredication(I))
      return false;

    // If any of the instruction's operands are uniform after vectorization,
    // the instruction cannot be scalarized. This prevents, for example, a
    // masked load from being scalarized.
    //
    // We assume we will only emit a value for lane zero of an instruction
    // marked uniform after vectorization, rather than VF identical values.
    // Thus, if we scalarize an instruction that uses a uniform, we would
    // create uses of values corresponding to the lanes we aren't emitting code
    // for. This behavior can be changed by allowing getScalarValue to clone
    // the lane zero values for uniforms rather than asserting.
    for (Use &U : I->operands())
      if (auto *J = dyn_cast<Instruction>(U.get()))
        if (isUniformAfterVectorization(J, VF))
          return false;

    // Otherwise, we can scalarize the instruction.
    return true;
  };

  // Compute the expected cost discount from scalarizing the entire expression
  // feeding the predicated instruction. We currently only consider expressions
  // that are single-use instruction chains.
  Worklist.push_back(PredInst);
  while (!Worklist.empty()) {
    Instruction *I = Worklist.pop_back_val();

    // If we've already analyzed the instruction, there's nothing to do.
    if (ScalarCosts.find(I) != ScalarCosts.end())
      continue;

    // Compute the cost of the vector instruction. Note that this cost already
    // includes the scalarization overhead of the predicated instruction.
    unsigned VectorCost = getInstructionCost(I, VF).first;

    // Compute the cost of the scalarized instruction. This cost is the cost of
    // the instruction as if it wasn't if-converted and instead remained in the
    // predicated block. We will scale this cost by block probability after
    // computing the scalarization overhead.
    unsigned ScalarCost = VF * getInstructionCost(I, 1).first;

    // Compute the scalarization overhead of needed insertelement instructions
    // and phi nodes.
    if (isScalarWithPredication(I) && !I->getType()->isVoidTy()) {
      ScalarCost += TTI.getScalarizationOverhead(
          ToVectorTy(I->getType(), VF, isScalable()),
          APInt::getAllOnesValue(VF), true, false);
      ScalarCost += VF * TTI.getCFInstrCost(Instruction::PHI);
    }

    // Compute the scalarization overhead of needed extractelement
    // instructions. For each of the instruction's operands, if the operand can
    // be scalarized, add it to the worklist; otherwise, account for the
    // overhead.
    for (Use &U : I->operands())
      if (auto *J = dyn_cast<Instruction>(U.get())) {
        assert(VectorType::isValidElementType(J->getType()) &&
               "Instruction has non-scalar type");
        if (canBeScalarized(J))
          Worklist.push_back(J);
        else if (needsExtract(J, VF))
          ScalarCost += TTI.getScalarizationOverhead(
              ToVectorTy(J->getType(), VF, isScalable()),
              APInt::getAllOnesValue(VF), false, true);
      }

    // Scale the total scalar cost by block probability.
    ScalarCost /= getReciprocalPredBlockProb();

    // Compute the discount. A non-negative discount means the vector version
    // of the instruction costs more, and scalarizing would be beneficial.
    Discount += VectorCost - ScalarCost;
    ScalarCosts[I] = ScalarCost;
  }

  return Discount;
}

LoopVectorizationCostModel::VectorizationCostTy
LoopVectorizationCostModel::expectedCost(unsigned VF) {
  VectorizationCostTy Cost;

  bool ValidVF = VF > 1 || (isScalable() && VF == 1);
  // For each block.
  for (BasicBlock *BB : TheLoop->blocks()) {
    VectorizationCostTy BlockCost;

    // For each instruction in the old loop.
    for (Instruction &I : BB->instructionsWithoutDebug()) {
      // Skip ignored values.
      if (ValuesToIgnore.find(&I) != ValuesToIgnore.end() ||
          (ValidVF && VecValuesToIgnore.find(&I) != VecValuesToIgnore.end()))
        continue;

      VectorizationCostTy C = getInstructionCost(&I, VF);

      // Check if we should override the cost.
      if (ForceTargetInstructionCost.getNumOccurrences() > 0)
        C.first = ForceTargetInstructionCost;

      BlockCost.first += C.first;
      BlockCost.second |= C.second;
      LLVM_DEBUG(dbgs() << "LV: Found an estimated cost of " << C.first
                        << " for VF " << VF << " For instruction: " << I
                        << '\n');
    }

    // If we are vectorizing a predicated block, it will have been
    // if-converted. This means that the block's instructions (aside from
    // stores and instructions that may divide by zero) will now be
    // unconditionally executed. For the scalar case, we may not always execute
    // the predicated block. Thus, scale the block's cost by the probability of
    // executing it.
    if (VF == 1 && !isScalable() && blockNeedsPredication(BB))
      BlockCost.first /= getReciprocalPredBlockProb();

    Cost.first += BlockCost.first;
    Cost.second |= BlockCost.second;
  }

  return Cost;
}

/// Gets Address Access SCEV after verifying that the access pattern
/// is loop invariant except the induction variable dependence.
///
/// This SCEV can be sent to the Target in order to estimate the address
/// calculation cost.
static const SCEV *getAddressAccessSCEV(Value *Ptr,
                                        LoopVectorizationLegality *Legal,
                                        PredicatedScalarEvolution &PSE,
                                        const Loop *TheLoop) {

  auto *Gep = dyn_cast<GetElementPtrInst>(Ptr);
  if (!Gep)
    return nullptr;

  // We are looking for a gep with all loop invariant indices except for one
  // which should be an induction variable.
  auto SE = PSE.getSE();
  unsigned NumOperands = Gep->getNumOperands();
  for (unsigned i = 1; i < NumOperands; ++i) {
    Value *Opd = Gep->getOperand(i);
    if (!SE->isLoopInvariant(SE->getSCEV(Opd), TheLoop) &&
        !Legal->isInductionVariable(Opd))
      return nullptr;
  }

  // Now we know we have a GEP ptr, %inv, %ind, %inv. return the Ptr SCEV.
  return PSE.getSCEV(Ptr);
}

static bool isStrideMul(Instruction *I, LoopVectorizationLegality *Legal) {
  return Legal->hasStride(I->getOperand(0)) ||
         Legal->hasStride(I->getOperand(1));
}

unsigned LoopVectorizationCostModel::getMemInstScalarizationCost(Instruction *I,
                                                                 unsigned VF) {
  assert((VF > 1 || isScalable()) &&
         "Scalarization cost of instruction implies vectorization.");
  Type *ValTy = getMemInstValueType(I);
  auto SE = PSE.getSE();

  unsigned AS = getLoadStoreAddressSpace(I);
  Value *Ptr = getLoadStorePointerOperand(I);
  Type *PtrTy = ToVectorTy(Ptr->getType(), VF, isScalable());

  // Figure out whether the access is strided and get the stride value
  // if it's known in compile time
  const SCEV *PtrSCEV = getAddressAccessSCEV(Ptr, Legal, PSE, TheLoop);

  // Get the cost of the scalar memory instruction and address computation.
  unsigned Cost = VF * TTI.getAddressComputationCost(PtrTy, SE, PtrSCEV);

  // Don't pass *I here, since it is scalar but will actually be part of a
  // vectorized loop where the user of it is a vectorized instruction.
  const MaybeAlign Alignment = getLoadStoreAlignment(I);
  Cost += VF * TTI.getMemoryOpCost(I->getOpcode(), ValTy->getScalarType(),
                                   Alignment, AS, 
                                   TTI::TCK_RecipThroughput);

  // Get the overhead of the extractelement and insertelement instructions
  // we might create due to scalarization.
  Cost += getScalarizationOverhead(I, VF);

  // If we have a predicated store, it may not be executed for each vector
  // lane. Scale the cost by the probability of executing the predicated
  // block.
  if (isPredicatedInst(I)) {
    Cost /= getReciprocalPredBlockProb();

    if (useEmulatedMaskMemRefHack(I))
      // Artificially setting to a high enough value to practically disable
      // vectorization with such operations.
      Cost = 3000000;
  }

  return Cost;
}

unsigned LoopVectorizationCostModel::getConsecutiveMemOpCost(Instruction *I,
                                                             unsigned VF) {
  Type *ValTy = getMemInstValueType(I);
  auto *VectorTy = cast<VectorType>(ToVectorTy(ValTy, VF, isScalable()));
  Value *Ptr = getLoadStorePointerOperand(I);
  unsigned AS = getLoadStoreAddressSpace(I);
  int ConsecutiveStride = Legal->isConsecutivePtr(Ptr);
  enum TTI::TargetCostKind CostKind = TTI::TCK_RecipThroughput;

  assert((ConsecutiveStride == 1 || ConsecutiveStride == -1) &&
         "Stride should be 1 or -1 for consecutive memory access");
  const MaybeAlign Alignment = getLoadStoreAlignment(I);
  unsigned Cost = 0;
  if (Legal->isMaskRequired(I))
    Cost += TTI.getMaskedMemoryOpCost(I->getOpcode(), VectorTy,
                                      Alignment ? Alignment->value() : 0, AS,
                                      CostKind);
  else
    Cost += TTI.getMemoryOpCost(I->getOpcode(), VectorTy, Alignment, AS,
                                CostKind, I);

  bool Reverse = ConsecutiveStride < 0;
  if (Reverse)
    Cost += TTI.getShuffleCost(TargetTransformInfo::SK_Reverse, VectorTy, 0);
  return Cost;
}

unsigned LoopVectorizationCostModel::getUniformMemOpCost(Instruction *I,
                                                         unsigned VF) {
  Type *ValTy = getMemInstValueType(I);
  auto *VectorTy = cast<VectorType>(ToVectorTy(ValTy, VF, isScalable()));
  const MaybeAlign Alignment = getLoadStoreAlignment(I);
  unsigned AS = getLoadStoreAddressSpace(I);
  enum TTI::TargetCostKind CostKind = TTI::TCK_RecipThroughput;
  if (isa<LoadInst>(I)) {
    return TTI.getAddressComputationCost(ValTy) +
           TTI.getMemoryOpCost(Instruction::Load, ValTy, Alignment, AS,
                               CostKind) +
           TTI.getShuffleCost(TargetTransformInfo::SK_Broadcast, VectorTy);
  }
  StoreInst *SI = cast<StoreInst>(I);

  bool isLoopInvariantStoreValue = Legal->isUniform(SI->getValueOperand());
  return TTI.getAddressComputationCost(ValTy) +
         TTI.getMemoryOpCost(Instruction::Store, ValTy, Alignment, AS,
                             CostKind) +
         (isLoopInvariantStoreValue
              ? 0
              : TTI.getVectorInstrCost(Instruction::ExtractElement, VectorTy,
                                       VF - 1));
}

unsigned LoopVectorizationCostModel::getGatherScatterCost(Instruction *I,
                                                          unsigned VF) {
  Type *ValTy = getMemInstValueType(I);
  auto *VectorTy = cast<VectorType>(ToVectorTy(ValTy, VF, isScalable()));
  const MaybeAlign Alignment = getLoadStoreAlignment(I);
  Value *Ptr = getLoadStorePointerOperand(I);

  return TTI.getAddressComputationCost(VectorTy) +
         TTI.getGatherScatterOpCost(I->getOpcode(), VectorTy, Ptr,
                                    Legal->isMaskRequired(I),
                                    Alignment ? Alignment->value() : 0,
                                    TargetTransformInfo::TCK_RecipThroughput,
                                    I);
}

unsigned LoopVectorizationCostModel::getInterleaveGroupCost(Instruction *I,
                                                            unsigned VF) {
  Type *ValTy = getMemInstValueType(I);
  auto *VectorTy = cast<VectorType>(ToVectorTy(ValTy, VF, isScalable()));
  unsigned AS = getLoadStoreAddressSpace(I);

  auto Group = getInterleavedAccessGroup(I);
  assert(Group && "Fail to get an interleaved access group.");

  unsigned InterleaveFactor = Group->getFactor();
  VectorType *WideVecTy = VectorType::get(ValTy, VF * InterleaveFactor, isScalable());

  // Holds the indices of existing members in an interleaved load group.
  // An interleaved store group doesn't need this as it doesn't allow gaps.
  SmallVector<unsigned, 4> Indices;
  if (isa<LoadInst>(I)) {
    for (unsigned i = 0; i < InterleaveFactor; i++)
      if (Group->getMember(i))
        Indices.push_back(i);
  }

  // Calculate the cost of the whole interleaved group.
  bool UseMaskForGaps =
      Group->requiresScalarEpilogue() && !isScalarEpilogueAllowed();
  unsigned Cost = TTI.getInterleavedMemoryOpCost(
      I->getOpcode(), WideVecTy, Group->getFactor(), Indices,
      Group->getAlign().value(), AS, TTI::TCK_RecipThroughput,
      Legal->isMaskRequired(I), UseMaskForGaps);

  if (Group->isReverse()) {
    // TODO: Add support for reversed masked interleaved access.
    assert(!Legal->isMaskRequired(I) &&
           "Reverse masked interleaved access not supported.");
    Cost += Group->getNumMembers() *
            TTI.getShuffleCost(TargetTransformInfo::SK_Reverse, VectorTy, 0);
  }
  return Cost;
}

unsigned LoopVectorizationCostModel::getMemoryInstructionCost(Instruction *I,
                                                              unsigned VF) {
  // Calculate scalar cost only. Vectorization cost should be ready at this
  // moment.
  if (VF == 1 && !isScalable()) {
    Type *ValTy = getMemInstValueType(I);
    const MaybeAlign Alignment = getLoadStoreAlignment(I);
    unsigned AS = getLoadStoreAddressSpace(I);

    return TTI.getAddressComputationCost(ValTy) +
           TTI.getMemoryOpCost(I->getOpcode(), ValTy, Alignment, AS,
                               TTI::TCK_RecipThroughput, I);
  }
  return getWideningCost(I, VF);
}

LoopVectorizationCostModel::VectorizationCostTy
LoopVectorizationCostModel::getInstructionCost(Instruction *I, unsigned VF) {
  // If we know that this instruction will remain uniform, check the cost of
  // the scalar version.
  bool ValidVF = VF > 1 || (isScalable() && VF == 1);
  if (isUniformAfterVectorization(I, VF))
    ValidVF = false;
  // VF = 1;

  if (ValidVF && isProfitableToScalarize(I, VF))
    return VectorizationCostTy(InstsToScalarize[VF][I], false);

  // Forced scalars do not have any scalarization overhead.
  auto ForcedScalar = ForcedScalars.find(VF);
  if (ValidVF && ForcedScalar != ForcedScalars.end()) {
    auto InstSet = ForcedScalar->second;
    if (InstSet.find(I) != InstSet.end())
      return VectorizationCostTy((getInstructionCost(I, 1).first * VF), false);
  }

  Type *VectorTy;
  unsigned C = getInstructionCost(I, VF, VectorTy, ValidVF);

  // bool ValidNumParts = TTI.getNumberOfParts(VectorTy) < VF || (VF == 1 &&
  // isScalable() &&
  bool TypeNotScalarized = (VF > 1 && VectorTy->isVectorTy() &&
                            TTI.getNumberOfParts(VectorTy) < VF) ||
                           (VF == 1 && isScalable() && VectorTy->isVectorTy() &&
                            TTI.getNumberOfParts(VectorTy) == VF);
  return VectorizationCostTy(C, TypeNotScalarized);
}

unsigned LoopVectorizationCostModel::getScalarizationOverhead(Instruction *I,
                                                              unsigned VF) {

  if (VF == 1 && !isScalable())
    return 0;

  unsigned Cost = 0;
  Type *RetTy = ToVectorTy(I->getType(), VF, isScalable());
  if (!RetTy->isVoidTy() &&
      (!isa<LoadInst>(I) || !TTI.supportsEfficientVectorElementLoadStore()))
    Cost += TTI.getScalarizationOverhead(RetTy, APInt::getAllOnesValue(VF),
                                         true, false);

  // Some targets keep addresses scalar.
  if (isa<LoadInst>(I) && !TTI.prefersVectorizedAddressing())
    return Cost;

  // Some targets support efficient element stores.
  if (isa<StoreInst>(I) && TTI.supportsEfficientVectorElementLoadStore())
    return Cost;

  // Collect operands to consider.
  CallInst *CI = dyn_cast<CallInst>(I);
  Instruction::op_range Ops = CI ? CI->arg_operands() : I->operands();

  // Skip operands that do not require extraction/scalarization and do not incur
  // any overhead.
  return Cost + TTI.getOperandsScalarizationOverhead(
                    filterExtractingOperands(Ops, VF), VF);
}

void LoopVectorizationCostModel::setCostBasedWideningDecision(unsigned VF) {
  if (!isScalable() && VF == 1)
    return;
  NumPredStores = 0;
  for (BasicBlock *BB : TheLoop->blocks()) {
    // For each instruction in the old loop.
    for (Instruction &I : *BB) {
      Value *Ptr = getLoadStorePointerOperand(&I);
      if (!Ptr)
        continue;

      // TODO: We should generate better code and update the cost model for
      // predicated uniform stores. Today they are treated as any other
      // predicated store (see added test cases in
      // invariant-store-vectorization.ll).
      if (isa<StoreInst>(&I) && isScalarWithPredication(&I))
        NumPredStores++;

      if (Legal->isUniform(Ptr) &&
          // Conditional loads and stores should be scalarized and predicated.
          // isScalarWithPredication cannot be used here since masked
          // gather/scatters are not considered scalar with predication.
          !Legal->blockNeedsPredication(I.getParent())) {
        // TODO: Avoid replicating loads and stores instead of
        // relying on instcombine to remove them.
        // Load: Scalar load + broadcast
        // Store: Scalar store + isLoopInvariantStoreValue ? 0 : extract
        unsigned Cost = getUniformMemOpCost(&I, VF);
        setWideningDecision(&I, VF, CM_Scalarize, Cost);
        continue;
      }

      // We assume that widening is the best solution when possible.
      if (memoryInstructionCanBeWidened(&I, VF)) {
        unsigned Cost = getConsecutiveMemOpCost(&I, VF);
        int ConsecutiveStride =
            Legal->isConsecutivePtr(getLoadStorePointerOperand(&I));
        assert((ConsecutiveStride == 1 || ConsecutiveStride == -1) &&
               "Expected consecutive stride.");
        InstWidening Decision =
            ConsecutiveStride == 1 ? CM_Widen : CM_Widen_Reverse;
        setWideningDecision(&I, VF, Decision, Cost);
        continue;
      }

      // Choose between Interleaving, Gather/Scatter or Scalarization.
      unsigned InterleaveCost = std::numeric_limits<unsigned>::max();
      unsigned NumAccesses = 1;
      if (isAccessInterleaved(&I)) {
        auto Group = getInterleavedAccessGroup(&I);
        assert(Group && "Fail to get an interleaved access group.");

        // Make one decision for the whole group.
        if (getWideningDecision(&I, VF) != CM_Unknown)
          continue;

        NumAccesses = Group->getNumMembers();
        if (interleavedAccessCanBeWidened(&I, VF))
          InterleaveCost = getInterleaveGroupCost(&I, VF);
      }

      unsigned GatherScatterCost =
          isLegalGatherOrScatter(&I)
              ? getGatherScatterCost(&I, VF) * NumAccesses
              : std::numeric_limits<unsigned>::max();

      unsigned ScalarizationCost =
          getMemInstScalarizationCost(&I, VF) * NumAccesses;

      // Choose better solution for the current VF,
      // write down this decision and use it during vectorization.
      unsigned Cost;
      InstWidening Decision;
      if (InterleaveCost <= GatherScatterCost &&
          InterleaveCost < ScalarizationCost) {
        Decision = CM_Interleave;
        Cost = InterleaveCost;
      } else if (GatherScatterCost < ScalarizationCost) {
        Decision = CM_GatherScatter;
        Cost = GatherScatterCost;
      } else {
        Decision = CM_Scalarize;
        Cost = ScalarizationCost;
      }
      // If the instructions belongs to an interleave group, the whole group
      // receives the same decision. The whole group receives the cost, but
      // the cost will actually be assigned to one instruction.
      if (auto Group = getInterleavedAccessGroup(&I))
        setWideningDecision(Group, VF, Decision, Cost);
      else
        setWideningDecision(&I, VF, Decision, Cost);
    }
  }

  // Make sure that any load of address and any other address computation
  // remains scalar unless there is gather/scatter support. This avoids
  // inevitable extracts into address registers, and also has the benefit of
  // activating LSR more, since that pass can't optimize vectorized
  // addresses.
  if (TTI.prefersVectorizedAddressing())
    return;

  // Start with all scalar pointer uses.
  SmallPtrSet<Instruction *, 8> AddrDefs;
  for (BasicBlock *BB : TheLoop->blocks())
    for (Instruction &I : *BB) {
      Instruction *PtrDef =
          dyn_cast_or_null<Instruction>(getLoadStorePointerOperand(&I));
      if (PtrDef && TheLoop->contains(PtrDef) &&
          getWideningDecision(&I, VF) != CM_GatherScatter)
        AddrDefs.insert(PtrDef);
    }

  // Add all instructions used to generate the addresses.
  SmallVector<Instruction *, 4> Worklist;
  for (auto *I : AddrDefs)
    Worklist.push_back(I);
  while (!Worklist.empty()) {
    Instruction *I = Worklist.pop_back_val();
    for (auto &Op : I->operands())
      if (auto *InstOp = dyn_cast<Instruction>(Op))
        if ((InstOp->getParent() == I->getParent()) && !isa<PHINode>(InstOp) &&
            AddrDefs.insert(InstOp).second)
          Worklist.push_back(InstOp);
  }

  for (auto *I : AddrDefs) {
    if (isa<LoadInst>(I)) {
      // Setting the desired widening decision should ideally be handled in
      // by cost functions, but since this involves the task of finding out
      // if the loaded register is involved in an address computation, it is
      // instead changed here when we know this is the case.
      InstWidening Decision = getWideningDecision(I, VF);
      if (Decision == CM_Widen || Decision == CM_Widen_Reverse)
        // Scalarize a widened load of address.
        setWideningDecision(I, VF, CM_Scalarize,
                            (VF * getMemoryInstructionCost(I, 1)));
      else if (auto Group = getInterleavedAccessGroup(I)) {
        // Scalarize an interleave group of address loads.
        for (unsigned I = 0; I < Group->getFactor(); ++I) {
          if (Instruction *Member = Group->getMember(I))
            setWideningDecision(Member, VF, CM_Scalarize,
                                (VF * getMemoryInstructionCost(Member, 1)));
        }
      }
    } else
      // Make sure I gets scalarized and a cost estimate without
      // scalarization overhead.
      ForcedScalars[VF].insert(I);
  }
}

unsigned LoopVectorizationCostModel::getInstructionCost(Instruction *I,
                                                        unsigned VF,
                                                        Type *&VectorTy,
                                                        bool ValidVF) {
  Type *RetTy = I->getType();
  if (canTruncateToMinimalBitwidth(I, VF, ValidVF))
    RetTy = IntegerType::get(RetTy->getContext(), MinBWs[I]);
  VectorTy = isScalarAfterVectorization(I, VF, ValidVF)
                 ? RetTy
                 : ToVectorTy(RetTy, VF, isScalable());
  auto SE = PSE.getSE();
  TTI::TargetCostKind CostKind = TTI::TCK_RecipThroughput;

  // TODO: We need to estimate the cost of intrinsic calls.
  switch (I->getOpcode()) {
  case Instruction::GetElementPtr:
    // We mark this instruction as zero-cost because the cost of GEPs in
    // vectorized code depends on whether the corresponding memory instruction
    // is scalarized or not. Therefore, we handle GEPs with the memory
    // instruction cost.
    return 0;
  case Instruction::Br: {
    // In cases of scalarized and predicated instructions, there will be VF
    // predicated blocks in the vectorized loop. Each branch around these
    // blocks requires also an extract of its vector compare i1 element.
    bool ScalarPredicatedBB = false;
    BranchInst *BI = cast<BranchInst>(I);
    if (ValidVF && BI->isConditional() &&
        (PredicatedBBsAfterVectorization.find(BI->getSuccessor(0)) !=
             PredicatedBBsAfterVectorization.end() ||
         PredicatedBBsAfterVectorization.find(BI->getSuccessor(1)) !=
             PredicatedBBsAfterVectorization.end()))
      ScalarPredicatedBB = true;

    if (ScalarPredicatedBB) {
      // Return cost for branches around scalarized and predicated blocks.
      Type *Vec_i1Ty = VectorType::get(
          IntegerType::getInt1Ty(RetTy->getContext()), VF, isScalable());
      return (TTI.getScalarizationOverhead(Vec_i1Ty, APInt::getAllOnesValue(VF),
                                           false, true) +
              (TTI.getCFInstrCost(Instruction::Br) * VF));
    } else if (I->getParent() == TheLoop->getLoopLatch() || VF == 1)
      // The back-edge branch will remain, as will all scalar branches.
      return TTI.getCFInstrCost(Instruction::Br);
    else
      // This branch will be eliminated by if-conversion.
      return 0;
    // Note: We currently assume zero cost for an unconditional branch inside
    // a predicated block since it will become a fall-through, although we
    // may decide in the future to call TTI for all branches.
  }
  case Instruction::PHI: {
    auto *Phi = cast<PHINode>(I);

    // First-order recurrences are replaced by vector shuffles inside the loop.
    // NOTE: Don't use ToVectorTy as SK_ExtractSubvector expects a vector type.
    if (ValidVF && Legal->isFirstOrderRecurrence(Phi))
      return TTI.getShuffleCost(TargetTransformInfo::SK_ExtractSubvector,
                                cast<VectorType>(VectorTy), VF - 1,
                                VectorType::get(RetTy, 1, isScalable()));

    // Phi nodes in non-header blocks (not inductions, reductions, etc.) are
    // converted into select instructions. We require N - 1 selects per phi
    // node, where N is the number of incoming values.
    if (ValidVF && Phi->getParent() != TheLoop->getHeader())
      return (Phi->getNumIncomingValues() - 1) *
             TTI.getCmpSelInstrCost(
<<<<<<< HEAD
                 Instruction::Select,
                 ToVectorTy(Phi->getType(), VF, isScalable()),
                 ToVectorTy(Type::getInt1Ty(Phi->getContext()), VF,
                            isScalable()));
=======
                 Instruction::Select, ToVectorTy(Phi->getType(), VF),
                 ToVectorTy(Type::getInt1Ty(Phi->getContext()), VF),
                 CostKind);
>>>>>>> 8746103b

    return TTI.getCFInstrCost(Instruction::PHI);
  }
  case Instruction::UDiv:
  case Instruction::SDiv:
  case Instruction::URem:
  case Instruction::SRem:
    // If we have a predicated instruction, it may not be executed for each
    // vector lane. Get the scalarization cost and scale this amount by the
    // probability of executing the predicated block. If the instruction is not
    // predicated, we fall through to the next case.
    if (ValidVF && isScalarWithPredication(I)) {
      unsigned Cost = 0;

      // These instructions have a non-void type, so account for the phi nodes
      // that we will create. This cost is likely to be zero. The phi node
      // cost, if any, should be scaled by the block probability because it
      // models a copy at the end of each predicated block.
      Cost += VF * TTI.getCFInstrCost(Instruction::PHI);

      // The cost of the non-predicated instruction.
      Cost += VF * TTI.getArithmeticInstrCost(I->getOpcode(), RetTy, CostKind);

      // The cost of insertelement and extractelement instructions needed for
      // scalarization.
      Cost += getScalarizationOverhead(I, VF);

      // Scale the cost by the probability of executing the predicated blocks.
      // This assumes the predicated block for each vector lane is equally
      // likely.
      return Cost / getReciprocalPredBlockProb();
    }
    LLVM_FALLTHROUGH;
  case Instruction::Add:
  case Instruction::FAdd:
  case Instruction::Sub:
  case Instruction::FSub:
  case Instruction::Mul:
  case Instruction::FMul:
  case Instruction::FDiv:
  case Instruction::FRem:
  case Instruction::Shl:
  case Instruction::LShr:
  case Instruction::AShr:
  case Instruction::And:
  case Instruction::Or:
  case Instruction::Xor: {
    // Since we will replace the stride by 1 the multiplication should go away.
    if (I->getOpcode() == Instruction::Mul && isStrideMul(I, Legal))
      return 0;
    // Certain instructions can be cheaper to vectorize if they have a constant
    // second vector operand. One example of this are shifts on x86.
    Value *Op2 = I->getOperand(1);
    TargetTransformInfo::OperandValueProperties Op2VP;
    TargetTransformInfo::OperandValueKind Op2VK =
        TTI.getOperandInfo(Op2, Op2VP);
    if (Op2VK == TargetTransformInfo::OK_AnyValue && Legal->isUniform(Op2))
      Op2VK = TargetTransformInfo::OK_UniformValue;

    SmallVector<const Value *, 4> Operands(I->operand_values());
    unsigned N = isScalarAfterVectorization(I, VF, ValidVF) && ValidVF ? VF : 1;
    return N * TTI.getArithmeticInstrCost(
                   I->getOpcode(), VectorTy, CostKind,
                   TargetTransformInfo::OK_AnyValue,
                   Op2VK, TargetTransformInfo::OP_None, Op2VP, Operands, I);
  }
  case Instruction::FNeg: {
    unsigned N = isScalarAfterVectorization(I, VF, ValidVF) && ValidVF ? VF : 1;
    return N * TTI.getArithmeticInstrCost(
                   I->getOpcode(), VectorTy, CostKind,
                   TargetTransformInfo::OK_AnyValue,
                   TargetTransformInfo::OK_AnyValue,
                   TargetTransformInfo::OP_None, TargetTransformInfo::OP_None,
                   I->getOperand(0), I);
  }
  case Instruction::Select: {
    SelectInst *SI = cast<SelectInst>(I);
    const SCEV *CondSCEV = SE->getSCEV(SI->getCondition());
    bool ScalarCond = (SE->isLoopInvariant(CondSCEV, TheLoop));
    Type *CondTy = SI->getCondition()->getType();
    if (!ScalarCond)
      CondTy = VectorType::get(CondTy, VF, isScalable());

    return TTI.getCmpSelInstrCost(I->getOpcode(), VectorTy, CondTy,
                                  CostKind, I);
  }
  case Instruction::ICmp:
  case Instruction::FCmp: {
    Type *ValTy = I->getOperand(0)->getType();
    Instruction *Op0AsInstruction = dyn_cast<Instruction>(I->getOperand(0));
    if (canTruncateToMinimalBitwidth(Op0AsInstruction, VF, ValidVF))
      ValTy = IntegerType::get(ValTy->getContext(), MinBWs[Op0AsInstruction]);
<<<<<<< HEAD
    VectorTy = ToVectorTy(ValTy, VF, isScalable(), ValidVF);
    return TTI.getCmpSelInstrCost(I->getOpcode(), VectorTy, nullptr, I);
=======
    VectorTy = ToVectorTy(ValTy, VF);
    return TTI.getCmpSelInstrCost(I->getOpcode(), VectorTy, nullptr, CostKind,
                                  I);
>>>>>>> 8746103b
  }
  case Instruction::Store:
  case Instruction::Load: {
    unsigned Width = VF;
    if (Width > 1) {
      InstWidening Decision = getWideningDecision(I, Width);
      assert(Decision != CM_Unknown &&
             "CM decision should be taken at this point");
      if (Decision == CM_Scalarize)
        Width = 1;
    }
    VectorTy = ToVectorTy(getMemInstValueType(I), Width, isScalable(), ValidVF);
    return getMemoryInstructionCost(I, VF);
  }
  case Instruction::ZExt:
  case Instruction::SExt:
  case Instruction::FPToUI:
  case Instruction::FPToSI:
  case Instruction::FPExt:
  case Instruction::PtrToInt:
  case Instruction::IntToPtr:
  case Instruction::SIToFP:
  case Instruction::UIToFP:
  case Instruction::Trunc:
  case Instruction::FPTrunc:
  case Instruction::BitCast: {
    // We optimize the truncation of induction variables having constant
    // integer steps. The cost of these truncations is the same as the scalar
    // operation.
    if (isOptimizableIVTruncate(I, VF)) {
      auto *Trunc = cast<TruncInst>(I);
      return TTI.getCastInstrCost(Instruction::Trunc, Trunc->getDestTy(),
                                  Trunc->getSrcTy(), CostKind, Trunc);
    }

    Type *SrcScalarTy = I->getOperand(0)->getType();
    Type *SrcVecTy = VectorTy->isVectorTy()
                         ? ToVectorTy(SrcScalarTy, VF, isScalable())
                         : SrcScalarTy;
    if (canTruncateToMinimalBitwidth(I, VF, ValidVF)) {
      // This cast is going to be shrunk. This may remove the cast or it might
      // turn it into slightly different cast. For example, if MinBW == 16,
      // "zext i8 %1 to i32" becomes "zext i8 %1 to i16".
      //
      // Calculate the modified src and dest types.
      Type *MinVecTy = VectorTy;
      if (I->getOpcode() == Instruction::Trunc) {
        SrcVecTy = smallestIntegerVectorType(SrcVecTy, MinVecTy);
        VectorTy = largestIntegerVectorType(
            ToVectorTy(I->getType(), VF, isScalable()), MinVecTy);
      } else if (I->getOpcode() == Instruction::ZExt ||
                 I->getOpcode() == Instruction::SExt) {
        SrcVecTy = largestIntegerVectorType(SrcVecTy, MinVecTy);
        VectorTy = smallestIntegerVectorType(
            ToVectorTy(I->getType(), VF, isScalable(), ValidVF), MinVecTy);
      }
    }

<<<<<<< HEAD
    unsigned N = isScalarAfterVectorization(I, VF, ValidVF) ? VF : 1;
    return N * TTI.getCastInstrCost(I->getOpcode(), VectorTy, SrcVecTy, I);
=======
    unsigned N = isScalarAfterVectorization(I, VF) ? VF : 1;
    return N * TTI.getCastInstrCost(I->getOpcode(), VectorTy, SrcVecTy,
                                    CostKind, I);
>>>>>>> 8746103b
  }
  case Instruction::Call: {
    bool NeedToScalarize;
    CallInst *CI = cast<CallInst>(I);
    unsigned CallCost = getVectorCallCost(CI, VF, NeedToScalarize);
    if (getVectorIntrinsicIDForCall(CI, TLI))
      return std::min(CallCost, getVectorIntrinsicCost(CI, VF));
    return CallCost;
  }
  default:
    // The cost of executing VF copies of the scalar instruction. This opcode
    // is unknown. Assume that it is the same as 'mul'.
    return VF * TTI.getArithmeticInstrCost(Instruction::Mul, VectorTy,
                                           CostKind) +
           getScalarizationOverhead(I, VF);
  } // end of switch.
}

char LoopVectorize::ID = 0;

static const char lv_name[] = "Loop Vectorization";

INITIALIZE_PASS_BEGIN(LoopVectorize, LV_NAME, lv_name, false, false)
INITIALIZE_PASS_DEPENDENCY(TargetTransformInfoWrapperPass)
INITIALIZE_PASS_DEPENDENCY(BasicAAWrapperPass)
INITIALIZE_PASS_DEPENDENCY(AAResultsWrapperPass)
INITIALIZE_PASS_DEPENDENCY(GlobalsAAWrapperPass)
INITIALIZE_PASS_DEPENDENCY(AssumptionCacheTracker)
INITIALIZE_PASS_DEPENDENCY(BlockFrequencyInfoWrapperPass)
INITIALIZE_PASS_DEPENDENCY(DominatorTreeWrapperPass)
INITIALIZE_PASS_DEPENDENCY(ScalarEvolutionWrapperPass)
INITIALIZE_PASS_DEPENDENCY(LoopInfoWrapperPass)
INITIALIZE_PASS_DEPENDENCY(LoopAccessLegacyAnalysis)
INITIALIZE_PASS_DEPENDENCY(DemandedBitsWrapperPass)
INITIALIZE_PASS_DEPENDENCY(OptimizationRemarkEmitterWrapperPass)
INITIALIZE_PASS_DEPENDENCY(ProfileSummaryInfoWrapperPass)
INITIALIZE_PASS_DEPENDENCY(InjectTLIMappingsLegacy)
INITIALIZE_PASS_END(LoopVectorize, LV_NAME, lv_name, false, false)

namespace llvm {

Pass *createLoopVectorizePass() { return new LoopVectorize(); }

Pass *createLoopVectorizePass(bool InterleaveOnlyWhenForced,
                              bool VectorizeOnlyWhenForced) {
  return new LoopVectorize(InterleaveOnlyWhenForced, VectorizeOnlyWhenForced);
}

} // end namespace llvm

bool LoopVectorizationCostModel::isConsecutiveLoadOrStore(Instruction *Inst) {
  // Check if the pointer operand of a load or store instruction is
  // consecutive.
  if (auto *Ptr = getLoadStorePointerOperand(Inst))
    return Legal->isConsecutivePtr(Ptr);
  return false;
}

void LoopVectorizationCostModel::collectValuesToIgnore() {
  // Ignore ephemeral values.
  CodeMetrics::collectEphemeralValues(TheLoop, AC, ValuesToIgnore);

  // Ignore type-promoting instructions we identified during reduction
  // detection.
  for (auto &Reduction : Legal->getReductionVars()) {
    RecurrenceDescriptor &RedDes = Reduction.second;
    SmallPtrSetImpl<Instruction *> &Casts = RedDes.getCastInsts();
    VecValuesToIgnore.insert(Casts.begin(), Casts.end());
  }
  // Ignore type-casting instructions we identified during induction
  // detection.
  for (auto &Induction : Legal->getInductionVars()) {
    InductionDescriptor &IndDes = Induction.second;
    const SmallVectorImpl<Instruction *> &Casts = IndDes.getCastInsts();
    VecValuesToIgnore.insert(Casts.begin(), Casts.end());
  }
}

// TODO: we could return a pair of values that specify the max VF and
// min VF, to be used in `buildVPlans(MinVF, MaxVF)` instead of
// `buildVPlans(VF, VF)`. We cannot do it because VPLAN at the moment
// doesn't have a cost model that can choose which plan to execute if
// more than one is generated.
static unsigned determineVPlanVF(const unsigned WidestVectorRegBits,
                                 LoopVectorizationCostModel &CM) {
  unsigned WidestType;
  std::tie(std::ignore, WidestType) = CM.getSmallestAndWidestTypes();
  return WidestVectorRegBits / WidestType;
}

VectorizationFactor
LoopVectorizationPlanner::planInVPlanNativePath(unsigned UserVF) {
  unsigned VF = UserVF;
  // Outer loop handling: They may require CFG and instruction level
  // transformations before even evaluating whether vectorization is profitable.
  // Since we cannot modify the incoming IR, we need to build VPlan upfront in
  // the vectorization pipeline.
  if (!OrigLoop->empty()) {
    // If the user doesn't provide a vectorization factor, determine a
    // reasonable one.
    if (!UserVF) {
      VF = determineVPlanVF(TTI->getRegisterBitWidth(true /* Vector*/), CM);
      LLVM_DEBUG(dbgs() << "LV: VPlan computed VF " << VF << ".\n");

      // Make sure we have a VF > 1 for stress testing.
      if (VPlanBuildStressTest && VF < 2) {
        LLVM_DEBUG(dbgs() << "LV: VPlan stress testing: "
                          << "overriding computed VF.\n");
        VF = 4;
      }
    }
    assert(EnableVPlanNativePath && "VPlan-native path is not enabled.");
    assert(isPowerOf2_32(VF) && "VF needs to be a power of two");
    LLVM_DEBUG(dbgs() << "LV: Using " << (UserVF ? "user " : "") << "VF " << VF
                      << " to build VPlans.\n");
    buildVPlans(VF, VF);

    // For VPlan build stress testing, we bail out after VPlan construction.
    if (VPlanBuildStressTest)
      return VectorizationFactor::Disabled();

    return {VF, 0};
  }

  LLVM_DEBUG(
      dbgs() << "LV: Not vectorizing. Inner loops aren't supported in the "
                "VPlan-native path.\n");
  return VectorizationFactor::Disabled();
}

Optional<VectorizationFactor> LoopVectorizationPlanner::plan(unsigned UserVF) {
  assert(OrigLoop->empty() && "Inner loop expected.");
  Optional<unsigned> MaybeMaxVF = CM.computeMaxVF();
  if (!MaybeMaxVF) // Cases that should not to be vectorized nor interleaved.
    return None;

  // Invalidate interleave groups if all blocks of loop will be predicated.
  if (CM.blockNeedsPredication(OrigLoop->getHeader()) &&
      !useMaskedInterleavedAccesses(*TTI)) {
    LLVM_DEBUG(
        dbgs()
        << "LV: Invalidate all interleaved groups due to fold-tail by masking "
           "which requires masked-interleaved support.\n");
    if (CM.InterleaveInfo.invalidateGroups())
      // Invalidating interleave groups also requires invalidating all decisions
      // based on them, which includes widening decisions and uniform and scalar
      // values.
      CM.invalidateCostModelingDecisions();
  }

  if (UserVF) {
    LLVM_DEBUG(dbgs() << "LV: Using user VF " << UserVF << ".\n");
    assert(isPowerOf2_32(UserVF) && "VF needs to be a power of two");
    // Collect the instructions (and their associated costs) that will be more
    // profitable to scalarize.
    CM.selectUserVectorizationFactor(UserVF);
    buildVPlansWithVPRecipes(UserVF, UserVF);
    LLVM_DEBUG(printPlans(dbgs()));
    return {{UserVF, 0}};
  }

  // Most of the VF selection code for fixed length vectors does not make
  // sense for scalable vectors. So as a starting point we assume that if we
  // are using scalable vectors we are going to vectorize based on the
  // computed MaxVF (max K factor).
  if (TTI->useScalableVectorType()) {
    unsigned VF = MaybeMaxVF.getValue();
    assert(VF != 0 && "MaxVF is zero.");
    CM.collectUniformsAndScalars(VF);
    CM.collectInstsToScalarize(VF);
    buildVPlansWithVPRecipes(VF, VF);
    LLVM_DEBUG(printPlans(dbgs()));
    return CM.selectScalableVectorizationFactor(VF);
  }

  unsigned MaxVF = MaybeMaxVF.getValue();
  assert(MaxVF != 0 && "MaxVF is zero.");
  for (unsigned VF = 1; VF <= MaxVF; VF *= 2) {
    // Collect Uniform and Scalar instructions after vectorization with VF.
    CM.collectUniformsAndScalars(VF);

    // Collect the instructions (and their associated costs) that will be more
    // profitable to scalarize.
    if (VF > 1)
      CM.collectInstsToScalarize(VF);
  }

  buildVPlansWithVPRecipes(1, MaxVF);
  LLVM_DEBUG(printPlans(dbgs()));
  if (MaxVF == 1)
    // Do not return VectorizationFactor::Disabled() here, since that means a
    // width=0. For fixed vectors we want width=1, cost=0 here.
    return VectorizationFactor(1, 0);

  // Select the optimal vectorization factor.
  return CM.selectVectorizationFactor(MaxVF);
}

void LoopVectorizationPlanner::setBestPlan(unsigned VF, unsigned UF) {
  LLVM_DEBUG(dbgs() << "Setting best plan to VF=" << VF << ", UF=" << UF
                    << '\n');
  BestVF = VF;
  BestUF = UF;

  erase_if(VPlans, [VF](const VPlanPtr &Plan) { return !Plan->hasVF(VF); });
  assert(VPlans.size() == 1 && "Best VF has not a single VPlan.");
}

void LoopVectorizationPlanner::executePlan(InnerLoopVectorizer &ILV,
                                           DominatorTree *DT) {

  // 1. Create a new empty loop. Unlink the old loop and connect the new one.
  VPCallbackILV CallbackILV(ILV);

  VPTransformState State{BestVF,     BestUF,      ILV.isScalable(),       LI,
                         DT,         ILV.Builder, ILV.VectorLoopValueMap, &ILV,
                         CallbackILV};
  State.CFG.PrevBB = ILV.createVectorizedLoopSkeleton();
  State.TripCount = ILV.getOrCreateTripCount(nullptr);
  State.CanonicalIV = ILV.Induction;

  //===------------------------------------------------===//
  //
  // Notice: any optimization or new instruction that go
  // into the code below should also be implemented in
  // the cost-model.
  //
  //===------------------------------------------------===//

  // 2. Copy and widen instructions from the old loop into the new loop.
  assert(VPlans.size() == 1 && "Not a single VPlan to execute.");
  VPlans.front()->execute(&State);

  // 3. Fix the vectorized code: take care of header phi's, live-outs,
  //    predication, updating analyses.
  ILV.fixVectorizedLoop();
}

void LoopVectorizationPlanner::collectTriviallyDeadInstructions(
    SmallPtrSetImpl<Instruction *> &DeadInstructions) {
  BasicBlock *Latch = OrigLoop->getLoopLatch();

  // We create new control-flow for the vectorized loop, so the original
  // condition will be dead after vectorization if it's only used by the
  // branch.
  auto *Cmp = dyn_cast<Instruction>(Latch->getTerminator()->getOperand(0));
  if (Cmp && Cmp->hasOneUse())
    DeadInstructions.insert(Cmp);

  // We create new "steps" for induction variable updates to which the original
  // induction variables map. An original update instruction will be dead if
  // all its users except the induction variable are dead.
  for (auto &Induction : Legal->getInductionVars()) {
    PHINode *Ind = Induction.first;
    auto *IndUpdate = cast<Instruction>(Ind->getIncomingValueForBlock(Latch));
    if (llvm::all_of(IndUpdate->users(), [&](User *U) -> bool {
          return U == Ind || DeadInstructions.find(cast<Instruction>(U)) !=
                                 DeadInstructions.end();
        }))
      DeadInstructions.insert(IndUpdate);

    // We record as "Dead" also the type-casting instructions we had identified
    // during induction analysis. We don't need any handling for them in the
    // vectorized loop because we have proven that, under a proper runtime
    // test guarding the vectorized loop, the value of the phi, and the casted
    // value of the phi, are the same. The last instruction in this casting
    // chain will get its scalar/vector/widened def from the
    // scalar/vector/widened def of the respective phi node. Any other casts in
    // the induction def-use chain have no other uses outside the phi update
    // chain, and will be ignored.
    InductionDescriptor &IndDes = Induction.second;
    const SmallVectorImpl<Instruction *> &Casts = IndDes.getCastInsts();
    DeadInstructions.insert(Casts.begin(), Casts.end());
  }
}

Value *InnerLoopUnroller::reverseVector(Value *Vec) { return Vec; }

Value *InnerLoopUnroller::getBroadcastInstrs(Value *V) { return V; }

Value *InnerLoopUnroller::getStepVector(Value *Val, int StartIdx, Value *Step,
                                        Instruction::BinaryOps BinOp) {
  // When unrolling and the VF is 1, we only need to add a simple scalar.
  Type *Ty = Val->getType();
  assert(!Ty->isVectorTy() && "Val must be a scalar");

  if (Ty->isFloatingPointTy()) {
    Constant *C = ConstantFP::get(Ty, (double)StartIdx);

    // Floating point operations had to be 'fast' to enable the unrolling.
    Value *MulOp = addFastMathFlag(Builder.CreateFMul(C, Step));
    return addFastMathFlag(Builder.CreateBinOp(BinOp, Val, MulOp));
  }
  Constant *C = ConstantInt::get(Ty, StartIdx);
  return Builder.CreateAdd(Val, Builder.CreateMul(C, Step), "induction");
}

static void AddRuntimeUnrollDisableMetaData(Loop *L) {
  SmallVector<Metadata *, 4> MDs;
  // Reserve first location for self reference to the LoopID metadata node.
  MDs.push_back(nullptr);
  bool IsUnrollMetadata = false;
  MDNode *LoopID = L->getLoopID();
  if (LoopID) {
    // First find existing loop unrolling disable metadata.
    for (unsigned i = 1, ie = LoopID->getNumOperands(); i < ie; ++i) {
      auto *MD = dyn_cast<MDNode>(LoopID->getOperand(i));
      if (MD) {
        const auto *S = dyn_cast<MDString>(MD->getOperand(0));
        IsUnrollMetadata =
            S && S->getString().startswith("llvm.loop.unroll.disable");
      }
      MDs.push_back(LoopID->getOperand(i));
    }
  }

  if (!IsUnrollMetadata) {
    // Add runtime unroll disable metadata.
    LLVMContext &Context = L->getHeader()->getContext();
    SmallVector<Metadata *, 1> DisableOperands;
    DisableOperands.push_back(
        MDString::get(Context, "llvm.loop.unroll.runtime.disable"));
    MDNode *DisableNode = MDNode::get(Context, DisableOperands);
    MDs.push_back(DisableNode);
    MDNode *NewLoopID = MDNode::get(Context, MDs);
    // Set operand 0 to refer to the loop id itself.
    NewLoopID->replaceOperandWith(0, NewLoopID);
    L->setLoopID(NewLoopID);
  }
}

bool LoopVectorizationPlanner::getDecisionAndClampRange(
    const std::function<bool(unsigned)> &Predicate, VFRange &Range) {
  assert(Range.End > Range.Start && "Trying to test an empty VF range.");
  bool PredicateAtRangeStart = Predicate(Range.Start);

  for (unsigned TmpVF = Range.Start * 2; TmpVF < Range.End; TmpVF *= 2)
    if (Predicate(TmpVF) != PredicateAtRangeStart) {
      Range.End = TmpVF;
      break;
    }

  return PredicateAtRangeStart;
}

/// Build VPlans for the full range of feasible VF's = {\p MinVF, 2 * \p MinVF,
/// 4 * \p MinVF, ..., \p MaxVF} by repeatedly building a VPlan for a sub-range
/// of VF's starting at a given VF and extending it as much as possible. Each
/// vectorization decision can potentially shorten this sub-range during
/// buildVPlan().
void LoopVectorizationPlanner::buildVPlans(unsigned MinVF, unsigned MaxVF) {
  for (unsigned VF = MinVF; VF < MaxVF + 1;) {
    VFRange SubRange = {VF, MaxVF + 1};
    VPlans.push_back(buildVPlan(SubRange));
    VF = SubRange.End;
  }
}

VPValue *VPRecipeBuilder::createEdgeMask(BasicBlock *Src, BasicBlock *Dst,
                                         VPlanPtr &Plan) {
  assert(is_contained(predecessors(Dst), Src) && "Invalid edge");

  // Look for cached value.
  std::pair<BasicBlock *, BasicBlock *> Edge(Src, Dst);
  EdgeMaskCacheTy::iterator ECEntryIt = EdgeMaskCache.find(Edge);
  if (ECEntryIt != EdgeMaskCache.end())
    return ECEntryIt->second;

  VPValue *SrcMask = createBlockInMask(Src, Plan);

  // The terminator has to be a branch inst!
  BranchInst *BI = dyn_cast<BranchInst>(Src->getTerminator());
  assert(BI && "Unexpected terminator found");

  if (!BI->isConditional() || BI->getSuccessor(0) == BI->getSuccessor(1))
    return EdgeMaskCache[Edge] = SrcMask;

  VPValue *EdgeMask = Plan->getVPValue(BI->getCondition());
  assert(EdgeMask && "No Edge Mask found for condition");

  if (BI->getSuccessor(0) != Dst)
    EdgeMask = Builder.createNot(EdgeMask);

  if (SrcMask) // Otherwise block in-mask is all-one, no need to AND.
    EdgeMask = Builder.createAnd(EdgeMask, SrcMask);

  return EdgeMaskCache[Edge] = EdgeMask;
}

VPValue *VPRecipeBuilder::createBlockInMask(BasicBlock *BB, VPlanPtr &Plan) {
  assert(OrigLoop->contains(BB) && "Block is not a part of a loop");

  // Look for cached value.
  BlockMaskCacheTy::iterator BCEntryIt = BlockMaskCache.find(BB);
  if (BCEntryIt != BlockMaskCache.end())
    return BCEntryIt->second;

  // All-one mask is modelled as no-mask following the convention for masked
  // load/store/gather/scatter. Initialize BlockMask to no-mask.
  VPValue *BlockMask = nullptr;

  if (OrigLoop->getHeader() == BB) {
    if (!CM.blockNeedsPredication(BB))
      return BlockMaskCache[BB] = BlockMask; // Loop incoming mask is all-one.

    // Introduce the early-exit compare IV <= BTC to form header block mask.
    // This is used instead of IV < TC because TC may wrap, unlike BTC.
    // Start by constructing the desired canonical IV.
    VPValue *IV = nullptr;
    if (Legal->getPrimaryInduction())
      IV = Plan->getVPValue(Legal->getPrimaryInduction());
    else {
      auto IVRecipe = new VPWidenCanonicalIVRecipe();
      Builder.getInsertBlock()->appendRecipe(IVRecipe);
      IV = IVRecipe->getVPValue();
    }
    VPValue *BTC = Plan->getOrCreateBackedgeTakenCount();
    BlockMask = Builder.createNaryOp(VPInstruction::ICmpULE, {IV, BTC});
    return BlockMaskCache[BB] = BlockMask;
  }

  // This is the block mask. We OR all incoming edges.
  for (auto *Predecessor : predecessors(BB)) {
    VPValue *EdgeMask = createEdgeMask(Predecessor, BB, Plan);
    if (!EdgeMask) // Mask of predecessor is all-one so mask of block is too.
      return BlockMaskCache[BB] = EdgeMask;

    if (!BlockMask) { // BlockMask has its initialized nullptr value.
      BlockMask = EdgeMask;
      continue;
    }

    BlockMask = Builder.createOr(BlockMask, EdgeMask);
  }

  return BlockMaskCache[BB] = BlockMask;
}

VPWidenMemoryInstructionRecipe *
VPRecipeBuilder::tryToWidenMemory(Instruction *I, VFRange &Range,
                                  VPlanPtr &Plan) {
  assert((isa<LoadInst>(I) || isa<StoreInst>(I)) &&
         "Must be called with either a load or store");

  auto willWiden = [&](unsigned VF) -> bool {
    if (VF == 1 && !CM.isScalable())
      return false;
    LoopVectorizationCostModel::InstWidening Decision =
        CM.getWideningDecision(I, VF);
    assert(Decision != LoopVectorizationCostModel::CM_Unknown &&
           "CM decision should be taken at this point.");
    if (Decision == LoopVectorizationCostModel::CM_Interleave)
      return true;
    if (CM.isScalarAfterVectorization(I, VF) ||
        CM.isProfitableToScalarize(I, VF))
      return false;
    return Decision != LoopVectorizationCostModel::CM_Scalarize;
  };

  if (!LoopVectorizationPlanner::getDecisionAndClampRange(willWiden, Range))
    return nullptr;

  VPValue *Mask = nullptr;
  if (Legal->isMaskRequired(I))
    Mask = createBlockInMask(I->getParent(), Plan);

  VPValue *Addr = Plan->getOrAddVPValue(getLoadStorePointerOperand(I));
  if (LoadInst *Load = dyn_cast<LoadInst>(I))
    return new VPWidenMemoryInstructionRecipe(*Load, Addr, Mask);

  StoreInst *Store = cast<StoreInst>(I);
  VPValue *StoredValue = Plan->getOrAddVPValue(Store->getValueOperand());
  return new VPWidenMemoryInstructionRecipe(*Store, Addr, StoredValue, Mask);
}

VPWidenIntOrFpInductionRecipe *
VPRecipeBuilder::tryToOptimizeInductionPHI(PHINode *Phi) const {
  // Check if this is an integer or fp induction. If so, build the recipe that
  // produces its scalar and vector values.
  InductionDescriptor II = Legal->getInductionVars().lookup(Phi);
  if (II.getKind() == InductionDescriptor::IK_IntInduction ||
      II.getKind() == InductionDescriptor::IK_FpInduction)
    return new VPWidenIntOrFpInductionRecipe(Phi);

  return nullptr;
}

VPWidenIntOrFpInductionRecipe *
VPRecipeBuilder::tryToOptimizeInductionTruncate(TruncInst *I,
                                                VFRange &Range) const {
  // Optimize the special case where the source is a constant integer
  // induction variable. Notice that we can only optimize the 'trunc' case
  // because (a) FP conversions lose precision, (b) sext/zext may wrap, and
  // (c) other casts depend on pointer size.

  // Determine whether \p K is a truncation based on an induction variable that
  // can be optimized.
  auto isOptimizableIVTruncate =
      [&](Instruction *K) -> std::function<bool(unsigned)> {
    return
        [=](unsigned VF) -> bool { return CM.isOptimizableIVTruncate(K, VF); };
  };

  if (LoopVectorizationPlanner::getDecisionAndClampRange(
          isOptimizableIVTruncate(I), Range))
    return new VPWidenIntOrFpInductionRecipe(cast<PHINode>(I->getOperand(0)),
                                             I);
  return nullptr;
}

VPBlendRecipe *VPRecipeBuilder::tryToBlend(PHINode *Phi, VPlanPtr &Plan) {
  // We know that all PHIs in non-header blocks are converted into selects, so
  // we don't have to worry about the insertion order and we can just use the
  // builder. At this point we generate the predication tree. There may be
  // duplications since this is a simple recursive scan, but future
  // optimizations will clean it up.

  SmallVector<VPValue *, 2> Operands;
  unsigned NumIncoming = Phi->getNumIncomingValues();
  for (unsigned In = 0; In < NumIncoming; In++) {
    VPValue *EdgeMask =
        createEdgeMask(Phi->getIncomingBlock(In), Phi->getParent(), Plan);
    assert((EdgeMask || NumIncoming == 1) &&
           "Multiple predecessors with one having a full mask");
    Operands.push_back(Plan->getOrAddVPValue(Phi->getIncomingValue(In)));
    if (EdgeMask)
      Operands.push_back(EdgeMask);
  }
  return new VPBlendRecipe(Phi, Operands);
}

VPWidenCallRecipe *VPRecipeBuilder::tryToWidenCall(CallInst *CI, VFRange &Range,
                                                   VPlan &Plan) const {

  bool IsPredicated = LoopVectorizationPlanner::getDecisionAndClampRange(
      [this, CI](unsigned VF) { return CM.isScalarWithPredication(CI, VF); },
      Range);

  if (IsPredicated)
    return nullptr;

  Intrinsic::ID ID = getVectorIntrinsicIDForCall(CI, TLI);
  if (ID && (ID == Intrinsic::assume || ID == Intrinsic::lifetime_end ||
             ID == Intrinsic::lifetime_start || ID == Intrinsic::sideeffect))
    return nullptr;

  auto willWiden = [&](unsigned VF) -> bool {
    Intrinsic::ID ID = getVectorIntrinsicIDForCall(CI, TLI);
    // The following case may be scalarized depending on the VF.
    // The flag shows whether we use Intrinsic or a usual Call for vectorized
    // version of the instruction.
    // Is it beneficial to perform intrinsic call compared to lib call?
    bool NeedToScalarize = false;
    unsigned CallCost = CM.getVectorCallCost(CI, VF, NeedToScalarize);
    bool UseVectorIntrinsic =
        ID && CM.getVectorIntrinsicCost(CI, VF) <= CallCost;
    return UseVectorIntrinsic || !NeedToScalarize;
  };

  if (!LoopVectorizationPlanner::getDecisionAndClampRange(willWiden, Range))
    return nullptr;

  return new VPWidenCallRecipe(*CI, Plan.mapToVPValues(CI->arg_operands()));
}

bool VPRecipeBuilder::shouldWiden(Instruction *I, VFRange &Range) const {
  assert(!isa<BranchInst>(I) && !isa<PHINode>(I) && !isa<LoadInst>(I) &&
         !isa<StoreInst>(I) && "Instruction should have been handled earlier");
  // Instruction should be widened, unless it is scalar after vectorization,
  // scalarization is profitable or it is predicated.
  auto WillScalarize = [this, I](unsigned VF) -> bool {
    return CM.isScalarAfterVectorization(I, VF) ||
           CM.isProfitableToScalarize(I, VF) ||
           CM.isScalarWithPredication(I, VF);
  };
  return !LoopVectorizationPlanner::getDecisionAndClampRange(WillScalarize,
                                                             Range);
}

VPWidenRecipe *VPRecipeBuilder::tryToWiden(Instruction *I, VPlan &Plan) const {
  auto IsVectorizableOpcode = [](unsigned Opcode) {
    switch (Opcode) {
    case Instruction::Add:
    case Instruction::And:
    case Instruction::AShr:
    case Instruction::BitCast:
    case Instruction::FAdd:
    case Instruction::FCmp:
    case Instruction::FDiv:
    case Instruction::FMul:
    case Instruction::FNeg:
    case Instruction::FPExt:
    case Instruction::FPToSI:
    case Instruction::FPToUI:
    case Instruction::FPTrunc:
    case Instruction::FRem:
    case Instruction::FSub:
    case Instruction::ICmp:
    case Instruction::IntToPtr:
    case Instruction::LShr:
    case Instruction::Mul:
    case Instruction::Or:
    case Instruction::PtrToInt:
    case Instruction::SDiv:
    case Instruction::Select:
    case Instruction::SExt:
    case Instruction::Shl:
    case Instruction::SIToFP:
    case Instruction::SRem:
    case Instruction::Sub:
    case Instruction::Trunc:
    case Instruction::UDiv:
    case Instruction::UIToFP:
    case Instruction::URem:
    case Instruction::Xor:
    case Instruction::ZExt:
      return true;
    }
    return false;
  };

  if (!IsVectorizableOpcode(I->getOpcode()))
    return nullptr;

  // Success: widen this instruction.
  return new VPWidenRecipe(*I, Plan.mapToVPValues(I->operands()));
}

VPBasicBlock *VPRecipeBuilder::handleReplication(
    Instruction *I, VFRange &Range, VPBasicBlock *VPBB,
    DenseMap<Instruction *, VPReplicateRecipe *> &PredInst2Recipe,
    VPlanPtr &Plan) {
  bool IsUniform = LoopVectorizationPlanner::getDecisionAndClampRange(
      [&](unsigned VF) { return CM.isUniformAfterVectorization(I, VF); },
      Range);

  bool IsPredicated = LoopVectorizationPlanner::getDecisionAndClampRange(
      [&](unsigned VF) { return CM.isScalarWithPredication(I, VF); }, Range);

  auto *Recipe = new VPReplicateRecipe(I, IsUniform, IsPredicated);
  setRecipe(I, Recipe);

  // Find if I uses a predicated instruction. If so, it will use its scalar
  // value. Avoid hoisting the insert-element which packs the scalar value into
  // a vector value, as that happens iff all users use the vector value.
  for (auto &Op : I->operands())
    if (auto *PredInst = dyn_cast<Instruction>(Op))
      if (PredInst2Recipe.find(PredInst) != PredInst2Recipe.end())
        PredInst2Recipe[PredInst]->setAlsoPack(false);

  // Finalize the recipe for Instr, first if it is not predicated.
  if (!IsPredicated) {
    LLVM_DEBUG(dbgs() << "LV: Scalarizing:" << *I << "\n");
    VPBB->appendRecipe(Recipe);
    return VPBB;
  }
  LLVM_DEBUG(dbgs() << "LV: Scalarizing and predicating:" << *I << "\n");
  assert(VPBB->getSuccessors().empty() &&
         "VPBB has successors when handling predicated replication.");
  // Record predicated instructions for above packing optimizations.
  PredInst2Recipe[I] = Recipe;
  VPBlockBase *Region = createReplicateRegion(I, Recipe, Plan);
  VPBlockUtils::insertBlockAfter(Region, VPBB);
  auto *RegSucc = new VPBasicBlock();
  VPBlockUtils::insertBlockAfter(RegSucc, Region);
  return RegSucc;
}

VPRegionBlock *VPRecipeBuilder::createReplicateRegion(Instruction *Instr,
                                                      VPRecipeBase *PredRecipe,
                                                      VPlanPtr &Plan) {
  // Instructions marked for predication are replicated and placed under an
  // if-then construct to prevent side-effects.

  // Generate recipes to compute the block mask for this region.
  VPValue *BlockInMask = createBlockInMask(Instr->getParent(), Plan);

  // Build the triangular if-then region.
  std::string RegionName = (Twine("pred.") + Instr->getOpcodeName()).str();
  assert(Instr->getParent() && "Predicated instruction not in any basic block");
  auto *BOMRecipe = new VPBranchOnMaskRecipe(BlockInMask);
  auto *Entry = new VPBasicBlock(Twine(RegionName) + ".entry", BOMRecipe);
  auto *PHIRecipe =
      Instr->getType()->isVoidTy() ? nullptr : new VPPredInstPHIRecipe(Instr);
  auto *Exit = new VPBasicBlock(Twine(RegionName) + ".continue", PHIRecipe);
  auto *Pred = new VPBasicBlock(Twine(RegionName) + ".if", PredRecipe);
  VPRegionBlock *Region = new VPRegionBlock(Entry, Exit, RegionName, true);

  // Note: first set Entry as region entry and then connect successors starting
  // from it in order, to propagate the "parent" of each VPBasicBlock.
  VPBlockUtils::insertTwoBlocksAfter(Pred, Exit, BlockInMask, Entry);
  VPBlockUtils::connectBlocks(Pred, Exit);

  return Region;
}

VPRecipeBase *VPRecipeBuilder::tryToCreateWidenRecipe(Instruction *Instr,
                                                      VFRange &Range,
                                                      VPlanPtr &Plan) {
  // First, check for specific widening recipes that deal with calls, memory
  // operations, inductions and Phi nodes.
  if (auto *CI = dyn_cast<CallInst>(Instr))
    return tryToWidenCall(CI, Range, *Plan);

  if (isa<LoadInst>(Instr) || isa<StoreInst>(Instr))
    return tryToWidenMemory(Instr, Range, Plan);

  VPRecipeBase *Recipe;
  if (auto Phi = dyn_cast<PHINode>(Instr)) {
    if (Phi->getParent() != OrigLoop->getHeader())
      return tryToBlend(Phi, Plan);
    if ((Recipe = tryToOptimizeInductionPHI(Phi)))
      return Recipe;
    return new VPWidenPHIRecipe(Phi);
    return new VPWidenPHIRecipe(Phi);
  }

  if (isa<TruncInst>(Instr) &&
      (Recipe = tryToOptimizeInductionTruncate(cast<TruncInst>(Instr), Range)))
    return Recipe;

  if (!shouldWiden(Instr, Range))
    return nullptr;

  if (auto GEP = dyn_cast<GetElementPtrInst>(Instr))
    return new VPWidenGEPRecipe(GEP, OrigLoop);

  if (auto *SI = dyn_cast<SelectInst>(Instr)) {
    bool InvariantCond =
        PSE.getSE()->isLoopInvariant(PSE.getSCEV(SI->getOperand(0)), OrigLoop);
    return new VPWidenSelectRecipe(*SI, InvariantCond);
  }

  return tryToWiden(Instr, *Plan);
}

void LoopVectorizationPlanner::buildVPlansWithVPRecipes(unsigned MinVF,
                                                        unsigned MaxVF) {
  assert(OrigLoop->empty() && "Inner loop expected.");

  // Collect conditions feeding internal conditional branches; they need to be
  // represented in VPlan for it to model masking.
  SmallPtrSet<Value *, 1> NeedDef;

  auto *Latch = OrigLoop->getLoopLatch();
  for (BasicBlock *BB : OrigLoop->blocks()) {
    if (BB == Latch)
      continue;
    BranchInst *Branch = dyn_cast<BranchInst>(BB->getTerminator());
    if (Branch && Branch->isConditional())
      NeedDef.insert(Branch->getCondition());
  }

  // If the tail is to be folded by masking, the primary induction variable, if
  // exists needs to be represented in VPlan for it to model early-exit masking.
  // Also, both the Phi and the live-out instruction of each reduction are
  // required in order to introduce a select between them in VPlan.
  if (CM.foldTailByMasking()) {
    if (Legal->getPrimaryInduction())
      NeedDef.insert(Legal->getPrimaryInduction());
    for (auto &Reduction : Legal->getReductionVars()) {
      NeedDef.insert(Reduction.first);
      NeedDef.insert(Reduction.second.getLoopExitInstr());
    }
  }

  // Collect instructions from the original loop that will become trivially dead
  // in the vectorized loop. We don't need to vectorize these instructions. For
  // example, original induction update instructions can become dead because we
  // separately emit induction "steps" when generating code for the new loop.
  // Similarly, we create a new latch condition when setting up the structure
  // of the new loop, so the old one can become dead.
  SmallPtrSet<Instruction *, 4> DeadInstructions;
  collectTriviallyDeadInstructions(DeadInstructions);

  // Add assume instructions we need to drop to DeadInstructions, to prevent
  // them from being added to the VPlan.
  // TODO: We only need to drop assumes in blocks that get flattend. If the
  // control flow is preserved, we should keep them.
  auto &ConditionalAssumes = Legal->getConditionalAssumes();
  DeadInstructions.insert(ConditionalAssumes.begin(), ConditionalAssumes.end());

  DenseMap<Instruction *, Instruction *> &SinkAfter = Legal->getSinkAfter();
  // Dead instructions do not need sinking. Remove them from SinkAfter.
  for (Instruction *I : DeadInstructions)
    SinkAfter.erase(I);

  for (unsigned VF = MinVF; VF < MaxVF + 1;) {
    VFRange SubRange = {VF, MaxVF + 1};
    VPlans.push_back(buildVPlanWithVPRecipes(SubRange, NeedDef,
                                             DeadInstructions, SinkAfter));
    VF = SubRange.End;
  }
}

VPlanPtr LoopVectorizationPlanner::buildVPlanWithVPRecipes(
    VFRange &Range, SmallPtrSetImpl<Value *> &NeedDef,
    SmallPtrSetImpl<Instruction *> &DeadInstructions,
    const DenseMap<Instruction *, Instruction *> &SinkAfter) {

  // Hold a mapping from predicated instructions to their recipes, in order to
  // fix their AlsoPack behavior if a user is determined to replicate and use a
  // scalar instead of vector value.
  DenseMap<Instruction *, VPReplicateRecipe *> PredInst2Recipe;

  SmallPtrSet<const InterleaveGroup<Instruction> *, 1> InterleaveGroups;

  VPRecipeBuilder RecipeBuilder(OrigLoop, TLI, Legal, CM, PSE, Builder);

  // ---------------------------------------------------------------------------
  // Pre-construction: record ingredients whose recipes we'll need to further
  // process after constructing the initial VPlan.
  // ---------------------------------------------------------------------------

  // Mark instructions we'll need to sink later and their targets as
  // ingredients whose recipe we'll need to record.
  for (auto &Entry : SinkAfter) {
    RecipeBuilder.recordRecipeOf(Entry.first);
    RecipeBuilder.recordRecipeOf(Entry.second);
  }

  // For each interleave group which is relevant for this (possibly trimmed)
  // Range, add it to the set of groups to be later applied to the VPlan and add
  // placeholders for its members' Recipes which we'll be replacing with a
  // single VPInterleaveRecipe.
  for (InterleaveGroup<Instruction> *IG : IAI.getInterleaveGroups()) {
    auto applyIG = [IG, this](unsigned VF) -> bool {
      return (VF >= 2 && // Query is illegal for VF == 1
              CM.getWideningDecision(IG->getInsertPos(), VF) ==
                  LoopVectorizationCostModel::CM_Interleave);
    };
    if (!getDecisionAndClampRange(applyIG, Range))
      continue;
    InterleaveGroups.insert(IG);
    for (unsigned i = 0; i < IG->getFactor(); i++)
      if (Instruction *Member = IG->getMember(i))
        RecipeBuilder.recordRecipeOf(Member);
  };

  // ---------------------------------------------------------------------------
  // Build initial VPlan: Scan the body of the loop in a topological order to
  // visit each basic block after having visited its predecessor basic blocks.
  // ---------------------------------------------------------------------------

  // Create a dummy pre-entry VPBasicBlock to start building the VPlan.
  auto Plan = std::make_unique<VPlan>();
  VPBasicBlock *VPBB = new VPBasicBlock("Pre-Entry");
  Plan->setEntry(VPBB);

  // Represent values that will have defs inside VPlan.
  for (Value *V : NeedDef)
    Plan->addVPValue(V);

  // Scan the body of the loop in a topological order to visit each basic block
  // after having visited its predecessor basic blocks.
  LoopBlocksDFS DFS(OrigLoop);
  DFS.perform(LI);

  for (BasicBlock *BB : make_range(DFS.beginRPO(), DFS.endRPO())) {
    // Relevant instructions from basic block BB will be grouped into VPRecipe
    // ingredients and fill a new VPBasicBlock.
    unsigned VPBBsForBB = 0;
    auto *FirstVPBBForBB = new VPBasicBlock(BB->getName());
    VPBlockUtils::insertBlockAfter(FirstVPBBForBB, VPBB);
    VPBB = FirstVPBBForBB;
    Builder.setInsertPoint(VPBB);

    // Introduce each ingredient into VPlan.
    // TODO: Model and preserve debug instrinsics in VPlan.
    for (Instruction &I : BB->instructionsWithoutDebug()) {
      Instruction *Instr = &I;

      // First filter out irrelevant instructions, to ensure no recipes are
      // built for them.
      if (isa<BranchInst>(Instr) ||
          DeadInstructions.find(Instr) != DeadInstructions.end())
        continue;

      if (auto Recipe =
              RecipeBuilder.tryToCreateWidenRecipe(Instr, Range, Plan)) {
        RecipeBuilder.setRecipe(Instr, Recipe);
        VPBB->appendRecipe(Recipe);
        continue;
      }

      // Otherwise, if all widening options failed, Instruction is to be
      // replicated. This may create a successor for VPBB.
      VPBasicBlock *NextVPBB = RecipeBuilder.handleReplication(
          Instr, Range, VPBB, PredInst2Recipe, Plan);
      if (NextVPBB != VPBB) {
        VPBB = NextVPBB;
        VPBB->setName(BB->hasName() ? BB->getName() + "." + Twine(VPBBsForBB++)
                                    : "");
      }
    }
  }

  // Discard empty dummy pre-entry VPBasicBlock. Note that other VPBasicBlocks
  // may also be empty, such as the last one VPBB, reflecting original
  // basic-blocks with no recipes.
  VPBasicBlock *PreEntry = cast<VPBasicBlock>(Plan->getEntry());
  assert(PreEntry->empty() && "Expecting empty pre-entry block.");
  VPBlockBase *Entry = Plan->setEntry(PreEntry->getSingleSuccessor());
  VPBlockUtils::disconnectBlocks(PreEntry, Entry);
  delete PreEntry;

  // ---------------------------------------------------------------------------
  // Transform initial VPlan: Apply previously taken decisions, in order, to
  // bring the VPlan to its final state.
  // ---------------------------------------------------------------------------

  // Apply Sink-After legal constraints.
  for (auto &Entry : SinkAfter) {
    VPRecipeBase *Sink = RecipeBuilder.getRecipe(Entry.first);
    VPRecipeBase *Target = RecipeBuilder.getRecipe(Entry.second);
    Sink->moveAfter(Target);
  }

  // Interleave memory: for each Interleave Group we marked earlier as relevant
  // for this VPlan, replace the Recipes widening its memory instructions with a
  // single VPInterleaveRecipe at its insertion point.
  for (auto IG : InterleaveGroups) {
    auto *Recipe = cast<VPWidenMemoryInstructionRecipe>(
        RecipeBuilder.getRecipe(IG->getInsertPos()));
    (new VPInterleaveRecipe(IG, Recipe->getAddr(), Recipe->getMask()))
        ->insertBefore(Recipe);

    for (unsigned i = 0; i < IG->getFactor(); ++i)
      if (Instruction *Member = IG->getMember(i)) {
        RecipeBuilder.getRecipe(Member)->eraseFromParent();
      }
  }

  // Finally, if tail is folded by masking, introduce selects between the phi
  // and the live-out instruction of each reduction, at the end of the latch.
  if (CM.foldTailByMasking()) {
    Builder.setInsertPoint(VPBB);
    auto *Cond = RecipeBuilder.createBlockInMask(OrigLoop->getHeader(), Plan);
    for (auto &Reduction : Legal->getReductionVars()) {
      VPValue *Phi = Plan->getVPValue(Reduction.first);
      VPValue *Red = Plan->getVPValue(Reduction.second.getLoopExitInstr());
      Builder.createNaryOp(Instruction::Select, {Cond, Red, Phi});
    }
  }

  std::string PlanName;
  raw_string_ostream RSO(PlanName);
  unsigned VF = Range.Start;
  Plan->addVF(VF);
  RSO << "Initial VPlan for VF={" << VF;
  for (VF *= 2; VF < Range.End; VF *= 2) {
    Plan->addVF(VF);
    RSO << "," << VF;
  }
  RSO << "},UF>=1";
  RSO.flush();
  Plan->setName(PlanName);

  return Plan;
}

VPlanPtr LoopVectorizationPlanner::buildVPlan(VFRange &Range) {
  // Outer loop handling: They may require CFG and instruction level
  // transformations before even evaluating whether vectorization is profitable.
  // Since we cannot modify the incoming IR, we need to build VPlan upfront in
  // the vectorization pipeline.
  assert(!OrigLoop->empty());
  assert(EnableVPlanNativePath && "VPlan-native path is not enabled.");

  // Create new empty VPlan
  auto Plan = std::make_unique<VPlan>();

  // Build hierarchical CFG
  VPlanHCFGBuilder HCFGBuilder(OrigLoop, LI, *Plan);
  HCFGBuilder.buildHierarchicalCFG();

  for (unsigned VF = Range.Start; VF < Range.End; VF *= 2)
    Plan->addVF(VF);

  if (EnableVPlanPredication) {
    VPlanPredicator VPP(*Plan);
    VPP.predicate();

    // Avoid running transformation to recipes until masked code generation in
    // VPlan-native path is in place.
    return Plan;
  }

  SmallPtrSet<Instruction *, 1> DeadInstructions;
  VPlanTransforms::VPInstructionsToVPRecipes(
      OrigLoop, Plan, Legal->getInductionVars(), DeadInstructions);
  return Plan;
}

Value *LoopVectorizationPlanner::VPCallbackILV::getOrCreateVectorValues(
    Value *V, unsigned Part) {
  return ILV.getOrCreateVectorValue(V, Part);
}

Value *LoopVectorizationPlanner::VPCallbackILV::getOrCreateScalarValue(
    Value *V, const VPIteration &Instance) {
  return ILV.getOrCreateScalarValue(V, Instance);
}

void VPInterleaveRecipe::print(raw_ostream &O, const Twine &Indent,
                               VPSlotTracker &SlotTracker) const {
  O << " +\n"
    << Indent << "\"INTERLEAVE-GROUP with factor " << IG->getFactor() << " at ";
  IG->getInsertPos()->printAsOperand(O, false);
  O << ", ";
  getAddr()->printAsOperand(O, SlotTracker);
  VPValue *Mask = getMask();
  if (Mask) {
    O << ", ";
    Mask->printAsOperand(O, SlotTracker);
  }
  O << "\\l\"";
  for (unsigned i = 0; i < IG->getFactor(); ++i)
    if (Instruction *I = IG->getMember(i))
      O << " +\n"
        << Indent << "\"  " << VPlanIngredient(I) << " " << i << "\\l\"";
}

void VPWidenCallRecipe::execute(VPTransformState &State) {
  State.ILV->widenCallInstruction(Ingredient, User, State);
}

void VPWidenSelectRecipe::execute(VPTransformState &State) {
  State.ILV->widenSelectInstruction(Ingredient, InvariantCond);
}

void VPWidenRecipe::execute(VPTransformState &State) {
  State.ILV->widenInstruction(Ingredient, User, State);
}

void VPWidenGEPRecipe::execute(VPTransformState &State) {
  State.ILV->widenGEP(GEP, State.UF, State.VF, IsPtrLoopInvariant,
                      IsIndexLoopInvariant);
}

void VPWidenIntOrFpInductionRecipe::execute(VPTransformState &State) {
  assert(!State.Instance && "Int or FP induction being replicated.");
  State.ILV->widenIntOrFpInduction(IV, Trunc);
}

void VPWidenPHIRecipe::execute(VPTransformState &State) {
  State.ILV->widenPHIInstruction(Phi, State.UF, State.VF);
}

void VPBlendRecipe::execute(VPTransformState &State) {
  State.ILV->setDebugLocFromInst(State.Builder, Phi);
  // We know that all PHIs in non-header blocks are converted into
  // selects, so we don't have to worry about the insertion order and we
  // can just use the builder.
  // At this point we generate the predication tree. There may be
  // duplications since this is a simple recursive scan, but future
  // optimizations will clean it up.

  unsigned NumIncoming = getNumIncomingValues();

  // Generate a sequence of selects of the form:
  // SELECT(Mask3, In3,
  //        SELECT(Mask2, In2,
  //               SELECT(Mask1, In1,
  //                      In0)))
  // Note that Mask0 is never used: lanes for which no path reaches this phi and
  // are essentially undef are taken from In0.
  InnerLoopVectorizer::VectorParts Entry(State.UF);
  for (unsigned In = 0; In < NumIncoming; ++In) {
    for (unsigned Part = 0; Part < State.UF; ++Part) {
      // We might have single edge PHIs (blocks) - use an identity
      // 'select' for the first PHI operand.
      Value *In0 = State.get(getIncomingValue(In), Part);
      if (In == 0)
        Entry[Part] = In0; // Initialize with the first incoming value.
      else {
        // Select between the current value and the previous incoming edge
        // based on the incoming mask.
        Value *Cond = State.get(getMask(In), Part);
        Entry[Part] =
            State.Builder.CreateSelect(Cond, In0, Entry[Part], "predphi");
      }
    }
  }
  for (unsigned Part = 0; Part < State.UF; ++Part)
    State.ValueMap.setVectorValue(Phi, Part, Entry[Part]);
}

void VPInterleaveRecipe::execute(VPTransformState &State) {
  assert(!State.Instance && "Interleave group being replicated.");
  State.ILV->vectorizeInterleaveGroup(IG, State, getAddr(), getMask());
}

void VPReplicateRecipe::execute(VPTransformState &State) {
  if (State.Instance) { // Generate a single instance.
    State.ILV->scalarizeInstruction(Ingredient, *State.Instance, IsPredicated);
    // Insert scalar instance packing it into a vector.
    if (AlsoPack && State.VF > 1) {
      // If we're constructing lane 0, initialize to start from undef.
      if (State.Instance->Lane == 0) {
        Value *Undef = UndefValue::get(
            VectorType::get(Ingredient->getType(), State.VF, State.IsScalable));
        State.ValueMap.setVectorValue(Ingredient, State.Instance->Part, Undef);
      }
      State.ILV->packScalarIntoVectorValue(Ingredient, *State.Instance);
    }
    return;
  }

  // Generate scalar instances for all VF lanes of all UF parts, unless the
  // instruction is uniform inwhich case generate only the first lane for each
  // of the UF parts.
  unsigned EndLane = IsUniform ? 1 : State.VF;
  for (unsigned Part = 0; Part < State.UF; ++Part)
    for (unsigned Lane = 0; Lane < EndLane; ++Lane)
      State.ILV->scalarizeInstruction(Ingredient, {Part, Lane}, IsPredicated);
}

void VPBranchOnMaskRecipe::execute(VPTransformState &State) {
  assert(State.Instance && "Branch on Mask works only on single instance.");

  unsigned Part = State.Instance->Part;
  unsigned Lane = State.Instance->Lane;

  Value *ConditionBit = nullptr;
  if (!User) // Block in mask is all-one.
    ConditionBit = State.Builder.getTrue();
  else {
    VPValue *BlockInMask = User->getOperand(0);
    ConditionBit = State.get(BlockInMask, Part);
    if (ConditionBit->getType()->isVectorTy())
      ConditionBit = State.Builder.CreateExtractElement(
          ConditionBit, State.Builder.getInt32(Lane));
  }

  // Replace the temporary unreachable terminator with a new conditional branch,
  // whose two destinations will be set later when they are created.
  auto *CurrentTerminator = State.CFG.PrevBB->getTerminator();
  assert(isa<UnreachableInst>(CurrentTerminator) &&
         "Expected to replace unreachable terminator with conditional branch.");
  auto *CondBr = BranchInst::Create(State.CFG.PrevBB, nullptr, ConditionBit);
  CondBr->setSuccessor(0, nullptr);
  ReplaceInstWithInst(CurrentTerminator, CondBr);
}

void VPPredInstPHIRecipe::execute(VPTransformState &State) {
  assert(State.Instance && "Predicated instruction PHI works per instance.");
  Instruction *ScalarPredInst = cast<Instruction>(
      State.ValueMap.getScalarValue(PredInst, *State.Instance));
  BasicBlock *PredicatedBB = ScalarPredInst->getParent();
  BasicBlock *PredicatingBB = PredicatedBB->getSinglePredecessor();
  assert(PredicatingBB && "Predicated block has no single predecessor.");

  // By current pack/unpack logic we need to generate only a single phi node: if
  // a vector value for the predicated instruction exists at this point it means
  // the instruction has vector users only, and a phi for the vector value is
  // needed. In this case the recipe of the predicated instruction is marked to
  // also do that packing, thereby "hoisting" the insert-element sequence.
  // Otherwise, a phi node for the scalar value is needed.
  unsigned Part = State.Instance->Part;
  if (State.ValueMap.hasVectorValue(PredInst, Part)) {
    Value *VectorValue = State.ValueMap.getVectorValue(PredInst, Part);
    InsertElementInst *IEI = cast<InsertElementInst>(VectorValue);
    PHINode *VPhi = State.Builder.CreatePHI(IEI->getType(), 2);
    VPhi->addIncoming(IEI->getOperand(0), PredicatingBB); // Unmodified vector.
    VPhi->addIncoming(IEI, PredicatedBB); // New vector with inserted element.
    State.ValueMap.resetVectorValue(PredInst, Part, VPhi); // Update cache.
  } else {
    Type *PredInstType = PredInst->getType();
    PHINode *Phi = State.Builder.CreatePHI(PredInstType, 2);
    Phi->addIncoming(UndefValue::get(ScalarPredInst->getType()), PredicatingBB);
    Phi->addIncoming(ScalarPredInst, PredicatedBB);
    State.ValueMap.resetScalarValue(PredInst, *State.Instance, Phi);
  }
}

void VPWidenMemoryInstructionRecipe::execute(VPTransformState &State) {
  VPValue *StoredValue = isa<StoreInst>(Instr) ? getStoredValue() : nullptr;
  State.ILV->vectorizeMemoryInstruction(&Instr, State, getAddr(), StoredValue,
                                        getMask());
}

// Determine how to lower the scalar epilogue, which depends on 1) optimising
// for minimum code-size, 2) predicate compiler options, 3) loop hints forcing
// predication, and 4) a TTI hook that analyses whether the loop is suitable
// for predication.
static ScalarEpilogueLowering getScalarEpilogueLowering(
    Function *F, Loop *L, LoopVectorizeHints &Hints, ProfileSummaryInfo *PSI,
    BlockFrequencyInfo *BFI, TargetTransformInfo *TTI, TargetLibraryInfo *TLI,
    AssumptionCache *AC, LoopInfo *LI, ScalarEvolution *SE, DominatorTree *DT,
    LoopVectorizationLegality &LVL) {
  bool OptSize =
      F->hasOptSize() || llvm::shouldOptimizeForSize(L->getHeader(), PSI, BFI,
                                                     PGSOQueryType::IRPass);
  // 1) OptSize takes precedence over all other options, i.e. if this is set,
  // don't look at hints or options, and don't request a scalar epilogue.
  if (OptSize && Hints.getForce() != LoopVectorizeHints::FK_Enabled)
    return CM_ScalarEpilogueNotAllowedOptSize;

  bool PredicateOptDisabled = PreferPredicateOverEpilog.getNumOccurrences() &&
                              !PreferPredicateOverEpilog;

  // 2) Next, if disabling predication is requested on the command line, honour
  // this and request a scalar epilogue.
  if (PredicateOptDisabled)
    return CM_ScalarEpilogueAllowed;

  // 3) and 4) look if enabling predication is requested on the command line,
  // with a loop hint, or if the TTI hook indicates this is profitable, request
  // predication .
  if (PreferPredicateOverEpilog ||
      Hints.getPredicate() == LoopVectorizeHints::FK_Enabled ||
      (TTI->preferPredicateOverEpilogue(L, LI, *SE, *AC, TLI, DT,
                                        LVL.getLAI()) &&
       Hints.getPredicate() != LoopVectorizeHints::FK_Disabled))
    return CM_ScalarEpilogueNotNeededUsePredicate;

  return CM_ScalarEpilogueAllowed;
}

// Process the loop in the VPlan-native vectorization path. This path builds
// VPlan upfront in the vectorization pipeline, which allows to apply
// VPlan-to-VPlan transformations from the very beginning without modifying the
// input LLVM IR.
static bool processLoopInVPlanNativePath(
    Loop *L, PredicatedScalarEvolution &PSE, LoopInfo *LI, DominatorTree *DT,
    LoopVectorizationLegality *LVL, TargetTransformInfo *TTI,
    TargetLibraryInfo *TLI, DemandedBits *DB, AssumptionCache *AC,
    OptimizationRemarkEmitter *ORE, BlockFrequencyInfo *BFI,
    ProfileSummaryInfo *PSI, LoopVectorizeHints &Hints) {

  assert(EnableVPlanNativePath && "VPlan-native path is disabled.");
  Function *F = L->getHeader()->getParent();
  InterleavedAccessInfo IAI(PSE, L, DT, LI, LVL->getLAI());

  ScalarEpilogueLowering SEL = getScalarEpilogueLowering(
      F, L, Hints, PSI, BFI, TTI, TLI, AC, LI, PSE.getSE(), DT, *LVL);

  LoopVectorizationCostModel CM(SEL, L, PSE, LI, LVL, *TTI, TLI, DB, AC, ORE, F,
                                &Hints, IAI);
  // Use the planner for outer loop vectorization.
  // TODO: CM is not used at this point inside the planner. Turn CM into an
  // optional argument if we don't need it in the future.
  LoopVectorizationPlanner LVP(L, LI, TLI, TTI, LVL, CM, IAI, PSE);

  // Get user vectorization factor.
  const unsigned UserVF = Hints.getWidth();

  // Plan how to best vectorize, return the best VF and its cost.
  VectorizationFactor VF = LVP.planInVPlanNativePath(UserVF);
  // Normalize the meaning of VF == 1 for fixed vectors.
  if (!TTI->useScalableVectorType() && VF != VectorizationFactor::Disabled() &&
      VF.getWidth() == 1)
    VF = VectorizationFactor::Disabled();

  // If we are stress testing VPlan builds, do not attempt to generate vector
  // code. Masked vector code generation support will follow soon.
  // Also, do not attempt to vectorize if no vector code will be produced.
  if (VPlanBuildStressTest || EnableVPlanPredication ||
      VectorizationFactor::Disabled() == VF)
    return false;

  LVP.setBestPlan(VF.getWidth(), 1);

  InnerLoopVectorizer LB(L, PSE, LI, DT, TLI, TTI, AC, ORE, VF.getWidth(), 1,
                         LVL, &CM);
  LLVM_DEBUG(dbgs() << "Vectorizing outer loop in \""
                    << L->getHeader()->getParent()->getName() << "\"\n");
  LVP.executePlan(LB, DT);

  // Mark the loop as already vectorized to avoid vectorizing again.
  Hints.setAlreadyVectorized();

  LLVM_DEBUG(verifyFunction(*L->getHeader()->getParent()));
  return true;
}

LoopVectorizePass::LoopVectorizePass(LoopVectorizeOptions Opts)
    : InterleaveOnlyWhenForced(Opts.InterleaveOnlyWhenForced ||
                               !EnableLoopInterleaving),
      VectorizeOnlyWhenForced(Opts.VectorizeOnlyWhenForced ||
                              !EnableLoopVectorization) {}

bool LoopVectorizePass::processLoop(Loop *L) {
  assert((EnableVPlanNativePath || L->empty()) &&
         "VPlan-native path is not enabled. Only process inner loops.");

#ifndef NDEBUG
  const std::string DebugLocStr = getDebugLocString(L);
#endif /* NDEBUG */

  LLVM_DEBUG(dbgs() << "\nLV: Checking a loop in \""
                    << L->getHeader()->getParent()->getName() << "\" from "
                    << DebugLocStr << "\n");

  LoopVectorizeHints Hints(L, InterleaveOnlyWhenForced, *ORE);

  LLVM_DEBUG(
      dbgs() << "LV: Loop hints:"
             << " force="
             << (Hints.getForce() == LoopVectorizeHints::FK_Disabled
                     ? "disabled"
                     : (Hints.getForce() == LoopVectorizeHints::FK_Enabled
                            ? "enabled"
                            : "?"))
             << " width=" << Hints.getWidth()
             << " unroll=" << Hints.getInterleave() << "\n");

  // Function containing loop
  Function *F = L->getHeader()->getParent();

  // Looking at the diagnostic output is the only way to determine if a loop
  // was vectorized (other than looking at the IR or machine code), so it
  // is important to generate an optimization remark for each loop. Most of
  // these messages are generated as OptimizationRemarkAnalysis. Remarks
  // generated as OptimizationRemark and OptimizationRemarkMissed are
  // less verbose reporting vectorized loops and unvectorized loops that may
  // benefit from vectorization, respectively.

  if (!Hints.allowVectorization(F, L, VectorizeOnlyWhenForced)) {
    LLVM_DEBUG(dbgs() << "LV: Loop hints prevent vectorization.\n");
    return false;
  }

  PredicatedScalarEvolution PSE(*SE, *L);

  // Check if it is legal to vectorize the loop.
  LoopVectorizationRequirements Requirements(*ORE);
  LoopVectorizationLegality LVL(L, PSE, DT, TTI, TLI, AA, F, GetLAA, LI, ORE,
                                &Requirements, &Hints, DB, AC);
  if (!LVL.canVectorize(EnableVPlanNativePath)) {
    LLVM_DEBUG(dbgs() << "LV: Not vectorizing: Cannot prove legality.\n");
    Hints.emitRemarkWithHints();
    return false;
  }

  // Check the function attributes and profiles to find out if this function
  // should be optimized for size.
  ScalarEpilogueLowering SEL = getScalarEpilogueLowering(
      F, L, Hints, PSI, BFI, TTI, TLI, AC, LI, PSE.getSE(), DT, LVL);

  // Entrance to the VPlan-native vectorization path. Outer loops are processed
  // here. They may require CFG and instruction level transformations before
  // even evaluating whether vectorization is profitable. Since we cannot modify
  // the incoming IR, we need to build VPlan upfront in the vectorization
  // pipeline.
  if (!L->empty())
    return processLoopInVPlanNativePath(L, PSE, LI, DT, &LVL, TTI, TLI, DB, AC,
                                        ORE, BFI, PSI, Hints);

  assert(L->empty() && "Inner loop expected.");

  // Check the loop for a trip count threshold: vectorize loops with a tiny trip
  // count by optimizing for size, to minimize overheads.
  auto ExpectedTC = getSmallBestKnownTC(*SE, L);
  if (ExpectedTC && *ExpectedTC < TinyTripCountVectorThreshold) {
    LLVM_DEBUG(dbgs() << "LV: Found a loop with a very small trip count. "
                      << "This loop is worth vectorizing only if no scalar "
                      << "iteration overheads are incurred.");
    if (Hints.getForce() == LoopVectorizeHints::FK_Enabled)
      LLVM_DEBUG(dbgs() << " But vectorizing was explicitly forced.\n");
    else {
      LLVM_DEBUG(dbgs() << "\n");
      SEL = CM_ScalarEpilogueNotAllowedLowTripLoop;
    }
  }

  // Check the function attributes to see if implicit floats are allowed.
  // FIXME: This check doesn't seem possibly correct -- what if the loop is
  // an integer loop and the vector instructions selected are purely integer
  // vector instructions?
  if (F->hasFnAttribute(Attribute::NoImplicitFloat)) {
    reportVectorizationFailure(
        "Can't vectorize when the NoImplicitFloat attribute is used",
        "loop not vectorized due to NoImplicitFloat attribute",
        "NoImplicitFloat", ORE, L);
    Hints.emitRemarkWithHints();
    return false;
  }

  // Check if the target supports potentially unsafe FP vectorization.
  // FIXME: Add a check for the type of safety issue (denormal, signaling)
  // for the target we're vectorizing for, to make sure none of the
  // additional fp-math flags can help.
  if (Hints.isPotentiallyUnsafe() &&
      TTI->isFPVectorizationPotentiallyUnsafe()) {
    reportVectorizationFailure(
        "Potentially unsafe FP op prevents vectorization",
        "loop not vectorized due to unsafe FP support.", "UnsafeFP", ORE, L);
    Hints.emitRemarkWithHints();
    return false;
  }

  bool UseInterleaved = TTI->enableInterleavedAccessVectorization();
  InterleavedAccessInfo IAI(PSE, L, DT, LI, LVL.getLAI());

  // If an override option has been passed in for interleaved accesses, use it.
  if (EnableInterleavedMemAccesses.getNumOccurrences() > 0)
    UseInterleaved = EnableInterleavedMemAccesses;

  // Analyze interleaved memory accesses.
  if (UseInterleaved) {
    IAI.analyzeInterleaving(useMaskedInterleavedAccesses(*TTI));
  }

  // Use the cost model.
  LoopVectorizationCostModel CM(SEL, L, PSE, LI, &LVL, *TTI, TLI, DB, AC, ORE,
                                F, &Hints, IAI);
  CM.collectValuesToIgnore();

  // Use the planner for vectorization.
  LoopVectorizationPlanner LVP(L, LI, TLI, TTI, &LVL, CM, IAI, PSE);

  // Get user vectorization factor.
  unsigned UserVF = Hints.getWidth();

  // Plan how to best vectorize, return the best VF and its cost.
  Optional<VectorizationFactor> MaybeVF = LVP.plan(UserVF);

  VectorizationFactor VF = VectorizationFactor::Disabled();
  unsigned IC = 1;
  unsigned UserIC = Hints.getInterleave();

  if (MaybeVF && *MaybeVF != VectorizationFactor::Disabled()) {
    VF = *MaybeVF;
    // Select the interleave count.
    IC = CM.selectInterleaveCount(VF.getWidth(), VF.getCost());
  }

  // Identify the diagnostic messages that should be produced.
  std::pair<StringRef, std::string> VecDiagMsg, IntDiagMsg;
  bool VectorizeLoop = true, InterleaveLoop = true;
  if (Requirements.doesNotMeet(F, L, Hints)) {
    LLVM_DEBUG(dbgs() << "LV: Not vectorizing: loop did not meet vectorization "
                         "requirements.\n");
    Hints.emitRemarkWithHints();
    return false;
  }

  if (VF == VectorizationFactor::Disabled() ||
      (VF.getWidth() == 1 && !TTI->useScalableVectorType())) {
    LLVM_DEBUG(dbgs() << "LV: Vectorization is possible but not beneficial.\n");
    VecDiagMsg = std::make_pair(
        "VectorizationNotBeneficial",
        "the cost-model indicates that vectorization is not beneficial");
    VectorizeLoop = false;
  }

  if (!MaybeVF && UserIC > 1) {
    // Tell the user interleaving was avoided up-front, despite being explicitly
    // requested.
    LLVM_DEBUG(dbgs() << "LV: Ignoring UserIC, because vectorization and "
                         "interleaving should be avoided up front\n");
    IntDiagMsg = std::make_pair(
        "InterleavingAvoided",
        "Ignoring UserIC, because interleaving was avoided up front");
    InterleaveLoop = false;
  } else if (IC == 1 && UserIC <= 1) {
    // Tell the user interleaving is not beneficial.
    LLVM_DEBUG(dbgs() << "LV: Interleaving is not beneficial.\n");
    IntDiagMsg = std::make_pair(
        "InterleavingNotBeneficial",
        "the cost-model indicates that interleaving is not beneficial");
    InterleaveLoop = false;
    if (UserIC == 1) {
      IntDiagMsg.first = "InterleavingNotBeneficialAndDisabled";
      IntDiagMsg.second +=
          " and is explicitly disabled or interleave count is set to 1";
    }
  } else if (IC > 1 && UserIC == 1) {
    // Tell the user interleaving is beneficial, but it explicitly disabled.
    LLVM_DEBUG(
        dbgs() << "LV: Interleaving is beneficial but is explicitly disabled.");
    IntDiagMsg = std::make_pair(
        "InterleavingBeneficialButDisabled",
        "the cost-model indicates that interleaving is beneficial "
        "but is explicitly disabled or interleave count is set to 1");
    InterleaveLoop = false;
  }

  // Override IC if user provided an interleave count.
  IC = UserIC > 0 ? UserIC : IC;

  // Emit diagnostic messages, if any.
  const char *VAPassName = Hints.vectorizeAnalysisPassName();
  if (!VectorizeLoop && !InterleaveLoop) {
    // Do not vectorize or interleaving the loop.
    ORE->emit([&]() {
      return OptimizationRemarkMissed(VAPassName, VecDiagMsg.first,
                                      L->getStartLoc(), L->getHeader())
             << VecDiagMsg.second;
    });
    ORE->emit([&]() {
      return OptimizationRemarkMissed(LV_NAME, IntDiagMsg.first,
                                      L->getStartLoc(), L->getHeader())
             << IntDiagMsg.second;
    });
    return false;
  } else if (!VectorizeLoop && InterleaveLoop) {
    LLVM_DEBUG(dbgs() << "LV: Interleave Count is " << IC << '\n');
    ORE->emit([&]() {
      return OptimizationRemarkAnalysis(VAPassName, VecDiagMsg.first,
                                        L->getStartLoc(), L->getHeader())
             << VecDiagMsg.second;
    });
  } else if (VectorizeLoop && !InterleaveLoop) {
    LLVM_DEBUG(dbgs() << "LV: Found a vectorizable loop (" << VF.getWidth()
                      << ") in " << DebugLocStr << '\n');
    ORE->emit([&]() {
      return OptimizationRemarkAnalysis(LV_NAME, IntDiagMsg.first,
                                        L->getStartLoc(), L->getHeader())
             << IntDiagMsg.second;
    });
  } else if (VectorizeLoop && InterleaveLoop) {
    LLVM_DEBUG(dbgs() << "LV: Found a vectorizable loop (" << VF.getWidth()
                      << ") in " << DebugLocStr << '\n');
    LLVM_DEBUG(dbgs() << "LV: Interleave Count is " << IC << '\n');
  }

  LVP.setBestPlan(VF.getWidth(), IC);

  using namespace ore;
  bool DisableRuntimeUnroll = false;
  MDNode *OrigLoopID = L->getLoopID();

  if (!VectorizeLoop) {
    assert(IC > 1 && "interleave count should not be 1 or 0");
    // If we decided that it is not legal to vectorize the loop, then
    // interleave it.
    InnerLoopUnroller Unroller(L, PSE, LI, DT, TLI, TTI, AC, ORE, IC, &LVL,
                               &CM);
    LVP.executePlan(Unroller, DT);

    ORE->emit([&]() {
      return OptimizationRemark(LV_NAME, "Interleaved", L->getStartLoc(),
                                L->getHeader())
             << "interleaved loop (interleaved count: "
             << NV("InterleaveCount", IC) << ")";
    });
  } else {
    // If we decided that it is *legal* to vectorize the loop, then do it.
    InnerLoopVectorizer LB(L, PSE, LI, DT, TLI, TTI, AC, ORE, VF.getWidth(), IC,
                           &LVL, &CM);
    LVP.executePlan(LB, DT);
    ++LoopsVectorized;

    // Add metadata to disable runtime unrolling a scalar loop when there are
    // no runtime checks about strides and memory. A scalar loop that is
    // rarely used is not worth unrolling.
    if (!LB.areSafetyChecksAdded())
      DisableRuntimeUnroll = true;

    // Report the vectorization decision.
    ORE->emit([&]() {
      return OptimizationRemark(LV_NAME, "Vectorized", L->getStartLoc(),
                                L->getHeader())
             << "vectorized loop (vectorization width: "
             << NV("VectorizationFactor", VF.getWidth())
             << ", interleaved count: " << NV("InterleaveCount", IC) << ")";
    });
  }

  Optional<MDNode *> RemainderLoopID =
      makeFollowupLoopID(OrigLoopID, {LLVMLoopVectorizeFollowupAll,
                                      LLVMLoopVectorizeFollowupEpilogue});
  if (RemainderLoopID.hasValue()) {
    L->setLoopID(RemainderLoopID.getValue());
  } else {
    if (DisableRuntimeUnroll)
      AddRuntimeUnrollDisableMetaData(L);

    // Mark the loop as already vectorized to avoid vectorizing again.
    Hints.setAlreadyVectorized();
  }

  LLVM_DEBUG(verifyFunction(*L->getHeader()->getParent()));
  return true;
}

LoopVectorizeResult LoopVectorizePass::runImpl(
    Function &F, ScalarEvolution &SE_, LoopInfo &LI_, TargetTransformInfo &TTI_,
    DominatorTree &DT_, BlockFrequencyInfo &BFI_, TargetLibraryInfo *TLI_,
    DemandedBits &DB_, AliasAnalysis &AA_, AssumptionCache &AC_,
    std::function<const LoopAccessInfo &(Loop &)> &GetLAA_,
    OptimizationRemarkEmitter &ORE_, ProfileSummaryInfo *PSI_) {
  SE = &SE_;
  LI = &LI_;
  TTI = &TTI_;
  DT = &DT_;
  BFI = &BFI_;
  TLI = TLI_;
  AA = &AA_;
  AC = &AC_;
  GetLAA = &GetLAA_;
  DB = &DB_;
  ORE = &ORE_;
  PSI = PSI_;

  // Don't attempt if
  // 1. the target claims to have no vector registers, and
  // 2. interleaving won't help ILP.
  //
  // The second condition is necessary because, even if the target has no
  // vector registers, loop vectorization may still enable scalar
  // interleaving.
  if (!TTI->getNumberOfRegisters(TTI->getRegisterClassForType(true)) &&
      TTI->getMaxInterleaveFactor(1) < 2)
    return LoopVectorizeResult(false, false);

  bool Changed = false, CFGChanged = false;

  // The vectorizer requires loops to be in simplified form.
  // Since simplification may add new inner loops, it has to run before the
  // legality and profitability checks. This means running the loop vectorizer
  // will simplify all loops, regardless of whether anything end up being
  // vectorized.
  for (auto &L : *LI)
    Changed |= CFGChanged |=
        simplifyLoop(L, DT, LI, SE, AC, nullptr, false /* PreserveLCSSA */);

  // Build up a worklist of inner-loops to vectorize. This is necessary as
  // the act of vectorizing or partially unrolling a loop creates new loops
  // and can invalidate iterators across the loops.
  SmallVector<Loop *, 8> Worklist;

  for (Loop *L : *LI)
    collectSupportedLoops(*L, LI, ORE, Worklist);

  LoopsAnalyzed += Worklist.size();

  // Now walk the identified inner loops.
  while (!Worklist.empty()) {
    Loop *L = Worklist.pop_back_val();

    // For the inner loops we actually process, form LCSSA to simplify the
    // transform.
    Changed |= formLCSSARecursively(*L, *DT, LI, SE);

    Changed |= CFGChanged |= processLoop(L);
  }

  // Process each loop nest in the function.
  return LoopVectorizeResult(Changed, CFGChanged);
}

PreservedAnalyses LoopVectorizePass::run(Function &F,
                                         FunctionAnalysisManager &AM) {
  auto &SE = AM.getResult<ScalarEvolutionAnalysis>(F);
  auto &LI = AM.getResult<LoopAnalysis>(F);
  auto &TTI = AM.getResult<TargetIRAnalysis>(F);
  auto &DT = AM.getResult<DominatorTreeAnalysis>(F);
  auto &BFI = AM.getResult<BlockFrequencyAnalysis>(F);
  auto &TLI = AM.getResult<TargetLibraryAnalysis>(F);
  auto &AA = AM.getResult<AAManager>(F);
  auto &AC = AM.getResult<AssumptionAnalysis>(F);
  auto &DB = AM.getResult<DemandedBitsAnalysis>(F);
  auto &ORE = AM.getResult<OptimizationRemarkEmitterAnalysis>(F);
  MemorySSA *MSSA = EnableMSSALoopDependency
                        ? &AM.getResult<MemorySSAAnalysis>(F).getMSSA()
                        : nullptr;

  auto &LAM = AM.getResult<LoopAnalysisManagerFunctionProxy>(F).getManager();
  std::function<const LoopAccessInfo &(Loop &)> GetLAA =
      [&](Loop &L) -> const LoopAccessInfo & {
    LoopStandardAnalysisResults AR = {AA, AC, DT, LI, SE, TLI, TTI, MSSA};
    return LAM.getResult<LoopAccessAnalysis>(L, AR);
  };
  const ModuleAnalysisManager &MAM =
      AM.getResult<ModuleAnalysisManagerFunctionProxy>(F).getManager();
  ProfileSummaryInfo *PSI =
      MAM.getCachedResult<ProfileSummaryAnalysis>(*F.getParent());
  LoopVectorizeResult Result =
      runImpl(F, SE, LI, TTI, DT, BFI, &TLI, DB, AA, AC, GetLAA, ORE, PSI);
  if (!Result.MadeAnyChange)
    return PreservedAnalyses::all();
  PreservedAnalyses PA;

  // We currently do not preserve loopinfo/dominator analyses with outer loop
  // vectorization. Until this is addressed, mark these analyses as preserved
  // only for non-VPlan-native path.
  // TODO: Preserve Loop and Dominator analyses for VPlan-native path.
  if (!EnableVPlanNativePath) {
    PA.preserve<LoopAnalysis>();
    PA.preserve<DominatorTreeAnalysis>();
  }
  PA.preserve<BasicAA>();
  PA.preserve<GlobalsAA>();
  if (!Result.MadeCFGChange)
    PA.preserveSet<CFGAnalyses>();
  return PA;
}<|MERGE_RESOLUTION|>--- conflicted
+++ resolved
@@ -6563,16 +6563,11 @@
     if (ValidVF && Phi->getParent() != TheLoop->getHeader())
       return (Phi->getNumIncomingValues() - 1) *
              TTI.getCmpSelInstrCost(
-<<<<<<< HEAD
                  Instruction::Select,
                  ToVectorTy(Phi->getType(), VF, isScalable()),
                  ToVectorTy(Type::getInt1Ty(Phi->getContext()), VF,
-                            isScalable()));
-=======
-                 Instruction::Select, ToVectorTy(Phi->getType(), VF),
-                 ToVectorTy(Type::getInt1Ty(Phi->getContext()), VF),
+                            isScalable()),
                  CostKind);
->>>>>>> 8746103b
 
     return TTI.getCFInstrCost(Instruction::PHI);
   }
@@ -6665,14 +6660,9 @@
     Instruction *Op0AsInstruction = dyn_cast<Instruction>(I->getOperand(0));
     if (canTruncateToMinimalBitwidth(Op0AsInstruction, VF, ValidVF))
       ValTy = IntegerType::get(ValTy->getContext(), MinBWs[Op0AsInstruction]);
-<<<<<<< HEAD
     VectorTy = ToVectorTy(ValTy, VF, isScalable(), ValidVF);
-    return TTI.getCmpSelInstrCost(I->getOpcode(), VectorTy, nullptr, I);
-=======
-    VectorTy = ToVectorTy(ValTy, VF);
     return TTI.getCmpSelInstrCost(I->getOpcode(), VectorTy, nullptr, CostKind,
                                   I);
->>>>>>> 8746103b
   }
   case Instruction::Store:
   case Instruction::Load: {
@@ -6731,14 +6721,9 @@
       }
     }
 
-<<<<<<< HEAD
     unsigned N = isScalarAfterVectorization(I, VF, ValidVF) ? VF : 1;
-    return N * TTI.getCastInstrCost(I->getOpcode(), VectorTy, SrcVecTy, I);
-=======
-    unsigned N = isScalarAfterVectorization(I, VF) ? VF : 1;
     return N * TTI.getCastInstrCost(I->getOpcode(), VectorTy, SrcVecTy,
                                     CostKind, I);
->>>>>>> 8746103b
   }
   case Instruction::Call: {
     bool NeedToScalarize;

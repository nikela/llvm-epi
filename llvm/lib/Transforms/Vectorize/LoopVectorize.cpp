--- conflicted
+++ resolved
@@ -3177,12 +3177,7 @@
       Instruction::CastOps CastOp =
           CastInst::getCastOpcode(CountRoundDown, true, StepType, true);
       Value *CRD = B.CreateCast(CastOp, CountRoundDown, StepType, "cast.crd");
-<<<<<<< HEAD
-      const DataLayout &DL =
-          OrigLoop->getHeader()->getModule()->getDataLayout();
-=======
       const DataLayout &DL = LoopScalarBody->getModule()->getDataLayout();
->>>>>>> 7d9f0d7a
       EndValue = emitTransformedIndex(B, CRD, PSE.getSE(), DL, II);
       EndValue->setName("ind.end");
     }

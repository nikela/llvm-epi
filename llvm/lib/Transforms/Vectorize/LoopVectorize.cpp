--- conflicted
+++ resolved
@@ -2323,23 +2323,6 @@
 
   // Multiply the vectorization factor by the step using integer or
   // floating-point arithmetic as appropriate.
-<<<<<<< HEAD
-  Value *ConstVF = nullptr;
-  if (VF.isScalable()) {
-    if (Step->getType()->isIntegerTy()) {
-      ConstVF = Builder.CreateVScale(
-          ConstantInt::get(Step->getType(), VF.getKnownMinValue()));
-    } else {
-      Value *ScaledVF =
-          Builder.CreateVScale(Builder.getInt32(VF.getKnownMinValue()));
-      ConstVF = Builder.CreateUIToFP(ScaledVF, Step->getType());
-    }
-  } else {
-    ConstVF = getSignedIntOrFpConstant(Step->getType(), VF.getKnownMinValue());
-  }
-
-  Value *Mul = Builder.CreateBinOp(MulOp, Step, ConstVF);
-=======
   Type *StepType = Step->getType();
   if (Step->getType()->isFloatingPointTy())
     StepType = IntegerType::get(StepType->getContext(),
@@ -2348,7 +2331,6 @@
   if (Step->getType()->isFloatingPointTy())
     RuntimeVF = Builder.CreateSIToFP(RuntimeVF, Step->getType());
   Value *Mul = Builder.CreateBinOp(MulOp, Step, RuntimeVF);
->>>>>>> 3f45388d
 
   // Create a vector splat to use in the induction update.
   //
@@ -2633,17 +2615,9 @@
   // Determine the number of scalars we need to generate for each unroll
   // iteration. If EntryVal is uniform, we only need to generate the first
   // lane. Otherwise, we generate all VF values.
-<<<<<<< HEAD
-  unsigned Lanes =
-      Cost->isUniformAfterVectorization(cast<Instruction>(EntryVal), VF)
-          ? 1
-          : VF.getKnownMinValue();
-
-=======
   bool IsUniform =
       Cost->isUniformAfterVectorization(cast<Instruction>(EntryVal), VF);
   unsigned Lanes = IsUniform ? 1 : VF.getKnownMinValue();
->>>>>>> 3f45388d
   // Compute the scalar steps and save the results in State.
   Type *IntStepTy = IntegerType::get(ScalarIVTy->getContext(),
                                      ScalarIVTy->getScalarSizeInBits());
@@ -8649,7 +8623,7 @@
 
   // Check if it is profitable to vectorize with runtime checks.
   unsigned NumRuntimePointerChecks = Requirements.getNumRuntimePointerChecks();
-  if (SelectedVF.Width.getKnownMinValue() > 1 && NumRuntimePointerChecks) {
+  if (SelectedVF.getWidth().getKnownMinValue() > 1 && NumRuntimePointerChecks) {
     bool PragmaThresholdReached =
         NumRuntimePointerChecks > PragmaVectorizeMemoryCheckThreshold;
     bool ThresholdReached =
@@ -10710,19 +10684,8 @@
   // Identify the diagnostic messages that should be produced.
   std::pair<StringRef, std::string> VecDiagMsg, IntDiagMsg;
   bool VectorizeLoop = true, InterleaveLoop = true;
-<<<<<<< HEAD
-  if (Requirements.doesNotMeet(F, L, Hints)) {
-    LLVM_DEBUG(dbgs() << "LV: Not vectorizing: loop did not meet vectorization "
-                         "requirements.\n");
-    Hints.emitRemarkWithHints();
-    return false;
-  }
-
   if (VF == VectorizationFactor::Disabled() ||
       (VF.getWidth().isScalar() && !TTI->useScalableVectorType())) {
-=======
-  if (VF.Width.isScalar()) {
->>>>>>> 3f45388d
     LLVM_DEBUG(dbgs() << "LV: Vectorization is possible but not beneficial.\n");
     VecDiagMsg = std::make_pair(
         "VectorizationNotBeneficial",

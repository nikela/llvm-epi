//===- LoopVectorize.cpp - A Loop Vectorizer ------------------------------===//
//
// Part of the LLVM Project, under the Apache License v2.0 with LLVM Exceptions.
// See https://llvm.org/LICENSE.txt for license information.
// SPDX-License-Identifier: Apache-2.0 WITH LLVM-exception
//
//===----------------------------------------------------------------------===//
//
// This is the LLVM loop vectorizer. This pass modifies 'vectorizable' loops
// and generates target-independent LLVM-IR.
// The vectorizer uses the TargetTransformInfo analysis to estimate the costs
// of instructions in order to estimate the profitability of vectorization.
//
// The loop vectorizer combines consecutive loop iterations into a single
// 'wide' iteration. After this transformation the index is incremented
// by the SIMD vector width, and not by one.
//
// This pass has three parts:
// 1. The main loop pass that drives the different parts.
// 2. LoopVectorizationLegality - A unit that checks for the legality
//    of the vectorization.
// 3. InnerLoopVectorizer - A unit that performs the actual
//    widening of instructions.
// 4. LoopVectorizationCostModel - A unit that checks for the profitability
//    of vectorization. It decides on the optimal vector width, which
//    can be one, if vectorization is not profitable.
//
// There is a development effort going on to migrate loop vectorizer to the
// VPlan infrastructure and to introduce outer loop vectorization support (see
// docs/Proposal/VectorizationPlan.rst and
// http://lists.llvm.org/pipermail/llvm-dev/2017-December/119523.html). For this
// purpose, we temporarily introduced the VPlan-native vectorization path: an
// alternative vectorization path that is natively implemented on top of the
// VPlan infrastructure. See EnableVPlanNativePath for enabling.
//
//===----------------------------------------------------------------------===//
//
// The reduction-variable vectorization is based on the paper:
//  D. Nuzman and R. Henderson. Multi-platform Auto-vectorization.
//
// Variable uniformity checks are inspired by:
//  Karrenberg, R. and Hack, S. Whole Function Vectorization.
//
// The interleaved access vectorization is based on the paper:
//  Dorit Nuzman, Ira Rosen and Ayal Zaks.  Auto-Vectorization of Interleaved
//  Data for SIMD
//
// Other ideas/concepts are from:
//  A. Zaks and D. Nuzman. Autovectorization in GCC-two years later.
//
//  S. Maleki, Y. Gao, M. Garzaran, T. Wong and D. Padua.  An Evaluation of
//  Vectorizing Compilers.
//
//===----------------------------------------------------------------------===//

#include "llvm/Transforms/Vectorize/LoopVectorize.h"
#include "LoopVectorizationPlanner.h"
#include "VPRecipeBuilder.h"
#include "VPlan.h"
#include "VPlanHCFGBuilder.h"
#include "VPlanPredicator.h"
#include "VPlanTransforms.h"
#include "llvm/ADT/APInt.h"
#include "llvm/ADT/ArrayRef.h"
#include "llvm/ADT/DenseMap.h"
#include "llvm/ADT/DenseMapInfo.h"
#include "llvm/ADT/Hashing.h"
#include "llvm/ADT/MapVector.h"
#include "llvm/ADT/None.h"
#include "llvm/ADT/Optional.h"
#include "llvm/ADT/STLExtras.h"
#include "llvm/ADT/SetVector.h"
#include "llvm/ADT/SmallPtrSet.h"
#include "llvm/ADT/SmallVector.h"
#include "llvm/ADT/Statistic.h"
#include "llvm/ADT/StringRef.h"
#include "llvm/ADT/Twine.h"
#include "llvm/ADT/iterator_range.h"
#include "llvm/Analysis/AssumptionCache.h"
#include "llvm/Analysis/BasicAliasAnalysis.h"
#include "llvm/Analysis/BlockFrequencyInfo.h"
#include "llvm/Analysis/CFG.h"
#include "llvm/Analysis/CodeMetrics.h"
#include "llvm/Analysis/DemandedBits.h"
#include "llvm/Analysis/GlobalsModRef.h"
#include "llvm/Analysis/LoopAccessAnalysis.h"
#include "llvm/Analysis/LoopAnalysisManager.h"
#include "llvm/Analysis/LoopInfo.h"
#include "llvm/Analysis/LoopIterator.h"
#include "llvm/Analysis/MemorySSA.h"
#include "llvm/Analysis/OptimizationRemarkEmitter.h"
#include "llvm/Analysis/ProfileSummaryInfo.h"
#include "llvm/Analysis/ScalarEvolution.h"
#include "llvm/Analysis/ScalarEvolutionExpander.h"
#include "llvm/Analysis/ScalarEvolutionExpressions.h"
#include "llvm/Analysis/TargetLibraryInfo.h"
#include "llvm/Analysis/TargetTransformInfo.h"
#include "llvm/Analysis/VectorUtils.h"
#include "llvm/IR/Attributes.h"
#include "llvm/IR/BasicBlock.h"
#include "llvm/IR/CFG.h"
#include "llvm/IR/Constant.h"
#include "llvm/IR/Constants.h"
#include "llvm/IR/DataLayout.h"
#include "llvm/IR/DebugInfoMetadata.h"
#include "llvm/IR/DebugLoc.h"
#include "llvm/IR/DerivedTypes.h"
#include "llvm/IR/DiagnosticInfo.h"
#include "llvm/IR/Dominators.h"
#include "llvm/IR/Function.h"
#include "llvm/IR/IRBuilder.h"
#include "llvm/IR/InstrTypes.h"
#include "llvm/IR/Instruction.h"
#include "llvm/IR/Instructions.h"
#include "llvm/IR/IntrinsicInst.h"
#include "llvm/IR/Intrinsics.h"
#include "llvm/IR/LLVMContext.h"
#include "llvm/IR/Metadata.h"
#include "llvm/IR/Module.h"
#include "llvm/IR/Operator.h"
#include "llvm/IR/Type.h"
#include "llvm/IR/Use.h"
#include "llvm/IR/User.h"
#include "llvm/IR/Value.h"
#include "llvm/IR/ValueHandle.h"
#include "llvm/IR/Verifier.h"
#include "llvm/InitializePasses.h"
#include "llvm/Pass.h"
#include "llvm/Support/Casting.h"
#include "llvm/Support/CommandLine.h"
#include "llvm/Support/Compiler.h"
#include "llvm/Support/Debug.h"
#include "llvm/Support/ErrorHandling.h"
#include "llvm/Support/MathExtras.h"
#include "llvm/Support/raw_ostream.h"
#include "llvm/Transforms/Utils/BasicBlockUtils.h"
#include "llvm/Transforms/Utils/InjectTLIMappings.h"
#include "llvm/Transforms/Utils/LoopSimplify.h"
#include "llvm/Transforms/Utils/LoopUtils.h"
#include "llvm/Transforms/Utils/LoopVersioning.h"
#include "llvm/Transforms/Utils/SizeOpts.h"
#include "llvm/Transforms/Vectorize/LoopVectorizationLegality.h"
#include <algorithm>
#include <cassert>
#include <cstdint>
#include <cstdlib>
#include <functional>
#include <iterator>
#include <limits>
#include <memory>
#include <string>
#include <tuple>
#include <utility>

using namespace llvm;

#define LV_NAME "loop-vectorize"
#define DEBUG_TYPE LV_NAME

/// @{
/// Metadata attribute names
static const char *const LLVMLoopVectorizeFollowupAll =
    "llvm.loop.vectorize.followup_all";
static const char *const LLVMLoopVectorizeFollowupVectorized =
    "llvm.loop.vectorize.followup_vectorized";
static const char *const LLVMLoopVectorizeFollowupEpilogue =
    "llvm.loop.vectorize.followup_epilogue";
/// @}

STATISTIC(LoopsVectorized, "Number of loops vectorized");
STATISTIC(LoopsAnalyzed, "Number of loops analyzed for vectorization");

/// Loops with a known constant trip count below this number are vectorized only
/// if no scalar iteration overheads are incurred.
static cl::opt<unsigned> TinyTripCountVectorThreshold(
    "vectorizer-min-trip-count", cl::init(16), cl::Hidden,
    cl::desc("Loops with a constant trip count that is smaller than this "
             "value are vectorized only if no scalar iteration overheads "
             "are incurred."));

// Indicates that an epilogue is undesired, predication is preferred.
// This means that the vectorizer will try to fold the loop-tail (epilogue)
// into the loop and predicate the loop body accordingly.
static cl::opt<bool> PreferPredicateOverEpilog(
    "prefer-predicate-over-epilog", cl::init(false), cl::Hidden,
    cl::desc("Indicate that an epilogue is undesired, predication should be "
             "used instead."));

static cl::opt<bool> MaximizeBandwidth(
    "vectorizer-maximize-bandwidth", cl::init(false), cl::Hidden,
    cl::desc("Maximize bandwidth when selecting vectorization factor which "
             "will be determined by the smallest type in loop."));

static cl::opt<bool> EnableInterleavedMemAccesses(
    "enable-interleaved-mem-accesses", cl::init(false), cl::Hidden,
    cl::desc("Enable vectorization on interleaved memory accesses in a loop"));

/// An interleave-group may need masking if it resides in a block that needs
/// predication, or in order to mask away gaps.
static cl::opt<bool> EnableMaskedInterleavedMemAccesses(
    "enable-masked-interleaved-mem-accesses", cl::init(false), cl::Hidden,
    cl::desc("Enable vectorization on masked interleaved memory accesses in a "
             "loop"));

static cl::opt<unsigned> TinyTripCountInterleaveThreshold(
    "tiny-trip-count-interleave-threshold", cl::init(128), cl::Hidden,
    cl::desc("We don't interleave loops with a estimated constant trip count "
             "below this number"));

static cl::opt<unsigned> ForceTargetNumScalarRegs(
    "force-target-num-scalar-regs", cl::init(0), cl::Hidden,
    cl::desc("A flag that overrides the target's number of scalar registers."));

static cl::opt<unsigned> ForceTargetNumVectorRegs(
    "force-target-num-vector-regs", cl::init(0), cl::Hidden,
    cl::desc("A flag that overrides the target's number of vector registers."));

static cl::opt<unsigned> ForceTargetMaxScalarInterleaveFactor(
    "force-target-max-scalar-interleave", cl::init(0), cl::Hidden,
    cl::desc("A flag that overrides the target's max interleave factor for "
             "scalar loops."));

static cl::opt<unsigned> ForceTargetMaxVectorInterleaveFactor(
    "force-target-max-vector-interleave", cl::init(0), cl::Hidden,
    cl::desc("A flag that overrides the target's max interleave factor for "
             "vectorized loops."));

static cl::opt<unsigned> ForceTargetInstructionCost(
    "force-target-instruction-cost", cl::init(0), cl::Hidden,
    cl::desc("A flag that overrides the target's expected cost for "
             "an instruction to a single constant value. Mostly "
             "useful for getting consistent testing."));

static cl::opt<unsigned> SmallLoopCost(
    "small-loop-cost", cl::init(20), cl::Hidden,
    cl::desc(
        "The cost of a loop that is considered 'small' by the interleaver."));

static cl::opt<bool> LoopVectorizeWithBlockFrequency(
    "loop-vectorize-with-block-frequency", cl::init(true), cl::Hidden,
    cl::desc("Enable the use of the block frequency analysis to access PGO "
             "heuristics minimizing code growth in cold regions and being more "
             "aggressive in hot regions."));

// Runtime interleave loops for load/store throughput.
static cl::opt<bool> EnableLoadStoreRuntimeInterleave(
    "enable-loadstore-runtime-interleave", cl::init(true), cl::Hidden,
    cl::desc(
        "Enable runtime interleaving until load/store ports are saturated"));

/// The number of stores in a loop that are allowed to need predication.
static cl::opt<unsigned> NumberOfStoresToPredicate(
    "vectorize-num-stores-pred", cl::init(1), cl::Hidden,
    cl::desc("Max number of stores to be predicated behind an if."));

static cl::opt<bool> EnableIndVarRegisterHeur(
    "enable-ind-var-reg-heur", cl::init(true), cl::Hidden,
    cl::desc("Count the induction variable only once when interleaving"));

static cl::opt<bool> EnableCondStoresVectorization(
    "enable-cond-stores-vec", cl::init(true), cl::Hidden,
    cl::desc("Enable if predication of stores during vectorization."));

static cl::opt<unsigned> MaxNestedScalarReductionIC(
    "max-nested-scalar-reduction-interleave", cl::init(2), cl::Hidden,
    cl::desc("The maximum interleave count to use when interleaving a scalar "
             "reduction in a nested loop."));

cl::opt<bool> EnableVPlanNativePath(
    "enable-vplan-native-path", cl::init(false), cl::Hidden,
    cl::desc("Enable VPlan-native vectorization path with "
             "support for outer loop vectorization."));

// FIXME: Remove this switch once we have divergence analysis. Currently we
// assume divergent non-backedge branches when this switch is true.
cl::opt<bool> EnableVPlanPredication(
    "enable-vplan-predication", cl::init(false), cl::Hidden,
    cl::desc("Enable VPlan-native vectorization path predicator with "
             "support for outer loop vectorization."));

// This flag enables the stress testing of the VPlan H-CFG construction in the
// VPlan-native vectorization path. It must be used in conjuction with
// -enable-vplan-native-path. -vplan-verify-hcfg can also be used to enable the
// verification of the H-CFGs built.
static cl::opt<bool> VPlanBuildStressTest(
    "vplan-build-stress-test", cl::init(false), cl::Hidden,
    cl::desc(
        "Build VPlan for every supported loop nest in the function and bail "
        "out right after the build (stress test the VPlan H-CFG construction "
        "in the VPlan-native vectorization path)."));

cl::opt<bool> llvm::EnableLoopInterleaving(
    "interleave-loops", cl::init(true), cl::Hidden,
    cl::desc("Enable loop interleaving in Loop vectorization passes"));
cl::opt<bool> llvm::EnableLoopVectorization(
    "vectorize-loops", cl::init(true), cl::Hidden,
    cl::desc("Run the Loop vectorization passes"));

/// A helper function that returns the type of loaded or stored value.
static Type *getMemInstValueType(Value *I) {
  assert((isa<LoadInst>(I) || isa<StoreInst>(I)) &&
         "Expected Load or Store instruction");
  if (auto *LI = dyn_cast<LoadInst>(I))
    return LI->getType();
  return cast<StoreInst>(I)->getValueOperand()->getType();
}

/// A helper function that returns true if the given type is irregular. The
/// type is irregular if its allocated size doesn't equal the store size of an
/// element of the corresponding vector type at the given vectorization factor.
static bool hasIrregularType(Type *Ty, const DataLayout &DL, unsigned VF,
                             bool Scalable = false) {
  // Determine if an array of VF elements of type Ty is "bitcast compatible"
  // with a <VF x Ty> vector.
  if (VF > 1 || (VF == 1 && Scalable)) {
    auto *VectorTy = VectorType::get(Ty, VF, Scalable);
    return TypeSize(VF * DL.getTypeAllocSize(Ty), Scalable) !=
           DL.getTypeStoreSize(VectorTy);
  }

  // If the vectorization factor is one, we just check if an array of type Ty
  // requires padding between elements.
  return DL.getTypeAllocSizeInBits(Ty) != DL.getTypeSizeInBits(Ty);
}

/// A helper function that returns the reciprocal of the block probability of
/// predicated blocks. If we return X, we are assuming the predicated block
/// will execute once for every X iterations of the loop header.
///
/// TODO: We should use actual block probability here, if available. Currently,
///       we always assume predicated blocks have a 50% chance of executing.
static unsigned getReciprocalPredBlockProb() { return 2; }

/// A helper function that adds a 'fast' flag to floating-point operations.
static Value *addFastMathFlag(Value *V) {
  if (isa<FPMathOperator>(V))
    cast<Instruction>(V)->setFastMathFlags(FastMathFlags::getFast());
  return V;
}

static Value *addFastMathFlag(Value *V, FastMathFlags FMF) {
  if (isa<FPMathOperator>(V))
    cast<Instruction>(V)->setFastMathFlags(FMF);
  return V;
}

/// A helper function that returns an integer or floating-point constant with
/// value C.
static Constant *getSignedIntOrFpConstant(Type *Ty, int64_t C) {
  return Ty->isIntegerTy() ? ConstantInt::getSigned(Ty, C)
                           : ConstantFP::get(Ty, C);
}

/// Returns "best known" trip count for the specified loop \p L as defined by
/// the following procedure:
///   1) Returns exact trip count if it is known.
///   2) Returns expected trip count according to profile data if any.
///   3) Returns upper bound estimate if it is known.
///   4) Returns None if all of the above failed.
static Optional<unsigned> getSmallBestKnownTC(ScalarEvolution &SE, Loop *L) {
  // Check if exact trip count is known.
  if (unsigned ExpectedTC = SE.getSmallConstantTripCount(L))
    return ExpectedTC;

  // Check if there is an expected trip count available from profile data.
  if (LoopVectorizeWithBlockFrequency)
    if (auto EstimatedTC = getLoopEstimatedTripCount(L))
      return EstimatedTC;

  // Check if upper bound estimate is known.
  if (unsigned ExpectedTC = SE.getSmallConstantMaxTripCount(L))
    return ExpectedTC;

  return None;
}

namespace llvm {

/// InnerLoopVectorizer vectorizes loops which contain only one basic
/// block to a specified vectorization factor (VF).
/// This class performs the widening of scalars into vectors, or multiple
/// scalars. This class also implements the following features:
/// * It inserts an epilogue loop for handling loops that don't have iteration
///   counts that are known to be a multiple of the vectorization factor.
/// * It handles the code generation for reduction variables.
/// * Scalarization (implementation using scalars) of un-vectorizable
///   instructions.
/// InnerLoopVectorizer does not perform any vectorization-legality
/// checks, and relies on the caller to check for the different legality
/// aspects. The InnerLoopVectorizer relies on the
/// LoopVectorizationLegality class to provide information about the induction
/// and reduction variables that were found to a given vectorization factor.
class InnerLoopVectorizer {
public:
  InnerLoopVectorizer(Loop *OrigLoop, PredicatedScalarEvolution &PSE,
                      LoopInfo *LI, DominatorTree *DT,
                      const TargetLibraryInfo *TLI,
                      const TargetTransformInfo *TTI, AssumptionCache *AC,
                      OptimizationRemarkEmitter *ORE, unsigned VecWidth,
                      unsigned UnrollFactor, LoopVectorizationLegality *LVL,
                      LoopVectorizationCostModel *CM)
      : OrigLoop(OrigLoop), PSE(PSE), LI(LI), DT(DT), TLI(TLI), TTI(TTI),
        AC(AC), ORE(ORE), VF(VecWidth), UF(UnrollFactor),
        Builder(PSE.getSE()->getContext()),
        VectorLoopValueMap(UnrollFactor, VecWidth), Legal(LVL), Cost(CM) {}
  virtual ~InnerLoopVectorizer() = default;

  /// Create a new empty loop. Unlink the old loop and connect the new one.
  /// Return the pre-header block of the new loop.
  BasicBlock *createVectorizedLoopSkeleton();

  /// Widen a single instruction within the innermost loop.
  void widenInstruction(Instruction &I);

  /// Widen a single call instruction within the innermost loop.
  void widenCallInstruction(CallInst &I, VPUser &ArgOperands,
                            VPTransformState &State);

  /// Widen a single select instruction within the innermost loop.
  void widenSelectInstruction(SelectInst &I, bool InvariantCond);

  /// Fix the vectorized code, taking care of header phi's, live-outs, and more.
  void fixVectorizedLoop();

  // Return true if any runtime check is added.
  bool areSafetyChecksAdded() { return AddedSafetyChecks; }

  /// A type for vectorized values in the new loop. Each value from the
  /// original loop, when vectorized, is represented by UF vector values in the
  /// new unrolled loop, where UF is the unroll factor.
  using VectorParts = SmallVector<Value *, 2>;

  /// Vectorize a single GetElementPtrInst based on information gathered and
  /// decisions taken during planning.
  void widenGEP(GetElementPtrInst *GEP, unsigned UF, unsigned VF,
                bool IsPtrLoopInvariant, SmallBitVector &IsIndexLoopInvariant);

  /// Vectorize a single PHINode in a block. This method handles the induction
  /// variable canonicalization. It supports both VF = 1 for unrolled loops and
  /// arbitrary length vectors.
  void widenPHIInstruction(Instruction *PN, unsigned UF, unsigned VF);

  /// A helper function to scalarize a single Instruction in the innermost loop.
  /// Generates a sequence of scalar instances for each lane between \p MinLane
  /// and \p MaxLane, times each part between \p MinPart and \p MaxPart,
  /// inclusive..
  void scalarizeInstruction(Instruction *Instr, const VPIteration &Instance,
                            bool IfPredicateInstr);

  /// Widen an integer or floating-point induction variable \p IV. If \p Trunc
  /// is provided, the integer induction variable will first be truncated to
  /// the corresponding type.
  void widenIntOrFpInduction(PHINode *IV, TruncInst *Trunc = nullptr);

  /// getOrCreateVectorValue and getOrCreateScalarValue coordinate to generate a
  /// vector or scalar value on-demand if one is not yet available. When
  /// vectorizing a loop, we visit the definition of an instruction before its
  /// uses. When visiting the definition, we either vectorize or scalarize the
  /// instruction, creating an entry for it in the corresponding map. (In some
  /// cases, such as induction variables, we will create both vector and scalar
  /// entries.) Then, as we encounter uses of the definition, we derive values
  /// for each scalar or vector use unless such a value is already available.
  /// For example, if we scalarize a definition and one of its uses is vector,
  /// we build the required vector on-demand with an insertelement sequence
  /// when visiting the use. Otherwise, if the use is scalar, we can use the
  /// existing scalar definition.
  ///
  /// Return a value in the new loop corresponding to \p V from the original
  /// loop at unroll index \p Part. If the value has already been vectorized,
  /// the corresponding vector entry in VectorLoopValueMap is returned. If,
  /// however, the value has a scalar entry in VectorLoopValueMap, we construct
  /// a new vector value on-demand by inserting the scalar values into a vector
  /// with an insertelement sequence. If the value has been neither vectorized
  /// nor scalarized, it must be loop invariant, so we simply broadcast the
  /// value into a vector.
  Value *getOrCreateVectorValue(Value *V, unsigned Part);

  /// Return a value in the new loop corresponding to \p V from the original
  /// loop at unroll and vector indices \p Instance. If the value has been
  /// vectorized but not scalarized, the necessary extractelement instruction
  /// will be generated.
  Value *getOrCreateScalarValue(Value *V, const VPIteration &Instance);

  /// Construct the vector value of a scalarized value \p V one lane at a time.
  void packScalarIntoVectorValue(Value *V, const VPIteration &Instance);

  /// Try to vectorize interleaved access group \p Group with the base address
  /// given in \p Addr, optionally masking the vector operations if \p
  /// BlockInMask is non-null. Use \p State to translate given VPValues to IR
  /// values in the vectorized loop.
  void vectorizeInterleaveGroup(const InterleaveGroup<Instruction> *Group,
                                VPTransformState &State, VPValue *Addr,
                                VPValue *BlockInMask = nullptr);

  /// Vectorize Load and Store instructions with the base address given in \p
  /// Addr, optionally masking the vector operations if \p BlockInMask is
  /// non-null. Use \p State to translate given VPValues to IR values in the
  /// vectorized loop.
  void vectorizeMemoryInstruction(Instruction *Instr, VPTransformState &State,
                                  VPValue *Addr, VPValue *StoredValue,
                                  VPValue *BlockInMask);

  /// Set the debug location in the builder using the debug location in
  /// the instruction.
  void setDebugLocFromInst(IRBuilder<> &B, const Value *Ptr);

  /// Fix the non-induction PHIs in the OrigPHIsToFix vector.
  void fixNonInductionPHIs(void);

protected:
  friend class LoopVectorizationPlanner;

  /// A small list of PHINodes.
  using PhiVector = SmallVector<PHINode *, 4>;

  /// A type for scalarized values in the new loop. Each value from the
  /// original loop, when scalarized, is represented by UF x VF scalar values
  /// in the new unrolled loop, where UF is the unroll factor and VF is the
  /// vectorization factor.
  using ScalarParts = SmallVector<SmallVector<Value *, 4>, 2>;

  /// Set up the values of the IVs correctly when exiting the vector loop.
  void fixupIVUsers(PHINode *OrigPhi, const InductionDescriptor &II,
                    Value *CountRoundDown, Value *EndValue,
                    BasicBlock *MiddleBlock);

  /// Create a new induction variable inside L.
  PHINode *createInductionVariable(Loop *L, Value *Start, Value *End,
                                   Value *Step, Instruction *DL);

  /// Handle all cross-iteration phis in the header.
  void fixCrossIterationPHIs();

  /// Fix a first-order recurrence. This is the second phase of vectorizing
  /// this phi node.
  void fixFirstOrderRecurrence(PHINode *Phi);

  /// Fix a reduction cross-iteration phi. This is the second phase of
  /// vectorizing this phi node.
  void fixReduction(PHINode *Phi);

  /// Clear NSW/NUW flags from reduction instructions if necessary.
  void clearReductionWrapFlags(RecurrenceDescriptor &RdxDesc);

  /// The Loop exit block may have single value PHI nodes with some
  /// incoming value. While vectorizing we only handled real values
  /// that were defined inside the loop and we should have one value for
  /// each predecessor of its parent basic block. See PR14725.
  void fixLCSSAPHIs();

  /// Iteratively sink the scalarized operands of a predicated instruction into
  /// the block that was created for it.
  void sinkScalarOperands(Instruction *PredInst);

  /// Shrinks vector element sizes to the smallest bitwidth they can be legally
  /// represented as.
  void truncateToMinimalBitwidths();

  /// Create a broadcast instruction. This method generates a broadcast
  /// instruction (shuffle) for loop invariant values and for the induction
  /// value. If this is the induction variable then we extend it to N, N+1, ...
  /// this is needed because each iteration in the loop corresponds to a SIMD
  /// element.
  virtual Value *getBroadcastInstrs(Value *V);

  /// This function adds (StartIdx, StartIdx + Step, StartIdx + 2*Step, ...)
  /// to each vector element of Val. The sequence starts at StartIndex.
  /// \p Opcode is relevant for FP induction variable.
  virtual Value *
  getStepVector(Value *Val, int StartIdx, Value *Step,
                Instruction::BinaryOps Opcode = Instruction::BinaryOpsEnd);

  /// Compute scalar induction steps. \p ScalarIV is the scalar induction
  /// variable on which to base the steps, \p Step is the size of the step, and
  /// \p EntryVal is the value from the original loop that maps to the steps.
  /// Note that \p EntryVal doesn't have to be an induction variable - it
  /// can also be a truncate instruction.
  void buildScalarSteps(Value *ScalarIV, Value *Step, Instruction *EntryVal,
                        const InductionDescriptor &ID);

  /// Create a vector induction phi node based on an existing scalar one. \p
  /// EntryVal is the value from the original loop that maps to the vector phi
  /// node, and \p Step is the loop-invariant step. If \p EntryVal is a
  /// truncate instruction, instead of widening the original IV, we widen a
  /// version of the IV truncated to \p EntryVal's type.
  void createVectorIntOrFpInductionPHI(const InductionDescriptor &II,
                                       Value *Step, Instruction *EntryVal);

  /// Returns true if an instruction \p I should be scalarized instead of
  /// vectorized for the chosen vectorization factor.
  bool shouldScalarizeInstruction(Instruction *I) const;

  /// Returns true if we should generate a scalar version of \p IV.
  bool needsScalarInduction(Instruction *IV) const;

  /// Returns true if the target uses scalable vector type.
  bool isScalable() const { return TTI->useScalableVectorType(); }

  /// If there is a cast involved in the induction variable \p ID, which should
  /// be ignored in the vectorized loop body, this function records the
  /// VectorLoopValue of the respective Phi also as the VectorLoopValue of the
  /// cast. We had already proved that the casted Phi is equal to the uncasted
  /// Phi in the vectorized loop (under a runtime guard), and therefore
  /// there is no need to vectorize the cast - the same value can be used in the
  /// vector loop for both the Phi and the cast.
  /// If \p VectorLoopValue is a scalarized value, \p Lane is also specified,
  /// Otherwise, \p VectorLoopValue is a widened/vectorized value.
  ///
  /// \p EntryVal is the value from the original loop that maps to the vector
  /// phi node and is used to distinguish what is the IV currently being
  /// processed - original one (if \p EntryVal is a phi corresponding to the
  /// original IV) or the "newly-created" one based on the proof mentioned above
  /// (see also buildScalarSteps() and createVectorIntOrFPInductionPHI()). In
  /// the latter case \p EntryVal is a TruncInst and we must not record anything
  /// for that IV, but it's error-prone to expect callers of this routine to
  /// care about that, hence this explicit parameter.
  void recordVectorLoopValueForInductionCast(const InductionDescriptor &ID,
                                             const Instruction *EntryVal,
                                             Value *VectorLoopValue,
                                             unsigned Part,
                                             unsigned Lane = UINT_MAX);

  /// Generate a shuffle sequence that will reverse the vector Vec.
  virtual Value *reverseVector(Value *Vec);

  /// Returns (and creates if needed) the original loop trip count.
  Value *getOrCreateTripCount(Loop *NewLoop);

  /// Returns (and creates if needed) the trip count of the widened loop.
  Value *getOrCreateVectorTripCount(Loop *NewLoop);

  /// Returns a bitcasted value to the requested vector type.
  /// Also handles bitcasts of vector<float> <-> vector<pointer> types.
  Value *createBitOrPointerCast(Value *V, VectorType *DstVTy,
                                const DataLayout &DL);

  /// Emit a bypass check to see if the vector trip count is zero, including if
  /// it overflows.
  void emitMinimumIterationCountCheck(Loop *L, BasicBlock *Bypass);

  /// Emit a bypass check to see if all of the SCEV assumptions we've
  /// had to make are correct.
  void emitSCEVChecks(Loop *L, BasicBlock *Bypass);

  /// Emit bypass checks to check any memory assumptions we may have made.
  void emitMemRuntimeChecks(Loop *L, BasicBlock *Bypass);

  /// Compute the transformed value of Index at offset StartValue using step
  /// StepValue.
  /// For integer induction, returns StartValue + Index * StepValue.
  /// For pointer induction, returns StartValue[Index * StepValue].
  /// FIXME: The newly created binary instructions should contain nsw/nuw
  /// flags, which can be found from the original scalar operations.
  Value *emitTransformedIndex(IRBuilder<> &B, Value *Index, ScalarEvolution *SE,
                              const DataLayout &DL,
                              const InductionDescriptor &ID) const;

  /// Add additional metadata to \p To that was not present on \p Orig.
  ///
  /// Currently this is used to add the noalias annotations based on the
  /// inserted memchecks.  Use this for instructions that are *cloned* into the
  /// vector loop.
  void addNewMetadata(Instruction *To, const Instruction *Orig);

  /// Add metadata from one instruction to another.
  ///
  /// This includes both the original MDs from \p From and additional ones (\see
  /// addNewMetadata).  Use this for *newly created* instructions in the vector
  /// loop.
  void addMetadata(Instruction *To, Instruction *From);

  /// Similar to the previous function but it adds the metadata to a
  /// vector of instructions.
  void addMetadata(ArrayRef<Value *> To, Instruction *From);

  /// Create a call to Vscale intrinsic that returns the valuse of vscale at
  /// runtime. ALso insert declaration if required. jj
  CallInst *emitVscaleCall(IRBuilder<> &Builder, Module *M, Type *Ty);

  /// The original loop.
  Loop *OrigLoop;

  /// A wrapper around ScalarEvolution used to add runtime SCEV checks. Applies
  /// dynamic knowledge to simplify SCEV expressions and converts them to a
  /// more usable form.
  PredicatedScalarEvolution &PSE;

  /// Loop Info.
  LoopInfo *LI;

  /// Dominator Tree.
  DominatorTree *DT;

  /// Alias Analysis.
  AliasAnalysis *AA;

  /// Target Library Info.
  const TargetLibraryInfo *TLI;

  /// Target Transform Info.
  const TargetTransformInfo *TTI;

  /// Assumption Cache.
  AssumptionCache *AC;

  /// Interface to emit optimization remarks.
  OptimizationRemarkEmitter *ORE;

  /// LoopVersioning.  It's only set up (non-null) if memchecks were
  /// used.
  ///
  /// This is currently only used to add no-alias metadata based on the
  /// memchecks.  The actually versioning is performed manually.
  std::unique_ptr<LoopVersioning> LVer;

  /// The vectorization SIMD factor to use. Each vector will have this many
  /// vector elements.
  unsigned VF;

  /// The vectorization unroll factor to use. Each scalar is vectorized to this
  /// many different vector instructions.
  unsigned UF;

  /// The builder that we use
  IRBuilder<> Builder;

  // --- Vectorization state ---

  /// The vector-loop preheader.
  BasicBlock *LoopVectorPreHeader;

  /// The scalar-loop preheader.
  BasicBlock *LoopScalarPreHeader;

  /// Middle Block between the vector and the scalar.
  BasicBlock *LoopMiddleBlock;

  /// The ExitBlock of the scalar loop.
  BasicBlock *LoopExitBlock;

  /// The vector loop body.
  BasicBlock *LoopVectorBody;

  /// The scalar loop body.
  BasicBlock *LoopScalarBody;

  /// A list of all bypass blocks. The first block is the entry of the loop.
  SmallVector<BasicBlock *, 4> LoopBypassBlocks;

  /// The new Induction variable which was added to the new block.
  PHINode *Induction = nullptr;

  /// The induction variable of the old basic block.
  PHINode *OldInduction = nullptr;

  /// Maps values from the original loop to their corresponding values in the
  /// vectorized loop. A key value can map to either vector values, scalar
  /// values or both kinds of values, depending on whether the key was
  /// vectorized and scalarized.
  VectorizerValueMap VectorLoopValueMap;

  /// Store instructions that were predicated.
  SmallVector<Instruction *, 4> PredicatedInstructions;

  /// Trip count of the original loop.
  Value *TripCount = nullptr;

  /// Trip count of the widened loop (TripCount - TripCount % (VF*UF))
  Value *VectorTripCount = nullptr;

  /// The legality analysis.
  LoopVectorizationLegality *Legal;

  /// The profitablity analysis.
  LoopVectorizationCostModel *Cost;

  // Record whether runtime checks are added.
  bool AddedSafetyChecks = false;

  // Holds the end values for each induction variable. We save the end values
  // so we can later fix-up the external users of the induction variables.
  DenseMap<PHINode *, Value *> IVEndValues;

  // Vector of original scalar PHIs whose corresponding widened PHIs need to be
  // fixed up at the end of vector code generation.
  SmallVector<PHINode *, 8> OrigPHIsToFix;
};

class InnerLoopUnroller : public InnerLoopVectorizer {
public:
  InnerLoopUnroller(Loop *OrigLoop, PredicatedScalarEvolution &PSE,
                    LoopInfo *LI, DominatorTree *DT,
                    const TargetLibraryInfo *TLI,
                    const TargetTransformInfo *TTI, AssumptionCache *AC,
                    OptimizationRemarkEmitter *ORE, unsigned UnrollFactor,
                    LoopVectorizationLegality *LVL,
                    LoopVectorizationCostModel *CM)
      : InnerLoopVectorizer(OrigLoop, PSE, LI, DT, TLI, TTI, AC, ORE, 1,
                            UnrollFactor, LVL, CM) {}

private:
  Value *getBroadcastInstrs(Value *V) override;
  Value *getStepVector(
      Value *Val, int StartIdx, Value *Step,
      Instruction::BinaryOps Opcode = Instruction::BinaryOpsEnd) override;
  Value *reverseVector(Value *Vec) override;
};

} // end namespace llvm

/// Look for a meaningful debug location on the instruction or it's
/// operands.
static Instruction *getDebugLocFromInstOrOperands(Instruction *I) {
  if (!I)
    return I;

  DebugLoc Empty;
  if (I->getDebugLoc() != Empty)
    return I;

  for (User::op_iterator OI = I->op_begin(), OE = I->op_end(); OI != OE; ++OI) {
    if (Instruction *OpInst = dyn_cast<Instruction>(*OI))
      if (OpInst->getDebugLoc() != Empty)
        return OpInst;
  }

  return I;
}

void InnerLoopVectorizer::setDebugLocFromInst(IRBuilder<> &B,
                                              const Value *Ptr) {
  if (const Instruction *Inst = dyn_cast_or_null<Instruction>(Ptr)) {
    const DILocation *DIL = Inst->getDebugLoc();
    if (DIL && Inst->getFunction()->isDebugInfoForProfiling() &&
        !isa<DbgInfoIntrinsic>(Inst)) {
      auto NewDIL = DIL->cloneByMultiplyingDuplicationFactor(UF * VF);
      if (NewDIL)
        B.SetCurrentDebugLocation(NewDIL.getValue());
      else
        LLVM_DEBUG(dbgs() << "Failed to create new discriminator: "
                          << DIL->getFilename() << " Line: " << DIL->getLine());
    } else
      B.SetCurrentDebugLocation(DIL);
  } else
    B.SetCurrentDebugLocation(DebugLoc());
}

/// Write a record \p DebugMsg about vectorization failure to the debug
/// output stream. If \p I is passed, it is an instruction that prevents
/// vectorization.
#ifndef NDEBUG
static void debugVectorizationFailure(const StringRef DebugMsg,
                                      Instruction *I) {
  dbgs() << "LV: Not vectorizing: " << DebugMsg;
  if (I != nullptr)
    dbgs() << " " << *I;
  else
    dbgs() << '.';
  dbgs() << '\n';
}
#endif

/// Create an analysis remark that explains why vectorization failed
///
/// \p PassName is the name of the pass (e.g. can be AlwaysPrint).  \p
/// RemarkName is the identifier for the remark.  If \p I is passed it is an
/// instruction that prevents vectorization.  Otherwise \p TheLoop is used for
/// the location of the remark.  \return the remark object that can be
/// streamed to.
static OptimizationRemarkAnalysis createLVAnalysis(const char *PassName,
                                                   StringRef RemarkName,
                                                   Loop *TheLoop,
                                                   Instruction *I) {
  Value *CodeRegion = TheLoop->getHeader();
  DebugLoc DL = TheLoop->getStartLoc();

  if (I) {
    CodeRegion = I->getParent();
    // If there is no debug location attached to the instruction, revert back to
    // using the loop's.
    if (I->getDebugLoc())
      DL = I->getDebugLoc();
  }

  OptimizationRemarkAnalysis R(PassName, RemarkName, DL, CodeRegion);
  R << "loop not vectorized: ";
  return R;
}

namespace llvm {

void reportVectorizationFailure(const StringRef DebugMsg,
                                const StringRef OREMsg, const StringRef ORETag,
                                OptimizationRemarkEmitter *ORE, Loop *TheLoop,
                                Instruction *I) {
  LLVM_DEBUG(debugVectorizationFailure(DebugMsg, I));
  LoopVectorizeHints Hints(TheLoop, true /* doesn't matter */, *ORE);
  ORE->emit(
      createLVAnalysis(Hints.vectorizeAnalysisPassName(), ORETag, TheLoop, I)
      << OREMsg);
}

} // end namespace llvm

#ifndef NDEBUG
/// \return string containing a file name and a line # for the given loop.
static std::string getDebugLocString(const Loop *L) {
  std::string Result;
  if (L) {
    raw_string_ostream OS(Result);
    if (const DebugLoc LoopDbgLoc = L->getStartLoc())
      LoopDbgLoc.print(OS);
    else
      // Just print the module name.
      OS << L->getHeader()->getParent()->getParent()->getModuleIdentifier();
    OS.flush();
  }
  return Result;
}
#endif

void InnerLoopVectorizer::addNewMetadata(Instruction *To,
                                         const Instruction *Orig) {
  // If the loop was versioned with memchecks, add the corresponding no-alias
  // metadata.
  if (LVer && (isa<LoadInst>(Orig) || isa<StoreInst>(Orig)))
    LVer->annotateInstWithNoAlias(To, Orig);
}

void InnerLoopVectorizer::addMetadata(Instruction *To, Instruction *From) {
  propagateMetadata(To, From);
  addNewMetadata(To, From);
}

void InnerLoopVectorizer::addMetadata(ArrayRef<Value *> To, Instruction *From) {
  for (Value *V : To) {
    if (Instruction *I = dyn_cast<Instruction>(V))
      addMetadata(I, From);
  }
}

CallInst *InnerLoopVectorizer::emitVscaleCall(IRBuilder<> &Builder, Module *M,
                                              Type *Ty) {
  Function *VscaleFunc =
      Intrinsic::getDeclaration(M, Intrinsic::vscale, Ty);
  CallInst *VscaleFuncCall = Builder.CreateCall(VscaleFunc, {});
  return VscaleFuncCall;
}

namespace llvm {

// Loop vectorization cost-model hints how the scalar epilogue loop should be
// lowered.
enum ScalarEpilogueLowering {

  // The default: allowing scalar epilogues.
  CM_ScalarEpilogueAllowed,

  // Vectorization with OptForSize: don't allow epilogues.
  CM_ScalarEpilogueNotAllowedOptSize,

  // A special case of vectorisation with OptForSize: loops with a very small
  // trip count are considered for vectorization under OptForSize, thereby
  // making sure the cost of their loop body is dominant, free of runtime
  // guards and scalar iteration overheads.
  CM_ScalarEpilogueNotAllowedLowTripLoop,

  // Loop hint predicate indicating an epilogue is undesired.
  CM_ScalarEpilogueNotNeededUsePredicate
};

/// LoopVectorizationCostModel - estimates the expected speedups due to
/// vectorization.
/// In many cases vectorization is not profitable. This can happen because of
/// a number of reasons. In this class we mainly attempt to predict the
/// expected speedup/slowdowns due to the supported instruction set. We use the
/// TargetTransformInfo to query the different backends for the cost of
/// different operations.
class LoopVectorizationCostModel {
public:
  LoopVectorizationCostModel(ScalarEpilogueLowering SEL, Loop *L,
                             PredicatedScalarEvolution &PSE, LoopInfo *LI,
                             LoopVectorizationLegality *Legal,
                             const TargetTransformInfo &TTI,
                             const TargetLibraryInfo *TLI, DemandedBits *DB,
                             AssumptionCache *AC,
                             OptimizationRemarkEmitter *ORE, const Function *F,
                             const LoopVectorizeHints *Hints,
                             InterleavedAccessInfo &IAI)
      : ScalarEpilogueStatus(SEL), TheLoop(L), PSE(PSE), LI(LI), Legal(Legal),
        TTI(TTI), TLI(TLI), DB(DB), AC(AC), ORE(ORE), TheFunction(F),
        Hints(Hints), InterleaveInfo(IAI) {}

  /// \return An upper bound for the vectorization factor, or None if
  /// vectorization and interleaving should be avoided up front.
  Optional<unsigned> computeMaxVF();

  /// \return True if runtime checks are required for vectorization, and false
  /// otherwise.
  bool runtimeChecksRequired();

  /// \return The most profitable vectorization factor and the cost of that VF.
  /// This method checks every power of two up to MaxVF. If UserVF is not ZERO
  /// then this vectorization factor will be selected if vectorization is
  /// possible.
  VectorizationFactor selectVectorizationFactor(unsigned MaxVF);

  /// \return The vectorization factor for scalable vectors after processing the
  /// types.
  VectorizationFactor selectScalableVectorizationFactor(unsigned MaxVF);

  /// Setup cost-based decisions for user vectorization factor.
  void selectUserVectorizationFactor(unsigned UserVF) {
    collectUniformsAndScalars(UserVF);
    collectInstsToScalarize(UserVF);
  }

  /// \return The size (in bits) of the smallest and widest types in the code
  /// that needs to be vectorized. We ignore values that remain scalar such as
  /// 64 bit loop indices.
  std::pair<unsigned, unsigned> getSmallestAndWidestTypes();

  /// \return The desired interleave count.
  /// If interleave count has been specified by metadata it will be returned.
  /// Otherwise, the interleave count is computed and returned. VF and LoopCost
  /// are the selected vectorization factor and the cost of the selected VF.
  unsigned selectInterleaveCount(unsigned VF, unsigned LoopCost);

  /// Memory access instruction may be vectorized in more than one way.
  /// Form of instruction after vectorization depends on cost.
  /// This function takes cost-based decisions for Load/Store instructions
  /// and collects them in a map. This decisions map is used for building
  /// the lists of loop-uniform and loop-scalar instructions.
  /// The calculated cost is saved with widening decision in order to
  /// avoid redundant calculations.
  void setCostBasedWideningDecision(unsigned VF);

  /// A struct that represents some properties of the register usage
  /// of a loop.
  struct RegisterUsage {
    /// Holds the number of loop invariant values that are used in the loop.
    /// The key is ClassID of target-provided register class.
    SmallMapVector<unsigned, unsigned, 4> LoopInvariantRegs;
    /// Holds the maximum number of concurrent live intervals in the loop.
    /// The key is ClassID of target-provided register class.
    SmallMapVector<unsigned, unsigned, 4> MaxLocalUsers;
  };

  /// \return Returns information about the register usages of the loop for the
  /// given vectorization factors.
  SmallVector<RegisterUsage, 8> calculateRegisterUsage(ArrayRef<unsigned> VFs);

  /// Collect values we want to ignore in the cost model.
  void collectValuesToIgnore();

  /// \returns The smallest bitwidth each instruction can be represented with.
  /// The vector equivalents of these instructions should be truncated to this
  /// type.
  const MapVector<Instruction *, uint64_t> &getMinimalBitwidths() const {
    return MinBWs;
  }

  /// \returns True if it is more profitable to scalarize instruction \p I for
  /// vectorization factor \p VF.
  bool isProfitableToScalarize(Instruction *I, unsigned VF) const {
    bool ValidVF = VF > 1 || (isScalable() && VF == 1);
    assert(ValidVF && "Profitable to scalarize relevant only for VF > 1 or "
                      "when using scalable vectors");

    // Cost model is not run in the VPlan-native path - return conservative
    // result until this changes.
    if (EnableVPlanNativePath)
      return false;

    auto Scalars = InstsToScalarize.find(VF);
    assert(Scalars != InstsToScalarize.end() &&
           "VF not yet analyzed for scalarization profitability");
    return Scalars->second.find(I) != Scalars->second.end();
  }

  /// Returns true if \p I is known to be uniform after vectorization.
  bool isUniformAfterVectorization(Instruction *I, unsigned VF) const {
    if (VF == 1 && !isScalable())
      return true;

    // Cost model is not run in the VPlan-native path - return conservative
    // result until this changes.
    if (EnableVPlanNativePath)
      return false;

    auto UniformsPerVF = Uniforms.find(VF);
    assert(UniformsPerVF != Uniforms.end() &&
           "VF not yet analyzed for uniformity");
    return UniformsPerVF->second.find(I) != UniformsPerVF->second.end();
  }

  /// Returns true if \p I is known to be scalar after vectorization.
  bool isScalarAfterVectorization(Instruction *I, unsigned VF,
                                  bool ValidVF = true) const {
    if (!ValidVF || (VF == 1 && !isScalable()))
      return true;

    // Cost model is not run in the VPlan-native path - return conservative
    // result until this changes.
    if (EnableVPlanNativePath)
      return false;

    auto ScalarsPerVF = Scalars.find(VF);
    assert(ScalarsPerVF != Scalars.end() &&
           "Scalar values are not calculated for VF");
    return ScalarsPerVF->second.find(I) != ScalarsPerVF->second.end();
  }

  /// \returns True if instruction \p I can be truncated to a smaller bitwidth
  /// for vectorization factor \p VF.
  bool canTruncateToMinimalBitwidth(Instruction *I, unsigned VF,
                                    bool ValidVF) const {
    return ValidVF && MinBWs.find(I) != MinBWs.end() &&
           !isProfitableToScalarize(I, VF) &&
           !isScalarAfterVectorization(I, VF, ValidVF);
  }

  /// Decision that was taken during cost calculation for memory instruction.
  enum InstWidening {
    CM_Unknown,
    CM_Widen,         // For consecutive accesses with stride +1.
    CM_Widen_Reverse, // For consecutive accesses with stride -1.
    CM_Interleave,
    CM_GatherScatter,
    CM_Scalarize
  };

  /// Save vectorization decision \p W and \p Cost taken by the cost model for
  /// instruction \p I and vector width \p VF.
  void setWideningDecision(Instruction *I, unsigned VF, InstWidening W,
                           unsigned Cost) {
    bool ValidVF = VF >= 2 || (VF == 1 && isScalable());
    assert(ValidVF && "Expected VF >=2 or VF = 1 for scalable vectors");
    WideningDecisions[std::make_pair(I, VF)] = std::make_pair(W, Cost);
  }

  /// Save vectorization decision \p W and \p Cost taken by the cost model for
  /// interleaving group \p Grp and vector width \p VF.
  void setWideningDecision(const InterleaveGroup<Instruction> *Grp, unsigned VF,
                           InstWidening W, unsigned Cost) {
    assert((VF >= 2 || isScalable()) && "Expected VF >=2");
    /// Broadcast this decicion to all instructions inside the group.
    /// But the cost will be assigned to one instruction only.
    for (unsigned i = 0; i < Grp->getFactor(); ++i) {
      if (auto *I = Grp->getMember(i)) {
        if (Grp->getInsertPos() == I)
          WideningDecisions[std::make_pair(I, VF)] = std::make_pair(W, Cost);
        else
          WideningDecisions[std::make_pair(I, VF)] = std::make_pair(W, 0);
      }
    }
  }

  /// Return the cost model decision for the given instruction \p I and vector
  /// width \p VF. Return CM_Unknown if this instruction did not pass
  /// through the cost modeling.
  InstWidening getWideningDecision(Instruction *I, unsigned VF) {
    bool ValidVF = VF >= 2 || (isScalable() && VF == 1);
    assert(ValidVF && "Expected VF >=2 or scalable vectors");

    // Cost model is not run in the VPlan-native path - return conservative
    // result until this changes.
    if (EnableVPlanNativePath)
      return CM_GatherScatter;

    std::pair<Instruction *, unsigned> InstOnVF = std::make_pair(I, VF);
    auto Itr = WideningDecisions.find(InstOnVF);
    if (Itr == WideningDecisions.end())
      return CM_Unknown;
    return Itr->second.first;
  }

  /// Return the vectorization cost for the given instruction \p I and vector
  /// width \p VF.
  unsigned getWideningCost(Instruction *I, unsigned VF) {
    bool ValidVF = VF > 1 || (VF == 1 && isScalable());
    assert(ValidVF && "Expected VF > 1 or scalable vectors");
    std::pair<Instruction *, unsigned> InstOnVF = std::make_pair(I, VF);
    assert(WideningDecisions.find(InstOnVF) != WideningDecisions.end() &&
           "The cost is not calculated");
    return WideningDecisions[InstOnVF].second;
  }

  /// Return True if instruction \p I is an optimizable truncate whose operand
  /// is an induction variable. Such a truncate will be removed by adding a new
  /// induction variable with the destination type.
  bool isOptimizableIVTruncate(Instruction *I, unsigned VF) {
    // If the instruction is not a truncate, return false.
    auto *Trunc = dyn_cast<TruncInst>(I);
    if (!Trunc)
      return false;

    // Get the source and destination types of the truncate.
    Type *SrcTy = ToVectorTy(cast<CastInst>(I)->getSrcTy(), VF, isScalable());
    Type *DestTy = ToVectorTy(cast<CastInst>(I)->getDestTy(), VF, isScalable());

    // If the truncate is free for the given types, return false. Replacing a
    // free truncate with an induction variable would add an induction variable
    // update instruction to each iteration of the loop. We exclude from this
    // check the primary induction variable since it will need an update
    // instruction regardless.
    Value *Op = Trunc->getOperand(0);
    if (Op != Legal->getPrimaryInduction() && TTI.isTruncateFree(SrcTy, DestTy))
      return false;

    // If the truncated value is not an induction variable, return false.
    return Legal->isInductionPhi(Op);
  }

  /// Collects the instructions to scalarize for each predicated instruction in
  /// the loop.
  void collectInstsToScalarize(unsigned VF);

  /// Collect Uniform and Scalar values for the given \p VF.
  /// The sets depend on CM decision for Load/Store instructions
  /// that may be vectorized as interleave, gather-scatter or scalarized.
  void collectUniformsAndScalars(unsigned VF) {
    // Do the analysis once.
    if ((!isScalable() && VF == 1) || Uniforms.find(VF) != Uniforms.end())
      return;
    setCostBasedWideningDecision(VF);
    collectLoopUniforms(VF);
    collectLoopScalars(VF);
  }

  /// Returns true if the target machine supports masked store operation
  /// for the given \p DataType and kind of access to \p Ptr.
  bool isLegalMaskedStore(Type *DataType, Value *Ptr, MaybeAlign Alignment) {
    return Legal->isConsecutivePtr(Ptr) &&
           TTI.isLegalMaskedStore(DataType, Alignment);
  }

  /// Returns true if the target machine supports masked load operation
  /// for the given \p DataType and kind of access to \p Ptr.
  bool isLegalMaskedLoad(Type *DataType, Value *Ptr, MaybeAlign Alignment) {
    return Legal->isConsecutivePtr(Ptr) &&
           TTI.isLegalMaskedLoad(DataType, Alignment);
  }

  /// Returns true if the target machine supports masked scatter operation
  /// for the given \p DataType.
  bool isLegalMaskedScatter(Type *DataType, MaybeAlign Alignment) {
    return TTI.isLegalMaskedScatter(DataType, Alignment);
  }

  /// Returns true if the target machine supports masked gather operation
  /// for the given \p DataType.
  bool isLegalMaskedGather(Type *DataType, MaybeAlign Alignment) {
    return TTI.isLegalMaskedGather(DataType, Alignment);
  }

  /// Returns true if the target machine can represent \p V as a masked gather
  /// or scatter operation.
  bool isLegalGatherOrScatter(Value *V) {
    bool LI = isa<LoadInst>(V);
    bool SI = isa<StoreInst>(V);
    if (!LI && !SI)
      return false;
    auto *Ty = getMemInstValueType(V);
    MaybeAlign Align = getLoadStoreAlignment(V);
    return (LI && isLegalMaskedGather(Ty, Align)) ||
           (SI && isLegalMaskedScatter(Ty, Align));
  }

  /// Returns true if \p I is an instruction that will be scalarized with
  /// predication. Such instructions include conditional stores and
  /// instructions that may divide by zero.
  /// If a non-zero VF has been calculated, we check if I will be scalarized
  /// predication for that VF.
  bool isScalarWithPredication(Instruction *I, unsigned VF);
  bool isScalarWithPredication(Instruction *I ) { 
    // For scalable vectors use VF = 0 to mean no vectorization.
    return isScalable() ? isScalarWithPredication(I, 0)
                        : isScalarWithPredication(I, 1);
  }


  // Returns true if \p I is an instruction that will be predicated either
  // through scalar predication or masked load/store or masked gather/scatter.
  // Superset of instructions that return true for isScalarWithPredication.
  bool isPredicatedInst(Instruction *I) {
    if (!blockNeedsPredication(I->getParent()))
      return false;
    // Loads and stores that need some form of masked operation are predicated
    // instructions.
    if (isa<LoadInst>(I) || isa<StoreInst>(I))
      return Legal->isMaskRequired(I);
    return isScalarWithPredication(I);
  }

  /// Returns true if \p I is a memory instruction with consecutive memory
  /// access that can be widened.
  bool memoryInstructionCanBeWidened(Instruction *I, unsigned VF = 1);

  /// Returns true if \p I is a memory instruction in an interleaved-group
  /// of memory accesses that can be vectorized with wide vector loads/stores
  /// and shuffles.
  bool interleavedAccessCanBeWidened(Instruction *I, unsigned VF = 1);

  /// Check if \p Instr belongs to any interleaved access group.
  bool isAccessInterleaved(Instruction *Instr) {
    return InterleaveInfo.isInterleaved(Instr);
  }

  /// Get the interleaved access group that \p Instr belongs to.
  const InterleaveGroup<Instruction> *
  getInterleavedAccessGroup(Instruction *Instr) {
    return InterleaveInfo.getInterleaveGroup(Instr);
  }

  /// Returns true if an interleaved group requires a scalar iteration
  /// to handle accesses with gaps, and there is nothing preventing us from
  /// creating a scalar epilogue.
  bool requiresScalarEpilogue() const {
    return isScalarEpilogueAllowed() && InterleaveInfo.requiresScalarEpilogue();
  }

  /// Returns true if a scalar epilogue is not allowed due to optsize or a
  /// loop hint annotation.
  bool isScalarEpilogueAllowed() const {
    return ScalarEpilogueStatus == CM_ScalarEpilogueAllowed;
  }

  /// Returns true if all loop blocks should be masked to fold tail loop.
  bool foldTailByMasking() const { return FoldTailByMasking; }

  bool blockNeedsPredication(BasicBlock *BB) {
    return foldTailByMasking() || Legal->blockNeedsPredication(BB);
  }

  /// Estimate cost of an intrinsic call instruction CI if it were vectorized
  /// with factor VF.  Return the cost of the instruction, including
  /// scalarization overhead if it's needed.
  unsigned getVectorIntrinsicCost(CallInst *CI, unsigned VF);

  /// Estimate cost of a call instruction CI if it were vectorized with factor
  /// VF. Return the cost of the instruction, including scalarization overhead
  /// if it's needed. The flag NeedToScalarize shows if the call needs to be
  /// scalarized -
  /// i.e. either vector version isn't available, or is too expensive.
  unsigned getVectorCallCost(CallInst *CI, unsigned VF, bool &NeedToScalarize);

  /// Returns true if the target uses scalable vector type.
  bool isScalable() const { return TTI.useScalableVectorType(); }

  /// Invalidates decisions already taken by the cost model.
  void invalidateCostModelingDecisions() {
    WideningDecisions.clear();
    Uniforms.clear();
    Scalars.clear();
  }

private:
  unsigned NumPredStores = 0;

  /// \return An upper bound for the vectorization factor when using scalable
  /// vectors.
  Optional<unsigned> computeFeasibleScalableMaxVF();

  /// \return An upper bound for the vectorization factor, larger than zero.
  /// One is returned if vectorization should best be avoided due to cost.
  unsigned computeFeasibleMaxVF(unsigned ConstTripCount);

  /// The vectorization cost is a combination of the cost itself and a boolean
  /// indicating whether any of the contributing operations will actually
  /// operate on
  /// vector values after type legalization in the backend. If this latter value
  /// is
  /// false, then all operations will be scalarized (i.e. no vectorization has
  /// actually taken place).
  using VectorizationCostTy = std::pair<unsigned, bool>;

  /// Returns the expected execution cost. The unit of the cost does
  /// not matter because we use the 'cost' units to compare different
  /// vector widths. The cost that is returned is *not* normalized by
  /// the factor width.
  VectorizationCostTy expectedCost(unsigned VF);

  /// Returns the execution time cost of an instruction for a given vector
  /// width. Vector width of one means scalar.
  VectorizationCostTy getInstructionCost(Instruction *I, unsigned VF);

  /// The cost-computation logic from getInstructionCost which provides
  /// the vector type as an output parameter.
  unsigned getInstructionCost(Instruction *I, unsigned VF, Type *&VectorTy,
                              bool ValidVF);

  /// Calculate vectorization cost of memory instruction \p I.
  unsigned getMemoryInstructionCost(Instruction *I, unsigned VF);

  /// The cost computation for scalarized memory instruction.
  unsigned getMemInstScalarizationCost(Instruction *I, unsigned VF);

  /// The cost computation for interleaving group of memory instructions.
  unsigned getInterleaveGroupCost(Instruction *I, unsigned VF);

  /// The cost computation for Gather/Scatter instruction.
  unsigned getGatherScatterCost(Instruction *I, unsigned VF);

  /// The cost computation for widening instruction \p I with consecutive
  /// memory access.
  unsigned getConsecutiveMemOpCost(Instruction *I, unsigned VF);

  /// The cost calculation for Load/Store instruction \p I with uniform pointer
  /// - Load: scalar load + broadcast. Store: scalar store + (loop invariant
  /// value stored? 0 : extract of last element)
  unsigned getUniformMemOpCost(Instruction *I, unsigned VF);

  /// Estimate the overhead of scalarizing an instruction. This is a
  /// convenience wrapper for the type-based getScalarizationOverhead API.
  unsigned getScalarizationOverhead(Instruction *I, unsigned VF);

  /// Returns whether the instruction is a load or store and will be a emitted
  /// as a vector operation.
  bool isConsecutiveLoadOrStore(Instruction *I);

  /// Returns true if an artificially high cost for emulated masked memrefs
  /// should be used.
  bool useEmulatedMaskMemRefHack(Instruction *I);

  /// Map of scalar integer values to the smallest bitwidth they can be legally
  /// represented as. The vector equivalents of these values should be truncated
  /// to this type.
  MapVector<Instruction *, uint64_t> MinBWs;

  /// A type representing the costs for instructions if they were to be
  /// scalarized rather than vectorized. The entries are Instruction-Cost
  /// pairs.
  using ScalarCostsTy = DenseMap<Instruction *, unsigned>;

  /// A set containing all BasicBlocks that are known to present after
  /// vectorization as a predicated block.
  SmallPtrSet<BasicBlock *, 4> PredicatedBBsAfterVectorization;

  /// Records whether it is allowed to have the original scalar loop execute at
  /// least once. This may be needed as a fallback loop in case runtime
  /// aliasing/dependence checks fail, or to handle the tail/remainder
  /// iterations when the trip count is unknown or doesn't divide by the VF,
  /// or as a peel-loop to handle gaps in interleave-groups.
  /// Under optsize and when the trip count is very small we don't allow any
  /// iterations to execute in the scalar loop.
  ScalarEpilogueLowering ScalarEpilogueStatus = CM_ScalarEpilogueAllowed;

  /// All blocks of loop are to be masked to fold tail of scalar iterations.
  bool FoldTailByMasking = false;

  /// A map holding scalar costs for different vectorization factors. The
  /// presence of a cost for an instruction in the mapping indicates that the
  /// instruction will be scalarized when vectorizing with the associated
  /// vectorization factor. The entries are VF-ScalarCostTy pairs.
  DenseMap<unsigned, ScalarCostsTy> InstsToScalarize;

  /// Holds the instructions known to be uniform after vectorization.
  /// The data is collected per VF.
  DenseMap<unsigned, SmallPtrSet<Instruction *, 4>> Uniforms;

  /// Holds the instructions known to be scalar after vectorization.
  /// The data is collected per VF.
  DenseMap<unsigned, SmallPtrSet<Instruction *, 4>> Scalars;

  /// Holds the instructions (address computations) that are forced to be
  /// scalarized.
  DenseMap<unsigned, SmallPtrSet<Instruction *, 4>> ForcedScalars;

  /// Returns the expected difference in cost from scalarizing the expression
  /// feeding a predicated instruction \p PredInst. The instructions to
  /// scalarize and their scalar costs are collected in \p ScalarCosts. A
  /// non-negative return value implies the expression will be scalarized.
  /// Currently, only single-use chains are considered for scalarization.
  int computePredInstDiscount(Instruction *PredInst, ScalarCostsTy &ScalarCosts,
                              unsigned VF);

  /// Collect the instructions that are uniform after vectorization. An
  /// instruction is uniform if we represent it with a single scalar value in
  /// the vectorized loop corresponding to each vector iteration. Examples of
  /// uniform instructions include pointer operands of consecutive or
  /// interleaved memory accesses. Note that although uniformity implies an
  /// instruction will be scalar, the reverse is not true. In general, a
  /// scalarized instruction will be represented by VF scalar values in the
  /// vectorized loop, each corresponding to an iteration of the original
  /// scalar loop.
  void collectLoopUniforms(unsigned VF);

  /// Collect the instructions that are scalar after vectorization. An
  /// instruction is scalar if it is known to be uniform or will be scalarized
  /// during vectorization. Non-uniform scalarized instructions will be
  /// represented by VF values in the vectorized loop, each corresponding to an
  /// iteration of the original scalar loop.
  void collectLoopScalars(unsigned VF);

  /// Keeps cost model vectorization decision and cost for instructions.
  /// Right now it is used for memory instructions only.
  using DecisionList = DenseMap<std::pair<Instruction *, unsigned>,
                                std::pair<InstWidening, unsigned>>;

  DecisionList WideningDecisions;

  /// Returns true if \p V is expected to be vectorized and it needs to be
  /// extracted.
  bool needsExtract(Value *V, unsigned VF) const {
    Instruction *I = dyn_cast<Instruction>(V);
    if ((VF == 1 && !isScalable()) || !I || !TheLoop->contains(I) ||
        TheLoop->isLoopInvariant(I))
      return false;

    // Assume we can vectorize V (and hence we need extraction) if the
    // scalars are not computed yet. This can happen, because it is called
    // via getScalarizationOverhead from setCostBasedWideningDecision, before
    // the scalars are collected. That should be a safe assumption in most
    // cases, because we check if the operands have vectorizable types
    // beforehand in LoopVectorizationLegality.
    return Scalars.find(VF) == Scalars.end() ||
           !isScalarAfterVectorization(I, VF, true);
  };

  /// Returns a range containing only operands needing to be extracted.
  SmallVector<Value *, 4> filterExtractingOperands(Instruction::op_range Ops,
                                                   unsigned VF) {
    return SmallVector<Value *, 4>(make_filter_range(
        Ops, [this, VF](Value *V) { return this->needsExtract(V, VF); }));
  }

public:
  /// The loop that we evaluate.
  Loop *TheLoop;

  /// Predicated scalar evolution analysis.
  PredicatedScalarEvolution &PSE;

  /// Loop Info analysis.
  LoopInfo *LI;

  /// Vectorization legality.
  LoopVectorizationLegality *Legal;

  /// Vector target information.
  const TargetTransformInfo &TTI;

  /// Target Library Info.
  const TargetLibraryInfo *TLI;

  /// Demanded bits analysis.
  DemandedBits *DB;

  /// Assumption cache.
  AssumptionCache *AC;

  /// Interface to emit optimization remarks.
  OptimizationRemarkEmitter *ORE;

  const Function *TheFunction;

  /// Loop Vectorize Hint.
  const LoopVectorizeHints *Hints;

  /// The interleave access information contains groups of interleaved accesses
  /// with the same stride and close to each other.
  InterleavedAccessInfo &InterleaveInfo;

  /// Values to ignore in the cost model.
  SmallPtrSet<const Value *, 16> ValuesToIgnore;

  /// Values to ignore in the cost model when VF > 1.
  SmallPtrSet<const Value *, 16> VecValuesToIgnore;
};

} // end namespace llvm

// Return true if \p OuterLp is an outer loop annotated with hints for explicit
// vectorization. The loop needs to be annotated with #pragma omp simd
// simdlen(#) or #pragma clang vectorize(enable) vectorize_width(#). If the
// vector length information is not provided, vectorization is not considered
// explicit. Interleave hints are not allowed either. These limitations will be
// relaxed in the future.
// Please, note that we are currently forced to abuse the pragma 'clang
// vectorize' semantics. This pragma provides *auto-vectorization hints*
// (i.e., LV must check that vectorization is legal) whereas pragma 'omp simd'
// provides *explicit vectorization hints* (LV can bypass legal checks and
// assume that vectorization is legal). However, both hints are implemented
// using the same metadata (llvm.loop.vectorize, processed by
// LoopVectorizeHints). This will be fixed in the future when the native IR
// representation for pragma 'omp simd' is introduced.
static bool isExplicitVecOuterLoop(Loop *OuterLp,
                                   OptimizationRemarkEmitter *ORE) {
  assert(!OuterLp->empty() && "This is not an outer loop");
  LoopVectorizeHints Hints(OuterLp, true /*DisableInterleaving*/, *ORE);

  // Only outer loops with an explicit vectorization hint are supported.
  // Unannotated outer loops are ignored.
  if (Hints.getForce() == LoopVectorizeHints::FK_Undefined)
    return false;

  Function *Fn = OuterLp->getHeader()->getParent();
  if (!Hints.allowVectorization(Fn, OuterLp,
                                true /*VectorizeOnlyWhenForced*/)) {
    LLVM_DEBUG(dbgs() << "LV: Loop hints prevent outer loop vectorization.\n");
    return false;
  }

  if (Hints.getInterleave() > 1) {
    // TODO: Interleave support is future work.
    LLVM_DEBUG(dbgs() << "LV: Not vectorizing: Interleave is not supported for "
                         "outer loops.\n");
    Hints.emitRemarkWithHints();
    return false;
  }

  return true;
}

static void collectSupportedLoops(Loop &L, LoopInfo *LI,
                                  OptimizationRemarkEmitter *ORE,
                                  SmallVectorImpl<Loop *> &V) {
  // Collect inner loops and outer loops without irreducible control flow. For
  // now, only collect outer loops that have explicit vectorization hints. If we
  // are stress testing the VPlan H-CFG construction, we collect the outermost
  // loop of every loop nest.
  if (L.empty() || VPlanBuildStressTest ||
      (EnableVPlanNativePath && isExplicitVecOuterLoop(&L, ORE))) {
    LoopBlocksRPO RPOT(&L);
    RPOT.perform(LI);
    if (!containsIrreducibleCFG<const BasicBlock *>(RPOT, *LI)) {
      V.push_back(&L);
      // TODO: Collect inner loops inside marked outer loops in case
      // vectorization fails for the outer loop. Do not invoke
      // 'containsIrreducibleCFG' again for inner loops when the outer loop is
      // already known to be reducible. We can use an inherited attribute for
      // that.
      return;
    }
  }
  for (Loop *InnerL : L)
    collectSupportedLoops(*InnerL, LI, ORE, V);
}

namespace {

/// The LoopVectorize Pass.
struct LoopVectorize : public FunctionPass {
  /// Pass identification, replacement for typeid
  static char ID;

  LoopVectorizePass Impl;

  explicit LoopVectorize(bool InterleaveOnlyWhenForced = false,
                         bool VectorizeOnlyWhenForced = false)
      : FunctionPass(ID),
        Impl({InterleaveOnlyWhenForced, VectorizeOnlyWhenForced}) {
    initializeLoopVectorizePass(*PassRegistry::getPassRegistry());
  }

  bool runOnFunction(Function &F) override {
    if (skipFunction(F))
      return false;

    auto *SE = &getAnalysis<ScalarEvolutionWrapperPass>().getSE();
    auto *LI = &getAnalysis<LoopInfoWrapperPass>().getLoopInfo();
    auto *TTI = &getAnalysis<TargetTransformInfoWrapperPass>().getTTI(F);
    auto *DT = &getAnalysis<DominatorTreeWrapperPass>().getDomTree();
    auto *BFI = &getAnalysis<BlockFrequencyInfoWrapperPass>().getBFI();
    auto *TLIP = getAnalysisIfAvailable<TargetLibraryInfoWrapperPass>();
    auto *TLI = TLIP ? &TLIP->getTLI(F) : nullptr;
    auto *AA = &getAnalysis<AAResultsWrapperPass>().getAAResults();
    auto *AC = &getAnalysis<AssumptionCacheTracker>().getAssumptionCache(F);
    auto *LAA = &getAnalysis<LoopAccessLegacyAnalysis>();
    auto *DB = &getAnalysis<DemandedBitsWrapperPass>().getDemandedBits();
    auto *ORE = &getAnalysis<OptimizationRemarkEmitterWrapperPass>().getORE();
    auto *PSI = &getAnalysis<ProfileSummaryInfoWrapperPass>().getPSI();

    std::function<const LoopAccessInfo &(Loop &)> GetLAA =
        [&](Loop &L) -> const LoopAccessInfo & { return LAA->getInfo(&L); };

    return Impl.runImpl(F, *SE, *LI, *TTI, *DT, *BFI, TLI, *DB, *AA, *AC,
                        GetLAA, *ORE, PSI);
  }

  void getAnalysisUsage(AnalysisUsage &AU) const override {
    AU.addRequired<AssumptionCacheTracker>();
    AU.addRequired<BlockFrequencyInfoWrapperPass>();
    AU.addRequired<DominatorTreeWrapperPass>();
    AU.addRequired<LoopInfoWrapperPass>();
    AU.addRequired<ScalarEvolutionWrapperPass>();
    AU.addRequired<TargetTransformInfoWrapperPass>();
    AU.addRequired<AAResultsWrapperPass>();
    AU.addRequired<LoopAccessLegacyAnalysis>();
    AU.addRequired<DemandedBitsWrapperPass>();
    AU.addRequired<OptimizationRemarkEmitterWrapperPass>();
    AU.addRequired<InjectTLIMappingsLegacy>();

    // We currently do not preserve loopinfo/dominator analyses with outer loop
    // vectorization. Until this is addressed, mark these analyses as preserved
    // only for non-VPlan-native path.
    // TODO: Preserve Loop and Dominator analyses for VPlan-native path.
    if (!EnableVPlanNativePath) {
      AU.addPreserved<LoopInfoWrapperPass>();
      AU.addPreserved<DominatorTreeWrapperPass>();
    }

    AU.addPreserved<BasicAAWrapperPass>();
    AU.addPreserved<GlobalsAAWrapperPass>();
    AU.addRequired<ProfileSummaryInfoWrapperPass>();
  }
};

} // end anonymous namespace

//===----------------------------------------------------------------------===//
// Implementation of LoopVectorizationLegality, InnerLoopVectorizer and
// LoopVectorizationCostModel and LoopVectorizationPlanner.
//===----------------------------------------------------------------------===//

Value *InnerLoopVectorizer::getBroadcastInstrs(Value *V) {
  // We need to place the broadcast of invariant variables outside the loop,
  // but only if it's proven safe to do so. Else, broadcast will be inside
  // vector loop body.
  Instruction *Instr = dyn_cast<Instruction>(V);
  bool SafeToHoist =
      OrigLoop->isLoopInvariant(V) &&
      (!Instr || DT->dominates(Instr->getParent(), LoopVectorPreHeader));
  // Place the code for broadcasting invariant variables in the new preheader.
  IRBuilder<>::InsertPointGuard Guard(Builder);
  if (SafeToHoist)
    Builder.SetInsertPoint(LoopVectorPreHeader->getTerminator());

  // Broadcast the scalar into all locations in the vector.
  Value *Shuf = Builder.CreateVectorSplat(VF, V, "broadcast", isScalable());

  return Shuf;
}

void InnerLoopVectorizer::createVectorIntOrFpInductionPHI(
    const InductionDescriptor &II, Value *Step, Instruction *EntryVal) {
  assert((isa<PHINode>(EntryVal) || isa<TruncInst>(EntryVal)) &&
         "Expected either an induction phi-node or a truncate of it!");
  Value *Start = II.getStartValue();

  // Construct the initial value of the vector IV in the vector loop preheader
  auto CurrIP = Builder.saveIP();
  Builder.SetInsertPoint(LoopVectorPreHeader->getTerminator());
  if (isa<TruncInst>(EntryVal)) {
    assert(Start->getType()->isIntegerTy() &&
           "Truncation requires an integer type");
    auto *TruncType = cast<IntegerType>(EntryVal->getType());
    Step = Builder.CreateTrunc(Step, TruncType);
    Start = Builder.CreateCast(Instruction::Trunc, Start, TruncType);
  }
  Value *SplatStart = Builder.CreateVectorSplat(VF, Start, "", isScalable());
  Value *SteppedStart =
      getStepVector(SplatStart, 0, Step, II.getInductionOpcode());

  // We create vector phi nodes for both integer and floating-point induction
  // variables. Here, we determine the kind of arithmetic we will perform.
  Instruction::BinaryOps AddOp;
  Instruction::BinaryOps MulOp;
  if (Step->getType()->isIntegerTy()) {
    AddOp = Instruction::Add;
    MulOp = Instruction::Mul;
  } else {
    AddOp = II.getInductionOpcode();
    MulOp = Instruction::FMul;
  }

  // Multiply the vectorization factor by the step using integer or
  // floating-point arithmetic as appropriate.
  Value *ConstVF = getSignedIntOrFpConstant(Step->getType(), VF);
  Value *Mul = addFastMathFlag(Builder.CreateBinOp(MulOp, Step, ConstVF));

  // Create a vector splat to use in the induction update.
  //
  // FIXME: If the step is non-constant, we create the vector splat with
  //        IRBuilder. IRBuilder can constant-fold the multiply, but it doesn't
  //        handle a constant vector splat.
  Value *SplatVF;
  if (!isScalable()) {
    SplatVF = isa<Constant>(Mul)
                  ? ConstantVector::getSplat({VF, false}, cast<Constant>(Mul))
                  : Builder.CreateVectorSplat(VF, Mul);
  } else {
    SplatVF = Builder.CreateVectorSplat(
        VF,
        Builder.CreateMul(
            Mul, emitVscaleCall(Builder, OrigLoop->getHeader()->getModule(),
                                Mul->getType())),
        "", isScalable());
  }

  Builder.restoreIP(CurrIP);

  // We may need to add the step a number of times, depending on the unroll
  // factor. The last of those goes into the PHI.
  PHINode *VecInd = PHINode::Create(SteppedStart->getType(), 2, "vec.ind",
                                    &*LoopVectorBody->getFirstInsertionPt());
  VecInd->setDebugLoc(EntryVal->getDebugLoc());
  Instruction *LastInduction = VecInd;
  for (unsigned Part = 0; Part < UF; ++Part) {
    VectorLoopValueMap.setVectorValue(EntryVal, Part, LastInduction);

    if (isa<TruncInst>(EntryVal))
      addMetadata(LastInduction, EntryVal);
    recordVectorLoopValueForInductionCast(II, EntryVal, LastInduction, Part);

    LastInduction = cast<Instruction>(addFastMathFlag(
        Builder.CreateBinOp(AddOp, LastInduction, SplatVF, "step.add")));
    LastInduction->setDebugLoc(EntryVal->getDebugLoc());
  }

  // Move the last step to the end of the latch block. This ensures consistent
  // placement of all induction updates.
  auto *LoopVectorLatch = LI->getLoopFor(LoopVectorBody)->getLoopLatch();
  auto *Br = cast<BranchInst>(LoopVectorLatch->getTerminator());
  auto *ICmp = cast<Instruction>(Br->getCondition());
  LastInduction->moveBefore(ICmp);
  LastInduction->setName("vec.ind.next");

  VecInd->addIncoming(SteppedStart, LoopVectorPreHeader);
  VecInd->addIncoming(LastInduction, LoopVectorLatch);
}

bool InnerLoopVectorizer::shouldScalarizeInstruction(Instruction *I) const {
  return Cost->isScalarAfterVectorization(I, VF) ||
         Cost->isProfitableToScalarize(I, VF);
}

bool InnerLoopVectorizer::needsScalarInduction(Instruction *IV) const {
  if (shouldScalarizeInstruction(IV))
    return true;
  auto isScalarInst = [&](User *U) -> bool {
    auto *I = cast<Instruction>(U);
    return (OrigLoop->contains(I) && shouldScalarizeInstruction(I));
  };
  return llvm::any_of(IV->users(), isScalarInst);
}

void InnerLoopVectorizer::recordVectorLoopValueForInductionCast(
    const InductionDescriptor &ID, const Instruction *EntryVal,
    Value *VectorLoopVal, unsigned Part, unsigned Lane) {
  assert((isa<PHINode>(EntryVal) || isa<TruncInst>(EntryVal)) &&
         "Expected either an induction phi-node or a truncate of it!");

  // This induction variable is not the phi from the original loop but the
  // newly-created IV based on the proof that casted Phi is equal to the
  // uncasted Phi in the vectorized loop (under a runtime guard possibly). It
  // re-uses the same InductionDescriptor that original IV uses but we don't
  // have to do any recording in this case - that is done when original IV is
  // processed.
  if (isa<TruncInst>(EntryVal))
    return;

  const SmallVectorImpl<Instruction *> &Casts = ID.getCastInsts();
  if (Casts.empty())
    return;
  // Only the first Cast instruction in the Casts vector is of interest.
  // The rest of the Casts (if exist) have no uses outside the
  // induction update chain itself.
  Instruction *CastInst = *Casts.begin();
  if (Lane < UINT_MAX)
    VectorLoopValueMap.setScalarValue(CastInst, {Part, Lane}, VectorLoopVal);
  else
    VectorLoopValueMap.setVectorValue(CastInst, Part, VectorLoopVal);
}

void InnerLoopVectorizer::widenIntOrFpInduction(PHINode *IV, TruncInst *Trunc) {
  assert((IV->getType()->isIntegerTy() || IV != OldInduction) &&
         "Primary induction variable must have an integer type");

  auto II = Legal->getInductionVars().find(IV);
  assert(II != Legal->getInductionVars().end() && "IV is not an induction");

  auto ID = II->second;
  assert(IV->getType() == ID.getStartValue()->getType() && "Types must match");

  // The value from the original loop to which we are mapping the new induction
  // variable.
  Instruction *EntryVal = Trunc ? cast<Instruction>(Trunc) : IV;

  auto &DL = OrigLoop->getHeader()->getModule()->getDataLayout();

  // Generate code for the induction step. Note that induction steps are
  // required to be loop-invariant
  auto CreateStepValue = [&](const SCEV *Step) -> Value * {
    assert(PSE.getSE()->isLoopInvariant(Step, OrigLoop) &&
           "Induction step should be loop invariant");
    if (PSE.getSE()->isSCEVable(IV->getType())) {
      SCEVExpander Exp(*PSE.getSE(), DL, "induction");
      return Exp.expandCodeFor(Step, Step->getType(),
                               LoopVectorPreHeader->getTerminator());
    }
    return cast<SCEVUnknown>(Step)->getValue();
  };

  // The scalar value to broadcast. This is derived from the canonical
  // induction variable. If a truncation type is given, truncate the canonical
  // induction variable and step. Otherwise, derive these values from the
  // induction descriptor.
  auto CreateScalarIV = [&](Value *&Step) -> Value * {
    Value *ScalarIV = Induction;
    if (IV != OldInduction) {
      ScalarIV = IV->getType()->isIntegerTy()
                     ? Builder.CreateSExtOrTrunc(Induction, IV->getType())
                     : Builder.CreateCast(Instruction::SIToFP, Induction,
                                          IV->getType());
      ScalarIV = emitTransformedIndex(Builder, ScalarIV, PSE.getSE(), DL, ID);
      ScalarIV->setName("offset.idx");
    }
    if (Trunc) {
      auto *TruncType = cast<IntegerType>(Trunc->getType());
      assert(Step->getType()->isIntegerTy() &&
             "Truncation requires an integer step");
      ScalarIV = Builder.CreateTrunc(ScalarIV, TruncType);
      Step = Builder.CreateTrunc(Step, TruncType);
    }
    return ScalarIV;
  };

  // Create the vector values from the scalar IV, in the absence of creating a
  // vector IV.
  auto CreateSplatIV = [&](Value *ScalarIV, Value *Step) {
    Value *Broadcasted = getBroadcastInstrs(ScalarIV);
    for (unsigned Part = 0; Part < UF; ++Part) {
      Value *EntryPart =
          getStepVector(Broadcasted, VF * Part, Step, ID.getInductionOpcode());
      VectorLoopValueMap.setVectorValue(EntryVal, Part, EntryPart);
      if (Trunc)
        addMetadata(EntryPart, Trunc);
      recordVectorLoopValueForInductionCast(ID, EntryVal, EntryPart, Part);
    }
  };

  // Now do the actual transformations, and start with creating the step value.
  Value *Step = CreateStepValue(ID.getStep());
  if (VF <= 1 && !isScalable()) {
    Value *ScalarIV = CreateScalarIV(Step);
    CreateSplatIV(ScalarIV, Step);
    return;
  }

  // Determine if we want a scalar version of the induction variable. This is
  // true if the induction variable itself is not widened, or if it has at
  // least one user in the loop that is not widened.
  auto NeedsScalarIV = needsScalarInduction(EntryVal);
  if (!NeedsScalarIV) {
    createVectorIntOrFpInductionPHI(ID, Step, EntryVal);
    return;
  }

  // Try to create a new independent vector induction variable. If we can't
  // create the phi node, we will splat the scalar induction variable in each
  // loop iteration.
  if (!shouldScalarizeInstruction(EntryVal)) {
    createVectorIntOrFpInductionPHI(ID, Step, EntryVal);
    Value *ScalarIV = CreateScalarIV(Step);
    // Create scalar steps that can be used by instructions we will later
    // scalarize. Note that the addition of the scalar steps will not increase
    // the number of instructions in the loop in the common case prior to
    // InstCombine. We will be trading one vector extract for each scalar step.
    buildScalarSteps(ScalarIV, Step, EntryVal, ID);
    return;
  }

  // If we haven't yet vectorized the induction variable, splat the scalar
  // induction variable, and build the necessary step vectors.
  // TODO: Don't do it unless the vectorized IV is really required.
  Value *ScalarIV = CreateScalarIV(Step);
  CreateSplatIV(ScalarIV, Step);
  buildScalarSteps(ScalarIV, Step, EntryVal, ID);
}

Value *InnerLoopVectorizer::getStepVector(Value *Val, int StartIdx, Value *Step,
                                          Instruction::BinaryOps BinOp) {
  // Create and check the types.
  auto *ValVTy = cast<VectorType>(Val->getType());
  int VLen = ValVTy->getNumElements();

  Type *STy = Val->getType()->getScalarType();
  assert((STy->isIntegerTy() || STy->isFloatingPointTy()) &&
         "Induction Step must be an integer or FP");
  assert(Step->getType() == STy && "Step has wrong type");

  if (STy->isIntegerTy()) {
    // Create a vector of consecutive numbers from zero to VF.
    if (isScalable()) {
      // Get the stepvector from intrinsic - <0, 1, 2 ... vscale*VF-1>
      Function *StepVector = Intrinsic::getDeclaration(
          LoopVectorPreHeader->getModule(),
          Intrinsic::experimental_vector_stepvector, Val->getType());
      Value *Indices = Builder.CreateCall(StepVector, {}, "stepvec.base");
      assert(Indices->getType() == Val->getType() && "Invalid consecutive vec");

      if (StartIdx) {
        // here VF = k in <vscale x k x type>. We need to scale StartIdx by
        // vscale, since StartIdx = VF * Part.
        CallInst *Vscale =
            emitVscaleCall(Builder, LoopVectorPreHeader->getModule(), STy);
        Value *ScaledStartIdx = Builder.CreateMul(
            Vscale, ConstantInt::get(STy, StartIdx), "startidx.vscale");
        Value *StartIdxSplat = Builder.CreateVectorSplat(
            VLen, ScaledStartIdx, "stepvec.start", isScalable());
        Indices = Builder.CreateAdd(Indices, StartIdxSplat);
      }

      // FIXME: The newly created binary instructions should contain nsw/nuw
      // flags, which can be found from the original scalar operations.
      if (!isa<Constant>(Step) || !cast<Constant>(Step)->isOneValue()) {
        Step =
            Builder.CreateVectorSplat(VLen, Step, "splat.step", isScalable());
        assert(Step->getType() == Val->getType() && "Invalid step vec");
        Step = Builder.CreateMul(Indices, Step, "stepvec.scaled");
      } else {
        Step = Indices;
      }
    } else {
      SmallVector<Constant *, 8> Indices;
      for (int i = 0; i < VLen; ++i)
        Indices.push_back(ConstantInt::get(STy, StartIdx + i));

      // Add the consecutive indices to the vector value.
      Constant *Cv = ConstantVector::get(Indices);
      assert(Cv->getType() == Val->getType() && "Invalid consecutive vec");
      Step = Builder.CreateVectorSplat(VLen, Step, "", isScalable());
      assert(Step->getType() == Val->getType() && "Invalid step vec");
      // FIXME: The newly created binary instructions should contain nsw/nuw
      // flags, which can be found from the original scalar operations.
      Step = Builder.CreateMul(Cv, Step);
    }
    // Vectorized induction variable is created by adding broadcasted index and
    // the step vector for each part.
    return Builder.CreateAdd(Val, Step, "induction");
  } else {
    assert(!isScalable() &&
           "Scalable floating induction variable not implemented yet");

    // Floating point induction.
    SmallVector<Constant *, 8> Indices;

    assert((BinOp == Instruction::FAdd || BinOp == Instruction::FSub) &&
           "Binary Opcode should be specified for FP induction");
    // Create a vector of consecutive numbers from zero to VF.
    for (int i = 0; i < VLen; ++i)
      Indices.push_back(ConstantFP::get(STy, (double)(StartIdx + i)));

    // Add the consecutive indices to the vector value.
    Constant *Cv = ConstantVector::get(Indices);

    Step = Builder.CreateVectorSplat(VLen, Step, "", isScalable());

    // Floating point operations had to be 'fast' to enable the induction.
    FastMathFlags Flags;
    Flags.setFast();

    Value *MulOp = Builder.CreateFMul(Cv, Step);
    if (isa<Instruction>(MulOp))
      // Have to check, MulOp may be a constant
      cast<Instruction>(MulOp)->setFastMathFlags(Flags);

    Value *BOp = Builder.CreateBinOp(BinOp, Val, MulOp, "induction");
    if (isa<Instruction>(BOp))
      cast<Instruction>(BOp)->setFastMathFlags(Flags);
    return BOp;
  }
}

void InnerLoopVectorizer::buildScalarSteps(Value *ScalarIV, Value *Step,
                                           Instruction *EntryVal,
                                           const InductionDescriptor &ID) {
  // We shouldn't have to build scalar steps if we aren't vectorizing.
  bool ValidVF = VF > 1 || (VF == 1 && isScalable());
  assert(ValidVF && "VF should be greater than one");

  // Get the value type and ensure it and the step have the same integer type.
  Type *ScalarIVTy = ScalarIV->getType()->getScalarType();
  assert(ScalarIVTy == Step->getType() &&
         "Val and Step should have the same type");

  // We build scalar steps for both integer and floating-point induction
  // variables. Here, we determine the kind of arithmetic we will perform.
  Instruction::BinaryOps AddOp;
  Instruction::BinaryOps MulOp;
  if (ScalarIVTy->isIntegerTy()) {
    AddOp = Instruction::Add;
    MulOp = Instruction::Mul;
  } else {
    AddOp = ID.getInductionOpcode();
    MulOp = Instruction::FMul;
  }

  // Determine the number of scalars we need to generate for each unroll
  // iteration. If EntryVal is uniform, we only need to generate the first
  // lane. Otherwise, we generate all VF values.
  // If using scalable vectors, scalar can be generated only if EntryVal is
  // uniform. If it is not uniform, actual VF (VF * vscale) is unknown and we
  // cannot generate all VF scalar values.
  unsigned Lanes = 0;
  if (Cost->isUniformAfterVectorization(cast<Instruction>(EntryVal), VF)) {
    Lanes = 1;
  } else {
    if (!isScalable())
      Lanes = VF;
  }
  // Compute the scalar steps and save the results in VectorLoopValueMap.
  for (unsigned Part = 0; Part < UF; ++Part) {
    for (unsigned Lane = 0; Lane < Lanes; ++Lane) {
      auto *StartIdx = getSignedIntOrFpConstant(ScalarIVTy, VF * Part + Lane);
      auto *Mul = addFastMathFlag(Builder.CreateBinOp(MulOp, StartIdx, Step));
      auto *Add = addFastMathFlag(Builder.CreateBinOp(AddOp, ScalarIV, Mul));
      VectorLoopValueMap.setScalarValue(EntryVal, {Part, Lane}, Add);
      recordVectorLoopValueForInductionCast(ID, EntryVal, Add, Part, Lane);
    }
  }
}

Value *InnerLoopVectorizer::getOrCreateVectorValue(Value *V, unsigned Part) {
  assert(V != Induction && "The new induction variable should not be used.");
  assert(!V->getType()->isVectorTy() && "Can't widen a vector");
  assert(!V->getType()->isVoidTy() && "Type does not produce a value");

  // If we have a stride that is replaced by one, do it here. Defer this for
  // the VPlan-native path until we start running Legal checks in that path.
  if (!EnableVPlanNativePath && Legal->hasStride(V))
    V = ConstantInt::get(V->getType(), 1);

  // If we have a vector mapped to this value, return it.
  if (VectorLoopValueMap.hasVectorValue(V, Part))
    return VectorLoopValueMap.getVectorValue(V, Part);

  // If the value has not been vectorized, check if it has been scalarized
  // instead. If it has been scalarized, and we actually need the value in
  // vector form, we will construct the vector values on demand.
  if (VectorLoopValueMap.hasAnyScalarValue(V)) {
    Value *ScalarValue = VectorLoopValueMap.getScalarValue(V, {Part, 0});

    // If we've scalarized a value, that value should be an instruction.
    auto *I = cast<Instruction>(V);

    // If we aren't vectorizing, we can just copy the scalar map values over to
    // the vector map.
    if (VF == 1 && !isScalable()) {
      VectorLoopValueMap.setVectorValue(V, Part, ScalarValue);
      return ScalarValue;
    }

    // Get the last scalar instruction we generated for V and Part. If the value
    // is known to be uniform after vectorization, this corresponds to lane zero
    // of the Part unroll iteration. Otherwise, the last instruction is the one
    // we created for the last vector lane of the Part unroll iteration.
    unsigned LastLane = Cost->isUniformAfterVectorization(I, VF) ? 0 : VF - 1;
    auto *LastInst = cast<Instruction>(
        VectorLoopValueMap.getScalarValue(V, {Part, LastLane}));

    // Set the insert point after the last scalarized instruction. This ensures
    // the insertelement sequence will directly follow the scalar definitions.
    auto OldIP = Builder.saveIP();
    auto NewIP = std::next(BasicBlock::iterator(LastInst));
    Builder.SetInsertPoint(&*NewIP);

    // However, if we are vectorizing, we need to construct the vector values.
    // If the value is known to be uniform after vectorization, we can just
    // broadcast the scalar value corresponding to lane zero for each unroll
    // iteration. Otherwise, we construct the vector values using insertelement
    // instructions. Since the resulting vectors are stored in
    // VectorLoopValueMap, we will only generate the insertelements once.
    Value *VectorValue = nullptr;
    if (Cost->isUniformAfterVectorization(I, VF)) {
      VectorValue = getBroadcastInstrs(ScalarValue);
      VectorLoopValueMap.setVectorValue(V, Part, VectorValue);
    } else {
      // Initialize packing with insertelements to start from undef.
      Value *Undef = UndefValue::get(
          VectorType::get(V->getType(), VF, Cost->isScalable()));
      VectorLoopValueMap.setVectorValue(V, Part, Undef);
      for (unsigned Lane = 0; Lane < VF; ++Lane)
        packScalarIntoVectorValue(V, {Part, Lane});
      VectorValue = VectorLoopValueMap.getVectorValue(V, Part);
    }
    Builder.restoreIP(OldIP);
    return VectorValue;
  }

  // If this scalar is unknown, assume that it is a constant or that it is
  // loop invariant. Broadcast V and save the value for future uses.
  Value *B = getBroadcastInstrs(V);
  VectorLoopValueMap.setVectorValue(V, Part, B);
  return B;
}

Value *
InnerLoopVectorizer::getOrCreateScalarValue(Value *V,
                                            const VPIteration &Instance) {
  // If the value is not an instruction contained in the loop, it should
  // already be scalar.
  if (OrigLoop->isLoopInvariant(V))
    return V;

  assert(Instance.Lane > 0
             ? !Cost->isUniformAfterVectorization(cast<Instruction>(V), VF)
             : true && "Uniform values only have lane zero");

  // If the value from the original loop has not been vectorized, it is
  // represented by UF x VF scalar values in the new loop. Return the requested
  // scalar value.
  if (VectorLoopValueMap.hasScalarValue(V, Instance))
    return VectorLoopValueMap.getScalarValue(V, Instance);

  // If the value has not been scalarized, get its entry in VectorLoopValueMap
  // for the given unroll part. If this entry is not a vector type (i.e., the
  // vectorization factor is one), there is no need to generate an
  // extractelement instruction.
  auto *U = getOrCreateVectorValue(V, Instance.Part);
  if (!U->getType()->isVectorTy()) {
    assert(VF == 1 && !isScalable() &&
           "Value not scalarized has non-vector type");
    return U;
  }

  // Otherwise, the value from the original loop has been vectorized and is
  // represented by UF vector values. Extract and return the requested scalar
  // value from the appropriate vector lane.
  return Builder.CreateExtractElement(U, Builder.getInt32(Instance.Lane));
}

void InnerLoopVectorizer::packScalarIntoVectorValue(
    Value *V, const VPIteration &Instance) {
  assert(V != Induction && "The new induction variable should not be used.");
  assert(!V->getType()->isVectorTy() && "Can't pack a vector");
  assert(!V->getType()->isVoidTy() && "Type does not produce a value");

  Value *ScalarInst = VectorLoopValueMap.getScalarValue(V, Instance);
  Value *VectorValue = VectorLoopValueMap.getVectorValue(V, Instance.Part);
  VectorValue = Builder.CreateInsertElement(VectorValue, ScalarInst,
                                            Builder.getInt32(Instance.Lane));
  VectorLoopValueMap.resetVectorValue(V, Instance.Part, VectorValue);
}

Value *InnerLoopVectorizer::reverseVector(Value *Vec) {
  assert(Vec->getType()->isVectorTy() && "Invalid type");

  if (isa<VectorType>(Vec->getType()) &&
      cast<VectorType>(Vec->getType())->isScalable()) {
    Function *ReverseFunc = Intrinsic::getDeclaration(
        LoopVectorPreHeader->getModule(),
        Intrinsic::experimental_vector_reverse, {Vec->getType()});
    return Builder.CreateCall(ReverseFunc, {Vec}, "reverse");
  }

  SmallVector<int, 8> ShuffleMask;
  for (unsigned i = 0; i < VF; ++i)
    ShuffleMask.push_back(VF - i - 1);

  return Builder.CreateShuffleVector(Vec, UndefValue::get(Vec->getType()),
                                     ShuffleMask, "reverse");
}

// Return whether we allow using masked interleave-groups (for dealing with
// strided loads/stores that reside in predicated blocks, or for dealing
// with gaps).
static bool useMaskedInterleavedAccesses(const TargetTransformInfo &TTI) {
  // If an override option has been passed in for interleaved accesses, use it.
  if (EnableMaskedInterleavedMemAccesses.getNumOccurrences() > 0)
    return EnableMaskedInterleavedMemAccesses;

  return TTI.enableMaskedInterleavedAccessVectorization();
}

// Try to vectorize the interleave group that \p Instr belongs to.
//
// E.g. Translate following interleaved load group (factor = 3):
//   for (i = 0; i < N; i+=3) {
//     R = Pic[i];             // Member of index 0
//     G = Pic[i+1];           // Member of index 1
//     B = Pic[i+2];           // Member of index 2
//     ... // do something to R, G, B
//   }
// To:
//   %wide.vec = load <12 x i32>                       ; Read 4 tuples of R,G,B
//   %R.vec = shuffle %wide.vec, undef, <0, 3, 6, 9>   ; R elements
//   %G.vec = shuffle %wide.vec, undef, <1, 4, 7, 10>  ; G elements
//   %B.vec = shuffle %wide.vec, undef, <2, 5, 8, 11>  ; B elements
//
// Or translate following interleaved store group (factor = 3):
//   for (i = 0; i < N; i+=3) {
//     ... do something to R, G, B
//     Pic[i]   = R;           // Member of index 0
//     Pic[i+1] = G;           // Member of index 1
//     Pic[i+2] = B;           // Member of index 2
//   }
// To:
//   %R_G.vec = shuffle %R.vec, %G.vec, <0, 1, 2, ..., 7>
//   %B_U.vec = shuffle %B.vec, undef, <0, 1, 2, 3, u, u, u, u>
//   %interleaved.vec = shuffle %R_G.vec, %B_U.vec,
//        <0, 4, 8, 1, 5, 9, 2, 6, 10, 3, 7, 11>    ; Interleave R,G,B elements
//   store <12 x i32> %interleaved.vec              ; Write 4 tuples of R,G,B
void InnerLoopVectorizer::vectorizeInterleaveGroup(
    const InterleaveGroup<Instruction> *Group, VPTransformState &State,
    VPValue *Addr, VPValue *BlockInMask) {
  Instruction *Instr = Group->getInsertPos();
  const DataLayout &DL = Instr->getModule()->getDataLayout();

  // Prepare for the vector type of the interleaved load/store.
  Type *ScalarTy = getMemInstValueType(Instr);
  unsigned InterleaveFactor = Group->getFactor();
  Type *VecTy =
      VectorType::get(ScalarTy, InterleaveFactor * VF, Cost->isScalable());

  // Prepare for the new pointers.
  SmallVector<Value *, 2> AddrParts;
  unsigned Index = Group->getIndex(Instr);

  // TODO: extend the masked interleaved-group support to reversed access.
  assert((!BlockInMask || !Group->isReverse()) &&
         "Reversed masked interleave-group not supported.");

  // If the group is reverse, adjust the index to refer to the last vector lane
  // instead of the first. We adjust the index from the first vector lane,
  // rather than directly getting the pointer for lane VF - 1, because the
  // pointer operand of the interleaved access is supposed to be uniform. For
  // uniform instructions, we're only required to generate a value for the
  // first vector lane in each unroll iteration.
  if (Group->isReverse())
    Index += (VF - 1) * Group->getFactor();

  for (unsigned Part = 0; Part < UF; Part++) {
    Value *AddrPart = State.get(Addr, {Part, 0});
    setDebugLocFromInst(Builder, AddrPart);

    // Notice current instruction could be any index. Need to adjust the address
    // to the member of index 0.
    //
    // E.g.  a = A[i+1];     // Member of index 1 (Current instruction)
    //       b = A[i];       // Member of index 0
    // Current pointer is pointed to A[i+1], adjust it to A[i].
    //
    // E.g.  A[i+1] = a;     // Member of index 1
    //       A[i]   = b;     // Member of index 0
    //       A[i+2] = c;     // Member of index 2 (Current instruction)
    // Current pointer is pointed to A[i+2], adjust it to A[i].

    bool InBounds = false;
    if (auto *gep = dyn_cast<GetElementPtrInst>(AddrPart->stripPointerCasts()))
      InBounds = gep->isInBounds();
    AddrPart = Builder.CreateGEP(ScalarTy, AddrPart, Builder.getInt32(-Index));
    cast<GetElementPtrInst>(AddrPart)->setIsInBounds(InBounds);

    // Cast to the vector pointer type.
    unsigned AddressSpace = AddrPart->getType()->getPointerAddressSpace();
    Type *PtrTy = VecTy->getPointerTo(AddressSpace);
    AddrParts.push_back(Builder.CreateBitCast(AddrPart, PtrTy));
  }

  setDebugLocFromInst(Builder, Instr);
  Value *UndefVec = UndefValue::get(VecTy);

  Value *MaskForGaps = nullptr;
  if (Group->requiresScalarEpilogue() && !Cost->isScalarEpilogueAllowed()) {
    MaskForGaps = createBitMaskForGaps(Builder, VF, *Group);
    assert(MaskForGaps && "Mask for Gaps is required but it is null");
  }

  // Vectorize the interleaved load group.
  if (isa<LoadInst>(Instr)) {
    // For each unroll part, create a wide load for the group.
    SmallVector<Value *, 2> NewLoads;
    for (unsigned Part = 0; Part < UF; Part++) {
      Instruction *NewLoad;
      if (BlockInMask || MaskForGaps) {
        assert(useMaskedInterleavedAccesses(*TTI) &&
               "masked interleaved groups are not allowed.");
        Value *GroupMask = MaskForGaps;
        if (BlockInMask) {
          Value *BlockInMaskPart = State.get(BlockInMask, Part);
          auto *Undefs = UndefValue::get(BlockInMaskPart->getType());
          Value *ShuffledMask = Builder.CreateShuffleVector(
              BlockInMaskPart, Undefs,
              createReplicatedMask(InterleaveFactor, VF), "interleaved.mask");
          GroupMask = MaskForGaps
                          ? Builder.CreateBinOp(Instruction::And, ShuffledMask,
                                                MaskForGaps)
                          : ShuffledMask;
        }
        NewLoad =
            Builder.CreateMaskedLoad(AddrParts[Part], Group->getAlign(),
                                     GroupMask, UndefVec, "wide.masked.vec");
      }
      else
        NewLoad = Builder.CreateAlignedLoad(VecTy, AddrParts[Part],
                                            Group->getAlign(), "wide.vec");
      Group->addMetadata(NewLoad);
      NewLoads.push_back(NewLoad);
    }

    // For each member in the group, shuffle out the appropriate data from the
    // wide loads.
    for (unsigned I = 0; I < InterleaveFactor; ++I) {
      Instruction *Member = Group->getMember(I);

      // Skip the gaps in the group.
      if (!Member)
        continue;

      auto StrideMask = createStrideMask(I, InterleaveFactor, VF);
      for (unsigned Part = 0; Part < UF; Part++) {
        Value *StridedVec = Builder.CreateShuffleVector(
            NewLoads[Part], UndefVec, StrideMask, "strided.vec");

        // If this member has different type, cast the result type.
        if (Member->getType() != ScalarTy) {
          VectorType *OtherVTy =
              VectorType::get(Member->getType(), VF, Cost->isScalable());
          StridedVec = createBitOrPointerCast(StridedVec, OtherVTy, DL);
        }

        if (Group->isReverse())
          StridedVec = reverseVector(StridedVec);

        VectorLoopValueMap.setVectorValue(Member, Part, StridedVec);
      }
    }
    return;
  }

  // The sub vector type for current instruction.
  VectorType *SubVT = VectorType::get(ScalarTy, VF, Cost->isScalable());

  // Vectorize the interleaved store group.
  for (unsigned Part = 0; Part < UF; Part++) {
    // Collect the stored vector from each member.
    SmallVector<Value *, 4> StoredVecs;
    for (unsigned i = 0; i < InterleaveFactor; i++) {
      // Interleaved store group doesn't allow a gap, so each index has a member
      Instruction *Member = Group->getMember(i);
      assert(Member && "Fail to get a member from an interleaved store group");

      Value *StoredVec = getOrCreateVectorValue(
          cast<StoreInst>(Member)->getValueOperand(), Part);
      if (Group->isReverse())
        StoredVec = reverseVector(StoredVec);

      // If this member has different type, cast it to a unified type.

      if (StoredVec->getType() != SubVT)
        StoredVec = createBitOrPointerCast(StoredVec, SubVT, DL);

      StoredVecs.push_back(StoredVec);
    }

    // Concatenate all vectors into a wide vector.
    Value *WideVec = concatenateVectors(Builder, StoredVecs);

    // Interleave the elements in the wide vector.
    Value *IVec = Builder.CreateShuffleVector(
        WideVec, UndefVec, createInterleaveMask(VF, InterleaveFactor),
        "interleaved.vec");

    Instruction *NewStoreInstr;
    if (BlockInMask) {
      Value *BlockInMaskPart = State.get(BlockInMask, Part);
      auto *Undefs = UndefValue::get(BlockInMaskPart->getType());
      Value *ShuffledMask = Builder.CreateShuffleVector(
          BlockInMaskPart, Undefs, createReplicatedMask(InterleaveFactor, VF),
          "interleaved.mask");
      NewStoreInstr = Builder.CreateMaskedStore(
          IVec, AddrParts[Part], Group->getAlign(), ShuffledMask);
    }
    else
      NewStoreInstr =
          Builder.CreateAlignedStore(IVec, AddrParts[Part], Group->getAlign());

    Group->addMetadata(NewStoreInstr);
  }
}

void InnerLoopVectorizer::vectorizeMemoryInstruction(Instruction *Instr,
                                                     VPTransformState &State,
                                                     VPValue *Addr,
                                                     VPValue *StoredValue,
                                                     VPValue *BlockInMask) {
  // Attempt to issue a wide load.
  LoadInst *LI = dyn_cast<LoadInst>(Instr);
  StoreInst *SI = dyn_cast<StoreInst>(Instr);

  assert((LI || SI) && "Invalid Load/Store instruction");
  assert((!SI || StoredValue) && "No stored value provided for widened store");
  assert((!LI || !StoredValue) && "Stored value provided for widened load");

  LoopVectorizationCostModel::InstWidening Decision =
      Cost->getWideningDecision(Instr, VF);
  assert((Decision == LoopVectorizationCostModel::CM_Widen ||
          Decision == LoopVectorizationCostModel::CM_Widen_Reverse ||
          Decision == LoopVectorizationCostModel::CM_GatherScatter) &&
         "CM decision is not to widen the memory instruction");

  Type *ScalarDataTy = getMemInstValueType(Instr);
  Type *DataTy = VectorType::get(ScalarDataTy, VF, isScalable());
  // An alignment of 0 means target abi alignment. We need to use the scalar's
  // target abi alignment in such a case.
  const DataLayout &DL = Instr->getModule()->getDataLayout();
  const Align Alignment =
      DL.getValueOrABITypeAlignment(getLoadStoreAlignment(Instr), ScalarDataTy);

  // Determine if the pointer operand of the access is either consecutive or
  // reverse consecutive.
  bool Reverse = (Decision == LoopVectorizationCostModel::CM_Widen_Reverse);
  bool ConsecutiveStride =
      Reverse || (Decision == LoopVectorizationCostModel::CM_Widen);
  bool CreateGatherScatter =
      (Decision == LoopVectorizationCostModel::CM_GatherScatter);

  // Either Ptr feeds a vector load/store, or a vector GEP should feed a vector
  // gather/scatter. Otherwise Decision should have been to Scalarize.
  assert((ConsecutiveStride || CreateGatherScatter) &&
         "The instruction should be scalarized");
  (void)ConsecutiveStride;

  VectorParts BlockInMaskParts(UF);
  bool isMaskRequired = BlockInMask;
  if (isMaskRequired)
    for (unsigned Part = 0; Part < UF; ++Part)
      BlockInMaskParts[Part] = State.get(BlockInMask, Part);

  const auto CreateVecPtr = [&](unsigned Part, Value *Ptr) -> Value * {
    // Calculate the pointer for the specific unroll-part.
    GetElementPtrInst *PartPtr = nullptr;

    bool InBounds = false;
    if (auto *gep = dyn_cast<GetElementPtrInst>(Ptr->stripPointerCasts()))
      InBounds = gep->isInBounds();

    if (Reverse) {
      // If the address is consecutive but reversed, then the
      // wide store needs to start at the last vector element.
      Value *ScaledVF = nullptr;
      if (isScalable()) {
        CallInst *Vscale =
            emitVscaleCall(Builder, Instr->getModule(),
                           Type::getInt32Ty(ScalarDataTy->getContext()));
        ScaledVF = Builder.CreateMul(Builder.getInt32(VF), Vscale);
      }
      Value *Index = isScalable()
                         ? Builder.CreateMul(ScaledVF, Builder.getInt32(-Part))
                         : Builder.getInt32(-Part * VF);
      PartPtr =
          cast<GetElementPtrInst>(Builder.CreateGEP(ScalarDataTy, Ptr, Index));
      PartPtr->setIsInBounds(InBounds);
      Value *RevIndex = isScalable()
                            ? Builder.CreateSub(Builder.getInt32(1), ScaledVF)
                            : Builder.getInt32(1 - VF);
      PartPtr = cast<GetElementPtrInst>(
          Builder.CreateGEP(ScalarDataTy, PartPtr, RevIndex));
      PartPtr->setIsInBounds(InBounds);
      if (isMaskRequired) // Reverse of a null all-one mask is a null mask.
        BlockInMaskParts[Part] = reverseVector(BlockInMaskParts[Part]);
    } else {
      PartPtr = cast<GetElementPtrInst>(
          Builder.CreateGEP(ScalarDataTy, Ptr, Builder.getInt32(Part * VF)));
      PartPtr->setIsInBounds(InBounds);
    }

    unsigned AddressSpace = Ptr->getType()->getPointerAddressSpace();
    return Builder.CreateBitCast(PartPtr, DataTy->getPointerTo(AddressSpace));
  };

  // Handle Stores:
  if (SI) {
    setDebugLocFromInst(Builder, SI);

    for (unsigned Part = 0; Part < UF; ++Part) {
      Instruction *NewSI = nullptr;
      Value *StoredVal = State.get(StoredValue, Part);
      if (CreateGatherScatter) {
        Value *MaskPart = isMaskRequired ? BlockInMaskParts[Part] : nullptr;
        Value *VectorGep = State.get(Addr, Part);
        VectorType *VectorGepTy = cast<VectorType>(VectorGep->getType());
        if (!MaskPart && VectorGepTy->isScalable()) {
          MaskPart = Builder.CreateVectorSplat(
              VectorGepTy->getNumElements(), Builder.getTrue(), "", true);
        }
        NewSI = Builder.CreateMaskedScatter(StoredVal, VectorGep, Alignment,
                                            MaskPart);
      } else {
        if (Reverse) {
          // If we store to reverse consecutive memory locations, then we need
          // to reverse the order of elements in the stored value.
          StoredVal = reverseVector(StoredVal);
          // We don't want to update the value in the map as it might be used in
          // another expression. So don't call resetVectorValue(StoredVal).
        }
        auto *VecPtr = CreateVecPtr(Part, State.get(Addr, {0, 0}));
        if (isMaskRequired)
          NewSI = Builder.CreateMaskedStore(StoredVal, VecPtr, Alignment,
                                            BlockInMaskParts[Part]);
        else
          NewSI = Builder.CreateAlignedStore(StoredVal, VecPtr, Alignment);
      }
      addMetadata(NewSI, SI);
    }
    return;
  }

  // Handle loads.
  assert(LI && "Must have a load instruction");
  setDebugLocFromInst(Builder, LI);
  for (unsigned Part = 0; Part < UF; ++Part) {
    Value *NewLI;
    if (CreateGatherScatter) {
      Value *MaskPart = isMaskRequired ? BlockInMaskParts[Part] : nullptr;
      Value *VectorGep = State.get(Addr, Part);
      VectorType *VectorGepTy = cast<VectorType>(VectorGep->getType());
      if (!MaskPart && VectorGepTy->isScalable()) {
        MaskPart = Builder.CreateVectorSplat(
            VectorGepTy->getNumElements(), Builder.getTrue(), "", true);
      }
      NewLI = Builder.CreateMaskedGather(VectorGep, Alignment, MaskPart,
                                         nullptr, "wide.masked.gather");
      addMetadata(NewLI, LI);
    } else {
      auto *VecPtr = CreateVecPtr(Part, State.get(Addr, {0, 0}));
      if (isMaskRequired)
        NewLI = Builder.CreateMaskedLoad(
            VecPtr, Alignment, BlockInMaskParts[Part], UndefValue::get(DataTy),
            "wide.masked.load");
      else
        NewLI =
            Builder.CreateAlignedLoad(DataTy, VecPtr, Alignment, "wide.load");

      // Add metadata to the load, but setVectorValue to the reverse shuffle.
      addMetadata(NewLI, LI);
      if (Reverse)
        NewLI = reverseVector(NewLI);
    }
    VectorLoopValueMap.setVectorValue(Instr, Part, NewLI);
  }
}

void InnerLoopVectorizer::scalarizeInstruction(Instruction *Instr,
                                               const VPIteration &Instance,
                                               bool IfPredicateInstr) {
  assert(!Instr->getType()->isAggregateType() && "Can't handle vectors");

  setDebugLocFromInst(Builder, Instr);

  // Does this instruction return a value ?
  bool IsVoidRetTy = Instr->getType()->isVoidTy();

  Instruction *Cloned = Instr->clone();
  if (!IsVoidRetTy)
    Cloned->setName(Instr->getName() + ".cloned");

  // Replace the operands of the cloned instructions with their scalar
  // equivalents in the new loop.
  for (unsigned op = 0, e = Instr->getNumOperands(); op != e; ++op) {
    auto *NewOp = getOrCreateScalarValue(Instr->getOperand(op), Instance);
    Cloned->setOperand(op, NewOp);
  }
  addNewMetadata(Cloned, Instr);

  // Place the cloned scalar in the new loop.
  Builder.Insert(Cloned);

  // Add the cloned scalar to the scalar map entry.
  VectorLoopValueMap.setScalarValue(Instr, Instance, Cloned);

  // If we just cloned a new assumption, add it the assumption cache.
  if (auto *II = dyn_cast<IntrinsicInst>(Cloned))
    if (II->getIntrinsicID() == Intrinsic::assume)
      AC->registerAssumption(II);

  // End if-block.
  if (IfPredicateInstr)
    PredicatedInstructions.push_back(Cloned);
}

PHINode *InnerLoopVectorizer::createInductionVariable(Loop *L, Value *Start,
                                                      Value *End, Value *Step,
                                                      Instruction *DL) {
  BasicBlock *Header = L->getHeader();
  BasicBlock *Latch = L->getLoopLatch();
  // As we're just creating this loop, it's possible no latch exists
  // yet. If so, use the header as this will be a single block loop.
  if (!Latch)
    Latch = Header;

  IRBuilder<> Builder(&*Header->getFirstInsertionPt());
  Instruction *OldInst = getDebugLocFromInstOrOperands(OldInduction);
  setDebugLocFromInst(Builder, OldInst);
  auto *Induction = Builder.CreatePHI(Start->getType(), 2, "index");

  Builder.SetInsertPoint(Latch->getTerminator());
  setDebugLocFromInst(Builder, OldInst);

  // Create i+1 and fill the PHINode.
  // If using scalable vectors, multiply step size by vscale.
  Value *ScaleStep = Step;
  if (TTI->useScalableVectorType()) {
    Function *VscaleFunc = Intrinsic::getDeclaration(
        Header->getModule(), Intrinsic::vscale,
        Step->getType());
    CallInst *VscaleFuncCall = Builder.CreateCall(VscaleFunc, {});
    ScaleStep = Builder.CreateMul(VscaleFuncCall, Step, "index.vscale");
  }
  Value *Next = Builder.CreateAdd(Induction, ScaleStep, "index.next");
  Induction->addIncoming(Start, L->getLoopPreheader());
  Induction->addIncoming(Next, Latch);
  // Create the compare.
  Value *ICmp = Builder.CreateICmpEQ(Next, End);
  Builder.CreateCondBr(ICmp, L->getExitBlock(), Header);

  // Now we have two terminators. Remove the old one from the block.
  Latch->getTerminator()->eraseFromParent();

  return Induction;
}

Value *InnerLoopVectorizer::getOrCreateTripCount(Loop *L) {
  if (TripCount)
    return TripCount;

  assert(L && "Create Trip Count for null loop.");
  IRBuilder<> Builder(L->getLoopPreheader()->getTerminator());
  // Find the loop boundaries.
  ScalarEvolution *SE = PSE.getSE();
  const SCEV *BackedgeTakenCount = PSE.getBackedgeTakenCount();
  assert(BackedgeTakenCount != SE->getCouldNotCompute() &&
         "Invalid loop count");

  Type *IdxTy = Legal->getWidestInductionType();
  assert(IdxTy && "No type for induction");

  // The exit count might have the type of i64 while the phi is i32. This can
  // happen if we have an induction variable that is sign extended before the
  // compare. The only way that we get a backedge taken count is that the
  // induction variable was signed and as such will not overflow. In such a case
  // truncation is legal.
  if (SE->getTypeSizeInBits(BackedgeTakenCount->getType()) >
      IdxTy->getPrimitiveSizeInBits())
    BackedgeTakenCount = SE->getTruncateOrNoop(BackedgeTakenCount, IdxTy);
  BackedgeTakenCount = SE->getNoopOrZeroExtend(BackedgeTakenCount, IdxTy);

  // Get the total trip count from the count by adding 1.
  const SCEV *ExitCount = SE->getAddExpr(
      BackedgeTakenCount, SE->getOne(BackedgeTakenCount->getType()));

  const DataLayout &DL = L->getHeader()->getModule()->getDataLayout();

  // Expand the trip count and place the new instructions in the preheader.
  // Notice that the pre-header does not change, only the loop body.
  SCEVExpander Exp(*SE, DL, "induction");

  // Count holds the overall loop count (N).
  TripCount = Exp.expandCodeFor(ExitCount, ExitCount->getType(),
                                L->getLoopPreheader()->getTerminator());

  if (TripCount->getType()->isPointerTy())
    TripCount =
        CastInst::CreatePointerCast(TripCount, IdxTy, "exitcount.ptrcnt.to.int",
                                    L->getLoopPreheader()->getTerminator());

  return TripCount;
}

Value *InnerLoopVectorizer::getOrCreateVectorTripCount(Loop *L) {
  if (VectorTripCount)
    return VectorTripCount;

  Value *TC = getOrCreateTripCount(L);
  IRBuilder<> Builder(L->getLoopPreheader()->getTerminator());

  Type *Ty = TC->getType();
  Value *Step = ConstantInt::get(Ty, VF * UF);

  // If the tail is to be folded by masking, round the number of iterations N
  // up to a multiple of Step instead of rounding down. This is done by first
  // adding Step-1 and then rounding down. Note that it's ok if this addition
  // overflows: the vector induction variable will eventually wrap to zero given
  // that it starts at zero and its Step is a power of two; the loop will then
  // exit, with the last early-exit vector comparison also producing all-true.
  if (Cost->foldTailByMasking()) {
    // TODO: Fix for scalable vectors.
    assert(isPowerOf2_32(VF * UF) &&
           "VF*UF must be a power of 2 when folding tail by masking");
    if (isScalable()) {
      CallInst *VscaleFuncCall =
          emitVscaleCall(Builder, L->getLoopPreheader()->getModule(), Ty);
      Step = Builder.CreateMul(VscaleFuncCall, Step, "step.vscale");
    }
    Value *Stepm = Builder.CreateSub(Step, ConstantInt::get(Ty, 1));
    TC = Builder.CreateAdd(TC, Stepm, "n.rnd.up");
  }

  // Now we need to generate the expression for the part of the loop that the
  // vectorized body will execute. This is equal to N - (N % Step) if scalar
  // iterations are not required for correctness, or N - Step, otherwise. Step
  // is equal to the vectorization factor (number of SIMD elements) times the
  // unroll factor (number of SIMD instructions).
  if (isScalable()) {
    CallInst *VscaleFuncCall =
        emitVscaleCall(Builder, L->getHeader()->getModule(), Ty);
    Step = Builder.CreateMul(Step, VscaleFuncCall, "step.vscale");
  }
  Value *R = Builder.CreateURem(TC, Step, "n.mod.vf");

  // If there is a non-reversed interleaved group that may speculatively access
  // memory out-of-bounds, we need to ensure that there will be at least one
  // iteration of the scalar epilogue loop. Thus, if the step evenly divides
  // the trip count, we set the remainder to be equal to the step. If the step
  // does not evenly divide the trip count, no adjustment is necessary since
  // there will already be scalar iterations. Note that the minimum iterations
  // check ensures that N >= Step.
  bool ValidVF = VF > 1 || (VF == 1 && isScalable());
  if (ValidVF && Cost->requiresScalarEpilogue()) {
    auto *IsZero = Builder.CreateICmpEQ(R, ConstantInt::get(R->getType(), 0));
    R = Builder.CreateSelect(IsZero, Step, R);
  }

  VectorTripCount = Builder.CreateSub(TC, R, "n.vec");

  return VectorTripCount;
}

Value *InnerLoopVectorizer::createBitOrPointerCast(Value *V, VectorType *DstVTy,
                                                   const DataLayout &DL) {
  // Verify that V is a vector type with same number of elements as DstVTy.
  unsigned VF = DstVTy->getNumElements();
  VectorType *SrcVecTy = cast<VectorType>(V->getType());
  assert((VF == SrcVecTy->getNumElements()) &&
         "Vector dimensions do not match");
  Type *SrcElemTy = SrcVecTy->getElementType();
  Type *DstElemTy = DstVTy->getElementType();
  assert((DL.getTypeSizeInBits(SrcElemTy) == DL.getTypeSizeInBits(DstElemTy)) &&
         "Vector elements must have same size");

  // Do a direct cast if element types are castable.
  if (CastInst::isBitOrNoopPointerCastable(SrcElemTy, DstElemTy, DL)) {
    return Builder.CreateBitOrPointerCast(V, DstVTy);
  }
  // V cannot be directly casted to desired vector type.
  // May happen when V is a floating point vector but DstVTy is a vector of
  // pointers or vice-versa. Handle this using a two-step bitcast using an
  // intermediate Integer type for the bitcast i.e. Ptr <-> Int <-> Float.
  assert((DstElemTy->isPointerTy() != SrcElemTy->isPointerTy()) &&
         "Only one type should be a pointer type");
  assert((DstElemTy->isFloatingPointTy() != SrcElemTy->isFloatingPointTy()) &&
         "Only one type should be a floating point type");
  Type *IntTy =
      IntegerType::getIntNTy(V->getContext(), DL.getTypeSizeInBits(SrcElemTy));
  VectorType *VecIntTy = VectorType::get(IntTy, VF, Cost->isScalable());
  Value *CastVal = Builder.CreateBitOrPointerCast(V, VecIntTy);
  return Builder.CreateBitOrPointerCast(CastVal, DstVTy);
}

void InnerLoopVectorizer::emitMinimumIterationCountCheck(Loop *L,
                                                         BasicBlock *Bypass) {
  Value *Count = getOrCreateTripCount(L);
  // Reuse existing vector loop preheader for TC checks.
  // Note that new preheader block is generated for vector loop.
  BasicBlock *const TCCheckBlock = LoopVectorPreHeader;
  IRBuilder<> Builder(TCCheckBlock->getTerminator());

  // Generate code to check if the loop's trip count is less than VF * UF, or
  // equal to it in case a scalar epilogue is required; this implies that the
  // vector trip count is zero. This check also covers the case where adding one
  // to the backedge-taken count overflowed leading to an incorrect trip count
  // of zero. In this case we will also jump to the scalar loop.
  auto P =
      Cost->requiresScalarEpilogue() ? ICmpInst::ICMP_ULE : ICmpInst::ICMP_ULT;

  // If tail is to be folded, vector loop takes care of all iterations.
  Value *CheckMinIters = Builder.getFalse();
  if (!Cost->foldTailByMasking()) {
    Value *Step = ConstantInt::get(Count->getType(), VF * UF);
    if (isScalable()) {
      CallInst *VscaleFuncCall =
          emitVscaleCall(Builder, TCCheckBlock->getModule(), Count->getType());
      Step = Builder.CreateMul(VscaleFuncCall, Step, "step.vscale");
    }
    CheckMinIters = Builder.CreateICmp(P, Count, Step, "min.iters.check");
  }

  // Create new preheader for vector loop.
  LoopVectorPreHeader =
      SplitBlock(TCCheckBlock, TCCheckBlock->getTerminator(), DT, LI, nullptr,
                 "vector.ph");

  assert(DT->properlyDominates(DT->getNode(TCCheckBlock),
                               DT->getNode(Bypass)->getIDom()) &&
         "TC check is expected to dominate Bypass");

  // Update dominator for Bypass & LoopExit.
  DT->changeImmediateDominator(Bypass, TCCheckBlock);
  DT->changeImmediateDominator(LoopExitBlock, TCCheckBlock);

  ReplaceInstWithInst(
      TCCheckBlock->getTerminator(),
      BranchInst::Create(Bypass, LoopVectorPreHeader, CheckMinIters));
  LoopBypassBlocks.push_back(TCCheckBlock);
}

void InnerLoopVectorizer::emitSCEVChecks(Loop *L, BasicBlock *Bypass) {
  // Reuse existing vector loop preheader for SCEV checks.
  // Note that new preheader block is generated for vector loop.
  BasicBlock *const SCEVCheckBlock = LoopVectorPreHeader;

  // Generate the code to check that the SCEV assumptions that we made.
  // We want the new basic block to start at the first instruction in a
  // sequence of instructions that form a check.
  SCEVExpander Exp(*PSE.getSE(), Bypass->getModule()->getDataLayout(),
                   "scev.check");
  Value *SCEVCheck = Exp.expandCodeForPredicate(
      &PSE.getUnionPredicate(), SCEVCheckBlock->getTerminator());

  if (auto *C = dyn_cast<ConstantInt>(SCEVCheck))
    if (C->isZero())
      return;

  assert(!SCEVCheckBlock->getParent()->hasOptSize() &&
         "Cannot SCEV check stride or overflow when optimizing for size");

  SCEVCheckBlock->setName("vector.scevcheck");
  // Create new preheader for vector loop.
  LoopVectorPreHeader =
      SplitBlock(SCEVCheckBlock, SCEVCheckBlock->getTerminator(), DT, LI,
                 nullptr, "vector.ph");

  // Update dominator only if this is first RT check.
  if (LoopBypassBlocks.empty()) {
    DT->changeImmediateDominator(Bypass, SCEVCheckBlock);
    DT->changeImmediateDominator(LoopExitBlock, SCEVCheckBlock);
  }

  ReplaceInstWithInst(
      SCEVCheckBlock->getTerminator(),
      BranchInst::Create(Bypass, LoopVectorPreHeader, SCEVCheck));
  LoopBypassBlocks.push_back(SCEVCheckBlock);
  AddedSafetyChecks = true;
}

void InnerLoopVectorizer::emitMemRuntimeChecks(Loop *L, BasicBlock *Bypass) {
  // VPlan-native path does not do any analysis for runtime checks currently.
  if (EnableVPlanNativePath)
    return;

  // Reuse existing vector loop preheader for runtime memory checks.
  // Note that new preheader block is generated for vector loop.
  BasicBlock *const MemCheckBlock = L->getLoopPreheader();

  // Generate the code that checks in runtime if arrays overlap. We put the
  // checks into a separate block to make the more common case of few elements
  // faster.
  Instruction *FirstCheckInst;
  Instruction *MemRuntimeCheck;
  std::tie(FirstCheckInst, MemRuntimeCheck) =
      Legal->getLAI()->addRuntimeChecks(MemCheckBlock->getTerminator());
  if (!MemRuntimeCheck)
    return;

  if (MemCheckBlock->getParent()->hasOptSize()) {
    assert(Cost->Hints->getForce() == LoopVectorizeHints::FK_Enabled &&
           "Cannot emit memory checks when optimizing for size, unless forced "
           "to vectorize.");
    ORE->emit([&]() {
      return OptimizationRemarkAnalysis(DEBUG_TYPE, "VectorizationCodeSize",
                                        L->getStartLoc(), L->getHeader())
             << "Code-size may be reduced by not forcing "
                "vectorization, or by source-code modifications "
                "eliminating the need for runtime checks "
                "(e.g., adding 'restrict').";
    });
  }

  MemCheckBlock->setName("vector.memcheck");
  // Create new preheader for vector loop.
  LoopVectorPreHeader =
      SplitBlock(MemCheckBlock, MemCheckBlock->getTerminator(), DT, LI, nullptr,
                 "vector.ph");

  // Update dominator only if this is first RT check.
  if (LoopBypassBlocks.empty()) {
    DT->changeImmediateDominator(Bypass, MemCheckBlock);
    DT->changeImmediateDominator(LoopExitBlock, MemCheckBlock);
  }

  ReplaceInstWithInst(
      MemCheckBlock->getTerminator(),
      BranchInst::Create(Bypass, LoopVectorPreHeader, MemRuntimeCheck));
  LoopBypassBlocks.push_back(MemCheckBlock);
  AddedSafetyChecks = true;

  // We currently don't use LoopVersioning for the actual loop cloning but we
  // still use it to add the noalias metadata.
  LVer = std::make_unique<LoopVersioning>(*Legal->getLAI(), OrigLoop, LI, DT,
                                          PSE.getSE());
  LVer->prepareNoAliasMetadata();
}

Value *InnerLoopVectorizer::emitTransformedIndex(
    IRBuilder<> &B, Value *Index, ScalarEvolution *SE, const DataLayout &DL,
    const InductionDescriptor &ID) const {

  SCEVExpander Exp(*SE, DL, "induction");
  auto Step = ID.getStep();
  auto StartValue = ID.getStartValue();
  assert(Index->getType() == Step->getType() &&
         "Index type does not match StepValue type");

  // Note: the IR at this point is broken. We cannot use SE to create any new
  // SCEV and then expand it, hoping that SCEV's simplification will give us
  // a more optimal code. Unfortunately, attempt of doing so on invalid IR may
  // lead to various SCEV crashes. So all we can do is to use builder and rely
  // on InstCombine for future simplifications. Here we handle some trivial
  // cases only.
  auto CreateAdd = [&B](Value *X, Value *Y) {
    assert(X->getType() == Y->getType() && "Types don't match!");
    if (auto *CX = dyn_cast<ConstantInt>(X))
      if (CX->isZero())
        return Y;
    if (auto *CY = dyn_cast<ConstantInt>(Y))
      if (CY->isZero())
        return X;
    return B.CreateAdd(X, Y);
  };

  auto CreateMul = [&B](Value *X, Value *Y) {
    assert(X->getType() == Y->getType() && "Types don't match!");
    if (auto *CX = dyn_cast<ConstantInt>(X))
      if (CX->isOne())
        return Y;
    if (auto *CY = dyn_cast<ConstantInt>(Y))
      if (CY->isOne())
        return X;
    return B.CreateMul(X, Y);
  };

  switch (ID.getKind()) {
  case InductionDescriptor::IK_IntInduction: {
    assert(Index->getType() == StartValue->getType() &&
           "Index type does not match StartValue type");
    if (ID.getConstIntStepValue() && ID.getConstIntStepValue()->isMinusOne())
      return B.CreateSub(StartValue, Index);
    auto *Offset = CreateMul(
        Index, Exp.expandCodeFor(Step, Index->getType(), &*B.GetInsertPoint()));
    return CreateAdd(StartValue, Offset);
  }
  case InductionDescriptor::IK_PtrInduction: {
    assert(isa<SCEVConstant>(Step) &&
           "Expected constant step for pointer induction");
    return B.CreateGEP(
        StartValue->getType()->getPointerElementType(), StartValue,
        CreateMul(Index, Exp.expandCodeFor(Step, Index->getType(),
                                           &*B.GetInsertPoint())));
  }
  case InductionDescriptor::IK_FpInduction: {
    assert(Step->getType()->isFloatingPointTy() && "Expected FP Step value");
    auto InductionBinOp = ID.getInductionBinOp();
    assert(InductionBinOp &&
           (InductionBinOp->getOpcode() == Instruction::FAdd ||
            InductionBinOp->getOpcode() == Instruction::FSub) &&
           "Original bin op should be defined for FP induction");

    Value *StepValue = cast<SCEVUnknown>(Step)->getValue();

    // Floating point operations had to be 'fast' to enable the induction.
    FastMathFlags Flags;
    Flags.setFast();

    Value *MulExp = B.CreateFMul(StepValue, Index);
    if (isa<Instruction>(MulExp))
      // We have to check, the MulExp may be a constant.
      cast<Instruction>(MulExp)->setFastMathFlags(Flags);

    Value *BOp = B.CreateBinOp(InductionBinOp->getOpcode(), StartValue, MulExp,
                               "induction");
    if (isa<Instruction>(BOp))
      cast<Instruction>(BOp)->setFastMathFlags(Flags);

    return BOp;
  }
  case InductionDescriptor::IK_NoInduction:
    return nullptr;
  }
  llvm_unreachable("invalid enum");
}

BasicBlock *InnerLoopVectorizer::createVectorizedLoopSkeleton() {
  /*
   In this function we generate a new loop. The new loop will contain
   the vectorized instructions while the old loop will continue to run the
   scalar remainder.

       [ ] <-- loop iteration number check.
    /   |
   /    v
  |    [ ] <-- vector loop bypass (may consist of multiple blocks).
  |  /  |
  | /   v
  ||   [ ]     <-- vector pre header.
  |/    |
  |     v
  |    [  ] \
  |    [  ]_|   <-- vector loop.
  |     |
  |     v
  |   -[ ]   <--- middle-block.
  |  /  |
  | /   v
  -|- >[ ]     <--- new preheader.
   |    |
   |    v
   |   [ ] \
   |   [ ]_|   <-- old scalar loop to handle remainder.
    \   |
     \  v
      >[ ]     <-- exit block.
   ...
   */

  MDNode *OrigLoopID = OrigLoop->getLoopID();

  // Some loops have a single integer induction variable, while other loops
  // don't. One example is c++ iterators that often have multiple pointer
  // induction variables. In the code below we also support a case where we
  // don't have a single induction variable.
  //
  // We try to obtain an induction variable from the original loop as hard
  // as possible. However if we don't find one that:
  //   - is an integer
  //   - counts from zero, stepping by one
  //   - is the size of the widest induction variable type
  // then we create a new one.
  OldInduction = Legal->getPrimaryInduction();
  Type *IdxTy = Legal->getWidestInductionType();

  // Split the single block loop into the two loop structure described above.
  LoopScalarBody = OrigLoop->getHeader();
  LoopVectorPreHeader = OrigLoop->getLoopPreheader();
  LoopExitBlock = OrigLoop->getExitBlock();
  assert(LoopExitBlock && "Must have an exit block");
  assert(LoopVectorPreHeader && "Invalid loop structure");

  LoopMiddleBlock =
      SplitBlock(LoopVectorPreHeader, LoopVectorPreHeader->getTerminator(), DT,
                 LI, nullptr, "middle.block");
  LoopScalarPreHeader =
      SplitBlock(LoopMiddleBlock, LoopMiddleBlock->getTerminator(), DT, LI,
                 nullptr, "scalar.ph");
  // We intentionally don't let SplitBlock to update LoopInfo since
  // LoopVectorBody should belong to another loop than LoopVectorPreHeader.
  // LoopVectorBody is explicitly added to the correct place few lines later.
  LoopVectorBody =
      SplitBlock(LoopVectorPreHeader, LoopVectorPreHeader->getTerminator(), DT,
                 nullptr, nullptr, "vector.body");

  // Update dominator for loop exit.
  DT->changeImmediateDominator(LoopExitBlock, LoopMiddleBlock);

  // Create and register the new vector loop.
  Loop *Lp = LI->AllocateLoop();
  Loop *ParentLoop = OrigLoop->getParentLoop();

  // Insert the new loop into the loop nest and register the new basic blocks
  // before calling any utilities such as SCEV that require valid LoopInfo.
  if (ParentLoop) {
    ParentLoop->addChildLoop(Lp);
  } else {
    LI->addTopLevelLoop(Lp);
  }
  Lp->addBasicBlockToLoop(LoopVectorBody, *LI);

  // Find the loop boundaries.
  Value *Count = getOrCreateTripCount(Lp);

  Value *StartIdx = ConstantInt::get(IdxTy, 0);

  // Now, compare the new count to zero. If it is zero skip the vector loop and
  // jump to the scalar loop. This check also covers the case where the
  // backedge-taken count is uint##_max: adding one to it will overflow leading
  // to an incorrect trip count of zero. In this (rare) case we will also jump
  // to the scalar loop.
  emitMinimumIterationCountCheck(Lp, LoopScalarPreHeader);

  // Generate the code to check any assumptions that we've made for SCEV
  // expressions.
  emitSCEVChecks(Lp, LoopScalarPreHeader);

  // Generate the code that checks in runtime if arrays overlap. We put the
  // checks into a separate block to make the more common case of few elements
  // faster.
  emitMemRuntimeChecks(Lp, LoopScalarPreHeader);

  // Generate the induction variable.
  // The loop step is equal to the vectorization factor (num of SIMD elements)
  // times the unroll factor (num of SIMD instructions).
  Value *CountRoundDown = getOrCreateVectorTripCount(Lp);
  Constant *Step = ConstantInt::get(IdxTy, VF * UF);
  Induction =
      createInductionVariable(Lp, StartIdx, CountRoundDown, Step,
                              getDebugLocFromInstOrOperands(OldInduction));

  // We are going to resume the execution of the scalar loop.
  // Go over all of the induction variables that we found and fix the
  // PHIs that are left in the scalar version of the loop.
  // The starting values of PHI nodes depend on the counter of the last
  // iteration in the vectorized loop.
  // If we come from a bypass edge then we need to start from the original
  // start value.

  // This variable saves the new starting index for the scalar loop. It is used
  // to test if there are any tail iterations left once the vector loop has
  // completed.
  for (auto &InductionEntry : Legal->getInductionVars()) {
    PHINode *OrigPhi = InductionEntry.first;
    InductionDescriptor II = InductionEntry.second;

    // Create phi nodes to merge from the  backedge-taken check block.
    PHINode *BCResumeVal =
        PHINode::Create(OrigPhi->getType(), 3, "bc.resume.val",
                        LoopScalarPreHeader->getTerminator());
    // Copy original phi DL over to the new one.
    BCResumeVal->setDebugLoc(OrigPhi->getDebugLoc());
    Value *&EndValue = IVEndValues[OrigPhi];
    if (OrigPhi == OldInduction) {
      // We know what the end value is.
      EndValue = CountRoundDown;
    } else {
      IRBuilder<> B(Lp->getLoopPreheader()->getTerminator());
      Type *StepType = II.getStep()->getType();
      Instruction::CastOps CastOp =
          CastInst::getCastOpcode(CountRoundDown, true, StepType, true);
      Value *CRD = B.CreateCast(CastOp, CountRoundDown, StepType, "cast.crd");
      const DataLayout &DL = LoopScalarBody->getModule()->getDataLayout();
      EndValue = emitTransformedIndex(B, CRD, PSE.getSE(), DL, II);
      EndValue->setName("ind.end");
    }

    // The new PHI merges the original incoming value, in case of a bypass,
    // or the value at the end of the vectorized loop.
    BCResumeVal->addIncoming(EndValue, LoopMiddleBlock);

    // Fix the scalar body counter (PHI node).
    // The old induction's phi node in the scalar body needs the truncated
    // value.
    for (BasicBlock *BB : LoopBypassBlocks)
      BCResumeVal->addIncoming(II.getStartValue(), BB);
    OrigPhi->setIncomingValueForBlock(LoopScalarPreHeader, BCResumeVal);
  }

  // We need the OrigLoop (scalar loop part) latch terminator to help
  // produce correct debug info for the middle block BB instructions.
  // The legality check stage guarantees that the loop will have a single
  // latch.
  assert(isa<BranchInst>(OrigLoop->getLoopLatch()->getTerminator()) &&
         "Scalar loop latch terminator isn't a branch");
  BranchInst *ScalarLatchBr =
      cast<BranchInst>(OrigLoop->getLoopLatch()->getTerminator());

  // Add a check in the middle block to see if we have completed
  // all of the iterations in the first vector loop.
  // If (N - N%VF) == N, then we *don't* need to run the remainder.
  // If tail is to be folded, we know we don't need to run the remainder.
  Value *CmpN = Builder.getTrue();
  if (!Cost->foldTailByMasking()) {
    CmpN = CmpInst::Create(Instruction::ICmp, CmpInst::ICMP_EQ, Count,
                           CountRoundDown, "cmp.n",
                           LoopMiddleBlock->getTerminator());

    // Here we use the same DebugLoc as the scalar loop latch branch instead
    // of the corresponding compare because they may have ended up with
    // different line numbers and we want to avoid awkward line stepping while
    // debugging. Eg. if the compare has got a line number inside the loop.
    cast<Instruction>(CmpN)->setDebugLoc(ScalarLatchBr->getDebugLoc());
  }

  BranchInst *BrInst =
      BranchInst::Create(LoopExitBlock, LoopScalarPreHeader, CmpN);
  BrInst->setDebugLoc(ScalarLatchBr->getDebugLoc());
  ReplaceInstWithInst(LoopMiddleBlock->getTerminator(), BrInst);

  // Get ready to start creating new instructions into the vectorized body.
  assert(LoopVectorPreHeader == Lp->getLoopPreheader() &&
         "Inconsistent vector loop preheader");
  Builder.SetInsertPoint(&*LoopVectorBody->getFirstInsertionPt());

  Optional<MDNode *> VectorizedLoopID =
      makeFollowupLoopID(OrigLoopID, {LLVMLoopVectorizeFollowupAll,
                                      LLVMLoopVectorizeFollowupVectorized});
  if (VectorizedLoopID.hasValue()) {
    Lp->setLoopID(VectorizedLoopID.getValue());

    // Do not setAlreadyVectorized if loop attributes have been defined
    // explicitly.
    return LoopVectorPreHeader;
  }

  // Keep all loop hints from the original loop on the vector loop (we'll
  // replace the vectorizer-specific hints below).
  if (MDNode *LID = OrigLoop->getLoopID())
    Lp->setLoopID(LID);

  LoopVectorizeHints Hints(Lp, true, *ORE);
  Hints.setAlreadyVectorized();

#ifdef EXPENSIVE_CHECKS
  assert(DT->verify(DominatorTree::VerificationLevel::Fast));
  LI->verify(*DT);
#endif

  return LoopVectorPreHeader;
}

// Fix up external users of the induction variable. At this point, we are
// in LCSSA form, with all external PHIs that use the IV having one input value,
// coming from the remainder loop. We need those PHIs to also have a correct
// value for the IV when arriving directly from the middle block.
void InnerLoopVectorizer::fixupIVUsers(PHINode *OrigPhi,
                                       const InductionDescriptor &II,
                                       Value *CountRoundDown, Value *EndValue,
                                       BasicBlock *MiddleBlock) {
  // There are two kinds of external IV usages - those that use the value
  // computed in the last iteration (the PHI) and those that use the penultimate
  // value (the value that feeds into the phi from the loop latch).
  // We allow both, but they, obviously, have different values.

  assert(OrigLoop->getExitBlock() && "Expected a single exit block");

  DenseMap<Value *, Value *> MissingVals;

  // An external user of the last iteration's value should see the value that
  // the remainder loop uses to initialize its own IV.
  Value *PostInc = OrigPhi->getIncomingValueForBlock(OrigLoop->getLoopLatch());
  for (User *U : PostInc->users()) {
    Instruction *UI = cast<Instruction>(U);
    if (!OrigLoop->contains(UI)) {
      assert(isa<PHINode>(UI) && "Expected LCSSA form");
      MissingVals[UI] = EndValue;
    }
  }

  // An external user of the penultimate value need to see EndValue - Step.
  // The simplest way to get this is to recompute it from the constituent SCEVs,
  // that is Start + (Step * (CRD - 1)).
  for (User *U : OrigPhi->users()) {
    auto *UI = cast<Instruction>(U);
    if (!OrigLoop->contains(UI)) {
      const DataLayout &DL =
          OrigLoop->getHeader()->getModule()->getDataLayout();
      assert(isa<PHINode>(UI) && "Expected LCSSA form");

      IRBuilder<> B(MiddleBlock->getTerminator());
      Value *CountMinusOne = B.CreateSub(
          CountRoundDown, ConstantInt::get(CountRoundDown->getType(), 1));
      Value *CMO =
          !II.getStep()->getType()->isIntegerTy()
              ? B.CreateCast(Instruction::SIToFP, CountMinusOne,
                             II.getStep()->getType())
              : B.CreateSExtOrTrunc(CountMinusOne, II.getStep()->getType());
      CMO->setName("cast.cmo");
      Value *Escape = emitTransformedIndex(B, CMO, PSE.getSE(), DL, II);
      Escape->setName("ind.escape");
      MissingVals[UI] = Escape;
    }
  }

  for (auto &I : MissingVals) {
    PHINode *PHI = cast<PHINode>(I.first);
    // One corner case we have to handle is two IVs "chasing" each-other,
    // that is %IV2 = phi [...], [ %IV1, %latch ]
    // In this case, if IV1 has an external use, we need to avoid adding both
    // "last value of IV1" and "penultimate value of IV2". So, verify that we
    // don't already have an incoming value for the middle block.
    if (PHI->getBasicBlockIndex(MiddleBlock) == -1)
      PHI->addIncoming(I.second, MiddleBlock);
  }
}

namespace {

struct CSEDenseMapInfo {
  static bool canHandle(const Instruction *I) {
    return isa<InsertElementInst>(I) || isa<ExtractElementInst>(I) ||
           isa<ShuffleVectorInst>(I) || isa<GetElementPtrInst>(I);
  }

  static inline Instruction *getEmptyKey() {
    return DenseMapInfo<Instruction *>::getEmptyKey();
  }

  static inline Instruction *getTombstoneKey() {
    return DenseMapInfo<Instruction *>::getTombstoneKey();
  }

  static unsigned getHashValue(const Instruction *I) {
    assert(canHandle(I) && "Unknown instruction!");
    return hash_combine(I->getOpcode(), hash_combine_range(I->value_op_begin(),
                                                           I->value_op_end()));
  }

  static bool isEqual(const Instruction *LHS, const Instruction *RHS) {
    if (LHS == getEmptyKey() || RHS == getEmptyKey() ||
        LHS == getTombstoneKey() || RHS == getTombstoneKey())
      return LHS == RHS;
    return LHS->isIdenticalTo(RHS);
  }
};

} // end anonymous namespace

/// Perform cse of induction variable instructions.
static void cse(BasicBlock *BB) {
  // Perform simple cse.
  SmallDenseMap<Instruction *, Instruction *, 4, CSEDenseMapInfo> CSEMap;
  for (BasicBlock::iterator I = BB->begin(), E = BB->end(); I != E;) {
    Instruction *In = &*I++;

    if (!CSEDenseMapInfo::canHandle(In))
      continue;

    // Check if we can replace this instruction with any of the
    // visited instructions.
    if (Instruction *V = CSEMap.lookup(In)) {
      In->replaceAllUsesWith(V);
      In->eraseFromParent();
      continue;
    }

    CSEMap[In] = In;
  }
}

unsigned LoopVectorizationCostModel::getVectorCallCost(CallInst *CI,
                                                       unsigned VF,
                                                       bool &NeedToScalarize) {
  Function *F = CI->getCalledFunction();
  Type *ScalarRetTy = CI->getType();
  SmallVector<Type *, 4> Tys, ScalarTys;
  for (auto &ArgOp : CI->arg_operands())
    ScalarTys.push_back(ArgOp->getType());

  // Estimate cost of scalarized vector call. The source operands are assumed
  // to be vectors, so we need to extract individual elements from there,
  // execute VF scalar calls, and then gather the result into the vector return
  // value.
  unsigned ScalarCallCost = TTI.getCallInstrCost(F, ScalarRetTy, ScalarTys);
  if (VF == 1)
    return ScalarCallCost;

  // Compute corresponding vector type for return value and arguments.
  Type *RetTy = ToVectorTy(ScalarRetTy, VF, isScalable());
  for (Type *ScalarTy : ScalarTys)
    Tys.push_back(ToVectorTy(ScalarTy, VF, isScalable()));

  // Compute costs of unpacking argument values for the scalar calls and
  // packing the return values to a vector.
  unsigned ScalarizationCost = getScalarizationOverhead(CI, VF);

  unsigned Cost = ScalarCallCost * VF + ScalarizationCost;

  // If we can't emit a vector call for this function, then the currently found
  // cost is the cost we need to return.
  NeedToScalarize = true;
  VFShape Shape = VFShape::get(*CI, {VF, false}, false /*HasGlobalPred*/);
  Function *VecFunc = VFDatabase(*CI).getVectorizedFunction(Shape);

  if (!TLI || CI->isNoBuiltin() || !VecFunc)
    return Cost;

  // If the corresponding vector cost is cheaper, return its cost.
  unsigned VectorCallCost = TTI.getCallInstrCost(nullptr, RetTy, Tys);
  if (VectorCallCost < Cost) {
    NeedToScalarize = false;
    return VectorCallCost;
  }
  return Cost;
}

unsigned LoopVectorizationCostModel::getVectorIntrinsicCost(CallInst *CI,
                                                            unsigned VF) {
  Intrinsic::ID ID = getVectorIntrinsicIDForCall(CI, TLI);
  assert(ID && "Expected intrinsic call!");

  FastMathFlags FMF;
  if (auto *FPMO = dyn_cast<FPMathOperator>(CI))
    FMF = FPMO->getFastMathFlags();

  SmallVector<Value *, 4> Operands(CI->arg_operands());
  return TTI.getIntrinsicInstrCost(ID, CI->getType(), Operands, FMF, VF, CI);
}

static Type *smallestIntegerVectorType(Type *T1, Type *T2) {
  auto *I1 = cast<IntegerType>(cast<VectorType>(T1)->getElementType());
  auto *I2 = cast<IntegerType>(cast<VectorType>(T2)->getElementType());
  return I1->getBitWidth() < I2->getBitWidth() ? T1 : T2;
}

static Type *largestIntegerVectorType(Type *T1, Type *T2) {
  auto *I1 = cast<IntegerType>(cast<VectorType>(T1)->getElementType());
  auto *I2 = cast<IntegerType>(cast<VectorType>(T2)->getElementType());
  return I1->getBitWidth() > I2->getBitWidth() ? T1 : T2;
}

void InnerLoopVectorizer::truncateToMinimalBitwidths() {
  // For every instruction `I` in MinBWs, truncate the operands, create a
  // truncated version of `I` and reextend its result. InstCombine runs
  // later and will remove any ext/trunc pairs.
  SmallPtrSet<Value *, 4> Erased;
  for (const auto &KV : Cost->getMinimalBitwidths()) {
    // If the value wasn't vectorized, we must maintain the original scalar
    // type. The absence of the value from VectorLoopValueMap indicates that it
    // wasn't vectorized.
    if (!VectorLoopValueMap.hasAnyVectorValue(KV.first))
      continue;
    for (unsigned Part = 0; Part < UF; ++Part) {
      Value *I = getOrCreateVectorValue(KV.first, Part);
      if (Erased.find(I) != Erased.end() || I->use_empty() ||
          !isa<Instruction>(I))
        continue;
      Type *OriginalTy = I->getType();
      Type *ScalarTruncatedTy =
          IntegerType::get(OriginalTy->getContext(), KV.second);
      Type *TruncatedTy = VectorType::get(
          ScalarTruncatedTy, cast<VectorType>(OriginalTy)->getNumElements(),
          Cost->isScalable());
      if (TruncatedTy == OriginalTy)
        continue;

      IRBuilder<> B(cast<Instruction>(I));
      auto ShrinkOperand = [&](Value *V) -> Value * {
        if (auto *ZI = dyn_cast<ZExtInst>(V))
          if (ZI->getSrcTy() == TruncatedTy)
            return ZI->getOperand(0);
        return B.CreateZExtOrTrunc(V, TruncatedTy);
      };

      // The actual instruction modification depends on the instruction type,
      // unfortunately.
      Value *NewI = nullptr;
      if (auto *BO = dyn_cast<BinaryOperator>(I)) {
        NewI = B.CreateBinOp(BO->getOpcode(), ShrinkOperand(BO->getOperand(0)),
                             ShrinkOperand(BO->getOperand(1)));

        // Any wrapping introduced by shrinking this operation shouldn't be
        // considered undefined behavior. So, we can't unconditionally copy
        // arithmetic wrapping flags to NewI.
        cast<BinaryOperator>(NewI)->copyIRFlags(I, /*IncludeWrapFlags=*/false);
      } else if (auto *CI = dyn_cast<ICmpInst>(I)) {
        NewI =
            B.CreateICmp(CI->getPredicate(), ShrinkOperand(CI->getOperand(0)),
                         ShrinkOperand(CI->getOperand(1)));
      } else if (auto *SI = dyn_cast<SelectInst>(I)) {
        NewI = B.CreateSelect(SI->getCondition(),
                              ShrinkOperand(SI->getTrueValue()),
                              ShrinkOperand(SI->getFalseValue()));
      } else if (auto *CI = dyn_cast<CastInst>(I)) {
        switch (CI->getOpcode()) {
        default:
          llvm_unreachable("Unhandled cast!");
        case Instruction::Trunc:
          NewI = ShrinkOperand(CI->getOperand(0));
          break;
        case Instruction::SExt:
          NewI = B.CreateSExtOrTrunc(
              CI->getOperand(0),
              smallestIntegerVectorType(OriginalTy, TruncatedTy));
          break;
        case Instruction::ZExt:
          NewI = B.CreateZExtOrTrunc(
              CI->getOperand(0),
              smallestIntegerVectorType(OriginalTy, TruncatedTy));
          break;
        }
      } else if (auto *SI = dyn_cast<ShuffleVectorInst>(I)) {
        auto Elements0 =
            cast<VectorType>(SI->getOperand(0)->getType())->getNumElements();
        auto *O0 = B.CreateZExtOrTrunc(
            SI->getOperand(0),
            VectorType::get(ScalarTruncatedTy, Elements0, Cost->isScalable()));
        auto Elements1 =
            cast<VectorType>(SI->getOperand(1)->getType())->getNumElements();
        auto *O1 = B.CreateZExtOrTrunc(
            SI->getOperand(1),
            VectorType::get(ScalarTruncatedTy, Elements1, Cost->isScalable()));

        NewI = B.CreateShuffleVector(O0, O1, SI->getShuffleMask());
      } else if (isa<LoadInst>(I) || isa<PHINode>(I)) {
        // Don't do anything with the operands, just extend the result.
        continue;
      } else if (auto *IE = dyn_cast<InsertElementInst>(I)) {
        auto Elements =
            cast<VectorType>(IE->getOperand(0)->getType())->getNumElements();
        auto *O0 = B.CreateZExtOrTrunc(
            IE->getOperand(0),
            VectorType::get(ScalarTruncatedTy, Elements, Cost->isScalable()));
        auto *O1 = B.CreateZExtOrTrunc(IE->getOperand(1), ScalarTruncatedTy);
        NewI = B.CreateInsertElement(O0, O1, IE->getOperand(2));
      } else if (auto *EE = dyn_cast<ExtractElementInst>(I)) {
        auto Elements =
            cast<VectorType>(EE->getOperand(0)->getType())->getNumElements();
        auto *O0 = B.CreateZExtOrTrunc(
            EE->getOperand(0),
            VectorType::get(ScalarTruncatedTy, Elements, Cost->isScalable()));
        NewI = B.CreateExtractElement(O0, EE->getOperand(2));
      } else {
        // If we don't know what to do, be conservative and don't do anything.
        continue;
      }

      // Lastly, extend the result.
      NewI->takeName(cast<Instruction>(I));
      Value *Res = B.CreateZExtOrTrunc(NewI, OriginalTy);
      I->replaceAllUsesWith(Res);
      cast<Instruction>(I)->eraseFromParent();
      Erased.insert(I);
      VectorLoopValueMap.resetVectorValue(KV.first, Part, Res);
    }
  }

  // We'll have created a bunch of ZExts that are now parentless. Clean up.
  for (const auto &KV : Cost->getMinimalBitwidths()) {
    // If the value wasn't vectorized, we must maintain the original scalar
    // type. The absence of the value from VectorLoopValueMap indicates that it
    // wasn't vectorized.
    if (!VectorLoopValueMap.hasAnyVectorValue(KV.first))
      continue;
    for (unsigned Part = 0; Part < UF; ++Part) {
      Value *I = getOrCreateVectorValue(KV.first, Part);
      ZExtInst *Inst = dyn_cast<ZExtInst>(I);
      if (Inst && Inst->use_empty()) {
        Value *NewI = Inst->getOperand(0);
        Inst->eraseFromParent();
        VectorLoopValueMap.resetVectorValue(KV.first, Part, NewI);
      }
    }
  }
}

void InnerLoopVectorizer::fixVectorizedLoop() {
  // Insert truncates and extends for any truncated instructions as hints to
  // InstCombine.
  if (VF > 1 || isScalable())
    truncateToMinimalBitwidths();

  // Fix widened non-induction PHIs by setting up the PHI operands.
  if (OrigPHIsToFix.size()) {
    assert(EnableVPlanNativePath &&
           "Unexpected non-induction PHIs for fixup in non VPlan-native path");
    fixNonInductionPHIs();
  }

  // At this point every instruction in the original loop is widened to a
  // vector form. Now we need to fix the recurrences in the loop. These PHI
  // nodes are currently empty because we did not want to introduce cycles.
  // This is the second stage of vectorizing recurrences.
  fixCrossIterationPHIs();

  // Forget the original basic block.
  PSE.getSE()->forgetLoop(OrigLoop);

  // Fix-up external users of the induction variables.
  for (auto &Entry : Legal->getInductionVars())
    fixupIVUsers(Entry.first, Entry.second,
                 getOrCreateVectorTripCount(LI->getLoopFor(LoopVectorBody)),
                 IVEndValues[Entry.first], LoopMiddleBlock);

  fixLCSSAPHIs();
  for (Instruction *PI : PredicatedInstructions)
    sinkScalarOperands(&*PI);

  // Remove redundant induction instructions.
  cse(LoopVectorBody);

  // Set/update profile weights for the vector and remainder loops as original
  // loop iterations are now distributed among them. Note that original loop
  // represented by LoopScalarBody becomes remainder loop after vectorization.
  //
  // For cases like foldTailByMasking() and requiresScalarEpiloque() we may
  // end up getting slightly roughened result but that should be OK since
  // profile is not inherently precise anyway. Note also possible bypass of
  // vector code caused by legality checks is ignored, assigning all the weight
  // to the vector loop, optimistically.
  setProfileInfoAfterUnrolling(LI->getLoopFor(LoopScalarBody),
                               LI->getLoopFor(LoopVectorBody),
                               LI->getLoopFor(LoopScalarBody), VF * UF);
}

void InnerLoopVectorizer::fixCrossIterationPHIs() {
  // In order to support recurrences we need to be able to vectorize Phi nodes.
  // Phi nodes have cycles, so we need to vectorize them in two stages. This is
  // stage #2: We now need to fix the recurrences by adding incoming edges to
  // the currently empty PHI nodes. At this point every instruction in the
  // original loop is widened to a vector form so we can use them to construct
  // the incoming edges.
  for (PHINode &Phi : OrigLoop->getHeader()->phis()) {
    // Handle first-order recurrences and reductions that need to be fixed.
    if (Legal->isFirstOrderRecurrence(&Phi))
      fixFirstOrderRecurrence(&Phi);
    else if (Legal->isReductionVariable(&Phi))
      fixReduction(&Phi);
  }
}

void InnerLoopVectorizer::fixFirstOrderRecurrence(PHINode *Phi) {
  // This is the second phase of vectorizing first-order recurrences. An
  // overview of the transformation is described below. Suppose we have the
  // following loop.
  //
  //   for (int i = 0; i < n; ++i)
  //     b[i] = a[i] - a[i - 1];
  //
  // There is a first-order recurrence on "a". For this loop, the shorthand
  // scalar IR looks like:
  //
  //   scalar.ph:
  //     s_init = a[-1]
  //     br scalar.body
  //
  //   scalar.body:
  //     i = phi [0, scalar.ph], [i+1, scalar.body]
  //     s1 = phi [s_init, scalar.ph], [s2, scalar.body]
  //     s2 = a[i]
  //     b[i] = s2 - s1
  //     br cond, scalar.body, ...
  //
  // In this example, s1 is a recurrence because it's value depends on the
  // previous iteration. In the first phase of vectorization, we created a
  // temporary value for s1. We now complete the vectorization and produce the
  // shorthand vector IR shown below (for VF = 4, UF = 1).
  //
  //   vector.ph:
  //     v_init = vector(..., ..., ..., a[-1])
  //     br vector.body
  //
  //   vector.body
  //     i = phi [0, vector.ph], [i+4, vector.body]
  //     v1 = phi [v_init, vector.ph], [v2, vector.body]
  //     v2 = a[i, i+1, i+2, i+3];
  //     v3 = vector(v1(3), v2(0, 1, 2))
  //     b[i, i+1, i+2, i+3] = v2 - v3
  //     br cond, vector.body, middle.block
  //
  //   middle.block:
  //     x = v2(3)
  //     br scalar.ph
  //
  //   scalar.ph:
  //     s_init = phi [x, middle.block], [a[-1], otherwise]
  //     br scalar.body
  //
  // After execution completes the vector loop, we extract the next value of
  // the recurrence (x) to use as the initial value in the scalar loop.

  // Get the original loop preheader and single loop latch.
  auto *Preheader = OrigLoop->getLoopPreheader();
  auto *Latch = OrigLoop->getLoopLatch();

  // Get the initial and previous values of the scalar recurrence.
  auto *ScalarInit = Phi->getIncomingValueForBlock(Preheader);
  auto *Previous = Phi->getIncomingValueForBlock(Latch);

  // Create a vector from the initial value.
  auto *VectorInit = ScalarInit;
  if (VF > 1 || isScalable()) {
    Builder.SetInsertPoint(LoopVectorPreHeader->getTerminator());
    VectorInit = Builder.CreateInsertElement(
        UndefValue::get(
            VectorType::get(VectorInit->getType(), VF, Cost->isScalable())),
        VectorInit, Builder.getInt32(VF - 1), "vector.recur.init");
  }

  // We constructed a temporary phi node in the first phase of vectorization.
  // This phi node will eventually be deleted.
  Builder.SetInsertPoint(
      cast<Instruction>(VectorLoopValueMap.getVectorValue(Phi, 0)));

  // Create a phi node for the new recurrence. The current value will either be
  // the initial value inserted into a vector or loop-varying vector value.
  auto *VecPhi = Builder.CreatePHI(VectorInit->getType(), 2, "vector.recur");
  VecPhi->addIncoming(VectorInit, LoopVectorPreHeader);

  // Get the vectorized previous value of the last part UF - 1. It appears last
  // among all unrolled iterations, due to the order of their construction.
  Value *PreviousLastPart = getOrCreateVectorValue(Previous, UF - 1);

  // Find and set the insertion point after the previous value if it is an
  // instruction.
  BasicBlock::iterator InsertPt;
  // Note that the previous value may have been constant-folded so it is not
  // guaranteed to be an instruction in the vector loop.
  // FIXME: Loop invariant values do not form recurrences. We should deal with
  //        them earlier.
  if (LI->getLoopFor(LoopVectorBody)->isLoopInvariant(PreviousLastPart))
    InsertPt = LoopVectorBody->getFirstInsertionPt();
  else {
    Instruction *PreviousInst = cast<Instruction>(PreviousLastPart);
    if (isa<PHINode>(PreviousLastPart))
      // If the previous value is a phi node, we should insert after all the phi
      // nodes in the block containing the PHI to avoid breaking basic block
      // verification. Note that the basic block may be different to
      // LoopVectorBody, in case we predicate the loop.
      InsertPt = PreviousInst->getParent()->getFirstInsertionPt();
    else
      InsertPt = ++PreviousInst->getIterator();
  }
  Builder.SetInsertPoint(&*InsertPt);

  // We will construct a vector for the recurrence by combining the values for
  // the current and previous iterations. This is the required shuffle mask.
  SmallVector<int, 8> ShuffleMask(VF);
  ShuffleMask[0] = VF - 1;
  for (unsigned I = 1; I < VF; ++I)
    ShuffleMask[I] = I + VF - 1;

  // The vector from which to take the initial value for the current iteration
  // (actual or unrolled). Initially, this is the vector phi node.
  Value *Incoming = VecPhi;

  // Shuffle the current and previous vector and update the vector parts.
  for (unsigned Part = 0; Part < UF; ++Part) {
    Value *PreviousPart = getOrCreateVectorValue(Previous, Part);
    Value *PhiPart = VectorLoopValueMap.getVectorValue(Phi, Part);
    Value *Shuffle;
    if (isScalable()) {
      Type *Int32Ty = Type::getInt32Ty(Phi->getContext());
      Module *M = OrigLoop->getHeader()->getModule();
      CallInst *Vscale = emitVscaleCall(Builder, M, Int32Ty);
      Value *Vlen = Builder.CreateMul(Vscale, ConstantInt::get(Int32Ty, VF));
      Value *Shift = Builder.CreateSub(Vlen, ConstantInt::get(Int32Ty, 1));
      Function *SlideLeftFill = Intrinsic::getDeclaration(
          M, Intrinsic::experimental_vector_slideleftfill,
          {VecPhi->getType(), Int32Ty});
      Shuffle =
          Builder.CreateCall(SlideLeftFill, {Incoming, PreviousPart, Shift});
    } else {
      Shuffle = VF > 1 ? Builder.CreateShuffleVector(Incoming, PreviousPart,
                                                     ShuffleMask)
                       : Incoming;
    }
    PhiPart->replaceAllUsesWith(Shuffle);
    cast<Instruction>(PhiPart)->eraseFromParent();
    VectorLoopValueMap.resetVectorValue(Phi, Part, Shuffle);
    Incoming = PreviousPart;
  }

  // Fix the latch value of the new recurrence in the vector loop.
  VecPhi->addIncoming(Incoming, LI->getLoopFor(LoopVectorBody)->getLoopLatch());

  // Extract the last vector element in the middle block. This will be the
  // initial value for the recurrence when jumping to the scalar loop.
  auto *ExtractForScalar = Incoming;
  if (VF > 1 || isScalable()) {
    Builder.SetInsertPoint(LoopMiddleBlock->getTerminator());
    ExtractForScalar = Builder.CreateExtractElement(
        ExtractForScalar, Builder.getInt32(VF - 1), "vector.recur.extract");
  }
  // Extract the second last element in the middle block if the
  // Phi is used outside the loop. We need to extract the phi itself
  // and not the last element (the phi update in the current iteration). This
  // will be the value when jumping to the exit block from the LoopMiddleBlock,
  // when the scalar loop is not run at all.
  Value *ExtractForPhiUsedOutsideLoop = nullptr;
  if (VF > 1 || isScalable())
    ExtractForPhiUsedOutsideLoop = Builder.CreateExtractElement(
        Incoming, Builder.getInt32(VF - 2), "vector.recur.extract.for.phi");
  // When loop is unrolled without vectorizing, initialize
  // ExtractForPhiUsedOutsideLoop with the value just prior to unrolled value of
  // `Incoming`. This is analogous to the vectorized case above: extracting the
  // second last element when VF > 1.
  else if (UF > 1)
    ExtractForPhiUsedOutsideLoop = getOrCreateVectorValue(Previous, UF - 2);

  // Fix the initial value of the original recurrence in the scalar loop.
  Builder.SetInsertPoint(&*LoopScalarPreHeader->begin());
  auto *Start = Builder.CreatePHI(Phi->getType(), 2, "scalar.recur.init");
  for (auto *BB : predecessors(LoopScalarPreHeader)) {
    auto *Incoming = BB == LoopMiddleBlock ? ExtractForScalar : ScalarInit;
    Start->addIncoming(Incoming, BB);
  }

  Phi->setIncomingValueForBlock(LoopScalarPreHeader, Start);
  Phi->setName("scalar.recur");

  // Finally, fix users of the recurrence outside the loop. The users will need
  // either the last value of the scalar recurrence or the last value of the
  // vector recurrence we extracted in the middle block. Since the loop is in
  // LCSSA form, we just need to find all the phi nodes for the original scalar
  // recurrence in the exit block, and then add an edge for the middle block.
  for (PHINode &LCSSAPhi : LoopExitBlock->phis()) {
    if (LCSSAPhi.getIncomingValue(0) == Phi) {
      LCSSAPhi.addIncoming(ExtractForPhiUsedOutsideLoop, LoopMiddleBlock);
    }
  }
}

void InnerLoopVectorizer::fixReduction(PHINode *Phi) {
  Constant *Zero = Builder.getInt32(0);

  // Get it's reduction variable descriptor.
  assert(Legal->isReductionVariable(Phi) &&
         "Unable to find the reduction variable");
  RecurrenceDescriptor RdxDesc = Legal->getReductionVars()[Phi];

  RecurrenceDescriptor::RecurrenceKind RK = RdxDesc.getRecurrenceKind();
  TrackingVH<Value> ReductionStartValue = RdxDesc.getRecurrenceStartValue();
  Instruction *LoopExitInst = RdxDesc.getLoopExitInstr();
  RecurrenceDescriptor::MinMaxRecurrenceKind MinMaxKind =
      RdxDesc.getMinMaxRecurrenceKind();
  setDebugLocFromInst(Builder, ReductionStartValue);

  // We need to generate a reduction vector from the incoming scalar.
  // To do so, we need to generate the 'identity' vector and override
  // one of the elements with the incoming scalar reduction. We need
  // to do it in the vector-loop preheader.
  Builder.SetInsertPoint(LoopVectorPreHeader->getTerminator());

  // This is the vector-clone of the value that leaves the loop.
  Type *VecTy = getOrCreateVectorValue(LoopExitInst, 0)->getType();

  // Find the reduction identity variable. Zero for addition, or, xor,
  // one for multiplication, -1 for And.
  Value *Identity;
  Value *VectorStart;
  if (RK == RecurrenceDescriptor::RK_IntegerMinMax ||
      RK == RecurrenceDescriptor::RK_FloatMinMax) {
    // MinMax reduction have the start value as their identify.
    if (VF == 1 && !isScalable()) {
      VectorStart = Identity = ReductionStartValue;
    } else {
      VectorStart = Identity = Builder.CreateVectorSplat(
          VF, ReductionStartValue, "minmax.ident", isScalable());
    }
  } else {
    // Handle other reduction kinds:
    Constant *Iden =
        RecurrenceDescriptor::getRecurrenceIdentity(RK, VecTy->getScalarType());
    if (VF == 1 && !isScalable()) {
      Identity = Iden;
      // This vector is the Identity vector where the first element is the
      // incoming scalar reduction.
      VectorStart = ReductionStartValue;
    } else {
      Identity = ConstantVector::getSplat({VF, false}, Iden);

      // This vector is the Identity vector where the first element is the
      // incoming scalar reduction.
      VectorStart =
          Builder.CreateInsertElement(Identity, ReductionStartValue, Zero);
    }
  }

  // Wrap flags are in general invalid after vectorization, clear them.
  clearReductionWrapFlags(RdxDesc);

  // Fix the vector-loop phi.

  // Reductions do not have to start at zero. They can start with
  // any loop invariant values.
  BasicBlock *Latch = OrigLoop->getLoopLatch();
  Value *LoopVal = Phi->getIncomingValueForBlock(Latch);

  for (unsigned Part = 0; Part < UF; ++Part) {
    Value *VecRdxPhi = getOrCreateVectorValue(Phi, Part);
    Value *Val = getOrCreateVectorValue(LoopVal, Part);
    // Make sure to add the reduction start value only to the
    // first unroll part.
    Value *StartVal = (Part == 0) ? VectorStart : Identity;
    cast<PHINode>(VecRdxPhi)->addIncoming(StartVal, LoopVectorPreHeader);
    cast<PHINode>(VecRdxPhi)->addIncoming(
        Val, LI->getLoopFor(LoopVectorBody)->getLoopLatch());
  }

  // Before each round, move the insertion point right between
  // the PHIs and the values we are going to write.
  // This allows us to write both PHINodes and the extractelement
  // instructions.
  Builder.SetInsertPoint(&*LoopMiddleBlock->getFirstInsertionPt());

  setDebugLocFromInst(Builder, LoopExitInst);

  // If tail is folded by masking, the vector value to leave the loop should be
  // a Select choosing between the vectorized LoopExitInst and vectorized Phi,
  // instead of the former.
  if (Cost->foldTailByMasking()) {
    for (unsigned Part = 0; Part < UF; ++Part) {
      Value *VecLoopExitInst =
          VectorLoopValueMap.getVectorValue(LoopExitInst, Part);
      Value *Sel = nullptr;
      for (User *U : VecLoopExitInst->users()) {
        if (isa<SelectInst>(U)) {
          assert(!Sel && "Reduction exit feeding two selects");
          Sel = U;
        } else
          assert(isa<PHINode>(U) && "Reduction exit must feed Phi's or select");
      }
      assert(Sel && "Reduction exit feeds no select");
      VectorLoopValueMap.resetVectorValue(LoopExitInst, Part, Sel);
    }
  }

  // If the vector reduction can be performed in a smaller type, we truncate
  // then extend the loop exit value to enable InstCombine to evaluate the
  // entire expression in the smaller type.
  if ((VF > 1 || isScalable()) &&
      Phi->getType() != RdxDesc.getRecurrenceType()) {
    Type *RdxVecTy =
        VectorType::get(RdxDesc.getRecurrenceType(), VF, Cost->isScalable());
    Builder.SetInsertPoint(
        LI->getLoopFor(LoopVectorBody)->getLoopLatch()->getTerminator());
    VectorParts RdxParts(UF);
    for (unsigned Part = 0; Part < UF; ++Part) {
      RdxParts[Part] = VectorLoopValueMap.getVectorValue(LoopExitInst, Part);
      Value *Trunc = Builder.CreateTrunc(RdxParts[Part], RdxVecTy);
      Value *Extnd = RdxDesc.isSigned() ? Builder.CreateSExt(Trunc, VecTy)
                                        : Builder.CreateZExt(Trunc, VecTy);
      for (Value::user_iterator UI = RdxParts[Part]->user_begin();
           UI != RdxParts[Part]->user_end();)
        if (*UI != Trunc) {
          (*UI++)->replaceUsesOfWith(RdxParts[Part], Extnd);
          RdxParts[Part] = Extnd;
        } else {
          ++UI;
        }
    }
    Builder.SetInsertPoint(&*LoopMiddleBlock->getFirstInsertionPt());
    for (unsigned Part = 0; Part < UF; ++Part) {
      RdxParts[Part] = Builder.CreateTrunc(RdxParts[Part], RdxVecTy);
      VectorLoopValueMap.resetVectorValue(LoopExitInst, Part, RdxParts[Part]);
    }
  }

  // Reduce all of the unrolled parts into a single vector.
  Value *ReducedPartRdx = VectorLoopValueMap.getVectorValue(LoopExitInst, 0);
  unsigned Op = RecurrenceDescriptor::getRecurrenceBinOp(RK);

  // The middle block terminator has already been assigned a DebugLoc here (the
  // OrigLoop's single latch terminator). We want the whole middle block to
  // appear to execute on this line because: (a) it is all compiler generated,
  // (b) these instructions are always executed after evaluating the latch
  // conditional branch, and (c) other passes may add new predecessors which
  // terminate on this line. This is the easiest way to ensure we don't
  // accidentally cause an extra step back into the loop while debugging.
  setDebugLocFromInst(Builder, LoopMiddleBlock->getTerminator());
  for (unsigned Part = 1; Part < UF; ++Part) {
    Value *RdxPart = VectorLoopValueMap.getVectorValue(LoopExitInst, Part);
    if (Op != Instruction::ICmp && Op != Instruction::FCmp)
      // Floating point operations had to be 'fast' to enable the reduction.
      ReducedPartRdx = addFastMathFlag(
          Builder.CreateBinOp((Instruction::BinaryOps)Op, RdxPart,
                              ReducedPartRdx, "bin.rdx"),
          RdxDesc.getFastMathFlags());
    else
      ReducedPartRdx =
          createMinMaxOp(Builder, MinMaxKind, ReducedPartRdx, RdxPart);
  }

  if (VF > 1 || isScalable()) {
    bool NoNaN = Legal->hasFunNoNaNAttr();
    ReducedPartRdx =
        createTargetReduction(Builder, TTI, RdxDesc, ReducedPartRdx, NoNaN);
    // If the reduction can be performed in a smaller type, we need to extend
    // the reduction to the wider type before we branch to the original loop.
    if (Phi->getType() != RdxDesc.getRecurrenceType())
      ReducedPartRdx = RdxDesc.isSigned()
                           ? Builder.CreateSExt(ReducedPartRdx, Phi->getType())
                           : Builder.CreateZExt(ReducedPartRdx, Phi->getType());
  }

  // Create a phi node that merges control-flow from the backedge-taken check
  // block and the middle block.
  PHINode *BCBlockPhi = PHINode::Create(Phi->getType(), 2, "bc.merge.rdx",
                                        LoopScalarPreHeader->getTerminator());
  for (unsigned I = 0, E = LoopBypassBlocks.size(); I != E; ++I)
    BCBlockPhi->addIncoming(ReductionStartValue, LoopBypassBlocks[I]);
  BCBlockPhi->addIncoming(ReducedPartRdx, LoopMiddleBlock);

  // Now, we need to fix the users of the reduction variable
  // inside and outside of the scalar remainder loop.
  // We know that the loop is in LCSSA form. We need to update the
  // PHI nodes in the exit blocks.
  for (PHINode &LCSSAPhi : LoopExitBlock->phis()) {
    // All PHINodes need to have a single entry edge, or two if
    // we already fixed them.
    assert(LCSSAPhi.getNumIncomingValues() < 3 && "Invalid LCSSA PHI");

    // We found a reduction value exit-PHI. Update it with the
    // incoming bypass edge.
    if (LCSSAPhi.getIncomingValue(0) == LoopExitInst)
      LCSSAPhi.addIncoming(ReducedPartRdx, LoopMiddleBlock);
  } // end of the LCSSA phi scan.

  // Fix the scalar loop reduction variable with the incoming reduction sum
  // from the vector body and from the backedge value.
  int IncomingEdgeBlockIdx = Phi->getBasicBlockIndex(OrigLoop->getLoopLatch());
  assert(IncomingEdgeBlockIdx >= 0 && "Invalid block index");
  // Pick the other block.
  int SelfEdgeBlockIdx = (IncomingEdgeBlockIdx ? 0 : 1);
  Phi->setIncomingValue(SelfEdgeBlockIdx, BCBlockPhi);
  Phi->setIncomingValue(IncomingEdgeBlockIdx, LoopExitInst);
}

void InnerLoopVectorizer::clearReductionWrapFlags(
    RecurrenceDescriptor &RdxDesc) {
  RecurrenceDescriptor::RecurrenceKind RK = RdxDesc.getRecurrenceKind();
  if (RK != RecurrenceDescriptor::RK_IntegerAdd &&
      RK != RecurrenceDescriptor::RK_IntegerMult)
    return;

  Instruction *LoopExitInstr = RdxDesc.getLoopExitInstr();
  assert(LoopExitInstr && "null loop exit instruction");
  SmallVector<Instruction *, 8> Worklist;
  SmallPtrSet<Instruction *, 8> Visited;
  Worklist.push_back(LoopExitInstr);
  Visited.insert(LoopExitInstr);

  while (!Worklist.empty()) {
    Instruction *Cur = Worklist.pop_back_val();
    if (isa<OverflowingBinaryOperator>(Cur))
      for (unsigned Part = 0; Part < UF; ++Part) {
        Value *V = getOrCreateVectorValue(Cur, Part);
        cast<Instruction>(V)->dropPoisonGeneratingFlags();
      }

    for (User *U : Cur->users()) {
      Instruction *UI = cast<Instruction>(U);
      if ((Cur != LoopExitInstr || OrigLoop->contains(UI->getParent())) &&
          Visited.insert(UI).second)
        Worklist.push_back(UI);
    }
  }
}

void InnerLoopVectorizer::fixLCSSAPHIs() {
  for (PHINode &LCSSAPhi : LoopExitBlock->phis()) {
    if (LCSSAPhi.getNumIncomingValues() == 1) {
      auto *IncomingValue = LCSSAPhi.getIncomingValue(0);
      // Non-instruction incoming values will have only one value.
      unsigned LastLane = 0;
      if (isa<Instruction>(IncomingValue))
        LastLane = Cost->isUniformAfterVectorization(
                       cast<Instruction>(IncomingValue), VF)
                       ? 0
                       : VF - 1;
      // Can be a loop invariant incoming value or the last scalar value to be
      // extracted from the vectorized loop.
      Builder.SetInsertPoint(LoopMiddleBlock->getTerminator());
      Value *lastIncomingValue =
          getOrCreateScalarValue(IncomingValue, {UF - 1, LastLane});
      LCSSAPhi.addIncoming(lastIncomingValue, LoopMiddleBlock);
    }
  }
}

void InnerLoopVectorizer::sinkScalarOperands(Instruction *PredInst) {
  // The basic block and loop containing the predicated instruction.
  auto *PredBB = PredInst->getParent();
  auto *VectorLoop = LI->getLoopFor(PredBB);

  // Initialize a worklist with the operands of the predicated instruction.
  SetVector<Value *> Worklist(PredInst->op_begin(), PredInst->op_end());

  // Holds instructions that we need to analyze again. An instruction may be
  // reanalyzed if we don't yet know if we can sink it or not.
  SmallVector<Instruction *, 8> InstsToReanalyze;

  // Returns true if a given use occurs in the predicated block. Phi nodes use
  // their operands in their corresponding predecessor blocks.
  auto isBlockOfUsePredicated = [&](Use &U) -> bool {
    auto *I = cast<Instruction>(U.getUser());
    BasicBlock *BB = I->getParent();
    if (auto *Phi = dyn_cast<PHINode>(I))
      BB = Phi->getIncomingBlock(
          PHINode::getIncomingValueNumForOperand(U.getOperandNo()));
    return BB == PredBB;
  };

  // Iteratively sink the scalarized operands of the predicated instruction
  // into the block we created for it. When an instruction is sunk, it's
  // operands are then added to the worklist. The algorithm ends after one pass
  // through the worklist doesn't sink a single instruction.
  bool Changed;
  do {
    // Add the instructions that need to be reanalyzed to the worklist, and
    // reset the changed indicator.
    Worklist.insert(InstsToReanalyze.begin(), InstsToReanalyze.end());
    InstsToReanalyze.clear();
    Changed = false;

    while (!Worklist.empty()) {
      auto *I = dyn_cast<Instruction>(Worklist.pop_back_val());

      // We can't sink an instruction if it is a phi node, is already in the
      // predicated block, is not in the loop, or may have side effects.
      if (!I || isa<PHINode>(I) || I->getParent() == PredBB ||
          !VectorLoop->contains(I) || I->mayHaveSideEffects())
        continue;

      // It's legal to sink the instruction if all its uses occur in the
      // predicated block. Otherwise, there's nothing to do yet, and we may
      // need to reanalyze the instruction.
      if (!llvm::all_of(I->uses(), isBlockOfUsePredicated)) {
        InstsToReanalyze.push_back(I);
        continue;
      }

      // Move the instruction to the beginning of the predicated block, and add
      // it's operands to the worklist.
      I->moveBefore(&*PredBB->getFirstInsertionPt());
      Worklist.insert(I->op_begin(), I->op_end());

      // The sinking may have enabled other instructions to be sunk, so we will
      // need to iterate.
      Changed = true;
    }
  } while (Changed);
}

void InnerLoopVectorizer::fixNonInductionPHIs() {
  for (PHINode *OrigPhi : OrigPHIsToFix) {
    PHINode *NewPhi =
        cast<PHINode>(VectorLoopValueMap.getVectorValue(OrigPhi, 0));
    unsigned NumIncomingValues = OrigPhi->getNumIncomingValues();

    SmallVector<BasicBlock *, 2> ScalarBBPredecessors(
        predecessors(OrigPhi->getParent()));
    SmallVector<BasicBlock *, 2> VectorBBPredecessors(
        predecessors(NewPhi->getParent()));
    assert(ScalarBBPredecessors.size() == VectorBBPredecessors.size() &&
           "Scalar and Vector BB should have the same number of predecessors");

    // The insertion point in Builder may be invalidated by the time we get
    // here. Force the Builder insertion point to something valid so that we do
    // not run into issues during insertion point restore in
    // getOrCreateVectorValue calls below.
    Builder.SetInsertPoint(NewPhi);

    // The predecessor order is preserved and we can rely on mapping between
    // scalar and vector block predecessors.
    for (unsigned i = 0; i < NumIncomingValues; ++i) {
      BasicBlock *NewPredBB = VectorBBPredecessors[i];

      // When looking up the new scalar/vector values to fix up, use incoming
      // values from original phi.
      Value *ScIncV =
          OrigPhi->getIncomingValueForBlock(ScalarBBPredecessors[i]);

      // Scalar incoming value may need a broadcast
      Value *NewIncV = getOrCreateVectorValue(ScIncV, 0);
      NewPhi->addIncoming(NewIncV, NewPredBB);
    }
  }
}

void InnerLoopVectorizer::widenGEP(GetElementPtrInst *GEP, unsigned UF,
                                   unsigned VF, bool IsPtrLoopInvariant,
                                   SmallBitVector &IsIndexLoopInvariant) {
  // Construct a vector GEP by widening the operands of the scalar GEP as
  // necessary. We mark the vector GEP 'inbounds' if appropriate. A GEP
  // results in a vector of pointers when at least one operand of the GEP
  // is vector-typed. Thus, to keep the representation compact, we only use
  // vector-typed operands for loop-varying values.

  if ((VF > 1 || isScalable()) && IsPtrLoopInvariant &&
      IsIndexLoopInvariant.all()) {
    // If we are vectorizing, but the GEP has only loop-invariant operands,
    // the GEP we build (by only using vector-typed operands for
    // loop-varying values) would be a scalar pointer. Thus, to ensure we
    // produce a vector of pointers, we need to either arbitrarily pick an
    // operand to broadcast, or broadcast a clone of the original GEP.
    // Here, we broadcast a clone of the original.
    //
    // TODO: If at some point we decide to scalarize instructions having
    //       loop-invariant operands, this special case will no longer be
    //       required. We would add the scalarization decision to
    //       collectLoopScalars() and teach getVectorValue() to broadcast
    //       the lane-zero scalar value.
    auto *Clone = Builder.Insert(GEP->clone());
    for (unsigned Part = 0; Part < UF; ++Part) {
      Value *EntryPart = Builder.CreateVectorSplat(VF, Clone, "", isScalable());
      VectorLoopValueMap.setVectorValue(GEP, Part, EntryPart);
      addMetadata(EntryPart, GEP);
    }
  } else {
    // If the GEP has at least one loop-varying operand, we are sure to
    // produce a vector of pointers. But if we are only unrolling, we want
    // to produce a scalar GEP for each unroll part. Thus, the GEP we
    // produce with the code below will be scalar (if VF == 1) or vector
    // (otherwise). Note that for the unroll-only case, we still maintain
    // values in the vector mapping with initVector, as we do for other
    // instructions.
    for (unsigned Part = 0; Part < UF; ++Part) {
      // The pointer operand of the new GEP. If it's loop-invariant, we
      // won't broadcast it.
      auto *Ptr = IsPtrLoopInvariant
                      ? GEP->getPointerOperand()
                      : getOrCreateVectorValue(GEP->getPointerOperand(), Part);

      // Collect all the indices for the new GEP. If any index is
      // loop-invariant, we won't broadcast it.
      SmallVector<Value *, 4> Indices;
      for (auto Index : enumerate(GEP->indices())) {
        Value *User = Index.value().get();
        if (IsIndexLoopInvariant[Index.index()])
          Indices.push_back(User);
        else
          Indices.push_back(getOrCreateVectorValue(User, Part));
      }

      // Create the new GEP. Note that this GEP may be a scalar if VF == 1,
      // but it should be a vector, otherwise.
      auto *NewGEP =
          GEP->isInBounds()
              ? Builder.CreateInBoundsGEP(GEP->getSourceElementType(), Ptr,
                                          Indices)
              : Builder.CreateGEP(GEP->getSourceElementType(), Ptr, Indices);
      assert((VF == 1 || NewGEP->getType()->isVectorTy()) &&
             "NewGEP is not a pointer vector");
      VectorLoopValueMap.setVectorValue(GEP, Part, NewGEP);
      addMetadata(NewGEP, GEP);
    }
  }
}

void InnerLoopVectorizer::widenPHIInstruction(Instruction *PN, unsigned UF,
                                              unsigned VF) {
  PHINode *P = cast<PHINode>(PN);
  if (EnableVPlanNativePath) {
    // Currently we enter here in the VPlan-native path for non-induction
    // PHIs where all control flow is uniform. We simply widen these PHIs.
    // Create a vector phi with no operands - the vector phi operands will be
    // set at the end of vector code generation.
    Type *VecTy = (VF == 1 && !Cost->isScalable())
                      ? PN->getType()
                      : VectorType::get(PN->getType(), VF, Cost->isScalable());
    Value *VecPhi = Builder.CreatePHI(VecTy, PN->getNumOperands(), "vec.phi");
    VectorLoopValueMap.setVectorValue(P, 0, VecPhi);
    OrigPHIsToFix.push_back(P);

    return;
  }

  assert(PN->getParent() == OrigLoop->getHeader() &&
         "Non-header phis should have been handled elsewhere");

  // In order to support recurrences we need to be able to vectorize Phi nodes.
  // Phi nodes have cycles, so we need to vectorize them in two stages. This is
  // stage #1: We create a new vector PHI node with no incoming edges. We'll use
  // this value when we vectorize all of the instructions that use the PHI.
  if (Legal->isReductionVariable(P) || Legal->isFirstOrderRecurrence(P)) {
    for (unsigned Part = 0; Part < UF; ++Part) {
      // This is phase one of vectorizing PHIs.
      Type *VecTy =
          (VF == 1 && !Cost->isScalable())
              ? PN->getType()
              : VectorType::get(PN->getType(), VF, Cost->isScalable());
      Value *EntryPart = PHINode::Create(
          VecTy, 2, "vec.phi", &*LoopVectorBody->getFirstInsertionPt());
      VectorLoopValueMap.setVectorValue(P, Part, EntryPart);
    }
    return;
  }

  setDebugLocFromInst(Builder, P);

  // This PHINode must be an induction variable.
  // Make sure that we know about it.
  assert(Legal->getInductionVars().count(P) && "Not an induction variable");

  InductionDescriptor II = Legal->getInductionVars().lookup(P);
  const DataLayout &DL = OrigLoop->getHeader()->getModule()->getDataLayout();

  // FIXME: The newly created binary instructions should contain nsw/nuw flags,
  // which can be found from the original scalar operations.
  switch (II.getKind()) {
  case InductionDescriptor::IK_NoInduction:
    llvm_unreachable("Unknown induction");
  case InductionDescriptor::IK_IntInduction:
  case InductionDescriptor::IK_FpInduction:
    llvm_unreachable("Integer/fp induction is handled elsewhere.");
  case InductionDescriptor::IK_PtrInduction: {
    // Handle the pointer induction variable case.
    assert(P->getType()->isPointerTy() && "Unexpected type.");
    // This is the normalized GEP that starts counting at zero.
    Value *PtrInd = Induction;
    PtrInd = Builder.CreateSExtOrTrunc(PtrInd, II.getStep()->getType());
    bool Uniform = Cost->isUniformAfterVectorization(P, VF);
    if (isScalable() && !Uniform) {
      // If using scalable vectors, we cannot scalarize the pointer induction.
      // Instead, we will vectorize it using a vector GEP instruction that takes
      // step vector for indices.
      // However if the phi-node is uniform after vectorization, we do not
      // want to use a step vector and we also do not need to generate a vector
      // GEP.
      Value *PtrIndSplat = Builder.CreateVectorSplat(VF, PtrInd, "", true);
      for (unsigned Part = 0; Part < UF; ++Part) {
        SCEVExpander Exp(*PSE.getSE(), DL, "induction");
        Value *Step = Exp.expandCodeFor(II.getStep(), II.getStep()->getType(),
                                        &*Builder.GetInsertPoint());
        Value *StepVec = getStepVector(PtrIndSplat, Part * VF, Step,
                                       II.getInductionOpcode());
        Value *VecGep = Builder.CreateGEP(
            II.getStartValue()->getType()->getPointerElementType(),
            II.getStartValue(), StepVec);
        VectorLoopValueMap.setVectorValue(P, Part, VecGep);
      }
      return;
    }
    // Determine the number of scalars we need to generate for each unroll
    // iteration. If the instruction is uniform, we only need to generate the
    // first lane. Otherwise, we generate all VF values.
    unsigned Lanes = Uniform ? 1 : VF;
    // These are the scalar results. Notice that we don't generate vector GEPs
    // because scalar GEPs result in better code.
    for (unsigned Part = 0; Part < UF; ++Part) {
      for (unsigned Lane = 0; Lane < Lanes; ++Lane) {
        Constant *Idx = ConstantInt::get(PtrInd->getType(), Lane + Part * VF);
        Value *GlobalIdx = Builder.CreateAdd(PtrInd, Idx);
        Value *SclrGep =
            emitTransformedIndex(Builder, GlobalIdx, PSE.getSE(), DL, II);
        SclrGep->setName("next.gep");
        VectorLoopValueMap.setScalarValue(P, {Part, Lane}, SclrGep);
      }
    }
    return;
  }
  }
}

/// A helper function for checking whether an integer division-related
/// instruction may divide by zero (in which case it must be predicated if
/// executed conditionally in the scalar code).
/// TODO: It may be worthwhile to generalize and check isKnownNonZero().
/// Non-zero divisors that are non compile-time constants will not be
/// converted into multiplication, so we will still end up scalarizing
/// the division, but can do so w/o predication.
static bool mayDivideByZero(Instruction &I) {
  assert((I.getOpcode() == Instruction::UDiv ||
          I.getOpcode() == Instruction::SDiv ||
          I.getOpcode() == Instruction::URem ||
          I.getOpcode() == Instruction::SRem) &&
         "Unexpected instruction");
  Value *Divisor = I.getOperand(1);
  auto *CInt = dyn_cast<ConstantInt>(Divisor);
  return !CInt || CInt->isZero();
}

void InnerLoopVectorizer::widenInstruction(Instruction &I) {
  switch (I.getOpcode()) {
  case Instruction::Call:
  case Instruction::Br:
  case Instruction::PHI:
  case Instruction::GetElementPtr:
  case Instruction::Select:
    llvm_unreachable("This instruction is handled by a different recipe.");
  case Instruction::UDiv:
  case Instruction::SDiv:
  case Instruction::SRem:
  case Instruction::URem:
  case Instruction::Add:
  case Instruction::FAdd:
  case Instruction::Sub:
  case Instruction::FSub:
  case Instruction::FNeg:
  case Instruction::Mul:
  case Instruction::FMul:
  case Instruction::FDiv:
  case Instruction::FRem:
  case Instruction::Shl:
  case Instruction::LShr:
  case Instruction::AShr:
  case Instruction::And:
  case Instruction::Or:
  case Instruction::Xor: {
    // Just widen unops and binops.
    setDebugLocFromInst(Builder, &I);

    for (unsigned Part = 0; Part < UF; ++Part) {
      SmallVector<Value *, 2> Ops;
      for (Value *Op : I.operands())
        Ops.push_back(getOrCreateVectorValue(Op, Part));

      Value *V = Builder.CreateNAryOp(I.getOpcode(), Ops);

      if (auto *VecOp = dyn_cast<Instruction>(V))
        VecOp->copyIRFlags(&I);

      // Use this vector value for all users of the original instruction.
      VectorLoopValueMap.setVectorValue(&I, Part, V);
      addMetadata(V, &I);
    }

    break;
  }
  case Instruction::ICmp:
  case Instruction::FCmp: {
    // Widen compares. Generate vector compares.
    bool FCmp = (I.getOpcode() == Instruction::FCmp);
    auto *Cmp = cast<CmpInst>(&I);
    setDebugLocFromInst(Builder, Cmp);
    for (unsigned Part = 0; Part < UF; ++Part) {
      Value *A = getOrCreateVectorValue(Cmp->getOperand(0), Part);
      Value *B = getOrCreateVectorValue(Cmp->getOperand(1), Part);
      Value *C = nullptr;
      if (FCmp) {
        // Propagate fast math flags.
        IRBuilder<>::FastMathFlagGuard FMFG(Builder);
        Builder.setFastMathFlags(Cmp->getFastMathFlags());
        C = Builder.CreateFCmp(Cmp->getPredicate(), A, B);
      } else {
        C = Builder.CreateICmp(Cmp->getPredicate(), A, B);
      }
      VectorLoopValueMap.setVectorValue(&I, Part, C);
      addMetadata(C, &I);
    }

    break;
  }

  case Instruction::ZExt:
  case Instruction::SExt:
  case Instruction::FPToUI:
  case Instruction::FPToSI:
  case Instruction::FPExt:
  case Instruction::PtrToInt:
  case Instruction::IntToPtr:
  case Instruction::SIToFP:
  case Instruction::UIToFP:
  case Instruction::Trunc:
  case Instruction::FPTrunc:
  case Instruction::BitCast: {
    auto *CI = cast<CastInst>(&I);
    setDebugLocFromInst(Builder, CI);

    /// Vectorize casts.
    Type *DestTy = (VF == 1 && !Cost->isScalable())
                       ? CI->getType()
                       : VectorType::get(CI->getType(), VF, Cost->isScalable());

    for (unsigned Part = 0; Part < UF; ++Part) {
      Value *A = getOrCreateVectorValue(CI->getOperand(0), Part);
      Value *Cast = Builder.CreateCast(CI->getOpcode(), A, DestTy);
      VectorLoopValueMap.setVectorValue(&I, Part, Cast);
      addMetadata(Cast, &I);
    }
    break;
  }
  default:
    // This instruction is not vectorized by simple widening.
    LLVM_DEBUG(dbgs() << "LV: Found an unhandled instruction: " << I);
    llvm_unreachable("Unhandled instruction!");
  } // end of switch.
}

void InnerLoopVectorizer::widenCallInstruction(CallInst &I, VPUser &ArgOperands,
                                               VPTransformState &State) {
  assert(!isa<DbgInfoIntrinsic>(I) &&
         "DbgInfoIntrinsic should have been dropped during VPlan construction");
  setDebugLocFromInst(Builder, &I);

  Module *M = I.getParent()->getParent()->getParent();
  auto *CI = cast<CallInst>(&I);

  SmallVector<Type *, 4> Tys;
  for (Value *ArgOperand : CI->arg_operands())
    Tys.push_back(ToVectorTy(ArgOperand->getType(), VF, Cost->isScalable()));

  Intrinsic::ID ID = getVectorIntrinsicIDForCall(CI, TLI);

  // The flag shows whether we use Intrinsic or a usual Call for vectorized
  // version of the instruction.
  // Is it beneficial to perform intrinsic call compared to lib call?
  bool NeedToScalarize = false;
  unsigned CallCost = Cost->getVectorCallCost(CI, VF, NeedToScalarize);
  bool UseVectorIntrinsic =
      ID && Cost->getVectorIntrinsicCost(CI, VF) <= CallCost;
  assert((UseVectorIntrinsic || !NeedToScalarize) &&
         "Instruction should be scalarized elsewhere.");

  for (unsigned Part = 0; Part < UF; ++Part) {
    SmallVector<Value *, 4> Args;
    for (auto &I : enumerate(ArgOperands.operands())) {
      // Some intrinsics have a scalar argument - don't replace it with a
      // vector.
      Value *Arg;
      if (!UseVectorIntrinsic || !hasVectorInstrinsicScalarOpd(ID, I.index()))
        Arg = State.get(I.value(), Part);
      else
        Arg = State.get(I.value(), {0, 0});
      Args.push_back(Arg);
    }

    Function *VectorF;
    if (UseVectorIntrinsic) {
      // Use vector version of the intrinsic.
      Type *TysForDecl[] = {CI->getType()};
      if (VF > 1 || Cost->isScalable())
        TysForDecl[0] = VectorType::get(CI->getType()->getScalarType(), VF,
                                        Cost->isScalable());
      VectorF = Intrinsic::getDeclaration(M, ID, TysForDecl);
    } else {
      // Use vector version of the function call.
      const VFShape Shape =
          VFShape::get(*CI, {VF, false} /*EC*/, false /*HasGlobalPred*/);
#ifndef NDEBUG
        const SmallVector<VFInfo, 8> Infos = VFDatabase::getMappings(*CI);
        assert(std::find_if(Infos.begin(), Infos.end(),
                            [&Shape](const VFInfo &Info) {
                              return Info.Shape == Shape;
                            }) != Infos.end() &&
               "Vector function shape is missing from the database.");
#endif
        VectorF = VFDatabase(*CI).getVectorizedFunction(Shape);
    }
      assert(VectorF && "Can't create vector function.");

      SmallVector<OperandBundleDef, 1> OpBundles;
      CI->getOperandBundlesAsDefs(OpBundles);
      CallInst *V = Builder.CreateCall(VectorF, Args, OpBundles);

      if (isa<FPMathOperator>(V))
        V->copyFastMathFlags(CI);

      VectorLoopValueMap.setVectorValue(&I, Part, V);
      addMetadata(V, &I);
  }
}

void InnerLoopVectorizer::widenSelectInstruction(SelectInst &I,
                                                 bool InvariantCond) {
  setDebugLocFromInst(Builder, &I);

  // The condition can be loop invariant  but still defined inside the
  // loop. This means that we can't just use the original 'cond' value.
  // We have to take the 'vectorized' value and pick the first lane.
  // Instcombine will make this a no-op.

  auto *ScalarCond = getOrCreateScalarValue(I.getOperand(0), {0, 0});

  for (unsigned Part = 0; Part < UF; ++Part) {
    Value *Cond = getOrCreateVectorValue(I.getOperand(0), Part);
    Value *Op0 = getOrCreateVectorValue(I.getOperand(1), Part);
    Value *Op1 = getOrCreateVectorValue(I.getOperand(2), Part);
    Value *Sel =
        Builder.CreateSelect(InvariantCond ? ScalarCond : Cond, Op0, Op1);
    VectorLoopValueMap.setVectorValue(&I, Part, Sel);
    addMetadata(Sel, &I);
  }
}

void LoopVectorizationCostModel::collectLoopScalars(unsigned VF) {
  // We should not collect Scalars more than once per VF. Right now, this
  // function is called from collectUniformsAndScalars(), which already does
  // this check. Collecting Scalars for VF=1 does not make any sense.
  bool ValidVF = VF >= 2 || (isScalable() && VF == 1);
  assert(ValidVF && Scalars.find(VF) == Scalars.end() &&
         "This function should not be visited twice for the same VF");

  SmallSetVector<Instruction *, 8> Worklist;

  // These sets are used to seed the analysis with pointers used by memory
  // accesses that will remain scalar.
  SmallSetVector<Instruction *, 8> ScalarPtrs;
  SmallPtrSet<Instruction *, 8> PossibleNonScalarPtrs;

  // A helper that returns true if the use of Ptr by MemAccess will be scalar.
  // The pointer operands of loads and stores will be scalar as long as the
  // memory access is not a gather or scatter operation. The value operand of a
  // store will remain scalar if the store is scalarized.
  auto isScalarUse = [&](Instruction *MemAccess, Value *Ptr) {
    InstWidening WideningDecision = getWideningDecision(MemAccess, VF);
    assert(WideningDecision != CM_Unknown &&
           "Widening decision should be ready at this moment");
    if (auto *Store = dyn_cast<StoreInst>(MemAccess))
      if (Ptr == Store->getValueOperand())
        return WideningDecision == CM_Scalarize;
    assert(Ptr == getLoadStorePointerOperand(MemAccess) &&
           "Ptr is neither a value or pointer operand");
    return WideningDecision != CM_GatherScatter;
  };

  // A helper that returns true if the given value is a bitcast or
  // getelementptr instruction contained in the loop.
  auto isLoopVaryingBitCastOrGEP = [&](Value *V) {
    return ((isa<BitCastInst>(V) && V->getType()->isPointerTy()) ||
            isa<GetElementPtrInst>(V)) &&
           !TheLoop->isLoopInvariant(V);
  };

  // A helper that evaluates a memory access's use of a pointer. If the use
  // will be a scalar use, and the pointer is only used by memory accesses, we
  // place the pointer in ScalarPtrs. Otherwise, the pointer is placed in
  // PossibleNonScalarPtrs.
  auto evaluatePtrUse = [&](Instruction *MemAccess, Value *Ptr) {
    // We only care about bitcast and getelementptr instructions contained in
    // the loop.
    if (!isLoopVaryingBitCastOrGEP(Ptr))
      return;

    // If the pointer has already been identified as scalar (e.g., if it was
    // also identified as uniform), there's nothing to do.
    auto *I = cast<Instruction>(Ptr);
    if (Worklist.count(I))
      return;

    // If the use of the pointer will be a scalar use, and all users of the
    // pointer are memory accesses, place the pointer in ScalarPtrs. Otherwise,
    // place the pointer in PossibleNonScalarPtrs.
    if (isScalarUse(MemAccess, Ptr) && llvm::all_of(I->users(), [&](User *U) {
          return isa<LoadInst>(U) || isa<StoreInst>(U);
        }))
      ScalarPtrs.insert(I);
    else
      PossibleNonScalarPtrs.insert(I);
  };

  // We seed the scalars analysis with three classes of instructions: (1)
  // instructions marked uniform-after-vectorization, (2) bitcast and
  // getelementptr instructions used by memory accesses requiring a scalar use,
  // and (3) pointer induction variables and their update instructions (we
  // currently only scalarize these).
  //
  // (1) Add to the worklist all instructions that have been identified as
  // uniform-after-vectorization.
  Worklist.insert(Uniforms[VF].begin(), Uniforms[VF].end());

  // (2) Add to the worklist all bitcast and getelementptr instructions used by
  // memory accesses requiring a scalar use. The pointer operands of loads and
  // stores will be scalar as long as the memory accesses is not a gather or
  // scatter operation. The value operand of a store will remain scalar if the
  // store is scalarized.
  for (auto *BB : TheLoop->blocks())
    for (auto &I : *BB) {
      if (auto *Load = dyn_cast<LoadInst>(&I)) {
        evaluatePtrUse(Load, Load->getPointerOperand());
      } else if (auto *Store = dyn_cast<StoreInst>(&I)) {
        evaluatePtrUse(Store, Store->getPointerOperand());
        evaluatePtrUse(Store, Store->getValueOperand());
      }
    }
  for (auto *I : ScalarPtrs)
    if (PossibleNonScalarPtrs.find(I) == PossibleNonScalarPtrs.end()) {
      LLVM_DEBUG(dbgs() << "LV: Found scalar instruction: " << *I << "\n");
      Worklist.insert(I);
    }

  // (3) Add to the worklist all pointer induction variables and their update
  // instructions.
  //
  // TODO: Once we are able to vectorize pointer induction variables we should
  //       no longer insert them into the worklist here.
  auto *Latch = TheLoop->getLoopLatch();
  for (auto &Induction : Legal->getInductionVars()) {
    auto *Ind = Induction.first;
    auto *IndUpdate = cast<Instruction>(Ind->getIncomingValueForBlock(Latch));
    if (Induction.second.getKind() != InductionDescriptor::IK_PtrInduction)
      continue;
    Worklist.insert(Ind);
    Worklist.insert(IndUpdate);
    LLVM_DEBUG(dbgs() << "LV: Found scalar instruction: " << *Ind << "\n");
    LLVM_DEBUG(dbgs() << "LV: Found scalar instruction: " << *IndUpdate
                      << "\n");
  }

  // Insert the forced scalars.
  // FIXME: Currently widenPHIInstruction() often creates a dead vector
  // induction variable when the PHI user is scalarized.
  auto ForcedScalar = ForcedScalars.find(VF);
  if (ForcedScalar != ForcedScalars.end())
    for (auto *I : ForcedScalar->second)
      Worklist.insert(I);

  // Expand the worklist by looking through any bitcasts and getelementptr
  // instructions we've already identified as scalar. This is similar to the
  // expansion step in collectLoopUniforms(); however, here we're only
  // expanding to include additional bitcasts and getelementptr instructions.
  unsigned Idx = 0;
  while (Idx != Worklist.size()) {
    Instruction *Dst = Worklist[Idx++];
    if (!isLoopVaryingBitCastOrGEP(Dst->getOperand(0)))
      continue;
    auto *Src = cast<Instruction>(Dst->getOperand(0));
    if (llvm::all_of(Src->users(), [&](User *U) -> bool {
          auto *J = cast<Instruction>(U);
          return !TheLoop->contains(J) || Worklist.count(J) ||
                 ((isa<LoadInst>(J) || isa<StoreInst>(J)) &&
                  isScalarUse(J, Src));
        })) {
      Worklist.insert(Src);
      LLVM_DEBUG(dbgs() << "LV: Found scalar instruction: " << *Src << "\n");
    }
  }

  // An induction variable will remain scalar if all users of the induction
  // variable and induction variable update remain scalar.
  for (auto &Induction : Legal->getInductionVars()) {
    auto *Ind = Induction.first;
    auto *IndUpdate = cast<Instruction>(Ind->getIncomingValueForBlock(Latch));

    // We already considered pointer induction variables, so there's no reason
    // to look at their users again.
    //
    // TODO: Once we are able to vectorize pointer induction variables we
    //       should no longer skip over them here.
    if (Induction.second.getKind() == InductionDescriptor::IK_PtrInduction)
      continue;

    // Determine if all users of the induction variable are scalar after
    // vectorization.
    auto ScalarInd = llvm::all_of(Ind->users(), [&](User *U) -> bool {
      auto *I = cast<Instruction>(U);
      return I == IndUpdate || !TheLoop->contains(I) || Worklist.count(I);
    });
    if (!ScalarInd)
      continue;

    // Determine if all users of the induction variable update instruction are
    // scalar after vectorization.
    auto ScalarIndUpdate =
        llvm::all_of(IndUpdate->users(), [&](User *U) -> bool {
          auto *I = cast<Instruction>(U);
          return I == Ind || !TheLoop->contains(I) || Worklist.count(I);
        });
    if (!ScalarIndUpdate)
      continue;

    // The induction variable and its update instruction will remain scalar.
    Worklist.insert(Ind);
    Worklist.insert(IndUpdate);
    LLVM_DEBUG(dbgs() << "LV: Found scalar instruction: " << *Ind << "\n");
    LLVM_DEBUG(dbgs() << "LV: Found scalar instruction: " << *IndUpdate
                      << "\n");
  }

  Scalars[VF].insert(Worklist.begin(), Worklist.end());
}

bool LoopVectorizationCostModel::isScalarWithPredication(Instruction *I,
                                                         unsigned VF) {
  if (!blockNeedsPredication(I->getParent()))
    return false;
  switch (I->getOpcode()) {
  default:
    break;
  case Instruction::Load:
  case Instruction::Store: {
    if (!Legal->isMaskRequired(I))
      return false;
    auto *Ptr = getLoadStorePointerOperand(I);
    auto *Ty = getMemInstValueType(I);
    // We have already decided how to vectorize this instruction, get that
    // result.
    if (VF > (isScalable() ? 0 : 1)) {
      InstWidening WideningDecision = getWideningDecision(I, VF);
      assert(WideningDecision != CM_Unknown &&
             "Widening decision should be ready at this moment");
      return WideningDecision == CM_Scalarize;
    }
    const MaybeAlign Alignment = getLoadStoreAlignment(I);
    return isa<LoadInst>(I) ? !(isLegalMaskedLoad(Ty, Ptr, Alignment) ||
                                isLegalMaskedGather(Ty, Alignment))
                            : !(isLegalMaskedStore(Ty, Ptr, Alignment) ||
                                isLegalMaskedScatter(Ty, Alignment));
  }
  case Instruction::UDiv:
  case Instruction::SDiv:
  case Instruction::SRem:
  case Instruction::URem:
    return mayDivideByZero(*I);
  }
  return false;
}

bool LoopVectorizationCostModel::interleavedAccessCanBeWidened(Instruction *I,
                                                               unsigned VF) {
  assert(isAccessInterleaved(I) && "Expecting interleaved access.");
  assert(getWideningDecision(I, VF) == CM_Unknown &&
         "Decision should not be set yet.");
  auto *Group = getInterleavedAccessGroup(I);
  assert(Group && "Must have a group.");

  // If the instruction's allocated size doesn't equal it's type size, it
  // requires padding and will be scalarized.
  auto &DL = I->getModule()->getDataLayout();
  auto *ScalarTy = getMemInstValueType(I);
  if (hasIrregularType(ScalarTy, DL, VF, TTI.useScalableVectorType()))
    return false;

  // Check if masking is required.
  // A Group may need masking for one of two reasons: it resides in a block that
  // needs predication, or it was decided to use masking to deal with gaps.
  bool PredicatedAccessRequiresMasking =
      Legal->blockNeedsPredication(I->getParent()) && Legal->isMaskRequired(I);
  bool AccessWithGapsRequiresMasking =
      Group->requiresScalarEpilogue() && !isScalarEpilogueAllowed();
  if (!PredicatedAccessRequiresMasking && !AccessWithGapsRequiresMasking)
    return true;

  // If masked interleaving is required, we expect that the user/target had
  // enabled it, because otherwise it either wouldn't have been created or
  // it should have been invalidated by the CostModel.
  assert(useMaskedInterleavedAccesses(TTI) &&
         "Masked interleave-groups for predicated accesses are not enabled.");

  auto *Ty = getMemInstValueType(I);
  const MaybeAlign Alignment = getLoadStoreAlignment(I);
  return isa<LoadInst>(I) ? TTI.isLegalMaskedLoad(Ty, Alignment)
                          : TTI.isLegalMaskedStore(Ty, Alignment);
}

bool LoopVectorizationCostModel::memoryInstructionCanBeWidened(Instruction *I,
                                                               unsigned VF) {
  // Get and ensure we have a valid memory instruction.
  LoadInst *LI = dyn_cast<LoadInst>(I);
  StoreInst *SI = dyn_cast<StoreInst>(I);
  assert((LI || SI) && "Invalid memory instruction");

  auto *Ptr = getLoadStorePointerOperand(I);

  // In order to be widened, the pointer should be consecutive, first of all.
  if (!Legal->isConsecutivePtr(Ptr))
    return false;

  // If the instruction is a store located in a predicated block, it will be
  // scalarized.
  if (isScalarWithPredication(I))
    return false;

  // If the instruction's allocated size doesn't equal it's type size, it
  // requires padding and will be scalarized.
  auto &DL = I->getModule()->getDataLayout();
  auto *ScalarTy = LI ? LI->getType() : SI->getValueOperand()->getType();
  if (hasIrregularType(ScalarTy, DL, VF, TTI.useScalableVectorType()))
    return false;

  return true;
}

void LoopVectorizationCostModel::collectLoopUniforms(unsigned VF) {
  // We should not collect Uniforms more than once per VF. Right now,
  // this function is called from collectUniformsAndScalars(), which
  // already does this check. Collecting Uniforms for VF=1 does not make any
  // sense for non-scalable vectors.
  bool ValidVF = VF >= 2 || isScalable();
  assert(ValidVF && Uniforms.find(VF) == Uniforms.end() &&
         "This function should not be visited twice for the same VF");

  // Visit the list of Uniforms. If we'll not find any uniform value, we'll
  // not analyze again.  Uniforms.count(VF) will return 1.
  Uniforms[VF].clear();

  // We now know that the loop is vectorizable!
  // Collect instructions inside the loop that will remain uniform after
  // vectorization.

  // Global values, params and instructions outside of current loop are out of
  // scope.
  auto isOutOfScope = [&](Value *V) -> bool {
    Instruction *I = dyn_cast<Instruction>(V);
    return (!I || !TheLoop->contains(I));
  };

  SetVector<Instruction *> Worklist;
  BasicBlock *Latch = TheLoop->getLoopLatch();

  // Instructions that are scalar with predication must not be considered
  // uniform after vectorization, because that would create an erroneous
  // replicating region where only a single instance out of VF should be formed.
  // TODO: optimize such seldom cases if found important, see PR40816.
  auto addToWorklistIfAllowed = [&](Instruction *I) -> void {
    if (isScalarWithPredication(I, VF)) {
      LLVM_DEBUG(dbgs() << "LV: Found not uniform being ScalarWithPredication: "
                        << *I << "\n");
      return;
    }
    LLVM_DEBUG(dbgs() << "LV: Found uniform instruction: " << *I << "\n");
    Worklist.insert(I);
  };

  // Start with the conditional branch. If the branch condition is an
  // instruction contained in the loop that is only used by the branch, it is
  // uniform.
  auto *Cmp = dyn_cast<Instruction>(Latch->getTerminator()->getOperand(0));
  if (Cmp && TheLoop->contains(Cmp) && Cmp->hasOneUse())
    addToWorklistIfAllowed(Cmp);

  // Holds consecutive and consecutive-like pointers. Consecutive-like pointers
  // are pointers that are treated like consecutive pointers during
  // vectorization. The pointer operands of interleaved accesses are an
  // example.
  SmallSetVector<Instruction *, 8> ConsecutiveLikePtrs;

  // Holds pointer operands of instructions that are possibly non-uniform.
  SmallPtrSet<Instruction *, 8> PossibleNonUniformPtrs;

  auto isUniformDecision = [&](Instruction *I, unsigned VF) {
    InstWidening WideningDecision = getWideningDecision(I, VF);
    assert(WideningDecision != CM_Unknown &&
           "Widening decision should be ready at this moment");

    return (WideningDecision == CM_Widen ||
            WideningDecision == CM_Widen_Reverse ||
            WideningDecision == CM_Interleave);
  };
  // Iterate over the instructions in the loop, and collect all
  // consecutive-like pointer operands in ConsecutiveLikePtrs. If it's possible
  // that a consecutive-like pointer operand will be scalarized, we collect it
  // in PossibleNonUniformPtrs instead. We use two sets here because a single
  // getelementptr instruction can be used by both vectorized and scalarized
  // memory instructions. For example, if a loop loads and stores from the same
  // location, but the store is conditional, the store will be scalarized, and
  // the getelementptr won't remain uniform.
  for (auto *BB : TheLoop->blocks())
    for (auto &I : *BB) {
      // If there's no pointer operand, there's nothing to do.
      auto *Ptr = dyn_cast_or_null<Instruction>(getLoadStorePointerOperand(&I));
      if (!Ptr)
        continue;

      // True if all users of Ptr are memory accesses that have Ptr as their
      // pointer operand.
      auto UsersAreMemAccesses =
          llvm::all_of(Ptr->users(), [&](User *U) -> bool {
            return getLoadStorePointerOperand(U) == Ptr;
          });

      // Ensure the memory instruction will not be scalarized or used by
      // gather/scatter, making its pointer operand non-uniform. If the pointer
      // operand is used by any instruction other than a memory access, we
      // conservatively assume the pointer operand may be non-uniform.
      if (!UsersAreMemAccesses || !isUniformDecision(&I, VF))
        PossibleNonUniformPtrs.insert(Ptr);

      // If the memory instruction will be vectorized and its pointer operand
      // is consecutive-like, or interleaving - the pointer operand should
      // remain uniform.
      else
        ConsecutiveLikePtrs.insert(Ptr);
    }

  // Add to the Worklist all consecutive and consecutive-like pointers that
  // aren't also identified as possibly non-uniform.
  for (auto *V : ConsecutiveLikePtrs)
    if (PossibleNonUniformPtrs.find(V) == PossibleNonUniformPtrs.end())
      addToWorklistIfAllowed(V);

  // Expand Worklist in topological order: whenever a new instruction
  // is added , its users should be already inside Worklist.  It ensures
  // a uniform instruction will only be used by uniform instructions.
  unsigned idx = 0;
  while (idx != Worklist.size()) {
    Instruction *I = Worklist[idx++];

    for (auto OV : I->operand_values()) {
      // isOutOfScope operands cannot be uniform instructions.
      if (isOutOfScope(OV))
        continue;
      // First order recurrence Phi's should typically be considered
      // non-uniform.
      auto *OP = dyn_cast<PHINode>(OV);
      if (OP && Legal->isFirstOrderRecurrence(OP))
        continue;
      // If all the users of the operand are uniform, then add the
      // operand into the uniform worklist.
      auto *OI = cast<Instruction>(OV);
      if (llvm::all_of(OI->users(), [&](User *U) -> bool {
            auto *J = cast<Instruction>(U);
            return Worklist.count(J) ||
                   (OI == getLoadStorePointerOperand(J) &&
                    isUniformDecision(J, VF));
          }))
        addToWorklistIfAllowed(OI);
    }
  }

  // Returns true if Ptr is the pointer operand of a memory access instruction
  // I, and I is known to not require scalarization.
  auto isVectorizedMemAccessUse = [&](Instruction *I, Value *Ptr) -> bool {
    return getLoadStorePointerOperand(I) == Ptr && isUniformDecision(I, VF);
  };

  // For an instruction to be added into Worklist above, all its users inside
  // the loop should also be in Worklist. However, this condition cannot be
  // true for phi nodes that form a cyclic dependence. We must process phi
  // nodes separately. An induction variable will remain uniform if all users
  // of the induction variable and induction variable update remain uniform.
  // The code below handles both pointer and non-pointer induction variables.
  for (auto &Induction : Legal->getInductionVars()) {
    auto *Ind = Induction.first;
    auto *IndUpdate = cast<Instruction>(Ind->getIncomingValueForBlock(Latch));

    // Determine if all users of the induction variable are uniform after
    // vectorization.
    auto UniformInd = llvm::all_of(Ind->users(), [&](User *U) -> bool {
      auto *I = cast<Instruction>(U);
      return I == IndUpdate || !TheLoop->contains(I) || Worklist.count(I) ||
             isVectorizedMemAccessUse(I, Ind);
    });
    if (!UniformInd)
      continue;

    // Determine if all users of the induction variable update instruction are
    // uniform after vectorization.
    auto UniformIndUpdate =
        llvm::all_of(IndUpdate->users(), [&](User *U) -> bool {
          auto *I = cast<Instruction>(U);
          return I == Ind || !TheLoop->contains(I) || Worklist.count(I) ||
                 isVectorizedMemAccessUse(I, IndUpdate);
        });
    if (!UniformIndUpdate)
      continue;

    // The induction variable and its update instruction will remain uniform.
    addToWorklistIfAllowed(Ind);
    addToWorklistIfAllowed(IndUpdate);
  }

  Uniforms[VF].insert(Worklist.begin(), Worklist.end());
}

bool LoopVectorizationCostModel::runtimeChecksRequired() {
  LLVM_DEBUG(dbgs() << "LV: Performing code size checks.\n");

  if (Legal->getRuntimePointerChecking()->Need) {
    reportVectorizationFailure(
        "Runtime ptr check is required with -Os/-Oz",
        "runtime pointer checks needed. Enable vectorization of this "
        "loop with '#pragma clang loop vectorize(enable)' when "
        "compiling with -Os/-Oz",
        "CantVersionLoopWithOptForSize", ORE, TheLoop);
    return true;
  }

  if (!PSE.getUnionPredicate().getPredicates().empty()) {
    reportVectorizationFailure(
        "Runtime SCEV check is required with -Os/-Oz",
        "runtime SCEV checks needed. Enable vectorization of this "
        "loop with '#pragma clang loop vectorize(enable)' when "
        "compiling with -Os/-Oz",
        "CantVersionLoopWithOptForSize", ORE, TheLoop);
    return true;
  }

  // FIXME: Avoid specializing for stride==1 instead of bailing out.
  if (!Legal->getLAI()->getSymbolicStrides().empty()) {
    reportVectorizationFailure(
        "Runtime stride check is required with -Os/-Oz",
        "runtime stride == 1 checks needed. Enable vectorization of "
        "this loop with '#pragma clang loop vectorize(enable)' when "
        "compiling with -Os/-Oz",
        "CantVersionLoopWithOptForSize", ORE, TheLoop);
    return true;
  }

  return false;
}

Optional<unsigned> LoopVectorizationCostModel::computeMaxVF() {
  if (Legal->getRuntimePointerChecking()->Need && TTI.hasBranchDivergence()) {
    // TODO: It may by useful to do since it's still likely to be dynamically
    // uniform if the target can skip.
    reportVectorizationFailure(
        "Not inserting runtime ptr check for divergent target",
        "runtime pointer checks needed. Not enabled for divergent target",
        "CantVersionLoopWithDivergentTarget", ORE, TheLoop);
    return None;
  }

  unsigned TC = PSE.getSE()->getSmallConstantTripCount(TheLoop);
  LLVM_DEBUG(dbgs() << "LV: Found trip count: " << TC << '\n');
  if (TC == 1) {
    reportVectorizationFailure(
        "Single iteration (non) loop",
        "loop trip count is one, irrelevant for vectorization",
        "SingleIterationLoop", ORE, TheLoop);
    return None;
  }

  switch (ScalarEpilogueStatus) {
  case CM_ScalarEpilogueAllowed: {
    Optional<unsigned> MaxVF = isScalable() ? computeFeasibleScalableMaxVF()
                                            : computeFeasibleMaxVF(TC);
    if (!MaxVF)
      reportVectorizationFailure(
          "Cannot vectorize operations on unsupported scalable vector type",
          "Cannot vectorize operations on unsupported scalable vector type",
          "UnsupportedScalableVectorType", ORE, TheLoop);
    return MaxVF;
  }
  case CM_ScalarEpilogueNotNeededUsePredicate:
    LLVM_DEBUG(
        dbgs() << "LV: vector predicate hint/switch found.\n"
               << "LV: Not allowing scalar epilogue, creating predicated "
               << "vector loop.\n");
    break;
  case CM_ScalarEpilogueNotAllowedLowTripLoop:
    // fallthrough as a special case of OptForSize
  case CM_ScalarEpilogueNotAllowedOptSize:
    if (ScalarEpilogueStatus == CM_ScalarEpilogueNotAllowedOptSize)
      LLVM_DEBUG(
          dbgs() << "LV: Not allowing scalar epilogue due to -Os/-Oz.\n");
    else
      LLVM_DEBUG(dbgs() << "LV: Not allowing scalar epilogue due to low trip "
                        << "count.\n");

    // Bail if runtime checks are required, which are not good when optimising
    // for size.
    if (runtimeChecksRequired())
      return None;
    break;
  }

  // Now try the tail folding

  // Invalidate interleave groups that require an epilogue if we can't mask
  // the interleave-group.
  if (!useMaskedInterleavedAccesses(TTI)) {
    assert(WideningDecisions.empty() && Uniforms.empty() && Scalars.empty() &&
           "No decisions should have been taken at this point");
    // Note: There is no need to invalidate any cost modeling decisions here, as
    // non where taken so far.
    InterleaveInfo.invalidateGroupsRequiringScalarEpilogue();
  }

  Optional<unsigned> MaxVF =
      isScalable() ? computeFeasibleScalableMaxVF() : computeFeasibleMaxVF(TC);
  if (!MaxVF) {
    reportVectorizationFailure(
        "Cannot vectorize operations on unsupported scalable vector type",
        "Cannot vectorize operations on unsupported scalable vector type",
        "UnsupportedScalableVectorType", ORE, TheLoop);
    return None;
  }

  if (TC > 0 && TC % MaxVF.getValue() == 0) {
    // Accept MaxVF if we do not have a tail.
    LLVM_DEBUG(dbgs() << "LV: No tail will remain for any chosen VF.\n");
    return MaxVF;
  }

  // If we don't know the precise trip count, or if the trip count that we
  // found modulo the vectorization factor is not zero, try to fold the tail
  // by masking.
  // FIXME: look for a smaller MaxVF that does divide TC rather than masking.
  if (Legal->prepareToFoldTailByMasking()) {
    FoldTailByMasking = true;
    return MaxVF;
  }

  if (TC == 0) {
    reportVectorizationFailure(
        "Unable to calculate the loop count due to complex control flow",
        "unable to calculate the loop count due to complex control flow",
        "UnknownLoopCountComplexCFG", ORE, TheLoop);
    return None;
  }

  reportVectorizationFailure(
      "Cannot optimize for size and vectorize at the same time.",
      "cannot optimize for size and vectorize at the same time. "
      "Enable vectorization of this loop with '#pragma clang loop "
      "vectorize(enable)' when compiling with -Os/-Oz",
      "NoTailLoopWithOptForSize", ORE, TheLoop);
  return None;
}

Optional<unsigned> LoopVectorizationCostModel::computeFeasibleScalableMaxVF() {
  // For scalable vectors, where vector register width is not fixed, vector
  // width is represented as `<vscale x k x simpleType>`, where k is a power of
  // 2 and is known at the compile time (k can range from 1 to 8 for current
  // RISC-V vector specification). vscale is not known at compile time (vscale =
  // VLEN / (k * ELEN)). simpleType is a scalr type like f64, f32, etc.
  //
  // For mixed width operations we can either use n registers for both wide and
  // narrow types, in which case the narrow type will waste half the register,
  // or we can use n*w registers for the wider type and n registers for the
  // narrow type, where wider type is wider by a factor of w. In the current
  // implementation we take the latter approach because of the backend
  // limitations.
  //
  // We make the following assumptions:
  // 1. Assuming f64 to be the largest type we would need, we use
  // <vscale x 1 x f64> as our base type.
  // 2. If the only involved scalar type is f64, we use MaxVectorSize to be
  // vscale x 1. (Eventually we will add support for higher values of k. That
  // would need further analysis to optimize for register pressure.)
  // 2a. If the only involved scalar type is f32, we use MaxVectorSize of
  // vscale x 2. Similar for other narrower types.
  // 3. For mixed width, we will use the full register for the narrower type
  // and register grouping for the wider type.
  MinBWs = computeMinimumValueSizes(TheLoop->getBlocks(), *DB, &TTI);
  unsigned SmallestType, WidestType;
  std::tie(SmallestType, WidestType) = getSmallestAndWidestTypes();
  unsigned TargetWidestType = TTI.getMaxElementWidth();
  if (SmallestType > WidestType)
    SmallestType = WidestType;
  unsigned MaxScaleFactor = TargetWidestType / SmallestType;
  if (!MaxScaleFactor || MaxScaleFactor > 8)
    return None;
  if (Legal->getMaxSafeRegisterWidth() < 256 * 8 * 8)
    return None;
  return MaxScaleFactor;
}

unsigned
LoopVectorizationCostModel::computeFeasibleMaxVF(unsigned ConstTripCount) {
  MinBWs = computeMinimumValueSizes(TheLoop->getBlocks(), *DB, &TTI);
  unsigned SmallestType, WidestType;
  std::tie(SmallestType, WidestType) = getSmallestAndWidestTypes();
  unsigned WidestRegister = TTI.getRegisterBitWidth(true);

  // Get the maximum safe dependence distance in bits computed by LAA.
  // It is computed by MaxVF * sizeOf(type) * 8, where type is taken from
  // the memory accesses that is most restrictive (involved in the smallest
  // dependence distance).
  unsigned MaxSafeRegisterWidth = Legal->getMaxSafeRegisterWidth();

  WidestRegister = std::min(WidestRegister, MaxSafeRegisterWidth);

  unsigned MaxVectorSize = WidestRegister / WidestType;

  LLVM_DEBUG(dbgs() << "LV: The Smallest and Widest types: " << SmallestType
                    << " / " << WidestType << " bits.\n");
  LLVM_DEBUG(dbgs() << "LV: The Widest register safe to use is: "
                    << WidestRegister << " bits.\n");

  assert(MaxVectorSize <= 256 && "Did not expect to pack so many elements"
                                 " into one vector!");
  if (MaxVectorSize == 0) {
    LLVM_DEBUG(dbgs() << "LV: The target has no vector registers.\n");
    MaxVectorSize = 1;
    return MaxVectorSize;
  } else if (ConstTripCount && ConstTripCount < MaxVectorSize &&
             isPowerOf2_32(ConstTripCount)) {
    // We need to clamp the VF to be the ConstTripCount. There is no point in
    // choosing a higher viable VF as done in the loop below.
    LLVM_DEBUG(dbgs() << "LV: Clamping the MaxVF to the constant trip count: "
                      << ConstTripCount << "\n");
    MaxVectorSize = ConstTripCount;
    return MaxVectorSize;
  }

  unsigned MaxVF = MaxVectorSize;
  if (TTI.shouldMaximizeVectorBandwidth(!isScalarEpilogueAllowed()) ||
      (MaximizeBandwidth && isScalarEpilogueAllowed())) {
    // Collect all viable vectorization factors larger than the default MaxVF
    // (i.e. MaxVectorSize).
    SmallVector<unsigned, 8> VFs;
    unsigned NewMaxVectorSize = WidestRegister / SmallestType;
    for (unsigned VS = MaxVectorSize * 2; VS <= NewMaxVectorSize; VS *= 2)
      VFs.push_back(VS);

    // For each VF calculate its register usage.
    auto RUs = calculateRegisterUsage(VFs);

    // Select the largest VF which doesn't require more registers than existing
    // ones.
    for (int i = RUs.size() - 1; i >= 0; --i) {
      bool Selected = true;
      for (auto& pair : RUs[i].MaxLocalUsers) {
        unsigned TargetNumRegisters = TTI.getNumberOfRegisters(pair.first);
        if (pair.second > TargetNumRegisters)
          Selected = false;
      }
      if (Selected) {
        MaxVF = VFs[i];
        break;
      }
    }
    if (unsigned MinVF = TTI.getMinimumVF(SmallestType)) {
      if (MaxVF < MinVF) {
        LLVM_DEBUG(dbgs() << "LV: Overriding calculated MaxVF(" << MaxVF
                          << ") with target's minimum: " << MinVF << '\n');
        MaxVF = MinVF;
      }
    }
  }
  return MaxVF;
}

VectorizationFactor
LoopVectorizationCostModel::selectVectorizationFactor(unsigned MaxVF) {
  float Cost = expectedCost(1).first;
  const float ScalarCost = Cost;
  unsigned Width = 1;
  LLVM_DEBUG(dbgs() << "LV: Scalar loop costs: " << (int)ScalarCost << ".\n");

  bool ForceVectorization = Hints->getForce() == LoopVectorizeHints::FK_Enabled;
  if (ForceVectorization && (MaxVF > 1 || isScalable())) {
    // Ignore scalar width, because the user explicitly wants vectorization.
    // Initialize cost to max so that VF = 2 is, at least, chosen during cost
    // evaluation.
    Cost = std::numeric_limits<float>::max();
  }

  for (unsigned i = 2; i <= MaxVF; i *= 2) {
    // Notice that the vector loop needs to be executed less times, so
    // we need to divide the cost of the vector loops by the width of
    // the vector elements.
    VectorizationCostTy C = expectedCost(i);
    float VectorCost = C.first / (float)i;
    LLVM_DEBUG(dbgs() << "LV: Vector loop of width " << i
                      << " costs: " << (int)VectorCost << ".\n");
    if (!C.second && !ForceVectorization) {
      LLVM_DEBUG(
          dbgs() << "LV: Not considering vector loop of width " << i
                 << " because it will not generate any vector instructions.\n");
      continue;
    }
    if (VectorCost < Cost) {
      Cost = VectorCost;
      Width = i;
    }
  }

  if (!EnableCondStoresVectorization && NumPredStores) {
    reportVectorizationFailure(
        "There are conditional stores.",
        "store that is conditionally executed prevents vectorization",
        "ConditionalStore", ORE, TheLoop);
    Width = 1;
    Cost = ScalarCost;
  }

  LLVM_DEBUG(if (ForceVectorization && Width > 1 && Cost >= ScalarCost) dbgs()
             << "LV: Vectorization seems to be not beneficial, "
             << "but was forced by a user.\n");
  LLVM_DEBUG(dbgs() << "LV: Selecting VF: " << Width << ".\n");
  VectorizationFactor Factor = {Width, (unsigned)(Width * Cost)};
  return Factor;
}

VectorizationFactor
LoopVectorizationCostModel::selectScalableVectorizationFactor(unsigned VF) {
  // bool ForceVectorization = Hints->getForce() ==
  // LoopVectorizeHints::FK_Enabled; assert(!ForceVectorization &&
  //        "We do not support Forced Vectorization for scalable vectors");

  // Notice that the vector loop needs to be executed less times, so
  // we need to divide the cost of the vector loops by the width of
  // the vector elements.
  VectorizationCostTy C = expectedCost(VF);
  float Cost = C.first / (float)VF;
  LLVM_DEBUG(dbgs() << "LV: Vector loop of width " << VF
                    << " costs: " << (int)Cost << ".\n");

  if (!EnableCondStoresVectorization && NumPredStores) {
    reportVectorizationFailure(
        "There are conditional stores.",
        "store that is conditionally executed prevents vectorization",
        "ConditionalStore", ORE, TheLoop);
    assert(false && "Not supported for scalable vectors");
  }

  LLVM_DEBUG(dbgs() << "LV: Selecting VF: " << VF << ".\n");
  VectorizationFactor Factor = {VF, (unsigned)(VF * Cost)};
  return Factor;
}

std::pair<unsigned, unsigned>
LoopVectorizationCostModel::getSmallestAndWidestTypes() {
  unsigned MinWidth = -1U;
  unsigned MaxWidth = 8;
  const DataLayout &DL = TheFunction->getParent()->getDataLayout();

  // For each block.
  for (BasicBlock *BB : TheLoop->blocks()) {
    // For each instruction in the loop.
    for (Instruction &I : BB->instructionsWithoutDebug()) {
      Type *T = I.getType();

      // Skip ignored values.
      if (ValuesToIgnore.find(&I) != ValuesToIgnore.end())
        continue;

      // Only examine Loads, Stores and PHINodes.
      if (!isa<LoadInst>(I) && !isa<StoreInst>(I) && !isa<PHINode>(I))
        continue;

      // Examine PHI nodes that are reduction variables. Update the type to
      // account for the recurrence type.
      if (auto *PN = dyn_cast<PHINode>(&I)) {
        if (!Legal->isReductionVariable(PN))
          continue;
        RecurrenceDescriptor RdxDesc = Legal->getReductionVars()[PN];
        T = RdxDesc.getRecurrenceType();
      }

      // Examine the stored values.
      if (auto *ST = dyn_cast<StoreInst>(&I))
        T = ST->getValueOperand()->getType();

      // Ignore loaded pointer types and stored pointer types that are not
      // vectorizable.
      //
      // FIXME: The check here attempts to predict whether a load or store will
      //        be vectorized. We only know this for certain after a VF has
      //        been selected. Here, we assume that if an access can be
      //        vectorized, it will be. We should also look at extending this
      //        optimization to non-pointer types.
      //
      if (T->isPointerTy() && !isConsecutiveLoadOrStore(&I) &&
          !isAccessInterleaved(&I) && !isLegalGatherOrScatter(&I))
        continue;

      MinWidth = std::min(MinWidth,
                          (unsigned)DL.getTypeSizeInBits(T->getScalarType()));
      MaxWidth = std::max(MaxWidth,
                          (unsigned)DL.getTypeSizeInBits(T->getScalarType()));
    }
  }

  return {MinWidth, MaxWidth};
}

unsigned LoopVectorizationCostModel::selectInterleaveCount(unsigned VF,
                                                           unsigned LoopCost) {
  // -- The interleave heuristics --
  // We interleave the loop in order to expose ILP and reduce the loop overhead.
  // There are many micro-architectural considerations that we can't predict
  // at this level. For example, frontend pressure (on decode or fetch) due to
  // code size, or the number and capabilities of the execution ports.
  //
  // We use the following heuristics to select the interleave count:
  // 1. If the code has reductions, then we interleave to break the cross
  // iteration dependency.
  // 2. If the loop is really small, then we interleave to reduce the loop
  // overhead.
  // 3. We don't interleave if we think that we will spill registers to memory
  // due to the increased register pressure.

  if (!isScalarEpilogueAllowed())
    return 1;

  // We used the distance for the interleave count.
  if (Legal->getMaxSafeDepDistBytes() != -1U)
    return 1;

  // Do not interleave loops with a relatively small known or estimated trip
  // count.
  auto BestKnownTC = getSmallBestKnownTC(*PSE.getSE(), TheLoop);
  if (BestKnownTC && *BestKnownTC < TinyTripCountInterleaveThreshold)
    return 1;

  RegisterUsage R = calculateRegisterUsage({VF})[0];
  // We divide by these constants so assume that we have at least one
  // instruction that uses at least one register.
  for (auto& pair : R.MaxLocalUsers) {
    pair.second = std::max(pair.second, 1U);
  }

  // We calculate the interleave count using the following formula.
  // Subtract the number of loop invariants from the number of available
  // registers. These registers are used by all of the interleaved instances.
  // Next, divide the remaining registers by the number of registers that is
  // required by the loop, in order to estimate how many parallel instances
  // fit without causing spills. All of this is rounded down if necessary to be
  // a power of two. We want power of two interleave count to simplify any
  // addressing operations or alignment considerations.
  // We also want power of two interleave counts to ensure that the induction
  // variable of the vector loop wraps to zero, when tail is folded by masking;
  // this currently happens when OptForSize, in which case IC is set to 1 above.
  unsigned IC = UINT_MAX;

  for (auto& pair : R.MaxLocalUsers) {
    unsigned TargetNumRegisters = TTI.getNumberOfRegisters(pair.first);
    LLVM_DEBUG(dbgs() << "LV: The target has " << TargetNumRegisters
                      << " registers of "
                      << TTI.getRegisterClassName(pair.first) << " register class\n");
    if (VF == 1) {
      if (ForceTargetNumScalarRegs.getNumOccurrences() > 0)
        TargetNumRegisters = ForceTargetNumScalarRegs;
    } else {
      if (ForceTargetNumVectorRegs.getNumOccurrences() > 0)
        TargetNumRegisters = ForceTargetNumVectorRegs;
    }
    unsigned MaxLocalUsers = pair.second;
    unsigned LoopInvariantRegs = 0;
    if (R.LoopInvariantRegs.find(pair.first) != R.LoopInvariantRegs.end())
      LoopInvariantRegs = R.LoopInvariantRegs[pair.first];

    unsigned TmpIC = PowerOf2Floor((TargetNumRegisters - LoopInvariantRegs) / MaxLocalUsers);
    // Don't count the induction variable as interleaved.
    if (EnableIndVarRegisterHeur) {
      TmpIC =
          PowerOf2Floor((TargetNumRegisters - LoopInvariantRegs - 1) /
                        std::max(1U, (MaxLocalUsers - 1)));
    }

    IC = std::min(IC, TmpIC);
  }

  // Clamp the interleave ranges to reasonable counts.
  unsigned MaxInterleaveCount = TTI.getMaxInterleaveFactor(VF);

  // Check if the user has overridden the max.
  if (VF == 1) {
    if (ForceTargetMaxScalarInterleaveFactor.getNumOccurrences() > 0)
      MaxInterleaveCount = ForceTargetMaxScalarInterleaveFactor;
  } else {
    if (ForceTargetMaxVectorInterleaveFactor.getNumOccurrences() > 0)
      MaxInterleaveCount = ForceTargetMaxVectorInterleaveFactor;
  }

  // If trip count is known or estimated compile time constant, limit the
  // interleave count to be less than the trip count divided by VF.
  if (BestKnownTC) {
    MaxInterleaveCount = std::min(*BestKnownTC / VF, MaxInterleaveCount);
  }

  // If we did not calculate the cost for VF (because the user selected the VF)
  // then we calculate the cost of VF here.
  if (LoopCost == 0)
    LoopCost = expectedCost(VF).first;

  assert(LoopCost && "Non-zero loop cost expected");

  // Clamp the calculated IC to be between the 1 and the max interleave count
  // that the target and trip count allows.
  if (IC > MaxInterleaveCount)
    IC = MaxInterleaveCount;
  else if (IC < 1)
    IC = 1;

  // Interleave if we vectorized this loop and there is a reduction that could
  // benefit from interleaving.
  if (VF > 1 && !Legal->getReductionVars().empty()) {
    LLVM_DEBUG(dbgs() << "LV: Interleaving because of reductions.\n");
    return IC;
  }

  // Note that if we've already vectorized the loop we will have done the
  // runtime check and so interleaving won't require further checks.
  bool InterleavingRequiresRuntimePointerCheck =
      (VF == 1 && Legal->getRuntimePointerChecking()->Need);

  // We want to interleave small loops in order to reduce the loop overhead and
  // potentially expose ILP opportunities.
  LLVM_DEBUG(dbgs() << "LV: Loop cost is " << LoopCost << '\n');
  if (!InterleavingRequiresRuntimePointerCheck && LoopCost < SmallLoopCost) {
    // We assume that the cost overhead is 1 and we use the cost model
    // to estimate the cost of the loop and interleave until the cost of the
    // loop overhead is about 5% of the cost of the loop.
    unsigned SmallIC =
        std::min(IC, (unsigned)PowerOf2Floor(SmallLoopCost / LoopCost));

    // Interleave until store/load ports (estimated by max interleave count) are
    // saturated.
    unsigned NumStores = Legal->getNumStores();
    unsigned NumLoads = Legal->getNumLoads();
    unsigned StoresIC = IC / (NumStores ? NumStores : 1);
    unsigned LoadsIC = IC / (NumLoads ? NumLoads : 1);

    // If we have a scalar reduction (vector reductions are already dealt with
    // by this point), we can increase the critical path length if the loop
    // we're interleaving is inside another loop. Limit, by default to 2, so the
    // critical path only gets increased by one reduction operation.
    if (!Legal->getReductionVars().empty() && TheLoop->getLoopDepth() > 1) {
      unsigned F = static_cast<unsigned>(MaxNestedScalarReductionIC);
      SmallIC = std::min(SmallIC, F);
      StoresIC = std::min(StoresIC, F);
      LoadsIC = std::min(LoadsIC, F);
    }

    if (EnableLoadStoreRuntimeInterleave &&
        std::max(StoresIC, LoadsIC) > SmallIC) {
      LLVM_DEBUG(
          dbgs() << "LV: Interleaving to saturate store or load ports.\n");
      return std::max(StoresIC, LoadsIC);
    }

    LLVM_DEBUG(dbgs() << "LV: Interleaving to reduce branch cost.\n");
    return SmallIC;
  }

  // Interleave if this is a large loop (small loops are already dealt with by
  // this point) that could benefit from interleaving.
  bool HasReductions = !Legal->getReductionVars().empty();
  if (TTI.enableAggressiveInterleaving(HasReductions)) {
    LLVM_DEBUG(dbgs() << "LV: Interleaving to expose ILP.\n");
    return IC;
  }

  LLVM_DEBUG(dbgs() << "LV: Not Interleaving.\n");
  return 1;
}

SmallVector<LoopVectorizationCostModel::RegisterUsage, 8>
LoopVectorizationCostModel::calculateRegisterUsage(ArrayRef<unsigned> VFs) {
  // This function calculates the register usage by measuring the highest number
  // of values that are alive at a single location. Obviously, this is a very
  // rough estimation. We scan the loop in a topological order in order and
  // assign a number to each instruction. We use RPO to ensure that defs are
  // met before their users. We assume that each instruction that has in-loop
  // users starts an interval. We record every time that an in-loop value is
  // used, so we have a list of the first and last occurrences of each
  // instruction. Next, we transpose this data structure into a multi map that
  // holds the list of intervals that *end* at a specific location. This multi
  // map allows us to perform a linear search. We scan the instructions linearly
  // and record each time that a new interval starts, by placing it in a set.
  // If we find this value in the multi-map then we remove it from the set.
  // The max register usage is the maximum size of the set.
  // We also search for instructions that are defined outside the loop, but are
  // used inside the loop. We need this number separately from the max-interval
  // usage number because when we unroll, loop-invariant values do not take
  // more register.
  LoopBlocksDFS DFS(TheLoop);
  DFS.perform(LI);

  RegisterUsage RU;

  // Each 'key' in the map opens a new interval. The values
  // of the map are the index of the 'last seen' usage of the
  // instruction that is the key.
  using IntervalMap = DenseMap<Instruction *, unsigned>;

  // Maps instruction to its index.
  SmallVector<Instruction *, 64> IdxToInstr;
  // Marks the end of each interval.
  IntervalMap EndPoint;
  // Saves the list of instruction indices that are used in the loop.
  SmallPtrSet<Instruction *, 8> Ends;
  // Saves the list of values that are used in the loop but are
  // defined outside the loop, such as arguments and constants.
  SmallPtrSet<Value *, 8> LoopInvariants;

  for (BasicBlock *BB : make_range(DFS.beginRPO(), DFS.endRPO())) {
    for (Instruction &I : BB->instructionsWithoutDebug()) {
      IdxToInstr.push_back(&I);

      // Save the end location of each USE.
      for (Value *U : I.operands()) {
        auto *Instr = dyn_cast<Instruction>(U);

        // Ignore non-instruction values such as arguments, constants, etc.
        if (!Instr)
          continue;

        // If this instruction is outside the loop then record it and continue.
        if (!TheLoop->contains(Instr)) {
          LoopInvariants.insert(Instr);
          continue;
        }

        // Overwrite previous end points.
        EndPoint[Instr] = IdxToInstr.size();
        Ends.insert(Instr);
      }
    }
  }

  // Saves the list of intervals that end with the index in 'key'.
  using InstrList = SmallVector<Instruction *, 2>;
  DenseMap<unsigned, InstrList> TransposeEnds;

  // Transpose the EndPoints to a list of values that end at each index.
  for (auto &Interval : EndPoint)
    TransposeEnds[Interval.second].push_back(Interval.first);

  SmallPtrSet<Instruction *, 8> OpenIntervals;

  // Get the size of the widest register.
  unsigned MaxSafeDepDist = -1U;
  if (Legal->getMaxSafeDepDistBytes() != -1U)
    MaxSafeDepDist = Legal->getMaxSafeDepDistBytes() * 8;
  unsigned WidestRegister =
      std::min(TTI.getRegisterBitWidth(true), MaxSafeDepDist);
  const DataLayout &DL = TheFunction->getParent()->getDataLayout();

  SmallVector<RegisterUsage, 8> RUs(VFs.size());
  SmallVector<SmallMapVector<unsigned, unsigned, 4>, 8> MaxUsages(VFs.size());

  LLVM_DEBUG(dbgs() << "LV(REG): Calculating max register usage:\n");

  // A lambda that gets the register usage for the given type and VF.
  auto GetRegUsage = [&DL, WidestRegister](Type *Ty, unsigned VF) {
    if (Ty->isTokenTy())
      return 0U;
    unsigned TypeSize = DL.getTypeSizeInBits(Ty->getScalarType());
    return std::max<unsigned>(1, VF * TypeSize / WidestRegister);
  };

  for (unsigned int i = 0, s = IdxToInstr.size(); i < s; ++i) {
    Instruction *I = IdxToInstr[i];

    // Remove all of the instructions that end at this location.
    InstrList &List = TransposeEnds[i];
    for (Instruction *ToRemove : List)
      OpenIntervals.erase(ToRemove);

    // Ignore instructions that are never used within the loop.
    if (Ends.find(I) == Ends.end())
      continue;

    // Skip ignored values.
    if (ValuesToIgnore.find(I) != ValuesToIgnore.end())
      continue;

    // For each VF find the maximum usage of registers.
    for (unsigned j = 0, e = VFs.size(); j < e; ++j) {
      // Count the number of live intervals.
      SmallMapVector<unsigned, unsigned, 4> RegUsage;

      if (VFs[j] == 1) {
        for (auto Inst : OpenIntervals) {
          unsigned ClassID = TTI.getRegisterClassForType(false, Inst->getType());
          if (RegUsage.find(ClassID) == RegUsage.end())
            RegUsage[ClassID] = 1;
          else
            RegUsage[ClassID] += 1;
        }
      } else {
        collectUniformsAndScalars(VFs[j]);
        for (auto Inst : OpenIntervals) {
          // Skip ignored values for VF > 1.
          if (VecValuesToIgnore.find(Inst) != VecValuesToIgnore.end())
            continue;
          if (isScalarAfterVectorization(Inst, VFs[j])) {
            unsigned ClassID = TTI.getRegisterClassForType(false, Inst->getType());
            if (RegUsage.find(ClassID) == RegUsage.end())
              RegUsage[ClassID] = 1;
            else
              RegUsage[ClassID] += 1;
          } else {
            unsigned ClassID = TTI.getRegisterClassForType(true, Inst->getType());
            if (RegUsage.find(ClassID) == RegUsage.end())
              RegUsage[ClassID] = GetRegUsage(Inst->getType(), VFs[j]);
            else
              RegUsage[ClassID] += GetRegUsage(Inst->getType(), VFs[j]);
          }
        }
      }
    
      for (auto& pair : RegUsage) {
        if (MaxUsages[j].find(pair.first) != MaxUsages[j].end())
          MaxUsages[j][pair.first] = std::max(MaxUsages[j][pair.first], pair.second);
        else
          MaxUsages[j][pair.first] = pair.second;
      }
    }

    LLVM_DEBUG(dbgs() << "LV(REG): At #" << i << " Interval # "
                      << OpenIntervals.size() << '\n');

    // Add the current instruction to the list of open intervals.
    OpenIntervals.insert(I);
  }

  for (unsigned i = 0, e = VFs.size(); i < e; ++i) {
    SmallMapVector<unsigned, unsigned, 4> Invariant;
  
    for (auto Inst : LoopInvariants) {
      unsigned Usage = VFs[i] == 1 ? 1 : GetRegUsage(Inst->getType(), VFs[i]);
      unsigned ClassID = TTI.getRegisterClassForType(VFs[i] > 1, Inst->getType());
      if (Invariant.find(ClassID) == Invariant.end())
        Invariant[ClassID] = Usage;
      else
        Invariant[ClassID] += Usage;
    }

    LLVM_DEBUG({
      dbgs() << "LV(REG): VF = " << VFs[i] << '\n';
      dbgs() << "LV(REG): Found max usage: " << MaxUsages[i].size()
             << " item\n";
      for (const auto &pair : MaxUsages[i]) {
        dbgs() << "LV(REG): RegisterClass: "
               << TTI.getRegisterClassName(pair.first) << ", " << pair.second
               << " registers\n";
      }
      dbgs() << "LV(REG): Found invariant usage: " << Invariant.size()
             << " item\n";
      for (const auto &pair : Invariant) {
        dbgs() << "LV(REG): RegisterClass: "
               << TTI.getRegisterClassName(pair.first) << ", " << pair.second
               << " registers\n";
      }
    });

    RU.LoopInvariantRegs = Invariant;
    RU.MaxLocalUsers = MaxUsages[i];
    RUs[i] = RU;
  }

  return RUs;
}

bool LoopVectorizationCostModel::useEmulatedMaskMemRefHack(Instruction *I) {
  // TODO: Cost model for emulated masked load/store is completely
  // broken. This hack guides the cost model to use an artificially
  // high enough value to practically disable vectorization with such
  // operations, except where previously deployed legality hack allowed
  // using very low cost values. This is to avoid regressions coming simply
  // from moving "masked load/store" check from legality to cost model.
  // Masked Load/Gather emulation was previously never allowed.
  // Limited number of Masked Store/Scatter emulation was allowed.
  assert(isPredicatedInst(I) && "Expecting a scalar emulated instruction");
  return isa<LoadInst>(I) ||
         (isa<StoreInst>(I) && NumPredStores > NumberOfStoresToPredicate);
}

void LoopVectorizationCostModel::collectInstsToScalarize(unsigned VF) {
  // If we aren't vectorizing the loop, or if we've already collected the
  // instructions to scalarize, there's nothing to do. Collection may already
  // have occurred if we have a user-selected VF and are now computing the
  // expected cost for interleaving.
  bool InvalidVF = VF < 2 && !isScalable();
  if (InvalidVF || InstsToScalarize.find(VF) != InstsToScalarize.end())
    return;

  // Initialize a mapping for VF in InstsToScalalarize. If we find that it's
  // not profitable to scalarize any instructions, the presence of VF in the
  // map will indicate that we've analyzed it already.
  ScalarCostsTy &ScalarCostsVF = InstsToScalarize[VF];

  // Find all the instructions that are scalar with predication in the loop and
  // determine if it would be better to not if-convert the blocks they are in.
  // If so, we also record the instructions to scalarize.
  for (BasicBlock *BB : TheLoop->blocks()) {
    if (!blockNeedsPredication(BB))
      continue;
    for (Instruction &I : *BB)
      if (isScalarWithPredication(&I)) {
        ScalarCostsTy ScalarCosts;
        // Do not apply discount logic if hacked cost is needed
        // for emulated masked memrefs.
        if (!useEmulatedMaskMemRefHack(&I) &&
            computePredInstDiscount(&I, ScalarCosts, VF) >= 0)
          ScalarCostsVF.insert(ScalarCosts.begin(), ScalarCosts.end());
        // Remember that BB will remain after vectorization.
        PredicatedBBsAfterVectorization.insert(BB);
      }
  }
}

int LoopVectorizationCostModel::computePredInstDiscount(
    Instruction *PredInst, DenseMap<Instruction *, unsigned> &ScalarCosts,
    unsigned VF) {
  assert(!isUniformAfterVectorization(PredInst, VF) &&
         "Instruction marked uniform-after-vectorization will be predicated");

  // Initialize the discount to zero, meaning that the scalar version and the
  // vector version cost the same.
  int Discount = 0;

  // Holds instructions to analyze. The instructions we visit are mapped in
  // ScalarCosts. Those instructions are the ones that would be scalarized if
  // we find that the scalar version costs less.
  SmallVector<Instruction *, 8> Worklist;

  // Returns true if the given instruction can be scalarized.
  auto canBeScalarized = [&](Instruction *I) -> bool {
    // We only attempt to scalarize instructions forming a single-use chain
    // from the original predicated block that would otherwise be vectorized.
    // Although not strictly necessary, we give up on instructions we know will
    // already be scalar to avoid traversing chains that are unlikely to be
    // beneficial.
    if (!I->hasOneUse() || PredInst->getParent() != I->getParent() ||
        isScalarAfterVectorization(I, VF))
      return false;

    // If the instruction is scalar with predication, it will be analyzed
    // separately. We ignore it within the context of PredInst.
    if (isScalarWithPredication(I))
      return false;

    // If any of the instruction's operands are uniform after vectorization,
    // the instruction cannot be scalarized. This prevents, for example, a
    // masked load from being scalarized.
    //
    // We assume we will only emit a value for lane zero of an instruction
    // marked uniform after vectorization, rather than VF identical values.
    // Thus, if we scalarize an instruction that uses a uniform, we would
    // create uses of values corresponding to the lanes we aren't emitting code
    // for. This behavior can be changed by allowing getScalarValue to clone
    // the lane zero values for uniforms rather than asserting.
    for (Use &U : I->operands())
      if (auto *J = dyn_cast<Instruction>(U.get()))
        if (isUniformAfterVectorization(J, VF))
          return false;

    // Otherwise, we can scalarize the instruction.
    return true;
  };

  // Compute the expected cost discount from scalarizing the entire expression
  // feeding the predicated instruction. We currently only consider expressions
  // that are single-use instruction chains.
  Worklist.push_back(PredInst);
  while (!Worklist.empty()) {
    Instruction *I = Worklist.pop_back_val();

    // If we've already analyzed the instruction, there's nothing to do.
    if (ScalarCosts.find(I) != ScalarCosts.end())
      continue;

    // Compute the cost of the vector instruction. Note that this cost already
    // includes the scalarization overhead of the predicated instruction.
    unsigned VectorCost = getInstructionCost(I, VF).first;

    // Compute the cost of the scalarized instruction. This cost is the cost of
    // the instruction as if it wasn't if-converted and instead remained in the
    // predicated block. We will scale this cost by block probability after
    // computing the scalarization overhead.
    unsigned ScalarCost = VF * getInstructionCost(I, 1).first;

    // Compute the scalarization overhead of needed insertelement instructions
    // and phi nodes.
    if (isScalarWithPredication(I) && !I->getType()->isVoidTy()) {
      ScalarCost += TTI.getScalarizationOverhead(
          ToVectorTy(I->getType(), VF, isScalable()), true, false);
      ScalarCost += VF * TTI.getCFInstrCost(Instruction::PHI);
    }

    // Compute the scalarization overhead of needed extractelement
    // instructions. For each of the instruction's operands, if the operand can
    // be scalarized, add it to the worklist; otherwise, account for the
    // overhead.
    for (Use &U : I->operands())
      if (auto *J = dyn_cast<Instruction>(U.get())) {
        assert(VectorType::isValidElementType(J->getType()) &&
               "Instruction has non-scalar type");
        if (canBeScalarized(J))
          Worklist.push_back(J);
        else if (needsExtract(J, VF))
          ScalarCost += TTI.getScalarizationOverhead(
              ToVectorTy(J->getType(), VF, isScalable()), false, true);
      }

    // Scale the total scalar cost by block probability.
    ScalarCost /= getReciprocalPredBlockProb();

    // Compute the discount. A non-negative discount means the vector version
    // of the instruction costs more, and scalarizing would be beneficial.
    Discount += VectorCost - ScalarCost;
    ScalarCosts[I] = ScalarCost;
  }

  return Discount;
}

LoopVectorizationCostModel::VectorizationCostTy
LoopVectorizationCostModel::expectedCost(unsigned VF) {
  VectorizationCostTy Cost;

  bool ValidVF = VF > 1 || (isScalable() && VF == 1);
  // For each block.
  for (BasicBlock *BB : TheLoop->blocks()) {
    VectorizationCostTy BlockCost;

    // For each instruction in the old loop.
    for (Instruction &I : BB->instructionsWithoutDebug()) {
      // Skip ignored values.
      if (ValuesToIgnore.find(&I) != ValuesToIgnore.end() ||
          (ValidVF && VecValuesToIgnore.find(&I) != VecValuesToIgnore.end()))
        continue;

      VectorizationCostTy C = getInstructionCost(&I, VF);

      // Check if we should override the cost.
      if (ForceTargetInstructionCost.getNumOccurrences() > 0)
        C.first = ForceTargetInstructionCost;

      BlockCost.first += C.first;
      BlockCost.second |= C.second;
      LLVM_DEBUG(dbgs() << "LV: Found an estimated cost of " << C.first
                        << " for VF " << VF << " For instruction: " << I
                        << '\n');
    }

    // If we are vectorizing a predicated block, it will have been
    // if-converted. This means that the block's instructions (aside from
    // stores and instructions that may divide by zero) will now be
    // unconditionally executed. For the scalar case, we may not always execute
    // the predicated block. Thus, scale the block's cost by the probability of
    // executing it.
    if (VF == 1 && !isScalable() && blockNeedsPredication(BB))
      BlockCost.first /= getReciprocalPredBlockProb();

    Cost.first += BlockCost.first;
    Cost.second |= BlockCost.second;
  }

  return Cost;
}

/// Gets Address Access SCEV after verifying that the access pattern
/// is loop invariant except the induction variable dependence.
///
/// This SCEV can be sent to the Target in order to estimate the address
/// calculation cost.
static const SCEV *getAddressAccessSCEV(Value *Ptr,
                                        LoopVectorizationLegality *Legal,
                                        PredicatedScalarEvolution &PSE,
                                        const Loop *TheLoop) {

  auto *Gep = dyn_cast<GetElementPtrInst>(Ptr);
  if (!Gep)
    return nullptr;

  // We are looking for a gep with all loop invariant indices except for one
  // which should be an induction variable.
  auto SE = PSE.getSE();
  unsigned NumOperands = Gep->getNumOperands();
  for (unsigned i = 1; i < NumOperands; ++i) {
    Value *Opd = Gep->getOperand(i);
    if (!SE->isLoopInvariant(SE->getSCEV(Opd), TheLoop) &&
        !Legal->isInductionVariable(Opd))
      return nullptr;
  }

  // Now we know we have a GEP ptr, %inv, %ind, %inv. return the Ptr SCEV.
  return PSE.getSCEV(Ptr);
}

static bool isStrideMul(Instruction *I, LoopVectorizationLegality *Legal) {
  return Legal->hasStride(I->getOperand(0)) ||
         Legal->hasStride(I->getOperand(1));
}

unsigned LoopVectorizationCostModel::getMemInstScalarizationCost(Instruction *I,
                                                                 unsigned VF) {
  assert((VF > 1 || isScalable()) &&
         "Scalarization cost of instruction implies vectorization.");
  Type *ValTy = getMemInstValueType(I);
  auto SE = PSE.getSE();

  unsigned AS = getLoadStoreAddressSpace(I);
  Value *Ptr = getLoadStorePointerOperand(I);
  Type *PtrTy = ToVectorTy(Ptr->getType(), VF, isScalable());

  // Figure out whether the access is strided and get the stride value
  // if it's known in compile time
  const SCEV *PtrSCEV = getAddressAccessSCEV(Ptr, Legal, PSE, TheLoop);

  // Get the cost of the scalar memory instruction and address computation.
  unsigned Cost = VF * TTI.getAddressComputationCost(PtrTy, SE, PtrSCEV);

  // Don't pass *I here, since it is scalar but will actually be part of a
  // vectorized loop where the user of it is a vectorized instruction.
  const MaybeAlign Alignment = getLoadStoreAlignment(I);
  Cost += VF * TTI.getMemoryOpCost(I->getOpcode(), ValTy->getScalarType(),
                                   Alignment, AS);

  // Get the overhead of the extractelement and insertelement instructions
  // we might create due to scalarization.
  Cost += getScalarizationOverhead(I, VF);

  // If we have a predicated store, it may not be executed for each vector
  // lane. Scale the cost by the probability of executing the predicated
  // block.
  if (isPredicatedInst(I)) {
    Cost /= getReciprocalPredBlockProb();

    if (useEmulatedMaskMemRefHack(I))
      // Artificially setting to a high enough value to practically disable
      // vectorization with such operations.
      Cost = 3000000;
  }

  return Cost;
}

unsigned LoopVectorizationCostModel::getConsecutiveMemOpCost(Instruction *I,
                                                             unsigned VF) {
  Type *ValTy = getMemInstValueType(I);
<<<<<<< HEAD
  Type *VectorTy = ToVectorTy(ValTy, VF, isScalable());
=======
  auto *VectorTy = cast<VectorType>(ToVectorTy(ValTy, VF));
>>>>>>> 11ba7496
  Value *Ptr = getLoadStorePointerOperand(I);
  unsigned AS = getLoadStoreAddressSpace(I);
  int ConsecutiveStride = Legal->isConsecutivePtr(Ptr);

  assert((ConsecutiveStride == 1 || ConsecutiveStride == -1) &&
         "Stride should be 1 or -1 for consecutive memory access");
  const MaybeAlign Alignment = getLoadStoreAlignment(I);
  unsigned Cost = 0;
  if (Legal->isMaskRequired(I))
    Cost += TTI.getMaskedMemoryOpCost(I->getOpcode(), VectorTy,
                                      Alignment ? Alignment->value() : 0, AS);
  else
    Cost += TTI.getMemoryOpCost(I->getOpcode(), VectorTy, Alignment, AS, I);

  bool Reverse = ConsecutiveStride < 0;
  if (Reverse)
    Cost += TTI.getShuffleCost(TargetTransformInfo::SK_Reverse, VectorTy, 0);
  return Cost;
}

unsigned LoopVectorizationCostModel::getUniformMemOpCost(Instruction *I,
                                                         unsigned VF) {
  Type *ValTy = getMemInstValueType(I);
<<<<<<< HEAD
  Type *VectorTy = ToVectorTy(ValTy, VF, isScalable());
=======
  auto *VectorTy = cast<VectorType>(ToVectorTy(ValTy, VF));
>>>>>>> 11ba7496
  const MaybeAlign Alignment = getLoadStoreAlignment(I);
  unsigned AS = getLoadStoreAddressSpace(I);
  if (isa<LoadInst>(I)) {
    return TTI.getAddressComputationCost(ValTy) +
           TTI.getMemoryOpCost(Instruction::Load, ValTy, Alignment, AS) +
           TTI.getShuffleCost(TargetTransformInfo::SK_Broadcast, VectorTy);
  }
  StoreInst *SI = cast<StoreInst>(I);

  bool isLoopInvariantStoreValue = Legal->isUniform(SI->getValueOperand());
  return TTI.getAddressComputationCost(ValTy) +
         TTI.getMemoryOpCost(Instruction::Store, ValTy, Alignment, AS) +
         (isLoopInvariantStoreValue
              ? 0
              : TTI.getVectorInstrCost(Instruction::ExtractElement, VectorTy,
                                       VF - 1));
}

unsigned LoopVectorizationCostModel::getGatherScatterCost(Instruction *I,
                                                          unsigned VF) {
  Type *ValTy = getMemInstValueType(I);
<<<<<<< HEAD
  Type *VectorTy = ToVectorTy(ValTy, VF, isScalable());
=======
  auto *VectorTy = cast<VectorType>(ToVectorTy(ValTy, VF));
>>>>>>> 11ba7496
  const MaybeAlign Alignment = getLoadStoreAlignment(I);
  Value *Ptr = getLoadStorePointerOperand(I);

  return TTI.getAddressComputationCost(VectorTy) +
         TTI.getGatherScatterOpCost(I->getOpcode(), VectorTy, Ptr,
                                    Legal->isMaskRequired(I),
                                    Alignment ? Alignment->value() : 0, I);
}

unsigned LoopVectorizationCostModel::getInterleaveGroupCost(Instruction *I,
                                                            unsigned VF) {
  Type *ValTy = getMemInstValueType(I);
<<<<<<< HEAD
  Type *VectorTy = ToVectorTy(ValTy, VF, isScalable());
=======
  auto *VectorTy = cast<VectorType>(ToVectorTy(ValTy, VF));
>>>>>>> 11ba7496
  unsigned AS = getLoadStoreAddressSpace(I);

  auto Group = getInterleavedAccessGroup(I);
  assert(Group && "Fail to get an interleaved access group.");

  unsigned InterleaveFactor = Group->getFactor();
<<<<<<< HEAD
  Type *WideVecTy = VectorType::get(ValTy, VF * InterleaveFactor, isScalable());
=======
  VectorType *WideVecTy = VectorType::get(ValTy, VF * InterleaveFactor);
>>>>>>> 11ba7496

  // Holds the indices of existing members in an interleaved load group.
  // An interleaved store group doesn't need this as it doesn't allow gaps.
  SmallVector<unsigned, 4> Indices;
  if (isa<LoadInst>(I)) {
    for (unsigned i = 0; i < InterleaveFactor; i++)
      if (Group->getMember(i))
        Indices.push_back(i);
  }

  // Calculate the cost of the whole interleaved group.
  bool UseMaskForGaps =
      Group->requiresScalarEpilogue() && !isScalarEpilogueAllowed();
  unsigned Cost = TTI.getInterleavedMemoryOpCost(
      I->getOpcode(), WideVecTy, Group->getFactor(), Indices,
      Group->getAlign().value(), AS, Legal->isMaskRequired(I), UseMaskForGaps);

  if (Group->isReverse()) {
    // TODO: Add support for reversed masked interleaved access.
    assert(!Legal->isMaskRequired(I) &&
           "Reverse masked interleaved access not supported.");
    Cost += Group->getNumMembers() *
            TTI.getShuffleCost(TargetTransformInfo::SK_Reverse, VectorTy, 0);
  }
  return Cost;
}

unsigned LoopVectorizationCostModel::getMemoryInstructionCost(Instruction *I,
                                                              unsigned VF) {
  // Calculate scalar cost only. Vectorization cost should be ready at this
  // moment.
  if (VF == 1 && !isScalable()) {
    Type *ValTy = getMemInstValueType(I);
    const MaybeAlign Alignment = getLoadStoreAlignment(I);
    unsigned AS = getLoadStoreAddressSpace(I);

    return TTI.getAddressComputationCost(ValTy) +
           TTI.getMemoryOpCost(I->getOpcode(), ValTy, Alignment, AS, I);
  }
  return getWideningCost(I, VF);
}

LoopVectorizationCostModel::VectorizationCostTy
LoopVectorizationCostModel::getInstructionCost(Instruction *I, unsigned VF) {
  // If we know that this instruction will remain uniform, check the cost of
  // the scalar version.
  bool ValidVF = VF > 1 || (isScalable() && VF == 1);
  if (isUniformAfterVectorization(I, VF))
    ValidVF = false;
  // VF = 1;

  if (ValidVF && isProfitableToScalarize(I, VF))
    return VectorizationCostTy(InstsToScalarize[VF][I], false);

  // Forced scalars do not have any scalarization overhead.
  auto ForcedScalar = ForcedScalars.find(VF);
  if (ValidVF && ForcedScalar != ForcedScalars.end()) {
    auto InstSet = ForcedScalar->second;
    if (InstSet.find(I) != InstSet.end())
      return VectorizationCostTy((getInstructionCost(I, 1).first * VF), false);
  }

  Type *VectorTy;
  unsigned C = getInstructionCost(I, VF, VectorTy, ValidVF);

  // bool ValidNumParts = TTI.getNumberOfParts(VectorTy) < VF || (VF == 1 &&
  // isScalable() &&
  bool TypeNotScalarized = (VF > 1 && VectorTy->isVectorTy() &&
                            TTI.getNumberOfParts(VectorTy) < VF) ||
                           (VF == 1 && isScalable() && VectorTy->isVectorTy() &&
                            TTI.getNumberOfParts(VectorTy) == VF);
  return VectorizationCostTy(C, TypeNotScalarized);
}

unsigned LoopVectorizationCostModel::getScalarizationOverhead(Instruction *I,
                                                              unsigned VF) {

  if (VF == 1 && !isScalable())
    return 0;

  unsigned Cost = 0;
  Type *RetTy = ToVectorTy(I->getType(), VF, isScalable());
  if (!RetTy->isVoidTy() &&
      (!isa<LoadInst>(I) || !TTI.supportsEfficientVectorElementLoadStore()))
    Cost += TTI.getScalarizationOverhead(RetTy, true, false);

  // Some targets keep addresses scalar.
  if (isa<LoadInst>(I) && !TTI.prefersVectorizedAddressing())
    return Cost;

  // Some targets support efficient element stores.
  if (isa<StoreInst>(I) && TTI.supportsEfficientVectorElementLoadStore())
    return Cost;

  // Collect operands to consider.
  CallInst *CI = dyn_cast<CallInst>(I);
  Instruction::op_range Ops = CI ? CI->arg_operands() : I->operands();

  // Skip operands that do not require extraction/scalarization and do not incur
  // any overhead.
  return Cost + TTI.getOperandsScalarizationOverhead(
                    filterExtractingOperands(Ops, VF), VF);
}

void LoopVectorizationCostModel::setCostBasedWideningDecision(unsigned VF) {
  if (!isScalable() && VF == 1)
    return;
  NumPredStores = 0;
  for (BasicBlock *BB : TheLoop->blocks()) {
    // For each instruction in the old loop.
    for (Instruction &I : *BB) {
      Value *Ptr = getLoadStorePointerOperand(&I);
      if (!Ptr)
        continue;

      // TODO: We should generate better code and update the cost model for
      // predicated uniform stores. Today they are treated as any other
      // predicated store (see added test cases in
      // invariant-store-vectorization.ll).
      if (isa<StoreInst>(&I) && isScalarWithPredication(&I))
        NumPredStores++;

      if (Legal->isUniform(Ptr) &&
          // Conditional loads and stores should be scalarized and predicated.
          // isScalarWithPredication cannot be used here since masked
          // gather/scatters are not considered scalar with predication.
          !Legal->blockNeedsPredication(I.getParent())) {
        // TODO: Avoid replicating loads and stores instead of
        // relying on instcombine to remove them.
        // Load: Scalar load + broadcast
        // Store: Scalar store + isLoopInvariantStoreValue ? 0 : extract
        unsigned Cost = getUniformMemOpCost(&I, VF);
        setWideningDecision(&I, VF, CM_Scalarize, Cost);
        continue;
      }

      // We assume that widening is the best solution when possible.
      if (memoryInstructionCanBeWidened(&I, VF)) {
        unsigned Cost = getConsecutiveMemOpCost(&I, VF);
        int ConsecutiveStride =
            Legal->isConsecutivePtr(getLoadStorePointerOperand(&I));
        assert((ConsecutiveStride == 1 || ConsecutiveStride == -1) &&
               "Expected consecutive stride.");
        InstWidening Decision =
            ConsecutiveStride == 1 ? CM_Widen : CM_Widen_Reverse;
        setWideningDecision(&I, VF, Decision, Cost);
        continue;
      }

      // Choose between Interleaving, Gather/Scatter or Scalarization.
      unsigned InterleaveCost = std::numeric_limits<unsigned>::max();
      unsigned NumAccesses = 1;
      if (isAccessInterleaved(&I)) {
        auto Group = getInterleavedAccessGroup(&I);
        assert(Group && "Fail to get an interleaved access group.");

        // Make one decision for the whole group.
        if (getWideningDecision(&I, VF) != CM_Unknown)
          continue;

        NumAccesses = Group->getNumMembers();
        if (interleavedAccessCanBeWidened(&I, VF))
          InterleaveCost = getInterleaveGroupCost(&I, VF);
      }

      unsigned GatherScatterCost =
          isLegalGatherOrScatter(&I)
              ? getGatherScatterCost(&I, VF) * NumAccesses
              : std::numeric_limits<unsigned>::max();

      unsigned ScalarizationCost =
          getMemInstScalarizationCost(&I, VF) * NumAccesses;

      // Choose better solution for the current VF,
      // write down this decision and use it during vectorization.
      unsigned Cost;
      InstWidening Decision;
      if (InterleaveCost <= GatherScatterCost &&
          InterleaveCost < ScalarizationCost) {
        Decision = CM_Interleave;
        Cost = InterleaveCost;
      } else if (GatherScatterCost < ScalarizationCost) {
        Decision = CM_GatherScatter;
        Cost = GatherScatterCost;
      } else {
        Decision = CM_Scalarize;
        Cost = ScalarizationCost;
      }
      // If the instructions belongs to an interleave group, the whole group
      // receives the same decision. The whole group receives the cost, but
      // the cost will actually be assigned to one instruction.
      if (auto Group = getInterleavedAccessGroup(&I))
        setWideningDecision(Group, VF, Decision, Cost);
      else
        setWideningDecision(&I, VF, Decision, Cost);
    }
  }

  // Make sure that any load of address and any other address computation
  // remains scalar unless there is gather/scatter support. This avoids
  // inevitable extracts into address registers, and also has the benefit of
  // activating LSR more, since that pass can't optimize vectorized
  // addresses.
  if (TTI.prefersVectorizedAddressing())
    return;

  // Start with all scalar pointer uses.
  SmallPtrSet<Instruction *, 8> AddrDefs;
  for (BasicBlock *BB : TheLoop->blocks())
    for (Instruction &I : *BB) {
      Instruction *PtrDef =
          dyn_cast_or_null<Instruction>(getLoadStorePointerOperand(&I));
      if (PtrDef && TheLoop->contains(PtrDef) &&
          getWideningDecision(&I, VF) != CM_GatherScatter)
        AddrDefs.insert(PtrDef);
    }

  // Add all instructions used to generate the addresses.
  SmallVector<Instruction *, 4> Worklist;
  for (auto *I : AddrDefs)
    Worklist.push_back(I);
  while (!Worklist.empty()) {
    Instruction *I = Worklist.pop_back_val();
    for (auto &Op : I->operands())
      if (auto *InstOp = dyn_cast<Instruction>(Op))
        if ((InstOp->getParent() == I->getParent()) && !isa<PHINode>(InstOp) &&
            AddrDefs.insert(InstOp).second)
          Worklist.push_back(InstOp);
  }

  for (auto *I : AddrDefs) {
    if (isa<LoadInst>(I)) {
      // Setting the desired widening decision should ideally be handled in
      // by cost functions, but since this involves the task of finding out
      // if the loaded register is involved in an address computation, it is
      // instead changed here when we know this is the case.
      InstWidening Decision = getWideningDecision(I, VF);
      if (Decision == CM_Widen || Decision == CM_Widen_Reverse)
        // Scalarize a widened load of address.
        setWideningDecision(I, VF, CM_Scalarize,
                            (VF * getMemoryInstructionCost(I, 1)));
      else if (auto Group = getInterleavedAccessGroup(I)) {
        // Scalarize an interleave group of address loads.
        for (unsigned I = 0; I < Group->getFactor(); ++I) {
          if (Instruction *Member = Group->getMember(I))
            setWideningDecision(Member, VF, CM_Scalarize,
                                (VF * getMemoryInstructionCost(Member, 1)));
        }
      }
    } else
      // Make sure I gets scalarized and a cost estimate without
      // scalarization overhead.
      ForcedScalars[VF].insert(I);
  }
}

unsigned LoopVectorizationCostModel::getInstructionCost(Instruction *I,
                                                        unsigned VF,
                                                        Type *&VectorTy,
                                                        bool ValidVF) {
  Type *RetTy = I->getType();
  if (canTruncateToMinimalBitwidth(I, VF, ValidVF))
    RetTy = IntegerType::get(RetTy->getContext(), MinBWs[I]);
  VectorTy = isScalarAfterVectorization(I, VF, ValidVF)
                 ? RetTy
                 : ToVectorTy(RetTy, VF, isScalable());
  auto SE = PSE.getSE();

  // TODO: We need to estimate the cost of intrinsic calls.
  switch (I->getOpcode()) {
  case Instruction::GetElementPtr:
    // We mark this instruction as zero-cost because the cost of GEPs in
    // vectorized code depends on whether the corresponding memory instruction
    // is scalarized or not. Therefore, we handle GEPs with the memory
    // instruction cost.
    return 0;
  case Instruction::Br: {
    // In cases of scalarized and predicated instructions, there will be VF
    // predicated blocks in the vectorized loop. Each branch around these
    // blocks requires also an extract of its vector compare i1 element.
    bool ScalarPredicatedBB = false;
    BranchInst *BI = cast<BranchInst>(I);
    if (ValidVF && BI->isConditional() &&
        (PredicatedBBsAfterVectorization.find(BI->getSuccessor(0)) !=
             PredicatedBBsAfterVectorization.end() ||
         PredicatedBBsAfterVectorization.find(BI->getSuccessor(1)) !=
             PredicatedBBsAfterVectorization.end()))
      ScalarPredicatedBB = true;

    if (ScalarPredicatedBB) {
      // Return cost for branches around scalarized and predicated blocks.
      Type *Vec_i1Ty = VectorType::get(
          IntegerType::getInt1Ty(RetTy->getContext()), VF, isScalable());
      return (TTI.getScalarizationOverhead(Vec_i1Ty, false, true) +
              (TTI.getCFInstrCost(Instruction::Br) * VF));
    } else if (I->getParent() == TheLoop->getLoopLatch() || VF == 1)
      // The back-edge branch will remain, as will all scalar branches.
      return TTI.getCFInstrCost(Instruction::Br);
    else
      // This branch will be eliminated by if-conversion.
      return 0;
    // Note: We currently assume zero cost for an unconditional branch inside
    // a predicated block since it will become a fall-through, although we
    // may decide in the future to call TTI for all branches.
  }
  case Instruction::PHI: {
    auto *Phi = cast<PHINode>(I);

    // First-order recurrences are replaced by vector shuffles inside the loop.
    // NOTE: Don't use ToVectorTy as SK_ExtractSubvector expects a vector type.
    if (ValidVF && Legal->isFirstOrderRecurrence(Phi))
      return TTI.getShuffleCost(TargetTransformInfo::SK_ExtractSubvector,
<<<<<<< HEAD
                                VectorTy, VF - 1,
                                VectorType::get(RetTy, 1, isScalable()));
=======
                                cast<VectorType>(VectorTy), VF - 1,
                                VectorType::get(RetTy, 1));
>>>>>>> 11ba7496

    // Phi nodes in non-header blocks (not inductions, reductions, etc.) are
    // converted into select instructions. We require N - 1 selects per phi
    // node, where N is the number of incoming values.
    if (ValidVF && Phi->getParent() != TheLoop->getHeader())
      return (Phi->getNumIncomingValues() - 1) *
             TTI.getCmpSelInstrCost(
                 Instruction::Select,
                 ToVectorTy(Phi->getType(), VF, isScalable()),
                 ToVectorTy(Type::getInt1Ty(Phi->getContext()), VF,
                            isScalable()));

    return TTI.getCFInstrCost(Instruction::PHI);
  }
  case Instruction::UDiv:
  case Instruction::SDiv:
  case Instruction::URem:
  case Instruction::SRem:
    // If we have a predicated instruction, it may not be executed for each
    // vector lane. Get the scalarization cost and scale this amount by the
    // probability of executing the predicated block. If the instruction is not
    // predicated, we fall through to the next case.
    if (ValidVF && isScalarWithPredication(I)) {
      unsigned Cost = 0;

      // These instructions have a non-void type, so account for the phi nodes
      // that we will create. This cost is likely to be zero. The phi node
      // cost, if any, should be scaled by the block probability because it
      // models a copy at the end of each predicated block.
      Cost += VF * TTI.getCFInstrCost(Instruction::PHI);

      // The cost of the non-predicated instruction.
      Cost += VF * TTI.getArithmeticInstrCost(I->getOpcode(), RetTy);

      // The cost of insertelement and extractelement instructions needed for
      // scalarization.
      Cost += getScalarizationOverhead(I, VF);

      // Scale the cost by the probability of executing the predicated blocks.
      // This assumes the predicated block for each vector lane is equally
      // likely.
      return Cost / getReciprocalPredBlockProb();
    }
    LLVM_FALLTHROUGH;
  case Instruction::Add:
  case Instruction::FAdd:
  case Instruction::Sub:
  case Instruction::FSub:
  case Instruction::Mul:
  case Instruction::FMul:
  case Instruction::FDiv:
  case Instruction::FRem:
  case Instruction::Shl:
  case Instruction::LShr:
  case Instruction::AShr:
  case Instruction::And:
  case Instruction::Or:
  case Instruction::Xor: {
    // Since we will replace the stride by 1 the multiplication should go away.
    if (I->getOpcode() == Instruction::Mul && isStrideMul(I, Legal))
      return 0;
    // Certain instructions can be cheaper to vectorize if they have a constant
    // second vector operand. One example of this are shifts on x86.
    Value *Op2 = I->getOperand(1);
    TargetTransformInfo::OperandValueProperties Op2VP;
    TargetTransformInfo::OperandValueKind Op2VK =
        TTI.getOperandInfo(Op2, Op2VP);
    if (Op2VK == TargetTransformInfo::OK_AnyValue && Legal->isUniform(Op2))
      Op2VK = TargetTransformInfo::OK_UniformValue;

    SmallVector<const Value *, 4> Operands(I->operand_values());
    unsigned N = isScalarAfterVectorization(I, VF, ValidVF) && ValidVF ? VF : 1;
    return N * TTI.getArithmeticInstrCost(
                   I->getOpcode(), VectorTy, TargetTransformInfo::OK_AnyValue,
                   Op2VK, TargetTransformInfo::OP_None, Op2VP, Operands, I);
  }
  case Instruction::FNeg: {
    unsigned N = isScalarAfterVectorization(I, VF, ValidVF) && ValidVF ? VF : 1;
    return N * TTI.getArithmeticInstrCost(
                   I->getOpcode(), VectorTy, TargetTransformInfo::OK_AnyValue,
                   TargetTransformInfo::OK_AnyValue,
                   TargetTransformInfo::OP_None, TargetTransformInfo::OP_None,
                   I->getOperand(0), I);
  }
  case Instruction::Select: {
    SelectInst *SI = cast<SelectInst>(I);
    const SCEV *CondSCEV = SE->getSCEV(SI->getCondition());
    bool ScalarCond = (SE->isLoopInvariant(CondSCEV, TheLoop));
    Type *CondTy = SI->getCondition()->getType();
    if (!ScalarCond)
      CondTy = VectorType::get(CondTy, VF, isScalable());

    return TTI.getCmpSelInstrCost(I->getOpcode(), VectorTy, CondTy, I);
  }
  case Instruction::ICmp:
  case Instruction::FCmp: {
    Type *ValTy = I->getOperand(0)->getType();
    Instruction *Op0AsInstruction = dyn_cast<Instruction>(I->getOperand(0));
    if (canTruncateToMinimalBitwidth(Op0AsInstruction, VF, ValidVF))
      ValTy = IntegerType::get(ValTy->getContext(), MinBWs[Op0AsInstruction]);
    VectorTy = ToVectorTy(ValTy, VF, isScalable(), ValidVF);
    return TTI.getCmpSelInstrCost(I->getOpcode(), VectorTy, nullptr, I);
  }
  case Instruction::Store:
  case Instruction::Load: {
    unsigned Width = VF;
    if (Width > 1) {
      InstWidening Decision = getWideningDecision(I, Width);
      assert(Decision != CM_Unknown &&
             "CM decision should be taken at this point");
      if (Decision == CM_Scalarize)
        Width = 1;
    }
    VectorTy = ToVectorTy(getMemInstValueType(I), Width, isScalable(), ValidVF);
    return getMemoryInstructionCost(I, VF);
  }
  case Instruction::ZExt:
  case Instruction::SExt:
  case Instruction::FPToUI:
  case Instruction::FPToSI:
  case Instruction::FPExt:
  case Instruction::PtrToInt:
  case Instruction::IntToPtr:
  case Instruction::SIToFP:
  case Instruction::UIToFP:
  case Instruction::Trunc:
  case Instruction::FPTrunc:
  case Instruction::BitCast: {
    // We optimize the truncation of induction variables having constant
    // integer steps. The cost of these truncations is the same as the scalar
    // operation.
    if (isOptimizableIVTruncate(I, VF)) {
      auto *Trunc = cast<TruncInst>(I);
      return TTI.getCastInstrCost(Instruction::Trunc, Trunc->getDestTy(),
                                  Trunc->getSrcTy(), Trunc);
    }

    Type *SrcScalarTy = I->getOperand(0)->getType();
    Type *SrcVecTy = VectorTy->isVectorTy()
                         ? ToVectorTy(SrcScalarTy, VF, isScalable())
                         : SrcScalarTy;
    if (canTruncateToMinimalBitwidth(I, VF, ValidVF)) {
      // This cast is going to be shrunk. This may remove the cast or it might
      // turn it into slightly different cast. For example, if MinBW == 16,
      // "zext i8 %1 to i32" becomes "zext i8 %1 to i16".
      //
      // Calculate the modified src and dest types.
      Type *MinVecTy = VectorTy;
      if (I->getOpcode() == Instruction::Trunc) {
        SrcVecTy = smallestIntegerVectorType(SrcVecTy, MinVecTy);
        VectorTy = largestIntegerVectorType(
            ToVectorTy(I->getType(), VF, isScalable()), MinVecTy);
      } else if (I->getOpcode() == Instruction::ZExt ||
                 I->getOpcode() == Instruction::SExt) {
        SrcVecTy = largestIntegerVectorType(SrcVecTy, MinVecTy);
        VectorTy = smallestIntegerVectorType(
            ToVectorTy(I->getType(), VF, isScalable(), ValidVF), MinVecTy);
      }
    }

    unsigned N = isScalarAfterVectorization(I, VF, ValidVF) ? VF : 1;
    return N * TTI.getCastInstrCost(I->getOpcode(), VectorTy, SrcVecTy, I);
  }
  case Instruction::Call: {
    bool NeedToScalarize;
    CallInst *CI = cast<CallInst>(I);
    unsigned CallCost = getVectorCallCost(CI, VF, NeedToScalarize);
    if (getVectorIntrinsicIDForCall(CI, TLI))
      return std::min(CallCost, getVectorIntrinsicCost(CI, VF));
    return CallCost;
  }
  default:
    // The cost of executing VF copies of the scalar instruction. This opcode
    // is unknown. Assume that it is the same as 'mul'.
    return VF * TTI.getArithmeticInstrCost(Instruction::Mul, VectorTy) +
           getScalarizationOverhead(I, VF);
  } // end of switch.
}

char LoopVectorize::ID = 0;

static const char lv_name[] = "Loop Vectorization";

INITIALIZE_PASS_BEGIN(LoopVectorize, LV_NAME, lv_name, false, false)
INITIALIZE_PASS_DEPENDENCY(TargetTransformInfoWrapperPass)
INITIALIZE_PASS_DEPENDENCY(BasicAAWrapperPass)
INITIALIZE_PASS_DEPENDENCY(AAResultsWrapperPass)
INITIALIZE_PASS_DEPENDENCY(GlobalsAAWrapperPass)
INITIALIZE_PASS_DEPENDENCY(AssumptionCacheTracker)
INITIALIZE_PASS_DEPENDENCY(BlockFrequencyInfoWrapperPass)
INITIALIZE_PASS_DEPENDENCY(DominatorTreeWrapperPass)
INITIALIZE_PASS_DEPENDENCY(ScalarEvolutionWrapperPass)
INITIALIZE_PASS_DEPENDENCY(LoopInfoWrapperPass)
INITIALIZE_PASS_DEPENDENCY(LoopAccessLegacyAnalysis)
INITIALIZE_PASS_DEPENDENCY(DemandedBitsWrapperPass)
INITIALIZE_PASS_DEPENDENCY(OptimizationRemarkEmitterWrapperPass)
INITIALIZE_PASS_DEPENDENCY(ProfileSummaryInfoWrapperPass)
INITIALIZE_PASS_DEPENDENCY(InjectTLIMappingsLegacy)
INITIALIZE_PASS_END(LoopVectorize, LV_NAME, lv_name, false, false)

namespace llvm {

Pass *createLoopVectorizePass() { return new LoopVectorize(); }

Pass *createLoopVectorizePass(bool InterleaveOnlyWhenForced,
                              bool VectorizeOnlyWhenForced) {
  return new LoopVectorize(InterleaveOnlyWhenForced, VectorizeOnlyWhenForced);
}

} // end namespace llvm

bool LoopVectorizationCostModel::isConsecutiveLoadOrStore(Instruction *Inst) {
  // Check if the pointer operand of a load or store instruction is
  // consecutive.
  if (auto *Ptr = getLoadStorePointerOperand(Inst))
    return Legal->isConsecutivePtr(Ptr);
  return false;
}

void LoopVectorizationCostModel::collectValuesToIgnore() {
  // Ignore ephemeral values.
  CodeMetrics::collectEphemeralValues(TheLoop, AC, ValuesToIgnore);

  // Ignore type-promoting instructions we identified during reduction
  // detection.
  for (auto &Reduction : Legal->getReductionVars()) {
    RecurrenceDescriptor &RedDes = Reduction.second;
    SmallPtrSetImpl<Instruction *> &Casts = RedDes.getCastInsts();
    VecValuesToIgnore.insert(Casts.begin(), Casts.end());
  }
  // Ignore type-casting instructions we identified during induction
  // detection.
  for (auto &Induction : Legal->getInductionVars()) {
    InductionDescriptor &IndDes = Induction.second;
    const SmallVectorImpl<Instruction *> &Casts = IndDes.getCastInsts();
    VecValuesToIgnore.insert(Casts.begin(), Casts.end());
  }
}

// TODO: we could return a pair of values that specify the max VF and
// min VF, to be used in `buildVPlans(MinVF, MaxVF)` instead of
// `buildVPlans(VF, VF)`. We cannot do it because VPLAN at the moment
// doesn't have a cost model that can choose which plan to execute if
// more than one is generated.
static unsigned determineVPlanVF(const unsigned WidestVectorRegBits,
                                 LoopVectorizationCostModel &CM) {
  unsigned WidestType;
  std::tie(std::ignore, WidestType) = CM.getSmallestAndWidestTypes();
  return WidestVectorRegBits / WidestType;
}

VectorizationFactor
LoopVectorizationPlanner::planInVPlanNativePath(unsigned UserVF) {
  unsigned VF = UserVF;
  // Outer loop handling: They may require CFG and instruction level
  // transformations before even evaluating whether vectorization is profitable.
  // Since we cannot modify the incoming IR, we need to build VPlan upfront in
  // the vectorization pipeline.
  if (!OrigLoop->empty()) {
    // If the user doesn't provide a vectorization factor, determine a
    // reasonable one.
    if (!UserVF) {
      VF = determineVPlanVF(TTI->getRegisterBitWidth(true /* Vector*/), CM);
      LLVM_DEBUG(dbgs() << "LV: VPlan computed VF " << VF << ".\n");

      // Make sure we have a VF > 1 for stress testing.
      if (VPlanBuildStressTest && VF < 2) {
        LLVM_DEBUG(dbgs() << "LV: VPlan stress testing: "
                          << "overriding computed VF.\n");
        VF = 4;
      }
    }
    assert(EnableVPlanNativePath && "VPlan-native path is not enabled.");
    assert(isPowerOf2_32(VF) && "VF needs to be a power of two");
    LLVM_DEBUG(dbgs() << "LV: Using " << (UserVF ? "user " : "") << "VF " << VF
                      << " to build VPlans.\n");
    buildVPlans(VF, VF);

    // For VPlan build stress testing, we bail out after VPlan construction.
    if (VPlanBuildStressTest)
      return VectorizationFactor::Disabled();

    return {VF, 0};
  }

  LLVM_DEBUG(
      dbgs() << "LV: Not vectorizing. Inner loops aren't supported in the "
                "VPlan-native path.\n");
  return VectorizationFactor::Disabled();
}

Optional<VectorizationFactor> LoopVectorizationPlanner::plan(unsigned UserVF) {
  assert(OrigLoop->empty() && "Inner loop expected.");
  Optional<unsigned> MaybeMaxVF = CM.computeMaxVF();
  if (!MaybeMaxVF) // Cases that should not to be vectorized nor interleaved.
    return None;

  // Invalidate interleave groups if all blocks of loop will be predicated.
  if (CM.blockNeedsPredication(OrigLoop->getHeader()) &&
      !useMaskedInterleavedAccesses(*TTI)) {
    LLVM_DEBUG(
        dbgs()
        << "LV: Invalidate all interleaved groups due to fold-tail by masking "
           "which requires masked-interleaved support.\n");
    if (CM.InterleaveInfo.invalidateGroups())
      // Invalidating interleave groups also requires invalidating all decisions
      // based on them, which includes widening decisions and uniform and scalar
      // values.
      CM.invalidateCostModelingDecisions();
  }

  if (UserVF) {
    LLVM_DEBUG(dbgs() << "LV: Using user VF " << UserVF << ".\n");
    assert(isPowerOf2_32(UserVF) && "VF needs to be a power of two");
    // Collect the instructions (and their associated costs) that will be more
    // profitable to scalarize.
    CM.selectUserVectorizationFactor(UserVF);
    buildVPlansWithVPRecipes(UserVF, UserVF);
    LLVM_DEBUG(printPlans(dbgs()));
    return {{UserVF, 0}};
  }

  // Most of the VF selection code for fixed length vectors does not make
  // sense for scalable vectors. So as a starting point we assume that if we
  // are using scalable vectors we are going to vectorize based on the
  // computed MaxVF (max K factor).
  if (TTI->useScalableVectorType()) {
    unsigned VF = MaybeMaxVF.getValue();
    assert(VF != 0 && "MaxVF is zero.");
    CM.collectUniformsAndScalars(VF);
    CM.collectInstsToScalarize(VF);
    buildVPlansWithVPRecipes(VF, VF);
    LLVM_DEBUG(printPlans(dbgs()));
    return CM.selectScalableVectorizationFactor(VF);
  }

  unsigned MaxVF = MaybeMaxVF.getValue();
  assert(MaxVF != 0 && "MaxVF is zero.");
  for (unsigned VF = 1; VF <= MaxVF; VF *= 2) {
    // Collect Uniform and Scalar instructions after vectorization with VF.
    CM.collectUniformsAndScalars(VF);

    // Collect the instructions (and their associated costs) that will be more
    // profitable to scalarize.
    if (VF > 1)
      CM.collectInstsToScalarize(VF);
  }

  buildVPlansWithVPRecipes(1, MaxVF);
  LLVM_DEBUG(printPlans(dbgs()));
  if (MaxVF == 1)
    // Do not return VectorizationFactor::Disabled() here, since that means a
    // width=0. For fixed vectors we want width=1, cost=0 here.
    return VectorizationFactor(1, 0);

  // Select the optimal vectorization factor.
  return CM.selectVectorizationFactor(MaxVF);
}

void LoopVectorizationPlanner::setBestPlan(unsigned VF, unsigned UF) {
  LLVM_DEBUG(dbgs() << "Setting best plan to VF=" << VF << ", UF=" << UF
                    << '\n');
  BestVF = VF;
  BestUF = UF;

  erase_if(VPlans, [VF](const VPlanPtr &Plan) { return !Plan->hasVF(VF); });
  assert(VPlans.size() == 1 && "Best VF has not a single VPlan.");
}

void LoopVectorizationPlanner::executePlan(InnerLoopVectorizer &ILV,
                                           DominatorTree *DT) {

  // 1. Create a new empty loop. Unlink the old loop and connect the new one.
  VPCallbackILV CallbackILV(ILV);

  VPTransformState State{BestVF,     BestUF,      ILV.isScalable(),       LI,
                         DT,         ILV.Builder, ILV.VectorLoopValueMap, &ILV,
                         CallbackILV};
  State.CFG.PrevBB = ILV.createVectorizedLoopSkeleton();
  State.TripCount = ILV.getOrCreateTripCount(nullptr);
  State.CanonicalIV = ILV.Induction;

  //===------------------------------------------------===//
  //
  // Notice: any optimization or new instruction that go
  // into the code below should also be implemented in
  // the cost-model.
  //
  //===------------------------------------------------===//

  // 2. Copy and widen instructions from the old loop into the new loop.
  assert(VPlans.size() == 1 && "Not a single VPlan to execute.");
  VPlans.front()->execute(&State);

  // 3. Fix the vectorized code: take care of header phi's, live-outs,
  //    predication, updating analyses.
  ILV.fixVectorizedLoop();
}

void LoopVectorizationPlanner::collectTriviallyDeadInstructions(
    SmallPtrSetImpl<Instruction *> &DeadInstructions) {
  BasicBlock *Latch = OrigLoop->getLoopLatch();

  // We create new control-flow for the vectorized loop, so the original
  // condition will be dead after vectorization if it's only used by the
  // branch.
  auto *Cmp = dyn_cast<Instruction>(Latch->getTerminator()->getOperand(0));
  if (Cmp && Cmp->hasOneUse())
    DeadInstructions.insert(Cmp);

  // We create new "steps" for induction variable updates to which the original
  // induction variables map. An original update instruction will be dead if
  // all its users except the induction variable are dead.
  for (auto &Induction : Legal->getInductionVars()) {
    PHINode *Ind = Induction.first;
    auto *IndUpdate = cast<Instruction>(Ind->getIncomingValueForBlock(Latch));
    if (llvm::all_of(IndUpdate->users(), [&](User *U) -> bool {
          return U == Ind || DeadInstructions.find(cast<Instruction>(U)) !=
                                 DeadInstructions.end();
        }))
      DeadInstructions.insert(IndUpdate);

    // We record as "Dead" also the type-casting instructions we had identified
    // during induction analysis. We don't need any handling for them in the
    // vectorized loop because we have proven that, under a proper runtime
    // test guarding the vectorized loop, the value of the phi, and the casted
    // value of the phi, are the same. The last instruction in this casting
    // chain will get its scalar/vector/widened def from the
    // scalar/vector/widened def of the respective phi node. Any other casts in
    // the induction def-use chain have no other uses outside the phi update
    // chain, and will be ignored.
    InductionDescriptor &IndDes = Induction.second;
    const SmallVectorImpl<Instruction *> &Casts = IndDes.getCastInsts();
    DeadInstructions.insert(Casts.begin(), Casts.end());
  }
}

Value *InnerLoopUnroller::reverseVector(Value *Vec) { return Vec; }

Value *InnerLoopUnroller::getBroadcastInstrs(Value *V) { return V; }

Value *InnerLoopUnroller::getStepVector(Value *Val, int StartIdx, Value *Step,
                                        Instruction::BinaryOps BinOp) {
  // When unrolling and the VF is 1, we only need to add a simple scalar.
  Type *Ty = Val->getType();
  assert(!Ty->isVectorTy() && "Val must be a scalar");

  if (Ty->isFloatingPointTy()) {
    Constant *C = ConstantFP::get(Ty, (double)StartIdx);

    // Floating point operations had to be 'fast' to enable the unrolling.
    Value *MulOp = addFastMathFlag(Builder.CreateFMul(C, Step));
    return addFastMathFlag(Builder.CreateBinOp(BinOp, Val, MulOp));
  }
  Constant *C = ConstantInt::get(Ty, StartIdx);
  return Builder.CreateAdd(Val, Builder.CreateMul(C, Step), "induction");
}

static void AddRuntimeUnrollDisableMetaData(Loop *L) {
  SmallVector<Metadata *, 4> MDs;
  // Reserve first location for self reference to the LoopID metadata node.
  MDs.push_back(nullptr);
  bool IsUnrollMetadata = false;
  MDNode *LoopID = L->getLoopID();
  if (LoopID) {
    // First find existing loop unrolling disable metadata.
    for (unsigned i = 1, ie = LoopID->getNumOperands(); i < ie; ++i) {
      auto *MD = dyn_cast<MDNode>(LoopID->getOperand(i));
      if (MD) {
        const auto *S = dyn_cast<MDString>(MD->getOperand(0));
        IsUnrollMetadata =
            S && S->getString().startswith("llvm.loop.unroll.disable");
      }
      MDs.push_back(LoopID->getOperand(i));
    }
  }

  if (!IsUnrollMetadata) {
    // Add runtime unroll disable metadata.
    LLVMContext &Context = L->getHeader()->getContext();
    SmallVector<Metadata *, 1> DisableOperands;
    DisableOperands.push_back(
        MDString::get(Context, "llvm.loop.unroll.runtime.disable"));
    MDNode *DisableNode = MDNode::get(Context, DisableOperands);
    MDs.push_back(DisableNode);
    MDNode *NewLoopID = MDNode::get(Context, MDs);
    // Set operand 0 to refer to the loop id itself.
    NewLoopID->replaceOperandWith(0, NewLoopID);
    L->setLoopID(NewLoopID);
  }
}

bool LoopVectorizationPlanner::getDecisionAndClampRange(
    const std::function<bool(unsigned)> &Predicate, VFRange &Range) {
  assert(Range.End > Range.Start && "Trying to test an empty VF range.");
  bool PredicateAtRangeStart = Predicate(Range.Start);

  for (unsigned TmpVF = Range.Start * 2; TmpVF < Range.End; TmpVF *= 2)
    if (Predicate(TmpVF) != PredicateAtRangeStart) {
      Range.End = TmpVF;
      break;
    }

  return PredicateAtRangeStart;
}

/// Build VPlans for the full range of feasible VF's = {\p MinVF, 2 * \p MinVF,
/// 4 * \p MinVF, ..., \p MaxVF} by repeatedly building a VPlan for a sub-range
/// of VF's starting at a given VF and extending it as much as possible. Each
/// vectorization decision can potentially shorten this sub-range during
/// buildVPlan().
void LoopVectorizationPlanner::buildVPlans(unsigned MinVF, unsigned MaxVF) {
  for (unsigned VF = MinVF; VF < MaxVF + 1;) {
    VFRange SubRange = {VF, MaxVF + 1};
    VPlans.push_back(buildVPlan(SubRange));
    VF = SubRange.End;
  }
}

VPValue *VPRecipeBuilder::createEdgeMask(BasicBlock *Src, BasicBlock *Dst,
                                         VPlanPtr &Plan) {
  assert(is_contained(predecessors(Dst), Src) && "Invalid edge");

  // Look for cached value.
  std::pair<BasicBlock *, BasicBlock *> Edge(Src, Dst);
  EdgeMaskCacheTy::iterator ECEntryIt = EdgeMaskCache.find(Edge);
  if (ECEntryIt != EdgeMaskCache.end())
    return ECEntryIt->second;

  VPValue *SrcMask = createBlockInMask(Src, Plan);

  // The terminator has to be a branch inst!
  BranchInst *BI = dyn_cast<BranchInst>(Src->getTerminator());
  assert(BI && "Unexpected terminator found");

  if (!BI->isConditional() || BI->getSuccessor(0) == BI->getSuccessor(1))
    return EdgeMaskCache[Edge] = SrcMask;

  VPValue *EdgeMask = Plan->getVPValue(BI->getCondition());
  assert(EdgeMask && "No Edge Mask found for condition");

  if (BI->getSuccessor(0) != Dst)
    EdgeMask = Builder.createNot(EdgeMask);

  if (SrcMask) // Otherwise block in-mask is all-one, no need to AND.
    EdgeMask = Builder.createAnd(EdgeMask, SrcMask);

  return EdgeMaskCache[Edge] = EdgeMask;
}

VPValue *VPRecipeBuilder::createBlockInMask(BasicBlock *BB, VPlanPtr &Plan) {
  assert(OrigLoop->contains(BB) && "Block is not a part of a loop");

  // Look for cached value.
  BlockMaskCacheTy::iterator BCEntryIt = BlockMaskCache.find(BB);
  if (BCEntryIt != BlockMaskCache.end())
    return BCEntryIt->second;

  // All-one mask is modelled as no-mask following the convention for masked
  // load/store/gather/scatter. Initialize BlockMask to no-mask.
  VPValue *BlockMask = nullptr;

  if (OrigLoop->getHeader() == BB) {
    if (!CM.blockNeedsPredication(BB))
      return BlockMaskCache[BB] = BlockMask; // Loop incoming mask is all-one.

    // Introduce the early-exit compare IV <= BTC to form header block mask.
    // This is used instead of IV < TC because TC may wrap, unlike BTC.
    // Start by constructing the desired canonical IV.
    VPValue *IV = nullptr;
    if (Legal->getPrimaryInduction())
      IV = Plan->getVPValue(Legal->getPrimaryInduction());
    else {
      auto IVRecipe = new VPWidenCanonicalIVRecipe();
      Builder.getInsertBlock()->appendRecipe(IVRecipe);
      IV = IVRecipe->getVPValue();
    }
    VPValue *BTC = Plan->getOrCreateBackedgeTakenCount();
    BlockMask = Builder.createNaryOp(VPInstruction::ICmpULE, {IV, BTC});
    return BlockMaskCache[BB] = BlockMask;
  }

  // This is the block mask. We OR all incoming edges.
  for (auto *Predecessor : predecessors(BB)) {
    VPValue *EdgeMask = createEdgeMask(Predecessor, BB, Plan);
    if (!EdgeMask) // Mask of predecessor is all-one so mask of block is too.
      return BlockMaskCache[BB] = EdgeMask;

    if (!BlockMask) { // BlockMask has its initialized nullptr value.
      BlockMask = EdgeMask;
      continue;
    }

    BlockMask = Builder.createOr(BlockMask, EdgeMask);
  }

  return BlockMaskCache[BB] = BlockMask;
}

VPWidenMemoryInstructionRecipe *
VPRecipeBuilder::tryToWidenMemory(Instruction *I, VFRange &Range,
                                  VPlanPtr &Plan) {
  assert((isa<LoadInst>(I) || isa<StoreInst>(I)) &&
         "Must be called with either a load or store");

  auto willWiden = [&](unsigned VF) -> bool {
    if (VF == 1 && !CM.isScalable())
      return false;
    LoopVectorizationCostModel::InstWidening Decision =
        CM.getWideningDecision(I, VF);
    assert(Decision != LoopVectorizationCostModel::CM_Unknown &&
           "CM decision should be taken at this point.");
    if (Decision == LoopVectorizationCostModel::CM_Interleave)
      return true;
    if (CM.isScalarAfterVectorization(I, VF) ||
        CM.isProfitableToScalarize(I, VF))
      return false;
    return Decision != LoopVectorizationCostModel::CM_Scalarize;
  };

  if (!LoopVectorizationPlanner::getDecisionAndClampRange(willWiden, Range))
    return nullptr;

  VPValue *Mask = nullptr;
  if (Legal->isMaskRequired(I))
    Mask = createBlockInMask(I->getParent(), Plan);

  VPValue *Addr = Plan->getOrAddVPValue(getLoadStorePointerOperand(I));
  if (LoadInst *Load = dyn_cast<LoadInst>(I))
    return new VPWidenMemoryInstructionRecipe(*Load, Addr, Mask);

  StoreInst *Store = cast<StoreInst>(I);
  VPValue *StoredValue = Plan->getOrAddVPValue(Store->getValueOperand());
  return new VPWidenMemoryInstructionRecipe(*Store, Addr, StoredValue, Mask);
}

VPWidenIntOrFpInductionRecipe *
VPRecipeBuilder::tryToOptimizeInductionPHI(PHINode *Phi) {
  // Check if this is an integer or fp induction. If so, build the recipe that
  // produces its scalar and vector values.
  InductionDescriptor II = Legal->getInductionVars().lookup(Phi);
  if (II.getKind() == InductionDescriptor::IK_IntInduction ||
      II.getKind() == InductionDescriptor::IK_FpInduction)
    return new VPWidenIntOrFpInductionRecipe(Phi);

  return nullptr;
}

VPWidenIntOrFpInductionRecipe *
VPRecipeBuilder::tryToOptimizeInductionTruncate(TruncInst *I, VFRange &Range) {
  // Optimize the special case where the source is a constant integer
  // induction variable. Notice that we can only optimize the 'trunc' case
  // because (a) FP conversions lose precision, (b) sext/zext may wrap, and
  // (c) other casts depend on pointer size.

  // Determine whether \p K is a truncation based on an induction variable that
  // can be optimized.
  auto isOptimizableIVTruncate =
      [&](Instruction *K) -> std::function<bool(unsigned)> {
    return
        [=](unsigned VF) -> bool { return CM.isOptimizableIVTruncate(K, VF); };
  };

  if (LoopVectorizationPlanner::getDecisionAndClampRange(
          isOptimizableIVTruncate(I), Range))
    return new VPWidenIntOrFpInductionRecipe(cast<PHINode>(I->getOperand(0)),
                                             I);
  return nullptr;
}

VPBlendRecipe *VPRecipeBuilder::tryToBlend(PHINode *Phi, VPlanPtr &Plan) {
  // We know that all PHIs in non-header blocks are converted into selects, so
  // we don't have to worry about the insertion order and we can just use the
  // builder. At this point we generate the predication tree. There may be
  // duplications since this is a simple recursive scan, but future
  // optimizations will clean it up.

  SmallVector<VPValue *, 2> Operands;
  unsigned NumIncoming = Phi->getNumIncomingValues();
  for (unsigned In = 0; In < NumIncoming; In++) {
    VPValue *EdgeMask =
        createEdgeMask(Phi->getIncomingBlock(In), Phi->getParent(), Plan);
    assert((EdgeMask || NumIncoming == 1) &&
           "Multiple predecessors with one having a full mask");
    Operands.push_back(Plan->getOrAddVPValue(Phi->getIncomingValue(In)));
    if (EdgeMask)
      Operands.push_back(EdgeMask);
  }
  return new VPBlendRecipe(Phi, Operands);
}

VPWidenCallRecipe *VPRecipeBuilder::tryToWidenCall(CallInst *CI, VFRange &Range,
                                                   VPlan &Plan) {

  bool IsPredicated = LoopVectorizationPlanner::getDecisionAndClampRange(
      [this, CI](unsigned VF) { return CM.isScalarWithPredication(CI, VF); },
      Range);

  if (IsPredicated)
    return nullptr;

  Intrinsic::ID ID = getVectorIntrinsicIDForCall(CI, TLI);
  if (ID && (ID == Intrinsic::assume || ID == Intrinsic::lifetime_end ||
             ID == Intrinsic::lifetime_start || ID == Intrinsic::sideeffect))
    return nullptr;

  auto willWiden = [&](unsigned VF) -> bool {
    Intrinsic::ID ID = getVectorIntrinsicIDForCall(CI, TLI);
    // The following case may be scalarized depending on the VF.
    // The flag shows whether we use Intrinsic or a usual Call for vectorized
    // version of the instruction.
    // Is it beneficial to perform intrinsic call compared to lib call?
    bool NeedToScalarize = false;
    unsigned CallCost = CM.getVectorCallCost(CI, VF, NeedToScalarize);
    bool UseVectorIntrinsic =
        ID && CM.getVectorIntrinsicCost(CI, VF) <= CallCost;
    return UseVectorIntrinsic || !NeedToScalarize;
  };

  if (!LoopVectorizationPlanner::getDecisionAndClampRange(willWiden, Range))
    return nullptr;

  // Success: widen this call.
  auto VPValues = map_range(CI->arg_operands(), [&Plan](Value *Op) {
    return Plan.getOrAddVPValue(Op);
  });

  return new VPWidenCallRecipe(*CI, VPValues);
}

bool VPRecipeBuilder::shouldWiden(Instruction *I, VFRange &Range) const {
  assert(!isa<BranchInst>(I) && !isa<PHINode>(I) && !isa<LoadInst>(I) &&
         !isa<StoreInst>(I) && "Instruction should have been handled earlier");
  // Instruction should be widened, unless it is scalar after vectorization,
  // scalarization is profitable or it is predicated.
  auto WillScalarize = [this, I](unsigned VF) -> bool {
    return CM.isScalarAfterVectorization(I, VF) ||
           CM.isProfitableToScalarize(I, VF) ||
           CM.isScalarWithPredication(I, VF);
  };
  return !LoopVectorizationPlanner::getDecisionAndClampRange(WillScalarize,
                                                             Range);
}

VPWidenRecipe *VPRecipeBuilder::tryToWiden(Instruction *I, VPlan &Plan) {
  auto IsVectorizableOpcode = [](unsigned Opcode) {
    switch (Opcode) {
    case Instruction::Add:
    case Instruction::And:
    case Instruction::AShr:
    case Instruction::BitCast:
    case Instruction::FAdd:
    case Instruction::FCmp:
    case Instruction::FDiv:
    case Instruction::FMul:
    case Instruction::FNeg:
    case Instruction::FPExt:
    case Instruction::FPToSI:
    case Instruction::FPToUI:
    case Instruction::FPTrunc:
    case Instruction::FRem:
    case Instruction::FSub:
    case Instruction::ICmp:
    case Instruction::IntToPtr:
    case Instruction::LShr:
    case Instruction::Mul:
    case Instruction::Or:
    case Instruction::PtrToInt:
    case Instruction::SDiv:
    case Instruction::Select:
    case Instruction::SExt:
    case Instruction::Shl:
    case Instruction::SIToFP:
    case Instruction::SRem:
    case Instruction::Sub:
    case Instruction::Trunc:
    case Instruction::UDiv:
    case Instruction::UIToFP:
    case Instruction::URem:
    case Instruction::Xor:
    case Instruction::ZExt:
      return true;
    }
    return false;
  };

  if (!IsVectorizableOpcode(I->getOpcode()))
    return nullptr;

  // Success: widen this instruction.
  return new VPWidenRecipe(*I);
}

VPBasicBlock *VPRecipeBuilder::handleReplication(
    Instruction *I, VFRange &Range, VPBasicBlock *VPBB,
    DenseMap<Instruction *, VPReplicateRecipe *> &PredInst2Recipe,
    VPlanPtr &Plan) {
  bool IsUniform = LoopVectorizationPlanner::getDecisionAndClampRange(
      [&](unsigned VF) { return CM.isUniformAfterVectorization(I, VF); },
      Range);

  bool IsPredicated = LoopVectorizationPlanner::getDecisionAndClampRange(
      [&](unsigned VF) { return CM.isScalarWithPredication(I, VF); }, Range);

  auto *Recipe = new VPReplicateRecipe(I, IsUniform, IsPredicated);
  setRecipe(I, Recipe);

  // Find if I uses a predicated instruction. If so, it will use its scalar
  // value. Avoid hoisting the insert-element which packs the scalar value into
  // a vector value, as that happens iff all users use the vector value.
  for (auto &Op : I->operands())
    if (auto *PredInst = dyn_cast<Instruction>(Op))
      if (PredInst2Recipe.find(PredInst) != PredInst2Recipe.end())
        PredInst2Recipe[PredInst]->setAlsoPack(false);

  // Finalize the recipe for Instr, first if it is not predicated.
  if (!IsPredicated) {
    LLVM_DEBUG(dbgs() << "LV: Scalarizing:" << *I << "\n");
    VPBB->appendRecipe(Recipe);
    return VPBB;
  }
  LLVM_DEBUG(dbgs() << "LV: Scalarizing and predicating:" << *I << "\n");
  assert(VPBB->getSuccessors().empty() &&
         "VPBB has successors when handling predicated replication.");
  // Record predicated instructions for above packing optimizations.
  PredInst2Recipe[I] = Recipe;
  VPBlockBase *Region = createReplicateRegion(I, Recipe, Plan);
  VPBlockUtils::insertBlockAfter(Region, VPBB);
  auto *RegSucc = new VPBasicBlock();
  VPBlockUtils::insertBlockAfter(RegSucc, Region);
  return RegSucc;
}

VPRegionBlock *VPRecipeBuilder::createReplicateRegion(Instruction *Instr,
                                                      VPRecipeBase *PredRecipe,
                                                      VPlanPtr &Plan) {
  // Instructions marked for predication are replicated and placed under an
  // if-then construct to prevent side-effects.

  // Generate recipes to compute the block mask for this region.
  VPValue *BlockInMask = createBlockInMask(Instr->getParent(), Plan);

  // Build the triangular if-then region.
  std::string RegionName = (Twine("pred.") + Instr->getOpcodeName()).str();
  assert(Instr->getParent() && "Predicated instruction not in any basic block");
  auto *BOMRecipe = new VPBranchOnMaskRecipe(BlockInMask);
  auto *Entry = new VPBasicBlock(Twine(RegionName) + ".entry", BOMRecipe);
  auto *PHIRecipe =
      Instr->getType()->isVoidTy() ? nullptr : new VPPredInstPHIRecipe(Instr);
  auto *Exit = new VPBasicBlock(Twine(RegionName) + ".continue", PHIRecipe);
  auto *Pred = new VPBasicBlock(Twine(RegionName) + ".if", PredRecipe);
  VPRegionBlock *Region = new VPRegionBlock(Entry, Exit, RegionName, true);

  // Note: first set Entry as region entry and then connect successors starting
  // from it in order, to propagate the "parent" of each VPBasicBlock.
  VPBlockUtils::insertTwoBlocksAfter(Pred, Exit, BlockInMask, Entry);
  VPBlockUtils::connectBlocks(Pred, Exit);

  return Region;
}

VPRecipeBase *VPRecipeBuilder::tryToCreateWidenRecipe(Instruction *Instr,
                                                      VFRange &Range,
                                                      VPlanPtr &Plan) {
  // First, check for specific widening recipes that deal with calls, memory
  // operations, inductions and Phi nodes.
  if (auto *CI = dyn_cast<CallInst>(Instr))
    return tryToWidenCall(CI, Range, *Plan);

  if (isa<LoadInst>(Instr) || isa<StoreInst>(Instr))
    return tryToWidenMemory(Instr, Range, Plan);

  VPRecipeBase *Recipe;
  if (auto Phi = dyn_cast<PHINode>(Instr)) {
    if (Phi->getParent() != OrigLoop->getHeader())
      return tryToBlend(Phi, Plan);
    if ((Recipe = tryToOptimizeInductionPHI(Phi)))
      return Recipe;
    return new VPWidenPHIRecipe(Phi);
    return new VPWidenPHIRecipe(Phi);
  }

  if (isa<TruncInst>(Instr) &&
      (Recipe = tryToOptimizeInductionTruncate(cast<TruncInst>(Instr), Range)))
    return Recipe;

  if (!shouldWiden(Instr, Range))
    return nullptr;

  if (auto GEP = dyn_cast<GetElementPtrInst>(Instr))
    return new VPWidenGEPRecipe(GEP, OrigLoop);

  if (auto *SI = dyn_cast<SelectInst>(Instr)) {
    bool InvariantCond =
        PSE.getSE()->isLoopInvariant(PSE.getSCEV(SI->getOperand(0)), OrigLoop);
    return new VPWidenSelectRecipe(*SI, InvariantCond);
  }

  return tryToWiden(Instr, *Plan);
}

void LoopVectorizationPlanner::buildVPlansWithVPRecipes(unsigned MinVF,
                                                        unsigned MaxVF) {
  assert(OrigLoop->empty() && "Inner loop expected.");

  // Collect conditions feeding internal conditional branches; they need to be
  // represented in VPlan for it to model masking.
  SmallPtrSet<Value *, 1> NeedDef;

  auto *Latch = OrigLoop->getLoopLatch();
  for (BasicBlock *BB : OrigLoop->blocks()) {
    if (BB == Latch)
      continue;
    BranchInst *Branch = dyn_cast<BranchInst>(BB->getTerminator());
    if (Branch && Branch->isConditional())
      NeedDef.insert(Branch->getCondition());
  }

  // If the tail is to be folded by masking, the primary induction variable, if
  // exists needs to be represented in VPlan for it to model early-exit masking.
  // Also, both the Phi and the live-out instruction of each reduction are
  // required in order to introduce a select between them in VPlan.
  if (CM.foldTailByMasking()) {
    if (Legal->getPrimaryInduction())
      NeedDef.insert(Legal->getPrimaryInduction());
    for (auto &Reduction : Legal->getReductionVars()) {
      NeedDef.insert(Reduction.first);
      NeedDef.insert(Reduction.second.getLoopExitInstr());
    }
  }

  // Collect instructions from the original loop that will become trivially dead
  // in the vectorized loop. We don't need to vectorize these instructions. For
  // example, original induction update instructions can become dead because we
  // separately emit induction "steps" when generating code for the new loop.
  // Similarly, we create a new latch condition when setting up the structure
  // of the new loop, so the old one can become dead.
  SmallPtrSet<Instruction *, 4> DeadInstructions;
  collectTriviallyDeadInstructions(DeadInstructions);

  // Add assume instructions we need to drop to DeadInstructions, to prevent
  // them from being added to the VPlan.
  // TODO: We only need to drop assumes in blocks that get flattend. If the
  // control flow is preserved, we should keep them.
  auto &ConditionalAssumes = Legal->getConditionalAssumes();
  DeadInstructions.insert(ConditionalAssumes.begin(), ConditionalAssumes.end());

  DenseMap<Instruction *, Instruction *> &SinkAfter = Legal->getSinkAfter();
  // Dead instructions do not need sinking. Remove them from SinkAfter.
  for (Instruction *I : DeadInstructions)
    SinkAfter.erase(I);

  for (unsigned VF = MinVF; VF < MaxVF + 1;) {
    VFRange SubRange = {VF, MaxVF + 1};
    VPlans.push_back(buildVPlanWithVPRecipes(SubRange, NeedDef,
                                             DeadInstructions, SinkAfter));
    VF = SubRange.End;
  }
}

VPlanPtr LoopVectorizationPlanner::buildVPlanWithVPRecipes(
    VFRange &Range, SmallPtrSetImpl<Value *> &NeedDef,
    SmallPtrSetImpl<Instruction *> &DeadInstructions,
    const DenseMap<Instruction *, Instruction *> &SinkAfter) {

  // Hold a mapping from predicated instructions to their recipes, in order to
  // fix their AlsoPack behavior if a user is determined to replicate and use a
  // scalar instead of vector value.
  DenseMap<Instruction *, VPReplicateRecipe *> PredInst2Recipe;

  SmallPtrSet<const InterleaveGroup<Instruction> *, 1> InterleaveGroups;

  VPRecipeBuilder RecipeBuilder(OrigLoop, TLI, Legal, CM, PSE, Builder);

  // ---------------------------------------------------------------------------
  // Pre-construction: record ingredients whose recipes we'll need to further
  // process after constructing the initial VPlan.
  // ---------------------------------------------------------------------------

  // Mark instructions we'll need to sink later and their targets as
  // ingredients whose recipe we'll need to record.
  for (auto &Entry : SinkAfter) {
    RecipeBuilder.recordRecipeOf(Entry.first);
    RecipeBuilder.recordRecipeOf(Entry.second);
  }

  // For each interleave group which is relevant for this (possibly trimmed)
  // Range, add it to the set of groups to be later applied to the VPlan and add
  // placeholders for its members' Recipes which we'll be replacing with a
  // single VPInterleaveRecipe.
  for (InterleaveGroup<Instruction> *IG : IAI.getInterleaveGroups()) {
    auto applyIG = [IG, this](unsigned VF) -> bool {
      return (VF >= 2 && // Query is illegal for VF == 1
              CM.getWideningDecision(IG->getInsertPos(), VF) ==
                  LoopVectorizationCostModel::CM_Interleave);
    };
    if (!getDecisionAndClampRange(applyIG, Range))
      continue;
    InterleaveGroups.insert(IG);
    for (unsigned i = 0; i < IG->getFactor(); i++)
      if (Instruction *Member = IG->getMember(i))
        RecipeBuilder.recordRecipeOf(Member);
  };

  // ---------------------------------------------------------------------------
  // Build initial VPlan: Scan the body of the loop in a topological order to
  // visit each basic block after having visited its predecessor basic blocks.
  // ---------------------------------------------------------------------------

  // Create a dummy pre-entry VPBasicBlock to start building the VPlan.
  auto Plan = std::make_unique<VPlan>();
  VPBasicBlock *VPBB = new VPBasicBlock("Pre-Entry");
  Plan->setEntry(VPBB);

  // Represent values that will have defs inside VPlan.
  for (Value *V : NeedDef)
    Plan->addVPValue(V);

  // Scan the body of the loop in a topological order to visit each basic block
  // after having visited its predecessor basic blocks.
  LoopBlocksDFS DFS(OrigLoop);
  DFS.perform(LI);

  for (BasicBlock *BB : make_range(DFS.beginRPO(), DFS.endRPO())) {
    // Relevant instructions from basic block BB will be grouped into VPRecipe
    // ingredients and fill a new VPBasicBlock.
    unsigned VPBBsForBB = 0;
    auto *FirstVPBBForBB = new VPBasicBlock(BB->getName());
    VPBlockUtils::insertBlockAfter(FirstVPBBForBB, VPBB);
    VPBB = FirstVPBBForBB;
    Builder.setInsertPoint(VPBB);

    // Introduce each ingredient into VPlan.
    // TODO: Model and preserve debug instrinsics in VPlan.
    for (Instruction &I : BB->instructionsWithoutDebug()) {
      Instruction *Instr = &I;

      // First filter out irrelevant instructions, to ensure no recipes are
      // built for them.
      if (isa<BranchInst>(Instr) ||
          DeadInstructions.find(Instr) != DeadInstructions.end())
        continue;

      if (auto Recipe =
              RecipeBuilder.tryToCreateWidenRecipe(Instr, Range, Plan)) {
        RecipeBuilder.setRecipe(Instr, Recipe);
        VPBB->appendRecipe(Recipe);
        continue;
      }

      // Otherwise, if all widening options failed, Instruction is to be
      // replicated. This may create a successor for VPBB.
      VPBasicBlock *NextVPBB = RecipeBuilder.handleReplication(
          Instr, Range, VPBB, PredInst2Recipe, Plan);
      if (NextVPBB != VPBB) {
        VPBB = NextVPBB;
        VPBB->setName(BB->hasName() ? BB->getName() + "." + Twine(VPBBsForBB++)
                                    : "");
      }
    }
  }

  // Discard empty dummy pre-entry VPBasicBlock. Note that other VPBasicBlocks
  // may also be empty, such as the last one VPBB, reflecting original
  // basic-blocks with no recipes.
  VPBasicBlock *PreEntry = cast<VPBasicBlock>(Plan->getEntry());
  assert(PreEntry->empty() && "Expecting empty pre-entry block.");
  VPBlockBase *Entry = Plan->setEntry(PreEntry->getSingleSuccessor());
  VPBlockUtils::disconnectBlocks(PreEntry, Entry);
  delete PreEntry;

  // ---------------------------------------------------------------------------
  // Transform initial VPlan: Apply previously taken decisions, in order, to
  // bring the VPlan to its final state.
  // ---------------------------------------------------------------------------

  // Apply Sink-After legal constraints.
  for (auto &Entry : SinkAfter) {
    VPRecipeBase *Sink = RecipeBuilder.getRecipe(Entry.first);
    VPRecipeBase *Target = RecipeBuilder.getRecipe(Entry.second);
    Sink->moveAfter(Target);
  }

  // Interleave memory: for each Interleave Group we marked earlier as relevant
  // for this VPlan, replace the Recipes widening its memory instructions with a
  // single VPInterleaveRecipe at its insertion point.
  for (auto IG : InterleaveGroups) {
    auto *Recipe = cast<VPWidenMemoryInstructionRecipe>(
        RecipeBuilder.getRecipe(IG->getInsertPos()));
    (new VPInterleaveRecipe(IG, Recipe->getAddr(), Recipe->getMask()))
        ->insertBefore(Recipe);

    for (unsigned i = 0; i < IG->getFactor(); ++i)
      if (Instruction *Member = IG->getMember(i)) {
        RecipeBuilder.getRecipe(Member)->eraseFromParent();
      }
  }

  // Finally, if tail is folded by masking, introduce selects between the phi
  // and the live-out instruction of each reduction, at the end of the latch.
  if (CM.foldTailByMasking()) {
    Builder.setInsertPoint(VPBB);
    auto *Cond = RecipeBuilder.createBlockInMask(OrigLoop->getHeader(), Plan);
    for (auto &Reduction : Legal->getReductionVars()) {
      VPValue *Phi = Plan->getVPValue(Reduction.first);
      VPValue *Red = Plan->getVPValue(Reduction.second.getLoopExitInstr());
      Builder.createNaryOp(Instruction::Select, {Cond, Red, Phi});
    }
  }

  std::string PlanName;
  raw_string_ostream RSO(PlanName);
  unsigned VF = Range.Start;
  Plan->addVF(VF);
  RSO << "Initial VPlan for VF={" << VF;
  for (VF *= 2; VF < Range.End; VF *= 2) {
    Plan->addVF(VF);
    RSO << "," << VF;
  }
  RSO << "},UF>=1";
  RSO.flush();
  Plan->setName(PlanName);

  return Plan;
}

VPlanPtr LoopVectorizationPlanner::buildVPlan(VFRange &Range) {
  // Outer loop handling: They may require CFG and instruction level
  // transformations before even evaluating whether vectorization is profitable.
  // Since we cannot modify the incoming IR, we need to build VPlan upfront in
  // the vectorization pipeline.
  assert(!OrigLoop->empty());
  assert(EnableVPlanNativePath && "VPlan-native path is not enabled.");

  // Create new empty VPlan
  auto Plan = std::make_unique<VPlan>();

  // Build hierarchical CFG
  VPlanHCFGBuilder HCFGBuilder(OrigLoop, LI, *Plan);
  HCFGBuilder.buildHierarchicalCFG();

  for (unsigned VF = Range.Start; VF < Range.End; VF *= 2)
    Plan->addVF(VF);

  if (EnableVPlanPredication) {
    VPlanPredicator VPP(*Plan);
    VPP.predicate();

    // Avoid running transformation to recipes until masked code generation in
    // VPlan-native path is in place.
    return Plan;
  }

  SmallPtrSet<Instruction *, 1> DeadInstructions;
  VPlanTransforms::VPInstructionsToVPRecipes(
      OrigLoop, Plan, Legal->getInductionVars(), DeadInstructions);
  return Plan;
}

Value *LoopVectorizationPlanner::VPCallbackILV::getOrCreateVectorValues(
    Value *V, unsigned Part) {
  return ILV.getOrCreateVectorValue(V, Part);
}

Value *LoopVectorizationPlanner::VPCallbackILV::getOrCreateScalarValue(
    Value *V, const VPIteration &Instance) {
  return ILV.getOrCreateScalarValue(V, Instance);
}

void VPInterleaveRecipe::print(raw_ostream &O, const Twine &Indent,
                               VPSlotTracker &SlotTracker) const {
  O << " +\n"
    << Indent << "\"INTERLEAVE-GROUP with factor " << IG->getFactor() << " at ";
  IG->getInsertPos()->printAsOperand(O, false);
  O << ", ";
  getAddr()->printAsOperand(O, SlotTracker);
  VPValue *Mask = getMask();
  if (Mask) {
    O << ", ";
    Mask->printAsOperand(O, SlotTracker);
  }
  O << "\\l\"";
  for (unsigned i = 0; i < IG->getFactor(); ++i)
    if (Instruction *I = IG->getMember(i))
      O << " +\n"
        << Indent << "\"  " << VPlanIngredient(I) << " " << i << "\\l\"";
}

void VPWidenCallRecipe::execute(VPTransformState &State) {
  State.ILV->widenCallInstruction(Ingredient, User, State);
}

void VPWidenSelectRecipe::execute(VPTransformState &State) {
  State.ILV->widenSelectInstruction(Ingredient, InvariantCond);
}

void VPWidenRecipe::execute(VPTransformState &State) {
  State.ILV->widenInstruction(Ingredient);
}

void VPWidenGEPRecipe::execute(VPTransformState &State) {
  State.ILV->widenGEP(GEP, State.UF, State.VF, IsPtrLoopInvariant,
                      IsIndexLoopInvariant);
}

void VPWidenIntOrFpInductionRecipe::execute(VPTransformState &State) {
  assert(!State.Instance && "Int or FP induction being replicated.");
  State.ILV->widenIntOrFpInduction(IV, Trunc);
}

void VPWidenPHIRecipe::execute(VPTransformState &State) {
  State.ILV->widenPHIInstruction(Phi, State.UF, State.VF);
}

void VPBlendRecipe::execute(VPTransformState &State) {
  State.ILV->setDebugLocFromInst(State.Builder, Phi);
  // We know that all PHIs in non-header blocks are converted into
  // selects, so we don't have to worry about the insertion order and we
  // can just use the builder.
  // At this point we generate the predication tree. There may be
  // duplications since this is a simple recursive scan, but future
  // optimizations will clean it up.

  unsigned NumIncoming = getNumIncomingValues();

  // Generate a sequence of selects of the form:
  // SELECT(Mask3, In3,
  //        SELECT(Mask2, In2,
  //               SELECT(Mask1, In1,
  //                      In0)))
  // Note that Mask0 is never used: lanes for which no path reaches this phi and
  // are essentially undef are taken from In0.
  InnerLoopVectorizer::VectorParts Entry(State.UF);
  for (unsigned In = 0; In < NumIncoming; ++In) {
    for (unsigned Part = 0; Part < State.UF; ++Part) {
      // We might have single edge PHIs (blocks) - use an identity
      // 'select' for the first PHI operand.
      Value *In0 = State.get(getIncomingValue(In), Part);
      if (In == 0)
        Entry[Part] = In0; // Initialize with the first incoming value.
      else {
        // Select between the current value and the previous incoming edge
        // based on the incoming mask.
        Value *Cond = State.get(getMask(In), Part);
        Entry[Part] =
            State.Builder.CreateSelect(Cond, In0, Entry[Part], "predphi");
      }
    }
  }
  for (unsigned Part = 0; Part < State.UF; ++Part)
    State.ValueMap.setVectorValue(Phi, Part, Entry[Part]);
}

void VPInterleaveRecipe::execute(VPTransformState &State) {
  assert(!State.Instance && "Interleave group being replicated.");
  State.ILV->vectorizeInterleaveGroup(IG, State, getAddr(), getMask());
}

void VPReplicateRecipe::execute(VPTransformState &State) {
  if (State.Instance) { // Generate a single instance.
    State.ILV->scalarizeInstruction(Ingredient, *State.Instance, IsPredicated);
    // Insert scalar instance packing it into a vector.
    if (AlsoPack && State.VF > 1) {
      // If we're constructing lane 0, initialize to start from undef.
      if (State.Instance->Lane == 0) {
        Value *Undef = UndefValue::get(
            VectorType::get(Ingredient->getType(), State.VF, State.IsScalable));
        State.ValueMap.setVectorValue(Ingredient, State.Instance->Part, Undef);
      }
      State.ILV->packScalarIntoVectorValue(Ingredient, *State.Instance);
    }
    return;
  }

  // Generate scalar instances for all VF lanes of all UF parts, unless the
  // instruction is uniform inwhich case generate only the first lane for each
  // of the UF parts.
  unsigned EndLane = IsUniform ? 1 : State.VF;
  for (unsigned Part = 0; Part < State.UF; ++Part)
    for (unsigned Lane = 0; Lane < EndLane; ++Lane)
      State.ILV->scalarizeInstruction(Ingredient, {Part, Lane}, IsPredicated);
}

void VPBranchOnMaskRecipe::execute(VPTransformState &State) {
  assert(State.Instance && "Branch on Mask works only on single instance.");

  unsigned Part = State.Instance->Part;
  unsigned Lane = State.Instance->Lane;

  Value *ConditionBit = nullptr;
  if (!User) // Block in mask is all-one.
    ConditionBit = State.Builder.getTrue();
  else {
    VPValue *BlockInMask = User->getOperand(0);
    ConditionBit = State.get(BlockInMask, Part);
    if (ConditionBit->getType()->isVectorTy())
      ConditionBit = State.Builder.CreateExtractElement(
          ConditionBit, State.Builder.getInt32(Lane));
  }

  // Replace the temporary unreachable terminator with a new conditional branch,
  // whose two destinations will be set later when they are created.
  auto *CurrentTerminator = State.CFG.PrevBB->getTerminator();
  assert(isa<UnreachableInst>(CurrentTerminator) &&
         "Expected to replace unreachable terminator with conditional branch.");
  auto *CondBr = BranchInst::Create(State.CFG.PrevBB, nullptr, ConditionBit);
  CondBr->setSuccessor(0, nullptr);
  ReplaceInstWithInst(CurrentTerminator, CondBr);
}

void VPPredInstPHIRecipe::execute(VPTransformState &State) {
  assert(State.Instance && "Predicated instruction PHI works per instance.");
  Instruction *ScalarPredInst = cast<Instruction>(
      State.ValueMap.getScalarValue(PredInst, *State.Instance));
  BasicBlock *PredicatedBB = ScalarPredInst->getParent();
  BasicBlock *PredicatingBB = PredicatedBB->getSinglePredecessor();
  assert(PredicatingBB && "Predicated block has no single predecessor.");

  // By current pack/unpack logic we need to generate only a single phi node: if
  // a vector value for the predicated instruction exists at this point it means
  // the instruction has vector users only, and a phi for the vector value is
  // needed. In this case the recipe of the predicated instruction is marked to
  // also do that packing, thereby "hoisting" the insert-element sequence.
  // Otherwise, a phi node for the scalar value is needed.
  unsigned Part = State.Instance->Part;
  if (State.ValueMap.hasVectorValue(PredInst, Part)) {
    Value *VectorValue = State.ValueMap.getVectorValue(PredInst, Part);
    InsertElementInst *IEI = cast<InsertElementInst>(VectorValue);
    PHINode *VPhi = State.Builder.CreatePHI(IEI->getType(), 2);
    VPhi->addIncoming(IEI->getOperand(0), PredicatingBB); // Unmodified vector.
    VPhi->addIncoming(IEI, PredicatedBB); // New vector with inserted element.
    State.ValueMap.resetVectorValue(PredInst, Part, VPhi); // Update cache.
  } else {
    Type *PredInstType = PredInst->getType();
    PHINode *Phi = State.Builder.CreatePHI(PredInstType, 2);
    Phi->addIncoming(UndefValue::get(ScalarPredInst->getType()), PredicatingBB);
    Phi->addIncoming(ScalarPredInst, PredicatedBB);
    State.ValueMap.resetScalarValue(PredInst, *State.Instance, Phi);
  }
}

void VPWidenMemoryInstructionRecipe::execute(VPTransformState &State) {
  VPValue *StoredValue = isa<StoreInst>(Instr) ? getStoredValue() : nullptr;
  State.ILV->vectorizeMemoryInstruction(&Instr, State, getAddr(), StoredValue,
                                        getMask());
}

// Determine how to lower the scalar epilogue, which depends on 1) optimising
// for minimum code-size, 2) predicate compiler options, 3) loop hints forcing
// predication, and 4) a TTI hook that analyses whether the loop is suitable
// for predication.
static ScalarEpilogueLowering getScalarEpilogueLowering(
    Function *F, Loop *L, LoopVectorizeHints &Hints, ProfileSummaryInfo *PSI,
    BlockFrequencyInfo *BFI, TargetTransformInfo *TTI, TargetLibraryInfo *TLI,
    AssumptionCache *AC, LoopInfo *LI, ScalarEvolution *SE, DominatorTree *DT,
    LoopVectorizationLegality &LVL) {
  bool OptSize =
      F->hasOptSize() || llvm::shouldOptimizeForSize(L->getHeader(), PSI, BFI,
                                                     PGSOQueryType::IRPass);
  // 1) OptSize takes precedence over all other options, i.e. if this is set,
  // don't look at hints or options, and don't request a scalar epilogue.
  if (OptSize && Hints.getForce() != LoopVectorizeHints::FK_Enabled)
    return CM_ScalarEpilogueNotAllowedOptSize;

  bool PredicateOptDisabled = PreferPredicateOverEpilog.getNumOccurrences() &&
                              !PreferPredicateOverEpilog;

  // 2) Next, if disabling predication is requested on the command line, honour
  // this and request a scalar epilogue.
  if (PredicateOptDisabled)
    return CM_ScalarEpilogueAllowed;

  // 3) and 4) look if enabling predication is requested on the command line,
  // with a loop hint, or if the TTI hook indicates this is profitable, request
  // predication .
  if (PreferPredicateOverEpilog ||
      Hints.getPredicate() == LoopVectorizeHints::FK_Enabled ||
      (TTI->preferPredicateOverEpilogue(L, LI, *SE, *AC, TLI, DT,
                                        LVL.getLAI()) &&
       Hints.getPredicate() != LoopVectorizeHints::FK_Disabled))
    return CM_ScalarEpilogueNotNeededUsePredicate;

  return CM_ScalarEpilogueAllowed;
}

// Process the loop in the VPlan-native vectorization path. This path builds
// VPlan upfront in the vectorization pipeline, which allows to apply
// VPlan-to-VPlan transformations from the very beginning without modifying the
// input LLVM IR.
static bool processLoopInVPlanNativePath(
    Loop *L, PredicatedScalarEvolution &PSE, LoopInfo *LI, DominatorTree *DT,
    LoopVectorizationLegality *LVL, TargetTransformInfo *TTI,
    TargetLibraryInfo *TLI, DemandedBits *DB, AssumptionCache *AC,
    OptimizationRemarkEmitter *ORE, BlockFrequencyInfo *BFI,
    ProfileSummaryInfo *PSI, LoopVectorizeHints &Hints) {

  assert(EnableVPlanNativePath && "VPlan-native path is disabled.");
  Function *F = L->getHeader()->getParent();
  InterleavedAccessInfo IAI(PSE, L, DT, LI, LVL->getLAI());

  ScalarEpilogueLowering SEL = getScalarEpilogueLowering(
      F, L, Hints, PSI, BFI, TTI, TLI, AC, LI, PSE.getSE(), DT, *LVL);

  LoopVectorizationCostModel CM(SEL, L, PSE, LI, LVL, *TTI, TLI, DB, AC, ORE, F,
                                &Hints, IAI);
  // Use the planner for outer loop vectorization.
  // TODO: CM is not used at this point inside the planner. Turn CM into an
  // optional argument if we don't need it in the future.
  LoopVectorizationPlanner LVP(L, LI, TLI, TTI, LVL, CM, IAI, PSE);

  // Get user vectorization factor.
  const unsigned UserVF = Hints.getWidth();

  // Plan how to best vectorize, return the best VF and its cost.
  VectorizationFactor VF = LVP.planInVPlanNativePath(UserVF);
  // Normalize the meaning of VF == 1 for fixed vectors.
  if (!TTI->useScalableVectorType() && VF != VectorizationFactor::Disabled() &&
      VF.getWidth() == 1)
    VF = VectorizationFactor::Disabled();

  // If we are stress testing VPlan builds, do not attempt to generate vector
  // code. Masked vector code generation support will follow soon.
  // Also, do not attempt to vectorize if no vector code will be produced.
  if (VPlanBuildStressTest || EnableVPlanPredication ||
      VectorizationFactor::Disabled() == VF)
    return false;

  LVP.setBestPlan(VF.getWidth(), 1);

  InnerLoopVectorizer LB(L, PSE, LI, DT, TLI, TTI, AC, ORE, VF.getWidth(), 1,
                         LVL, &CM);
  LLVM_DEBUG(dbgs() << "Vectorizing outer loop in \""
                    << L->getHeader()->getParent()->getName() << "\"\n");
  LVP.executePlan(LB, DT);

  // Mark the loop as already vectorized to avoid vectorizing again.
  Hints.setAlreadyVectorized();

  LLVM_DEBUG(verifyFunction(*L->getHeader()->getParent()));
  return true;
}

LoopVectorizePass::LoopVectorizePass(LoopVectorizeOptions Opts)
    : InterleaveOnlyWhenForced(Opts.InterleaveOnlyWhenForced ||
                               !EnableLoopInterleaving),
      VectorizeOnlyWhenForced(Opts.VectorizeOnlyWhenForced ||
                              !EnableLoopVectorization) {}

bool LoopVectorizePass::processLoop(Loop *L) {
  assert((EnableVPlanNativePath || L->empty()) &&
         "VPlan-native path is not enabled. Only process inner loops.");

#ifndef NDEBUG
  const std::string DebugLocStr = getDebugLocString(L);
#endif /* NDEBUG */

  LLVM_DEBUG(dbgs() << "\nLV: Checking a loop in \""
                    << L->getHeader()->getParent()->getName() << "\" from "
                    << DebugLocStr << "\n");

  LoopVectorizeHints Hints(L, InterleaveOnlyWhenForced, *ORE);

  LLVM_DEBUG(
      dbgs() << "LV: Loop hints:"
             << " force="
             << (Hints.getForce() == LoopVectorizeHints::FK_Disabled
                     ? "disabled"
                     : (Hints.getForce() == LoopVectorizeHints::FK_Enabled
                            ? "enabled"
                            : "?"))
             << " width=" << Hints.getWidth()
             << " unroll=" << Hints.getInterleave() << "\n");

  // Function containing loop
  Function *F = L->getHeader()->getParent();

  // Looking at the diagnostic output is the only way to determine if a loop
  // was vectorized (other than looking at the IR or machine code), so it
  // is important to generate an optimization remark for each loop. Most of
  // these messages are generated as OptimizationRemarkAnalysis. Remarks
  // generated as OptimizationRemark and OptimizationRemarkMissed are
  // less verbose reporting vectorized loops and unvectorized loops that may
  // benefit from vectorization, respectively.

  if (!Hints.allowVectorization(F, L, VectorizeOnlyWhenForced)) {
    LLVM_DEBUG(dbgs() << "LV: Loop hints prevent vectorization.\n");
    return false;
  }

  PredicatedScalarEvolution PSE(*SE, *L);

  // Check if it is legal to vectorize the loop.
  LoopVectorizationRequirements Requirements(*ORE);
  LoopVectorizationLegality LVL(L, PSE, DT, TTI, TLI, AA, F, GetLAA, LI, ORE,
                                &Requirements, &Hints, DB, AC);
  if (!LVL.canVectorize(EnableVPlanNativePath)) {
    LLVM_DEBUG(dbgs() << "LV: Not vectorizing: Cannot prove legality.\n");
    Hints.emitRemarkWithHints();
    return false;
  }

  // Check the function attributes and profiles to find out if this function
  // should be optimized for size.
  ScalarEpilogueLowering SEL = getScalarEpilogueLowering(
      F, L, Hints, PSI, BFI, TTI, TLI, AC, LI, PSE.getSE(), DT, LVL);

  // Entrance to the VPlan-native vectorization path. Outer loops are processed
  // here. They may require CFG and instruction level transformations before
  // even evaluating whether vectorization is profitable. Since we cannot modify
  // the incoming IR, we need to build VPlan upfront in the vectorization
  // pipeline.
  if (!L->empty())
    return processLoopInVPlanNativePath(L, PSE, LI, DT, &LVL, TTI, TLI, DB, AC,
                                        ORE, BFI, PSI, Hints);

  assert(L->empty() && "Inner loop expected.");

  // Check the loop for a trip count threshold: vectorize loops with a tiny trip
  // count by optimizing for size, to minimize overheads.
  auto ExpectedTC = getSmallBestKnownTC(*SE, L);
  if (ExpectedTC && *ExpectedTC < TinyTripCountVectorThreshold) {
    LLVM_DEBUG(dbgs() << "LV: Found a loop with a very small trip count. "
                      << "This loop is worth vectorizing only if no scalar "
                      << "iteration overheads are incurred.");
    if (Hints.getForce() == LoopVectorizeHints::FK_Enabled)
      LLVM_DEBUG(dbgs() << " But vectorizing was explicitly forced.\n");
    else {
      LLVM_DEBUG(dbgs() << "\n");
      SEL = CM_ScalarEpilogueNotAllowedLowTripLoop;
    }
  }

  // Check the function attributes to see if implicit floats are allowed.
  // FIXME: This check doesn't seem possibly correct -- what if the loop is
  // an integer loop and the vector instructions selected are purely integer
  // vector instructions?
  if (F->hasFnAttribute(Attribute::NoImplicitFloat)) {
    reportVectorizationFailure(
        "Can't vectorize when the NoImplicitFloat attribute is used",
        "loop not vectorized due to NoImplicitFloat attribute",
        "NoImplicitFloat", ORE, L);
    Hints.emitRemarkWithHints();
    return false;
  }

  // Check if the target supports potentially unsafe FP vectorization.
  // FIXME: Add a check for the type of safety issue (denormal, signaling)
  // for the target we're vectorizing for, to make sure none of the
  // additional fp-math flags can help.
  if (Hints.isPotentiallyUnsafe() &&
      TTI->isFPVectorizationPotentiallyUnsafe()) {
    reportVectorizationFailure(
        "Potentially unsafe FP op prevents vectorization",
        "loop not vectorized due to unsafe FP support.", "UnsafeFP", ORE, L);
    Hints.emitRemarkWithHints();
    return false;
  }

  bool UseInterleaved = TTI->enableInterleavedAccessVectorization();
  InterleavedAccessInfo IAI(PSE, L, DT, LI, LVL.getLAI());

  // If an override option has been passed in for interleaved accesses, use it.
  if (EnableInterleavedMemAccesses.getNumOccurrences() > 0)
    UseInterleaved = EnableInterleavedMemAccesses;

  // Analyze interleaved memory accesses.
  if (UseInterleaved) {
    IAI.analyzeInterleaving(useMaskedInterleavedAccesses(*TTI));
  }

  // Use the cost model.
  LoopVectorizationCostModel CM(SEL, L, PSE, LI, &LVL, *TTI, TLI, DB, AC, ORE,
                                F, &Hints, IAI);
  CM.collectValuesToIgnore();

  // Use the planner for vectorization.
  LoopVectorizationPlanner LVP(L, LI, TLI, TTI, &LVL, CM, IAI, PSE);

  // Get user vectorization factor.
  unsigned UserVF = Hints.getWidth();

  // Plan how to best vectorize, return the best VF and its cost.
  Optional<VectorizationFactor> MaybeVF = LVP.plan(UserVF);

  VectorizationFactor VF = VectorizationFactor::Disabled();
  unsigned IC = 1;
  unsigned UserIC = Hints.getInterleave();

  if (MaybeVF && *MaybeVF != VectorizationFactor::Disabled()) {
    VF = *MaybeVF;
    // Select the interleave count.
    IC = CM.selectInterleaveCount(VF.getWidth(), VF.getCost());
  }

  // Identify the diagnostic messages that should be produced.
  std::pair<StringRef, std::string> VecDiagMsg, IntDiagMsg;
  bool VectorizeLoop = true, InterleaveLoop = true;
  if (Requirements.doesNotMeet(F, L, Hints)) {
    LLVM_DEBUG(dbgs() << "LV: Not vectorizing: loop did not meet vectorization "
                         "requirements.\n");
    Hints.emitRemarkWithHints();
    return false;
  }

  if (VF == VectorizationFactor::Disabled() ||
      (VF.getWidth() == 1 && !TTI->useScalableVectorType())) {
    LLVM_DEBUG(dbgs() << "LV: Vectorization is possible but not beneficial.\n");
    VecDiagMsg = std::make_pair(
        "VectorizationNotBeneficial",
        "the cost-model indicates that vectorization is not beneficial");
    VectorizeLoop = false;
  }

  if (!MaybeVF && UserIC > 1) {
    // Tell the user interleaving was avoided up-front, despite being explicitly
    // requested.
    LLVM_DEBUG(dbgs() << "LV: Ignoring UserIC, because vectorization and "
                         "interleaving should be avoided up front\n");
    IntDiagMsg = std::make_pair(
        "InterleavingAvoided",
        "Ignoring UserIC, because interleaving was avoided up front");
    InterleaveLoop = false;
  } else if (IC == 1 && UserIC <= 1) {
    // Tell the user interleaving is not beneficial.
    LLVM_DEBUG(dbgs() << "LV: Interleaving is not beneficial.\n");
    IntDiagMsg = std::make_pair(
        "InterleavingNotBeneficial",
        "the cost-model indicates that interleaving is not beneficial");
    InterleaveLoop = false;
    if (UserIC == 1) {
      IntDiagMsg.first = "InterleavingNotBeneficialAndDisabled";
      IntDiagMsg.second +=
          " and is explicitly disabled or interleave count is set to 1";
    }
  } else if (IC > 1 && UserIC == 1) {
    // Tell the user interleaving is beneficial, but it explicitly disabled.
    LLVM_DEBUG(
        dbgs() << "LV: Interleaving is beneficial but is explicitly disabled.");
    IntDiagMsg = std::make_pair(
        "InterleavingBeneficialButDisabled",
        "the cost-model indicates that interleaving is beneficial "
        "but is explicitly disabled or interleave count is set to 1");
    InterleaveLoop = false;
  }

  // Override IC if user provided an interleave count.
  IC = UserIC > 0 ? UserIC : IC;

  // Emit diagnostic messages, if any.
  const char *VAPassName = Hints.vectorizeAnalysisPassName();
  if (!VectorizeLoop && !InterleaveLoop) {
    // Do not vectorize or interleaving the loop.
    ORE->emit([&]() {
      return OptimizationRemarkMissed(VAPassName, VecDiagMsg.first,
                                      L->getStartLoc(), L->getHeader())
             << VecDiagMsg.second;
    });
    ORE->emit([&]() {
      return OptimizationRemarkMissed(LV_NAME, IntDiagMsg.first,
                                      L->getStartLoc(), L->getHeader())
             << IntDiagMsg.second;
    });
    return false;
  } else if (!VectorizeLoop && InterleaveLoop) {
    LLVM_DEBUG(dbgs() << "LV: Interleave Count is " << IC << '\n');
    ORE->emit([&]() {
      return OptimizationRemarkAnalysis(VAPassName, VecDiagMsg.first,
                                        L->getStartLoc(), L->getHeader())
             << VecDiagMsg.second;
    });
  } else if (VectorizeLoop && !InterleaveLoop) {
    LLVM_DEBUG(dbgs() << "LV: Found a vectorizable loop (" << VF.getWidth()
                      << ") in " << DebugLocStr << '\n');
    ORE->emit([&]() {
      return OptimizationRemarkAnalysis(LV_NAME, IntDiagMsg.first,
                                        L->getStartLoc(), L->getHeader())
             << IntDiagMsg.second;
    });
  } else if (VectorizeLoop && InterleaveLoop) {
    LLVM_DEBUG(dbgs() << "LV: Found a vectorizable loop (" << VF.getWidth()
                      << ") in " << DebugLocStr << '\n');
    LLVM_DEBUG(dbgs() << "LV: Interleave Count is " << IC << '\n');
  }

  LVP.setBestPlan(VF.getWidth(), IC);

  using namespace ore;
  bool DisableRuntimeUnroll = false;
  MDNode *OrigLoopID = L->getLoopID();

  if (!VectorizeLoop) {
    assert(IC > 1 && "interleave count should not be 1 or 0");
    // If we decided that it is not legal to vectorize the loop, then
    // interleave it.
    InnerLoopUnroller Unroller(L, PSE, LI, DT, TLI, TTI, AC, ORE, IC, &LVL,
                               &CM);
    LVP.executePlan(Unroller, DT);

    ORE->emit([&]() {
      return OptimizationRemark(LV_NAME, "Interleaved", L->getStartLoc(),
                                L->getHeader())
             << "interleaved loop (interleaved count: "
             << NV("InterleaveCount", IC) << ")";
    });
  } else {
    // If we decided that it is *legal* to vectorize the loop, then do it.
    InnerLoopVectorizer LB(L, PSE, LI, DT, TLI, TTI, AC, ORE, VF.getWidth(), IC,
                           &LVL, &CM);
    LVP.executePlan(LB, DT);
    ++LoopsVectorized;

    // Add metadata to disable runtime unrolling a scalar loop when there are
    // no runtime checks about strides and memory. A scalar loop that is
    // rarely used is not worth unrolling.
    if (!LB.areSafetyChecksAdded())
      DisableRuntimeUnroll = true;

    // Report the vectorization decision.
    ORE->emit([&]() {
      return OptimizationRemark(LV_NAME, "Vectorized", L->getStartLoc(),
                                L->getHeader())
             << "vectorized loop (vectorization width: "
             << NV("VectorizationFactor", VF.getWidth())
             << ", interleaved count: " << NV("InterleaveCount", IC) << ")";
    });
  }

  Optional<MDNode *> RemainderLoopID =
      makeFollowupLoopID(OrigLoopID, {LLVMLoopVectorizeFollowupAll,
                                      LLVMLoopVectorizeFollowupEpilogue});
  if (RemainderLoopID.hasValue()) {
    L->setLoopID(RemainderLoopID.getValue());
  } else {
    if (DisableRuntimeUnroll)
      AddRuntimeUnrollDisableMetaData(L);

    // Mark the loop as already vectorized to avoid vectorizing again.
    Hints.setAlreadyVectorized();
  }

  LLVM_DEBUG(verifyFunction(*L->getHeader()->getParent()));
  return true;
}

bool LoopVectorizePass::runImpl(
    Function &F, ScalarEvolution &SE_, LoopInfo &LI_, TargetTransformInfo &TTI_,
    DominatorTree &DT_, BlockFrequencyInfo &BFI_, TargetLibraryInfo *TLI_,
    DemandedBits &DB_, AliasAnalysis &AA_, AssumptionCache &AC_,
    std::function<const LoopAccessInfo &(Loop &)> &GetLAA_,
    OptimizationRemarkEmitter &ORE_, ProfileSummaryInfo *PSI_) {
  SE = &SE_;
  LI = &LI_;
  TTI = &TTI_;
  DT = &DT_;
  BFI = &BFI_;
  TLI = TLI_;
  AA = &AA_;
  AC = &AC_;
  GetLAA = &GetLAA_;
  DB = &DB_;
  ORE = &ORE_;
  PSI = PSI_;

  // Don't attempt if
  // 1. the target claims to have no vector registers, and
  // 2. interleaving won't help ILP.
  //
  // The second condition is necessary because, even if the target has no
  // vector registers, loop vectorization may still enable scalar
  // interleaving.
  if (!TTI->getNumberOfRegisters(TTI->getRegisterClassForType(true)) &&
      TTI->getMaxInterleaveFactor(1) < 2)
    return false;

  bool Changed = false;

  // The vectorizer requires loops to be in simplified form.
  // Since simplification may add new inner loops, it has to run before the
  // legality and profitability checks. This means running the loop vectorizer
  // will simplify all loops, regardless of whether anything end up being
  // vectorized.
  for (auto &L : *LI)
    Changed |=
        simplifyLoop(L, DT, LI, SE, AC, nullptr, false /* PreserveLCSSA */);

  // Build up a worklist of inner-loops to vectorize. This is necessary as
  // the act of vectorizing or partially unrolling a loop creates new loops
  // and can invalidate iterators across the loops.
  SmallVector<Loop *, 8> Worklist;

  for (Loop *L : *LI)
    collectSupportedLoops(*L, LI, ORE, Worklist);

  LoopsAnalyzed += Worklist.size();

  // Now walk the identified inner loops.
  while (!Worklist.empty()) {
    Loop *L = Worklist.pop_back_val();

    // For the inner loops we actually process, form LCSSA to simplify the
    // transform.
    Changed |= formLCSSARecursively(*L, *DT, LI, SE);

    Changed |= processLoop(L);
  }

  // Process each loop nest in the function.
  return Changed;
}

PreservedAnalyses LoopVectorizePass::run(Function &F,
                                         FunctionAnalysisManager &AM) {
  auto &SE = AM.getResult<ScalarEvolutionAnalysis>(F);
  auto &LI = AM.getResult<LoopAnalysis>(F);
  auto &TTI = AM.getResult<TargetIRAnalysis>(F);
  auto &DT = AM.getResult<DominatorTreeAnalysis>(F);
  auto &BFI = AM.getResult<BlockFrequencyAnalysis>(F);
  auto &TLI = AM.getResult<TargetLibraryAnalysis>(F);
  auto &AA = AM.getResult<AAManager>(F);
  auto &AC = AM.getResult<AssumptionAnalysis>(F);
  auto &DB = AM.getResult<DemandedBitsAnalysis>(F);
  auto &ORE = AM.getResult<OptimizationRemarkEmitterAnalysis>(F);
  MemorySSA *MSSA = EnableMSSALoopDependency
                        ? &AM.getResult<MemorySSAAnalysis>(F).getMSSA()
                        : nullptr;

  auto &LAM = AM.getResult<LoopAnalysisManagerFunctionProxy>(F).getManager();
  std::function<const LoopAccessInfo &(Loop &)> GetLAA =
      [&](Loop &L) -> const LoopAccessInfo & {
    LoopStandardAnalysisResults AR = {AA, AC, DT, LI, SE, TLI, TTI, MSSA};
    return LAM.getResult<LoopAccessAnalysis>(L, AR);
  };
  const ModuleAnalysisManager &MAM =
      AM.getResult<ModuleAnalysisManagerFunctionProxy>(F).getManager();
  ProfileSummaryInfo *PSI =
      MAM.getCachedResult<ProfileSummaryAnalysis>(*F.getParent());
  bool Changed =
      runImpl(F, SE, LI, TTI, DT, BFI, &TLI, DB, AA, AC, GetLAA, ORE, PSI);
  if (!Changed)
    return PreservedAnalyses::all();
  PreservedAnalyses PA;

  // We currently do not preserve loopinfo/dominator analyses with outer loop
  // vectorization. Until this is addressed, mark these analyses as preserved
  // only for non-VPlan-native path.
  // TODO: Preserve Loop and Dominator analyses for VPlan-native path.
  if (!EnableVPlanNativePath) {
    PA.preserve<LoopAnalysis>();
    PA.preserve<DominatorTreeAnalysis>();
  }
  PA.preserve<BasicAA>();
  PA.preserve<GlobalsAA>();
  return PA;
}<|MERGE_RESOLUTION|>--- conflicted
+++ resolved
@@ -6159,11 +6159,7 @@
 unsigned LoopVectorizationCostModel::getConsecutiveMemOpCost(Instruction *I,
                                                              unsigned VF) {
   Type *ValTy = getMemInstValueType(I);
-<<<<<<< HEAD
-  Type *VectorTy = ToVectorTy(ValTy, VF, isScalable());
-=======
-  auto *VectorTy = cast<VectorType>(ToVectorTy(ValTy, VF));
->>>>>>> 11ba7496
+  auto *VectorTy = cast<VectorType>(ToVectorTy(ValTy, VF, isScalable()));
   Value *Ptr = getLoadStorePointerOperand(I);
   unsigned AS = getLoadStoreAddressSpace(I);
   int ConsecutiveStride = Legal->isConsecutivePtr(Ptr);
@@ -6187,11 +6183,7 @@
 unsigned LoopVectorizationCostModel::getUniformMemOpCost(Instruction *I,
                                                          unsigned VF) {
   Type *ValTy = getMemInstValueType(I);
-<<<<<<< HEAD
-  Type *VectorTy = ToVectorTy(ValTy, VF, isScalable());
-=======
-  auto *VectorTy = cast<VectorType>(ToVectorTy(ValTy, VF));
->>>>>>> 11ba7496
+  auto *VectorTy = cast<VectorType>(ToVectorTy(ValTy, VF, isScalable()));
   const MaybeAlign Alignment = getLoadStoreAlignment(I);
   unsigned AS = getLoadStoreAddressSpace(I);
   if (isa<LoadInst>(I)) {
@@ -6213,11 +6205,7 @@
 unsigned LoopVectorizationCostModel::getGatherScatterCost(Instruction *I,
                                                           unsigned VF) {
   Type *ValTy = getMemInstValueType(I);
-<<<<<<< HEAD
-  Type *VectorTy = ToVectorTy(ValTy, VF, isScalable());
-=======
-  auto *VectorTy = cast<VectorType>(ToVectorTy(ValTy, VF));
->>>>>>> 11ba7496
+  auto *VectorTy = cast<VectorType>(ToVectorTy(ValTy, VF, isScalable()));
   const MaybeAlign Alignment = getLoadStoreAlignment(I);
   Value *Ptr = getLoadStorePointerOperand(I);
 
@@ -6230,22 +6218,14 @@
 unsigned LoopVectorizationCostModel::getInterleaveGroupCost(Instruction *I,
                                                             unsigned VF) {
   Type *ValTy = getMemInstValueType(I);
-<<<<<<< HEAD
-  Type *VectorTy = ToVectorTy(ValTy, VF, isScalable());
-=======
-  auto *VectorTy = cast<VectorType>(ToVectorTy(ValTy, VF));
->>>>>>> 11ba7496
+  auto *VectorTy = cast<VectorType>(ToVectorTy(ValTy, VF, isScalable()));
   unsigned AS = getLoadStoreAddressSpace(I);
 
   auto Group = getInterleavedAccessGroup(I);
   assert(Group && "Fail to get an interleaved access group.");
 
   unsigned InterleaveFactor = Group->getFactor();
-<<<<<<< HEAD
-  Type *WideVecTy = VectorType::get(ValTy, VF * InterleaveFactor, isScalable());
-=======
-  VectorType *WideVecTy = VectorType::get(ValTy, VF * InterleaveFactor);
->>>>>>> 11ba7496
+  VectorType *WideVecTy = VectorType::get(ValTy, VF * InterleaveFactor, isScalable());
 
   // Holds the indices of existing members in an interleaved load group.
   // An interleaved store group doesn't need this as it doesn't allow gaps.
@@ -6558,13 +6538,8 @@
     // NOTE: Don't use ToVectorTy as SK_ExtractSubvector expects a vector type.
     if (ValidVF && Legal->isFirstOrderRecurrence(Phi))
       return TTI.getShuffleCost(TargetTransformInfo::SK_ExtractSubvector,
-<<<<<<< HEAD
-                                VectorTy, VF - 1,
+                                cast<VectorType>(VectorTy), VF - 1,
                                 VectorType::get(RetTy, 1, isScalable()));
-=======
-                                cast<VectorType>(VectorTy), VF - 1,
-                                VectorType::get(RetTy, 1));
->>>>>>> 11ba7496
 
     // Phi nodes in non-header blocks (not inductions, reductions, etc.) are
     // converted into select instructions. We require N - 1 selects per phi

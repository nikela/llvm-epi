--- conflicted
+++ resolved
@@ -83,7 +83,6 @@
   VPRecipeBase *tryToWidenMemory(Instruction *I, ArrayRef<VPValue *> Operands,
                                  VFRange &Range, VPlanPtr &Plan);
 
-<<<<<<< HEAD
   /// Similar to tryToWidenMemory, but create a predicated recipe. The
   /// predicated recipe takes mandatory mask and EVL VPInstructions.
   VPRecipeBase *tryToPredicatedWidenMemory(Instruction *I,
@@ -94,12 +93,8 @@
   /// validate if a memory instructions can be widened.
   bool validateWidenMemory(Instruction *I, VFRange &Range) const;
 
-  /// Check if an induction recipe should be constructed for \I. If so build and
-  /// return it. If not, return null.
-=======
   /// Check if an induction recipe should be constructed for \p Phi. If so build
   /// and return it. If not, return null.
->>>>>>> 6962047b
   VPRecipeBase *tryToOptimizeInductionPHI(PHINode *Phi,
                                           ArrayRef<VPValue *> Operands,
                                           VPlan &Plan, VFRange &Range);

//===- VPlanRecipes.cpp - Implementations for VPlan recipes ---------------===//
//
// Part of the LLVM Project, under the Apache License v2.0 with LLVM Exceptions.
// See https://llvm.org/LICENSE.txt for license information.
// SPDX-License-Identifier: Apache-2.0 WITH LLVM-exception
//
//===----------------------------------------------------------------------===//
///
/// \file
/// This file contains implementations for different VPlan recipes.
///
//===----------------------------------------------------------------------===//

#include "VPlan.h"
#include "llvm/ADT/STLExtras.h"
#include "llvm/ADT/SmallVector.h"
#include "llvm/ADT/Twine.h"
#include "llvm/Analysis/IVDescriptors.h"
#include "llvm/IR/BasicBlock.h"
#include "llvm/IR/IRBuilder.h"
#include "llvm/IR/Instruction.h"
#include "llvm/IR/Instructions.h"
#include "llvm/IR/Intrinsics.h"
#include "llvm/IR/Type.h"
#include "llvm/IR/Value.h"
#include "llvm/Support/Casting.h"
#include "llvm/Support/CommandLine.h"
#include "llvm/Support/Debug.h"
#include "llvm/Support/raw_ostream.h"
#include "llvm/Transforms/Utils/BasicBlockUtils.h"
#include "llvm/Transforms/Utils/ScalarEvolutionExpander.h"
#include <cassert>

using namespace llvm;

using VectorParts = SmallVector<Value *, 2>;

namespace llvm {
extern cl::opt<bool> EnableVPlanNativePath;
}

#define LV_NAME "loop-vectorize"
#define DEBUG_TYPE LV_NAME

bool VPRecipeBase::mayWriteToMemory() const {
  switch (getVPDefID()) {
  case VPWidenMemoryInstructionSC: {
    return cast<VPWidenMemoryInstructionRecipe>(this)->isStore();
  }
  case VPReplicateSC:
  case VPWidenCallSC:
    return cast<Instruction>(getVPSingleValue()->getUnderlyingValue())
        ->mayWriteToMemory();
  case VPBranchOnMaskSC:
  case VPScalarIVStepsSC:
  case VPPredInstPHISC:
    return false;
  case VPWidenIntOrFpInductionSC:
  case VPWidenCanonicalIVSC:
  case VPWidenPHISC:
  case VPBlendSC:
  case VPWidenSC:
  case VPWidenGEPSC:
  case VPReductionSC:
  case VPWidenSelectSC: {
    const Instruction *I =
        dyn_cast_or_null<Instruction>(getVPSingleValue()->getUnderlyingValue());
    (void)I;
    assert((!I || !I->mayWriteToMemory()) &&
           "underlying instruction may write to memory");
    return false;
  }
  default:
    return true;
  }
}

bool VPRecipeBase::mayReadFromMemory() const {
  switch (getVPDefID()) {
  case VPWidenMemoryInstructionSC: {
    return !cast<VPWidenMemoryInstructionRecipe>(this)->isStore();
  }
  case VPReplicateSC:
  case VPWidenCallSC:
    return cast<Instruction>(getVPSingleValue()->getUnderlyingValue())
        ->mayReadFromMemory();
  case VPBranchOnMaskSC:
  case VPScalarIVStepsSC:
  case VPPredInstPHISC:
    return false;
  case VPWidenIntOrFpInductionSC:
  case VPWidenCanonicalIVSC:
  case VPWidenPHISC:
  case VPBlendSC:
  case VPWidenSC:
  case VPWidenGEPSC:
  case VPReductionSC:
  case VPWidenSelectSC: {
    const Instruction *I =
        dyn_cast_or_null<Instruction>(getVPSingleValue()->getUnderlyingValue());
    (void)I;
    assert((!I || !I->mayReadFromMemory()) &&
           "underlying instruction may read from memory");
    return false;
  }
  default:
    return true;
  }
}

bool VPRecipeBase::mayHaveSideEffects() const {
  switch (getVPDefID()) {
  case VPDerivedIVSC:
  case VPPredInstPHISC:
    return false;
  case VPWidenIntOrFpInductionSC:
  case VPWidenPointerInductionSC:
  case VPWidenCanonicalIVSC:
  case VPWidenPHISC:
  case VPBlendSC:
  case VPWidenSC:
  case VPWidenGEPSC:
  case VPReductionSC:
  case VPWidenSelectSC:
  case VPScalarIVStepsSC: {
    const Instruction *I =
        dyn_cast_or_null<Instruction>(getVPSingleValue()->getUnderlyingValue());
    (void)I;
    assert((!I || !I->mayHaveSideEffects()) &&
           "underlying instruction has side-effects");
    return false;
  }
  case VPWidenMemoryInstructionSC:
    assert(cast<VPWidenMemoryInstructionRecipe>(this)
                   ->getIngredient()
                   .mayHaveSideEffects() == mayWriteToMemory() &&
           "mayHaveSideffects result for ingredient differs from this "
           "implementation");
    return mayWriteToMemory();
  case VPReplicateSC: {
    auto *R = cast<VPReplicateRecipe>(this);
    return R->getUnderlyingInstr()->mayHaveSideEffects();
  }
  default:
    return true;
  }
}

void VPLiveOut::fixPhi(VPlan &Plan, VPTransformState &State) {
  auto Lane = VPLane::getLastLaneForVF(State.VF);
  VPValue *ExitValue = getOperand(0);
  if (vputils::isUniformAfterVectorization(ExitValue))
    Lane = VPLane::getFirstLane();
  Phi->addIncoming(State.get(ExitValue, VPIteration(State.UF - 1, Lane)),
                   State.Builder.GetInsertBlock());
}

void VPRecipeBase::insertBefore(VPRecipeBase *InsertPos) {
  assert(!Parent && "Recipe already in some VPBasicBlock");
  assert(InsertPos->getParent() &&
         "Insertion position not in any VPBasicBlock");
  Parent = InsertPos->getParent();
  Parent->getRecipeList().insert(InsertPos->getIterator(), this);
}

void VPRecipeBase::insertBefore(VPBasicBlock &BB,
                                iplist<VPRecipeBase>::iterator I) {
  assert(!Parent && "Recipe already in some VPBasicBlock");
  assert(I == BB.end() || I->getParent() == &BB);
  Parent = &BB;
  BB.getRecipeList().insert(I, this);
}

void VPRecipeBase::insertAfter(VPRecipeBase *InsertPos) {
  assert(!Parent && "Recipe already in some VPBasicBlock");
  assert(InsertPos->getParent() &&
         "Insertion position not in any VPBasicBlock");
  Parent = InsertPos->getParent();
  Parent->getRecipeList().insertAfter(InsertPos->getIterator(), this);
}

void VPRecipeBase::removeFromParent() {
  assert(getParent() && "Recipe not in any VPBasicBlock");
  getParent()->getRecipeList().remove(getIterator());
  Parent = nullptr;
}

iplist<VPRecipeBase>::iterator VPRecipeBase::eraseFromParent() {
  assert(getParent() && "Recipe not in any VPBasicBlock");
  return getParent()->getRecipeList().erase(getIterator());
}

void VPRecipeBase::moveAfter(VPRecipeBase *InsertPos) {
  removeFromParent();
  insertAfter(InsertPos);
}

void VPRecipeBase::moveBefore(VPBasicBlock &BB,
                              iplist<VPRecipeBase>::iterator I) {
  removeFromParent();
  insertBefore(BB, I);
}

void VPInstruction::generateInstruction(VPTransformState &State,
                                        unsigned Part) {
  IRBuilderBase &Builder = State.Builder;
  Builder.SetCurrentDebugLocation(DL);

  if (Instruction::isBinaryOp(getOpcode())) {
    Value *A = State.get(getOperand(0), Part);
    Value *B = State.get(getOperand(1), Part);
    Value *V =
        Builder.CreateBinOp((Instruction::BinaryOps)getOpcode(), A, B, Name);
    State.set(this, V, Part);
    return;
  }

  switch (getOpcode()) {
  case VPInstruction::Not: {
    Value *A = State.get(getOperand(0), Part);
    Value *V = Builder.CreateNot(A, Name);
    State.set(this, V, Part);
    break;
  }
  case VPInstruction::VPNot: {
    Value *A = State.get(getOperand(0), Part);
    Value *EVL = State.get(getOperand(1), Part);
    Value *AllOnes = Builder.getTrueVector(
        cast<VectorType>(A->getType())->getElementCount());
    Value *V = Builder.CreateIntrinsic(
        Intrinsic::vp_xor, {A->getType()},
        {A, AllOnes, AllOnes, EVL}, nullptr, "vp.mask.not");
    State.set(this, V, Part);
    break;
  }
  case VPInstruction::VPOr: {
    Value *A = State.get(getOperand(0), Part);
    Value *B = State.get(getOperand(1), Part);
    Value *EVL = State.get(getOperand(2), Part);
    Value *AllOnes = Builder.getTrueVector(
        cast<VectorType>(A->getType())->getElementCount());
    Value *V = Builder.CreateIntrinsic(
        Intrinsic::vp_or, {A->getType()},
        {A, B, AllOnes, EVL}, nullptr, "vp.mask.or");
    State.set(this, V, Part);
    return;
  }
  case VPInstruction::ICmpULE: {
    Value *IV = State.get(getOperand(0), Part);
    Value *TC = State.get(getOperand(1), Part);
    Value *V = Builder.CreateICmpULE(IV, TC, Name);
    State.set(this, V, Part);
    break;
  }
  case VPInstruction::VPICmpULE: {
    Value *IV = State.get(getOperand(0), Part);
    Value *TC = State.get(getOperand(1), Part);
    Value *EVL = State.get(getOperand(2), Part);
    Value *AllOnes = Builder.getTrueVector(
        cast<VectorType>(IV->getType())->getElementCount());
    LLVMContext &Ctx = Builder.getContext();
    Value *PredArg = MetadataAsValue::get(Ctx, MDString::get(Ctx, "ule"));
    Value *V = Builder.CreateIntrinsic(Intrinsic::vp_icmp, {IV->getType()},
                                       {IV, TC, PredArg, AllOnes, EVL}, nullptr,
                                       "vp.icmp.ule");
    State.set(this, V, Part);
    break;
  }
  case Instruction::Select: {
    Value *Cond = State.get(getOperand(0), Part);
    Value *Op1 = State.get(getOperand(1), Part);
    Value *Op2 = State.get(getOperand(2), Part);
    Value *V = Builder.CreateSelect(Cond, Op1, Op2, Name);
    State.set(this, V, Part);
    break;
  }
  case VPInstruction::VPSelect: {
    Value *Cond = State.get(getOperand(0), Part);
    Value *Op1 = State.get(getOperand(1), Part);
    Value *Op2 = State.get(getOperand(2), Part);

    if (!isa<VectorType>(Cond->getType())) {
      Cond = State.Builder.CreateVectorSplat(State.VF, Cond, "splat.cond");
    }

    Value *EVL = State.get(getOperand(3), Part);

    Constant *COp2 = dyn_cast<Constant>(Op2);
    if (COp2 && Op1->getType()->isIntOrIntVectorTy(1) && COp2->isZeroValue()) {
      // Special case that happens very often.
      // FIXME: Remember to teach VPBuilder to do this for us.
      Value *AllOnes = Builder.getTrueVector(
          cast<VectorType>(Op1->getType())->getElementCount());
      Value *V = Builder.CreateIntrinsic(Intrinsic::vp_and, {Op1->getType()},
                                         {Cond, Op1, AllOnes, EVL}, nullptr,
                                         "vp.mask.select");
      State.set(this, V, Part);
    } else {
      Value *V = Builder.CreateIntrinsic(Intrinsic::vp_select, {Op1->getType()},
                                         {Cond, Op1, Op2, EVL}, nullptr,
                                         "vp.mask.select");
      State.set(this, V, Part);
    }
    break;
  }
  case VPInstruction::ActiveLaneMask: {
    // Get first lane of vector induction variable.
    Value *VIVElem0 = State.get(getOperand(0), VPIteration(Part, 0));
    // Get the original loop tripcount.
    Value *ScalarTC = State.get(getOperand(1), Part);

    auto *Int1Ty = Type::getInt1Ty(Builder.getContext());
    auto *PredTy = VectorType::get(Int1Ty, State.VF);
    Instruction *Call = Builder.CreateIntrinsic(
        Intrinsic::get_active_lane_mask, {PredTy, ScalarTC->getType()},
        {VIVElem0, ScalarTC}, nullptr, Name);
    State.set(this, Call, Part);
    break;
  }
  // TODO: This case can be removed when support for Call instruction is added
  // to VPlan in upstream. For now it helps catch any use of VPInstruction for
  // Call opcode that is now supported by the new VPCallInstruction recipe.
  case Instruction::Call: {
    llvm_unreachable("This opcode is handled by the VPCallInstruction recipe");
  case VPInstruction::FirstOrderRecurrenceSplice: {
    // Generate code to combine the previous and current values in vector v3.
    //
    //   vector.ph:
    //     v_init = vector(..., ..., ..., a[-1])
    //     br vector.body
    //
    //   vector.body
    //     i = phi [0, vector.ph], [i+4, vector.body]
    //     v1 = phi [v_init, vector.ph], [v2, vector.body]
    //     v2 = a[i, i+1, i+2, i+3];
    //     v3 = vector(v1(3), v2(0, 1, 2))

    // For the first part, use the recurrence phi (v1), otherwise v2.
    auto *V1 = State.get(getOperand(0), 0);
    Value *PartMinus1 = Part == 0 ? V1 : State.get(getOperand(1), Part - 1);
    if (!PartMinus1->getType()->isVectorTy()) {
      State.set(this, PartMinus1, Part);
    } else {
      Value *V2 = State.get(getOperand(1), Part);
      State.set(this, Builder.CreateVectorSplice(PartMinus1, V2, -1, Name),
                Part);
    }
    break;
  }
<<<<<<< HEAD
  case VPInstruction::PredicatedFirstOrderRecurrenceSplice: {
    auto *V1 = State.get(getOperand(0), 0);
    Value *PartMinus1 = Part == 0 ? V1 : State.get(getOperand(1), Part - 1);
    if (!PartMinus1->getType()->isVectorTy()) {
      State.set(this, PartMinus1, Part);
    } else {
      Value *V2 = State.get(getOperand(1), Part);
      Value *EVL = State.get(getOperand(2), Part);
      Value *EVLPhi = State.get(getOperand(3), Part);

      auto *IdxTy = Builder.getInt32Ty();
      Value *Shift = Builder.CreateSub(EVLPhi, ConstantInt::get(IdxTy, 1));
      Value *Mask = Builder.CreateVectorSplat(
          State.VF, ConstantInt::get(Builder.getInt1Ty(), 1));

      Value *Splice = Builder.CreateIntrinsic(
          Intrinsic::experimental_vp_splice, {PartMinus1->getType()},
          {PartMinus1, V2, Shift, Mask, EVLPhi, EVL}, nullptr);

      State.set(this, Splice, Part);
    }
=======
  case VPInstruction::CalculateTripCountMinusVF: {
    Value *ScalarTC = State.get(getOperand(0), Part);
    Value *Step =
        createStepForVF(Builder, ScalarTC->getType(), State.VF, State.UF);
    Value *Sub = Builder.CreateSub(ScalarTC, Step);
    Value *Cmp = Builder.CreateICmp(CmpInst::Predicate::ICMP_UGT, ScalarTC, Step);
    Value *Zero = ConstantInt::get(ScalarTC->getType(), 0);
    Value *Sel = Builder.CreateSelect(Cmp, Sub, Zero);
    State.set(this, Sel, Part);
>>>>>>> aca9e4ac
    break;
  }
  case VPInstruction::CanonicalIVIncrement:
  case VPInstruction::CanonicalIVIncrementNUW: {
    Value *Next = nullptr;
    if (Part == 0) {
      bool IsNUW = getOpcode() == VPInstruction::CanonicalIVIncrementNUW;
      auto *Phi = State.get(getOperand(0), 0);
      Value *Step = nullptr;
      // Operands > 1 only when we pass the EVL recipe.
      if (getNumOperands() > 1) {
        // We have the EVL value available to use.
        VPValue *EVL = getOperand(1);
        Step = State.get(EVL, 0);
        for (unsigned P = 1; P < State.UF; P++)
          Step = Builder.CreateAdd(Step, State.get(EVL, P));

        Step = Builder.CreateZExtOrTrunc(Step, Phi->getType());
      } else {
        // The loop step is equal to the vectorization factor (num of SIMD
        // elements) times the unroll factor (num of SIMD instructions).
        Step = createStepForVF(Builder, Phi->getType(), State.VF, State.UF);
      }

      Next = Builder.CreateAdd(Phi, Step, Name, IsNUW, false);
    } else {
      Next = State.get(this, 0);
    }

    State.set(this, Next, Part);
    break;
  }

  case VPInstruction::CanonicalIVIncrementForPart:
  case VPInstruction::CanonicalIVIncrementForPartNUW: {
    bool IsNUW = getOpcode() == VPInstruction::CanonicalIVIncrementForPartNUW;
    auto *IV = State.get(getOperand(0), VPIteration(0, 0));
    if (Part == 0) {
      State.set(this, IV, Part);
      break;
    }

    // The canonical IV is incremented by the vectorization factor (num of SIMD
    // elements) times the unroll part.
    Value *Step = createStepForVF(Builder, IV->getType(), State.VF, Part);
    Value *Next = Builder.CreateAdd(IV, Step, Name, IsNUW, false);
    State.set(this, Next, Part);
    break;
  }
  case VPInstruction::BranchOnCond: {
    if (Part != 0)
      break;

    Value *Cond = State.get(getOperand(0), VPIteration(Part, 0));
    VPRegionBlock *ParentRegion = getParent()->getParent();
    VPBasicBlock *Header = ParentRegion->getEntryBasicBlock();

    // Replace the temporary unreachable terminator with a new conditional
    // branch, hooking it up to backward destination for exiting blocks now and
    // to forward destination(s) later when they are created.
    BranchInst *CondBr =
        Builder.CreateCondBr(Cond, Builder.GetInsertBlock(), nullptr);

    if (getParent()->isExiting())
      CondBr->setSuccessor(1, State.CFG.VPBB2IRBB[Header]);

    CondBr->setSuccessor(0, nullptr);
    Builder.GetInsertBlock()->getTerminator()->eraseFromParent();
    break;
  }
  case VPInstruction::BranchOnCount: {
    if (Part != 0)
      break;
    // First create the compare.
    Value *IV = State.get(getOperand(0), Part);
    Value *TC = State.get(getOperand(1), Part);
    Value *Cond = Builder.CreateICmpEQ(IV, TC);

    // Now create the branch.
    auto *Plan = getParent()->getPlan();
    VPRegionBlock *TopRegion = Plan->getVectorLoopRegion();
    VPBasicBlock *Header = TopRegion->getEntry()->getEntryBasicBlock();

    // Replace the temporary unreachable terminator with a new conditional
    // branch, hooking it up to backward destination (the header) now and to the
    // forward destination (the exit/middle block) later when it is created.
    // Note that CreateCondBr expects a valid BB as first argument, so we need
    // to set it to nullptr later.
    BranchInst *CondBr = Builder.CreateCondBr(Cond, Builder.GetInsertBlock(),
                                              State.CFG.VPBB2IRBB[Header]);
    CondBr->setSuccessor(0, nullptr);
    Builder.GetInsertBlock()->getTerminator()->eraseFromParent();
    break;
  }
  default:
    llvm_unreachable("Unsupported opcode for instruction");
  }
  }
}

void VPInstruction::execute(VPTransformState &State) {
  assert(!State.Instance && "VPInstruction executing an Instance");
  IRBuilderBase::FastMathFlagGuard FMFGuard(State.Builder);
  State.Builder.setFastMathFlags(FMF);
  for (unsigned Part = 0; Part < State.UF; ++Part)
    generateInstruction(State, Part);
}

#if !defined(NDEBUG) || defined(LLVM_ENABLE_DUMP)
void VPInstruction::dump() const {
  VPSlotTracker SlotTracker(getParent()->getPlan());
  print(dbgs(), "", SlotTracker);
}

void VPInstruction::print(raw_ostream &O, const Twine &Indent,
                          VPSlotTracker &SlotTracker) const {
  O << Indent << "EMIT ";

  if (hasResult()) {
    printAsOperand(O, SlotTracker);
    O << " = ";
  }

  switch (getOpcode()) {
  case VPInstruction::Not:
    O << "not";
    break;
  case VPInstruction::ICmpULE:
    O << "icmp ule";
    break;
  case VPInstruction::VPICmpULE:
    O << "vp icmp ule";
    break;
  case VPInstruction::SLPLoad:
    O << "combined load";
    break;
  case VPInstruction::SLPStore:
    O << "combined store";
    break;
  case VPInstruction::ActiveLaneMask:
    O << "active lane mask";
    break;
  case VPInstruction::FirstOrderRecurrenceSplice:
    O << "first-order splice";
    break;
  case VPInstruction::PredicatedFirstOrderRecurrenceSplice:
    O << "predicated-first-order splice";
    break;
  case VPInstruction::CanonicalIVIncrement:
    O << "VF * UF + ";
    break;
  case VPInstruction::CanonicalIVIncrementNUW:
    O << "VF * UF +(nuw) ";
    break;
  case VPInstruction::BranchOnCond:
    O << "branch-on-cond";
    break;
  case VPInstruction::CalculateTripCountMinusVF:
    O << "TC > VF ? TC - VF : 0";
    break;
  case VPInstruction::CanonicalIVIncrementForPart:
    O << "VF * Part + ";
    break;
  case VPInstruction::CanonicalIVIncrementForPartNUW:
    O << "VF * Part +(nuw) ";
    break;
  case VPInstruction::BranchOnCount:
    O << "branch-on-count ";
    break;
  case VPInstruction::VPSelect:
    O << "vp-select";
    break;
  case VPInstruction::VPOr:
    O << "vp-or";
    break;
  case VPInstruction::VPNot:
    O << "vp-not";
    break;
  default:
    O << Instruction::getOpcodeName(getOpcode());
  }

  O << FMF;

  for (const VPValue *Operand : operands()) {
    O << " ";
    Operand->printAsOperand(O, SlotTracker);
  }

  if (DL) {
    O << ", !dbg ";
    DL.print(O);
  }
}
#endif

void VPInstruction::setFastMathFlags(FastMathFlags FMFNew) {
  // Make sure the VPInstruction is a floating-point operation.
  assert((Opcode == Instruction::FAdd || Opcode == Instruction::FMul ||
          Opcode == Instruction::FNeg || Opcode == Instruction::FSub ||
          Opcode == Instruction::FDiv || Opcode == Instruction::FRem ||
          Opcode == Instruction::FCmp) &&
         "this op can't take fast-math flags");
  FMF = FMFNew;
}

void VPWidenCallRecipe::execute(VPTransformState &State) {
  auto &CI = *cast<CallInst>(getUnderlyingInstr());
  assert(!isa<DbgInfoIntrinsic>(CI) &&
         "DbgInfoIntrinsic should have been dropped during VPlan construction");
  State.setDebugLocFromInst(&CI);

  for (unsigned Part = 0; Part < State.UF; ++Part) {
    SmallVector<Type *, 2> TysForDecl = {CI.getType()};
    SmallVector<Value *, 4> Args;
    for (const auto &I : enumerate(operands())) {
      // Some intrinsics have a scalar argument - don't replace it with a
      // vector.
      Value *Arg;
      if (VectorIntrinsicID == Intrinsic::not_intrinsic ||
          !isVectorIntrinsicWithScalarOpAtArg(VectorIntrinsicID, I.index()))
        Arg = State.get(I.value(), Part);
      else
        Arg = State.get(I.value(), VPIteration(0, 0));
      if (isVectorIntrinsicWithOverloadTypeAtArg(VectorIntrinsicID, I.index()))
        TysForDecl.push_back(Arg->getType());
      Args.push_back(Arg);
    }

    Function *VectorF;
    if (VectorIntrinsicID != Intrinsic::not_intrinsic) {
      // Use vector version of the intrinsic.
      if (State.VF.isVector())
        TysForDecl[0] =
            VectorType::get(CI.getType()->getScalarType(), State.VF);
      Module *M = State.Builder.GetInsertBlock()->getModule();
      VectorF = Intrinsic::getDeclaration(M, VectorIntrinsicID, TysForDecl);
      assert(VectorF && "Can't retrieve vector intrinsic.");
    } else {
#ifndef NDEBUG
      assert(Variant != nullptr && "Can't create vector function.");
#endif
      VectorF = Variant;
    }

    SmallVector<OperandBundleDef, 1> OpBundles;
    CI.getOperandBundlesAsDefs(OpBundles);
    CallInst *V = State.Builder.CreateCall(VectorF, Args, OpBundles);

    if (isa<FPMathOperator>(V))
      V->copyFastMathFlags(&CI);

    State.set(this, V, Part);
    State.addMetadata(V, &CI);
  }
}

#if !defined(NDEBUG) || defined(LLVM_ENABLE_DUMP)
void VPWidenCallRecipe::print(raw_ostream &O, const Twine &Indent,
                              VPSlotTracker &SlotTracker) const {
  O << Indent << "WIDEN-CALL ";

  auto *CI = cast<CallInst>(getUnderlyingInstr());
  if (CI->getType()->isVoidTy())
    O << "void ";
  else {
    printAsOperand(O, SlotTracker);
    O << " = ";
  }

  O << "call @" << CI->getCalledFunction()->getName() << "(";
  printOperands(O, SlotTracker);
  O << ")";

  if (VectorIntrinsicID)
    O << " (using vector intrinsic)";
  else {
    O << " (using library function";
    if (Variant->hasName())
      O << ": " << Variant->getName();
    O << ")";
  }
}
#endif

void VPPredicatedWidenCallRecipe::execute(VPTransformState &State) {
  auto &CI = *cast<CallInst>(getUnderlyingInstr());
  assert(!isa<DbgInfoIntrinsic>(CI) &&
         "DbgInfoIntrinsic should have been dropped during VPlan construction");
  State.setDebugLocFromInst(&CI);

  auto DeclareSIMDFnVFInfoIt =
      State.DeclareSIMDFnVFInfo.find({&CI, State.VF});
  bool HasVFInfo = DeclareSIMDFnVFInfoIt != State.DeclareSIMDFnVFInfo.end();
  // Either we have a VP intrinsic or a VFInfo.
  assert(VPVectorIntrinsicID != Intrinsic::not_intrinsic || HasVFInfo);
  const VFInfo *DeclareSIMDVFInfo =
      HasVFInfo ? &DeclareSIMDFnVFInfoIt->second : nullptr;
  for (unsigned Part = 0; Part < State.UF; ++Part) {
    SmallVector<Type *, 2> TysForDecl = {CI.getType()};
    SmallVector<Value *, 4> Args;
    for (auto &I : enumerate(operands())) {
      Value *Arg;
      if (VPVectorIntrinsicID) {
        if (isVectorIntrinsicWithScalarOpAtArg(VPVectorIntrinsicID,
                                               I.index())) {
          // Some intrinsics have a scalar argument - don't replace it with
          // a vector.
          Arg = State.get(I.value(), VPIteration(0, 0));
          if (isVectorIntrinsicWithOverloadTypeAtArg(VPVectorIntrinsicID,
                                                     I.index()))
            TysForDecl.push_back(Arg->getType());
        } else {
          Arg = State.get(I.value(), Part);
        }
      } else {
        // Don't add the mask operand if not needed.
        if (I.index() == getNumOperands() - 2 &&
            !DeclareSIMDVFInfo->Shape.hasMask()) {
          continue;
        }
        switch (DeclareSIMDVFInfo->Shape.Parameters[Args.size()].ParamKind) {
        // For uniform and linear parameters, do not replace the argument
        // with a vector.
        case VFParamKind::OMP_Uniform:
        case VFParamKind::OMP_Linear:
          Arg = State.get(I.value(), VPIteration(0, 0));
          break;
        default:
          Arg = State.get(I.value(), Part);
          break;
        }
      }
      Args.push_back(Arg);
    }

    // The outermost mask can be lowered as an all ones mask when using EVL.
    if (VPVectorIntrinsicID || DeclareSIMDVFInfo->Shape.hasMask()) {
      unsigned MaskIdx = Args.size() - 2;
      VPValue *VPMask = getOperand(MaskIdx);
      if (isa<VPInstruction>(VPMask) &&
          cast<VPInstruction>(VPMask)->getOpcode() == VPInstruction::VPICmpULE)
        Args[MaskIdx] = State.Builder.getTrueVector(State.VF);
    }

    Function *VectorF;
    Module *M = State.Builder.GetInsertBlock()->getModule();
    if (VPVectorIntrinsicID) {
      // Use vector version of the intrinsic.
      if (State.VF.isVector())
        TysForDecl[0] = VectorType::get(CI.getType()->getScalarType(), State.VF);
      VectorF = Intrinsic::getDeclaration(M, VPVectorIntrinsicID, TysForDecl);
      assert(VectorF && "Can't retrieve vector intrinsic.");
    } else {
      // Retrieve declare SIMD function.
      VectorF = M->getFunction(DeclareSIMDVFInfo->VectorName);
      assert(VectorF && "Can't retrieve declare SIMD function.");
    }
    SmallVector<OperandBundleDef, 1> OpBundles;
    CI.getOperandBundlesAsDefs(OpBundles);
    CallInst *V = State.Builder.CreateCall(VectorF, Args, OpBundles);

    if (isa<FPMathOperator>(V))
      V->copyFastMathFlags(&CI);

    State.set(this, V, Part);
    State.addMetadata(V, &CI);
  }
}

#if !defined(NDEBUG) || defined(LLVM_ENABLE_DUMP)
void VPPredicatedWidenCallRecipe::print(raw_ostream &O, const Twine &Indent,
                                        VPSlotTracker &SlotTracker) const {
  O << Indent << "PREDICATED-WIDEN-CALL ";

  auto *CI = cast<CallInst>(getUnderlyingInstr());
  if (CI->getType()->isVoidTy())
    O << "void ";
  else {
    printAsOperand(O, SlotTracker);
    O << " = ";
  }

  O << "call @" << CI->getCalledFunction()->getName() << "(";
  printOperands(O, SlotTracker);
  O << ")";

  if (VPVectorIntrinsicID)
    O << " (using vector intrinsic)";
  else
    O << " (using library function)";
}
#endif

#if !defined(NDEBUG) || defined(LLVM_ENABLE_DUMP)
void VPWidenSelectRecipe::print(raw_ostream &O, const Twine &Indent,
                                VPSlotTracker &SlotTracker) const {
  O << Indent << "WIDEN-SELECT ";
  printAsOperand(O, SlotTracker);
  O << " = select ";
  getOperand(0)->printAsOperand(O, SlotTracker);
  O << ", ";
  getOperand(1)->printAsOperand(O, SlotTracker);
  O << ", ";
  getOperand(2)->printAsOperand(O, SlotTracker);
  O << (InvariantCond ? " (condition is loop invariant)" : "");
}
#endif

void VPWidenSelectRecipe::execute(VPTransformState &State) {
  auto &I = *cast<SelectInst>(getUnderlyingInstr());
  State.setDebugLocFromInst(&I);

  // The condition can be loop invariant  but still defined inside the
  // loop. This means that we can't just use the original 'cond' value.
  // We have to take the 'vectorized' value and pick the first lane.
  // Instcombine will make this a no-op.
  auto *InvarCond =
      InvariantCond ? State.get(getOperand(0), VPIteration(0, 0)) : nullptr;

  for (unsigned Part = 0; Part < State.UF; ++Part) {
    Value *Cond = InvarCond ? InvarCond : State.get(getOperand(0), Part);
    Value *Op0 = State.get(getOperand(1), Part);
    Value *Op1 = State.get(getOperand(2), Part);
    Value *Sel = State.Builder.CreateSelect(Cond, Op0, Op1);
    State.set(this, Sel, Part);
    State.addMetadata(Sel, &I);
  }
}

#if !defined(NDEBUG) || defined(LLVM_ENABLE_DUMP)
void VPPredicatedWidenSelectRecipe::print(raw_ostream &O, const Twine &Indent,
                                          VPSlotTracker &SlotTracker) const {
  O << Indent << "PREDICATED-WIDEN-SELECT ";
  printAsOperand(O, SlotTracker);
  O << " = select ";
  getOperand(0)->printAsOperand(O, SlotTracker);
  O << ", ";
  getOperand(1)->printAsOperand(O, SlotTracker);
  O << ", ";
  getOperand(2)->printAsOperand(O, SlotTracker);
  O << ", ";
  getOperand(3)->printAsOperand(O, SlotTracker);
  O << (InvariantCond ? " (condition is loop invariant)" : "");
}
#endif

void VPPredicatedWidenSelectRecipe::execute(VPTransformState &State) {
  auto &I = *cast<SelectInst>(getUnderlyingInstr());
  State.setDebugLocFromInst(&I);

  // The condition can be loop invariant  but still defined inside the
  // loop. This means that we can't just use the original 'cond' value.
  // We have to take the 'vectorized' value and pick the first lane.
  // Instcombine will make this a no-op.
  auto *InvarCond =
      InvariantCond ? State.get(getOperand(0), VPIteration(0, 0)) : nullptr;

  for (unsigned Part = 0; Part < State.UF; ++Part) {
    Value *Cond = InvarCond ? InvarCond : State.get(getOperand(0), Part);
    Value *Op0 = State.get(getOperand(1), Part);
    Value *Op1 = State.get(getOperand(2), Part);

    if (!isa<VectorType>(Cond->getType())) {
      Cond = State.Builder.CreateVectorSplat(State.VF, Cond, "splat.cond");
    }

    Value *EVL = State.get(getOperand(3), Part);
    Value *Sel = State.Builder.CreateIntrinsic(
        Intrinsic::vp_select, {Op1->getType()}, {Cond, Op0, Op1, EVL}, nullptr,
        "vp.select");
    State.set(this, Sel, Part);
    State.addMetadata(Sel, &I);
  }
}

void VPWidenRecipe::execute(VPTransformState &State) {
  auto &I = *cast<Instruction>(getUnderlyingValue());
  auto &Builder = State.Builder;
  switch (I.getOpcode()) {
  case Instruction::Call:
  case Instruction::Br:
  case Instruction::PHI:
  case Instruction::GetElementPtr:
  case Instruction::Select:
    llvm_unreachable("This instruction is handled by a different recipe.");
  case Instruction::UDiv:
  case Instruction::SDiv:
  case Instruction::SRem:
  case Instruction::URem:
  case Instruction::Add:
  case Instruction::FAdd:
  case Instruction::Sub:
  case Instruction::FSub:
  case Instruction::FNeg:
  case Instruction::Mul:
  case Instruction::FMul:
  case Instruction::FDiv:
  case Instruction::FRem:
  case Instruction::Shl:
  case Instruction::LShr:
  case Instruction::AShr:
  case Instruction::And:
  case Instruction::Or:
  case Instruction::Xor: {
    // Just widen unops and binops.
    State.setDebugLocFromInst(&I);

    for (unsigned Part = 0; Part < State.UF; ++Part) {
      SmallVector<Value *, 2> Ops;
      for (VPValue *VPOp : operands())
        Ops.push_back(State.get(VPOp, Part));

      Value *V = Builder.CreateNAryOp(I.getOpcode(), Ops);

      if (auto *VecOp = dyn_cast<Instruction>(V)) {
        VecOp->copyIRFlags(&I);

        // If the instruction is vectorized and was in a basic block that needed
        // predication, we can't propagate poison-generating flags (nuw/nsw,
        // exact, etc.). The control flow has been linearized and the
        // instruction is no longer guarded by the predicate, which could make
        // the flag properties to no longer hold.
        if (State.MayGeneratePoisonRecipes.contains(this))
          VecOp->dropPoisonGeneratingFlags();
      }

      // Use this vector value for all users of the original instruction.
      State.set(this, V, Part);
      State.addMetadata(V, &I);
    }

    break;
  }
  case Instruction::Freeze: {
    State.setDebugLocFromInst(&I);

    for (unsigned Part = 0; Part < State.UF; ++Part) {
      Value *Op = State.get(getOperand(0), Part);

      Value *Freeze = Builder.CreateFreeze(Op);
      State.set(this, Freeze, Part);
    }
    break;
  }
  case Instruction::ICmp:
  case Instruction::FCmp: {
    // Widen compares. Generate vector compares.
    bool FCmp = (I.getOpcode() == Instruction::FCmp);
    auto *Cmp = cast<CmpInst>(&I);
    State.setDebugLocFromInst(Cmp);
    for (unsigned Part = 0; Part < State.UF; ++Part) {
      Value *A = State.get(getOperand(0), Part);
      Value *B = State.get(getOperand(1), Part);
      Value *C = nullptr;
      if (FCmp) {
        // Propagate fast math flags.
        IRBuilder<>::FastMathFlagGuard FMFG(Builder);
        Builder.setFastMathFlags(Cmp->getFastMathFlags());
        C = Builder.CreateFCmp(Cmp->getPredicate(), A, B);
      } else {
        C = Builder.CreateICmp(Cmp->getPredicate(), A, B);
      }
      State.set(this, C, Part);
      State.addMetadata(C, &I);
    }

    break;
  }

  case Instruction::ZExt:
  case Instruction::SExt:
  case Instruction::FPToUI:
  case Instruction::FPToSI:
  case Instruction::FPExt:
  case Instruction::PtrToInt:
  case Instruction::IntToPtr:
  case Instruction::SIToFP:
  case Instruction::UIToFP:
  case Instruction::Trunc:
  case Instruction::FPTrunc:
  case Instruction::BitCast: {
    auto *CI = cast<CastInst>(&I);
    State.setDebugLocFromInst(CI);

    /// Vectorize casts.
    Type *DestTy = (State.VF.isScalar())
                       ? CI->getType()
                       : VectorType::get(CI->getType(), State.VF);

    for (unsigned Part = 0; Part < State.UF; ++Part) {
      Value *A = State.get(getOperand(0), Part);
      Value *Cast = Builder.CreateCast(CI->getOpcode(), A, DestTy);
      State.set(this, Cast, Part);
      State.addMetadata(Cast, &I);
    }
    break;
  }
  default:
    // This instruction is not vectorized by simple widening.
    LLVM_DEBUG(dbgs() << "LV: Found an unhandled instruction: " << I);
    llvm_unreachable("Unhandled instruction!");
  } // end of switch.
}

#if !defined(NDEBUG) || defined(LLVM_ENABLE_DUMP)
void VPWidenRecipe::print(raw_ostream &O, const Twine &Indent,
                          VPSlotTracker &SlotTracker) const {
  O << Indent << "WIDEN ";
  printAsOperand(O, SlotTracker);
  const Instruction *UI = getUnderlyingInstr();
  O << " = " << UI->getOpcodeName() << " ";
  if (auto *Cmp = dyn_cast<CmpInst>(UI))
    O << CmpInst::getPredicateName(Cmp->getPredicate()) << " ";
  printOperands(O, SlotTracker);
}

void VPPredicatedWidenRecipe::print(raw_ostream &O, const Twine &Indent,
                                    VPSlotTracker &SlotTracker) const {
  O << Indent << "PREDICATED-WIDEN ";
  printAsOperand(O, SlotTracker);
  O << " = " << getUnderlyingInstr()->getOpcodeName() << " ";
  printOperands(O, SlotTracker);
}

void VPWidenIntOrFpInductionRecipe::print(raw_ostream &O, const Twine &Indent,
                                          VPSlotTracker &SlotTracker) const {
  O << Indent << "WIDEN-INDUCTION";
  if (getTruncInst()) {
    O << "\\l\"";
    O << " +\n" << Indent << "\"  " << VPlanIngredient(IV) << "\\l\"";
    O << " +\n" << Indent << "\"  ";
    getVPValue(0)->printAsOperand(O, SlotTracker);
  } else
    O << " " << VPlanIngredient(IV);

  O << ", ";
  getStepValue()->printAsOperand(O, SlotTracker);
  if (auto *EVL = getEVLRecipe()) {
    O << ", ";
    EVL->printAsOperand(O, SlotTracker);
  }
}
#endif

bool VPWidenIntOrFpInductionRecipe::isCanonical() const {
  auto *StartC = dyn_cast<ConstantInt>(getStartValue()->getLiveInIRValue());
  auto *StepC = dyn_cast<SCEVConstant>(getInductionDescriptor().getStep());
  return StartC && StartC->isZero() && StepC && StepC->isOne();
}

#if !defined(NDEBUG) || defined(LLVM_ENABLE_DUMP)
void VPDerivedIVRecipe::print(raw_ostream &O, const Twine &Indent,
                              VPSlotTracker &SlotTracker) const {
  O << Indent;
  printAsOperand(O, SlotTracker);
  O << Indent << "= DERIVED-IV ";
  getStartValue()->printAsOperand(O, SlotTracker);
  O << " + ";
  getCanonicalIV()->printAsOperand(O, SlotTracker);
  O << " * ";
  getStepValue()->printAsOperand(O, SlotTracker);

  if (IndDesc.getStep()->getType() != ResultTy)
    O << " (truncated to " << *ResultTy << ")";
}
#endif

#if !defined(NDEBUG) || defined(LLVM_ENABLE_DUMP)
void VPScalarIVStepsRecipe::print(raw_ostream &O, const Twine &Indent,
                                  VPSlotTracker &SlotTracker) const {
  O << Indent;
  printAsOperand(O, SlotTracker);
  O << Indent << "= SCALAR-STEPS ";
  printOperands(O, SlotTracker);
}
#endif

void VPWidenGEPRecipe::execute(VPTransformState &State) {
  auto *GEP = cast<GetElementPtrInst>(getUnderlyingInstr());
  // Construct a vector GEP by widening the operands of the scalar GEP as
  // necessary. We mark the vector GEP 'inbounds' if appropriate. A GEP
  // results in a vector of pointers when at least one operand of the GEP
  // is vector-typed. Thus, to keep the representation compact, we only use
  // vector-typed operands for loop-varying values.

  if (State.VF.isVector() && IsPtrLoopInvariant && IsIndexLoopInvariant.all()) {
    // If we are vectorizing, but the GEP has only loop-invariant operands,
    // the GEP we build (by only using vector-typed operands for
    // loop-varying values) would be a scalar pointer. Thus, to ensure we
    // produce a vector of pointers, we need to either arbitrarily pick an
    // operand to broadcast, or broadcast a clone of the original GEP.
    // Here, we broadcast a clone of the original.
    //
    // TODO: If at some point we decide to scalarize instructions having
    //       loop-invariant operands, this special case will no longer be
    //       required. We would add the scalarization decision to
    //       collectLoopScalars() and teach getVectorValue() to broadcast
    //       the lane-zero scalar value.
    auto *Clone = State.Builder.Insert(GEP->clone());
    for (unsigned Part = 0; Part < State.UF; ++Part) {
      Value *EntryPart = State.Builder.CreateVectorSplat(State.VF, Clone);
      State.set(this, EntryPart, Part);
      State.addMetadata(EntryPart, GEP);
    }
  } else {
    // If the GEP has at least one loop-varying operand, we are sure to
    // produce a vector of pointers. But if we are only unrolling, we want
    // to produce a scalar GEP for each unroll part. Thus, the GEP we
    // produce with the code below will be scalar (if VF == 1) or vector
    // (otherwise). Note that for the unroll-only case, we still maintain
    // values in the vector mapping with initVector, as we do for other
    // instructions.
    for (unsigned Part = 0; Part < State.UF; ++Part) {
      // The pointer operand of the new GEP. If it's loop-invariant, we
      // won't broadcast it.
      auto *Ptr = IsPtrLoopInvariant
                      ? State.get(getOperand(0), VPIteration(0, 0))
                      : State.get(getOperand(0), Part);

      // Collect all the indices for the new GEP. If any index is
      // loop-invariant, we won't broadcast it.
      SmallVector<Value *, 4> Indices;
      for (unsigned I = 1, E = getNumOperands(); I < E; I++) {
        VPValue *Operand = getOperand(I);
        if (IsIndexLoopInvariant[I - 1])
          Indices.push_back(State.get(Operand, VPIteration(0, 0)));
        else
          Indices.push_back(State.get(Operand, Part));
      }

      // If the GEP instruction is vectorized and was in a basic block that
      // needed predication, we can't propagate the poison-generating 'inbounds'
      // flag. The control flow has been linearized and the GEP is no longer
      // guarded by the predicate, which could make the 'inbounds' properties to
      // no longer hold.
      bool IsInBounds =
          GEP->isInBounds() && State.MayGeneratePoisonRecipes.count(this) == 0;

      // Create the new GEP. Note that this GEP may be a scalar if VF == 1,
      // but it should be a vector, otherwise.
      auto *NewGEP = State.Builder.CreateGEP(GEP->getSourceElementType(), Ptr,
                                             Indices, "", IsInBounds);
      assert((State.VF.isScalar() || NewGEP->getType()->isVectorTy()) &&
             "NewGEP is not a pointer vector");
      State.set(this, NewGEP, Part);
      State.addMetadata(NewGEP, GEP);
    }
  }
}

#if !defined(NDEBUG) || defined(LLVM_ENABLE_DUMP)
void VPWidenGEPRecipe::print(raw_ostream &O, const Twine &Indent,
                             VPSlotTracker &SlotTracker) const {
  O << Indent << "WIDEN-GEP ";
  O << (IsPtrLoopInvariant ? "Inv" : "Var");
  size_t IndicesNumber = IsIndexLoopInvariant.size();
  for (size_t I = 0; I < IndicesNumber; ++I)
    O << "[" << (IsIndexLoopInvariant[I] ? "Inv" : "Var") << "]";

  O << " ";
  printAsOperand(O, SlotTracker);
  O << " = getelementptr ";
  printOperands(O, SlotTracker);
}
#endif

void VPBlendRecipe::execute(VPTransformState &State) {
  State.setDebugLocFromInst(Phi);
  // We know that all PHIs in non-header blocks are converted into
  // selects, so we don't have to worry about the insertion order and we
  // can just use the builder.
  // At this point we generate the predication tree. There may be
  // duplications since this is a simple recursive scan, but future
  // optimizations will clean it up.

  unsigned NumIncoming = getNumIncomingValues();

  // Generate a sequence of selects of the form:
  // SELECT(Mask3, In3,
  //        SELECT(Mask2, In2,
  //               SELECT(Mask1, In1,
  //                      In0)))
  // Note that Mask0 is never used: lanes for which no path reaches this phi and
  // are essentially undef are taken from In0.
 VectorParts Entry(State.UF);
  for (unsigned In = 0; In < NumIncoming; ++In) {
    for (unsigned Part = 0; Part < State.UF; ++Part) {
      // We might have single edge PHIs (blocks) - use an identity
      // 'select' for the first PHI operand.
      Value *In0 = State.get(getIncomingValue(In), Part);
      if (In == 0)
        Entry[Part] = In0; // Initialize with the first incoming value.
      else {
        // Select between the current value and the previous incoming edge
        // based on the incoming mask.
        Value *Cond = State.get(getMask(In), Part);
        Entry[Part] =
            State.Builder.CreateSelect(Cond, In0, Entry[Part], "predphi");
      }
    }
  }
  for (unsigned Part = 0; Part < State.UF; ++Part)
    State.set(this, Entry[Part], Part);
}

#if !defined(NDEBUG) || defined(LLVM_ENABLE_DUMP)
void VPBlendRecipe::print(raw_ostream &O, const Twine &Indent,
                          VPSlotTracker &SlotTracker) const {
  O << Indent << "BLEND ";
  Phi->printAsOperand(O, false);
  O << " =";
  if (getNumIncomingValues() == 1) {
    // Not a User of any mask: not really blending, this is a
    // single-predecessor phi.
    O << " ";
    getIncomingValue(0)->printAsOperand(O, SlotTracker);
  } else {
    for (unsigned I = 0, E = getNumIncomingValues(); I < E; ++I) {
      O << " ";
      getIncomingValue(I)->printAsOperand(O, SlotTracker);
      O << "/";
      getMask(I)->printAsOperand(O, SlotTracker);
    }
  }
}

void VPPredicatedBlendRecipe::print(raw_ostream &O, const Twine &Indent,
                          VPSlotTracker &SlotTracker) const {
  O << Indent << "PREDICATED-BLEND ";
  Phi->printAsOperand(O, false);
  O << " =";
  if (getNumIncomingValues() == 1) {
    // Not a User of any mask: not really blending, this is a
    // single-predecessor phi.
    O << " ";
    getIncomingValue(0)->printAsOperand(O, SlotTracker);
  } else {
    for (unsigned I = 0, E = getNumIncomingValues(); I < E; ++I) {
      O << " ";
      getIncomingValue(I)->printAsOperand(O, SlotTracker);
      O << "/";
      getMask(I)->printAsOperand(O, SlotTracker);
    }
  }
  O << " ";
  getEVL()->printAsOperand(O, SlotTracker);
}

void VPReductionRecipe::print(raw_ostream &O, const Twine &Indent,
                              VPSlotTracker &SlotTracker) const {
  O << Indent << "REDUCE ";
  printAsOperand(O, SlotTracker);
  O << " = ";
  getChainOp()->printAsOperand(O, SlotTracker);
  O << " +";
  if (isa<FPMathOperator>(getUnderlyingInstr()))
    O << getUnderlyingInstr()->getFastMathFlags();
  O << " reduce." << Instruction::getOpcodeName(RdxDesc->getOpcode()) << " (";
  getVecOp()->printAsOperand(O, SlotTracker);
  if (getCondOp()) {
    O << ", ";
    getCondOp()->printAsOperand(O, SlotTracker);
  }
  O << ")";
  if (RdxDesc->IntermediateStore)
    O << " (with final reduction value stored in invariant address sank "
         "outside of loop)";
}
#endif

bool VPReplicateRecipe::shouldPack() const {
  // Find if the recipe is used by a widened recipe via an intervening
  // VPPredInstPHIRecipe. In this case, also pack the scalar values in a vector.
  return any_of(users(), [](const VPUser *U) {
    if (auto *PredR = dyn_cast<VPPredInstPHIRecipe>(U))
      return any_of(PredR->users(), [PredR](const VPUser *U) {
        return !U->usesScalars(PredR);
      });
    return false;
  });
}

#if !defined(NDEBUG) || defined(LLVM_ENABLE_DUMP)
void VPReplicateRecipe::print(raw_ostream &O, const Twine &Indent,
                              VPSlotTracker &SlotTracker) const {
  O << Indent << (IsUniform ? "CLONE " : "REPLICATE ");

  if (!getUnderlyingInstr()->getType()->isVoidTy()) {
    printAsOperand(O, SlotTracker);
    O << " = ";
  }
  if (auto *CB = dyn_cast<CallBase>(getUnderlyingInstr())) {
    O << "call @" << CB->getCalledFunction()->getName() << "(";
    interleaveComma(make_range(op_begin(), op_begin() + (getNumOperands() - 1)),
                    O, [&O, &SlotTracker](VPValue *Op) {
                      Op->printAsOperand(O, SlotTracker);
                    });
    O << ")";
  } else {
    O << Instruction::getOpcodeName(getUnderlyingInstr()->getOpcode()) << " ";
    printOperands(O, SlotTracker);
  }

  if (shouldPack())
    O << " (S->V)";
}
#endif

void VPBranchOnMaskRecipe::execute(VPTransformState &State) {
  assert(State.Instance && "Branch on Mask works only on single instance.");

  unsigned Part = State.Instance->Part;
  unsigned Lane = State.Instance->Lane.getKnownLane();

  Value *ConditionBit = nullptr;
  VPValue *BlockInMask = getMask();
  if (BlockInMask) {
    ConditionBit = State.get(BlockInMask, Part);
    if (ConditionBit->getType()->isVectorTy())
      ConditionBit = State.Builder.CreateExtractElement(
          ConditionBit, State.Builder.getInt32(Lane));
  } else // Block in mask is all-one.
    ConditionBit = State.Builder.getTrue();

  // Replace the temporary unreachable terminator with a new conditional branch,
  // whose two destinations will be set later when they are created.
  auto *CurrentTerminator = State.CFG.PrevBB->getTerminator();
  assert(isa<UnreachableInst>(CurrentTerminator) &&
         "Expected to replace unreachable terminator with conditional branch.");
  auto *CondBr = BranchInst::Create(State.CFG.PrevBB, nullptr, ConditionBit);
  CondBr->setSuccessor(0, nullptr);
  ReplaceInstWithInst(CurrentTerminator, CondBr);
}

void VPPredInstPHIRecipe::execute(VPTransformState &State) {
  assert(State.Instance && "Predicated instruction PHI works per instance.");
  Instruction *ScalarPredInst =
      cast<Instruction>(State.get(getOperand(0), *State.Instance));
  BasicBlock *PredicatedBB = ScalarPredInst->getParent();
  BasicBlock *PredicatingBB = PredicatedBB->getSinglePredecessor();
  assert(PredicatingBB && "Predicated block has no single predecessor.");
  assert(isa<VPReplicateRecipe>(getOperand(0)) &&
         "operand must be VPReplicateRecipe");

  // By current pack/unpack logic we need to generate only a single phi node: if
  // a vector value for the predicated instruction exists at this point it means
  // the instruction has vector users only, and a phi for the vector value is
  // needed. In this case the recipe of the predicated instruction is marked to
  // also do that packing, thereby "hoisting" the insert-element sequence.
  // Otherwise, a phi node for the scalar value is needed.
  unsigned Part = State.Instance->Part;
  if (State.hasVectorValue(getOperand(0), Part)) {
    Value *VectorValue = State.get(getOperand(0), Part);
    InsertElementInst *IEI = cast<InsertElementInst>(VectorValue);
    PHINode *VPhi = State.Builder.CreatePHI(IEI->getType(), 2);
    VPhi->addIncoming(IEI->getOperand(0), PredicatingBB); // Unmodified vector.
    VPhi->addIncoming(IEI, PredicatedBB); // New vector with inserted element.
    if (State.hasVectorValue(this, Part))
      State.reset(this, VPhi, Part);
    else
      State.set(this, VPhi, Part);
    // NOTE: Currently we need to update the value of the operand, so the next
    // predicated iteration inserts its generated value in the correct vector.
    State.reset(getOperand(0), VPhi, Part);
  } else {
    Type *PredInstType = getOperand(0)->getUnderlyingValue()->getType();
    PHINode *Phi = State.Builder.CreatePHI(PredInstType, 2);
    Phi->addIncoming(PoisonValue::get(ScalarPredInst->getType()),
                     PredicatingBB);
    Phi->addIncoming(ScalarPredInst, PredicatedBB);
    if (State.hasScalarValue(this, *State.Instance))
      State.reset(this, Phi, *State.Instance);
    else
      State.set(this, Phi, *State.Instance);
    // NOTE: Currently we need to update the value of the operand, so the next
    // predicated iteration inserts its generated value in the correct vector.
    State.reset(getOperand(0), Phi, *State.Instance);
  }
}

#if !defined(NDEBUG) || defined(LLVM_ENABLE_DUMP)
void VPPredInstPHIRecipe::print(raw_ostream &O, const Twine &Indent,
                                VPSlotTracker &SlotTracker) const {
  O << Indent << "PHI-PREDICATED-INSTRUCTION ";
  printAsOperand(O, SlotTracker);
  O << " = ";
  printOperands(O, SlotTracker);
}

void VPWidenMemoryInstructionRecipe::print(raw_ostream &O, const Twine &Indent,
                                           VPSlotTracker &SlotTracker) const {
  O << Indent << "WIDEN ";

  if (!isStore()) {
    getVPSingleValue()->printAsOperand(O, SlotTracker);
    O << " = ";
  }
  O << Instruction::getOpcodeName(Ingredient.getOpcode()) << " ";

  printOperands(O, SlotTracker);
}

void VPPredicatedWidenMemoryInstructionRecipe::print(
    raw_ostream &O, const Twine &Indent, VPSlotTracker &SlotTracker) const {
  O << Indent << "PREDICATED-WIDEN ";

  if (!isStore()) {
    getVPValue(0)->printAsOperand(O, SlotTracker);
    O << " = ";
  }
  O << Instruction::getOpcodeName(getIngredient().getOpcode()) << " ";

  printOperands(O, SlotTracker);
  O << " (ALL-ONES-MASK)";
}
#endif

void VPCanonicalIVPHIRecipe::execute(VPTransformState &State) {
  Value *Start = getStartValue()->getLiveInIRValue();
  PHINode *EntryPart = PHINode::Create(
      Start->getType(), 2, "index", &*State.CFG.PrevBB->getFirstInsertionPt());

  BasicBlock *VectorPH = State.CFG.getPreheaderBBFor(this);
  EntryPart->addIncoming(Start, VectorPH);
  EntryPart->setDebugLoc(DL);
  for (unsigned Part = 0, UF = State.UF; Part < UF; ++Part)
    State.set(this, EntryPart, Part);
}

#if !defined(NDEBUG) || defined(LLVM_ENABLE_DUMP)
void VPCanonicalIVPHIRecipe::print(raw_ostream &O, const Twine &Indent,
                                   VPSlotTracker &SlotTracker) const {
  O << Indent << "EMIT ";
  printAsOperand(O, SlotTracker);
  O << " = CANONICAL-INDUCTION";
}
#endif

bool VPCanonicalIVPHIRecipe::isCanonical(const InductionDescriptor &ID,
                                         Type *Ty) const {
  if (Ty != getScalarType())
    return false;
  // The start value of ID must match the start value of this canonical
  // induction.
  if (getStartValue()->getLiveInIRValue() != ID.getStartValue())
    return false;

  ConstantInt *Step = ID.getConstIntStepValue();
  // ID must also be incremented by one. IK_IntInduction always increment the
  // induction by Step, but the binary op may not be set.
  return ID.getKind() == InductionDescriptor::IK_IntInduction && Step &&
         Step->isOne();
}

bool VPWidenPointerInductionRecipe::onlyScalarsGenerated(ElementCount VF) {
  return IsScalarAfterVectorization &&
         (!VF.isScalable() || vputils::onlyFirstLaneUsed(this));
}

#if !defined(NDEBUG) || defined(LLVM_ENABLE_DUMP)
void VPWidenPointerInductionRecipe::print(raw_ostream &O, const Twine &Indent,
                                          VPSlotTracker &SlotTracker) const {
  O << Indent << "EMIT ";
  printAsOperand(O, SlotTracker);
  O << " = WIDEN-POINTER-INDUCTION ";
  getStartValue()->printAsOperand(O, SlotTracker);
  O << ", " << *IndDesc.getStep();
}
#endif

void VPExpandSCEVRecipe::execute(VPTransformState &State) {
  assert(!State.Instance && "cannot be used in per-lane");
  const DataLayout &DL = State.CFG.PrevBB->getModule()->getDataLayout();
  SCEVExpander Exp(SE, DL, "induction");

  Value *Res = Exp.expandCodeFor(Expr, Expr->getType(),
                                 &*State.Builder.GetInsertPoint());

  for (unsigned Part = 0, UF = State.UF; Part < UF; ++Part)
    State.set(this, Res, Part);
}

#if !defined(NDEBUG) || defined(LLVM_ENABLE_DUMP)
void VPExpandSCEVRecipe::print(raw_ostream &O, const Twine &Indent,
                               VPSlotTracker &SlotTracker) const {
  O << Indent << "EMIT ";
  getVPSingleValue()->printAsOperand(O, SlotTracker);
  O << " = EXPAND SCEV " << *Expr;
}
#endif

void VPWidenCanonicalIVRecipe::execute(VPTransformState &State) {
  Value *CanonicalIV = State.get(getOperand(0), 0);
  VPValue *EVLRecipe = nullptr;
  if (getNumOperands() == 2)
    EVLRecipe = getOperand(1);
  Type *STy = CanonicalIV->getType();
  IRBuilder<> Builder(State.CFG.PrevBB->getTerminator());
  ElementCount VF = State.VF;
  Value *VStart = VF.isScalar()
                      ? CanonicalIV
                      : Builder.CreateVectorSplat(VF, CanonicalIV, "broadcast");
  for (unsigned Part = 0, UF = State.UF; Part < UF; ++Part) {
    Value *VStep = createStepForVF(Builder, STy, VF, Part);
    if (VF.isVector()) {
      VStep = Builder.CreateVectorSplat(VF, VStep);
      if (EVLRecipe) {
        Value *VL = State.get(EVLRecipe, Part);
        auto *AllOnes = ConstantInt::getAllOnesValue(
            VectorType::get(Builder.getInt1Ty(), VF));
        Value *StepVector = Builder.CreateIntrinsic(
            VStep->getType(), Intrinsic::experimental_vp_stepvector,
            {AllOnes, VL}, nullptr, "vp.stepvector");
        // TODO: this branching is due to not having InstSimplify optimizations
        // working for VP intrinsics.
        if (Part) {
          VStep = Builder.CreateIntrinsic(VStep->getType(), Intrinsic::vp_add,
                                          {VStep, StepVector, AllOnes, VL});
        } else {
          // Part == 0 => VStep == 0.
          VStep = StepVector;
        }
      } else {
        VStep = Builder.CreateAdd(VStep,
                                  Builder.CreateStepVector(VStep->getType()));
      }
    }

    // TODO: this should not be here.
    auto IsZeroConstant = [&](Value *V) -> bool {
      if (isa<Constant>(V) && cast<Constant>(V)->isZeroValue())
        return true;

      if (auto *PHIValue = dyn_cast<PHINode>(V);
          PHIValue && PHIValue->getNumIncomingValues() == 1) {
        Value *Incoming = PHIValue->getIncomingValue(0);
        if (isa<Constant>(Incoming) && cast<Constant>(Incoming)->isZeroValue())
          return true;
      }

      return false;
    };

    Value *CanonicalVectorIV = nullptr;
    if (EVLRecipe) {
      // TODO: same as before, missing InstSimplify for VP.
      Value *SplatValue = getSplatValue(VStart);
      assert(SplatValue);
      if (IsZeroConstant(SplatValue)) {
        CanonicalVectorIV = VStep;
      } else {
        Value *VL = State.get(EVLRecipe, Part);
        auto *AllOnes = ConstantInt::getAllOnesValue(
            VectorType::get(Builder.getInt1Ty(), VF));
        CanonicalVectorIV = Builder.CreateIntrinsic(
            VStart->getType(), Intrinsic::vp_add, {VStart, VStep, AllOnes, VL},
            nullptr, "vec.iv");
      }
    } else {
      CanonicalVectorIV = Builder.CreateAdd(VStart, VStep, "vec.iv");
    }
    State.set(this, CanonicalVectorIV, Part);
  }
}

#if !defined(NDEBUG) || defined(LLVM_ENABLE_DUMP)
void VPWidenCanonicalIVRecipe::print(raw_ostream &O, const Twine &Indent,
                                     VPSlotTracker &SlotTracker) const {
  O << Indent << "EMIT ";
  printAsOperand(O, SlotTracker);
  O << " = WIDEN-CANONICAL-INDUCTION ";
  printOperands(O, SlotTracker);
}
#endif

#if !defined(NDEBUG) || defined(LLVM_ENABLE_DUMP)
void VPWidenEVLRecipe::print(raw_ostream &O, const Twine &Indent,
                             VPSlotTracker &SlotTracker) const {
  O << Indent << "EMIT ";
  getEVL()->printAsOperand(O, SlotTracker);
  O << " = GENERATE-EXPLICIT-VECTOR-LENGTH ";
  printOperands(O, SlotTracker);
}
#endif

#if !defined(NDEBUG) || defined(LLVM_ENABLE_DUMP)
void VPWidenEVLMaskRecipe::print(raw_ostream &O, const Twine &Indent,
                                 VPSlotTracker &SlotTracker) const {
  O << Indent << "EMIT ";
  getEVLMask()->printAsOperand(O, SlotTracker);
  O << " = GENERATE-ULT-STEPVECTOR-EVL-MASK";
}
#endif

void VPFirstOrderRecurrencePHIRecipe::execute(VPTransformState &State) {
  auto &Builder = State.Builder;
  // Create a vector from the initial value.
  auto *VectorInit = getStartValue()->getLiveInIRValue();

  Type *VecTy = State.VF.isScalar()
                    ? VectorInit->getType()
                    : VectorType::get(VectorInit->getType(), State.VF);

  BasicBlock *VectorPH = State.CFG.getPreheaderBBFor(this);
  if (State.VF.isVector()) {
    auto *IdxTy = Builder.getInt32Ty();
    auto *One = ConstantInt::get(IdxTy, 1);
    IRBuilder<>::InsertPointGuard Guard(Builder);
    Builder.SetInsertPoint(VectorPH->getTerminator());
    auto *RuntimeVF = getRuntimeVF(Builder, IdxTy, State.VF);
    auto *LastIdx = Builder.CreateSub(RuntimeVF, One);
    VectorInit = Builder.CreateInsertElement(
        PoisonValue::get(VecTy), VectorInit, LastIdx, "vector.recur.init");
  }

  // Create a phi node for the new recurrence.
  PHINode *EntryPart = PHINode::Create(
      VecTy, 2, "vector.recur", &*State.CFG.PrevBB->getFirstInsertionPt());
  EntryPart->addIncoming(VectorInit, VectorPH);
  State.set(this, EntryPart, 0);
}

#if !defined(NDEBUG) || defined(LLVM_ENABLE_DUMP)
void VPFirstOrderRecurrencePHIRecipe::print(raw_ostream &O, const Twine &Indent,
                                            VPSlotTracker &SlotTracker) const {
  O << Indent << "FIRST-ORDER-RECURRENCE-PHI ";
  printAsOperand(O, SlotTracker);
  O << " = phi ";
  printOperands(O, SlotTracker);
}
#endif

void VPEVLPHIRecipe::execute(VPTransformState &State) {
  for (unsigned Part = 0; Part < State.UF; ++Part) {
    Value *EVLPart = nullptr;
    if (Part == 0) {
      auto &Builder = State.Builder;
      auto *IdxTy = Builder.getInt32Ty();
      PHINode *EVLEntryPartPHI = PHINode::Create(
          IdxTy, 2, "prev.evl", &*State.CFG.PrevBB->getFirstInsertionPt());
      IRBuilder<>::InsertPointGuard Guard(Builder);
      BasicBlock *VectorPH = State.CFG.getPreheaderBBFor(this);
      Builder.SetInsertPoint(VectorPH->getTerminator());
      auto *RuntimeVF = getRuntimeVF(Builder, IdxTy, State.VF);
      EVLEntryPartPHI->addIncoming(RuntimeVF, VectorPH);

      EVLPart = EVLEntryPartPHI;
    } else {
      // Use the EVL of the previous part.
      EVLPart = State.get(getOperand(0), Part - 1);
    }

    State.set(this, EVLPart, Part);
  }
}

#if !defined(NDEBUG) || defined(LLVM_ENABLE_DUMP)
void VPEVLPHIRecipe::print(
    raw_ostream &O, const Twine &Indent, VPSlotTracker &SlotTracker) const {
  O << Indent << "EVL-PHI ";
  printAsOperand(O, SlotTracker);
  O << " = evl-phi ";

  printOperands(O, SlotTracker);
}
#endif

void VPPredicatedFirstOrderRecurrencePHIRecipe::execute(VPTransformState &State) {
  auto &Builder = State.Builder;
  // Create a vector from the initial value.
  auto *VectorInit = getStartValue()->getLiveInIRValue();

  Type *VecTy = State.VF.isScalar()
                    ? VectorInit->getType()
                    : VectorType::get(VectorInit->getType(), State.VF);

  BasicBlock *VectorPH = State.CFG.getPreheaderBBFor(this);
  if (State.VF.isVector()) {
    auto *IdxTy = Builder.getInt32Ty();
    auto *One = ConstantInt::get(IdxTy, 1);
    IRBuilder<>::InsertPointGuard Guard(Builder);
    Builder.SetInsertPoint(VectorPH->getTerminator());
    auto *RuntimeVF = getRuntimeVF(Builder, IdxTy, State.VF);
    auto *LastIdx = Builder.CreateSub(RuntimeVF, One);
    VectorInit = Builder.CreateInsertElement(
        PoisonValue::get(VecTy), VectorInit, LastIdx, "vector.recur.init");
  }

  // Create a phi node for the new recurrence.
  PHINode *EntryPart = PHINode::Create(
      VecTy, 2, "vector.recur", &*State.CFG.PrevBB->getFirstInsertionPt());
  EntryPart->addIncoming(VectorInit, VectorPH);
  State.set(this, EntryPart, 0);
}

#if !defined(NDEBUG) || defined(LLVM_ENABLE_DUMP)
void VPPredicatedFirstOrderRecurrencePHIRecipe::print(
    raw_ostream &O, const Twine &Indent, VPSlotTracker &SlotTracker) const {
  O << Indent << "PREDICATED-FIRST-ORDER-RECURRENCE-PHI ";
  printAsOperand(O, SlotTracker);
  O << " = phi ";
  printOperands(O, SlotTracker);
}
#endif

void VPReductionPHIRecipe::execute(VPTransformState &State) {
  PHINode *PN = cast<PHINode>(getUnderlyingValue());
  auto &Builder = State.Builder;

  // In order to support recurrences we need to be able to vectorize Phi nodes.
  // Phi nodes have cycles, so we need to vectorize them in two stages. This is
  // stage #1: We create a new vector PHI node with no incoming edges. We'll use
  // this value when we vectorize all of the instructions that use the PHI.
  bool ScalarPHI = State.VF.isScalar() || IsInLoop;
  Type *VecTy =
      ScalarPHI ? PN->getType() : VectorType::get(PN->getType(), State.VF);

  BasicBlock *HeaderBB = State.CFG.PrevBB;
  assert(State.CurrentVectorLoop->getHeader() == HeaderBB &&
         "recipe must be in the vector loop header");
  unsigned LastPartForNewPhi = isOrdered() ? 1 : State.UF;
  for (unsigned Part = 0; Part < LastPartForNewPhi; ++Part) {
    Value *EntryPart =
        PHINode::Create(VecTy, 2, "vec.phi", &*HeaderBB->getFirstInsertionPt());
    State.set(this, EntryPart, Part);
  }

  BasicBlock *VectorPH = State.CFG.getPreheaderBBFor(this);

  // Reductions do not have to start at zero. They can start with
  // any loop invariant values.
  VPValue *StartVPV = getStartValue();
  Value *StartV = StartVPV->getLiveInIRValue();

  Value *Iden = nullptr;
  RecurKind RK = RdxDesc.getRecurrenceKind();
  if (RecurrenceDescriptor::isMinMaxRecurrenceKind(RK) ||
      RecurrenceDescriptor::isSelectCmpRecurrenceKind(RK)) {
    // MinMax reduction have the start value as their identify.
    if (ScalarPHI) {
      Iden = StartV;
    } else {
      IRBuilderBase::InsertPointGuard IPBuilder(Builder);
      Builder.SetInsertPoint(VectorPH->getTerminator());
      StartV = Iden =
          Builder.CreateVectorSplat(State.VF, StartV, "minmax.ident");
    }
  } else {
    Iden = RdxDesc.getRecurrenceIdentity(RK, VecTy->getScalarType(),
                                         RdxDesc.getFastMathFlags());

    if (!ScalarPHI) {
      Iden = Builder.CreateVectorSplat(State.VF, Iden);
      IRBuilderBase::InsertPointGuard IPBuilder(Builder);
      Builder.SetInsertPoint(VectorPH->getTerminator());
      Constant *Zero = Builder.getInt32(0);
      StartV = Builder.CreateInsertElement(Iden, StartV, Zero);
    }
  }

  for (unsigned Part = 0; Part < LastPartForNewPhi; ++Part) {
    Value *EntryPart = State.get(this, Part);
    // Make sure to add the reduction start value only to the
    // first unroll part.
    Value *StartVal = (Part == 0) ? StartV : Iden;
    cast<PHINode>(EntryPart)->addIncoming(StartVal, VectorPH);
  }
}

#if !defined(NDEBUG) || defined(LLVM_ENABLE_DUMP)
void VPReductionPHIRecipe::print(raw_ostream &O, const Twine &Indent,
                                 VPSlotTracker &SlotTracker) const {
  O << Indent << "WIDEN-REDUCTION-PHI ";

  printAsOperand(O, SlotTracker);
  O << " = phi ";
  printOperands(O, SlotTracker);
}
#endif

void VPWidenPHIRecipe::execute(VPTransformState &State) {
  assert(EnableVPlanNativePath &&
         "Non-native vplans are not expected to have VPWidenPHIRecipes.");

  // Currently we enter here in the VPlan-native path for non-induction
  // PHIs where all control flow is uniform. We simply widen these PHIs.
  // Create a vector phi with no operands - the vector phi operands will be
  // set at the end of vector code generation.
  VPBasicBlock *Parent = getParent();
  VPRegionBlock *LoopRegion = Parent->getEnclosingLoopRegion();
  unsigned StartIdx = 0;
  // For phis in header blocks of loop regions, use the index of the value
  // coming from the preheader.
  if (LoopRegion->getEntryBasicBlock() == Parent) {
    for (unsigned I = 0; I < getNumOperands(); ++I) {
      if (getIncomingBlock(I) ==
          LoopRegion->getSinglePredecessor()->getExitingBasicBlock())
        StartIdx = I;
    }
  }
  Value *Op0 = State.get(getOperand(StartIdx), 0);
  Type *VecTy = Op0->getType();
  Value *VecPhi = State.Builder.CreatePHI(VecTy, 2, "vec.phi");
  State.set(this, VecPhi, 0);
}

#if !defined(NDEBUG) || defined(LLVM_ENABLE_DUMP)
void VPWidenPHIRecipe::print(raw_ostream &O, const Twine &Indent,
                             VPSlotTracker &SlotTracker) const {
  O << Indent << "WIDEN-PHI ";

  auto *OriginalPhi = cast<PHINode>(getUnderlyingValue());
  // Unless all incoming values are modeled in VPlan  print the original PHI
  // directly.
  // TODO: Remove once all VPWidenPHIRecipe instances keep all relevant incoming
  // values as VPValues.
  if (getNumOperands() != OriginalPhi->getNumOperands()) {
    O << VPlanIngredient(OriginalPhi);
    return;
  }

  printAsOperand(O, SlotTracker);
  O << " = phi ";
  printOperands(O, SlotTracker);
}
#endif

// TODO: It would be good to use the existing VPWidenPHIRecipe instead and
// remove VPActiveLaneMaskPHIRecipe.
void VPActiveLaneMaskPHIRecipe::execute(VPTransformState &State) {
  BasicBlock *VectorPH = State.CFG.getPreheaderBBFor(this);
  for (unsigned Part = 0, UF = State.UF; Part < UF; ++Part) {
    Value *StartMask = State.get(getOperand(0), Part);
    PHINode *EntryPart =
        State.Builder.CreatePHI(StartMask->getType(), 2, "active.lane.mask");
    EntryPart->addIncoming(StartMask, VectorPH);
    EntryPart->setDebugLoc(DL);
    State.set(this, EntryPart, Part);
  }
}

#if !defined(NDEBUG) || defined(LLVM_ENABLE_DUMP)
void VPActiveLaneMaskPHIRecipe::print(raw_ostream &O, const Twine &Indent,
                                      VPSlotTracker &SlotTracker) const {
  O << Indent << "ACTIVE-LANE-MASK-PHI ";

  printAsOperand(O, SlotTracker);
  O << " = phi ";
  printOperands(O, SlotTracker);
}
#endif<|MERGE_RESOLUTION|>--- conflicted
+++ resolved
@@ -347,7 +347,6 @@
     }
     break;
   }
-<<<<<<< HEAD
   case VPInstruction::PredicatedFirstOrderRecurrenceSplice: {
     auto *V1 = State.get(getOperand(0), 0);
     Value *PartMinus1 = Part == 0 ? V1 : State.get(getOperand(1), Part - 1);
@@ -369,7 +368,8 @@
 
       State.set(this, Splice, Part);
     }
-=======
+    break;
+  }
   case VPInstruction::CalculateTripCountMinusVF: {
     Value *ScalarTC = State.get(getOperand(0), Part);
     Value *Step =
@@ -379,7 +379,6 @@
     Value *Zero = ConstantInt::get(ScalarTC->getType(), 0);
     Value *Sel = Builder.CreateSelect(Cmp, Sub, Zero);
     State.set(this, Sel, Part);
->>>>>>> aca9e4ac
     break;
   }
   case VPInstruction::CanonicalIVIncrement:

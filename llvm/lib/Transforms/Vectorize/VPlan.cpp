--- conflicted
+++ resolved
@@ -109,29 +109,6 @@
   return nullptr;
 }
 
-<<<<<<< HEAD
-VPValue *VPRecipeBase::toVPValue() {
-  if (auto *V = dyn_cast<VPInstruction>(this))
-    return V;
-  if (auto *V = dyn_cast<VPWidenMemoryInstructionRecipe>(this))
-    return V;
-  if (auto *V = dyn_cast<VPPredicatedWidenMemoryInstructionRecipe>(this))
-    return V;
-  return nullptr;
-}
-
-const VPValue *VPRecipeBase::toVPValue() const {
-  if (auto *V = dyn_cast<VPInstruction>(this))
-    return V;
-  if (auto *V = dyn_cast<VPWidenMemoryInstructionRecipe>(this))
-    return V;
-  if (auto *V = dyn_cast<VPPredicatedWidenMemoryInstructionRecipe>(this))
-    return V;
-  return nullptr;
-}
-
-=======
->>>>>>> 088cb1a8
 // Get the top-most entry block of \p Start. This is the entry block of the
 // containing VPlan. This function is templated to support both const and non-const blocks
 template <typename T> static T *getPlanEntry(T *Start) {
@@ -1056,7 +1033,7 @@
 
 void VPPredicatedWidenMemoryInstructionRecipe::print(
     raw_ostream &O, const Twine &Indent, VPSlotTracker &SlotTracker) const {
-  O << "\"PREDICATED-WIDEN " << VPlanIngredient(getUnderlyingInstr());
+  O << "\"PREDICATED-WIDEN " << VPlanIngredient(&Instr);
   O << ", ";
   getAddr()->printAsOperand(O, SlotTracker);
   O << ", ";

--- conflicted
+++ resolved
@@ -904,7 +904,7 @@
 
 void VPPredicatedWidenRecipe::print(raw_ostream &O, const Twine &Indent,
                                     VPSlotTracker &SlotTracker) const {
-  O << "\"PREDICATED-WIDEN ";
+  O << "PREDICATED-WIDEN ";
   printAsOperand(O, SlotTracker);
   O << " = " << getUnderlyingInstr()->getOpcodeName() << " ";
   printOperands(O, SlotTracker);
@@ -1076,21 +1076,21 @@
 
 void VPWidenEVLRecipe::print(raw_ostream &O, const Twine &Indent,
                              VPSlotTracker &SlotTracker) const {
-  O << "\"EMIT ";
+  O << "EMIT ";
   getEVL()->printAsOperand(O, SlotTracker);
   O << " = GENERATE-EXPLICIT-VECTOR-LENGTH";
 }
 
 void VPWidenEVLMaskRecipe::print(raw_ostream &O, const Twine &Indent,
                                  VPSlotTracker &SlotTracker) const {
-  O << "\"EMIT ";
+  O << "EMIT ";
   getEVLMask()->printAsOperand(O, SlotTracker);
   O << " = GENERATE-ULT-STEPVECTOR-EVL-MASK";
 }
 
 void VPPredicatedWidenMemoryInstructionRecipe::print(
     raw_ostream &O, const Twine &Indent, VPSlotTracker &SlotTracker) const {
-  O << "\"PREDICATED-WIDEN ";
+  O << "PREDICATED-WIDEN ";
 
   if (!isStore()) {
     getVPValue()->printAsOperand(O, SlotTracker);
@@ -1210,19 +1210,8 @@
 
 void VPSlotTracker::assignSlots(const VPBasicBlock *VPBB) {
   for (const VPRecipeBase &Recipe : *VPBB) {
-<<<<<<< HEAD
-    if (const auto *VPI = dyn_cast<VPInstruction>(&Recipe))
-      assignSlot(VPI);
-    else if (const auto *VPIV = dyn_cast<VPWidenCanonicalIVRecipe>(&Recipe))
-      assignSlot(VPIV->getVPValue());
-    else if (const auto *VPEVL = dyn_cast<VPWidenEVLRecipe>(&Recipe))
-      assignSlot(VPEVL);
-    else if (const auto *VPEVLMask = dyn_cast<VPWidenEVLMaskRecipe>(&Recipe))
-      assignSlot(VPEVLMask);
-=======
     for (VPValue *Def : Recipe.definedValues())
       assignSlot(Def);
->>>>>>> 7d24a323
   }
 }
 

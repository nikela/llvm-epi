//===- VPlan.cpp - Vectorizer Plan ----------------------------------------===//
//
// Part of the LLVM Project, under the Apache License v2.0 with LLVM Exceptions.
// See https://llvm.org/LICENSE.txt for license information.
// SPDX-License-Identifier: Apache-2.0 WITH LLVM-exception
//
//===----------------------------------------------------------------------===//
///
/// \file
/// This is the LLVM vectorization plan. It represents a candidate for
/// vectorization, allowing to plan and optimize how to vectorize a given loop
/// before generating LLVM-IR.
/// The vectorizer uses vectorization plans to estimate the costs of potential
/// candidates and if profitable to execute the desired plan, generating vector
/// LLVM-IR code.
///
//===----------------------------------------------------------------------===//

#include "VPlan.h"
#include "VPlanDominatorTree.h"
#include "VPlanValue.h"
#include "llvm/ADT/ArrayRef.h"
#include "llvm/ADT/DepthFirstIterator.h"
#include "llvm/ADT/PostOrderIterator.h"
#include "llvm/ADT/STLExtras.h"
#include "llvm/ADT/SmallVector.h"
#include "llvm/ADT/Twine.h"
#include "llvm/Analysis/IVDescriptors.h"
#include "llvm/Analysis/LoopInfo.h"
#include "llvm/IR/BasicBlock.h"
#include "llvm/IR/CFG.h"
#include "llvm/IR/Constants.h"
#include "llvm/IR/DerivedTypes.h"
#include "llvm/IR/InstrTypes.h"
#include "llvm/IR/Instruction.h"
#include "llvm/IR/Instructions.h"
#include "llvm/IR/Intrinsics.h"
#include "llvm/IR/Type.h"
#include "llvm/IR/Value.h"
#include "llvm/Support/Casting.h"
#include "llvm/Support/CommandLine.h"
#include "llvm/Support/Debug.h"
#include "llvm/Support/ErrorHandling.h"
#include "llvm/Support/GenericDomTreeConstruction.h"
#include "llvm/Support/GraphWriter.h"
#include "llvm/Support/raw_ostream.h"
#include "llvm/Transforms/Utils/BasicBlockUtils.h"
#include <cassert>
#include <iterator>
#include <string>
#include <vector>

using namespace llvm;
extern cl::opt<bool> EnableVPlanNativePath;

#define DEBUG_TYPE "vplan"

#if !defined(NDEBUG) || defined(LLVM_ENABLE_DUMP)
raw_ostream &llvm::operator<<(raw_ostream &OS, const VPValue &V) {
  const VPInstruction *Instr = dyn_cast<VPInstruction>(&V);
  VPSlotTracker SlotTracker(
      (Instr && Instr->getParent()) ? Instr->getParent()->getPlan() : nullptr);
  V.print(OS, SlotTracker);
  return OS;
}
#endif

Value *VPLane::getAsRuntimeExpr(IRBuilder<> &Builder,
                                const ElementCount &VF) const {
  switch (LaneKind) {
  case VPLane::Kind::ScalableLast:
    // Lane = RuntimeVF - VF.getKnownMinValue() + Lane
    return Builder.CreateSub(getRuntimeVF(Builder, Builder.getInt32Ty(), VF),
                             Builder.getInt32(VF.getKnownMinValue() - Lane));
  case VPLane::Kind::First:
    return Builder.getInt32(Lane);
  }
  llvm_unreachable("Unknown lane kind");
}

VPValue::VPValue(const unsigned char SC, Value *UV, VPDef *Def)
    : SubclassID(SC), UnderlyingVal(UV), Def(Def) {
  if (Def)
    Def->addDefinedValue(this);
}

VPValue::~VPValue() {
  assert(Users.empty() && "trying to delete a VPValue with remaining users");
  if (Def)
    Def->removeDefinedValue(this);
}

#if !defined(NDEBUG) || defined(LLVM_ENABLE_DUMP)
void VPValue::print(raw_ostream &OS, VPSlotTracker &SlotTracker) const {
  if (const VPRecipeBase *R = dyn_cast_or_null<VPRecipeBase>(Def))
    R->print(OS, "", SlotTracker);
  else
    printAsOperand(OS, SlotTracker);
}

void VPValue::dump() const {
  const VPRecipeBase *Instr = dyn_cast_or_null<VPRecipeBase>(this->Def);
  VPSlotTracker SlotTracker(
      (Instr && Instr->getParent()) ? Instr->getParent()->getPlan() : nullptr);
  print(dbgs(), SlotTracker);
  dbgs() << "\n";
}

void VPDef::dump() const {
  const VPRecipeBase *Instr = dyn_cast_or_null<VPRecipeBase>(this);
  VPSlotTracker SlotTracker(
      (Instr && Instr->getParent()) ? Instr->getParent()->getPlan() : nullptr);
  print(dbgs(), "", SlotTracker);
  dbgs() << "\n";
}
#endif

// Get the top-most entry block of \p Start. This is the entry block of the
// containing VPlan. This function is templated to support both const and non-const blocks
template <typename T> static T *getPlanEntry(T *Start) {
  T *Next = Start;
  T *Current = Start;
  while ((Next = Next->getParent()))
    Current = Next;

  SmallSetVector<T *, 8> WorkList;
  WorkList.insert(Current);

  for (unsigned i = 0; i < WorkList.size(); i++) {
    T *Current = WorkList[i];
    if (Current->getNumPredecessors() == 0)
      return Current;
    auto &Predecessors = Current->getPredecessors();
    WorkList.insert(Predecessors.begin(), Predecessors.end());
  }

  llvm_unreachable("VPlan without any entry node without predecessors");
}

VPlan *VPBlockBase::getPlan() { return getPlanEntry(this)->Plan; }

const VPlan *VPBlockBase::getPlan() const { return getPlanEntry(this)->Plan; }

/// \return the VPBasicBlock that is the entry of Block, possibly indirectly.
const VPBasicBlock *VPBlockBase::getEntryBasicBlock() const {
  const VPBlockBase *Block = this;
  while (const VPRegionBlock *Region = dyn_cast<VPRegionBlock>(Block))
    Block = Region->getEntry();
  return cast<VPBasicBlock>(Block);
}

VPBasicBlock *VPBlockBase::getEntryBasicBlock() {
  VPBlockBase *Block = this;
  while (VPRegionBlock *Region = dyn_cast<VPRegionBlock>(Block))
    Block = Region->getEntry();
  return cast<VPBasicBlock>(Block);
}

void VPBlockBase::setPlan(VPlan *ParentPlan) {
  assert(ParentPlan->getEntry() == this &&
         "Can only set plan on its entry block.");
  Plan = ParentPlan;
}

/// \return the VPBasicBlock that is the exit of Block, possibly indirectly.
const VPBasicBlock *VPBlockBase::getExitBasicBlock() const {
  const VPBlockBase *Block = this;
  while (const VPRegionBlock *Region = dyn_cast<VPRegionBlock>(Block))
    Block = Region->getExit();
  return cast<VPBasicBlock>(Block);
}

VPBasicBlock *VPBlockBase::getExitBasicBlock() {
  VPBlockBase *Block = this;
  while (VPRegionBlock *Region = dyn_cast<VPRegionBlock>(Block))
    Block = Region->getExit();
  return cast<VPBasicBlock>(Block);
}

VPBlockBase *VPBlockBase::getEnclosingBlockWithSuccessors() {
  if (!Successors.empty() || !Parent)
    return this;
  assert(Parent->getExit() == this &&
         "Block w/o successors not the exit of its parent.");
  return Parent->getEnclosingBlockWithSuccessors();
}

VPBlockBase *VPBlockBase::getEnclosingBlockWithPredecessors() {
  if (!Predecessors.empty() || !Parent)
    return this;
  assert(Parent->getEntry() == this &&
         "Block w/o predecessors not the entry of its parent.");
  return Parent->getEnclosingBlockWithPredecessors();
}

VPValue *VPBlockBase::getCondBit() {
  return CondBitUser.getSingleOperandOrNull();
}

const VPValue *VPBlockBase::getCondBit() const {
  return CondBitUser.getSingleOperandOrNull();
}

void VPBlockBase::setCondBit(VPValue *CV) { CondBitUser.resetSingleOpUser(CV); }

VPValue *VPBlockBase::getPredicate() {
  return PredicateUser.getSingleOperandOrNull();
}

const VPValue *VPBlockBase::getPredicate() const {
  return PredicateUser.getSingleOperandOrNull();
}

void VPBlockBase::setPredicate(VPValue *CV) {
  PredicateUser.resetSingleOpUser(CV);
}

void VPBlockBase::deleteCFG(VPBlockBase *Entry) {
  SmallVector<VPBlockBase *, 8> Blocks(depth_first(Entry));

  for (VPBlockBase *Block : Blocks)
    delete Block;
}

VPBasicBlock::iterator VPBasicBlock::getFirstNonPhi() {
  iterator It = begin();
  while (It != end() && It->isPhi())
    It++;
  return It;
}

Value *VPTransformState::get(VPValue *Def, const VPIteration &Instance) {
  if (!Def->getDef())
    return Def->getLiveInIRValue();

  if (hasScalarValue(Def, Instance)) {
    return Data
        .PerPartScalars[Def][Instance.Part][Instance.Lane.mapToCacheIndex(VF)];
  }

  assert(hasVectorValue(Def, Instance.Part));
  auto *VecPart = Data.PerPartOutput[Def][Instance.Part];
  if (!VecPart->getType()->isVectorTy()) {
    assert(Instance.Lane.isFirstLane() && "cannot get lane > 0 for scalar");
    return VecPart;
  }
  // TODO: Cache created scalar values.
  Value *Lane = Instance.Lane.getAsRuntimeExpr(Builder, VF);
  auto *Extract = Builder.CreateExtractElement(VecPart, Lane);
  // set(Def, Extract, Instance);
  return Extract;
}

BasicBlock *
VPBasicBlock::createEmptyBasicBlock(VPTransformState::CFGState &CFG) {
  // BB stands for IR BasicBlocks. VPBB stands for VPlan VPBasicBlocks.
  // Pred stands for Predessor. Prev stands for Previous - last visited/created.
  BasicBlock *PrevBB = CFG.PrevBB;
  BasicBlock *NewBB = BasicBlock::Create(PrevBB->getContext(), getName(),
                                         PrevBB->getParent(), CFG.LastBB);
  LLVM_DEBUG(dbgs() << "LV: created " << NewBB->getName() << '\n');

  // Hook up the new basic block to its predecessors.
  for (VPBlockBase *PredVPBlock : getHierarchicalPredecessors()) {
    VPBasicBlock *PredVPBB = PredVPBlock->getExitBasicBlock();
    auto &PredVPSuccessors = PredVPBB->getSuccessors();
    BasicBlock *PredBB = CFG.VPBB2IRBB[PredVPBB];

    // In outer loop vectorization scenario, the predecessor BBlock may not yet
    // be visited(backedge). Mark the VPBasicBlock for fixup at the end of
    // vectorization. We do not encounter this case in inner loop vectorization
    // as we start out by building a loop skeleton with the vector loop header
    // and latch blocks. As a result, we never enter this function for the
    // header block in the non VPlan-native path.
    if (!PredBB) {
      assert(EnableVPlanNativePath &&
             "Unexpected null predecessor in non VPlan-native path");
      CFG.VPBBsToFix.push_back(PredVPBB);
      continue;
    }

    assert(PredBB && "Predecessor basic-block not found building successor.");
    auto *PredBBTerminator = PredBB->getTerminator();
    LLVM_DEBUG(dbgs() << "LV: draw edge from" << PredBB->getName() << '\n');
    if (isa<UnreachableInst>(PredBBTerminator)) {
      assert(PredVPSuccessors.size() == 1 &&
             "Predecessor ending w/o branch must have single successor.");
      PredBBTerminator->eraseFromParent();
      BranchInst::Create(NewBB, PredBB);
    } else {
      assert(PredVPSuccessors.size() == 2 &&
             "Predecessor ending with branch must have two successors.");
      unsigned idx = PredVPSuccessors.front() == this ? 0 : 1;
      assert(!PredBBTerminator->getSuccessor(idx) &&
             "Trying to reset an existing successor block.");
      PredBBTerminator->setSuccessor(idx, NewBB);
    }
  }
  return NewBB;
}

void VPBasicBlock::execute(VPTransformState *State) {
  bool Replica = State->Instance && !State->Instance->isFirstIteration();
  VPBasicBlock *PrevVPBB = State->CFG.PrevVPBB;
  VPBlockBase *SingleHPred = nullptr;
  BasicBlock *NewBB = State->CFG.PrevBB; // Reuse it if possible.

  // 1. Create an IR basic block, or reuse the last one if possible.
  // The last IR basic block is reused, as an optimization, in three cases:
  // A. the first VPBB reuses the loop header BB - when PrevVPBB is null;
  // B. when the current VPBB has a single (hierarchical) predecessor which
  //    is PrevVPBB and the latter has a single (hierarchical) successor; and
  // C. when the current VPBB is an entry of a region replica - where PrevVPBB
  //    is the exit of this region from a previous instance, or the predecessor
  //    of this region.
  if (PrevVPBB && /* A */
      !((SingleHPred = getSingleHierarchicalPredecessor()) &&
        SingleHPred->getExitBasicBlock() == PrevVPBB &&
        PrevVPBB->getSingleHierarchicalSuccessor()) && /* B */
      !(Replica && getPredecessors().empty())) {       /* C */
    NewBB = createEmptyBasicBlock(State->CFG);
    State->Builder.SetInsertPoint(NewBB);
    // Temporarily terminate with unreachable until CFG is rewired.
    UnreachableInst *Terminator = State->Builder.CreateUnreachable();
    State->Builder.SetInsertPoint(Terminator);
    // Register NewBB in its loop. In innermost loops its the same for all BB's.
    Loop *L = State->LI->getLoopFor(State->CFG.LastBB);
    L->addBasicBlockToLoop(NewBB, *State->LI);
    State->CFG.PrevBB = NewBB;
  }

  // 2. Fill the IR basic block with IR instructions.
  LLVM_DEBUG(dbgs() << "LV: vectorizing VPBB:" << getName()
                    << " in BB:" << NewBB->getName() << '\n');

  State->CFG.VPBB2IRBB[this] = NewBB;
  State->CFG.PrevVPBB = this;

  for (VPRecipeBase &Recipe : Recipes)
    Recipe.execute(*State);

  VPValue *CBV;
  if (EnableVPlanNativePath && (CBV = getCondBit())) {
    assert(CBV->getUnderlyingValue() &&
           "Unexpected null underlying value for condition bit");

    // Condition bit value in a VPBasicBlock is used as the branch selector. In
    // the VPlan-native path case, since all branches are uniform we generate a
    // branch instruction using the condition value from vector lane 0 and dummy
    // successors. The successors are fixed later when the successor blocks are
    // visited.
    Value *NewCond = State->get(CBV, {0, 0});

    // Replace the temporary unreachable terminator with the new conditional
    // branch.
    auto *CurrentTerminator = NewBB->getTerminator();
    assert(isa<UnreachableInst>(CurrentTerminator) &&
           "Expected to replace unreachable terminator with conditional "
           "branch.");
    auto *CondBr = BranchInst::Create(NewBB, nullptr, NewCond);
    CondBr->setSuccessor(0, nullptr);
    ReplaceInstWithInst(CurrentTerminator, CondBr);
  }

  LLVM_DEBUG(dbgs() << "LV: filled BB:" << *NewBB);
}

void VPBasicBlock::dropAllReferences(VPValue *NewValue) {
  for (VPRecipeBase &R : Recipes) {
    for (auto *Def : R.definedValues())
      Def->replaceAllUsesWith(NewValue);

    for (unsigned I = 0, E = R.getNumOperands(); I != E; I++)
      R.setOperand(I, NewValue);
  }
}

VPBasicBlock *VPBasicBlock::splitAt(iterator SplitAt) {
  assert((SplitAt == end() || SplitAt->getParent() == this) &&
         "can only split at a position in the same block");

  SmallVector<VPBlockBase *, 2> Succs(getSuccessors().begin(),
                                      getSuccessors().end());
  // First, disconnect the current block from its successors.
  for (VPBlockBase *Succ : Succs)
    VPBlockUtils::disconnectBlocks(this, Succ);

  // Create new empty block after the block to split.
  auto *SplitBlock = new VPBasicBlock(getName() + ".split");
  VPBlockUtils::insertBlockAfter(SplitBlock, this);

  // Add successors for block to split to new block.
  for (VPBlockBase *Succ : Succs)
    VPBlockUtils::connectBlocks(SplitBlock, Succ);

  // Finally, move the recipes starting at SplitAt to new block.
  for (VPRecipeBase &ToMove :
       make_early_inc_range(make_range(SplitAt, this->end())))
    ToMove.moveBefore(*SplitBlock, SplitBlock->end());

  return SplitBlock;
}

#if !defined(NDEBUG) || defined(LLVM_ENABLE_DUMP)
void VPBlockBase::printSuccessors(raw_ostream &O, const Twine &Indent) const {
  if (getSuccessors().empty()) {
    O << Indent << "No successors\n";
  } else {
    O << Indent << "Successor(s): ";
    ListSeparator LS;
    for (auto *Succ : getSuccessors())
      O << LS << Succ->getName();
    O << '\n';
  }
}

void VPBasicBlock::print(raw_ostream &O, const Twine &Indent,
                         VPSlotTracker &SlotTracker) const {
  O << Indent << getName() << ":\n";
  if (const VPValue *Pred = getPredicate()) {
    O << Indent << "BlockPredicate:";
    Pred->printAsOperand(O, SlotTracker);
    if (const auto *PredInst = dyn_cast<VPInstruction>(Pred))
      O << " (" << PredInst->getParent()->getName() << ")";
    O << '\n';
  }

  auto RecipeIndent = Indent + "  ";
  for (const VPRecipeBase &Recipe : *this) {
    Recipe.print(O, RecipeIndent, SlotTracker);
    O << '\n';
  }

  printSuccessors(O, Indent);

  if (const VPValue *CBV = getCondBit()) {
    O << Indent << "CondBit: ";
    CBV->printAsOperand(O, SlotTracker);
    if (const auto *CBI = dyn_cast<VPInstruction>(CBV))
      O << " (" << CBI->getParent()->getName() << ")";
    O << '\n';
  }
}
#endif

void VPRegionBlock::dropAllReferences(VPValue *NewValue) {
  for (VPBlockBase *Block : depth_first(Entry))
    // Drop all references in VPBasicBlocks and replace all uses with
    // DummyValue.
    Block->dropAllReferences(NewValue);
}

void VPRegionBlock::execute(VPTransformState *State) {
  ReversePostOrderTraversal<VPBlockBase *> RPOT(Entry);

  if (!isReplicator()) {
    // Visit the VPBlocks connected to "this", starting from it.
    for (VPBlockBase *Block : RPOT) {
      if (EnableVPlanNativePath) {
        // The inner loop vectorization path does not represent loop preheader
        // and exit blocks as part of the VPlan. In the VPlan-native path, skip
        // vectorizing loop preheader block. In future, we may replace this
        // check with the check for loop preheader.
        if (Block->getNumPredecessors() == 0)
          continue;

        // Skip vectorizing loop exit block. In future, we may replace this
        // check with the check for loop exit.
        if (Block->getNumSuccessors() == 0)
          continue;
      }

      LLVM_DEBUG(dbgs() << "LV: VPBlock in RPO " << Block->getName() << '\n');
      Block->execute(State);
    }
    return;
  }

  assert(!State->Instance && "Replicating a Region with non-null instance.");

  // Enter replicating mode.
  State->Instance = VPIteration(0, 0);

  for (unsigned Part = 0, UF = State->UF; Part < UF; ++Part) {
    State->Instance->Part = Part;
    for (unsigned Lane = 0, VF = State->VF.getKnownMinValue(); Lane < VF;
         ++Lane) {
      State->Instance->Lane = VPLane(Lane, VPLane::Kind::First);
      // Visit the VPBlocks connected to \p this, starting from it.
      for (VPBlockBase *Block : RPOT) {
        LLVM_DEBUG(dbgs() << "LV: VPBlock in RPO " << Block->getName() << '\n');
        Block->execute(State);
      }
    }
  }

  // Exit replicating mode.
  State->Instance.reset();
}

#if !defined(NDEBUG) || defined(LLVM_ENABLE_DUMP)
void VPRegionBlock::print(raw_ostream &O, const Twine &Indent,
                          VPSlotTracker &SlotTracker) const {
  O << Indent << (isReplicator() ? "<xVFxUF> " : "<x1> ") << getName() << ": {";
  auto NewIndent = Indent + "  ";
  for (auto *BlockBase : depth_first(Entry)) {
    O << '\n';
    BlockBase->print(O, NewIndent, SlotTracker);
  }
  O << Indent << "}\n";

  printSuccessors(O, Indent);
}
#endif

bool VPRecipeBase::mayWriteToMemory() const {
  switch (getVPDefID()) {
  case VPWidenMemoryInstructionSC: {
    return cast<VPWidenMemoryInstructionRecipe>(this)->isStore();
  }
  case VPReplicateSC:
  case VPWidenCallSC:
    return cast<Instruction>(getVPValue()->getUnderlyingValue())
        ->mayWriteToMemory();
  case VPBranchOnMaskSC:
    return false;
  case VPWidenIntOrFpInductionSC:
  case VPWidenCanonicalIVSC:
  case VPWidenPHISC:
  case VPBlendSC:
  case VPWidenSC:
  case VPWidenGEPSC:
  case VPReductionSC:
  case VPWidenSelectSC: {
    const Instruction *I =
        dyn_cast_or_null<Instruction>(getVPValue()->getUnderlyingValue());
    (void)I;
    assert((!I || !I->mayWriteToMemory()) &&
           "underlying instruction may write to memory");
    return false;
  }
  default:
    return true;
  }
}

bool VPRecipeBase::mayReadFromMemory() const {
  switch (getVPDefID()) {
  case VPWidenMemoryInstructionSC: {
    return !cast<VPWidenMemoryInstructionRecipe>(this)->isStore();
  }
  case VPReplicateSC:
  case VPWidenCallSC:
    return cast<Instruction>(getVPValue()->getUnderlyingValue())
        ->mayReadFromMemory();
  case VPBranchOnMaskSC:
    return false;
  case VPWidenIntOrFpInductionSC:
  case VPWidenCanonicalIVSC:
  case VPWidenPHISC:
  case VPBlendSC:
  case VPWidenSC:
  case VPWidenGEPSC:
  case VPReductionSC:
  case VPWidenSelectSC: {
    const Instruction *I =
        dyn_cast_or_null<Instruction>(getVPValue()->getUnderlyingValue());
    (void)I;
    assert((!I || !I->mayReadFromMemory()) &&
           "underlying instruction may read from memory");
    return false;
  }
  default:
    return true;
  }
}

bool VPRecipeBase::mayHaveSideEffects() const {
  switch (getVPDefID()) {
  case VPBranchOnMaskSC:
    return false;
  case VPWidenIntOrFpInductionSC:
  case VPWidenCanonicalIVSC:
  case VPWidenPHISC:
  case VPBlendSC:
  case VPWidenSC:
  case VPWidenGEPSC:
  case VPReductionSC:
  case VPWidenSelectSC: {
    const Instruction *I =
        dyn_cast_or_null<Instruction>(getVPValue()->getUnderlyingValue());
    (void)I;
    assert((!I || !I->mayHaveSideEffects()) &&
           "underlying instruction has side-effects");
    return false;
  }
  case VPReplicateSC: {
    auto *R = cast<VPReplicateRecipe>(this);
    return R->getUnderlyingInstr()->mayHaveSideEffects();
  }
  default:
    return true;
  }
}

void VPRecipeBase::insertBefore(VPRecipeBase *InsertPos) {
  assert(!Parent && "Recipe already in some VPBasicBlock");
  assert(InsertPos->getParent() &&
         "Insertion position not in any VPBasicBlock");
  Parent = InsertPos->getParent();
  Parent->getRecipeList().insert(InsertPos->getIterator(), this);
}

void VPRecipeBase::insertAfter(VPRecipeBase *InsertPos) {
  assert(!Parent && "Recipe already in some VPBasicBlock");
  assert(InsertPos->getParent() &&
         "Insertion position not in any VPBasicBlock");
  Parent = InsertPos->getParent();
  Parent->getRecipeList().insertAfter(InsertPos->getIterator(), this);
}

void VPRecipeBase::removeFromParent() {
  assert(getParent() && "Recipe not in any VPBasicBlock");
  getParent()->getRecipeList().remove(getIterator());
  Parent = nullptr;
}

iplist<VPRecipeBase>::iterator VPRecipeBase::eraseFromParent() {
  assert(getParent() && "Recipe not in any VPBasicBlock");
  return getParent()->getRecipeList().erase(getIterator());
}

void VPRecipeBase::moveAfter(VPRecipeBase *InsertPos) {
  removeFromParent();
  insertAfter(InsertPos);
}

void VPRecipeBase::moveBefore(VPBasicBlock &BB,
                              iplist<VPRecipeBase>::iterator I) {
  assert(I == BB.end() || I->getParent() == &BB);
  removeFromParent();
  Parent = &BB;
  BB.getRecipeList().insert(I, this);
}

void VPInstruction::generateInstruction(VPTransformState &State,
                                        unsigned Part) {
  IRBuilder<> &Builder = State.Builder;

  if (Instruction::isBinaryOp(getOpcode())) {
    Value *A = State.get(getOperand(0), Part);
    Value *B = State.get(getOperand(1), Part);
    Value *V = Builder.CreateBinOp((Instruction::BinaryOps)getOpcode(), A, B);
    State.set(this, V, Part);
    return;
  }

  switch (getOpcode()) {
  case VPInstruction::Not: {
    Value *A = State.get(getOperand(0), Part);
    Value *V = Builder.CreateNot(A);
    State.set(this, V, Part);
    break;
  }
  case VPInstruction::ICmpULE: {
    Value *IV = State.get(getOperand(0), Part);
    Value *TC = State.get(getOperand(1), Part);
    Value *V = Builder.CreateICmpULE(IV, TC);
    State.set(this, V, Part);
    break;
  }
  case Instruction::Select: {
    Value *Cond = State.get(getOperand(0), Part);
    Value *Op1 = State.get(getOperand(1), Part);
    Value *Op2 = State.get(getOperand(2), Part);
    Value *V = Builder.CreateSelect(Cond, Op1, Op2);
    State.set(this, V, Part);
    break;
  }
  case VPInstruction::ActiveLaneMask: {
    // Get first lane of vector induction variable.
    Value *VIVElem0 = State.get(getOperand(0), VPIteration(Part, 0));
    // Get the original loop tripcount.
    Value *ScalarTC = State.TripCount;

    auto *Int1Ty = Type::getInt1Ty(Builder.getContext());
    auto *PredTy = FixedVectorType::get(Int1Ty, State.VF.getKnownMinValue());
    Instruction *Call = Builder.CreateIntrinsic(
        Intrinsic::get_active_lane_mask, {PredTy, ScalarTC->getType()},
        {VIVElem0, ScalarTC}, nullptr, "active.lane.mask");
    State.set(this, Call, Part);
    break;
  }
  // TODO: This case can be removed when support for Call instruction is added
  // to VPlan in upstream. For now it helps catch any use of VPInstruction for
  // Call opcode that is now supported by the new VPCallInstruction recipe.
  case Instruction::Call: {
    llvm_unreachable("This opcode is handled by the VPCallInstruction recipe");
  }
  default:
    llvm_unreachable("Unsupported opcode for instruction");
  }
}

void VPInstruction::execute(VPTransformState &State) {
  assert(!State.Instance && "VPInstruction executing an Instance");
  for (unsigned Part = 0; Part < State.UF; ++Part)
    generateInstruction(State, Part);
}

#if !defined(NDEBUG) || defined(LLVM_ENABLE_DUMP)
void VPInstruction::dump() const {
  VPSlotTracker SlotTracker(getParent()->getPlan());
  print(dbgs(), "", SlotTracker);
}

void VPInstruction::print(raw_ostream &O, const Twine &Indent,
                          VPSlotTracker &SlotTracker) const {
  O << Indent << "EMIT ";

  if (hasResult()) {
    printAsOperand(O, SlotTracker);
    O << " = ";
  }

  switch (getOpcode()) {
  case VPInstruction::Not:
    O << "not";
    break;
  case VPInstruction::ICmpULE:
    O << "icmp ule";
    break;
  case VPInstruction::SLPLoad:
    O << "combined load";
    break;
  case VPInstruction::SLPStore:
    O << "combined store";
    break;
  case VPInstruction::ActiveLaneMask:
    O << "active lane mask";
    break;

  default:
    O << Instruction::getOpcodeName(getOpcode());
  }

  for (const VPValue *Operand : operands()) {
    O << " ";
    Operand->printAsOperand(O, SlotTracker);
  }
}
#endif

/// Generate the code inside the body of the vectorized loop. Assumes a single
/// LoopVectorBody basic-block was created for this. Introduce additional
/// basic-blocks as needed, and fill them all.
void VPlan::execute(VPTransformState *State) {
  // -2. Check if the trip count is needed, and if so build it.
  if (TripCount && TripCount->getNumUsers()) {
    Value *TC = State->TripCount;
    Value2VPValue[TC] = TripCount;
  }

  // -1. Check if the backedge taken count is needed, and if so build it.
  if (BackedgeTakenCount && BackedgeTakenCount->getNumUsers()) {
    Value *TC = State->TripCount;
    IRBuilder<> Builder(State->CFG.PrevBB->getTerminator());
    auto *TCMO = Builder.CreateSub(TC, ConstantInt::get(TC->getType(), 1),
                                   "trip.count.minus.1");
    auto VF = State->VF;
    Value *VTCMO =
        VF.isScalar() ? TCMO : Builder.CreateVectorSplat(VF, TCMO, "broadcast");
    for (unsigned Part = 0, UF = State->UF; Part < UF; ++Part)
      State->set(BackedgeTakenCount, VTCMO, Part);
  }

  // 0. Set the reverse mapping from VPValues to Values for code generation.
  for (auto &Entry : Value2VPValue)
    State->VPValue2Value[Entry.second] = Entry.first;

  BasicBlock *VectorPreHeaderBB = State->CFG.PrevBB;
  State->CFG.VectorPreHeader = VectorPreHeaderBB;
  BasicBlock *VectorHeaderBB = VectorPreHeaderBB->getSingleSuccessor();
  assert(VectorHeaderBB && "Loop preheader does not have a single successor.");

  // 1. Make room to generate basic-blocks inside loop body if needed.
  BasicBlock *VectorLatchBB = VectorHeaderBB->splitBasicBlock(
      VectorHeaderBB->getFirstInsertionPt(), "vector.body.latch");
  Loop *L = State->LI->getLoopFor(VectorHeaderBB);
  L->addBasicBlockToLoop(VectorLatchBB, *State->LI);
  // Remove the edge between Header and Latch to allow other connections.
  // Temporarily terminate with unreachable until CFG is rewired.
  // Note: this asserts the generated code's assumption that
  // getFirstInsertionPt() can be dereferenced into an Instruction.
  VectorHeaderBB->getTerminator()->eraseFromParent();
  State->Builder.SetInsertPoint(VectorHeaderBB);
  UnreachableInst *Terminator = State->Builder.CreateUnreachable();
  State->Builder.SetInsertPoint(Terminator);

  // 2. Generate code in loop body.
  State->CFG.PrevVPBB = nullptr;
  State->CFG.PrevBB = VectorHeaderBB;
  State->CFG.LastBB = VectorLatchBB;

  for (VPBlockBase *Block : depth_first(Entry))
    Block->execute(State);

  // Setup branch terminator successors for VPBBs in VPBBsToFix based on
  // VPBB's successors.
  for (auto VPBB : State->CFG.VPBBsToFix) {
    assert(EnableVPlanNativePath &&
           "Unexpected VPBBsToFix in non VPlan-native path");
    BasicBlock *BB = State->CFG.VPBB2IRBB[VPBB];
    assert(BB && "Unexpected null basic block for VPBB");

    unsigned Idx = 0;
    auto *BBTerminator = BB->getTerminator();

    for (VPBlockBase *SuccVPBlock : VPBB->getHierarchicalSuccessors()) {
      VPBasicBlock *SuccVPBB = SuccVPBlock->getEntryBasicBlock();
      BBTerminator->setSuccessor(Idx, State->CFG.VPBB2IRBB[SuccVPBB]);
      ++Idx;
    }
  }

  // 3. Merge the temporary latch created with the last basic-block filled.
  BasicBlock *LastBB = State->CFG.PrevBB;
  // Connect LastBB to VectorLatchBB to facilitate their merge.
  assert((EnableVPlanNativePath ||
          isa<UnreachableInst>(LastBB->getTerminator())) &&
         "Expected InnerLoop VPlan CFG to terminate with unreachable");
  assert((!EnableVPlanNativePath || isa<BranchInst>(LastBB->getTerminator())) &&
         "Expected VPlan CFG to terminate with branch in NativePath");
  LastBB->getTerminator()->eraseFromParent();
  BranchInst::Create(VectorLatchBB, LastBB);

  // Merge LastBB with Latch.
  bool Merged = MergeBlockIntoPredecessor(VectorLatchBB, nullptr, State->LI);
  (void)Merged;
  assert(Merged && "Could not merge last basic block with latch.");
  VectorLatchBB = LastBB;

  // We do not attempt to preserve DT for outer loop vectorization currently.
  if (!EnableVPlanNativePath)
    updateDominatorTree(State->DT, VectorPreHeaderBB, VectorLatchBB,
                        L->getExitBlock());
}

#if !defined(NDEBUG) || defined(LLVM_ENABLE_DUMP)
LLVM_DUMP_METHOD
void VPlan::print(raw_ostream &O) const {
  VPSlotTracker SlotTracker(this);

  O << "VPlan '" << Name << "' {";
  for (const VPBlockBase *Block : depth_first(getEntry())) {
    O << '\n';
    Block->print(O, "", SlotTracker);
  }
  O << "}\n";
}

LLVM_DUMP_METHOD
void VPlan::printDOT(raw_ostream &O) const {
  VPlanPrinter Printer(O, *this);
  Printer.dump();
}

LLVM_DUMP_METHOD
void VPlan::dump() const { print(dbgs()); }
#endif

void VPlan::updateDominatorTree(DominatorTree *DT, BasicBlock *LoopPreHeaderBB,
                                BasicBlock *LoopLatchBB,
                                BasicBlock *LoopExitBB) {
  BasicBlock *LoopHeaderBB = LoopPreHeaderBB->getSingleSuccessor();
  assert(LoopHeaderBB && "Loop preheader does not have a single successor.");
  // The vector body may be more than a single basic-block by this point.
  // Update the dominator tree information inside the vector body by propagating
  // it from header to latch, expecting only triangular control-flow, if any.
  BasicBlock *PostDomSucc = nullptr;
  for (auto *BB = LoopHeaderBB; BB != LoopLatchBB; BB = PostDomSucc) {
    // Get the list of successors of this block.
    std::vector<BasicBlock *> Succs(succ_begin(BB), succ_end(BB));
    assert(Succs.size() <= 2 &&
           "Basic block in vector loop has more than 2 successors.");
    PostDomSucc = Succs[0];
    if (Succs.size() == 1) {
      assert(PostDomSucc->getSinglePredecessor() &&
             "PostDom successor has more than one predecessor.");
      DT->addNewBlock(PostDomSucc, BB);
      continue;
    }
    BasicBlock *InterimSucc = Succs[1];
    if (PostDomSucc->getSingleSuccessor() == InterimSucc) {
      PostDomSucc = Succs[1];
      InterimSucc = Succs[0];
    }
    assert(InterimSucc->getSingleSuccessor() == PostDomSucc &&
           "One successor of a basic block does not lead to the other.");
    assert(InterimSucc->getSinglePredecessor() &&
           "Interim successor has more than one predecessor.");
    assert(PostDomSucc->hasNPredecessors(2) &&
           "PostDom successor has more than two predecessors.");
    DT->addNewBlock(InterimSucc, BB);
    DT->addNewBlock(PostDomSucc, BB);
  }
  // Latch block is a new dominator for the loop exit.
  DT->changeImmediateDominator(LoopExitBB, LoopLatchBB);
  assert(DT->verify(DominatorTree::VerificationLevel::Fast));
}

#if !defined(NDEBUG) || defined(LLVM_ENABLE_DUMP)
const Twine VPlanPrinter::getUID(const VPBlockBase *Block) {
  return (isa<VPRegionBlock>(Block) ? "cluster_N" : "N") +
         Twine(getOrCreateBID(Block));
}

const Twine VPlanPrinter::getOrCreateName(const VPBlockBase *Block) {
  const std::string &Name = Block->getName();
  if (!Name.empty())
    return Name;
  return "VPB" + Twine(getOrCreateBID(Block));
}

void VPlanPrinter::dump() {
  Depth = 1;
  bumpIndent(0);
  OS << "digraph VPlan {\n";
  OS << "graph [labelloc=t, fontsize=30; label=\"Vectorization Plan";
  if (!Plan.getName().empty())
    OS << "\\n" << DOT::EscapeString(Plan.getName());
  if (Plan.BackedgeTakenCount || Plan.TripCount) {
    OS << ", where:\\n";
    if (Plan.BackedgeTakenCount) {
      Plan.BackedgeTakenCount->print(OS, SlotTracker);
      OS << " := BackedgeTakenCount, ";
    }
    if (Plan.TripCount) {
      Plan.TripCount->print(OS, SlotTracker);
      OS << " := TripCount";
    } else
      OS << "\b\b";
  }
  OS << "\"]\n";
  OS << "node [shape=rect, fontname=Courier, fontsize=30]\n";
  OS << "edge [fontname=Courier, fontsize=30]\n";
  OS << "compound=true\n";

  for (const VPBlockBase *Block : depth_first(Plan.getEntry()))
    dumpBlock(Block);

  OS << "}\n";
}

void VPlanPrinter::dumpBlock(const VPBlockBase *Block) {
  if (const VPBasicBlock *BasicBlock = dyn_cast<VPBasicBlock>(Block))
    dumpBasicBlock(BasicBlock);
  else if (const VPRegionBlock *Region = dyn_cast<VPRegionBlock>(Block))
    dumpRegion(Region);
  else
    llvm_unreachable("Unsupported kind of VPBlock.");
}

void VPlanPrinter::drawEdge(const VPBlockBase *From, const VPBlockBase *To,
                            bool Hidden, const Twine &Label) {
  // Due to "dot" we print an edge between two regions as an edge between the
  // exit basic block and the entry basic of the respective regions.
  const VPBlockBase *Tail = From->getExitBasicBlock();
  const VPBlockBase *Head = To->getEntryBasicBlock();
  OS << Indent << getUID(Tail) << " -> " << getUID(Head);
  OS << " [ label=\"" << Label << '\"';
  if (Tail != From)
    OS << " ltail=" << getUID(From);
  if (Head != To)
    OS << " lhead=" << getUID(To);
  if (Hidden)
    OS << "; splines=none";
  OS << "]\n";
}

void VPlanPrinter::dumpEdges(const VPBlockBase *Block) {
  auto &Successors = Block->getSuccessors();
  if (Successors.size() == 1)
    drawEdge(Block, Successors.front(), false, "");
  else if (Successors.size() == 2) {
    drawEdge(Block, Successors.front(), false, "T");
    drawEdge(Block, Successors.back(), false, "F");
  } else {
    unsigned SuccessorNumber = 0;
    for (auto *Successor : Successors)
      drawEdge(Block, Successor, false, Twine(SuccessorNumber++));
  }
}

void VPlanPrinter::dumpBasicBlock(const VPBasicBlock *BasicBlock) {
  // Implement dot-formatted dump by performing plain-text dump into the
  // temporary storage followed by some post-processing.
  OS << Indent << getUID(BasicBlock) << " [label =\n";
  bumpIndent(1);
  std::string Str;
  raw_string_ostream SS(Str);
  // Use no indentation as we need to wrap the lines into quotes ourselves.
  BasicBlock->print(SS, "", SlotTracker);

  // We need to process each line of the output separately, so split
  // single-string plain-text dump.
  SmallVector<StringRef, 0> Lines;
  StringRef(Str).rtrim('\n').split(Lines, "\n");

  auto EmitLine = [&](StringRef Line, StringRef Suffix) {
    OS << Indent << '"' << DOT::EscapeString(Line.str()) << "\\l\"" << Suffix;
  };

  // Don't need the "+" after the last line.
  for (auto Line : make_range(Lines.begin(), Lines.end() - 1))
    EmitLine(Line, " +\n");
  EmitLine(Lines.back(), "\n");

  bumpIndent(-1);
  OS << Indent << "]\n";

  dumpEdges(BasicBlock);
}

void VPlanPrinter::dumpRegion(const VPRegionBlock *Region) {
  OS << Indent << "subgraph " << getUID(Region) << " {\n";
  bumpIndent(1);
  OS << Indent << "fontname=Courier\n"
     << Indent << "label=\""
     << DOT::EscapeString(Region->isReplicator() ? "<xVFxUF> " : "<x1> ")
     << DOT::EscapeString(Region->getName()) << "\"\n";
  // Dump the blocks of the region.
  assert(Region->getEntry() && "Region contains no inner blocks.");
  for (const VPBlockBase *Block : depth_first(Region->getEntry()))
    dumpBlock(Block);
  bumpIndent(-1);
  OS << Indent << "}\n";
  dumpEdges(Region);
}

void VPlanIngredient::print(raw_ostream &O) const {
  if (auto *Inst = dyn_cast<Instruction>(V)) {
    if (!Inst->getType()->isVoidTy()) {
      Inst->printAsOperand(O, false);
      O << " = ";
    }
    O << Inst->getOpcodeName() << " ";
    unsigned E = Inst->getNumOperands();
    if (E > 0) {
      Inst->getOperand(0)->printAsOperand(O, false);
      for (unsigned I = 1; I < E; ++I)
        Inst->getOperand(I)->printAsOperand(O << ", ", false);
    }
  } else // !Inst
    V->printAsOperand(O, false);
}

void VPWidenCallRecipe::print(raw_ostream &O, const Twine &Indent,
                              VPSlotTracker &SlotTracker) const {
  O << Indent << "WIDEN-CALL ";

  auto *CI = cast<CallInst>(getUnderlyingInstr());
  if (CI->getType()->isVoidTy())
    O << "void ";
  else {
    printAsOperand(O, SlotTracker);
    O << " = ";
  }

  O << "call @" << CI->getCalledFunction()->getName() << "(";
  printOperands(O, SlotTracker);
  O << ")";
}

void VPWidenSelectRecipe::print(raw_ostream &O, const Twine &Indent,
                                VPSlotTracker &SlotTracker) const {
  O << Indent << "WIDEN-SELECT ";
  printAsOperand(O, SlotTracker);
  O << " = select ";
  getOperand(0)->printAsOperand(O, SlotTracker);
  O << ", ";
  getOperand(1)->printAsOperand(O, SlotTracker);
  O << ", ";
  getOperand(2)->printAsOperand(O, SlotTracker);
  O << (InvariantCond ? " (condition is loop invariant)" : "");
}

void VPWidenRecipe::print(raw_ostream &O, const Twine &Indent,
                          VPSlotTracker &SlotTracker) const {
  O << Indent << "WIDEN ";
  printAsOperand(O, SlotTracker);
  O << " = " << getUnderlyingInstr()->getOpcodeName() << " ";
  printOperands(O, SlotTracker);
}

static bool isOuterMask(VPValue *V) {
  return isa<VPInstruction>(V) &&
         cast<VPInstruction>(V)->getOpcode() == VPInstruction::ICmpULE;
}

void VPPredicatedWidenRecipe::print(raw_ostream &O, const Twine &Indent,
                                    VPSlotTracker &SlotTracker) const {
  O << "PREDICATED-WIDEN ";
  printAsOperand(O, SlotTracker);
  O << " = " << getUnderlyingInstr()->getOpcodeName() << " ";
  printOperands(O, SlotTracker);

  // Improve this.
  VPValue *Mask = getMask();
  if (isOuterMask(Mask))
    O << " (ALL-ONES-MASK)";
}

void VPWidenIntOrFpInductionRecipe::print(raw_ostream &O, const Twine &Indent,
                                          VPSlotTracker &SlotTracker) const {
  O << Indent << "WIDEN-INDUCTION";
  if (getTruncInst()) {
    O << "\\l\"";
    O << " +\n" << Indent << "\"  " << VPlanIngredient(IV) << "\\l\"";
    O << " +\n" << Indent << "\"  ";
    getVPValue(0)->printAsOperand(O, SlotTracker);
  } else
    O << " " << VPlanIngredient(IV);
}

void VPWidenGEPRecipe::print(raw_ostream &O, const Twine &Indent,
                             VPSlotTracker &SlotTracker) const {
  O << Indent << "WIDEN-GEP ";
  O << (IsPtrLoopInvariant ? "Inv" : "Var");
  size_t IndicesNumber = IsIndexLoopInvariant.size();
  for (size_t I = 0; I < IndicesNumber; ++I)
    O << "[" << (IsIndexLoopInvariant[I] ? "Inv" : "Var") << "]";

  O << " ";
  printAsOperand(O, SlotTracker);
  O << " = getelementptr ";
  printOperands(O, SlotTracker);
}

void VPWidenPHIRecipe::print(raw_ostream &O, const Twine &Indent,
                             VPSlotTracker &SlotTracker) const {
  O << Indent << "WIDEN-PHI ";

  auto *OriginalPhi = cast<PHINode>(getUnderlyingValue());
  // Unless all incoming values are modeled in VPlan  print the original PHI
  // directly.
  // TODO: Remove once all VPWidenPHIRecipe instances keep all relevant incoming
  // values as VPValues.
  if (getNumOperands() != OriginalPhi->getNumOperands()) {
    O << VPlanIngredient(OriginalPhi);
    return;
  }

  printAsOperand(O, SlotTracker);
  O << " = phi ";
  printOperands(O, SlotTracker);
}

void VPBlendRecipe::print(raw_ostream &O, const Twine &Indent,
                          VPSlotTracker &SlotTracker) const {
  O << Indent << "BLEND ";
  Phi->printAsOperand(O, false);
  O << " =";
  if (getNumIncomingValues() == 1) {
    // Not a User of any mask: not really blending, this is a
    // single-predecessor phi.
    O << " ";
    getIncomingValue(0)->printAsOperand(O, SlotTracker);
  } else {
    for (unsigned I = 0, E = getNumIncomingValues(); I < E; ++I) {
      O << " ";
      getIncomingValue(I)->printAsOperand(O, SlotTracker);
      O << "/";
      getMask(I)->printAsOperand(O, SlotTracker);
    }
  }
}

void VPReductionRecipe::print(raw_ostream &O, const Twine &Indent,
                              VPSlotTracker &SlotTracker) const {
  O << Indent << "REDUCE ";
  printAsOperand(O, SlotTracker);
  O << " = ";
  getChainOp()->printAsOperand(O, SlotTracker);
  O << " + reduce." << Instruction::getOpcodeName(RdxDesc->getOpcode())
    << " (";
  getVecOp()->printAsOperand(O, SlotTracker);
  if (getCondOp()) {
    O << ", ";
    getCondOp()->printAsOperand(O, SlotTracker);
  }
  O << ")";
}

void VPReplicateRecipe::print(raw_ostream &O, const Twine &Indent,
                              VPSlotTracker &SlotTracker) const {
  O << Indent << (IsUniform ? "CLONE " : "REPLICATE ");

  if (!getUnderlyingInstr()->getType()->isVoidTy()) {
    printAsOperand(O, SlotTracker);
    O << " = ";
  }
  O << Instruction::getOpcodeName(getUnderlyingInstr()->getOpcode()) << " ";
  printOperands(O, SlotTracker);

  if (AlsoPack)
    O << " (S->V)";
}

void VPPredInstPHIRecipe::print(raw_ostream &O, const Twine &Indent,
                                VPSlotTracker &SlotTracker) const {
  O << Indent << "PHI-PREDICATED-INSTRUCTION ";
  printAsOperand(O, SlotTracker);
  O << " = ";
  printOperands(O, SlotTracker);
}

void VPWidenMemoryInstructionRecipe::print(raw_ostream &O, const Twine &Indent,
                                           VPSlotTracker &SlotTracker) const {
  O << Indent << "WIDEN ";

  if (!isStore()) {
    getVPValue()->printAsOperand(O, SlotTracker);
    O << " = ";
  }
  O << Instruction::getOpcodeName(Ingredient.getOpcode()) << " ";

  printOperands(O, SlotTracker);
}
#endif

void VPWidenCanonicalIVRecipe::execute(VPTransformState &State) {
  Value *CanonicalIV = State.CanonicalIV;
  Type *STy = CanonicalIV->getType();
  IRBuilder<> Builder(State.CFG.PrevBB->getTerminator());
  Value *VStart =
      State.VF.isScalar()
          ? CanonicalIV
          : Builder.CreateVectorSplat(State.VF, CanonicalIV, "broadcast");
  for (unsigned Part = 0, UF = State.UF; Part < UF; ++Part) {
    Value *VStep = nullptr;
    if (!State.VF.isScalable()) {
      auto VF = State.VF.getKnownMinValue();
      SmallVector<Constant *, 8> Indices;
      for (unsigned Lane = 0; Lane < VF; ++Lane)
        Indices.push_back(ConstantInt::get(STy, Part * VF + Lane));
      // If VF == 1, there is only one iteration in the loop above, thus the
      // element pushed back into Indices is ConstantInt::get(STy, Part)
      VStep = State.VF.isScalar() ? Indices.back() : ConstantVector::get(Indices);
    } else {
      // FIXME: For predicated vectorization if interleaving is enabled, each
      // part will work on EVL lanes, which means the lanes for part Part will
      // start from index (Part * EVL/*of previous part*/) rather than (Part *
      // VF) or (Part * Vscale * VF) for scalable vectors.
      // For now, since we do not support interleaving for predicated
      // vectorization, instruction for (Part * EVL) is 0 and not generated.
      // Note that, if interleaving is forced with predicated vectorizations the
      // loop vectorizer would have already bailed out.
      VStep = Builder.CreateIntrinsic(
          Intrinsic::experimental_stepvector,
          VectorType::get(STy, State.VF), {}, nullptr,
          "stepvector");

      if (!State.PreferPredicatedVectorOps) {
        Value *Vscale = Builder.CreateIntrinsic(
            Intrinsic::vscale, Type::getInt32Ty(Builder.getContext()), {},
            nullptr, "vscale");
        // Actual VF is vscale x VF, so generate a splat of (Part * vscale * VF)
        Value *VFxVscale = Builder.CreateMul(
            ConstantInt::get(STy, Part * State.VF.getKnownMinValue()), Vscale);
        Value *SplatVFxVscale =
            Builder.CreateVectorSplat(State.VF, VFxVscale);
        // Finally add to step vector, equivalent to Part * VF + Lane.
        VStep = Builder.CreateAdd(VStep, SplatVFxVscale);
      }
    }

    // Add the consecutive indices to the vector value.
    Value *CanonicalVectorIV = Builder.CreateAdd(VStart, VStep, "vec.iv");
    State.set(getVPSingleValue(), CanonicalVectorIV, Part);
  }
}

#if !defined(NDEBUG) || defined(LLVM_ENABLE_DUMP)
void VPWidenCanonicalIVRecipe::print(raw_ostream &O, const Twine &Indent,
                                     VPSlotTracker &SlotTracker) const {
  O << Indent << "EMIT ";
  getVPValue()->printAsOperand(O, SlotTracker);
  O << " = WIDEN-CANONICAL-INDUCTION";
}
#endif

<<<<<<< HEAD
void VPWidenEVLRecipe::print(raw_ostream &O, const Twine &Indent,
                             VPSlotTracker &SlotTracker) const {
  O << "EMIT ";
  getEVL()->printAsOperand(O, SlotTracker);
  O << " = GENERATE-EXPLICIT-VECTOR-LENGTH";
}

void VPWidenEVLMaskRecipe::print(raw_ostream &O, const Twine &Indent,
                                 VPSlotTracker &SlotTracker) const {
  O << "EMIT ";
  getEVLMask()->printAsOperand(O, SlotTracker);
  O << " = GENERATE-ULT-STEPVECTOR-EVL-MASK";
}

void VPPredicatedWidenMemoryInstructionRecipe::print(
    raw_ostream &O, const Twine &Indent, VPSlotTracker &SlotTracker) const {
  O << "PREDICATED-WIDEN ";

  if (!isStore()) {
    getVPValue()->printAsOperand(O, SlotTracker);
    O << " = ";
  }
  O << Instruction::getOpcodeName(Ingredient.getOpcode()) << " ";

  printOperands(O, SlotTracker);

  // Improve this.
  VPValue *Mask = getMask();
  if (isOuterMask(Mask))
    O << " (ALL-ONES-MASK)";
}
=======
void VPReductionPHIRecipe::execute(VPTransformState &State) {
  PHINode *PN = cast<PHINode>(getUnderlyingValue());
  auto &Builder = State.Builder;

  // In order to support recurrences we need to be able to vectorize Phi nodes.
  // Phi nodes have cycles, so we need to vectorize them in two stages. This is
  // stage #1: We create a new vector PHI node with no incoming edges. We'll use
  // this value when we vectorize all of the instructions that use the PHI.
  bool ScalarPHI = State.VF.isScalar() || IsInLoop;
  Type *VecTy =
      ScalarPHI ? PN->getType() : VectorType::get(PN->getType(), State.VF);

  BasicBlock *HeaderBB = State.CFG.PrevBB;
  assert(State.LI->getLoopFor(HeaderBB)->getHeader() == HeaderBB &&
         "recipe must be in the vector loop header");
  unsigned LastPartForNewPhi = isOrdered() ? 1 : State.UF;
  for (unsigned Part = 0; Part < LastPartForNewPhi; ++Part) {
    Value *EntryPart =
        PHINode::Create(VecTy, 2, "vec.phi", &*HeaderBB->getFirstInsertionPt());
    State.set(this, EntryPart, Part);
  }
  VPValue *StartVPV = getStartValue();
  Value *StartV = StartVPV->getLiveInIRValue();

  Value *Iden = nullptr;
  RecurKind RK = RdxDesc.getRecurrenceKind();
  if (RecurrenceDescriptor::isMinMaxRecurrenceKind(RK)) {
    // MinMax reduction have the start value as their identify.
    if (ScalarPHI) {
      Iden = StartV;
    } else {
      IRBuilderBase::InsertPointGuard IPBuilder(Builder);
      Builder.SetInsertPoint(State.CFG.VectorPreHeader->getTerminator());
      StartV = Iden =
          Builder.CreateVectorSplat(State.VF, StartV, "minmax.ident");
    }
  } else {
    Constant *IdenC = RecurrenceDescriptor::getRecurrenceIdentity(
        RK, VecTy->getScalarType(), RdxDesc.getFastMathFlags());
    Iden = IdenC;

    if (!ScalarPHI) {
      Iden = ConstantVector::getSplat(State.VF, IdenC);
      IRBuilderBase::InsertPointGuard IPBuilder(Builder);
      Builder.SetInsertPoint(State.CFG.VectorPreHeader->getTerminator());
      Constant *Zero = Builder.getInt32(0);
      StartV = Builder.CreateInsertElement(Iden, StartV, Zero);
    }
  }

  for (unsigned Part = 0; Part < LastPartForNewPhi; ++Part) {
    Value *EntryPart = State.get(this, Part);
    // Make sure to add the reduction start value only to the
    // first unroll part.
    Value *StartVal = (Part == 0) ? StartV : Iden;
    cast<PHINode>(EntryPart)->addIncoming(StartVal, State.CFG.VectorPreHeader);
  }
}

#if !defined(NDEBUG) || defined(LLVM_ENABLE_DUMP)
void VPReductionPHIRecipe::print(raw_ostream &O, const Twine &Indent,
                                 VPSlotTracker &SlotTracker) const {
  O << Indent << "WIDEN-REDUCTION-PHI ";

  printAsOperand(O, SlotTracker);
  O << " = phi ";
  printOperands(O, SlotTracker);
}
#endif
>>>>>>> fe1d9a2b

template void DomTreeBuilder::Calculate<VPDominatorTree>(VPDominatorTree &DT);

void VPValue::replaceAllUsesWith(VPValue *New) {
  for (unsigned J = 0; J < getNumUsers();) {
    VPUser *User = Users[J];
    unsigned NumUsers = getNumUsers();
    for (unsigned I = 0, E = User->getNumOperands(); I < E; ++I)
      if (User->getOperand(I) == this)
        User->setOperand(I, New);
    // If a user got removed after updating the current user, the next user to
    // update will be moved to the current position, so we only need to
    // increment the index if the number of users did not change.
    if (NumUsers == getNumUsers())
      J++;
  }
}

#if !defined(NDEBUG) || defined(LLVM_ENABLE_DUMP)
void VPValue::printAsOperand(raw_ostream &OS, VPSlotTracker &Tracker) const {
  if (const Value *UV = getUnderlyingValue()) {
    OS << "ir<";
    UV->printAsOperand(OS, false);
    OS << ">";
    return;
  }

  unsigned Slot = Tracker.getSlot(this);
  if (Slot == unsigned(-1))
    OS << "<badref>";
  else
    OS << "vp<%" << Tracker.getSlot(this) << ">";
}

void VPUser::printOperands(raw_ostream &O, VPSlotTracker &SlotTracker) const {
  interleaveComma(operands(), O, [&O, &SlotTracker](VPValue *Op) {
    Op->printAsOperand(O, SlotTracker);
  });
}
#endif

void VPInterleavedAccessInfo::visitRegion(VPRegionBlock *Region,
                                          Old2NewTy &Old2New,
                                          InterleavedAccessInfo &IAI) {
  ReversePostOrderTraversal<VPBlockBase *> RPOT(Region->getEntry());
  for (VPBlockBase *Base : RPOT) {
    visitBlock(Base, Old2New, IAI);
  }
}

void VPInterleavedAccessInfo::visitBlock(VPBlockBase *Block, Old2NewTy &Old2New,
                                         InterleavedAccessInfo &IAI) {
  if (VPBasicBlock *VPBB = dyn_cast<VPBasicBlock>(Block)) {
    for (VPRecipeBase &VPI : *VPBB) {
      if (isa<VPWidenPHIRecipe>(&VPI))
        continue;
      assert(isa<VPInstruction>(&VPI) && "Can only handle VPInstructions");
      auto *VPInst = cast<VPInstruction>(&VPI);
      auto *Inst = cast<Instruction>(VPInst->getUnderlyingValue());
      auto *IG = IAI.getInterleaveGroup(Inst);
      if (!IG)
        continue;

      auto NewIGIter = Old2New.find(IG);
      if (NewIGIter == Old2New.end())
        Old2New[IG] = new InterleaveGroup<VPInstruction>(
            IG->getFactor(), IG->isReverse(), IG->getAlign());

      if (Inst == IG->getInsertPos())
        Old2New[IG]->setInsertPos(VPInst);

      InterleaveGroupMap[VPInst] = Old2New[IG];
      InterleaveGroupMap[VPInst]->insertMember(
          VPInst, IG->getIndex(Inst),
          Align(IG->isReverse() ? (-1) * int(IG->getFactor())
                                : IG->getFactor()));
    }
  } else if (VPRegionBlock *Region = dyn_cast<VPRegionBlock>(Block))
    visitRegion(Region, Old2New, IAI);
  else
    llvm_unreachable("Unsupported kind of VPBlock.");
}

VPInterleavedAccessInfo::VPInterleavedAccessInfo(VPlan &Plan,
                                                 InterleavedAccessInfo &IAI) {
  Old2NewTy Old2New;
  visitRegion(cast<VPRegionBlock>(Plan.getEntry()), Old2New, IAI);
}

void VPSlotTracker::assignSlot(const VPValue *V) {
  assert(Slots.find(V) == Slots.end() && "VPValue already has a slot!");
  Slots[V] = NextSlot++;
}

void VPSlotTracker::assignSlots(const VPlan &Plan) {

  for (const VPValue *V : Plan.VPExternalDefs)
    assignSlot(V);

  if (Plan.BackedgeTakenCount)
    assignSlot(Plan.BackedgeTakenCount);

  ReversePostOrderTraversal<
      VPBlockRecursiveTraversalWrapper<const VPBlockBase *>>
      RPOT(VPBlockRecursiveTraversalWrapper<const VPBlockBase *>(
          Plan.getEntry()));
  for (const VPBasicBlock *VPBB :
       VPBlockUtils::blocksOnly<const VPBasicBlock>(RPOT))
    for (const VPRecipeBase &Recipe : *VPBB)
      for (VPValue *Def : Recipe.definedValues())
        assignSlot(Def);
}<|MERGE_RESOLUTION|>--- conflicted
+++ resolved
@@ -1290,7 +1290,6 @@
 }
 #endif
 
-<<<<<<< HEAD
 void VPWidenEVLRecipe::print(raw_ostream &O, const Twine &Indent,
                              VPSlotTracker &SlotTracker) const {
   O << "EMIT ";
@@ -1322,7 +1321,7 @@
   if (isOuterMask(Mask))
     O << " (ALL-ONES-MASK)";
 }
-=======
+
 void VPReductionPHIRecipe::execute(VPTransformState &State) {
   PHINode *PN = cast<PHINode>(getUnderlyingValue());
   auto &Builder = State.Builder;
@@ -1392,7 +1391,6 @@
   printOperands(O, SlotTracker);
 }
 #endif
->>>>>>> fe1d9a2b
 
 template void DomTreeBuilder::Calculate<VPDominatorTree>(VPDominatorTree &DT);
 

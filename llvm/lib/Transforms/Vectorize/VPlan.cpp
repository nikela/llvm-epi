//===- VPlan.cpp - Vectorizer Plan ----------------------------------------===//
//
// Part of the LLVM Project, under the Apache License v2.0 with LLVM Exceptions.
// See https://llvm.org/LICENSE.txt for license information.
// SPDX-License-Identifier: Apache-2.0 WITH LLVM-exception
//
//===----------------------------------------------------------------------===//
///
/// \file
/// This is the LLVM vectorization plan. It represents a candidate for
/// vectorization, allowing to plan and optimize how to vectorize a given loop
/// before generating LLVM-IR.
/// The vectorizer uses vectorization plans to estimate the costs of potential
/// candidates and if profitable to execute the desired plan, generating vector
/// LLVM-IR code.
///
//===----------------------------------------------------------------------===//

#include "VPlan.h"
#include "VPlanDominatorTree.h"
#include "VPlanValue.h"
#include "llvm/ADT/ArrayRef.h"
#include "llvm/ADT/DepthFirstIterator.h"
#include "llvm/ADT/PostOrderIterator.h"
#include "llvm/ADT/STLExtras.h"
#include "llvm/ADT/SmallVector.h"
#include "llvm/ADT/Twine.h"
#include "llvm/Analysis/LoopInfo.h"
#include "llvm/IR/BasicBlock.h"
#include "llvm/IR/CFG.h"
#include "llvm/IR/Constants.h"
#include "llvm/IR/DerivedTypes.h"
#include "llvm/IR/InstrTypes.h"
#include "llvm/IR/Instruction.h"
#include "llvm/IR/Instructions.h"
#include "llvm/IR/Intrinsics.h"
#include "llvm/IR/Type.h"
#include "llvm/IR/Value.h"
#include "llvm/Support/Casting.h"
#include "llvm/Support/CommandLine.h"
#include "llvm/Support/Debug.h"
#include "llvm/Support/ErrorHandling.h"
#include "llvm/Support/GenericDomTreeConstruction.h"
#include "llvm/Support/GraphWriter.h"
#include "llvm/Support/raw_ostream.h"
#include "llvm/Transforms/Utils/BasicBlockUtils.h"
#include <cassert>
#include <iterator>
#include <string>
#include <vector>

using namespace llvm;
extern cl::opt<bool> EnableVPlanNativePath;

#define DEBUG_TYPE "vplan"

raw_ostream &llvm::operator<<(raw_ostream &OS, const VPValue &V) {
  const VPInstruction *Instr = dyn_cast<VPInstruction>(&V);
  VPSlotTracker SlotTracker(
      (Instr && Instr->getParent()) ? Instr->getParent()->getPlan() : nullptr);
  V.print(OS, SlotTracker);
  return OS;
}

void VPValue::print(raw_ostream &OS, VPSlotTracker &SlotTracker) const {
  if (const VPInstruction *Instr = dyn_cast<VPInstruction>(this))
    Instr->print(OS, SlotTracker);
  else
    printAsOperand(OS, SlotTracker);
}

void VPValue::dump() const {
  const VPInstruction *Instr = dyn_cast<VPInstruction>(this);
  VPSlotTracker SlotTracker(
      (Instr && Instr->getParent()) ? Instr->getParent()->getPlan() : nullptr);
  print(dbgs(), SlotTracker);
  dbgs() << "\n";
}

void VPRecipeBase::dump() const {
  VPSlotTracker SlotTracker(nullptr);
  print(dbgs(), "", SlotTracker);
  dbgs() << "\n";
}

VPUser *VPRecipeBase::toVPUser() {
  if (auto *U = dyn_cast<VPInstruction>(this))
    return U;
  if (auto *U = dyn_cast<VPWidenRecipe>(this))
    return U;
  if (auto *U = dyn_cast<VPWidenCallRecipe>(this))
    return U;
  if (auto *U = dyn_cast<VPWidenSelectRecipe>(this))
    return U;
  if (auto *U = dyn_cast<VPWidenGEPRecipe>(this))
    return U;
  if (auto *U = dyn_cast<VPBlendRecipe>(this))
    return U;
  if (auto *U = dyn_cast<VPInterleaveRecipe>(this))
    return U;
  if (auto *U = dyn_cast<VPReplicateRecipe>(this))
    return U;
  if (auto *U = dyn_cast<VPBranchOnMaskRecipe>(this))
    return U;
  if (auto *U = dyn_cast<VPWidenMemoryInstructionRecipe>(this))
    return U;
  if (auto *U = dyn_cast<VPPredicatedWidenMemoryInstructionRecipe>(this))
    return U;
  return nullptr;
}

VPValue *VPRecipeBase::toVPValue() {
  if (auto *V = dyn_cast<VPInstruction>(this))
    return V;
  if (auto *V = dyn_cast<VPWidenMemoryInstructionRecipe>(this))
    return V;
  return nullptr;
}

const VPValue *VPRecipeBase::toVPValue() const {
  if (auto *V = dyn_cast<VPInstruction>(this))
    return V;
  if (auto *V = dyn_cast<VPWidenMemoryInstructionRecipe>(this))
    return V;
  return nullptr;
}

// Get the top-most entry block of \p Start. This is the entry block of the
// containing VPlan. This function is templated to support both const and non-const blocks
template <typename T> static T *getPlanEntry(T *Start) {
  T *Next = Start;
  T *Current = Start;
  while ((Next = Next->getParent()))
    Current = Next;

  SmallSetVector<T *, 8> WorkList;
  WorkList.insert(Current);

  for (unsigned i = 0; i < WorkList.size(); i++) {
    T *Current = WorkList[i];
    if (Current->getNumPredecessors() == 0)
      return Current;
    auto &Predecessors = Current->getPredecessors();
    WorkList.insert(Predecessors.begin(), Predecessors.end());
  }

  llvm_unreachable("VPlan without any entry node without predecessors");
}

VPlan *VPBlockBase::getPlan() { return getPlanEntry(this)->Plan; }

const VPlan *VPBlockBase::getPlan() const { return getPlanEntry(this)->Plan; }

/// \return the VPBasicBlock that is the entry of Block, possibly indirectly.
const VPBasicBlock *VPBlockBase::getEntryBasicBlock() const {
  const VPBlockBase *Block = this;
  while (const VPRegionBlock *Region = dyn_cast<VPRegionBlock>(Block))
    Block = Region->getEntry();
  return cast<VPBasicBlock>(Block);
}

VPBasicBlock *VPBlockBase::getEntryBasicBlock() {
  VPBlockBase *Block = this;
  while (VPRegionBlock *Region = dyn_cast<VPRegionBlock>(Block))
    Block = Region->getEntry();
  return cast<VPBasicBlock>(Block);
}

void VPBlockBase::setPlan(VPlan *ParentPlan) {
  assert(ParentPlan->getEntry() == this &&
         "Can only set plan on its entry block.");
  Plan = ParentPlan;
}

/// \return the VPBasicBlock that is the exit of Block, possibly indirectly.
const VPBasicBlock *VPBlockBase::getExitBasicBlock() const {
  const VPBlockBase *Block = this;
  while (const VPRegionBlock *Region = dyn_cast<VPRegionBlock>(Block))
    Block = Region->getExit();
  return cast<VPBasicBlock>(Block);
}

VPBasicBlock *VPBlockBase::getExitBasicBlock() {
  VPBlockBase *Block = this;
  while (VPRegionBlock *Region = dyn_cast<VPRegionBlock>(Block))
    Block = Region->getExit();
  return cast<VPBasicBlock>(Block);
}

VPBlockBase *VPBlockBase::getEnclosingBlockWithSuccessors() {
  if (!Successors.empty() || !Parent)
    return this;
  assert(Parent->getExit() == this &&
         "Block w/o successors not the exit of its parent.");
  return Parent->getEnclosingBlockWithSuccessors();
}

VPBlockBase *VPBlockBase::getEnclosingBlockWithPredecessors() {
  if (!Predecessors.empty() || !Parent)
    return this;
  assert(Parent->getEntry() == this &&
         "Block w/o predecessors not the entry of its parent.");
  return Parent->getEnclosingBlockWithPredecessors();
}

void VPBlockBase::deleteCFG(VPBlockBase *Entry) {
  SmallVector<VPBlockBase *, 8> Blocks;

  VPValue DummyValue;
  for (VPBlockBase *Block : depth_first(Entry)) {
    // Drop all references in VPBasicBlocks and replace all uses with
    // DummyValue.
    if (auto *VPBB = dyn_cast<VPBasicBlock>(Block))
      VPBB->dropAllReferences(&DummyValue);
    Blocks.push_back(Block);
  }

  for (VPBlockBase *Block : Blocks)
    delete Block;
}

VPBasicBlock::iterator VPBasicBlock::getFirstNonPhi() {
  iterator It = begin();
  while (It != end() &&
         (It->getVPRecipeID() == VPRecipeBase::VPWidenPHISC ||
          It->getVPRecipeID() == VPRecipeBase::VPWidenIntOrFpInductionSC ||
          It->getVPRecipeID() == VPRecipeBase::VPPredInstPHISC ||
          It->getVPRecipeID() == VPRecipeBase::VPWidenCanonicalIVSC))
    It++;
  return It;
}

BasicBlock *
VPBasicBlock::createEmptyBasicBlock(VPTransformState::CFGState &CFG) {
  // BB stands for IR BasicBlocks. VPBB stands for VPlan VPBasicBlocks.
  // Pred stands for Predessor. Prev stands for Previous - last visited/created.
  BasicBlock *PrevBB = CFG.PrevBB;
  BasicBlock *NewBB = BasicBlock::Create(PrevBB->getContext(), getName(),
                                         PrevBB->getParent(), CFG.LastBB);
  LLVM_DEBUG(dbgs() << "LV: created " << NewBB->getName() << '\n');

  // Hook up the new basic block to its predecessors.
  for (VPBlockBase *PredVPBlock : getHierarchicalPredecessors()) {
    VPBasicBlock *PredVPBB = PredVPBlock->getExitBasicBlock();
    auto &PredVPSuccessors = PredVPBB->getSuccessors();
    BasicBlock *PredBB = CFG.VPBB2IRBB[PredVPBB];

    // In outer loop vectorization scenario, the predecessor BBlock may not yet
    // be visited(backedge). Mark the VPBasicBlock for fixup at the end of
    // vectorization. We do not encounter this case in inner loop vectorization
    // as we start out by building a loop skeleton with the vector loop header
    // and latch blocks. As a result, we never enter this function for the
    // header block in the non VPlan-native path.
    if (!PredBB) {
      assert(EnableVPlanNativePath &&
             "Unexpected null predecessor in non VPlan-native path");
      CFG.VPBBsToFix.push_back(PredVPBB);
      continue;
    }

    assert(PredBB && "Predecessor basic-block not found building successor.");
    auto *PredBBTerminator = PredBB->getTerminator();
    LLVM_DEBUG(dbgs() << "LV: draw edge from" << PredBB->getName() << '\n');
    if (isa<UnreachableInst>(PredBBTerminator)) {
      assert(PredVPSuccessors.size() == 1 &&
             "Predecessor ending w/o branch must have single successor.");
      PredBBTerminator->eraseFromParent();
      BranchInst::Create(NewBB, PredBB);
    } else {
      assert(PredVPSuccessors.size() == 2 &&
             "Predecessor ending with branch must have two successors.");
      unsigned idx = PredVPSuccessors.front() == this ? 0 : 1;
      assert(!PredBBTerminator->getSuccessor(idx) &&
             "Trying to reset an existing successor block.");
      PredBBTerminator->setSuccessor(idx, NewBB);
    }
  }
  return NewBB;
}

void VPBasicBlock::execute(VPTransformState *State) {
  bool Replica = State->Instance &&
                 !(State->Instance->Part == 0 && State->Instance->Lane == 0);
  VPBasicBlock *PrevVPBB = State->CFG.PrevVPBB;
  VPBlockBase *SingleHPred = nullptr;
  BasicBlock *NewBB = State->CFG.PrevBB; // Reuse it if possible.

  // 1. Create an IR basic block, or reuse the last one if possible.
  // The last IR basic block is reused, as an optimization, in three cases:
  // A. the first VPBB reuses the loop header BB - when PrevVPBB is null;
  // B. when the current VPBB has a single (hierarchical) predecessor which
  //    is PrevVPBB and the latter has a single (hierarchical) successor; and
  // C. when the current VPBB is an entry of a region replica - where PrevVPBB
  //    is the exit of this region from a previous instance, or the predecessor
  //    of this region.
  if (PrevVPBB && /* A */
      !((SingleHPred = getSingleHierarchicalPredecessor()) &&
        SingleHPred->getExitBasicBlock() == PrevVPBB &&
        PrevVPBB->getSingleHierarchicalSuccessor()) && /* B */
      !(Replica && getPredecessors().empty())) {       /* C */
    NewBB = createEmptyBasicBlock(State->CFG);
    State->Builder.SetInsertPoint(NewBB);
    // Temporarily terminate with unreachable until CFG is rewired.
    UnreachableInst *Terminator = State->Builder.CreateUnreachable();
    State->Builder.SetInsertPoint(Terminator);
    // Register NewBB in its loop. In innermost loops its the same for all BB's.
    Loop *L = State->LI->getLoopFor(State->CFG.LastBB);
    L->addBasicBlockToLoop(NewBB, *State->LI);
    State->CFG.PrevBB = NewBB;
  }

  // 2. Fill the IR basic block with IR instructions.
  LLVM_DEBUG(dbgs() << "LV: vectorizing VPBB:" << getName()
                    << " in BB:" << NewBB->getName() << '\n');

  State->CFG.VPBB2IRBB[this] = NewBB;
  State->CFG.PrevVPBB = this;

  for (VPRecipeBase &Recipe : Recipes)
    Recipe.execute(*State);

  VPValue *CBV;
  if (EnableVPlanNativePath && (CBV = getCondBit())) {
    Value *IRCBV = CBV->getUnderlyingValue();
    assert(IRCBV && "Unexpected null underlying value for condition bit");

    // Condition bit value in a VPBasicBlock is used as the branch selector. In
    // the VPlan-native path case, since all branches are uniform we generate a
    // branch instruction using the condition value from vector lane 0 and dummy
    // successors. The successors are fixed later when the successor blocks are
    // visited.
    Value *NewCond = State->Callback.getOrCreateVectorValues(IRCBV, 0);
    NewCond = State->Builder.CreateExtractElement(NewCond,
                                                  State->Builder.getInt32(0));

    // Replace the temporary unreachable terminator with the new conditional
    // branch.
    auto *CurrentTerminator = NewBB->getTerminator();
    assert(isa<UnreachableInst>(CurrentTerminator) &&
           "Expected to replace unreachable terminator with conditional "
           "branch.");
    auto *CondBr = BranchInst::Create(NewBB, nullptr, NewCond);
    CondBr->setSuccessor(0, nullptr);
    ReplaceInstWithInst(CurrentTerminator, CondBr);
  }

  LLVM_DEBUG(dbgs() << "LV: filled BB:" << *NewBB);
}

void VPBasicBlock::dropAllReferences(VPValue *NewValue) {
  for (VPRecipeBase &R : Recipes) {
    if (auto *VPV = R.toVPValue())
      VPV->replaceAllUsesWith(NewValue);

    if (auto *User = R.toVPUser())
      for (unsigned I = 0, E = User->getNumOperands(); I != E; I++)
        User->setOperand(I, NewValue);
  }
}

void VPRegionBlock::execute(VPTransformState *State) {
  ReversePostOrderTraversal<VPBlockBase *> RPOT(Entry);

  if (!isReplicator()) {
    // Visit the VPBlocks connected to "this", starting from it.
    for (VPBlockBase *Block : RPOT) {
      if (EnableVPlanNativePath) {
        // The inner loop vectorization path does not represent loop preheader
        // and exit blocks as part of the VPlan. In the VPlan-native path, skip
        // vectorizing loop preheader block. In future, we may replace this
        // check with the check for loop preheader.
        if (Block->getNumPredecessors() == 0)
          continue;

        // Skip vectorizing loop exit block. In future, we may replace this
        // check with the check for loop exit.
        if (Block->getNumSuccessors() == 0)
          continue;
      }

      LLVM_DEBUG(dbgs() << "LV: VPBlock in RPO " << Block->getName() << '\n');
      Block->execute(State);
    }
    return;
  }

  assert(!State->Instance && "Replicating a Region with non-null instance.");

  // Enter replicating mode.
  State->Instance = {0, 0};

  for (unsigned Part = 0, UF = State->UF; Part < UF; ++Part) {
    State->Instance->Part = Part;
    for (unsigned Lane = 0, VF = State->VF.getKnownMinValue(); Lane < VF;
         ++Lane) {
      State->Instance->Lane = Lane;
      // Visit the VPBlocks connected to \p this, starting from it.
      for (VPBlockBase *Block : RPOT) {
        LLVM_DEBUG(dbgs() << "LV: VPBlock in RPO " << Block->getName() << '\n');
        Block->execute(State);
      }
    }
  }

  // Exit replicating mode.
  State->Instance.reset();
}

void VPRecipeBase::insertBefore(VPRecipeBase *InsertPos) {
  assert(!Parent && "Recipe already in some VPBasicBlock");
  assert(InsertPos->getParent() &&
         "Insertion position not in any VPBasicBlock");
  Parent = InsertPos->getParent();
  Parent->getRecipeList().insert(InsertPos->getIterator(), this);
}

void VPRecipeBase::insertAfter(VPRecipeBase *InsertPos) {
  assert(!Parent && "Recipe already in some VPBasicBlock");
  assert(InsertPos->getParent() &&
         "Insertion position not in any VPBasicBlock");
  Parent = InsertPos->getParent();
  Parent->getRecipeList().insertAfter(InsertPos->getIterator(), this);
}

void VPRecipeBase::removeFromParent() {
  assert(getParent() && "Recipe not in any VPBasicBlock");
  getParent()->getRecipeList().remove(getIterator());
  Parent = nullptr;
}

iplist<VPRecipeBase>::iterator VPRecipeBase::eraseFromParent() {
  assert(getParent() && "Recipe not in any VPBasicBlock");
  // If the recipe is a VPValue and has been added to the containing VPlan,
  // remove the mapping.
  if (Value *UV = getUnderlyingInstr())
    if (!UV->getType()->isVoidTy())
      if (auto *Plan = getParent()->getPlan())
        Plan->removeVPValueFor(UV);

  return getParent()->getRecipeList().erase(getIterator());
}

void VPRecipeBase::moveAfter(VPRecipeBase *InsertPos) {
  removeFromParent();
  insertAfter(InsertPos);
}

void VPInstruction::generateInstruction(VPTransformState &State,
                                        unsigned Part) {
  IRBuilder<> &Builder = State.Builder;

  if (Instruction::isBinaryOp(getOpcode())) {
    Value *A = State.get(getOperand(0), Part);
    Value *B = State.get(getOperand(1), Part);
    Value *V = Builder.CreateBinOp((Instruction::BinaryOps)getOpcode(), A, B);
    State.set(this, V, Part);
    return;
  }

  switch (getOpcode()) {
  case VPInstruction::Not: {
    Value *A = State.get(getOperand(0), Part);
    Value *V = Builder.CreateNot(A);
    State.set(this, V, Part);
    break;
  }
  case VPInstruction::ICmpULE: {
    Value *IV = State.get(getOperand(0), Part);
    Value *TC = State.get(getOperand(1), Part);
    Value *V = Builder.CreateICmpULE(IV, TC);
    State.set(this, V, Part);
    break;
  }
  case Instruction::Select: {
    Value *Cond = State.get(getOperand(0), Part);
    Value *Op1 = State.get(getOperand(1), Part);
    Value *Op2 = State.get(getOperand(2), Part);
    Value *V = Builder.CreateSelect(Cond, Op1, Op2);
    State.set(this, V, Part);
    break;
  }
  case VPInstruction::ActiveLaneMask: {
    // Get first lane of vector induction variable.
    Value *VIVElem0 = State.get(getOperand(0), {Part, 0});
    // Get the original loop tripcount.
    Value *ScalarTC = State.TripCount;

    auto *Int1Ty = Type::getInt1Ty(Builder.getContext());
    auto *PredTy = FixedVectorType::get(Int1Ty, State.VF.getKnownMinValue());
    Instruction *Call = Builder.CreateIntrinsic(
        Intrinsic::get_active_lane_mask, {PredTy, ScalarTC->getType()},
        {VIVElem0, ScalarTC}, nullptr, "active.lane.mask");
    State.set(this, Call, Part);
    break;
  }
  // TODO: This case can be removed when support for Call instruction is added
  // to VPlan in upstream. For now it helps catch any use of VPInstruction for
  // Call opcode that is now supported by the new VPCallInstruction recipe.
  case Instruction::Call: {
    llvm_unreachable("This opcode is handled by the VPCallInstruction recipe");
  }
  default:
    llvm_unreachable("Unsupported opcode for instruction");
  }
}

void VPInstruction::execute(VPTransformState &State) {
  assert(!State.Instance && "VPInstruction executing an Instance");
  for (unsigned Part = 0; Part < State.UF; ++Part)
    generateInstruction(State, Part);
}

void VPInstruction::print(raw_ostream &O, const Twine &Indent,
                          VPSlotTracker &SlotTracker) const {
  O << "\"EMIT ";
  print(O, SlotTracker);
}

void VPInstruction::print(raw_ostream &O) const {
  VPSlotTracker SlotTracker(getParent()->getPlan());
  print(O, SlotTracker);
}

void VPInstruction::print(raw_ostream &O, VPSlotTracker &SlotTracker) const {
  if (hasResult()) {
    printAsOperand(O, SlotTracker);
    O << " = ";
  }

  switch (getOpcode()) {
  case VPInstruction::Not:
    O << "not";
    break;
  case VPInstruction::ICmpULE:
    O << "icmp ule";
    break;
  case VPInstruction::SLPLoad:
    O << "combined load";
    break;
  case VPInstruction::SLPStore:
    O << "combined store";
    break;
  case VPInstruction::ActiveLaneMask:
    O << "active lane mask";
    break;

  default:
    O << Instruction::getOpcodeName(getOpcode());
  }

  for (const VPValue *Operand : operands()) {
    O << " ";
    Operand->printAsOperand(O, SlotTracker);
  }
}

/// Generate the code inside the body of the vectorized loop. Assumes a single
/// LoopVectorBody basic-block was created for this. Introduce additional
/// basic-blocks as needed, and fill them all.
void VPlan::execute(VPTransformState *State) {
  // -2. Check if the trip count is needed, and if so build it.
  if (TripCount && TripCount->getNumUsers()) {
    Value *TC = State->TripCount;
    Value2VPValue[TC] = TripCount;
  }

  // -1. Check if the backedge taken count is needed, and if so build it.
  if (BackedgeTakenCount && BackedgeTakenCount->getNumUsers()) {
    Value *TC = State->TripCount;
    IRBuilder<> Builder(State->CFG.PrevBB->getTerminator());
    auto *TCMO = Builder.CreateSub(TC, ConstantInt::get(TC->getType(), 1),
                                   "trip.count.minus.1");
<<<<<<< HEAD
    Value *VTCMO = State->VF.isScalar()
                       ? TCMO
                       : Builder.CreateVectorSplat(State->VF,
                                                   TCMO, "broadcast");
=======
    auto VF = State->VF;
    Value *VTCMO =
        VF.isScalar() ? TCMO : Builder.CreateVectorSplat(VF, TCMO, "broadcast");
>>>>>>> 556fec23
    for (unsigned Part = 0, UF = State->UF; Part < UF; ++Part)
      State->set(BackedgeTakenCount, VTCMO, Part);
  }

  // 0. Set the reverse mapping from VPValues to Values for code generation.
  for (auto &Entry : Value2VPValue)
    State->VPValue2Value[Entry.second] = Entry.first;

  BasicBlock *VectorPreHeaderBB = State->CFG.PrevBB;
  BasicBlock *VectorHeaderBB = VectorPreHeaderBB->getSingleSuccessor();
  assert(VectorHeaderBB && "Loop preheader does not have a single successor.");

  // 1. Make room to generate basic-blocks inside loop body if needed.
  BasicBlock *VectorLatchBB = VectorHeaderBB->splitBasicBlock(
      VectorHeaderBB->getFirstInsertionPt(), "vector.body.latch");
  Loop *L = State->LI->getLoopFor(VectorHeaderBB);
  L->addBasicBlockToLoop(VectorLatchBB, *State->LI);
  // Remove the edge between Header and Latch to allow other connections.
  // Temporarily terminate with unreachable until CFG is rewired.
  // Note: this asserts the generated code's assumption that
  // getFirstInsertionPt() can be dereferenced into an Instruction.
  VectorHeaderBB->getTerminator()->eraseFromParent();
  State->Builder.SetInsertPoint(VectorHeaderBB);
  UnreachableInst *Terminator = State->Builder.CreateUnreachable();
  State->Builder.SetInsertPoint(Terminator);

  // 2. Generate code in loop body.
  State->CFG.PrevVPBB = nullptr;
  State->CFG.PrevBB = VectorHeaderBB;
  State->CFG.LastBB = VectorLatchBB;

  for (VPBlockBase *Block : depth_first(Entry))
    Block->execute(State);

  // Setup branch terminator successors for VPBBs in VPBBsToFix based on
  // VPBB's successors.
  for (auto VPBB : State->CFG.VPBBsToFix) {
    assert(EnableVPlanNativePath &&
           "Unexpected VPBBsToFix in non VPlan-native path");
    BasicBlock *BB = State->CFG.VPBB2IRBB[VPBB];
    assert(BB && "Unexpected null basic block for VPBB");

    unsigned Idx = 0;
    auto *BBTerminator = BB->getTerminator();

    for (VPBlockBase *SuccVPBlock : VPBB->getHierarchicalSuccessors()) {
      VPBasicBlock *SuccVPBB = SuccVPBlock->getEntryBasicBlock();
      BBTerminator->setSuccessor(Idx, State->CFG.VPBB2IRBB[SuccVPBB]);
      ++Idx;
    }
  }

  // 3. Merge the temporary latch created with the last basic-block filled.
  BasicBlock *LastBB = State->CFG.PrevBB;
  // Connect LastBB to VectorLatchBB to facilitate their merge.
  assert((EnableVPlanNativePath ||
          isa<UnreachableInst>(LastBB->getTerminator())) &&
         "Expected InnerLoop VPlan CFG to terminate with unreachable");
  assert((!EnableVPlanNativePath || isa<BranchInst>(LastBB->getTerminator())) &&
         "Expected VPlan CFG to terminate with branch in NativePath");
  LastBB->getTerminator()->eraseFromParent();
  BranchInst::Create(VectorLatchBB, LastBB);

  // Merge LastBB with Latch.
  bool Merged = MergeBlockIntoPredecessor(VectorLatchBB, nullptr, State->LI);
  (void)Merged;
  assert(Merged && "Could not merge last basic block with latch.");
  VectorLatchBB = LastBB;

  // We do not attempt to preserve DT for outer loop vectorization currently.
  if (!EnableVPlanNativePath)
    updateDominatorTree(State->DT, VectorPreHeaderBB, VectorLatchBB,
                        L->getExitBlock());
}

#if !defined(NDEBUG) || defined(LLVM_ENABLE_DUMP)
LLVM_DUMP_METHOD
void VPlan::dump() const { dbgs() << *this << '\n'; }
#endif

void VPlan::updateDominatorTree(DominatorTree *DT, BasicBlock *LoopPreHeaderBB,
                                BasicBlock *LoopLatchBB,
                                BasicBlock *LoopExitBB) {
  BasicBlock *LoopHeaderBB = LoopPreHeaderBB->getSingleSuccessor();
  assert(LoopHeaderBB && "Loop preheader does not have a single successor.");
  // The vector body may be more than a single basic-block by this point.
  // Update the dominator tree information inside the vector body by propagating
  // it from header to latch, expecting only triangular control-flow, if any.
  BasicBlock *PostDomSucc = nullptr;
  for (auto *BB = LoopHeaderBB; BB != LoopLatchBB; BB = PostDomSucc) {
    // Get the list of successors of this block.
    std::vector<BasicBlock *> Succs(succ_begin(BB), succ_end(BB));
    assert(Succs.size() <= 2 &&
           "Basic block in vector loop has more than 2 successors.");
    PostDomSucc = Succs[0];
    if (Succs.size() == 1) {
      assert(PostDomSucc->getSinglePredecessor() &&
             "PostDom successor has more than one predecessor.");
      DT->addNewBlock(PostDomSucc, BB);
      continue;
    }
    BasicBlock *InterimSucc = Succs[1];
    if (PostDomSucc->getSingleSuccessor() == InterimSucc) {
      PostDomSucc = Succs[1];
      InterimSucc = Succs[0];
    }
    assert(InterimSucc->getSingleSuccessor() == PostDomSucc &&
           "One successor of a basic block does not lead to the other.");
    assert(InterimSucc->getSinglePredecessor() &&
           "Interim successor has more than one predecessor.");
    assert(PostDomSucc->hasNPredecessors(2) &&
           "PostDom successor has more than two predecessors.");
    DT->addNewBlock(InterimSucc, BB);
    DT->addNewBlock(PostDomSucc, BB);
  }
  // Latch block is a new dominator for the loop exit.
  DT->changeImmediateDominator(LoopExitBB, LoopLatchBB);
  assert(DT->verify(DominatorTree::VerificationLevel::Fast));
}

const Twine VPlanPrinter::getUID(const VPBlockBase *Block) {
  return (isa<VPRegionBlock>(Block) ? "cluster_N" : "N") +
         Twine(getOrCreateBID(Block));
}

const Twine VPlanPrinter::getOrCreateName(const VPBlockBase *Block) {
  const std::string &Name = Block->getName();
  if (!Name.empty())
    return Name;
  return "VPB" + Twine(getOrCreateBID(Block));
}

void VPlanPrinter::dump() {
  Depth = 1;
  bumpIndent(0);
  OS << "digraph VPlan {\n";
  OS << "graph [labelloc=t, fontsize=30; label=\"Vectorization Plan";
  if (!Plan.getName().empty())
    OS << "\\n" << DOT::EscapeString(Plan.getName());
  if (Plan.BackedgeTakenCount || Plan.TripCount) {
    OS << ", where:\\n";
    if (Plan.BackedgeTakenCount) {
      Plan.BackedgeTakenCount->print(OS, SlotTracker);
      OS << " := BackedgeTakenCount, ";
    }
    if (Plan.TripCount) {
      Plan.TripCount->print(OS, SlotTracker);
      OS << " := TripCount";
    } else
      OS << "\b\b";
  }
  OS << "\"]\n";
  OS << "node [shape=rect, fontname=Courier, fontsize=30]\n";
  OS << "edge [fontname=Courier, fontsize=30]\n";
  OS << "compound=true\n";

  for (const VPBlockBase *Block : depth_first(Plan.getEntry()))
    dumpBlock(Block);

  OS << "}\n";
}

void VPlanPrinter::dumpBlock(const VPBlockBase *Block) {
  if (const VPBasicBlock *BasicBlock = dyn_cast<VPBasicBlock>(Block))
    dumpBasicBlock(BasicBlock);
  else if (const VPRegionBlock *Region = dyn_cast<VPRegionBlock>(Block))
    dumpRegion(Region);
  else
    llvm_unreachable("Unsupported kind of VPBlock.");
}

void VPlanPrinter::drawEdge(const VPBlockBase *From, const VPBlockBase *To,
                            bool Hidden, const Twine &Label) {
  // Due to "dot" we print an edge between two regions as an edge between the
  // exit basic block and the entry basic of the respective regions.
  const VPBlockBase *Tail = From->getExitBasicBlock();
  const VPBlockBase *Head = To->getEntryBasicBlock();
  OS << Indent << getUID(Tail) << " -> " << getUID(Head);
  OS << " [ label=\"" << Label << '\"';
  if (Tail != From)
    OS << " ltail=" << getUID(From);
  if (Head != To)
    OS << " lhead=" << getUID(To);
  if (Hidden)
    OS << "; splines=none";
  OS << "]\n";
}

void VPlanPrinter::dumpEdges(const VPBlockBase *Block) {
  auto &Successors = Block->getSuccessors();
  if (Successors.size() == 1)
    drawEdge(Block, Successors.front(), false, "");
  else if (Successors.size() == 2) {
    drawEdge(Block, Successors.front(), false, "T");
    drawEdge(Block, Successors.back(), false, "F");
  } else {
    unsigned SuccessorNumber = 0;
    for (auto *Successor : Successors)
      drawEdge(Block, Successor, false, Twine(SuccessorNumber++));
  }
}

void VPlanPrinter::dumpBasicBlock(const VPBasicBlock *BasicBlock) {
  OS << Indent << getUID(BasicBlock) << " [label =\n";
  bumpIndent(1);
  OS << Indent << "\"" << DOT::EscapeString(BasicBlock->getName()) << ":\\n\"";
  bumpIndent(1);

  // Dump the block predicate.
  const VPValue *Pred = BasicBlock->getPredicate();
  if (Pred) {
    OS << " +\n" << Indent << " \"BlockPredicate: ";
    if (const VPInstruction *PredI = dyn_cast<VPInstruction>(Pred)) {
      PredI->printAsOperand(OS, SlotTracker);
      OS << " (" << DOT::EscapeString(PredI->getParent()->getName())
         << ")\\l\"";
    } else
      Pred->printAsOperand(OS, SlotTracker);
  }

  for (const VPRecipeBase &Recipe : *BasicBlock) {
    OS << " +\n" << Indent;
    Recipe.print(OS, Indent, SlotTracker);
    OS << "\\l\"";
  }

  // Dump the condition bit.
  const VPValue *CBV = BasicBlock->getCondBit();
  if (CBV) {
    OS << " +\n" << Indent << " \"CondBit: ";
    if (const VPInstruction *CBI = dyn_cast<VPInstruction>(CBV)) {
      CBI->printAsOperand(OS, SlotTracker);
      OS << " (" << DOT::EscapeString(CBI->getParent()->getName()) << ")\\l\"";
    } else {
      CBV->printAsOperand(OS, SlotTracker);
      OS << "\"";
    }
  }

  bumpIndent(-2);
  OS << "\n" << Indent << "]\n";
  dumpEdges(BasicBlock);
}

void VPlanPrinter::dumpRegion(const VPRegionBlock *Region) {
  OS << Indent << "subgraph " << getUID(Region) << " {\n";
  bumpIndent(1);
  OS << Indent << "fontname=Courier\n"
     << Indent << "label=\""
     << DOT::EscapeString(Region->isReplicator() ? "<xVFxUF> " : "<x1> ")
     << DOT::EscapeString(Region->getName()) << "\"\n";
  // Dump the blocks of the region.
  assert(Region->getEntry() && "Region contains no inner blocks.");
  for (const VPBlockBase *Block : depth_first(Region->getEntry()))
    dumpBlock(Block);
  bumpIndent(-1);
  OS << Indent << "}\n";
  dumpEdges(Region);
}

void VPlanPrinter::printAsIngredient(raw_ostream &O, const Value *V) {
  std::string IngredientString;
  raw_string_ostream RSO(IngredientString);
  if (auto *Inst = dyn_cast<Instruction>(V)) {
    if (!Inst->getType()->isVoidTy()) {
      Inst->printAsOperand(RSO, false);
      RSO << " = ";
    }
    RSO << Inst->getOpcodeName() << " ";
    unsigned E = Inst->getNumOperands();
    if (E > 0) {
      Inst->getOperand(0)->printAsOperand(RSO, false);
      for (unsigned I = 1; I < E; ++I)
        Inst->getOperand(I)->printAsOperand(RSO << ", ", false);
    }
  } else // !Inst
    V->printAsOperand(RSO, false);
  RSO.flush();
  O << DOT::EscapeString(IngredientString);
}

void VPWidenCallRecipe::print(raw_ostream &O, const Twine &Indent,
                              VPSlotTracker &SlotTracker) const {
  O << "\"WIDEN-CALL " << VPlanIngredient(&Ingredient);
}

void VPWidenSelectRecipe::print(raw_ostream &O, const Twine &Indent,
                                VPSlotTracker &SlotTracker) const {
  O << "\"WIDEN-SELECT" << VPlanIngredient(&Ingredient)
    << (InvariantCond ? " (condition is loop invariant)" : "");
}

void VPWidenRecipe::print(raw_ostream &O, const Twine &Indent,
                          VPSlotTracker &SlotTracker) const {
  O << "\"WIDEN\\l\"";
  O << "\"  " << VPlanIngredient(&Ingredient);
}

static bool isOuterMask(VPValue *V) {
  return isa<VPInstruction>(V) &&
         cast<VPInstruction>(V)->getOpcode() == VPInstruction::ICmpULE;
}

void VPPredicatedWidenRecipe::print(raw_ostream &O, const Twine &Indent,
                                    VPSlotTracker &SlotTracker) const {
  O << "\"PREDICATED-WIDEN " << VPlanIngredient(&Instr);
  O << ", ";
  VPValue *Mask = getMask();
  if (isOuterMask(Mask))
    O << "ALL-ONES-MASK";
  else
    Mask->printAsOperand(O, SlotTracker);
  O << ", ";
  getEVL()->printAsOperand(O, SlotTracker);
}

void VPWidenIntOrFpInductionRecipe::print(raw_ostream &O, const Twine &Indent,
                                          VPSlotTracker &SlotTracker) const {
  O << "\"WIDEN-INDUCTION";
  if (Trunc) {
    O << "\\l\"";
    O << " +\n" << Indent << "\"  " << VPlanIngredient(IV) << "\\l\"";
    O << " +\n" << Indent << "\"  " << VPlanIngredient(Trunc);
  } else
    O << " " << VPlanIngredient(IV);
}

void VPWidenGEPRecipe::print(raw_ostream &O, const Twine &Indent,
                             VPSlotTracker &SlotTracker) const {
  O << "\"WIDEN-GEP ";
  O << (IsPtrLoopInvariant ? "Inv" : "Var");
  size_t IndicesNumber = IsIndexLoopInvariant.size();
  for (size_t I = 0; I < IndicesNumber; ++I)
    O << "[" << (IsIndexLoopInvariant[I] ? "Inv" : "Var") << "]";
  O << "\\l\"";
  O << " +\n" << Indent << "\"  " << VPlanIngredient(GEP);
}

void VPWidenPHIRecipe::print(raw_ostream &O, const Twine &Indent,
                             VPSlotTracker &SlotTracker) const {
  O << "\"WIDEN-PHI " << VPlanIngredient(Phi);
}

void VPBlendRecipe::print(raw_ostream &O, const Twine &Indent,
                          VPSlotTracker &SlotTracker) const {
  O << "\"BLEND ";
  Phi->printAsOperand(O, false);
  O << " =";
  if (getNumIncomingValues() == 1) {
    // Not a User of any mask: not really blending, this is a
    // single-predecessor phi.
    O << " ";
    getIncomingValue(0)->printAsOperand(O, SlotTracker);
  } else {
    for (unsigned I = 0, E = getNumIncomingValues(); I < E; ++I) {
      O << " ";
      getIncomingValue(I)->printAsOperand(O, SlotTracker);
      O << "/";
      getMask(I)->printAsOperand(O, SlotTracker);
    }
  }
}

void VPReductionRecipe::print(raw_ostream &O, const Twine &Indent,
                              VPSlotTracker &SlotTracker) const {
  O << "\"REDUCE of" << *I << " as ";
  ChainOp->printAsOperand(O, SlotTracker);
  O << " + reduce(";
  VecOp->printAsOperand(O, SlotTracker);
  if (CondOp) {
    O << ", ";
    CondOp->printAsOperand(O, SlotTracker);
  }
  O << ")";
}

void VPReplicateRecipe::print(raw_ostream &O, const Twine &Indent,
                              VPSlotTracker &SlotTracker) const {
  O << "\"" << (IsUniform ? "CLONE " : "REPLICATE ")
    << VPlanIngredient(Ingredient);
  if (AlsoPack)
    O << " (S->V)";
}

void VPPredInstPHIRecipe::print(raw_ostream &O, const Twine &Indent,
                                VPSlotTracker &SlotTracker) const {
  O << "\"PHI-PREDICATED-INSTRUCTION " << VPlanIngredient(PredInst);
}

void VPWidenMemoryInstructionRecipe::print(raw_ostream &O, const Twine &Indent,
                                           VPSlotTracker &SlotTracker) const {
  O << "\"WIDEN "
    << Instruction::getOpcodeName(getUnderlyingInstr()->getOpcode()) << " ";

  bool First = true;
  for (VPValue *Op : operands()) {
    if (!First)
      O << ", ";
    Op->printAsOperand(O, SlotTracker);
    First = false;
  }
}

void VPWidenCanonicalIVRecipe::execute(VPTransformState &State) {
  Value *CanonicalIV = State.CanonicalIV;
  Type *STy = CanonicalIV->getType();
  IRBuilder<> Builder(State.CFG.PrevBB->getTerminator());
  Value *VStart =
      State.VF.isScalar()
          ? CanonicalIV
          : Builder.CreateVectorSplat(State.VF, CanonicalIV, "broadcast");
  for (unsigned Part = 0, UF = State.UF; Part < UF; ++Part) {
<<<<<<< HEAD
    Value *VStep = nullptr;
    if (!State.VF.isScalable()) {
      auto VF = State.VF.getKnownMinValue();
      SmallVector<Constant *, 8> Indices;
      for (unsigned Lane = 0; Lane < VF; ++Lane)
        Indices.push_back(ConstantInt::get(STy, Part * VF + Lane));
      // If VF == 1, there is only one iteration in the loop above, thus the
      // element pushed back into Indices is ConstantInt::get(STy, Part)
      VStep = VF == 1 ? Indices.back() : ConstantVector::get(Indices);
    } else {
      // FIXME: For predicated vectorization if interleaving is enabled, each
      // part will work on EVL lanes, which means the lanes for part Part will
      // start from index (Part * EVL/*of previous part*/) rather than (Part *
      // VF) or (Part * Vscale * VF) for scalable vectors.
      // For now, since we do not support interleaving for predicated
      // vectorization, instruction for (Part * EVL) is 0 and not generated.
      // Note that, if interleaving is forced with predicated vectorizations the
      // loop vectorizer would have already bailed out.
      VStep = Builder.CreateIntrinsic(
          Intrinsic::experimental_vector_stepvector,
          VectorType::get(STy, State.VF), {}, nullptr,
          "stepvector");

      if (!State.PreferPredicatedVectorOps) {
        Value *Vscale = Builder.CreateIntrinsic(
            Intrinsic::vscale, Type::getInt32Ty(Builder.getContext()), {},
            nullptr, "vscale");
        // Actual VF is vscale x VF, so generate a splat of (Part * vscale * VF)
        Value *VFxVscale = Builder.CreateMul(
            ConstantInt::get(STy, Part * State.VF.getKnownMinValue()), Vscale);
        Value *SplatVFxVscale =
            Builder.CreateVectorSplat(State.VF, VFxVscale);
        // Finally add to step vector, equivalent to Part * VF + Lane.
        VStep = Builder.CreateAdd(VStep, SplatVFxVscale);
      }
    }

=======
    SmallVector<Constant *, 8> Indices;
    for (unsigned Lane = 0; Lane < VF.getKnownMinValue(); ++Lane)
      Indices.push_back(
          ConstantInt::get(STy, Part * VF.getKnownMinValue() + Lane));
    // If VF == 1, there is only one iteration in the loop above, thus the
    // element pushed back into Indices is ConstantInt::get(STy, Part)
    Constant *VStep =
        VF.isScalar() ? Indices.back() : ConstantVector::get(Indices);
>>>>>>> 556fec23
    // Add the consecutive indices to the vector value.
    Value *CanonicalVectorIV = Builder.CreateAdd(VStart, VStep, "vec.iv");
    State.set(getVPValue(), CanonicalVectorIV, Part);
  }
}

void VPWidenCanonicalIVRecipe::print(raw_ostream &O, const Twine &Indent,
                                     VPSlotTracker &SlotTracker) const {
  O << "\"EMIT ";
  getVPValue()->printAsOperand(O, SlotTracker);
  O << " = WIDEN-CANONICAL-INDUCTION";
}

void VPWidenEVLRecipe::print(raw_ostream &O, const Twine &Indent,
                             VPSlotTracker &SlotTracker) const {
  O << "\"EMIT ";
  getEVL()->printAsOperand(O, SlotTracker);
  O << " = GENERATE-EXPLICIT-VECTOR-LENGTH";
}

void VPWidenEVLMaskRecipe::print(raw_ostream &O, const Twine &Indent,
                                 VPSlotTracker &SlotTracker) const {
  O << "\"EMIT ";
  getEVLMask()->printAsOperand(O, SlotTracker);
  O << " = GENERATE-ULT-STEPVECTOR-EVL-MASK";
}

void VPPredicatedWidenMemoryInstructionRecipe::print(
    raw_ostream &O, const Twine &Indent, VPSlotTracker &SlotTracker) const {
  O << "\"PREDICATED-WIDEN " << VPlanIngredient(&Instr);
  O << ", ";
  getAddr()->printAsOperand(O, SlotTracker);
  O << ", ";
  VPValue *Mask = getMask();
  if (isOuterMask(Mask))
    O << "ALL-ONES-MASK";
  else
    Mask->printAsOperand(O, SlotTracker);
  O << ", ";
  getEVL()->printAsOperand(O, SlotTracker);
}

template void DomTreeBuilder::Calculate<VPDominatorTree>(VPDominatorTree &DT);

void VPValue::replaceAllUsesWith(VPValue *New) {
  for (unsigned J = 0; J < getNumUsers();) {
    VPUser *User = Users[J];
    unsigned NumUsers = getNumUsers();
    for (unsigned I = 0, E = User->getNumOperands(); I < E; ++I)
      if (User->getOperand(I) == this)
        User->setOperand(I, New);
    // If a user got removed after updating the current user, the next user to
    // update will be moved to the current position, so we only need to
    // increment the index if the number of users did not change.
    if (NumUsers == getNumUsers())
      J++;
  }
}

void VPValue::printAsOperand(raw_ostream &OS, VPSlotTracker &Tracker) const {
  if (const Value *UV = getUnderlyingValue()) {
    OS << "ir<";
    UV->printAsOperand(OS, false);
    OS << ">";
    return;
  }

  unsigned Slot = Tracker.getSlot(this);
  if (Slot == unsigned(-1))
    OS << "<badref>";
  else
    OS << "vp<%" << Tracker.getSlot(this) << ">";
}

void VPInterleavedAccessInfo::visitRegion(VPRegionBlock *Region,
                                          Old2NewTy &Old2New,
                                          InterleavedAccessInfo &IAI) {
  ReversePostOrderTraversal<VPBlockBase *> RPOT(Region->getEntry());
  for (VPBlockBase *Base : RPOT) {
    visitBlock(Base, Old2New, IAI);
  }
}

void VPInterleavedAccessInfo::visitBlock(VPBlockBase *Block, Old2NewTy &Old2New,
                                         InterleavedAccessInfo &IAI) {
  if (VPBasicBlock *VPBB = dyn_cast<VPBasicBlock>(Block)) {
    for (VPRecipeBase &VPI : *VPBB) {
      assert(isa<VPInstruction>(&VPI) && "Can only handle VPInstructions");
      auto *VPInst = cast<VPInstruction>(&VPI);
      auto *Inst = cast<Instruction>(VPInst->getUnderlyingValue());
      auto *IG = IAI.getInterleaveGroup(Inst);
      if (!IG)
        continue;

      auto NewIGIter = Old2New.find(IG);
      if (NewIGIter == Old2New.end())
        Old2New[IG] = new InterleaveGroup<VPInstruction>(
            IG->getFactor(), IG->isReverse(), IG->getAlign());

      if (Inst == IG->getInsertPos())
        Old2New[IG]->setInsertPos(VPInst);

      InterleaveGroupMap[VPInst] = Old2New[IG];
      InterleaveGroupMap[VPInst]->insertMember(
          VPInst, IG->getIndex(Inst),
          Align(IG->isReverse() ? (-1) * int(IG->getFactor())
                                : IG->getFactor()));
    }
  } else if (VPRegionBlock *Region = dyn_cast<VPRegionBlock>(Block))
    visitRegion(Region, Old2New, IAI);
  else
    llvm_unreachable("Unsupported kind of VPBlock.");
}

VPInterleavedAccessInfo::VPInterleavedAccessInfo(VPlan &Plan,
                                                 InterleavedAccessInfo &IAI) {
  Old2NewTy Old2New;
  visitRegion(cast<VPRegionBlock>(Plan.getEntry()), Old2New, IAI);
}

void VPSlotTracker::assignSlot(const VPValue *V) {
  assert(Slots.find(V) == Slots.end() && "VPValue already has a slot!");
  const Value *UV = V->getUnderlyingValue();
  if (UV)
    return;
  const auto *VPI = dyn_cast<VPInstruction>(V);
  if (VPI && !VPI->hasResult())
    return;

  Slots[V] = NextSlot++;
}

void VPSlotTracker::assignSlots(const VPBlockBase *VPBB) {
  if (auto *Region = dyn_cast<VPRegionBlock>(VPBB))
    assignSlots(Region);
  else
    assignSlots(cast<VPBasicBlock>(VPBB));
}

void VPSlotTracker::assignSlots(const VPRegionBlock *Region) {
  ReversePostOrderTraversal<const VPBlockBase *> RPOT(Region->getEntry());
  for (const VPBlockBase *Block : RPOT)
    assignSlots(Block);
}

void VPSlotTracker::assignSlots(const VPBasicBlock *VPBB) {
  for (const VPRecipeBase &Recipe : *VPBB) {
    if (const auto *VPI = dyn_cast<VPInstruction>(&Recipe))
      assignSlot(VPI);
    else if (const auto *VPIV = dyn_cast<VPWidenCanonicalIVRecipe>(&Recipe))
      assignSlot(VPIV->getVPValue());
    else if (const auto *VPEVL = dyn_cast<VPWidenEVLRecipe>(&Recipe))
      assignSlot(VPEVL->getEVL());
    else if (const auto *VPEVLMask = dyn_cast<VPWidenEVLMaskRecipe>(&Recipe))
      assignSlot(VPEVLMask->getEVLMask());
  }
}

void VPSlotTracker::assignSlots(const VPlan &Plan) {

  for (const VPValue *V : Plan.VPExternalDefs)
    assignSlot(V);

  for (auto &E : Plan.Value2VPValue)
    if (!isa<VPInstruction>(E.second))
      assignSlot(E.second);

  for (const VPValue *V : Plan.VPCBVs)
    assignSlot(V);

  if (Plan.BackedgeTakenCount)
    assignSlot(Plan.BackedgeTakenCount);

  if (Plan.TripCount)
    assignSlot(Plan.TripCount);

  ReversePostOrderTraversal<const VPBlockBase *> RPOT(Plan.getEntry());
  for (const VPBlockBase *Block : RPOT)
    assignSlots(Block);
}<|MERGE_RESOLUTION|>--- conflicted
+++ resolved
@@ -114,6 +114,8 @@
     return V;
   if (auto *V = dyn_cast<VPWidenMemoryInstructionRecipe>(this))
     return V;
+  if (auto *V = dyn_cast<VPPredicatedWidenMemoryInstructionRecipe>(this))
+    return V;
   return nullptr;
 }
 
@@ -121,6 +123,8 @@
   if (auto *V = dyn_cast<VPInstruction>(this))
     return V;
   if (auto *V = dyn_cast<VPWidenMemoryInstructionRecipe>(this))
+    return V;
+  if (auto *V = dyn_cast<VPPredicatedWidenMemoryInstructionRecipe>(this))
     return V;
   return nullptr;
 }
@@ -570,16 +574,9 @@
     IRBuilder<> Builder(State->CFG.PrevBB->getTerminator());
     auto *TCMO = Builder.CreateSub(TC, ConstantInt::get(TC->getType(), 1),
                                    "trip.count.minus.1");
-<<<<<<< HEAD
-    Value *VTCMO = State->VF.isScalar()
-                       ? TCMO
-                       : Builder.CreateVectorSplat(State->VF,
-                                                   TCMO, "broadcast");
-=======
     auto VF = State->VF;
     Value *VTCMO =
         VF.isScalar() ? TCMO : Builder.CreateVectorSplat(VF, TCMO, "broadcast");
->>>>>>> 556fec23
     for (unsigned Part = 0, UF = State->UF; Part < UF; ++Part)
       State->set(BackedgeTakenCount, VTCMO, Part);
   }
@@ -992,7 +989,6 @@
           ? CanonicalIV
           : Builder.CreateVectorSplat(State.VF, CanonicalIV, "broadcast");
   for (unsigned Part = 0, UF = State.UF; Part < UF; ++Part) {
-<<<<<<< HEAD
     Value *VStep = nullptr;
     if (!State.VF.isScalable()) {
       auto VF = State.VF.getKnownMinValue();
@@ -1001,7 +997,7 @@
         Indices.push_back(ConstantInt::get(STy, Part * VF + Lane));
       // If VF == 1, there is only one iteration in the loop above, thus the
       // element pushed back into Indices is ConstantInt::get(STy, Part)
-      VStep = VF == 1 ? Indices.back() : ConstantVector::get(Indices);
+      VStep = State.VF.isScalar() ? Indices.back() : ConstantVector::get(Indices);
     } else {
       // FIXME: For predicated vectorization if interleaving is enabled, each
       // part will work on EVL lanes, which means the lanes for part Part will
@@ -1030,16 +1026,6 @@
       }
     }
 
-=======
-    SmallVector<Constant *, 8> Indices;
-    for (unsigned Lane = 0; Lane < VF.getKnownMinValue(); ++Lane)
-      Indices.push_back(
-          ConstantInt::get(STy, Part * VF.getKnownMinValue() + Lane));
-    // If VF == 1, there is only one iteration in the loop above, thus the
-    // element pushed back into Indices is ConstantInt::get(STy, Part)
-    Constant *VStep =
-        VF.isScalar() ? Indices.back() : ConstantVector::get(Indices);
->>>>>>> 556fec23
     // Add the consecutive indices to the vector value.
     Value *CanonicalVectorIV = Builder.CreateAdd(VStart, VStep, "vec.iv");
     State.set(getVPValue(), CanonicalVectorIV, Part);
@@ -1069,7 +1055,7 @@
 
 void VPPredicatedWidenMemoryInstructionRecipe::print(
     raw_ostream &O, const Twine &Indent, VPSlotTracker &SlotTracker) const {
-  O << "\"PREDICATED-WIDEN " << VPlanIngredient(&Instr);
+  O << "\"PREDICATED-WIDEN " << VPlanIngredient(getUnderlyingInstr());
   O << ", ";
   getAddr()->printAsOperand(O, SlotTracker);
   O << ", ";

//===- VPlan.cpp - Vectorizer Plan ----------------------------------------===//
//
// Part of the LLVM Project, under the Apache License v2.0 with LLVM Exceptions.
// See https://llvm.org/LICENSE.txt for license information.
// SPDX-License-Identifier: Apache-2.0 WITH LLVM-exception
//
//===----------------------------------------------------------------------===//
///
/// \file
/// This is the LLVM vectorization plan. It represents a candidate for
/// vectorization, allowing to plan and optimize how to vectorize a given loop
/// before generating LLVM-IR.
/// The vectorizer uses vectorization plans to estimate the costs of potential
/// candidates and if profitable to execute the desired plan, generating vector
/// LLVM-IR code.
///
//===----------------------------------------------------------------------===//

#include "VPlan.h"
#include "VPlanDominatorTree.h"
#include "VPlanValue.h"
#include "llvm/ADT/ArrayRef.h"
#include "llvm/ADT/DepthFirstIterator.h"
#include "llvm/ADT/PostOrderIterator.h"
#include "llvm/ADT/STLExtras.h"
#include "llvm/ADT/SmallVector.h"
#include "llvm/ADT/Twine.h"
#include "llvm/Analysis/LoopInfo.h"
#include "llvm/IR/BasicBlock.h"
#include "llvm/IR/CFG.h"
#include "llvm/IR/Constants.h"
#include "llvm/IR/DerivedTypes.h"
#include "llvm/IR/InstrTypes.h"
#include "llvm/IR/Instruction.h"
#include "llvm/IR/Instructions.h"
#include "llvm/IR/Intrinsics.h"
#include "llvm/IR/Type.h"
#include "llvm/IR/Value.h"
#include "llvm/Support/Casting.h"
#include "llvm/Support/CommandLine.h"
#include "llvm/Support/Debug.h"
#include "llvm/Support/ErrorHandling.h"
#include "llvm/Support/GenericDomTreeConstruction.h"
#include "llvm/Support/GraphWriter.h"
#include "llvm/Support/raw_ostream.h"
#include "llvm/Transforms/Utils/BasicBlockUtils.h"
#include <cassert>
#include <iterator>
#include <string>
#include <vector>

using namespace llvm;
extern cl::opt<bool> EnableVPlanNativePath;

#define DEBUG_TYPE "vplan"

raw_ostream &llvm::operator<<(raw_ostream &OS, const VPValue &V) {
  const VPInstruction *Instr = dyn_cast<VPInstruction>(&V);
  VPSlotTracker SlotTracker(
      (Instr && Instr->getParent()) ? Instr->getParent()->getPlan() : nullptr);
  V.print(OS, SlotTracker);
  return OS;
}

void VPValue::print(raw_ostream &OS, VPSlotTracker &SlotTracker) const {
  if (const VPInstruction *Instr = dyn_cast<VPInstruction>(this))
    Instr->print(OS, SlotTracker);
  else
    printAsOperand(OS, SlotTracker);
}

void VPValue::dump() const {
  const VPInstruction *Instr = dyn_cast<VPInstruction>(this);
  VPSlotTracker SlotTracker(
      (Instr && Instr->getParent()) ? Instr->getParent()->getPlan() : nullptr);
  print(dbgs(), SlotTracker);
  dbgs() << "\n";
}

void VPRecipeBase::dump() const {
  VPSlotTracker SlotTracker(nullptr);
  print(dbgs(), "", SlotTracker);
  dbgs() << "\n";
}

VPUser *VPRecipeBase::toVPUser() {
  if (auto *U = dyn_cast<VPInstruction>(this))
    return U;
  if (auto *U = dyn_cast<VPWidenRecipe>(this))
    return U;
  if (auto *U = dyn_cast<VPWidenCallRecipe>(this))
    return U;
  if (auto *U = dyn_cast<VPWidenSelectRecipe>(this))
    return U;
  if (auto *U = dyn_cast<VPWidenGEPRecipe>(this))
    return U;
  if (auto *U = dyn_cast<VPBlendRecipe>(this))
    return U;
  if (auto *U = dyn_cast<VPInterleaveRecipe>(this))
    return U;
  if (auto *U = dyn_cast<VPReplicateRecipe>(this))
    return U;
  if (auto *U = dyn_cast<VPBranchOnMaskRecipe>(this))
    return U;
  if (auto *U = dyn_cast<VPWidenMemoryInstructionRecipe>(this))
    return U;
  if (auto *U = dyn_cast<VPPredicatedWidenMemoryInstructionRecipe>(this))
    return U;
  if (auto *U = dyn_cast<VPWidenEVLMaskRecipe>(this))
    return U;
  return nullptr;
}

VPValue *VPRecipeBase::toVPValue() {
  if (auto *V = dyn_cast<VPInstruction>(this))
    return V;
  if (auto *V = dyn_cast<VPWidenMemoryInstructionRecipe>(this))
    return V;
  if (auto *V = dyn_cast<VPWidenCallRecipe>(this))
    return V;
<<<<<<< HEAD
  if (auto *V = dyn_cast<VPPredicatedWidenMemoryInstructionRecipe>(this))
    return V;
  if (auto *V = dyn_cast<VPWidenEVLRecipe>(this))
    return V;
  if (auto *V = dyn_cast<VPWidenEVLMaskRecipe>(this))
=======
  if (auto *V = dyn_cast<VPWidenSelectRecipe>(this))
    return V;
  if (auto *V = dyn_cast<VPWidenGEPRecipe>(this))
>>>>>>> 2c5741f7
    return V;
  return nullptr;
}

const VPValue *VPRecipeBase::toVPValue() const {
  if (auto *V = dyn_cast<VPInstruction>(this))
    return V;
  if (auto *V = dyn_cast<VPWidenMemoryInstructionRecipe>(this))
    return V;
  if (auto *V = dyn_cast<VPWidenCallRecipe>(this))
    return V;
<<<<<<< HEAD
  if (auto *V = dyn_cast<VPPredicatedWidenMemoryInstructionRecipe>(this))
    return V;
  if (auto *V = dyn_cast<VPWidenEVLRecipe>(this))
    return V;
  if (auto *V = dyn_cast<VPWidenEVLMaskRecipe>(this))
=======
  if (auto *V = dyn_cast<VPWidenSelectRecipe>(this))
    return V;
  if (auto *V = dyn_cast<VPWidenGEPRecipe>(this))
>>>>>>> 2c5741f7
    return V;
  return nullptr;
}

// Get the top-most entry block of \p Start. This is the entry block of the
// containing VPlan. This function is templated to support both const and non-const blocks
template <typename T> static T *getPlanEntry(T *Start) {
  T *Next = Start;
  T *Current = Start;
  while ((Next = Next->getParent()))
    Current = Next;

  SmallSetVector<T *, 8> WorkList;
  WorkList.insert(Current);

  for (unsigned i = 0; i < WorkList.size(); i++) {
    T *Current = WorkList[i];
    if (Current->getNumPredecessors() == 0)
      return Current;
    auto &Predecessors = Current->getPredecessors();
    WorkList.insert(Predecessors.begin(), Predecessors.end());
  }

  llvm_unreachable("VPlan without any entry node without predecessors");
}

VPlan *VPBlockBase::getPlan() { return getPlanEntry(this)->Plan; }

const VPlan *VPBlockBase::getPlan() const { return getPlanEntry(this)->Plan; }

/// \return the VPBasicBlock that is the entry of Block, possibly indirectly.
const VPBasicBlock *VPBlockBase::getEntryBasicBlock() const {
  const VPBlockBase *Block = this;
  while (const VPRegionBlock *Region = dyn_cast<VPRegionBlock>(Block))
    Block = Region->getEntry();
  return cast<VPBasicBlock>(Block);
}

VPBasicBlock *VPBlockBase::getEntryBasicBlock() {
  VPBlockBase *Block = this;
  while (VPRegionBlock *Region = dyn_cast<VPRegionBlock>(Block))
    Block = Region->getEntry();
  return cast<VPBasicBlock>(Block);
}

void VPBlockBase::setPlan(VPlan *ParentPlan) {
  assert(ParentPlan->getEntry() == this &&
         "Can only set plan on its entry block.");
  Plan = ParentPlan;
}

/// \return the VPBasicBlock that is the exit of Block, possibly indirectly.
const VPBasicBlock *VPBlockBase::getExitBasicBlock() const {
  const VPBlockBase *Block = this;
  while (const VPRegionBlock *Region = dyn_cast<VPRegionBlock>(Block))
    Block = Region->getExit();
  return cast<VPBasicBlock>(Block);
}

VPBasicBlock *VPBlockBase::getExitBasicBlock() {
  VPBlockBase *Block = this;
  while (VPRegionBlock *Region = dyn_cast<VPRegionBlock>(Block))
    Block = Region->getExit();
  return cast<VPBasicBlock>(Block);
}

VPBlockBase *VPBlockBase::getEnclosingBlockWithSuccessors() {
  if (!Successors.empty() || !Parent)
    return this;
  assert(Parent->getExit() == this &&
         "Block w/o successors not the exit of its parent.");
  return Parent->getEnclosingBlockWithSuccessors();
}

VPBlockBase *VPBlockBase::getEnclosingBlockWithPredecessors() {
  if (!Predecessors.empty() || !Parent)
    return this;
  assert(Parent->getEntry() == this &&
         "Block w/o predecessors not the entry of its parent.");
  return Parent->getEnclosingBlockWithPredecessors();
}

void VPBlockBase::deleteCFG(VPBlockBase *Entry) {
  SmallVector<VPBlockBase *, 8> Blocks;

  VPValue DummyValue;
  for (VPBlockBase *Block : depth_first(Entry)) {
    // Drop all references in VPBasicBlocks and replace all uses with
    // DummyValue.
    if (auto *VPBB = dyn_cast<VPBasicBlock>(Block))
      VPBB->dropAllReferences(&DummyValue);
    Blocks.push_back(Block);
  }

  for (VPBlockBase *Block : Blocks)
    delete Block;
}

VPBasicBlock::iterator VPBasicBlock::getFirstNonPhi() {
  iterator It = begin();
  while (It != end() && (isa<VPWidenPHIRecipe>(&*It) ||
                         isa<VPWidenIntOrFpInductionRecipe>(&*It) ||
                         isa<VPPredInstPHIRecipe>(&*It) ||
                         isa<VPWidenCanonicalIVRecipe>(&*It)))
    It++;
  return It;
}

BasicBlock *
VPBasicBlock::createEmptyBasicBlock(VPTransformState::CFGState &CFG) {
  // BB stands for IR BasicBlocks. VPBB stands for VPlan VPBasicBlocks.
  // Pred stands for Predessor. Prev stands for Previous - last visited/created.
  BasicBlock *PrevBB = CFG.PrevBB;
  BasicBlock *NewBB = BasicBlock::Create(PrevBB->getContext(), getName(),
                                         PrevBB->getParent(), CFG.LastBB);
  LLVM_DEBUG(dbgs() << "LV: created " << NewBB->getName() << '\n');

  // Hook up the new basic block to its predecessors.
  for (VPBlockBase *PredVPBlock : getHierarchicalPredecessors()) {
    VPBasicBlock *PredVPBB = PredVPBlock->getExitBasicBlock();
    auto &PredVPSuccessors = PredVPBB->getSuccessors();
    BasicBlock *PredBB = CFG.VPBB2IRBB[PredVPBB];

    // In outer loop vectorization scenario, the predecessor BBlock may not yet
    // be visited(backedge). Mark the VPBasicBlock for fixup at the end of
    // vectorization. We do not encounter this case in inner loop vectorization
    // as we start out by building a loop skeleton with the vector loop header
    // and latch blocks. As a result, we never enter this function for the
    // header block in the non VPlan-native path.
    if (!PredBB) {
      assert(EnableVPlanNativePath &&
             "Unexpected null predecessor in non VPlan-native path");
      CFG.VPBBsToFix.push_back(PredVPBB);
      continue;
    }

    assert(PredBB && "Predecessor basic-block not found building successor.");
    auto *PredBBTerminator = PredBB->getTerminator();
    LLVM_DEBUG(dbgs() << "LV: draw edge from" << PredBB->getName() << '\n');
    if (isa<UnreachableInst>(PredBBTerminator)) {
      assert(PredVPSuccessors.size() == 1 &&
             "Predecessor ending w/o branch must have single successor.");
      PredBBTerminator->eraseFromParent();
      BranchInst::Create(NewBB, PredBB);
    } else {
      assert(PredVPSuccessors.size() == 2 &&
             "Predecessor ending with branch must have two successors.");
      unsigned idx = PredVPSuccessors.front() == this ? 0 : 1;
      assert(!PredBBTerminator->getSuccessor(idx) &&
             "Trying to reset an existing successor block.");
      PredBBTerminator->setSuccessor(idx, NewBB);
    }
  }
  return NewBB;
}

void VPBasicBlock::execute(VPTransformState *State) {
  bool Replica = State->Instance &&
                 !(State->Instance->Part == 0 && State->Instance->Lane == 0);
  VPBasicBlock *PrevVPBB = State->CFG.PrevVPBB;
  VPBlockBase *SingleHPred = nullptr;
  BasicBlock *NewBB = State->CFG.PrevBB; // Reuse it if possible.

  // 1. Create an IR basic block, or reuse the last one if possible.
  // The last IR basic block is reused, as an optimization, in three cases:
  // A. the first VPBB reuses the loop header BB - when PrevVPBB is null;
  // B. when the current VPBB has a single (hierarchical) predecessor which
  //    is PrevVPBB and the latter has a single (hierarchical) successor; and
  // C. when the current VPBB is an entry of a region replica - where PrevVPBB
  //    is the exit of this region from a previous instance, or the predecessor
  //    of this region.
  if (PrevVPBB && /* A */
      !((SingleHPred = getSingleHierarchicalPredecessor()) &&
        SingleHPred->getExitBasicBlock() == PrevVPBB &&
        PrevVPBB->getSingleHierarchicalSuccessor()) && /* B */
      !(Replica && getPredecessors().empty())) {       /* C */
    NewBB = createEmptyBasicBlock(State->CFG);
    State->Builder.SetInsertPoint(NewBB);
    // Temporarily terminate with unreachable until CFG is rewired.
    UnreachableInst *Terminator = State->Builder.CreateUnreachable();
    State->Builder.SetInsertPoint(Terminator);
    // Register NewBB in its loop. In innermost loops its the same for all BB's.
    Loop *L = State->LI->getLoopFor(State->CFG.LastBB);
    L->addBasicBlockToLoop(NewBB, *State->LI);
    State->CFG.PrevBB = NewBB;
  }

  // 2. Fill the IR basic block with IR instructions.
  LLVM_DEBUG(dbgs() << "LV: vectorizing VPBB:" << getName()
                    << " in BB:" << NewBB->getName() << '\n');

  State->CFG.VPBB2IRBB[this] = NewBB;
  State->CFG.PrevVPBB = this;

  for (VPRecipeBase &Recipe : Recipes)
    Recipe.execute(*State);

  VPValue *CBV;
  if (EnableVPlanNativePath && (CBV = getCondBit())) {
    Value *IRCBV = CBV->getUnderlyingValue();
    assert(IRCBV && "Unexpected null underlying value for condition bit");

    // Condition bit value in a VPBasicBlock is used as the branch selector. In
    // the VPlan-native path case, since all branches are uniform we generate a
    // branch instruction using the condition value from vector lane 0 and dummy
    // successors. The successors are fixed later when the successor blocks are
    // visited.
    Value *NewCond = State->Callback.getOrCreateVectorValues(IRCBV, 0);
    NewCond = State->Builder.CreateExtractElement(NewCond,
                                                  State->Builder.getInt32(0));

    // Replace the temporary unreachable terminator with the new conditional
    // branch.
    auto *CurrentTerminator = NewBB->getTerminator();
    assert(isa<UnreachableInst>(CurrentTerminator) &&
           "Expected to replace unreachable terminator with conditional "
           "branch.");
    auto *CondBr = BranchInst::Create(NewBB, nullptr, NewCond);
    CondBr->setSuccessor(0, nullptr);
    ReplaceInstWithInst(CurrentTerminator, CondBr);
  }

  LLVM_DEBUG(dbgs() << "LV: filled BB:" << *NewBB);
}

void VPBasicBlock::dropAllReferences(VPValue *NewValue) {
  for (VPRecipeBase &R : Recipes) {
    if (auto *VPV = R.toVPValue())
      VPV->replaceAllUsesWith(NewValue);

    if (auto *User = R.toVPUser())
      for (unsigned I = 0, E = User->getNumOperands(); I != E; I++)
        User->setOperand(I, NewValue);
  }
}

void VPRegionBlock::execute(VPTransformState *State) {
  ReversePostOrderTraversal<VPBlockBase *> RPOT(Entry);

  if (!isReplicator()) {
    // Visit the VPBlocks connected to "this", starting from it.
    for (VPBlockBase *Block : RPOT) {
      if (EnableVPlanNativePath) {
        // The inner loop vectorization path does not represent loop preheader
        // and exit blocks as part of the VPlan. In the VPlan-native path, skip
        // vectorizing loop preheader block. In future, we may replace this
        // check with the check for loop preheader.
        if (Block->getNumPredecessors() == 0)
          continue;

        // Skip vectorizing loop exit block. In future, we may replace this
        // check with the check for loop exit.
        if (Block->getNumSuccessors() == 0)
          continue;
      }

      LLVM_DEBUG(dbgs() << "LV: VPBlock in RPO " << Block->getName() << '\n');
      Block->execute(State);
    }
    return;
  }

  assert(!State->Instance && "Replicating a Region with non-null instance.");

  // Enter replicating mode.
  State->Instance = {0, 0};

  for (unsigned Part = 0, UF = State->UF; Part < UF; ++Part) {
    State->Instance->Part = Part;
    for (unsigned Lane = 0, VF = State->VF.getKnownMinValue(); Lane < VF;
         ++Lane) {
      State->Instance->Lane = Lane;
      // Visit the VPBlocks connected to \p this, starting from it.
      for (VPBlockBase *Block : RPOT) {
        LLVM_DEBUG(dbgs() << "LV: VPBlock in RPO " << Block->getName() << '\n');
        Block->execute(State);
      }
    }
  }

  // Exit replicating mode.
  State->Instance.reset();
}

void VPRecipeBase::insertBefore(VPRecipeBase *InsertPos) {
  assert(!Parent && "Recipe already in some VPBasicBlock");
  assert(InsertPos->getParent() &&
         "Insertion position not in any VPBasicBlock");
  Parent = InsertPos->getParent();
  Parent->getRecipeList().insert(InsertPos->getIterator(), this);
}

void VPRecipeBase::insertAfter(VPRecipeBase *InsertPos) {
  assert(!Parent && "Recipe already in some VPBasicBlock");
  assert(InsertPos->getParent() &&
         "Insertion position not in any VPBasicBlock");
  Parent = InsertPos->getParent();
  Parent->getRecipeList().insertAfter(InsertPos->getIterator(), this);
}

void VPRecipeBase::removeFromParent() {
  assert(getParent() && "Recipe not in any VPBasicBlock");
  getParent()->getRecipeList().remove(getIterator());
  Parent = nullptr;
}

iplist<VPRecipeBase>::iterator VPRecipeBase::eraseFromParent() {
  assert(getParent() && "Recipe not in any VPBasicBlock");
  return getParent()->getRecipeList().erase(getIterator());
}

void VPRecipeBase::moveAfter(VPRecipeBase *InsertPos) {
  removeFromParent();
  insertAfter(InsertPos);
}

void VPInstruction::generateInstruction(VPTransformState &State,
                                        unsigned Part) {
  IRBuilder<> &Builder = State.Builder;

  if (Instruction::isBinaryOp(getOpcode())) {
    Value *A = State.get(getOperand(0), Part);
    Value *B = State.get(getOperand(1), Part);
    Value *V = Builder.CreateBinOp((Instruction::BinaryOps)getOpcode(), A, B);
    State.set(this, V, Part);
    return;
  }

  switch (getOpcode()) {
  case VPInstruction::Not: {
    Value *A = State.get(getOperand(0), Part);
    Value *V = Builder.CreateNot(A);
    State.set(this, V, Part);
    break;
  }
  case VPInstruction::ICmpULE: {
    Value *IV = State.get(getOperand(0), Part);
    Value *TC = State.get(getOperand(1), Part);
    Value *V = Builder.CreateICmpULE(IV, TC);
    State.set(this, V, Part);
    break;
  }
  case Instruction::Select: {
    Value *Cond = State.get(getOperand(0), Part);
    Value *Op1 = State.get(getOperand(1), Part);
    Value *Op2 = State.get(getOperand(2), Part);
    Value *V = Builder.CreateSelect(Cond, Op1, Op2);
    State.set(this, V, Part);
    break;
  }
  case VPInstruction::ActiveLaneMask: {
    // Get first lane of vector induction variable.
    Value *VIVElem0 = State.get(getOperand(0), {Part, 0});
    // Get the original loop tripcount.
    Value *ScalarTC = State.TripCount;

    auto *Int1Ty = Type::getInt1Ty(Builder.getContext());
    auto *PredTy = FixedVectorType::get(Int1Ty, State.VF.getKnownMinValue());
    Instruction *Call = Builder.CreateIntrinsic(
        Intrinsic::get_active_lane_mask, {PredTy, ScalarTC->getType()},
        {VIVElem0, ScalarTC}, nullptr, "active.lane.mask");
    State.set(this, Call, Part);
    break;
  }
  // TODO: This case can be removed when support for Call instruction is added
  // to VPlan in upstream. For now it helps catch any use of VPInstruction for
  // Call opcode that is now supported by the new VPCallInstruction recipe.
  case Instruction::Call: {
    llvm_unreachable("This opcode is handled by the VPCallInstruction recipe");
  }
  default:
    llvm_unreachable("Unsupported opcode for instruction");
  }
}

void VPInstruction::execute(VPTransformState &State) {
  assert(!State.Instance && "VPInstruction executing an Instance");
  for (unsigned Part = 0; Part < State.UF; ++Part)
    generateInstruction(State, Part);
}

void VPInstruction::print(raw_ostream &O, const Twine &Indent,
                          VPSlotTracker &SlotTracker) const {
  O << "\"EMIT ";
  print(O, SlotTracker);
}

void VPInstruction::print(raw_ostream &O) const {
  VPSlotTracker SlotTracker(getParent()->getPlan());
  print(O, SlotTracker);
}

void VPInstruction::print(raw_ostream &O, VPSlotTracker &SlotTracker) const {
  if (hasResult()) {
    printAsOperand(O, SlotTracker);
    O << " = ";
  }

  switch (getOpcode()) {
  case VPInstruction::Not:
    O << "not";
    break;
  case VPInstruction::ICmpULE:
    O << "icmp ule";
    break;
  case VPInstruction::SLPLoad:
    O << "combined load";
    break;
  case VPInstruction::SLPStore:
    O << "combined store";
    break;
  case VPInstruction::ActiveLaneMask:
    O << "active lane mask";
    break;

  default:
    O << Instruction::getOpcodeName(getOpcode());
  }

  for (const VPValue *Operand : operands()) {
    O << " ";
    Operand->printAsOperand(O, SlotTracker);
  }
}

/// Generate the code inside the body of the vectorized loop. Assumes a single
/// LoopVectorBody basic-block was created for this. Introduce additional
/// basic-blocks as needed, and fill them all.
void VPlan::execute(VPTransformState *State) {
  // -2. Check if the trip count is needed, and if so build it.
  if (TripCount && TripCount->getNumUsers()) {
    Value *TC = State->TripCount;
    Value2VPValue[TC] = TripCount;
  }

  // -1. Check if the backedge taken count is needed, and if so build it.
  if (BackedgeTakenCount && BackedgeTakenCount->getNumUsers()) {
    Value *TC = State->TripCount;
    IRBuilder<> Builder(State->CFG.PrevBB->getTerminator());
    auto *TCMO = Builder.CreateSub(TC, ConstantInt::get(TC->getType(), 1),
                                   "trip.count.minus.1");
    auto VF = State->VF;
    Value *VTCMO =
        VF.isScalar() ? TCMO : Builder.CreateVectorSplat(VF, TCMO, "broadcast");
    for (unsigned Part = 0, UF = State->UF; Part < UF; ++Part)
      State->set(BackedgeTakenCount, VTCMO, Part);
  }

  // 0. Set the reverse mapping from VPValues to Values for code generation.
  for (auto &Entry : Value2VPValue)
    State->VPValue2Value[Entry.second] = Entry.first;

  BasicBlock *VectorPreHeaderBB = State->CFG.PrevBB;
  BasicBlock *VectorHeaderBB = VectorPreHeaderBB->getSingleSuccessor();
  assert(VectorHeaderBB && "Loop preheader does not have a single successor.");

  // 1. Make room to generate basic-blocks inside loop body if needed.
  BasicBlock *VectorLatchBB = VectorHeaderBB->splitBasicBlock(
      VectorHeaderBB->getFirstInsertionPt(), "vector.body.latch");
  Loop *L = State->LI->getLoopFor(VectorHeaderBB);
  L->addBasicBlockToLoop(VectorLatchBB, *State->LI);
  // Remove the edge between Header and Latch to allow other connections.
  // Temporarily terminate with unreachable until CFG is rewired.
  // Note: this asserts the generated code's assumption that
  // getFirstInsertionPt() can be dereferenced into an Instruction.
  VectorHeaderBB->getTerminator()->eraseFromParent();
  State->Builder.SetInsertPoint(VectorHeaderBB);
  UnreachableInst *Terminator = State->Builder.CreateUnreachable();
  State->Builder.SetInsertPoint(Terminator);

  // 2. Generate code in loop body.
  State->CFG.PrevVPBB = nullptr;
  State->CFG.PrevBB = VectorHeaderBB;
  State->CFG.LastBB = VectorLatchBB;

  for (VPBlockBase *Block : depth_first(Entry))
    Block->execute(State);

  // Setup branch terminator successors for VPBBs in VPBBsToFix based on
  // VPBB's successors.
  for (auto VPBB : State->CFG.VPBBsToFix) {
    assert(EnableVPlanNativePath &&
           "Unexpected VPBBsToFix in non VPlan-native path");
    BasicBlock *BB = State->CFG.VPBB2IRBB[VPBB];
    assert(BB && "Unexpected null basic block for VPBB");

    unsigned Idx = 0;
    auto *BBTerminator = BB->getTerminator();

    for (VPBlockBase *SuccVPBlock : VPBB->getHierarchicalSuccessors()) {
      VPBasicBlock *SuccVPBB = SuccVPBlock->getEntryBasicBlock();
      BBTerminator->setSuccessor(Idx, State->CFG.VPBB2IRBB[SuccVPBB]);
      ++Idx;
    }
  }

  // 3. Merge the temporary latch created with the last basic-block filled.
  BasicBlock *LastBB = State->CFG.PrevBB;
  // Connect LastBB to VectorLatchBB to facilitate their merge.
  assert((EnableVPlanNativePath ||
          isa<UnreachableInst>(LastBB->getTerminator())) &&
         "Expected InnerLoop VPlan CFG to terminate with unreachable");
  assert((!EnableVPlanNativePath || isa<BranchInst>(LastBB->getTerminator())) &&
         "Expected VPlan CFG to terminate with branch in NativePath");
  LastBB->getTerminator()->eraseFromParent();
  BranchInst::Create(VectorLatchBB, LastBB);

  // Merge LastBB with Latch.
  bool Merged = MergeBlockIntoPredecessor(VectorLatchBB, nullptr, State->LI);
  (void)Merged;
  assert(Merged && "Could not merge last basic block with latch.");
  VectorLatchBB = LastBB;

  // We do not attempt to preserve DT for outer loop vectorization currently.
  if (!EnableVPlanNativePath)
    updateDominatorTree(State->DT, VectorPreHeaderBB, VectorLatchBB,
                        L->getExitBlock());
}

#if !defined(NDEBUG) || defined(LLVM_ENABLE_DUMP)
LLVM_DUMP_METHOD
void VPlan::dump() const { dbgs() << *this << '\n'; }
#endif

void VPlan::updateDominatorTree(DominatorTree *DT, BasicBlock *LoopPreHeaderBB,
                                BasicBlock *LoopLatchBB,
                                BasicBlock *LoopExitBB) {
  BasicBlock *LoopHeaderBB = LoopPreHeaderBB->getSingleSuccessor();
  assert(LoopHeaderBB && "Loop preheader does not have a single successor.");
  // The vector body may be more than a single basic-block by this point.
  // Update the dominator tree information inside the vector body by propagating
  // it from header to latch, expecting only triangular control-flow, if any.
  BasicBlock *PostDomSucc = nullptr;
  for (auto *BB = LoopHeaderBB; BB != LoopLatchBB; BB = PostDomSucc) {
    // Get the list of successors of this block.
    std::vector<BasicBlock *> Succs(succ_begin(BB), succ_end(BB));
    assert(Succs.size() <= 2 &&
           "Basic block in vector loop has more than 2 successors.");
    PostDomSucc = Succs[0];
    if (Succs.size() == 1) {
      assert(PostDomSucc->getSinglePredecessor() &&
             "PostDom successor has more than one predecessor.");
      DT->addNewBlock(PostDomSucc, BB);
      continue;
    }
    BasicBlock *InterimSucc = Succs[1];
    if (PostDomSucc->getSingleSuccessor() == InterimSucc) {
      PostDomSucc = Succs[1];
      InterimSucc = Succs[0];
    }
    assert(InterimSucc->getSingleSuccessor() == PostDomSucc &&
           "One successor of a basic block does not lead to the other.");
    assert(InterimSucc->getSinglePredecessor() &&
           "Interim successor has more than one predecessor.");
    assert(PostDomSucc->hasNPredecessors(2) &&
           "PostDom successor has more than two predecessors.");
    DT->addNewBlock(InterimSucc, BB);
    DT->addNewBlock(PostDomSucc, BB);
  }
  // Latch block is a new dominator for the loop exit.
  DT->changeImmediateDominator(LoopExitBB, LoopLatchBB);
  assert(DT->verify(DominatorTree::VerificationLevel::Fast));
}

const Twine VPlanPrinter::getUID(const VPBlockBase *Block) {
  return (isa<VPRegionBlock>(Block) ? "cluster_N" : "N") +
         Twine(getOrCreateBID(Block));
}

const Twine VPlanPrinter::getOrCreateName(const VPBlockBase *Block) {
  const std::string &Name = Block->getName();
  if (!Name.empty())
    return Name;
  return "VPB" + Twine(getOrCreateBID(Block));
}

void VPlanPrinter::dump() {
  Depth = 1;
  bumpIndent(0);
  OS << "digraph VPlan {\n";
  OS << "graph [labelloc=t, fontsize=30; label=\"Vectorization Plan";
  if (!Plan.getName().empty())
    OS << "\\n" << DOT::EscapeString(Plan.getName());
  if (Plan.BackedgeTakenCount || Plan.TripCount) {
    OS << ", where:\\n";
    if (Plan.BackedgeTakenCount) {
      Plan.BackedgeTakenCount->print(OS, SlotTracker);
      OS << " := BackedgeTakenCount, ";
    }
    if (Plan.TripCount) {
      Plan.TripCount->print(OS, SlotTracker);
      OS << " := TripCount";
    } else
      OS << "\b\b";
  }
  OS << "\"]\n";
  OS << "node [shape=rect, fontname=Courier, fontsize=30]\n";
  OS << "edge [fontname=Courier, fontsize=30]\n";
  OS << "compound=true\n";

  for (const VPBlockBase *Block : depth_first(Plan.getEntry()))
    dumpBlock(Block);

  OS << "}\n";
}

void VPlanPrinter::dumpBlock(const VPBlockBase *Block) {
  if (const VPBasicBlock *BasicBlock = dyn_cast<VPBasicBlock>(Block))
    dumpBasicBlock(BasicBlock);
  else if (const VPRegionBlock *Region = dyn_cast<VPRegionBlock>(Block))
    dumpRegion(Region);
  else
    llvm_unreachable("Unsupported kind of VPBlock.");
}

void VPlanPrinter::drawEdge(const VPBlockBase *From, const VPBlockBase *To,
                            bool Hidden, const Twine &Label) {
  // Due to "dot" we print an edge between two regions as an edge between the
  // exit basic block and the entry basic of the respective regions.
  const VPBlockBase *Tail = From->getExitBasicBlock();
  const VPBlockBase *Head = To->getEntryBasicBlock();
  OS << Indent << getUID(Tail) << " -> " << getUID(Head);
  OS << " [ label=\"" << Label << '\"';
  if (Tail != From)
    OS << " ltail=" << getUID(From);
  if (Head != To)
    OS << " lhead=" << getUID(To);
  if (Hidden)
    OS << "; splines=none";
  OS << "]\n";
}

void VPlanPrinter::dumpEdges(const VPBlockBase *Block) {
  auto &Successors = Block->getSuccessors();
  if (Successors.size() == 1)
    drawEdge(Block, Successors.front(), false, "");
  else if (Successors.size() == 2) {
    drawEdge(Block, Successors.front(), false, "T");
    drawEdge(Block, Successors.back(), false, "F");
  } else {
    unsigned SuccessorNumber = 0;
    for (auto *Successor : Successors)
      drawEdge(Block, Successor, false, Twine(SuccessorNumber++));
  }
}

void VPlanPrinter::dumpBasicBlock(const VPBasicBlock *BasicBlock) {
  OS << Indent << getUID(BasicBlock) << " [label =\n";
  bumpIndent(1);
  OS << Indent << "\"" << DOT::EscapeString(BasicBlock->getName()) << ":\\n\"";
  bumpIndent(1);

  // Dump the block predicate.
  const VPValue *Pred = BasicBlock->getPredicate();
  if (Pred) {
    OS << " +\n" << Indent << " \"BlockPredicate: ";
    if (const VPInstruction *PredI = dyn_cast<VPInstruction>(Pred)) {
      PredI->printAsOperand(OS, SlotTracker);
      OS << " (" << DOT::EscapeString(PredI->getParent()->getName())
         << ")\\l\"";
    } else
      Pred->printAsOperand(OS, SlotTracker);
  }

  for (const VPRecipeBase &Recipe : *BasicBlock) {
    OS << " +\n" << Indent;
    Recipe.print(OS, Indent, SlotTracker);
    OS << "\\l\"";
  }

  // Dump the condition bit.
  const VPValue *CBV = BasicBlock->getCondBit();
  if (CBV) {
    OS << " +\n" << Indent << " \"CondBit: ";
    if (const VPInstruction *CBI = dyn_cast<VPInstruction>(CBV)) {
      CBI->printAsOperand(OS, SlotTracker);
      OS << " (" << DOT::EscapeString(CBI->getParent()->getName()) << ")\\l\"";
    } else {
      CBV->printAsOperand(OS, SlotTracker);
      OS << "\"";
    }
  }

  bumpIndent(-2);
  OS << "\n" << Indent << "]\n";
  dumpEdges(BasicBlock);
}

void VPlanPrinter::dumpRegion(const VPRegionBlock *Region) {
  OS << Indent << "subgraph " << getUID(Region) << " {\n";
  bumpIndent(1);
  OS << Indent << "fontname=Courier\n"
     << Indent << "label=\""
     << DOT::EscapeString(Region->isReplicator() ? "<xVFxUF> " : "<x1> ")
     << DOT::EscapeString(Region->getName()) << "\"\n";
  // Dump the blocks of the region.
  assert(Region->getEntry() && "Region contains no inner blocks.");
  for (const VPBlockBase *Block : depth_first(Region->getEntry()))
    dumpBlock(Block);
  bumpIndent(-1);
  OS << Indent << "}\n";
  dumpEdges(Region);
}

void VPlanPrinter::printAsIngredient(raw_ostream &O, const Value *V) {
  std::string IngredientString;
  raw_string_ostream RSO(IngredientString);
  if (auto *Inst = dyn_cast<Instruction>(V)) {
    if (!Inst->getType()->isVoidTy()) {
      Inst->printAsOperand(RSO, false);
      RSO << " = ";
    }
    RSO << Inst->getOpcodeName() << " ";
    unsigned E = Inst->getNumOperands();
    if (E > 0) {
      Inst->getOperand(0)->printAsOperand(RSO, false);
      for (unsigned I = 1; I < E; ++I)
        Inst->getOperand(I)->printAsOperand(RSO << ", ", false);
    }
  } else // !Inst
    V->printAsOperand(RSO, false);
  RSO.flush();
  O << DOT::EscapeString(IngredientString);
}

void VPWidenCallRecipe::print(raw_ostream &O, const Twine &Indent,
                              VPSlotTracker &SlotTracker) const {
  O << "\"WIDEN-CALL ";

  auto *CI = cast<CallInst>(getUnderlyingInstr());
  if (CI->getType()->isVoidTy())
    O << "void ";
  else {
    printAsOperand(O, SlotTracker);
    O << " = ";
  }

  O << "call @" << CI->getCalledFunction()->getName() << "(";
  printOperands(O, SlotTracker);
  O << ")";
}

void VPWidenSelectRecipe::print(raw_ostream &O, const Twine &Indent,
                                VPSlotTracker &SlotTracker) const {
  O << "\"WIDEN-SELECT ";
  printAsOperand(O, SlotTracker);
  O << " = select ";
  getOperand(0)->printAsOperand(O, SlotTracker);
  O << ", ";
  getOperand(1)->printAsOperand(O, SlotTracker);
  O << ", ";
  getOperand(2)->printAsOperand(O, SlotTracker);
  O << (InvariantCond ? " (condition is loop invariant)" : "");
}

void VPWidenRecipe::print(raw_ostream &O, const Twine &Indent,
                          VPSlotTracker &SlotTracker) const {
  O << "\"WIDEN\\l\"";
  O << "\"  " << VPlanIngredient(&Ingredient);
}

static bool isOuterMask(VPValue *V) {
  return isa<VPInstruction>(V) &&
         cast<VPInstruction>(V)->getOpcode() == VPInstruction::ICmpULE;
}

void VPPredicatedWidenRecipe::print(raw_ostream &O, const Twine &Indent,
                                    VPSlotTracker &SlotTracker) const {
  O << "\"PREDICATED-WIDEN " << VPlanIngredient(&Ingredient);
  O << ", ";
  VPValue *Mask = getMask();
  if (isOuterMask(Mask))
    O << "ALL-ONES-MASK";
  else
    Mask->printAsOperand(O, SlotTracker);
  O << ", ";
  getEVL()->printAsOperand(O, SlotTracker);
}

void VPWidenIntOrFpInductionRecipe::print(raw_ostream &O, const Twine &Indent,
                                          VPSlotTracker &SlotTracker) const {
  O << "\"WIDEN-INDUCTION";
  if (Trunc) {
    O << "\\l\"";
    O << " +\n" << Indent << "\"  " << VPlanIngredient(IV) << "\\l\"";
    O << " +\n" << Indent << "\"  " << VPlanIngredient(Trunc);
  } else
    O << " " << VPlanIngredient(IV);
}

void VPWidenGEPRecipe::print(raw_ostream &O, const Twine &Indent,
                             VPSlotTracker &SlotTracker) const {
  O << "\"WIDEN-GEP ";
  O << (IsPtrLoopInvariant ? "Inv" : "Var");
  size_t IndicesNumber = IsIndexLoopInvariant.size();
  for (size_t I = 0; I < IndicesNumber; ++I)
    O << "[" << (IsIndexLoopInvariant[I] ? "Inv" : "Var") << "]";

  O << " ";
  printAsOperand(O, SlotTracker);
  O << " = getelementptr ";
  printOperands(O, SlotTracker);
}

void VPWidenPHIRecipe::print(raw_ostream &O, const Twine &Indent,
                             VPSlotTracker &SlotTracker) const {
  O << "\"WIDEN-PHI " << VPlanIngredient(Phi);
}

void VPBlendRecipe::print(raw_ostream &O, const Twine &Indent,
                          VPSlotTracker &SlotTracker) const {
  O << "\"BLEND ";
  Phi->printAsOperand(O, false);
  O << " =";
  if (getNumIncomingValues() == 1) {
    // Not a User of any mask: not really blending, this is a
    // single-predecessor phi.
    O << " ";
    getIncomingValue(0)->printAsOperand(O, SlotTracker);
  } else {
    for (unsigned I = 0, E = getNumIncomingValues(); I < E; ++I) {
      O << " ";
      getIncomingValue(I)->printAsOperand(O, SlotTracker);
      O << "/";
      getMask(I)->printAsOperand(O, SlotTracker);
    }
  }
}

void VPReductionRecipe::print(raw_ostream &O, const Twine &Indent,
                              VPSlotTracker &SlotTracker) const {
  O << "\"REDUCE of" << *I << " as ";
  ChainOp->printAsOperand(O, SlotTracker);
  O << " + reduce(";
  VecOp->printAsOperand(O, SlotTracker);
  if (CondOp) {
    O << ", ";
    CondOp->printAsOperand(O, SlotTracker);
  }
  O << ")";
}

void VPReplicateRecipe::print(raw_ostream &O, const Twine &Indent,
                              VPSlotTracker &SlotTracker) const {
  O << "\"" << (IsUniform ? "CLONE " : "REPLICATE ")
    << VPlanIngredient(Ingredient);
  if (AlsoPack)
    O << " (S->V)";
}

void VPPredInstPHIRecipe::print(raw_ostream &O, const Twine &Indent,
                                VPSlotTracker &SlotTracker) const {
  O << "\"PHI-PREDICATED-INSTRUCTION " << VPlanIngredient(PredInst);
}

void VPWidenMemoryInstructionRecipe::print(raw_ostream &O, const Twine &Indent,
                                           VPSlotTracker &SlotTracker) const {
  O << "\"WIDEN ";

  if (!isStore()) {
    printAsOperand(O, SlotTracker);
    O << " = ";
  }
  O << Instruction::getOpcodeName(getUnderlyingInstr()->getOpcode()) << " ";

  printOperands(O, SlotTracker);
}

void VPWidenCanonicalIVRecipe::execute(VPTransformState &State) {
  Value *CanonicalIV = State.CanonicalIV;
  Type *STy = CanonicalIV->getType();
  IRBuilder<> Builder(State.CFG.PrevBB->getTerminator());
  Value *VStart =
      State.VF.isScalar()
          ? CanonicalIV
          : Builder.CreateVectorSplat(State.VF, CanonicalIV, "broadcast");
  for (unsigned Part = 0, UF = State.UF; Part < UF; ++Part) {
    Value *VStep = nullptr;
    if (!State.VF.isScalable()) {
      auto VF = State.VF.getKnownMinValue();
      SmallVector<Constant *, 8> Indices;
      for (unsigned Lane = 0; Lane < VF; ++Lane)
        Indices.push_back(ConstantInt::get(STy, Part * VF + Lane));
      // If VF == 1, there is only one iteration in the loop above, thus the
      // element pushed back into Indices is ConstantInt::get(STy, Part)
      VStep = State.VF.isScalar() ? Indices.back() : ConstantVector::get(Indices);
    } else {
      // FIXME: For predicated vectorization if interleaving is enabled, each
      // part will work on EVL lanes, which means the lanes for part Part will
      // start from index (Part * EVL/*of previous part*/) rather than (Part *
      // VF) or (Part * Vscale * VF) for scalable vectors.
      // For now, since we do not support interleaving for predicated
      // vectorization, instruction for (Part * EVL) is 0 and not generated.
      // Note that, if interleaving is forced with predicated vectorizations the
      // loop vectorizer would have already bailed out.
      VStep = Builder.CreateIntrinsic(
          Intrinsic::experimental_vector_stepvector,
          VectorType::get(STy, State.VF), {}, nullptr,
          "stepvector");

      if (!State.PreferPredicatedVectorOps) {
        Value *Vscale = Builder.CreateIntrinsic(
            Intrinsic::vscale, Type::getInt32Ty(Builder.getContext()), {},
            nullptr, "vscale");
        // Actual VF is vscale x VF, so generate a splat of (Part * vscale * VF)
        Value *VFxVscale = Builder.CreateMul(
            ConstantInt::get(STy, Part * State.VF.getKnownMinValue()), Vscale);
        Value *SplatVFxVscale =
            Builder.CreateVectorSplat(State.VF, VFxVscale);
        // Finally add to step vector, equivalent to Part * VF + Lane.
        VStep = Builder.CreateAdd(VStep, SplatVFxVscale);
      }
    }

    // Add the consecutive indices to the vector value.
    Value *CanonicalVectorIV = Builder.CreateAdd(VStart, VStep, "vec.iv");
    State.set(getVPValue(), CanonicalVectorIV, Part);
  }
}

void VPWidenCanonicalIVRecipe::print(raw_ostream &O, const Twine &Indent,
                                     VPSlotTracker &SlotTracker) const {
  O << "\"EMIT ";
  getVPValue()->printAsOperand(O, SlotTracker);
  O << " = WIDEN-CANONICAL-INDUCTION";
}

void VPWidenEVLRecipe::print(raw_ostream &O, const Twine &Indent,
                             VPSlotTracker &SlotTracker) const {
  O << "\"EMIT ";
  getEVL()->printAsOperand(O, SlotTracker);
  O << " = GENERATE-EXPLICIT-VECTOR-LENGTH";
}

void VPWidenEVLMaskRecipe::print(raw_ostream &O, const Twine &Indent,
                                 VPSlotTracker &SlotTracker) const {
  O << "\"EMIT ";
  getEVLMask()->printAsOperand(O, SlotTracker);
  O << " = GENERATE-ULT-STEPVECTOR-EVL-MASK";
}

void VPPredicatedWidenMemoryInstructionRecipe::print(
    raw_ostream &O, const Twine &Indent, VPSlotTracker &SlotTracker) const {
  O << "\"PREDICATED-WIDEN " << VPlanIngredient(getUnderlyingInstr());
  O << ", ";
  getAddr()->printAsOperand(O, SlotTracker);
  O << ", ";
  VPValue *Mask = getMask();
  if (isOuterMask(Mask))
    O << "ALL-ONES-MASK";
  else
    Mask->printAsOperand(O, SlotTracker);
  O << ", ";
  getEVL()->printAsOperand(O, SlotTracker);
}

template void DomTreeBuilder::Calculate<VPDominatorTree>(VPDominatorTree &DT);

void VPValue::replaceAllUsesWith(VPValue *New) {
  for (unsigned J = 0; J < getNumUsers();) {
    VPUser *User = Users[J];
    unsigned NumUsers = getNumUsers();
    for (unsigned I = 0, E = User->getNumOperands(); I < E; ++I)
      if (User->getOperand(I) == this)
        User->setOperand(I, New);
    // If a user got removed after updating the current user, the next user to
    // update will be moved to the current position, so we only need to
    // increment the index if the number of users did not change.
    if (NumUsers == getNumUsers())
      J++;
  }
}

void VPValue::printAsOperand(raw_ostream &OS, VPSlotTracker &Tracker) const {
  if (const Value *UV = getUnderlyingValue()) {
    OS << "ir<";
    UV->printAsOperand(OS, false);
    OS << ">";
    return;
  }

  unsigned Slot = Tracker.getSlot(this);
  if (Slot == unsigned(-1))
    OS << "<badref>";
  else
    OS << "vp<%" << Tracker.getSlot(this) << ">";
}

void VPUser::printOperands(raw_ostream &O, VPSlotTracker &SlotTracker) const {
  bool First = true;
  for (VPValue *Op : operands()) {
    if (!First)
      O << ", ";
    Op->printAsOperand(O, SlotTracker);
    First = false;
  }
}

void VPInterleavedAccessInfo::visitRegion(VPRegionBlock *Region,
                                          Old2NewTy &Old2New,
                                          InterleavedAccessInfo &IAI) {
  ReversePostOrderTraversal<VPBlockBase *> RPOT(Region->getEntry());
  for (VPBlockBase *Base : RPOT) {
    visitBlock(Base, Old2New, IAI);
  }
}

void VPInterleavedAccessInfo::visitBlock(VPBlockBase *Block, Old2NewTy &Old2New,
                                         InterleavedAccessInfo &IAI) {
  if (VPBasicBlock *VPBB = dyn_cast<VPBasicBlock>(Block)) {
    for (VPRecipeBase &VPI : *VPBB) {
      assert(isa<VPInstruction>(&VPI) && "Can only handle VPInstructions");
      auto *VPInst = cast<VPInstruction>(&VPI);
      auto *Inst = cast<Instruction>(VPInst->getUnderlyingValue());
      auto *IG = IAI.getInterleaveGroup(Inst);
      if (!IG)
        continue;

      auto NewIGIter = Old2New.find(IG);
      if (NewIGIter == Old2New.end())
        Old2New[IG] = new InterleaveGroup<VPInstruction>(
            IG->getFactor(), IG->isReverse(), IG->getAlign());

      if (Inst == IG->getInsertPos())
        Old2New[IG]->setInsertPos(VPInst);

      InterleaveGroupMap[VPInst] = Old2New[IG];
      InterleaveGroupMap[VPInst]->insertMember(
          VPInst, IG->getIndex(Inst),
          Align(IG->isReverse() ? (-1) * int(IG->getFactor())
                                : IG->getFactor()));
    }
  } else if (VPRegionBlock *Region = dyn_cast<VPRegionBlock>(Block))
    visitRegion(Region, Old2New, IAI);
  else
    llvm_unreachable("Unsupported kind of VPBlock.");
}

VPInterleavedAccessInfo::VPInterleavedAccessInfo(VPlan &Plan,
                                                 InterleavedAccessInfo &IAI) {
  Old2NewTy Old2New;
  visitRegion(cast<VPRegionBlock>(Plan.getEntry()), Old2New, IAI);
}

void VPSlotTracker::assignSlot(const VPValue *V) {
  assert(Slots.find(V) == Slots.end() && "VPValue already has a slot!");
  const Value *UV = V->getUnderlyingValue();
  if (UV)
    return;
  const auto *VPI = dyn_cast<VPInstruction>(V);
  if (VPI && !VPI->hasResult())
    return;

  Slots[V] = NextSlot++;
}

void VPSlotTracker::assignSlots(const VPBlockBase *VPBB) {
  if (auto *Region = dyn_cast<VPRegionBlock>(VPBB))
    assignSlots(Region);
  else
    assignSlots(cast<VPBasicBlock>(VPBB));
}

void VPSlotTracker::assignSlots(const VPRegionBlock *Region) {
  ReversePostOrderTraversal<const VPBlockBase *> RPOT(Region->getEntry());
  for (const VPBlockBase *Block : RPOT)
    assignSlots(Block);
}

void VPSlotTracker::assignSlots(const VPBasicBlock *VPBB) {
  for (const VPRecipeBase &Recipe : *VPBB) {
    if (const auto *VPI = dyn_cast<VPInstruction>(&Recipe))
      assignSlot(VPI);
    else if (const auto *VPIV = dyn_cast<VPWidenCanonicalIVRecipe>(&Recipe))
      assignSlot(VPIV->getVPValue());
    else if (const auto *VPEVL = dyn_cast<VPWidenEVLRecipe>(&Recipe))
      assignSlot(VPEVL);
    else if (const auto *VPEVLMask = dyn_cast<VPWidenEVLMaskRecipe>(&Recipe))
      assignSlot(VPEVLMask);
  }
}

void VPSlotTracker::assignSlots(const VPlan &Plan) {

  for (const VPValue *V : Plan.VPExternalDefs)
    assignSlot(V);

  for (auto &E : Plan.Value2VPValue)
    if (!isa<VPInstruction>(E.second))
      assignSlot(E.second);

  for (const VPValue *V : Plan.VPCBVs)
    assignSlot(V);

  if (Plan.BackedgeTakenCount)
    assignSlot(Plan.BackedgeTakenCount);

  if (Plan.TripCount)
    assignSlot(Plan.TripCount);

  ReversePostOrderTraversal<const VPBlockBase *> RPOT(Plan.getEntry());
  for (const VPBlockBase *Block : RPOT)
    assignSlots(Block);
}<|MERGE_RESOLUTION|>--- conflicted
+++ resolved
@@ -118,17 +118,15 @@
     return V;
   if (auto *V = dyn_cast<VPWidenCallRecipe>(this))
     return V;
-<<<<<<< HEAD
+  if (auto *V = dyn_cast<VPWidenSelectRecipe>(this))
+    return V;
+  if (auto *V = dyn_cast<VPWidenGEPRecipe>(this))
+    return V;
   if (auto *V = dyn_cast<VPPredicatedWidenMemoryInstructionRecipe>(this))
     return V;
   if (auto *V = dyn_cast<VPWidenEVLRecipe>(this))
     return V;
   if (auto *V = dyn_cast<VPWidenEVLMaskRecipe>(this))
-=======
-  if (auto *V = dyn_cast<VPWidenSelectRecipe>(this))
-    return V;
-  if (auto *V = dyn_cast<VPWidenGEPRecipe>(this))
->>>>>>> 2c5741f7
     return V;
   return nullptr;
 }
@@ -140,17 +138,15 @@
     return V;
   if (auto *V = dyn_cast<VPWidenCallRecipe>(this))
     return V;
-<<<<<<< HEAD
+  if (auto *V = dyn_cast<VPWidenSelectRecipe>(this))
+    return V;
+  if (auto *V = dyn_cast<VPWidenGEPRecipe>(this))
+    return V;
   if (auto *V = dyn_cast<VPPredicatedWidenMemoryInstructionRecipe>(this))
     return V;
   if (auto *V = dyn_cast<VPWidenEVLRecipe>(this))
     return V;
   if (auto *V = dyn_cast<VPWidenEVLMaskRecipe>(this))
-=======
-  if (auto *V = dyn_cast<VPWidenSelectRecipe>(this))
-    return V;
-  if (auto *V = dyn_cast<VPWidenGEPRecipe>(this))
->>>>>>> 2c5741f7
     return V;
   return nullptr;
 }

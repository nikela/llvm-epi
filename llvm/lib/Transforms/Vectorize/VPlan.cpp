--- conflicted
+++ resolved
@@ -1948,7 +1948,19 @@
   });
 }
 
-<<<<<<< HEAD
+VPValue *vputils::getOrCreateVPValueForSCEVExpr(VPlan &Plan, const SCEV *Expr,
+                                                ScalarEvolution &SE) {
+  if (auto *E = dyn_cast<SCEVConstant>(Expr))
+    return Plan.getOrAddExternalDef(E->getValue());
+  if (auto *E = dyn_cast<SCEVUnknown>(Expr))
+    return Plan.getOrAddExternalDef(E->getValue());
+
+  VPBasicBlock *Preheader = Plan.getEntry()->getEntryBasicBlock();
+  VPValue *Step = new VPExpandSCEVRecipe(Expr, SE);
+  Preheader->appendRecipe(cast<VPRecipeBase>(Step->getDef()));
+  return Step;
+}
+
 llvm::StrideAccessInfo
 llvm::computeStrideAccessInfo(const VPTransformState &State, Value *Ptr) {
   StrideAccessInfo SAI;
@@ -2011,17 +2023,4 @@
   Ret.Stride = BytesStride;
 
   return Ret;
-=======
-VPValue *vputils::getOrCreateVPValueForSCEVExpr(VPlan &Plan, const SCEV *Expr,
-                                                ScalarEvolution &SE) {
-  if (auto *E = dyn_cast<SCEVConstant>(Expr))
-    return Plan.getOrAddExternalDef(E->getValue());
-  if (auto *E = dyn_cast<SCEVUnknown>(Expr))
-    return Plan.getOrAddExternalDef(E->getValue());
-
-  VPBasicBlock *Preheader = Plan.getEntry()->getEntryBasicBlock();
-  VPValue *Step = new VPExpandSCEVRecipe(Expr, SE);
-  Preheader->appendRecipe(cast<VPRecipeBase>(Step->getDef()));
-  return Step;
->>>>>>> 6962047b
 }
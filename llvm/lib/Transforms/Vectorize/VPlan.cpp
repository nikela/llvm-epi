//===- VPlan.cpp - Vectorizer Plan ----------------------------------------===//
//
// Part of the LLVM Project, under the Apache License v2.0 with LLVM Exceptions.
// See https://llvm.org/LICENSE.txt for license information.
// SPDX-License-Identifier: Apache-2.0 WITH LLVM-exception
//
//===----------------------------------------------------------------------===//
///
/// \file
/// This is the LLVM vectorization plan. It represents a candidate for
/// vectorization, allowing to plan and optimize how to vectorize a given loop
/// before generating LLVM-IR.
/// The vectorizer uses vectorization plans to estimate the costs of potential
/// candidates and if profitable to execute the desired plan, generating vector
/// LLVM-IR code.
///
//===----------------------------------------------------------------------===//

#include "VPlan.h"
#include "VPlanDominatorTree.h"
#include "VPlanValue.h"
#include "llvm/ADT/ArrayRef.h"
#include "llvm/ADT/DepthFirstIterator.h"
#include "llvm/ADT/PostOrderIterator.h"
#include "llvm/ADT/STLExtras.h"
#include "llvm/ADT/SmallVector.h"
#include "llvm/ADT/Twine.h"
#include "llvm/Analysis/IVDescriptors.h"
#include "llvm/Analysis/LoopInfo.h"
#include "llvm/IR/BasicBlock.h"
#include "llvm/IR/CFG.h"
#include "llvm/IR/Constants.h"
#include "llvm/IR/DerivedTypes.h"
#include "llvm/IR/IRBuilder.h"
#include "llvm/IR/Instruction.h"
#include "llvm/IR/Instructions.h"
#include "llvm/IR/Intrinsics.h"
#include "llvm/IR/Type.h"
#include "llvm/IR/Value.h"
#include "llvm/Support/Casting.h"
#include "llvm/Support/CommandLine.h"
#include "llvm/Support/Debug.h"
#include "llvm/Support/ErrorHandling.h"
#include "llvm/Support/GenericDomTreeConstruction.h"
#include "llvm/Support/GraphWriter.h"
#include "llvm/Support/raw_ostream.h"
#include "llvm/Transforms/Utils/BasicBlockUtils.h"
#include "llvm/Transforms/Utils/ScalarEvolutionExpander.h"
#include <cassert>
#include <string>
#include <vector>

using namespace llvm;
extern cl::opt<bool> EnableVPlanNativePath;

#define DEBUG_TYPE "vplan"

#if !defined(NDEBUG) || defined(LLVM_ENABLE_DUMP)
raw_ostream &llvm::operator<<(raw_ostream &OS, const VPValue &V) {
  const VPInstruction *Instr = dyn_cast<VPInstruction>(&V);
  VPSlotTracker SlotTracker(
      (Instr && Instr->getParent()) ? Instr->getParent()->getPlan() : nullptr);
  V.print(OS, SlotTracker);
  return OS;
}

raw_ostream &llvm::operator<<(raw_ostream &OS, const StrideAccessInfo &SAI) {
  SAI.print(OS);
  return OS;
}
#endif

Value *VPLane::getAsRuntimeExpr(IRBuilderBase &Builder,
                                const ElementCount &VF) const {
  switch (LaneKind) {
  case VPLane::Kind::ScalableLast:
    // Lane = RuntimeVF - VF.getKnownMinValue() + Lane
    return Builder.CreateSub(getRuntimeVF(Builder, Builder.getInt32Ty(), VF),
                             Builder.getInt32(VF.getKnownMinValue() - Lane));
  case VPLane::Kind::First:
    return Builder.getInt32(Lane);
  }
  llvm_unreachable("Unknown lane kind");
}

VPValue::VPValue(const unsigned char SC, Value *UV, VPDef *Def)
    : SubclassID(SC), UnderlyingVal(UV), Def(Def) {
  if (Def)
    Def->addDefinedValue(this);
}

VPValue::~VPValue() {
  assert(Users.empty() && "trying to delete a VPValue with remaining users");
  if (Def)
    Def->removeDefinedValue(this);
}

#if !defined(NDEBUG) || defined(LLVM_ENABLE_DUMP)
void VPValue::print(raw_ostream &OS, VPSlotTracker &SlotTracker) const {
  if (const VPRecipeBase *R = dyn_cast_or_null<VPRecipeBase>(Def))
    R->print(OS, "", SlotTracker);
  else
    printAsOperand(OS, SlotTracker);
}

void VPValue::dump() const {
  const VPRecipeBase *Instr = dyn_cast_or_null<VPRecipeBase>(this->Def);
  VPSlotTracker SlotTracker(
      (Instr && Instr->getParent()) ? Instr->getParent()->getPlan() : nullptr);
  print(dbgs(), SlotTracker);
  dbgs() << "\n";
}

void VPDef::dump() const {
  const VPRecipeBase *Instr = dyn_cast_or_null<VPRecipeBase>(this);
  VPSlotTracker SlotTracker(
      (Instr && Instr->getParent()) ? Instr->getParent()->getPlan() : nullptr);
  print(dbgs(), "", SlotTracker);
  dbgs() << "\n";
}
#endif

// Get the top-most entry block of \p Start. This is the entry block of the
// containing VPlan. This function is templated to support both const and non-const blocks
template <typename T> static T *getPlanEntry(T *Start) {
  T *Next = Start;
  T *Current = Start;
  while ((Next = Next->getParent()))
    Current = Next;

  SmallSetVector<T *, 8> WorkList;
  WorkList.insert(Current);

  for (unsigned i = 0; i < WorkList.size(); i++) {
    T *Current = WorkList[i];
    if (Current->getNumPredecessors() == 0)
      return Current;
    auto &Predecessors = Current->getPredecessors();
    WorkList.insert(Predecessors.begin(), Predecessors.end());
  }

  llvm_unreachable("VPlan without any entry node without predecessors");
}

VPlan *VPBlockBase::getPlan() { return getPlanEntry(this)->Plan; }

const VPlan *VPBlockBase::getPlan() const { return getPlanEntry(this)->Plan; }

/// \return the VPBasicBlock that is the entry of Block, possibly indirectly.
const VPBasicBlock *VPBlockBase::getEntryBasicBlock() const {
  const VPBlockBase *Block = this;
  while (const VPRegionBlock *Region = dyn_cast<VPRegionBlock>(Block))
    Block = Region->getEntry();
  return cast<VPBasicBlock>(Block);
}

VPBasicBlock *VPBlockBase::getEntryBasicBlock() {
  VPBlockBase *Block = this;
  while (VPRegionBlock *Region = dyn_cast<VPRegionBlock>(Block))
    Block = Region->getEntry();
  return cast<VPBasicBlock>(Block);
}

void VPBlockBase::setPlan(VPlan *ParentPlan) {
  assert(ParentPlan->getEntry() == this &&
         "Can only set plan on its entry block.");
  Plan = ParentPlan;
}

/// \return the VPBasicBlock that is the exit of Block, possibly indirectly.
const VPBasicBlock *VPBlockBase::getExitingBasicBlock() const {
  const VPBlockBase *Block = this;
  while (const VPRegionBlock *Region = dyn_cast<VPRegionBlock>(Block))
    Block = Region->getExiting();
  return cast<VPBasicBlock>(Block);
}

VPBasicBlock *VPBlockBase::getExitingBasicBlock() {
  VPBlockBase *Block = this;
  while (VPRegionBlock *Region = dyn_cast<VPRegionBlock>(Block))
    Block = Region->getExiting();
  return cast<VPBasicBlock>(Block);
}

VPBlockBase *VPBlockBase::getEnclosingBlockWithSuccessors() {
  if (!Successors.empty() || !Parent)
    return this;
  assert(Parent->getExiting() == this &&
         "Block w/o successors not the exiting block of its parent.");
  return Parent->getEnclosingBlockWithSuccessors();
}

VPBlockBase *VPBlockBase::getEnclosingBlockWithPredecessors() {
  if (!Predecessors.empty() || !Parent)
    return this;
  assert(Parent->getEntry() == this &&
         "Block w/o predecessors not the entry of its parent.");
  return Parent->getEnclosingBlockWithPredecessors();
}

void VPBlockBase::deleteCFG(VPBlockBase *Entry) {
  SmallVector<VPBlockBase *, 8> Blocks(depth_first(Entry));

  for (VPBlockBase *Block : Blocks)
    delete Block;
}

VPBasicBlock::iterator VPBasicBlock::getFirstNonPhi() {
  iterator It = begin();
  while (It != end() && It->isPhi())
    It++;
  return It;
}

Value *VPTransformState::get(VPValue *Def, const VPIteration &Instance) {
  if (!Def->getDef())
    return Def->getLiveInIRValue();

  if (hasScalarValue(Def, Instance)) {
    return Data
        .PerPartScalars[Def][Instance.Part][Instance.Lane.mapToCacheIndex(VF)];
  }

  assert(hasVectorValue(Def, Instance.Part));
  auto *VecPart = Data.PerPartOutput[Def][Instance.Part];
  if (!VecPart->getType()->isVectorTy()) {
    assert(Instance.Lane.isFirstLane() && "cannot get lane > 0 for scalar");
    return VecPart;
  }
  // TODO: Cache created scalar values.
  Value *Lane = Instance.Lane.getAsRuntimeExpr(Builder, VF);
  auto *Extract = Builder.CreateExtractElement(VecPart, Lane);
  // set(Def, Extract, Instance);
  return Extract;
}
BasicBlock *VPTransformState::CFGState::getPreheaderBBFor(VPRecipeBase *R) {
  VPRegionBlock *LoopRegion = R->getParent()->getEnclosingLoopRegion();
  return VPBB2IRBB[LoopRegion->getPreheaderVPBB()];
}

BasicBlock *
VPBasicBlock::createEmptyBasicBlock(VPTransformState::CFGState &CFG) {
  // BB stands for IR BasicBlocks. VPBB stands for VPlan VPBasicBlocks.
  // Pred stands for Predessor. Prev stands for Previous - last visited/created.
  BasicBlock *PrevBB = CFG.PrevBB;
  BasicBlock *NewBB = BasicBlock::Create(PrevBB->getContext(), getName(),
                                         PrevBB->getParent(), CFG.ExitBB);
  LLVM_DEBUG(dbgs() << "LV: created " << NewBB->getName() << '\n');

  // Hook up the new basic block to its predecessors.
  for (VPBlockBase *PredVPBlock : getHierarchicalPredecessors()) {
    VPBasicBlock *PredVPBB = PredVPBlock->getExitingBasicBlock();
    auto &PredVPSuccessors = PredVPBB->getHierarchicalSuccessors();
    BasicBlock *PredBB = CFG.VPBB2IRBB[PredVPBB];

    assert(PredBB && "Predecessor basic-block not found building successor.");
    auto *PredBBTerminator = PredBB->getTerminator();
    LLVM_DEBUG(dbgs() << "LV: draw edge from" << PredBB->getName() << '\n');

    auto *TermBr = dyn_cast<BranchInst>(PredBBTerminator);
    if (isa<UnreachableInst>(PredBBTerminator)) {
      assert(PredVPSuccessors.size() == 1 &&
             "Predecessor ending w/o branch must have single successor.");
      DebugLoc DL = PredBBTerminator->getDebugLoc();
      PredBBTerminator->eraseFromParent();
      auto *Br = BranchInst::Create(NewBB, PredBB);
      Br->setDebugLoc(DL);
    } else if (TermBr && !TermBr->isConditional()) {
      TermBr->setSuccessor(0, NewBB);
    } else {
      // Set each forward successor here when it is created, excluding
      // backedges. A backward successor is set when the branch is created.
      unsigned idx = PredVPSuccessors.front() == this ? 0 : 1;
      assert(!TermBr->getSuccessor(idx) &&
             "Trying to reset an existing successor block.");
      TermBr->setSuccessor(idx, NewBB);
    }
  }
  return NewBB;
}

void VPBasicBlock::execute(VPTransformState *State) {
  bool Replica = State->Instance && !State->Instance->isFirstIteration();
  VPBasicBlock *PrevVPBB = State->CFG.PrevVPBB;
  VPBlockBase *SingleHPred = nullptr;
  BasicBlock *NewBB = State->CFG.PrevBB; // Reuse it if possible.

  auto IsLoopRegion = [](VPBlockBase *BB) {
    auto *R = dyn_cast<VPRegionBlock>(BB);
    return R && !R->isReplicator();
  };

  // 1. Create an IR basic block, or reuse the last one or ExitBB if possible.
  if (getPlan()->getVectorLoopRegion()->getSingleSuccessor() == this) {
    // ExitBB can be re-used for the exit block of the Plan.
    NewBB = State->CFG.ExitBB;
    State->CFG.PrevBB = NewBB;

    // Update the branch instruction in the predecessor to branch to ExitBB.
    VPBlockBase *PredVPB = getSingleHierarchicalPredecessor();
    VPBasicBlock *ExitingVPBB = PredVPB->getExitingBasicBlock();
    assert(PredVPB->getSingleSuccessor() == this &&
           "predecessor must have the current block as only successor");
    BasicBlock *ExitingBB = State->CFG.VPBB2IRBB[ExitingVPBB];
    // The Exit block of a loop is always set to be successor 0 of the Exiting
    // block.
    cast<BranchInst>(ExitingBB->getTerminator())->setSuccessor(0, NewBB);
  } else if (PrevVPBB && /* A */
             !((SingleHPred = getSingleHierarchicalPredecessor()) &&
               SingleHPred->getExitingBasicBlock() == PrevVPBB &&
               PrevVPBB->getSingleHierarchicalSuccessor() &&
               (SingleHPred->getParent() == getEnclosingLoopRegion() &&
                !IsLoopRegion(SingleHPred))) &&         /* B */
             !(Replica && getPredecessors().empty())) { /* C */
    // The last IR basic block is reused, as an optimization, in three cases:
    // A. the first VPBB reuses the loop pre-header BB - when PrevVPBB is null;
    // B. when the current VPBB has a single (hierarchical) predecessor which
    //    is PrevVPBB and the latter has a single (hierarchical) successor which
    //    both are in the same non-replicator region; and
    // C. when the current VPBB is an entry of a region replica - where PrevVPBB
    //    is the exiting VPBB of this region from a previous instance, or the
    //    predecessor of this region.

    NewBB = createEmptyBasicBlock(State->CFG);
    State->Builder.SetInsertPoint(NewBB);
    // Temporarily terminate with unreachable until CFG is rewired.
    UnreachableInst *Terminator = State->Builder.CreateUnreachable();
    // Register NewBB in its loop. In innermost loops its the same for all
    // BB's.
    if (State->CurrentVectorLoop)
      State->CurrentVectorLoop->addBasicBlockToLoop(NewBB, *State->LI);
    State->Builder.SetInsertPoint(Terminator);
    State->CFG.PrevBB = NewBB;
  }

  // 2. Fill the IR basic block with IR instructions.
  LLVM_DEBUG(dbgs() << "LV: vectorizing VPBB:" << getName()
                    << " in BB:" << NewBB->getName() << '\n');

  State->CFG.VPBB2IRBB[this] = NewBB;
  State->CFG.PrevVPBB = this;

  for (VPRecipeBase &Recipe : Recipes)
    Recipe.execute(*State);

  LLVM_DEBUG(dbgs() << "LV: filled BB:" << *NewBB);
}

void VPBasicBlock::dropAllReferences(VPValue *NewValue) {
  for (VPRecipeBase &R : Recipes) {
    for (auto *Def : R.definedValues())
      Def->replaceAllUsesWith(NewValue);

    for (unsigned I = 0, E = R.getNumOperands(); I != E; I++)
      R.setOperand(I, NewValue);
  }
}

VPBasicBlock *VPBasicBlock::splitAt(iterator SplitAt) {
  assert((SplitAt == end() || SplitAt->getParent() == this) &&
         "can only split at a position in the same block");

  SmallVector<VPBlockBase *, 2> Succs(successors());
  // First, disconnect the current block from its successors.
  for (VPBlockBase *Succ : Succs)
    VPBlockUtils::disconnectBlocks(this, Succ);

  // Create new empty block after the block to split.
  auto *SplitBlock = new VPBasicBlock(getName() + ".split");
  VPBlockUtils::insertBlockAfter(SplitBlock, this);

  // Add successors for block to split to new block.
  for (VPBlockBase *Succ : Succs)
    VPBlockUtils::connectBlocks(SplitBlock, Succ);

  // Finally, move the recipes starting at SplitAt to new block.
  for (VPRecipeBase &ToMove :
       make_early_inc_range(make_range(SplitAt, this->end())))
    ToMove.moveBefore(*SplitBlock, SplitBlock->end());

  return SplitBlock;
}

VPRegionBlock *VPBasicBlock::getEnclosingLoopRegion() {
  VPRegionBlock *P = getParent();
  if (P && P->isReplicator()) {
    P = P->getParent();
    assert(!cast<VPRegionBlock>(P)->isReplicator() &&
           "unexpected nested replicate regions");
  }
  return P;
}

static bool hasConditionalTerminator(const VPBasicBlock *VPBB) {
  if (VPBB->empty()) {
    assert(
        VPBB->getNumSuccessors() < 2 &&
        "block with multiple successors doesn't have a recipe as terminator");
    return false;
  }

  const VPRecipeBase *R = &VPBB->back();
  auto *VPI = dyn_cast<VPInstruction>(R);
  bool IsCondBranch =
      isa<VPBranchOnMaskRecipe>(R) ||
      (VPI && (VPI->getOpcode() == VPInstruction::BranchOnCond ||
               VPI->getOpcode() == VPInstruction::BranchOnCount));
  (void)IsCondBranch;

  if (VPBB->getNumSuccessors() >= 2 || VPBB->isExiting()) {
    assert(IsCondBranch && "block with multiple successors not terminated by "
                           "conditional branch recipe");

    return true;
  }

  assert(
      !IsCondBranch &&
      "block with 0 or 1 successors terminated by conditional branch recipe");
  return false;
}

VPRecipeBase *VPBasicBlock::getTerminator() {
  if (hasConditionalTerminator(this))
    return &back();
  return nullptr;
}

const VPRecipeBase *VPBasicBlock::getTerminator() const {
  if (hasConditionalTerminator(this))
    return &back();
  return nullptr;
}

bool VPBasicBlock::isExiting() const {
  return getParent()->getExitingBasicBlock() == this;
}

#if !defined(NDEBUG) || defined(LLVM_ENABLE_DUMP)
void VPBlockBase::printSuccessors(raw_ostream &O, const Twine &Indent) const {
  if (getSuccessors().empty()) {
    O << Indent << "No successors\n";
  } else {
    O << Indent << "Successor(s): ";
    ListSeparator LS;
    for (auto *Succ : getSuccessors())
      O << LS << Succ->getName();
    O << '\n';
  }
}

void VPBasicBlock::print(raw_ostream &O, const Twine &Indent,
                         VPSlotTracker &SlotTracker) const {
  O << Indent << getName() << ":\n";

  auto RecipeIndent = Indent + "  ";
  for (const VPRecipeBase &Recipe : *this) {
    Recipe.print(O, RecipeIndent, SlotTracker);
    O << '\n';
  }

  printSuccessors(O, Indent);
}
#endif

void VPRegionBlock::dropAllReferences(VPValue *NewValue) {
  for (VPBlockBase *Block : depth_first(Entry))
    // Drop all references in VPBasicBlocks and replace all uses with
    // DummyValue.
    Block->dropAllReferences(NewValue);
}

void VPRegionBlock::execute(VPTransformState *State) {
  ReversePostOrderTraversal<VPBlockBase *> RPOT(Entry);

  if (!isReplicator()) {
    // Create and register the new vector loop.
    Loop *PrevLoop = State->CurrentVectorLoop;
    State->CurrentVectorLoop = State->LI->AllocateLoop();
    BasicBlock *VectorPH = State->CFG.VPBB2IRBB[getPreheaderVPBB()];
    Loop *ParentLoop = State->LI->getLoopFor(VectorPH);

    // Insert the new loop into the loop nest and register the new basic blocks
    // before calling any utilities such as SCEV that require valid LoopInfo.
    if (ParentLoop)
      ParentLoop->addChildLoop(State->CurrentVectorLoop);
    else
      State->LI->addTopLevelLoop(State->CurrentVectorLoop);

    // Visit the VPBlocks connected to "this", starting from it.
    for (VPBlockBase *Block : RPOT) {
      LLVM_DEBUG(dbgs() << "LV: VPBlock in RPO " << Block->getName() << '\n');
      Block->execute(State);
    }

    State->CurrentVectorLoop = PrevLoop;
    return;
  }

  assert(!State->Instance && "Replicating a Region with non-null instance.");

  // Enter replicating mode.
  State->Instance = VPIteration(0, 0);

  for (unsigned Part = 0, UF = State->UF; Part < UF; ++Part) {
    State->Instance->Part = Part;
    for (unsigned Lane = 0, VF = State->VF.getKnownMinValue(); Lane < VF;
         ++Lane) {
      State->Instance->Lane = VPLane(Lane, VPLane::Kind::First);
      // Visit the VPBlocks connected to \p this, starting from it.
      for (VPBlockBase *Block : RPOT) {
        LLVM_DEBUG(dbgs() << "LV: VPBlock in RPO " << Block->getName() << '\n');
        Block->execute(State);
      }
    }
  }

  // Exit replicating mode.
  State->Instance.reset();
}

#if !defined(NDEBUG) || defined(LLVM_ENABLE_DUMP)
void VPRegionBlock::print(raw_ostream &O, const Twine &Indent,
                          VPSlotTracker &SlotTracker) const {
  O << Indent << (isReplicator() ? "<xVFxUF> " : "<x1> ") << getName() << ": {";
  auto NewIndent = Indent + "  ";
  for (auto *BlockBase : depth_first(Entry)) {
    O << '\n';
    BlockBase->print(O, NewIndent, SlotTracker);
  }
  O << Indent << "}\n";

  printSuccessors(O, Indent);
}
#endif

bool VPRecipeBase::mayWriteToMemory() const {
  switch (getVPDefID()) {
  case VPWidenMemoryInstructionSC: {
    return cast<VPWidenMemoryInstructionRecipe>(this)->isStore();
  }
  case VPReplicateSC:
  case VPWidenCallSC:
    return cast<Instruction>(getVPSingleValue()->getUnderlyingValue())
        ->mayWriteToMemory();
  case VPBranchOnMaskSC:
    return false;
  case VPWidenIntOrFpInductionSC:
  case VPWidenCanonicalIVSC:
  case VPWidenPHISC:
  case VPBlendSC:
  case VPWidenSC:
  case VPWidenGEPSC:
  case VPReductionSC:
  case VPWidenSelectSC: {
    const Instruction *I =
        dyn_cast_or_null<Instruction>(getVPSingleValue()->getUnderlyingValue());
    (void)I;
    assert((!I || !I->mayWriteToMemory()) &&
           "underlying instruction may write to memory");
    return false;
  }
  default:
    return true;
  }
}

bool VPRecipeBase::mayReadFromMemory() const {
  switch (getVPDefID()) {
  case VPWidenMemoryInstructionSC: {
    return !cast<VPWidenMemoryInstructionRecipe>(this)->isStore();
  }
  case VPReplicateSC:
  case VPWidenCallSC:
    return cast<Instruction>(getVPSingleValue()->getUnderlyingValue())
        ->mayReadFromMemory();
  case VPBranchOnMaskSC:
    return false;
  case VPWidenIntOrFpInductionSC:
  case VPWidenCanonicalIVSC:
  case VPWidenPHISC:
  case VPBlendSC:
  case VPWidenSC:
  case VPWidenGEPSC:
  case VPReductionSC:
  case VPWidenSelectSC: {
    const Instruction *I =
        dyn_cast_or_null<Instruction>(getVPSingleValue()->getUnderlyingValue());
    (void)I;
    assert((!I || !I->mayReadFromMemory()) &&
           "underlying instruction may read from memory");
    return false;
  }
  default:
    return true;
  }
}

bool VPRecipeBase::mayHaveSideEffects() const {
  switch (getVPDefID()) {
  case VPBranchOnMaskSC:
    return false;
  case VPWidenIntOrFpInductionSC:
  case VPWidenPointerInductionSC:
  case VPWidenCanonicalIVSC:
  case VPWidenPHISC:
  case VPBlendSC:
  case VPWidenSC:
  case VPPredicatedWidenSC:
  case VPWidenGEPSC:
  case VPReductionSC:
  case VPWidenSelectSC:
  case VPScalarIVStepsSC: {
    const Instruction *I =
        dyn_cast_or_null<Instruction>(getVPSingleValue()->getUnderlyingValue());
    (void)I;
    assert((!I || !I->mayHaveSideEffects()) &&
           "underlying instruction has side-effects");
    return false;
  }
  case VPReplicateSC: {
    auto *R = cast<VPReplicateRecipe>(this);
    return R->getUnderlyingInstr()->mayHaveSideEffects();
  }
  default:
    return true;
  }
}

void VPLiveOut::fixPhi(VPlan &Plan, VPTransformState &State) {
  auto Lane = VPLane::getLastLaneForVF(State.VF);
  VPValue *ExitValue = getOperand(0);
  if (Plan.isUniformAfterVectorization(ExitValue))
    Lane = VPLane::getFirstLane();
  Phi->addIncoming(State.get(ExitValue, VPIteration(State.UF - 1, Lane)),
                   State.Builder.GetInsertBlock());
}

void VPRecipeBase::insertBefore(VPRecipeBase *InsertPos) {
  assert(!Parent && "Recipe already in some VPBasicBlock");
  assert(InsertPos->getParent() &&
         "Insertion position not in any VPBasicBlock");
  Parent = InsertPos->getParent();
  Parent->getRecipeList().insert(InsertPos->getIterator(), this);
}

void VPRecipeBase::insertBefore(VPBasicBlock &BB,
                                iplist<VPRecipeBase>::iterator I) {
  assert(!Parent && "Recipe already in some VPBasicBlock");
  assert(I == BB.end() || I->getParent() == &BB);
  Parent = &BB;
  BB.getRecipeList().insert(I, this);
}

void VPRecipeBase::insertAfter(VPRecipeBase *InsertPos) {
  assert(!Parent && "Recipe already in some VPBasicBlock");
  assert(InsertPos->getParent() &&
         "Insertion position not in any VPBasicBlock");
  Parent = InsertPos->getParent();
  Parent->getRecipeList().insertAfter(InsertPos->getIterator(), this);
}

void VPRecipeBase::removeFromParent() {
  assert(getParent() && "Recipe not in any VPBasicBlock");
  getParent()->getRecipeList().remove(getIterator());
  Parent = nullptr;
}

iplist<VPRecipeBase>::iterator VPRecipeBase::eraseFromParent() {
  assert(getParent() && "Recipe not in any VPBasicBlock");
  return getParent()->getRecipeList().erase(getIterator());
}

void VPRecipeBase::moveAfter(VPRecipeBase *InsertPos) {
  removeFromParent();
  insertAfter(InsertPos);
}

void VPRecipeBase::moveBefore(VPBasicBlock &BB,
                              iplist<VPRecipeBase>::iterator I) {
  removeFromParent();
  insertBefore(BB, I);
}

void VPInstruction::generateInstruction(VPTransformState &State,
                                        unsigned Part) {
  IRBuilderBase &Builder = State.Builder;
  Builder.SetCurrentDebugLocation(DL);

  if (Instruction::isBinaryOp(getOpcode())) {
    Value *A = State.get(getOperand(0), Part);
    Value *B = State.get(getOperand(1), Part);
    Value *V = Builder.CreateBinOp((Instruction::BinaryOps)getOpcode(), A, B);
    State.set(this, V, Part);
    return;
  }

  switch (getOpcode()) {
  case VPInstruction::Not: {
    Value *A = State.get(getOperand(0), Part);
    Value *V = Builder.CreateNot(A);
    State.set(this, V, Part);
    break;
  }
  case VPInstruction::VPNot: {
    Value *A = State.get(getOperand(0), Part);
    Value *EVL = State.get(getOperand(1), Part);
    Value *AllOnes = Builder.getTrueVector(
        cast<VectorType>(A->getType())->getElementCount());
    Value *V = Builder.CreateIntrinsic(
        Intrinsic::vp_xor, {A->getType()},
        {A, AllOnes, AllOnes, EVL}, nullptr, "vp.mask.not");
    State.set(this, V, Part);
    break;
  }
  case VPInstruction::VPOr: {
    Value *A = State.get(getOperand(0), Part);
    Value *B = State.get(getOperand(1), Part);
    Value *EVL = State.get(getOperand(2), Part);
    Value *AllOnes = Builder.getTrueVector(
        cast<VectorType>(A->getType())->getElementCount());
    Value *V = Builder.CreateIntrinsic(
        Intrinsic::vp_or, {A->getType()},
        {A, B, AllOnes, EVL}, nullptr, "vp.mask.or");
    State.set(this, V, Part);
    return;
  }
  case VPInstruction::ICmpULE: {
    Value *IV = State.get(getOperand(0), Part);
    Value *TC = State.get(getOperand(1), Part);
    Value *V = Builder.CreateICmpULE(IV, TC);
    State.set(this, V, Part);
    break;
  }
  case Instruction::Select: {
    Value *Cond = State.get(getOperand(0), Part);
    Value *Op1 = State.get(getOperand(1), Part);
    Value *Op2 = State.get(getOperand(2), Part);
    Value *V = Builder.CreateSelect(Cond, Op1, Op2);
    State.set(this, V, Part);
    break;
  }
  case VPInstruction::VPSelect: {
    Value *Cond = State.get(getOperand(0), Part);
    Value *Op1 = State.get(getOperand(1), Part);
    Value *Op2 = State.get(getOperand(2), Part);

    if (!isa<VectorType>(Cond->getType())) {
      Cond = State.Builder.CreateVectorSplat(State.VF, Cond, "splat.cond");
    }

    Value *EVL = State.get(getOperand(3), Part);

    Constant *COp2 = dyn_cast<Constant>(Op2);
    if (COp2 && Op1->getType()->isIntOrIntVectorTy(1) && COp2->isZeroValue()) {
      // Special case that happens very often.
      // FIXME: Remember to teach VPBuilder to do this for us.
      Value *AllOnes = Builder.getTrueVector(
          cast<VectorType>(Op1->getType())->getElementCount());
      Value *V = Builder.CreateIntrinsic(Intrinsic::vp_and, {Op1->getType()},
                                         {Cond, Op1, AllOnes, EVL}, nullptr,
                                         "vp.mask.select");
      State.set(this, V, Part);
    } else {
      Value *V = Builder.CreateIntrinsic(Intrinsic::vp_select, {Op1->getType()},
                                         {Cond, Op1, Op2, EVL}, nullptr,
                                         "vp.mask.select");
      State.set(this, V, Part);
    }
    break;
  }
  case VPInstruction::ActiveLaneMask: {
    // Get first lane of vector induction variable.
    Value *VIVElem0 = State.get(getOperand(0), VPIteration(Part, 0));
    // Get the original loop tripcount.
    Value *ScalarTC = State.get(getOperand(1), Part);

    auto *Int1Ty = Type::getInt1Ty(Builder.getContext());
    auto *PredTy = VectorType::get(Int1Ty, State.VF);
    Instruction *Call = Builder.CreateIntrinsic(
        Intrinsic::get_active_lane_mask, {PredTy, ScalarTC->getType()},
        {VIVElem0, ScalarTC}, nullptr, "active.lane.mask");
    State.set(this, Call, Part);
    break;
  }
  // TODO: This case can be removed when support for Call instruction is added
  // to VPlan in upstream. For now it helps catch any use of VPInstruction for
  // Call opcode that is now supported by the new VPCallInstruction recipe.
  case Instruction::Call: {
    llvm_unreachable("This opcode is handled by the VPCallInstruction recipe");
  case VPInstruction::FirstOrderRecurrenceSplice: {
    // Generate code to combine the previous and current values in vector v3.
    //
    //   vector.ph:
    //     v_init = vector(..., ..., ..., a[-1])
    //     br vector.body
    //
    //   vector.body
    //     i = phi [0, vector.ph], [i+4, vector.body]
    //     v1 = phi [v_init, vector.ph], [v2, vector.body]
    //     v2 = a[i, i+1, i+2, i+3];
    //     v3 = vector(v1(3), v2(0, 1, 2))

    // For the first part, use the recurrence phi (v1), otherwise v2.
    auto *V1 = State.get(getOperand(0), 0);
    Value *PartMinus1 = Part == 0 ? V1 : State.get(getOperand(1), Part - 1);
    if (!PartMinus1->getType()->isVectorTy()) {
      State.set(this, PartMinus1, Part);
    } else {
      Value *V2 = State.get(getOperand(1), Part);
      State.set(this, Builder.CreateVectorSplice(PartMinus1, V2, -1), Part);
    }
    break;
  }
  case VPInstruction::PredicatedFirstOrderRecurrenceSplice: {
    auto *V1 = State.get(getOperand(0), 0);
    Value *PartMinus1 = Part == 0 ? V1 : State.get(getOperand(1), Part - 1);
    if (!PartMinus1->getType()->isVectorTy()) {
      State.set(this, PartMinus1, Part);
    } else {
      Value *V2 = State.get(getOperand(1), Part);
      Value *EVL = State.get(getOperand(2), Part);
      Value *EVLPhi = State.get(getOperand(3), Part);

      auto *IdxTy = Builder.getInt32Ty();
      Value *Vlen = Builder.CreateVScale(
          ConstantInt::get(IdxTy, State.VF.getKnownMinValue()));
      Value *Shift = Builder.CreateSub(Vlen, ConstantInt::get(IdxTy, 1));
      Value *Mask =
          Builder.CreateVectorSplat(State.VF, ConstantInt::get(Builder.getInt1Ty(), 1));

      Value *Splice = Builder.CreateIntrinsic(
          Intrinsic::experimental_vp_splice,
          {PartMinus1->getType()}, {PartMinus1, V2, Shift, Mask, EVLPhi, EVL},
          nullptr);

      State.set(this, Splice, Part);
    }
    break;
  }
  case VPInstruction::CanonicalIVIncrement:
  case VPInstruction::CanonicalIVIncrementNUW: {
    Value *Next = nullptr;
    if (Part == 0) {
      bool IsNUW = getOpcode() == VPInstruction::CanonicalIVIncrementNUW;
      auto *Phi = State.get(getOperand(0), 0);
      // The loop step is equal to the vectorization factor (num of SIMD
      // elements) times the unroll factor (num of SIMD instructions).
      Value *Step =
          createStepForVF(Builder, Phi->getType(), State.VF, State.UF);
      Next = Builder.CreateAdd(Phi, Step, "index.next", IsNUW, false);
      State.NextIndex = cast<Instruction>(Next);
    } else {
      Next = State.get(this, 0);
    }

    State.set(this, Next, Part);
    break;
  }
  case VPInstruction::BranchOnCond: {
    if (Part != 0)
      break;

    Value *Cond = State.get(getOperand(0), VPIteration(Part, 0));
    VPRegionBlock *ParentRegion = getParent()->getParent();
    VPBasicBlock *Header = ParentRegion->getEntryBasicBlock();

    // Replace the temporary unreachable terminator with a new conditional
    // branch, hooking it up to backward destination for exiting blocks now and
    // to forward destination(s) later when they are created.
    BranchInst *CondBr =
        Builder.CreateCondBr(Cond, Builder.GetInsertBlock(), nullptr);

    if (getParent()->isExiting())
      CondBr->setSuccessor(1, State.CFG.VPBB2IRBB[Header]);

    CondBr->setSuccessor(0, nullptr);
    Builder.GetInsertBlock()->getTerminator()->eraseFromParent();
    break;
  }
  case VPInstruction::BranchOnCount: {
    if (Part != 0)
      break;
    // First create the compare.
    Value *IV = State.get(getOperand(0), Part);
    Value *TC = State.get(getOperand(1), Part);
    Value *Cond = Builder.CreateICmpEQ(IV, TC);

    // Now create the branch.
    auto *Plan = getParent()->getPlan();
    VPRegionBlock *TopRegion = Plan->getVectorLoopRegion();
    VPBasicBlock *Header = TopRegion->getEntry()->getEntryBasicBlock();

    // Replace the temporary unreachable terminator with a new conditional
    // branch, hooking it up to backward destination (the header) now and to the
    // forward destination (the exit/middle block) later when it is created.
    // Note that CreateCondBr expects a valid BB as first argument, so we need
    // to set it to nullptr later.
    BranchInst *CondBr = Builder.CreateCondBr(Cond, Builder.GetInsertBlock(),
                                              State.CFG.VPBB2IRBB[Header]);
    CondBr->setSuccessor(0, nullptr);
    Builder.GetInsertBlock()->getTerminator()->eraseFromParent();
    break;
  }
  default:
    llvm_unreachable("Unsupported opcode for instruction");
  }
  }
}

void VPInstruction::execute(VPTransformState &State) {
  assert(!State.Instance && "VPInstruction executing an Instance");
  IRBuilderBase::FastMathFlagGuard FMFGuard(State.Builder);
  State.Builder.setFastMathFlags(FMF);
  for (unsigned Part = 0; Part < State.UF; ++Part)
    generateInstruction(State, Part);
}

#if !defined(NDEBUG) || defined(LLVM_ENABLE_DUMP)
void VPInstruction::dump() const {
  VPSlotTracker SlotTracker(getParent()->getPlan());
  print(dbgs(), "", SlotTracker);
}

void VPInstruction::print(raw_ostream &O, const Twine &Indent,
                          VPSlotTracker &SlotTracker) const {
  O << Indent << "EMIT ";

  if (hasResult()) {
    printAsOperand(O, SlotTracker);
    O << " = ";
  }

  switch (getOpcode()) {
  case VPInstruction::Not:
    O << "not";
    break;
  case VPInstruction::ICmpULE:
    O << "icmp ule";
    break;
  case VPInstruction::SLPLoad:
    O << "combined load";
    break;
  case VPInstruction::SLPStore:
    O << "combined store";
    break;
  case VPInstruction::ActiveLaneMask:
    O << "active lane mask";
    break;
  case VPInstruction::FirstOrderRecurrenceSplice:
    O << "first-order splice";
    break;
  case VPInstruction::PredicatedFirstOrderRecurrenceSplice:
    O << "predicated-first-order splice";
    break;
  case VPInstruction::CanonicalIVIncrement:
    O << "VF * UF + ";
    break;
  case VPInstruction::CanonicalIVIncrementNUW:
    O << "VF * UF +(nuw) ";
    break;
  case VPInstruction::BranchOnCond:
    O << "branch-on-cond";
    break;
  case VPInstruction::BranchOnCount:
    O << "branch-on-count ";
    break;
  case VPInstruction::VPSelect:
    O << "vp-select";
    break;
  case VPInstruction::VPOr:
    O << "vp-or";
    break;
  case VPInstruction::VPNot:
    O << "vp-not";
    break;
  default:
    O << Instruction::getOpcodeName(getOpcode());
  }

  O << FMF;

  for (const VPValue *Operand : operands()) {
    O << " ";
    Operand->printAsOperand(O, SlotTracker);
  }

  if (DL) {
    O << ", !dbg ";
    DL.print(O);
  }
}
#endif

void VPInstruction::setFastMathFlags(FastMathFlags FMFNew) {
  // Make sure the VPInstruction is a floating-point operation.
  assert((Opcode == Instruction::FAdd || Opcode == Instruction::FMul ||
          Opcode == Instruction::FNeg || Opcode == Instruction::FSub ||
          Opcode == Instruction::FDiv || Opcode == Instruction::FRem ||
          Opcode == Instruction::FCmp) &&
         "this op can't take fast-math flags");
  FMF = FMFNew;
}

void VPlan::prepareToExecute(Value *TripCountV, Value *VectorTripCountV,
                             Value *CanonicalIVStartValue,
                             VPTransformState &State) {

<<<<<<< HEAD
=======
  VPBasicBlock *ExitingVPBB = getVectorLoopRegion()->getExitingBasicBlock();
  auto *Term = dyn_cast<VPInstruction>(&ExitingVPBB->back());
  // Try to simplify BranchOnCount to 'BranchOnCond true' if TC <= VF * UF when
  // preparing to execute the plan for the main vector loop.
  if (!CanonicalIVStartValue && Term &&
      Term->getOpcode() == VPInstruction::BranchOnCount &&
      isa<ConstantInt>(TripCountV)) {
    ConstantInt *C = cast<ConstantInt>(TripCountV);
    uint64_t TCVal = C->getZExtValue();
    if (TCVal && TCVal <= State.VF.getKnownMinValue() * State.UF) {
      auto *BOC =
          new VPInstruction(VPInstruction::BranchOnCond,
                            {getOrAddExternalDef(State.Builder.getTrue())});
      Term->eraseFromParent();
      ExitingVPBB->appendRecipe(BOC);
      // TODO: Further simplifications are possible
      //      1. Replace inductions with constants.
      //      2. Replace vector loop region with VPBasicBlock.
    }
  }

>>>>>>> 1caf976c
  // Check if the trip count is needed, and if so build it.
  if (TripCount && TripCount->getNumUsers()) {
    for (unsigned Part = 0, UF = State.UF; Part < UF; ++Part)
      State.set(TripCount, TripCountV, Part);
  }

  // Set the runtime VF if it is needed.
  if (RuntimeVF && RuntimeVF->getNumUsers()) {
    IRBuilder<> Builder(State.CFG.PrevBB->getTerminator());
    Value *RuntimeVFVal =
        getRuntimeVF(Builder, Builder.getInt32Ty(), State.VF);
    for (unsigned Part = 0, UF = State.UF; Part < UF; ++Part)
      State.set(RuntimeVF, RuntimeVFVal, Part);
  }

  // Check if the backedge taken count is needed, and if so build it.
  if (BackedgeTakenCount && BackedgeTakenCount->getNumUsers()) {
    IRBuilder<> Builder(State.CFG.PrevBB->getTerminator());
    auto *TCMO = Builder.CreateSub(TripCountV,
                                   ConstantInt::get(TripCountV->getType(), 1),
                                   "trip.count.minus.1");
    auto VF = State.VF;
    Value *VTCMO =
        VF.isScalar() ? TCMO : Builder.CreateVectorSplat(VF, TCMO, "broadcast");
    for (unsigned Part = 0, UF = State.UF; Part < UF; ++Part)
      State.set(BackedgeTakenCount, VTCMO, Part);
  }

  for (unsigned Part = 0, UF = State.UF; Part < UF; ++Part)
    State.set(&VectorTripCount, VectorTripCountV, Part);

  // When vectorizing the epilogue loop, the canonical induction start value
  // needs to be changed from zero to the value after the main vector loop.
  if (CanonicalIVStartValue) {
    VPValue *VPV = getOrAddExternalDef(CanonicalIVStartValue);
    auto *IV = getCanonicalIV();
    assert(all_of(IV->users(),
                  [](const VPUser *U) {
                    if (isa<VPScalarIVStepsRecipe>(U))
                      return true;
                    auto *VPI = cast<VPInstruction>(U);
                    return VPI->getOpcode() ==
                               VPInstruction::CanonicalIVIncrement ||
                           VPI->getOpcode() ==
                               VPInstruction::CanonicalIVIncrementNUW;
                  }) &&
           "the canonical IV should only be used by its increments or "
           "ScalarIVSteps when "
           "resetting the start value");
    IV->setOperand(0, VPV);
  }
}

/// Generate the code inside the preheader and body of the vectorized loop.
/// Assumes a single pre-header basic-block was created for this. Introduce
/// additional basic-blocks as needed, and fill them all.
void VPlan::execute(VPTransformState *State) {
  // Set the reverse mapping from VPValues to Values for code generation.
  for (auto &Entry : Value2VPValue)
    State->VPValue2Value[Entry.second] = Entry.first;

  // Initialize CFG state.
  State->CFG.PrevVPBB = nullptr;
  State->CFG.ExitBB = State->CFG.PrevBB->getSingleSuccessor();
  BasicBlock *VectorPreHeader = State->CFG.PrevBB;
  State->Builder.SetInsertPoint(VectorPreHeader->getTerminator());

  // Generate code in the loop pre-header and body.
  for (VPBlockBase *Block : depth_first(Entry))
    Block->execute(State);

  VPBasicBlock *LatchVPBB = getVectorLoopRegion()->getExitingBasicBlock();
  BasicBlock *VectorLatchBB = State->CFG.VPBB2IRBB[LatchVPBB];

  // Fix the latch value of canonical, reduction and first-order recurrences
  // phis in the vector loop.
  VPBasicBlock *Header = getVectorLoopRegion()->getEntryBasicBlock();
  for (VPRecipeBase &R : Header->phis()) {
    if (auto *EVL = dyn_cast<VPEVLPHIRecipe>(&R)) {
      auto *VecPhi = cast<PHINode>(State->get(EVL, 0));

      VPValue *PreviousDef = EVL->getOperand(0);
      Value *Incoming = State->get(PreviousDef, State->UF - 1);
      VecPhi->addIncoming(Incoming, VectorLatchBB);
      continue;
    }

    // Skip phi-like recipes that generate their backedege values themselves.
    if (isa<VPWidenPHIRecipe>(&R))
      continue;

    if (isa<VPWidenPointerInductionRecipe>(&R) ||
        isa<VPWidenIntOrFpInductionRecipe>(&R)) {
      PHINode *Phi = nullptr;
      if (isa<VPWidenIntOrFpInductionRecipe>(&R)) {
        Phi = cast<PHINode>(State->get(R.getVPSingleValue(), 0));
      } else {
        auto *WidenPhi = cast<VPWidenPointerInductionRecipe>(&R);
        // TODO: Split off the case that all users of a pointer phi are scalar
        // from the VPWidenPointerInductionRecipe.
        if (WidenPhi->onlyScalarsGenerated(State->VF))
          continue;

        auto *GEP = cast<GetElementPtrInst>(State->get(WidenPhi, 0));
        Phi = cast<PHINode>(GEP->getPointerOperand());
      }

      Phi->setIncomingBlock(1, VectorLatchBB);

      // Move the last step to the end of the latch block. This ensures
      // consistent placement of all induction updates.
      Instruction *Inc = cast<Instruction>(Phi->getIncomingValue(1));
      Inc->moveBefore(VectorLatchBB->getTerminator()->getPrevNode());
      continue;
    }

    auto *PhiR = cast<VPHeaderPHIRecipe>(&R);
    // For first-order recurrences and in-order reduction phis, only a single
    // part is generated, which provides the last part from the previous
    // iteration. Otherwise all UF parts are generated.
    bool SinglePartNeeded =
        isa<VPCanonicalIVPHIRecipe>(PhiR) ||
        isa<VPFirstOrderRecurrencePHIRecipe>(PhiR) ||
        isa<VPPredicatedFirstOrderRecurrencePHIRecipe>(&R) ||
        cast<VPReductionPHIRecipe>(PhiR)->isOrdered();
    unsigned LastPartForNewPhi = SinglePartNeeded ? 1 : State->UF;
    for (unsigned Part = 0; Part < LastPartForNewPhi; ++Part) {
      Value *VecPhi = State->get(PhiR, Part);
      Value *Val = State->get(PhiR->getBackedgeValue(),
                              SinglePartNeeded ? State->UF - 1 : Part);
      cast<PHINode>(VecPhi)->addIncoming(Val, VectorLatchBB);
    }
  }

  // We do not attempt to preserve DT for outer loop vectorization currently.
  if (!EnableVPlanNativePath) {
    BasicBlock *VectorHeaderBB = State->CFG.VPBB2IRBB[Header];
    State->DT->addNewBlock(VectorHeaderBB, VectorPreHeader);
    updateDominatorTree(State->DT, VectorHeaderBB, VectorLatchBB,
                        State->CFG.ExitBB);
  }
}

#if !defined(NDEBUG) || defined(LLVM_ENABLE_DUMP)
LLVM_DUMP_METHOD
void VPlan::print(raw_ostream &O) const {
  VPSlotTracker SlotTracker(this);

  O << "VPlan '" << Name << "' {";

  if (VectorTripCount.getNumUsers() > 0) {
    O << "\nLive-in ";
    VectorTripCount.printAsOperand(O, SlotTracker);
    O << " = vector-trip-count\n";
  }

  if (BackedgeTakenCount && BackedgeTakenCount->getNumUsers()) {
    O << "\nLive-in ";
    BackedgeTakenCount->printAsOperand(O, SlotTracker);
    O << " = backedge-taken count\n";
  }

  for (const VPBlockBase *Block : depth_first(getEntry())) {
    O << '\n';
    Block->print(O, "", SlotTracker);
  }

  if (!LiveOuts.empty())
    O << "\n";
  for (auto &KV : LiveOuts) {
    O << "Live-out ";
    KV.second->getPhi()->printAsOperand(O);
    O << " = ";
    KV.second->getOperand(0)->printAsOperand(O, SlotTracker);
    O << "\n";
  }

  O << "}\n";
}

LLVM_DUMP_METHOD
void VPlan::printDOT(raw_ostream &O) const {
  VPlanPrinter Printer(O, *this);
  Printer.dump();
}

LLVM_DUMP_METHOD
void VPlan::dump() const { print(dbgs()); }
#endif

void VPlan::addLiveOut(PHINode *PN, VPValue *V) {
  assert(LiveOuts.count(PN) == 0 && "an exit value for PN already exists");
  LiveOuts.insert({PN, new VPLiveOut(PN, V)});
}

void VPlan::updateDominatorTree(DominatorTree *DT, BasicBlock *LoopHeaderBB,
                                BasicBlock *LoopLatchBB,
                                BasicBlock *LoopExitBB) {
  // The vector body may be more than a single basic-block by this point.
  // Update the dominator tree information inside the vector body by propagating
  // it from header to latch, expecting only triangular control-flow, if any.
  BasicBlock *PostDomSucc = nullptr;
  for (auto *BB = LoopHeaderBB; BB != LoopLatchBB; BB = PostDomSucc) {
    // Get the list of successors of this block.
    std::vector<BasicBlock *> Succs(succ_begin(BB), succ_end(BB));
    assert(Succs.size() <= 2 &&
           "Basic block in vector loop has more than 2 successors.");
    PostDomSucc = Succs[0];
    if (Succs.size() == 1) {
      assert(PostDomSucc->getSinglePredecessor() &&
             "PostDom successor has more than one predecessor.");
      DT->addNewBlock(PostDomSucc, BB);
      continue;
    }
    BasicBlock *InterimSucc = Succs[1];
    if (PostDomSucc->getSingleSuccessor() == InterimSucc) {
      PostDomSucc = Succs[1];
      InterimSucc = Succs[0];
    }
    assert(InterimSucc->getSingleSuccessor() == PostDomSucc &&
           "One successor of a basic block does not lead to the other.");
    assert(InterimSucc->getSinglePredecessor() &&
           "Interim successor has more than one predecessor.");
    assert(PostDomSucc->hasNPredecessors(2) &&
           "PostDom successor has more than two predecessors.");
    DT->addNewBlock(InterimSucc, BB);
    DT->addNewBlock(PostDomSucc, BB);
  }
  // Latch block is a new dominator for the loop exit.
  DT->changeImmediateDominator(LoopExitBB, LoopLatchBB);
  assert(DT->verify(DominatorTree::VerificationLevel::Fast));
}

#if !defined(NDEBUG) || defined(LLVM_ENABLE_DUMP)
Twine VPlanPrinter::getUID(const VPBlockBase *Block) {
  return (isa<VPRegionBlock>(Block) ? "cluster_N" : "N") +
         Twine(getOrCreateBID(Block));
}

Twine VPlanPrinter::getOrCreateName(const VPBlockBase *Block) {
  const std::string &Name = Block->getName();
  if (!Name.empty())
    return Name;
  return "VPB" + Twine(getOrCreateBID(Block));
}

void VPlanPrinter::dump() {
  Depth = 1;
  bumpIndent(0);
  OS << "digraph VPlan {\n";
  OS << "graph [labelloc=t, fontsize=30; label=\"Vectorization Plan";
  if (!Plan.getName().empty())
    OS << "\\n" << DOT::EscapeString(Plan.getName());
  if (Plan.BackedgeTakenCount) {
    OS << ", where:\\n";
      Plan.BackedgeTakenCount->print(OS, SlotTracker);
      OS << " := BackedgeTakenCount, ";
  }
  if (Plan.TripCount) {
    OS << "\\n";
    Plan.RuntimeVF->print(OS, SlotTracker);
    OS << " := TripCount";
  }
  if (Plan.RuntimeVF) {
    OS << "\\n";
    Plan.RuntimeVF->print(OS, SlotTracker);
    OS << " := RuntimeVF";
  }
  OS << "\"]\n";
  OS << "node [shape=rect, fontname=Courier, fontsize=30]\n";
  OS << "edge [fontname=Courier, fontsize=30]\n";
  OS << "compound=true\n";

  for (const VPBlockBase *Block : depth_first(Plan.getEntry()))
    dumpBlock(Block);

  OS << "}\n";
}

void VPlanPrinter::dumpBlock(const VPBlockBase *Block) {
  if (const VPBasicBlock *BasicBlock = dyn_cast<VPBasicBlock>(Block))
    dumpBasicBlock(BasicBlock);
  else if (const VPRegionBlock *Region = dyn_cast<VPRegionBlock>(Block))
    dumpRegion(Region);
  else
    llvm_unreachable("Unsupported kind of VPBlock.");
}

void VPlanPrinter::drawEdge(const VPBlockBase *From, const VPBlockBase *To,
                            bool Hidden, const Twine &Label) {
  // Due to "dot" we print an edge between two regions as an edge between the
  // exiting basic block and the entry basic of the respective regions.
  const VPBlockBase *Tail = From->getExitingBasicBlock();
  const VPBlockBase *Head = To->getEntryBasicBlock();
  OS << Indent << getUID(Tail) << " -> " << getUID(Head);
  OS << " [ label=\"" << Label << '\"';
  if (Tail != From)
    OS << " ltail=" << getUID(From);
  if (Head != To)
    OS << " lhead=" << getUID(To);
  if (Hidden)
    OS << "; splines=none";
  OS << "]\n";
}

void VPlanPrinter::dumpEdges(const VPBlockBase *Block) {
  auto &Successors = Block->getSuccessors();
  if (Successors.size() == 1)
    drawEdge(Block, Successors.front(), false, "");
  else if (Successors.size() == 2) {
    drawEdge(Block, Successors.front(), false, "T");
    drawEdge(Block, Successors.back(), false, "F");
  } else {
    unsigned SuccessorNumber = 0;
    for (auto *Successor : Successors)
      drawEdge(Block, Successor, false, Twine(SuccessorNumber++));
  }
}

void VPlanPrinter::dumpBasicBlock(const VPBasicBlock *BasicBlock) {
  // Implement dot-formatted dump by performing plain-text dump into the
  // temporary storage followed by some post-processing.
  OS << Indent << getUID(BasicBlock) << " [label =\n";
  bumpIndent(1);
  std::string Str;
  raw_string_ostream SS(Str);
  // Use no indentation as we need to wrap the lines into quotes ourselves.
  BasicBlock->print(SS, "", SlotTracker);

  // We need to process each line of the output separately, so split
  // single-string plain-text dump.
  SmallVector<StringRef, 0> Lines;
  StringRef(Str).rtrim('\n').split(Lines, "\n");

  auto EmitLine = [&](StringRef Line, StringRef Suffix) {
    OS << Indent << '"' << DOT::EscapeString(Line.str()) << "\\l\"" << Suffix;
  };

  // Don't need the "+" after the last line.
  for (auto Line : make_range(Lines.begin(), Lines.end() - 1))
    EmitLine(Line, " +\n");
  EmitLine(Lines.back(), "\n");

  bumpIndent(-1);
  OS << Indent << "]\n";

  dumpEdges(BasicBlock);
}

void VPlanPrinter::dumpRegion(const VPRegionBlock *Region) {
  OS << Indent << "subgraph " << getUID(Region) << " {\n";
  bumpIndent(1);
  OS << Indent << "fontname=Courier\n"
     << Indent << "label=\""
     << DOT::EscapeString(Region->isReplicator() ? "<xVFxUF> " : "<x1> ")
     << DOT::EscapeString(Region->getName()) << "\"\n";
  // Dump the blocks of the region.
  assert(Region->getEntry() && "Region contains no inner blocks.");
  for (const VPBlockBase *Block : depth_first(Region->getEntry()))
    dumpBlock(Block);
  bumpIndent(-1);
  OS << Indent << "}\n";
  dumpEdges(Region);
}

void VPlanIngredient::print(raw_ostream &O) const {
  if (auto *Inst = dyn_cast<Instruction>(V)) {
    if (!Inst->getType()->isVoidTy()) {
      Inst->printAsOperand(O, false);
      O << " = ";
    }
    O << Inst->getOpcodeName() << " ";
    unsigned E = Inst->getNumOperands();
    if (E > 0) {
      Inst->getOperand(0)->printAsOperand(O, false);
      for (unsigned I = 1; I < E; ++I)
        Inst->getOperand(I)->printAsOperand(O << ", ", false);
    }
  } else // !Inst
    V->printAsOperand(O, false);
}

void VPWidenCallRecipe::print(raw_ostream &O, const Twine &Indent,
                              VPSlotTracker &SlotTracker) const {
  O << Indent << "WIDEN-CALL ";

  auto *CI = cast<CallInst>(getUnderlyingInstr());
  if (CI->getType()->isVoidTy())
    O << "void ";
  else {
    printAsOperand(O, SlotTracker);
    O << " = ";
  }

  O << "call @" << CI->getCalledFunction()->getName() << "(";
  printOperands(O, SlotTracker);
  O << ")";
}

void VPPredicatedWidenCallRecipe::print(raw_ostream &O, const Twine &Indent,
                                        VPSlotTracker &SlotTracker) const {
  O << Indent << "PREDICATED-WIDEN-CALL ";

  auto *CI = cast<CallInst>(getUnderlyingInstr());
  if (CI->getType()->isVoidTy())
    O << "void ";
  else {
    printAsOperand(O, SlotTracker);
    O << " = ";
  }

  O << "call @" << CI->getCalledFunction()->getName() << "(";
  printOperands(O, SlotTracker);
  O << ")";
}

void VPWidenSelectRecipe::print(raw_ostream &O, const Twine &Indent,
                                VPSlotTracker &SlotTracker) const {
  O << Indent << "WIDEN-SELECT ";
  printAsOperand(O, SlotTracker);
  O << " = select ";
  getOperand(0)->printAsOperand(O, SlotTracker);
  O << ", ";
  getOperand(1)->printAsOperand(O, SlotTracker);
  O << ", ";
  getOperand(2)->printAsOperand(O, SlotTracker);
  O << (InvariantCond ? " (condition is loop invariant)" : "");
}

void VPPredicatedWidenSelectRecipe::print(raw_ostream &O, const Twine &Indent,
                                          VPSlotTracker &SlotTracker) const {
  O << Indent << "PREDICATED-WIDEN-SELECT ";
  printAsOperand(O, SlotTracker);
  O << " = select ";
  getOperand(0)->printAsOperand(O, SlotTracker);
  O << ", ";
  getOperand(1)->printAsOperand(O, SlotTracker);
  O << ", ";
  getOperand(2)->printAsOperand(O, SlotTracker);
  O << ", ";
  getOperand(3)->printAsOperand(O, SlotTracker);
  O << (InvariantCond ? " (condition is loop invariant)" : "");
}

void VPWidenRecipe::print(raw_ostream &O, const Twine &Indent,
                          VPSlotTracker &SlotTracker) const {
  O << Indent << "WIDEN ";
  printAsOperand(O, SlotTracker);
  O << " = " << getUnderlyingInstr()->getOpcodeName() << " ";
  printOperands(O, SlotTracker);
}

void VPPredicatedWidenRecipe::print(raw_ostream &O, const Twine &Indent,
                                    VPSlotTracker &SlotTracker) const {
  O << Indent << "PREDICATED-WIDEN ";
  printAsOperand(O, SlotTracker);
  O << " = " << getUnderlyingInstr()->getOpcodeName() << " ";
  printOperands(O, SlotTracker);
}

void VPWidenIntOrFpInductionRecipe::print(raw_ostream &O, const Twine &Indent,
                                          VPSlotTracker &SlotTracker) const {
  O << Indent << "WIDEN-INDUCTION";
  if (getTruncInst()) {
    O << "\\l\"";
    O << " +\n" << Indent << "\"  " << VPlanIngredient(IV) << "\\l\"";
    O << " +\n" << Indent << "\"  ";
    getVPValue(0)->printAsOperand(O, SlotTracker);
  } else
    O << " " << VPlanIngredient(IV);

  O << ", ";
  getStepValue()->printAsOperand(O, SlotTracker);
}

void VPWidenPointerInductionRecipe::print(raw_ostream &O, const Twine &Indent,
                                          VPSlotTracker &SlotTracker) const {
  O << Indent << "EMIT ";
  printAsOperand(O, SlotTracker);
  O << " = WIDEN-POINTER-INDUCTION ";
  getStartValue()->printAsOperand(O, SlotTracker);
  O << ", " << *IndDesc.getStep();
}

#endif

bool VPWidenIntOrFpInductionRecipe::isCanonical() const {
  auto *StartC = dyn_cast<ConstantInt>(getStartValue()->getLiveInIRValue());
  auto *StepC = dyn_cast<SCEVConstant>(getInductionDescriptor().getStep());
  return StartC && StartC->isZero() && StepC && StepC->isOne();
}

VPCanonicalIVPHIRecipe *VPScalarIVStepsRecipe::getCanonicalIV() const {
  return cast<VPCanonicalIVPHIRecipe>(getOperand(0));
}

bool VPScalarIVStepsRecipe::isCanonical() const {
  auto *CanIV = getCanonicalIV();
  // The start value of the steps-recipe must match the start value of the
  // canonical induction and it must step by 1.
  if (CanIV->getStartValue() != getStartValue())
    return false;
  auto *StepVPV = getStepValue();
  if (StepVPV->getDef())
    return false;
  auto *StepC = dyn_cast_or_null<ConstantInt>(StepVPV->getLiveInIRValue());
  return StepC && StepC->isOne();
}

#if !defined(NDEBUG) || defined(LLVM_ENABLE_DUMP)
void VPScalarIVStepsRecipe::print(raw_ostream &O, const Twine &Indent,
                                  VPSlotTracker &SlotTracker) const {
  O << Indent;
  printAsOperand(O, SlotTracker);
  O << Indent << "= SCALAR-STEPS ";
  printOperands(O, SlotTracker);
}

void VPWidenGEPRecipe::print(raw_ostream &O, const Twine &Indent,
                             VPSlotTracker &SlotTracker) const {
  O << Indent << "WIDEN-GEP ";
  O << (IsPtrLoopInvariant ? "Inv" : "Var");
  size_t IndicesNumber = IsIndexLoopInvariant.size();
  for (size_t I = 0; I < IndicesNumber; ++I)
    O << "[" << (IsIndexLoopInvariant[I] ? "Inv" : "Var") << "]";

  O << " ";
  printAsOperand(O, SlotTracker);
  O << " = getelementptr ";
  printOperands(O, SlotTracker);
}

void VPWidenPHIRecipe::print(raw_ostream &O, const Twine &Indent,
                             VPSlotTracker &SlotTracker) const {
  O << Indent << "WIDEN-PHI ";

  auto *OriginalPhi = cast<PHINode>(getUnderlyingValue());
  // Unless all incoming values are modeled in VPlan  print the original PHI
  // directly.
  // TODO: Remove once all VPWidenPHIRecipe instances keep all relevant incoming
  // values as VPValues.
  if (getNumOperands() != OriginalPhi->getNumOperands()) {
    O << VPlanIngredient(OriginalPhi);
    return;
  }

  printAsOperand(O, SlotTracker);
  O << " = phi ";
  printOperands(O, SlotTracker);
}

void VPBlendRecipe::print(raw_ostream &O, const Twine &Indent,
                          VPSlotTracker &SlotTracker) const {
  O << Indent << "BLEND ";
  Phi->printAsOperand(O, false);
  O << " =";
  if (getNumIncomingValues() == 1) {
    // Not a User of any mask: not really blending, this is a
    // single-predecessor phi.
    O << " ";
    getIncomingValue(0)->printAsOperand(O, SlotTracker);
  } else {
    for (unsigned I = 0, E = getNumIncomingValues(); I < E; ++I) {
      O << " ";
      getIncomingValue(I)->printAsOperand(O, SlotTracker);
      O << "/";
      getMask(I)->printAsOperand(O, SlotTracker);
    }
  }
}

void VPPredicatedBlendRecipe::print(raw_ostream &O, const Twine &Indent,
                          VPSlotTracker &SlotTracker) const {
  O << Indent << "PREDICATED-BLEND ";
  Phi->printAsOperand(O, false);
  O << " =";
  if (getNumIncomingValues() == 1) {
    // Not a User of any mask: not really blending, this is a
    // single-predecessor phi.
    O << " ";
    getIncomingValue(0)->printAsOperand(O, SlotTracker);
  } else {
    for (unsigned I = 0, E = getNumIncomingValues(); I < E; ++I) {
      O << " ";
      getIncomingValue(I)->printAsOperand(O, SlotTracker);
      O << "/";
      getMask(I)->printAsOperand(O, SlotTracker);
    }
  }
  O << " ";
  getEVL()->printAsOperand(O, SlotTracker);
}

void VPReductionRecipe::print(raw_ostream &O, const Twine &Indent,
                              VPSlotTracker &SlotTracker) const {
  O << Indent << "REDUCE ";
  printAsOperand(O, SlotTracker);
  O << " = ";
  getChainOp()->printAsOperand(O, SlotTracker);
  O << " +";
  if (isa<FPMathOperator>(getUnderlyingInstr()))
    O << getUnderlyingInstr()->getFastMathFlags();
  O << " reduce." << Instruction::getOpcodeName(RdxDesc->getOpcode()) << " (";
  getVecOp()->printAsOperand(O, SlotTracker);
  if (getCondOp()) {
    O << ", ";
    getCondOp()->printAsOperand(O, SlotTracker);
  }
  O << ")";
  if (RdxDesc->IntermediateStore)
    O << " (with final reduction value stored in invariant address sank "
         "outside of loop)";
}

void VPReplicateRecipe::print(raw_ostream &O, const Twine &Indent,
                              VPSlotTracker &SlotTracker) const {
  O << Indent << (IsUniform ? "CLONE " : "REPLICATE ");

  if (!getUnderlyingInstr()->getType()->isVoidTy()) {
    printAsOperand(O, SlotTracker);
    O << " = ";
  }
  if (auto *CB = dyn_cast<CallBase>(getUnderlyingInstr())) {
    O << "call @" << CB->getCalledFunction()->getName() << "(";
    interleaveComma(make_range(op_begin(), op_begin() + (getNumOperands() - 1)),
                    O, [&O, &SlotTracker](VPValue *Op) {
                      Op->printAsOperand(O, SlotTracker);
                    });
    O << ")";
  } else {
    O << Instruction::getOpcodeName(getUnderlyingInstr()->getOpcode()) << " ";
    printOperands(O, SlotTracker);
  }

  if (AlsoPack)
    O << " (S->V)";
}

void VPPredInstPHIRecipe::print(raw_ostream &O, const Twine &Indent,
                                VPSlotTracker &SlotTracker) const {
  O << Indent << "PHI-PREDICATED-INSTRUCTION ";
  printAsOperand(O, SlotTracker);
  O << " = ";
  printOperands(O, SlotTracker);
}

void VPWidenMemoryInstructionRecipe::print(raw_ostream &O, const Twine &Indent,
                                           VPSlotTracker &SlotTracker) const {
  O << Indent << "WIDEN ";

  if (!isStore()) {
    getVPSingleValue()->printAsOperand(O, SlotTracker);
    O << " = ";
  }
  O << Instruction::getOpcodeName(getIngredient().getOpcode()) << " ";

  printOperands(O, SlotTracker);
}

void VPPredicatedWidenMemoryInstructionRecipe::print(
    raw_ostream &O, const Twine &Indent, VPSlotTracker &SlotTracker) const {
  O << Indent << "PREDICATED-WIDEN ";

  if (!isStore()) {
    getVPValue(0)->printAsOperand(O, SlotTracker);
    O << " = ";
  }
  O << Instruction::getOpcodeName(getIngredient().getOpcode()) << " ";

  printOperands(O, SlotTracker);
  O << " (ALL-ONES-MASK)";
}
#endif

void VPCanonicalIVPHIRecipe::execute(VPTransformState &State) {
  Value *Start = getStartValue()->getLiveInIRValue();
  PHINode *EntryPart = PHINode::Create(
      Start->getType(), 2, "index", &*State.CFG.PrevBB->getFirstInsertionPt());

  BasicBlock *VectorPH = State.CFG.getPreheaderBBFor(this);
  EntryPart->addIncoming(Start, VectorPH);
  EntryPart->setDebugLoc(DL);
  for (unsigned Part = 0, UF = State.UF; Part < UF; ++Part)
    State.set(this, EntryPart, Part);
}

#if !defined(NDEBUG) || defined(LLVM_ENABLE_DUMP)
void VPCanonicalIVPHIRecipe::print(raw_ostream &O, const Twine &Indent,
                                   VPSlotTracker &SlotTracker) const {
  O << Indent << "EMIT ";
  printAsOperand(O, SlotTracker);
  O << " = CANONICAL-INDUCTION";
}
#endif

bool VPWidenPointerInductionRecipe::onlyScalarsGenerated(ElementCount VF) {
  bool IsUniform = vputils::onlyFirstLaneUsed(this);
  return all_of(users(),
                [&](const VPUser *U) { return U->usesScalars(this); }) &&
         (IsUniform || !VF.isScalable());
}

void VPExpandSCEVRecipe::execute(VPTransformState &State) {
  assert(!State.Instance && "cannot be used in per-lane");
  const DataLayout &DL = State.CFG.PrevBB->getModule()->getDataLayout();
  SCEVExpander Exp(SE, DL, "induction");

  Value *Res = Exp.expandCodeFor(Expr, Expr->getType(),
                                 &*State.Builder.GetInsertPoint());

  for (unsigned Part = 0, UF = State.UF; Part < UF; ++Part)
    State.set(this, Res, Part);
}

#if !defined(NDEBUG) || defined(LLVM_ENABLE_DUMP)
void VPExpandSCEVRecipe::print(raw_ostream &O, const Twine &Indent,
                               VPSlotTracker &SlotTracker) const {
  O << Indent << "EMIT ";
  getVPSingleValue()->printAsOperand(O, SlotTracker);
  O << " = EXPAND SCEV " << *Expr;
}
#endif

void VPWidenCanonicalIVRecipe::execute(VPTransformState &State) {
  Value *CanonicalIV = State.get(getOperand(0), 0);
  Type *STy = CanonicalIV->getType();
  IRBuilder<> Builder(State.CFG.PrevBB->getTerminator());
  ElementCount VF = State.VF;
  Value *VStart = VF.isScalar()
                      ? CanonicalIV
                      : Builder.CreateVectorSplat(VF, CanonicalIV, "broadcast");
  for (unsigned Part = 0, UF = State.UF; Part < UF; ++Part) {
    Value *VStep = createStepForVF(Builder, STy, VF, Part);
    if (VF.isVector()) {
      VStep = Builder.CreateVectorSplat(VF, VStep);
      VStep = Builder.CreateAdd(VStep, Builder.CreateStepVector(VStep->getType()));
    }
    Value *CanonicalVectorIV = Builder.CreateAdd(VStart, VStep, "vec.iv");
    State.set(this, CanonicalVectorIV, Part);
  }
}

#if !defined(NDEBUG) || defined(LLVM_ENABLE_DUMP)
void VPWidenCanonicalIVRecipe::print(raw_ostream &O, const Twine &Indent,
                                     VPSlotTracker &SlotTracker) const {
  O << Indent << "EMIT ";
  printAsOperand(O, SlotTracker);
  O << " = WIDEN-CANONICAL-INDUCTION ";
  printOperands(O, SlotTracker);
}
#endif

void VPWidenEVLRecipe::print(raw_ostream &O, const Twine &Indent,
                             VPSlotTracker &SlotTracker) const {
  O << Indent << "EMIT ";
  getEVL()->printAsOperand(O, SlotTracker);
  O << " = GENERATE-EXPLICIT-VECTOR-LENGTH ";
  printOperands(O, SlotTracker);
}

void VPWidenEVLMaskRecipe::print(raw_ostream &O, const Twine &Indent,
                                 VPSlotTracker &SlotTracker) const {
  O << Indent << "EMIT ";
  getEVLMask()->printAsOperand(O, SlotTracker);
  O << " = GENERATE-ULT-STEPVECTOR-EVL-MASK";
}

void VPFirstOrderRecurrencePHIRecipe::execute(VPTransformState &State) {
  auto &Builder = State.Builder;
  // Create a vector from the initial value.
  auto *VectorInit = getStartValue()->getLiveInIRValue();

  Type *VecTy = State.VF.isScalar()
                    ? VectorInit->getType()
                    : VectorType::get(VectorInit->getType(), State.VF);

  BasicBlock *VectorPH = State.CFG.getPreheaderBBFor(this);
  if (State.VF.isVector()) {
    auto *IdxTy = Builder.getInt32Ty();
    auto *One = ConstantInt::get(IdxTy, 1);
    IRBuilder<>::InsertPointGuard Guard(Builder);
    Builder.SetInsertPoint(VectorPH->getTerminator());
    auto *RuntimeVF = getRuntimeVF(Builder, IdxTy, State.VF);
    auto *LastIdx = Builder.CreateSub(RuntimeVF, One);
    VectorInit = Builder.CreateInsertElement(
        PoisonValue::get(VecTy), VectorInit, LastIdx, "vector.recur.init");
  }

  // Create a phi node for the new recurrence.
  PHINode *EntryPart = PHINode::Create(
      VecTy, 2, "vector.recur", &*State.CFG.PrevBB->getFirstInsertionPt());
  EntryPart->addIncoming(VectorInit, VectorPH);
  State.set(this, EntryPart, 0);
}

#if !defined(NDEBUG) || defined(LLVM_ENABLE_DUMP)
void VPFirstOrderRecurrencePHIRecipe::print(raw_ostream &O, const Twine &Indent,
                                            VPSlotTracker &SlotTracker) const {
  O << Indent << "FIRST-ORDER-RECURRENCE-PHI ";
  printAsOperand(O, SlotTracker);
  O << " = phi ";
  printOperands(O, SlotTracker);
}
#endif

void VPEVLPHIRecipe::execute(VPTransformState &State) {
  auto &Builder = State.Builder;
  auto *IdxTy = Builder.getInt32Ty();
  PHINode *EVLEntryPart = PHINode::Create(
      IdxTy, 2, "prev.evl", &*State.CFG.PrevBB->getFirstInsertionPt());
  IRBuilder<>::InsertPointGuard Guard(Builder);
  BasicBlock *VectorPH = State.CFG.getPreheaderBBFor(this);
  Builder.SetInsertPoint(VectorPH->getTerminator());
  auto *RuntimeVF = getRuntimeVF(Builder, IdxTy, State.VF);
  EVLEntryPart->addIncoming(RuntimeVF, VectorPH);

  State.set(this, EVLEntryPart, 0);
}

#if !defined(NDEBUG) || defined(LLVM_ENABLE_DUMP)
void VPEVLPHIRecipe::print(
    raw_ostream &O, const Twine &Indent, VPSlotTracker &SlotTracker) const {
  O << Indent << "EVL-PHI ";
  printAsOperand(O, SlotTracker);
  O << " = evl-phi ";
}
#endif

void VPPredicatedFirstOrderRecurrencePHIRecipe::execute(VPTransformState &State) {
  auto &Builder = State.Builder;
  // Create a vector from the initial value.
  auto *VectorInit = getStartValue()->getLiveInIRValue();

  Type *VecTy = State.VF.isScalar()
                    ? VectorInit->getType()
                    : VectorType::get(VectorInit->getType(), State.VF);

  BasicBlock *VectorPH = State.CFG.getPreheaderBBFor(this);
  if (State.VF.isVector()) {
    auto *IdxTy = Builder.getInt32Ty();
    auto *One = ConstantInt::get(IdxTy, 1);
    IRBuilder<>::InsertPointGuard Guard(Builder);
    Builder.SetInsertPoint(VectorPH->getTerminator());
    auto *RuntimeVF = getRuntimeVF(Builder, IdxTy, State.VF);
    auto *LastIdx = Builder.CreateSub(RuntimeVF, One);
    VectorInit = Builder.CreateInsertElement(
        PoisonValue::get(VecTy), VectorInit, LastIdx, "vector.recur.init");
  }

  // Create a phi node for the new recurrence.
  PHINode *EntryPart = PHINode::Create(
      VecTy, 2, "vector.recur", &*State.CFG.PrevBB->getFirstInsertionPt());
  EntryPart->addIncoming(VectorInit, VectorPH);
  State.set(this, EntryPart, 0);
}

#if !defined(NDEBUG) || defined(LLVM_ENABLE_DUMP)
void VPPredicatedFirstOrderRecurrencePHIRecipe::print(
    raw_ostream &O, const Twine &Indent, VPSlotTracker &SlotTracker) const {
  O << Indent << "PREDICATED-FIRST-ORDER-RECURRENCE-PHI ";
  printAsOperand(O, SlotTracker);
  O << " = phi ";
  printOperands(O, SlotTracker);
}
#endif

void VPReductionPHIRecipe::execute(VPTransformState &State) {
  PHINode *PN = cast<PHINode>(getUnderlyingValue());
  auto &Builder = State.Builder;

  // In order to support recurrences we need to be able to vectorize Phi nodes.
  // Phi nodes have cycles, so we need to vectorize them in two stages. This is
  // stage #1: We create a new vector PHI node with no incoming edges. We'll use
  // this value when we vectorize all of the instructions that use the PHI.
  bool ScalarPHI = State.VF.isScalar() || IsInLoop;
  Type *VecTy =
      ScalarPHI ? PN->getType() : VectorType::get(PN->getType(), State.VF);

  BasicBlock *HeaderBB = State.CFG.PrevBB;
  assert(State.CurrentVectorLoop->getHeader() == HeaderBB &&
         "recipe must be in the vector loop header");
  unsigned LastPartForNewPhi = isOrdered() ? 1 : State.UF;
  for (unsigned Part = 0; Part < LastPartForNewPhi; ++Part) {
    Value *EntryPart =
        PHINode::Create(VecTy, 2, "vec.phi", &*HeaderBB->getFirstInsertionPt());
    State.set(this, EntryPart, Part);
  }

  BasicBlock *VectorPH = State.CFG.getPreheaderBBFor(this);

  // Reductions do not have to start at zero. They can start with
  // any loop invariant values.
  VPValue *StartVPV = getStartValue();
  Value *StartV = StartVPV->getLiveInIRValue();

  Value *Iden = nullptr;
  RecurKind RK = RdxDesc.getRecurrenceKind();
  if (RecurrenceDescriptor::isMinMaxRecurrenceKind(RK) ||
      RecurrenceDescriptor::isSelectCmpRecurrenceKind(RK)) {
    // MinMax reduction have the start value as their identify.
    if (ScalarPHI) {
      Iden = StartV;
    } else {
      IRBuilderBase::InsertPointGuard IPBuilder(Builder);
      Builder.SetInsertPoint(VectorPH->getTerminator());
      StartV = Iden =
          Builder.CreateVectorSplat(State.VF, StartV, "minmax.ident");
    }
  } else {
    Iden = RdxDesc.getRecurrenceIdentity(RK, VecTy->getScalarType(),
                                         RdxDesc.getFastMathFlags());

    if (!ScalarPHI) {
      Iden = Builder.CreateVectorSplat(State.VF, Iden);
      IRBuilderBase::InsertPointGuard IPBuilder(Builder);
      Builder.SetInsertPoint(VectorPH->getTerminator());
      Constant *Zero = Builder.getInt32(0);
      StartV = Builder.CreateInsertElement(Iden, StartV, Zero);
    }
  }

  for (unsigned Part = 0; Part < LastPartForNewPhi; ++Part) {
    Value *EntryPart = State.get(this, Part);
    // Make sure to add the reduction start value only to the
    // first unroll part.
    Value *StartVal = (Part == 0) ? StartV : Iden;
    cast<PHINode>(EntryPart)->addIncoming(StartVal, VectorPH);
  }
}

#if !defined(NDEBUG) || defined(LLVM_ENABLE_DUMP)
void VPReductionPHIRecipe::print(raw_ostream &O, const Twine &Indent,
                                 VPSlotTracker &SlotTracker) const {
  O << Indent << "WIDEN-REDUCTION-PHI ";

  printAsOperand(O, SlotTracker);
  O << " = phi ";
  printOperands(O, SlotTracker);
}
#endif

template void DomTreeBuilder::Calculate<VPDominatorTree>(VPDominatorTree &DT);

void VPValue::replaceAllUsesWith(VPValue *New) {
  for (unsigned J = 0; J < getNumUsers();) {
    VPUser *User = Users[J];
    unsigned NumUsers = getNumUsers();
    for (unsigned I = 0, E = User->getNumOperands(); I < E; ++I)
      if (User->getOperand(I) == this)
        User->setOperand(I, New);
    // If a user got removed after updating the current user, the next user to
    // update will be moved to the current position, so we only need to
    // increment the index if the number of users did not change.
    if (NumUsers == getNumUsers())
      J++;
  }
}

#if !defined(NDEBUG) || defined(LLVM_ENABLE_DUMP)
void VPValue::printAsOperand(raw_ostream &OS, VPSlotTracker &Tracker) const {
  if (const Value *UV = getUnderlyingValue()) {
    OS << "ir<";
    UV->printAsOperand(OS, false);
    OS << ">";
    return;
  }

  unsigned Slot = Tracker.getSlot(this);
  if (Slot == unsigned(-1))
    OS << "<badref>";
  else
    OS << "vp<%" << Tracker.getSlot(this) << ">";
}

void VPUser::printOperands(raw_ostream &O, VPSlotTracker &SlotTracker) const {
  interleaveComma(operands(), O, [&O, &SlotTracker](VPValue *Op) {
    Op->printAsOperand(O, SlotTracker);
  });
}
#endif

void VPInterleavedAccessInfo::visitRegion(VPRegionBlock *Region,
                                          Old2NewTy &Old2New,
                                          InterleavedAccessInfo &IAI) {
  ReversePostOrderTraversal<VPBlockBase *> RPOT(Region->getEntry());
  for (VPBlockBase *Base : RPOT) {
    visitBlock(Base, Old2New, IAI);
  }
}

void VPInterleavedAccessInfo::visitBlock(VPBlockBase *Block, Old2NewTy &Old2New,
                                         InterleavedAccessInfo &IAI) {
  if (VPBasicBlock *VPBB = dyn_cast<VPBasicBlock>(Block)) {
    for (VPRecipeBase &VPI : *VPBB) {
      if (isa<VPHeaderPHIRecipe>(&VPI))
        continue;
      assert(isa<VPInstruction>(&VPI) && "Can only handle VPInstructions");
      auto *VPInst = cast<VPInstruction>(&VPI);
      auto *Inst = cast<Instruction>(VPInst->getUnderlyingValue());
      auto *IG = IAI.getInterleaveGroup(Inst);
      if (!IG)
        continue;

      auto NewIGIter = Old2New.find(IG);
      if (NewIGIter == Old2New.end())
        Old2New[IG] = new InterleaveGroup<VPInstruction>(
            IG->getFactor(), IG->isReverse(), IG->getAlign());

      if (Inst == IG->getInsertPos())
        Old2New[IG]->setInsertPos(VPInst);

      InterleaveGroupMap[VPInst] = Old2New[IG];
      InterleaveGroupMap[VPInst]->insertMember(
          VPInst, IG->getIndex(Inst),
          Align(IG->isReverse() ? (-1) * int(IG->getFactor())
                                : IG->getFactor()));
    }
  } else if (VPRegionBlock *Region = dyn_cast<VPRegionBlock>(Block))
    visitRegion(Region, Old2New, IAI);
  else
    llvm_unreachable("Unsupported kind of VPBlock.");
}

VPInterleavedAccessInfo::VPInterleavedAccessInfo(VPlan &Plan,
                                                 InterleavedAccessInfo &IAI) {
  Old2NewTy Old2New;
  visitRegion(Plan.getVectorLoopRegion(), Old2New, IAI);
}

void VPSlotTracker::assignSlot(const VPValue *V) {
  assert(Slots.find(V) == Slots.end() && "VPValue already has a slot!");
  Slots[V] = NextSlot++;
}

void VPSlotTracker::assignSlots(const VPlan &Plan) {

  for (const auto &P : Plan.VPExternalDefs)
    assignSlot(P.second);

  assignSlot(&Plan.VectorTripCount);
  if (Plan.BackedgeTakenCount)
    assignSlot(Plan.BackedgeTakenCount);

  if (Plan.TripCount)
    assignSlot(Plan.TripCount);

  if (Plan.RuntimeVF)
    assignSlot(Plan.RuntimeVF);

  ReversePostOrderTraversal<
      VPBlockRecursiveTraversalWrapper<const VPBlockBase *>>
      RPOT(VPBlockRecursiveTraversalWrapper<const VPBlockBase *>(
          Plan.getEntry()));
  for (const VPBasicBlock *VPBB :
       VPBlockUtils::blocksOnly<const VPBasicBlock>(RPOT))
    for (const VPRecipeBase &Recipe : *VPBB)
      for (VPValue *Def : Recipe.definedValues())
        assignSlot(Def);
}

bool vputils::onlyFirstLaneUsed(VPValue *Def) {
  return all_of(Def->users(),
                [Def](VPUser *U) { return U->onlyFirstLaneUsed(Def); });
}

VPValue *vputils::getOrCreateVPValueForSCEVExpr(VPlan &Plan, const SCEV *Expr,
                                                ScalarEvolution &SE) {
  if (auto *E = dyn_cast<SCEVConstant>(Expr))
    return Plan.getOrAddExternalDef(E->getValue());
  if (auto *E = dyn_cast<SCEVUnknown>(Expr))
    return Plan.getOrAddExternalDef(E->getValue());

  VPBasicBlock *Preheader = Plan.getEntry()->getEntryBasicBlock();
  VPValue *Step = new VPExpandSCEVRecipe(Expr, SE);
  Preheader->appendRecipe(cast<VPRecipeBase>(Step->getDef()));
  return Step;
}

llvm::StrideAccessInfo
llvm::computeStrideAccessInfo(const VPTransformState &State, Value *Ptr) {
  StrideAccessInfo SAI;

  const SCEV *V = isStridedAddressing(Ptr, State.SE);
  assert(V && "The SCEV should be valid at this point");

  SAI.SCEVExpr = V;
  // Remove this.
  SAI.Valid = true;

  return SAI;
}

llvm::StridedAccessValues
llvm::computeStrideAddressing(VPTransformState &State, Type *PtrTy,
                              const StrideAccessInfo &SAI,
                              VPValue *CanonicalIV) {
  // FIXME: This does not seem to adhere to the VPlan principles but I'm unsure
  // what part of it should. We should be using Addr but AFAIU it represents
  // the vectorised address already, which is not useful. When doing
  // interleaving, we should use the Part to adjust the access correctly.
  // Perhaps we should not have received a WIDEN-GEP here in the first place
  // and make the VP build process aware of the stride access option?
  auto &DL = State.CFG.ExitBB->getModule()->getDataLayout();
  auto &Builder = State.Builder;
  LLVMContext &Context = PtrTy->getContext();

  SCEVExpander Exp(*(State.SE), DL, "stride");
  const SCEVAddRecExpr *S = cast<SCEVAddRecExpr>(SAI.getSCEVExpr());

  LLVM_DEBUG(llvm::dbgs() << "SCEV = " << *S << "\n";);

  const SCEV *Stride = S->getStepRecurrence(*(State.SE));
  assert(Stride);
  LLVM_DEBUG(llvm::dbgs() << "Stride = " << *Stride << "\n";);

  const SCEV *Start = S->getStart();
  auto *PointerStart =
      Exp.expandCodeFor(Start, Start->getType(), &*Builder.GetInsertPoint());
  LLVM_DEBUG(llvm::dbgs() << "PointerStart = " << *PointerStart << "\n";);
  auto *BytesStride =
      Exp.expandCodeFor(Stride, Stride->getType(), &*Builder.GetInsertPoint());
  LLVM_DEBUG(llvm::dbgs() << "BytesStride = " << *BytesStride << "\n";);

  // FIXME: Part???
  Value *CanonicalIVValue = State.get(CanonicalIV, 0);

  auto *BytesStrideIter = Builder.CreateMul(
      CanonicalIVValue,
      Builder.CreateZExtOrTrunc(BytesStride, CanonicalIVValue->getType()));
  auto *StrideBaseAddress = Builder.CreateGEP(
      Type::getInt8Ty(Context),
      Builder.CreatePointerCast(PointerStart, Type::getInt8PtrTy(Context)),
      BytesStrideIter);
  StrideBaseAddress = Builder.CreateBitCast(StrideBaseAddress, PtrTy);

  StridedAccessValues Ret;
  Ret.BaseAddress = StrideBaseAddress;
  Ret.Stride = BytesStride;

  return Ret;
}<|MERGE_RESOLUTION|>--- conflicted
+++ resolved
@@ -1006,8 +1006,6 @@
                              Value *CanonicalIVStartValue,
                              VPTransformState &State) {
 
-<<<<<<< HEAD
-=======
   VPBasicBlock *ExitingVPBB = getVectorLoopRegion()->getExitingBasicBlock();
   auto *Term = dyn_cast<VPInstruction>(&ExitingVPBB->back());
   // Try to simplify BranchOnCount to 'BranchOnCond true' if TC <= VF * UF when
@@ -1029,7 +1027,6 @@
     }
   }
 
->>>>>>> 1caf976c
   // Check if the trip count is needed, and if so build it.
   if (TripCount && TripCount->getNumUsers()) {
     for (unsigned Part = 0, UF = State.UF; Part < UF; ++Part)

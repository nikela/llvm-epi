//===- VPlan.cpp - Vectorizer Plan ----------------------------------------===//
//
// Part of the LLVM Project, under the Apache License v2.0 with LLVM Exceptions.
// See https://llvm.org/LICENSE.txt for license information.
// SPDX-License-Identifier: Apache-2.0 WITH LLVM-exception
//
//===----------------------------------------------------------------------===//
///
/// \file
/// This is the LLVM vectorization plan. It represents a candidate for
/// vectorization, allowing to plan and optimize how to vectorize a given loop
/// before generating LLVM-IR.
/// The vectorizer uses vectorization plans to estimate the costs of potential
/// candidates and if profitable to execute the desired plan, generating vector
/// LLVM-IR code.
///
//===----------------------------------------------------------------------===//

#include "VPlan.h"
#include "VPlanDominatorTree.h"
#include "VPlanValue.h"
#include "llvm/ADT/ArrayRef.h"
#include "llvm/ADT/DepthFirstIterator.h"
#include "llvm/ADT/PostOrderIterator.h"
#include "llvm/ADT/STLExtras.h"
#include "llvm/ADT/SmallVector.h"
#include "llvm/ADT/Twine.h"
#include "llvm/Analysis/LoopInfo.h"
#include "llvm/IR/BasicBlock.h"
#include "llvm/IR/CFG.h"
#include "llvm/IR/Constants.h"
#include "llvm/IR/DerivedTypes.h"
#include "llvm/IR/IRBuilder.h"
#include "llvm/IR/Instruction.h"
#include "llvm/IR/Instructions.h"
#include "llvm/IR/Intrinsics.h"
#include "llvm/IR/Type.h"
#include "llvm/IR/Value.h"
#include "llvm/Support/Casting.h"
#include "llvm/Support/CommandLine.h"
#include "llvm/Support/Debug.h"
#include "llvm/Support/GenericDomTreeConstruction.h"
#include "llvm/Support/GraphWriter.h"
#include "llvm/Support/raw_ostream.h"
#include "llvm/Transforms/Utils/BasicBlockUtils.h"
#include "llvm/Transforms/Utils/ScalarEvolutionExpander.h"
#include <cassert>
#include <string>
#include <vector>

using namespace llvm;
extern cl::opt<bool> EnableVPlanNativePath;

#define DEBUG_TYPE "vplan"

#if !defined(NDEBUG) || defined(LLVM_ENABLE_DUMP)
raw_ostream &llvm::operator<<(raw_ostream &OS, const VPValue &V) {
  const VPInstruction *Instr = dyn_cast<VPInstruction>(&V);
  VPSlotTracker SlotTracker(
      (Instr && Instr->getParent()) ? Instr->getParent()->getPlan() : nullptr);
  V.print(OS, SlotTracker);
  return OS;
}

raw_ostream &llvm::operator<<(raw_ostream &OS, const StrideAccessInfo &SAI) {
  SAI.print(OS);
  return OS;
}
#endif

Value *VPLane::getAsRuntimeExpr(IRBuilderBase &Builder,
                                const ElementCount &VF) const {
  switch (LaneKind) {
  case VPLane::Kind::ScalableLast:
    // Lane = RuntimeVF - VF.getKnownMinValue() + Lane
    return Builder.CreateSub(getRuntimeVF(Builder, Builder.getInt32Ty(), VF),
                             Builder.getInt32(VF.getKnownMinValue() - Lane));
  case VPLane::Kind::First:
    return Builder.getInt32(Lane);
  }
  llvm_unreachable("Unknown lane kind");
}

VPValue::VPValue(const unsigned char SC, Value *UV, VPDef *Def)
    : SubclassID(SC), UnderlyingVal(UV), Def(Def) {
  if (Def)
    Def->addDefinedValue(this);
}

VPValue::~VPValue() {
  assert(Users.empty() && "trying to delete a VPValue with remaining users");
  if (Def)
    Def->removeDefinedValue(this);
}

#if !defined(NDEBUG) || defined(LLVM_ENABLE_DUMP)
void VPValue::print(raw_ostream &OS, VPSlotTracker &SlotTracker) const {
  if (const VPRecipeBase *R = dyn_cast_or_null<VPRecipeBase>(Def))
    R->print(OS, "", SlotTracker);
  else
    printAsOperand(OS, SlotTracker);
}

void VPValue::dump() const {
  const VPRecipeBase *Instr = dyn_cast_or_null<VPRecipeBase>(this->Def);
  VPSlotTracker SlotTracker(
      (Instr && Instr->getParent()) ? Instr->getParent()->getPlan() : nullptr);
  print(dbgs(), SlotTracker);
  dbgs() << "\n";
}

void VPDef::dump() const {
  const VPRecipeBase *Instr = dyn_cast_or_null<VPRecipeBase>(this);
  VPSlotTracker SlotTracker(
      (Instr && Instr->getParent()) ? Instr->getParent()->getPlan() : nullptr);
  print(dbgs(), "", SlotTracker);
  dbgs() << "\n";
}
#endif

// Get the top-most entry block of \p Start. This is the entry block of the
// containing VPlan. This function is templated to support both const and non-const blocks
template <typename T> static T *getPlanEntry(T *Start) {
  T *Next = Start;
  T *Current = Start;
  while ((Next = Next->getParent()))
    Current = Next;

  SmallSetVector<T *, 8> WorkList;
  WorkList.insert(Current);

  for (unsigned i = 0; i < WorkList.size(); i++) {
    T *Current = WorkList[i];
    if (Current->getNumPredecessors() == 0)
      return Current;
    auto &Predecessors = Current->getPredecessors();
    WorkList.insert(Predecessors.begin(), Predecessors.end());
  }

  llvm_unreachable("VPlan without any entry node without predecessors");
}

VPlan *VPBlockBase::getPlan() { return getPlanEntry(this)->Plan; }

const VPlan *VPBlockBase::getPlan() const { return getPlanEntry(this)->Plan; }

/// \return the VPBasicBlock that is the entry of Block, possibly indirectly.
const VPBasicBlock *VPBlockBase::getEntryBasicBlock() const {
  const VPBlockBase *Block = this;
  while (const VPRegionBlock *Region = dyn_cast<VPRegionBlock>(Block))
    Block = Region->getEntry();
  return cast<VPBasicBlock>(Block);
}

VPBasicBlock *VPBlockBase::getEntryBasicBlock() {
  VPBlockBase *Block = this;
  while (VPRegionBlock *Region = dyn_cast<VPRegionBlock>(Block))
    Block = Region->getEntry();
  return cast<VPBasicBlock>(Block);
}

void VPBlockBase::setPlan(VPlan *ParentPlan) {
  assert(ParentPlan->getEntry() == this &&
         "Can only set plan on its entry block.");
  Plan = ParentPlan;
}

/// \return the VPBasicBlock that is the exit of Block, possibly indirectly.
const VPBasicBlock *VPBlockBase::getExitingBasicBlock() const {
  const VPBlockBase *Block = this;
  while (const VPRegionBlock *Region = dyn_cast<VPRegionBlock>(Block))
    Block = Region->getExiting();
  return cast<VPBasicBlock>(Block);
}

VPBasicBlock *VPBlockBase::getExitingBasicBlock() {
  VPBlockBase *Block = this;
  while (VPRegionBlock *Region = dyn_cast<VPRegionBlock>(Block))
    Block = Region->getExiting();
  return cast<VPBasicBlock>(Block);
}

VPBlockBase *VPBlockBase::getEnclosingBlockWithSuccessors() {
  if (!Successors.empty() || !Parent)
    return this;
  assert(Parent->getExiting() == this &&
         "Block w/o successors not the exiting block of its parent.");
  return Parent->getEnclosingBlockWithSuccessors();
}

VPBlockBase *VPBlockBase::getEnclosingBlockWithPredecessors() {
  if (!Predecessors.empty() || !Parent)
    return this;
  assert(Parent->getEntry() == this &&
         "Block w/o predecessors not the entry of its parent.");
  return Parent->getEnclosingBlockWithPredecessors();
}

void VPBlockBase::deleteCFG(VPBlockBase *Entry) {
  SmallVector<VPBlockBase *, 8> Blocks(depth_first(Entry));

  for (VPBlockBase *Block : Blocks)
    delete Block;
}

VPBasicBlock::iterator VPBasicBlock::getFirstNonPhi() {
  iterator It = begin();
  while (It != end() && It->isPhi())
    It++;
  return It;
}

Value *VPTransformState::get(VPValue *Def, const VPIteration &Instance) {
  if (!Def->getDef())
    return Def->getLiveInIRValue();

  if (hasScalarValue(Def, Instance)) {
    return Data
        .PerPartScalars[Def][Instance.Part][Instance.Lane.mapToCacheIndex(VF)];
  }

  assert(hasVectorValue(Def, Instance.Part));
  auto *VecPart = Data.PerPartOutput[Def][Instance.Part];
  if (!VecPart->getType()->isVectorTy()) {
    assert(Instance.Lane.isFirstLane() && "cannot get lane > 0 for scalar");
    return VecPart;
  }
  // TODO: Cache created scalar values.
  Value *Lane = Instance.Lane.getAsRuntimeExpr(Builder, VF);
  auto *Extract = Builder.CreateExtractElement(VecPart, Lane);
  // set(Def, Extract, Instance);
  return Extract;
}
BasicBlock *VPTransformState::CFGState::getPreheaderBBFor(VPRecipeBase *R) {
  VPRegionBlock *LoopRegion = R->getParent()->getEnclosingLoopRegion();
  return VPBB2IRBB[LoopRegion->getPreheaderVPBB()];
}

BasicBlock *
VPBasicBlock::createEmptyBasicBlock(VPTransformState::CFGState &CFG) {
  // BB stands for IR BasicBlocks. VPBB stands for VPlan VPBasicBlocks.
  // Pred stands for Predessor. Prev stands for Previous - last visited/created.
  BasicBlock *PrevBB = CFG.PrevBB;
  BasicBlock *NewBB = BasicBlock::Create(PrevBB->getContext(), getName(),
                                         PrevBB->getParent(), CFG.ExitBB);
  LLVM_DEBUG(dbgs() << "LV: created " << NewBB->getName() << '\n');

  // Hook up the new basic block to its predecessors.
  for (VPBlockBase *PredVPBlock : getHierarchicalPredecessors()) {
    VPBasicBlock *PredVPBB = PredVPBlock->getExitingBasicBlock();
    auto &PredVPSuccessors = PredVPBB->getHierarchicalSuccessors();
    BasicBlock *PredBB = CFG.VPBB2IRBB[PredVPBB];

    assert(PredBB && "Predecessor basic-block not found building successor.");
    auto *PredBBTerminator = PredBB->getTerminator();
    LLVM_DEBUG(dbgs() << "LV: draw edge from" << PredBB->getName() << '\n');

    auto *TermBr = dyn_cast<BranchInst>(PredBBTerminator);
    if (isa<UnreachableInst>(PredBBTerminator)) {
      assert(PredVPSuccessors.size() == 1 &&
             "Predecessor ending w/o branch must have single successor.");
      DebugLoc DL = PredBBTerminator->getDebugLoc();
      PredBBTerminator->eraseFromParent();
      auto *Br = BranchInst::Create(NewBB, PredBB);
      Br->setDebugLoc(DL);
    } else if (TermBr && !TermBr->isConditional()) {
      TermBr->setSuccessor(0, NewBB);
    } else {
      // Set each forward successor here when it is created, excluding
      // backedges. A backward successor is set when the branch is created.
      unsigned idx = PredVPSuccessors.front() == this ? 0 : 1;
      assert(!TermBr->getSuccessor(idx) &&
             "Trying to reset an existing successor block.");
      TermBr->setSuccessor(idx, NewBB);
    }
  }
  return NewBB;
}

void VPBasicBlock::execute(VPTransformState *State) {
  bool Replica = State->Instance && !State->Instance->isFirstIteration();
  VPBasicBlock *PrevVPBB = State->CFG.PrevVPBB;
  VPBlockBase *SingleHPred = nullptr;
  BasicBlock *NewBB = State->CFG.PrevBB; // Reuse it if possible.

  auto IsLoopRegion = [](VPBlockBase *BB) {
    auto *R = dyn_cast<VPRegionBlock>(BB);
    return R && !R->isReplicator();
  };

  // 1. Create an IR basic block, or reuse the last one or ExitBB if possible.
  if (getPlan()->getVectorLoopRegion()->getSingleSuccessor() == this) {
    // ExitBB can be re-used for the exit block of the Plan.
    NewBB = State->CFG.ExitBB;
    State->CFG.PrevBB = NewBB;

    // Update the branch instruction in the predecessor to branch to ExitBB.
    VPBlockBase *PredVPB = getSingleHierarchicalPredecessor();
    VPBasicBlock *ExitingVPBB = PredVPB->getExitingBasicBlock();
    assert(PredVPB->getSingleSuccessor() == this &&
           "predecessor must have the current block as only successor");
    BasicBlock *ExitingBB = State->CFG.VPBB2IRBB[ExitingVPBB];
    // The Exit block of a loop is always set to be successor 0 of the Exiting
    // block.
    cast<BranchInst>(ExitingBB->getTerminator())->setSuccessor(0, NewBB);
  } else if (PrevVPBB && /* A */
             !((SingleHPred = getSingleHierarchicalPredecessor()) &&
               SingleHPred->getExitingBasicBlock() == PrevVPBB &&
               PrevVPBB->getSingleHierarchicalSuccessor() &&
               (SingleHPred->getParent() == getEnclosingLoopRegion() &&
                !IsLoopRegion(SingleHPred))) &&         /* B */
             !(Replica && getPredecessors().empty())) { /* C */
    // The last IR basic block is reused, as an optimization, in three cases:
    // A. the first VPBB reuses the loop pre-header BB - when PrevVPBB is null;
    // B. when the current VPBB has a single (hierarchical) predecessor which
    //    is PrevVPBB and the latter has a single (hierarchical) successor which
    //    both are in the same non-replicator region; and
    // C. when the current VPBB is an entry of a region replica - where PrevVPBB
    //    is the exiting VPBB of this region from a previous instance, or the
    //    predecessor of this region.

    NewBB = createEmptyBasicBlock(State->CFG);
    State->Builder.SetInsertPoint(NewBB);
    // Temporarily terminate with unreachable until CFG is rewired.
    UnreachableInst *Terminator = State->Builder.CreateUnreachable();
    // Register NewBB in its loop. In innermost loops its the same for all
    // BB's.
    if (State->CurrentVectorLoop)
      State->CurrentVectorLoop->addBasicBlockToLoop(NewBB, *State->LI);
    State->Builder.SetInsertPoint(Terminator);
    State->CFG.PrevBB = NewBB;
  }

  // 2. Fill the IR basic block with IR instructions.
  LLVM_DEBUG(dbgs() << "LV: vectorizing VPBB:" << getName()
                    << " in BB:" << NewBB->getName() << '\n');

  State->CFG.VPBB2IRBB[this] = NewBB;
  State->CFG.PrevVPBB = this;

  for (VPRecipeBase &Recipe : Recipes)
    Recipe.execute(*State);

  LLVM_DEBUG(dbgs() << "LV: filled BB:" << *NewBB);
}

void VPBasicBlock::dropAllReferences(VPValue *NewValue) {
  for (VPRecipeBase &R : Recipes) {
    for (auto *Def : R.definedValues())
      Def->replaceAllUsesWith(NewValue);

    for (unsigned I = 0, E = R.getNumOperands(); I != E; I++)
      R.setOperand(I, NewValue);
  }
}

VPBasicBlock *VPBasicBlock::splitAt(iterator SplitAt) {
  assert((SplitAt == end() || SplitAt->getParent() == this) &&
         "can only split at a position in the same block");

  SmallVector<VPBlockBase *, 2> Succs(successors());
  // First, disconnect the current block from its successors.
  for (VPBlockBase *Succ : Succs)
    VPBlockUtils::disconnectBlocks(this, Succ);

  // Create new empty block after the block to split.
  auto *SplitBlock = new VPBasicBlock(getName() + ".split");
  VPBlockUtils::insertBlockAfter(SplitBlock, this);

  // Add successors for block to split to new block.
  for (VPBlockBase *Succ : Succs)
    VPBlockUtils::connectBlocks(SplitBlock, Succ);

  // Finally, move the recipes starting at SplitAt to new block.
  for (VPRecipeBase &ToMove :
       make_early_inc_range(make_range(SplitAt, this->end())))
    ToMove.moveBefore(*SplitBlock, SplitBlock->end());

  return SplitBlock;
}

VPRegionBlock *VPBasicBlock::getEnclosingLoopRegion() {
  VPRegionBlock *P = getParent();
  if (P && P->isReplicator()) {
    P = P->getParent();
    assert(!cast<VPRegionBlock>(P)->isReplicator() &&
           "unexpected nested replicate regions");
  }
  return P;
}

static bool hasConditionalTerminator(const VPBasicBlock *VPBB) {
  if (VPBB->empty()) {
    assert(
        VPBB->getNumSuccessors() < 2 &&
        "block with multiple successors doesn't have a recipe as terminator");
    return false;
  }

  const VPRecipeBase *R = &VPBB->back();
  auto *VPI = dyn_cast<VPInstruction>(R);
  bool IsCondBranch =
      isa<VPBranchOnMaskRecipe>(R) ||
      (VPI && (VPI->getOpcode() == VPInstruction::BranchOnCond ||
               VPI->getOpcode() == VPInstruction::BranchOnCount));
  (void)IsCondBranch;

  if (VPBB->getNumSuccessors() >= 2 || VPBB->isExiting()) {
    assert(IsCondBranch && "block with multiple successors not terminated by "
                           "conditional branch recipe");

    return true;
  }

  assert(
      !IsCondBranch &&
      "block with 0 or 1 successors terminated by conditional branch recipe");
  return false;
}

VPRecipeBase *VPBasicBlock::getTerminator() {
  if (hasConditionalTerminator(this))
    return &back();
  return nullptr;
}

const VPRecipeBase *VPBasicBlock::getTerminator() const {
  if (hasConditionalTerminator(this))
    return &back();
  return nullptr;
}

bool VPBasicBlock::isExiting() const {
  return getParent()->getExitingBasicBlock() == this;
}

#if !defined(NDEBUG) || defined(LLVM_ENABLE_DUMP)
void VPBlockBase::printSuccessors(raw_ostream &O, const Twine &Indent) const {
  if (getSuccessors().empty()) {
    O << Indent << "No successors\n";
  } else {
    O << Indent << "Successor(s): ";
    ListSeparator LS;
    for (auto *Succ : getSuccessors())
      O << LS << Succ->getName();
    O << '\n';
  }
}

void VPBasicBlock::print(raw_ostream &O, const Twine &Indent,
                         VPSlotTracker &SlotTracker) const {
  O << Indent << getName() << ":\n";

  auto RecipeIndent = Indent + "  ";
  for (const VPRecipeBase &Recipe : *this) {
    Recipe.print(O, RecipeIndent, SlotTracker);
    O << '\n';
  }

  printSuccessors(O, Indent);
}
#endif

void VPRegionBlock::dropAllReferences(VPValue *NewValue) {
  for (VPBlockBase *Block : depth_first(Entry))
    // Drop all references in VPBasicBlocks and replace all uses with
    // DummyValue.
    Block->dropAllReferences(NewValue);
}

void VPRegionBlock::execute(VPTransformState *State) {
  ReversePostOrderTraversal<VPBlockBase *> RPOT(Entry);

  if (!isReplicator()) {
    // Create and register the new vector loop.
    Loop *PrevLoop = State->CurrentVectorLoop;
    State->CurrentVectorLoop = State->LI->AllocateLoop();
    BasicBlock *VectorPH = State->CFG.VPBB2IRBB[getPreheaderVPBB()];
    Loop *ParentLoop = State->LI->getLoopFor(VectorPH);

    // Insert the new loop into the loop nest and register the new basic blocks
    // before calling any utilities such as SCEV that require valid LoopInfo.
    if (ParentLoop)
      ParentLoop->addChildLoop(State->CurrentVectorLoop);
    else
      State->LI->addTopLevelLoop(State->CurrentVectorLoop);

    // Visit the VPBlocks connected to "this", starting from it.
    for (VPBlockBase *Block : RPOT) {
      LLVM_DEBUG(dbgs() << "LV: VPBlock in RPO " << Block->getName() << '\n');
      Block->execute(State);
    }

    State->CurrentVectorLoop = PrevLoop;
    return;
  }

  assert(!State->Instance && "Replicating a Region with non-null instance.");

  // Enter replicating mode.
  State->Instance = VPIteration(0, 0);

  for (unsigned Part = 0, UF = State->UF; Part < UF; ++Part) {
    State->Instance->Part = Part;
    for (unsigned Lane = 0, VF = State->VF.getKnownMinValue(); Lane < VF;
         ++Lane) {
      State->Instance->Lane = VPLane(Lane, VPLane::Kind::First);
      // Visit the VPBlocks connected to \p this, starting from it.
      for (VPBlockBase *Block : RPOT) {
        LLVM_DEBUG(dbgs() << "LV: VPBlock in RPO " << Block->getName() << '\n');
        Block->execute(State);
      }
    }
  }

  // Exit replicating mode.
  State->Instance.reset();
}

#if !defined(NDEBUG) || defined(LLVM_ENABLE_DUMP)
void VPRegionBlock::print(raw_ostream &O, const Twine &Indent,
                          VPSlotTracker &SlotTracker) const {
  O << Indent << (isReplicator() ? "<xVFxUF> " : "<x1> ") << getName() << ": {";
  auto NewIndent = Indent + "  ";
  for (auto *BlockBase : depth_first(Entry)) {
    O << '\n';
    BlockBase->print(O, NewIndent, SlotTracker);
  }
  O << Indent << "}\n";

  printSuccessors(O, Indent);
}
#endif

<<<<<<< HEAD
bool VPRecipeBase::mayWriteToMemory() const {
  switch (getVPDefID()) {
  case VPWidenMemoryInstructionSC: {
    return cast<VPWidenMemoryInstructionRecipe>(this)->isStore();
  }
  case VPReplicateSC:
  case VPWidenCallSC:
    return cast<Instruction>(getVPSingleValue()->getUnderlyingValue())
        ->mayWriteToMemory();
  case VPBranchOnMaskSC:
    return false;
  case VPWidenIntOrFpInductionSC:
  case VPWidenCanonicalIVSC:
  case VPWidenPHISC:
  case VPBlendSC:
  case VPWidenSC:
  case VPWidenGEPSC:
  case VPReductionSC:
  case VPWidenSelectSC: {
    const Instruction *I =
        dyn_cast_or_null<Instruction>(getVPSingleValue()->getUnderlyingValue());
    (void)I;
    assert((!I || !I->mayWriteToMemory()) &&
           "underlying instruction may write to memory");
    return false;
  }
  default:
    return true;
  }
}

bool VPRecipeBase::mayReadFromMemory() const {
  switch (getVPDefID()) {
  case VPWidenMemoryInstructionSC: {
    return !cast<VPWidenMemoryInstructionRecipe>(this)->isStore();
  }
  case VPReplicateSC:
  case VPWidenCallSC:
    return cast<Instruction>(getVPSingleValue()->getUnderlyingValue())
        ->mayReadFromMemory();
  case VPBranchOnMaskSC:
    return false;
  case VPWidenIntOrFpInductionSC:
  case VPWidenCanonicalIVSC:
  case VPWidenPHISC:
  case VPBlendSC:
  case VPWidenSC:
  case VPWidenGEPSC:
  case VPReductionSC:
  case VPWidenSelectSC: {
    const Instruction *I =
        dyn_cast_or_null<Instruction>(getVPSingleValue()->getUnderlyingValue());
    (void)I;
    assert((!I || !I->mayReadFromMemory()) &&
           "underlying instruction may read from memory");
    return false;
  }
  default:
    return true;
  }
}

bool VPRecipeBase::mayHaveSideEffects() const {
  switch (getVPDefID()) {
  case VPWidenIntOrFpInductionSC:
  case VPWidenPointerInductionSC:
  case VPWidenCanonicalIVSC:
  case VPWidenPHISC:
  case VPBlendSC:
  case VPWidenSC:
  case VPPredicatedWidenSC:
  case VPWidenGEPSC:
  case VPReductionSC:
  case VPWidenSelectSC:
  case VPScalarIVStepsSC: {
    const Instruction *I =
        dyn_cast_or_null<Instruction>(getVPSingleValue()->getUnderlyingValue());
    (void)I;
    assert((!I || !I->mayHaveSideEffects()) &&
           "underlying instruction has side-effects");
    return false;
  }
  case VPReplicateSC: {
    auto *R = cast<VPReplicateRecipe>(this);
    return R->getUnderlyingInstr()->mayHaveSideEffects();
  }
  default:
    return true;
  }
}

void VPLiveOut::fixPhi(VPlan &Plan, VPTransformState &State) {
  auto Lane = VPLane::getLastLaneForVF(State.VF);
  VPValue *ExitValue = getOperand(0);
  if (Plan.isUniformAfterVectorization(ExitValue))
    Lane = VPLane::getFirstLane();
  Phi->addIncoming(State.get(ExitValue, VPIteration(State.UF - 1, Lane)),
                   State.Builder.GetInsertBlock());
}

void VPRecipeBase::insertBefore(VPRecipeBase *InsertPos) {
  assert(!Parent && "Recipe already in some VPBasicBlock");
  assert(InsertPos->getParent() &&
         "Insertion position not in any VPBasicBlock");
  Parent = InsertPos->getParent();
  Parent->getRecipeList().insert(InsertPos->getIterator(), this);
}

void VPRecipeBase::insertBefore(VPBasicBlock &BB,
                                iplist<VPRecipeBase>::iterator I) {
  assert(!Parent && "Recipe already in some VPBasicBlock");
  assert(I == BB.end() || I->getParent() == &BB);
  Parent = &BB;
  BB.getRecipeList().insert(I, this);
}

void VPRecipeBase::insertAfter(VPRecipeBase *InsertPos) {
  assert(!Parent && "Recipe already in some VPBasicBlock");
  assert(InsertPos->getParent() &&
         "Insertion position not in any VPBasicBlock");
  Parent = InsertPos->getParent();
  Parent->getRecipeList().insertAfter(InsertPos->getIterator(), this);
}

void VPRecipeBase::removeFromParent() {
  assert(getParent() && "Recipe not in any VPBasicBlock");
  getParent()->getRecipeList().remove(getIterator());
  Parent = nullptr;
}

iplist<VPRecipeBase>::iterator VPRecipeBase::eraseFromParent() {
  assert(getParent() && "Recipe not in any VPBasicBlock");
  return getParent()->getRecipeList().erase(getIterator());
}

void VPRecipeBase::moveAfter(VPRecipeBase *InsertPos) {
  removeFromParent();
  insertAfter(InsertPos);
}

void VPRecipeBase::moveBefore(VPBasicBlock &BB,
                              iplist<VPRecipeBase>::iterator I) {
  removeFromParent();
  insertBefore(BB, I);
}

void VPInstruction::generateInstruction(VPTransformState &State,
                                        unsigned Part) {
  IRBuilderBase &Builder = State.Builder;
  Builder.SetCurrentDebugLocation(DL);

  if (Instruction::isBinaryOp(getOpcode())) {
    Value *A = State.get(getOperand(0), Part);
    Value *B = State.get(getOperand(1), Part);
    Value *V = Builder.CreateBinOp((Instruction::BinaryOps)getOpcode(), A, B);
    State.set(this, V, Part);
    return;
  }

  switch (getOpcode()) {
  case VPInstruction::Not: {
    Value *A = State.get(getOperand(0), Part);
    Value *V = Builder.CreateNot(A);
    State.set(this, V, Part);
    break;
  }
  case VPInstruction::VPNot: {
    Value *A = State.get(getOperand(0), Part);
    Value *EVL = State.get(getOperand(1), Part);
    Value *AllOnes = Builder.getTrueVector(
        cast<VectorType>(A->getType())->getElementCount());
    Value *V = Builder.CreateIntrinsic(
        Intrinsic::vp_xor, {A->getType()},
        {A, AllOnes, AllOnes, EVL}, nullptr, "vp.mask.not");
    State.set(this, V, Part);
    break;
  }
  case VPInstruction::VPOr: {
    Value *A = State.get(getOperand(0), Part);
    Value *B = State.get(getOperand(1), Part);
    Value *EVL = State.get(getOperand(2), Part);
    Value *AllOnes = Builder.getTrueVector(
        cast<VectorType>(A->getType())->getElementCount());
    Value *V = Builder.CreateIntrinsic(
        Intrinsic::vp_or, {A->getType()},
        {A, B, AllOnes, EVL}, nullptr, "vp.mask.or");
    State.set(this, V, Part);
    return;
  }
  case VPInstruction::ICmpULE: {
    Value *IV = State.get(getOperand(0), Part);
    Value *TC = State.get(getOperand(1), Part);
    Value *V = Builder.CreateICmpULE(IV, TC);
    State.set(this, V, Part);
    break;
  }
  case Instruction::Select: {
    Value *Cond = State.get(getOperand(0), Part);
    Value *Op1 = State.get(getOperand(1), Part);
    Value *Op2 = State.get(getOperand(2), Part);
    Value *V = Builder.CreateSelect(Cond, Op1, Op2);
    State.set(this, V, Part);
    break;
  }
  case VPInstruction::VPSelect: {
    Value *Cond = State.get(getOperand(0), Part);
    Value *Op1 = State.get(getOperand(1), Part);
    Value *Op2 = State.get(getOperand(2), Part);

    if (!isa<VectorType>(Cond->getType())) {
      Cond = State.Builder.CreateVectorSplat(State.VF, Cond, "splat.cond");
    }

    Value *EVL = State.get(getOperand(3), Part);

    Constant *COp2 = dyn_cast<Constant>(Op2);
    if (COp2 && Op1->getType()->isIntOrIntVectorTy(1) && COp2->isZeroValue()) {
      // Special case that happens very often.
      // FIXME: Remember to teach VPBuilder to do this for us.
      Value *AllOnes = Builder.getTrueVector(
          cast<VectorType>(Op1->getType())->getElementCount());
      Value *V = Builder.CreateIntrinsic(Intrinsic::vp_and, {Op1->getType()},
                                         {Cond, Op1, AllOnes, EVL}, nullptr,
                                         "vp.mask.select");
      State.set(this, V, Part);
    } else {
      Value *V = Builder.CreateIntrinsic(Intrinsic::vp_select, {Op1->getType()},
                                         {Cond, Op1, Op2, EVL}, nullptr,
                                         "vp.mask.select");
      State.set(this, V, Part);
    }
    break;
  }
  case VPInstruction::ActiveLaneMask: {
    // Get first lane of vector induction variable.
    Value *VIVElem0 = State.get(getOperand(0), VPIteration(Part, 0));
    // Get the original loop tripcount.
    Value *ScalarTC = State.get(getOperand(1), Part);

    auto *Int1Ty = Type::getInt1Ty(Builder.getContext());
    auto *PredTy = VectorType::get(Int1Ty, State.VF);
    Instruction *Call = Builder.CreateIntrinsic(
        Intrinsic::get_active_lane_mask, {PredTy, ScalarTC->getType()},
        {VIVElem0, ScalarTC}, nullptr, "active.lane.mask");
    State.set(this, Call, Part);
    break;
  }
  // TODO: This case can be removed when support for Call instruction is added
  // to VPlan in upstream. For now it helps catch any use of VPInstruction for
  // Call opcode that is now supported by the new VPCallInstruction recipe.
  case Instruction::Call: {
    llvm_unreachable("This opcode is handled by the VPCallInstruction recipe");
  case VPInstruction::FirstOrderRecurrenceSplice: {
    // Generate code to combine the previous and current values in vector v3.
    //
    //   vector.ph:
    //     v_init = vector(..., ..., ..., a[-1])
    //     br vector.body
    //
    //   vector.body
    //     i = phi [0, vector.ph], [i+4, vector.body]
    //     v1 = phi [v_init, vector.ph], [v2, vector.body]
    //     v2 = a[i, i+1, i+2, i+3];
    //     v3 = vector(v1(3), v2(0, 1, 2))

    // For the first part, use the recurrence phi (v1), otherwise v2.
    auto *V1 = State.get(getOperand(0), 0);
    Value *PartMinus1 = Part == 0 ? V1 : State.get(getOperand(1), Part - 1);
    if (!PartMinus1->getType()->isVectorTy()) {
      State.set(this, PartMinus1, Part);
    } else {
      Value *V2 = State.get(getOperand(1), Part);
      State.set(this, Builder.CreateVectorSplice(PartMinus1, V2, -1), Part);
    }
    break;
  }
  case VPInstruction::PredicatedFirstOrderRecurrenceSplice: {
    auto *V1 = State.get(getOperand(0), 0);
    Value *PartMinus1 = Part == 0 ? V1 : State.get(getOperand(1), Part - 1);
    if (!PartMinus1->getType()->isVectorTy()) {
      State.set(this, PartMinus1, Part);
    } else {
      Value *V2 = State.get(getOperand(1), Part);
      Value *EVL = State.get(getOperand(2), Part);
      Value *EVLPhi = State.get(getOperand(3), Part);

      auto *IdxTy = Builder.getInt32Ty();
      Value *Vlen = Builder.CreateVScale(
          ConstantInt::get(IdxTy, State.VF.getKnownMinValue()));
      Value *Shift = Builder.CreateSub(Vlen, ConstantInt::get(IdxTy, 1));
      Value *Mask =
          Builder.CreateVectorSplat(State.VF, ConstantInt::get(Builder.getInt1Ty(), 1));

      Value *Splice = Builder.CreateIntrinsic(
          Intrinsic::experimental_vp_splice,
          {PartMinus1->getType()}, {PartMinus1, V2, Shift, Mask, EVLPhi, EVL},
          nullptr);

      State.set(this, Splice, Part);
    }
    break;
  }
  case VPInstruction::CanonicalIVIncrement:
  case VPInstruction::CanonicalIVIncrementNUW: {
    Value *Next = nullptr;
    if (Part == 0) {
      bool IsNUW = getOpcode() == VPInstruction::CanonicalIVIncrementNUW;
      auto *Phi = State.get(getOperand(0), 0);
      // The loop step is equal to the vectorization factor (num of SIMD
      // elements) times the unroll factor (num of SIMD instructions).
      Value *Step =
          createStepForVF(Builder, Phi->getType(), State.VF, State.UF);
      Next = Builder.CreateAdd(Phi, Step, "index.next", IsNUW, false);
      State.NextIndex = cast<Instruction>(Next);
    } else {
      Next = State.get(this, 0);
    }

    State.set(this, Next, Part);
    break;
  }
  case VPInstruction::BranchOnCond: {
    if (Part != 0)
      break;

    Value *Cond = State.get(getOperand(0), VPIteration(Part, 0));
    VPRegionBlock *ParentRegion = getParent()->getParent();
    VPBasicBlock *Header = ParentRegion->getEntryBasicBlock();

    // Replace the temporary unreachable terminator with a new conditional
    // branch, hooking it up to backward destination for exiting blocks now and
    // to forward destination(s) later when they are created.
    BranchInst *CondBr =
        Builder.CreateCondBr(Cond, Builder.GetInsertBlock(), nullptr);

    if (getParent()->isExiting())
      CondBr->setSuccessor(1, State.CFG.VPBB2IRBB[Header]);

    CondBr->setSuccessor(0, nullptr);
    Builder.GetInsertBlock()->getTerminator()->eraseFromParent();
    break;
  }
  case VPInstruction::BranchOnCount: {
    if (Part != 0)
      break;
    // First create the compare.
    Value *IV = State.get(getOperand(0), Part);
    Value *TC = State.get(getOperand(1), Part);
    Value *Cond = Builder.CreateICmpEQ(IV, TC);

    // Now create the branch.
    auto *Plan = getParent()->getPlan();
    VPRegionBlock *TopRegion = Plan->getVectorLoopRegion();
    VPBasicBlock *Header = TopRegion->getEntry()->getEntryBasicBlock();

    // Replace the temporary unreachable terminator with a new conditional
    // branch, hooking it up to backward destination (the header) now and to the
    // forward destination (the exit/middle block) later when it is created.
    // Note that CreateCondBr expects a valid BB as first argument, so we need
    // to set it to nullptr later.
    BranchInst *CondBr = Builder.CreateCondBr(Cond, Builder.GetInsertBlock(),
                                              State.CFG.VPBB2IRBB[Header]);
    CondBr->setSuccessor(0, nullptr);
    Builder.GetInsertBlock()->getTerminator()->eraseFromParent();
    break;
  }
  default:
    llvm_unreachable("Unsupported opcode for instruction");
  }
  }
}

void VPInstruction::execute(VPTransformState &State) {
  assert(!State.Instance && "VPInstruction executing an Instance");
  IRBuilderBase::FastMathFlagGuard FMFGuard(State.Builder);
  State.Builder.setFastMathFlags(FMF);
  for (unsigned Part = 0; Part < State.UF; ++Part)
    generateInstruction(State, Part);
}

#if !defined(NDEBUG) || defined(LLVM_ENABLE_DUMP)
void VPInstruction::dump() const {
  VPSlotTracker SlotTracker(getParent()->getPlan());
  print(dbgs(), "", SlotTracker);
}

void VPInstruction::print(raw_ostream &O, const Twine &Indent,
                          VPSlotTracker &SlotTracker) const {
  O << Indent << "EMIT ";

  if (hasResult()) {
    printAsOperand(O, SlotTracker);
    O << " = ";
  }

  switch (getOpcode()) {
  case VPInstruction::Not:
    O << "not";
    break;
  case VPInstruction::ICmpULE:
    O << "icmp ule";
    break;
  case VPInstruction::SLPLoad:
    O << "combined load";
    break;
  case VPInstruction::SLPStore:
    O << "combined store";
    break;
  case VPInstruction::ActiveLaneMask:
    O << "active lane mask";
    break;
  case VPInstruction::FirstOrderRecurrenceSplice:
    O << "first-order splice";
    break;
  case VPInstruction::PredicatedFirstOrderRecurrenceSplice:
    O << "predicated-first-order splice";
    break;
  case VPInstruction::CanonicalIVIncrement:
    O << "VF * UF + ";
    break;
  case VPInstruction::CanonicalIVIncrementNUW:
    O << "VF * UF +(nuw) ";
    break;
  case VPInstruction::BranchOnCond:
    O << "branch-on-cond";
    break;
  case VPInstruction::BranchOnCount:
    O << "branch-on-count ";
    break;
  case VPInstruction::VPSelect:
    O << "vp-select";
    break;
  case VPInstruction::VPOr:
    O << "vp-or";
    break;
  case VPInstruction::VPNot:
    O << "vp-not";
    break;
  default:
    O << Instruction::getOpcodeName(getOpcode());
  }

  O << FMF;

  for (const VPValue *Operand : operands()) {
    O << " ";
    Operand->printAsOperand(O, SlotTracker);
  }

  if (DL) {
    O << ", !dbg ";
    DL.print(O);
  }
}
#endif

void VPInstruction::setFastMathFlags(FastMathFlags FMFNew) {
  // Make sure the VPInstruction is a floating-point operation.
  assert((Opcode == Instruction::FAdd || Opcode == Instruction::FMul ||
          Opcode == Instruction::FNeg || Opcode == Instruction::FSub ||
          Opcode == Instruction::FDiv || Opcode == Instruction::FRem ||
          Opcode == Instruction::FCmp) &&
         "this op can't take fast-math flags");
  FMF = FMFNew;
}

=======
>>>>>>> d390015f
void VPlan::prepareToExecute(Value *TripCountV, Value *VectorTripCountV,
                             Value *CanonicalIVStartValue,
                             VPTransformState &State) {

  VPBasicBlock *ExitingVPBB = getVectorLoopRegion()->getExitingBasicBlock();
  auto *Term = dyn_cast<VPInstruction>(&ExitingVPBB->back());
  // Try to simplify BranchOnCount to 'BranchOnCond true' if TC <= VF * UF when
  // preparing to execute the plan for the main vector loop.
  if (!CanonicalIVStartValue && Term &&
      Term->getOpcode() == VPInstruction::BranchOnCount &&
      isa<ConstantInt>(TripCountV)) {
    ConstantInt *C = cast<ConstantInt>(TripCountV);
    uint64_t TCVal = C->getZExtValue();
    if (TCVal && TCVal <= State.VF.getKnownMinValue() * State.UF) {
      auto *BOC =
          new VPInstruction(VPInstruction::BranchOnCond,
                            {getOrAddExternalDef(State.Builder.getTrue())});
      Term->eraseFromParent();
      ExitingVPBB->appendRecipe(BOC);
      // TODO: Further simplifications are possible
      //      1. Replace inductions with constants.
      //      2. Replace vector loop region with VPBasicBlock.
    }
  }

  // Check if the trip count is needed, and if so build it.
  if (TripCount && TripCount->getNumUsers()) {
    for (unsigned Part = 0, UF = State.UF; Part < UF; ++Part)
      State.set(TripCount, TripCountV, Part);
  }

  // Set the runtime VF if it is needed.
  if (RuntimeVF && RuntimeVF->getNumUsers()) {
    IRBuilder<> Builder(State.CFG.PrevBB->getTerminator());
    Value *RuntimeVFVal =
        getRuntimeVF(Builder, Builder.getInt32Ty(), State.VF);
    for (unsigned Part = 0, UF = State.UF; Part < UF; ++Part)
      State.set(RuntimeVF, RuntimeVFVal, Part);
  }

  // Check if the backedge taken count is needed, and if so build it.
  if (BackedgeTakenCount && BackedgeTakenCount->getNumUsers()) {
    IRBuilder<> Builder(State.CFG.PrevBB->getTerminator());
    auto *TCMO = Builder.CreateSub(TripCountV,
                                   ConstantInt::get(TripCountV->getType(), 1),
                                   "trip.count.minus.1");
    auto VF = State.VF;
    Value *VTCMO =
        VF.isScalar() ? TCMO : Builder.CreateVectorSplat(VF, TCMO, "broadcast");
    for (unsigned Part = 0, UF = State.UF; Part < UF; ++Part)
      State.set(BackedgeTakenCount, VTCMO, Part);
  }

  for (unsigned Part = 0, UF = State.UF; Part < UF; ++Part)
    State.set(&VectorTripCount, VectorTripCountV, Part);

  // When vectorizing the epilogue loop, the canonical induction start value
  // needs to be changed from zero to the value after the main vector loop.
  if (CanonicalIVStartValue) {
    VPValue *VPV = getOrAddExternalDef(CanonicalIVStartValue);
    auto *IV = getCanonicalIV();
    assert(all_of(IV->users(),
                  [](const VPUser *U) {
                    if (isa<VPScalarIVStepsRecipe>(U))
                      return true;
                    auto *VPI = cast<VPInstruction>(U);
                    return VPI->getOpcode() ==
                               VPInstruction::CanonicalIVIncrement ||
                           VPI->getOpcode() ==
                               VPInstruction::CanonicalIVIncrementNUW;
                  }) &&
           "the canonical IV should only be used by its increments or "
           "ScalarIVSteps when "
           "resetting the start value");
    IV->setOperand(0, VPV);
  }
}

/// Generate the code inside the preheader and body of the vectorized loop.
/// Assumes a single pre-header basic-block was created for this. Introduce
/// additional basic-blocks as needed, and fill them all.
void VPlan::execute(VPTransformState *State) {
  // Set the reverse mapping from VPValues to Values for code generation.
  for (auto &Entry : Value2VPValue)
    State->VPValue2Value[Entry.second] = Entry.first;

  // Initialize CFG state.
  State->CFG.PrevVPBB = nullptr;
  State->CFG.ExitBB = State->CFG.PrevBB->getSingleSuccessor();
  BasicBlock *VectorPreHeader = State->CFG.PrevBB;
  State->Builder.SetInsertPoint(VectorPreHeader->getTerminator());

  // Generate code in the loop pre-header and body.
  for (VPBlockBase *Block : depth_first(Entry))
    Block->execute(State);

  VPBasicBlock *LatchVPBB = getVectorLoopRegion()->getExitingBasicBlock();
  BasicBlock *VectorLatchBB = State->CFG.VPBB2IRBB[LatchVPBB];

  // Fix the latch value of canonical, reduction and first-order recurrences
  // phis in the vector loop.
  VPBasicBlock *Header = getVectorLoopRegion()->getEntryBasicBlock();
  for (VPRecipeBase &R : Header->phis()) {
    if (auto *EVL = dyn_cast<VPEVLPHIRecipe>(&R)) {
      auto *VecPhi = cast<PHINode>(State->get(EVL, 0));

      VPValue *PreviousDef = EVL->getOperand(0);
      Value *Incoming = State->get(PreviousDef, State->UF - 1);
      VecPhi->addIncoming(Incoming, VectorLatchBB);
      continue;
    }

    // Skip phi-like recipes that generate their backedege values themselves.
    if (isa<VPWidenPHIRecipe>(&R))
      continue;

    if (isa<VPWidenPointerInductionRecipe>(&R) ||
        isa<VPWidenIntOrFpInductionRecipe>(&R)) {
      PHINode *Phi = nullptr;
      if (isa<VPWidenIntOrFpInductionRecipe>(&R)) {
        Phi = cast<PHINode>(State->get(R.getVPSingleValue(), 0));
      } else {
        auto *WidenPhi = cast<VPWidenPointerInductionRecipe>(&R);
        // TODO: Split off the case that all users of a pointer phi are scalar
        // from the VPWidenPointerInductionRecipe.
        if (WidenPhi->onlyScalarsGenerated(State->VF))
          continue;

        auto *GEP = cast<GetElementPtrInst>(State->get(WidenPhi, 0));
        Phi = cast<PHINode>(GEP->getPointerOperand());
      }

      Phi->setIncomingBlock(1, VectorLatchBB);

      // Move the last step to the end of the latch block. This ensures
      // consistent placement of all induction updates.
      Instruction *Inc = cast<Instruction>(Phi->getIncomingValue(1));
      Inc->moveBefore(VectorLatchBB->getTerminator()->getPrevNode());
      continue;
    }

    auto *PhiR = cast<VPHeaderPHIRecipe>(&R);
    // For first-order recurrences and in-order reduction phis, only a single
    // part is generated, which provides the last part from the previous
    // iteration. Otherwise all UF parts are generated.
    bool SinglePartNeeded =
        isa<VPCanonicalIVPHIRecipe>(PhiR) ||
        isa<VPFirstOrderRecurrencePHIRecipe>(PhiR) ||
        isa<VPPredicatedFirstOrderRecurrencePHIRecipe>(&R) ||
        cast<VPReductionPHIRecipe>(PhiR)->isOrdered();
    unsigned LastPartForNewPhi = SinglePartNeeded ? 1 : State->UF;
    for (unsigned Part = 0; Part < LastPartForNewPhi; ++Part) {
      Value *VecPhi = State->get(PhiR, Part);
      Value *Val = State->get(PhiR->getBackedgeValue(),
                              SinglePartNeeded ? State->UF - 1 : Part);
      cast<PHINode>(VecPhi)->addIncoming(Val, VectorLatchBB);
    }
  }

  // We do not attempt to preserve DT for outer loop vectorization currently.
  if (!EnableVPlanNativePath) {
    BasicBlock *VectorHeaderBB = State->CFG.VPBB2IRBB[Header];
    State->DT->addNewBlock(VectorHeaderBB, VectorPreHeader);
    updateDominatorTree(State->DT, VectorHeaderBB, VectorLatchBB,
                        State->CFG.ExitBB);
  }
}

#if !defined(NDEBUG) || defined(LLVM_ENABLE_DUMP)
LLVM_DUMP_METHOD
void VPlan::print(raw_ostream &O) const {
  VPSlotTracker SlotTracker(this);

  O << "VPlan '" << Name << "' {";

  if (VectorTripCount.getNumUsers() > 0) {
    O << "\nLive-in ";
    VectorTripCount.printAsOperand(O, SlotTracker);
    O << " = vector-trip-count\n";
  }

  if (BackedgeTakenCount && BackedgeTakenCount->getNumUsers()) {
    O << "\nLive-in ";
    BackedgeTakenCount->printAsOperand(O, SlotTracker);
    O << " = backedge-taken count\n";
  }

  for (const VPBlockBase *Block : depth_first(getEntry())) {
    O << '\n';
    Block->print(O, "", SlotTracker);
  }

  if (!LiveOuts.empty())
    O << "\n";
  for (auto &KV : LiveOuts) {
    O << "Live-out ";
    KV.second->getPhi()->printAsOperand(O);
    O << " = ";
    KV.second->getOperand(0)->printAsOperand(O, SlotTracker);
    O << "\n";
  }

  O << "}\n";
}

LLVM_DUMP_METHOD
void VPlan::printDOT(raw_ostream &O) const {
  VPlanPrinter Printer(O, *this);
  Printer.dump();
}

LLVM_DUMP_METHOD
void VPlan::dump() const { print(dbgs()); }
#endif

void VPlan::addLiveOut(PHINode *PN, VPValue *V) {
  assert(LiveOuts.count(PN) == 0 && "an exit value for PN already exists");
  LiveOuts.insert({PN, new VPLiveOut(PN, V)});
}

void VPlan::updateDominatorTree(DominatorTree *DT, BasicBlock *LoopHeaderBB,
                                BasicBlock *LoopLatchBB,
                                BasicBlock *LoopExitBB) {
  // The vector body may be more than a single basic-block by this point.
  // Update the dominator tree information inside the vector body by propagating
  // it from header to latch, expecting only triangular control-flow, if any.
  BasicBlock *PostDomSucc = nullptr;
  for (auto *BB = LoopHeaderBB; BB != LoopLatchBB; BB = PostDomSucc) {
    // Get the list of successors of this block.
    std::vector<BasicBlock *> Succs(succ_begin(BB), succ_end(BB));
    assert(Succs.size() <= 2 &&
           "Basic block in vector loop has more than 2 successors.");
    PostDomSucc = Succs[0];
    if (Succs.size() == 1) {
      assert(PostDomSucc->getSinglePredecessor() &&
             "PostDom successor has more than one predecessor.");
      DT->addNewBlock(PostDomSucc, BB);
      continue;
    }
    BasicBlock *InterimSucc = Succs[1];
    if (PostDomSucc->getSingleSuccessor() == InterimSucc) {
      PostDomSucc = Succs[1];
      InterimSucc = Succs[0];
    }
    assert(InterimSucc->getSingleSuccessor() == PostDomSucc &&
           "One successor of a basic block does not lead to the other.");
    assert(InterimSucc->getSinglePredecessor() &&
           "Interim successor has more than one predecessor.");
    assert(PostDomSucc->hasNPredecessors(2) &&
           "PostDom successor has more than two predecessors.");
    DT->addNewBlock(InterimSucc, BB);
    DT->addNewBlock(PostDomSucc, BB);
  }
  // Latch block is a new dominator for the loop exit.
  DT->changeImmediateDominator(LoopExitBB, LoopLatchBB);
  assert(DT->verify(DominatorTree::VerificationLevel::Fast));
}

#if !defined(NDEBUG) || defined(LLVM_ENABLE_DUMP)

Twine VPlanPrinter::getUID(const VPBlockBase *Block) {
  return (isa<VPRegionBlock>(Block) ? "cluster_N" : "N") +
         Twine(getOrCreateBID(Block));
}

Twine VPlanPrinter::getOrCreateName(const VPBlockBase *Block) {
  const std::string &Name = Block->getName();
  if (!Name.empty())
    return Name;
  return "VPB" + Twine(getOrCreateBID(Block));
}

void VPlanPrinter::dump() {
  Depth = 1;
  bumpIndent(0);
  OS << "digraph VPlan {\n";
  OS << "graph [labelloc=t, fontsize=30; label=\"Vectorization Plan";
  if (!Plan.getName().empty())
    OS << "\\n" << DOT::EscapeString(Plan.getName());
  if (Plan.BackedgeTakenCount) {
    OS << ", where:\\n";
      Plan.BackedgeTakenCount->print(OS, SlotTracker);
      OS << " := BackedgeTakenCount, ";
  }
  if (Plan.TripCount) {
    OS << "\\n";
    Plan.RuntimeVF->print(OS, SlotTracker);
    OS << " := TripCount";
  }
  if (Plan.RuntimeVF) {
    OS << "\\n";
    Plan.RuntimeVF->print(OS, SlotTracker);
    OS << " := RuntimeVF";
  }
  OS << "\"]\n";
  OS << "node [shape=rect, fontname=Courier, fontsize=30]\n";
  OS << "edge [fontname=Courier, fontsize=30]\n";
  OS << "compound=true\n";

  for (const VPBlockBase *Block : depth_first(Plan.getEntry()))
    dumpBlock(Block);

  OS << "}\n";
}

void VPlanPrinter::dumpBlock(const VPBlockBase *Block) {
  if (const VPBasicBlock *BasicBlock = dyn_cast<VPBasicBlock>(Block))
    dumpBasicBlock(BasicBlock);
  else if (const VPRegionBlock *Region = dyn_cast<VPRegionBlock>(Block))
    dumpRegion(Region);
  else
    llvm_unreachable("Unsupported kind of VPBlock.");
}

void VPlanPrinter::drawEdge(const VPBlockBase *From, const VPBlockBase *To,
                            bool Hidden, const Twine &Label) {
  // Due to "dot" we print an edge between two regions as an edge between the
  // exiting basic block and the entry basic of the respective regions.
  const VPBlockBase *Tail = From->getExitingBasicBlock();
  const VPBlockBase *Head = To->getEntryBasicBlock();
  OS << Indent << getUID(Tail) << " -> " << getUID(Head);
  OS << " [ label=\"" << Label << '\"';
  if (Tail != From)
    OS << " ltail=" << getUID(From);
  if (Head != To)
    OS << " lhead=" << getUID(To);
  if (Hidden)
    OS << "; splines=none";
  OS << "]\n";
}

void VPlanPrinter::dumpEdges(const VPBlockBase *Block) {
  auto &Successors = Block->getSuccessors();
  if (Successors.size() == 1)
    drawEdge(Block, Successors.front(), false, "");
  else if (Successors.size() == 2) {
    drawEdge(Block, Successors.front(), false, "T");
    drawEdge(Block, Successors.back(), false, "F");
  } else {
    unsigned SuccessorNumber = 0;
    for (auto *Successor : Successors)
      drawEdge(Block, Successor, false, Twine(SuccessorNumber++));
  }
}

void VPlanPrinter::dumpBasicBlock(const VPBasicBlock *BasicBlock) {
  // Implement dot-formatted dump by performing plain-text dump into the
  // temporary storage followed by some post-processing.
  OS << Indent << getUID(BasicBlock) << " [label =\n";
  bumpIndent(1);
  std::string Str;
  raw_string_ostream SS(Str);
  // Use no indentation as we need to wrap the lines into quotes ourselves.
  BasicBlock->print(SS, "", SlotTracker);

  // We need to process each line of the output separately, so split
  // single-string plain-text dump.
  SmallVector<StringRef, 0> Lines;
  StringRef(Str).rtrim('\n').split(Lines, "\n");

  auto EmitLine = [&](StringRef Line, StringRef Suffix) {
    OS << Indent << '"' << DOT::EscapeString(Line.str()) << "\\l\"" << Suffix;
  };

  // Don't need the "+" after the last line.
  for (auto Line : make_range(Lines.begin(), Lines.end() - 1))
    EmitLine(Line, " +\n");
  EmitLine(Lines.back(), "\n");

  bumpIndent(-1);
  OS << Indent << "]\n";

  dumpEdges(BasicBlock);
}

void VPlanPrinter::dumpRegion(const VPRegionBlock *Region) {
  OS << Indent << "subgraph " << getUID(Region) << " {\n";
  bumpIndent(1);
  OS << Indent << "fontname=Courier\n"
     << Indent << "label=\""
     << DOT::EscapeString(Region->isReplicator() ? "<xVFxUF> " : "<x1> ")
     << DOT::EscapeString(Region->getName()) << "\"\n";
  // Dump the blocks of the region.
  assert(Region->getEntry() && "Region contains no inner blocks.");
  for (const VPBlockBase *Block : depth_first(Region->getEntry()))
    dumpBlock(Block);
  bumpIndent(-1);
  OS << Indent << "}\n";
  dumpEdges(Region);
}

void VPlanIngredient::print(raw_ostream &O) const {
  if (auto *Inst = dyn_cast<Instruction>(V)) {
    if (!Inst->getType()->isVoidTy()) {
      Inst->printAsOperand(O, false);
      O << " = ";
    }
    O << Inst->getOpcodeName() << " ";
    unsigned E = Inst->getNumOperands();
    if (E > 0) {
      Inst->getOperand(0)->printAsOperand(O, false);
      for (unsigned I = 1; I < E; ++I)
        Inst->getOperand(I)->printAsOperand(O << ", ", false);
    }
  } else // !Inst
    V->printAsOperand(O, false);
}

<<<<<<< HEAD
void VPWidenCallRecipe::print(raw_ostream &O, const Twine &Indent,
                              VPSlotTracker &SlotTracker) const {
  O << Indent << "WIDEN-CALL ";

  auto *CI = cast<CallInst>(getUnderlyingInstr());
  if (CI->getType()->isVoidTy())
    O << "void ";
  else {
    printAsOperand(O, SlotTracker);
    O << " = ";
  }

  O << "call @" << CI->getCalledFunction()->getName() << "(";
  printOperands(O, SlotTracker);
  O << ")";
}

void VPPredicatedWidenCallRecipe::print(raw_ostream &O, const Twine &Indent,
                                        VPSlotTracker &SlotTracker) const {
  O << Indent << "PREDICATED-WIDEN-CALL ";

  auto *CI = cast<CallInst>(getUnderlyingInstr());
  if (CI->getType()->isVoidTy())
    O << "void ";
  else {
    printAsOperand(O, SlotTracker);
    O << " = ";
  }

  O << "call @" << CI->getCalledFunction()->getName() << "(";
  printOperands(O, SlotTracker);
  O << ")";
}

void VPWidenSelectRecipe::print(raw_ostream &O, const Twine &Indent,
                                VPSlotTracker &SlotTracker) const {
  O << Indent << "WIDEN-SELECT ";
  printAsOperand(O, SlotTracker);
  O << " = select ";
  getOperand(0)->printAsOperand(O, SlotTracker);
  O << ", ";
  getOperand(1)->printAsOperand(O, SlotTracker);
  O << ", ";
  getOperand(2)->printAsOperand(O, SlotTracker);
  O << (InvariantCond ? " (condition is loop invariant)" : "");
}

void VPPredicatedWidenSelectRecipe::print(raw_ostream &O, const Twine &Indent,
                                          VPSlotTracker &SlotTracker) const {
  O << Indent << "PREDICATED-WIDEN-SELECT ";
  printAsOperand(O, SlotTracker);
  O << " = select ";
  getOperand(0)->printAsOperand(O, SlotTracker);
  O << ", ";
  getOperand(1)->printAsOperand(O, SlotTracker);
  O << ", ";
  getOperand(2)->printAsOperand(O, SlotTracker);
  O << ", ";
  getOperand(3)->printAsOperand(O, SlotTracker);
  O << (InvariantCond ? " (condition is loop invariant)" : "");
}

void VPWidenRecipe::print(raw_ostream &O, const Twine &Indent,
                          VPSlotTracker &SlotTracker) const {
  O << Indent << "WIDEN ";
  printAsOperand(O, SlotTracker);
  O << " = " << getUnderlyingInstr()->getOpcodeName() << " ";
  printOperands(O, SlotTracker);
}

void VPPredicatedWidenRecipe::print(raw_ostream &O, const Twine &Indent,
                                    VPSlotTracker &SlotTracker) const {
  O << Indent << "PREDICATED-WIDEN ";
  printAsOperand(O, SlotTracker);
  O << " = " << getUnderlyingInstr()->getOpcodeName() << " ";
  printOperands(O, SlotTracker);
}

void VPWidenIntOrFpInductionRecipe::print(raw_ostream &O, const Twine &Indent,
                                          VPSlotTracker &SlotTracker) const {
  O << Indent << "WIDEN-INDUCTION";
  if (getTruncInst()) {
    O << "\\l\"";
    O << " +\n" << Indent << "\"  " << VPlanIngredient(IV) << "\\l\"";
    O << " +\n" << Indent << "\"  ";
    getVPValue(0)->printAsOperand(O, SlotTracker);
  } else
    O << " " << VPlanIngredient(IV);

  O << ", ";
  getStepValue()->printAsOperand(O, SlotTracker);
}

void VPWidenPointerInductionRecipe::print(raw_ostream &O, const Twine &Indent,
                                          VPSlotTracker &SlotTracker) const {
  O << Indent << "EMIT ";
  printAsOperand(O, SlotTracker);
  O << " = WIDEN-POINTER-INDUCTION ";
  getStartValue()->printAsOperand(O, SlotTracker);
  O << ", " << *IndDesc.getStep();
}

#endif

bool VPWidenIntOrFpInductionRecipe::isCanonical() const {
  auto *StartC = dyn_cast<ConstantInt>(getStartValue()->getLiveInIRValue());
  auto *StepC = dyn_cast<SCEVConstant>(getInductionDescriptor().getStep());
  return StartC && StartC->isZero() && StepC && StepC->isOne();
}

VPCanonicalIVPHIRecipe *VPScalarIVStepsRecipe::getCanonicalIV() const {
  return cast<VPCanonicalIVPHIRecipe>(getOperand(0));
}

bool VPScalarIVStepsRecipe::isCanonical() const {
  auto *CanIV = getCanonicalIV();
  // The start value of the steps-recipe must match the start value of the
  // canonical induction and it must step by 1.
  if (CanIV->getStartValue() != getStartValue())
    return false;
  auto *StepVPV = getStepValue();
  if (StepVPV->getDef())
    return false;
  auto *StepC = dyn_cast_or_null<ConstantInt>(StepVPV->getLiveInIRValue());
  return StepC && StepC->isOne();
}

#if !defined(NDEBUG) || defined(LLVM_ENABLE_DUMP)
void VPScalarIVStepsRecipe::print(raw_ostream &O, const Twine &Indent,
                                  VPSlotTracker &SlotTracker) const {
  O << Indent;
  printAsOperand(O, SlotTracker);
  O << Indent << "= SCALAR-STEPS ";
  printOperands(O, SlotTracker);
}

void VPWidenGEPRecipe::print(raw_ostream &O, const Twine &Indent,
                             VPSlotTracker &SlotTracker) const {
  O << Indent << "WIDEN-GEP ";
  O << (IsPtrLoopInvariant ? "Inv" : "Var");
  size_t IndicesNumber = IsIndexLoopInvariant.size();
  for (size_t I = 0; I < IndicesNumber; ++I)
    O << "[" << (IsIndexLoopInvariant[I] ? "Inv" : "Var") << "]";

  O << " ";
  printAsOperand(O, SlotTracker);
  O << " = getelementptr ";
  printOperands(O, SlotTracker);
}

void VPWidenPHIRecipe::print(raw_ostream &O, const Twine &Indent,
                             VPSlotTracker &SlotTracker) const {
  O << Indent << "WIDEN-PHI ";

  auto *OriginalPhi = cast<PHINode>(getUnderlyingValue());
  // Unless all incoming values are modeled in VPlan  print the original PHI
  // directly.
  // TODO: Remove once all VPWidenPHIRecipe instances keep all relevant incoming
  // values as VPValues.
  if (getNumOperands() != OriginalPhi->getNumOperands()) {
    O << VPlanIngredient(OriginalPhi);
    return;
  }

  printAsOperand(O, SlotTracker);
  O << " = phi ";
  printOperands(O, SlotTracker);
}

void VPBlendRecipe::print(raw_ostream &O, const Twine &Indent,
                          VPSlotTracker &SlotTracker) const {
  O << Indent << "BLEND ";
  Phi->printAsOperand(O, false);
  O << " =";
  if (getNumIncomingValues() == 1) {
    // Not a User of any mask: not really blending, this is a
    // single-predecessor phi.
    O << " ";
    getIncomingValue(0)->printAsOperand(O, SlotTracker);
  } else {
    for (unsigned I = 0, E = getNumIncomingValues(); I < E; ++I) {
      O << " ";
      getIncomingValue(I)->printAsOperand(O, SlotTracker);
      O << "/";
      getMask(I)->printAsOperand(O, SlotTracker);
    }
  }
}

void VPPredicatedBlendRecipe::print(raw_ostream &O, const Twine &Indent,
                          VPSlotTracker &SlotTracker) const {
  O << Indent << "PREDICATED-BLEND ";
  Phi->printAsOperand(O, false);
  O << " =";
  if (getNumIncomingValues() == 1) {
    // Not a User of any mask: not really blending, this is a
    // single-predecessor phi.
    O << " ";
    getIncomingValue(0)->printAsOperand(O, SlotTracker);
  } else {
    for (unsigned I = 0, E = getNumIncomingValues(); I < E; ++I) {
      O << " ";
      getIncomingValue(I)->printAsOperand(O, SlotTracker);
      O << "/";
      getMask(I)->printAsOperand(O, SlotTracker);
    }
  }
  O << " ";
  getEVL()->printAsOperand(O, SlotTracker);
}

void VPReductionRecipe::print(raw_ostream &O, const Twine &Indent,
                              VPSlotTracker &SlotTracker) const {
  O << Indent << "REDUCE ";
  printAsOperand(O, SlotTracker);
  O << " = ";
  getChainOp()->printAsOperand(O, SlotTracker);
  O << " +";
  if (isa<FPMathOperator>(getUnderlyingInstr()))
    O << getUnderlyingInstr()->getFastMathFlags();
  O << " reduce." << Instruction::getOpcodeName(RdxDesc->getOpcode()) << " (";
  getVecOp()->printAsOperand(O, SlotTracker);
  if (getCondOp()) {
    O << ", ";
    getCondOp()->printAsOperand(O, SlotTracker);
  }
  O << ")";
  if (RdxDesc->IntermediateStore)
    O << " (with final reduction value stored in invariant address sank "
         "outside of loop)";
}

void VPReplicateRecipe::print(raw_ostream &O, const Twine &Indent,
                              VPSlotTracker &SlotTracker) const {
  O << Indent << (IsUniform ? "CLONE " : "REPLICATE ");

  if (!getUnderlyingInstr()->getType()->isVoidTy()) {
    printAsOperand(O, SlotTracker);
    O << " = ";
  }
  if (auto *CB = dyn_cast<CallBase>(getUnderlyingInstr())) {
    O << "call @" << CB->getCalledFunction()->getName() << "(";
    interleaveComma(make_range(op_begin(), op_begin() + (getNumOperands() - 1)),
                    O, [&O, &SlotTracker](VPValue *Op) {
                      Op->printAsOperand(O, SlotTracker);
                    });
    O << ")";
  } else {
    O << Instruction::getOpcodeName(getUnderlyingInstr()->getOpcode()) << " ";
    printOperands(O, SlotTracker);
  }

  if (AlsoPack)
    O << " (S->V)";
}

void VPPredInstPHIRecipe::print(raw_ostream &O, const Twine &Indent,
                                VPSlotTracker &SlotTracker) const {
  O << Indent << "PHI-PREDICATED-INSTRUCTION ";
  printAsOperand(O, SlotTracker);
  O << " = ";
  printOperands(O, SlotTracker);
}

void VPWidenMemoryInstructionRecipe::print(raw_ostream &O, const Twine &Indent,
                                           VPSlotTracker &SlotTracker) const {
  O << Indent << "WIDEN ";

  if (!isStore()) {
    getVPSingleValue()->printAsOperand(O, SlotTracker);
    O << " = ";
  }
  O << Instruction::getOpcodeName(getIngredient().getOpcode()) << " ";

  printOperands(O, SlotTracker);
}

void VPPredicatedWidenMemoryInstructionRecipe::print(
    raw_ostream &O, const Twine &Indent, VPSlotTracker &SlotTracker) const {
  O << Indent << "PREDICATED-WIDEN ";

  if (!isStore()) {
    getVPValue(0)->printAsOperand(O, SlotTracker);
    O << " = ";
  }
  O << Instruction::getOpcodeName(getIngredient().getOpcode()) << " ";

  printOperands(O, SlotTracker);
  O << " (ALL-ONES-MASK)";
}
#endif

void VPCanonicalIVPHIRecipe::execute(VPTransformState &State) {
  Value *Start = getStartValue()->getLiveInIRValue();
  PHINode *EntryPart = PHINode::Create(
      Start->getType(), 2, "index", &*State.CFG.PrevBB->getFirstInsertionPt());

  BasicBlock *VectorPH = State.CFG.getPreheaderBBFor(this);
  EntryPart->addIncoming(Start, VectorPH);
  EntryPart->setDebugLoc(DL);
  for (unsigned Part = 0, UF = State.UF; Part < UF; ++Part)
    State.set(this, EntryPart, Part);
}

#if !defined(NDEBUG) || defined(LLVM_ENABLE_DUMP)
void VPCanonicalIVPHIRecipe::print(raw_ostream &O, const Twine &Indent,
                                   VPSlotTracker &SlotTracker) const {
  O << Indent << "EMIT ";
  printAsOperand(O, SlotTracker);
  O << " = CANONICAL-INDUCTION";
}
#endif

bool VPWidenPointerInductionRecipe::onlyScalarsGenerated(ElementCount VF) {
  bool IsUniform = vputils::onlyFirstLaneUsed(this);
  return all_of(users(),
                [&](const VPUser *U) { return U->usesScalars(this); }) &&
         (IsUniform || !VF.isScalable());
}

void VPExpandSCEVRecipe::execute(VPTransformState &State) {
  assert(!State.Instance && "cannot be used in per-lane");
  const DataLayout &DL = State.CFG.PrevBB->getModule()->getDataLayout();
  SCEVExpander Exp(SE, DL, "induction");

  Value *Res = Exp.expandCodeFor(Expr, Expr->getType(),
                                 &*State.Builder.GetInsertPoint());

  for (unsigned Part = 0, UF = State.UF; Part < UF; ++Part)
    State.set(this, Res, Part);
}

#if !defined(NDEBUG) || defined(LLVM_ENABLE_DUMP)
void VPExpandSCEVRecipe::print(raw_ostream &O, const Twine &Indent,
                               VPSlotTracker &SlotTracker) const {
  O << Indent << "EMIT ";
  getVPSingleValue()->printAsOperand(O, SlotTracker);
  O << " = EXPAND SCEV " << *Expr;
}
#endif

void VPWidenCanonicalIVRecipe::execute(VPTransformState &State) {
  Value *CanonicalIV = State.get(getOperand(0), 0);
  Type *STy = CanonicalIV->getType();
  IRBuilder<> Builder(State.CFG.PrevBB->getTerminator());
  ElementCount VF = State.VF;
  Value *VStart = VF.isScalar()
                      ? CanonicalIV
                      : Builder.CreateVectorSplat(VF, CanonicalIV, "broadcast");
  for (unsigned Part = 0, UF = State.UF; Part < UF; ++Part) {
    Value *VStep = createStepForVF(Builder, STy, VF, Part);
    if (VF.isVector()) {
      VStep = Builder.CreateVectorSplat(VF, VStep);
      VStep = Builder.CreateAdd(VStep, Builder.CreateStepVector(VStep->getType()));
    }
    Value *CanonicalVectorIV = Builder.CreateAdd(VStart, VStep, "vec.iv");
    State.set(this, CanonicalVectorIV, Part);
  }
}

#if !defined(NDEBUG) || defined(LLVM_ENABLE_DUMP)
void VPWidenCanonicalIVRecipe::print(raw_ostream &O, const Twine &Indent,
                                     VPSlotTracker &SlotTracker) const {
  O << Indent << "EMIT ";
  printAsOperand(O, SlotTracker);
  O << " = WIDEN-CANONICAL-INDUCTION ";
  printOperands(O, SlotTracker);
}
#endif

#if !defined(NDEBUG) || defined(LLVM_ENABLE_DUMP)
void VPWidenEVLRecipe::print(raw_ostream &O, const Twine &Indent,
                             VPSlotTracker &SlotTracker) const {
  O << Indent << "EMIT ";
  getEVL()->printAsOperand(O, SlotTracker);
  O << " = GENERATE-EXPLICIT-VECTOR-LENGTH ";
  printOperands(O, SlotTracker);
}
#endif

#if !defined(NDEBUG) || defined(LLVM_ENABLE_DUMP)
void VPWidenEVLMaskRecipe::print(raw_ostream &O, const Twine &Indent,
                                 VPSlotTracker &SlotTracker) const {
  O << Indent << "EMIT ";
  getEVLMask()->printAsOperand(O, SlotTracker);
  O << " = GENERATE-ULT-STEPVECTOR-EVL-MASK";
}
#endif

void VPFirstOrderRecurrencePHIRecipe::execute(VPTransformState &State) {
  auto &Builder = State.Builder;
  // Create a vector from the initial value.
  auto *VectorInit = getStartValue()->getLiveInIRValue();

  Type *VecTy = State.VF.isScalar()
                    ? VectorInit->getType()
                    : VectorType::get(VectorInit->getType(), State.VF);

  BasicBlock *VectorPH = State.CFG.getPreheaderBBFor(this);
  if (State.VF.isVector()) {
    auto *IdxTy = Builder.getInt32Ty();
    auto *One = ConstantInt::get(IdxTy, 1);
    IRBuilder<>::InsertPointGuard Guard(Builder);
    Builder.SetInsertPoint(VectorPH->getTerminator());
    auto *RuntimeVF = getRuntimeVF(Builder, IdxTy, State.VF);
    auto *LastIdx = Builder.CreateSub(RuntimeVF, One);
    VectorInit = Builder.CreateInsertElement(
        PoisonValue::get(VecTy), VectorInit, LastIdx, "vector.recur.init");
  }

  // Create a phi node for the new recurrence.
  PHINode *EntryPart = PHINode::Create(
      VecTy, 2, "vector.recur", &*State.CFG.PrevBB->getFirstInsertionPt());
  EntryPart->addIncoming(VectorInit, VectorPH);
  State.set(this, EntryPart, 0);
}

#if !defined(NDEBUG) || defined(LLVM_ENABLE_DUMP)
void VPFirstOrderRecurrencePHIRecipe::print(raw_ostream &O, const Twine &Indent,
                                            VPSlotTracker &SlotTracker) const {
  O << Indent << "FIRST-ORDER-RECURRENCE-PHI ";
  printAsOperand(O, SlotTracker);
  O << " = phi ";
  printOperands(O, SlotTracker);
}
#endif

void VPEVLPHIRecipe::execute(VPTransformState &State) {
  auto &Builder = State.Builder;
  auto *IdxTy = Builder.getInt32Ty();
  PHINode *EVLEntryPart = PHINode::Create(
      IdxTy, 2, "prev.evl", &*State.CFG.PrevBB->getFirstInsertionPt());
  IRBuilder<>::InsertPointGuard Guard(Builder);
  BasicBlock *VectorPH = State.CFG.getPreheaderBBFor(this);
  Builder.SetInsertPoint(VectorPH->getTerminator());
  auto *RuntimeVF = getRuntimeVF(Builder, IdxTy, State.VF);
  EVLEntryPart->addIncoming(RuntimeVF, VectorPH);

  State.set(this, EVLEntryPart, 0);
}

#if !defined(NDEBUG) || defined(LLVM_ENABLE_DUMP)
void VPEVLPHIRecipe::print(
    raw_ostream &O, const Twine &Indent, VPSlotTracker &SlotTracker) const {
  O << Indent << "EVL-PHI ";
  printAsOperand(O, SlotTracker);
  O << " = evl-phi ";
}
#endif

void VPPredicatedFirstOrderRecurrencePHIRecipe::execute(VPTransformState &State) {
  auto &Builder = State.Builder;
  // Create a vector from the initial value.
  auto *VectorInit = getStartValue()->getLiveInIRValue();

  Type *VecTy = State.VF.isScalar()
                    ? VectorInit->getType()
                    : VectorType::get(VectorInit->getType(), State.VF);

  BasicBlock *VectorPH = State.CFG.getPreheaderBBFor(this);
  if (State.VF.isVector()) {
    auto *IdxTy = Builder.getInt32Ty();
    auto *One = ConstantInt::get(IdxTy, 1);
    IRBuilder<>::InsertPointGuard Guard(Builder);
    Builder.SetInsertPoint(VectorPH->getTerminator());
    auto *RuntimeVF = getRuntimeVF(Builder, IdxTy, State.VF);
    auto *LastIdx = Builder.CreateSub(RuntimeVF, One);
    VectorInit = Builder.CreateInsertElement(
        PoisonValue::get(VecTy), VectorInit, LastIdx, "vector.recur.init");
  }

  // Create a phi node for the new recurrence.
  PHINode *EntryPart = PHINode::Create(
      VecTy, 2, "vector.recur", &*State.CFG.PrevBB->getFirstInsertionPt());
  EntryPart->addIncoming(VectorInit, VectorPH);
  State.set(this, EntryPart, 0);
}

#if !defined(NDEBUG) || defined(LLVM_ENABLE_DUMP)
void VPPredicatedFirstOrderRecurrencePHIRecipe::print(
    raw_ostream &O, const Twine &Indent, VPSlotTracker &SlotTracker) const {
  O << Indent << "PREDICATED-FIRST-ORDER-RECURRENCE-PHI ";
  printAsOperand(O, SlotTracker);
  O << " = phi ";
  printOperands(O, SlotTracker);
}
#endif

void VPReductionPHIRecipe::execute(VPTransformState &State) {
  PHINode *PN = cast<PHINode>(getUnderlyingValue());
  auto &Builder = State.Builder;

  // In order to support recurrences we need to be able to vectorize Phi nodes.
  // Phi nodes have cycles, so we need to vectorize them in two stages. This is
  // stage #1: We create a new vector PHI node with no incoming edges. We'll use
  // this value when we vectorize all of the instructions that use the PHI.
  bool ScalarPHI = State.VF.isScalar() || IsInLoop;
  Type *VecTy =
      ScalarPHI ? PN->getType() : VectorType::get(PN->getType(), State.VF);

  BasicBlock *HeaderBB = State.CFG.PrevBB;
  assert(State.CurrentVectorLoop->getHeader() == HeaderBB &&
         "recipe must be in the vector loop header");
  unsigned LastPartForNewPhi = isOrdered() ? 1 : State.UF;
  for (unsigned Part = 0; Part < LastPartForNewPhi; ++Part) {
    Value *EntryPart =
        PHINode::Create(VecTy, 2, "vec.phi", &*HeaderBB->getFirstInsertionPt());
    State.set(this, EntryPart, Part);
  }

  BasicBlock *VectorPH = State.CFG.getPreheaderBBFor(this);

  // Reductions do not have to start at zero. They can start with
  // any loop invariant values.
  VPValue *StartVPV = getStartValue();
  Value *StartV = StartVPV->getLiveInIRValue();

  Value *Iden = nullptr;
  RecurKind RK = RdxDesc.getRecurrenceKind();
  if (RecurrenceDescriptor::isMinMaxRecurrenceKind(RK) ||
      RecurrenceDescriptor::isSelectCmpRecurrenceKind(RK)) {
    // MinMax reduction have the start value as their identify.
    if (ScalarPHI) {
      Iden = StartV;
    } else {
      IRBuilderBase::InsertPointGuard IPBuilder(Builder);
      Builder.SetInsertPoint(VectorPH->getTerminator());
      StartV = Iden =
          Builder.CreateVectorSplat(State.VF, StartV, "minmax.ident");
    }
  } else {
    Iden = RdxDesc.getRecurrenceIdentity(RK, VecTy->getScalarType(),
                                         RdxDesc.getFastMathFlags());

    if (!ScalarPHI) {
      Iden = Builder.CreateVectorSplat(State.VF, Iden);
      IRBuilderBase::InsertPointGuard IPBuilder(Builder);
      Builder.SetInsertPoint(VectorPH->getTerminator());
      Constant *Zero = Builder.getInt32(0);
      StartV = Builder.CreateInsertElement(Iden, StartV, Zero);
    }
  }

  for (unsigned Part = 0; Part < LastPartForNewPhi; ++Part) {
    Value *EntryPart = State.get(this, Part);
    // Make sure to add the reduction start value only to the
    // first unroll part.
    Value *StartVal = (Part == 0) ? StartV : Iden;
    cast<PHINode>(EntryPart)->addIncoming(StartVal, VectorPH);
  }
}

#if !defined(NDEBUG) || defined(LLVM_ENABLE_DUMP)
void VPReductionPHIRecipe::print(raw_ostream &O, const Twine &Indent,
                                 VPSlotTracker &SlotTracker) const {
  O << Indent << "WIDEN-REDUCTION-PHI ";

  printAsOperand(O, SlotTracker);
  O << " = phi ";
  printOperands(O, SlotTracker);
}
#endif

void VPWidenPHIRecipe::execute(VPTransformState &State) {
  assert(EnableVPlanNativePath &&
         "Non-native vplans are not expected to have VPWidenPHIRecipes.");

  // Currently we enter here in the VPlan-native path for non-induction
  // PHIs where all control flow is uniform. We simply widen these PHIs.
  // Create a vector phi with no operands - the vector phi operands will be
  // set at the end of vector code generation.
  VPBasicBlock *Parent = getParent();
  VPRegionBlock *LoopRegion = Parent->getEnclosingLoopRegion();
  unsigned StartIdx = 0;
  // For phis in header blocks of loop regions, use the index of the value
  // coming from the preheader.
  if (LoopRegion->getEntryBasicBlock() == Parent) {
    for (unsigned I = 0; I < getNumOperands(); ++I) {
      if (getIncomingBlock(I) ==
          LoopRegion->getSinglePredecessor()->getExitingBasicBlock())
        StartIdx = I;
    }
  }
  Value *Op0 = State.get(getOperand(StartIdx), 0);
  Type *VecTy = Op0->getType();
  Value *VecPhi = State.Builder.CreatePHI(VecTy, 2, "vec.phi");
  State.set(this, VecPhi, 0);
}

=======
#endif

>>>>>>> d390015f
template void DomTreeBuilder::Calculate<VPDominatorTree>(VPDominatorTree &DT);

void VPValue::replaceAllUsesWith(VPValue *New) {
  for (unsigned J = 0; J < getNumUsers();) {
    VPUser *User = Users[J];
    unsigned NumUsers = getNumUsers();
    for (unsigned I = 0, E = User->getNumOperands(); I < E; ++I)
      if (User->getOperand(I) == this)
        User->setOperand(I, New);
    // If a user got removed after updating the current user, the next user to
    // update will be moved to the current position, so we only need to
    // increment the index if the number of users did not change.
    if (NumUsers == getNumUsers())
      J++;
  }
}

#if !defined(NDEBUG) || defined(LLVM_ENABLE_DUMP)
void VPValue::printAsOperand(raw_ostream &OS, VPSlotTracker &Tracker) const {
  if (const Value *UV = getUnderlyingValue()) {
    OS << "ir<";
    UV->printAsOperand(OS, false);
    OS << ">";
    return;
  }

  unsigned Slot = Tracker.getSlot(this);
  if (Slot == unsigned(-1))
    OS << "<badref>";
  else
    OS << "vp<%" << Tracker.getSlot(this) << ">";
}

void VPUser::printOperands(raw_ostream &O, VPSlotTracker &SlotTracker) const {
  interleaveComma(operands(), O, [&O, &SlotTracker](VPValue *Op) {
    Op->printAsOperand(O, SlotTracker);
  });
}
#endif

void VPInterleavedAccessInfo::visitRegion(VPRegionBlock *Region,
                                          Old2NewTy &Old2New,
                                          InterleavedAccessInfo &IAI) {
  ReversePostOrderTraversal<VPBlockBase *> RPOT(Region->getEntry());
  for (VPBlockBase *Base : RPOT) {
    visitBlock(Base, Old2New, IAI);
  }
}

void VPInterleavedAccessInfo::visitBlock(VPBlockBase *Block, Old2NewTy &Old2New,
                                         InterleavedAccessInfo &IAI) {
  if (VPBasicBlock *VPBB = dyn_cast<VPBasicBlock>(Block)) {
    for (VPRecipeBase &VPI : *VPBB) {
      if (isa<VPHeaderPHIRecipe>(&VPI))
        continue;
      assert(isa<VPInstruction>(&VPI) && "Can only handle VPInstructions");
      auto *VPInst = cast<VPInstruction>(&VPI);

      auto *Inst = dyn_cast_or_null<Instruction>(VPInst->getUnderlyingValue());
      if (!Inst)
        continue;
      auto *IG = IAI.getInterleaveGroup(Inst);
      if (!IG)
        continue;

      auto NewIGIter = Old2New.find(IG);
      if (NewIGIter == Old2New.end())
        Old2New[IG] = new InterleaveGroup<VPInstruction>(
            IG->getFactor(), IG->isReverse(), IG->getAlign());

      if (Inst == IG->getInsertPos())
        Old2New[IG]->setInsertPos(VPInst);

      InterleaveGroupMap[VPInst] = Old2New[IG];
      InterleaveGroupMap[VPInst]->insertMember(
          VPInst, IG->getIndex(Inst),
          Align(IG->isReverse() ? (-1) * int(IG->getFactor())
                                : IG->getFactor()));
    }
  } else if (VPRegionBlock *Region = dyn_cast<VPRegionBlock>(Block))
    visitRegion(Region, Old2New, IAI);
  else
    llvm_unreachable("Unsupported kind of VPBlock.");
}

VPInterleavedAccessInfo::VPInterleavedAccessInfo(VPlan &Plan,
                                                 InterleavedAccessInfo &IAI) {
  Old2NewTy Old2New;
  visitRegion(Plan.getVectorLoopRegion(), Old2New, IAI);
}

void VPSlotTracker::assignSlot(const VPValue *V) {
  assert(Slots.find(V) == Slots.end() && "VPValue already has a slot!");
  Slots[V] = NextSlot++;
}

void VPSlotTracker::assignSlots(const VPlan &Plan) {

  for (const auto &P : Plan.VPExternalDefs)
    assignSlot(P.second);

  assignSlot(&Plan.VectorTripCount);
  if (Plan.BackedgeTakenCount)
    assignSlot(Plan.BackedgeTakenCount);

  if (Plan.TripCount)
    assignSlot(Plan.TripCount);

  if (Plan.RuntimeVF)
    assignSlot(Plan.RuntimeVF);

  ReversePostOrderTraversal<
      VPBlockRecursiveTraversalWrapper<const VPBlockBase *>>
      RPOT(VPBlockRecursiveTraversalWrapper<const VPBlockBase *>(
          Plan.getEntry()));
  for (const VPBasicBlock *VPBB :
       VPBlockUtils::blocksOnly<const VPBasicBlock>(RPOT))
    for (const VPRecipeBase &Recipe : *VPBB)
      for (VPValue *Def : Recipe.definedValues())
        assignSlot(Def);
}

bool vputils::onlyFirstLaneUsed(VPValue *Def) {
  return all_of(Def->users(),
                [Def](VPUser *U) { return U->onlyFirstLaneUsed(Def); });
}

VPValue *vputils::getOrCreateVPValueForSCEVExpr(VPlan &Plan, const SCEV *Expr,
                                                ScalarEvolution &SE) {
  if (auto *E = dyn_cast<SCEVConstant>(Expr))
    return Plan.getOrAddExternalDef(E->getValue());
  if (auto *E = dyn_cast<SCEVUnknown>(Expr))
    return Plan.getOrAddExternalDef(E->getValue());

  VPBasicBlock *Preheader = Plan.getEntry()->getEntryBasicBlock();
  VPValue *Step = new VPExpandSCEVRecipe(Expr, SE);
  Preheader->appendRecipe(cast<VPRecipeBase>(Step->getDef()));
  return Step;
}

llvm::StrideAccessInfo
llvm::computeStrideAccessInfo(const VPTransformState &State, Value *Ptr) {
  StrideAccessInfo SAI;

  const SCEV *V = isStridedAddressing(Ptr, State.SE);
  assert(V && "The SCEV should be valid at this point");

  SAI.SCEVExpr = V;
  // Remove this.
  SAI.Valid = true;

  return SAI;
}

llvm::StridedAccessValues
llvm::computeStrideAddressing(VPTransformState &State, Type *PtrTy,
                              const StrideAccessInfo &SAI,
                              VPValue *CanonicalIV) {
  // FIXME: This does not seem to adhere to the VPlan principles but I'm unsure
  // what part of it should. We should be using Addr but AFAIU it represents
  // the vectorised address already, which is not useful. When doing
  // interleaving, we should use the Part to adjust the access correctly.
  // Perhaps we should not have received a WIDEN-GEP here in the first place
  // and make the VP build process aware of the stride access option?
  auto &DL = State.CFG.ExitBB->getModule()->getDataLayout();
  auto &Builder = State.Builder;
  LLVMContext &Context = PtrTy->getContext();

  SCEVExpander Exp(*(State.SE), DL, "stride");
  const SCEVAddRecExpr *S = cast<SCEVAddRecExpr>(SAI.getSCEVExpr());

  LLVM_DEBUG(llvm::dbgs() << "SCEV = " << *S << "\n";);

  const SCEV *Stride = S->getStepRecurrence(*(State.SE));
  assert(Stride);
  LLVM_DEBUG(llvm::dbgs() << "Stride = " << *Stride << "\n";);

  const SCEV *Start = S->getStart();
  auto *PointerStart =
      Exp.expandCodeFor(Start, Start->getType(), &*Builder.GetInsertPoint());
  LLVM_DEBUG(llvm::dbgs() << "PointerStart = " << *PointerStart << "\n";);
  auto *BytesStride =
      Exp.expandCodeFor(Stride, Stride->getType(), &*Builder.GetInsertPoint());
  LLVM_DEBUG(llvm::dbgs() << "BytesStride = " << *BytesStride << "\n";);

  // FIXME: Part???
  Value *CanonicalIVValue = State.get(CanonicalIV, 0);

  auto *BytesStrideIter = Builder.CreateMul(
      CanonicalIVValue,
      Builder.CreateZExtOrTrunc(BytesStride, CanonicalIVValue->getType()));
  auto *StrideBaseAddress = Builder.CreateGEP(
      Type::getInt8Ty(Context),
      Builder.CreatePointerCast(PointerStart, Type::getInt8PtrTy(Context)),
      BytesStrideIter);
  StrideBaseAddress = Builder.CreateBitCast(StrideBaseAddress, PtrTy);

  StridedAccessValues Ret;
  Ret.BaseAddress = StrideBaseAddress;
  Ret.Stride = BytesStride;

  return Ret;
}<|MERGE_RESOLUTION|>--- conflicted
+++ resolved
@@ -532,475 +532,6 @@
 }
 #endif
 
-<<<<<<< HEAD
-bool VPRecipeBase::mayWriteToMemory() const {
-  switch (getVPDefID()) {
-  case VPWidenMemoryInstructionSC: {
-    return cast<VPWidenMemoryInstructionRecipe>(this)->isStore();
-  }
-  case VPReplicateSC:
-  case VPWidenCallSC:
-    return cast<Instruction>(getVPSingleValue()->getUnderlyingValue())
-        ->mayWriteToMemory();
-  case VPBranchOnMaskSC:
-    return false;
-  case VPWidenIntOrFpInductionSC:
-  case VPWidenCanonicalIVSC:
-  case VPWidenPHISC:
-  case VPBlendSC:
-  case VPWidenSC:
-  case VPWidenGEPSC:
-  case VPReductionSC:
-  case VPWidenSelectSC: {
-    const Instruction *I =
-        dyn_cast_or_null<Instruction>(getVPSingleValue()->getUnderlyingValue());
-    (void)I;
-    assert((!I || !I->mayWriteToMemory()) &&
-           "underlying instruction may write to memory");
-    return false;
-  }
-  default:
-    return true;
-  }
-}
-
-bool VPRecipeBase::mayReadFromMemory() const {
-  switch (getVPDefID()) {
-  case VPWidenMemoryInstructionSC: {
-    return !cast<VPWidenMemoryInstructionRecipe>(this)->isStore();
-  }
-  case VPReplicateSC:
-  case VPWidenCallSC:
-    return cast<Instruction>(getVPSingleValue()->getUnderlyingValue())
-        ->mayReadFromMemory();
-  case VPBranchOnMaskSC:
-    return false;
-  case VPWidenIntOrFpInductionSC:
-  case VPWidenCanonicalIVSC:
-  case VPWidenPHISC:
-  case VPBlendSC:
-  case VPWidenSC:
-  case VPWidenGEPSC:
-  case VPReductionSC:
-  case VPWidenSelectSC: {
-    const Instruction *I =
-        dyn_cast_or_null<Instruction>(getVPSingleValue()->getUnderlyingValue());
-    (void)I;
-    assert((!I || !I->mayReadFromMemory()) &&
-           "underlying instruction may read from memory");
-    return false;
-  }
-  default:
-    return true;
-  }
-}
-
-bool VPRecipeBase::mayHaveSideEffects() const {
-  switch (getVPDefID()) {
-  case VPWidenIntOrFpInductionSC:
-  case VPWidenPointerInductionSC:
-  case VPWidenCanonicalIVSC:
-  case VPWidenPHISC:
-  case VPBlendSC:
-  case VPWidenSC:
-  case VPPredicatedWidenSC:
-  case VPWidenGEPSC:
-  case VPReductionSC:
-  case VPWidenSelectSC:
-  case VPScalarIVStepsSC: {
-    const Instruction *I =
-        dyn_cast_or_null<Instruction>(getVPSingleValue()->getUnderlyingValue());
-    (void)I;
-    assert((!I || !I->mayHaveSideEffects()) &&
-           "underlying instruction has side-effects");
-    return false;
-  }
-  case VPReplicateSC: {
-    auto *R = cast<VPReplicateRecipe>(this);
-    return R->getUnderlyingInstr()->mayHaveSideEffects();
-  }
-  default:
-    return true;
-  }
-}
-
-void VPLiveOut::fixPhi(VPlan &Plan, VPTransformState &State) {
-  auto Lane = VPLane::getLastLaneForVF(State.VF);
-  VPValue *ExitValue = getOperand(0);
-  if (Plan.isUniformAfterVectorization(ExitValue))
-    Lane = VPLane::getFirstLane();
-  Phi->addIncoming(State.get(ExitValue, VPIteration(State.UF - 1, Lane)),
-                   State.Builder.GetInsertBlock());
-}
-
-void VPRecipeBase::insertBefore(VPRecipeBase *InsertPos) {
-  assert(!Parent && "Recipe already in some VPBasicBlock");
-  assert(InsertPos->getParent() &&
-         "Insertion position not in any VPBasicBlock");
-  Parent = InsertPos->getParent();
-  Parent->getRecipeList().insert(InsertPos->getIterator(), this);
-}
-
-void VPRecipeBase::insertBefore(VPBasicBlock &BB,
-                                iplist<VPRecipeBase>::iterator I) {
-  assert(!Parent && "Recipe already in some VPBasicBlock");
-  assert(I == BB.end() || I->getParent() == &BB);
-  Parent = &BB;
-  BB.getRecipeList().insert(I, this);
-}
-
-void VPRecipeBase::insertAfter(VPRecipeBase *InsertPos) {
-  assert(!Parent && "Recipe already in some VPBasicBlock");
-  assert(InsertPos->getParent() &&
-         "Insertion position not in any VPBasicBlock");
-  Parent = InsertPos->getParent();
-  Parent->getRecipeList().insertAfter(InsertPos->getIterator(), this);
-}
-
-void VPRecipeBase::removeFromParent() {
-  assert(getParent() && "Recipe not in any VPBasicBlock");
-  getParent()->getRecipeList().remove(getIterator());
-  Parent = nullptr;
-}
-
-iplist<VPRecipeBase>::iterator VPRecipeBase::eraseFromParent() {
-  assert(getParent() && "Recipe not in any VPBasicBlock");
-  return getParent()->getRecipeList().erase(getIterator());
-}
-
-void VPRecipeBase::moveAfter(VPRecipeBase *InsertPos) {
-  removeFromParent();
-  insertAfter(InsertPos);
-}
-
-void VPRecipeBase::moveBefore(VPBasicBlock &BB,
-                              iplist<VPRecipeBase>::iterator I) {
-  removeFromParent();
-  insertBefore(BB, I);
-}
-
-void VPInstruction::generateInstruction(VPTransformState &State,
-                                        unsigned Part) {
-  IRBuilderBase &Builder = State.Builder;
-  Builder.SetCurrentDebugLocation(DL);
-
-  if (Instruction::isBinaryOp(getOpcode())) {
-    Value *A = State.get(getOperand(0), Part);
-    Value *B = State.get(getOperand(1), Part);
-    Value *V = Builder.CreateBinOp((Instruction::BinaryOps)getOpcode(), A, B);
-    State.set(this, V, Part);
-    return;
-  }
-
-  switch (getOpcode()) {
-  case VPInstruction::Not: {
-    Value *A = State.get(getOperand(0), Part);
-    Value *V = Builder.CreateNot(A);
-    State.set(this, V, Part);
-    break;
-  }
-  case VPInstruction::VPNot: {
-    Value *A = State.get(getOperand(0), Part);
-    Value *EVL = State.get(getOperand(1), Part);
-    Value *AllOnes = Builder.getTrueVector(
-        cast<VectorType>(A->getType())->getElementCount());
-    Value *V = Builder.CreateIntrinsic(
-        Intrinsic::vp_xor, {A->getType()},
-        {A, AllOnes, AllOnes, EVL}, nullptr, "vp.mask.not");
-    State.set(this, V, Part);
-    break;
-  }
-  case VPInstruction::VPOr: {
-    Value *A = State.get(getOperand(0), Part);
-    Value *B = State.get(getOperand(1), Part);
-    Value *EVL = State.get(getOperand(2), Part);
-    Value *AllOnes = Builder.getTrueVector(
-        cast<VectorType>(A->getType())->getElementCount());
-    Value *V = Builder.CreateIntrinsic(
-        Intrinsic::vp_or, {A->getType()},
-        {A, B, AllOnes, EVL}, nullptr, "vp.mask.or");
-    State.set(this, V, Part);
-    return;
-  }
-  case VPInstruction::ICmpULE: {
-    Value *IV = State.get(getOperand(0), Part);
-    Value *TC = State.get(getOperand(1), Part);
-    Value *V = Builder.CreateICmpULE(IV, TC);
-    State.set(this, V, Part);
-    break;
-  }
-  case Instruction::Select: {
-    Value *Cond = State.get(getOperand(0), Part);
-    Value *Op1 = State.get(getOperand(1), Part);
-    Value *Op2 = State.get(getOperand(2), Part);
-    Value *V = Builder.CreateSelect(Cond, Op1, Op2);
-    State.set(this, V, Part);
-    break;
-  }
-  case VPInstruction::VPSelect: {
-    Value *Cond = State.get(getOperand(0), Part);
-    Value *Op1 = State.get(getOperand(1), Part);
-    Value *Op2 = State.get(getOperand(2), Part);
-
-    if (!isa<VectorType>(Cond->getType())) {
-      Cond = State.Builder.CreateVectorSplat(State.VF, Cond, "splat.cond");
-    }
-
-    Value *EVL = State.get(getOperand(3), Part);
-
-    Constant *COp2 = dyn_cast<Constant>(Op2);
-    if (COp2 && Op1->getType()->isIntOrIntVectorTy(1) && COp2->isZeroValue()) {
-      // Special case that happens very often.
-      // FIXME: Remember to teach VPBuilder to do this for us.
-      Value *AllOnes = Builder.getTrueVector(
-          cast<VectorType>(Op1->getType())->getElementCount());
-      Value *V = Builder.CreateIntrinsic(Intrinsic::vp_and, {Op1->getType()},
-                                         {Cond, Op1, AllOnes, EVL}, nullptr,
-                                         "vp.mask.select");
-      State.set(this, V, Part);
-    } else {
-      Value *V = Builder.CreateIntrinsic(Intrinsic::vp_select, {Op1->getType()},
-                                         {Cond, Op1, Op2, EVL}, nullptr,
-                                         "vp.mask.select");
-      State.set(this, V, Part);
-    }
-    break;
-  }
-  case VPInstruction::ActiveLaneMask: {
-    // Get first lane of vector induction variable.
-    Value *VIVElem0 = State.get(getOperand(0), VPIteration(Part, 0));
-    // Get the original loop tripcount.
-    Value *ScalarTC = State.get(getOperand(1), Part);
-
-    auto *Int1Ty = Type::getInt1Ty(Builder.getContext());
-    auto *PredTy = VectorType::get(Int1Ty, State.VF);
-    Instruction *Call = Builder.CreateIntrinsic(
-        Intrinsic::get_active_lane_mask, {PredTy, ScalarTC->getType()},
-        {VIVElem0, ScalarTC}, nullptr, "active.lane.mask");
-    State.set(this, Call, Part);
-    break;
-  }
-  // TODO: This case can be removed when support for Call instruction is added
-  // to VPlan in upstream. For now it helps catch any use of VPInstruction for
-  // Call opcode that is now supported by the new VPCallInstruction recipe.
-  case Instruction::Call: {
-    llvm_unreachable("This opcode is handled by the VPCallInstruction recipe");
-  case VPInstruction::FirstOrderRecurrenceSplice: {
-    // Generate code to combine the previous and current values in vector v3.
-    //
-    //   vector.ph:
-    //     v_init = vector(..., ..., ..., a[-1])
-    //     br vector.body
-    //
-    //   vector.body
-    //     i = phi [0, vector.ph], [i+4, vector.body]
-    //     v1 = phi [v_init, vector.ph], [v2, vector.body]
-    //     v2 = a[i, i+1, i+2, i+3];
-    //     v3 = vector(v1(3), v2(0, 1, 2))
-
-    // For the first part, use the recurrence phi (v1), otherwise v2.
-    auto *V1 = State.get(getOperand(0), 0);
-    Value *PartMinus1 = Part == 0 ? V1 : State.get(getOperand(1), Part - 1);
-    if (!PartMinus1->getType()->isVectorTy()) {
-      State.set(this, PartMinus1, Part);
-    } else {
-      Value *V2 = State.get(getOperand(1), Part);
-      State.set(this, Builder.CreateVectorSplice(PartMinus1, V2, -1), Part);
-    }
-    break;
-  }
-  case VPInstruction::PredicatedFirstOrderRecurrenceSplice: {
-    auto *V1 = State.get(getOperand(0), 0);
-    Value *PartMinus1 = Part == 0 ? V1 : State.get(getOperand(1), Part - 1);
-    if (!PartMinus1->getType()->isVectorTy()) {
-      State.set(this, PartMinus1, Part);
-    } else {
-      Value *V2 = State.get(getOperand(1), Part);
-      Value *EVL = State.get(getOperand(2), Part);
-      Value *EVLPhi = State.get(getOperand(3), Part);
-
-      auto *IdxTy = Builder.getInt32Ty();
-      Value *Vlen = Builder.CreateVScale(
-          ConstantInt::get(IdxTy, State.VF.getKnownMinValue()));
-      Value *Shift = Builder.CreateSub(Vlen, ConstantInt::get(IdxTy, 1));
-      Value *Mask =
-          Builder.CreateVectorSplat(State.VF, ConstantInt::get(Builder.getInt1Ty(), 1));
-
-      Value *Splice = Builder.CreateIntrinsic(
-          Intrinsic::experimental_vp_splice,
-          {PartMinus1->getType()}, {PartMinus1, V2, Shift, Mask, EVLPhi, EVL},
-          nullptr);
-
-      State.set(this, Splice, Part);
-    }
-    break;
-  }
-  case VPInstruction::CanonicalIVIncrement:
-  case VPInstruction::CanonicalIVIncrementNUW: {
-    Value *Next = nullptr;
-    if (Part == 0) {
-      bool IsNUW = getOpcode() == VPInstruction::CanonicalIVIncrementNUW;
-      auto *Phi = State.get(getOperand(0), 0);
-      // The loop step is equal to the vectorization factor (num of SIMD
-      // elements) times the unroll factor (num of SIMD instructions).
-      Value *Step =
-          createStepForVF(Builder, Phi->getType(), State.VF, State.UF);
-      Next = Builder.CreateAdd(Phi, Step, "index.next", IsNUW, false);
-      State.NextIndex = cast<Instruction>(Next);
-    } else {
-      Next = State.get(this, 0);
-    }
-
-    State.set(this, Next, Part);
-    break;
-  }
-  case VPInstruction::BranchOnCond: {
-    if (Part != 0)
-      break;
-
-    Value *Cond = State.get(getOperand(0), VPIteration(Part, 0));
-    VPRegionBlock *ParentRegion = getParent()->getParent();
-    VPBasicBlock *Header = ParentRegion->getEntryBasicBlock();
-
-    // Replace the temporary unreachable terminator with a new conditional
-    // branch, hooking it up to backward destination for exiting blocks now and
-    // to forward destination(s) later when they are created.
-    BranchInst *CondBr =
-        Builder.CreateCondBr(Cond, Builder.GetInsertBlock(), nullptr);
-
-    if (getParent()->isExiting())
-      CondBr->setSuccessor(1, State.CFG.VPBB2IRBB[Header]);
-
-    CondBr->setSuccessor(0, nullptr);
-    Builder.GetInsertBlock()->getTerminator()->eraseFromParent();
-    break;
-  }
-  case VPInstruction::BranchOnCount: {
-    if (Part != 0)
-      break;
-    // First create the compare.
-    Value *IV = State.get(getOperand(0), Part);
-    Value *TC = State.get(getOperand(1), Part);
-    Value *Cond = Builder.CreateICmpEQ(IV, TC);
-
-    // Now create the branch.
-    auto *Plan = getParent()->getPlan();
-    VPRegionBlock *TopRegion = Plan->getVectorLoopRegion();
-    VPBasicBlock *Header = TopRegion->getEntry()->getEntryBasicBlock();
-
-    // Replace the temporary unreachable terminator with a new conditional
-    // branch, hooking it up to backward destination (the header) now and to the
-    // forward destination (the exit/middle block) later when it is created.
-    // Note that CreateCondBr expects a valid BB as first argument, so we need
-    // to set it to nullptr later.
-    BranchInst *CondBr = Builder.CreateCondBr(Cond, Builder.GetInsertBlock(),
-                                              State.CFG.VPBB2IRBB[Header]);
-    CondBr->setSuccessor(0, nullptr);
-    Builder.GetInsertBlock()->getTerminator()->eraseFromParent();
-    break;
-  }
-  default:
-    llvm_unreachable("Unsupported opcode for instruction");
-  }
-  }
-}
-
-void VPInstruction::execute(VPTransformState &State) {
-  assert(!State.Instance && "VPInstruction executing an Instance");
-  IRBuilderBase::FastMathFlagGuard FMFGuard(State.Builder);
-  State.Builder.setFastMathFlags(FMF);
-  for (unsigned Part = 0; Part < State.UF; ++Part)
-    generateInstruction(State, Part);
-}
-
-#if !defined(NDEBUG) || defined(LLVM_ENABLE_DUMP)
-void VPInstruction::dump() const {
-  VPSlotTracker SlotTracker(getParent()->getPlan());
-  print(dbgs(), "", SlotTracker);
-}
-
-void VPInstruction::print(raw_ostream &O, const Twine &Indent,
-                          VPSlotTracker &SlotTracker) const {
-  O << Indent << "EMIT ";
-
-  if (hasResult()) {
-    printAsOperand(O, SlotTracker);
-    O << " = ";
-  }
-
-  switch (getOpcode()) {
-  case VPInstruction::Not:
-    O << "not";
-    break;
-  case VPInstruction::ICmpULE:
-    O << "icmp ule";
-    break;
-  case VPInstruction::SLPLoad:
-    O << "combined load";
-    break;
-  case VPInstruction::SLPStore:
-    O << "combined store";
-    break;
-  case VPInstruction::ActiveLaneMask:
-    O << "active lane mask";
-    break;
-  case VPInstruction::FirstOrderRecurrenceSplice:
-    O << "first-order splice";
-    break;
-  case VPInstruction::PredicatedFirstOrderRecurrenceSplice:
-    O << "predicated-first-order splice";
-    break;
-  case VPInstruction::CanonicalIVIncrement:
-    O << "VF * UF + ";
-    break;
-  case VPInstruction::CanonicalIVIncrementNUW:
-    O << "VF * UF +(nuw) ";
-    break;
-  case VPInstruction::BranchOnCond:
-    O << "branch-on-cond";
-    break;
-  case VPInstruction::BranchOnCount:
-    O << "branch-on-count ";
-    break;
-  case VPInstruction::VPSelect:
-    O << "vp-select";
-    break;
-  case VPInstruction::VPOr:
-    O << "vp-or";
-    break;
-  case VPInstruction::VPNot:
-    O << "vp-not";
-    break;
-  default:
-    O << Instruction::getOpcodeName(getOpcode());
-  }
-
-  O << FMF;
-
-  for (const VPValue *Operand : operands()) {
-    O << " ";
-    Operand->printAsOperand(O, SlotTracker);
-  }
-
-  if (DL) {
-    O << ", !dbg ";
-    DL.print(O);
-  }
-}
-#endif
-
-void VPInstruction::setFastMathFlags(FastMathFlags FMFNew) {
-  // Make sure the VPInstruction is a floating-point operation.
-  assert((Opcode == Instruction::FAdd || Opcode == Instruction::FMul ||
-          Opcode == Instruction::FNeg || Opcode == Instruction::FSub ||
-          Opcode == Instruction::FDiv || Opcode == Instruction::FRem ||
-          Opcode == Instruction::FCmp) &&
-         "this op can't take fast-math flags");
-  FMF = FMFNew;
-}
-
-=======
->>>>>>> d390015f
 void VPlan::prepareToExecute(Value *TripCountV, Value *VectorTripCountV,
                              Value *CanonicalIVStartValue,
                              VPTransformState &State) {
@@ -1408,601 +939,8 @@
   } else // !Inst
     V->printAsOperand(O, false);
 }
-
-<<<<<<< HEAD
-void VPWidenCallRecipe::print(raw_ostream &O, const Twine &Indent,
-                              VPSlotTracker &SlotTracker) const {
-  O << Indent << "WIDEN-CALL ";
-
-  auto *CI = cast<CallInst>(getUnderlyingInstr());
-  if (CI->getType()->isVoidTy())
-    O << "void ";
-  else {
-    printAsOperand(O, SlotTracker);
-    O << " = ";
-  }
-
-  O << "call @" << CI->getCalledFunction()->getName() << "(";
-  printOperands(O, SlotTracker);
-  O << ")";
-}
-
-void VPPredicatedWidenCallRecipe::print(raw_ostream &O, const Twine &Indent,
-                                        VPSlotTracker &SlotTracker) const {
-  O << Indent << "PREDICATED-WIDEN-CALL ";
-
-  auto *CI = cast<CallInst>(getUnderlyingInstr());
-  if (CI->getType()->isVoidTy())
-    O << "void ";
-  else {
-    printAsOperand(O, SlotTracker);
-    O << " = ";
-  }
-
-  O << "call @" << CI->getCalledFunction()->getName() << "(";
-  printOperands(O, SlotTracker);
-  O << ")";
-}
-
-void VPWidenSelectRecipe::print(raw_ostream &O, const Twine &Indent,
-                                VPSlotTracker &SlotTracker) const {
-  O << Indent << "WIDEN-SELECT ";
-  printAsOperand(O, SlotTracker);
-  O << " = select ";
-  getOperand(0)->printAsOperand(O, SlotTracker);
-  O << ", ";
-  getOperand(1)->printAsOperand(O, SlotTracker);
-  O << ", ";
-  getOperand(2)->printAsOperand(O, SlotTracker);
-  O << (InvariantCond ? " (condition is loop invariant)" : "");
-}
-
-void VPPredicatedWidenSelectRecipe::print(raw_ostream &O, const Twine &Indent,
-                                          VPSlotTracker &SlotTracker) const {
-  O << Indent << "PREDICATED-WIDEN-SELECT ";
-  printAsOperand(O, SlotTracker);
-  O << " = select ";
-  getOperand(0)->printAsOperand(O, SlotTracker);
-  O << ", ";
-  getOperand(1)->printAsOperand(O, SlotTracker);
-  O << ", ";
-  getOperand(2)->printAsOperand(O, SlotTracker);
-  O << ", ";
-  getOperand(3)->printAsOperand(O, SlotTracker);
-  O << (InvariantCond ? " (condition is loop invariant)" : "");
-}
-
-void VPWidenRecipe::print(raw_ostream &O, const Twine &Indent,
-                          VPSlotTracker &SlotTracker) const {
-  O << Indent << "WIDEN ";
-  printAsOperand(O, SlotTracker);
-  O << " = " << getUnderlyingInstr()->getOpcodeName() << " ";
-  printOperands(O, SlotTracker);
-}
-
-void VPPredicatedWidenRecipe::print(raw_ostream &O, const Twine &Indent,
-                                    VPSlotTracker &SlotTracker) const {
-  O << Indent << "PREDICATED-WIDEN ";
-  printAsOperand(O, SlotTracker);
-  O << " = " << getUnderlyingInstr()->getOpcodeName() << " ";
-  printOperands(O, SlotTracker);
-}
-
-void VPWidenIntOrFpInductionRecipe::print(raw_ostream &O, const Twine &Indent,
-                                          VPSlotTracker &SlotTracker) const {
-  O << Indent << "WIDEN-INDUCTION";
-  if (getTruncInst()) {
-    O << "\\l\"";
-    O << " +\n" << Indent << "\"  " << VPlanIngredient(IV) << "\\l\"";
-    O << " +\n" << Indent << "\"  ";
-    getVPValue(0)->printAsOperand(O, SlotTracker);
-  } else
-    O << " " << VPlanIngredient(IV);
-
-  O << ", ";
-  getStepValue()->printAsOperand(O, SlotTracker);
-}
-
-void VPWidenPointerInductionRecipe::print(raw_ostream &O, const Twine &Indent,
-                                          VPSlotTracker &SlotTracker) const {
-  O << Indent << "EMIT ";
-  printAsOperand(O, SlotTracker);
-  O << " = WIDEN-POINTER-INDUCTION ";
-  getStartValue()->printAsOperand(O, SlotTracker);
-  O << ", " << *IndDesc.getStep();
-}
-
 #endif
 
-bool VPWidenIntOrFpInductionRecipe::isCanonical() const {
-  auto *StartC = dyn_cast<ConstantInt>(getStartValue()->getLiveInIRValue());
-  auto *StepC = dyn_cast<SCEVConstant>(getInductionDescriptor().getStep());
-  return StartC && StartC->isZero() && StepC && StepC->isOne();
-}
-
-VPCanonicalIVPHIRecipe *VPScalarIVStepsRecipe::getCanonicalIV() const {
-  return cast<VPCanonicalIVPHIRecipe>(getOperand(0));
-}
-
-bool VPScalarIVStepsRecipe::isCanonical() const {
-  auto *CanIV = getCanonicalIV();
-  // The start value of the steps-recipe must match the start value of the
-  // canonical induction and it must step by 1.
-  if (CanIV->getStartValue() != getStartValue())
-    return false;
-  auto *StepVPV = getStepValue();
-  if (StepVPV->getDef())
-    return false;
-  auto *StepC = dyn_cast_or_null<ConstantInt>(StepVPV->getLiveInIRValue());
-  return StepC && StepC->isOne();
-}
-
-#if !defined(NDEBUG) || defined(LLVM_ENABLE_DUMP)
-void VPScalarIVStepsRecipe::print(raw_ostream &O, const Twine &Indent,
-                                  VPSlotTracker &SlotTracker) const {
-  O << Indent;
-  printAsOperand(O, SlotTracker);
-  O << Indent << "= SCALAR-STEPS ";
-  printOperands(O, SlotTracker);
-}
-
-void VPWidenGEPRecipe::print(raw_ostream &O, const Twine &Indent,
-                             VPSlotTracker &SlotTracker) const {
-  O << Indent << "WIDEN-GEP ";
-  O << (IsPtrLoopInvariant ? "Inv" : "Var");
-  size_t IndicesNumber = IsIndexLoopInvariant.size();
-  for (size_t I = 0; I < IndicesNumber; ++I)
-    O << "[" << (IsIndexLoopInvariant[I] ? "Inv" : "Var") << "]";
-
-  O << " ";
-  printAsOperand(O, SlotTracker);
-  O << " = getelementptr ";
-  printOperands(O, SlotTracker);
-}
-
-void VPWidenPHIRecipe::print(raw_ostream &O, const Twine &Indent,
-                             VPSlotTracker &SlotTracker) const {
-  O << Indent << "WIDEN-PHI ";
-
-  auto *OriginalPhi = cast<PHINode>(getUnderlyingValue());
-  // Unless all incoming values are modeled in VPlan  print the original PHI
-  // directly.
-  // TODO: Remove once all VPWidenPHIRecipe instances keep all relevant incoming
-  // values as VPValues.
-  if (getNumOperands() != OriginalPhi->getNumOperands()) {
-    O << VPlanIngredient(OriginalPhi);
-    return;
-  }
-
-  printAsOperand(O, SlotTracker);
-  O << " = phi ";
-  printOperands(O, SlotTracker);
-}
-
-void VPBlendRecipe::print(raw_ostream &O, const Twine &Indent,
-                          VPSlotTracker &SlotTracker) const {
-  O << Indent << "BLEND ";
-  Phi->printAsOperand(O, false);
-  O << " =";
-  if (getNumIncomingValues() == 1) {
-    // Not a User of any mask: not really blending, this is a
-    // single-predecessor phi.
-    O << " ";
-    getIncomingValue(0)->printAsOperand(O, SlotTracker);
-  } else {
-    for (unsigned I = 0, E = getNumIncomingValues(); I < E; ++I) {
-      O << " ";
-      getIncomingValue(I)->printAsOperand(O, SlotTracker);
-      O << "/";
-      getMask(I)->printAsOperand(O, SlotTracker);
-    }
-  }
-}
-
-void VPPredicatedBlendRecipe::print(raw_ostream &O, const Twine &Indent,
-                          VPSlotTracker &SlotTracker) const {
-  O << Indent << "PREDICATED-BLEND ";
-  Phi->printAsOperand(O, false);
-  O << " =";
-  if (getNumIncomingValues() == 1) {
-    // Not a User of any mask: not really blending, this is a
-    // single-predecessor phi.
-    O << " ";
-    getIncomingValue(0)->printAsOperand(O, SlotTracker);
-  } else {
-    for (unsigned I = 0, E = getNumIncomingValues(); I < E; ++I) {
-      O << " ";
-      getIncomingValue(I)->printAsOperand(O, SlotTracker);
-      O << "/";
-      getMask(I)->printAsOperand(O, SlotTracker);
-    }
-  }
-  O << " ";
-  getEVL()->printAsOperand(O, SlotTracker);
-}
-
-void VPReductionRecipe::print(raw_ostream &O, const Twine &Indent,
-                              VPSlotTracker &SlotTracker) const {
-  O << Indent << "REDUCE ";
-  printAsOperand(O, SlotTracker);
-  O << " = ";
-  getChainOp()->printAsOperand(O, SlotTracker);
-  O << " +";
-  if (isa<FPMathOperator>(getUnderlyingInstr()))
-    O << getUnderlyingInstr()->getFastMathFlags();
-  O << " reduce." << Instruction::getOpcodeName(RdxDesc->getOpcode()) << " (";
-  getVecOp()->printAsOperand(O, SlotTracker);
-  if (getCondOp()) {
-    O << ", ";
-    getCondOp()->printAsOperand(O, SlotTracker);
-  }
-  O << ")";
-  if (RdxDesc->IntermediateStore)
-    O << " (with final reduction value stored in invariant address sank "
-         "outside of loop)";
-}
-
-void VPReplicateRecipe::print(raw_ostream &O, const Twine &Indent,
-                              VPSlotTracker &SlotTracker) const {
-  O << Indent << (IsUniform ? "CLONE " : "REPLICATE ");
-
-  if (!getUnderlyingInstr()->getType()->isVoidTy()) {
-    printAsOperand(O, SlotTracker);
-    O << " = ";
-  }
-  if (auto *CB = dyn_cast<CallBase>(getUnderlyingInstr())) {
-    O << "call @" << CB->getCalledFunction()->getName() << "(";
-    interleaveComma(make_range(op_begin(), op_begin() + (getNumOperands() - 1)),
-                    O, [&O, &SlotTracker](VPValue *Op) {
-                      Op->printAsOperand(O, SlotTracker);
-                    });
-    O << ")";
-  } else {
-    O << Instruction::getOpcodeName(getUnderlyingInstr()->getOpcode()) << " ";
-    printOperands(O, SlotTracker);
-  }
-
-  if (AlsoPack)
-    O << " (S->V)";
-}
-
-void VPPredInstPHIRecipe::print(raw_ostream &O, const Twine &Indent,
-                                VPSlotTracker &SlotTracker) const {
-  O << Indent << "PHI-PREDICATED-INSTRUCTION ";
-  printAsOperand(O, SlotTracker);
-  O << " = ";
-  printOperands(O, SlotTracker);
-}
-
-void VPWidenMemoryInstructionRecipe::print(raw_ostream &O, const Twine &Indent,
-                                           VPSlotTracker &SlotTracker) const {
-  O << Indent << "WIDEN ";
-
-  if (!isStore()) {
-    getVPSingleValue()->printAsOperand(O, SlotTracker);
-    O << " = ";
-  }
-  O << Instruction::getOpcodeName(getIngredient().getOpcode()) << " ";
-
-  printOperands(O, SlotTracker);
-}
-
-void VPPredicatedWidenMemoryInstructionRecipe::print(
-    raw_ostream &O, const Twine &Indent, VPSlotTracker &SlotTracker) const {
-  O << Indent << "PREDICATED-WIDEN ";
-
-  if (!isStore()) {
-    getVPValue(0)->printAsOperand(O, SlotTracker);
-    O << " = ";
-  }
-  O << Instruction::getOpcodeName(getIngredient().getOpcode()) << " ";
-
-  printOperands(O, SlotTracker);
-  O << " (ALL-ONES-MASK)";
-}
-#endif
-
-void VPCanonicalIVPHIRecipe::execute(VPTransformState &State) {
-  Value *Start = getStartValue()->getLiveInIRValue();
-  PHINode *EntryPart = PHINode::Create(
-      Start->getType(), 2, "index", &*State.CFG.PrevBB->getFirstInsertionPt());
-
-  BasicBlock *VectorPH = State.CFG.getPreheaderBBFor(this);
-  EntryPart->addIncoming(Start, VectorPH);
-  EntryPart->setDebugLoc(DL);
-  for (unsigned Part = 0, UF = State.UF; Part < UF; ++Part)
-    State.set(this, EntryPart, Part);
-}
-
-#if !defined(NDEBUG) || defined(LLVM_ENABLE_DUMP)
-void VPCanonicalIVPHIRecipe::print(raw_ostream &O, const Twine &Indent,
-                                   VPSlotTracker &SlotTracker) const {
-  O << Indent << "EMIT ";
-  printAsOperand(O, SlotTracker);
-  O << " = CANONICAL-INDUCTION";
-}
-#endif
-
-bool VPWidenPointerInductionRecipe::onlyScalarsGenerated(ElementCount VF) {
-  bool IsUniform = vputils::onlyFirstLaneUsed(this);
-  return all_of(users(),
-                [&](const VPUser *U) { return U->usesScalars(this); }) &&
-         (IsUniform || !VF.isScalable());
-}
-
-void VPExpandSCEVRecipe::execute(VPTransformState &State) {
-  assert(!State.Instance && "cannot be used in per-lane");
-  const DataLayout &DL = State.CFG.PrevBB->getModule()->getDataLayout();
-  SCEVExpander Exp(SE, DL, "induction");
-
-  Value *Res = Exp.expandCodeFor(Expr, Expr->getType(),
-                                 &*State.Builder.GetInsertPoint());
-
-  for (unsigned Part = 0, UF = State.UF; Part < UF; ++Part)
-    State.set(this, Res, Part);
-}
-
-#if !defined(NDEBUG) || defined(LLVM_ENABLE_DUMP)
-void VPExpandSCEVRecipe::print(raw_ostream &O, const Twine &Indent,
-                               VPSlotTracker &SlotTracker) const {
-  O << Indent << "EMIT ";
-  getVPSingleValue()->printAsOperand(O, SlotTracker);
-  O << " = EXPAND SCEV " << *Expr;
-}
-#endif
-
-void VPWidenCanonicalIVRecipe::execute(VPTransformState &State) {
-  Value *CanonicalIV = State.get(getOperand(0), 0);
-  Type *STy = CanonicalIV->getType();
-  IRBuilder<> Builder(State.CFG.PrevBB->getTerminator());
-  ElementCount VF = State.VF;
-  Value *VStart = VF.isScalar()
-                      ? CanonicalIV
-                      : Builder.CreateVectorSplat(VF, CanonicalIV, "broadcast");
-  for (unsigned Part = 0, UF = State.UF; Part < UF; ++Part) {
-    Value *VStep = createStepForVF(Builder, STy, VF, Part);
-    if (VF.isVector()) {
-      VStep = Builder.CreateVectorSplat(VF, VStep);
-      VStep = Builder.CreateAdd(VStep, Builder.CreateStepVector(VStep->getType()));
-    }
-    Value *CanonicalVectorIV = Builder.CreateAdd(VStart, VStep, "vec.iv");
-    State.set(this, CanonicalVectorIV, Part);
-  }
-}
-
-#if !defined(NDEBUG) || defined(LLVM_ENABLE_DUMP)
-void VPWidenCanonicalIVRecipe::print(raw_ostream &O, const Twine &Indent,
-                                     VPSlotTracker &SlotTracker) const {
-  O << Indent << "EMIT ";
-  printAsOperand(O, SlotTracker);
-  O << " = WIDEN-CANONICAL-INDUCTION ";
-  printOperands(O, SlotTracker);
-}
-#endif
-
-#if !defined(NDEBUG) || defined(LLVM_ENABLE_DUMP)
-void VPWidenEVLRecipe::print(raw_ostream &O, const Twine &Indent,
-                             VPSlotTracker &SlotTracker) const {
-  O << Indent << "EMIT ";
-  getEVL()->printAsOperand(O, SlotTracker);
-  O << " = GENERATE-EXPLICIT-VECTOR-LENGTH ";
-  printOperands(O, SlotTracker);
-}
-#endif
-
-#if !defined(NDEBUG) || defined(LLVM_ENABLE_DUMP)
-void VPWidenEVLMaskRecipe::print(raw_ostream &O, const Twine &Indent,
-                                 VPSlotTracker &SlotTracker) const {
-  O << Indent << "EMIT ";
-  getEVLMask()->printAsOperand(O, SlotTracker);
-  O << " = GENERATE-ULT-STEPVECTOR-EVL-MASK";
-}
-#endif
-
-void VPFirstOrderRecurrencePHIRecipe::execute(VPTransformState &State) {
-  auto &Builder = State.Builder;
-  // Create a vector from the initial value.
-  auto *VectorInit = getStartValue()->getLiveInIRValue();
-
-  Type *VecTy = State.VF.isScalar()
-                    ? VectorInit->getType()
-                    : VectorType::get(VectorInit->getType(), State.VF);
-
-  BasicBlock *VectorPH = State.CFG.getPreheaderBBFor(this);
-  if (State.VF.isVector()) {
-    auto *IdxTy = Builder.getInt32Ty();
-    auto *One = ConstantInt::get(IdxTy, 1);
-    IRBuilder<>::InsertPointGuard Guard(Builder);
-    Builder.SetInsertPoint(VectorPH->getTerminator());
-    auto *RuntimeVF = getRuntimeVF(Builder, IdxTy, State.VF);
-    auto *LastIdx = Builder.CreateSub(RuntimeVF, One);
-    VectorInit = Builder.CreateInsertElement(
-        PoisonValue::get(VecTy), VectorInit, LastIdx, "vector.recur.init");
-  }
-
-  // Create a phi node for the new recurrence.
-  PHINode *EntryPart = PHINode::Create(
-      VecTy, 2, "vector.recur", &*State.CFG.PrevBB->getFirstInsertionPt());
-  EntryPart->addIncoming(VectorInit, VectorPH);
-  State.set(this, EntryPart, 0);
-}
-
-#if !defined(NDEBUG) || defined(LLVM_ENABLE_DUMP)
-void VPFirstOrderRecurrencePHIRecipe::print(raw_ostream &O, const Twine &Indent,
-                                            VPSlotTracker &SlotTracker) const {
-  O << Indent << "FIRST-ORDER-RECURRENCE-PHI ";
-  printAsOperand(O, SlotTracker);
-  O << " = phi ";
-  printOperands(O, SlotTracker);
-}
-#endif
-
-void VPEVLPHIRecipe::execute(VPTransformState &State) {
-  auto &Builder = State.Builder;
-  auto *IdxTy = Builder.getInt32Ty();
-  PHINode *EVLEntryPart = PHINode::Create(
-      IdxTy, 2, "prev.evl", &*State.CFG.PrevBB->getFirstInsertionPt());
-  IRBuilder<>::InsertPointGuard Guard(Builder);
-  BasicBlock *VectorPH = State.CFG.getPreheaderBBFor(this);
-  Builder.SetInsertPoint(VectorPH->getTerminator());
-  auto *RuntimeVF = getRuntimeVF(Builder, IdxTy, State.VF);
-  EVLEntryPart->addIncoming(RuntimeVF, VectorPH);
-
-  State.set(this, EVLEntryPart, 0);
-}
-
-#if !defined(NDEBUG) || defined(LLVM_ENABLE_DUMP)
-void VPEVLPHIRecipe::print(
-    raw_ostream &O, const Twine &Indent, VPSlotTracker &SlotTracker) const {
-  O << Indent << "EVL-PHI ";
-  printAsOperand(O, SlotTracker);
-  O << " = evl-phi ";
-}
-#endif
-
-void VPPredicatedFirstOrderRecurrencePHIRecipe::execute(VPTransformState &State) {
-  auto &Builder = State.Builder;
-  // Create a vector from the initial value.
-  auto *VectorInit = getStartValue()->getLiveInIRValue();
-
-  Type *VecTy = State.VF.isScalar()
-                    ? VectorInit->getType()
-                    : VectorType::get(VectorInit->getType(), State.VF);
-
-  BasicBlock *VectorPH = State.CFG.getPreheaderBBFor(this);
-  if (State.VF.isVector()) {
-    auto *IdxTy = Builder.getInt32Ty();
-    auto *One = ConstantInt::get(IdxTy, 1);
-    IRBuilder<>::InsertPointGuard Guard(Builder);
-    Builder.SetInsertPoint(VectorPH->getTerminator());
-    auto *RuntimeVF = getRuntimeVF(Builder, IdxTy, State.VF);
-    auto *LastIdx = Builder.CreateSub(RuntimeVF, One);
-    VectorInit = Builder.CreateInsertElement(
-        PoisonValue::get(VecTy), VectorInit, LastIdx, "vector.recur.init");
-  }
-
-  // Create a phi node for the new recurrence.
-  PHINode *EntryPart = PHINode::Create(
-      VecTy, 2, "vector.recur", &*State.CFG.PrevBB->getFirstInsertionPt());
-  EntryPart->addIncoming(VectorInit, VectorPH);
-  State.set(this, EntryPart, 0);
-}
-
-#if !defined(NDEBUG) || defined(LLVM_ENABLE_DUMP)
-void VPPredicatedFirstOrderRecurrencePHIRecipe::print(
-    raw_ostream &O, const Twine &Indent, VPSlotTracker &SlotTracker) const {
-  O << Indent << "PREDICATED-FIRST-ORDER-RECURRENCE-PHI ";
-  printAsOperand(O, SlotTracker);
-  O << " = phi ";
-  printOperands(O, SlotTracker);
-}
-#endif
-
-void VPReductionPHIRecipe::execute(VPTransformState &State) {
-  PHINode *PN = cast<PHINode>(getUnderlyingValue());
-  auto &Builder = State.Builder;
-
-  // In order to support recurrences we need to be able to vectorize Phi nodes.
-  // Phi nodes have cycles, so we need to vectorize them in two stages. This is
-  // stage #1: We create a new vector PHI node with no incoming edges. We'll use
-  // this value when we vectorize all of the instructions that use the PHI.
-  bool ScalarPHI = State.VF.isScalar() || IsInLoop;
-  Type *VecTy =
-      ScalarPHI ? PN->getType() : VectorType::get(PN->getType(), State.VF);
-
-  BasicBlock *HeaderBB = State.CFG.PrevBB;
-  assert(State.CurrentVectorLoop->getHeader() == HeaderBB &&
-         "recipe must be in the vector loop header");
-  unsigned LastPartForNewPhi = isOrdered() ? 1 : State.UF;
-  for (unsigned Part = 0; Part < LastPartForNewPhi; ++Part) {
-    Value *EntryPart =
-        PHINode::Create(VecTy, 2, "vec.phi", &*HeaderBB->getFirstInsertionPt());
-    State.set(this, EntryPart, Part);
-  }
-
-  BasicBlock *VectorPH = State.CFG.getPreheaderBBFor(this);
-
-  // Reductions do not have to start at zero. They can start with
-  // any loop invariant values.
-  VPValue *StartVPV = getStartValue();
-  Value *StartV = StartVPV->getLiveInIRValue();
-
-  Value *Iden = nullptr;
-  RecurKind RK = RdxDesc.getRecurrenceKind();
-  if (RecurrenceDescriptor::isMinMaxRecurrenceKind(RK) ||
-      RecurrenceDescriptor::isSelectCmpRecurrenceKind(RK)) {
-    // MinMax reduction have the start value as their identify.
-    if (ScalarPHI) {
-      Iden = StartV;
-    } else {
-      IRBuilderBase::InsertPointGuard IPBuilder(Builder);
-      Builder.SetInsertPoint(VectorPH->getTerminator());
-      StartV = Iden =
-          Builder.CreateVectorSplat(State.VF, StartV, "minmax.ident");
-    }
-  } else {
-    Iden = RdxDesc.getRecurrenceIdentity(RK, VecTy->getScalarType(),
-                                         RdxDesc.getFastMathFlags());
-
-    if (!ScalarPHI) {
-      Iden = Builder.CreateVectorSplat(State.VF, Iden);
-      IRBuilderBase::InsertPointGuard IPBuilder(Builder);
-      Builder.SetInsertPoint(VectorPH->getTerminator());
-      Constant *Zero = Builder.getInt32(0);
-      StartV = Builder.CreateInsertElement(Iden, StartV, Zero);
-    }
-  }
-
-  for (unsigned Part = 0; Part < LastPartForNewPhi; ++Part) {
-    Value *EntryPart = State.get(this, Part);
-    // Make sure to add the reduction start value only to the
-    // first unroll part.
-    Value *StartVal = (Part == 0) ? StartV : Iden;
-    cast<PHINode>(EntryPart)->addIncoming(StartVal, VectorPH);
-  }
-}
-
-#if !defined(NDEBUG) || defined(LLVM_ENABLE_DUMP)
-void VPReductionPHIRecipe::print(raw_ostream &O, const Twine &Indent,
-                                 VPSlotTracker &SlotTracker) const {
-  O << Indent << "WIDEN-REDUCTION-PHI ";
-
-  printAsOperand(O, SlotTracker);
-  O << " = phi ";
-  printOperands(O, SlotTracker);
-}
-#endif
-
-void VPWidenPHIRecipe::execute(VPTransformState &State) {
-  assert(EnableVPlanNativePath &&
-         "Non-native vplans are not expected to have VPWidenPHIRecipes.");
-
-  // Currently we enter here in the VPlan-native path for non-induction
-  // PHIs where all control flow is uniform. We simply widen these PHIs.
-  // Create a vector phi with no operands - the vector phi operands will be
-  // set at the end of vector code generation.
-  VPBasicBlock *Parent = getParent();
-  VPRegionBlock *LoopRegion = Parent->getEnclosingLoopRegion();
-  unsigned StartIdx = 0;
-  // For phis in header blocks of loop regions, use the index of the value
-  // coming from the preheader.
-  if (LoopRegion->getEntryBasicBlock() == Parent) {
-    for (unsigned I = 0; I < getNumOperands(); ++I) {
-      if (getIncomingBlock(I) ==
-          LoopRegion->getSinglePredecessor()->getExitingBasicBlock())
-        StartIdx = I;
-    }
-  }
-  Value *Op0 = State.get(getOperand(StartIdx), 0);
-  Type *VecTy = Op0->getType();
-  Value *VecPhi = State.Builder.CreatePHI(VecTy, 2, "vec.phi");
-  State.set(this, VecPhi, 0);
-}
-
-=======
-#endif
-
->>>>>>> d390015f
 template void DomTreeBuilder::Calculate<VPDominatorTree>(VPDominatorTree &DT);
 
 void VPValue::replaceAllUsesWith(VPValue *New) {

//===- VPlan.cpp - Vectorizer Plan ----------------------------------------===//
//
// Part of the LLVM Project, under the Apache License v2.0 with LLVM Exceptions.
// See https://llvm.org/LICENSE.txt for license information.
// SPDX-License-Identifier: Apache-2.0 WITH LLVM-exception
//
//===----------------------------------------------------------------------===//
///
/// \file
/// This is the LLVM vectorization plan. It represents a candidate for
/// vectorization, allowing to plan and optimize how to vectorize a given loop
/// before generating LLVM-IR.
/// The vectorizer uses vectorization plans to estimate the costs of potential
/// candidates and if profitable to execute the desired plan, generating vector
/// LLVM-IR code.
///
//===----------------------------------------------------------------------===//

#include "VPlan.h"
#include "VPlanDominatorTree.h"
#include "VPlanValue.h"
#include "llvm/ADT/ArrayRef.h"
#include "llvm/ADT/DepthFirstIterator.h"
#include "llvm/ADT/PostOrderIterator.h"
#include "llvm/ADT/STLExtras.h"
#include "llvm/ADT/SmallVector.h"
#include "llvm/ADT/Twine.h"
#include "llvm/Analysis/LoopInfo.h"
#include "llvm/IR/BasicBlock.h"
#include "llvm/IR/CFG.h"
#include "llvm/IR/Constants.h"
#include "llvm/IR/DerivedTypes.h"
#include "llvm/IR/InstrTypes.h"
#include "llvm/IR/Instruction.h"
#include "llvm/IR/Instructions.h"
#include "llvm/IR/Intrinsics.h"
#include "llvm/IR/Type.h"
#include "llvm/IR/Value.h"
#include "llvm/Support/Casting.h"
#include "llvm/Support/CommandLine.h"
#include "llvm/Support/Debug.h"
#include "llvm/Support/ErrorHandling.h"
#include "llvm/Support/GenericDomTreeConstruction.h"
#include "llvm/Support/GraphWriter.h"
#include "llvm/Support/raw_ostream.h"
#include "llvm/Transforms/Utils/BasicBlockUtils.h"
#include <cassert>
#include <iterator>
#include <string>
#include <vector>

using namespace llvm;
extern cl::opt<bool> EnableVPlanNativePath;

#define DEBUG_TYPE "vplan"

raw_ostream &llvm::operator<<(raw_ostream &OS, const VPValue &V) {
  const VPInstruction *Instr = dyn_cast<VPInstruction>(&V);
  VPSlotTracker SlotTracker(
      (Instr && Instr->getParent()) ? Instr->getParent()->getPlan() : nullptr);
  V.print(OS, SlotTracker);
  return OS;
}

void VPValue::print(raw_ostream &OS, VPSlotTracker &SlotTracker) const {
  if (const VPInstruction *Instr = dyn_cast<VPInstruction>(this))
    Instr->print(OS, SlotTracker);
  else
    printAsOperand(OS, SlotTracker);
}

// Get the top-most entry block of \p Start. This is the entry block of the
// containing VPlan. This function is templated to support both const and non-const blocks
template <typename T> static T *getPlanEntry(T *Start) {
  T *Next = Start;
  T *Current = Start;
  while ((Next = Next->getParent()))
    Current = Next;

  SmallSetVector<T *, 8> WorkList;
  WorkList.insert(Current);

  for (unsigned i = 0; i < WorkList.size(); i++) {
    T *Current = WorkList[i];
    if (Current->getNumPredecessors() == 0)
      return Current;
    auto &Predecessors = Current->getPredecessors();
    WorkList.insert(Predecessors.begin(), Predecessors.end());
  }

  llvm_unreachable("VPlan without any entry node without predecessors");
}

VPlan *VPBlockBase::getPlan() { return getPlanEntry(this)->Plan; }

const VPlan *VPBlockBase::getPlan() const { return getPlanEntry(this)->Plan; }

/// \return the VPBasicBlock that is the entry of Block, possibly indirectly.
const VPBasicBlock *VPBlockBase::getEntryBasicBlock() const {
  const VPBlockBase *Block = this;
  while (const VPRegionBlock *Region = dyn_cast<VPRegionBlock>(Block))
    Block = Region->getEntry();
  return cast<VPBasicBlock>(Block);
}

VPBasicBlock *VPBlockBase::getEntryBasicBlock() {
  VPBlockBase *Block = this;
  while (VPRegionBlock *Region = dyn_cast<VPRegionBlock>(Block))
    Block = Region->getEntry();
  return cast<VPBasicBlock>(Block);
}

void VPBlockBase::setPlan(VPlan *ParentPlan) {
  assert(ParentPlan->getEntry() == this &&
         "Can only set plan on its entry block.");
  Plan = ParentPlan;
}

/// \return the VPBasicBlock that is the exit of Block, possibly indirectly.
const VPBasicBlock *VPBlockBase::getExitBasicBlock() const {
  const VPBlockBase *Block = this;
  while (const VPRegionBlock *Region = dyn_cast<VPRegionBlock>(Block))
    Block = Region->getExit();
  return cast<VPBasicBlock>(Block);
}

VPBasicBlock *VPBlockBase::getExitBasicBlock() {
  VPBlockBase *Block = this;
  while (VPRegionBlock *Region = dyn_cast<VPRegionBlock>(Block))
    Block = Region->getExit();
  return cast<VPBasicBlock>(Block);
}

VPBlockBase *VPBlockBase::getEnclosingBlockWithSuccessors() {
  if (!Successors.empty() || !Parent)
    return this;
  assert(Parent->getExit() == this &&
         "Block w/o successors not the exit of its parent.");
  return Parent->getEnclosingBlockWithSuccessors();
}

VPBlockBase *VPBlockBase::getEnclosingBlockWithPredecessors() {
  if (!Predecessors.empty() || !Parent)
    return this;
  assert(Parent->getEntry() == this &&
         "Block w/o predecessors not the entry of its parent.");
  return Parent->getEnclosingBlockWithPredecessors();
}

void VPBlockBase::deleteCFG(VPBlockBase *Entry) {
  SmallVector<VPBlockBase *, 8> Blocks;
  for (VPBlockBase *Block : depth_first(Entry))
    Blocks.push_back(Block);

  for (VPBlockBase *Block : Blocks)
    delete Block;
}

BasicBlock *
VPBasicBlock::createEmptyBasicBlock(VPTransformState::CFGState &CFG) {
  // BB stands for IR BasicBlocks. VPBB stands for VPlan VPBasicBlocks.
  // Pred stands for Predessor. Prev stands for Previous - last visited/created.
  BasicBlock *PrevBB = CFG.PrevBB;
  BasicBlock *NewBB = BasicBlock::Create(PrevBB->getContext(), getName(),
                                         PrevBB->getParent(), CFG.LastBB);
  LLVM_DEBUG(dbgs() << "LV: created " << NewBB->getName() << '\n');

  // Hook up the new basic block to its predecessors.
  for (VPBlockBase *PredVPBlock : getHierarchicalPredecessors()) {
    VPBasicBlock *PredVPBB = PredVPBlock->getExitBasicBlock();
    auto &PredVPSuccessors = PredVPBB->getSuccessors();
    BasicBlock *PredBB = CFG.VPBB2IRBB[PredVPBB];

    // In outer loop vectorization scenario, the predecessor BBlock may not yet
    // be visited(backedge). Mark the VPBasicBlock for fixup at the end of
    // vectorization. We do not encounter this case in inner loop vectorization
    // as we start out by building a loop skeleton with the vector loop header
    // and latch blocks. As a result, we never enter this function for the
    // header block in the non VPlan-native path.
    if (!PredBB) {
      assert(EnableVPlanNativePath &&
             "Unexpected null predecessor in non VPlan-native path");
      CFG.VPBBsToFix.push_back(PredVPBB);
      continue;
    }

    assert(PredBB && "Predecessor basic-block not found building successor.");
    auto *PredBBTerminator = PredBB->getTerminator();
    LLVM_DEBUG(dbgs() << "LV: draw edge from" << PredBB->getName() << '\n');
    if (isa<UnreachableInst>(PredBBTerminator)) {
      assert(PredVPSuccessors.size() == 1 &&
             "Predecessor ending w/o branch must have single successor.");
      PredBBTerminator->eraseFromParent();
      BranchInst::Create(NewBB, PredBB);
    } else {
      assert(PredVPSuccessors.size() == 2 &&
             "Predecessor ending with branch must have two successors.");
      unsigned idx = PredVPSuccessors.front() == this ? 0 : 1;
      assert(!PredBBTerminator->getSuccessor(idx) &&
             "Trying to reset an existing successor block.");
      PredBBTerminator->setSuccessor(idx, NewBB);
    }
  }
  return NewBB;
}

void VPBasicBlock::execute(VPTransformState *State) {
  bool Replica = State->Instance &&
                 !(State->Instance->Part == 0 && State->Instance->Lane == 0);
  VPBasicBlock *PrevVPBB = State->CFG.PrevVPBB;
  VPBlockBase *SingleHPred = nullptr;
  BasicBlock *NewBB = State->CFG.PrevBB; // Reuse it if possible.

  // 1. Create an IR basic block, or reuse the last one if possible.
  // The last IR basic block is reused, as an optimization, in three cases:
  // A. the first VPBB reuses the loop header BB - when PrevVPBB is null;
  // B. when the current VPBB has a single (hierarchical) predecessor which
  //    is PrevVPBB and the latter has a single (hierarchical) successor; and
  // C. when the current VPBB is an entry of a region replica - where PrevVPBB
  //    is the exit of this region from a previous instance, or the predecessor
  //    of this region.
  if (PrevVPBB && /* A */
      !((SingleHPred = getSingleHierarchicalPredecessor()) &&
        SingleHPred->getExitBasicBlock() == PrevVPBB &&
        PrevVPBB->getSingleHierarchicalSuccessor()) && /* B */
      !(Replica && getPredecessors().empty())) {       /* C */
    NewBB = createEmptyBasicBlock(State->CFG);
    State->Builder.SetInsertPoint(NewBB);
    // Temporarily terminate with unreachable until CFG is rewired.
    UnreachableInst *Terminator = State->Builder.CreateUnreachable();
    State->Builder.SetInsertPoint(Terminator);
    // Register NewBB in its loop. In innermost loops its the same for all BB's.
    Loop *L = State->LI->getLoopFor(State->CFG.LastBB);
    L->addBasicBlockToLoop(NewBB, *State->LI);
    State->CFG.PrevBB = NewBB;
  }

  // 2. Fill the IR basic block with IR instructions.
  LLVM_DEBUG(dbgs() << "LV: vectorizing VPBB:" << getName()
                    << " in BB:" << NewBB->getName() << '\n');

  State->CFG.VPBB2IRBB[this] = NewBB;
  State->CFG.PrevVPBB = this;

  for (VPRecipeBase &Recipe : Recipes)
    Recipe.execute(*State);

  VPValue *CBV;
  if (EnableVPlanNativePath && (CBV = getCondBit())) {
    Value *IRCBV = CBV->getUnderlyingValue();
    assert(IRCBV && "Unexpected null underlying value for condition bit");

    // Condition bit value in a VPBasicBlock is used as the branch selector. In
    // the VPlan-native path case, since all branches are uniform we generate a
    // branch instruction using the condition value from vector lane 0 and dummy
    // successors. The successors are fixed later when the successor blocks are
    // visited.
    Value *NewCond = State->Callback.getOrCreateVectorValues(IRCBV, 0);
    NewCond = State->Builder.CreateExtractElement(NewCond,
                                                  State->Builder.getInt32(0));

    // Replace the temporary unreachable terminator with the new conditional
    // branch.
    auto *CurrentTerminator = NewBB->getTerminator();
    assert(isa<UnreachableInst>(CurrentTerminator) &&
           "Expected to replace unreachable terminator with conditional "
           "branch.");
    auto *CondBr = BranchInst::Create(NewBB, nullptr, NewCond);
    CondBr->setSuccessor(0, nullptr);
    ReplaceInstWithInst(CurrentTerminator, CondBr);
  }

  LLVM_DEBUG(dbgs() << "LV: filled BB:" << *NewBB);
}

void VPRegionBlock::execute(VPTransformState *State) {
  ReversePostOrderTraversal<VPBlockBase *> RPOT(Entry);

  if (!isReplicator()) {
    // Visit the VPBlocks connected to "this", starting from it.
    for (VPBlockBase *Block : RPOT) {
      if (EnableVPlanNativePath) {
        // The inner loop vectorization path does not represent loop preheader
        // and exit blocks as part of the VPlan. In the VPlan-native path, skip
        // vectorizing loop preheader block. In future, we may replace this
        // check with the check for loop preheader.
        if (Block->getNumPredecessors() == 0)
          continue;

        // Skip vectorizing loop exit block. In future, we may replace this
        // check with the check for loop exit.
        if (Block->getNumSuccessors() == 0)
          continue;
      }

      LLVM_DEBUG(dbgs() << "LV: VPBlock in RPO " << Block->getName() << '\n');
      Block->execute(State);
    }
    return;
  }

  assert(!State->Instance && "Replicating a Region with non-null instance.");

  // Enter replicating mode.
  State->Instance = {0, 0};

  for (unsigned Part = 0, UF = State->UF; Part < UF; ++Part) {
    State->Instance->Part = Part;
    assert(!State->VF.isScalable() && "VF is assumed to be non scalable.");
    for (unsigned Lane = 0, VF = State->VF.getKnownMinValue(); Lane < VF;
         ++Lane) {
      State->Instance->Lane = Lane;
      // Visit the VPBlocks connected to \p this, starting from it.
      for (VPBlockBase *Block : RPOT) {
        LLVM_DEBUG(dbgs() << "LV: VPBlock in RPO " << Block->getName() << '\n');
        Block->execute(State);
      }
    }
  }

  // Exit replicating mode.
  State->Instance.reset();
}

void VPRecipeBase::insertBefore(VPRecipeBase *InsertPos) {
  assert(!Parent && "Recipe already in some VPBasicBlock");
  assert(InsertPos->getParent() &&
         "Insertion position not in any VPBasicBlock");
  Parent = InsertPos->getParent();
  Parent->getRecipeList().insert(InsertPos->getIterator(), this);
}

void VPRecipeBase::insertAfter(VPRecipeBase *InsertPos) {
  assert(!Parent && "Recipe already in some VPBasicBlock");
  assert(InsertPos->getParent() &&
         "Insertion position not in any VPBasicBlock");
  Parent = InsertPos->getParent();
  Parent->getRecipeList().insertAfter(InsertPos->getIterator(), this);
}

void VPRecipeBase::removeFromParent() {
  assert(getParent() && "Recipe not in any VPBasicBlock");
  getParent()->getRecipeList().remove(getIterator());
  Parent = nullptr;
}

iplist<VPRecipeBase>::iterator VPRecipeBase::eraseFromParent() {
  assert(getParent() && "Recipe not in any VPBasicBlock");
  return getParent()->getRecipeList().erase(getIterator());
}

void VPRecipeBase::moveAfter(VPRecipeBase *InsertPos) {
  removeFromParent();
  insertAfter(InsertPos);
}

void VPInstruction::generateInstruction(VPTransformState &State,
                                        unsigned Part) {
  IRBuilder<> &Builder = State.Builder;

  if (Instruction::isBinaryOp(getOpcode())) {
    Value *A = State.get(getOperand(0), Part);
    Value *B = State.get(getOperand(1), Part);
    Value *V = Builder.CreateBinOp((Instruction::BinaryOps)getOpcode(), A, B);
    State.set(this, V, Part);
    return;
  }

  switch (getOpcode()) {
  case VPInstruction::Not: {
    Value *A = State.get(getOperand(0), Part);
    Value *V = Builder.CreateNot(A);
    State.set(this, V, Part);
    break;
  }
  case VPInstruction::ICmpULE: {
    Value *IV = State.get(getOperand(0), Part);
    Value *TC = State.get(getOperand(1), Part);
    Value *V = Builder.CreateICmpULE(IV, TC);
    State.set(this, V, Part);
    break;
  }
  case Instruction::Select: {
    Value *Cond = State.get(getOperand(0), Part);
    Value *Op1 = State.get(getOperand(1), Part);
    Value *Op2 = State.get(getOperand(2), Part);
    Value *V = Builder.CreateSelect(Cond, Op1, Op2);
    State.set(this, V, Part);
    break;
  }
  case VPInstruction::ActiveLaneMask: {
    // Get first lane of vector induction variable.
    Value *VIVElem0 = State.get(getOperand(0), {Part, 0});
    // Get the original loop tripcount.
    Value *ScalarTC = State.TripCount;

    auto *Int1Ty = Type::getInt1Ty(Builder.getContext());
    auto *PredTy = FixedVectorType::get(Int1Ty, State.VF.getKnownMinValue());
    Instruction *Call = Builder.CreateIntrinsic(
        Intrinsic::get_active_lane_mask, {PredTy, ScalarTC->getType()},
        {VIVElem0, ScalarTC}, nullptr, "active.lane.mask");
    State.set(this, Call, Part);
    break;
  }
  // TODO: This case can be removed when support for Call instruction is added
  // to VPlan in upstream. For now it helps catch any use of VPInstruction for
  // Call opcode that is now supported by the new VPCallInstruction recipe.
  case Instruction::Call: {
    llvm_unreachable("This opcode is handled by the VPCallInstruction recipe");
  }
  default:
    llvm_unreachable("Unsupported opcode for instruction");
  }
}

void VPInstruction::execute(VPTransformState &State) {
  assert(!State.Instance && "VPInstruction executing an Instance");
  for (unsigned Part = 0; Part < State.UF; ++Part)
    generateInstruction(State, Part);
}

void VPInstruction::print(raw_ostream &O, const Twine &Indent,
                          VPSlotTracker &SlotTracker) const {
  O << "\"EMIT ";
  print(O, SlotTracker);
}

void VPInstruction::print(raw_ostream &O) const {
  VPSlotTracker SlotTracker(getParent()->getPlan());
  print(O, SlotTracker);
}

void VPInstruction::print(raw_ostream &O, VPSlotTracker &SlotTracker) const {
  if (hasResult()) {
    printAsOperand(O, SlotTracker);
    O << " = ";
  }

  switch (getOpcode()) {
  case VPInstruction::Not:
    O << "not";
    break;
  case VPInstruction::ICmpULE:
    O << "icmp ule";
    break;
  case VPInstruction::SLPLoad:
    O << "combined load";
    break;
  case VPInstruction::SLPStore:
    O << "combined store";
    break;
  case VPInstruction::ActiveLaneMask:
    O << "active lane mask";
    break;

  default:
    O << Instruction::getOpcodeName(getOpcode());
  }

  for (const VPValue *Operand : operands()) {
    O << " ";
    Operand->printAsOperand(O, SlotTracker);
  }
}

/// Generate the code inside the body of the vectorized loop. Assumes a single
/// LoopVectorBody basic-block was created for this. Introduce additional
/// basic-blocks as needed, and fill them all.
void VPlan::execute(VPTransformState *State) {
  // -2. Check if the trip count is needed, and if so build it.
  if (TripCount && TripCount->getNumUsers()) {
    Value *TC = State->TripCount;
    Value2VPValue[TC] = TripCount;
  }

  // -1. Check if the backedge taken count is needed, and if so build it.
  if (BackedgeTakenCount && BackedgeTakenCount->getNumUsers()) {
    Value *TC = State->TripCount;
    IRBuilder<> Builder(State->CFG.PrevBB->getTerminator());
    auto *TCMO = Builder.CreateSub(TC, ConstantInt::get(TC->getType(), 1),
                                   "trip.count.minus.1");
    auto VF = State->VF;
    Value *VTCMO = VF == 1 && !State->IsScalable
                       ? TCMO
                       : Builder.CreateVectorSplat({VF, State->IsScalable},
                                                   TCMO, "broadcast");
    for (unsigned Part = 0, UF = State->UF; Part < UF; ++Part)
      State->set(BackedgeTakenCount, VTCMO, Part);
  }

  // 0. Set the reverse mapping from VPValues to Values for code generation.
  for (auto &Entry : Value2VPValue)
    State->VPValue2Value[Entry.second] = Entry.first;

  BasicBlock *VectorPreHeaderBB = State->CFG.PrevBB;
  BasicBlock *VectorHeaderBB = VectorPreHeaderBB->getSingleSuccessor();
  assert(VectorHeaderBB && "Loop preheader does not have a single successor.");

  // 1. Make room to generate basic-blocks inside loop body if needed.
  BasicBlock *VectorLatchBB = VectorHeaderBB->splitBasicBlock(
      VectorHeaderBB->getFirstInsertionPt(), "vector.body.latch");
  Loop *L = State->LI->getLoopFor(VectorHeaderBB);
  L->addBasicBlockToLoop(VectorLatchBB, *State->LI);
  // Remove the edge between Header and Latch to allow other connections.
  // Temporarily terminate with unreachable until CFG is rewired.
  // Note: this asserts the generated code's assumption that
  // getFirstInsertionPt() can be dereferenced into an Instruction.
  VectorHeaderBB->getTerminator()->eraseFromParent();
  State->Builder.SetInsertPoint(VectorHeaderBB);
  UnreachableInst *Terminator = State->Builder.CreateUnreachable();
  State->Builder.SetInsertPoint(Terminator);

  // 2. Generate code in loop body.
  State->CFG.PrevVPBB = nullptr;
  State->CFG.PrevBB = VectorHeaderBB;
  State->CFG.LastBB = VectorLatchBB;

  for (VPBlockBase *Block : depth_first(Entry))
    Block->execute(State);

  // Setup branch terminator successors for VPBBs in VPBBsToFix based on
  // VPBB's successors.
  for (auto VPBB : State->CFG.VPBBsToFix) {
    assert(EnableVPlanNativePath &&
           "Unexpected VPBBsToFix in non VPlan-native path");
    BasicBlock *BB = State->CFG.VPBB2IRBB[VPBB];
    assert(BB && "Unexpected null basic block for VPBB");

    unsigned Idx = 0;
    auto *BBTerminator = BB->getTerminator();

    for (VPBlockBase *SuccVPBlock : VPBB->getHierarchicalSuccessors()) {
      VPBasicBlock *SuccVPBB = SuccVPBlock->getEntryBasicBlock();
      BBTerminator->setSuccessor(Idx, State->CFG.VPBB2IRBB[SuccVPBB]);
      ++Idx;
    }
  }

  // 3. Merge the temporary latch created with the last basic-block filled.
  BasicBlock *LastBB = State->CFG.PrevBB;
  // Connect LastBB to VectorLatchBB to facilitate their merge.
  assert((EnableVPlanNativePath ||
          isa<UnreachableInst>(LastBB->getTerminator())) &&
         "Expected InnerLoop VPlan CFG to terminate with unreachable");
  assert((!EnableVPlanNativePath || isa<BranchInst>(LastBB->getTerminator())) &&
         "Expected VPlan CFG to terminate with branch in NativePath");
  LastBB->getTerminator()->eraseFromParent();
  BranchInst::Create(VectorLatchBB, LastBB);

  // Merge LastBB with Latch.
  bool Merged = MergeBlockIntoPredecessor(VectorLatchBB, nullptr, State->LI);
  (void)Merged;
  assert(Merged && "Could not merge last basic block with latch.");
  VectorLatchBB = LastBB;

  // We do not attempt to preserve DT for outer loop vectorization currently.
  if (!EnableVPlanNativePath)
    updateDominatorTree(State->DT, VectorPreHeaderBB, VectorLatchBB,
                        L->getExitBlock());
}

#if !defined(NDEBUG) || defined(LLVM_ENABLE_DUMP)
LLVM_DUMP_METHOD
void VPlan::dump() const { dbgs() << *this << '\n'; }
#endif

void VPlan::updateDominatorTree(DominatorTree *DT, BasicBlock *LoopPreHeaderBB,
                                BasicBlock *LoopLatchBB,
                                BasicBlock *LoopExitBB) {
  BasicBlock *LoopHeaderBB = LoopPreHeaderBB->getSingleSuccessor();
  assert(LoopHeaderBB && "Loop preheader does not have a single successor.");
  // The vector body may be more than a single basic-block by this point.
  // Update the dominator tree information inside the vector body by propagating
  // it from header to latch, expecting only triangular control-flow, if any.
  BasicBlock *PostDomSucc = nullptr;
  for (auto *BB = LoopHeaderBB; BB != LoopLatchBB; BB = PostDomSucc) {
    // Get the list of successors of this block.
    std::vector<BasicBlock *> Succs(succ_begin(BB), succ_end(BB));
    assert(Succs.size() <= 2 &&
           "Basic block in vector loop has more than 2 successors.");
    PostDomSucc = Succs[0];
    if (Succs.size() == 1) {
      assert(PostDomSucc->getSinglePredecessor() &&
             "PostDom successor has more than one predecessor.");
      DT->addNewBlock(PostDomSucc, BB);
      continue;
    }
    BasicBlock *InterimSucc = Succs[1];
    if (PostDomSucc->getSingleSuccessor() == InterimSucc) {
      PostDomSucc = Succs[1];
      InterimSucc = Succs[0];
    }
    assert(InterimSucc->getSingleSuccessor() == PostDomSucc &&
           "One successor of a basic block does not lead to the other.");
    assert(InterimSucc->getSinglePredecessor() &&
           "Interim successor has more than one predecessor.");
    assert(PostDomSucc->hasNPredecessors(2) &&
           "PostDom successor has more than two predecessors.");
    DT->addNewBlock(InterimSucc, BB);
    DT->addNewBlock(PostDomSucc, BB);
  }
  // Latch block is a new dominator for the loop exit.
  DT->changeImmediateDominator(LoopExitBB, LoopLatchBB);
  assert(DT->verify(DominatorTree::VerificationLevel::Fast));
}

const Twine VPlanPrinter::getUID(const VPBlockBase *Block) {
  return (isa<VPRegionBlock>(Block) ? "cluster_N" : "N") +
         Twine(getOrCreateBID(Block));
}

const Twine VPlanPrinter::getOrCreateName(const VPBlockBase *Block) {
  const std::string &Name = Block->getName();
  if (!Name.empty())
    return Name;
  return "VPB" + Twine(getOrCreateBID(Block));
}

void VPlanPrinter::dump() {
  Depth = 1;
  bumpIndent(0);
  OS << "digraph VPlan {\n";
  OS << "graph [labelloc=t, fontsize=30; label=\"Vectorization Plan";
  if (!Plan.getName().empty())
    OS << "\\n" << DOT::EscapeString(Plan.getName());
  if (Plan.BackedgeTakenCount || Plan.TripCount) {
    OS << ", where:\\n";
    if (Plan.BackedgeTakenCount) {
      Plan.BackedgeTakenCount->print(OS, SlotTracker);
      OS << " := BackedgeTakenCount, ";
    }
    if (Plan.TripCount) {
      Plan.TripCount->print(OS, SlotTracker);
      OS << " := TripCount";
    } else
      OS << "\b\b";
  }
  OS << "\"]\n";
  OS << "node [shape=rect, fontname=Courier, fontsize=30]\n";
  OS << "edge [fontname=Courier, fontsize=30]\n";
  OS << "compound=true\n";

  for (const VPBlockBase *Block : depth_first(Plan.getEntry()))
    dumpBlock(Block);

  OS << "}\n";
}

void VPlanPrinter::dumpBlock(const VPBlockBase *Block) {
  if (const VPBasicBlock *BasicBlock = dyn_cast<VPBasicBlock>(Block))
    dumpBasicBlock(BasicBlock);
  else if (const VPRegionBlock *Region = dyn_cast<VPRegionBlock>(Block))
    dumpRegion(Region);
  else
    llvm_unreachable("Unsupported kind of VPBlock.");
}

void VPlanPrinter::drawEdge(const VPBlockBase *From, const VPBlockBase *To,
                            bool Hidden, const Twine &Label) {
  // Due to "dot" we print an edge between two regions as an edge between the
  // exit basic block and the entry basic of the respective regions.
  const VPBlockBase *Tail = From->getExitBasicBlock();
  const VPBlockBase *Head = To->getEntryBasicBlock();
  OS << Indent << getUID(Tail) << " -> " << getUID(Head);
  OS << " [ label=\"" << Label << '\"';
  if (Tail != From)
    OS << " ltail=" << getUID(From);
  if (Head != To)
    OS << " lhead=" << getUID(To);
  if (Hidden)
    OS << "; splines=none";
  OS << "]\n";
}

void VPlanPrinter::dumpEdges(const VPBlockBase *Block) {
  auto &Successors = Block->getSuccessors();
  if (Successors.size() == 1)
    drawEdge(Block, Successors.front(), false, "");
  else if (Successors.size() == 2) {
    drawEdge(Block, Successors.front(), false, "T");
    drawEdge(Block, Successors.back(), false, "F");
  } else {
    unsigned SuccessorNumber = 0;
    for (auto *Successor : Successors)
      drawEdge(Block, Successor, false, Twine(SuccessorNumber++));
  }
}

void VPlanPrinter::dumpBasicBlock(const VPBasicBlock *BasicBlock) {
  OS << Indent << getUID(BasicBlock) << " [label =\n";
  bumpIndent(1);
  OS << Indent << "\"" << DOT::EscapeString(BasicBlock->getName()) << ":\\n\"";
  bumpIndent(1);

  // Dump the block predicate.
  const VPValue *Pred = BasicBlock->getPredicate();
  if (Pred) {
    OS << " +\n" << Indent << " \"BlockPredicate: ";
    if (const VPInstruction *PredI = dyn_cast<VPInstruction>(Pred)) {
      PredI->printAsOperand(OS, SlotTracker);
      OS << " (" << DOT::EscapeString(PredI->getParent()->getName())
         << ")\\l\"";
    } else
      Pred->printAsOperand(OS, SlotTracker);
  }

  for (const VPRecipeBase &Recipe : *BasicBlock) {
    OS << " +\n" << Indent;
    Recipe.print(OS, Indent, SlotTracker);
    OS << "\\l\"";
  }

  // Dump the condition bit.
  const VPValue *CBV = BasicBlock->getCondBit();
  if (CBV) {
    OS << " +\n" << Indent << " \"CondBit: ";
    if (const VPInstruction *CBI = dyn_cast<VPInstruction>(CBV)) {
      CBI->printAsOperand(OS, SlotTracker);
      OS << " (" << DOT::EscapeString(CBI->getParent()->getName()) << ")\\l\"";
    } else {
      CBV->printAsOperand(OS, SlotTracker);
      OS << "\"";
    }
  }

  bumpIndent(-2);
  OS << "\n" << Indent << "]\n";
  dumpEdges(BasicBlock);
}

void VPlanPrinter::dumpRegion(const VPRegionBlock *Region) {
  OS << Indent << "subgraph " << getUID(Region) << " {\n";
  bumpIndent(1);
  OS << Indent << "fontname=Courier\n"
     << Indent << "label=\""
     << DOT::EscapeString(Region->isReplicator() ? "<xVFxUF> " : "<x1> ")
     << DOT::EscapeString(Region->getName()) << "\"\n";
  // Dump the blocks of the region.
  assert(Region->getEntry() && "Region contains no inner blocks.");
  for (const VPBlockBase *Block : depth_first(Region->getEntry()))
    dumpBlock(Block);
  bumpIndent(-1);
  OS << Indent << "}\n";
  dumpEdges(Region);
}

void VPlanPrinter::printAsIngredient(raw_ostream &O, Value *V) {
  std::string IngredientString;
  raw_string_ostream RSO(IngredientString);
  if (auto *Inst = dyn_cast<Instruction>(V)) {
    if (!Inst->getType()->isVoidTy()) {
      Inst->printAsOperand(RSO, false);
      RSO << " = ";
    }
    RSO << Inst->getOpcodeName() << " ";
    unsigned E = Inst->getNumOperands();
    if (E > 0) {
      Inst->getOperand(0)->printAsOperand(RSO, false);
      for (unsigned I = 1; I < E; ++I)
        Inst->getOperand(I)->printAsOperand(RSO << ", ", false);
    }
  } else // !Inst
    V->printAsOperand(RSO, false);
  RSO.flush();
  O << DOT::EscapeString(IngredientString);
}

void VPWidenCallRecipe::print(raw_ostream &O, const Twine &Indent,
                              VPSlotTracker &SlotTracker) const {
  O << "\"WIDEN-CALL " << VPlanIngredient(&Ingredient);
}

void VPWidenSelectRecipe::print(raw_ostream &O, const Twine &Indent,
                                VPSlotTracker &SlotTracker) const {
  O << "\"WIDEN-SELECT" << VPlanIngredient(&Ingredient)
    << (InvariantCond ? " (condition is loop invariant)" : "");
}

void VPWidenRecipe::print(raw_ostream &O, const Twine &Indent,
                          VPSlotTracker &SlotTracker) const {
  O << "\"WIDEN\\l\"";
  O << "\"  " << VPlanIngredient(&Ingredient);
}

static bool isOuterMask(VPValue *V) {
  return isa<VPInstruction>(V) &&
         cast<VPInstruction>(V)->getOpcode() == VPInstruction::ICmpULE;
}

void VPPredicatedWidenRecipe::print(raw_ostream &O, const Twine &Indent,
                                    VPSlotTracker &SlotTracker) const {
  O << "\"PREDICATED-WIDEN " << VPlanIngredient(&Instr);
  O << ", ";
  VPValue *Mask = getMask();
  if (isOuterMask(Mask))
    O << "ALL-ONES-MASK";
  else
    Mask->printAsOperand(O, SlotTracker);
  O << ", ";
  getEVL()->printAsOperand(O, SlotTracker);
}

void VPWidenIntOrFpInductionRecipe::print(raw_ostream &O, const Twine &Indent,
                                          VPSlotTracker &SlotTracker) const {
  O << "\"WIDEN-INDUCTION";
  if (Trunc) {
    O << "\\l\"";
    O << " +\n" << Indent << "\"  " << VPlanIngredient(IV) << "\\l\"";
    O << " +\n" << Indent << "\"  " << VPlanIngredient(Trunc);
  } else
    O << " " << VPlanIngredient(IV);
}

void VPWidenGEPRecipe::print(raw_ostream &O, const Twine &Indent,
                             VPSlotTracker &SlotTracker) const {
  O << "\"WIDEN-GEP ";
  O << (IsPtrLoopInvariant ? "Inv" : "Var");
  size_t IndicesNumber = IsIndexLoopInvariant.size();
  for (size_t I = 0; I < IndicesNumber; ++I)
    O << "[" << (IsIndexLoopInvariant[I] ? "Inv" : "Var") << "]";
  O << "\\l\"";
  O << " +\n" << Indent << "\"  " << VPlanIngredient(GEP);
}

void VPWidenPHIRecipe::print(raw_ostream &O, const Twine &Indent,
                             VPSlotTracker &SlotTracker) const {
  O << "\"WIDEN-PHI " << VPlanIngredient(Phi);
}

void VPBlendRecipe::print(raw_ostream &O, const Twine &Indent,
                          VPSlotTracker &SlotTracker) const {
  O << "\"BLEND ";
  Phi->printAsOperand(O, false);
  O << " =";
  if (getNumIncomingValues() == 1) {
    // Not a User of any mask: not really blending, this is a
    // single-predecessor phi.
    O << " ";
    getIncomingValue(0)->printAsOperand(O, SlotTracker);
  } else {
    for (unsigned I = 0, E = getNumIncomingValues(); I < E; ++I) {
      O << " ";
      getIncomingValue(I)->printAsOperand(O, SlotTracker);
      O << "/";
      getMask(I)->printAsOperand(O, SlotTracker);
    }
  }
}

void VPReductionRecipe::print(raw_ostream &O, const Twine &Indent,
                              VPSlotTracker &SlotTracker) const {
  O << "\"REDUCE of" << *I << " as ";
  ChainOp->printAsOperand(O, SlotTracker);
  O << " + reduce(";
  VecOp->printAsOperand(O, SlotTracker);
  O << ")";
}

void VPReplicateRecipe::print(raw_ostream &O, const Twine &Indent,
                              VPSlotTracker &SlotTracker) const {
  O << "\"" << (IsUniform ? "CLONE " : "REPLICATE ")
    << VPlanIngredient(Ingredient);
  if (AlsoPack)
    O << " (S->V)";
}

void VPPredInstPHIRecipe::print(raw_ostream &O, const Twine &Indent,
                                VPSlotTracker &SlotTracker) const {
  O << "\"PHI-PREDICATED-INSTRUCTION " << VPlanIngredient(PredInst);
}

void VPWidenMemoryInstructionRecipe::print(raw_ostream &O, const Twine &Indent,
                                           VPSlotTracker &SlotTracker) const {
  O << "\"WIDEN " << VPlanIngredient(&Instr);
  O << ", ";
  getAddr()->printAsOperand(O, SlotTracker);
  VPValue *Mask = getMask();
  if (Mask) {
    O << ", ";
    Mask->printAsOperand(O, SlotTracker);
  }
}

void VPWidenCanonicalIVRecipe::execute(VPTransformState &State) {
  Value *CanonicalIV = State.CanonicalIV;
  Type *STy = CanonicalIV->getType();
  IRBuilder<> Builder(State.CFG.PrevBB->getTerminator());
<<<<<<< HEAD
  auto VF = State.VF;
  Value *VStart = VF == 1 && !State.IsScalable
                      ? CanonicalIV
                      : Builder.CreateVectorSplat({VF, State.IsScalable},
                                                  CanonicalIV, "broadcast");
  for (unsigned Part = 0, UF = State.UF; Part < UF; ++Part) {
    Value *VStep = nullptr;
    if (!State.IsScalable) {
      SmallVector<Constant *, 8> Indices;
      for (unsigned Lane = 0; Lane < VF; ++Lane)
        Indices.push_back(ConstantInt::get(STy, Part * VF + Lane));
      // If VF == 1, there is only one iteration in the loop above, thus the
      // element pushed back into Indices is ConstantInt::get(STy, Part)
      VStep = VF == 1 ? Indices.back() : ConstantVector::get(Indices);
    } else {
      // FIXME: For predicated vectorization if interleaving is enabled, each
      // part will work on EVL lanes, which means the lanes for part Part will
      // start from index (Part * EVL/*of previous part*/) rather than (Part *
      // VF) or (Part * Vscale * VF) for scalable vectors.
      // For now, since we do not support interleaving for predicated
      // vectorization, instruction for (Part * EVL) is 0 and not generated.
      // Note that, if interleaving is forced with predicated vectorizations the
      // loop vectorizer would have already bailed out.
      VStep = Builder.CreateIntrinsic(
          Intrinsic::experimental_vector_stepvector,
          VectorType::get(STy, {State.VF, State.IsScalable}), {}, nullptr,
          "stepvector");

      if (!State.PreferPredicatedVectorOps) {
        Value *Vscale = Builder.CreateIntrinsic(
            Intrinsic::vscale, Type::getInt32Ty(Builder.getContext()), {},
            nullptr, "vscale");
        // Actual VF is vscale x VF, so generate a splat of (Part * vscale * VF)
        Value *VFxVscale =
            Builder.CreateMul(ConstantInt::get(STy, Part * State.VF), Vscale);
        Value *SplatVFxVscale =
            Builder.CreateVectorSplat({State.VF, State.IsScalable}, VFxVscale);
        // Finally add to step vector, equivalent to Part * VF + Lane.
        VStep = Builder.CreateAdd(VStep, SplatVFxVscale);
      }
    }

=======
  ElementCount VF = State.VF;
  assert(!VF.isScalable() && "the code following assumes non scalables ECs");
  Value *VStart = VF.isScalar()
                      ? CanonicalIV
                      : Builder.CreateVectorSplat(VF.getKnownMinValue(),
                                                  CanonicalIV, "broadcast");
  for (unsigned Part = 0, UF = State.UF; Part < UF; ++Part) {
    SmallVector<Constant *, 8> Indices;
    for (unsigned Lane = 0; Lane < VF.getKnownMinValue(); ++Lane)
      Indices.push_back(
          ConstantInt::get(STy, Part * VF.getKnownMinValue() + Lane));
    // If VF == 1, there is only one iteration in the loop above, thus the
    // element pushed back into Indices is ConstantInt::get(STy, Part)
    Constant *VStep = VF == 1 ? Indices.back() : ConstantVector::get(Indices);
>>>>>>> 242eac93
    // Add the consecutive indices to the vector value.
    Value *CanonicalVectorIV = Builder.CreateAdd(VStart, VStep, "vec.iv");
    State.set(getVPValue(), CanonicalVectorIV, Part);
  }
}

void VPWidenCanonicalIVRecipe::print(raw_ostream &O, const Twine &Indent,
                                     VPSlotTracker &SlotTracker) const {
  O << "\"EMIT ";
  getVPValue()->printAsOperand(O, SlotTracker);
  O << " = WIDEN-CANONICAL-INDUCTION";
}

void VPWidenEVLRecipe::print(raw_ostream &O, const Twine &Indent,
                             VPSlotTracker &SlotTracker) const {
  O << "\"EMIT ";
  getEVL()->printAsOperand(O, SlotTracker);
  O << " = GENERATE-EXPLICIT-VECTOR-LENGTH";
}

void VPPredicatedWidenMemoryInstructionRecipe::print(
    raw_ostream &O, const Twine &Indent, VPSlotTracker &SlotTracker) const {
  O << "\"PREDICATED-WIDEN " << VPlanIngredient(&Instr);
  O << ", ";
  getAddr()->printAsOperand(O, SlotTracker);
  O << ", ";
  VPValue *Mask = getMask();
  if (isOuterMask(Mask))
    O << "ALL-ONES-MASK";
  else
    Mask->printAsOperand(O, SlotTracker);
  O << ", ";
  getEVL()->printAsOperand(O, SlotTracker);
}

template void DomTreeBuilder::Calculate<VPDominatorTree>(VPDominatorTree &DT);

void VPValue::replaceAllUsesWith(VPValue *New) {
  for (VPUser *User : users())
    for (unsigned I = 0, E = User->getNumOperands(); I < E; ++I)
      if (User->getOperand(I) == this)
        User->setOperand(I, New);
}

void VPValue::printAsOperand(raw_ostream &OS, VPSlotTracker &Tracker) const {
  if (const Value *UV = getUnderlyingValue()) {
    OS << "ir<";
    UV->printAsOperand(OS, false);
    OS << ">";
    return;
  }

  unsigned Slot = Tracker.getSlot(this);
  if (Slot == unsigned(-1))
    OS << "<badref>";
  else
    OS << "vp<%" << Tracker.getSlot(this) << ">";
}

void VPInterleavedAccessInfo::visitRegion(VPRegionBlock *Region,
                                          Old2NewTy &Old2New,
                                          InterleavedAccessInfo &IAI) {
  ReversePostOrderTraversal<VPBlockBase *> RPOT(Region->getEntry());
  for (VPBlockBase *Base : RPOT) {
    visitBlock(Base, Old2New, IAI);
  }
}

void VPInterleavedAccessInfo::visitBlock(VPBlockBase *Block, Old2NewTy &Old2New,
                                         InterleavedAccessInfo &IAI) {
  if (VPBasicBlock *VPBB = dyn_cast<VPBasicBlock>(Block)) {
    for (VPRecipeBase &VPI : *VPBB) {
      assert(isa<VPInstruction>(&VPI) && "Can only handle VPInstructions");
      auto *VPInst = cast<VPInstruction>(&VPI);
      auto *Inst = cast<Instruction>(VPInst->getUnderlyingValue());
      auto *IG = IAI.getInterleaveGroup(Inst);
      if (!IG)
        continue;

      auto NewIGIter = Old2New.find(IG);
      if (NewIGIter == Old2New.end())
        Old2New[IG] = new InterleaveGroup<VPInstruction>(
            IG->getFactor(), IG->isReverse(), IG->getAlign());

      if (Inst == IG->getInsertPos())
        Old2New[IG]->setInsertPos(VPInst);

      InterleaveGroupMap[VPInst] = Old2New[IG];
      InterleaveGroupMap[VPInst]->insertMember(
          VPInst, IG->getIndex(Inst),
          Align(IG->isReverse() ? (-1) * int(IG->getFactor())
                                : IG->getFactor()));
    }
  } else if (VPRegionBlock *Region = dyn_cast<VPRegionBlock>(Block))
    visitRegion(Region, Old2New, IAI);
  else
    llvm_unreachable("Unsupported kind of VPBlock.");
}

VPInterleavedAccessInfo::VPInterleavedAccessInfo(VPlan &Plan,
                                                 InterleavedAccessInfo &IAI) {
  Old2NewTy Old2New;
  visitRegion(cast<VPRegionBlock>(Plan.getEntry()), Old2New, IAI);
}

void VPSlotTracker::assignSlot(const VPValue *V) {
  assert(Slots.find(V) == Slots.end() && "VPValue already has a slot!");
  const Value *UV = V->getUnderlyingValue();
  if (UV)
    return;
  const auto *VPI = dyn_cast<VPInstruction>(V);
  if (VPI && !VPI->hasResult())
    return;

  Slots[V] = NextSlot++;
}

void VPSlotTracker::assignSlots(const VPBlockBase *VPBB) {
  if (auto *Region = dyn_cast<VPRegionBlock>(VPBB))
    assignSlots(Region);
  else
    assignSlots(cast<VPBasicBlock>(VPBB));
}

void VPSlotTracker::assignSlots(const VPRegionBlock *Region) {
  ReversePostOrderTraversal<const VPBlockBase *> RPOT(Region->getEntry());
  for (const VPBlockBase *Block : RPOT)
    assignSlots(Block);
}

void VPSlotTracker::assignSlots(const VPBasicBlock *VPBB) {
  for (const VPRecipeBase &Recipe : *VPBB) {
    if (const auto *VPI = dyn_cast<VPInstruction>(&Recipe))
      assignSlot(VPI);
    else if (const auto *VPIV = dyn_cast<VPWidenCanonicalIVRecipe>(&Recipe))
      assignSlot(VPIV->getVPValue());
    else if (const auto *VPEVL = dyn_cast<VPWidenEVLRecipe>(&Recipe))
      assignSlot(VPEVL->getEVL());
  }
}

void VPSlotTracker::assignSlots(const VPlan &Plan) {

  for (const VPValue *V : Plan.VPExternalDefs)
    assignSlot(V);

  for (auto &E : Plan.Value2VPValue)
    if (!isa<VPInstruction>(E.second))
      assignSlot(E.second);

  for (const VPValue *V : Plan.VPCBVs)
    assignSlot(V);

  if (Plan.BackedgeTakenCount)
    assignSlot(Plan.BackedgeTakenCount);

  if (Plan.TripCount)
    assignSlot(Plan.TripCount);

  ReversePostOrderTraversal<const VPBlockBase *> RPOT(Plan.getEntry());
  for (const VPBlockBase *Block : RPOT)
    assignSlots(Block);
}<|MERGE_RESOLUTION|>--- conflicted
+++ resolved
@@ -479,10 +479,9 @@
     IRBuilder<> Builder(State->CFG.PrevBB->getTerminator());
     auto *TCMO = Builder.CreateSub(TC, ConstantInt::get(TC->getType(), 1),
                                    "trip.count.minus.1");
-    auto VF = State->VF;
-    Value *VTCMO = VF == 1 && !State->IsScalable
+    Value *VTCMO = State->VF.isScalar()
                        ? TCMO
-                       : Builder.CreateVectorSplat({VF, State->IsScalable},
+                       : Builder.CreateVectorSplat(State->VF,
                                                    TCMO, "broadcast");
     for (unsigned Part = 0, UF = State->UF; Part < UF; ++Part)
       State->set(BackedgeTakenCount, VTCMO, Part);
@@ -885,15 +884,14 @@
   Value *CanonicalIV = State.CanonicalIV;
   Type *STy = CanonicalIV->getType();
   IRBuilder<> Builder(State.CFG.PrevBB->getTerminator());
-<<<<<<< HEAD
-  auto VF = State.VF;
-  Value *VStart = VF == 1 && !State.IsScalable
-                      ? CanonicalIV
-                      : Builder.CreateVectorSplat({VF, State.IsScalable},
-                                                  CanonicalIV, "broadcast");
+  Value *VStart =
+      State.VF.isScalar()
+          ? CanonicalIV
+          : Builder.CreateVectorSplat(State.VF, CanonicalIV, "broadcast");
   for (unsigned Part = 0, UF = State.UF; Part < UF; ++Part) {
     Value *VStep = nullptr;
-    if (!State.IsScalable) {
+    if (!State.VF.isScalable()) {
+      auto VF = State.VF.getKnownMinValue();
       SmallVector<Constant *, 8> Indices;
       for (unsigned Lane = 0; Lane < VF; ++Lane)
         Indices.push_back(ConstantInt::get(STy, Part * VF + Lane));
@@ -911,7 +909,7 @@
       // loop vectorizer would have already bailed out.
       VStep = Builder.CreateIntrinsic(
           Intrinsic::experimental_vector_stepvector,
-          VectorType::get(STy, {State.VF, State.IsScalable}), {}, nullptr,
+          VectorType::get(STy, State.VF), {}, nullptr,
           "stepvector");
 
       if (!State.PreferPredicatedVectorOps) {
@@ -919,31 +917,15 @@
             Intrinsic::vscale, Type::getInt32Ty(Builder.getContext()), {},
             nullptr, "vscale");
         // Actual VF is vscale x VF, so generate a splat of (Part * vscale * VF)
-        Value *VFxVscale =
-            Builder.CreateMul(ConstantInt::get(STy, Part * State.VF), Vscale);
+        Value *VFxVscale = Builder.CreateMul(
+            ConstantInt::get(STy, Part * State.VF.getKnownMinValue()), Vscale);
         Value *SplatVFxVscale =
-            Builder.CreateVectorSplat({State.VF, State.IsScalable}, VFxVscale);
+            Builder.CreateVectorSplat(State.VF, VFxVscale);
         // Finally add to step vector, equivalent to Part * VF + Lane.
         VStep = Builder.CreateAdd(VStep, SplatVFxVscale);
       }
     }
 
-=======
-  ElementCount VF = State.VF;
-  assert(!VF.isScalable() && "the code following assumes non scalables ECs");
-  Value *VStart = VF.isScalar()
-                      ? CanonicalIV
-                      : Builder.CreateVectorSplat(VF.getKnownMinValue(),
-                                                  CanonicalIV, "broadcast");
-  for (unsigned Part = 0, UF = State.UF; Part < UF; ++Part) {
-    SmallVector<Constant *, 8> Indices;
-    for (unsigned Lane = 0; Lane < VF.getKnownMinValue(); ++Lane)
-      Indices.push_back(
-          ConstantInt::get(STy, Part * VF.getKnownMinValue() + Lane));
-    // If VF == 1, there is only one iteration in the loop above, thus the
-    // element pushed back into Indices is ConstantInt::get(STy, Part)
-    Constant *VStep = VF == 1 ? Indices.back() : ConstantVector::get(Indices);
->>>>>>> 242eac93
     // Add the consecutive indices to the vector value.
     Value *CanonicalVectorIV = Builder.CreateAdd(VStart, VStep, "vec.iv");
     State.set(getVPValue(), CanonicalVectorIV, Part);

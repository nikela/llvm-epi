//===- VPlan.cpp - Vectorizer Plan ----------------------------------------===//
//
// Part of the LLVM Project, under the Apache License v2.0 with LLVM Exceptions.
// See https://llvm.org/LICENSE.txt for license information.
// SPDX-License-Identifier: Apache-2.0 WITH LLVM-exception
//
//===----------------------------------------------------------------------===//
///
/// \file
/// This is the LLVM vectorization plan. It represents a candidate for
/// vectorization, allowing to plan and optimize how to vectorize a given loop
/// before generating LLVM-IR.
/// The vectorizer uses vectorization plans to estimate the costs of potential
/// candidates and if profitable to execute the desired plan, generating vector
/// LLVM-IR code.
///
//===----------------------------------------------------------------------===//

#include "VPlan.h"
#include "VPlanDominatorTree.h"
#include "VPlanValue.h"
#include "llvm/ADT/ArrayRef.h"
#include "llvm/ADT/DepthFirstIterator.h"
#include "llvm/ADT/PostOrderIterator.h"
#include "llvm/ADT/STLExtras.h"
#include "llvm/ADT/SmallVector.h"
#include "llvm/ADT/Twine.h"
#include "llvm/Analysis/IVDescriptors.h"
#include "llvm/Analysis/LoopInfo.h"
#include "llvm/IR/BasicBlock.h"
#include "llvm/IR/CFG.h"
#include "llvm/IR/Constants.h"
#include "llvm/IR/DerivedTypes.h"
#include "llvm/IR/InstrTypes.h"
#include "llvm/IR/Instruction.h"
#include "llvm/IR/Instructions.h"
#include "llvm/IR/Intrinsics.h"
#include "llvm/IR/Type.h"
#include "llvm/IR/Value.h"
#include "llvm/Support/Casting.h"
#include "llvm/Support/CommandLine.h"
#include "llvm/Support/Debug.h"
#include "llvm/Support/ErrorHandling.h"
#include "llvm/Support/GenericDomTreeConstruction.h"
#include "llvm/Support/GraphWriter.h"
#include "llvm/Support/raw_ostream.h"
#include "llvm/Transforms/Utils/BasicBlockUtils.h"
#include <cassert>
#include <iterator>
#include <string>
#include <vector>

using namespace llvm;
extern cl::opt<bool> EnableVPlanNativePath;

#define DEBUG_TYPE "vplan"

raw_ostream &llvm::operator<<(raw_ostream &OS, const VPValue &V) {
  const VPInstruction *Instr = dyn_cast<VPInstruction>(&V);
  VPSlotTracker SlotTracker(
      (Instr && Instr->getParent()) ? Instr->getParent()->getPlan() : nullptr);
  V.print(OS, SlotTracker);
  return OS;
}

VPValue::VPValue(const unsigned char SC, Value *UV, VPDef *Def)
    : SubclassID(SC), UnderlyingVal(UV), Def(Def) {
  if (Def)
    Def->addDefinedValue(this);
}

VPValue::~VPValue() {
  assert(Users.empty() && "trying to delete a VPValue with remaining users");
  if (Def)
    Def->removeDefinedValue(this);
}

void VPValue::print(raw_ostream &OS, VPSlotTracker &SlotTracker) const {
  if (const VPInstruction *Instr = dyn_cast<VPInstruction>(this))
    Instr->print(OS, SlotTracker);
  else
    printAsOperand(OS, SlotTracker);
}

void VPValue::dump() const {
  const VPInstruction *Instr = dyn_cast<VPInstruction>(this);
  VPSlotTracker SlotTracker(
      (Instr && Instr->getParent()) ? Instr->getParent()->getPlan() : nullptr);
  print(dbgs(), SlotTracker);
  dbgs() << "\n";
}

void VPRecipeBase::dump() const {
  VPSlotTracker SlotTracker(nullptr);
  print(dbgs(), "", SlotTracker);
  dbgs() << "\n";
}

VPUser *VPRecipeBase::toVPUser() {
  if (auto *U = dyn_cast<VPInstruction>(this))
    return U;
  if (auto *U = dyn_cast<VPWidenRecipe>(this))
    return U;
  if (auto *U = dyn_cast<VPWidenCallRecipe>(this))
    return U;
  if (auto *U = dyn_cast<VPWidenSelectRecipe>(this))
    return U;
  if (auto *U = dyn_cast<VPWidenGEPRecipe>(this))
    return U;
  if (auto *U = dyn_cast<VPBlendRecipe>(this))
    return U;
  if (auto *U = dyn_cast<VPInterleaveRecipe>(this))
    return U;
  if (auto *U = dyn_cast<VPReplicateRecipe>(this))
    return U;
  if (auto *U = dyn_cast<VPBranchOnMaskRecipe>(this))
    return U;
  if (auto *U = dyn_cast<VPWidenMemoryInstructionRecipe>(this))
    return U;
  if (auto *U = dyn_cast<VPReductionRecipe>(this))
    return U;
  if (auto *U = dyn_cast<VPPredicatedWidenMemoryInstructionRecipe>(this))
    return U;
  if (auto *U = dyn_cast<VPWidenEVLMaskRecipe>(this))
    return U;
  if (auto *U = dyn_cast<VPPredInstPHIRecipe>(this))
    return U;
  return nullptr;
}

<<<<<<< HEAD
VPValue *VPRecipeBase::toVPValue() {
  if (auto *V = dyn_cast<VPInstruction>(this))
    return V;
  if (auto *V = dyn_cast<VPReductionRecipe>(this))
    return V;
  if (auto *V = dyn_cast<VPWidenMemoryInstructionRecipe>(this)) {
    if (!V->isStore())
      return V->getVPValue();
    else
      return nullptr;
  }
  if (auto *V = dyn_cast<VPWidenCallRecipe>(this))
    return V;
  if (auto *V = dyn_cast<VPWidenSelectRecipe>(this))
    return V;
  if (auto *V = dyn_cast<VPWidenGEPRecipe>(this))
    return V;
  if (auto *V = dyn_cast<VPWidenRecipe>(this))
    return V;
  if (auto *V = dyn_cast<VPReplicateRecipe>(this))
    return V;
  if (auto *V = dyn_cast<VPPredicatedWidenMemoryInstructionRecipe>(this)) {
    if (!V->isStore())
      return V->getVPValue();
    else
      return nullptr;
  }
  if (auto *V = dyn_cast<VPWidenEVLRecipe>(this))
    return V;
  if (auto *V = dyn_cast<VPWidenEVLMaskRecipe>(this))
    return V;
  return nullptr;
}

const VPValue *VPRecipeBase::toVPValue() const {
  if (auto *V = dyn_cast<VPInstruction>(this))
    return V;
  if (auto *V = dyn_cast<VPReductionRecipe>(this))
    return V;
  if (auto *V = dyn_cast<VPWidenMemoryInstructionRecipe>(this)) {
    if (!V->isStore())
      return V->getVPValue();
    else
      return nullptr;
  }
  if (auto *V = dyn_cast<VPWidenCallRecipe>(this))
    return V;
  if (auto *V = dyn_cast<VPWidenSelectRecipe>(this))
    return V;
  if (auto *V = dyn_cast<VPWidenGEPRecipe>(this))
    return V;
  if (auto *V = dyn_cast<VPWidenRecipe>(this))
    return V;
  if (auto *V = dyn_cast<VPReplicateRecipe>(this))
    return V;
  if (auto *V = dyn_cast<VPPredicatedWidenMemoryInstructionRecipe>(this)) {
    if (!V->isStore())
      return V->getVPValue();
    else
      return nullptr;
  }
  if (auto *V = dyn_cast<VPWidenEVLRecipe>(this))
    return V;
  if (auto *V = dyn_cast<VPWidenEVLMaskRecipe>(this))
    return V;
  return nullptr;
}

=======
>>>>>>> 6c193418
// Get the top-most entry block of \p Start. This is the entry block of the
// containing VPlan. This function is templated to support both const and non-const blocks
template <typename T> static T *getPlanEntry(T *Start) {
  T *Next = Start;
  T *Current = Start;
  while ((Next = Next->getParent()))
    Current = Next;

  SmallSetVector<T *, 8> WorkList;
  WorkList.insert(Current);

  for (unsigned i = 0; i < WorkList.size(); i++) {
    T *Current = WorkList[i];
    if (Current->getNumPredecessors() == 0)
      return Current;
    auto &Predecessors = Current->getPredecessors();
    WorkList.insert(Predecessors.begin(), Predecessors.end());
  }

  llvm_unreachable("VPlan without any entry node without predecessors");
}

VPlan *VPBlockBase::getPlan() { return getPlanEntry(this)->Plan; }

const VPlan *VPBlockBase::getPlan() const { return getPlanEntry(this)->Plan; }

/// \return the VPBasicBlock that is the entry of Block, possibly indirectly.
const VPBasicBlock *VPBlockBase::getEntryBasicBlock() const {
  const VPBlockBase *Block = this;
  while (const VPRegionBlock *Region = dyn_cast<VPRegionBlock>(Block))
    Block = Region->getEntry();
  return cast<VPBasicBlock>(Block);
}

VPBasicBlock *VPBlockBase::getEntryBasicBlock() {
  VPBlockBase *Block = this;
  while (VPRegionBlock *Region = dyn_cast<VPRegionBlock>(Block))
    Block = Region->getEntry();
  return cast<VPBasicBlock>(Block);
}

void VPBlockBase::setPlan(VPlan *ParentPlan) {
  assert(ParentPlan->getEntry() == this &&
         "Can only set plan on its entry block.");
  Plan = ParentPlan;
}

/// \return the VPBasicBlock that is the exit of Block, possibly indirectly.
const VPBasicBlock *VPBlockBase::getExitBasicBlock() const {
  const VPBlockBase *Block = this;
  while (const VPRegionBlock *Region = dyn_cast<VPRegionBlock>(Block))
    Block = Region->getExit();
  return cast<VPBasicBlock>(Block);
}

VPBasicBlock *VPBlockBase::getExitBasicBlock() {
  VPBlockBase *Block = this;
  while (VPRegionBlock *Region = dyn_cast<VPRegionBlock>(Block))
    Block = Region->getExit();
  return cast<VPBasicBlock>(Block);
}

VPBlockBase *VPBlockBase::getEnclosingBlockWithSuccessors() {
  if (!Successors.empty() || !Parent)
    return this;
  assert(Parent->getExit() == this &&
         "Block w/o successors not the exit of its parent.");
  return Parent->getEnclosingBlockWithSuccessors();
}

VPBlockBase *VPBlockBase::getEnclosingBlockWithPredecessors() {
  if (!Predecessors.empty() || !Parent)
    return this;
  assert(Parent->getEntry() == this &&
         "Block w/o predecessors not the entry of its parent.");
  return Parent->getEnclosingBlockWithPredecessors();
}

void VPBlockBase::deleteCFG(VPBlockBase *Entry) {
  SmallVector<VPBlockBase *, 8> Blocks;

  for (VPBlockBase *Block : depth_first(Entry))
    Blocks.push_back(Block);

  for (VPBlockBase *Block : Blocks)
    delete Block;
}

VPBasicBlock::iterator VPBasicBlock::getFirstNonPhi() {
  iterator It = begin();
  while (It != end() && (isa<VPWidenPHIRecipe>(&*It) ||
                         isa<VPWidenIntOrFpInductionRecipe>(&*It) ||
                         isa<VPPredInstPHIRecipe>(&*It) ||
                         isa<VPWidenCanonicalIVRecipe>(&*It)))
    It++;
  return It;
}

BasicBlock *
VPBasicBlock::createEmptyBasicBlock(VPTransformState::CFGState &CFG) {
  // BB stands for IR BasicBlocks. VPBB stands for VPlan VPBasicBlocks.
  // Pred stands for Predessor. Prev stands for Previous - last visited/created.
  BasicBlock *PrevBB = CFG.PrevBB;
  BasicBlock *NewBB = BasicBlock::Create(PrevBB->getContext(), getName(),
                                         PrevBB->getParent(), CFG.LastBB);
  LLVM_DEBUG(dbgs() << "LV: created " << NewBB->getName() << '\n');

  // Hook up the new basic block to its predecessors.
  for (VPBlockBase *PredVPBlock : getHierarchicalPredecessors()) {
    VPBasicBlock *PredVPBB = PredVPBlock->getExitBasicBlock();
    auto &PredVPSuccessors = PredVPBB->getSuccessors();
    BasicBlock *PredBB = CFG.VPBB2IRBB[PredVPBB];

    // In outer loop vectorization scenario, the predecessor BBlock may not yet
    // be visited(backedge). Mark the VPBasicBlock for fixup at the end of
    // vectorization. We do not encounter this case in inner loop vectorization
    // as we start out by building a loop skeleton with the vector loop header
    // and latch blocks. As a result, we never enter this function for the
    // header block in the non VPlan-native path.
    if (!PredBB) {
      assert(EnableVPlanNativePath &&
             "Unexpected null predecessor in non VPlan-native path");
      CFG.VPBBsToFix.push_back(PredVPBB);
      continue;
    }

    assert(PredBB && "Predecessor basic-block not found building successor.");
    auto *PredBBTerminator = PredBB->getTerminator();
    LLVM_DEBUG(dbgs() << "LV: draw edge from" << PredBB->getName() << '\n');
    if (isa<UnreachableInst>(PredBBTerminator)) {
      assert(PredVPSuccessors.size() == 1 &&
             "Predecessor ending w/o branch must have single successor.");
      PredBBTerminator->eraseFromParent();
      BranchInst::Create(NewBB, PredBB);
    } else {
      assert(PredVPSuccessors.size() == 2 &&
             "Predecessor ending with branch must have two successors.");
      unsigned idx = PredVPSuccessors.front() == this ? 0 : 1;
      assert(!PredBBTerminator->getSuccessor(idx) &&
             "Trying to reset an existing successor block.");
      PredBBTerminator->setSuccessor(idx, NewBB);
    }
  }
  return NewBB;
}

void VPBasicBlock::execute(VPTransformState *State) {
  bool Replica = State->Instance &&
                 !(State->Instance->Part == 0 && State->Instance->Lane == 0);
  VPBasicBlock *PrevVPBB = State->CFG.PrevVPBB;
  VPBlockBase *SingleHPred = nullptr;
  BasicBlock *NewBB = State->CFG.PrevBB; // Reuse it if possible.

  // 1. Create an IR basic block, or reuse the last one if possible.
  // The last IR basic block is reused, as an optimization, in three cases:
  // A. the first VPBB reuses the loop header BB - when PrevVPBB is null;
  // B. when the current VPBB has a single (hierarchical) predecessor which
  //    is PrevVPBB and the latter has a single (hierarchical) successor; and
  // C. when the current VPBB is an entry of a region replica - where PrevVPBB
  //    is the exit of this region from a previous instance, or the predecessor
  //    of this region.
  if (PrevVPBB && /* A */
      !((SingleHPred = getSingleHierarchicalPredecessor()) &&
        SingleHPred->getExitBasicBlock() == PrevVPBB &&
        PrevVPBB->getSingleHierarchicalSuccessor()) && /* B */
      !(Replica && getPredecessors().empty())) {       /* C */
    NewBB = createEmptyBasicBlock(State->CFG);
    State->Builder.SetInsertPoint(NewBB);
    // Temporarily terminate with unreachable until CFG is rewired.
    UnreachableInst *Terminator = State->Builder.CreateUnreachable();
    State->Builder.SetInsertPoint(Terminator);
    // Register NewBB in its loop. In innermost loops its the same for all BB's.
    Loop *L = State->LI->getLoopFor(State->CFG.LastBB);
    L->addBasicBlockToLoop(NewBB, *State->LI);
    State->CFG.PrevBB = NewBB;
  }

  // 2. Fill the IR basic block with IR instructions.
  LLVM_DEBUG(dbgs() << "LV: vectorizing VPBB:" << getName()
                    << " in BB:" << NewBB->getName() << '\n');

  State->CFG.VPBB2IRBB[this] = NewBB;
  State->CFG.PrevVPBB = this;

  for (VPRecipeBase &Recipe : Recipes)
    Recipe.execute(*State);

  VPValue *CBV;
  if (EnableVPlanNativePath && (CBV = getCondBit())) {
    Value *IRCBV = CBV->getUnderlyingValue();
    assert(IRCBV && "Unexpected null underlying value for condition bit");

    // Condition bit value in a VPBasicBlock is used as the branch selector. In
    // the VPlan-native path case, since all branches are uniform we generate a
    // branch instruction using the condition value from vector lane 0 and dummy
    // successors. The successors are fixed later when the successor blocks are
    // visited.
    Value *NewCond = State->Callback.getOrCreateVectorValues(IRCBV, 0);
    NewCond = State->Builder.CreateExtractElement(NewCond,
                                                  State->Builder.getInt32(0));

    // Replace the temporary unreachable terminator with the new conditional
    // branch.
    auto *CurrentTerminator = NewBB->getTerminator();
    assert(isa<UnreachableInst>(CurrentTerminator) &&
           "Expected to replace unreachable terminator with conditional "
           "branch.");
    auto *CondBr = BranchInst::Create(NewBB, nullptr, NewCond);
    CondBr->setSuccessor(0, nullptr);
    ReplaceInstWithInst(CurrentTerminator, CondBr);
  }

  LLVM_DEBUG(dbgs() << "LV: filled BB:" << *NewBB);
}

void VPBasicBlock::dropAllReferences(VPValue *NewValue) {
  for (VPRecipeBase &R : Recipes) {
    for (auto *Def : R.definedValues())
      Def->replaceAllUsesWith(NewValue);

    if (auto *User = R.toVPUser())
      for (unsigned I = 0, E = User->getNumOperands(); I != E; I++)
        User->setOperand(I, NewValue);
  }
}

void VPRegionBlock::dropAllReferences(VPValue *NewValue) {
  for (VPBlockBase *Block : depth_first(Entry))
    // Drop all references in VPBasicBlocks and replace all uses with
    // DummyValue.
    Block->dropAllReferences(NewValue);
}

void VPRegionBlock::execute(VPTransformState *State) {
  ReversePostOrderTraversal<VPBlockBase *> RPOT(Entry);

  if (!isReplicator()) {
    // Visit the VPBlocks connected to "this", starting from it.
    for (VPBlockBase *Block : RPOT) {
      if (EnableVPlanNativePath) {
        // The inner loop vectorization path does not represent loop preheader
        // and exit blocks as part of the VPlan. In the VPlan-native path, skip
        // vectorizing loop preheader block. In future, we may replace this
        // check with the check for loop preheader.
        if (Block->getNumPredecessors() == 0)
          continue;

        // Skip vectorizing loop exit block. In future, we may replace this
        // check with the check for loop exit.
        if (Block->getNumSuccessors() == 0)
          continue;
      }

      LLVM_DEBUG(dbgs() << "LV: VPBlock in RPO " << Block->getName() << '\n');
      Block->execute(State);
    }
    return;
  }

  assert(!State->Instance && "Replicating a Region with non-null instance.");

  // Enter replicating mode.
  State->Instance = {0, 0};

  for (unsigned Part = 0, UF = State->UF; Part < UF; ++Part) {
    State->Instance->Part = Part;
    for (unsigned Lane = 0, VF = State->VF.getKnownMinValue(); Lane < VF;
         ++Lane) {
      State->Instance->Lane = Lane;
      // Visit the VPBlocks connected to \p this, starting from it.
      for (VPBlockBase *Block : RPOT) {
        LLVM_DEBUG(dbgs() << "LV: VPBlock in RPO " << Block->getName() << '\n');
        Block->execute(State);
      }
    }
  }

  // Exit replicating mode.
  State->Instance.reset();
}

void VPRecipeBase::insertBefore(VPRecipeBase *InsertPos) {
  assert(!Parent && "Recipe already in some VPBasicBlock");
  assert(InsertPos->getParent() &&
         "Insertion position not in any VPBasicBlock");
  Parent = InsertPos->getParent();
  Parent->getRecipeList().insert(InsertPos->getIterator(), this);
}

void VPRecipeBase::insertAfter(VPRecipeBase *InsertPos) {
  assert(!Parent && "Recipe already in some VPBasicBlock");
  assert(InsertPos->getParent() &&
         "Insertion position not in any VPBasicBlock");
  Parent = InsertPos->getParent();
  Parent->getRecipeList().insertAfter(InsertPos->getIterator(), this);
}

void VPRecipeBase::removeFromParent() {
  assert(getParent() && "Recipe not in any VPBasicBlock");
  getParent()->getRecipeList().remove(getIterator());
  Parent = nullptr;
}

iplist<VPRecipeBase>::iterator VPRecipeBase::eraseFromParent() {
  assert(getParent() && "Recipe not in any VPBasicBlock");
  return getParent()->getRecipeList().erase(getIterator());
}

void VPRecipeBase::moveAfter(VPRecipeBase *InsertPos) {
  removeFromParent();
  insertAfter(InsertPos);
}

void VPInstruction::generateInstruction(VPTransformState &State,
                                        unsigned Part) {
  IRBuilder<> &Builder = State.Builder;

  if (Instruction::isBinaryOp(getOpcode())) {
    Value *A = State.get(getOperand(0), Part);
    Value *B = State.get(getOperand(1), Part);
    Value *V = Builder.CreateBinOp((Instruction::BinaryOps)getOpcode(), A, B);
    State.set(this, V, Part);
    return;
  }

  switch (getOpcode()) {
  case VPInstruction::Not: {
    Value *A = State.get(getOperand(0), Part);
    Value *V = Builder.CreateNot(A);
    State.set(this, V, Part);
    break;
  }
  case VPInstruction::ICmpULE: {
    Value *IV = State.get(getOperand(0), Part);
    Value *TC = State.get(getOperand(1), Part);
    Value *V = Builder.CreateICmpULE(IV, TC);
    State.set(this, V, Part);
    break;
  }
  case Instruction::Select: {
    Value *Cond = State.get(getOperand(0), Part);
    Value *Op1 = State.get(getOperand(1), Part);
    Value *Op2 = State.get(getOperand(2), Part);
    Value *V = Builder.CreateSelect(Cond, Op1, Op2);
    State.set(this, V, Part);
    break;
  }
  case VPInstruction::ActiveLaneMask: {
    // Get first lane of vector induction variable.
    Value *VIVElem0 = State.get(getOperand(0), {Part, 0});
    // Get the original loop tripcount.
    Value *ScalarTC = State.TripCount;

    auto *Int1Ty = Type::getInt1Ty(Builder.getContext());
    auto *PredTy = FixedVectorType::get(Int1Ty, State.VF.getKnownMinValue());
    Instruction *Call = Builder.CreateIntrinsic(
        Intrinsic::get_active_lane_mask, {PredTy, ScalarTC->getType()},
        {VIVElem0, ScalarTC}, nullptr, "active.lane.mask");
    State.set(this, Call, Part);
    break;
  }
  // TODO: This case can be removed when support for Call instruction is added
  // to VPlan in upstream. For now it helps catch any use of VPInstruction for
  // Call opcode that is now supported by the new VPCallInstruction recipe.
  case Instruction::Call: {
    llvm_unreachable("This opcode is handled by the VPCallInstruction recipe");
  }
  default:
    llvm_unreachable("Unsupported opcode for instruction");
  }
}

void VPInstruction::execute(VPTransformState &State) {
  assert(!State.Instance && "VPInstruction executing an Instance");
  for (unsigned Part = 0; Part < State.UF; ++Part)
    generateInstruction(State, Part);
}

void VPInstruction::print(raw_ostream &O, const Twine &Indent,
                          VPSlotTracker &SlotTracker) const {
  O << "\"EMIT ";
  print(O, SlotTracker);
}

void VPInstruction::print(raw_ostream &O) const {
  VPSlotTracker SlotTracker(getParent()->getPlan());
  print(O, SlotTracker);
}

void VPInstruction::print(raw_ostream &O, VPSlotTracker &SlotTracker) const {
  if (hasResult()) {
    printAsOperand(O, SlotTracker);
    O << " = ";
  }

  switch (getOpcode()) {
  case VPInstruction::Not:
    O << "not";
    break;
  case VPInstruction::ICmpULE:
    O << "icmp ule";
    break;
  case VPInstruction::SLPLoad:
    O << "combined load";
    break;
  case VPInstruction::SLPStore:
    O << "combined store";
    break;
  case VPInstruction::ActiveLaneMask:
    O << "active lane mask";
    break;

  default:
    O << Instruction::getOpcodeName(getOpcode());
  }

  for (const VPValue *Operand : operands()) {
    O << " ";
    Operand->printAsOperand(O, SlotTracker);
  }
}

/// Generate the code inside the body of the vectorized loop. Assumes a single
/// LoopVectorBody basic-block was created for this. Introduce additional
/// basic-blocks as needed, and fill them all.
void VPlan::execute(VPTransformState *State) {
  // -2. Check if the trip count is needed, and if so build it.
  if (TripCount && TripCount->getNumUsers()) {
    Value *TC = State->TripCount;
    Value2VPValue[TC] = TripCount;
  }

  // -1. Check if the backedge taken count is needed, and if so build it.
  if (BackedgeTakenCount && BackedgeTakenCount->getNumUsers()) {
    Value *TC = State->TripCount;
    IRBuilder<> Builder(State->CFG.PrevBB->getTerminator());
    auto *TCMO = Builder.CreateSub(TC, ConstantInt::get(TC->getType(), 1),
                                   "trip.count.minus.1");
    auto VF = State->VF;
    Value *VTCMO =
        VF.isScalar() ? TCMO : Builder.CreateVectorSplat(VF, TCMO, "broadcast");
    for (unsigned Part = 0, UF = State->UF; Part < UF; ++Part)
      State->set(BackedgeTakenCount, VTCMO, Part);
  }

  // 0. Set the reverse mapping from VPValues to Values for code generation.
  for (auto &Entry : Value2VPValue)
    State->VPValue2Value[Entry.second] = Entry.first;

  BasicBlock *VectorPreHeaderBB = State->CFG.PrevBB;
  BasicBlock *VectorHeaderBB = VectorPreHeaderBB->getSingleSuccessor();
  assert(VectorHeaderBB && "Loop preheader does not have a single successor.");

  // 1. Make room to generate basic-blocks inside loop body if needed.
  BasicBlock *VectorLatchBB = VectorHeaderBB->splitBasicBlock(
      VectorHeaderBB->getFirstInsertionPt(), "vector.body.latch");
  Loop *L = State->LI->getLoopFor(VectorHeaderBB);
  L->addBasicBlockToLoop(VectorLatchBB, *State->LI);
  // Remove the edge between Header and Latch to allow other connections.
  // Temporarily terminate with unreachable until CFG is rewired.
  // Note: this asserts the generated code's assumption that
  // getFirstInsertionPt() can be dereferenced into an Instruction.
  VectorHeaderBB->getTerminator()->eraseFromParent();
  State->Builder.SetInsertPoint(VectorHeaderBB);
  UnreachableInst *Terminator = State->Builder.CreateUnreachable();
  State->Builder.SetInsertPoint(Terminator);

  // 2. Generate code in loop body.
  State->CFG.PrevVPBB = nullptr;
  State->CFG.PrevBB = VectorHeaderBB;
  State->CFG.LastBB = VectorLatchBB;

  for (VPBlockBase *Block : depth_first(Entry))
    Block->execute(State);

  // Setup branch terminator successors for VPBBs in VPBBsToFix based on
  // VPBB's successors.
  for (auto VPBB : State->CFG.VPBBsToFix) {
    assert(EnableVPlanNativePath &&
           "Unexpected VPBBsToFix in non VPlan-native path");
    BasicBlock *BB = State->CFG.VPBB2IRBB[VPBB];
    assert(BB && "Unexpected null basic block for VPBB");

    unsigned Idx = 0;
    auto *BBTerminator = BB->getTerminator();

    for (VPBlockBase *SuccVPBlock : VPBB->getHierarchicalSuccessors()) {
      VPBasicBlock *SuccVPBB = SuccVPBlock->getEntryBasicBlock();
      BBTerminator->setSuccessor(Idx, State->CFG.VPBB2IRBB[SuccVPBB]);
      ++Idx;
    }
  }

  // 3. Merge the temporary latch created with the last basic-block filled.
  BasicBlock *LastBB = State->CFG.PrevBB;
  // Connect LastBB to VectorLatchBB to facilitate their merge.
  assert((EnableVPlanNativePath ||
          isa<UnreachableInst>(LastBB->getTerminator())) &&
         "Expected InnerLoop VPlan CFG to terminate with unreachable");
  assert((!EnableVPlanNativePath || isa<BranchInst>(LastBB->getTerminator())) &&
         "Expected VPlan CFG to terminate with branch in NativePath");
  LastBB->getTerminator()->eraseFromParent();
  BranchInst::Create(VectorLatchBB, LastBB);

  // Merge LastBB with Latch.
  bool Merged = MergeBlockIntoPredecessor(VectorLatchBB, nullptr, State->LI);
  (void)Merged;
  assert(Merged && "Could not merge last basic block with latch.");
  VectorLatchBB = LastBB;

  // We do not attempt to preserve DT for outer loop vectorization currently.
  if (!EnableVPlanNativePath)
    updateDominatorTree(State->DT, VectorPreHeaderBB, VectorLatchBB,
                        L->getExitBlock());
}

#if !defined(NDEBUG) || defined(LLVM_ENABLE_DUMP)
LLVM_DUMP_METHOD
void VPlan::dump() const { dbgs() << *this << '\n'; }
#endif

void VPlan::updateDominatorTree(DominatorTree *DT, BasicBlock *LoopPreHeaderBB,
                                BasicBlock *LoopLatchBB,
                                BasicBlock *LoopExitBB) {
  BasicBlock *LoopHeaderBB = LoopPreHeaderBB->getSingleSuccessor();
  assert(LoopHeaderBB && "Loop preheader does not have a single successor.");
  // The vector body may be more than a single basic-block by this point.
  // Update the dominator tree information inside the vector body by propagating
  // it from header to latch, expecting only triangular control-flow, if any.
  BasicBlock *PostDomSucc = nullptr;
  for (auto *BB = LoopHeaderBB; BB != LoopLatchBB; BB = PostDomSucc) {
    // Get the list of successors of this block.
    std::vector<BasicBlock *> Succs(succ_begin(BB), succ_end(BB));
    assert(Succs.size() <= 2 &&
           "Basic block in vector loop has more than 2 successors.");
    PostDomSucc = Succs[0];
    if (Succs.size() == 1) {
      assert(PostDomSucc->getSinglePredecessor() &&
             "PostDom successor has more than one predecessor.");
      DT->addNewBlock(PostDomSucc, BB);
      continue;
    }
    BasicBlock *InterimSucc = Succs[1];
    if (PostDomSucc->getSingleSuccessor() == InterimSucc) {
      PostDomSucc = Succs[1];
      InterimSucc = Succs[0];
    }
    assert(InterimSucc->getSingleSuccessor() == PostDomSucc &&
           "One successor of a basic block does not lead to the other.");
    assert(InterimSucc->getSinglePredecessor() &&
           "Interim successor has more than one predecessor.");
    assert(PostDomSucc->hasNPredecessors(2) &&
           "PostDom successor has more than two predecessors.");
    DT->addNewBlock(InterimSucc, BB);
    DT->addNewBlock(PostDomSucc, BB);
  }
  // Latch block is a new dominator for the loop exit.
  DT->changeImmediateDominator(LoopExitBB, LoopLatchBB);
  assert(DT->verify(DominatorTree::VerificationLevel::Fast));
}

const Twine VPlanPrinter::getUID(const VPBlockBase *Block) {
  return (isa<VPRegionBlock>(Block) ? "cluster_N" : "N") +
         Twine(getOrCreateBID(Block));
}

const Twine VPlanPrinter::getOrCreateName(const VPBlockBase *Block) {
  const std::string &Name = Block->getName();
  if (!Name.empty())
    return Name;
  return "VPB" + Twine(getOrCreateBID(Block));
}

void VPlanPrinter::dump() {
  Depth = 1;
  bumpIndent(0);
  OS << "digraph VPlan {\n";
  OS << "graph [labelloc=t, fontsize=30; label=\"Vectorization Plan";
  if (!Plan.getName().empty())
    OS << "\\n" << DOT::EscapeString(Plan.getName());
  if (Plan.BackedgeTakenCount || Plan.TripCount) {
    OS << ", where:\\n";
    if (Plan.BackedgeTakenCount) {
      Plan.BackedgeTakenCount->print(OS, SlotTracker);
      OS << " := BackedgeTakenCount, ";
    }
    if (Plan.TripCount) {
      Plan.TripCount->print(OS, SlotTracker);
      OS << " := TripCount";
    } else
      OS << "\b\b";
  }
  OS << "\"]\n";
  OS << "node [shape=rect, fontname=Courier, fontsize=30]\n";
  OS << "edge [fontname=Courier, fontsize=30]\n";
  OS << "compound=true\n";

  for (const VPBlockBase *Block : depth_first(Plan.getEntry()))
    dumpBlock(Block);

  OS << "}\n";
}

void VPlanPrinter::dumpBlock(const VPBlockBase *Block) {
  if (const VPBasicBlock *BasicBlock = dyn_cast<VPBasicBlock>(Block))
    dumpBasicBlock(BasicBlock);
  else if (const VPRegionBlock *Region = dyn_cast<VPRegionBlock>(Block))
    dumpRegion(Region);
  else
    llvm_unreachable("Unsupported kind of VPBlock.");
}

void VPlanPrinter::drawEdge(const VPBlockBase *From, const VPBlockBase *To,
                            bool Hidden, const Twine &Label) {
  // Due to "dot" we print an edge between two regions as an edge between the
  // exit basic block and the entry basic of the respective regions.
  const VPBlockBase *Tail = From->getExitBasicBlock();
  const VPBlockBase *Head = To->getEntryBasicBlock();
  OS << Indent << getUID(Tail) << " -> " << getUID(Head);
  OS << " [ label=\"" << Label << '\"';
  if (Tail != From)
    OS << " ltail=" << getUID(From);
  if (Head != To)
    OS << " lhead=" << getUID(To);
  if (Hidden)
    OS << "; splines=none";
  OS << "]\n";
}

void VPlanPrinter::dumpEdges(const VPBlockBase *Block) {
  auto &Successors = Block->getSuccessors();
  if (Successors.size() == 1)
    drawEdge(Block, Successors.front(), false, "");
  else if (Successors.size() == 2) {
    drawEdge(Block, Successors.front(), false, "T");
    drawEdge(Block, Successors.back(), false, "F");
  } else {
    unsigned SuccessorNumber = 0;
    for (auto *Successor : Successors)
      drawEdge(Block, Successor, false, Twine(SuccessorNumber++));
  }
}

void VPlanPrinter::dumpBasicBlock(const VPBasicBlock *BasicBlock) {
  OS << Indent << getUID(BasicBlock) << " [label =\n";
  bumpIndent(1);
  OS << Indent << "\"" << DOT::EscapeString(BasicBlock->getName()) << ":\\n\"";
  bumpIndent(1);

  // Dump the block predicate.
  const VPValue *Pred = BasicBlock->getPredicate();
  if (Pred) {
    OS << " +\n" << Indent << " \"BlockPredicate: ";
    if (const VPInstruction *PredI = dyn_cast<VPInstruction>(Pred)) {
      PredI->printAsOperand(OS, SlotTracker);
      OS << " (" << DOT::EscapeString(PredI->getParent()->getName())
         << ")\\l\"";
    } else
      Pred->printAsOperand(OS, SlotTracker);
  }

  for (const VPRecipeBase &Recipe : *BasicBlock) {
    OS << " +\n" << Indent;
    Recipe.print(OS, Indent, SlotTracker);
    OS << "\\l\"";
  }

  // Dump the condition bit.
  const VPValue *CBV = BasicBlock->getCondBit();
  if (CBV) {
    OS << " +\n" << Indent << " \"CondBit: ";
    if (const VPInstruction *CBI = dyn_cast<VPInstruction>(CBV)) {
      CBI->printAsOperand(OS, SlotTracker);
      OS << " (" << DOT::EscapeString(CBI->getParent()->getName()) << ")\\l\"";
    } else {
      CBV->printAsOperand(OS, SlotTracker);
      OS << "\"";
    }
  }

  bumpIndent(-2);
  OS << "\n" << Indent << "]\n";
  dumpEdges(BasicBlock);
}

void VPlanPrinter::dumpRegion(const VPRegionBlock *Region) {
  OS << Indent << "subgraph " << getUID(Region) << " {\n";
  bumpIndent(1);
  OS << Indent << "fontname=Courier\n"
     << Indent << "label=\""
     << DOT::EscapeString(Region->isReplicator() ? "<xVFxUF> " : "<x1> ")
     << DOT::EscapeString(Region->getName()) << "\"\n";
  // Dump the blocks of the region.
  assert(Region->getEntry() && "Region contains no inner blocks.");
  for (const VPBlockBase *Block : depth_first(Region->getEntry()))
    dumpBlock(Block);
  bumpIndent(-1);
  OS << Indent << "}\n";
  dumpEdges(Region);
}

void VPlanPrinter::printAsIngredient(raw_ostream &O, const Value *V) {
  std::string IngredientString;
  raw_string_ostream RSO(IngredientString);
  if (auto *Inst = dyn_cast<Instruction>(V)) {
    if (!Inst->getType()->isVoidTy()) {
      Inst->printAsOperand(RSO, false);
      RSO << " = ";
    }
    RSO << Inst->getOpcodeName() << " ";
    unsigned E = Inst->getNumOperands();
    if (E > 0) {
      Inst->getOperand(0)->printAsOperand(RSO, false);
      for (unsigned I = 1; I < E; ++I)
        Inst->getOperand(I)->printAsOperand(RSO << ", ", false);
    }
  } else // !Inst
    V->printAsOperand(RSO, false);
  RSO.flush();
  O << DOT::EscapeString(IngredientString);
}

void VPWidenCallRecipe::print(raw_ostream &O, const Twine &Indent,
                              VPSlotTracker &SlotTracker) const {
  O << "\"WIDEN-CALL ";

  auto *CI = cast<CallInst>(getUnderlyingInstr());
  if (CI->getType()->isVoidTy())
    O << "void ";
  else {
    printAsOperand(O, SlotTracker);
    O << " = ";
  }

  O << "call @" << CI->getCalledFunction()->getName() << "(";
  printOperands(O, SlotTracker);
  O << ")";
}

void VPWidenSelectRecipe::print(raw_ostream &O, const Twine &Indent,
                                VPSlotTracker &SlotTracker) const {
  O << "\"WIDEN-SELECT ";
  printAsOperand(O, SlotTracker);
  O << " = select ";
  getOperand(0)->printAsOperand(O, SlotTracker);
  O << ", ";
  getOperand(1)->printAsOperand(O, SlotTracker);
  O << ", ";
  getOperand(2)->printAsOperand(O, SlotTracker);
  O << (InvariantCond ? " (condition is loop invariant)" : "");
}

void VPWidenRecipe::print(raw_ostream &O, const Twine &Indent,
                          VPSlotTracker &SlotTracker) const {
  O << "\"WIDEN ";
  printAsOperand(O, SlotTracker);
  O << " = " << getUnderlyingInstr()->getOpcodeName() << " ";
  printOperands(O, SlotTracker);
}

static bool isOuterMask(VPValue *V) {
  return isa<VPInstruction>(V) &&
         cast<VPInstruction>(V)->getOpcode() == VPInstruction::ICmpULE;
}

void VPPredicatedWidenRecipe::print(raw_ostream &O, const Twine &Indent,
                                    VPSlotTracker &SlotTracker) const {
  O << "\"PREDICATED-WIDEN " << VPlanIngredient(&Ingredient);
  O << ", ";
  VPValue *Mask = getMask();
  if (isOuterMask(Mask))
    O << "ALL-ONES-MASK";
  else
    Mask->printAsOperand(O, SlotTracker);
  O << ", ";
  getEVL()->printAsOperand(O, SlotTracker);
}

void VPWidenIntOrFpInductionRecipe::print(raw_ostream &O, const Twine &Indent,
                                          VPSlotTracker &SlotTracker) const {
  O << "\"WIDEN-INDUCTION";
  if (Trunc) {
    O << "\\l\"";
    O << " +\n" << Indent << "\"  " << VPlanIngredient(IV) << "\\l\"";
    O << " +\n" << Indent << "\"  " << VPlanIngredient(Trunc);
  } else
    O << " " << VPlanIngredient(IV);
}

void VPWidenGEPRecipe::print(raw_ostream &O, const Twine &Indent,
                             VPSlotTracker &SlotTracker) const {
  O << "\"WIDEN-GEP ";
  O << (IsPtrLoopInvariant ? "Inv" : "Var");
  size_t IndicesNumber = IsIndexLoopInvariant.size();
  for (size_t I = 0; I < IndicesNumber; ++I)
    O << "[" << (IsIndexLoopInvariant[I] ? "Inv" : "Var") << "]";

  O << " ";
  printAsOperand(O, SlotTracker);
  O << " = getelementptr ";
  printOperands(O, SlotTracker);
}

void VPWidenPHIRecipe::print(raw_ostream &O, const Twine &Indent,
                             VPSlotTracker &SlotTracker) const {
  O << "\"WIDEN-PHI " << VPlanIngredient(Phi);
}

void VPBlendRecipe::print(raw_ostream &O, const Twine &Indent,
                          VPSlotTracker &SlotTracker) const {
  O << "\"BLEND ";
  Phi->printAsOperand(O, false);
  O << " =";
  if (getNumIncomingValues() == 1) {
    // Not a User of any mask: not really blending, this is a
    // single-predecessor phi.
    O << " ";
    getIncomingValue(0)->printAsOperand(O, SlotTracker);
  } else {
    for (unsigned I = 0, E = getNumIncomingValues(); I < E; ++I) {
      O << " ";
      getIncomingValue(I)->printAsOperand(O, SlotTracker);
      O << "/";
      getMask(I)->printAsOperand(O, SlotTracker);
    }
  }
}

void VPReductionRecipe::print(raw_ostream &O, const Twine &Indent,
                              VPSlotTracker &SlotTracker) const {
  O << "\"REDUCE ";
  printAsOperand(O, SlotTracker);
  O << " = ";
  getChainOp()->printAsOperand(O, SlotTracker);
  O << " + reduce." << Instruction::getOpcodeName(RdxDesc->getOpcode())
    << " (";
  getVecOp()->printAsOperand(O, SlotTracker);
  if (getCondOp()) {
    O << ", ";
    getCondOp()->printAsOperand(O, SlotTracker);
  }
  O << ")";
}

void VPReplicateRecipe::print(raw_ostream &O, const Twine &Indent,
                              VPSlotTracker &SlotTracker) const {
  O << "\"" << (IsUniform ? "CLONE " : "REPLICATE ");

  if (!getUnderlyingInstr()->getType()->isVoidTy()) {
    printAsOperand(O, SlotTracker);
    O << " = ";
  }
  O << Instruction::getOpcodeName(getUnderlyingInstr()->getOpcode()) << " ";
  printOperands(O, SlotTracker);

  if (AlsoPack)
    O << " (S->V)";
}

void VPPredInstPHIRecipe::print(raw_ostream &O, const Twine &Indent,
                                VPSlotTracker &SlotTracker) const {
  O << "\"PHI-PREDICATED-INSTRUCTION ";
  printOperands(O, SlotTracker);
}

void VPWidenMemoryInstructionRecipe::print(raw_ostream &O, const Twine &Indent,
                                           VPSlotTracker &SlotTracker) const {
  O << "\"WIDEN ";

  if (!isStore()) {
    getVPValue()->printAsOperand(O, SlotTracker);
    O << " = ";
  }
  O << Instruction::getOpcodeName(Ingredient.getOpcode()) << " ";

  printOperands(O, SlotTracker);
}

void VPWidenCanonicalIVRecipe::execute(VPTransformState &State) {
  Value *CanonicalIV = State.CanonicalIV;
  Type *STy = CanonicalIV->getType();
  IRBuilder<> Builder(State.CFG.PrevBB->getTerminator());
  Value *VStart =
      State.VF.isScalar()
          ? CanonicalIV
          : Builder.CreateVectorSplat(State.VF, CanonicalIV, "broadcast");
  for (unsigned Part = 0, UF = State.UF; Part < UF; ++Part) {
    Value *VStep = nullptr;
    if (!State.VF.isScalable()) {
      auto VF = State.VF.getKnownMinValue();
      SmallVector<Constant *, 8> Indices;
      for (unsigned Lane = 0; Lane < VF; ++Lane)
        Indices.push_back(ConstantInt::get(STy, Part * VF + Lane));
      // If VF == 1, there is only one iteration in the loop above, thus the
      // element pushed back into Indices is ConstantInt::get(STy, Part)
      VStep = State.VF.isScalar() ? Indices.back() : ConstantVector::get(Indices);
    } else {
      // FIXME: For predicated vectorization if interleaving is enabled, each
      // part will work on EVL lanes, which means the lanes for part Part will
      // start from index (Part * EVL/*of previous part*/) rather than (Part *
      // VF) or (Part * Vscale * VF) for scalable vectors.
      // For now, since we do not support interleaving for predicated
      // vectorization, instruction for (Part * EVL) is 0 and not generated.
      // Note that, if interleaving is forced with predicated vectorizations the
      // loop vectorizer would have already bailed out.
      VStep = Builder.CreateIntrinsic(
          Intrinsic::experimental_vector_stepvector,
          VectorType::get(STy, State.VF), {}, nullptr,
          "stepvector");

      if (!State.PreferPredicatedVectorOps) {
        Value *Vscale = Builder.CreateIntrinsic(
            Intrinsic::vscale, Type::getInt32Ty(Builder.getContext()), {},
            nullptr, "vscale");
        // Actual VF is vscale x VF, so generate a splat of (Part * vscale * VF)
        Value *VFxVscale = Builder.CreateMul(
            ConstantInt::get(STy, Part * State.VF.getKnownMinValue()), Vscale);
        Value *SplatVFxVscale =
            Builder.CreateVectorSplat(State.VF, VFxVscale);
        // Finally add to step vector, equivalent to Part * VF + Lane.
        VStep = Builder.CreateAdd(VStep, SplatVFxVscale);
      }
    }

    // Add the consecutive indices to the vector value.
    Value *CanonicalVectorIV = Builder.CreateAdd(VStart, VStep, "vec.iv");
    State.set(getVPValue(), CanonicalVectorIV, Part);
  }
}

void VPWidenCanonicalIVRecipe::print(raw_ostream &O, const Twine &Indent,
                                     VPSlotTracker &SlotTracker) const {
  O << "\"EMIT ";
  getVPValue()->printAsOperand(O, SlotTracker);
  O << " = WIDEN-CANONICAL-INDUCTION";
}

void VPWidenEVLRecipe::print(raw_ostream &O, const Twine &Indent,
                             VPSlotTracker &SlotTracker) const {
  O << "\"EMIT ";
  getEVL()->printAsOperand(O, SlotTracker);
  O << " = GENERATE-EXPLICIT-VECTOR-LENGTH";
}

void VPWidenEVLMaskRecipe::print(raw_ostream &O, const Twine &Indent,
                                 VPSlotTracker &SlotTracker) const {
  O << "\"EMIT ";
  getEVLMask()->printAsOperand(O, SlotTracker);
  O << " = GENERATE-ULT-STEPVECTOR-EVL-MASK";
}

void VPPredicatedWidenMemoryInstructionRecipe::print(
    raw_ostream &O, const Twine &Indent, VPSlotTracker &SlotTracker) const {
  O << "\"PREDICATED-WIDEN ";

  if (!isStore()) {
    getVPValue()->printAsOperand(O, SlotTracker);
    O << " = ";
  }
  O << Instruction::getOpcodeName(Ingredient.getOpcode()) << " ";

  printOperands(O, SlotTracker);

  // Improve this.
  VPValue *Mask = getMask();
  if (isOuterMask(Mask))
    O << " (ALL-ONES-MASK)";
}

template void DomTreeBuilder::Calculate<VPDominatorTree>(VPDominatorTree &DT);

void VPValue::replaceAllUsesWith(VPValue *New) {
  for (unsigned J = 0; J < getNumUsers();) {
    VPUser *User = Users[J];
    unsigned NumUsers = getNumUsers();
    for (unsigned I = 0, E = User->getNumOperands(); I < E; ++I)
      if (User->getOperand(I) == this)
        User->setOperand(I, New);
    // If a user got removed after updating the current user, the next user to
    // update will be moved to the current position, so we only need to
    // increment the index if the number of users did not change.
    if (NumUsers == getNumUsers())
      J++;
  }
}

void VPValue::printAsOperand(raw_ostream &OS, VPSlotTracker &Tracker) const {
  if (const Value *UV = getUnderlyingValue()) {
    OS << "ir<";
    UV->printAsOperand(OS, false);
    OS << ">";
    return;
  }

  unsigned Slot = Tracker.getSlot(this);
  if (Slot == unsigned(-1))
    OS << "<badref>";
  else
    OS << "vp<%" << Tracker.getSlot(this) << ">";
}

void VPUser::printOperands(raw_ostream &O, VPSlotTracker &SlotTracker) const {
  interleaveComma(operands(), O, [&O, &SlotTracker](VPValue *Op) {
    Op->printAsOperand(O, SlotTracker);
  });
}

void VPInterleavedAccessInfo::visitRegion(VPRegionBlock *Region,
                                          Old2NewTy &Old2New,
                                          InterleavedAccessInfo &IAI) {
  ReversePostOrderTraversal<VPBlockBase *> RPOT(Region->getEntry());
  for (VPBlockBase *Base : RPOT) {
    visitBlock(Base, Old2New, IAI);
  }
}

void VPInterleavedAccessInfo::visitBlock(VPBlockBase *Block, Old2NewTy &Old2New,
                                         InterleavedAccessInfo &IAI) {
  if (VPBasicBlock *VPBB = dyn_cast<VPBasicBlock>(Block)) {
    for (VPRecipeBase &VPI : *VPBB) {
      assert(isa<VPInstruction>(&VPI) && "Can only handle VPInstructions");
      auto *VPInst = cast<VPInstruction>(&VPI);
      auto *Inst = cast<Instruction>(VPInst->getUnderlyingValue());
      auto *IG = IAI.getInterleaveGroup(Inst);
      if (!IG)
        continue;

      auto NewIGIter = Old2New.find(IG);
      if (NewIGIter == Old2New.end())
        Old2New[IG] = new InterleaveGroup<VPInstruction>(
            IG->getFactor(), IG->isReverse(), IG->getAlign());

      if (Inst == IG->getInsertPos())
        Old2New[IG]->setInsertPos(VPInst);

      InterleaveGroupMap[VPInst] = Old2New[IG];
      InterleaveGroupMap[VPInst]->insertMember(
          VPInst, IG->getIndex(Inst),
          Align(IG->isReverse() ? (-1) * int(IG->getFactor())
                                : IG->getFactor()));
    }
  } else if (VPRegionBlock *Region = dyn_cast<VPRegionBlock>(Block))
    visitRegion(Region, Old2New, IAI);
  else
    llvm_unreachable("Unsupported kind of VPBlock.");
}

VPInterleavedAccessInfo::VPInterleavedAccessInfo(VPlan &Plan,
                                                 InterleavedAccessInfo &IAI) {
  Old2NewTy Old2New;
  visitRegion(cast<VPRegionBlock>(Plan.getEntry()), Old2New, IAI);
}

void VPSlotTracker::assignSlot(const VPValue *V) {
  assert(Slots.find(V) == Slots.end() && "VPValue already has a slot!");
  const Value *UV = V->getUnderlyingValue();
  if (UV)
    return;
  const auto *VPI = dyn_cast<VPInstruction>(V);
  if (VPI && !VPI->hasResult())
    return;

  Slots[V] = NextSlot++;
}

void VPSlotTracker::assignSlots(const VPBlockBase *VPBB) {
  if (auto *Region = dyn_cast<VPRegionBlock>(VPBB))
    assignSlots(Region);
  else
    assignSlots(cast<VPBasicBlock>(VPBB));
}

void VPSlotTracker::assignSlots(const VPRegionBlock *Region) {
  ReversePostOrderTraversal<const VPBlockBase *> RPOT(Region->getEntry());
  for (const VPBlockBase *Block : RPOT)
    assignSlots(Block);
}

void VPSlotTracker::assignSlots(const VPBasicBlock *VPBB) {
  for (const VPRecipeBase &Recipe : *VPBB) {
    if (const auto *VPI = dyn_cast<VPInstruction>(&Recipe))
      assignSlot(VPI);
    else if (const auto *VPIV = dyn_cast<VPWidenCanonicalIVRecipe>(&Recipe))
      assignSlot(VPIV->getVPValue());
    else if (const auto *VPEVL = dyn_cast<VPWidenEVLRecipe>(&Recipe))
      assignSlot(VPEVL);
    else if (const auto *VPEVLMask = dyn_cast<VPWidenEVLMaskRecipe>(&Recipe))
      assignSlot(VPEVLMask);
  }
}

void VPSlotTracker::assignSlots(const VPlan &Plan) {

  for (const VPValue *V : Plan.VPExternalDefs)
    assignSlot(V);

  for (auto &E : Plan.Value2VPValue)
    if (!isa<VPInstruction>(E.second))
      assignSlot(E.second);

  for (const VPValue *V : Plan.VPCBVs)
    assignSlot(V);

  if (Plan.BackedgeTakenCount)
    assignSlot(Plan.BackedgeTakenCount);

  if (Plan.TripCount)
    assignSlot(Plan.TripCount);

  ReversePostOrderTraversal<const VPBlockBase *> RPOT(Plan.getEntry());
  for (const VPBlockBase *Block : RPOT)
    assignSlots(Block);
}<|MERGE_RESOLUTION|>--- conflicted
+++ resolved
@@ -121,6 +121,8 @@
     return U;
   if (auto *U = dyn_cast<VPPredicatedWidenMemoryInstructionRecipe>(this))
     return U;
+  if (auto *U = dyn_cast<VPPredicatedWidenRecipe>(this))
+    return U;
   if (auto *U = dyn_cast<VPWidenEVLMaskRecipe>(this))
     return U;
   if (auto *U = dyn_cast<VPPredInstPHIRecipe>(this))
@@ -128,77 +130,6 @@
   return nullptr;
 }
 
-<<<<<<< HEAD
-VPValue *VPRecipeBase::toVPValue() {
-  if (auto *V = dyn_cast<VPInstruction>(this))
-    return V;
-  if (auto *V = dyn_cast<VPReductionRecipe>(this))
-    return V;
-  if (auto *V = dyn_cast<VPWidenMemoryInstructionRecipe>(this)) {
-    if (!V->isStore())
-      return V->getVPValue();
-    else
-      return nullptr;
-  }
-  if (auto *V = dyn_cast<VPWidenCallRecipe>(this))
-    return V;
-  if (auto *V = dyn_cast<VPWidenSelectRecipe>(this))
-    return V;
-  if (auto *V = dyn_cast<VPWidenGEPRecipe>(this))
-    return V;
-  if (auto *V = dyn_cast<VPWidenRecipe>(this))
-    return V;
-  if (auto *V = dyn_cast<VPReplicateRecipe>(this))
-    return V;
-  if (auto *V = dyn_cast<VPPredicatedWidenMemoryInstructionRecipe>(this)) {
-    if (!V->isStore())
-      return V->getVPValue();
-    else
-      return nullptr;
-  }
-  if (auto *V = dyn_cast<VPWidenEVLRecipe>(this))
-    return V;
-  if (auto *V = dyn_cast<VPWidenEVLMaskRecipe>(this))
-    return V;
-  return nullptr;
-}
-
-const VPValue *VPRecipeBase::toVPValue() const {
-  if (auto *V = dyn_cast<VPInstruction>(this))
-    return V;
-  if (auto *V = dyn_cast<VPReductionRecipe>(this))
-    return V;
-  if (auto *V = dyn_cast<VPWidenMemoryInstructionRecipe>(this)) {
-    if (!V->isStore())
-      return V->getVPValue();
-    else
-      return nullptr;
-  }
-  if (auto *V = dyn_cast<VPWidenCallRecipe>(this))
-    return V;
-  if (auto *V = dyn_cast<VPWidenSelectRecipe>(this))
-    return V;
-  if (auto *V = dyn_cast<VPWidenGEPRecipe>(this))
-    return V;
-  if (auto *V = dyn_cast<VPWidenRecipe>(this))
-    return V;
-  if (auto *V = dyn_cast<VPReplicateRecipe>(this))
-    return V;
-  if (auto *V = dyn_cast<VPPredicatedWidenMemoryInstructionRecipe>(this)) {
-    if (!V->isStore())
-      return V->getVPValue();
-    else
-      return nullptr;
-  }
-  if (auto *V = dyn_cast<VPWidenEVLRecipe>(this))
-    return V;
-  if (auto *V = dyn_cast<VPWidenEVLMaskRecipe>(this))
-    return V;
-  return nullptr;
-}
-
-=======
->>>>>>> 6c193418
 // Get the top-most entry block of \p Start. This is the entry block of the
 // containing VPlan. This function is templated to support both const and non-const blocks
 template <typename T> static T *getPlanEntry(T *Start) {
@@ -966,15 +897,15 @@
 
 void VPPredicatedWidenRecipe::print(raw_ostream &O, const Twine &Indent,
                                     VPSlotTracker &SlotTracker) const {
-  O << "\"PREDICATED-WIDEN " << VPlanIngredient(&Ingredient);
-  O << ", ";
+  O << "\"PREDICATED-WIDEN ";
+  printAsOperand(O, SlotTracker);
+  O << " = " << getUnderlyingInstr()->getOpcodeName() << " ";
+  printOperands(O, SlotTracker);
+
+  // Improve this.
   VPValue *Mask = getMask();
   if (isOuterMask(Mask))
-    O << "ALL-ONES-MASK";
-  else
-    Mask->printAsOperand(O, SlotTracker);
-  O << ", ";
-  getEVL()->printAsOperand(O, SlotTracker);
+    O << " (ALL-ONES-MASK)";
 }
 
 void VPWidenIntOrFpInductionRecipe::print(raw_ostream &O, const Twine &Indent,

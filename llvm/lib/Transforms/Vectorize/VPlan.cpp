--- conflicted
+++ resolved
@@ -116,15 +116,13 @@
     return V;
   if (auto *V = dyn_cast<VPWidenMemoryInstructionRecipe>(this))
     return V;
-<<<<<<< HEAD
+  if (auto *V = dyn_cast<VPWidenCallRecipe>(this))
+    return V;
   if (auto *V = dyn_cast<VPPredicatedWidenMemoryInstructionRecipe>(this))
     return V;
   if (auto *V = dyn_cast<VPWidenEVLRecipe>(this))
     return V;
   if (auto *V = dyn_cast<VPWidenEVLMaskRecipe>(this))
-=======
-  if (auto *V = dyn_cast<VPWidenCallRecipe>(this))
->>>>>>> b85e376d
     return V;
   return nullptr;
 }
@@ -134,15 +132,13 @@
     return V;
   if (auto *V = dyn_cast<VPWidenMemoryInstructionRecipe>(this))
     return V;
-<<<<<<< HEAD
+  if (auto *V = dyn_cast<VPWidenCallRecipe>(this))
+    return V;
   if (auto *V = dyn_cast<VPPredicatedWidenMemoryInstructionRecipe>(this))
     return V;
   if (auto *V = dyn_cast<VPWidenEVLRecipe>(this))
     return V;
   if (auto *V = dyn_cast<VPWidenEVLMaskRecipe>(this))
-=======
-  if (auto *V = dyn_cast<VPWidenCallRecipe>(this))
->>>>>>> b85e376d
     return V;
   return nullptr;
 }

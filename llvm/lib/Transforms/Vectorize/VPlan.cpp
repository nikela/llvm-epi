--- conflicted
+++ resolved
@@ -1124,18 +1124,11 @@
   if (Plan.BackedgeTakenCount)
     assignSlot(Plan.BackedgeTakenCount);
 
-<<<<<<< HEAD
   if (Plan.TripCount)
     assignSlot(Plan.TripCount);
 
-  ReversePostOrderTraversal<
-      VPBlockRecursiveTraversalWrapper<const VPBlockBase *>>
-      RPOT(VPBlockRecursiveTraversalWrapper<const VPBlockBase *>(
-          Plan.getEntry()));
-=======
   ReversePostOrderTraversal<VPBlockDeepTraversalWrapper<const VPBlockBase *>>
       RPOT(VPBlockDeepTraversalWrapper<const VPBlockBase *>(Plan.getEntry()));
->>>>>>> c175923f
   for (const VPBasicBlock *VPBB :
        VPBlockUtils::blocksOnly<const VPBasicBlock>(RPOT))
     for (const VPRecipeBase &Recipe : *VPBB)

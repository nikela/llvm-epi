//===- LoopVectorizationPlanner.h - Planner for LoopVectorization ---------===//
//
// Part of the LLVM Project, under the Apache License v2.0 with LLVM Exceptions.
// See https://llvm.org/LICENSE.txt for license information.
// SPDX-License-Identifier: Apache-2.0 WITH LLVM-exception
//
//===----------------------------------------------------------------------===//
///
/// \file
/// This file provides a LoopVectorizationPlanner class.
/// InnerLoopVectorizer vectorizes loops which contain only one basic
/// LoopVectorizationPlanner - drives the vectorization process after having
/// passed Legality checks.
/// The planner builds and optimizes the Vectorization Plans which record the
/// decisions how to vectorize the given loop. In particular, represent the
/// control-flow of the vectorized version, the replication of instructions that
/// are to be scalarized, and interleave access groups.
///
/// Also provides a VPlan-based builder utility analogous to IRBuilder.
/// It provides an instruction-level API for generating VPInstructions while
/// abstracting away the Recipe manipulation details.
//===----------------------------------------------------------------------===//

#ifndef LLVM_TRANSFORMS_VECTORIZE_LOOPVECTORIZATIONPLANNER_H
#define LLVM_TRANSFORMS_VECTORIZE_LOOPVECTORIZATIONPLANNER_H

#include "VPlan.h"
#include "llvm/Support/InstructionCost.h"

namespace llvm {

class LoopInfo;
class LoopVectorizationLegality;
class LoopVectorizationCostModel;
class PredicatedScalarEvolution;
class LoopVectorizationRequirements;
class LoopVectorizeHints;
class OptimizationRemarkEmitter;
class TargetTransformInfo;
class TargetLibraryInfo;
class VPRecipeBuilder;

/// VPlan-based builder utility analogous to IRBuilder.
class VPBuilder {
  VPBasicBlock *BB = nullptr;
  VPBasicBlock::iterator InsertPt = VPBasicBlock::iterator();

  VPInstruction *createInstruction(unsigned Opcode,
                                   ArrayRef<VPValue *> Operands) {
    VPInstruction *Instr = new VPInstruction(Opcode, Operands);
    if (BB)
      BB->insert(Instr, InsertPt);
    return Instr;
  }

  VPInstruction *createInstruction(unsigned Opcode,
                                   std::initializer_list<VPValue *> Operands) {
    return createInstruction(Opcode, ArrayRef<VPValue *>(Operands));
  }

public:
  VPBuilder() {}

  /// Clear the insertion point: created instructions will not be inserted into
  /// a block.
  void clearInsertionPoint() {
    BB = nullptr;
    InsertPt = VPBasicBlock::iterator();
  }

  VPBasicBlock *getInsertBlock() const { return BB; }
  VPBasicBlock::iterator getInsertPoint() const { return InsertPt; }

  /// InsertPoint - A saved insertion point.
  class VPInsertPoint {
    VPBasicBlock *Block = nullptr;
    VPBasicBlock::iterator Point;

  public:
    /// Creates a new insertion point which doesn't point to anything.
    VPInsertPoint() = default;

    /// Creates a new insertion point at the given location.
    VPInsertPoint(VPBasicBlock *InsertBlock, VPBasicBlock::iterator InsertPoint)
        : Block(InsertBlock), Point(InsertPoint) {}

    /// Returns true if this insert point is set.
    bool isSet() const { return Block != nullptr; }

    VPBasicBlock *getBlock() const { return Block; }
    VPBasicBlock::iterator getPoint() const { return Point; }
  };

  /// Sets the current insert point to a previously-saved location.
  void restoreIP(VPInsertPoint IP) {
    if (IP.isSet())
      setInsertPoint(IP.getBlock(), IP.getPoint());
    else
      clearInsertionPoint();
  }

  /// This specifies that created VPInstructions should be appended to the end
  /// of the specified block.
  void setInsertPoint(VPBasicBlock *TheBB) {
    assert(TheBB && "Attempting to set a null insert point");
    BB = TheBB;
    InsertPt = BB->end();
  }

  /// This specifies that created instructions should be inserted at the
  /// specified point.
  void setInsertPoint(VPBasicBlock *TheBB, VPBasicBlock::iterator IP) {
    BB = TheBB;
    InsertPt = IP;
  }

  /// Insert and return the specified instruction.
  VPInstruction *insert(VPInstruction *I) const {
    BB->insert(I, InsertPt);
    return I;
  }

  /// Create an N-ary operation with \p Opcode, \p Operands and set \p Inst as
  /// its underlying Instruction.
  VPValue *createNaryOp(unsigned Opcode, ArrayRef<VPValue *> Operands,
                        Instruction *Inst = nullptr) {
    VPInstruction *NewVPInst = createInstruction(Opcode, Operands);
    NewVPInst->setUnderlyingValue(Inst);
    return NewVPInst;
  }
<<<<<<< HEAD

  VPValue *createNaryOp(unsigned Opcode,
                        std::initializer_list<VPValue *> Operands,
                        Instruction *Inst = nullptr) {
    return createNaryOp(Opcode, ArrayRef<VPValue *>(Operands), Inst);
  }
=======
>>>>>>> 41cb09a0

  VPValue *createNot(VPValue *Operand) {
    return createInstruction(VPInstruction::Not, {Operand});
  }

  VPValue *createAnd(VPValue *LHS, VPValue *RHS) {
    return createInstruction(Instruction::BinaryOps::And, {LHS, RHS});
  }

  VPValue *createOr(VPValue *LHS, VPValue *RHS) {
    return createInstruction(Instruction::BinaryOps::Or, {LHS, RHS});
  }

  VPValue *createSelect(VPValue *Cond, VPValue *TrueVal, VPValue *FalseVal) {
    return createNaryOp(Instruction::Select, {Cond, TrueVal, FalseVal});
  }

  //===--------------------------------------------------------------------===//
  // RAII helpers.
  //===--------------------------------------------------------------------===//

  /// RAII object that stores the current insertion point and restores it when
  /// the object is destroyed.
  class InsertPointGuard {
    VPBuilder &Builder;
    VPBasicBlock *Block;
    VPBasicBlock::iterator Point;

  public:
    InsertPointGuard(VPBuilder &B)
        : Builder(B), Block(B.getInsertBlock()), Point(B.getInsertPoint()) {}

    InsertPointGuard(const InsertPointGuard &) = delete;
    InsertPointGuard &operator=(const InsertPointGuard &) = delete;

    ~InsertPointGuard() { Builder.restoreIP(VPInsertPoint(Block, Point)); }
  };
};

/// TODO: The following VectorizationFactor was pulled out of
/// LoopVectorizationCostModel class. LV also deals with
/// VectorizerParams::VectorizationFactor and VectorizationCostTy.
/// We need to streamline them.

/// Information about vectorization costs.
struct VectorizationFactor {
  /// Vector width with best cost.
  ElementCount Width;
  /// Cost of the loop with that width.
  InstructionCost Cost;

  VectorizationFactor(ElementCount Width, InstructionCost Cost)
      : Width(Width), Cost(Cost) {}

  /// Width 1 means no vectorization, cost 0 means uncomputed cost.
  static VectorizationFactor Disabled() {
    return {ElementCount::getFixed(1), 0};
  }

  bool operator==(const VectorizationFactor &rhs) const {
    return Width == rhs.Width && Cost == rhs.Cost;
  }

  bool operator!=(const VectorizationFactor &rhs) const {
    return !(*this == rhs);
  }
};

/// A class that represents two vectorization factors (initialized with 0 by
/// default). One for fixed-width vectorization and one for scalable
/// vectorization. This can be used by the vectorizer to choose from a range of
/// fixed and/or scalable VFs in order to find the most cost-effective VF to
/// vectorize with.
struct FixedScalableVFPair {
  ElementCount FixedVF;
  ElementCount ScalableVF;

  FixedScalableVFPair()
      : FixedVF(ElementCount::getFixed(0)),
        ScalableVF(ElementCount::getScalable(0)) {}
  FixedScalableVFPair(const ElementCount &Max) : FixedScalableVFPair() {
    *(Max.isScalable() ? &ScalableVF : &FixedVF) = Max;
  }
  FixedScalableVFPair(const ElementCount &FixedVF,
                      const ElementCount &ScalableVF)
      : FixedVF(FixedVF), ScalableVF(ScalableVF) {
    assert(!FixedVF.isScalable() && ScalableVF.isScalable() &&
           "Invalid scalable properties");
  }

  static FixedScalableVFPair getNone() { return FixedScalableVFPair(); }

  /// \return true if either fixed- or scalable VF is non-zero.
  explicit operator bool() const { return FixedVF || ScalableVF; }

  /// \return true if either fixed- or scalable VF is a valid vector VF.
  bool hasVector() const { return FixedVF.isVector() || ScalableVF.isVector(); }
};

/// Planner drives the vectorization process after having passed
/// Legality checks.
class LoopVectorizationPlanner {
  /// The loop that we evaluate.
  Loop *OrigLoop;

  /// Loop Info analysis.
  LoopInfo *LI;

  /// Target Library Info.
  const TargetLibraryInfo *TLI;

  /// Target Transform Info.
  const TargetTransformInfo *TTI;

  /// The legality analysis.
  LoopVectorizationLegality *Legal;

  /// The profitability analysis.
  LoopVectorizationCostModel &CM;

  /// The interleaved access analysis.
  InterleavedAccessInfo &IAI;

  PredicatedScalarEvolution &PSE;

  const LoopVectorizeHints &Hints;

  LoopVectorizationRequirements &Requirements;

  OptimizationRemarkEmitter *ORE;

  SmallVector<VPlanPtr, 4> VPlans;

  /// A builder used to construct the current plan.
  VPBuilder Builder;

public:
  LoopVectorizationPlanner(Loop *L, LoopInfo *LI, const TargetLibraryInfo *TLI,
                           const TargetTransformInfo *TTI,
                           LoopVectorizationLegality *Legal,
                           LoopVectorizationCostModel &CM,
                           InterleavedAccessInfo &IAI,
                           PredicatedScalarEvolution &PSE,
                           const LoopVectorizeHints &Hints,
                           LoopVectorizationRequirements &Requirements,
                           OptimizationRemarkEmitter *ORE)
      : OrigLoop(L), LI(LI), TLI(TLI), TTI(TTI), Legal(Legal), CM(CM), IAI(IAI),
        PSE(PSE), Hints(Hints), Requirements(Requirements), ORE(ORE) {}

  /// Plan how to best vectorize, return the best VF and its cost, or None if
  /// vectorization and interleaving should be avoided up front.
  Optional<VectorizationFactor> plan(ElementCount UserVF, unsigned UserIC);

  /// Use the VPlan-native path to plan how to best vectorize, return the best
  /// VF and its cost.
  VectorizationFactor planInVPlanNativePath(ElementCount UserVF);

  /// Return the best VPlan for \p VF.
  VPlan &getBestPlanFor(ElementCount VF) const;

  /// Generate the IR code for the body of the vectorized loop according to the
  /// best selected \p VF, \p UF and VPlan \p BestPlan.
  void executePlan(ElementCount VF, unsigned UF, VPlan &BestPlan,
                   InnerLoopVectorizer &LB, DominatorTree *DT);

#if !defined(NDEBUG) || defined(LLVM_ENABLE_DUMP)
  void printPlans(raw_ostream &O);
#endif

  /// Look through the existing plans and return true if we have one with all
  /// the vectorization factors in question.
  bool hasPlanWithVF(ElementCount VF) const {
    return any_of(VPlans,
                  [&](const VPlanPtr &Plan) { return Plan->hasVF(VF); });
  }

  /// Test a \p Predicate on a \p Range of VF's. Return the value of applying
  /// \p Predicate on Range.Start, possibly decreasing Range.End such that the
  /// returned value holds for the entire \p Range.
  static bool
  getDecisionAndClampRange(const std::function<bool(ElementCount)> &Predicate,
                           VFRange &Range);

protected:
  /// Collect the instructions from the original loop that would be trivially
  /// dead in the vectorized loop if generated.
  void collectTriviallyDeadInstructions(
      SmallPtrSetImpl<Instruction *> &DeadInstructions);

  /// Build VPlans for power-of-2 VF's between \p MinVF and \p MaxVF inclusive,
  /// according to the information gathered by Legal when it checked if it is
  /// legal to vectorize the loop.
  void buildVPlans(ElementCount MinVF, ElementCount MaxVF);

private:
  /// Build a VPlan according to the information gathered by Legal. \return a
  /// VPlan for vectorization factors \p Range.Start and up to \p Range.End
  /// exclusive, possibly decreasing \p Range.End.
  VPlanPtr buildVPlan(VFRange &Range);

  /// Build a VPlan using VPRecipes according to the information gather by
  /// Legal. This method is only used for the legacy inner loop vectorizer.
  VPlanPtr buildVPlanWithVPRecipes(
      VFRange &Range, SmallPtrSetImpl<Instruction *> &DeadInstructions,
      const MapVector<Instruction *, Instruction *> &SinkAfter);

  /// Build VPlans for power-of-2 VF's between \p MinVF and \p MaxVF inclusive,
  /// according to the information gathered by Legal when it checked if it is
  /// legal to vectorize the loop. This method creates VPlans using VPRecipes.
  void buildVPlansWithVPRecipes(ElementCount MinVF, ElementCount MaxVF);

  // Adjust the recipes for reductions. For in-loop reductions the chain of
  // instructions leading from the loop exit instr to the phi need to be
  // converted to reductions, with one operand being vector and the other being
  // the scalar reduction chain. For other reductions, a select is introduced
  // between the phi and live-out recipes when folding the tail.
  void adjustRecipesForReductions(VPBasicBlock *LatchVPBB, VPlanPtr &Plan,
                                  VPRecipeBuilder &RecipeBuilder,
                                  ElementCount MinVF);
};

} // namespace llvm

#endif // LLVM_TRANSFORMS_VECTORIZE_LOOPVECTORIZATIONPLANNER_H<|MERGE_RESOLUTION|>--- conflicted
+++ resolved
@@ -128,15 +128,6 @@
     NewVPInst->setUnderlyingValue(Inst);
     return NewVPInst;
   }
-<<<<<<< HEAD
-
-  VPValue *createNaryOp(unsigned Opcode,
-                        std::initializer_list<VPValue *> Operands,
-                        Instruction *Inst = nullptr) {
-    return createNaryOp(Opcode, ArrayRef<VPValue *>(Operands), Inst);
-  }
-=======
->>>>>>> 41cb09a0
 
   VPValue *createNot(VPValue *Operand) {
     return createInstruction(VPInstruction::Not, {Operand});

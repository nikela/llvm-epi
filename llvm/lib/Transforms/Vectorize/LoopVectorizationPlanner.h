//===- LoopVectorizationPlanner.h - Planner for LoopVectorization ---------===//
//
// Part of the LLVM Project, under the Apache License v2.0 with LLVM Exceptions.
// See https://llvm.org/LICENSE.txt for license information.
// SPDX-License-Identifier: Apache-2.0 WITH LLVM-exception
//
//===----------------------------------------------------------------------===//
///
/// \file
/// This file provides a LoopVectorizationPlanner class.
/// InnerLoopVectorizer vectorizes loops which contain only one basic
/// LoopVectorizationPlanner - drives the vectorization process after having
/// passed Legality checks.
/// The planner builds and optimizes the Vectorization Plans which record the
/// decisions how to vectorize the given loop. In particular, represent the
/// control-flow of the vectorized version, the replication of instructions that
/// are to be scalarized, and interleave access groups.
///
/// Also provides a VPlan-based builder utility analogous to IRBuilder.
/// It provides an instruction-level API for generating VPInstructions while
/// abstracting away the Recipe manipulation details.
//===----------------------------------------------------------------------===//

#ifndef LLVM_TRANSFORMS_VECTORIZE_LOOPVECTORIZATIONPLANNER_H
#define LLVM_TRANSFORMS_VECTORIZE_LOOPVECTORIZATIONPLANNER_H

#include "VPlan.h"
#include "VPlanValue.h"
#include "llvm/ADT/ArrayRef.h"
#include "llvm/Analysis/LoopInfo.h"
#include "llvm/Analysis/TargetLibraryInfo.h"
#include "llvm/Analysis/TargetTransformInfo.h"
#include "llvm/IR/Function.h"
#include "llvm/IR/GlobalValue.h"

namespace llvm {

class LoopVectorizationLegality;
class LoopVectorizationCostModel;
class PredicatedScalarEvolution;
class VPRecipeBuilder;

/// VPlan-based builder utility analogous to IRBuilder.
class VPBuilder {
  VPBasicBlock *BB = nullptr;
  VPBasicBlock::iterator InsertPt = VPBasicBlock::iterator();

  VPInstruction *createInstruction(unsigned Opcode,
                                   ArrayRef<VPValue *> Operands) {
    VPInstruction *Instr = new VPInstruction(Opcode, Operands);
    if (BB)
      BB->insert(Instr, InsertPt);
    return Instr;
  }

  VPInstruction *createInstruction(unsigned Opcode,
                                   std::initializer_list<VPValue *> Operands) {
    return createInstruction(Opcode, ArrayRef<VPValue *>(Operands));
  }

public:
  VPBuilder() {}

  /// Clear the insertion point: created instructions will not be inserted into
  /// a block.
  void clearInsertionPoint() {
    BB = nullptr;
    InsertPt = VPBasicBlock::iterator();
  }

  VPBasicBlock *getInsertBlock() const { return BB; }
  VPBasicBlock::iterator getInsertPoint() const { return InsertPt; }

  /// InsertPoint - A saved insertion point.
  class VPInsertPoint {
    VPBasicBlock *Block = nullptr;
    VPBasicBlock::iterator Point;

  public:
    /// Creates a new insertion point which doesn't point to anything.
    VPInsertPoint() = default;

    /// Creates a new insertion point at the given location.
    VPInsertPoint(VPBasicBlock *InsertBlock, VPBasicBlock::iterator InsertPoint)
        : Block(InsertBlock), Point(InsertPoint) {}

    /// Returns true if this insert point is set.
    bool isSet() const { return Block != nullptr; }

    VPBasicBlock *getBlock() const { return Block; }
    VPBasicBlock::iterator getPoint() const { return Point; }
  };

  /// Sets the current insert point to a previously-saved location.
  void restoreIP(VPInsertPoint IP) {
    if (IP.isSet())
      setInsertPoint(IP.getBlock(), IP.getPoint());
    else
      clearInsertionPoint();
  }

  /// This specifies that created VPInstructions should be appended to the end
  /// of the specified block.
  void setInsertPoint(VPBasicBlock *TheBB) {
    assert(TheBB && "Attempting to set a null insert point");
    BB = TheBB;
    InsertPt = BB->end();
  }

  /// This specifies that created instructions should be inserted at the
  /// specified point.
  void setInsertPoint(VPBasicBlock *TheBB, VPBasicBlock::iterator IP) {
    BB = TheBB;
    InsertPt = IP;
  }

  /// Insert and return the specified instruction.
  VPInstruction *insert(VPInstruction *I) const {
    BB->insert(I, InsertPt);
    return I;
  }

  /// Create an N-ary operation with \p Opcode, \p Operands and set \p Inst as
  /// its underlying Instruction.
  VPValue *createNaryOp(unsigned Opcode, ArrayRef<VPValue *> Operands,
                        Instruction *Inst = nullptr) {
    VPInstruction *NewVPInst = createInstruction(Opcode, Operands);
    NewVPInst->setUnderlyingValue(Inst);
    return NewVPInst;
  }

  VPValue *createNaryOp(unsigned Opcode,
                        std::initializer_list<VPValue *> Operands,
                        Instruction *Inst = nullptr) {
    return createNaryOp(Opcode, ArrayRef<VPValue *>(Operands), Inst);
  }

  VPValue *createNot(VPValue *Operand) {
    return createInstruction(VPInstruction::Not, {Operand});
  }

  VPValue *createAnd(VPValue *LHS, VPValue *RHS) {
    return createInstruction(Instruction::BinaryOps::And, {LHS, RHS});
  }

  VPValue *createOr(VPValue *LHS, VPValue *RHS) {
    return createInstruction(Instruction::BinaryOps::Or, {LHS, RHS});
  }

  //===--------------------------------------------------------------------===//
  // RAII helpers.
  //===--------------------------------------------------------------------===//

  /// RAII object that stores the current insertion point and restores it when
  /// the object is destroyed.
  class InsertPointGuard {
    VPBuilder &Builder;
    VPBasicBlock *Block;
    VPBasicBlock::iterator Point;

  public:
    InsertPointGuard(VPBuilder &B)
        : Builder(B), Block(B.getInsertBlock()), Point(B.getInsertPoint()) {}

    InsertPointGuard(const InsertPointGuard &) = delete;
    InsertPointGuard &operator=(const InsertPointGuard &) = delete;

    ~InsertPointGuard() { Builder.restoreIP(VPInsertPoint(Block, Point)); }
  };
};

/// TODO: The following VectorizationFactor was pulled out of
/// LoopVectorizationCostModel class. LV also deals with
/// VectorizerParams::VectorizationFactor and VectorizationCostTy.
/// We need to streamline them.

/// Information about vectorization costs
struct VectorizationFactor {
private:
  // Vector width with best cost
  ElementCount Width;
  // Cost of the loop with that width
  unsigned Cost;

  // Width 0 means no vectorization, cost 0 means uncomputed cost.
  VectorizationFactor() : Width(ElementCount::getFixed(0)), Cost(0) {}

public:
  VectorizationFactor(ElementCount Width, unsigned Cost)
      : Width(Width), Cost(Cost) {
    assert(Width.getKnownMinValue() > 0 && "Width cannot be zero");
  }

  ElementCount getWidth() const {
    assert(Width.getKnownMinValue() > 0 &&
           "Cannot get width of invalid vectorization factor");
    return Width;
  }
  unsigned getCost() const { return Cost; }

  static VectorizationFactor Disabled() { return VectorizationFactor(); }

  bool operator==(const VectorizationFactor &rhs) const {
    return Width == rhs.Width && Cost == rhs.Cost;
  }

  bool operator!=(const VectorizationFactor &rhs) const {
<<<<<<< HEAD
    return !this->operator==(rhs);
=======
    return !(*this == rhs);
>>>>>>> 1c09946b
  }
};

/// Planner drives the vectorization process after having passed
/// Legality checks.
class LoopVectorizationPlanner {
  /// The loop that we evaluate.
  Loop *OrigLoop;

  /// Loop Info analysis.
  LoopInfo *LI;

  /// Target Library Info.
  const TargetLibraryInfo *TLI;

  /// Target Transform Info.
  const TargetTransformInfo *TTI;

  /// The legality analysis.
  LoopVectorizationLegality *Legal;

  /// The profitability analysis.
  LoopVectorizationCostModel &CM;

  /// The interleaved access analysis.
  InterleavedAccessInfo &IAI;

  PredicatedScalarEvolution &PSE;

  SmallVector<VPlanPtr, 4> VPlans;

  /// This class is used to enable the VPlan to invoke a method of ILV. This is
  /// needed until the method is refactored out of ILV and becomes reusable.
  struct VPCallbackILV : public VPCallback {
    InnerLoopVectorizer &ILV;

    VPCallbackILV(InnerLoopVectorizer &ILV) : ILV(ILV) {}

    Value *getOrCreateVectorValues(Value *V, unsigned Part) override;
    Value *getOrCreateScalarValue(Value *V,
                                  const VPIteration &Instance) override;
  };

  /// A builder used to construct the current plan.
  VPBuilder Builder;

  /// The best number of elements of the vector types used in the
  /// transformed loop. BestVF = None means that vectorization is
  /// disabled.
  Optional<ElementCount> BestVF = None;
  unsigned BestUF = 0;

public:
  LoopVectorizationPlanner(Loop *L, LoopInfo *LI, const TargetLibraryInfo *TLI,
                           const TargetTransformInfo *TTI,
                           LoopVectorizationLegality *Legal,
                           LoopVectorizationCostModel &CM,
                           InterleavedAccessInfo &IAI,
                           PredicatedScalarEvolution &PSE)
      : OrigLoop(L), LI(LI), TLI(TLI), TTI(TTI), Legal(Legal), CM(CM), IAI(IAI),
        PSE(PSE) {}

  /// Plan how to best vectorize, return the best VF and its cost, or None if
  /// vectorization and interleaving should be avoided up front.
  Optional<VectorizationFactor> plan(ElementCount UserVF, unsigned UserIC);

  /// Use the VPlan-native path to plan how to best vectorize, return the best
  /// VF and its cost.
  VectorizationFactor planInVPlanNativePath(ElementCount UserVF);

  /// Finalize the best decision and dispose of all other VPlans.
  void setBestPlan(ElementCount VF, unsigned UF);

  /// Generate the IR code for the body of the vectorized loop according to the
  /// best selected VPlan.
  void executePlan(InnerLoopVectorizer &LB, DominatorTree *DT);

  void printPlans(raw_ostream &O) {
    for (const auto &Plan : VPlans)
      O << *Plan;
  }

  /// Look through the existing plans and return true if we have one with all
  /// the vectorization factors in question.
  bool hasPlanWithVFs(const ArrayRef<ElementCount> VFs) const {
    return any_of(VPlans, [&](const VPlanPtr &Plan) {
      return all_of(VFs, [&](const ElementCount &VF) {
        if (Plan->hasVF(VF))
          return true;
        return false;
      });
    });
  }

  /// Test a \p Predicate on a \p Range of VF's. Return the value of applying
  /// \p Predicate on Range.Start, possibly decreasing Range.End such that the
  /// returned value holds for the entire \p Range.
  static bool
  getDecisionAndClampRange(const std::function<bool(ElementCount)> &Predicate,
                           VFRange &Range);

protected:
  /// Collect the instructions from the original loop that would be trivially
  /// dead in the vectorized loop if generated.
  void collectTriviallyDeadInstructions(
      SmallPtrSetImpl<Instruction *> &DeadInstructions);

  /// Build VPlans for power-of-2 VF's between \p MinVF and \p MaxVF inclusive,
  /// according to the information gathered by Legal when it checked if it is
  /// legal to vectorize the loop.
  void buildVPlans(ElementCount MinVF, ElementCount MaxVF);

private:
  /// Build a VPlan according to the information gathered by Legal. \return a
  /// VPlan for vectorization factors \p Range.Start and up to \p Range.End
  /// exclusive, possibly decreasing \p Range.End.
  VPlanPtr buildVPlan(VFRange &Range);

  /// Build a VPlan using VPRecipes according to the information gather by
  /// Legal. This method is only used for the legacy inner loop vectorizer.
  VPlanPtr buildVPlanWithVPRecipes(
      VFRange &Range, SmallPtrSetImpl<Instruction *> &DeadInstructions,
      const DenseMap<Instruction *, Instruction *> &SinkAfter);

  /// Build VPlans for power-of-2 VF's between \p MinVF and \p MaxVF inclusive,
  /// according to the information gathered by Legal when it checked if it is
  /// legal to vectorize the loop. This method creates VPlans using VPRecipes.
  void buildVPlansWithVPRecipes(ElementCount MinVF, ElementCount MaxVF);

  /// Adjust the recipes for any inloop reductions. The chain of instructions
  /// leading from the loop exit instr to the phi need to be converted to
  /// reductions, with one operand being vector and the other being the scalar
  /// reduction chain.
  void adjustRecipesForInLoopReductions(VPlanPtr &Plan,
                                        VPRecipeBuilder &RecipeBuilder);
};

} // namespace llvm

#endif // LLVM_TRANSFORMS_VECTORIZE_LOOPVECTORIZATIONPLANNER_H<|MERGE_RESOLUTION|>--- conflicted
+++ resolved
@@ -205,11 +205,7 @@
   }
 
   bool operator!=(const VectorizationFactor &rhs) const {
-<<<<<<< HEAD
-    return !this->operator==(rhs);
-=======
     return !(*this == rhs);
->>>>>>> 1c09946b
   }
 };
 

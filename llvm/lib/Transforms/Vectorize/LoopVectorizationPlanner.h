//===- LoopVectorizationPlanner.h - Planner for LoopVectorization ---------===//
//
// Part of the LLVM Project, under the Apache License v2.0 with LLVM Exceptions.
// See https://llvm.org/LICENSE.txt for license information.
// SPDX-License-Identifier: Apache-2.0 WITH LLVM-exception
//
//===----------------------------------------------------------------------===//
///
/// \file
/// This file provides a LoopVectorizationPlanner class.
/// InnerLoopVectorizer vectorizes loops which contain only one basic
/// LoopVectorizationPlanner - drives the vectorization process after having
/// passed Legality checks.
/// The planner builds and optimizes the Vectorization Plans which record the
/// decisions how to vectorize the given loop. In particular, represent the
/// control-flow of the vectorized version, the replication of instructions that
/// are to be scalarized, and interleave access groups.
///
/// Also provides a VPlan-based builder utility analogous to IRBuilder.
/// It provides an instruction-level API for generating VPInstructions while
/// abstracting away the Recipe manipulation details.
//===----------------------------------------------------------------------===//

#ifndef LLVM_TRANSFORMS_VECTORIZE_LOOPVECTORIZATIONPLANNER_H
#define LLVM_TRANSFORMS_VECTORIZE_LOOPVECTORIZATIONPLANNER_H

#include "VPlan.h"
#include "llvm/Support/InstructionCost.h"

namespace llvm {

class LoopInfo;
class LoopVectorizationLegality;
class LoopVectorizationCostModel;
class PredicatedScalarEvolution;
class LoopVectorizeHints;
class OptimizationRemarkEmitter;
class TargetTransformInfo;
class TargetLibraryInfo;
class VPRecipeBuilder;

/// VPlan-based builder utility analogous to IRBuilder.
class VPBuilder {
  VPBasicBlock *BB = nullptr;
  VPBasicBlock::iterator InsertPt = VPBasicBlock::iterator();

  VPInstruction *createInstruction(unsigned Opcode,
                                   ArrayRef<VPValue *> Operands, DebugLoc DL,
                                   const Twine &Name = "") {
    VPInstruction *Instr = new VPInstruction(Opcode, Operands, DL, Name);
    if (BB)
      BB->insert(Instr, InsertPt);
    return Instr;
  }

  VPInstruction *createInstruction(unsigned Opcode,
                                   std::initializer_list<VPValue *> Operands,
                                   DebugLoc DL, const Twine &Name = "") {
    return createInstruction(Opcode, ArrayRef<VPValue *>(Operands), DL, Name);
  }

public:
  VPBuilder() = default;

  /// Clear the insertion point: created instructions will not be inserted into
  /// a block.
  void clearInsertionPoint() {
    BB = nullptr;
    InsertPt = VPBasicBlock::iterator();
  }

  VPBasicBlock *getInsertBlock() const { return BB; }
  VPBasicBlock::iterator getInsertPoint() const { return InsertPt; }

  /// InsertPoint - A saved insertion point.
  class VPInsertPoint {
    VPBasicBlock *Block = nullptr;
    VPBasicBlock::iterator Point;

  public:
    /// Creates a new insertion point which doesn't point to anything.
    VPInsertPoint() = default;

    /// Creates a new insertion point at the given location.
    VPInsertPoint(VPBasicBlock *InsertBlock, VPBasicBlock::iterator InsertPoint)
        : Block(InsertBlock), Point(InsertPoint) {}

    /// Returns true if this insert point is set.
    bool isSet() const { return Block != nullptr; }

    VPBasicBlock *getBlock() const { return Block; }
    VPBasicBlock::iterator getPoint() const { return Point; }
  };

  /// Sets the current insert point to a previously-saved location.
  void restoreIP(VPInsertPoint IP) {
    if (IP.isSet())
      setInsertPoint(IP.getBlock(), IP.getPoint());
    else
      clearInsertionPoint();
  }

  /// This specifies that created VPInstructions should be appended to the end
  /// of the specified block.
  void setInsertPoint(VPBasicBlock *TheBB) {
    assert(TheBB && "Attempting to set a null insert point");
    BB = TheBB;
    InsertPt = BB->end();
  }

  /// This specifies that created instructions should be inserted at the
  /// specified point.
  void setInsertPoint(VPBasicBlock *TheBB, VPBasicBlock::iterator IP) {
    BB = TheBB;
    InsertPt = IP;
  }

  /// Insert and return the specified instruction.
  VPInstruction *insert(VPInstruction *I) const {
    BB->insert(I, InsertPt);
    return I;
  }

  /// Create an N-ary operation with \p Opcode, \p Operands and set \p Inst as
  /// its underlying Instruction.
  VPValue *createNaryOp(unsigned Opcode, ArrayRef<VPValue *> Operands,
                        Instruction *Inst = nullptr, const Twine &Name = "") {
    DebugLoc DL;
    if (Inst)
      DL = Inst->getDebugLoc();
    VPInstruction *NewVPInst = createInstruction(Opcode, Operands, DL, Name);
    NewVPInst->setUnderlyingValue(Inst);
    return NewVPInst;
  }
  VPValue *createNaryOp(unsigned Opcode, ArrayRef<VPValue *> Operands,
                        DebugLoc DL, const Twine &Name = "") {
    return createInstruction(Opcode, Operands, DL, Name);
  }

  VPValue *createNot(VPValue *Operand, DebugLoc DL, const Twine &Name = "") {
    return createInstruction(VPInstruction::Not, {Operand}, DL, Name);
  }

<<<<<<< HEAD
  VPValue *createVPNot(VPValue *Operand, VPValue *EVL, DebugLoc DL) {
    return createInstruction(VPInstruction::VPNot, {Operand, EVL}, DL);
  }

  VPValue *createAnd(VPValue *LHS, VPValue *RHS, DebugLoc DL) {
    return createInstruction(Instruction::BinaryOps::And, {LHS, RHS}, DL);
=======
  VPValue *createAnd(VPValue *LHS, VPValue *RHS, DebugLoc DL,
                     const Twine &Name = "") {
    return createInstruction(Instruction::BinaryOps::And, {LHS, RHS}, DL, Name);
>>>>>>> 58506b7d
  }

  VPValue *createOr(VPValue *LHS, VPValue *RHS, DebugLoc DL,
                    const Twine &Name = "") {
    return createInstruction(Instruction::BinaryOps::Or, {LHS, RHS}, DL, Name);
  }

  VPValue *createVPOr(VPValue *LHS, VPValue *RHS, VPValue *EVL, DebugLoc DL) {
    return createInstruction(VPInstruction::VPOr, {LHS, RHS, EVL}, DL);
  }

  VPValue *createSelect(VPValue *Cond, VPValue *TrueVal, VPValue *FalseVal,
                        DebugLoc DL, const Twine &Name = "") {
    return createNaryOp(Instruction::Select, {Cond, TrueVal, FalseVal}, DL,
                        Name);
  }

  VPValue *createVPSelect(VPValue *Cond, VPValue *TrueVal, VPValue *FalseVal,
                          VPValue *EVL, DebugLoc DL) {
    return createNaryOp(VPInstruction::VPSelect, {Cond, TrueVal, FalseVal, EVL},
                        DL);
  }

  //===--------------------------------------------------------------------===//
  // RAII helpers.
  //===--------------------------------------------------------------------===//

  /// RAII object that stores the current insertion point and restores it when
  /// the object is destroyed.
  class InsertPointGuard {
    VPBuilder &Builder;
    VPBasicBlock *Block;
    VPBasicBlock::iterator Point;

  public:
    InsertPointGuard(VPBuilder &B)
        : Builder(B), Block(B.getInsertBlock()), Point(B.getInsertPoint()) {}

    InsertPointGuard(const InsertPointGuard &) = delete;
    InsertPointGuard &operator=(const InsertPointGuard &) = delete;

    ~InsertPointGuard() { Builder.restoreIP(VPInsertPoint(Block, Point)); }
  };
};

/// TODO: The following VectorizationFactor was pulled out of
/// LoopVectorizationCostModel class. LV also deals with
/// VectorizerParams::VectorizationFactor and VectorizationCostTy.
/// We need to streamline them.

/// Information about vectorization costs.
struct VectorizationFactor {
  /// Vector width with best cost.
  ElementCount Width;
  /// Cost of the loop with that width.
  InstructionCost Cost;

  /// Cost of the scalar loop.
  InstructionCost ScalarCost;

  /// The minimum trip count required to make vectorization profitable, e.g. due
  /// to runtime checks.
  ElementCount MinProfitableTripCount;

  VectorizationFactor(ElementCount Width, InstructionCost Cost,
                      InstructionCost ScalarCost)
      : Width(Width), Cost(Cost), ScalarCost(ScalarCost) {}

  /// Width 1 means no vectorization, cost 0 means uncomputed cost.
  static VectorizationFactor Disabled() {
    return {ElementCount::getFixed(1), 0, 0};
  }

  bool operator==(const VectorizationFactor &rhs) const {
    return Width == rhs.Width && Cost == rhs.Cost;
  }

  bool operator!=(const VectorizationFactor &rhs) const {
    return !(*this == rhs);
  }
};

/// A class that represents two vectorization factors (initialized with 0 by
/// default). One for fixed-width vectorization and one for scalable
/// vectorization. This can be used by the vectorizer to choose from a range of
/// fixed and/or scalable VFs in order to find the most cost-effective VF to
/// vectorize with.
struct FixedScalableVFPair {
  ElementCount FixedVF;
  ElementCount ScalableVF;

  FixedScalableVFPair()
      : FixedVF(ElementCount::getFixed(0)),
        ScalableVF(ElementCount::getScalable(0)) {}
  FixedScalableVFPair(const ElementCount &Max) : FixedScalableVFPair() {
    *(Max.isScalable() ? &ScalableVF : &FixedVF) = Max;
  }
  FixedScalableVFPair(const ElementCount &FixedVF,
                      const ElementCount &ScalableVF)
      : FixedVF(FixedVF), ScalableVF(ScalableVF) {
    assert(!FixedVF.isScalable() && ScalableVF.isScalable() &&
           "Invalid scalable properties");
  }

  static FixedScalableVFPair getNone() { return FixedScalableVFPair(); }

  /// \return true if either fixed- or scalable VF is non-zero.
  explicit operator bool() const { return FixedVF || ScalableVF; }

  /// \return true if either fixed- or scalable VF is a valid vector VF.
  bool hasVector() const { return FixedVF.isVector() || ScalableVF.isVector(); }
};

/// Planner drives the vectorization process after having passed
/// Legality checks.
class LoopVectorizationPlanner {
  /// The loop that we evaluate.
  Loop *OrigLoop;

  /// Loop Info analysis.
  LoopInfo *LI;

  /// Target Library Info.
  const TargetLibraryInfo *TLI;

  /// Target Transform Info.
  const TargetTransformInfo *TTI;

  /// The legality analysis.
  LoopVectorizationLegality *Legal;

  /// The profitability analysis.
  LoopVectorizationCostModel &CM;

  /// The interleaved access analysis.
  InterleavedAccessInfo &IAI;

  PredicatedScalarEvolution &PSE;

  const LoopVectorizeHints &Hints;

  OptimizationRemarkEmitter *ORE;

  SmallVector<VPlanPtr, 4> VPlans;

  /// A builder used to construct the current plan.
  VPBuilder Builder;

public:
  LoopVectorizationPlanner(Loop *L, LoopInfo *LI, const TargetLibraryInfo *TLI,
                           const TargetTransformInfo *TTI,
                           LoopVectorizationLegality *Legal,
                           LoopVectorizationCostModel &CM,
                           InterleavedAccessInfo &IAI,
                           PredicatedScalarEvolution &PSE,
                           const LoopVectorizeHints &Hints,
                           OptimizationRemarkEmitter *ORE)
      : OrigLoop(L), LI(LI), TLI(TLI), TTI(TTI), Legal(Legal), CM(CM), IAI(IAI),
        PSE(PSE), Hints(Hints), ORE(ORE) {}

  /// Plan how to best vectorize, return the best VF and its cost, or None if
  /// vectorization and interleaving should be avoided up front.
  Optional<VectorizationFactor> plan(ElementCount UserVF, unsigned UserIC);

  /// Use the VPlan-native path to plan how to best vectorize, return the best
  /// VF and its cost.
  VectorizationFactor planInVPlanNativePath(ElementCount UserVF);

  /// Return the best VPlan for \p VF.
  VPlan &getBestPlanFor(ElementCount VF) const;

  /// Generate the IR code for the body of the vectorized loop according to the
  /// best selected \p VF, \p UF and VPlan \p BestPlan.
  /// TODO: \p IsEpilogueVectorization is needed to avoid issues due to epilogue
  /// vectorization re-using plans for both the main and epilogue vector loops.
  /// It should be removed once the re-use issue has been fixed.
  void executePlan(ElementCount VF, unsigned UF, VPlan &BestPlan,
                   InnerLoopVectorizer &LB, DominatorTree *DT,
                   bool IsEpilogueVectorization);

#if !defined(NDEBUG) || defined(LLVM_ENABLE_DUMP)
  void printPlans(raw_ostream &O);
#endif

  /// Look through the existing plans and return true if we have one with all
  /// the vectorization factors in question.
  bool hasPlanWithVF(ElementCount VF) const {
    return any_of(VPlans,
                  [&](const VPlanPtr &Plan) { return Plan->hasVF(VF); });
  }

  /// Test a \p Predicate on a \p Range of VF's. Return the value of applying
  /// \p Predicate on Range.Start, possibly decreasing Range.End such that the
  /// returned value holds for the entire \p Range.
  static bool
  getDecisionAndClampRange(const std::function<bool(ElementCount)> &Predicate,
                           VFRange &Range);

  /// Check if the number of runtime checks exceeds the threshold.
  bool requiresTooManyRuntimeChecks() const;

protected:
  /// Build VPlans for power-of-2 VF's between \p MinVF and \p MaxVF inclusive,
  /// according to the information gathered by Legal when it checked if it is
  /// legal to vectorize the loop.
  void buildVPlans(ElementCount MinVF, ElementCount MaxVF);

private:
  /// Build a VPlan according to the information gathered by Legal. \return a
  /// VPlan for vectorization factors \p Range.Start and up to \p Range.End
  /// exclusive, possibly decreasing \p Range.End.
  VPlanPtr buildVPlan(VFRange &Range);

  /// Build a VPlan using VPRecipes according to the information gather by
  /// Legal. This method is only used for the legacy inner loop vectorizer.
  VPlanPtr buildVPlanWithVPRecipes(
      VFRange &Range, SmallPtrSetImpl<Instruction *> &DeadInstructions,
      const MapVector<Instruction *, Instruction *> &SinkAfter);

  /// Build VPlans for power-of-2 VF's between \p MinVF and \p MaxVF inclusive,
  /// according to the information gathered by Legal when it checked if it is
  /// legal to vectorize the loop. This method creates VPlans using VPRecipes.
  void buildVPlansWithVPRecipes(ElementCount MinVF, ElementCount MaxVF);

  // Adjust the recipes for reductions. For in-loop reductions the chain of
  // instructions leading from the loop exit instr to the phi need to be
  // converted to reductions, with one operand being vector and the other being
  // the scalar reduction chain. For other reductions, a select is introduced
  // between the phi and live-out recipes when folding the tail.
  void adjustRecipesForReductions(VPBasicBlock *LatchVPBB, VPlanPtr &Plan,
                                  VPRecipeBuilder &RecipeBuilder,
                                  ElementCount MinVF);
};

} // namespace llvm

#endif // LLVM_TRANSFORMS_VECTORIZE_LOOPVECTORIZATIONPLANNER_H<|MERGE_RESOLUTION|>--- conflicted
+++ resolved
@@ -141,18 +141,14 @@
     return createInstruction(VPInstruction::Not, {Operand}, DL, Name);
   }
 
-<<<<<<< HEAD
-  VPValue *createVPNot(VPValue *Operand, VPValue *EVL, DebugLoc DL) {
-    return createInstruction(VPInstruction::VPNot, {Operand, EVL}, DL);
-  }
-
-  VPValue *createAnd(VPValue *LHS, VPValue *RHS, DebugLoc DL) {
-    return createInstruction(Instruction::BinaryOps::And, {LHS, RHS}, DL);
-=======
+  VPValue *createVPNot(VPValue *Operand, VPValue *EVL, DebugLoc DL,
+                       const Twine &Name = "") {
+    return createInstruction(VPInstruction::VPNot, {Operand, EVL}, DL, Name);
+  }
+
   VPValue *createAnd(VPValue *LHS, VPValue *RHS, DebugLoc DL,
                      const Twine &Name = "") {
     return createInstruction(Instruction::BinaryOps::And, {LHS, RHS}, DL, Name);
->>>>>>> 58506b7d
   }
 
   VPValue *createOr(VPValue *LHS, VPValue *RHS, DebugLoc DL,

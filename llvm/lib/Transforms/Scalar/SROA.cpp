//===- SROA.cpp - Scalar Replacement Of Aggregates ------------------------===//
//
// Part of the LLVM Project, under the Apache License v2.0 with LLVM Exceptions.
// See https://llvm.org/LICENSE.txt for license information.
// SPDX-License-Identifier: Apache-2.0 WITH LLVM-exception
//
//===----------------------------------------------------------------------===//
/// \file
/// This transformation implements the well known scalar replacement of
/// aggregates transformation. It tries to identify promotable elements of an
/// aggregate alloca, and promote them to registers. It will also try to
/// convert uses of an element (or set of elements) of an alloca into a vector
/// or bitfield-style integer scalar if appropriate.
///
/// It works to do this with minimal slicing of the alloca so that regions
/// which are merely transferred in and out of external memory remain unchanged
/// and are not decomposed to scalar code.
///
/// Because this also performs alloca promotion, it can be thought of as also
/// serving the purpose of SSA formation. The algorithm iterates on the
/// function until all opportunities for promotion have been realized.
///
//===----------------------------------------------------------------------===//

#include "llvm/Transforms/Scalar/SROA.h"
#include "llvm/ADT/APInt.h"
#include "llvm/ADT/ArrayRef.h"
#include "llvm/ADT/DenseMap.h"
#include "llvm/ADT/PointerIntPair.h"
#include "llvm/ADT/STLExtras.h"
#include "llvm/ADT/SetVector.h"
#include "llvm/ADT/SmallBitVector.h"
#include "llvm/ADT/SmallPtrSet.h"
#include "llvm/ADT/SmallVector.h"
#include "llvm/ADT/Statistic.h"
#include "llvm/ADT/StringRef.h"
#include "llvm/ADT/Twine.h"
#include "llvm/ADT/iterator.h"
#include "llvm/ADT/iterator_range.h"
#include "llvm/Analysis/AssumptionCache.h"
#include "llvm/Analysis/GlobalsModRef.h"
#include "llvm/Analysis/Loads.h"
#include "llvm/Analysis/PtrUseVisitor.h"
#include "llvm/Config/llvm-config.h"
#include "llvm/IR/BasicBlock.h"
#include "llvm/IR/Constant.h"
#include "llvm/IR/ConstantFolder.h"
#include "llvm/IR/Constants.h"
#include "llvm/IR/DIBuilder.h"
#include "llvm/IR/DataLayout.h"
#include "llvm/IR/DebugInfoMetadata.h"
#include "llvm/IR/DerivedTypes.h"
#include "llvm/IR/Dominators.h"
#include "llvm/IR/Function.h"
#include "llvm/IR/GetElementPtrTypeIterator.h"
#include "llvm/IR/GlobalAlias.h"
#include "llvm/IR/IRBuilder.h"
#include "llvm/IR/InstVisitor.h"
#include "llvm/IR/InstrTypes.h"
#include "llvm/IR/Instruction.h"
#include "llvm/IR/Instructions.h"
#include "llvm/IR/IntrinsicInst.h"
#include "llvm/IR/Intrinsics.h"
#include "llvm/IR/LLVMContext.h"
#include "llvm/IR/Metadata.h"
#include "llvm/IR/Module.h"
#include "llvm/IR/Operator.h"
#include "llvm/IR/PassManager.h"
#include "llvm/IR/Type.h"
#include "llvm/IR/Use.h"
#include "llvm/IR/User.h"
#include "llvm/IR/Value.h"
#include "llvm/InitializePasses.h"
#include "llvm/Pass.h"
#include "llvm/Support/Casting.h"
#include "llvm/Support/CommandLine.h"
#include "llvm/Support/Compiler.h"
#include "llvm/Support/Debug.h"
#include "llvm/Support/ErrorHandling.h"
#include "llvm/Support/MathExtras.h"
#include "llvm/Support/raw_ostream.h"
#include "llvm/Transforms/Scalar.h"
#include "llvm/Transforms/Utils/Local.h"
#include "llvm/Transforms/Utils/PromoteMemToReg.h"
#include <algorithm>
#include <cassert>
#include <chrono>
#include <cstddef>
#include <cstdint>
#include <cstring>
#include <iterator>
#include <string>
#include <tuple>
#include <utility>
#include <vector>

#ifndef NDEBUG
// We only use this for a debug check.
#include <random>
#endif

using namespace llvm;
using namespace llvm::sroa;

#define DEBUG_TYPE "sroa"

STATISTIC(NumAllocasAnalyzed, "Number of allocas analyzed for replacement");
STATISTIC(NumAllocaPartitions, "Number of alloca partitions formed");
STATISTIC(MaxPartitionsPerAlloca, "Maximum number of partitions per alloca");
STATISTIC(NumAllocaPartitionUses, "Number of alloca partition uses rewritten");
STATISTIC(MaxUsesPerAllocaPartition, "Maximum number of uses of a partition");
STATISTIC(NumNewAllocas, "Number of new, smaller allocas introduced");
STATISTIC(NumPromoted, "Number of allocas promoted to SSA values");
STATISTIC(NumLoadsSpeculated, "Number of loads speculated to allow promotion");
STATISTIC(NumDeleted, "Number of instructions deleted");
STATISTIC(NumVectorized, "Number of vectorized aggregates");

/// Hidden option to enable randomly shuffling the slices to help uncover
/// instability in their order.
static cl::opt<bool> SROARandomShuffleSlices("sroa-random-shuffle-slices",
                                             cl::init(false), cl::Hidden);

/// Hidden option to experiment with completely strict handling of inbounds
/// GEPs.
static cl::opt<bool> SROAStrictInbounds("sroa-strict-inbounds", cl::init(false),
                                        cl::Hidden);

namespace {

/// A custom IRBuilder inserter which prefixes all names, but only in
/// Assert builds.
class IRBuilderPrefixedInserter final : public IRBuilderDefaultInserter {
  std::string Prefix;

  const Twine getNameWithPrefix(const Twine &Name) const {
    return Name.isTriviallyEmpty() ? Name : Prefix + Name;
  }

public:
  void SetNamePrefix(const Twine &P) { Prefix = P.str(); }

  void InsertHelper(Instruction *I, const Twine &Name, BasicBlock *BB,
                    BasicBlock::iterator InsertPt) const override {
    IRBuilderDefaultInserter::InsertHelper(I, getNameWithPrefix(Name), BB,
                                           InsertPt);
  }
};

/// Provide a type for IRBuilder that drops names in release builds.
using IRBuilderTy = IRBuilder<ConstantFolder, IRBuilderPrefixedInserter>;

/// A used slice of an alloca.
///
/// This structure represents a slice of an alloca used by some instruction. It
/// stores both the begin and end offsets of this use, a pointer to the use
/// itself, and a flag indicating whether we can classify the use as splittable
/// or not when forming partitions of the alloca.
class Slice {
  /// The beginning offset of the range.
  uint64_t BeginOffset = 0;

  /// The ending offset, not included in the range.
  uint64_t EndOffset = 0;

  /// Storage for both the use of this slice and whether it can be
  /// split.
  PointerIntPair<Use *, 1, bool> UseAndIsSplittable;

public:
  Slice() = default;

  Slice(uint64_t BeginOffset, uint64_t EndOffset, Use *U, bool IsSplittable)
      : BeginOffset(BeginOffset), EndOffset(EndOffset),
        UseAndIsSplittable(U, IsSplittable) {}

  uint64_t beginOffset() const { return BeginOffset; }
  uint64_t endOffset() const { return EndOffset; }

  bool isSplittable() const { return UseAndIsSplittable.getInt(); }
  void makeUnsplittable() { UseAndIsSplittable.setInt(false); }

  Use *getUse() const { return UseAndIsSplittable.getPointer(); }

  bool isDead() const { return getUse() == nullptr; }
  void kill() { UseAndIsSplittable.setPointer(nullptr); }

  /// Support for ordering ranges.
  ///
  /// This provides an ordering over ranges such that start offsets are
  /// always increasing, and within equal start offsets, the end offsets are
  /// decreasing. Thus the spanning range comes first in a cluster with the
  /// same start position.
  bool operator<(const Slice &RHS) const {
    if (beginOffset() < RHS.beginOffset())
      return true;
    if (beginOffset() > RHS.beginOffset())
      return false;
    if (isSplittable() != RHS.isSplittable())
      return !isSplittable();
    if (endOffset() > RHS.endOffset())
      return true;
    return false;
  }

  /// Support comparison with a single offset to allow binary searches.
  friend LLVM_ATTRIBUTE_UNUSED bool operator<(const Slice &LHS,
                                              uint64_t RHSOffset) {
    return LHS.beginOffset() < RHSOffset;
  }
  friend LLVM_ATTRIBUTE_UNUSED bool operator<(uint64_t LHSOffset,
                                              const Slice &RHS) {
    return LHSOffset < RHS.beginOffset();
  }

  bool operator==(const Slice &RHS) const {
    return isSplittable() == RHS.isSplittable() &&
           beginOffset() == RHS.beginOffset() && endOffset() == RHS.endOffset();
  }
  bool operator!=(const Slice &RHS) const { return !operator==(RHS); }
};

} // end anonymous namespace

/// Representation of the alloca slices.
///
/// This class represents the slices of an alloca which are formed by its
/// various uses. If a pointer escapes, we can't fully build a representation
/// for the slices used and we reflect that in this structure. The uses are
/// stored, sorted by increasing beginning offset and with unsplittable slices
/// starting at a particular offset before splittable slices.
class llvm::sroa::AllocaSlices {
public:
  /// Construct the slices of a particular alloca.
  AllocaSlices(const DataLayout &DL, AllocaInst &AI);

  /// Test whether a pointer to the allocation escapes our analysis.
  ///
  /// If this is true, the slices are never fully built and should be
  /// ignored.
  bool isEscaped() const { return PointerEscapingInstr; }

  /// Support for iterating over the slices.
  /// @{
  using iterator = SmallVectorImpl<Slice>::iterator;
  using range = iterator_range<iterator>;

  iterator begin() { return Slices.begin(); }
  iterator end() { return Slices.end(); }

  using const_iterator = SmallVectorImpl<Slice>::const_iterator;
  using const_range = iterator_range<const_iterator>;

  const_iterator begin() const { return Slices.begin(); }
  const_iterator end() const { return Slices.end(); }
  /// @}

  /// Erase a range of slices.
  void erase(iterator Start, iterator Stop) { Slices.erase(Start, Stop); }

  /// Insert new slices for this alloca.
  ///
  /// This moves the slices into the alloca's slices collection, and re-sorts
  /// everything so that the usual ordering properties of the alloca's slices
  /// hold.
  void insert(ArrayRef<Slice> NewSlices) {
    int OldSize = Slices.size();
    Slices.append(NewSlices.begin(), NewSlices.end());
    auto SliceI = Slices.begin() + OldSize;
    llvm::sort(SliceI, Slices.end());
    std::inplace_merge(Slices.begin(), SliceI, Slices.end());
  }

  // Forward declare the iterator and range accessor for walking the
  // partitions.
  class partition_iterator;
  iterator_range<partition_iterator> partitions();

  /// Access the dead users for this alloca.
  ArrayRef<Instruction *> getDeadUsers() const { return DeadUsers; }

  /// Access the dead operands referring to this alloca.
  ///
  /// These are operands which have cannot actually be used to refer to the
  /// alloca as they are outside its range and the user doesn't correct for
  /// that. These mostly consist of PHI node inputs and the like which we just
  /// need to replace with undef.
  ArrayRef<Use *> getDeadOperands() const { return DeadOperands; }

#if !defined(NDEBUG) || defined(LLVM_ENABLE_DUMP)
  void print(raw_ostream &OS, const_iterator I, StringRef Indent = "  ") const;
  void printSlice(raw_ostream &OS, const_iterator I,
                  StringRef Indent = "  ") const;
  void printUse(raw_ostream &OS, const_iterator I,
                StringRef Indent = "  ") const;
  void print(raw_ostream &OS) const;
  void dump(const_iterator I) const;
  void dump() const;
#endif

private:
  template <typename DerivedT, typename RetT = void> class BuilderBase;
  class SliceBuilder;

  friend class AllocaSlices::SliceBuilder;

#if !defined(NDEBUG) || defined(LLVM_ENABLE_DUMP)
  /// Handle to alloca instruction to simplify method interfaces.
  AllocaInst &AI;
#endif

  /// The instruction responsible for this alloca not having a known set
  /// of slices.
  ///
  /// When an instruction (potentially) escapes the pointer to the alloca, we
  /// store a pointer to that here and abort trying to form slices of the
  /// alloca. This will be null if the alloca slices are analyzed successfully.
  Instruction *PointerEscapingInstr;

  /// The slices of the alloca.
  ///
  /// We store a vector of the slices formed by uses of the alloca here. This
  /// vector is sorted by increasing begin offset, and then the unsplittable
  /// slices before the splittable ones. See the Slice inner class for more
  /// details.
  SmallVector<Slice, 8> Slices;

  /// Instructions which will become dead if we rewrite the alloca.
  ///
  /// Note that these are not separated by slice. This is because we expect an
  /// alloca to be completely rewritten or not rewritten at all. If rewritten,
  /// all these instructions can simply be removed and replaced with undef as
  /// they come from outside of the allocated space.
  SmallVector<Instruction *, 8> DeadUsers;

  /// Operands which will become dead if we rewrite the alloca.
  ///
  /// These are operands that in their particular use can be replaced with
  /// undef when we rewrite the alloca. These show up in out-of-bounds inputs
  /// to PHI nodes and the like. They aren't entirely dead (there might be
  /// a GEP back into the bounds using it elsewhere) and nor is the PHI, but we
  /// want to swap this particular input for undef to simplify the use lists of
  /// the alloca.
  SmallVector<Use *, 8> DeadOperands;
};

/// A partition of the slices.
///
/// An ephemeral representation for a range of slices which can be viewed as
/// a partition of the alloca. This range represents a span of the alloca's
/// memory which cannot be split, and provides access to all of the slices
/// overlapping some part of the partition.
///
/// Objects of this type are produced by traversing the alloca's slices, but
/// are only ephemeral and not persistent.
class llvm::sroa::Partition {
private:
  friend class AllocaSlices;
  friend class AllocaSlices::partition_iterator;

  using iterator = AllocaSlices::iterator;

  /// The beginning and ending offsets of the alloca for this
  /// partition.
  uint64_t BeginOffset = 0, EndOffset = 0;

  /// The start and end iterators of this partition.
  iterator SI, SJ;

  /// A collection of split slice tails overlapping the partition.
  SmallVector<Slice *, 4> SplitTails;

  /// Raw constructor builds an empty partition starting and ending at
  /// the given iterator.
  Partition(iterator SI) : SI(SI), SJ(SI) {}

public:
  /// The start offset of this partition.
  ///
  /// All of the contained slices start at or after this offset.
  uint64_t beginOffset() const { return BeginOffset; }

  /// The end offset of this partition.
  ///
  /// All of the contained slices end at or before this offset.
  uint64_t endOffset() const { return EndOffset; }

  /// The size of the partition.
  ///
  /// Note that this can never be zero.
  uint64_t size() const {
    assert(BeginOffset < EndOffset && "Partitions must span some bytes!");
    return EndOffset - BeginOffset;
  }

  /// Test whether this partition contains no slices, and merely spans
  /// a region occupied by split slices.
  bool empty() const { return SI == SJ; }

  /// \name Iterate slices that start within the partition.
  /// These may be splittable or unsplittable. They have a begin offset >= the
  /// partition begin offset.
  /// @{
  // FIXME: We should probably define a "concat_iterator" helper and use that
  // to stitch together pointee_iterators over the split tails and the
  // contiguous iterators of the partition. That would give a much nicer
  // interface here. We could then additionally expose filtered iterators for
  // split, unsplit, and unsplittable splices based on the usage patterns.
  iterator begin() const { return SI; }
  iterator end() const { return SJ; }
  /// @}

  /// Get the sequence of split slice tails.
  ///
  /// These tails are of slices which start before this partition but are
  /// split and overlap into the partition. We accumulate these while forming
  /// partitions.
  ArrayRef<Slice *> splitSliceTails() const { return SplitTails; }
};

/// An iterator over partitions of the alloca's slices.
///
/// This iterator implements the core algorithm for partitioning the alloca's
/// slices. It is a forward iterator as we don't support backtracking for
/// efficiency reasons, and re-use a single storage area to maintain the
/// current set of split slices.
///
/// It is templated on the slice iterator type to use so that it can operate
/// with either const or non-const slice iterators.
class AllocaSlices::partition_iterator
    : public iterator_facade_base<partition_iterator, std::forward_iterator_tag,
                                  Partition> {
  friend class AllocaSlices;

  /// Most of the state for walking the partitions is held in a class
  /// with a nice interface for examining them.
  Partition P;

  /// We need to keep the end of the slices to know when to stop.
  AllocaSlices::iterator SE;

  /// We also need to keep track of the maximum split end offset seen.
  /// FIXME: Do we really?
  uint64_t MaxSplitSliceEndOffset = 0;

  /// Sets the partition to be empty at given iterator, and sets the
  /// end iterator.
  partition_iterator(AllocaSlices::iterator SI, AllocaSlices::iterator SE)
      : P(SI), SE(SE) {
    // If not already at the end, advance our state to form the initial
    // partition.
    if (SI != SE)
      advance();
  }

  /// Advance the iterator to the next partition.
  ///
  /// Requires that the iterator not be at the end of the slices.
  void advance() {
    assert((P.SI != SE || !P.SplitTails.empty()) &&
           "Cannot advance past the end of the slices!");

    // Clear out any split uses which have ended.
    if (!P.SplitTails.empty()) {
      if (P.EndOffset >= MaxSplitSliceEndOffset) {
        // If we've finished all splits, this is easy.
        P.SplitTails.clear();
        MaxSplitSliceEndOffset = 0;
      } else {
        // Remove the uses which have ended in the prior partition. This
        // cannot change the max split slice end because we just checked that
        // the prior partition ended prior to that max.
        P.SplitTails.erase(llvm::remove_if(P.SplitTails,
                                           [&](Slice *S) {
                                             return S->endOffset() <=
                                                    P.EndOffset;
                                           }),
                           P.SplitTails.end());
        assert(llvm::any_of(P.SplitTails,
                            [&](Slice *S) {
                              return S->endOffset() == MaxSplitSliceEndOffset;
                            }) &&
               "Could not find the current max split slice offset!");
        assert(llvm::all_of(P.SplitTails,
                            [&](Slice *S) {
                              return S->endOffset() <= MaxSplitSliceEndOffset;
                            }) &&
               "Max split slice end offset is not actually the max!");
      }
    }

    // If P.SI is already at the end, then we've cleared the split tail and
    // now have an end iterator.
    if (P.SI == SE) {
      assert(P.SplitTails.empty() && "Failed to clear the split slices!");
      return;
    }

    // If we had a non-empty partition previously, set up the state for
    // subsequent partitions.
    if (P.SI != P.SJ) {
      // Accumulate all the splittable slices which started in the old
      // partition into the split list.
      for (Slice &S : P)
        if (S.isSplittable() && S.endOffset() > P.EndOffset) {
          P.SplitTails.push_back(&S);
          MaxSplitSliceEndOffset =
              std::max(S.endOffset(), MaxSplitSliceEndOffset);
        }

      // Start from the end of the previous partition.
      P.SI = P.SJ;

      // If P.SI is now at the end, we at most have a tail of split slices.
      if (P.SI == SE) {
        P.BeginOffset = P.EndOffset;
        P.EndOffset = MaxSplitSliceEndOffset;
        return;
      }

      // If the we have split slices and the next slice is after a gap and is
      // not splittable immediately form an empty partition for the split
      // slices up until the next slice begins.
      if (!P.SplitTails.empty() && P.SI->beginOffset() != P.EndOffset &&
          !P.SI->isSplittable()) {
        P.BeginOffset = P.EndOffset;
        P.EndOffset = P.SI->beginOffset();
        return;
      }
    }

    // OK, we need to consume new slices. Set the end offset based on the
    // current slice, and step SJ past it. The beginning offset of the
    // partition is the beginning offset of the next slice unless we have
    // pre-existing split slices that are continuing, in which case we begin
    // at the prior end offset.
    P.BeginOffset = P.SplitTails.empty() ? P.SI->beginOffset() : P.EndOffset;
    P.EndOffset = P.SI->endOffset();
    ++P.SJ;

    // There are two strategies to form a partition based on whether the
    // partition starts with an unsplittable slice or a splittable slice.
    if (!P.SI->isSplittable()) {
      // When we're forming an unsplittable region, it must always start at
      // the first slice and will extend through its end.
      assert(P.BeginOffset == P.SI->beginOffset());

      // Form a partition including all of the overlapping slices with this
      // unsplittable slice.
      while (P.SJ != SE && P.SJ->beginOffset() < P.EndOffset) {
        if (!P.SJ->isSplittable())
          P.EndOffset = std::max(P.EndOffset, P.SJ->endOffset());
        ++P.SJ;
      }

      // We have a partition across a set of overlapping unsplittable
      // partitions.
      return;
    }

    // If we're starting with a splittable slice, then we need to form
    // a synthetic partition spanning it and any other overlapping splittable
    // splices.
    assert(P.SI->isSplittable() && "Forming a splittable partition!");

    // Collect all of the overlapping splittable slices.
    while (P.SJ != SE && P.SJ->beginOffset() < P.EndOffset &&
           P.SJ->isSplittable()) {
      P.EndOffset = std::max(P.EndOffset, P.SJ->endOffset());
      ++P.SJ;
    }

    // Back upiP.EndOffset if we ended the span early when encountering an
    // unsplittable slice. This synthesizes the early end offset of
    // a partition spanning only splittable slices.
    if (P.SJ != SE && P.SJ->beginOffset() < P.EndOffset) {
      assert(!P.SJ->isSplittable());
      P.EndOffset = P.SJ->beginOffset();
    }
  }

public:
  bool operator==(const partition_iterator &RHS) const {
    assert(SE == RHS.SE &&
           "End iterators don't match between compared partition iterators!");

    // The observed positions of partitions is marked by the P.SI iterator and
    // the emptiness of the split slices. The latter is only relevant when
    // P.SI == SE, as the end iterator will additionally have an empty split
    // slices list, but the prior may have the same P.SI and a tail of split
    // slices.
    if (P.SI == RHS.P.SI && P.SplitTails.empty() == RHS.P.SplitTails.empty()) {
      assert(P.SJ == RHS.P.SJ &&
             "Same set of slices formed two different sized partitions!");
      assert(P.SplitTails.size() == RHS.P.SplitTails.size() &&
             "Same slice position with differently sized non-empty split "
             "slice tails!");
      return true;
    }
    return false;
  }

  partition_iterator &operator++() {
    advance();
    return *this;
  }

  Partition &operator*() { return P; }
};

/// A forward range over the partitions of the alloca's slices.
///
/// This accesses an iterator range over the partitions of the alloca's
/// slices. It computes these partitions on the fly based on the overlapping
/// offsets of the slices and the ability to split them. It will visit "empty"
/// partitions to cover regions of the alloca only accessed via split
/// slices.
iterator_range<AllocaSlices::partition_iterator> AllocaSlices::partitions() {
  return make_range(partition_iterator(begin(), end()),
                    partition_iterator(end(), end()));
}

static Value *foldSelectInst(SelectInst &SI) {
  // If the condition being selected on is a constant or the same value is
  // being selected between, fold the select. Yes this does (rarely) happen
  // early on.
  if (ConstantInt *CI = dyn_cast<ConstantInt>(SI.getCondition()))
    return SI.getOperand(1 + CI->isZero());
  if (SI.getOperand(1) == SI.getOperand(2))
    return SI.getOperand(1);

  return nullptr;
}

/// A helper that folds a PHI node or a select.
static Value *foldPHINodeOrSelectInst(Instruction &I) {
  if (PHINode *PN = dyn_cast<PHINode>(&I)) {
    // If PN merges together the same value, return that value.
    return PN->hasConstantValue();
  }
  return foldSelectInst(cast<SelectInst>(I));
}

/// Builder for the alloca slices.
///
/// This class builds a set of alloca slices by recursively visiting the uses
/// of an alloca and making a slice for each load and store at each offset.
class AllocaSlices::SliceBuilder : public PtrUseVisitor<SliceBuilder> {
  friend class PtrUseVisitor<SliceBuilder>;
  friend class InstVisitor<SliceBuilder>;

  using Base = PtrUseVisitor<SliceBuilder>;

  const uint64_t AllocSize;
  AllocaSlices &AS;

  SmallDenseMap<Instruction *, unsigned> MemTransferSliceMap;
  SmallDenseMap<Instruction *, uint64_t> PHIOrSelectSizes;

  /// Set to de-duplicate dead instructions found in the use walk.
  SmallPtrSet<Instruction *, 4> VisitedDeadInsts;

public:
  SliceBuilder(const DataLayout &DL, AllocaInst &AI, AllocaSlices &AS)
      : PtrUseVisitor<SliceBuilder>(DL),
        AllocSize(DL.getTypeAllocSize(AI.getAllocatedType()).getFixedSize()),
        AS(AS) {}

private:
  void markAsDead(Instruction &I) {
    if (VisitedDeadInsts.insert(&I).second)
      AS.DeadUsers.push_back(&I);
  }

  void insertUse(Instruction &I, const APInt &Offset, uint64_t Size,
                 bool IsSplittable = false) {
    // Completely skip uses which have a zero size or start either before or
    // past the end of the allocation.
    if (Size == 0 || Offset.uge(AllocSize)) {
      LLVM_DEBUG(dbgs() << "WARNING: Ignoring " << Size << " byte use @"
                        << Offset
                        << " which has zero size or starts outside of the "
                        << AllocSize << " byte alloca:\n"
                        << "    alloca: " << AS.AI << "\n"
                        << "       use: " << I << "\n");
      return markAsDead(I);
    }

    uint64_t BeginOffset = Offset.getZExtValue();
    uint64_t EndOffset = BeginOffset + Size;

    // Clamp the end offset to the end of the allocation. Note that this is
    // formulated to handle even the case where "BeginOffset + Size" overflows.
    // This may appear superficially to be something we could ignore entirely,
    // but that is not so! There may be widened loads or PHI-node uses where
    // some instructions are dead but not others. We can't completely ignore
    // them, and so have to record at least the information here.
    assert(AllocSize >= BeginOffset); // Established above.
    if (Size > AllocSize - BeginOffset) {
      LLVM_DEBUG(dbgs() << "WARNING: Clamping a " << Size << " byte use @"
                        << Offset << " to remain within the " << AllocSize
                        << " byte alloca:\n"
                        << "    alloca: " << AS.AI << "\n"
                        << "       use: " << I << "\n");
      EndOffset = AllocSize;
    }

    AS.Slices.push_back(Slice(BeginOffset, EndOffset, U, IsSplittable));
  }

  void visitBitCastInst(BitCastInst &BC) {
    if (BC.use_empty())
      return markAsDead(BC);

    return Base::visitBitCastInst(BC);
  }

  void visitAddrSpaceCastInst(AddrSpaceCastInst &ASC) {
    if (ASC.use_empty())
      return markAsDead(ASC);

    return Base::visitAddrSpaceCastInst(ASC);
  }

  void visitGetElementPtrInst(GetElementPtrInst &GEPI) {
    if (GEPI.use_empty())
      return markAsDead(GEPI);

    if (SROAStrictInbounds && GEPI.isInBounds()) {
      // FIXME: This is a manually un-factored variant of the basic code inside
      // of GEPs with checking of the inbounds invariant specified in the
      // langref in a very strict sense. If we ever want to enable
      // SROAStrictInbounds, this code should be factored cleanly into
      // PtrUseVisitor, but it is easier to experiment with SROAStrictInbounds
      // by writing out the code here where we have the underlying allocation
      // size readily available.
      APInt GEPOffset = Offset;
      const DataLayout &DL = GEPI.getModule()->getDataLayout();
      for (gep_type_iterator GTI = gep_type_begin(GEPI),
                             GTE = gep_type_end(GEPI);
           GTI != GTE; ++GTI) {
        ConstantInt *OpC = dyn_cast<ConstantInt>(GTI.getOperand());
        if (!OpC)
          break;

        // Handle a struct index, which adds its field offset to the pointer.
        if (StructType *STy = GTI.getStructTypeOrNull()) {
          unsigned ElementIdx = OpC->getZExtValue();
          const StructLayout *SL = DL.getStructLayout(STy);
          GEPOffset +=
              APInt(Offset.getBitWidth(), SL->getElementOffset(ElementIdx));
        } else {
          // For array or vector indices, scale the index by the size of the
          // type.
          APInt Index = OpC->getValue().sextOrTrunc(Offset.getBitWidth());
          GEPOffset +=
              Index *
              APInt(Offset.getBitWidth(),
                    DL.getTypeAllocSize(GTI.getIndexedType()).getFixedSize());
        }

        // If this index has computed an intermediate pointer which is not
        // inbounds, then the result of the GEP is a poison value and we can
        // delete it and all uses.
        if (GEPOffset.ugt(AllocSize))
          return markAsDead(GEPI);
      }
    }

    return Base::visitGetElementPtrInst(GEPI);
  }

  void handleLoadOrStore(Type *Ty, Instruction &I, const APInt &Offset,
                         uint64_t Size, bool IsVolatile) {
    // We allow splitting of non-volatile loads and stores where the type is an
    // integer type. These may be used to implement 'memcpy' or other "transfer
    // of bits" patterns.
    bool IsSplittable = Ty->isIntegerTy() && !IsVolatile;

    insertUse(I, Offset, Size, IsSplittable);
  }

  void visitLoadInst(LoadInst &LI) {
    assert((!LI.isSimple() || LI.getType()->isSingleValueType()) &&
           "All simple FCA loads should have been pre-split");

    if (!IsOffsetKnown)
      return PI.setAborted(&LI);

    if (LI.isVolatile() &&
        LI.getPointerAddressSpace() != DL.getAllocaAddrSpace())
      return PI.setAborted(&LI);

<<<<<<< HEAD
    if (auto *VTy = dyn_cast<VectorType>(LI.getType())) {
      if (VTy->isScalable())
        return PI.setAborted(&LI);
    }

    uint64_t Size = DL.getTypeStoreSize(LI.getType());
=======
    uint64_t Size = DL.getTypeStoreSize(LI.getType()).getFixedSize();
>>>>>>> 4bbf8239
    return handleLoadOrStore(LI.getType(), LI, Offset, Size, LI.isVolatile());
  }

  void visitStoreInst(StoreInst &SI) {
    Value *ValOp = SI.getValueOperand();
    if (ValOp == *U)
      return PI.setEscapedAndAborted(&SI);
    if (!IsOffsetKnown)
      return PI.setAborted(&SI);

    if (SI.isVolatile() &&
        SI.getPointerAddressSpace() != DL.getAllocaAddrSpace())
      return PI.setAborted(&SI);

<<<<<<< HEAD
    if (auto *VTy = dyn_cast<VectorType>(SI.getValueOperand()->getType())) {
      if (VTy->isScalable()) {
        return PI.setAborted(&SI);
      }
    }

    uint64_t Size = DL.getTypeStoreSize(ValOp->getType());
=======
    uint64_t Size = DL.getTypeStoreSize(ValOp->getType()).getFixedSize();
>>>>>>> 4bbf8239

    // If this memory access can be shown to *statically* extend outside the
    // bounds of the allocation, it's behavior is undefined, so simply
    // ignore it. Note that this is more strict than the generic clamping
    // behavior of insertUse. We also try to handle cases which might run the
    // risk of overflow.
    // FIXME: We should instead consider the pointer to have escaped if this
    // function is being instrumented for addressing bugs or race conditions.
    if (Size > AllocSize || Offset.ugt(AllocSize - Size)) {
      LLVM_DEBUG(dbgs() << "WARNING: Ignoring " << Size << " byte store @"
                        << Offset << " which extends past the end of the "
                        << AllocSize << " byte alloca:\n"
                        << "    alloca: " << AS.AI << "\n"
                        << "       use: " << SI << "\n");
      return markAsDead(SI);
    }

    assert((!SI.isSimple() || ValOp->getType()->isSingleValueType()) &&
           "All simple FCA stores should have been pre-split");
    handleLoadOrStore(ValOp->getType(), SI, Offset, Size, SI.isVolatile());
  }

  void visitMemSetInst(MemSetInst &II) {
    assert(II.getRawDest() == *U && "Pointer use is not the destination?");
    ConstantInt *Length = dyn_cast<ConstantInt>(II.getLength());
    if ((Length && Length->getValue() == 0) ||
        (IsOffsetKnown && Offset.uge(AllocSize)))
      // Zero-length mem transfer intrinsics can be ignored entirely.
      return markAsDead(II);

    if (!IsOffsetKnown)
      return PI.setAborted(&II);

    // Don't replace this with a store with a different address space.  TODO:
    // Use a store with the casted new alloca?
    if (II.isVolatile() && II.getDestAddressSpace() != DL.getAllocaAddrSpace())
      return PI.setAborted(&II);

    insertUse(II, Offset, Length ? Length->getLimitedValue()
                                 : AllocSize - Offset.getLimitedValue(),
              (bool)Length);
  }

  void visitMemTransferInst(MemTransferInst &II) {
    ConstantInt *Length = dyn_cast<ConstantInt>(II.getLength());
    if (Length && Length->getValue() == 0)
      // Zero-length mem transfer intrinsics can be ignored entirely.
      return markAsDead(II);

    // Because we can visit these intrinsics twice, also check to see if the
    // first time marked this instruction as dead. If so, skip it.
    if (VisitedDeadInsts.count(&II))
      return;

    if (!IsOffsetKnown)
      return PI.setAborted(&II);

    // Don't replace this with a load/store with a different address space.
    // TODO: Use a store with the casted new alloca?
    if (II.isVolatile() &&
        (II.getDestAddressSpace() != DL.getAllocaAddrSpace() ||
         II.getSourceAddressSpace() != DL.getAllocaAddrSpace()))
      return PI.setAborted(&II);

    // This side of the transfer is completely out-of-bounds, and so we can
    // nuke the entire transfer. However, we also need to nuke the other side
    // if already added to our partitions.
    // FIXME: Yet another place we really should bypass this when
    // instrumenting for ASan.
    if (Offset.uge(AllocSize)) {
      SmallDenseMap<Instruction *, unsigned>::iterator MTPI =
          MemTransferSliceMap.find(&II);
      if (MTPI != MemTransferSliceMap.end())
        AS.Slices[MTPI->second].kill();
      return markAsDead(II);
    }

    uint64_t RawOffset = Offset.getLimitedValue();
    uint64_t Size = Length ? Length->getLimitedValue() : AllocSize - RawOffset;

    // Check for the special case where the same exact value is used for both
    // source and dest.
    if (*U == II.getRawDest() && *U == II.getRawSource()) {
      // For non-volatile transfers this is a no-op.
      if (!II.isVolatile())
        return markAsDead(II);

      return insertUse(II, Offset, Size, /*IsSplittable=*/false);
    }

    // If we have seen both source and destination for a mem transfer, then
    // they both point to the same alloca.
    bool Inserted;
    SmallDenseMap<Instruction *, unsigned>::iterator MTPI;
    std::tie(MTPI, Inserted) =
        MemTransferSliceMap.insert(std::make_pair(&II, AS.Slices.size()));
    unsigned PrevIdx = MTPI->second;
    if (!Inserted) {
      Slice &PrevP = AS.Slices[PrevIdx];

      // Check if the begin offsets match and this is a non-volatile transfer.
      // In that case, we can completely elide the transfer.
      if (!II.isVolatile() && PrevP.beginOffset() == RawOffset) {
        PrevP.kill();
        return markAsDead(II);
      }

      // Otherwise we have an offset transfer within the same alloca. We can't
      // split those.
      PrevP.makeUnsplittable();
    }

    // Insert the use now that we've fixed up the splittable nature.
    insertUse(II, Offset, Size, /*IsSplittable=*/Inserted && Length);

    // Check that we ended up with a valid index in the map.
    assert(AS.Slices[PrevIdx].getUse()->getUser() == &II &&
           "Map index doesn't point back to a slice with this user.");
  }

  // Disable SRoA for any intrinsics except for lifetime invariants.
  // FIXME: What about debug intrinsics? This matches old behavior, but
  // doesn't make sense.
  void visitIntrinsicInst(IntrinsicInst &II) {
    if (!IsOffsetKnown)
      return PI.setAborted(&II);

    if (II.isLifetimeStartOrEnd()) {
      ConstantInt *Length = cast<ConstantInt>(II.getArgOperand(0));
      uint64_t Size = std::min(AllocSize - Offset.getLimitedValue(),
                               Length->getLimitedValue());
      insertUse(II, Offset, Size, true);
      return;
    }

    Base::visitIntrinsicInst(II);
  }

  Instruction *hasUnsafePHIOrSelectUse(Instruction *Root, uint64_t &Size) {
    // We consider any PHI or select that results in a direct load or store of
    // the same offset to be a viable use for slicing purposes. These uses
    // are considered unsplittable and the size is the maximum loaded or stored
    // size.
    SmallPtrSet<Instruction *, 4> Visited;
    SmallVector<std::pair<Instruction *, Instruction *>, 4> Uses;
    Visited.insert(Root);
    Uses.push_back(std::make_pair(cast<Instruction>(*U), Root));
    const DataLayout &DL = Root->getModule()->getDataLayout();
    // If there are no loads or stores, the access is dead. We mark that as
    // a size zero access.
    Size = 0;
    do {
      Instruction *I, *UsedI;
      std::tie(UsedI, I) = Uses.pop_back_val();

      if (LoadInst *LI = dyn_cast<LoadInst>(I)) {
        Size = std::max(Size,
                        DL.getTypeStoreSize(LI->getType()).getFixedSize());
        continue;
      }
      if (StoreInst *SI = dyn_cast<StoreInst>(I)) {
        Value *Op = SI->getOperand(0);
        if (Op == UsedI)
          return SI;
        Size = std::max(Size,
                        DL.getTypeStoreSize(Op->getType()).getFixedSize());
        continue;
      }

      if (GetElementPtrInst *GEP = dyn_cast<GetElementPtrInst>(I)) {
        if (!GEP->hasAllZeroIndices())
          return GEP;
      } else if (!isa<BitCastInst>(I) && !isa<PHINode>(I) &&
                 !isa<SelectInst>(I) && !isa<AddrSpaceCastInst>(I)) {
        return I;
      }

      for (User *U : I->users())
        if (Visited.insert(cast<Instruction>(U)).second)
          Uses.push_back(std::make_pair(I, cast<Instruction>(U)));
    } while (!Uses.empty());

    return nullptr;
  }

  void visitPHINodeOrSelectInst(Instruction &I) {
    assert(isa<PHINode>(I) || isa<SelectInst>(I));
    if (I.use_empty())
      return markAsDead(I);

    // TODO: We could use SimplifyInstruction here to fold PHINodes and
    // SelectInsts. However, doing so requires to change the current
    // dead-operand-tracking mechanism. For instance, suppose neither loading
    // from %U nor %other traps. Then "load (select undef, %U, %other)" does not
    // trap either.  However, if we simply replace %U with undef using the
    // current dead-operand-tracking mechanism, "load (select undef, undef,
    // %other)" may trap because the select may return the first operand
    // "undef".
    if (Value *Result = foldPHINodeOrSelectInst(I)) {
      if (Result == *U)
        // If the result of the constant fold will be the pointer, recurse
        // through the PHI/select as if we had RAUW'ed it.
        enqueueUsers(I);
      else
        // Otherwise the operand to the PHI/select is dead, and we can replace
        // it with undef.
        AS.DeadOperands.push_back(U);

      return;
    }

    if (!IsOffsetKnown)
      return PI.setAborted(&I);

    // See if we already have computed info on this node.
    uint64_t &Size = PHIOrSelectSizes[&I];
    if (!Size) {
      // This is a new PHI/Select, check for an unsafe use of it.
      if (Instruction *UnsafeI = hasUnsafePHIOrSelectUse(&I, Size))
        return PI.setAborted(UnsafeI);
    }

    // For PHI and select operands outside the alloca, we can't nuke the entire
    // phi or select -- the other side might still be relevant, so we special
    // case them here and use a separate structure to track the operands
    // themselves which should be replaced with undef.
    // FIXME: This should instead be escaped in the event we're instrumenting
    // for address sanitization.
    if (Offset.uge(AllocSize)) {
      AS.DeadOperands.push_back(U);
      return;
    }

    insertUse(I, Offset, Size);
  }

  void visitPHINode(PHINode &PN) { visitPHINodeOrSelectInst(PN); }

  void visitSelectInst(SelectInst &SI) { visitPHINodeOrSelectInst(SI); }

  /// Disable SROA entirely if there are unhandled users of the alloca.
  void visitInstruction(Instruction &I) { PI.setAborted(&I); }
};

AllocaSlices::AllocaSlices(const DataLayout &DL, AllocaInst &AI)
    :
#if !defined(NDEBUG) || defined(LLVM_ENABLE_DUMP)
      AI(AI),
#endif
      PointerEscapingInstr(nullptr) {
  SliceBuilder PB(DL, AI, *this);
  SliceBuilder::PtrInfo PtrI = PB.visitPtr(AI);
  if (PtrI.isEscaped() || PtrI.isAborted()) {
    // FIXME: We should sink the escape vs. abort info into the caller nicely,
    // possibly by just storing the PtrInfo in the AllocaSlices.
    PointerEscapingInstr = PtrI.getEscapingInst() ? PtrI.getEscapingInst()
                                                  : PtrI.getAbortingInst();
    assert(PointerEscapingInstr && "Did not track a bad instruction");
    return;
  }

  Slices.erase(
      llvm::remove_if(Slices, [](const Slice &S) { return S.isDead(); }),
      Slices.end());

#ifndef NDEBUG
  if (SROARandomShuffleSlices) {
    std::mt19937 MT(static_cast<unsigned>(
        std::chrono::system_clock::now().time_since_epoch().count()));
    std::shuffle(Slices.begin(), Slices.end(), MT);
  }
#endif

  // Sort the uses. This arranges for the offsets to be in ascending order,
  // and the sizes to be in descending order.
  llvm::sort(Slices);
}

#if !defined(NDEBUG) || defined(LLVM_ENABLE_DUMP)

void AllocaSlices::print(raw_ostream &OS, const_iterator I,
                         StringRef Indent) const {
  printSlice(OS, I, Indent);
  OS << "\n";
  printUse(OS, I, Indent);
}

void AllocaSlices::printSlice(raw_ostream &OS, const_iterator I,
                              StringRef Indent) const {
  OS << Indent << "[" << I->beginOffset() << "," << I->endOffset() << ")"
     << " slice #" << (I - begin())
     << (I->isSplittable() ? " (splittable)" : "");
}

void AllocaSlices::printUse(raw_ostream &OS, const_iterator I,
                            StringRef Indent) const {
  OS << Indent << "  used by: " << *I->getUse()->getUser() << "\n";
}

void AllocaSlices::print(raw_ostream &OS) const {
  if (PointerEscapingInstr) {
    OS << "Can't analyze slices for alloca: " << AI << "\n"
       << "  A pointer to this alloca escaped by:\n"
       << "  " << *PointerEscapingInstr << "\n";
    return;
  }

  OS << "Slices of alloca: " << AI << "\n";
  for (const_iterator I = begin(), E = end(); I != E; ++I)
    print(OS, I);
}

LLVM_DUMP_METHOD void AllocaSlices::dump(const_iterator I) const {
  print(dbgs(), I);
}
LLVM_DUMP_METHOD void AllocaSlices::dump() const { print(dbgs()); }

#endif // !defined(NDEBUG) || defined(LLVM_ENABLE_DUMP)

/// Walk the range of a partitioning looking for a common type to cover this
/// sequence of slices.
static Type *findCommonType(AllocaSlices::const_iterator B,
                            AllocaSlices::const_iterator E,
                            uint64_t EndOffset) {
  Type *Ty = nullptr;
  bool TyIsCommon = true;
  IntegerType *ITy = nullptr;

  // Note that we need to look at *every* alloca slice's Use to ensure we
  // always get consistent results regardless of the order of slices.
  for (AllocaSlices::const_iterator I = B; I != E; ++I) {
    Use *U = I->getUse();
    if (isa<IntrinsicInst>(*U->getUser()))
      continue;
    if (I->beginOffset() != B->beginOffset() || I->endOffset() != EndOffset)
      continue;

    Type *UserTy = nullptr;
    if (LoadInst *LI = dyn_cast<LoadInst>(U->getUser())) {
      UserTy = LI->getType();
    } else if (StoreInst *SI = dyn_cast<StoreInst>(U->getUser())) {
      UserTy = SI->getValueOperand()->getType();
    }

    if (IntegerType *UserITy = dyn_cast_or_null<IntegerType>(UserTy)) {
      // If the type is larger than the partition, skip it. We only encounter
      // this for split integer operations where we want to use the type of the
      // entity causing the split. Also skip if the type is not a byte width
      // multiple.
      if (UserITy->getBitWidth() % 8 != 0 ||
          UserITy->getBitWidth() / 8 > (EndOffset - B->beginOffset()))
        continue;

      // Track the largest bitwidth integer type used in this way in case there
      // is no common type.
      if (!ITy || ITy->getBitWidth() < UserITy->getBitWidth())
        ITy = UserITy;
    }

    // To avoid depending on the order of slices, Ty and TyIsCommon must not
    // depend on types skipped above.
    if (!UserTy || (Ty && Ty != UserTy))
      TyIsCommon = false; // Give up on anything but an iN type.
    else
      Ty = UserTy;
  }

  return TyIsCommon ? Ty : ITy;
}

/// PHI instructions that use an alloca and are subsequently loaded can be
/// rewritten to load both input pointers in the pred blocks and then PHI the
/// results, allowing the load of the alloca to be promoted.
/// From this:
///   %P2 = phi [i32* %Alloca, i32* %Other]
///   %V = load i32* %P2
/// to:
///   %V1 = load i32* %Alloca      -> will be mem2reg'd
///   ...
///   %V2 = load i32* %Other
///   ...
///   %V = phi [i32 %V1, i32 %V2]
///
/// We can do this to a select if its only uses are loads and if the operands
/// to the select can be loaded unconditionally.
///
/// FIXME: This should be hoisted into a generic utility, likely in
/// Transforms/Util/Local.h
static bool isSafePHIToSpeculate(PHINode &PN) {
  const DataLayout &DL = PN.getModule()->getDataLayout();

  // For now, we can only do this promotion if the load is in the same block
  // as the PHI, and if there are no stores between the phi and load.
  // TODO: Allow recursive phi users.
  // TODO: Allow stores.
  BasicBlock *BB = PN.getParent();
  MaybeAlign MaxAlign;
  uint64_t APWidth = DL.getIndexTypeSizeInBits(PN.getType());
  APInt MaxSize(APWidth, 0);
  bool HaveLoad = false;
  for (User *U : PN.users()) {
    LoadInst *LI = dyn_cast<LoadInst>(U);
    if (!LI || !LI->isSimple())
      return false;

    // For now we only allow loads in the same block as the PHI.  This is
    // a common case that happens when instcombine merges two loads through
    // a PHI.
    if (LI->getParent() != BB)
      return false;

    // Ensure that there are no instructions between the PHI and the load that
    // could store.
    for (BasicBlock::iterator BBI(PN); &*BBI != LI; ++BBI)
      if (BBI->mayWriteToMemory())
        return false;

    uint64_t Size = DL.getTypeStoreSize(LI->getType()).getFixedSize();
    MaxAlign = std::max(MaxAlign, MaybeAlign(LI->getAlignment()));
    MaxSize = MaxSize.ult(Size) ? APInt(APWidth, Size) : MaxSize;
    HaveLoad = true;
  }

  if (!HaveLoad)
    return false;

  // We can only transform this if it is safe to push the loads into the
  // predecessor blocks. The only thing to watch out for is that we can't put
  // a possibly trapping load in the predecessor if it is a critical edge.
  for (unsigned Idx = 0, Num = PN.getNumIncomingValues(); Idx != Num; ++Idx) {
    Instruction *TI = PN.getIncomingBlock(Idx)->getTerminator();
    Value *InVal = PN.getIncomingValue(Idx);

    // If the value is produced by the terminator of the predecessor (an
    // invoke) or it has side-effects, there is no valid place to put a load
    // in the predecessor.
    if (TI == InVal || TI->mayHaveSideEffects())
      return false;

    // If the predecessor has a single successor, then the edge isn't
    // critical.
    if (TI->getNumSuccessors() == 1)
      continue;

    // If this pointer is always safe to load, or if we can prove that there
    // is already a load in the block, then we can move the load to the pred
    // block.
    if (isSafeToLoadUnconditionally(InVal, MaxAlign, MaxSize, DL, TI))
      continue;

    return false;
  }

  return true;
}

static void speculatePHINodeLoads(PHINode &PN) {
  LLVM_DEBUG(dbgs() << "    original: " << PN << "\n");

  LoadInst *SomeLoad = cast<LoadInst>(PN.user_back());
  Type *LoadTy = SomeLoad->getType();
  IRBuilderTy PHIBuilder(&PN);
  PHINode *NewPN = PHIBuilder.CreatePHI(LoadTy, PN.getNumIncomingValues(),
                                        PN.getName() + ".sroa.speculated");

  // Get the AA tags and alignment to use from one of the loads. It does not
  // matter which one we get and if any differ.
  AAMDNodes AATags;
  SomeLoad->getAAMetadata(AATags);
  const MaybeAlign Align = MaybeAlign(SomeLoad->getAlignment());

  // Rewrite all loads of the PN to use the new PHI.
  while (!PN.use_empty()) {
    LoadInst *LI = cast<LoadInst>(PN.user_back());
    LI->replaceAllUsesWith(NewPN);
    LI->eraseFromParent();
  }

  // Inject loads into all of the pred blocks.
  DenseMap<BasicBlock*, Value*> InjectedLoads;
  for (unsigned Idx = 0, Num = PN.getNumIncomingValues(); Idx != Num; ++Idx) {
    BasicBlock *Pred = PN.getIncomingBlock(Idx);
    Value *InVal = PN.getIncomingValue(Idx);

    // A PHI node is allowed to have multiple (duplicated) entries for the same
    // basic block, as long as the value is the same. So if we already injected
    // a load in the predecessor, then we should reuse the same load for all
    // duplicated entries.
    if (Value* V = InjectedLoads.lookup(Pred)) {
      NewPN->addIncoming(V, Pred);
      continue;
    }

    Instruction *TI = Pred->getTerminator();
    IRBuilderTy PredBuilder(TI);

    LoadInst *Load = PredBuilder.CreateLoad(
        LoadTy, InVal,
        (PN.getName() + ".sroa.speculate.load." + Pred->getName()));
    ++NumLoadsSpeculated;
    Load->setAlignment(Align);
    if (AATags)
      Load->setAAMetadata(AATags);
    NewPN->addIncoming(Load, Pred);
    InjectedLoads[Pred] = Load;
  }

  LLVM_DEBUG(dbgs() << "          speculated to: " << *NewPN << "\n");
  PN.eraseFromParent();
}

/// Select instructions that use an alloca and are subsequently loaded can be
/// rewritten to load both input pointers and then select between the result,
/// allowing the load of the alloca to be promoted.
/// From this:
///   %P2 = select i1 %cond, i32* %Alloca, i32* %Other
///   %V = load i32* %P2
/// to:
///   %V1 = load i32* %Alloca      -> will be mem2reg'd
///   %V2 = load i32* %Other
///   %V = select i1 %cond, i32 %V1, i32 %V2
///
/// We can do this to a select if its only uses are loads and if the operand
/// to the select can be loaded unconditionally.
static bool isSafeSelectToSpeculate(SelectInst &SI) {
  Value *TValue = SI.getTrueValue();
  Value *FValue = SI.getFalseValue();
  const DataLayout &DL = SI.getModule()->getDataLayout();

  for (User *U : SI.users()) {
    LoadInst *LI = dyn_cast<LoadInst>(U);
    if (!LI || !LI->isSimple())
      return false;

    // Both operands to the select need to be dereferenceable, either
    // absolutely (e.g. allocas) or at this point because we can see other
    // accesses to it.
    if (!isSafeToLoadUnconditionally(TValue, LI->getType(),
                                     MaybeAlign(LI->getAlignment()), DL, LI))
      return false;
    if (!isSafeToLoadUnconditionally(FValue, LI->getType(),
                                     MaybeAlign(LI->getAlignment()), DL, LI))
      return false;
  }

  return true;
}

static void speculateSelectInstLoads(SelectInst &SI) {
  LLVM_DEBUG(dbgs() << "    original: " << SI << "\n");

  IRBuilderTy IRB(&SI);
  Value *TV = SI.getTrueValue();
  Value *FV = SI.getFalseValue();
  // Replace the loads of the select with a select of two loads.
  while (!SI.use_empty()) {
    LoadInst *LI = cast<LoadInst>(SI.user_back());
    assert(LI->isSimple() && "We only speculate simple loads");

    IRB.SetInsertPoint(LI);
    LoadInst *TL = IRB.CreateLoad(LI->getType(), TV,
                                  LI->getName() + ".sroa.speculate.load.true");
    LoadInst *FL = IRB.CreateLoad(LI->getType(), FV,
                                  LI->getName() + ".sroa.speculate.load.false");
    NumLoadsSpeculated += 2;

    // Transfer alignment and AA info if present.
    TL->setAlignment(MaybeAlign(LI->getAlignment()));
    FL->setAlignment(MaybeAlign(LI->getAlignment()));

    AAMDNodes Tags;
    LI->getAAMetadata(Tags);
    if (Tags) {
      TL->setAAMetadata(Tags);
      FL->setAAMetadata(Tags);
    }

    Value *V = IRB.CreateSelect(SI.getCondition(), TL, FL,
                                LI->getName() + ".sroa.speculated");

    LLVM_DEBUG(dbgs() << "          speculated to: " << *V << "\n");
    LI->replaceAllUsesWith(V);
    LI->eraseFromParent();
  }
  SI.eraseFromParent();
}

/// Build a GEP out of a base pointer and indices.
///
/// This will return the BasePtr if that is valid, or build a new GEP
/// instruction using the IRBuilder if GEP-ing is needed.
static Value *buildGEP(IRBuilderTy &IRB, Value *BasePtr,
                       SmallVectorImpl<Value *> &Indices, Twine NamePrefix) {
  if (Indices.empty())
    return BasePtr;

  // A single zero index is a no-op, so check for this and avoid building a GEP
  // in that case.
  if (Indices.size() == 1 && cast<ConstantInt>(Indices.back())->isZero())
    return BasePtr;

  return IRB.CreateInBoundsGEP(BasePtr->getType()->getPointerElementType(),
                               BasePtr, Indices, NamePrefix + "sroa_idx");
}

/// Get a natural GEP off of the BasePtr walking through Ty toward
/// TargetTy without changing the offset of the pointer.
///
/// This routine assumes we've already established a properly offset GEP with
/// Indices, and arrived at the Ty type. The goal is to continue to GEP with
/// zero-indices down through type layers until we find one the same as
/// TargetTy. If we can't find one with the same type, we at least try to use
/// one with the same size. If none of that works, we just produce the GEP as
/// indicated by Indices to have the correct offset.
static Value *getNaturalGEPWithType(IRBuilderTy &IRB, const DataLayout &DL,
                                    Value *BasePtr, Type *Ty, Type *TargetTy,
                                    SmallVectorImpl<Value *> &Indices,
                                    Twine NamePrefix) {
  if (Ty == TargetTy)
    return buildGEP(IRB, BasePtr, Indices, NamePrefix);

  // Offset size to use for the indices.
  unsigned OffsetSize = DL.getIndexTypeSizeInBits(BasePtr->getType());

  // See if we can descend into a struct and locate a field with the correct
  // type.
  unsigned NumLayers = 0;
  Type *ElementTy = Ty;
  do {
    if (ElementTy->isPointerTy())
      break;

    if (ArrayType *ArrayTy = dyn_cast<ArrayType>(ElementTy)) {
      ElementTy = ArrayTy->getElementType();
      Indices.push_back(IRB.getIntN(OffsetSize, 0));
    } else if (VectorType *VectorTy = dyn_cast<VectorType>(ElementTy)) {
      ElementTy = VectorTy->getElementType();
      Indices.push_back(IRB.getInt32(0));
    } else if (StructType *STy = dyn_cast<StructType>(ElementTy)) {
      if (STy->element_begin() == STy->element_end())
        break; // Nothing left to descend into.
      ElementTy = *STy->element_begin();
      Indices.push_back(IRB.getInt32(0));
    } else {
      break;
    }
    ++NumLayers;
  } while (ElementTy != TargetTy);
  if (ElementTy != TargetTy)
    Indices.erase(Indices.end() - NumLayers, Indices.end());

  return buildGEP(IRB, BasePtr, Indices, NamePrefix);
}

/// Recursively compute indices for a natural GEP.
///
/// This is the recursive step for getNaturalGEPWithOffset that walks down the
/// element types adding appropriate indices for the GEP.
static Value *getNaturalGEPRecursively(IRBuilderTy &IRB, const DataLayout &DL,
                                       Value *Ptr, Type *Ty, APInt &Offset,
                                       Type *TargetTy,
                                       SmallVectorImpl<Value *> &Indices,
                                       Twine NamePrefix) {
  if (Offset == 0)
    return getNaturalGEPWithType(IRB, DL, Ptr, Ty, TargetTy, Indices,
                                 NamePrefix);

  // We can't recurse through pointer types.
  if (Ty->isPointerTy())
    return nullptr;

  // We try to analyze GEPs over vectors here, but note that these GEPs are
  // extremely poorly defined currently. The long-term goal is to remove GEPing
  // over a vector from the IR completely.
  if (VectorType *VecTy = dyn_cast<VectorType>(Ty)) {
    unsigned ElementSizeInBits =
        DL.getTypeSizeInBits(VecTy->getScalarType()).getFixedSize();
    if (ElementSizeInBits % 8 != 0) {
      // GEPs over non-multiple of 8 size vector elements are invalid.
      return nullptr;
    }
    APInt ElementSize(Offset.getBitWidth(), ElementSizeInBits / 8);
    APInt NumSkippedElements = Offset.sdiv(ElementSize);
    if (NumSkippedElements.ugt(VecTy->getNumElements()))
      return nullptr;
    Offset -= NumSkippedElements * ElementSize;
    Indices.push_back(IRB.getInt(NumSkippedElements));
    return getNaturalGEPRecursively(IRB, DL, Ptr, VecTy->getElementType(),
                                    Offset, TargetTy, Indices, NamePrefix);
  }

  if (ArrayType *ArrTy = dyn_cast<ArrayType>(Ty)) {
    Type *ElementTy = ArrTy->getElementType();
    APInt ElementSize(Offset.getBitWidth(),
                      DL.getTypeAllocSize(ElementTy).getFixedSize());
    APInt NumSkippedElements = Offset.sdiv(ElementSize);
    if (NumSkippedElements.ugt(ArrTy->getNumElements()))
      return nullptr;

    Offset -= NumSkippedElements * ElementSize;
    Indices.push_back(IRB.getInt(NumSkippedElements));
    return getNaturalGEPRecursively(IRB, DL, Ptr, ElementTy, Offset, TargetTy,
                                    Indices, NamePrefix);
  }

  StructType *STy = dyn_cast<StructType>(Ty);
  if (!STy)
    return nullptr;

  const StructLayout *SL = DL.getStructLayout(STy);
  uint64_t StructOffset = Offset.getZExtValue();
  if (StructOffset >= SL->getSizeInBytes())
    return nullptr;
  unsigned Index = SL->getElementContainingOffset(StructOffset);
  Offset -= APInt(Offset.getBitWidth(), SL->getElementOffset(Index));
  Type *ElementTy = STy->getElementType(Index);
  if (Offset.uge(DL.getTypeAllocSize(ElementTy).getFixedSize()))
    return nullptr; // The offset points into alignment padding.

  Indices.push_back(IRB.getInt32(Index));
  return getNaturalGEPRecursively(IRB, DL, Ptr, ElementTy, Offset, TargetTy,
                                  Indices, NamePrefix);
}

/// Get a natural GEP from a base pointer to a particular offset and
/// resulting in a particular type.
///
/// The goal is to produce a "natural" looking GEP that works with the existing
/// composite types to arrive at the appropriate offset and element type for
/// a pointer. TargetTy is the element type the returned GEP should point-to if
/// possible. We recurse by decreasing Offset, adding the appropriate index to
/// Indices, and setting Ty to the result subtype.
///
/// If no natural GEP can be constructed, this function returns null.
static Value *getNaturalGEPWithOffset(IRBuilderTy &IRB, const DataLayout &DL,
                                      Value *Ptr, APInt Offset, Type *TargetTy,
                                      SmallVectorImpl<Value *> &Indices,
                                      Twine NamePrefix) {
  PointerType *Ty = cast<PointerType>(Ptr->getType());

  // Don't consider any GEPs through an i8* as natural unless the TargetTy is
  // an i8.
  if (Ty == IRB.getInt8PtrTy(Ty->getAddressSpace()) && TargetTy->isIntegerTy(8))
    return nullptr;

  Type *ElementTy = Ty->getElementType();
  if (!ElementTy->isSized())
    return nullptr; // We can't GEP through an unsized element.
  APInt ElementSize(Offset.getBitWidth(),
                    DL.getTypeAllocSize(ElementTy).getFixedSize());
  if (ElementSize == 0)
    return nullptr; // Zero-length arrays can't help us build a natural GEP.
  APInt NumSkippedElements = Offset.sdiv(ElementSize);

  Offset -= NumSkippedElements * ElementSize;
  Indices.push_back(IRB.getInt(NumSkippedElements));
  return getNaturalGEPRecursively(IRB, DL, Ptr, ElementTy, Offset, TargetTy,
                                  Indices, NamePrefix);
}

/// Compute an adjusted pointer from Ptr by Offset bytes where the
/// resulting pointer has PointerTy.
///
/// This tries very hard to compute a "natural" GEP which arrives at the offset
/// and produces the pointer type desired. Where it cannot, it will try to use
/// the natural GEP to arrive at the offset and bitcast to the type. Where that
/// fails, it will try to use an existing i8* and GEP to the byte offset and
/// bitcast to the type.
///
/// The strategy for finding the more natural GEPs is to peel off layers of the
/// pointer, walking back through bit casts and GEPs, searching for a base
/// pointer from which we can compute a natural GEP with the desired
/// properties. The algorithm tries to fold as many constant indices into
/// a single GEP as possible, thus making each GEP more independent of the
/// surrounding code.
static Value *getAdjustedPtr(IRBuilderTy &IRB, const DataLayout &DL, Value *Ptr,
                             APInt Offset, Type *PointerTy, Twine NamePrefix) {
  // Even though we don't look through PHI nodes, we could be called on an
  // instruction in an unreachable block, which may be on a cycle.
  SmallPtrSet<Value *, 4> Visited;
  Visited.insert(Ptr);
  SmallVector<Value *, 4> Indices;

  // We may end up computing an offset pointer that has the wrong type. If we
  // never are able to compute one directly that has the correct type, we'll
  // fall back to it, so keep it and the base it was computed from around here.
  Value *OffsetPtr = nullptr;
  Value *OffsetBasePtr;

  // Remember any i8 pointer we come across to re-use if we need to do a raw
  // byte offset.
  Value *Int8Ptr = nullptr;
  APInt Int8PtrOffset(Offset.getBitWidth(), 0);

  PointerType *TargetPtrTy = cast<PointerType>(PointerTy);
  Type *TargetTy = TargetPtrTy->getElementType();

  // As `addrspacecast` is , `Ptr` (the storage pointer) may have different
  // address space from the expected `PointerTy` (the pointer to be used).
  // Adjust the pointer type based the original storage pointer.
  auto AS = cast<PointerType>(Ptr->getType())->getAddressSpace();
  PointerTy = TargetTy->getPointerTo(AS);

  do {
    // First fold any existing GEPs into the offset.
    while (GEPOperator *GEP = dyn_cast<GEPOperator>(Ptr)) {
      APInt GEPOffset(Offset.getBitWidth(), 0);
      if (!GEP->accumulateConstantOffset(DL, GEPOffset))
        break;
      Offset += GEPOffset;
      Ptr = GEP->getPointerOperand();
      if (!Visited.insert(Ptr).second)
        break;
    }

    // See if we can perform a natural GEP here.
    Indices.clear();
    if (Value *P = getNaturalGEPWithOffset(IRB, DL, Ptr, Offset, TargetTy,
                                           Indices, NamePrefix)) {
      // If we have a new natural pointer at the offset, clear out any old
      // offset pointer we computed. Unless it is the base pointer or
      // a non-instruction, we built a GEP we don't need. Zap it.
      if (OffsetPtr && OffsetPtr != OffsetBasePtr)
        if (Instruction *I = dyn_cast<Instruction>(OffsetPtr)) {
          assert(I->use_empty() && "Built a GEP with uses some how!");
          I->eraseFromParent();
        }
      OffsetPtr = P;
      OffsetBasePtr = Ptr;
      // If we also found a pointer of the right type, we're done.
      if (P->getType() == PointerTy)
        break;
    }

    // Stash this pointer if we've found an i8*.
    if (Ptr->getType()->isIntegerTy(8)) {
      Int8Ptr = Ptr;
      Int8PtrOffset = Offset;
    }

    // Peel off a layer of the pointer and update the offset appropriately.
    if (Operator::getOpcode(Ptr) == Instruction::BitCast) {
      Ptr = cast<Operator>(Ptr)->getOperand(0);
    } else if (GlobalAlias *GA = dyn_cast<GlobalAlias>(Ptr)) {
      if (GA->isInterposable())
        break;
      Ptr = GA->getAliasee();
    } else {
      break;
    }
    assert(Ptr->getType()->isPointerTy() && "Unexpected operand type!");
  } while (Visited.insert(Ptr).second);

  if (!OffsetPtr) {
    if (!Int8Ptr) {
      Int8Ptr = IRB.CreateBitCast(
          Ptr, IRB.getInt8PtrTy(PointerTy->getPointerAddressSpace()),
          NamePrefix + "sroa_raw_cast");
      Int8PtrOffset = Offset;
    }

    OffsetPtr = Int8PtrOffset == 0
                    ? Int8Ptr
                    : IRB.CreateInBoundsGEP(IRB.getInt8Ty(), Int8Ptr,
                                            IRB.getInt(Int8PtrOffset),
                                            NamePrefix + "sroa_raw_idx");
  }
  Ptr = OffsetPtr;

  // On the off chance we were targeting i8*, guard the bitcast here.
  if (cast<PointerType>(Ptr->getType()) != TargetPtrTy) {
    Ptr = IRB.CreatePointerBitCastOrAddrSpaceCast(Ptr,
                                                  TargetPtrTy,
                                                  NamePrefix + "sroa_cast");
  }

  return Ptr;
}

/// Compute the adjusted alignment for a load or store from an offset.
static Align getAdjustedAlignment(Instruction *I, uint64_t Offset,
                                  const DataLayout &DL) {
  MaybeAlign Alignment;
  Type *Ty;
  if (auto *LI = dyn_cast<LoadInst>(I)) {
    Alignment = MaybeAlign(LI->getAlignment());
    Ty = LI->getType();
  } else if (auto *SI = dyn_cast<StoreInst>(I)) {
    Alignment = MaybeAlign(SI->getAlignment());
    Ty = SI->getValueOperand()->getType();
  } else {
    llvm_unreachable("Only loads and stores are allowed!");
  }
  return commonAlignment(DL.getValueOrABITypeAlignment(Alignment, Ty), Offset);
}

/// Test whether we can convert a value from the old to the new type.
///
/// This predicate should be used to guard calls to convertValue in order to
/// ensure that we only try to convert viable values. The strategy is that we
/// will peel off single element struct and array wrappings to get to an
/// underlying value, and convert that value.
static bool canConvertValue(const DataLayout &DL, Type *OldTy, Type *NewTy) {
  if (OldTy == NewTy)
    return true;

  // For integer types, we can't handle any bit-width differences. This would
  // break both vector conversions with extension and introduce endianness
  // issues when in conjunction with loads and stores.
  if (isa<IntegerType>(OldTy) && isa<IntegerType>(NewTy)) {
    assert(cast<IntegerType>(OldTy)->getBitWidth() !=
               cast<IntegerType>(NewTy)->getBitWidth() &&
           "We can't have the same bitwidth for different int types");
    return false;
  }

  if (DL.getTypeSizeInBits(NewTy).getFixedSize() !=
      DL.getTypeSizeInBits(OldTy).getFixedSize())
    return false;
  if (!NewTy->isSingleValueType() || !OldTy->isSingleValueType())
    return false;

  // We can convert pointers to integers and vice-versa. Same for vectors
  // of pointers and integers.
  OldTy = OldTy->getScalarType();
  NewTy = NewTy->getScalarType();
  if (NewTy->isPointerTy() || OldTy->isPointerTy()) {
    if (NewTy->isPointerTy() && OldTy->isPointerTy()) {
      return cast<PointerType>(NewTy)->getPointerAddressSpace() ==
        cast<PointerType>(OldTy)->getPointerAddressSpace();
    }

    // We can convert integers to integral pointers, but not to non-integral
    // pointers.
    if (OldTy->isIntegerTy())
      return !DL.isNonIntegralPointerType(NewTy);

    // We can convert integral pointers to integers, but non-integral pointers
    // need to remain pointers.
    if (!DL.isNonIntegralPointerType(OldTy))
      return NewTy->isIntegerTy();

    return false;
  }

  return true;
}

/// Generic routine to convert an SSA value to a value of a different
/// type.
///
/// This will try various different casting techniques, such as bitcasts,
/// inttoptr, and ptrtoint casts. Use the \c canConvertValue predicate to test
/// two types for viability with this routine.
static Value *convertValue(const DataLayout &DL, IRBuilderTy &IRB, Value *V,
                           Type *NewTy) {
  Type *OldTy = V->getType();
  assert(canConvertValue(DL, OldTy, NewTy) && "Value not convertable to type");

  if (OldTy == NewTy)
    return V;

  assert(!(isa<IntegerType>(OldTy) && isa<IntegerType>(NewTy)) &&
         "Integer types must be the exact same to convert.");

  // See if we need inttoptr for this type pair. A cast involving both scalars
  // and vectors requires and additional bitcast.
  if (OldTy->isIntOrIntVectorTy() && NewTy->isPtrOrPtrVectorTy()) {
    // Expand <2 x i32> to i8* --> <2 x i32> to i64 to i8*
    if (OldTy->isVectorTy() && !NewTy->isVectorTy())
      return IRB.CreateIntToPtr(IRB.CreateBitCast(V, DL.getIntPtrType(NewTy)),
                                NewTy);

    // Expand i128 to <2 x i8*> --> i128 to <2 x i64> to <2 x i8*>
    if (!OldTy->isVectorTy() && NewTy->isVectorTy())
      return IRB.CreateIntToPtr(IRB.CreateBitCast(V, DL.getIntPtrType(NewTy)),
                                NewTy);

    return IRB.CreateIntToPtr(V, NewTy);
  }

  // See if we need ptrtoint for this type pair. A cast involving both scalars
  // and vectors requires and additional bitcast.
  if (OldTy->isPtrOrPtrVectorTy() && NewTy->isIntOrIntVectorTy()) {
    // Expand <2 x i8*> to i128 --> <2 x i8*> to <2 x i64> to i128
    if (OldTy->isVectorTy() && !NewTy->isVectorTy())
      return IRB.CreateBitCast(IRB.CreatePtrToInt(V, DL.getIntPtrType(OldTy)),
                               NewTy);

    // Expand i8* to <2 x i32> --> i8* to i64 to <2 x i32>
    if (!OldTy->isVectorTy() && NewTy->isVectorTy())
      return IRB.CreateBitCast(IRB.CreatePtrToInt(V, DL.getIntPtrType(OldTy)),
                               NewTy);

    return IRB.CreatePtrToInt(V, NewTy);
  }

  return IRB.CreateBitCast(V, NewTy);
}

/// Test whether the given slice use can be promoted to a vector.
///
/// This function is called to test each entry in a partition which is slated
/// for a single slice.
static bool isVectorPromotionViableForSlice(Partition &P, const Slice &S,
                                            VectorType *Ty,
                                            uint64_t ElementSize,
                                            const DataLayout &DL) {
  // First validate the slice offsets.
  uint64_t BeginOffset =
      std::max(S.beginOffset(), P.beginOffset()) - P.beginOffset();
  uint64_t BeginIndex = BeginOffset / ElementSize;
  if (BeginIndex * ElementSize != BeginOffset ||
      BeginIndex >= Ty->getNumElements())
    return false;
  uint64_t EndOffset =
      std::min(S.endOffset(), P.endOffset()) - P.beginOffset();
  uint64_t EndIndex = EndOffset / ElementSize;
  if (EndIndex * ElementSize != EndOffset || EndIndex > Ty->getNumElements())
    return false;

  assert(EndIndex > BeginIndex && "Empty vector!");
  uint64_t NumElements = EndIndex - BeginIndex;
  Type *SliceTy = (NumElements == 1)
                      ? Ty->getElementType()
                      : VectorType::get(Ty->getElementType(), NumElements);

  Type *SplitIntTy =
      Type::getIntNTy(Ty->getContext(), NumElements * ElementSize * 8);

  Use *U = S.getUse();

  if (MemIntrinsic *MI = dyn_cast<MemIntrinsic>(U->getUser())) {
    if (MI->isVolatile())
      return false;
    if (!S.isSplittable())
      return false; // Skip any unsplittable intrinsics.
  } else if (IntrinsicInst *II = dyn_cast<IntrinsicInst>(U->getUser())) {
    if (!II->isLifetimeStartOrEnd())
      return false;
  } else if (U->get()->getType()->getPointerElementType()->isStructTy()) {
    // Disable vector promotion when there are loads or stores of an FCA.
    return false;
  } else if (LoadInst *LI = dyn_cast<LoadInst>(U->getUser())) {
    if (LI->isVolatile())
      return false;
    Type *LTy = LI->getType();
    if (P.beginOffset() > S.beginOffset() || P.endOffset() < S.endOffset()) {
      assert(LTy->isIntegerTy());
      LTy = SplitIntTy;
    }
    if (!canConvertValue(DL, SliceTy, LTy))
      return false;
  } else if (StoreInst *SI = dyn_cast<StoreInst>(U->getUser())) {
    if (SI->isVolatile())
      return false;
    Type *STy = SI->getValueOperand()->getType();
    if (P.beginOffset() > S.beginOffset() || P.endOffset() < S.endOffset()) {
      assert(STy->isIntegerTy());
      STy = SplitIntTy;
    }
    if (!canConvertValue(DL, STy, SliceTy))
      return false;
  } else {
    return false;
  }

  return true;
}

/// Test whether the given alloca partitioning and range of slices can be
/// promoted to a vector.
///
/// This is a quick test to check whether we can rewrite a particular alloca
/// partition (and its newly formed alloca) into a vector alloca with only
/// whole-vector loads and stores such that it could be promoted to a vector
/// SSA value. We only can ensure this for a limited set of operations, and we
/// don't want to do the rewrites unless we are confident that the result will
/// be promotable, so we have an early test here.
static VectorType *isVectorPromotionViable(Partition &P, const DataLayout &DL) {
  // Collect the candidate types for vector-based promotion. Also track whether
  // we have different element types.
  SmallVector<VectorType *, 4> CandidateTys;
  Type *CommonEltTy = nullptr;
  bool HaveCommonEltTy = true;
  auto CheckCandidateType = [&](Type *Ty) {
    if (auto *VTy = dyn_cast<VectorType>(Ty)) {
      // Return if bitcast to vectors is different for total size in bits.
      if (!CandidateTys.empty()) {
        VectorType *V = CandidateTys[0];
        if (DL.getTypeSizeInBits(VTy).getFixedSize() !=
            DL.getTypeSizeInBits(V).getFixedSize()) {
          CandidateTys.clear();
          return;
        }
      }
      CandidateTys.push_back(VTy);
      if (!CommonEltTy)
        CommonEltTy = VTy->getElementType();
      else if (CommonEltTy != VTy->getElementType())
        HaveCommonEltTy = false;
    }
  };
  // Consider any loads or stores that are the exact size of the slice.
  for (const Slice &S : P)
    if (S.beginOffset() == P.beginOffset() &&
        S.endOffset() == P.endOffset()) {
      if (auto *LI = dyn_cast<LoadInst>(S.getUse()->getUser()))
        CheckCandidateType(LI->getType());
      else if (auto *SI = dyn_cast<StoreInst>(S.getUse()->getUser()))
        CheckCandidateType(SI->getValueOperand()->getType());
    }

  // If we didn't find a vector type, nothing to do here.
  if (CandidateTys.empty())
    return nullptr;

  // Remove non-integer vector types if we had multiple common element types.
  // FIXME: It'd be nice to replace them with integer vector types, but we can't
  // do that until all the backends are known to produce good code for all
  // integer vector types.
  if (!HaveCommonEltTy) {
    CandidateTys.erase(
        llvm::remove_if(CandidateTys,
                        [](VectorType *VTy) {
                          return !VTy->getElementType()->isIntegerTy();
                        }),
        CandidateTys.end());

    // If there were no integer vector types, give up.
    if (CandidateTys.empty())
      return nullptr;

    // Rank the remaining candidate vector types. This is easy because we know
    // they're all integer vectors. We sort by ascending number of elements.
    auto RankVectorTypes = [&DL](VectorType *RHSTy, VectorType *LHSTy) {
      (void)DL;
      assert(DL.getTypeSizeInBits(RHSTy).getFixedSize() ==
                 DL.getTypeSizeInBits(LHSTy).getFixedSize() &&
             "Cannot have vector types of different sizes!");
      assert(RHSTy->getElementType()->isIntegerTy() &&
             "All non-integer types eliminated!");
      assert(LHSTy->getElementType()->isIntegerTy() &&
             "All non-integer types eliminated!");
      return RHSTy->getNumElements() < LHSTy->getNumElements();
    };
    llvm::sort(CandidateTys, RankVectorTypes);
    CandidateTys.erase(
        std::unique(CandidateTys.begin(), CandidateTys.end(), RankVectorTypes),
        CandidateTys.end());
  } else {
// The only way to have the same element type in every vector type is to
// have the same vector type. Check that and remove all but one.
#ifndef NDEBUG
    for (VectorType *VTy : CandidateTys) {
      assert(VTy->getElementType() == CommonEltTy &&
             "Unaccounted for element type!");
      assert(VTy == CandidateTys[0] &&
             "Different vector types with the same element type!");
    }
#endif
    CandidateTys.resize(1);
  }

  // Try each vector type, and return the one which works.
  auto CheckVectorTypeForPromotion = [&](VectorType *VTy) {
    uint64_t ElementSize =
        DL.getTypeSizeInBits(VTy->getElementType()).getFixedSize();

    // While the definition of LLVM vectors is bitpacked, we don't support sizes
    // that aren't byte sized.
    if (ElementSize % 8)
      return false;
    assert((DL.getTypeSizeInBits(VTy).getFixedSize() % 8) == 0 &&
           "vector size not a multiple of element size?");
    ElementSize /= 8;

    for (const Slice &S : P)
      if (!isVectorPromotionViableForSlice(P, S, VTy, ElementSize, DL))
        return false;

    for (const Slice *S : P.splitSliceTails())
      if (!isVectorPromotionViableForSlice(P, *S, VTy, ElementSize, DL))
        return false;

    return true;
  };
  for (VectorType *VTy : CandidateTys)
    if (CheckVectorTypeForPromotion(VTy))
      return VTy;

  return nullptr;
}

/// Test whether a slice of an alloca is valid for integer widening.
///
/// This implements the necessary checking for the \c isIntegerWideningViable
/// test below on a single slice of the alloca.
static bool isIntegerWideningViableForSlice(const Slice &S,
                                            uint64_t AllocBeginOffset,
                                            Type *AllocaTy,
                                            const DataLayout &DL,
                                            bool &WholeAllocaOp) {
  uint64_t Size = DL.getTypeStoreSize(AllocaTy).getFixedSize();

  uint64_t RelBegin = S.beginOffset() - AllocBeginOffset;
  uint64_t RelEnd = S.endOffset() - AllocBeginOffset;

  // We can't reasonably handle cases where the load or store extends past
  // the end of the alloca's type and into its padding.
  if (RelEnd > Size)
    return false;

  Use *U = S.getUse();

  if (LoadInst *LI = dyn_cast<LoadInst>(U->getUser())) {
    if (LI->isVolatile())
      return false;
    // We can't handle loads that extend past the allocated memory.
    if (DL.getTypeStoreSize(LI->getType()).getFixedSize() > Size)
      return false;
    // So far, AllocaSliceRewriter does not support widening split slice tails
    // in rewriteIntegerLoad.
    if (S.beginOffset() < AllocBeginOffset)
      return false;
    // Note that we don't count vector loads or stores as whole-alloca
    // operations which enable integer widening because we would prefer to use
    // vector widening instead.
    if (!isa<VectorType>(LI->getType()) && RelBegin == 0 && RelEnd == Size)
      WholeAllocaOp = true;
    if (IntegerType *ITy = dyn_cast<IntegerType>(LI->getType())) {
      if (ITy->getBitWidth() < DL.getTypeStoreSizeInBits(ITy).getFixedSize())
        return false;
    } else if (RelBegin != 0 || RelEnd != Size ||
               !canConvertValue(DL, AllocaTy, LI->getType())) {
      // Non-integer loads need to be convertible from the alloca type so that
      // they are promotable.
      return false;
    }
  } else if (StoreInst *SI = dyn_cast<StoreInst>(U->getUser())) {
    Type *ValueTy = SI->getValueOperand()->getType();
    if (SI->isVolatile())
      return false;
    // We can't handle stores that extend past the allocated memory.
    if (DL.getTypeStoreSize(ValueTy).getFixedSize() > Size)
      return false;
    // So far, AllocaSliceRewriter does not support widening split slice tails
    // in rewriteIntegerStore.
    if (S.beginOffset() < AllocBeginOffset)
      return false;
    // Note that we don't count vector loads or stores as whole-alloca
    // operations which enable integer widening because we would prefer to use
    // vector widening instead.
    if (!isa<VectorType>(ValueTy) && RelBegin == 0 && RelEnd == Size)
      WholeAllocaOp = true;
    if (IntegerType *ITy = dyn_cast<IntegerType>(ValueTy)) {
      if (ITy->getBitWidth() < DL.getTypeStoreSizeInBits(ITy).getFixedSize())
        return false;
    } else if (RelBegin != 0 || RelEnd != Size ||
               !canConvertValue(DL, ValueTy, AllocaTy)) {
      // Non-integer stores need to be convertible to the alloca type so that
      // they are promotable.
      return false;
    }
  } else if (MemIntrinsic *MI = dyn_cast<MemIntrinsic>(U->getUser())) {
    if (MI->isVolatile() || !isa<Constant>(MI->getLength()))
      return false;
    if (!S.isSplittable())
      return false; // Skip any unsplittable intrinsics.
  } else if (IntrinsicInst *II = dyn_cast<IntrinsicInst>(U->getUser())) {
    if (!II->isLifetimeStartOrEnd())
      return false;
  } else {
    return false;
  }

  return true;
}

/// Test whether the given alloca partition's integer operations can be
/// widened to promotable ones.
///
/// This is a quick test to check whether we can rewrite the integer loads and
/// stores to a particular alloca into wider loads and stores and be able to
/// promote the resulting alloca.
static bool isIntegerWideningViable(Partition &P, Type *AllocaTy,
                                    const DataLayout &DL) {
  uint64_t SizeInBits = DL.getTypeSizeInBits(AllocaTy).getFixedSize();
  // Don't create integer types larger than the maximum bitwidth.
  if (SizeInBits > IntegerType::MAX_INT_BITS)
    return false;

  // Don't try to handle allocas with bit-padding.
  if (SizeInBits != DL.getTypeStoreSizeInBits(AllocaTy).getFixedSize())
    return false;

  // We need to ensure that an integer type with the appropriate bitwidth can
  // be converted to the alloca type, whatever that is. We don't want to force
  // the alloca itself to have an integer type if there is a more suitable one.
  Type *IntTy = Type::getIntNTy(AllocaTy->getContext(), SizeInBits);
  if (!canConvertValue(DL, AllocaTy, IntTy) ||
      !canConvertValue(DL, IntTy, AllocaTy))
    return false;

  // While examining uses, we ensure that the alloca has a covering load or
  // store. We don't want to widen the integer operations only to fail to
  // promote due to some other unsplittable entry (which we may make splittable
  // later). However, if there are only splittable uses, go ahead and assume
  // that we cover the alloca.
  // FIXME: We shouldn't consider split slices that happen to start in the
  // partition here...
  bool WholeAllocaOp =
      P.begin() != P.end() ? false : DL.isLegalInteger(SizeInBits);

  for (const Slice &S : P)
    if (!isIntegerWideningViableForSlice(S, P.beginOffset(), AllocaTy, DL,
                                         WholeAllocaOp))
      return false;

  for (const Slice *S : P.splitSliceTails())
    if (!isIntegerWideningViableForSlice(*S, P.beginOffset(), AllocaTy, DL,
                                         WholeAllocaOp))
      return false;

  return WholeAllocaOp;
}

static Value *extractInteger(const DataLayout &DL, IRBuilderTy &IRB, Value *V,
                             IntegerType *Ty, uint64_t Offset,
                             const Twine &Name) {
  LLVM_DEBUG(dbgs() << "       start: " << *V << "\n");
  IntegerType *IntTy = cast<IntegerType>(V->getType());
  assert(DL.getTypeStoreSize(Ty).getFixedSize() + Offset <=
             DL.getTypeStoreSize(IntTy).getFixedSize() &&
         "Element extends past full value");
  uint64_t ShAmt = 8 * Offset;
  if (DL.isBigEndian())
    ShAmt = 8 * (DL.getTypeStoreSize(IntTy).getFixedSize() -
                 DL.getTypeStoreSize(Ty).getFixedSize() - Offset);
  if (ShAmt) {
    V = IRB.CreateLShr(V, ShAmt, Name + ".shift");
    LLVM_DEBUG(dbgs() << "     shifted: " << *V << "\n");
  }
  assert(Ty->getBitWidth() <= IntTy->getBitWidth() &&
         "Cannot extract to a larger integer!");
  if (Ty != IntTy) {
    V = IRB.CreateTrunc(V, Ty, Name + ".trunc");
    LLVM_DEBUG(dbgs() << "     trunced: " << *V << "\n");
  }
  return V;
}

static Value *insertInteger(const DataLayout &DL, IRBuilderTy &IRB, Value *Old,
                            Value *V, uint64_t Offset, const Twine &Name) {
  IntegerType *IntTy = cast<IntegerType>(Old->getType());
  IntegerType *Ty = cast<IntegerType>(V->getType());
  assert(Ty->getBitWidth() <= IntTy->getBitWidth() &&
         "Cannot insert a larger integer!");
  LLVM_DEBUG(dbgs() << "       start: " << *V << "\n");
  if (Ty != IntTy) {
    V = IRB.CreateZExt(V, IntTy, Name + ".ext");
    LLVM_DEBUG(dbgs() << "    extended: " << *V << "\n");
  }
  assert(DL.getTypeStoreSize(Ty).getFixedSize() + Offset <=
             DL.getTypeStoreSize(IntTy).getFixedSize() &&
         "Element store outside of alloca store");
  uint64_t ShAmt = 8 * Offset;
  if (DL.isBigEndian())
    ShAmt = 8 * (DL.getTypeStoreSize(IntTy).getFixedSize() -
                 DL.getTypeStoreSize(Ty).getFixedSize() - Offset);
  if (ShAmt) {
    V = IRB.CreateShl(V, ShAmt, Name + ".shift");
    LLVM_DEBUG(dbgs() << "     shifted: " << *V << "\n");
  }

  if (ShAmt || Ty->getBitWidth() < IntTy->getBitWidth()) {
    APInt Mask = ~Ty->getMask().zext(IntTy->getBitWidth()).shl(ShAmt);
    Old = IRB.CreateAnd(Old, Mask, Name + ".mask");
    LLVM_DEBUG(dbgs() << "      masked: " << *Old << "\n");
    V = IRB.CreateOr(Old, V, Name + ".insert");
    LLVM_DEBUG(dbgs() << "    inserted: " << *V << "\n");
  }
  return V;
}

static Value *extractVector(IRBuilderTy &IRB, Value *V, unsigned BeginIndex,
                            unsigned EndIndex, const Twine &Name) {
  VectorType *VecTy = cast<VectorType>(V->getType());
  unsigned NumElements = EndIndex - BeginIndex;
  assert(NumElements <= VecTy->getNumElements() && "Too many elements!");

  if (NumElements == VecTy->getNumElements())
    return V;

  if (NumElements == 1) {
    V = IRB.CreateExtractElement(V, IRB.getInt32(BeginIndex),
                                 Name + ".extract");
    LLVM_DEBUG(dbgs() << "     extract: " << *V << "\n");
    return V;
  }

  SmallVector<Constant *, 8> Mask;
  Mask.reserve(NumElements);
  for (unsigned i = BeginIndex; i != EndIndex; ++i)
    Mask.push_back(IRB.getInt32(i));
  V = IRB.CreateShuffleVector(V, UndefValue::get(V->getType()),
                              ConstantVector::get(Mask), Name + ".extract");
  LLVM_DEBUG(dbgs() << "     shuffle: " << *V << "\n");
  return V;
}

static Value *insertVector(IRBuilderTy &IRB, Value *Old, Value *V,
                           unsigned BeginIndex, const Twine &Name) {
  VectorType *VecTy = cast<VectorType>(Old->getType());
  assert(VecTy && "Can only insert a vector into a vector");

  VectorType *Ty = dyn_cast<VectorType>(V->getType());
  if (!Ty) {
    // Single element to insert.
    V = IRB.CreateInsertElement(Old, V, IRB.getInt32(BeginIndex),
                                Name + ".insert");
    LLVM_DEBUG(dbgs() << "     insert: " << *V << "\n");
    return V;
  }

  assert(Ty->getNumElements() <= VecTy->getNumElements() &&
         "Too many elements!");
  if (Ty->getNumElements() == VecTy->getNumElements()) {
    assert(V->getType() == VecTy && "Vector type mismatch");
    return V;
  }
  unsigned EndIndex = BeginIndex + Ty->getNumElements();

  // When inserting a smaller vector into the larger to store, we first
  // use a shuffle vector to widen it with undef elements, and then
  // a second shuffle vector to select between the loaded vector and the
  // incoming vector.
  SmallVector<Constant *, 8> Mask;
  Mask.reserve(VecTy->getNumElements());
  for (unsigned i = 0; i != VecTy->getNumElements(); ++i)
    if (i >= BeginIndex && i < EndIndex)
      Mask.push_back(IRB.getInt32(i - BeginIndex));
    else
      Mask.push_back(UndefValue::get(IRB.getInt32Ty()));
  V = IRB.CreateShuffleVector(V, UndefValue::get(V->getType()),
                              ConstantVector::get(Mask), Name + ".expand");
  LLVM_DEBUG(dbgs() << "    shuffle: " << *V << "\n");

  Mask.clear();
  for (unsigned i = 0; i != VecTy->getNumElements(); ++i)
    Mask.push_back(IRB.getInt1(i >= BeginIndex && i < EndIndex));

  V = IRB.CreateSelect(ConstantVector::get(Mask), V, Old, Name + "blend");

  LLVM_DEBUG(dbgs() << "    blend: " << *V << "\n");
  return V;
}

/// Visitor to rewrite instructions using p particular slice of an alloca
/// to use a new alloca.
///
/// Also implements the rewriting to vector-based accesses when the partition
/// passes the isVectorPromotionViable predicate. Most of the rewriting logic
/// lives here.
class llvm::sroa::AllocaSliceRewriter
    : public InstVisitor<AllocaSliceRewriter, bool> {
  // Befriend the base class so it can delegate to private visit methods.
  friend class InstVisitor<AllocaSliceRewriter, bool>;

  using Base = InstVisitor<AllocaSliceRewriter, bool>;

  const DataLayout &DL;
  AllocaSlices &AS;
  SROA &Pass;
  AllocaInst &OldAI, &NewAI;
  const uint64_t NewAllocaBeginOffset, NewAllocaEndOffset;
  Type *NewAllocaTy;

  // This is a convenience and flag variable that will be null unless the new
  // alloca's integer operations should be widened to this integer type due to
  // passing isIntegerWideningViable above. If it is non-null, the desired
  // integer type will be stored here for easy access during rewriting.
  IntegerType *IntTy;

  // If we are rewriting an alloca partition which can be written as pure
  // vector operations, we stash extra information here. When VecTy is
  // non-null, we have some strict guarantees about the rewritten alloca:
  //   - The new alloca is exactly the size of the vector type here.
  //   - The accesses all either map to the entire vector or to a single
  //     element.
  //   - The set of accessing instructions is only one of those handled above
  //     in isVectorPromotionViable. Generally these are the same access kinds
  //     which are promotable via mem2reg.
  VectorType *VecTy;
  Type *ElementTy;
  uint64_t ElementSize;

  // The original offset of the slice currently being rewritten relative to
  // the original alloca.
  uint64_t BeginOffset = 0;
  uint64_t EndOffset = 0;

  // The new offsets of the slice currently being rewritten relative to the
  // original alloca.
  uint64_t NewBeginOffset = 0, NewEndOffset = 0;

  uint64_t SliceSize = 0;
  bool IsSplittable = false;
  bool IsSplit = false;
  Use *OldUse = nullptr;
  Instruction *OldPtr = nullptr;

  // Track post-rewrite users which are PHI nodes and Selects.
  SmallSetVector<PHINode *, 8> &PHIUsers;
  SmallSetVector<SelectInst *, 8> &SelectUsers;

  // Utility IR builder, whose name prefix is setup for each visited use, and
  // the insertion point is set to point to the user.
  IRBuilderTy IRB;

public:
  AllocaSliceRewriter(const DataLayout &DL, AllocaSlices &AS, SROA &Pass,
                      AllocaInst &OldAI, AllocaInst &NewAI,
                      uint64_t NewAllocaBeginOffset,
                      uint64_t NewAllocaEndOffset, bool IsIntegerPromotable,
                      VectorType *PromotableVecTy,
                      SmallSetVector<PHINode *, 8> &PHIUsers,
                      SmallSetVector<SelectInst *, 8> &SelectUsers)
      : DL(DL), AS(AS), Pass(Pass), OldAI(OldAI), NewAI(NewAI),
        NewAllocaBeginOffset(NewAllocaBeginOffset),
        NewAllocaEndOffset(NewAllocaEndOffset),
        NewAllocaTy(NewAI.getAllocatedType()),
        IntTy(
            IsIntegerPromotable
                ? Type::getIntNTy(NewAI.getContext(),
                                  DL.getTypeSizeInBits(NewAI.getAllocatedType())
                                      .getFixedSize())
                : nullptr),
        VecTy(PromotableVecTy),
        ElementTy(VecTy ? VecTy->getElementType() : nullptr),
        ElementSize(VecTy ? DL.getTypeSizeInBits(ElementTy).getFixedSize() / 8
                          : 0),
        PHIUsers(PHIUsers), SelectUsers(SelectUsers),
        IRB(NewAI.getContext(), ConstantFolder()) {
    if (VecTy) {
      assert((DL.getTypeSizeInBits(ElementTy).getFixedSize() % 8) == 0 &&
             "Only multiple-of-8 sized vector elements are viable");
      ++NumVectorized;
    }
    assert((!IntTy && !VecTy) || (IntTy && !VecTy) || (!IntTy && VecTy));
  }

  bool visit(AllocaSlices::const_iterator I) {
    bool CanSROA = true;
    BeginOffset = I->beginOffset();
    EndOffset = I->endOffset();
    IsSplittable = I->isSplittable();
    IsSplit =
        BeginOffset < NewAllocaBeginOffset || EndOffset > NewAllocaEndOffset;
    LLVM_DEBUG(dbgs() << "  rewriting " << (IsSplit ? "split " : ""));
    LLVM_DEBUG(AS.printSlice(dbgs(), I, ""));
    LLVM_DEBUG(dbgs() << "\n");

    // Compute the intersecting offset range.
    assert(BeginOffset < NewAllocaEndOffset);
    assert(EndOffset > NewAllocaBeginOffset);
    NewBeginOffset = std::max(BeginOffset, NewAllocaBeginOffset);
    NewEndOffset = std::min(EndOffset, NewAllocaEndOffset);

    SliceSize = NewEndOffset - NewBeginOffset;

    OldUse = I->getUse();
    OldPtr = cast<Instruction>(OldUse->get());

    Instruction *OldUserI = cast<Instruction>(OldUse->getUser());
    IRB.SetInsertPoint(OldUserI);
    IRB.SetCurrentDebugLocation(OldUserI->getDebugLoc());
    IRB.getInserter().SetNamePrefix(
        Twine(NewAI.getName()) + "." + Twine(BeginOffset) + ".");

    CanSROA &= visit(cast<Instruction>(OldUse->getUser()));
    if (VecTy || IntTy)
      assert(CanSROA);
    return CanSROA;
  }

private:
  // Make sure the other visit overloads are visible.
  using Base::visit;

  // Every instruction which can end up as a user must have a rewrite rule.
  bool visitInstruction(Instruction &I) {
    LLVM_DEBUG(dbgs() << "    !!!! Cannot rewrite: " << I << "\n");
    llvm_unreachable("No rewrite rule for this instruction!");
  }

  Value *getNewAllocaSlicePtr(IRBuilderTy &IRB, Type *PointerTy) {
    // Note that the offset computation can use BeginOffset or NewBeginOffset
    // interchangeably for unsplit slices.
    assert(IsSplit || BeginOffset == NewBeginOffset);
    uint64_t Offset = NewBeginOffset - NewAllocaBeginOffset;

#ifndef NDEBUG
    StringRef OldName = OldPtr->getName();
    // Skip through the last '.sroa.' component of the name.
    size_t LastSROAPrefix = OldName.rfind(".sroa.");
    if (LastSROAPrefix != StringRef::npos) {
      OldName = OldName.substr(LastSROAPrefix + strlen(".sroa."));
      // Look for an SROA slice index.
      size_t IndexEnd = OldName.find_first_not_of("0123456789");
      if (IndexEnd != StringRef::npos && OldName[IndexEnd] == '.') {
        // Strip the index and look for the offset.
        OldName = OldName.substr(IndexEnd + 1);
        size_t OffsetEnd = OldName.find_first_not_of("0123456789");
        if (OffsetEnd != StringRef::npos && OldName[OffsetEnd] == '.')
          // Strip the offset.
          OldName = OldName.substr(OffsetEnd + 1);
      }
    }
    // Strip any SROA suffixes as well.
    OldName = OldName.substr(0, OldName.find(".sroa_"));
#endif

    return getAdjustedPtr(IRB, DL, &NewAI,
                          APInt(DL.getIndexTypeSizeInBits(PointerTy), Offset),
                          PointerTy,
#ifndef NDEBUG
                          Twine(OldName) + "."
#else
                          Twine()
#endif
                          );
  }

  /// Compute suitable alignment to access this slice of the *new*
  /// alloca.
  ///
  /// You can optionally pass a type to this routine and if that type's ABI
  /// alignment is itself suitable, this will return zero.
  MaybeAlign getSliceAlign(Type *Ty = nullptr) {
    const MaybeAlign NewAIAlign = DL.getValueOrABITypeAlignment(
        MaybeAlign(NewAI.getAlignment()), NewAI.getAllocatedType());
    const MaybeAlign Align =
        commonAlignment(NewAIAlign, NewBeginOffset - NewAllocaBeginOffset);
    return (Ty && Align && Align->value() == DL.getABITypeAlignment(Ty))
               ? None
               : Align;
  }

  unsigned getIndex(uint64_t Offset) {
    assert(VecTy && "Can only call getIndex when rewriting a vector");
    uint64_t RelOffset = Offset - NewAllocaBeginOffset;
    assert(RelOffset / ElementSize < UINT32_MAX && "Index out of bounds");
    uint32_t Index = RelOffset / ElementSize;
    assert(Index * ElementSize == RelOffset);
    return Index;
  }

  void deleteIfTriviallyDead(Value *V) {
    Instruction *I = cast<Instruction>(V);
    if (isInstructionTriviallyDead(I))
      Pass.DeadInsts.insert(I);
  }

  Value *rewriteVectorizedLoadInst() {
    unsigned BeginIndex = getIndex(NewBeginOffset);
    unsigned EndIndex = getIndex(NewEndOffset);
    assert(EndIndex > BeginIndex && "Empty vector!");

    Value *V = IRB.CreateAlignedLoad(NewAI.getAllocatedType(), &NewAI,
                                     NewAI.getAlign(), "load");
    return extractVector(IRB, V, BeginIndex, EndIndex, "vec");
  }

  Value *rewriteIntegerLoad(LoadInst &LI) {
    assert(IntTy && "We cannot insert an integer to the alloca");
    assert(!LI.isVolatile());
    Value *V = IRB.CreateAlignedLoad(NewAI.getAllocatedType(), &NewAI,
                                     NewAI.getAlign(), "load");
    V = convertValue(DL, IRB, V, IntTy);
    assert(NewBeginOffset >= NewAllocaBeginOffset && "Out of bounds offset");
    uint64_t Offset = NewBeginOffset - NewAllocaBeginOffset;
    if (Offset > 0 || NewEndOffset < NewAllocaEndOffset) {
      IntegerType *ExtractTy = Type::getIntNTy(LI.getContext(), SliceSize * 8);
      V = extractInteger(DL, IRB, V, ExtractTy, Offset, "extract");
    }
    // It is possible that the extracted type is not the load type. This
    // happens if there is a load past the end of the alloca, and as
    // a consequence the slice is narrower but still a candidate for integer
    // lowering. To handle this case, we just zero extend the extracted
    // integer.
    assert(cast<IntegerType>(LI.getType())->getBitWidth() >= SliceSize * 8 &&
           "Can only handle an extract for an overly wide load");
    if (cast<IntegerType>(LI.getType())->getBitWidth() > SliceSize * 8)
      V = IRB.CreateZExt(V, LI.getType());
    return V;
  }

  bool visitLoadInst(LoadInst &LI) {
    LLVM_DEBUG(dbgs() << "    original: " << LI << "\n");
    Value *OldOp = LI.getOperand(0);
    assert(OldOp == OldPtr);

    AAMDNodes AATags;
    LI.getAAMetadata(AATags);

    unsigned AS = LI.getPointerAddressSpace();

    Type *TargetTy = IsSplit ? Type::getIntNTy(LI.getContext(), SliceSize * 8)
                             : LI.getType();
    const bool IsLoadPastEnd =
        DL.getTypeStoreSize(TargetTy).getFixedSize() > SliceSize;
    bool IsPtrAdjusted = false;
    Value *V;
    if (VecTy) {
      V = rewriteVectorizedLoadInst();
    } else if (IntTy && LI.getType()->isIntegerTy()) {
      V = rewriteIntegerLoad(LI);
    } else if (NewBeginOffset == NewAllocaBeginOffset &&
               NewEndOffset == NewAllocaEndOffset &&
               (canConvertValue(DL, NewAllocaTy, TargetTy) ||
                (IsLoadPastEnd && NewAllocaTy->isIntegerTy() &&
                 TargetTy->isIntegerTy()))) {
      LoadInst *NewLI = IRB.CreateAlignedLoad(NewAI.getAllocatedType(), &NewAI,
                                              NewAI.getAlign(), LI.isVolatile(),
                                              LI.getName());
      if (AATags)
        NewLI->setAAMetadata(AATags);
      if (LI.isVolatile())
        NewLI->setAtomic(LI.getOrdering(), LI.getSyncScopeID());
      if (NewLI->isAtomic())
        NewLI->setAlignment(LI.getAlign());

      // Any !nonnull metadata or !range metadata on the old load is also valid
      // on the new load. This is even true in some cases even when the loads
      // are different types, for example by mapping !nonnull metadata to
      // !range metadata by modeling the null pointer constant converted to the
      // integer type.
      // FIXME: Add support for range metadata here. Currently the utilities
      // for this don't propagate range metadata in trivial cases from one
      // integer load to another, don't handle non-addrspace-0 null pointers
      // correctly, and don't have any support for mapping ranges as the
      // integer type becomes winder or narrower.
      if (MDNode *N = LI.getMetadata(LLVMContext::MD_nonnull))
        copyNonnullMetadata(LI, N, *NewLI);

      // Try to preserve nonnull metadata
      V = NewLI;

      // If this is an integer load past the end of the slice (which means the
      // bytes outside the slice are undef or this load is dead) just forcibly
      // fix the integer size with correct handling of endianness.
      if (auto *AITy = dyn_cast<IntegerType>(NewAllocaTy))
        if (auto *TITy = dyn_cast<IntegerType>(TargetTy))
          if (AITy->getBitWidth() < TITy->getBitWidth()) {
            V = IRB.CreateZExt(V, TITy, "load.ext");
            if (DL.isBigEndian())
              V = IRB.CreateShl(V, TITy->getBitWidth() - AITy->getBitWidth(),
                                "endian_shift");
          }
    } else {
      Type *LTy = TargetTy->getPointerTo(AS);
      LoadInst *NewLI = IRB.CreateAlignedLoad(
          TargetTy, getNewAllocaSlicePtr(IRB, LTy), getSliceAlign(TargetTy),
          LI.isVolatile(), LI.getName());
      if (AATags)
        NewLI->setAAMetadata(AATags);
      if (LI.isVolatile())
        NewLI->setAtomic(LI.getOrdering(), LI.getSyncScopeID());

      V = NewLI;
      IsPtrAdjusted = true;
    }
    V = convertValue(DL, IRB, V, TargetTy);

    if (IsSplit) {
      assert(!LI.isVolatile());
      assert(LI.getType()->isIntegerTy() &&
             "Only integer type loads and stores are split");
      assert(SliceSize < DL.getTypeStoreSize(LI.getType()).getFixedSize() &&
             "Split load isn't smaller than original load");
      assert(DL.typeSizeEqualsStoreSize(LI.getType()) &&
             "Non-byte-multiple bit width");
      // Move the insertion point just past the load so that we can refer to it.
      IRB.SetInsertPoint(&*std::next(BasicBlock::iterator(&LI)));
      // Create a placeholder value with the same type as LI to use as the
      // basis for the new value. This allows us to replace the uses of LI with
      // the computed value, and then replace the placeholder with LI, leaving
      // LI only used for this computation.
      Value *Placeholder = new LoadInst(
          LI.getType(), UndefValue::get(LI.getType()->getPointerTo(AS)));
      V = insertInteger(DL, IRB, Placeholder, V, NewBeginOffset - BeginOffset,
                        "insert");
      LI.replaceAllUsesWith(V);
      Placeholder->replaceAllUsesWith(&LI);
      Placeholder->deleteValue();
    } else {
      LI.replaceAllUsesWith(V);
    }

    Pass.DeadInsts.insert(&LI);
    deleteIfTriviallyDead(OldOp);
    LLVM_DEBUG(dbgs() << "          to: " << *V << "\n");
    return !LI.isVolatile() && !IsPtrAdjusted;
  }

  bool rewriteVectorizedStoreInst(Value *V, StoreInst &SI, Value *OldOp,
                                  AAMDNodes AATags) {
    if (V->getType() != VecTy) {
      unsigned BeginIndex = getIndex(NewBeginOffset);
      unsigned EndIndex = getIndex(NewEndOffset);
      assert(EndIndex > BeginIndex && "Empty vector!");
      unsigned NumElements = EndIndex - BeginIndex;
      assert(NumElements <= VecTy->getNumElements() && "Too many elements!");
      Type *SliceTy = (NumElements == 1)
                          ? ElementTy
                          : VectorType::get(ElementTy, NumElements);
      if (V->getType() != SliceTy)
        V = convertValue(DL, IRB, V, SliceTy);

      // Mix in the existing elements.
      Value *Old = IRB.CreateAlignedLoad(NewAI.getAllocatedType(), &NewAI,
                                         NewAI.getAlign(), "load");
      V = insertVector(IRB, Old, V, BeginIndex, "vec");
    }
    StoreInst *Store = IRB.CreateAlignedStore(V, &NewAI, NewAI.getAlign());
    if (AATags)
      Store->setAAMetadata(AATags);
    Pass.DeadInsts.insert(&SI);

    LLVM_DEBUG(dbgs() << "          to: " << *Store << "\n");
    return true;
  }

  bool rewriteIntegerStore(Value *V, StoreInst &SI, AAMDNodes AATags) {
    assert(IntTy && "We cannot extract an integer from the alloca");
    assert(!SI.isVolatile());
    if (DL.getTypeSizeInBits(V->getType()).getFixedSize() !=
        IntTy->getBitWidth()) {
      Value *Old = IRB.CreateAlignedLoad(NewAI.getAllocatedType(), &NewAI,
                                         NewAI.getAlign(), "oldload");
      Old = convertValue(DL, IRB, Old, IntTy);
      assert(BeginOffset >= NewAllocaBeginOffset && "Out of bounds offset");
      uint64_t Offset = BeginOffset - NewAllocaBeginOffset;
      V = insertInteger(DL, IRB, Old, SI.getValueOperand(), Offset, "insert");
    }
    V = convertValue(DL, IRB, V, NewAllocaTy);
    StoreInst *Store = IRB.CreateAlignedStore(V, &NewAI, NewAI.getAlign());
    Store->copyMetadata(SI, {LLVMContext::MD_mem_parallel_loop_access,
                             LLVMContext::MD_access_group});
    if (AATags)
      Store->setAAMetadata(AATags);
    Pass.DeadInsts.insert(&SI);
    LLVM_DEBUG(dbgs() << "          to: " << *Store << "\n");
    return true;
  }

  bool visitStoreInst(StoreInst &SI) {
    LLVM_DEBUG(dbgs() << "    original: " << SI << "\n");
    Value *OldOp = SI.getOperand(1);
    assert(OldOp == OldPtr);

    AAMDNodes AATags;
    SI.getAAMetadata(AATags);

    Value *V = SI.getValueOperand();

    // Strip all inbounds GEPs and pointer casts to try to dig out any root
    // alloca that should be re-examined after promoting this alloca.
    if (V->getType()->isPointerTy())
      if (AllocaInst *AI = dyn_cast<AllocaInst>(V->stripInBoundsOffsets()))
        Pass.PostPromotionWorklist.insert(AI);

    if (SliceSize < DL.getTypeStoreSize(V->getType()).getFixedSize()) {
      assert(!SI.isVolatile());
      assert(V->getType()->isIntegerTy() &&
             "Only integer type loads and stores are split");
      assert(DL.typeSizeEqualsStoreSize(V->getType()) &&
             "Non-byte-multiple bit width");
      IntegerType *NarrowTy = Type::getIntNTy(SI.getContext(), SliceSize * 8);
      V = extractInteger(DL, IRB, V, NarrowTy, NewBeginOffset - BeginOffset,
                         "extract");
    }

    if (VecTy)
      return rewriteVectorizedStoreInst(V, SI, OldOp, AATags);
    if (IntTy && V->getType()->isIntegerTy())
      return rewriteIntegerStore(V, SI, AATags);

    const bool IsStorePastEnd =
        DL.getTypeStoreSize(V->getType()).getFixedSize() > SliceSize;
    StoreInst *NewSI;
    if (NewBeginOffset == NewAllocaBeginOffset &&
        NewEndOffset == NewAllocaEndOffset &&
        (canConvertValue(DL, V->getType(), NewAllocaTy) ||
         (IsStorePastEnd && NewAllocaTy->isIntegerTy() &&
          V->getType()->isIntegerTy()))) {
      // If this is an integer store past the end of slice (and thus the bytes
      // past that point are irrelevant or this is unreachable), truncate the
      // value prior to storing.
      if (auto *VITy = dyn_cast<IntegerType>(V->getType()))
        if (auto *AITy = dyn_cast<IntegerType>(NewAllocaTy))
          if (VITy->getBitWidth() > AITy->getBitWidth()) {
            if (DL.isBigEndian())
              V = IRB.CreateLShr(V, VITy->getBitWidth() - AITy->getBitWidth(),
                                 "endian_shift");
            V = IRB.CreateTrunc(V, AITy, "load.trunc");
          }

      V = convertValue(DL, IRB, V, NewAllocaTy);
      NewSI =
          IRB.CreateAlignedStore(V, &NewAI, NewAI.getAlign(), SI.isVolatile());
    } else {
      unsigned AS = SI.getPointerAddressSpace();
      Value *NewPtr = getNewAllocaSlicePtr(IRB, V->getType()->getPointerTo(AS));
      NewSI = IRB.CreateAlignedStore(V, NewPtr, getSliceAlign(V->getType()),
                                     SI.isVolatile());
    }
    NewSI->copyMetadata(SI, {LLVMContext::MD_mem_parallel_loop_access,
                             LLVMContext::MD_access_group});
    if (AATags)
      NewSI->setAAMetadata(AATags);
    if (SI.isVolatile())
      NewSI->setAtomic(SI.getOrdering(), SI.getSyncScopeID());
    if (NewSI->isAtomic())
      NewSI->setAlignment(SI.getAlign());
    Pass.DeadInsts.insert(&SI);
    deleteIfTriviallyDead(OldOp);

    LLVM_DEBUG(dbgs() << "          to: " << *NewSI << "\n");
    return NewSI->getPointerOperand() == &NewAI && !SI.isVolatile();
  }

  /// Compute an integer value from splatting an i8 across the given
  /// number of bytes.
  ///
  /// Note that this routine assumes an i8 is a byte. If that isn't true, don't
  /// call this routine.
  /// FIXME: Heed the advice above.
  ///
  /// \param V The i8 value to splat.
  /// \param Size The number of bytes in the output (assuming i8 is one byte)
  Value *getIntegerSplat(Value *V, unsigned Size) {
    assert(Size > 0 && "Expected a positive number of bytes.");
    IntegerType *VTy = cast<IntegerType>(V->getType());
    assert(VTy->getBitWidth() == 8 && "Expected an i8 value for the byte");
    if (Size == 1)
      return V;

    Type *SplatIntTy = Type::getIntNTy(VTy->getContext(), Size * 8);
    V = IRB.CreateMul(
        IRB.CreateZExt(V, SplatIntTy, "zext"),
        ConstantExpr::getUDiv(
            Constant::getAllOnesValue(SplatIntTy),
            ConstantExpr::getZExt(Constant::getAllOnesValue(V->getType()),
                                  SplatIntTy)),
        "isplat");
    return V;
  }

  /// Compute a vector splat for a given element value.
  Value *getVectorSplat(Value *V, unsigned NumElements) {
    V = IRB.CreateVectorSplat(NumElements, V, "vsplat");
    LLVM_DEBUG(dbgs() << "       splat: " << *V << "\n");
    return V;
  }

  bool visitMemSetInst(MemSetInst &II) {
    LLVM_DEBUG(dbgs() << "    original: " << II << "\n");
    assert(II.getRawDest() == OldPtr);

    AAMDNodes AATags;
    II.getAAMetadata(AATags);

    // If the memset has a variable size, it cannot be split, just adjust the
    // pointer to the new alloca.
    if (!isa<Constant>(II.getLength())) {
      assert(!IsSplit);
      assert(NewBeginOffset == BeginOffset);
      II.setDest(getNewAllocaSlicePtr(IRB, OldPtr->getType()));
      II.setDestAlignment(getSliceAlign());

      deleteIfTriviallyDead(OldPtr);
      return false;
    }

    // Record this instruction for deletion.
    Pass.DeadInsts.insert(&II);

    Type *AllocaTy = NewAI.getAllocatedType();
    Type *ScalarTy = AllocaTy->getScalarType();
    
    const bool CanContinue = [&]() {
      if (VecTy || IntTy)
        return true;
      if (BeginOffset > NewAllocaBeginOffset ||
          EndOffset < NewAllocaEndOffset)
        return false;
      auto *C = cast<ConstantInt>(II.getLength());
      if (C->getBitWidth() > 64)
        return false;
      const auto Len = C->getZExtValue();
      auto *Int8Ty = IntegerType::getInt8Ty(NewAI.getContext());
      auto *SrcTy = VectorType::get(Int8Ty, Len);
      return canConvertValue(DL, SrcTy, AllocaTy) &&
             DL.isLegalInteger(DL.getTypeSizeInBits(ScalarTy).getFixedSize());
    }();

    // If this doesn't map cleanly onto the alloca type, and that type isn't
    // a single value type, just emit a memset.
    if (!CanContinue) {
      Type *SizeTy = II.getLength()->getType();
      Constant *Size = ConstantInt::get(SizeTy, NewEndOffset - NewBeginOffset);
      CallInst *New = IRB.CreateMemSet(
          getNewAllocaSlicePtr(IRB, OldPtr->getType()), II.getValue(), Size,
          MaybeAlign(getSliceAlign()), II.isVolatile());
      if (AATags)
        New->setAAMetadata(AATags);
      LLVM_DEBUG(dbgs() << "          to: " << *New << "\n");
      return false;
    }

    // If we can represent this as a simple value, we have to build the actual
    // value to store, which requires expanding the byte present in memset to
    // a sensible representation for the alloca type. This is essentially
    // splatting the byte to a sufficiently wide integer, splatting it across
    // any desired vector width, and bitcasting to the final type.
    Value *V;

    if (VecTy) {
      // If this is a memset of a vectorized alloca, insert it.
      assert(ElementTy == ScalarTy);

      unsigned BeginIndex = getIndex(NewBeginOffset);
      unsigned EndIndex = getIndex(NewEndOffset);
      assert(EndIndex > BeginIndex && "Empty vector!");
      unsigned NumElements = EndIndex - BeginIndex;
      assert(NumElements <= VecTy->getNumElements() && "Too many elements!");

      Value *Splat = getIntegerSplat(
          II.getValue(), DL.getTypeSizeInBits(ElementTy).getFixedSize() / 8);
      Splat = convertValue(DL, IRB, Splat, ElementTy);
      if (NumElements > 1)
        Splat = getVectorSplat(Splat, NumElements);

      Value *Old = IRB.CreateAlignedLoad(NewAI.getAllocatedType(), &NewAI,
                                         NewAI.getAlign(), "oldload");
      V = insertVector(IRB, Old, Splat, BeginIndex, "vec");
    } else if (IntTy) {
      // If this is a memset on an alloca where we can widen stores, insert the
      // set integer.
      assert(!II.isVolatile());

      uint64_t Size = NewEndOffset - NewBeginOffset;
      V = getIntegerSplat(II.getValue(), Size);

      if (IntTy && (BeginOffset != NewAllocaBeginOffset ||
                    EndOffset != NewAllocaBeginOffset)) {
        Value *Old = IRB.CreateAlignedLoad(NewAI.getAllocatedType(), &NewAI,
                                           NewAI.getAlign(), "oldload");
        Old = convertValue(DL, IRB, Old, IntTy);
        uint64_t Offset = NewBeginOffset - NewAllocaBeginOffset;
        V = insertInteger(DL, IRB, Old, V, Offset, "insert");
      } else {
        assert(V->getType() == IntTy &&
               "Wrong type for an alloca wide integer!");
      }
      V = convertValue(DL, IRB, V, AllocaTy);
    } else {
      // Established these invariants above.
      assert(NewBeginOffset == NewAllocaBeginOffset);
      assert(NewEndOffset == NewAllocaEndOffset);

      V = getIntegerSplat(II.getValue(),
                          DL.getTypeSizeInBits(ScalarTy).getFixedSize() / 8);
      if (VectorType *AllocaVecTy = dyn_cast<VectorType>(AllocaTy))
        V = getVectorSplat(V, AllocaVecTy->getNumElements());

      V = convertValue(DL, IRB, V, AllocaTy);
    }

    StoreInst *New =
        IRB.CreateAlignedStore(V, &NewAI, NewAI.getAlign(), II.isVolatile());
    if (AATags)
      New->setAAMetadata(AATags);
    LLVM_DEBUG(dbgs() << "          to: " << *New << "\n");
    return !II.isVolatile();
  }

  bool visitMemTransferInst(MemTransferInst &II) {
    // Rewriting of memory transfer instructions can be a bit tricky. We break
    // them into two categories: split intrinsics and unsplit intrinsics.

    LLVM_DEBUG(dbgs() << "    original: " << II << "\n");

    AAMDNodes AATags;
    II.getAAMetadata(AATags);

    bool IsDest = &II.getRawDestUse() == OldUse;
    assert((IsDest && II.getRawDest() == OldPtr) ||
           (!IsDest && II.getRawSource() == OldPtr));

    MaybeAlign SliceAlign = getSliceAlign();

    // For unsplit intrinsics, we simply modify the source and destination
    // pointers in place. This isn't just an optimization, it is a matter of
    // correctness. With unsplit intrinsics we may be dealing with transfers
    // within a single alloca before SROA ran, or with transfers that have
    // a variable length. We may also be dealing with memmove instead of
    // memcpy, and so simply updating the pointers is the necessary for us to
    // update both source and dest of a single call.
    if (!IsSplittable) {
      Value *AdjustedPtr = getNewAllocaSlicePtr(IRB, OldPtr->getType());
      if (IsDest) {
        II.setDest(AdjustedPtr);
        II.setDestAlignment(SliceAlign);
      }
      else {
        II.setSource(AdjustedPtr);
        II.setSourceAlignment(SliceAlign);
      }

      LLVM_DEBUG(dbgs() << "          to: " << II << "\n");
      deleteIfTriviallyDead(OldPtr);
      return false;
    }
    // For split transfer intrinsics we have an incredibly useful assurance:
    // the source and destination do not reside within the same alloca, and at
    // least one of them does not escape. This means that we can replace
    // memmove with memcpy, and we don't need to worry about all manner of
    // downsides to splitting and transforming the operations.

    // If this doesn't map cleanly onto the alloca type, and that type isn't
    // a single value type, just emit a memcpy.
    bool EmitMemCpy =
        !VecTy && !IntTy &&
        (BeginOffset > NewAllocaBeginOffset || EndOffset < NewAllocaEndOffset ||
         SliceSize !=
             DL.getTypeStoreSize(NewAI.getAllocatedType()).getFixedSize() ||
         !NewAI.getAllocatedType()->isSingleValueType());

    // If we're just going to emit a memcpy, the alloca hasn't changed, and the
    // size hasn't been shrunk based on analysis of the viable range, this is
    // a no-op.
    if (EmitMemCpy && &OldAI == &NewAI) {
      // Ensure the start lines up.
      assert(NewBeginOffset == BeginOffset);

      // Rewrite the size as needed.
      if (NewEndOffset != EndOffset)
        II.setLength(ConstantInt::get(II.getLength()->getType(),
                                      NewEndOffset - NewBeginOffset));
      return false;
    }
    // Record this instruction for deletion.
    Pass.DeadInsts.insert(&II);

    // Strip all inbounds GEPs and pointer casts to try to dig out any root
    // alloca that should be re-examined after rewriting this instruction.
    Value *OtherPtr = IsDest ? II.getRawSource() : II.getRawDest();
    if (AllocaInst *AI =
            dyn_cast<AllocaInst>(OtherPtr->stripInBoundsOffsets())) {
      assert(AI != &OldAI && AI != &NewAI &&
             "Splittable transfers cannot reach the same alloca on both ends.");
      Pass.Worklist.insert(AI);
    }

    Type *OtherPtrTy = OtherPtr->getType();
    unsigned OtherAS = OtherPtrTy->getPointerAddressSpace();

    // Compute the relative offset for the other pointer within the transfer.
    unsigned OffsetWidth = DL.getIndexSizeInBits(OtherAS);
    APInt OtherOffset(OffsetWidth, NewBeginOffset - BeginOffset);
    Align OtherAlign =
        assumeAligned(IsDest ? II.getSourceAlignment() : II.getDestAlignment());
    OtherAlign =
        commonAlignment(OtherAlign, OtherOffset.zextOrTrunc(64).getZExtValue());

    if (EmitMemCpy) {
      // Compute the other pointer, folding as much as possible to produce
      // a single, simple GEP in most cases.
      OtherPtr = getAdjustedPtr(IRB, DL, OtherPtr, OtherOffset, OtherPtrTy,
                                OtherPtr->getName() + ".");

      Value *OurPtr = getNewAllocaSlicePtr(IRB, OldPtr->getType());
      Type *SizeTy = II.getLength()->getType();
      Constant *Size = ConstantInt::get(SizeTy, NewEndOffset - NewBeginOffset);

      Value *DestPtr, *SrcPtr;
      MaybeAlign DestAlign, SrcAlign;
      // Note: IsDest is true iff we're copying into the new alloca slice
      if (IsDest) {
        DestPtr = OurPtr;
        DestAlign = SliceAlign;
        SrcPtr = OtherPtr;
        SrcAlign = OtherAlign;
      } else {
        DestPtr = OtherPtr;
        DestAlign = OtherAlign;
        SrcPtr = OurPtr;
        SrcAlign = SliceAlign;
      }
      CallInst *New = IRB.CreateMemCpy(DestPtr, DestAlign, SrcPtr, SrcAlign,
                                       Size, II.isVolatile());
      if (AATags)
        New->setAAMetadata(AATags);
      LLVM_DEBUG(dbgs() << "          to: " << *New << "\n");
      return false;
    }

    bool IsWholeAlloca = NewBeginOffset == NewAllocaBeginOffset &&
                         NewEndOffset == NewAllocaEndOffset;
    uint64_t Size = NewEndOffset - NewBeginOffset;
    unsigned BeginIndex = VecTy ? getIndex(NewBeginOffset) : 0;
    unsigned EndIndex = VecTy ? getIndex(NewEndOffset) : 0;
    unsigned NumElements = EndIndex - BeginIndex;
    IntegerType *SubIntTy =
        IntTy ? Type::getIntNTy(IntTy->getContext(), Size * 8) : nullptr;

    // Reset the other pointer type to match the register type we're going to
    // use, but using the address space of the original other pointer.
    Type *OtherTy;
    if (VecTy && !IsWholeAlloca) {
      if (NumElements == 1)
        OtherTy = VecTy->getElementType();
      else
        OtherTy = VectorType::get(VecTy->getElementType(), NumElements);
    } else if (IntTy && !IsWholeAlloca) {
      OtherTy = SubIntTy;
    } else {
      OtherTy = NewAllocaTy;
    }
    OtherPtrTy = OtherTy->getPointerTo(OtherAS);

    Value *SrcPtr = getAdjustedPtr(IRB, DL, OtherPtr, OtherOffset, OtherPtrTy,
                                   OtherPtr->getName() + ".");
    MaybeAlign SrcAlign = OtherAlign;
    Value *DstPtr = &NewAI;
    MaybeAlign DstAlign = SliceAlign;
    if (!IsDest) {
      std::swap(SrcPtr, DstPtr);
      std::swap(SrcAlign, DstAlign);
    }

    Value *Src;
    if (VecTy && !IsWholeAlloca && !IsDest) {
      Src = IRB.CreateAlignedLoad(NewAI.getAllocatedType(), &NewAI,
                                  NewAI.getAlign(), "load");
      Src = extractVector(IRB, Src, BeginIndex, EndIndex, "vec");
    } else if (IntTy && !IsWholeAlloca && !IsDest) {
      Src = IRB.CreateAlignedLoad(NewAI.getAllocatedType(), &NewAI,
                                  NewAI.getAlign(), "load");
      Src = convertValue(DL, IRB, Src, IntTy);
      uint64_t Offset = NewBeginOffset - NewAllocaBeginOffset;
      Src = extractInteger(DL, IRB, Src, SubIntTy, Offset, "extract");
    } else {
      LoadInst *Load = IRB.CreateAlignedLoad(OtherTy, SrcPtr, SrcAlign,
                                             II.isVolatile(), "copyload");
      if (AATags)
        Load->setAAMetadata(AATags);
      Src = Load;
    }

    if (VecTy && !IsWholeAlloca && IsDest) {
      Value *Old = IRB.CreateAlignedLoad(NewAI.getAllocatedType(), &NewAI,
                                         NewAI.getAlign(), "oldload");
      Src = insertVector(IRB, Old, Src, BeginIndex, "vec");
    } else if (IntTy && !IsWholeAlloca && IsDest) {
      Value *Old = IRB.CreateAlignedLoad(NewAI.getAllocatedType(), &NewAI,
                                         NewAI.getAlign(), "oldload");
      Old = convertValue(DL, IRB, Old, IntTy);
      uint64_t Offset = NewBeginOffset - NewAllocaBeginOffset;
      Src = insertInteger(DL, IRB, Old, Src, Offset, "insert");
      Src = convertValue(DL, IRB, Src, NewAllocaTy);
    }

    StoreInst *Store = cast<StoreInst>(
        IRB.CreateAlignedStore(Src, DstPtr, DstAlign, II.isVolatile()));
    if (AATags)
      Store->setAAMetadata(AATags);
    LLVM_DEBUG(dbgs() << "          to: " << *Store << "\n");
    return !II.isVolatile();
  }

  bool visitIntrinsicInst(IntrinsicInst &II) {
    assert(II.isLifetimeStartOrEnd());
    LLVM_DEBUG(dbgs() << "    original: " << II << "\n");
    assert(II.getArgOperand(1) == OldPtr);

    // Record this instruction for deletion.
    Pass.DeadInsts.insert(&II);

    // Lifetime intrinsics are only promotable if they cover the whole alloca.
    // Therefore, we drop lifetime intrinsics which don't cover the whole
    // alloca.
    // (In theory, intrinsics which partially cover an alloca could be
    // promoted, but PromoteMemToReg doesn't handle that case.)
    // FIXME: Check whether the alloca is promotable before dropping the
    // lifetime intrinsics?
    if (NewBeginOffset != NewAllocaBeginOffset ||
        NewEndOffset != NewAllocaEndOffset)
      return true;

    ConstantInt *Size =
        ConstantInt::get(cast<IntegerType>(II.getArgOperand(0)->getType()),
                         NewEndOffset - NewBeginOffset);
    // Lifetime intrinsics always expect an i8* so directly get such a pointer
    // for the new alloca slice.
    Type *PointerTy = IRB.getInt8PtrTy(OldPtr->getType()->getPointerAddressSpace());
    Value *Ptr = getNewAllocaSlicePtr(IRB, PointerTy);
    Value *New;
    if (II.getIntrinsicID() == Intrinsic::lifetime_start)
      New = IRB.CreateLifetimeStart(Ptr, Size);
    else
      New = IRB.CreateLifetimeEnd(Ptr, Size);

    (void)New;
    LLVM_DEBUG(dbgs() << "          to: " << *New << "\n");

    return true;
  }

  void fixLoadStoreAlign(Instruction &Root) {
    // This algorithm implements the same visitor loop as
    // hasUnsafePHIOrSelectUse, and fixes the alignment of each load
    // or store found.
    SmallPtrSet<Instruction *, 4> Visited;
    SmallVector<Instruction *, 4> Uses;
    Visited.insert(&Root);
    Uses.push_back(&Root);
    do {
      Instruction *I = Uses.pop_back_val();

      if (LoadInst *LI = dyn_cast<LoadInst>(I)) {
        MaybeAlign LoadAlign = DL.getValueOrABITypeAlignment(
            MaybeAlign(LI->getAlignment()), LI->getType());
        LI->setAlignment(std::min(LoadAlign, getSliceAlign()));
        continue;
      }
      if (StoreInst *SI = dyn_cast<StoreInst>(I)) {
          Value *Op = SI->getOperand(0);
          MaybeAlign StoreAlign = DL.getValueOrABITypeAlignment(
              MaybeAlign(SI->getAlignment()), Op->getType());
          SI->setAlignment(std::min(StoreAlign, getSliceAlign()));
          continue;
      }

      assert(isa<BitCastInst>(I) || isa<AddrSpaceCastInst>(I) ||
             isa<PHINode>(I) || isa<SelectInst>(I) ||
             isa<GetElementPtrInst>(I));
      for (User *U : I->users())
        if (Visited.insert(cast<Instruction>(U)).second)
          Uses.push_back(cast<Instruction>(U));
    } while (!Uses.empty());
  }

  bool visitPHINode(PHINode &PN) {
    LLVM_DEBUG(dbgs() << "    original: " << PN << "\n");
    assert(BeginOffset >= NewAllocaBeginOffset && "PHIs are unsplittable");
    assert(EndOffset <= NewAllocaEndOffset && "PHIs are unsplittable");

    // We would like to compute a new pointer in only one place, but have it be
    // as local as possible to the PHI. To do that, we re-use the location of
    // the old pointer, which necessarily must be in the right position to
    // dominate the PHI.
    IRBuilderBase::InsertPointGuard Guard(IRB);
    if (isa<PHINode>(OldPtr))
      IRB.SetInsertPoint(&*OldPtr->getParent()->getFirstInsertionPt());
    else
      IRB.SetInsertPoint(OldPtr);
    IRB.SetCurrentDebugLocation(OldPtr->getDebugLoc());

    Value *NewPtr = getNewAllocaSlicePtr(IRB, OldPtr->getType());
    // Replace the operands which were using the old pointer.
    std::replace(PN.op_begin(), PN.op_end(), cast<Value>(OldPtr), NewPtr);

    LLVM_DEBUG(dbgs() << "          to: " << PN << "\n");
    deleteIfTriviallyDead(OldPtr);

    // Fix the alignment of any loads or stores using this PHI node.
    fixLoadStoreAlign(PN);

    // PHIs can't be promoted on their own, but often can be speculated. We
    // check the speculation outside of the rewriter so that we see the
    // fully-rewritten alloca.
    PHIUsers.insert(&PN);
    return true;
  }

  bool visitSelectInst(SelectInst &SI) {
    LLVM_DEBUG(dbgs() << "    original: " << SI << "\n");
    assert((SI.getTrueValue() == OldPtr || SI.getFalseValue() == OldPtr) &&
           "Pointer isn't an operand!");
    assert(BeginOffset >= NewAllocaBeginOffset && "Selects are unsplittable");
    assert(EndOffset <= NewAllocaEndOffset && "Selects are unsplittable");

    Value *NewPtr = getNewAllocaSlicePtr(IRB, OldPtr->getType());
    // Replace the operands which were using the old pointer.
    if (SI.getOperand(1) == OldPtr)
      SI.setOperand(1, NewPtr);
    if (SI.getOperand(2) == OldPtr)
      SI.setOperand(2, NewPtr);

    LLVM_DEBUG(dbgs() << "          to: " << SI << "\n");
    deleteIfTriviallyDead(OldPtr);

    // Fix the alignment of any loads or stores using this select.
    fixLoadStoreAlign(SI);

    // Selects can't be promoted on their own, but often can be speculated. We
    // check the speculation outside of the rewriter so that we see the
    // fully-rewritten alloca.
    SelectUsers.insert(&SI);
    return true;
  }
};

namespace {

/// Visitor to rewrite aggregate loads and stores as scalar.
///
/// This pass aggressively rewrites all aggregate loads and stores on
/// a particular pointer (or any pointer derived from it which we can identify)
/// with scalar loads and stores.
class AggLoadStoreRewriter : public InstVisitor<AggLoadStoreRewriter, bool> {
  // Befriend the base class so it can delegate to private visit methods.
  friend class InstVisitor<AggLoadStoreRewriter, bool>;

  /// Queue of pointer uses to analyze and potentially rewrite.
  SmallVector<Use *, 8> Queue;

  /// Set to prevent us from cycling with phi nodes and loops.
  SmallPtrSet<User *, 8> Visited;

  /// The current pointer use being rewritten. This is used to dig up the used
  /// value (as opposed to the user).
  Use *U = nullptr;

  /// Used to calculate offsets, and hence alignment, of subobjects.
  const DataLayout &DL;

public:
  AggLoadStoreRewriter(const DataLayout &DL) : DL(DL) {}

  /// Rewrite loads and stores through a pointer and all pointers derived from
  /// it.
  bool rewrite(Instruction &I) {
    LLVM_DEBUG(dbgs() << "  Rewriting FCA loads and stores...\n");
    enqueueUsers(I);
    bool Changed = false;
    while (!Queue.empty()) {
      U = Queue.pop_back_val();
      Changed |= visit(cast<Instruction>(U->getUser()));
    }
    return Changed;
  }

private:
  /// Enqueue all the users of the given instruction for further processing.
  /// This uses a set to de-duplicate users.
  void enqueueUsers(Instruction &I) {
    for (Use &U : I.uses())
      if (Visited.insert(U.getUser()).second)
        Queue.push_back(&U);
  }

  // Conservative default is to not rewrite anything.
  bool visitInstruction(Instruction &I) { return false; }

  /// Generic recursive split emission class.
  template <typename Derived> class OpSplitter {
  protected:
    /// The builder used to form new instructions.
    IRBuilderTy IRB;

    /// The indices which to be used with insert- or extractvalue to select the
    /// appropriate value within the aggregate.
    SmallVector<unsigned, 4> Indices;

    /// The indices to a GEP instruction which will move Ptr to the correct slot
    /// within the aggregate.
    SmallVector<Value *, 4> GEPIndices;

    /// The base pointer of the original op, used as a base for GEPing the
    /// split operations.
    Value *Ptr;

    /// The base pointee type being GEPed into.
    Type *BaseTy;

    /// Known alignment of the base pointer.
    Align BaseAlign;

    /// To calculate offset of each component so we can correctly deduce
    /// alignments.
    const DataLayout &DL;

    /// Initialize the splitter with an insertion point, Ptr and start with a
    /// single zero GEP index.
    OpSplitter(Instruction *InsertionPoint, Value *Ptr, Type *BaseTy,
               Align BaseAlign, const DataLayout &DL)
        : IRB(InsertionPoint), GEPIndices(1, IRB.getInt32(0)), Ptr(Ptr),
          BaseTy(BaseTy), BaseAlign(BaseAlign), DL(DL) {}

  public:
    /// Generic recursive split emission routine.
    ///
    /// This method recursively splits an aggregate op (load or store) into
    /// scalar or vector ops. It splits recursively until it hits a single value
    /// and emits that single value operation via the template argument.
    ///
    /// The logic of this routine relies on GEPs and insertvalue and
    /// extractvalue all operating with the same fundamental index list, merely
    /// formatted differently (GEPs need actual values).
    ///
    /// \param Ty  The type being split recursively into smaller ops.
    /// \param Agg The aggregate value being built up or stored, depending on
    /// whether this is splitting a load or a store respectively.
    void emitSplitOps(Type *Ty, Value *&Agg, const Twine &Name) {
      if (Ty->isSingleValueType()) {
        unsigned Offset = DL.getIndexedOffsetInType(BaseTy, GEPIndices);
        return static_cast<Derived *>(this)->emitFunc(
            Ty, Agg, commonAlignment(BaseAlign, Offset), Name);
      }

      if (ArrayType *ATy = dyn_cast<ArrayType>(Ty)) {
        unsigned OldSize = Indices.size();
        (void)OldSize;
        for (unsigned Idx = 0, Size = ATy->getNumElements(); Idx != Size;
             ++Idx) {
          assert(Indices.size() == OldSize && "Did not return to the old size");
          Indices.push_back(Idx);
          GEPIndices.push_back(IRB.getInt32(Idx));
          emitSplitOps(ATy->getElementType(), Agg, Name + "." + Twine(Idx));
          GEPIndices.pop_back();
          Indices.pop_back();
        }
        return;
      }

      if (StructType *STy = dyn_cast<StructType>(Ty)) {
        unsigned OldSize = Indices.size();
        (void)OldSize;
        for (unsigned Idx = 0, Size = STy->getNumElements(); Idx != Size;
             ++Idx) {
          assert(Indices.size() == OldSize && "Did not return to the old size");
          Indices.push_back(Idx);
          GEPIndices.push_back(IRB.getInt32(Idx));
          emitSplitOps(STy->getElementType(Idx), Agg, Name + "." + Twine(Idx));
          GEPIndices.pop_back();
          Indices.pop_back();
        }
        return;
      }

      llvm_unreachable("Only arrays and structs are aggregate loadable types");
    }
  };

  struct LoadOpSplitter : public OpSplitter<LoadOpSplitter> {
    AAMDNodes AATags;

    LoadOpSplitter(Instruction *InsertionPoint, Value *Ptr, Type *BaseTy,
                   AAMDNodes AATags, Align BaseAlign, const DataLayout &DL)
        : OpSplitter<LoadOpSplitter>(InsertionPoint, Ptr, BaseTy, BaseAlign,
                                     DL),
          AATags(AATags) {}

    /// Emit a leaf load of a single value. This is called at the leaves of the
    /// recursive emission to actually load values.
    void emitFunc(Type *Ty, Value *&Agg, Align Alignment, const Twine &Name) {
      assert(Ty->isSingleValueType());
      // Load the single value and insert it using the indices.
      Value *GEP =
          IRB.CreateInBoundsGEP(BaseTy, Ptr, GEPIndices, Name + ".gep");
      LoadInst *Load =
          IRB.CreateAlignedLoad(Ty, GEP, Alignment, Name + ".load");
      if (AATags)
        Load->setAAMetadata(AATags);
      Agg = IRB.CreateInsertValue(Agg, Load, Indices, Name + ".insert");
      LLVM_DEBUG(dbgs() << "          to: " << *Load << "\n");
    }
  };

  bool visitLoadInst(LoadInst &LI) {
    assert(LI.getPointerOperand() == *U);
    if (!LI.isSimple() || LI.getType()->isSingleValueType())
      return false;

    // We have an aggregate being loaded, split it apart.
    LLVM_DEBUG(dbgs() << "    original: " << LI << "\n");
    AAMDNodes AATags;
    LI.getAAMetadata(AATags);
    LoadOpSplitter Splitter(&LI, *U, LI.getType(), AATags,
                            getAdjustedAlignment(&LI, 0, DL), DL);
    Value *V = UndefValue::get(LI.getType());
    Splitter.emitSplitOps(LI.getType(), V, LI.getName() + ".fca");
    LI.replaceAllUsesWith(V);
    LI.eraseFromParent();
    return true;
  }

  struct StoreOpSplitter : public OpSplitter<StoreOpSplitter> {
    StoreOpSplitter(Instruction *InsertionPoint, Value *Ptr, Type *BaseTy,
                    AAMDNodes AATags, Align BaseAlign, const DataLayout &DL)
        : OpSplitter<StoreOpSplitter>(InsertionPoint, Ptr, BaseTy, BaseAlign,
                                      DL),
          AATags(AATags) {}
    AAMDNodes AATags;
    /// Emit a leaf store of a single value. This is called at the leaves of the
    /// recursive emission to actually produce stores.
    void emitFunc(Type *Ty, Value *&Agg, Align Alignment, const Twine &Name) {
      assert(Ty->isSingleValueType());
      // Extract the single value and store it using the indices.
      //
      // The gep and extractvalue values are factored out of the CreateStore
      // call to make the output independent of the argument evaluation order.
      Value *ExtractValue =
          IRB.CreateExtractValue(Agg, Indices, Name + ".extract");
      Value *InBoundsGEP =
          IRB.CreateInBoundsGEP(BaseTy, Ptr, GEPIndices, Name + ".gep");
      StoreInst *Store =
          IRB.CreateAlignedStore(ExtractValue, InBoundsGEP, Alignment);
      if (AATags)
        Store->setAAMetadata(AATags);
      LLVM_DEBUG(dbgs() << "          to: " << *Store << "\n");
    }
  };

  bool visitStoreInst(StoreInst &SI) {
    if (!SI.isSimple() || SI.getPointerOperand() != *U)
      return false;
    Value *V = SI.getValueOperand();
    if (V->getType()->isSingleValueType())
      return false;

    // We have an aggregate being stored, split it apart.
    LLVM_DEBUG(dbgs() << "    original: " << SI << "\n");
    AAMDNodes AATags;
    SI.getAAMetadata(AATags);
    StoreOpSplitter Splitter(&SI, *U, V->getType(), AATags,
                             getAdjustedAlignment(&SI, 0, DL), DL);
    Splitter.emitSplitOps(V->getType(), V, V->getName() + ".fca");
    SI.eraseFromParent();
    return true;
  }

  bool visitBitCastInst(BitCastInst &BC) {
    enqueueUsers(BC);
    return false;
  }

  bool visitAddrSpaceCastInst(AddrSpaceCastInst &ASC) {
    enqueueUsers(ASC);
    return false;
  }

  bool visitGetElementPtrInst(GetElementPtrInst &GEPI) {
    enqueueUsers(GEPI);
    return false;
  }

  bool visitPHINode(PHINode &PN) {
    enqueueUsers(PN);
    return false;
  }

  bool visitSelectInst(SelectInst &SI) {
    enqueueUsers(SI);
    return false;
  }
};

} // end anonymous namespace

/// Strip aggregate type wrapping.
///
/// This removes no-op aggregate types wrapping an underlying type. It will
/// strip as many layers of types as it can without changing either the type
/// size or the allocated size.
static Type *stripAggregateTypeWrapping(const DataLayout &DL, Type *Ty) {
  if (Ty->isSingleValueType())
    return Ty;

  uint64_t AllocSize = DL.getTypeAllocSize(Ty).getFixedSize();
  uint64_t TypeSize = DL.getTypeSizeInBits(Ty).getFixedSize();

  Type *InnerTy;
  if (ArrayType *ArrTy = dyn_cast<ArrayType>(Ty)) {
    InnerTy = ArrTy->getElementType();
  } else if (StructType *STy = dyn_cast<StructType>(Ty)) {
    const StructLayout *SL = DL.getStructLayout(STy);
    unsigned Index = SL->getElementContainingOffset(0);
    InnerTy = STy->getElementType(Index);
  } else {
    return Ty;
  }

  if (AllocSize > DL.getTypeAllocSize(InnerTy).getFixedSize() ||
      TypeSize > DL.getTypeSizeInBits(InnerTy).getFixedSize())
    return Ty;

  return stripAggregateTypeWrapping(DL, InnerTy);
}

/// Try to find a partition of the aggregate type passed in for a given
/// offset and size.
///
/// This recurses through the aggregate type and tries to compute a subtype
/// based on the offset and size. When the offset and size span a sub-section
/// of an array, it will even compute a new array type for that sub-section,
/// and the same for structs.
///
/// Note that this routine is very strict and tries to find a partition of the
/// type which produces the *exact* right offset and size. It is not forgiving
/// when the size or offset cause either end of type-based partition to be off.
/// Also, this is a best-effort routine. It is reasonable to give up and not
/// return a type if necessary.
static Type *getTypePartition(const DataLayout &DL, Type *Ty, uint64_t Offset,
                              uint64_t Size) {
  if (Offset == 0 && DL.getTypeAllocSize(Ty).getFixedSize() == Size)
    return stripAggregateTypeWrapping(DL, Ty);
  if (Offset > DL.getTypeAllocSize(Ty).getFixedSize() ||
      (DL.getTypeAllocSize(Ty).getFixedSize() - Offset) < Size)
    return nullptr;

  if (SequentialType *SeqTy = dyn_cast<SequentialType>(Ty)) {
    Type *ElementTy = SeqTy->getElementType();
    uint64_t ElementSize = DL.getTypeAllocSize(ElementTy).getFixedSize();
    uint64_t NumSkippedElements = Offset / ElementSize;
    if (NumSkippedElements >= SeqTy->getNumElements())
      return nullptr;
    Offset -= NumSkippedElements * ElementSize;

    // First check if we need to recurse.
    if (Offset > 0 || Size < ElementSize) {
      // Bail if the partition ends in a different array element.
      if ((Offset + Size) > ElementSize)
        return nullptr;
      // Recurse through the element type trying to peel off offset bytes.
      return getTypePartition(DL, ElementTy, Offset, Size);
    }
    assert(Offset == 0);

    if (Size == ElementSize)
      return stripAggregateTypeWrapping(DL, ElementTy);
    assert(Size > ElementSize);
    uint64_t NumElements = Size / ElementSize;
    if (NumElements * ElementSize != Size)
      return nullptr;
    return ArrayType::get(ElementTy, NumElements);
  }

  StructType *STy = dyn_cast<StructType>(Ty);
  if (!STy)
    return nullptr;

  const StructLayout *SL = DL.getStructLayout(STy);
  if (Offset >= SL->getSizeInBytes())
    return nullptr;
  uint64_t EndOffset = Offset + Size;
  if (EndOffset > SL->getSizeInBytes())
    return nullptr;

  unsigned Index = SL->getElementContainingOffset(Offset);
  Offset -= SL->getElementOffset(Index);

  Type *ElementTy = STy->getElementType(Index);
  uint64_t ElementSize = DL.getTypeAllocSize(ElementTy).getFixedSize();
  if (Offset >= ElementSize)
    return nullptr; // The offset points into alignment padding.

  // See if any partition must be contained by the element.
  if (Offset > 0 || Size < ElementSize) {
    if ((Offset + Size) > ElementSize)
      return nullptr;
    return getTypePartition(DL, ElementTy, Offset, Size);
  }
  assert(Offset == 0);

  if (Size == ElementSize)
    return stripAggregateTypeWrapping(DL, ElementTy);

  StructType::element_iterator EI = STy->element_begin() + Index,
                               EE = STy->element_end();
  if (EndOffset < SL->getSizeInBytes()) {
    unsigned EndIndex = SL->getElementContainingOffset(EndOffset);
    if (Index == EndIndex)
      return nullptr; // Within a single element and its padding.

    // Don't try to form "natural" types if the elements don't line up with the
    // expected size.
    // FIXME: We could potentially recurse down through the last element in the
    // sub-struct to find a natural end point.
    if (SL->getElementOffset(EndIndex) != EndOffset)
      return nullptr;

    assert(Index < EndIndex);
    EE = STy->element_begin() + EndIndex;
  }

  // Try to build up a sub-structure.
  StructType *SubTy =
      StructType::get(STy->getContext(), makeArrayRef(EI, EE), STy->isPacked());
  const StructLayout *SubSL = DL.getStructLayout(SubTy);
  if (Size != SubSL->getSizeInBytes())
    return nullptr; // The sub-struct doesn't have quite the size needed.

  return SubTy;
}

/// Pre-split loads and stores to simplify rewriting.
///
/// We want to break up the splittable load+store pairs as much as
/// possible. This is important to do as a preprocessing step, as once we
/// start rewriting the accesses to partitions of the alloca we lose the
/// necessary information to correctly split apart paired loads and stores
/// which both point into this alloca. The case to consider is something like
/// the following:
///
///   %a = alloca [12 x i8]
///   %gep1 = getelementptr [12 x i8]* %a, i32 0, i32 0
///   %gep2 = getelementptr [12 x i8]* %a, i32 0, i32 4
///   %gep3 = getelementptr [12 x i8]* %a, i32 0, i32 8
///   %iptr1 = bitcast i8* %gep1 to i64*
///   %iptr2 = bitcast i8* %gep2 to i64*
///   %fptr1 = bitcast i8* %gep1 to float*
///   %fptr2 = bitcast i8* %gep2 to float*
///   %fptr3 = bitcast i8* %gep3 to float*
///   store float 0.0, float* %fptr1
///   store float 1.0, float* %fptr2
///   %v = load i64* %iptr1
///   store i64 %v, i64* %iptr2
///   %f1 = load float* %fptr2
///   %f2 = load float* %fptr3
///
/// Here we want to form 3 partitions of the alloca, each 4 bytes large, and
/// promote everything so we recover the 2 SSA values that should have been
/// there all along.
///
/// \returns true if any changes are made.
bool SROA::presplitLoadsAndStores(AllocaInst &AI, AllocaSlices &AS) {
  LLVM_DEBUG(dbgs() << "Pre-splitting loads and stores\n");

  // Track the loads and stores which are candidates for pre-splitting here, in
  // the order they first appear during the partition scan. These give stable
  // iteration order and a basis for tracking which loads and stores we
  // actually split.
  SmallVector<LoadInst *, 4> Loads;
  SmallVector<StoreInst *, 4> Stores;

  // We need to accumulate the splits required of each load or store where we
  // can find them via a direct lookup. This is important to cross-check loads
  // and stores against each other. We also track the slice so that we can kill
  // all the slices that end up split.
  struct SplitOffsets {
    Slice *S;
    std::vector<uint64_t> Splits;
  };
  SmallDenseMap<Instruction *, SplitOffsets, 8> SplitOffsetsMap;

  // Track loads out of this alloca which cannot, for any reason, be pre-split.
  // This is important as we also cannot pre-split stores of those loads!
  // FIXME: This is all pretty gross. It means that we can be more aggressive
  // in pre-splitting when the load feeding the store happens to come from
  // a separate alloca. Put another way, the effectiveness of SROA would be
  // decreased by a frontend which just concatenated all of its local allocas
  // into one big flat alloca. But defeating such patterns is exactly the job
  // SROA is tasked with! Sadly, to not have this discrepancy we would have
  // change store pre-splitting to actually force pre-splitting of the load
  // that feeds it *and all stores*. That makes pre-splitting much harder, but
  // maybe it would make it more principled?
  SmallPtrSet<LoadInst *, 8> UnsplittableLoads;

  LLVM_DEBUG(dbgs() << "  Searching for candidate loads and stores\n");
  for (auto &P : AS.partitions()) {
    for (Slice &S : P) {
      Instruction *I = cast<Instruction>(S.getUse()->getUser());
      if (!S.isSplittable() || S.endOffset() <= P.endOffset()) {
        // If this is a load we have to track that it can't participate in any
        // pre-splitting. If this is a store of a load we have to track that
        // that load also can't participate in any pre-splitting.
        if (auto *LI = dyn_cast<LoadInst>(I))
          UnsplittableLoads.insert(LI);
        else if (auto *SI = dyn_cast<StoreInst>(I))
          if (auto *LI = dyn_cast<LoadInst>(SI->getValueOperand()))
            UnsplittableLoads.insert(LI);
        continue;
      }
      assert(P.endOffset() > S.beginOffset() &&
             "Empty or backwards partition!");

      // Determine if this is a pre-splittable slice.
      if (auto *LI = dyn_cast<LoadInst>(I)) {
        assert(!LI->isVolatile() && "Cannot split volatile loads!");

        // The load must be used exclusively to store into other pointers for
        // us to be able to arbitrarily pre-split it. The stores must also be
        // simple to avoid changing semantics.
        auto IsLoadSimplyStored = [](LoadInst *LI) {
          for (User *LU : LI->users()) {
            auto *SI = dyn_cast<StoreInst>(LU);
            if (!SI || !SI->isSimple())
              return false;
          }
          return true;
        };
        if (!IsLoadSimplyStored(LI)) {
          UnsplittableLoads.insert(LI);
          continue;
        }

        Loads.push_back(LI);
      } else if (auto *SI = dyn_cast<StoreInst>(I)) {
        if (S.getUse() != &SI->getOperandUse(SI->getPointerOperandIndex()))
          // Skip stores *of* pointers. FIXME: This shouldn't even be possible!
          continue;
        auto *StoredLoad = dyn_cast<LoadInst>(SI->getValueOperand());
        if (!StoredLoad || !StoredLoad->isSimple())
          continue;
        assert(!SI->isVolatile() && "Cannot split volatile stores!");

        Stores.push_back(SI);
      } else {
        // Other uses cannot be pre-split.
        continue;
      }

      // Record the initial split.
      LLVM_DEBUG(dbgs() << "    Candidate: " << *I << "\n");
      auto &Offsets = SplitOffsetsMap[I];
      assert(Offsets.Splits.empty() &&
             "Should not have splits the first time we see an instruction!");
      Offsets.S = &S;
      Offsets.Splits.push_back(P.endOffset() - S.beginOffset());
    }

    // Now scan the already split slices, and add a split for any of them which
    // we're going to pre-split.
    for (Slice *S : P.splitSliceTails()) {
      auto SplitOffsetsMapI =
          SplitOffsetsMap.find(cast<Instruction>(S->getUse()->getUser()));
      if (SplitOffsetsMapI == SplitOffsetsMap.end())
        continue;
      auto &Offsets = SplitOffsetsMapI->second;

      assert(Offsets.S == S && "Found a mismatched slice!");
      assert(!Offsets.Splits.empty() &&
             "Cannot have an empty set of splits on the second partition!");
      assert(Offsets.Splits.back() ==
                 P.beginOffset() - Offsets.S->beginOffset() &&
             "Previous split does not end where this one begins!");

      // Record each split. The last partition's end isn't needed as the size
      // of the slice dictates that.
      if (S->endOffset() > P.endOffset())
        Offsets.Splits.push_back(P.endOffset() - Offsets.S->beginOffset());
    }
  }

  // We may have split loads where some of their stores are split stores. For
  // such loads and stores, we can only pre-split them if their splits exactly
  // match relative to their starting offset. We have to verify this prior to
  // any rewriting.
  Stores.erase(
      llvm::remove_if(Stores,
                      [&UnsplittableLoads, &SplitOffsetsMap](StoreInst *SI) {
                        // Lookup the load we are storing in our map of split
                        // offsets.
                        auto *LI = cast<LoadInst>(SI->getValueOperand());
                        // If it was completely unsplittable, then we're done,
                        // and this store can't be pre-split.
                        if (UnsplittableLoads.count(LI))
                          return true;

                        auto LoadOffsetsI = SplitOffsetsMap.find(LI);
                        if (LoadOffsetsI == SplitOffsetsMap.end())
                          return false; // Unrelated loads are definitely safe.
                        auto &LoadOffsets = LoadOffsetsI->second;

                        // Now lookup the store's offsets.
                        auto &StoreOffsets = SplitOffsetsMap[SI];

                        // If the relative offsets of each split in the load and
                        // store match exactly, then we can split them and we
                        // don't need to remove them here.
                        if (LoadOffsets.Splits == StoreOffsets.Splits)
                          return false;

                        LLVM_DEBUG(
                            dbgs()
                            << "    Mismatched splits for load and store:\n"
                            << "      " << *LI << "\n"
                            << "      " << *SI << "\n");

                        // We've found a store and load that we need to split
                        // with mismatched relative splits. Just give up on them
                        // and remove both instructions from our list of
                        // candidates.
                        UnsplittableLoads.insert(LI);
                        return true;
                      }),
      Stores.end());
  // Now we have to go *back* through all the stores, because a later store may
  // have caused an earlier store's load to become unsplittable and if it is
  // unsplittable for the later store, then we can't rely on it being split in
  // the earlier store either.
  Stores.erase(llvm::remove_if(Stores,
                               [&UnsplittableLoads](StoreInst *SI) {
                                 auto *LI =
                                     cast<LoadInst>(SI->getValueOperand());
                                 return UnsplittableLoads.count(LI);
                               }),
               Stores.end());
  // Once we've established all the loads that can't be split for some reason,
  // filter any that made it into our list out.
  Loads.erase(llvm::remove_if(Loads,
                              [&UnsplittableLoads](LoadInst *LI) {
                                return UnsplittableLoads.count(LI);
                              }),
              Loads.end());

  // If no loads or stores are left, there is no pre-splitting to be done for
  // this alloca.
  if (Loads.empty() && Stores.empty())
    return false;

  // From here on, we can't fail and will be building new accesses, so rig up
  // an IR builder.
  IRBuilderTy IRB(&AI);

  // Collect the new slices which we will merge into the alloca slices.
  SmallVector<Slice, 4> NewSlices;

  // Track any allocas we end up splitting loads and stores for so we iterate
  // on them.
  SmallPtrSet<AllocaInst *, 4> ResplitPromotableAllocas;

  // At this point, we have collected all of the loads and stores we can
  // pre-split, and the specific splits needed for them. We actually do the
  // splitting in a specific order in order to handle when one of the loads in
  // the value operand to one of the stores.
  //
  // First, we rewrite all of the split loads, and just accumulate each split
  // load in a parallel structure. We also build the slices for them and append
  // them to the alloca slices.
  SmallDenseMap<LoadInst *, std::vector<LoadInst *>, 1> SplitLoadsMap;
  std::vector<LoadInst *> SplitLoads;
  const DataLayout &DL = AI.getModule()->getDataLayout();
  for (LoadInst *LI : Loads) {
    SplitLoads.clear();

    IntegerType *Ty = cast<IntegerType>(LI->getType());
    uint64_t LoadSize = Ty->getBitWidth() / 8;
    assert(LoadSize > 0 && "Cannot have a zero-sized integer load!");

    auto &Offsets = SplitOffsetsMap[LI];
    assert(LoadSize == Offsets.S->endOffset() - Offsets.S->beginOffset() &&
           "Slice size should always match load size exactly!");
    uint64_t BaseOffset = Offsets.S->beginOffset();
    assert(BaseOffset + LoadSize > BaseOffset &&
           "Cannot represent alloca access size using 64-bit integers!");

    Instruction *BasePtr = cast<Instruction>(LI->getPointerOperand());
    IRB.SetInsertPoint(LI);

    LLVM_DEBUG(dbgs() << "  Splitting load: " << *LI << "\n");

    uint64_t PartOffset = 0, PartSize = Offsets.Splits.front();
    int Idx = 0, Size = Offsets.Splits.size();
    for (;;) {
      auto *PartTy = Type::getIntNTy(Ty->getContext(), PartSize * 8);
      auto AS = LI->getPointerAddressSpace();
      auto *PartPtrTy = PartTy->getPointerTo(AS);
      LoadInst *PLoad = IRB.CreateAlignedLoad(
          PartTy,
          getAdjustedPtr(IRB, DL, BasePtr,
                         APInt(DL.getIndexSizeInBits(AS), PartOffset),
                         PartPtrTy, BasePtr->getName() + "."),
          getAdjustedAlignment(LI, PartOffset, DL),
          /*IsVolatile*/ false, LI->getName());
      PLoad->copyMetadata(*LI, {LLVMContext::MD_mem_parallel_loop_access,
                                LLVMContext::MD_access_group});

      // Append this load onto the list of split loads so we can find it later
      // to rewrite the stores.
      SplitLoads.push_back(PLoad);

      // Now build a new slice for the alloca.
      NewSlices.push_back(
          Slice(BaseOffset + PartOffset, BaseOffset + PartOffset + PartSize,
                &PLoad->getOperandUse(PLoad->getPointerOperandIndex()),
                /*IsSplittable*/ false));
      LLVM_DEBUG(dbgs() << "    new slice [" << NewSlices.back().beginOffset()
                        << ", " << NewSlices.back().endOffset()
                        << "): " << *PLoad << "\n");

      // See if we've handled all the splits.
      if (Idx >= Size)
        break;

      // Setup the next partition.
      PartOffset = Offsets.Splits[Idx];
      ++Idx;
      PartSize = (Idx < Size ? Offsets.Splits[Idx] : LoadSize) - PartOffset;
    }

    // Now that we have the split loads, do the slow walk over all uses of the
    // load and rewrite them as split stores, or save the split loads to use
    // below if the store is going to be split there anyways.
    bool DeferredStores = false;
    for (User *LU : LI->users()) {
      StoreInst *SI = cast<StoreInst>(LU);
      if (!Stores.empty() && SplitOffsetsMap.count(SI)) {
        DeferredStores = true;
        LLVM_DEBUG(dbgs() << "    Deferred splitting of store: " << *SI
                          << "\n");
        continue;
      }

      Value *StoreBasePtr = SI->getPointerOperand();
      IRB.SetInsertPoint(SI);

      LLVM_DEBUG(dbgs() << "    Splitting store of load: " << *SI << "\n");

      for (int Idx = 0, Size = SplitLoads.size(); Idx < Size; ++Idx) {
        LoadInst *PLoad = SplitLoads[Idx];
        uint64_t PartOffset = Idx == 0 ? 0 : Offsets.Splits[Idx - 1];
        auto *PartPtrTy =
            PLoad->getType()->getPointerTo(SI->getPointerAddressSpace());

        auto AS = SI->getPointerAddressSpace();
        StoreInst *PStore = IRB.CreateAlignedStore(
            PLoad,
            getAdjustedPtr(IRB, DL, StoreBasePtr,
                           APInt(DL.getIndexSizeInBits(AS), PartOffset),
                           PartPtrTy, StoreBasePtr->getName() + "."),
            getAdjustedAlignment(SI, PartOffset, DL),
            /*IsVolatile*/ false);
        PStore->copyMetadata(*LI, {LLVMContext::MD_mem_parallel_loop_access,
                                   LLVMContext::MD_access_group});
        LLVM_DEBUG(dbgs() << "      +" << PartOffset << ":" << *PStore << "\n");
      }

      // We want to immediately iterate on any allocas impacted by splitting
      // this store, and we have to track any promotable alloca (indicated by
      // a direct store) as needing to be resplit because it is no longer
      // promotable.
      if (AllocaInst *OtherAI = dyn_cast<AllocaInst>(StoreBasePtr)) {
        ResplitPromotableAllocas.insert(OtherAI);
        Worklist.insert(OtherAI);
      } else if (AllocaInst *OtherAI = dyn_cast<AllocaInst>(
                     StoreBasePtr->stripInBoundsOffsets())) {
        Worklist.insert(OtherAI);
      }

      // Mark the original store as dead.
      DeadInsts.insert(SI);
    }

    // Save the split loads if there are deferred stores among the users.
    if (DeferredStores)
      SplitLoadsMap.insert(std::make_pair(LI, std::move(SplitLoads)));

    // Mark the original load as dead and kill the original slice.
    DeadInsts.insert(LI);
    Offsets.S->kill();
  }

  // Second, we rewrite all of the split stores. At this point, we know that
  // all loads from this alloca have been split already. For stores of such
  // loads, we can simply look up the pre-existing split loads. For stores of
  // other loads, we split those loads first and then write split stores of
  // them.
  for (StoreInst *SI : Stores) {
    auto *LI = cast<LoadInst>(SI->getValueOperand());
    IntegerType *Ty = cast<IntegerType>(LI->getType());
    uint64_t StoreSize = Ty->getBitWidth() / 8;
    assert(StoreSize > 0 && "Cannot have a zero-sized integer store!");

    auto &Offsets = SplitOffsetsMap[SI];
    assert(StoreSize == Offsets.S->endOffset() - Offsets.S->beginOffset() &&
           "Slice size should always match load size exactly!");
    uint64_t BaseOffset = Offsets.S->beginOffset();
    assert(BaseOffset + StoreSize > BaseOffset &&
           "Cannot represent alloca access size using 64-bit integers!");

    Value *LoadBasePtr = LI->getPointerOperand();
    Instruction *StoreBasePtr = cast<Instruction>(SI->getPointerOperand());

    LLVM_DEBUG(dbgs() << "  Splitting store: " << *SI << "\n");

    // Check whether we have an already split load.
    auto SplitLoadsMapI = SplitLoadsMap.find(LI);
    std::vector<LoadInst *> *SplitLoads = nullptr;
    if (SplitLoadsMapI != SplitLoadsMap.end()) {
      SplitLoads = &SplitLoadsMapI->second;
      assert(SplitLoads->size() == Offsets.Splits.size() + 1 &&
             "Too few split loads for the number of splits in the store!");
    } else {
      LLVM_DEBUG(dbgs() << "          of load: " << *LI << "\n");
    }

    uint64_t PartOffset = 0, PartSize = Offsets.Splits.front();
    int Idx = 0, Size = Offsets.Splits.size();
    for (;;) {
      auto *PartTy = Type::getIntNTy(Ty->getContext(), PartSize * 8);
      auto *LoadPartPtrTy = PartTy->getPointerTo(LI->getPointerAddressSpace());
      auto *StorePartPtrTy = PartTy->getPointerTo(SI->getPointerAddressSpace());

      // Either lookup a split load or create one.
      LoadInst *PLoad;
      if (SplitLoads) {
        PLoad = (*SplitLoads)[Idx];
      } else {
        IRB.SetInsertPoint(LI);
        auto AS = LI->getPointerAddressSpace();
        PLoad = IRB.CreateAlignedLoad(
            PartTy,
            getAdjustedPtr(IRB, DL, LoadBasePtr,
                           APInt(DL.getIndexSizeInBits(AS), PartOffset),
                           LoadPartPtrTy, LoadBasePtr->getName() + "."),
            getAdjustedAlignment(LI, PartOffset, DL),
            /*IsVolatile*/ false, LI->getName());
      }

      // And store this partition.
      IRB.SetInsertPoint(SI);
      auto AS = SI->getPointerAddressSpace();
      StoreInst *PStore = IRB.CreateAlignedStore(
          PLoad,
          getAdjustedPtr(IRB, DL, StoreBasePtr,
                         APInt(DL.getIndexSizeInBits(AS), PartOffset),
                         StorePartPtrTy, StoreBasePtr->getName() + "."),
          getAdjustedAlignment(SI, PartOffset, DL),
          /*IsVolatile*/ false);

      // Now build a new slice for the alloca.
      NewSlices.push_back(
          Slice(BaseOffset + PartOffset, BaseOffset + PartOffset + PartSize,
                &PStore->getOperandUse(PStore->getPointerOperandIndex()),
                /*IsSplittable*/ false));
      LLVM_DEBUG(dbgs() << "    new slice [" << NewSlices.back().beginOffset()
                        << ", " << NewSlices.back().endOffset()
                        << "): " << *PStore << "\n");
      if (!SplitLoads) {
        LLVM_DEBUG(dbgs() << "      of split load: " << *PLoad << "\n");
      }

      // See if we've finished all the splits.
      if (Idx >= Size)
        break;

      // Setup the next partition.
      PartOffset = Offsets.Splits[Idx];
      ++Idx;
      PartSize = (Idx < Size ? Offsets.Splits[Idx] : StoreSize) - PartOffset;
    }

    // We want to immediately iterate on any allocas impacted by splitting
    // this load, which is only relevant if it isn't a load of this alloca and
    // thus we didn't already split the loads above. We also have to keep track
    // of any promotable allocas we split loads on as they can no longer be
    // promoted.
    if (!SplitLoads) {
      if (AllocaInst *OtherAI = dyn_cast<AllocaInst>(LoadBasePtr)) {
        assert(OtherAI != &AI && "We can't re-split our own alloca!");
        ResplitPromotableAllocas.insert(OtherAI);
        Worklist.insert(OtherAI);
      } else if (AllocaInst *OtherAI = dyn_cast<AllocaInst>(
                     LoadBasePtr->stripInBoundsOffsets())) {
        assert(OtherAI != &AI && "We can't re-split our own alloca!");
        Worklist.insert(OtherAI);
      }
    }

    // Mark the original store as dead now that we've split it up and kill its
    // slice. Note that we leave the original load in place unless this store
    // was its only use. It may in turn be split up if it is an alloca load
    // for some other alloca, but it may be a normal load. This may introduce
    // redundant loads, but where those can be merged the rest of the optimizer
    // should handle the merging, and this uncovers SSA splits which is more
    // important. In practice, the original loads will almost always be fully
    // split and removed eventually, and the splits will be merged by any
    // trivial CSE, including instcombine.
    if (LI->hasOneUse()) {
      assert(*LI->user_begin() == SI && "Single use isn't this store!");
      DeadInsts.insert(LI);
    }
    DeadInsts.insert(SI);
    Offsets.S->kill();
  }

  // Remove the killed slices that have ben pre-split.
  AS.erase(llvm::remove_if(AS, [](const Slice &S) { return S.isDead(); }),
           AS.end());

  // Insert our new slices. This will sort and merge them into the sorted
  // sequence.
  AS.insert(NewSlices);

  LLVM_DEBUG(dbgs() << "  Pre-split slices:\n");
#ifndef NDEBUG
  for (auto I = AS.begin(), E = AS.end(); I != E; ++I)
    LLVM_DEBUG(AS.print(dbgs(), I, "    "));
#endif

  // Finally, don't try to promote any allocas that new require re-splitting.
  // They have already been added to the worklist above.
  PromotableAllocas.erase(
      llvm::remove_if(
          PromotableAllocas,
          [&](AllocaInst *AI) { return ResplitPromotableAllocas.count(AI); }),
      PromotableAllocas.end());

  return true;
}

/// Rewrite an alloca partition's users.
///
/// This routine drives both of the rewriting goals of the SROA pass. It tries
/// to rewrite uses of an alloca partition to be conducive for SSA value
/// promotion. If the partition needs a new, more refined alloca, this will
/// build that new alloca, preserving as much type information as possible, and
/// rewrite the uses of the old alloca to point at the new one and have the
/// appropriate new offsets. It also evaluates how successful the rewrite was
/// at enabling promotion and if it was successful queues the alloca to be
/// promoted.
AllocaInst *SROA::rewritePartition(AllocaInst &AI, AllocaSlices &AS,
                                   Partition &P) {
  // Try to compute a friendly type for this partition of the alloca. This
  // won't always succeed, in which case we fall back to a legal integer type
  // or an i8 array of an appropriate size.
  Type *SliceTy = nullptr;
  const DataLayout &DL = AI.getModule()->getDataLayout();
  if (Type *CommonUseTy = findCommonType(P.begin(), P.end(), P.endOffset()))
    if (DL.getTypeAllocSize(CommonUseTy).getFixedSize() >= P.size())
      SliceTy = CommonUseTy;
  if (!SliceTy)
    if (Type *TypePartitionTy = getTypePartition(DL, AI.getAllocatedType(),
                                                 P.beginOffset(), P.size()))
      SliceTy = TypePartitionTy;
  if ((!SliceTy || (SliceTy->isArrayTy() &&
                    SliceTy->getArrayElementType()->isIntegerTy())) &&
      DL.isLegalInteger(P.size() * 8))
    SliceTy = Type::getIntNTy(*C, P.size() * 8);
  if (!SliceTy)
    SliceTy = ArrayType::get(Type::getInt8Ty(*C), P.size());
  assert(DL.getTypeAllocSize(SliceTy).getFixedSize() >= P.size());

  bool IsIntegerPromotable = isIntegerWideningViable(P, SliceTy, DL);

  VectorType *VecTy =
      IsIntegerPromotable ? nullptr : isVectorPromotionViable(P, DL);
  if (VecTy)
    SliceTy = VecTy;

  // Check for the case where we're going to rewrite to a new alloca of the
  // exact same type as the original, and with the same access offsets. In that
  // case, re-use the existing alloca, but still run through the rewriter to
  // perform phi and select speculation.
  // P.beginOffset() can be non-zero even with the same type in a case with
  // out-of-bounds access (e.g. @PR35657 function in SROA/basictest.ll).
  AllocaInst *NewAI;
  if (SliceTy == AI.getAllocatedType() && P.beginOffset() == 0) {
    NewAI = &AI;
    // FIXME: We should be able to bail at this point with "nothing changed".
    // FIXME: We might want to defer PHI speculation until after here.
    // FIXME: return nullptr;
  } else {
    // If alignment is unspecified we fallback on the one required by the ABI
    // for this type. We also make sure the alignment is compatible with
    // P.beginOffset().
    const Align Alignment = commonAlignment(
        DL.getValueOrABITypeAlignment(MaybeAlign(AI.getAlignment()),
                                      AI.getAllocatedType()),
        P.beginOffset());
    // If we will get at least this much alignment from the type alone, leave
    // the alloca's alignment unconstrained.
    const bool IsUnconstrained = Alignment <= DL.getABITypeAlignment(SliceTy);
    NewAI = new AllocaInst(
        SliceTy, AI.getType()->getAddressSpace(), nullptr,
        IsUnconstrained ? MaybeAlign() : Alignment,
        AI.getName() + ".sroa." + Twine(P.begin() - AS.begin()), &AI);
    // Copy the old AI debug location over to the new one.
    NewAI->setDebugLoc(AI.getDebugLoc());
    ++NumNewAllocas;
  }

  LLVM_DEBUG(dbgs() << "Rewriting alloca partition "
                    << "[" << P.beginOffset() << "," << P.endOffset()
                    << ") to: " << *NewAI << "\n");

  // Track the high watermark on the worklist as it is only relevant for
  // promoted allocas. We will reset it to this point if the alloca is not in
  // fact scheduled for promotion.
  unsigned PPWOldSize = PostPromotionWorklist.size();
  unsigned NumUses = 0;
  SmallSetVector<PHINode *, 8> PHIUsers;
  SmallSetVector<SelectInst *, 8> SelectUsers;

  AllocaSliceRewriter Rewriter(DL, AS, *this, AI, *NewAI, P.beginOffset(),
                               P.endOffset(), IsIntegerPromotable, VecTy,
                               PHIUsers, SelectUsers);
  bool Promotable = true;
  for (Slice *S : P.splitSliceTails()) {
    Promotable &= Rewriter.visit(S);
    ++NumUses;
  }
  for (Slice &S : P) {
    Promotable &= Rewriter.visit(&S);
    ++NumUses;
  }

  NumAllocaPartitionUses += NumUses;
  MaxUsesPerAllocaPartition.updateMax(NumUses);

  // Now that we've processed all the slices in the new partition, check if any
  // PHIs or Selects would block promotion.
  for (PHINode *PHI : PHIUsers)
    if (!isSafePHIToSpeculate(*PHI)) {
      Promotable = false;
      PHIUsers.clear();
      SelectUsers.clear();
      break;
    }

  for (SelectInst *Sel : SelectUsers)
    if (!isSafeSelectToSpeculate(*Sel)) {
      Promotable = false;
      PHIUsers.clear();
      SelectUsers.clear();
      break;
    }

  if (Promotable) {
    if (PHIUsers.empty() && SelectUsers.empty()) {
      // Promote the alloca.
      PromotableAllocas.push_back(NewAI);
    } else {
      // If we have either PHIs or Selects to speculate, add them to those
      // worklists and re-queue the new alloca so that we promote in on the
      // next iteration.
      for (PHINode *PHIUser : PHIUsers)
        SpeculatablePHIs.insert(PHIUser);
      for (SelectInst *SelectUser : SelectUsers)
        SpeculatableSelects.insert(SelectUser);
      Worklist.insert(NewAI);
    }
  } else {
    // Drop any post-promotion work items if promotion didn't happen.
    while (PostPromotionWorklist.size() > PPWOldSize)
      PostPromotionWorklist.pop_back();

    // We couldn't promote and we didn't create a new partition, nothing
    // happened.
    if (NewAI == &AI)
      return nullptr;

    // If we can't promote the alloca, iterate on it to check for new
    // refinements exposed by splitting the current alloca. Don't iterate on an
    // alloca which didn't actually change and didn't get promoted.
    Worklist.insert(NewAI);
  }

  return NewAI;
}

/// Walks the slices of an alloca and form partitions based on them,
/// rewriting each of their uses.
bool SROA::splitAlloca(AllocaInst &AI, AllocaSlices &AS) {
  if (AS.begin() == AS.end())
    return false;

  unsigned NumPartitions = 0;
  bool Changed = false;
  const DataLayout &DL = AI.getModule()->getDataLayout();

  // First try to pre-split loads and stores.
  Changed |= presplitLoadsAndStores(AI, AS);

  // Now that we have identified any pre-splitting opportunities,
  // mark loads and stores unsplittable except for the following case.
  // We leave a slice splittable if all other slices are disjoint or fully
  // included in the slice, such as whole-alloca loads and stores.
  // If we fail to split these during pre-splitting, we want to force them
  // to be rewritten into a partition.
  bool IsSorted = true;

  uint64_t AllocaSize =
      DL.getTypeAllocSize(AI.getAllocatedType()).getFixedSize();
  const uint64_t MaxBitVectorSize = 1024;
  if (AllocaSize <= MaxBitVectorSize) {
    // If a byte boundary is included in any load or store, a slice starting or
    // ending at the boundary is not splittable.
    SmallBitVector SplittableOffset(AllocaSize + 1, true);
    for (Slice &S : AS)
      for (unsigned O = S.beginOffset() + 1;
           O < S.endOffset() && O < AllocaSize; O++)
        SplittableOffset.reset(O);

    for (Slice &S : AS) {
      if (!S.isSplittable())
        continue;

      if ((S.beginOffset() > AllocaSize || SplittableOffset[S.beginOffset()]) &&
          (S.endOffset() > AllocaSize || SplittableOffset[S.endOffset()]))
        continue;

      if (isa<LoadInst>(S.getUse()->getUser()) ||
          isa<StoreInst>(S.getUse()->getUser())) {
        S.makeUnsplittable();
        IsSorted = false;
      }
    }
  }
  else {
    // We only allow whole-alloca splittable loads and stores
    // for a large alloca to avoid creating too large BitVector.
    for (Slice &S : AS) {
      if (!S.isSplittable())
        continue;

      if (S.beginOffset() == 0 && S.endOffset() >= AllocaSize)
        continue;

      if (isa<LoadInst>(S.getUse()->getUser()) ||
          isa<StoreInst>(S.getUse()->getUser())) {
        S.makeUnsplittable();
        IsSorted = false;
      }
    }
  }

  if (!IsSorted)
    llvm::sort(AS);

  /// Describes the allocas introduced by rewritePartition in order to migrate
  /// the debug info.
  struct Fragment {
    AllocaInst *Alloca;
    uint64_t Offset;
    uint64_t Size;
    Fragment(AllocaInst *AI, uint64_t O, uint64_t S)
      : Alloca(AI), Offset(O), Size(S) {}
  };
  SmallVector<Fragment, 4> Fragments;

  // Rewrite each partition.
  for (auto &P : AS.partitions()) {
    if (AllocaInst *NewAI = rewritePartition(AI, AS, P)) {
      Changed = true;
      if (NewAI != &AI) {
        uint64_t SizeOfByte = 8;
        uint64_t AllocaSize =
            DL.getTypeSizeInBits(NewAI->getAllocatedType()).getFixedSize();
        // Don't include any padding.
        uint64_t Size = std::min(AllocaSize, P.size() * SizeOfByte);
        Fragments.push_back(Fragment(NewAI, P.beginOffset() * SizeOfByte, Size));
      }
    }
    ++NumPartitions;
  }

  NumAllocaPartitions += NumPartitions;
  MaxPartitionsPerAlloca.updateMax(NumPartitions);

  // Migrate debug information from the old alloca to the new alloca(s)
  // and the individual partitions.
  TinyPtrVector<DbgVariableIntrinsic *> DbgDeclares = FindDbgAddrUses(&AI);
  if (!DbgDeclares.empty()) {
    auto *Var = DbgDeclares.front()->getVariable();
    auto *Expr = DbgDeclares.front()->getExpression();
    auto VarSize = Var->getSizeInBits();
    DIBuilder DIB(*AI.getModule(), /*AllowUnresolved*/ false);
    uint64_t AllocaSize =
        DL.getTypeSizeInBits(AI.getAllocatedType()).getFixedSize();
    for (auto Fragment : Fragments) {
      // Create a fragment expression describing the new partition or reuse AI's
      // expression if there is only one partition.
      auto *FragmentExpr = Expr;
      if (Fragment.Size < AllocaSize || Expr->isFragment()) {
        // If this alloca is already a scalar replacement of a larger aggregate,
        // Fragment.Offset describes the offset inside the scalar.
        auto ExprFragment = Expr->getFragmentInfo();
        uint64_t Offset = ExprFragment ? ExprFragment->OffsetInBits : 0;
        uint64_t Start = Offset + Fragment.Offset;
        uint64_t Size = Fragment.Size;
        if (ExprFragment) {
          uint64_t AbsEnd =
              ExprFragment->OffsetInBits + ExprFragment->SizeInBits;
          if (Start >= AbsEnd)
            // No need to describe a SROAed padding.
            continue;
          Size = std::min(Size, AbsEnd - Start);
        }
        // The new, smaller fragment is stenciled out from the old fragment.
        if (auto OrigFragment = FragmentExpr->getFragmentInfo()) {
          assert(Start >= OrigFragment->OffsetInBits &&
                 "new fragment is outside of original fragment");
          Start -= OrigFragment->OffsetInBits;
        }

        // The alloca may be larger than the variable.
        if (VarSize) {
          if (Size > *VarSize)
            Size = *VarSize;
          if (Size == 0 || Start + Size > *VarSize)
            continue;
        }

        // Avoid creating a fragment expression that covers the entire variable.
        if (!VarSize || *VarSize != Size) {
          if (auto E =
                  DIExpression::createFragmentExpression(Expr, Start, Size))
            FragmentExpr = *E;
          else
            continue;
        }
      }

      // Remove any existing intrinsics describing the same alloca.
      for (DbgVariableIntrinsic *OldDII : FindDbgAddrUses(Fragment.Alloca))
        OldDII->eraseFromParent();

      DIB.insertDeclare(Fragment.Alloca, Var, FragmentExpr,
                        DbgDeclares.front()->getDebugLoc(), &AI);
    }
  }
  return Changed;
}

/// Clobber a use with undef, deleting the used value if it becomes dead.
void SROA::clobberUse(Use &U) {
  Value *OldV = U;
  // Replace the use with an undef value.
  U = UndefValue::get(OldV->getType());

  // Check for this making an instruction dead. We have to garbage collect
  // all the dead instructions to ensure the uses of any alloca end up being
  // minimal.
  if (Instruction *OldI = dyn_cast<Instruction>(OldV))
    if (isInstructionTriviallyDead(OldI)) {
      DeadInsts.insert(OldI);
    }
}

/// Analyze an alloca for SROA.
///
/// This analyzes the alloca to ensure we can reason about it, builds
/// the slices of the alloca, and then hands it off to be split and
/// rewritten as needed.
bool SROA::runOnAlloca(AllocaInst &AI) {
  LLVM_DEBUG(dbgs() << "SROA alloca: " << AI << "\n");
  ++NumAllocasAnalyzed;

  // Special case dead allocas, as they're trivial.
  if (AI.use_empty()) {
    AI.eraseFromParent();
    return true;
  }
  const DataLayout &DL = AI.getModule()->getDataLayout();

  if (auto *VTy = dyn_cast<VectorType>(AI.getAllocatedType())) {
    if (VTy->isScalable())
      return false;
  }

  // Skip alloca forms that this analysis can't handle.
  auto *AT = AI.getAllocatedType();
  if (AI.isArrayAllocation() || !AT->isSized() ||
      (isa<VectorType>(AT) && cast<VectorType>(AT)->isScalable()) ||
      DL.getTypeAllocSize(AT).getFixedSize() == 0)
    return false;

  bool Changed = false;

  // First, split any FCA loads and stores touching this alloca to promote
  // better splitting and promotion opportunities.
  AggLoadStoreRewriter AggRewriter(DL);
  Changed |= AggRewriter.rewrite(AI);

  // Build the slices using a recursive instruction-visiting builder.
  AllocaSlices AS(DL, AI);
  LLVM_DEBUG(AS.print(dbgs()));
  if (AS.isEscaped())
    return Changed;

  // Delete all the dead users of this alloca before splitting and rewriting it.
  for (Instruction *DeadUser : AS.getDeadUsers()) {
    // Free up everything used by this instruction.
    for (Use &DeadOp : DeadUser->operands())
      clobberUse(DeadOp);

    // Now replace the uses of this instruction.
    DeadUser->replaceAllUsesWith(UndefValue::get(DeadUser->getType()));

    // And mark it for deletion.
    DeadInsts.insert(DeadUser);
    Changed = true;
  }
  for (Use *DeadOp : AS.getDeadOperands()) {
    clobberUse(*DeadOp);
    Changed = true;
  }

  // No slices to split. Leave the dead alloca for a later pass to clean up.
  if (AS.begin() == AS.end())
    return Changed;

  Changed |= splitAlloca(AI, AS);

  LLVM_DEBUG(dbgs() << "  Speculating PHIs\n");
  while (!SpeculatablePHIs.empty())
    speculatePHINodeLoads(*SpeculatablePHIs.pop_back_val());

  LLVM_DEBUG(dbgs() << "  Speculating Selects\n");
  while (!SpeculatableSelects.empty())
    speculateSelectInstLoads(*SpeculatableSelects.pop_back_val());

  return Changed;
}

/// Delete the dead instructions accumulated in this run.
///
/// Recursively deletes the dead instructions we've accumulated. This is done
/// at the very end to maximize locality of the recursive delete and to
/// minimize the problems of invalidated instruction pointers as such pointers
/// are used heavily in the intermediate stages of the algorithm.
///
/// We also record the alloca instructions deleted here so that they aren't
/// subsequently handed to mem2reg to promote.
bool SROA::deleteDeadInstructions(
    SmallPtrSetImpl<AllocaInst *> &DeletedAllocas) {
  bool Changed = false;
  while (!DeadInsts.empty()) {
    Instruction *I = DeadInsts.pop_back_val();
    LLVM_DEBUG(dbgs() << "Deleting dead instruction: " << *I << "\n");

    // If the instruction is an alloca, find the possible dbg.declare connected
    // to it, and remove it too. We must do this before calling RAUW or we will
    // not be able to find it.
    if (AllocaInst *AI = dyn_cast<AllocaInst>(I)) {
      DeletedAllocas.insert(AI);
      for (DbgVariableIntrinsic *OldDII : FindDbgAddrUses(AI))
        OldDII->eraseFromParent();
    }

    I->replaceAllUsesWith(UndefValue::get(I->getType()));

    for (Use &Operand : I->operands())
      if (Instruction *U = dyn_cast<Instruction>(Operand)) {
        // Zero out the operand and see if it becomes trivially dead.
        Operand = nullptr;
        if (isInstructionTriviallyDead(U))
          DeadInsts.insert(U);
      }

    ++NumDeleted;
    I->eraseFromParent();
    Changed = true;
  }
  return Changed;
}

/// Promote the allocas, using the best available technique.
///
/// This attempts to promote whatever allocas have been identified as viable in
/// the PromotableAllocas list. If that list is empty, there is nothing to do.
/// This function returns whether any promotion occurred.
bool SROA::promoteAllocas(Function &F) {
  if (PromotableAllocas.empty())
    return false;

  NumPromoted += PromotableAllocas.size();

  LLVM_DEBUG(dbgs() << "Promoting allocas with mem2reg...\n");
  PromoteMemToReg(PromotableAllocas, *DT, AC);
  PromotableAllocas.clear();
  return true;
}

PreservedAnalyses SROA::runImpl(Function &F, DominatorTree &RunDT,
                                AssumptionCache &RunAC) {
  LLVM_DEBUG(dbgs() << "SROA function: " << F.getName() << "\n");
  C = &F.getContext();
  DT = &RunDT;
  AC = &RunAC;

  BasicBlock &EntryBB = F.getEntryBlock();
  for (BasicBlock::iterator I = EntryBB.begin(), E = std::prev(EntryBB.end());
       I != E; ++I) {
    if (AllocaInst *AI = dyn_cast<AllocaInst>(I)) {
      if (isa<VectorType>(AI->getAllocatedType()) &&
          cast<VectorType>(AI->getAllocatedType())->isScalable()) {
        if (isAllocaPromotable(AI))
          PromotableAllocas.push_back(AI);
      } else {
        Worklist.insert(AI);
      }
    }
  }

  bool Changed = false;
  // A set of deleted alloca instruction pointers which should be removed from
  // the list of promotable allocas.
  SmallPtrSet<AllocaInst *, 4> DeletedAllocas;

  do {
    while (!Worklist.empty()) {
      Changed |= runOnAlloca(*Worklist.pop_back_val());
      Changed |= deleteDeadInstructions(DeletedAllocas);

      // Remove the deleted allocas from various lists so that we don't try to
      // continue processing them.
      if (!DeletedAllocas.empty()) {
        auto IsInSet = [&](AllocaInst *AI) { return DeletedAllocas.count(AI); };
        Worklist.remove_if(IsInSet);
        PostPromotionWorklist.remove_if(IsInSet);
        PromotableAllocas.erase(llvm::remove_if(PromotableAllocas, IsInSet),
                                PromotableAllocas.end());
        DeletedAllocas.clear();
      }
    }

    Changed |= promoteAllocas(F);

    Worklist = PostPromotionWorklist;
    PostPromotionWorklist.clear();
  } while (!Worklist.empty());

  if (!Changed)
    return PreservedAnalyses::all();

  PreservedAnalyses PA;
  PA.preserveSet<CFGAnalyses>();
  PA.preserve<GlobalsAA>();
  return PA;
}

PreservedAnalyses SROA::run(Function &F, FunctionAnalysisManager &AM) {
  return runImpl(F, AM.getResult<DominatorTreeAnalysis>(F),
                 AM.getResult<AssumptionAnalysis>(F));
}

/// A legacy pass for the legacy pass manager that wraps the \c SROA pass.
///
/// This is in the llvm namespace purely to allow it to be a friend of the \c
/// SROA pass.
class llvm::sroa::SROALegacyPass : public FunctionPass {
  /// The SROA implementation.
  SROA Impl;

public:
  static char ID;

  SROALegacyPass() : FunctionPass(ID) {
    initializeSROALegacyPassPass(*PassRegistry::getPassRegistry());
  }

  bool runOnFunction(Function &F) override {
    if (skipFunction(F))
      return false;

    auto PA = Impl.runImpl(
        F, getAnalysis<DominatorTreeWrapperPass>().getDomTree(),
        getAnalysis<AssumptionCacheTracker>().getAssumptionCache(F));
    return !PA.areAllPreserved();
  }

  void getAnalysisUsage(AnalysisUsage &AU) const override {
    AU.addRequired<AssumptionCacheTracker>();
    AU.addRequired<DominatorTreeWrapperPass>();
    AU.addPreserved<GlobalsAAWrapperPass>();
    AU.setPreservesCFG();
  }

  StringRef getPassName() const override { return "SROA"; }
};

char SROALegacyPass::ID = 0;

FunctionPass *llvm::createSROAPass() { return new SROALegacyPass(); }

INITIALIZE_PASS_BEGIN(SROALegacyPass, "sroa",
                      "Scalar Replacement Of Aggregates", false, false)
INITIALIZE_PASS_DEPENDENCY(AssumptionCacheTracker)
INITIALIZE_PASS_DEPENDENCY(DominatorTreeWrapperPass)
INITIALIZE_PASS_END(SROALegacyPass, "sroa", "Scalar Replacement Of Aggregates",
                    false, false)<|MERGE_RESOLUTION|>--- conflicted
+++ resolved
@@ -790,16 +790,12 @@
         LI.getPointerAddressSpace() != DL.getAllocaAddrSpace())
       return PI.setAborted(&LI);
 
-<<<<<<< HEAD
     if (auto *VTy = dyn_cast<VectorType>(LI.getType())) {
       if (VTy->isScalable())
         return PI.setAborted(&LI);
     }
 
-    uint64_t Size = DL.getTypeStoreSize(LI.getType());
-=======
     uint64_t Size = DL.getTypeStoreSize(LI.getType()).getFixedSize();
->>>>>>> 4bbf8239
     return handleLoadOrStore(LI.getType(), LI, Offset, Size, LI.isVolatile());
   }
 
@@ -814,17 +810,13 @@
         SI.getPointerAddressSpace() != DL.getAllocaAddrSpace())
       return PI.setAborted(&SI);
 
-<<<<<<< HEAD
     if (auto *VTy = dyn_cast<VectorType>(SI.getValueOperand()->getType())) {
       if (VTy->isScalable()) {
         return PI.setAborted(&SI);
       }
     }
 
-    uint64_t Size = DL.getTypeStoreSize(ValOp->getType());
-=======
     uint64_t Size = DL.getTypeStoreSize(ValOp->getType()).getFixedSize();
->>>>>>> 4bbf8239
 
     // If this memory access can be shown to *statically* extend outside the
     // bounds of the allocation, it's behavior is undefined, so simply

--- conflicted
+++ resolved
@@ -1266,10 +1266,6 @@
       if (BBI->mayWriteToMemory())
         return false;
 
-<<<<<<< HEAD
-    uint64_t Size = DL.getTypeStoreSize(LI->getType()).getKnownMinSize();
-=======
->>>>>>> af0419e5
     MaxAlign = std::max(MaxAlign, LI->getAlign());
   }
 

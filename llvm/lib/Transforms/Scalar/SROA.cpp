--- conflicted
+++ resolved
@@ -1486,79 +1486,6 @@
   return buildGEP(IRB, BasePtr, Indices, NamePrefix);
 }
 
-<<<<<<< HEAD
-/// Recursively compute indices for a natural GEP.
-///
-/// This is the recursive step for getNaturalGEPWithOffset that walks down the
-/// element types adding appropriate indices for the GEP.
-static Value *getNaturalGEPRecursively(IRBuilderTy &IRB, const DataLayout &DL,
-                                       Value *Ptr, Type *Ty, APInt &Offset,
-                                       Type *TargetTy,
-                                       SmallVectorImpl<Value *> &Indices,
-                                       const Twine &NamePrefix) {
-  if (Offset == 0)
-    return getNaturalGEPWithType(IRB, DL, Ptr, Ty, TargetTy, Indices,
-                                 NamePrefix);
-
-  // We can't recurse through pointer types.
-  if (Ty->isPointerTy())
-    return nullptr;
-
-  // We try to analyze GEPs over vectors here, but note that these GEPs are
-  // extremely poorly defined currently. The long-term goal is to remove GEPing
-  // over a vector from the IR completely.
-  if (VectorType *VecTy = dyn_cast<VectorType>(Ty)) {
-    unsigned ElementSizeInBits =
-        DL.getTypeSizeInBits(VecTy->getScalarType()).getKnownMinSize();
-    if (ElementSizeInBits % 8 != 0) {
-      // GEPs over non-multiple of 8 size vector elements are invalid.
-      return nullptr;
-    }
-    APInt ElementSize(Offset.getBitWidth(), ElementSizeInBits / 8);
-    APInt NumSkippedElements = Offset.sdiv(ElementSize);
-    if (NumSkippedElements.ugt(VecTy->getElementCount().getKnownMinValue()))
-      return nullptr;
-    Offset -= NumSkippedElements * ElementSize;
-    Indices.push_back(IRB.getInt(NumSkippedElements));
-    return getNaturalGEPRecursively(IRB, DL, Ptr, VecTy->getElementType(),
-                                    Offset, TargetTy, Indices, NamePrefix);
-  }
-
-  if (ArrayType *ArrTy = dyn_cast<ArrayType>(Ty)) {
-    Type *ElementTy = ArrTy->getElementType();
-    APInt ElementSize(Offset.getBitWidth(),
-                      DL.getTypeAllocSize(ElementTy).getKnownMinSize());
-    APInt NumSkippedElements = Offset.sdiv(ElementSize);
-    if (NumSkippedElements.ugt(ArrTy->getNumElements()))
-      return nullptr;
-
-    Offset -= NumSkippedElements * ElementSize;
-    Indices.push_back(IRB.getInt(NumSkippedElements));
-    return getNaturalGEPRecursively(IRB, DL, Ptr, ElementTy, Offset, TargetTy,
-                                    Indices, NamePrefix);
-  }
-
-  StructType *STy = dyn_cast<StructType>(Ty);
-  if (!STy)
-    return nullptr;
-
-  const StructLayout *SL = DL.getStructLayout(STy);
-  uint64_t StructOffset = Offset.getZExtValue();
-  if (StructOffset >= SL->getSizeInBytes())
-    return nullptr;
-  unsigned Index = SL->getElementContainingOffset(StructOffset);
-  Offset -= APInt(Offset.getBitWidth(), SL->getElementOffset(Index));
-  Type *ElementTy = STy->getElementType(Index);
-  if (Offset.uge(DL.getTypeAllocSize(ElementTy).getKnownMinSize()))
-    return nullptr; // The offset points into alignment padding.
-
-  Indices.push_back(IRB.getInt32(Index));
-  return getNaturalGEPRecursively(IRB, DL, Ptr, ElementTy, Offset, TargetTy,
-                                  Indices, NamePrefix);
-}
-
-=======
->>>>>>> bbb0633d
 /// Get a natural GEP from a base pointer to a particular offset and
 /// resulting in a particular type.
 ///
@@ -1587,24 +1514,11 @@
   SmallVector<APInt> IntIndices = DL.getGEPIndicesForOffset(ElementTy, Offset);
   if (Offset != 0)
     return nullptr;
-<<<<<<< HEAD
-  APInt ElementSize(Offset.getBitWidth(),
-                    DL.getTypeAllocSize(ElementTy).getKnownMinSize());
-  if (ElementSize == 0)
-    return nullptr; // Zero-length arrays can't help us build a natural GEP.
-  APInt NumSkippedElements = Offset.sdiv(ElementSize);
-
-  Offset -= NumSkippedElements * ElementSize;
-  Indices.push_back(IRB.getInt(NumSkippedElements));
-  return getNaturalGEPRecursively(IRB, DL, Ptr, ElementTy, Offset, TargetTy,
-                                  Indices, NamePrefix);
-=======
 
   for (const APInt &Index : IntIndices)
     Indices.push_back(IRB.getInt(Index));
   return getNaturalGEPWithType(IRB, DL, Ptr, ElementTy, TargetTy, Indices,
                                NamePrefix);
->>>>>>> bbb0633d
 }
 
 /// Compute an adjusted pointer from Ptr by Offset bytes where the

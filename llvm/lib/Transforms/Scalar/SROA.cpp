//===- SROA.cpp - Scalar Replacement Of Aggregates ------------------------===//
//
// Part of the LLVM Project, under the Apache License v2.0 with LLVM Exceptions.
// See https://llvm.org/LICENSE.txt for license information.
// SPDX-License-Identifier: Apache-2.0 WITH LLVM-exception
//
//===----------------------------------------------------------------------===//
/// \file
/// This transformation implements the well known scalar replacement of
/// aggregates transformation. It tries to identify promotable elements of an
/// aggregate alloca, and promote them to registers. It will also try to
/// convert uses of an element (or set of elements) of an alloca into a vector
/// or bitfield-style integer scalar if appropriate.
///
/// It works to do this with minimal slicing of the alloca so that regions
/// which are merely transferred in and out of external memory remain unchanged
/// and are not decomposed to scalar code.
///
/// Because this also performs alloca promotion, it can be thought of as also
/// serving the purpose of SSA formation. The algorithm iterates on the
/// function until all opportunities for promotion have been realized.
///
//===----------------------------------------------------------------------===//

#include "llvm/Transforms/Scalar/SROA.h"
#include "llvm/ADT/APInt.h"
#include "llvm/ADT/ArrayRef.h"
#include "llvm/ADT/DenseMap.h"
#include "llvm/ADT/PointerIntPair.h"
#include "llvm/ADT/STLExtras.h"
#include "llvm/ADT/SetVector.h"
#include "llvm/ADT/SmallBitVector.h"
#include "llvm/ADT/SmallPtrSet.h"
#include "llvm/ADT/SmallVector.h"
#include "llvm/ADT/Statistic.h"
#include "llvm/ADT/StringRef.h"
#include "llvm/ADT/Twine.h"
#include "llvm/ADT/iterator.h"
#include "llvm/ADT/iterator_range.h"
#include "llvm/Analysis/AssumptionCache.h"
#include "llvm/Analysis/GlobalsModRef.h"
#include "llvm/Analysis/Loads.h"
#include "llvm/Analysis/PtrUseVisitor.h"
#include "llvm/Config/llvm-config.h"
#include "llvm/IR/BasicBlock.h"
#include "llvm/IR/Constant.h"
#include "llvm/IR/ConstantFolder.h"
#include "llvm/IR/Constants.h"
#include "llvm/IR/DIBuilder.h"
#include "llvm/IR/DataLayout.h"
#include "llvm/IR/DebugInfo.h"
#include "llvm/IR/DebugInfoMetadata.h"
#include "llvm/IR/DerivedTypes.h"
#include "llvm/IR/Dominators.h"
#include "llvm/IR/Function.h"
#include "llvm/IR/GetElementPtrTypeIterator.h"
#include "llvm/IR/GlobalAlias.h"
#include "llvm/IR/IRBuilder.h"
#include "llvm/IR/InstVisitor.h"
#include "llvm/IR/Instruction.h"
#include "llvm/IR/Instructions.h"
#include "llvm/IR/IntrinsicInst.h"
#include "llvm/IR/LLVMContext.h"
#include "llvm/IR/Metadata.h"
#include "llvm/IR/Module.h"
#include "llvm/IR/Operator.h"
#include "llvm/IR/PassManager.h"
#include "llvm/IR/Type.h"
#include "llvm/IR/Use.h"
#include "llvm/IR/User.h"
#include "llvm/IR/Value.h"
#include "llvm/InitializePasses.h"
#include "llvm/Pass.h"
#include "llvm/Support/Casting.h"
#include "llvm/Support/CommandLine.h"
#include "llvm/Support/Compiler.h"
#include "llvm/Support/Debug.h"
#include "llvm/Support/ErrorHandling.h"
#include "llvm/Support/raw_ostream.h"
#include "llvm/Transforms/Scalar.h"
#include "llvm/Transforms/Utils/Local.h"
#include "llvm/Transforms/Utils/PromoteMemToReg.h"
#include <algorithm>
#include <cassert>
#include <cstddef>
#include <cstdint>
#include <cstring>
#include <iterator>
#include <string>
#include <tuple>
#include <utility>
#include <vector>

using namespace llvm;
using namespace llvm::sroa;

#define DEBUG_TYPE "sroa"

STATISTIC(NumAllocasAnalyzed, "Number of allocas analyzed for replacement");
STATISTIC(NumAllocaPartitions, "Number of alloca partitions formed");
STATISTIC(MaxPartitionsPerAlloca, "Maximum number of partitions per alloca");
STATISTIC(NumAllocaPartitionUses, "Number of alloca partition uses rewritten");
STATISTIC(MaxUsesPerAllocaPartition, "Maximum number of uses of a partition");
STATISTIC(NumNewAllocas, "Number of new, smaller allocas introduced");
STATISTIC(NumPromoted, "Number of allocas promoted to SSA values");
STATISTIC(NumLoadsSpeculated, "Number of loads speculated to allow promotion");
STATISTIC(NumDeleted, "Number of instructions deleted");
STATISTIC(NumVectorized, "Number of vectorized aggregates");

/// Hidden option to experiment with completely strict handling of inbounds
/// GEPs.
static cl::opt<bool> SROAStrictInbounds("sroa-strict-inbounds", cl::init(false),
                                        cl::Hidden);

namespace {

/// A custom IRBuilder inserter which prefixes all names, but only in
/// Assert builds.
class IRBuilderPrefixedInserter final : public IRBuilderDefaultInserter {
  std::string Prefix;

  Twine getNameWithPrefix(const Twine &Name) const {
    return Name.isTriviallyEmpty() ? Name : Prefix + Name;
  }

public:
  void SetNamePrefix(const Twine &P) { Prefix = P.str(); }

  void InsertHelper(Instruction *I, const Twine &Name, BasicBlock *BB,
                    BasicBlock::iterator InsertPt) const override {
    IRBuilderDefaultInserter::InsertHelper(I, getNameWithPrefix(Name), BB,
                                           InsertPt);
  }
};

/// Provide a type for IRBuilder that drops names in release builds.
using IRBuilderTy = IRBuilder<ConstantFolder, IRBuilderPrefixedInserter>;

/// A used slice of an alloca.
///
/// This structure represents a slice of an alloca used by some instruction. It
/// stores both the begin and end offsets of this use, a pointer to the use
/// itself, and a flag indicating whether we can classify the use as splittable
/// or not when forming partitions of the alloca.
class Slice {
  /// The beginning offset of the range.
  uint64_t BeginOffset = 0;

  /// The ending offset, not included in the range.
  uint64_t EndOffset = 0;

  /// Storage for both the use of this slice and whether it can be
  /// split.
  PointerIntPair<Use *, 1, bool> UseAndIsSplittable;

public:
  Slice() = default;

  Slice(uint64_t BeginOffset, uint64_t EndOffset, Use *U, bool IsSplittable)
      : BeginOffset(BeginOffset), EndOffset(EndOffset),
        UseAndIsSplittable(U, IsSplittable) {}

  uint64_t beginOffset() const { return BeginOffset; }
  uint64_t endOffset() const { return EndOffset; }

  bool isSplittable() const { return UseAndIsSplittable.getInt(); }
  void makeUnsplittable() { UseAndIsSplittable.setInt(false); }

  Use *getUse() const { return UseAndIsSplittable.getPointer(); }

  bool isDead() const { return getUse() == nullptr; }
  void kill() { UseAndIsSplittable.setPointer(nullptr); }

  /// Support for ordering ranges.
  ///
  /// This provides an ordering over ranges such that start offsets are
  /// always increasing, and within equal start offsets, the end offsets are
  /// decreasing. Thus the spanning range comes first in a cluster with the
  /// same start position.
  bool operator<(const Slice &RHS) const {
    if (beginOffset() < RHS.beginOffset())
      return true;
    if (beginOffset() > RHS.beginOffset())
      return false;
    if (isSplittable() != RHS.isSplittable())
      return !isSplittable();
    if (endOffset() > RHS.endOffset())
      return true;
    return false;
  }

  /// Support comparison with a single offset to allow binary searches.
  friend LLVM_ATTRIBUTE_UNUSED bool operator<(const Slice &LHS,
                                              uint64_t RHSOffset) {
    return LHS.beginOffset() < RHSOffset;
  }
  friend LLVM_ATTRIBUTE_UNUSED bool operator<(uint64_t LHSOffset,
                                              const Slice &RHS) {
    return LHSOffset < RHS.beginOffset();
  }

  bool operator==(const Slice &RHS) const {
    return isSplittable() == RHS.isSplittable() &&
           beginOffset() == RHS.beginOffset() && endOffset() == RHS.endOffset();
  }
  bool operator!=(const Slice &RHS) const { return !operator==(RHS); }
};

} // end anonymous namespace

/// Representation of the alloca slices.
///
/// This class represents the slices of an alloca which are formed by its
/// various uses. If a pointer escapes, we can't fully build a representation
/// for the slices used and we reflect that in this structure. The uses are
/// stored, sorted by increasing beginning offset and with unsplittable slices
/// starting at a particular offset before splittable slices.
class llvm::sroa::AllocaSlices {
public:
  /// Construct the slices of a particular alloca.
  AllocaSlices(const DataLayout &DL, AllocaInst &AI);

  /// Test whether a pointer to the allocation escapes our analysis.
  ///
  /// If this is true, the slices are never fully built and should be
  /// ignored.
  bool isEscaped() const { return PointerEscapingInstr; }

  /// Support for iterating over the slices.
  /// @{
  using iterator = SmallVectorImpl<Slice>::iterator;
  using range = iterator_range<iterator>;

  iterator begin() { return Slices.begin(); }
  iterator end() { return Slices.end(); }

  using const_iterator = SmallVectorImpl<Slice>::const_iterator;
  using const_range = iterator_range<const_iterator>;

  const_iterator begin() const { return Slices.begin(); }
  const_iterator end() const { return Slices.end(); }
  /// @}

  /// Erase a range of slices.
  void erase(iterator Start, iterator Stop) { Slices.erase(Start, Stop); }

  /// Insert new slices for this alloca.
  ///
  /// This moves the slices into the alloca's slices collection, and re-sorts
  /// everything so that the usual ordering properties of the alloca's slices
  /// hold.
  void insert(ArrayRef<Slice> NewSlices) {
    int OldSize = Slices.size();
    Slices.append(NewSlices.begin(), NewSlices.end());
    auto SliceI = Slices.begin() + OldSize;
    llvm::sort(SliceI, Slices.end());
    std::inplace_merge(Slices.begin(), SliceI, Slices.end());
  }

  // Forward declare the iterator and range accessor for walking the
  // partitions.
  class partition_iterator;
  iterator_range<partition_iterator> partitions();

  /// Access the dead users for this alloca.
  ArrayRef<Instruction *> getDeadUsers() const { return DeadUsers; }

  /// Access Uses that should be dropped if the alloca is promotable.
  ArrayRef<Use *> getDeadUsesIfPromotable() const {
    return DeadUseIfPromotable;
  }

  /// Access the dead operands referring to this alloca.
  ///
  /// These are operands which have cannot actually be used to refer to the
  /// alloca as they are outside its range and the user doesn't correct for
  /// that. These mostly consist of PHI node inputs and the like which we just
  /// need to replace with undef.
  ArrayRef<Use *> getDeadOperands() const { return DeadOperands; }

#if !defined(NDEBUG) || defined(LLVM_ENABLE_DUMP)
  void print(raw_ostream &OS, const_iterator I, StringRef Indent = "  ") const;
  void printSlice(raw_ostream &OS, const_iterator I,
                  StringRef Indent = "  ") const;
  void printUse(raw_ostream &OS, const_iterator I,
                StringRef Indent = "  ") const;
  void print(raw_ostream &OS) const;
  void dump(const_iterator I) const;
  void dump() const;
#endif

private:
  template <typename DerivedT, typename RetT = void> class BuilderBase;
  class SliceBuilder;

  friend class AllocaSlices::SliceBuilder;

#if !defined(NDEBUG) || defined(LLVM_ENABLE_DUMP)
  /// Handle to alloca instruction to simplify method interfaces.
  AllocaInst &AI;
#endif

  /// The instruction responsible for this alloca not having a known set
  /// of slices.
  ///
  /// When an instruction (potentially) escapes the pointer to the alloca, we
  /// store a pointer to that here and abort trying to form slices of the
  /// alloca. This will be null if the alloca slices are analyzed successfully.
  Instruction *PointerEscapingInstr;

  /// The slices of the alloca.
  ///
  /// We store a vector of the slices formed by uses of the alloca here. This
  /// vector is sorted by increasing begin offset, and then the unsplittable
  /// slices before the splittable ones. See the Slice inner class for more
  /// details.
  SmallVector<Slice, 8> Slices;

  /// Instructions which will become dead if we rewrite the alloca.
  ///
  /// Note that these are not separated by slice. This is because we expect an
  /// alloca to be completely rewritten or not rewritten at all. If rewritten,
  /// all these instructions can simply be removed and replaced with poison as
  /// they come from outside of the allocated space.
  SmallVector<Instruction *, 8> DeadUsers;

  /// Uses which will become dead if can promote the alloca.
  SmallVector<Use *, 8> DeadUseIfPromotable;

  /// Operands which will become dead if we rewrite the alloca.
  ///
  /// These are operands that in their particular use can be replaced with
  /// poison when we rewrite the alloca. These show up in out-of-bounds inputs
  /// to PHI nodes and the like. They aren't entirely dead (there might be
  /// a GEP back into the bounds using it elsewhere) and nor is the PHI, but we
  /// want to swap this particular input for poison to simplify the use lists of
  /// the alloca.
  SmallVector<Use *, 8> DeadOperands;
};

/// A partition of the slices.
///
/// An ephemeral representation for a range of slices which can be viewed as
/// a partition of the alloca. This range represents a span of the alloca's
/// memory which cannot be split, and provides access to all of the slices
/// overlapping some part of the partition.
///
/// Objects of this type are produced by traversing the alloca's slices, but
/// are only ephemeral and not persistent.
class llvm::sroa::Partition {
private:
  friend class AllocaSlices;
  friend class AllocaSlices::partition_iterator;

  using iterator = AllocaSlices::iterator;

  /// The beginning and ending offsets of the alloca for this
  /// partition.
  uint64_t BeginOffset = 0, EndOffset = 0;

  /// The start and end iterators of this partition.
  iterator SI, SJ;

  /// A collection of split slice tails overlapping the partition.
  SmallVector<Slice *, 4> SplitTails;

  /// Raw constructor builds an empty partition starting and ending at
  /// the given iterator.
  Partition(iterator SI) : SI(SI), SJ(SI) {}

public:
  /// The start offset of this partition.
  ///
  /// All of the contained slices start at or after this offset.
  uint64_t beginOffset() const { return BeginOffset; }

  /// The end offset of this partition.
  ///
  /// All of the contained slices end at or before this offset.
  uint64_t endOffset() const { return EndOffset; }

  /// The size of the partition.
  ///
  /// Note that this can never be zero.
  uint64_t size() const {
    assert(BeginOffset < EndOffset && "Partitions must span some bytes!");
    return EndOffset - BeginOffset;
  }

  /// Test whether this partition contains no slices, and merely spans
  /// a region occupied by split slices.
  bool empty() const { return SI == SJ; }

  /// \name Iterate slices that start within the partition.
  /// These may be splittable or unsplittable. They have a begin offset >= the
  /// partition begin offset.
  /// @{
  // FIXME: We should probably define a "concat_iterator" helper and use that
  // to stitch together pointee_iterators over the split tails and the
  // contiguous iterators of the partition. That would give a much nicer
  // interface here. We could then additionally expose filtered iterators for
  // split, unsplit, and unsplittable splices based on the usage patterns.
  iterator begin() const { return SI; }
  iterator end() const { return SJ; }
  /// @}

  /// Get the sequence of split slice tails.
  ///
  /// These tails are of slices which start before this partition but are
  /// split and overlap into the partition. We accumulate these while forming
  /// partitions.
  ArrayRef<Slice *> splitSliceTails() const { return SplitTails; }
};

/// An iterator over partitions of the alloca's slices.
///
/// This iterator implements the core algorithm for partitioning the alloca's
/// slices. It is a forward iterator as we don't support backtracking for
/// efficiency reasons, and re-use a single storage area to maintain the
/// current set of split slices.
///
/// It is templated on the slice iterator type to use so that it can operate
/// with either const or non-const slice iterators.
class AllocaSlices::partition_iterator
    : public iterator_facade_base<partition_iterator, std::forward_iterator_tag,
                                  Partition> {
  friend class AllocaSlices;

  /// Most of the state for walking the partitions is held in a class
  /// with a nice interface for examining them.
  Partition P;

  /// We need to keep the end of the slices to know when to stop.
  AllocaSlices::iterator SE;

  /// We also need to keep track of the maximum split end offset seen.
  /// FIXME: Do we really?
  uint64_t MaxSplitSliceEndOffset = 0;

  /// Sets the partition to be empty at given iterator, and sets the
  /// end iterator.
  partition_iterator(AllocaSlices::iterator SI, AllocaSlices::iterator SE)
      : P(SI), SE(SE) {
    // If not already at the end, advance our state to form the initial
    // partition.
    if (SI != SE)
      advance();
  }

  /// Advance the iterator to the next partition.
  ///
  /// Requires that the iterator not be at the end of the slices.
  void advance() {
    assert((P.SI != SE || !P.SplitTails.empty()) &&
           "Cannot advance past the end of the slices!");

    // Clear out any split uses which have ended.
    if (!P.SplitTails.empty()) {
      if (P.EndOffset >= MaxSplitSliceEndOffset) {
        // If we've finished all splits, this is easy.
        P.SplitTails.clear();
        MaxSplitSliceEndOffset = 0;
      } else {
        // Remove the uses which have ended in the prior partition. This
        // cannot change the max split slice end because we just checked that
        // the prior partition ended prior to that max.
        llvm::erase_if(P.SplitTails,
                       [&](Slice *S) { return S->endOffset() <= P.EndOffset; });
        assert(llvm::any_of(P.SplitTails,
                            [&](Slice *S) {
                              return S->endOffset() == MaxSplitSliceEndOffset;
                            }) &&
               "Could not find the current max split slice offset!");
        assert(llvm::all_of(P.SplitTails,
                            [&](Slice *S) {
                              return S->endOffset() <= MaxSplitSliceEndOffset;
                            }) &&
               "Max split slice end offset is not actually the max!");
      }
    }

    // If P.SI is already at the end, then we've cleared the split tail and
    // now have an end iterator.
    if (P.SI == SE) {
      assert(P.SplitTails.empty() && "Failed to clear the split slices!");
      return;
    }

    // If we had a non-empty partition previously, set up the state for
    // subsequent partitions.
    if (P.SI != P.SJ) {
      // Accumulate all the splittable slices which started in the old
      // partition into the split list.
      for (Slice &S : P)
        if (S.isSplittable() && S.endOffset() > P.EndOffset) {
          P.SplitTails.push_back(&S);
          MaxSplitSliceEndOffset =
              std::max(S.endOffset(), MaxSplitSliceEndOffset);
        }

      // Start from the end of the previous partition.
      P.SI = P.SJ;

      // If P.SI is now at the end, we at most have a tail of split slices.
      if (P.SI == SE) {
        P.BeginOffset = P.EndOffset;
        P.EndOffset = MaxSplitSliceEndOffset;
        return;
      }

      // If the we have split slices and the next slice is after a gap and is
      // not splittable immediately form an empty partition for the split
      // slices up until the next slice begins.
      if (!P.SplitTails.empty() && P.SI->beginOffset() != P.EndOffset &&
          !P.SI->isSplittable()) {
        P.BeginOffset = P.EndOffset;
        P.EndOffset = P.SI->beginOffset();
        return;
      }
    }

    // OK, we need to consume new slices. Set the end offset based on the
    // current slice, and step SJ past it. The beginning offset of the
    // partition is the beginning offset of the next slice unless we have
    // pre-existing split slices that are continuing, in which case we begin
    // at the prior end offset.
    P.BeginOffset = P.SplitTails.empty() ? P.SI->beginOffset() : P.EndOffset;
    P.EndOffset = P.SI->endOffset();
    ++P.SJ;

    // There are two strategies to form a partition based on whether the
    // partition starts with an unsplittable slice or a splittable slice.
    if (!P.SI->isSplittable()) {
      // When we're forming an unsplittable region, it must always start at
      // the first slice and will extend through its end.
      assert(P.BeginOffset == P.SI->beginOffset());

      // Form a partition including all of the overlapping slices with this
      // unsplittable slice.
      while (P.SJ != SE && P.SJ->beginOffset() < P.EndOffset) {
        if (!P.SJ->isSplittable())
          P.EndOffset = std::max(P.EndOffset, P.SJ->endOffset());
        ++P.SJ;
      }

      // We have a partition across a set of overlapping unsplittable
      // partitions.
      return;
    }

    // If we're starting with a splittable slice, then we need to form
    // a synthetic partition spanning it and any other overlapping splittable
    // splices.
    assert(P.SI->isSplittable() && "Forming a splittable partition!");

    // Collect all of the overlapping splittable slices.
    while (P.SJ != SE && P.SJ->beginOffset() < P.EndOffset &&
           P.SJ->isSplittable()) {
      P.EndOffset = std::max(P.EndOffset, P.SJ->endOffset());
      ++P.SJ;
    }

    // Back upiP.EndOffset if we ended the span early when encountering an
    // unsplittable slice. This synthesizes the early end offset of
    // a partition spanning only splittable slices.
    if (P.SJ != SE && P.SJ->beginOffset() < P.EndOffset) {
      assert(!P.SJ->isSplittable());
      P.EndOffset = P.SJ->beginOffset();
    }
  }

public:
  bool operator==(const partition_iterator &RHS) const {
    assert(SE == RHS.SE &&
           "End iterators don't match between compared partition iterators!");

    // The observed positions of partitions is marked by the P.SI iterator and
    // the emptiness of the split slices. The latter is only relevant when
    // P.SI == SE, as the end iterator will additionally have an empty split
    // slices list, but the prior may have the same P.SI and a tail of split
    // slices.
    if (P.SI == RHS.P.SI && P.SplitTails.empty() == RHS.P.SplitTails.empty()) {
      assert(P.SJ == RHS.P.SJ &&
             "Same set of slices formed two different sized partitions!");
      assert(P.SplitTails.size() == RHS.P.SplitTails.size() &&
             "Same slice position with differently sized non-empty split "
             "slice tails!");
      return true;
    }
    return false;
  }

  partition_iterator &operator++() {
    advance();
    return *this;
  }

  Partition &operator*() { return P; }
};

/// A forward range over the partitions of the alloca's slices.
///
/// This accesses an iterator range over the partitions of the alloca's
/// slices. It computes these partitions on the fly based on the overlapping
/// offsets of the slices and the ability to split them. It will visit "empty"
/// partitions to cover regions of the alloca only accessed via split
/// slices.
iterator_range<AllocaSlices::partition_iterator> AllocaSlices::partitions() {
  return make_range(partition_iterator(begin(), end()),
                    partition_iterator(end(), end()));
}

static Value *foldSelectInst(SelectInst &SI) {
  // If the condition being selected on is a constant or the same value is
  // being selected between, fold the select. Yes this does (rarely) happen
  // early on.
  if (ConstantInt *CI = dyn_cast<ConstantInt>(SI.getCondition()))
    return SI.getOperand(1 + CI->isZero());
  if (SI.getOperand(1) == SI.getOperand(2))
    return SI.getOperand(1);

  return nullptr;
}

/// A helper that folds a PHI node or a select.
static Value *foldPHINodeOrSelectInst(Instruction &I) {
  if (PHINode *PN = dyn_cast<PHINode>(&I)) {
    // If PN merges together the same value, return that value.
    return PN->hasConstantValue();
  }
  return foldSelectInst(cast<SelectInst>(I));
}

/// Builder for the alloca slices.
///
/// This class builds a set of alloca slices by recursively visiting the uses
/// of an alloca and making a slice for each load and store at each offset.
class AllocaSlices::SliceBuilder : public PtrUseVisitor<SliceBuilder> {
  friend class PtrUseVisitor<SliceBuilder>;
  friend class InstVisitor<SliceBuilder>;

  using Base = PtrUseVisitor<SliceBuilder>;

  const uint64_t AllocSize;
  AllocaSlices &AS;

  SmallDenseMap<Instruction *, unsigned> MemTransferSliceMap;
  SmallDenseMap<Instruction *, uint64_t> PHIOrSelectSizes;

  /// Set to de-duplicate dead instructions found in the use walk.
  SmallPtrSet<Instruction *, 4> VisitedDeadInsts;

  Type *AllocTy = nullptr;

public:
  SliceBuilder(const DataLayout &DL, AllocaInst &AI, AllocaSlices &AS)
      : PtrUseVisitor<SliceBuilder>(DL),
        AllocSize(DL.getTypeAllocSize(AI.getAllocatedType()).getKnownMinSize()),
        AS(AS), AllocTy(AI.getAllocatedType()) {}

private:
  void markAsDead(Instruction &I) {
    if (VisitedDeadInsts.insert(&I).second)
      AS.DeadUsers.push_back(&I);
  }

  void insertUse(Instruction &I, const APInt &Offset, uint64_t Size,
                 bool IsSplittable = false) {
    // Completely skip uses which have a zero size or start either before or
    // past the end of the allocation.
    if (Size == 0 || Offset.uge(AllocSize)) {
      LLVM_DEBUG(dbgs() << "WARNING: Ignoring " << Size << " byte use @"
                        << Offset
                        << " which has zero size or starts outside of the "
                        << AllocSize << " byte alloca:\n"
                        << "    alloca: " << AS.AI << "\n"
                        << "       use: " << I << "\n");
      return markAsDead(I);
    }

    uint64_t BeginOffset = Offset.getZExtValue();
    uint64_t EndOffset = BeginOffset + Size;

    // Clamp the end offset to the end of the allocation. Note that this is
    // formulated to handle even the case where "BeginOffset + Size" overflows.
    // This may appear superficially to be something we could ignore entirely,
    // but that is not so! There may be widened loads or PHI-node uses where
    // some instructions are dead but not others. We can't completely ignore
    // them, and so have to record at least the information here.
    assert(AllocSize >= BeginOffset); // Established above.
    if (Size > AllocSize - BeginOffset) {
      LLVM_DEBUG(dbgs() << "WARNING: Clamping a " << Size << " byte use @"
                        << Offset << " to remain within the " << AllocSize
                        << " byte alloca:\n"
                        << "    alloca: " << AS.AI << "\n"
                        << "       use: " << I << "\n");
      EndOffset = AllocSize;
    }

    AS.Slices.push_back(Slice(BeginOffset, EndOffset, U, IsSplittable));
  }

  void visitBitCastInst(BitCastInst &BC) {
    if (BC.use_empty())
      return markAsDead(BC);

    // Don't consider casts between scalable types and other things.
    if (!cast<PointerType>(BC.getSrcTy())->isOpaquePointerTy() &&
        !cast<PointerType>(BC.getDestTy())->isOpaquePointerTy() &&
        (isa<ScalableVectorType>(cast<PointerType>(BC.getSrcTy())
                                     ->getNonOpaquePointerElementType()) !=
         isa<ScalableVectorType>(cast<PointerType>(BC.getDestTy())
                                     ->getNonOpaquePointerElementType())))
      return PI.setAborted(&BC);

    return Base::visitBitCastInst(BC);
  }

  void visitAddrSpaceCastInst(AddrSpaceCastInst &ASC) {
    if (ASC.use_empty())
      return markAsDead(ASC);

    return Base::visitAddrSpaceCastInst(ASC);
  }

  void visitGetElementPtrInst(GetElementPtrInst &GEPI) {
    if (GEPI.use_empty())
      return markAsDead(GEPI);

    if (SROAStrictInbounds && GEPI.isInBounds()) {
      // FIXME: This is a manually un-factored variant of the basic code inside
      // of GEPs with checking of the inbounds invariant specified in the
      // langref in a very strict sense. If we ever want to enable
      // SROAStrictInbounds, this code should be factored cleanly into
      // PtrUseVisitor, but it is easier to experiment with SROAStrictInbounds
      // by writing out the code here where we have the underlying allocation
      // size readily available.
      APInt GEPOffset = Offset;
      const DataLayout &DL = GEPI.getModule()->getDataLayout();
      for (gep_type_iterator GTI = gep_type_begin(GEPI),
                             GTE = gep_type_end(GEPI);
           GTI != GTE; ++GTI) {
        ConstantInt *OpC = dyn_cast<ConstantInt>(GTI.getOperand());
        if (!OpC)
          break;

        // Handle a struct index, which adds its field offset to the pointer.
        if (StructType *STy = GTI.getStructTypeOrNull()) {
          unsigned ElementIdx = OpC->getZExtValue();
          const StructLayout *SL = DL.getStructLayout(STy);
          GEPOffset +=
              APInt(Offset.getBitWidth(), SL->getElementOffset(ElementIdx));
        } else {
          // For array or vector indices, scale the index by the size of the
          // type.
          APInt Index = OpC->getValue().sextOrTrunc(Offset.getBitWidth());
          GEPOffset +=
              Index *
              APInt(Offset.getBitWidth(),
                    DL.getTypeAllocSize(GTI.getIndexedType()).getKnownMinSize());
        }

        // If this index has computed an intermediate pointer which is not
        // inbounds, then the result of the GEP is a poison value and we can
        // delete it and all uses.
        if (GEPOffset.ugt(AllocSize))
          return markAsDead(GEPI);
      }
    }

    return Base::visitGetElementPtrInst(GEPI);
  }

  void handleLoadOrStore(Type *Ty, Instruction &I, const APInt &Offset,
                         uint64_t Size, bool IsVolatile) {
    // We allow splitting of non-volatile loads and stores where the type is an
    // integer type. These may be used to implement 'memcpy' or other "transfer
    // of bits" patterns.
    bool IsSplittable =
        Ty->isIntegerTy() && !IsVolatile && DL.typeSizeEqualsStoreSize(Ty);

    insertUse(I, Offset, Size, IsSplittable);
  }

  static bool isStructOfScalableVectorType(Type *Ty, Type *FieldTy) {
    if (!isa<ScalableVectorType>(FieldTy))
      return false;

    auto *STy = dyn_cast<StructType>(Ty);
    if (!STy)
      return false;
    if (!STy->containsScalableVectorType())
      return false;
    for (Type *F : STy->elements()) {
      if (F != FieldTy)
        return false;
    }
    return true;
  }

  void visitLoadInst(LoadInst &LI) {
    assert((!LI.isSimple() || LI.getType()->isSingleValueType()) &&
           "All simple FCA loads should have been pre-split");

    if (!IsOffsetKnown)
      return PI.setAborted(&LI);

<<<<<<< HEAD
    if (LI.isVolatile() &&
        LI.getPointerAddressSpace() != DL.getAllocaAddrSpace())
      return PI.setAborted(&LI);

    if ((isa<ScalableVectorType>(AllocTy) !=
            isa<ScalableVectorType>(LI.getType())) &&
        !isStructOfScalableVectorType(AllocTy, LI.getType()))
=======
    if (isa<ScalableVectorType>(LI.getType()))
>>>>>>> e4485915
      return PI.setAborted(&LI);

    uint64_t Size = DL.getTypeStoreSize(LI.getType()).getKnownMinSize();
    return handleLoadOrStore(LI.getType(), LI, Offset, Size, LI.isVolatile());
  }

  void visitStoreInst(StoreInst &SI) {
    Value *ValOp = SI.getValueOperand();
    if (ValOp == *U)
      return PI.setEscapedAndAborted(&SI);
    if (!IsOffsetKnown)
      return PI.setAborted(&SI);

<<<<<<< HEAD
    if (SI.isVolatile() &&
        SI.getPointerAddressSpace() != DL.getAllocaAddrSpace())
      return PI.setAborted(&SI);

    if ((isa<ScalableVectorType>(AllocTy) !=
            isa<ScalableVectorType>(SI.getValueOperand()->getType())) &&
        !isStructOfScalableVectorType(AllocTy, SI.getValueOperand()->getType()))
=======
    if (isa<ScalableVectorType>(ValOp->getType()))
>>>>>>> e4485915
      return PI.setAborted(&SI);

    uint64_t Size = DL.getTypeStoreSize(ValOp->getType()).getKnownMinSize();

    // If this memory access can be shown to *statically* extend outside the
    // bounds of the allocation, it's behavior is undefined, so simply
    // ignore it. Note that this is more strict than the generic clamping
    // behavior of insertUse. We also try to handle cases which might run the
    // risk of overflow.
    // FIXME: We should instead consider the pointer to have escaped if this
    // function is being instrumented for addressing bugs or race conditions.
    if (Size > AllocSize || Offset.ugt(AllocSize - Size)) {
      LLVM_DEBUG(dbgs() << "WARNING: Ignoring " << Size << " byte store @"
                        << Offset << " which extends past the end of the "
                        << AllocSize << " byte alloca:\n"
                        << "    alloca: " << AS.AI << "\n"
                        << "       use: " << SI << "\n");
      return markAsDead(SI);
    }

    assert((!SI.isSimple() || ValOp->getType()->isSingleValueType()) &&
           "All simple FCA stores should have been pre-split");
    handleLoadOrStore(ValOp->getType(), SI, Offset, Size, SI.isVolatile());
  }

  void visitMemSetInst(MemSetInst &II) {
    assert(II.getRawDest() == *U && "Pointer use is not the destination?");
    ConstantInt *Length = dyn_cast<ConstantInt>(II.getLength());
    if ((Length && Length->getValue() == 0) ||
        (IsOffsetKnown && Offset.uge(AllocSize)))
      // Zero-length mem transfer intrinsics can be ignored entirely.
      return markAsDead(II);

    if (!IsOffsetKnown)
      return PI.setAborted(&II);

    insertUse(II, Offset, Length ? Length->getLimitedValue()
                                 : AllocSize - Offset.getLimitedValue(),
              (bool)Length);
  }

  void visitMemTransferInst(MemTransferInst &II) {
    ConstantInt *Length = dyn_cast<ConstantInt>(II.getLength());
    if (Length && Length->getValue() == 0)
      // Zero-length mem transfer intrinsics can be ignored entirely.
      return markAsDead(II);

    // Because we can visit these intrinsics twice, also check to see if the
    // first time marked this instruction as dead. If so, skip it.
    if (VisitedDeadInsts.count(&II))
      return;

    if (!IsOffsetKnown)
      return PI.setAborted(&II);

    // This side of the transfer is completely out-of-bounds, and so we can
    // nuke the entire transfer. However, we also need to nuke the other side
    // if already added to our partitions.
    // FIXME: Yet another place we really should bypass this when
    // instrumenting for ASan.
    if (Offset.uge(AllocSize)) {
      SmallDenseMap<Instruction *, unsigned>::iterator MTPI =
          MemTransferSliceMap.find(&II);
      if (MTPI != MemTransferSliceMap.end())
        AS.Slices[MTPI->second].kill();
      return markAsDead(II);
    }

    uint64_t RawOffset = Offset.getLimitedValue();
    uint64_t Size = Length ? Length->getLimitedValue() : AllocSize - RawOffset;

    // Check for the special case where the same exact value is used for both
    // source and dest.
    if (*U == II.getRawDest() && *U == II.getRawSource()) {
      // For non-volatile transfers this is a no-op.
      if (!II.isVolatile())
        return markAsDead(II);

      return insertUse(II, Offset, Size, /*IsSplittable=*/false);
    }

    // If we have seen both source and destination for a mem transfer, then
    // they both point to the same alloca.
    bool Inserted;
    SmallDenseMap<Instruction *, unsigned>::iterator MTPI;
    std::tie(MTPI, Inserted) =
        MemTransferSliceMap.insert(std::make_pair(&II, AS.Slices.size()));
    unsigned PrevIdx = MTPI->second;
    if (!Inserted) {
      Slice &PrevP = AS.Slices[PrevIdx];

      // Check if the begin offsets match and this is a non-volatile transfer.
      // In that case, we can completely elide the transfer.
      if (!II.isVolatile() && PrevP.beginOffset() == RawOffset) {
        PrevP.kill();
        return markAsDead(II);
      }

      // Otherwise we have an offset transfer within the same alloca. We can't
      // split those.
      PrevP.makeUnsplittable();
    }

    // Insert the use now that we've fixed up the splittable nature.
    insertUse(II, Offset, Size, /*IsSplittable=*/Inserted && Length);

    // Check that we ended up with a valid index in the map.
    assert(AS.Slices[PrevIdx].getUse()->getUser() == &II &&
           "Map index doesn't point back to a slice with this user.");
  }

  // Disable SRoA for any intrinsics except for lifetime invariants and
  // invariant group.
  // FIXME: What about debug intrinsics? This matches old behavior, but
  // doesn't make sense.
  void visitIntrinsicInst(IntrinsicInst &II) {
    if (II.isDroppable()) {
      AS.DeadUseIfPromotable.push_back(U);
      return;
    }

    if (!IsOffsetKnown)
      return PI.setAborted(&II);

    if (II.isLifetimeStartOrEnd()) {
      ConstantInt *Length = cast<ConstantInt>(II.getArgOperand(0));
      uint64_t Size = std::min(AllocSize - Offset.getLimitedValue(),
                               Length->getLimitedValue());
      insertUse(II, Offset, Size, true);
      return;
    }

    if (II.isLaunderOrStripInvariantGroup()) {
      enqueueUsers(II);
      return;
    }

    Base::visitIntrinsicInst(II);
  }

  Instruction *hasUnsafePHIOrSelectUse(Instruction *Root, uint64_t &Size) {
    // We consider any PHI or select that results in a direct load or store of
    // the same offset to be a viable use for slicing purposes. These uses
    // are considered unsplittable and the size is the maximum loaded or stored
    // size.
    SmallPtrSet<Instruction *, 4> Visited;
    SmallVector<std::pair<Instruction *, Instruction *>, 4> Uses;
    Visited.insert(Root);
    Uses.push_back(std::make_pair(cast<Instruction>(*U), Root));
    const DataLayout &DL = Root->getModule()->getDataLayout();
    // If there are no loads or stores, the access is dead. We mark that as
    // a size zero access.
    Size = 0;
    do {
      Instruction *I, *UsedI;
      std::tie(UsedI, I) = Uses.pop_back_val();

      if (LoadInst *LI = dyn_cast<LoadInst>(I)) {
        Size = std::max(Size,
                        DL.getTypeStoreSize(LI->getType()).getKnownMinSize());
        continue;
      }
      if (StoreInst *SI = dyn_cast<StoreInst>(I)) {
        Value *Op = SI->getOperand(0);
        if (Op == UsedI)
          return SI;
        Size = std::max(Size,
                        DL.getTypeStoreSize(Op->getType()).getKnownMinSize());
        continue;
      }

      if (GetElementPtrInst *GEP = dyn_cast<GetElementPtrInst>(I)) {
        if (!GEP->hasAllZeroIndices())
          return GEP;
      } else if (!isa<BitCastInst>(I) && !isa<PHINode>(I) &&
                 !isa<SelectInst>(I) && !isa<AddrSpaceCastInst>(I)) {
        return I;
      }

      for (User *U : I->users())
        if (Visited.insert(cast<Instruction>(U)).second)
          Uses.push_back(std::make_pair(I, cast<Instruction>(U)));
    } while (!Uses.empty());

    return nullptr;
  }

  void visitPHINodeOrSelectInst(Instruction &I) {
    assert(isa<PHINode>(I) || isa<SelectInst>(I));
    if (I.use_empty())
      return markAsDead(I);

    // If this is a PHI node before a catchswitch, we cannot insert any non-PHI
    // instructions in this BB, which may be required during rewriting. Bail out
    // on these cases.
    if (isa<PHINode>(I) &&
        I.getParent()->getFirstInsertionPt() == I.getParent()->end())
      return PI.setAborted(&I);

    // TODO: We could use simplifyInstruction here to fold PHINodes and
    // SelectInsts. However, doing so requires to change the current
    // dead-operand-tracking mechanism. For instance, suppose neither loading
    // from %U nor %other traps. Then "load (select undef, %U, %other)" does not
    // trap either.  However, if we simply replace %U with undef using the
    // current dead-operand-tracking mechanism, "load (select undef, undef,
    // %other)" may trap because the select may return the first operand
    // "undef".
    if (Value *Result = foldPHINodeOrSelectInst(I)) {
      if (Result == *U)
        // If the result of the constant fold will be the pointer, recurse
        // through the PHI/select as if we had RAUW'ed it.
        enqueueUsers(I);
      else
        // Otherwise the operand to the PHI/select is dead, and we can replace
        // it with poison.
        AS.DeadOperands.push_back(U);

      return;
    }

    if (!IsOffsetKnown)
      return PI.setAborted(&I);

    // See if we already have computed info on this node.
    uint64_t &Size = PHIOrSelectSizes[&I];
    if (!Size) {
      // This is a new PHI/Select, check for an unsafe use of it.
      if (Instruction *UnsafeI = hasUnsafePHIOrSelectUse(&I, Size))
        return PI.setAborted(UnsafeI);
    }

    // For PHI and select operands outside the alloca, we can't nuke the entire
    // phi or select -- the other side might still be relevant, so we special
    // case them here and use a separate structure to track the operands
    // themselves which should be replaced with poison.
    // FIXME: This should instead be escaped in the event we're instrumenting
    // for address sanitization.
    if (Offset.uge(AllocSize)) {
      AS.DeadOperands.push_back(U);
      return;
    }

    insertUse(I, Offset, Size);
  }

  void visitPHINode(PHINode &PN) { visitPHINodeOrSelectInst(PN); }

  void visitSelectInst(SelectInst &SI) { visitPHINodeOrSelectInst(SI); }

  /// Disable SROA entirely if there are unhandled users of the alloca.
  void visitInstruction(Instruction &I) { PI.setAborted(&I); }
};

AllocaSlices::AllocaSlices(const DataLayout &DL, AllocaInst &AI)
    :
#if !defined(NDEBUG) || defined(LLVM_ENABLE_DUMP)
      AI(AI),
#endif
      PointerEscapingInstr(nullptr) {
  SliceBuilder PB(DL, AI, *this);
  SliceBuilder::PtrInfo PtrI = PB.visitPtr(AI);
  if (PtrI.isEscaped() || PtrI.isAborted()) {
    // FIXME: We should sink the escape vs. abort info into the caller nicely,
    // possibly by just storing the PtrInfo in the AllocaSlices.
    PointerEscapingInstr = PtrI.getEscapingInst() ? PtrI.getEscapingInst()
                                                  : PtrI.getAbortingInst();
    assert(PointerEscapingInstr && "Did not track a bad instruction");
    return;
  }

  llvm::erase_if(Slices, [](const Slice &S) { return S.isDead(); });

  // Sort the uses. This arranges for the offsets to be in ascending order,
  // and the sizes to be in descending order.
  llvm::stable_sort(Slices);
}

#if !defined(NDEBUG) || defined(LLVM_ENABLE_DUMP)

void AllocaSlices::print(raw_ostream &OS, const_iterator I,
                         StringRef Indent) const {
  printSlice(OS, I, Indent);
  OS << "\n";
  printUse(OS, I, Indent);
}

void AllocaSlices::printSlice(raw_ostream &OS, const_iterator I,
                              StringRef Indent) const {
  OS << Indent << "[" << I->beginOffset() << "," << I->endOffset() << ")"
     << " slice #" << (I - begin())
     << (I->isSplittable() ? " (splittable)" : "");
}

void AllocaSlices::printUse(raw_ostream &OS, const_iterator I,
                            StringRef Indent) const {
  OS << Indent << "  used by: " << *I->getUse()->getUser() << "\n";
}

void AllocaSlices::print(raw_ostream &OS) const {
  if (PointerEscapingInstr) {
    OS << "Can't analyze slices for alloca: " << AI << "\n"
       << "  A pointer to this alloca escaped by:\n"
       << "  " << *PointerEscapingInstr << "\n";
    return;
  }

  OS << "Slices of alloca: " << AI << "\n";
  for (const_iterator I = begin(), E = end(); I != E; ++I)
    print(OS, I);
}

LLVM_DUMP_METHOD void AllocaSlices::dump(const_iterator I) const {
  print(dbgs(), I);
}
LLVM_DUMP_METHOD void AllocaSlices::dump() const { print(dbgs()); }

#endif // !defined(NDEBUG) || defined(LLVM_ENABLE_DUMP)

/// Walk the range of a partitioning looking for a common type to cover this
/// sequence of slices.
static std::pair<Type *, IntegerType *>
findCommonType(AllocaSlices::const_iterator B, AllocaSlices::const_iterator E,
               uint64_t EndOffset) {
  Type *Ty = nullptr;
  bool TyIsCommon = true;
  IntegerType *ITy = nullptr;

  // Note that we need to look at *every* alloca slice's Use to ensure we
  // always get consistent results regardless of the order of slices.
  for (AllocaSlices::const_iterator I = B; I != E; ++I) {
    Use *U = I->getUse();
    if (isa<IntrinsicInst>(*U->getUser()))
      continue;
    if (I->beginOffset() != B->beginOffset() || I->endOffset() != EndOffset)
      continue;

    Type *UserTy = nullptr;
    if (LoadInst *LI = dyn_cast<LoadInst>(U->getUser())) {
      UserTy = LI->getType();
    } else if (StoreInst *SI = dyn_cast<StoreInst>(U->getUser())) {
      UserTy = SI->getValueOperand()->getType();
    }

    if (IntegerType *UserITy = dyn_cast_or_null<IntegerType>(UserTy)) {
      // If the type is larger than the partition, skip it. We only encounter
      // this for split integer operations where we want to use the type of the
      // entity causing the split. Also skip if the type is not a byte width
      // multiple.
      if (UserITy->getBitWidth() % 8 != 0 ||
          UserITy->getBitWidth() / 8 > (EndOffset - B->beginOffset()))
        continue;

      // Track the largest bitwidth integer type used in this way in case there
      // is no common type.
      if (!ITy || ITy->getBitWidth() < UserITy->getBitWidth())
        ITy = UserITy;
    }

    // To avoid depending on the order of slices, Ty and TyIsCommon must not
    // depend on types skipped above.
    if (!UserTy || (Ty && Ty != UserTy))
      TyIsCommon = false; // Give up on anything but an iN type.
    else
      Ty = UserTy;
  }

  return {TyIsCommon ? Ty : nullptr, ITy};
}

/// PHI instructions that use an alloca and are subsequently loaded can be
/// rewritten to load both input pointers in the pred blocks and then PHI the
/// results, allowing the load of the alloca to be promoted.
/// From this:
///   %P2 = phi [i32* %Alloca, i32* %Other]
///   %V = load i32* %P2
/// to:
///   %V1 = load i32* %Alloca      -> will be mem2reg'd
///   ...
///   %V2 = load i32* %Other
///   ...
///   %V = phi [i32 %V1, i32 %V2]
///
/// We can do this to a select if its only uses are loads and if the operands
/// to the select can be loaded unconditionally.
///
/// FIXME: This should be hoisted into a generic utility, likely in
/// Transforms/Util/Local.h
static bool isSafePHIToSpeculate(PHINode &PN) {
  const DataLayout &DL = PN.getModule()->getDataLayout();

  // For now, we can only do this promotion if the load is in the same block
  // as the PHI, and if there are no stores between the phi and load.
  // TODO: Allow recursive phi users.
  // TODO: Allow stores.
  BasicBlock *BB = PN.getParent();
  Align MaxAlign;
  uint64_t APWidth = DL.getIndexTypeSizeInBits(PN.getType());
  Type *LoadType = nullptr;
  for (User *U : PN.users()) {
    LoadInst *LI = dyn_cast<LoadInst>(U);
    if (!LI || !LI->isSimple())
      return false;

    // For now we only allow loads in the same block as the PHI.  This is
    // a common case that happens when instcombine merges two loads through
    // a PHI.
    if (LI->getParent() != BB)
      return false;

    if (LoadType) {
      if (LoadType != LI->getType())
        return false;
    } else {
      LoadType = LI->getType();
    }

    // Ensure that there are no instructions between the PHI and the load that
    // could store.
    for (BasicBlock::iterator BBI(PN); &*BBI != LI; ++BBI)
      if (BBI->mayWriteToMemory())
        return false;

    MaxAlign = std::max(MaxAlign, LI->getAlign());
  }

  if (!LoadType)
    return false;

  APInt LoadSize = APInt(APWidth, DL.getTypeStoreSize(LoadType).getFixedSize());

  // We can only transform this if it is safe to push the loads into the
  // predecessor blocks. The only thing to watch out for is that we can't put
  // a possibly trapping load in the predecessor if it is a critical edge.
  for (unsigned Idx = 0, Num = PN.getNumIncomingValues(); Idx != Num; ++Idx) {
    Instruction *TI = PN.getIncomingBlock(Idx)->getTerminator();
    Value *InVal = PN.getIncomingValue(Idx);

    // If the value is produced by the terminator of the predecessor (an
    // invoke) or it has side-effects, there is no valid place to put a load
    // in the predecessor.
    if (TI == InVal || TI->mayHaveSideEffects())
      return false;

    // If the predecessor has a single successor, then the edge isn't
    // critical.
    if (TI->getNumSuccessors() == 1)
      continue;

    // If this pointer is always safe to load, or if we can prove that there
    // is already a load in the block, then we can move the load to the pred
    // block.
    if (isSafeToLoadUnconditionally(InVal, MaxAlign, LoadSize, DL, TI))
      continue;

    return false;
  }

  return true;
}

static void speculatePHINodeLoads(IRBuilderTy &IRB, PHINode &PN) {
  LLVM_DEBUG(dbgs() << "    original: " << PN << "\n");

  LoadInst *SomeLoad = cast<LoadInst>(PN.user_back());
  Type *LoadTy = SomeLoad->getType();
  IRB.SetInsertPoint(&PN);
  PHINode *NewPN = IRB.CreatePHI(LoadTy, PN.getNumIncomingValues(),
                                 PN.getName() + ".sroa.speculated");

  // Get the AA tags and alignment to use from one of the loads. It does not
  // matter which one we get and if any differ.
  AAMDNodes AATags = SomeLoad->getAAMetadata();
  Align Alignment = SomeLoad->getAlign();

  // Rewrite all loads of the PN to use the new PHI.
  while (!PN.use_empty()) {
    LoadInst *LI = cast<LoadInst>(PN.user_back());
    LI->replaceAllUsesWith(NewPN);
    LI->eraseFromParent();
  }

  // Inject loads into all of the pred blocks.
  DenseMap<BasicBlock*, Value*> InjectedLoads;
  for (unsigned Idx = 0, Num = PN.getNumIncomingValues(); Idx != Num; ++Idx) {
    BasicBlock *Pred = PN.getIncomingBlock(Idx);
    Value *InVal = PN.getIncomingValue(Idx);

    // A PHI node is allowed to have multiple (duplicated) entries for the same
    // basic block, as long as the value is the same. So if we already injected
    // a load in the predecessor, then we should reuse the same load for all
    // duplicated entries.
    if (Value* V = InjectedLoads.lookup(Pred)) {
      NewPN->addIncoming(V, Pred);
      continue;
    }

    Instruction *TI = Pred->getTerminator();
    IRB.SetInsertPoint(TI);

    LoadInst *Load = IRB.CreateAlignedLoad(
        LoadTy, InVal, Alignment,
        (PN.getName() + ".sroa.speculate.load." + Pred->getName()));
    ++NumLoadsSpeculated;
    if (AATags)
      Load->setAAMetadata(AATags);
    NewPN->addIncoming(Load, Pred);
    InjectedLoads[Pred] = Load;
  }

  LLVM_DEBUG(dbgs() << "          speculated to: " << *NewPN << "\n");
  PN.eraseFromParent();
}

/// Select instructions that use an alloca and are subsequently loaded can be
/// rewritten to load both input pointers and then select between the result,
/// allowing the load of the alloca to be promoted.
/// From this:
///   %P2 = select i1 %cond, i32* %Alloca, i32* %Other
///   %V = load i32* %P2
/// to:
///   %V1 = load i32* %Alloca      -> will be mem2reg'd
///   %V2 = load i32* %Other
///   %V = select i1 %cond, i32 %V1, i32 %V2
///
/// We can do this to a select if its only uses are loads and if the operand
/// to the select can be loaded unconditionally. If found an intervening bitcast
/// with a single use of the load, allow the promotion.
static bool isSafeSelectToSpeculate(SelectInst &SI) {
  Value *TValue = SI.getTrueValue();
  Value *FValue = SI.getFalseValue();
  const DataLayout &DL = SI.getModule()->getDataLayout();

  for (User *U : SI.users()) {
    LoadInst *LI;
    BitCastInst *BC = dyn_cast<BitCastInst>(U);
    if (BC && BC->hasOneUse())
      LI = dyn_cast<LoadInst>(*BC->user_begin());
    else
      LI = dyn_cast<LoadInst>(U);

    if (!LI || !LI->isSimple())
      return false;

    // Both operands to the select need to be dereferenceable, either
    // absolutely (e.g. allocas) or at this point because we can see other
    // accesses to it.
    if (!isSafeToLoadUnconditionally(TValue, LI->getType(),
                                     LI->getAlign(), DL, LI))
      return false;
    if (!isSafeToLoadUnconditionally(FValue, LI->getType(),
                                     LI->getAlign(), DL, LI))
      return false;
  }

  return true;
}

static void speculateSelectInstLoads(IRBuilderTy &IRB, SelectInst &SI) {
  LLVM_DEBUG(dbgs() << "    original: " << SI << "\n");

  IRB.SetInsertPoint(&SI);
  Value *TV = SI.getTrueValue();
  Value *FV = SI.getFalseValue();
  // Replace the loads of the select with a select of two loads.
  while (!SI.use_empty()) {
    LoadInst *LI;
    BitCastInst *BC = dyn_cast<BitCastInst>(SI.user_back());
    if (BC) {
      assert(BC->hasOneUse() && "Bitcast should have a single use.");
      LI = cast<LoadInst>(BC->user_back());
    } else {
      LI = cast<LoadInst>(SI.user_back());
    }

    assert(LI->isSimple() && "We only speculate simple loads");

    IRB.SetInsertPoint(LI);
    Value *NewTV =
        BC ? IRB.CreateBitCast(TV, BC->getType(), TV->getName() + ".sroa.cast")
           : TV;
    Value *NewFV =
        BC ? IRB.CreateBitCast(FV, BC->getType(), FV->getName() + ".sroa.cast")
           : FV;
    LoadInst *TL = IRB.CreateLoad(LI->getType(), NewTV,
                                  LI->getName() + ".sroa.speculate.load.true");
    LoadInst *FL = IRB.CreateLoad(LI->getType(), NewFV,
                                  LI->getName() + ".sroa.speculate.load.false");
    NumLoadsSpeculated += 2;

    // Transfer alignment and AA info if present.
    TL->setAlignment(LI->getAlign());
    FL->setAlignment(LI->getAlign());

    AAMDNodes Tags = LI->getAAMetadata();
    if (Tags) {
      TL->setAAMetadata(Tags);
      FL->setAAMetadata(Tags);
    }

    Value *V = IRB.CreateSelect(SI.getCondition(), TL, FL,
                                LI->getName() + ".sroa.speculated");

    LLVM_DEBUG(dbgs() << "          speculated to: " << *V << "\n");
    LI->replaceAllUsesWith(V);
    LI->eraseFromParent();
    if (BC)
      BC->eraseFromParent();
  }
  SI.eraseFromParent();
}

/// Build a GEP out of a base pointer and indices.
///
/// This will return the BasePtr if that is valid, or build a new GEP
/// instruction using the IRBuilder if GEP-ing is needed.
static Value *buildGEP(IRBuilderTy &IRB, Value *BasePtr,
                       SmallVectorImpl<Value *> &Indices,
                       const Twine &NamePrefix) {
  if (Indices.empty())
    return BasePtr;

  // A single zero index is a no-op, so check for this and avoid building a GEP
  // in that case.
  if (Indices.size() == 1 && cast<ConstantInt>(Indices.back())->isZero())
    return BasePtr;

  // buildGEP() is only called for non-opaque pointers.
  return IRB.CreateInBoundsGEP(
      BasePtr->getType()->getNonOpaquePointerElementType(), BasePtr, Indices,
      NamePrefix + "sroa_idx");
}

/// Get a natural GEP off of the BasePtr walking through Ty toward
/// TargetTy without changing the offset of the pointer.
///
/// This routine assumes we've already established a properly offset GEP with
/// Indices, and arrived at the Ty type. The goal is to continue to GEP with
/// zero-indices down through type layers until we find one the same as
/// TargetTy. If we can't find one with the same type, we at least try to use
/// one with the same size. If none of that works, we just produce the GEP as
/// indicated by Indices to have the correct offset.
static Value *getNaturalGEPWithType(IRBuilderTy &IRB, const DataLayout &DL,
                                    Value *BasePtr, Type *Ty, Type *TargetTy,
                                    SmallVectorImpl<Value *> &Indices,
                                    const Twine &NamePrefix) {
  if (Ty == TargetTy)
    return buildGEP(IRB, BasePtr, Indices, NamePrefix);

  // Offset size to use for the indices.
  unsigned OffsetSize = DL.getIndexTypeSizeInBits(BasePtr->getType());

  // See if we can descend into a struct and locate a field with the correct
  // type.
  unsigned NumLayers = 0;
  Type *ElementTy = Ty;
  do {
    if (ElementTy->isPointerTy())
      break;

    if (ArrayType *ArrayTy = dyn_cast<ArrayType>(ElementTy)) {
      ElementTy = ArrayTy->getElementType();
      Indices.push_back(IRB.getIntN(OffsetSize, 0));
    } else if (VectorType *VectorTy = dyn_cast<VectorType>(ElementTy)) {
      ElementTy = VectorTy->getElementType();
      Indices.push_back(IRB.getInt32(0));
    } else if (StructType *STy = dyn_cast<StructType>(ElementTy)) {
      if (STy->element_begin() == STy->element_end())
        break; // Nothing left to descend into.
      ElementTy = *STy->element_begin();
      Indices.push_back(IRB.getInt32(0));
    } else {
      break;
    }
    ++NumLayers;
  } while (ElementTy != TargetTy);
  if (ElementTy != TargetTy)
    Indices.erase(Indices.end() - NumLayers, Indices.end());

  return buildGEP(IRB, BasePtr, Indices, NamePrefix);
}

/// Get a natural GEP from a base pointer to a particular offset and
/// resulting in a particular type.
///
/// The goal is to produce a "natural" looking GEP that works with the existing
/// composite types to arrive at the appropriate offset and element type for
/// a pointer. TargetTy is the element type the returned GEP should point-to if
/// possible. We recurse by decreasing Offset, adding the appropriate index to
/// Indices, and setting Ty to the result subtype.
///
/// If no natural GEP can be constructed, this function returns null.
static Value *getNaturalGEPWithOffset(IRBuilderTy &IRB, const DataLayout &DL,
                                      Value *Ptr, APInt Offset, Type *TargetTy,
                                      SmallVectorImpl<Value *> &Indices,
                                      const Twine &NamePrefix) {
  PointerType *Ty = cast<PointerType>(Ptr->getType());

  // Don't consider any GEPs through an i8* as natural unless the TargetTy is
  // an i8.
  if (Ty == IRB.getInt8PtrTy(Ty->getAddressSpace()) && TargetTy->isIntegerTy(8))
    return nullptr;

  Type *ElementTy = Ty->getNonOpaquePointerElementType();
  if (!ElementTy->isSized())
    return nullptr; // We can't GEP through an unsized element.

  SmallVector<APInt> IntIndices = DL.getGEPIndicesForOffset(ElementTy, Offset);
  if (Offset != 0)
    return nullptr;

  for (const APInt &Index : IntIndices)
    Indices.push_back(IRB.getInt(Index));
  return getNaturalGEPWithType(IRB, DL, Ptr, ElementTy, TargetTy, Indices,
                               NamePrefix);
}

/// Compute an adjusted pointer from Ptr by Offset bytes where the
/// resulting pointer has PointerTy.
///
/// This tries very hard to compute a "natural" GEP which arrives at the offset
/// and produces the pointer type desired. Where it cannot, it will try to use
/// the natural GEP to arrive at the offset and bitcast to the type. Where that
/// fails, it will try to use an existing i8* and GEP to the byte offset and
/// bitcast to the type.
///
/// The strategy for finding the more natural GEPs is to peel off layers of the
/// pointer, walking back through bit casts and GEPs, searching for a base
/// pointer from which we can compute a natural GEP with the desired
/// properties. The algorithm tries to fold as many constant indices into
/// a single GEP as possible, thus making each GEP more independent of the
/// surrounding code.
static Value *getAdjustedPtr(IRBuilderTy &IRB, const DataLayout &DL, Value *Ptr,
                             APInt Offset, Type *PointerTy,
                             const Twine &NamePrefix) {
  // Create i8 GEP for opaque pointers.
  if (Ptr->getType()->isOpaquePointerTy()) {
    if (Offset != 0)
      Ptr = IRB.CreateInBoundsGEP(IRB.getInt8Ty(), Ptr, IRB.getInt(Offset),
                                  NamePrefix + "sroa_idx");
    return IRB.CreatePointerBitCastOrAddrSpaceCast(Ptr, PointerTy,
                                                   NamePrefix + "sroa_cast");
  }

  // Even though we don't look through PHI nodes, we could be called on an
  // instruction in an unreachable block, which may be on a cycle.
  SmallPtrSet<Value *, 4> Visited;
  Visited.insert(Ptr);
  SmallVector<Value *, 4> Indices;

  // We may end up computing an offset pointer that has the wrong type. If we
  // never are able to compute one directly that has the correct type, we'll
  // fall back to it, so keep it and the base it was computed from around here.
  Value *OffsetPtr = nullptr;
  Value *OffsetBasePtr;

  // Remember any i8 pointer we come across to re-use if we need to do a raw
  // byte offset.
  Value *Int8Ptr = nullptr;
  APInt Int8PtrOffset(Offset.getBitWidth(), 0);

  PointerType *TargetPtrTy = cast<PointerType>(PointerTy);
  Type *TargetTy = TargetPtrTy->getNonOpaquePointerElementType();

  // As `addrspacecast` is , `Ptr` (the storage pointer) may have different
  // address space from the expected `PointerTy` (the pointer to be used).
  // Adjust the pointer type based the original storage pointer.
  auto AS = cast<PointerType>(Ptr->getType())->getAddressSpace();
  PointerTy = TargetTy->getPointerTo(AS);

  do {
    // First fold any existing GEPs into the offset.
    while (GEPOperator *GEP = dyn_cast<GEPOperator>(Ptr)) {
      APInt GEPOffset(Offset.getBitWidth(), 0);
      if (!GEP->accumulateConstantOffset(DL, GEPOffset))
        break;
      Offset += GEPOffset;
      Ptr = GEP->getPointerOperand();
      if (!Visited.insert(Ptr).second)
        break;
    }

    // See if we can perform a natural GEP here.
    Indices.clear();
    if (Value *P = getNaturalGEPWithOffset(IRB, DL, Ptr, Offset, TargetTy,
                                           Indices, NamePrefix)) {
      // If we have a new natural pointer at the offset, clear out any old
      // offset pointer we computed. Unless it is the base pointer or
      // a non-instruction, we built a GEP we don't need. Zap it.
      if (OffsetPtr && OffsetPtr != OffsetBasePtr)
        if (Instruction *I = dyn_cast<Instruction>(OffsetPtr)) {
          assert(I->use_empty() && "Built a GEP with uses some how!");
          I->eraseFromParent();
        }
      OffsetPtr = P;
      OffsetBasePtr = Ptr;
      // If we also found a pointer of the right type, we're done.
      if (P->getType() == PointerTy)
        break;
    }

    // Stash this pointer if we've found an i8*.
    if (Ptr->getType()->isIntegerTy(8)) {
      Int8Ptr = Ptr;
      Int8PtrOffset = Offset;
    }

    // Peel off a layer of the pointer and update the offset appropriately.
    if (Operator::getOpcode(Ptr) == Instruction::BitCast) {
      Ptr = cast<Operator>(Ptr)->getOperand(0);
    } else if (GlobalAlias *GA = dyn_cast<GlobalAlias>(Ptr)) {
      if (GA->isInterposable())
        break;
      Ptr = GA->getAliasee();
    } else {
      break;
    }
    assert(Ptr->getType()->isPointerTy() && "Unexpected operand type!");
  } while (Visited.insert(Ptr).second);

  if (!OffsetPtr) {
    if (!Int8Ptr) {
      Int8Ptr = IRB.CreateBitCast(
          Ptr, IRB.getInt8PtrTy(PointerTy->getPointerAddressSpace()),
          NamePrefix + "sroa_raw_cast");
      Int8PtrOffset = Offset;
    }

    OffsetPtr = Int8PtrOffset == 0
                    ? Int8Ptr
                    : IRB.CreateInBoundsGEP(IRB.getInt8Ty(), Int8Ptr,
                                            IRB.getInt(Int8PtrOffset),
                                            NamePrefix + "sroa_raw_idx");
  }
  Ptr = OffsetPtr;

  // On the off chance we were targeting i8*, guard the bitcast here.
  if (cast<PointerType>(Ptr->getType()) != TargetPtrTy) {
    Ptr = IRB.CreatePointerBitCastOrAddrSpaceCast(Ptr,
                                                  TargetPtrTy,
                                                  NamePrefix + "sroa_cast");
  }

  return Ptr;
}

/// Compute the adjusted alignment for a load or store from an offset.
static Align getAdjustedAlignment(Instruction *I, uint64_t Offset) {
  return commonAlignment(getLoadStoreAlignment(I), Offset);
}

/// Test whether we can convert a value from the old to the new type.
///
/// This predicate should be used to guard calls to convertValue in order to
/// ensure that we only try to convert viable values. The strategy is that we
/// will peel off single element struct and array wrappings to get to an
/// underlying value, and convert that value.
static bool canConvertValue(const DataLayout &DL, Type *OldTy, Type *NewTy) {
  if (OldTy == NewTy)
    return true;

  // For integer types, we can't handle any bit-width differences. This would
  // break both vector conversions with extension and introduce endianness
  // issues when in conjunction with loads and stores.
  if (isa<IntegerType>(OldTy) && isa<IntegerType>(NewTy)) {
    assert(cast<IntegerType>(OldTy)->getBitWidth() !=
               cast<IntegerType>(NewTy)->getBitWidth() &&
           "We can't have the same bitwidth for different int types");
    return false;
  }

  if (DL.getTypeSizeInBits(NewTy).getKnownMinSize() !=
      DL.getTypeSizeInBits(OldTy).getKnownMinSize())
    return false;
  if (!NewTy->isSingleValueType() || !OldTy->isSingleValueType())
    return false;

  // We can convert pointers to integers and vice-versa. Same for vectors
  // of pointers and integers.
  OldTy = OldTy->getScalarType();
  NewTy = NewTy->getScalarType();
  if (NewTy->isPointerTy() || OldTy->isPointerTy()) {
    if (NewTy->isPointerTy() && OldTy->isPointerTy()) {
      unsigned OldAS = OldTy->getPointerAddressSpace();
      unsigned NewAS = NewTy->getPointerAddressSpace();
      // Convert pointers if they are pointers from the same address space or
      // different integral (not non-integral) address spaces with the same
      // pointer size.
      return OldAS == NewAS ||
             (!DL.isNonIntegralAddressSpace(OldAS) &&
              !DL.isNonIntegralAddressSpace(NewAS) &&
              DL.getPointerSize(OldAS) == DL.getPointerSize(NewAS));
    }

    // We can convert integers to integral pointers, but not to non-integral
    // pointers.
    if (OldTy->isIntegerTy())
      return !DL.isNonIntegralPointerType(NewTy);

    // We can convert integral pointers to integers, but non-integral pointers
    // need to remain pointers.
    if (!DL.isNonIntegralPointerType(OldTy))
      return NewTy->isIntegerTy();

    return false;
  }

  return true;
}

/// Generic routine to convert an SSA value to a value of a different
/// type.
///
/// This will try various different casting techniques, such as bitcasts,
/// inttoptr, and ptrtoint casts. Use the \c canConvertValue predicate to test
/// two types for viability with this routine.
static Value *convertValue(const DataLayout &DL, IRBuilderTy &IRB, Value *V,
                           Type *NewTy) {
  Type *OldTy = V->getType();
  assert(canConvertValue(DL, OldTy, NewTy) && "Value not convertable to type");

  if (OldTy == NewTy)
    return V;

  assert(!(isa<IntegerType>(OldTy) && isa<IntegerType>(NewTy)) &&
         "Integer types must be the exact same to convert.");

  // See if we need inttoptr for this type pair. May require additional bitcast.
  if (OldTy->isIntOrIntVectorTy() && NewTy->isPtrOrPtrVectorTy()) {
    // Expand <2 x i32> to i8* --> <2 x i32> to i64 to i8*
    // Expand i128 to <2 x i8*> --> i128 to <2 x i64> to <2 x i8*>
    // Expand <4 x i32> to <2 x i8*> --> <4 x i32> to <2 x i64> to <2 x i8*>
    // Directly handle i64 to i8*
    return IRB.CreateIntToPtr(IRB.CreateBitCast(V, DL.getIntPtrType(NewTy)),
                              NewTy);
  }

  // See if we need ptrtoint for this type pair. May require additional bitcast.
  if (OldTy->isPtrOrPtrVectorTy() && NewTy->isIntOrIntVectorTy()) {
    // Expand <2 x i8*> to i128 --> <2 x i8*> to <2 x i64> to i128
    // Expand i8* to <2 x i32> --> i8* to i64 to <2 x i32>
    // Expand <2 x i8*> to <4 x i32> --> <2 x i8*> to <2 x i64> to <4 x i32>
    // Expand i8* to i64 --> i8* to i64 to i64
    return IRB.CreateBitCast(IRB.CreatePtrToInt(V, DL.getIntPtrType(OldTy)),
                             NewTy);
  }

  if (OldTy->isPtrOrPtrVectorTy() && NewTy->isPtrOrPtrVectorTy()) {
    unsigned OldAS = OldTy->getPointerAddressSpace();
    unsigned NewAS = NewTy->getPointerAddressSpace();
    // To convert pointers with different address spaces (they are already
    // checked convertible, i.e. they have the same pointer size), so far we
    // cannot use `bitcast` (which has restrict on the same address space) or
    // `addrspacecast` (which is not always no-op casting). Instead, use a pair
    // of no-op `ptrtoint`/`inttoptr` casts through an integer with the same bit
    // size.
    if (OldAS != NewAS) {
      assert(DL.getPointerSize(OldAS) == DL.getPointerSize(NewAS));
      return IRB.CreateIntToPtr(IRB.CreatePtrToInt(V, DL.getIntPtrType(OldTy)),
                                NewTy);
    }
  }

  return IRB.CreateBitCast(V, NewTy);
}

/// Test whether the given slice use can be promoted to a vector.
///
/// This function is called to test each entry in a partition which is slated
/// for a single slice.
static bool isVectorPromotionViableForSlice(Partition &P, const Slice &S,
                                            VectorType *Ty,
                                            uint64_t ElementSize,
                                            const DataLayout &DL) {
  // First validate the slice offsets.
  uint64_t BeginOffset =
      std::max(S.beginOffset(), P.beginOffset()) - P.beginOffset();
  uint64_t BeginIndex = BeginOffset / ElementSize;
  if (BeginIndex * ElementSize != BeginOffset ||
      BeginIndex >= Ty->getElementCount().getKnownMinValue())
    return false;
  uint64_t EndOffset =
      std::min(S.endOffset(), P.endOffset()) - P.beginOffset();
  uint64_t EndIndex = EndOffset / ElementSize;
  if (EndIndex * ElementSize != EndOffset ||
      EndIndex > Ty->getElementCount().getKnownMinValue())
    return false;

  assert(EndIndex > BeginIndex && "Empty vector!");
  uint64_t NumElements = EndIndex - BeginIndex;
  Type *SliceTy =
      (NumElements == 1 && !isa<ScalableVectorType>(Ty))
          ? Ty->getElementType()
          : (isa<ScalableVectorType>(Ty)
                 ? (Type*)ScalableVectorType::get(Ty->getElementType(), NumElements)
                 : (Type*)FixedVectorType::get(Ty->getElementType(), NumElements));

  Type *SplitIntTy =
      Type::getIntNTy(Ty->getContext(), NumElements * ElementSize * 8);

  Use *U = S.getUse();

  if (MemIntrinsic *MI = dyn_cast<MemIntrinsic>(U->getUser())) {
    if (MI->isVolatile())
      return false;
    if (!S.isSplittable())
      return false; // Skip any unsplittable intrinsics.
  } else if (IntrinsicInst *II = dyn_cast<IntrinsicInst>(U->getUser())) {
    if (!II->isLifetimeStartOrEnd() && !II->isDroppable())
      return false;
  } else if (LoadInst *LI = dyn_cast<LoadInst>(U->getUser())) {
    if (LI->isVolatile())
      return false;
    Type *LTy = LI->getType();
    // Disable vector promotion when there are loads or stores of an FCA.
    if (LTy->isStructTy())
      return false;
    if (P.beginOffset() > S.beginOffset() || P.endOffset() < S.endOffset()) {
      assert(LTy->isIntegerTy());
      LTy = SplitIntTy;
    }
    if (!canConvertValue(DL, SliceTy, LTy))
      return false;
  } else if (StoreInst *SI = dyn_cast<StoreInst>(U->getUser())) {
    if (SI->isVolatile())
      return false;
    Type *STy = SI->getValueOperand()->getType();
    // Disable vector promotion when there are loads or stores of an FCA.
    if (STy->isStructTy())
      return false;
    if (P.beginOffset() > S.beginOffset() || P.endOffset() < S.endOffset()) {
      assert(STy->isIntegerTy());
      STy = SplitIntTy;
    }
    if (!canConvertValue(DL, STy, SliceTy))
      return false;
  } else {
    return false;
  }

  return true;
}

/// Test whether a vector type is viable for promotion.
///
/// This implements the necessary checking for \c isVectorPromotionViable over
/// all slices of the alloca for the given VectorType.
static bool checkVectorTypeForPromotion(Partition &P, VectorType *VTy,
                                        const DataLayout &DL) {
  uint64_t ElementSize =
      DL.getTypeSizeInBits(VTy->getElementType()).getKnownMinSize();

  // While the definition of LLVM vectors is bitpacked, we don't support sizes
  // that aren't byte sized.
  if (ElementSize % 8)
    return false;
  assert((DL.getTypeSizeInBits(VTy).getKnownMinSize() % 8) == 0 &&
         "vector size not a multiple of element size?");
  ElementSize /= 8;

  for (const Slice &S : P)
    if (!isVectorPromotionViableForSlice(P, S, VTy, ElementSize, DL))
      return false;

  for (const Slice *S : P.splitSliceTails())
    if (!isVectorPromotionViableForSlice(P, *S, VTy, ElementSize, DL))
      return false;

  return true;
}

/// Test whether the given alloca partitioning and range of slices can be
/// promoted to a vector.
///
/// This is a quick test to check whether we can rewrite a particular alloca
/// partition (and its newly formed alloca) into a vector alloca with only
/// whole-vector loads and stores such that it could be promoted to a vector
/// SSA value. We only can ensure this for a limited set of operations, and we
/// don't want to do the rewrites unless we are confident that the result will
/// be promotable, so we have an early test here.
static VectorType *isVectorPromotionViable(Partition &P, const DataLayout &DL) {
  // Collect the candidate types for vector-based promotion. Also track whether
  // we have different element types.
  SmallVector<VectorType *, 4> CandidateTys;
  Type *CommonEltTy = nullptr;
  VectorType *CommonVecPtrTy = nullptr;
  bool HaveVecPtrTy = false;
  bool HaveCommonEltTy = true;
  bool HaveCommonVecPtrTy = true;
  auto CheckCandidateType = [&](Type *Ty) {
    if (auto *VTy = dyn_cast<VectorType>(Ty)) {
      // Return if bitcast to vectors is different for total size in bits.
      if (!CandidateTys.empty()) {
        VectorType *V = CandidateTys[0];
        if (DL.getTypeSizeInBits(VTy).getKnownMinSize() !=
            DL.getTypeSizeInBits(V).getKnownMinSize()) {
          CandidateTys.clear();
          return;
        }
      }
      CandidateTys.push_back(VTy);
      Type *EltTy = VTy->getElementType();

      if (!CommonEltTy)
        CommonEltTy = EltTy;
      else if (CommonEltTy != EltTy)
        HaveCommonEltTy = false;

      if (EltTy->isPointerTy()) {
        HaveVecPtrTy = true;
        if (!CommonVecPtrTy)
          CommonVecPtrTy = VTy;
        else if (CommonVecPtrTy != VTy)
          HaveCommonVecPtrTy = false;
      }
    }
  };
  // Consider any loads or stores that are the exact size of the slice.
  for (const Slice &S : P)
    if (S.beginOffset() == P.beginOffset() &&
        S.endOffset() == P.endOffset()) {
      if (auto *LI = dyn_cast<LoadInst>(S.getUse()->getUser()))
        CheckCandidateType(LI->getType());
      else if (auto *SI = dyn_cast<StoreInst>(S.getUse()->getUser()))
        CheckCandidateType(SI->getValueOperand()->getType());
    }

  // If we didn't find a vector type, nothing to do here.
  if (CandidateTys.empty())
    return nullptr;

  // Pointer-ness is sticky, if we had a vector-of-pointers candidate type,
  // then we should choose it, not some other alternative.
  // But, we can't perform a no-op pointer address space change via bitcast,
  // so if we didn't have a common pointer element type, bail.
  if (HaveVecPtrTy && !HaveCommonVecPtrTy)
    return nullptr;

  // Try to pick the "best" element type out of the choices.
  if (!HaveCommonEltTy && HaveVecPtrTy) {
    // If there was a pointer element type, there's really only one choice.
    CandidateTys.clear();
    CandidateTys.push_back(CommonVecPtrTy);
  } else if (!HaveCommonEltTy && !HaveVecPtrTy) {
    // Integer-ify vector types.
    for (VectorType *&VTy : CandidateTys) {
      if (!VTy->getElementType()->isIntegerTy())
        VTy = cast<VectorType>(VTy->getWithNewType(IntegerType::getIntNTy(
            VTy->getContext(), VTy->getScalarSizeInBits())));
    }

    // Rank the remaining candidate vector types. This is easy because we know
    // they're all integer vectors. We sort by ascending number of elements.
    auto RankVectorTypes = [&DL](VectorType *RHSTy, VectorType *LHSTy) {
      (void)DL;
      assert(DL.getTypeSizeInBits(RHSTy).getKnownMinSize() ==
                 DL.getTypeSizeInBits(LHSTy).getKnownMinSize() &&
             "Cannot have vector types of different sizes!");
      assert(RHSTy->getElementType()->isIntegerTy() &&
             "All non-integer types eliminated!");
      assert(LHSTy->getElementType()->isIntegerTy() &&
             "All non-integer types eliminated!");
      return RHSTy->getElementCount().getKnownMinValue() <
             LHSTy->getElementCount().getKnownMinValue();
    };
    llvm::sort(CandidateTys, RankVectorTypes);
    CandidateTys.erase(
        std::unique(CandidateTys.begin(), CandidateTys.end(), RankVectorTypes),
        CandidateTys.end());
  } else {
// The only way to have the same element type in every vector type is to
// have the same vector type. Check that and remove all but one.
#ifndef NDEBUG
    for (VectorType *VTy : CandidateTys) {
      assert(VTy->getElementType() == CommonEltTy &&
             "Unaccounted for element type!");
      assert(VTy == CandidateTys[0] &&
             "Different vector types with the same element type!");
    }
#endif
    CandidateTys.resize(1);
  }

  // FIXME: hack. Do we have a named constant for this?
  // SDAG SDNode can't have more than 65535 operands.
  llvm::erase_if(CandidateTys, [](VectorType *VTy) {
    return cast<VectorType>(VTy)->getElementCount().getKnownMinValue() >
           std::numeric_limits<unsigned short>::max();
  });

  for (VectorType *VTy : CandidateTys)
    if (checkVectorTypeForPromotion(P, VTy, DL))
      return VTy;

  return nullptr;
}

/// Test whether a slice of an alloca is valid for integer widening.
///
/// This implements the necessary checking for the \c isIntegerWideningViable
/// test below on a single slice of the alloca.
static bool isIntegerWideningViableForSlice(const Slice &S,
                                            uint64_t AllocBeginOffset,
                                            Type *AllocaTy,
                                            const DataLayout &DL,
                                            bool &WholeAllocaOp) {
  uint64_t Size = DL.getTypeStoreSize(AllocaTy).getKnownMinSize();

  uint64_t RelBegin = S.beginOffset() - AllocBeginOffset;
  uint64_t RelEnd = S.endOffset() - AllocBeginOffset;

  Use *U = S.getUse();

  // Lifetime intrinsics operate over the whole alloca whose sizes are usually
  // larger than other load/store slices (RelEnd > Size). But lifetime are
  // always promotable and should not impact other slices' promotability of the
  // partition.
  if (IntrinsicInst *II = dyn_cast<IntrinsicInst>(U->getUser())) {
    if (II->isLifetimeStartOrEnd() || II->isDroppable())
      return true;
  }

  // We can't reasonably handle cases where the load or store extends past
  // the end of the alloca's type and into its padding.
  if (RelEnd > Size)
    return false;

  if (LoadInst *LI = dyn_cast<LoadInst>(U->getUser())) {
    if (LI->isVolatile())
      return false;
    // We can't handle loads that extend past the allocated memory.
    if (DL.getTypeStoreSize(LI->getType()).getKnownMinSize() > Size)
      return false;
    // So far, AllocaSliceRewriter does not support widening split slice tails
    // in rewriteIntegerLoad.
    if (S.beginOffset() < AllocBeginOffset)
      return false;
    // Note that we don't count vector loads or stores as whole-alloca
    // operations which enable integer widening because we would prefer to use
    // vector widening instead.
    if (!isa<VectorType>(LI->getType()) && RelBegin == 0 && RelEnd == Size)
      WholeAllocaOp = true;
    if (IntegerType *ITy = dyn_cast<IntegerType>(LI->getType())) {
      if (ITy->getBitWidth() < DL.getTypeStoreSizeInBits(ITy).getKnownMinSize())
        return false;
    } else if (RelBegin != 0 || RelEnd != Size ||
               !canConvertValue(DL, AllocaTy, LI->getType())) {
      // Non-integer loads need to be convertible from the alloca type so that
      // they are promotable.
      return false;
    }
  } else if (StoreInst *SI = dyn_cast<StoreInst>(U->getUser())) {
    Type *ValueTy = SI->getValueOperand()->getType();
    if (SI->isVolatile())
      return false;
    // We can't handle stores that extend past the allocated memory.
    if (DL.getTypeStoreSize(ValueTy).getKnownMinSize() > Size)
      return false;
    // So far, AllocaSliceRewriter does not support widening split slice tails
    // in rewriteIntegerStore.
    if (S.beginOffset() < AllocBeginOffset)
      return false;
    // Note that we don't count vector loads or stores as whole-alloca
    // operations which enable integer widening because we would prefer to use
    // vector widening instead.
    if (!isa<VectorType>(ValueTy) && RelBegin == 0 && RelEnd == Size)
      WholeAllocaOp = true;
    if (IntegerType *ITy = dyn_cast<IntegerType>(ValueTy)) {
      if (ITy->getBitWidth() < DL.getTypeStoreSizeInBits(ITy).getKnownMinSize())
        return false;
    } else if (RelBegin != 0 || RelEnd != Size ||
               !canConvertValue(DL, ValueTy, AllocaTy)) {
      // Non-integer stores need to be convertible to the alloca type so that
      // they are promotable.
      return false;
    }
  } else if (MemIntrinsic *MI = dyn_cast<MemIntrinsic>(U->getUser())) {
    if (MI->isVolatile() || !isa<Constant>(MI->getLength()))
      return false;
    if (!S.isSplittable())
      return false; // Skip any unsplittable intrinsics.
  } else {
    return false;
  }

  return true;
}

/// Test whether the given alloca partition's integer operations can be
/// widened to promotable ones.
///
/// This is a quick test to check whether we can rewrite the integer loads and
/// stores to a particular alloca into wider loads and stores and be able to
/// promote the resulting alloca.
static bool isIntegerWideningViable(Partition &P, Type *AllocaTy,
                                    const DataLayout &DL) {
  uint64_t SizeInBits = DL.getTypeSizeInBits(AllocaTy).getKnownMinSize();
  // Don't create integer types larger than the maximum bitwidth.
  if (SizeInBits > IntegerType::MAX_INT_BITS)
    return false;

  // Don't try to handle allocas with bit-padding.
  if (SizeInBits != DL.getTypeStoreSizeInBits(AllocaTy).getKnownMinSize())
    return false;

  // We need to ensure that an integer type with the appropriate bitwidth can
  // be converted to the alloca type, whatever that is. We don't want to force
  // the alloca itself to have an integer type if there is a more suitable one.
  Type *IntTy = Type::getIntNTy(AllocaTy->getContext(), SizeInBits);
  if (!canConvertValue(DL, AllocaTy, IntTy) ||
      !canConvertValue(DL, IntTy, AllocaTy))
    return false;

  // While examining uses, we ensure that the alloca has a covering load or
  // store. We don't want to widen the integer operations only to fail to
  // promote due to some other unsplittable entry (which we may make splittable
  // later). However, if there are only splittable uses, go ahead and assume
  // that we cover the alloca.
  // FIXME: We shouldn't consider split slices that happen to start in the
  // partition here...
  bool WholeAllocaOp = P.empty() && DL.isLegalInteger(SizeInBits);

  for (const Slice &S : P)
    if (!isIntegerWideningViableForSlice(S, P.beginOffset(), AllocaTy, DL,
                                         WholeAllocaOp))
      return false;

  for (const Slice *S : P.splitSliceTails())
    if (!isIntegerWideningViableForSlice(*S, P.beginOffset(), AllocaTy, DL,
                                         WholeAllocaOp))
      return false;

  return WholeAllocaOp;
}

static Value *extractInteger(const DataLayout &DL, IRBuilderTy &IRB, Value *V,
                             IntegerType *Ty, uint64_t Offset,
                             const Twine &Name) {
  LLVM_DEBUG(dbgs() << "       start: " << *V << "\n");
  IntegerType *IntTy = cast<IntegerType>(V->getType());
  assert(DL.getTypeStoreSize(Ty).getKnownMinSize() + Offset <=
             DL.getTypeStoreSize(IntTy).getKnownMinSize() &&
         "Element extends past full value");
  uint64_t ShAmt = 8 * Offset;
  if (DL.isBigEndian())
    ShAmt = 8 * (DL.getTypeStoreSize(IntTy).getKnownMinSize() -
                 DL.getTypeStoreSize(Ty).getKnownMinSize() - Offset);
  if (ShAmt) {
    V = IRB.CreateLShr(V, ShAmt, Name + ".shift");
    LLVM_DEBUG(dbgs() << "     shifted: " << *V << "\n");
  }
  assert(Ty->getBitWidth() <= IntTy->getBitWidth() &&
         "Cannot extract to a larger integer!");
  if (Ty != IntTy) {
    V = IRB.CreateTrunc(V, Ty, Name + ".trunc");
    LLVM_DEBUG(dbgs() << "     trunced: " << *V << "\n");
  }
  return V;
}

static Value *insertInteger(const DataLayout &DL, IRBuilderTy &IRB, Value *Old,
                            Value *V, uint64_t Offset, const Twine &Name) {
  IntegerType *IntTy = cast<IntegerType>(Old->getType());
  IntegerType *Ty = cast<IntegerType>(V->getType());
  assert(Ty->getBitWidth() <= IntTy->getBitWidth() &&
         "Cannot insert a larger integer!");
  LLVM_DEBUG(dbgs() << "       start: " << *V << "\n");
  if (Ty != IntTy) {
    V = IRB.CreateZExt(V, IntTy, Name + ".ext");
    LLVM_DEBUG(dbgs() << "    extended: " << *V << "\n");
  }
  assert(DL.getTypeStoreSize(Ty).getKnownMinSize() + Offset <=
             DL.getTypeStoreSize(IntTy).getKnownMinSize() &&
         "Element store outside of alloca store");
  uint64_t ShAmt = 8 * Offset;
  if (DL.isBigEndian())
    ShAmt = 8 * (DL.getTypeStoreSize(IntTy).getKnownMinSize() -
                 DL.getTypeStoreSize(Ty).getKnownMinSize() - Offset);
  if (ShAmt) {
    V = IRB.CreateShl(V, ShAmt, Name + ".shift");
    LLVM_DEBUG(dbgs() << "     shifted: " << *V << "\n");
  }

  if (ShAmt || Ty->getBitWidth() < IntTy->getBitWidth()) {
    APInt Mask = ~Ty->getMask().zext(IntTy->getBitWidth()).shl(ShAmt);
    Old = IRB.CreateAnd(Old, Mask, Name + ".mask");
    LLVM_DEBUG(dbgs() << "      masked: " << *Old << "\n");
    V = IRB.CreateOr(Old, V, Name + ".insert");
    LLVM_DEBUG(dbgs() << "    inserted: " << *V << "\n");
  }
  return V;
}

static Value *extractVector(IRBuilderTy &IRB, Value *V, unsigned BeginIndex,
                            unsigned EndIndex, const Twine &Name) {
  auto *VecTy = cast<VectorType>(V->getType());
  unsigned NumElements = EndIndex - BeginIndex;
  assert(NumElements <= VecTy->getElementCount().getKnownMinValue() &&
         "Too many elements!");

  if (NumElements == VecTy->getElementCount().getKnownMinValue())
    return V;

  if (NumElements == 1) {
    V = IRB.CreateExtractElement(V, IRB.getInt32(BeginIndex),
                                 Name + ".extract");
    LLVM_DEBUG(dbgs() << "     extract: " << *V << "\n");
    return V;
  }

  auto Mask = llvm::to_vector<8>(llvm::seq<int>(BeginIndex, EndIndex));
  V = IRB.CreateShuffleVector(V, Mask, Name + ".extract");
  LLVM_DEBUG(dbgs() << "     shuffle: " << *V << "\n");
  return V;
}

static Value *insertVector(IRBuilderTy &IRB, Value *Old, Value *V,
                           unsigned BeginIndex, const Twine &Name) {
  VectorType *VecTy = cast<VectorType>(Old->getType());
  assert(VecTy && "Can only insert a vector into a vector");

  VectorType *Ty = dyn_cast<VectorType>(V->getType());
  if (!Ty) {
    // Single element to insert.
    V = IRB.CreateInsertElement(Old, V, IRB.getInt32(BeginIndex),
                                Name + ".insert");
    LLVM_DEBUG(dbgs() << "     insert: " << *V << "\n");
    return V;
  }

  assert(Ty->getElementCount().getKnownMinValue() <=
             VecTy->getElementCount().getKnownMinValue() &&
         "Too many elements!");
  if (Ty->getElementCount() == VecTy->getElementCount()) {
    assert(V->getType() == VecTy && "Vector type mismatch");
    return V;
  }
  // FIXME: This does not work for scalable vectors but we should not be doing
  // this anyways.
  unsigned EndIndex = BeginIndex + cast<FixedVectorType>(Ty)->getNumElements();

  // When inserting a smaller vector into the larger to store, we first
  // use a shuffle vector to widen it with undef elements, and then
  // a second shuffle vector to select between the loaded vector and the
  // incoming vector.
  SmallVector<int, 8> Mask;
  Mask.reserve(cast<FixedVectorType>(VecTy)->getNumElements());
  for (unsigned i = 0; i != cast<FixedVectorType>(VecTy)->getNumElements(); ++i)
    if (i >= BeginIndex && i < EndIndex)
      Mask.push_back(i - BeginIndex);
    else
      Mask.push_back(-1);
  V = IRB.CreateShuffleVector(V, Mask, Name + ".expand");
  LLVM_DEBUG(dbgs() << "    shuffle: " << *V << "\n");

  SmallVector<Constant *, 8> Mask2;
  Mask2.reserve(cast<FixedVectorType>(VecTy)->getNumElements());
  for (unsigned i = 0; i != cast<FixedVectorType>(VecTy)->getNumElements(); ++i)
    Mask2.push_back(IRB.getInt1(i >= BeginIndex && i < EndIndex));

  V = IRB.CreateSelect(ConstantVector::get(Mask2), V, Old, Name + "blend");

  LLVM_DEBUG(dbgs() << "    blend: " << *V << "\n");
  return V;
}

/// Visitor to rewrite instructions using p particular slice of an alloca
/// to use a new alloca.
///
/// Also implements the rewriting to vector-based accesses when the partition
/// passes the isVectorPromotionViable predicate. Most of the rewriting logic
/// lives here.
class llvm::sroa::AllocaSliceRewriter
    : public InstVisitor<AllocaSliceRewriter, bool> {
  // Befriend the base class so it can delegate to private visit methods.
  friend class InstVisitor<AllocaSliceRewriter, bool>;

  using Base = InstVisitor<AllocaSliceRewriter, bool>;

  const DataLayout &DL;
  AllocaSlices &AS;
  SROAPass &Pass;
  AllocaInst &OldAI, &NewAI;
  const uint64_t NewAllocaBeginOffset, NewAllocaEndOffset;
  Type *NewAllocaTy;

  // This is a convenience and flag variable that will be null unless the new
  // alloca's integer operations should be widened to this integer type due to
  // passing isIntegerWideningViable above. If it is non-null, the desired
  // integer type will be stored here for easy access during rewriting.
  IntegerType *IntTy;

  // If we are rewriting an alloca partition which can be written as pure
  // vector operations, we stash extra information here. When VecTy is
  // non-null, we have some strict guarantees about the rewritten alloca:
  //   - The new alloca is exactly the size of the vector type here.
  //   - The accesses all either map to the entire vector or to a single
  //     element.
  //   - The set of accessing instructions is only one of those handled above
  //     in isVectorPromotionViable. Generally these are the same access kinds
  //     which are promotable via mem2reg.
  VectorType *VecTy;
  Type *ElementTy;
  uint64_t ElementSize;

  // The original offset of the slice currently being rewritten relative to
  // the original alloca.
  uint64_t BeginOffset = 0;
  uint64_t EndOffset = 0;

  // The new offsets of the slice currently being rewritten relative to the
  // original alloca.
  uint64_t NewBeginOffset = 0, NewEndOffset = 0;

  uint64_t SliceSize = 0;
  bool IsSplittable = false;
  bool IsSplit = false;
  Use *OldUse = nullptr;
  Instruction *OldPtr = nullptr;

  // Track post-rewrite users which are PHI nodes and Selects.
  SmallSetVector<PHINode *, 8> &PHIUsers;
  SmallSetVector<SelectInst *, 8> &SelectUsers;

  // Utility IR builder, whose name prefix is setup for each visited use, and
  // the insertion point is set to point to the user.
  IRBuilderTy IRB;

  // Return the new alloca, addrspacecasted if required to avoid changing the
  // addrspace of a volatile access.
  Value *getPtrToNewAI(unsigned AddrSpace, bool IsVolatile) {
    if (!IsVolatile || AddrSpace == NewAI.getType()->getPointerAddressSpace())
      return &NewAI;

    Type *AccessTy = NewAI.getAllocatedType()->getPointerTo(AddrSpace);
    return IRB.CreateAddrSpaceCast(&NewAI, AccessTy);
  }

public:
  AllocaSliceRewriter(const DataLayout &DL, AllocaSlices &AS, SROAPass &Pass,
                      AllocaInst &OldAI, AllocaInst &NewAI,
                      uint64_t NewAllocaBeginOffset,
                      uint64_t NewAllocaEndOffset, bool IsIntegerPromotable,
                      VectorType *PromotableVecTy,
                      SmallSetVector<PHINode *, 8> &PHIUsers,
                      SmallSetVector<SelectInst *, 8> &SelectUsers)
      : DL(DL), AS(AS), Pass(Pass), OldAI(OldAI), NewAI(NewAI),
        NewAllocaBeginOffset(NewAllocaBeginOffset),
        NewAllocaEndOffset(NewAllocaEndOffset),
        NewAllocaTy(NewAI.getAllocatedType()),
        IntTy(
            IsIntegerPromotable
                ? Type::getIntNTy(NewAI.getContext(),
                                  DL.getTypeSizeInBits(NewAI.getAllocatedType())
                                      .getKnownMinSize())
                : nullptr),
        VecTy(PromotableVecTy),
        ElementTy(VecTy ? VecTy->getElementType() : nullptr),
        ElementSize(VecTy ? DL.getTypeSizeInBits(ElementTy).getKnownMinSize() / 8
                          : 0),
        PHIUsers(PHIUsers), SelectUsers(SelectUsers),
        IRB(NewAI.getContext(), ConstantFolder()) {
    if (VecTy) {
      assert((DL.getTypeSizeInBits(ElementTy).getKnownMinSize() % 8) == 0 &&
             "Only multiple-of-8 sized vector elements are viable");
      ++NumVectorized;
    }
    assert((!IntTy && !VecTy) || (IntTy && !VecTy) || (!IntTy && VecTy));
  }

  bool visit(AllocaSlices::const_iterator I) {
    bool CanSROA = true;
    BeginOffset = I->beginOffset();
    EndOffset = I->endOffset();
    IsSplittable = I->isSplittable();
    IsSplit =
        BeginOffset < NewAllocaBeginOffset || EndOffset > NewAllocaEndOffset;
    LLVM_DEBUG(dbgs() << "  rewriting " << (IsSplit ? "split " : ""));
    LLVM_DEBUG(AS.printSlice(dbgs(), I, ""));
    LLVM_DEBUG(dbgs() << "\n");

    // Compute the intersecting offset range.
    assert(BeginOffset < NewAllocaEndOffset);
    assert(EndOffset > NewAllocaBeginOffset);
    NewBeginOffset = std::max(BeginOffset, NewAllocaBeginOffset);
    NewEndOffset = std::min(EndOffset, NewAllocaEndOffset);

    SliceSize = NewEndOffset - NewBeginOffset;

    OldUse = I->getUse();
    OldPtr = cast<Instruction>(OldUse->get());

    Instruction *OldUserI = cast<Instruction>(OldUse->getUser());
    IRB.SetInsertPoint(OldUserI);
    IRB.SetCurrentDebugLocation(OldUserI->getDebugLoc());
    IRB.getInserter().SetNamePrefix(
        Twine(NewAI.getName()) + "." + Twine(BeginOffset) + ".");

    CanSROA &= visit(cast<Instruction>(OldUse->getUser()));
    if (VecTy || IntTy)
      assert(CanSROA);
    return CanSROA;
  }

private:
  // Make sure the other visit overloads are visible.
  using Base::visit;

  // Every instruction which can end up as a user must have a rewrite rule.
  bool visitInstruction(Instruction &I) {
    LLVM_DEBUG(dbgs() << "    !!!! Cannot rewrite: " << I << "\n");
    llvm_unreachable("No rewrite rule for this instruction!");
  }

  Value *getNewAllocaSlicePtr(IRBuilderTy &IRB, Type *PointerTy) {
    // Note that the offset computation can use BeginOffset or NewBeginOffset
    // interchangeably for unsplit slices.
    assert(IsSplit || BeginOffset == NewBeginOffset);
    uint64_t Offset = NewBeginOffset - NewAllocaBeginOffset;

#ifndef NDEBUG
    StringRef OldName = OldPtr->getName();
    // Skip through the last '.sroa.' component of the name.
    size_t LastSROAPrefix = OldName.rfind(".sroa.");
    if (LastSROAPrefix != StringRef::npos) {
      OldName = OldName.substr(LastSROAPrefix + strlen(".sroa."));
      // Look for an SROA slice index.
      size_t IndexEnd = OldName.find_first_not_of("0123456789");
      if (IndexEnd != StringRef::npos && OldName[IndexEnd] == '.') {
        // Strip the index and look for the offset.
        OldName = OldName.substr(IndexEnd + 1);
        size_t OffsetEnd = OldName.find_first_not_of("0123456789");
        if (OffsetEnd != StringRef::npos && OldName[OffsetEnd] == '.')
          // Strip the offset.
          OldName = OldName.substr(OffsetEnd + 1);
      }
    }
    // Strip any SROA suffixes as well.
    OldName = OldName.substr(0, OldName.find(".sroa_"));
#endif

    return getAdjustedPtr(IRB, DL, &NewAI,
                          APInt(DL.getIndexTypeSizeInBits(PointerTy), Offset),
                          PointerTy,
#ifndef NDEBUG
                          Twine(OldName) + "."
#else
                          Twine()
#endif
                          );
  }

  /// Compute suitable alignment to access this slice of the *new*
  /// alloca.
  ///
  /// You can optionally pass a type to this routine and if that type's ABI
  /// alignment is itself suitable, this will return zero.
  Align getSliceAlign() {
    return commonAlignment(NewAI.getAlign(),
                           NewBeginOffset - NewAllocaBeginOffset);
  }

  unsigned getIndex(uint64_t Offset) {
    assert(VecTy && "Can only call getIndex when rewriting a vector");
    uint64_t RelOffset = Offset - NewAllocaBeginOffset;
    assert(RelOffset / ElementSize < UINT32_MAX && "Index out of bounds");
    uint32_t Index = RelOffset / ElementSize;
    assert(Index * ElementSize == RelOffset);
    return Index;
  }

  void deleteIfTriviallyDead(Value *V) {
    Instruction *I = cast<Instruction>(V);
    if (isInstructionTriviallyDead(I))
      Pass.DeadInsts.push_back(I);
  }

  Value *rewriteVectorizedLoadInst(LoadInst &LI) {
    unsigned BeginIndex = getIndex(NewBeginOffset);
    unsigned EndIndex = getIndex(NewEndOffset);
    assert(EndIndex > BeginIndex && "Empty vector!");

    LoadInst *Load = IRB.CreateAlignedLoad(NewAI.getAllocatedType(), &NewAI,
                                           NewAI.getAlign(), "load");

    Load->copyMetadata(LI, {LLVMContext::MD_mem_parallel_loop_access,
                            LLVMContext::MD_access_group});
    return extractVector(IRB, Load, BeginIndex, EndIndex, "vec");
  }

  Value *rewriteIntegerLoad(LoadInst &LI) {
    assert(IntTy && "We cannot insert an integer to the alloca");
    assert(!LI.isVolatile());
    Value *V = IRB.CreateAlignedLoad(NewAI.getAllocatedType(), &NewAI,
                                     NewAI.getAlign(), "load");
    V = convertValue(DL, IRB, V, IntTy);
    assert(NewBeginOffset >= NewAllocaBeginOffset && "Out of bounds offset");
    uint64_t Offset = NewBeginOffset - NewAllocaBeginOffset;
    if (Offset > 0 || NewEndOffset < NewAllocaEndOffset) {
      IntegerType *ExtractTy = Type::getIntNTy(LI.getContext(), SliceSize * 8);
      V = extractInteger(DL, IRB, V, ExtractTy, Offset, "extract");
    }
    // It is possible that the extracted type is not the load type. This
    // happens if there is a load past the end of the alloca, and as
    // a consequence the slice is narrower but still a candidate for integer
    // lowering. To handle this case, we just zero extend the extracted
    // integer.
    assert(cast<IntegerType>(LI.getType())->getBitWidth() >= SliceSize * 8 &&
           "Can only handle an extract for an overly wide load");
    if (cast<IntegerType>(LI.getType())->getBitWidth() > SliceSize * 8)
      V = IRB.CreateZExt(V, LI.getType());
    return V;
  }

  bool visitLoadInst(LoadInst &LI) {
    LLVM_DEBUG(dbgs() << "    original: " << LI << "\n");
    Value *OldOp = LI.getOperand(0);
    assert(OldOp == OldPtr);

    AAMDNodes AATags = LI.getAAMetadata();

    unsigned AS = LI.getPointerAddressSpace();

    Type *TargetTy = IsSplit ? Type::getIntNTy(LI.getContext(), SliceSize * 8)
                             : LI.getType();
    const bool IsLoadPastEnd =
        DL.getTypeStoreSize(TargetTy).getKnownMinSize() > SliceSize;
    bool IsPtrAdjusted = false;
    Value *V;
    if (VecTy) {
      V = rewriteVectorizedLoadInst(LI);
    } else if (IntTy && LI.getType()->isIntegerTy()) {
      V = rewriteIntegerLoad(LI);
    } else if (NewBeginOffset == NewAllocaBeginOffset &&
               NewEndOffset == NewAllocaEndOffset &&
               (canConvertValue(DL, NewAllocaTy, TargetTy) ||
                (IsLoadPastEnd && NewAllocaTy->isIntegerTy() &&
                 TargetTy->isIntegerTy()))) {
      Value *NewPtr =
          getPtrToNewAI(LI.getPointerAddressSpace(), LI.isVolatile());
      LoadInst *NewLI = IRB.CreateAlignedLoad(NewAI.getAllocatedType(), NewPtr,
                                              NewAI.getAlign(), LI.isVolatile(),
                                              LI.getName());
      if (AATags)
        NewLI->setAAMetadata(AATags.shift(NewBeginOffset - BeginOffset));
      if (LI.isVolatile())
        NewLI->setAtomic(LI.getOrdering(), LI.getSyncScopeID());
      if (NewLI->isAtomic())
        NewLI->setAlignment(LI.getAlign());

      // Any !nonnull metadata or !range metadata on the old load is also valid
      // on the new load. This is even true in some cases even when the loads
      // are different types, for example by mapping !nonnull metadata to
      // !range metadata by modeling the null pointer constant converted to the
      // integer type.
      // FIXME: Add support for range metadata here. Currently the utilities
      // for this don't propagate range metadata in trivial cases from one
      // integer load to another, don't handle non-addrspace-0 null pointers
      // correctly, and don't have any support for mapping ranges as the
      // integer type becomes winder or narrower.
      if (MDNode *N = LI.getMetadata(LLVMContext::MD_nonnull))
        copyNonnullMetadata(LI, N, *NewLI);

      // Try to preserve nonnull metadata
      V = NewLI;

      // If this is an integer load past the end of the slice (which means the
      // bytes outside the slice are undef or this load is dead) just forcibly
      // fix the integer size with correct handling of endianness.
      if (auto *AITy = dyn_cast<IntegerType>(NewAllocaTy))
        if (auto *TITy = dyn_cast<IntegerType>(TargetTy))
          if (AITy->getBitWidth() < TITy->getBitWidth()) {
            V = IRB.CreateZExt(V, TITy, "load.ext");
            if (DL.isBigEndian())
              V = IRB.CreateShl(V, TITy->getBitWidth() - AITy->getBitWidth(),
                                "endian_shift");
          }
    } else {
      Type *LTy = TargetTy->getPointerTo(AS);
      LoadInst *NewLI =
          IRB.CreateAlignedLoad(TargetTy, getNewAllocaSlicePtr(IRB, LTy),
                                getSliceAlign(), LI.isVolatile(), LI.getName());
      if (AATags)
        NewLI->setAAMetadata(AATags.shift(NewBeginOffset - BeginOffset));
      if (LI.isVolatile())
        NewLI->setAtomic(LI.getOrdering(), LI.getSyncScopeID());
      NewLI->copyMetadata(LI, {LLVMContext::MD_mem_parallel_loop_access,
                               LLVMContext::MD_access_group});

      V = NewLI;
      IsPtrAdjusted = true;
    }
    V = convertValue(DL, IRB, V, TargetTy);

    if (IsSplit) {
      assert(!LI.isVolatile());
      assert(LI.getType()->isIntegerTy() &&
             "Only integer type loads and stores are split");
      assert(SliceSize < DL.getTypeStoreSize(LI.getType()).getKnownMinSize() &&
             "Split load isn't smaller than original load");
      assert(DL.typeSizeEqualsStoreSize(LI.getType()) &&
             "Non-byte-multiple bit width");
      // Move the insertion point just past the load so that we can refer to it.
      IRB.SetInsertPoint(&*std::next(BasicBlock::iterator(&LI)));
      // Create a placeholder value with the same type as LI to use as the
      // basis for the new value. This allows us to replace the uses of LI with
      // the computed value, and then replace the placeholder with LI, leaving
      // LI only used for this computation.
      Value *Placeholder = new LoadInst(
          LI.getType(), PoisonValue::get(LI.getType()->getPointerTo(AS)), "",
          false, Align(1));
      V = insertInteger(DL, IRB, Placeholder, V, NewBeginOffset - BeginOffset,
                        "insert");
      LI.replaceAllUsesWith(V);
      Placeholder->replaceAllUsesWith(&LI);
      Placeholder->deleteValue();
    } else {
      LI.replaceAllUsesWith(V);
    }

    Pass.DeadInsts.push_back(&LI);
    deleteIfTriviallyDead(OldOp);
    LLVM_DEBUG(dbgs() << "          to: " << *V << "\n");
    return !LI.isVolatile() && !IsPtrAdjusted;
  }

  bool rewriteVectorizedStoreInst(Value *V, StoreInst &SI, Value *OldOp,
                                  AAMDNodes AATags) {
    // FIXME: This does not work for scalable vectors. But we should not be
    // doing this anyways.
    if (V->getType() != VecTy) {
      unsigned BeginIndex = getIndex(NewBeginOffset);
      unsigned EndIndex = getIndex(NewEndOffset);
      assert(EndIndex > BeginIndex && "Empty vector!");
      unsigned NumElements = EndIndex - BeginIndex;
      assert(NumElements <= cast<FixedVectorType>(VecTy)->getNumElements() &&
             "Too many elements!");
      Type *SliceTy = (NumElements == 1)
                          ? ElementTy
                          : FixedVectorType::get(ElementTy, NumElements);
      if (V->getType() != SliceTy)
        V = convertValue(DL, IRB, V, SliceTy);

      // Mix in the existing elements.
      Value *Old = IRB.CreateAlignedLoad(NewAI.getAllocatedType(), &NewAI,
                                         NewAI.getAlign(), "load");
      V = insertVector(IRB, Old, V, BeginIndex, "vec");
    }
    StoreInst *Store = IRB.CreateAlignedStore(V, &NewAI, NewAI.getAlign());
    Store->copyMetadata(SI, {LLVMContext::MD_mem_parallel_loop_access,
                             LLVMContext::MD_access_group});
    if (AATags)
      Store->setAAMetadata(AATags.shift(NewBeginOffset - BeginOffset));
    Pass.DeadInsts.push_back(&SI);

    LLVM_DEBUG(dbgs() << "          to: " << *Store << "\n");
    return true;
  }

  bool rewriteIntegerStore(Value *V, StoreInst &SI, AAMDNodes AATags) {
    assert(IntTy && "We cannot extract an integer from the alloca");
    assert(!SI.isVolatile());
    if (DL.getTypeSizeInBits(V->getType()).getKnownMinSize() !=
        IntTy->getBitWidth()) {
      Value *Old = IRB.CreateAlignedLoad(NewAI.getAllocatedType(), &NewAI,
                                         NewAI.getAlign(), "oldload");
      Old = convertValue(DL, IRB, Old, IntTy);
      assert(BeginOffset >= NewAllocaBeginOffset && "Out of bounds offset");
      uint64_t Offset = BeginOffset - NewAllocaBeginOffset;
      V = insertInteger(DL, IRB, Old, SI.getValueOperand(), Offset, "insert");
    }
    V = convertValue(DL, IRB, V, NewAllocaTy);
    StoreInst *Store = IRB.CreateAlignedStore(V, &NewAI, NewAI.getAlign());
    Store->copyMetadata(SI, {LLVMContext::MD_mem_parallel_loop_access,
                             LLVMContext::MD_access_group});
    if (AATags)
      Store->setAAMetadata(AATags.shift(NewBeginOffset - BeginOffset));
    Pass.DeadInsts.push_back(&SI);
    LLVM_DEBUG(dbgs() << "          to: " << *Store << "\n");
    return true;
  }

  bool visitStoreInst(StoreInst &SI) {
    LLVM_DEBUG(dbgs() << "    original: " << SI << "\n");
    Value *OldOp = SI.getOperand(1);
    assert(OldOp == OldPtr);

    AAMDNodes AATags = SI.getAAMetadata();
    Value *V = SI.getValueOperand();

    // Strip all inbounds GEPs and pointer casts to try to dig out any root
    // alloca that should be re-examined after promoting this alloca.
    if (V->getType()->isPointerTy())
      if (AllocaInst *AI = dyn_cast<AllocaInst>(V->stripInBoundsOffsets()))
        Pass.PostPromotionWorklist.insert(AI);

    if (SliceSize < DL.getTypeStoreSize(V->getType()).getKnownMinSize()) {
      assert(!SI.isVolatile());
      assert(V->getType()->isIntegerTy() &&
             "Only integer type loads and stores are split");
      assert(DL.typeSizeEqualsStoreSize(V->getType()) &&
             "Non-byte-multiple bit width");
      IntegerType *NarrowTy = Type::getIntNTy(SI.getContext(), SliceSize * 8);
      V = extractInteger(DL, IRB, V, NarrowTy, NewBeginOffset - BeginOffset,
                         "extract");
    }

    if (VecTy)
      return rewriteVectorizedStoreInst(V, SI, OldOp, AATags);
    if (IntTy && V->getType()->isIntegerTy())
      return rewriteIntegerStore(V, SI, AATags);

    const bool IsStorePastEnd =
        DL.getTypeStoreSize(V->getType()).getKnownMinSize() > SliceSize;
    StoreInst *NewSI;
    if (NewBeginOffset == NewAllocaBeginOffset &&
        NewEndOffset == NewAllocaEndOffset &&
        (canConvertValue(DL, V->getType(), NewAllocaTy) ||
         (IsStorePastEnd && NewAllocaTy->isIntegerTy() &&
          V->getType()->isIntegerTy()))) {
      // If this is an integer store past the end of slice (and thus the bytes
      // past that point are irrelevant or this is unreachable), truncate the
      // value prior to storing.
      if (auto *VITy = dyn_cast<IntegerType>(V->getType()))
        if (auto *AITy = dyn_cast<IntegerType>(NewAllocaTy))
          if (VITy->getBitWidth() > AITy->getBitWidth()) {
            if (DL.isBigEndian())
              V = IRB.CreateLShr(V, VITy->getBitWidth() - AITy->getBitWidth(),
                                 "endian_shift");
            V = IRB.CreateTrunc(V, AITy, "load.trunc");
          }

      V = convertValue(DL, IRB, V, NewAllocaTy);
      Value *NewPtr =
          getPtrToNewAI(SI.getPointerAddressSpace(), SI.isVolatile());

      NewSI =
          IRB.CreateAlignedStore(V, NewPtr, NewAI.getAlign(), SI.isVolatile());
    } else {
      unsigned AS = SI.getPointerAddressSpace();
      Value *NewPtr = getNewAllocaSlicePtr(IRB, V->getType()->getPointerTo(AS));
      NewSI =
          IRB.CreateAlignedStore(V, NewPtr, getSliceAlign(), SI.isVolatile());
    }
    NewSI->copyMetadata(SI, {LLVMContext::MD_mem_parallel_loop_access,
                             LLVMContext::MD_access_group});
    if (AATags)
      NewSI->setAAMetadata(AATags.shift(NewBeginOffset - BeginOffset));
    if (SI.isVolatile())
      NewSI->setAtomic(SI.getOrdering(), SI.getSyncScopeID());
    if (NewSI->isAtomic())
      NewSI->setAlignment(SI.getAlign());
    Pass.DeadInsts.push_back(&SI);
    deleteIfTriviallyDead(OldOp);

    LLVM_DEBUG(dbgs() << "          to: " << *NewSI << "\n");
    return NewSI->getPointerOperand() == &NewAI &&
           NewSI->getValueOperand()->getType() == NewAllocaTy &&
           !SI.isVolatile();
  }

  /// Compute an integer value from splatting an i8 across the given
  /// number of bytes.
  ///
  /// Note that this routine assumes an i8 is a byte. If that isn't true, don't
  /// call this routine.
  /// FIXME: Heed the advice above.
  ///
  /// \param V The i8 value to splat.
  /// \param Size The number of bytes in the output (assuming i8 is one byte)
  Value *getIntegerSplat(Value *V, unsigned Size) {
    assert(Size > 0 && "Expected a positive number of bytes.");
    IntegerType *VTy = cast<IntegerType>(V->getType());
    assert(VTy->getBitWidth() == 8 && "Expected an i8 value for the byte");
    if (Size == 1)
      return V;

    Type *SplatIntTy = Type::getIntNTy(VTy->getContext(), Size * 8);
    V = IRB.CreateMul(
        IRB.CreateZExt(V, SplatIntTy, "zext"),
        IRB.CreateUDiv(Constant::getAllOnesValue(SplatIntTy),
                       IRB.CreateZExt(Constant::getAllOnesValue(V->getType()),
                                      SplatIntTy)),
        "isplat");
    return V;
  }

  /// Compute a vector splat for a given element value.
  Value *getVectorSplat(Value *V, unsigned NumElements) {
    V = IRB.CreateVectorSplat(NumElements, V, "vsplat");
    LLVM_DEBUG(dbgs() << "       splat: " << *V << "\n");
    return V;
  }

  bool visitMemSetInst(MemSetInst &II) {
    LLVM_DEBUG(dbgs() << "    original: " << II << "\n");
    assert(II.getRawDest() == OldPtr);

    AAMDNodes AATags = II.getAAMetadata();

    // If the memset has a variable size, it cannot be split, just adjust the
    // pointer to the new alloca.
    if (!isa<ConstantInt>(II.getLength())) {
      assert(!IsSplit);
      assert(NewBeginOffset == BeginOffset);
      II.setDest(getNewAllocaSlicePtr(IRB, OldPtr->getType()));
      II.setDestAlignment(getSliceAlign());

      deleteIfTriviallyDead(OldPtr);
      return false;
    }

    // Record this instruction for deletion.
    Pass.DeadInsts.push_back(&II);

    Type *AllocaTy = NewAI.getAllocatedType();
    Type *ScalarTy = AllocaTy->getScalarType();

    const bool CanContinue = [&]() {
      if (VecTy || IntTy)
        return true;
      if (BeginOffset > NewAllocaBeginOffset ||
          EndOffset < NewAllocaEndOffset)
        return false;
      // Length must be in range for FixedVectorType.
      auto *C = cast<ConstantInt>(II.getLength());
      const uint64_t Len = C->getLimitedValue();
      if (Len > std::numeric_limits<unsigned>::max())
        return false;
      auto *Int8Ty = IntegerType::getInt8Ty(NewAI.getContext());
      auto *SrcTy = FixedVectorType::get(Int8Ty, Len);
      return canConvertValue(DL, SrcTy, AllocaTy) &&
             DL.isLegalInteger(DL.getTypeSizeInBits(ScalarTy).getKnownMinSize());
    }();

    // If this doesn't map cleanly onto the alloca type, and that type isn't
    // a single value type, just emit a memset.
    if (!CanContinue) {
      Type *SizeTy = II.getLength()->getType();
      Constant *Size = ConstantInt::get(SizeTy, NewEndOffset - NewBeginOffset);
      CallInst *New = IRB.CreateMemSet(
          getNewAllocaSlicePtr(IRB, OldPtr->getType()), II.getValue(), Size,
          MaybeAlign(getSliceAlign()), II.isVolatile());
      if (AATags)
        New->setAAMetadata(AATags.shift(NewBeginOffset - BeginOffset));
      LLVM_DEBUG(dbgs() << "          to: " << *New << "\n");
      return false;
    }

    // If we can represent this as a simple value, we have to build the actual
    // value to store, which requires expanding the byte present in memset to
    // a sensible representation for the alloca type. This is essentially
    // splatting the byte to a sufficiently wide integer, splatting it across
    // any desired vector width, and bitcasting to the final type.
    Value *V;

    if (VecTy) {
      // If this is a memset of a vectorized alloca, insert it.
      assert(ElementTy == ScalarTy);

      unsigned BeginIndex = getIndex(NewBeginOffset);
      unsigned EndIndex = getIndex(NewEndOffset);
      assert(EndIndex > BeginIndex && "Empty vector!");
      unsigned NumElements = EndIndex - BeginIndex;
      assert(NumElements <= cast<FixedVectorType>(VecTy)->getNumElements() &&
             "Too many elements!");

      Value *Splat = getIntegerSplat(
          II.getValue(), DL.getTypeSizeInBits(ElementTy).getKnownMinSize() / 8);
      Splat = convertValue(DL, IRB, Splat, ElementTy);
      if (NumElements > 1)
        Splat = getVectorSplat(Splat, NumElements);

      Value *Old = IRB.CreateAlignedLoad(NewAI.getAllocatedType(), &NewAI,
                                         NewAI.getAlign(), "oldload");
      V = insertVector(IRB, Old, Splat, BeginIndex, "vec");
    } else if (IntTy) {
      // If this is a memset on an alloca where we can widen stores, insert the
      // set integer.
      assert(!II.isVolatile());

      uint64_t Size = NewEndOffset - NewBeginOffset;
      V = getIntegerSplat(II.getValue(), Size);

      if (IntTy && (BeginOffset != NewAllocaBeginOffset ||
                    EndOffset != NewAllocaBeginOffset)) {
        Value *Old = IRB.CreateAlignedLoad(NewAI.getAllocatedType(), &NewAI,
                                           NewAI.getAlign(), "oldload");
        Old = convertValue(DL, IRB, Old, IntTy);
        uint64_t Offset = NewBeginOffset - NewAllocaBeginOffset;
        V = insertInteger(DL, IRB, Old, V, Offset, "insert");
      } else {
        assert(V->getType() == IntTy &&
               "Wrong type for an alloca wide integer!");
      }
      V = convertValue(DL, IRB, V, AllocaTy);
    } else {
      // Established these invariants above.
      assert(NewBeginOffset == NewAllocaBeginOffset);
      assert(NewEndOffset == NewAllocaEndOffset);

      V = getIntegerSplat(II.getValue(),
                          DL.getTypeSizeInBits(ScalarTy).getKnownMinSize() / 8);
      if (VectorType *AllocaVecTy = dyn_cast<VectorType>(AllocaTy))
        V = getVectorSplat(
            V, cast<FixedVectorType>(AllocaVecTy)->getNumElements());

      V = convertValue(DL, IRB, V, AllocaTy);
    }

    Value *NewPtr = getPtrToNewAI(II.getDestAddressSpace(), II.isVolatile());
    StoreInst *New =
        IRB.CreateAlignedStore(V, NewPtr, NewAI.getAlign(), II.isVolatile());
    New->copyMetadata(II, {LLVMContext::MD_mem_parallel_loop_access,
                           LLVMContext::MD_access_group});
    if (AATags)
      New->setAAMetadata(AATags.shift(NewBeginOffset - BeginOffset));
    LLVM_DEBUG(dbgs() << "          to: " << *New << "\n");
    return !II.isVolatile();
  }

  bool visitMemTransferInst(MemTransferInst &II) {
    // Rewriting of memory transfer instructions can be a bit tricky. We break
    // them into two categories: split intrinsics and unsplit intrinsics.

    LLVM_DEBUG(dbgs() << "    original: " << II << "\n");

    AAMDNodes AATags = II.getAAMetadata();

    bool IsDest = &II.getRawDestUse() == OldUse;
    assert((IsDest && II.getRawDest() == OldPtr) ||
           (!IsDest && II.getRawSource() == OldPtr));

    Align SliceAlign = getSliceAlign();

    // For unsplit intrinsics, we simply modify the source and destination
    // pointers in place. This isn't just an optimization, it is a matter of
    // correctness. With unsplit intrinsics we may be dealing with transfers
    // within a single alloca before SROA ran, or with transfers that have
    // a variable length. We may also be dealing with memmove instead of
    // memcpy, and so simply updating the pointers is the necessary for us to
    // update both source and dest of a single call.
    if (!IsSplittable) {
      Value *AdjustedPtr = getNewAllocaSlicePtr(IRB, OldPtr->getType());
      if (IsDest) {
        II.setDest(AdjustedPtr);
        II.setDestAlignment(SliceAlign);
      }
      else {
        II.setSource(AdjustedPtr);
        II.setSourceAlignment(SliceAlign);
      }

      LLVM_DEBUG(dbgs() << "          to: " << II << "\n");
      deleteIfTriviallyDead(OldPtr);
      return false;
    }
    // For split transfer intrinsics we have an incredibly useful assurance:
    // the source and destination do not reside within the same alloca, and at
    // least one of them does not escape. This means that we can replace
    // memmove with memcpy, and we don't need to worry about all manner of
    // downsides to splitting and transforming the operations.

    // If this doesn't map cleanly onto the alloca type, and that type isn't
    // a single value type, just emit a memcpy.
    bool EmitMemCpy =
        !VecTy && !IntTy &&
        (BeginOffset > NewAllocaBeginOffset || EndOffset < NewAllocaEndOffset ||
         SliceSize !=
             DL.getTypeStoreSize(NewAI.getAllocatedType()).getKnownMinSize() ||
         !NewAI.getAllocatedType()->isSingleValueType());

    // If we're just going to emit a memcpy, the alloca hasn't changed, and the
    // size hasn't been shrunk based on analysis of the viable range, this is
    // a no-op.
    if (EmitMemCpy && &OldAI == &NewAI) {
      // Ensure the start lines up.
      assert(NewBeginOffset == BeginOffset);

      // Rewrite the size as needed.
      if (NewEndOffset != EndOffset)
        II.setLength(ConstantInt::get(II.getLength()->getType(),
                                      NewEndOffset - NewBeginOffset));
      return false;
    }
    // Record this instruction for deletion.
    Pass.DeadInsts.push_back(&II);

    // Strip all inbounds GEPs and pointer casts to try to dig out any root
    // alloca that should be re-examined after rewriting this instruction.
    Value *OtherPtr = IsDest ? II.getRawSource() : II.getRawDest();
    if (AllocaInst *AI =
            dyn_cast<AllocaInst>(OtherPtr->stripInBoundsOffsets())) {
      assert(AI != &OldAI && AI != &NewAI &&
             "Splittable transfers cannot reach the same alloca on both ends.");
      Pass.Worklist.insert(AI);
    }

    Type *OtherPtrTy = OtherPtr->getType();
    unsigned OtherAS = OtherPtrTy->getPointerAddressSpace();

    // Compute the relative offset for the other pointer within the transfer.
    unsigned OffsetWidth = DL.getIndexSizeInBits(OtherAS);
    APInt OtherOffset(OffsetWidth, NewBeginOffset - BeginOffset);
    Align OtherAlign =
        (IsDest ? II.getSourceAlign() : II.getDestAlign()).valueOrOne();
    OtherAlign =
        commonAlignment(OtherAlign, OtherOffset.zextOrTrunc(64).getZExtValue());

    if (EmitMemCpy) {
      // Compute the other pointer, folding as much as possible to produce
      // a single, simple GEP in most cases.
      OtherPtr = getAdjustedPtr(IRB, DL, OtherPtr, OtherOffset, OtherPtrTy,
                                OtherPtr->getName() + ".");

      Value *OurPtr = getNewAllocaSlicePtr(IRB, OldPtr->getType());
      Type *SizeTy = II.getLength()->getType();
      Constant *Size = ConstantInt::get(SizeTy, NewEndOffset - NewBeginOffset);

      Value *DestPtr, *SrcPtr;
      MaybeAlign DestAlign, SrcAlign;
      // Note: IsDest is true iff we're copying into the new alloca slice
      if (IsDest) {
        DestPtr = OurPtr;
        DestAlign = SliceAlign;
        SrcPtr = OtherPtr;
        SrcAlign = OtherAlign;
      } else {
        DestPtr = OtherPtr;
        DestAlign = OtherAlign;
        SrcPtr = OurPtr;
        SrcAlign = SliceAlign;
      }
      CallInst *New = IRB.CreateMemCpy(DestPtr, DestAlign, SrcPtr, SrcAlign,
                                       Size, II.isVolatile());
      if (AATags)
        New->setAAMetadata(AATags.shift(NewBeginOffset - BeginOffset));
      LLVM_DEBUG(dbgs() << "          to: " << *New << "\n");
      return false;
    }

    bool IsWholeAlloca = NewBeginOffset == NewAllocaBeginOffset &&
                         NewEndOffset == NewAllocaEndOffset;
    uint64_t Size = NewEndOffset - NewBeginOffset;
    unsigned BeginIndex = VecTy ? getIndex(NewBeginOffset) : 0;
    unsigned EndIndex = VecTy ? getIndex(NewEndOffset) : 0;
    unsigned NumElements = EndIndex - BeginIndex;
    IntegerType *SubIntTy =
        IntTy ? Type::getIntNTy(IntTy->getContext(), Size * 8) : nullptr;

    // Reset the other pointer type to match the register type we're going to
    // use, but using the address space of the original other pointer.
    Type *OtherTy;
    if (VecTy && !IsWholeAlloca) {
      if (NumElements == 1)
        OtherTy = VecTy->getElementType();
      else
        OtherTy = FixedVectorType::get(VecTy->getElementType(), NumElements);
    } else if (IntTy && !IsWholeAlloca) {
      OtherTy = SubIntTy;
    } else {
      OtherTy = NewAllocaTy;
    }
    OtherPtrTy = OtherTy->getPointerTo(OtherAS);

    Value *AdjPtr = getAdjustedPtr(IRB, DL, OtherPtr, OtherOffset, OtherPtrTy,
                                   OtherPtr->getName() + ".");
    MaybeAlign SrcAlign = OtherAlign;
    MaybeAlign DstAlign = SliceAlign;
    if (!IsDest)
      std::swap(SrcAlign, DstAlign);

    Value *SrcPtr;
    Value *DstPtr;

    if (IsDest) {
      DstPtr = getPtrToNewAI(II.getDestAddressSpace(), II.isVolatile());
      SrcPtr = AdjPtr;
    } else {
      DstPtr = AdjPtr;
      SrcPtr = getPtrToNewAI(II.getSourceAddressSpace(), II.isVolatile());
    }

    Value *Src;
    if (VecTy && !IsWholeAlloca && !IsDest) {
      Src = IRB.CreateAlignedLoad(NewAI.getAllocatedType(), &NewAI,
                                  NewAI.getAlign(), "load");
      Src = extractVector(IRB, Src, BeginIndex, EndIndex, "vec");
    } else if (IntTy && !IsWholeAlloca && !IsDest) {
      Src = IRB.CreateAlignedLoad(NewAI.getAllocatedType(), &NewAI,
                                  NewAI.getAlign(), "load");
      Src = convertValue(DL, IRB, Src, IntTy);
      uint64_t Offset = NewBeginOffset - NewAllocaBeginOffset;
      Src = extractInteger(DL, IRB, Src, SubIntTy, Offset, "extract");
    } else {
      LoadInst *Load = IRB.CreateAlignedLoad(OtherTy, SrcPtr, SrcAlign,
                                             II.isVolatile(), "copyload");
      Load->copyMetadata(II, {LLVMContext::MD_mem_parallel_loop_access,
                              LLVMContext::MD_access_group});
      if (AATags)
        Load->setAAMetadata(AATags.shift(NewBeginOffset - BeginOffset));
      Src = Load;
    }

    if (VecTy && !IsWholeAlloca && IsDest) {
      Value *Old = IRB.CreateAlignedLoad(NewAI.getAllocatedType(), &NewAI,
                                         NewAI.getAlign(), "oldload");
      Src = insertVector(IRB, Old, Src, BeginIndex, "vec");
    } else if (IntTy && !IsWholeAlloca && IsDest) {
      Value *Old = IRB.CreateAlignedLoad(NewAI.getAllocatedType(), &NewAI,
                                         NewAI.getAlign(), "oldload");
      Old = convertValue(DL, IRB, Old, IntTy);
      uint64_t Offset = NewBeginOffset - NewAllocaBeginOffset;
      Src = insertInteger(DL, IRB, Old, Src, Offset, "insert");
      Src = convertValue(DL, IRB, Src, NewAllocaTy);
    }

    StoreInst *Store = cast<StoreInst>(
        IRB.CreateAlignedStore(Src, DstPtr, DstAlign, II.isVolatile()));
    Store->copyMetadata(II, {LLVMContext::MD_mem_parallel_loop_access,
                             LLVMContext::MD_access_group});
    if (AATags)
      Store->setAAMetadata(AATags.shift(NewBeginOffset - BeginOffset));
    LLVM_DEBUG(dbgs() << "          to: " << *Store << "\n");
    return !II.isVolatile();
  }

  bool visitIntrinsicInst(IntrinsicInst &II) {
    assert((II.isLifetimeStartOrEnd() || II.isDroppable()) &&
           "Unexpected intrinsic!");
    LLVM_DEBUG(dbgs() << "    original: " << II << "\n");

    // Record this instruction for deletion.
    Pass.DeadInsts.push_back(&II);

    if (II.isDroppable()) {
      assert(II.getIntrinsicID() == Intrinsic::assume && "Expected assume");
      // TODO For now we forget assumed information, this can be improved.
      OldPtr->dropDroppableUsesIn(II);
      return true;
    }

    assert(II.getArgOperand(1) == OldPtr);
    // Lifetime intrinsics are only promotable if they cover the whole alloca.
    // Therefore, we drop lifetime intrinsics which don't cover the whole
    // alloca.
    // (In theory, intrinsics which partially cover an alloca could be
    // promoted, but PromoteMemToReg doesn't handle that case.)
    // FIXME: Check whether the alloca is promotable before dropping the
    // lifetime intrinsics?
    if (NewBeginOffset != NewAllocaBeginOffset ||
        NewEndOffset != NewAllocaEndOffset)
      return true;

    ConstantInt *Size =
        ConstantInt::get(cast<IntegerType>(II.getArgOperand(0)->getType()),
                         NewEndOffset - NewBeginOffset);
    // Lifetime intrinsics always expect an i8* so directly get such a pointer
    // for the new alloca slice.
    Type *PointerTy = IRB.getInt8PtrTy(OldPtr->getType()->getPointerAddressSpace());
    Value *Ptr = getNewAllocaSlicePtr(IRB, PointerTy);
    Value *New;
    if (II.getIntrinsicID() == Intrinsic::lifetime_start)
      New = IRB.CreateLifetimeStart(Ptr, Size);
    else
      New = IRB.CreateLifetimeEnd(Ptr, Size);

    (void)New;
    LLVM_DEBUG(dbgs() << "          to: " << *New << "\n");

    return true;
  }

  void fixLoadStoreAlign(Instruction &Root) {
    // This algorithm implements the same visitor loop as
    // hasUnsafePHIOrSelectUse, and fixes the alignment of each load
    // or store found.
    SmallPtrSet<Instruction *, 4> Visited;
    SmallVector<Instruction *, 4> Uses;
    Visited.insert(&Root);
    Uses.push_back(&Root);
    do {
      Instruction *I = Uses.pop_back_val();

      if (LoadInst *LI = dyn_cast<LoadInst>(I)) {
        LI->setAlignment(std::min(LI->getAlign(), getSliceAlign()));
        continue;
      }
      if (StoreInst *SI = dyn_cast<StoreInst>(I)) {
        SI->setAlignment(std::min(SI->getAlign(), getSliceAlign()));
        continue;
      }

      assert(isa<BitCastInst>(I) || isa<AddrSpaceCastInst>(I) ||
             isa<PHINode>(I) || isa<SelectInst>(I) ||
             isa<GetElementPtrInst>(I));
      for (User *U : I->users())
        if (Visited.insert(cast<Instruction>(U)).second)
          Uses.push_back(cast<Instruction>(U));
    } while (!Uses.empty());
  }

  bool visitPHINode(PHINode &PN) {
    LLVM_DEBUG(dbgs() << "    original: " << PN << "\n");
    assert(BeginOffset >= NewAllocaBeginOffset && "PHIs are unsplittable");
    assert(EndOffset <= NewAllocaEndOffset && "PHIs are unsplittable");

    // We would like to compute a new pointer in only one place, but have it be
    // as local as possible to the PHI. To do that, we re-use the location of
    // the old pointer, which necessarily must be in the right position to
    // dominate the PHI.
    IRBuilderBase::InsertPointGuard Guard(IRB);
    if (isa<PHINode>(OldPtr))
      IRB.SetInsertPoint(&*OldPtr->getParent()->getFirstInsertionPt());
    else
      IRB.SetInsertPoint(OldPtr);
    IRB.SetCurrentDebugLocation(OldPtr->getDebugLoc());

    Value *NewPtr = getNewAllocaSlicePtr(IRB, OldPtr->getType());
    // Replace the operands which were using the old pointer.
    std::replace(PN.op_begin(), PN.op_end(), cast<Value>(OldPtr), NewPtr);

    LLVM_DEBUG(dbgs() << "          to: " << PN << "\n");
    deleteIfTriviallyDead(OldPtr);

    // Fix the alignment of any loads or stores using this PHI node.
    fixLoadStoreAlign(PN);

    // PHIs can't be promoted on their own, but often can be speculated. We
    // check the speculation outside of the rewriter so that we see the
    // fully-rewritten alloca.
    PHIUsers.insert(&PN);
    return true;
  }

  bool visitSelectInst(SelectInst &SI) {
    LLVM_DEBUG(dbgs() << "    original: " << SI << "\n");
    assert((SI.getTrueValue() == OldPtr || SI.getFalseValue() == OldPtr) &&
           "Pointer isn't an operand!");
    assert(BeginOffset >= NewAllocaBeginOffset && "Selects are unsplittable");
    assert(EndOffset <= NewAllocaEndOffset && "Selects are unsplittable");

    Value *NewPtr = getNewAllocaSlicePtr(IRB, OldPtr->getType());
    // Replace the operands which were using the old pointer.
    if (SI.getOperand(1) == OldPtr)
      SI.setOperand(1, NewPtr);
    if (SI.getOperand(2) == OldPtr)
      SI.setOperand(2, NewPtr);

    LLVM_DEBUG(dbgs() << "          to: " << SI << "\n");
    deleteIfTriviallyDead(OldPtr);

    // Fix the alignment of any loads or stores using this select.
    fixLoadStoreAlign(SI);

    // Selects can't be promoted on their own, but often can be speculated. We
    // check the speculation outside of the rewriter so that we see the
    // fully-rewritten alloca.
    SelectUsers.insert(&SI);
    return true;
  }
};

namespace {

/// Visitor to rewrite aggregate loads and stores as scalar.
///
/// This pass aggressively rewrites all aggregate loads and stores on
/// a particular pointer (or any pointer derived from it which we can identify)
/// with scalar loads and stores.
class AggLoadStoreRewriter : public InstVisitor<AggLoadStoreRewriter, bool> {
  // Befriend the base class so it can delegate to private visit methods.
  friend class InstVisitor<AggLoadStoreRewriter, bool>;

  /// Queue of pointer uses to analyze and potentially rewrite.
  SmallVector<Use *, 8> Queue;

  /// Set to prevent us from cycling with phi nodes and loops.
  SmallPtrSet<User *, 8> Visited;

  /// The current pointer use being rewritten. This is used to dig up the used
  /// value (as opposed to the user).
  Use *U = nullptr;

  /// Used to calculate offsets, and hence alignment, of subobjects.
  const DataLayout &DL;

  IRBuilderTy &IRB;

public:
  AggLoadStoreRewriter(const DataLayout &DL, IRBuilderTy &IRB)
      : DL(DL), IRB(IRB) {}

  /// Rewrite loads and stores through a pointer and all pointers derived from
  /// it.
  bool rewrite(Instruction &I) {
    LLVM_DEBUG(dbgs() << "  Rewriting FCA loads and stores...\n");
    enqueueUsers(I);
    bool Changed = false;
    while (!Queue.empty()) {
      U = Queue.pop_back_val();
      Changed |= visit(cast<Instruction>(U->getUser()));
    }
    return Changed;
  }

private:
  /// Enqueue all the users of the given instruction for further processing.
  /// This uses a set to de-duplicate users.
  void enqueueUsers(Instruction &I) {
    for (Use &U : I.uses())
      if (Visited.insert(U.getUser()).second)
        Queue.push_back(&U);
  }

  // Conservative default is to not rewrite anything.
  bool visitInstruction(Instruction &I) { return false; }

  /// Generic recursive split emission class.
  template <typename Derived> class OpSplitter {
  protected:
    /// The builder used to form new instructions.
    IRBuilderTy &IRB;

    /// The indices which to be used with insert- or extractvalue to select the
    /// appropriate value within the aggregate.
    SmallVector<unsigned, 4> Indices;

    /// The indices to a GEP instruction which will move Ptr to the correct slot
    /// within the aggregate.
    SmallVector<Value *, 4> GEPIndices;

    /// The base pointer of the original op, used as a base for GEPing the
    /// split operations.
    Value *Ptr;

    /// The base pointee type being GEPed into.
    Type *BaseTy;

    /// Known alignment of the base pointer.
    Align BaseAlign;

    /// To calculate offset of each component so we can correctly deduce
    /// alignments.
    const DataLayout &DL;

    /// Initialize the splitter with an insertion point, Ptr and start with a
    /// single zero GEP index.
    OpSplitter(Instruction *InsertionPoint, Value *Ptr, Type *BaseTy,
               Align BaseAlign, const DataLayout &DL, IRBuilderTy &IRB)
        : IRB(IRB), GEPIndices(1, IRB.getInt32(0)), Ptr(Ptr), BaseTy(BaseTy),
          BaseAlign(BaseAlign), DL(DL) {
      IRB.SetInsertPoint(InsertionPoint);
    }

  public:
    /// Generic recursive split emission routine.
    ///
    /// This method recursively splits an aggregate op (load or store) into
    /// scalar or vector ops. It splits recursively until it hits a single value
    /// and emits that single value operation via the template argument.
    ///
    /// The logic of this routine relies on GEPs and insertvalue and
    /// extractvalue all operating with the same fundamental index list, merely
    /// formatted differently (GEPs need actual values).
    ///
    /// \param Ty  The type being split recursively into smaller ops.
    /// \param Agg The aggregate value being built up or stored, depending on
    /// whether this is splitting a load or a store respectively.
    void emitSplitOps(Type *Ty, Value *&Agg, const Twine &Name) {
      if (Ty->isSingleValueType()) {
        unsigned Offset = DL.getIndexedOffsetInType(BaseTy, GEPIndices);
        return static_cast<Derived *>(this)->emitFunc(
            Ty, Agg, commonAlignment(BaseAlign, Offset), Name);
      }

      if (ArrayType *ATy = dyn_cast<ArrayType>(Ty)) {
        unsigned OldSize = Indices.size();
        (void)OldSize;
        for (unsigned Idx = 0, Size = ATy->getNumElements(); Idx != Size;
             ++Idx) {
          assert(Indices.size() == OldSize && "Did not return to the old size");
          Indices.push_back(Idx);
          GEPIndices.push_back(IRB.getInt32(Idx));
          emitSplitOps(ATy->getElementType(), Agg, Name + "." + Twine(Idx));
          GEPIndices.pop_back();
          Indices.pop_back();
        }
        return;
      }

      if (StructType *STy = dyn_cast<StructType>(Ty)) {
        unsigned OldSize = Indices.size();
        (void)OldSize;
        for (unsigned Idx = 0, Size = STy->getNumElements(); Idx != Size;
             ++Idx) {
          assert(Indices.size() == OldSize && "Did not return to the old size");
          Indices.push_back(Idx);
          GEPIndices.push_back(IRB.getInt32(Idx));
          emitSplitOps(STy->getElementType(Idx), Agg, Name + "." + Twine(Idx));
          GEPIndices.pop_back();
          Indices.pop_back();
        }
        return;
      }

      llvm_unreachable("Only arrays and structs are aggregate loadable types");
    }
  };

  struct LoadOpSplitter : public OpSplitter<LoadOpSplitter> {
    AAMDNodes AATags;

    LoadOpSplitter(Instruction *InsertionPoint, Value *Ptr, Type *BaseTy,
                   AAMDNodes AATags, Align BaseAlign, const DataLayout &DL,
                   IRBuilderTy &IRB)
        : OpSplitter<LoadOpSplitter>(InsertionPoint, Ptr, BaseTy, BaseAlign, DL,
                                     IRB),
          AATags(AATags) {}

    /// Emit a leaf load of a single value. This is called at the leaves of the
    /// recursive emission to actually load values.
    void emitFunc(Type *Ty, Value *&Agg, Align Alignment, const Twine &Name) {
      assert(Ty->isSingleValueType());
      // Load the single value and insert it using the indices.
      Value *GEP =
          IRB.CreateInBoundsGEP(BaseTy, Ptr, GEPIndices, Name + ".gep");
      LoadInst *Load =
          IRB.CreateAlignedLoad(Ty, GEP, Alignment, Name + ".load");

      APInt Offset(
          DL.getIndexSizeInBits(Ptr->getType()->getPointerAddressSpace()), 0);
      if (AATags &&
          GEPOperator::accumulateConstantOffset(BaseTy, GEPIndices, DL, Offset))
        Load->setAAMetadata(AATags.shift(Offset.getZExtValue()));

      Agg = IRB.CreateInsertValue(Agg, Load, Indices, Name + ".insert");
      LLVM_DEBUG(dbgs() << "          to: " << *Load << "\n");
    }
  };

  bool visitLoadInst(LoadInst &LI) {
    assert(LI.getPointerOperand() == *U);
    if (!LI.isSimple() || LI.getType()->isSingleValueType())
      return false;

    // We have an aggregate being loaded, split it apart.
    LLVM_DEBUG(dbgs() << "    original: " << LI << "\n");
    LoadOpSplitter Splitter(&LI, *U, LI.getType(), LI.getAAMetadata(),
                            getAdjustedAlignment(&LI, 0), DL, IRB);
    Value *V = PoisonValue::get(LI.getType());
    Splitter.emitSplitOps(LI.getType(), V, LI.getName() + ".fca");
    Visited.erase(&LI);
    LI.replaceAllUsesWith(V);
    LI.eraseFromParent();
    return true;
  }

  struct StoreOpSplitter : public OpSplitter<StoreOpSplitter> {
    StoreOpSplitter(Instruction *InsertionPoint, Value *Ptr, Type *BaseTy,
                    AAMDNodes AATags, Align BaseAlign, const DataLayout &DL,
                    IRBuilderTy &IRB)
        : OpSplitter<StoreOpSplitter>(InsertionPoint, Ptr, BaseTy, BaseAlign,
                                      DL, IRB),
          AATags(AATags) {}
    AAMDNodes AATags;
    /// Emit a leaf store of a single value. This is called at the leaves of the
    /// recursive emission to actually produce stores.
    void emitFunc(Type *Ty, Value *&Agg, Align Alignment, const Twine &Name) {
      assert(Ty->isSingleValueType());
      // Extract the single value and store it using the indices.
      //
      // The gep and extractvalue values are factored out of the CreateStore
      // call to make the output independent of the argument evaluation order.
      Value *ExtractValue =
          IRB.CreateExtractValue(Agg, Indices, Name + ".extract");
      Value *InBoundsGEP =
          IRB.CreateInBoundsGEP(BaseTy, Ptr, GEPIndices, Name + ".gep");
      StoreInst *Store =
          IRB.CreateAlignedStore(ExtractValue, InBoundsGEP, Alignment);

      APInt Offset(
          DL.getIndexSizeInBits(Ptr->getType()->getPointerAddressSpace()), 0);
      if (AATags &&
          GEPOperator::accumulateConstantOffset(BaseTy, GEPIndices, DL, Offset))
        Store->setAAMetadata(AATags.shift(Offset.getZExtValue()));

      LLVM_DEBUG(dbgs() << "          to: " << *Store << "\n");
    }
  };

  bool visitStoreInst(StoreInst &SI) {
    if (!SI.isSimple() || SI.getPointerOperand() != *U)
      return false;
    Value *V = SI.getValueOperand();
    if (V->getType()->isSingleValueType())
      return false;

    // We have an aggregate being stored, split it apart.
    LLVM_DEBUG(dbgs() << "    original: " << SI << "\n");
    StoreOpSplitter Splitter(&SI, *U, V->getType(), SI.getAAMetadata(),
                             getAdjustedAlignment(&SI, 0), DL, IRB);
    Splitter.emitSplitOps(V->getType(), V, V->getName() + ".fca");
    Visited.erase(&SI);
    SI.eraseFromParent();
    return true;
  }

  bool visitBitCastInst(BitCastInst &BC) {
    enqueueUsers(BC);
    return false;
  }

  bool visitAddrSpaceCastInst(AddrSpaceCastInst &ASC) {
    enqueueUsers(ASC);
    return false;
  }

  // Fold gep (select cond, ptr1, ptr2) => select cond, gep(ptr1), gep(ptr2)
  bool foldGEPSelect(GetElementPtrInst &GEPI) {
    if (!GEPI.hasAllConstantIndices())
      return false;

    SelectInst *Sel = cast<SelectInst>(GEPI.getPointerOperand());

    LLVM_DEBUG(dbgs() << "  Rewriting gep(select) -> select(gep):"
                      << "\n    original: " << *Sel
                      << "\n              " << GEPI);

    IRB.SetInsertPoint(&GEPI);
    SmallVector<Value *, 4> Index(GEPI.indices());
    bool IsInBounds = GEPI.isInBounds();

    Type *Ty = GEPI.getSourceElementType();
    Value *True = Sel->getTrueValue();
    Value *NTrue = IRB.CreateGEP(Ty, True, Index, True->getName() + ".sroa.gep",
                                 IsInBounds);

    Value *False = Sel->getFalseValue();

    Value *NFalse = IRB.CreateGEP(Ty, False, Index,
                                  False->getName() + ".sroa.gep", IsInBounds);

    Value *NSel = IRB.CreateSelect(Sel->getCondition(), NTrue, NFalse,
                                   Sel->getName() + ".sroa.sel");
    Visited.erase(&GEPI);
    GEPI.replaceAllUsesWith(NSel);
    GEPI.eraseFromParent();
    Instruction *NSelI = cast<Instruction>(NSel);
    Visited.insert(NSelI);
    enqueueUsers(*NSelI);

    LLVM_DEBUG(dbgs() << "\n          to: " << *NTrue
                      << "\n              " << *NFalse
                      << "\n              " << *NSel << '\n');

    return true;
  }

  // Fold gep (phi ptr1, ptr2) => phi gep(ptr1), gep(ptr2)
  bool foldGEPPhi(GetElementPtrInst &GEPI) {
    if (!GEPI.hasAllConstantIndices())
      return false;

    PHINode *PHI = cast<PHINode>(GEPI.getPointerOperand());
    if (GEPI.getParent() != PHI->getParent() ||
        llvm::any_of(PHI->incoming_values(), [](Value *In)
          { Instruction *I = dyn_cast<Instruction>(In);
            return !I || isa<GetElementPtrInst>(I) || isa<PHINode>(I) ||
                   succ_empty(I->getParent()) ||
                   !I->getParent()->isLegalToHoistInto();
          }))
      return false;

    LLVM_DEBUG(dbgs() << "  Rewriting gep(phi) -> phi(gep):"
                      << "\n    original: " << *PHI
                      << "\n              " << GEPI
                      << "\n          to: ");

    SmallVector<Value *, 4> Index(GEPI.indices());
    bool IsInBounds = GEPI.isInBounds();
    IRB.SetInsertPoint(GEPI.getParent()->getFirstNonPHI());
    PHINode *NewPN = IRB.CreatePHI(GEPI.getType(), PHI->getNumIncomingValues(),
                                   PHI->getName() + ".sroa.phi");
    for (unsigned I = 0, E = PHI->getNumIncomingValues(); I != E; ++I) {
      BasicBlock *B = PHI->getIncomingBlock(I);
      Value *NewVal = nullptr;
      int Idx = NewPN->getBasicBlockIndex(B);
      if (Idx >= 0) {
        NewVal = NewPN->getIncomingValue(Idx);
      } else {
        Instruction *In = cast<Instruction>(PHI->getIncomingValue(I));

        IRB.SetInsertPoint(In->getParent(), std::next(In->getIterator()));
        Type *Ty = GEPI.getSourceElementType();
        NewVal = IRB.CreateGEP(Ty, In, Index, In->getName() + ".sroa.gep",
                               IsInBounds);
      }
      NewPN->addIncoming(NewVal, B);
    }

    Visited.erase(&GEPI);
    GEPI.replaceAllUsesWith(NewPN);
    GEPI.eraseFromParent();
    Visited.insert(NewPN);
    enqueueUsers(*NewPN);

    LLVM_DEBUG(for (Value *In : NewPN->incoming_values())
                 dbgs() << "\n              " << *In;
               dbgs() << "\n              " << *NewPN << '\n');

    return true;
  }

  bool visitGetElementPtrInst(GetElementPtrInst &GEPI) {
    if (isa<SelectInst>(GEPI.getPointerOperand()) &&
        foldGEPSelect(GEPI))
      return true;

    if (isa<PHINode>(GEPI.getPointerOperand()) &&
        foldGEPPhi(GEPI))
      return true;

    enqueueUsers(GEPI);
    return false;
  }

  bool visitPHINode(PHINode &PN) {
    enqueueUsers(PN);
    return false;
  }

  bool visitSelectInst(SelectInst &SI) {
    enqueueUsers(SI);
    return false;
  }
};

} // end anonymous namespace

/// Strip aggregate type wrapping.
///
/// This removes no-op aggregate types wrapping an underlying type. It will
/// strip as many layers of types as it can without changing either the type
/// size or the allocated size.
static Type *stripAggregateTypeWrapping(const DataLayout &DL, Type *Ty) {
  if (Ty->isSingleValueType())
    return Ty;

  uint64_t AllocSize = DL.getTypeAllocSize(Ty).getKnownMinSize();
  uint64_t TypeSize = DL.getTypeSizeInBits(Ty).getKnownMinSize();

  Type *InnerTy;
  if (ArrayType *ArrTy = dyn_cast<ArrayType>(Ty)) {
    InnerTy = ArrTy->getElementType();
  } else if (StructType *STy = dyn_cast<StructType>(Ty)) {
    const StructLayout *SL = DL.getStructLayout(STy);
    unsigned Index = SL->getElementContainingOffset(0);
    InnerTy = STy->getElementType(Index);
  } else {
    return Ty;
  }

  if (AllocSize > DL.getTypeAllocSize(InnerTy).getKnownMinSize() ||
      TypeSize > DL.getTypeSizeInBits(InnerTy).getKnownMinSize())
    return Ty;

  return stripAggregateTypeWrapping(DL, InnerTy);
}

/// Try to find a partition of the aggregate type passed in for a given
/// offset and size.
///
/// This recurses through the aggregate type and tries to compute a subtype
/// based on the offset and size. When the offset and size span a sub-section
/// of an array, it will even compute a new array type for that sub-section,
/// and the same for structs.
///
/// Note that this routine is very strict and tries to find a partition of the
/// type which produces the *exact* right offset and size. It is not forgiving
/// when the size or offset cause either end of type-based partition to be off.
/// Also, this is a best-effort routine. It is reasonable to give up and not
/// return a type if necessary.
static Type *getTypePartition(const DataLayout &DL, Type *Ty, uint64_t Offset,
                              uint64_t Size) {
  if (Offset == 0 && DL.getTypeAllocSize(Ty).getKnownMinSize() == Size)
    return stripAggregateTypeWrapping(DL, Ty);
  if (Offset > DL.getTypeAllocSize(Ty).getKnownMinSize() ||
      (DL.getTypeAllocSize(Ty).getKnownMinSize() - Offset) < Size)
    return nullptr;

  if (isa<ArrayType>(Ty) || isa<VectorType>(Ty)) {
     Type *ElementTy;
     uint64_t TyNumElements;
     if (auto *AT = dyn_cast<ArrayType>(Ty)) {
       ElementTy = AT->getElementType();
       TyNumElements = AT->getNumElements();
     } else {
       // FIXME: This isn't right for vectors with non-byte-sized or
       // non-power-of-two sized elements.
       auto *VT = cast<FixedVectorType>(Ty);
       ElementTy = VT->getElementType();
       TyNumElements = VT->getNumElements();
    }
    uint64_t ElementSize = DL.getTypeAllocSize(ElementTy).getKnownMinSize();
    uint64_t NumSkippedElements = Offset / ElementSize;
    if (NumSkippedElements >= TyNumElements)
      return nullptr;
    Offset -= NumSkippedElements * ElementSize;

    // First check if we need to recurse.
    if (Offset > 0 || Size < ElementSize) {
      // Bail if the partition ends in a different array element.
      if ((Offset + Size) > ElementSize)
        return nullptr;
      // Recurse through the element type trying to peel off offset bytes.
      return getTypePartition(DL, ElementTy, Offset, Size);
    }
    assert(Offset == 0);

    if (Size == ElementSize)
      return stripAggregateTypeWrapping(DL, ElementTy);
    assert(Size > ElementSize);
    uint64_t NumElements = Size / ElementSize;
    if (NumElements * ElementSize != Size)
      return nullptr;
    return ArrayType::get(ElementTy, NumElements);
  }

  StructType *STy = dyn_cast<StructType>(Ty);
  if (!STy)
    return nullptr;

  const StructLayout *SL = DL.getStructLayout(STy);
  if (Offset >= SL->getSizeInBytes())
    return nullptr;
  uint64_t EndOffset = Offset + Size;
  if (EndOffset > SL->getSizeInBytes())
    return nullptr;

  unsigned Index = SL->getElementContainingOffset(Offset);
  Offset -= SL->getElementOffset(Index);

  Type *ElementTy = STy->getElementType(Index);
  uint64_t ElementSize = DL.getTypeAllocSize(ElementTy).getKnownMinSize();
  if (Offset >= ElementSize)
    return nullptr; // The offset points into alignment padding.

  // See if any partition must be contained by the element.
  if (Offset > 0 || Size < ElementSize) {
    if ((Offset + Size) > ElementSize)
      return nullptr;
    return getTypePartition(DL, ElementTy, Offset, Size);
  }
  assert(Offset == 0);

  if (Size == ElementSize)
    return stripAggregateTypeWrapping(DL, ElementTy);

  StructType::element_iterator EI = STy->element_begin() + Index,
                               EE = STy->element_end();
  if (EndOffset < SL->getSizeInBytes()) {
    unsigned EndIndex = SL->getElementContainingOffset(EndOffset);
    if (Index == EndIndex)
      return nullptr; // Within a single element and its padding.

    // Don't try to form "natural" types if the elements don't line up with the
    // expected size.
    // FIXME: We could potentially recurse down through the last element in the
    // sub-struct to find a natural end point.
    if (SL->getElementOffset(EndIndex) != EndOffset)
      return nullptr;

    assert(Index < EndIndex);
    EE = STy->element_begin() + EndIndex;
  }

  // Try to build up a sub-structure.
  StructType *SubTy =
      StructType::get(STy->getContext(), makeArrayRef(EI, EE), STy->isPacked());
  const StructLayout *SubSL = DL.getStructLayout(SubTy);
  if (Size != SubSL->getSizeInBytes())
    return nullptr; // The sub-struct doesn't have quite the size needed.

  return SubTy;
}

/// Pre-split loads and stores to simplify rewriting.
///
/// We want to break up the splittable load+store pairs as much as
/// possible. This is important to do as a preprocessing step, as once we
/// start rewriting the accesses to partitions of the alloca we lose the
/// necessary information to correctly split apart paired loads and stores
/// which both point into this alloca. The case to consider is something like
/// the following:
///
///   %a = alloca [12 x i8]
///   %gep1 = getelementptr i8, ptr %a, i32 0
///   %gep2 = getelementptr i8, ptr %a, i32 4
///   %gep3 = getelementptr i8, ptr %a, i32 8
///   store float 0.0, ptr %gep1
///   store float 1.0, ptr %gep2
///   %v = load i64, ptr %gep1
///   store i64 %v, ptr %gep2
///   %f1 = load float, ptr %gep2
///   %f2 = load float, ptr %gep3
///
/// Here we want to form 3 partitions of the alloca, each 4 bytes large, and
/// promote everything so we recover the 2 SSA values that should have been
/// there all along.
///
/// \returns true if any changes are made.
bool SROAPass::presplitLoadsAndStores(AllocaInst &AI, AllocaSlices &AS) {
  LLVM_DEBUG(dbgs() << "Pre-splitting loads and stores\n");

  // Track the loads and stores which are candidates for pre-splitting here, in
  // the order they first appear during the partition scan. These give stable
  // iteration order and a basis for tracking which loads and stores we
  // actually split.
  SmallVector<LoadInst *, 4> Loads;
  SmallVector<StoreInst *, 4> Stores;

  // We need to accumulate the splits required of each load or store where we
  // can find them via a direct lookup. This is important to cross-check loads
  // and stores against each other. We also track the slice so that we can kill
  // all the slices that end up split.
  struct SplitOffsets {
    Slice *S;
    std::vector<uint64_t> Splits;
  };
  SmallDenseMap<Instruction *, SplitOffsets, 8> SplitOffsetsMap;

  // Track loads out of this alloca which cannot, for any reason, be pre-split.
  // This is important as we also cannot pre-split stores of those loads!
  // FIXME: This is all pretty gross. It means that we can be more aggressive
  // in pre-splitting when the load feeding the store happens to come from
  // a separate alloca. Put another way, the effectiveness of SROA would be
  // decreased by a frontend which just concatenated all of its local allocas
  // into one big flat alloca. But defeating such patterns is exactly the job
  // SROA is tasked with! Sadly, to not have this discrepancy we would have
  // change store pre-splitting to actually force pre-splitting of the load
  // that feeds it *and all stores*. That makes pre-splitting much harder, but
  // maybe it would make it more principled?
  SmallPtrSet<LoadInst *, 8> UnsplittableLoads;

  LLVM_DEBUG(dbgs() << "  Searching for candidate loads and stores\n");
  for (auto &P : AS.partitions()) {
    for (Slice &S : P) {
      Instruction *I = cast<Instruction>(S.getUse()->getUser());
      if (!S.isSplittable() || S.endOffset() <= P.endOffset()) {
        // If this is a load we have to track that it can't participate in any
        // pre-splitting. If this is a store of a load we have to track that
        // that load also can't participate in any pre-splitting.
        if (auto *LI = dyn_cast<LoadInst>(I))
          UnsplittableLoads.insert(LI);
        else if (auto *SI = dyn_cast<StoreInst>(I))
          if (auto *LI = dyn_cast<LoadInst>(SI->getValueOperand()))
            UnsplittableLoads.insert(LI);
        continue;
      }
      assert(P.endOffset() > S.beginOffset() &&
             "Empty or backwards partition!");

      // Determine if this is a pre-splittable slice.
      if (auto *LI = dyn_cast<LoadInst>(I)) {
        assert(!LI->isVolatile() && "Cannot split volatile loads!");

        // The load must be used exclusively to store into other pointers for
        // us to be able to arbitrarily pre-split it. The stores must also be
        // simple to avoid changing semantics.
        auto IsLoadSimplyStored = [](LoadInst *LI) {
          for (User *LU : LI->users()) {
            auto *SI = dyn_cast<StoreInst>(LU);
            if (!SI || !SI->isSimple())
              return false;
          }
          return true;
        };
        if (!IsLoadSimplyStored(LI)) {
          UnsplittableLoads.insert(LI);
          continue;
        }

        Loads.push_back(LI);
      } else if (auto *SI = dyn_cast<StoreInst>(I)) {
        if (S.getUse() != &SI->getOperandUse(SI->getPointerOperandIndex()))
          // Skip stores *of* pointers. FIXME: This shouldn't even be possible!
          continue;
        auto *StoredLoad = dyn_cast<LoadInst>(SI->getValueOperand());
        if (!StoredLoad || !StoredLoad->isSimple())
          continue;
        assert(!SI->isVolatile() && "Cannot split volatile stores!");

        Stores.push_back(SI);
      } else {
        // Other uses cannot be pre-split.
        continue;
      }

      // Record the initial split.
      LLVM_DEBUG(dbgs() << "    Candidate: " << *I << "\n");
      auto &Offsets = SplitOffsetsMap[I];
      assert(Offsets.Splits.empty() &&
             "Should not have splits the first time we see an instruction!");
      Offsets.S = &S;
      Offsets.Splits.push_back(P.endOffset() - S.beginOffset());
    }

    // Now scan the already split slices, and add a split for any of them which
    // we're going to pre-split.
    for (Slice *S : P.splitSliceTails()) {
      auto SplitOffsetsMapI =
          SplitOffsetsMap.find(cast<Instruction>(S->getUse()->getUser()));
      if (SplitOffsetsMapI == SplitOffsetsMap.end())
        continue;
      auto &Offsets = SplitOffsetsMapI->second;

      assert(Offsets.S == S && "Found a mismatched slice!");
      assert(!Offsets.Splits.empty() &&
             "Cannot have an empty set of splits on the second partition!");
      assert(Offsets.Splits.back() ==
                 P.beginOffset() - Offsets.S->beginOffset() &&
             "Previous split does not end where this one begins!");

      // Record each split. The last partition's end isn't needed as the size
      // of the slice dictates that.
      if (S->endOffset() > P.endOffset())
        Offsets.Splits.push_back(P.endOffset() - Offsets.S->beginOffset());
    }
  }

  // We may have split loads where some of their stores are split stores. For
  // such loads and stores, we can only pre-split them if their splits exactly
  // match relative to their starting offset. We have to verify this prior to
  // any rewriting.
  llvm::erase_if(Stores, [&UnsplittableLoads, &SplitOffsetsMap](StoreInst *SI) {
    // Lookup the load we are storing in our map of split
    // offsets.
    auto *LI = cast<LoadInst>(SI->getValueOperand());
    // If it was completely unsplittable, then we're done,
    // and this store can't be pre-split.
    if (UnsplittableLoads.count(LI))
      return true;

    auto LoadOffsetsI = SplitOffsetsMap.find(LI);
    if (LoadOffsetsI == SplitOffsetsMap.end())
      return false; // Unrelated loads are definitely safe.
    auto &LoadOffsets = LoadOffsetsI->second;

    // Now lookup the store's offsets.
    auto &StoreOffsets = SplitOffsetsMap[SI];

    // If the relative offsets of each split in the load and
    // store match exactly, then we can split them and we
    // don't need to remove them here.
    if (LoadOffsets.Splits == StoreOffsets.Splits)
      return false;

    LLVM_DEBUG(dbgs() << "    Mismatched splits for load and store:\n"
                      << "      " << *LI << "\n"
                      << "      " << *SI << "\n");

    // We've found a store and load that we need to split
    // with mismatched relative splits. Just give up on them
    // and remove both instructions from our list of
    // candidates.
    UnsplittableLoads.insert(LI);
    return true;
  });
  // Now we have to go *back* through all the stores, because a later store may
  // have caused an earlier store's load to become unsplittable and if it is
  // unsplittable for the later store, then we can't rely on it being split in
  // the earlier store either.
  llvm::erase_if(Stores, [&UnsplittableLoads](StoreInst *SI) {
    auto *LI = cast<LoadInst>(SI->getValueOperand());
    return UnsplittableLoads.count(LI);
  });
  // Once we've established all the loads that can't be split for some reason,
  // filter any that made it into our list out.
  llvm::erase_if(Loads, [&UnsplittableLoads](LoadInst *LI) {
    return UnsplittableLoads.count(LI);
  });

  // If no loads or stores are left, there is no pre-splitting to be done for
  // this alloca.
  if (Loads.empty() && Stores.empty())
    return false;

  // From here on, we can't fail and will be building new accesses, so rig up
  // an IR builder.
  IRBuilderTy IRB(&AI);

  // Collect the new slices which we will merge into the alloca slices.
  SmallVector<Slice, 4> NewSlices;

  // Track any allocas we end up splitting loads and stores for so we iterate
  // on them.
  SmallPtrSet<AllocaInst *, 4> ResplitPromotableAllocas;

  // At this point, we have collected all of the loads and stores we can
  // pre-split, and the specific splits needed for them. We actually do the
  // splitting in a specific order in order to handle when one of the loads in
  // the value operand to one of the stores.
  //
  // First, we rewrite all of the split loads, and just accumulate each split
  // load in a parallel structure. We also build the slices for them and append
  // them to the alloca slices.
  SmallDenseMap<LoadInst *, std::vector<LoadInst *>, 1> SplitLoadsMap;
  std::vector<LoadInst *> SplitLoads;
  const DataLayout &DL = AI.getModule()->getDataLayout();
  for (LoadInst *LI : Loads) {
    SplitLoads.clear();

    auto &Offsets = SplitOffsetsMap[LI];
    unsigned SliceSize = Offsets.S->endOffset() - Offsets.S->beginOffset();
    assert(LI->getType()->getIntegerBitWidth() % 8 == 0 &&
           "Load must have type size equal to store size");
    assert(LI->getType()->getIntegerBitWidth() / 8 >= SliceSize &&
           "Load must be >= slice size");

    uint64_t BaseOffset = Offsets.S->beginOffset();
    assert(BaseOffset + SliceSize > BaseOffset &&
           "Cannot represent alloca access size using 64-bit integers!");

    Instruction *BasePtr = cast<Instruction>(LI->getPointerOperand());
    IRB.SetInsertPoint(LI);

    LLVM_DEBUG(dbgs() << "  Splitting load: " << *LI << "\n");

    uint64_t PartOffset = 0, PartSize = Offsets.Splits.front();
    int Idx = 0, Size = Offsets.Splits.size();
    for (;;) {
      auto *PartTy = Type::getIntNTy(LI->getContext(), PartSize * 8);
      auto AS = LI->getPointerAddressSpace();
      auto *PartPtrTy = PartTy->getPointerTo(AS);
      LoadInst *PLoad = IRB.CreateAlignedLoad(
          PartTy,
          getAdjustedPtr(IRB, DL, BasePtr,
                         APInt(DL.getIndexSizeInBits(AS), PartOffset),
                         PartPtrTy, BasePtr->getName() + "."),
          getAdjustedAlignment(LI, PartOffset),
          /*IsVolatile*/ false, LI->getName());
      PLoad->copyMetadata(*LI, {LLVMContext::MD_mem_parallel_loop_access,
                                LLVMContext::MD_access_group});

      // Append this load onto the list of split loads so we can find it later
      // to rewrite the stores.
      SplitLoads.push_back(PLoad);

      // Now build a new slice for the alloca.
      NewSlices.push_back(
          Slice(BaseOffset + PartOffset, BaseOffset + PartOffset + PartSize,
                &PLoad->getOperandUse(PLoad->getPointerOperandIndex()),
                /*IsSplittable*/ false));
      LLVM_DEBUG(dbgs() << "    new slice [" << NewSlices.back().beginOffset()
                        << ", " << NewSlices.back().endOffset()
                        << "): " << *PLoad << "\n");

      // See if we've handled all the splits.
      if (Idx >= Size)
        break;

      // Setup the next partition.
      PartOffset = Offsets.Splits[Idx];
      ++Idx;
      PartSize = (Idx < Size ? Offsets.Splits[Idx] : SliceSize) - PartOffset;
    }

    // Now that we have the split loads, do the slow walk over all uses of the
    // load and rewrite them as split stores, or save the split loads to use
    // below if the store is going to be split there anyways.
    bool DeferredStores = false;
    for (User *LU : LI->users()) {
      StoreInst *SI = cast<StoreInst>(LU);
      if (!Stores.empty() && SplitOffsetsMap.count(SI)) {
        DeferredStores = true;
        LLVM_DEBUG(dbgs() << "    Deferred splitting of store: " << *SI
                          << "\n");
        continue;
      }

      Value *StoreBasePtr = SI->getPointerOperand();
      IRB.SetInsertPoint(SI);

      LLVM_DEBUG(dbgs() << "    Splitting store of load: " << *SI << "\n");

      for (int Idx = 0, Size = SplitLoads.size(); Idx < Size; ++Idx) {
        LoadInst *PLoad = SplitLoads[Idx];
        uint64_t PartOffset = Idx == 0 ? 0 : Offsets.Splits[Idx - 1];
        auto *PartPtrTy =
            PLoad->getType()->getPointerTo(SI->getPointerAddressSpace());

        auto AS = SI->getPointerAddressSpace();
        StoreInst *PStore = IRB.CreateAlignedStore(
            PLoad,
            getAdjustedPtr(IRB, DL, StoreBasePtr,
                           APInt(DL.getIndexSizeInBits(AS), PartOffset),
                           PartPtrTy, StoreBasePtr->getName() + "."),
            getAdjustedAlignment(SI, PartOffset),
            /*IsVolatile*/ false);
        PStore->copyMetadata(*SI, {LLVMContext::MD_mem_parallel_loop_access,
                                   LLVMContext::MD_access_group});
        LLVM_DEBUG(dbgs() << "      +" << PartOffset << ":" << *PStore << "\n");
      }

      // We want to immediately iterate on any allocas impacted by splitting
      // this store, and we have to track any promotable alloca (indicated by
      // a direct store) as needing to be resplit because it is no longer
      // promotable.
      if (AllocaInst *OtherAI = dyn_cast<AllocaInst>(StoreBasePtr)) {
        ResplitPromotableAllocas.insert(OtherAI);
        Worklist.insert(OtherAI);
      } else if (AllocaInst *OtherAI = dyn_cast<AllocaInst>(
                     StoreBasePtr->stripInBoundsOffsets())) {
        Worklist.insert(OtherAI);
      }

      // Mark the original store as dead.
      DeadInsts.push_back(SI);
    }

    // Save the split loads if there are deferred stores among the users.
    if (DeferredStores)
      SplitLoadsMap.insert(std::make_pair(LI, std::move(SplitLoads)));

    // Mark the original load as dead and kill the original slice.
    DeadInsts.push_back(LI);
    Offsets.S->kill();
  }

  // Second, we rewrite all of the split stores. At this point, we know that
  // all loads from this alloca have been split already. For stores of such
  // loads, we can simply look up the pre-existing split loads. For stores of
  // other loads, we split those loads first and then write split stores of
  // them.
  for (StoreInst *SI : Stores) {
    auto *LI = cast<LoadInst>(SI->getValueOperand());
    IntegerType *Ty = cast<IntegerType>(LI->getType());
    assert(Ty->getBitWidth() % 8 == 0);
    uint64_t StoreSize = Ty->getBitWidth() / 8;
    assert(StoreSize > 0 && "Cannot have a zero-sized integer store!");

    auto &Offsets = SplitOffsetsMap[SI];
    assert(StoreSize == Offsets.S->endOffset() - Offsets.S->beginOffset() &&
           "Slice size should always match load size exactly!");
    uint64_t BaseOffset = Offsets.S->beginOffset();
    assert(BaseOffset + StoreSize > BaseOffset &&
           "Cannot represent alloca access size using 64-bit integers!");

    Value *LoadBasePtr = LI->getPointerOperand();
    Instruction *StoreBasePtr = cast<Instruction>(SI->getPointerOperand());

    LLVM_DEBUG(dbgs() << "  Splitting store: " << *SI << "\n");

    // Check whether we have an already split load.
    auto SplitLoadsMapI = SplitLoadsMap.find(LI);
    std::vector<LoadInst *> *SplitLoads = nullptr;
    if (SplitLoadsMapI != SplitLoadsMap.end()) {
      SplitLoads = &SplitLoadsMapI->second;
      assert(SplitLoads->size() == Offsets.Splits.size() + 1 &&
             "Too few split loads for the number of splits in the store!");
    } else {
      LLVM_DEBUG(dbgs() << "          of load: " << *LI << "\n");
    }

    uint64_t PartOffset = 0, PartSize = Offsets.Splits.front();
    int Idx = 0, Size = Offsets.Splits.size();
    for (;;) {
      auto *PartTy = Type::getIntNTy(Ty->getContext(), PartSize * 8);
      auto *LoadPartPtrTy = PartTy->getPointerTo(LI->getPointerAddressSpace());
      auto *StorePartPtrTy = PartTy->getPointerTo(SI->getPointerAddressSpace());

      // Either lookup a split load or create one.
      LoadInst *PLoad;
      if (SplitLoads) {
        PLoad = (*SplitLoads)[Idx];
      } else {
        IRB.SetInsertPoint(LI);
        auto AS = LI->getPointerAddressSpace();
        PLoad = IRB.CreateAlignedLoad(
            PartTy,
            getAdjustedPtr(IRB, DL, LoadBasePtr,
                           APInt(DL.getIndexSizeInBits(AS), PartOffset),
                           LoadPartPtrTy, LoadBasePtr->getName() + "."),
            getAdjustedAlignment(LI, PartOffset),
            /*IsVolatile*/ false, LI->getName());
        PLoad->copyMetadata(*LI, {LLVMContext::MD_mem_parallel_loop_access,
                                  LLVMContext::MD_access_group});
      }

      // And store this partition.
      IRB.SetInsertPoint(SI);
      auto AS = SI->getPointerAddressSpace();
      StoreInst *PStore = IRB.CreateAlignedStore(
          PLoad,
          getAdjustedPtr(IRB, DL, StoreBasePtr,
                         APInt(DL.getIndexSizeInBits(AS), PartOffset),
                         StorePartPtrTy, StoreBasePtr->getName() + "."),
          getAdjustedAlignment(SI, PartOffset),
          /*IsVolatile*/ false);
      PStore->copyMetadata(*SI, {LLVMContext::MD_mem_parallel_loop_access,
                                 LLVMContext::MD_access_group});

      // Now build a new slice for the alloca.
      NewSlices.push_back(
          Slice(BaseOffset + PartOffset, BaseOffset + PartOffset + PartSize,
                &PStore->getOperandUse(PStore->getPointerOperandIndex()),
                /*IsSplittable*/ false));
      LLVM_DEBUG(dbgs() << "    new slice [" << NewSlices.back().beginOffset()
                        << ", " << NewSlices.back().endOffset()
                        << "): " << *PStore << "\n");
      if (!SplitLoads) {
        LLVM_DEBUG(dbgs() << "      of split load: " << *PLoad << "\n");
      }

      // See if we've finished all the splits.
      if (Idx >= Size)
        break;

      // Setup the next partition.
      PartOffset = Offsets.Splits[Idx];
      ++Idx;
      PartSize = (Idx < Size ? Offsets.Splits[Idx] : StoreSize) - PartOffset;
    }

    // We want to immediately iterate on any allocas impacted by splitting
    // this load, which is only relevant if it isn't a load of this alloca and
    // thus we didn't already split the loads above. We also have to keep track
    // of any promotable allocas we split loads on as they can no longer be
    // promoted.
    if (!SplitLoads) {
      if (AllocaInst *OtherAI = dyn_cast<AllocaInst>(LoadBasePtr)) {
        assert(OtherAI != &AI && "We can't re-split our own alloca!");
        ResplitPromotableAllocas.insert(OtherAI);
        Worklist.insert(OtherAI);
      } else if (AllocaInst *OtherAI = dyn_cast<AllocaInst>(
                     LoadBasePtr->stripInBoundsOffsets())) {
        assert(OtherAI != &AI && "We can't re-split our own alloca!");
        Worklist.insert(OtherAI);
      }
    }

    // Mark the original store as dead now that we've split it up and kill its
    // slice. Note that we leave the original load in place unless this store
    // was its only use. It may in turn be split up if it is an alloca load
    // for some other alloca, but it may be a normal load. This may introduce
    // redundant loads, but where those can be merged the rest of the optimizer
    // should handle the merging, and this uncovers SSA splits which is more
    // important. In practice, the original loads will almost always be fully
    // split and removed eventually, and the splits will be merged by any
    // trivial CSE, including instcombine.
    if (LI->hasOneUse()) {
      assert(*LI->user_begin() == SI && "Single use isn't this store!");
      DeadInsts.push_back(LI);
    }
    DeadInsts.push_back(SI);
    Offsets.S->kill();
  }

  // Remove the killed slices that have ben pre-split.
  llvm::erase_if(AS, [](const Slice &S) { return S.isDead(); });

  // Insert our new slices. This will sort and merge them into the sorted
  // sequence.
  AS.insert(NewSlices);

  LLVM_DEBUG(dbgs() << "  Pre-split slices:\n");
#ifndef NDEBUG
  for (auto I = AS.begin(), E = AS.end(); I != E; ++I)
    LLVM_DEBUG(AS.print(dbgs(), I, "    "));
#endif

  // Finally, don't try to promote any allocas that new require re-splitting.
  // They have already been added to the worklist above.
  llvm::erase_if(PromotableAllocas, [&](AllocaInst *AI) {
    return ResplitPromotableAllocas.count(AI);
  });

  return true;
}

/// Rewrite an alloca partition's users.
///
/// This routine drives both of the rewriting goals of the SROA pass. It tries
/// to rewrite uses of an alloca partition to be conducive for SSA value
/// promotion. If the partition needs a new, more refined alloca, this will
/// build that new alloca, preserving as much type information as possible, and
/// rewrite the uses of the old alloca to point at the new one and have the
/// appropriate new offsets. It also evaluates how successful the rewrite was
/// at enabling promotion and if it was successful queues the alloca to be
/// promoted.
AllocaInst *SROAPass::rewritePartition(AllocaInst &AI, AllocaSlices &AS,
                                       Partition &P) {
  // Try to compute a friendly type for this partition of the alloca. This
  // won't always succeed, in which case we fall back to a legal integer type
  // or an i8 array of an appropriate size.
  Type *SliceTy = nullptr;
  VectorType *SliceVecTy = nullptr;
  const DataLayout &DL = AI.getModule()->getDataLayout();
  std::pair<Type *, IntegerType *> CommonUseTy =
      findCommonType(P.begin(), P.end(), P.endOffset());
  // Do all uses operate on the same type?
  if (CommonUseTy.first)
    if (DL.getTypeAllocSize(CommonUseTy.first).getKnownMinSize() >= P.size()) {
      SliceTy = CommonUseTy.first;
      SliceVecTy = dyn_cast<VectorType>(SliceTy);
    }
  // If not, can we find an appropriate subtype in the original allocated type?
  if (!SliceTy)
    if (Type *TypePartitionTy = getTypePartition(DL, AI.getAllocatedType(),
                                                 P.beginOffset(), P.size()))
      SliceTy = TypePartitionTy;

  // If still not, can we use the largest bitwidth integer type used?
  if (!SliceTy && CommonUseTy.second)
    if (DL.getTypeAllocSize(CommonUseTy.second).getFixedSize() >= P.size()) {
      SliceTy = CommonUseTy.second;
      SliceVecTy = dyn_cast<VectorType>(SliceTy);
    }
  if ((!SliceTy || (SliceTy->isArrayTy() &&
                    SliceTy->getArrayElementType()->isIntegerTy())) &&
      DL.isLegalInteger(P.size() * 8)) {
    SliceTy = Type::getIntNTy(*C, P.size() * 8);
  }

  // If the common use types are not viable for promotion then attempt to find
  // another type that is viable.
  if (SliceVecTy && !checkVectorTypeForPromotion(P, SliceVecTy, DL))
    if (Type *TypePartitionTy = getTypePartition(DL, AI.getAllocatedType(),
                                                 P.beginOffset(), P.size())) {
      VectorType *TypePartitionVecTy = dyn_cast<VectorType>(TypePartitionTy);
      if (TypePartitionVecTy &&
          checkVectorTypeForPromotion(P, TypePartitionVecTy, DL))
        SliceTy = TypePartitionTy;
    }

  if (!SliceTy)
    SliceTy = ArrayType::get(Type::getInt8Ty(*C), P.size());
  assert(DL.getTypeAllocSize(SliceTy).getKnownMinSize() >= P.size());

  bool IsIntegerPromotable = isIntegerWideningViable(P, SliceTy, DL);

  VectorType *VecTy =
      IsIntegerPromotable ? nullptr : isVectorPromotionViable(P, DL);
  if (VecTy)
    SliceTy = VecTy;

  // Check for the case where we're going to rewrite to a new alloca of the
  // exact same type as the original, and with the same access offsets. In that
  // case, re-use the existing alloca, but still run through the rewriter to
  // perform phi and select speculation.
  // P.beginOffset() can be non-zero even with the same type in a case with
  // out-of-bounds access (e.g. @PR35657 function in SROA/basictest.ll).
  AllocaInst *NewAI;
  if (SliceTy == AI.getAllocatedType() && P.beginOffset() == 0) {
    NewAI = &AI;
    // FIXME: We should be able to bail at this point with "nothing changed".
    // FIXME: We might want to defer PHI speculation until after here.
    // FIXME: return nullptr;
  } else {
    // Make sure the alignment is compatible with P.beginOffset().
    const Align Alignment = commonAlignment(AI.getAlign(), P.beginOffset());
    // If we will get at least this much alignment from the type alone, leave
    // the alloca's alignment unconstrained.
    const bool IsUnconstrained = Alignment <= DL.getABITypeAlign(SliceTy);
    NewAI = new AllocaInst(
        SliceTy, AI.getAddressSpace(), nullptr,
        IsUnconstrained ? DL.getPrefTypeAlign(SliceTy) : Alignment,
        AI.getName() + ".sroa." + Twine(P.begin() - AS.begin()), &AI);
    // Copy the old AI debug location over to the new one.
    NewAI->setDebugLoc(AI.getDebugLoc());
    ++NumNewAllocas;
  }

  LLVM_DEBUG(dbgs() << "Rewriting alloca partition "
                    << "[" << P.beginOffset() << "," << P.endOffset()
                    << ") to: " << *NewAI << "\n");

  // Track the high watermark on the worklist as it is only relevant for
  // promoted allocas. We will reset it to this point if the alloca is not in
  // fact scheduled for promotion.
  unsigned PPWOldSize = PostPromotionWorklist.size();
  unsigned NumUses = 0;
  SmallSetVector<PHINode *, 8> PHIUsers;
  SmallSetVector<SelectInst *, 8> SelectUsers;

  AllocaSliceRewriter Rewriter(DL, AS, *this, AI, *NewAI, P.beginOffset(),
                               P.endOffset(), IsIntegerPromotable, VecTy,
                               PHIUsers, SelectUsers);
  bool Promotable = true;
  for (Slice *S : P.splitSliceTails()) {
    Promotable &= Rewriter.visit(S);
    ++NumUses;
  }
  for (Slice &S : P) {
    Promotable &= Rewriter.visit(&S);
    ++NumUses;
  }

  NumAllocaPartitionUses += NumUses;
  MaxUsesPerAllocaPartition.updateMax(NumUses);

  // Now that we've processed all the slices in the new partition, check if any
  // PHIs or Selects would block promotion.
  for (PHINode *PHI : PHIUsers)
    if (!isSafePHIToSpeculate(*PHI)) {
      Promotable = false;
      PHIUsers.clear();
      SelectUsers.clear();
      break;
    }

  for (SelectInst *Sel : SelectUsers)
    if (!isSafeSelectToSpeculate(*Sel)) {
      Promotable = false;
      PHIUsers.clear();
      SelectUsers.clear();
      break;
    }

  if (Promotable) {
    for (Use *U : AS.getDeadUsesIfPromotable()) {
      auto *OldInst = dyn_cast<Instruction>(U->get());
      Value::dropDroppableUse(*U);
      if (OldInst)
        if (isInstructionTriviallyDead(OldInst))
          DeadInsts.push_back(OldInst);
    }
    if (PHIUsers.empty() && SelectUsers.empty()) {
      // Promote the alloca.
      PromotableAllocas.push_back(NewAI);
    } else {
      // If we have either PHIs or Selects to speculate, add them to those
      // worklists and re-queue the new alloca so that we promote in on the
      // next iteration.
      for (PHINode *PHIUser : PHIUsers)
        SpeculatablePHIs.insert(PHIUser);
      for (SelectInst *SelectUser : SelectUsers)
        SpeculatableSelects.insert(SelectUser);
      Worklist.insert(NewAI);
    }
  } else {
    // Drop any post-promotion work items if promotion didn't happen.
    while (PostPromotionWorklist.size() > PPWOldSize)
      PostPromotionWorklist.pop_back();

    // We couldn't promote and we didn't create a new partition, nothing
    // happened.
    if (NewAI == &AI)
      return nullptr;

    // If we can't promote the alloca, iterate on it to check for new
    // refinements exposed by splitting the current alloca. Don't iterate on an
    // alloca which didn't actually change and didn't get promoted.
    Worklist.insert(NewAI);
  }

  return NewAI;
}

/// Walks the slices of an alloca and form partitions based on them,
/// rewriting each of their uses.
bool SROAPass::splitAlloca(AllocaInst &AI, AllocaSlices &AS) {
  if (AS.begin() == AS.end())
    return false;

  unsigned NumPartitions = 0;
  bool Changed = false;
  const DataLayout &DL = AI.getModule()->getDataLayout();

  // First try to pre-split loads and stores.
  Changed |= presplitLoadsAndStores(AI, AS);

  // Now that we have identified any pre-splitting opportunities,
  // mark loads and stores unsplittable except for the following case.
  // We leave a slice splittable if all other slices are disjoint or fully
  // included in the slice, such as whole-alloca loads and stores.
  // If we fail to split these during pre-splitting, we want to force them
  // to be rewritten into a partition.
  bool IsSorted = true;

  uint64_t AllocaSize =
      DL.getTypeAllocSize(AI.getAllocatedType()).getKnownMinSize();
  const uint64_t MaxBitVectorSize = 1024;
  if (AllocaSize <= MaxBitVectorSize) {
    // If a byte boundary is included in any load or store, a slice starting or
    // ending at the boundary is not splittable.
    SmallBitVector SplittableOffset(AllocaSize + 1, true);
    for (Slice &S : AS)
      for (unsigned O = S.beginOffset() + 1;
           O < S.endOffset() && O < AllocaSize; O++)
        SplittableOffset.reset(O);

    for (Slice &S : AS) {
      if (!S.isSplittable())
        continue;

      if ((S.beginOffset() > AllocaSize || SplittableOffset[S.beginOffset()]) &&
          (S.endOffset() > AllocaSize || SplittableOffset[S.endOffset()]))
        continue;

      if (isa<LoadInst>(S.getUse()->getUser()) ||
          isa<StoreInst>(S.getUse()->getUser())) {
        S.makeUnsplittable();
        IsSorted = false;
      }
    }
  }
  else {
    // We only allow whole-alloca splittable loads and stores
    // for a large alloca to avoid creating too large BitVector.
    for (Slice &S : AS) {
      if (!S.isSplittable())
        continue;

      if (S.beginOffset() == 0 && S.endOffset() >= AllocaSize)
        continue;

      if (isa<LoadInst>(S.getUse()->getUser()) ||
          isa<StoreInst>(S.getUse()->getUser())) {
        S.makeUnsplittable();
        IsSorted = false;
      }
    }
  }

  if (!IsSorted)
    llvm::sort(AS);

  /// Describes the allocas introduced by rewritePartition in order to migrate
  /// the debug info.
  struct Fragment {
    AllocaInst *Alloca;
    uint64_t Offset;
    uint64_t Size;
    Fragment(AllocaInst *AI, uint64_t O, uint64_t S)
      : Alloca(AI), Offset(O), Size(S) {}
  };
  SmallVector<Fragment, 4> Fragments;

  // Rewrite each partition.
  for (auto &P : AS.partitions()) {
    if (AllocaInst *NewAI = rewritePartition(AI, AS, P)) {
      Changed = true;
      if (NewAI != &AI) {
        uint64_t SizeOfByte = 8;
        uint64_t AllocaSize =
            DL.getTypeSizeInBits(NewAI->getAllocatedType()).getKnownMinSize();
        // Don't include any padding.
        uint64_t Size = std::min(AllocaSize, P.size() * SizeOfByte);
        Fragments.push_back(Fragment(NewAI, P.beginOffset() * SizeOfByte, Size));
      }
    }
    ++NumPartitions;
  }

  NumAllocaPartitions += NumPartitions;
  MaxPartitionsPerAlloca.updateMax(NumPartitions);

  // Migrate debug information from the old alloca to the new alloca(s)
  // and the individual partitions.
  TinyPtrVector<DbgVariableIntrinsic *> DbgDeclares = FindDbgAddrUses(&AI);
  for (DbgVariableIntrinsic *DbgDeclare : DbgDeclares) {
    auto *Expr = DbgDeclare->getExpression();
    DIBuilder DIB(*AI.getModule(), /*AllowUnresolved*/ false);
    uint64_t AllocaSize =
        DL.getTypeSizeInBits(AI.getAllocatedType()).getKnownMinSize();
    for (auto Fragment : Fragments) {
      // Create a fragment expression describing the new partition or reuse AI's
      // expression if there is only one partition.
      auto *FragmentExpr = Expr;
      if (Fragment.Size < AllocaSize || Expr->isFragment()) {
        // If this alloca is already a scalar replacement of a larger aggregate,
        // Fragment.Offset describes the offset inside the scalar.
        auto ExprFragment = Expr->getFragmentInfo();
        uint64_t Offset = ExprFragment ? ExprFragment->OffsetInBits : 0;
        uint64_t Start = Offset + Fragment.Offset;
        uint64_t Size = Fragment.Size;
        if (ExprFragment) {
          uint64_t AbsEnd =
              ExprFragment->OffsetInBits + ExprFragment->SizeInBits;
          if (Start >= AbsEnd)
            // No need to describe a SROAed padding.
            continue;
          Size = std::min(Size, AbsEnd - Start);
        }
        // The new, smaller fragment is stenciled out from the old fragment.
        if (auto OrigFragment = FragmentExpr->getFragmentInfo()) {
          assert(Start >= OrigFragment->OffsetInBits &&
                 "new fragment is outside of original fragment");
          Start -= OrigFragment->OffsetInBits;
        }

        // The alloca may be larger than the variable.
        auto VarSize = DbgDeclare->getVariable()->getSizeInBits();
        if (VarSize) {
          if (Size > *VarSize)
            Size = *VarSize;
          if (Size == 0 || Start + Size > *VarSize)
            continue;
        }

        // Avoid creating a fragment expression that covers the entire variable.
        if (!VarSize || *VarSize != Size) {
          if (auto E =
                  DIExpression::createFragmentExpression(Expr, Start, Size))
            FragmentExpr = *E;
          else
            continue;
        }
      }

      // Remove any existing intrinsics on the new alloca describing
      // the variable fragment.
      for (DbgVariableIntrinsic *OldDII : FindDbgAddrUses(Fragment.Alloca)) {
        auto SameVariableFragment = [](const DbgVariableIntrinsic *LHS,
                                       const DbgVariableIntrinsic *RHS) {
          return LHS->getVariable() == RHS->getVariable() &&
                 LHS->getDebugLoc()->getInlinedAt() ==
                     RHS->getDebugLoc()->getInlinedAt();
        };
        if (SameVariableFragment(OldDII, DbgDeclare))
          OldDII->eraseFromParent();
      }

      DIB.insertDeclare(Fragment.Alloca, DbgDeclare->getVariable(), FragmentExpr,
                        DbgDeclare->getDebugLoc(), &AI);
    }
  }
  return Changed;
}

/// Clobber a use with poison, deleting the used value if it becomes dead.
void SROAPass::clobberUse(Use &U) {
  Value *OldV = U;
  // Replace the use with an poison value.
  U = PoisonValue::get(OldV->getType());

  // Check for this making an instruction dead. We have to garbage collect
  // all the dead instructions to ensure the uses of any alloca end up being
  // minimal.
  if (Instruction *OldI = dyn_cast<Instruction>(OldV))
    if (isInstructionTriviallyDead(OldI)) {
      DeadInsts.push_back(OldI);
    }
}

/// Analyze an alloca for SROA.
///
/// This analyzes the alloca to ensure we can reason about it, builds
/// the slices of the alloca, and then hands it off to be split and
/// rewritten as needed.
bool SROAPass::runOnAlloca(AllocaInst &AI) {
  LLVM_DEBUG(dbgs() << "SROA alloca: " << AI << "\n");
  ++NumAllocasAnalyzed;

  // Special case dead allocas, as they're trivial.
  if (AI.use_empty()) {
    AI.eraseFromParent();
    return true;
  }
  const DataLayout &DL = AI.getModule()->getDataLayout();

  if (isa<ScalableVectorType>(AI.getAllocatedType())) {
    return false;
  }

  // Skip alloca forms that this analysis can't handle.
  auto *AT = AI.getAllocatedType();
  if (AI.isArrayAllocation() || !AT->isSized() || isa<ScalableVectorType>(AT) ||
      DL.getTypeAllocSize(AT).getKnownMinSize() == 0)
    return false;

  bool Changed = false;

  // First, split any FCA loads and stores touching this alloca to promote
  // better splitting and promotion opportunities.
  IRBuilderTy IRB(&AI);
  AggLoadStoreRewriter AggRewriter(DL, IRB);
  Changed |= AggRewriter.rewrite(AI);

  // Build the slices using a recursive instruction-visiting builder.
  AllocaSlices AS(DL, AI);
  LLVM_DEBUG(AS.print(dbgs()));
  if (AS.isEscaped())
    return Changed;

  // Delete all the dead users of this alloca before splitting and rewriting it.
  for (Instruction *DeadUser : AS.getDeadUsers()) {
    // Free up everything used by this instruction.
    for (Use &DeadOp : DeadUser->operands())
      clobberUse(DeadOp);

    // Now replace the uses of this instruction.
    DeadUser->replaceAllUsesWith(PoisonValue::get(DeadUser->getType()));

    // And mark it for deletion.
    DeadInsts.push_back(DeadUser);
    Changed = true;
  }
  for (Use *DeadOp : AS.getDeadOperands()) {
    clobberUse(*DeadOp);
    Changed = true;
  }

  // No slices to split. Leave the dead alloca for a later pass to clean up.
  if (AS.begin() == AS.end())
    return Changed;

  Changed |= splitAlloca(AI, AS);

  LLVM_DEBUG(dbgs() << "  Speculating PHIs\n");
  while (!SpeculatablePHIs.empty())
    speculatePHINodeLoads(IRB, *SpeculatablePHIs.pop_back_val());

  LLVM_DEBUG(dbgs() << "  Speculating Selects\n");
  while (!SpeculatableSelects.empty())
    speculateSelectInstLoads(IRB, *SpeculatableSelects.pop_back_val());

  return Changed;
}

/// Delete the dead instructions accumulated in this run.
///
/// Recursively deletes the dead instructions we've accumulated. This is done
/// at the very end to maximize locality of the recursive delete and to
/// minimize the problems of invalidated instruction pointers as such pointers
/// are used heavily in the intermediate stages of the algorithm.
///
/// We also record the alloca instructions deleted here so that they aren't
/// subsequently handed to mem2reg to promote.
bool SROAPass::deleteDeadInstructions(
    SmallPtrSetImpl<AllocaInst *> &DeletedAllocas) {
  bool Changed = false;
  while (!DeadInsts.empty()) {
    Instruction *I = dyn_cast_or_null<Instruction>(DeadInsts.pop_back_val());
    if (!I)
      continue;
    LLVM_DEBUG(dbgs() << "Deleting dead instruction: " << *I << "\n");

    // If the instruction is an alloca, find the possible dbg.declare connected
    // to it, and remove it too. We must do this before calling RAUW or we will
    // not be able to find it.
    if (AllocaInst *AI = dyn_cast<AllocaInst>(I)) {
      DeletedAllocas.insert(AI);
      for (DbgVariableIntrinsic *OldDII : FindDbgAddrUses(AI))
        OldDII->eraseFromParent();
    }

    I->replaceAllUsesWith(UndefValue::get(I->getType()));

    for (Use &Operand : I->operands())
      if (Instruction *U = dyn_cast<Instruction>(Operand)) {
        // Zero out the operand and see if it becomes trivially dead.
        Operand = nullptr;
        if (isInstructionTriviallyDead(U))
          DeadInsts.push_back(U);
      }

    ++NumDeleted;
    I->eraseFromParent();
    Changed = true;
  }
  return Changed;
}

/// Promote the allocas, using the best available technique.
///
/// This attempts to promote whatever allocas have been identified as viable in
/// the PromotableAllocas list. If that list is empty, there is nothing to do.
/// This function returns whether any promotion occurred.
bool SROAPass::promoteAllocas(Function &F) {
  if (PromotableAllocas.empty())
    return false;

  NumPromoted += PromotableAllocas.size();

  LLVM_DEBUG(dbgs() << "Promoting allocas with mem2reg...\n");
  PromoteMemToReg(PromotableAllocas, *DT, AC);
  PromotableAllocas.clear();
  return true;
}

PreservedAnalyses SROAPass::runImpl(Function &F, DominatorTree &RunDT,
                                    AssumptionCache &RunAC) {
  LLVM_DEBUG(dbgs() << "SROA function: " << F.getName() << "\n");
  C = &F.getContext();
  DT = &RunDT;
  AC = &RunAC;

  BasicBlock &EntryBB = F.getEntryBlock();
  for (BasicBlock::iterator I = EntryBB.begin(), E = std::prev(EntryBB.end());
       I != E; ++I) {
    if (AllocaInst *AI = dyn_cast<AllocaInst>(I)) {
      if (isa<ScalableVectorType>(AI->getAllocatedType())) {
        if (isAllocaPromotable(AI))
          PromotableAllocas.push_back(AI);
      } else {
        Worklist.insert(AI);
      }
    }
  }

  bool Changed = false;
  // A set of deleted alloca instruction pointers which should be removed from
  // the list of promotable allocas.
  SmallPtrSet<AllocaInst *, 4> DeletedAllocas;

  do {
    while (!Worklist.empty()) {
      Changed |= runOnAlloca(*Worklist.pop_back_val());
      Changed |= deleteDeadInstructions(DeletedAllocas);

      // Remove the deleted allocas from various lists so that we don't try to
      // continue processing them.
      if (!DeletedAllocas.empty()) {
        auto IsInSet = [&](AllocaInst *AI) { return DeletedAllocas.count(AI); };
        Worklist.remove_if(IsInSet);
        PostPromotionWorklist.remove_if(IsInSet);
        llvm::erase_if(PromotableAllocas, IsInSet);
        DeletedAllocas.clear();
      }
    }

    Changed |= promoteAllocas(F);

    Worklist = PostPromotionWorklist;
    PostPromotionWorklist.clear();
  } while (!Worklist.empty());

  if (!Changed)
    return PreservedAnalyses::all();

  PreservedAnalyses PA;
  PA.preserveSet<CFGAnalyses>();
  return PA;
}

PreservedAnalyses SROAPass::run(Function &F, FunctionAnalysisManager &AM) {
  return runImpl(F, AM.getResult<DominatorTreeAnalysis>(F),
                 AM.getResult<AssumptionAnalysis>(F));
}

/// A legacy pass for the legacy pass manager that wraps the \c SROA pass.
///
/// This is in the llvm namespace purely to allow it to be a friend of the \c
/// SROA pass.
class llvm::sroa::SROALegacyPass : public FunctionPass {
  /// The SROA implementation.
  SROAPass Impl;

public:
  static char ID;

  SROALegacyPass() : FunctionPass(ID) {
    initializeSROALegacyPassPass(*PassRegistry::getPassRegistry());
  }

  bool runOnFunction(Function &F) override {
    if (skipFunction(F))
      return false;

    auto PA = Impl.runImpl(
        F, getAnalysis<DominatorTreeWrapperPass>().getDomTree(),
        getAnalysis<AssumptionCacheTracker>().getAssumptionCache(F));
    return !PA.areAllPreserved();
  }

  void getAnalysisUsage(AnalysisUsage &AU) const override {
    AU.addRequired<AssumptionCacheTracker>();
    AU.addRequired<DominatorTreeWrapperPass>();
    AU.addPreserved<GlobalsAAWrapperPass>();
    AU.setPreservesCFG();
  }

  StringRef getPassName() const override { return "SROA"; }
};

char SROALegacyPass::ID = 0;

FunctionPass *llvm::createSROAPass() { return new SROALegacyPass(); }

INITIALIZE_PASS_BEGIN(SROALegacyPass, "sroa",
                      "Scalar Replacement Of Aggregates", false, false)
INITIALIZE_PASS_DEPENDENCY(AssumptionCacheTracker)
INITIALIZE_PASS_DEPENDENCY(DominatorTreeWrapperPass)
INITIALIZE_PASS_END(SROALegacyPass, "sroa", "Scalar Replacement Of Aggregates",
                    false, false)<|MERGE_RESOLUTION|>--- conflicted
+++ resolved
@@ -805,17 +805,9 @@
     if (!IsOffsetKnown)
       return PI.setAborted(&LI);
 
-<<<<<<< HEAD
-    if (LI.isVolatile() &&
-        LI.getPointerAddressSpace() != DL.getAllocaAddrSpace())
-      return PI.setAborted(&LI);
-
     if ((isa<ScalableVectorType>(AllocTy) !=
             isa<ScalableVectorType>(LI.getType())) &&
         !isStructOfScalableVectorType(AllocTy, LI.getType()))
-=======
-    if (isa<ScalableVectorType>(LI.getType()))
->>>>>>> e4485915
       return PI.setAborted(&LI);
 
     uint64_t Size = DL.getTypeStoreSize(LI.getType()).getKnownMinSize();
@@ -829,17 +821,9 @@
     if (!IsOffsetKnown)
       return PI.setAborted(&SI);
 
-<<<<<<< HEAD
-    if (SI.isVolatile() &&
-        SI.getPointerAddressSpace() != DL.getAllocaAddrSpace())
-      return PI.setAborted(&SI);
-
     if ((isa<ScalableVectorType>(AllocTy) !=
             isa<ScalableVectorType>(SI.getValueOperand()->getType())) &&
         !isStructOfScalableVectorType(AllocTy, SI.getValueOperand()->getType()))
-=======
-    if (isa<ScalableVectorType>(ValOp->getType()))
->>>>>>> e4485915
       return PI.setAborted(&SI);
 
     uint64_t Size = DL.getTypeStoreSize(ValOp->getType()).getKnownMinSize();

//===- SROA.cpp - Scalar Replacement Of Aggregates ------------------------===//
//
// Part of the LLVM Project, under the Apache License v2.0 with LLVM Exceptions.
// See https://llvm.org/LICENSE.txt for license information.
// SPDX-License-Identifier: Apache-2.0 WITH LLVM-exception
//
//===----------------------------------------------------------------------===//
/// \file
/// This transformation implements the well known scalar replacement of
/// aggregates transformation. It tries to identify promotable elements of an
/// aggregate alloca, and promote them to registers. It will also try to
/// convert uses of an element (or set of elements) of an alloca into a vector
/// or bitfield-style integer scalar if appropriate.
///
/// It works to do this with minimal slicing of the alloca so that regions
/// which are merely transferred in and out of external memory remain unchanged
/// and are not decomposed to scalar code.
///
/// Because this also performs alloca promotion, it can be thought of as also
/// serving the purpose of SSA formation. The algorithm iterates on the
/// function until all opportunities for promotion have been realized.
///
//===----------------------------------------------------------------------===//

#include "llvm/Transforms/Scalar/SROA.h"
#include "llvm/ADT/APInt.h"
#include "llvm/ADT/ArrayRef.h"
#include "llvm/ADT/DenseMap.h"
#include "llvm/ADT/PointerIntPair.h"
#include "llvm/ADT/STLExtras.h"
#include "llvm/ADT/SetVector.h"
#include "llvm/ADT/SmallBitVector.h"
#include "llvm/ADT/SmallPtrSet.h"
#include "llvm/ADT/SmallVector.h"
#include "llvm/ADT/Statistic.h"
#include "llvm/ADT/StringRef.h"
#include "llvm/ADT/Twine.h"
#include "llvm/ADT/iterator.h"
#include "llvm/ADT/iterator_range.h"
#include "llvm/Analysis/AssumptionCache.h"
#include "llvm/Analysis/DomTreeUpdater.h"
#include "llvm/Analysis/GlobalsModRef.h"
#include "llvm/Analysis/Loads.h"
#include "llvm/Analysis/PtrUseVisitor.h"
#include "llvm/Config/llvm-config.h"
#include "llvm/IR/BasicBlock.h"
#include "llvm/IR/Constant.h"
#include "llvm/IR/ConstantFolder.h"
#include "llvm/IR/Constants.h"
#include "llvm/IR/DIBuilder.h"
#include "llvm/IR/DataLayout.h"
#include "llvm/IR/DebugInfo.h"
#include "llvm/IR/DebugInfoMetadata.h"
#include "llvm/IR/DerivedTypes.h"
#include "llvm/IR/Dominators.h"
#include "llvm/IR/Function.h"
#include "llvm/IR/GetElementPtrTypeIterator.h"
#include "llvm/IR/GlobalAlias.h"
#include "llvm/IR/IRBuilder.h"
#include "llvm/IR/InstVisitor.h"
#include "llvm/IR/Instruction.h"
#include "llvm/IR/Instructions.h"
#include "llvm/IR/IntrinsicInst.h"
#include "llvm/IR/LLVMContext.h"
#include "llvm/IR/Metadata.h"
#include "llvm/IR/Module.h"
#include "llvm/IR/Operator.h"
#include "llvm/IR/PassManager.h"
#include "llvm/IR/Type.h"
#include "llvm/IR/Use.h"
#include "llvm/IR/User.h"
#include "llvm/IR/Value.h"
#include "llvm/InitializePasses.h"
#include "llvm/Pass.h"
#include "llvm/Support/Casting.h"
#include "llvm/Support/CommandLine.h"
#include "llvm/Support/Compiler.h"
#include "llvm/Support/Debug.h"
#include "llvm/Support/ErrorHandling.h"
#include "llvm/Support/raw_ostream.h"
#include "llvm/Transforms/Scalar.h"
#include "llvm/Transforms/Utils/BasicBlockUtils.h"
#include "llvm/Transforms/Utils/Local.h"
#include "llvm/Transforms/Utils/PromoteMemToReg.h"
#include <algorithm>
#include <cassert>
#include <cstddef>
#include <cstdint>
#include <cstring>
#include <iterator>
#include <string>
#include <tuple>
#include <utility>
#include <vector>

using namespace llvm;
using namespace llvm::sroa;

#define DEBUG_TYPE "sroa"

STATISTIC(NumAllocasAnalyzed, "Number of allocas analyzed for replacement");
STATISTIC(NumAllocaPartitions, "Number of alloca partitions formed");
STATISTIC(MaxPartitionsPerAlloca, "Maximum number of partitions per alloca");
STATISTIC(NumAllocaPartitionUses, "Number of alloca partition uses rewritten");
STATISTIC(MaxUsesPerAllocaPartition, "Maximum number of uses of a partition");
STATISTIC(NumNewAllocas, "Number of new, smaller allocas introduced");
STATISTIC(NumPromoted, "Number of allocas promoted to SSA values");
STATISTIC(NumLoadsSpeculated, "Number of loads speculated to allow promotion");
STATISTIC(NumLoadsPredicated,
          "Number of loads rewritten into predicated loads to allow promotion");
STATISTIC(
    NumStoresPredicated,
    "Number of stores rewritten into predicated loads to allow promotion");
STATISTIC(NumDeleted, "Number of instructions deleted");
STATISTIC(NumVectorized, "Number of vectorized aggregates");

/// Hidden option to experiment with completely strict handling of inbounds
/// GEPs.
static cl::opt<bool> SROAStrictInbounds("sroa-strict-inbounds", cl::init(false),
                                        cl::Hidden);
/// Disable running mem2reg during SROA in order to test or debug SROA.
static cl::opt<bool> SROASkipMem2Reg("sroa-skip-mem2reg", cl::init(false),
                                     cl::Hidden);
namespace {

/// Calculate the fragment of a variable to use when slicing a store
/// based on the slice dimensions, existing fragment, and base storage
/// fragment.
/// Note that a returned value of std::nullopt indicates that there is
/// no appropriate fragment available (rather than meaning use the whole
/// variable, which is a common usage). Because the store is being sliced
/// we always expect a fragment - there's never a case where the whole
/// variable should be used.
static std::optional<DIExpression::FragmentInfo>
calculateFragment(uint64_t NewStorageSliceOffsetInBits,
                  uint64_t NewStorageSliceSizeInBits,
                  std::optional<DIExpression::FragmentInfo> StorageFragment,
                  std::optional<DIExpression::FragmentInfo> CurrentFragment) {
  DIExpression::FragmentInfo Target;
  // If the base storage describes part of the variable apply the offset and
  // the size constraint.
  if (StorageFragment) {
    Target.SizeInBits =
        std::min(NewStorageSliceSizeInBits, StorageFragment->SizeInBits);
    Target.OffsetInBits =
        NewStorageSliceOffsetInBits + StorageFragment->OffsetInBits;
  } else {
    Target.SizeInBits = NewStorageSliceSizeInBits;
    Target.OffsetInBits = NewStorageSliceOffsetInBits;
  }

  // No additional work to do if there isn't a fragment already, or there is
  // but it already exactly describes the new assignment.
  if (!CurrentFragment || *CurrentFragment == Target)
    return Target;

  // Reject the target fragment if it doesn't fit wholly within the current
  // fragment. TODO: We could instead chop up the target to fit in the case of
  // a partial overlap.
  if (Target.startInBits() < CurrentFragment->startInBits() ||
      Target.endInBits() > CurrentFragment->endInBits())
    return std::nullopt;

  // Target fits within the current fragment, return it.
  return Target;
}

static DebugVariable getAggregateVariable(DbgVariableIntrinsic *DVI) {
  return DebugVariable(DVI->getVariable(), std::nullopt,
                       DVI->getDebugLoc().getInlinedAt());
}

/// Find linked dbg.assign and generate a new one with the correct
/// FragmentInfo. Link Inst to the new dbg.assign.  If Value is nullptr the
/// value component is copied from the old dbg.assign to the new.
/// \param OldAlloca             Alloca for the variable before splitting.
/// \param IsSplit               True if the store (not necessarily alloca)
///                              is being split.
/// \param OldAllocaOffsetInBits Offset of the slice taken from OldAlloca.
/// \param SliceSizeInBits       New number of bits being written to.
/// \param OldInst               Instruction that is being split.
/// \param Inst                  New instruction performing this part of the
///                              split store.
/// \param Dest                  Store destination.
/// \param Value                 Stored value.
/// \param DL                    Datalayout.
static void migrateDebugInfo(AllocaInst *OldAlloca, bool IsSplit,
                             uint64_t OldAllocaOffsetInBits,
                             uint64_t SliceSizeInBits, Instruction *OldInst,
                             Instruction *Inst, Value *Dest, Value *Value,
                             const DataLayout &DL) {
  auto MarkerRange = at::getAssignmentMarkers(OldInst);
  // Nothing to do if OldInst has no linked dbg.assign intrinsics.
  if (MarkerRange.empty())
    return;

  LLVM_DEBUG(dbgs() << "  migrateDebugInfo\n");
  LLVM_DEBUG(dbgs() << "    OldAlloca: " << *OldAlloca << "\n");
  LLVM_DEBUG(dbgs() << "    IsSplit: " << IsSplit << "\n");
  LLVM_DEBUG(dbgs() << "    OldAllocaOffsetInBits: " << OldAllocaOffsetInBits
                    << "\n");
  LLVM_DEBUG(dbgs() << "    SliceSizeInBits: " << SliceSizeInBits << "\n");
  LLVM_DEBUG(dbgs() << "    OldInst: " << *OldInst << "\n");
  LLVM_DEBUG(dbgs() << "    Inst: " << *Inst << "\n");
  LLVM_DEBUG(dbgs() << "    Dest: " << *Dest << "\n");
  if (Value)
    LLVM_DEBUG(dbgs() << "    Value: " << *Value << "\n");

  /// Map of aggregate variables to their fragment associated with OldAlloca.
  DenseMap<DebugVariable, std::optional<DIExpression::FragmentInfo>>
      BaseFragments;
  for (auto *DAI : at::getAssignmentMarkers(OldAlloca))
    BaseFragments[getAggregateVariable(DAI)] =
        DAI->getExpression()->getFragmentInfo();

  // The new inst needs a DIAssignID unique metadata tag (if OldInst has
  // one). It shouldn't already have one: assert this assumption.
  assert(!Inst->getMetadata(LLVMContext::MD_DIAssignID));
  DIAssignID *NewID = nullptr;
  auto &Ctx = Inst->getContext();
  DIBuilder DIB(*OldInst->getModule(), /*AllowUnresolved*/ false);
  assert(OldAlloca->isStaticAlloca());

  for (DbgAssignIntrinsic *DbgAssign : MarkerRange) {
    LLVM_DEBUG(dbgs() << "      existing dbg.assign is: " << *DbgAssign
                      << "\n");
    auto *Expr = DbgAssign->getExpression();

    if (IsSplit) {
      std::optional<DIExpression::FragmentInfo> BaseFragment = std::nullopt;
      {
        auto R = BaseFragments.find(getAggregateVariable(DbgAssign));
        if (R == BaseFragments.end())
          continue;
        BaseFragment = R->second;
      }
      std::optional<DIExpression::FragmentInfo> CurrentFragment =
          Expr->getFragmentInfo();
      std::optional<DIExpression::FragmentInfo> NewFragment =
          calculateFragment(OldAllocaOffsetInBits, SliceSizeInBits,
                            BaseFragment, CurrentFragment);
      // Note that std::nullopt here means "skip this fragment" rather than
      // "there is no fragment / use the whole variable".
      if (!NewFragment)
        continue;

      if (!(NewFragment == CurrentFragment)) {
        if (CurrentFragment) {
          // Rewrite NewFragment to be relative to the existing one (this is
          // what createFragmentExpression wants).  CalculateFragment has
          // already resolved the size for us. FIXME: Should it return the
          // relative fragment too?
          NewFragment->OffsetInBits -= CurrentFragment->OffsetInBits;
        }

        auto E = DIExpression::createFragmentExpression(
            Expr, NewFragment->OffsetInBits, NewFragment->SizeInBits);
        assert(E && "Failed to create fragment expr!");
        Expr = *E;
      }
    }

    // If we haven't created a DIAssignID ID do that now and attach it to Inst.
    if (!NewID) {
      NewID = DIAssignID::getDistinct(Ctx);
      Inst->setMetadata(LLVMContext::MD_DIAssignID, NewID);
    }

    Value = Value ? Value : DbgAssign->getValue();
    auto *NewAssign = DIB.insertDbgAssign(
        Inst, Value, DbgAssign->getVariable(), Expr, Dest,
        DIExpression::get(Ctx, std::nullopt), DbgAssign->getDebugLoc());

    // We could use more precision here at the cost of some additional (code)
    // complexity - if the original dbg.assign was adjacent to its store, we
    // could position this new dbg.assign adjacent to its store rather than the
    // old dbg.assgn. That would result in interleaved dbg.assigns rather than
    // what we get now:
    //    split store !1
    //    split store !2
    //    dbg.assign !1
    //    dbg.assign !2
    // This (current behaviour) results results in debug assignments being
    // noted as slightly offset (in code) from the store. In practice this
    // should have little effect on the debugging experience due to the fact
    // that all the split stores should get the same line number.
    NewAssign->moveBefore(DbgAssign);

    NewAssign->setDebugLoc(DbgAssign->getDebugLoc());
    LLVM_DEBUG(dbgs() << "Created new assign intrinsic: " << *NewAssign
                      << "\n");
  }
}

/// A custom IRBuilder inserter which prefixes all names, but only in
/// Assert builds.
class IRBuilderPrefixedInserter final : public IRBuilderDefaultInserter {
  std::string Prefix;

  Twine getNameWithPrefix(const Twine &Name) const {
    return Name.isTriviallyEmpty() ? Name : Prefix + Name;
  }

public:
  void SetNamePrefix(const Twine &P) { Prefix = P.str(); }

  void InsertHelper(Instruction *I, const Twine &Name, BasicBlock *BB,
                    BasicBlock::iterator InsertPt) const override {
    IRBuilderDefaultInserter::InsertHelper(I, getNameWithPrefix(Name), BB,
                                           InsertPt);
  }
};

/// Provide a type for IRBuilder that drops names in release builds.
using IRBuilderTy = IRBuilder<ConstantFolder, IRBuilderPrefixedInserter>;

/// A used slice of an alloca.
///
/// This structure represents a slice of an alloca used by some instruction. It
/// stores both the begin and end offsets of this use, a pointer to the use
/// itself, and a flag indicating whether we can classify the use as splittable
/// or not when forming partitions of the alloca.
class Slice {
  /// The beginning offset of the range.
  uint64_t BeginOffset = 0;

  /// The ending offset, not included in the range.
  uint64_t EndOffset = 0;

  /// Storage for both the use of this slice and whether it can be
  /// split.
  PointerIntPair<Use *, 1, bool> UseAndIsSplittable;

public:
  Slice() = default;

  Slice(uint64_t BeginOffset, uint64_t EndOffset, Use *U, bool IsSplittable)
      : BeginOffset(BeginOffset), EndOffset(EndOffset),
        UseAndIsSplittable(U, IsSplittable) {}

  uint64_t beginOffset() const { return BeginOffset; }
  uint64_t endOffset() const { return EndOffset; }

  bool isSplittable() const { return UseAndIsSplittable.getInt(); }
  void makeUnsplittable() { UseAndIsSplittable.setInt(false); }

  Use *getUse() const { return UseAndIsSplittable.getPointer(); }

  bool isDead() const { return getUse() == nullptr; }
  void kill() { UseAndIsSplittable.setPointer(nullptr); }

  /// Support for ordering ranges.
  ///
  /// This provides an ordering over ranges such that start offsets are
  /// always increasing, and within equal start offsets, the end offsets are
  /// decreasing. Thus the spanning range comes first in a cluster with the
  /// same start position.
  bool operator<(const Slice &RHS) const {
    if (beginOffset() < RHS.beginOffset())
      return true;
    if (beginOffset() > RHS.beginOffset())
      return false;
    if (isSplittable() != RHS.isSplittable())
      return !isSplittable();
    if (endOffset() > RHS.endOffset())
      return true;
    return false;
  }

  /// Support comparison with a single offset to allow binary searches.
  friend LLVM_ATTRIBUTE_UNUSED bool operator<(const Slice &LHS,
                                              uint64_t RHSOffset) {
    return LHS.beginOffset() < RHSOffset;
  }
  friend LLVM_ATTRIBUTE_UNUSED bool operator<(uint64_t LHSOffset,
                                              const Slice &RHS) {
    return LHSOffset < RHS.beginOffset();
  }

  bool operator==(const Slice &RHS) const {
    return isSplittable() == RHS.isSplittable() &&
           beginOffset() == RHS.beginOffset() && endOffset() == RHS.endOffset();
  }
  bool operator!=(const Slice &RHS) const { return !operator==(RHS); }
};

} // end anonymous namespace

/// Representation of the alloca slices.
///
/// This class represents the slices of an alloca which are formed by its
/// various uses. If a pointer escapes, we can't fully build a representation
/// for the slices used and we reflect that in this structure. The uses are
/// stored, sorted by increasing beginning offset and with unsplittable slices
/// starting at a particular offset before splittable slices.
class llvm::sroa::AllocaSlices {
public:
  /// Construct the slices of a particular alloca.
  AllocaSlices(const DataLayout &DL, AllocaInst &AI);

  /// Test whether a pointer to the allocation escapes our analysis.
  ///
  /// If this is true, the slices are never fully built and should be
  /// ignored.
  bool isEscaped() const { return PointerEscapingInstr; }

  /// Support for iterating over the slices.
  /// @{
  using iterator = SmallVectorImpl<Slice>::iterator;
  using range = iterator_range<iterator>;

  iterator begin() { return Slices.begin(); }
  iterator end() { return Slices.end(); }

  using const_iterator = SmallVectorImpl<Slice>::const_iterator;
  using const_range = iterator_range<const_iterator>;

  const_iterator begin() const { return Slices.begin(); }
  const_iterator end() const { return Slices.end(); }
  /// @}

  /// Erase a range of slices.
  void erase(iterator Start, iterator Stop) { Slices.erase(Start, Stop); }

  /// Insert new slices for this alloca.
  ///
  /// This moves the slices into the alloca's slices collection, and re-sorts
  /// everything so that the usual ordering properties of the alloca's slices
  /// hold.
  void insert(ArrayRef<Slice> NewSlices) {
    int OldSize = Slices.size();
    Slices.append(NewSlices.begin(), NewSlices.end());
    auto SliceI = Slices.begin() + OldSize;
    llvm::sort(SliceI, Slices.end());
    std::inplace_merge(Slices.begin(), SliceI, Slices.end());
  }

  // Forward declare the iterator and range accessor for walking the
  // partitions.
  class partition_iterator;
  iterator_range<partition_iterator> partitions();

  /// Access the dead users for this alloca.
  ArrayRef<Instruction *> getDeadUsers() const { return DeadUsers; }

  /// Access Uses that should be dropped if the alloca is promotable.
  ArrayRef<Use *> getDeadUsesIfPromotable() const {
    return DeadUseIfPromotable;
  }

  /// Access the dead operands referring to this alloca.
  ///
  /// These are operands which have cannot actually be used to refer to the
  /// alloca as they are outside its range and the user doesn't correct for
  /// that. These mostly consist of PHI node inputs and the like which we just
  /// need to replace with undef.
  ArrayRef<Use *> getDeadOperands() const { return DeadOperands; }

#if !defined(NDEBUG) || defined(LLVM_ENABLE_DUMP)
  void print(raw_ostream &OS, const_iterator I, StringRef Indent = "  ") const;
  void printSlice(raw_ostream &OS, const_iterator I,
                  StringRef Indent = "  ") const;
  void printUse(raw_ostream &OS, const_iterator I,
                StringRef Indent = "  ") const;
  void print(raw_ostream &OS) const;
  void dump(const_iterator I) const;
  void dump() const;
#endif

private:
  template <typename DerivedT, typename RetT = void> class BuilderBase;
  class SliceBuilder;

  friend class AllocaSlices::SliceBuilder;

#if !defined(NDEBUG) || defined(LLVM_ENABLE_DUMP)
  /// Handle to alloca instruction to simplify method interfaces.
  AllocaInst &AI;
#endif

  /// The instruction responsible for this alloca not having a known set
  /// of slices.
  ///
  /// When an instruction (potentially) escapes the pointer to the alloca, we
  /// store a pointer to that here and abort trying to form slices of the
  /// alloca. This will be null if the alloca slices are analyzed successfully.
  Instruction *PointerEscapingInstr;

  /// The slices of the alloca.
  ///
  /// We store a vector of the slices formed by uses of the alloca here. This
  /// vector is sorted by increasing begin offset, and then the unsplittable
  /// slices before the splittable ones. See the Slice inner class for more
  /// details.
  SmallVector<Slice, 8> Slices;

  /// Instructions which will become dead if we rewrite the alloca.
  ///
  /// Note that these are not separated by slice. This is because we expect an
  /// alloca to be completely rewritten or not rewritten at all. If rewritten,
  /// all these instructions can simply be removed and replaced with poison as
  /// they come from outside of the allocated space.
  SmallVector<Instruction *, 8> DeadUsers;

  /// Uses which will become dead if can promote the alloca.
  SmallVector<Use *, 8> DeadUseIfPromotable;

  /// Operands which will become dead if we rewrite the alloca.
  ///
  /// These are operands that in their particular use can be replaced with
  /// poison when we rewrite the alloca. These show up in out-of-bounds inputs
  /// to PHI nodes and the like. They aren't entirely dead (there might be
  /// a GEP back into the bounds using it elsewhere) and nor is the PHI, but we
  /// want to swap this particular input for poison to simplify the use lists of
  /// the alloca.
  SmallVector<Use *, 8> DeadOperands;
};

/// A partition of the slices.
///
/// An ephemeral representation for a range of slices which can be viewed as
/// a partition of the alloca. This range represents a span of the alloca's
/// memory which cannot be split, and provides access to all of the slices
/// overlapping some part of the partition.
///
/// Objects of this type are produced by traversing the alloca's slices, but
/// are only ephemeral and not persistent.
class llvm::sroa::Partition {
private:
  friend class AllocaSlices;
  friend class AllocaSlices::partition_iterator;

  using iterator = AllocaSlices::iterator;

  /// The beginning and ending offsets of the alloca for this
  /// partition.
  uint64_t BeginOffset = 0, EndOffset = 0;

  /// The start and end iterators of this partition.
  iterator SI, SJ;

  /// A collection of split slice tails overlapping the partition.
  SmallVector<Slice *, 4> SplitTails;

  /// Raw constructor builds an empty partition starting and ending at
  /// the given iterator.
  Partition(iterator SI) : SI(SI), SJ(SI) {}

public:
  /// The start offset of this partition.
  ///
  /// All of the contained slices start at or after this offset.
  uint64_t beginOffset() const { return BeginOffset; }

  /// The end offset of this partition.
  ///
  /// All of the contained slices end at or before this offset.
  uint64_t endOffset() const { return EndOffset; }

  /// The size of the partition.
  ///
  /// Note that this can never be zero.
  uint64_t size() const {
    assert(BeginOffset < EndOffset && "Partitions must span some bytes!");
    return EndOffset - BeginOffset;
  }

  /// Test whether this partition contains no slices, and merely spans
  /// a region occupied by split slices.
  bool empty() const { return SI == SJ; }

  /// \name Iterate slices that start within the partition.
  /// These may be splittable or unsplittable. They have a begin offset >= the
  /// partition begin offset.
  /// @{
  // FIXME: We should probably define a "concat_iterator" helper and use that
  // to stitch together pointee_iterators over the split tails and the
  // contiguous iterators of the partition. That would give a much nicer
  // interface here. We could then additionally expose filtered iterators for
  // split, unsplit, and unsplittable splices based on the usage patterns.
  iterator begin() const { return SI; }
  iterator end() const { return SJ; }
  /// @}

  /// Get the sequence of split slice tails.
  ///
  /// These tails are of slices which start before this partition but are
  /// split and overlap into the partition. We accumulate these while forming
  /// partitions.
  ArrayRef<Slice *> splitSliceTails() const { return SplitTails; }
};

/// An iterator over partitions of the alloca's slices.
///
/// This iterator implements the core algorithm for partitioning the alloca's
/// slices. It is a forward iterator as we don't support backtracking for
/// efficiency reasons, and re-use a single storage area to maintain the
/// current set of split slices.
///
/// It is templated on the slice iterator type to use so that it can operate
/// with either const or non-const slice iterators.
class AllocaSlices::partition_iterator
    : public iterator_facade_base<partition_iterator, std::forward_iterator_tag,
                                  Partition> {
  friend class AllocaSlices;

  /// Most of the state for walking the partitions is held in a class
  /// with a nice interface for examining them.
  Partition P;

  /// We need to keep the end of the slices to know when to stop.
  AllocaSlices::iterator SE;

  /// We also need to keep track of the maximum split end offset seen.
  /// FIXME: Do we really?
  uint64_t MaxSplitSliceEndOffset = 0;

  /// Sets the partition to be empty at given iterator, and sets the
  /// end iterator.
  partition_iterator(AllocaSlices::iterator SI, AllocaSlices::iterator SE)
      : P(SI), SE(SE) {
    // If not already at the end, advance our state to form the initial
    // partition.
    if (SI != SE)
      advance();
  }

  /// Advance the iterator to the next partition.
  ///
  /// Requires that the iterator not be at the end of the slices.
  void advance() {
    assert((P.SI != SE || !P.SplitTails.empty()) &&
           "Cannot advance past the end of the slices!");

    // Clear out any split uses which have ended.
    if (!P.SplitTails.empty()) {
      if (P.EndOffset >= MaxSplitSliceEndOffset) {
        // If we've finished all splits, this is easy.
        P.SplitTails.clear();
        MaxSplitSliceEndOffset = 0;
      } else {
        // Remove the uses which have ended in the prior partition. This
        // cannot change the max split slice end because we just checked that
        // the prior partition ended prior to that max.
        llvm::erase_if(P.SplitTails,
                       [&](Slice *S) { return S->endOffset() <= P.EndOffset; });
        assert(llvm::any_of(P.SplitTails,
                            [&](Slice *S) {
                              return S->endOffset() == MaxSplitSliceEndOffset;
                            }) &&
               "Could not find the current max split slice offset!");
        assert(llvm::all_of(P.SplitTails,
                            [&](Slice *S) {
                              return S->endOffset() <= MaxSplitSliceEndOffset;
                            }) &&
               "Max split slice end offset is not actually the max!");
      }
    }

    // If P.SI is already at the end, then we've cleared the split tail and
    // now have an end iterator.
    if (P.SI == SE) {
      assert(P.SplitTails.empty() && "Failed to clear the split slices!");
      return;
    }

    // If we had a non-empty partition previously, set up the state for
    // subsequent partitions.
    if (P.SI != P.SJ) {
      // Accumulate all the splittable slices which started in the old
      // partition into the split list.
      for (Slice &S : P)
        if (S.isSplittable() && S.endOffset() > P.EndOffset) {
          P.SplitTails.push_back(&S);
          MaxSplitSliceEndOffset =
              std::max(S.endOffset(), MaxSplitSliceEndOffset);
        }

      // Start from the end of the previous partition.
      P.SI = P.SJ;

      // If P.SI is now at the end, we at most have a tail of split slices.
      if (P.SI == SE) {
        P.BeginOffset = P.EndOffset;
        P.EndOffset = MaxSplitSliceEndOffset;
        return;
      }

      // If the we have split slices and the next slice is after a gap and is
      // not splittable immediately form an empty partition for the split
      // slices up until the next slice begins.
      if (!P.SplitTails.empty() && P.SI->beginOffset() != P.EndOffset &&
          !P.SI->isSplittable()) {
        P.BeginOffset = P.EndOffset;
        P.EndOffset = P.SI->beginOffset();
        return;
      }
    }

    // OK, we need to consume new slices. Set the end offset based on the
    // current slice, and step SJ past it. The beginning offset of the
    // partition is the beginning offset of the next slice unless we have
    // pre-existing split slices that are continuing, in which case we begin
    // at the prior end offset.
    P.BeginOffset = P.SplitTails.empty() ? P.SI->beginOffset() : P.EndOffset;
    P.EndOffset = P.SI->endOffset();
    ++P.SJ;

    // There are two strategies to form a partition based on whether the
    // partition starts with an unsplittable slice or a splittable slice.
    if (!P.SI->isSplittable()) {
      // When we're forming an unsplittable region, it must always start at
      // the first slice and will extend through its end.
      assert(P.BeginOffset == P.SI->beginOffset());

      // Form a partition including all of the overlapping slices with this
      // unsplittable slice.
      while (P.SJ != SE && P.SJ->beginOffset() < P.EndOffset) {
        if (!P.SJ->isSplittable())
          P.EndOffset = std::max(P.EndOffset, P.SJ->endOffset());
        ++P.SJ;
      }

      // We have a partition across a set of overlapping unsplittable
      // partitions.
      return;
    }

    // If we're starting with a splittable slice, then we need to form
    // a synthetic partition spanning it and any other overlapping splittable
    // splices.
    assert(P.SI->isSplittable() && "Forming a splittable partition!");

    // Collect all of the overlapping splittable slices.
    while (P.SJ != SE && P.SJ->beginOffset() < P.EndOffset &&
           P.SJ->isSplittable()) {
      P.EndOffset = std::max(P.EndOffset, P.SJ->endOffset());
      ++P.SJ;
    }

    // Back upiP.EndOffset if we ended the span early when encountering an
    // unsplittable slice. This synthesizes the early end offset of
    // a partition spanning only splittable slices.
    if (P.SJ != SE && P.SJ->beginOffset() < P.EndOffset) {
      assert(!P.SJ->isSplittable());
      P.EndOffset = P.SJ->beginOffset();
    }
  }

public:
  bool operator==(const partition_iterator &RHS) const {
    assert(SE == RHS.SE &&
           "End iterators don't match between compared partition iterators!");

    // The observed positions of partitions is marked by the P.SI iterator and
    // the emptiness of the split slices. The latter is only relevant when
    // P.SI == SE, as the end iterator will additionally have an empty split
    // slices list, but the prior may have the same P.SI and a tail of split
    // slices.
    if (P.SI == RHS.P.SI && P.SplitTails.empty() == RHS.P.SplitTails.empty()) {
      assert(P.SJ == RHS.P.SJ &&
             "Same set of slices formed two different sized partitions!");
      assert(P.SplitTails.size() == RHS.P.SplitTails.size() &&
             "Same slice position with differently sized non-empty split "
             "slice tails!");
      return true;
    }
    return false;
  }

  partition_iterator &operator++() {
    advance();
    return *this;
  }

  Partition &operator*() { return P; }
};

/// A forward range over the partitions of the alloca's slices.
///
/// This accesses an iterator range over the partitions of the alloca's
/// slices. It computes these partitions on the fly based on the overlapping
/// offsets of the slices and the ability to split them. It will visit "empty"
/// partitions to cover regions of the alloca only accessed via split
/// slices.
iterator_range<AllocaSlices::partition_iterator> AllocaSlices::partitions() {
  return make_range(partition_iterator(begin(), end()),
                    partition_iterator(end(), end()));
}

static Value *foldSelectInst(SelectInst &SI) {
  // If the condition being selected on is a constant or the same value is
  // being selected between, fold the select. Yes this does (rarely) happen
  // early on.
  if (ConstantInt *CI = dyn_cast<ConstantInt>(SI.getCondition()))
    return SI.getOperand(1 + CI->isZero());
  if (SI.getOperand(1) == SI.getOperand(2))
    return SI.getOperand(1);

  return nullptr;
}

/// A helper that folds a PHI node or a select.
static Value *foldPHINodeOrSelectInst(Instruction &I) {
  if (PHINode *PN = dyn_cast<PHINode>(&I)) {
    // If PN merges together the same value, return that value.
    return PN->hasConstantValue();
  }
  return foldSelectInst(cast<SelectInst>(I));
}

/// Builder for the alloca slices.
///
/// This class builds a set of alloca slices by recursively visiting the uses
/// of an alloca and making a slice for each load and store at each offset.
class AllocaSlices::SliceBuilder : public PtrUseVisitor<SliceBuilder> {
  friend class PtrUseVisitor<SliceBuilder>;
  friend class InstVisitor<SliceBuilder>;

  using Base = PtrUseVisitor<SliceBuilder>;

  const uint64_t AllocSize;
  AllocaSlices &AS;

  SmallDenseMap<Instruction *, unsigned> MemTransferSliceMap;
  SmallDenseMap<Instruction *, uint64_t> PHIOrSelectSizes;

  /// Set to de-duplicate dead instructions found in the use walk.
  SmallPtrSet<Instruction *, 4> VisitedDeadInsts;

  Type *AllocTy = nullptr;

public:
  SliceBuilder(const DataLayout &DL, AllocaInst &AI, AllocaSlices &AS)
      : PtrUseVisitor<SliceBuilder>(DL),
        AllocSize(DL.getTypeAllocSize(AI.getAllocatedType()).getKnownMinValue()),
        AS(AS), AllocTy(AI.getAllocatedType()) {}

private:
  void markAsDead(Instruction &I) {
    if (VisitedDeadInsts.insert(&I).second)
      AS.DeadUsers.push_back(&I);
  }

  void insertUse(Instruction &I, const APInt &Offset, uint64_t Size,
                 bool IsSplittable = false) {
    // Completely skip uses which have a zero size or start either before or
    // past the end of the allocation.
    if (Size == 0 || Offset.uge(AllocSize)) {
      LLVM_DEBUG(dbgs() << "WARNING: Ignoring " << Size << " byte use @"
                        << Offset
                        << " which has zero size or starts outside of the "
                        << AllocSize << " byte alloca:\n"
                        << "    alloca: " << AS.AI << "\n"
                        << "       use: " << I << "\n");
      return markAsDead(I);
    }

    uint64_t BeginOffset = Offset.getZExtValue();
    uint64_t EndOffset = BeginOffset + Size;

    // Clamp the end offset to the end of the allocation. Note that this is
    // formulated to handle even the case where "BeginOffset + Size" overflows.
    // This may appear superficially to be something we could ignore entirely,
    // but that is not so! There may be widened loads or PHI-node uses where
    // some instructions are dead but not others. We can't completely ignore
    // them, and so have to record at least the information here.
    assert(AllocSize >= BeginOffset); // Established above.
    if (Size > AllocSize - BeginOffset) {
      LLVM_DEBUG(dbgs() << "WARNING: Clamping a " << Size << " byte use @"
                        << Offset << " to remain within the " << AllocSize
                        << " byte alloca:\n"
                        << "    alloca: " << AS.AI << "\n"
                        << "       use: " << I << "\n");
      EndOffset = AllocSize;
    }

    AS.Slices.push_back(Slice(BeginOffset, EndOffset, U, IsSplittable));
  }

  void visitBitCastInst(BitCastInst &BC) {
    if (BC.use_empty())
      return markAsDead(BC);

    // Don't consider casts between scalable types and other things.
    if (!cast<PointerType>(BC.getSrcTy())->isOpaquePointerTy() &&
        !cast<PointerType>(BC.getDestTy())->isOpaquePointerTy() &&
        (isa<ScalableVectorType>(cast<PointerType>(BC.getSrcTy())
                                     ->getNonOpaquePointerElementType()) !=
         isa<ScalableVectorType>(cast<PointerType>(BC.getDestTy())
                                     ->getNonOpaquePointerElementType())))
      return PI.setAborted(&BC);

    return Base::visitBitCastInst(BC);
  }

  void visitAddrSpaceCastInst(AddrSpaceCastInst &ASC) {
    if (ASC.use_empty())
      return markAsDead(ASC);

    return Base::visitAddrSpaceCastInst(ASC);
  }

  void visitGetElementPtrInst(GetElementPtrInst &GEPI) {
    if (GEPI.use_empty())
      return markAsDead(GEPI);

    if (SROAStrictInbounds && GEPI.isInBounds()) {
      // FIXME: This is a manually un-factored variant of the basic code inside
      // of GEPs with checking of the inbounds invariant specified in the
      // langref in a very strict sense. If we ever want to enable
      // SROAStrictInbounds, this code should be factored cleanly into
      // PtrUseVisitor, but it is easier to experiment with SROAStrictInbounds
      // by writing out the code here where we have the underlying allocation
      // size readily available.
      APInt GEPOffset = Offset;
      const DataLayout &DL = GEPI.getModule()->getDataLayout();
      for (gep_type_iterator GTI = gep_type_begin(GEPI),
                             GTE = gep_type_end(GEPI);
           GTI != GTE; ++GTI) {
        ConstantInt *OpC = dyn_cast<ConstantInt>(GTI.getOperand());
        if (!OpC)
          break;

        // Handle a struct index, which adds its field offset to the pointer.
        if (StructType *STy = GTI.getStructTypeOrNull()) {
          unsigned ElementIdx = OpC->getZExtValue();
          const StructLayout *SL = DL.getStructLayout(STy);
          GEPOffset +=
              APInt(Offset.getBitWidth(), SL->getElementOffset(ElementIdx));
        } else {
          // For array or vector indices, scale the index by the size of the
          // type.
          APInt Index = OpC->getValue().sextOrTrunc(Offset.getBitWidth());
          GEPOffset +=
              Index *
              APInt(
                  Offset.getBitWidth(),
                  DL.getTypeAllocSize(GTI.getIndexedType()).getKnownMinValue());
        }

        // If this index has computed an intermediate pointer which is not
        // inbounds, then the result of the GEP is a poison value and we can
        // delete it and all uses.
        if (GEPOffset.ugt(AllocSize))
          return markAsDead(GEPI);
      }
    }

    return Base::visitGetElementPtrInst(GEPI);
  }

  void handleLoadOrStore(Type *Ty, Instruction &I, const APInt &Offset,
                         uint64_t Size, bool IsVolatile) {
    // We allow splitting of non-volatile loads and stores where the type is an
    // integer type. These may be used to implement 'memcpy' or other "transfer
    // of bits" patterns.
    bool IsSplittable =
        Ty->isIntegerTy() && !IsVolatile && DL.typeSizeEqualsStoreSize(Ty);

    insertUse(I, Offset, Size, IsSplittable);
  }

  static bool isStructOfScalableVectorType(Type *Ty, Type *FieldTy) {
    if (!isa<ScalableVectorType>(FieldTy))
      return false;

    auto *STy = dyn_cast<StructType>(Ty);
    if (!STy)
      return false;
    if (!STy->containsScalableVectorType())
      return false;
    for (Type *F : STy->elements()) {
      if (F != FieldTy)
        return false;
    }
    return true;
  }

  void visitLoadInst(LoadInst &LI) {
    assert((!LI.isSimple() || LI.getType()->isSingleValueType()) &&
           "All simple FCA loads should have been pre-split");

    if (!IsOffsetKnown)
      return PI.setAborted(&LI);

<<<<<<< HEAD
    if ((isa<ScalableVectorType>(AllocTy) !=
            isa<ScalableVectorType>(LI.getType())) &&
        !isStructOfScalableVectorType(AllocTy, LI.getType()))
      return PI.setAborted(&LI);

    uint64_t Size = DL.getTypeStoreSize(LI.getType()).getKnownMinValue();
    return handleLoadOrStore(LI.getType(), LI, Offset, Size, LI.isVolatile());
=======
    TypeSize Size = DL.getTypeStoreSize(LI.getType());
    if (Size.isScalable())
      return PI.setAborted(&LI);

    return handleLoadOrStore(LI.getType(), LI, Offset, Size.getFixedValue(),
                             LI.isVolatile());
>>>>>>> 61fce4bf
  }

  void visitStoreInst(StoreInst &SI) {
    Value *ValOp = SI.getValueOperand();
    if (ValOp == *U)
      return PI.setEscapedAndAborted(&SI);
    if (!IsOffsetKnown)
      return PI.setAborted(&SI);

<<<<<<< HEAD
    if ((isa<ScalableVectorType>(AllocTy) !=
            isa<ScalableVectorType>(SI.getValueOperand()->getType())) &&
        !isStructOfScalableVectorType(AllocTy, SI.getValueOperand()->getType()))
      return PI.setAborted(&SI);

    uint64_t Size = DL.getTypeStoreSize(ValOp->getType()).getKnownMinValue();
=======
    TypeSize StoreSize = DL.getTypeStoreSize(ValOp->getType());
    if (StoreSize.isScalable())
      return PI.setAborted(&SI);

    uint64_t Size = StoreSize.getFixedValue();
>>>>>>> 61fce4bf

    // If this memory access can be shown to *statically* extend outside the
    // bounds of the allocation, it's behavior is undefined, so simply
    // ignore it. Note that this is more strict than the generic clamping
    // behavior of insertUse. We also try to handle cases which might run the
    // risk of overflow.
    // FIXME: We should instead consider the pointer to have escaped if this
    // function is being instrumented for addressing bugs or race conditions.
    if (Size > AllocSize || Offset.ugt(AllocSize - Size)) {
      LLVM_DEBUG(dbgs() << "WARNING: Ignoring " << Size << " byte store @"
                        << Offset << " which extends past the end of the "
                        << AllocSize << " byte alloca:\n"
                        << "    alloca: " << AS.AI << "\n"
                        << "       use: " << SI << "\n");
      return markAsDead(SI);
    }

    assert((!SI.isSimple() || ValOp->getType()->isSingleValueType()) &&
           "All simple FCA stores should have been pre-split");
    handleLoadOrStore(ValOp->getType(), SI, Offset, Size, SI.isVolatile());
  }

  void visitMemSetInst(MemSetInst &II) {
    assert(II.getRawDest() == *U && "Pointer use is not the destination?");
    ConstantInt *Length = dyn_cast<ConstantInt>(II.getLength());
    if ((Length && Length->getValue() == 0) ||
        (IsOffsetKnown && Offset.uge(AllocSize)))
      // Zero-length mem transfer intrinsics can be ignored entirely.
      return markAsDead(II);

    if (!IsOffsetKnown)
      return PI.setAborted(&II);

    insertUse(II, Offset, Length ? Length->getLimitedValue()
                                 : AllocSize - Offset.getLimitedValue(),
              (bool)Length);
  }

  void visitMemTransferInst(MemTransferInst &II) {
    ConstantInt *Length = dyn_cast<ConstantInt>(II.getLength());
    if (Length && Length->getValue() == 0)
      // Zero-length mem transfer intrinsics can be ignored entirely.
      return markAsDead(II);

    // Because we can visit these intrinsics twice, also check to see if the
    // first time marked this instruction as dead. If so, skip it.
    if (VisitedDeadInsts.count(&II))
      return;

    if (!IsOffsetKnown)
      return PI.setAborted(&II);

    // This side of the transfer is completely out-of-bounds, and so we can
    // nuke the entire transfer. However, we also need to nuke the other side
    // if already added to our partitions.
    // FIXME: Yet another place we really should bypass this when
    // instrumenting for ASan.
    if (Offset.uge(AllocSize)) {
      SmallDenseMap<Instruction *, unsigned>::iterator MTPI =
          MemTransferSliceMap.find(&II);
      if (MTPI != MemTransferSliceMap.end())
        AS.Slices[MTPI->second].kill();
      return markAsDead(II);
    }

    uint64_t RawOffset = Offset.getLimitedValue();
    uint64_t Size = Length ? Length->getLimitedValue() : AllocSize - RawOffset;

    // Check for the special case where the same exact value is used for both
    // source and dest.
    if (*U == II.getRawDest() && *U == II.getRawSource()) {
      // For non-volatile transfers this is a no-op.
      if (!II.isVolatile())
        return markAsDead(II);

      return insertUse(II, Offset, Size, /*IsSplittable=*/false);
    }

    // If we have seen both source and destination for a mem transfer, then
    // they both point to the same alloca.
    bool Inserted;
    SmallDenseMap<Instruction *, unsigned>::iterator MTPI;
    std::tie(MTPI, Inserted) =
        MemTransferSliceMap.insert(std::make_pair(&II, AS.Slices.size()));
    unsigned PrevIdx = MTPI->second;
    if (!Inserted) {
      Slice &PrevP = AS.Slices[PrevIdx];

      // Check if the begin offsets match and this is a non-volatile transfer.
      // In that case, we can completely elide the transfer.
      if (!II.isVolatile() && PrevP.beginOffset() == RawOffset) {
        PrevP.kill();
        return markAsDead(II);
      }

      // Otherwise we have an offset transfer within the same alloca. We can't
      // split those.
      PrevP.makeUnsplittable();
    }

    // Insert the use now that we've fixed up the splittable nature.
    insertUse(II, Offset, Size, /*IsSplittable=*/Inserted && Length);

    // Check that we ended up with a valid index in the map.
    assert(AS.Slices[PrevIdx].getUse()->getUser() == &II &&
           "Map index doesn't point back to a slice with this user.");
  }

  // Disable SRoA for any intrinsics except for lifetime invariants and
  // invariant group.
  // FIXME: What about debug intrinsics? This matches old behavior, but
  // doesn't make sense.
  void visitIntrinsicInst(IntrinsicInst &II) {
    if (II.isDroppable()) {
      AS.DeadUseIfPromotable.push_back(U);
      return;
    }

    if (!IsOffsetKnown)
      return PI.setAborted(&II);

    if (II.isLifetimeStartOrEnd()) {
      ConstantInt *Length = cast<ConstantInt>(II.getArgOperand(0));
      uint64_t Size = std::min(AllocSize - Offset.getLimitedValue(),
                               Length->getLimitedValue());
      insertUse(II, Offset, Size, true);
      return;
    }

    if (II.isLaunderOrStripInvariantGroup()) {
      enqueueUsers(II);
      return;
    }

    Base::visitIntrinsicInst(II);
  }

  Instruction *hasUnsafePHIOrSelectUse(Instruction *Root, uint64_t &Size) {
    // We consider any PHI or select that results in a direct load or store of
    // the same offset to be a viable use for slicing purposes. These uses
    // are considered unsplittable and the size is the maximum loaded or stored
    // size.
    SmallPtrSet<Instruction *, 4> Visited;
    SmallVector<std::pair<Instruction *, Instruction *>, 4> Uses;
    Visited.insert(Root);
    Uses.push_back(std::make_pair(cast<Instruction>(*U), Root));
    const DataLayout &DL = Root->getModule()->getDataLayout();
    // If there are no loads or stores, the access is dead. We mark that as
    // a size zero access.
    Size = 0;
    do {
      Instruction *I, *UsedI;
      std::tie(UsedI, I) = Uses.pop_back_val();

      if (LoadInst *LI = dyn_cast<LoadInst>(I)) {
        Size = std::max(Size,
                        DL.getTypeStoreSize(LI->getType()).getKnownMinValue());
        Size =
            std::max(Size, DL.getTypeStoreSize(LI->getType()).getFixedValue());
        continue;
      }
      if (StoreInst *SI = dyn_cast<StoreInst>(I)) {
        Value *Op = SI->getOperand(0);
        if (Op == UsedI)
          return SI;
        Size = std::max(Size,
                        DL.getTypeStoreSize(Op->getType()).getKnownMinValue());
        continue;
      }

      if (GetElementPtrInst *GEP = dyn_cast<GetElementPtrInst>(I)) {
        if (!GEP->hasAllZeroIndices())
          return GEP;
      } else if (!isa<BitCastInst>(I) && !isa<PHINode>(I) &&
                 !isa<SelectInst>(I) && !isa<AddrSpaceCastInst>(I)) {
        return I;
      }

      for (User *U : I->users())
        if (Visited.insert(cast<Instruction>(U)).second)
          Uses.push_back(std::make_pair(I, cast<Instruction>(U)));
    } while (!Uses.empty());

    return nullptr;
  }

  void visitPHINodeOrSelectInst(Instruction &I) {
    assert(isa<PHINode>(I) || isa<SelectInst>(I));
    if (I.use_empty())
      return markAsDead(I);

    // If this is a PHI node before a catchswitch, we cannot insert any non-PHI
    // instructions in this BB, which may be required during rewriting. Bail out
    // on these cases.
    if (isa<PHINode>(I) &&
        I.getParent()->getFirstInsertionPt() == I.getParent()->end())
      return PI.setAborted(&I);

    // TODO: We could use simplifyInstruction here to fold PHINodes and
    // SelectInsts. However, doing so requires to change the current
    // dead-operand-tracking mechanism. For instance, suppose neither loading
    // from %U nor %other traps. Then "load (select undef, %U, %other)" does not
    // trap either.  However, if we simply replace %U with undef using the
    // current dead-operand-tracking mechanism, "load (select undef, undef,
    // %other)" may trap because the select may return the first operand
    // "undef".
    if (Value *Result = foldPHINodeOrSelectInst(I)) {
      if (Result == *U)
        // If the result of the constant fold will be the pointer, recurse
        // through the PHI/select as if we had RAUW'ed it.
        enqueueUsers(I);
      else
        // Otherwise the operand to the PHI/select is dead, and we can replace
        // it with poison.
        AS.DeadOperands.push_back(U);

      return;
    }

    if (!IsOffsetKnown)
      return PI.setAborted(&I);

    // See if we already have computed info on this node.
    uint64_t &Size = PHIOrSelectSizes[&I];
    if (!Size) {
      // This is a new PHI/Select, check for an unsafe use of it.
      if (Instruction *UnsafeI = hasUnsafePHIOrSelectUse(&I, Size))
        return PI.setAborted(UnsafeI);
    }

    // For PHI and select operands outside the alloca, we can't nuke the entire
    // phi or select -- the other side might still be relevant, so we special
    // case them here and use a separate structure to track the operands
    // themselves which should be replaced with poison.
    // FIXME: This should instead be escaped in the event we're instrumenting
    // for address sanitization.
    if (Offset.uge(AllocSize)) {
      AS.DeadOperands.push_back(U);
      return;
    }

    insertUse(I, Offset, Size);
  }

  void visitPHINode(PHINode &PN) { visitPHINodeOrSelectInst(PN); }

  void visitSelectInst(SelectInst &SI) { visitPHINodeOrSelectInst(SI); }

  /// Disable SROA entirely if there are unhandled users of the alloca.
  void visitInstruction(Instruction &I) { PI.setAborted(&I); }
};

AllocaSlices::AllocaSlices(const DataLayout &DL, AllocaInst &AI)
    :
#if !defined(NDEBUG) || defined(LLVM_ENABLE_DUMP)
      AI(AI),
#endif
      PointerEscapingInstr(nullptr) {
  SliceBuilder PB(DL, AI, *this);
  SliceBuilder::PtrInfo PtrI = PB.visitPtr(AI);
  if (PtrI.isEscaped() || PtrI.isAborted()) {
    // FIXME: We should sink the escape vs. abort info into the caller nicely,
    // possibly by just storing the PtrInfo in the AllocaSlices.
    PointerEscapingInstr = PtrI.getEscapingInst() ? PtrI.getEscapingInst()
                                                  : PtrI.getAbortingInst();
    assert(PointerEscapingInstr && "Did not track a bad instruction");
    return;
  }

  llvm::erase_if(Slices, [](const Slice &S) { return S.isDead(); });

  // Sort the uses. This arranges for the offsets to be in ascending order,
  // and the sizes to be in descending order.
  llvm::stable_sort(Slices);
}

#if !defined(NDEBUG) || defined(LLVM_ENABLE_DUMP)

void AllocaSlices::print(raw_ostream &OS, const_iterator I,
                         StringRef Indent) const {
  printSlice(OS, I, Indent);
  OS << "\n";
  printUse(OS, I, Indent);
}

void AllocaSlices::printSlice(raw_ostream &OS, const_iterator I,
                              StringRef Indent) const {
  OS << Indent << "[" << I->beginOffset() << "," << I->endOffset() << ")"
     << " slice #" << (I - begin())
     << (I->isSplittable() ? " (splittable)" : "");
}

void AllocaSlices::printUse(raw_ostream &OS, const_iterator I,
                            StringRef Indent) const {
  OS << Indent << "  used by: " << *I->getUse()->getUser() << "\n";
}

void AllocaSlices::print(raw_ostream &OS) const {
  if (PointerEscapingInstr) {
    OS << "Can't analyze slices for alloca: " << AI << "\n"
       << "  A pointer to this alloca escaped by:\n"
       << "  " << *PointerEscapingInstr << "\n";
    return;
  }

  OS << "Slices of alloca: " << AI << "\n";
  for (const_iterator I = begin(), E = end(); I != E; ++I)
    print(OS, I);
}

LLVM_DUMP_METHOD void AllocaSlices::dump(const_iterator I) const {
  print(dbgs(), I);
}
LLVM_DUMP_METHOD void AllocaSlices::dump() const { print(dbgs()); }

#endif // !defined(NDEBUG) || defined(LLVM_ENABLE_DUMP)

/// Walk the range of a partitioning looking for a common type to cover this
/// sequence of slices.
static std::pair<Type *, IntegerType *>
findCommonType(AllocaSlices::const_iterator B, AllocaSlices::const_iterator E,
               uint64_t EndOffset) {
  Type *Ty = nullptr;
  bool TyIsCommon = true;
  IntegerType *ITy = nullptr;

  // Note that we need to look at *every* alloca slice's Use to ensure we
  // always get consistent results regardless of the order of slices.
  for (AllocaSlices::const_iterator I = B; I != E; ++I) {
    Use *U = I->getUse();
    if (isa<IntrinsicInst>(*U->getUser()))
      continue;
    if (I->beginOffset() != B->beginOffset() || I->endOffset() != EndOffset)
      continue;

    Type *UserTy = nullptr;
    if (LoadInst *LI = dyn_cast<LoadInst>(U->getUser())) {
      UserTy = LI->getType();
    } else if (StoreInst *SI = dyn_cast<StoreInst>(U->getUser())) {
      UserTy = SI->getValueOperand()->getType();
    }

    if (IntegerType *UserITy = dyn_cast_or_null<IntegerType>(UserTy)) {
      // If the type is larger than the partition, skip it. We only encounter
      // this for split integer operations where we want to use the type of the
      // entity causing the split. Also skip if the type is not a byte width
      // multiple.
      if (UserITy->getBitWidth() % 8 != 0 ||
          UserITy->getBitWidth() / 8 > (EndOffset - B->beginOffset()))
        continue;

      // Track the largest bitwidth integer type used in this way in case there
      // is no common type.
      if (!ITy || ITy->getBitWidth() < UserITy->getBitWidth())
        ITy = UserITy;
    }

    // To avoid depending on the order of slices, Ty and TyIsCommon must not
    // depend on types skipped above.
    if (!UserTy || (Ty && Ty != UserTy))
      TyIsCommon = false; // Give up on anything but an iN type.
    else
      Ty = UserTy;
  }

  return {TyIsCommon ? Ty : nullptr, ITy};
}

/// PHI instructions that use an alloca and are subsequently loaded can be
/// rewritten to load both input pointers in the pred blocks and then PHI the
/// results, allowing the load of the alloca to be promoted.
/// From this:
///   %P2 = phi [i32* %Alloca, i32* %Other]
///   %V = load i32* %P2
/// to:
///   %V1 = load i32* %Alloca      -> will be mem2reg'd
///   ...
///   %V2 = load i32* %Other
///   ...
///   %V = phi [i32 %V1, i32 %V2]
///
/// We can do this to a select if its only uses are loads and if the operands
/// to the select can be loaded unconditionally.
///
/// FIXME: This should be hoisted into a generic utility, likely in
/// Transforms/Util/Local.h
static bool isSafePHIToSpeculate(PHINode &PN) {
  const DataLayout &DL = PN.getModule()->getDataLayout();

  // For now, we can only do this promotion if the load is in the same block
  // as the PHI, and if there are no stores between the phi and load.
  // TODO: Allow recursive phi users.
  // TODO: Allow stores.
  BasicBlock *BB = PN.getParent();
  Align MaxAlign;
  uint64_t APWidth = DL.getIndexTypeSizeInBits(PN.getType());
  Type *LoadType = nullptr;
  for (User *U : PN.users()) {
    LoadInst *LI = dyn_cast<LoadInst>(U);
    if (!LI || !LI->isSimple())
      return false;

    // For now we only allow loads in the same block as the PHI.  This is
    // a common case that happens when instcombine merges two loads through
    // a PHI.
    if (LI->getParent() != BB)
      return false;

    if (LoadType) {
      if (LoadType != LI->getType())
        return false;
    } else {
      LoadType = LI->getType();
    }

    // Ensure that there are no instructions between the PHI and the load that
    // could store.
    for (BasicBlock::iterator BBI(PN); &*BBI != LI; ++BBI)
      if (BBI->mayWriteToMemory())
        return false;

    MaxAlign = std::max(MaxAlign, LI->getAlign());
  }

  if (!LoadType)
    return false;

  APInt LoadSize =
      APInt(APWidth, DL.getTypeStoreSize(LoadType).getFixedValue());

  // We can only transform this if it is safe to push the loads into the
  // predecessor blocks. The only thing to watch out for is that we can't put
  // a possibly trapping load in the predecessor if it is a critical edge.
  for (unsigned Idx = 0, Num = PN.getNumIncomingValues(); Idx != Num; ++Idx) {
    Instruction *TI = PN.getIncomingBlock(Idx)->getTerminator();
    Value *InVal = PN.getIncomingValue(Idx);

    // If the value is produced by the terminator of the predecessor (an
    // invoke) or it has side-effects, there is no valid place to put a load
    // in the predecessor.
    if (TI == InVal || TI->mayHaveSideEffects())
      return false;

    // If the predecessor has a single successor, then the edge isn't
    // critical.
    if (TI->getNumSuccessors() == 1)
      continue;

    // If this pointer is always safe to load, or if we can prove that there
    // is already a load in the block, then we can move the load to the pred
    // block.
    if (isSafeToLoadUnconditionally(InVal, MaxAlign, LoadSize, DL, TI))
      continue;

    return false;
  }

  return true;
}

static void speculatePHINodeLoads(IRBuilderTy &IRB, PHINode &PN) {
  LLVM_DEBUG(dbgs() << "    original: " << PN << "\n");

  LoadInst *SomeLoad = cast<LoadInst>(PN.user_back());
  Type *LoadTy = SomeLoad->getType();
  IRB.SetInsertPoint(&PN);
  PHINode *NewPN = IRB.CreatePHI(LoadTy, PN.getNumIncomingValues(),
                                 PN.getName() + ".sroa.speculated");

  // Get the AA tags and alignment to use from one of the loads. It does not
  // matter which one we get and if any differ.
  AAMDNodes AATags = SomeLoad->getAAMetadata();
  Align Alignment = SomeLoad->getAlign();

  // Rewrite all loads of the PN to use the new PHI.
  while (!PN.use_empty()) {
    LoadInst *LI = cast<LoadInst>(PN.user_back());
    LI->replaceAllUsesWith(NewPN);
    LI->eraseFromParent();
  }

  // Inject loads into all of the pred blocks.
  DenseMap<BasicBlock*, Value*> InjectedLoads;
  for (unsigned Idx = 0, Num = PN.getNumIncomingValues(); Idx != Num; ++Idx) {
    BasicBlock *Pred = PN.getIncomingBlock(Idx);
    Value *InVal = PN.getIncomingValue(Idx);

    // A PHI node is allowed to have multiple (duplicated) entries for the same
    // basic block, as long as the value is the same. So if we already injected
    // a load in the predecessor, then we should reuse the same load for all
    // duplicated entries.
    if (Value* V = InjectedLoads.lookup(Pred)) {
      NewPN->addIncoming(V, Pred);
      continue;
    }

    Instruction *TI = Pred->getTerminator();
    IRB.SetInsertPoint(TI);

    LoadInst *Load = IRB.CreateAlignedLoad(
        LoadTy, InVal, Alignment,
        (PN.getName() + ".sroa.speculate.load." + Pred->getName()));
    ++NumLoadsSpeculated;
    if (AATags)
      Load->setAAMetadata(AATags);
    NewPN->addIncoming(Load, Pred);
    InjectedLoads[Pred] = Load;
  }

  LLVM_DEBUG(dbgs() << "          speculated to: " << *NewPN << "\n");
  PN.eraseFromParent();
}

sroa::SelectHandSpeculativity &
sroa::SelectHandSpeculativity::setAsSpeculatable(bool isTrueVal) {
  if (isTrueVal)
    Bitfield::set<sroa::SelectHandSpeculativity::TrueVal>(Storage, true);
  else
    Bitfield::set<sroa::SelectHandSpeculativity::FalseVal>(Storage, true);
  return *this;
}

bool sroa::SelectHandSpeculativity::isSpeculatable(bool isTrueVal) const {
  return isTrueVal
             ? Bitfield::get<sroa::SelectHandSpeculativity::TrueVal>(Storage)
             : Bitfield::get<sroa::SelectHandSpeculativity::FalseVal>(Storage);
}

bool sroa::SelectHandSpeculativity::areAllSpeculatable() const {
  return isSpeculatable(/*isTrueVal=*/true) &&
         isSpeculatable(/*isTrueVal=*/false);
}

bool sroa::SelectHandSpeculativity::areAnySpeculatable() const {
  return isSpeculatable(/*isTrueVal=*/true) ||
         isSpeculatable(/*isTrueVal=*/false);
}
bool sroa::SelectHandSpeculativity::areNoneSpeculatable() const {
  return !areAnySpeculatable();
}

static sroa::SelectHandSpeculativity
isSafeLoadOfSelectToSpeculate(LoadInst &LI, SelectInst &SI, bool PreserveCFG) {
  assert(LI.isSimple() && "Only for simple loads");
  sroa::SelectHandSpeculativity Spec;

  const DataLayout &DL = SI.getModule()->getDataLayout();
  for (Value *Value : {SI.getTrueValue(), SI.getFalseValue()})
    if (isSafeToLoadUnconditionally(Value, LI.getType(), LI.getAlign(), DL,
                                    &LI))
      Spec.setAsSpeculatable(/*isTrueVal=*/Value == SI.getTrueValue());
    else if (PreserveCFG)
      return Spec;

  return Spec;
}

std::optional<sroa::RewriteableMemOps>
SROAPass::isSafeSelectToSpeculate(SelectInst &SI, bool PreserveCFG) {
  RewriteableMemOps Ops;

  for (User *U : SI.users()) {
    if (auto *BC = dyn_cast<BitCastInst>(U); BC && BC->hasOneUse())
      U = *BC->user_begin();

    if (auto *Store = dyn_cast<StoreInst>(U)) {
      // Note that atomic stores can be transformed; atomic semantics do not
      // have any meaning for a local alloca. Stores are not speculatable,
      // however, so if we can't turn it into a predicated store, we are done.
      if (Store->isVolatile() || PreserveCFG)
        return {}; // Give up on this `select`.
      Ops.emplace_back(Store);
      continue;
    }

    auto *LI = dyn_cast<LoadInst>(U);

    // Note that atomic loads can be transformed;
    // atomic semantics do not have any meaning for a local alloca.
    if (!LI || LI->isVolatile())
      return {}; // Give up on this `select`.

    PossiblySpeculatableLoad Load(LI);
    if (!LI->isSimple()) {
      // If the `load` is not simple, we can't speculatively execute it,
      // but we could handle this via a CFG modification. But can we?
      if (PreserveCFG)
        return {}; // Give up on this `select`.
      Ops.emplace_back(Load);
      continue;
    }

    sroa::SelectHandSpeculativity Spec =
        isSafeLoadOfSelectToSpeculate(*LI, SI, PreserveCFG);
    if (PreserveCFG && !Spec.areAllSpeculatable())
      return {}; // Give up on this `select`.

    Load.setInt(Spec);
    Ops.emplace_back(Load);
  }

  return Ops;
}

static void speculateSelectInstLoads(SelectInst &SI, LoadInst &LI,
                                     IRBuilderTy &IRB) {
  LLVM_DEBUG(dbgs() << "    original load: " << SI << "\n");

  Value *TV = SI.getTrueValue();
  Value *FV = SI.getFalseValue();
  // Replace the given load of the select with a select of two loads.

  assert(LI.isSimple() && "We only speculate simple loads");

  IRB.SetInsertPoint(&LI);

  if (auto *TypedPtrTy = LI.getPointerOperandType();
      !TypedPtrTy->isOpaquePointerTy() && SI.getType() != TypedPtrTy) {
    TV = IRB.CreateBitOrPointerCast(TV, TypedPtrTy, "");
    FV = IRB.CreateBitOrPointerCast(FV, TypedPtrTy, "");
  }

  LoadInst *TL =
      IRB.CreateAlignedLoad(LI.getType(), TV, LI.getAlign(),
                            LI.getName() + ".sroa.speculate.load.true");
  LoadInst *FL =
      IRB.CreateAlignedLoad(LI.getType(), FV, LI.getAlign(),
                            LI.getName() + ".sroa.speculate.load.false");
  NumLoadsSpeculated += 2;

  // Transfer alignment and AA info if present.
  TL->setAlignment(LI.getAlign());
  FL->setAlignment(LI.getAlign());

  AAMDNodes Tags = LI.getAAMetadata();
  if (Tags) {
    TL->setAAMetadata(Tags);
    FL->setAAMetadata(Tags);
  }

  Value *V = IRB.CreateSelect(SI.getCondition(), TL, FL,
                              LI.getName() + ".sroa.speculated");

  LLVM_DEBUG(dbgs() << "          speculated to: " << *V << "\n");
  LI.replaceAllUsesWith(V);
}

template <typename T>
static void rewriteMemOpOfSelect(SelectInst &SI, T &I,
                                 sroa::SelectHandSpeculativity Spec,
                                 DomTreeUpdater &DTU) {
  assert((isa<LoadInst>(I) || isa<StoreInst>(I)) && "Only for load and store!");
  LLVM_DEBUG(dbgs() << "    original mem op: " << I << "\n");
  BasicBlock *Head = I.getParent();
  Instruction *ThenTerm = nullptr;
  Instruction *ElseTerm = nullptr;
  if (Spec.areNoneSpeculatable())
    SplitBlockAndInsertIfThenElse(SI.getCondition(), &I, &ThenTerm, &ElseTerm,
                                  SI.getMetadata(LLVMContext::MD_prof), &DTU);
  else {
    SplitBlockAndInsertIfThen(SI.getCondition(), &I, /*Unreachable=*/false,
                              SI.getMetadata(LLVMContext::MD_prof), &DTU,
                              /*LI=*/nullptr, /*ThenBlock=*/nullptr);
    if (Spec.isSpeculatable(/*isTrueVal=*/true))
      cast<BranchInst>(Head->getTerminator())->swapSuccessors();
  }
  auto *HeadBI = cast<BranchInst>(Head->getTerminator());
  Spec = {}; // Do not use `Spec` beyond this point.
  BasicBlock *Tail = I.getParent();
  Tail->setName(Head->getName() + ".cont");
  PHINode *PN;
  if (isa<LoadInst>(I))
    PN = PHINode::Create(I.getType(), 2, "", &I);
  for (BasicBlock *SuccBB : successors(Head)) {
    bool IsThen = SuccBB == HeadBI->getSuccessor(0);
    int SuccIdx = IsThen ? 0 : 1;
    auto *NewMemOpBB = SuccBB == Tail ? Head : SuccBB;
    if (NewMemOpBB != Head) {
      NewMemOpBB->setName(Head->getName() + (IsThen ? ".then" : ".else"));
      if (isa<LoadInst>(I))
        ++NumLoadsPredicated;
      else
        ++NumStoresPredicated;
    } else
      ++NumLoadsSpeculated;
    auto &CondMemOp = cast<T>(*I.clone());
    CondMemOp.insertBefore(NewMemOpBB->getTerminator());
    Value *Ptr = SI.getOperand(1 + SuccIdx);
    if (auto *PtrTy = Ptr->getType();
        !PtrTy->isOpaquePointerTy() &&
        PtrTy != CondMemOp.getPointerOperandType())
      Ptr = BitCastInst::CreatePointerBitCastOrAddrSpaceCast(
          Ptr, CondMemOp.getPointerOperandType(), "", &CondMemOp);
    CondMemOp.setOperand(I.getPointerOperandIndex(), Ptr);
    if (isa<LoadInst>(I)) {
      CondMemOp.setName(I.getName() + (IsThen ? ".then" : ".else") + ".val");
      PN->addIncoming(&CondMemOp, NewMemOpBB);
    } else
      LLVM_DEBUG(dbgs() << "                 to: " << CondMemOp << "\n");
  }
  if (isa<LoadInst>(I)) {
    PN->takeName(&I);
    LLVM_DEBUG(dbgs() << "          to: " << *PN << "\n");
    I.replaceAllUsesWith(PN);
  }
}

static void rewriteMemOpOfSelect(SelectInst &SelInst, Instruction &I,
                                 sroa::SelectHandSpeculativity Spec,
                                 DomTreeUpdater &DTU) {
  if (auto *LI = dyn_cast<LoadInst>(&I))
    rewriteMemOpOfSelect(SelInst, *LI, Spec, DTU);
  else if (auto *SI = dyn_cast<StoreInst>(&I))
    rewriteMemOpOfSelect(SelInst, *SI, Spec, DTU);
  else
    llvm_unreachable_internal("Only for load and store.");
}

static bool rewriteSelectInstMemOps(SelectInst &SI,
                                    const sroa::RewriteableMemOps &Ops,
                                    IRBuilderTy &IRB, DomTreeUpdater *DTU) {
  bool CFGChanged = false;
  LLVM_DEBUG(dbgs() << "    original select: " << SI << "\n");

  for (const RewriteableMemOp &Op : Ops) {
    sroa::SelectHandSpeculativity Spec;
    Instruction *I;
    if (auto *const *US = std::get_if<UnspeculatableStore>(&Op)) {
      I = *US;
    } else {
      auto PSL = std::get<PossiblySpeculatableLoad>(Op);
      I = PSL.getPointer();
      Spec = PSL.getInt();
    }
    if (Spec.areAllSpeculatable()) {
      speculateSelectInstLoads(SI, cast<LoadInst>(*I), IRB);
    } else {
      assert(DTU && "Should not get here when not allowed to modify the CFG!");
      rewriteMemOpOfSelect(SI, *I, Spec, *DTU);
      CFGChanged = true;
    }
    I->eraseFromParent();
  }

  for (User *U : make_early_inc_range(SI.users()))
    cast<BitCastInst>(U)->eraseFromParent();
  SI.eraseFromParent();
  return CFGChanged;
}

/// Compute an adjusted pointer from Ptr by Offset bytes where the
/// resulting pointer has PointerTy.
static Value *getAdjustedPtr(IRBuilderTy &IRB, const DataLayout &DL, Value *Ptr,
                             APInt Offset, Type *PointerTy,
                             const Twine &NamePrefix) {
  assert(Ptr->getType()->isOpaquePointerTy() &&
         "Only opaque pointers supported");
  if (Offset != 0)
    Ptr = IRB.CreateInBoundsGEP(IRB.getInt8Ty(), Ptr, IRB.getInt(Offset),
                                NamePrefix + "sroa_idx");
  return IRB.CreatePointerBitCastOrAddrSpaceCast(Ptr, PointerTy,
                                                 NamePrefix + "sroa_cast");
}

/// Compute the adjusted alignment for a load or store from an offset.
static Align getAdjustedAlignment(Instruction *I, uint64_t Offset) {
  return commonAlignment(getLoadStoreAlignment(I), Offset);
}

/// Test whether we can convert a value from the old to the new type.
///
/// This predicate should be used to guard calls to convertValue in order to
/// ensure that we only try to convert viable values. The strategy is that we
/// will peel off single element struct and array wrappings to get to an
/// underlying value, and convert that value.
static bool canConvertValue(const DataLayout &DL, Type *OldTy, Type *NewTy) {
  if (OldTy == NewTy)
    return true;

  // For integer types, we can't handle any bit-width differences. This would
  // break both vector conversions with extension and introduce endianness
  // issues when in conjunction with loads and stores.
  if (isa<IntegerType>(OldTy) && isa<IntegerType>(NewTy)) {
    assert(cast<IntegerType>(OldTy)->getBitWidth() !=
               cast<IntegerType>(NewTy)->getBitWidth() &&
           "We can't have the same bitwidth for different int types");
    return false;
  }

  if (DL.getTypeSizeInBits(NewTy).getKnownMinValue() !=
      DL.getTypeSizeInBits(OldTy).getKnownMinValue())
    return false;
  if (!NewTy->isSingleValueType() || !OldTy->isSingleValueType())
    return false;

  // We can convert pointers to integers and vice-versa. Same for vectors
  // of pointers and integers.
  OldTy = OldTy->getScalarType();
  NewTy = NewTy->getScalarType();
  if (NewTy->isPointerTy() || OldTy->isPointerTy()) {
    if (NewTy->isPointerTy() && OldTy->isPointerTy()) {
      unsigned OldAS = OldTy->getPointerAddressSpace();
      unsigned NewAS = NewTy->getPointerAddressSpace();
      // Convert pointers if they are pointers from the same address space or
      // different integral (not non-integral) address spaces with the same
      // pointer size.
      return OldAS == NewAS ||
             (!DL.isNonIntegralAddressSpace(OldAS) &&
              !DL.isNonIntegralAddressSpace(NewAS) &&
              DL.getPointerSize(OldAS) == DL.getPointerSize(NewAS));
    }

    // We can convert integers to integral pointers, but not to non-integral
    // pointers.
    if (OldTy->isIntegerTy())
      return !DL.isNonIntegralPointerType(NewTy);

    // We can convert integral pointers to integers, but non-integral pointers
    // need to remain pointers.
    if (!DL.isNonIntegralPointerType(OldTy))
      return NewTy->isIntegerTy();

    return false;
  }

  if (OldTy->isTargetExtTy() || NewTy->isTargetExtTy())
    return false;

  return true;
}

/// Generic routine to convert an SSA value to a value of a different
/// type.
///
/// This will try various different casting techniques, such as bitcasts,
/// inttoptr, and ptrtoint casts. Use the \c canConvertValue predicate to test
/// two types for viability with this routine.
static Value *convertValue(const DataLayout &DL, IRBuilderTy &IRB, Value *V,
                           Type *NewTy) {
  Type *OldTy = V->getType();
  assert(canConvertValue(DL, OldTy, NewTy) && "Value not convertable to type");

  if (OldTy == NewTy)
    return V;

  assert(!(isa<IntegerType>(OldTy) && isa<IntegerType>(NewTy)) &&
         "Integer types must be the exact same to convert.");

  // See if we need inttoptr for this type pair. May require additional bitcast.
  if (OldTy->isIntOrIntVectorTy() && NewTy->isPtrOrPtrVectorTy()) {
    // Expand <2 x i32> to i8* --> <2 x i32> to i64 to i8*
    // Expand i128 to <2 x i8*> --> i128 to <2 x i64> to <2 x i8*>
    // Expand <4 x i32> to <2 x i8*> --> <4 x i32> to <2 x i64> to <2 x i8*>
    // Directly handle i64 to i8*
    return IRB.CreateIntToPtr(IRB.CreateBitCast(V, DL.getIntPtrType(NewTy)),
                              NewTy);
  }

  // See if we need ptrtoint for this type pair. May require additional bitcast.
  if (OldTy->isPtrOrPtrVectorTy() && NewTy->isIntOrIntVectorTy()) {
    // Expand <2 x i8*> to i128 --> <2 x i8*> to <2 x i64> to i128
    // Expand i8* to <2 x i32> --> i8* to i64 to <2 x i32>
    // Expand <2 x i8*> to <4 x i32> --> <2 x i8*> to <2 x i64> to <4 x i32>
    // Expand i8* to i64 --> i8* to i64 to i64
    return IRB.CreateBitCast(IRB.CreatePtrToInt(V, DL.getIntPtrType(OldTy)),
                             NewTy);
  }

  if (OldTy->isPtrOrPtrVectorTy() && NewTy->isPtrOrPtrVectorTy()) {
    unsigned OldAS = OldTy->getPointerAddressSpace();
    unsigned NewAS = NewTy->getPointerAddressSpace();
    // To convert pointers with different address spaces (they are already
    // checked convertible, i.e. they have the same pointer size), so far we
    // cannot use `bitcast` (which has restrict on the same address space) or
    // `addrspacecast` (which is not always no-op casting). Instead, use a pair
    // of no-op `ptrtoint`/`inttoptr` casts through an integer with the same bit
    // size.
    if (OldAS != NewAS) {
      assert(DL.getPointerSize(OldAS) == DL.getPointerSize(NewAS));
      return IRB.CreateIntToPtr(IRB.CreatePtrToInt(V, DL.getIntPtrType(OldTy)),
                                NewTy);
    }
  }

  return IRB.CreateBitCast(V, NewTy);
}

/// Test whether the given slice use can be promoted to a vector.
///
/// This function is called to test each entry in a partition which is slated
/// for a single slice.
static bool isVectorPromotionViableForSlice(Partition &P, const Slice &S,
                                            VectorType *Ty,
                                            uint64_t ElementSize,
                                            const DataLayout &DL) {
  // First validate the slice offsets.
  uint64_t BeginOffset =
      std::max(S.beginOffset(), P.beginOffset()) - P.beginOffset();
  uint64_t BeginIndex = BeginOffset / ElementSize;
  if (BeginIndex * ElementSize != BeginOffset ||
      BeginIndex >= Ty->getElementCount().getKnownMinValue())
    return false;
  uint64_t EndOffset =
      std::min(S.endOffset(), P.endOffset()) - P.beginOffset();
  uint64_t EndIndex = EndOffset / ElementSize;
  if (EndIndex * ElementSize != EndOffset ||
      EndIndex > Ty->getElementCount().getKnownMinValue())
    return false;

  assert(EndIndex > BeginIndex && "Empty vector!");
  uint64_t NumElements = EndIndex - BeginIndex;
  Type *SliceTy =
      (NumElements == 1 && !isa<ScalableVectorType>(Ty))
          ? Ty->getElementType()
          : (isa<ScalableVectorType>(Ty)
                 ? (Type*)ScalableVectorType::get(Ty->getElementType(), NumElements)
                 : (Type*)FixedVectorType::get(Ty->getElementType(), NumElements));

  Type *SplitIntTy =
      Type::getIntNTy(Ty->getContext(), NumElements * ElementSize * 8);

  Use *U = S.getUse();

  if (MemIntrinsic *MI = dyn_cast<MemIntrinsic>(U->getUser())) {
    if (MI->isVolatile())
      return false;
    if (!S.isSplittable())
      return false; // Skip any unsplittable intrinsics.
  } else if (IntrinsicInst *II = dyn_cast<IntrinsicInst>(U->getUser())) {
    if (!II->isLifetimeStartOrEnd() && !II->isDroppable())
      return false;
  } else if (LoadInst *LI = dyn_cast<LoadInst>(U->getUser())) {
    if (LI->isVolatile())
      return false;
    Type *LTy = LI->getType();
    // Disable vector promotion when there are loads or stores of an FCA.
    if (LTy->isStructTy())
      return false;
    if (P.beginOffset() > S.beginOffset() || P.endOffset() < S.endOffset()) {
      assert(LTy->isIntegerTy());
      LTy = SplitIntTy;
    }
    if (!canConvertValue(DL, SliceTy, LTy))
      return false;
  } else if (StoreInst *SI = dyn_cast<StoreInst>(U->getUser())) {
    if (SI->isVolatile())
      return false;
    Type *STy = SI->getValueOperand()->getType();
    // Disable vector promotion when there are loads or stores of an FCA.
    if (STy->isStructTy())
      return false;
    if (P.beginOffset() > S.beginOffset() || P.endOffset() < S.endOffset()) {
      assert(STy->isIntegerTy());
      STy = SplitIntTy;
    }
    if (!canConvertValue(DL, STy, SliceTy))
      return false;
  } else {
    return false;
  }

  return true;
}

/// Test whether a vector type is viable for promotion.
///
/// This implements the necessary checking for \c isVectorPromotionViable over
/// all slices of the alloca for the given VectorType.
static bool checkVectorTypeForPromotion(Partition &P, VectorType *VTy,
                                        const DataLayout &DL) {
  uint64_t ElementSize =
      DL.getTypeSizeInBits(VTy->getElementType()).getKnownMinValue();

  // While the definition of LLVM vectors is bitpacked, we don't support sizes
  // that aren't byte sized.
  if (ElementSize % 8)
    return false;
  assert((DL.getTypeSizeInBits(VTy).getKnownMinValue() % 8) == 0 &&
         "vector size not a multiple of element size?");
  ElementSize /= 8;

  for (const Slice &S : P)
    if (!isVectorPromotionViableForSlice(P, S, VTy, ElementSize, DL))
      return false;

  for (const Slice *S : P.splitSliceTails())
    if (!isVectorPromotionViableForSlice(P, *S, VTy, ElementSize, DL))
      return false;

  return true;
}

/// Test whether the given alloca partitioning and range of slices can be
/// promoted to a vector.
///
/// This is a quick test to check whether we can rewrite a particular alloca
/// partition (and its newly formed alloca) into a vector alloca with only
/// whole-vector loads and stores such that it could be promoted to a vector
/// SSA value. We only can ensure this for a limited set of operations, and we
/// don't want to do the rewrites unless we are confident that the result will
/// be promotable, so we have an early test here.
static VectorType *isVectorPromotionViable(Partition &P, const DataLayout &DL) {
  // Collect the candidate types for vector-based promotion. Also track whether
  // we have different element types.
  SmallVector<VectorType *, 4> CandidateTys;
  Type *CommonEltTy = nullptr;
  VectorType *CommonVecPtrTy = nullptr;
  bool HaveVecPtrTy = false;
  bool HaveCommonEltTy = true;
  bool HaveCommonVecPtrTy = true;
  auto CheckCandidateType = [&](Type *Ty) {
    if (auto *VTy = dyn_cast<VectorType>(Ty)) {
      // Return if bitcast to vectors is different for total size in bits.
      if (!CandidateTys.empty()) {
        VectorType *V = CandidateTys[0];
        if (DL.getTypeSizeInBits(VTy).getKnownMinValue() !=
            DL.getTypeSizeInBits(V).getKnownMinValue()) {
          CandidateTys.clear();
          return;
        }
      }
      CandidateTys.push_back(VTy);
      Type *EltTy = VTy->getElementType();

      if (!CommonEltTy)
        CommonEltTy = EltTy;
      else if (CommonEltTy != EltTy)
        HaveCommonEltTy = false;

      if (EltTy->isPointerTy()) {
        HaveVecPtrTy = true;
        if (!CommonVecPtrTy)
          CommonVecPtrTy = VTy;
        else if (CommonVecPtrTy != VTy)
          HaveCommonVecPtrTy = false;
      }
    }
  };
  // Consider any loads or stores that are the exact size of the slice.
  for (const Slice &S : P)
    if (S.beginOffset() == P.beginOffset() &&
        S.endOffset() == P.endOffset()) {
      if (auto *LI = dyn_cast<LoadInst>(S.getUse()->getUser()))
        CheckCandidateType(LI->getType());
      else if (auto *SI = dyn_cast<StoreInst>(S.getUse()->getUser()))
        CheckCandidateType(SI->getValueOperand()->getType());
    }

  // If we didn't find a vector type, nothing to do here.
  if (CandidateTys.empty())
    return nullptr;

  // Pointer-ness is sticky, if we had a vector-of-pointers candidate type,
  // then we should choose it, not some other alternative.
  // But, we can't perform a no-op pointer address space change via bitcast,
  // so if we didn't have a common pointer element type, bail.
  if (HaveVecPtrTy && !HaveCommonVecPtrTy)
    return nullptr;

  // Try to pick the "best" element type out of the choices.
  if (!HaveCommonEltTy && HaveVecPtrTy) {
    // If there was a pointer element type, there's really only one choice.
    CandidateTys.clear();
    CandidateTys.push_back(CommonVecPtrTy);
  } else if (!HaveCommonEltTy && !HaveVecPtrTy) {
    // Integer-ify vector types.
    for (VectorType *&VTy : CandidateTys) {
      if (!VTy->getElementType()->isIntegerTy())
        VTy = cast<VectorType>(VTy->getWithNewType(IntegerType::getIntNTy(
            VTy->getContext(), VTy->getScalarSizeInBits())));
    }

    // Rank the remaining candidate vector types. This is easy because we know
    // they're all integer vectors. We sort by ascending number of elements.
    auto RankVectorTypes = [&DL](VectorType *RHSTy, VectorType *LHSTy) {
      (void)DL;
      assert(DL.getTypeSizeInBits(RHSTy).getKnownMinValue() ==
                 DL.getTypeSizeInBits(LHSTy).getKnownMinValue() &&
             "Cannot have vector types of different sizes!");
      assert(RHSTy->getElementType()->isIntegerTy() &&
             "All non-integer types eliminated!");
      assert(LHSTy->getElementType()->isIntegerTy() &&
             "All non-integer types eliminated!");
      return RHSTy->getElementCount().getKnownMinValue() <
             LHSTy->getElementCount().getKnownMinValue();
    };
    llvm::sort(CandidateTys, RankVectorTypes);
    CandidateTys.erase(
        std::unique(CandidateTys.begin(), CandidateTys.end(), RankVectorTypes),
        CandidateTys.end());
  } else {
// The only way to have the same element type in every vector type is to
// have the same vector type. Check that and remove all but one.
#ifndef NDEBUG
    for (VectorType *VTy : CandidateTys) {
      assert(VTy->getElementType() == CommonEltTy &&
             "Unaccounted for element type!");
      assert(VTy == CandidateTys[0] &&
             "Different vector types with the same element type!");
    }
#endif
    CandidateTys.resize(1);
  }

  // FIXME: hack. Do we have a named constant for this?
  // SDAG SDNode can't have more than 65535 operands.
  llvm::erase_if(CandidateTys, [](VectorType *VTy) {
    return cast<VectorType>(VTy)->getElementCount().getKnownMinValue() >
           std::numeric_limits<unsigned short>::max();
  });

  for (VectorType *VTy : CandidateTys)
    if (checkVectorTypeForPromotion(P, VTy, DL))
      return VTy;

  return nullptr;
}

/// Test whether a slice of an alloca is valid for integer widening.
///
/// This implements the necessary checking for the \c isIntegerWideningViable
/// test below on a single slice of the alloca.
static bool isIntegerWideningViableForSlice(const Slice &S,
                                            uint64_t AllocBeginOffset,
                                            Type *AllocaTy,
                                            const DataLayout &DL,
                                            bool &WholeAllocaOp) {
  uint64_t Size = DL.getTypeStoreSize(AllocaTy).getKnownMinValue();

  uint64_t RelBegin = S.beginOffset() - AllocBeginOffset;
  uint64_t RelEnd = S.endOffset() - AllocBeginOffset;

  Use *U = S.getUse();

  // Lifetime intrinsics operate over the whole alloca whose sizes are usually
  // larger than other load/store slices (RelEnd > Size). But lifetime are
  // always promotable and should not impact other slices' promotability of the
  // partition.
  if (IntrinsicInst *II = dyn_cast<IntrinsicInst>(U->getUser())) {
    if (II->isLifetimeStartOrEnd() || II->isDroppable())
      return true;
  }

  // We can't reasonably handle cases where the load or store extends past
  // the end of the alloca's type and into its padding.
  if (RelEnd > Size)
    return false;

  if (LoadInst *LI = dyn_cast<LoadInst>(U->getUser())) {
    if (LI->isVolatile())
      return false;
    // We can't handle loads that extend past the allocated memory.
    if (DL.getTypeStoreSize(LI->getType()).getKnownMinValue() > Size)
      return false;
    // So far, AllocaSliceRewriter does not support widening split slice tails
    // in rewriteIntegerLoad.
    if (S.beginOffset() < AllocBeginOffset)
      return false;
    // Note that we don't count vector loads or stores as whole-alloca
    // operations which enable integer widening because we would prefer to use
    // vector widening instead.
    if (!isa<VectorType>(LI->getType()) && RelBegin == 0 && RelEnd == Size)
      WholeAllocaOp = true;
    if (IntegerType *ITy = dyn_cast<IntegerType>(LI->getType())) {
      if (ITy->getBitWidth() < DL.getTypeStoreSizeInBits(ITy).getKnownMinValue())
        return false;
    } else if (RelBegin != 0 || RelEnd != Size ||
               !canConvertValue(DL, AllocaTy, LI->getType())) {
      // Non-integer loads need to be convertible from the alloca type so that
      // they are promotable.
      return false;
    }
  } else if (StoreInst *SI = dyn_cast<StoreInst>(U->getUser())) {
    Type *ValueTy = SI->getValueOperand()->getType();
    if (SI->isVolatile())
      return false;
    // We can't handle stores that extend past the allocated memory.
    if (DL.getTypeStoreSize(ValueTy).getKnownMinValue() > Size)
      return false;
    // So far, AllocaSliceRewriter does not support widening split slice tails
    // in rewriteIntegerStore.
    if (S.beginOffset() < AllocBeginOffset)
      return false;
    // Note that we don't count vector loads or stores as whole-alloca
    // operations which enable integer widening because we would prefer to use
    // vector widening instead.
    if (!isa<VectorType>(ValueTy) && RelBegin == 0 && RelEnd == Size)
      WholeAllocaOp = true;
    if (IntegerType *ITy = dyn_cast<IntegerType>(ValueTy)) {
      if (ITy->getBitWidth() < DL.getTypeStoreSizeInBits(ITy).getKnownMinValue())
        return false;
    } else if (RelBegin != 0 || RelEnd != Size ||
               !canConvertValue(DL, ValueTy, AllocaTy)) {
      // Non-integer stores need to be convertible to the alloca type so that
      // they are promotable.
      return false;
    }
  } else if (MemIntrinsic *MI = dyn_cast<MemIntrinsic>(U->getUser())) {
    if (MI->isVolatile() || !isa<Constant>(MI->getLength()))
      return false;
    if (!S.isSplittable())
      return false; // Skip any unsplittable intrinsics.
  } else {
    return false;
  }

  return true;
}

/// Test whether the given alloca partition's integer operations can be
/// widened to promotable ones.
///
/// This is a quick test to check whether we can rewrite the integer loads and
/// stores to a particular alloca into wider loads and stores and be able to
/// promote the resulting alloca.
static bool isIntegerWideningViable(Partition &P, Type *AllocaTy,
                                    const DataLayout &DL) {
  uint64_t SizeInBits = DL.getTypeSizeInBits(AllocaTy).getKnownMinValue();
  // Don't create integer types larger than the maximum bitwidth.
  if (SizeInBits > IntegerType::MAX_INT_BITS)
    return false;

  // Don't try to handle allocas with bit-padding.
  if (SizeInBits != DL.getTypeStoreSizeInBits(AllocaTy).getKnownMinValue())
    return false;

  // We need to ensure that an integer type with the appropriate bitwidth can
  // be converted to the alloca type, whatever that is. We don't want to force
  // the alloca itself to have an integer type if there is a more suitable one.
  Type *IntTy = Type::getIntNTy(AllocaTy->getContext(), SizeInBits);
  if (!canConvertValue(DL, AllocaTy, IntTy) ||
      !canConvertValue(DL, IntTy, AllocaTy))
    return false;

  // While examining uses, we ensure that the alloca has a covering load or
  // store. We don't want to widen the integer operations only to fail to
  // promote due to some other unsplittable entry (which we may make splittable
  // later). However, if there are only splittable uses, go ahead and assume
  // that we cover the alloca.
  // FIXME: We shouldn't consider split slices that happen to start in the
  // partition here...
  bool WholeAllocaOp = P.empty() && DL.isLegalInteger(SizeInBits);

  for (const Slice &S : P)
    if (!isIntegerWideningViableForSlice(S, P.beginOffset(), AllocaTy, DL,
                                         WholeAllocaOp))
      return false;

  for (const Slice *S : P.splitSliceTails())
    if (!isIntegerWideningViableForSlice(*S, P.beginOffset(), AllocaTy, DL,
                                         WholeAllocaOp))
      return false;

  return WholeAllocaOp;
}

static Value *extractInteger(const DataLayout &DL, IRBuilderTy &IRB, Value *V,
                             IntegerType *Ty, uint64_t Offset,
                             const Twine &Name) {
  LLVM_DEBUG(dbgs() << "       start: " << *V << "\n");
  IntegerType *IntTy = cast<IntegerType>(V->getType());
  assert(DL.getTypeStoreSize(Ty).getKnownMinValue() + Offset <=
             DL.getTypeStoreSize(IntTy).getKnownMinValue() &&
         "Element extends past full value");
  uint64_t ShAmt = 8 * Offset;
  if (DL.isBigEndian())
    ShAmt = 8 * (DL.getTypeStoreSize(IntTy).getKnownMinValue() -
                 DL.getTypeStoreSize(Ty).getKnownMinValue() - Offset);
  if (ShAmt) {
    V = IRB.CreateLShr(V, ShAmt, Name + ".shift");
    LLVM_DEBUG(dbgs() << "     shifted: " << *V << "\n");
  }
  assert(Ty->getBitWidth() <= IntTy->getBitWidth() &&
         "Cannot extract to a larger integer!");
  if (Ty != IntTy) {
    V = IRB.CreateTrunc(V, Ty, Name + ".trunc");
    LLVM_DEBUG(dbgs() << "     trunced: " << *V << "\n");
  }
  return V;
}

static Value *insertInteger(const DataLayout &DL, IRBuilderTy &IRB, Value *Old,
                            Value *V, uint64_t Offset, const Twine &Name) {
  IntegerType *IntTy = cast<IntegerType>(Old->getType());
  IntegerType *Ty = cast<IntegerType>(V->getType());
  assert(Ty->getBitWidth() <= IntTy->getBitWidth() &&
         "Cannot insert a larger integer!");
  LLVM_DEBUG(dbgs() << "       start: " << *V << "\n");
  if (Ty != IntTy) {
    V = IRB.CreateZExt(V, IntTy, Name + ".ext");
    LLVM_DEBUG(dbgs() << "    extended: " << *V << "\n");
  }
  assert(DL.getTypeStoreSize(Ty).getKnownMinValue() + Offset <=
             DL.getTypeStoreSize(IntTy).getKnownMinValue() &&
         "Element store outside of alloca store");
  uint64_t ShAmt = 8 * Offset;
  if (DL.isBigEndian())
    ShAmt = 8 * (DL.getTypeStoreSize(IntTy).getKnownMinValue() -
                 DL.getTypeStoreSize(Ty).getKnownMinValue() - Offset);
  if (ShAmt) {
    V = IRB.CreateShl(V, ShAmt, Name + ".shift");
    LLVM_DEBUG(dbgs() << "     shifted: " << *V << "\n");
  }

  if (ShAmt || Ty->getBitWidth() < IntTy->getBitWidth()) {
    APInt Mask = ~Ty->getMask().zext(IntTy->getBitWidth()).shl(ShAmt);
    Old = IRB.CreateAnd(Old, Mask, Name + ".mask");
    LLVM_DEBUG(dbgs() << "      masked: " << *Old << "\n");
    V = IRB.CreateOr(Old, V, Name + ".insert");
    LLVM_DEBUG(dbgs() << "    inserted: " << *V << "\n");
  }
  return V;
}

static Value *extractVector(IRBuilderTy &IRB, Value *V, unsigned BeginIndex,
                            unsigned EndIndex, const Twine &Name) {
  auto *VecTy = cast<VectorType>(V->getType());
  unsigned NumElements = EndIndex - BeginIndex;
  assert(NumElements <= VecTy->getElementCount().getKnownMinValue() &&
         "Too many elements!");

  if (NumElements == VecTy->getElementCount().getKnownMinValue())
    return V;

  if (NumElements == 1) {
    V = IRB.CreateExtractElement(V, IRB.getInt32(BeginIndex),
                                 Name + ".extract");
    LLVM_DEBUG(dbgs() << "     extract: " << *V << "\n");
    return V;
  }

  auto Mask = llvm::to_vector<8>(llvm::seq<int>(BeginIndex, EndIndex));
  V = IRB.CreateShuffleVector(V, Mask, Name + ".extract");
  LLVM_DEBUG(dbgs() << "     shuffle: " << *V << "\n");
  return V;
}

static Value *insertVector(IRBuilderTy &IRB, Value *Old, Value *V,
                           unsigned BeginIndex, const Twine &Name) {
  VectorType *VecTy = cast<VectorType>(Old->getType());
  assert(VecTy && "Can only insert a vector into a vector");

  VectorType *Ty = dyn_cast<VectorType>(V->getType());
  if (!Ty) {
    // Single element to insert.
    V = IRB.CreateInsertElement(Old, V, IRB.getInt32(BeginIndex),
                                Name + ".insert");
    LLVM_DEBUG(dbgs() << "     insert: " << *V << "\n");
    return V;
  }

  assert(Ty->getElementCount().getKnownMinValue() <=
             VecTy->getElementCount().getKnownMinValue() &&
         "Too many elements!");
  if (Ty->getElementCount() == VecTy->getElementCount()) {
    assert(V->getType() == VecTy && "Vector type mismatch");
    return V;
  }
  // FIXME: This does not work for scalable vectors but we should not be doing
  // this anyways.
  unsigned EndIndex = BeginIndex + cast<FixedVectorType>(Ty)->getNumElements();

  // When inserting a smaller vector into the larger to store, we first
  // use a shuffle vector to widen it with undef elements, and then
  // a second shuffle vector to select between the loaded vector and the
  // incoming vector.
  SmallVector<int, 8> Mask;
  Mask.reserve(cast<FixedVectorType>(VecTy)->getNumElements());
  for (unsigned i = 0; i != cast<FixedVectorType>(VecTy)->getNumElements(); ++i)
    if (i >= BeginIndex && i < EndIndex)
      Mask.push_back(i - BeginIndex);
    else
      Mask.push_back(-1);
  V = IRB.CreateShuffleVector(V, Mask, Name + ".expand");
  LLVM_DEBUG(dbgs() << "    shuffle: " << *V << "\n");

  SmallVector<Constant *, 8> Mask2;
  Mask2.reserve(cast<FixedVectorType>(VecTy)->getNumElements());
  for (unsigned i = 0; i != cast<FixedVectorType>(VecTy)->getNumElements(); ++i)
    Mask2.push_back(IRB.getInt1(i >= BeginIndex && i < EndIndex));

  V = IRB.CreateSelect(ConstantVector::get(Mask2), V, Old, Name + "blend");

  LLVM_DEBUG(dbgs() << "    blend: " << *V << "\n");
  return V;
}

/// Visitor to rewrite instructions using p particular slice of an alloca
/// to use a new alloca.
///
/// Also implements the rewriting to vector-based accesses when the partition
/// passes the isVectorPromotionViable predicate. Most of the rewriting logic
/// lives here.
class llvm::sroa::AllocaSliceRewriter
    : public InstVisitor<AllocaSliceRewriter, bool> {
  // Befriend the base class so it can delegate to private visit methods.
  friend class InstVisitor<AllocaSliceRewriter, bool>;

  using Base = InstVisitor<AllocaSliceRewriter, bool>;

  const DataLayout &DL;
  AllocaSlices &AS;
  SROAPass &Pass;
  AllocaInst &OldAI, &NewAI;
  const uint64_t NewAllocaBeginOffset, NewAllocaEndOffset;
  Type *NewAllocaTy;

  // This is a convenience and flag variable that will be null unless the new
  // alloca's integer operations should be widened to this integer type due to
  // passing isIntegerWideningViable above. If it is non-null, the desired
  // integer type will be stored here for easy access during rewriting.
  IntegerType *IntTy;

  // If we are rewriting an alloca partition which can be written as pure
  // vector operations, we stash extra information here. When VecTy is
  // non-null, we have some strict guarantees about the rewritten alloca:
  //   - The new alloca is exactly the size of the vector type here.
  //   - The accesses all either map to the entire vector or to a single
  //     element.
  //   - The set of accessing instructions is only one of those handled above
  //     in isVectorPromotionViable. Generally these are the same access kinds
  //     which are promotable via mem2reg.
  VectorType *VecTy;
  Type *ElementTy;
  uint64_t ElementSize;

  // The original offset of the slice currently being rewritten relative to
  // the original alloca.
  uint64_t BeginOffset = 0;
  uint64_t EndOffset = 0;

  // The new offsets of the slice currently being rewritten relative to the
  // original alloca.
  uint64_t NewBeginOffset = 0, NewEndOffset = 0;

  uint64_t SliceSize = 0;
  bool IsSplittable = false;
  bool IsSplit = false;
  Use *OldUse = nullptr;
  Instruction *OldPtr = nullptr;

  // Track post-rewrite users which are PHI nodes and Selects.
  SmallSetVector<PHINode *, 8> &PHIUsers;
  SmallSetVector<SelectInst *, 8> &SelectUsers;

  // Utility IR builder, whose name prefix is setup for each visited use, and
  // the insertion point is set to point to the user.
  IRBuilderTy IRB;

  // Return the new alloca, addrspacecasted if required to avoid changing the
  // addrspace of a volatile access.
  Value *getPtrToNewAI(unsigned AddrSpace, bool IsVolatile) {
    if (!IsVolatile || AddrSpace == NewAI.getType()->getPointerAddressSpace())
      return &NewAI;

    Type *AccessTy = NewAI.getAllocatedType()->getPointerTo(AddrSpace);
    return IRB.CreateAddrSpaceCast(&NewAI, AccessTy);
  }

public:
  AllocaSliceRewriter(const DataLayout &DL, AllocaSlices &AS, SROAPass &Pass,
                      AllocaInst &OldAI, AllocaInst &NewAI,
                      uint64_t NewAllocaBeginOffset,
                      uint64_t NewAllocaEndOffset, bool IsIntegerPromotable,
                      VectorType *PromotableVecTy,
                      SmallSetVector<PHINode *, 8> &PHIUsers,
                      SmallSetVector<SelectInst *, 8> &SelectUsers)
      : DL(DL), AS(AS), Pass(Pass), OldAI(OldAI), NewAI(NewAI),
        NewAllocaBeginOffset(NewAllocaBeginOffset),
        NewAllocaEndOffset(NewAllocaEndOffset),
        NewAllocaTy(NewAI.getAllocatedType()),
        IntTy(
            IsIntegerPromotable
                ? Type::getIntNTy(NewAI.getContext(),
                                  DL.getTypeSizeInBits(NewAI.getAllocatedType())
                                      .getKnownMinValue())
                : nullptr),
        VecTy(PromotableVecTy),
        ElementTy(VecTy ? VecTy->getElementType() : nullptr),
        ElementSize(VecTy ? DL.getTypeSizeInBits(ElementTy).getKnownMinValue() / 8
                          : 0),
        PHIUsers(PHIUsers), SelectUsers(SelectUsers),
        IRB(NewAI.getContext(), ConstantFolder()) {
    if (VecTy) {
      assert((DL.getTypeSizeInBits(ElementTy).getKnownMinValue() % 8) == 0 &&
             "Only multiple-of-8 sized vector elements are viable");
      ++NumVectorized;
    }
    assert((!IntTy && !VecTy) || (IntTy && !VecTy) || (!IntTy && VecTy));
  }

  bool visit(AllocaSlices::const_iterator I) {
    bool CanSROA = true;
    BeginOffset = I->beginOffset();
    EndOffset = I->endOffset();
    IsSplittable = I->isSplittable();
    IsSplit =
        BeginOffset < NewAllocaBeginOffset || EndOffset > NewAllocaEndOffset;
    LLVM_DEBUG(dbgs() << "  rewriting " << (IsSplit ? "split " : ""));
    LLVM_DEBUG(AS.printSlice(dbgs(), I, ""));
    LLVM_DEBUG(dbgs() << "\n");

    // Compute the intersecting offset range.
    assert(BeginOffset < NewAllocaEndOffset);
    assert(EndOffset > NewAllocaBeginOffset);
    NewBeginOffset = std::max(BeginOffset, NewAllocaBeginOffset);
    NewEndOffset = std::min(EndOffset, NewAllocaEndOffset);

    SliceSize = NewEndOffset - NewBeginOffset;
    LLVM_DEBUG(dbgs() << "   Begin:(" << BeginOffset << ", " << EndOffset
                      << ") NewBegin:(" << NewBeginOffset << ", "
                      << NewEndOffset << ") NewAllocaBegin:("
                      << NewAllocaBeginOffset << ", " << NewAllocaEndOffset
                      << ")\n");
    assert(IsSplit || NewBeginOffset == BeginOffset);
    OldUse = I->getUse();
    OldPtr = cast<Instruction>(OldUse->get());

    Instruction *OldUserI = cast<Instruction>(OldUse->getUser());
    IRB.SetInsertPoint(OldUserI);
    IRB.SetCurrentDebugLocation(OldUserI->getDebugLoc());
    IRB.getInserter().SetNamePrefix(
        Twine(NewAI.getName()) + "." + Twine(BeginOffset) + ".");

    CanSROA &= visit(cast<Instruction>(OldUse->getUser()));
    if (VecTy || IntTy)
      assert(CanSROA);
    return CanSROA;
  }

private:
  // Make sure the other visit overloads are visible.
  using Base::visit;

  // Every instruction which can end up as a user must have a rewrite rule.
  bool visitInstruction(Instruction &I) {
    LLVM_DEBUG(dbgs() << "    !!!! Cannot rewrite: " << I << "\n");
    llvm_unreachable("No rewrite rule for this instruction!");
  }

  Value *getNewAllocaSlicePtr(IRBuilderTy &IRB, Type *PointerTy) {
    // Note that the offset computation can use BeginOffset or NewBeginOffset
    // interchangeably for unsplit slices.
    assert(IsSplit || BeginOffset == NewBeginOffset);
    uint64_t Offset = NewBeginOffset - NewAllocaBeginOffset;

#ifndef NDEBUG
    StringRef OldName = OldPtr->getName();
    // Skip through the last '.sroa.' component of the name.
    size_t LastSROAPrefix = OldName.rfind(".sroa.");
    if (LastSROAPrefix != StringRef::npos) {
      OldName = OldName.substr(LastSROAPrefix + strlen(".sroa."));
      // Look for an SROA slice index.
      size_t IndexEnd = OldName.find_first_not_of("0123456789");
      if (IndexEnd != StringRef::npos && OldName[IndexEnd] == '.') {
        // Strip the index and look for the offset.
        OldName = OldName.substr(IndexEnd + 1);
        size_t OffsetEnd = OldName.find_first_not_of("0123456789");
        if (OffsetEnd != StringRef::npos && OldName[OffsetEnd] == '.')
          // Strip the offset.
          OldName = OldName.substr(OffsetEnd + 1);
      }
    }
    // Strip any SROA suffixes as well.
    OldName = OldName.substr(0, OldName.find(".sroa_"));
#endif

    return getAdjustedPtr(IRB, DL, &NewAI,
                          APInt(DL.getIndexTypeSizeInBits(PointerTy), Offset),
                          PointerTy,
#ifndef NDEBUG
                          Twine(OldName) + "."
#else
                          Twine()
#endif
                          );
  }

  /// Compute suitable alignment to access this slice of the *new*
  /// alloca.
  ///
  /// You can optionally pass a type to this routine and if that type's ABI
  /// alignment is itself suitable, this will return zero.
  Align getSliceAlign() {
    return commonAlignment(NewAI.getAlign(),
                           NewBeginOffset - NewAllocaBeginOffset);
  }

  unsigned getIndex(uint64_t Offset) {
    assert(VecTy && "Can only call getIndex when rewriting a vector");
    uint64_t RelOffset = Offset - NewAllocaBeginOffset;
    assert(RelOffset / ElementSize < UINT32_MAX && "Index out of bounds");
    uint32_t Index = RelOffset / ElementSize;
    assert(Index * ElementSize == RelOffset);
    return Index;
  }

  void deleteIfTriviallyDead(Value *V) {
    Instruction *I = cast<Instruction>(V);
    if (isInstructionTriviallyDead(I))
      Pass.DeadInsts.push_back(I);
  }

  Value *rewriteVectorizedLoadInst(LoadInst &LI) {
    unsigned BeginIndex = getIndex(NewBeginOffset);
    unsigned EndIndex = getIndex(NewEndOffset);
    assert(EndIndex > BeginIndex && "Empty vector!");

    LoadInst *Load = IRB.CreateAlignedLoad(NewAI.getAllocatedType(), &NewAI,
                                           NewAI.getAlign(), "load");

    Load->copyMetadata(LI, {LLVMContext::MD_mem_parallel_loop_access,
                            LLVMContext::MD_access_group});
    return extractVector(IRB, Load, BeginIndex, EndIndex, "vec");
  }

  Value *rewriteIntegerLoad(LoadInst &LI) {
    assert(IntTy && "We cannot insert an integer to the alloca");
    assert(!LI.isVolatile());
    Value *V = IRB.CreateAlignedLoad(NewAI.getAllocatedType(), &NewAI,
                                     NewAI.getAlign(), "load");
    V = convertValue(DL, IRB, V, IntTy);
    assert(NewBeginOffset >= NewAllocaBeginOffset && "Out of bounds offset");
    uint64_t Offset = NewBeginOffset - NewAllocaBeginOffset;
    if (Offset > 0 || NewEndOffset < NewAllocaEndOffset) {
      IntegerType *ExtractTy = Type::getIntNTy(LI.getContext(), SliceSize * 8);
      V = extractInteger(DL, IRB, V, ExtractTy, Offset, "extract");
    }
    // It is possible that the extracted type is not the load type. This
    // happens if there is a load past the end of the alloca, and as
    // a consequence the slice is narrower but still a candidate for integer
    // lowering. To handle this case, we just zero extend the extracted
    // integer.
    assert(cast<IntegerType>(LI.getType())->getBitWidth() >= SliceSize * 8 &&
           "Can only handle an extract for an overly wide load");
    if (cast<IntegerType>(LI.getType())->getBitWidth() > SliceSize * 8)
      V = IRB.CreateZExt(V, LI.getType());
    return V;
  }

  bool visitLoadInst(LoadInst &LI) {
    LLVM_DEBUG(dbgs() << "    original: " << LI << "\n");
    Value *OldOp = LI.getOperand(0);
    assert(OldOp == OldPtr);

    AAMDNodes AATags = LI.getAAMetadata();

    unsigned AS = LI.getPointerAddressSpace();

    Type *TargetTy = IsSplit ? Type::getIntNTy(LI.getContext(), SliceSize * 8)
                             : LI.getType();
    const bool IsLoadPastEnd =
        DL.getTypeStoreSize(TargetTy).getKnownMinValue() > SliceSize;
    bool IsPtrAdjusted = false;
    Value *V;
    if (VecTy) {
      V = rewriteVectorizedLoadInst(LI);
    } else if (IntTy && LI.getType()->isIntegerTy()) {
      V = rewriteIntegerLoad(LI);
    } else if (NewBeginOffset == NewAllocaBeginOffset &&
               NewEndOffset == NewAllocaEndOffset &&
               (canConvertValue(DL, NewAllocaTy, TargetTy) ||
                (IsLoadPastEnd && NewAllocaTy->isIntegerTy() &&
                 TargetTy->isIntegerTy()))) {
      Value *NewPtr =
          getPtrToNewAI(LI.getPointerAddressSpace(), LI.isVolatile());
      LoadInst *NewLI = IRB.CreateAlignedLoad(NewAI.getAllocatedType(), NewPtr,
                                              NewAI.getAlign(), LI.isVolatile(),
                                              LI.getName());
      if (LI.isVolatile())
        NewLI->setAtomic(LI.getOrdering(), LI.getSyncScopeID());
      if (NewLI->isAtomic())
        NewLI->setAlignment(LI.getAlign());

      // Copy any metadata that is valid for the new load. This may require
      // conversion to a different kind of metadata, e.g. !nonnull might change
      // to !range or vice versa.
      copyMetadataForLoad(*NewLI, LI);

      // Do this after copyMetadataForLoad() to preserve the TBAA shift.
      if (AATags)
        NewLI->setAAMetadata(AATags.shift(NewBeginOffset - BeginOffset));

      // Try to preserve nonnull metadata
      V = NewLI;

      // If this is an integer load past the end of the slice (which means the
      // bytes outside the slice are undef or this load is dead) just forcibly
      // fix the integer size with correct handling of endianness.
      if (auto *AITy = dyn_cast<IntegerType>(NewAllocaTy))
        if (auto *TITy = dyn_cast<IntegerType>(TargetTy))
          if (AITy->getBitWidth() < TITy->getBitWidth()) {
            V = IRB.CreateZExt(V, TITy, "load.ext");
            if (DL.isBigEndian())
              V = IRB.CreateShl(V, TITy->getBitWidth() - AITy->getBitWidth(),
                                "endian_shift");
          }
    } else {
      Type *LTy = TargetTy->getPointerTo(AS);
      LoadInst *NewLI =
          IRB.CreateAlignedLoad(TargetTy, getNewAllocaSlicePtr(IRB, LTy),
                                getSliceAlign(), LI.isVolatile(), LI.getName());
      if (AATags)
        NewLI->setAAMetadata(AATags.shift(NewBeginOffset - BeginOffset));
      if (LI.isVolatile())
        NewLI->setAtomic(LI.getOrdering(), LI.getSyncScopeID());
      NewLI->copyMetadata(LI, {LLVMContext::MD_mem_parallel_loop_access,
                               LLVMContext::MD_access_group});

      V = NewLI;
      IsPtrAdjusted = true;
    }
    V = convertValue(DL, IRB, V, TargetTy);

    if (IsSplit) {
      assert(!LI.isVolatile());
      assert(LI.getType()->isIntegerTy() &&
             "Only integer type loads and stores are split");
      assert(SliceSize < DL.getTypeStoreSize(LI.getType()).getKnownMinValue() &&
             "Split load isn't smaller than original load");
      assert(DL.typeSizeEqualsStoreSize(LI.getType()) &&
             "Non-byte-multiple bit width");
      // Move the insertion point just past the load so that we can refer to it.
      IRB.SetInsertPoint(&*std::next(BasicBlock::iterator(&LI)));
      // Create a placeholder value with the same type as LI to use as the
      // basis for the new value. This allows us to replace the uses of LI with
      // the computed value, and then replace the placeholder with LI, leaving
      // LI only used for this computation.
      Value *Placeholder = new LoadInst(
          LI.getType(), PoisonValue::get(LI.getType()->getPointerTo(AS)), "",
          false, Align(1));
      V = insertInteger(DL, IRB, Placeholder, V, NewBeginOffset - BeginOffset,
                        "insert");
      LI.replaceAllUsesWith(V);
      Placeholder->replaceAllUsesWith(&LI);
      Placeholder->deleteValue();
    } else {
      LI.replaceAllUsesWith(V);
    }

    Pass.DeadInsts.push_back(&LI);
    deleteIfTriviallyDead(OldOp);
    LLVM_DEBUG(dbgs() << "          to: " << *V << "\n");
    return !LI.isVolatile() && !IsPtrAdjusted;
  }

  bool rewriteVectorizedStoreInst(Value *V, StoreInst &SI, Value *OldOp,
                                  AAMDNodes AATags) {
    // Capture V for the purpose of debug-info accounting once it's converted
    // to a vector store.
    Value *OrigV = V;
    if (V->getType() != VecTy) {
      unsigned BeginIndex = getIndex(NewBeginOffset);
      unsigned EndIndex = getIndex(NewEndOffset);
      assert(EndIndex > BeginIndex && "Empty vector!");
      unsigned NumElements = EndIndex - BeginIndex;
      assert(NumElements <= cast<FixedVectorType>(VecTy)->getNumElements() &&
             "Too many elements!");
      Type *SliceTy = (NumElements == 1)
                          ? ElementTy
                          : FixedVectorType::get(ElementTy, NumElements);
      if (V->getType() != SliceTy)
        V = convertValue(DL, IRB, V, SliceTy);

      // Mix in the existing elements.
      Value *Old = IRB.CreateAlignedLoad(NewAI.getAllocatedType(), &NewAI,
                                         NewAI.getAlign(), "load");
      V = insertVector(IRB, Old, V, BeginIndex, "vec");
    }
    StoreInst *Store = IRB.CreateAlignedStore(V, &NewAI, NewAI.getAlign());
    Store->copyMetadata(SI, {LLVMContext::MD_mem_parallel_loop_access,
                             LLVMContext::MD_access_group});
    if (AATags)
      Store->setAAMetadata(AATags.shift(NewBeginOffset - BeginOffset));
    Pass.DeadInsts.push_back(&SI);

    // NOTE: Careful to use OrigV rather than V.
    migrateDebugInfo(&OldAI, IsSplit, NewBeginOffset * 8, SliceSize * 8, &SI,
                     Store, Store->getPointerOperand(), OrigV, DL);
    LLVM_DEBUG(dbgs() << "          to: " << *Store << "\n");
    return true;
  }

  bool rewriteIntegerStore(Value *V, StoreInst &SI, AAMDNodes AATags) {
    assert(IntTy && "We cannot extract an integer from the alloca");
    assert(!SI.isVolatile());
    if (DL.getTypeSizeInBits(V->getType()).getKnownMinValue() !=
        IntTy->getBitWidth()) {
      Value *Old = IRB.CreateAlignedLoad(NewAI.getAllocatedType(), &NewAI,
                                         NewAI.getAlign(), "oldload");
      Old = convertValue(DL, IRB, Old, IntTy);
      assert(BeginOffset >= NewAllocaBeginOffset && "Out of bounds offset");
      uint64_t Offset = BeginOffset - NewAllocaBeginOffset;
      V = insertInteger(DL, IRB, Old, SI.getValueOperand(), Offset, "insert");
    }
    V = convertValue(DL, IRB, V, NewAllocaTy);
    StoreInst *Store = IRB.CreateAlignedStore(V, &NewAI, NewAI.getAlign());
    Store->copyMetadata(SI, {LLVMContext::MD_mem_parallel_loop_access,
                             LLVMContext::MD_access_group});
    if (AATags)
      Store->setAAMetadata(AATags.shift(NewBeginOffset - BeginOffset));

    migrateDebugInfo(&OldAI, IsSplit, NewBeginOffset * 8, SliceSize * 8, &SI,
                     Store, Store->getPointerOperand(),
                     Store->getValueOperand(), DL);

    Pass.DeadInsts.push_back(&SI);
    LLVM_DEBUG(dbgs() << "          to: " << *Store << "\n");
    return true;
  }

  bool visitStoreInst(StoreInst &SI) {
    LLVM_DEBUG(dbgs() << "    original: " << SI << "\n");
    Value *OldOp = SI.getOperand(1);
    assert(OldOp == OldPtr);

    AAMDNodes AATags = SI.getAAMetadata();
    Value *V = SI.getValueOperand();

    // Strip all inbounds GEPs and pointer casts to try to dig out any root
    // alloca that should be re-examined after promoting this alloca.
    if (V->getType()->isPointerTy())
      if (AllocaInst *AI = dyn_cast<AllocaInst>(V->stripInBoundsOffsets()))
        Pass.PostPromotionWorklist.insert(AI);

    if (SliceSize < DL.getTypeStoreSize(V->getType()).getKnownMinValue()) {
      assert(!SI.isVolatile());
      assert(V->getType()->isIntegerTy() &&
             "Only integer type loads and stores are split");
      assert(DL.typeSizeEqualsStoreSize(V->getType()) &&
             "Non-byte-multiple bit width");
      IntegerType *NarrowTy = Type::getIntNTy(SI.getContext(), SliceSize * 8);
      V = extractInteger(DL, IRB, V, NarrowTy, NewBeginOffset - BeginOffset,
                         "extract");
    }

    if (VecTy)
      return rewriteVectorizedStoreInst(V, SI, OldOp, AATags);
    if (IntTy && V->getType()->isIntegerTy())
      return rewriteIntegerStore(V, SI, AATags);

    const bool IsStorePastEnd =
        DL.getTypeStoreSize(V->getType()).getKnownMinValue() > SliceSize;
    StoreInst *NewSI;
    if (NewBeginOffset == NewAllocaBeginOffset &&
        NewEndOffset == NewAllocaEndOffset &&
        (canConvertValue(DL, V->getType(), NewAllocaTy) ||
         (IsStorePastEnd && NewAllocaTy->isIntegerTy() &&
          V->getType()->isIntegerTy()))) {
      // If this is an integer store past the end of slice (and thus the bytes
      // past that point are irrelevant or this is unreachable), truncate the
      // value prior to storing.
      if (auto *VITy = dyn_cast<IntegerType>(V->getType()))
        if (auto *AITy = dyn_cast<IntegerType>(NewAllocaTy))
          if (VITy->getBitWidth() > AITy->getBitWidth()) {
            if (DL.isBigEndian())
              V = IRB.CreateLShr(V, VITy->getBitWidth() - AITy->getBitWidth(),
                                 "endian_shift");
            V = IRB.CreateTrunc(V, AITy, "load.trunc");
          }

      V = convertValue(DL, IRB, V, NewAllocaTy);
      Value *NewPtr =
          getPtrToNewAI(SI.getPointerAddressSpace(), SI.isVolatile());

      NewSI =
          IRB.CreateAlignedStore(V, NewPtr, NewAI.getAlign(), SI.isVolatile());
    } else {
      unsigned AS = SI.getPointerAddressSpace();
      Value *NewPtr = getNewAllocaSlicePtr(IRB, V->getType()->getPointerTo(AS));
      NewSI =
          IRB.CreateAlignedStore(V, NewPtr, getSliceAlign(), SI.isVolatile());
    }
    NewSI->copyMetadata(SI, {LLVMContext::MD_mem_parallel_loop_access,
                             LLVMContext::MD_access_group});
    if (AATags)
      NewSI->setAAMetadata(AATags.shift(NewBeginOffset - BeginOffset));
    if (SI.isVolatile())
      NewSI->setAtomic(SI.getOrdering(), SI.getSyncScopeID());
    if (NewSI->isAtomic())
      NewSI->setAlignment(SI.getAlign());

    migrateDebugInfo(&OldAI, IsSplit, NewBeginOffset * 8, SliceSize * 8, &SI,
                     NewSI, NewSI->getPointerOperand(),
                     NewSI->getValueOperand(), DL);

    Pass.DeadInsts.push_back(&SI);
    deleteIfTriviallyDead(OldOp);

    LLVM_DEBUG(dbgs() << "          to: " << *NewSI << "\n");
    return NewSI->getPointerOperand() == &NewAI &&
           NewSI->getValueOperand()->getType() == NewAllocaTy &&
           !SI.isVolatile();
  }

  /// Compute an integer value from splatting an i8 across the given
  /// number of bytes.
  ///
  /// Note that this routine assumes an i8 is a byte. If that isn't true, don't
  /// call this routine.
  /// FIXME: Heed the advice above.
  ///
  /// \param V The i8 value to splat.
  /// \param Size The number of bytes in the output (assuming i8 is one byte)
  Value *getIntegerSplat(Value *V, unsigned Size) {
    assert(Size > 0 && "Expected a positive number of bytes.");
    IntegerType *VTy = cast<IntegerType>(V->getType());
    assert(VTy->getBitWidth() == 8 && "Expected an i8 value for the byte");
    if (Size == 1)
      return V;

    Type *SplatIntTy = Type::getIntNTy(VTy->getContext(), Size * 8);
    V = IRB.CreateMul(
        IRB.CreateZExt(V, SplatIntTy, "zext"),
        IRB.CreateUDiv(Constant::getAllOnesValue(SplatIntTy),
                       IRB.CreateZExt(Constant::getAllOnesValue(V->getType()),
                                      SplatIntTy)),
        "isplat");
    return V;
  }

  /// Compute a vector splat for a given element value.
  Value *getVectorSplat(Value *V, unsigned NumElements) {
    V = IRB.CreateVectorSplat(NumElements, V, "vsplat");
    LLVM_DEBUG(dbgs() << "       splat: " << *V << "\n");
    return V;
  }

  bool visitMemSetInst(MemSetInst &II) {
    LLVM_DEBUG(dbgs() << "    original: " << II << "\n");
    assert(II.getRawDest() == OldPtr);

    AAMDNodes AATags = II.getAAMetadata();

    // If the memset has a variable size, it cannot be split, just adjust the
    // pointer to the new alloca.
    if (!isa<ConstantInt>(II.getLength())) {
      assert(!IsSplit);
      assert(NewBeginOffset == BeginOffset);
      II.setDest(getNewAllocaSlicePtr(IRB, OldPtr->getType()));
      II.setDestAlignment(getSliceAlign());
      // In theory we should call migrateDebugInfo here. However, we do not
      // emit dbg.assign intrinsics for mem intrinsics storing through non-
      // constant geps, or storing a variable number of bytes.
      assert(at::getAssignmentMarkers(&II).empty() &&
             "AT: Unexpected link to non-const GEP");
      deleteIfTriviallyDead(OldPtr);
      return false;
    }

    // Record this instruction for deletion.
    Pass.DeadInsts.push_back(&II);

    Type *AllocaTy = NewAI.getAllocatedType();
    Type *ScalarTy = AllocaTy->getScalarType();

    const bool CanContinue = [&]() {
      if (VecTy || IntTy)
        return true;
      if (BeginOffset > NewAllocaBeginOffset ||
          EndOffset < NewAllocaEndOffset)
        return false;
      // Length must be in range for FixedVectorType.
      auto *C = cast<ConstantInt>(II.getLength());
      const uint64_t Len = C->getLimitedValue();
      if (Len > std::numeric_limits<unsigned>::max())
        return false;
      auto *Int8Ty = IntegerType::getInt8Ty(NewAI.getContext());
      auto *SrcTy = FixedVectorType::get(Int8Ty, Len);
      return canConvertValue(DL, SrcTy, AllocaTy) &&
             DL.isLegalInteger(DL.getTypeSizeInBits(ScalarTy).getKnownMinValue());
    }();

    // If this doesn't map cleanly onto the alloca type, and that type isn't
    // a single value type, just emit a memset.
    if (!CanContinue) {
      Type *SizeTy = II.getLength()->getType();
      Constant *Size = ConstantInt::get(SizeTy, NewEndOffset - NewBeginOffset);
      MemIntrinsic *New = cast<MemIntrinsic>(IRB.CreateMemSet(
          getNewAllocaSlicePtr(IRB, OldPtr->getType()), II.getValue(), Size,
          MaybeAlign(getSliceAlign()), II.isVolatile()));
      if (AATags)
        New->setAAMetadata(AATags.shift(NewBeginOffset - BeginOffset));

      migrateDebugInfo(&OldAI, IsSplit, NewBeginOffset * 8, SliceSize * 8, &II,
                       New, New->getRawDest(), nullptr, DL);

      LLVM_DEBUG(dbgs() << "          to: " << *New << "\n");
      return false;
    }

    // If we can represent this as a simple value, we have to build the actual
    // value to store, which requires expanding the byte present in memset to
    // a sensible representation for the alloca type. This is essentially
    // splatting the byte to a sufficiently wide integer, splatting it across
    // any desired vector width, and bitcasting to the final type.
    Value *V;

    if (VecTy) {
      // If this is a memset of a vectorized alloca, insert it.
      assert(ElementTy == ScalarTy);

      unsigned BeginIndex = getIndex(NewBeginOffset);
      unsigned EndIndex = getIndex(NewEndOffset);
      assert(EndIndex > BeginIndex && "Empty vector!");
      unsigned NumElements = EndIndex - BeginIndex;
      assert(NumElements <= cast<FixedVectorType>(VecTy)->getNumElements() &&
             "Too many elements!");

      Value *Splat = getIntegerSplat(
          II.getValue(), DL.getTypeSizeInBits(ElementTy).getKnownMinValue() / 8);
      Splat = convertValue(DL, IRB, Splat, ElementTy);
      if (NumElements > 1)
        Splat = getVectorSplat(Splat, NumElements);

      Value *Old = IRB.CreateAlignedLoad(NewAI.getAllocatedType(), &NewAI,
                                         NewAI.getAlign(), "oldload");
      V = insertVector(IRB, Old, Splat, BeginIndex, "vec");
    } else if (IntTy) {
      // If this is a memset on an alloca where we can widen stores, insert the
      // set integer.
      assert(!II.isVolatile());

      uint64_t Size = NewEndOffset - NewBeginOffset;
      V = getIntegerSplat(II.getValue(), Size);

      if (IntTy && (BeginOffset != NewAllocaBeginOffset ||
                    EndOffset != NewAllocaBeginOffset)) {
        Value *Old = IRB.CreateAlignedLoad(NewAI.getAllocatedType(), &NewAI,
                                           NewAI.getAlign(), "oldload");
        Old = convertValue(DL, IRB, Old, IntTy);
        uint64_t Offset = NewBeginOffset - NewAllocaBeginOffset;
        V = insertInteger(DL, IRB, Old, V, Offset, "insert");
      } else {
        assert(V->getType() == IntTy &&
               "Wrong type for an alloca wide integer!");
      }
      V = convertValue(DL, IRB, V, AllocaTy);
    } else {
      // Established these invariants above.
      assert(NewBeginOffset == NewAllocaBeginOffset);
      assert(NewEndOffset == NewAllocaEndOffset);

      V = getIntegerSplat(II.getValue(),
                          DL.getTypeSizeInBits(ScalarTy).getKnownMinValue() / 8);
      if (VectorType *AllocaVecTy = dyn_cast<VectorType>(AllocaTy))
        V = getVectorSplat(
            V, cast<FixedVectorType>(AllocaVecTy)->getNumElements());

      V = convertValue(DL, IRB, V, AllocaTy);
    }

    Value *NewPtr = getPtrToNewAI(II.getDestAddressSpace(), II.isVolatile());
    StoreInst *New =
        IRB.CreateAlignedStore(V, NewPtr, NewAI.getAlign(), II.isVolatile());
    New->copyMetadata(II, {LLVMContext::MD_mem_parallel_loop_access,
                           LLVMContext::MD_access_group});
    if (AATags)
      New->setAAMetadata(AATags.shift(NewBeginOffset - BeginOffset));

    migrateDebugInfo(&OldAI, IsSplit, NewBeginOffset * 8, SliceSize * 8, &II,
                     New, New->getPointerOperand(), V, DL);

    LLVM_DEBUG(dbgs() << "          to: " << *New << "\n");
    return !II.isVolatile();
  }

  bool visitMemTransferInst(MemTransferInst &II) {
    // Rewriting of memory transfer instructions can be a bit tricky. We break
    // them into two categories: split intrinsics and unsplit intrinsics.

    LLVM_DEBUG(dbgs() << "    original: " << II << "\n");

    AAMDNodes AATags = II.getAAMetadata();

    bool IsDest = &II.getRawDestUse() == OldUse;
    assert((IsDest && II.getRawDest() == OldPtr) ||
           (!IsDest && II.getRawSource() == OldPtr));

    Align SliceAlign = getSliceAlign();
    // For unsplit intrinsics, we simply modify the source and destination
    // pointers in place. This isn't just an optimization, it is a matter of
    // correctness. With unsplit intrinsics we may be dealing with transfers
    // within a single alloca before SROA ran, or with transfers that have
    // a variable length. We may also be dealing with memmove instead of
    // memcpy, and so simply updating the pointers is the necessary for us to
    // update both source and dest of a single call.
    if (!IsSplittable) {
      Value *AdjustedPtr = getNewAllocaSlicePtr(IRB, OldPtr->getType());
      if (IsDest) {
        // Update the address component of linked dbg.assigns.
        for (auto *DAI : at::getAssignmentMarkers(&II)) {
          if (any_of(DAI->location_ops(),
                     [&](Value *V) { return V == II.getDest(); }) ||
              DAI->getAddress() == II.getDest())
            DAI->replaceVariableLocationOp(II.getDest(), AdjustedPtr);
        }
        II.setDest(AdjustedPtr);
        II.setDestAlignment(SliceAlign);
      } else {
        II.setSource(AdjustedPtr);
        II.setSourceAlignment(SliceAlign);
      }

      LLVM_DEBUG(dbgs() << "          to: " << II << "\n");
      deleteIfTriviallyDead(OldPtr);
      return false;
    }
    // For split transfer intrinsics we have an incredibly useful assurance:
    // the source and destination do not reside within the same alloca, and at
    // least one of them does not escape. This means that we can replace
    // memmove with memcpy, and we don't need to worry about all manner of
    // downsides to splitting and transforming the operations.

    // If this doesn't map cleanly onto the alloca type, and that type isn't
    // a single value type, just emit a memcpy.
    bool EmitMemCpy =
        !VecTy && !IntTy &&
        (BeginOffset > NewAllocaBeginOffset || EndOffset < NewAllocaEndOffset ||
         SliceSize !=
             DL.getTypeStoreSize(NewAI.getAllocatedType()).getKnownMinValue() ||
         !NewAI.getAllocatedType()->isSingleValueType());

    // If we're just going to emit a memcpy, the alloca hasn't changed, and the
    // size hasn't been shrunk based on analysis of the viable range, this is
    // a no-op.
    if (EmitMemCpy && &OldAI == &NewAI) {
      // Ensure the start lines up.
      assert(NewBeginOffset == BeginOffset);

      // Rewrite the size as needed.
      if (NewEndOffset != EndOffset)
        II.setLength(ConstantInt::get(II.getLength()->getType(),
                                      NewEndOffset - NewBeginOffset));
      return false;
    }
    // Record this instruction for deletion.
    Pass.DeadInsts.push_back(&II);

    // Strip all inbounds GEPs and pointer casts to try to dig out any root
    // alloca that should be re-examined after rewriting this instruction.
    Value *OtherPtr = IsDest ? II.getRawSource() : II.getRawDest();
    if (AllocaInst *AI =
            dyn_cast<AllocaInst>(OtherPtr->stripInBoundsOffsets())) {
      assert(AI != &OldAI && AI != &NewAI &&
             "Splittable transfers cannot reach the same alloca on both ends.");
      Pass.Worklist.insert(AI);
    }

    Type *OtherPtrTy = OtherPtr->getType();
    unsigned OtherAS = OtherPtrTy->getPointerAddressSpace();

    // Compute the relative offset for the other pointer within the transfer.
    unsigned OffsetWidth = DL.getIndexSizeInBits(OtherAS);
    APInt OtherOffset(OffsetWidth, NewBeginOffset - BeginOffset);
    Align OtherAlign =
        (IsDest ? II.getSourceAlign() : II.getDestAlign()).valueOrOne();
    OtherAlign =
        commonAlignment(OtherAlign, OtherOffset.zextOrTrunc(64).getZExtValue());

    if (EmitMemCpy) {
      // Compute the other pointer, folding as much as possible to produce
      // a single, simple GEP in most cases.
      OtherPtr = getAdjustedPtr(IRB, DL, OtherPtr, OtherOffset, OtherPtrTy,
                                OtherPtr->getName() + ".");

      Value *OurPtr = getNewAllocaSlicePtr(IRB, OldPtr->getType());
      Type *SizeTy = II.getLength()->getType();
      Constant *Size = ConstantInt::get(SizeTy, NewEndOffset - NewBeginOffset);

      Value *DestPtr, *SrcPtr;
      MaybeAlign DestAlign, SrcAlign;
      // Note: IsDest is true iff we're copying into the new alloca slice
      if (IsDest) {
        DestPtr = OurPtr;
        DestAlign = SliceAlign;
        SrcPtr = OtherPtr;
        SrcAlign = OtherAlign;
      } else {
        DestPtr = OtherPtr;
        DestAlign = OtherAlign;
        SrcPtr = OurPtr;
        SrcAlign = SliceAlign;
      }
      CallInst *New = IRB.CreateMemCpy(DestPtr, DestAlign, SrcPtr, SrcAlign,
                                       Size, II.isVolatile());
      if (AATags)
        New->setAAMetadata(AATags.shift(NewBeginOffset - BeginOffset));

      APInt Offset(DL.getIndexTypeSizeInBits(DestPtr->getType()), 0);
      if (IsDest) {
        migrateDebugInfo(&OldAI, IsSplit, NewBeginOffset * 8, SliceSize * 8,
                         &II, New, DestPtr, nullptr, DL);
      } else if (AllocaInst *Base = dyn_cast<AllocaInst>(
                     DestPtr->stripAndAccumulateConstantOffsets(
                         DL, Offset, /*AllowNonInbounds*/ true))) {
        migrateDebugInfo(Base, IsSplit, Offset.getZExtValue() * 8,
                         SliceSize * 8, &II, New, DestPtr, nullptr, DL);
      }
      LLVM_DEBUG(dbgs() << "          to: " << *New << "\n");
      return false;
    }

    bool IsWholeAlloca = NewBeginOffset == NewAllocaBeginOffset &&
                         NewEndOffset == NewAllocaEndOffset;
    uint64_t Size = NewEndOffset - NewBeginOffset;
    unsigned BeginIndex = VecTy ? getIndex(NewBeginOffset) : 0;
    unsigned EndIndex = VecTy ? getIndex(NewEndOffset) : 0;
    unsigned NumElements = EndIndex - BeginIndex;
    IntegerType *SubIntTy =
        IntTy ? Type::getIntNTy(IntTy->getContext(), Size * 8) : nullptr;

    // Reset the other pointer type to match the register type we're going to
    // use, but using the address space of the original other pointer.
    Type *OtherTy;
    if (VecTy && !IsWholeAlloca) {
      if (NumElements == 1)
        OtherTy = VecTy->getElementType();
      else
        OtherTy = FixedVectorType::get(VecTy->getElementType(), NumElements);
    } else if (IntTy && !IsWholeAlloca) {
      OtherTy = SubIntTy;
    } else {
      OtherTy = NewAllocaTy;
    }
    OtherPtrTy = OtherTy->getPointerTo(OtherAS);

    Value *AdjPtr = getAdjustedPtr(IRB, DL, OtherPtr, OtherOffset, OtherPtrTy,
                                   OtherPtr->getName() + ".");
    MaybeAlign SrcAlign = OtherAlign;
    MaybeAlign DstAlign = SliceAlign;
    if (!IsDest)
      std::swap(SrcAlign, DstAlign);

    Value *SrcPtr;
    Value *DstPtr;

    if (IsDest) {
      DstPtr = getPtrToNewAI(II.getDestAddressSpace(), II.isVolatile());
      SrcPtr = AdjPtr;
    } else {
      DstPtr = AdjPtr;
      SrcPtr = getPtrToNewAI(II.getSourceAddressSpace(), II.isVolatile());
    }

    Value *Src;
    if (VecTy && !IsWholeAlloca && !IsDest) {
      Src = IRB.CreateAlignedLoad(NewAI.getAllocatedType(), &NewAI,
                                  NewAI.getAlign(), "load");
      Src = extractVector(IRB, Src, BeginIndex, EndIndex, "vec");
    } else if (IntTy && !IsWholeAlloca && !IsDest) {
      Src = IRB.CreateAlignedLoad(NewAI.getAllocatedType(), &NewAI,
                                  NewAI.getAlign(), "load");
      Src = convertValue(DL, IRB, Src, IntTy);
      uint64_t Offset = NewBeginOffset - NewAllocaBeginOffset;
      Src = extractInteger(DL, IRB, Src, SubIntTy, Offset, "extract");
    } else {
      LoadInst *Load = IRB.CreateAlignedLoad(OtherTy, SrcPtr, SrcAlign,
                                             II.isVolatile(), "copyload");
      Load->copyMetadata(II, {LLVMContext::MD_mem_parallel_loop_access,
                              LLVMContext::MD_access_group});
      if (AATags)
        Load->setAAMetadata(AATags.shift(NewBeginOffset - BeginOffset));
      Src = Load;
    }

    if (VecTy && !IsWholeAlloca && IsDest) {
      Value *Old = IRB.CreateAlignedLoad(NewAI.getAllocatedType(), &NewAI,
                                         NewAI.getAlign(), "oldload");
      Src = insertVector(IRB, Old, Src, BeginIndex, "vec");
    } else if (IntTy && !IsWholeAlloca && IsDest) {
      Value *Old = IRB.CreateAlignedLoad(NewAI.getAllocatedType(), &NewAI,
                                         NewAI.getAlign(), "oldload");
      Old = convertValue(DL, IRB, Old, IntTy);
      uint64_t Offset = NewBeginOffset - NewAllocaBeginOffset;
      Src = insertInteger(DL, IRB, Old, Src, Offset, "insert");
      Src = convertValue(DL, IRB, Src, NewAllocaTy);
    }

    StoreInst *Store = cast<StoreInst>(
        IRB.CreateAlignedStore(Src, DstPtr, DstAlign, II.isVolatile()));
    Store->copyMetadata(II, {LLVMContext::MD_mem_parallel_loop_access,
                             LLVMContext::MD_access_group});
    if (AATags)
      Store->setAAMetadata(AATags.shift(NewBeginOffset - BeginOffset));

    APInt Offset(DL.getIndexTypeSizeInBits(DstPtr->getType()), 0);
    if (IsDest) {

      migrateDebugInfo(&OldAI, IsSplit, NewBeginOffset * 8, SliceSize * 8, &II,
                       Store, DstPtr, Src, DL);
    } else if (AllocaInst *Base = dyn_cast<AllocaInst>(
                   DstPtr->stripAndAccumulateConstantOffsets(
                       DL, Offset, /*AllowNonInbounds*/ true))) {
      migrateDebugInfo(Base, IsSplit, Offset.getZExtValue() * 8, SliceSize * 8,
                       &II, Store, DstPtr, Src, DL);
    }

    LLVM_DEBUG(dbgs() << "          to: " << *Store << "\n");
    return !II.isVolatile();
  }

  bool visitIntrinsicInst(IntrinsicInst &II) {
    assert((II.isLifetimeStartOrEnd() || II.isDroppable()) &&
           "Unexpected intrinsic!");
    LLVM_DEBUG(dbgs() << "    original: " << II << "\n");

    // Record this instruction for deletion.
    Pass.DeadInsts.push_back(&II);

    if (II.isDroppable()) {
      assert(II.getIntrinsicID() == Intrinsic::assume && "Expected assume");
      // TODO For now we forget assumed information, this can be improved.
      OldPtr->dropDroppableUsesIn(II);
      return true;
    }

    assert(II.getArgOperand(1) == OldPtr);
    // Lifetime intrinsics are only promotable if they cover the whole alloca.
    // Therefore, we drop lifetime intrinsics which don't cover the whole
    // alloca.
    // (In theory, intrinsics which partially cover an alloca could be
    // promoted, but PromoteMemToReg doesn't handle that case.)
    // FIXME: Check whether the alloca is promotable before dropping the
    // lifetime intrinsics?
    if (NewBeginOffset != NewAllocaBeginOffset ||
        NewEndOffset != NewAllocaEndOffset)
      return true;

    ConstantInt *Size =
        ConstantInt::get(cast<IntegerType>(II.getArgOperand(0)->getType()),
                         NewEndOffset - NewBeginOffset);
    // Lifetime intrinsics always expect an i8* so directly get such a pointer
    // for the new alloca slice.
    Type *PointerTy = IRB.getInt8PtrTy(OldPtr->getType()->getPointerAddressSpace());
    Value *Ptr = getNewAllocaSlicePtr(IRB, PointerTy);
    Value *New;
    if (II.getIntrinsicID() == Intrinsic::lifetime_start)
      New = IRB.CreateLifetimeStart(Ptr, Size);
    else
      New = IRB.CreateLifetimeEnd(Ptr, Size);

    (void)New;
    LLVM_DEBUG(dbgs() << "          to: " << *New << "\n");

    return true;
  }

  void fixLoadStoreAlign(Instruction &Root) {
    // This algorithm implements the same visitor loop as
    // hasUnsafePHIOrSelectUse, and fixes the alignment of each load
    // or store found.
    SmallPtrSet<Instruction *, 4> Visited;
    SmallVector<Instruction *, 4> Uses;
    Visited.insert(&Root);
    Uses.push_back(&Root);
    do {
      Instruction *I = Uses.pop_back_val();

      if (LoadInst *LI = dyn_cast<LoadInst>(I)) {
        LI->setAlignment(std::min(LI->getAlign(), getSliceAlign()));
        continue;
      }
      if (StoreInst *SI = dyn_cast<StoreInst>(I)) {
        SI->setAlignment(std::min(SI->getAlign(), getSliceAlign()));
        continue;
      }

      assert(isa<BitCastInst>(I) || isa<AddrSpaceCastInst>(I) ||
             isa<PHINode>(I) || isa<SelectInst>(I) ||
             isa<GetElementPtrInst>(I));
      for (User *U : I->users())
        if (Visited.insert(cast<Instruction>(U)).second)
          Uses.push_back(cast<Instruction>(U));
    } while (!Uses.empty());
  }

  bool visitPHINode(PHINode &PN) {
    LLVM_DEBUG(dbgs() << "    original: " << PN << "\n");
    assert(BeginOffset >= NewAllocaBeginOffset && "PHIs are unsplittable");
    assert(EndOffset <= NewAllocaEndOffset && "PHIs are unsplittable");

    // We would like to compute a new pointer in only one place, but have it be
    // as local as possible to the PHI. To do that, we re-use the location of
    // the old pointer, which necessarily must be in the right position to
    // dominate the PHI.
    IRBuilderBase::InsertPointGuard Guard(IRB);
    if (isa<PHINode>(OldPtr))
      IRB.SetInsertPoint(&*OldPtr->getParent()->getFirstInsertionPt());
    else
      IRB.SetInsertPoint(OldPtr);
    IRB.SetCurrentDebugLocation(OldPtr->getDebugLoc());

    Value *NewPtr = getNewAllocaSlicePtr(IRB, OldPtr->getType());
    // Replace the operands which were using the old pointer.
    std::replace(PN.op_begin(), PN.op_end(), cast<Value>(OldPtr), NewPtr);

    LLVM_DEBUG(dbgs() << "          to: " << PN << "\n");
    deleteIfTriviallyDead(OldPtr);

    // Fix the alignment of any loads or stores using this PHI node.
    fixLoadStoreAlign(PN);

    // PHIs can't be promoted on their own, but often can be speculated. We
    // check the speculation outside of the rewriter so that we see the
    // fully-rewritten alloca.
    PHIUsers.insert(&PN);
    return true;
  }

  bool visitSelectInst(SelectInst &SI) {
    LLVM_DEBUG(dbgs() << "    original: " << SI << "\n");
    assert((SI.getTrueValue() == OldPtr || SI.getFalseValue() == OldPtr) &&
           "Pointer isn't an operand!");
    assert(BeginOffset >= NewAllocaBeginOffset && "Selects are unsplittable");
    assert(EndOffset <= NewAllocaEndOffset && "Selects are unsplittable");

    Value *NewPtr = getNewAllocaSlicePtr(IRB, OldPtr->getType());
    // Replace the operands which were using the old pointer.
    if (SI.getOperand(1) == OldPtr)
      SI.setOperand(1, NewPtr);
    if (SI.getOperand(2) == OldPtr)
      SI.setOperand(2, NewPtr);

    LLVM_DEBUG(dbgs() << "          to: " << SI << "\n");
    deleteIfTriviallyDead(OldPtr);

    // Fix the alignment of any loads or stores using this select.
    fixLoadStoreAlign(SI);

    // Selects can't be promoted on their own, but often can be speculated. We
    // check the speculation outside of the rewriter so that we see the
    // fully-rewritten alloca.
    SelectUsers.insert(&SI);
    return true;
  }
};

namespace {

/// Visitor to rewrite aggregate loads and stores as scalar.
///
/// This pass aggressively rewrites all aggregate loads and stores on
/// a particular pointer (or any pointer derived from it which we can identify)
/// with scalar loads and stores.
class AggLoadStoreRewriter : public InstVisitor<AggLoadStoreRewriter, bool> {
  // Befriend the base class so it can delegate to private visit methods.
  friend class InstVisitor<AggLoadStoreRewriter, bool>;

  /// Queue of pointer uses to analyze and potentially rewrite.
  SmallVector<Use *, 8> Queue;

  /// Set to prevent us from cycling with phi nodes and loops.
  SmallPtrSet<User *, 8> Visited;

  /// The current pointer use being rewritten. This is used to dig up the used
  /// value (as opposed to the user).
  Use *U = nullptr;

  /// Used to calculate offsets, and hence alignment, of subobjects.
  const DataLayout &DL;

  IRBuilderTy &IRB;

public:
  AggLoadStoreRewriter(const DataLayout &DL, IRBuilderTy &IRB)
      : DL(DL), IRB(IRB) {}

  /// Rewrite loads and stores through a pointer and all pointers derived from
  /// it.
  bool rewrite(Instruction &I) {
    LLVM_DEBUG(dbgs() << "  Rewriting FCA loads and stores...\n");
    enqueueUsers(I);
    bool Changed = false;
    while (!Queue.empty()) {
      U = Queue.pop_back_val();
      Changed |= visit(cast<Instruction>(U->getUser()));
    }
    return Changed;
  }

private:
  /// Enqueue all the users of the given instruction for further processing.
  /// This uses a set to de-duplicate users.
  void enqueueUsers(Instruction &I) {
    for (Use &U : I.uses())
      if (Visited.insert(U.getUser()).second)
        Queue.push_back(&U);
  }

  // Conservative default is to not rewrite anything.
  bool visitInstruction(Instruction &I) { return false; }

  /// Generic recursive split emission class.
  template <typename Derived> class OpSplitter {
  protected:
    /// The builder used to form new instructions.
    IRBuilderTy &IRB;

    /// The indices which to be used with insert- or extractvalue to select the
    /// appropriate value within the aggregate.
    SmallVector<unsigned, 4> Indices;

    /// The indices to a GEP instruction which will move Ptr to the correct slot
    /// within the aggregate.
    SmallVector<Value *, 4> GEPIndices;

    /// The base pointer of the original op, used as a base for GEPing the
    /// split operations.
    Value *Ptr;

    /// The base pointee type being GEPed into.
    Type *BaseTy;

    /// Known alignment of the base pointer.
    Align BaseAlign;

    /// To calculate offset of each component so we can correctly deduce
    /// alignments.
    const DataLayout &DL;

    /// Initialize the splitter with an insertion point, Ptr and start with a
    /// single zero GEP index.
    OpSplitter(Instruction *InsertionPoint, Value *Ptr, Type *BaseTy,
               Align BaseAlign, const DataLayout &DL, IRBuilderTy &IRB)
        : IRB(IRB), GEPIndices(1, IRB.getInt32(0)), Ptr(Ptr), BaseTy(BaseTy),
          BaseAlign(BaseAlign), DL(DL) {
      IRB.SetInsertPoint(InsertionPoint);
    }

  public:
    /// Generic recursive split emission routine.
    ///
    /// This method recursively splits an aggregate op (load or store) into
    /// scalar or vector ops. It splits recursively until it hits a single value
    /// and emits that single value operation via the template argument.
    ///
    /// The logic of this routine relies on GEPs and insertvalue and
    /// extractvalue all operating with the same fundamental index list, merely
    /// formatted differently (GEPs need actual values).
    ///
    /// \param Ty  The type being split recursively into smaller ops.
    /// \param Agg The aggregate value being built up or stored, depending on
    /// whether this is splitting a load or a store respectively.
    void emitSplitOps(Type *Ty, Value *&Agg, const Twine &Name) {
      if (Ty->isSingleValueType()) {
        unsigned Offset = DL.getIndexedOffsetInType(BaseTy, GEPIndices);
        return static_cast<Derived *>(this)->emitFunc(
            Ty, Agg, commonAlignment(BaseAlign, Offset), Name);
      }

      if (ArrayType *ATy = dyn_cast<ArrayType>(Ty)) {
        unsigned OldSize = Indices.size();
        (void)OldSize;
        for (unsigned Idx = 0, Size = ATy->getNumElements(); Idx != Size;
             ++Idx) {
          assert(Indices.size() == OldSize && "Did not return to the old size");
          Indices.push_back(Idx);
          GEPIndices.push_back(IRB.getInt32(Idx));
          emitSplitOps(ATy->getElementType(), Agg, Name + "." + Twine(Idx));
          GEPIndices.pop_back();
          Indices.pop_back();
        }
        return;
      }

      if (StructType *STy = dyn_cast<StructType>(Ty)) {
        unsigned OldSize = Indices.size();
        (void)OldSize;
        for (unsigned Idx = 0, Size = STy->getNumElements(); Idx != Size;
             ++Idx) {
          assert(Indices.size() == OldSize && "Did not return to the old size");
          Indices.push_back(Idx);
          GEPIndices.push_back(IRB.getInt32(Idx));
          emitSplitOps(STy->getElementType(Idx), Agg, Name + "." + Twine(Idx));
          GEPIndices.pop_back();
          Indices.pop_back();
        }
        return;
      }

      llvm_unreachable("Only arrays and structs are aggregate loadable types");
    }
  };

  struct LoadOpSplitter : public OpSplitter<LoadOpSplitter> {
    AAMDNodes AATags;

    LoadOpSplitter(Instruction *InsertionPoint, Value *Ptr, Type *BaseTy,
                   AAMDNodes AATags, Align BaseAlign, const DataLayout &DL,
                   IRBuilderTy &IRB)
        : OpSplitter<LoadOpSplitter>(InsertionPoint, Ptr, BaseTy, BaseAlign, DL,
                                     IRB),
          AATags(AATags) {}

    /// Emit a leaf load of a single value. This is called at the leaves of the
    /// recursive emission to actually load values.
    void emitFunc(Type *Ty, Value *&Agg, Align Alignment, const Twine &Name) {
      assert(Ty->isSingleValueType());
      // Load the single value and insert it using the indices.
      Value *GEP =
          IRB.CreateInBoundsGEP(BaseTy, Ptr, GEPIndices, Name + ".gep");
      LoadInst *Load =
          IRB.CreateAlignedLoad(Ty, GEP, Alignment, Name + ".load");

      APInt Offset(
          DL.getIndexSizeInBits(Ptr->getType()->getPointerAddressSpace()), 0);
      if (AATags &&
          GEPOperator::accumulateConstantOffset(BaseTy, GEPIndices, DL, Offset))
        Load->setAAMetadata(AATags.shift(Offset.getZExtValue()));

      Agg = IRB.CreateInsertValue(Agg, Load, Indices, Name + ".insert");
      LLVM_DEBUG(dbgs() << "          to: " << *Load << "\n");
    }
  };

  bool visitLoadInst(LoadInst &LI) {
    assert(LI.getPointerOperand() == *U);
    if (!LI.isSimple() || LI.getType()->isSingleValueType())
      return false;

    // We have an aggregate being loaded, split it apart.
    LLVM_DEBUG(dbgs() << "    original: " << LI << "\n");
    LoadOpSplitter Splitter(&LI, *U, LI.getType(), LI.getAAMetadata(),
                            getAdjustedAlignment(&LI, 0), DL, IRB);
    Value *V = PoisonValue::get(LI.getType());
    Splitter.emitSplitOps(LI.getType(), V, LI.getName() + ".fca");
    Visited.erase(&LI);
    LI.replaceAllUsesWith(V);
    LI.eraseFromParent();
    return true;
  }

  struct StoreOpSplitter : public OpSplitter<StoreOpSplitter> {
    StoreOpSplitter(Instruction *InsertionPoint, Value *Ptr, Type *BaseTy,
                    AAMDNodes AATags, StoreInst *AggStore, Align BaseAlign,
                    const DataLayout &DL, IRBuilderTy &IRB)
        : OpSplitter<StoreOpSplitter>(InsertionPoint, Ptr, BaseTy, BaseAlign,
                                      DL, IRB),
          AATags(AATags), AggStore(AggStore) {}
    AAMDNodes AATags;
    StoreInst *AggStore;
    /// Emit a leaf store of a single value. This is called at the leaves of the
    /// recursive emission to actually produce stores.
    void emitFunc(Type *Ty, Value *&Agg, Align Alignment, const Twine &Name) {
      assert(Ty->isSingleValueType());
      // Extract the single value and store it using the indices.
      //
      // The gep and extractvalue values are factored out of the CreateStore
      // call to make the output independent of the argument evaluation order.
      Value *ExtractValue =
          IRB.CreateExtractValue(Agg, Indices, Name + ".extract");
      Value *InBoundsGEP =
          IRB.CreateInBoundsGEP(BaseTy, Ptr, GEPIndices, Name + ".gep");
      StoreInst *Store =
          IRB.CreateAlignedStore(ExtractValue, InBoundsGEP, Alignment);

      APInt Offset(
          DL.getIndexSizeInBits(Ptr->getType()->getPointerAddressSpace()), 0);
      GEPOperator::accumulateConstantOffset(BaseTy, GEPIndices, DL, Offset);
      if (AATags)
        Store->setAAMetadata(AATags.shift(Offset.getZExtValue()));

      // migrateDebugInfo requires the base Alloca. Walk to it from this gep.
      // If we cannot (because there's an intervening non-const or unbounded
      // gep) then we wouldn't expect to see dbg.assign intrinsics linked to
      // this instruction.
      Value *Base = AggStore->getPointerOperand()->stripInBoundsOffsets();
      if (auto *OldAI = dyn_cast<AllocaInst>(Base)) {
        uint64_t SizeInBits =
            DL.getTypeSizeInBits(Store->getValueOperand()->getType());
        migrateDebugInfo(OldAI, /*IsSplit*/ true, Offset.getZExtValue() * 8,
                         SizeInBits, AggStore, Store,
                         Store->getPointerOperand(), Store->getValueOperand(),
                         DL);
      } else {
        assert(at::getAssignmentMarkers(Store).empty() &&
               "AT: unexpected debug.assign linked to store through "
               "unbounded GEP");
      }
      LLVM_DEBUG(dbgs() << "          to: " << *Store << "\n");
    }
  };

  bool visitStoreInst(StoreInst &SI) {
    if (!SI.isSimple() || SI.getPointerOperand() != *U)
      return false;
    Value *V = SI.getValueOperand();
    if (V->getType()->isSingleValueType())
      return false;

    // We have an aggregate being stored, split it apart.
    LLVM_DEBUG(dbgs() << "    original: " << SI << "\n");
    StoreOpSplitter Splitter(&SI, *U, V->getType(), SI.getAAMetadata(), &SI,
                             getAdjustedAlignment(&SI, 0), DL, IRB);
    Splitter.emitSplitOps(V->getType(), V, V->getName() + ".fca");
    Visited.erase(&SI);
    // The stores replacing SI each have markers describing fragments of the
    // assignment so delete the assignment markers linked to SI.
    at::deleteAssignmentMarkers(&SI);
    SI.eraseFromParent();
    return true;
  }

  bool visitBitCastInst(BitCastInst &BC) {
    enqueueUsers(BC);
    return false;
  }

  bool visitAddrSpaceCastInst(AddrSpaceCastInst &ASC) {
    enqueueUsers(ASC);
    return false;
  }

  // Fold gep (select cond, ptr1, ptr2) => select cond, gep(ptr1), gep(ptr2)
  bool foldGEPSelect(GetElementPtrInst &GEPI) {
    if (!GEPI.hasAllConstantIndices())
      return false;

    SelectInst *Sel = cast<SelectInst>(GEPI.getPointerOperand());

    LLVM_DEBUG(dbgs() << "  Rewriting gep(select) -> select(gep):"
                      << "\n    original: " << *Sel
                      << "\n              " << GEPI);

    IRB.SetInsertPoint(&GEPI);
    SmallVector<Value *, 4> Index(GEPI.indices());
    bool IsInBounds = GEPI.isInBounds();

    Type *Ty = GEPI.getSourceElementType();
    Value *True = Sel->getTrueValue();
    Value *NTrue = IRB.CreateGEP(Ty, True, Index, True->getName() + ".sroa.gep",
                                 IsInBounds);

    Value *False = Sel->getFalseValue();

    Value *NFalse = IRB.CreateGEP(Ty, False, Index,
                                  False->getName() + ".sroa.gep", IsInBounds);

    Value *NSel = IRB.CreateSelect(Sel->getCondition(), NTrue, NFalse,
                                   Sel->getName() + ".sroa.sel");
    Visited.erase(&GEPI);
    GEPI.replaceAllUsesWith(NSel);
    GEPI.eraseFromParent();
    Instruction *NSelI = cast<Instruction>(NSel);
    Visited.insert(NSelI);
    enqueueUsers(*NSelI);

    LLVM_DEBUG(dbgs() << "\n          to: " << *NTrue
                      << "\n              " << *NFalse
                      << "\n              " << *NSel << '\n');

    return true;
  }

  // Fold gep (phi ptr1, ptr2) => phi gep(ptr1), gep(ptr2)
  bool foldGEPPhi(GetElementPtrInst &GEPI) {
    if (!GEPI.hasAllConstantIndices())
      return false;

    PHINode *PHI = cast<PHINode>(GEPI.getPointerOperand());
    if (GEPI.getParent() != PHI->getParent() ||
        llvm::any_of(PHI->incoming_values(), [](Value *In)
          { Instruction *I = dyn_cast<Instruction>(In);
            return !I || isa<GetElementPtrInst>(I) || isa<PHINode>(I) ||
                   succ_empty(I->getParent()) ||
                   !I->getParent()->isLegalToHoistInto();
          }))
      return false;

    LLVM_DEBUG(dbgs() << "  Rewriting gep(phi) -> phi(gep):"
                      << "\n    original: " << *PHI
                      << "\n              " << GEPI
                      << "\n          to: ");

    SmallVector<Value *, 4> Index(GEPI.indices());
    bool IsInBounds = GEPI.isInBounds();
    IRB.SetInsertPoint(GEPI.getParent()->getFirstNonPHI());
    PHINode *NewPN = IRB.CreatePHI(GEPI.getType(), PHI->getNumIncomingValues(),
                                   PHI->getName() + ".sroa.phi");
    for (unsigned I = 0, E = PHI->getNumIncomingValues(); I != E; ++I) {
      BasicBlock *B = PHI->getIncomingBlock(I);
      Value *NewVal = nullptr;
      int Idx = NewPN->getBasicBlockIndex(B);
      if (Idx >= 0) {
        NewVal = NewPN->getIncomingValue(Idx);
      } else {
        Instruction *In = cast<Instruction>(PHI->getIncomingValue(I));

        IRB.SetInsertPoint(In->getParent(), std::next(In->getIterator()));
        Type *Ty = GEPI.getSourceElementType();
        NewVal = IRB.CreateGEP(Ty, In, Index, In->getName() + ".sroa.gep",
                               IsInBounds);
      }
      NewPN->addIncoming(NewVal, B);
    }

    Visited.erase(&GEPI);
    GEPI.replaceAllUsesWith(NewPN);
    GEPI.eraseFromParent();
    Visited.insert(NewPN);
    enqueueUsers(*NewPN);

    LLVM_DEBUG(for (Value *In : NewPN->incoming_values())
                 dbgs() << "\n              " << *In;
               dbgs() << "\n              " << *NewPN << '\n');

    return true;
  }

  bool visitGetElementPtrInst(GetElementPtrInst &GEPI) {
    if (isa<SelectInst>(GEPI.getPointerOperand()) &&
        foldGEPSelect(GEPI))
      return true;

    if (isa<PHINode>(GEPI.getPointerOperand()) &&
        foldGEPPhi(GEPI))
      return true;

    enqueueUsers(GEPI);
    return false;
  }

  bool visitPHINode(PHINode &PN) {
    enqueueUsers(PN);
    return false;
  }

  bool visitSelectInst(SelectInst &SI) {
    enqueueUsers(SI);
    return false;
  }
};

} // end anonymous namespace

/// Strip aggregate type wrapping.
///
/// This removes no-op aggregate types wrapping an underlying type. It will
/// strip as many layers of types as it can without changing either the type
/// size or the allocated size.
static Type *stripAggregateTypeWrapping(const DataLayout &DL, Type *Ty) {
  if (Ty->isSingleValueType())
    return Ty;

  uint64_t AllocSize = DL.getTypeAllocSize(Ty).getKnownMinValue();
  uint64_t TypeSize = DL.getTypeSizeInBits(Ty).getKnownMinValue();

  Type *InnerTy;
  if (ArrayType *ArrTy = dyn_cast<ArrayType>(Ty)) {
    InnerTy = ArrTy->getElementType();
  } else if (StructType *STy = dyn_cast<StructType>(Ty)) {
    const StructLayout *SL = DL.getStructLayout(STy);
    unsigned Index = SL->getElementContainingOffset(0);
    InnerTy = STy->getElementType(Index);
  } else {
    return Ty;
  }

  if (AllocSize > DL.getTypeAllocSize(InnerTy).getKnownMinValue() ||
      TypeSize > DL.getTypeSizeInBits(InnerTy).getKnownMinValue())
    return Ty;

  return stripAggregateTypeWrapping(DL, InnerTy);
}

/// Try to find a partition of the aggregate type passed in for a given
/// offset and size.
///
/// This recurses through the aggregate type and tries to compute a subtype
/// based on the offset and size. When the offset and size span a sub-section
/// of an array, it will even compute a new array type for that sub-section,
/// and the same for structs.
///
/// Note that this routine is very strict and tries to find a partition of the
/// type which produces the *exact* right offset and size. It is not forgiving
/// when the size or offset cause either end of type-based partition to be off.
/// Also, this is a best-effort routine. It is reasonable to give up and not
/// return a type if necessary.
static Type *getTypePartition(const DataLayout &DL, Type *Ty, uint64_t Offset,
                              uint64_t Size) {
  if (Offset == 0 && DL.getTypeAllocSize(Ty).getKnownMinValue() == Size)
    return stripAggregateTypeWrapping(DL, Ty);
  if (Offset > DL.getTypeAllocSize(Ty).getKnownMinValue() ||
      (DL.getTypeAllocSize(Ty).getKnownMinValue() - Offset) < Size)
    return nullptr;

  if (isa<ArrayType>(Ty) || isa<VectorType>(Ty)) {
     Type *ElementTy;
     uint64_t TyNumElements;
     if (auto *AT = dyn_cast<ArrayType>(Ty)) {
       ElementTy = AT->getElementType();
       TyNumElements = AT->getNumElements();
     } else {
       // FIXME: This isn't right for vectors with non-byte-sized or
       // non-power-of-two sized elements.
       auto *VT = cast<FixedVectorType>(Ty);
       ElementTy = VT->getElementType();
       TyNumElements = VT->getNumElements();
    }
    uint64_t ElementSize = DL.getTypeAllocSize(ElementTy).getKnownMinValue();
    uint64_t NumSkippedElements = Offset / ElementSize;
    if (NumSkippedElements >= TyNumElements)
      return nullptr;
    Offset -= NumSkippedElements * ElementSize;

    // First check if we need to recurse.
    if (Offset > 0 || Size < ElementSize) {
      // Bail if the partition ends in a different array element.
      if ((Offset + Size) > ElementSize)
        return nullptr;
      // Recurse through the element type trying to peel off offset bytes.
      return getTypePartition(DL, ElementTy, Offset, Size);
    }
    assert(Offset == 0);

    if (Size == ElementSize)
      return stripAggregateTypeWrapping(DL, ElementTy);
    assert(Size > ElementSize);
    uint64_t NumElements = Size / ElementSize;
    if (NumElements * ElementSize != Size)
      return nullptr;
    return ArrayType::get(ElementTy, NumElements);
  }

  StructType *STy = dyn_cast<StructType>(Ty);
  if (!STy)
    return nullptr;

  const StructLayout *SL = DL.getStructLayout(STy);
  if (Offset >= SL->getSizeInBytes())
    return nullptr;
  uint64_t EndOffset = Offset + Size;
  if (EndOffset > SL->getSizeInBytes())
    return nullptr;

  unsigned Index = SL->getElementContainingOffset(Offset);
  Offset -= SL->getElementOffset(Index);

  Type *ElementTy = STy->getElementType(Index);
  uint64_t ElementSize = DL.getTypeAllocSize(ElementTy).getKnownMinValue();
  if (Offset >= ElementSize)
    return nullptr; // The offset points into alignment padding.

  // See if any partition must be contained by the element.
  if (Offset > 0 || Size < ElementSize) {
    if ((Offset + Size) > ElementSize)
      return nullptr;
    return getTypePartition(DL, ElementTy, Offset, Size);
  }
  assert(Offset == 0);

  if (Size == ElementSize)
    return stripAggregateTypeWrapping(DL, ElementTy);

  StructType::element_iterator EI = STy->element_begin() + Index,
                               EE = STy->element_end();
  if (EndOffset < SL->getSizeInBytes()) {
    unsigned EndIndex = SL->getElementContainingOffset(EndOffset);
    if (Index == EndIndex)
      return nullptr; // Within a single element and its padding.

    // Don't try to form "natural" types if the elements don't line up with the
    // expected size.
    // FIXME: We could potentially recurse down through the last element in the
    // sub-struct to find a natural end point.
    if (SL->getElementOffset(EndIndex) != EndOffset)
      return nullptr;

    assert(Index < EndIndex);
    EE = STy->element_begin() + EndIndex;
  }

  // Try to build up a sub-structure.
  StructType *SubTy =
      StructType::get(STy->getContext(), ArrayRef(EI, EE), STy->isPacked());
  const StructLayout *SubSL = DL.getStructLayout(SubTy);
  if (Size != SubSL->getSizeInBytes())
    return nullptr; // The sub-struct doesn't have quite the size needed.

  return SubTy;
}

/// Pre-split loads and stores to simplify rewriting.
///
/// We want to break up the splittable load+store pairs as much as
/// possible. This is important to do as a preprocessing step, as once we
/// start rewriting the accesses to partitions of the alloca we lose the
/// necessary information to correctly split apart paired loads and stores
/// which both point into this alloca. The case to consider is something like
/// the following:
///
///   %a = alloca [12 x i8]
///   %gep1 = getelementptr i8, ptr %a, i32 0
///   %gep2 = getelementptr i8, ptr %a, i32 4
///   %gep3 = getelementptr i8, ptr %a, i32 8
///   store float 0.0, ptr %gep1
///   store float 1.0, ptr %gep2
///   %v = load i64, ptr %gep1
///   store i64 %v, ptr %gep2
///   %f1 = load float, ptr %gep2
///   %f2 = load float, ptr %gep3
///
/// Here we want to form 3 partitions of the alloca, each 4 bytes large, and
/// promote everything so we recover the 2 SSA values that should have been
/// there all along.
///
/// \returns true if any changes are made.
bool SROAPass::presplitLoadsAndStores(AllocaInst &AI, AllocaSlices &AS) {
  LLVM_DEBUG(dbgs() << "Pre-splitting loads and stores\n");

  // Track the loads and stores which are candidates for pre-splitting here, in
  // the order they first appear during the partition scan. These give stable
  // iteration order and a basis for tracking which loads and stores we
  // actually split.
  SmallVector<LoadInst *, 4> Loads;
  SmallVector<StoreInst *, 4> Stores;

  // We need to accumulate the splits required of each load or store where we
  // can find them via a direct lookup. This is important to cross-check loads
  // and stores against each other. We also track the slice so that we can kill
  // all the slices that end up split.
  struct SplitOffsets {
    Slice *S;
    std::vector<uint64_t> Splits;
  };
  SmallDenseMap<Instruction *, SplitOffsets, 8> SplitOffsetsMap;

  // Track loads out of this alloca which cannot, for any reason, be pre-split.
  // This is important as we also cannot pre-split stores of those loads!
  // FIXME: This is all pretty gross. It means that we can be more aggressive
  // in pre-splitting when the load feeding the store happens to come from
  // a separate alloca. Put another way, the effectiveness of SROA would be
  // decreased by a frontend which just concatenated all of its local allocas
  // into one big flat alloca. But defeating such patterns is exactly the job
  // SROA is tasked with! Sadly, to not have this discrepancy we would have
  // change store pre-splitting to actually force pre-splitting of the load
  // that feeds it *and all stores*. That makes pre-splitting much harder, but
  // maybe it would make it more principled?
  SmallPtrSet<LoadInst *, 8> UnsplittableLoads;

  LLVM_DEBUG(dbgs() << "  Searching for candidate loads and stores\n");
  for (auto &P : AS.partitions()) {
    for (Slice &S : P) {
      Instruction *I = cast<Instruction>(S.getUse()->getUser());
      if (!S.isSplittable() || S.endOffset() <= P.endOffset()) {
        // If this is a load we have to track that it can't participate in any
        // pre-splitting. If this is a store of a load we have to track that
        // that load also can't participate in any pre-splitting.
        if (auto *LI = dyn_cast<LoadInst>(I))
          UnsplittableLoads.insert(LI);
        else if (auto *SI = dyn_cast<StoreInst>(I))
          if (auto *LI = dyn_cast<LoadInst>(SI->getValueOperand()))
            UnsplittableLoads.insert(LI);
        continue;
      }
      assert(P.endOffset() > S.beginOffset() &&
             "Empty or backwards partition!");

      // Determine if this is a pre-splittable slice.
      if (auto *LI = dyn_cast<LoadInst>(I)) {
        assert(!LI->isVolatile() && "Cannot split volatile loads!");

        // The load must be used exclusively to store into other pointers for
        // us to be able to arbitrarily pre-split it. The stores must also be
        // simple to avoid changing semantics.
        auto IsLoadSimplyStored = [](LoadInst *LI) {
          for (User *LU : LI->users()) {
            auto *SI = dyn_cast<StoreInst>(LU);
            if (!SI || !SI->isSimple())
              return false;
          }
          return true;
        };
        if (!IsLoadSimplyStored(LI)) {
          UnsplittableLoads.insert(LI);
          continue;
        }

        Loads.push_back(LI);
      } else if (auto *SI = dyn_cast<StoreInst>(I)) {
        if (S.getUse() != &SI->getOperandUse(SI->getPointerOperandIndex()))
          // Skip stores *of* pointers. FIXME: This shouldn't even be possible!
          continue;
        auto *StoredLoad = dyn_cast<LoadInst>(SI->getValueOperand());
        if (!StoredLoad || !StoredLoad->isSimple())
          continue;
        assert(!SI->isVolatile() && "Cannot split volatile stores!");

        Stores.push_back(SI);
      } else {
        // Other uses cannot be pre-split.
        continue;
      }

      // Record the initial split.
      LLVM_DEBUG(dbgs() << "    Candidate: " << *I << "\n");
      auto &Offsets = SplitOffsetsMap[I];
      assert(Offsets.Splits.empty() &&
             "Should not have splits the first time we see an instruction!");
      Offsets.S = &S;
      Offsets.Splits.push_back(P.endOffset() - S.beginOffset());
    }

    // Now scan the already split slices, and add a split for any of them which
    // we're going to pre-split.
    for (Slice *S : P.splitSliceTails()) {
      auto SplitOffsetsMapI =
          SplitOffsetsMap.find(cast<Instruction>(S->getUse()->getUser()));
      if (SplitOffsetsMapI == SplitOffsetsMap.end())
        continue;
      auto &Offsets = SplitOffsetsMapI->second;

      assert(Offsets.S == S && "Found a mismatched slice!");
      assert(!Offsets.Splits.empty() &&
             "Cannot have an empty set of splits on the second partition!");
      assert(Offsets.Splits.back() ==
                 P.beginOffset() - Offsets.S->beginOffset() &&
             "Previous split does not end where this one begins!");

      // Record each split. The last partition's end isn't needed as the size
      // of the slice dictates that.
      if (S->endOffset() > P.endOffset())
        Offsets.Splits.push_back(P.endOffset() - Offsets.S->beginOffset());
    }
  }

  // We may have split loads where some of their stores are split stores. For
  // such loads and stores, we can only pre-split them if their splits exactly
  // match relative to their starting offset. We have to verify this prior to
  // any rewriting.
  llvm::erase_if(Stores, [&UnsplittableLoads, &SplitOffsetsMap](StoreInst *SI) {
    // Lookup the load we are storing in our map of split
    // offsets.
    auto *LI = cast<LoadInst>(SI->getValueOperand());
    // If it was completely unsplittable, then we're done,
    // and this store can't be pre-split.
    if (UnsplittableLoads.count(LI))
      return true;

    auto LoadOffsetsI = SplitOffsetsMap.find(LI);
    if (LoadOffsetsI == SplitOffsetsMap.end())
      return false; // Unrelated loads are definitely safe.
    auto &LoadOffsets = LoadOffsetsI->second;

    // Now lookup the store's offsets.
    auto &StoreOffsets = SplitOffsetsMap[SI];

    // If the relative offsets of each split in the load and
    // store match exactly, then we can split them and we
    // don't need to remove them here.
    if (LoadOffsets.Splits == StoreOffsets.Splits)
      return false;

    LLVM_DEBUG(dbgs() << "    Mismatched splits for load and store:\n"
                      << "      " << *LI << "\n"
                      << "      " << *SI << "\n");

    // We've found a store and load that we need to split
    // with mismatched relative splits. Just give up on them
    // and remove both instructions from our list of
    // candidates.
    UnsplittableLoads.insert(LI);
    return true;
  });
  // Now we have to go *back* through all the stores, because a later store may
  // have caused an earlier store's load to become unsplittable and if it is
  // unsplittable for the later store, then we can't rely on it being split in
  // the earlier store either.
  llvm::erase_if(Stores, [&UnsplittableLoads](StoreInst *SI) {
    auto *LI = cast<LoadInst>(SI->getValueOperand());
    return UnsplittableLoads.count(LI);
  });
  // Once we've established all the loads that can't be split for some reason,
  // filter any that made it into our list out.
  llvm::erase_if(Loads, [&UnsplittableLoads](LoadInst *LI) {
    return UnsplittableLoads.count(LI);
  });

  // If no loads or stores are left, there is no pre-splitting to be done for
  // this alloca.
  if (Loads.empty() && Stores.empty())
    return false;

  // From here on, we can't fail and will be building new accesses, so rig up
  // an IR builder.
  IRBuilderTy IRB(&AI);

  // Collect the new slices which we will merge into the alloca slices.
  SmallVector<Slice, 4> NewSlices;

  // Track any allocas we end up splitting loads and stores for so we iterate
  // on them.
  SmallPtrSet<AllocaInst *, 4> ResplitPromotableAllocas;

  // At this point, we have collected all of the loads and stores we can
  // pre-split, and the specific splits needed for them. We actually do the
  // splitting in a specific order in order to handle when one of the loads in
  // the value operand to one of the stores.
  //
  // First, we rewrite all of the split loads, and just accumulate each split
  // load in a parallel structure. We also build the slices for them and append
  // them to the alloca slices.
  SmallDenseMap<LoadInst *, std::vector<LoadInst *>, 1> SplitLoadsMap;
  std::vector<LoadInst *> SplitLoads;
  const DataLayout &DL = AI.getModule()->getDataLayout();
  for (LoadInst *LI : Loads) {
    SplitLoads.clear();

    auto &Offsets = SplitOffsetsMap[LI];
    unsigned SliceSize = Offsets.S->endOffset() - Offsets.S->beginOffset();
    assert(LI->getType()->getIntegerBitWidth() % 8 == 0 &&
           "Load must have type size equal to store size");
    assert(LI->getType()->getIntegerBitWidth() / 8 >= SliceSize &&
           "Load must be >= slice size");

    uint64_t BaseOffset = Offsets.S->beginOffset();
    assert(BaseOffset + SliceSize > BaseOffset &&
           "Cannot represent alloca access size using 64-bit integers!");

    Instruction *BasePtr = cast<Instruction>(LI->getPointerOperand());
    IRB.SetInsertPoint(LI);

    LLVM_DEBUG(dbgs() << "  Splitting load: " << *LI << "\n");

    uint64_t PartOffset = 0, PartSize = Offsets.Splits.front();
    int Idx = 0, Size = Offsets.Splits.size();
    for (;;) {
      auto *PartTy = Type::getIntNTy(LI->getContext(), PartSize * 8);
      auto AS = LI->getPointerAddressSpace();
      auto *PartPtrTy = PartTy->getPointerTo(AS);
      LoadInst *PLoad = IRB.CreateAlignedLoad(
          PartTy,
          getAdjustedPtr(IRB, DL, BasePtr,
                         APInt(DL.getIndexSizeInBits(AS), PartOffset),
                         PartPtrTy, BasePtr->getName() + "."),
          getAdjustedAlignment(LI, PartOffset),
          /*IsVolatile*/ false, LI->getName());
      PLoad->copyMetadata(*LI, {LLVMContext::MD_mem_parallel_loop_access,
                                LLVMContext::MD_access_group});

      // Append this load onto the list of split loads so we can find it later
      // to rewrite the stores.
      SplitLoads.push_back(PLoad);

      // Now build a new slice for the alloca.
      NewSlices.push_back(
          Slice(BaseOffset + PartOffset, BaseOffset + PartOffset + PartSize,
                &PLoad->getOperandUse(PLoad->getPointerOperandIndex()),
                /*IsSplittable*/ false));
      LLVM_DEBUG(dbgs() << "    new slice [" << NewSlices.back().beginOffset()
                        << ", " << NewSlices.back().endOffset()
                        << "): " << *PLoad << "\n");

      // See if we've handled all the splits.
      if (Idx >= Size)
        break;

      // Setup the next partition.
      PartOffset = Offsets.Splits[Idx];
      ++Idx;
      PartSize = (Idx < Size ? Offsets.Splits[Idx] : SliceSize) - PartOffset;
    }

    // Now that we have the split loads, do the slow walk over all uses of the
    // load and rewrite them as split stores, or save the split loads to use
    // below if the store is going to be split there anyways.
    bool DeferredStores = false;
    for (User *LU : LI->users()) {
      StoreInst *SI = cast<StoreInst>(LU);
      if (!Stores.empty() && SplitOffsetsMap.count(SI)) {
        DeferredStores = true;
        LLVM_DEBUG(dbgs() << "    Deferred splitting of store: " << *SI
                          << "\n");
        continue;
      }

      Value *StoreBasePtr = SI->getPointerOperand();
      IRB.SetInsertPoint(SI);

      LLVM_DEBUG(dbgs() << "    Splitting store of load: " << *SI << "\n");

      for (int Idx = 0, Size = SplitLoads.size(); Idx < Size; ++Idx) {
        LoadInst *PLoad = SplitLoads[Idx];
        uint64_t PartOffset = Idx == 0 ? 0 : Offsets.Splits[Idx - 1];
        auto *PartPtrTy =
            PLoad->getType()->getPointerTo(SI->getPointerAddressSpace());

        auto AS = SI->getPointerAddressSpace();
        StoreInst *PStore = IRB.CreateAlignedStore(
            PLoad,
            getAdjustedPtr(IRB, DL, StoreBasePtr,
                           APInt(DL.getIndexSizeInBits(AS), PartOffset),
                           PartPtrTy, StoreBasePtr->getName() + "."),
            getAdjustedAlignment(SI, PartOffset),
            /*IsVolatile*/ false);
        PStore->copyMetadata(*SI, {LLVMContext::MD_mem_parallel_loop_access,
                                   LLVMContext::MD_access_group,
                                   LLVMContext::MD_DIAssignID});
        LLVM_DEBUG(dbgs() << "      +" << PartOffset << ":" << *PStore << "\n");
      }

      // We want to immediately iterate on any allocas impacted by splitting
      // this store, and we have to track any promotable alloca (indicated by
      // a direct store) as needing to be resplit because it is no longer
      // promotable.
      if (AllocaInst *OtherAI = dyn_cast<AllocaInst>(StoreBasePtr)) {
        ResplitPromotableAllocas.insert(OtherAI);
        Worklist.insert(OtherAI);
      } else if (AllocaInst *OtherAI = dyn_cast<AllocaInst>(
                     StoreBasePtr->stripInBoundsOffsets())) {
        Worklist.insert(OtherAI);
      }

      // Mark the original store as dead.
      DeadInsts.push_back(SI);
    }

    // Save the split loads if there are deferred stores among the users.
    if (DeferredStores)
      SplitLoadsMap.insert(std::make_pair(LI, std::move(SplitLoads)));

    // Mark the original load as dead and kill the original slice.
    DeadInsts.push_back(LI);
    Offsets.S->kill();
  }

  // Second, we rewrite all of the split stores. At this point, we know that
  // all loads from this alloca have been split already. For stores of such
  // loads, we can simply look up the pre-existing split loads. For stores of
  // other loads, we split those loads first and then write split stores of
  // them.
  for (StoreInst *SI : Stores) {
    auto *LI = cast<LoadInst>(SI->getValueOperand());
    IntegerType *Ty = cast<IntegerType>(LI->getType());
    assert(Ty->getBitWidth() % 8 == 0);
    uint64_t StoreSize = Ty->getBitWidth() / 8;
    assert(StoreSize > 0 && "Cannot have a zero-sized integer store!");

    auto &Offsets = SplitOffsetsMap[SI];
    assert(StoreSize == Offsets.S->endOffset() - Offsets.S->beginOffset() &&
           "Slice size should always match load size exactly!");
    uint64_t BaseOffset = Offsets.S->beginOffset();
    assert(BaseOffset + StoreSize > BaseOffset &&
           "Cannot represent alloca access size using 64-bit integers!");

    Value *LoadBasePtr = LI->getPointerOperand();
    Instruction *StoreBasePtr = cast<Instruction>(SI->getPointerOperand());

    LLVM_DEBUG(dbgs() << "  Splitting store: " << *SI << "\n");

    // Check whether we have an already split load.
    auto SplitLoadsMapI = SplitLoadsMap.find(LI);
    std::vector<LoadInst *> *SplitLoads = nullptr;
    if (SplitLoadsMapI != SplitLoadsMap.end()) {
      SplitLoads = &SplitLoadsMapI->second;
      assert(SplitLoads->size() == Offsets.Splits.size() + 1 &&
             "Too few split loads for the number of splits in the store!");
    } else {
      LLVM_DEBUG(dbgs() << "          of load: " << *LI << "\n");
    }

    uint64_t PartOffset = 0, PartSize = Offsets.Splits.front();
    int Idx = 0, Size = Offsets.Splits.size();
    for (;;) {
      auto *PartTy = Type::getIntNTy(Ty->getContext(), PartSize * 8);
      auto *LoadPartPtrTy = PartTy->getPointerTo(LI->getPointerAddressSpace());
      auto *StorePartPtrTy = PartTy->getPointerTo(SI->getPointerAddressSpace());

      // Either lookup a split load or create one.
      LoadInst *PLoad;
      if (SplitLoads) {
        PLoad = (*SplitLoads)[Idx];
      } else {
        IRB.SetInsertPoint(LI);
        auto AS = LI->getPointerAddressSpace();
        PLoad = IRB.CreateAlignedLoad(
            PartTy,
            getAdjustedPtr(IRB, DL, LoadBasePtr,
                           APInt(DL.getIndexSizeInBits(AS), PartOffset),
                           LoadPartPtrTy, LoadBasePtr->getName() + "."),
            getAdjustedAlignment(LI, PartOffset),
            /*IsVolatile*/ false, LI->getName());
        PLoad->copyMetadata(*LI, {LLVMContext::MD_mem_parallel_loop_access,
                                  LLVMContext::MD_access_group});
      }

      // And store this partition.
      IRB.SetInsertPoint(SI);
      auto AS = SI->getPointerAddressSpace();
      StoreInst *PStore = IRB.CreateAlignedStore(
          PLoad,
          getAdjustedPtr(IRB, DL, StoreBasePtr,
                         APInt(DL.getIndexSizeInBits(AS), PartOffset),
                         StorePartPtrTy, StoreBasePtr->getName() + "."),
          getAdjustedAlignment(SI, PartOffset),
          /*IsVolatile*/ false);
      PStore->copyMetadata(*SI, {LLVMContext::MD_mem_parallel_loop_access,
                                 LLVMContext::MD_access_group});

      // Now build a new slice for the alloca.
      NewSlices.push_back(
          Slice(BaseOffset + PartOffset, BaseOffset + PartOffset + PartSize,
                &PStore->getOperandUse(PStore->getPointerOperandIndex()),
                /*IsSplittable*/ false));
      LLVM_DEBUG(dbgs() << "    new slice [" << NewSlices.back().beginOffset()
                        << ", " << NewSlices.back().endOffset()
                        << "): " << *PStore << "\n");
      if (!SplitLoads) {
        LLVM_DEBUG(dbgs() << "      of split load: " << *PLoad << "\n");
      }

      // See if we've finished all the splits.
      if (Idx >= Size)
        break;

      // Setup the next partition.
      PartOffset = Offsets.Splits[Idx];
      ++Idx;
      PartSize = (Idx < Size ? Offsets.Splits[Idx] : StoreSize) - PartOffset;
    }

    // We want to immediately iterate on any allocas impacted by splitting
    // this load, which is only relevant if it isn't a load of this alloca and
    // thus we didn't already split the loads above. We also have to keep track
    // of any promotable allocas we split loads on as they can no longer be
    // promoted.
    if (!SplitLoads) {
      if (AllocaInst *OtherAI = dyn_cast<AllocaInst>(LoadBasePtr)) {
        assert(OtherAI != &AI && "We can't re-split our own alloca!");
        ResplitPromotableAllocas.insert(OtherAI);
        Worklist.insert(OtherAI);
      } else if (AllocaInst *OtherAI = dyn_cast<AllocaInst>(
                     LoadBasePtr->stripInBoundsOffsets())) {
        assert(OtherAI != &AI && "We can't re-split our own alloca!");
        Worklist.insert(OtherAI);
      }
    }

    // Mark the original store as dead now that we've split it up and kill its
    // slice. Note that we leave the original load in place unless this store
    // was its only use. It may in turn be split up if it is an alloca load
    // for some other alloca, but it may be a normal load. This may introduce
    // redundant loads, but where those can be merged the rest of the optimizer
    // should handle the merging, and this uncovers SSA splits which is more
    // important. In practice, the original loads will almost always be fully
    // split and removed eventually, and the splits will be merged by any
    // trivial CSE, including instcombine.
    if (LI->hasOneUse()) {
      assert(*LI->user_begin() == SI && "Single use isn't this store!");
      DeadInsts.push_back(LI);
    }
    DeadInsts.push_back(SI);
    Offsets.S->kill();
  }

  // Remove the killed slices that have ben pre-split.
  llvm::erase_if(AS, [](const Slice &S) { return S.isDead(); });

  // Insert our new slices. This will sort and merge them into the sorted
  // sequence.
  AS.insert(NewSlices);

  LLVM_DEBUG(dbgs() << "  Pre-split slices:\n");
#ifndef NDEBUG
  for (auto I = AS.begin(), E = AS.end(); I != E; ++I)
    LLVM_DEBUG(AS.print(dbgs(), I, "    "));
#endif

  // Finally, don't try to promote any allocas that new require re-splitting.
  // They have already been added to the worklist above.
  llvm::erase_if(PromotableAllocas, [&](AllocaInst *AI) {
    return ResplitPromotableAllocas.count(AI);
  });

  return true;
}

/// Rewrite an alloca partition's users.
///
/// This routine drives both of the rewriting goals of the SROA pass. It tries
/// to rewrite uses of an alloca partition to be conducive for SSA value
/// promotion. If the partition needs a new, more refined alloca, this will
/// build that new alloca, preserving as much type information as possible, and
/// rewrite the uses of the old alloca to point at the new one and have the
/// appropriate new offsets. It also evaluates how successful the rewrite was
/// at enabling promotion and if it was successful queues the alloca to be
/// promoted.
AllocaInst *SROAPass::rewritePartition(AllocaInst &AI, AllocaSlices &AS,
                                       Partition &P) {
  // Try to compute a friendly type for this partition of the alloca. This
  // won't always succeed, in which case we fall back to a legal integer type
  // or an i8 array of an appropriate size.
  Type *SliceTy = nullptr;
  VectorType *SliceVecTy = nullptr;
  const DataLayout &DL = AI.getModule()->getDataLayout();
  std::pair<Type *, IntegerType *> CommonUseTy =
      findCommonType(P.begin(), P.end(), P.endOffset());
  // Do all uses operate on the same type?
  if (CommonUseTy.first)
    if (DL.getTypeAllocSize(CommonUseTy.first).getKnownMinValue() >= P.size()) {
      SliceTy = CommonUseTy.first;
      SliceVecTy = dyn_cast<VectorType>(SliceTy);
    }
  // If not, can we find an appropriate subtype in the original allocated type?
  if (!SliceTy)
    if (Type *TypePartitionTy = getTypePartition(DL, AI.getAllocatedType(),
                                                 P.beginOffset(), P.size()))
      SliceTy = TypePartitionTy;

  // If still not, can we use the largest bitwidth integer type used?
  if (!SliceTy && CommonUseTy.second)
    if (DL.getTypeAllocSize(CommonUseTy.second).getFixedValue() >= P.size()) {
      SliceTy = CommonUseTy.second;
      SliceVecTy = dyn_cast<VectorType>(SliceTy);
    }
  if ((!SliceTy || (SliceTy->isArrayTy() &&
                    SliceTy->getArrayElementType()->isIntegerTy())) &&
      DL.isLegalInteger(P.size() * 8)) {
    SliceTy = Type::getIntNTy(*C, P.size() * 8);
  }

  // If the common use types are not viable for promotion then attempt to find
  // another type that is viable.
  if (SliceVecTy && !checkVectorTypeForPromotion(P, SliceVecTy, DL))
    if (Type *TypePartitionTy = getTypePartition(DL, AI.getAllocatedType(),
                                                 P.beginOffset(), P.size())) {
      VectorType *TypePartitionVecTy = dyn_cast<VectorType>(TypePartitionTy);
      if (TypePartitionVecTy &&
          checkVectorTypeForPromotion(P, TypePartitionVecTy, DL))
        SliceTy = TypePartitionTy;
    }

  if (!SliceTy)
    SliceTy = ArrayType::get(Type::getInt8Ty(*C), P.size());
  assert(DL.getTypeAllocSize(SliceTy).getKnownMinValue() >= P.size());

  bool IsIntegerPromotable = isIntegerWideningViable(P, SliceTy, DL);

  VectorType *VecTy =
      IsIntegerPromotable ? nullptr : isVectorPromotionViable(P, DL);
  if (VecTy)
    SliceTy = VecTy;

  // Check for the case where we're going to rewrite to a new alloca of the
  // exact same type as the original, and with the same access offsets. In that
  // case, re-use the existing alloca, but still run through the rewriter to
  // perform phi and select speculation.
  // P.beginOffset() can be non-zero even with the same type in a case with
  // out-of-bounds access (e.g. @PR35657 function in SROA/basictest.ll).
  AllocaInst *NewAI;
  if (SliceTy == AI.getAllocatedType() && P.beginOffset() == 0) {
    NewAI = &AI;
    // FIXME: We should be able to bail at this point with "nothing changed".
    // FIXME: We might want to defer PHI speculation until after here.
    // FIXME: return nullptr;
  } else {
    // Make sure the alignment is compatible with P.beginOffset().
    const Align Alignment = commonAlignment(AI.getAlign(), P.beginOffset());
    // If we will get at least this much alignment from the type alone, leave
    // the alloca's alignment unconstrained.
    const bool IsUnconstrained = Alignment <= DL.getABITypeAlign(SliceTy);
    NewAI = new AllocaInst(
        SliceTy, AI.getAddressSpace(), nullptr,
        IsUnconstrained ? DL.getPrefTypeAlign(SliceTy) : Alignment,
        AI.getName() + ".sroa." + Twine(P.begin() - AS.begin()), &AI);
    // Copy the old AI debug location over to the new one.
    NewAI->setDebugLoc(AI.getDebugLoc());
    ++NumNewAllocas;
  }

  LLVM_DEBUG(dbgs() << "Rewriting alloca partition "
                    << "[" << P.beginOffset() << "," << P.endOffset()
                    << ") to: " << *NewAI << "\n");

  // Track the high watermark on the worklist as it is only relevant for
  // promoted allocas. We will reset it to this point if the alloca is not in
  // fact scheduled for promotion.
  unsigned PPWOldSize = PostPromotionWorklist.size();
  unsigned NumUses = 0;
  SmallSetVector<PHINode *, 8> PHIUsers;
  SmallSetVector<SelectInst *, 8> SelectUsers;

  AllocaSliceRewriter Rewriter(DL, AS, *this, AI, *NewAI, P.beginOffset(),
                               P.endOffset(), IsIntegerPromotable, VecTy,
                               PHIUsers, SelectUsers);
  bool Promotable = true;
  for (Slice *S : P.splitSliceTails()) {
    Promotable &= Rewriter.visit(S);
    ++NumUses;
  }
  for (Slice &S : P) {
    Promotable &= Rewriter.visit(&S);
    ++NumUses;
  }

  NumAllocaPartitionUses += NumUses;
  MaxUsesPerAllocaPartition.updateMax(NumUses);

  // Now that we've processed all the slices in the new partition, check if any
  // PHIs or Selects would block promotion.
  for (PHINode *PHI : PHIUsers)
    if (!isSafePHIToSpeculate(*PHI)) {
      Promotable = false;
      PHIUsers.clear();
      SelectUsers.clear();
      break;
    }

  SmallVector<std::pair<SelectInst *, RewriteableMemOps>, 2>
      NewSelectsToRewrite;
  NewSelectsToRewrite.reserve(SelectUsers.size());
  for (SelectInst *Sel : SelectUsers) {
    std::optional<RewriteableMemOps> Ops =
        isSafeSelectToSpeculate(*Sel, PreserveCFG);
    if (!Ops) {
      Promotable = false;
      PHIUsers.clear();
      SelectUsers.clear();
      NewSelectsToRewrite.clear();
      break;
    }
    NewSelectsToRewrite.emplace_back(std::make_pair(Sel, *Ops));
  }

  if (Promotable) {
    for (Use *U : AS.getDeadUsesIfPromotable()) {
      auto *OldInst = dyn_cast<Instruction>(U->get());
      Value::dropDroppableUse(*U);
      if (OldInst)
        if (isInstructionTriviallyDead(OldInst))
          DeadInsts.push_back(OldInst);
    }
    if (PHIUsers.empty() && SelectUsers.empty()) {
      // Promote the alloca.
      PromotableAllocas.push_back(NewAI);
    } else {
      // If we have either PHIs or Selects to speculate, add them to those
      // worklists and re-queue the new alloca so that we promote in on the
      // next iteration.
      for (PHINode *PHIUser : PHIUsers)
        SpeculatablePHIs.insert(PHIUser);
      SelectsToRewrite.reserve(SelectsToRewrite.size() +
                               NewSelectsToRewrite.size());
      for (auto &&KV : llvm::make_range(
               std::make_move_iterator(NewSelectsToRewrite.begin()),
               std::make_move_iterator(NewSelectsToRewrite.end())))
        SelectsToRewrite.insert(std::move(KV));
      Worklist.insert(NewAI);
    }
  } else {
    // Drop any post-promotion work items if promotion didn't happen.
    while (PostPromotionWorklist.size() > PPWOldSize)
      PostPromotionWorklist.pop_back();

    // We couldn't promote and we didn't create a new partition, nothing
    // happened.
    if (NewAI == &AI)
      return nullptr;

    // If we can't promote the alloca, iterate on it to check for new
    // refinements exposed by splitting the current alloca. Don't iterate on an
    // alloca which didn't actually change and didn't get promoted.
    Worklist.insert(NewAI);
  }

  return NewAI;
}

/// Walks the slices of an alloca and form partitions based on them,
/// rewriting each of their uses.
bool SROAPass::splitAlloca(AllocaInst &AI, AllocaSlices &AS) {
  if (AS.begin() == AS.end())
    return false;

  unsigned NumPartitions = 0;
  bool Changed = false;
  const DataLayout &DL = AI.getModule()->getDataLayout();

  // First try to pre-split loads and stores.
  Changed |= presplitLoadsAndStores(AI, AS);

  // Now that we have identified any pre-splitting opportunities,
  // mark loads and stores unsplittable except for the following case.
  // We leave a slice splittable if all other slices are disjoint or fully
  // included in the slice, such as whole-alloca loads and stores.
  // If we fail to split these during pre-splitting, we want to force them
  // to be rewritten into a partition.
  bool IsSorted = true;

  uint64_t AllocaSize =
      DL.getTypeAllocSize(AI.getAllocatedType()).getKnownMinValue();
  const uint64_t MaxBitVectorSize = 1024;
  if (AllocaSize <= MaxBitVectorSize) {
    // If a byte boundary is included in any load or store, a slice starting or
    // ending at the boundary is not splittable.
    SmallBitVector SplittableOffset(AllocaSize + 1, true);
    for (Slice &S : AS)
      for (unsigned O = S.beginOffset() + 1;
           O < S.endOffset() && O < AllocaSize; O++)
        SplittableOffset.reset(O);

    for (Slice &S : AS) {
      if (!S.isSplittable())
        continue;

      if ((S.beginOffset() > AllocaSize || SplittableOffset[S.beginOffset()]) &&
          (S.endOffset() > AllocaSize || SplittableOffset[S.endOffset()]))
        continue;

      if (isa<LoadInst>(S.getUse()->getUser()) ||
          isa<StoreInst>(S.getUse()->getUser())) {
        S.makeUnsplittable();
        IsSorted = false;
      }
    }
  }
  else {
    // We only allow whole-alloca splittable loads and stores
    // for a large alloca to avoid creating too large BitVector.
    for (Slice &S : AS) {
      if (!S.isSplittable())
        continue;

      if (S.beginOffset() == 0 && S.endOffset() >= AllocaSize)
        continue;

      if (isa<LoadInst>(S.getUse()->getUser()) ||
          isa<StoreInst>(S.getUse()->getUser())) {
        S.makeUnsplittable();
        IsSorted = false;
      }
    }
  }

  if (!IsSorted)
    llvm::sort(AS);

  /// Describes the allocas introduced by rewritePartition in order to migrate
  /// the debug info.
  struct Fragment {
    AllocaInst *Alloca;
    uint64_t Offset;
    uint64_t Size;
    Fragment(AllocaInst *AI, uint64_t O, uint64_t S)
      : Alloca(AI), Offset(O), Size(S) {}
  };
  SmallVector<Fragment, 4> Fragments;

  // Rewrite each partition.
  for (auto &P : AS.partitions()) {
    if (AllocaInst *NewAI = rewritePartition(AI, AS, P)) {
      Changed = true;
      if (NewAI != &AI) {
        uint64_t SizeOfByte = 8;
        uint64_t AllocaSize =
            DL.getTypeSizeInBits(NewAI->getAllocatedType()).getKnownMinValue();
        // Don't include any padding.
        uint64_t Size = std::min(AllocaSize, P.size() * SizeOfByte);
        Fragments.push_back(Fragment(NewAI, P.beginOffset() * SizeOfByte, Size));
      }
    }
    ++NumPartitions;
  }

  NumAllocaPartitions += NumPartitions;
  MaxPartitionsPerAlloca.updateMax(NumPartitions);

  // Migrate debug information from the old alloca to the new alloca(s)
  // and the individual partitions.
  TinyPtrVector<DbgVariableIntrinsic *> DbgDeclares = FindDbgAddrUses(&AI);
  for (auto *DbgAssign : at::getAssignmentMarkers(&AI))
    DbgDeclares.push_back(DbgAssign);
  for (DbgVariableIntrinsic *DbgDeclare : DbgDeclares) {
    auto *Expr = DbgDeclare->getExpression();
    DIBuilder DIB(*AI.getModule(), /*AllowUnresolved*/ false);
    uint64_t AllocaSize =
        DL.getTypeSizeInBits(AI.getAllocatedType()).getKnownMinValue();
    for (auto Fragment : Fragments) {
      // Create a fragment expression describing the new partition or reuse AI's
      // expression if there is only one partition.
      auto *FragmentExpr = Expr;
      if (Fragment.Size < AllocaSize || Expr->isFragment()) {
        // If this alloca is already a scalar replacement of a larger aggregate,
        // Fragment.Offset describes the offset inside the scalar.
        auto ExprFragment = Expr->getFragmentInfo();
        uint64_t Offset = ExprFragment ? ExprFragment->OffsetInBits : 0;
        uint64_t Start = Offset + Fragment.Offset;
        uint64_t Size = Fragment.Size;
        if (ExprFragment) {
          uint64_t AbsEnd =
              ExprFragment->OffsetInBits + ExprFragment->SizeInBits;
          if (Start >= AbsEnd) {
            // No need to describe a SROAed padding.
            continue;
          }
          Size = std::min(Size, AbsEnd - Start);
        }
        // The new, smaller fragment is stenciled out from the old fragment.
        if (auto OrigFragment = FragmentExpr->getFragmentInfo()) {
          assert(Start >= OrigFragment->OffsetInBits &&
                 "new fragment is outside of original fragment");
          Start -= OrigFragment->OffsetInBits;
        }

        // The alloca may be larger than the variable.
        auto VarSize = DbgDeclare->getVariable()->getSizeInBits();
        if (VarSize) {
          if (Size > *VarSize)
            Size = *VarSize;
          if (Size == 0 || Start + Size > *VarSize)
            continue;
        }

        // Avoid creating a fragment expression that covers the entire variable.
        if (!VarSize || *VarSize != Size) {
          if (auto E =
                  DIExpression::createFragmentExpression(Expr, Start, Size))
            FragmentExpr = *E;
          else
            continue;
        }
      }

      // Remove any existing intrinsics on the new alloca describing
      // the variable fragment.
      for (DbgVariableIntrinsic *OldDII : FindDbgAddrUses(Fragment.Alloca)) {
        auto SameVariableFragment = [](const DbgVariableIntrinsic *LHS,
                                       const DbgVariableIntrinsic *RHS) {
          return LHS->getVariable() == RHS->getVariable() &&
                 LHS->getDebugLoc()->getInlinedAt() ==
                     RHS->getDebugLoc()->getInlinedAt();
        };
        if (SameVariableFragment(OldDII, DbgDeclare))
          OldDII->eraseFromParent();
      }

      if (auto *DbgAssign = dyn_cast<DbgAssignIntrinsic>(DbgDeclare)) {
        if (!Fragment.Alloca->hasMetadata(LLVMContext::MD_DIAssignID)) {
          Fragment.Alloca->setMetadata(
              LLVMContext::MD_DIAssignID,
              DIAssignID::getDistinct(AI.getContext()));
        }
        auto *NewAssign = DIB.insertDbgAssign(
            Fragment.Alloca, DbgAssign->getValue(), DbgAssign->getVariable(),
            FragmentExpr, Fragment.Alloca, DbgAssign->getAddressExpression(),
            DbgAssign->getDebugLoc());
        NewAssign->setDebugLoc(DbgAssign->getDebugLoc());
        LLVM_DEBUG(dbgs() << "Created new assign intrinsic: " << *NewAssign
                          << "\n");
      } else {
        DIB.insertDeclare(Fragment.Alloca, DbgDeclare->getVariable(),
                          FragmentExpr, DbgDeclare->getDebugLoc(), &AI);
      }
    }
  }
  return Changed;
}

/// Clobber a use with poison, deleting the used value if it becomes dead.
void SROAPass::clobberUse(Use &U) {
  Value *OldV = U;
  // Replace the use with an poison value.
  U = PoisonValue::get(OldV->getType());

  // Check for this making an instruction dead. We have to garbage collect
  // all the dead instructions to ensure the uses of any alloca end up being
  // minimal.
  if (Instruction *OldI = dyn_cast<Instruction>(OldV))
    if (isInstructionTriviallyDead(OldI)) {
      DeadInsts.push_back(OldI);
    }
}

/// Analyze an alloca for SROA.
///
/// This analyzes the alloca to ensure we can reason about it, builds
/// the slices of the alloca, and then hands it off to be split and
/// rewritten as needed.
std::pair<bool /*Changed*/, bool /*CFGChanged*/>
SROAPass::runOnAlloca(AllocaInst &AI) {
  bool Changed = false;
  bool CFGChanged = false;

  LLVM_DEBUG(dbgs() << "SROA alloca: " << AI << "\n");
  ++NumAllocasAnalyzed;

  // Special case dead allocas, as they're trivial.
  if (AI.use_empty()) {
    AI.eraseFromParent();
    Changed = true;
    return {Changed, CFGChanged};
  }
  const DataLayout &DL = AI.getModule()->getDataLayout();

  if (isa<ScalableVectorType>(AI.getAllocatedType())) {
    return {Changed, CFGChanged};
  }

  // Skip alloca forms that this analysis can't handle.
  auto *AT = AI.getAllocatedType();
  TypeSize Size = DL.getTypeAllocSize(AT);
  if (AI.isArrayAllocation() || !AT->isSized() || Size.isScalable() ||
      Size.getFixedValue() == 0)
    return {Changed, CFGChanged};

  // First, split any FCA loads and stores touching this alloca to promote
  // better splitting and promotion opportunities.
  IRBuilderTy IRB(&AI);
  AggLoadStoreRewriter AggRewriter(DL, IRB);
  Changed |= AggRewriter.rewrite(AI);

  // Build the slices using a recursive instruction-visiting builder.
  AllocaSlices AS(DL, AI);
  LLVM_DEBUG(AS.print(dbgs()));
  if (AS.isEscaped())
    return {Changed, CFGChanged};

  // Delete all the dead users of this alloca before splitting and rewriting it.
  for (Instruction *DeadUser : AS.getDeadUsers()) {
    // Free up everything used by this instruction.
    for (Use &DeadOp : DeadUser->operands())
      clobberUse(DeadOp);

    // Now replace the uses of this instruction.
    DeadUser->replaceAllUsesWith(PoisonValue::get(DeadUser->getType()));

    // And mark it for deletion.
    DeadInsts.push_back(DeadUser);
    Changed = true;
  }
  for (Use *DeadOp : AS.getDeadOperands()) {
    clobberUse(*DeadOp);
    Changed = true;
  }

  // No slices to split. Leave the dead alloca for a later pass to clean up.
  if (AS.begin() == AS.end())
    return {Changed, CFGChanged};

  Changed |= splitAlloca(AI, AS);

  LLVM_DEBUG(dbgs() << "  Speculating PHIs\n");
  while (!SpeculatablePHIs.empty())
    speculatePHINodeLoads(IRB, *SpeculatablePHIs.pop_back_val());

  LLVM_DEBUG(dbgs() << "  Rewriting Selects\n");
  auto RemainingSelectsToRewrite = SelectsToRewrite.takeVector();
  while (!RemainingSelectsToRewrite.empty()) {
    const auto [K, V] = RemainingSelectsToRewrite.pop_back_val();
    CFGChanged |=
        rewriteSelectInstMemOps(*K, V, IRB, PreserveCFG ? nullptr : DTU);
  }

  return {Changed, CFGChanged};
}

/// Delete the dead instructions accumulated in this run.
///
/// Recursively deletes the dead instructions we've accumulated. This is done
/// at the very end to maximize locality of the recursive delete and to
/// minimize the problems of invalidated instruction pointers as such pointers
/// are used heavily in the intermediate stages of the algorithm.
///
/// We also record the alloca instructions deleted here so that they aren't
/// subsequently handed to mem2reg to promote.
bool SROAPass::deleteDeadInstructions(
    SmallPtrSetImpl<AllocaInst *> &DeletedAllocas) {
  bool Changed = false;
  while (!DeadInsts.empty()) {
    Instruction *I = dyn_cast_or_null<Instruction>(DeadInsts.pop_back_val());
    if (!I)
      continue;
    LLVM_DEBUG(dbgs() << "Deleting dead instruction: " << *I << "\n");

    // If the instruction is an alloca, find the possible dbg.declare connected
    // to it, and remove it too. We must do this before calling RAUW or we will
    // not be able to find it.
    if (AllocaInst *AI = dyn_cast<AllocaInst>(I)) {
      DeletedAllocas.insert(AI);
      for (DbgVariableIntrinsic *OldDII : FindDbgAddrUses(AI))
        OldDII->eraseFromParent();
    }

    at::deleteAssignmentMarkers(I);
    I->replaceAllUsesWith(UndefValue::get(I->getType()));

    for (Use &Operand : I->operands())
      if (Instruction *U = dyn_cast<Instruction>(Operand)) {
        // Zero out the operand and see if it becomes trivially dead.
        Operand = nullptr;
        if (isInstructionTriviallyDead(U))
          DeadInsts.push_back(U);
      }

    ++NumDeleted;
    I->eraseFromParent();
    Changed = true;
  }
  return Changed;
}

/// Promote the allocas, using the best available technique.
///
/// This attempts to promote whatever allocas have been identified as viable in
/// the PromotableAllocas list. If that list is empty, there is nothing to do.
/// This function returns whether any promotion occurred.
bool SROAPass::promoteAllocas(Function &F) {
  if (PromotableAllocas.empty())
    return false;

  NumPromoted += PromotableAllocas.size();

  if (SROASkipMem2Reg) {
    LLVM_DEBUG(dbgs() << "Not promoting allocas with mem2reg!\n");
  } else {
    LLVM_DEBUG(dbgs() << "Promoting allocas with mem2reg...\n");
    PromoteMemToReg(PromotableAllocas, DTU->getDomTree(), AC);
  }

  PromotableAllocas.clear();
  return true;
}

PreservedAnalyses SROAPass::runImpl(Function &F, DomTreeUpdater &RunDTU,
                                    AssumptionCache &RunAC) {
  LLVM_DEBUG(dbgs() << "SROA function: " << F.getName() << "\n");
  C = &F.getContext();
  DTU = &RunDTU;
  AC = &RunAC;

  const DataLayout &DL = F.getParent()->getDataLayout();
  BasicBlock &EntryBB = F.getEntryBlock();
  for (BasicBlock::iterator I = EntryBB.begin(), E = std::prev(EntryBB.end());
       I != E; ++I) {
    if (AllocaInst *AI = dyn_cast<AllocaInst>(I)) {
      if (DL.getTypeAllocSize(AI->getAllocatedType()).isScalable() &&
          isAllocaPromotable(AI))
        PromotableAllocas.push_back(AI);
      else
        Worklist.insert(AI);
    }
  }

  bool Changed = false;
  bool CFGChanged = false;
  // A set of deleted alloca instruction pointers which should be removed from
  // the list of promotable allocas.
  SmallPtrSet<AllocaInst *, 4> DeletedAllocas;

  do {
    while (!Worklist.empty()) {
      auto [IterationChanged, IterationCFGChanged] =
          runOnAlloca(*Worklist.pop_back_val());
      Changed |= IterationChanged;
      CFGChanged |= IterationCFGChanged;

      Changed |= deleteDeadInstructions(DeletedAllocas);

      // Remove the deleted allocas from various lists so that we don't try to
      // continue processing them.
      if (!DeletedAllocas.empty()) {
        auto IsInSet = [&](AllocaInst *AI) { return DeletedAllocas.count(AI); };
        Worklist.remove_if(IsInSet);
        PostPromotionWorklist.remove_if(IsInSet);
        llvm::erase_if(PromotableAllocas, IsInSet);
        DeletedAllocas.clear();
      }
    }

    Changed |= promoteAllocas(F);

    Worklist = PostPromotionWorklist;
    PostPromotionWorklist.clear();
  } while (!Worklist.empty());

  assert((!CFGChanged || Changed) && "Can not only modify the CFG.");
  assert((!CFGChanged || !PreserveCFG) &&
         "Should not have modified the CFG when told to preserve it.");

  if (!Changed)
    return PreservedAnalyses::all();

  PreservedAnalyses PA;
  if (!CFGChanged)
    PA.preserveSet<CFGAnalyses>();
  PA.preserve<DominatorTreeAnalysis>();
  return PA;
}

PreservedAnalyses SROAPass::runImpl(Function &F, DominatorTree &RunDT,
                                    AssumptionCache &RunAC) {
  DomTreeUpdater DTU(RunDT, DomTreeUpdater::UpdateStrategy::Lazy);
  return runImpl(F, DTU, RunAC);
}

PreservedAnalyses SROAPass::run(Function &F, FunctionAnalysisManager &AM) {
  return runImpl(F, AM.getResult<DominatorTreeAnalysis>(F),
                 AM.getResult<AssumptionAnalysis>(F));
}

void SROAPass::printPipeline(
    raw_ostream &OS, function_ref<StringRef(StringRef)> MapClassName2PassName) {
  static_cast<PassInfoMixin<SROAPass> *>(this)->printPipeline(
      OS, MapClassName2PassName);
  OS << (PreserveCFG ? "<preserve-cfg>" : "<modify-cfg>");
}

SROAPass::SROAPass(SROAOptions PreserveCFG_)
    : PreserveCFG(PreserveCFG_ == SROAOptions::PreserveCFG) {}

/// A legacy pass for the legacy pass manager that wraps the \c SROA pass.
///
/// This is in the llvm namespace purely to allow it to be a friend of the \c
/// SROA pass.
class llvm::sroa::SROALegacyPass : public FunctionPass {
  /// The SROA implementation.
  SROAPass Impl;

public:
  static char ID;

  SROALegacyPass(SROAOptions PreserveCFG = SROAOptions::PreserveCFG)
      : FunctionPass(ID), Impl(PreserveCFG) {
    initializeSROALegacyPassPass(*PassRegistry::getPassRegistry());
  }

  bool runOnFunction(Function &F) override {
    if (skipFunction(F))
      return false;

    auto PA = Impl.runImpl(
        F, getAnalysis<DominatorTreeWrapperPass>().getDomTree(),
        getAnalysis<AssumptionCacheTracker>().getAssumptionCache(F));
    return !PA.areAllPreserved();
  }

  void getAnalysisUsage(AnalysisUsage &AU) const override {
    AU.addRequired<AssumptionCacheTracker>();
    AU.addRequired<DominatorTreeWrapperPass>();
    AU.addPreserved<GlobalsAAWrapperPass>();
    AU.addPreserved<DominatorTreeWrapperPass>();
  }

  StringRef getPassName() const override { return "SROA"; }
};

char SROALegacyPass::ID = 0;

FunctionPass *llvm::createSROAPass(bool PreserveCFG) {
  return new SROALegacyPass(PreserveCFG ? SROAOptions::PreserveCFG
                                        : SROAOptions::ModifyCFG);
}

INITIALIZE_PASS_BEGIN(SROALegacyPass, "sroa",
                      "Scalar Replacement Of Aggregates", false, false)
INITIALIZE_PASS_DEPENDENCY(AssumptionCacheTracker)
INITIALIZE_PASS_DEPENDENCY(DominatorTreeWrapperPass)
INITIALIZE_PASS_END(SROALegacyPass, "sroa", "Scalar Replacement Of Aggregates",
                    false, false)<|MERGE_RESOLUTION|>--- conflicted
+++ resolved
@@ -984,22 +984,13 @@
     if (!IsOffsetKnown)
       return PI.setAborted(&LI);
 
-<<<<<<< HEAD
-    if ((isa<ScalableVectorType>(AllocTy) !=
-            isa<ScalableVectorType>(LI.getType())) &&
+    TypeSize Size = DL.getTypeStoreSize(LI.getType());
+    if (Size.isScalable() &&
         !isStructOfScalableVectorType(AllocTy, LI.getType()))
       return PI.setAborted(&LI);
 
-    uint64_t Size = DL.getTypeStoreSize(LI.getType()).getKnownMinValue();
-    return handleLoadOrStore(LI.getType(), LI, Offset, Size, LI.isVolatile());
-=======
-    TypeSize Size = DL.getTypeStoreSize(LI.getType());
-    if (Size.isScalable())
-      return PI.setAborted(&LI);
-
-    return handleLoadOrStore(LI.getType(), LI, Offset, Size.getFixedValue(),
+    return handleLoadOrStore(LI.getType(), LI, Offset, Size.getKnownMinValue(),
                              LI.isVolatile());
->>>>>>> 61fce4bf
   }
 
   void visitStoreInst(StoreInst &SI) {
@@ -1009,20 +1000,12 @@
     if (!IsOffsetKnown)
       return PI.setAborted(&SI);
 
-<<<<<<< HEAD
-    if ((isa<ScalableVectorType>(AllocTy) !=
-            isa<ScalableVectorType>(SI.getValueOperand()->getType())) &&
-        !isStructOfScalableVectorType(AllocTy, SI.getValueOperand()->getType()))
+    TypeSize StoreSize = DL.getTypeStoreSize(ValOp->getType());
+    if (StoreSize.isScalable() &&
+        !isStructOfScalableVectorType(AllocTy, ValOp->getType()))
       return PI.setAborted(&SI);
 
-    uint64_t Size = DL.getTypeStoreSize(ValOp->getType()).getKnownMinValue();
-=======
-    TypeSize StoreSize = DL.getTypeStoreSize(ValOp->getType());
-    if (StoreSize.isScalable())
-      return PI.setAborted(&SI);
-
-    uint64_t Size = StoreSize.getFixedValue();
->>>>>>> 61fce4bf
+    uint64_t Size = StoreSize.getKnownMinValue();
 
     // If this memory access can be shown to *statically* extend outside the
     // bounds of the allocation, it's behavior is undefined, so simply
@@ -3693,7 +3676,8 @@
       Value *Base = AggStore->getPointerOperand()->stripInBoundsOffsets();
       if (auto *OldAI = dyn_cast<AllocaInst>(Base)) {
         uint64_t SizeInBits =
-            DL.getTypeSizeInBits(Store->getValueOperand()->getType());
+            DL.getTypeSizeInBits(Store->getValueOperand()->getType())
+                .getKnownMinValue();
         migrateDebugInfo(OldAI, /*IsSplit*/ true, Offset.getZExtValue() * 8,
                          SizeInBits, AggStore, Store,
                          Store->getPointerOperand(), Store->getValueOperand(),

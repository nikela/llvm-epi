--- conflicted
+++ resolved
@@ -362,20 +362,13 @@
   case MVT::nxv16i1:
     return ScalableVectorType::get(Type::getInt1Ty(Context), 16);
   case MVT::nxv32i1:
-<<<<<<< HEAD
-    return VectorType::get(Type::getInt1Ty(Context), 32, /*Scalable=*/ true);
+    return ScalableVectorType::get(Type::getInt1Ty(Context), 32);
   case MVT::nxv64i1:
-    return VectorType::get(Type::getInt1Ty(Context), 64,
-                           /* Scalable */ true);
+    return ScalableVectorType::get(Type::getInt1Ty(Context), 64);
   case MVT::nxv32i2:
-    return VectorType::get(Type::getInt2Ty(Context), 32,
-                           /* Scalable */ true);
+    return ScalableVectorType::get(Type::getInt2Ty(Context), 32);
   case MVT::nxv16i4:
-    return VectorType::get(Type::getInt4Ty(Context), 16,
-                           /* Scalable */ true);
-=======
-    return ScalableVectorType::get(Type::getInt1Ty(Context), 32);
->>>>>>> 7afcdd47
+    return ScalableVectorType::get(Type::getInt4Ty(Context), 16);
   case MVT::nxv1i8:
     return ScalableVectorType::get(Type::getInt8Ty(Context), 1);
   case MVT::nxv2i8:
@@ -387,13 +380,9 @@
   case MVT::nxv16i8:
     return ScalableVectorType::get(Type::getInt8Ty(Context), 16);
   case MVT::nxv32i8:
-<<<<<<< HEAD
-    return VectorType::get(Type::getInt8Ty(Context), 32, /*Scalable=*/ true);
+    return ScalableVectorType::get(Type::getInt8Ty(Context), 32);
   case MVT::nxv64i8:
-    return VectorType::get(Type::getInt8Ty(Context), 64, /*Scalable=*/ true);
-=======
-    return ScalableVectorType::get(Type::getInt8Ty(Context), 32);
->>>>>>> 7afcdd47
+    return ScalableVectorType::get(Type::getInt8Ty(Context), 64);
   case MVT::nxv1i16:
     return ScalableVectorType::get(Type::getInt16Ty(Context), 1);
   case MVT::nxv2i16:

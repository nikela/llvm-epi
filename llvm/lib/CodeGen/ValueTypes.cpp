--- conflicted
+++ resolved
@@ -245,7 +245,6 @@
     return VectorType::get(Type::getInt1Ty(Context), 16, /*Scalable=*/ true);
   case MVT::nxv32i1:
     return VectorType::get(Type::getInt1Ty(Context), 32, /*Scalable=*/ true);
-<<<<<<< HEAD
   case MVT::nxv64i1:
     return VectorType::get(Type::getInt1Ty(Context), 64,
                            /* Scalable */ true);
@@ -255,10 +254,7 @@
   case MVT::nxv16i4:
     return VectorType::get(Type::getInt4Ty(Context), 16,
                            /* Scalable */ true);
-  case MVT::nxv1i8:  
-=======
   case MVT::nxv1i8:
->>>>>>> c085cab8
     return VectorType::get(Type::getInt8Ty(Context), 1, /*Scalable=*/ true);
   case MVT::nxv2i8:
     return VectorType::get(Type::getInt8Ty(Context), 2, /*Scalable=*/ true);

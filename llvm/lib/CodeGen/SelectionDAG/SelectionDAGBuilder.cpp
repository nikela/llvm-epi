//===- SelectionDAGBuilder.cpp - Selection-DAG building -------------------===//
//
// Part of the LLVM Project, under the Apache License v2.0 with LLVM Exceptions.
// See https://llvm.org/LICENSE.txt for license information.
// SPDX-License-Identifier: Apache-2.0 WITH LLVM-exception
//
//===----------------------------------------------------------------------===//
//
// This implements routines for translating from LLVM IR into SelectionDAG IR.
//
//===----------------------------------------------------------------------===//

#include "SelectionDAGBuilder.h"
#include "SDNodeDbgValue.h"
#include "llvm/ADT/APFloat.h"
#include "llvm/ADT/APInt.h"
#include "llvm/ADT/ArrayRef.h"
#include "llvm/ADT/BitVector.h"
#include "llvm/ADT/DenseMap.h"
#include "llvm/ADT/None.h"
#include "llvm/ADT/Optional.h"
#include "llvm/ADT/STLExtras.h"
#include "llvm/ADT/SmallPtrSet.h"
#include "llvm/ADT/SmallSet.h"
#include "llvm/ADT/SmallVector.h"
#include "llvm/ADT/StringRef.h"
#include "llvm/ADT/Triple.h"
#include "llvm/ADT/Twine.h"
#include "llvm/Analysis/AliasAnalysis.h"
#include "llvm/Analysis/BlockFrequencyInfo.h"
#include "llvm/Analysis/BranchProbabilityInfo.h"
#include "llvm/Analysis/ConstantFolding.h"
#include "llvm/Analysis/EHPersonalities.h"
#include "llvm/Analysis/Loads.h"
#include "llvm/Analysis/MemoryLocation.h"
#include "llvm/Analysis/ProfileSummaryInfo.h"
#include "llvm/Analysis/TargetLibraryInfo.h"
#include "llvm/Analysis/ValueTracking.h"
#include "llvm/Analysis/VectorUtils.h"
#include "llvm/CodeGen/Analysis.h"
#include "llvm/CodeGen/FunctionLoweringInfo.h"
#include "llvm/CodeGen/GCMetadata.h"
#include "llvm/CodeGen/ISDOpcodes.h"
#include "llvm/CodeGen/MachineBasicBlock.h"
#include "llvm/CodeGen/MachineFrameInfo.h"
#include "llvm/CodeGen/MachineFunction.h"
#include "llvm/CodeGen/MachineInstr.h"
#include "llvm/CodeGen/MachineInstrBuilder.h"
#include "llvm/CodeGen/MachineJumpTableInfo.h"
#include "llvm/CodeGen/MachineMemOperand.h"
#include "llvm/CodeGen/MachineModuleInfo.h"
#include "llvm/CodeGen/MachineOperand.h"
#include "llvm/CodeGen/MachineRegisterInfo.h"
#include "llvm/CodeGen/RuntimeLibcalls.h"
#include "llvm/CodeGen/SelectionDAG.h"
#include "llvm/CodeGen/SelectionDAGNodes.h"
#include "llvm/CodeGen/SelectionDAGTargetInfo.h"
#include "llvm/CodeGen/StackMaps.h"
#include "llvm/CodeGen/SwiftErrorValueTracking.h"
#include "llvm/CodeGen/TargetFrameLowering.h"
#include "llvm/CodeGen/TargetInstrInfo.h"
#include "llvm/CodeGen/TargetLowering.h"
#include "llvm/CodeGen/TargetOpcodes.h"
#include "llvm/CodeGen/TargetRegisterInfo.h"
#include "llvm/CodeGen/TargetSubtargetInfo.h"
#include "llvm/CodeGen/ValueTypes.h"
#include "llvm/CodeGen/WinEHFuncInfo.h"
#include "llvm/IR/Argument.h"
#include "llvm/IR/Attributes.h"
#include "llvm/IR/BasicBlock.h"
#include "llvm/IR/CFG.h"
#include "llvm/IR/CallSite.h"
#include "llvm/IR/CallingConv.h"
#include "llvm/IR/Constant.h"
#include "llvm/IR/ConstantRange.h"
#include "llvm/IR/Constants.h"
#include "llvm/IR/DataLayout.h"
#include "llvm/IR/DebugInfoMetadata.h"
#include "llvm/IR/DebugLoc.h"
#include "llvm/IR/DerivedTypes.h"
#include "llvm/IR/Function.h"
#include "llvm/IR/GetElementPtrTypeIterator.h"
#include "llvm/IR/InlineAsm.h"
#include "llvm/IR/InstrTypes.h"
#include "llvm/IR/Instruction.h"
#include "llvm/IR/Instructions.h"
#include "llvm/IR/IntrinsicInst.h"
#include "llvm/IR/Intrinsics.h"
#include "llvm/IR/IntrinsicsAArch64.h"
#include "llvm/IR/IntrinsicsWebAssembly.h"
#include "llvm/IR/LLVMContext.h"
#include "llvm/IR/Metadata.h"
#include "llvm/IR/Module.h"
#include "llvm/IR/Operator.h"
#include "llvm/IR/PatternMatch.h"
#include "llvm/IR/Statepoint.h"
#include "llvm/IR/Type.h"
#include "llvm/IR/User.h"
#include "llvm/IR/Value.h"
#include "llvm/MC/MCContext.h"
#include "llvm/MC/MCSymbol.h"
#include "llvm/Support/AtomicOrdering.h"
#include "llvm/Support/BranchProbability.h"
#include "llvm/Support/Casting.h"
#include "llvm/Support/CodeGen.h"
#include "llvm/Support/CommandLine.h"
#include "llvm/Support/Compiler.h"
#include "llvm/Support/Debug.h"
#include "llvm/Support/ErrorHandling.h"
#include "llvm/Support/MachineValueType.h"
#include "llvm/Support/MathExtras.h"
#include "llvm/Support/TypeSize.h"
#include "llvm/Support/raw_ostream.h"
#include "llvm/Target/TargetIntrinsicInfo.h"
#include "llvm/Target/TargetMachine.h"
#include "llvm/Target/TargetOptions.h"
#include "llvm/Transforms/Utils/Local.h"
#include <algorithm>
#include <cassert>
#include <cstddef>
#include <cstdint>
#include <cstring>
#include <iterator>
#include <limits>
#include <numeric>
#include <tuple>
#include <utility>
#include <vector>

using namespace llvm;
using namespace PatternMatch;
using namespace SwitchCG;

#define DEBUG_TYPE "isel"

/// LimitFloatPrecision - Generate low-precision inline sequences for
/// some float libcalls (6, 8 or 12 bits).
static unsigned LimitFloatPrecision;

static cl::opt<unsigned, true>
    LimitFPPrecision("limit-float-precision",
                     cl::desc("Generate low-precision inline sequences "
                              "for some float libcalls"),
                     cl::location(LimitFloatPrecision), cl::Hidden,
                     cl::init(0));

static cl::opt<unsigned> SwitchPeelThreshold(
    "switch-peel-threshold", cl::Hidden, cl::init(66),
    cl::desc("Set the case probability threshold for peeling the case from a "
             "switch statement. A value greater than 100 will void this "
             "optimization"));

// Limit the width of DAG chains. This is important in general to prevent
// DAG-based analysis from blowing up. For example, alias analysis and
// load clustering may not complete in reasonable time. It is difficult to
// recognize and avoid this situation within each individual analysis, and
// future analyses are likely to have the same behavior. Limiting DAG width is
// the safe approach and will be especially important with global DAGs.
//
// MaxParallelChains default is arbitrarily high to avoid affecting
// optimization, but could be lowered to improve compile time. Any ld-ld-st-st
// sequence over this should have been converted to llvm.memcpy by the
// frontend. It is easy to induce this behavior with .ll code such as:
// %buffer = alloca [4096 x i8]
// %data = load [4096 x i8]* %argPtr
// store [4096 x i8] %data, [4096 x i8]* %buffer
static const unsigned MaxParallelChains = 64;

// Return the calling convention if the Value passed requires ABI mangling as it
// is a parameter to a function or a return value from a function which is not
// an intrinsic.
static Optional<CallingConv::ID> getABIRegCopyCC(const Value *V) {
  if (auto *R = dyn_cast<ReturnInst>(V))
    return R->getParent()->getParent()->getCallingConv();

  if (auto *CI = dyn_cast<CallInst>(V)) {
    const bool IsInlineAsm = CI->isInlineAsm();
    const bool IsIndirectFunctionCall =
        !IsInlineAsm && !CI->getCalledFunction();

    // It is possible that the call instruction is an inline asm statement or an
    // indirect function call in which case the return value of
    // getCalledFunction() would be nullptr.
    const bool IsInstrinsicCall =
        !IsInlineAsm && !IsIndirectFunctionCall &&
        CI->getCalledFunction()->getIntrinsicID() != Intrinsic::not_intrinsic;

    if (!IsInlineAsm && !IsInstrinsicCall)
      return CI->getCallingConv();
  }

  return None;
}

static SDValue getCopyFromPartsVector(SelectionDAG &DAG, const SDLoc &DL,
                                      const SDValue *Parts, unsigned NumParts,
                                      MVT PartVT, EVT ValueVT, const Value *V,
                                      Optional<CallingConv::ID> CC);

/// getCopyFromParts - Create a value that contains the specified legal parts
/// combined into the value they represent.  If the parts combine to a type
/// larger than ValueVT then AssertOp can be used to specify whether the extra
/// bits are known to be zero (ISD::AssertZext) or sign extended from ValueVT
/// (ISD::AssertSext).
static SDValue getCopyFromParts(SelectionDAG &DAG, const SDLoc &DL,
                                const SDValue *Parts, unsigned NumParts,
                                MVT PartVT, EVT ValueVT, const Value *V,
                                Optional<CallingConv::ID> CC = None,
                                Optional<ISD::NodeType> AssertOp = None) {
  if (ValueVT.isVector())
    return getCopyFromPartsVector(DAG, DL, Parts, NumParts, PartVT, ValueVT, V,
                                  CC);

  assert(NumParts > 0 && "No parts to assemble!");
  const TargetLowering &TLI = DAG.getTargetLoweringInfo();
  SDValue Val = Parts[0];

  if (NumParts > 1) {
    // Assemble the value from multiple parts.
    if (ValueVT.isInteger()) {
      unsigned PartBits = PartVT.getSizeInBits();
      unsigned ValueBits = ValueVT.getSizeInBits();

      // Assemble the power of 2 part.
      unsigned RoundParts =
          (NumParts & (NumParts - 1)) ? 1 << Log2_32(NumParts) : NumParts;
      unsigned RoundBits = PartBits * RoundParts;
      EVT RoundVT = RoundBits == ValueBits ?
        ValueVT : EVT::getIntegerVT(*DAG.getContext(), RoundBits);
      SDValue Lo, Hi;

      EVT HalfVT = EVT::getIntegerVT(*DAG.getContext(), RoundBits/2);

      if (RoundParts > 2) {
        Lo = getCopyFromParts(DAG, DL, Parts, RoundParts / 2,
                              PartVT, HalfVT, V);
        Hi = getCopyFromParts(DAG, DL, Parts + RoundParts / 2,
                              RoundParts / 2, PartVT, HalfVT, V);
      } else {
        Lo = DAG.getNode(ISD::BITCAST, DL, HalfVT, Parts[0]);
        Hi = DAG.getNode(ISD::BITCAST, DL, HalfVT, Parts[1]);
      }

      if (DAG.getDataLayout().isBigEndian())
        std::swap(Lo, Hi);

      Val = DAG.getNode(ISD::BUILD_PAIR, DL, RoundVT, Lo, Hi);

      if (RoundParts < NumParts) {
        // Assemble the trailing non-power-of-2 part.
        unsigned OddParts = NumParts - RoundParts;
        EVT OddVT = EVT::getIntegerVT(*DAG.getContext(), OddParts * PartBits);
        Hi = getCopyFromParts(DAG, DL, Parts + RoundParts, OddParts, PartVT,
                              OddVT, V, CC);

        // Combine the round and odd parts.
        Lo = Val;
        if (DAG.getDataLayout().isBigEndian())
          std::swap(Lo, Hi);
        EVT TotalVT = EVT::getIntegerVT(*DAG.getContext(), NumParts * PartBits);
        Hi = DAG.getNode(ISD::ANY_EXTEND, DL, TotalVT, Hi);
        Hi =
            DAG.getNode(ISD::SHL, DL, TotalVT, Hi,
                        DAG.getConstant(Lo.getValueSizeInBits(), DL,
                                        TLI.getPointerTy(DAG.getDataLayout())));
        Lo = DAG.getNode(ISD::ZERO_EXTEND, DL, TotalVT, Lo);
        Val = DAG.getNode(ISD::OR, DL, TotalVT, Lo, Hi);
      }
    } else if (PartVT.isFloatingPoint()) {
      // FP split into multiple FP parts (for ppcf128)
      assert(ValueVT == EVT(MVT::ppcf128) && PartVT == MVT::f64 &&
             "Unexpected split");
      SDValue Lo, Hi;
      Lo = DAG.getNode(ISD::BITCAST, DL, EVT(MVT::f64), Parts[0]);
      Hi = DAG.getNode(ISD::BITCAST, DL, EVT(MVT::f64), Parts[1]);
      if (TLI.hasBigEndianPartOrdering(ValueVT, DAG.getDataLayout()))
        std::swap(Lo, Hi);
      Val = DAG.getNode(ISD::BUILD_PAIR, DL, ValueVT, Lo, Hi);
    } else {
      // FP split into integer parts (soft fp)
      assert(ValueVT.isFloatingPoint() && PartVT.isInteger() &&
             !PartVT.isVector() && "Unexpected split");
      EVT IntVT = EVT::getIntegerVT(*DAG.getContext(), ValueVT.getSizeInBits());
      Val = getCopyFromParts(DAG, DL, Parts, NumParts, PartVT, IntVT, V, CC);
    }
  }

  // There is now one part, held in Val.  Correct it to match ValueVT.
  // PartEVT is the type of the register class that holds the value.
  // ValueVT is the type of the inline asm operation.
  EVT PartEVT = Val.getValueType();

  if (PartEVT == ValueVT)
    return Val;

  if (PartEVT.isInteger() && ValueVT.isFloatingPoint() &&
      ValueVT.bitsLT(PartEVT)) {
    // For an FP value in an integer part, we need to truncate to the right
    // width first.
    PartEVT = EVT::getIntegerVT(*DAG.getContext(),  ValueVT.getSizeInBits());
    Val = DAG.getNode(ISD::TRUNCATE, DL, PartEVT, Val);
  }

  // Handle types that have the same size.
  if (PartEVT.getSizeInBits() == ValueVT.getSizeInBits())
    return DAG.getNode(ISD::BITCAST, DL, ValueVT, Val);

  // Handle types with different sizes.
  if (PartEVT.isInteger() && ValueVT.isInteger()) {
    if (ValueVT.bitsLT(PartEVT)) {
      // For a truncate, see if we have any information to
      // indicate whether the truncated bits will always be
      // zero or sign-extension.
      if (AssertOp.hasValue())
        Val = DAG.getNode(*AssertOp, DL, PartEVT, Val,
                          DAG.getValueType(ValueVT));
      return DAG.getNode(ISD::TRUNCATE, DL, ValueVT, Val);
    }
    return DAG.getNode(ISD::ANY_EXTEND, DL, ValueVT, Val);
  }

  if (PartEVT.isFloatingPoint() && ValueVT.isFloatingPoint()) {
    // FP_ROUND's are always exact here.
    if (ValueVT.bitsLT(Val.getValueType()))
      return DAG.getNode(
          ISD::FP_ROUND, DL, ValueVT, Val,
          DAG.getTargetConstant(1, DL, TLI.getPointerTy(DAG.getDataLayout())));

    return DAG.getNode(ISD::FP_EXTEND, DL, ValueVT, Val);
  }

  // Handle MMX to a narrower integer type by bitcasting MMX to integer and
  // then truncating.
  if (PartEVT == MVT::x86mmx && ValueVT.isInteger() &&
      ValueVT.bitsLT(PartEVT)) {
    Val = DAG.getNode(ISD::BITCAST, DL, MVT::i64, Val);
    return DAG.getNode(ISD::TRUNCATE, DL, ValueVT, Val);
  }

  report_fatal_error("Unknown mismatch in getCopyFromParts!");
}

static void diagnosePossiblyInvalidConstraint(LLVMContext &Ctx, const Value *V,
                                              const Twine &ErrMsg) {
  const Instruction *I = dyn_cast_or_null<Instruction>(V);
  if (!V)
    return Ctx.emitError(ErrMsg);

  const char *AsmError = ", possible invalid constraint for vector type";
  if (const CallInst *CI = dyn_cast<CallInst>(I))
    if (isa<InlineAsm>(CI->getCalledValue()))
      return Ctx.emitError(I, ErrMsg + AsmError);

  return Ctx.emitError(I, ErrMsg);
}

/// getCopyFromPartsVector - Create a value that contains the specified legal
/// parts combined into the value they represent.  If the parts combine to a
/// type larger than ValueVT then AssertOp can be used to specify whether the
/// extra bits are known to be zero (ISD::AssertZext) or sign extended from
/// ValueVT (ISD::AssertSext).
static SDValue getCopyFromPartsVector(SelectionDAG &DAG, const SDLoc &DL,
                                      const SDValue *Parts, unsigned NumParts,
                                      MVT PartVT, EVT ValueVT, const Value *V,
                                      Optional<CallingConv::ID> CallConv) {
  assert(ValueVT.isVector() && "Not a vector value");
  assert(NumParts > 0 && "No parts to assemble!");
  const bool IsABIRegCopy = CallConv.hasValue();

  const TargetLowering &TLI = DAG.getTargetLoweringInfo();
  SDValue Val = Parts[0];

  // Handle a multi-element vector.
  if (NumParts > 1) {
    EVT IntermediateVT;
    MVT RegisterVT;
    unsigned NumIntermediates;
    unsigned NumRegs;

    if (IsABIRegCopy) {
      NumRegs = TLI.getVectorTypeBreakdownForCallingConv(
          *DAG.getContext(), CallConv.getValue(), ValueVT, IntermediateVT,
          NumIntermediates, RegisterVT);
    } else {
      NumRegs =
          TLI.getVectorTypeBreakdown(*DAG.getContext(), ValueVT, IntermediateVT,
                                     NumIntermediates, RegisterVT);
    }

    assert(NumRegs == NumParts && "Part count doesn't match vector breakdown!");
    NumParts = NumRegs; // Silence a compiler warning.
    assert(RegisterVT == PartVT && "Part type doesn't match vector breakdown!");
    assert(RegisterVT.getSizeInBits() ==
           Parts[0].getSimpleValueType().getSizeInBits() &&
           "Part type sizes don't match!");

    // Assemble the parts into intermediate operands.
    SmallVector<SDValue, 8> Ops(NumIntermediates);
    if (NumIntermediates == NumParts) {
      // If the register was not expanded, truncate or copy the value,
      // as appropriate.
      for (unsigned i = 0; i != NumParts; ++i)
        Ops[i] = getCopyFromParts(DAG, DL, &Parts[i], 1,
                                  PartVT, IntermediateVT, V);
    } else if (NumParts > 0) {
      // If the intermediate type was expanded, build the intermediate
      // operands from the parts.
      assert(NumParts % NumIntermediates == 0 &&
             "Must expand into a divisible number of parts!");
      unsigned Factor = NumParts / NumIntermediates;
      for (unsigned i = 0; i != NumIntermediates; ++i)
        Ops[i] = getCopyFromParts(DAG, DL, &Parts[i * Factor], Factor,
                                  PartVT, IntermediateVT, V);
    }

    // Build a vector with BUILD_VECTOR or CONCAT_VECTORS from the
    // intermediate operands.
    EVT BuiltVectorTy =
        EVT::getVectorVT(*DAG.getContext(), IntermediateVT.getScalarType(),
                         (IntermediateVT.isVector()
                              ? IntermediateVT.getVectorNumElements() * NumParts
                              : NumIntermediates));
    Val = DAG.getNode(IntermediateVT.isVector() ? ISD::CONCAT_VECTORS
                                                : ISD::BUILD_VECTOR,
                      DL, BuiltVectorTy, Ops);
  }

  // There is now one part, held in Val.  Correct it to match ValueVT.
  EVT PartEVT = Val.getValueType();

  if (PartEVT == ValueVT)
    return Val;

  if (PartEVT.isVector()) {
    // If the element type of the source/dest vectors are the same, but the
    // parts vector has more elements than the value vector, then we have a
    // vector widening case (e.g. <2 x float> -> <4 x float>).  Extract the
    // elements we want.
    if (PartEVT.getVectorElementType() == ValueVT.getVectorElementType()) {
      assert(PartEVT.getVectorNumElements() > ValueVT.getVectorNumElements() &&
             "Cannot narrow, it would be a lossy transformation");
      return DAG.getNode(ISD::EXTRACT_SUBVECTOR, DL, ValueVT, Val,
                         DAG.getVectorIdxConstant(0, DL));
    }

    // Vector/Vector bitcast.
    if (ValueVT.getSizeInBits() == PartEVT.getSizeInBits())
      return DAG.getNode(ISD::BITCAST, DL, ValueVT, Val);

    assert(PartEVT.getVectorNumElements() == ValueVT.getVectorNumElements() &&
      "Cannot handle this kind of promotion");
    // Promoted vector extract
    return DAG.getAnyExtOrTrunc(Val, DL, ValueVT);

  }

  // Trivial bitcast if the types are the same size and the destination
  // vector type is legal.
  if (PartEVT.getSizeInBits() == ValueVT.getSizeInBits() &&
      TLI.isTypeLegal(ValueVT))
    return DAG.getNode(ISD::BITCAST, DL, ValueVT, Val);

  if (ValueVT.getVectorNumElements() != 1) {
     // Certain ABIs require that vectors are passed as integers. For vectors
     // are the same size, this is an obvious bitcast.
     if (ValueVT.getSizeInBits() == PartEVT.getSizeInBits()) {
       return DAG.getNode(ISD::BITCAST, DL, ValueVT, Val);
     } else if (ValueVT.getSizeInBits() < PartEVT.getSizeInBits()) {
       // Bitcast Val back the original type and extract the corresponding
       // vector we want.
       unsigned Elts = PartEVT.getSizeInBits() / ValueVT.getScalarSizeInBits();
       EVT WiderVecType = EVT::getVectorVT(*DAG.getContext(),
                                           ValueVT.getVectorElementType(), Elts);
       Val = DAG.getBitcast(WiderVecType, Val);
       return DAG.getNode(ISD::EXTRACT_SUBVECTOR, DL, ValueVT, Val,
                          DAG.getVectorIdxConstant(0, DL));
     }

     diagnosePossiblyInvalidConstraint(
         *DAG.getContext(), V, "non-trivial scalar-to-vector conversion");
     return DAG.getUNDEF(ValueVT);
  }

  // Handle cases such as i8 -> <1 x i1>
  EVT ValueSVT = ValueVT.getVectorElementType();
  if (ValueVT.getVectorNumElements() == 1 && ValueSVT != PartEVT) {
    if (ValueSVT.getSizeInBits() == PartEVT.getSizeInBits())
      Val = DAG.getNode(ISD::BITCAST, DL, ValueSVT, Val);
    else
      Val = ValueVT.isFloatingPoint()
                ? DAG.getFPExtendOrRound(Val, DL, ValueSVT)
                : DAG.getAnyExtOrTrunc(Val, DL, ValueSVT);
  }

  return DAG.getBuildVector(ValueVT, DL, Val);
}

static void getCopyToPartsVector(SelectionDAG &DAG, const SDLoc &dl,
                                 SDValue Val, SDValue *Parts, unsigned NumParts,
                                 MVT PartVT, const Value *V,
                                 Optional<CallingConv::ID> CallConv);

/// getCopyToParts - Create a series of nodes that contain the specified value
/// split into legal parts.  If the parts contain more bits than Val, then, for
/// integers, ExtendKind can be used to specify how to generate the extra bits.
static void getCopyToParts(SelectionDAG &DAG, const SDLoc &DL, SDValue Val,
                           SDValue *Parts, unsigned NumParts, MVT PartVT,
                           const Value *V,
                           Optional<CallingConv::ID> CallConv = None,
                           ISD::NodeType ExtendKind = ISD::ANY_EXTEND) {
  EVT ValueVT = Val.getValueType();

  // Handle the vector case separately.
  if (ValueVT.isVector())
    return getCopyToPartsVector(DAG, DL, Val, Parts, NumParts, PartVT, V,
                                CallConv);

  unsigned PartBits = PartVT.getSizeInBits();
  unsigned OrigNumParts = NumParts;
  assert(DAG.getTargetLoweringInfo().isTypeLegal(PartVT) &&
         "Copying to an illegal type!");

  if (NumParts == 0)
    return;

  assert(!ValueVT.isVector() && "Vector case handled elsewhere");
  EVT PartEVT = PartVT;
  if (PartEVT == ValueVT) {
    assert(NumParts == 1 && "No-op copy with multiple parts!");
    Parts[0] = Val;
    return;
  }

  if (NumParts * PartBits > ValueVT.getSizeInBits()) {
    // If the parts cover more bits than the value has, promote the value.
    if (PartVT.isFloatingPoint() && ValueVT.isFloatingPoint()) {
      assert(NumParts == 1 && "Do not know what to promote to!");
      Val = DAG.getNode(ISD::FP_EXTEND, DL, PartVT, Val);
    } else {
      if (ValueVT.isFloatingPoint()) {
        // FP values need to be bitcast, then extended if they are being put
        // into a larger container.
        ValueVT = EVT::getIntegerVT(*DAG.getContext(),  ValueVT.getSizeInBits());
        Val = DAG.getNode(ISD::BITCAST, DL, ValueVT, Val);
      }
      assert((PartVT.isInteger() || PartVT == MVT::x86mmx) &&
             ValueVT.isInteger() &&
             "Unknown mismatch!");
      ValueVT = EVT::getIntegerVT(*DAG.getContext(), NumParts * PartBits);
      Val = DAG.getNode(ExtendKind, DL, ValueVT, Val);
      if (PartVT == MVT::x86mmx)
        Val = DAG.getNode(ISD::BITCAST, DL, PartVT, Val);
    }
  } else if (PartBits == ValueVT.getSizeInBits()) {
    // Different types of the same size.
    assert(NumParts == 1 && PartEVT != ValueVT);
    Val = DAG.getNode(ISD::BITCAST, DL, PartVT, Val);
  } else if (NumParts * PartBits < ValueVT.getSizeInBits()) {
    // If the parts cover less bits than value has, truncate the value.
    assert((PartVT.isInteger() || PartVT == MVT::x86mmx) &&
           ValueVT.isInteger() &&
           "Unknown mismatch!");
    ValueVT = EVT::getIntegerVT(*DAG.getContext(), NumParts * PartBits);
    Val = DAG.getNode(ISD::TRUNCATE, DL, ValueVT, Val);
    if (PartVT == MVT::x86mmx)
      Val = DAG.getNode(ISD::BITCAST, DL, PartVT, Val);
  }

  // The value may have changed - recompute ValueVT.
  ValueVT = Val.getValueType();
  assert(NumParts * PartBits == ValueVT.getSizeInBits() &&
         "Failed to tile the value with PartVT!");

  if (NumParts == 1) {
    if (PartEVT != ValueVT) {
      diagnosePossiblyInvalidConstraint(*DAG.getContext(), V,
                                        "scalar-to-vector conversion failed");
      Val = DAG.getNode(ISD::BITCAST, DL, PartVT, Val);
    }

    Parts[0] = Val;
    return;
  }

  // Expand the value into multiple parts.
  if (NumParts & (NumParts - 1)) {
    // The number of parts is not a power of 2.  Split off and copy the tail.
    assert(PartVT.isInteger() && ValueVT.isInteger() &&
           "Do not know what to expand to!");
    unsigned RoundParts = 1 << Log2_32(NumParts);
    unsigned RoundBits = RoundParts * PartBits;
    unsigned OddParts = NumParts - RoundParts;
    SDValue OddVal = DAG.getNode(ISD::SRL, DL, ValueVT, Val,
      DAG.getShiftAmountConstant(RoundBits, ValueVT, DL, /*LegalTypes*/false));

    getCopyToParts(DAG, DL, OddVal, Parts + RoundParts, OddParts, PartVT, V,
                   CallConv);

    if (DAG.getDataLayout().isBigEndian())
      // The odd parts were reversed by getCopyToParts - unreverse them.
      std::reverse(Parts + RoundParts, Parts + NumParts);

    NumParts = RoundParts;
    ValueVT = EVT::getIntegerVT(*DAG.getContext(), NumParts * PartBits);
    Val = DAG.getNode(ISD::TRUNCATE, DL, ValueVT, Val);
  }

  // The number of parts is a power of 2.  Repeatedly bisect the value using
  // EXTRACT_ELEMENT.
  Parts[0] = DAG.getNode(ISD::BITCAST, DL,
                         EVT::getIntegerVT(*DAG.getContext(),
                                           ValueVT.getSizeInBits()),
                         Val);

  for (unsigned StepSize = NumParts; StepSize > 1; StepSize /= 2) {
    for (unsigned i = 0; i < NumParts; i += StepSize) {
      unsigned ThisBits = StepSize * PartBits / 2;
      EVT ThisVT = EVT::getIntegerVT(*DAG.getContext(), ThisBits);
      SDValue &Part0 = Parts[i];
      SDValue &Part1 = Parts[i+StepSize/2];

      Part1 = DAG.getNode(ISD::EXTRACT_ELEMENT, DL,
                          ThisVT, Part0, DAG.getIntPtrConstant(1, DL));
      Part0 = DAG.getNode(ISD::EXTRACT_ELEMENT, DL,
                          ThisVT, Part0, DAG.getIntPtrConstant(0, DL));

      if (ThisBits == PartBits && ThisVT != PartVT) {
        Part0 = DAG.getNode(ISD::BITCAST, DL, PartVT, Part0);
        Part1 = DAG.getNode(ISD::BITCAST, DL, PartVT, Part1);
      }
    }
  }

  if (DAG.getDataLayout().isBigEndian())
    std::reverse(Parts, Parts + OrigNumParts);
}

static SDValue widenVectorToPartType(SelectionDAG &DAG,
                                     SDValue Val, const SDLoc &DL, EVT PartVT) {
  if (!PartVT.isVector())
    return SDValue();

  EVT ValueVT = Val.getValueType();
  unsigned PartNumElts = PartVT.getVectorNumElements();
  unsigned ValueNumElts = ValueVT.getVectorNumElements();
  if (PartNumElts > ValueNumElts &&
      PartVT.getVectorElementType() == ValueVT.getVectorElementType()) {
    EVT ElementVT = PartVT.getVectorElementType();
    // Vector widening case, e.g. <2 x float> -> <4 x float>.  Shuffle in
    // undef elements.
    SmallVector<SDValue, 16> Ops;
    DAG.ExtractVectorElements(Val, Ops);
    SDValue EltUndef = DAG.getUNDEF(ElementVT);
    for (unsigned i = ValueNumElts, e = PartNumElts; i != e; ++i)
      Ops.push_back(EltUndef);

    // FIXME: Use CONCAT for 2x -> 4x.
    return DAG.getBuildVector(PartVT, DL, Ops);
  }

  return SDValue();
}

/// getCopyToPartsVector - Create a series of nodes that contain the specified
/// value split into legal parts.
static void getCopyToPartsVector(SelectionDAG &DAG, const SDLoc &DL,
                                 SDValue Val, SDValue *Parts, unsigned NumParts,
                                 MVT PartVT, const Value *V,
                                 Optional<CallingConv::ID> CallConv) {
  EVT ValueVT = Val.getValueType();
  assert(ValueVT.isVector() && "Not a vector");
  const TargetLowering &TLI = DAG.getTargetLoweringInfo();
  const bool IsABIRegCopy = CallConv.hasValue();

  if (NumParts == 1) {
    EVT PartEVT = PartVT;
    if (PartEVT == ValueVT) {
      // Nothing to do.
    } else if (PartVT.getSizeInBits() == ValueVT.getSizeInBits()) {
      // Bitconvert vector->vector case.
      Val = DAG.getNode(ISD::BITCAST, DL, PartVT, Val);
    } else if (SDValue Widened = widenVectorToPartType(DAG, Val, DL, PartVT)) {
      Val = Widened;
    } else if (PartVT.isVector() &&
               PartEVT.getVectorElementType().bitsGE(
                 ValueVT.getVectorElementType()) &&
               PartEVT.getVectorNumElements() == ValueVT.getVectorNumElements()) {

      // Promoted vector extract
      Val = DAG.getAnyExtOrTrunc(Val, DL, PartVT);
    } else {
      if (ValueVT.getVectorNumElements() == 1) {
        Val = DAG.getNode(ISD::EXTRACT_VECTOR_ELT, DL, PartVT, Val,
                          DAG.getVectorIdxConstant(0, DL));
      } else {
        assert(PartVT.getSizeInBits() > ValueVT.getSizeInBits() &&
               "lossy conversion of vector to scalar type");
        EVT IntermediateType =
            EVT::getIntegerVT(*DAG.getContext(), ValueVT.getSizeInBits());
        Val = DAG.getBitcast(IntermediateType, Val);
        Val = DAG.getAnyExtOrTrunc(Val, DL, PartVT);
      }
    }

    assert(Val.getValueType() == PartVT && "Unexpected vector part value type");
    Parts[0] = Val;
    return;
  }

  // Handle a multi-element vector.
  EVT IntermediateVT;
  MVT RegisterVT;
  unsigned NumIntermediates;
  unsigned NumRegs;
  if (IsABIRegCopy) {
    NumRegs = TLI.getVectorTypeBreakdownForCallingConv(
        *DAG.getContext(), CallConv.getValue(), ValueVT, IntermediateVT,
        NumIntermediates, RegisterVT);
  } else {
    NumRegs =
        TLI.getVectorTypeBreakdown(*DAG.getContext(), ValueVT, IntermediateVT,
                                   NumIntermediates, RegisterVT);
  }

  assert(NumRegs == NumParts && "Part count doesn't match vector breakdown!");
  NumParts = NumRegs; // Silence a compiler warning.
  assert(RegisterVT == PartVT && "Part type doesn't match vector breakdown!");

  unsigned IntermediateNumElts = IntermediateVT.isVector() ?
    IntermediateVT.getVectorNumElements() : 1;

  // Convert the vector to the appropriate type if necessary.
  unsigned DestVectorNoElts = NumIntermediates * IntermediateNumElts;

  EVT BuiltVectorTy = EVT::getVectorVT(
      *DAG.getContext(), IntermediateVT.getScalarType(), DestVectorNoElts);
  if (ValueVT != BuiltVectorTy) {
    if (SDValue Widened = widenVectorToPartType(DAG, Val, DL, BuiltVectorTy))
      Val = Widened;

    Val = DAG.getNode(ISD::BITCAST, DL, BuiltVectorTy, Val);
  }

  // Split the vector into intermediate operands.
  SmallVector<SDValue, 8> Ops(NumIntermediates);
  for (unsigned i = 0; i != NumIntermediates; ++i) {
    if (IntermediateVT.isVector()) {
      Ops[i] =
          DAG.getNode(ISD::EXTRACT_SUBVECTOR, DL, IntermediateVT, Val,
                      DAG.getVectorIdxConstant(i * IntermediateNumElts, DL));
    } else {
      Ops[i] = DAG.getNode(ISD::EXTRACT_VECTOR_ELT, DL, IntermediateVT, Val,
                           DAG.getVectorIdxConstant(i, DL));
    }
  }

  // Split the intermediate operands into legal parts.
  if (NumParts == NumIntermediates) {
    // If the register was not expanded, promote or copy the value,
    // as appropriate.
    for (unsigned i = 0; i != NumParts; ++i)
      getCopyToParts(DAG, DL, Ops[i], &Parts[i], 1, PartVT, V, CallConv);
  } else if (NumParts > 0) {
    // If the intermediate type was expanded, split each the value into
    // legal parts.
    assert(NumIntermediates != 0 && "division by zero");
    assert(NumParts % NumIntermediates == 0 &&
           "Must expand into a divisible number of parts!");
    unsigned Factor = NumParts / NumIntermediates;
    for (unsigned i = 0; i != NumIntermediates; ++i)
      getCopyToParts(DAG, DL, Ops[i], &Parts[i * Factor], Factor, PartVT, V,
                     CallConv);
  }
}

RegsForValue::RegsForValue(const SmallVector<unsigned, 4> &regs, MVT regvt,
                           EVT valuevt, Optional<CallingConv::ID> CC)
    : ValueVTs(1, valuevt), RegVTs(1, regvt), Regs(regs),
      RegCount(1, regs.size()), CallConv(CC) {}

RegsForValue::RegsForValue(LLVMContext &Context, const TargetLowering &TLI,
                           const DataLayout &DL, unsigned Reg, Type *Ty,
                           Optional<CallingConv::ID> CC) {
  ComputeValueVTs(TLI, DL, Ty, ValueVTs);

  CallConv = CC;

  for (EVT ValueVT : ValueVTs) {
    unsigned NumRegs =
        isABIMangled()
            ? TLI.getNumRegistersForCallingConv(Context, CC.getValue(), ValueVT)
            : TLI.getNumRegisters(Context, ValueVT);
    MVT RegisterVT =
        isABIMangled()
            ? TLI.getRegisterTypeForCallingConv(Context, CC.getValue(), ValueVT)
            : TLI.getRegisterType(Context, ValueVT);
    for (unsigned i = 0; i != NumRegs; ++i)
      Regs.push_back(Reg + i);
    RegVTs.push_back(RegisterVT);
    RegCount.push_back(NumRegs);
    Reg += NumRegs;
  }
}

SDValue RegsForValue::getCopyFromRegs(SelectionDAG &DAG,
                                      FunctionLoweringInfo &FuncInfo,
                                      const SDLoc &dl, SDValue &Chain,
                                      SDValue *Flag, const Value *V) const {
  // A Value with type {} or [0 x %t] needs no registers.
  if (ValueVTs.empty())
    return SDValue();

  const TargetLowering &TLI = DAG.getTargetLoweringInfo();

  // Assemble the legal parts into the final values.
  SmallVector<SDValue, 4> Values(ValueVTs.size());
  SmallVector<SDValue, 8> Parts;
  for (unsigned Value = 0, Part = 0, e = ValueVTs.size(); Value != e; ++Value) {
    // Copy the legal parts from the registers.
    EVT ValueVT = ValueVTs[Value];
    unsigned NumRegs = RegCount[Value];
    MVT RegisterVT = isABIMangled() ? TLI.getRegisterTypeForCallingConv(
                                          *DAG.getContext(),
                                          CallConv.getValue(), RegVTs[Value])
                                    : RegVTs[Value];

    Parts.resize(NumRegs);
    for (unsigned i = 0; i != NumRegs; ++i) {
      SDValue P;
      if (!Flag) {
        P = DAG.getCopyFromReg(Chain, dl, Regs[Part+i], RegisterVT);
      } else {
        P = DAG.getCopyFromReg(Chain, dl, Regs[Part+i], RegisterVT, *Flag);
        *Flag = P.getValue(2);
      }

      Chain = P.getValue(1);
      Parts[i] = P;

      // If the source register was virtual and if we know something about it,
      // add an assert node.
      if (!Register::isVirtualRegister(Regs[Part + i]) ||
          !RegisterVT.isInteger())
        continue;

      const FunctionLoweringInfo::LiveOutInfo *LOI =
        FuncInfo.GetLiveOutRegInfo(Regs[Part+i]);
      if (!LOI)
        continue;

      unsigned RegSize = RegisterVT.getScalarSizeInBits();
      unsigned NumSignBits = LOI->NumSignBits;
      unsigned NumZeroBits = LOI->Known.countMinLeadingZeros();

      if (NumZeroBits == RegSize) {
        // The current value is a zero.
        // Explicitly express that as it would be easier for
        // optimizations to kick in.
        Parts[i] = DAG.getConstant(0, dl, RegisterVT);
        continue;
      }

      // FIXME: We capture more information than the dag can represent.  For
      // now, just use the tightest assertzext/assertsext possible.
      bool isSExt;
      EVT FromVT(MVT::Other);
      if (NumZeroBits) {
        FromVT = EVT::getIntegerVT(*DAG.getContext(), RegSize - NumZeroBits);
        isSExt = false;
      } else if (NumSignBits > 1) {
        FromVT =
            EVT::getIntegerVT(*DAG.getContext(), RegSize - NumSignBits + 1);
        isSExt = true;
      } else {
        continue;
      }
      // Add an assertion node.
      assert(FromVT != MVT::Other);
      Parts[i] = DAG.getNode(isSExt ? ISD::AssertSext : ISD::AssertZext, dl,
                             RegisterVT, P, DAG.getValueType(FromVT));
    }

    Values[Value] = getCopyFromParts(DAG, dl, Parts.begin(), NumRegs,
                                     RegisterVT, ValueVT, V, CallConv);
    Part += NumRegs;
    Parts.clear();
  }

  return DAG.getNode(ISD::MERGE_VALUES, dl, DAG.getVTList(ValueVTs), Values);
}

void RegsForValue::getCopyToRegs(SDValue Val, SelectionDAG &DAG,
                                 const SDLoc &dl, SDValue &Chain, SDValue *Flag,
                                 const Value *V,
                                 ISD::NodeType PreferredExtendType) const {
  const TargetLowering &TLI = DAG.getTargetLoweringInfo();
  ISD::NodeType ExtendKind = PreferredExtendType;

  // Get the list of the values's legal parts.
  unsigned NumRegs = Regs.size();
  SmallVector<SDValue, 8> Parts(NumRegs);
  for (unsigned Value = 0, Part = 0, e = ValueVTs.size(); Value != e; ++Value) {
    unsigned NumParts = RegCount[Value];

    MVT RegisterVT = isABIMangled() ? TLI.getRegisterTypeForCallingConv(
                                          *DAG.getContext(),
                                          CallConv.getValue(), RegVTs[Value])
                                    : RegVTs[Value];

    if (ExtendKind == ISD::ANY_EXTEND && TLI.isZExtFree(Val, RegisterVT))
      ExtendKind = ISD::ZERO_EXTEND;

    getCopyToParts(DAG, dl, Val.getValue(Val.getResNo() + Value), &Parts[Part],
                   NumParts, RegisterVT, V, CallConv, ExtendKind);
    Part += NumParts;
  }

  // Copy the parts into the registers.
  SmallVector<SDValue, 8> Chains(NumRegs);
  for (unsigned i = 0; i != NumRegs; ++i) {
    SDValue Part;
    if (!Flag) {
      Part = DAG.getCopyToReg(Chain, dl, Regs[i], Parts[i]);
    } else {
      Part = DAG.getCopyToReg(Chain, dl, Regs[i], Parts[i], *Flag);
      *Flag = Part.getValue(1);
    }

    Chains[i] = Part.getValue(0);
  }

  if (NumRegs == 1 || Flag)
    // If NumRegs > 1 && Flag is used then the use of the last CopyToReg is
    // flagged to it. That is the CopyToReg nodes and the user are considered
    // a single scheduling unit. If we create a TokenFactor and return it as
    // chain, then the TokenFactor is both a predecessor (operand) of the
    // user as well as a successor (the TF operands are flagged to the user).
    // c1, f1 = CopyToReg
    // c2, f2 = CopyToReg
    // c3     = TokenFactor c1, c2
    // ...
    //        = op c3, ..., f2
    Chain = Chains[NumRegs-1];
  else
    Chain = DAG.getNode(ISD::TokenFactor, dl, MVT::Other, Chains);
}

void RegsForValue::AddInlineAsmOperands(unsigned Code, bool HasMatching,
                                        unsigned MatchingIdx, const SDLoc &dl,
                                        SelectionDAG &DAG,
                                        std::vector<SDValue> &Ops) const {
  const TargetLowering &TLI = DAG.getTargetLoweringInfo();

  unsigned Flag = InlineAsm::getFlagWord(Code, Regs.size());
  if (HasMatching)
    Flag = InlineAsm::getFlagWordForMatchingOp(Flag, MatchingIdx);
  else if (!Regs.empty() && Register::isVirtualRegister(Regs.front())) {
    // Put the register class of the virtual registers in the flag word.  That
    // way, later passes can recompute register class constraints for inline
    // assembly as well as normal instructions.
    // Don't do this for tied operands that can use the regclass information
    // from the def.
    const MachineRegisterInfo &MRI = DAG.getMachineFunction().getRegInfo();
    const TargetRegisterClass *RC = MRI.getRegClass(Regs.front());
    Flag = InlineAsm::getFlagWordForRegClass(Flag, RC->getID());
  }

  SDValue Res = DAG.getTargetConstant(Flag, dl, MVT::i32);
  Ops.push_back(Res);

  if (Code == InlineAsm::Kind_Clobber) {
    // Clobbers should always have a 1:1 mapping with registers, and may
    // reference registers that have illegal (e.g. vector) types. Hence, we
    // shouldn't try to apply any sort of splitting logic to them.
    assert(Regs.size() == RegVTs.size() && Regs.size() == ValueVTs.size() &&
           "No 1:1 mapping from clobbers to regs?");
    unsigned SP = TLI.getStackPointerRegisterToSaveRestore();
    (void)SP;
    for (unsigned I = 0, E = ValueVTs.size(); I != E; ++I) {
      Ops.push_back(DAG.getRegister(Regs[I], RegVTs[I]));
      assert(
          (Regs[I] != SP ||
           DAG.getMachineFunction().getFrameInfo().hasOpaqueSPAdjustment()) &&
          "If we clobbered the stack pointer, MFI should know about it.");
    }
    return;
  }

  for (unsigned Value = 0, Reg = 0, e = ValueVTs.size(); Value != e; ++Value) {
    unsigned NumRegs = TLI.getNumRegisters(*DAG.getContext(), ValueVTs[Value]);
    MVT RegisterVT = RegVTs[Value];
    for (unsigned i = 0; i != NumRegs; ++i) {
      assert(Reg < Regs.size() && "Mismatch in # registers expected");
      unsigned TheReg = Regs[Reg++];
      Ops.push_back(DAG.getRegister(TheReg, RegisterVT));
    }
  }
}

SmallVector<std::pair<unsigned, unsigned>, 4>
RegsForValue::getRegsAndSizes() const {
  SmallVector<std::pair<unsigned, unsigned>, 4> OutVec;
  unsigned I = 0;
  for (auto CountAndVT : zip_first(RegCount, RegVTs)) {
    unsigned RegCount = std::get<0>(CountAndVT);
    MVT RegisterVT = std::get<1>(CountAndVT);
    unsigned RegisterSize = RegisterVT.getSizeInBits();
    for (unsigned E = I + RegCount; I != E; ++I)
      OutVec.push_back(std::make_pair(Regs[I], RegisterSize));
  }
  return OutVec;
}

void SelectionDAGBuilder::init(GCFunctionInfo *gfi, AliasAnalysis *aa,
                               const TargetLibraryInfo *li) {
  AA = aa;
  GFI = gfi;
  LibInfo = li;
  DL = &DAG.getDataLayout();
  Context = DAG.getContext();
  LPadToCallSiteMap.clear();
  SL->init(DAG.getTargetLoweringInfo(), TM, DAG.getDataLayout());
}

void SelectionDAGBuilder::clear() {
  NodeMap.clear();
  UnusedArgNodeMap.clear();
  PendingLoads.clear();
  PendingExports.clear();
  PendingConstrainedFP.clear();
  PendingConstrainedFPStrict.clear();
  CurInst = nullptr;
  HasTailCall = false;
  SDNodeOrder = LowestSDNodeOrder;
  StatepointLowering.clear();
}

void SelectionDAGBuilder::clearDanglingDebugInfo() {
  DanglingDebugInfoMap.clear();
}

// Update DAG root to include dependencies on Pending chains.
SDValue SelectionDAGBuilder::updateRoot(SmallVectorImpl<SDValue> &Pending) {
  SDValue Root = DAG.getRoot();

  if (Pending.empty())
    return Root;

  // Add current root to PendingChains, unless we already indirectly
  // depend on it.
  if (Root.getOpcode() != ISD::EntryToken) {
    unsigned i = 0, e = Pending.size();
    for (; i != e; ++i) {
      assert(Pending[i].getNode()->getNumOperands() > 1);
      if (Pending[i].getNode()->getOperand(0) == Root)
        break;  // Don't add the root if we already indirectly depend on it.
    }

    if (i == e)
      Pending.push_back(Root);
  }

  if (Pending.size() == 1)
    Root = Pending[0];
  else
    Root = DAG.getTokenFactor(getCurSDLoc(), Pending);

  DAG.setRoot(Root);
  Pending.clear();
  return Root;
}

SDValue SelectionDAGBuilder::getMemoryRoot() {
  return updateRoot(PendingLoads);
}

SDValue SelectionDAGBuilder::getRoot() {
  // Chain up all pending constrained intrinsics together with all
  // pending loads, by simply appending them to PendingLoads and
  // then calling getMemoryRoot().
  PendingLoads.reserve(PendingLoads.size() +
                       PendingConstrainedFP.size() +
                       PendingConstrainedFPStrict.size());
  PendingLoads.append(PendingConstrainedFP.begin(),
                      PendingConstrainedFP.end());
  PendingLoads.append(PendingConstrainedFPStrict.begin(),
                      PendingConstrainedFPStrict.end());
  PendingConstrainedFP.clear();
  PendingConstrainedFPStrict.clear();
  return getMemoryRoot();
}

SDValue SelectionDAGBuilder::getControlRoot() {
  // We need to emit pending fpexcept.strict constrained intrinsics,
  // so append them to the PendingExports list.
  PendingExports.append(PendingConstrainedFPStrict.begin(),
                        PendingConstrainedFPStrict.end());
  PendingConstrainedFPStrict.clear();
  return updateRoot(PendingExports);
}

void SelectionDAGBuilder::visit(const Instruction &I) {
  // Set up outgoing PHI node register values before emitting the terminator.
  if (I.isTerminator()) {
    HandlePHINodesInSuccessorBlocks(I.getParent());
  }

  // Increase the SDNodeOrder if dealing with a non-debug instruction.
  if (!isa<DbgInfoIntrinsic>(I))
    ++SDNodeOrder;

  CurInst = &I;

  visit(I.getOpcode(), I);

  if (auto *FPMO = dyn_cast<FPMathOperator>(&I)) {
    // Propagate the fast-math-flags of this IR instruction to the DAG node that
    // maps to this instruction.
    // TODO: We could handle all flags (nsw, etc) here.
    // TODO: If an IR instruction maps to >1 node, only the final node will have
    //       flags set.
    if (SDNode *Node = getNodeForIRValue(&I)) {
      SDNodeFlags IncomingFlags;
      IncomingFlags.copyFMF(*FPMO);
      if (!Node->getFlags().isDefined())
        Node->setFlags(IncomingFlags);
      else
        Node->intersectFlagsWith(IncomingFlags);
    }
  }
  // Constrained FP intrinsics with fpexcept.ignore should also get
  // the NoFPExcept flag.
  if (auto *FPI = dyn_cast<ConstrainedFPIntrinsic>(&I))
    if (FPI->getExceptionBehavior() == fp::ExceptionBehavior::ebIgnore)
      if (SDNode *Node = getNodeForIRValue(&I)) {
        SDNodeFlags Flags = Node->getFlags();
        Flags.setNoFPExcept(true);
        Node->setFlags(Flags);
      }

  if (!I.isTerminator() && !HasTailCall &&
      !isStatepoint(&I)) // statepoints handle their exports internally
    CopyToExportRegsIfNeeded(&I);

  CurInst = nullptr;
}

void SelectionDAGBuilder::visitPHI(const PHINode &) {
  llvm_unreachable("SelectionDAGBuilder shouldn't visit PHI nodes!");
}

void SelectionDAGBuilder::visit(unsigned Opcode, const User &I) {
  // Note: this doesn't use InstVisitor, because it has to work with
  // ConstantExpr's in addition to instructions.
  switch (Opcode) {
  default: llvm_unreachable("Unknown instruction type encountered!");
    // Build the switch statement using the Instruction.def file.
#define HANDLE_INST(NUM, OPCODE, CLASS) \
    case Instruction::OPCODE: visit##OPCODE((const CLASS&)I); break;
#include "llvm/IR/Instruction.def"
  }
}

void SelectionDAGBuilder::dropDanglingDebugInfo(const DILocalVariable *Variable,
                                                const DIExpression *Expr) {
  auto isMatchingDbgValue = [&](DanglingDebugInfo &DDI) {
    const DbgValueInst *DI = DDI.getDI();
    DIVariable *DanglingVariable = DI->getVariable();
    DIExpression *DanglingExpr = DI->getExpression();
    if (DanglingVariable == Variable && Expr->fragmentsOverlap(DanglingExpr)) {
      LLVM_DEBUG(dbgs() << "Dropping dangling debug info for " << *DI << "\n");
      return true;
    }
    return false;
  };

  for (auto &DDIMI : DanglingDebugInfoMap) {
    DanglingDebugInfoVector &DDIV = DDIMI.second;

    // If debug info is to be dropped, run it through final checks to see
    // whether it can be salvaged.
    for (auto &DDI : DDIV)
      if (isMatchingDbgValue(DDI))
        salvageUnresolvedDbgValue(DDI);

    DDIV.erase(remove_if(DDIV, isMatchingDbgValue), DDIV.end());
  }
}

// resolveDanglingDebugInfo - if we saw an earlier dbg_value referring to V,
// generate the debug data structures now that we've seen its definition.
void SelectionDAGBuilder::resolveDanglingDebugInfo(const Value *V,
                                                   SDValue Val) {
  auto DanglingDbgInfoIt = DanglingDebugInfoMap.find(V);
  if (DanglingDbgInfoIt == DanglingDebugInfoMap.end())
    return;

  DanglingDebugInfoVector &DDIV = DanglingDbgInfoIt->second;
  for (auto &DDI : DDIV) {
    const DbgValueInst *DI = DDI.getDI();
    assert(DI && "Ill-formed DanglingDebugInfo");
    DebugLoc dl = DDI.getdl();
    unsigned ValSDNodeOrder = Val.getNode()->getIROrder();
    unsigned DbgSDNodeOrder = DDI.getSDNodeOrder();
    DILocalVariable *Variable = DI->getVariable();
    DIExpression *Expr = DI->getExpression();
    assert(Variable->isValidLocationForIntrinsic(dl) &&
           "Expected inlined-at fields to agree");
    SDDbgValue *SDV;
    if (Val.getNode()) {
      // FIXME: I doubt that it is correct to resolve a dangling DbgValue as a
      // FuncArgumentDbgValue (it would be hoisted to the function entry, and if
      // we couldn't resolve it directly when examining the DbgValue intrinsic
      // in the first place we should not be more successful here). Unless we
      // have some test case that prove this to be correct we should avoid
      // calling EmitFuncArgumentDbgValue here.
      if (!EmitFuncArgumentDbgValue(V, Variable, Expr, dl, false, Val)) {
        LLVM_DEBUG(dbgs() << "Resolve dangling debug info [order="
                          << DbgSDNodeOrder << "] for:\n  " << *DI << "\n");
        LLVM_DEBUG(dbgs() << "  By mapping to:\n    "; Val.dump());
        // Increase the SDNodeOrder for the DbgValue here to make sure it is
        // inserted after the definition of Val when emitting the instructions
        // after ISel. An alternative could be to teach
        // ScheduleDAGSDNodes::EmitSchedule to delay the insertion properly.
        LLVM_DEBUG(if (ValSDNodeOrder > DbgSDNodeOrder) dbgs()
                   << "changing SDNodeOrder from " << DbgSDNodeOrder << " to "
                   << ValSDNodeOrder << "\n");
        SDV = getDbgValue(Val, Variable, Expr, dl,
                          std::max(DbgSDNodeOrder, ValSDNodeOrder));
        DAG.AddDbgValue(SDV, Val.getNode(), false);
      } else
        LLVM_DEBUG(dbgs() << "Resolved dangling debug info for " << *DI
                          << "in EmitFuncArgumentDbgValue\n");
    } else {
      LLVM_DEBUG(dbgs() << "Dropping debug info for " << *DI << "\n");
      auto Undef =
          UndefValue::get(DDI.getDI()->getVariableLocation()->getType());
      auto SDV =
          DAG.getConstantDbgValue(Variable, Expr, Undef, dl, DbgSDNodeOrder);
      DAG.AddDbgValue(SDV, nullptr, false);
    }
  }
  DDIV.clear();
}

void SelectionDAGBuilder::salvageUnresolvedDbgValue(DanglingDebugInfo &DDI) {
  Value *V = DDI.getDI()->getValue();
  DILocalVariable *Var = DDI.getDI()->getVariable();
  DIExpression *Expr = DDI.getDI()->getExpression();
  DebugLoc DL = DDI.getdl();
  DebugLoc InstDL = DDI.getDI()->getDebugLoc();
  unsigned SDOrder = DDI.getSDNodeOrder();

  // Currently we consider only dbg.value intrinsics -- we tell the salvager
  // that DW_OP_stack_value is desired.
  assert(isa<DbgValueInst>(DDI.getDI()));
  bool StackValue = true;

  // Can this Value can be encoded without any further work?
  if (handleDebugValue(V, Var, Expr, DL, InstDL, SDOrder))
    return;

  // Attempt to salvage back through as many instructions as possible. Bail if
  // a non-instruction is seen, such as a constant expression or global
  // variable. FIXME: Further work could recover those too.
  while (isa<Instruction>(V)) {
    Instruction &VAsInst = *cast<Instruction>(V);
    DIExpression *NewExpr = salvageDebugInfoImpl(VAsInst, Expr, StackValue);

    // If we cannot salvage any further, and haven't yet found a suitable debug
    // expression, bail out.
    if (!NewExpr)
      break;

    // New value and expr now represent this debuginfo.
    V = VAsInst.getOperand(0);
    Expr = NewExpr;

    // Some kind of simplification occurred: check whether the operand of the
    // salvaged debug expression can be encoded in this DAG.
    if (handleDebugValue(V, Var, Expr, DL, InstDL, SDOrder)) {
      LLVM_DEBUG(dbgs() << "Salvaged debug location info for:\n  "
                        << DDI.getDI() << "\nBy stripping back to:\n  " << V);
      return;
    }
  }

  // This was the final opportunity to salvage this debug information, and it
  // couldn't be done. Place an undef DBG_VALUE at this location to terminate
  // any earlier variable location.
  auto Undef = UndefValue::get(DDI.getDI()->getVariableLocation()->getType());
  auto SDV = DAG.getConstantDbgValue(Var, Expr, Undef, DL, SDNodeOrder);
  DAG.AddDbgValue(SDV, nullptr, false);

  LLVM_DEBUG(dbgs() << "Dropping debug value info for:\n  " << DDI.getDI()
                    << "\n");
  LLVM_DEBUG(dbgs() << "  Last seen at:\n    " << *DDI.getDI()->getOperand(0)
                    << "\n");
}

bool SelectionDAGBuilder::handleDebugValue(const Value *V, DILocalVariable *Var,
                                           DIExpression *Expr, DebugLoc dl,
                                           DebugLoc InstDL, unsigned Order) {
  const TargetLowering &TLI = DAG.getTargetLoweringInfo();
  SDDbgValue *SDV;
  if (isa<ConstantInt>(V) || isa<ConstantFP>(V) || isa<UndefValue>(V) ||
      isa<ConstantPointerNull>(V)) {
    SDV = DAG.getConstantDbgValue(Var, Expr, V, dl, SDNodeOrder);
    DAG.AddDbgValue(SDV, nullptr, false);
    return true;
  }

  // If the Value is a frame index, we can create a FrameIndex debug value
  // without relying on the DAG at all.
  if (const AllocaInst *AI = dyn_cast<AllocaInst>(V)) {
    auto SI = FuncInfo.StaticAllocaMap.find(AI);
    if (SI != FuncInfo.StaticAllocaMap.end()) {
      auto SDV =
          DAG.getFrameIndexDbgValue(Var, Expr, SI->second,
                                    /*IsIndirect*/ false, dl, SDNodeOrder);
      // Do not attach the SDNodeDbgValue to an SDNode: this variable location
      // is still available even if the SDNode gets optimized out.
      DAG.AddDbgValue(SDV, nullptr, false);
      return true;
    }
  }

  // Do not use getValue() in here; we don't want to generate code at
  // this point if it hasn't been done yet.
  SDValue N = NodeMap[V];
  if (!N.getNode() && isa<Argument>(V)) // Check unused arguments map.
    N = UnusedArgNodeMap[V];
  if (N.getNode()) {
    if (EmitFuncArgumentDbgValue(V, Var, Expr, dl, false, N))
      return true;
    SDV = getDbgValue(N, Var, Expr, dl, SDNodeOrder);
    DAG.AddDbgValue(SDV, N.getNode(), false);
    return true;
  }

  // Special rules apply for the first dbg.values of parameter variables in a
  // function. Identify them by the fact they reference Argument Values, that
  // they're parameters, and they are parameters of the current function. We
  // need to let them dangle until they get an SDNode.
  bool IsParamOfFunc = isa<Argument>(V) && Var->isParameter() &&
                       !InstDL.getInlinedAt();
  if (!IsParamOfFunc) {
    // The value is not used in this block yet (or it would have an SDNode).
    // We still want the value to appear for the user if possible -- if it has
    // an associated VReg, we can refer to that instead.
    auto VMI = FuncInfo.ValueMap.find(V);
    if (VMI != FuncInfo.ValueMap.end()) {
      unsigned Reg = VMI->second;
      // If this is a PHI node, it may be split up into several MI PHI nodes
      // (in FunctionLoweringInfo::set).
      RegsForValue RFV(V->getContext(), TLI, DAG.getDataLayout(), Reg,
                       V->getType(), None);
      if (RFV.occupiesMultipleRegs()) {
        unsigned Offset = 0;
        unsigned BitsToDescribe = 0;
        if (auto VarSize = Var->getSizeInBits())
          BitsToDescribe = *VarSize;
        if (auto Fragment = Expr->getFragmentInfo())
          BitsToDescribe = Fragment->SizeInBits;
        for (auto RegAndSize : RFV.getRegsAndSizes()) {
          unsigned RegisterSize = RegAndSize.second;
          // Bail out if all bits are described already.
          if (Offset >= BitsToDescribe)
            break;
          unsigned FragmentSize = (Offset + RegisterSize > BitsToDescribe)
              ? BitsToDescribe - Offset
              : RegisterSize;
          auto FragmentExpr = DIExpression::createFragmentExpression(
              Expr, Offset, FragmentSize);
          if (!FragmentExpr)
              continue;
          SDV = DAG.getVRegDbgValue(Var, *FragmentExpr, RegAndSize.first,
                                    false, dl, SDNodeOrder);
          DAG.AddDbgValue(SDV, nullptr, false);
          Offset += RegisterSize;
        }
      } else {
        SDV = DAG.getVRegDbgValue(Var, Expr, Reg, false, dl, SDNodeOrder);
        DAG.AddDbgValue(SDV, nullptr, false);
      }
      return true;
    }
  }

  return false;
}

void SelectionDAGBuilder::resolveOrClearDbgInfo() {
  // Try to fixup any remaining dangling debug info -- and drop it if we can't.
  for (auto &Pair : DanglingDebugInfoMap)
    for (auto &DDI : Pair.second)
      salvageUnresolvedDbgValue(DDI);
  clearDanglingDebugInfo();
}

/// getCopyFromRegs - If there was virtual register allocated for the value V
/// emit CopyFromReg of the specified type Ty. Return empty SDValue() otherwise.
SDValue SelectionDAGBuilder::getCopyFromRegs(const Value *V, Type *Ty) {
  DenseMap<const Value *, unsigned>::iterator It = FuncInfo.ValueMap.find(V);
  SDValue Result;

  if (It != FuncInfo.ValueMap.end()) {
    unsigned InReg = It->second;

    RegsForValue RFV(*DAG.getContext(), DAG.getTargetLoweringInfo(),
                     DAG.getDataLayout(), InReg, Ty,
                     None); // This is not an ABI copy.
    SDValue Chain = DAG.getEntryNode();
    Result = RFV.getCopyFromRegs(DAG, FuncInfo, getCurSDLoc(), Chain, nullptr,
                                 V);
    resolveDanglingDebugInfo(V, Result);
  }

  return Result;
}

/// getValue - Return an SDValue for the given Value.
SDValue SelectionDAGBuilder::getValue(const Value *V) {
  // If we already have an SDValue for this value, use it. It's important
  // to do this first, so that we don't create a CopyFromReg if we already
  // have a regular SDValue.
  SDValue &N = NodeMap[V];
  if (N.getNode()) return N;

  // If there's a virtual register allocated and initialized for this
  // value, use it.
  if (SDValue copyFromReg = getCopyFromRegs(V, V->getType()))
    return copyFromReg;

  // Otherwise create a new SDValue and remember it.
  SDValue Val = getValueImpl(V);
  NodeMap[V] = Val;
  resolveDanglingDebugInfo(V, Val);
  return Val;
}

// Return true if SDValue exists for the given Value
bool SelectionDAGBuilder::findValue(const Value *V) const {
  return (NodeMap.find(V) != NodeMap.end()) ||
    (FuncInfo.ValueMap.find(V) != FuncInfo.ValueMap.end());
}

/// getNonRegisterValue - Return an SDValue for the given Value, but
/// don't look in FuncInfo.ValueMap for a virtual register.
SDValue SelectionDAGBuilder::getNonRegisterValue(const Value *V) {
  // If we already have an SDValue for this value, use it.
  SDValue &N = NodeMap[V];
  if (N.getNode()) {
    if (isa<ConstantSDNode>(N) || isa<ConstantFPSDNode>(N)) {
      // Remove the debug location from the node as the node is about to be used
      // in a location which may differ from the original debug location.  This
      // is relevant to Constant and ConstantFP nodes because they can appear
      // as constant expressions inside PHI nodes.
      N->setDebugLoc(DebugLoc());
    }
    return N;
  }

  // Otherwise create a new SDValue and remember it.
  SDValue Val = getValueImpl(V);
  NodeMap[V] = Val;
  resolveDanglingDebugInfo(V, Val);
  return Val;
}

/// getValueImpl - Helper function for getValue and getNonRegisterValue.
/// Create an SDValue for the given value.
SDValue SelectionDAGBuilder::getValueImpl(const Value *V) {
  const TargetLowering &TLI = DAG.getTargetLoweringInfo();

  if (const Constant *C = dyn_cast<Constant>(V)) {
    EVT VT = TLI.getValueType(DAG.getDataLayout(), V->getType(), true);

    if (const ConstantInt *CI = dyn_cast<ConstantInt>(C))
      return DAG.getConstant(*CI, getCurSDLoc(), VT);

    if (const GlobalValue *GV = dyn_cast<GlobalValue>(C))
      return DAG.getGlobalAddress(GV, getCurSDLoc(), VT);

    if (isa<ConstantPointerNull>(C)) {
      unsigned AS = V->getType()->getPointerAddressSpace();
      return DAG.getConstant(0, getCurSDLoc(),
                             TLI.getPointerTy(DAG.getDataLayout(), AS));
    }

    if (match(C, m_VScale(DAG.getDataLayout())))
      return DAG.getVScale(getCurSDLoc(), VT, APInt(VT.getSizeInBits(), 1));

    if (const ConstantFP *CFP = dyn_cast<ConstantFP>(C))
      return DAG.getConstantFP(*CFP, getCurSDLoc(), VT);

    if (isa<UndefValue>(C) && !V->getType()->isAggregateType())
      return DAG.getUNDEF(VT);

    if (const ConstantExpr *CE = dyn_cast<ConstantExpr>(C)) {
      visit(CE->getOpcode(), *CE);
      SDValue N1 = NodeMap[V];
      assert(N1.getNode() && "visit didn't populate the NodeMap!");
      return N1;
    }

    if (isa<ConstantStruct>(C) || isa<ConstantArray>(C)) {
      SmallVector<SDValue, 4> Constants;
      for (User::const_op_iterator OI = C->op_begin(), OE = C->op_end();
           OI != OE; ++OI) {
        SDNode *Val = getValue(*OI).getNode();
        // If the operand is an empty aggregate, there are no values.
        if (!Val) continue;
        // Add each leaf value from the operand to the Constants list
        // to form a flattened list of all the values.
        for (unsigned i = 0, e = Val->getNumValues(); i != e; ++i)
          Constants.push_back(SDValue(Val, i));
      }

      return DAG.getMergeValues(Constants, getCurSDLoc());
    }

    if (const ConstantDataSequential *CDS =
          dyn_cast<ConstantDataSequential>(C)) {
      SmallVector<SDValue, 4> Ops;
      for (unsigned i = 0, e = CDS->getNumElements(); i != e; ++i) {
        SDNode *Val = getValue(CDS->getElementAsConstant(i)).getNode();
        // Add each leaf value from the operand to the Constants list
        // to form a flattened list of all the values.
        for (unsigned i = 0, e = Val->getNumValues(); i != e; ++i)
          Ops.push_back(SDValue(Val, i));
      }

      if (isa<ArrayType>(CDS->getType()))
        return DAG.getMergeValues(Ops, getCurSDLoc());
      return NodeMap[V] = DAG.getBuildVector(VT, getCurSDLoc(), Ops);
    }

    if (C->getType()->isStructTy() || C->getType()->isArrayTy()) {
      assert((isa<ConstantAggregateZero>(C) || isa<UndefValue>(C)) &&
             "Unknown struct or array constant!");

      SmallVector<EVT, 4> ValueVTs;
      ComputeValueVTs(TLI, DAG.getDataLayout(), C->getType(), ValueVTs);
      unsigned NumElts = ValueVTs.size();
      if (NumElts == 0)
        return SDValue(); // empty struct
      SmallVector<SDValue, 4> Constants(NumElts);
      for (unsigned i = 0; i != NumElts; ++i) {
        EVT EltVT = ValueVTs[i];
        if (isa<UndefValue>(C))
          Constants[i] = DAG.getUNDEF(EltVT);
        else if (EltVT.isFloatingPoint())
          Constants[i] = DAG.getConstantFP(0, getCurSDLoc(), EltVT);
        else
          Constants[i] = DAG.getConstant(0, getCurSDLoc(), EltVT);
      }

      return DAG.getMergeValues(Constants, getCurSDLoc());
    }

    if (const BlockAddress *BA = dyn_cast<BlockAddress>(C))
      return DAG.getBlockAddress(BA, VT);

    VectorType *VecTy = cast<VectorType>(V->getType());
    unsigned NumElements = VecTy->getNumElements();

    // Now that we know the number and type of the elements, get that number of
    // elements into the Ops array based on what kind of constant it is.
    SmallVector<SDValue, 16> Ops;
    if (const ConstantVector *CV = dyn_cast<ConstantVector>(C)) {
      for (unsigned i = 0; i != NumElements; ++i)
        Ops.push_back(getValue(CV->getOperand(i)));
    } else {
      assert(isa<ConstantAggregateZero>(C) && "Unknown vector constant!");
      EVT EltVT =
          TLI.getValueType(DAG.getDataLayout(), VecTy->getElementType());

      SDValue Op;
      if (EltVT.isFloatingPoint())
        Op = DAG.getConstantFP(0, getCurSDLoc(), EltVT);
      else
        Op = DAG.getConstant(0, getCurSDLoc(), EltVT);
      Ops.assign(NumElements, Op);
    }

    // Create a BUILD_VECTOR node.
    return NodeMap[V] = DAG.getBuildVector(VT, getCurSDLoc(), Ops);
  }

  // If this is a static alloca, generate it as the frameindex instead of
  // computation.
  if (const AllocaInst *AI = dyn_cast<AllocaInst>(V)) {
    DenseMap<const AllocaInst*, int>::iterator SI =
      FuncInfo.StaticAllocaMap.find(AI);
    if (SI != FuncInfo.StaticAllocaMap.end())
      return DAG.getFrameIndex(SI->second,
                               TLI.getFrameIndexTy(DAG.getDataLayout()));
  }

  // If this is an instruction which fast-isel has deferred, select it now.
  if (const Instruction *Inst = dyn_cast<Instruction>(V)) {
    unsigned InReg = FuncInfo.InitializeRegForValue(Inst);

    RegsForValue RFV(*DAG.getContext(), TLI, DAG.getDataLayout(), InReg,
                     Inst->getType(), getABIRegCopyCC(V));
    SDValue Chain = DAG.getEntryNode();
    return RFV.getCopyFromRegs(DAG, FuncInfo, getCurSDLoc(), Chain, nullptr, V);
  }

  llvm_unreachable("Can't get register for value!");
}

void SelectionDAGBuilder::visitCatchPad(const CatchPadInst &I) {
  auto Pers = classifyEHPersonality(FuncInfo.Fn->getPersonalityFn());
  bool IsMSVCCXX = Pers == EHPersonality::MSVC_CXX;
  bool IsCoreCLR = Pers == EHPersonality::CoreCLR;
  bool IsSEH = isAsynchronousEHPersonality(Pers);
  MachineBasicBlock *CatchPadMBB = FuncInfo.MBB;
  if (!IsSEH)
    CatchPadMBB->setIsEHScopeEntry();
  // In MSVC C++ and CoreCLR, catchblocks are funclets and need prologues.
  if (IsMSVCCXX || IsCoreCLR)
    CatchPadMBB->setIsEHFuncletEntry();
}

void SelectionDAGBuilder::visitCatchRet(const CatchReturnInst &I) {
  // Update machine-CFG edge.
  MachineBasicBlock *TargetMBB = FuncInfo.MBBMap[I.getSuccessor()];
  FuncInfo.MBB->addSuccessor(TargetMBB);

  auto Pers = classifyEHPersonality(FuncInfo.Fn->getPersonalityFn());
  bool IsSEH = isAsynchronousEHPersonality(Pers);
  if (IsSEH) {
    // If this is not a fall-through branch or optimizations are switched off,
    // emit the branch.
    if (TargetMBB != NextBlock(FuncInfo.MBB) ||
        TM.getOptLevel() == CodeGenOpt::None)
      DAG.setRoot(DAG.getNode(ISD::BR, getCurSDLoc(), MVT::Other,
                              getControlRoot(), DAG.getBasicBlock(TargetMBB)));
    return;
  }

  // Figure out the funclet membership for the catchret's successor.
  // This will be used by the FuncletLayout pass to determine how to order the
  // BB's.
  // A 'catchret' returns to the outer scope's color.
  Value *ParentPad = I.getCatchSwitchParentPad();
  const BasicBlock *SuccessorColor;
  if (isa<ConstantTokenNone>(ParentPad))
    SuccessorColor = &FuncInfo.Fn->getEntryBlock();
  else
    SuccessorColor = cast<Instruction>(ParentPad)->getParent();
  assert(SuccessorColor && "No parent funclet for catchret!");
  MachineBasicBlock *SuccessorColorMBB = FuncInfo.MBBMap[SuccessorColor];
  assert(SuccessorColorMBB && "No MBB for SuccessorColor!");

  // Create the terminator node.
  SDValue Ret = DAG.getNode(ISD::CATCHRET, getCurSDLoc(), MVT::Other,
                            getControlRoot(), DAG.getBasicBlock(TargetMBB),
                            DAG.getBasicBlock(SuccessorColorMBB));
  DAG.setRoot(Ret);
}

void SelectionDAGBuilder::visitCleanupPad(const CleanupPadInst &CPI) {
  // Don't emit any special code for the cleanuppad instruction. It just marks
  // the start of an EH scope/funclet.
  FuncInfo.MBB->setIsEHScopeEntry();
  auto Pers = classifyEHPersonality(FuncInfo.Fn->getPersonalityFn());
  if (Pers != EHPersonality::Wasm_CXX) {
    FuncInfo.MBB->setIsEHFuncletEntry();
    FuncInfo.MBB->setIsCleanupFuncletEntry();
  }
}

// For wasm, there's alwyas a single catch pad attached to a catchswitch, and
// the control flow always stops at the single catch pad, as it does for a
// cleanup pad. In case the exception caught is not of the types the catch pad
// catches, it will be rethrown by a rethrow.
static void findWasmUnwindDestinations(
    FunctionLoweringInfo &FuncInfo, const BasicBlock *EHPadBB,
    BranchProbability Prob,
    SmallVectorImpl<std::pair<MachineBasicBlock *, BranchProbability>>
        &UnwindDests) {
  while (EHPadBB) {
    const Instruction *Pad = EHPadBB->getFirstNonPHI();
    if (isa<CleanupPadInst>(Pad)) {
      // Stop on cleanup pads.
      UnwindDests.emplace_back(FuncInfo.MBBMap[EHPadBB], Prob);
      UnwindDests.back().first->setIsEHScopeEntry();
      break;
    } else if (auto *CatchSwitch = dyn_cast<CatchSwitchInst>(Pad)) {
      // Add the catchpad handlers to the possible destinations. We don't
      // continue to the unwind destination of the catchswitch for wasm.
      for (const BasicBlock *CatchPadBB : CatchSwitch->handlers()) {
        UnwindDests.emplace_back(FuncInfo.MBBMap[CatchPadBB], Prob);
        UnwindDests.back().first->setIsEHScopeEntry();
      }
      break;
    } else {
      continue;
    }
  }
}

/// When an invoke or a cleanupret unwinds to the next EH pad, there are
/// many places it could ultimately go. In the IR, we have a single unwind
/// destination, but in the machine CFG, we enumerate all the possible blocks.
/// This function skips over imaginary basic blocks that hold catchswitch
/// instructions, and finds all the "real" machine
/// basic block destinations. As those destinations may not be successors of
/// EHPadBB, here we also calculate the edge probability to those destinations.
/// The passed-in Prob is the edge probability to EHPadBB.
static void findUnwindDestinations(
    FunctionLoweringInfo &FuncInfo, const BasicBlock *EHPadBB,
    BranchProbability Prob,
    SmallVectorImpl<std::pair<MachineBasicBlock *, BranchProbability>>
        &UnwindDests) {
  EHPersonality Personality =
    classifyEHPersonality(FuncInfo.Fn->getPersonalityFn());
  bool IsMSVCCXX = Personality == EHPersonality::MSVC_CXX;
  bool IsCoreCLR = Personality == EHPersonality::CoreCLR;
  bool IsWasmCXX = Personality == EHPersonality::Wasm_CXX;
  bool IsSEH = isAsynchronousEHPersonality(Personality);

  if (IsWasmCXX) {
    findWasmUnwindDestinations(FuncInfo, EHPadBB, Prob, UnwindDests);
    assert(UnwindDests.size() <= 1 &&
           "There should be at most one unwind destination for wasm");
    return;
  }

  while (EHPadBB) {
    const Instruction *Pad = EHPadBB->getFirstNonPHI();
    BasicBlock *NewEHPadBB = nullptr;
    if (isa<LandingPadInst>(Pad)) {
      // Stop on landingpads. They are not funclets.
      UnwindDests.emplace_back(FuncInfo.MBBMap[EHPadBB], Prob);
      break;
    } else if (isa<CleanupPadInst>(Pad)) {
      // Stop on cleanup pads. Cleanups are always funclet entries for all known
      // personalities.
      UnwindDests.emplace_back(FuncInfo.MBBMap[EHPadBB], Prob);
      UnwindDests.back().first->setIsEHScopeEntry();
      UnwindDests.back().first->setIsEHFuncletEntry();
      break;
    } else if (auto *CatchSwitch = dyn_cast<CatchSwitchInst>(Pad)) {
      // Add the catchpad handlers to the possible destinations.
      for (const BasicBlock *CatchPadBB : CatchSwitch->handlers()) {
        UnwindDests.emplace_back(FuncInfo.MBBMap[CatchPadBB], Prob);
        // For MSVC++ and the CLR, catchblocks are funclets and need prologues.
        if (IsMSVCCXX || IsCoreCLR)
          UnwindDests.back().first->setIsEHFuncletEntry();
        if (!IsSEH)
          UnwindDests.back().first->setIsEHScopeEntry();
      }
      NewEHPadBB = CatchSwitch->getUnwindDest();
    } else {
      continue;
    }

    BranchProbabilityInfo *BPI = FuncInfo.BPI;
    if (BPI && NewEHPadBB)
      Prob *= BPI->getEdgeProbability(EHPadBB, NewEHPadBB);
    EHPadBB = NewEHPadBB;
  }
}

void SelectionDAGBuilder::visitCleanupRet(const CleanupReturnInst &I) {
  // Update successor info.
  SmallVector<std::pair<MachineBasicBlock *, BranchProbability>, 1> UnwindDests;
  auto UnwindDest = I.getUnwindDest();
  BranchProbabilityInfo *BPI = FuncInfo.BPI;
  BranchProbability UnwindDestProb =
      (BPI && UnwindDest)
          ? BPI->getEdgeProbability(FuncInfo.MBB->getBasicBlock(), UnwindDest)
          : BranchProbability::getZero();
  findUnwindDestinations(FuncInfo, UnwindDest, UnwindDestProb, UnwindDests);
  for (auto &UnwindDest : UnwindDests) {
    UnwindDest.first->setIsEHPad();
    addSuccessorWithProb(FuncInfo.MBB, UnwindDest.first, UnwindDest.second);
  }
  FuncInfo.MBB->normalizeSuccProbs();

  // Create the terminator node.
  SDValue Ret =
      DAG.getNode(ISD::CLEANUPRET, getCurSDLoc(), MVT::Other, getControlRoot());
  DAG.setRoot(Ret);
}

void SelectionDAGBuilder::visitCatchSwitch(const CatchSwitchInst &CSI) {
  report_fatal_error("visitCatchSwitch not yet implemented!");
}

void SelectionDAGBuilder::visitRet(const ReturnInst &I) {
  const TargetLowering &TLI = DAG.getTargetLoweringInfo();
  auto &DL = DAG.getDataLayout();
  SDValue Chain = getControlRoot();
  SmallVector<ISD::OutputArg, 8> Outs;
  SmallVector<SDValue, 8> OutVals;

  // Calls to @llvm.experimental.deoptimize don't generate a return value, so
  // lower
  //
  //   %val = call <ty> @llvm.experimental.deoptimize()
  //   ret <ty> %val
  //
  // differently.
  if (I.getParent()->getTerminatingDeoptimizeCall()) {
    LowerDeoptimizingReturn();
    return;
  }

  if (!FuncInfo.CanLowerReturn) {
    unsigned DemoteReg = FuncInfo.DemoteRegister;
    const Function *F = I.getParent()->getParent();

    // Emit a store of the return value through the virtual register.
    // Leave Outs empty so that LowerReturn won't try to load return
    // registers the usual way.
    SmallVector<EVT, 1> PtrValueVTs;
    ComputeValueVTs(TLI, DL,
                    F->getReturnType()->getPointerTo(
                        DAG.getDataLayout().getAllocaAddrSpace()),
                    PtrValueVTs);

    SDValue RetPtr = DAG.getCopyFromReg(DAG.getEntryNode(), getCurSDLoc(),
                                        DemoteReg, PtrValueVTs[0]);
    SDValue RetOp = getValue(I.getOperand(0));

    SmallVector<EVT, 4> ValueVTs, MemVTs;
    SmallVector<uint64_t, 4> Offsets;
    ComputeValueVTs(TLI, DL, I.getOperand(0)->getType(), ValueVTs, &MemVTs,
                    &Offsets);
    unsigned NumValues = ValueVTs.size();

    SmallVector<SDValue, 4> Chains(NumValues);
    for (unsigned i = 0; i != NumValues; ++i) {
      // An aggregate return value cannot wrap around the address space, so
      // offsets to its parts don't wrap either.
      SDValue Ptr = DAG.getObjectPtrOffset(getCurSDLoc(), RetPtr, Offsets[i]);

      SDValue Val = RetOp.getValue(RetOp.getResNo() + i);
      if (MemVTs[i] != ValueVTs[i])
        Val = DAG.getPtrExtOrTrunc(Val, getCurSDLoc(), MemVTs[i]);
      Chains[i] = DAG.getStore(Chain, getCurSDLoc(), Val,
          // FIXME: better loc info would be nice.
          Ptr, MachinePointerInfo::getUnknownStack(DAG.getMachineFunction()));
    }

    Chain = DAG.getNode(ISD::TokenFactor, getCurSDLoc(),
                        MVT::Other, Chains);
  } else if (I.getNumOperands() != 0) {
    SmallVector<EVT, 4> ValueVTs;
    ComputeValueVTs(TLI, DL, I.getOperand(0)->getType(), ValueVTs);
    unsigned NumValues = ValueVTs.size();
    if (NumValues) {
      SDValue RetOp = getValue(I.getOperand(0));

      const Function *F = I.getParent()->getParent();

      bool NeedsRegBlock = TLI.functionArgumentNeedsConsecutiveRegisters(
          I.getOperand(0)->getType(), F->getCallingConv(),
          /*IsVarArg*/ false);

      ISD::NodeType ExtendKind = ISD::ANY_EXTEND;
      if (F->getAttributes().hasAttribute(AttributeList::ReturnIndex,
                                          Attribute::SExt))
        ExtendKind = ISD::SIGN_EXTEND;
      else if (F->getAttributes().hasAttribute(AttributeList::ReturnIndex,
                                               Attribute::ZExt))
        ExtendKind = ISD::ZERO_EXTEND;

      LLVMContext &Context = F->getContext();
      bool RetInReg = F->getAttributes().hasAttribute(
          AttributeList::ReturnIndex, Attribute::InReg);

      for (unsigned j = 0; j != NumValues; ++j) {
        EVT VT = ValueVTs[j];

        if (ExtendKind != ISD::ANY_EXTEND && VT.isInteger())
          VT = TLI.getTypeForExtReturn(Context, VT, ExtendKind);

        CallingConv::ID CC = F->getCallingConv();

        unsigned NumParts = TLI.getNumRegistersForCallingConv(Context, CC, VT);
        MVT PartVT = TLI.getRegisterTypeForCallingConv(Context, CC, VT);
        SmallVector<SDValue, 4> Parts(NumParts);
        getCopyToParts(DAG, getCurSDLoc(),
                       SDValue(RetOp.getNode(), RetOp.getResNo() + j),
                       &Parts[0], NumParts, PartVT, &I, CC, ExtendKind);

        // 'inreg' on function refers to return value
        ISD::ArgFlagsTy Flags = ISD::ArgFlagsTy();
        if (RetInReg)
          Flags.setInReg();

        if (I.getOperand(0)->getType()->isPointerTy()) {
          Flags.setPointer();
          Flags.setPointerAddrSpace(
              cast<PointerType>(I.getOperand(0)->getType())->getAddressSpace());
        }

        if (NeedsRegBlock) {
          Flags.setInConsecutiveRegs();
          if (j == NumValues - 1)
            Flags.setInConsecutiveRegsLast();
        }

        // Propagate extension type if any
        if (ExtendKind == ISD::SIGN_EXTEND)
          Flags.setSExt();
        else if (ExtendKind == ISD::ZERO_EXTEND)
          Flags.setZExt();

        for (unsigned i = 0; i < NumParts; ++i) {
          Outs.push_back(ISD::OutputArg(Flags, Parts[i].getValueType(),
                                        VT, /*isfixed=*/true, 0, 0));
          OutVals.push_back(Parts[i]);
        }
      }
    }
  }

  // Push in swifterror virtual register as the last element of Outs. This makes
  // sure swifterror virtual register will be returned in the swifterror
  // physical register.
  const Function *F = I.getParent()->getParent();
  if (TLI.supportSwiftError() &&
      F->getAttributes().hasAttrSomewhere(Attribute::SwiftError)) {
    assert(SwiftError.getFunctionArg() && "Need a swift error argument");
    ISD::ArgFlagsTy Flags = ISD::ArgFlagsTy();
    Flags.setSwiftError();
    Outs.push_back(ISD::OutputArg(Flags, EVT(TLI.getPointerTy(DL)) /*vt*/,
                                  EVT(TLI.getPointerTy(DL)) /*argvt*/,
                                  true /*isfixed*/, 1 /*origidx*/,
                                  0 /*partOffs*/));
    // Create SDNode for the swifterror virtual register.
    OutVals.push_back(
        DAG.getRegister(SwiftError.getOrCreateVRegUseAt(
                            &I, FuncInfo.MBB, SwiftError.getFunctionArg()),
                        EVT(TLI.getPointerTy(DL))));
  }

  bool isVarArg = DAG.getMachineFunction().getFunction().isVarArg();
  CallingConv::ID CallConv =
    DAG.getMachineFunction().getFunction().getCallingConv();
  Chain = DAG.getTargetLoweringInfo().LowerReturn(
      Chain, CallConv, isVarArg, Outs, OutVals, getCurSDLoc(), DAG);

  // Verify that the target's LowerReturn behaved as expected.
  assert(Chain.getNode() && Chain.getValueType() == MVT::Other &&
         "LowerReturn didn't return a valid chain!");

  // Update the DAG with the new chain value resulting from return lowering.
  DAG.setRoot(Chain);
}

/// CopyToExportRegsIfNeeded - If the given value has virtual registers
/// created for it, emit nodes to copy the value into the virtual
/// registers.
void SelectionDAGBuilder::CopyToExportRegsIfNeeded(const Value *V) {
  // Skip empty types
  if (V->getType()->isEmptyTy())
    return;

  DenseMap<const Value *, unsigned>::iterator VMI = FuncInfo.ValueMap.find(V);
  if (VMI != FuncInfo.ValueMap.end()) {
    assert(!V->use_empty() && "Unused value assigned virtual registers!");
    CopyValueToVirtualRegister(V, VMI->second);
  }
}

/// ExportFromCurrentBlock - If this condition isn't known to be exported from
/// the current basic block, add it to ValueMap now so that we'll get a
/// CopyTo/FromReg.
void SelectionDAGBuilder::ExportFromCurrentBlock(const Value *V) {
  // No need to export constants.
  if (!isa<Instruction>(V) && !isa<Argument>(V)) return;

  // Already exported?
  if (FuncInfo.isExportedInst(V)) return;

  unsigned Reg = FuncInfo.InitializeRegForValue(V);
  CopyValueToVirtualRegister(V, Reg);
}

bool SelectionDAGBuilder::isExportableFromCurrentBlock(const Value *V,
                                                     const BasicBlock *FromBB) {
  // The operands of the setcc have to be in this block.  We don't know
  // how to export them from some other block.
  if (const Instruction *VI = dyn_cast<Instruction>(V)) {
    // Can export from current BB.
    if (VI->getParent() == FromBB)
      return true;

    // Is already exported, noop.
    return FuncInfo.isExportedInst(V);
  }

  // If this is an argument, we can export it if the BB is the entry block or
  // if it is already exported.
  if (isa<Argument>(V)) {
    if (FromBB == &FromBB->getParent()->getEntryBlock())
      return true;

    // Otherwise, can only export this if it is already exported.
    return FuncInfo.isExportedInst(V);
  }

  // Otherwise, constants can always be exported.
  return true;
}

/// Return branch probability calculated by BranchProbabilityInfo for IR blocks.
BranchProbability
SelectionDAGBuilder::getEdgeProbability(const MachineBasicBlock *Src,
                                        const MachineBasicBlock *Dst) const {
  BranchProbabilityInfo *BPI = FuncInfo.BPI;
  const BasicBlock *SrcBB = Src->getBasicBlock();
  const BasicBlock *DstBB = Dst->getBasicBlock();
  if (!BPI) {
    // If BPI is not available, set the default probability as 1 / N, where N is
    // the number of successors.
    auto SuccSize = std::max<uint32_t>(succ_size(SrcBB), 1);
    return BranchProbability(1, SuccSize);
  }
  return BPI->getEdgeProbability(SrcBB, DstBB);
}

void SelectionDAGBuilder::addSuccessorWithProb(MachineBasicBlock *Src,
                                               MachineBasicBlock *Dst,
                                               BranchProbability Prob) {
  if (!FuncInfo.BPI)
    Src->addSuccessorWithoutProb(Dst);
  else {
    if (Prob.isUnknown())
      Prob = getEdgeProbability(Src, Dst);
    Src->addSuccessor(Dst, Prob);
  }
}

static bool InBlock(const Value *V, const BasicBlock *BB) {
  if (const Instruction *I = dyn_cast<Instruction>(V))
    return I->getParent() == BB;
  return true;
}

/// EmitBranchForMergedCondition - Helper method for FindMergedConditions.
/// This function emits a branch and is used at the leaves of an OR or an
/// AND operator tree.
void
SelectionDAGBuilder::EmitBranchForMergedCondition(const Value *Cond,
                                                  MachineBasicBlock *TBB,
                                                  MachineBasicBlock *FBB,
                                                  MachineBasicBlock *CurBB,
                                                  MachineBasicBlock *SwitchBB,
                                                  BranchProbability TProb,
                                                  BranchProbability FProb,
                                                  bool InvertCond) {
  const BasicBlock *BB = CurBB->getBasicBlock();

  // If the leaf of the tree is a comparison, merge the condition into
  // the caseblock.
  if (const CmpInst *BOp = dyn_cast<CmpInst>(Cond)) {
    // The operands of the cmp have to be in this block.  We don't know
    // how to export them from some other block.  If this is the first block
    // of the sequence, no exporting is needed.
    if (CurBB == SwitchBB ||
        (isExportableFromCurrentBlock(BOp->getOperand(0), BB) &&
         isExportableFromCurrentBlock(BOp->getOperand(1), BB))) {
      ISD::CondCode Condition;
      if (const ICmpInst *IC = dyn_cast<ICmpInst>(Cond)) {
        ICmpInst::Predicate Pred =
            InvertCond ? IC->getInversePredicate() : IC->getPredicate();
        Condition = getICmpCondCode(Pred);
      } else {
        const FCmpInst *FC = cast<FCmpInst>(Cond);
        FCmpInst::Predicate Pred =
            InvertCond ? FC->getInversePredicate() : FC->getPredicate();
        Condition = getFCmpCondCode(Pred);
        if (TM.Options.NoNaNsFPMath)
          Condition = getFCmpCodeWithoutNaN(Condition);
      }

      CaseBlock CB(Condition, BOp->getOperand(0), BOp->getOperand(1), nullptr,
                   TBB, FBB, CurBB, getCurSDLoc(), TProb, FProb);
      SL->SwitchCases.push_back(CB);
      return;
    }
  }

  // Create a CaseBlock record representing this branch.
  ISD::CondCode Opc = InvertCond ? ISD::SETNE : ISD::SETEQ;
  CaseBlock CB(Opc, Cond, ConstantInt::getTrue(*DAG.getContext()),
               nullptr, TBB, FBB, CurBB, getCurSDLoc(), TProb, FProb);
  SL->SwitchCases.push_back(CB);
}

void SelectionDAGBuilder::FindMergedConditions(const Value *Cond,
                                               MachineBasicBlock *TBB,
                                               MachineBasicBlock *FBB,
                                               MachineBasicBlock *CurBB,
                                               MachineBasicBlock *SwitchBB,
                                               Instruction::BinaryOps Opc,
                                               BranchProbability TProb,
                                               BranchProbability FProb,
                                               bool InvertCond) {
  // Skip over not part of the tree and remember to invert op and operands at
  // next level.
  Value *NotCond;
  if (match(Cond, m_OneUse(m_Not(m_Value(NotCond)))) &&
      InBlock(NotCond, CurBB->getBasicBlock())) {
    FindMergedConditions(NotCond, TBB, FBB, CurBB, SwitchBB, Opc, TProb, FProb,
                         !InvertCond);
    return;
  }

  const Instruction *BOp = dyn_cast<Instruction>(Cond);
  // Compute the effective opcode for Cond, taking into account whether it needs
  // to be inverted, e.g.
  //   and (not (or A, B)), C
  // gets lowered as
  //   and (and (not A, not B), C)
  unsigned BOpc = 0;
  if (BOp) {
    BOpc = BOp->getOpcode();
    if (InvertCond) {
      if (BOpc == Instruction::And)
        BOpc = Instruction::Or;
      else if (BOpc == Instruction::Or)
        BOpc = Instruction::And;
    }
  }

  // If this node is not part of the or/and tree, emit it as a branch.
  if (!BOp || !(isa<BinaryOperator>(BOp) || isa<CmpInst>(BOp)) ||
      BOpc != unsigned(Opc) || !BOp->hasOneUse() ||
      BOp->getParent() != CurBB->getBasicBlock() ||
      !InBlock(BOp->getOperand(0), CurBB->getBasicBlock()) ||
      !InBlock(BOp->getOperand(1), CurBB->getBasicBlock())) {
    EmitBranchForMergedCondition(Cond, TBB, FBB, CurBB, SwitchBB,
                                 TProb, FProb, InvertCond);
    return;
  }

  //  Create TmpBB after CurBB.
  MachineFunction::iterator BBI(CurBB);
  MachineFunction &MF = DAG.getMachineFunction();
  MachineBasicBlock *TmpBB = MF.CreateMachineBasicBlock(CurBB->getBasicBlock());
  CurBB->getParent()->insert(++BBI, TmpBB);

  if (Opc == Instruction::Or) {
    // Codegen X | Y as:
    // BB1:
    //   jmp_if_X TBB
    //   jmp TmpBB
    // TmpBB:
    //   jmp_if_Y TBB
    //   jmp FBB
    //

    // We have flexibility in setting Prob for BB1 and Prob for TmpBB.
    // The requirement is that
    //   TrueProb for BB1 + (FalseProb for BB1 * TrueProb for TmpBB)
    //     = TrueProb for original BB.
    // Assuming the original probabilities are A and B, one choice is to set
    // BB1's probabilities to A/2 and A/2+B, and set TmpBB's probabilities to
    // A/(1+B) and 2B/(1+B). This choice assumes that
    //   TrueProb for BB1 == FalseProb for BB1 * TrueProb for TmpBB.
    // Another choice is to assume TrueProb for BB1 equals to TrueProb for
    // TmpBB, but the math is more complicated.

    auto NewTrueProb = TProb / 2;
    auto NewFalseProb = TProb / 2 + FProb;
    // Emit the LHS condition.
    FindMergedConditions(BOp->getOperand(0), TBB, TmpBB, CurBB, SwitchBB, Opc,
                         NewTrueProb, NewFalseProb, InvertCond);

    // Normalize A/2 and B to get A/(1+B) and 2B/(1+B).
    SmallVector<BranchProbability, 2> Probs{TProb / 2, FProb};
    BranchProbability::normalizeProbabilities(Probs.begin(), Probs.end());
    // Emit the RHS condition into TmpBB.
    FindMergedConditions(BOp->getOperand(1), TBB, FBB, TmpBB, SwitchBB, Opc,
                         Probs[0], Probs[1], InvertCond);
  } else {
    assert(Opc == Instruction::And && "Unknown merge op!");
    // Codegen X & Y as:
    // BB1:
    //   jmp_if_X TmpBB
    //   jmp FBB
    // TmpBB:
    //   jmp_if_Y TBB
    //   jmp FBB
    //
    //  This requires creation of TmpBB after CurBB.

    // We have flexibility in setting Prob for BB1 and Prob for TmpBB.
    // The requirement is that
    //   FalseProb for BB1 + (TrueProb for BB1 * FalseProb for TmpBB)
    //     = FalseProb for original BB.
    // Assuming the original probabilities are A and B, one choice is to set
    // BB1's probabilities to A+B/2 and B/2, and set TmpBB's probabilities to
    // 2A/(1+A) and B/(1+A). This choice assumes that FalseProb for BB1 ==
    // TrueProb for BB1 * FalseProb for TmpBB.

    auto NewTrueProb = TProb + FProb / 2;
    auto NewFalseProb = FProb / 2;
    // Emit the LHS condition.
    FindMergedConditions(BOp->getOperand(0), TmpBB, FBB, CurBB, SwitchBB, Opc,
                         NewTrueProb, NewFalseProb, InvertCond);

    // Normalize A and B/2 to get 2A/(1+A) and B/(1+A).
    SmallVector<BranchProbability, 2> Probs{TProb, FProb / 2};
    BranchProbability::normalizeProbabilities(Probs.begin(), Probs.end());
    // Emit the RHS condition into TmpBB.
    FindMergedConditions(BOp->getOperand(1), TBB, FBB, TmpBB, SwitchBB, Opc,
                         Probs[0], Probs[1], InvertCond);
  }
}

/// If the set of cases should be emitted as a series of branches, return true.
/// If we should emit this as a bunch of and/or'd together conditions, return
/// false.
bool
SelectionDAGBuilder::ShouldEmitAsBranches(const std::vector<CaseBlock> &Cases) {
  if (Cases.size() != 2) return true;

  // If this is two comparisons of the same values or'd or and'd together, they
  // will get folded into a single comparison, so don't emit two blocks.
  if ((Cases[0].CmpLHS == Cases[1].CmpLHS &&
       Cases[0].CmpRHS == Cases[1].CmpRHS) ||
      (Cases[0].CmpRHS == Cases[1].CmpLHS &&
       Cases[0].CmpLHS == Cases[1].CmpRHS)) {
    return false;
  }

  // Handle: (X != null) | (Y != null) --> (X|Y) != 0
  // Handle: (X == null) & (Y == null) --> (X|Y) == 0
  if (Cases[0].CmpRHS == Cases[1].CmpRHS &&
      Cases[0].CC == Cases[1].CC &&
      isa<Constant>(Cases[0].CmpRHS) &&
      cast<Constant>(Cases[0].CmpRHS)->isNullValue()) {
    if (Cases[0].CC == ISD::SETEQ && Cases[0].TrueBB == Cases[1].ThisBB)
      return false;
    if (Cases[0].CC == ISD::SETNE && Cases[0].FalseBB == Cases[1].ThisBB)
      return false;
  }

  return true;
}

void SelectionDAGBuilder::visitBr(const BranchInst &I) {
  MachineBasicBlock *BrMBB = FuncInfo.MBB;

  // Update machine-CFG edges.
  MachineBasicBlock *Succ0MBB = FuncInfo.MBBMap[I.getSuccessor(0)];

  if (I.isUnconditional()) {
    // Update machine-CFG edges.
    BrMBB->addSuccessor(Succ0MBB);

    // If this is not a fall-through branch or optimizations are switched off,
    // emit the branch.
    if (Succ0MBB != NextBlock(BrMBB) || TM.getOptLevel() == CodeGenOpt::None)
      DAG.setRoot(DAG.getNode(ISD::BR, getCurSDLoc(),
                              MVT::Other, getControlRoot(),
                              DAG.getBasicBlock(Succ0MBB)));

    return;
  }

  // If this condition is one of the special cases we handle, do special stuff
  // now.
  const Value *CondVal = I.getCondition();
  MachineBasicBlock *Succ1MBB = FuncInfo.MBBMap[I.getSuccessor(1)];

  // If this is a series of conditions that are or'd or and'd together, emit
  // this as a sequence of branches instead of setcc's with and/or operations.
  // As long as jumps are not expensive, this should improve performance.
  // For example, instead of something like:
  //     cmp A, B
  //     C = seteq
  //     cmp D, E
  //     F = setle
  //     or C, F
  //     jnz foo
  // Emit:
  //     cmp A, B
  //     je foo
  //     cmp D, E
  //     jle foo
  if (const BinaryOperator *BOp = dyn_cast<BinaryOperator>(CondVal)) {
    Instruction::BinaryOps Opcode = BOp->getOpcode();
    if (!DAG.getTargetLoweringInfo().isJumpExpensive() && BOp->hasOneUse() &&
        !I.hasMetadata(LLVMContext::MD_unpredictable) &&
        (Opcode == Instruction::And || Opcode == Instruction::Or)) {
      FindMergedConditions(BOp, Succ0MBB, Succ1MBB, BrMBB, BrMBB,
                           Opcode,
                           getEdgeProbability(BrMBB, Succ0MBB),
                           getEdgeProbability(BrMBB, Succ1MBB),
                           /*InvertCond=*/false);
      // If the compares in later blocks need to use values not currently
      // exported from this block, export them now.  This block should always
      // be the first entry.
      assert(SL->SwitchCases[0].ThisBB == BrMBB && "Unexpected lowering!");

      // Allow some cases to be rejected.
      if (ShouldEmitAsBranches(SL->SwitchCases)) {
        for (unsigned i = 1, e = SL->SwitchCases.size(); i != e; ++i) {
          ExportFromCurrentBlock(SL->SwitchCases[i].CmpLHS);
          ExportFromCurrentBlock(SL->SwitchCases[i].CmpRHS);
        }

        // Emit the branch for this block.
        visitSwitchCase(SL->SwitchCases[0], BrMBB);
        SL->SwitchCases.erase(SL->SwitchCases.begin());
        return;
      }

      // Okay, we decided not to do this, remove any inserted MBB's and clear
      // SwitchCases.
      for (unsigned i = 1, e = SL->SwitchCases.size(); i != e; ++i)
        FuncInfo.MF->erase(SL->SwitchCases[i].ThisBB);

      SL->SwitchCases.clear();
    }
  }

  // Create a CaseBlock record representing this branch.
  CaseBlock CB(ISD::SETEQ, CondVal, ConstantInt::getTrue(*DAG.getContext()),
               nullptr, Succ0MBB, Succ1MBB, BrMBB, getCurSDLoc());

  // Use visitSwitchCase to actually insert the fast branch sequence for this
  // cond branch.
  visitSwitchCase(CB, BrMBB);
}

/// visitSwitchCase - Emits the necessary code to represent a single node in
/// the binary search tree resulting from lowering a switch instruction.
void SelectionDAGBuilder::visitSwitchCase(CaseBlock &CB,
                                          MachineBasicBlock *SwitchBB) {
  SDValue Cond;
  SDValue CondLHS = getValue(CB.CmpLHS);
  SDLoc dl = CB.DL;

  if (CB.CC == ISD::SETTRUE) {
    // Branch or fall through to TrueBB.
    addSuccessorWithProb(SwitchBB, CB.TrueBB, CB.TrueProb);
    SwitchBB->normalizeSuccProbs();
    if (CB.TrueBB != NextBlock(SwitchBB)) {
      DAG.setRoot(DAG.getNode(ISD::BR, dl, MVT::Other, getControlRoot(),
                              DAG.getBasicBlock(CB.TrueBB)));
    }
    return;
  }

  auto &TLI = DAG.getTargetLoweringInfo();
  EVT MemVT = TLI.getMemValueType(DAG.getDataLayout(), CB.CmpLHS->getType());

  // Build the setcc now.
  if (!CB.CmpMHS) {
    // Fold "(X == true)" to X and "(X == false)" to !X to
    // handle common cases produced by branch lowering.
    if (CB.CmpRHS == ConstantInt::getTrue(*DAG.getContext()) &&
        CB.CC == ISD::SETEQ)
      Cond = CondLHS;
    else if (CB.CmpRHS == ConstantInt::getFalse(*DAG.getContext()) &&
             CB.CC == ISD::SETEQ) {
      SDValue True = DAG.getConstant(1, dl, CondLHS.getValueType());
      Cond = DAG.getNode(ISD::XOR, dl, CondLHS.getValueType(), CondLHS, True);
    } else {
      SDValue CondRHS = getValue(CB.CmpRHS);

      // If a pointer's DAG type is larger than its memory type then the DAG
      // values are zero-extended. This breaks signed comparisons so truncate
      // back to the underlying type before doing the compare.
      if (CondLHS.getValueType() != MemVT) {
        CondLHS = DAG.getPtrExtOrTrunc(CondLHS, getCurSDLoc(), MemVT);
        CondRHS = DAG.getPtrExtOrTrunc(CondRHS, getCurSDLoc(), MemVT);
      }
      Cond = DAG.getSetCC(dl, MVT::i1, CondLHS, CondRHS, CB.CC);
    }
  } else {
    assert(CB.CC == ISD::SETLE && "Can handle only LE ranges now");

    const APInt& Low = cast<ConstantInt>(CB.CmpLHS)->getValue();
    const APInt& High = cast<ConstantInt>(CB.CmpRHS)->getValue();

    SDValue CmpOp = getValue(CB.CmpMHS);
    EVT VT = CmpOp.getValueType();

    if (cast<ConstantInt>(CB.CmpLHS)->isMinValue(true)) {
      Cond = DAG.getSetCC(dl, MVT::i1, CmpOp, DAG.getConstant(High, dl, VT),
                          ISD::SETLE);
    } else {
      SDValue SUB = DAG.getNode(ISD::SUB, dl,
                                VT, CmpOp, DAG.getConstant(Low, dl, VT));
      Cond = DAG.getSetCC(dl, MVT::i1, SUB,
                          DAG.getConstant(High-Low, dl, VT), ISD::SETULE);
    }
  }

  // Update successor info
  addSuccessorWithProb(SwitchBB, CB.TrueBB, CB.TrueProb);
  // TrueBB and FalseBB are always different unless the incoming IR is
  // degenerate. This only happens when running llc on weird IR.
  if (CB.TrueBB != CB.FalseBB)
    addSuccessorWithProb(SwitchBB, CB.FalseBB, CB.FalseProb);
  SwitchBB->normalizeSuccProbs();

  // If the lhs block is the next block, invert the condition so that we can
  // fall through to the lhs instead of the rhs block.
  if (CB.TrueBB == NextBlock(SwitchBB)) {
    std::swap(CB.TrueBB, CB.FalseBB);
    SDValue True = DAG.getConstant(1, dl, Cond.getValueType());
    Cond = DAG.getNode(ISD::XOR, dl, Cond.getValueType(), Cond, True);
  }

  SDValue BrCond = DAG.getNode(ISD::BRCOND, dl,
                               MVT::Other, getControlRoot(), Cond,
                               DAG.getBasicBlock(CB.TrueBB));

  // Insert the false branch. Do this even if it's a fall through branch,
  // this makes it easier to do DAG optimizations which require inverting
  // the branch condition.
  BrCond = DAG.getNode(ISD::BR, dl, MVT::Other, BrCond,
                       DAG.getBasicBlock(CB.FalseBB));

  DAG.setRoot(BrCond);
}

/// visitJumpTable - Emit JumpTable node in the current MBB
void SelectionDAGBuilder::visitJumpTable(SwitchCG::JumpTable &JT) {
  // Emit the code for the jump table
  assert(JT.Reg != -1U && "Should lower JT Header first!");
  EVT PTy = DAG.getTargetLoweringInfo().getPointerTy(DAG.getDataLayout());
  SDValue Index = DAG.getCopyFromReg(getControlRoot(), getCurSDLoc(),
                                     JT.Reg, PTy);
  SDValue Table = DAG.getJumpTable(JT.JTI, PTy);
  SDValue BrJumpTable = DAG.getNode(ISD::BR_JT, getCurSDLoc(),
                                    MVT::Other, Index.getValue(1),
                                    Table, Index);
  DAG.setRoot(BrJumpTable);
}

/// visitJumpTableHeader - This function emits necessary code to produce index
/// in the JumpTable from switch case.
void SelectionDAGBuilder::visitJumpTableHeader(SwitchCG::JumpTable &JT,
                                               JumpTableHeader &JTH,
                                               MachineBasicBlock *SwitchBB) {
  SDLoc dl = getCurSDLoc();

  // Subtract the lowest switch case value from the value being switched on.
  SDValue SwitchOp = getValue(JTH.SValue);
  EVT VT = SwitchOp.getValueType();
  SDValue Sub = DAG.getNode(ISD::SUB, dl, VT, SwitchOp,
                            DAG.getConstant(JTH.First, dl, VT));

  // The SDNode we just created, which holds the value being switched on minus
  // the smallest case value, needs to be copied to a virtual register so it
  // can be used as an index into the jump table in a subsequent basic block.
  // This value may be smaller or larger than the target's pointer type, and
  // therefore require extension or truncating.
  const TargetLowering &TLI = DAG.getTargetLoweringInfo();
  SwitchOp = DAG.getZExtOrTrunc(Sub, dl, TLI.getPointerTy(DAG.getDataLayout()));

  unsigned JumpTableReg =
      FuncInfo.CreateReg(TLI.getPointerTy(DAG.getDataLayout()));
  SDValue CopyTo = DAG.getCopyToReg(getControlRoot(), dl,
                                    JumpTableReg, SwitchOp);
  JT.Reg = JumpTableReg;

  if (!JTH.OmitRangeCheck) {
    // Emit the range check for the jump table, and branch to the default block
    // for the switch statement if the value being switched on exceeds the
    // largest case in the switch.
    SDValue CMP = DAG.getSetCC(
        dl, TLI.getSetCCResultType(DAG.getDataLayout(), *DAG.getContext(),
                                   Sub.getValueType()),
        Sub, DAG.getConstant(JTH.Last - JTH.First, dl, VT), ISD::SETUGT);

    SDValue BrCond = DAG.getNode(ISD::BRCOND, dl,
                                 MVT::Other, CopyTo, CMP,
                                 DAG.getBasicBlock(JT.Default));

    // Avoid emitting unnecessary branches to the next block.
    if (JT.MBB != NextBlock(SwitchBB))
      BrCond = DAG.getNode(ISD::BR, dl, MVT::Other, BrCond,
                           DAG.getBasicBlock(JT.MBB));

    DAG.setRoot(BrCond);
  } else {
    // Avoid emitting unnecessary branches to the next block.
    if (JT.MBB != NextBlock(SwitchBB))
      DAG.setRoot(DAG.getNode(ISD::BR, dl, MVT::Other, CopyTo,
                              DAG.getBasicBlock(JT.MBB)));
    else
      DAG.setRoot(CopyTo);
  }
}

/// Create a LOAD_STACK_GUARD node, and let it carry the target specific global
/// variable if there exists one.
static SDValue getLoadStackGuard(SelectionDAG &DAG, const SDLoc &DL,
                                 SDValue &Chain) {
  const TargetLowering &TLI = DAG.getTargetLoweringInfo();
  EVT PtrTy = TLI.getPointerTy(DAG.getDataLayout());
  EVT PtrMemTy = TLI.getPointerMemTy(DAG.getDataLayout());
  MachineFunction &MF = DAG.getMachineFunction();
  Value *Global = TLI.getSDagStackGuard(*MF.getFunction().getParent());
  MachineSDNode *Node =
      DAG.getMachineNode(TargetOpcode::LOAD_STACK_GUARD, DL, PtrTy, Chain);
  if (Global) {
    MachinePointerInfo MPInfo(Global);
    auto Flags = MachineMemOperand::MOLoad | MachineMemOperand::MOInvariant |
                 MachineMemOperand::MODereferenceable;
    MachineMemOperand *MemRef = MF.getMachineMemOperand(
        MPInfo, Flags, PtrTy.getSizeInBits() / 8, DAG.getEVTAlignment(PtrTy));
    DAG.setNodeMemRefs(Node, {MemRef});
  }
  if (PtrTy != PtrMemTy)
    return DAG.getPtrExtOrTrunc(SDValue(Node, 0), DL, PtrMemTy);
  return SDValue(Node, 0);
}

/// Codegen a new tail for a stack protector check ParentMBB which has had its
/// tail spliced into a stack protector check success bb.
///
/// For a high level explanation of how this fits into the stack protector
/// generation see the comment on the declaration of class
/// StackProtectorDescriptor.
void SelectionDAGBuilder::visitSPDescriptorParent(StackProtectorDescriptor &SPD,
                                                  MachineBasicBlock *ParentBB) {

  // First create the loads to the guard/stack slot for the comparison.
  const TargetLowering &TLI = DAG.getTargetLoweringInfo();
  EVT PtrTy = TLI.getPointerTy(DAG.getDataLayout());
  EVT PtrMemTy = TLI.getPointerMemTy(DAG.getDataLayout());

  MachineFrameInfo &MFI = ParentBB->getParent()->getFrameInfo();
  int FI = MFI.getStackProtectorIndex();

  SDValue Guard;
  SDLoc dl = getCurSDLoc();
  SDValue StackSlotPtr = DAG.getFrameIndex(FI, PtrTy);
  const Module &M = *ParentBB->getParent()->getFunction().getParent();
  unsigned Align = DL->getPrefTypeAlignment(Type::getInt8PtrTy(M.getContext()));

  // Generate code to load the content of the guard slot.
  SDValue GuardVal = DAG.getLoad(
      PtrMemTy, dl, DAG.getEntryNode(), StackSlotPtr,
      MachinePointerInfo::getFixedStack(DAG.getMachineFunction(), FI), Align,
      MachineMemOperand::MOVolatile);

  if (TLI.useStackGuardXorFP())
    GuardVal = TLI.emitStackGuardXorFP(DAG, GuardVal, dl);

  // Retrieve guard check function, nullptr if instrumentation is inlined.
  if (const Function *GuardCheckFn = TLI.getSSPStackGuardCheck(M)) {
    // The target provides a guard check function to validate the guard value.
    // Generate a call to that function with the content of the guard slot as
    // argument.
    FunctionType *FnTy = GuardCheckFn->getFunctionType();
    assert(FnTy->getNumParams() == 1 && "Invalid function signature");

    TargetLowering::ArgListTy Args;
    TargetLowering::ArgListEntry Entry;
    Entry.Node = GuardVal;
    Entry.Ty = FnTy->getParamType(0);
    if (GuardCheckFn->hasAttribute(1, Attribute::AttrKind::InReg))
      Entry.IsInReg = true;
    Args.push_back(Entry);

    TargetLowering::CallLoweringInfo CLI(DAG);
    CLI.setDebugLoc(getCurSDLoc())
        .setChain(DAG.getEntryNode())
        .setCallee(GuardCheckFn->getCallingConv(), FnTy->getReturnType(),
                   getValue(GuardCheckFn), std::move(Args));

    std::pair<SDValue, SDValue> Result = TLI.LowerCallTo(CLI);
    DAG.setRoot(Result.second);
    return;
  }

  // If useLoadStackGuardNode returns true, generate LOAD_STACK_GUARD.
  // Otherwise, emit a volatile load to retrieve the stack guard value.
  SDValue Chain = DAG.getEntryNode();
  if (TLI.useLoadStackGuardNode()) {
    Guard = getLoadStackGuard(DAG, dl, Chain);
  } else {
    const Value *IRGuard = TLI.getSDagStackGuard(M);
    SDValue GuardPtr = getValue(IRGuard);

    Guard = DAG.getLoad(PtrMemTy, dl, Chain, GuardPtr,
                        MachinePointerInfo(IRGuard, 0), Align,
                        MachineMemOperand::MOVolatile);
  }

  // Perform the comparison via a getsetcc.
  SDValue Cmp = DAG.getSetCC(dl, TLI.getSetCCResultType(DAG.getDataLayout(),
                                                        *DAG.getContext(),
                                                        Guard.getValueType()),
                             Guard, GuardVal, ISD::SETNE);

  // If the guard/stackslot do not equal, branch to failure MBB.
  SDValue BrCond = DAG.getNode(ISD::BRCOND, dl,
                               MVT::Other, GuardVal.getOperand(0),
                               Cmp, DAG.getBasicBlock(SPD.getFailureMBB()));
  // Otherwise branch to success MBB.
  SDValue Br = DAG.getNode(ISD::BR, dl,
                           MVT::Other, BrCond,
                           DAG.getBasicBlock(SPD.getSuccessMBB()));

  DAG.setRoot(Br);
}

/// Codegen the failure basic block for a stack protector check.
///
/// A failure stack protector machine basic block consists simply of a call to
/// __stack_chk_fail().
///
/// For a high level explanation of how this fits into the stack protector
/// generation see the comment on the declaration of class
/// StackProtectorDescriptor.
void
SelectionDAGBuilder::visitSPDescriptorFailure(StackProtectorDescriptor &SPD) {
  const TargetLowering &TLI = DAG.getTargetLoweringInfo();
  TargetLowering::MakeLibCallOptions CallOptions;
  CallOptions.setDiscardResult(true);
  SDValue Chain =
      TLI.makeLibCall(DAG, RTLIB::STACKPROTECTOR_CHECK_FAIL, MVT::isVoid,
                      None, CallOptions, getCurSDLoc()).second;
  // On PS4, the "return address" must still be within the calling function,
  // even if it's at the very end, so emit an explicit TRAP here.
  // Passing 'true' for doesNotReturn above won't generate the trap for us.
  if (TM.getTargetTriple().isPS4CPU())
    Chain = DAG.getNode(ISD::TRAP, getCurSDLoc(), MVT::Other, Chain);

  DAG.setRoot(Chain);
}

/// visitBitTestHeader - This function emits necessary code to produce value
/// suitable for "bit tests"
void SelectionDAGBuilder::visitBitTestHeader(BitTestBlock &B,
                                             MachineBasicBlock *SwitchBB) {
  SDLoc dl = getCurSDLoc();

  // Subtract the minimum value.
  SDValue SwitchOp = getValue(B.SValue);
  EVT VT = SwitchOp.getValueType();
  SDValue RangeSub =
      DAG.getNode(ISD::SUB, dl, VT, SwitchOp, DAG.getConstant(B.First, dl, VT));

  // Determine the type of the test operands.
  const TargetLowering &TLI = DAG.getTargetLoweringInfo();
  bool UsePtrType = false;
  if (!TLI.isTypeLegal(VT)) {
    UsePtrType = true;
  } else {
    for (unsigned i = 0, e = B.Cases.size(); i != e; ++i)
      if (!isUIntN(VT.getSizeInBits(), B.Cases[i].Mask)) {
        // Switch table case range are encoded into series of masks.
        // Just use pointer type, it's guaranteed to fit.
        UsePtrType = true;
        break;
      }
  }
  SDValue Sub = RangeSub;
  if (UsePtrType) {
    VT = TLI.getPointerTy(DAG.getDataLayout());
    Sub = DAG.getZExtOrTrunc(Sub, dl, VT);
  }

  B.RegVT = VT.getSimpleVT();
  B.Reg = FuncInfo.CreateReg(B.RegVT);
  SDValue CopyTo = DAG.getCopyToReg(getControlRoot(), dl, B.Reg, Sub);

  MachineBasicBlock* MBB = B.Cases[0].ThisBB;

  if (!B.OmitRangeCheck)
    addSuccessorWithProb(SwitchBB, B.Default, B.DefaultProb);
  addSuccessorWithProb(SwitchBB, MBB, B.Prob);
  SwitchBB->normalizeSuccProbs();

  SDValue Root = CopyTo;
  if (!B.OmitRangeCheck) {
    // Conditional branch to the default block.
    SDValue RangeCmp = DAG.getSetCC(dl,
        TLI.getSetCCResultType(DAG.getDataLayout(), *DAG.getContext(),
                               RangeSub.getValueType()),
        RangeSub, DAG.getConstant(B.Range, dl, RangeSub.getValueType()),
        ISD::SETUGT);

    Root = DAG.getNode(ISD::BRCOND, dl, MVT::Other, Root, RangeCmp,
                       DAG.getBasicBlock(B.Default));
  }

  // Avoid emitting unnecessary branches to the next block.
  if (MBB != NextBlock(SwitchBB))
    Root = DAG.getNode(ISD::BR, dl, MVT::Other, Root, DAG.getBasicBlock(MBB));

  DAG.setRoot(Root);
}

/// visitBitTestCase - this function produces one "bit test"
void SelectionDAGBuilder::visitBitTestCase(BitTestBlock &BB,
                                           MachineBasicBlock* NextMBB,
                                           BranchProbability BranchProbToNext,
                                           unsigned Reg,
                                           BitTestCase &B,
                                           MachineBasicBlock *SwitchBB) {
  SDLoc dl = getCurSDLoc();
  MVT VT = BB.RegVT;
  SDValue ShiftOp = DAG.getCopyFromReg(getControlRoot(), dl, Reg, VT);
  SDValue Cmp;
  unsigned PopCount = countPopulation(B.Mask);
  const TargetLowering &TLI = DAG.getTargetLoweringInfo();
  if (PopCount == 1) {
    // Testing for a single bit; just compare the shift count with what it
    // would need to be to shift a 1 bit in that position.
    Cmp = DAG.getSetCC(
        dl, TLI.getSetCCResultType(DAG.getDataLayout(), *DAG.getContext(), VT),
        ShiftOp, DAG.getConstant(countTrailingZeros(B.Mask), dl, VT),
        ISD::SETEQ);
  } else if (PopCount == BB.Range) {
    // There is only one zero bit in the range, test for it directly.
    Cmp = DAG.getSetCC(
        dl, TLI.getSetCCResultType(DAG.getDataLayout(), *DAG.getContext(), VT),
        ShiftOp, DAG.getConstant(countTrailingOnes(B.Mask), dl, VT),
        ISD::SETNE);
  } else {
    // Make desired shift
    SDValue SwitchVal = DAG.getNode(ISD::SHL, dl, VT,
                                    DAG.getConstant(1, dl, VT), ShiftOp);

    // Emit bit tests and jumps
    SDValue AndOp = DAG.getNode(ISD::AND, dl,
                                VT, SwitchVal, DAG.getConstant(B.Mask, dl, VT));
    Cmp = DAG.getSetCC(
        dl, TLI.getSetCCResultType(DAG.getDataLayout(), *DAG.getContext(), VT),
        AndOp, DAG.getConstant(0, dl, VT), ISD::SETNE);
  }

  // The branch probability from SwitchBB to B.TargetBB is B.ExtraProb.
  addSuccessorWithProb(SwitchBB, B.TargetBB, B.ExtraProb);
  // The branch probability from SwitchBB to NextMBB is BranchProbToNext.
  addSuccessorWithProb(SwitchBB, NextMBB, BranchProbToNext);
  // It is not guaranteed that the sum of B.ExtraProb and BranchProbToNext is
  // one as they are relative probabilities (and thus work more like weights),
  // and hence we need to normalize them to let the sum of them become one.
  SwitchBB->normalizeSuccProbs();

  SDValue BrAnd = DAG.getNode(ISD::BRCOND, dl,
                              MVT::Other, getControlRoot(),
                              Cmp, DAG.getBasicBlock(B.TargetBB));

  // Avoid emitting unnecessary branches to the next block.
  if (NextMBB != NextBlock(SwitchBB))
    BrAnd = DAG.getNode(ISD::BR, dl, MVT::Other, BrAnd,
                        DAG.getBasicBlock(NextMBB));

  DAG.setRoot(BrAnd);
}

void SelectionDAGBuilder::visitInvoke(const InvokeInst &I) {
  MachineBasicBlock *InvokeMBB = FuncInfo.MBB;

  // Retrieve successors. Look through artificial IR level blocks like
  // catchswitch for successors.
  MachineBasicBlock *Return = FuncInfo.MBBMap[I.getSuccessor(0)];
  const BasicBlock *EHPadBB = I.getSuccessor(1);

  // Deopt bundles are lowered in LowerCallSiteWithDeoptBundle, and we don't
  // have to do anything here to lower funclet bundles.
  assert(!I.hasOperandBundlesOtherThan({LLVMContext::OB_deopt,
                                        LLVMContext::OB_funclet,
                                        LLVMContext::OB_cfguardtarget}) &&
         "Cannot lower invokes with arbitrary operand bundles yet!");

  const Value *Callee(I.getCalledValue());
  const Function *Fn = dyn_cast<Function>(Callee);
  if (isa<InlineAsm>(Callee))
    visitInlineAsm(&I);
  else if (Fn && Fn->isIntrinsic()) {
    switch (Fn->getIntrinsicID()) {
    default:
      llvm_unreachable("Cannot invoke this intrinsic");
    case Intrinsic::donothing:
      // Ignore invokes to @llvm.donothing: jump directly to the next BB.
      break;
    case Intrinsic::experimental_patchpoint_void:
    case Intrinsic::experimental_patchpoint_i64:
      visitPatchpoint(&I, EHPadBB);
      break;
    case Intrinsic::experimental_gc_statepoint:
      LowerStatepoint(ImmutableStatepoint(&I), EHPadBB);
      break;
    case Intrinsic::wasm_rethrow_in_catch: {
      // This is usually done in visitTargetIntrinsic, but this intrinsic is
      // special because it can be invoked, so we manually lower it to a DAG
      // node here.
      SmallVector<SDValue, 8> Ops;
      Ops.push_back(getRoot()); // inchain
      const TargetLowering &TLI = DAG.getTargetLoweringInfo();
      Ops.push_back(
          DAG.getTargetConstant(Intrinsic::wasm_rethrow_in_catch, getCurSDLoc(),
                                TLI.getPointerTy(DAG.getDataLayout())));
      SDVTList VTs = DAG.getVTList(ArrayRef<EVT>({MVT::Other})); // outchain
      DAG.setRoot(DAG.getNode(ISD::INTRINSIC_VOID, getCurSDLoc(), VTs, Ops));
      break;
    }
    }
  } else if (I.countOperandBundlesOfType(LLVMContext::OB_deopt)) {
    // Currently we do not lower any intrinsic calls with deopt operand bundles.
    // Eventually we will support lowering the @llvm.experimental.deoptimize
    // intrinsic, and right now there are no plans to support other intrinsics
    // with deopt state.
    LowerCallSiteWithDeoptBundle(&I, getValue(Callee), EHPadBB);
  } else {
    LowerCallTo(&I, getValue(Callee), false, EHPadBB);
  }

  // If the value of the invoke is used outside of its defining block, make it
  // available as a virtual register.
  // We already took care of the exported value for the statepoint instruction
  // during call to the LowerStatepoint.
  if (!isStatepoint(I)) {
    CopyToExportRegsIfNeeded(&I);
  }

  SmallVector<std::pair<MachineBasicBlock *, BranchProbability>, 1> UnwindDests;
  BranchProbabilityInfo *BPI = FuncInfo.BPI;
  BranchProbability EHPadBBProb =
      BPI ? BPI->getEdgeProbability(InvokeMBB->getBasicBlock(), EHPadBB)
          : BranchProbability::getZero();
  findUnwindDestinations(FuncInfo, EHPadBB, EHPadBBProb, UnwindDests);

  // Update successor info.
  addSuccessorWithProb(InvokeMBB, Return);
  for (auto &UnwindDest : UnwindDests) {
    UnwindDest.first->setIsEHPad();
    addSuccessorWithProb(InvokeMBB, UnwindDest.first, UnwindDest.second);
  }
  InvokeMBB->normalizeSuccProbs();

  // Drop into normal successor.
  DAG.setRoot(DAG.getNode(ISD::BR, getCurSDLoc(), MVT::Other, getControlRoot(),
                          DAG.getBasicBlock(Return)));
}

void SelectionDAGBuilder::visitCallBr(const CallBrInst &I) {
  MachineBasicBlock *CallBrMBB = FuncInfo.MBB;

  // Deopt bundles are lowered in LowerCallSiteWithDeoptBundle, and we don't
  // have to do anything here to lower funclet bundles.
  assert(!I.hasOperandBundlesOtherThan(
             {LLVMContext::OB_deopt, LLVMContext::OB_funclet}) &&
         "Cannot lower callbrs with arbitrary operand bundles yet!");

  assert(isa<InlineAsm>(I.getCalledValue()) &&
         "Only know how to handle inlineasm callbr");
  visitInlineAsm(&I);

  // Retrieve successors.
  MachineBasicBlock *Return = FuncInfo.MBBMap[I.getDefaultDest()];

  // Update successor info.
  addSuccessorWithProb(CallBrMBB, Return);
  for (unsigned i = 0, e = I.getNumIndirectDests(); i < e; ++i) {
    MachineBasicBlock *Target = FuncInfo.MBBMap[I.getIndirectDest(i)];
    addSuccessorWithProb(CallBrMBB, Target);
  }
  CallBrMBB->normalizeSuccProbs();

  // Drop into default successor.
  DAG.setRoot(DAG.getNode(ISD::BR, getCurSDLoc(),
                          MVT::Other, getControlRoot(),
                          DAG.getBasicBlock(Return)));
}

void SelectionDAGBuilder::visitResume(const ResumeInst &RI) {
  llvm_unreachable("SelectionDAGBuilder shouldn't visit resume instructions!");
}

void SelectionDAGBuilder::visitLandingPad(const LandingPadInst &LP) {
  assert(FuncInfo.MBB->isEHPad() &&
         "Call to landingpad not in landing pad!");

  // If there aren't registers to copy the values into (e.g., during SjLj
  // exceptions), then don't bother to create these DAG nodes.
  const TargetLowering &TLI = DAG.getTargetLoweringInfo();
  const Constant *PersonalityFn = FuncInfo.Fn->getPersonalityFn();
  if (TLI.getExceptionPointerRegister(PersonalityFn) == 0 &&
      TLI.getExceptionSelectorRegister(PersonalityFn) == 0)
    return;

  // If landingpad's return type is token type, we don't create DAG nodes
  // for its exception pointer and selector value. The extraction of exception
  // pointer or selector value from token type landingpads is not currently
  // supported.
  if (LP.getType()->isTokenTy())
    return;

  SmallVector<EVT, 2> ValueVTs;
  SDLoc dl = getCurSDLoc();
  ComputeValueVTs(TLI, DAG.getDataLayout(), LP.getType(), ValueVTs);
  assert(ValueVTs.size() == 2 && "Only two-valued landingpads are supported");

  // Get the two live-in registers as SDValues. The physregs have already been
  // copied into virtual registers.
  SDValue Ops[2];
  if (FuncInfo.ExceptionPointerVirtReg) {
    Ops[0] = DAG.getZExtOrTrunc(
        DAG.getCopyFromReg(DAG.getEntryNode(), dl,
                           FuncInfo.ExceptionPointerVirtReg,
                           TLI.getPointerTy(DAG.getDataLayout())),
        dl, ValueVTs[0]);
  } else {
    Ops[0] = DAG.getConstant(0, dl, TLI.getPointerTy(DAG.getDataLayout()));
  }
  Ops[1] = DAG.getZExtOrTrunc(
      DAG.getCopyFromReg(DAG.getEntryNode(), dl,
                         FuncInfo.ExceptionSelectorVirtReg,
                         TLI.getPointerTy(DAG.getDataLayout())),
      dl, ValueVTs[1]);

  // Merge into one.
  SDValue Res = DAG.getNode(ISD::MERGE_VALUES, dl,
                            DAG.getVTList(ValueVTs), Ops);
  setValue(&LP, Res);
}

void SelectionDAGBuilder::UpdateSplitBlock(MachineBasicBlock *First,
                                           MachineBasicBlock *Last) {
  // Update JTCases.
  for (unsigned i = 0, e = SL->JTCases.size(); i != e; ++i)
    if (SL->JTCases[i].first.HeaderBB == First)
      SL->JTCases[i].first.HeaderBB = Last;

  // Update BitTestCases.
  for (unsigned i = 0, e = SL->BitTestCases.size(); i != e; ++i)
    if (SL->BitTestCases[i].Parent == First)
      SL->BitTestCases[i].Parent = Last;
}

void SelectionDAGBuilder::visitIndirectBr(const IndirectBrInst &I) {
  MachineBasicBlock *IndirectBrMBB = FuncInfo.MBB;

  // Update machine-CFG edges with unique successors.
  SmallSet<BasicBlock*, 32> Done;
  for (unsigned i = 0, e = I.getNumSuccessors(); i != e; ++i) {
    BasicBlock *BB = I.getSuccessor(i);
    bool Inserted = Done.insert(BB).second;
    if (!Inserted)
        continue;

    MachineBasicBlock *Succ = FuncInfo.MBBMap[BB];
    addSuccessorWithProb(IndirectBrMBB, Succ);
  }
  IndirectBrMBB->normalizeSuccProbs();

  DAG.setRoot(DAG.getNode(ISD::BRIND, getCurSDLoc(),
                          MVT::Other, getControlRoot(),
                          getValue(I.getAddress())));
}

void SelectionDAGBuilder::visitUnreachable(const UnreachableInst &I) {
  if (!DAG.getTarget().Options.TrapUnreachable)
    return;

  // We may be able to ignore unreachable behind a noreturn call.
  if (DAG.getTarget().Options.NoTrapAfterNoreturn) {
    const BasicBlock &BB = *I.getParent();
    if (&I != &BB.front()) {
      BasicBlock::const_iterator PredI =
        std::prev(BasicBlock::const_iterator(&I));
      if (const CallInst *Call = dyn_cast<CallInst>(&*PredI)) {
        if (Call->doesNotReturn())
          return;
      }
    }
  }

  DAG.setRoot(DAG.getNode(ISD::TRAP, getCurSDLoc(), MVT::Other, DAG.getRoot()));
}

void SelectionDAGBuilder::visitFSub(const User &I) {
  // -0.0 - X --> fneg
  Type *Ty = I.getType();
  if (isa<Constant>(I.getOperand(0)) &&
      I.getOperand(0) == ConstantFP::getZeroValueForNegation(Ty)) {
    SDValue Op2 = getValue(I.getOperand(1));
    setValue(&I, DAG.getNode(ISD::FNEG, getCurSDLoc(),
                             Op2.getValueType(), Op2));
    return;
  }

  visitBinary(I, ISD::FSUB);
}

/// Checks if the given instruction performs a vector reduction, in which case
/// we have the freedom to alter the elements in the result as long as the
/// reduction of them stays unchanged.
static bool isVectorReductionOp(const User *I) {
  const Instruction *Inst = dyn_cast<Instruction>(I);
  if (!Inst || !Inst->getType()->isVectorTy())
    return false;

  auto OpCode = Inst->getOpcode();
  switch (OpCode) {
  case Instruction::Add:
  case Instruction::Mul:
  case Instruction::And:
  case Instruction::Or:
  case Instruction::Xor:
    break;
  case Instruction::FAdd:
  case Instruction::FMul:
    if (const FPMathOperator *FPOp = dyn_cast<const FPMathOperator>(Inst))
      if (FPOp->getFastMathFlags().isFast())
        break;
    LLVM_FALLTHROUGH;
  default:
    return false;
  }

  unsigned ElemNum = Inst->getType()->getVectorNumElements();
  // Ensure the reduction size is a power of 2.
  if (!isPowerOf2_32(ElemNum))
    return false;

  unsigned ElemNumToReduce = ElemNum;

  // Do DFS search on the def-use chain from the given instruction. We only
  // allow four kinds of operations during the search until we reach the
  // instruction that extracts the first element from the vector:
  //
  //   1. The reduction operation of the same opcode as the given instruction.
  //
  //   2. PHI node.
  //
  //   3. ShuffleVector instruction together with a reduction operation that
  //      does a partial reduction.
  //
  //   4. ExtractElement that extracts the first element from the vector, and we
  //      stop searching the def-use chain here.
  //
  // 3 & 4 above perform a reduction on all elements of the vector. We push defs
  // from 1-3 to the stack to continue the DFS. The given instruction is not
  // a reduction operation if we meet any other instructions other than those
  // listed above.

  SmallVector<const User *, 16> UsersToVisit{Inst};
  SmallPtrSet<const User *, 16> Visited;
  bool ReduxExtracted = false;

  while (!UsersToVisit.empty()) {
    auto User = UsersToVisit.back();
    UsersToVisit.pop_back();
    if (!Visited.insert(User).second)
      continue;

    for (const auto *U : User->users()) {
      auto Inst = dyn_cast<Instruction>(U);
      if (!Inst)
        return false;

      if (Inst->getOpcode() == OpCode || isa<PHINode>(U)) {
        if (const FPMathOperator *FPOp = dyn_cast<const FPMathOperator>(Inst))
          if (!isa<PHINode>(FPOp) && !FPOp->getFastMathFlags().isFast())
            return false;
        UsersToVisit.push_back(U);
      } else if (const ShuffleVectorInst *ShufInst =
                     dyn_cast<ShuffleVectorInst>(U)) {
        // Detect the following pattern: A ShuffleVector instruction together
        // with a reduction that do partial reduction on the first and second
        // ElemNumToReduce / 2 elements, and store the result in
        // ElemNumToReduce / 2 elements in another vector.

        unsigned ResultElements = ShufInst->getType()->getVectorNumElements();
        if (ResultElements < ElemNum)
          return false;

        if (ElemNumToReduce == 1)
          return false;
        if (!isa<UndefValue>(U->getOperand(1)))
          return false;
        for (unsigned i = 0; i < ElemNumToReduce / 2; ++i)
          if (ShufInst->getMaskValue(i) != int(i + ElemNumToReduce / 2))
            return false;
        for (unsigned i = ElemNumToReduce / 2; i < ElemNum; ++i)
          if (ShufInst->getMaskValue(i) != -1)
            return false;

        // There is only one user of this ShuffleVector instruction, which
        // must be a reduction operation.
        if (!U->hasOneUse())
          return false;

        auto U2 = dyn_cast<Instruction>(*U->user_begin());
        if (!U2 || U2->getOpcode() != OpCode)
          return false;

        // Check operands of the reduction operation.
        if ((U2->getOperand(0) == U->getOperand(0) && U2->getOperand(1) == U) ||
            (U2->getOperand(1) == U->getOperand(0) && U2->getOperand(0) == U)) {
          UsersToVisit.push_back(U2);
          ElemNumToReduce /= 2;
        } else
          return false;
      } else if (isa<ExtractElementInst>(U)) {
        // At this moment we should have reduced all elements in the vector.
        if (ElemNumToReduce != 1)
          return false;

        const ConstantInt *Val = dyn_cast<ConstantInt>(U->getOperand(1));
        if (!Val || !Val->isZero())
          return false;

        ReduxExtracted = true;
      } else
        return false;
    }
  }
  return ReduxExtracted;
}

void SelectionDAGBuilder::visitUnary(const User &I, unsigned Opcode) {
  SDNodeFlags Flags;

  SDValue Op = getValue(I.getOperand(0));
  SDValue UnNodeValue = DAG.getNode(Opcode, getCurSDLoc(), Op.getValueType(),
                                    Op, Flags);
  setValue(&I, UnNodeValue);
}

void SelectionDAGBuilder::visitBinary(const User &I, unsigned Opcode) {
  SDNodeFlags Flags;
  if (auto *OFBinOp = dyn_cast<OverflowingBinaryOperator>(&I)) {
    Flags.setNoSignedWrap(OFBinOp->hasNoSignedWrap());
    Flags.setNoUnsignedWrap(OFBinOp->hasNoUnsignedWrap());
  }
  if (auto *ExactOp = dyn_cast<PossiblyExactOperator>(&I)) {
    Flags.setExact(ExactOp->isExact());
  }
  if (isVectorReductionOp(&I)) {
    Flags.setVectorReduction(true);
    LLVM_DEBUG(dbgs() << "Detected a reduction operation:" << I << "\n");

    // If no flags are set we will propagate the incoming flags, if any flags
    // are set, we will intersect them with the incoming flag and so we need to
    // copy the FMF flags here.
    if (auto *FPOp = dyn_cast<FPMathOperator>(&I)) {
      Flags.copyFMF(*FPOp);
    }
  }

  SDValue Op1 = getValue(I.getOperand(0));
  SDValue Op2 = getValue(I.getOperand(1));
  SDValue BinNodeValue = DAG.getNode(Opcode, getCurSDLoc(), Op1.getValueType(),
                                     Op1, Op2, Flags);
  setValue(&I, BinNodeValue);
}

void SelectionDAGBuilder::visitShift(const User &I, unsigned Opcode) {
  SDValue Op1 = getValue(I.getOperand(0));
  SDValue Op2 = getValue(I.getOperand(1));

  EVT ShiftTy = DAG.getTargetLoweringInfo().getShiftAmountTy(
      Op1.getValueType(), DAG.getDataLayout());

  // Coerce the shift amount to the right type if we can.
  if (!I.getType()->isVectorTy() && Op2.getValueType() != ShiftTy) {
    unsigned ShiftSize = ShiftTy.getSizeInBits();
    unsigned Op2Size = Op2.getValueSizeInBits();
    SDLoc DL = getCurSDLoc();

    // If the operand is smaller than the shift count type, promote it.
    if (ShiftSize > Op2Size)
      Op2 = DAG.getNode(ISD::ZERO_EXTEND, DL, ShiftTy, Op2);

    // If the operand is larger than the shift count type but the shift
    // count type has enough bits to represent any shift value, truncate
    // it now. This is a common case and it exposes the truncate to
    // optimization early.
    else if (ShiftSize >= Log2_32_Ceil(Op2.getValueSizeInBits()))
      Op2 = DAG.getNode(ISD::TRUNCATE, DL, ShiftTy, Op2);
    // Otherwise we'll need to temporarily settle for some other convenient
    // type.  Type legalization will make adjustments once the shiftee is split.
    else
      Op2 = DAG.getZExtOrTrunc(Op2, DL, MVT::i32);
  }

  bool nuw = false;
  bool nsw = false;
  bool exact = false;

  if (Opcode == ISD::SRL || Opcode == ISD::SRA || Opcode == ISD::SHL) {

    if (const OverflowingBinaryOperator *OFBinOp =
            dyn_cast<const OverflowingBinaryOperator>(&I)) {
      nuw = OFBinOp->hasNoUnsignedWrap();
      nsw = OFBinOp->hasNoSignedWrap();
    }
    if (const PossiblyExactOperator *ExactOp =
            dyn_cast<const PossiblyExactOperator>(&I))
      exact = ExactOp->isExact();
  }
  SDNodeFlags Flags;
  Flags.setExact(exact);
  Flags.setNoSignedWrap(nsw);
  Flags.setNoUnsignedWrap(nuw);
  SDValue Res = DAG.getNode(Opcode, getCurSDLoc(), Op1.getValueType(), Op1, Op2,
                            Flags);
  setValue(&I, Res);
}

void SelectionDAGBuilder::visitSDiv(const User &I) {
  SDValue Op1 = getValue(I.getOperand(0));
  SDValue Op2 = getValue(I.getOperand(1));

  SDNodeFlags Flags;
  Flags.setExact(isa<PossiblyExactOperator>(&I) &&
                 cast<PossiblyExactOperator>(&I)->isExact());
  setValue(&I, DAG.getNode(ISD::SDIV, getCurSDLoc(), Op1.getValueType(), Op1,
                           Op2, Flags));
}

void SelectionDAGBuilder::visitICmp(const User &I) {
  ICmpInst::Predicate predicate = ICmpInst::BAD_ICMP_PREDICATE;
  if (const ICmpInst *IC = dyn_cast<ICmpInst>(&I))
    predicate = IC->getPredicate();
  else if (const ConstantExpr *IC = dyn_cast<ConstantExpr>(&I))
    predicate = ICmpInst::Predicate(IC->getPredicate());
  SDValue Op1 = getValue(I.getOperand(0));
  SDValue Op2 = getValue(I.getOperand(1));
  ISD::CondCode Opcode = getICmpCondCode(predicate);

  auto &TLI = DAG.getTargetLoweringInfo();
  EVT MemVT =
      TLI.getMemValueType(DAG.getDataLayout(), I.getOperand(0)->getType());

  // If a pointer's DAG type is larger than its memory type then the DAG values
  // are zero-extended. This breaks signed comparisons so truncate back to the
  // underlying type before doing the compare.
  if (Op1.getValueType() != MemVT) {
    Op1 = DAG.getPtrExtOrTrunc(Op1, getCurSDLoc(), MemVT);
    Op2 = DAG.getPtrExtOrTrunc(Op2, getCurSDLoc(), MemVT);
  }

  EVT DestVT = DAG.getTargetLoweringInfo().getValueType(DAG.getDataLayout(),
                                                        I.getType());
  setValue(&I, DAG.getSetCC(getCurSDLoc(), DestVT, Op1, Op2, Opcode));
}

void SelectionDAGBuilder::visitFCmp(const User &I) {
  FCmpInst::Predicate predicate = FCmpInst::BAD_FCMP_PREDICATE;
  if (const FCmpInst *FC = dyn_cast<FCmpInst>(&I))
    predicate = FC->getPredicate();
  else if (const ConstantExpr *FC = dyn_cast<ConstantExpr>(&I))
    predicate = FCmpInst::Predicate(FC->getPredicate());
  SDValue Op1 = getValue(I.getOperand(0));
  SDValue Op2 = getValue(I.getOperand(1));

  ISD::CondCode Condition = getFCmpCondCode(predicate);
  auto *FPMO = dyn_cast<FPMathOperator>(&I);
  if ((FPMO && FPMO->hasNoNaNs()) || TM.Options.NoNaNsFPMath)
    Condition = getFCmpCodeWithoutNaN(Condition);

  EVT DestVT = DAG.getTargetLoweringInfo().getValueType(DAG.getDataLayout(),
                                                        I.getType());
  setValue(&I, DAG.getSetCC(getCurSDLoc(), DestVT, Op1, Op2, Condition));
}

// Check if the condition of the select has one use or two users that are both
// selects with the same condition.
static bool hasOnlySelectUsers(const Value *Cond) {
  return llvm::all_of(Cond->users(), [](const Value *V) {
    return isa<SelectInst>(V);
  });
}

void SelectionDAGBuilder::visitSelect(const User &I) {
  SmallVector<EVT, 4> ValueVTs;
  ComputeValueVTs(DAG.getTargetLoweringInfo(), DAG.getDataLayout(), I.getType(),
                  ValueVTs);
  unsigned NumValues = ValueVTs.size();
  if (NumValues == 0) return;

  SmallVector<SDValue, 4> Values(NumValues);
  SDValue Cond     = getValue(I.getOperand(0));
  SDValue LHSVal   = getValue(I.getOperand(1));
  SDValue RHSVal   = getValue(I.getOperand(2));
  SmallVector<SDValue, 1> BaseOps(1, Cond);
  ISD::NodeType OpCode =
      Cond.getValueType().isVector() ? ISD::VSELECT : ISD::SELECT;

  bool IsUnaryAbs = false;

  // Min/max matching is only viable if all output VTs are the same.
  if (is_splat(ValueVTs)) {
    EVT VT = ValueVTs[0];
    LLVMContext &Ctx = *DAG.getContext();
    auto &TLI = DAG.getTargetLoweringInfo();

    // We care about the legality of the operation after it has been type
    // legalized.
    while (TLI.getTypeAction(Ctx, VT) != TargetLoweringBase::TypeLegal)
      VT = TLI.getTypeToTransformTo(Ctx, VT);

    // If the vselect is legal, assume we want to leave this as a vector setcc +
    // vselect. Otherwise, if this is going to be scalarized, we want to see if
    // min/max is legal on the scalar type.
    bool UseScalarMinMax = VT.isVector() &&
      !TLI.isOperationLegalOrCustom(ISD::VSELECT, VT);

    Value *LHS, *RHS;
    auto SPR = matchSelectPattern(const_cast<User*>(&I), LHS, RHS);
    ISD::NodeType Opc = ISD::DELETED_NODE;
    switch (SPR.Flavor) {
    case SPF_UMAX:    Opc = ISD::UMAX; break;
    case SPF_UMIN:    Opc = ISD::UMIN; break;
    case SPF_SMAX:    Opc = ISD::SMAX; break;
    case SPF_SMIN:    Opc = ISD::SMIN; break;
    case SPF_FMINNUM:
      switch (SPR.NaNBehavior) {
      case SPNB_NA: llvm_unreachable("No NaN behavior for FP op?");
      case SPNB_RETURNS_NAN:   Opc = ISD::FMINIMUM; break;
      case SPNB_RETURNS_OTHER: Opc = ISD::FMINNUM; break;
      case SPNB_RETURNS_ANY: {
        if (TLI.isOperationLegalOrCustom(ISD::FMINNUM, VT))
          Opc = ISD::FMINNUM;
        else if (TLI.isOperationLegalOrCustom(ISD::FMINIMUM, VT))
          Opc = ISD::FMINIMUM;
        else if (UseScalarMinMax)
          Opc = TLI.isOperationLegalOrCustom(ISD::FMINNUM, VT.getScalarType()) ?
            ISD::FMINNUM : ISD::FMINIMUM;
        break;
      }
      }
      break;
    case SPF_FMAXNUM:
      switch (SPR.NaNBehavior) {
      case SPNB_NA: llvm_unreachable("No NaN behavior for FP op?");
      case SPNB_RETURNS_NAN:   Opc = ISD::FMAXIMUM; break;
      case SPNB_RETURNS_OTHER: Opc = ISD::FMAXNUM; break;
      case SPNB_RETURNS_ANY:

        if (TLI.isOperationLegalOrCustom(ISD::FMAXNUM, VT))
          Opc = ISD::FMAXNUM;
        else if (TLI.isOperationLegalOrCustom(ISD::FMAXIMUM, VT))
          Opc = ISD::FMAXIMUM;
        else if (UseScalarMinMax)
          Opc = TLI.isOperationLegalOrCustom(ISD::FMAXNUM, VT.getScalarType()) ?
            ISD::FMAXNUM : ISD::FMAXIMUM;
        break;
      }
      break;
    case SPF_ABS:
      IsUnaryAbs = true;
      Opc = ISD::ABS;
      break;
    case SPF_NABS:
      // TODO: we need to produce sub(0, abs(X)).
    default: break;
    }

    if (!IsUnaryAbs && Opc != ISD::DELETED_NODE &&
        (TLI.isOperationLegalOrCustom(Opc, VT) ||
         (UseScalarMinMax &&
          TLI.isOperationLegalOrCustom(Opc, VT.getScalarType()))) &&
        // If the underlying comparison instruction is used by any other
        // instruction, the consumed instructions won't be destroyed, so it is
        // not profitable to convert to a min/max.
        hasOnlySelectUsers(cast<SelectInst>(I).getCondition())) {
      OpCode = Opc;
      LHSVal = getValue(LHS);
      RHSVal = getValue(RHS);
      BaseOps.clear();
    }

    if (IsUnaryAbs) {
      OpCode = Opc;
      LHSVal = getValue(LHS);
      BaseOps.clear();
    }
  }

  if (IsUnaryAbs) {
    for (unsigned i = 0; i != NumValues; ++i) {
      Values[i] =
          DAG.getNode(OpCode, getCurSDLoc(),
                      LHSVal.getNode()->getValueType(LHSVal.getResNo() + i),
                      SDValue(LHSVal.getNode(), LHSVal.getResNo() + i));
    }
  } else {
    for (unsigned i = 0; i != NumValues; ++i) {
      SmallVector<SDValue, 3> Ops(BaseOps.begin(), BaseOps.end());
      Ops.push_back(SDValue(LHSVal.getNode(), LHSVal.getResNo() + i));
      Ops.push_back(SDValue(RHSVal.getNode(), RHSVal.getResNo() + i));
      Values[i] = DAG.getNode(
          OpCode, getCurSDLoc(),
          LHSVal.getNode()->getValueType(LHSVal.getResNo() + i), Ops);
    }
  }

  setValue(&I, DAG.getNode(ISD::MERGE_VALUES, getCurSDLoc(),
                           DAG.getVTList(ValueVTs), Values));
}

void SelectionDAGBuilder::visitTrunc(const User &I) {
  // TruncInst cannot be a no-op cast because sizeof(src) > sizeof(dest).
  SDValue N = getValue(I.getOperand(0));
  EVT DestVT = DAG.getTargetLoweringInfo().getValueType(DAG.getDataLayout(),
                                                        I.getType());
  setValue(&I, DAG.getNode(ISD::TRUNCATE, getCurSDLoc(), DestVT, N));
}

void SelectionDAGBuilder::visitZExt(const User &I) {
  // ZExt cannot be a no-op cast because sizeof(src) < sizeof(dest).
  // ZExt also can't be a cast to bool for same reason. So, nothing much to do
  SDValue N = getValue(I.getOperand(0));
  EVT DestVT = DAG.getTargetLoweringInfo().getValueType(DAG.getDataLayout(),
                                                        I.getType());
  setValue(&I, DAG.getNode(ISD::ZERO_EXTEND, getCurSDLoc(), DestVT, N));
}

void SelectionDAGBuilder::visitSExt(const User &I) {
  // SExt cannot be a no-op cast because sizeof(src) < sizeof(dest).
  // SExt also can't be a cast to bool for same reason. So, nothing much to do
  SDValue N = getValue(I.getOperand(0));
  EVT DestVT = DAG.getTargetLoweringInfo().getValueType(DAG.getDataLayout(),
                                                        I.getType());
  setValue(&I, DAG.getNode(ISD::SIGN_EXTEND, getCurSDLoc(), DestVT, N));
}

void SelectionDAGBuilder::visitFPTrunc(const User &I) {
  // FPTrunc is never a no-op cast, no need to check
  SDValue N = getValue(I.getOperand(0));
  SDLoc dl = getCurSDLoc();
  const TargetLowering &TLI = DAG.getTargetLoweringInfo();
  EVT DestVT = TLI.getValueType(DAG.getDataLayout(), I.getType());
  setValue(&I, DAG.getNode(ISD::FP_ROUND, dl, DestVT, N,
                           DAG.getTargetConstant(
                               0, dl, TLI.getPointerTy(DAG.getDataLayout()))));
}

void SelectionDAGBuilder::visitFPExt(const User &I) {
  // FPExt is never a no-op cast, no need to check
  SDValue N = getValue(I.getOperand(0));
  EVT DestVT = DAG.getTargetLoweringInfo().getValueType(DAG.getDataLayout(),
                                                        I.getType());
  setValue(&I, DAG.getNode(ISD::FP_EXTEND, getCurSDLoc(), DestVT, N));
}

void SelectionDAGBuilder::visitFPToUI(const User &I) {
  // FPToUI is never a no-op cast, no need to check
  SDValue N = getValue(I.getOperand(0));
  EVT DestVT = DAG.getTargetLoweringInfo().getValueType(DAG.getDataLayout(),
                                                        I.getType());
  setValue(&I, DAG.getNode(ISD::FP_TO_UINT, getCurSDLoc(), DestVT, N));
}

void SelectionDAGBuilder::visitFPToSI(const User &I) {
  // FPToSI is never a no-op cast, no need to check
  SDValue N = getValue(I.getOperand(0));
  EVT DestVT = DAG.getTargetLoweringInfo().getValueType(DAG.getDataLayout(),
                                                        I.getType());
  setValue(&I, DAG.getNode(ISD::FP_TO_SINT, getCurSDLoc(), DestVT, N));
}

void SelectionDAGBuilder::visitUIToFP(const User &I) {
  // UIToFP is never a no-op cast, no need to check
  SDValue N = getValue(I.getOperand(0));
  EVT DestVT = DAG.getTargetLoweringInfo().getValueType(DAG.getDataLayout(),
                                                        I.getType());
  setValue(&I, DAG.getNode(ISD::UINT_TO_FP, getCurSDLoc(), DestVT, N));
}

void SelectionDAGBuilder::visitSIToFP(const User &I) {
  // SIToFP is never a no-op cast, no need to check
  SDValue N = getValue(I.getOperand(0));
  EVT DestVT = DAG.getTargetLoweringInfo().getValueType(DAG.getDataLayout(),
                                                        I.getType());
  setValue(&I, DAG.getNode(ISD::SINT_TO_FP, getCurSDLoc(), DestVT, N));
}

void SelectionDAGBuilder::visitPtrToInt(const User &I) {
  // What to do depends on the size of the integer and the size of the pointer.
  // We can either truncate, zero extend, or no-op, accordingly.
  SDValue N = getValue(I.getOperand(0));
  auto &TLI = DAG.getTargetLoweringInfo();
  EVT DestVT = DAG.getTargetLoweringInfo().getValueType(DAG.getDataLayout(),
                                                        I.getType());
  EVT PtrMemVT =
      TLI.getMemValueType(DAG.getDataLayout(), I.getOperand(0)->getType());
  N = DAG.getPtrExtOrTrunc(N, getCurSDLoc(), PtrMemVT);
  N = DAG.getZExtOrTrunc(N, getCurSDLoc(), DestVT);
  setValue(&I, N);
}

void SelectionDAGBuilder::visitIntToPtr(const User &I) {
  // What to do depends on the size of the integer and the size of the pointer.
  // We can either truncate, zero extend, or no-op, accordingly.
  SDValue N = getValue(I.getOperand(0));
  auto &TLI = DAG.getTargetLoweringInfo();
  EVT DestVT = TLI.getValueType(DAG.getDataLayout(), I.getType());
  EVT PtrMemVT = TLI.getMemValueType(DAG.getDataLayout(), I.getType());
  N = DAG.getZExtOrTrunc(N, getCurSDLoc(), PtrMemVT);
  N = DAG.getPtrExtOrTrunc(N, getCurSDLoc(), DestVT);
  setValue(&I, N);
}

void SelectionDAGBuilder::visitBitCast(const User &I) {
  SDValue N = getValue(I.getOperand(0));
  SDLoc dl = getCurSDLoc();
  EVT DestVT = DAG.getTargetLoweringInfo().getValueType(DAG.getDataLayout(),
                                                        I.getType());

  // BitCast assures us that source and destination are the same size so this is
  // either a BITCAST or a no-op.
  if (DestVT != N.getValueType())
    setValue(&I, DAG.getNode(ISD::BITCAST, dl,
                             DestVT, N)); // convert types.
  // Check if the original LLVM IR Operand was a ConstantInt, because getValue()
  // might fold any kind of constant expression to an integer constant and that
  // is not what we are looking for. Only recognize a bitcast of a genuine
  // constant integer as an opaque constant.
  else if(ConstantInt *C = dyn_cast<ConstantInt>(I.getOperand(0)))
    setValue(&I, DAG.getConstant(C->getValue(), dl, DestVT, /*isTarget=*/false,
                                 /*isOpaque*/true));
  else
    setValue(&I, N);            // noop cast.
}

void SelectionDAGBuilder::visitAddrSpaceCast(const User &I) {
  const TargetLowering &TLI = DAG.getTargetLoweringInfo();
  const Value *SV = I.getOperand(0);
  SDValue N = getValue(SV);
  EVT DestVT = TLI.getValueType(DAG.getDataLayout(), I.getType());

  unsigned SrcAS = SV->getType()->getPointerAddressSpace();
  unsigned DestAS = I.getType()->getPointerAddressSpace();

  if (!TLI.isNoopAddrSpaceCast(SrcAS, DestAS))
    N = DAG.getAddrSpaceCast(getCurSDLoc(), DestVT, N, SrcAS, DestAS);

  setValue(&I, N);
}

void SelectionDAGBuilder::visitInsertElement(const User &I) {
  const TargetLowering &TLI = DAG.getTargetLoweringInfo();
  SDValue InVec = getValue(I.getOperand(0));
  SDValue InVal = getValue(I.getOperand(1));
  SDValue InIdx = DAG.getSExtOrTrunc(getValue(I.getOperand(2)), getCurSDLoc(),
                                     TLI.getVectorIdxTy(DAG.getDataLayout()));
  setValue(&I, DAG.getNode(ISD::INSERT_VECTOR_ELT, getCurSDLoc(),
                           TLI.getValueType(DAG.getDataLayout(), I.getType()),
                           InVec, InVal, InIdx));
}

void SelectionDAGBuilder::visitExtractElement(const User &I) {
  const TargetLowering &TLI = DAG.getTargetLoweringInfo();
  SDValue InVec = getValue(I.getOperand(0));
  SDValue InIdx = DAG.getSExtOrTrunc(getValue(I.getOperand(1)), getCurSDLoc(),
                                     TLI.getVectorIdxTy(DAG.getDataLayout()));
  setValue(&I, DAG.getNode(ISD::EXTRACT_VECTOR_ELT, getCurSDLoc(),
                           TLI.getValueType(DAG.getDataLayout(), I.getType()),
                           InVec, InIdx));
}

void SelectionDAGBuilder::visitShuffleVector(const User &I) {
  SDValue Src1 = getValue(I.getOperand(0));
  SDValue Src2 = getValue(I.getOperand(1));
  Constant *MaskV = cast<Constant>(I.getOperand(2));
  SDLoc DL = getCurSDLoc();
  const TargetLowering &TLI = DAG.getTargetLoweringInfo();
  EVT VT = TLI.getValueType(DAG.getDataLayout(), I.getType());
  EVT SrcVT = Src1.getValueType();
  unsigned SrcNumElts = SrcVT.getVectorNumElements();

  if (MaskV->isNullValue() && VT.isScalableVector()) {
    // Canonical splat form of first element of first input vector.
    SDValue FirstElt =
        DAG.getNode(ISD::EXTRACT_VECTOR_ELT, DL, SrcVT.getScalarType(), Src1,
                    DAG.getVectorIdxConstant(0, DL));
    setValue(&I, DAG.getNode(ISD::SPLAT_VECTOR, DL, VT, FirstElt));
    return;
  }

  // For now, we only handle splats for scalable vectors.
  // The DAGCombiner will perform a BUILD_VECTOR -> SPLAT_VECTOR transformation
  // for targets that support a SPLAT_VECTOR for non-scalable vector types.
  assert(!VT.isScalableVector() && "Unsupported scalable vector shuffle");

  SmallVector<int, 8> Mask;
  ShuffleVectorInst::getShuffleMask(MaskV, Mask);
  unsigned MaskNumElts = Mask.size();

  if (SrcNumElts == MaskNumElts) {
    setValue(&I, DAG.getVectorShuffle(VT, DL, Src1, Src2, Mask));
    return;
  }

  // Normalize the shuffle vector since mask and vector length don't match.
  if (SrcNumElts < MaskNumElts) {
    // Mask is longer than the source vectors. We can use concatenate vector to
    // make the mask and vectors lengths match.

    if (MaskNumElts % SrcNumElts == 0) {
      // Mask length is a multiple of the source vector length.
      // Check if the shuffle is some kind of concatenation of the input
      // vectors.
      unsigned NumConcat = MaskNumElts / SrcNumElts;
      bool IsConcat = true;
      SmallVector<int, 8> ConcatSrcs(NumConcat, -1);
      for (unsigned i = 0; i != MaskNumElts; ++i) {
        int Idx = Mask[i];
        if (Idx < 0)
          continue;
        // Ensure the indices in each SrcVT sized piece are sequential and that
        // the same source is used for the whole piece.
        if ((Idx % SrcNumElts != (i % SrcNumElts)) ||
            (ConcatSrcs[i / SrcNumElts] >= 0 &&
             ConcatSrcs[i / SrcNumElts] != (int)(Idx / SrcNumElts))) {
          IsConcat = false;
          break;
        }
        // Remember which source this index came from.
        ConcatSrcs[i / SrcNumElts] = Idx / SrcNumElts;
      }

      // The shuffle is concatenating multiple vectors together. Just emit
      // a CONCAT_VECTORS operation.
      if (IsConcat) {
        SmallVector<SDValue, 8> ConcatOps;
        for (auto Src : ConcatSrcs) {
          if (Src < 0)
            ConcatOps.push_back(DAG.getUNDEF(SrcVT));
          else if (Src == 0)
            ConcatOps.push_back(Src1);
          else
            ConcatOps.push_back(Src2);
        }
        setValue(&I, DAG.getNode(ISD::CONCAT_VECTORS, DL, VT, ConcatOps));
        return;
      }
    }

    unsigned PaddedMaskNumElts = alignTo(MaskNumElts, SrcNumElts);
    unsigned NumConcat = PaddedMaskNumElts / SrcNumElts;
    EVT PaddedVT = EVT::getVectorVT(*DAG.getContext(), VT.getScalarType(),
                                    PaddedMaskNumElts);

    // Pad both vectors with undefs to make them the same length as the mask.
    SDValue UndefVal = DAG.getUNDEF(SrcVT);

    SmallVector<SDValue, 8> MOps1(NumConcat, UndefVal);
    SmallVector<SDValue, 8> MOps2(NumConcat, UndefVal);
    MOps1[0] = Src1;
    MOps2[0] = Src2;

    Src1 = DAG.getNode(ISD::CONCAT_VECTORS, DL, PaddedVT, MOps1);
    Src2 = DAG.getNode(ISD::CONCAT_VECTORS, DL, PaddedVT, MOps2);

    // Readjust mask for new input vector length.
    SmallVector<int, 8> MappedOps(PaddedMaskNumElts, -1);
    for (unsigned i = 0; i != MaskNumElts; ++i) {
      int Idx = Mask[i];
      if (Idx >= (int)SrcNumElts)
        Idx -= SrcNumElts - PaddedMaskNumElts;
      MappedOps[i] = Idx;
    }

    SDValue Result = DAG.getVectorShuffle(PaddedVT, DL, Src1, Src2, MappedOps);

    // If the concatenated vector was padded, extract a subvector with the
    // correct number of elements.
    if (MaskNumElts != PaddedMaskNumElts)
      Result = DAG.getNode(ISD::EXTRACT_SUBVECTOR, DL, VT, Result,
                           DAG.getVectorIdxConstant(0, DL));

    setValue(&I, Result);
    return;
  }

  if (SrcNumElts > MaskNumElts) {
    // Analyze the access pattern of the vector to see if we can extract
    // two subvectors and do the shuffle.
    int StartIdx[2] = { -1, -1 };  // StartIdx to extract from
    bool CanExtract = true;
    for (int Idx : Mask) {
      unsigned Input = 0;
      if (Idx < 0)
        continue;

      if (Idx >= (int)SrcNumElts) {
        Input = 1;
        Idx -= SrcNumElts;
      }

      // If all the indices come from the same MaskNumElts sized portion of
      // the sources we can use extract. Also make sure the extract wouldn't
      // extract past the end of the source.
      int NewStartIdx = alignDown(Idx, MaskNumElts);
      if (NewStartIdx + MaskNumElts > SrcNumElts ||
          (StartIdx[Input] >= 0 && StartIdx[Input] != NewStartIdx))
        CanExtract = false;
      // Make sure we always update StartIdx as we use it to track if all
      // elements are undef.
      StartIdx[Input] = NewStartIdx;
    }

    if (StartIdx[0] < 0 && StartIdx[1] < 0) {
      setValue(&I, DAG.getUNDEF(VT)); // Vectors are not used.
      return;
    }
    if (CanExtract) {
      // Extract appropriate subvector and generate a vector shuffle
      for (unsigned Input = 0; Input < 2; ++Input) {
        SDValue &Src = Input == 0 ? Src1 : Src2;
        if (StartIdx[Input] < 0)
          Src = DAG.getUNDEF(VT);
        else {
          Src = DAG.getNode(ISD::EXTRACT_SUBVECTOR, DL, VT, Src,
                            DAG.getVectorIdxConstant(StartIdx[Input], DL));
        }
      }

      // Calculate new mask.
      SmallVector<int, 8> MappedOps(Mask.begin(), Mask.end());
      for (int &Idx : MappedOps) {
        if (Idx >= (int)SrcNumElts)
          Idx -= SrcNumElts + StartIdx[1] - MaskNumElts;
        else if (Idx >= 0)
          Idx -= StartIdx[0];
      }

      setValue(&I, DAG.getVectorShuffle(VT, DL, Src1, Src2, MappedOps));
      return;
    }
  }

  // We can't use either concat vectors or extract subvectors so fall back to
  // replacing the shuffle with extract and build vector.
  // to insert and build vector.
  EVT EltVT = VT.getVectorElementType();
  SmallVector<SDValue,8> Ops;
  for (int Idx : Mask) {
    SDValue Res;

    if (Idx < 0) {
      Res = DAG.getUNDEF(EltVT);
    } else {
      SDValue &Src = Idx < (int)SrcNumElts ? Src1 : Src2;
      if (Idx >= (int)SrcNumElts) Idx -= SrcNumElts;

      Res = DAG.getNode(ISD::EXTRACT_VECTOR_ELT, DL, EltVT, Src,
                        DAG.getVectorIdxConstant(Idx, DL));
    }

    Ops.push_back(Res);
  }

  setValue(&I, DAG.getBuildVector(VT, DL, Ops));
}

void SelectionDAGBuilder::visitInsertValue(const User &I) {
  ArrayRef<unsigned> Indices;
  if (const InsertValueInst *IV = dyn_cast<InsertValueInst>(&I))
    Indices = IV->getIndices();
  else
    Indices = cast<ConstantExpr>(&I)->getIndices();

  const Value *Op0 = I.getOperand(0);
  const Value *Op1 = I.getOperand(1);
  Type *AggTy = I.getType();
  Type *ValTy = Op1->getType();
  bool IntoUndef = isa<UndefValue>(Op0);
  bool FromUndef = isa<UndefValue>(Op1);

  unsigned LinearIndex = ComputeLinearIndex(AggTy, Indices);

  const TargetLowering &TLI = DAG.getTargetLoweringInfo();
  SmallVector<EVT, 4> AggValueVTs;
  ComputeValueVTs(TLI, DAG.getDataLayout(), AggTy, AggValueVTs);
  SmallVector<EVT, 4> ValValueVTs;
  ComputeValueVTs(TLI, DAG.getDataLayout(), ValTy, ValValueVTs);

  unsigned NumAggValues = AggValueVTs.size();
  unsigned NumValValues = ValValueVTs.size();
  SmallVector<SDValue, 4> Values(NumAggValues);

  // Ignore an insertvalue that produces an empty object
  if (!NumAggValues) {
    setValue(&I, DAG.getUNDEF(MVT(MVT::Other)));
    return;
  }

  SDValue Agg = getValue(Op0);
  unsigned i = 0;
  // Copy the beginning value(s) from the original aggregate.
  for (; i != LinearIndex; ++i)
    Values[i] = IntoUndef ? DAG.getUNDEF(AggValueVTs[i]) :
                SDValue(Agg.getNode(), Agg.getResNo() + i);
  // Copy values from the inserted value(s).
  if (NumValValues) {
    SDValue Val = getValue(Op1);
    for (; i != LinearIndex + NumValValues; ++i)
      Values[i] = FromUndef ? DAG.getUNDEF(AggValueVTs[i]) :
                  SDValue(Val.getNode(), Val.getResNo() + i - LinearIndex);
  }
  // Copy remaining value(s) from the original aggregate.
  for (; i != NumAggValues; ++i)
    Values[i] = IntoUndef ? DAG.getUNDEF(AggValueVTs[i]) :
                SDValue(Agg.getNode(), Agg.getResNo() + i);

  setValue(&I, DAG.getNode(ISD::MERGE_VALUES, getCurSDLoc(),
                           DAG.getVTList(AggValueVTs), Values));
}

void SelectionDAGBuilder::visitExtractValue(const User &I) {
  ArrayRef<unsigned> Indices;
  if (const ExtractValueInst *EV = dyn_cast<ExtractValueInst>(&I))
    Indices = EV->getIndices();
  else
    Indices = cast<ConstantExpr>(&I)->getIndices();

  const Value *Op0 = I.getOperand(0);
  Type *AggTy = Op0->getType();
  Type *ValTy = I.getType();
  bool OutOfUndef = isa<UndefValue>(Op0);

  unsigned LinearIndex = ComputeLinearIndex(AggTy, Indices);

  const TargetLowering &TLI = DAG.getTargetLoweringInfo();
  SmallVector<EVT, 4> ValValueVTs;
  ComputeValueVTs(TLI, DAG.getDataLayout(), ValTy, ValValueVTs);

  unsigned NumValValues = ValValueVTs.size();

  // Ignore a extractvalue that produces an empty object
  if (!NumValValues) {
    setValue(&I, DAG.getUNDEF(MVT(MVT::Other)));
    return;
  }

  SmallVector<SDValue, 4> Values(NumValValues);

  SDValue Agg = getValue(Op0);
  // Copy out the selected value(s).
  for (unsigned i = LinearIndex; i != LinearIndex + NumValValues; ++i)
    Values[i - LinearIndex] =
      OutOfUndef ?
        DAG.getUNDEF(Agg.getNode()->getValueType(Agg.getResNo() + i)) :
        SDValue(Agg.getNode(), Agg.getResNo() + i);

  setValue(&I, DAG.getNode(ISD::MERGE_VALUES, getCurSDLoc(),
                           DAG.getVTList(ValValueVTs), Values));
}

void SelectionDAGBuilder::visitGetElementPtr(const User &I) {
  Value *Op0 = I.getOperand(0);
  // Note that the pointer operand may be a vector of pointers. Take the scalar
  // element which holds a pointer.
  unsigned AS = Op0->getType()->getScalarType()->getPointerAddressSpace();
  SDValue N = getValue(Op0);
  SDLoc dl = getCurSDLoc();
  auto &TLI = DAG.getTargetLoweringInfo();
  MVT PtrTy = TLI.getPointerTy(DAG.getDataLayout(), AS);
  MVT PtrMemTy = TLI.getPointerMemTy(DAG.getDataLayout(), AS);

  // Normalize Vector GEP - all scalar operands should be converted to the
  // splat vector.
<<<<<<< HEAD
  ElementCount VectorWidth = I.getType()->isVectorTy()
                                 ? I.getType()->getVectorElementCount()
                                 : ElementCount(0, false);

  if (VectorWidth.Min && !N.getValueType().isVector()) {
=======
  bool IsVectorGEP = I.getType()->isVectorTy();
  ElementCount VectorElementCount = IsVectorGEP ?
    I.getType()->getVectorElementCount() : ElementCount(0, false);

  if (IsVectorGEP && !N.getValueType().isVector()) {
>>>>>>> 0fdeed46
    LLVMContext &Context = *DAG.getContext();
    EVT VT = EVT::getVectorVT(Context, N.getValueType(), VectorElementCount);
    if (VectorElementCount.Scalable)
      N = DAG.getSplatVector(VT, dl, N);
    else
      N = DAG.getSplatBuildVector(VT, dl, N);
  }

  for (gep_type_iterator GTI = gep_type_begin(&I), E = gep_type_end(&I);
       GTI != E; ++GTI) {
    const Value *Idx = GTI.getOperand();
    if (StructType *StTy = GTI.getStructTypeOrNull()) {
      unsigned Field = cast<Constant>(Idx)->getUniqueInteger().getZExtValue();
      if (Field) {
        // N = N + Offset
        uint64_t Offset = DL->getStructLayout(StTy)->getElementOffset(Field);

        // In an inbounds GEP with an offset that is nonnegative even when
        // interpreted as signed, assume there is no unsigned overflow.
        SDNodeFlags Flags;
        if (int64_t(Offset) >= 0 && cast<GEPOperator>(I).isInBounds())
          Flags.setNoUnsignedWrap(true);

        N = DAG.getNode(ISD::ADD, dl, N.getValueType(), N,
                        DAG.getConstant(Offset, dl, N.getValueType()), Flags);
      }
    } else {
      // IdxSize is the width of the arithmetic according to IR semantics.
      // In SelectionDAG, we may prefer to do arithmetic in a wider bitwidth
      // (and fix up the result later).
      unsigned IdxSize = DAG.getDataLayout().getIndexSizeInBits(AS);
      MVT IdxTy = MVT::getIntegerVT(IdxSize);
      TypeSize ElementSize = DL->getTypeAllocSize(GTI.getIndexedType());
      // We intentionally mask away the high bits here; ElementSize may not
      // fit in IdxTy.
      APInt ElementMul(IdxSize, ElementSize.getKnownMinSize());
      bool ElementScalable = ElementSize.isScalable();

      // If this is a scalar constant or a splat vector of constants,
      // handle it quickly.
      const auto *C = dyn_cast<Constant>(Idx);
      if (C && isa<VectorType>(C->getType()))
        C = C->getSplatValue();

      const auto *CI = dyn_cast_or_null<ConstantInt>(C);
      if (CI && CI->isZero())
        continue;
      if (CI && !ElementScalable) {
        APInt Offs = ElementMul * CI->getValue().sextOrTrunc(IdxSize);
        LLVMContext &Context = *DAG.getContext();
<<<<<<< HEAD
        SDValue OffsVal = VectorWidth.Min ?
          DAG.getConstant(Offs, dl, EVT::getVectorVT(Context, IdxTy, VectorWidth)) :
          DAG.getConstant(Offs, dl, IdxTy);
=======
        SDValue OffsVal;
        if (IsVectorGEP)
          OffsVal = DAG.getConstant(
              Offs, dl, EVT::getVectorVT(Context, IdxTy, VectorElementCount));
        else
          OffsVal = DAG.getConstant(Offs, dl, IdxTy);
>>>>>>> 0fdeed46

        // In an inbounds GEP with an offset that is nonnegative even when
        // interpreted as signed, assume there is no unsigned overflow.
        SDNodeFlags Flags;
        if (Offs.isNonNegative() && cast<GEPOperator>(I).isInBounds())
          Flags.setNoUnsignedWrap(true);

        OffsVal = DAG.getSExtOrTrunc(OffsVal, dl, N.getValueType());

        N = DAG.getNode(ISD::ADD, dl, N.getValueType(), N, OffsVal, Flags);
        continue;
      }

      // N = N + Idx * ElementMul;
      SDValue IdxN = getValue(Idx);

<<<<<<< HEAD
      if (!IdxN.getValueType().isVector() && VectorWidth.Min) {
        EVT VT = EVT::getVectorVT(*Context, IdxN.getValueType(), VectorWidth);
        IdxN = DAG.getSplatBuildVector(VT, dl, IdxN);
=======
      if (!IdxN.getValueType().isVector() && IsVectorGEP) {
        EVT VT = EVT::getVectorVT(*Context, IdxN.getValueType(),
                                  VectorElementCount);
        if (VectorElementCount.Scalable)
          IdxN = DAG.getSplatVector(VT, dl, IdxN);
        else
          IdxN = DAG.getSplatBuildVector(VT, dl, IdxN);
>>>>>>> 0fdeed46
      }

      // If the index is smaller or larger than intptr_t, truncate or extend
      // it.
      IdxN = DAG.getSExtOrTrunc(IdxN, dl, N.getValueType());

      if (ElementScalable) {
        EVT VScaleTy = N.getValueType().getScalarType();
        SDValue VScale = DAG.getNode(
            ISD::VSCALE, dl, VScaleTy,
            DAG.getConstant(ElementMul.getZExtValue(), dl, VScaleTy));
        if (IsVectorGEP)
          VScale = DAG.getSplatVector(N.getValueType(), dl, VScale);
        IdxN = DAG.getNode(ISD::MUL, dl, N.getValueType(), IdxN, VScale);
      } else {
        // If this is a multiply by a power of two, turn it into a shl
        // immediately.  This is a very common case.
        if (ElementMul != 1) {
          if (ElementMul.isPowerOf2()) {
            unsigned Amt = ElementMul.logBase2();
            IdxN = DAG.getNode(ISD::SHL, dl,
                               N.getValueType(), IdxN,
                               DAG.getConstant(Amt, dl, IdxN.getValueType()));
          } else {
            SDValue Scale = DAG.getConstant(ElementMul.getZExtValue(), dl,
                                            IdxN.getValueType());
            IdxN = DAG.getNode(ISD::MUL, dl,
                               N.getValueType(), IdxN, Scale);
          }
        }
      }

      N = DAG.getNode(ISD::ADD, dl,
                      N.getValueType(), N, IdxN);
    }
  }

  if (PtrMemTy != PtrTy && !cast<GEPOperator>(I).isInBounds())
    N = DAG.getPtrExtendInReg(N, dl, PtrMemTy);

  setValue(&I, N);
}

void SelectionDAGBuilder::visitAlloca(const AllocaInst &I) {
  // If this is a fixed sized alloca in the entry block of the function,
  // allocate it statically on the stack.
  if (FuncInfo.StaticAllocaMap.count(&I))
    return;   // getValue will auto-populate this.

  SDLoc dl = getCurSDLoc();
  Type *Ty = I.getAllocatedType();
  const TargetLowering &TLI = DAG.getTargetLoweringInfo();
  auto &DL = DAG.getDataLayout();
  // FIXME: This is a gross hack but it is unclear what do we want
  // to happen here?
  uint64_t TySize = (Ty->isVectorTy() && Ty->getVectorIsScalable())
                        ? 1
                        : DL.getTypeAllocSize(Ty);
  unsigned Align =
      std::max((unsigned)DL.getPrefTypeAlignment(Ty), I.getAlignment());

  SDValue AllocSize = getValue(I.getArraySize());

  EVT IntPtr = TLI.getPointerTy(DAG.getDataLayout(), DL.getAllocaAddrSpace());
  if (AllocSize.getValueType() != IntPtr)
    AllocSize = DAG.getZExtOrTrunc(AllocSize, dl, IntPtr);

  AllocSize = DAG.getNode(ISD::MUL, dl, IntPtr,
                          AllocSize,
                          DAG.getConstant(TySize, dl, IntPtr));

  // Handle alignment.  If the requested alignment is less than or equal to
  // the stack alignment, ignore it.  If the size is greater than or equal to
  // the stack alignment, we note this in the DYNAMIC_STACKALLOC node.
  unsigned StackAlign =
      DAG.getSubtarget().getFrameLowering()->getStackAlignment();
  if (Align <= StackAlign)
    Align = 0;

  // Round the size of the allocation up to the stack alignment size
  // by add SA-1 to the size. This doesn't overflow because we're computing
  // an address inside an alloca.
  SDNodeFlags Flags;
  Flags.setNoUnsignedWrap(true);
  AllocSize = DAG.getNode(ISD::ADD, dl, AllocSize.getValueType(), AllocSize,
                          DAG.getConstant(StackAlign - 1, dl, IntPtr), Flags);

  // Mask out the low bits for alignment purposes.
  AllocSize =
      DAG.getNode(ISD::AND, dl, AllocSize.getValueType(), AllocSize,
                  DAG.getConstant(~(uint64_t)(StackAlign - 1), dl, IntPtr));

  SDValue Ops[] = {getRoot(), AllocSize, DAG.getConstant(Align, dl, IntPtr)};
  SDVTList VTs = DAG.getVTList(AllocSize.getValueType(), MVT::Other);
  SDValue DSA = DAG.getNode(ISD::DYNAMIC_STACKALLOC, dl, VTs, Ops);
  setValue(&I, DSA);
  DAG.setRoot(DSA.getValue(1));

  assert(FuncInfo.MF->getFrameInfo().hasVarSizedObjects());
}

void SelectionDAGBuilder::visitLoad(const LoadInst &I) {
  if (I.isAtomic())
    return visitAtomicLoad(I);

  const TargetLowering &TLI = DAG.getTargetLoweringInfo();
  const Value *SV = I.getOperand(0);
  if (TLI.supportSwiftError()) {
    // Swifterror values can come from either a function parameter with
    // swifterror attribute or an alloca with swifterror attribute.
    if (const Argument *Arg = dyn_cast<Argument>(SV)) {
      if (Arg->hasSwiftErrorAttr())
        return visitLoadFromSwiftError(I);
    }

    if (const AllocaInst *Alloca = dyn_cast<AllocaInst>(SV)) {
      if (Alloca->isSwiftError())
        return visitLoadFromSwiftError(I);
    }
  }

  SDValue Ptr = getValue(SV);

  Type *Ty = I.getType();
  unsigned Alignment = I.getAlignment();

  AAMDNodes AAInfo;
  I.getAAMetadata(AAInfo);
  const MDNode *Ranges = I.getMetadata(LLVMContext::MD_range);

  SmallVector<EVT, 4> ValueVTs, MemVTs;
  SmallVector<uint64_t, 4> Offsets;
  ComputeValueVTs(TLI, DAG.getDataLayout(), Ty, ValueVTs, &MemVTs, &Offsets);
  unsigned NumValues = ValueVTs.size();
  if (NumValues == 0)
    return;

  bool isVolatile = I.isVolatile();

  SDValue Root;
  bool ConstantMemory = false;
  if (isVolatile)
    // Serialize volatile loads with other side effects.
    Root = getRoot();
  else if (NumValues > MaxParallelChains)
    Root = getMemoryRoot();
  else if (AA && AA->pointsToConstantMemory(MemoryLocation(
                     SV,
                     Ty->isVectorTy() && Ty->getVectorIsScalable()
                         ? LocationSize::unknown()
                         : LocationSize::precise(
                               DAG.getDataLayout().getTypeStoreSize(Ty)),
                     AAInfo))) {
    // Do not serialize (non-volatile) loads of constant memory with anything.
    Root = DAG.getEntryNode();
    ConstantMemory = true;
  } else {
    // Do not serialize non-volatile loads against each other.
    Root = DAG.getRoot();
  }

  SDLoc dl = getCurSDLoc();

  if (isVolatile)
    Root = TLI.prepareVolatileOrAtomicLoad(Root, dl, DAG);

  // An aggregate load cannot wrap around the address space, so offsets to its
  // parts don't wrap either.
  SDNodeFlags Flags;
  Flags.setNoUnsignedWrap(true);

  SmallVector<SDValue, 4> Values(NumValues);
  SmallVector<SDValue, 4> Chains(std::min(MaxParallelChains, NumValues));
  EVT PtrVT = Ptr.getValueType();

  MachineMemOperand::Flags MMOFlags
    = TLI.getLoadMemOperandFlags(I, DAG.getDataLayout());

  unsigned ChainI = 0;
  for (unsigned i = 0; i != NumValues; ++i, ++ChainI) {
    // Serializing loads here may result in excessive register pressure, and
    // TokenFactor places arbitrary choke points on the scheduler. SD scheduling
    // could recover a bit by hoisting nodes upward in the chain by recognizing
    // they are side-effect free or do not alias. The optimizer should really
    // avoid this case by converting large object/array copies to llvm.memcpy
    // (MaxParallelChains should always remain as failsafe).
    if (ChainI == MaxParallelChains) {
      assert(PendingLoads.empty() && "PendingLoads must be serialized first");
      SDValue Chain = DAG.getNode(ISD::TokenFactor, dl, MVT::Other,
                                  makeArrayRef(Chains.data(), ChainI));
      Root = Chain;
      ChainI = 0;
    }
    SDValue A = DAG.getNode(ISD::ADD, dl,
                            PtrVT, Ptr,
                            DAG.getConstant(Offsets[i], dl, PtrVT),
                            Flags);

    SDValue L = DAG.getLoad(MemVTs[i], dl, Root, A,
                            MachinePointerInfo(SV, Offsets[i]), Alignment,
                            MMOFlags, AAInfo, Ranges);
    Chains[ChainI] = L.getValue(1);

    if (MemVTs[i] != ValueVTs[i])
      L = DAG.getZExtOrTrunc(L, dl, ValueVTs[i]);

    Values[i] = L;
  }

  if (!ConstantMemory) {
    SDValue Chain = DAG.getNode(ISD::TokenFactor, dl, MVT::Other,
                                makeArrayRef(Chains.data(), ChainI));
    if (isVolatile)
      DAG.setRoot(Chain);
    else
      PendingLoads.push_back(Chain);
  }

  setValue(&I, DAG.getNode(ISD::MERGE_VALUES, dl,
                           DAG.getVTList(ValueVTs), Values));
}

void SelectionDAGBuilder::visitStoreToSwiftError(const StoreInst &I) {
  assert(DAG.getTargetLoweringInfo().supportSwiftError() &&
         "call visitStoreToSwiftError when backend supports swifterror");

  SmallVector<EVT, 4> ValueVTs;
  SmallVector<uint64_t, 4> Offsets;
  const Value *SrcV = I.getOperand(0);
  ComputeValueVTs(DAG.getTargetLoweringInfo(), DAG.getDataLayout(),
                  SrcV->getType(), ValueVTs, &Offsets);
  assert(ValueVTs.size() == 1 && Offsets[0] == 0 &&
         "expect a single EVT for swifterror");

  SDValue Src = getValue(SrcV);
  // Create a virtual register, then update the virtual register.
  Register VReg =
      SwiftError.getOrCreateVRegDefAt(&I, FuncInfo.MBB, I.getPointerOperand());
  // Chain, DL, Reg, N or Chain, DL, Reg, N, Glue
  // Chain can be getRoot or getControlRoot.
  SDValue CopyNode = DAG.getCopyToReg(getRoot(), getCurSDLoc(), VReg,
                                      SDValue(Src.getNode(), Src.getResNo()));
  DAG.setRoot(CopyNode);
}

void SelectionDAGBuilder::visitLoadFromSwiftError(const LoadInst &I) {
  assert(DAG.getTargetLoweringInfo().supportSwiftError() &&
         "call visitLoadFromSwiftError when backend supports swifterror");

  assert(!I.isVolatile() &&
         !I.hasMetadata(LLVMContext::MD_nontemporal) &&
         !I.hasMetadata(LLVMContext::MD_invariant_load) &&
         "Support volatile, non temporal, invariant for load_from_swift_error");

  const Value *SV = I.getOperand(0);
  Type *Ty = I.getType();
  AAMDNodes AAInfo;
  I.getAAMetadata(AAInfo);
  assert(
      (!AA ||
       !AA->pointsToConstantMemory(MemoryLocation(
           SV, LocationSize::precise(DAG.getDataLayout().getTypeStoreSize(Ty)),
           AAInfo))) &&
      "load_from_swift_error should not be constant memory");

  SmallVector<EVT, 4> ValueVTs;
  SmallVector<uint64_t, 4> Offsets;
  ComputeValueVTs(DAG.getTargetLoweringInfo(), DAG.getDataLayout(), Ty,
                  ValueVTs, &Offsets);
  assert(ValueVTs.size() == 1 && Offsets[0] == 0 &&
         "expect a single EVT for swifterror");

  // Chain, DL, Reg, VT, Glue or Chain, DL, Reg, VT
  SDValue L = DAG.getCopyFromReg(
      getRoot(), getCurSDLoc(),
      SwiftError.getOrCreateVRegUseAt(&I, FuncInfo.MBB, SV), ValueVTs[0]);

  setValue(&I, L);
}

void SelectionDAGBuilder::visitStore(const StoreInst &I) {
  if (I.isAtomic())
    return visitAtomicStore(I);

  const Value *SrcV = I.getOperand(0);
  const Value *PtrV = I.getOperand(1);

  const TargetLowering &TLI = DAG.getTargetLoweringInfo();
  if (TLI.supportSwiftError()) {
    // Swifterror values can come from either a function parameter with
    // swifterror attribute or an alloca with swifterror attribute.
    if (const Argument *Arg = dyn_cast<Argument>(PtrV)) {
      if (Arg->hasSwiftErrorAttr())
        return visitStoreToSwiftError(I);
    }

    if (const AllocaInst *Alloca = dyn_cast<AllocaInst>(PtrV)) {
      if (Alloca->isSwiftError())
        return visitStoreToSwiftError(I);
    }
  }

  SmallVector<EVT, 4> ValueVTs, MemVTs;
  SmallVector<uint64_t, 4> Offsets;
  ComputeValueVTs(DAG.getTargetLoweringInfo(), DAG.getDataLayout(),
                  SrcV->getType(), ValueVTs, &MemVTs, &Offsets);
  unsigned NumValues = ValueVTs.size();
  if (NumValues == 0)
    return;

  // Get the lowered operands. Note that we do this after
  // checking if NumResults is zero, because with zero results
  // the operands won't have values in the map.
  SDValue Src = getValue(SrcV);
  SDValue Ptr = getValue(PtrV);

  SDValue Root = I.isVolatile() ? getRoot() : getMemoryRoot();
  SmallVector<SDValue, 4> Chains(std::min(MaxParallelChains, NumValues));
  SDLoc dl = getCurSDLoc();
  unsigned Alignment = I.getAlignment();
  AAMDNodes AAInfo;
  I.getAAMetadata(AAInfo);

  auto MMOFlags = TLI.getStoreMemOperandFlags(I, DAG.getDataLayout());

  // An aggregate load cannot wrap around the address space, so offsets to its
  // parts don't wrap either.
  SDNodeFlags Flags;
  Flags.setNoUnsignedWrap(true);

  unsigned ChainI = 0;
  for (unsigned i = 0; i != NumValues; ++i, ++ChainI) {
    // See visitLoad comments.
    if (ChainI == MaxParallelChains) {
      SDValue Chain = DAG.getNode(ISD::TokenFactor, dl, MVT::Other,
                                  makeArrayRef(Chains.data(), ChainI));
      Root = Chain;
      ChainI = 0;
    }
    SDValue Add = DAG.getMemBasePlusOffset(Ptr, Offsets[i], dl, Flags);
    SDValue Val = SDValue(Src.getNode(), Src.getResNo() + i);
    if (MemVTs[i] != ValueVTs[i])
      Val = DAG.getPtrExtOrTrunc(Val, dl, MemVTs[i]);
    SDValue St =
        DAG.getStore(Root, dl, Val, Add, MachinePointerInfo(PtrV, Offsets[i]),
                     Alignment, MMOFlags, AAInfo);
    Chains[ChainI] = St;
  }

  SDValue StoreNode = DAG.getNode(ISD::TokenFactor, dl, MVT::Other,
                                  makeArrayRef(Chains.data(), ChainI));
  DAG.setRoot(StoreNode);
}

void SelectionDAGBuilder::visitMaskedStore(const CallInst &I,
                                           bool IsCompressing) {
  SDLoc sdl = getCurSDLoc();

  auto getMaskedStoreOps = [&](Value* &Ptr, Value* &Mask, Value* &Src0,
                           unsigned& Alignment) {
    // llvm.masked.store.*(Src0, Ptr, alignment, Mask)
    Src0 = I.getArgOperand(0);
    Ptr = I.getArgOperand(1);
    Alignment = cast<ConstantInt>(I.getArgOperand(2))->getZExtValue();
    Mask = I.getArgOperand(3);
  };
  auto getCompressingStoreOps = [&](Value* &Ptr, Value* &Mask, Value* &Src0,
                           unsigned& Alignment) {
    // llvm.masked.compressstore.*(Src0, Ptr, Mask)
    Src0 = I.getArgOperand(0);
    Ptr = I.getArgOperand(1);
    Mask = I.getArgOperand(2);
    Alignment = 0;
  };

  Value  *PtrOperand, *MaskOperand, *Src0Operand;
  unsigned Alignment;
  if (IsCompressing)
    getCompressingStoreOps(PtrOperand, MaskOperand, Src0Operand, Alignment);
  else
    getMaskedStoreOps(PtrOperand, MaskOperand, Src0Operand, Alignment);

  SDValue Ptr = getValue(PtrOperand);
  SDValue Src0 = getValue(Src0Operand);
  SDValue Mask = getValue(MaskOperand);
  SDValue Offset = DAG.getUNDEF(Ptr.getValueType());

  EVT VT = Src0.getValueType();
  if (!Alignment)
    Alignment = DAG.getEVTAlignment(VT);

  AAMDNodes AAInfo;
  I.getAAMetadata(AAInfo);

  MachineMemOperand *MMO =
    DAG.getMachineFunction().
    getMachineMemOperand(MachinePointerInfo(PtrOperand),
                          MachineMemOperand::MOStore,
                          // TODO: Make MachineMemOperands aware of scalable
                          // vectors.
                          VT.getStoreSize().getKnownMinSize(),
                          Alignment, AAInfo);
  SDValue StoreNode =
      DAG.getMaskedStore(getMemoryRoot(), sdl, Src0, Ptr, Offset, Mask, VT, MMO,
                         ISD::UNINDEXED, false /* Truncating */, IsCompressing);
  DAG.setRoot(StoreNode);
  setValue(&I, StoreNode);
}

// Get a uniform base for the Gather/Scatter intrinsic.
// The first argument of the Gather/Scatter intrinsic is a vector of pointers.
// We try to represent it as a base pointer + vector of indices.
// Usually, the vector of pointers comes from a 'getelementptr' instruction.
// The first operand of the GEP may be a single pointer or a vector of pointers
// Example:
//   %gep.ptr = getelementptr i32, <8 x i32*> %vptr, <8 x i32> %ind
//  or
//   %gep.ptr = getelementptr i32, i32* %ptr,        <8 x i32> %ind
// %res = call <8 x i32> @llvm.masked.gather.v8i32(<8 x i32*> %gep.ptr, ..
//
// When the first GEP operand is a single pointer - it is the uniform base we
// are looking for. If first operand of the GEP is a splat vector - we
// extract the splat value and use it as a uniform base.
// In all other cases the function returns 'false'.
static bool getUniformBase(const Value *&Ptr, SDValue &Base, SDValue &Index,
                           ISD::MemIndexType &IndexType, SDValue &Scale,
                           SelectionDAGBuilder *SDB) {
  SelectionDAG& DAG = SDB->DAG;
  LLVMContext &Context = *DAG.getContext();

  assert(Ptr->getType()->isVectorTy() && "Uexpected pointer type");
  const GetElementPtrInst *GEP = dyn_cast<GetElementPtrInst>(Ptr);
  if (!GEP)
    return false;

  const Value *GEPPtr = GEP->getPointerOperand();
  if (!GEPPtr->getType()->isVectorTy())
    Ptr = GEPPtr;
  else if (!(Ptr = getSplatValue(GEPPtr)))
    return false;

  unsigned FinalIndex = GEP->getNumOperands() - 1;
  Value *IndexVal = GEP->getOperand(FinalIndex);
  gep_type_iterator GTI = gep_type_begin(*GEP);

  // Ensure all the other indices are 0.
  for (unsigned i = 1; i < FinalIndex; ++i, ++GTI) {
    auto *C = dyn_cast<Constant>(GEP->getOperand(i));
    if (!C)
      return false;
    if (isa<VectorType>(C->getType()))
      C = C->getSplatValue();
    auto *CI = dyn_cast_or_null<ConstantInt>(C);
    if (!CI || !CI->isZero())
      return false;
  }

  // The operands of the GEP may be defined in another basic block.
  // In this case we'll not find nodes for the operands.
  if (!SDB->findValue(Ptr))
    return false;
  Constant *C = dyn_cast<Constant>(IndexVal);
  if (!C && !SDB->findValue(IndexVal))
    return false;

  const TargetLowering &TLI = DAG.getTargetLoweringInfo();
  const DataLayout &DL = DAG.getDataLayout();
  StructType *STy = GTI.getStructTypeOrNull();

  if (STy) {
    const StructLayout *SL = DL.getStructLayout(STy);
    if (isa<VectorType>(C->getType())) {
      C = C->getSplatValue();
      // FIXME: If getSplatValue may return nullptr for a structure?
      // If not, the following check can be removed.
      if (!C)
        return false;
    }
    auto *CI = cast<ConstantInt>(C);
    Scale = DAG.getTargetConstant(1, SDB->getCurSDLoc(), TLI.getPointerTy(DL));
    Index = DAG.getConstant(SL->getElementOffset(CI->getZExtValue()),
                            SDB->getCurSDLoc(), TLI.getPointerTy(DL));
  } else {
    Scale = DAG.getTargetConstant(
                DL.getTypeAllocSize(GEP->getResultElementType()),
                SDB->getCurSDLoc(), TLI.getPointerTy(DL));
    Index = SDB->getValue(IndexVal);
  }
  Base = SDB->getValue(Ptr);
  IndexType = ISD::SIGNED_SCALED;

  if (STy || !Index.getValueType().isVector()) {
    unsigned GEPWidth = GEP->getType()->getVectorNumElements();
    EVT VT = EVT::getVectorVT(Context, Index.getValueType(), GEPWidth);
    Index = DAG.getSplatBuildVector(VT, SDLoc(Index), Index);
  }
  return true;
}

void SelectionDAGBuilder::visitMaskedScatter(const CallInst &I) {
  SDLoc sdl = getCurSDLoc();

  // llvm.masked.scatter.*(Src0, Ptrs, alignment, Mask)
  const Value *Ptr = I.getArgOperand(1);
  SDValue Src0 = getValue(I.getArgOperand(0));
  SDValue Mask = getValue(I.getArgOperand(3));
  EVT VT = Src0.getValueType();
  unsigned Alignment = (cast<ConstantInt>(I.getArgOperand(2)))->getZExtValue();
  if (!Alignment)
    Alignment = DAG.getEVTAlignment(VT);
  const TargetLowering &TLI = DAG.getTargetLoweringInfo();

  AAMDNodes AAInfo;
  I.getAAMetadata(AAInfo);

  SDValue Base;
  SDValue Index;
  ISD::MemIndexType IndexType;
  SDValue Scale;
  const Value *BasePtr = Ptr;
  bool UniformBase = getUniformBase(BasePtr, Base, Index, IndexType, Scale,
                                    this);

  const Value *MemOpBasePtr = UniformBase ? BasePtr : nullptr;
  MachineMemOperand *MMO = DAG.getMachineFunction().
    getMachineMemOperand(MachinePointerInfo(MemOpBasePtr),
                         MachineMemOperand::MOStore,
                         // TODO: Make MachineMemOperands aware of scalable
                         // vectors.
                         VT.getStoreSize().getKnownMinSize(),
                         Alignment, AAInfo);
  if (!UniformBase) {
    Base = DAG.getConstant(0, sdl, TLI.getPointerTy(DAG.getDataLayout()));
    Index = getValue(Ptr);
    IndexType = ISD::SIGNED_SCALED;
    Scale = DAG.getTargetConstant(1, sdl, TLI.getPointerTy(DAG.getDataLayout()));
  }
  SDValue Ops[] = { getMemoryRoot(), Src0, Mask, Base, Index, Scale };
  SDValue Scatter = DAG.getMaskedScatter(DAG.getVTList(MVT::Other), VT, sdl,
                                         Ops, MMO, IndexType);
  DAG.setRoot(Scatter);
  setValue(&I, Scatter);
}

void SelectionDAGBuilder::visitMaskedLoad(const CallInst &I, bool IsExpanding) {
  SDLoc sdl = getCurSDLoc();

  auto getMaskedLoadOps = [&](Value* &Ptr, Value* &Mask, Value* &Src0,
                           unsigned& Alignment) {
    // @llvm.masked.load.*(Ptr, alignment, Mask, Src0)
    Ptr = I.getArgOperand(0);
    Alignment = cast<ConstantInt>(I.getArgOperand(1))->getZExtValue();
    Mask = I.getArgOperand(2);
    Src0 = I.getArgOperand(3);
  };
  auto getExpandingLoadOps = [&](Value* &Ptr, Value* &Mask, Value* &Src0,
                           unsigned& Alignment) {
    // @llvm.masked.expandload.*(Ptr, Mask, Src0)
    Ptr = I.getArgOperand(0);
    Alignment = 0;
    Mask = I.getArgOperand(1);
    Src0 = I.getArgOperand(2);
  };

  Value  *PtrOperand, *MaskOperand, *Src0Operand;
  unsigned Alignment;
  if (IsExpanding)
    getExpandingLoadOps(PtrOperand, MaskOperand, Src0Operand, Alignment);
  else
    getMaskedLoadOps(PtrOperand, MaskOperand, Src0Operand, Alignment);

  SDValue Ptr = getValue(PtrOperand);
  SDValue Src0 = getValue(Src0Operand);
  SDValue Mask = getValue(MaskOperand);
  SDValue Offset = DAG.getUNDEF(Ptr.getValueType());

  EVT VT = Src0.getValueType();
  if (!Alignment)
    Alignment = DAG.getEVTAlignment(VT);

  AAMDNodes AAInfo;
  I.getAAMetadata(AAInfo);
  const MDNode *Ranges = I.getMetadata(LLVMContext::MD_range);

  // Do not serialize masked loads of constant memory with anything.
  MemoryLocation ML;
  if (VT.isScalableVector())
    ML = MemoryLocation(PtrOperand);
  else
    ML = MemoryLocation(PtrOperand, LocationSize::precise(
                           DAG.getDataLayout().getTypeStoreSize(I.getType())),
                           AAInfo);
  bool AddToChain = !AA || !AA->pointsToConstantMemory(ML);

  SDValue InChain = AddToChain ? DAG.getRoot() : DAG.getEntryNode();

  MachineMemOperand *MMO =
    DAG.getMachineFunction().
    getMachineMemOperand(MachinePointerInfo(PtrOperand),
                          MachineMemOperand::MOLoad,
                          // TODO: Make MachineMemOperands aware of scalable
                          // vectors.
                          VT.getStoreSize().getKnownMinSize(),
                          Alignment, AAInfo, Ranges);

  SDValue Load =
      DAG.getMaskedLoad(VT, sdl, InChain, Ptr, Offset, Mask, Src0, VT, MMO,
                        ISD::UNINDEXED, ISD::NON_EXTLOAD, IsExpanding);
  if (AddToChain)
    PendingLoads.push_back(Load.getValue(1));
  setValue(&I, Load);
}

void SelectionDAGBuilder::visitMaskedGather(const CallInst &I) {
  SDLoc sdl = getCurSDLoc();

  // @llvm.masked.gather.*(Ptrs, alignment, Mask, Src0)
  const Value *Ptr = I.getArgOperand(0);
  SDValue Src0 = getValue(I.getArgOperand(3));
  SDValue Mask = getValue(I.getArgOperand(2));

  const TargetLowering &TLI = DAG.getTargetLoweringInfo();
  EVT VT = TLI.getValueType(DAG.getDataLayout(), I.getType());
  unsigned Alignment = (cast<ConstantInt>(I.getArgOperand(1)))->getZExtValue();
  if (!Alignment)
    Alignment = DAG.getEVTAlignment(VT);

  AAMDNodes AAInfo;
  I.getAAMetadata(AAInfo);
  const MDNode *Ranges = I.getMetadata(LLVMContext::MD_range);

  SDValue Root = DAG.getRoot();
  SDValue Base;
  SDValue Index;
  ISD::MemIndexType IndexType;
  SDValue Scale;
  const Value *BasePtr = Ptr;
  bool UniformBase = getUniformBase(BasePtr, Base, Index, IndexType, Scale,
                                    this);
  bool ConstantMemory = false;
  if (UniformBase && AA &&
      AA->pointsToConstantMemory(MemoryLocation(
          BasePtr,
          LocationSize::precise(DAG.getDataLayout()
                                    .getTypeStoreSize(I.getType())
                                    .getKnownMinSize()),
          AAInfo))) {
    // Do not serialize (non-volatile) loads of constant memory with anything.
    Root = DAG.getEntryNode();
    ConstantMemory = true;
  }

  MachineMemOperand *MMO =
    DAG.getMachineFunction().
    getMachineMemOperand(MachinePointerInfo(UniformBase ? BasePtr : nullptr),
                         MachineMemOperand::MOLoad,
                         // TODO: Make MachineMemOperands aware of scalable
                         // vectors.
                         VT.getStoreSize().getKnownMinSize(),
                         Alignment, AAInfo, Ranges);

  if (!UniformBase) {
    Base = DAG.getConstant(0, sdl, TLI.getPointerTy(DAG.getDataLayout()));
    Index = getValue(Ptr);
    IndexType = ISD::SIGNED_SCALED;
    Scale = DAG.getTargetConstant(1, sdl, TLI.getPointerTy(DAG.getDataLayout()));
  }
  SDValue Ops[] = { Root, Src0, Mask, Base, Index, Scale };
  SDValue Gather = DAG.getMaskedGather(DAG.getVTList(VT, MVT::Other), VT, sdl,
                                       Ops, MMO, IndexType);

  SDValue OutChain = Gather.getValue(1);
  if (!ConstantMemory)
    PendingLoads.push_back(OutChain);
  setValue(&I, Gather);
}

void SelectionDAGBuilder::visitAtomicCmpXchg(const AtomicCmpXchgInst &I) {
  SDLoc dl = getCurSDLoc();
  AtomicOrdering SuccessOrdering = I.getSuccessOrdering();
  AtomicOrdering FailureOrdering = I.getFailureOrdering();
  SyncScope::ID SSID = I.getSyncScopeID();

  SDValue InChain = getRoot();

  MVT MemVT = getValue(I.getCompareOperand()).getSimpleValueType();
  SDVTList VTs = DAG.getVTList(MemVT, MVT::i1, MVT::Other);

  auto Alignment = DAG.getEVTAlignment(MemVT);
  const TargetLowering &TLI = DAG.getTargetLoweringInfo();
  auto Flags = TLI.getAtomicMemOperandFlags(I, DAG.getDataLayout());

  MachineFunction &MF = DAG.getMachineFunction();
  MachineMemOperand *MMO =
    MF.getMachineMemOperand(MachinePointerInfo(I.getPointerOperand()),
                            Flags, MemVT.getStoreSize(), Alignment,
                            AAMDNodes(), nullptr, SSID, SuccessOrdering,
                            FailureOrdering);

  SDValue L = DAG.getAtomicCmpSwap(ISD::ATOMIC_CMP_SWAP_WITH_SUCCESS,
                                   dl, MemVT, VTs, InChain,
                                   getValue(I.getPointerOperand()),
                                   getValue(I.getCompareOperand()),
                                   getValue(I.getNewValOperand()), MMO);

  SDValue OutChain = L.getValue(2);

  setValue(&I, L);
  DAG.setRoot(OutChain);
}

void SelectionDAGBuilder::visitAtomicRMW(const AtomicRMWInst &I) {
  SDLoc dl = getCurSDLoc();
  ISD::NodeType NT;
  switch (I.getOperation()) {
  default: llvm_unreachable("Unknown atomicrmw operation");
  case AtomicRMWInst::Xchg: NT = ISD::ATOMIC_SWAP; break;
  case AtomicRMWInst::Add:  NT = ISD::ATOMIC_LOAD_ADD; break;
  case AtomicRMWInst::Sub:  NT = ISD::ATOMIC_LOAD_SUB; break;
  case AtomicRMWInst::And:  NT = ISD::ATOMIC_LOAD_AND; break;
  case AtomicRMWInst::Nand: NT = ISD::ATOMIC_LOAD_NAND; break;
  case AtomicRMWInst::Or:   NT = ISD::ATOMIC_LOAD_OR; break;
  case AtomicRMWInst::Xor:  NT = ISD::ATOMIC_LOAD_XOR; break;
  case AtomicRMWInst::Max:  NT = ISD::ATOMIC_LOAD_MAX; break;
  case AtomicRMWInst::Min:  NT = ISD::ATOMIC_LOAD_MIN; break;
  case AtomicRMWInst::UMax: NT = ISD::ATOMIC_LOAD_UMAX; break;
  case AtomicRMWInst::UMin: NT = ISD::ATOMIC_LOAD_UMIN; break;
  case AtomicRMWInst::FAdd: NT = ISD::ATOMIC_LOAD_FADD; break;
  case AtomicRMWInst::FSub: NT = ISD::ATOMIC_LOAD_FSUB; break;
  }
  AtomicOrdering Ordering = I.getOrdering();
  SyncScope::ID SSID = I.getSyncScopeID();

  SDValue InChain = getRoot();

  auto MemVT = getValue(I.getValOperand()).getSimpleValueType();
  auto Alignment = DAG.getEVTAlignment(MemVT);
  const TargetLowering &TLI = DAG.getTargetLoweringInfo();
  auto Flags = TLI.getAtomicMemOperandFlags(I, DAG.getDataLayout());

  MachineFunction &MF = DAG.getMachineFunction();
  MachineMemOperand *MMO =
    MF.getMachineMemOperand(MachinePointerInfo(I.getPointerOperand()), Flags,
                            MemVT.getStoreSize(), Alignment, AAMDNodes(),
                            nullptr, SSID, Ordering);

  SDValue L =
    DAG.getAtomic(NT, dl, MemVT, InChain,
                  getValue(I.getPointerOperand()), getValue(I.getValOperand()),
                  MMO);

  SDValue OutChain = L.getValue(1);

  setValue(&I, L);
  DAG.setRoot(OutChain);
}

void SelectionDAGBuilder::visitFence(const FenceInst &I) {
  SDLoc dl = getCurSDLoc();
  const TargetLowering &TLI = DAG.getTargetLoweringInfo();
  SDValue Ops[3];
  Ops[0] = getRoot();
  Ops[1] = DAG.getTargetConstant((unsigned)I.getOrdering(), dl,
                                 TLI.getFenceOperandTy(DAG.getDataLayout()));
  Ops[2] = DAG.getTargetConstant(I.getSyncScopeID(), dl,
                                 TLI.getFenceOperandTy(DAG.getDataLayout()));
  DAG.setRoot(DAG.getNode(ISD::ATOMIC_FENCE, dl, MVT::Other, Ops));
}

void SelectionDAGBuilder::visitAtomicLoad(const LoadInst &I) {
  SDLoc dl = getCurSDLoc();
  AtomicOrdering Order = I.getOrdering();
  SyncScope::ID SSID = I.getSyncScopeID();

  SDValue InChain = getRoot();

  const TargetLowering &TLI = DAG.getTargetLoweringInfo();
  EVT VT = TLI.getValueType(DAG.getDataLayout(), I.getType());
  EVT MemVT = TLI.getMemValueType(DAG.getDataLayout(), I.getType());

  if (!TLI.supportsUnalignedAtomics() &&
      I.getAlignment() < MemVT.getSizeInBits() / 8)
    report_fatal_error("Cannot generate unaligned atomic load");

  auto Flags = TLI.getLoadMemOperandFlags(I, DAG.getDataLayout());

  MachineMemOperand *MMO =
      DAG.getMachineFunction().
      getMachineMemOperand(MachinePointerInfo(I.getPointerOperand()),
                           Flags, MemVT.getStoreSize(),
                           I.getAlignment() ? I.getAlignment() :
                                              DAG.getEVTAlignment(MemVT),
                           AAMDNodes(), nullptr, SSID, Order);

  InChain = TLI.prepareVolatileOrAtomicLoad(InChain, dl, DAG);

  SDValue Ptr = getValue(I.getPointerOperand());

  if (TLI.lowerAtomicLoadAsLoadSDNode(I)) {
    // TODO: Once this is better exercised by tests, it should be merged with
    // the normal path for loads to prevent future divergence.
    SDValue L = DAG.getLoad(MemVT, dl, InChain, Ptr, MMO);
    if (MemVT != VT)
      L = DAG.getPtrExtOrTrunc(L, dl, VT);

    setValue(&I, L);
    SDValue OutChain = L.getValue(1);
    if (!I.isUnordered())
      DAG.setRoot(OutChain);
    else
      PendingLoads.push_back(OutChain);
    return;
  }
  
  SDValue L = DAG.getAtomic(ISD::ATOMIC_LOAD, dl, MemVT, MemVT, InChain,
                            Ptr, MMO);

  SDValue OutChain = L.getValue(1);
  if (MemVT != VT)
    L = DAG.getPtrExtOrTrunc(L, dl, VT);

  setValue(&I, L);
  DAG.setRoot(OutChain);
}

void SelectionDAGBuilder::visitAtomicStore(const StoreInst &I) {
  SDLoc dl = getCurSDLoc();

  AtomicOrdering Ordering = I.getOrdering();
  SyncScope::ID SSID = I.getSyncScopeID();

  SDValue InChain = getRoot();

  const TargetLowering &TLI = DAG.getTargetLoweringInfo();
  EVT MemVT =
      TLI.getMemValueType(DAG.getDataLayout(), I.getValueOperand()->getType());

  if (I.getAlignment() < MemVT.getSizeInBits() / 8)
    report_fatal_error("Cannot generate unaligned atomic store");

  auto Flags = TLI.getStoreMemOperandFlags(I, DAG.getDataLayout());

  MachineFunction &MF = DAG.getMachineFunction();
  MachineMemOperand *MMO =
    MF.getMachineMemOperand(MachinePointerInfo(I.getPointerOperand()), Flags,
                            MemVT.getStoreSize(), I.getAlignment(), AAMDNodes(),
                            nullptr, SSID, Ordering);

  SDValue Val = getValue(I.getValueOperand());
  if (Val.getValueType() != MemVT)
    Val = DAG.getPtrExtOrTrunc(Val, dl, MemVT);
  SDValue Ptr = getValue(I.getPointerOperand());

  if (TLI.lowerAtomicStoreAsStoreSDNode(I)) {
    // TODO: Once this is better exercised by tests, it should be merged with
    // the normal path for stores to prevent future divergence.
    SDValue S = DAG.getStore(InChain, dl, Val, Ptr, MMO);
    DAG.setRoot(S);
    return;
  }
  SDValue OutChain = DAG.getAtomic(ISD::ATOMIC_STORE, dl, MemVT, InChain,
                                   Ptr, Val, MMO);


  DAG.setRoot(OutChain);
}

/// visitTargetIntrinsic - Lower a call of a target intrinsic to an INTRINSIC
/// node.
void SelectionDAGBuilder::visitTargetIntrinsic(const CallInst &I,
                                               unsigned Intrinsic) {
  // Ignore the callsite's attributes. A specific call site may be marked with
  // readnone, but the lowering code will expect the chain based on the
  // definition.
  const Function *F = I.getCalledFunction();
  bool HasChain = !F->doesNotAccessMemory();
  bool OnlyLoad = HasChain && F->onlyReadsMemory();

  // Build the operand list.
  SmallVector<SDValue, 8> Ops;
  if (HasChain) {  // If this intrinsic has side-effects, chainify it.
    if (OnlyLoad) {
      // We don't need to serialize loads against other loads.
      Ops.push_back(DAG.getRoot());
    } else {
      Ops.push_back(getRoot());
    }
  }

  // Info is set by getTgtMemInstrinsic
  TargetLowering::IntrinsicInfo Info;
  const TargetLowering &TLI = DAG.getTargetLoweringInfo();
  bool IsTgtIntrinsic = TLI.getTgtMemIntrinsic(Info, I,
                                               DAG.getMachineFunction(),
                                               Intrinsic);

  // Add the intrinsic ID as an integer operand if it's not a target intrinsic.
  if (!IsTgtIntrinsic || Info.opc == ISD::INTRINSIC_VOID ||
      Info.opc == ISD::INTRINSIC_W_CHAIN)
    Ops.push_back(DAG.getTargetConstant(Intrinsic, getCurSDLoc(),
                                        TLI.getPointerTy(DAG.getDataLayout())));

  // Add all operands of the call to the operand list.
  for (unsigned i = 0, e = I.getNumArgOperands(); i != e; ++i) {
    const Value *Arg = I.getArgOperand(i);
    if (!I.paramHasAttr(i, Attribute::ImmArg)) {
      Ops.push_back(getValue(Arg));
      continue;
    }

    // Use TargetConstant instead of a regular constant for immarg.
    EVT VT = TLI.getValueType(*DL, Arg->getType(), true);
    if (const ConstantInt *CI = dyn_cast<ConstantInt>(Arg)) {
      assert(CI->getBitWidth() <= 64 &&
             "large intrinsic immediates not handled");
      Ops.push_back(DAG.getTargetConstant(*CI, SDLoc(), VT));
    } else {
      Ops.push_back(
          DAG.getTargetConstantFP(*cast<ConstantFP>(Arg), SDLoc(), VT));
    }
  }

  SmallVector<EVT, 4> ValueVTs;
  ComputeValueVTs(TLI, DAG.getDataLayout(), I.getType(), ValueVTs);

  if (HasChain)
    ValueVTs.push_back(MVT::Other);

  SDVTList VTs = DAG.getVTList(ValueVTs);

  // Create the node.
  SDValue Result;
  if (IsTgtIntrinsic) {
    // This is target intrinsic that touches memory
    AAMDNodes AAInfo;
    I.getAAMetadata(AAInfo);
    Result = DAG.getMemIntrinsicNode(
        Info.opc, getCurSDLoc(), VTs, Ops, Info.memVT,
        MachinePointerInfo(Info.ptrVal, Info.offset),
        Info.align ? Info.align->value() : 0, Info.flags, Info.size, AAInfo);
  } else if (!HasChain) {
    Result = DAG.getNode(ISD::INTRINSIC_WO_CHAIN, getCurSDLoc(), VTs, Ops);
  } else if (!I.getType()->isVoidTy()) {
    Result = DAG.getNode(ISD::INTRINSIC_W_CHAIN, getCurSDLoc(), VTs, Ops);
  } else {
    Result = DAG.getNode(ISD::INTRINSIC_VOID, getCurSDLoc(), VTs, Ops);
  }

  if (HasChain) {
    SDValue Chain = Result.getValue(Result.getNode()->getNumValues()-1);
    if (OnlyLoad)
      PendingLoads.push_back(Chain);
    else
      DAG.setRoot(Chain);
  }

  if (!I.getType()->isVoidTy()) {
    if (VectorType *PTy = dyn_cast<VectorType>(I.getType())) {
      EVT VT = TLI.getValueType(DAG.getDataLayout(), PTy);
      Result = DAG.getNode(ISD::BITCAST, getCurSDLoc(), VT, Result);
    } else
      Result = lowerRangeToAssertZExt(DAG, I, Result);

    setValue(&I, Result);
  }
}

/// GetSignificand - Get the significand and build it into a floating-point
/// number with exponent of 1:
///
///   Op = (Op & 0x007fffff) | 0x3f800000;
///
/// where Op is the hexadecimal representation of floating point value.
static SDValue GetSignificand(SelectionDAG &DAG, SDValue Op, const SDLoc &dl) {
  SDValue t1 = DAG.getNode(ISD::AND, dl, MVT::i32, Op,
                           DAG.getConstant(0x007fffff, dl, MVT::i32));
  SDValue t2 = DAG.getNode(ISD::OR, dl, MVT::i32, t1,
                           DAG.getConstant(0x3f800000, dl, MVT::i32));
  return DAG.getNode(ISD::BITCAST, dl, MVT::f32, t2);
}

/// GetExponent - Get the exponent:
///
///   (float)(int)(((Op & 0x7f800000) >> 23) - 127);
///
/// where Op is the hexadecimal representation of floating point value.
static SDValue GetExponent(SelectionDAG &DAG, SDValue Op,
                           const TargetLowering &TLI, const SDLoc &dl) {
  SDValue t0 = DAG.getNode(ISD::AND, dl, MVT::i32, Op,
                           DAG.getConstant(0x7f800000, dl, MVT::i32));
  SDValue t1 = DAG.getNode(
      ISD::SRL, dl, MVT::i32, t0,
      DAG.getConstant(23, dl, TLI.getPointerTy(DAG.getDataLayout())));
  SDValue t2 = DAG.getNode(ISD::SUB, dl, MVT::i32, t1,
                           DAG.getConstant(127, dl, MVT::i32));
  return DAG.getNode(ISD::SINT_TO_FP, dl, MVT::f32, t2);
}

/// getF32Constant - Get 32-bit floating point constant.
static SDValue getF32Constant(SelectionDAG &DAG, unsigned Flt,
                              const SDLoc &dl) {
  return DAG.getConstantFP(APFloat(APFloat::IEEEsingle(), APInt(32, Flt)), dl,
                           MVT::f32);
}

static SDValue getLimitedPrecisionExp2(SDValue t0, const SDLoc &dl,
                                       SelectionDAG &DAG) {
  // TODO: What fast-math-flags should be set on the floating-point nodes?

  //   IntegerPartOfX = ((int32_t)(t0);
  SDValue IntegerPartOfX = DAG.getNode(ISD::FP_TO_SINT, dl, MVT::i32, t0);

  //   FractionalPartOfX = t0 - (float)IntegerPartOfX;
  SDValue t1 = DAG.getNode(ISD::SINT_TO_FP, dl, MVT::f32, IntegerPartOfX);
  SDValue X = DAG.getNode(ISD::FSUB, dl, MVT::f32, t0, t1);

  //   IntegerPartOfX <<= 23;
  IntegerPartOfX = DAG.getNode(
      ISD::SHL, dl, MVT::i32, IntegerPartOfX,
      DAG.getConstant(23, dl, DAG.getTargetLoweringInfo().getPointerTy(
                                  DAG.getDataLayout())));

  SDValue TwoToFractionalPartOfX;
  if (LimitFloatPrecision <= 6) {
    // For floating-point precision of 6:
    //
    //   TwoToFractionalPartOfX =
    //     0.997535578f +
    //       (0.735607626f + 0.252464424f * x) * x;
    //
    // error 0.0144103317, which is 6 bits
    SDValue t2 = DAG.getNode(ISD::FMUL, dl, MVT::f32, X,
                             getF32Constant(DAG, 0x3e814304, dl));
    SDValue t3 = DAG.getNode(ISD::FADD, dl, MVT::f32, t2,
                             getF32Constant(DAG, 0x3f3c50c8, dl));
    SDValue t4 = DAG.getNode(ISD::FMUL, dl, MVT::f32, t3, X);
    TwoToFractionalPartOfX = DAG.getNode(ISD::FADD, dl, MVT::f32, t4,
                                         getF32Constant(DAG, 0x3f7f5e7e, dl));
  } else if (LimitFloatPrecision <= 12) {
    // For floating-point precision of 12:
    //
    //   TwoToFractionalPartOfX =
    //     0.999892986f +
    //       (0.696457318f +
    //         (0.224338339f + 0.792043434e-1f * x) * x) * x;
    //
    // error 0.000107046256, which is 13 to 14 bits
    SDValue t2 = DAG.getNode(ISD::FMUL, dl, MVT::f32, X,
                             getF32Constant(DAG, 0x3da235e3, dl));
    SDValue t3 = DAG.getNode(ISD::FADD, dl, MVT::f32, t2,
                             getF32Constant(DAG, 0x3e65b8f3, dl));
    SDValue t4 = DAG.getNode(ISD::FMUL, dl, MVT::f32, t3, X);
    SDValue t5 = DAG.getNode(ISD::FADD, dl, MVT::f32, t4,
                             getF32Constant(DAG, 0x3f324b07, dl));
    SDValue t6 = DAG.getNode(ISD::FMUL, dl, MVT::f32, t5, X);
    TwoToFractionalPartOfX = DAG.getNode(ISD::FADD, dl, MVT::f32, t6,
                                         getF32Constant(DAG, 0x3f7ff8fd, dl));
  } else { // LimitFloatPrecision <= 18
    // For floating-point precision of 18:
    //
    //   TwoToFractionalPartOfX =
    //     0.999999982f +
    //       (0.693148872f +
    //         (0.240227044f +
    //           (0.554906021e-1f +
    //             (0.961591928e-2f +
    //               (0.136028312e-2f + 0.157059148e-3f *x)*x)*x)*x)*x)*x;
    // error 2.47208000*10^(-7), which is better than 18 bits
    SDValue t2 = DAG.getNode(ISD::FMUL, dl, MVT::f32, X,
                             getF32Constant(DAG, 0x3924b03e, dl));
    SDValue t3 = DAG.getNode(ISD::FADD, dl, MVT::f32, t2,
                             getF32Constant(DAG, 0x3ab24b87, dl));
    SDValue t4 = DAG.getNode(ISD::FMUL, dl, MVT::f32, t3, X);
    SDValue t5 = DAG.getNode(ISD::FADD, dl, MVT::f32, t4,
                             getF32Constant(DAG, 0x3c1d8c17, dl));
    SDValue t6 = DAG.getNode(ISD::FMUL, dl, MVT::f32, t5, X);
    SDValue t7 = DAG.getNode(ISD::FADD, dl, MVT::f32, t6,
                             getF32Constant(DAG, 0x3d634a1d, dl));
    SDValue t8 = DAG.getNode(ISD::FMUL, dl, MVT::f32, t7, X);
    SDValue t9 = DAG.getNode(ISD::FADD, dl, MVT::f32, t8,
                             getF32Constant(DAG, 0x3e75fe14, dl));
    SDValue t10 = DAG.getNode(ISD::FMUL, dl, MVT::f32, t9, X);
    SDValue t11 = DAG.getNode(ISD::FADD, dl, MVT::f32, t10,
                              getF32Constant(DAG, 0x3f317234, dl));
    SDValue t12 = DAG.getNode(ISD::FMUL, dl, MVT::f32, t11, X);
    TwoToFractionalPartOfX = DAG.getNode(ISD::FADD, dl, MVT::f32, t12,
                                         getF32Constant(DAG, 0x3f800000, dl));
  }

  // Add the exponent into the result in integer domain.
  SDValue t13 = DAG.getNode(ISD::BITCAST, dl, MVT::i32, TwoToFractionalPartOfX);
  return DAG.getNode(ISD::BITCAST, dl, MVT::f32,
                     DAG.getNode(ISD::ADD, dl, MVT::i32, t13, IntegerPartOfX));
}

/// expandExp - Lower an exp intrinsic. Handles the special sequences for
/// limited-precision mode.
static SDValue expandExp(const SDLoc &dl, SDValue Op, SelectionDAG &DAG,
                         const TargetLowering &TLI) {
  if (Op.getValueType() == MVT::f32 &&
      LimitFloatPrecision > 0 && LimitFloatPrecision <= 18) {

    // Put the exponent in the right bit position for later addition to the
    // final result:
    //
    // t0 = Op * log2(e)

    // TODO: What fast-math-flags should be set here?
    SDValue t0 = DAG.getNode(ISD::FMUL, dl, MVT::f32, Op,
                             DAG.getConstantFP(numbers::log2ef, dl, MVT::f32));
    return getLimitedPrecisionExp2(t0, dl, DAG);
  }

  // No special expansion.
  return DAG.getNode(ISD::FEXP, dl, Op.getValueType(), Op);
}

/// expandLog - Lower a log intrinsic. Handles the special sequences for
/// limited-precision mode.
static SDValue expandLog(const SDLoc &dl, SDValue Op, SelectionDAG &DAG,
                         const TargetLowering &TLI) {
  // TODO: What fast-math-flags should be set on the floating-point nodes?

  if (Op.getValueType() == MVT::f32 &&
      LimitFloatPrecision > 0 && LimitFloatPrecision <= 18) {
    SDValue Op1 = DAG.getNode(ISD::BITCAST, dl, MVT::i32, Op);

    // Scale the exponent by log(2).
    SDValue Exp = GetExponent(DAG, Op1, TLI, dl);
    SDValue LogOfExponent =
        DAG.getNode(ISD::FMUL, dl, MVT::f32, Exp,
                    DAG.getConstantFP(numbers::ln2f, dl, MVT::f32));

    // Get the significand and build it into a floating-point number with
    // exponent of 1.
    SDValue X = GetSignificand(DAG, Op1, dl);

    SDValue LogOfMantissa;
    if (LimitFloatPrecision <= 6) {
      // For floating-point precision of 6:
      //
      //   LogofMantissa =
      //     -1.1609546f +
      //       (1.4034025f - 0.23903021f * x) * x;
      //
      // error 0.0034276066, which is better than 8 bits
      SDValue t0 = DAG.getNode(ISD::FMUL, dl, MVT::f32, X,
                               getF32Constant(DAG, 0xbe74c456, dl));
      SDValue t1 = DAG.getNode(ISD::FADD, dl, MVT::f32, t0,
                               getF32Constant(DAG, 0x3fb3a2b1, dl));
      SDValue t2 = DAG.getNode(ISD::FMUL, dl, MVT::f32, t1, X);
      LogOfMantissa = DAG.getNode(ISD::FSUB, dl, MVT::f32, t2,
                                  getF32Constant(DAG, 0x3f949a29, dl));
    } else if (LimitFloatPrecision <= 12) {
      // For floating-point precision of 12:
      //
      //   LogOfMantissa =
      //     -1.7417939f +
      //       (2.8212026f +
      //         (-1.4699568f +
      //           (0.44717955f - 0.56570851e-1f * x) * x) * x) * x;
      //
      // error 0.000061011436, which is 14 bits
      SDValue t0 = DAG.getNode(ISD::FMUL, dl, MVT::f32, X,
                               getF32Constant(DAG, 0xbd67b6d6, dl));
      SDValue t1 = DAG.getNode(ISD::FADD, dl, MVT::f32, t0,
                               getF32Constant(DAG, 0x3ee4f4b8, dl));
      SDValue t2 = DAG.getNode(ISD::FMUL, dl, MVT::f32, t1, X);
      SDValue t3 = DAG.getNode(ISD::FSUB, dl, MVT::f32, t2,
                               getF32Constant(DAG, 0x3fbc278b, dl));
      SDValue t4 = DAG.getNode(ISD::FMUL, dl, MVT::f32, t3, X);
      SDValue t5 = DAG.getNode(ISD::FADD, dl, MVT::f32, t4,
                               getF32Constant(DAG, 0x40348e95, dl));
      SDValue t6 = DAG.getNode(ISD::FMUL, dl, MVT::f32, t5, X);
      LogOfMantissa = DAG.getNode(ISD::FSUB, dl, MVT::f32, t6,
                                  getF32Constant(DAG, 0x3fdef31a, dl));
    } else { // LimitFloatPrecision <= 18
      // For floating-point precision of 18:
      //
      //   LogOfMantissa =
      //     -2.1072184f +
      //       (4.2372794f +
      //         (-3.7029485f +
      //           (2.2781945f +
      //             (-0.87823314f +
      //               (0.19073739f - 0.17809712e-1f * x) * x) * x) * x) * x)*x;
      //
      // error 0.0000023660568, which is better than 18 bits
      SDValue t0 = DAG.getNode(ISD::FMUL, dl, MVT::f32, X,
                               getF32Constant(DAG, 0xbc91e5ac, dl));
      SDValue t1 = DAG.getNode(ISD::FADD, dl, MVT::f32, t0,
                               getF32Constant(DAG, 0x3e4350aa, dl));
      SDValue t2 = DAG.getNode(ISD::FMUL, dl, MVT::f32, t1, X);
      SDValue t3 = DAG.getNode(ISD::FSUB, dl, MVT::f32, t2,
                               getF32Constant(DAG, 0x3f60d3e3, dl));
      SDValue t4 = DAG.getNode(ISD::FMUL, dl, MVT::f32, t3, X);
      SDValue t5 = DAG.getNode(ISD::FADD, dl, MVT::f32, t4,
                               getF32Constant(DAG, 0x4011cdf0, dl));
      SDValue t6 = DAG.getNode(ISD::FMUL, dl, MVT::f32, t5, X);
      SDValue t7 = DAG.getNode(ISD::FSUB, dl, MVT::f32, t6,
                               getF32Constant(DAG, 0x406cfd1c, dl));
      SDValue t8 = DAG.getNode(ISD::FMUL, dl, MVT::f32, t7, X);
      SDValue t9 = DAG.getNode(ISD::FADD, dl, MVT::f32, t8,
                               getF32Constant(DAG, 0x408797cb, dl));
      SDValue t10 = DAG.getNode(ISD::FMUL, dl, MVT::f32, t9, X);
      LogOfMantissa = DAG.getNode(ISD::FSUB, dl, MVT::f32, t10,
                                  getF32Constant(DAG, 0x4006dcab, dl));
    }

    return DAG.getNode(ISD::FADD, dl, MVT::f32, LogOfExponent, LogOfMantissa);
  }

  // No special expansion.
  return DAG.getNode(ISD::FLOG, dl, Op.getValueType(), Op);
}

/// expandLog2 - Lower a log2 intrinsic. Handles the special sequences for
/// limited-precision mode.
static SDValue expandLog2(const SDLoc &dl, SDValue Op, SelectionDAG &DAG,
                          const TargetLowering &TLI) {
  // TODO: What fast-math-flags should be set on the floating-point nodes?

  if (Op.getValueType() == MVT::f32 &&
      LimitFloatPrecision > 0 && LimitFloatPrecision <= 18) {
    SDValue Op1 = DAG.getNode(ISD::BITCAST, dl, MVT::i32, Op);

    // Get the exponent.
    SDValue LogOfExponent = GetExponent(DAG, Op1, TLI, dl);

    // Get the significand and build it into a floating-point number with
    // exponent of 1.
    SDValue X = GetSignificand(DAG, Op1, dl);

    // Different possible minimax approximations of significand in
    // floating-point for various degrees of accuracy over [1,2].
    SDValue Log2ofMantissa;
    if (LimitFloatPrecision <= 6) {
      // For floating-point precision of 6:
      //
      //   Log2ofMantissa = -1.6749035f + (2.0246817f - .34484768f * x) * x;
      //
      // error 0.0049451742, which is more than 7 bits
      SDValue t0 = DAG.getNode(ISD::FMUL, dl, MVT::f32, X,
                               getF32Constant(DAG, 0xbeb08fe0, dl));
      SDValue t1 = DAG.getNode(ISD::FADD, dl, MVT::f32, t0,
                               getF32Constant(DAG, 0x40019463, dl));
      SDValue t2 = DAG.getNode(ISD::FMUL, dl, MVT::f32, t1, X);
      Log2ofMantissa = DAG.getNode(ISD::FSUB, dl, MVT::f32, t2,
                                   getF32Constant(DAG, 0x3fd6633d, dl));
    } else if (LimitFloatPrecision <= 12) {
      // For floating-point precision of 12:
      //
      //   Log2ofMantissa =
      //     -2.51285454f +
      //       (4.07009056f +
      //         (-2.12067489f +
      //           (.645142248f - 0.816157886e-1f * x) * x) * x) * x;
      //
      // error 0.0000876136000, which is better than 13 bits
      SDValue t0 = DAG.getNode(ISD::FMUL, dl, MVT::f32, X,
                               getF32Constant(DAG, 0xbda7262e, dl));
      SDValue t1 = DAG.getNode(ISD::FADD, dl, MVT::f32, t0,
                               getF32Constant(DAG, 0x3f25280b, dl));
      SDValue t2 = DAG.getNode(ISD::FMUL, dl, MVT::f32, t1, X);
      SDValue t3 = DAG.getNode(ISD::FSUB, dl, MVT::f32, t2,
                               getF32Constant(DAG, 0x4007b923, dl));
      SDValue t4 = DAG.getNode(ISD::FMUL, dl, MVT::f32, t3, X);
      SDValue t5 = DAG.getNode(ISD::FADD, dl, MVT::f32, t4,
                               getF32Constant(DAG, 0x40823e2f, dl));
      SDValue t6 = DAG.getNode(ISD::FMUL, dl, MVT::f32, t5, X);
      Log2ofMantissa = DAG.getNode(ISD::FSUB, dl, MVT::f32, t6,
                                   getF32Constant(DAG, 0x4020d29c, dl));
    } else { // LimitFloatPrecision <= 18
      // For floating-point precision of 18:
      //
      //   Log2ofMantissa =
      //     -3.0400495f +
      //       (6.1129976f +
      //         (-5.3420409f +
      //           (3.2865683f +
      //             (-1.2669343f +
      //               (0.27515199f -
      //                 0.25691327e-1f * x) * x) * x) * x) * x) * x;
      //
      // error 0.0000018516, which is better than 18 bits
      SDValue t0 = DAG.getNode(ISD::FMUL, dl, MVT::f32, X,
                               getF32Constant(DAG, 0xbcd2769e, dl));
      SDValue t1 = DAG.getNode(ISD::FADD, dl, MVT::f32, t0,
                               getF32Constant(DAG, 0x3e8ce0b9, dl));
      SDValue t2 = DAG.getNode(ISD::FMUL, dl, MVT::f32, t1, X);
      SDValue t3 = DAG.getNode(ISD::FSUB, dl, MVT::f32, t2,
                               getF32Constant(DAG, 0x3fa22ae7, dl));
      SDValue t4 = DAG.getNode(ISD::FMUL, dl, MVT::f32, t3, X);
      SDValue t5 = DAG.getNode(ISD::FADD, dl, MVT::f32, t4,
                               getF32Constant(DAG, 0x40525723, dl));
      SDValue t6 = DAG.getNode(ISD::FMUL, dl, MVT::f32, t5, X);
      SDValue t7 = DAG.getNode(ISD::FSUB, dl, MVT::f32, t6,
                               getF32Constant(DAG, 0x40aaf200, dl));
      SDValue t8 = DAG.getNode(ISD::FMUL, dl, MVT::f32, t7, X);
      SDValue t9 = DAG.getNode(ISD::FADD, dl, MVT::f32, t8,
                               getF32Constant(DAG, 0x40c39dad, dl));
      SDValue t10 = DAG.getNode(ISD::FMUL, dl, MVT::f32, t9, X);
      Log2ofMantissa = DAG.getNode(ISD::FSUB, dl, MVT::f32, t10,
                                   getF32Constant(DAG, 0x4042902c, dl));
    }

    return DAG.getNode(ISD::FADD, dl, MVT::f32, LogOfExponent, Log2ofMantissa);
  }

  // No special expansion.
  return DAG.getNode(ISD::FLOG2, dl, Op.getValueType(), Op);
}

/// expandLog10 - Lower a log10 intrinsic. Handles the special sequences for
/// limited-precision mode.
static SDValue expandLog10(const SDLoc &dl, SDValue Op, SelectionDAG &DAG,
                           const TargetLowering &TLI) {
  // TODO: What fast-math-flags should be set on the floating-point nodes?

  if (Op.getValueType() == MVT::f32 &&
      LimitFloatPrecision > 0 && LimitFloatPrecision <= 18) {
    SDValue Op1 = DAG.getNode(ISD::BITCAST, dl, MVT::i32, Op);

    // Scale the exponent by log10(2) [0.30102999f].
    SDValue Exp = GetExponent(DAG, Op1, TLI, dl);
    SDValue LogOfExponent = DAG.getNode(ISD::FMUL, dl, MVT::f32, Exp,
                                        getF32Constant(DAG, 0x3e9a209a, dl));

    // Get the significand and build it into a floating-point number with
    // exponent of 1.
    SDValue X = GetSignificand(DAG, Op1, dl);

    SDValue Log10ofMantissa;
    if (LimitFloatPrecision <= 6) {
      // For floating-point precision of 6:
      //
      //   Log10ofMantissa =
      //     -0.50419619f +
      //       (0.60948995f - 0.10380950f * x) * x;
      //
      // error 0.0014886165, which is 6 bits
      SDValue t0 = DAG.getNode(ISD::FMUL, dl, MVT::f32, X,
                               getF32Constant(DAG, 0xbdd49a13, dl));
      SDValue t1 = DAG.getNode(ISD::FADD, dl, MVT::f32, t0,
                               getF32Constant(DAG, 0x3f1c0789, dl));
      SDValue t2 = DAG.getNode(ISD::FMUL, dl, MVT::f32, t1, X);
      Log10ofMantissa = DAG.getNode(ISD::FSUB, dl, MVT::f32, t2,
                                    getF32Constant(DAG, 0x3f011300, dl));
    } else if (LimitFloatPrecision <= 12) {
      // For floating-point precision of 12:
      //
      //   Log10ofMantissa =
      //     -0.64831180f +
      //       (0.91751397f +
      //         (-0.31664806f + 0.47637168e-1f * x) * x) * x;
      //
      // error 0.00019228036, which is better than 12 bits
      SDValue t0 = DAG.getNode(ISD::FMUL, dl, MVT::f32, X,
                               getF32Constant(DAG, 0x3d431f31, dl));
      SDValue t1 = DAG.getNode(ISD::FSUB, dl, MVT::f32, t0,
                               getF32Constant(DAG, 0x3ea21fb2, dl));
      SDValue t2 = DAG.getNode(ISD::FMUL, dl, MVT::f32, t1, X);
      SDValue t3 = DAG.getNode(ISD::FADD, dl, MVT::f32, t2,
                               getF32Constant(DAG, 0x3f6ae232, dl));
      SDValue t4 = DAG.getNode(ISD::FMUL, dl, MVT::f32, t3, X);
      Log10ofMantissa = DAG.getNode(ISD::FSUB, dl, MVT::f32, t4,
                                    getF32Constant(DAG, 0x3f25f7c3, dl));
    } else { // LimitFloatPrecision <= 18
      // For floating-point precision of 18:
      //
      //   Log10ofMantissa =
      //     -0.84299375f +
      //       (1.5327582f +
      //         (-1.0688956f +
      //           (0.49102474f +
      //             (-0.12539807f + 0.13508273e-1f * x) * x) * x) * x) * x;
      //
      // error 0.0000037995730, which is better than 18 bits
      SDValue t0 = DAG.getNode(ISD::FMUL, dl, MVT::f32, X,
                               getF32Constant(DAG, 0x3c5d51ce, dl));
      SDValue t1 = DAG.getNode(ISD::FSUB, dl, MVT::f32, t0,
                               getF32Constant(DAG, 0x3e00685a, dl));
      SDValue t2 = DAG.getNode(ISD::FMUL, dl, MVT::f32, t1, X);
      SDValue t3 = DAG.getNode(ISD::FADD, dl, MVT::f32, t2,
                               getF32Constant(DAG, 0x3efb6798, dl));
      SDValue t4 = DAG.getNode(ISD::FMUL, dl, MVT::f32, t3, X);
      SDValue t5 = DAG.getNode(ISD::FSUB, dl, MVT::f32, t4,
                               getF32Constant(DAG, 0x3f88d192, dl));
      SDValue t6 = DAG.getNode(ISD::FMUL, dl, MVT::f32, t5, X);
      SDValue t7 = DAG.getNode(ISD::FADD, dl, MVT::f32, t6,
                               getF32Constant(DAG, 0x3fc4316c, dl));
      SDValue t8 = DAG.getNode(ISD::FMUL, dl, MVT::f32, t7, X);
      Log10ofMantissa = DAG.getNode(ISD::FSUB, dl, MVT::f32, t8,
                                    getF32Constant(DAG, 0x3f57ce70, dl));
    }

    return DAG.getNode(ISD::FADD, dl, MVT::f32, LogOfExponent, Log10ofMantissa);
  }

  // No special expansion.
  return DAG.getNode(ISD::FLOG10, dl, Op.getValueType(), Op);
}

/// expandExp2 - Lower an exp2 intrinsic. Handles the special sequences for
/// limited-precision mode.
static SDValue expandExp2(const SDLoc &dl, SDValue Op, SelectionDAG &DAG,
                          const TargetLowering &TLI) {
  if (Op.getValueType() == MVT::f32 &&
      LimitFloatPrecision > 0 && LimitFloatPrecision <= 18)
    return getLimitedPrecisionExp2(Op, dl, DAG);

  // No special expansion.
  return DAG.getNode(ISD::FEXP2, dl, Op.getValueType(), Op);
}

/// visitPow - Lower a pow intrinsic. Handles the special sequences for
/// limited-precision mode with x == 10.0f.
static SDValue expandPow(const SDLoc &dl, SDValue LHS, SDValue RHS,
                         SelectionDAG &DAG, const TargetLowering &TLI) {
  bool IsExp10 = false;
  if (LHS.getValueType() == MVT::f32 && RHS.getValueType() == MVT::f32 &&
      LimitFloatPrecision > 0 && LimitFloatPrecision <= 18) {
    if (ConstantFPSDNode *LHSC = dyn_cast<ConstantFPSDNode>(LHS)) {
      APFloat Ten(10.0f);
      IsExp10 = LHSC->isExactlyValue(Ten);
    }
  }

  // TODO: What fast-math-flags should be set on the FMUL node?
  if (IsExp10) {
    // Put the exponent in the right bit position for later addition to the
    // final result:
    //
    //   #define LOG2OF10 3.3219281f
    //   t0 = Op * LOG2OF10;
    SDValue t0 = DAG.getNode(ISD::FMUL, dl, MVT::f32, RHS,
                             getF32Constant(DAG, 0x40549a78, dl));
    return getLimitedPrecisionExp2(t0, dl, DAG);
  }

  // No special expansion.
  return DAG.getNode(ISD::FPOW, dl, LHS.getValueType(), LHS, RHS);
}

/// ExpandPowI - Expand a llvm.powi intrinsic.
static SDValue ExpandPowI(const SDLoc &DL, SDValue LHS, SDValue RHS,
                          SelectionDAG &DAG) {
  // If RHS is a constant, we can expand this out to a multiplication tree,
  // otherwise we end up lowering to a call to __powidf2 (for example).  When
  // optimizing for size, we only want to do this if the expansion would produce
  // a small number of multiplies, otherwise we do the full expansion.
  if (ConstantSDNode *RHSC = dyn_cast<ConstantSDNode>(RHS)) {
    // Get the exponent as a positive value.
    unsigned Val = RHSC->getSExtValue();
    if ((int)Val < 0) Val = -Val;

    // powi(x, 0) -> 1.0
    if (Val == 0)
      return DAG.getConstantFP(1.0, DL, LHS.getValueType());

    bool OptForSize = DAG.shouldOptForSize();
    if (!OptForSize ||
        // If optimizing for size, don't insert too many multiplies.
        // This inserts up to 5 multiplies.
        countPopulation(Val) + Log2_32(Val) < 7) {
      // We use the simple binary decomposition method to generate the multiply
      // sequence.  There are more optimal ways to do this (for example,
      // powi(x,15) generates one more multiply than it should), but this has
      // the benefit of being both really simple and much better than a libcall.
      SDValue Res;  // Logically starts equal to 1.0
      SDValue CurSquare = LHS;
      // TODO: Intrinsics should have fast-math-flags that propagate to these
      // nodes.
      while (Val) {
        if (Val & 1) {
          if (Res.getNode())
            Res = DAG.getNode(ISD::FMUL, DL,Res.getValueType(), Res, CurSquare);
          else
            Res = CurSquare;  // 1.0*CurSquare.
        }

        CurSquare = DAG.getNode(ISD::FMUL, DL, CurSquare.getValueType(),
                                CurSquare, CurSquare);
        Val >>= 1;
      }

      // If the original was negative, invert the result, producing 1/(x*x*x).
      if (RHSC->getSExtValue() < 0)
        Res = DAG.getNode(ISD::FDIV, DL, LHS.getValueType(),
                          DAG.getConstantFP(1.0, DL, LHS.getValueType()), Res);
      return Res;
    }
  }

  // Otherwise, expand to a libcall.
  return DAG.getNode(ISD::FPOWI, DL, LHS.getValueType(), LHS, RHS);
}

static SDValue expandDivFix(unsigned Opcode, const SDLoc &DL,
                            SDValue LHS, SDValue RHS, SDValue Scale,
                            SelectionDAG &DAG, const TargetLowering &TLI) {
  EVT VT = LHS.getValueType();
  bool Signed = Opcode == ISD::SDIVFIX;
  LLVMContext &Ctx = *DAG.getContext();

  // If the type is legal but the operation isn't, this node might survive all
  // the way to operation legalization. If we end up there and we do not have
  // the ability to widen the type (if VT*2 is not legal), we cannot expand the
  // node.

  // Coax the legalizer into expanding the node during type legalization instead
  // by bumping the size by one bit. This will force it to Promote, enabling the
  // early expansion and avoiding the need to expand later.

  // We don't have to do this if Scale is 0; that can always be expanded.

  // FIXME: We wouldn't have to do this (or any of the early
  // expansion/promotion) if it was possible to expand a libcall of an
  // illegal type during operation legalization. But it's not, so things
  // get a bit hacky.
  unsigned ScaleInt = cast<ConstantSDNode>(Scale)->getZExtValue();
  if (ScaleInt > 0 &&
      (TLI.isTypeLegal(VT) ||
       (VT.isVector() && TLI.isTypeLegal(VT.getVectorElementType())))) {
    TargetLowering::LegalizeAction Action = TLI.getFixedPointOperationAction(
        Opcode, VT, ScaleInt);
    if (Action != TargetLowering::Legal && Action != TargetLowering::Custom) {
      EVT PromVT;
      if (VT.isScalarInteger())
        PromVT = EVT::getIntegerVT(Ctx, VT.getSizeInBits() + 1);
      else if (VT.isVector()) {
        PromVT = VT.getVectorElementType();
        PromVT = EVT::getIntegerVT(Ctx, PromVT.getSizeInBits() + 1);
        PromVT = EVT::getVectorVT(Ctx, PromVT, VT.getVectorElementCount());
      } else
        llvm_unreachable("Wrong VT for DIVFIX?");
      if (Signed) {
        LHS = DAG.getSExtOrTrunc(LHS, DL, PromVT);
        RHS = DAG.getSExtOrTrunc(RHS, DL, PromVT);
      } else {
        LHS = DAG.getZExtOrTrunc(LHS, DL, PromVT);
        RHS = DAG.getZExtOrTrunc(RHS, DL, PromVT);
      }
      // TODO: Saturation.
      SDValue Res = DAG.getNode(Opcode, DL, PromVT, LHS, RHS, Scale);
      return DAG.getZExtOrTrunc(Res, DL, VT);
    }
  }

  return DAG.getNode(Opcode, DL, VT, LHS, RHS, Scale);
}

// getUnderlyingArgRegs - Find underlying registers used for a truncated,
// bitcasted, or split argument. Returns a list of <Register, size in bits>
static void
getUnderlyingArgRegs(SmallVectorImpl<std::pair<unsigned, unsigned>> &Regs,
                     const SDValue &N) {
  switch (N.getOpcode()) {
  case ISD::CopyFromReg: {
    SDValue Op = N.getOperand(1);
    Regs.emplace_back(cast<RegisterSDNode>(Op)->getReg(),
                      Op.getValueType().getSizeInBits());
    return;
  }
  case ISD::BITCAST:
  case ISD::AssertZext:
  case ISD::AssertSext:
  case ISD::TRUNCATE:
    getUnderlyingArgRegs(Regs, N.getOperand(0));
    return;
  case ISD::BUILD_PAIR:
  case ISD::BUILD_VECTOR:
  case ISD::CONCAT_VECTORS:
    for (SDValue Op : N->op_values())
      getUnderlyingArgRegs(Regs, Op);
    return;
  default:
    return;
  }
}

/// If the DbgValueInst is a dbg_value of a function argument, create the
/// corresponding DBG_VALUE machine instruction for it now.  At the end of
/// instruction selection, they will be inserted to the entry BB.
bool SelectionDAGBuilder::EmitFuncArgumentDbgValue(
    const Value *V, DILocalVariable *Variable, DIExpression *Expr,
    DILocation *DL, bool IsDbgDeclare, const SDValue &N) {
  const Argument *Arg = dyn_cast<Argument>(V);
  if (!Arg)
    return false;

  if (!IsDbgDeclare) {
    // ArgDbgValues are hoisted to the beginning of the entry block. So we
    // should only emit as ArgDbgValue if the dbg.value intrinsic is found in
    // the entry block.
    bool IsInEntryBlock = FuncInfo.MBB == &FuncInfo.MF->front();
    if (!IsInEntryBlock)
      return false;

    // ArgDbgValues are hoisted to the beginning of the entry block.  So we
    // should only emit as ArgDbgValue if the dbg.value intrinsic describes a
    // variable that also is a param.
    //
    // Although, if we are at the top of the entry block already, we can still
    // emit using ArgDbgValue. This might catch some situations when the
    // dbg.value refers to an argument that isn't used in the entry block, so
    // any CopyToReg node would be optimized out and the only way to express
    // this DBG_VALUE is by using the physical reg (or FI) as done in this
    // method.  ArgDbgValues are hoisted to the beginning of the entry block. So
    // we should only emit as ArgDbgValue if the Variable is an argument to the
    // current function, and the dbg.value intrinsic is found in the entry
    // block.
    bool VariableIsFunctionInputArg = Variable->isParameter() &&
        !DL->getInlinedAt();
    bool IsInPrologue = SDNodeOrder == LowestSDNodeOrder;
    if (!IsInPrologue && !VariableIsFunctionInputArg)
      return false;

    // Here we assume that a function argument on IR level only can be used to
    // describe one input parameter on source level. If we for example have
    // source code like this
    //
    //    struct A { long x, y; };
    //    void foo(struct A a, long b) {
    //      ...
    //      b = a.x;
    //      ...
    //    }
    //
    // and IR like this
    //
    //  define void @foo(i32 %a1, i32 %a2, i32 %b)  {
    //  entry:
    //    call void @llvm.dbg.value(metadata i32 %a1, "a", DW_OP_LLVM_fragment
    //    call void @llvm.dbg.value(metadata i32 %a2, "a", DW_OP_LLVM_fragment
    //    call void @llvm.dbg.value(metadata i32 %b, "b",
    //    ...
    //    call void @llvm.dbg.value(metadata i32 %a1, "b"
    //    ...
    //
    // then the last dbg.value is describing a parameter "b" using a value that
    // is an argument. But since we already has used %a1 to describe a parameter
    // we should not handle that last dbg.value here (that would result in an
    // incorrect hoisting of the DBG_VALUE to the function entry).
    // Notice that we allow one dbg.value per IR level argument, to accommodate
    // for the situation with fragments above.
    if (VariableIsFunctionInputArg) {
      unsigned ArgNo = Arg->getArgNo();
      if (ArgNo >= FuncInfo.DescribedArgs.size())
        FuncInfo.DescribedArgs.resize(ArgNo + 1, false);
      else if (!IsInPrologue && FuncInfo.DescribedArgs.test(ArgNo))
        return false;
      FuncInfo.DescribedArgs.set(ArgNo);
    }
  }

  MachineFunction &MF = DAG.getMachineFunction();
  const TargetInstrInfo *TII = DAG.getSubtarget().getInstrInfo();

  bool IsIndirect = false;
  Optional<MachineOperand> Op;
  // Some arguments' frame index is recorded during argument lowering.
  int FI = FuncInfo.getArgumentFrameIndex(Arg);
  if (FI != std::numeric_limits<int>::max())
    Op = MachineOperand::CreateFI(FI);

  SmallVector<std::pair<unsigned, unsigned>, 8> ArgRegsAndSizes;
  if (!Op && N.getNode()) {
    getUnderlyingArgRegs(ArgRegsAndSizes, N);
    Register Reg;
    if (ArgRegsAndSizes.size() == 1)
      Reg = ArgRegsAndSizes.front().first;

    if (Reg && Reg.isVirtual()) {
      MachineRegisterInfo &RegInfo = MF.getRegInfo();
      Register PR = RegInfo.getLiveInPhysReg(Reg);
      if (PR)
        Reg = PR;
    }
    if (Reg) {
      Op = MachineOperand::CreateReg(Reg, false);
      IsIndirect = IsDbgDeclare;
    }
  }

  if (!Op && N.getNode()) {
    // Check if frame index is available.
    SDValue LCandidate = peekThroughBitcasts(N);
    if (LoadSDNode *LNode = dyn_cast<LoadSDNode>(LCandidate.getNode()))
      if (FrameIndexSDNode *FINode =
          dyn_cast<FrameIndexSDNode>(LNode->getBasePtr().getNode()))
        Op = MachineOperand::CreateFI(FINode->getIndex());
  }

  if (!Op) {
    // Create a DBG_VALUE for each decomposed value in ArgRegs to cover Reg
    auto splitMultiRegDbgValue
      = [&](ArrayRef<std::pair<unsigned, unsigned>> SplitRegs) {
      unsigned Offset = 0;
      for (auto RegAndSize : SplitRegs) {
        // If the expression is already a fragment, the current register
        // offset+size might extend beyond the fragment. In this case, only
        // the register bits that are inside the fragment are relevant.
        int RegFragmentSizeInBits = RegAndSize.second;
        if (auto ExprFragmentInfo = Expr->getFragmentInfo()) {
          uint64_t ExprFragmentSizeInBits = ExprFragmentInfo->SizeInBits;
          // The register is entirely outside the expression fragment,
          // so is irrelevant for debug info.
          if (Offset >= ExprFragmentSizeInBits)
            break;
          // The register is partially outside the expression fragment, only
          // the low bits within the fragment are relevant for debug info.
          if (Offset + RegFragmentSizeInBits > ExprFragmentSizeInBits) {
            RegFragmentSizeInBits = ExprFragmentSizeInBits - Offset;
          }
        }

        auto FragmentExpr = DIExpression::createFragmentExpression(
            Expr, Offset, RegFragmentSizeInBits);
        Offset += RegAndSize.second;
        // If a valid fragment expression cannot be created, the variable's
        // correct value cannot be determined and so it is set as Undef.
        if (!FragmentExpr) {
          SDDbgValue *SDV = DAG.getConstantDbgValue(
              Variable, Expr, UndefValue::get(V->getType()), DL, SDNodeOrder);
          DAG.AddDbgValue(SDV, nullptr, false);
          continue;
        }
        assert(!IsDbgDeclare && "DbgDeclare operand is not in memory?");
        FuncInfo.ArgDbgValues.push_back(
          BuildMI(MF, DL, TII->get(TargetOpcode::DBG_VALUE), IsDbgDeclare,
                  RegAndSize.first, Variable, *FragmentExpr));
      }
    };

    // Check if ValueMap has reg number.
    DenseMap<const Value *, unsigned>::const_iterator
      VMI = FuncInfo.ValueMap.find(V);
    if (VMI != FuncInfo.ValueMap.end()) {
      const auto &TLI = DAG.getTargetLoweringInfo();
      RegsForValue RFV(V->getContext(), TLI, DAG.getDataLayout(), VMI->second,
                       V->getType(), getABIRegCopyCC(V));
      if (RFV.occupiesMultipleRegs()) {
        splitMultiRegDbgValue(RFV.getRegsAndSizes());
        return true;
      }

      Op = MachineOperand::CreateReg(VMI->second, false);
      IsIndirect = IsDbgDeclare;
    } else if (ArgRegsAndSizes.size() > 1) {
      // This was split due to the calling convention, and no virtual register
      // mapping exists for the value.
      splitMultiRegDbgValue(ArgRegsAndSizes);
      return true;
    }
  }

  if (!Op)
    return false;

  assert(Variable->isValidLocationForIntrinsic(DL) &&
         "Expected inlined-at fields to agree");
  IsIndirect = (Op->isReg()) ? IsIndirect : true;
  FuncInfo.ArgDbgValues.push_back(
      BuildMI(MF, DL, TII->get(TargetOpcode::DBG_VALUE), IsIndirect,
              *Op, Variable, Expr));

  return true;
}

/// Return the appropriate SDDbgValue based on N.
SDDbgValue *SelectionDAGBuilder::getDbgValue(SDValue N,
                                             DILocalVariable *Variable,
                                             DIExpression *Expr,
                                             const DebugLoc &dl,
                                             unsigned DbgSDNodeOrder) {
  if (auto *FISDN = dyn_cast<FrameIndexSDNode>(N.getNode())) {
    // Construct a FrameIndexDbgValue for FrameIndexSDNodes so we can describe
    // stack slot locations.
    //
    // Consider "int x = 0; int *px = &x;". There are two kinds of interesting
    // debug values here after optimization:
    //
    //   dbg.value(i32* %px, !"int *px", !DIExpression()), and
    //   dbg.value(i32* %px, !"int x", !DIExpression(DW_OP_deref))
    //
    // Both describe the direct values of their associated variables.
    return DAG.getFrameIndexDbgValue(Variable, Expr, FISDN->getIndex(),
                                     /*IsIndirect*/ false, dl, DbgSDNodeOrder);
  }
  return DAG.getDbgValue(Variable, Expr, N.getNode(), N.getResNo(),
                         /*IsIndirect*/ false, dl, DbgSDNodeOrder);
}

static unsigned FixedPointIntrinsicToOpcode(unsigned Intrinsic) {
  switch (Intrinsic) {
  case Intrinsic::smul_fix:
    return ISD::SMULFIX;
  case Intrinsic::umul_fix:
    return ISD::UMULFIX;
  case Intrinsic::smul_fix_sat:
    return ISD::SMULFIXSAT;
  case Intrinsic::umul_fix_sat:
    return ISD::UMULFIXSAT;
  case Intrinsic::sdiv_fix:
    return ISD::SDIVFIX;
  case Intrinsic::udiv_fix:
    return ISD::UDIVFIX;
  default:
    llvm_unreachable("Unhandled fixed point intrinsic");
  }
}

void SelectionDAGBuilder::lowerCallToExternalSymbol(const CallInst &I,
                                           const char *FunctionName) {
  assert(FunctionName && "FunctionName must not be nullptr");
  SDValue Callee = DAG.getExternalSymbol(
      FunctionName,
      DAG.getTargetLoweringInfo().getPointerTy(DAG.getDataLayout()));
  LowerCallTo(&I, Callee, I.isTailCall());
}

/// Lower the call to the specified intrinsic function.
void SelectionDAGBuilder::visitIntrinsicCall(const CallInst &I,
                                             unsigned Intrinsic) {
  const TargetLowering &TLI = DAG.getTargetLoweringInfo();
  SDLoc sdl = getCurSDLoc();
  DebugLoc dl = getCurDebugLoc();
  SDValue Res;

  switch (Intrinsic) {
  default:
    // By default, turn this into a target intrinsic node.
    visitTargetIntrinsic(I, Intrinsic);
    return;
  case Intrinsic::vscale: {
    match(&I, m_VScale(DAG.getDataLayout()));
    EVT VT = TLI.getValueType(DAG.getDataLayout(), I.getType());
    setValue(&I,
             DAG.getVScale(getCurSDLoc(), VT, APInt(VT.getSizeInBits(), 1)));
    return;
  }
  case Intrinsic::vastart:  visitVAStart(I); return;
  case Intrinsic::vaend:    visitVAEnd(I); return;
  case Intrinsic::vacopy:   visitVACopy(I); return;
  case Intrinsic::returnaddress:
    setValue(&I, DAG.getNode(ISD::RETURNADDR, sdl,
                             TLI.getPointerTy(DAG.getDataLayout()),
                             getValue(I.getArgOperand(0))));
    return;
  case Intrinsic::addressofreturnaddress:
    setValue(&I, DAG.getNode(ISD::ADDROFRETURNADDR, sdl,
                             TLI.getPointerTy(DAG.getDataLayout())));
    return;
  case Intrinsic::sponentry:
    setValue(&I, DAG.getNode(ISD::SPONENTRY, sdl,
                             TLI.getFrameIndexTy(DAG.getDataLayout())));
    return;
  case Intrinsic::frameaddress:
    setValue(&I, DAG.getNode(ISD::FRAMEADDR, sdl,
                             TLI.getFrameIndexTy(DAG.getDataLayout()),
                             getValue(I.getArgOperand(0))));
    return;
  case Intrinsic::read_register: {
    Value *Reg = I.getArgOperand(0);
    SDValue Chain = getRoot();
    SDValue RegName =
        DAG.getMDNode(cast<MDNode>(cast<MetadataAsValue>(Reg)->getMetadata()));
    EVT VT = TLI.getValueType(DAG.getDataLayout(), I.getType());
    Res = DAG.getNode(ISD::READ_REGISTER, sdl,
      DAG.getVTList(VT, MVT::Other), Chain, RegName);
    setValue(&I, Res);
    DAG.setRoot(Res.getValue(1));
    return;
  }
  case Intrinsic::write_register: {
    Value *Reg = I.getArgOperand(0);
    Value *RegValue = I.getArgOperand(1);
    SDValue Chain = getRoot();
    SDValue RegName =
        DAG.getMDNode(cast<MDNode>(cast<MetadataAsValue>(Reg)->getMetadata()));
    DAG.setRoot(DAG.getNode(ISD::WRITE_REGISTER, sdl, MVT::Other, Chain,
                            RegName, getValue(RegValue)));
    return;
  }
  case Intrinsic::memcpy: {
    const auto &MCI = cast<MemCpyInst>(I);
    SDValue Op1 = getValue(I.getArgOperand(0));
    SDValue Op2 = getValue(I.getArgOperand(1));
    SDValue Op3 = getValue(I.getArgOperand(2));
    // @llvm.memcpy defines 0 and 1 to both mean no alignment.
    Align DstAlign = MCI.getDestAlign().valueOrOne();
    Align SrcAlign = MCI.getSourceAlign().valueOrOne();
    Align Alignment = commonAlignment(DstAlign, SrcAlign);
    bool isVol = MCI.isVolatile();
    bool isTC = I.isTailCall() && isInTailCallPosition(&I, DAG.getTarget());
    // FIXME: Support passing different dest/src alignments to the memcpy DAG
    // node.
    SDValue Root = isVol ? getRoot() : getMemoryRoot();
    SDValue MC = DAG.getMemcpy(Root, sdl, Op1, Op2, Op3, Alignment, isVol,
                               /* AlwaysInline */ false, isTC,
                               MachinePointerInfo(I.getArgOperand(0)),
                               MachinePointerInfo(I.getArgOperand(1)));
    updateDAGForMaybeTailCall(MC);
    return;
  }
  case Intrinsic::memcpy_inline: {
    const auto &MCI = cast<MemCpyInlineInst>(I);
    SDValue Dst = getValue(I.getArgOperand(0));
    SDValue Src = getValue(I.getArgOperand(1));
    SDValue Size = getValue(I.getArgOperand(2));
    assert(isa<ConstantSDNode>(Size) && "memcpy_inline needs constant size");
    // @llvm.memcpy.inline defines 0 and 1 to both mean no alignment.
    Align DstAlign = MCI.getDestAlign().valueOrOne();
    Align SrcAlign = MCI.getSourceAlign().valueOrOne();
    Align Alignment = commonAlignment(DstAlign, SrcAlign);
    bool isVol = MCI.isVolatile();
    bool isTC = I.isTailCall() && isInTailCallPosition(&I, DAG.getTarget());
    // FIXME: Support passing different dest/src alignments to the memcpy DAG
    // node.
    SDValue MC = DAG.getMemcpy(getRoot(), sdl, Dst, Src, Size, Alignment, isVol,
                               /* AlwaysInline */ true, isTC,
                               MachinePointerInfo(I.getArgOperand(0)),
                               MachinePointerInfo(I.getArgOperand(1)));
    updateDAGForMaybeTailCall(MC);
    return;
  }
  case Intrinsic::memset: {
    const auto &MSI = cast<MemSetInst>(I);
    SDValue Op1 = getValue(I.getArgOperand(0));
    SDValue Op2 = getValue(I.getArgOperand(1));
    SDValue Op3 = getValue(I.getArgOperand(2));
    // @llvm.memset defines 0 and 1 to both mean no alignment.
    Align Alignment = MSI.getDestAlign().valueOrOne();
    bool isVol = MSI.isVolatile();
    bool isTC = I.isTailCall() && isInTailCallPosition(&I, DAG.getTarget());
    SDValue Root = isVol ? getRoot() : getMemoryRoot();
    SDValue MS = DAG.getMemset(Root, sdl, Op1, Op2, Op3, Alignment, isVol, isTC,
                               MachinePointerInfo(I.getArgOperand(0)));
    updateDAGForMaybeTailCall(MS);
    return;
  }
  case Intrinsic::memmove: {
    const auto &MMI = cast<MemMoveInst>(I);
    SDValue Op1 = getValue(I.getArgOperand(0));
    SDValue Op2 = getValue(I.getArgOperand(1));
    SDValue Op3 = getValue(I.getArgOperand(2));
    // @llvm.memmove defines 0 and 1 to both mean no alignment.
    Align DstAlign = MMI.getDestAlign().valueOrOne();
    Align SrcAlign = MMI.getSourceAlign().valueOrOne();
    Align Alignment = commonAlignment(DstAlign, SrcAlign);
    bool isVol = MMI.isVolatile();
    bool isTC = I.isTailCall() && isInTailCallPosition(&I, DAG.getTarget());
    // FIXME: Support passing different dest/src alignments to the memmove DAG
    // node.
    SDValue Root = isVol ? getRoot() : getMemoryRoot();
    SDValue MM = DAG.getMemmove(Root, sdl, Op1, Op2, Op3, Alignment, isVol,
                                isTC, MachinePointerInfo(I.getArgOperand(0)),
                                MachinePointerInfo(I.getArgOperand(1)));
    updateDAGForMaybeTailCall(MM);
    return;
  }
  case Intrinsic::memcpy_element_unordered_atomic: {
    const AtomicMemCpyInst &MI = cast<AtomicMemCpyInst>(I);
    SDValue Dst = getValue(MI.getRawDest());
    SDValue Src = getValue(MI.getRawSource());
    SDValue Length = getValue(MI.getLength());

    unsigned DstAlign = MI.getDestAlignment();
    unsigned SrcAlign = MI.getSourceAlignment();
    Type *LengthTy = MI.getLength()->getType();
    unsigned ElemSz = MI.getElementSizeInBytes();
    bool isTC = I.isTailCall() && isInTailCallPosition(&I, DAG.getTarget());
    SDValue MC = DAG.getAtomicMemcpy(getRoot(), sdl, Dst, DstAlign, Src,
                                     SrcAlign, Length, LengthTy, ElemSz, isTC,
                                     MachinePointerInfo(MI.getRawDest()),
                                     MachinePointerInfo(MI.getRawSource()));
    updateDAGForMaybeTailCall(MC);
    return;
  }
  case Intrinsic::memmove_element_unordered_atomic: {
    auto &MI = cast<AtomicMemMoveInst>(I);
    SDValue Dst = getValue(MI.getRawDest());
    SDValue Src = getValue(MI.getRawSource());
    SDValue Length = getValue(MI.getLength());

    unsigned DstAlign = MI.getDestAlignment();
    unsigned SrcAlign = MI.getSourceAlignment();
    Type *LengthTy = MI.getLength()->getType();
    unsigned ElemSz = MI.getElementSizeInBytes();
    bool isTC = I.isTailCall() && isInTailCallPosition(&I, DAG.getTarget());
    SDValue MC = DAG.getAtomicMemmove(getRoot(), sdl, Dst, DstAlign, Src,
                                      SrcAlign, Length, LengthTy, ElemSz, isTC,
                                      MachinePointerInfo(MI.getRawDest()),
                                      MachinePointerInfo(MI.getRawSource()));
    updateDAGForMaybeTailCall(MC);
    return;
  }
  case Intrinsic::memset_element_unordered_atomic: {
    auto &MI = cast<AtomicMemSetInst>(I);
    SDValue Dst = getValue(MI.getRawDest());
    SDValue Val = getValue(MI.getValue());
    SDValue Length = getValue(MI.getLength());

    unsigned DstAlign = MI.getDestAlignment();
    Type *LengthTy = MI.getLength()->getType();
    unsigned ElemSz = MI.getElementSizeInBytes();
    bool isTC = I.isTailCall() && isInTailCallPosition(&I, DAG.getTarget());
    SDValue MC = DAG.getAtomicMemset(getRoot(), sdl, Dst, DstAlign, Val, Length,
                                     LengthTy, ElemSz, isTC,
                                     MachinePointerInfo(MI.getRawDest()));
    updateDAGForMaybeTailCall(MC);
    return;
  }
  case Intrinsic::dbg_addr:
  case Intrinsic::dbg_declare: {
    const auto &DI = cast<DbgVariableIntrinsic>(I);
    DILocalVariable *Variable = DI.getVariable();
    DIExpression *Expression = DI.getExpression();
    dropDanglingDebugInfo(Variable, Expression);
    assert(Variable && "Missing variable");
    LLVM_DEBUG(dbgs() << "SelectionDAG visiting debug intrinsic: " << DI
                      << "\n");
    // Check if address has undef value.
    const Value *Address = DI.getVariableLocation();
    if (!Address || isa<UndefValue>(Address) ||
        (Address->use_empty() && !isa<Argument>(Address))) {
      LLVM_DEBUG(dbgs() << "Dropping debug info for " << DI
                        << " (bad/undef/unused-arg address)\n");
      return;
    }

    bool isParameter = Variable->isParameter() || isa<Argument>(Address);

    // Check if this variable can be described by a frame index, typically
    // either as a static alloca or a byval parameter.
    int FI = std::numeric_limits<int>::max();
    if (const auto *AI =
            dyn_cast<AllocaInst>(Address->stripInBoundsConstantOffsets())) {
      if (AI->isStaticAlloca()) {
        auto I = FuncInfo.StaticAllocaMap.find(AI);
        if (I != FuncInfo.StaticAllocaMap.end())
          FI = I->second;
      }
    } else if (const auto *Arg = dyn_cast<Argument>(
                   Address->stripInBoundsConstantOffsets())) {
      FI = FuncInfo.getArgumentFrameIndex(Arg);
    }

    // llvm.dbg.addr is control dependent and always generates indirect
    // DBG_VALUE instructions. llvm.dbg.declare is handled as a frame index in
    // the MachineFunction variable table.
    if (FI != std::numeric_limits<int>::max()) {
      if (Intrinsic == Intrinsic::dbg_addr) {
        SDDbgValue *SDV = DAG.getFrameIndexDbgValue(
            Variable, Expression, FI, /*IsIndirect*/ true, dl, SDNodeOrder);
        DAG.AddDbgValue(SDV, getRoot().getNode(), isParameter);
      } else {
        LLVM_DEBUG(dbgs() << "Skipping " << DI
                          << " (variable info stashed in MF side table)\n");
      }
      return;
    }

    SDValue &N = NodeMap[Address];
    if (!N.getNode() && isa<Argument>(Address))
      // Check unused arguments map.
      N = UnusedArgNodeMap[Address];
    SDDbgValue *SDV;
    if (N.getNode()) {
      if (const BitCastInst *BCI = dyn_cast<BitCastInst>(Address))
        Address = BCI->getOperand(0);
      // Parameters are handled specially.
      auto FINode = dyn_cast<FrameIndexSDNode>(N.getNode());
      if (isParameter && FINode) {
        // Byval parameter. We have a frame index at this point.
        SDV =
            DAG.getFrameIndexDbgValue(Variable, Expression, FINode->getIndex(),
                                      /*IsIndirect*/ true, dl, SDNodeOrder);
      } else if (isa<Argument>(Address)) {
        // Address is an argument, so try to emit its dbg value using
        // virtual register info from the FuncInfo.ValueMap.
        EmitFuncArgumentDbgValue(Address, Variable, Expression, dl, true, N);
        return;
      } else {
        SDV = DAG.getDbgValue(Variable, Expression, N.getNode(), N.getResNo(),
                              true, dl, SDNodeOrder);
      }
      DAG.AddDbgValue(SDV, N.getNode(), isParameter);
    } else {
      // If Address is an argument then try to emit its dbg value using
      // virtual register info from the FuncInfo.ValueMap.
      if (!EmitFuncArgumentDbgValue(Address, Variable, Expression, dl, true,
                                    N)) {
        LLVM_DEBUG(dbgs() << "Dropping debug info for " << DI
                          << " (could not emit func-arg dbg_value)\n");
      }
    }
    return;
  }
  case Intrinsic::dbg_label: {
    const DbgLabelInst &DI = cast<DbgLabelInst>(I);
    DILabel *Label = DI.getLabel();
    assert(Label && "Missing label");

    SDDbgLabel *SDV;
    SDV = DAG.getDbgLabel(Label, dl, SDNodeOrder);
    DAG.AddDbgLabel(SDV);
    return;
  }
  case Intrinsic::dbg_value: {
    const DbgValueInst &DI = cast<DbgValueInst>(I);
    assert(DI.getVariable() && "Missing variable");

    DILocalVariable *Variable = DI.getVariable();
    DIExpression *Expression = DI.getExpression();
    dropDanglingDebugInfo(Variable, Expression);
    const Value *V = DI.getValue();
    if (!V)
      return;

    if (handleDebugValue(V, Variable, Expression, dl, DI.getDebugLoc(),
        SDNodeOrder))
      return;

    // TODO: Dangling debug info will eventually either be resolved or produce
    // an Undef DBG_VALUE. However in the resolution case, a gap may appear
    // between the original dbg.value location and its resolved DBG_VALUE, which
    // we should ideally fill with an extra Undef DBG_VALUE.

    DanglingDebugInfoMap[V].emplace_back(&DI, dl, SDNodeOrder);
    return;
  }

  case Intrinsic::eh_typeid_for: {
    // Find the type id for the given typeinfo.
    GlobalValue *GV = ExtractTypeInfo(I.getArgOperand(0));
    unsigned TypeID = DAG.getMachineFunction().getTypeIDFor(GV);
    Res = DAG.getConstant(TypeID, sdl, MVT::i32);
    setValue(&I, Res);
    return;
  }

  case Intrinsic::eh_return_i32:
  case Intrinsic::eh_return_i64:
    DAG.getMachineFunction().setCallsEHReturn(true);
    DAG.setRoot(DAG.getNode(ISD::EH_RETURN, sdl,
                            MVT::Other,
                            getControlRoot(),
                            getValue(I.getArgOperand(0)),
                            getValue(I.getArgOperand(1))));
    return;
  case Intrinsic::eh_unwind_init:
    DAG.getMachineFunction().setCallsUnwindInit(true);
    return;
  case Intrinsic::eh_dwarf_cfa:
    setValue(&I, DAG.getNode(ISD::EH_DWARF_CFA, sdl,
                             TLI.getPointerTy(DAG.getDataLayout()),
                             getValue(I.getArgOperand(0))));
    return;
  case Intrinsic::eh_sjlj_callsite: {
    MachineModuleInfo &MMI = DAG.getMachineFunction().getMMI();
    ConstantInt *CI = dyn_cast<ConstantInt>(I.getArgOperand(0));
    assert(CI && "Non-constant call site value in eh.sjlj.callsite!");
    assert(MMI.getCurrentCallSite() == 0 && "Overlapping call sites!");

    MMI.setCurrentCallSite(CI->getZExtValue());
    return;
  }
  case Intrinsic::eh_sjlj_functioncontext: {
    // Get and store the index of the function context.
    MachineFrameInfo &MFI = DAG.getMachineFunction().getFrameInfo();
    AllocaInst *FnCtx =
      cast<AllocaInst>(I.getArgOperand(0)->stripPointerCasts());
    int FI = FuncInfo.StaticAllocaMap[FnCtx];
    MFI.setFunctionContextIndex(FI);
    return;
  }
  case Intrinsic::eh_sjlj_setjmp: {
    SDValue Ops[2];
    Ops[0] = getRoot();
    Ops[1] = getValue(I.getArgOperand(0));
    SDValue Op = DAG.getNode(ISD::EH_SJLJ_SETJMP, sdl,
                             DAG.getVTList(MVT::i32, MVT::Other), Ops);
    setValue(&I, Op.getValue(0));
    DAG.setRoot(Op.getValue(1));
    return;
  }
  case Intrinsic::eh_sjlj_longjmp:
    DAG.setRoot(DAG.getNode(ISD::EH_SJLJ_LONGJMP, sdl, MVT::Other,
                            getRoot(), getValue(I.getArgOperand(0))));
    return;
  case Intrinsic::eh_sjlj_setup_dispatch:
    DAG.setRoot(DAG.getNode(ISD::EH_SJLJ_SETUP_DISPATCH, sdl, MVT::Other,
                            getRoot()));
    return;
  case Intrinsic::masked_gather:
    visitMaskedGather(I);
    return;
  case Intrinsic::masked_load:
    visitMaskedLoad(I);
    return;
  case Intrinsic::masked_scatter:
    visitMaskedScatter(I);
    return;
  case Intrinsic::masked_store:
    visitMaskedStore(I);
    return;
  case Intrinsic::masked_expandload:
    visitMaskedLoad(I, true /* IsExpanding */);
    return;
  case Intrinsic::masked_compressstore:
    visitMaskedStore(I, true /* IsCompressing */);
    return;
  case Intrinsic::powi:
    setValue(&I, ExpandPowI(sdl, getValue(I.getArgOperand(0)),
                            getValue(I.getArgOperand(1)), DAG));
    return;
  case Intrinsic::log:
    setValue(&I, expandLog(sdl, getValue(I.getArgOperand(0)), DAG, TLI));
    return;
  case Intrinsic::log2:
    setValue(&I, expandLog2(sdl, getValue(I.getArgOperand(0)), DAG, TLI));
    return;
  case Intrinsic::log10:
    setValue(&I, expandLog10(sdl, getValue(I.getArgOperand(0)), DAG, TLI));
    return;
  case Intrinsic::exp:
    setValue(&I, expandExp(sdl, getValue(I.getArgOperand(0)), DAG, TLI));
    return;
  case Intrinsic::exp2:
    setValue(&I, expandExp2(sdl, getValue(I.getArgOperand(0)), DAG, TLI));
    return;
  case Intrinsic::pow:
    setValue(&I, expandPow(sdl, getValue(I.getArgOperand(0)),
                           getValue(I.getArgOperand(1)), DAG, TLI));
    return;
  case Intrinsic::sqrt:
  case Intrinsic::fabs:
  case Intrinsic::sin:
  case Intrinsic::cos:
  case Intrinsic::floor:
  case Intrinsic::ceil:
  case Intrinsic::trunc:
  case Intrinsic::rint:
  case Intrinsic::nearbyint:
  case Intrinsic::round:
  case Intrinsic::canonicalize: {
    unsigned Opcode;
    switch (Intrinsic) {
    default: llvm_unreachable("Impossible intrinsic");  // Can't reach here.
    case Intrinsic::sqrt:      Opcode = ISD::FSQRT;      break;
    case Intrinsic::fabs:      Opcode = ISD::FABS;       break;
    case Intrinsic::sin:       Opcode = ISD::FSIN;       break;
    case Intrinsic::cos:       Opcode = ISD::FCOS;       break;
    case Intrinsic::floor:     Opcode = ISD::FFLOOR;     break;
    case Intrinsic::ceil:      Opcode = ISD::FCEIL;      break;
    case Intrinsic::trunc:     Opcode = ISD::FTRUNC;     break;
    case Intrinsic::rint:      Opcode = ISD::FRINT;      break;
    case Intrinsic::nearbyint: Opcode = ISD::FNEARBYINT; break;
    case Intrinsic::round:     Opcode = ISD::FROUND;     break;
    case Intrinsic::canonicalize: Opcode = ISD::FCANONICALIZE; break;
    }

    setValue(&I, DAG.getNode(Opcode, sdl,
                             getValue(I.getArgOperand(0)).getValueType(),
                             getValue(I.getArgOperand(0))));
    return;
  }
  case Intrinsic::lround:
  case Intrinsic::llround:
  case Intrinsic::lrint:
  case Intrinsic::llrint: {
    unsigned Opcode;
    switch (Intrinsic) {
    default: llvm_unreachable("Impossible intrinsic");  // Can't reach here.
    case Intrinsic::lround:  Opcode = ISD::LROUND;  break;
    case Intrinsic::llround: Opcode = ISD::LLROUND; break;
    case Intrinsic::lrint:   Opcode = ISD::LRINT;   break;
    case Intrinsic::llrint:  Opcode = ISD::LLRINT;  break;
    }

    EVT RetVT = TLI.getValueType(DAG.getDataLayout(), I.getType());
    setValue(&I, DAG.getNode(Opcode, sdl, RetVT,
                             getValue(I.getArgOperand(0))));
    return;
  }
  case Intrinsic::minnum:
    setValue(&I, DAG.getNode(ISD::FMINNUM, sdl,
                             getValue(I.getArgOperand(0)).getValueType(),
                             getValue(I.getArgOperand(0)),
                             getValue(I.getArgOperand(1))));
    return;
  case Intrinsic::maxnum:
    setValue(&I, DAG.getNode(ISD::FMAXNUM, sdl,
                             getValue(I.getArgOperand(0)).getValueType(),
                             getValue(I.getArgOperand(0)),
                             getValue(I.getArgOperand(1))));
    return;
  case Intrinsic::minimum:
    setValue(&I, DAG.getNode(ISD::FMINIMUM, sdl,
                             getValue(I.getArgOperand(0)).getValueType(),
                             getValue(I.getArgOperand(0)),
                             getValue(I.getArgOperand(1))));
    return;
  case Intrinsic::maximum:
    setValue(&I, DAG.getNode(ISD::FMAXIMUM, sdl,
                             getValue(I.getArgOperand(0)).getValueType(),
                             getValue(I.getArgOperand(0)),
                             getValue(I.getArgOperand(1))));
    return;
  case Intrinsic::copysign:
    setValue(&I, DAG.getNode(ISD::FCOPYSIGN, sdl,
                             getValue(I.getArgOperand(0)).getValueType(),
                             getValue(I.getArgOperand(0)),
                             getValue(I.getArgOperand(1))));
    return;
  case Intrinsic::fma:
    setValue(&I, DAG.getNode(ISD::FMA, sdl,
                             getValue(I.getArgOperand(0)).getValueType(),
                             getValue(I.getArgOperand(0)),
                             getValue(I.getArgOperand(1)),
                             getValue(I.getArgOperand(2))));
    return;
#define INSTRUCTION(NAME, NARG, ROUND_MODE, INTRINSIC)                         \
  case Intrinsic::INTRINSIC:
#include "llvm/IR/ConstrainedOps.def"
    visitConstrainedFPIntrinsic(cast<ConstrainedFPIntrinsic>(I));
    return;
  case Intrinsic::fmuladd: {
    EVT VT = TLI.getValueType(DAG.getDataLayout(), I.getType());
    if (TM.Options.AllowFPOpFusion != FPOpFusion::Strict &&
        TLI.isFMAFasterThanFMulAndFAdd(DAG.getMachineFunction(), VT)) {
      setValue(&I, DAG.getNode(ISD::FMA, sdl,
                               getValue(I.getArgOperand(0)).getValueType(),
                               getValue(I.getArgOperand(0)),
                               getValue(I.getArgOperand(1)),
                               getValue(I.getArgOperand(2))));
    } else {
      // TODO: Intrinsic calls should have fast-math-flags.
      SDValue Mul = DAG.getNode(ISD::FMUL, sdl,
                                getValue(I.getArgOperand(0)).getValueType(),
                                getValue(I.getArgOperand(0)),
                                getValue(I.getArgOperand(1)));
      SDValue Add = DAG.getNode(ISD::FADD, sdl,
                                getValue(I.getArgOperand(0)).getValueType(),
                                Mul,
                                getValue(I.getArgOperand(2)));
      setValue(&I, Add);
    }
    return;
  }
  case Intrinsic::convert_to_fp16:
    setValue(&I, DAG.getNode(ISD::BITCAST, sdl, MVT::i16,
                             DAG.getNode(ISD::FP_ROUND, sdl, MVT::f16,
                                         getValue(I.getArgOperand(0)),
                                         DAG.getTargetConstant(0, sdl,
                                                               MVT::i32))));
    return;
  case Intrinsic::convert_from_fp16:
    setValue(&I, DAG.getNode(ISD::FP_EXTEND, sdl,
                             TLI.getValueType(DAG.getDataLayout(), I.getType()),
                             DAG.getNode(ISD::BITCAST, sdl, MVT::f16,
                                         getValue(I.getArgOperand(0)))));
    return;
  case Intrinsic::pcmarker: {
    SDValue Tmp = getValue(I.getArgOperand(0));
    DAG.setRoot(DAG.getNode(ISD::PCMARKER, sdl, MVT::Other, getRoot(), Tmp));
    return;
  }
  case Intrinsic::readcyclecounter: {
    SDValue Op = getRoot();
    Res = DAG.getNode(ISD::READCYCLECOUNTER, sdl,
                      DAG.getVTList(MVT::i64, MVT::Other), Op);
    setValue(&I, Res);
    DAG.setRoot(Res.getValue(1));
    return;
  }
  case Intrinsic::bitreverse:
    setValue(&I, DAG.getNode(ISD::BITREVERSE, sdl,
                             getValue(I.getArgOperand(0)).getValueType(),
                             getValue(I.getArgOperand(0))));
    return;
  case Intrinsic::bswap:
    setValue(&I, DAG.getNode(ISD::BSWAP, sdl,
                             getValue(I.getArgOperand(0)).getValueType(),
                             getValue(I.getArgOperand(0))));
    return;
  case Intrinsic::cttz: {
    SDValue Arg = getValue(I.getArgOperand(0));
    ConstantInt *CI = cast<ConstantInt>(I.getArgOperand(1));
    EVT Ty = Arg.getValueType();
    setValue(&I, DAG.getNode(CI->isZero() ? ISD::CTTZ : ISD::CTTZ_ZERO_UNDEF,
                             sdl, Ty, Arg));
    return;
  }
  case Intrinsic::ctlz: {
    SDValue Arg = getValue(I.getArgOperand(0));
    ConstantInt *CI = cast<ConstantInt>(I.getArgOperand(1));
    EVT Ty = Arg.getValueType();
    setValue(&I, DAG.getNode(CI->isZero() ? ISD::CTLZ : ISD::CTLZ_ZERO_UNDEF,
                             sdl, Ty, Arg));
    return;
  }
  case Intrinsic::ctpop: {
    SDValue Arg = getValue(I.getArgOperand(0));
    EVT Ty = Arg.getValueType();
    setValue(&I, DAG.getNode(ISD::CTPOP, sdl, Ty, Arg));
    return;
  }
  case Intrinsic::fshl:
  case Intrinsic::fshr: {
    bool IsFSHL = Intrinsic == Intrinsic::fshl;
    SDValue X = getValue(I.getArgOperand(0));
    SDValue Y = getValue(I.getArgOperand(1));
    SDValue Z = getValue(I.getArgOperand(2));
    EVT VT = X.getValueType();
    SDValue BitWidthC = DAG.getConstant(VT.getScalarSizeInBits(), sdl, VT);
    SDValue Zero = DAG.getConstant(0, sdl, VT);
    SDValue ShAmt = DAG.getNode(ISD::UREM, sdl, VT, Z, BitWidthC);

    auto FunnelOpcode = IsFSHL ? ISD::FSHL : ISD::FSHR;
    if (TLI.isOperationLegalOrCustom(FunnelOpcode, VT)) {
      setValue(&I, DAG.getNode(FunnelOpcode, sdl, VT, X, Y, Z));
      return;
    }

    // When X == Y, this is rotate. If the data type has a power-of-2 size, we
    // avoid the select that is necessary in the general case to filter out
    // the 0-shift possibility that leads to UB.
    if (X == Y && isPowerOf2_32(VT.getScalarSizeInBits())) {
      auto RotateOpcode = IsFSHL ? ISD::ROTL : ISD::ROTR;
      if (TLI.isOperationLegalOrCustom(RotateOpcode, VT)) {
        setValue(&I, DAG.getNode(RotateOpcode, sdl, VT, X, Z));
        return;
      }

      // Some targets only rotate one way. Try the opposite direction.
      RotateOpcode = IsFSHL ? ISD::ROTR : ISD::ROTL;
      if (TLI.isOperationLegalOrCustom(RotateOpcode, VT)) {
        // Negate the shift amount because it is safe to ignore the high bits.
        SDValue NegShAmt = DAG.getNode(ISD::SUB, sdl, VT, Zero, Z);
        setValue(&I, DAG.getNode(RotateOpcode, sdl, VT, X, NegShAmt));
        return;
      }

      // fshl (rotl): (X << (Z % BW)) | (X >> ((0 - Z) % BW))
      // fshr (rotr): (X << ((0 - Z) % BW)) | (X >> (Z % BW))
      SDValue NegZ = DAG.getNode(ISD::SUB, sdl, VT, Zero, Z);
      SDValue NShAmt = DAG.getNode(ISD::UREM, sdl, VT, NegZ, BitWidthC);
      SDValue ShX = DAG.getNode(ISD::SHL, sdl, VT, X, IsFSHL ? ShAmt : NShAmt);
      SDValue ShY = DAG.getNode(ISD::SRL, sdl, VT, X, IsFSHL ? NShAmt : ShAmt);
      setValue(&I, DAG.getNode(ISD::OR, sdl, VT, ShX, ShY));
      return;
    }

    // fshl: (X << (Z % BW)) | (Y >> (BW - (Z % BW)))
    // fshr: (X << (BW - (Z % BW))) | (Y >> (Z % BW))
    SDValue InvShAmt = DAG.getNode(ISD::SUB, sdl, VT, BitWidthC, ShAmt);
    SDValue ShX = DAG.getNode(ISD::SHL, sdl, VT, X, IsFSHL ? ShAmt : InvShAmt);
    SDValue ShY = DAG.getNode(ISD::SRL, sdl, VT, Y, IsFSHL ? InvShAmt : ShAmt);
    SDValue Or = DAG.getNode(ISD::OR, sdl, VT, ShX, ShY);

    // If (Z % BW == 0), then the opposite direction shift is shift-by-bitwidth,
    // and that is undefined. We must compare and select to avoid UB.
    EVT CCVT = MVT::i1;
    if (VT.isVector())
      CCVT = EVT::getVectorVT(*Context, CCVT, VT.getVectorNumElements());

    // For fshl, 0-shift returns the 1st arg (X).
    // For fshr, 0-shift returns the 2nd arg (Y).
    SDValue IsZeroShift = DAG.getSetCC(sdl, CCVT, ShAmt, Zero, ISD::SETEQ);
    setValue(&I, DAG.getSelect(sdl, VT, IsZeroShift, IsFSHL ? X : Y, Or));
    return;
  }
  case Intrinsic::sadd_sat: {
    SDValue Op1 = getValue(I.getArgOperand(0));
    SDValue Op2 = getValue(I.getArgOperand(1));
    setValue(&I, DAG.getNode(ISD::SADDSAT, sdl, Op1.getValueType(), Op1, Op2));
    return;
  }
  case Intrinsic::uadd_sat: {
    SDValue Op1 = getValue(I.getArgOperand(0));
    SDValue Op2 = getValue(I.getArgOperand(1));
    setValue(&I, DAG.getNode(ISD::UADDSAT, sdl, Op1.getValueType(), Op1, Op2));
    return;
  }
  case Intrinsic::ssub_sat: {
    SDValue Op1 = getValue(I.getArgOperand(0));
    SDValue Op2 = getValue(I.getArgOperand(1));
    setValue(&I, DAG.getNode(ISD::SSUBSAT, sdl, Op1.getValueType(), Op1, Op2));
    return;
  }
  case Intrinsic::usub_sat: {
    SDValue Op1 = getValue(I.getArgOperand(0));
    SDValue Op2 = getValue(I.getArgOperand(1));
    setValue(&I, DAG.getNode(ISD::USUBSAT, sdl, Op1.getValueType(), Op1, Op2));
    return;
  }
  case Intrinsic::smul_fix:
  case Intrinsic::umul_fix:
  case Intrinsic::smul_fix_sat:
  case Intrinsic::umul_fix_sat: {
    SDValue Op1 = getValue(I.getArgOperand(0));
    SDValue Op2 = getValue(I.getArgOperand(1));
    SDValue Op3 = getValue(I.getArgOperand(2));
    setValue(&I, DAG.getNode(FixedPointIntrinsicToOpcode(Intrinsic), sdl,
                             Op1.getValueType(), Op1, Op2, Op3));
    return;
  }
  case Intrinsic::sdiv_fix:
  case Intrinsic::udiv_fix: {
    SDValue Op1 = getValue(I.getArgOperand(0));
    SDValue Op2 = getValue(I.getArgOperand(1));
    SDValue Op3 = getValue(I.getArgOperand(2));
    setValue(&I, expandDivFix(FixedPointIntrinsicToOpcode(Intrinsic), sdl,
                              Op1, Op2, Op3, DAG, TLI));
    return;
  }
  case Intrinsic::stacksave: {
    SDValue Op = getRoot();
    Res = DAG.getNode(
        ISD::STACKSAVE, sdl,
        DAG.getVTList(TLI.getPointerTy(DAG.getDataLayout()), MVT::Other), Op);
    setValue(&I, Res);
    DAG.setRoot(Res.getValue(1));
    return;
  }
  case Intrinsic::stackrestore:
    Res = getValue(I.getArgOperand(0));
    DAG.setRoot(DAG.getNode(ISD::STACKRESTORE, sdl, MVT::Other, getRoot(), Res));
    return;
  case Intrinsic::get_dynamic_area_offset: {
    SDValue Op = getRoot();
    EVT PtrTy = TLI.getPointerTy(DAG.getDataLayout());
    EVT ResTy = TLI.getValueType(DAG.getDataLayout(), I.getType());
    // Result type for @llvm.get.dynamic.area.offset should match PtrTy for
    // target.
    if (PtrTy.getSizeInBits() < ResTy.getSizeInBits())
      report_fatal_error("Wrong result type for @llvm.get.dynamic.area.offset"
                         " intrinsic!");
    Res = DAG.getNode(ISD::GET_DYNAMIC_AREA_OFFSET, sdl, DAG.getVTList(ResTy),
                      Op);
    DAG.setRoot(Op);
    setValue(&I, Res);
    return;
  }
  case Intrinsic::stackguard: {
    EVT PtrTy = TLI.getPointerTy(DAG.getDataLayout());
    MachineFunction &MF = DAG.getMachineFunction();
    const Module &M = *MF.getFunction().getParent();
    SDValue Chain = getRoot();
    if (TLI.useLoadStackGuardNode()) {
      Res = getLoadStackGuard(DAG, sdl, Chain);
    } else {
      const Value *Global = TLI.getSDagStackGuard(M);
      unsigned Align = DL->getPrefTypeAlignment(Global->getType());
      Res = DAG.getLoad(PtrTy, sdl, Chain, getValue(Global),
                        MachinePointerInfo(Global, 0), Align,
                        MachineMemOperand::MOVolatile);
    }
    if (TLI.useStackGuardXorFP())
      Res = TLI.emitStackGuardXorFP(DAG, Res, sdl);
    DAG.setRoot(Chain);
    setValue(&I, Res);
    return;
  }
  case Intrinsic::stackprotector: {
    // Emit code into the DAG to store the stack guard onto the stack.
    MachineFunction &MF = DAG.getMachineFunction();
    MachineFrameInfo &MFI = MF.getFrameInfo();
    EVT PtrTy = TLI.getPointerTy(DAG.getDataLayout());
    SDValue Src, Chain = getRoot();

    if (TLI.useLoadStackGuardNode())
      Src = getLoadStackGuard(DAG, sdl, Chain);
    else
      Src = getValue(I.getArgOperand(0));   // The guard's value.

    AllocaInst *Slot = cast<AllocaInst>(I.getArgOperand(1));

    int FI = FuncInfo.StaticAllocaMap[Slot];
    MFI.setStackProtectorIndex(FI);

    SDValue FIN = DAG.getFrameIndex(FI, PtrTy);

    // Store the stack protector onto the stack.
    Res = DAG.getStore(Chain, sdl, Src, FIN, MachinePointerInfo::getFixedStack(
                                                 DAG.getMachineFunction(), FI),
                       /* Alignment = */ 0, MachineMemOperand::MOVolatile);
    setValue(&I, Res);
    DAG.setRoot(Res);
    return;
  }
  case Intrinsic::objectsize:
    llvm_unreachable("llvm.objectsize.* should have been lowered already");

  case Intrinsic::is_constant:
    llvm_unreachable("llvm.is.constant.* should have been lowered already");

  case Intrinsic::annotation:
  case Intrinsic::ptr_annotation:
  case Intrinsic::launder_invariant_group:
  case Intrinsic::strip_invariant_group:
    // Drop the intrinsic, but forward the value
    setValue(&I, getValue(I.getOperand(0)));
    return;
  case Intrinsic::assume:
  case Intrinsic::var_annotation:
  case Intrinsic::sideeffect:
    // Discard annotate attributes, assumptions, and artificial side-effects.
    return;

  case Intrinsic::codeview_annotation: {
    // Emit a label associated with this metadata.
    MachineFunction &MF = DAG.getMachineFunction();
    MCSymbol *Label =
        MF.getMMI().getContext().createTempSymbol("annotation", true);
    Metadata *MD = cast<MetadataAsValue>(I.getArgOperand(0))->getMetadata();
    MF.addCodeViewAnnotation(Label, cast<MDNode>(MD));
    Res = DAG.getLabelNode(ISD::ANNOTATION_LABEL, sdl, getRoot(), Label);
    DAG.setRoot(Res);
    return;
  }

  case Intrinsic::init_trampoline: {
    const Function *F = cast<Function>(I.getArgOperand(1)->stripPointerCasts());

    SDValue Ops[6];
    Ops[0] = getRoot();
    Ops[1] = getValue(I.getArgOperand(0));
    Ops[2] = getValue(I.getArgOperand(1));
    Ops[3] = getValue(I.getArgOperand(2));
    Ops[4] = DAG.getSrcValue(I.getArgOperand(0));
    Ops[5] = DAG.getSrcValue(F);

    Res = DAG.getNode(ISD::INIT_TRAMPOLINE, sdl, MVT::Other, Ops);

    DAG.setRoot(Res);
    return;
  }
  case Intrinsic::adjust_trampoline:
    setValue(&I, DAG.getNode(ISD::ADJUST_TRAMPOLINE, sdl,
                             TLI.getPointerTy(DAG.getDataLayout()),
                             getValue(I.getArgOperand(0))));
    return;
  case Intrinsic::gcroot: {
    assert(DAG.getMachineFunction().getFunction().hasGC() &&
           "only valid in functions with gc specified, enforced by Verifier");
    assert(GFI && "implied by previous");
    const Value *Alloca = I.getArgOperand(0)->stripPointerCasts();
    const Constant *TypeMap = cast<Constant>(I.getArgOperand(1));

    FrameIndexSDNode *FI = cast<FrameIndexSDNode>(getValue(Alloca).getNode());
    GFI->addStackRoot(FI->getIndex(), TypeMap);
    return;
  }
  case Intrinsic::gcread:
  case Intrinsic::gcwrite:
    llvm_unreachable("GC failed to lower gcread/gcwrite intrinsics!");
  case Intrinsic::flt_rounds:
    setValue(&I, DAG.getNode(ISD::FLT_ROUNDS_, sdl, MVT::i32));
    return;

  case Intrinsic::expect:
    // Just replace __builtin_expect(exp, c) with EXP.
    setValue(&I, getValue(I.getArgOperand(0)));
    return;

  case Intrinsic::debugtrap:
  case Intrinsic::trap: {
    StringRef TrapFuncName =
        I.getAttributes()
            .getAttribute(AttributeList::FunctionIndex, "trap-func-name")
            .getValueAsString();
    if (TrapFuncName.empty()) {
      ISD::NodeType Op = (Intrinsic == Intrinsic::trap) ?
        ISD::TRAP : ISD::DEBUGTRAP;
      DAG.setRoot(DAG.getNode(Op, sdl,MVT::Other, getRoot()));
      return;
    }
    TargetLowering::ArgListTy Args;

    TargetLowering::CallLoweringInfo CLI(DAG);
    CLI.setDebugLoc(sdl).setChain(getRoot()).setLibCallee(
        CallingConv::C, I.getType(),
        DAG.getExternalSymbol(TrapFuncName.data(),
                              TLI.getPointerTy(DAG.getDataLayout())),
        std::move(Args));

    std::pair<SDValue, SDValue> Result = TLI.LowerCallTo(CLI);
    DAG.setRoot(Result.second);
    return;
  }

  case Intrinsic::uadd_with_overflow:
  case Intrinsic::sadd_with_overflow:
  case Intrinsic::usub_with_overflow:
  case Intrinsic::ssub_with_overflow:
  case Intrinsic::umul_with_overflow:
  case Intrinsic::smul_with_overflow: {
    ISD::NodeType Op;
    switch (Intrinsic) {
    default: llvm_unreachable("Impossible intrinsic");  // Can't reach here.
    case Intrinsic::uadd_with_overflow: Op = ISD::UADDO; break;
    case Intrinsic::sadd_with_overflow: Op = ISD::SADDO; break;
    case Intrinsic::usub_with_overflow: Op = ISD::USUBO; break;
    case Intrinsic::ssub_with_overflow: Op = ISD::SSUBO; break;
    case Intrinsic::umul_with_overflow: Op = ISD::UMULO; break;
    case Intrinsic::smul_with_overflow: Op = ISD::SMULO; break;
    }
    SDValue Op1 = getValue(I.getArgOperand(0));
    SDValue Op2 = getValue(I.getArgOperand(1));

    EVT ResultVT = Op1.getValueType();
    EVT OverflowVT = MVT::i1;
    if (ResultVT.isVector())
      OverflowVT = EVT::getVectorVT(
          *Context, OverflowVT, ResultVT.getVectorNumElements());

    SDVTList VTs = DAG.getVTList(ResultVT, OverflowVT);
    setValue(&I, DAG.getNode(Op, sdl, VTs, Op1, Op2));
    return;
  }
  case Intrinsic::prefetch: {
    SDValue Ops[5];
    unsigned rw = cast<ConstantInt>(I.getArgOperand(1))->getZExtValue();
    auto Flags = rw == 0 ? MachineMemOperand::MOLoad :MachineMemOperand::MOStore;
    Ops[0] = DAG.getRoot();
    Ops[1] = getValue(I.getArgOperand(0));
    Ops[2] = getValue(I.getArgOperand(1));
    Ops[3] = getValue(I.getArgOperand(2));
    Ops[4] = getValue(I.getArgOperand(3));
    SDValue Result = DAG.getMemIntrinsicNode(ISD::PREFETCH, sdl,
                                             DAG.getVTList(MVT::Other), Ops,
                                             EVT::getIntegerVT(*Context, 8),
                                             MachinePointerInfo(I.getArgOperand(0)),
                                             0, /* align */
                                             Flags);

    // Chain the prefetch in parallell with any pending loads, to stay out of
    // the way of later optimizations.
    PendingLoads.push_back(Result);
    Result = getRoot();
    DAG.setRoot(Result);
    return;
  }
  case Intrinsic::lifetime_start:
  case Intrinsic::lifetime_end: {
    bool IsStart = (Intrinsic == Intrinsic::lifetime_start);
    // Stack coloring is not enabled in O0, discard region information.
    if (TM.getOptLevel() == CodeGenOpt::None)
      return;

    const int64_t ObjectSize =
        cast<ConstantInt>(I.getArgOperand(0))->getSExtValue();
    Value *const ObjectPtr = I.getArgOperand(1);
    SmallVector<const Value *, 4> Allocas;
    GetUnderlyingObjects(ObjectPtr, Allocas, *DL);

    for (SmallVectorImpl<const Value*>::iterator Object = Allocas.begin(),
           E = Allocas.end(); Object != E; ++Object) {
      const AllocaInst *LifetimeObject = dyn_cast_or_null<AllocaInst>(*Object);

      // Could not find an Alloca.
      if (!LifetimeObject)
        continue;

      // First check that the Alloca is static, otherwise it won't have a
      // valid frame index.
      auto SI = FuncInfo.StaticAllocaMap.find(LifetimeObject);
      if (SI == FuncInfo.StaticAllocaMap.end())
        return;

      const int FrameIndex = SI->second;
      int64_t Offset;
      if (GetPointerBaseWithConstantOffset(
              ObjectPtr, Offset, DAG.getDataLayout()) != LifetimeObject)
        Offset = -1; // Cannot determine offset from alloca to lifetime object.
      Res = DAG.getLifetimeNode(IsStart, sdl, getRoot(), FrameIndex, ObjectSize,
                                Offset);
      DAG.setRoot(Res);
    }
    return;
  }
  case Intrinsic::invariant_start:
    // Discard region information.
    setValue(&I, DAG.getUNDEF(TLI.getPointerTy(DAG.getDataLayout())));
    return;
  case Intrinsic::invariant_end:
    // Discard region information.
    return;
  case Intrinsic::clear_cache:
    /// FunctionName may be null.
    if (const char *FunctionName = TLI.getClearCacheBuiltinName())
      lowerCallToExternalSymbol(I, FunctionName);
    return;
  case Intrinsic::donothing:
    // ignore
    return;
  case Intrinsic::experimental_stackmap:
    visitStackmap(I);
    return;
  case Intrinsic::experimental_patchpoint_void:
  case Intrinsic::experimental_patchpoint_i64:
    visitPatchpoint(&I);
    return;
  case Intrinsic::experimental_gc_statepoint:
    LowerStatepoint(ImmutableStatepoint(&I));
    return;
  case Intrinsic::experimental_gc_result:
    visitGCResult(cast<GCResultInst>(I));
    return;
  case Intrinsic::experimental_gc_relocate:
    visitGCRelocate(cast<GCRelocateInst>(I));
    return;
  case Intrinsic::instrprof_increment:
    llvm_unreachable("instrprof failed to lower an increment");
  case Intrinsic::instrprof_value_profile:
    llvm_unreachable("instrprof failed to lower a value profiling call");
  case Intrinsic::localescape: {
    MachineFunction &MF = DAG.getMachineFunction();
    const TargetInstrInfo *TII = DAG.getSubtarget().getInstrInfo();

    // Directly emit some LOCAL_ESCAPE machine instrs. Label assignment emission
    // is the same on all targets.
    for (unsigned Idx = 0, E = I.getNumArgOperands(); Idx < E; ++Idx) {
      Value *Arg = I.getArgOperand(Idx)->stripPointerCasts();
      if (isa<ConstantPointerNull>(Arg))
        continue; // Skip null pointers. They represent a hole in index space.
      AllocaInst *Slot = cast<AllocaInst>(Arg);
      assert(FuncInfo.StaticAllocaMap.count(Slot) &&
             "can only escape static allocas");
      int FI = FuncInfo.StaticAllocaMap[Slot];
      MCSymbol *FrameAllocSym =
          MF.getMMI().getContext().getOrCreateFrameAllocSymbol(
              GlobalValue::dropLLVMManglingEscape(MF.getName()), Idx);
      BuildMI(*FuncInfo.MBB, FuncInfo.InsertPt, dl,
              TII->get(TargetOpcode::LOCAL_ESCAPE))
          .addSym(FrameAllocSym)
          .addFrameIndex(FI);
    }

    return;
  }

  case Intrinsic::localrecover: {
    // i8* @llvm.localrecover(i8* %fn, i8* %fp, i32 %idx)
    MachineFunction &MF = DAG.getMachineFunction();
    MVT PtrVT = TLI.getPointerTy(DAG.getDataLayout(), 0);

    // Get the symbol that defines the frame offset.
    auto *Fn = cast<Function>(I.getArgOperand(0)->stripPointerCasts());
    auto *Idx = cast<ConstantInt>(I.getArgOperand(2));
    unsigned IdxVal =
        unsigned(Idx->getLimitedValue(std::numeric_limits<int>::max()));
    MCSymbol *FrameAllocSym =
        MF.getMMI().getContext().getOrCreateFrameAllocSymbol(
            GlobalValue::dropLLVMManglingEscape(Fn->getName()), IdxVal);

    // Create a MCSymbol for the label to avoid any target lowering
    // that would make this PC relative.
    SDValue OffsetSym = DAG.getMCSymbol(FrameAllocSym, PtrVT);
    SDValue OffsetVal =
        DAG.getNode(ISD::LOCAL_RECOVER, sdl, PtrVT, OffsetSym);

    // Add the offset to the FP.
    Value *FP = I.getArgOperand(1);
    SDValue FPVal = getValue(FP);
    SDValue Add = DAG.getMemBasePlusOffset(FPVal, OffsetVal, sdl);
    setValue(&I, Add);

    return;
  }

  case Intrinsic::eh_exceptionpointer:
  case Intrinsic::eh_exceptioncode: {
    // Get the exception pointer vreg, copy from it, and resize it to fit.
    const auto *CPI = cast<CatchPadInst>(I.getArgOperand(0));
    MVT PtrVT = TLI.getPointerTy(DAG.getDataLayout());
    const TargetRegisterClass *PtrRC = TLI.getRegClassFor(PtrVT);
    unsigned VReg = FuncInfo.getCatchPadExceptionPointerVReg(CPI, PtrRC);
    SDValue N =
        DAG.getCopyFromReg(DAG.getEntryNode(), getCurSDLoc(), VReg, PtrVT);
    if (Intrinsic == Intrinsic::eh_exceptioncode)
      N = DAG.getZExtOrTrunc(N, getCurSDLoc(), MVT::i32);
    setValue(&I, N);
    return;
  }
  case Intrinsic::xray_customevent: {
    // Here we want to make sure that the intrinsic behaves as if it has a
    // specific calling convention, and only for x86_64.
    // FIXME: Support other platforms later.
    const auto &Triple = DAG.getTarget().getTargetTriple();
    if (Triple.getArch() != Triple::x86_64 || !Triple.isOSLinux())
      return;

    SDLoc DL = getCurSDLoc();
    SmallVector<SDValue, 8> Ops;

    // We want to say that we always want the arguments in registers.
    SDValue LogEntryVal = getValue(I.getArgOperand(0));
    SDValue StrSizeVal = getValue(I.getArgOperand(1));
    SDVTList NodeTys = DAG.getVTList(MVT::Other, MVT::Glue);
    SDValue Chain = getRoot();
    Ops.push_back(LogEntryVal);
    Ops.push_back(StrSizeVal);
    Ops.push_back(Chain);

    // We need to enforce the calling convention for the callsite, so that
    // argument ordering is enforced correctly, and that register allocation can
    // see that some registers may be assumed clobbered and have to preserve
    // them across calls to the intrinsic.
    MachineSDNode *MN = DAG.getMachineNode(TargetOpcode::PATCHABLE_EVENT_CALL,
                                           DL, NodeTys, Ops);
    SDValue patchableNode = SDValue(MN, 0);
    DAG.setRoot(patchableNode);
    setValue(&I, patchableNode);
    return;
  }
  case Intrinsic::xray_typedevent: {
    // Here we want to make sure that the intrinsic behaves as if it has a
    // specific calling convention, and only for x86_64.
    // FIXME: Support other platforms later.
    const auto &Triple = DAG.getTarget().getTargetTriple();
    if (Triple.getArch() != Triple::x86_64 || !Triple.isOSLinux())
      return;

    SDLoc DL = getCurSDLoc();
    SmallVector<SDValue, 8> Ops;

    // We want to say that we always want the arguments in registers.
    // It's unclear to me how manipulating the selection DAG here forces callers
    // to provide arguments in registers instead of on the stack.
    SDValue LogTypeId = getValue(I.getArgOperand(0));
    SDValue LogEntryVal = getValue(I.getArgOperand(1));
    SDValue StrSizeVal = getValue(I.getArgOperand(2));
    SDVTList NodeTys = DAG.getVTList(MVT::Other, MVT::Glue);
    SDValue Chain = getRoot();
    Ops.push_back(LogTypeId);
    Ops.push_back(LogEntryVal);
    Ops.push_back(StrSizeVal);
    Ops.push_back(Chain);

    // We need to enforce the calling convention for the callsite, so that
    // argument ordering is enforced correctly, and that register allocation can
    // see that some registers may be assumed clobbered and have to preserve
    // them across calls to the intrinsic.
    MachineSDNode *MN = DAG.getMachineNode(
        TargetOpcode::PATCHABLE_TYPED_EVENT_CALL, DL, NodeTys, Ops);
    SDValue patchableNode = SDValue(MN, 0);
    DAG.setRoot(patchableNode);
    setValue(&I, patchableNode);
    return;
  }
  case Intrinsic::experimental_deoptimize:
    LowerDeoptimizeCall(&I);
    return;

  case Intrinsic::experimental_vector_reduce_v2_fadd:
  case Intrinsic::experimental_vector_reduce_v2_fmul:
  case Intrinsic::experimental_vector_reduce_add:
  case Intrinsic::experimental_vector_reduce_mul:
  case Intrinsic::experimental_vector_reduce_and:
  case Intrinsic::experimental_vector_reduce_or:
  case Intrinsic::experimental_vector_reduce_xor:
  case Intrinsic::experimental_vector_reduce_smax:
  case Intrinsic::experimental_vector_reduce_smin:
  case Intrinsic::experimental_vector_reduce_umax:
  case Intrinsic::experimental_vector_reduce_umin:
  case Intrinsic::experimental_vector_reduce_fmax:
  case Intrinsic::experimental_vector_reduce_fmin:
    visitVectorReduce(I, Intrinsic);
    return;

  case Intrinsic::icall_branch_funnel: {
    SmallVector<SDValue, 16> Ops;
    Ops.push_back(getValue(I.getArgOperand(0)));

    int64_t Offset;
    auto *Base = dyn_cast<GlobalObject>(GetPointerBaseWithConstantOffset(
        I.getArgOperand(1), Offset, DAG.getDataLayout()));
    if (!Base)
      report_fatal_error(
          "llvm.icall.branch.funnel operand must be a GlobalValue");
    Ops.push_back(DAG.getTargetGlobalAddress(Base, getCurSDLoc(), MVT::i64, 0));

    struct BranchFunnelTarget {
      int64_t Offset;
      SDValue Target;
    };
    SmallVector<BranchFunnelTarget, 8> Targets;

    for (unsigned Op = 1, N = I.getNumArgOperands(); Op != N; Op += 2) {
      auto *ElemBase = dyn_cast<GlobalObject>(GetPointerBaseWithConstantOffset(
          I.getArgOperand(Op), Offset, DAG.getDataLayout()));
      if (ElemBase != Base)
        report_fatal_error("all llvm.icall.branch.funnel operands must refer "
                           "to the same GlobalValue");

      SDValue Val = getValue(I.getArgOperand(Op + 1));
      auto *GA = dyn_cast<GlobalAddressSDNode>(Val);
      if (!GA)
        report_fatal_error(
            "llvm.icall.branch.funnel operand must be a GlobalValue");
      Targets.push_back({Offset, DAG.getTargetGlobalAddress(
                                     GA->getGlobal(), getCurSDLoc(),
                                     Val.getValueType(), GA->getOffset())});
    }
    llvm::sort(Targets,
               [](const BranchFunnelTarget &T1, const BranchFunnelTarget &T2) {
                 return T1.Offset < T2.Offset;
               });

    for (auto &T : Targets) {
      Ops.push_back(DAG.getTargetConstant(T.Offset, getCurSDLoc(), MVT::i32));
      Ops.push_back(T.Target);
    }

    Ops.push_back(DAG.getRoot()); // Chain
    SDValue N(DAG.getMachineNode(TargetOpcode::ICALL_BRANCH_FUNNEL,
                                 getCurSDLoc(), MVT::Other, Ops),
              0);
    DAG.setRoot(N);
    setValue(&I, N);
    HasTailCall = true;
    return;
  }

  case Intrinsic::wasm_landingpad_index:
    // Information this intrinsic contained has been transferred to
    // MachineFunction in SelectionDAGISel::PrepareEHLandingPad. We can safely
    // delete it now.
    return;

  case Intrinsic::aarch64_settag:
  case Intrinsic::aarch64_settag_zero: {
    const SelectionDAGTargetInfo &TSI = DAG.getSelectionDAGInfo();
    bool ZeroMemory = Intrinsic == Intrinsic::aarch64_settag_zero;
    SDValue Val = TSI.EmitTargetCodeForSetTag(
        DAG, getCurSDLoc(), getRoot(), getValue(I.getArgOperand(0)),
        getValue(I.getArgOperand(1)), MachinePointerInfo(I.getArgOperand(0)),
        ZeroMemory);
    DAG.setRoot(Val);
    setValue(&I, Val);
    return;
  }
  case Intrinsic::ptrmask: {
    SDValue Ptr = getValue(I.getOperand(0));
    SDValue Const = getValue(I.getOperand(1));

    EVT DestVT =
        EVT(DAG.getTargetLoweringInfo().getPointerTy(DAG.getDataLayout()));

    setValue(&I, DAG.getNode(ISD::AND, getCurSDLoc(), DestVT, Ptr,
                             DAG.getZExtOrTrunc(Const, getCurSDLoc(), DestVT)));
    return;
  }
  }
}

void SelectionDAGBuilder::visitConstrainedFPIntrinsic(
    const ConstrainedFPIntrinsic &FPI) {
  SDLoc sdl = getCurSDLoc();

  const TargetLowering &TLI = DAG.getTargetLoweringInfo();
  SmallVector<EVT, 4> ValueVTs;
  ComputeValueVTs(TLI, DAG.getDataLayout(), FPI.getType(), ValueVTs);
  ValueVTs.push_back(MVT::Other); // Out chain

  // We do not need to serialize constrained FP intrinsics against
  // each other or against (nonvolatile) loads, so they can be
  // chained like loads.
  SDValue Chain = DAG.getRoot();
  SmallVector<SDValue, 4> Opers;
  Opers.push_back(Chain);
  if (FPI.isUnaryOp()) {
    Opers.push_back(getValue(FPI.getArgOperand(0)));
  } else if (FPI.isTernaryOp()) {
    Opers.push_back(getValue(FPI.getArgOperand(0)));
    Opers.push_back(getValue(FPI.getArgOperand(1)));
    Opers.push_back(getValue(FPI.getArgOperand(2)));
  } else {
    Opers.push_back(getValue(FPI.getArgOperand(0)));
    Opers.push_back(getValue(FPI.getArgOperand(1)));
  }

  auto pushOutChain = [this](SDValue Result, fp::ExceptionBehavior EB) {
    assert(Result.getNode()->getNumValues() == 2);

    // Push node to the appropriate list so that future instructions can be
    // chained up correctly.
    SDValue OutChain = Result.getValue(1);
    switch (EB) {
    case fp::ExceptionBehavior::ebIgnore:
      // The only reason why ebIgnore nodes still need to be chained is that
      // they might depend on the current rounding mode, and therefore must
      // not be moved across instruction that may change that mode.
      LLVM_FALLTHROUGH;
    case fp::ExceptionBehavior::ebMayTrap:
      // These must not be moved across calls or instructions that may change
      // floating-point exception masks.
      PendingConstrainedFP.push_back(OutChain);
      break;
    case fp::ExceptionBehavior::ebStrict:
      // These must not be moved across calls or instructions that may change
      // floating-point exception masks or read floating-point exception flags.
      // In addition, they cannot be optimized out even if unused.
      PendingConstrainedFPStrict.push_back(OutChain);
      break;
    }
  };

  SDVTList VTs = DAG.getVTList(ValueVTs);
  fp::ExceptionBehavior EB = FPI.getExceptionBehavior().getValue();

  unsigned Opcode;
  switch (FPI.getIntrinsicID()) {
  default: llvm_unreachable("Impossible intrinsic");  // Can't reach here.
#define DAG_INSTRUCTION(NAME, NARG, ROUND_MODE, INTRINSIC, DAGN)               \
  case Intrinsic::INTRINSIC:                                                   \
    Opcode = ISD::STRICT_##DAGN;                                               \
    break;
#include "llvm/IR/ConstrainedOps.def"
  case Intrinsic::experimental_constrained_fmuladd: {
    Opcode = ISD::STRICT_FMA;
    // Break fmuladd into fmul and fadd.
    if (TM.Options.AllowFPOpFusion == FPOpFusion::Strict ||
        !TLI.isFMAFasterThanFMulAndFAdd(DAG.getMachineFunction(),
                                        ValueVTs[0])) {
      Opers.pop_back();
      SDValue Mul = DAG.getNode(ISD::STRICT_FMUL, sdl, VTs, Opers);
      pushOutChain(Mul, EB);
      Opcode = ISD::STRICT_FADD;
      Opers.clear();
      Opers.push_back(Mul.getValue(1));
      Opers.push_back(Mul.getValue(0));
      Opers.push_back(getValue(FPI.getArgOperand(2)));
    }
    break;
  }
  }

  // A few strict DAG nodes carry additional operands that are not
  // set up by the default code above.
  switch (Opcode) {
  default: break;
  case ISD::STRICT_FP_ROUND:
    Opers.push_back(
        DAG.getTargetConstant(0, sdl, TLI.getPointerTy(DAG.getDataLayout())));
    break;
  case ISD::STRICT_FSETCC:
  case ISD::STRICT_FSETCCS: {
    auto *FPCmp = dyn_cast<ConstrainedFPCmpIntrinsic>(&FPI);
    Opers.push_back(DAG.getCondCode(getFCmpCondCode(FPCmp->getPredicate())));
    break;
  }
  }

  SDValue Result = DAG.getNode(Opcode, sdl, VTs, Opers);
  pushOutChain(Result, EB);

  SDValue FPResult = Result.getValue(0);
  setValue(&FPI, FPResult);
}

std::pair<SDValue, SDValue>
SelectionDAGBuilder::lowerInvokable(TargetLowering::CallLoweringInfo &CLI,
                                    const BasicBlock *EHPadBB) {
  MachineFunction &MF = DAG.getMachineFunction();
  MachineModuleInfo &MMI = MF.getMMI();
  MCSymbol *BeginLabel = nullptr;

  if (EHPadBB) {
    // Insert a label before the invoke call to mark the try range.  This can be
    // used to detect deletion of the invoke via the MachineModuleInfo.
    BeginLabel = MMI.getContext().createTempSymbol();

    // For SjLj, keep track of which landing pads go with which invokes
    // so as to maintain the ordering of pads in the LSDA.
    unsigned CallSiteIndex = MMI.getCurrentCallSite();
    if (CallSiteIndex) {
      MF.setCallSiteBeginLabel(BeginLabel, CallSiteIndex);
      LPadToCallSiteMap[FuncInfo.MBBMap[EHPadBB]].push_back(CallSiteIndex);

      // Now that the call site is handled, stop tracking it.
      MMI.setCurrentCallSite(0);
    }

    // Both PendingLoads and PendingExports must be flushed here;
    // this call might not return.
    (void)getRoot();
    DAG.setRoot(DAG.getEHLabel(getCurSDLoc(), getControlRoot(), BeginLabel));

    CLI.setChain(getRoot());
  }
  const TargetLowering &TLI = DAG.getTargetLoweringInfo();
  std::pair<SDValue, SDValue> Result = TLI.LowerCallTo(CLI);

  assert((CLI.IsTailCall || Result.second.getNode()) &&
         "Non-null chain expected with non-tail call!");
  assert((Result.second.getNode() || !Result.first.getNode()) &&
         "Null value expected with tail call!");

  if (!Result.second.getNode()) {
    // As a special case, a null chain means that a tail call has been emitted
    // and the DAG root is already updated.
    HasTailCall = true;

    // Since there's no actual continuation from this block, nothing can be
    // relying on us setting vregs for them.
    PendingExports.clear();
  } else {
    DAG.setRoot(Result.second);
  }

  if (EHPadBB) {
    // Insert a label at the end of the invoke call to mark the try range.  This
    // can be used to detect deletion of the invoke via the MachineModuleInfo.
    MCSymbol *EndLabel = MMI.getContext().createTempSymbol();
    DAG.setRoot(DAG.getEHLabel(getCurSDLoc(), getRoot(), EndLabel));

    // Inform MachineModuleInfo of range.
    auto Pers = classifyEHPersonality(FuncInfo.Fn->getPersonalityFn());
    // There is a platform (e.g. wasm) that uses funclet style IR but does not
    // actually use outlined funclets and their LSDA info style.
    if (MF.hasEHFunclets() && isFuncletEHPersonality(Pers)) {
      assert(CLI.CS);
      WinEHFuncInfo *EHInfo = DAG.getMachineFunction().getWinEHFuncInfo();
      EHInfo->addIPToStateRange(cast<InvokeInst>(CLI.CS.getInstruction()),
                                BeginLabel, EndLabel);
    } else if (!isScopedEHPersonality(Pers)) {
      MF.addInvoke(FuncInfo.MBBMap[EHPadBB], BeginLabel, EndLabel);
    }
  }

  return Result;
}

void SelectionDAGBuilder::LowerCallTo(ImmutableCallSite CS, SDValue Callee,
                                      bool isTailCall,
                                      const BasicBlock *EHPadBB) {
  auto &DL = DAG.getDataLayout();
  FunctionType *FTy = CS.getFunctionType();
  Type *RetTy = CS.getType();

  TargetLowering::ArgListTy Args;
  Args.reserve(CS.arg_size());

  const Value *SwiftErrorVal = nullptr;
  const TargetLowering &TLI = DAG.getTargetLoweringInfo();

  if (isTailCall) {
    // Avoid emitting tail calls in functions with the disable-tail-calls
    // attribute.
    auto *Caller = CS.getInstruction()->getParent()->getParent();
    if (Caller->getFnAttribute("disable-tail-calls").getValueAsString() ==
        "true")
      isTailCall = false;

    // We can't tail call inside a function with a swifterror argument. Lowering
    // does not support this yet. It would have to move into the swifterror
    // register before the call.
    if (TLI.supportSwiftError() &&
        Caller->getAttributes().hasAttrSomewhere(Attribute::SwiftError))
      isTailCall = false;
  }

  for (ImmutableCallSite::arg_iterator i = CS.arg_begin(), e = CS.arg_end();
       i != e; ++i) {
    TargetLowering::ArgListEntry Entry;
    const Value *V = *i;

    // Skip empty types
    if (V->getType()->isEmptyTy())
      continue;

    SDValue ArgNode = getValue(V);
    Entry.Node = ArgNode; Entry.Ty = V->getType();

    Entry.setAttributes(&CS, i - CS.arg_begin());

    // Use swifterror virtual register as input to the call.
    if (Entry.IsSwiftError && TLI.supportSwiftError()) {
      SwiftErrorVal = V;
      // We find the virtual register for the actual swifterror argument.
      // Instead of using the Value, we use the virtual register instead.
      Entry.Node = DAG.getRegister(
          SwiftError.getOrCreateVRegUseAt(CS.getInstruction(), FuncInfo.MBB, V),
          EVT(TLI.getPointerTy(DL)));
    }

    Args.push_back(Entry);

    // If we have an explicit sret argument that is an Instruction, (i.e., it
    // might point to function-local memory), we can't meaningfully tail-call.
    if (Entry.IsSRet && isa<Instruction>(V))
      isTailCall = false;
  }

  // If call site has a cfguardtarget operand bundle, create and add an
  // additional ArgListEntry.
  if (auto Bundle = CS.getOperandBundle(LLVMContext::OB_cfguardtarget)) {
    TargetLowering::ArgListEntry Entry;
    Value *V = Bundle->Inputs[0];
    SDValue ArgNode = getValue(V);
    Entry.Node = ArgNode;
    Entry.Ty = V->getType();
    Entry.IsCFGuardTarget = true;
    Args.push_back(Entry);
  }

  // Check if target-independent constraints permit a tail call here.
  // Target-dependent constraints are checked within TLI->LowerCallTo.
  if (isTailCall && !isInTailCallPosition(CS, DAG.getTarget()))
    isTailCall = false;

  // Disable tail calls if there is an swifterror argument. Targets have not
  // been updated to support tail calls.
  if (TLI.supportSwiftError() && SwiftErrorVal)
    isTailCall = false;

  TargetLowering::CallLoweringInfo CLI(DAG);
  CLI.setDebugLoc(getCurSDLoc())
      .setChain(getRoot())
      .setCallee(RetTy, FTy, Callee, std::move(Args), CS)
      .setTailCall(isTailCall)
      .setConvergent(CS.isConvergent());
  std::pair<SDValue, SDValue> Result = lowerInvokable(CLI, EHPadBB);

  if (Result.first.getNode()) {
    const Instruction *Inst = CS.getInstruction();
    Result.first = lowerRangeToAssertZExt(DAG, *Inst, Result.first);
    setValue(Inst, Result.first);
  }

  // The last element of CLI.InVals has the SDValue for swifterror return.
  // Here we copy it to a virtual register and update SwiftErrorMap for
  // book-keeping.
  if (SwiftErrorVal && TLI.supportSwiftError()) {
    // Get the last element of InVals.
    SDValue Src = CLI.InVals.back();
    Register VReg = SwiftError.getOrCreateVRegDefAt(
        CS.getInstruction(), FuncInfo.MBB, SwiftErrorVal);
    SDValue CopyNode = CLI.DAG.getCopyToReg(Result.second, CLI.DL, VReg, Src);
    DAG.setRoot(CopyNode);
  }
}

static SDValue getMemCmpLoad(const Value *PtrVal, MVT LoadVT,
                             SelectionDAGBuilder &Builder) {
  // Check to see if this load can be trivially constant folded, e.g. if the
  // input is from a string literal.
  if (const Constant *LoadInput = dyn_cast<Constant>(PtrVal)) {
    // Cast pointer to the type we really want to load.
    Type *LoadTy =
        Type::getIntNTy(PtrVal->getContext(), LoadVT.getScalarSizeInBits());
    if (LoadVT.isVector())
      LoadTy = VectorType::get(LoadTy, LoadVT.getVectorNumElements());

    LoadInput = ConstantExpr::getBitCast(const_cast<Constant *>(LoadInput),
                                         PointerType::getUnqual(LoadTy));

    if (const Constant *LoadCst = ConstantFoldLoadFromConstPtr(
            const_cast<Constant *>(LoadInput), LoadTy, *Builder.DL))
      return Builder.getValue(LoadCst);
  }

  // Otherwise, we have to emit the load.  If the pointer is to unfoldable but
  // still constant memory, the input chain can be the entry node.
  SDValue Root;
  bool ConstantMemory = false;

  // Do not serialize (non-volatile) loads of constant memory with anything.
  if (Builder.AA && Builder.AA->pointsToConstantMemory(PtrVal)) {
    Root = Builder.DAG.getEntryNode();
    ConstantMemory = true;
  } else {
    // Do not serialize non-volatile loads against each other.
    Root = Builder.DAG.getRoot();
  }

  SDValue Ptr = Builder.getValue(PtrVal);
  SDValue LoadVal = Builder.DAG.getLoad(LoadVT, Builder.getCurSDLoc(), Root,
                                        Ptr, MachinePointerInfo(PtrVal),
                                        /* Alignment = */ 1);

  if (!ConstantMemory)
    Builder.PendingLoads.push_back(LoadVal.getValue(1));
  return LoadVal;
}

/// Record the value for an instruction that produces an integer result,
/// converting the type where necessary.
void SelectionDAGBuilder::processIntegerCallValue(const Instruction &I,
                                                  SDValue Value,
                                                  bool IsSigned) {
  EVT VT = DAG.getTargetLoweringInfo().getValueType(DAG.getDataLayout(),
                                                    I.getType(), true);
  if (IsSigned)
    Value = DAG.getSExtOrTrunc(Value, getCurSDLoc(), VT);
  else
    Value = DAG.getZExtOrTrunc(Value, getCurSDLoc(), VT);
  setValue(&I, Value);
}

/// See if we can lower a memcmp call into an optimized form. If so, return
/// true and lower it. Otherwise return false, and it will be lowered like a
/// normal call.
/// The caller already checked that \p I calls the appropriate LibFunc with a
/// correct prototype.
bool SelectionDAGBuilder::visitMemCmpCall(const CallInst &I) {
  const Value *LHS = I.getArgOperand(0), *RHS = I.getArgOperand(1);
  const Value *Size = I.getArgOperand(2);
  const ConstantInt *CSize = dyn_cast<ConstantInt>(Size);
  if (CSize && CSize->getZExtValue() == 0) {
    EVT CallVT = DAG.getTargetLoweringInfo().getValueType(DAG.getDataLayout(),
                                                          I.getType(), true);
    setValue(&I, DAG.getConstant(0, getCurSDLoc(), CallVT));
    return true;
  }

  const SelectionDAGTargetInfo &TSI = DAG.getSelectionDAGInfo();
  std::pair<SDValue, SDValue> Res = TSI.EmitTargetCodeForMemcmp(
      DAG, getCurSDLoc(), DAG.getRoot(), getValue(LHS), getValue(RHS),
      getValue(Size), MachinePointerInfo(LHS), MachinePointerInfo(RHS));
  if (Res.first.getNode()) {
    processIntegerCallValue(I, Res.first, true);
    PendingLoads.push_back(Res.second);
    return true;
  }

  // memcmp(S1,S2,2) != 0 -> (*(short*)LHS != *(short*)RHS)  != 0
  // memcmp(S1,S2,4) != 0 -> (*(int*)LHS != *(int*)RHS)  != 0
  if (!CSize || !isOnlyUsedInZeroEqualityComparison(&I))
    return false;

  // If the target has a fast compare for the given size, it will return a
  // preferred load type for that size. Require that the load VT is legal and
  // that the target supports unaligned loads of that type. Otherwise, return
  // INVALID.
  auto hasFastLoadsAndCompare = [&](unsigned NumBits) {
    const TargetLowering &TLI = DAG.getTargetLoweringInfo();
    MVT LVT = TLI.hasFastEqualityCompare(NumBits);
    if (LVT != MVT::INVALID_SIMPLE_VALUE_TYPE) {
      // TODO: Handle 5 byte compare as 4-byte + 1 byte.
      // TODO: Handle 8 byte compare on x86-32 as two 32-bit loads.
      // TODO: Check alignment of src and dest ptrs.
      unsigned DstAS = LHS->getType()->getPointerAddressSpace();
      unsigned SrcAS = RHS->getType()->getPointerAddressSpace();
      if (!TLI.isTypeLegal(LVT) ||
          !TLI.allowsMisalignedMemoryAccesses(LVT, SrcAS) ||
          !TLI.allowsMisalignedMemoryAccesses(LVT, DstAS))
        LVT = MVT::INVALID_SIMPLE_VALUE_TYPE;
    }

    return LVT;
  };

  // This turns into unaligned loads. We only do this if the target natively
  // supports the MVT we'll be loading or if it is small enough (<= 4) that
  // we'll only produce a small number of byte loads.
  MVT LoadVT;
  unsigned NumBitsToCompare = CSize->getZExtValue() * 8;
  switch (NumBitsToCompare) {
  default:
    return false;
  case 16:
    LoadVT = MVT::i16;
    break;
  case 32:
    LoadVT = MVT::i32;
    break;
  case 64:
  case 128:
  case 256:
    LoadVT = hasFastLoadsAndCompare(NumBitsToCompare);
    break;
  }

  if (LoadVT == MVT::INVALID_SIMPLE_VALUE_TYPE)
    return false;

  SDValue LoadL = getMemCmpLoad(LHS, LoadVT, *this);
  SDValue LoadR = getMemCmpLoad(RHS, LoadVT, *this);

  // Bitcast to a wide integer type if the loads are vectors.
  if (LoadVT.isVector()) {
    EVT CmpVT = EVT::getIntegerVT(LHS->getContext(), LoadVT.getSizeInBits());
    LoadL = DAG.getBitcast(CmpVT, LoadL);
    LoadR = DAG.getBitcast(CmpVT, LoadR);
  }

  SDValue Cmp = DAG.getSetCC(getCurSDLoc(), MVT::i1, LoadL, LoadR, ISD::SETNE);
  processIntegerCallValue(I, Cmp, false);
  return true;
}

/// See if we can lower a memchr call into an optimized form. If so, return
/// true and lower it. Otherwise return false, and it will be lowered like a
/// normal call.
/// The caller already checked that \p I calls the appropriate LibFunc with a
/// correct prototype.
bool SelectionDAGBuilder::visitMemChrCall(const CallInst &I) {
  const Value *Src = I.getArgOperand(0);
  const Value *Char = I.getArgOperand(1);
  const Value *Length = I.getArgOperand(2);

  const SelectionDAGTargetInfo &TSI = DAG.getSelectionDAGInfo();
  std::pair<SDValue, SDValue> Res =
    TSI.EmitTargetCodeForMemchr(DAG, getCurSDLoc(), DAG.getRoot(),
                                getValue(Src), getValue(Char), getValue(Length),
                                MachinePointerInfo(Src));
  if (Res.first.getNode()) {
    setValue(&I, Res.first);
    PendingLoads.push_back(Res.second);
    return true;
  }

  return false;
}

/// See if we can lower a mempcpy call into an optimized form. If so, return
/// true and lower it. Otherwise return false, and it will be lowered like a
/// normal call.
/// The caller already checked that \p I calls the appropriate LibFunc with a
/// correct prototype.
bool SelectionDAGBuilder::visitMemPCpyCall(const CallInst &I) {
  SDValue Dst = getValue(I.getArgOperand(0));
  SDValue Src = getValue(I.getArgOperand(1));
  SDValue Size = getValue(I.getArgOperand(2));

  unsigned DstAlign = DAG.InferPtrAlignment(Dst);
  unsigned SrcAlign = DAG.InferPtrAlignment(Src);
  // DAG::getMemcpy needs Alignment to be defined.
  Align Alignment = assumeAligned(std::min(DstAlign, SrcAlign));

  bool isVol = false;
  SDLoc sdl = getCurSDLoc();

  // In the mempcpy context we need to pass in a false value for isTailCall
  // because the return pointer needs to be adjusted by the size of
  // the copied memory.
  SDValue Root = isVol ? getRoot() : getMemoryRoot();
  SDValue MC = DAG.getMemcpy(Root, sdl, Dst, Src, Size, Alignment, isVol, false,
                             /*isTailCall=*/false,
                             MachinePointerInfo(I.getArgOperand(0)),
                             MachinePointerInfo(I.getArgOperand(1)));
  assert(MC.getNode() != nullptr &&
         "** memcpy should not be lowered as TailCall in mempcpy context **");
  DAG.setRoot(MC);

  // Check if Size needs to be truncated or extended.
  Size = DAG.getSExtOrTrunc(Size, sdl, Dst.getValueType());

  // Adjust return pointer to point just past the last dst byte.
  SDValue DstPlusSize = DAG.getNode(ISD::ADD, sdl, Dst.getValueType(),
                                    Dst, Size);
  setValue(&I, DstPlusSize);
  return true;
}

/// See if we can lower a strcpy call into an optimized form.  If so, return
/// true and lower it, otherwise return false and it will be lowered like a
/// normal call.
/// The caller already checked that \p I calls the appropriate LibFunc with a
/// correct prototype.
bool SelectionDAGBuilder::visitStrCpyCall(const CallInst &I, bool isStpcpy) {
  const Value *Arg0 = I.getArgOperand(0), *Arg1 = I.getArgOperand(1);

  const SelectionDAGTargetInfo &TSI = DAG.getSelectionDAGInfo();
  std::pair<SDValue, SDValue> Res =
    TSI.EmitTargetCodeForStrcpy(DAG, getCurSDLoc(), getRoot(),
                                getValue(Arg0), getValue(Arg1),
                                MachinePointerInfo(Arg0),
                                MachinePointerInfo(Arg1), isStpcpy);
  if (Res.first.getNode()) {
    setValue(&I, Res.first);
    DAG.setRoot(Res.second);
    return true;
  }

  return false;
}

/// See if we can lower a strcmp call into an optimized form.  If so, return
/// true and lower it, otherwise return false and it will be lowered like a
/// normal call.
/// The caller already checked that \p I calls the appropriate LibFunc with a
/// correct prototype.
bool SelectionDAGBuilder::visitStrCmpCall(const CallInst &I) {
  const Value *Arg0 = I.getArgOperand(0), *Arg1 = I.getArgOperand(1);

  const SelectionDAGTargetInfo &TSI = DAG.getSelectionDAGInfo();
  std::pair<SDValue, SDValue> Res =
    TSI.EmitTargetCodeForStrcmp(DAG, getCurSDLoc(), DAG.getRoot(),
                                getValue(Arg0), getValue(Arg1),
                                MachinePointerInfo(Arg0),
                                MachinePointerInfo(Arg1));
  if (Res.first.getNode()) {
    processIntegerCallValue(I, Res.first, true);
    PendingLoads.push_back(Res.second);
    return true;
  }

  return false;
}

/// See if we can lower a strlen call into an optimized form.  If so, return
/// true and lower it, otherwise return false and it will be lowered like a
/// normal call.
/// The caller already checked that \p I calls the appropriate LibFunc with a
/// correct prototype.
bool SelectionDAGBuilder::visitStrLenCall(const CallInst &I) {
  const Value *Arg0 = I.getArgOperand(0);

  const SelectionDAGTargetInfo &TSI = DAG.getSelectionDAGInfo();
  std::pair<SDValue, SDValue> Res =
    TSI.EmitTargetCodeForStrlen(DAG, getCurSDLoc(), DAG.getRoot(),
                                getValue(Arg0), MachinePointerInfo(Arg0));
  if (Res.first.getNode()) {
    processIntegerCallValue(I, Res.first, false);
    PendingLoads.push_back(Res.second);
    return true;
  }

  return false;
}

/// See if we can lower a strnlen call into an optimized form.  If so, return
/// true and lower it, otherwise return false and it will be lowered like a
/// normal call.
/// The caller already checked that \p I calls the appropriate LibFunc with a
/// correct prototype.
bool SelectionDAGBuilder::visitStrNLenCall(const CallInst &I) {
  const Value *Arg0 = I.getArgOperand(0), *Arg1 = I.getArgOperand(1);

  const SelectionDAGTargetInfo &TSI = DAG.getSelectionDAGInfo();
  std::pair<SDValue, SDValue> Res =
    TSI.EmitTargetCodeForStrnlen(DAG, getCurSDLoc(), DAG.getRoot(),
                                 getValue(Arg0), getValue(Arg1),
                                 MachinePointerInfo(Arg0));
  if (Res.first.getNode()) {
    processIntegerCallValue(I, Res.first, false);
    PendingLoads.push_back(Res.second);
    return true;
  }

  return false;
}

/// See if we can lower a unary floating-point operation into an SDNode with
/// the specified Opcode.  If so, return true and lower it, otherwise return
/// false and it will be lowered like a normal call.
/// The caller already checked that \p I calls the appropriate LibFunc with a
/// correct prototype.
bool SelectionDAGBuilder::visitUnaryFloatCall(const CallInst &I,
                                              unsigned Opcode) {
  // We already checked this call's prototype; verify it doesn't modify errno.
  if (!I.onlyReadsMemory())
    return false;

  SDValue Tmp = getValue(I.getArgOperand(0));
  setValue(&I, DAG.getNode(Opcode, getCurSDLoc(), Tmp.getValueType(), Tmp));
  return true;
}

/// See if we can lower a binary floating-point operation into an SDNode with
/// the specified Opcode. If so, return true and lower it. Otherwise return
/// false, and it will be lowered like a normal call.
/// The caller already checked that \p I calls the appropriate LibFunc with a
/// correct prototype.
bool SelectionDAGBuilder::visitBinaryFloatCall(const CallInst &I,
                                               unsigned Opcode) {
  // We already checked this call's prototype; verify it doesn't modify errno.
  if (!I.onlyReadsMemory())
    return false;

  SDValue Tmp0 = getValue(I.getArgOperand(0));
  SDValue Tmp1 = getValue(I.getArgOperand(1));
  EVT VT = Tmp0.getValueType();
  setValue(&I, DAG.getNode(Opcode, getCurSDLoc(), VT, Tmp0, Tmp1));
  return true;
}

void SelectionDAGBuilder::visitCall(const CallInst &I) {
  // Handle inline assembly differently.
  if (isa<InlineAsm>(I.getCalledValue())) {
    visitInlineAsm(&I);
    return;
  }

  if (Function *F = I.getCalledFunction()) {
    if (F->isDeclaration()) {
      // Is this an LLVM intrinsic or a target-specific intrinsic?
      unsigned IID = F->getIntrinsicID();
      if (!IID)
        if (const TargetIntrinsicInfo *II = TM.getIntrinsicInfo())
          IID = II->getIntrinsicID(F);

      if (IID) {
        visitIntrinsicCall(I, IID);
        return;
      }
    }

    // Check for well-known libc/libm calls.  If the function is internal, it
    // can't be a library call.  Don't do the check if marked as nobuiltin for
    // some reason or the call site requires strict floating point semantics.
    LibFunc Func;
    if (!I.isNoBuiltin() && !I.isStrictFP() && !F->hasLocalLinkage() &&
        F->hasName() && LibInfo->getLibFunc(*F, Func) &&
        LibInfo->hasOptimizedCodeGen(Func)) {
      switch (Func) {
      default: break;
      case LibFunc_copysign:
      case LibFunc_copysignf:
      case LibFunc_copysignl:
        // We already checked this call's prototype; verify it doesn't modify
        // errno.
        if (I.onlyReadsMemory()) {
          SDValue LHS = getValue(I.getArgOperand(0));
          SDValue RHS = getValue(I.getArgOperand(1));
          setValue(&I, DAG.getNode(ISD::FCOPYSIGN, getCurSDLoc(),
                                   LHS.getValueType(), LHS, RHS));
          return;
        }
        break;
      case LibFunc_fabs:
      case LibFunc_fabsf:
      case LibFunc_fabsl:
        if (visitUnaryFloatCall(I, ISD::FABS))
          return;
        break;
      case LibFunc_fmin:
      case LibFunc_fminf:
      case LibFunc_fminl:
        if (visitBinaryFloatCall(I, ISD::FMINNUM))
          return;
        break;
      case LibFunc_fmax:
      case LibFunc_fmaxf:
      case LibFunc_fmaxl:
        if (visitBinaryFloatCall(I, ISD::FMAXNUM))
          return;
        break;
      case LibFunc_sin:
      case LibFunc_sinf:
      case LibFunc_sinl:
        if (visitUnaryFloatCall(I, ISD::FSIN))
          return;
        break;
      case LibFunc_cos:
      case LibFunc_cosf:
      case LibFunc_cosl:
        if (visitUnaryFloatCall(I, ISD::FCOS))
          return;
        break;
      case LibFunc_sqrt:
      case LibFunc_sqrtf:
      case LibFunc_sqrtl:
      case LibFunc_sqrt_finite:
      case LibFunc_sqrtf_finite:
      case LibFunc_sqrtl_finite:
        if (visitUnaryFloatCall(I, ISD::FSQRT))
          return;
        break;
      case LibFunc_floor:
      case LibFunc_floorf:
      case LibFunc_floorl:
        if (visitUnaryFloatCall(I, ISD::FFLOOR))
          return;
        break;
      case LibFunc_nearbyint:
      case LibFunc_nearbyintf:
      case LibFunc_nearbyintl:
        if (visitUnaryFloatCall(I, ISD::FNEARBYINT))
          return;
        break;
      case LibFunc_ceil:
      case LibFunc_ceilf:
      case LibFunc_ceill:
        if (visitUnaryFloatCall(I, ISD::FCEIL))
          return;
        break;
      case LibFunc_rint:
      case LibFunc_rintf:
      case LibFunc_rintl:
        if (visitUnaryFloatCall(I, ISD::FRINT))
          return;
        break;
      case LibFunc_round:
      case LibFunc_roundf:
      case LibFunc_roundl:
        if (visitUnaryFloatCall(I, ISD::FROUND))
          return;
        break;
      case LibFunc_trunc:
      case LibFunc_truncf:
      case LibFunc_truncl:
        if (visitUnaryFloatCall(I, ISD::FTRUNC))
          return;
        break;
      case LibFunc_log2:
      case LibFunc_log2f:
      case LibFunc_log2l:
        if (visitUnaryFloatCall(I, ISD::FLOG2))
          return;
        break;
      case LibFunc_exp2:
      case LibFunc_exp2f:
      case LibFunc_exp2l:
        if (visitUnaryFloatCall(I, ISD::FEXP2))
          return;
        break;
      case LibFunc_memcmp:
        if (visitMemCmpCall(I))
          return;
        break;
      case LibFunc_mempcpy:
        if (visitMemPCpyCall(I))
          return;
        break;
      case LibFunc_memchr:
        if (visitMemChrCall(I))
          return;
        break;
      case LibFunc_strcpy:
        if (visitStrCpyCall(I, false))
          return;
        break;
      case LibFunc_stpcpy:
        if (visitStrCpyCall(I, true))
          return;
        break;
      case LibFunc_strcmp:
        if (visitStrCmpCall(I))
          return;
        break;
      case LibFunc_strlen:
        if (visitStrLenCall(I))
          return;
        break;
      case LibFunc_strnlen:
        if (visitStrNLenCall(I))
          return;
        break;
      }
    }
  }

  // Deopt bundles are lowered in LowerCallSiteWithDeoptBundle, and we don't
  // have to do anything here to lower funclet bundles.
  // CFGuardTarget bundles are lowered in LowerCallTo.
  assert(!I.hasOperandBundlesOtherThan({LLVMContext::OB_deopt,
                                        LLVMContext::OB_funclet,
                                        LLVMContext::OB_cfguardtarget}) &&
         "Cannot lower calls with arbitrary operand bundles!");

  SDValue Callee = getValue(I.getCalledValue());

  if (I.countOperandBundlesOfType(LLVMContext::OB_deopt))
    LowerCallSiteWithDeoptBundle(&I, Callee, nullptr);
  else
    // Check if we can potentially perform a tail call. More detailed checking
    // is be done within LowerCallTo, after more information about the call is
    // known.
    LowerCallTo(&I, Callee, I.isTailCall());
}

namespace {

/// AsmOperandInfo - This contains information for each constraint that we are
/// lowering.
class SDISelAsmOperandInfo : public TargetLowering::AsmOperandInfo {
public:
  /// CallOperand - If this is the result output operand or a clobber
  /// this is null, otherwise it is the incoming operand to the CallInst.
  /// This gets modified as the asm is processed.
  SDValue CallOperand;

  /// AssignedRegs - If this is a register or register class operand, this
  /// contains the set of register corresponding to the operand.
  RegsForValue AssignedRegs;

  explicit SDISelAsmOperandInfo(const TargetLowering::AsmOperandInfo &info)
    : TargetLowering::AsmOperandInfo(info), CallOperand(nullptr, 0) {
  }

  /// Whether or not this operand accesses memory
  bool hasMemory(const TargetLowering &TLI) const {
    // Indirect operand accesses access memory.
    if (isIndirect)
      return true;

    for (const auto &Code : Codes)
      if (TLI.getConstraintType(Code) == TargetLowering::C_Memory)
        return true;

    return false;
  }

  /// getCallOperandValEVT - Return the EVT of the Value* that this operand
  /// corresponds to.  If there is no Value* for this operand, it returns
  /// MVT::Other.
  EVT getCallOperandValEVT(LLVMContext &Context, const TargetLowering &TLI,
                           const DataLayout &DL) const {
    if (!CallOperandVal) return MVT::Other;

    if (isa<BasicBlock>(CallOperandVal))
      return TLI.getPointerTy(DL);

    llvm::Type *OpTy = CallOperandVal->getType();

    // FIXME: code duplicated from TargetLowering::ParseConstraints().
    // If this is an indirect operand, the operand is a pointer to the
    // accessed type.
    if (isIndirect) {
      PointerType *PtrTy = dyn_cast<PointerType>(OpTy);
      if (!PtrTy)
        report_fatal_error("Indirect operand for inline asm not a pointer!");
      OpTy = PtrTy->getElementType();
    }

    // Look for vector wrapped in a struct. e.g. { <16 x i8> }.
    if (StructType *STy = dyn_cast<StructType>(OpTy))
      if (STy->getNumElements() == 1)
        OpTy = STy->getElementType(0);

    // If OpTy is not a single value, it may be a struct/union that we
    // can tile with integers.
    if (!OpTy->isSingleValueType() && OpTy->isSized()) {
      unsigned BitSize = DL.getTypeSizeInBits(OpTy);
      switch (BitSize) {
      default: break;
      case 1:
      case 8:
      case 16:
      case 32:
      case 64:
      case 128:
        OpTy = IntegerType::get(Context, BitSize);
        break;
      }
    }

    return TLI.getValueType(DL, OpTy, true);
  }
};

using SDISelAsmOperandInfoVector = SmallVector<SDISelAsmOperandInfo, 16>;

} // end anonymous namespace

/// Make sure that the output operand \p OpInfo and its corresponding input
/// operand \p MatchingOpInfo have compatible constraint types (otherwise error
/// out).
static void patchMatchingInput(const SDISelAsmOperandInfo &OpInfo,
                               SDISelAsmOperandInfo &MatchingOpInfo,
                               SelectionDAG &DAG) {
  if (OpInfo.ConstraintVT == MatchingOpInfo.ConstraintVT)
    return;

  const TargetRegisterInfo *TRI = DAG.getSubtarget().getRegisterInfo();
  const auto &TLI = DAG.getTargetLoweringInfo();

  std::pair<unsigned, const TargetRegisterClass *> MatchRC =
      TLI.getRegForInlineAsmConstraint(TRI, OpInfo.ConstraintCode,
                                       OpInfo.ConstraintVT);
  std::pair<unsigned, const TargetRegisterClass *> InputRC =
      TLI.getRegForInlineAsmConstraint(TRI, MatchingOpInfo.ConstraintCode,
                                       MatchingOpInfo.ConstraintVT);
  if ((OpInfo.ConstraintVT.isInteger() !=
       MatchingOpInfo.ConstraintVT.isInteger()) ||
      (MatchRC.second != InputRC.second)) {
    // FIXME: error out in a more elegant fashion
    report_fatal_error("Unsupported asm: input constraint"
                       " with a matching output constraint of"
                       " incompatible type!");
  }
  MatchingOpInfo.ConstraintVT = OpInfo.ConstraintVT;
}

/// Get a direct memory input to behave well as an indirect operand.
/// This may introduce stores, hence the need for a \p Chain.
/// \return The (possibly updated) chain.
static SDValue getAddressForMemoryInput(SDValue Chain, const SDLoc &Location,
                                        SDISelAsmOperandInfo &OpInfo,
                                        SelectionDAG &DAG) {
  const TargetLowering &TLI = DAG.getTargetLoweringInfo();

  // If we don't have an indirect input, put it in the constpool if we can,
  // otherwise spill it to a stack slot.
  // TODO: This isn't quite right. We need to handle these according to
  // the addressing mode that the constraint wants. Also, this may take
  // an additional register for the computation and we don't want that
  // either.

  // If the operand is a float, integer, or vector constant, spill to a
  // constant pool entry to get its address.
  const Value *OpVal = OpInfo.CallOperandVal;
  if (isa<ConstantFP>(OpVal) || isa<ConstantInt>(OpVal) ||
      isa<ConstantVector>(OpVal) || isa<ConstantDataVector>(OpVal)) {
    OpInfo.CallOperand = DAG.getConstantPool(
        cast<Constant>(OpVal), TLI.getPointerTy(DAG.getDataLayout()));
    return Chain;
  }

  // Otherwise, create a stack slot and emit a store to it before the asm.
  Type *Ty = OpVal->getType();
  auto &DL = DAG.getDataLayout();
  uint64_t TySize = DL.getTypeAllocSize(Ty);
  unsigned Align = DL.getPrefTypeAlignment(Ty);
  MachineFunction &MF = DAG.getMachineFunction();
  int SSFI = MF.getFrameInfo().CreateStackObject(TySize, Align, false);
  SDValue StackSlot = DAG.getFrameIndex(SSFI, TLI.getFrameIndexTy(DL));
  Chain = DAG.getTruncStore(Chain, Location, OpInfo.CallOperand, StackSlot,
                            MachinePointerInfo::getFixedStack(MF, SSFI),
                            TLI.getMemValueType(DL, Ty));
  OpInfo.CallOperand = StackSlot;

  return Chain;
}

/// GetRegistersForValue - Assign registers (virtual or physical) for the
/// specified operand.  We prefer to assign virtual registers, to allow the
/// register allocator to handle the assignment process.  However, if the asm
/// uses features that we can't model on machineinstrs, we have SDISel do the
/// allocation.  This produces generally horrible, but correct, code.
///
///   OpInfo describes the operand
///   RefOpInfo describes the matching operand if any, the operand otherwise
static void GetRegistersForValue(SelectionDAG &DAG, const SDLoc &DL,
                                 SDISelAsmOperandInfo &OpInfo,
                                 SDISelAsmOperandInfo &RefOpInfo) {
  LLVMContext &Context = *DAG.getContext();
  const TargetLowering &TLI = DAG.getTargetLoweringInfo();

  MachineFunction &MF = DAG.getMachineFunction();
  SmallVector<unsigned, 4> Regs;
  const TargetRegisterInfo &TRI = *MF.getSubtarget().getRegisterInfo();

  // No work to do for memory operations.
  if (OpInfo.ConstraintType == TargetLowering::C_Memory)
    return;

  // If this is a constraint for a single physreg, or a constraint for a
  // register class, find it.
  unsigned AssignedReg;
  const TargetRegisterClass *RC;
  std::tie(AssignedReg, RC) = TLI.getRegForInlineAsmConstraint(
      &TRI, RefOpInfo.ConstraintCode, RefOpInfo.ConstraintVT);
  // RC is unset only on failure. Return immediately.
  if (!RC)
    return;

  // Get the actual register value type.  This is important, because the user
  // may have asked for (e.g.) the AX register in i32 type.  We need to
  // remember that AX is actually i16 to get the right extension.
  const MVT RegVT = *TRI.legalclasstypes_begin(*RC);

  if (OpInfo.ConstraintVT != MVT::Other) {
    // If this is an FP operand in an integer register (or visa versa), or more
    // generally if the operand value disagrees with the register class we plan
    // to stick it in, fix the operand type.
    //
    // If this is an input value, the bitcast to the new type is done now.
    // Bitcast for output value is done at the end of visitInlineAsm().
    if ((OpInfo.Type == InlineAsm::isOutput ||
         OpInfo.Type == InlineAsm::isInput) &&
        !TRI.isTypeLegalForClass(*RC, OpInfo.ConstraintVT)) {
      // Try to convert to the first EVT that the reg class contains.  If the
      // types are identical size, use a bitcast to convert (e.g. two differing
      // vector types).  Note: output bitcast is done at the end of
      // visitInlineAsm().
      if (RegVT.getSizeInBits() == OpInfo.ConstraintVT.getSizeInBits()) {
        // Exclude indirect inputs while they are unsupported because the code
        // to perform the load is missing and thus OpInfo.CallOperand still
        // refers to the input address rather than the pointed-to value.
        if (OpInfo.Type == InlineAsm::isInput && !OpInfo.isIndirect)
          OpInfo.CallOperand =
              DAG.getNode(ISD::BITCAST, DL, RegVT, OpInfo.CallOperand);
        OpInfo.ConstraintVT = RegVT;
        // If the operand is an FP value and we want it in integer registers,
        // use the corresponding integer type. This turns an f64 value into
        // i64, which can be passed with two i32 values on a 32-bit machine.
      } else if (RegVT.isInteger() && OpInfo.ConstraintVT.isFloatingPoint()) {
        MVT VT = MVT::getIntegerVT(OpInfo.ConstraintVT.getSizeInBits());
        if (OpInfo.Type == InlineAsm::isInput)
          OpInfo.CallOperand =
              DAG.getNode(ISD::BITCAST, DL, VT, OpInfo.CallOperand);
        OpInfo.ConstraintVT = VT;
      }
    }
  }

  // No need to allocate a matching input constraint since the constraint it's
  // matching to has already been allocated.
  if (OpInfo.isMatchingInputConstraint())
    return;

  EVT ValueVT = OpInfo.ConstraintVT;
  if (OpInfo.ConstraintVT == MVT::Other)
    ValueVT = RegVT;

  // Initialize NumRegs.
  unsigned NumRegs = 1;
  if (OpInfo.ConstraintVT != MVT::Other)
    NumRegs = TLI.getNumRegisters(Context, OpInfo.ConstraintVT);

  // If this is a constraint for a specific physical register, like {r17},
  // assign it now.

  // If this associated to a specific register, initialize iterator to correct
  // place. If virtual, make sure we have enough registers

  // Initialize iterator if necessary
  TargetRegisterClass::iterator I = RC->begin();
  MachineRegisterInfo &RegInfo = MF.getRegInfo();

  // Do not check for single registers.
  if (AssignedReg) {
      for (; *I != AssignedReg; ++I)
        assert(I != RC->end() && "AssignedReg should be member of RC");
  }

  for (; NumRegs; --NumRegs, ++I) {
    assert(I != RC->end() && "Ran out of registers to allocate!");
    Register R = AssignedReg ? Register(*I) : RegInfo.createVirtualRegister(RC);
    Regs.push_back(R);
  }

  OpInfo.AssignedRegs = RegsForValue(Regs, RegVT, ValueVT);
}

static unsigned
findMatchingInlineAsmOperand(unsigned OperandNo,
                             const std::vector<SDValue> &AsmNodeOperands) {
  // Scan until we find the definition we already emitted of this operand.
  unsigned CurOp = InlineAsm::Op_FirstOperand;
  for (; OperandNo; --OperandNo) {
    // Advance to the next operand.
    unsigned OpFlag =
        cast<ConstantSDNode>(AsmNodeOperands[CurOp])->getZExtValue();
    assert((InlineAsm::isRegDefKind(OpFlag) ||
            InlineAsm::isRegDefEarlyClobberKind(OpFlag) ||
            InlineAsm::isMemKind(OpFlag)) &&
           "Skipped past definitions?");
    CurOp += InlineAsm::getNumOperandRegisters(OpFlag) + 1;
  }
  return CurOp;
}

namespace {

class ExtraFlags {
  unsigned Flags = 0;

public:
  explicit ExtraFlags(ImmutableCallSite CS) {
    const InlineAsm *IA = cast<InlineAsm>(CS.getCalledValue());
    if (IA->hasSideEffects())
      Flags |= InlineAsm::Extra_HasSideEffects;
    if (IA->isAlignStack())
      Flags |= InlineAsm::Extra_IsAlignStack;
    if (CS.isConvergent())
      Flags |= InlineAsm::Extra_IsConvergent;
    Flags |= IA->getDialect() * InlineAsm::Extra_AsmDialect;
  }

  void update(const TargetLowering::AsmOperandInfo &OpInfo) {
    // Ideally, we would only check against memory constraints.  However, the
    // meaning of an Other constraint can be target-specific and we can't easily
    // reason about it.  Therefore, be conservative and set MayLoad/MayStore
    // for Other constraints as well.
    if (OpInfo.ConstraintType == TargetLowering::C_Memory ||
        OpInfo.ConstraintType == TargetLowering::C_Other) {
      if (OpInfo.Type == InlineAsm::isInput)
        Flags |= InlineAsm::Extra_MayLoad;
      else if (OpInfo.Type == InlineAsm::isOutput)
        Flags |= InlineAsm::Extra_MayStore;
      else if (OpInfo.Type == InlineAsm::isClobber)
        Flags |= (InlineAsm::Extra_MayLoad | InlineAsm::Extra_MayStore);
    }
  }

  unsigned get() const { return Flags; }
};

} // end anonymous namespace

/// visitInlineAsm - Handle a call to an InlineAsm object.
void SelectionDAGBuilder::visitInlineAsm(ImmutableCallSite CS) {
  const InlineAsm *IA = cast<InlineAsm>(CS.getCalledValue());

  /// ConstraintOperands - Information about all of the constraints.
  SDISelAsmOperandInfoVector ConstraintOperands;

  const TargetLowering &TLI = DAG.getTargetLoweringInfo();
  TargetLowering::AsmOperandInfoVector TargetConstraints = TLI.ParseConstraints(
      DAG.getDataLayout(), DAG.getSubtarget().getRegisterInfo(), CS);

  // First Pass: Calculate HasSideEffects and ExtraFlags (AlignStack,
  // AsmDialect, MayLoad, MayStore).
  bool HasSideEffect = IA->hasSideEffects();
  ExtraFlags ExtraInfo(CS);

  unsigned ArgNo = 0;   // ArgNo - The argument of the CallInst.
  unsigned ResNo = 0;   // ResNo - The result number of the next output.
  for (auto &T : TargetConstraints) {
    ConstraintOperands.push_back(SDISelAsmOperandInfo(T));
    SDISelAsmOperandInfo &OpInfo = ConstraintOperands.back();

    // Compute the value type for each operand.
    if (OpInfo.Type == InlineAsm::isInput ||
        (OpInfo.Type == InlineAsm::isOutput && OpInfo.isIndirect)) {
      OpInfo.CallOperandVal = const_cast<Value *>(CS.getArgument(ArgNo++));

      // Process the call argument. BasicBlocks are labels, currently appearing
      // only in asm's.
      const Instruction *I = CS.getInstruction();
      if (isa<CallBrInst>(I) &&
          (ArgNo - 1) >= (cast<CallBrInst>(I)->getNumArgOperands() -
                          cast<CallBrInst>(I)->getNumIndirectDests())) {
        const auto *BA = cast<BlockAddress>(OpInfo.CallOperandVal);
        EVT VT = TLI.getValueType(DAG.getDataLayout(), BA->getType(), true);
        OpInfo.CallOperand = DAG.getTargetBlockAddress(BA, VT);
      } else if (const auto *BB = dyn_cast<BasicBlock>(OpInfo.CallOperandVal)) {
        OpInfo.CallOperand = DAG.getBasicBlock(FuncInfo.MBBMap[BB]);
      } else {
        OpInfo.CallOperand = getValue(OpInfo.CallOperandVal);
      }

      OpInfo.ConstraintVT =
          OpInfo
              .getCallOperandValEVT(*DAG.getContext(), TLI, DAG.getDataLayout())
              .getSimpleVT();
    } else if (OpInfo.Type == InlineAsm::isOutput && !OpInfo.isIndirect) {
      // The return value of the call is this value.  As such, there is no
      // corresponding argument.
      assert(!CS.getType()->isVoidTy() && "Bad inline asm!");
      if (StructType *STy = dyn_cast<StructType>(CS.getType())) {
        OpInfo.ConstraintVT = TLI.getSimpleValueType(
            DAG.getDataLayout(), STy->getElementType(ResNo));
      } else {
        assert(ResNo == 0 && "Asm only has one result!");
        OpInfo.ConstraintVT =
            TLI.getSimpleValueType(DAG.getDataLayout(), CS.getType());
      }
      ++ResNo;
    } else {
      OpInfo.ConstraintVT = MVT::Other;
    }

    if (!HasSideEffect)
      HasSideEffect = OpInfo.hasMemory(TLI);

    // Determine if this InlineAsm MayLoad or MayStore based on the constraints.
    // FIXME: Could we compute this on OpInfo rather than T?

    // Compute the constraint code and ConstraintType to use.
    TLI.ComputeConstraintToUse(T, SDValue());

    if (T.ConstraintType == TargetLowering::C_Immediate &&
        OpInfo.CallOperand && !isa<ConstantSDNode>(OpInfo.CallOperand))
      // We've delayed emitting a diagnostic like the "n" constraint because
      // inlining could cause an integer showing up.
      return emitInlineAsmError(
          CS, "constraint '" + Twine(T.ConstraintCode) + "' expects an "
                  "integer constant expression");

    ExtraInfo.update(T);
  }


  // We won't need to flush pending loads if this asm doesn't touch
  // memory and is nonvolatile.
  SDValue Flag, Chain = (HasSideEffect) ? getRoot() : DAG.getRoot();

  bool IsCallBr = isa<CallBrInst>(CS.getInstruction());
  if (IsCallBr) {
    // If this is a callbr we need to flush pending exports since inlineasm_br
    // is a terminator. We need to do this before nodes are glued to
    // the inlineasm_br node.
    Chain = getControlRoot();
  }

  // Second pass over the constraints: compute which constraint option to use.
  for (SDISelAsmOperandInfo &OpInfo : ConstraintOperands) {
    // If this is an output operand with a matching input operand, look up the
    // matching input. If their types mismatch, e.g. one is an integer, the
    // other is floating point, or their sizes are different, flag it as an
    // error.
    if (OpInfo.hasMatchingInput()) {
      SDISelAsmOperandInfo &Input = ConstraintOperands[OpInfo.MatchingInput];
      patchMatchingInput(OpInfo, Input, DAG);
    }

    // Compute the constraint code and ConstraintType to use.
    TLI.ComputeConstraintToUse(OpInfo, OpInfo.CallOperand, &DAG);

    if (OpInfo.ConstraintType == TargetLowering::C_Memory &&
        OpInfo.Type == InlineAsm::isClobber)
      continue;

    // If this is a memory input, and if the operand is not indirect, do what we
    // need to provide an address for the memory input.
    if (OpInfo.ConstraintType == TargetLowering::C_Memory &&
        !OpInfo.isIndirect) {
      assert((OpInfo.isMultipleAlternative ||
              (OpInfo.Type == InlineAsm::isInput)) &&
             "Can only indirectify direct input operands!");

      // Memory operands really want the address of the value.
      Chain = getAddressForMemoryInput(Chain, getCurSDLoc(), OpInfo, DAG);

      // There is no longer a Value* corresponding to this operand.
      OpInfo.CallOperandVal = nullptr;

      // It is now an indirect operand.
      OpInfo.isIndirect = true;
    }

  }

  // AsmNodeOperands - The operands for the ISD::INLINEASM node.
  std::vector<SDValue> AsmNodeOperands;
  AsmNodeOperands.push_back(SDValue());  // reserve space for input chain
  AsmNodeOperands.push_back(DAG.getTargetExternalSymbol(
      IA->getAsmString().c_str(), TLI.getPointerTy(DAG.getDataLayout())));

  // If we have a !srcloc metadata node associated with it, we want to attach
  // this to the ultimately generated inline asm machineinstr.  To do this, we
  // pass in the third operand as this (potentially null) inline asm MDNode.
  const MDNode *SrcLoc = CS.getInstruction()->getMetadata("srcloc");
  AsmNodeOperands.push_back(DAG.getMDNode(SrcLoc));

  // Remember the HasSideEffect, AlignStack, AsmDialect, MayLoad and MayStore
  // bits as operand 3.
  AsmNodeOperands.push_back(DAG.getTargetConstant(
      ExtraInfo.get(), getCurSDLoc(), TLI.getPointerTy(DAG.getDataLayout())));

  // Third pass: Loop over operands to prepare DAG-level operands.. As part of
  // this, assign virtual and physical registers for inputs and otput.
  for (SDISelAsmOperandInfo &OpInfo : ConstraintOperands) {
    // Assign Registers.
    SDISelAsmOperandInfo &RefOpInfo =
        OpInfo.isMatchingInputConstraint()
            ? ConstraintOperands[OpInfo.getMatchedOperand()]
            : OpInfo;
    GetRegistersForValue(DAG, getCurSDLoc(), OpInfo, RefOpInfo);

    switch (OpInfo.Type) {
    case InlineAsm::isOutput:
      if (OpInfo.ConstraintType == TargetLowering::C_Memory) {
        unsigned ConstraintID =
            TLI.getInlineAsmMemConstraint(OpInfo.ConstraintCode);
        assert(ConstraintID != InlineAsm::Constraint_Unknown &&
               "Failed to convert memory constraint code to constraint id.");

        // Add information to the INLINEASM node to know about this output.
        unsigned OpFlags = InlineAsm::getFlagWord(InlineAsm::Kind_Mem, 1);
        OpFlags = InlineAsm::getFlagWordForMem(OpFlags, ConstraintID);
        AsmNodeOperands.push_back(DAG.getTargetConstant(OpFlags, getCurSDLoc(),
                                                        MVT::i32));
        AsmNodeOperands.push_back(OpInfo.CallOperand);
      } else {
        // Otherwise, this outputs to a register (directly for C_Register /
        // C_RegisterClass, and a target-defined fashion for
        // C_Immediate/C_Other). Find a register that we can use.
        if (OpInfo.AssignedRegs.Regs.empty()) {
          emitInlineAsmError(
              CS, "couldn't allocate output register for constraint '" +
                      Twine(OpInfo.ConstraintCode) + "'");
          return;
        }

        // Add information to the INLINEASM node to know that this register is
        // set.
        OpInfo.AssignedRegs.AddInlineAsmOperands(
            OpInfo.isEarlyClobber ? InlineAsm::Kind_RegDefEarlyClobber
                                  : InlineAsm::Kind_RegDef,
            false, 0, getCurSDLoc(), DAG, AsmNodeOperands);
      }
      break;

    case InlineAsm::isInput: {
      SDValue InOperandVal = OpInfo.CallOperand;

      if (OpInfo.isMatchingInputConstraint()) {
        // If this is required to match an output register we have already set,
        // just use its register.
        auto CurOp = findMatchingInlineAsmOperand(OpInfo.getMatchedOperand(),
                                                  AsmNodeOperands);
        unsigned OpFlag =
          cast<ConstantSDNode>(AsmNodeOperands[CurOp])->getZExtValue();
        if (InlineAsm::isRegDefKind(OpFlag) ||
            InlineAsm::isRegDefEarlyClobberKind(OpFlag)) {
          // Add (OpFlag&0xffff)>>3 registers to MatchedRegs.
          if (OpInfo.isIndirect) {
            // This happens on gcc/testsuite/gcc.dg/pr8788-1.c
            emitInlineAsmError(CS, "inline asm not supported yet:"
                                   " don't know how to handle tied "
                                   "indirect register inputs");
            return;
          }

          MVT RegVT = AsmNodeOperands[CurOp+1].getSimpleValueType();
          SmallVector<unsigned, 4> Regs;

          if (const TargetRegisterClass *RC = TLI.getRegClassFor(RegVT)) {
            unsigned NumRegs = InlineAsm::getNumOperandRegisters(OpFlag);
            MachineRegisterInfo &RegInfo =
                DAG.getMachineFunction().getRegInfo();
            for (unsigned i = 0; i != NumRegs; ++i)
              Regs.push_back(RegInfo.createVirtualRegister(RC));
          } else {
            emitInlineAsmError(CS, "inline asm error: This value type register "
                                   "class is not natively supported!");
            return;
          }

          RegsForValue MatchedRegs(Regs, RegVT, InOperandVal.getValueType());

          SDLoc dl = getCurSDLoc();
          // Use the produced MatchedRegs object to
          MatchedRegs.getCopyToRegs(InOperandVal, DAG, dl, Chain, &Flag,
                                    CS.getInstruction());
          MatchedRegs.AddInlineAsmOperands(InlineAsm::Kind_RegUse,
                                           true, OpInfo.getMatchedOperand(), dl,
                                           DAG, AsmNodeOperands);
          break;
        }

        assert(InlineAsm::isMemKind(OpFlag) && "Unknown matching constraint!");
        assert(InlineAsm::getNumOperandRegisters(OpFlag) == 1 &&
               "Unexpected number of operands");
        // Add information to the INLINEASM node to know about this input.
        // See InlineAsm.h isUseOperandTiedToDef.
        OpFlag = InlineAsm::convertMemFlagWordToMatchingFlagWord(OpFlag);
        OpFlag = InlineAsm::getFlagWordForMatchingOp(OpFlag,
                                                    OpInfo.getMatchedOperand());
        AsmNodeOperands.push_back(DAG.getTargetConstant(
            OpFlag, getCurSDLoc(), TLI.getPointerTy(DAG.getDataLayout())));
        AsmNodeOperands.push_back(AsmNodeOperands[CurOp+1]);
        break;
      }

      // Treat indirect 'X' constraint as memory.
      if (OpInfo.ConstraintType == TargetLowering::C_Other &&
          OpInfo.isIndirect)
        OpInfo.ConstraintType = TargetLowering::C_Memory;

      if (OpInfo.ConstraintType == TargetLowering::C_Immediate ||
          OpInfo.ConstraintType == TargetLowering::C_Other) {
        std::vector<SDValue> Ops;
        TLI.LowerAsmOperandForConstraint(InOperandVal, OpInfo.ConstraintCode,
                                          Ops, DAG);
        if (Ops.empty()) {
          if (OpInfo.ConstraintType == TargetLowering::C_Immediate)
            if (isa<ConstantSDNode>(InOperandVal)) {
              emitInlineAsmError(CS, "value out of range for constraint '" +
                                 Twine(OpInfo.ConstraintCode) + "'");
              return;
            }

          emitInlineAsmError(CS, "invalid operand for inline asm constraint '" +
                                     Twine(OpInfo.ConstraintCode) + "'");
          return;
        }

        // Add information to the INLINEASM node to know about this input.
        unsigned ResOpType =
          InlineAsm::getFlagWord(InlineAsm::Kind_Imm, Ops.size());
        AsmNodeOperands.push_back(DAG.getTargetConstant(
            ResOpType, getCurSDLoc(), TLI.getPointerTy(DAG.getDataLayout())));
        AsmNodeOperands.insert(AsmNodeOperands.end(), Ops.begin(), Ops.end());
        break;
      }

      if (OpInfo.ConstraintType == TargetLowering::C_Memory) {
        assert(OpInfo.isIndirect && "Operand must be indirect to be a mem!");
        assert(InOperandVal.getValueType() ==
                   TLI.getPointerTy(DAG.getDataLayout()) &&
               "Memory operands expect pointer values");

        unsigned ConstraintID =
            TLI.getInlineAsmMemConstraint(OpInfo.ConstraintCode);
        assert(ConstraintID != InlineAsm::Constraint_Unknown &&
               "Failed to convert memory constraint code to constraint id.");

        // Add information to the INLINEASM node to know about this input.
        unsigned ResOpType = InlineAsm::getFlagWord(InlineAsm::Kind_Mem, 1);
        ResOpType = InlineAsm::getFlagWordForMem(ResOpType, ConstraintID);
        AsmNodeOperands.push_back(DAG.getTargetConstant(ResOpType,
                                                        getCurSDLoc(),
                                                        MVT::i32));
        AsmNodeOperands.push_back(InOperandVal);
        break;
      }

      assert((OpInfo.ConstraintType == TargetLowering::C_RegisterClass ||
              OpInfo.ConstraintType == TargetLowering::C_Register) &&
             "Unknown constraint type!");

      // TODO: Support this.
      if (OpInfo.isIndirect) {
        emitInlineAsmError(
            CS, "Don't know how to handle indirect register inputs yet "
                "for constraint '" +
                    Twine(OpInfo.ConstraintCode) + "'");
        return;
      }

      // Copy the input into the appropriate registers.
      if (OpInfo.AssignedRegs.Regs.empty()) {
        emitInlineAsmError(CS, "couldn't allocate input reg for constraint '" +
                                   Twine(OpInfo.ConstraintCode) + "'");
        return;
      }

      SDLoc dl = getCurSDLoc();

      OpInfo.AssignedRegs.getCopyToRegs(InOperandVal, DAG, dl,
                                        Chain, &Flag, CS.getInstruction());

      OpInfo.AssignedRegs.AddInlineAsmOperands(InlineAsm::Kind_RegUse, false, 0,
                                               dl, DAG, AsmNodeOperands);
      break;
    }
    case InlineAsm::isClobber:
      // Add the clobbered value to the operand list, so that the register
      // allocator is aware that the physreg got clobbered.
      if (!OpInfo.AssignedRegs.Regs.empty())
        OpInfo.AssignedRegs.AddInlineAsmOperands(InlineAsm::Kind_Clobber,
                                                 false, 0, getCurSDLoc(), DAG,
                                                 AsmNodeOperands);
      break;
    }
  }

  // Finish up input operands.  Set the input chain and add the flag last.
  AsmNodeOperands[InlineAsm::Op_InputChain] = Chain;
  if (Flag.getNode()) AsmNodeOperands.push_back(Flag);

  unsigned ISDOpc = IsCallBr ? ISD::INLINEASM_BR : ISD::INLINEASM;
  Chain = DAG.getNode(ISDOpc, getCurSDLoc(),
                      DAG.getVTList(MVT::Other, MVT::Glue), AsmNodeOperands);
  Flag = Chain.getValue(1);

  // Do additional work to generate outputs.

  SmallVector<EVT, 1> ResultVTs;
  SmallVector<SDValue, 1> ResultValues;
  SmallVector<SDValue, 8> OutChains;

  llvm::Type *CSResultType = CS.getType();
  ArrayRef<Type *> ResultTypes;
  if (StructType *StructResult = dyn_cast<StructType>(CSResultType))
    ResultTypes = StructResult->elements();
  else if (!CSResultType->isVoidTy())
    ResultTypes = makeArrayRef(CSResultType);

  auto CurResultType = ResultTypes.begin();
  auto handleRegAssign = [&](SDValue V) {
    assert(CurResultType != ResultTypes.end() && "Unexpected value");
    assert((*CurResultType)->isSized() && "Unexpected unsized type");
    EVT ResultVT = TLI.getValueType(DAG.getDataLayout(), *CurResultType);
    ++CurResultType;
    // If the type of the inline asm call site return value is different but has
    // same size as the type of the asm output bitcast it.  One example of this
    // is for vectors with different width / number of elements.  This can
    // happen for register classes that can contain multiple different value
    // types.  The preg or vreg allocated may not have the same VT as was
    // expected.
    //
    // This can also happen for a return value that disagrees with the register
    // class it is put in, eg. a double in a general-purpose register on a
    // 32-bit machine.
    if (ResultVT != V.getValueType() &&
        ResultVT.getSizeInBits() == V.getValueSizeInBits())
      V = DAG.getNode(ISD::BITCAST, getCurSDLoc(), ResultVT, V);
    else if (ResultVT != V.getValueType() && ResultVT.isInteger() &&
             V.getValueType().isInteger()) {
      // If a result value was tied to an input value, the computed result
      // may have a wider width than the expected result.  Extract the
      // relevant portion.
      V = DAG.getNode(ISD::TRUNCATE, getCurSDLoc(), ResultVT, V);
    }
    assert(ResultVT == V.getValueType() && "Asm result value mismatch!");
    ResultVTs.push_back(ResultVT);
    ResultValues.push_back(V);
  };

  // Deal with output operands.
  for (SDISelAsmOperandInfo &OpInfo : ConstraintOperands) {
    if (OpInfo.Type == InlineAsm::isOutput) {
      SDValue Val;
      // Skip trivial output operands.
      if (OpInfo.AssignedRegs.Regs.empty())
        continue;

      switch (OpInfo.ConstraintType) {
      case TargetLowering::C_Register:
      case TargetLowering::C_RegisterClass:
        Val = OpInfo.AssignedRegs.getCopyFromRegs(
            DAG, FuncInfo, getCurSDLoc(), Chain, &Flag, CS.getInstruction());
        break;
      case TargetLowering::C_Immediate:
      case TargetLowering::C_Other:
        Val = TLI.LowerAsmOutputForConstraint(Chain, Flag, getCurSDLoc(),
                                              OpInfo, DAG);
        break;
      case TargetLowering::C_Memory:
        break; // Already handled.
      case TargetLowering::C_Unknown:
        assert(false && "Unexpected unknown constraint");
      }

      // Indirect output manifest as stores. Record output chains.
      if (OpInfo.isIndirect) {
        const Value *Ptr = OpInfo.CallOperandVal;
        assert(Ptr && "Expected value CallOperandVal for indirect asm operand");
        SDValue Store = DAG.getStore(Chain, getCurSDLoc(), Val, getValue(Ptr),
                                     MachinePointerInfo(Ptr));
        OutChains.push_back(Store);
      } else {
        // generate CopyFromRegs to associated registers.
        assert(!CS.getType()->isVoidTy() && "Bad inline asm!");
        if (Val.getOpcode() == ISD::MERGE_VALUES) {
          for (const SDValue &V : Val->op_values())
            handleRegAssign(V);
        } else
          handleRegAssign(Val);
      }
    }
  }

  // Set results.
  if (!ResultValues.empty()) {
    assert(CurResultType == ResultTypes.end() &&
           "Mismatch in number of ResultTypes");
    assert(ResultValues.size() == ResultTypes.size() &&
           "Mismatch in number of output operands in asm result");

    SDValue V = DAG.getNode(ISD::MERGE_VALUES, getCurSDLoc(),
                            DAG.getVTList(ResultVTs), ResultValues);
    setValue(CS.getInstruction(), V);
  }

  // Collect store chains.
  if (!OutChains.empty())
    Chain = DAG.getNode(ISD::TokenFactor, getCurSDLoc(), MVT::Other, OutChains);

  // Only Update Root if inline assembly has a memory effect.
  if (ResultValues.empty() || HasSideEffect || !OutChains.empty() || IsCallBr)
    DAG.setRoot(Chain);
}

void SelectionDAGBuilder::emitInlineAsmError(ImmutableCallSite CS,
                                             const Twine &Message) {
  LLVMContext &Ctx = *DAG.getContext();
  Ctx.emitError(CS.getInstruction(), Message);

  // Make sure we leave the DAG in a valid state
  const TargetLowering &TLI = DAG.getTargetLoweringInfo();
  SmallVector<EVT, 1> ValueVTs;
  ComputeValueVTs(TLI, DAG.getDataLayout(), CS->getType(), ValueVTs);

  if (ValueVTs.empty())
    return;

  SmallVector<SDValue, 1> Ops;
  for (unsigned i = 0, e = ValueVTs.size(); i != e; ++i)
    Ops.push_back(DAG.getUNDEF(ValueVTs[i]));

  setValue(CS.getInstruction(), DAG.getMergeValues(Ops, getCurSDLoc()));
}

void SelectionDAGBuilder::visitVAStart(const CallInst &I) {
  DAG.setRoot(DAG.getNode(ISD::VASTART, getCurSDLoc(),
                          MVT::Other, getRoot(),
                          getValue(I.getArgOperand(0)),
                          DAG.getSrcValue(I.getArgOperand(0))));
}

void SelectionDAGBuilder::visitVAArg(const VAArgInst &I) {
  const TargetLowering &TLI = DAG.getTargetLoweringInfo();
  const DataLayout &DL = DAG.getDataLayout();
  SDValue V = DAG.getVAArg(
      TLI.getMemValueType(DAG.getDataLayout(), I.getType()), getCurSDLoc(),
      getRoot(), getValue(I.getOperand(0)), DAG.getSrcValue(I.getOperand(0)),
      DL.getABITypeAlignment(I.getType()));
  DAG.setRoot(V.getValue(1));

  if (I.getType()->isPointerTy())
    V = DAG.getPtrExtOrTrunc(
        V, getCurSDLoc(), TLI.getValueType(DAG.getDataLayout(), I.getType()));
  setValue(&I, V);
}

void SelectionDAGBuilder::visitVAEnd(const CallInst &I) {
  DAG.setRoot(DAG.getNode(ISD::VAEND, getCurSDLoc(),
                          MVT::Other, getRoot(),
                          getValue(I.getArgOperand(0)),
                          DAG.getSrcValue(I.getArgOperand(0))));
}

void SelectionDAGBuilder::visitVACopy(const CallInst &I) {
  DAG.setRoot(DAG.getNode(ISD::VACOPY, getCurSDLoc(),
                          MVT::Other, getRoot(),
                          getValue(I.getArgOperand(0)),
                          getValue(I.getArgOperand(1)),
                          DAG.getSrcValue(I.getArgOperand(0)),
                          DAG.getSrcValue(I.getArgOperand(1))));
}

SDValue SelectionDAGBuilder::lowerRangeToAssertZExt(SelectionDAG &DAG,
                                                    const Instruction &I,
                                                    SDValue Op) {
  const MDNode *Range = I.getMetadata(LLVMContext::MD_range);
  if (!Range)
    return Op;

  ConstantRange CR = getConstantRangeFromMetadata(*Range);
  if (CR.isFullSet() || CR.isEmptySet() || CR.isUpperWrapped())
    return Op;

  APInt Lo = CR.getUnsignedMin();
  if (!Lo.isMinValue())
    return Op;

  APInt Hi = CR.getUnsignedMax();
  unsigned Bits = std::max(Hi.getActiveBits(),
                           static_cast<unsigned>(IntegerType::MIN_INT_BITS));

  EVT SmallVT = EVT::getIntegerVT(*DAG.getContext(), Bits);

  SDLoc SL = getCurSDLoc();

  SDValue ZExt = DAG.getNode(ISD::AssertZext, SL, Op.getValueType(), Op,
                             DAG.getValueType(SmallVT));
  unsigned NumVals = Op.getNode()->getNumValues();
  if (NumVals == 1)
    return ZExt;

  SmallVector<SDValue, 4> Ops;

  Ops.push_back(ZExt);
  for (unsigned I = 1; I != NumVals; ++I)
    Ops.push_back(Op.getValue(I));

  return DAG.getMergeValues(Ops, SL);
}

/// Populate a CallLowerinInfo (into \p CLI) based on the properties of
/// the call being lowered.
///
/// This is a helper for lowering intrinsics that follow a target calling
/// convention or require stack pointer adjustment. Only a subset of the
/// intrinsic's operands need to participate in the calling convention.
void SelectionDAGBuilder::populateCallLoweringInfo(
    TargetLowering::CallLoweringInfo &CLI, const CallBase *Call,
    unsigned ArgIdx, unsigned NumArgs, SDValue Callee, Type *ReturnTy,
    bool IsPatchPoint) {
  TargetLowering::ArgListTy Args;
  Args.reserve(NumArgs);

  // Populate the argument list.
  // Attributes for args start at offset 1, after the return attribute.
  for (unsigned ArgI = ArgIdx, ArgE = ArgIdx + NumArgs;
       ArgI != ArgE; ++ArgI) {
    const Value *V = Call->getOperand(ArgI);

    assert(!V->getType()->isEmptyTy() && "Empty type passed to intrinsic.");

    TargetLowering::ArgListEntry Entry;
    Entry.Node = getValue(V);
    Entry.Ty = V->getType();
    Entry.setAttributes(Call, ArgI);
    Args.push_back(Entry);
  }

  CLI.setDebugLoc(getCurSDLoc())
      .setChain(getRoot())
      .setCallee(Call->getCallingConv(), ReturnTy, Callee, std::move(Args))
      .setDiscardResult(Call->use_empty())
      .setIsPatchPoint(IsPatchPoint);
}

/// Add a stack map intrinsic call's live variable operands to a stackmap
/// or patchpoint target node's operand list.
///
/// Constants are converted to TargetConstants purely as an optimization to
/// avoid constant materialization and register allocation.
///
/// FrameIndex operands are converted to TargetFrameIndex so that ISEL does not
/// generate addess computation nodes, and so FinalizeISel can convert the
/// TargetFrameIndex into a DirectMemRefOp StackMap location. This avoids
/// address materialization and register allocation, but may also be required
/// for correctness. If a StackMap (or PatchPoint) intrinsic directly uses an
/// alloca in the entry block, then the runtime may assume that the alloca's
/// StackMap location can be read immediately after compilation and that the
/// location is valid at any point during execution (this is similar to the
/// assumption made by the llvm.gcroot intrinsic). If the alloca's location were
/// only available in a register, then the runtime would need to trap when
/// execution reaches the StackMap in order to read the alloca's location.
static void addStackMapLiveVars(ImmutableCallSite CS, unsigned StartIdx,
                                const SDLoc &DL, SmallVectorImpl<SDValue> &Ops,
                                SelectionDAGBuilder &Builder) {
  for (unsigned i = StartIdx, e = CS.arg_size(); i != e; ++i) {
    SDValue OpVal = Builder.getValue(CS.getArgument(i));
    if (ConstantSDNode *C = dyn_cast<ConstantSDNode>(OpVal)) {
      Ops.push_back(
        Builder.DAG.getTargetConstant(StackMaps::ConstantOp, DL, MVT::i64));
      Ops.push_back(
        Builder.DAG.getTargetConstant(C->getSExtValue(), DL, MVT::i64));
    } else if (FrameIndexSDNode *FI = dyn_cast<FrameIndexSDNode>(OpVal)) {
      const TargetLowering &TLI = Builder.DAG.getTargetLoweringInfo();
      Ops.push_back(Builder.DAG.getTargetFrameIndex(
          FI->getIndex(), TLI.getFrameIndexTy(Builder.DAG.getDataLayout())));
    } else
      Ops.push_back(OpVal);
  }
}

/// Lower llvm.experimental.stackmap directly to its target opcode.
void SelectionDAGBuilder::visitStackmap(const CallInst &CI) {
  // void @llvm.experimental.stackmap(i32 <id>, i32 <numShadowBytes>,
  //                                  [live variables...])

  assert(CI.getType()->isVoidTy() && "Stackmap cannot return a value.");

  SDValue Chain, InFlag, Callee, NullPtr;
  SmallVector<SDValue, 32> Ops;

  SDLoc DL = getCurSDLoc();
  Callee = getValue(CI.getCalledValue());
  NullPtr = DAG.getIntPtrConstant(0, DL, true);

  // The stackmap intrinsic only records the live variables (the arguments
  // passed to it) and emits NOPS (if requested). Unlike the patchpoint
  // intrinsic, this won't be lowered to a function call. This means we don't
  // have to worry about calling conventions and target specific lowering code.
  // Instead we perform the call lowering right here.
  //
  // chain, flag = CALLSEQ_START(chain, 0, 0)
  // chain, flag = STACKMAP(id, nbytes, ..., chain, flag)
  // chain, flag = CALLSEQ_END(chain, 0, 0, flag)
  //
  Chain = DAG.getCALLSEQ_START(getRoot(), 0, 0, DL);
  InFlag = Chain.getValue(1);

  // Add the <id> and <numBytes> constants.
  SDValue IDVal = getValue(CI.getOperand(PatchPointOpers::IDPos));
  Ops.push_back(DAG.getTargetConstant(
                  cast<ConstantSDNode>(IDVal)->getZExtValue(), DL, MVT::i64));
  SDValue NBytesVal = getValue(CI.getOperand(PatchPointOpers::NBytesPos));
  Ops.push_back(DAG.getTargetConstant(
                  cast<ConstantSDNode>(NBytesVal)->getZExtValue(), DL,
                  MVT::i32));

  // Push live variables for the stack map.
  addStackMapLiveVars(&CI, 2, DL, Ops, *this);

  // We are not pushing any register mask info here on the operands list,
  // because the stackmap doesn't clobber anything.

  // Push the chain and the glue flag.
  Ops.push_back(Chain);
  Ops.push_back(InFlag);

  // Create the STACKMAP node.
  SDVTList NodeTys = DAG.getVTList(MVT::Other, MVT::Glue);
  SDNode *SM = DAG.getMachineNode(TargetOpcode::STACKMAP, DL, NodeTys, Ops);
  Chain = SDValue(SM, 0);
  InFlag = Chain.getValue(1);

  Chain = DAG.getCALLSEQ_END(Chain, NullPtr, NullPtr, InFlag, DL);

  // Stackmaps don't generate values, so nothing goes into the NodeMap.

  // Set the root to the target-lowered call chain.
  DAG.setRoot(Chain);

  // Inform the Frame Information that we have a stackmap in this function.
  FuncInfo.MF->getFrameInfo().setHasStackMap();
}

/// Lower llvm.experimental.patchpoint directly to its target opcode.
void SelectionDAGBuilder::visitPatchpoint(ImmutableCallSite CS,
                                          const BasicBlock *EHPadBB) {
  // void|i64 @llvm.experimental.patchpoint.void|i64(i64 <id>,
  //                                                 i32 <numBytes>,
  //                                                 i8* <target>,
  //                                                 i32 <numArgs>,
  //                                                 [Args...],
  //                                                 [live variables...])

  CallingConv::ID CC = CS.getCallingConv();
  bool IsAnyRegCC = CC == CallingConv::AnyReg;
  bool HasDef = !CS->getType()->isVoidTy();
  SDLoc dl = getCurSDLoc();
  SDValue Callee = getValue(CS->getOperand(PatchPointOpers::TargetPos));

  // Handle immediate and symbolic callees.
  if (auto* ConstCallee = dyn_cast<ConstantSDNode>(Callee))
    Callee = DAG.getIntPtrConstant(ConstCallee->getZExtValue(), dl,
                                   /*isTarget=*/true);
  else if (auto* SymbolicCallee = dyn_cast<GlobalAddressSDNode>(Callee))
    Callee =  DAG.getTargetGlobalAddress(SymbolicCallee->getGlobal(),
                                         SDLoc(SymbolicCallee),
                                         SymbolicCallee->getValueType(0));

  // Get the real number of arguments participating in the call <numArgs>
  SDValue NArgVal = getValue(CS.getArgument(PatchPointOpers::NArgPos));
  unsigned NumArgs = cast<ConstantSDNode>(NArgVal)->getZExtValue();

  // Skip the four meta args: <id>, <numNopBytes>, <target>, <numArgs>
  // Intrinsics include all meta-operands up to but not including CC.
  unsigned NumMetaOpers = PatchPointOpers::CCPos;
  assert(CS.arg_size() >= NumMetaOpers + NumArgs &&
         "Not enough arguments provided to the patchpoint intrinsic");

  // For AnyRegCC the arguments are lowered later on manually.
  unsigned NumCallArgs = IsAnyRegCC ? 0 : NumArgs;
  Type *ReturnTy =
    IsAnyRegCC ? Type::getVoidTy(*DAG.getContext()) : CS->getType();

  TargetLowering::CallLoweringInfo CLI(DAG);
  populateCallLoweringInfo(CLI, cast<CallBase>(CS.getInstruction()),
                           NumMetaOpers, NumCallArgs, Callee, ReturnTy, true);
  std::pair<SDValue, SDValue> Result = lowerInvokable(CLI, EHPadBB);

  SDNode *CallEnd = Result.second.getNode();
  if (HasDef && (CallEnd->getOpcode() == ISD::CopyFromReg))
    CallEnd = CallEnd->getOperand(0).getNode();

  /// Get a call instruction from the call sequence chain.
  /// Tail calls are not allowed.
  assert(CallEnd->getOpcode() == ISD::CALLSEQ_END &&
         "Expected a callseq node.");
  SDNode *Call = CallEnd->getOperand(0).getNode();
  bool HasGlue = Call->getGluedNode();

  // Replace the target specific call node with the patchable intrinsic.
  SmallVector<SDValue, 8> Ops;

  // Add the <id> and <numBytes> constants.
  SDValue IDVal = getValue(CS->getOperand(PatchPointOpers::IDPos));
  Ops.push_back(DAG.getTargetConstant(
                  cast<ConstantSDNode>(IDVal)->getZExtValue(), dl, MVT::i64));
  SDValue NBytesVal = getValue(CS->getOperand(PatchPointOpers::NBytesPos));
  Ops.push_back(DAG.getTargetConstant(
                  cast<ConstantSDNode>(NBytesVal)->getZExtValue(), dl,
                  MVT::i32));

  // Add the callee.
  Ops.push_back(Callee);

  // Adjust <numArgs> to account for any arguments that have been passed on the
  // stack instead.
  // Call Node: Chain, Target, {Args}, RegMask, [Glue]
  unsigned NumCallRegArgs = Call->getNumOperands() - (HasGlue ? 4 : 3);
  NumCallRegArgs = IsAnyRegCC ? NumArgs : NumCallRegArgs;
  Ops.push_back(DAG.getTargetConstant(NumCallRegArgs, dl, MVT::i32));

  // Add the calling convention
  Ops.push_back(DAG.getTargetConstant((unsigned)CC, dl, MVT::i32));

  // Add the arguments we omitted previously. The register allocator should
  // place these in any free register.
  if (IsAnyRegCC)
    for (unsigned i = NumMetaOpers, e = NumMetaOpers + NumArgs; i != e; ++i)
      Ops.push_back(getValue(CS.getArgument(i)));

  // Push the arguments from the call instruction up to the register mask.
  SDNode::op_iterator e = HasGlue ? Call->op_end()-2 : Call->op_end()-1;
  Ops.append(Call->op_begin() + 2, e);

  // Push live variables for the stack map.
  addStackMapLiveVars(CS, NumMetaOpers + NumArgs, dl, Ops, *this);

  // Push the register mask info.
  if (HasGlue)
    Ops.push_back(*(Call->op_end()-2));
  else
    Ops.push_back(*(Call->op_end()-1));

  // Push the chain (this is originally the first operand of the call, but
  // becomes now the last or second to last operand).
  Ops.push_back(*(Call->op_begin()));

  // Push the glue flag (last operand).
  if (HasGlue)
    Ops.push_back(*(Call->op_end()-1));

  SDVTList NodeTys;
  if (IsAnyRegCC && HasDef) {
    // Create the return types based on the intrinsic definition
    const TargetLowering &TLI = DAG.getTargetLoweringInfo();
    SmallVector<EVT, 3> ValueVTs;
    ComputeValueVTs(TLI, DAG.getDataLayout(), CS->getType(), ValueVTs);
    assert(ValueVTs.size() == 1 && "Expected only one return value type.");

    // There is always a chain and a glue type at the end
    ValueVTs.push_back(MVT::Other);
    ValueVTs.push_back(MVT::Glue);
    NodeTys = DAG.getVTList(ValueVTs);
  } else
    NodeTys = DAG.getVTList(MVT::Other, MVT::Glue);

  // Replace the target specific call node with a PATCHPOINT node.
  MachineSDNode *MN = DAG.getMachineNode(TargetOpcode::PATCHPOINT,
                                         dl, NodeTys, Ops);

  // Update the NodeMap.
  if (HasDef) {
    if (IsAnyRegCC)
      setValue(CS.getInstruction(), SDValue(MN, 0));
    else
      setValue(CS.getInstruction(), Result.first);
  }

  // Fixup the consumers of the intrinsic. The chain and glue may be used in the
  // call sequence. Furthermore the location of the chain and glue can change
  // when the AnyReg calling convention is used and the intrinsic returns a
  // value.
  if (IsAnyRegCC && HasDef) {
    SDValue From[] = {SDValue(Call, 0), SDValue(Call, 1)};
    SDValue To[] = {SDValue(MN, 1), SDValue(MN, 2)};
    DAG.ReplaceAllUsesOfValuesWith(From, To, 2);
  } else
    DAG.ReplaceAllUsesWith(Call, MN);
  DAG.DeleteNode(Call);

  // Inform the Frame Information that we have a patchpoint in this function.
  FuncInfo.MF->getFrameInfo().setHasPatchPoint();
}

void SelectionDAGBuilder::visitVectorReduce(const CallInst &I,
                                            unsigned Intrinsic) {
  const TargetLowering &TLI = DAG.getTargetLoweringInfo();
  SDValue Op1 = getValue(I.getArgOperand(0));
  SDValue Op2;
  if (I.getNumArgOperands() > 1)
    Op2 = getValue(I.getArgOperand(1));
  SDLoc dl = getCurSDLoc();
  EVT VT = TLI.getValueType(DAG.getDataLayout(), I.getType());
  SDValue Res;
  FastMathFlags FMF;
  if (isa<FPMathOperator>(I))
    FMF = I.getFastMathFlags();

  switch (Intrinsic) {
  case Intrinsic::experimental_vector_reduce_v2_fadd:
    if (FMF.allowReassoc())
      Res = DAG.getNode(ISD::FADD, dl, VT, Op1,
                        DAG.getNode(ISD::VECREDUCE_FADD, dl, VT, Op2));
    else
      Res = DAG.getNode(ISD::VECREDUCE_STRICT_FADD, dl, VT, Op1, Op2);
    break;
  case Intrinsic::experimental_vector_reduce_v2_fmul:
    if (FMF.allowReassoc())
      Res = DAG.getNode(ISD::FMUL, dl, VT, Op1,
                        DAG.getNode(ISD::VECREDUCE_FMUL, dl, VT, Op2));
    else
      Res = DAG.getNode(ISD::VECREDUCE_STRICT_FMUL, dl, VT, Op1, Op2);
    break;
  case Intrinsic::experimental_vector_reduce_add:
    Res = DAG.getNode(ISD::VECREDUCE_ADD, dl, VT, Op1);
    break;
  case Intrinsic::experimental_vector_reduce_mul:
    Res = DAG.getNode(ISD::VECREDUCE_MUL, dl, VT, Op1);
    break;
  case Intrinsic::experimental_vector_reduce_and:
    Res = DAG.getNode(ISD::VECREDUCE_AND, dl, VT, Op1);
    break;
  case Intrinsic::experimental_vector_reduce_or:
    Res = DAG.getNode(ISD::VECREDUCE_OR, dl, VT, Op1);
    break;
  case Intrinsic::experimental_vector_reduce_xor:
    Res = DAG.getNode(ISD::VECREDUCE_XOR, dl, VT, Op1);
    break;
  case Intrinsic::experimental_vector_reduce_smax:
    Res = DAG.getNode(ISD::VECREDUCE_SMAX, dl, VT, Op1);
    break;
  case Intrinsic::experimental_vector_reduce_smin:
    Res = DAG.getNode(ISD::VECREDUCE_SMIN, dl, VT, Op1);
    break;
  case Intrinsic::experimental_vector_reduce_umax:
    Res = DAG.getNode(ISD::VECREDUCE_UMAX, dl, VT, Op1);
    break;
  case Intrinsic::experimental_vector_reduce_umin:
    Res = DAG.getNode(ISD::VECREDUCE_UMIN, dl, VT, Op1);
    break;
  case Intrinsic::experimental_vector_reduce_fmax:
    Res = DAG.getNode(ISD::VECREDUCE_FMAX, dl, VT, Op1);
    break;
  case Intrinsic::experimental_vector_reduce_fmin:
    Res = DAG.getNode(ISD::VECREDUCE_FMIN, dl, VT, Op1);
    break;
  default:
    llvm_unreachable("Unhandled vector reduce intrinsic");
  }
  setValue(&I, Res);
}

/// Returns an AttributeList representing the attributes applied to the return
/// value of the given call.
static AttributeList getReturnAttrs(TargetLowering::CallLoweringInfo &CLI) {
  SmallVector<Attribute::AttrKind, 2> Attrs;
  if (CLI.RetSExt)
    Attrs.push_back(Attribute::SExt);
  if (CLI.RetZExt)
    Attrs.push_back(Attribute::ZExt);
  if (CLI.IsInReg)
    Attrs.push_back(Attribute::InReg);

  return AttributeList::get(CLI.RetTy->getContext(), AttributeList::ReturnIndex,
                            Attrs);
}

/// TargetLowering::LowerCallTo - This is the default LowerCallTo
/// implementation, which just calls LowerCall.
/// FIXME: When all targets are
/// migrated to using LowerCall, this hook should be integrated into SDISel.
std::pair<SDValue, SDValue>
TargetLowering::LowerCallTo(TargetLowering::CallLoweringInfo &CLI) const {
  // Handle the incoming return values from the call.
  CLI.Ins.clear();
  Type *OrigRetTy = CLI.RetTy;
  SmallVector<EVT, 4> RetTys;
  SmallVector<uint64_t, 4> Offsets;
  auto &DL = CLI.DAG.getDataLayout();
  ComputeValueVTs(*this, DL, CLI.RetTy, RetTys, &Offsets);

  if (CLI.IsPostTypeLegalization) {
    // If we are lowering a libcall after legalization, split the return type.
    SmallVector<EVT, 4> OldRetTys;
    SmallVector<uint64_t, 4> OldOffsets;
    RetTys.swap(OldRetTys);
    Offsets.swap(OldOffsets);

    for (size_t i = 0, e = OldRetTys.size(); i != e; ++i) {
      EVT RetVT = OldRetTys[i];
      uint64_t Offset = OldOffsets[i];
      MVT RegisterVT = getRegisterType(CLI.RetTy->getContext(), RetVT);
      unsigned NumRegs = getNumRegisters(CLI.RetTy->getContext(), RetVT);
      unsigned RegisterVTByteSZ = RegisterVT.getSizeInBits() / 8;
      RetTys.append(NumRegs, RegisterVT);
      for (unsigned j = 0; j != NumRegs; ++j)
        Offsets.push_back(Offset + j * RegisterVTByteSZ);
    }
  }

  SmallVector<ISD::OutputArg, 4> Outs;
  GetReturnInfo(CLI.CallConv, CLI.RetTy, getReturnAttrs(CLI), Outs, *this, DL);

  bool CanLowerReturn =
      this->CanLowerReturn(CLI.CallConv, CLI.DAG.getMachineFunction(),
                           CLI.IsVarArg, Outs, CLI.RetTy->getContext());

  SDValue DemoteStackSlot;
  int DemoteStackIdx = -100;
  if (!CanLowerReturn) {
    // FIXME: equivalent assert?
    // assert(!CS.hasInAllocaArgument() &&
    //        "sret demotion is incompatible with inalloca");
    uint64_t TySize = DL.getTypeAllocSize(CLI.RetTy);
    unsigned Align = DL.getPrefTypeAlignment(CLI.RetTy);
    MachineFunction &MF = CLI.DAG.getMachineFunction();
    DemoteStackIdx = MF.getFrameInfo().CreateStackObject(TySize, Align, false);
    Type *StackSlotPtrType = PointerType::get(CLI.RetTy,
                                              DL.getAllocaAddrSpace());

    DemoteStackSlot = CLI.DAG.getFrameIndex(DemoteStackIdx, getFrameIndexTy(DL));
    ArgListEntry Entry;
    Entry.Node = DemoteStackSlot;
    Entry.Ty = StackSlotPtrType;
    Entry.IsSExt = false;
    Entry.IsZExt = false;
    Entry.IsInReg = false;
    Entry.IsSRet = true;
    Entry.IsNest = false;
    Entry.IsByVal = false;
    Entry.IsReturned = false;
    Entry.IsSwiftSelf = false;
    Entry.IsSwiftError = false;
    Entry.IsCFGuardTarget = false;
    Entry.Alignment = Align;
    CLI.getArgs().insert(CLI.getArgs().begin(), Entry);
    CLI.NumFixedArgs += 1;
    CLI.RetTy = Type::getVoidTy(CLI.RetTy->getContext());

    // sret demotion isn't compatible with tail-calls, since the sret argument
    // points into the callers stack frame.
    CLI.IsTailCall = false;
  } else {
    bool NeedsRegBlock = functionArgumentNeedsConsecutiveRegisters(
        CLI.RetTy, CLI.CallConv, CLI.IsVarArg);
    for (unsigned I = 0, E = RetTys.size(); I != E; ++I) {
      ISD::ArgFlagsTy Flags;
      if (NeedsRegBlock) {
        Flags.setInConsecutiveRegs();
        if (I == RetTys.size() - 1)
          Flags.setInConsecutiveRegsLast();
      }
      EVT VT = RetTys[I];
      MVT RegisterVT = getRegisterTypeForCallingConv(CLI.RetTy->getContext(),
                                                     CLI.CallConv, VT);
      unsigned NumRegs = getNumRegistersForCallingConv(CLI.RetTy->getContext(),
                                                       CLI.CallConv, VT);
      for (unsigned i = 0; i != NumRegs; ++i) {
        ISD::InputArg MyFlags;
        MyFlags.Flags = Flags;
        MyFlags.VT = RegisterVT;
        MyFlags.ArgVT = VT;
        MyFlags.Used = CLI.IsReturnValueUsed;
        if (CLI.RetTy->isPointerTy()) {
          MyFlags.Flags.setPointer();
          MyFlags.Flags.setPointerAddrSpace(
              cast<PointerType>(CLI.RetTy)->getAddressSpace());
        }
        if (CLI.RetSExt)
          MyFlags.Flags.setSExt();
        if (CLI.RetZExt)
          MyFlags.Flags.setZExt();
        if (CLI.IsInReg)
          MyFlags.Flags.setInReg();
        CLI.Ins.push_back(MyFlags);
      }
    }
  }

  // We push in swifterror return as the last element of CLI.Ins.
  ArgListTy &Args = CLI.getArgs();
  if (supportSwiftError()) {
    for (unsigned i = 0, e = Args.size(); i != e; ++i) {
      if (Args[i].IsSwiftError) {
        ISD::InputArg MyFlags;
        MyFlags.VT = getPointerTy(DL);
        MyFlags.ArgVT = EVT(getPointerTy(DL));
        MyFlags.Flags.setSwiftError();
        CLI.Ins.push_back(MyFlags);
      }
    }
  }

  // Handle all of the outgoing arguments.
  CLI.Outs.clear();
  CLI.OutVals.clear();
  for (unsigned i = 0, e = Args.size(); i != e; ++i) {
    SmallVector<EVT, 4> ValueVTs;
    ComputeValueVTs(*this, DL, Args[i].Ty, ValueVTs);
    // FIXME: Split arguments if CLI.IsPostTypeLegalization
    Type *FinalType = Args[i].Ty;
    if (Args[i].IsByVal)
      FinalType = cast<PointerType>(Args[i].Ty)->getElementType();
    bool NeedsRegBlock = functionArgumentNeedsConsecutiveRegisters(
        FinalType, CLI.CallConv, CLI.IsVarArg);
    for (unsigned Value = 0, NumValues = ValueVTs.size(); Value != NumValues;
         ++Value) {
      EVT VT = ValueVTs[Value];
      Type *ArgTy = VT.getTypeForEVT(CLI.RetTy->getContext());
      SDValue Op = SDValue(Args[i].Node.getNode(),
                           Args[i].Node.getResNo() + Value);
      ISD::ArgFlagsTy Flags;

      // Certain targets (such as MIPS), may have a different ABI alignment
      // for a type depending on the context. Give the target a chance to
      // specify the alignment it wants.
      const Align OriginalAlignment(getABIAlignmentForCallingConv(ArgTy, DL));

      if (Args[i].Ty->isPointerTy()) {
        Flags.setPointer();
        Flags.setPointerAddrSpace(
            cast<PointerType>(Args[i].Ty)->getAddressSpace());
      }
      if (Args[i].IsZExt)
        Flags.setZExt();
      if (Args[i].IsSExt)
        Flags.setSExt();
      if (Args[i].IsInReg) {
        // If we are using vectorcall calling convention, a structure that is
        // passed InReg - is surely an HVA
        if (CLI.CallConv == CallingConv::X86_VectorCall &&
            isa<StructType>(FinalType)) {
          // The first value of a structure is marked
          if (0 == Value)
            Flags.setHvaStart();
          Flags.setHva();
        }
        // Set InReg Flag
        Flags.setInReg();
      }
      if (Args[i].IsSRet)
        Flags.setSRet();
      if (Args[i].IsSwiftSelf)
        Flags.setSwiftSelf();
      if (Args[i].IsSwiftError)
        Flags.setSwiftError();
      if (Args[i].IsCFGuardTarget)
        Flags.setCFGuardTarget();
      if (Args[i].IsByVal)
        Flags.setByVal();
      if (Args[i].IsInAlloca) {
        Flags.setInAlloca();
        // Set the byval flag for CCAssignFn callbacks that don't know about
        // inalloca.  This way we can know how many bytes we should've allocated
        // and how many bytes a callee cleanup function will pop.  If we port
        // inalloca to more targets, we'll have to add custom inalloca handling
        // in the various CC lowering callbacks.
        Flags.setByVal();
      }
      if (Args[i].IsByVal || Args[i].IsInAlloca) {
        PointerType *Ty = cast<PointerType>(Args[i].Ty);
        Type *ElementTy = Ty->getElementType();

        unsigned FrameSize = DL.getTypeAllocSize(
            Args[i].ByValType ? Args[i].ByValType : ElementTy);
        Flags.setByValSize(FrameSize);

        // info is not there but there are cases it cannot get right.
        unsigned FrameAlign;
        if (Args[i].Alignment)
          FrameAlign = Args[i].Alignment;
        else
          FrameAlign = getByValTypeAlignment(ElementTy, DL);
        Flags.setByValAlign(Align(FrameAlign));
      }
      if (Args[i].IsNest)
        Flags.setNest();
      if (NeedsRegBlock)
        Flags.setInConsecutiveRegs();
      Flags.setOrigAlign(OriginalAlignment);

      MVT PartVT = getRegisterTypeForCallingConv(CLI.RetTy->getContext(),
                                                 CLI.CallConv, VT);
      unsigned NumParts = getNumRegistersForCallingConv(CLI.RetTy->getContext(),
                                                        CLI.CallConv, VT);
      SmallVector<SDValue, 4> Parts(NumParts);
      ISD::NodeType ExtendKind = ISD::ANY_EXTEND;

      if (Args[i].IsSExt)
        ExtendKind = ISD::SIGN_EXTEND;
      else if (Args[i].IsZExt)
        ExtendKind = ISD::ZERO_EXTEND;

      // Conservatively only handle 'returned' on non-vectors that can be lowered,
      // for now.
      if (Args[i].IsReturned && !Op.getValueType().isVector() &&
          CanLowerReturn) {
        assert((CLI.RetTy == Args[i].Ty ||
                (CLI.RetTy->isPointerTy() && Args[i].Ty->isPointerTy() &&
                 CLI.RetTy->getPointerAddressSpace() ==
                     Args[i].Ty->getPointerAddressSpace())) &&
               RetTys.size() == NumValues && "unexpected use of 'returned'");
        // Before passing 'returned' to the target lowering code, ensure that
        // either the register MVT and the actual EVT are the same size or that
        // the return value and argument are extended in the same way; in these
        // cases it's safe to pass the argument register value unchanged as the
        // return register value (although it's at the target's option whether
        // to do so)
        // TODO: allow code generation to take advantage of partially preserved
        // registers rather than clobbering the entire register when the
        // parameter extension method is not compatible with the return
        // extension method
        if ((NumParts * PartVT.getSizeInBits() == VT.getSizeInBits()) ||
            (ExtendKind != ISD::ANY_EXTEND && CLI.RetSExt == Args[i].IsSExt &&
             CLI.RetZExt == Args[i].IsZExt))
          Flags.setReturned();
      }

      getCopyToParts(CLI.DAG, CLI.DL, Op, &Parts[0], NumParts, PartVT,
                     CLI.CS.getInstruction(), CLI.CallConv, ExtendKind);

      for (unsigned j = 0; j != NumParts; ++j) {
        // if it isn't first piece, alignment must be 1
        // For scalable vectors the scalable part is currently handled
        // by individual targets, so we just use the known minimum size here.
        ISD::OutputArg MyFlags(Flags, Parts[j].getValueType(), VT,
                    i < CLI.NumFixedArgs, i,
                    j*Parts[j].getValueType().getStoreSize().getKnownMinSize());
        if (NumParts > 1 && j == 0)
          MyFlags.Flags.setSplit();
        else if (j != 0) {
          MyFlags.Flags.setOrigAlign(Align(1));
          if (j == NumParts - 1)
            MyFlags.Flags.setSplitEnd();
        }

        CLI.Outs.push_back(MyFlags);
        CLI.OutVals.push_back(Parts[j]);
      }

      if (NeedsRegBlock && Value == NumValues - 1)
        CLI.Outs[CLI.Outs.size() - 1].Flags.setInConsecutiveRegsLast();
    }
  }

  SmallVector<SDValue, 4> InVals;
  CLI.Chain = LowerCall(CLI, InVals);

  // Update CLI.InVals to use outside of this function.
  CLI.InVals = InVals;

  // Verify that the target's LowerCall behaved as expected.
  assert(CLI.Chain.getNode() && CLI.Chain.getValueType() == MVT::Other &&
         "LowerCall didn't return a valid chain!");
  assert((!CLI.IsTailCall || InVals.empty()) &&
         "LowerCall emitted a return value for a tail call!");
  assert((CLI.IsTailCall || InVals.size() == CLI.Ins.size()) &&
         "LowerCall didn't emit the correct number of values!");

  // For a tail call, the return value is merely live-out and there aren't
  // any nodes in the DAG representing it. Return a special value to
  // indicate that a tail call has been emitted and no more Instructions
  // should be processed in the current block.
  if (CLI.IsTailCall) {
    CLI.DAG.setRoot(CLI.Chain);
    return std::make_pair(SDValue(), SDValue());
  }

#ifndef NDEBUG
  for (unsigned i = 0, e = CLI.Ins.size(); i != e; ++i) {
    assert(InVals[i].getNode() && "LowerCall emitted a null value!");
    assert(EVT(CLI.Ins[i].VT) == InVals[i].getValueType() &&
           "LowerCall emitted a value with the wrong type!");
  }
#endif

  SmallVector<SDValue, 4> ReturnValues;
  if (!CanLowerReturn) {
    // The instruction result is the result of loading from the
    // hidden sret parameter.
    SmallVector<EVT, 1> PVTs;
    Type *PtrRetTy = OrigRetTy->getPointerTo(DL.getAllocaAddrSpace());

    ComputeValueVTs(*this, DL, PtrRetTy, PVTs);
    assert(PVTs.size() == 1 && "Pointers should fit in one register");
    EVT PtrVT = PVTs[0];

    unsigned NumValues = RetTys.size();
    ReturnValues.resize(NumValues);
    SmallVector<SDValue, 4> Chains(NumValues);

    // An aggregate return value cannot wrap around the address space, so
    // offsets to its parts don't wrap either.
    SDNodeFlags Flags;
    Flags.setNoUnsignedWrap(true);

    for (unsigned i = 0; i < NumValues; ++i) {
      SDValue Add = CLI.DAG.getNode(ISD::ADD, CLI.DL, PtrVT, DemoteStackSlot,
                                    CLI.DAG.getConstant(Offsets[i], CLI.DL,
                                                        PtrVT), Flags);
      SDValue L = CLI.DAG.getLoad(
          RetTys[i], CLI.DL, CLI.Chain, Add,
          MachinePointerInfo::getFixedStack(CLI.DAG.getMachineFunction(),
                                            DemoteStackIdx, Offsets[i]),
          /* Alignment = */ 1);
      ReturnValues[i] = L;
      Chains[i] = L.getValue(1);
    }

    CLI.Chain = CLI.DAG.getNode(ISD::TokenFactor, CLI.DL, MVT::Other, Chains);
  } else {
    // Collect the legal value parts into potentially illegal values
    // that correspond to the original function's return values.
    Optional<ISD::NodeType> AssertOp;
    if (CLI.RetSExt)
      AssertOp = ISD::AssertSext;
    else if (CLI.RetZExt)
      AssertOp = ISD::AssertZext;
    unsigned CurReg = 0;
    for (unsigned I = 0, E = RetTys.size(); I != E; ++I) {
      EVT VT = RetTys[I];
      MVT RegisterVT = getRegisterTypeForCallingConv(CLI.RetTy->getContext(),
                                                     CLI.CallConv, VT);
      unsigned NumRegs = getNumRegistersForCallingConv(CLI.RetTy->getContext(),
                                                       CLI.CallConv, VT);

      ReturnValues.push_back(getCopyFromParts(CLI.DAG, CLI.DL, &InVals[CurReg],
                                              NumRegs, RegisterVT, VT, nullptr,
                                              CLI.CallConv, AssertOp));
      CurReg += NumRegs;
    }

    // For a function returning void, there is no return value. We can't create
    // such a node, so we just return a null return value in that case. In
    // that case, nothing will actually look at the value.
    if (ReturnValues.empty())
      return std::make_pair(SDValue(), CLI.Chain);
  }

  SDValue Res = CLI.DAG.getNode(ISD::MERGE_VALUES, CLI.DL,
                                CLI.DAG.getVTList(RetTys), ReturnValues);
  return std::make_pair(Res, CLI.Chain);
}

void TargetLowering::LowerOperationWrapper(SDNode *N,
                                           SmallVectorImpl<SDValue> &Results,
                                           SelectionDAG &DAG) const {
  if (SDValue Res = LowerOperation(SDValue(N, 0), DAG))
    Results.push_back(Res);
}

SDValue TargetLowering::LowerOperation(SDValue Op, SelectionDAG &DAG) const {
  llvm_unreachable("LowerOperation not implemented for this target!");
}

void
SelectionDAGBuilder::CopyValueToVirtualRegister(const Value *V, unsigned Reg) {
  SDValue Op = getNonRegisterValue(V);
  assert((Op.getOpcode() != ISD::CopyFromReg ||
          cast<RegisterSDNode>(Op.getOperand(1))->getReg() != Reg) &&
         "Copy from a reg to the same reg!");
  assert(!Register::isPhysicalRegister(Reg) && "Is a physreg");

  const TargetLowering &TLI = DAG.getTargetLoweringInfo();
  // If this is an InlineAsm we have to match the registers required, not the
  // notional registers required by the type.

  RegsForValue RFV(V->getContext(), TLI, DAG.getDataLayout(), Reg, V->getType(),
                   None); // This is not an ABI copy.
  SDValue Chain = DAG.getEntryNode();

  ISD::NodeType ExtendType = (FuncInfo.PreferredExtendType.find(V) ==
                              FuncInfo.PreferredExtendType.end())
                                 ? ISD::ANY_EXTEND
                                 : FuncInfo.PreferredExtendType[V];
  RFV.getCopyToRegs(Op, DAG, getCurSDLoc(), Chain, nullptr, V, ExtendType);
  PendingExports.push_back(Chain);
}

#include "llvm/CodeGen/SelectionDAGISel.h"

/// isOnlyUsedInEntryBlock - If the specified argument is only used in the
/// entry block, return true.  This includes arguments used by switches, since
/// the switch may expand into multiple basic blocks.
static bool isOnlyUsedInEntryBlock(const Argument *A, bool FastISel) {
  // With FastISel active, we may be splitting blocks, so force creation
  // of virtual registers for all non-dead arguments.
  if (FastISel)
    return A->use_empty();

  const BasicBlock &Entry = A->getParent()->front();
  for (const User *U : A->users())
    if (cast<Instruction>(U)->getParent() != &Entry || isa<SwitchInst>(U))
      return false;  // Use not in entry block.

  return true;
}

using ArgCopyElisionMapTy =
    DenseMap<const Argument *,
             std::pair<const AllocaInst *, const StoreInst *>>;

/// Scan the entry block of the function in FuncInfo for arguments that look
/// like copies into a local alloca. Record any copied arguments in
/// ArgCopyElisionCandidates.
static void
findArgumentCopyElisionCandidates(const DataLayout &DL,
                                  FunctionLoweringInfo *FuncInfo,
                                  ArgCopyElisionMapTy &ArgCopyElisionCandidates) {
  // Record the state of every static alloca used in the entry block. Argument
  // allocas are all used in the entry block, so we need approximately as many
  // entries as we have arguments.
  enum StaticAllocaInfo { Unknown, Clobbered, Elidable };
  SmallDenseMap<const AllocaInst *, StaticAllocaInfo, 8> StaticAllocas;
  unsigned NumArgs = FuncInfo->Fn->arg_size();
  StaticAllocas.reserve(NumArgs * 2);

  auto GetInfoIfStaticAlloca = [&](const Value *V) -> StaticAllocaInfo * {
    if (!V)
      return nullptr;
    V = V->stripPointerCasts();
    const auto *AI = dyn_cast<AllocaInst>(V);
    if (!AI || !AI->isStaticAlloca() || !FuncInfo->StaticAllocaMap.count(AI))
      return nullptr;
    auto Iter = StaticAllocas.insert({AI, Unknown});
    return &Iter.first->second;
  };

  // Look for stores of arguments to static allocas. Look through bitcasts and
  // GEPs to handle type coercions, as long as the alloca is fully initialized
  // by the store. Any non-store use of an alloca escapes it and any subsequent
  // unanalyzed store might write it.
  // FIXME: Handle structs initialized with multiple stores.
  for (const Instruction &I : FuncInfo->Fn->getEntryBlock()) {
    // Look for stores, and handle non-store uses conservatively.
    const auto *SI = dyn_cast<StoreInst>(&I);
    if (!SI) {
      // We will look through cast uses, so ignore them completely.
      if (I.isCast())
        continue;
      // Ignore debug info intrinsics, they don't escape or store to allocas.
      if (isa<DbgInfoIntrinsic>(I))
        continue;
      // This is an unknown instruction. Assume it escapes or writes to all
      // static alloca operands.
      for (const Use &U : I.operands()) {
        if (StaticAllocaInfo *Info = GetInfoIfStaticAlloca(U))
          *Info = StaticAllocaInfo::Clobbered;
      }
      continue;
    }

    // If the stored value is a static alloca, mark it as escaped.
    if (StaticAllocaInfo *Info = GetInfoIfStaticAlloca(SI->getValueOperand()))
      *Info = StaticAllocaInfo::Clobbered;

    // Check if the destination is a static alloca.
    const Value *Dst = SI->getPointerOperand()->stripPointerCasts();
    StaticAllocaInfo *Info = GetInfoIfStaticAlloca(Dst);
    if (!Info)
      continue;
    const AllocaInst *AI = cast<AllocaInst>(Dst);

    // Skip allocas that have been initialized or clobbered.
    if (*Info != StaticAllocaInfo::Unknown)
      continue;

    // Check if the stored value is an argument, and that this store fully
    // initializes the alloca. Don't elide copies from the same argument twice.
    const Value *Val = SI->getValueOperand()->stripPointerCasts();
    const auto *Arg = dyn_cast<Argument>(Val);
    if (!Arg || Arg->hasInAllocaAttr() || Arg->hasByValAttr() ||
        Arg->getType()->isEmptyTy() ||
        DL.getTypeStoreSize(Arg->getType()) !=
            DL.getTypeAllocSize(AI->getAllocatedType()) ||
        ArgCopyElisionCandidates.count(Arg)) {
      *Info = StaticAllocaInfo::Clobbered;
      continue;
    }

    LLVM_DEBUG(dbgs() << "Found argument copy elision candidate: " << *AI
                      << '\n');

    // Mark this alloca and store for argument copy elision.
    *Info = StaticAllocaInfo::Elidable;
    ArgCopyElisionCandidates.insert({Arg, {AI, SI}});

    // Stop scanning if we've seen all arguments. This will happen early in -O0
    // builds, which is useful, because -O0 builds have large entry blocks and
    // many allocas.
    if (ArgCopyElisionCandidates.size() == NumArgs)
      break;
  }
}

/// Try to elide argument copies from memory into a local alloca. Succeeds if
/// ArgVal is a load from a suitable fixed stack object.
static void tryToElideArgumentCopy(
    FunctionLoweringInfo &FuncInfo, SmallVectorImpl<SDValue> &Chains,
    DenseMap<int, int> &ArgCopyElisionFrameIndexMap,
    SmallPtrSetImpl<const Instruction *> &ElidedArgCopyInstrs,
    ArgCopyElisionMapTy &ArgCopyElisionCandidates, const Argument &Arg,
    SDValue ArgVal, bool &ArgHasUses) {
  // Check if this is a load from a fixed stack object.
  auto *LNode = dyn_cast<LoadSDNode>(ArgVal);
  if (!LNode)
    return;
  auto *FINode = dyn_cast<FrameIndexSDNode>(LNode->getBasePtr().getNode());
  if (!FINode)
    return;

  // Check that the fixed stack object is the right size and alignment.
  // Look at the alignment that the user wrote on the alloca instead of looking
  // at the stack object.
  auto ArgCopyIter = ArgCopyElisionCandidates.find(&Arg);
  assert(ArgCopyIter != ArgCopyElisionCandidates.end());
  const AllocaInst *AI = ArgCopyIter->second.first;
  int FixedIndex = FINode->getIndex();
  int &AllocaIndex = FuncInfo.StaticAllocaMap[AI];
  int OldIndex = AllocaIndex;
  MachineFrameInfo &MFI = FuncInfo.MF->getFrameInfo();
  if (MFI.getObjectSize(FixedIndex) != MFI.getObjectSize(OldIndex)) {
    LLVM_DEBUG(
        dbgs() << "  argument copy elision failed due to bad fixed stack "
                  "object size\n");
    return;
  }
  unsigned RequiredAlignment = AI->getAlignment();
  if (!RequiredAlignment) {
    RequiredAlignment = FuncInfo.MF->getDataLayout().getABITypeAlignment(
        AI->getAllocatedType());
  }
  if (MFI.getObjectAlignment(FixedIndex) < RequiredAlignment) {
    LLVM_DEBUG(dbgs() << "  argument copy elision failed: alignment of alloca "
                         "greater than stack argument alignment ("
                      << RequiredAlignment << " vs "
                      << MFI.getObjectAlignment(FixedIndex) << ")\n");
    return;
  }

  // Perform the elision. Delete the old stack object and replace its only use
  // in the variable info map. Mark the stack object as mutable.
  LLVM_DEBUG({
    dbgs() << "Eliding argument copy from " << Arg << " to " << *AI << '\n'
           << "  Replacing frame index " << OldIndex << " with " << FixedIndex
           << '\n';
  });
  MFI.RemoveStackObject(OldIndex);
  MFI.setIsImmutableObjectIndex(FixedIndex, false);
  AllocaIndex = FixedIndex;
  ArgCopyElisionFrameIndexMap.insert({OldIndex, FixedIndex});
  Chains.push_back(ArgVal.getValue(1));

  // Avoid emitting code for the store implementing the copy.
  const StoreInst *SI = ArgCopyIter->second.second;
  ElidedArgCopyInstrs.insert(SI);

  // Check for uses of the argument again so that we can avoid exporting ArgVal
  // if it is't used by anything other than the store.
  for (const Value *U : Arg.users()) {
    if (U != SI) {
      ArgHasUses = true;
      break;
    }
  }
}

void SelectionDAGISel::LowerArguments(const Function &F) {
  SelectionDAG &DAG = SDB->DAG;
  SDLoc dl = SDB->getCurSDLoc();
  const DataLayout &DL = DAG.getDataLayout();
  SmallVector<ISD::InputArg, 16> Ins;

  if (!FuncInfo->CanLowerReturn) {
    // Put in an sret pointer parameter before all the other parameters.
    SmallVector<EVT, 1> ValueVTs;
    ComputeValueVTs(*TLI, DAG.getDataLayout(),
                    F.getReturnType()->getPointerTo(
                        DAG.getDataLayout().getAllocaAddrSpace()),
                    ValueVTs);

    // NOTE: Assuming that a pointer will never break down to more than one VT
    // or one register.
    ISD::ArgFlagsTy Flags;
    Flags.setSRet();
    MVT RegisterVT = TLI->getRegisterType(*DAG.getContext(), ValueVTs[0]);
    ISD::InputArg RetArg(Flags, RegisterVT, ValueVTs[0], true,
                         ISD::InputArg::NoArgIndex, 0);
    Ins.push_back(RetArg);
  }

  // Look for stores of arguments to static allocas. Mark such arguments with a
  // flag to ask the target to give us the memory location of that argument if
  // available.
  ArgCopyElisionMapTy ArgCopyElisionCandidates;
  findArgumentCopyElisionCandidates(DL, FuncInfo.get(),
                                    ArgCopyElisionCandidates);

  // Set up the incoming argument description vector.
  for (const Argument &Arg : F.args()) {
    unsigned ArgNo = Arg.getArgNo();
    SmallVector<EVT, 4> ValueVTs;
    ComputeValueVTs(*TLI, DAG.getDataLayout(), Arg.getType(), ValueVTs);
    bool isArgValueUsed = !Arg.use_empty();
    unsigned PartBase = 0;
    Type *FinalType = Arg.getType();
    if (Arg.hasAttribute(Attribute::ByVal))
      FinalType = Arg.getParamByValType();
    bool NeedsRegBlock = TLI->functionArgumentNeedsConsecutiveRegisters(
        FinalType, F.getCallingConv(), F.isVarArg());
    for (unsigned Value = 0, NumValues = ValueVTs.size();
         Value != NumValues; ++Value) {
      EVT VT = ValueVTs[Value];
      Type *ArgTy = VT.getTypeForEVT(*DAG.getContext());
      ISD::ArgFlagsTy Flags;

      // Certain targets (such as MIPS), may have a different ABI alignment
      // for a type depending on the context. Give the target a chance to
      // specify the alignment it wants.
      const Align OriginalAlignment(
          TLI->getABIAlignmentForCallingConv(ArgTy, DL));

      if (Arg.getType()->isPointerTy()) {
        Flags.setPointer();
        Flags.setPointerAddrSpace(
            cast<PointerType>(Arg.getType())->getAddressSpace());
      }
      if (Arg.hasAttribute(Attribute::ZExt))
        Flags.setZExt();
      if (Arg.hasAttribute(Attribute::SExt))
        Flags.setSExt();
      if (Arg.hasAttribute(Attribute::InReg)) {
        // If we are using vectorcall calling convention, a structure that is
        // passed InReg - is surely an HVA
        if (F.getCallingConv() == CallingConv::X86_VectorCall &&
            isa<StructType>(Arg.getType())) {
          // The first value of a structure is marked
          if (0 == Value)
            Flags.setHvaStart();
          Flags.setHva();
        }
        // Set InReg Flag
        Flags.setInReg();
      }
      if (Arg.hasAttribute(Attribute::StructRet))
        Flags.setSRet();
      if (Arg.hasAttribute(Attribute::SwiftSelf))
        Flags.setSwiftSelf();
      if (Arg.hasAttribute(Attribute::SwiftError))
        Flags.setSwiftError();
      if (Arg.hasAttribute(Attribute::ByVal))
        Flags.setByVal();
      if (Arg.hasAttribute(Attribute::InAlloca)) {
        Flags.setInAlloca();
        // Set the byval flag for CCAssignFn callbacks that don't know about
        // inalloca.  This way we can know how many bytes we should've allocated
        // and how many bytes a callee cleanup function will pop.  If we port
        // inalloca to more targets, we'll have to add custom inalloca handling
        // in the various CC lowering callbacks.
        Flags.setByVal();
      }
      if (F.getCallingConv() == CallingConv::X86_INTR) {
        // IA Interrupt passes frame (1st parameter) by value in the stack.
        if (ArgNo == 0)
          Flags.setByVal();
      }
      if (Flags.isByVal() || Flags.isInAlloca()) {
        Type *ElementTy = Arg.getParamByValType();

        // For ByVal, size and alignment should be passed from FE.  BE will
        // guess if this info is not there but there are cases it cannot get
        // right.
        unsigned FrameSize = DL.getTypeAllocSize(Arg.getParamByValType());
        Flags.setByValSize(FrameSize);

        unsigned FrameAlign;
        if (Arg.getParamAlignment())
          FrameAlign = Arg.getParamAlignment();
        else
          FrameAlign = TLI->getByValTypeAlignment(ElementTy, DL);
        Flags.setByValAlign(Align(FrameAlign));
      }
      if (Arg.hasAttribute(Attribute::Nest))
        Flags.setNest();
      if (NeedsRegBlock)
        Flags.setInConsecutiveRegs();
      Flags.setOrigAlign(OriginalAlignment);
      if (ArgCopyElisionCandidates.count(&Arg))
        Flags.setCopyElisionCandidate();
      if (Arg.hasAttribute(Attribute::Returned))
        Flags.setReturned();

      MVT RegisterVT = TLI->getRegisterTypeForCallingConv(
          *CurDAG->getContext(), F.getCallingConv(), VT);
      unsigned NumRegs = TLI->getNumRegistersForCallingConv(
          *CurDAG->getContext(), F.getCallingConv(), VT);
      for (unsigned i = 0; i != NumRegs; ++i) {
        // For scalable vectors, use the minimum size; individual targets
        // are responsible for handling scalable vector arguments and
        // return values.
        ISD::InputArg MyFlags(Flags, RegisterVT, VT, isArgValueUsed,
                 ArgNo, PartBase+i*RegisterVT.getStoreSize().getKnownMinSize());
        if (NumRegs > 1 && i == 0)
          MyFlags.Flags.setSplit();
        // if it isn't first piece, alignment must be 1
        else if (i > 0) {
          MyFlags.Flags.setOrigAlign(Align(1));
          if (i == NumRegs - 1)
            MyFlags.Flags.setSplitEnd();
        }
        Ins.push_back(MyFlags);
      }
      if (NeedsRegBlock && Value == NumValues - 1)
        Ins[Ins.size() - 1].Flags.setInConsecutiveRegsLast();
      PartBase += VT.getStoreSize().getKnownMinSize();
    }
  }

  // Call the target to set up the argument values.
  SmallVector<SDValue, 8> InVals;
  SDValue NewRoot = TLI->LowerFormalArguments(
      DAG.getRoot(), F.getCallingConv(), F.isVarArg(), Ins, dl, DAG, InVals);

  // Verify that the target's LowerFormalArguments behaved as expected.
  assert(NewRoot.getNode() && NewRoot.getValueType() == MVT::Other &&
         "LowerFormalArguments didn't return a valid chain!");
  assert(InVals.size() == Ins.size() &&
         "LowerFormalArguments didn't emit the correct number of values!");
  LLVM_DEBUG({
    for (unsigned i = 0, e = Ins.size(); i != e; ++i) {
      assert(InVals[i].getNode() &&
             "LowerFormalArguments emitted a null value!");
      assert(EVT(Ins[i].VT) == InVals[i].getValueType() &&
             "LowerFormalArguments emitted a value with the wrong type!");
    }
  });

  // Update the DAG with the new chain value resulting from argument lowering.
  DAG.setRoot(NewRoot);

  // Set up the argument values.
  unsigned i = 0;
  if (!FuncInfo->CanLowerReturn) {
    // Create a virtual register for the sret pointer, and put in a copy
    // from the sret argument into it.
    SmallVector<EVT, 1> ValueVTs;
    ComputeValueVTs(*TLI, DAG.getDataLayout(),
                    F.getReturnType()->getPointerTo(
                        DAG.getDataLayout().getAllocaAddrSpace()),
                    ValueVTs);
    MVT VT = ValueVTs[0].getSimpleVT();
    MVT RegVT = TLI->getRegisterType(*CurDAG->getContext(), VT);
    Optional<ISD::NodeType> AssertOp = None;
    SDValue ArgValue = getCopyFromParts(DAG, dl, &InVals[0], 1, RegVT, VT,
                                        nullptr, F.getCallingConv(), AssertOp);

    MachineFunction& MF = SDB->DAG.getMachineFunction();
    MachineRegisterInfo& RegInfo = MF.getRegInfo();
    Register SRetReg =
        RegInfo.createVirtualRegister(TLI->getRegClassFor(RegVT));
    FuncInfo->DemoteRegister = SRetReg;
    NewRoot =
        SDB->DAG.getCopyToReg(NewRoot, SDB->getCurSDLoc(), SRetReg, ArgValue);
    DAG.setRoot(NewRoot);

    // i indexes lowered arguments.  Bump it past the hidden sret argument.
    ++i;
  }

  SmallVector<SDValue, 4> Chains;
  DenseMap<int, int> ArgCopyElisionFrameIndexMap;
  for (const Argument &Arg : F.args()) {
    SmallVector<SDValue, 4> ArgValues;
    SmallVector<EVT, 4> ValueVTs;
    ComputeValueVTs(*TLI, DAG.getDataLayout(), Arg.getType(), ValueVTs);
    unsigned NumValues = ValueVTs.size();
    if (NumValues == 0)
      continue;

    bool ArgHasUses = !Arg.use_empty();

    // Elide the copying store if the target loaded this argument from a
    // suitable fixed stack object.
    if (Ins[i].Flags.isCopyElisionCandidate()) {
      tryToElideArgumentCopy(*FuncInfo, Chains, ArgCopyElisionFrameIndexMap,
                             ElidedArgCopyInstrs, ArgCopyElisionCandidates, Arg,
                             InVals[i], ArgHasUses);
    }

    // If this argument is unused then remember its value. It is used to generate
    // debugging information.
    bool isSwiftErrorArg =
        TLI->supportSwiftError() &&
        Arg.hasAttribute(Attribute::SwiftError);
    if (!ArgHasUses && !isSwiftErrorArg) {
      SDB->setUnusedArgValue(&Arg, InVals[i]);

      // Also remember any frame index for use in FastISel.
      if (FrameIndexSDNode *FI =
          dyn_cast<FrameIndexSDNode>(InVals[i].getNode()))
        FuncInfo->setArgumentFrameIndex(&Arg, FI->getIndex());
    }

    for (unsigned Val = 0; Val != NumValues; ++Val) {
      EVT VT = ValueVTs[Val];
      MVT PartVT = TLI->getRegisterTypeForCallingConv(*CurDAG->getContext(),
                                                      F.getCallingConv(), VT);
      unsigned NumParts = TLI->getNumRegistersForCallingConv(
          *CurDAG->getContext(), F.getCallingConv(), VT);

      // Even an apparent 'unused' swifterror argument needs to be returned. So
      // we do generate a copy for it that can be used on return from the
      // function.
      if (ArgHasUses || isSwiftErrorArg) {
        Optional<ISD::NodeType> AssertOp;
        if (Arg.hasAttribute(Attribute::SExt))
          AssertOp = ISD::AssertSext;
        else if (Arg.hasAttribute(Attribute::ZExt))
          AssertOp = ISD::AssertZext;

        ArgValues.push_back(getCopyFromParts(DAG, dl, &InVals[i], NumParts,
                                             PartVT, VT, nullptr,
                                             F.getCallingConv(), AssertOp));
      }

      i += NumParts;
    }

    // We don't need to do anything else for unused arguments.
    if (ArgValues.empty())
      continue;

    // Note down frame index.
    if (FrameIndexSDNode *FI =
        dyn_cast<FrameIndexSDNode>(ArgValues[0].getNode()))
      FuncInfo->setArgumentFrameIndex(&Arg, FI->getIndex());

    SDValue Res = DAG.getMergeValues(makeArrayRef(ArgValues.data(), NumValues),
                                     SDB->getCurSDLoc());

    SDB->setValue(&Arg, Res);
    if (!TM.Options.EnableFastISel && Res.getOpcode() == ISD::BUILD_PAIR) {
      // We want to associate the argument with the frame index, among
      // involved operands, that correspond to the lowest address. The
      // getCopyFromParts function, called earlier, is swapping the order of
      // the operands to BUILD_PAIR depending on endianness. The result of
      // that swapping is that the least significant bits of the argument will
      // be in the first operand of the BUILD_PAIR node, and the most
      // significant bits will be in the second operand.
      unsigned LowAddressOp = DAG.getDataLayout().isBigEndian() ? 1 : 0;
      if (LoadSDNode *LNode =
          dyn_cast<LoadSDNode>(Res.getOperand(LowAddressOp).getNode()))
        if (FrameIndexSDNode *FI =
            dyn_cast<FrameIndexSDNode>(LNode->getBasePtr().getNode()))
          FuncInfo->setArgumentFrameIndex(&Arg, FI->getIndex());
    }

    // Analyses past this point are naive and don't expect an assertion.
    if (Res.getOpcode() == ISD::AssertZext)
      Res = Res.getOperand(0);

    // Update the SwiftErrorVRegDefMap.
    if (Res.getOpcode() == ISD::CopyFromReg && isSwiftErrorArg) {
      unsigned Reg = cast<RegisterSDNode>(Res.getOperand(1))->getReg();
      if (Register::isVirtualRegister(Reg))
        SwiftError->setCurrentVReg(FuncInfo->MBB, SwiftError->getFunctionArg(),
                                   Reg);
    }

    // If this argument is live outside of the entry block, insert a copy from
    // wherever we got it to the vreg that other BB's will reference it as.
    if (Res.getOpcode() == ISD::CopyFromReg) {
      // If we can, though, try to skip creating an unnecessary vreg.
      // FIXME: This isn't very clean... it would be nice to make this more
      // general.
      unsigned Reg = cast<RegisterSDNode>(Res.getOperand(1))->getReg();
      if (Register::isVirtualRegister(Reg)) {
        FuncInfo->ValueMap[&Arg] = Reg;
        continue;
      }
    }
    if (!isOnlyUsedInEntryBlock(&Arg, TM.Options.EnableFastISel)) {
      FuncInfo->InitializeRegForValue(&Arg);
      SDB->CopyToExportRegsIfNeeded(&Arg);
    }
  }

  if (!Chains.empty()) {
    Chains.push_back(NewRoot);
    NewRoot = DAG.getNode(ISD::TokenFactor, dl, MVT::Other, Chains);
  }

  DAG.setRoot(NewRoot);

  assert(i == InVals.size() && "Argument register count mismatch!");

  // If any argument copy elisions occurred and we have debug info, update the
  // stale frame indices used in the dbg.declare variable info table.
  MachineFunction::VariableDbgInfoMapTy &DbgDeclareInfo = MF->getVariableDbgInfo();
  if (!DbgDeclareInfo.empty() && !ArgCopyElisionFrameIndexMap.empty()) {
    for (MachineFunction::VariableDbgInfo &VI : DbgDeclareInfo) {
      auto I = ArgCopyElisionFrameIndexMap.find(VI.Slot);
      if (I != ArgCopyElisionFrameIndexMap.end())
        VI.Slot = I->second;
    }
  }

  // Finally, if the target has anything special to do, allow it to do so.
  emitFunctionEntryCode();
}

/// Handle PHI nodes in successor blocks.  Emit code into the SelectionDAG to
/// ensure constants are generated when needed.  Remember the virtual registers
/// that need to be added to the Machine PHI nodes as input.  We cannot just
/// directly add them, because expansion might result in multiple MBB's for one
/// BB.  As such, the start of the BB might correspond to a different MBB than
/// the end.
void
SelectionDAGBuilder::HandlePHINodesInSuccessorBlocks(const BasicBlock *LLVMBB) {
  const Instruction *TI = LLVMBB->getTerminator();

  SmallPtrSet<MachineBasicBlock *, 4> SuccsHandled;

  // Check PHI nodes in successors that expect a value to be available from this
  // block.
  for (unsigned succ = 0, e = TI->getNumSuccessors(); succ != e; ++succ) {
    const BasicBlock *SuccBB = TI->getSuccessor(succ);
    if (!isa<PHINode>(SuccBB->begin())) continue;
    MachineBasicBlock *SuccMBB = FuncInfo.MBBMap[SuccBB];

    // If this terminator has multiple identical successors (common for
    // switches), only handle each succ once.
    if (!SuccsHandled.insert(SuccMBB).second)
      continue;

    MachineBasicBlock::iterator MBBI = SuccMBB->begin();

    // At this point we know that there is a 1-1 correspondence between LLVM PHI
    // nodes and Machine PHI nodes, but the incoming operands have not been
    // emitted yet.
    for (const PHINode &PN : SuccBB->phis()) {
      // Ignore dead phi's.
      if (PN.use_empty())
        continue;

      // Skip empty types
      if (PN.getType()->isEmptyTy())
        continue;

      unsigned Reg;
      const Value *PHIOp = PN.getIncomingValueForBlock(LLVMBB);

      if (const Constant *C = dyn_cast<Constant>(PHIOp)) {
        unsigned &RegOut = ConstantsOut[C];
        if (RegOut == 0) {
          RegOut = FuncInfo.CreateRegs(C);
          CopyValueToVirtualRegister(C, RegOut);
        }
        Reg = RegOut;
      } else {
        DenseMap<const Value *, unsigned>::iterator I =
          FuncInfo.ValueMap.find(PHIOp);
        if (I != FuncInfo.ValueMap.end())
          Reg = I->second;
        else {
          assert(isa<AllocaInst>(PHIOp) &&
                 FuncInfo.StaticAllocaMap.count(cast<AllocaInst>(PHIOp)) &&
                 "Didn't codegen value into a register!??");
          Reg = FuncInfo.CreateRegs(PHIOp);
          CopyValueToVirtualRegister(PHIOp, Reg);
        }
      }

      // Remember that this register needs to added to the machine PHI node as
      // the input for this MBB.
      SmallVector<EVT, 4> ValueVTs;
      const TargetLowering &TLI = DAG.getTargetLoweringInfo();
      ComputeValueVTs(TLI, DAG.getDataLayout(), PN.getType(), ValueVTs);
      for (unsigned vti = 0, vte = ValueVTs.size(); vti != vte; ++vti) {
        EVT VT = ValueVTs[vti];
        unsigned NumRegisters = TLI.getNumRegisters(*DAG.getContext(), VT);
        for (unsigned i = 0, e = NumRegisters; i != e; ++i)
          FuncInfo.PHINodesToUpdate.push_back(
              std::make_pair(&*MBBI++, Reg + i));
        Reg += NumRegisters;
      }
    }
  }

  ConstantsOut.clear();
}

/// Add a successor MBB to ParentMBB< creating a new MachineBB for BB if SuccMBB
/// is 0.
MachineBasicBlock *
SelectionDAGBuilder::StackProtectorDescriptor::
AddSuccessorMBB(const BasicBlock *BB,
                MachineBasicBlock *ParentMBB,
                bool IsLikely,
                MachineBasicBlock *SuccMBB) {
  // If SuccBB has not been created yet, create it.
  if (!SuccMBB) {
    MachineFunction *MF = ParentMBB->getParent();
    MachineFunction::iterator BBI(ParentMBB);
    SuccMBB = MF->CreateMachineBasicBlock(BB);
    MF->insert(++BBI, SuccMBB);
  }
  // Add it as a successor of ParentMBB.
  ParentMBB->addSuccessor(
      SuccMBB, BranchProbabilityInfo::getBranchProbStackProtector(IsLikely));
  return SuccMBB;
}

MachineBasicBlock *SelectionDAGBuilder::NextBlock(MachineBasicBlock *MBB) {
  MachineFunction::iterator I(MBB);
  if (++I == FuncInfo.MF->end())
    return nullptr;
  return &*I;
}

/// During lowering new call nodes can be created (such as memset, etc.).
/// Those will become new roots of the current DAG, but complications arise
/// when they are tail calls. In such cases, the call lowering will update
/// the root, but the builder still needs to know that a tail call has been
/// lowered in order to avoid generating an additional return.
void SelectionDAGBuilder::updateDAGForMaybeTailCall(SDValue MaybeTC) {
  // If the node is null, we do have a tail call.
  if (MaybeTC.getNode() != nullptr)
    DAG.setRoot(MaybeTC);
  else
    HasTailCall = true;
}

void SelectionDAGBuilder::lowerWorkItem(SwitchWorkListItem W, Value *Cond,
                                        MachineBasicBlock *SwitchMBB,
                                        MachineBasicBlock *DefaultMBB) {
  MachineFunction *CurMF = FuncInfo.MF;
  MachineBasicBlock *NextMBB = nullptr;
  MachineFunction::iterator BBI(W.MBB);
  if (++BBI != FuncInfo.MF->end())
    NextMBB = &*BBI;

  unsigned Size = W.LastCluster - W.FirstCluster + 1;

  BranchProbabilityInfo *BPI = FuncInfo.BPI;

  if (Size == 2 && W.MBB == SwitchMBB) {
    // If any two of the cases has the same destination, and if one value
    // is the same as the other, but has one bit unset that the other has set,
    // use bit manipulation to do two compares at once.  For example:
    // "if (X == 6 || X == 4)" -> "if ((X|2) == 6)"
    // TODO: This could be extended to merge any 2 cases in switches with 3
    // cases.
    // TODO: Handle cases where W.CaseBB != SwitchBB.
    CaseCluster &Small = *W.FirstCluster;
    CaseCluster &Big = *W.LastCluster;

    if (Small.Low == Small.High && Big.Low == Big.High &&
        Small.MBB == Big.MBB) {
      const APInt &SmallValue = Small.Low->getValue();
      const APInt &BigValue = Big.Low->getValue();

      // Check that there is only one bit different.
      APInt CommonBit = BigValue ^ SmallValue;
      if (CommonBit.isPowerOf2()) {
        SDValue CondLHS = getValue(Cond);
        EVT VT = CondLHS.getValueType();
        SDLoc DL = getCurSDLoc();

        SDValue Or = DAG.getNode(ISD::OR, DL, VT, CondLHS,
                                 DAG.getConstant(CommonBit, DL, VT));
        SDValue Cond = DAG.getSetCC(
            DL, MVT::i1, Or, DAG.getConstant(BigValue | SmallValue, DL, VT),
            ISD::SETEQ);

        // Update successor info.
        // Both Small and Big will jump to Small.BB, so we sum up the
        // probabilities.
        addSuccessorWithProb(SwitchMBB, Small.MBB, Small.Prob + Big.Prob);
        if (BPI)
          addSuccessorWithProb(
              SwitchMBB, DefaultMBB,
              // The default destination is the first successor in IR.
              BPI->getEdgeProbability(SwitchMBB->getBasicBlock(), (unsigned)0));
        else
          addSuccessorWithProb(SwitchMBB, DefaultMBB);

        // Insert the true branch.
        SDValue BrCond =
            DAG.getNode(ISD::BRCOND, DL, MVT::Other, getControlRoot(), Cond,
                        DAG.getBasicBlock(Small.MBB));
        // Insert the false branch.
        BrCond = DAG.getNode(ISD::BR, DL, MVT::Other, BrCond,
                             DAG.getBasicBlock(DefaultMBB));

        DAG.setRoot(BrCond);
        return;
      }
    }
  }

  if (TM.getOptLevel() != CodeGenOpt::None) {
    // Here, we order cases by probability so the most likely case will be
    // checked first. However, two clusters can have the same probability in
    // which case their relative ordering is non-deterministic. So we use Low
    // as a tie-breaker as clusters are guaranteed to never overlap.
    llvm::sort(W.FirstCluster, W.LastCluster + 1,
               [](const CaseCluster &a, const CaseCluster &b) {
      return a.Prob != b.Prob ?
             a.Prob > b.Prob :
             a.Low->getValue().slt(b.Low->getValue());
    });

    // Rearrange the case blocks so that the last one falls through if possible
    // without changing the order of probabilities.
    for (CaseClusterIt I = W.LastCluster; I > W.FirstCluster; ) {
      --I;
      if (I->Prob > W.LastCluster->Prob)
        break;
      if (I->Kind == CC_Range && I->MBB == NextMBB) {
        std::swap(*I, *W.LastCluster);
        break;
      }
    }
  }

  // Compute total probability.
  BranchProbability DefaultProb = W.DefaultProb;
  BranchProbability UnhandledProbs = DefaultProb;
  for (CaseClusterIt I = W.FirstCluster; I <= W.LastCluster; ++I)
    UnhandledProbs += I->Prob;

  MachineBasicBlock *CurMBB = W.MBB;
  for (CaseClusterIt I = W.FirstCluster, E = W.LastCluster; I <= E; ++I) {
    bool FallthroughUnreachable = false;
    MachineBasicBlock *Fallthrough;
    if (I == W.LastCluster) {
      // For the last cluster, fall through to the default destination.
      Fallthrough = DefaultMBB;
      FallthroughUnreachable = isa<UnreachableInst>(
          DefaultMBB->getBasicBlock()->getFirstNonPHIOrDbg());
    } else {
      Fallthrough = CurMF->CreateMachineBasicBlock(CurMBB->getBasicBlock());
      CurMF->insert(BBI, Fallthrough);
      // Put Cond in a virtual register to make it available from the new blocks.
      ExportFromCurrentBlock(Cond);
    }
    UnhandledProbs -= I->Prob;

    switch (I->Kind) {
      case CC_JumpTable: {
        // FIXME: Optimize away range check based on pivot comparisons.
        JumpTableHeader *JTH = &SL->JTCases[I->JTCasesIndex].first;
        SwitchCG::JumpTable *JT = &SL->JTCases[I->JTCasesIndex].second;

        // The jump block hasn't been inserted yet; insert it here.
        MachineBasicBlock *JumpMBB = JT->MBB;
        CurMF->insert(BBI, JumpMBB);

        auto JumpProb = I->Prob;
        auto FallthroughProb = UnhandledProbs;

        // If the default statement is a target of the jump table, we evenly
        // distribute the default probability to successors of CurMBB. Also
        // update the probability on the edge from JumpMBB to Fallthrough.
        for (MachineBasicBlock::succ_iterator SI = JumpMBB->succ_begin(),
                                              SE = JumpMBB->succ_end();
             SI != SE; ++SI) {
          if (*SI == DefaultMBB) {
            JumpProb += DefaultProb / 2;
            FallthroughProb -= DefaultProb / 2;
            JumpMBB->setSuccProbability(SI, DefaultProb / 2);
            JumpMBB->normalizeSuccProbs();
            break;
          }
        }

        if (FallthroughUnreachable) {
          // Skip the range check if the fallthrough block is unreachable.
          JTH->OmitRangeCheck = true;
        }

        if (!JTH->OmitRangeCheck)
          addSuccessorWithProb(CurMBB, Fallthrough, FallthroughProb);
        addSuccessorWithProb(CurMBB, JumpMBB, JumpProb);
        CurMBB->normalizeSuccProbs();

        // The jump table header will be inserted in our current block, do the
        // range check, and fall through to our fallthrough block.
        JTH->HeaderBB = CurMBB;
        JT->Default = Fallthrough; // FIXME: Move Default to JumpTableHeader.

        // If we're in the right place, emit the jump table header right now.
        if (CurMBB == SwitchMBB) {
          visitJumpTableHeader(*JT, *JTH, SwitchMBB);
          JTH->Emitted = true;
        }
        break;
      }
      case CC_BitTests: {
        // FIXME: Optimize away range check based on pivot comparisons.
        BitTestBlock *BTB = &SL->BitTestCases[I->BTCasesIndex];

        // The bit test blocks haven't been inserted yet; insert them here.
        for (BitTestCase &BTC : BTB->Cases)
          CurMF->insert(BBI, BTC.ThisBB);

        // Fill in fields of the BitTestBlock.
        BTB->Parent = CurMBB;
        BTB->Default = Fallthrough;

        BTB->DefaultProb = UnhandledProbs;
        // If the cases in bit test don't form a contiguous range, we evenly
        // distribute the probability on the edge to Fallthrough to two
        // successors of CurMBB.
        if (!BTB->ContiguousRange) {
          BTB->Prob += DefaultProb / 2;
          BTB->DefaultProb -= DefaultProb / 2;
        }

        if (FallthroughUnreachable) {
          // Skip the range check if the fallthrough block is unreachable.
          BTB->OmitRangeCheck = true;
        }

        // If we're in the right place, emit the bit test header right now.
        if (CurMBB == SwitchMBB) {
          visitBitTestHeader(*BTB, SwitchMBB);
          BTB->Emitted = true;
        }
        break;
      }
      case CC_Range: {
        const Value *RHS, *LHS, *MHS;
        ISD::CondCode CC;
        if (I->Low == I->High) {
          // Check Cond == I->Low.
          CC = ISD::SETEQ;
          LHS = Cond;
          RHS=I->Low;
          MHS = nullptr;
        } else {
          // Check I->Low <= Cond <= I->High.
          CC = ISD::SETLE;
          LHS = I->Low;
          MHS = Cond;
          RHS = I->High;
        }

        // If Fallthrough is unreachable, fold away the comparison.
        if (FallthroughUnreachable)
          CC = ISD::SETTRUE;

        // The false probability is the sum of all unhandled cases.
        CaseBlock CB(CC, LHS, RHS, MHS, I->MBB, Fallthrough, CurMBB,
                     getCurSDLoc(), I->Prob, UnhandledProbs);

        if (CurMBB == SwitchMBB)
          visitSwitchCase(CB, SwitchMBB);
        else
          SL->SwitchCases.push_back(CB);

        break;
      }
    }
    CurMBB = Fallthrough;
  }
}

unsigned SelectionDAGBuilder::caseClusterRank(const CaseCluster &CC,
                                              CaseClusterIt First,
                                              CaseClusterIt Last) {
  return std::count_if(First, Last + 1, [&](const CaseCluster &X) {
    if (X.Prob != CC.Prob)
      return X.Prob > CC.Prob;

    // Ties are broken by comparing the case value.
    return X.Low->getValue().slt(CC.Low->getValue());
  });
}

void SelectionDAGBuilder::splitWorkItem(SwitchWorkList &WorkList,
                                        const SwitchWorkListItem &W,
                                        Value *Cond,
                                        MachineBasicBlock *SwitchMBB) {
  assert(W.FirstCluster->Low->getValue().slt(W.LastCluster->Low->getValue()) &&
         "Clusters not sorted?");

  assert(W.LastCluster - W.FirstCluster + 1 >= 2 && "Too small to split!");

  // Balance the tree based on branch probabilities to create a near-optimal (in
  // terms of search time given key frequency) binary search tree. See e.g. Kurt
  // Mehlhorn "Nearly Optimal Binary Search Trees" (1975).
  CaseClusterIt LastLeft = W.FirstCluster;
  CaseClusterIt FirstRight = W.LastCluster;
  auto LeftProb = LastLeft->Prob + W.DefaultProb / 2;
  auto RightProb = FirstRight->Prob + W.DefaultProb / 2;

  // Move LastLeft and FirstRight towards each other from opposite directions to
  // find a partitioning of the clusters which balances the probability on both
  // sides. If LeftProb and RightProb are equal, alternate which side is
  // taken to ensure 0-probability nodes are distributed evenly.
  unsigned I = 0;
  while (LastLeft + 1 < FirstRight) {
    if (LeftProb < RightProb || (LeftProb == RightProb && (I & 1)))
      LeftProb += (++LastLeft)->Prob;
    else
      RightProb += (--FirstRight)->Prob;
    I++;
  }

  while (true) {
    // Our binary search tree differs from a typical BST in that ours can have up
    // to three values in each leaf. The pivot selection above doesn't take that
    // into account, which means the tree might require more nodes and be less
    // efficient. We compensate for this here.

    unsigned NumLeft = LastLeft - W.FirstCluster + 1;
    unsigned NumRight = W.LastCluster - FirstRight + 1;

    if (std::min(NumLeft, NumRight) < 3 && std::max(NumLeft, NumRight) > 3) {
      // If one side has less than 3 clusters, and the other has more than 3,
      // consider taking a cluster from the other side.

      if (NumLeft < NumRight) {
        // Consider moving the first cluster on the right to the left side.
        CaseCluster &CC = *FirstRight;
        unsigned RightSideRank = caseClusterRank(CC, FirstRight, W.LastCluster);
        unsigned LeftSideRank = caseClusterRank(CC, W.FirstCluster, LastLeft);
        if (LeftSideRank <= RightSideRank) {
          // Moving the cluster to the left does not demote it.
          ++LastLeft;
          ++FirstRight;
          continue;
        }
      } else {
        assert(NumRight < NumLeft);
        // Consider moving the last element on the left to the right side.
        CaseCluster &CC = *LastLeft;
        unsigned LeftSideRank = caseClusterRank(CC, W.FirstCluster, LastLeft);
        unsigned RightSideRank = caseClusterRank(CC, FirstRight, W.LastCluster);
        if (RightSideRank <= LeftSideRank) {
          // Moving the cluster to the right does not demot it.
          --LastLeft;
          --FirstRight;
          continue;
        }
      }
    }
    break;
  }

  assert(LastLeft + 1 == FirstRight);
  assert(LastLeft >= W.FirstCluster);
  assert(FirstRight <= W.LastCluster);

  // Use the first element on the right as pivot since we will make less-than
  // comparisons against it.
  CaseClusterIt PivotCluster = FirstRight;
  assert(PivotCluster > W.FirstCluster);
  assert(PivotCluster <= W.LastCluster);

  CaseClusterIt FirstLeft = W.FirstCluster;
  CaseClusterIt LastRight = W.LastCluster;

  const ConstantInt *Pivot = PivotCluster->Low;

  // New blocks will be inserted immediately after the current one.
  MachineFunction::iterator BBI(W.MBB);
  ++BBI;

  // We will branch to the LHS if Value < Pivot. If LHS is a single cluster,
  // we can branch to its destination directly if it's squeezed exactly in
  // between the known lower bound and Pivot - 1.
  MachineBasicBlock *LeftMBB;
  if (FirstLeft == LastLeft && FirstLeft->Kind == CC_Range &&
      FirstLeft->Low == W.GE &&
      (FirstLeft->High->getValue() + 1LL) == Pivot->getValue()) {
    LeftMBB = FirstLeft->MBB;
  } else {
    LeftMBB = FuncInfo.MF->CreateMachineBasicBlock(W.MBB->getBasicBlock());
    FuncInfo.MF->insert(BBI, LeftMBB);
    WorkList.push_back(
        {LeftMBB, FirstLeft, LastLeft, W.GE, Pivot, W.DefaultProb / 2});
    // Put Cond in a virtual register to make it available from the new blocks.
    ExportFromCurrentBlock(Cond);
  }

  // Similarly, we will branch to the RHS if Value >= Pivot. If RHS is a
  // single cluster, RHS.Low == Pivot, and we can branch to its destination
  // directly if RHS.High equals the current upper bound.
  MachineBasicBlock *RightMBB;
  if (FirstRight == LastRight && FirstRight->Kind == CC_Range &&
      W.LT && (FirstRight->High->getValue() + 1ULL) == W.LT->getValue()) {
    RightMBB = FirstRight->MBB;
  } else {
    RightMBB = FuncInfo.MF->CreateMachineBasicBlock(W.MBB->getBasicBlock());
    FuncInfo.MF->insert(BBI, RightMBB);
    WorkList.push_back(
        {RightMBB, FirstRight, LastRight, Pivot, W.LT, W.DefaultProb / 2});
    // Put Cond in a virtual register to make it available from the new blocks.
    ExportFromCurrentBlock(Cond);
  }

  // Create the CaseBlock record that will be used to lower the branch.
  CaseBlock CB(ISD::SETLT, Cond, Pivot, nullptr, LeftMBB, RightMBB, W.MBB,
               getCurSDLoc(), LeftProb, RightProb);

  if (W.MBB == SwitchMBB)
    visitSwitchCase(CB, SwitchMBB);
  else
    SL->SwitchCases.push_back(CB);
}

// Scale CaseProb after peeling a case with the probablity of PeeledCaseProb
// from the swith statement.
static BranchProbability scaleCaseProbality(BranchProbability CaseProb,
                                            BranchProbability PeeledCaseProb) {
  if (PeeledCaseProb == BranchProbability::getOne())
    return BranchProbability::getZero();
  BranchProbability SwitchProb = PeeledCaseProb.getCompl();

  uint32_t Numerator = CaseProb.getNumerator();
  uint32_t Denominator = SwitchProb.scale(CaseProb.getDenominator());
  return BranchProbability(Numerator, std::max(Numerator, Denominator));
}

// Try to peel the top probability case if it exceeds the threshold.
// Return current MachineBasicBlock for the switch statement if the peeling
// does not occur.
// If the peeling is performed, return the newly created MachineBasicBlock
// for the peeled switch statement. Also update Clusters to remove the peeled
// case. PeeledCaseProb is the BranchProbability for the peeled case.
MachineBasicBlock *SelectionDAGBuilder::peelDominantCaseCluster(
    const SwitchInst &SI, CaseClusterVector &Clusters,
    BranchProbability &PeeledCaseProb) {
  MachineBasicBlock *SwitchMBB = FuncInfo.MBB;
  // Don't perform if there is only one cluster or optimizing for size.
  if (SwitchPeelThreshold > 100 || !FuncInfo.BPI || Clusters.size() < 2 ||
      TM.getOptLevel() == CodeGenOpt::None ||
      SwitchMBB->getParent()->getFunction().hasMinSize())
    return SwitchMBB;

  BranchProbability TopCaseProb = BranchProbability(SwitchPeelThreshold, 100);
  unsigned PeeledCaseIndex = 0;
  bool SwitchPeeled = false;
  for (unsigned Index = 0; Index < Clusters.size(); ++Index) {
    CaseCluster &CC = Clusters[Index];
    if (CC.Prob < TopCaseProb)
      continue;
    TopCaseProb = CC.Prob;
    PeeledCaseIndex = Index;
    SwitchPeeled = true;
  }
  if (!SwitchPeeled)
    return SwitchMBB;

  LLVM_DEBUG(dbgs() << "Peeled one top case in switch stmt, prob: "
                    << TopCaseProb << "\n");

  // Record the MBB for the peeled switch statement.
  MachineFunction::iterator BBI(SwitchMBB);
  ++BBI;
  MachineBasicBlock *PeeledSwitchMBB =
      FuncInfo.MF->CreateMachineBasicBlock(SwitchMBB->getBasicBlock());
  FuncInfo.MF->insert(BBI, PeeledSwitchMBB);

  ExportFromCurrentBlock(SI.getCondition());
  auto PeeledCaseIt = Clusters.begin() + PeeledCaseIndex;
  SwitchWorkListItem W = {SwitchMBB, PeeledCaseIt, PeeledCaseIt,
                          nullptr,   nullptr,      TopCaseProb.getCompl()};
  lowerWorkItem(W, SI.getCondition(), SwitchMBB, PeeledSwitchMBB);

  Clusters.erase(PeeledCaseIt);
  for (CaseCluster &CC : Clusters) {
    LLVM_DEBUG(
        dbgs() << "Scale the probablity for one cluster, before scaling: "
               << CC.Prob << "\n");
    CC.Prob = scaleCaseProbality(CC.Prob, TopCaseProb);
    LLVM_DEBUG(dbgs() << "After scaling: " << CC.Prob << "\n");
  }
  PeeledCaseProb = TopCaseProb;
  return PeeledSwitchMBB;
}

void SelectionDAGBuilder::visitSwitch(const SwitchInst &SI) {
  // Extract cases from the switch.
  BranchProbabilityInfo *BPI = FuncInfo.BPI;
  CaseClusterVector Clusters;
  Clusters.reserve(SI.getNumCases());
  for (auto I : SI.cases()) {
    MachineBasicBlock *Succ = FuncInfo.MBBMap[I.getCaseSuccessor()];
    const ConstantInt *CaseVal = I.getCaseValue();
    BranchProbability Prob =
        BPI ? BPI->getEdgeProbability(SI.getParent(), I.getSuccessorIndex())
            : BranchProbability(1, SI.getNumCases() + 1);
    Clusters.push_back(CaseCluster::range(CaseVal, CaseVal, Succ, Prob));
  }

  MachineBasicBlock *DefaultMBB = FuncInfo.MBBMap[SI.getDefaultDest()];

  // Cluster adjacent cases with the same destination. We do this at all
  // optimization levels because it's cheap to do and will make codegen faster
  // if there are many clusters.
  sortAndRangeify(Clusters);

  // The branch probablity of the peeled case.
  BranchProbability PeeledCaseProb = BranchProbability::getZero();
  MachineBasicBlock *PeeledSwitchMBB =
      peelDominantCaseCluster(SI, Clusters, PeeledCaseProb);

  // If there is only the default destination, jump there directly.
  MachineBasicBlock *SwitchMBB = FuncInfo.MBB;
  if (Clusters.empty()) {
    assert(PeeledSwitchMBB == SwitchMBB);
    SwitchMBB->addSuccessor(DefaultMBB);
    if (DefaultMBB != NextBlock(SwitchMBB)) {
      DAG.setRoot(DAG.getNode(ISD::BR, getCurSDLoc(), MVT::Other,
                              getControlRoot(), DAG.getBasicBlock(DefaultMBB)));
    }
    return;
  }

  SL->findJumpTables(Clusters, &SI, DefaultMBB, DAG.getPSI(), DAG.getBFI());
  SL->findBitTestClusters(Clusters, &SI);

  LLVM_DEBUG({
    dbgs() << "Case clusters: ";
    for (const CaseCluster &C : Clusters) {
      if (C.Kind == CC_JumpTable)
        dbgs() << "JT:";
      if (C.Kind == CC_BitTests)
        dbgs() << "BT:";

      C.Low->getValue().print(dbgs(), true);
      if (C.Low != C.High) {
        dbgs() << '-';
        C.High->getValue().print(dbgs(), true);
      }
      dbgs() << ' ';
    }
    dbgs() << '\n';
  });

  assert(!Clusters.empty());
  SwitchWorkList WorkList;
  CaseClusterIt First = Clusters.begin();
  CaseClusterIt Last = Clusters.end() - 1;
  auto DefaultProb = getEdgeProbability(PeeledSwitchMBB, DefaultMBB);
  // Scale the branchprobability for DefaultMBB if the peel occurs and
  // DefaultMBB is not replaced.
  if (PeeledCaseProb != BranchProbability::getZero() &&
      DefaultMBB == FuncInfo.MBBMap[SI.getDefaultDest()])
    DefaultProb = scaleCaseProbality(DefaultProb, PeeledCaseProb);
  WorkList.push_back(
      {PeeledSwitchMBB, First, Last, nullptr, nullptr, DefaultProb});

  while (!WorkList.empty()) {
    SwitchWorkListItem W = WorkList.back();
    WorkList.pop_back();
    unsigned NumClusters = W.LastCluster - W.FirstCluster + 1;

    if (NumClusters > 3 && TM.getOptLevel() != CodeGenOpt::None &&
        !DefaultMBB->getParent()->getFunction().hasMinSize()) {
      // For optimized builds, lower large range as a balanced binary tree.
      splitWorkItem(WorkList, W, SI.getCondition(), SwitchMBB);
      continue;
    }

    lowerWorkItem(W, SI.getCondition(), SwitchMBB, DefaultMBB);
  }
}

void SelectionDAGBuilder::visitFreeze(const FreezeInst &I) {
  SDValue N = getValue(I.getOperand(0));
  setValue(&I, N);
}<|MERGE_RESOLUTION|>--- conflicted
+++ resolved
@@ -3873,19 +3873,11 @@
 
   // Normalize Vector GEP - all scalar operands should be converted to the
   // splat vector.
-<<<<<<< HEAD
-  ElementCount VectorWidth = I.getType()->isVectorTy()
-                                 ? I.getType()->getVectorElementCount()
-                                 : ElementCount(0, false);
-
-  if (VectorWidth.Min && !N.getValueType().isVector()) {
-=======
   bool IsVectorGEP = I.getType()->isVectorTy();
   ElementCount VectorElementCount = IsVectorGEP ?
     I.getType()->getVectorElementCount() : ElementCount(0, false);
 
   if (IsVectorGEP && !N.getValueType().isVector()) {
->>>>>>> 0fdeed46
     LLVMContext &Context = *DAG.getContext();
     EVT VT = EVT::getVectorVT(Context, N.getValueType(), VectorElementCount);
     if (VectorElementCount.Scalable)
@@ -3936,18 +3928,12 @@
       if (CI && !ElementScalable) {
         APInt Offs = ElementMul * CI->getValue().sextOrTrunc(IdxSize);
         LLVMContext &Context = *DAG.getContext();
-<<<<<<< HEAD
-        SDValue OffsVal = VectorWidth.Min ?
-          DAG.getConstant(Offs, dl, EVT::getVectorVT(Context, IdxTy, VectorWidth)) :
-          DAG.getConstant(Offs, dl, IdxTy);
-=======
         SDValue OffsVal;
         if (IsVectorGEP)
           OffsVal = DAG.getConstant(
               Offs, dl, EVT::getVectorVT(Context, IdxTy, VectorElementCount));
         else
           OffsVal = DAG.getConstant(Offs, dl, IdxTy);
->>>>>>> 0fdeed46
 
         // In an inbounds GEP with an offset that is nonnegative even when
         // interpreted as signed, assume there is no unsigned overflow.
@@ -3964,11 +3950,6 @@
       // N = N + Idx * ElementMul;
       SDValue IdxN = getValue(Idx);
 
-<<<<<<< HEAD
-      if (!IdxN.getValueType().isVector() && VectorWidth.Min) {
-        EVT VT = EVT::getVectorVT(*Context, IdxN.getValueType(), VectorWidth);
-        IdxN = DAG.getSplatBuildVector(VT, dl, IdxN);
-=======
       if (!IdxN.getValueType().isVector() && IsVectorGEP) {
         EVT VT = EVT::getVectorVT(*Context, IdxN.getValueType(),
                                   VectorElementCount);
@@ -3976,7 +3957,6 @@
           IdxN = DAG.getSplatVector(VT, dl, IdxN);
         else
           IdxN = DAG.getSplatBuildVector(VT, dl, IdxN);
->>>>>>> 0fdeed46
       }
 
       // If the index is smaller or larger than intptr_t, truncate or extend

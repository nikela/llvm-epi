--- conflicted
+++ resolved
@@ -3890,17 +3890,12 @@
   Type *Ty = I.getAllocatedType();
   const TargetLowering &TLI = DAG.getTargetLoweringInfo();
   auto &DL = DAG.getDataLayout();
-<<<<<<< HEAD
   // FIXME: This is a gross hack but it is unclear what do we want
   // to happen here?
   uint64_t TySize = (Ty->isVectorTy() && isa<ScalableVectorType>(Ty))
                         ? 1
                         : DL.getTypeAllocSize(Ty);
-  MaybeAlign Alignment = max(DL.getPrefTypeAlign(Ty), I.getAlign());
-=======
-  uint64_t TySize = DL.getTypeAllocSize(Ty);
   MaybeAlign Alignment = std::max(DL.getPrefTypeAlign(Ty), I.getAlign());
->>>>>>> 0d61eb6a
 
   SDValue AllocSize = getValue(I.getArraySize());
 

//===- SelectionDAGBuilder.cpp - Selection-DAG building -------------------===//
//
// Part of the LLVM Project, under the Apache License v2.0 with LLVM Exceptions.
// See https://llvm.org/LICENSE.txt for license information.
// SPDX-License-Identifier: Apache-2.0 WITH LLVM-exception
//
//===----------------------------------------------------------------------===//
//
// This implements routines for translating from LLVM IR into SelectionDAG IR.
//
//===----------------------------------------------------------------------===//

#include "SelectionDAGBuilder.h"
#include "SDNodeDbgValue.h"
#include "llvm/ADT/APFloat.h"
#include "llvm/ADT/APInt.h"
#include "llvm/ADT/BitVector.h"
#include "llvm/ADT/None.h"
#include "llvm/ADT/Optional.h"
#include "llvm/ADT/STLExtras.h"
#include "llvm/ADT/SmallPtrSet.h"
#include "llvm/ADT/SmallSet.h"
#include "llvm/ADT/StringRef.h"
#include "llvm/ADT/Triple.h"
#include "llvm/ADT/Twine.h"
#include "llvm/Analysis/AliasAnalysis.h"
#include "llvm/Analysis/BranchProbabilityInfo.h"
#include "llvm/Analysis/ConstantFolding.h"
#include "llvm/Analysis/EHPersonalities.h"
#include "llvm/Analysis/MemoryLocation.h"
#include "llvm/Analysis/TargetLibraryInfo.h"
#include "llvm/Analysis/ValueTracking.h"
#include "llvm/CodeGen/Analysis.h"
#include "llvm/CodeGen/CodeGenCommonISel.h"
#include "llvm/CodeGen/FunctionLoweringInfo.h"
#include "llvm/CodeGen/GCMetadata.h"
#include "llvm/CodeGen/MachineBasicBlock.h"
#include "llvm/CodeGen/MachineFrameInfo.h"
#include "llvm/CodeGen/MachineFunction.h"
#include "llvm/CodeGen/MachineInstrBuilder.h"
#include "llvm/CodeGen/MachineInstrBundleIterator.h"
#include "llvm/CodeGen/MachineMemOperand.h"
#include "llvm/CodeGen/MachineModuleInfo.h"
#include "llvm/CodeGen/MachineOperand.h"
#include "llvm/CodeGen/MachineRegisterInfo.h"
#include "llvm/CodeGen/RuntimeLibcalls.h"
#include "llvm/CodeGen/SelectionDAG.h"
#include "llvm/CodeGen/SelectionDAGTargetInfo.h"
#include "llvm/CodeGen/StackMaps.h"
#include "llvm/CodeGen/SwiftErrorValueTracking.h"
#include "llvm/CodeGen/TargetFrameLowering.h"
#include "llvm/CodeGen/TargetInstrInfo.h"
#include "llvm/CodeGen/TargetOpcodes.h"
#include "llvm/CodeGen/TargetRegisterInfo.h"
#include "llvm/CodeGen/TargetSubtargetInfo.h"
#include "llvm/CodeGen/WinEHFuncInfo.h"
#include "llvm/IR/Argument.h"
#include "llvm/IR/Attributes.h"
#include "llvm/IR/BasicBlock.h"
#include "llvm/IR/CFG.h"
#include "llvm/IR/CallingConv.h"
#include "llvm/IR/Constant.h"
#include "llvm/IR/ConstantRange.h"
#include "llvm/IR/Constants.h"
#include "llvm/IR/DataLayout.h"
#include "llvm/IR/DebugInfoMetadata.h"
#include "llvm/IR/DerivedTypes.h"
#include "llvm/IR/DiagnosticInfo.h"
#include "llvm/IR/Function.h"
#include "llvm/IR/GetElementPtrTypeIterator.h"
#include "llvm/IR/InlineAsm.h"
#include "llvm/IR/InstrTypes.h"
#include "llvm/IR/Instructions.h"
#include "llvm/IR/IntrinsicInst.h"
#include "llvm/IR/Intrinsics.h"
#include "llvm/IR/IntrinsicsAArch64.h"
#include "llvm/IR/IntrinsicsWebAssembly.h"
#include "llvm/IR/LLVMContext.h"
#include "llvm/IR/Metadata.h"
#include "llvm/IR/Module.h"
#include "llvm/IR/Operator.h"
#include "llvm/IR/PatternMatch.h"
#include "llvm/IR/Statepoint.h"
#include "llvm/IR/Type.h"
#include "llvm/IR/User.h"
#include "llvm/IR/Value.h"
#include "llvm/MC/MCContext.h"
#include "llvm/Support/AtomicOrdering.h"
#include "llvm/Support/Casting.h"
#include "llvm/Support/CommandLine.h"
#include "llvm/Support/Compiler.h"
#include "llvm/Support/Debug.h"
#include "llvm/Support/MathExtras.h"
#include "llvm/Support/TypeSize.h"
#include "llvm/Support/raw_ostream.h"
#include "llvm/Target/TargetIntrinsicInfo.h"
#include "llvm/Target/TargetMachine.h"
#include "llvm/Target/TargetOptions.h"
#include "llvm/Transforms/Utils/Local.h"
#include <cstddef>
#include <iterator>
#include <limits>
#include <tuple>

using namespace llvm;
using namespace PatternMatch;
using namespace SwitchCG;

#define DEBUG_TYPE "isel"

/// LimitFloatPrecision - Generate low-precision inline sequences for
/// some float libcalls (6, 8 or 12 bits).
static unsigned LimitFloatPrecision;

static cl::opt<bool>
    InsertAssertAlign("insert-assert-align", cl::init(true),
                      cl::desc("Insert the experimental `assertalign` node."),
                      cl::ReallyHidden);

static cl::opt<unsigned, true>
    LimitFPPrecision("limit-float-precision",
                     cl::desc("Generate low-precision inline sequences "
                              "for some float libcalls"),
                     cl::location(LimitFloatPrecision), cl::Hidden,
                     cl::init(0));

static cl::opt<unsigned> SwitchPeelThreshold(
    "switch-peel-threshold", cl::Hidden, cl::init(66),
    cl::desc("Set the case probability threshold for peeling the case from a "
             "switch statement. A value greater than 100 will void this "
             "optimization"));

// Limit the width of DAG chains. This is important in general to prevent
// DAG-based analysis from blowing up. For example, alias analysis and
// load clustering may not complete in reasonable time. It is difficult to
// recognize and avoid this situation within each individual analysis, and
// future analyses are likely to have the same behavior. Limiting DAG width is
// the safe approach and will be especially important with global DAGs.
//
// MaxParallelChains default is arbitrarily high to avoid affecting
// optimization, but could be lowered to improve compile time. Any ld-ld-st-st
// sequence over this should have been converted to llvm.memcpy by the
// frontend. It is easy to induce this behavior with .ll code such as:
// %buffer = alloca [4096 x i8]
// %data = load [4096 x i8]* %argPtr
// store [4096 x i8] %data, [4096 x i8]* %buffer
static const unsigned MaxParallelChains = 64;

static SDValue getCopyFromPartsVector(SelectionDAG &DAG, const SDLoc &DL,
                                      const SDValue *Parts, unsigned NumParts,
                                      MVT PartVT, EVT ValueVT, const Value *V,
                                      Optional<CallingConv::ID> CC);

/// getCopyFromParts - Create a value that contains the specified legal parts
/// combined into the value they represent.  If the parts combine to a type
/// larger than ValueVT then AssertOp can be used to specify whether the extra
/// bits are known to be zero (ISD::AssertZext) or sign extended from ValueVT
/// (ISD::AssertSext).
static SDValue getCopyFromParts(SelectionDAG &DAG, const SDLoc &DL,
                                const SDValue *Parts, unsigned NumParts,
                                MVT PartVT, EVT ValueVT, const Value *V,
                                Optional<CallingConv::ID> CC = None,
                                Optional<ISD::NodeType> AssertOp = None) {
  // Let the target assemble the parts if it wants to
  const TargetLowering &TLI = DAG.getTargetLoweringInfo();
  if (SDValue Val = TLI.joinRegisterPartsIntoValue(DAG, DL, Parts, NumParts,
                                                   PartVT, ValueVT, CC))
    return Val;

  if (ValueVT.isVector())
    return getCopyFromPartsVector(DAG, DL, Parts, NumParts, PartVT, ValueVT, V,
                                  CC);

  assert(NumParts > 0 && "No parts to assemble!");
  SDValue Val = Parts[0];

  if (NumParts > 1) {
    // Assemble the value from multiple parts.
    if (ValueVT.isInteger()) {
      unsigned PartBits = PartVT.getSizeInBits();
      unsigned ValueBits = ValueVT.getSizeInBits();

      // Assemble the power of 2 part.
      unsigned RoundParts =
          (NumParts & (NumParts - 1)) ? 1 << Log2_32(NumParts) : NumParts;
      unsigned RoundBits = PartBits * RoundParts;
      EVT RoundVT = RoundBits == ValueBits ?
        ValueVT : EVT::getIntegerVT(*DAG.getContext(), RoundBits);
      SDValue Lo, Hi;

      EVT HalfVT = EVT::getIntegerVT(*DAG.getContext(), RoundBits/2);

      if (RoundParts > 2) {
        Lo = getCopyFromParts(DAG, DL, Parts, RoundParts / 2,
                              PartVT, HalfVT, V);
        Hi = getCopyFromParts(DAG, DL, Parts + RoundParts / 2,
                              RoundParts / 2, PartVT, HalfVT, V);
      } else {
        Lo = DAG.getNode(ISD::BITCAST, DL, HalfVT, Parts[0]);
        Hi = DAG.getNode(ISD::BITCAST, DL, HalfVT, Parts[1]);
      }

      if (DAG.getDataLayout().isBigEndian())
        std::swap(Lo, Hi);

      Val = DAG.getNode(ISD::BUILD_PAIR, DL, RoundVT, Lo, Hi);

      if (RoundParts < NumParts) {
        // Assemble the trailing non-power-of-2 part.
        unsigned OddParts = NumParts - RoundParts;
        EVT OddVT = EVT::getIntegerVT(*DAG.getContext(), OddParts * PartBits);
        Hi = getCopyFromParts(DAG, DL, Parts + RoundParts, OddParts, PartVT,
                              OddVT, V, CC);

        // Combine the round and odd parts.
        Lo = Val;
        if (DAG.getDataLayout().isBigEndian())
          std::swap(Lo, Hi);
        EVT TotalVT = EVT::getIntegerVT(*DAG.getContext(), NumParts * PartBits);
        Hi = DAG.getNode(ISD::ANY_EXTEND, DL, TotalVT, Hi);
        Hi = DAG.getNode(ISD::SHL, DL, TotalVT, Hi,
                         DAG.getConstant(Lo.getValueSizeInBits(), DL,
                                         TLI.getShiftAmountTy(
                                             TotalVT, DAG.getDataLayout())));
        Lo = DAG.getNode(ISD::ZERO_EXTEND, DL, TotalVT, Lo);
        Val = DAG.getNode(ISD::OR, DL, TotalVT, Lo, Hi);
      }
    } else if (PartVT.isFloatingPoint()) {
      // FP split into multiple FP parts (for ppcf128)
      assert(ValueVT == EVT(MVT::ppcf128) && PartVT == MVT::f64 &&
             "Unexpected split");
      SDValue Lo, Hi;
      Lo = DAG.getNode(ISD::BITCAST, DL, EVT(MVT::f64), Parts[0]);
      Hi = DAG.getNode(ISD::BITCAST, DL, EVT(MVT::f64), Parts[1]);
      if (TLI.hasBigEndianPartOrdering(ValueVT, DAG.getDataLayout()))
        std::swap(Lo, Hi);
      Val = DAG.getNode(ISD::BUILD_PAIR, DL, ValueVT, Lo, Hi);
    } else {
      // FP split into integer parts (soft fp)
      assert(ValueVT.isFloatingPoint() && PartVT.isInteger() &&
             !PartVT.isVector() && "Unexpected split");
      EVT IntVT = EVT::getIntegerVT(*DAG.getContext(), ValueVT.getSizeInBits());
      Val = getCopyFromParts(DAG, DL, Parts, NumParts, PartVT, IntVT, V, CC);
    }
  }

  // There is now one part, held in Val.  Correct it to match ValueVT.
  // PartEVT is the type of the register class that holds the value.
  // ValueVT is the type of the inline asm operation.
  EVT PartEVT = Val.getValueType();

  if (PartEVT == ValueVT)
    return Val;

  if (PartEVT.isInteger() && ValueVT.isFloatingPoint() &&
      ValueVT.bitsLT(PartEVT)) {
    // For an FP value in an integer part, we need to truncate to the right
    // width first.
    PartEVT = EVT::getIntegerVT(*DAG.getContext(),  ValueVT.getSizeInBits());
    Val = DAG.getNode(ISD::TRUNCATE, DL, PartEVT, Val);
  }

  // Handle types that have the same size.
  if (PartEVT.getSizeInBits() == ValueVT.getSizeInBits())
    return DAG.getNode(ISD::BITCAST, DL, ValueVT, Val);

  // Handle types with different sizes.
  if (PartEVT.isInteger() && ValueVT.isInteger()) {
    if (ValueVT.bitsLT(PartEVT)) {
      // For a truncate, see if we have any information to
      // indicate whether the truncated bits will always be
      // zero or sign-extension.
      if (AssertOp)
        Val = DAG.getNode(*AssertOp, DL, PartEVT, Val,
                          DAG.getValueType(ValueVT));
      return DAG.getNode(ISD::TRUNCATE, DL, ValueVT, Val);
    }
    return DAG.getNode(ISD::ANY_EXTEND, DL, ValueVT, Val);
  }

  if (PartEVT.isFloatingPoint() && ValueVT.isFloatingPoint()) {
    // FP_ROUND's are always exact here.
    if (ValueVT.bitsLT(Val.getValueType()))
      return DAG.getNode(
          ISD::FP_ROUND, DL, ValueVT, Val,
          DAG.getTargetConstant(1, DL, TLI.getPointerTy(DAG.getDataLayout())));

    return DAG.getNode(ISD::FP_EXTEND, DL, ValueVT, Val);
  }

  // Handle MMX to a narrower integer type by bitcasting MMX to integer and
  // then truncating.
  if (PartEVT == MVT::x86mmx && ValueVT.isInteger() &&
      ValueVT.bitsLT(PartEVT)) {
    Val = DAG.getNode(ISD::BITCAST, DL, MVT::i64, Val);
    return DAG.getNode(ISD::TRUNCATE, DL, ValueVT, Val);
  }

  report_fatal_error("Unknown mismatch in getCopyFromParts!");
}

static void diagnosePossiblyInvalidConstraint(LLVMContext &Ctx, const Value *V,
                                              const Twine &ErrMsg) {
  const Instruction *I = dyn_cast_or_null<Instruction>(V);
  if (!V)
    return Ctx.emitError(ErrMsg);

  const char *AsmError = ", possible invalid constraint for vector type";
  if (const CallInst *CI = dyn_cast<CallInst>(I))
    if (CI->isInlineAsm())
      return Ctx.emitError(I, ErrMsg + AsmError);

  return Ctx.emitError(I, ErrMsg);
}

/// getCopyFromPartsVector - Create a value that contains the specified legal
/// parts combined into the value they represent.  If the parts combine to a
/// type larger than ValueVT then AssertOp can be used to specify whether the
/// extra bits are known to be zero (ISD::AssertZext) or sign extended from
/// ValueVT (ISD::AssertSext).
static SDValue getCopyFromPartsVector(SelectionDAG &DAG, const SDLoc &DL,
                                      const SDValue *Parts, unsigned NumParts,
                                      MVT PartVT, EVT ValueVT, const Value *V,
                                      Optional<CallingConv::ID> CallConv) {
  assert(ValueVT.isVector() && "Not a vector value");
  assert(NumParts > 0 && "No parts to assemble!");
  const bool IsABIRegCopy = CallConv.has_value();

  const TargetLowering &TLI = DAG.getTargetLoweringInfo();
  SDValue Val = Parts[0];

  // Handle a multi-element vector.
  if (NumParts > 1) {
    EVT IntermediateVT;
    MVT RegisterVT;
    unsigned NumIntermediates;
    unsigned NumRegs;

    if (IsABIRegCopy) {
      NumRegs = TLI.getVectorTypeBreakdownForCallingConv(
          *DAG.getContext(), CallConv.getValue(), ValueVT, IntermediateVT,
          NumIntermediates, RegisterVT);
    } else {
      NumRegs =
          TLI.getVectorTypeBreakdown(*DAG.getContext(), ValueVT, IntermediateVT,
                                     NumIntermediates, RegisterVT);
    }

    assert(NumRegs == NumParts && "Part count doesn't match vector breakdown!");
    NumParts = NumRegs; // Silence a compiler warning.
    assert(RegisterVT == PartVT && "Part type doesn't match vector breakdown!");
    assert(RegisterVT.getSizeInBits() ==
           Parts[0].getSimpleValueType().getSizeInBits() &&
           "Part type sizes don't match!");

    // Assemble the parts into intermediate operands.
    SmallVector<SDValue, 8> Ops(NumIntermediates);
    if (NumIntermediates == NumParts) {
      // If the register was not expanded, truncate or copy the value,
      // as appropriate.
      for (unsigned i = 0; i != NumParts; ++i)
        Ops[i] = getCopyFromParts(DAG, DL, &Parts[i], 1,
                                  PartVT, IntermediateVT, V, CallConv);
    } else if (NumParts > 0) {
      // If the intermediate type was expanded, build the intermediate
      // operands from the parts.
      assert(NumParts % NumIntermediates == 0 &&
             "Must expand into a divisible number of parts!");
      unsigned Factor = NumParts / NumIntermediates;
      for (unsigned i = 0; i != NumIntermediates; ++i)
        Ops[i] = getCopyFromParts(DAG, DL, &Parts[i * Factor], Factor,
                                  PartVT, IntermediateVT, V, CallConv);
    }

    // Build a vector with BUILD_VECTOR or CONCAT_VECTORS from the
    // intermediate operands.
    EVT BuiltVectorTy =
        IntermediateVT.isVector()
            ? EVT::getVectorVT(
                  *DAG.getContext(), IntermediateVT.getScalarType(),
                  IntermediateVT.getVectorElementCount() * NumParts)
            : EVT::getVectorVT(*DAG.getContext(),
                               IntermediateVT.getScalarType(),
                               NumIntermediates);
    Val = DAG.getNode(IntermediateVT.isVector() ? ISD::CONCAT_VECTORS
                                                : ISD::BUILD_VECTOR,
                      DL, BuiltVectorTy, Ops);
  }

  // There is now one part, held in Val.  Correct it to match ValueVT.
  EVT PartEVT = Val.getValueType();

  if (PartEVT == ValueVT)
    return Val;

  if (PartEVT.isVector()) {
    // Vector/Vector bitcast.
    if (ValueVT.getSizeInBits() == PartEVT.getSizeInBits())
      return DAG.getNode(ISD::BITCAST, DL, ValueVT, Val);

    // If the element type of the source/dest vectors are the same, but the
    // parts vector has more elements than the value vector, then we have a
    // vector widening case (e.g. <2 x float> -> <4 x float>).  Extract the
    // elements we want.
    if (PartEVT.getVectorElementCount() != ValueVT.getVectorElementCount()) {
      assert((PartEVT.getVectorElementCount().getKnownMinValue() >
              ValueVT.getVectorElementCount().getKnownMinValue()) &&
             (PartEVT.getVectorElementCount().isScalable() ==
              ValueVT.getVectorElementCount().isScalable()) &&
             "Cannot narrow, it would be a lossy transformation");
      PartEVT =
          EVT::getVectorVT(*DAG.getContext(), PartEVT.getVectorElementType(),
                           ValueVT.getVectorElementCount());
      Val = DAG.getNode(ISD::EXTRACT_SUBVECTOR, DL, PartEVT, Val,
                        DAG.getVectorIdxConstant(0, DL));
      if (PartEVT == ValueVT)
        return Val;
    }

    // Promoted vector extract
    return DAG.getAnyExtOrTrunc(Val, DL, ValueVT);
  }

  // Trivial bitcast if the types are the same size and the destination
  // vector type is legal.
  if (PartEVT.getSizeInBits() == ValueVT.getSizeInBits() &&
      TLI.isTypeLegal(ValueVT))
    return DAG.getNode(ISD::BITCAST, DL, ValueVT, Val);

  if (ValueVT.getVectorNumElements() != 1) {
     // Certain ABIs require that vectors are passed as integers. For vectors
     // are the same size, this is an obvious bitcast.
     if (ValueVT.getSizeInBits() == PartEVT.getSizeInBits()) {
       return DAG.getNode(ISD::BITCAST, DL, ValueVT, Val);
     } else if (ValueVT.bitsLT(PartEVT)) {
       const uint64_t ValueSize = ValueVT.getFixedSizeInBits();
       EVT IntermediateType = EVT::getIntegerVT(*DAG.getContext(), ValueSize);
       // Drop the extra bits.
       Val = DAG.getNode(ISD::TRUNCATE, DL, IntermediateType, Val);
       return DAG.getBitcast(ValueVT, Val);
     }

     diagnosePossiblyInvalidConstraint(
         *DAG.getContext(), V, "non-trivial scalar-to-vector conversion");
     return DAG.getUNDEF(ValueVT);
  }

  // Handle cases such as i8 -> <1 x i1>
  EVT ValueSVT = ValueVT.getVectorElementType();
  if (ValueVT.getVectorNumElements() == 1 && ValueSVT != PartEVT) {
    if (ValueSVT.getSizeInBits() == PartEVT.getSizeInBits())
      Val = DAG.getNode(ISD::BITCAST, DL, ValueSVT, Val);
    else
      Val = ValueVT.isFloatingPoint()
                ? DAG.getFPExtendOrRound(Val, DL, ValueSVT)
                : DAG.getAnyExtOrTrunc(Val, DL, ValueSVT);
  }

  return DAG.getBuildVector(ValueVT, DL, Val);
}

static void getCopyToPartsVector(SelectionDAG &DAG, const SDLoc &dl,
                                 SDValue Val, SDValue *Parts, unsigned NumParts,
                                 MVT PartVT, const Value *V,
                                 Optional<CallingConv::ID> CallConv);

/// getCopyToParts - Create a series of nodes that contain the specified value
/// split into legal parts.  If the parts contain more bits than Val, then, for
/// integers, ExtendKind can be used to specify how to generate the extra bits.
static void getCopyToParts(SelectionDAG &DAG, const SDLoc &DL, SDValue Val,
                           SDValue *Parts, unsigned NumParts, MVT PartVT,
                           const Value *V,
                           Optional<CallingConv::ID> CallConv = None,
                           ISD::NodeType ExtendKind = ISD::ANY_EXTEND) {
  // Let the target split the parts if it wants to
  const TargetLowering &TLI = DAG.getTargetLoweringInfo();
  if (TLI.splitValueIntoRegisterParts(DAG, DL, Val, Parts, NumParts, PartVT,
                                      CallConv))
    return;
  EVT ValueVT = Val.getValueType();

  // Handle the vector case separately.
  if (ValueVT.isVector())
    return getCopyToPartsVector(DAG, DL, Val, Parts, NumParts, PartVT, V,
                                CallConv);

  unsigned PartBits = PartVT.getSizeInBits();
  unsigned OrigNumParts = NumParts;
  assert(DAG.getTargetLoweringInfo().isTypeLegal(PartVT) &&
         "Copying to an illegal type!");

  if (NumParts == 0)
    return;

  assert(!ValueVT.isVector() && "Vector case handled elsewhere");
  EVT PartEVT = PartVT;
  if (PartEVT == ValueVT) {
    assert(NumParts == 1 && "No-op copy with multiple parts!");
    Parts[0] = Val;
    return;
  }

  if (NumParts * PartBits > ValueVT.getSizeInBits()) {
    // If the parts cover more bits than the value has, promote the value.
    if (PartVT.isFloatingPoint() && ValueVT.isFloatingPoint()) {
      assert(NumParts == 1 && "Do not know what to promote to!");
      Val = DAG.getNode(ISD::FP_EXTEND, DL, PartVT, Val);
    } else {
      if (ValueVT.isFloatingPoint()) {
        // FP values need to be bitcast, then extended if they are being put
        // into a larger container.
        ValueVT = EVT::getIntegerVT(*DAG.getContext(),  ValueVT.getSizeInBits());
        Val = DAG.getNode(ISD::BITCAST, DL, ValueVT, Val);
      }
      assert((PartVT.isInteger() || PartVT == MVT::x86mmx) &&
             ValueVT.isInteger() &&
             "Unknown mismatch!");
      ValueVT = EVT::getIntegerVT(*DAG.getContext(), NumParts * PartBits);
      Val = DAG.getNode(ExtendKind, DL, ValueVT, Val);
      if (PartVT == MVT::x86mmx)
        Val = DAG.getNode(ISD::BITCAST, DL, PartVT, Val);
    }
  } else if (PartBits == ValueVT.getSizeInBits()) {
    // Different types of the same size.
    assert(NumParts == 1 && PartEVT != ValueVT);
    Val = DAG.getNode(ISD::BITCAST, DL, PartVT, Val);
  } else if (NumParts * PartBits < ValueVT.getSizeInBits()) {
    // If the parts cover less bits than value has, truncate the value.
    assert((PartVT.isInteger() || PartVT == MVT::x86mmx) &&
           ValueVT.isInteger() &&
           "Unknown mismatch!");
    ValueVT = EVT::getIntegerVT(*DAG.getContext(), NumParts * PartBits);
    Val = DAG.getNode(ISD::TRUNCATE, DL, ValueVT, Val);
    if (PartVT == MVT::x86mmx)
      Val = DAG.getNode(ISD::BITCAST, DL, PartVT, Val);
  }

  // The value may have changed - recompute ValueVT.
  ValueVT = Val.getValueType();
  assert(NumParts * PartBits == ValueVT.getSizeInBits() &&
         "Failed to tile the value with PartVT!");

  if (NumParts == 1) {
    if (PartEVT != ValueVT) {
      diagnosePossiblyInvalidConstraint(*DAG.getContext(), V,
                                        "scalar-to-vector conversion failed");
      Val = DAG.getNode(ISD::BITCAST, DL, PartVT, Val);
    }

    Parts[0] = Val;
    return;
  }

  // Expand the value into multiple parts.
  if (NumParts & (NumParts - 1)) {
    // The number of parts is not a power of 2.  Split off and copy the tail.
    assert(PartVT.isInteger() && ValueVT.isInteger() &&
           "Do not know what to expand to!");
    unsigned RoundParts = 1 << Log2_32(NumParts);
    unsigned RoundBits = RoundParts * PartBits;
    unsigned OddParts = NumParts - RoundParts;
    SDValue OddVal = DAG.getNode(ISD::SRL, DL, ValueVT, Val,
      DAG.getShiftAmountConstant(RoundBits, ValueVT, DL));

    getCopyToParts(DAG, DL, OddVal, Parts + RoundParts, OddParts, PartVT, V,
                   CallConv);

    if (DAG.getDataLayout().isBigEndian())
      // The odd parts were reversed by getCopyToParts - unreverse them.
      std::reverse(Parts + RoundParts, Parts + NumParts);

    NumParts = RoundParts;
    ValueVT = EVT::getIntegerVT(*DAG.getContext(), NumParts * PartBits);
    Val = DAG.getNode(ISD::TRUNCATE, DL, ValueVT, Val);
  }

  // The number of parts is a power of 2.  Repeatedly bisect the value using
  // EXTRACT_ELEMENT.
  Parts[0] = DAG.getNode(ISD::BITCAST, DL,
                         EVT::getIntegerVT(*DAG.getContext(),
                                           ValueVT.getSizeInBits()),
                         Val);

  for (unsigned StepSize = NumParts; StepSize > 1; StepSize /= 2) {
    for (unsigned i = 0; i < NumParts; i += StepSize) {
      unsigned ThisBits = StepSize * PartBits / 2;
      EVT ThisVT = EVT::getIntegerVT(*DAG.getContext(), ThisBits);
      SDValue &Part0 = Parts[i];
      SDValue &Part1 = Parts[i+StepSize/2];

      Part1 = DAG.getNode(ISD::EXTRACT_ELEMENT, DL,
                          ThisVT, Part0, DAG.getIntPtrConstant(1, DL));
      Part0 = DAG.getNode(ISD::EXTRACT_ELEMENT, DL,
                          ThisVT, Part0, DAG.getIntPtrConstant(0, DL));

      if (ThisBits == PartBits && ThisVT != PartVT) {
        Part0 = DAG.getNode(ISD::BITCAST, DL, PartVT, Part0);
        Part1 = DAG.getNode(ISD::BITCAST, DL, PartVT, Part1);
      }
    }
  }

  if (DAG.getDataLayout().isBigEndian())
    std::reverse(Parts, Parts + OrigNumParts);
}

static SDValue widenVectorToPartType(SelectionDAG &DAG, SDValue Val,
                                     const SDLoc &DL, EVT PartVT) {
  if (!PartVT.isVector())
    return SDValue();

  EVT ValueVT = Val.getValueType();
  ElementCount PartNumElts = PartVT.getVectorElementCount();
  ElementCount ValueNumElts = ValueVT.getVectorElementCount();

  // We only support widening vectors with equivalent element types and
  // fixed/scalable properties. If a target needs to widen a fixed-length type
  // to a scalable one, it should be possible to use INSERT_SUBVECTOR below.
  if (ElementCount::isKnownLE(PartNumElts, ValueNumElts) ||
      PartNumElts.isScalable() != ValueNumElts.isScalable() ||
      PartVT.getVectorElementType() != ValueVT.getVectorElementType())
    return SDValue();

  // Widening a scalable vector to another scalable vector is done by inserting
  // the vector into a larger undef one.
  if (PartNumElts.isScalable())
    return DAG.getNode(ISD::INSERT_SUBVECTOR, DL, PartVT, DAG.getUNDEF(PartVT),
                       Val, DAG.getVectorIdxConstant(0, DL));

  EVT ElementVT = PartVT.getVectorElementType();
  // Vector widening case, e.g. <2 x float> -> <4 x float>.  Shuffle in
  // undef elements.
  SmallVector<SDValue, 16> Ops;
  DAG.ExtractVectorElements(Val, Ops);
  SDValue EltUndef = DAG.getUNDEF(ElementVT);
  Ops.append((PartNumElts - ValueNumElts).getFixedValue(), EltUndef);

  // FIXME: Use CONCAT for 2x -> 4x.
  return DAG.getBuildVector(PartVT, DL, Ops);
}

/// getCopyToPartsVector - Create a series of nodes that contain the specified
/// value split into legal parts.
static void getCopyToPartsVector(SelectionDAG &DAG, const SDLoc &DL,
                                 SDValue Val, SDValue *Parts, unsigned NumParts,
                                 MVT PartVT, const Value *V,
                                 Optional<CallingConv::ID> CallConv) {
  EVT ValueVT = Val.getValueType();
  assert(ValueVT.isVector() && "Not a vector");
  const TargetLowering &TLI = DAG.getTargetLoweringInfo();
  const bool IsABIRegCopy = CallConv.has_value();

  if (NumParts == 1) {
    EVT PartEVT = PartVT;
    if (PartEVT == ValueVT) {
      // Nothing to do.
    } else if (PartVT.getSizeInBits() == ValueVT.getSizeInBits()) {
      // Bitconvert vector->vector case.
      Val = DAG.getNode(ISD::BITCAST, DL, PartVT, Val);
    } else if (SDValue Widened = widenVectorToPartType(DAG, Val, DL, PartVT)) {
      Val = Widened;
    } else if (PartVT.isVector() &&
               PartEVT.getVectorElementType().bitsGE(
                   ValueVT.getVectorElementType()) &&
               PartEVT.getVectorElementCount() ==
                   ValueVT.getVectorElementCount()) {

      // Promoted vector extract
      Val = DAG.getAnyExtOrTrunc(Val, DL, PartVT);
    } else if (PartEVT.isVector() &&
               PartEVT.getVectorElementType() !=
                   ValueVT.getVectorElementType() &&
               TLI.getTypeAction(*DAG.getContext(), ValueVT) ==
                   TargetLowering::TypeWidenVector) {
      // Combination of widening and promotion.
      EVT WidenVT =
          EVT::getVectorVT(*DAG.getContext(), ValueVT.getVectorElementType(),
                           PartVT.getVectorElementCount());
      SDValue Widened = widenVectorToPartType(DAG, Val, DL, WidenVT);
      Val = DAG.getAnyExtOrTrunc(Widened, DL, PartVT);
    } else {
      if (ValueVT.getVectorElementCount().isScalar()) {
        Val = DAG.getNode(ISD::EXTRACT_VECTOR_ELT, DL, PartVT, Val,
                          DAG.getVectorIdxConstant(0, DL));
      } else {
        uint64_t ValueSize = ValueVT.getFixedSizeInBits();
        assert(PartVT.getFixedSizeInBits() > ValueSize &&
               "lossy conversion of vector to scalar type");
        EVT IntermediateType = EVT::getIntegerVT(*DAG.getContext(), ValueSize);
        Val = DAG.getBitcast(IntermediateType, Val);
        Val = DAG.getAnyExtOrTrunc(Val, DL, PartVT);
      }
    }

    assert(Val.getValueType() == PartVT && "Unexpected vector part value type");
    Parts[0] = Val;
    return;
  }

  // Handle a multi-element vector.
  EVT IntermediateVT;
  MVT RegisterVT;
  unsigned NumIntermediates;
  unsigned NumRegs;
  if (IsABIRegCopy) {
    NumRegs = TLI.getVectorTypeBreakdownForCallingConv(
        *DAG.getContext(), CallConv.getValue(), ValueVT, IntermediateVT,
        NumIntermediates, RegisterVT);
  } else {
    NumRegs =
        TLI.getVectorTypeBreakdown(*DAG.getContext(), ValueVT, IntermediateVT,
                                   NumIntermediates, RegisterVT);
  }

  assert(NumRegs == NumParts && "Part count doesn't match vector breakdown!");
  NumParts = NumRegs; // Silence a compiler warning.
  assert(RegisterVT == PartVT && "Part type doesn't match vector breakdown!");

  assert(IntermediateVT.isScalableVector() == ValueVT.isScalableVector() &&
         "Mixing scalable and fixed vectors when copying in parts");

  Optional<ElementCount> DestEltCnt;

  if (IntermediateVT.isVector())
    DestEltCnt = IntermediateVT.getVectorElementCount() * NumIntermediates;
  else
    DestEltCnt = ElementCount::getFixed(NumIntermediates);

  EVT BuiltVectorTy = EVT::getVectorVT(
      *DAG.getContext(), IntermediateVT.getScalarType(), DestEltCnt.getValue());

  if (ValueVT == BuiltVectorTy) {
    // Nothing to do.
  } else if (ValueVT.getSizeInBits() == BuiltVectorTy.getSizeInBits()) {
    // Bitconvert vector->vector case.
    Val = DAG.getNode(ISD::BITCAST, DL, BuiltVectorTy, Val);
  } else {
    if (BuiltVectorTy.getVectorElementType().bitsGT(
            ValueVT.getVectorElementType())) {
      // Integer promotion.
      ValueVT = EVT::getVectorVT(*DAG.getContext(),
                                 BuiltVectorTy.getVectorElementType(),
                                 ValueVT.getVectorElementCount());
      Val = DAG.getNode(ISD::ANY_EXTEND, DL, ValueVT, Val);
    }

    if (SDValue Widened = widenVectorToPartType(DAG, Val, DL, BuiltVectorTy)) {
      Val = Widened;
    }
  }

  assert(Val.getValueType() == BuiltVectorTy && "Unexpected vector value type");

  // Split the vector into intermediate operands.
  SmallVector<SDValue, 8> Ops(NumIntermediates);
  for (unsigned i = 0; i != NumIntermediates; ++i) {
    if (IntermediateVT.isVector()) {
      // This does something sensible for scalable vectors - see the
      // definition of EXTRACT_SUBVECTOR for further details.
      unsigned IntermediateNumElts = IntermediateVT.getVectorMinNumElements();
      Ops[i] =
          DAG.getNode(ISD::EXTRACT_SUBVECTOR, DL, IntermediateVT, Val,
                      DAG.getVectorIdxConstant(i * IntermediateNumElts, DL));
    } else {
      Ops[i] = DAG.getNode(ISD::EXTRACT_VECTOR_ELT, DL, IntermediateVT, Val,
                           DAG.getVectorIdxConstant(i, DL));
    }
  }

  // Split the intermediate operands into legal parts.
  if (NumParts == NumIntermediates) {
    // If the register was not expanded, promote or copy the value,
    // as appropriate.
    for (unsigned i = 0; i != NumParts; ++i)
      getCopyToParts(DAG, DL, Ops[i], &Parts[i], 1, PartVT, V, CallConv);
  } else if (NumParts > 0) {
    // If the intermediate type was expanded, split each the value into
    // legal parts.
    assert(NumIntermediates != 0 && "division by zero");
    assert(NumParts % NumIntermediates == 0 &&
           "Must expand into a divisible number of parts!");
    unsigned Factor = NumParts / NumIntermediates;
    for (unsigned i = 0; i != NumIntermediates; ++i)
      getCopyToParts(DAG, DL, Ops[i], &Parts[i * Factor], Factor, PartVT, V,
                     CallConv);
  }
}

RegsForValue::RegsForValue(const SmallVector<unsigned, 4> &regs, MVT regvt,
                           EVT valuevt, Optional<CallingConv::ID> CC)
    : ValueVTs(1, valuevt), RegVTs(1, regvt), Regs(regs),
      RegCount(1, regs.size()), CallConv(CC) {}

RegsForValue::RegsForValue(LLVMContext &Context, const TargetLowering &TLI,
                           const DataLayout &DL, unsigned Reg, Type *Ty,
                           Optional<CallingConv::ID> CC) {
  ComputeValueVTs(TLI, DL, Ty, ValueVTs);

  CallConv = CC;

  for (EVT ValueVT : ValueVTs) {
    unsigned NumRegs =
        isABIMangled()
            ? TLI.getNumRegistersForCallingConv(Context, CC.getValue(), ValueVT)
            : TLI.getNumRegisters(Context, ValueVT);
    MVT RegisterVT =
        isABIMangled()
            ? TLI.getRegisterTypeForCallingConv(Context, CC.getValue(), ValueVT)
            : TLI.getRegisterType(Context, ValueVT);
    for (unsigned i = 0; i != NumRegs; ++i)
      Regs.push_back(Reg + i);
    RegVTs.push_back(RegisterVT);
    RegCount.push_back(NumRegs);
    Reg += NumRegs;
  }
}

SDValue RegsForValue::getCopyFromRegs(SelectionDAG &DAG,
                                      FunctionLoweringInfo &FuncInfo,
                                      const SDLoc &dl, SDValue &Chain,
                                      SDValue *Flag, const Value *V) const {
  // A Value with type {} or [0 x %t] needs no registers.
  if (ValueVTs.empty())
    return SDValue();

  const TargetLowering &TLI = DAG.getTargetLoweringInfo();

  // Assemble the legal parts into the final values.
  SmallVector<SDValue, 4> Values(ValueVTs.size());
  SmallVector<SDValue, 8> Parts;
  for (unsigned Value = 0, Part = 0, e = ValueVTs.size(); Value != e; ++Value) {
    // Copy the legal parts from the registers.
    EVT ValueVT = ValueVTs[Value];
    unsigned NumRegs = RegCount[Value];
    MVT RegisterVT = isABIMangled() ? TLI.getRegisterTypeForCallingConv(
                                          *DAG.getContext(),
                                          CallConv.getValue(), RegVTs[Value])
                                    : RegVTs[Value];

    Parts.resize(NumRegs);
    for (unsigned i = 0; i != NumRegs; ++i) {
      SDValue P;
      if (!Flag) {
        P = DAG.getCopyFromReg(Chain, dl, Regs[Part+i], RegisterVT);
      } else {
        P = DAG.getCopyFromReg(Chain, dl, Regs[Part+i], RegisterVT, *Flag);
        *Flag = P.getValue(2);
      }

      Chain = P.getValue(1);
      Parts[i] = P;

      // If the source register was virtual and if we know something about it,
      // add an assert node.
      if (!Register::isVirtualRegister(Regs[Part + i]) ||
          !RegisterVT.isInteger())
        continue;

      const FunctionLoweringInfo::LiveOutInfo *LOI =
        FuncInfo.GetLiveOutRegInfo(Regs[Part+i]);
      if (!LOI)
        continue;

      unsigned RegSize = RegisterVT.getScalarSizeInBits();
      unsigned NumSignBits = LOI->NumSignBits;
      unsigned NumZeroBits = LOI->Known.countMinLeadingZeros();

      if (NumZeroBits == RegSize) {
        // The current value is a zero.
        // Explicitly express that as it would be easier for
        // optimizations to kick in.
        Parts[i] = DAG.getConstant(0, dl, RegisterVT);
        continue;
      }

      // FIXME: We capture more information than the dag can represent.  For
      // now, just use the tightest assertzext/assertsext possible.
      bool isSExt;
      EVT FromVT(MVT::Other);
      if (NumZeroBits) {
        FromVT = EVT::getIntegerVT(*DAG.getContext(), RegSize - NumZeroBits);
        isSExt = false;
      } else if (NumSignBits > 1) {
        FromVT =
            EVT::getIntegerVT(*DAG.getContext(), RegSize - NumSignBits + 1);
        isSExt = true;
      } else {
        continue;
      }
      // Add an assertion node.
      assert(FromVT != MVT::Other);
      Parts[i] = DAG.getNode(isSExt ? ISD::AssertSext : ISD::AssertZext, dl,
                             RegisterVT, P, DAG.getValueType(FromVT));
    }

    Values[Value] = getCopyFromParts(DAG, dl, Parts.begin(), NumRegs,
                                     RegisterVT, ValueVT, V, CallConv);
    Part += NumRegs;
    Parts.clear();
  }

  return DAG.getNode(ISD::MERGE_VALUES, dl, DAG.getVTList(ValueVTs), Values);
}

void RegsForValue::getCopyToRegs(SDValue Val, SelectionDAG &DAG,
                                 const SDLoc &dl, SDValue &Chain, SDValue *Flag,
                                 const Value *V,
                                 ISD::NodeType PreferredExtendType) const {
  const TargetLowering &TLI = DAG.getTargetLoweringInfo();
  ISD::NodeType ExtendKind = PreferredExtendType;

  // Get the list of the values's legal parts.
  unsigned NumRegs = Regs.size();
  SmallVector<SDValue, 8> Parts(NumRegs);
  for (unsigned Value = 0, Part = 0, e = ValueVTs.size(); Value != e; ++Value) {
    unsigned NumParts = RegCount[Value];

    MVT RegisterVT = isABIMangled() ? TLI.getRegisterTypeForCallingConv(
                                          *DAG.getContext(),
                                          CallConv.getValue(), RegVTs[Value])
                                    : RegVTs[Value];

    if (ExtendKind == ISD::ANY_EXTEND && TLI.isZExtFree(Val, RegisterVT))
      ExtendKind = ISD::ZERO_EXTEND;

    getCopyToParts(DAG, dl, Val.getValue(Val.getResNo() + Value), &Parts[Part],
                   NumParts, RegisterVT, V, CallConv, ExtendKind);
    Part += NumParts;
  }

  // Copy the parts into the registers.
  SmallVector<SDValue, 8> Chains(NumRegs);
  for (unsigned i = 0; i != NumRegs; ++i) {
    SDValue Part;
    if (!Flag) {
      Part = DAG.getCopyToReg(Chain, dl, Regs[i], Parts[i]);
    } else {
      Part = DAG.getCopyToReg(Chain, dl, Regs[i], Parts[i], *Flag);
      *Flag = Part.getValue(1);
    }

    Chains[i] = Part.getValue(0);
  }

  if (NumRegs == 1 || Flag)
    // If NumRegs > 1 && Flag is used then the use of the last CopyToReg is
    // flagged to it. That is the CopyToReg nodes and the user are considered
    // a single scheduling unit. If we create a TokenFactor and return it as
    // chain, then the TokenFactor is both a predecessor (operand) of the
    // user as well as a successor (the TF operands are flagged to the user).
    // c1, f1 = CopyToReg
    // c2, f2 = CopyToReg
    // c3     = TokenFactor c1, c2
    // ...
    //        = op c3, ..., f2
    Chain = Chains[NumRegs-1];
  else
    Chain = DAG.getNode(ISD::TokenFactor, dl, MVT::Other, Chains);
}

void RegsForValue::AddInlineAsmOperands(unsigned Code, bool HasMatching,
                                        unsigned MatchingIdx, const SDLoc &dl,
                                        SelectionDAG &DAG,
                                        std::vector<SDValue> &Ops) const {
  const TargetLowering &TLI = DAG.getTargetLoweringInfo();

  unsigned Flag = InlineAsm::getFlagWord(Code, Regs.size());
  if (HasMatching)
    Flag = InlineAsm::getFlagWordForMatchingOp(Flag, MatchingIdx);
  else if (!Regs.empty() && Register::isVirtualRegister(Regs.front())) {
    // Put the register class of the virtual registers in the flag word.  That
    // way, later passes can recompute register class constraints for inline
    // assembly as well as normal instructions.
    // Don't do this for tied operands that can use the regclass information
    // from the def.
    const MachineRegisterInfo &MRI = DAG.getMachineFunction().getRegInfo();
    const TargetRegisterClass *RC = MRI.getRegClass(Regs.front());
    Flag = InlineAsm::getFlagWordForRegClass(Flag, RC->getID());
  }

  SDValue Res = DAG.getTargetConstant(Flag, dl, MVT::i32);
  Ops.push_back(Res);

  if (Code == InlineAsm::Kind_Clobber) {
    // Clobbers should always have a 1:1 mapping with registers, and may
    // reference registers that have illegal (e.g. vector) types. Hence, we
    // shouldn't try to apply any sort of splitting logic to them.
    assert(Regs.size() == RegVTs.size() && Regs.size() == ValueVTs.size() &&
           "No 1:1 mapping from clobbers to regs?");
    Register SP = TLI.getStackPointerRegisterToSaveRestore();
    (void)SP;
    for (unsigned I = 0, E = ValueVTs.size(); I != E; ++I) {
      Ops.push_back(DAG.getRegister(Regs[I], RegVTs[I]));
      assert(
          (Regs[I] != SP ||
           DAG.getMachineFunction().getFrameInfo().hasOpaqueSPAdjustment()) &&
          "If we clobbered the stack pointer, MFI should know about it.");
    }
    return;
  }

  for (unsigned Value = 0, Reg = 0, e = ValueVTs.size(); Value != e; ++Value) {
    MVT RegisterVT = RegVTs[Value];
    unsigned NumRegs = TLI.getNumRegisters(*DAG.getContext(), ValueVTs[Value],
                                           RegisterVT);
    for (unsigned i = 0; i != NumRegs; ++i) {
      assert(Reg < Regs.size() && "Mismatch in # registers expected");
      unsigned TheReg = Regs[Reg++];
      Ops.push_back(DAG.getRegister(TheReg, RegisterVT));
    }
  }
}

SmallVector<std::pair<unsigned, TypeSize>, 4>
RegsForValue::getRegsAndSizes() const {
  SmallVector<std::pair<unsigned, TypeSize>, 4> OutVec;
  unsigned I = 0;
  for (auto CountAndVT : zip_first(RegCount, RegVTs)) {
    unsigned RegCount = std::get<0>(CountAndVT);
    MVT RegisterVT = std::get<1>(CountAndVT);
    TypeSize RegisterSize = RegisterVT.getSizeInBits();
    for (unsigned E = I + RegCount; I != E; ++I)
      OutVec.push_back(std::make_pair(Regs[I], RegisterSize));
  }
  return OutVec;
}

void SelectionDAGBuilder::init(GCFunctionInfo *gfi, AliasAnalysis *aa,
                               const TargetLibraryInfo *li) {
  AA = aa;
  GFI = gfi;
  LibInfo = li;
  Context = DAG.getContext();
  LPadToCallSiteMap.clear();
  SL->init(DAG.getTargetLoweringInfo(), TM, DAG.getDataLayout());
}

void SelectionDAGBuilder::clear() {
  NodeMap.clear();
  UnusedArgNodeMap.clear();
  PendingLoads.clear();
  PendingExports.clear();
  PendingConstrainedFP.clear();
  PendingConstrainedFPStrict.clear();
  CurInst = nullptr;
  HasTailCall = false;
  SDNodeOrder = LowestSDNodeOrder;
  StatepointLowering.clear();
}

void SelectionDAGBuilder::clearDanglingDebugInfo() {
  DanglingDebugInfoMap.clear();
}

// Update DAG root to include dependencies on Pending chains.
SDValue SelectionDAGBuilder::updateRoot(SmallVectorImpl<SDValue> &Pending) {
  SDValue Root = DAG.getRoot();

  if (Pending.empty())
    return Root;

  // Add current root to PendingChains, unless we already indirectly
  // depend on it.
  if (Root.getOpcode() != ISD::EntryToken) {
    unsigned i = 0, e = Pending.size();
    for (; i != e; ++i) {
      assert(Pending[i].getNode()->getNumOperands() > 1);
      if (Pending[i].getNode()->getOperand(0) == Root)
        break;  // Don't add the root if we already indirectly depend on it.
    }

    if (i == e)
      Pending.push_back(Root);
  }

  if (Pending.size() == 1)
    Root = Pending[0];
  else
    Root = DAG.getTokenFactor(getCurSDLoc(), Pending);

  DAG.setRoot(Root);
  Pending.clear();
  return Root;
}

SDValue SelectionDAGBuilder::getMemoryRoot() {
  return updateRoot(PendingLoads);
}

SDValue SelectionDAGBuilder::getRoot() {
  // Chain up all pending constrained intrinsics together with all
  // pending loads, by simply appending them to PendingLoads and
  // then calling getMemoryRoot().
  PendingLoads.reserve(PendingLoads.size() +
                       PendingConstrainedFP.size() +
                       PendingConstrainedFPStrict.size());
  PendingLoads.append(PendingConstrainedFP.begin(),
                      PendingConstrainedFP.end());
  PendingLoads.append(PendingConstrainedFPStrict.begin(),
                      PendingConstrainedFPStrict.end());
  PendingConstrainedFP.clear();
  PendingConstrainedFPStrict.clear();
  return getMemoryRoot();
}

SDValue SelectionDAGBuilder::getControlRoot() {
  // We need to emit pending fpexcept.strict constrained intrinsics,
  // so append them to the PendingExports list.
  PendingExports.append(PendingConstrainedFPStrict.begin(),
                        PendingConstrainedFPStrict.end());
  PendingConstrainedFPStrict.clear();
  return updateRoot(PendingExports);
}

void SelectionDAGBuilder::visit(const Instruction &I) {
  // Set up outgoing PHI node register values before emitting the terminator.
  if (I.isTerminator()) {
    HandlePHINodesInSuccessorBlocks(I.getParent());
  }

  // Increase the SDNodeOrder if dealing with a non-debug instruction.
  if (!isa<DbgInfoIntrinsic>(I))
    ++SDNodeOrder;

  CurInst = &I;

  visit(I.getOpcode(), I);

  if (!I.isTerminator() && !HasTailCall &&
      !isa<GCStatepointInst>(I)) // statepoints handle their exports internally
    CopyToExportRegsIfNeeded(&I);

  CurInst = nullptr;
}

void SelectionDAGBuilder::visitPHI(const PHINode &) {
  llvm_unreachable("SelectionDAGBuilder shouldn't visit PHI nodes!");
}

void SelectionDAGBuilder::visit(unsigned Opcode, const User &I) {
  // Note: this doesn't use InstVisitor, because it has to work with
  // ConstantExpr's in addition to instructions.
  switch (Opcode) {
  default: llvm_unreachable("Unknown instruction type encountered!");
    // Build the switch statement using the Instruction.def file.
#define HANDLE_INST(NUM, OPCODE, CLASS) \
    case Instruction::OPCODE: visit##OPCODE((const CLASS&)I); break;
#include "llvm/IR/Instruction.def"
  }
}

void SelectionDAGBuilder::addDanglingDebugInfo(const DbgValueInst *DI,
                                               DebugLoc DL, unsigned Order) {
  // We treat variadic dbg_values differently at this stage.
  if (DI->hasArgList()) {
    // For variadic dbg_values we will now insert an undef.
    // FIXME: We can potentially recover these!
    SmallVector<SDDbgOperand, 2> Locs;
    for (const Value *V : DI->getValues()) {
      auto Undef = UndefValue::get(V->getType());
      Locs.push_back(SDDbgOperand::fromConst(Undef));
    }
    SDDbgValue *SDV = DAG.getDbgValueList(
        DI->getVariable(), DI->getExpression(), Locs, {},
        /*IsIndirect=*/false, DL, Order, /*IsVariadic=*/true);
    DAG.AddDbgValue(SDV, /*isParameter=*/false);
  } else {
    // TODO: Dangling debug info will eventually either be resolved or produce
    // an Undef DBG_VALUE. However in the resolution case, a gap may appear
    // between the original dbg.value location and its resolved DBG_VALUE,
    // which we should ideally fill with an extra Undef DBG_VALUE.
    assert(DI->getNumVariableLocationOps() == 1 &&
           "DbgValueInst without an ArgList should have a single location "
           "operand.");
    DanglingDebugInfoMap[DI->getValue(0)].emplace_back(DI, DL, Order);
  }
}

void SelectionDAGBuilder::dropDanglingDebugInfo(const DILocalVariable *Variable,
                                                const DIExpression *Expr) {
  auto isMatchingDbgValue = [&](DanglingDebugInfo &DDI) {
    const DbgValueInst *DI = DDI.getDI();
    DIVariable *DanglingVariable = DI->getVariable();
    DIExpression *DanglingExpr = DI->getExpression();
    if (DanglingVariable == Variable && Expr->fragmentsOverlap(DanglingExpr)) {
      LLVM_DEBUG(dbgs() << "Dropping dangling debug info for " << *DI << "\n");
      return true;
    }
    return false;
  };

  for (auto &DDIMI : DanglingDebugInfoMap) {
    DanglingDebugInfoVector &DDIV = DDIMI.second;

    // If debug info is to be dropped, run it through final checks to see
    // whether it can be salvaged.
    for (auto &DDI : DDIV)
      if (isMatchingDbgValue(DDI))
        salvageUnresolvedDbgValue(DDI);

    erase_if(DDIV, isMatchingDbgValue);
  }
}

// resolveDanglingDebugInfo - if we saw an earlier dbg_value referring to V,
// generate the debug data structures now that we've seen its definition.
void SelectionDAGBuilder::resolveDanglingDebugInfo(const Value *V,
                                                   SDValue Val) {
  auto DanglingDbgInfoIt = DanglingDebugInfoMap.find(V);
  if (DanglingDbgInfoIt == DanglingDebugInfoMap.end())
    return;

  DanglingDebugInfoVector &DDIV = DanglingDbgInfoIt->second;
  for (auto &DDI : DDIV) {
    const DbgValueInst *DI = DDI.getDI();
    assert(!DI->hasArgList() && "Not implemented for variadic dbg_values");
    assert(DI && "Ill-formed DanglingDebugInfo");
    DebugLoc dl = DDI.getdl();
    unsigned ValSDNodeOrder = Val.getNode()->getIROrder();
    unsigned DbgSDNodeOrder = DDI.getSDNodeOrder();
    DILocalVariable *Variable = DI->getVariable();
    DIExpression *Expr = DI->getExpression();
    assert(Variable->isValidLocationForIntrinsic(dl) &&
           "Expected inlined-at fields to agree");
    SDDbgValue *SDV;
    if (Val.getNode()) {
      // FIXME: I doubt that it is correct to resolve a dangling DbgValue as a
      // FuncArgumentDbgValue (it would be hoisted to the function entry, and if
      // we couldn't resolve it directly when examining the DbgValue intrinsic
      // in the first place we should not be more successful here). Unless we
      // have some test case that prove this to be correct we should avoid
      // calling EmitFuncArgumentDbgValue here.
      if (!EmitFuncArgumentDbgValue(V, Variable, Expr, dl,
                                    FuncArgumentDbgValueKind::Value, Val)) {
        LLVM_DEBUG(dbgs() << "Resolve dangling debug info [order="
                          << DbgSDNodeOrder << "] for:\n  " << *DI << "\n");
        LLVM_DEBUG(dbgs() << "  By mapping to:\n    "; Val.dump());
        // Increase the SDNodeOrder for the DbgValue here to make sure it is
        // inserted after the definition of Val when emitting the instructions
        // after ISel. An alternative could be to teach
        // ScheduleDAGSDNodes::EmitSchedule to delay the insertion properly.
        LLVM_DEBUG(if (ValSDNodeOrder > DbgSDNodeOrder) dbgs()
                   << "changing SDNodeOrder from " << DbgSDNodeOrder << " to "
                   << ValSDNodeOrder << "\n");
        SDV = getDbgValue(Val, Variable, Expr, dl,
                          std::max(DbgSDNodeOrder, ValSDNodeOrder));
        DAG.AddDbgValue(SDV, false);
      } else
        LLVM_DEBUG(dbgs() << "Resolved dangling debug info for " << *DI
                          << "in EmitFuncArgumentDbgValue\n");
    } else {
      LLVM_DEBUG(dbgs() << "Dropping debug info for " << *DI << "\n");
      auto Undef = UndefValue::get(DDI.getDI()->getValue(0)->getType());
      auto SDV =
          DAG.getConstantDbgValue(Variable, Expr, Undef, dl, DbgSDNodeOrder);
      DAG.AddDbgValue(SDV, false);
    }
  }
  DDIV.clear();
}

void SelectionDAGBuilder::salvageUnresolvedDbgValue(DanglingDebugInfo &DDI) {
  // TODO: For the variadic implementation, instead of only checking the fail
  // state of `handleDebugValue`, we need know specifically which values were
  // invalid, so that we attempt to salvage only those values when processing
  // a DIArgList.
  assert(!DDI.getDI()->hasArgList() &&
         "Not implemented for variadic dbg_values");
  Value *V = DDI.getDI()->getValue(0);
  DILocalVariable *Var = DDI.getDI()->getVariable();
  DIExpression *Expr = DDI.getDI()->getExpression();
  DebugLoc DL = DDI.getdl();
  DebugLoc InstDL = DDI.getDI()->getDebugLoc();
  unsigned SDOrder = DDI.getSDNodeOrder();
  // Currently we consider only dbg.value intrinsics -- we tell the salvager
  // that DW_OP_stack_value is desired.
  assert(isa<DbgValueInst>(DDI.getDI()));
  bool StackValue = true;

  // Can this Value can be encoded without any further work?
  if (handleDebugValue(V, Var, Expr, DL, InstDL, SDOrder, /*IsVariadic=*/false))
    return;

  // Attempt to salvage back through as many instructions as possible. Bail if
  // a non-instruction is seen, such as a constant expression or global
  // variable. FIXME: Further work could recover those too.
  while (isa<Instruction>(V)) {
    Instruction &VAsInst = *cast<Instruction>(V);
    // Temporary "0", awaiting real implementation.
    SmallVector<uint64_t, 16> Ops;
    SmallVector<Value *, 4> AdditionalValues;
    V = salvageDebugInfoImpl(VAsInst, Expr->getNumLocationOperands(), Ops,
                             AdditionalValues);
    // If we cannot salvage any further, and haven't yet found a suitable debug
    // expression, bail out.
    if (!V)
      break;

    // TODO: If AdditionalValues isn't empty, then the salvage can only be
    // represented with a DBG_VALUE_LIST, so we give up. When we have support
    // here for variadic dbg_values, remove that condition.
    if (!AdditionalValues.empty())
      break;

    // New value and expr now represent this debuginfo.
    Expr = DIExpression::appendOpsToArg(Expr, Ops, 0, StackValue);

    // Some kind of simplification occurred: check whether the operand of the
    // salvaged debug expression can be encoded in this DAG.
    if (handleDebugValue(V, Var, Expr, DL, InstDL, SDOrder,
                         /*IsVariadic=*/false)) {
      LLVM_DEBUG(dbgs() << "Salvaged debug location info for:\n  "
                        << DDI.getDI() << "\nBy stripping back to:\n  " << V);
      return;
    }
  }

  // This was the final opportunity to salvage this debug information, and it
  // couldn't be done. Place an undef DBG_VALUE at this location to terminate
  // any earlier variable location.
  auto Undef = UndefValue::get(DDI.getDI()->getValue(0)->getType());
  auto SDV = DAG.getConstantDbgValue(Var, Expr, Undef, DL, SDNodeOrder);
  DAG.AddDbgValue(SDV, false);

  LLVM_DEBUG(dbgs() << "Dropping debug value info for:\n  " << DDI.getDI()
                    << "\n");
  LLVM_DEBUG(dbgs() << "  Last seen at:\n    " << *DDI.getDI()->getOperand(0)
                    << "\n");
}

bool SelectionDAGBuilder::handleDebugValue(ArrayRef<const Value *> Values,
                                           DILocalVariable *Var,
                                           DIExpression *Expr, DebugLoc dl,
                                           DebugLoc InstDL, unsigned Order,
                                           bool IsVariadic) {
  if (Values.empty())
    return true;
  SmallVector<SDDbgOperand> LocationOps;
  SmallVector<SDNode *> Dependencies;
  for (const Value *V : Values) {
    // Constant value.
    if (isa<ConstantInt>(V) || isa<ConstantFP>(V) || isa<UndefValue>(V) ||
        isa<ConstantPointerNull>(V)) {
      LocationOps.emplace_back(SDDbgOperand::fromConst(V));
      continue;
    }

    // If the Value is a frame index, we can create a FrameIndex debug value
    // without relying on the DAG at all.
    if (const AllocaInst *AI = dyn_cast<AllocaInst>(V)) {
      auto SI = FuncInfo.StaticAllocaMap.find(AI);
      if (SI != FuncInfo.StaticAllocaMap.end()) {
        LocationOps.emplace_back(SDDbgOperand::fromFrameIdx(SI->second));
        continue;
      }
    }

    // Do not use getValue() in here; we don't want to generate code at
    // this point if it hasn't been done yet.
    SDValue N = NodeMap[V];
    if (!N.getNode() && isa<Argument>(V)) // Check unused arguments map.
      N = UnusedArgNodeMap[V];
    if (N.getNode()) {
      // Only emit func arg dbg value for non-variadic dbg.values for now.
      if (!IsVariadic &&
          EmitFuncArgumentDbgValue(V, Var, Expr, dl,
                                   FuncArgumentDbgValueKind::Value, N))
        return true;
      if (auto *FISDN = dyn_cast<FrameIndexSDNode>(N.getNode())) {
        // Construct a FrameIndexDbgValue for FrameIndexSDNodes so we can
        // describe stack slot locations.
        //
        // Consider "int x = 0; int *px = &x;". There are two kinds of
        // interesting debug values here after optimization:
        //
        //   dbg.value(i32* %px, !"int *px", !DIExpression()), and
        //   dbg.value(i32* %px, !"int x", !DIExpression(DW_OP_deref))
        //
        // Both describe the direct values of their associated variables.
        Dependencies.push_back(N.getNode());
        LocationOps.emplace_back(SDDbgOperand::fromFrameIdx(FISDN->getIndex()));
        continue;
      }
      LocationOps.emplace_back(
          SDDbgOperand::fromNode(N.getNode(), N.getResNo()));
      continue;
    }

    const TargetLowering &TLI = DAG.getTargetLoweringInfo();
    // Special rules apply for the first dbg.values of parameter variables in a
    // function. Identify them by the fact they reference Argument Values, that
    // they're parameters, and they are parameters of the current function. We
    // need to let them dangle until they get an SDNode.
    bool IsParamOfFunc =
        isa<Argument>(V) && Var->isParameter() && !InstDL.getInlinedAt();
    if (IsParamOfFunc)
      return false;

    // The value is not used in this block yet (or it would have an SDNode).
    // We still want the value to appear for the user if possible -- if it has
    // an associated VReg, we can refer to that instead.
    auto VMI = FuncInfo.ValueMap.find(V);
    if (VMI != FuncInfo.ValueMap.end()) {
      unsigned Reg = VMI->second;
      // If this is a PHI node, it may be split up into several MI PHI nodes
      // (in FunctionLoweringInfo::set).
      RegsForValue RFV(V->getContext(), TLI, DAG.getDataLayout(), Reg,
                       V->getType(), None);
      if (RFV.occupiesMultipleRegs()) {
        // FIXME: We could potentially support variadic dbg_values here.
        if (IsVariadic)
          return false;
        unsigned Offset = 0;
        unsigned BitsToDescribe = 0;
        if (auto VarSize = Var->getSizeInBits())
          BitsToDescribe = *VarSize;
        if (auto Fragment = Expr->getFragmentInfo())
          BitsToDescribe = Fragment->SizeInBits;
        for (const auto &RegAndSize : RFV.getRegsAndSizes()) {
          // Bail out if all bits are described already.
          if (Offset >= BitsToDescribe)
            break;
          // TODO: handle scalable vectors.
          unsigned RegisterSize = RegAndSize.second;
          unsigned FragmentSize = (Offset + RegisterSize > BitsToDescribe)
                                      ? BitsToDescribe - Offset
                                      : RegisterSize;
          auto FragmentExpr = DIExpression::createFragmentExpression(
              Expr, Offset, FragmentSize);
          if (!FragmentExpr)
            continue;
          SDDbgValue *SDV = DAG.getVRegDbgValue(
              Var, *FragmentExpr, RegAndSize.first, false, dl, SDNodeOrder);
          DAG.AddDbgValue(SDV, false);
          Offset += RegisterSize;
        }
        return true;
      }
      // We can use simple vreg locations for variadic dbg_values as well.
      LocationOps.emplace_back(SDDbgOperand::fromVReg(Reg));
      continue;
    }
    // We failed to create a SDDbgOperand for V.
    return false;
  }

  // We have created a SDDbgOperand for each Value in Values.
  // Should use Order instead of SDNodeOrder?
  assert(!LocationOps.empty());
  SDDbgValue *SDV =
      DAG.getDbgValueList(Var, Expr, LocationOps, Dependencies,
                          /*IsIndirect=*/false, dl, SDNodeOrder, IsVariadic);
  DAG.AddDbgValue(SDV, /*isParameter=*/false);
  return true;
}

void SelectionDAGBuilder::resolveOrClearDbgInfo() {
  // Try to fixup any remaining dangling debug info -- and drop it if we can't.
  for (auto &Pair : DanglingDebugInfoMap)
    for (auto &DDI : Pair.second)
      salvageUnresolvedDbgValue(DDI);
  clearDanglingDebugInfo();
}

/// getCopyFromRegs - If there was virtual register allocated for the value V
/// emit CopyFromReg of the specified type Ty. Return empty SDValue() otherwise.
SDValue SelectionDAGBuilder::getCopyFromRegs(const Value *V, Type *Ty) {
  DenseMap<const Value *, Register>::iterator It = FuncInfo.ValueMap.find(V);
  SDValue Result;

  if (It != FuncInfo.ValueMap.end()) {
    Register InReg = It->second;

    RegsForValue RFV(*DAG.getContext(), DAG.getTargetLoweringInfo(),
                     DAG.getDataLayout(), InReg, Ty,
                     None); // This is not an ABI copy.
    SDValue Chain = DAG.getEntryNode();
    Result = RFV.getCopyFromRegs(DAG, FuncInfo, getCurSDLoc(), Chain, nullptr,
                                 V);
    resolveDanglingDebugInfo(V, Result);
  }

  return Result;
}

/// getValue - Return an SDValue for the given Value.
SDValue SelectionDAGBuilder::getValue(const Value *V) {
  // If we already have an SDValue for this value, use it. It's important
  // to do this first, so that we don't create a CopyFromReg if we already
  // have a regular SDValue.
  SDValue &N = NodeMap[V];
  if (N.getNode()) return N;

  // If there's a virtual register allocated and initialized for this
  // value, use it.
  if (SDValue copyFromReg = getCopyFromRegs(V, V->getType()))
    return copyFromReg;

  // Otherwise create a new SDValue and remember it.
  SDValue Val = getValueImpl(V);
  NodeMap[V] = Val;
  resolveDanglingDebugInfo(V, Val);
  return Val;
}

/// getNonRegisterValue - Return an SDValue for the given Value, but
/// don't look in FuncInfo.ValueMap for a virtual register.
SDValue SelectionDAGBuilder::getNonRegisterValue(const Value *V) {
  // If we already have an SDValue for this value, use it.
  SDValue &N = NodeMap[V];
  if (N.getNode()) {
    if (isa<ConstantSDNode>(N) || isa<ConstantFPSDNode>(N)) {
      // Remove the debug location from the node as the node is about to be used
      // in a location which may differ from the original debug location.  This
      // is relevant to Constant and ConstantFP nodes because they can appear
      // as constant expressions inside PHI nodes.
      N->setDebugLoc(DebugLoc());
    }
    return N;
  }

  // Otherwise create a new SDValue and remember it.
  SDValue Val = getValueImpl(V);
  NodeMap[V] = Val;
  resolveDanglingDebugInfo(V, Val);
  return Val;
}

/// getValueImpl - Helper function for getValue and getNonRegisterValue.
/// Create an SDValue for the given value.
SDValue SelectionDAGBuilder::getValueImpl(const Value *V) {
  const TargetLowering &TLI = DAG.getTargetLoweringInfo();

  if (const Constant *C = dyn_cast<Constant>(V)) {
    EVT VT = TLI.getValueType(DAG.getDataLayout(), V->getType(), true);

    if (const ConstantInt *CI = dyn_cast<ConstantInt>(C))
      return DAG.getConstant(*CI, getCurSDLoc(), VT);

    if (const GlobalValue *GV = dyn_cast<GlobalValue>(C))
      return DAG.getGlobalAddress(GV, getCurSDLoc(), VT);

    if (isa<ConstantPointerNull>(C)) {
      unsigned AS = V->getType()->getPointerAddressSpace();
      return DAG.getConstant(0, getCurSDLoc(),
                             TLI.getPointerTy(DAG.getDataLayout(), AS));
    }

    if (match(C, m_VScale(DAG.getDataLayout())))
      return DAG.getVScale(getCurSDLoc(), VT, APInt(VT.getSizeInBits(), 1));

    if (const ConstantFP *CFP = dyn_cast<ConstantFP>(C))
      return DAG.getConstantFP(*CFP, getCurSDLoc(), VT);

    if (isa<UndefValue>(C) && !V->getType()->isAggregateType())
      return DAG.getUNDEF(VT);

    if (const ConstantExpr *CE = dyn_cast<ConstantExpr>(C)) {
      visit(CE->getOpcode(), *CE);
      SDValue N1 = NodeMap[V];
      assert(N1.getNode() && "visit didn't populate the NodeMap!");
      return N1;
    }

    if (isa<ConstantStruct>(C) || isa<ConstantArray>(C)) {
      SmallVector<SDValue, 4> Constants;
      for (const Use &U : C->operands()) {
        SDNode *Val = getValue(U).getNode();
        // If the operand is an empty aggregate, there are no values.
        if (!Val) continue;
        // Add each leaf value from the operand to the Constants list
        // to form a flattened list of all the values.
        for (unsigned i = 0, e = Val->getNumValues(); i != e; ++i)
          Constants.push_back(SDValue(Val, i));
      }

      return DAG.getMergeValues(Constants, getCurSDLoc());
    }

    if (const ConstantDataSequential *CDS =
          dyn_cast<ConstantDataSequential>(C)) {
      SmallVector<SDValue, 4> Ops;
      for (unsigned i = 0, e = CDS->getNumElements(); i != e; ++i) {
        SDNode *Val = getValue(CDS->getElementAsConstant(i)).getNode();
        // Add each leaf value from the operand to the Constants list
        // to form a flattened list of all the values.
        for (unsigned i = 0, e = Val->getNumValues(); i != e; ++i)
          Ops.push_back(SDValue(Val, i));
      }

      if (isa<ArrayType>(CDS->getType()))
        return DAG.getMergeValues(Ops, getCurSDLoc());
      return NodeMap[V] = DAG.getBuildVector(VT, getCurSDLoc(), Ops);
    }

    if (C->getType()->isStructTy() || C->getType()->isArrayTy()) {
      assert((isa<ConstantAggregateZero>(C) || isa<UndefValue>(C)) &&
             "Unknown struct or array constant!");

      SmallVector<EVT, 4> ValueVTs;
      ComputeValueVTs(TLI, DAG.getDataLayout(), C->getType(), ValueVTs);
      unsigned NumElts = ValueVTs.size();
      if (NumElts == 0)
        return SDValue(); // empty struct
      SmallVector<SDValue, 4> Constants(NumElts);
      for (unsigned i = 0; i != NumElts; ++i) {
        EVT EltVT = ValueVTs[i];
        if (isa<UndefValue>(C))
          Constants[i] = DAG.getUNDEF(EltVT);
        else if (EltVT.isFloatingPoint())
          Constants[i] = DAG.getConstantFP(0, getCurSDLoc(), EltVT);
        else
          Constants[i] = DAG.getConstant(0, getCurSDLoc(), EltVT);
      }

      return DAG.getMergeValues(Constants, getCurSDLoc());
    }

    if (const BlockAddress *BA = dyn_cast<BlockAddress>(C))
      return DAG.getBlockAddress(BA, VT);

    if (const auto *Equiv = dyn_cast<DSOLocalEquivalent>(C))
      return getValue(Equiv->getGlobalValue());

    if (const auto *NC = dyn_cast<NoCFIValue>(C))
      return getValue(NC->getGlobalValue());

    VectorType *VecTy = cast<VectorType>(V->getType());

    // Now that we know the number and type of the elements, get that number of
    // elements into the Ops array based on what kind of constant it is.
    if (const ConstantVector *CV = dyn_cast<ConstantVector>(C)) {
      SmallVector<SDValue, 16> Ops;
      unsigned NumElements = cast<FixedVectorType>(VecTy)->getNumElements();
      for (unsigned i = 0; i != NumElements; ++i)
        Ops.push_back(getValue(CV->getOperand(i)));

      return NodeMap[V] = DAG.getBuildVector(VT, getCurSDLoc(), Ops);
    }

    if (isa<ConstantAggregateZero>(C)) {
      EVT EltVT =
          TLI.getValueType(DAG.getDataLayout(), VecTy->getElementType());

      SDValue Op;
      if (EltVT.isFloatingPoint())
        Op = DAG.getConstantFP(0, getCurSDLoc(), EltVT);
      else
        Op = DAG.getConstant(0, getCurSDLoc(), EltVT);

      if (isa<ScalableVectorType>(VecTy))
        return NodeMap[V] = DAG.getSplatVector(VT, getCurSDLoc(), Op);

      SmallVector<SDValue, 16> Ops;
      Ops.assign(cast<FixedVectorType>(VecTy)->getNumElements(), Op);
      return NodeMap[V] = DAG.getBuildVector(VT, getCurSDLoc(), Ops);
    }

    llvm_unreachable("Unknown vector constant");
  }

  // If this is a static alloca, generate it as the frameindex instead of
  // computation.
  if (const AllocaInst *AI = dyn_cast<AllocaInst>(V)) {
    DenseMap<const AllocaInst*, int>::iterator SI =
      FuncInfo.StaticAllocaMap.find(AI);
    if (SI != FuncInfo.StaticAllocaMap.end())
      return DAG.getFrameIndex(SI->second,
                               TLI.getFrameIndexTy(DAG.getDataLayout()));
  }

  // If this is an instruction which fast-isel has deferred, select it now.
  if (const Instruction *Inst = dyn_cast<Instruction>(V)) {
    unsigned InReg = FuncInfo.InitializeRegForValue(Inst);

    RegsForValue RFV(*DAG.getContext(), TLI, DAG.getDataLayout(), InReg,
                     Inst->getType(), None);
    SDValue Chain = DAG.getEntryNode();
    return RFV.getCopyFromRegs(DAG, FuncInfo, getCurSDLoc(), Chain, nullptr, V);
  }

  if (const MetadataAsValue *MD = dyn_cast<MetadataAsValue>(V))
    return DAG.getMDNode(cast<MDNode>(MD->getMetadata()));

  if (const auto *BB = dyn_cast<BasicBlock>(V))
    return DAG.getBasicBlock(FuncInfo.MBBMap[BB]);

  llvm_unreachable("Can't get register for value!");
}

void SelectionDAGBuilder::visitCatchPad(const CatchPadInst &I) {
  auto Pers = classifyEHPersonality(FuncInfo.Fn->getPersonalityFn());
  bool IsMSVCCXX = Pers == EHPersonality::MSVC_CXX;
  bool IsCoreCLR = Pers == EHPersonality::CoreCLR;
  bool IsSEH = isAsynchronousEHPersonality(Pers);
  MachineBasicBlock *CatchPadMBB = FuncInfo.MBB;
  if (!IsSEH)
    CatchPadMBB->setIsEHScopeEntry();
  // In MSVC C++ and CoreCLR, catchblocks are funclets and need prologues.
  if (IsMSVCCXX || IsCoreCLR)
    CatchPadMBB->setIsEHFuncletEntry();
}

void SelectionDAGBuilder::visitCatchRet(const CatchReturnInst &I) {
  // Update machine-CFG edge.
  MachineBasicBlock *TargetMBB = FuncInfo.MBBMap[I.getSuccessor()];
  FuncInfo.MBB->addSuccessor(TargetMBB);
  TargetMBB->setIsEHCatchretTarget(true);
  DAG.getMachineFunction().setHasEHCatchret(true);

  auto Pers = classifyEHPersonality(FuncInfo.Fn->getPersonalityFn());
  bool IsSEH = isAsynchronousEHPersonality(Pers);
  if (IsSEH) {
    // If this is not a fall-through branch or optimizations are switched off,
    // emit the branch.
    if (TargetMBB != NextBlock(FuncInfo.MBB) ||
        TM.getOptLevel() == CodeGenOpt::None)
      DAG.setRoot(DAG.getNode(ISD::BR, getCurSDLoc(), MVT::Other,
                              getControlRoot(), DAG.getBasicBlock(TargetMBB)));
    return;
  }

  // Figure out the funclet membership for the catchret's successor.
  // This will be used by the FuncletLayout pass to determine how to order the
  // BB's.
  // A 'catchret' returns to the outer scope's color.
  Value *ParentPad = I.getCatchSwitchParentPad();
  const BasicBlock *SuccessorColor;
  if (isa<ConstantTokenNone>(ParentPad))
    SuccessorColor = &FuncInfo.Fn->getEntryBlock();
  else
    SuccessorColor = cast<Instruction>(ParentPad)->getParent();
  assert(SuccessorColor && "No parent funclet for catchret!");
  MachineBasicBlock *SuccessorColorMBB = FuncInfo.MBBMap[SuccessorColor];
  assert(SuccessorColorMBB && "No MBB for SuccessorColor!");

  // Create the terminator node.
  SDValue Ret = DAG.getNode(ISD::CATCHRET, getCurSDLoc(), MVT::Other,
                            getControlRoot(), DAG.getBasicBlock(TargetMBB),
                            DAG.getBasicBlock(SuccessorColorMBB));
  DAG.setRoot(Ret);
}

void SelectionDAGBuilder::visitCleanupPad(const CleanupPadInst &CPI) {
  // Don't emit any special code for the cleanuppad instruction. It just marks
  // the start of an EH scope/funclet.
  FuncInfo.MBB->setIsEHScopeEntry();
  auto Pers = classifyEHPersonality(FuncInfo.Fn->getPersonalityFn());
  if (Pers != EHPersonality::Wasm_CXX) {
    FuncInfo.MBB->setIsEHFuncletEntry();
    FuncInfo.MBB->setIsCleanupFuncletEntry();
  }
}

// In wasm EH, even though a catchpad may not catch an exception if a tag does
// not match, it is OK to add only the first unwind destination catchpad to the
// successors, because there will be at least one invoke instruction within the
// catch scope that points to the next unwind destination, if one exists, so
// CFGSort cannot mess up with BB sorting order.
// (All catchpads with 'catch (type)' clauses have a 'llvm.rethrow' intrinsic
// call within them, and catchpads only consisting of 'catch (...)' have a
// '__cxa_end_catch' call within them, both of which generate invokes in case
// the next unwind destination exists, i.e., the next unwind destination is not
// the caller.)
//
// Having at most one EH pad successor is also simpler and helps later
// transformations.
//
// For example,
// current:
//   invoke void @foo to ... unwind label %catch.dispatch
// catch.dispatch:
//   %0 = catchswitch within ... [label %catch.start] unwind label %next
// catch.start:
//   ...
//   ... in this BB or some other child BB dominated by this BB there will be an
//   invoke that points to 'next' BB as an unwind destination
//
// next: ; We don't need to add this to 'current' BB's successor
//   ...
static void findWasmUnwindDestinations(
    FunctionLoweringInfo &FuncInfo, const BasicBlock *EHPadBB,
    BranchProbability Prob,
    SmallVectorImpl<std::pair<MachineBasicBlock *, BranchProbability>>
        &UnwindDests) {
  while (EHPadBB) {
    const Instruction *Pad = EHPadBB->getFirstNonPHI();
    if (isa<CleanupPadInst>(Pad)) {
      // Stop on cleanup pads.
      UnwindDests.emplace_back(FuncInfo.MBBMap[EHPadBB], Prob);
      UnwindDests.back().first->setIsEHScopeEntry();
      break;
    } else if (auto *CatchSwitch = dyn_cast<CatchSwitchInst>(Pad)) {
      // Add the catchpad handlers to the possible destinations. We don't
      // continue to the unwind destination of the catchswitch for wasm.
      for (const BasicBlock *CatchPadBB : CatchSwitch->handlers()) {
        UnwindDests.emplace_back(FuncInfo.MBBMap[CatchPadBB], Prob);
        UnwindDests.back().first->setIsEHScopeEntry();
      }
      break;
    } else {
      continue;
    }
  }
}

/// When an invoke or a cleanupret unwinds to the next EH pad, there are
/// many places it could ultimately go. In the IR, we have a single unwind
/// destination, but in the machine CFG, we enumerate all the possible blocks.
/// This function skips over imaginary basic blocks that hold catchswitch
/// instructions, and finds all the "real" machine
/// basic block destinations. As those destinations may not be successors of
/// EHPadBB, here we also calculate the edge probability to those destinations.
/// The passed-in Prob is the edge probability to EHPadBB.
static void findUnwindDestinations(
    FunctionLoweringInfo &FuncInfo, const BasicBlock *EHPadBB,
    BranchProbability Prob,
    SmallVectorImpl<std::pair<MachineBasicBlock *, BranchProbability>>
        &UnwindDests) {
  EHPersonality Personality =
    classifyEHPersonality(FuncInfo.Fn->getPersonalityFn());
  bool IsMSVCCXX = Personality == EHPersonality::MSVC_CXX;
  bool IsCoreCLR = Personality == EHPersonality::CoreCLR;
  bool IsWasmCXX = Personality == EHPersonality::Wasm_CXX;
  bool IsSEH = isAsynchronousEHPersonality(Personality);

  if (IsWasmCXX) {
    findWasmUnwindDestinations(FuncInfo, EHPadBB, Prob, UnwindDests);
    assert(UnwindDests.size() <= 1 &&
           "There should be at most one unwind destination for wasm");
    return;
  }

  while (EHPadBB) {
    const Instruction *Pad = EHPadBB->getFirstNonPHI();
    BasicBlock *NewEHPadBB = nullptr;
    if (isa<LandingPadInst>(Pad)) {
      // Stop on landingpads. They are not funclets.
      UnwindDests.emplace_back(FuncInfo.MBBMap[EHPadBB], Prob);
      break;
    } else if (isa<CleanupPadInst>(Pad)) {
      // Stop on cleanup pads. Cleanups are always funclet entries for all known
      // personalities.
      UnwindDests.emplace_back(FuncInfo.MBBMap[EHPadBB], Prob);
      UnwindDests.back().first->setIsEHScopeEntry();
      UnwindDests.back().first->setIsEHFuncletEntry();
      break;
    } else if (auto *CatchSwitch = dyn_cast<CatchSwitchInst>(Pad)) {
      // Add the catchpad handlers to the possible destinations.
      for (const BasicBlock *CatchPadBB : CatchSwitch->handlers()) {
        UnwindDests.emplace_back(FuncInfo.MBBMap[CatchPadBB], Prob);
        // For MSVC++ and the CLR, catchblocks are funclets and need prologues.
        if (IsMSVCCXX || IsCoreCLR)
          UnwindDests.back().first->setIsEHFuncletEntry();
        if (!IsSEH)
          UnwindDests.back().first->setIsEHScopeEntry();
      }
      NewEHPadBB = CatchSwitch->getUnwindDest();
    } else {
      continue;
    }

    BranchProbabilityInfo *BPI = FuncInfo.BPI;
    if (BPI && NewEHPadBB)
      Prob *= BPI->getEdgeProbability(EHPadBB, NewEHPadBB);
    EHPadBB = NewEHPadBB;
  }
}

void SelectionDAGBuilder::visitCleanupRet(const CleanupReturnInst &I) {
  // Update successor info.
  SmallVector<std::pair<MachineBasicBlock *, BranchProbability>, 1> UnwindDests;
  auto UnwindDest = I.getUnwindDest();
  BranchProbabilityInfo *BPI = FuncInfo.BPI;
  BranchProbability UnwindDestProb =
      (BPI && UnwindDest)
          ? BPI->getEdgeProbability(FuncInfo.MBB->getBasicBlock(), UnwindDest)
          : BranchProbability::getZero();
  findUnwindDestinations(FuncInfo, UnwindDest, UnwindDestProb, UnwindDests);
  for (auto &UnwindDest : UnwindDests) {
    UnwindDest.first->setIsEHPad();
    addSuccessorWithProb(FuncInfo.MBB, UnwindDest.first, UnwindDest.second);
  }
  FuncInfo.MBB->normalizeSuccProbs();

  // Create the terminator node.
  SDValue Ret =
      DAG.getNode(ISD::CLEANUPRET, getCurSDLoc(), MVT::Other, getControlRoot());
  DAG.setRoot(Ret);
}

void SelectionDAGBuilder::visitCatchSwitch(const CatchSwitchInst &CSI) {
  report_fatal_error("visitCatchSwitch not yet implemented!");
}

void SelectionDAGBuilder::visitRet(const ReturnInst &I) {
  const TargetLowering &TLI = DAG.getTargetLoweringInfo();
  auto &DL = DAG.getDataLayout();
  SDValue Chain = getControlRoot();
  SmallVector<ISD::OutputArg, 8> Outs;
  SmallVector<SDValue, 8> OutVals;

  // Calls to @llvm.experimental.deoptimize don't generate a return value, so
  // lower
  //
  //   %val = call <ty> @llvm.experimental.deoptimize()
  //   ret <ty> %val
  //
  // differently.
  if (I.getParent()->getTerminatingDeoptimizeCall()) {
    LowerDeoptimizingReturn();
    return;
  }

  if (!FuncInfo.CanLowerReturn) {
    unsigned DemoteReg = FuncInfo.DemoteRegister;
    const Function *F = I.getParent()->getParent();

    // Emit a store of the return value through the virtual register.
    // Leave Outs empty so that LowerReturn won't try to load return
    // registers the usual way.
    SmallVector<EVT, 1> PtrValueVTs;
    ComputeValueVTs(TLI, DL,
                    F->getReturnType()->getPointerTo(
                        DAG.getDataLayout().getAllocaAddrSpace()),
                    PtrValueVTs);

    SDValue RetPtr =
        DAG.getCopyFromReg(Chain, getCurSDLoc(), DemoteReg, PtrValueVTs[0]);
    SDValue RetOp = getValue(I.getOperand(0));

    SmallVector<EVT, 4> ValueVTs, MemVTs;
    SmallVector<uint64_t, 4> Offsets;
    ComputeValueVTs(TLI, DL, I.getOperand(0)->getType(), ValueVTs, &MemVTs,
                    &Offsets);
    unsigned NumValues = ValueVTs.size();

    SmallVector<SDValue, 4> Chains(NumValues);
    Align BaseAlign = DL.getPrefTypeAlign(I.getOperand(0)->getType());
    for (unsigned i = 0; i != NumValues; ++i) {
      // An aggregate return value cannot wrap around the address space, so
      // offsets to its parts don't wrap either.
      SDValue Ptr = DAG.getObjectPtrOffset(getCurSDLoc(), RetPtr,
                                           TypeSize::Fixed(Offsets[i]));

      SDValue Val = RetOp.getValue(RetOp.getResNo() + i);
      if (MemVTs[i] != ValueVTs[i])
        Val = DAG.getPtrExtOrTrunc(Val, getCurSDLoc(), MemVTs[i]);
      Chains[i] = DAG.getStore(
          Chain, getCurSDLoc(), Val,
          // FIXME: better loc info would be nice.
          Ptr, MachinePointerInfo::getUnknownStack(DAG.getMachineFunction()),
          commonAlignment(BaseAlign, Offsets[i]));
    }

    Chain = DAG.getNode(ISD::TokenFactor, getCurSDLoc(),
                        MVT::Other, Chains);
  } else if (I.getNumOperands() != 0) {
    SmallVector<EVT, 4> ValueVTs;
    ComputeValueVTs(TLI, DL, I.getOperand(0)->getType(), ValueVTs);
    unsigned NumValues = ValueVTs.size();
    if (NumValues) {
      SDValue RetOp = getValue(I.getOperand(0));

      const Function *F = I.getParent()->getParent();

      bool NeedsRegBlock = TLI.functionArgumentNeedsConsecutiveRegisters(
          I.getOperand(0)->getType(), F->getCallingConv(),
          /*IsVarArg*/ false, DL);

      ISD::NodeType ExtendKind = ISD::ANY_EXTEND;
      if (F->getAttributes().hasRetAttr(Attribute::SExt))
        ExtendKind = ISD::SIGN_EXTEND;
      else if (F->getAttributes().hasRetAttr(Attribute::ZExt))
        ExtendKind = ISD::ZERO_EXTEND;

      LLVMContext &Context = F->getContext();
      bool RetInReg = F->getAttributes().hasRetAttr(Attribute::InReg);

      for (unsigned j = 0; j != NumValues; ++j) {
        EVT VT = ValueVTs[j];

        if (ExtendKind != ISD::ANY_EXTEND && VT.isInteger())
          VT = TLI.getTypeForExtReturn(Context, VT, ExtendKind);

        CallingConv::ID CC = F->getCallingConv();

        unsigned NumParts = TLI.getNumRegistersForCallingConv(Context, CC, VT);
        MVT PartVT = TLI.getRegisterTypeForCallingConv(Context, CC, VT);
        SmallVector<SDValue, 4> Parts(NumParts);
        getCopyToParts(DAG, getCurSDLoc(),
                       SDValue(RetOp.getNode(), RetOp.getResNo() + j),
                       &Parts[0], NumParts, PartVT, &I, CC, ExtendKind);

        // 'inreg' on function refers to return value
        ISD::ArgFlagsTy Flags = ISD::ArgFlagsTy();
        if (RetInReg)
          Flags.setInReg();

        if (I.getOperand(0)->getType()->isPointerTy()) {
          Flags.setPointer();
          Flags.setPointerAddrSpace(
              cast<PointerType>(I.getOperand(0)->getType())->getAddressSpace());
        }

        if (NeedsRegBlock) {
          Flags.setInConsecutiveRegs();
          if (j == NumValues - 1)
            Flags.setInConsecutiveRegsLast();
        }

        // Propagate extension type if any
        if (ExtendKind == ISD::SIGN_EXTEND)
          Flags.setSExt();
        else if (ExtendKind == ISD::ZERO_EXTEND)
          Flags.setZExt();

        for (unsigned i = 0; i < NumParts; ++i) {
          Outs.push_back(ISD::OutputArg(Flags,
                                        Parts[i].getValueType().getSimpleVT(),
                                        VT, /*isfixed=*/true, 0, 0));
          OutVals.push_back(Parts[i]);
        }
      }
    }
  }

  // Push in swifterror virtual register as the last element of Outs. This makes
  // sure swifterror virtual register will be returned in the swifterror
  // physical register.
  const Function *F = I.getParent()->getParent();
  if (TLI.supportSwiftError() &&
      F->getAttributes().hasAttrSomewhere(Attribute::SwiftError)) {
    assert(SwiftError.getFunctionArg() && "Need a swift error argument");
    ISD::ArgFlagsTy Flags = ISD::ArgFlagsTy();
    Flags.setSwiftError();
    Outs.push_back(ISD::OutputArg(
        Flags, /*vt=*/TLI.getPointerTy(DL), /*argvt=*/EVT(TLI.getPointerTy(DL)),
        /*isfixed=*/true, /*origidx=*/1, /*partOffs=*/0));
    // Create SDNode for the swifterror virtual register.
    OutVals.push_back(
        DAG.getRegister(SwiftError.getOrCreateVRegUseAt(
                            &I, FuncInfo.MBB, SwiftError.getFunctionArg()),
                        EVT(TLI.getPointerTy(DL))));
  }

  bool isVarArg = DAG.getMachineFunction().getFunction().isVarArg();
  CallingConv::ID CallConv =
    DAG.getMachineFunction().getFunction().getCallingConv();
  Chain = DAG.getTargetLoweringInfo().LowerReturn(
      Chain, CallConv, isVarArg, Outs, OutVals, getCurSDLoc(), DAG);

  // Verify that the target's LowerReturn behaved as expected.
  assert(Chain.getNode() && Chain.getValueType() == MVT::Other &&
         "LowerReturn didn't return a valid chain!");

  // Update the DAG with the new chain value resulting from return lowering.
  DAG.setRoot(Chain);
}

/// CopyToExportRegsIfNeeded - If the given value has virtual registers
/// created for it, emit nodes to copy the value into the virtual
/// registers.
void SelectionDAGBuilder::CopyToExportRegsIfNeeded(const Value *V) {
  // Skip empty types
  if (V->getType()->isEmptyTy())
    return;

  DenseMap<const Value *, Register>::iterator VMI = FuncInfo.ValueMap.find(V);
  if (VMI != FuncInfo.ValueMap.end()) {
    assert(!V->use_empty() && "Unused value assigned virtual registers!");
    CopyValueToVirtualRegister(V, VMI->second);
  }
}

/// ExportFromCurrentBlock - If this condition isn't known to be exported from
/// the current basic block, add it to ValueMap now so that we'll get a
/// CopyTo/FromReg.
void SelectionDAGBuilder::ExportFromCurrentBlock(const Value *V) {
  // No need to export constants.
  if (!isa<Instruction>(V) && !isa<Argument>(V)) return;

  // Already exported?
  if (FuncInfo.isExportedInst(V)) return;

  unsigned Reg = FuncInfo.InitializeRegForValue(V);
  CopyValueToVirtualRegister(V, Reg);
}

bool SelectionDAGBuilder::isExportableFromCurrentBlock(const Value *V,
                                                     const BasicBlock *FromBB) {
  // The operands of the setcc have to be in this block.  We don't know
  // how to export them from some other block.
  if (const Instruction *VI = dyn_cast<Instruction>(V)) {
    // Can export from current BB.
    if (VI->getParent() == FromBB)
      return true;

    // Is already exported, noop.
    return FuncInfo.isExportedInst(V);
  }

  // If this is an argument, we can export it if the BB is the entry block or
  // if it is already exported.
  if (isa<Argument>(V)) {
    if (FromBB->isEntryBlock())
      return true;

    // Otherwise, can only export this if it is already exported.
    return FuncInfo.isExportedInst(V);
  }

  // Otherwise, constants can always be exported.
  return true;
}

/// Return branch probability calculated by BranchProbabilityInfo for IR blocks.
BranchProbability
SelectionDAGBuilder::getEdgeProbability(const MachineBasicBlock *Src,
                                        const MachineBasicBlock *Dst) const {
  BranchProbabilityInfo *BPI = FuncInfo.BPI;
  const BasicBlock *SrcBB = Src->getBasicBlock();
  const BasicBlock *DstBB = Dst->getBasicBlock();
  if (!BPI) {
    // If BPI is not available, set the default probability as 1 / N, where N is
    // the number of successors.
    auto SuccSize = std::max<uint32_t>(succ_size(SrcBB), 1);
    return BranchProbability(1, SuccSize);
  }
  return BPI->getEdgeProbability(SrcBB, DstBB);
}

void SelectionDAGBuilder::addSuccessorWithProb(MachineBasicBlock *Src,
                                               MachineBasicBlock *Dst,
                                               BranchProbability Prob) {
  if (!FuncInfo.BPI)
    Src->addSuccessorWithoutProb(Dst);
  else {
    if (Prob.isUnknown())
      Prob = getEdgeProbability(Src, Dst);
    Src->addSuccessor(Dst, Prob);
  }
}

static bool InBlock(const Value *V, const BasicBlock *BB) {
  if (const Instruction *I = dyn_cast<Instruction>(V))
    return I->getParent() == BB;
  return true;
}

/// EmitBranchForMergedCondition - Helper method for FindMergedConditions.
/// This function emits a branch and is used at the leaves of an OR or an
/// AND operator tree.
void
SelectionDAGBuilder::EmitBranchForMergedCondition(const Value *Cond,
                                                  MachineBasicBlock *TBB,
                                                  MachineBasicBlock *FBB,
                                                  MachineBasicBlock *CurBB,
                                                  MachineBasicBlock *SwitchBB,
                                                  BranchProbability TProb,
                                                  BranchProbability FProb,
                                                  bool InvertCond) {
  const BasicBlock *BB = CurBB->getBasicBlock();

  // If the leaf of the tree is a comparison, merge the condition into
  // the caseblock.
  if (const CmpInst *BOp = dyn_cast<CmpInst>(Cond)) {
    // The operands of the cmp have to be in this block.  We don't know
    // how to export them from some other block.  If this is the first block
    // of the sequence, no exporting is needed.
    if (CurBB == SwitchBB ||
        (isExportableFromCurrentBlock(BOp->getOperand(0), BB) &&
         isExportableFromCurrentBlock(BOp->getOperand(1), BB))) {
      ISD::CondCode Condition;
      if (const ICmpInst *IC = dyn_cast<ICmpInst>(Cond)) {
        ICmpInst::Predicate Pred =
            InvertCond ? IC->getInversePredicate() : IC->getPredicate();
        Condition = getICmpCondCode(Pred);
      } else {
        const FCmpInst *FC = cast<FCmpInst>(Cond);
        FCmpInst::Predicate Pred =
            InvertCond ? FC->getInversePredicate() : FC->getPredicate();
        Condition = getFCmpCondCode(Pred);
        if (TM.Options.NoNaNsFPMath)
          Condition = getFCmpCodeWithoutNaN(Condition);
      }

      CaseBlock CB(Condition, BOp->getOperand(0), BOp->getOperand(1), nullptr,
                   TBB, FBB, CurBB, getCurSDLoc(), TProb, FProb);
      SL->SwitchCases.push_back(CB);
      return;
    }
  }

  // Create a CaseBlock record representing this branch.
  ISD::CondCode Opc = InvertCond ? ISD::SETNE : ISD::SETEQ;
  CaseBlock CB(Opc, Cond, ConstantInt::getTrue(*DAG.getContext()),
               nullptr, TBB, FBB, CurBB, getCurSDLoc(), TProb, FProb);
  SL->SwitchCases.push_back(CB);
}

void SelectionDAGBuilder::FindMergedConditions(const Value *Cond,
                                               MachineBasicBlock *TBB,
                                               MachineBasicBlock *FBB,
                                               MachineBasicBlock *CurBB,
                                               MachineBasicBlock *SwitchBB,
                                               Instruction::BinaryOps Opc,
                                               BranchProbability TProb,
                                               BranchProbability FProb,
                                               bool InvertCond) {
  // Skip over not part of the tree and remember to invert op and operands at
  // next level.
  Value *NotCond;
  if (match(Cond, m_OneUse(m_Not(m_Value(NotCond)))) &&
      InBlock(NotCond, CurBB->getBasicBlock())) {
    FindMergedConditions(NotCond, TBB, FBB, CurBB, SwitchBB, Opc, TProb, FProb,
                         !InvertCond);
    return;
  }

  const Instruction *BOp = dyn_cast<Instruction>(Cond);
  const Value *BOpOp0, *BOpOp1;
  // Compute the effective opcode for Cond, taking into account whether it needs
  // to be inverted, e.g.
  //   and (not (or A, B)), C
  // gets lowered as
  //   and (and (not A, not B), C)
  Instruction::BinaryOps BOpc = (Instruction::BinaryOps)0;
  if (BOp) {
    BOpc = match(BOp, m_LogicalAnd(m_Value(BOpOp0), m_Value(BOpOp1)))
               ? Instruction::And
               : (match(BOp, m_LogicalOr(m_Value(BOpOp0), m_Value(BOpOp1)))
                      ? Instruction::Or
                      : (Instruction::BinaryOps)0);
    if (InvertCond) {
      if (BOpc == Instruction::And)
        BOpc = Instruction::Or;
      else if (BOpc == Instruction::Or)
        BOpc = Instruction::And;
    }
  }

  // If this node is not part of the or/and tree, emit it as a branch.
  // Note that all nodes in the tree should have same opcode.
  bool BOpIsInOrAndTree = BOpc && BOpc == Opc && BOp->hasOneUse();
  if (!BOpIsInOrAndTree || BOp->getParent() != CurBB->getBasicBlock() ||
      !InBlock(BOpOp0, CurBB->getBasicBlock()) ||
      !InBlock(BOpOp1, CurBB->getBasicBlock())) {
    EmitBranchForMergedCondition(Cond, TBB, FBB, CurBB, SwitchBB,
                                 TProb, FProb, InvertCond);
    return;
  }

  //  Create TmpBB after CurBB.
  MachineFunction::iterator BBI(CurBB);
  MachineFunction &MF = DAG.getMachineFunction();
  MachineBasicBlock *TmpBB = MF.CreateMachineBasicBlock(CurBB->getBasicBlock());
  CurBB->getParent()->insert(++BBI, TmpBB);

  if (Opc == Instruction::Or) {
    // Codegen X | Y as:
    // BB1:
    //   jmp_if_X TBB
    //   jmp TmpBB
    // TmpBB:
    //   jmp_if_Y TBB
    //   jmp FBB
    //

    // We have flexibility in setting Prob for BB1 and Prob for TmpBB.
    // The requirement is that
    //   TrueProb for BB1 + (FalseProb for BB1 * TrueProb for TmpBB)
    //     = TrueProb for original BB.
    // Assuming the original probabilities are A and B, one choice is to set
    // BB1's probabilities to A/2 and A/2+B, and set TmpBB's probabilities to
    // A/(1+B) and 2B/(1+B). This choice assumes that
    //   TrueProb for BB1 == FalseProb for BB1 * TrueProb for TmpBB.
    // Another choice is to assume TrueProb for BB1 equals to TrueProb for
    // TmpBB, but the math is more complicated.

    auto NewTrueProb = TProb / 2;
    auto NewFalseProb = TProb / 2 + FProb;
    // Emit the LHS condition.
    FindMergedConditions(BOpOp0, TBB, TmpBB, CurBB, SwitchBB, Opc, NewTrueProb,
                         NewFalseProb, InvertCond);

    // Normalize A/2 and B to get A/(1+B) and 2B/(1+B).
    SmallVector<BranchProbability, 2> Probs{TProb / 2, FProb};
    BranchProbability::normalizeProbabilities(Probs.begin(), Probs.end());
    // Emit the RHS condition into TmpBB.
    FindMergedConditions(BOpOp1, TBB, FBB, TmpBB, SwitchBB, Opc, Probs[0],
                         Probs[1], InvertCond);
  } else {
    assert(Opc == Instruction::And && "Unknown merge op!");
    // Codegen X & Y as:
    // BB1:
    //   jmp_if_X TmpBB
    //   jmp FBB
    // TmpBB:
    //   jmp_if_Y TBB
    //   jmp FBB
    //
    //  This requires creation of TmpBB after CurBB.

    // We have flexibility in setting Prob for BB1 and Prob for TmpBB.
    // The requirement is that
    //   FalseProb for BB1 + (TrueProb for BB1 * FalseProb for TmpBB)
    //     = FalseProb for original BB.
    // Assuming the original probabilities are A and B, one choice is to set
    // BB1's probabilities to A+B/2 and B/2, and set TmpBB's probabilities to
    // 2A/(1+A) and B/(1+A). This choice assumes that FalseProb for BB1 ==
    // TrueProb for BB1 * FalseProb for TmpBB.

    auto NewTrueProb = TProb + FProb / 2;
    auto NewFalseProb = FProb / 2;
    // Emit the LHS condition.
    FindMergedConditions(BOpOp0, TmpBB, FBB, CurBB, SwitchBB, Opc, NewTrueProb,
                         NewFalseProb, InvertCond);

    // Normalize A and B/2 to get 2A/(1+A) and B/(1+A).
    SmallVector<BranchProbability, 2> Probs{TProb, FProb / 2};
    BranchProbability::normalizeProbabilities(Probs.begin(), Probs.end());
    // Emit the RHS condition into TmpBB.
    FindMergedConditions(BOpOp1, TBB, FBB, TmpBB, SwitchBB, Opc, Probs[0],
                         Probs[1], InvertCond);
  }
}

/// If the set of cases should be emitted as a series of branches, return true.
/// If we should emit this as a bunch of and/or'd together conditions, return
/// false.
bool
SelectionDAGBuilder::ShouldEmitAsBranches(const std::vector<CaseBlock> &Cases) {
  if (Cases.size() != 2) return true;

  // If this is two comparisons of the same values or'd or and'd together, they
  // will get folded into a single comparison, so don't emit two blocks.
  if ((Cases[0].CmpLHS == Cases[1].CmpLHS &&
       Cases[0].CmpRHS == Cases[1].CmpRHS) ||
      (Cases[0].CmpRHS == Cases[1].CmpLHS &&
       Cases[0].CmpLHS == Cases[1].CmpRHS)) {
    return false;
  }

  // Handle: (X != null) | (Y != null) --> (X|Y) != 0
  // Handle: (X == null) & (Y == null) --> (X|Y) == 0
  if (Cases[0].CmpRHS == Cases[1].CmpRHS &&
      Cases[0].CC == Cases[1].CC &&
      isa<Constant>(Cases[0].CmpRHS) &&
      cast<Constant>(Cases[0].CmpRHS)->isNullValue()) {
    if (Cases[0].CC == ISD::SETEQ && Cases[0].TrueBB == Cases[1].ThisBB)
      return false;
    if (Cases[0].CC == ISD::SETNE && Cases[0].FalseBB == Cases[1].ThisBB)
      return false;
  }

  return true;
}

void SelectionDAGBuilder::visitBr(const BranchInst &I) {
  MachineBasicBlock *BrMBB = FuncInfo.MBB;

  // Update machine-CFG edges.
  MachineBasicBlock *Succ0MBB = FuncInfo.MBBMap[I.getSuccessor(0)];

  if (I.isUnconditional()) {
    // Update machine-CFG edges.
    BrMBB->addSuccessor(Succ0MBB);

    // If this is not a fall-through branch or optimizations are switched off,
    // emit the branch.
    if (Succ0MBB != NextBlock(BrMBB) || TM.getOptLevel() == CodeGenOpt::None)
      DAG.setRoot(DAG.getNode(ISD::BR, getCurSDLoc(),
                              MVT::Other, getControlRoot(),
                              DAG.getBasicBlock(Succ0MBB)));

    return;
  }

  // If this condition is one of the special cases we handle, do special stuff
  // now.
  const Value *CondVal = I.getCondition();
  MachineBasicBlock *Succ1MBB = FuncInfo.MBBMap[I.getSuccessor(1)];

  // If this is a series of conditions that are or'd or and'd together, emit
  // this as a sequence of branches instead of setcc's with and/or operations.
  // As long as jumps are not expensive (exceptions for multi-use logic ops,
  // unpredictable branches, and vector extracts because those jumps are likely
  // expensive for any target), this should improve performance.
  // For example, instead of something like:
  //     cmp A, B
  //     C = seteq
  //     cmp D, E
  //     F = setle
  //     or C, F
  //     jnz foo
  // Emit:
  //     cmp A, B
  //     je foo
  //     cmp D, E
  //     jle foo
  const Instruction *BOp = dyn_cast<Instruction>(CondVal);
  if (!DAG.getTargetLoweringInfo().isJumpExpensive() && BOp &&
      BOp->hasOneUse() && !I.hasMetadata(LLVMContext::MD_unpredictable)) {
    Value *Vec;
    const Value *BOp0, *BOp1;
    Instruction::BinaryOps Opcode = (Instruction::BinaryOps)0;
    if (match(BOp, m_LogicalAnd(m_Value(BOp0), m_Value(BOp1))))
      Opcode = Instruction::And;
    else if (match(BOp, m_LogicalOr(m_Value(BOp0), m_Value(BOp1))))
      Opcode = Instruction::Or;

    if (Opcode && !(match(BOp0, m_ExtractElt(m_Value(Vec), m_Value())) &&
                    match(BOp1, m_ExtractElt(m_Specific(Vec), m_Value())))) {
      FindMergedConditions(BOp, Succ0MBB, Succ1MBB, BrMBB, BrMBB, Opcode,
                           getEdgeProbability(BrMBB, Succ0MBB),
                           getEdgeProbability(BrMBB, Succ1MBB),
                           /*InvertCond=*/false);
      // If the compares in later blocks need to use values not currently
      // exported from this block, export them now.  This block should always
      // be the first entry.
      assert(SL->SwitchCases[0].ThisBB == BrMBB && "Unexpected lowering!");

      // Allow some cases to be rejected.
      if (ShouldEmitAsBranches(SL->SwitchCases)) {
        for (unsigned i = 1, e = SL->SwitchCases.size(); i != e; ++i) {
          ExportFromCurrentBlock(SL->SwitchCases[i].CmpLHS);
          ExportFromCurrentBlock(SL->SwitchCases[i].CmpRHS);
        }

        // Emit the branch for this block.
        visitSwitchCase(SL->SwitchCases[0], BrMBB);
        SL->SwitchCases.erase(SL->SwitchCases.begin());
        return;
      }

      // Okay, we decided not to do this, remove any inserted MBB's and clear
      // SwitchCases.
      for (unsigned i = 1, e = SL->SwitchCases.size(); i != e; ++i)
        FuncInfo.MF->erase(SL->SwitchCases[i].ThisBB);

      SL->SwitchCases.clear();
    }
  }

  // Create a CaseBlock record representing this branch.
  CaseBlock CB(ISD::SETEQ, CondVal, ConstantInt::getTrue(*DAG.getContext()),
               nullptr, Succ0MBB, Succ1MBB, BrMBB, getCurSDLoc());

  // Use visitSwitchCase to actually insert the fast branch sequence for this
  // cond branch.
  visitSwitchCase(CB, BrMBB);
}

/// visitSwitchCase - Emits the necessary code to represent a single node in
/// the binary search tree resulting from lowering a switch instruction.
void SelectionDAGBuilder::visitSwitchCase(CaseBlock &CB,
                                          MachineBasicBlock *SwitchBB) {
  SDValue Cond;
  SDValue CondLHS = getValue(CB.CmpLHS);
  SDLoc dl = CB.DL;

  if (CB.CC == ISD::SETTRUE) {
    // Branch or fall through to TrueBB.
    addSuccessorWithProb(SwitchBB, CB.TrueBB, CB.TrueProb);
    SwitchBB->normalizeSuccProbs();
    if (CB.TrueBB != NextBlock(SwitchBB)) {
      DAG.setRoot(DAG.getNode(ISD::BR, dl, MVT::Other, getControlRoot(),
                              DAG.getBasicBlock(CB.TrueBB)));
    }
    return;
  }

  auto &TLI = DAG.getTargetLoweringInfo();
  EVT MemVT = TLI.getMemValueType(DAG.getDataLayout(), CB.CmpLHS->getType());

  // Build the setcc now.
  if (!CB.CmpMHS) {
    // Fold "(X == true)" to X and "(X == false)" to !X to
    // handle common cases produced by branch lowering.
    if (CB.CmpRHS == ConstantInt::getTrue(*DAG.getContext()) &&
        CB.CC == ISD::SETEQ)
      Cond = CondLHS;
    else if (CB.CmpRHS == ConstantInt::getFalse(*DAG.getContext()) &&
             CB.CC == ISD::SETEQ) {
      SDValue True = DAG.getConstant(1, dl, CondLHS.getValueType());
      Cond = DAG.getNode(ISD::XOR, dl, CondLHS.getValueType(), CondLHS, True);
    } else {
      SDValue CondRHS = getValue(CB.CmpRHS);

      // If a pointer's DAG type is larger than its memory type then the DAG
      // values are zero-extended. This breaks signed comparisons so truncate
      // back to the underlying type before doing the compare.
      if (CondLHS.getValueType() != MemVT) {
        CondLHS = DAG.getPtrExtOrTrunc(CondLHS, getCurSDLoc(), MemVT);
        CondRHS = DAG.getPtrExtOrTrunc(CondRHS, getCurSDLoc(), MemVT);
      }
      Cond = DAG.getSetCC(dl, MVT::i1, CondLHS, CondRHS, CB.CC);
    }
  } else {
    assert(CB.CC == ISD::SETLE && "Can handle only LE ranges now");

    const APInt& Low = cast<ConstantInt>(CB.CmpLHS)->getValue();
    const APInt& High = cast<ConstantInt>(CB.CmpRHS)->getValue();

    SDValue CmpOp = getValue(CB.CmpMHS);
    EVT VT = CmpOp.getValueType();

    if (cast<ConstantInt>(CB.CmpLHS)->isMinValue(true)) {
      Cond = DAG.getSetCC(dl, MVT::i1, CmpOp, DAG.getConstant(High, dl, VT),
                          ISD::SETLE);
    } else {
      SDValue SUB = DAG.getNode(ISD::SUB, dl,
                                VT, CmpOp, DAG.getConstant(Low, dl, VT));
      Cond = DAG.getSetCC(dl, MVT::i1, SUB,
                          DAG.getConstant(High-Low, dl, VT), ISD::SETULE);
    }
  }

  // Update successor info
  addSuccessorWithProb(SwitchBB, CB.TrueBB, CB.TrueProb);
  // TrueBB and FalseBB are always different unless the incoming IR is
  // degenerate. This only happens when running llc on weird IR.
  if (CB.TrueBB != CB.FalseBB)
    addSuccessorWithProb(SwitchBB, CB.FalseBB, CB.FalseProb);
  SwitchBB->normalizeSuccProbs();

  // If the lhs block is the next block, invert the condition so that we can
  // fall through to the lhs instead of the rhs block.
  if (CB.TrueBB == NextBlock(SwitchBB)) {
    std::swap(CB.TrueBB, CB.FalseBB);
    SDValue True = DAG.getConstant(1, dl, Cond.getValueType());
    Cond = DAG.getNode(ISD::XOR, dl, Cond.getValueType(), Cond, True);
  }

  SDValue BrCond = DAG.getNode(ISD::BRCOND, dl,
                               MVT::Other, getControlRoot(), Cond,
                               DAG.getBasicBlock(CB.TrueBB));

  // Insert the false branch. Do this even if it's a fall through branch,
  // this makes it easier to do DAG optimizations which require inverting
  // the branch condition.
  BrCond = DAG.getNode(ISD::BR, dl, MVT::Other, BrCond,
                       DAG.getBasicBlock(CB.FalseBB));

  DAG.setRoot(BrCond);
}

/// visitJumpTable - Emit JumpTable node in the current MBB
void SelectionDAGBuilder::visitJumpTable(SwitchCG::JumpTable &JT) {
  // Emit the code for the jump table
  assert(JT.Reg != -1U && "Should lower JT Header first!");
  EVT PTy = DAG.getTargetLoweringInfo().getPointerTy(DAG.getDataLayout());
  SDValue Index = DAG.getCopyFromReg(getControlRoot(), getCurSDLoc(),
                                     JT.Reg, PTy);
  SDValue Table = DAG.getJumpTable(JT.JTI, PTy);
  SDValue BrJumpTable = DAG.getNode(ISD::BR_JT, getCurSDLoc(),
                                    MVT::Other, Index.getValue(1),
                                    Table, Index);
  DAG.setRoot(BrJumpTable);
}

/// visitJumpTableHeader - This function emits necessary code to produce index
/// in the JumpTable from switch case.
void SelectionDAGBuilder::visitJumpTableHeader(SwitchCG::JumpTable &JT,
                                               JumpTableHeader &JTH,
                                               MachineBasicBlock *SwitchBB) {
  SDLoc dl = getCurSDLoc();

  // Subtract the lowest switch case value from the value being switched on.
  SDValue SwitchOp = getValue(JTH.SValue);
  EVT VT = SwitchOp.getValueType();
  SDValue Sub = DAG.getNode(ISD::SUB, dl, VT, SwitchOp,
                            DAG.getConstant(JTH.First, dl, VT));

  // The SDNode we just created, which holds the value being switched on minus
  // the smallest case value, needs to be copied to a virtual register so it
  // can be used as an index into the jump table in a subsequent basic block.
  // This value may be smaller or larger than the target's pointer type, and
  // therefore require extension or truncating.
  const TargetLowering &TLI = DAG.getTargetLoweringInfo();
  SwitchOp = DAG.getZExtOrTrunc(Sub, dl, TLI.getPointerTy(DAG.getDataLayout()));

  unsigned JumpTableReg =
      FuncInfo.CreateReg(TLI.getPointerTy(DAG.getDataLayout()));
  SDValue CopyTo = DAG.getCopyToReg(getControlRoot(), dl,
                                    JumpTableReg, SwitchOp);
  JT.Reg = JumpTableReg;

  if (!JTH.FallthroughUnreachable) {
    // Emit the range check for the jump table, and branch to the default block
    // for the switch statement if the value being switched on exceeds the
    // largest case in the switch.
    SDValue CMP = DAG.getSetCC(
        dl, TLI.getSetCCResultType(DAG.getDataLayout(), *DAG.getContext(),
                                   Sub.getValueType()),
        Sub, DAG.getConstant(JTH.Last - JTH.First, dl, VT), ISD::SETUGT);

    SDValue BrCond = DAG.getNode(ISD::BRCOND, dl,
                                 MVT::Other, CopyTo, CMP,
                                 DAG.getBasicBlock(JT.Default));

    // Avoid emitting unnecessary branches to the next block.
    if (JT.MBB != NextBlock(SwitchBB))
      BrCond = DAG.getNode(ISD::BR, dl, MVT::Other, BrCond,
                           DAG.getBasicBlock(JT.MBB));

    DAG.setRoot(BrCond);
  } else {
    // Avoid emitting unnecessary branches to the next block.
    if (JT.MBB != NextBlock(SwitchBB))
      DAG.setRoot(DAG.getNode(ISD::BR, dl, MVT::Other, CopyTo,
                              DAG.getBasicBlock(JT.MBB)));
    else
      DAG.setRoot(CopyTo);
  }
}

/// Create a LOAD_STACK_GUARD node, and let it carry the target specific global
/// variable if there exists one.
static SDValue getLoadStackGuard(SelectionDAG &DAG, const SDLoc &DL,
                                 SDValue &Chain) {
  const TargetLowering &TLI = DAG.getTargetLoweringInfo();
  EVT PtrTy = TLI.getPointerTy(DAG.getDataLayout());
  EVT PtrMemTy = TLI.getPointerMemTy(DAG.getDataLayout());
  MachineFunction &MF = DAG.getMachineFunction();
  Value *Global = TLI.getSDagStackGuard(*MF.getFunction().getParent());
  MachineSDNode *Node =
      DAG.getMachineNode(TargetOpcode::LOAD_STACK_GUARD, DL, PtrTy, Chain);
  if (Global) {
    MachinePointerInfo MPInfo(Global);
    auto Flags = MachineMemOperand::MOLoad | MachineMemOperand::MOInvariant |
                 MachineMemOperand::MODereferenceable;
    MachineMemOperand *MemRef = MF.getMachineMemOperand(
        MPInfo, Flags, PtrTy.getSizeInBits() / 8, DAG.getEVTAlign(PtrTy));
    DAG.setNodeMemRefs(Node, {MemRef});
  }
  if (PtrTy != PtrMemTy)
    return DAG.getPtrExtOrTrunc(SDValue(Node, 0), DL, PtrMemTy);
  return SDValue(Node, 0);
}

/// Codegen a new tail for a stack protector check ParentMBB which has had its
/// tail spliced into a stack protector check success bb.
///
/// For a high level explanation of how this fits into the stack protector
/// generation see the comment on the declaration of class
/// StackProtectorDescriptor.
void SelectionDAGBuilder::visitSPDescriptorParent(StackProtectorDescriptor &SPD,
                                                  MachineBasicBlock *ParentBB) {

  // First create the loads to the guard/stack slot for the comparison.
  const TargetLowering &TLI = DAG.getTargetLoweringInfo();
  EVT PtrTy = TLI.getPointerTy(DAG.getDataLayout());
  EVT PtrMemTy = TLI.getPointerMemTy(DAG.getDataLayout());

  MachineFrameInfo &MFI = ParentBB->getParent()->getFrameInfo();
  int FI = MFI.getStackProtectorIndex();

  SDValue Guard;
  SDLoc dl = getCurSDLoc();
  SDValue StackSlotPtr = DAG.getFrameIndex(FI, PtrTy);
  const Module &M = *ParentBB->getParent()->getFunction().getParent();
  Align Align =
      DAG.getDataLayout().getPrefTypeAlign(Type::getInt8PtrTy(M.getContext()));

  // Generate code to load the content of the guard slot.
  SDValue GuardVal = DAG.getLoad(
      PtrMemTy, dl, DAG.getEntryNode(), StackSlotPtr,
      MachinePointerInfo::getFixedStack(DAG.getMachineFunction(), FI), Align,
      MachineMemOperand::MOVolatile);

  if (TLI.useStackGuardXorFP())
    GuardVal = TLI.emitStackGuardXorFP(DAG, GuardVal, dl);

  // Retrieve guard check function, nullptr if instrumentation is inlined.
  if (const Function *GuardCheckFn = TLI.getSSPStackGuardCheck(M)) {
    // The target provides a guard check function to validate the guard value.
    // Generate a call to that function with the content of the guard slot as
    // argument.
    FunctionType *FnTy = GuardCheckFn->getFunctionType();
    assert(FnTy->getNumParams() == 1 && "Invalid function signature");

    TargetLowering::ArgListTy Args;
    TargetLowering::ArgListEntry Entry;
    Entry.Node = GuardVal;
    Entry.Ty = FnTy->getParamType(0);
    if (GuardCheckFn->hasParamAttribute(0, Attribute::AttrKind::InReg))
      Entry.IsInReg = true;
    Args.push_back(Entry);

    TargetLowering::CallLoweringInfo CLI(DAG);
    CLI.setDebugLoc(getCurSDLoc())
        .setChain(DAG.getEntryNode())
        .setCallee(GuardCheckFn->getCallingConv(), FnTy->getReturnType(),
                   getValue(GuardCheckFn), std::move(Args));

    std::pair<SDValue, SDValue> Result = TLI.LowerCallTo(CLI);
    DAG.setRoot(Result.second);
    return;
  }

  // If useLoadStackGuardNode returns true, generate LOAD_STACK_GUARD.
  // Otherwise, emit a volatile load to retrieve the stack guard value.
  SDValue Chain = DAG.getEntryNode();
  if (TLI.useLoadStackGuardNode()) {
    Guard = getLoadStackGuard(DAG, dl, Chain);
  } else {
    const Value *IRGuard = TLI.getSDagStackGuard(M);
    SDValue GuardPtr = getValue(IRGuard);

    Guard = DAG.getLoad(PtrMemTy, dl, Chain, GuardPtr,
                        MachinePointerInfo(IRGuard, 0), Align,
                        MachineMemOperand::MOVolatile);
  }

  // Perform the comparison via a getsetcc.
  SDValue Cmp = DAG.getSetCC(dl, TLI.getSetCCResultType(DAG.getDataLayout(),
                                                        *DAG.getContext(),
                                                        Guard.getValueType()),
                             Guard, GuardVal, ISD::SETNE);

  // If the guard/stackslot do not equal, branch to failure MBB.
  SDValue BrCond = DAG.getNode(ISD::BRCOND, dl,
                               MVT::Other, GuardVal.getOperand(0),
                               Cmp, DAG.getBasicBlock(SPD.getFailureMBB()));
  // Otherwise branch to success MBB.
  SDValue Br = DAG.getNode(ISD::BR, dl,
                           MVT::Other, BrCond,
                           DAG.getBasicBlock(SPD.getSuccessMBB()));

  DAG.setRoot(Br);
}

/// Codegen the failure basic block for a stack protector check.
///
/// A failure stack protector machine basic block consists simply of a call to
/// __stack_chk_fail().
///
/// For a high level explanation of how this fits into the stack protector
/// generation see the comment on the declaration of class
/// StackProtectorDescriptor.
void
SelectionDAGBuilder::visitSPDescriptorFailure(StackProtectorDescriptor &SPD) {
  const TargetLowering &TLI = DAG.getTargetLoweringInfo();
  TargetLowering::MakeLibCallOptions CallOptions;
  CallOptions.setDiscardResult(true);
  SDValue Chain =
      TLI.makeLibCall(DAG, RTLIB::STACKPROTECTOR_CHECK_FAIL, MVT::isVoid,
                      None, CallOptions, getCurSDLoc()).second;
  // On PS4/PS5, the "return address" must still be within the calling
  // function, even if it's at the very end, so emit an explicit TRAP here.
  // Passing 'true' for doesNotReturn above won't generate the trap for us.
  if (TM.getTargetTriple().isPS())
    Chain = DAG.getNode(ISD::TRAP, getCurSDLoc(), MVT::Other, Chain);
  // WebAssembly needs an unreachable instruction after a non-returning call,
  // because the function return type can be different from __stack_chk_fail's
  // return type (void).
  if (TM.getTargetTriple().isWasm())
    Chain = DAG.getNode(ISD::TRAP, getCurSDLoc(), MVT::Other, Chain);

  DAG.setRoot(Chain);
}

/// visitBitTestHeader - This function emits necessary code to produce value
/// suitable for "bit tests"
void SelectionDAGBuilder::visitBitTestHeader(BitTestBlock &B,
                                             MachineBasicBlock *SwitchBB) {
  SDLoc dl = getCurSDLoc();

  // Subtract the minimum value.
  SDValue SwitchOp = getValue(B.SValue);
  EVT VT = SwitchOp.getValueType();
  SDValue RangeSub =
      DAG.getNode(ISD::SUB, dl, VT, SwitchOp, DAG.getConstant(B.First, dl, VT));

  // Determine the type of the test operands.
  const TargetLowering &TLI = DAG.getTargetLoweringInfo();
  bool UsePtrType = false;
  if (!TLI.isTypeLegal(VT)) {
    UsePtrType = true;
  } else {
    for (unsigned i = 0, e = B.Cases.size(); i != e; ++i)
      if (!isUIntN(VT.getSizeInBits(), B.Cases[i].Mask)) {
        // Switch table case range are encoded into series of masks.
        // Just use pointer type, it's guaranteed to fit.
        UsePtrType = true;
        break;
      }
  }
  SDValue Sub = RangeSub;
  if (UsePtrType) {
    VT = TLI.getPointerTy(DAG.getDataLayout());
    Sub = DAG.getZExtOrTrunc(Sub, dl, VT);
  }

  B.RegVT = VT.getSimpleVT();
  B.Reg = FuncInfo.CreateReg(B.RegVT);
  SDValue CopyTo = DAG.getCopyToReg(getControlRoot(), dl, B.Reg, Sub);

  MachineBasicBlock* MBB = B.Cases[0].ThisBB;

  if (!B.FallthroughUnreachable)
    addSuccessorWithProb(SwitchBB, B.Default, B.DefaultProb);
  addSuccessorWithProb(SwitchBB, MBB, B.Prob);
  SwitchBB->normalizeSuccProbs();

  SDValue Root = CopyTo;
  if (!B.FallthroughUnreachable) {
    // Conditional branch to the default block.
    SDValue RangeCmp = DAG.getSetCC(dl,
        TLI.getSetCCResultType(DAG.getDataLayout(), *DAG.getContext(),
                               RangeSub.getValueType()),
        RangeSub, DAG.getConstant(B.Range, dl, RangeSub.getValueType()),
        ISD::SETUGT);

    Root = DAG.getNode(ISD::BRCOND, dl, MVT::Other, Root, RangeCmp,
                       DAG.getBasicBlock(B.Default));
  }

  // Avoid emitting unnecessary branches to the next block.
  if (MBB != NextBlock(SwitchBB))
    Root = DAG.getNode(ISD::BR, dl, MVT::Other, Root, DAG.getBasicBlock(MBB));

  DAG.setRoot(Root);
}

/// visitBitTestCase - this function produces one "bit test"
void SelectionDAGBuilder::visitBitTestCase(BitTestBlock &BB,
                                           MachineBasicBlock* NextMBB,
                                           BranchProbability BranchProbToNext,
                                           unsigned Reg,
                                           BitTestCase &B,
                                           MachineBasicBlock *SwitchBB) {
  SDLoc dl = getCurSDLoc();
  MVT VT = BB.RegVT;
  SDValue ShiftOp = DAG.getCopyFromReg(getControlRoot(), dl, Reg, VT);
  SDValue Cmp;
  unsigned PopCount = countPopulation(B.Mask);
  const TargetLowering &TLI = DAG.getTargetLoweringInfo();
  if (PopCount == 1) {
    // Testing for a single bit; just compare the shift count with what it
    // would need to be to shift a 1 bit in that position.
    Cmp = DAG.getSetCC(
        dl, TLI.getSetCCResultType(DAG.getDataLayout(), *DAG.getContext(), VT),
        ShiftOp, DAG.getConstant(countTrailingZeros(B.Mask), dl, VT),
        ISD::SETEQ);
  } else if (PopCount == BB.Range) {
    // There is only one zero bit in the range, test for it directly.
    Cmp = DAG.getSetCC(
        dl, TLI.getSetCCResultType(DAG.getDataLayout(), *DAG.getContext(), VT),
        ShiftOp, DAG.getConstant(countTrailingOnes(B.Mask), dl, VT),
        ISD::SETNE);
  } else {
    // Make desired shift
    SDValue SwitchVal = DAG.getNode(ISD::SHL, dl, VT,
                                    DAG.getConstant(1, dl, VT), ShiftOp);

    // Emit bit tests and jumps
    SDValue AndOp = DAG.getNode(ISD::AND, dl,
                                VT, SwitchVal, DAG.getConstant(B.Mask, dl, VT));
    Cmp = DAG.getSetCC(
        dl, TLI.getSetCCResultType(DAG.getDataLayout(), *DAG.getContext(), VT),
        AndOp, DAG.getConstant(0, dl, VT), ISD::SETNE);
  }

  // The branch probability from SwitchBB to B.TargetBB is B.ExtraProb.
  addSuccessorWithProb(SwitchBB, B.TargetBB, B.ExtraProb);
  // The branch probability from SwitchBB to NextMBB is BranchProbToNext.
  addSuccessorWithProb(SwitchBB, NextMBB, BranchProbToNext);
  // It is not guaranteed that the sum of B.ExtraProb and BranchProbToNext is
  // one as they are relative probabilities (and thus work more like weights),
  // and hence we need to normalize them to let the sum of them become one.
  SwitchBB->normalizeSuccProbs();

  SDValue BrAnd = DAG.getNode(ISD::BRCOND, dl,
                              MVT::Other, getControlRoot(),
                              Cmp, DAG.getBasicBlock(B.TargetBB));

  // Avoid emitting unnecessary branches to the next block.
  if (NextMBB != NextBlock(SwitchBB))
    BrAnd = DAG.getNode(ISD::BR, dl, MVT::Other, BrAnd,
                        DAG.getBasicBlock(NextMBB));

  DAG.setRoot(BrAnd);
}

void SelectionDAGBuilder::visitInvoke(const InvokeInst &I) {
  MachineBasicBlock *InvokeMBB = FuncInfo.MBB;

  // Retrieve successors. Look through artificial IR level blocks like
  // catchswitch for successors.
  MachineBasicBlock *Return = FuncInfo.MBBMap[I.getSuccessor(0)];
  const BasicBlock *EHPadBB = I.getSuccessor(1);

  // Deopt bundles are lowered in LowerCallSiteWithDeoptBundle, and we don't
  // have to do anything here to lower funclet bundles.
  assert(!I.hasOperandBundlesOtherThan(
             {LLVMContext::OB_deopt, LLVMContext::OB_gc_transition,
              LLVMContext::OB_gc_live, LLVMContext::OB_funclet,
              LLVMContext::OB_cfguardtarget,
              LLVMContext::OB_clang_arc_attachedcall}) &&
         "Cannot lower invokes with arbitrary operand bundles yet!");

  const Value *Callee(I.getCalledOperand());
  const Function *Fn = dyn_cast<Function>(Callee);
  if (isa<InlineAsm>(Callee))
    visitInlineAsm(I, EHPadBB);
  else if (Fn && Fn->isIntrinsic()) {
    switch (Fn->getIntrinsicID()) {
    default:
      llvm_unreachable("Cannot invoke this intrinsic");
    case Intrinsic::donothing:
      // Ignore invokes to @llvm.donothing: jump directly to the next BB.
    case Intrinsic::seh_try_begin:
    case Intrinsic::seh_scope_begin:
    case Intrinsic::seh_try_end:
    case Intrinsic::seh_scope_end:
      break;
    case Intrinsic::experimental_patchpoint_void:
    case Intrinsic::experimental_patchpoint_i64:
      visitPatchpoint(I, EHPadBB);
      break;
    case Intrinsic::experimental_gc_statepoint:
      LowerStatepoint(cast<GCStatepointInst>(I), EHPadBB);
      break;
    case Intrinsic::wasm_rethrow: {
      // This is usually done in visitTargetIntrinsic, but this intrinsic is
      // special because it can be invoked, so we manually lower it to a DAG
      // node here.
      SmallVector<SDValue, 8> Ops;
      Ops.push_back(getRoot()); // inchain
      const TargetLowering &TLI = DAG.getTargetLoweringInfo();
      Ops.push_back(
          DAG.getTargetConstant(Intrinsic::wasm_rethrow, getCurSDLoc(),
                                TLI.getPointerTy(DAG.getDataLayout())));
      SDVTList VTs = DAG.getVTList(ArrayRef<EVT>({MVT::Other})); // outchain
      DAG.setRoot(DAG.getNode(ISD::INTRINSIC_VOID, getCurSDLoc(), VTs, Ops));
      break;
    }
    }
  } else if (I.countOperandBundlesOfType(LLVMContext::OB_deopt)) {
    // Currently we do not lower any intrinsic calls with deopt operand bundles.
    // Eventually we will support lowering the @llvm.experimental.deoptimize
    // intrinsic, and right now there are no plans to support other intrinsics
    // with deopt state.
    LowerCallSiteWithDeoptBundle(&I, getValue(Callee), EHPadBB);
  } else {
    LowerCallTo(I, getValue(Callee), false, false, EHPadBB);
  }

  // If the value of the invoke is used outside of its defining block, make it
  // available as a virtual register.
  // We already took care of the exported value for the statepoint instruction
  // during call to the LowerStatepoint.
  if (!isa<GCStatepointInst>(I)) {
    CopyToExportRegsIfNeeded(&I);
  }

  SmallVector<std::pair<MachineBasicBlock *, BranchProbability>, 1> UnwindDests;
  BranchProbabilityInfo *BPI = FuncInfo.BPI;
  BranchProbability EHPadBBProb =
      BPI ? BPI->getEdgeProbability(InvokeMBB->getBasicBlock(), EHPadBB)
          : BranchProbability::getZero();
  findUnwindDestinations(FuncInfo, EHPadBB, EHPadBBProb, UnwindDests);

  // Update successor info.
  addSuccessorWithProb(InvokeMBB, Return);
  for (auto &UnwindDest : UnwindDests) {
    UnwindDest.first->setIsEHPad();
    addSuccessorWithProb(InvokeMBB, UnwindDest.first, UnwindDest.second);
  }
  InvokeMBB->normalizeSuccProbs();

  // Drop into normal successor.
  DAG.setRoot(DAG.getNode(ISD::BR, getCurSDLoc(), MVT::Other, getControlRoot(),
                          DAG.getBasicBlock(Return)));
}

void SelectionDAGBuilder::visitCallBr(const CallBrInst &I) {
  MachineBasicBlock *CallBrMBB = FuncInfo.MBB;

  // Deopt bundles are lowered in LowerCallSiteWithDeoptBundle, and we don't
  // have to do anything here to lower funclet bundles.
  assert(!I.hasOperandBundlesOtherThan(
             {LLVMContext::OB_deopt, LLVMContext::OB_funclet}) &&
         "Cannot lower callbrs with arbitrary operand bundles yet!");

  assert(I.isInlineAsm() && "Only know how to handle inlineasm callbr");
  visitInlineAsm(I);
  CopyToExportRegsIfNeeded(&I);

  // Retrieve successors.
  MachineBasicBlock *Return = FuncInfo.MBBMap[I.getDefaultDest()];

  // Update successor info.
  addSuccessorWithProb(CallBrMBB, Return, BranchProbability::getOne());
  for (unsigned i = 0, e = I.getNumIndirectDests(); i < e; ++i) {
    MachineBasicBlock *Target = FuncInfo.MBBMap[I.getIndirectDest(i)];
    addSuccessorWithProb(CallBrMBB, Target, BranchProbability::getZero());
    Target->setIsInlineAsmBrIndirectTarget();
  }
  CallBrMBB->normalizeSuccProbs();

  // Drop into default successor.
  DAG.setRoot(DAG.getNode(ISD::BR, getCurSDLoc(),
                          MVT::Other, getControlRoot(),
                          DAG.getBasicBlock(Return)));
}

void SelectionDAGBuilder::visitResume(const ResumeInst &RI) {
  llvm_unreachable("SelectionDAGBuilder shouldn't visit resume instructions!");
}

void SelectionDAGBuilder::visitLandingPad(const LandingPadInst &LP) {
  assert(FuncInfo.MBB->isEHPad() &&
         "Call to landingpad not in landing pad!");

  // If there aren't registers to copy the values into (e.g., during SjLj
  // exceptions), then don't bother to create these DAG nodes.
  const TargetLowering &TLI = DAG.getTargetLoweringInfo();
  const Constant *PersonalityFn = FuncInfo.Fn->getPersonalityFn();
  if (TLI.getExceptionPointerRegister(PersonalityFn) == 0 &&
      TLI.getExceptionSelectorRegister(PersonalityFn) == 0)
    return;

  // If landingpad's return type is token type, we don't create DAG nodes
  // for its exception pointer and selector value. The extraction of exception
  // pointer or selector value from token type landingpads is not currently
  // supported.
  if (LP.getType()->isTokenTy())
    return;

  SmallVector<EVT, 2> ValueVTs;
  SDLoc dl = getCurSDLoc();
  ComputeValueVTs(TLI, DAG.getDataLayout(), LP.getType(), ValueVTs);
  assert(ValueVTs.size() == 2 && "Only two-valued landingpads are supported");

  // Get the two live-in registers as SDValues. The physregs have already been
  // copied into virtual registers.
  SDValue Ops[2];
  if (FuncInfo.ExceptionPointerVirtReg) {
    Ops[0] = DAG.getZExtOrTrunc(
        DAG.getCopyFromReg(DAG.getEntryNode(), dl,
                           FuncInfo.ExceptionPointerVirtReg,
                           TLI.getPointerTy(DAG.getDataLayout())),
        dl, ValueVTs[0]);
  } else {
    Ops[0] = DAG.getConstant(0, dl, TLI.getPointerTy(DAG.getDataLayout()));
  }
  Ops[1] = DAG.getZExtOrTrunc(
      DAG.getCopyFromReg(DAG.getEntryNode(), dl,
                         FuncInfo.ExceptionSelectorVirtReg,
                         TLI.getPointerTy(DAG.getDataLayout())),
      dl, ValueVTs[1]);

  // Merge into one.
  SDValue Res = DAG.getNode(ISD::MERGE_VALUES, dl,
                            DAG.getVTList(ValueVTs), Ops);
  setValue(&LP, Res);
}

void SelectionDAGBuilder::UpdateSplitBlock(MachineBasicBlock *First,
                                           MachineBasicBlock *Last) {
  // Update JTCases.
  for (JumpTableBlock &JTB : SL->JTCases)
    if (JTB.first.HeaderBB == First)
      JTB.first.HeaderBB = Last;

  // Update BitTestCases.
  for (BitTestBlock &BTB : SL->BitTestCases)
    if (BTB.Parent == First)
      BTB.Parent = Last;
}

void SelectionDAGBuilder::visitIndirectBr(const IndirectBrInst &I) {
  MachineBasicBlock *IndirectBrMBB = FuncInfo.MBB;

  // Update machine-CFG edges with unique successors.
  SmallSet<BasicBlock*, 32> Done;
  for (unsigned i = 0, e = I.getNumSuccessors(); i != e; ++i) {
    BasicBlock *BB = I.getSuccessor(i);
    bool Inserted = Done.insert(BB).second;
    if (!Inserted)
        continue;

    MachineBasicBlock *Succ = FuncInfo.MBBMap[BB];
    addSuccessorWithProb(IndirectBrMBB, Succ);
  }
  IndirectBrMBB->normalizeSuccProbs();

  DAG.setRoot(DAG.getNode(ISD::BRIND, getCurSDLoc(),
                          MVT::Other, getControlRoot(),
                          getValue(I.getAddress())));
}

void SelectionDAGBuilder::visitUnreachable(const UnreachableInst &I) {
  if (!DAG.getTarget().Options.TrapUnreachable)
    return;

  // We may be able to ignore unreachable behind a noreturn call.
  if (DAG.getTarget().Options.NoTrapAfterNoreturn) {
    const BasicBlock &BB = *I.getParent();
    if (&I != &BB.front()) {
      BasicBlock::const_iterator PredI =
        std::prev(BasicBlock::const_iterator(&I));
      if (const CallInst *Call = dyn_cast<CallInst>(&*PredI)) {
        if (Call->doesNotReturn())
          return;
      }
    }
  }

  DAG.setRoot(DAG.getNode(ISD::TRAP, getCurSDLoc(), MVT::Other, DAG.getRoot()));
}

void SelectionDAGBuilder::visitUnary(const User &I, unsigned Opcode) {
  SDNodeFlags Flags;
  if (auto *FPOp = dyn_cast<FPMathOperator>(&I))
    Flags.copyFMF(*FPOp);

  SDValue Op = getValue(I.getOperand(0));
  SDValue UnNodeValue = DAG.getNode(Opcode, getCurSDLoc(), Op.getValueType(),
                                    Op, Flags);
  setValue(&I, UnNodeValue);
}

void SelectionDAGBuilder::visitBinary(const User &I, unsigned Opcode) {
  SDNodeFlags Flags;
  if (auto *OFBinOp = dyn_cast<OverflowingBinaryOperator>(&I)) {
    Flags.setNoSignedWrap(OFBinOp->hasNoSignedWrap());
    Flags.setNoUnsignedWrap(OFBinOp->hasNoUnsignedWrap());
  }
  if (auto *ExactOp = dyn_cast<PossiblyExactOperator>(&I))
    Flags.setExact(ExactOp->isExact());
  if (auto *FPOp = dyn_cast<FPMathOperator>(&I))
    Flags.copyFMF(*FPOp);

  SDValue Op1 = getValue(I.getOperand(0));
  SDValue Op2 = getValue(I.getOperand(1));
  SDValue BinNodeValue = DAG.getNode(Opcode, getCurSDLoc(), Op1.getValueType(),
                                     Op1, Op2, Flags);
  setValue(&I, BinNodeValue);
}

void SelectionDAGBuilder::visitShift(const User &I, unsigned Opcode) {
  SDValue Op1 = getValue(I.getOperand(0));
  SDValue Op2 = getValue(I.getOperand(1));

  EVT ShiftTy = DAG.getTargetLoweringInfo().getShiftAmountTy(
      Op1.getValueType(), DAG.getDataLayout());

  // Coerce the shift amount to the right type if we can. This exposes the
  // truncate or zext to optimization early.
  if (!I.getType()->isVectorTy() && Op2.getValueType() != ShiftTy) {
    assert(ShiftTy.getSizeInBits() >= Log2_32_Ceil(Op1.getValueSizeInBits()) &&
           "Unexpected shift type");
    Op2 = DAG.getZExtOrTrunc(Op2, getCurSDLoc(), ShiftTy);
  }

  bool nuw = false;
  bool nsw = false;
  bool exact = false;

  if (Opcode == ISD::SRL || Opcode == ISD::SRA || Opcode == ISD::SHL) {

    if (const OverflowingBinaryOperator *OFBinOp =
            dyn_cast<const OverflowingBinaryOperator>(&I)) {
      nuw = OFBinOp->hasNoUnsignedWrap();
      nsw = OFBinOp->hasNoSignedWrap();
    }
    if (const PossiblyExactOperator *ExactOp =
            dyn_cast<const PossiblyExactOperator>(&I))
      exact = ExactOp->isExact();
  }
  SDNodeFlags Flags;
  Flags.setExact(exact);
  Flags.setNoSignedWrap(nsw);
  Flags.setNoUnsignedWrap(nuw);
  SDValue Res = DAG.getNode(Opcode, getCurSDLoc(), Op1.getValueType(), Op1, Op2,
                            Flags);
  setValue(&I, Res);
}

void SelectionDAGBuilder::visitSDiv(const User &I) {
  SDValue Op1 = getValue(I.getOperand(0));
  SDValue Op2 = getValue(I.getOperand(1));

  SDNodeFlags Flags;
  Flags.setExact(isa<PossiblyExactOperator>(&I) &&
                 cast<PossiblyExactOperator>(&I)->isExact());
  setValue(&I, DAG.getNode(ISD::SDIV, getCurSDLoc(), Op1.getValueType(), Op1,
                           Op2, Flags));
}

void SelectionDAGBuilder::visitICmp(const User &I) {
  ICmpInst::Predicate predicate = ICmpInst::BAD_ICMP_PREDICATE;
  if (const ICmpInst *IC = dyn_cast<ICmpInst>(&I))
    predicate = IC->getPredicate();
  else if (const ConstantExpr *IC = dyn_cast<ConstantExpr>(&I))
    predicate = ICmpInst::Predicate(IC->getPredicate());
  SDValue Op1 = getValue(I.getOperand(0));
  SDValue Op2 = getValue(I.getOperand(1));
  ISD::CondCode Opcode = getICmpCondCode(predicate);

  auto &TLI = DAG.getTargetLoweringInfo();
  EVT MemVT =
      TLI.getMemValueType(DAG.getDataLayout(), I.getOperand(0)->getType());

  // If a pointer's DAG type is larger than its memory type then the DAG values
  // are zero-extended. This breaks signed comparisons so truncate back to the
  // underlying type before doing the compare.
  if (Op1.getValueType() != MemVT) {
    Op1 = DAG.getPtrExtOrTrunc(Op1, getCurSDLoc(), MemVT);
    Op2 = DAG.getPtrExtOrTrunc(Op2, getCurSDLoc(), MemVT);
  }

  EVT DestVT = DAG.getTargetLoweringInfo().getValueType(DAG.getDataLayout(),
                                                        I.getType());
  setValue(&I, DAG.getSetCC(getCurSDLoc(), DestVT, Op1, Op2, Opcode));
}

void SelectionDAGBuilder::visitFCmp(const User &I) {
  FCmpInst::Predicate predicate = FCmpInst::BAD_FCMP_PREDICATE;
  if (const FCmpInst *FC = dyn_cast<FCmpInst>(&I))
    predicate = FC->getPredicate();
  else if (const ConstantExpr *FC = dyn_cast<ConstantExpr>(&I))
    predicate = FCmpInst::Predicate(FC->getPredicate());
  SDValue Op1 = getValue(I.getOperand(0));
  SDValue Op2 = getValue(I.getOperand(1));

  ISD::CondCode Condition = getFCmpCondCode(predicate);
  auto *FPMO = cast<FPMathOperator>(&I);
  if (FPMO->hasNoNaNs() || TM.Options.NoNaNsFPMath)
    Condition = getFCmpCodeWithoutNaN(Condition);

  SDNodeFlags Flags;
  Flags.copyFMF(*FPMO);
  SelectionDAG::FlagInserter FlagsInserter(DAG, Flags);

  EVT DestVT = DAG.getTargetLoweringInfo().getValueType(DAG.getDataLayout(),
                                                        I.getType());
  setValue(&I, DAG.getSetCC(getCurSDLoc(), DestVT, Op1, Op2, Condition));
}

// Check if the condition of the select has one use or two users that are both
// selects with the same condition.
static bool hasOnlySelectUsers(const Value *Cond) {
  return llvm::all_of(Cond->users(), [](const Value *V) {
    return isa<SelectInst>(V);
  });
}

void SelectionDAGBuilder::visitSelect(const User &I) {
  SmallVector<EVT, 4> ValueVTs;
  ComputeValueVTs(DAG.getTargetLoweringInfo(), DAG.getDataLayout(), I.getType(),
                  ValueVTs);
  unsigned NumValues = ValueVTs.size();
  if (NumValues == 0) return;

  SmallVector<SDValue, 4> Values(NumValues);
  SDValue Cond     = getValue(I.getOperand(0));
  SDValue LHSVal   = getValue(I.getOperand(1));
  SDValue RHSVal   = getValue(I.getOperand(2));
  SmallVector<SDValue, 1> BaseOps(1, Cond);
  ISD::NodeType OpCode =
      Cond.getValueType().isVector() ? ISD::VSELECT : ISD::SELECT;

  bool IsUnaryAbs = false;
  bool Negate = false;

  SDNodeFlags Flags;
  if (auto *FPOp = dyn_cast<FPMathOperator>(&I))
    Flags.copyFMF(*FPOp);

  // Min/max matching is only viable if all output VTs are the same.
  if (is_splat(ValueVTs)) {
    EVT VT = ValueVTs[0];
    LLVMContext &Ctx = *DAG.getContext();
    auto &TLI = DAG.getTargetLoweringInfo();

    // We care about the legality of the operation after it has been type
    // legalized.
    while (TLI.getTypeAction(Ctx, VT) != TargetLoweringBase::TypeLegal)
      VT = TLI.getTypeToTransformTo(Ctx, VT);

    // If the vselect is legal, assume we want to leave this as a vector setcc +
    // vselect. Otherwise, if this is going to be scalarized, we want to see if
    // min/max is legal on the scalar type.
    bool UseScalarMinMax = VT.isVector() &&
      !TLI.isOperationLegalOrCustom(ISD::VSELECT, VT);

    Value *LHS, *RHS;
    auto SPR = matchSelectPattern(const_cast<User*>(&I), LHS, RHS);
    ISD::NodeType Opc = ISD::DELETED_NODE;
    switch (SPR.Flavor) {
    case SPF_UMAX:    Opc = ISD::UMAX; break;
    case SPF_UMIN:    Opc = ISD::UMIN; break;
    case SPF_SMAX:    Opc = ISD::SMAX; break;
    case SPF_SMIN:    Opc = ISD::SMIN; break;
    case SPF_FMINNUM:
      switch (SPR.NaNBehavior) {
      case SPNB_NA: llvm_unreachable("No NaN behavior for FP op?");
      case SPNB_RETURNS_NAN:   Opc = ISD::FMINIMUM; break;
      case SPNB_RETURNS_OTHER: Opc = ISD::FMINNUM; break;
      case SPNB_RETURNS_ANY: {
        if (TLI.isOperationLegalOrCustom(ISD::FMINNUM, VT))
          Opc = ISD::FMINNUM;
        else if (TLI.isOperationLegalOrCustom(ISD::FMINIMUM, VT))
          Opc = ISD::FMINIMUM;
        else if (UseScalarMinMax)
          Opc = TLI.isOperationLegalOrCustom(ISD::FMINNUM, VT.getScalarType()) ?
            ISD::FMINNUM : ISD::FMINIMUM;
        break;
      }
      }
      break;
    case SPF_FMAXNUM:
      switch (SPR.NaNBehavior) {
      case SPNB_NA: llvm_unreachable("No NaN behavior for FP op?");
      case SPNB_RETURNS_NAN:   Opc = ISD::FMAXIMUM; break;
      case SPNB_RETURNS_OTHER: Opc = ISD::FMAXNUM; break;
      case SPNB_RETURNS_ANY:

        if (TLI.isOperationLegalOrCustom(ISD::FMAXNUM, VT))
          Opc = ISD::FMAXNUM;
        else if (TLI.isOperationLegalOrCustom(ISD::FMAXIMUM, VT))
          Opc = ISD::FMAXIMUM;
        else if (UseScalarMinMax)
          Opc = TLI.isOperationLegalOrCustom(ISD::FMAXNUM, VT.getScalarType()) ?
            ISD::FMAXNUM : ISD::FMAXIMUM;
        break;
      }
      break;
    case SPF_NABS:
      Negate = true;
      LLVM_FALLTHROUGH;
    case SPF_ABS:
      IsUnaryAbs = true;
      Opc = ISD::ABS;
      break;
    default: break;
    }

    if (!IsUnaryAbs && Opc != ISD::DELETED_NODE &&
        (TLI.isOperationLegalOrCustom(Opc, VT) ||
         (UseScalarMinMax &&
          TLI.isOperationLegalOrCustom(Opc, VT.getScalarType()))) &&
        // If the underlying comparison instruction is used by any other
        // instruction, the consumed instructions won't be destroyed, so it is
        // not profitable to convert to a min/max.
        hasOnlySelectUsers(cast<SelectInst>(I).getCondition())) {
      OpCode = Opc;
      LHSVal = getValue(LHS);
      RHSVal = getValue(RHS);
      BaseOps.clear();
    }

    if (IsUnaryAbs) {
      OpCode = Opc;
      LHSVal = getValue(LHS);
      BaseOps.clear();
    }
  }

  if (IsUnaryAbs) {
    for (unsigned i = 0; i != NumValues; ++i) {
      SDLoc dl = getCurSDLoc();
      EVT VT = LHSVal.getNode()->getValueType(LHSVal.getResNo() + i);
      Values[i] =
          DAG.getNode(OpCode, dl, VT, LHSVal.getValue(LHSVal.getResNo() + i));
      if (Negate)
        Values[i] = DAG.getNode(ISD::SUB, dl, VT, DAG.getConstant(0, dl, VT),
                                Values[i]);
    }
  } else {
    for (unsigned i = 0; i != NumValues; ++i) {
      SmallVector<SDValue, 3> Ops(BaseOps.begin(), BaseOps.end());
      Ops.push_back(SDValue(LHSVal.getNode(), LHSVal.getResNo() + i));
      Ops.push_back(SDValue(RHSVal.getNode(), RHSVal.getResNo() + i));
      Values[i] = DAG.getNode(
          OpCode, getCurSDLoc(),
          LHSVal.getNode()->getValueType(LHSVal.getResNo() + i), Ops, Flags);
    }
  }

  setValue(&I, DAG.getNode(ISD::MERGE_VALUES, getCurSDLoc(),
                           DAG.getVTList(ValueVTs), Values));
}

void SelectionDAGBuilder::visitTrunc(const User &I) {
  // TruncInst cannot be a no-op cast because sizeof(src) > sizeof(dest).
  SDValue N = getValue(I.getOperand(0));
  EVT DestVT = DAG.getTargetLoweringInfo().getValueType(DAG.getDataLayout(),
                                                        I.getType());
  setValue(&I, DAG.getNode(ISD::TRUNCATE, getCurSDLoc(), DestVT, N));
}

void SelectionDAGBuilder::visitZExt(const User &I) {
  // ZExt cannot be a no-op cast because sizeof(src) < sizeof(dest).
  // ZExt also can't be a cast to bool for same reason. So, nothing much to do
  SDValue N = getValue(I.getOperand(0));
  EVT DestVT = DAG.getTargetLoweringInfo().getValueType(DAG.getDataLayout(),
                                                        I.getType());
  setValue(&I, DAG.getNode(ISD::ZERO_EXTEND, getCurSDLoc(), DestVT, N));
}

void SelectionDAGBuilder::visitSExt(const User &I) {
  // SExt cannot be a no-op cast because sizeof(src) < sizeof(dest).
  // SExt also can't be a cast to bool for same reason. So, nothing much to do
  SDValue N = getValue(I.getOperand(0));
  EVT DestVT = DAG.getTargetLoweringInfo().getValueType(DAG.getDataLayout(),
                                                        I.getType());
  setValue(&I, DAG.getNode(ISD::SIGN_EXTEND, getCurSDLoc(), DestVT, N));
}

void SelectionDAGBuilder::visitFPTrunc(const User &I) {
  // FPTrunc is never a no-op cast, no need to check
  SDValue N = getValue(I.getOperand(0));
  SDLoc dl = getCurSDLoc();
  const TargetLowering &TLI = DAG.getTargetLoweringInfo();
  EVT DestVT = TLI.getValueType(DAG.getDataLayout(), I.getType());
  setValue(&I, DAG.getNode(ISD::FP_ROUND, dl, DestVT, N,
                           DAG.getTargetConstant(
                               0, dl, TLI.getPointerTy(DAG.getDataLayout()))));
}

void SelectionDAGBuilder::visitFPExt(const User &I) {
  // FPExt is never a no-op cast, no need to check
  SDValue N = getValue(I.getOperand(0));
  EVT DestVT = DAG.getTargetLoweringInfo().getValueType(DAG.getDataLayout(),
                                                        I.getType());
  setValue(&I, DAG.getNode(ISD::FP_EXTEND, getCurSDLoc(), DestVT, N));
}

void SelectionDAGBuilder::visitFPToUI(const User &I) {
  // FPToUI is never a no-op cast, no need to check
  SDValue N = getValue(I.getOperand(0));
  EVT DestVT = DAG.getTargetLoweringInfo().getValueType(DAG.getDataLayout(),
                                                        I.getType());
  setValue(&I, DAG.getNode(ISD::FP_TO_UINT, getCurSDLoc(), DestVT, N));
}

void SelectionDAGBuilder::visitFPToSI(const User &I) {
  // FPToSI is never a no-op cast, no need to check
  SDValue N = getValue(I.getOperand(0));
  EVT DestVT = DAG.getTargetLoweringInfo().getValueType(DAG.getDataLayout(),
                                                        I.getType());
  setValue(&I, DAG.getNode(ISD::FP_TO_SINT, getCurSDLoc(), DestVT, N));
}

void SelectionDAGBuilder::visitUIToFP(const User &I) {
  // UIToFP is never a no-op cast, no need to check
  SDValue N = getValue(I.getOperand(0));
  EVT DestVT = DAG.getTargetLoweringInfo().getValueType(DAG.getDataLayout(),
                                                        I.getType());
  setValue(&I, DAG.getNode(ISD::UINT_TO_FP, getCurSDLoc(), DestVT, N));
}

void SelectionDAGBuilder::visitSIToFP(const User &I) {
  // SIToFP is never a no-op cast, no need to check
  SDValue N = getValue(I.getOperand(0));
  EVT DestVT = DAG.getTargetLoweringInfo().getValueType(DAG.getDataLayout(),
                                                        I.getType());
  setValue(&I, DAG.getNode(ISD::SINT_TO_FP, getCurSDLoc(), DestVT, N));
}

void SelectionDAGBuilder::visitPtrToInt(const User &I) {
  // What to do depends on the size of the integer and the size of the pointer.
  // We can either truncate, zero extend, or no-op, accordingly.
  SDValue N = getValue(I.getOperand(0));
  auto &TLI = DAG.getTargetLoweringInfo();
  EVT DestVT = DAG.getTargetLoweringInfo().getValueType(DAG.getDataLayout(),
                                                        I.getType());
  EVT PtrMemVT =
      TLI.getMemValueType(DAG.getDataLayout(), I.getOperand(0)->getType());
  N = DAG.getPtrExtOrTrunc(N, getCurSDLoc(), PtrMemVT);
  N = DAG.getZExtOrTrunc(N, getCurSDLoc(), DestVT);
  setValue(&I, N);
}

void SelectionDAGBuilder::visitIntToPtr(const User &I) {
  // What to do depends on the size of the integer and the size of the pointer.
  // We can either truncate, zero extend, or no-op, accordingly.
  SDValue N = getValue(I.getOperand(0));
  auto &TLI = DAG.getTargetLoweringInfo();
  EVT DestVT = TLI.getValueType(DAG.getDataLayout(), I.getType());
  EVT PtrMemVT = TLI.getMemValueType(DAG.getDataLayout(), I.getType());
  N = DAG.getZExtOrTrunc(N, getCurSDLoc(), PtrMemVT);
  N = DAG.getPtrExtOrTrunc(N, getCurSDLoc(), DestVT);
  setValue(&I, N);
}

void SelectionDAGBuilder::visitBitCast(const User &I) {
  SDValue N = getValue(I.getOperand(0));
  SDLoc dl = getCurSDLoc();
  EVT DestVT = DAG.getTargetLoweringInfo().getValueType(DAG.getDataLayout(),
                                                        I.getType());

  // BitCast assures us that source and destination are the same size so this is
  // either a BITCAST or a no-op.
  if (DestVT != N.getValueType())
    setValue(&I, DAG.getNode(ISD::BITCAST, dl,
                             DestVT, N)); // convert types.
  // Check if the original LLVM IR Operand was a ConstantInt, because getValue()
  // might fold any kind of constant expression to an integer constant and that
  // is not what we are looking for. Only recognize a bitcast of a genuine
  // constant integer as an opaque constant.
  else if(ConstantInt *C = dyn_cast<ConstantInt>(I.getOperand(0)))
    setValue(&I, DAG.getConstant(C->getValue(), dl, DestVT, /*isTarget=*/false,
                                 /*isOpaque*/true));
  else
    setValue(&I, N);            // noop cast.
}

void SelectionDAGBuilder::visitAddrSpaceCast(const User &I) {
  const TargetLowering &TLI = DAG.getTargetLoweringInfo();
  const Value *SV = I.getOperand(0);
  SDValue N = getValue(SV);
  EVT DestVT = TLI.getValueType(DAG.getDataLayout(), I.getType());

  unsigned SrcAS = SV->getType()->getPointerAddressSpace();
  unsigned DestAS = I.getType()->getPointerAddressSpace();

  if (!TM.isNoopAddrSpaceCast(SrcAS, DestAS))
    N = DAG.getAddrSpaceCast(getCurSDLoc(), DestVT, N, SrcAS, DestAS);

  setValue(&I, N);
}

void SelectionDAGBuilder::visitInsertElement(const User &I) {
  const TargetLowering &TLI = DAG.getTargetLoweringInfo();
  SDValue InVec = getValue(I.getOperand(0));
  SDValue InVal = getValue(I.getOperand(1));
  SDValue InIdx = DAG.getSExtOrTrunc(getValue(I.getOperand(2)), getCurSDLoc(),
                                     TLI.getVectorIdxTy(DAG.getDataLayout()));
  setValue(&I, DAG.getNode(ISD::INSERT_VECTOR_ELT, getCurSDLoc(),
                           TLI.getValueType(DAG.getDataLayout(), I.getType()),
                           InVec, InVal, InIdx));
}

void SelectionDAGBuilder::visitExtractElement(const User &I) {
  const TargetLowering &TLI = DAG.getTargetLoweringInfo();
  SDValue InVec = getValue(I.getOperand(0));
  SDValue InIdx = DAG.getSExtOrTrunc(getValue(I.getOperand(1)), getCurSDLoc(),
                                     TLI.getVectorIdxTy(DAG.getDataLayout()));
  setValue(&I, DAG.getNode(ISD::EXTRACT_VECTOR_ELT, getCurSDLoc(),
                           TLI.getValueType(DAG.getDataLayout(), I.getType()),
                           InVec, InIdx));
}

void SelectionDAGBuilder::visitShuffleVector(const User &I) {
  SDValue Src1 = getValue(I.getOperand(0));
  SDValue Src2 = getValue(I.getOperand(1));
  ArrayRef<int> Mask;
  if (auto *SVI = dyn_cast<ShuffleVectorInst>(&I))
    Mask = SVI->getShuffleMask();
  else
    Mask = cast<ConstantExpr>(I).getShuffleMask();
  SDLoc DL = getCurSDLoc();
  const TargetLowering &TLI = DAG.getTargetLoweringInfo();
  EVT VT = TLI.getValueType(DAG.getDataLayout(), I.getType());
  EVT SrcVT = Src1.getValueType();

  if (all_of(Mask, [](int Elem) { return Elem == 0; }) &&
      VT.isScalableVector()) {
    // Canonical splat form of first element of first input vector.
    SDValue FirstElt =
        DAG.getNode(ISD::EXTRACT_VECTOR_ELT, DL, SrcVT.getScalarType(), Src1,
                    DAG.getVectorIdxConstant(0, DL));
    setValue(&I, DAG.getNode(ISD::SPLAT_VECTOR, DL, VT, FirstElt));
    return;
  }

  // For now, we only handle splats for scalable vectors.
  // The DAGCombiner will perform a BUILD_VECTOR -> SPLAT_VECTOR transformation
  // for targets that support a SPLAT_VECTOR for non-scalable vector types.
  assert(!VT.isScalableVector() && "Unsupported scalable vector shuffle");

  unsigned SrcNumElts = SrcVT.getVectorNumElements();
  unsigned MaskNumElts = Mask.size();

  if (SrcNumElts == MaskNumElts) {
    setValue(&I, DAG.getVectorShuffle(VT, DL, Src1, Src2, Mask));
    return;
  }

  // Normalize the shuffle vector since mask and vector length don't match.
  if (SrcNumElts < MaskNumElts) {
    // Mask is longer than the source vectors. We can use concatenate vector to
    // make the mask and vectors lengths match.

    if (MaskNumElts % SrcNumElts == 0) {
      // Mask length is a multiple of the source vector length.
      // Check if the shuffle is some kind of concatenation of the input
      // vectors.
      unsigned NumConcat = MaskNumElts / SrcNumElts;
      bool IsConcat = true;
      SmallVector<int, 8> ConcatSrcs(NumConcat, -1);
      for (unsigned i = 0; i != MaskNumElts; ++i) {
        int Idx = Mask[i];
        if (Idx < 0)
          continue;
        // Ensure the indices in each SrcVT sized piece are sequential and that
        // the same source is used for the whole piece.
        if ((Idx % SrcNumElts != (i % SrcNumElts)) ||
            (ConcatSrcs[i / SrcNumElts] >= 0 &&
             ConcatSrcs[i / SrcNumElts] != (int)(Idx / SrcNumElts))) {
          IsConcat = false;
          break;
        }
        // Remember which source this index came from.
        ConcatSrcs[i / SrcNumElts] = Idx / SrcNumElts;
      }

      // The shuffle is concatenating multiple vectors together. Just emit
      // a CONCAT_VECTORS operation.
      if (IsConcat) {
        SmallVector<SDValue, 8> ConcatOps;
        for (auto Src : ConcatSrcs) {
          if (Src < 0)
            ConcatOps.push_back(DAG.getUNDEF(SrcVT));
          else if (Src == 0)
            ConcatOps.push_back(Src1);
          else
            ConcatOps.push_back(Src2);
        }
        setValue(&I, DAG.getNode(ISD::CONCAT_VECTORS, DL, VT, ConcatOps));
        return;
      }
    }

    unsigned PaddedMaskNumElts = alignTo(MaskNumElts, SrcNumElts);
    unsigned NumConcat = PaddedMaskNumElts / SrcNumElts;
    EVT PaddedVT = EVT::getVectorVT(*DAG.getContext(), VT.getScalarType(),
                                    PaddedMaskNumElts);

    // Pad both vectors with undefs to make them the same length as the mask.
    SDValue UndefVal = DAG.getUNDEF(SrcVT);

    SmallVector<SDValue, 8> MOps1(NumConcat, UndefVal);
    SmallVector<SDValue, 8> MOps2(NumConcat, UndefVal);
    MOps1[0] = Src1;
    MOps2[0] = Src2;

    Src1 = DAG.getNode(ISD::CONCAT_VECTORS, DL, PaddedVT, MOps1);
    Src2 = DAG.getNode(ISD::CONCAT_VECTORS, DL, PaddedVT, MOps2);

    // Readjust mask for new input vector length.
    SmallVector<int, 8> MappedOps(PaddedMaskNumElts, -1);
    for (unsigned i = 0; i != MaskNumElts; ++i) {
      int Idx = Mask[i];
      if (Idx >= (int)SrcNumElts)
        Idx -= SrcNumElts - PaddedMaskNumElts;
      MappedOps[i] = Idx;
    }

    SDValue Result = DAG.getVectorShuffle(PaddedVT, DL, Src1, Src2, MappedOps);

    // If the concatenated vector was padded, extract a subvector with the
    // correct number of elements.
    if (MaskNumElts != PaddedMaskNumElts)
      Result = DAG.getNode(ISD::EXTRACT_SUBVECTOR, DL, VT, Result,
                           DAG.getVectorIdxConstant(0, DL));

    setValue(&I, Result);
    return;
  }

  if (SrcNumElts > MaskNumElts) {
    // Analyze the access pattern of the vector to see if we can extract
    // two subvectors and do the shuffle.
    int StartIdx[2] = { -1, -1 };  // StartIdx to extract from
    bool CanExtract = true;
    for (int Idx : Mask) {
      unsigned Input = 0;
      if (Idx < 0)
        continue;

      if (Idx >= (int)SrcNumElts) {
        Input = 1;
        Idx -= SrcNumElts;
      }

      // If all the indices come from the same MaskNumElts sized portion of
      // the sources we can use extract. Also make sure the extract wouldn't
      // extract past the end of the source.
      int NewStartIdx = alignDown(Idx, MaskNumElts);
      if (NewStartIdx + MaskNumElts > SrcNumElts ||
          (StartIdx[Input] >= 0 && StartIdx[Input] != NewStartIdx))
        CanExtract = false;
      // Make sure we always update StartIdx as we use it to track if all
      // elements are undef.
      StartIdx[Input] = NewStartIdx;
    }

    if (StartIdx[0] < 0 && StartIdx[1] < 0) {
      setValue(&I, DAG.getUNDEF(VT)); // Vectors are not used.
      return;
    }
    if (CanExtract) {
      // Extract appropriate subvector and generate a vector shuffle
      for (unsigned Input = 0; Input < 2; ++Input) {
        SDValue &Src = Input == 0 ? Src1 : Src2;
        if (StartIdx[Input] < 0)
          Src = DAG.getUNDEF(VT);
        else {
          Src = DAG.getNode(ISD::EXTRACT_SUBVECTOR, DL, VT, Src,
                            DAG.getVectorIdxConstant(StartIdx[Input], DL));
        }
      }

      // Calculate new mask.
      SmallVector<int, 8> MappedOps(Mask.begin(), Mask.end());
      for (int &Idx : MappedOps) {
        if (Idx >= (int)SrcNumElts)
          Idx -= SrcNumElts + StartIdx[1] - MaskNumElts;
        else if (Idx >= 0)
          Idx -= StartIdx[0];
      }

      setValue(&I, DAG.getVectorShuffle(VT, DL, Src1, Src2, MappedOps));
      return;
    }
  }

  // We can't use either concat vectors or extract subvectors so fall back to
  // replacing the shuffle with extract and build vector.
  // to insert and build vector.
  EVT EltVT = VT.getVectorElementType();
  SmallVector<SDValue,8> Ops;
  for (int Idx : Mask) {
    SDValue Res;

    if (Idx < 0) {
      Res = DAG.getUNDEF(EltVT);
    } else {
      SDValue &Src = Idx < (int)SrcNumElts ? Src1 : Src2;
      if (Idx >= (int)SrcNumElts) Idx -= SrcNumElts;

      Res = DAG.getNode(ISD::EXTRACT_VECTOR_ELT, DL, EltVT, Src,
                        DAG.getVectorIdxConstant(Idx, DL));
    }

    Ops.push_back(Res);
  }

  setValue(&I, DAG.getBuildVector(VT, DL, Ops));
}

void SelectionDAGBuilder::visitInsertValue(const User &I) {
  ArrayRef<unsigned> Indices;
  if (const InsertValueInst *IV = dyn_cast<InsertValueInst>(&I))
    Indices = IV->getIndices();
  else
    Indices = cast<ConstantExpr>(&I)->getIndices();

  const Value *Op0 = I.getOperand(0);
  const Value *Op1 = I.getOperand(1);
  Type *AggTy = I.getType();
  Type *ValTy = Op1->getType();
  bool IntoUndef = isa<UndefValue>(Op0);
  bool FromUndef = isa<UndefValue>(Op1);

  unsigned LinearIndex = ComputeLinearIndex(AggTy, Indices);

  const TargetLowering &TLI = DAG.getTargetLoweringInfo();
  SmallVector<EVT, 4> AggValueVTs;
  ComputeValueVTs(TLI, DAG.getDataLayout(), AggTy, AggValueVTs);
  SmallVector<EVT, 4> ValValueVTs;
  ComputeValueVTs(TLI, DAG.getDataLayout(), ValTy, ValValueVTs);

  unsigned NumAggValues = AggValueVTs.size();
  unsigned NumValValues = ValValueVTs.size();
  SmallVector<SDValue, 4> Values(NumAggValues);

  // Ignore an insertvalue that produces an empty object
  if (!NumAggValues) {
    setValue(&I, DAG.getUNDEF(MVT(MVT::Other)));
    return;
  }

  SDValue Agg = getValue(Op0);
  unsigned i = 0;
  // Copy the beginning value(s) from the original aggregate.
  for (; i != LinearIndex; ++i)
    Values[i] = IntoUndef ? DAG.getUNDEF(AggValueVTs[i]) :
                SDValue(Agg.getNode(), Agg.getResNo() + i);
  // Copy values from the inserted value(s).
  if (NumValValues) {
    SDValue Val = getValue(Op1);
    for (; i != LinearIndex + NumValValues; ++i)
      Values[i] = FromUndef ? DAG.getUNDEF(AggValueVTs[i]) :
                  SDValue(Val.getNode(), Val.getResNo() + i - LinearIndex);
  }
  // Copy remaining value(s) from the original aggregate.
  for (; i != NumAggValues; ++i)
    Values[i] = IntoUndef ? DAG.getUNDEF(AggValueVTs[i]) :
                SDValue(Agg.getNode(), Agg.getResNo() + i);

  setValue(&I, DAG.getNode(ISD::MERGE_VALUES, getCurSDLoc(),
                           DAG.getVTList(AggValueVTs), Values));
}

void SelectionDAGBuilder::visitExtractValue(const User &I) {
  ArrayRef<unsigned> Indices;
  if (const ExtractValueInst *EV = dyn_cast<ExtractValueInst>(&I))
    Indices = EV->getIndices();
  else
    Indices = cast<ConstantExpr>(&I)->getIndices();

  const Value *Op0 = I.getOperand(0);
  Type *AggTy = Op0->getType();
  Type *ValTy = I.getType();
  bool OutOfUndef = isa<UndefValue>(Op0);

  unsigned LinearIndex = ComputeLinearIndex(AggTy, Indices);

  const TargetLowering &TLI = DAG.getTargetLoweringInfo();
  SmallVector<EVT, 4> ValValueVTs;
  ComputeValueVTs(TLI, DAG.getDataLayout(), ValTy, ValValueVTs);

  unsigned NumValValues = ValValueVTs.size();

  // Ignore a extractvalue that produces an empty object
  if (!NumValValues) {
    setValue(&I, DAG.getUNDEF(MVT(MVT::Other)));
    return;
  }

  SmallVector<SDValue, 4> Values(NumValValues);

  SDValue Agg = getValue(Op0);
  // Copy out the selected value(s).
  for (unsigned i = LinearIndex; i != LinearIndex + NumValValues; ++i)
    Values[i - LinearIndex] =
      OutOfUndef ?
        DAG.getUNDEF(Agg.getNode()->getValueType(Agg.getResNo() + i)) :
        SDValue(Agg.getNode(), Agg.getResNo() + i);

  setValue(&I, DAG.getNode(ISD::MERGE_VALUES, getCurSDLoc(),
                           DAG.getVTList(ValValueVTs), Values));
}

void SelectionDAGBuilder::visitGetElementPtr(const User &I) {
  Value *Op0 = I.getOperand(0);
  // Note that the pointer operand may be a vector of pointers. Take the scalar
  // element which holds a pointer.
  unsigned AS = Op0->getType()->getScalarType()->getPointerAddressSpace();
  SDValue N = getValue(Op0);
  SDLoc dl = getCurSDLoc();
  auto &TLI = DAG.getTargetLoweringInfo();

  // Normalize Vector GEP - all scalar operands should be converted to the
  // splat vector.
  bool IsVectorGEP = I.getType()->isVectorTy();
  ElementCount VectorElementCount =
      IsVectorGEP ? cast<VectorType>(I.getType())->getElementCount()
                  : ElementCount::getFixed(0);

  if (IsVectorGEP && !N.getValueType().isVector()) {
    LLVMContext &Context = *DAG.getContext();
    EVT VT = EVT::getVectorVT(Context, N.getValueType(), VectorElementCount);
    if (VectorElementCount.isScalable())
      N = DAG.getSplatVector(VT, dl, N);
    else
      N = DAG.getSplatBuildVector(VT, dl, N);
  }

  // Check if this a struct containing Scalable vectors.
  // NOTE: We check elsewhere that structs with scalable elements are
  // homogeneous.
  bool ScalableStruct = false;
  for (gep_type_iterator GTI = gep_type_begin(&I), E = gep_type_end(&I);
       GTI != E; ++GTI) {
    if (StructType *StTy = GTI.getStructTypeOrNull()) {
      for (unsigned I = 0; I < StTy->getNumElements(); I++) {
        ScalableStruct =
            ScalableStruct || isa<ScalableVectorType>(StTy->getElementType(I));
      }
    }
  }

  for (gep_type_iterator GTI = gep_type_begin(&I), E = gep_type_end(&I);
       GTI != E; ++GTI) {
    const Value *Idx = GTI.getOperand();
    if (StructType *StTy = GTI.getStructTypeOrNull()) {
      unsigned Field = cast<Constant>(Idx)->getUniqueInteger().getZExtValue();
      if (Field) {
        if (!ScalableStruct) {
          // N = N + Offset
          uint64_t Offset =
              DAG.getDataLayout().getStructLayout(StTy)->getElementOffset(Field);

          // In an inbounds GEP with an offset that is nonnegative even when
          // interpreted as signed, assume there is no unsigned overflow.
          SDNodeFlags Flags;
          if (int64_t(Offset) >= 0 && cast<GEPOperator>(I).isInBounds())
            Flags.setNoUnsignedWrap(true);

          N = DAG.getNode(ISD::ADD, dl, N.getValueType(), N,
                          DAG.getConstant(Offset, dl, N.getValueType()), Flags);
        } else {
          // Scale offsets as needed.
          // FIXME: this is a bit naive as we assume everything is packed
          // because alignment is right already, hence no need to add any
          // offset.
          for (unsigned FieldIdx = 0; FieldIdx < Field; FieldIdx++) {
            // This could be relaxed with "tail scalable" structs.
            assert(isa<ScalableVectorType>(StTy->getElementType(FieldIdx)) &&
                   "Structs with mixed scalables are not supported");
            llvm::ScalableVectorType *VecTy =
                cast<ScalableVectorType>(StTy->getElementType(FieldIdx));
            SDNodeFlags Flags;
            if (cast<GEPOperator>(I).isInBounds())
              Flags.setNoUnsignedWrap(true);
            int64_t ElementSize =
                VecTy->getElementType()->getScalarSizeInBits() / 8;
            SDValue ScaledOffset = DAG.getNode(
                ISD::MUL, dl, N.getValueType(),
                DAG.getNode(
                    ISD::VSCALE, dl, N.getValueType(),
                    DAG.getConstant(VecTy->getElementCount().getKnownMinValue(),
                                    dl, N.getValueType())),
                DAG.getConstant(ElementSize, dl, N.getValueType()), Flags);
            N = DAG.getNode(ISD::ADD, dl, N.getValueType(), N, ScaledOffset,
                            Flags);
          }
        }
      }
    } else {
      // IdxSize is the width of the arithmetic according to IR semantics.
      // In SelectionDAG, we may prefer to do arithmetic in a wider bitwidth
      // (and fix up the result later).
      unsigned IdxSize = DAG.getDataLayout().getIndexSizeInBits(AS);
      MVT IdxTy = MVT::getIntegerVT(IdxSize);
      TypeSize ElementSize =
          DAG.getDataLayout().getTypeAllocSize(GTI.getIndexedType());
      // We intentionally mask away the high bits here; ElementSize may not
      // fit in IdxTy.
      APInt ElementMul(IdxSize, ElementSize.getKnownMinSize());
      bool ElementScalable = ElementSize.isScalable();

      // If this is a scalar constant or a splat vector of constants,
      // handle it quickly.
      const auto *C = dyn_cast<Constant>(Idx);
      if (C && isa<VectorType>(C->getType()))
        C = C->getSplatValue();

      const auto *CI = dyn_cast_or_null<ConstantInt>(C);
      if (CI && CI->isZero())
        continue;
      if (CI && !ElementScalable) {
        APInt Offs = ElementMul * CI->getValue().sextOrTrunc(IdxSize);
        LLVMContext &Context = *DAG.getContext();
        SDValue OffsVal;
        if (IsVectorGEP)
          OffsVal = DAG.getConstant(
              Offs, dl, EVT::getVectorVT(Context, IdxTy, VectorElementCount));
        else
          OffsVal = DAG.getConstant(Offs, dl, IdxTy);

        // In an inbounds GEP with an offset that is nonnegative even when
        // interpreted as signed, assume there is no unsigned overflow.
        SDNodeFlags Flags;
        if (Offs.isNonNegative() && cast<GEPOperator>(I).isInBounds())
          Flags.setNoUnsignedWrap(true);

        OffsVal = DAG.getSExtOrTrunc(OffsVal, dl, N.getValueType());

        N = DAG.getNode(ISD::ADD, dl, N.getValueType(), N, OffsVal, Flags);
        continue;
      }

      // N = N + Idx * ElementMul;
      SDValue IdxN = getValue(Idx);

      if (!IdxN.getValueType().isVector() && IsVectorGEP) {
        EVT VT = EVT::getVectorVT(*Context, IdxN.getValueType(),
                                  VectorElementCount);
        if (VectorElementCount.isScalable())
          IdxN = DAG.getSplatVector(VT, dl, IdxN);
        else
          IdxN = DAG.getSplatBuildVector(VT, dl, IdxN);
      }

      // If the index is smaller or larger than intptr_t, truncate or extend
      // it.
      IdxN = DAG.getSExtOrTrunc(IdxN, dl, N.getValueType());

      if (ElementScalable) {
        EVT VScaleTy = N.getValueType().getScalarType();
        SDValue VScale = DAG.getNode(
            ISD::VSCALE, dl, VScaleTy,
            DAG.getConstant(ElementMul.getZExtValue(), dl, VScaleTy));
        if (IsVectorGEP)
          VScale = DAG.getSplatVector(N.getValueType(), dl, VScale);
        IdxN = DAG.getNode(ISD::MUL, dl, N.getValueType(), IdxN, VScale);
      } else {
        // If this is a multiply by a power of two, turn it into a shl
        // immediately.  This is a very common case.
        if (ElementMul != 1) {
          if (ElementMul.isPowerOf2()) {
            unsigned Amt = ElementMul.logBase2();
            IdxN = DAG.getNode(ISD::SHL, dl,
                               N.getValueType(), IdxN,
                               DAG.getConstant(Amt, dl, IdxN.getValueType()));
          } else {
            SDValue Scale = DAG.getConstant(ElementMul.getZExtValue(), dl,
                                            IdxN.getValueType());
            IdxN = DAG.getNode(ISD::MUL, dl,
                               N.getValueType(), IdxN, Scale);
          }
        }
      }

      N = DAG.getNode(ISD::ADD, dl,
                      N.getValueType(), N, IdxN);
    }
  }

  MVT PtrTy = TLI.getPointerTy(DAG.getDataLayout(), AS);
  MVT PtrMemTy = TLI.getPointerMemTy(DAG.getDataLayout(), AS);
  if (IsVectorGEP) {
    PtrTy = MVT::getVectorVT(PtrTy, VectorElementCount);
    PtrMemTy = MVT::getVectorVT(PtrMemTy, VectorElementCount);
  }

  if (PtrMemTy != PtrTy && !cast<GEPOperator>(I).isInBounds())
    N = DAG.getPtrExtendInReg(N, dl, PtrMemTy);

  setValue(&I, N);
}

void SelectionDAGBuilder::visitAlloca(const AllocaInst &I) {
  // If this is a fixed sized alloca in the entry block of the function,
  // allocate it statically on the stack.
  if (FuncInfo.StaticAllocaMap.count(&I))
    return;   // getValue will auto-populate this.

  SDLoc dl = getCurSDLoc();
  Type *Ty = I.getAllocatedType();
  const TargetLowering &TLI = DAG.getTargetLoweringInfo();
  auto &DL = DAG.getDataLayout();
  TypeSize TySize = DL.getTypeAllocSize(Ty);
  MaybeAlign Alignment = std::max(DL.getPrefTypeAlign(Ty), I.getAlign());

  SDValue AllocSize = getValue(I.getArraySize());

  EVT IntPtr = TLI.getPointerTy(DAG.getDataLayout(), DL.getAllocaAddrSpace());
  if (AllocSize.getValueType() != IntPtr)
    AllocSize = DAG.getZExtOrTrunc(AllocSize, dl, IntPtr);

  if (TySize.isScalable())
    AllocSize = DAG.getNode(ISD::MUL, dl, IntPtr, AllocSize,
                            DAG.getVScale(dl, IntPtr,
                                          APInt(IntPtr.getScalarSizeInBits(),
                                                TySize.getKnownMinValue())));
  else
    AllocSize =
        DAG.getNode(ISD::MUL, dl, IntPtr, AllocSize,
                    DAG.getConstant(TySize.getFixedValue(), dl, IntPtr));

  // Handle alignment.  If the requested alignment is less than or equal to
  // the stack alignment, ignore it.  If the size is greater than or equal to
  // the stack alignment, we note this in the DYNAMIC_STACKALLOC node.
  Align StackAlign = DAG.getSubtarget().getFrameLowering()->getStackAlign();
  if (*Alignment <= StackAlign)
    Alignment = None;

  const uint64_t StackAlignMask = StackAlign.value() - 1U;
  // Round the size of the allocation up to the stack alignment size
  // by add SA-1 to the size. This doesn't overflow because we're computing
  // an address inside an alloca.
  SDNodeFlags Flags;
  Flags.setNoUnsignedWrap(true);
  AllocSize = DAG.getNode(ISD::ADD, dl, AllocSize.getValueType(), AllocSize,
                          DAG.getConstant(StackAlignMask, dl, IntPtr), Flags);

  // Mask out the low bits for alignment purposes.
  AllocSize = DAG.getNode(ISD::AND, dl, AllocSize.getValueType(), AllocSize,
                          DAG.getConstant(~StackAlignMask, dl, IntPtr));

  SDValue Ops[] = {
      getRoot(), AllocSize,
      DAG.getConstant(Alignment ? Alignment->value() : 0, dl, IntPtr)};
  SDVTList VTs = DAG.getVTList(AllocSize.getValueType(), MVT::Other);
  SDValue DSA = DAG.getNode(ISD::DYNAMIC_STACKALLOC, dl, VTs, Ops);
  setValue(&I, DSA);
  DAG.setRoot(DSA.getValue(1));

  assert(FuncInfo.MF->getFrameInfo().hasVarSizedObjects());
}

void SelectionDAGBuilder::visitLoad(const LoadInst &I) {
  if (I.isAtomic())
    return visitAtomicLoad(I);

  const TargetLowering &TLI = DAG.getTargetLoweringInfo();
  const Value *SV = I.getOperand(0);
  if (TLI.supportSwiftError()) {
    // Swifterror values can come from either a function parameter with
    // swifterror attribute or an alloca with swifterror attribute.
    if (const Argument *Arg = dyn_cast<Argument>(SV)) {
      if (Arg->hasSwiftErrorAttr())
        return visitLoadFromSwiftError(I);
    }

    if (const AllocaInst *Alloca = dyn_cast<AllocaInst>(SV)) {
      if (Alloca->isSwiftError())
        return visitLoadFromSwiftError(I);
    }
  }

  SDValue Ptr = getValue(SV);

  Type *Ty = I.getType();
  Align Alignment = I.getAlign();

  AAMDNodes AAInfo = I.getAAMetadata();
  const MDNode *Ranges = I.getMetadata(LLVMContext::MD_range);

  SmallVector<EVT, 4> ValueVTs, MemVTs;
  SmallVector<uint64_t, 4> Offsets;
  ComputeValueVTs(TLI, DAG.getDataLayout(), Ty, ValueVTs, &MemVTs, &Offsets);
  unsigned NumValues = ValueVTs.size();
  if (NumValues == 0)
    return;

  bool isVolatile = I.isVolatile();

  SDValue Root;
  bool ConstantMemory = false;
  if (isVolatile)
    // Serialize volatile loads with other side effects.
    Root = getRoot();
  else if (NumValues > MaxParallelChains)
    Root = getMemoryRoot();

  else if (AA &&
           AA->pointsToConstantMemory(MemoryLocation(
               SV,
               LocationSize::precise(DAG.getDataLayout().getTypeStoreSize(Ty)),
               AAInfo))) {
    // Do not serialize (non-volatile) loads of constant memory with anything.
    Root = DAG.getEntryNode();
    ConstantMemory = true;
  } else {
    // Do not serialize non-volatile loads against each other.
    Root = DAG.getRoot();
  }

  SDLoc dl = getCurSDLoc();

  if (isVolatile)
    Root = TLI.prepareVolatileOrAtomicLoad(Root, dl, DAG);

  // An aggregate load cannot wrap around the address space, so offsets to its
  // parts don't wrap either.
  SDNodeFlags Flags;
  Flags.setNoUnsignedWrap(true);

  SmallVector<SDValue, 4> Values(NumValues);
  SmallVector<SDValue, 4> Chains(std::min(MaxParallelChains, NumValues));
  EVT PtrVT = Ptr.getValueType();

  MachineMemOperand::Flags MMOFlags
    = TLI.getLoadMemOperandFlags(I, DAG.getDataLayout());

  unsigned ChainI = 0;
  for (unsigned i = 0; i != NumValues; ++i, ++ChainI) {
    // Serializing loads here may result in excessive register pressure, and
    // TokenFactor places arbitrary choke points on the scheduler. SD scheduling
    // could recover a bit by hoisting nodes upward in the chain by recognizing
    // they are side-effect free or do not alias. The optimizer should really
    // avoid this case by converting large object/array copies to llvm.memcpy
    // (MaxParallelChains should always remain as failsafe).
    if (ChainI == MaxParallelChains) {
      assert(PendingLoads.empty() && "PendingLoads must be serialized first");
      SDValue Chain = DAG.getNode(ISD::TokenFactor, dl, MVT::Other,
                                  makeArrayRef(Chains.data(), ChainI));
      Root = Chain;
      ChainI = 0;
    }
    SDValue A = DAG.getNode(ISD::ADD, dl,
                            PtrVT, Ptr,
                            DAG.getConstant(Offsets[i], dl, PtrVT),
                            Flags);

    SDValue L = DAG.getLoad(MemVTs[i], dl, Root, A,
                            MachinePointerInfo(SV, Offsets[i]), Alignment,
                            MMOFlags, AAInfo, Ranges);
    Chains[ChainI] = L.getValue(1);

    if (MemVTs[i] != ValueVTs[i])
      L = DAG.getZExtOrTrunc(L, dl, ValueVTs[i]);

    Values[i] = L;
  }

  if (!ConstantMemory) {
    SDValue Chain = DAG.getNode(ISD::TokenFactor, dl, MVT::Other,
                                makeArrayRef(Chains.data(), ChainI));
    if (isVolatile)
      DAG.setRoot(Chain);
    else
      PendingLoads.push_back(Chain);
  }

  setValue(&I, DAG.getNode(ISD::MERGE_VALUES, dl,
                           DAG.getVTList(ValueVTs), Values));
}

void SelectionDAGBuilder::visitStoreToSwiftError(const StoreInst &I) {
  assert(DAG.getTargetLoweringInfo().supportSwiftError() &&
         "call visitStoreToSwiftError when backend supports swifterror");

  SmallVector<EVT, 4> ValueVTs;
  SmallVector<uint64_t, 4> Offsets;
  const Value *SrcV = I.getOperand(0);
  ComputeValueVTs(DAG.getTargetLoweringInfo(), DAG.getDataLayout(),
                  SrcV->getType(), ValueVTs, &Offsets);
  assert(ValueVTs.size() == 1 && Offsets[0] == 0 &&
         "expect a single EVT for swifterror");

  SDValue Src = getValue(SrcV);
  // Create a virtual register, then update the virtual register.
  Register VReg =
      SwiftError.getOrCreateVRegDefAt(&I, FuncInfo.MBB, I.getPointerOperand());
  // Chain, DL, Reg, N or Chain, DL, Reg, N, Glue
  // Chain can be getRoot or getControlRoot.
  SDValue CopyNode = DAG.getCopyToReg(getRoot(), getCurSDLoc(), VReg,
                                      SDValue(Src.getNode(), Src.getResNo()));
  DAG.setRoot(CopyNode);
}

void SelectionDAGBuilder::visitLoadFromSwiftError(const LoadInst &I) {
  assert(DAG.getTargetLoweringInfo().supportSwiftError() &&
         "call visitLoadFromSwiftError when backend supports swifterror");

  assert(!I.isVolatile() &&
         !I.hasMetadata(LLVMContext::MD_nontemporal) &&
         !I.hasMetadata(LLVMContext::MD_invariant_load) &&
         "Support volatile, non temporal, invariant for load_from_swift_error");

  const Value *SV = I.getOperand(0);
  Type *Ty = I.getType();
  assert(
      (!AA ||
       !AA->pointsToConstantMemory(MemoryLocation(
           SV, LocationSize::precise(DAG.getDataLayout().getTypeStoreSize(Ty)),
           I.getAAMetadata()))) &&
      "load_from_swift_error should not be constant memory");

  SmallVector<EVT, 4> ValueVTs;
  SmallVector<uint64_t, 4> Offsets;
  ComputeValueVTs(DAG.getTargetLoweringInfo(), DAG.getDataLayout(), Ty,
                  ValueVTs, &Offsets);
  assert(ValueVTs.size() == 1 && Offsets[0] == 0 &&
         "expect a single EVT for swifterror");

  // Chain, DL, Reg, VT, Glue or Chain, DL, Reg, VT
  SDValue L = DAG.getCopyFromReg(
      getRoot(), getCurSDLoc(),
      SwiftError.getOrCreateVRegUseAt(&I, FuncInfo.MBB, SV), ValueVTs[0]);

  setValue(&I, L);
}

void SelectionDAGBuilder::visitStore(const StoreInst &I) {
  if (I.isAtomic())
    return visitAtomicStore(I);

  const Value *SrcV = I.getOperand(0);
  const Value *PtrV = I.getOperand(1);

  const TargetLowering &TLI = DAG.getTargetLoweringInfo();
  if (TLI.supportSwiftError()) {
    // Swifterror values can come from either a function parameter with
    // swifterror attribute or an alloca with swifterror attribute.
    if (const Argument *Arg = dyn_cast<Argument>(PtrV)) {
      if (Arg->hasSwiftErrorAttr())
        return visitStoreToSwiftError(I);
    }

    if (const AllocaInst *Alloca = dyn_cast<AllocaInst>(PtrV)) {
      if (Alloca->isSwiftError())
        return visitStoreToSwiftError(I);
    }
  }

  SmallVector<EVT, 4> ValueVTs, MemVTs;
  SmallVector<uint64_t, 4> Offsets;
  ComputeValueVTs(DAG.getTargetLoweringInfo(), DAG.getDataLayout(),
                  SrcV->getType(), ValueVTs, &MemVTs, &Offsets);
  unsigned NumValues = ValueVTs.size();
  if (NumValues == 0)
    return;

  // Get the lowered operands. Note that we do this after
  // checking if NumResults is zero, because with zero results
  // the operands won't have values in the map.
  SDValue Src = getValue(SrcV);
  SDValue Ptr = getValue(PtrV);

  SDValue Root = I.isVolatile() ? getRoot() : getMemoryRoot();
  SmallVector<SDValue, 4> Chains(std::min(MaxParallelChains, NumValues));
  SDLoc dl = getCurSDLoc();
  Align Alignment = I.getAlign();
  AAMDNodes AAInfo = I.getAAMetadata();

  auto MMOFlags = TLI.getStoreMemOperandFlags(I, DAG.getDataLayout());

  // An aggregate load cannot wrap around the address space, so offsets to its
  // parts don't wrap either.
  SDNodeFlags Flags;
  Flags.setNoUnsignedWrap(true);

  unsigned ChainI = 0;
  for (unsigned i = 0; i != NumValues; ++i, ++ChainI) {
    // See visitLoad comments.
    if (ChainI == MaxParallelChains) {
      SDValue Chain = DAG.getNode(ISD::TokenFactor, dl, MVT::Other,
                                  makeArrayRef(Chains.data(), ChainI));
      Root = Chain;
      ChainI = 0;
    }
    SDValue Add =
        DAG.getMemBasePlusOffset(Ptr, TypeSize::Fixed(Offsets[i]), dl, Flags);
    SDValue Val = SDValue(Src.getNode(), Src.getResNo() + i);
    if (MemVTs[i] != ValueVTs[i])
      Val = DAG.getPtrExtOrTrunc(Val, dl, MemVTs[i]);
    SDValue St =
        DAG.getStore(Root, dl, Val, Add, MachinePointerInfo(PtrV, Offsets[i]),
                     Alignment, MMOFlags, AAInfo);
    Chains[ChainI] = St;
  }

  SDValue StoreNode = DAG.getNode(ISD::TokenFactor, dl, MVT::Other,
                                  makeArrayRef(Chains.data(), ChainI));
  DAG.setRoot(StoreNode);
}

void SelectionDAGBuilder::visitMaskedStore(const CallInst &I,
                                           bool IsCompressing) {
  SDLoc sdl = getCurSDLoc();

  auto getMaskedStoreOps = [&](Value *&Ptr, Value *&Mask, Value *&Src0,
                               MaybeAlign &Alignment) {
    // llvm.masked.store.*(Src0, Ptr, alignment, Mask)
    Src0 = I.getArgOperand(0);
    Ptr = I.getArgOperand(1);
    Alignment = cast<ConstantInt>(I.getArgOperand(2))->getMaybeAlignValue();
    Mask = I.getArgOperand(3);
  };
  auto getCompressingStoreOps = [&](Value *&Ptr, Value *&Mask, Value *&Src0,
                                    MaybeAlign &Alignment) {
    // llvm.masked.compressstore.*(Src0, Ptr, Mask)
    Src0 = I.getArgOperand(0);
    Ptr = I.getArgOperand(1);
    Mask = I.getArgOperand(2);
    Alignment = None;
  };

  Value  *PtrOperand, *MaskOperand, *Src0Operand;
  MaybeAlign Alignment;
  if (IsCompressing)
    getCompressingStoreOps(PtrOperand, MaskOperand, Src0Operand, Alignment);
  else
    getMaskedStoreOps(PtrOperand, MaskOperand, Src0Operand, Alignment);

  SDValue Ptr = getValue(PtrOperand);
  SDValue Src0 = getValue(Src0Operand);
  SDValue Mask = getValue(MaskOperand);
  SDValue Offset = DAG.getUNDEF(Ptr.getValueType());

  EVT VT = Src0.getValueType();
  if (!Alignment)
    Alignment = DAG.getEVTAlign(VT);

  MachineMemOperand *MMO = DAG.getMachineFunction().getMachineMemOperand(
      MachinePointerInfo(PtrOperand), MachineMemOperand::MOStore,
      MemoryLocation::UnknownSize, *Alignment, I.getAAMetadata());
  SDValue StoreNode =
      DAG.getMaskedStore(getMemoryRoot(), sdl, Src0, Ptr, Offset, Mask, VT, MMO,
                         ISD::UNINDEXED, false /* Truncating */, IsCompressing);
  DAG.setRoot(StoreNode);
  setValue(&I, StoreNode);
}

// Get a uniform base for the Gather/Scatter intrinsic.
// The first argument of the Gather/Scatter intrinsic is a vector of pointers.
// We try to represent it as a base pointer + vector of indices.
// Usually, the vector of pointers comes from a 'getelementptr' instruction.
// The first operand of the GEP may be a single pointer or a vector of pointers
// Example:
//   %gep.ptr = getelementptr i32, <8 x i32*> %vptr, <8 x i32> %ind
//  or
//   %gep.ptr = getelementptr i32, i32* %ptr,        <8 x i32> %ind
// %res = call <8 x i32> @llvm.masked.gather.v8i32(<8 x i32*> %gep.ptr, ..
//
// When the first GEP operand is a single pointer - it is the uniform base we
// are looking for. If first operand of the GEP is a splat vector - we
// extract the splat value and use it as a uniform base.
// In all other cases the function returns 'false'.
static bool getUniformBase(const Value *Ptr, SDValue &Base, SDValue &Index,
                           ISD::MemIndexType &IndexType, SDValue &Scale,
                           SelectionDAGBuilder *SDB, const BasicBlock *CurBB,
                           uint64_t ElemSize) {
  SelectionDAG& DAG = SDB->DAG;
  const TargetLowering &TLI = DAG.getTargetLoweringInfo();
  const DataLayout &DL = DAG.getDataLayout();

  assert(Ptr->getType()->isVectorTy() && "Unexpected pointer type");

  // Handle splat constant pointer.
  if (auto *C = dyn_cast<Constant>(Ptr)) {
    C = C->getSplatValue();
    if (!C)
      return false;

    Base = SDB->getValue(C);

    ElementCount NumElts = cast<VectorType>(Ptr->getType())->getElementCount();
    EVT VT = EVT::getVectorVT(*DAG.getContext(), TLI.getPointerTy(DL), NumElts);
    Index = DAG.getConstant(0, SDB->getCurSDLoc(), VT);
    IndexType = ISD::SIGNED_SCALED;
    Scale = DAG.getTargetConstant(1, SDB->getCurSDLoc(), TLI.getPointerTy(DL));
    return true;
  }

  const GetElementPtrInst *GEP = dyn_cast<GetElementPtrInst>(Ptr);
  if (!GEP || GEP->getParent() != CurBB)
    return false;

  if (GEP->getNumOperands() != 2)
    return false;

  const Value *BasePtr = GEP->getPointerOperand();
  const Value *IndexVal = GEP->getOperand(GEP->getNumOperands() - 1);

  // Make sure the base is scalar and the index is a vector.
  if (BasePtr->getType()->isVectorTy() || !IndexVal->getType()->isVectorTy())
    return false;

  Base = SDB->getValue(BasePtr);
  Index = SDB->getValue(IndexVal);
  IndexType = ISD::SIGNED_SCALED;

  // MGATHER/MSCATTER are only required to support scaling by one or by the
  // element size. Other scales may be produced using target-specific DAG
  // combines.
  uint64_t ScaleVal = DL.getTypeAllocSize(GEP->getResultElementType());
  if (ScaleVal != ElemSize && ScaleVal != 1)
    return false;

  Scale =
      DAG.getTargetConstant(ScaleVal, SDB->getCurSDLoc(), TLI.getPointerTy(DL));
  return true;
}

void SelectionDAGBuilder::visitMaskedScatter(const CallInst &I) {
  SDLoc sdl = getCurSDLoc();

  // llvm.masked.scatter.*(Src0, Ptrs, alignment, Mask)
  const Value *Ptr = I.getArgOperand(1);
  SDValue Src0 = getValue(I.getArgOperand(0));
  SDValue Mask = getValue(I.getArgOperand(3));
  EVT VT = Src0.getValueType();
  Align Alignment = cast<ConstantInt>(I.getArgOperand(2))
                        ->getMaybeAlignValue()
                        .value_or(DAG.getEVTAlign(VT.getScalarType()));
  const TargetLowering &TLI = DAG.getTargetLoweringInfo();

  SDValue Base;
  SDValue Index;
  ISD::MemIndexType IndexType;
  SDValue Scale;
  bool UniformBase = getUniformBase(Ptr, Base, Index, IndexType, Scale, this,
                                    I.getParent(), VT.getScalarStoreSize());

  unsigned AS = Ptr->getType()->getScalarType()->getPointerAddressSpace();
  MachineMemOperand *MMO = DAG.getMachineFunction().getMachineMemOperand(
      MachinePointerInfo(AS), MachineMemOperand::MOStore,
      // TODO: Make MachineMemOperands aware of scalable
      // vectors.
      MemoryLocation::UnknownSize, Alignment, I.getAAMetadata());
  if (!UniformBase) {
    Base = DAG.getConstant(0, sdl, TLI.getPointerTy(DAG.getDataLayout()));
    Index = getValue(Ptr);
    IndexType = ISD::SIGNED_SCALED;
    Scale = DAG.getTargetConstant(1, sdl, TLI.getPointerTy(DAG.getDataLayout()));
  }

  EVT IdxVT = Index.getValueType();
  EVT EltTy = IdxVT.getVectorElementType();
  if (TLI.shouldExtendGSIndex(IdxVT, EltTy)) {
    EVT NewIdxVT = IdxVT.changeVectorElementType(EltTy);
    Index = DAG.getNode(ISD::SIGN_EXTEND, sdl, NewIdxVT, Index);
  }

  SDValue Ops[] = { getMemoryRoot(), Src0, Mask, Base, Index, Scale };
  SDValue Scatter = DAG.getMaskedScatter(DAG.getVTList(MVT::Other), VT, sdl,
                                         Ops, MMO, IndexType, false);
  DAG.setRoot(Scatter);
  setValue(&I, Scatter);
}

void SelectionDAGBuilder::visitMaskedLoad(const CallInst &I, bool IsExpanding) {
  SDLoc sdl = getCurSDLoc();

  auto getMaskedLoadOps = [&](Value *&Ptr, Value *&Mask, Value *&Src0,
                              MaybeAlign &Alignment) {
    // @llvm.masked.load.*(Ptr, alignment, Mask, Src0)
    Ptr = I.getArgOperand(0);
    Alignment = cast<ConstantInt>(I.getArgOperand(1))->getMaybeAlignValue();
    Mask = I.getArgOperand(2);
    Src0 = I.getArgOperand(3);
  };
  auto getExpandingLoadOps = [&](Value *&Ptr, Value *&Mask, Value *&Src0,
                                 MaybeAlign &Alignment) {
    // @llvm.masked.expandload.*(Ptr, Mask, Src0)
    Ptr = I.getArgOperand(0);
    Alignment = None;
    Mask = I.getArgOperand(1);
    Src0 = I.getArgOperand(2);
  };

  Value  *PtrOperand, *MaskOperand, *Src0Operand;
  MaybeAlign Alignment;
  if (IsExpanding)
    getExpandingLoadOps(PtrOperand, MaskOperand, Src0Operand, Alignment);
  else
    getMaskedLoadOps(PtrOperand, MaskOperand, Src0Operand, Alignment);

  SDValue Ptr = getValue(PtrOperand);
  SDValue Src0 = getValue(Src0Operand);
  SDValue Mask = getValue(MaskOperand);
  SDValue Offset = DAG.getUNDEF(Ptr.getValueType());

  EVT VT = Src0.getValueType();
  if (!Alignment)
    Alignment = DAG.getEVTAlign(VT);

  AAMDNodes AAInfo = I.getAAMetadata();
  const MDNode *Ranges = I.getMetadata(LLVMContext::MD_range);

  // Do not serialize masked loads of constant memory with anything.
  MemoryLocation ML = MemoryLocation::getAfter(PtrOperand, AAInfo);
  bool AddToChain = !AA || !AA->pointsToConstantMemory(ML);

  SDValue InChain = AddToChain ? DAG.getRoot() : DAG.getEntryNode();

  MachineMemOperand *MMO = DAG.getMachineFunction().getMachineMemOperand(
      MachinePointerInfo(PtrOperand), MachineMemOperand::MOLoad,
      MemoryLocation::UnknownSize, *Alignment, AAInfo, Ranges);

  SDValue Load =
      DAG.getMaskedLoad(VT, sdl, InChain, Ptr, Offset, Mask, Src0, VT, MMO,
                        ISD::UNINDEXED, ISD::NON_EXTLOAD, IsExpanding);
  if (AddToChain)
    PendingLoads.push_back(Load.getValue(1));
  setValue(&I, Load);
}

void SelectionDAGBuilder::visitMaskedGather(const CallInst &I) {
  SDLoc sdl = getCurSDLoc();

  // @llvm.masked.gather.*(Ptrs, alignment, Mask, Src0)
  const Value *Ptr = I.getArgOperand(0);
  SDValue Src0 = getValue(I.getArgOperand(3));
  SDValue Mask = getValue(I.getArgOperand(2));

  const TargetLowering &TLI = DAG.getTargetLoweringInfo();
  EVT VT = TLI.getValueType(DAG.getDataLayout(), I.getType());
  Align Alignment = cast<ConstantInt>(I.getArgOperand(1))
                        ->getMaybeAlignValue()
                        .value_or(DAG.getEVTAlign(VT.getScalarType()));

  const MDNode *Ranges = I.getMetadata(LLVMContext::MD_range);

  SDValue Root = DAG.getRoot();
  SDValue Base;
  SDValue Index;
  ISD::MemIndexType IndexType;
  SDValue Scale;
  bool UniformBase = getUniformBase(Ptr, Base, Index, IndexType, Scale, this,
                                    I.getParent(), VT.getScalarStoreSize());
  unsigned AS = Ptr->getType()->getScalarType()->getPointerAddressSpace();
  MachineMemOperand *MMO = DAG.getMachineFunction().getMachineMemOperand(
      MachinePointerInfo(AS), MachineMemOperand::MOLoad,
      // TODO: Make MachineMemOperands aware of scalable
      // vectors.
      MemoryLocation::UnknownSize, Alignment, I.getAAMetadata(), Ranges);

  if (!UniformBase) {
    Base = DAG.getConstant(0, sdl, TLI.getPointerTy(DAG.getDataLayout()));
    Index = getValue(Ptr);
    IndexType = ISD::SIGNED_SCALED;
    Scale = DAG.getTargetConstant(1, sdl, TLI.getPointerTy(DAG.getDataLayout()));
  }

  EVT IdxVT = Index.getValueType();
  EVT EltTy = IdxVT.getVectorElementType();
  if (TLI.shouldExtendGSIndex(IdxVT, EltTy)) {
    EVT NewIdxVT = IdxVT.changeVectorElementType(EltTy);
    Index = DAG.getNode(ISD::SIGN_EXTEND, sdl, NewIdxVT, Index);
  }

  SDValue Ops[] = { Root, Src0, Mask, Base, Index, Scale };
  SDValue Gather = DAG.getMaskedGather(DAG.getVTList(VT, MVT::Other), VT, sdl,
                                       Ops, MMO, IndexType, ISD::NON_EXTLOAD);

  PendingLoads.push_back(Gather.getValue(1));
  setValue(&I, Gather);
}

void SelectionDAGBuilder::visitAtomicCmpXchg(const AtomicCmpXchgInst &I) {
  SDLoc dl = getCurSDLoc();
  AtomicOrdering SuccessOrdering = I.getSuccessOrdering();
  AtomicOrdering FailureOrdering = I.getFailureOrdering();
  SyncScope::ID SSID = I.getSyncScopeID();

  SDValue InChain = getRoot();

  MVT MemVT = getValue(I.getCompareOperand()).getSimpleValueType();
  SDVTList VTs = DAG.getVTList(MemVT, MVT::i1, MVT::Other);

  const TargetLowering &TLI = DAG.getTargetLoweringInfo();
  auto Flags = TLI.getAtomicMemOperandFlags(I, DAG.getDataLayout());

  MachineFunction &MF = DAG.getMachineFunction();
  MachineMemOperand *MMO = MF.getMachineMemOperand(
      MachinePointerInfo(I.getPointerOperand()), Flags, MemVT.getStoreSize(),
      DAG.getEVTAlign(MemVT), AAMDNodes(), nullptr, SSID, SuccessOrdering,
      FailureOrdering);

  SDValue L = DAG.getAtomicCmpSwap(ISD::ATOMIC_CMP_SWAP_WITH_SUCCESS,
                                   dl, MemVT, VTs, InChain,
                                   getValue(I.getPointerOperand()),
                                   getValue(I.getCompareOperand()),
                                   getValue(I.getNewValOperand()), MMO);

  SDValue OutChain = L.getValue(2);

  setValue(&I, L);
  DAG.setRoot(OutChain);
}

void SelectionDAGBuilder::visitAtomicRMW(const AtomicRMWInst &I) {
  SDLoc dl = getCurSDLoc();
  ISD::NodeType NT;
  switch (I.getOperation()) {
  default: llvm_unreachable("Unknown atomicrmw operation");
  case AtomicRMWInst::Xchg: NT = ISD::ATOMIC_SWAP; break;
  case AtomicRMWInst::Add:  NT = ISD::ATOMIC_LOAD_ADD; break;
  case AtomicRMWInst::Sub:  NT = ISD::ATOMIC_LOAD_SUB; break;
  case AtomicRMWInst::And:  NT = ISD::ATOMIC_LOAD_AND; break;
  case AtomicRMWInst::Nand: NT = ISD::ATOMIC_LOAD_NAND; break;
  case AtomicRMWInst::Or:   NT = ISD::ATOMIC_LOAD_OR; break;
  case AtomicRMWInst::Xor:  NT = ISD::ATOMIC_LOAD_XOR; break;
  case AtomicRMWInst::Max:  NT = ISD::ATOMIC_LOAD_MAX; break;
  case AtomicRMWInst::Min:  NT = ISD::ATOMIC_LOAD_MIN; break;
  case AtomicRMWInst::UMax: NT = ISD::ATOMIC_LOAD_UMAX; break;
  case AtomicRMWInst::UMin: NT = ISD::ATOMIC_LOAD_UMIN; break;
  case AtomicRMWInst::FAdd: NT = ISD::ATOMIC_LOAD_FADD; break;
  case AtomicRMWInst::FSub: NT = ISD::ATOMIC_LOAD_FSUB; break;
  }
  AtomicOrdering Ordering = I.getOrdering();
  SyncScope::ID SSID = I.getSyncScopeID();

  SDValue InChain = getRoot();

  auto MemVT = getValue(I.getValOperand()).getSimpleValueType();
  const TargetLowering &TLI = DAG.getTargetLoweringInfo();
  auto Flags = TLI.getAtomicMemOperandFlags(I, DAG.getDataLayout());

  MachineFunction &MF = DAG.getMachineFunction();
  MachineMemOperand *MMO = MF.getMachineMemOperand(
      MachinePointerInfo(I.getPointerOperand()), Flags, MemVT.getStoreSize(),
      DAG.getEVTAlign(MemVT), AAMDNodes(), nullptr, SSID, Ordering);

  SDValue L =
    DAG.getAtomic(NT, dl, MemVT, InChain,
                  getValue(I.getPointerOperand()), getValue(I.getValOperand()),
                  MMO);

  SDValue OutChain = L.getValue(1);

  setValue(&I, L);
  DAG.setRoot(OutChain);
}

void SelectionDAGBuilder::visitFence(const FenceInst &I) {
  SDLoc dl = getCurSDLoc();
  const TargetLowering &TLI = DAG.getTargetLoweringInfo();
  SDValue Ops[3];
  Ops[0] = getRoot();
  Ops[1] = DAG.getTargetConstant((unsigned)I.getOrdering(), dl,
                                 TLI.getFenceOperandTy(DAG.getDataLayout()));
  Ops[2] = DAG.getTargetConstant(I.getSyncScopeID(), dl,
                                 TLI.getFenceOperandTy(DAG.getDataLayout()));
  DAG.setRoot(DAG.getNode(ISD::ATOMIC_FENCE, dl, MVT::Other, Ops));
}

void SelectionDAGBuilder::visitAtomicLoad(const LoadInst &I) {
  SDLoc dl = getCurSDLoc();
  AtomicOrdering Order = I.getOrdering();
  SyncScope::ID SSID = I.getSyncScopeID();

  SDValue InChain = getRoot();

  const TargetLowering &TLI = DAG.getTargetLoweringInfo();
  EVT VT = TLI.getValueType(DAG.getDataLayout(), I.getType());
  EVT MemVT = TLI.getMemValueType(DAG.getDataLayout(), I.getType());

  if (!TLI.supportsUnalignedAtomics() &&
      I.getAlign().value() < MemVT.getSizeInBits() / 8)
    report_fatal_error("Cannot generate unaligned atomic load");

  auto Flags = TLI.getLoadMemOperandFlags(I, DAG.getDataLayout());

  MachineMemOperand *MMO = DAG.getMachineFunction().getMachineMemOperand(
      MachinePointerInfo(I.getPointerOperand()), Flags, MemVT.getStoreSize(),
      I.getAlign(), AAMDNodes(), nullptr, SSID, Order);

  InChain = TLI.prepareVolatileOrAtomicLoad(InChain, dl, DAG);

  SDValue Ptr = getValue(I.getPointerOperand());

  if (TLI.lowerAtomicLoadAsLoadSDNode(I)) {
    // TODO: Once this is better exercised by tests, it should be merged with
    // the normal path for loads to prevent future divergence.
    SDValue L = DAG.getLoad(MemVT, dl, InChain, Ptr, MMO);
    if (MemVT != VT)
      L = DAG.getPtrExtOrTrunc(L, dl, VT);

    setValue(&I, L);
    SDValue OutChain = L.getValue(1);
    if (!I.isUnordered())
      DAG.setRoot(OutChain);
    else
      PendingLoads.push_back(OutChain);
    return;
  }

  SDValue L = DAG.getAtomic(ISD::ATOMIC_LOAD, dl, MemVT, MemVT, InChain,
                            Ptr, MMO);

  SDValue OutChain = L.getValue(1);
  if (MemVT != VT)
    L = DAG.getPtrExtOrTrunc(L, dl, VT);

  setValue(&I, L);
  DAG.setRoot(OutChain);
}

void SelectionDAGBuilder::visitAtomicStore(const StoreInst &I) {
  SDLoc dl = getCurSDLoc();

  AtomicOrdering Ordering = I.getOrdering();
  SyncScope::ID SSID = I.getSyncScopeID();

  SDValue InChain = getRoot();

  const TargetLowering &TLI = DAG.getTargetLoweringInfo();
  EVT MemVT =
      TLI.getMemValueType(DAG.getDataLayout(), I.getValueOperand()->getType());

  if (I.getAlign().value() < MemVT.getSizeInBits() / 8)
    report_fatal_error("Cannot generate unaligned atomic store");

  auto Flags = TLI.getStoreMemOperandFlags(I, DAG.getDataLayout());

  MachineFunction &MF = DAG.getMachineFunction();
  MachineMemOperand *MMO = MF.getMachineMemOperand(
      MachinePointerInfo(I.getPointerOperand()), Flags, MemVT.getStoreSize(),
      I.getAlign(), AAMDNodes(), nullptr, SSID, Ordering);

  SDValue Val = getValue(I.getValueOperand());
  if (Val.getValueType() != MemVT)
    Val = DAG.getPtrExtOrTrunc(Val, dl, MemVT);
  SDValue Ptr = getValue(I.getPointerOperand());

  if (TLI.lowerAtomicStoreAsStoreSDNode(I)) {
    // TODO: Once this is better exercised by tests, it should be merged with
    // the normal path for stores to prevent future divergence.
    SDValue S = DAG.getStore(InChain, dl, Val, Ptr, MMO);
    DAG.setRoot(S);
    return;
  }
  SDValue OutChain = DAG.getAtomic(ISD::ATOMIC_STORE, dl, MemVT, InChain,
                                   Ptr, Val, MMO);


  DAG.setRoot(OutChain);
}

/// visitTargetIntrinsic - Lower a call of a target intrinsic to an INTRINSIC
/// node.
void SelectionDAGBuilder::visitTargetIntrinsic(const CallInst &I,
                                               unsigned Intrinsic) {
  // Ignore the callsite's attributes. A specific call site may be marked with
  // readnone, but the lowering code will expect the chain based on the
  // definition.
  const Function *F = I.getCalledFunction();
  bool HasChain = !F->doesNotAccessMemory();
  bool OnlyLoad = HasChain && F->onlyReadsMemory();

  // Build the operand list.
  SmallVector<SDValue, 8> Ops;
  if (HasChain) {  // If this intrinsic has side-effects, chainify it.
    if (OnlyLoad) {
      // We don't need to serialize loads against other loads.
      Ops.push_back(DAG.getRoot());
    } else {
      Ops.push_back(getRoot());
    }
  }

  // Info is set by getTgtMemIntrinsic
  TargetLowering::IntrinsicInfo Info;
  const TargetLowering &TLI = DAG.getTargetLoweringInfo();
  bool IsTgtIntrinsic = TLI.getTgtMemIntrinsic(Info, I,
                                               DAG.getMachineFunction(),
                                               Intrinsic);

  // Add the intrinsic ID as an integer operand if it's not a target intrinsic.
  if (!IsTgtIntrinsic || Info.opc == ISD::INTRINSIC_VOID ||
      Info.opc == ISD::INTRINSIC_W_CHAIN)
    Ops.push_back(DAG.getTargetConstant(Intrinsic, getCurSDLoc(),
                                        TLI.getPointerTy(DAG.getDataLayout())));

  // Add all operands of the call to the operand list.
  for (unsigned i = 0, e = I.arg_size(); i != e; ++i) {
    const Value *Arg = I.getArgOperand(i);

    // FIXME Skip metadata args for now.
    const MetadataAsValue *MD = dyn_cast<MetadataAsValue>(Arg);
    if (MD && isa<MDString>(MD->getMetadata()))
      continue;

    if (!I.paramHasAttr(i, Attribute::ImmArg)) {
      Ops.push_back(getValue(Arg));
      continue;
    }

    // Use TargetConstant instead of a regular constant for immarg.
    EVT VT = TLI.getValueType(DAG.getDataLayout(), Arg->getType(), true);
    if (const ConstantInt *CI = dyn_cast<ConstantInt>(Arg)) {
      assert(CI->getBitWidth() <= 64 &&
             "large intrinsic immediates not handled");
      Ops.push_back(DAG.getTargetConstant(*CI, SDLoc(), VT));
    } else {
      Ops.push_back(
          DAG.getTargetConstantFP(*cast<ConstantFP>(Arg), SDLoc(), VT));
    }
  }

  SmallVector<EVT, 4> ValueVTs;
  ComputeValueVTs(TLI, DAG.getDataLayout(), I.getType(), ValueVTs);

  if (HasChain)
    ValueVTs.push_back(MVT::Other);

  SDVTList VTs = DAG.getVTList(ValueVTs);

  // Propagate fast-math-flags from IR to node(s).
  SDNodeFlags Flags;
  if (auto *FPMO = dyn_cast<FPMathOperator>(&I))
    Flags.copyFMF(*FPMO);
  SelectionDAG::FlagInserter FlagsInserter(DAG, Flags);

  // Create the node.
  SDValue Result;
  if (IsTgtIntrinsic) {
    // This is target intrinsic that touches memory
    Result =
        DAG.getMemIntrinsicNode(Info.opc, getCurSDLoc(), VTs, Ops, Info.memVT,
                                MachinePointerInfo(Info.ptrVal, Info.offset),
                                Info.align, Info.flags, Info.size,
                                I.getAAMetadata());
  } else if (!HasChain) {
    Result = DAG.getNode(ISD::INTRINSIC_WO_CHAIN, getCurSDLoc(), VTs, Ops);
  } else if (!I.getType()->isVoidTy()) {
    Result = DAG.getNode(ISD::INTRINSIC_W_CHAIN, getCurSDLoc(), VTs, Ops);
  } else {
    Result = DAG.getNode(ISD::INTRINSIC_VOID, getCurSDLoc(), VTs, Ops);
  }

  if (HasChain) {
    SDValue Chain = Result.getValue(Result.getNode()->getNumValues()-1);
    if (OnlyLoad)
      PendingLoads.push_back(Chain);
    else
      DAG.setRoot(Chain);
  }

  if (!I.getType()->isVoidTy()) {
    if (!isa<VectorType>(I.getType()))
      Result = lowerRangeToAssertZExt(DAG, I, Result);

    MaybeAlign Alignment = I.getRetAlign();
    if (!Alignment)
      Alignment = F->getAttributes().getRetAlignment();
    // Insert `assertalign` node if there's an alignment.
    if (InsertAssertAlign && Alignment) {
      Result =
          DAG.getAssertAlign(getCurSDLoc(), Result, Alignment.valueOrOne());
    }

    setValue(&I, Result);
  }
}

/// GetSignificand - Get the significand and build it into a floating-point
/// number with exponent of 1:
///
///   Op = (Op & 0x007fffff) | 0x3f800000;
///
/// where Op is the hexadecimal representation of floating point value.
static SDValue GetSignificand(SelectionDAG &DAG, SDValue Op, const SDLoc &dl) {
  SDValue t1 = DAG.getNode(ISD::AND, dl, MVT::i32, Op,
                           DAG.getConstant(0x007fffff, dl, MVT::i32));
  SDValue t2 = DAG.getNode(ISD::OR, dl, MVT::i32, t1,
                           DAG.getConstant(0x3f800000, dl, MVT::i32));
  return DAG.getNode(ISD::BITCAST, dl, MVT::f32, t2);
}

/// GetExponent - Get the exponent:
///
///   (float)(int)(((Op & 0x7f800000) >> 23) - 127);
///
/// where Op is the hexadecimal representation of floating point value.
static SDValue GetExponent(SelectionDAG &DAG, SDValue Op,
                           const TargetLowering &TLI, const SDLoc &dl) {
  SDValue t0 = DAG.getNode(ISD::AND, dl, MVT::i32, Op,
                           DAG.getConstant(0x7f800000, dl, MVT::i32));
  SDValue t1 = DAG.getNode(
      ISD::SRL, dl, MVT::i32, t0,
      DAG.getConstant(23, dl,
                      TLI.getShiftAmountTy(MVT::i32, DAG.getDataLayout())));
  SDValue t2 = DAG.getNode(ISD::SUB, dl, MVT::i32, t1,
                           DAG.getConstant(127, dl, MVT::i32));
  return DAG.getNode(ISD::SINT_TO_FP, dl, MVT::f32, t2);
}

/// getF32Constant - Get 32-bit floating point constant.
static SDValue getF32Constant(SelectionDAG &DAG, unsigned Flt,
                              const SDLoc &dl) {
  return DAG.getConstantFP(APFloat(APFloat::IEEEsingle(), APInt(32, Flt)), dl,
                           MVT::f32);
}

static SDValue getLimitedPrecisionExp2(SDValue t0, const SDLoc &dl,
                                       SelectionDAG &DAG) {
  // TODO: What fast-math-flags should be set on the floating-point nodes?

  //   IntegerPartOfX = ((int32_t)(t0);
  SDValue IntegerPartOfX = DAG.getNode(ISD::FP_TO_SINT, dl, MVT::i32, t0);

  //   FractionalPartOfX = t0 - (float)IntegerPartOfX;
  SDValue t1 = DAG.getNode(ISD::SINT_TO_FP, dl, MVT::f32, IntegerPartOfX);
  SDValue X = DAG.getNode(ISD::FSUB, dl, MVT::f32, t0, t1);

  //   IntegerPartOfX <<= 23;
  IntegerPartOfX =
      DAG.getNode(ISD::SHL, dl, MVT::i32, IntegerPartOfX,
                  DAG.getConstant(23, dl,
                                  DAG.getTargetLoweringInfo().getShiftAmountTy(
                                      MVT::i32, DAG.getDataLayout())));

  SDValue TwoToFractionalPartOfX;
  if (LimitFloatPrecision <= 6) {
    // For floating-point precision of 6:
    //
    //   TwoToFractionalPartOfX =
    //     0.997535578f +
    //       (0.735607626f + 0.252464424f * x) * x;
    //
    // error 0.0144103317, which is 6 bits
    SDValue t2 = DAG.getNode(ISD::FMUL, dl, MVT::f32, X,
                             getF32Constant(DAG, 0x3e814304, dl));
    SDValue t3 = DAG.getNode(ISD::FADD, dl, MVT::f32, t2,
                             getF32Constant(DAG, 0x3f3c50c8, dl));
    SDValue t4 = DAG.getNode(ISD::FMUL, dl, MVT::f32, t3, X);
    TwoToFractionalPartOfX = DAG.getNode(ISD::FADD, dl, MVT::f32, t4,
                                         getF32Constant(DAG, 0x3f7f5e7e, dl));
  } else if (LimitFloatPrecision <= 12) {
    // For floating-point precision of 12:
    //
    //   TwoToFractionalPartOfX =
    //     0.999892986f +
    //       (0.696457318f +
    //         (0.224338339f + 0.792043434e-1f * x) * x) * x;
    //
    // error 0.000107046256, which is 13 to 14 bits
    SDValue t2 = DAG.getNode(ISD::FMUL, dl, MVT::f32, X,
                             getF32Constant(DAG, 0x3da235e3, dl));
    SDValue t3 = DAG.getNode(ISD::FADD, dl, MVT::f32, t2,
                             getF32Constant(DAG, 0x3e65b8f3, dl));
    SDValue t4 = DAG.getNode(ISD::FMUL, dl, MVT::f32, t3, X);
    SDValue t5 = DAG.getNode(ISD::FADD, dl, MVT::f32, t4,
                             getF32Constant(DAG, 0x3f324b07, dl));
    SDValue t6 = DAG.getNode(ISD::FMUL, dl, MVT::f32, t5, X);
    TwoToFractionalPartOfX = DAG.getNode(ISD::FADD, dl, MVT::f32, t6,
                                         getF32Constant(DAG, 0x3f7ff8fd, dl));
  } else { // LimitFloatPrecision <= 18
    // For floating-point precision of 18:
    //
    //   TwoToFractionalPartOfX =
    //     0.999999982f +
    //       (0.693148872f +
    //         (0.240227044f +
    //           (0.554906021e-1f +
    //             (0.961591928e-2f +
    //               (0.136028312e-2f + 0.157059148e-3f *x)*x)*x)*x)*x)*x;
    // error 2.47208000*10^(-7), which is better than 18 bits
    SDValue t2 = DAG.getNode(ISD::FMUL, dl, MVT::f32, X,
                             getF32Constant(DAG, 0x3924b03e, dl));
    SDValue t3 = DAG.getNode(ISD::FADD, dl, MVT::f32, t2,
                             getF32Constant(DAG, 0x3ab24b87, dl));
    SDValue t4 = DAG.getNode(ISD::FMUL, dl, MVT::f32, t3, X);
    SDValue t5 = DAG.getNode(ISD::FADD, dl, MVT::f32, t4,
                             getF32Constant(DAG, 0x3c1d8c17, dl));
    SDValue t6 = DAG.getNode(ISD::FMUL, dl, MVT::f32, t5, X);
    SDValue t7 = DAG.getNode(ISD::FADD, dl, MVT::f32, t6,
                             getF32Constant(DAG, 0x3d634a1d, dl));
    SDValue t8 = DAG.getNode(ISD::FMUL, dl, MVT::f32, t7, X);
    SDValue t9 = DAG.getNode(ISD::FADD, dl, MVT::f32, t8,
                             getF32Constant(DAG, 0x3e75fe14, dl));
    SDValue t10 = DAG.getNode(ISD::FMUL, dl, MVT::f32, t9, X);
    SDValue t11 = DAG.getNode(ISD::FADD, dl, MVT::f32, t10,
                              getF32Constant(DAG, 0x3f317234, dl));
    SDValue t12 = DAG.getNode(ISD::FMUL, dl, MVT::f32, t11, X);
    TwoToFractionalPartOfX = DAG.getNode(ISD::FADD, dl, MVT::f32, t12,
                                         getF32Constant(DAG, 0x3f800000, dl));
  }

  // Add the exponent into the result in integer domain.
  SDValue t13 = DAG.getNode(ISD::BITCAST, dl, MVT::i32, TwoToFractionalPartOfX);
  return DAG.getNode(ISD::BITCAST, dl, MVT::f32,
                     DAG.getNode(ISD::ADD, dl, MVT::i32, t13, IntegerPartOfX));
}

/// expandExp - Lower an exp intrinsic. Handles the special sequences for
/// limited-precision mode.
static SDValue expandExp(const SDLoc &dl, SDValue Op, SelectionDAG &DAG,
                         const TargetLowering &TLI, SDNodeFlags Flags) {
  if (Op.getValueType() == MVT::f32 &&
      LimitFloatPrecision > 0 && LimitFloatPrecision <= 18) {

    // Put the exponent in the right bit position for later addition to the
    // final result:
    //
    // t0 = Op * log2(e)

    // TODO: What fast-math-flags should be set here?
    SDValue t0 = DAG.getNode(ISD::FMUL, dl, MVT::f32, Op,
                             DAG.getConstantFP(numbers::log2ef, dl, MVT::f32));
    return getLimitedPrecisionExp2(t0, dl, DAG);
  }

  // No special expansion.
  return DAG.getNode(ISD::FEXP, dl, Op.getValueType(), Op, Flags);
}

/// expandLog - Lower a log intrinsic. Handles the special sequences for
/// limited-precision mode.
static SDValue expandLog(const SDLoc &dl, SDValue Op, SelectionDAG &DAG,
                         const TargetLowering &TLI, SDNodeFlags Flags) {
  // TODO: What fast-math-flags should be set on the floating-point nodes?

  if (Op.getValueType() == MVT::f32 &&
      LimitFloatPrecision > 0 && LimitFloatPrecision <= 18) {
    SDValue Op1 = DAG.getNode(ISD::BITCAST, dl, MVT::i32, Op);

    // Scale the exponent by log(2).
    SDValue Exp = GetExponent(DAG, Op1, TLI, dl);
    SDValue LogOfExponent =
        DAG.getNode(ISD::FMUL, dl, MVT::f32, Exp,
                    DAG.getConstantFP(numbers::ln2f, dl, MVT::f32));

    // Get the significand and build it into a floating-point number with
    // exponent of 1.
    SDValue X = GetSignificand(DAG, Op1, dl);

    SDValue LogOfMantissa;
    if (LimitFloatPrecision <= 6) {
      // For floating-point precision of 6:
      //
      //   LogofMantissa =
      //     -1.1609546f +
      //       (1.4034025f - 0.23903021f * x) * x;
      //
      // error 0.0034276066, which is better than 8 bits
      SDValue t0 = DAG.getNode(ISD::FMUL, dl, MVT::f32, X,
                               getF32Constant(DAG, 0xbe74c456, dl));
      SDValue t1 = DAG.getNode(ISD::FADD, dl, MVT::f32, t0,
                               getF32Constant(DAG, 0x3fb3a2b1, dl));
      SDValue t2 = DAG.getNode(ISD::FMUL, dl, MVT::f32, t1, X);
      LogOfMantissa = DAG.getNode(ISD::FSUB, dl, MVT::f32, t2,
                                  getF32Constant(DAG, 0x3f949a29, dl));
    } else if (LimitFloatPrecision <= 12) {
      // For floating-point precision of 12:
      //
      //   LogOfMantissa =
      //     -1.7417939f +
      //       (2.8212026f +
      //         (-1.4699568f +
      //           (0.44717955f - 0.56570851e-1f * x) * x) * x) * x;
      //
      // error 0.000061011436, which is 14 bits
      SDValue t0 = DAG.getNode(ISD::FMUL, dl, MVT::f32, X,
                               getF32Constant(DAG, 0xbd67b6d6, dl));
      SDValue t1 = DAG.getNode(ISD::FADD, dl, MVT::f32, t0,
                               getF32Constant(DAG, 0x3ee4f4b8, dl));
      SDValue t2 = DAG.getNode(ISD::FMUL, dl, MVT::f32, t1, X);
      SDValue t3 = DAG.getNode(ISD::FSUB, dl, MVT::f32, t2,
                               getF32Constant(DAG, 0x3fbc278b, dl));
      SDValue t4 = DAG.getNode(ISD::FMUL, dl, MVT::f32, t3, X);
      SDValue t5 = DAG.getNode(ISD::FADD, dl, MVT::f32, t4,
                               getF32Constant(DAG, 0x40348e95, dl));
      SDValue t6 = DAG.getNode(ISD::FMUL, dl, MVT::f32, t5, X);
      LogOfMantissa = DAG.getNode(ISD::FSUB, dl, MVT::f32, t6,
                                  getF32Constant(DAG, 0x3fdef31a, dl));
    } else { // LimitFloatPrecision <= 18
      // For floating-point precision of 18:
      //
      //   LogOfMantissa =
      //     -2.1072184f +
      //       (4.2372794f +
      //         (-3.7029485f +
      //           (2.2781945f +
      //             (-0.87823314f +
      //               (0.19073739f - 0.17809712e-1f * x) * x) * x) * x) * x)*x;
      //
      // error 0.0000023660568, which is better than 18 bits
      SDValue t0 = DAG.getNode(ISD::FMUL, dl, MVT::f32, X,
                               getF32Constant(DAG, 0xbc91e5ac, dl));
      SDValue t1 = DAG.getNode(ISD::FADD, dl, MVT::f32, t0,
                               getF32Constant(DAG, 0x3e4350aa, dl));
      SDValue t2 = DAG.getNode(ISD::FMUL, dl, MVT::f32, t1, X);
      SDValue t3 = DAG.getNode(ISD::FSUB, dl, MVT::f32, t2,
                               getF32Constant(DAG, 0x3f60d3e3, dl));
      SDValue t4 = DAG.getNode(ISD::FMUL, dl, MVT::f32, t3, X);
      SDValue t5 = DAG.getNode(ISD::FADD, dl, MVT::f32, t4,
                               getF32Constant(DAG, 0x4011cdf0, dl));
      SDValue t6 = DAG.getNode(ISD::FMUL, dl, MVT::f32, t5, X);
      SDValue t7 = DAG.getNode(ISD::FSUB, dl, MVT::f32, t6,
                               getF32Constant(DAG, 0x406cfd1c, dl));
      SDValue t8 = DAG.getNode(ISD::FMUL, dl, MVT::f32, t7, X);
      SDValue t9 = DAG.getNode(ISD::FADD, dl, MVT::f32, t8,
                               getF32Constant(DAG, 0x408797cb, dl));
      SDValue t10 = DAG.getNode(ISD::FMUL, dl, MVT::f32, t9, X);
      LogOfMantissa = DAG.getNode(ISD::FSUB, dl, MVT::f32, t10,
                                  getF32Constant(DAG, 0x4006dcab, dl));
    }

    return DAG.getNode(ISD::FADD, dl, MVT::f32, LogOfExponent, LogOfMantissa);
  }

  // No special expansion.
  return DAG.getNode(ISD::FLOG, dl, Op.getValueType(), Op, Flags);
}

/// expandLog2 - Lower a log2 intrinsic. Handles the special sequences for
/// limited-precision mode.
static SDValue expandLog2(const SDLoc &dl, SDValue Op, SelectionDAG &DAG,
                          const TargetLowering &TLI, SDNodeFlags Flags) {
  // TODO: What fast-math-flags should be set on the floating-point nodes?

  if (Op.getValueType() == MVT::f32 &&
      LimitFloatPrecision > 0 && LimitFloatPrecision <= 18) {
    SDValue Op1 = DAG.getNode(ISD::BITCAST, dl, MVT::i32, Op);

    // Get the exponent.
    SDValue LogOfExponent = GetExponent(DAG, Op1, TLI, dl);

    // Get the significand and build it into a floating-point number with
    // exponent of 1.
    SDValue X = GetSignificand(DAG, Op1, dl);

    // Different possible minimax approximations of significand in
    // floating-point for various degrees of accuracy over [1,2].
    SDValue Log2ofMantissa;
    if (LimitFloatPrecision <= 6) {
      // For floating-point precision of 6:
      //
      //   Log2ofMantissa = -1.6749035f + (2.0246817f - .34484768f * x) * x;
      //
      // error 0.0049451742, which is more than 7 bits
      SDValue t0 = DAG.getNode(ISD::FMUL, dl, MVT::f32, X,
                               getF32Constant(DAG, 0xbeb08fe0, dl));
      SDValue t1 = DAG.getNode(ISD::FADD, dl, MVT::f32, t0,
                               getF32Constant(DAG, 0x40019463, dl));
      SDValue t2 = DAG.getNode(ISD::FMUL, dl, MVT::f32, t1, X);
      Log2ofMantissa = DAG.getNode(ISD::FSUB, dl, MVT::f32, t2,
                                   getF32Constant(DAG, 0x3fd6633d, dl));
    } else if (LimitFloatPrecision <= 12) {
      // For floating-point precision of 12:
      //
      //   Log2ofMantissa =
      //     -2.51285454f +
      //       (4.07009056f +
      //         (-2.12067489f +
      //           (.645142248f - 0.816157886e-1f * x) * x) * x) * x;
      //
      // error 0.0000876136000, which is better than 13 bits
      SDValue t0 = DAG.getNode(ISD::FMUL, dl, MVT::f32, X,
                               getF32Constant(DAG, 0xbda7262e, dl));
      SDValue t1 = DAG.getNode(ISD::FADD, dl, MVT::f32, t0,
                               getF32Constant(DAG, 0x3f25280b, dl));
      SDValue t2 = DAG.getNode(ISD::FMUL, dl, MVT::f32, t1, X);
      SDValue t3 = DAG.getNode(ISD::FSUB, dl, MVT::f32, t2,
                               getF32Constant(DAG, 0x4007b923, dl));
      SDValue t4 = DAG.getNode(ISD::FMUL, dl, MVT::f32, t3, X);
      SDValue t5 = DAG.getNode(ISD::FADD, dl, MVT::f32, t4,
                               getF32Constant(DAG, 0x40823e2f, dl));
      SDValue t6 = DAG.getNode(ISD::FMUL, dl, MVT::f32, t5, X);
      Log2ofMantissa = DAG.getNode(ISD::FSUB, dl, MVT::f32, t6,
                                   getF32Constant(DAG, 0x4020d29c, dl));
    } else { // LimitFloatPrecision <= 18
      // For floating-point precision of 18:
      //
      //   Log2ofMantissa =
      //     -3.0400495f +
      //       (6.1129976f +
      //         (-5.3420409f +
      //           (3.2865683f +
      //             (-1.2669343f +
      //               (0.27515199f -
      //                 0.25691327e-1f * x) * x) * x) * x) * x) * x;
      //
      // error 0.0000018516, which is better than 18 bits
      SDValue t0 = DAG.getNode(ISD::FMUL, dl, MVT::f32, X,
                               getF32Constant(DAG, 0xbcd2769e, dl));
      SDValue t1 = DAG.getNode(ISD::FADD, dl, MVT::f32, t0,
                               getF32Constant(DAG, 0x3e8ce0b9, dl));
      SDValue t2 = DAG.getNode(ISD::FMUL, dl, MVT::f32, t1, X);
      SDValue t3 = DAG.getNode(ISD::FSUB, dl, MVT::f32, t2,
                               getF32Constant(DAG, 0x3fa22ae7, dl));
      SDValue t4 = DAG.getNode(ISD::FMUL, dl, MVT::f32, t3, X);
      SDValue t5 = DAG.getNode(ISD::FADD, dl, MVT::f32, t4,
                               getF32Constant(DAG, 0x40525723, dl));
      SDValue t6 = DAG.getNode(ISD::FMUL, dl, MVT::f32, t5, X);
      SDValue t7 = DAG.getNode(ISD::FSUB, dl, MVT::f32, t6,
                               getF32Constant(DAG, 0x40aaf200, dl));
      SDValue t8 = DAG.getNode(ISD::FMUL, dl, MVT::f32, t7, X);
      SDValue t9 = DAG.getNode(ISD::FADD, dl, MVT::f32, t8,
                               getF32Constant(DAG, 0x40c39dad, dl));
      SDValue t10 = DAG.getNode(ISD::FMUL, dl, MVT::f32, t9, X);
      Log2ofMantissa = DAG.getNode(ISD::FSUB, dl, MVT::f32, t10,
                                   getF32Constant(DAG, 0x4042902c, dl));
    }

    return DAG.getNode(ISD::FADD, dl, MVT::f32, LogOfExponent, Log2ofMantissa);
  }

  // No special expansion.
  return DAG.getNode(ISD::FLOG2, dl, Op.getValueType(), Op, Flags);
}

/// expandLog10 - Lower a log10 intrinsic. Handles the special sequences for
/// limited-precision mode.
static SDValue expandLog10(const SDLoc &dl, SDValue Op, SelectionDAG &DAG,
                           const TargetLowering &TLI, SDNodeFlags Flags) {
  // TODO: What fast-math-flags should be set on the floating-point nodes?

  if (Op.getValueType() == MVT::f32 &&
      LimitFloatPrecision > 0 && LimitFloatPrecision <= 18) {
    SDValue Op1 = DAG.getNode(ISD::BITCAST, dl, MVT::i32, Op);

    // Scale the exponent by log10(2) [0.30102999f].
    SDValue Exp = GetExponent(DAG, Op1, TLI, dl);
    SDValue LogOfExponent = DAG.getNode(ISD::FMUL, dl, MVT::f32, Exp,
                                        getF32Constant(DAG, 0x3e9a209a, dl));

    // Get the significand and build it into a floating-point number with
    // exponent of 1.
    SDValue X = GetSignificand(DAG, Op1, dl);

    SDValue Log10ofMantissa;
    if (LimitFloatPrecision <= 6) {
      // For floating-point precision of 6:
      //
      //   Log10ofMantissa =
      //     -0.50419619f +
      //       (0.60948995f - 0.10380950f * x) * x;
      //
      // error 0.0014886165, which is 6 bits
      SDValue t0 = DAG.getNode(ISD::FMUL, dl, MVT::f32, X,
                               getF32Constant(DAG, 0xbdd49a13, dl));
      SDValue t1 = DAG.getNode(ISD::FADD, dl, MVT::f32, t0,
                               getF32Constant(DAG, 0x3f1c0789, dl));
      SDValue t2 = DAG.getNode(ISD::FMUL, dl, MVT::f32, t1, X);
      Log10ofMantissa = DAG.getNode(ISD::FSUB, dl, MVT::f32, t2,
                                    getF32Constant(DAG, 0x3f011300, dl));
    } else if (LimitFloatPrecision <= 12) {
      // For floating-point precision of 12:
      //
      //   Log10ofMantissa =
      //     -0.64831180f +
      //       (0.91751397f +
      //         (-0.31664806f + 0.47637168e-1f * x) * x) * x;
      //
      // error 0.00019228036, which is better than 12 bits
      SDValue t0 = DAG.getNode(ISD::FMUL, dl, MVT::f32, X,
                               getF32Constant(DAG, 0x3d431f31, dl));
      SDValue t1 = DAG.getNode(ISD::FSUB, dl, MVT::f32, t0,
                               getF32Constant(DAG, 0x3ea21fb2, dl));
      SDValue t2 = DAG.getNode(ISD::FMUL, dl, MVT::f32, t1, X);
      SDValue t3 = DAG.getNode(ISD::FADD, dl, MVT::f32, t2,
                               getF32Constant(DAG, 0x3f6ae232, dl));
      SDValue t4 = DAG.getNode(ISD::FMUL, dl, MVT::f32, t3, X);
      Log10ofMantissa = DAG.getNode(ISD::FSUB, dl, MVT::f32, t4,
                                    getF32Constant(DAG, 0x3f25f7c3, dl));
    } else { // LimitFloatPrecision <= 18
      // For floating-point precision of 18:
      //
      //   Log10ofMantissa =
      //     -0.84299375f +
      //       (1.5327582f +
      //         (-1.0688956f +
      //           (0.49102474f +
      //             (-0.12539807f + 0.13508273e-1f * x) * x) * x) * x) * x;
      //
      // error 0.0000037995730, which is better than 18 bits
      SDValue t0 = DAG.getNode(ISD::FMUL, dl, MVT::f32, X,
                               getF32Constant(DAG, 0x3c5d51ce, dl));
      SDValue t1 = DAG.getNode(ISD::FSUB, dl, MVT::f32, t0,
                               getF32Constant(DAG, 0x3e00685a, dl));
      SDValue t2 = DAG.getNode(ISD::FMUL, dl, MVT::f32, t1, X);
      SDValue t3 = DAG.getNode(ISD::FADD, dl, MVT::f32, t2,
                               getF32Constant(DAG, 0x3efb6798, dl));
      SDValue t4 = DAG.getNode(ISD::FMUL, dl, MVT::f32, t3, X);
      SDValue t5 = DAG.getNode(ISD::FSUB, dl, MVT::f32, t4,
                               getF32Constant(DAG, 0x3f88d192, dl));
      SDValue t6 = DAG.getNode(ISD::FMUL, dl, MVT::f32, t5, X);
      SDValue t7 = DAG.getNode(ISD::FADD, dl, MVT::f32, t6,
                               getF32Constant(DAG, 0x3fc4316c, dl));
      SDValue t8 = DAG.getNode(ISD::FMUL, dl, MVT::f32, t7, X);
      Log10ofMantissa = DAG.getNode(ISD::FSUB, dl, MVT::f32, t8,
                                    getF32Constant(DAG, 0x3f57ce70, dl));
    }

    return DAG.getNode(ISD::FADD, dl, MVT::f32, LogOfExponent, Log10ofMantissa);
  }

  // No special expansion.
  return DAG.getNode(ISD::FLOG10, dl, Op.getValueType(), Op, Flags);
}

/// expandExp2 - Lower an exp2 intrinsic. Handles the special sequences for
/// limited-precision mode.
static SDValue expandExp2(const SDLoc &dl, SDValue Op, SelectionDAG &DAG,
                          const TargetLowering &TLI, SDNodeFlags Flags) {
  if (Op.getValueType() == MVT::f32 &&
      LimitFloatPrecision > 0 && LimitFloatPrecision <= 18)
    return getLimitedPrecisionExp2(Op, dl, DAG);

  // No special expansion.
  return DAG.getNode(ISD::FEXP2, dl, Op.getValueType(), Op, Flags);
}

/// visitPow - Lower a pow intrinsic. Handles the special sequences for
/// limited-precision mode with x == 10.0f.
static SDValue expandPow(const SDLoc &dl, SDValue LHS, SDValue RHS,
                         SelectionDAG &DAG, const TargetLowering &TLI,
                         SDNodeFlags Flags) {
  bool IsExp10 = false;
  if (LHS.getValueType() == MVT::f32 && RHS.getValueType() == MVT::f32 &&
      LimitFloatPrecision > 0 && LimitFloatPrecision <= 18) {
    if (ConstantFPSDNode *LHSC = dyn_cast<ConstantFPSDNode>(LHS)) {
      APFloat Ten(10.0f);
      IsExp10 = LHSC->isExactlyValue(Ten);
    }
  }

  // TODO: What fast-math-flags should be set on the FMUL node?
  if (IsExp10) {
    // Put the exponent in the right bit position for later addition to the
    // final result:
    //
    //   #define LOG2OF10 3.3219281f
    //   t0 = Op * LOG2OF10;
    SDValue t0 = DAG.getNode(ISD::FMUL, dl, MVT::f32, RHS,
                             getF32Constant(DAG, 0x40549a78, dl));
    return getLimitedPrecisionExp2(t0, dl, DAG);
  }

  // No special expansion.
  return DAG.getNode(ISD::FPOW, dl, LHS.getValueType(), LHS, RHS, Flags);
}

/// ExpandPowI - Expand a llvm.powi intrinsic.
static SDValue ExpandPowI(const SDLoc &DL, SDValue LHS, SDValue RHS,
                          SelectionDAG &DAG) {
  // If RHS is a constant, we can expand this out to a multiplication tree,
  // otherwise we end up lowering to a call to __powidf2 (for example).  When
  // optimizing for size, we only want to do this if the expansion would produce
  // a small number of multiplies, otherwise we do the full expansion.
  if (ConstantSDNode *RHSC = dyn_cast<ConstantSDNode>(RHS)) {
    // Get the exponent as a positive value.
    unsigned Val = RHSC->getSExtValue();
    if ((int)Val < 0) Val = -Val;

    // powi(x, 0) -> 1.0
    if (Val == 0)
      return DAG.getConstantFP(1.0, DL, LHS.getValueType());

    bool OptForSize = DAG.shouldOptForSize();
    if (!OptForSize ||
        // If optimizing for size, don't insert too many multiplies.
        // This inserts up to 5 multiplies.
        countPopulation(Val) + Log2_32(Val) < 7) {
      // We use the simple binary decomposition method to generate the multiply
      // sequence.  There are more optimal ways to do this (for example,
      // powi(x,15) generates one more multiply than it should), but this has
      // the benefit of being both really simple and much better than a libcall.
      SDValue Res;  // Logically starts equal to 1.0
      SDValue CurSquare = LHS;
      // TODO: Intrinsics should have fast-math-flags that propagate to these
      // nodes.
      while (Val) {
        if (Val & 1) {
          if (Res.getNode())
            Res = DAG.getNode(ISD::FMUL, DL,Res.getValueType(), Res, CurSquare);
          else
            Res = CurSquare;  // 1.0*CurSquare.
        }

        CurSquare = DAG.getNode(ISD::FMUL, DL, CurSquare.getValueType(),
                                CurSquare, CurSquare);
        Val >>= 1;
      }

      // If the original was negative, invert the result, producing 1/(x*x*x).
      if (RHSC->getSExtValue() < 0)
        Res = DAG.getNode(ISD::FDIV, DL, LHS.getValueType(),
                          DAG.getConstantFP(1.0, DL, LHS.getValueType()), Res);
      return Res;
    }
  }

  // Otherwise, expand to a libcall.
  return DAG.getNode(ISD::FPOWI, DL, LHS.getValueType(), LHS, RHS);
}

static SDValue expandDivFix(unsigned Opcode, const SDLoc &DL,
                            SDValue LHS, SDValue RHS, SDValue Scale,
                            SelectionDAG &DAG, const TargetLowering &TLI) {
  EVT VT = LHS.getValueType();
  bool Signed = Opcode == ISD::SDIVFIX || Opcode == ISD::SDIVFIXSAT;
  bool Saturating = Opcode == ISD::SDIVFIXSAT || Opcode == ISD::UDIVFIXSAT;
  LLVMContext &Ctx = *DAG.getContext();

  // If the type is legal but the operation isn't, this node might survive all
  // the way to operation legalization. If we end up there and we do not have
  // the ability to widen the type (if VT*2 is not legal), we cannot expand the
  // node.

  // Coax the legalizer into expanding the node during type legalization instead
  // by bumping the size by one bit. This will force it to Promote, enabling the
  // early expansion and avoiding the need to expand later.

  // We don't have to do this if Scale is 0; that can always be expanded, unless
  // it's a saturating signed operation. Those can experience true integer
  // division overflow, a case which we must avoid.

  // FIXME: We wouldn't have to do this (or any of the early
  // expansion/promotion) if it was possible to expand a libcall of an
  // illegal type during operation legalization. But it's not, so things
  // get a bit hacky.
  unsigned ScaleInt = cast<ConstantSDNode>(Scale)->getZExtValue();
  if ((ScaleInt > 0 || (Saturating && Signed)) &&
      (TLI.isTypeLegal(VT) ||
       (VT.isVector() && TLI.isTypeLegal(VT.getVectorElementType())))) {
    TargetLowering::LegalizeAction Action = TLI.getFixedPointOperationAction(
        Opcode, VT, ScaleInt);
    if (Action != TargetLowering::Legal && Action != TargetLowering::Custom) {
      EVT PromVT;
      if (VT.isScalarInteger())
        PromVT = EVT::getIntegerVT(Ctx, VT.getSizeInBits() + 1);
      else if (VT.isVector()) {
        PromVT = VT.getVectorElementType();
        PromVT = EVT::getIntegerVT(Ctx, PromVT.getSizeInBits() + 1);
        PromVT = EVT::getVectorVT(Ctx, PromVT, VT.getVectorElementCount());
      } else
        llvm_unreachable("Wrong VT for DIVFIX?");
      if (Signed) {
        LHS = DAG.getSExtOrTrunc(LHS, DL, PromVT);
        RHS = DAG.getSExtOrTrunc(RHS, DL, PromVT);
      } else {
        LHS = DAG.getZExtOrTrunc(LHS, DL, PromVT);
        RHS = DAG.getZExtOrTrunc(RHS, DL, PromVT);
      }
      EVT ShiftTy = TLI.getShiftAmountTy(PromVT, DAG.getDataLayout());
      // For saturating operations, we need to shift up the LHS to get the
      // proper saturation width, and then shift down again afterwards.
      if (Saturating)
        LHS = DAG.getNode(ISD::SHL, DL, PromVT, LHS,
                          DAG.getConstant(1, DL, ShiftTy));
      SDValue Res = DAG.getNode(Opcode, DL, PromVT, LHS, RHS, Scale);
      if (Saturating)
        Res = DAG.getNode(Signed ? ISD::SRA : ISD::SRL, DL, PromVT, Res,
                          DAG.getConstant(1, DL, ShiftTy));
      return DAG.getZExtOrTrunc(Res, DL, VT);
    }
  }

  return DAG.getNode(Opcode, DL, VT, LHS, RHS, Scale);
}

// getUnderlyingArgRegs - Find underlying registers used for a truncated,
// bitcasted, or split argument. Returns a list of <Register, size in bits>
static void
getUnderlyingArgRegs(SmallVectorImpl<std::pair<unsigned, TypeSize>> &Regs,
                     const SDValue &N) {
  switch (N.getOpcode()) {
  case ISD::CopyFromReg: {
    SDValue Op = N.getOperand(1);
    Regs.emplace_back(cast<RegisterSDNode>(Op)->getReg(),
                      Op.getValueType().getSizeInBits());
    return;
  }
  case ISD::BITCAST:
  case ISD::AssertZext:
  case ISD::AssertSext:
  case ISD::TRUNCATE:
    getUnderlyingArgRegs(Regs, N.getOperand(0));
    return;
  case ISD::BUILD_PAIR:
  case ISD::BUILD_VECTOR:
  case ISD::CONCAT_VECTORS:
    for (SDValue Op : N->op_values())
      getUnderlyingArgRegs(Regs, Op);
    return;
  default:
    return;
  }
}

/// If the DbgValueInst is a dbg_value of a function argument, create the
/// corresponding DBG_VALUE machine instruction for it now.  At the end of
/// instruction selection, they will be inserted to the entry BB.
/// We don't currently support this for variadic dbg_values, as they shouldn't
/// appear for function arguments or in the prologue.
bool SelectionDAGBuilder::EmitFuncArgumentDbgValue(
    const Value *V, DILocalVariable *Variable, DIExpression *Expr,
    DILocation *DL, FuncArgumentDbgValueKind Kind, const SDValue &N) {
  const Argument *Arg = dyn_cast<Argument>(V);
  if (!Arg)
    return false;

  MachineFunction &MF = DAG.getMachineFunction();
  const TargetInstrInfo *TII = DAG.getSubtarget().getInstrInfo();

  // Helper to create DBG_INSTR_REFs or DBG_VALUEs, depending on what kind
  // we've been asked to pursue.
  auto MakeVRegDbgValue = [&](Register Reg, DIExpression *FragExpr,
                              bool Indirect) {
    if (Reg.isVirtual() && MF.useDebugInstrRef()) {
      // For VRegs, in instruction referencing mode, create a DBG_INSTR_REF
      // pointing at the VReg, which will be patched up later.
      auto &Inst = TII->get(TargetOpcode::DBG_INSTR_REF);
      auto MIB = BuildMI(MF, DL, Inst);
      MIB.addReg(Reg);
      MIB.addImm(0);
      MIB.addMetadata(Variable);
      auto *NewDIExpr = FragExpr;
      // We don't have an "Indirect" field in DBG_INSTR_REF, fold that into
      // the DIExpression.
      if (Indirect)
        NewDIExpr = DIExpression::prepend(FragExpr, DIExpression::DerefBefore);
      MIB.addMetadata(NewDIExpr);
      return MIB;
    } else {
      // Create a completely standard DBG_VALUE.
      auto &Inst = TII->get(TargetOpcode::DBG_VALUE);
      return BuildMI(MF, DL, Inst, Indirect, Reg, Variable, FragExpr);
    }
  };

  if (Kind == FuncArgumentDbgValueKind::Value) {
    // ArgDbgValues are hoisted to the beginning of the entry block. So we
    // should only emit as ArgDbgValue if the dbg.value intrinsic is found in
    // the entry block.
    bool IsInEntryBlock = FuncInfo.MBB == &FuncInfo.MF->front();
    if (!IsInEntryBlock)
      return false;

    // ArgDbgValues are hoisted to the beginning of the entry block.  So we
    // should only emit as ArgDbgValue if the dbg.value intrinsic describes a
    // variable that also is a param.
    //
    // Although, if we are at the top of the entry block already, we can still
    // emit using ArgDbgValue. This might catch some situations when the
    // dbg.value refers to an argument that isn't used in the entry block, so
    // any CopyToReg node would be optimized out and the only way to express
    // this DBG_VALUE is by using the physical reg (or FI) as done in this
    // method.  ArgDbgValues are hoisted to the beginning of the entry block. So
    // we should only emit as ArgDbgValue if the Variable is an argument to the
    // current function, and the dbg.value intrinsic is found in the entry
    // block.
    bool VariableIsFunctionInputArg = Variable->isParameter() &&
        !DL->getInlinedAt();
    bool IsInPrologue = SDNodeOrder == LowestSDNodeOrder;
    if (!IsInPrologue && !VariableIsFunctionInputArg)
      return false;

    // Here we assume that a function argument on IR level only can be used to
    // describe one input parameter on source level. If we for example have
    // source code like this
    //
    //    struct A { long x, y; };
    //    void foo(struct A a, long b) {
    //      ...
    //      b = a.x;
    //      ...
    //    }
    //
    // and IR like this
    //
    //  define void @foo(i32 %a1, i32 %a2, i32 %b)  {
    //  entry:
    //    call void @llvm.dbg.value(metadata i32 %a1, "a", DW_OP_LLVM_fragment
    //    call void @llvm.dbg.value(metadata i32 %a2, "a", DW_OP_LLVM_fragment
    //    call void @llvm.dbg.value(metadata i32 %b, "b",
    //    ...
    //    call void @llvm.dbg.value(metadata i32 %a1, "b"
    //    ...
    //
    // then the last dbg.value is describing a parameter "b" using a value that
    // is an argument. But since we already has used %a1 to describe a parameter
    // we should not handle that last dbg.value here (that would result in an
    // incorrect hoisting of the DBG_VALUE to the function entry).
    // Notice that we allow one dbg.value per IR level argument, to accommodate
    // for the situation with fragments above.
    if (VariableIsFunctionInputArg) {
      unsigned ArgNo = Arg->getArgNo();
      if (ArgNo >= FuncInfo.DescribedArgs.size())
        FuncInfo.DescribedArgs.resize(ArgNo + 1, false);
      else if (!IsInPrologue && FuncInfo.DescribedArgs.test(ArgNo))
        return false;
      FuncInfo.DescribedArgs.set(ArgNo);
    }
  }

  bool IsIndirect = false;
  Optional<MachineOperand> Op;
  // Some arguments' frame index is recorded during argument lowering.
  int FI = FuncInfo.getArgumentFrameIndex(Arg);
  if (FI != std::numeric_limits<int>::max())
    Op = MachineOperand::CreateFI(FI);

  SmallVector<std::pair<unsigned, TypeSize>, 8> ArgRegsAndSizes;
  if (!Op && N.getNode()) {
    getUnderlyingArgRegs(ArgRegsAndSizes, N);
    Register Reg;
    if (ArgRegsAndSizes.size() == 1)
      Reg = ArgRegsAndSizes.front().first;

    if (Reg && Reg.isVirtual()) {
      MachineRegisterInfo &RegInfo = MF.getRegInfo();
      Register PR = RegInfo.getLiveInPhysReg(Reg);
      if (PR)
        Reg = PR;
    }
    if (Reg) {
      Op = MachineOperand::CreateReg(Reg, false);
      IsIndirect = Kind != FuncArgumentDbgValueKind::Value;
    }
  }

  if (!Op && N.getNode()) {
    // Check if frame index is available.
    SDValue LCandidate = peekThroughBitcasts(N);
    if (LoadSDNode *LNode = dyn_cast<LoadSDNode>(LCandidate.getNode()))
      if (FrameIndexSDNode *FINode =
          dyn_cast<FrameIndexSDNode>(LNode->getBasePtr().getNode()))
        Op = MachineOperand::CreateFI(FINode->getIndex());
  }

  if (!Op) {
    // Create a DBG_VALUE for each decomposed value in ArgRegs to cover Reg
    auto splitMultiRegDbgValue = [&](ArrayRef<std::pair<unsigned, TypeSize>>
                                         SplitRegs) {
      unsigned Offset = 0;
      for (const auto &RegAndSize : SplitRegs) {
        // If the expression is already a fragment, the current register
        // offset+size might extend beyond the fragment. In this case, only
        // the register bits that are inside the fragment are relevant.
        int RegFragmentSizeInBits = RegAndSize.second;
        if (auto ExprFragmentInfo = Expr->getFragmentInfo()) {
          uint64_t ExprFragmentSizeInBits = ExprFragmentInfo->SizeInBits;
          // The register is entirely outside the expression fragment,
          // so is irrelevant for debug info.
          if (Offset >= ExprFragmentSizeInBits)
            break;
          // The register is partially outside the expression fragment, only
          // the low bits within the fragment are relevant for debug info.
          if (Offset + RegFragmentSizeInBits > ExprFragmentSizeInBits) {
            RegFragmentSizeInBits = ExprFragmentSizeInBits - Offset;
          }
        }

        auto FragmentExpr = DIExpression::createFragmentExpression(
            Expr, Offset, RegFragmentSizeInBits);
        Offset += RegAndSize.second;
        // If a valid fragment expression cannot be created, the variable's
        // correct value cannot be determined and so it is set as Undef.
        if (!FragmentExpr) {
          SDDbgValue *SDV = DAG.getConstantDbgValue(
              Variable, Expr, UndefValue::get(V->getType()), DL, SDNodeOrder);
          DAG.AddDbgValue(SDV, false);
          continue;
        }
        MachineInstr *NewMI =
            MakeVRegDbgValue(RegAndSize.first, *FragmentExpr,
                             Kind != FuncArgumentDbgValueKind::Value);
        FuncInfo.ArgDbgValues.push_back(NewMI);
      }
    };

    // Check if ValueMap has reg number.
    DenseMap<const Value *, Register>::const_iterator
      VMI = FuncInfo.ValueMap.find(V);
    if (VMI != FuncInfo.ValueMap.end()) {
      const auto &TLI = DAG.getTargetLoweringInfo();
      RegsForValue RFV(V->getContext(), TLI, DAG.getDataLayout(), VMI->second,
                       V->getType(), None);
      if (RFV.occupiesMultipleRegs()) {
        splitMultiRegDbgValue(RFV.getRegsAndSizes());
        return true;
      }

      Op = MachineOperand::CreateReg(VMI->second, false);
      IsIndirect = Kind != FuncArgumentDbgValueKind::Value;
    } else if (ArgRegsAndSizes.size() > 1) {
      // This was split due to the calling convention, and no virtual register
      // mapping exists for the value.
      splitMultiRegDbgValue(ArgRegsAndSizes);
      return true;
    }
  }

  if (!Op)
    return false;

  assert(Variable->isValidLocationForIntrinsic(DL) &&
         "Expected inlined-at fields to agree");
  MachineInstr *NewMI = nullptr;

  if (Op->isReg())
    NewMI = MakeVRegDbgValue(Op->getReg(), Expr, IsIndirect);
  else
    NewMI = BuildMI(MF, DL, TII->get(TargetOpcode::DBG_VALUE), true, *Op,
                    Variable, Expr);

  // Otherwise, use ArgDbgValues.
  FuncInfo.ArgDbgValues.push_back(NewMI);
  return true;
}

/// Return the appropriate SDDbgValue based on N.
SDDbgValue *SelectionDAGBuilder::getDbgValue(SDValue N,
                                             DILocalVariable *Variable,
                                             DIExpression *Expr,
                                             const DebugLoc &dl,
                                             unsigned DbgSDNodeOrder) {
  if (auto *FISDN = dyn_cast<FrameIndexSDNode>(N.getNode())) {
    // Construct a FrameIndexDbgValue for FrameIndexSDNodes so we can describe
    // stack slot locations.
    //
    // Consider "int x = 0; int *px = &x;". There are two kinds of interesting
    // debug values here after optimization:
    //
    //   dbg.value(i32* %px, !"int *px", !DIExpression()), and
    //   dbg.value(i32* %px, !"int x", !DIExpression(DW_OP_deref))
    //
    // Both describe the direct values of their associated variables.
    return DAG.getFrameIndexDbgValue(Variable, Expr, FISDN->getIndex(),
                                     /*IsIndirect*/ false, dl, DbgSDNodeOrder);
  }
  return DAG.getDbgValue(Variable, Expr, N.getNode(), N.getResNo(),
                         /*IsIndirect*/ false, dl, DbgSDNodeOrder);
}

static unsigned FixedPointIntrinsicToOpcode(unsigned Intrinsic) {
  switch (Intrinsic) {
  case Intrinsic::smul_fix:
    return ISD::SMULFIX;
  case Intrinsic::umul_fix:
    return ISD::UMULFIX;
  case Intrinsic::smul_fix_sat:
    return ISD::SMULFIXSAT;
  case Intrinsic::umul_fix_sat:
    return ISD::UMULFIXSAT;
  case Intrinsic::sdiv_fix:
    return ISD::SDIVFIX;
  case Intrinsic::udiv_fix:
    return ISD::UDIVFIX;
  case Intrinsic::sdiv_fix_sat:
    return ISD::SDIVFIXSAT;
  case Intrinsic::udiv_fix_sat:
    return ISD::UDIVFIXSAT;
  default:
    llvm_unreachable("Unhandled fixed point intrinsic");
  }
}

void SelectionDAGBuilder::lowerCallToExternalSymbol(const CallInst &I,
                                           const char *FunctionName) {
  assert(FunctionName && "FunctionName must not be nullptr");
  SDValue Callee = DAG.getExternalSymbol(
      FunctionName,
      DAG.getTargetLoweringInfo().getPointerTy(DAG.getDataLayout()));
  LowerCallTo(I, Callee, I.isTailCall(), I.isMustTailCall());
}

/// Given a @llvm.call.preallocated.setup, return the corresponding
/// preallocated call.
static const CallBase *FindPreallocatedCall(const Value *PreallocatedSetup) {
  assert(cast<CallBase>(PreallocatedSetup)
                 ->getCalledFunction()
                 ->getIntrinsicID() == Intrinsic::call_preallocated_setup &&
         "expected call_preallocated_setup Value");
  for (auto *U : PreallocatedSetup->users()) {
    auto *UseCall = cast<CallBase>(U);
    const Function *Fn = UseCall->getCalledFunction();
    if (!Fn || Fn->getIntrinsicID() != Intrinsic::call_preallocated_arg) {
      return UseCall;
    }
  }
  llvm_unreachable("expected corresponding call to preallocated setup/arg");
}

/// Lower the call to the specified intrinsic function.
void SelectionDAGBuilder::visitIntrinsicCall(const CallInst &I,
                                             unsigned Intrinsic) {
  const TargetLowering &TLI = DAG.getTargetLoweringInfo();
  SDLoc sdl = getCurSDLoc();
  DebugLoc dl = getCurDebugLoc();
  SDValue Res;

  SDNodeFlags Flags;
  if (auto *FPOp = dyn_cast<FPMathOperator>(&I))
    Flags.copyFMF(*FPOp);

  switch (Intrinsic) {
  default:
    // By default, turn this into a target intrinsic node.
    visitTargetIntrinsic(I, Intrinsic);
    return;
  case Intrinsic::vscale: {
    match(&I, m_VScale(DAG.getDataLayout()));
    EVT VT = TLI.getValueType(DAG.getDataLayout(), I.getType());
    setValue(&I, DAG.getVScale(sdl, VT, APInt(VT.getSizeInBits(), 1)));
    return;
  }
  case Intrinsic::vastart:  visitVAStart(I); return;
  case Intrinsic::vaend:    visitVAEnd(I); return;
  case Intrinsic::vacopy:   visitVACopy(I); return;
  case Intrinsic::returnaddress:
    setValue(&I, DAG.getNode(ISD::RETURNADDR, sdl,
                             TLI.getValueType(DAG.getDataLayout(), I.getType()),
                             getValue(I.getArgOperand(0))));
    return;
  case Intrinsic::addressofreturnaddress:
    setValue(&I,
             DAG.getNode(ISD::ADDROFRETURNADDR, sdl,
                         TLI.getValueType(DAG.getDataLayout(), I.getType())));
    return;
  case Intrinsic::sponentry:
    setValue(&I,
             DAG.getNode(ISD::SPONENTRY, sdl,
                         TLI.getValueType(DAG.getDataLayout(), I.getType())));
    return;
  case Intrinsic::frameaddress:
    setValue(&I, DAG.getNode(ISD::FRAMEADDR, sdl,
                             TLI.getFrameIndexTy(DAG.getDataLayout()),
                             getValue(I.getArgOperand(0))));
    return;
  case Intrinsic::read_volatile_register:
  case Intrinsic::read_register: {
    Value *Reg = I.getArgOperand(0);
    SDValue Chain = getRoot();
    SDValue RegName =
        DAG.getMDNode(cast<MDNode>(cast<MetadataAsValue>(Reg)->getMetadata()));
    EVT VT = TLI.getValueType(DAG.getDataLayout(), I.getType());
    Res = DAG.getNode(ISD::READ_REGISTER, sdl,
      DAG.getVTList(VT, MVT::Other), Chain, RegName);
    setValue(&I, Res);
    DAG.setRoot(Res.getValue(1));
    return;
  }
  case Intrinsic::write_register: {
    Value *Reg = I.getArgOperand(0);
    Value *RegValue = I.getArgOperand(1);
    SDValue Chain = getRoot();
    SDValue RegName =
        DAG.getMDNode(cast<MDNode>(cast<MetadataAsValue>(Reg)->getMetadata()));
    DAG.setRoot(DAG.getNode(ISD::WRITE_REGISTER, sdl, MVT::Other, Chain,
                            RegName, getValue(RegValue)));
    return;
  }
  case Intrinsic::memcpy: {
    const auto &MCI = cast<MemCpyInst>(I);
    SDValue Op1 = getValue(I.getArgOperand(0));
    SDValue Op2 = getValue(I.getArgOperand(1));
    SDValue Op3 = getValue(I.getArgOperand(2));
    // @llvm.memcpy defines 0 and 1 to both mean no alignment.
    Align DstAlign = MCI.getDestAlign().valueOrOne();
    Align SrcAlign = MCI.getSourceAlign().valueOrOne();
    Align Alignment = commonAlignment(DstAlign, SrcAlign);
    bool isVol = MCI.isVolatile();
    bool isTC = I.isTailCall() && isInTailCallPosition(I, DAG.getTarget());
    // FIXME: Support passing different dest/src alignments to the memcpy DAG
    // node.
    SDValue Root = isVol ? getRoot() : getMemoryRoot();
    SDValue MC = DAG.getMemcpy(Root, sdl, Op1, Op2, Op3, Alignment, isVol,
                               /* AlwaysInline */ false, isTC,
                               MachinePointerInfo(I.getArgOperand(0)),
                               MachinePointerInfo(I.getArgOperand(1)),
                               I.getAAMetadata());
    updateDAGForMaybeTailCall(MC);
    return;
  }
  case Intrinsic::memcpy_inline: {
    const auto &MCI = cast<MemCpyInlineInst>(I);
    SDValue Dst = getValue(I.getArgOperand(0));
    SDValue Src = getValue(I.getArgOperand(1));
    SDValue Size = getValue(I.getArgOperand(2));
    assert(isa<ConstantSDNode>(Size) && "memcpy_inline needs constant size");
    // @llvm.memcpy.inline defines 0 and 1 to both mean no alignment.
    Align DstAlign = MCI.getDestAlign().valueOrOne();
    Align SrcAlign = MCI.getSourceAlign().valueOrOne();
    Align Alignment = commonAlignment(DstAlign, SrcAlign);
    bool isVol = MCI.isVolatile();
    bool isTC = I.isTailCall() && isInTailCallPosition(I, DAG.getTarget());
    // FIXME: Support passing different dest/src alignments to the memcpy DAG
    // node.
    SDValue MC = DAG.getMemcpy(getRoot(), sdl, Dst, Src, Size, Alignment, isVol,
                               /* AlwaysInline */ true, isTC,
                               MachinePointerInfo(I.getArgOperand(0)),
                               MachinePointerInfo(I.getArgOperand(1)),
                               I.getAAMetadata());
    updateDAGForMaybeTailCall(MC);
    return;
  }
  case Intrinsic::memset: {
    const auto &MSI = cast<MemSetInst>(I);
    SDValue Op1 = getValue(I.getArgOperand(0));
    SDValue Op2 = getValue(I.getArgOperand(1));
    SDValue Op3 = getValue(I.getArgOperand(2));
    // @llvm.memset defines 0 and 1 to both mean no alignment.
    Align Alignment = MSI.getDestAlign().valueOrOne();
    bool isVol = MSI.isVolatile();
    bool isTC = I.isTailCall() && isInTailCallPosition(I, DAG.getTarget());
    SDValue Root = isVol ? getRoot() : getMemoryRoot();
    SDValue MS = DAG.getMemset(
        Root, sdl, Op1, Op2, Op3, Alignment, isVol, /* AlwaysInline */ false,
        isTC, MachinePointerInfo(I.getArgOperand(0)), I.getAAMetadata());
    updateDAGForMaybeTailCall(MS);
    return;
  }
  case Intrinsic::memset_inline: {
    const auto &MSII = cast<MemSetInlineInst>(I);
    SDValue Dst = getValue(I.getArgOperand(0));
    SDValue Value = getValue(I.getArgOperand(1));
    SDValue Size = getValue(I.getArgOperand(2));
    assert(isa<ConstantSDNode>(Size) && "memset_inline needs constant size");
    // @llvm.memset defines 0 and 1 to both mean no alignment.
    Align DstAlign = MSII.getDestAlign().valueOrOne();
    bool isVol = MSII.isVolatile();
    bool isTC = I.isTailCall() && isInTailCallPosition(I, DAG.getTarget());
    SDValue Root = isVol ? getRoot() : getMemoryRoot();
    SDValue MC = DAG.getMemset(Root, sdl, Dst, Value, Size, DstAlign, isVol,
                               /* AlwaysInline */ true, isTC,
                               MachinePointerInfo(I.getArgOperand(0)),
                               I.getAAMetadata());
    updateDAGForMaybeTailCall(MC);
    return;
  }
  case Intrinsic::memmove: {
    const auto &MMI = cast<MemMoveInst>(I);
    SDValue Op1 = getValue(I.getArgOperand(0));
    SDValue Op2 = getValue(I.getArgOperand(1));
    SDValue Op3 = getValue(I.getArgOperand(2));
    // @llvm.memmove defines 0 and 1 to both mean no alignment.
    Align DstAlign = MMI.getDestAlign().valueOrOne();
    Align SrcAlign = MMI.getSourceAlign().valueOrOne();
    Align Alignment = commonAlignment(DstAlign, SrcAlign);
    bool isVol = MMI.isVolatile();
    bool isTC = I.isTailCall() && isInTailCallPosition(I, DAG.getTarget());
    // FIXME: Support passing different dest/src alignments to the memmove DAG
    // node.
    SDValue Root = isVol ? getRoot() : getMemoryRoot();
    SDValue MM = DAG.getMemmove(Root, sdl, Op1, Op2, Op3, Alignment, isVol,
                                isTC, MachinePointerInfo(I.getArgOperand(0)),
                                MachinePointerInfo(I.getArgOperand(1)),
                                I.getAAMetadata());
    updateDAGForMaybeTailCall(MM);
    return;
  }
  case Intrinsic::memcpy_element_unordered_atomic: {
    const AtomicMemCpyInst &MI = cast<AtomicMemCpyInst>(I);
    SDValue Dst = getValue(MI.getRawDest());
    SDValue Src = getValue(MI.getRawSource());
    SDValue Length = getValue(MI.getLength());

    Type *LengthTy = MI.getLength()->getType();
    unsigned ElemSz = MI.getElementSizeInBytes();
    bool isTC = I.isTailCall() && isInTailCallPosition(I, DAG.getTarget());
    SDValue MC =
        DAG.getAtomicMemcpy(getRoot(), sdl, Dst, Src, Length, LengthTy, ElemSz,
                            isTC, MachinePointerInfo(MI.getRawDest()),
                            MachinePointerInfo(MI.getRawSource()));
    updateDAGForMaybeTailCall(MC);
    return;
  }
  case Intrinsic::memmove_element_unordered_atomic: {
    auto &MI = cast<AtomicMemMoveInst>(I);
    SDValue Dst = getValue(MI.getRawDest());
    SDValue Src = getValue(MI.getRawSource());
    SDValue Length = getValue(MI.getLength());

    Type *LengthTy = MI.getLength()->getType();
    unsigned ElemSz = MI.getElementSizeInBytes();
    bool isTC = I.isTailCall() && isInTailCallPosition(I, DAG.getTarget());
    SDValue MC =
        DAG.getAtomicMemmove(getRoot(), sdl, Dst, Src, Length, LengthTy, ElemSz,
                             isTC, MachinePointerInfo(MI.getRawDest()),
                             MachinePointerInfo(MI.getRawSource()));
    updateDAGForMaybeTailCall(MC);
    return;
  }
  case Intrinsic::memset_element_unordered_atomic: {
    auto &MI = cast<AtomicMemSetInst>(I);
    SDValue Dst = getValue(MI.getRawDest());
    SDValue Val = getValue(MI.getValue());
    SDValue Length = getValue(MI.getLength());

    Type *LengthTy = MI.getLength()->getType();
    unsigned ElemSz = MI.getElementSizeInBytes();
    bool isTC = I.isTailCall() && isInTailCallPosition(I, DAG.getTarget());
    SDValue MC =
        DAG.getAtomicMemset(getRoot(), sdl, Dst, Val, Length, LengthTy, ElemSz,
                            isTC, MachinePointerInfo(MI.getRawDest()));
    updateDAGForMaybeTailCall(MC);
    return;
  }
  case Intrinsic::call_preallocated_setup: {
    const CallBase *PreallocatedCall = FindPreallocatedCall(&I);
    SDValue SrcValue = DAG.getSrcValue(PreallocatedCall);
    SDValue Res = DAG.getNode(ISD::PREALLOCATED_SETUP, sdl, MVT::Other,
                              getRoot(), SrcValue);
    setValue(&I, Res);
    DAG.setRoot(Res);
    return;
  }
  case Intrinsic::call_preallocated_arg: {
    const CallBase *PreallocatedCall = FindPreallocatedCall(I.getOperand(0));
    SDValue SrcValue = DAG.getSrcValue(PreallocatedCall);
    SDValue Ops[3];
    Ops[0] = getRoot();
    Ops[1] = SrcValue;
    Ops[2] = DAG.getTargetConstant(*cast<ConstantInt>(I.getArgOperand(1)), sdl,
                                   MVT::i32); // arg index
    SDValue Res = DAG.getNode(
        ISD::PREALLOCATED_ARG, sdl,
        DAG.getVTList(TLI.getPointerTy(DAG.getDataLayout()), MVT::Other), Ops);
    setValue(&I, Res);
    DAG.setRoot(Res.getValue(1));
    return;
  }
  case Intrinsic::dbg_addr:
  case Intrinsic::dbg_declare: {
    // Assume dbg.addr and dbg.declare can not currently use DIArgList, i.e.
    // they are non-variadic.
    const auto &DI = cast<DbgVariableIntrinsic>(I);
    assert(!DI.hasArgList() && "Only dbg.value should currently use DIArgList");
    DILocalVariable *Variable = DI.getVariable();
    DIExpression *Expression = DI.getExpression();
    dropDanglingDebugInfo(Variable, Expression);
    assert(Variable && "Missing variable");
    LLVM_DEBUG(dbgs() << "SelectionDAG visiting debug intrinsic: " << DI
                      << "\n");
    // Check if address has undef value.
    const Value *Address = DI.getVariableLocationOp(0);
    if (!Address || isa<UndefValue>(Address) ||
        (Address->use_empty() && !isa<Argument>(Address))) {
      LLVM_DEBUG(dbgs() << "Dropping debug info for " << DI
                        << " (bad/undef/unused-arg address)\n");
      return;
    }

    bool isParameter = Variable->isParameter() || isa<Argument>(Address);

    // Check if this variable can be described by a frame index, typically
    // either as a static alloca or a byval parameter.
    int FI = std::numeric_limits<int>::max();
    if (const auto *AI =
            dyn_cast<AllocaInst>(Address->stripInBoundsConstantOffsets())) {
      if (AI->isStaticAlloca()) {
        auto I = FuncInfo.StaticAllocaMap.find(AI);
        if (I != FuncInfo.StaticAllocaMap.end())
          FI = I->second;
      }
    } else if (const auto *Arg = dyn_cast<Argument>(
                   Address->stripInBoundsConstantOffsets())) {
      FI = FuncInfo.getArgumentFrameIndex(Arg);
    }

    // llvm.dbg.addr is control dependent and always generates indirect
    // DBG_VALUE instructions. llvm.dbg.declare is handled as a frame index in
    // the MachineFunction variable table.
    if (FI != std::numeric_limits<int>::max()) {
      if (Intrinsic == Intrinsic::dbg_addr) {
        SDDbgValue *SDV = DAG.getFrameIndexDbgValue(
            Variable, Expression, FI, getRoot().getNode(), /*IsIndirect*/ true,
            dl, SDNodeOrder);
        DAG.AddDbgValue(SDV, isParameter);
      } else {
        LLVM_DEBUG(dbgs() << "Skipping " << DI
                          << " (variable info stashed in MF side table)\n");
      }
      return;
    }

    SDValue &N = NodeMap[Address];
    if (!N.getNode() && isa<Argument>(Address))
      // Check unused arguments map.
      N = UnusedArgNodeMap[Address];
    SDDbgValue *SDV;
    if (N.getNode()) {
      if (const BitCastInst *BCI = dyn_cast<BitCastInst>(Address))
        Address = BCI->getOperand(0);
      // Parameters are handled specially.
      auto FINode = dyn_cast<FrameIndexSDNode>(N.getNode());
      if (isParameter && FINode) {
        // Byval parameter. We have a frame index at this point.
        SDV =
            DAG.getFrameIndexDbgValue(Variable, Expression, FINode->getIndex(),
                                      /*IsIndirect*/ true, dl, SDNodeOrder);
      } else if (isa<Argument>(Address)) {
        // Address is an argument, so try to emit its dbg value using
        // virtual register info from the FuncInfo.ValueMap.
        EmitFuncArgumentDbgValue(Address, Variable, Expression, dl,
                                 FuncArgumentDbgValueKind::Declare, N);
        return;
      } else {
        SDV = DAG.getDbgValue(Variable, Expression, N.getNode(), N.getResNo(),
                              true, dl, SDNodeOrder);
      }
      DAG.AddDbgValue(SDV, isParameter);
    } else {
      // If Address is an argument then try to emit its dbg value using
      // virtual register info from the FuncInfo.ValueMap.
      if (!EmitFuncArgumentDbgValue(Address, Variable, Expression, dl,
                                    FuncArgumentDbgValueKind::Declare, N)) {
        LLVM_DEBUG(dbgs() << "Dropping debug info for " << DI
                          << " (could not emit func-arg dbg_value)\n");
      }
    }
    return;
  }
  case Intrinsic::dbg_label: {
    const DbgLabelInst &DI = cast<DbgLabelInst>(I);
    DILabel *Label = DI.getLabel();
    assert(Label && "Missing label");

    SDDbgLabel *SDV;
    SDV = DAG.getDbgLabel(Label, dl, SDNodeOrder);
    DAG.AddDbgLabel(SDV);
    return;
  }
  case Intrinsic::dbg_value: {
    const DbgValueInst &DI = cast<DbgValueInst>(I);
    assert(DI.getVariable() && "Missing variable");

    DILocalVariable *Variable = DI.getVariable();
    DIExpression *Expression = DI.getExpression();
    dropDanglingDebugInfo(Variable, Expression);
    SmallVector<Value *, 4> Values(DI.getValues());
    if (Values.empty())
      return;

    if (llvm::is_contained(Values, nullptr))
      return;

    bool IsVariadic = DI.hasArgList();
    if (!handleDebugValue(Values, Variable, Expression, dl, DI.getDebugLoc(),
                          SDNodeOrder, IsVariadic))
      addDanglingDebugInfo(&DI, dl, SDNodeOrder);
    return;
  }

  case Intrinsic::eh_typeid_for: {
    // Find the type id for the given typeinfo.
    GlobalValue *GV = ExtractTypeInfo(I.getArgOperand(0));
    unsigned TypeID = DAG.getMachineFunction().getTypeIDFor(GV);
    Res = DAG.getConstant(TypeID, sdl, MVT::i32);
    setValue(&I, Res);
    return;
  }

  case Intrinsic::eh_return_i32:
  case Intrinsic::eh_return_i64:
    DAG.getMachineFunction().setCallsEHReturn(true);
    DAG.setRoot(DAG.getNode(ISD::EH_RETURN, sdl,
                            MVT::Other,
                            getControlRoot(),
                            getValue(I.getArgOperand(0)),
                            getValue(I.getArgOperand(1))));
    return;
  case Intrinsic::eh_unwind_init:
    DAG.getMachineFunction().setCallsUnwindInit(true);
    return;
  case Intrinsic::eh_dwarf_cfa:
    setValue(&I, DAG.getNode(ISD::EH_DWARF_CFA, sdl,
                             TLI.getPointerTy(DAG.getDataLayout()),
                             getValue(I.getArgOperand(0))));
    return;
  case Intrinsic::eh_sjlj_callsite: {
    MachineModuleInfo &MMI = DAG.getMachineFunction().getMMI();
    ConstantInt *CI = cast<ConstantInt>(I.getArgOperand(0));
    assert(MMI.getCurrentCallSite() == 0 && "Overlapping call sites!");

    MMI.setCurrentCallSite(CI->getZExtValue());
    return;
  }
  case Intrinsic::eh_sjlj_functioncontext: {
    // Get and store the index of the function context.
    MachineFrameInfo &MFI = DAG.getMachineFunction().getFrameInfo();
    AllocaInst *FnCtx =
      cast<AllocaInst>(I.getArgOperand(0)->stripPointerCasts());
    int FI = FuncInfo.StaticAllocaMap[FnCtx];
    MFI.setFunctionContextIndex(FI);
    return;
  }
  case Intrinsic::eh_sjlj_setjmp: {
    SDValue Ops[2];
    Ops[0] = getRoot();
    Ops[1] = getValue(I.getArgOperand(0));
    SDValue Op = DAG.getNode(ISD::EH_SJLJ_SETJMP, sdl,
                             DAG.getVTList(MVT::i32, MVT::Other), Ops);
    setValue(&I, Op.getValue(0));
    DAG.setRoot(Op.getValue(1));
    return;
  }
  case Intrinsic::eh_sjlj_longjmp:
    DAG.setRoot(DAG.getNode(ISD::EH_SJLJ_LONGJMP, sdl, MVT::Other,
                            getRoot(), getValue(I.getArgOperand(0))));
    return;
  case Intrinsic::eh_sjlj_setup_dispatch:
    DAG.setRoot(DAG.getNode(ISD::EH_SJLJ_SETUP_DISPATCH, sdl, MVT::Other,
                            getRoot()));
    return;
  case Intrinsic::masked_gather:
    visitMaskedGather(I);
    return;
  case Intrinsic::masked_load:
    visitMaskedLoad(I);
    return;
  case Intrinsic::masked_scatter:
    visitMaskedScatter(I);
    return;
  case Intrinsic::masked_store:
    visitMaskedStore(I);
    return;
  case Intrinsic::masked_expandload:
    visitMaskedLoad(I, true /* IsExpanding */);
    return;
  case Intrinsic::masked_compressstore:
    visitMaskedStore(I, true /* IsCompressing */);
    return;
  case Intrinsic::powi:
    setValue(&I, ExpandPowI(sdl, getValue(I.getArgOperand(0)),
                            getValue(I.getArgOperand(1)), DAG));
    return;
  case Intrinsic::log:
    setValue(&I, expandLog(sdl, getValue(I.getArgOperand(0)), DAG, TLI, Flags));
    return;
  case Intrinsic::log2:
    setValue(&I,
             expandLog2(sdl, getValue(I.getArgOperand(0)), DAG, TLI, Flags));
    return;
  case Intrinsic::log10:
    setValue(&I,
             expandLog10(sdl, getValue(I.getArgOperand(0)), DAG, TLI, Flags));
    return;
  case Intrinsic::exp:
    setValue(&I, expandExp(sdl, getValue(I.getArgOperand(0)), DAG, TLI, Flags));
    return;
  case Intrinsic::exp2:
    setValue(&I,
             expandExp2(sdl, getValue(I.getArgOperand(0)), DAG, TLI, Flags));
    return;
  case Intrinsic::pow:
    setValue(&I, expandPow(sdl, getValue(I.getArgOperand(0)),
                           getValue(I.getArgOperand(1)), DAG, TLI, Flags));
    return;
  case Intrinsic::sqrt:
  case Intrinsic::fabs:
  case Intrinsic::sin:
  case Intrinsic::cos:
  case Intrinsic::floor:
  case Intrinsic::ceil:
  case Intrinsic::trunc:
  case Intrinsic::rint:
  case Intrinsic::nearbyint:
  case Intrinsic::round:
  case Intrinsic::roundeven:
  case Intrinsic::canonicalize: {
    unsigned Opcode;
    switch (Intrinsic) {
    default: llvm_unreachable("Impossible intrinsic");  // Can't reach here.
    case Intrinsic::sqrt:      Opcode = ISD::FSQRT;      break;
    case Intrinsic::fabs:      Opcode = ISD::FABS;       break;
    case Intrinsic::sin:       Opcode = ISD::FSIN;       break;
    case Intrinsic::cos:       Opcode = ISD::FCOS;       break;
    case Intrinsic::floor:     Opcode = ISD::FFLOOR;     break;
    case Intrinsic::ceil:      Opcode = ISD::FCEIL;      break;
    case Intrinsic::trunc:     Opcode = ISD::FTRUNC;     break;
    case Intrinsic::rint:      Opcode = ISD::FRINT;      break;
    case Intrinsic::nearbyint: Opcode = ISD::FNEARBYINT; break;
    case Intrinsic::round:     Opcode = ISD::FROUND;     break;
    case Intrinsic::roundeven: Opcode = ISD::FROUNDEVEN; break;
    case Intrinsic::canonicalize: Opcode = ISD::FCANONICALIZE; break;
    }

    setValue(&I, DAG.getNode(Opcode, sdl,
                             getValue(I.getArgOperand(0)).getValueType(),
                             getValue(I.getArgOperand(0)), Flags));
    return;
  }
  case Intrinsic::lround:
  case Intrinsic::llround:
  case Intrinsic::lrint:
  case Intrinsic::llrint: {
    unsigned Opcode;
    switch (Intrinsic) {
    default: llvm_unreachable("Impossible intrinsic");  // Can't reach here.
    case Intrinsic::lround:  Opcode = ISD::LROUND;  break;
    case Intrinsic::llround: Opcode = ISD::LLROUND; break;
    case Intrinsic::lrint:   Opcode = ISD::LRINT;   break;
    case Intrinsic::llrint:  Opcode = ISD::LLRINT;  break;
    }

    EVT RetVT = TLI.getValueType(DAG.getDataLayout(), I.getType());
    setValue(&I, DAG.getNode(Opcode, sdl, RetVT,
                             getValue(I.getArgOperand(0))));
    return;
  }
  case Intrinsic::minnum:
    setValue(&I, DAG.getNode(ISD::FMINNUM, sdl,
                             getValue(I.getArgOperand(0)).getValueType(),
                             getValue(I.getArgOperand(0)),
                             getValue(I.getArgOperand(1)), Flags));
    return;
  case Intrinsic::maxnum:
    setValue(&I, DAG.getNode(ISD::FMAXNUM, sdl,
                             getValue(I.getArgOperand(0)).getValueType(),
                             getValue(I.getArgOperand(0)),
                             getValue(I.getArgOperand(1)), Flags));
    return;
  case Intrinsic::minimum:
    setValue(&I, DAG.getNode(ISD::FMINIMUM, sdl,
                             getValue(I.getArgOperand(0)).getValueType(),
                             getValue(I.getArgOperand(0)),
                             getValue(I.getArgOperand(1)), Flags));
    return;
  case Intrinsic::maximum:
    setValue(&I, DAG.getNode(ISD::FMAXIMUM, sdl,
                             getValue(I.getArgOperand(0)).getValueType(),
                             getValue(I.getArgOperand(0)),
                             getValue(I.getArgOperand(1)), Flags));
    return;
  case Intrinsic::copysign:
    setValue(&I, DAG.getNode(ISD::FCOPYSIGN, sdl,
                             getValue(I.getArgOperand(0)).getValueType(),
                             getValue(I.getArgOperand(0)),
                             getValue(I.getArgOperand(1)), Flags));
    return;
  case Intrinsic::arithmetic_fence: {
    setValue(&I, DAG.getNode(ISD::ARITH_FENCE, sdl,
                             getValue(I.getArgOperand(0)).getValueType(),
                             getValue(I.getArgOperand(0)), Flags));
    return;
  }
  case Intrinsic::fma:
    setValue(&I, DAG.getNode(
                     ISD::FMA, sdl, getValue(I.getArgOperand(0)).getValueType(),
                     getValue(I.getArgOperand(0)), getValue(I.getArgOperand(1)),
                     getValue(I.getArgOperand(2)), Flags));
    return;
#define INSTRUCTION(NAME, NARG, ROUND_MODE, INTRINSIC)                         \
  case Intrinsic::INTRINSIC:
#include "llvm/IR/ConstrainedOps.def"
    visitConstrainedFPIntrinsic(cast<ConstrainedFPIntrinsic>(I));
    return;
#define BEGIN_REGISTER_VP_INTRINSIC(VPID, ...) case Intrinsic::VPID:
#include "llvm/IR/VPIntrinsics.def"
    visitVectorPredicationIntrinsic(cast<VPIntrinsic>(I));
    return;
  case Intrinsic::fptrunc_round: {
    // Get the last argument, the metadata and convert it to an integer in the
    // call
    Metadata *MD = cast<MetadataAsValue>(I.getArgOperand(1))->getMetadata();
    Optional<RoundingMode> RoundMode =
        convertStrToRoundingMode(cast<MDString>(MD)->getString());

    EVT VT = TLI.getValueType(DAG.getDataLayout(), I.getType());

    // Propagate fast-math-flags from IR to node(s).
    SDNodeFlags Flags;
    Flags.copyFMF(*cast<FPMathOperator>(&I));
    SelectionDAG::FlagInserter FlagsInserter(DAG, Flags);

    SDValue Result;
    Result = DAG.getNode(
        ISD::FPTRUNC_ROUND, sdl, VT, getValue(I.getArgOperand(0)),
        DAG.getTargetConstant((int)RoundMode.getValue(), sdl,
                              TLI.getPointerTy(DAG.getDataLayout())));
    setValue(&I, Result);

    return;
  }
  case Intrinsic::fmuladd: {
    EVT VT = TLI.getValueType(DAG.getDataLayout(), I.getType());
    if (TM.Options.AllowFPOpFusion != FPOpFusion::Strict &&
        TLI.isFMAFasterThanFMulAndFAdd(DAG.getMachineFunction(), VT)) {
      setValue(&I, DAG.getNode(ISD::FMA, sdl,
                               getValue(I.getArgOperand(0)).getValueType(),
                               getValue(I.getArgOperand(0)),
                               getValue(I.getArgOperand(1)),
                               getValue(I.getArgOperand(2)), Flags));
    } else {
      // TODO: Intrinsic calls should have fast-math-flags.
      SDValue Mul = DAG.getNode(
          ISD::FMUL, sdl, getValue(I.getArgOperand(0)).getValueType(),
          getValue(I.getArgOperand(0)), getValue(I.getArgOperand(1)), Flags);
      SDValue Add = DAG.getNode(ISD::FADD, sdl,
                                getValue(I.getArgOperand(0)).getValueType(),
                                Mul, getValue(I.getArgOperand(2)), Flags);
      setValue(&I, Add);
    }
    return;
  }
  case Intrinsic::convert_to_fp16:
    setValue(&I, DAG.getNode(ISD::BITCAST, sdl, MVT::i16,
                             DAG.getNode(ISD::FP_ROUND, sdl, MVT::f16,
                                         getValue(I.getArgOperand(0)),
                                         DAG.getTargetConstant(0, sdl,
                                                               MVT::i32))));
    return;
  case Intrinsic::convert_from_fp16:
    setValue(&I, DAG.getNode(ISD::FP_EXTEND, sdl,
                             TLI.getValueType(DAG.getDataLayout(), I.getType()),
                             DAG.getNode(ISD::BITCAST, sdl, MVT::f16,
                                         getValue(I.getArgOperand(0)))));
    return;
  case Intrinsic::fptosi_sat: {
    EVT VT = TLI.getValueType(DAG.getDataLayout(), I.getType());
    setValue(&I, DAG.getNode(ISD::FP_TO_SINT_SAT, sdl, VT,
                             getValue(I.getArgOperand(0)),
                             DAG.getValueType(VT.getScalarType())));
    return;
  }
  case Intrinsic::fptoui_sat: {
    EVT VT = TLI.getValueType(DAG.getDataLayout(), I.getType());
    setValue(&I, DAG.getNode(ISD::FP_TO_UINT_SAT, sdl, VT,
                             getValue(I.getArgOperand(0)),
                             DAG.getValueType(VT.getScalarType())));
    return;
  }
  case Intrinsic::set_rounding:
    Res = DAG.getNode(ISD::SET_ROUNDING, sdl, MVT::Other,
                      {getRoot(), getValue(I.getArgOperand(0))});
    setValue(&I, Res);
    DAG.setRoot(Res.getValue(0));
    return;
  case Intrinsic::is_fpclass: {
    const DataLayout DLayout = DAG.getDataLayout();
    EVT DestVT = TLI.getValueType(DLayout, I.getType());
    EVT ArgVT = TLI.getValueType(DLayout, I.getArgOperand(0)->getType());
    unsigned Test = cast<ConstantInt>(I.getArgOperand(1))->getZExtValue();
    MachineFunction &MF = DAG.getMachineFunction();
    const Function &F = MF.getFunction();
    SDValue Op = getValue(I.getArgOperand(0));
    SDNodeFlags Flags;
    Flags.setNoFPExcept(
        !F.getAttributes().hasFnAttr(llvm::Attribute::StrictFP));
    // If ISD::IS_FPCLASS should be expanded, do it right now, because the
    // expansion can use illegal types. Making expansion early allows
    // legalizing these types prior to selection.
    if (!TLI.isOperationLegalOrCustom(ISD::IS_FPCLASS, ArgVT)) {
      SDValue Result = TLI.expandIS_FPCLASS(DestVT, Op, Test, Flags, sdl, DAG);
      setValue(&I, Result);
      return;
    }

    SDValue Check = DAG.getTargetConstant(Test, sdl, MVT::i32);
    SDValue V = DAG.getNode(ISD::IS_FPCLASS, sdl, DestVT, {Op, Check}, Flags);
    setValue(&I, V);
    return;
  }
  case Intrinsic::pcmarker: {
    SDValue Tmp = getValue(I.getArgOperand(0));
    DAG.setRoot(DAG.getNode(ISD::PCMARKER, sdl, MVT::Other, getRoot(), Tmp));
    return;
  }
  case Intrinsic::readcyclecounter: {
    SDValue Op = getRoot();
    Res = DAG.getNode(ISD::READCYCLECOUNTER, sdl,
                      DAG.getVTList(MVT::i64, MVT::Other), Op);
    setValue(&I, Res);
    DAG.setRoot(Res.getValue(1));
    return;
  }
  case Intrinsic::bitreverse:
    setValue(&I, DAG.getNode(ISD::BITREVERSE, sdl,
                             getValue(I.getArgOperand(0)).getValueType(),
                             getValue(I.getArgOperand(0))));
    return;
  case Intrinsic::bswap:
    setValue(&I, DAG.getNode(ISD::BSWAP, sdl,
                             getValue(I.getArgOperand(0)).getValueType(),
                             getValue(I.getArgOperand(0))));
    return;
  case Intrinsic::cttz: {
    SDValue Arg = getValue(I.getArgOperand(0));
    ConstantInt *CI = cast<ConstantInt>(I.getArgOperand(1));
    EVT Ty = Arg.getValueType();
    setValue(&I, DAG.getNode(CI->isZero() ? ISD::CTTZ : ISD::CTTZ_ZERO_UNDEF,
                             sdl, Ty, Arg));
    return;
  }
  case Intrinsic::ctlz: {
    SDValue Arg = getValue(I.getArgOperand(0));
    ConstantInt *CI = cast<ConstantInt>(I.getArgOperand(1));
    EVT Ty = Arg.getValueType();
    setValue(&I, DAG.getNode(CI->isZero() ? ISD::CTLZ : ISD::CTLZ_ZERO_UNDEF,
                             sdl, Ty, Arg));
    return;
  }
  case Intrinsic::ctpop: {
    SDValue Arg = getValue(I.getArgOperand(0));
    EVT Ty = Arg.getValueType();
    setValue(&I, DAG.getNode(ISD::CTPOP, sdl, Ty, Arg));
    return;
  }
  case Intrinsic::fshl:
  case Intrinsic::fshr: {
    bool IsFSHL = Intrinsic == Intrinsic::fshl;
    SDValue X = getValue(I.getArgOperand(0));
    SDValue Y = getValue(I.getArgOperand(1));
    SDValue Z = getValue(I.getArgOperand(2));
    EVT VT = X.getValueType();

    if (X == Y) {
      auto RotateOpcode = IsFSHL ? ISD::ROTL : ISD::ROTR;
      setValue(&I, DAG.getNode(RotateOpcode, sdl, VT, X, Z));
    } else {
      auto FunnelOpcode = IsFSHL ? ISD::FSHL : ISD::FSHR;
      setValue(&I, DAG.getNode(FunnelOpcode, sdl, VT, X, Y, Z));
    }
    return;
  }
  case Intrinsic::sadd_sat: {
    SDValue Op1 = getValue(I.getArgOperand(0));
    SDValue Op2 = getValue(I.getArgOperand(1));
    setValue(&I, DAG.getNode(ISD::SADDSAT, sdl, Op1.getValueType(), Op1, Op2));
    return;
  }
  case Intrinsic::uadd_sat: {
    SDValue Op1 = getValue(I.getArgOperand(0));
    SDValue Op2 = getValue(I.getArgOperand(1));
    setValue(&I, DAG.getNode(ISD::UADDSAT, sdl, Op1.getValueType(), Op1, Op2));
    return;
  }
  case Intrinsic::ssub_sat: {
    SDValue Op1 = getValue(I.getArgOperand(0));
    SDValue Op2 = getValue(I.getArgOperand(1));
    setValue(&I, DAG.getNode(ISD::SSUBSAT, sdl, Op1.getValueType(), Op1, Op2));
    return;
  }
  case Intrinsic::usub_sat: {
    SDValue Op1 = getValue(I.getArgOperand(0));
    SDValue Op2 = getValue(I.getArgOperand(1));
    setValue(&I, DAG.getNode(ISD::USUBSAT, sdl, Op1.getValueType(), Op1, Op2));
    return;
  }
  case Intrinsic::sshl_sat: {
    SDValue Op1 = getValue(I.getArgOperand(0));
    SDValue Op2 = getValue(I.getArgOperand(1));
    setValue(&I, DAG.getNode(ISD::SSHLSAT, sdl, Op1.getValueType(), Op1, Op2));
    return;
  }
  case Intrinsic::ushl_sat: {
    SDValue Op1 = getValue(I.getArgOperand(0));
    SDValue Op2 = getValue(I.getArgOperand(1));
    setValue(&I, DAG.getNode(ISD::USHLSAT, sdl, Op1.getValueType(), Op1, Op2));
    return;
  }
  case Intrinsic::smul_fix:
  case Intrinsic::umul_fix:
  case Intrinsic::smul_fix_sat:
  case Intrinsic::umul_fix_sat: {
    SDValue Op1 = getValue(I.getArgOperand(0));
    SDValue Op2 = getValue(I.getArgOperand(1));
    SDValue Op3 = getValue(I.getArgOperand(2));
    setValue(&I, DAG.getNode(FixedPointIntrinsicToOpcode(Intrinsic), sdl,
                             Op1.getValueType(), Op1, Op2, Op3));
    return;
  }
  case Intrinsic::sdiv_fix:
  case Intrinsic::udiv_fix:
  case Intrinsic::sdiv_fix_sat:
  case Intrinsic::udiv_fix_sat: {
    SDValue Op1 = getValue(I.getArgOperand(0));
    SDValue Op2 = getValue(I.getArgOperand(1));
    SDValue Op3 = getValue(I.getArgOperand(2));
    setValue(&I, expandDivFix(FixedPointIntrinsicToOpcode(Intrinsic), sdl,
                              Op1, Op2, Op3, DAG, TLI));
    return;
  }
  case Intrinsic::smax: {
    SDValue Op1 = getValue(I.getArgOperand(0));
    SDValue Op2 = getValue(I.getArgOperand(1));
    setValue(&I, DAG.getNode(ISD::SMAX, sdl, Op1.getValueType(), Op1, Op2));
    return;
  }
  case Intrinsic::smin: {
    SDValue Op1 = getValue(I.getArgOperand(0));
    SDValue Op2 = getValue(I.getArgOperand(1));
    setValue(&I, DAG.getNode(ISD::SMIN, sdl, Op1.getValueType(), Op1, Op2));
    return;
  }
  case Intrinsic::umax: {
    SDValue Op1 = getValue(I.getArgOperand(0));
    SDValue Op2 = getValue(I.getArgOperand(1));
    setValue(&I, DAG.getNode(ISD::UMAX, sdl, Op1.getValueType(), Op1, Op2));
    return;
  }
  case Intrinsic::umin: {
    SDValue Op1 = getValue(I.getArgOperand(0));
    SDValue Op2 = getValue(I.getArgOperand(1));
    setValue(&I, DAG.getNode(ISD::UMIN, sdl, Op1.getValueType(), Op1, Op2));
    return;
  }
  case Intrinsic::abs: {
    // TODO: Preserve "int min is poison" arg in SDAG?
    SDValue Op1 = getValue(I.getArgOperand(0));
    setValue(&I, DAG.getNode(ISD::ABS, sdl, Op1.getValueType(), Op1));
    return;
  }
  case Intrinsic::stacksave: {
    SDValue Op = getRoot();
    EVT VT = TLI.getValueType(DAG.getDataLayout(), I.getType());
    Res = DAG.getNode(ISD::STACKSAVE, sdl, DAG.getVTList(VT, MVT::Other), Op);
    setValue(&I, Res);
    DAG.setRoot(Res.getValue(1));
    return;
  }
  case Intrinsic::stackrestore:
    Res = getValue(I.getArgOperand(0));
    DAG.setRoot(DAG.getNode(ISD::STACKRESTORE, sdl, MVT::Other, getRoot(), Res));
    return;
  case Intrinsic::get_dynamic_area_offset: {
    SDValue Op = getRoot();
    EVT PtrTy = TLI.getFrameIndexTy(DAG.getDataLayout());
    EVT ResTy = TLI.getValueType(DAG.getDataLayout(), I.getType());
    // Result type for @llvm.get.dynamic.area.offset should match PtrTy for
    // target.
    if (PtrTy.getFixedSizeInBits() < ResTy.getFixedSizeInBits())
      report_fatal_error("Wrong result type for @llvm.get.dynamic.area.offset"
                         " intrinsic!");
    Res = DAG.getNode(ISD::GET_DYNAMIC_AREA_OFFSET, sdl, DAG.getVTList(ResTy),
                      Op);
    DAG.setRoot(Op);
    setValue(&I, Res);
    return;
  }
  case Intrinsic::stackguard: {
    MachineFunction &MF = DAG.getMachineFunction();
    const Module &M = *MF.getFunction().getParent();
    SDValue Chain = getRoot();
    if (TLI.useLoadStackGuardNode()) {
      Res = getLoadStackGuard(DAG, sdl, Chain);
    } else {
      EVT PtrTy = TLI.getValueType(DAG.getDataLayout(), I.getType());
      const Value *Global = TLI.getSDagStackGuard(M);
      Align Align = DAG.getDataLayout().getPrefTypeAlign(Global->getType());
      Res = DAG.getLoad(PtrTy, sdl, Chain, getValue(Global),
                        MachinePointerInfo(Global, 0), Align,
                        MachineMemOperand::MOVolatile);
    }
    if (TLI.useStackGuardXorFP())
      Res = TLI.emitStackGuardXorFP(DAG, Res, sdl);
    DAG.setRoot(Chain);
    setValue(&I, Res);
    return;
  }
  case Intrinsic::stackprotector: {
    // Emit code into the DAG to store the stack guard onto the stack.
    MachineFunction &MF = DAG.getMachineFunction();
    MachineFrameInfo &MFI = MF.getFrameInfo();
    SDValue Src, Chain = getRoot();

    if (TLI.useLoadStackGuardNode())
      Src = getLoadStackGuard(DAG, sdl, Chain);
    else
      Src = getValue(I.getArgOperand(0));   // The guard's value.

    AllocaInst *Slot = cast<AllocaInst>(I.getArgOperand(1));

    int FI = FuncInfo.StaticAllocaMap[Slot];
    MFI.setStackProtectorIndex(FI);
    EVT PtrTy = TLI.getFrameIndexTy(DAG.getDataLayout());

    SDValue FIN = DAG.getFrameIndex(FI, PtrTy);

    // Store the stack protector onto the stack.
    Res = DAG.getStore(
        Chain, sdl, Src, FIN,
        MachinePointerInfo::getFixedStack(DAG.getMachineFunction(), FI),
        MaybeAlign(), MachineMemOperand::MOVolatile);
    setValue(&I, Res);
    DAG.setRoot(Res);
    return;
  }
  case Intrinsic::objectsize:
    llvm_unreachable("llvm.objectsize.* should have been lowered already");

  case Intrinsic::is_constant:
    llvm_unreachable("llvm.is.constant.* should have been lowered already");

  case Intrinsic::annotation:
  case Intrinsic::ptr_annotation:
  case Intrinsic::launder_invariant_group:
  case Intrinsic::strip_invariant_group:
    // Drop the intrinsic, but forward the value
    setValue(&I, getValue(I.getOperand(0)));
    return;

  case Intrinsic::assume:
  case Intrinsic::experimental_noalias_scope_decl:
  case Intrinsic::var_annotation:
  case Intrinsic::sideeffect:
    // Discard annotate attributes, noalias scope declarations, assumptions, and
    // artificial side-effects.
    return;

  case Intrinsic::codeview_annotation: {
    // Emit a label associated with this metadata.
    MachineFunction &MF = DAG.getMachineFunction();
    MCSymbol *Label =
        MF.getMMI().getContext().createTempSymbol("annotation", true);
    Metadata *MD = cast<MetadataAsValue>(I.getArgOperand(0))->getMetadata();
    MF.addCodeViewAnnotation(Label, cast<MDNode>(MD));
    Res = DAG.getLabelNode(ISD::ANNOTATION_LABEL, sdl, getRoot(), Label);
    DAG.setRoot(Res);
    return;
  }

  case Intrinsic::init_trampoline: {
    const Function *F = cast<Function>(I.getArgOperand(1)->stripPointerCasts());

    SDValue Ops[6];
    Ops[0] = getRoot();
    Ops[1] = getValue(I.getArgOperand(0));
    Ops[2] = getValue(I.getArgOperand(1));
    Ops[3] = getValue(I.getArgOperand(2));
    Ops[4] = DAG.getSrcValue(I.getArgOperand(0));
    Ops[5] = DAG.getSrcValue(F);

    Res = DAG.getNode(ISD::INIT_TRAMPOLINE, sdl, MVT::Other, Ops);

    DAG.setRoot(Res);
    return;
  }
  case Intrinsic::adjust_trampoline:
    setValue(&I, DAG.getNode(ISD::ADJUST_TRAMPOLINE, sdl,
                             TLI.getPointerTy(DAG.getDataLayout()),
                             getValue(I.getArgOperand(0))));
    return;
  case Intrinsic::gcroot: {
    assert(DAG.getMachineFunction().getFunction().hasGC() &&
           "only valid in functions with gc specified, enforced by Verifier");
    assert(GFI && "implied by previous");
    const Value *Alloca = I.getArgOperand(0)->stripPointerCasts();
    const Constant *TypeMap = cast<Constant>(I.getArgOperand(1));

    FrameIndexSDNode *FI = cast<FrameIndexSDNode>(getValue(Alloca).getNode());
    GFI->addStackRoot(FI->getIndex(), TypeMap);
    return;
  }
  case Intrinsic::gcread:
  case Intrinsic::gcwrite:
    llvm_unreachable("GC failed to lower gcread/gcwrite intrinsics!");
  case Intrinsic::flt_rounds:
    Res = DAG.getNode(ISD::FLT_ROUNDS_, sdl, {MVT::i32, MVT::Other}, getRoot());
    setValue(&I, Res);
    DAG.setRoot(Res.getValue(1));
    return;

  case Intrinsic::expect:
    // Just replace __builtin_expect(exp, c) with EXP.
    setValue(&I, getValue(I.getArgOperand(0)));
    return;

  case Intrinsic::ubsantrap:
  case Intrinsic::debugtrap:
  case Intrinsic::trap: {
    StringRef TrapFuncName =
        I.getAttributes().getFnAttr("trap-func-name").getValueAsString();
    if (TrapFuncName.empty()) {
      switch (Intrinsic) {
      case Intrinsic::trap:
        DAG.setRoot(DAG.getNode(ISD::TRAP, sdl, MVT::Other, getRoot()));
        break;
      case Intrinsic::debugtrap:
        DAG.setRoot(DAG.getNode(ISD::DEBUGTRAP, sdl, MVT::Other, getRoot()));
        break;
      case Intrinsic::ubsantrap:
        DAG.setRoot(DAG.getNode(
            ISD::UBSANTRAP, sdl, MVT::Other, getRoot(),
            DAG.getTargetConstant(
                cast<ConstantInt>(I.getArgOperand(0))->getZExtValue(), sdl,
                MVT::i32)));
        break;
      default: llvm_unreachable("unknown trap intrinsic");
      }
      return;
    }
    TargetLowering::ArgListTy Args;
    if (Intrinsic == Intrinsic::ubsantrap) {
      Args.push_back(TargetLoweringBase::ArgListEntry());
      Args[0].Val = I.getArgOperand(0);
      Args[0].Node = getValue(Args[0].Val);
      Args[0].Ty = Args[0].Val->getType();
    }

    TargetLowering::CallLoweringInfo CLI(DAG);
    CLI.setDebugLoc(sdl).setChain(getRoot()).setLibCallee(
        CallingConv::C, I.getType(),
        DAG.getExternalSymbol(TrapFuncName.data(),
                              TLI.getPointerTy(DAG.getDataLayout())),
        std::move(Args));

    std::pair<SDValue, SDValue> Result = TLI.LowerCallTo(CLI);
    DAG.setRoot(Result.second);
    return;
  }

  case Intrinsic::uadd_with_overflow:
  case Intrinsic::sadd_with_overflow:
  case Intrinsic::usub_with_overflow:
  case Intrinsic::ssub_with_overflow:
  case Intrinsic::umul_with_overflow:
  case Intrinsic::smul_with_overflow: {
    ISD::NodeType Op;
    switch (Intrinsic) {
    default: llvm_unreachable("Impossible intrinsic");  // Can't reach here.
    case Intrinsic::uadd_with_overflow: Op = ISD::UADDO; break;
    case Intrinsic::sadd_with_overflow: Op = ISD::SADDO; break;
    case Intrinsic::usub_with_overflow: Op = ISD::USUBO; break;
    case Intrinsic::ssub_with_overflow: Op = ISD::SSUBO; break;
    case Intrinsic::umul_with_overflow: Op = ISD::UMULO; break;
    case Intrinsic::smul_with_overflow: Op = ISD::SMULO; break;
    }
    SDValue Op1 = getValue(I.getArgOperand(0));
    SDValue Op2 = getValue(I.getArgOperand(1));

    EVT ResultVT = Op1.getValueType();
    EVT OverflowVT = MVT::i1;
    if (ResultVT.isVector())
      OverflowVT = EVT::getVectorVT(
          *Context, OverflowVT, ResultVT.getVectorElementCount());

    SDVTList VTs = DAG.getVTList(ResultVT, OverflowVT);
    setValue(&I, DAG.getNode(Op, sdl, VTs, Op1, Op2));
    return;
  }
  case Intrinsic::prefetch: {
    SDValue Ops[5];
    unsigned rw = cast<ConstantInt>(I.getArgOperand(1))->getZExtValue();
    auto Flags = rw == 0 ? MachineMemOperand::MOLoad :MachineMemOperand::MOStore;
    Ops[0] = DAG.getRoot();
    Ops[1] = getValue(I.getArgOperand(0));
    Ops[2] = getValue(I.getArgOperand(1));
    Ops[3] = getValue(I.getArgOperand(2));
    Ops[4] = getValue(I.getArgOperand(3));
    SDValue Result = DAG.getMemIntrinsicNode(
        ISD::PREFETCH, sdl, DAG.getVTList(MVT::Other), Ops,
        EVT::getIntegerVT(*Context, 8), MachinePointerInfo(I.getArgOperand(0)),
        /* align */ None, Flags);

    // Chain the prefetch in parallell with any pending loads, to stay out of
    // the way of later optimizations.
    PendingLoads.push_back(Result);
    Result = getRoot();
    DAG.setRoot(Result);
    return;
  }
  case Intrinsic::lifetime_start:
  case Intrinsic::lifetime_end: {
    bool IsStart = (Intrinsic == Intrinsic::lifetime_start);
    // Stack coloring is not enabled in O0, discard region information.
    if (TM.getOptLevel() == CodeGenOpt::None)
      return;

    const int64_t ObjectSize =
        cast<ConstantInt>(I.getArgOperand(0))->getSExtValue();
    Value *const ObjectPtr = I.getArgOperand(1);
    SmallVector<const Value *, 4> Allocas;
    getUnderlyingObjects(ObjectPtr, Allocas);

    for (const Value *Alloca : Allocas) {
      const AllocaInst *LifetimeObject = dyn_cast_or_null<AllocaInst>(Alloca);

      // Could not find an Alloca.
      if (!LifetimeObject)
        continue;

      // First check that the Alloca is static, otherwise it won't have a
      // valid frame index.
      auto SI = FuncInfo.StaticAllocaMap.find(LifetimeObject);
      if (SI == FuncInfo.StaticAllocaMap.end())
        return;

      const int FrameIndex = SI->second;
      int64_t Offset;
      if (GetPointerBaseWithConstantOffset(
              ObjectPtr, Offset, DAG.getDataLayout()) != LifetimeObject)
        Offset = -1; // Cannot determine offset from alloca to lifetime object.
      Res = DAG.getLifetimeNode(IsStart, sdl, getRoot(), FrameIndex, ObjectSize,
                                Offset);
      DAG.setRoot(Res);
    }
    return;
  }
  case Intrinsic::pseudoprobe: {
    auto Guid = cast<ConstantInt>(I.getArgOperand(0))->getZExtValue();
    auto Index = cast<ConstantInt>(I.getArgOperand(1))->getZExtValue();
    auto Attr = cast<ConstantInt>(I.getArgOperand(2))->getZExtValue();
    Res = DAG.getPseudoProbeNode(sdl, getRoot(), Guid, Index, Attr);
    DAG.setRoot(Res);
    return;
  }
  case Intrinsic::invariant_start:
    // Discard region information.
    setValue(&I,
             DAG.getUNDEF(TLI.getValueType(DAG.getDataLayout(), I.getType())));
    return;
  case Intrinsic::invariant_end:
    // Discard region information.
    return;
  case Intrinsic::clear_cache:
    /// FunctionName may be null.
    if (const char *FunctionName = TLI.getClearCacheBuiltinName())
      lowerCallToExternalSymbol(I, FunctionName);
    return;
  case Intrinsic::donothing:
  case Intrinsic::seh_try_begin:
  case Intrinsic::seh_scope_begin:
  case Intrinsic::seh_try_end:
  case Intrinsic::seh_scope_end:
    // ignore
    return;
  case Intrinsic::experimental_stackmap:
    visitStackmap(I);
    return;
  case Intrinsic::experimental_patchpoint_void:
  case Intrinsic::experimental_patchpoint_i64:
    visitPatchpoint(I);
    return;
  case Intrinsic::experimental_gc_statepoint:
    LowerStatepoint(cast<GCStatepointInst>(I));
    return;
  case Intrinsic::experimental_gc_result:
    visitGCResult(cast<GCResultInst>(I));
    return;
  case Intrinsic::experimental_gc_relocate:
    visitGCRelocate(cast<GCRelocateInst>(I));
    return;
  case Intrinsic::instrprof_cover:
    llvm_unreachable("instrprof failed to lower a cover");
  case Intrinsic::instrprof_increment:
    llvm_unreachable("instrprof failed to lower an increment");
  case Intrinsic::instrprof_value_profile:
    llvm_unreachable("instrprof failed to lower a value profiling call");
  case Intrinsic::localescape: {
    MachineFunction &MF = DAG.getMachineFunction();
    const TargetInstrInfo *TII = DAG.getSubtarget().getInstrInfo();

    // Directly emit some LOCAL_ESCAPE machine instrs. Label assignment emission
    // is the same on all targets.
    for (unsigned Idx = 0, E = I.arg_size(); Idx < E; ++Idx) {
      Value *Arg = I.getArgOperand(Idx)->stripPointerCasts();
      if (isa<ConstantPointerNull>(Arg))
        continue; // Skip null pointers. They represent a hole in index space.
      AllocaInst *Slot = cast<AllocaInst>(Arg);
      assert(FuncInfo.StaticAllocaMap.count(Slot) &&
             "can only escape static allocas");
      int FI = FuncInfo.StaticAllocaMap[Slot];
      MCSymbol *FrameAllocSym =
          MF.getMMI().getContext().getOrCreateFrameAllocSymbol(
              GlobalValue::dropLLVMManglingEscape(MF.getName()), Idx);
      BuildMI(*FuncInfo.MBB, FuncInfo.InsertPt, dl,
              TII->get(TargetOpcode::LOCAL_ESCAPE))
          .addSym(FrameAllocSym)
          .addFrameIndex(FI);
    }

    return;
  }

  case Intrinsic::localrecover: {
    // i8* @llvm.localrecover(i8* %fn, i8* %fp, i32 %idx)
    MachineFunction &MF = DAG.getMachineFunction();

    // Get the symbol that defines the frame offset.
    auto *Fn = cast<Function>(I.getArgOperand(0)->stripPointerCasts());
    auto *Idx = cast<ConstantInt>(I.getArgOperand(2));
    unsigned IdxVal =
        unsigned(Idx->getLimitedValue(std::numeric_limits<int>::max()));
    MCSymbol *FrameAllocSym =
        MF.getMMI().getContext().getOrCreateFrameAllocSymbol(
            GlobalValue::dropLLVMManglingEscape(Fn->getName()), IdxVal);

    Value *FP = I.getArgOperand(1);
    SDValue FPVal = getValue(FP);
    EVT PtrVT = FPVal.getValueType();

    // Create a MCSymbol for the label to avoid any target lowering
    // that would make this PC relative.
    SDValue OffsetSym = DAG.getMCSymbol(FrameAllocSym, PtrVT);
    SDValue OffsetVal =
        DAG.getNode(ISD::LOCAL_RECOVER, sdl, PtrVT, OffsetSym);

    // Add the offset to the FP.
    SDValue Add = DAG.getMemBasePlusOffset(FPVal, OffsetVal, sdl);
    setValue(&I, Add);

    return;
  }

  case Intrinsic::eh_exceptionpointer:
  case Intrinsic::eh_exceptioncode: {
    // Get the exception pointer vreg, copy from it, and resize it to fit.
    const auto *CPI = cast<CatchPadInst>(I.getArgOperand(0));
    MVT PtrVT = TLI.getPointerTy(DAG.getDataLayout());
    const TargetRegisterClass *PtrRC = TLI.getRegClassFor(PtrVT);
    unsigned VReg = FuncInfo.getCatchPadExceptionPointerVReg(CPI, PtrRC);
    SDValue N = DAG.getCopyFromReg(DAG.getEntryNode(), sdl, VReg, PtrVT);
    if (Intrinsic == Intrinsic::eh_exceptioncode)
      N = DAG.getZExtOrTrunc(N, sdl, MVT::i32);
    setValue(&I, N);
    return;
  }
  case Intrinsic::xray_customevent: {
    // Here we want to make sure that the intrinsic behaves as if it has a
    // specific calling convention, and only for x86_64.
    // FIXME: Support other platforms later.
    const auto &Triple = DAG.getTarget().getTargetTriple();
    if (Triple.getArch() != Triple::x86_64)
      return;

    SmallVector<SDValue, 8> Ops;

    // We want to say that we always want the arguments in registers.
    SDValue LogEntryVal = getValue(I.getArgOperand(0));
    SDValue StrSizeVal = getValue(I.getArgOperand(1));
    SDVTList NodeTys = DAG.getVTList(MVT::Other, MVT::Glue);
    SDValue Chain = getRoot();
    Ops.push_back(LogEntryVal);
    Ops.push_back(StrSizeVal);
    Ops.push_back(Chain);

    // We need to enforce the calling convention for the callsite, so that
    // argument ordering is enforced correctly, and that register allocation can
    // see that some registers may be assumed clobbered and have to preserve
    // them across calls to the intrinsic.
    MachineSDNode *MN = DAG.getMachineNode(TargetOpcode::PATCHABLE_EVENT_CALL,
                                           sdl, NodeTys, Ops);
    SDValue patchableNode = SDValue(MN, 0);
    DAG.setRoot(patchableNode);
    setValue(&I, patchableNode);
    return;
  }
  case Intrinsic::xray_typedevent: {
    // Here we want to make sure that the intrinsic behaves as if it has a
    // specific calling convention, and only for x86_64.
    // FIXME: Support other platforms later.
    const auto &Triple = DAG.getTarget().getTargetTriple();
    if (Triple.getArch() != Triple::x86_64)
      return;

    SmallVector<SDValue, 8> Ops;

    // We want to say that we always want the arguments in registers.
    // It's unclear to me how manipulating the selection DAG here forces callers
    // to provide arguments in registers instead of on the stack.
    SDValue LogTypeId = getValue(I.getArgOperand(0));
    SDValue LogEntryVal = getValue(I.getArgOperand(1));
    SDValue StrSizeVal = getValue(I.getArgOperand(2));
    SDVTList NodeTys = DAG.getVTList(MVT::Other, MVT::Glue);
    SDValue Chain = getRoot();
    Ops.push_back(LogTypeId);
    Ops.push_back(LogEntryVal);
    Ops.push_back(StrSizeVal);
    Ops.push_back(Chain);

    // We need to enforce the calling convention for the callsite, so that
    // argument ordering is enforced correctly, and that register allocation can
    // see that some registers may be assumed clobbered and have to preserve
    // them across calls to the intrinsic.
    MachineSDNode *MN = DAG.getMachineNode(
        TargetOpcode::PATCHABLE_TYPED_EVENT_CALL, sdl, NodeTys, Ops);
    SDValue patchableNode = SDValue(MN, 0);
    DAG.setRoot(patchableNode);
    setValue(&I, patchableNode);
    return;
  }
  case Intrinsic::experimental_deoptimize:
    LowerDeoptimizeCall(&I);
    return;
  case Intrinsic::experimental_stepvector:
    visitStepVector(I);
    return;
  case Intrinsic::vector_reduce_fadd:
  case Intrinsic::vector_reduce_fmul:
  case Intrinsic::vector_reduce_add:
  case Intrinsic::vector_reduce_mul:
  case Intrinsic::vector_reduce_and:
  case Intrinsic::vector_reduce_or:
  case Intrinsic::vector_reduce_xor:
  case Intrinsic::vector_reduce_smax:
  case Intrinsic::vector_reduce_smin:
  case Intrinsic::vector_reduce_umax:
  case Intrinsic::vector_reduce_umin:
  case Intrinsic::vector_reduce_fmax:
  case Intrinsic::vector_reduce_fmin:
    visitVectorReduce(I, Intrinsic);
    return;

  case Intrinsic::icall_branch_funnel: {
    SmallVector<SDValue, 16> Ops;
    Ops.push_back(getValue(I.getArgOperand(0)));

    int64_t Offset;
    auto *Base = dyn_cast<GlobalObject>(GetPointerBaseWithConstantOffset(
        I.getArgOperand(1), Offset, DAG.getDataLayout()));
    if (!Base)
      report_fatal_error(
          "llvm.icall.branch.funnel operand must be a GlobalValue");
    Ops.push_back(DAG.getTargetGlobalAddress(Base, sdl, MVT::i64, 0));

    struct BranchFunnelTarget {
      int64_t Offset;
      SDValue Target;
    };
    SmallVector<BranchFunnelTarget, 8> Targets;

    for (unsigned Op = 1, N = I.arg_size(); Op != N; Op += 2) {
      auto *ElemBase = dyn_cast<GlobalObject>(GetPointerBaseWithConstantOffset(
          I.getArgOperand(Op), Offset, DAG.getDataLayout()));
      if (ElemBase != Base)
        report_fatal_error("all llvm.icall.branch.funnel operands must refer "
                           "to the same GlobalValue");

      SDValue Val = getValue(I.getArgOperand(Op + 1));
      auto *GA = dyn_cast<GlobalAddressSDNode>(Val);
      if (!GA)
        report_fatal_error(
            "llvm.icall.branch.funnel operand must be a GlobalValue");
      Targets.push_back({Offset, DAG.getTargetGlobalAddress(
                                     GA->getGlobal(), sdl, Val.getValueType(),
                                     GA->getOffset())});
    }
    llvm::sort(Targets,
               [](const BranchFunnelTarget &T1, const BranchFunnelTarget &T2) {
                 return T1.Offset < T2.Offset;
               });

    for (auto &T : Targets) {
      Ops.push_back(DAG.getTargetConstant(T.Offset, sdl, MVT::i32));
      Ops.push_back(T.Target);
    }

    Ops.push_back(DAG.getRoot()); // Chain
    SDValue N(DAG.getMachineNode(TargetOpcode::ICALL_BRANCH_FUNNEL, sdl,
                                 MVT::Other, Ops),
              0);
    DAG.setRoot(N);
    setValue(&I, N);
    HasTailCall = true;
    return;
  }

  case Intrinsic::wasm_landingpad_index:
    // Information this intrinsic contained has been transferred to
    // MachineFunction in SelectionDAGISel::PrepareEHLandingPad. We can safely
    // delete it now.
    return;

  case Intrinsic::aarch64_settag:
  case Intrinsic::aarch64_settag_zero: {
    const SelectionDAGTargetInfo &TSI = DAG.getSelectionDAGInfo();
    bool ZeroMemory = Intrinsic == Intrinsic::aarch64_settag_zero;
    SDValue Val = TSI.EmitTargetCodeForSetTag(
        DAG, sdl, getRoot(), getValue(I.getArgOperand(0)),
        getValue(I.getArgOperand(1)), MachinePointerInfo(I.getArgOperand(0)),
        ZeroMemory);
    DAG.setRoot(Val);
    setValue(&I, Val);
    return;
  }
  case Intrinsic::ptrmask: {
    SDValue Ptr = getValue(I.getOperand(0));
    SDValue Const = getValue(I.getOperand(1));

    EVT PtrVT = Ptr.getValueType();
    setValue(&I, DAG.getNode(ISD::AND, sdl, PtrVT, Ptr,
                             DAG.getZExtOrTrunc(Const, sdl, PtrVT)));
    return;
  }
  case Intrinsic::get_active_lane_mask: {
    EVT CCVT = TLI.getValueType(DAG.getDataLayout(), I.getType());
    SDValue Index = getValue(I.getOperand(0));
    EVT ElementVT = Index.getValueType();

    if (!TLI.shouldExpandGetActiveLaneMask(CCVT, ElementVT)) {
      visitTargetIntrinsic(I, Intrinsic);
      return;
    }

    SDValue TripCount = getValue(I.getOperand(1));
    auto VecTy = CCVT.changeVectorElementType(ElementVT);

    SDValue VectorIndex, VectorTripCount;
    if (VecTy.isScalableVector()) {
      VectorIndex = DAG.getSplatVector(VecTy, sdl, Index);
      VectorTripCount = DAG.getSplatVector(VecTy, sdl, TripCount);
    } else {
      VectorIndex = DAG.getSplatBuildVector(VecTy, sdl, Index);
      VectorTripCount = DAG.getSplatBuildVector(VecTy, sdl, TripCount);
    }
    SDValue VectorStep = DAG.getStepVector(sdl, VecTy);
    SDValue VectorInduction = DAG.getNode(
        ISD::UADDSAT, sdl, VecTy, VectorIndex, VectorStep);
    SDValue SetCC = DAG.getSetCC(sdl, CCVT, VectorInduction,
                                 VectorTripCount, ISD::CondCode::SETULT);
    setValue(&I, SetCC);
    return;
  }
  case Intrinsic::experimental_vector_insert: {
    SDValue Vec = getValue(I.getOperand(0));
    SDValue SubVec = getValue(I.getOperand(1));
    SDValue Index = getValue(I.getOperand(2));

    // The intrinsic's index type is i64, but the SDNode requires an index type
    // suitable for the target. Convert the index as required.
    MVT VectorIdxTy = TLI.getVectorIdxTy(DAG.getDataLayout());
    if (Index.getValueType() != VectorIdxTy)
      Index = DAG.getVectorIdxConstant(
          cast<ConstantSDNode>(Index)->getZExtValue(), sdl);

    EVT ResultVT = TLI.getValueType(DAG.getDataLayout(), I.getType());
    setValue(&I, DAG.getNode(ISD::INSERT_SUBVECTOR, sdl, ResultVT, Vec, SubVec,
                             Index));
    return;
  }
  case Intrinsic::experimental_vector_extract: {
    SDValue Vec = getValue(I.getOperand(0));
    SDValue Index = getValue(I.getOperand(1));
    EVT ResultVT = TLI.getValueType(DAG.getDataLayout(), I.getType());

    // The intrinsic's index type is i64, but the SDNode requires an index type
    // suitable for the target. Convert the index as required.
    MVT VectorIdxTy = TLI.getVectorIdxTy(DAG.getDataLayout());
    if (Index.getValueType() != VectorIdxTy)
      Index = DAG.getVectorIdxConstant(
          cast<ConstantSDNode>(Index)->getZExtValue(), sdl);

    setValue(&I,
             DAG.getNode(ISD::EXTRACT_SUBVECTOR, sdl, ResultVT, Vec, Index));
    return;
  }
  case Intrinsic::experimental_vector_reverse:
    visitVectorReverse(I);
    return;
  case Intrinsic::experimental_vector_splice:
    visitVectorSplice(I);
    return;
  }
}

void SelectionDAGBuilder::visitConstrainedFPIntrinsic(
    const ConstrainedFPIntrinsic &FPI) {
  SDLoc sdl = getCurSDLoc();

  const TargetLowering &TLI = DAG.getTargetLoweringInfo();
  SmallVector<EVT, 4> ValueVTs;
  ComputeValueVTs(TLI, DAG.getDataLayout(), FPI.getType(), ValueVTs);
  ValueVTs.push_back(MVT::Other); // Out chain

  // We do not need to serialize constrained FP intrinsics against
  // each other or against (nonvolatile) loads, so they can be
  // chained like loads.
  SDValue Chain = DAG.getRoot();
  SmallVector<SDValue, 4> Opers;
  Opers.push_back(Chain);
  if (FPI.isUnaryOp()) {
    Opers.push_back(getValue(FPI.getArgOperand(0)));
  } else if (FPI.isTernaryOp()) {
    Opers.push_back(getValue(FPI.getArgOperand(0)));
    Opers.push_back(getValue(FPI.getArgOperand(1)));
    Opers.push_back(getValue(FPI.getArgOperand(2)));
  } else {
    Opers.push_back(getValue(FPI.getArgOperand(0)));
    Opers.push_back(getValue(FPI.getArgOperand(1)));
  }

  auto pushOutChain = [this](SDValue Result, fp::ExceptionBehavior EB) {
    assert(Result.getNode()->getNumValues() == 2);

    // Push node to the appropriate list so that future instructions can be
    // chained up correctly.
    SDValue OutChain = Result.getValue(1);
    switch (EB) {
    case fp::ExceptionBehavior::ebIgnore:
      // The only reason why ebIgnore nodes still need to be chained is that
      // they might depend on the current rounding mode, and therefore must
      // not be moved across instruction that may change that mode.
      LLVM_FALLTHROUGH;
    case fp::ExceptionBehavior::ebMayTrap:
      // These must not be moved across calls or instructions that may change
      // floating-point exception masks.
      PendingConstrainedFP.push_back(OutChain);
      break;
    case fp::ExceptionBehavior::ebStrict:
      // These must not be moved across calls or instructions that may change
      // floating-point exception masks or read floating-point exception flags.
      // In addition, they cannot be optimized out even if unused.
      PendingConstrainedFPStrict.push_back(OutChain);
      break;
    }
  };

  SDVTList VTs = DAG.getVTList(ValueVTs);
  fp::ExceptionBehavior EB = FPI.getExceptionBehavior().getValue();

  SDNodeFlags Flags;
  if (EB == fp::ExceptionBehavior::ebIgnore)
    Flags.setNoFPExcept(true);

  if (auto *FPOp = dyn_cast<FPMathOperator>(&FPI))
    Flags.copyFMF(*FPOp);

  unsigned Opcode;
  switch (FPI.getIntrinsicID()) {
  default: llvm_unreachable("Impossible intrinsic");  // Can't reach here.
#define DAG_INSTRUCTION(NAME, NARG, ROUND_MODE, INTRINSIC, DAGN)               \
  case Intrinsic::INTRINSIC:                                                   \
    Opcode = ISD::STRICT_##DAGN;                                               \
    break;
#include "llvm/IR/ConstrainedOps.def"
  case Intrinsic::experimental_constrained_fmuladd: {
    Opcode = ISD::STRICT_FMA;
    // Break fmuladd into fmul and fadd.
    if (TM.Options.AllowFPOpFusion == FPOpFusion::Strict ||
        !TLI.isFMAFasterThanFMulAndFAdd(DAG.getMachineFunction(),
                                        ValueVTs[0])) {
      Opers.pop_back();
      SDValue Mul = DAG.getNode(ISD::STRICT_FMUL, sdl, VTs, Opers, Flags);
      pushOutChain(Mul, EB);
      Opcode = ISD::STRICT_FADD;
      Opers.clear();
      Opers.push_back(Mul.getValue(1));
      Opers.push_back(Mul.getValue(0));
      Opers.push_back(getValue(FPI.getArgOperand(2)));
    }
    break;
  }
  }

  // A few strict DAG nodes carry additional operands that are not
  // set up by the default code above.
  switch (Opcode) {
  default: break;
  case ISD::STRICT_FP_ROUND:
    Opers.push_back(
        DAG.getTargetConstant(0, sdl, TLI.getPointerTy(DAG.getDataLayout())));
    break;
  case ISD::STRICT_FSETCC:
  case ISD::STRICT_FSETCCS: {
    auto *FPCmp = dyn_cast<ConstrainedFPCmpIntrinsic>(&FPI);
    ISD::CondCode Condition = getFCmpCondCode(FPCmp->getPredicate());
    if (TM.Options.NoNaNsFPMath)
      Condition = getFCmpCodeWithoutNaN(Condition);
    Opers.push_back(DAG.getCondCode(Condition));
    break;
  }
  }

  SDValue Result = DAG.getNode(Opcode, sdl, VTs, Opers, Flags);
  pushOutChain(Result, EB);

  SDValue FPResult = Result.getValue(0);
  setValue(&FPI, FPResult);
}

static unsigned getISDForVPIntrinsic(const VPIntrinsic &VPIntrin) {
  Optional<unsigned> ResOPC;
  switch (VPIntrin.getIntrinsicID()) {
#define HELPER_MAP_VPID_TO_VPSD(VPID, VPSD)                                    \
  case Intrinsic::VPID:                                                        \
    ResOPC = ISD::VPSD;                                                        \
    break;
#include "llvm/IR/VPIntrinsics.def"
  }

<<<<<<< HEAD
=======
  if (!ResOPC)
    llvm_unreachable(
        "Inconsistency: no SDNode available for this VPIntrinsic!");

>>>>>>> 5d4c85e5
  if (*ResOPC == ISD::VP_REDUCE_SEQ_FADD ||
      *ResOPC == ISD::VP_REDUCE_SEQ_FMUL) {
    if (VPIntrin.getFastMathFlags().allowReassoc())
      return *ResOPC == ISD::VP_REDUCE_SEQ_FADD ? ISD::VP_REDUCE_FADD
                                                : ISD::VP_REDUCE_FMUL;
  }

  return ResOPC.getValue();
}

void SelectionDAGBuilder::visitVPLoadGather(const VPIntrinsic &VPIntrin, EVT VT,
                                            SmallVector<SDValue, 7> &OpValues,
                                            bool IsGather) {
  SDLoc DL = getCurSDLoc();
  const TargetLowering &TLI = DAG.getTargetLoweringInfo();
  Value *PtrOperand = VPIntrin.getArgOperand(0);
  MaybeAlign Alignment = VPIntrin.getPointerAlignment();
  AAMDNodes AAInfo = VPIntrin.getAAMetadata();
  const MDNode *Ranges = VPIntrin.getMetadata(LLVMContext::MD_range);
  SDValue LD;
  bool AddToChain = true;
  if (!IsGather) {
    // Do not serialize variable-length loads of constant memory with
    // anything.
    if (!Alignment)
      Alignment = DAG.getEVTAlign(VT);
    MemoryLocation ML = MemoryLocation::getAfter(PtrOperand, AAInfo);
    AddToChain = !AA || !AA->pointsToConstantMemory(ML);
    SDValue InChain = AddToChain ? DAG.getRoot() : DAG.getEntryNode();
    MachineMemOperand *MMO = DAG.getMachineFunction().getMachineMemOperand(
        MachinePointerInfo(PtrOperand), MachineMemOperand::MOLoad,
        MemoryLocation::UnknownSize, *Alignment, AAInfo, Ranges);
    LD = DAG.getLoadVP(VT, DL, InChain, OpValues[0], OpValues[1], OpValues[2],
                       MMO, false /*IsExpanding */);
  } else {
    if (!Alignment)
      Alignment = DAG.getEVTAlign(VT.getScalarType());
    unsigned AS =
        PtrOperand->getType()->getScalarType()->getPointerAddressSpace();
    MachineMemOperand *MMO = DAG.getMachineFunction().getMachineMemOperand(
        MachinePointerInfo(AS), MachineMemOperand::MOLoad,
        MemoryLocation::UnknownSize, *Alignment, AAInfo, Ranges);
    SDValue Base, Index, Scale;
    ISD::MemIndexType IndexType;
    bool UniformBase = getUniformBase(PtrOperand, Base, Index, IndexType, Scale,
                                      this, VPIntrin.getParent(),
                                      VT.getScalarStoreSize());
    if (!UniformBase) {
      Base = DAG.getConstant(0, DL, TLI.getPointerTy(DAG.getDataLayout()));
      Index = getValue(PtrOperand);
      IndexType = ISD::SIGNED_SCALED;
      Scale =
          DAG.getTargetConstant(1, DL, TLI.getPointerTy(DAG.getDataLayout()));
    }
    EVT IdxVT = Index.getValueType();
    EVT EltTy = IdxVT.getVectorElementType();
    if (TLI.shouldExtendGSIndex(IdxVT, EltTy)) {
      EVT NewIdxVT = IdxVT.changeVectorElementType(EltTy);
      Index = DAG.getNode(ISD::SIGN_EXTEND, DL, NewIdxVT, Index);
    }
    LD = DAG.getGatherVP(
        DAG.getVTList(VT, MVT::Other), VT, DL,
        {DAG.getRoot(), Base, Index, Scale, OpValues[1], OpValues[2]}, MMO,
        IndexType);
  }
  if (AddToChain)
    PendingLoads.push_back(LD.getValue(1));
  setValue(&VPIntrin, LD);
}

void SelectionDAGBuilder::visitVPStoreScatter(const VPIntrinsic &VPIntrin,
                                              SmallVector<SDValue, 7> &OpValues,
                                              bool IsScatter) {
  SDLoc DL = getCurSDLoc();
  const TargetLowering &TLI = DAG.getTargetLoweringInfo();
  Value *PtrOperand = VPIntrin.getArgOperand(1);
  EVT VT = OpValues[0].getValueType();
  MaybeAlign Alignment = VPIntrin.getPointerAlignment();
  AAMDNodes AAInfo = VPIntrin.getAAMetadata();
  SDValue ST;
  if (!IsScatter) {
    if (!Alignment)
      Alignment = DAG.getEVTAlign(VT);
    SDValue Ptr = OpValues[1];
    SDValue Offset = DAG.getUNDEF(Ptr.getValueType());
    MachineMemOperand *MMO = DAG.getMachineFunction().getMachineMemOperand(
        MachinePointerInfo(PtrOperand), MachineMemOperand::MOStore,
        MemoryLocation::UnknownSize, *Alignment, AAInfo);
    ST = DAG.getStoreVP(getMemoryRoot(), DL, OpValues[0], Ptr, Offset,
                        OpValues[2], OpValues[3], VT, MMO, ISD::UNINDEXED,
                        /* IsTruncating */ false, /*IsCompressing*/ false);
  } else {
    if (!Alignment)
      Alignment = DAG.getEVTAlign(VT.getScalarType());
    unsigned AS =
        PtrOperand->getType()->getScalarType()->getPointerAddressSpace();
    MachineMemOperand *MMO = DAG.getMachineFunction().getMachineMemOperand(
        MachinePointerInfo(AS), MachineMemOperand::MOStore,
        MemoryLocation::UnknownSize, *Alignment, AAInfo);
    SDValue Base, Index, Scale;
    ISD::MemIndexType IndexType;
    bool UniformBase = getUniformBase(PtrOperand, Base, Index, IndexType, Scale,
                                      this, VPIntrin.getParent(),
                                      VT.getScalarStoreSize());
    if (!UniformBase) {
      Base = DAG.getConstant(0, DL, TLI.getPointerTy(DAG.getDataLayout()));
      Index = getValue(PtrOperand);
      IndexType = ISD::SIGNED_SCALED;
      Scale =
          DAG.getTargetConstant(1, DL, TLI.getPointerTy(DAG.getDataLayout()));
    }
    EVT IdxVT = Index.getValueType();
    EVT EltTy = IdxVT.getVectorElementType();
    if (TLI.shouldExtendGSIndex(IdxVT, EltTy)) {
      EVT NewIdxVT = IdxVT.changeVectorElementType(EltTy);
      Index = DAG.getNode(ISD::SIGN_EXTEND, DL, NewIdxVT, Index);
    }
    ST = DAG.getScatterVP(DAG.getVTList(MVT::Other), VT, DL,
                          {getMemoryRoot(), OpValues[0], Base, Index, Scale,
                           OpValues[2], OpValues[3]},
                          MMO, IndexType);
  }
  DAG.setRoot(ST);
  setValue(&VPIntrin, ST);
}

// VP version of visitPtrToInt()
void SelectionDAGBuilder::visitVPPtrToInt(const VPIntrinsic &I) {
  // What to do depends on the size of the integer and the size of the pointer.
  // We can either truncate, zero extend, or no-op, accordingly.
  SDLoc DL = getCurSDLoc();
  auto &TLI = DAG.getTargetLoweringInfo();

  SDValue N = getValue(I.getOperand(0));
  SDValue Mask = getValue(I.getOperand(1));
  SDValue EVL = getValue(I.getOperand(2));

  MVT EVLVT = TLI.getVPExplicitVectorLengthTy();
  assert(EVLVT.isScalarInteger() && EVLVT.bitsGE(MVT::i32) &&
         "Unexpected target EVL type");
  EVL = DAG.getNode(ISD::ZERO_EXTEND, DL, EVLVT, EVL);

  EVT DestVT = TLI.getValueType(DAG.getDataLayout(), I.getType());
  EVT PtrMemVT =
      TLI.getMemValueType(DAG.getDataLayout(), I.getOperand(0)->getType());

  auto GetVPZExtOrVPTrunc = [&](SDValue V, EVT VT) -> SDValue {
    if (VT.bitsGT(V.getValueType()))
      return DAG.getNode(ISD::VP_ZERO_EXTEND, DL, VT, V, Mask, EVL);
    if (VT.bitsLT(V.getValueType()))
      return DAG.getNode(ISD::VP_TRUNCATE, DL, VT, V, Mask, EVL);
    return V;
  };

  N = GetVPZExtOrVPTrunc(N, PtrMemVT);
  N = GetVPZExtOrVPTrunc(N, DestVT);
  setValue(&I, N);
}

// VP version of visitIntToPtr()
void SelectionDAGBuilder::visitVPIntToPtr(const VPIntrinsic &I) {
  // What to do depends on the size of the integer and the size of the pointer.
  // We can either truncate, zero extend, or no-op, accordingly.
  SDLoc DL = getCurSDLoc();
  auto &TLI = DAG.getTargetLoweringInfo();

  SDValue N = getValue(I.getOperand(0));
  SDValue Mask = getValue(I.getOperand(1));
  SDValue EVL = getValue(I.getOperand(2));

  MVT EVLVT = TLI.getVPExplicitVectorLengthTy();
  assert(EVLVT.isScalarInteger() && EVLVT.bitsGE(MVT::i32) &&
         "Unexpected target EVL type");
  EVL = DAG.getNode(ISD::ZERO_EXTEND, DL, EVLVT, EVL);

  EVT DestVT = TLI.getValueType(DAG.getDataLayout(), I.getType());
  EVT PtrMemVT = TLI.getMemValueType(DAG.getDataLayout(), I.getType());

  auto GetVPZExtOrVPTrunc = [&](SDValue V, EVT VT) -> SDValue {
    if (VT.bitsGT(V.getValueType()))
      return DAG.getNode(ISD::VP_ZERO_EXTEND, DL, VT, V, Mask, EVL);
    if (VT.bitsLT(V.getValueType()))
      return DAG.getNode(ISD::VP_TRUNCATE, DL, VT, V, Mask, EVL);
    return V;
  };

  N = GetVPZExtOrVPTrunc(N, PtrMemVT);
  N = GetVPZExtOrVPTrunc(N, DestVT);
  setValue(&I, N);
}

void SelectionDAGBuilder::visitVPStridedLoad(
    const VPIntrinsic &VPIntrin, EVT VT, SmallVectorImpl<SDValue> &OpValues) {
  SDLoc DL = getCurSDLoc();
  Value *PtrOperand = VPIntrin.getArgOperand(0);
  MaybeAlign Alignment = VPIntrin.getPointerAlignment();
  if (!Alignment)
    Alignment = DAG.getEVTAlign(VT.getScalarType());
  AAMDNodes AAInfo = VPIntrin.getAAMetadata();
  const MDNode *Ranges = VPIntrin.getMetadata(LLVMContext::MD_range);
  MemoryLocation ML = MemoryLocation::getAfter(PtrOperand, AAInfo);
  bool AddToChain = !AA || !AA->pointsToConstantMemory(ML);
  SDValue InChain = AddToChain ? DAG.getRoot() : DAG.getEntryNode();
  MachineMemOperand *MMO = DAG.getMachineFunction().getMachineMemOperand(
      MachinePointerInfo(PtrOperand), MachineMemOperand::MOLoad,
      MemoryLocation::UnknownSize, *Alignment, AAInfo, Ranges);

  SDValue LD = DAG.getStridedLoadVP(VT, DL, InChain, OpValues[0], OpValues[1],
                                    OpValues[2], OpValues[3], MMO,
                                    false /*IsExpanding*/);

  if (AddToChain)
    PendingLoads.push_back(LD.getValue(1));
  setValue(&VPIntrin, LD);
}

void SelectionDAGBuilder::visitVPStridedStore(
    const VPIntrinsic &VPIntrin, SmallVectorImpl<SDValue> &OpValues) {
  SDLoc DL = getCurSDLoc();
  Value *PtrOperand = VPIntrin.getArgOperand(1);
  EVT VT = OpValues[0].getValueType();
  MaybeAlign Alignment = VPIntrin.getPointerAlignment();
  if (!Alignment)
    Alignment = DAG.getEVTAlign(VT.getScalarType());
  AAMDNodes AAInfo = VPIntrin.getAAMetadata();
  MachineMemOperand *MMO = DAG.getMachineFunction().getMachineMemOperand(
      MachinePointerInfo(PtrOperand), MachineMemOperand::MOStore,
      MemoryLocation::UnknownSize, *Alignment, AAInfo);

  SDValue ST = DAG.getStridedStoreVP(
      getMemoryRoot(), DL, OpValues[0], OpValues[1],
      DAG.getUNDEF(OpValues[1].getValueType()), OpValues[2], OpValues[3],
      OpValues[4], VT, MMO, ISD::UNINDEXED, /*IsTruncating*/ false,
      /*IsCompressing*/ false);

  DAG.setRoot(ST);
  setValue(&VPIntrin, ST);
}

void SelectionDAGBuilder::visitVPCmp(const VPCmpIntrinsic &VPIntrin) {
  const TargetLowering &TLI = DAG.getTargetLoweringInfo();
  SDLoc DL = getCurSDLoc();

  ISD::CondCode Condition;
  CmpInst::Predicate CondCode = VPIntrin.getPredicate();
  bool IsFP = VPIntrin.getOperand(0)->getType()->isFPOrFPVectorTy();
  if (IsFP) {
    // FIXME: Regular fcmps are FPMathOperators which may have fast-math (nnan)
    // flags, but calls that don't return floating-point types can't be
    // FPMathOperators, like vp.fcmp. This affects constrained fcmp too.
    Condition = getFCmpCondCode(CondCode);
    if (TM.Options.NoNaNsFPMath)
      Condition = getFCmpCodeWithoutNaN(Condition);
  } else {
    Condition = getICmpCondCode(CondCode);
  }

  SDValue Op1 = getValue(VPIntrin.getOperand(0));
  SDValue Op2 = getValue(VPIntrin.getOperand(1));
  // #2 is the condition code
  SDValue MaskOp = getValue(VPIntrin.getOperand(3));
  SDValue EVL = getValue(VPIntrin.getOperand(4));
  MVT EVLParamVT = TLI.getVPExplicitVectorLengthTy();
  assert(EVLParamVT.isScalarInteger() && EVLParamVT.bitsGE(MVT::i32) &&
         "Unexpected target EVL type");
  EVL = DAG.getNode(ISD::ZERO_EXTEND, DL, EVLParamVT, EVL);

  EVT DestVT = DAG.getTargetLoweringInfo().getValueType(DAG.getDataLayout(),
                                                        VPIntrin.getType());
  setValue(&VPIntrin,
           DAG.getSetCCVP(DL, DestVT, Op1, Op2, Condition, MaskOp, EVL));
}

void SelectionDAGBuilder::visitVectorPredicationIntrinsic(
    const VPIntrinsic &VPIntrin) {
  SDLoc DL = getCurSDLoc();

  switch (VPIntrin.getIntrinsicID()) {
  default:
    break;
  case Intrinsic::vp_ptrtoint:
    visitVPPtrToInt(VPIntrin);
    return;
  case Intrinsic::vp_inttoptr:
    visitVPIntToPtr(VPIntrin);
    return;
  }

  unsigned Opcode = getISDForVPIntrinsic(VPIntrin);

  auto IID = VPIntrin.getIntrinsicID();

  if (const auto *CmpI = dyn_cast<VPCmpIntrinsic>(&VPIntrin))
    return visitVPCmp(*CmpI);

  SmallVector<EVT, 4> ValueVTs;
  const TargetLowering &TLI = DAG.getTargetLoweringInfo();
  ComputeValueVTs(TLI, DAG.getDataLayout(), VPIntrin.getType(), ValueVTs);
  SDVTList VTs = DAG.getVTList(ValueVTs);

  auto EVLParamPos = VPIntrinsic::getVectorLengthParamPos(IID);

  MVT EVLParamVT = TLI.getVPExplicitVectorLengthTy();
  assert(EVLParamVT.isScalarInteger() && EVLParamVT.bitsGE(MVT::i32) &&
         "Unexpected target EVL type");

  // Request operands.
  SmallVector<SDValue, 7> OpValues;
  for (unsigned I = 0; I < VPIntrin.arg_size(); ++I) {
    auto Op = getValue(VPIntrin.getArgOperand(I));
    if (I == EVLParamPos)
      Op = DAG.getNode(ISD::ZERO_EXTEND, DL, EVLParamVT, Op);
    OpValues.push_back(Op);
  }

  switch (Opcode) {
  default: {
    SDNodeFlags SDFlags;
    if (auto *FPMO = dyn_cast<FPMathOperator>(&VPIntrin))
      SDFlags.copyFMF(*FPMO);
    SDValue Result = DAG.getNode(Opcode, DL, VTs, OpValues, SDFlags);
    setValue(&VPIntrin, Result);
    break;
  }
  case ISD::VP_LOAD:
  case ISD::VP_GATHER:
    visitVPLoadGather(VPIntrin, ValueVTs[0], OpValues,
                      Opcode == ISD::VP_GATHER);
    break;
  case ISD::EXPERIMENTAL_VP_STRIDED_LOAD:
    visitVPStridedLoad(VPIntrin, ValueVTs[0], OpValues);
    break;
  case ISD::VP_STORE:
  case ISD::VP_SCATTER:
    visitVPStoreScatter(VPIntrin, OpValues, Opcode == ISD::VP_SCATTER);
    break;
  case ISD::EXPERIMENTAL_VP_STRIDED_STORE:
    visitVPStridedStore(VPIntrin, OpValues);
    break;
  }
}

SDValue SelectionDAGBuilder::lowerStartEH(SDValue Chain,
                                          const BasicBlock *EHPadBB,
                                          MCSymbol *&BeginLabel) {
  MachineFunction &MF = DAG.getMachineFunction();
  MachineModuleInfo &MMI = MF.getMMI();

  // Insert a label before the invoke call to mark the try range.  This can be
  // used to detect deletion of the invoke via the MachineModuleInfo.
  BeginLabel = MMI.getContext().createTempSymbol();

  // For SjLj, keep track of which landing pads go with which invokes
  // so as to maintain the ordering of pads in the LSDA.
  unsigned CallSiteIndex = MMI.getCurrentCallSite();
  if (CallSiteIndex) {
    MF.setCallSiteBeginLabel(BeginLabel, CallSiteIndex);
    LPadToCallSiteMap[FuncInfo.MBBMap[EHPadBB]].push_back(CallSiteIndex);

    // Now that the call site is handled, stop tracking it.
    MMI.setCurrentCallSite(0);
  }

  return DAG.getEHLabel(getCurSDLoc(), Chain, BeginLabel);
}

SDValue SelectionDAGBuilder::lowerEndEH(SDValue Chain, const InvokeInst *II,
                                        const BasicBlock *EHPadBB,
                                        MCSymbol *BeginLabel) {
  assert(BeginLabel && "BeginLabel should've been set");

  MachineFunction &MF = DAG.getMachineFunction();
  MachineModuleInfo &MMI = MF.getMMI();

  // Insert a label at the end of the invoke call to mark the try range.  This
  // can be used to detect deletion of the invoke via the MachineModuleInfo.
  MCSymbol *EndLabel = MMI.getContext().createTempSymbol();
  Chain = DAG.getEHLabel(getCurSDLoc(), Chain, EndLabel);

  // Inform MachineModuleInfo of range.
  auto Pers = classifyEHPersonality(FuncInfo.Fn->getPersonalityFn());
  // There is a platform (e.g. wasm) that uses funclet style IR but does not
  // actually use outlined funclets and their LSDA info style.
  if (MF.hasEHFunclets() && isFuncletEHPersonality(Pers)) {
    assert(II && "II should've been set");
    WinEHFuncInfo *EHInfo = MF.getWinEHFuncInfo();
    EHInfo->addIPToStateRange(II, BeginLabel, EndLabel);
  } else if (!isScopedEHPersonality(Pers)) {
    assert(EHPadBB);
    MF.addInvoke(FuncInfo.MBBMap[EHPadBB], BeginLabel, EndLabel);
  }

  return Chain;
}

std::pair<SDValue, SDValue>
SelectionDAGBuilder::lowerInvokable(TargetLowering::CallLoweringInfo &CLI,
                                    const BasicBlock *EHPadBB) {
  MCSymbol *BeginLabel = nullptr;

  if (EHPadBB) {
    // Both PendingLoads and PendingExports must be flushed here;
    // this call might not return.
    (void)getRoot();
    DAG.setRoot(lowerStartEH(getControlRoot(), EHPadBB, BeginLabel));
    CLI.setChain(getRoot());
  }

  const TargetLowering &TLI = DAG.getTargetLoweringInfo();
  std::pair<SDValue, SDValue> Result = TLI.LowerCallTo(CLI);

  assert((CLI.IsTailCall || Result.second.getNode()) &&
         "Non-null chain expected with non-tail call!");
  assert((Result.second.getNode() || !Result.first.getNode()) &&
         "Null value expected with tail call!");

  if (!Result.second.getNode()) {
    // As a special case, a null chain means that a tail call has been emitted
    // and the DAG root is already updated.
    HasTailCall = true;

    // Since there's no actual continuation from this block, nothing can be
    // relying on us setting vregs for them.
    PendingExports.clear();
  } else {
    DAG.setRoot(Result.second);
  }

  if (EHPadBB) {
    DAG.setRoot(lowerEndEH(getRoot(), cast_or_null<InvokeInst>(CLI.CB), EHPadBB,
                           BeginLabel));
  }

  return Result;
}

void SelectionDAGBuilder::LowerCallTo(const CallBase &CB, SDValue Callee,
                                      bool isTailCall,
                                      bool isMustTailCall,
                                      const BasicBlock *EHPadBB) {
  auto &DL = DAG.getDataLayout();
  FunctionType *FTy = CB.getFunctionType();
  Type *RetTy = CB.getType();

  TargetLowering::ArgListTy Args;
  Args.reserve(CB.arg_size());

  const Value *SwiftErrorVal = nullptr;
  const TargetLowering &TLI = DAG.getTargetLoweringInfo();

  if (isTailCall) {
    // Avoid emitting tail calls in functions with the disable-tail-calls
    // attribute.
    auto *Caller = CB.getParent()->getParent();
    if (Caller->getFnAttribute("disable-tail-calls").getValueAsString() ==
        "true" && !isMustTailCall)
      isTailCall = false;

    // We can't tail call inside a function with a swifterror argument. Lowering
    // does not support this yet. It would have to move into the swifterror
    // register before the call.
    if (TLI.supportSwiftError() &&
        Caller->getAttributes().hasAttrSomewhere(Attribute::SwiftError))
      isTailCall = false;
  }

  for (auto I = CB.arg_begin(), E = CB.arg_end(); I != E; ++I) {
    TargetLowering::ArgListEntry Entry;
    const Value *V = *I;

    // Skip empty types
    if (V->getType()->isEmptyTy())
      continue;

    SDValue ArgNode = getValue(V);
    Entry.Node = ArgNode; Entry.Ty = V->getType();

    Entry.setAttributes(&CB, I - CB.arg_begin());

    // Use swifterror virtual register as input to the call.
    if (Entry.IsSwiftError && TLI.supportSwiftError()) {
      SwiftErrorVal = V;
      // We find the virtual register for the actual swifterror argument.
      // Instead of using the Value, we use the virtual register instead.
      Entry.Node =
          DAG.getRegister(SwiftError.getOrCreateVRegUseAt(&CB, FuncInfo.MBB, V),
                          EVT(TLI.getPointerTy(DL)));
    }

    Args.push_back(Entry);

    // If we have an explicit sret argument that is an Instruction, (i.e., it
    // might point to function-local memory), we can't meaningfully tail-call.
    if (Entry.IsSRet && isa<Instruction>(V))
      isTailCall = false;
  }

  // If call site has a cfguardtarget operand bundle, create and add an
  // additional ArgListEntry.
  if (auto Bundle = CB.getOperandBundle(LLVMContext::OB_cfguardtarget)) {
    TargetLowering::ArgListEntry Entry;
    Value *V = Bundle->Inputs[0];
    SDValue ArgNode = getValue(V);
    Entry.Node = ArgNode;
    Entry.Ty = V->getType();
    Entry.IsCFGuardTarget = true;
    Args.push_back(Entry);
  }

  // Check if target-independent constraints permit a tail call here.
  // Target-dependent constraints are checked within TLI->LowerCallTo.
  if (isTailCall && !isInTailCallPosition(CB, DAG.getTarget()))
    isTailCall = false;

  // Disable tail calls if there is an swifterror argument. Targets have not
  // been updated to support tail calls.
  if (TLI.supportSwiftError() && SwiftErrorVal)
    isTailCall = false;

  TargetLowering::CallLoweringInfo CLI(DAG);
  CLI.setDebugLoc(getCurSDLoc())
      .setChain(getRoot())
      .setCallee(RetTy, FTy, Callee, std::move(Args), CB)
      .setTailCall(isTailCall)
      .setConvergent(CB.isConvergent())
      .setIsPreallocated(
          CB.countOperandBundlesOfType(LLVMContext::OB_preallocated) != 0);
  std::pair<SDValue, SDValue> Result = lowerInvokable(CLI, EHPadBB);

  if (Result.first.getNode()) {
    Result.first = lowerRangeToAssertZExt(DAG, CB, Result.first);
    setValue(&CB, Result.first);
  }

  // The last element of CLI.InVals has the SDValue for swifterror return.
  // Here we copy it to a virtual register and update SwiftErrorMap for
  // book-keeping.
  if (SwiftErrorVal && TLI.supportSwiftError()) {
    // Get the last element of InVals.
    SDValue Src = CLI.InVals.back();
    Register VReg =
        SwiftError.getOrCreateVRegDefAt(&CB, FuncInfo.MBB, SwiftErrorVal);
    SDValue CopyNode = CLI.DAG.getCopyToReg(Result.second, CLI.DL, VReg, Src);
    DAG.setRoot(CopyNode);
  }
}

static SDValue getMemCmpLoad(const Value *PtrVal, MVT LoadVT,
                             SelectionDAGBuilder &Builder) {
  // Check to see if this load can be trivially constant folded, e.g. if the
  // input is from a string literal.
  if (const Constant *LoadInput = dyn_cast<Constant>(PtrVal)) {
    // Cast pointer to the type we really want to load.
    Type *LoadTy =
        Type::getIntNTy(PtrVal->getContext(), LoadVT.getScalarSizeInBits());
    if (LoadVT.isVector())
      LoadTy = FixedVectorType::get(LoadTy, LoadVT.getVectorNumElements());

    LoadInput = ConstantExpr::getBitCast(const_cast<Constant *>(LoadInput),
                                         PointerType::getUnqual(LoadTy));

    if (const Constant *LoadCst =
            ConstantFoldLoadFromConstPtr(const_cast<Constant *>(LoadInput),
                                         LoadTy, Builder.DAG.getDataLayout()))
      return Builder.getValue(LoadCst);
  }

  // Otherwise, we have to emit the load.  If the pointer is to unfoldable but
  // still constant memory, the input chain can be the entry node.
  SDValue Root;
  bool ConstantMemory = false;

  // Do not serialize (non-volatile) loads of constant memory with anything.
  if (Builder.AA && Builder.AA->pointsToConstantMemory(PtrVal)) {
    Root = Builder.DAG.getEntryNode();
    ConstantMemory = true;
  } else {
    // Do not serialize non-volatile loads against each other.
    Root = Builder.DAG.getRoot();
  }

  SDValue Ptr = Builder.getValue(PtrVal);
  SDValue LoadVal =
      Builder.DAG.getLoad(LoadVT, Builder.getCurSDLoc(), Root, Ptr,
                          MachinePointerInfo(PtrVal), Align(1));

  if (!ConstantMemory)
    Builder.PendingLoads.push_back(LoadVal.getValue(1));
  return LoadVal;
}

/// Record the value for an instruction that produces an integer result,
/// converting the type where necessary.
void SelectionDAGBuilder::processIntegerCallValue(const Instruction &I,
                                                  SDValue Value,
                                                  bool IsSigned) {
  EVT VT = DAG.getTargetLoweringInfo().getValueType(DAG.getDataLayout(),
                                                    I.getType(), true);
  if (IsSigned)
    Value = DAG.getSExtOrTrunc(Value, getCurSDLoc(), VT);
  else
    Value = DAG.getZExtOrTrunc(Value, getCurSDLoc(), VT);
  setValue(&I, Value);
}

/// See if we can lower a memcmp/bcmp call into an optimized form. If so, return
/// true and lower it. Otherwise return false, and it will be lowered like a
/// normal call.
/// The caller already checked that \p I calls the appropriate LibFunc with a
/// correct prototype.
bool SelectionDAGBuilder::visitMemCmpBCmpCall(const CallInst &I) {
  const Value *LHS = I.getArgOperand(0), *RHS = I.getArgOperand(1);
  const Value *Size = I.getArgOperand(2);
  const ConstantSDNode *CSize = dyn_cast<ConstantSDNode>(getValue(Size));
  if (CSize && CSize->getZExtValue() == 0) {
    EVT CallVT = DAG.getTargetLoweringInfo().getValueType(DAG.getDataLayout(),
                                                          I.getType(), true);
    setValue(&I, DAG.getConstant(0, getCurSDLoc(), CallVT));
    return true;
  }

  const SelectionDAGTargetInfo &TSI = DAG.getSelectionDAGInfo();
  std::pair<SDValue, SDValue> Res = TSI.EmitTargetCodeForMemcmp(
      DAG, getCurSDLoc(), DAG.getRoot(), getValue(LHS), getValue(RHS),
      getValue(Size), MachinePointerInfo(LHS), MachinePointerInfo(RHS));
  if (Res.first.getNode()) {
    processIntegerCallValue(I, Res.first, true);
    PendingLoads.push_back(Res.second);
    return true;
  }

  // memcmp(S1,S2,2) != 0 -> (*(short*)LHS != *(short*)RHS)  != 0
  // memcmp(S1,S2,4) != 0 -> (*(int*)LHS != *(int*)RHS)  != 0
  if (!CSize || !isOnlyUsedInZeroEqualityComparison(&I))
    return false;

  // If the target has a fast compare for the given size, it will return a
  // preferred load type for that size. Require that the load VT is legal and
  // that the target supports unaligned loads of that type. Otherwise, return
  // INVALID.
  auto hasFastLoadsAndCompare = [&](unsigned NumBits) {
    const TargetLowering &TLI = DAG.getTargetLoweringInfo();
    MVT LVT = TLI.hasFastEqualityCompare(NumBits);
    if (LVT != MVT::INVALID_SIMPLE_VALUE_TYPE) {
      // TODO: Handle 5 byte compare as 4-byte + 1 byte.
      // TODO: Handle 8 byte compare on x86-32 as two 32-bit loads.
      // TODO: Check alignment of src and dest ptrs.
      unsigned DstAS = LHS->getType()->getPointerAddressSpace();
      unsigned SrcAS = RHS->getType()->getPointerAddressSpace();
      if (!TLI.isTypeLegal(LVT) ||
          !TLI.allowsMisalignedMemoryAccesses(LVT, SrcAS) ||
          !TLI.allowsMisalignedMemoryAccesses(LVT, DstAS))
        LVT = MVT::INVALID_SIMPLE_VALUE_TYPE;
    }

    return LVT;
  };

  // This turns into unaligned loads. We only do this if the target natively
  // supports the MVT we'll be loading or if it is small enough (<= 4) that
  // we'll only produce a small number of byte loads.
  MVT LoadVT;
  unsigned NumBitsToCompare = CSize->getZExtValue() * 8;
  switch (NumBitsToCompare) {
  default:
    return false;
  case 16:
    LoadVT = MVT::i16;
    break;
  case 32:
    LoadVT = MVT::i32;
    break;
  case 64:
  case 128:
  case 256:
    LoadVT = hasFastLoadsAndCompare(NumBitsToCompare);
    break;
  }

  if (LoadVT == MVT::INVALID_SIMPLE_VALUE_TYPE)
    return false;

  SDValue LoadL = getMemCmpLoad(LHS, LoadVT, *this);
  SDValue LoadR = getMemCmpLoad(RHS, LoadVT, *this);

  // Bitcast to a wide integer type if the loads are vectors.
  if (LoadVT.isVector()) {
    EVT CmpVT = EVT::getIntegerVT(LHS->getContext(), LoadVT.getSizeInBits());
    LoadL = DAG.getBitcast(CmpVT, LoadL);
    LoadR = DAG.getBitcast(CmpVT, LoadR);
  }

  SDValue Cmp = DAG.getSetCC(getCurSDLoc(), MVT::i1, LoadL, LoadR, ISD::SETNE);
  processIntegerCallValue(I, Cmp, false);
  return true;
}

/// See if we can lower a memchr call into an optimized form. If so, return
/// true and lower it. Otherwise return false, and it will be lowered like a
/// normal call.
/// The caller already checked that \p I calls the appropriate LibFunc with a
/// correct prototype.
bool SelectionDAGBuilder::visitMemChrCall(const CallInst &I) {
  const Value *Src = I.getArgOperand(0);
  const Value *Char = I.getArgOperand(1);
  const Value *Length = I.getArgOperand(2);

  const SelectionDAGTargetInfo &TSI = DAG.getSelectionDAGInfo();
  std::pair<SDValue, SDValue> Res =
    TSI.EmitTargetCodeForMemchr(DAG, getCurSDLoc(), DAG.getRoot(),
                                getValue(Src), getValue(Char), getValue(Length),
                                MachinePointerInfo(Src));
  if (Res.first.getNode()) {
    setValue(&I, Res.first);
    PendingLoads.push_back(Res.second);
    return true;
  }

  return false;
}

/// See if we can lower a mempcpy call into an optimized form. If so, return
/// true and lower it. Otherwise return false, and it will be lowered like a
/// normal call.
/// The caller already checked that \p I calls the appropriate LibFunc with a
/// correct prototype.
bool SelectionDAGBuilder::visitMemPCpyCall(const CallInst &I) {
  SDValue Dst = getValue(I.getArgOperand(0));
  SDValue Src = getValue(I.getArgOperand(1));
  SDValue Size = getValue(I.getArgOperand(2));

  Align DstAlign = DAG.InferPtrAlign(Dst).valueOrOne();
  Align SrcAlign = DAG.InferPtrAlign(Src).valueOrOne();
  // DAG::getMemcpy needs Alignment to be defined.
  Align Alignment = std::min(DstAlign, SrcAlign);

  bool isVol = false;
  SDLoc sdl = getCurSDLoc();

  // In the mempcpy context we need to pass in a false value for isTailCall
  // because the return pointer needs to be adjusted by the size of
  // the copied memory.
  SDValue Root = isVol ? getRoot() : getMemoryRoot();
  SDValue MC = DAG.getMemcpy(Root, sdl, Dst, Src, Size, Alignment, isVol, false,
                             /*isTailCall=*/false,
                             MachinePointerInfo(I.getArgOperand(0)),
                             MachinePointerInfo(I.getArgOperand(1)),
                             I.getAAMetadata());
  assert(MC.getNode() != nullptr &&
         "** memcpy should not be lowered as TailCall in mempcpy context **");
  DAG.setRoot(MC);

  // Check if Size needs to be truncated or extended.
  Size = DAG.getSExtOrTrunc(Size, sdl, Dst.getValueType());

  // Adjust return pointer to point just past the last dst byte.
  SDValue DstPlusSize = DAG.getNode(ISD::ADD, sdl, Dst.getValueType(),
                                    Dst, Size);
  setValue(&I, DstPlusSize);
  return true;
}

/// See if we can lower a strcpy call into an optimized form.  If so, return
/// true and lower it, otherwise return false and it will be lowered like a
/// normal call.
/// The caller already checked that \p I calls the appropriate LibFunc with a
/// correct prototype.
bool SelectionDAGBuilder::visitStrCpyCall(const CallInst &I, bool isStpcpy) {
  const Value *Arg0 = I.getArgOperand(0), *Arg1 = I.getArgOperand(1);

  const SelectionDAGTargetInfo &TSI = DAG.getSelectionDAGInfo();
  std::pair<SDValue, SDValue> Res =
    TSI.EmitTargetCodeForStrcpy(DAG, getCurSDLoc(), getRoot(),
                                getValue(Arg0), getValue(Arg1),
                                MachinePointerInfo(Arg0),
                                MachinePointerInfo(Arg1), isStpcpy);
  if (Res.first.getNode()) {
    setValue(&I, Res.first);
    DAG.setRoot(Res.second);
    return true;
  }

  return false;
}

/// See if we can lower a strcmp call into an optimized form.  If so, return
/// true and lower it, otherwise return false and it will be lowered like a
/// normal call.
/// The caller already checked that \p I calls the appropriate LibFunc with a
/// correct prototype.
bool SelectionDAGBuilder::visitStrCmpCall(const CallInst &I) {
  const Value *Arg0 = I.getArgOperand(0), *Arg1 = I.getArgOperand(1);

  const SelectionDAGTargetInfo &TSI = DAG.getSelectionDAGInfo();
  std::pair<SDValue, SDValue> Res =
    TSI.EmitTargetCodeForStrcmp(DAG, getCurSDLoc(), DAG.getRoot(),
                                getValue(Arg0), getValue(Arg1),
                                MachinePointerInfo(Arg0),
                                MachinePointerInfo(Arg1));
  if (Res.first.getNode()) {
    processIntegerCallValue(I, Res.first, true);
    PendingLoads.push_back(Res.second);
    return true;
  }

  return false;
}

/// See if we can lower a strlen call into an optimized form.  If so, return
/// true and lower it, otherwise return false and it will be lowered like a
/// normal call.
/// The caller already checked that \p I calls the appropriate LibFunc with a
/// correct prototype.
bool SelectionDAGBuilder::visitStrLenCall(const CallInst &I) {
  const Value *Arg0 = I.getArgOperand(0);

  const SelectionDAGTargetInfo &TSI = DAG.getSelectionDAGInfo();
  std::pair<SDValue, SDValue> Res =
    TSI.EmitTargetCodeForStrlen(DAG, getCurSDLoc(), DAG.getRoot(),
                                getValue(Arg0), MachinePointerInfo(Arg0));
  if (Res.first.getNode()) {
    processIntegerCallValue(I, Res.first, false);
    PendingLoads.push_back(Res.second);
    return true;
  }

  return false;
}

/// See if we can lower a strnlen call into an optimized form.  If so, return
/// true and lower it, otherwise return false and it will be lowered like a
/// normal call.
/// The caller already checked that \p I calls the appropriate LibFunc with a
/// correct prototype.
bool SelectionDAGBuilder::visitStrNLenCall(const CallInst &I) {
  const Value *Arg0 = I.getArgOperand(0), *Arg1 = I.getArgOperand(1);

  const SelectionDAGTargetInfo &TSI = DAG.getSelectionDAGInfo();
  std::pair<SDValue, SDValue> Res =
    TSI.EmitTargetCodeForStrnlen(DAG, getCurSDLoc(), DAG.getRoot(),
                                 getValue(Arg0), getValue(Arg1),
                                 MachinePointerInfo(Arg0));
  if (Res.first.getNode()) {
    processIntegerCallValue(I, Res.first, false);
    PendingLoads.push_back(Res.second);
    return true;
  }

  return false;
}

/// See if we can lower a unary floating-point operation into an SDNode with
/// the specified Opcode.  If so, return true and lower it, otherwise return
/// false and it will be lowered like a normal call.
/// The caller already checked that \p I calls the appropriate LibFunc with a
/// correct prototype.
bool SelectionDAGBuilder::visitUnaryFloatCall(const CallInst &I,
                                              unsigned Opcode) {
  // We already checked this call's prototype; verify it doesn't modify errno.
  if (!I.onlyReadsMemory())
    return false;

  SDNodeFlags Flags;
  Flags.copyFMF(cast<FPMathOperator>(I));

  SDValue Tmp = getValue(I.getArgOperand(0));
  setValue(&I,
           DAG.getNode(Opcode, getCurSDLoc(), Tmp.getValueType(), Tmp, Flags));
  return true;
}

/// See if we can lower a binary floating-point operation into an SDNode with
/// the specified Opcode. If so, return true and lower it. Otherwise return
/// false, and it will be lowered like a normal call.
/// The caller already checked that \p I calls the appropriate LibFunc with a
/// correct prototype.
bool SelectionDAGBuilder::visitBinaryFloatCall(const CallInst &I,
                                               unsigned Opcode) {
  // We already checked this call's prototype; verify it doesn't modify errno.
  if (!I.onlyReadsMemory())
    return false;

  SDNodeFlags Flags;
  Flags.copyFMF(cast<FPMathOperator>(I));

  SDValue Tmp0 = getValue(I.getArgOperand(0));
  SDValue Tmp1 = getValue(I.getArgOperand(1));
  EVT VT = Tmp0.getValueType();
  setValue(&I, DAG.getNode(Opcode, getCurSDLoc(), VT, Tmp0, Tmp1, Flags));
  return true;
}

void SelectionDAGBuilder::visitCall(const CallInst &I) {
  // Handle inline assembly differently.
  if (I.isInlineAsm()) {
    visitInlineAsm(I);
    return;
  }

  if (Function *F = I.getCalledFunction()) {
    diagnoseDontCall(I);

    if (F->isDeclaration()) {
      // Is this an LLVM intrinsic or a target-specific intrinsic?
      unsigned IID = F->getIntrinsicID();
      if (!IID)
        if (const TargetIntrinsicInfo *II = TM.getIntrinsicInfo())
          IID = II->getIntrinsicID(F);

      if (IID) {
        visitIntrinsicCall(I, IID);
        return;
      }
    }

    // Check for well-known libc/libm calls.  If the function is internal, it
    // can't be a library call.  Don't do the check if marked as nobuiltin for
    // some reason or the call site requires strict floating point semantics.
    LibFunc Func;
    if (!I.isNoBuiltin() && !I.isStrictFP() && !F->hasLocalLinkage() &&
        F->hasName() && LibInfo->getLibFunc(*F, Func) &&
        LibInfo->hasOptimizedCodeGen(Func)) {
      switch (Func) {
      default: break;
      case LibFunc_bcmp:
        if (visitMemCmpBCmpCall(I))
          return;
        break;
      case LibFunc_copysign:
      case LibFunc_copysignf:
      case LibFunc_copysignl:
        // We already checked this call's prototype; verify it doesn't modify
        // errno.
        if (I.onlyReadsMemory()) {
          SDValue LHS = getValue(I.getArgOperand(0));
          SDValue RHS = getValue(I.getArgOperand(1));
          setValue(&I, DAG.getNode(ISD::FCOPYSIGN, getCurSDLoc(),
                                   LHS.getValueType(), LHS, RHS));
          return;
        }
        break;
      case LibFunc_fabs:
      case LibFunc_fabsf:
      case LibFunc_fabsl:
        if (visitUnaryFloatCall(I, ISD::FABS))
          return;
        break;
      case LibFunc_fmin:
      case LibFunc_fminf:
      case LibFunc_fminl:
        if (visitBinaryFloatCall(I, ISD::FMINNUM))
          return;
        break;
      case LibFunc_fmax:
      case LibFunc_fmaxf:
      case LibFunc_fmaxl:
        if (visitBinaryFloatCall(I, ISD::FMAXNUM))
          return;
        break;
      case LibFunc_sin:
      case LibFunc_sinf:
      case LibFunc_sinl:
        if (visitUnaryFloatCall(I, ISD::FSIN))
          return;
        break;
      case LibFunc_cos:
      case LibFunc_cosf:
      case LibFunc_cosl:
        if (visitUnaryFloatCall(I, ISD::FCOS))
          return;
        break;
      case LibFunc_sqrt:
      case LibFunc_sqrtf:
      case LibFunc_sqrtl:
      case LibFunc_sqrt_finite:
      case LibFunc_sqrtf_finite:
      case LibFunc_sqrtl_finite:
        if (visitUnaryFloatCall(I, ISD::FSQRT))
          return;
        break;
      case LibFunc_floor:
      case LibFunc_floorf:
      case LibFunc_floorl:
        if (visitUnaryFloatCall(I, ISD::FFLOOR))
          return;
        break;
      case LibFunc_nearbyint:
      case LibFunc_nearbyintf:
      case LibFunc_nearbyintl:
        if (visitUnaryFloatCall(I, ISD::FNEARBYINT))
          return;
        break;
      case LibFunc_ceil:
      case LibFunc_ceilf:
      case LibFunc_ceill:
        if (visitUnaryFloatCall(I, ISD::FCEIL))
          return;
        break;
      case LibFunc_rint:
      case LibFunc_rintf:
      case LibFunc_rintl:
        if (visitUnaryFloatCall(I, ISD::FRINT))
          return;
        break;
      case LibFunc_round:
      case LibFunc_roundf:
      case LibFunc_roundl:
        if (visitUnaryFloatCall(I, ISD::FROUND))
          return;
        break;
      case LibFunc_trunc:
      case LibFunc_truncf:
      case LibFunc_truncl:
        if (visitUnaryFloatCall(I, ISD::FTRUNC))
          return;
        break;
      case LibFunc_log2:
      case LibFunc_log2f:
      case LibFunc_log2l:
        if (visitUnaryFloatCall(I, ISD::FLOG2))
          return;
        break;
      case LibFunc_exp2:
      case LibFunc_exp2f:
      case LibFunc_exp2l:
        if (visitUnaryFloatCall(I, ISD::FEXP2))
          return;
        break;
      case LibFunc_memcmp:
        if (visitMemCmpBCmpCall(I))
          return;
        break;
      case LibFunc_mempcpy:
        if (visitMemPCpyCall(I))
          return;
        break;
      case LibFunc_memchr:
        if (visitMemChrCall(I))
          return;
        break;
      case LibFunc_strcpy:
        if (visitStrCpyCall(I, false))
          return;
        break;
      case LibFunc_stpcpy:
        if (visitStrCpyCall(I, true))
          return;
        break;
      case LibFunc_strcmp:
        if (visitStrCmpCall(I))
          return;
        break;
      case LibFunc_strlen:
        if (visitStrLenCall(I))
          return;
        break;
      case LibFunc_strnlen:
        if (visitStrNLenCall(I))
          return;
        break;
      }
    }
  }

  // Deopt bundles are lowered in LowerCallSiteWithDeoptBundle, and we don't
  // have to do anything here to lower funclet bundles.
  // CFGuardTarget bundles are lowered in LowerCallTo.
  assert(!I.hasOperandBundlesOtherThan(
             {LLVMContext::OB_deopt, LLVMContext::OB_funclet,
              LLVMContext::OB_cfguardtarget, LLVMContext::OB_preallocated,
              LLVMContext::OB_clang_arc_attachedcall}) &&
         "Cannot lower calls with arbitrary operand bundles!");

  SDValue Callee = getValue(I.getCalledOperand());

  if (I.countOperandBundlesOfType(LLVMContext::OB_deopt))
    LowerCallSiteWithDeoptBundle(&I, Callee, nullptr);
  else
    // Check if we can potentially perform a tail call. More detailed checking
    // is be done within LowerCallTo, after more information about the call is
    // known.
    LowerCallTo(I, Callee, I.isTailCall(), I.isMustTailCall());
}

namespace {

/// AsmOperandInfo - This contains information for each constraint that we are
/// lowering.
class SDISelAsmOperandInfo : public TargetLowering::AsmOperandInfo {
public:
  /// CallOperand - If this is the result output operand or a clobber
  /// this is null, otherwise it is the incoming operand to the CallInst.
  /// This gets modified as the asm is processed.
  SDValue CallOperand;

  /// AssignedRegs - If this is a register or register class operand, this
  /// contains the set of register corresponding to the operand.
  RegsForValue AssignedRegs;

  explicit SDISelAsmOperandInfo(const TargetLowering::AsmOperandInfo &info)
    : TargetLowering::AsmOperandInfo(info), CallOperand(nullptr, 0) {
  }

  /// Whether or not this operand accesses memory
  bool hasMemory(const TargetLowering &TLI) const {
    // Indirect operand accesses access memory.
    if (isIndirect)
      return true;

    for (const auto &Code : Codes)
      if (TLI.getConstraintType(Code) == TargetLowering::C_Memory)
        return true;

    return false;
  }

  /// getCallOperandValEVT - Return the EVT of the Value* that this operand
  /// corresponds to.  If there is no Value* for this operand, it returns
  /// MVT::Other.
  EVT getCallOperandValEVT(LLVMContext &Context, const TargetLowering &TLI,
                           const DataLayout &DL,
                           llvm::Type *ParamElemType) const {
    if (!CallOperandVal) return MVT::Other;

    if (isa<BasicBlock>(CallOperandVal))
      return TLI.getProgramPointerTy(DL);

    llvm::Type *OpTy = CallOperandVal->getType();

    // FIXME: code duplicated from TargetLowering::ParseConstraints().
    // If this is an indirect operand, the operand is a pointer to the
    // accessed type.
    if (isIndirect) {
      OpTy = ParamElemType;
      assert(OpTy && "Indirect operand must have elementtype attribute");
    }

    // Look for vector wrapped in a struct. e.g. { <16 x i8> }.
    if (StructType *STy = dyn_cast<StructType>(OpTy))
      if (STy->getNumElements() == 1)
        OpTy = STy->getElementType(0);

    // If OpTy is not a single value, it may be a struct/union that we
    // can tile with integers.
    if (!OpTy->isSingleValueType() && OpTy->isSized()) {
      unsigned BitSize = DL.getTypeSizeInBits(OpTy);
      switch (BitSize) {
      default: break;
      case 1:
      case 8:
      case 16:
      case 32:
      case 64:
      case 128:
        OpTy = IntegerType::get(Context, BitSize);
        break;
      }
    }

    return TLI.getAsmOperandValueType(DL, OpTy, true);
  }
};


} // end anonymous namespace

/// Make sure that the output operand \p OpInfo and its corresponding input
/// operand \p MatchingOpInfo have compatible constraint types (otherwise error
/// out).
static void patchMatchingInput(const SDISelAsmOperandInfo &OpInfo,
                               SDISelAsmOperandInfo &MatchingOpInfo,
                               SelectionDAG &DAG) {
  if (OpInfo.ConstraintVT == MatchingOpInfo.ConstraintVT)
    return;

  const TargetRegisterInfo *TRI = DAG.getSubtarget().getRegisterInfo();
  const auto &TLI = DAG.getTargetLoweringInfo();

  std::pair<unsigned, const TargetRegisterClass *> MatchRC =
      TLI.getRegForInlineAsmConstraint(TRI, OpInfo.ConstraintCode,
                                       OpInfo.ConstraintVT);
  std::pair<unsigned, const TargetRegisterClass *> InputRC =
      TLI.getRegForInlineAsmConstraint(TRI, MatchingOpInfo.ConstraintCode,
                                       MatchingOpInfo.ConstraintVT);
  if ((OpInfo.ConstraintVT.isInteger() !=
       MatchingOpInfo.ConstraintVT.isInteger()) ||
      (MatchRC.second != InputRC.second)) {
    // FIXME: error out in a more elegant fashion
    report_fatal_error("Unsupported asm: input constraint"
                       " with a matching output constraint of"
                       " incompatible type!");
  }
  MatchingOpInfo.ConstraintVT = OpInfo.ConstraintVT;
}

/// Get a direct memory input to behave well as an indirect operand.
/// This may introduce stores, hence the need for a \p Chain.
/// \return The (possibly updated) chain.
static SDValue getAddressForMemoryInput(SDValue Chain, const SDLoc &Location,
                                        SDISelAsmOperandInfo &OpInfo,
                                        SelectionDAG &DAG) {
  const TargetLowering &TLI = DAG.getTargetLoweringInfo();

  // If we don't have an indirect input, put it in the constpool if we can,
  // otherwise spill it to a stack slot.
  // TODO: This isn't quite right. We need to handle these according to
  // the addressing mode that the constraint wants. Also, this may take
  // an additional register for the computation and we don't want that
  // either.

  // If the operand is a float, integer, or vector constant, spill to a
  // constant pool entry to get its address.
  const Value *OpVal = OpInfo.CallOperandVal;
  if (isa<ConstantFP>(OpVal) || isa<ConstantInt>(OpVal) ||
      isa<ConstantVector>(OpVal) || isa<ConstantDataVector>(OpVal)) {
    OpInfo.CallOperand = DAG.getConstantPool(
        cast<Constant>(OpVal), TLI.getPointerTy(DAG.getDataLayout()));
    return Chain;
  }

  // Otherwise, create a stack slot and emit a store to it before the asm.
  Type *Ty = OpVal->getType();
  auto &DL = DAG.getDataLayout();
  uint64_t TySize = DL.getTypeAllocSize(Ty);
  MachineFunction &MF = DAG.getMachineFunction();
  int SSFI = MF.getFrameInfo().CreateStackObject(
      TySize, DL.getPrefTypeAlign(Ty), false);
  SDValue StackSlot = DAG.getFrameIndex(SSFI, TLI.getFrameIndexTy(DL));
  Chain = DAG.getTruncStore(Chain, Location, OpInfo.CallOperand, StackSlot,
                            MachinePointerInfo::getFixedStack(MF, SSFI),
                            TLI.getMemValueType(DL, Ty));
  OpInfo.CallOperand = StackSlot;

  return Chain;
}

/// GetRegistersForValue - Assign registers (virtual or physical) for the
/// specified operand.  We prefer to assign virtual registers, to allow the
/// register allocator to handle the assignment process.  However, if the asm
/// uses features that we can't model on machineinstrs, we have SDISel do the
/// allocation.  This produces generally horrible, but correct, code.
///
///   OpInfo describes the operand
///   RefOpInfo describes the matching operand if any, the operand otherwise
static llvm::Optional<unsigned>
getRegistersForValue(SelectionDAG &DAG, const SDLoc &DL,
                     SDISelAsmOperandInfo &OpInfo,
                     SDISelAsmOperandInfo &RefOpInfo) {
  LLVMContext &Context = *DAG.getContext();
  const TargetLowering &TLI = DAG.getTargetLoweringInfo();

  MachineFunction &MF = DAG.getMachineFunction();
  SmallVector<unsigned, 4> Regs;
  const TargetRegisterInfo &TRI = *MF.getSubtarget().getRegisterInfo();

  // No work to do for memory/address operands.
  if (OpInfo.ConstraintType == TargetLowering::C_Memory ||
      OpInfo.ConstraintType == TargetLowering::C_Address)
    return None;

  // If this is a constraint for a single physreg, or a constraint for a
  // register class, find it.
  unsigned AssignedReg;
  const TargetRegisterClass *RC;
  std::tie(AssignedReg, RC) = TLI.getRegForInlineAsmConstraint(
      &TRI, RefOpInfo.ConstraintCode, RefOpInfo.ConstraintVT);
  // RC is unset only on failure. Return immediately.
  if (!RC)
    return None;

  // Get the actual register value type.  This is important, because the user
  // may have asked for (e.g.) the AX register in i32 type.  We need to
  // remember that AX is actually i16 to get the right extension.
  MVT RegVT = *TRI.legalclasstypes_begin(*RC);
  // Try harder for vectors just in case sizes don't match.
  // FIXME: This is caused by having nxv1i1 in the same register class as
  // nxv1i64 in EPI.
  if (RegVT.isVector() && RefOpInfo.ConstraintVT.isVector() &&
      RegVT.getSizeInBits() != RefOpInfo.ConstraintVT.getSizeInBits()) {
    auto E = TRI.legalclasstypes_end(*RC);
    auto I = std::find_if(TRI.legalclasstypes_begin(*RC), E,
                          [&RefOpInfo](const MVT::SimpleValueType &VTy) {
                            return MVT(VTy) == RefOpInfo.ConstraintVT;
                          });
    if (I != E)
      RegVT = *I;
  }

  if (OpInfo.ConstraintVT != MVT::Other && RegVT != MVT::Untyped) {
    // If this is an FP operand in an integer register (or visa versa), or more
    // generally if the operand value disagrees with the register class we plan
    // to stick it in, fix the operand type.
    //
    // If this is an input value, the bitcast to the new type is done now.
    // Bitcast for output value is done at the end of visitInlineAsm().
    if ((OpInfo.Type == InlineAsm::isOutput ||
         OpInfo.Type == InlineAsm::isInput) &&
        !TRI.isTypeLegalForClass(*RC, OpInfo.ConstraintVT)) {
      // Try to convert to the first EVT that the reg class contains.  If the
      // types are identical size, use a bitcast to convert (e.g. two differing
      // vector types).  Note: output bitcast is done at the end of
      // visitInlineAsm().
      if (RegVT.getSizeInBits() == OpInfo.ConstraintVT.getSizeInBits()) {
        // Exclude indirect inputs while they are unsupported because the code
        // to perform the load is missing and thus OpInfo.CallOperand still
        // refers to the input address rather than the pointed-to value.
        if (OpInfo.Type == InlineAsm::isInput && !OpInfo.isIndirect)
          OpInfo.CallOperand =
              DAG.getNode(ISD::BITCAST, DL, RegVT, OpInfo.CallOperand);
        OpInfo.ConstraintVT = RegVT;
        // If the operand is an FP value and we want it in integer registers,
        // use the corresponding integer type. This turns an f64 value into
        // i64, which can be passed with two i32 values on a 32-bit machine.
      } else if (RegVT.isInteger() && OpInfo.ConstraintVT.isFloatingPoint()) {
        MVT VT = MVT::getIntegerVT(OpInfo.ConstraintVT.getSizeInBits());
        if (OpInfo.Type == InlineAsm::isInput)
          OpInfo.CallOperand =
              DAG.getNode(ISD::BITCAST, DL, VT, OpInfo.CallOperand);
        OpInfo.ConstraintVT = VT;
      }
    }
  }

  // No need to allocate a matching input constraint since the constraint it's
  // matching to has already been allocated.
  if (OpInfo.isMatchingInputConstraint())
    return None;

  EVT ValueVT = OpInfo.ConstraintVT;
  if (OpInfo.ConstraintVT == MVT::Other)
    ValueVT = RegVT;

  // Initialize NumRegs.
  unsigned NumRegs = 1;
  if (OpInfo.ConstraintVT != MVT::Other)
    NumRegs = TLI.getNumRegisters(Context, OpInfo.ConstraintVT, RegVT);

  // If this is a constraint for a specific physical register, like {r17},
  // assign it now.

  // If this associated to a specific register, initialize iterator to correct
  // place. If virtual, make sure we have enough registers

  // Initialize iterator if necessary
  TargetRegisterClass::iterator I = RC->begin();
  MachineRegisterInfo &RegInfo = MF.getRegInfo();

  // Do not check for single registers.
  if (AssignedReg) {
    I = std::find(I, RC->end(), AssignedReg);
    if (I == RC->end()) {
      // RC does not contain the selected register, which indicates a
      // mismatch between the register and the required type/bitwidth.
      return {AssignedReg};
    }
  }

  for (; NumRegs; --NumRegs, ++I) {
    assert(I != RC->end() && "Ran out of registers to allocate!");
    Register R = AssignedReg ? Register(*I) : RegInfo.createVirtualRegister(RC);
    Regs.push_back(R);
  }

  OpInfo.AssignedRegs = RegsForValue(Regs, RegVT, ValueVT);
  return None;
}

static unsigned
findMatchingInlineAsmOperand(unsigned OperandNo,
                             const std::vector<SDValue> &AsmNodeOperands) {
  // Scan until we find the definition we already emitted of this operand.
  unsigned CurOp = InlineAsm::Op_FirstOperand;
  for (; OperandNo; --OperandNo) {
    // Advance to the next operand.
    unsigned OpFlag =
        cast<ConstantSDNode>(AsmNodeOperands[CurOp])->getZExtValue();
    assert((InlineAsm::isRegDefKind(OpFlag) ||
            InlineAsm::isRegDefEarlyClobberKind(OpFlag) ||
            InlineAsm::isMemKind(OpFlag)) &&
           "Skipped past definitions?");
    CurOp += InlineAsm::getNumOperandRegisters(OpFlag) + 1;
  }
  return CurOp;
}

namespace {

class ExtraFlags {
  unsigned Flags = 0;

public:
  explicit ExtraFlags(const CallBase &Call) {
    const InlineAsm *IA = cast<InlineAsm>(Call.getCalledOperand());
    if (IA->hasSideEffects())
      Flags |= InlineAsm::Extra_HasSideEffects;
    if (IA->isAlignStack())
      Flags |= InlineAsm::Extra_IsAlignStack;
    if (Call.isConvergent())
      Flags |= InlineAsm::Extra_IsConvergent;
    Flags |= IA->getDialect() * InlineAsm::Extra_AsmDialect;
  }

  void update(const TargetLowering::AsmOperandInfo &OpInfo) {
    // Ideally, we would only check against memory constraints.  However, the
    // meaning of an Other constraint can be target-specific and we can't easily
    // reason about it.  Therefore, be conservative and set MayLoad/MayStore
    // for Other constraints as well.
    if (OpInfo.ConstraintType == TargetLowering::C_Memory ||
        OpInfo.ConstraintType == TargetLowering::C_Other) {
      if (OpInfo.Type == InlineAsm::isInput)
        Flags |= InlineAsm::Extra_MayLoad;
      else if (OpInfo.Type == InlineAsm::isOutput)
        Flags |= InlineAsm::Extra_MayStore;
      else if (OpInfo.Type == InlineAsm::isClobber)
        Flags |= (InlineAsm::Extra_MayLoad | InlineAsm::Extra_MayStore);
    }
  }

  unsigned get() const { return Flags; }
};

} // end anonymous namespace

/// visitInlineAsm - Handle a call to an InlineAsm object.
void SelectionDAGBuilder::visitInlineAsm(const CallBase &Call,
                                         const BasicBlock *EHPadBB) {
  const InlineAsm *IA = cast<InlineAsm>(Call.getCalledOperand());

  /// ConstraintOperands - Information about all of the constraints.
  SmallVector<SDISelAsmOperandInfo, 16> ConstraintOperands;

  const TargetLowering &TLI = DAG.getTargetLoweringInfo();
  TargetLowering::AsmOperandInfoVector TargetConstraints = TLI.ParseConstraints(
      DAG.getDataLayout(), DAG.getSubtarget().getRegisterInfo(), Call);

  // First Pass: Calculate HasSideEffects and ExtraFlags (AlignStack,
  // AsmDialect, MayLoad, MayStore).
  bool HasSideEffect = IA->hasSideEffects();
  ExtraFlags ExtraInfo(Call);

  unsigned ArgNo = 0;   // ArgNo - The argument of the CallInst.
  unsigned ResNo = 0;   // ResNo - The result number of the next output.
  for (auto &T : TargetConstraints) {
    ConstraintOperands.push_back(SDISelAsmOperandInfo(T));
    SDISelAsmOperandInfo &OpInfo = ConstraintOperands.back();

    // Compute the value type for each operand.
    if (OpInfo.hasArg()) {
      OpInfo.CallOperandVal = Call.getArgOperand(ArgNo);
      OpInfo.CallOperand = getValue(OpInfo.CallOperandVal);
      Type *ParamElemTy = Call.getParamElementType(ArgNo);
      EVT VT = OpInfo.getCallOperandValEVT(*DAG.getContext(), TLI,
                                           DAG.getDataLayout(), ParamElemTy);
      OpInfo.ConstraintVT = VT.isSimple() ? VT.getSimpleVT() : MVT::Other;
      ArgNo++;
    } else if (OpInfo.Type == InlineAsm::isOutput && !OpInfo.isIndirect) {
      // The return value of the call is this value.  As such, there is no
      // corresponding argument.
      assert(!Call.getType()->isVoidTy() && "Bad inline asm!");
      if (StructType *STy = dyn_cast<StructType>(Call.getType())) {
        OpInfo.ConstraintVT = TLI.getSimpleValueType(
            DAG.getDataLayout(), STy->getElementType(ResNo));
      } else {
        assert(ResNo == 0 && "Asm only has one result!");
        OpInfo.ConstraintVT = TLI.getAsmOperandValueType(
            DAG.getDataLayout(), Call.getType()).getSimpleVT();
      }
      ++ResNo;
    } else {
      OpInfo.ConstraintVT = MVT::Other;
    }

    if (!HasSideEffect)
      HasSideEffect = OpInfo.hasMemory(TLI);

    // Determine if this InlineAsm MayLoad or MayStore based on the constraints.
    // FIXME: Could we compute this on OpInfo rather than T?

    // Compute the constraint code and ConstraintType to use.
    TLI.ComputeConstraintToUse(T, SDValue());

    if (T.ConstraintType == TargetLowering::C_Immediate &&
        OpInfo.CallOperand && !isa<ConstantSDNode>(OpInfo.CallOperand))
      // We've delayed emitting a diagnostic like the "n" constraint because
      // inlining could cause an integer showing up.
      return emitInlineAsmError(Call, "constraint '" + Twine(T.ConstraintCode) +
                                          "' expects an integer constant "
                                          "expression");

    ExtraInfo.update(T);
  }

  // We won't need to flush pending loads if this asm doesn't touch
  // memory and is nonvolatile.
  SDValue Flag, Chain = (HasSideEffect) ? getRoot() : DAG.getRoot();

  bool EmitEHLabels = isa<InvokeInst>(Call) && IA->canThrow();
  if (EmitEHLabels) {
    assert(EHPadBB && "InvokeInst must have an EHPadBB");
  }
  bool IsCallBr = isa<CallBrInst>(Call);

  if (IsCallBr || EmitEHLabels) {
    // If this is a callbr or invoke we need to flush pending exports since
    // inlineasm_br and invoke are terminators.
    // We need to do this before nodes are glued to the inlineasm_br node.
    Chain = getControlRoot();
  }

  MCSymbol *BeginLabel = nullptr;
  if (EmitEHLabels) {
    Chain = lowerStartEH(Chain, EHPadBB, BeginLabel);
  }

  // Second pass over the constraints: compute which constraint option to use.
  for (SDISelAsmOperandInfo &OpInfo : ConstraintOperands) {
    // If this is an output operand with a matching input operand, look up the
    // matching input. If their types mismatch, e.g. one is an integer, the
    // other is floating point, or their sizes are different, flag it as an
    // error.
    if (OpInfo.hasMatchingInput()) {
      SDISelAsmOperandInfo &Input = ConstraintOperands[OpInfo.MatchingInput];
      patchMatchingInput(OpInfo, Input, DAG);
    }

    // Compute the constraint code and ConstraintType to use.
    TLI.ComputeConstraintToUse(OpInfo, OpInfo.CallOperand, &DAG);

    if ((OpInfo.ConstraintType == TargetLowering::C_Memory &&
         OpInfo.Type == InlineAsm::isClobber) ||
        OpInfo.ConstraintType == TargetLowering::C_Address)
      continue;

    // If this is a memory input, and if the operand is not indirect, do what we
    // need to provide an address for the memory input.
    if (OpInfo.ConstraintType == TargetLowering::C_Memory &&
        !OpInfo.isIndirect) {
      assert((OpInfo.isMultipleAlternative ||
              (OpInfo.Type == InlineAsm::isInput)) &&
             "Can only indirectify direct input operands!");

      // Memory operands really want the address of the value.
      Chain = getAddressForMemoryInput(Chain, getCurSDLoc(), OpInfo, DAG);

      // There is no longer a Value* corresponding to this operand.
      OpInfo.CallOperandVal = nullptr;

      // It is now an indirect operand.
      OpInfo.isIndirect = true;
    }

  }

  // AsmNodeOperands - The operands for the ISD::INLINEASM node.
  std::vector<SDValue> AsmNodeOperands;
  AsmNodeOperands.push_back(SDValue());  // reserve space for input chain
  AsmNodeOperands.push_back(DAG.getTargetExternalSymbol(
      IA->getAsmString().c_str(), TLI.getProgramPointerTy(DAG.getDataLayout())));

  // If we have a !srcloc metadata node associated with it, we want to attach
  // this to the ultimately generated inline asm machineinstr.  To do this, we
  // pass in the third operand as this (potentially null) inline asm MDNode.
  const MDNode *SrcLoc = Call.getMetadata("srcloc");
  AsmNodeOperands.push_back(DAG.getMDNode(SrcLoc));

  // Remember the HasSideEffect, AlignStack, AsmDialect, MayLoad and MayStore
  // bits as operand 3.
  AsmNodeOperands.push_back(DAG.getTargetConstant(
      ExtraInfo.get(), getCurSDLoc(), TLI.getPointerTy(DAG.getDataLayout())));

  // Third pass: Loop over operands to prepare DAG-level operands.. As part of
  // this, assign virtual and physical registers for inputs and otput.
  for (SDISelAsmOperandInfo &OpInfo : ConstraintOperands) {
    // Assign Registers.
    SDISelAsmOperandInfo &RefOpInfo =
        OpInfo.isMatchingInputConstraint()
            ? ConstraintOperands[OpInfo.getMatchedOperand()]
            : OpInfo;
    const auto RegError =
        getRegistersForValue(DAG, getCurSDLoc(), OpInfo, RefOpInfo);
    if (RegError.hasValue()) {
      const MachineFunction &MF = DAG.getMachineFunction();
      const TargetRegisterInfo &TRI = *MF.getSubtarget().getRegisterInfo();
      const char *RegName = TRI.getName(RegError.getValue());
      emitInlineAsmError(Call, "register '" + Twine(RegName) +
                                   "' allocated for constraint '" +
                                   Twine(OpInfo.ConstraintCode) +
                                   "' does not match required type");
      return;
    }

    auto DetectWriteToReservedRegister = [&]() {
      const MachineFunction &MF = DAG.getMachineFunction();
      const TargetRegisterInfo &TRI = *MF.getSubtarget().getRegisterInfo();
      for (unsigned Reg : OpInfo.AssignedRegs.Regs) {
        if (Register::isPhysicalRegister(Reg) &&
            TRI.isInlineAsmReadOnlyReg(MF, Reg)) {
          const char *RegName = TRI.getName(Reg);
          emitInlineAsmError(Call, "write to reserved register '" +
                                       Twine(RegName) + "'");
          return true;
        }
      }
      return false;
    };
    assert((OpInfo.ConstraintType != TargetLowering::C_Address ||
            (OpInfo.Type == InlineAsm::isInput &&
             !OpInfo.isMatchingInputConstraint())) &&
           "Only address as input operand is allowed.");

    switch (OpInfo.Type) {
    case InlineAsm::isOutput:
      if (OpInfo.ConstraintType == TargetLowering::C_Memory) {
        unsigned ConstraintID =
            TLI.getInlineAsmMemConstraint(OpInfo.ConstraintCode);
        assert(ConstraintID != InlineAsm::Constraint_Unknown &&
               "Failed to convert memory constraint code to constraint id.");

        // Add information to the INLINEASM node to know about this output.
        unsigned OpFlags = InlineAsm::getFlagWord(InlineAsm::Kind_Mem, 1);
        OpFlags = InlineAsm::getFlagWordForMem(OpFlags, ConstraintID);
        AsmNodeOperands.push_back(DAG.getTargetConstant(OpFlags, getCurSDLoc(),
                                                        MVT::i32));
        AsmNodeOperands.push_back(OpInfo.CallOperand);
      } else {
        // Otherwise, this outputs to a register (directly for C_Register /
        // C_RegisterClass, and a target-defined fashion for
        // C_Immediate/C_Other). Find a register that we can use.
        if (OpInfo.AssignedRegs.Regs.empty()) {
          emitInlineAsmError(
              Call, "couldn't allocate output register for constraint '" +
                        Twine(OpInfo.ConstraintCode) + "'");
          return;
        }

        if (DetectWriteToReservedRegister())
          return;

        // Add information to the INLINEASM node to know that this register is
        // set.
        OpInfo.AssignedRegs.AddInlineAsmOperands(
            OpInfo.isEarlyClobber ? InlineAsm::Kind_RegDefEarlyClobber
                                  : InlineAsm::Kind_RegDef,
            false, 0, getCurSDLoc(), DAG, AsmNodeOperands);
      }
      break;

    case InlineAsm::isInput: {
      SDValue InOperandVal = OpInfo.CallOperand;

      if (OpInfo.isMatchingInputConstraint()) {
        // If this is required to match an output register we have already set,
        // just use its register.
        auto CurOp = findMatchingInlineAsmOperand(OpInfo.getMatchedOperand(),
                                                  AsmNodeOperands);
        unsigned OpFlag =
          cast<ConstantSDNode>(AsmNodeOperands[CurOp])->getZExtValue();
        if (InlineAsm::isRegDefKind(OpFlag) ||
            InlineAsm::isRegDefEarlyClobberKind(OpFlag)) {
          // Add (OpFlag&0xffff)>>3 registers to MatchedRegs.
          if (OpInfo.isIndirect) {
            // This happens on gcc/testsuite/gcc.dg/pr8788-1.c
            emitInlineAsmError(Call, "inline asm not supported yet: "
                                     "don't know how to handle tied "
                                     "indirect register inputs");
            return;
          }

          SmallVector<unsigned, 4> Regs;
          MachineFunction &MF = DAG.getMachineFunction();
          MachineRegisterInfo &MRI = MF.getRegInfo();
          const TargetRegisterInfo &TRI = *MF.getSubtarget().getRegisterInfo();
          auto *R = cast<RegisterSDNode>(AsmNodeOperands[CurOp+1]);
          Register TiedReg = R->getReg();
          MVT RegVT = R->getSimpleValueType(0);
          const TargetRegisterClass *RC =
              TiedReg.isVirtual()     ? MRI.getRegClass(TiedReg)
              : RegVT != MVT::Untyped ? TLI.getRegClassFor(RegVT)
                                      : TRI.getMinimalPhysRegClass(TiedReg);
          unsigned NumRegs = InlineAsm::getNumOperandRegisters(OpFlag);
          for (unsigned i = 0; i != NumRegs; ++i)
            Regs.push_back(MRI.createVirtualRegister(RC));

          RegsForValue MatchedRegs(Regs, RegVT, InOperandVal.getValueType());

          SDLoc dl = getCurSDLoc();
          // Use the produced MatchedRegs object to
          MatchedRegs.getCopyToRegs(InOperandVal, DAG, dl, Chain, &Flag, &Call);
          MatchedRegs.AddInlineAsmOperands(InlineAsm::Kind_RegUse,
                                           true, OpInfo.getMatchedOperand(), dl,
                                           DAG, AsmNodeOperands);
          break;
        }

        assert(InlineAsm::isMemKind(OpFlag) && "Unknown matching constraint!");
        assert(InlineAsm::getNumOperandRegisters(OpFlag) == 1 &&
               "Unexpected number of operands");
        // Add information to the INLINEASM node to know about this input.
        // See InlineAsm.h isUseOperandTiedToDef.
        OpFlag = InlineAsm::convertMemFlagWordToMatchingFlagWord(OpFlag);
        OpFlag = InlineAsm::getFlagWordForMatchingOp(OpFlag,
                                                    OpInfo.getMatchedOperand());
        AsmNodeOperands.push_back(DAG.getTargetConstant(
            OpFlag, getCurSDLoc(), TLI.getPointerTy(DAG.getDataLayout())));
        AsmNodeOperands.push_back(AsmNodeOperands[CurOp+1]);
        break;
      }

      // Treat indirect 'X' constraint as memory.
      if (OpInfo.ConstraintType == TargetLowering::C_Other &&
          OpInfo.isIndirect)
        OpInfo.ConstraintType = TargetLowering::C_Memory;

      if (OpInfo.ConstraintType == TargetLowering::C_Immediate ||
          OpInfo.ConstraintType == TargetLowering::C_Other) {
        std::vector<SDValue> Ops;
        TLI.LowerAsmOperandForConstraint(InOperandVal, OpInfo.ConstraintCode,
                                          Ops, DAG);
        if (Ops.empty()) {
          if (OpInfo.ConstraintType == TargetLowering::C_Immediate)
            if (isa<ConstantSDNode>(InOperandVal)) {
              emitInlineAsmError(Call, "value out of range for constraint '" +
                                           Twine(OpInfo.ConstraintCode) + "'");
              return;
            }

          emitInlineAsmError(Call,
                             "invalid operand for inline asm constraint '" +
                                 Twine(OpInfo.ConstraintCode) + "'");
          return;
        }

        // Add information to the INLINEASM node to know about this input.
        unsigned ResOpType =
          InlineAsm::getFlagWord(InlineAsm::Kind_Imm, Ops.size());
        AsmNodeOperands.push_back(DAG.getTargetConstant(
            ResOpType, getCurSDLoc(), TLI.getPointerTy(DAG.getDataLayout())));
        llvm::append_range(AsmNodeOperands, Ops);
        break;
      }

      if (OpInfo.ConstraintType == TargetLowering::C_Memory ||
          OpInfo.ConstraintType == TargetLowering::C_Address) {
        assert((OpInfo.isIndirect ||
                OpInfo.ConstraintType != TargetLowering::C_Memory) &&
               "Operand must be indirect to be a mem!");
        assert(InOperandVal.getValueType() ==
                   TLI.getPointerTy(DAG.getDataLayout()) &&
               "Memory operands expect pointer values");

        unsigned ConstraintID =
            TLI.getInlineAsmMemConstraint(OpInfo.ConstraintCode);
        assert(ConstraintID != InlineAsm::Constraint_Unknown &&
               "Failed to convert memory constraint code to constraint id.");

        // Add information to the INLINEASM node to know about this input.
        unsigned ResOpType = InlineAsm::getFlagWord(InlineAsm::Kind_Mem, 1);
        ResOpType = InlineAsm::getFlagWordForMem(ResOpType, ConstraintID);
        AsmNodeOperands.push_back(DAG.getTargetConstant(ResOpType,
                                                        getCurSDLoc(),
                                                        MVT::i32));
        AsmNodeOperands.push_back(InOperandVal);
        break;
      }

      assert((OpInfo.ConstraintType == TargetLowering::C_RegisterClass ||
              OpInfo.ConstraintType == TargetLowering::C_Register) &&
             "Unknown constraint type!");

      // TODO: Support this.
      if (OpInfo.isIndirect) {
        emitInlineAsmError(
            Call, "Don't know how to handle indirect register inputs yet "
                  "for constraint '" +
                      Twine(OpInfo.ConstraintCode) + "'");
        return;
      }

      // Copy the input into the appropriate registers.
      if (OpInfo.AssignedRegs.Regs.empty()) {
        emitInlineAsmError(Call,
                           "couldn't allocate input reg for constraint '" +
                               Twine(OpInfo.ConstraintCode) + "'");
        return;
      }

      if (DetectWriteToReservedRegister())
        return;

      SDLoc dl = getCurSDLoc();

      OpInfo.AssignedRegs.getCopyToRegs(InOperandVal, DAG, dl, Chain, &Flag,
                                        &Call);

      OpInfo.AssignedRegs.AddInlineAsmOperands(InlineAsm::Kind_RegUse, false, 0,
                                               dl, DAG, AsmNodeOperands);
      break;
    }
    case InlineAsm::isClobber:
      // Add the clobbered value to the operand list, so that the register
      // allocator is aware that the physreg got clobbered.
      if (!OpInfo.AssignedRegs.Regs.empty())
        OpInfo.AssignedRegs.AddInlineAsmOperands(InlineAsm::Kind_Clobber,
                                                 false, 0, getCurSDLoc(), DAG,
                                                 AsmNodeOperands);
      break;
    }
  }

  // Finish up input operands.  Set the input chain and add the flag last.
  AsmNodeOperands[InlineAsm::Op_InputChain] = Chain;
  if (Flag.getNode()) AsmNodeOperands.push_back(Flag);

  unsigned ISDOpc = IsCallBr ? ISD::INLINEASM_BR : ISD::INLINEASM;
  Chain = DAG.getNode(ISDOpc, getCurSDLoc(),
                      DAG.getVTList(MVT::Other, MVT::Glue), AsmNodeOperands);
  Flag = Chain.getValue(1);

  // Do additional work to generate outputs.

  SmallVector<EVT, 1> ResultVTs;
  SmallVector<SDValue, 1> ResultValues;
  SmallVector<SDValue, 8> OutChains;

  llvm::Type *CallResultType = Call.getType();
  ArrayRef<Type *> ResultTypes;
  if (StructType *StructResult = dyn_cast<StructType>(CallResultType))
    ResultTypes = StructResult->elements();
  else if (!CallResultType->isVoidTy())
    ResultTypes = makeArrayRef(CallResultType);

  auto CurResultType = ResultTypes.begin();
  auto handleRegAssign = [&](SDValue V) {
    assert(CurResultType != ResultTypes.end() && "Unexpected value");
    assert((*CurResultType)->isSized() && "Unexpected unsized type");
    EVT ResultVT = TLI.getValueType(DAG.getDataLayout(), *CurResultType);
    ++CurResultType;
    // If the type of the inline asm call site return value is different but has
    // same size as the type of the asm output bitcast it.  One example of this
    // is for vectors with different width / number of elements.  This can
    // happen for register classes that can contain multiple different value
    // types.  The preg or vreg allocated may not have the same VT as was
    // expected.
    //
    // This can also happen for a return value that disagrees with the register
    // class it is put in, eg. a double in a general-purpose register on a
    // 32-bit machine.
    if (ResultVT != V.getValueType() &&
        ResultVT.getSizeInBits() == V.getValueSizeInBits())
      V = DAG.getNode(ISD::BITCAST, getCurSDLoc(), ResultVT, V);
    else if (ResultVT != V.getValueType() && ResultVT.isInteger() &&
             V.getValueType().isInteger()) {
      // If a result value was tied to an input value, the computed result
      // may have a wider width than the expected result.  Extract the
      // relevant portion.
      V = DAG.getNode(ISD::TRUNCATE, getCurSDLoc(), ResultVT, V);
    }
    assert(ResultVT == V.getValueType() && "Asm result value mismatch!");
    ResultVTs.push_back(ResultVT);
    ResultValues.push_back(V);
  };

  // Deal with output operands.
  for (SDISelAsmOperandInfo &OpInfo : ConstraintOperands) {
    if (OpInfo.Type == InlineAsm::isOutput) {
      SDValue Val;
      // Skip trivial output operands.
      if (OpInfo.AssignedRegs.Regs.empty())
        continue;

      switch (OpInfo.ConstraintType) {
      case TargetLowering::C_Register:
      case TargetLowering::C_RegisterClass:
        Val = OpInfo.AssignedRegs.getCopyFromRegs(DAG, FuncInfo, getCurSDLoc(),
                                                  Chain, &Flag, &Call);
        break;
      case TargetLowering::C_Immediate:
      case TargetLowering::C_Other:
        Val = TLI.LowerAsmOutputForConstraint(Chain, Flag, getCurSDLoc(),
                                              OpInfo, DAG);
        break;
      case TargetLowering::C_Memory:
        break; // Already handled.
      case TargetLowering::C_Address:
        break; // Silence warning.
      case TargetLowering::C_Unknown:
        assert(false && "Unexpected unknown constraint");
      }

      // Indirect output manifest as stores. Record output chains.
      if (OpInfo.isIndirect) {
        const Value *Ptr = OpInfo.CallOperandVal;
        assert(Ptr && "Expected value CallOperandVal for indirect asm operand");
        SDValue Store = DAG.getStore(Chain, getCurSDLoc(), Val, getValue(Ptr),
                                     MachinePointerInfo(Ptr));
        OutChains.push_back(Store);
      } else {
        // generate CopyFromRegs to associated registers.
        assert(!Call.getType()->isVoidTy() && "Bad inline asm!");
        if (Val.getOpcode() == ISD::MERGE_VALUES) {
          for (const SDValue &V : Val->op_values())
            handleRegAssign(V);
        } else
          handleRegAssign(Val);
      }
    }
  }

  // Set results.
  if (!ResultValues.empty()) {
    assert(CurResultType == ResultTypes.end() &&
           "Mismatch in number of ResultTypes");
    assert(ResultValues.size() == ResultTypes.size() &&
           "Mismatch in number of output operands in asm result");

    SDValue V = DAG.getNode(ISD::MERGE_VALUES, getCurSDLoc(),
                            DAG.getVTList(ResultVTs), ResultValues);
    setValue(&Call, V);
  }

  // Collect store chains.
  if (!OutChains.empty())
    Chain = DAG.getNode(ISD::TokenFactor, getCurSDLoc(), MVT::Other, OutChains);

  if (EmitEHLabels) {
    Chain = lowerEndEH(Chain, cast<InvokeInst>(&Call), EHPadBB, BeginLabel);
  }

  // Only Update Root if inline assembly has a memory effect.
  if (ResultValues.empty() || HasSideEffect || !OutChains.empty() || IsCallBr ||
      EmitEHLabels)
    DAG.setRoot(Chain);
}

void SelectionDAGBuilder::emitInlineAsmError(const CallBase &Call,
                                             const Twine &Message) {
  LLVMContext &Ctx = *DAG.getContext();
  Ctx.emitError(&Call, Message);

  // Make sure we leave the DAG in a valid state
  const TargetLowering &TLI = DAG.getTargetLoweringInfo();
  SmallVector<EVT, 1> ValueVTs;
  ComputeValueVTs(TLI, DAG.getDataLayout(), Call.getType(), ValueVTs);

  if (ValueVTs.empty())
    return;

  SmallVector<SDValue, 1> Ops;
  for (unsigned i = 0, e = ValueVTs.size(); i != e; ++i)
    Ops.push_back(DAG.getUNDEF(ValueVTs[i]));

  setValue(&Call, DAG.getMergeValues(Ops, getCurSDLoc()));
}

void SelectionDAGBuilder::visitVAStart(const CallInst &I) {
  DAG.setRoot(DAG.getNode(ISD::VASTART, getCurSDLoc(),
                          MVT::Other, getRoot(),
                          getValue(I.getArgOperand(0)),
                          DAG.getSrcValue(I.getArgOperand(0))));
}

void SelectionDAGBuilder::visitVAArg(const VAArgInst &I) {
  const TargetLowering &TLI = DAG.getTargetLoweringInfo();
  const DataLayout &DL = DAG.getDataLayout();
  SDValue V = DAG.getVAArg(
      TLI.getMemValueType(DAG.getDataLayout(), I.getType()), getCurSDLoc(),
      getRoot(), getValue(I.getOperand(0)), DAG.getSrcValue(I.getOperand(0)),
      DL.getABITypeAlign(I.getType()).value());
  DAG.setRoot(V.getValue(1));

  if (I.getType()->isPointerTy())
    V = DAG.getPtrExtOrTrunc(
        V, getCurSDLoc(), TLI.getValueType(DAG.getDataLayout(), I.getType()));
  setValue(&I, V);
}

void SelectionDAGBuilder::visitVAEnd(const CallInst &I) {
  DAG.setRoot(DAG.getNode(ISD::VAEND, getCurSDLoc(),
                          MVT::Other, getRoot(),
                          getValue(I.getArgOperand(0)),
                          DAG.getSrcValue(I.getArgOperand(0))));
}

void SelectionDAGBuilder::visitVACopy(const CallInst &I) {
  DAG.setRoot(DAG.getNode(ISD::VACOPY, getCurSDLoc(),
                          MVT::Other, getRoot(),
                          getValue(I.getArgOperand(0)),
                          getValue(I.getArgOperand(1)),
                          DAG.getSrcValue(I.getArgOperand(0)),
                          DAG.getSrcValue(I.getArgOperand(1))));
}

SDValue SelectionDAGBuilder::lowerRangeToAssertZExt(SelectionDAG &DAG,
                                                    const Instruction &I,
                                                    SDValue Op) {
  const MDNode *Range = I.getMetadata(LLVMContext::MD_range);
  if (!Range)
    return Op;

  ConstantRange CR = getConstantRangeFromMetadata(*Range);
  if (CR.isFullSet() || CR.isEmptySet() || CR.isUpperWrapped())
    return Op;

  APInt Lo = CR.getUnsignedMin();
  if (!Lo.isMinValue())
    return Op;

  APInt Hi = CR.getUnsignedMax();
  unsigned Bits = std::max(Hi.getActiveBits(),
                           static_cast<unsigned>(IntegerType::MIN_INT_BITS));

  EVT SmallVT = EVT::getIntegerVT(*DAG.getContext(), Bits);

  SDLoc SL = getCurSDLoc();

  SDValue ZExt = DAG.getNode(ISD::AssertZext, SL, Op.getValueType(), Op,
                             DAG.getValueType(SmallVT));
  unsigned NumVals = Op.getNode()->getNumValues();
  if (NumVals == 1)
    return ZExt;

  SmallVector<SDValue, 4> Ops;

  Ops.push_back(ZExt);
  for (unsigned I = 1; I != NumVals; ++I)
    Ops.push_back(Op.getValue(I));

  return DAG.getMergeValues(Ops, SL);
}

/// Populate a CallLowerinInfo (into \p CLI) based on the properties of
/// the call being lowered.
///
/// This is a helper for lowering intrinsics that follow a target calling
/// convention or require stack pointer adjustment. Only a subset of the
/// intrinsic's operands need to participate in the calling convention.
void SelectionDAGBuilder::populateCallLoweringInfo(
    TargetLowering::CallLoweringInfo &CLI, const CallBase *Call,
    unsigned ArgIdx, unsigned NumArgs, SDValue Callee, Type *ReturnTy,
    bool IsPatchPoint) {
  TargetLowering::ArgListTy Args;
  Args.reserve(NumArgs);

  // Populate the argument list.
  // Attributes for args start at offset 1, after the return attribute.
  for (unsigned ArgI = ArgIdx, ArgE = ArgIdx + NumArgs;
       ArgI != ArgE; ++ArgI) {
    const Value *V = Call->getOperand(ArgI);

    assert(!V->getType()->isEmptyTy() && "Empty type passed to intrinsic.");

    TargetLowering::ArgListEntry Entry;
    Entry.Node = getValue(V);
    Entry.Ty = V->getType();
    Entry.setAttributes(Call, ArgI);
    Args.push_back(Entry);
  }

  CLI.setDebugLoc(getCurSDLoc())
      .setChain(getRoot())
      .setCallee(Call->getCallingConv(), ReturnTy, Callee, std::move(Args))
      .setDiscardResult(Call->use_empty())
      .setIsPatchPoint(IsPatchPoint)
      .setIsPreallocated(
          Call->countOperandBundlesOfType(LLVMContext::OB_preallocated) != 0);
}

/// Add a stack map intrinsic call's live variable operands to a stackmap
/// or patchpoint target node's operand list.
///
/// Constants are converted to TargetConstants purely as an optimization to
/// avoid constant materialization and register allocation.
///
/// FrameIndex operands are converted to TargetFrameIndex so that ISEL does not
/// generate addess computation nodes, and so FinalizeISel can convert the
/// TargetFrameIndex into a DirectMemRefOp StackMap location. This avoids
/// address materialization and register allocation, but may also be required
/// for correctness. If a StackMap (or PatchPoint) intrinsic directly uses an
/// alloca in the entry block, then the runtime may assume that the alloca's
/// StackMap location can be read immediately after compilation and that the
/// location is valid at any point during execution (this is similar to the
/// assumption made by the llvm.gcroot intrinsic). If the alloca's location were
/// only available in a register, then the runtime would need to trap when
/// execution reaches the StackMap in order to read the alloca's location.
static void addStackMapLiveVars(const CallBase &Call, unsigned StartIdx,
                                const SDLoc &DL, SmallVectorImpl<SDValue> &Ops,
                                SelectionDAGBuilder &Builder) {
  for (unsigned i = StartIdx, e = Call.arg_size(); i != e; ++i) {
    SDValue OpVal = Builder.getValue(Call.getArgOperand(i));
    if (ConstantSDNode *C = dyn_cast<ConstantSDNode>(OpVal)) {
      Ops.push_back(
        Builder.DAG.getTargetConstant(StackMaps::ConstantOp, DL, MVT::i64));
      Ops.push_back(
        Builder.DAG.getTargetConstant(C->getSExtValue(), DL, MVT::i64));
    } else if (FrameIndexSDNode *FI = dyn_cast<FrameIndexSDNode>(OpVal)) {
      const TargetLowering &TLI = Builder.DAG.getTargetLoweringInfo();
      Ops.push_back(Builder.DAG.getTargetFrameIndex(
          FI->getIndex(), TLI.getFrameIndexTy(Builder.DAG.getDataLayout())));
    } else
      Ops.push_back(OpVal);
  }
}

/// Lower llvm.experimental.stackmap directly to its target opcode.
void SelectionDAGBuilder::visitStackmap(const CallInst &CI) {
  // void @llvm.experimental.stackmap(i32 <id>, i32 <numShadowBytes>,
  //                                  [live variables...])

  assert(CI.getType()->isVoidTy() && "Stackmap cannot return a value.");

  SDValue Chain, InFlag, Callee, NullPtr;
  SmallVector<SDValue, 32> Ops;

  SDLoc DL = getCurSDLoc();
  Callee = getValue(CI.getCalledOperand());
  NullPtr = DAG.getIntPtrConstant(0, DL, true);

  // The stackmap intrinsic only records the live variables (the arguments
  // passed to it) and emits NOPS (if requested). Unlike the patchpoint
  // intrinsic, this won't be lowered to a function call. This means we don't
  // have to worry about calling conventions and target specific lowering code.
  // Instead we perform the call lowering right here.
  //
  // chain, flag = CALLSEQ_START(chain, 0, 0)
  // chain, flag = STACKMAP(id, nbytes, ..., chain, flag)
  // chain, flag = CALLSEQ_END(chain, 0, 0, flag)
  //
  Chain = DAG.getCALLSEQ_START(getRoot(), 0, 0, DL);
  InFlag = Chain.getValue(1);

  // Add the <id> and <numBytes> constants.
  SDValue IDVal = getValue(CI.getOperand(PatchPointOpers::IDPos));
  Ops.push_back(DAG.getTargetConstant(
                  cast<ConstantSDNode>(IDVal)->getZExtValue(), DL, MVT::i64));
  SDValue NBytesVal = getValue(CI.getOperand(PatchPointOpers::NBytesPos));
  Ops.push_back(DAG.getTargetConstant(
                  cast<ConstantSDNode>(NBytesVal)->getZExtValue(), DL,
                  MVT::i32));

  // Push live variables for the stack map.
  addStackMapLiveVars(CI, 2, DL, Ops, *this);

  // We are not pushing any register mask info here on the operands list,
  // because the stackmap doesn't clobber anything.

  // Push the chain and the glue flag.
  Ops.push_back(Chain);
  Ops.push_back(InFlag);

  // Create the STACKMAP node.
  SDVTList NodeTys = DAG.getVTList(MVT::Other, MVT::Glue);
  SDNode *SM = DAG.getMachineNode(TargetOpcode::STACKMAP, DL, NodeTys, Ops);
  Chain = SDValue(SM, 0);
  InFlag = Chain.getValue(1);

  Chain = DAG.getCALLSEQ_END(Chain, NullPtr, NullPtr, InFlag, DL);

  // Stackmaps don't generate values, so nothing goes into the NodeMap.

  // Set the root to the target-lowered call chain.
  DAG.setRoot(Chain);

  // Inform the Frame Information that we have a stackmap in this function.
  FuncInfo.MF->getFrameInfo().setHasStackMap();
}

/// Lower llvm.experimental.patchpoint directly to its target opcode.
void SelectionDAGBuilder::visitPatchpoint(const CallBase &CB,
                                          const BasicBlock *EHPadBB) {
  // void|i64 @llvm.experimental.patchpoint.void|i64(i64 <id>,
  //                                                 i32 <numBytes>,
  //                                                 i8* <target>,
  //                                                 i32 <numArgs>,
  //                                                 [Args...],
  //                                                 [live variables...])

  CallingConv::ID CC = CB.getCallingConv();
  bool IsAnyRegCC = CC == CallingConv::AnyReg;
  bool HasDef = !CB.getType()->isVoidTy();
  SDLoc dl = getCurSDLoc();
  SDValue Callee = getValue(CB.getArgOperand(PatchPointOpers::TargetPos));

  // Handle immediate and symbolic callees.
  if (auto* ConstCallee = dyn_cast<ConstantSDNode>(Callee))
    Callee = DAG.getIntPtrConstant(ConstCallee->getZExtValue(), dl,
                                   /*isTarget=*/true);
  else if (auto* SymbolicCallee = dyn_cast<GlobalAddressSDNode>(Callee))
    Callee =  DAG.getTargetGlobalAddress(SymbolicCallee->getGlobal(),
                                         SDLoc(SymbolicCallee),
                                         SymbolicCallee->getValueType(0));

  // Get the real number of arguments participating in the call <numArgs>
  SDValue NArgVal = getValue(CB.getArgOperand(PatchPointOpers::NArgPos));
  unsigned NumArgs = cast<ConstantSDNode>(NArgVal)->getZExtValue();

  // Skip the four meta args: <id>, <numNopBytes>, <target>, <numArgs>
  // Intrinsics include all meta-operands up to but not including CC.
  unsigned NumMetaOpers = PatchPointOpers::CCPos;
  assert(CB.arg_size() >= NumMetaOpers + NumArgs &&
         "Not enough arguments provided to the patchpoint intrinsic");

  // For AnyRegCC the arguments are lowered later on manually.
  unsigned NumCallArgs = IsAnyRegCC ? 0 : NumArgs;
  Type *ReturnTy =
      IsAnyRegCC ? Type::getVoidTy(*DAG.getContext()) : CB.getType();

  TargetLowering::CallLoweringInfo CLI(DAG);
  populateCallLoweringInfo(CLI, &CB, NumMetaOpers, NumCallArgs, Callee,
                           ReturnTy, true);
  std::pair<SDValue, SDValue> Result = lowerInvokable(CLI, EHPadBB);

  SDNode *CallEnd = Result.second.getNode();
  if (HasDef && (CallEnd->getOpcode() == ISD::CopyFromReg))
    CallEnd = CallEnd->getOperand(0).getNode();

  /// Get a call instruction from the call sequence chain.
  /// Tail calls are not allowed.
  assert(CallEnd->getOpcode() == ISD::CALLSEQ_END &&
         "Expected a callseq node.");
  SDNode *Call = CallEnd->getOperand(0).getNode();
  bool HasGlue = Call->getGluedNode();

  // Replace the target specific call node with the patchable intrinsic.
  SmallVector<SDValue, 8> Ops;

  // Add the <id> and <numBytes> constants.
  SDValue IDVal = getValue(CB.getArgOperand(PatchPointOpers::IDPos));
  Ops.push_back(DAG.getTargetConstant(
                  cast<ConstantSDNode>(IDVal)->getZExtValue(), dl, MVT::i64));
  SDValue NBytesVal = getValue(CB.getArgOperand(PatchPointOpers::NBytesPos));
  Ops.push_back(DAG.getTargetConstant(
                  cast<ConstantSDNode>(NBytesVal)->getZExtValue(), dl,
                  MVT::i32));

  // Add the callee.
  Ops.push_back(Callee);

  // Adjust <numArgs> to account for any arguments that have been passed on the
  // stack instead.
  // Call Node: Chain, Target, {Args}, RegMask, [Glue]
  unsigned NumCallRegArgs = Call->getNumOperands() - (HasGlue ? 4 : 3);
  NumCallRegArgs = IsAnyRegCC ? NumArgs : NumCallRegArgs;
  Ops.push_back(DAG.getTargetConstant(NumCallRegArgs, dl, MVT::i32));

  // Add the calling convention
  Ops.push_back(DAG.getTargetConstant((unsigned)CC, dl, MVT::i32));

  // Add the arguments we omitted previously. The register allocator should
  // place these in any free register.
  if (IsAnyRegCC)
    for (unsigned i = NumMetaOpers, e = NumMetaOpers + NumArgs; i != e; ++i)
      Ops.push_back(getValue(CB.getArgOperand(i)));

  // Push the arguments from the call instruction up to the register mask.
  SDNode::op_iterator e = HasGlue ? Call->op_end()-2 : Call->op_end()-1;
  Ops.append(Call->op_begin() + 2, e);

  // Push live variables for the stack map.
  addStackMapLiveVars(CB, NumMetaOpers + NumArgs, dl, Ops, *this);

  // Push the register mask info.
  if (HasGlue)
    Ops.push_back(*(Call->op_end()-2));
  else
    Ops.push_back(*(Call->op_end()-1));

  // Push the chain (this is originally the first operand of the call, but
  // becomes now the last or second to last operand).
  Ops.push_back(*(Call->op_begin()));

  // Push the glue flag (last operand).
  if (HasGlue)
    Ops.push_back(*(Call->op_end()-1));

  SDVTList NodeTys;
  if (IsAnyRegCC && HasDef) {
    // Create the return types based on the intrinsic definition
    const TargetLowering &TLI = DAG.getTargetLoweringInfo();
    SmallVector<EVT, 3> ValueVTs;
    ComputeValueVTs(TLI, DAG.getDataLayout(), CB.getType(), ValueVTs);
    assert(ValueVTs.size() == 1 && "Expected only one return value type.");

    // There is always a chain and a glue type at the end
    ValueVTs.push_back(MVT::Other);
    ValueVTs.push_back(MVT::Glue);
    NodeTys = DAG.getVTList(ValueVTs);
  } else
    NodeTys = DAG.getVTList(MVT::Other, MVT::Glue);

  // Replace the target specific call node with a PATCHPOINT node.
  MachineSDNode *MN = DAG.getMachineNode(TargetOpcode::PATCHPOINT,
                                         dl, NodeTys, Ops);

  // Update the NodeMap.
  if (HasDef) {
    if (IsAnyRegCC)
      setValue(&CB, SDValue(MN, 0));
    else
      setValue(&CB, Result.first);
  }

  // Fixup the consumers of the intrinsic. The chain and glue may be used in the
  // call sequence. Furthermore the location of the chain and glue can change
  // when the AnyReg calling convention is used and the intrinsic returns a
  // value.
  if (IsAnyRegCC && HasDef) {
    SDValue From[] = {SDValue(Call, 0), SDValue(Call, 1)};
    SDValue To[] = {SDValue(MN, 1), SDValue(MN, 2)};
    DAG.ReplaceAllUsesOfValuesWith(From, To, 2);
  } else
    DAG.ReplaceAllUsesWith(Call, MN);
  DAG.DeleteNode(Call);

  // Inform the Frame Information that we have a patchpoint in this function.
  FuncInfo.MF->getFrameInfo().setHasPatchPoint();
}

void SelectionDAGBuilder::visitVectorReduce(const CallInst &I,
                                            unsigned Intrinsic) {
  const TargetLowering &TLI = DAG.getTargetLoweringInfo();
  SDValue Op1 = getValue(I.getArgOperand(0));
  SDValue Op2;
  if (I.arg_size() > 1)
    Op2 = getValue(I.getArgOperand(1));
  SDLoc dl = getCurSDLoc();
  EVT VT = TLI.getValueType(DAG.getDataLayout(), I.getType());
  SDValue Res;
  SDNodeFlags SDFlags;
  if (auto *FPMO = dyn_cast<FPMathOperator>(&I))
    SDFlags.copyFMF(*FPMO);

  switch (Intrinsic) {
  case Intrinsic::vector_reduce_fadd:
    if (SDFlags.hasAllowReassociation())
      Res = DAG.getNode(ISD::FADD, dl, VT, Op1,
                        DAG.getNode(ISD::VECREDUCE_FADD, dl, VT, Op2, SDFlags),
                        SDFlags);
    else
      Res = DAG.getNode(ISD::VECREDUCE_SEQ_FADD, dl, VT, Op1, Op2, SDFlags);
    break;
  case Intrinsic::vector_reduce_fmul:
    if (SDFlags.hasAllowReassociation())
      Res = DAG.getNode(ISD::FMUL, dl, VT, Op1,
                        DAG.getNode(ISD::VECREDUCE_FMUL, dl, VT, Op2, SDFlags),
                        SDFlags);
    else
      Res = DAG.getNode(ISD::VECREDUCE_SEQ_FMUL, dl, VT, Op1, Op2, SDFlags);
    break;
  case Intrinsic::vector_reduce_add:
    Res = DAG.getNode(ISD::VECREDUCE_ADD, dl, VT, Op1);
    break;
  case Intrinsic::vector_reduce_mul:
    Res = DAG.getNode(ISD::VECREDUCE_MUL, dl, VT, Op1);
    break;
  case Intrinsic::vector_reduce_and:
    Res = DAG.getNode(ISD::VECREDUCE_AND, dl, VT, Op1);
    break;
  case Intrinsic::vector_reduce_or:
    Res = DAG.getNode(ISD::VECREDUCE_OR, dl, VT, Op1);
    break;
  case Intrinsic::vector_reduce_xor:
    Res = DAG.getNode(ISD::VECREDUCE_XOR, dl, VT, Op1);
    break;
  case Intrinsic::vector_reduce_smax:
    Res = DAG.getNode(ISD::VECREDUCE_SMAX, dl, VT, Op1);
    break;
  case Intrinsic::vector_reduce_smin:
    Res = DAG.getNode(ISD::VECREDUCE_SMIN, dl, VT, Op1);
    break;
  case Intrinsic::vector_reduce_umax:
    Res = DAG.getNode(ISD::VECREDUCE_UMAX, dl, VT, Op1);
    break;
  case Intrinsic::vector_reduce_umin:
    Res = DAG.getNode(ISD::VECREDUCE_UMIN, dl, VT, Op1);
    break;
  case Intrinsic::vector_reduce_fmax:
    Res = DAG.getNode(ISD::VECREDUCE_FMAX, dl, VT, Op1, SDFlags);
    break;
  case Intrinsic::vector_reduce_fmin:
    Res = DAG.getNode(ISD::VECREDUCE_FMIN, dl, VT, Op1, SDFlags);
    break;
  default:
    llvm_unreachable("Unhandled vector reduce intrinsic");
  }
  setValue(&I, Res);
}

/// Returns an AttributeList representing the attributes applied to the return
/// value of the given call.
static AttributeList getReturnAttrs(TargetLowering::CallLoweringInfo &CLI) {
  SmallVector<Attribute::AttrKind, 2> Attrs;
  if (CLI.RetSExt)
    Attrs.push_back(Attribute::SExt);
  if (CLI.RetZExt)
    Attrs.push_back(Attribute::ZExt);
  if (CLI.IsInReg)
    Attrs.push_back(Attribute::InReg);

  return AttributeList::get(CLI.RetTy->getContext(), AttributeList::ReturnIndex,
                            Attrs);
}

/// TargetLowering::LowerCallTo - This is the default LowerCallTo
/// implementation, which just calls LowerCall.
/// FIXME: When all targets are
/// migrated to using LowerCall, this hook should be integrated into SDISel.
std::pair<SDValue, SDValue>
TargetLowering::LowerCallTo(TargetLowering::CallLoweringInfo &CLI) const {
  // Handle the incoming return values from the call.
  CLI.Ins.clear();
  Type *OrigRetTy = CLI.RetTy;
  SmallVector<EVT, 4> RetTys;
  SmallVector<uint64_t, 4> Offsets;
  auto &DL = CLI.DAG.getDataLayout();
  ComputeValueVTs(*this, DL, CLI.RetTy, RetTys, &Offsets);

  if (CLI.IsPostTypeLegalization) {
    // If we are lowering a libcall after legalization, split the return type.
    SmallVector<EVT, 4> OldRetTys;
    SmallVector<uint64_t, 4> OldOffsets;
    RetTys.swap(OldRetTys);
    Offsets.swap(OldOffsets);

    for (size_t i = 0, e = OldRetTys.size(); i != e; ++i) {
      EVT RetVT = OldRetTys[i];
      uint64_t Offset = OldOffsets[i];
      MVT RegisterVT = getRegisterType(CLI.RetTy->getContext(), RetVT);
      unsigned NumRegs = getNumRegisters(CLI.RetTy->getContext(), RetVT);
      unsigned RegisterVTByteSZ = RegisterVT.getSizeInBits() / 8;
      RetTys.append(NumRegs, RegisterVT);
      for (unsigned j = 0; j != NumRegs; ++j)
        Offsets.push_back(Offset + j * RegisterVTByteSZ);
    }
  }

  SmallVector<ISD::OutputArg, 4> Outs;
  GetReturnInfo(CLI.CallConv, CLI.RetTy, getReturnAttrs(CLI), Outs, *this, DL);

  bool CanLowerReturn =
      this->CanLowerReturn(CLI.CallConv, CLI.DAG.getMachineFunction(),
                           CLI.IsVarArg, Outs, CLI.RetTy->getContext());

  SDValue DemoteStackSlot;
  int DemoteStackIdx = -100;
  if (!CanLowerReturn) {
    // FIXME: equivalent assert?
    // assert(!CS.hasInAllocaArgument() &&
    //        "sret demotion is incompatible with inalloca");
    uint64_t TySize = DL.getTypeAllocSize(CLI.RetTy);
    Align Alignment = DL.getPrefTypeAlign(CLI.RetTy);
    MachineFunction &MF = CLI.DAG.getMachineFunction();
    DemoteStackIdx =
        MF.getFrameInfo().CreateStackObject(TySize, Alignment, false);
    Type *StackSlotPtrType = PointerType::get(CLI.RetTy,
                                              DL.getAllocaAddrSpace());

    DemoteStackSlot = CLI.DAG.getFrameIndex(DemoteStackIdx, getFrameIndexTy(DL));
    ArgListEntry Entry;
    Entry.Node = DemoteStackSlot;
    Entry.Ty = StackSlotPtrType;
    Entry.IsSExt = false;
    Entry.IsZExt = false;
    Entry.IsInReg = false;
    Entry.IsSRet = true;
    Entry.IsNest = false;
    Entry.IsByVal = false;
    Entry.IsByRef = false;
    Entry.IsReturned = false;
    Entry.IsSwiftSelf = false;
    Entry.IsSwiftAsync = false;
    Entry.IsSwiftError = false;
    Entry.IsCFGuardTarget = false;
    Entry.Alignment = Alignment;
    CLI.getArgs().insert(CLI.getArgs().begin(), Entry);
    CLI.NumFixedArgs += 1;
    CLI.RetTy = Type::getVoidTy(CLI.RetTy->getContext());

    // sret demotion isn't compatible with tail-calls, since the sret argument
    // points into the callers stack frame.
    CLI.IsTailCall = false;
  } else {
    bool NeedsRegBlock = functionArgumentNeedsConsecutiveRegisters(
        CLI.RetTy, CLI.CallConv, CLI.IsVarArg, DL);
    for (unsigned I = 0, E = RetTys.size(); I != E; ++I) {
      ISD::ArgFlagsTy Flags;
      if (NeedsRegBlock) {
        Flags.setInConsecutiveRegs();
        if (I == RetTys.size() - 1)
          Flags.setInConsecutiveRegsLast();
      }
      EVT VT = RetTys[I];
      MVT RegisterVT = getRegisterTypeForCallingConv(CLI.RetTy->getContext(),
                                                     CLI.CallConv, VT);
      unsigned NumRegs = getNumRegistersForCallingConv(CLI.RetTy->getContext(),
                                                       CLI.CallConv, VT);
      for (unsigned i = 0; i != NumRegs; ++i) {
        ISD::InputArg MyFlags;
        MyFlags.Flags = Flags;
        MyFlags.VT = RegisterVT;
        MyFlags.ArgVT = VT;
        MyFlags.Used = CLI.IsReturnValueUsed;
        if (CLI.RetTy->isPointerTy()) {
          MyFlags.Flags.setPointer();
          MyFlags.Flags.setPointerAddrSpace(
              cast<PointerType>(CLI.RetTy)->getAddressSpace());
        }
        if (CLI.RetSExt)
          MyFlags.Flags.setSExt();
        if (CLI.RetZExt)
          MyFlags.Flags.setZExt();
        if (CLI.IsInReg)
          MyFlags.Flags.setInReg();
        CLI.Ins.push_back(MyFlags);
      }
    }
  }

  // We push in swifterror return as the last element of CLI.Ins.
  ArgListTy &Args = CLI.getArgs();
  if (supportSwiftError()) {
    for (const ArgListEntry &Arg : Args) {
      if (Arg.IsSwiftError) {
        ISD::InputArg MyFlags;
        MyFlags.VT = getPointerTy(DL);
        MyFlags.ArgVT = EVT(getPointerTy(DL));
        MyFlags.Flags.setSwiftError();
        CLI.Ins.push_back(MyFlags);
      }
    }
  }

  // Handle all of the outgoing arguments.
  CLI.Outs.clear();
  CLI.OutVals.clear();
  for (unsigned i = 0, e = Args.size(); i != e; ++i) {
    SmallVector<EVT, 4> ValueVTs;
    ComputeValueVTs(*this, DL, Args[i].Ty, ValueVTs);
    // FIXME: Split arguments if CLI.IsPostTypeLegalization
    Type *FinalType = Args[i].Ty;
    if (Args[i].IsByVal)
      FinalType = Args[i].IndirectType;
    bool NeedsRegBlock = functionArgumentNeedsConsecutiveRegisters(
        FinalType, CLI.CallConv, CLI.IsVarArg, DL);
    for (unsigned Value = 0, NumValues = ValueVTs.size(); Value != NumValues;
         ++Value) {
      EVT VT = ValueVTs[Value];
      Type *ArgTy = VT.getTypeForEVT(CLI.RetTy->getContext());
      SDValue Op = SDValue(Args[i].Node.getNode(),
                           Args[i].Node.getResNo() + Value);
      ISD::ArgFlagsTy Flags;

      // Certain targets (such as MIPS), may have a different ABI alignment
      // for a type depending on the context. Give the target a chance to
      // specify the alignment it wants.
      const Align OriginalAlignment(getABIAlignmentForCallingConv(ArgTy, DL));
      Flags.setOrigAlign(OriginalAlignment);

      if (Args[i].Ty->isPointerTy()) {
        Flags.setPointer();
        Flags.setPointerAddrSpace(
            cast<PointerType>(Args[i].Ty)->getAddressSpace());
      }
      if (Args[i].IsZExt)
        Flags.setZExt();
      if (Args[i].IsSExt)
        Flags.setSExt();
      if (Args[i].IsInReg) {
        // If we are using vectorcall calling convention, a structure that is
        // passed InReg - is surely an HVA
        if (CLI.CallConv == CallingConv::X86_VectorCall &&
            isa<StructType>(FinalType)) {
          // The first value of a structure is marked
          if (0 == Value)
            Flags.setHvaStart();
          Flags.setHva();
        }
        // Set InReg Flag
        Flags.setInReg();
      }
      if (Args[i].IsSRet)
        Flags.setSRet();
      if (Args[i].IsSwiftSelf)
        Flags.setSwiftSelf();
      if (Args[i].IsSwiftAsync)
        Flags.setSwiftAsync();
      if (Args[i].IsSwiftError)
        Flags.setSwiftError();
      if (Args[i].IsCFGuardTarget)
        Flags.setCFGuardTarget();
      if (Args[i].IsByVal)
        Flags.setByVal();
      if (Args[i].IsByRef)
        Flags.setByRef();
      if (Args[i].IsPreallocated) {
        Flags.setPreallocated();
        // Set the byval flag for CCAssignFn callbacks that don't know about
        // preallocated.  This way we can know how many bytes we should've
        // allocated and how many bytes a callee cleanup function will pop.  If
        // we port preallocated to more targets, we'll have to add custom
        // preallocated handling in the various CC lowering callbacks.
        Flags.setByVal();
      }
      if (Args[i].IsInAlloca) {
        Flags.setInAlloca();
        // Set the byval flag for CCAssignFn callbacks that don't know about
        // inalloca.  This way we can know how many bytes we should've allocated
        // and how many bytes a callee cleanup function will pop.  If we port
        // inalloca to more targets, we'll have to add custom inalloca handling
        // in the various CC lowering callbacks.
        Flags.setByVal();
      }
      Align MemAlign;
      if (Args[i].IsByVal || Args[i].IsInAlloca || Args[i].IsPreallocated) {
        unsigned FrameSize = DL.getTypeAllocSize(Args[i].IndirectType);
        Flags.setByValSize(FrameSize);

        // info is not there but there are cases it cannot get right.
        if (auto MA = Args[i].Alignment)
          MemAlign = *MA;
        else
          MemAlign = Align(getByValTypeAlignment(Args[i].IndirectType, DL));
      } else if (auto MA = Args[i].Alignment) {
        MemAlign = *MA;
      } else {
        MemAlign = OriginalAlignment;
      }
      Flags.setMemAlign(MemAlign);
      if (Args[i].IsNest)
        Flags.setNest();
      if (NeedsRegBlock)
        Flags.setInConsecutiveRegs();

      MVT PartVT = getRegisterTypeForCallingConv(CLI.RetTy->getContext(),
                                                 CLI.CallConv, VT);
      unsigned NumParts = getNumRegistersForCallingConv(CLI.RetTy->getContext(),
                                                        CLI.CallConv, VT);
      SmallVector<SDValue, 4> Parts(NumParts);
      ISD::NodeType ExtendKind = ISD::ANY_EXTEND;

      if (Args[i].IsSExt)
        ExtendKind = ISD::SIGN_EXTEND;
      else if (Args[i].IsZExt)
        ExtendKind = ISD::ZERO_EXTEND;

      // Conservatively only handle 'returned' on non-vectors that can be lowered,
      // for now.
      if (Args[i].IsReturned && !Op.getValueType().isVector() &&
          CanLowerReturn) {
        assert((CLI.RetTy == Args[i].Ty ||
                (CLI.RetTy->isPointerTy() && Args[i].Ty->isPointerTy() &&
                 CLI.RetTy->getPointerAddressSpace() ==
                     Args[i].Ty->getPointerAddressSpace())) &&
               RetTys.size() == NumValues && "unexpected use of 'returned'");
        // Before passing 'returned' to the target lowering code, ensure that
        // either the register MVT and the actual EVT are the same size or that
        // the return value and argument are extended in the same way; in these
        // cases it's safe to pass the argument register value unchanged as the
        // return register value (although it's at the target's option whether
        // to do so)
        // TODO: allow code generation to take advantage of partially preserved
        // registers rather than clobbering the entire register when the
        // parameter extension method is not compatible with the return
        // extension method
        if ((NumParts * PartVT.getSizeInBits() == VT.getSizeInBits()) ||
            (ExtendKind != ISD::ANY_EXTEND && CLI.RetSExt == Args[i].IsSExt &&
             CLI.RetZExt == Args[i].IsZExt))
          Flags.setReturned();
      }

      getCopyToParts(CLI.DAG, CLI.DL, Op, &Parts[0], NumParts, PartVT, CLI.CB,
                     CLI.CallConv, ExtendKind);

      for (unsigned j = 0; j != NumParts; ++j) {
        // if it isn't first piece, alignment must be 1
        // For scalable vectors the scalable part is currently handled
        // by individual targets, so we just use the known minimum size here.
        ISD::OutputArg MyFlags(
            Flags, Parts[j].getValueType().getSimpleVT(), VT,
            i < CLI.NumFixedArgs, i,
            j * Parts[j].getValueType().getStoreSize().getKnownMinSize());
        if (NumParts > 1 && j == 0)
          MyFlags.Flags.setSplit();
        else if (j != 0) {
          MyFlags.Flags.setOrigAlign(Align(1));
          if (j == NumParts - 1)
            MyFlags.Flags.setSplitEnd();
        }

        CLI.Outs.push_back(MyFlags);
        CLI.OutVals.push_back(Parts[j]);
      }

      if (NeedsRegBlock && Value == NumValues - 1)
        CLI.Outs[CLI.Outs.size() - 1].Flags.setInConsecutiveRegsLast();
    }
  }

  SmallVector<SDValue, 4> InVals;
  CLI.Chain = LowerCall(CLI, InVals);

  // Update CLI.InVals to use outside of this function.
  CLI.InVals = InVals;

  // Verify that the target's LowerCall behaved as expected.
  assert(CLI.Chain.getNode() && CLI.Chain.getValueType() == MVT::Other &&
         "LowerCall didn't return a valid chain!");
  assert((!CLI.IsTailCall || InVals.empty()) &&
         "LowerCall emitted a return value for a tail call!");
  assert((CLI.IsTailCall || InVals.size() == CLI.Ins.size()) &&
         "LowerCall didn't emit the correct number of values!");

  // For a tail call, the return value is merely live-out and there aren't
  // any nodes in the DAG representing it. Return a special value to
  // indicate that a tail call has been emitted and no more Instructions
  // should be processed in the current block.
  if (CLI.IsTailCall) {
    CLI.DAG.setRoot(CLI.Chain);
    return std::make_pair(SDValue(), SDValue());
  }

#ifndef NDEBUG
  for (unsigned i = 0, e = CLI.Ins.size(); i != e; ++i) {
    assert(InVals[i].getNode() && "LowerCall emitted a null value!");
    assert(EVT(CLI.Ins[i].VT) == InVals[i].getValueType() &&
           "LowerCall emitted a value with the wrong type!");
  }
#endif

  SmallVector<SDValue, 4> ReturnValues;
  if (!CanLowerReturn) {
    // The instruction result is the result of loading from the
    // hidden sret parameter.
    SmallVector<EVT, 1> PVTs;
    Type *PtrRetTy = OrigRetTy->getPointerTo(DL.getAllocaAddrSpace());

    ComputeValueVTs(*this, DL, PtrRetTy, PVTs);
    assert(PVTs.size() == 1 && "Pointers should fit in one register");
    EVT PtrVT = PVTs[0];

    unsigned NumValues = RetTys.size();
    ReturnValues.resize(NumValues);
    SmallVector<SDValue, 4> Chains(NumValues);

    // An aggregate return value cannot wrap around the address space, so
    // offsets to its parts don't wrap either.
    SDNodeFlags Flags;
    Flags.setNoUnsignedWrap(true);

    MachineFunction &MF = CLI.DAG.getMachineFunction();
    Align HiddenSRetAlign = MF.getFrameInfo().getObjectAlign(DemoteStackIdx);
    for (unsigned i = 0; i < NumValues; ++i) {
      SDValue Add = CLI.DAG.getNode(ISD::ADD, CLI.DL, PtrVT, DemoteStackSlot,
                                    CLI.DAG.getConstant(Offsets[i], CLI.DL,
                                                        PtrVT), Flags);
      SDValue L = CLI.DAG.getLoad(
          RetTys[i], CLI.DL, CLI.Chain, Add,
          MachinePointerInfo::getFixedStack(CLI.DAG.getMachineFunction(),
                                            DemoteStackIdx, Offsets[i]),
          HiddenSRetAlign);
      ReturnValues[i] = L;
      Chains[i] = L.getValue(1);
    }

    CLI.Chain = CLI.DAG.getNode(ISD::TokenFactor, CLI.DL, MVT::Other, Chains);
  } else {
    // Collect the legal value parts into potentially illegal values
    // that correspond to the original function's return values.
    Optional<ISD::NodeType> AssertOp;
    if (CLI.RetSExt)
      AssertOp = ISD::AssertSext;
    else if (CLI.RetZExt)
      AssertOp = ISD::AssertZext;
    unsigned CurReg = 0;
    for (unsigned I = 0, E = RetTys.size(); I != E; ++I) {
      EVT VT = RetTys[I];
      MVT RegisterVT = getRegisterTypeForCallingConv(CLI.RetTy->getContext(),
                                                     CLI.CallConv, VT);
      unsigned NumRegs = getNumRegistersForCallingConv(CLI.RetTy->getContext(),
                                                       CLI.CallConv, VT);

      ReturnValues.push_back(getCopyFromParts(CLI.DAG, CLI.DL, &InVals[CurReg],
                                              NumRegs, RegisterVT, VT, nullptr,
                                              CLI.CallConv, AssertOp));
      CurReg += NumRegs;
    }

    // For a function returning void, there is no return value. We can't create
    // such a node, so we just return a null return value in that case. In
    // that case, nothing will actually look at the value.
    if (ReturnValues.empty())
      return std::make_pair(SDValue(), CLI.Chain);
  }

  SDValue Res = CLI.DAG.getNode(ISD::MERGE_VALUES, CLI.DL,
                                CLI.DAG.getVTList(RetTys), ReturnValues);
  return std::make_pair(Res, CLI.Chain);
}

/// Places new result values for the node in Results (their number
/// and types must exactly match those of the original return values of
/// the node), or leaves Results empty, which indicates that the node is not
/// to be custom lowered after all.
void TargetLowering::LowerOperationWrapper(SDNode *N,
                                           SmallVectorImpl<SDValue> &Results,
                                           SelectionDAG &DAG) const {
  SDValue Res = LowerOperation(SDValue(N, 0), DAG);

  if (!Res.getNode())
    return;

  // If the original node has one result, take the return value from
  // LowerOperation as is. It might not be result number 0.
  if (N->getNumValues() == 1) {
    Results.push_back(Res);
    return;
  }

  // If the original node has multiple results, then the return node should
  // have the same number of results.
  assert((N->getNumValues() == Res->getNumValues()) &&
      "Lowering returned the wrong number of results!");

  // Places new result values base on N result number.
  for (unsigned I = 0, E = N->getNumValues(); I != E; ++I)
    Results.push_back(Res.getValue(I));
}

SDValue TargetLowering::LowerOperation(SDValue Op, SelectionDAG &DAG) const {
  llvm_unreachable("LowerOperation not implemented for this target!");
}

void SelectionDAGBuilder::CopyValueToVirtualRegister(const Value *V,
                                                     unsigned Reg,
                                                     ISD::NodeType ExtendType) {
  SDValue Op = getNonRegisterValue(V);
  assert((Op.getOpcode() != ISD::CopyFromReg ||
          cast<RegisterSDNode>(Op.getOperand(1))->getReg() != Reg) &&
         "Copy from a reg to the same reg!");
  assert(!Register::isPhysicalRegister(Reg) && "Is a physreg");

  const TargetLowering &TLI = DAG.getTargetLoweringInfo();
  // If this is an InlineAsm we have to match the registers required, not the
  // notional registers required by the type.

  RegsForValue RFV(V->getContext(), TLI, DAG.getDataLayout(), Reg, V->getType(),
                   None); // This is not an ABI copy.
  SDValue Chain = DAG.getEntryNode();

  if (ExtendType == ISD::ANY_EXTEND) {
    auto PreferredExtendIt = FuncInfo.PreferredExtendType.find(V);
    if (PreferredExtendIt != FuncInfo.PreferredExtendType.end())
      ExtendType = PreferredExtendIt->second;
  }
  RFV.getCopyToRegs(Op, DAG, getCurSDLoc(), Chain, nullptr, V, ExtendType);
  PendingExports.push_back(Chain);
}

#include "llvm/CodeGen/SelectionDAGISel.h"

/// isOnlyUsedInEntryBlock - If the specified argument is only used in the
/// entry block, return true.  This includes arguments used by switches, since
/// the switch may expand into multiple basic blocks.
static bool isOnlyUsedInEntryBlock(const Argument *A, bool FastISel) {
  // With FastISel active, we may be splitting blocks, so force creation
  // of virtual registers for all non-dead arguments.
  if (FastISel)
    return A->use_empty();

  const BasicBlock &Entry = A->getParent()->front();
  for (const User *U : A->users())
    if (cast<Instruction>(U)->getParent() != &Entry || isa<SwitchInst>(U))
      return false;  // Use not in entry block.

  return true;
}

using ArgCopyElisionMapTy =
    DenseMap<const Argument *,
             std::pair<const AllocaInst *, const StoreInst *>>;

/// Scan the entry block of the function in FuncInfo for arguments that look
/// like copies into a local alloca. Record any copied arguments in
/// ArgCopyElisionCandidates.
static void
findArgumentCopyElisionCandidates(const DataLayout &DL,
                                  FunctionLoweringInfo *FuncInfo,
                                  ArgCopyElisionMapTy &ArgCopyElisionCandidates) {
  // Record the state of every static alloca used in the entry block. Argument
  // allocas are all used in the entry block, so we need approximately as many
  // entries as we have arguments.
  enum StaticAllocaInfo { Unknown, Clobbered, Elidable };
  SmallDenseMap<const AllocaInst *, StaticAllocaInfo, 8> StaticAllocas;
  unsigned NumArgs = FuncInfo->Fn->arg_size();
  StaticAllocas.reserve(NumArgs * 2);

  auto GetInfoIfStaticAlloca = [&](const Value *V) -> StaticAllocaInfo * {
    if (!V)
      return nullptr;
    V = V->stripPointerCasts();
    const auto *AI = dyn_cast<AllocaInst>(V);
    if (!AI || !AI->isStaticAlloca() || !FuncInfo->StaticAllocaMap.count(AI))
      return nullptr;
    auto Iter = StaticAllocas.insert({AI, Unknown});
    return &Iter.first->second;
  };

  // Look for stores of arguments to static allocas. Look through bitcasts and
  // GEPs to handle type coercions, as long as the alloca is fully initialized
  // by the store. Any non-store use of an alloca escapes it and any subsequent
  // unanalyzed store might write it.
  // FIXME: Handle structs initialized with multiple stores.
  for (const Instruction &I : FuncInfo->Fn->getEntryBlock()) {
    // Look for stores, and handle non-store uses conservatively.
    const auto *SI = dyn_cast<StoreInst>(&I);
    if (!SI) {
      // We will look through cast uses, so ignore them completely.
      if (I.isCast())
        continue;
      // Ignore debug info and pseudo op intrinsics, they don't escape or store
      // to allocas.
      if (I.isDebugOrPseudoInst())
        continue;
      // This is an unknown instruction. Assume it escapes or writes to all
      // static alloca operands.
      for (const Use &U : I.operands()) {
        if (StaticAllocaInfo *Info = GetInfoIfStaticAlloca(U))
          *Info = StaticAllocaInfo::Clobbered;
      }
      continue;
    }

    // If the stored value is a static alloca, mark it as escaped.
    if (StaticAllocaInfo *Info = GetInfoIfStaticAlloca(SI->getValueOperand()))
      *Info = StaticAllocaInfo::Clobbered;

    // Check if the destination is a static alloca.
    const Value *Dst = SI->getPointerOperand()->stripPointerCasts();
    StaticAllocaInfo *Info = GetInfoIfStaticAlloca(Dst);
    if (!Info)
      continue;
    const AllocaInst *AI = cast<AllocaInst>(Dst);

    // Skip allocas that have been initialized or clobbered.
    if (*Info != StaticAllocaInfo::Unknown)
      continue;

    // Check if the stored value is an argument, and that this store fully
    // initializes the alloca.
    // If the argument type has padding bits we can't directly forward a pointer
    // as the upper bits may contain garbage.
    // Don't elide copies from the same argument twice.
    const Value *Val = SI->getValueOperand()->stripPointerCasts();
    const auto *Arg = dyn_cast<Argument>(Val);
    if (!Arg || Arg->hasPassPointeeByValueCopyAttr() ||
        Arg->getType()->isEmptyTy() ||
        DL.getTypeStoreSize(Arg->getType()) !=
            DL.getTypeAllocSize(AI->getAllocatedType()) ||
        !DL.typeSizeEqualsStoreSize(Arg->getType()) ||
        ArgCopyElisionCandidates.count(Arg)) {
      *Info = StaticAllocaInfo::Clobbered;
      continue;
    }

    LLVM_DEBUG(dbgs() << "Found argument copy elision candidate: " << *AI
                      << '\n');

    // Mark this alloca and store for argument copy elision.
    *Info = StaticAllocaInfo::Elidable;
    ArgCopyElisionCandidates.insert({Arg, {AI, SI}});

    // Stop scanning if we've seen all arguments. This will happen early in -O0
    // builds, which is useful, because -O0 builds have large entry blocks and
    // many allocas.
    if (ArgCopyElisionCandidates.size() == NumArgs)
      break;
  }
}

/// Try to elide argument copies from memory into a local alloca. Succeeds if
/// ArgVal is a load from a suitable fixed stack object.
static void tryToElideArgumentCopy(
    FunctionLoweringInfo &FuncInfo, SmallVectorImpl<SDValue> &Chains,
    DenseMap<int, int> &ArgCopyElisionFrameIndexMap,
    SmallPtrSetImpl<const Instruction *> &ElidedArgCopyInstrs,
    ArgCopyElisionMapTy &ArgCopyElisionCandidates, const Argument &Arg,
    SDValue ArgVal, bool &ArgHasUses) {
  // Check if this is a load from a fixed stack object.
  auto *LNode = dyn_cast<LoadSDNode>(ArgVal);
  if (!LNode)
    return;
  auto *FINode = dyn_cast<FrameIndexSDNode>(LNode->getBasePtr().getNode());
  if (!FINode)
    return;

  // Check that the fixed stack object is the right size and alignment.
  // Look at the alignment that the user wrote on the alloca instead of looking
  // at the stack object.
  auto ArgCopyIter = ArgCopyElisionCandidates.find(&Arg);
  assert(ArgCopyIter != ArgCopyElisionCandidates.end());
  const AllocaInst *AI = ArgCopyIter->second.first;
  int FixedIndex = FINode->getIndex();
  int &AllocaIndex = FuncInfo.StaticAllocaMap[AI];
  int OldIndex = AllocaIndex;
  MachineFrameInfo &MFI = FuncInfo.MF->getFrameInfo();
  if (MFI.getObjectSize(FixedIndex) != MFI.getObjectSize(OldIndex)) {
    LLVM_DEBUG(
        dbgs() << "  argument copy elision failed due to bad fixed stack "
                  "object size\n");
    return;
  }
  Align RequiredAlignment = AI->getAlign();
  if (MFI.getObjectAlign(FixedIndex) < RequiredAlignment) {
    LLVM_DEBUG(dbgs() << "  argument copy elision failed: alignment of alloca "
                         "greater than stack argument alignment ("
                      << DebugStr(RequiredAlignment) << " vs "
                      << DebugStr(MFI.getObjectAlign(FixedIndex)) << ")\n");
    return;
  }

  // Perform the elision. Delete the old stack object and replace its only use
  // in the variable info map. Mark the stack object as mutable.
  LLVM_DEBUG({
    dbgs() << "Eliding argument copy from " << Arg << " to " << *AI << '\n'
           << "  Replacing frame index " << OldIndex << " with " << FixedIndex
           << '\n';
  });
  MFI.RemoveStackObject(OldIndex);
  MFI.setIsImmutableObjectIndex(FixedIndex, false);
  AllocaIndex = FixedIndex;
  ArgCopyElisionFrameIndexMap.insert({OldIndex, FixedIndex});
  Chains.push_back(ArgVal.getValue(1));

  // Avoid emitting code for the store implementing the copy.
  const StoreInst *SI = ArgCopyIter->second.second;
  ElidedArgCopyInstrs.insert(SI);

  // Check for uses of the argument again so that we can avoid exporting ArgVal
  // if it is't used by anything other than the store.
  for (const Value *U : Arg.users()) {
    if (U != SI) {
      ArgHasUses = true;
      break;
    }
  }
}

void SelectionDAGISel::LowerArguments(const Function &F) {
  SelectionDAG &DAG = SDB->DAG;
  SDLoc dl = SDB->getCurSDLoc();
  const DataLayout &DL = DAG.getDataLayout();
  SmallVector<ISD::InputArg, 16> Ins;

  // In Naked functions we aren't going to save any registers.
  if (F.hasFnAttribute(Attribute::Naked))
    return;

  if (!FuncInfo->CanLowerReturn) {
    // Put in an sret pointer parameter before all the other parameters.
    SmallVector<EVT, 1> ValueVTs;
    ComputeValueVTs(*TLI, DAG.getDataLayout(),
                    F.getReturnType()->getPointerTo(
                        DAG.getDataLayout().getAllocaAddrSpace()),
                    ValueVTs);

    // NOTE: Assuming that a pointer will never break down to more than one VT
    // or one register.
    ISD::ArgFlagsTy Flags;
    Flags.setSRet();
    MVT RegisterVT = TLI->getRegisterType(*DAG.getContext(), ValueVTs[0]);
    ISD::InputArg RetArg(Flags, RegisterVT, ValueVTs[0], true,
                         ISD::InputArg::NoArgIndex, 0);
    Ins.push_back(RetArg);
  }

  // Look for stores of arguments to static allocas. Mark such arguments with a
  // flag to ask the target to give us the memory location of that argument if
  // available.
  ArgCopyElisionMapTy ArgCopyElisionCandidates;
  findArgumentCopyElisionCandidates(DL, FuncInfo.get(),
                                    ArgCopyElisionCandidates);

  // Set up the incoming argument description vector.
  for (const Argument &Arg : F.args()) {
    unsigned ArgNo = Arg.getArgNo();
    SmallVector<EVT, 4> ValueVTs;
    ComputeValueVTs(*TLI, DAG.getDataLayout(), Arg.getType(), ValueVTs);
    bool isArgValueUsed = !Arg.use_empty();
    unsigned PartBase = 0;
    Type *FinalType = Arg.getType();
    if (Arg.hasAttribute(Attribute::ByVal))
      FinalType = Arg.getParamByValType();
    bool NeedsRegBlock = TLI->functionArgumentNeedsConsecutiveRegisters(
        FinalType, F.getCallingConv(), F.isVarArg(), DL);
    for (unsigned Value = 0, NumValues = ValueVTs.size();
         Value != NumValues; ++Value) {
      EVT VT = ValueVTs[Value];
      Type *ArgTy = VT.getTypeForEVT(*DAG.getContext());
      ISD::ArgFlagsTy Flags;


      if (Arg.getType()->isPointerTy()) {
        Flags.setPointer();
        Flags.setPointerAddrSpace(
            cast<PointerType>(Arg.getType())->getAddressSpace());
      }
      if (Arg.hasAttribute(Attribute::ZExt))
        Flags.setZExt();
      if (Arg.hasAttribute(Attribute::SExt))
        Flags.setSExt();
      if (Arg.hasAttribute(Attribute::InReg)) {
        // If we are using vectorcall calling convention, a structure that is
        // passed InReg - is surely an HVA
        if (F.getCallingConv() == CallingConv::X86_VectorCall &&
            isa<StructType>(Arg.getType())) {
          // The first value of a structure is marked
          if (0 == Value)
            Flags.setHvaStart();
          Flags.setHva();
        }
        // Set InReg Flag
        Flags.setInReg();
      }
      if (Arg.hasAttribute(Attribute::StructRet))
        Flags.setSRet();
      if (Arg.hasAttribute(Attribute::SwiftSelf))
        Flags.setSwiftSelf();
      if (Arg.hasAttribute(Attribute::SwiftAsync))
        Flags.setSwiftAsync();
      if (Arg.hasAttribute(Attribute::SwiftError))
        Flags.setSwiftError();
      if (Arg.hasAttribute(Attribute::ByVal))
        Flags.setByVal();
      if (Arg.hasAttribute(Attribute::ByRef))
        Flags.setByRef();
      if (Arg.hasAttribute(Attribute::InAlloca)) {
        Flags.setInAlloca();
        // Set the byval flag for CCAssignFn callbacks that don't know about
        // inalloca.  This way we can know how many bytes we should've allocated
        // and how many bytes a callee cleanup function will pop.  If we port
        // inalloca to more targets, we'll have to add custom inalloca handling
        // in the various CC lowering callbacks.
        Flags.setByVal();
      }
      if (Arg.hasAttribute(Attribute::Preallocated)) {
        Flags.setPreallocated();
        // Set the byval flag for CCAssignFn callbacks that don't know about
        // preallocated.  This way we can know how many bytes we should've
        // allocated and how many bytes a callee cleanup function will pop.  If
        // we port preallocated to more targets, we'll have to add custom
        // preallocated handling in the various CC lowering callbacks.
        Flags.setByVal();
      }

      // Certain targets (such as MIPS), may have a different ABI alignment
      // for a type depending on the context. Give the target a chance to
      // specify the alignment it wants.
      const Align OriginalAlignment(
          TLI->getABIAlignmentForCallingConv(ArgTy, DL));
      Flags.setOrigAlign(OriginalAlignment);

      Align MemAlign;
      Type *ArgMemTy = nullptr;
      if (Flags.isByVal() || Flags.isInAlloca() || Flags.isPreallocated() ||
          Flags.isByRef()) {
        if (!ArgMemTy)
          ArgMemTy = Arg.getPointeeInMemoryValueType();

        uint64_t MemSize = DL.getTypeAllocSize(ArgMemTy);

        // For in-memory arguments, size and alignment should be passed from FE.
        // BE will guess if this info is not there but there are cases it cannot
        // get right.
        if (auto ParamAlign = Arg.getParamStackAlign())
          MemAlign = *ParamAlign;
        else if ((ParamAlign = Arg.getParamAlign()))
          MemAlign = *ParamAlign;
        else
          MemAlign = Align(TLI->getByValTypeAlignment(ArgMemTy, DL));
        if (Flags.isByRef())
          Flags.setByRefSize(MemSize);
        else
          Flags.setByValSize(MemSize);
      } else if (auto ParamAlign = Arg.getParamStackAlign()) {
        MemAlign = *ParamAlign;
      } else {
        MemAlign = OriginalAlignment;
      }
      Flags.setMemAlign(MemAlign);

      if (Arg.hasAttribute(Attribute::Nest))
        Flags.setNest();
      if (NeedsRegBlock)
        Flags.setInConsecutiveRegs();
      if (ArgCopyElisionCandidates.count(&Arg))
        Flags.setCopyElisionCandidate();
      if (Arg.hasAttribute(Attribute::Returned))
        Flags.setReturned();

      MVT RegisterVT = TLI->getRegisterTypeForCallingConv(
          *CurDAG->getContext(), F.getCallingConv(), VT);
      unsigned NumRegs = TLI->getNumRegistersForCallingConv(
          *CurDAG->getContext(), F.getCallingConv(), VT);
      for (unsigned i = 0; i != NumRegs; ++i) {
        // For scalable vectors, use the minimum size; individual targets
        // are responsible for handling scalable vector arguments and
        // return values.
        ISD::InputArg MyFlags(Flags, RegisterVT, VT, isArgValueUsed,
                 ArgNo, PartBase+i*RegisterVT.getStoreSize().getKnownMinSize());
        if (NumRegs > 1 && i == 0)
          MyFlags.Flags.setSplit();
        // if it isn't first piece, alignment must be 1
        else if (i > 0) {
          MyFlags.Flags.setOrigAlign(Align(1));
          if (i == NumRegs - 1)
            MyFlags.Flags.setSplitEnd();
        }
        Ins.push_back(MyFlags);
      }
      if (NeedsRegBlock && Value == NumValues - 1)
        Ins[Ins.size() - 1].Flags.setInConsecutiveRegsLast();
      PartBase += VT.getStoreSize().getKnownMinSize();
    }
  }

  // Call the target to set up the argument values.
  SmallVector<SDValue, 8> InVals;
  SDValue NewRoot = TLI->LowerFormalArguments(
      DAG.getRoot(), F.getCallingConv(), F.isVarArg(), Ins, dl, DAG, InVals);

  // Verify that the target's LowerFormalArguments behaved as expected.
  assert(NewRoot.getNode() && NewRoot.getValueType() == MVT::Other &&
         "LowerFormalArguments didn't return a valid chain!");
  assert(InVals.size() == Ins.size() &&
         "LowerFormalArguments didn't emit the correct number of values!");
  LLVM_DEBUG({
    for (unsigned i = 0, e = Ins.size(); i != e; ++i) {
      assert(InVals[i].getNode() &&
             "LowerFormalArguments emitted a null value!");
      assert(EVT(Ins[i].VT) == InVals[i].getValueType() &&
             "LowerFormalArguments emitted a value with the wrong type!");
    }
  });

  // Update the DAG with the new chain value resulting from argument lowering.
  DAG.setRoot(NewRoot);

  // Set up the argument values.
  unsigned i = 0;
  if (!FuncInfo->CanLowerReturn) {
    // Create a virtual register for the sret pointer, and put in a copy
    // from the sret argument into it.
    SmallVector<EVT, 1> ValueVTs;
    ComputeValueVTs(*TLI, DAG.getDataLayout(),
                    F.getReturnType()->getPointerTo(
                        DAG.getDataLayout().getAllocaAddrSpace()),
                    ValueVTs);
    MVT VT = ValueVTs[0].getSimpleVT();
    MVT RegVT = TLI->getRegisterType(*CurDAG->getContext(), VT);
    Optional<ISD::NodeType> AssertOp = None;
    SDValue ArgValue = getCopyFromParts(DAG, dl, &InVals[0], 1, RegVT, VT,
                                        nullptr, F.getCallingConv(), AssertOp);

    MachineFunction& MF = SDB->DAG.getMachineFunction();
    MachineRegisterInfo& RegInfo = MF.getRegInfo();
    Register SRetReg =
        RegInfo.createVirtualRegister(TLI->getRegClassFor(RegVT));
    FuncInfo->DemoteRegister = SRetReg;
    NewRoot =
        SDB->DAG.getCopyToReg(NewRoot, SDB->getCurSDLoc(), SRetReg, ArgValue);
    DAG.setRoot(NewRoot);

    // i indexes lowered arguments.  Bump it past the hidden sret argument.
    ++i;
  }

  SmallVector<SDValue, 4> Chains;
  DenseMap<int, int> ArgCopyElisionFrameIndexMap;
  for (const Argument &Arg : F.args()) {
    SmallVector<SDValue, 4> ArgValues;
    SmallVector<EVT, 4> ValueVTs;
    ComputeValueVTs(*TLI, DAG.getDataLayout(), Arg.getType(), ValueVTs);
    unsigned NumValues = ValueVTs.size();
    if (NumValues == 0)
      continue;

    bool ArgHasUses = !Arg.use_empty();

    // Elide the copying store if the target loaded this argument from a
    // suitable fixed stack object.
    if (Ins[i].Flags.isCopyElisionCandidate()) {
      tryToElideArgumentCopy(*FuncInfo, Chains, ArgCopyElisionFrameIndexMap,
                             ElidedArgCopyInstrs, ArgCopyElisionCandidates, Arg,
                             InVals[i], ArgHasUses);
    }

    // If this argument is unused then remember its value. It is used to generate
    // debugging information.
    bool isSwiftErrorArg =
        TLI->supportSwiftError() &&
        Arg.hasAttribute(Attribute::SwiftError);
    if (!ArgHasUses && !isSwiftErrorArg) {
      SDB->setUnusedArgValue(&Arg, InVals[i]);

      // Also remember any frame index for use in FastISel.
      if (FrameIndexSDNode *FI =
          dyn_cast<FrameIndexSDNode>(InVals[i].getNode()))
        FuncInfo->setArgumentFrameIndex(&Arg, FI->getIndex());
    }

    for (unsigned Val = 0; Val != NumValues; ++Val) {
      EVT VT = ValueVTs[Val];
      MVT PartVT = TLI->getRegisterTypeForCallingConv(*CurDAG->getContext(),
                                                      F.getCallingConv(), VT);
      unsigned NumParts = TLI->getNumRegistersForCallingConv(
          *CurDAG->getContext(), F.getCallingConv(), VT);

      // Even an apparent 'unused' swifterror argument needs to be returned. So
      // we do generate a copy for it that can be used on return from the
      // function.
      if (ArgHasUses || isSwiftErrorArg) {
        Optional<ISD::NodeType> AssertOp;
        if (Arg.hasAttribute(Attribute::SExt))
          AssertOp = ISD::AssertSext;
        else if (Arg.hasAttribute(Attribute::ZExt))
          AssertOp = ISD::AssertZext;

        ArgValues.push_back(getCopyFromParts(DAG, dl, &InVals[i], NumParts,
                                             PartVT, VT, nullptr,
                                             F.getCallingConv(), AssertOp));
      }

      i += NumParts;
    }

    // We don't need to do anything else for unused arguments.
    if (ArgValues.empty())
      continue;

    // Note down frame index.
    if (FrameIndexSDNode *FI =
        dyn_cast<FrameIndexSDNode>(ArgValues[0].getNode()))
      FuncInfo->setArgumentFrameIndex(&Arg, FI->getIndex());

    SDValue Res = DAG.getMergeValues(makeArrayRef(ArgValues.data(), NumValues),
                                     SDB->getCurSDLoc());

    SDB->setValue(&Arg, Res);
    if (!TM.Options.EnableFastISel && Res.getOpcode() == ISD::BUILD_PAIR) {
      // We want to associate the argument with the frame index, among
      // involved operands, that correspond to the lowest address. The
      // getCopyFromParts function, called earlier, is swapping the order of
      // the operands to BUILD_PAIR depending on endianness. The result of
      // that swapping is that the least significant bits of the argument will
      // be in the first operand of the BUILD_PAIR node, and the most
      // significant bits will be in the second operand.
      unsigned LowAddressOp = DAG.getDataLayout().isBigEndian() ? 1 : 0;
      if (LoadSDNode *LNode =
          dyn_cast<LoadSDNode>(Res.getOperand(LowAddressOp).getNode()))
        if (FrameIndexSDNode *FI =
            dyn_cast<FrameIndexSDNode>(LNode->getBasePtr().getNode()))
          FuncInfo->setArgumentFrameIndex(&Arg, FI->getIndex());
    }

    // Analyses past this point are naive and don't expect an assertion.
    if (Res.getOpcode() == ISD::AssertZext)
      Res = Res.getOperand(0);

    // Update the SwiftErrorVRegDefMap.
    if (Res.getOpcode() == ISD::CopyFromReg && isSwiftErrorArg) {
      unsigned Reg = cast<RegisterSDNode>(Res.getOperand(1))->getReg();
      if (Register::isVirtualRegister(Reg))
        SwiftError->setCurrentVReg(FuncInfo->MBB, SwiftError->getFunctionArg(),
                                   Reg);
    }

    // If this argument is live outside of the entry block, insert a copy from
    // wherever we got it to the vreg that other BB's will reference it as.
    if (Res.getOpcode() == ISD::CopyFromReg) {
      // If we can, though, try to skip creating an unnecessary vreg.
      // FIXME: This isn't very clean... it would be nice to make this more
      // general.
      unsigned Reg = cast<RegisterSDNode>(Res.getOperand(1))->getReg();
      if (Register::isVirtualRegister(Reg)) {
        FuncInfo->ValueMap[&Arg] = Reg;
        continue;
      }
    }
    if (!isOnlyUsedInEntryBlock(&Arg, TM.Options.EnableFastISel)) {
      FuncInfo->InitializeRegForValue(&Arg);
      SDB->CopyToExportRegsIfNeeded(&Arg);
    }
  }

  if (!Chains.empty()) {
    Chains.push_back(NewRoot);
    NewRoot = DAG.getNode(ISD::TokenFactor, dl, MVT::Other, Chains);
  }

  DAG.setRoot(NewRoot);

  assert(i == InVals.size() && "Argument register count mismatch!");

  // If any argument copy elisions occurred and we have debug info, update the
  // stale frame indices used in the dbg.declare variable info table.
  MachineFunction::VariableDbgInfoMapTy &DbgDeclareInfo = MF->getVariableDbgInfo();
  if (!DbgDeclareInfo.empty() && !ArgCopyElisionFrameIndexMap.empty()) {
    for (MachineFunction::VariableDbgInfo &VI : DbgDeclareInfo) {
      auto I = ArgCopyElisionFrameIndexMap.find(VI.Slot);
      if (I != ArgCopyElisionFrameIndexMap.end())
        VI.Slot = I->second;
    }
  }

  // Finally, if the target has anything special to do, allow it to do so.
  emitFunctionEntryCode();
}

/// Handle PHI nodes in successor blocks.  Emit code into the SelectionDAG to
/// ensure constants are generated when needed.  Remember the virtual registers
/// that need to be added to the Machine PHI nodes as input.  We cannot just
/// directly add them, because expansion might result in multiple MBB's for one
/// BB.  As such, the start of the BB might correspond to a different MBB than
/// the end.
void
SelectionDAGBuilder::HandlePHINodesInSuccessorBlocks(const BasicBlock *LLVMBB) {
  const TargetLowering &TLI = DAG.getTargetLoweringInfo();
  const Instruction *TI = LLVMBB->getTerminator();

  SmallPtrSet<MachineBasicBlock *, 4> SuccsHandled;

  // Check PHI nodes in successors that expect a value to be available from this
  // block.
  for (unsigned succ = 0, e = TI->getNumSuccessors(); succ != e; ++succ) {
    const BasicBlock *SuccBB = TI->getSuccessor(succ);
    if (!isa<PHINode>(SuccBB->begin())) continue;
    MachineBasicBlock *SuccMBB = FuncInfo.MBBMap[SuccBB];

    // If this terminator has multiple identical successors (common for
    // switches), only handle each succ once.
    if (!SuccsHandled.insert(SuccMBB).second)
      continue;

    MachineBasicBlock::iterator MBBI = SuccMBB->begin();

    // At this point we know that there is a 1-1 correspondence between LLVM PHI
    // nodes and Machine PHI nodes, but the incoming operands have not been
    // emitted yet.
    for (const PHINode &PN : SuccBB->phis()) {
      // Ignore dead phi's.
      if (PN.use_empty())
        continue;

      // Skip empty types
      if (PN.getType()->isEmptyTy())
        continue;

      unsigned Reg;
      const Value *PHIOp = PN.getIncomingValueForBlock(LLVMBB);

      if (const Constant *C = dyn_cast<Constant>(PHIOp)) {
        unsigned &RegOut = ConstantsOut[C];
        if (RegOut == 0) {
          RegOut = FuncInfo.CreateRegs(C);
          // We need to zero/sign extend ConstantInt phi operands to match
          // assumptions in FunctionLoweringInfo::ComputePHILiveOutRegInfo.
          ISD::NodeType ExtendType = ISD::ANY_EXTEND;
          if (auto *CI = dyn_cast<ConstantInt>(C))
            ExtendType = TLI.signExtendConstant(CI) ? ISD::SIGN_EXTEND
                                                    : ISD::ZERO_EXTEND;
          CopyValueToVirtualRegister(C, RegOut, ExtendType);
        }
        Reg = RegOut;
      } else {
        DenseMap<const Value *, Register>::iterator I =
          FuncInfo.ValueMap.find(PHIOp);
        if (I != FuncInfo.ValueMap.end())
          Reg = I->second;
        else {
          assert(isa<AllocaInst>(PHIOp) &&
                 FuncInfo.StaticAllocaMap.count(cast<AllocaInst>(PHIOp)) &&
                 "Didn't codegen value into a register!??");
          Reg = FuncInfo.CreateRegs(PHIOp);
          CopyValueToVirtualRegister(PHIOp, Reg);
        }
      }

      // Remember that this register needs to added to the machine PHI node as
      // the input for this MBB.
      SmallVector<EVT, 4> ValueVTs;
      ComputeValueVTs(TLI, DAG.getDataLayout(), PN.getType(), ValueVTs);
      for (unsigned vti = 0, vte = ValueVTs.size(); vti != vte; ++vti) {
        EVT VT = ValueVTs[vti];
        unsigned NumRegisters = TLI.getNumRegisters(*DAG.getContext(), VT);
        for (unsigned i = 0, e = NumRegisters; i != e; ++i)
          FuncInfo.PHINodesToUpdate.push_back(
              std::make_pair(&*MBBI++, Reg + i));
        Reg += NumRegisters;
      }
    }
  }

  ConstantsOut.clear();
}

MachineBasicBlock *SelectionDAGBuilder::NextBlock(MachineBasicBlock *MBB) {
  MachineFunction::iterator I(MBB);
  if (++I == FuncInfo.MF->end())
    return nullptr;
  return &*I;
}

/// During lowering new call nodes can be created (such as memset, etc.).
/// Those will become new roots of the current DAG, but complications arise
/// when they are tail calls. In such cases, the call lowering will update
/// the root, but the builder still needs to know that a tail call has been
/// lowered in order to avoid generating an additional return.
void SelectionDAGBuilder::updateDAGForMaybeTailCall(SDValue MaybeTC) {
  // If the node is null, we do have a tail call.
  if (MaybeTC.getNode() != nullptr)
    DAG.setRoot(MaybeTC);
  else
    HasTailCall = true;
}

void SelectionDAGBuilder::lowerWorkItem(SwitchWorkListItem W, Value *Cond,
                                        MachineBasicBlock *SwitchMBB,
                                        MachineBasicBlock *DefaultMBB) {
  MachineFunction *CurMF = FuncInfo.MF;
  MachineBasicBlock *NextMBB = nullptr;
  MachineFunction::iterator BBI(W.MBB);
  if (++BBI != FuncInfo.MF->end())
    NextMBB = &*BBI;

  unsigned Size = W.LastCluster - W.FirstCluster + 1;

  BranchProbabilityInfo *BPI = FuncInfo.BPI;

  if (Size == 2 && W.MBB == SwitchMBB) {
    // If any two of the cases has the same destination, and if one value
    // is the same as the other, but has one bit unset that the other has set,
    // use bit manipulation to do two compares at once.  For example:
    // "if (X == 6 || X == 4)" -> "if ((X|2) == 6)"
    // TODO: This could be extended to merge any 2 cases in switches with 3
    // cases.
    // TODO: Handle cases where W.CaseBB != SwitchBB.
    CaseCluster &Small = *W.FirstCluster;
    CaseCluster &Big = *W.LastCluster;

    if (Small.Low == Small.High && Big.Low == Big.High &&
        Small.MBB == Big.MBB) {
      const APInt &SmallValue = Small.Low->getValue();
      const APInt &BigValue = Big.Low->getValue();

      // Check that there is only one bit different.
      APInt CommonBit = BigValue ^ SmallValue;
      if (CommonBit.isPowerOf2()) {
        SDValue CondLHS = getValue(Cond);
        EVT VT = CondLHS.getValueType();
        SDLoc DL = getCurSDLoc();

        SDValue Or = DAG.getNode(ISD::OR, DL, VT, CondLHS,
                                 DAG.getConstant(CommonBit, DL, VT));
        SDValue Cond = DAG.getSetCC(
            DL, MVT::i1, Or, DAG.getConstant(BigValue | SmallValue, DL, VT),
            ISD::SETEQ);

        // Update successor info.
        // Both Small and Big will jump to Small.BB, so we sum up the
        // probabilities.
        addSuccessorWithProb(SwitchMBB, Small.MBB, Small.Prob + Big.Prob);
        if (BPI)
          addSuccessorWithProb(
              SwitchMBB, DefaultMBB,
              // The default destination is the first successor in IR.
              BPI->getEdgeProbability(SwitchMBB->getBasicBlock(), (unsigned)0));
        else
          addSuccessorWithProb(SwitchMBB, DefaultMBB);

        // Insert the true branch.
        SDValue BrCond =
            DAG.getNode(ISD::BRCOND, DL, MVT::Other, getControlRoot(), Cond,
                        DAG.getBasicBlock(Small.MBB));
        // Insert the false branch.
        BrCond = DAG.getNode(ISD::BR, DL, MVT::Other, BrCond,
                             DAG.getBasicBlock(DefaultMBB));

        DAG.setRoot(BrCond);
        return;
      }
    }
  }

  if (TM.getOptLevel() != CodeGenOpt::None) {
    // Here, we order cases by probability so the most likely case will be
    // checked first. However, two clusters can have the same probability in
    // which case their relative ordering is non-deterministic. So we use Low
    // as a tie-breaker as clusters are guaranteed to never overlap.
    llvm::sort(W.FirstCluster, W.LastCluster + 1,
               [](const CaseCluster &a, const CaseCluster &b) {
      return a.Prob != b.Prob ?
             a.Prob > b.Prob :
             a.Low->getValue().slt(b.Low->getValue());
    });

    // Rearrange the case blocks so that the last one falls through if possible
    // without changing the order of probabilities.
    for (CaseClusterIt I = W.LastCluster; I > W.FirstCluster; ) {
      --I;
      if (I->Prob > W.LastCluster->Prob)
        break;
      if (I->Kind == CC_Range && I->MBB == NextMBB) {
        std::swap(*I, *W.LastCluster);
        break;
      }
    }
  }

  // Compute total probability.
  BranchProbability DefaultProb = W.DefaultProb;
  BranchProbability UnhandledProbs = DefaultProb;
  for (CaseClusterIt I = W.FirstCluster; I <= W.LastCluster; ++I)
    UnhandledProbs += I->Prob;

  MachineBasicBlock *CurMBB = W.MBB;
  for (CaseClusterIt I = W.FirstCluster, E = W.LastCluster; I <= E; ++I) {
    bool FallthroughUnreachable = false;
    MachineBasicBlock *Fallthrough;
    if (I == W.LastCluster) {
      // For the last cluster, fall through to the default destination.
      Fallthrough = DefaultMBB;
      FallthroughUnreachable = isa<UnreachableInst>(
          DefaultMBB->getBasicBlock()->getFirstNonPHIOrDbg());
    } else {
      Fallthrough = CurMF->CreateMachineBasicBlock(CurMBB->getBasicBlock());
      CurMF->insert(BBI, Fallthrough);
      // Put Cond in a virtual register to make it available from the new blocks.
      ExportFromCurrentBlock(Cond);
    }
    UnhandledProbs -= I->Prob;

    switch (I->Kind) {
      case CC_JumpTable: {
        // FIXME: Optimize away range check based on pivot comparisons.
        JumpTableHeader *JTH = &SL->JTCases[I->JTCasesIndex].first;
        SwitchCG::JumpTable *JT = &SL->JTCases[I->JTCasesIndex].second;

        // The jump block hasn't been inserted yet; insert it here.
        MachineBasicBlock *JumpMBB = JT->MBB;
        CurMF->insert(BBI, JumpMBB);

        auto JumpProb = I->Prob;
        auto FallthroughProb = UnhandledProbs;

        // If the default statement is a target of the jump table, we evenly
        // distribute the default probability to successors of CurMBB. Also
        // update the probability on the edge from JumpMBB to Fallthrough.
        for (MachineBasicBlock::succ_iterator SI = JumpMBB->succ_begin(),
                                              SE = JumpMBB->succ_end();
             SI != SE; ++SI) {
          if (*SI == DefaultMBB) {
            JumpProb += DefaultProb / 2;
            FallthroughProb -= DefaultProb / 2;
            JumpMBB->setSuccProbability(SI, DefaultProb / 2);
            JumpMBB->normalizeSuccProbs();
            break;
          }
        }

        if (FallthroughUnreachable)
          JTH->FallthroughUnreachable = true;

        if (!JTH->FallthroughUnreachable)
          addSuccessorWithProb(CurMBB, Fallthrough, FallthroughProb);
        addSuccessorWithProb(CurMBB, JumpMBB, JumpProb);
        CurMBB->normalizeSuccProbs();

        // The jump table header will be inserted in our current block, do the
        // range check, and fall through to our fallthrough block.
        JTH->HeaderBB = CurMBB;
        JT->Default = Fallthrough; // FIXME: Move Default to JumpTableHeader.

        // If we're in the right place, emit the jump table header right now.
        if (CurMBB == SwitchMBB) {
          visitJumpTableHeader(*JT, *JTH, SwitchMBB);
          JTH->Emitted = true;
        }
        break;
      }
      case CC_BitTests: {
        // FIXME: Optimize away range check based on pivot comparisons.
        BitTestBlock *BTB = &SL->BitTestCases[I->BTCasesIndex];

        // The bit test blocks haven't been inserted yet; insert them here.
        for (BitTestCase &BTC : BTB->Cases)
          CurMF->insert(BBI, BTC.ThisBB);

        // Fill in fields of the BitTestBlock.
        BTB->Parent = CurMBB;
        BTB->Default = Fallthrough;

        BTB->DefaultProb = UnhandledProbs;
        // If the cases in bit test don't form a contiguous range, we evenly
        // distribute the probability on the edge to Fallthrough to two
        // successors of CurMBB.
        if (!BTB->ContiguousRange) {
          BTB->Prob += DefaultProb / 2;
          BTB->DefaultProb -= DefaultProb / 2;
        }

        if (FallthroughUnreachable)
          BTB->FallthroughUnreachable = true;

        // If we're in the right place, emit the bit test header right now.
        if (CurMBB == SwitchMBB) {
          visitBitTestHeader(*BTB, SwitchMBB);
          BTB->Emitted = true;
        }
        break;
      }
      case CC_Range: {
        const Value *RHS, *LHS, *MHS;
        ISD::CondCode CC;
        if (I->Low == I->High) {
          // Check Cond == I->Low.
          CC = ISD::SETEQ;
          LHS = Cond;
          RHS=I->Low;
          MHS = nullptr;
        } else {
          // Check I->Low <= Cond <= I->High.
          CC = ISD::SETLE;
          LHS = I->Low;
          MHS = Cond;
          RHS = I->High;
        }

        // If Fallthrough is unreachable, fold away the comparison.
        if (FallthroughUnreachable)
          CC = ISD::SETTRUE;

        // The false probability is the sum of all unhandled cases.
        CaseBlock CB(CC, LHS, RHS, MHS, I->MBB, Fallthrough, CurMBB,
                     getCurSDLoc(), I->Prob, UnhandledProbs);

        if (CurMBB == SwitchMBB)
          visitSwitchCase(CB, SwitchMBB);
        else
          SL->SwitchCases.push_back(CB);

        break;
      }
    }
    CurMBB = Fallthrough;
  }
}

unsigned SelectionDAGBuilder::caseClusterRank(const CaseCluster &CC,
                                              CaseClusterIt First,
                                              CaseClusterIt Last) {
  return std::count_if(First, Last + 1, [&](const CaseCluster &X) {
    if (X.Prob != CC.Prob)
      return X.Prob > CC.Prob;

    // Ties are broken by comparing the case value.
    return X.Low->getValue().slt(CC.Low->getValue());
  });
}

void SelectionDAGBuilder::splitWorkItem(SwitchWorkList &WorkList,
                                        const SwitchWorkListItem &W,
                                        Value *Cond,
                                        MachineBasicBlock *SwitchMBB) {
  assert(W.FirstCluster->Low->getValue().slt(W.LastCluster->Low->getValue()) &&
         "Clusters not sorted?");

  assert(W.LastCluster - W.FirstCluster + 1 >= 2 && "Too small to split!");

  // Balance the tree based on branch probabilities to create a near-optimal (in
  // terms of search time given key frequency) binary search tree. See e.g. Kurt
  // Mehlhorn "Nearly Optimal Binary Search Trees" (1975).
  CaseClusterIt LastLeft = W.FirstCluster;
  CaseClusterIt FirstRight = W.LastCluster;
  auto LeftProb = LastLeft->Prob + W.DefaultProb / 2;
  auto RightProb = FirstRight->Prob + W.DefaultProb / 2;

  // Move LastLeft and FirstRight towards each other from opposite directions to
  // find a partitioning of the clusters which balances the probability on both
  // sides. If LeftProb and RightProb are equal, alternate which side is
  // taken to ensure 0-probability nodes are distributed evenly.
  unsigned I = 0;
  while (LastLeft + 1 < FirstRight) {
    if (LeftProb < RightProb || (LeftProb == RightProb && (I & 1)))
      LeftProb += (++LastLeft)->Prob;
    else
      RightProb += (--FirstRight)->Prob;
    I++;
  }

  while (true) {
    // Our binary search tree differs from a typical BST in that ours can have up
    // to three values in each leaf. The pivot selection above doesn't take that
    // into account, which means the tree might require more nodes and be less
    // efficient. We compensate for this here.

    unsigned NumLeft = LastLeft - W.FirstCluster + 1;
    unsigned NumRight = W.LastCluster - FirstRight + 1;

    if (std::min(NumLeft, NumRight) < 3 && std::max(NumLeft, NumRight) > 3) {
      // If one side has less than 3 clusters, and the other has more than 3,
      // consider taking a cluster from the other side.

      if (NumLeft < NumRight) {
        // Consider moving the first cluster on the right to the left side.
        CaseCluster &CC = *FirstRight;
        unsigned RightSideRank = caseClusterRank(CC, FirstRight, W.LastCluster);
        unsigned LeftSideRank = caseClusterRank(CC, W.FirstCluster, LastLeft);
        if (LeftSideRank <= RightSideRank) {
          // Moving the cluster to the left does not demote it.
          ++LastLeft;
          ++FirstRight;
          continue;
        }
      } else {
        assert(NumRight < NumLeft);
        // Consider moving the last element on the left to the right side.
        CaseCluster &CC = *LastLeft;
        unsigned LeftSideRank = caseClusterRank(CC, W.FirstCluster, LastLeft);
        unsigned RightSideRank = caseClusterRank(CC, FirstRight, W.LastCluster);
        if (RightSideRank <= LeftSideRank) {
          // Moving the cluster to the right does not demot it.
          --LastLeft;
          --FirstRight;
          continue;
        }
      }
    }
    break;
  }

  assert(LastLeft + 1 == FirstRight);
  assert(LastLeft >= W.FirstCluster);
  assert(FirstRight <= W.LastCluster);

  // Use the first element on the right as pivot since we will make less-than
  // comparisons against it.
  CaseClusterIt PivotCluster = FirstRight;
  assert(PivotCluster > W.FirstCluster);
  assert(PivotCluster <= W.LastCluster);

  CaseClusterIt FirstLeft = W.FirstCluster;
  CaseClusterIt LastRight = W.LastCluster;

  const ConstantInt *Pivot = PivotCluster->Low;

  // New blocks will be inserted immediately after the current one.
  MachineFunction::iterator BBI(W.MBB);
  ++BBI;

  // We will branch to the LHS if Value < Pivot. If LHS is a single cluster,
  // we can branch to its destination directly if it's squeezed exactly in
  // between the known lower bound and Pivot - 1.
  MachineBasicBlock *LeftMBB;
  if (FirstLeft == LastLeft && FirstLeft->Kind == CC_Range &&
      FirstLeft->Low == W.GE &&
      (FirstLeft->High->getValue() + 1LL) == Pivot->getValue()) {
    LeftMBB = FirstLeft->MBB;
  } else {
    LeftMBB = FuncInfo.MF->CreateMachineBasicBlock(W.MBB->getBasicBlock());
    FuncInfo.MF->insert(BBI, LeftMBB);
    WorkList.push_back(
        {LeftMBB, FirstLeft, LastLeft, W.GE, Pivot, W.DefaultProb / 2});
    // Put Cond in a virtual register to make it available from the new blocks.
    ExportFromCurrentBlock(Cond);
  }

  // Similarly, we will branch to the RHS if Value >= Pivot. If RHS is a
  // single cluster, RHS.Low == Pivot, and we can branch to its destination
  // directly if RHS.High equals the current upper bound.
  MachineBasicBlock *RightMBB;
  if (FirstRight == LastRight && FirstRight->Kind == CC_Range &&
      W.LT && (FirstRight->High->getValue() + 1ULL) == W.LT->getValue()) {
    RightMBB = FirstRight->MBB;
  } else {
    RightMBB = FuncInfo.MF->CreateMachineBasicBlock(W.MBB->getBasicBlock());
    FuncInfo.MF->insert(BBI, RightMBB);
    WorkList.push_back(
        {RightMBB, FirstRight, LastRight, Pivot, W.LT, W.DefaultProb / 2});
    // Put Cond in a virtual register to make it available from the new blocks.
    ExportFromCurrentBlock(Cond);
  }

  // Create the CaseBlock record that will be used to lower the branch.
  CaseBlock CB(ISD::SETLT, Cond, Pivot, nullptr, LeftMBB, RightMBB, W.MBB,
               getCurSDLoc(), LeftProb, RightProb);

  if (W.MBB == SwitchMBB)
    visitSwitchCase(CB, SwitchMBB);
  else
    SL->SwitchCases.push_back(CB);
}

// Scale CaseProb after peeling a case with the probablity of PeeledCaseProb
// from the swith statement.
static BranchProbability scaleCaseProbality(BranchProbability CaseProb,
                                            BranchProbability PeeledCaseProb) {
  if (PeeledCaseProb == BranchProbability::getOne())
    return BranchProbability::getZero();
  BranchProbability SwitchProb = PeeledCaseProb.getCompl();

  uint32_t Numerator = CaseProb.getNumerator();
  uint32_t Denominator = SwitchProb.scale(CaseProb.getDenominator());
  return BranchProbability(Numerator, std::max(Numerator, Denominator));
}

// Try to peel the top probability case if it exceeds the threshold.
// Return current MachineBasicBlock for the switch statement if the peeling
// does not occur.
// If the peeling is performed, return the newly created MachineBasicBlock
// for the peeled switch statement. Also update Clusters to remove the peeled
// case. PeeledCaseProb is the BranchProbability for the peeled case.
MachineBasicBlock *SelectionDAGBuilder::peelDominantCaseCluster(
    const SwitchInst &SI, CaseClusterVector &Clusters,
    BranchProbability &PeeledCaseProb) {
  MachineBasicBlock *SwitchMBB = FuncInfo.MBB;
  // Don't perform if there is only one cluster or optimizing for size.
  if (SwitchPeelThreshold > 100 || !FuncInfo.BPI || Clusters.size() < 2 ||
      TM.getOptLevel() == CodeGenOpt::None ||
      SwitchMBB->getParent()->getFunction().hasMinSize())
    return SwitchMBB;

  BranchProbability TopCaseProb = BranchProbability(SwitchPeelThreshold, 100);
  unsigned PeeledCaseIndex = 0;
  bool SwitchPeeled = false;
  for (unsigned Index = 0; Index < Clusters.size(); ++Index) {
    CaseCluster &CC = Clusters[Index];
    if (CC.Prob < TopCaseProb)
      continue;
    TopCaseProb = CC.Prob;
    PeeledCaseIndex = Index;
    SwitchPeeled = true;
  }
  if (!SwitchPeeled)
    return SwitchMBB;

  LLVM_DEBUG(dbgs() << "Peeled one top case in switch stmt, prob: "
                    << TopCaseProb << "\n");

  // Record the MBB for the peeled switch statement.
  MachineFunction::iterator BBI(SwitchMBB);
  ++BBI;
  MachineBasicBlock *PeeledSwitchMBB =
      FuncInfo.MF->CreateMachineBasicBlock(SwitchMBB->getBasicBlock());
  FuncInfo.MF->insert(BBI, PeeledSwitchMBB);

  ExportFromCurrentBlock(SI.getCondition());
  auto PeeledCaseIt = Clusters.begin() + PeeledCaseIndex;
  SwitchWorkListItem W = {SwitchMBB, PeeledCaseIt, PeeledCaseIt,
                          nullptr,   nullptr,      TopCaseProb.getCompl()};
  lowerWorkItem(W, SI.getCondition(), SwitchMBB, PeeledSwitchMBB);

  Clusters.erase(PeeledCaseIt);
  for (CaseCluster &CC : Clusters) {
    LLVM_DEBUG(
        dbgs() << "Scale the probablity for one cluster, before scaling: "
               << CC.Prob << "\n");
    CC.Prob = scaleCaseProbality(CC.Prob, TopCaseProb);
    LLVM_DEBUG(dbgs() << "After scaling: " << CC.Prob << "\n");
  }
  PeeledCaseProb = TopCaseProb;
  return PeeledSwitchMBB;
}

void SelectionDAGBuilder::visitSwitch(const SwitchInst &SI) {
  // Extract cases from the switch.
  BranchProbabilityInfo *BPI = FuncInfo.BPI;
  CaseClusterVector Clusters;
  Clusters.reserve(SI.getNumCases());
  for (auto I : SI.cases()) {
    MachineBasicBlock *Succ = FuncInfo.MBBMap[I.getCaseSuccessor()];
    const ConstantInt *CaseVal = I.getCaseValue();
    BranchProbability Prob =
        BPI ? BPI->getEdgeProbability(SI.getParent(), I.getSuccessorIndex())
            : BranchProbability(1, SI.getNumCases() + 1);
    Clusters.push_back(CaseCluster::range(CaseVal, CaseVal, Succ, Prob));
  }

  MachineBasicBlock *DefaultMBB = FuncInfo.MBBMap[SI.getDefaultDest()];

  // Cluster adjacent cases with the same destination. We do this at all
  // optimization levels because it's cheap to do and will make codegen faster
  // if there are many clusters.
  sortAndRangeify(Clusters);

  // The branch probablity of the peeled case.
  BranchProbability PeeledCaseProb = BranchProbability::getZero();
  MachineBasicBlock *PeeledSwitchMBB =
      peelDominantCaseCluster(SI, Clusters, PeeledCaseProb);

  // If there is only the default destination, jump there directly.
  MachineBasicBlock *SwitchMBB = FuncInfo.MBB;
  if (Clusters.empty()) {
    assert(PeeledSwitchMBB == SwitchMBB);
    SwitchMBB->addSuccessor(DefaultMBB);
    if (DefaultMBB != NextBlock(SwitchMBB)) {
      DAG.setRoot(DAG.getNode(ISD::BR, getCurSDLoc(), MVT::Other,
                              getControlRoot(), DAG.getBasicBlock(DefaultMBB)));
    }
    return;
  }

  SL->findJumpTables(Clusters, &SI, DefaultMBB, DAG.getPSI(), DAG.getBFI());
  SL->findBitTestClusters(Clusters, &SI);

  LLVM_DEBUG({
    dbgs() << "Case clusters: ";
    for (const CaseCluster &C : Clusters) {
      if (C.Kind == CC_JumpTable)
        dbgs() << "JT:";
      if (C.Kind == CC_BitTests)
        dbgs() << "BT:";

      C.Low->getValue().print(dbgs(), true);
      if (C.Low != C.High) {
        dbgs() << '-';
        C.High->getValue().print(dbgs(), true);
      }
      dbgs() << ' ';
    }
    dbgs() << '\n';
  });

  assert(!Clusters.empty());
  SwitchWorkList WorkList;
  CaseClusterIt First = Clusters.begin();
  CaseClusterIt Last = Clusters.end() - 1;
  auto DefaultProb = getEdgeProbability(PeeledSwitchMBB, DefaultMBB);
  // Scale the branchprobability for DefaultMBB if the peel occurs and
  // DefaultMBB is not replaced.
  if (PeeledCaseProb != BranchProbability::getZero() &&
      DefaultMBB == FuncInfo.MBBMap[SI.getDefaultDest()])
    DefaultProb = scaleCaseProbality(DefaultProb, PeeledCaseProb);
  WorkList.push_back(
      {PeeledSwitchMBB, First, Last, nullptr, nullptr, DefaultProb});

  while (!WorkList.empty()) {
    SwitchWorkListItem W = WorkList.pop_back_val();
    unsigned NumClusters = W.LastCluster - W.FirstCluster + 1;

    if (NumClusters > 3 && TM.getOptLevel() != CodeGenOpt::None &&
        !DefaultMBB->getParent()->getFunction().hasMinSize()) {
      // For optimized builds, lower large range as a balanced binary tree.
      splitWorkItem(WorkList, W, SI.getCondition(), SwitchMBB);
      continue;
    }

    lowerWorkItem(W, SI.getCondition(), SwitchMBB, DefaultMBB);
  }
}

void SelectionDAGBuilder::visitStepVector(const CallInst &I) {
  const TargetLowering &TLI = DAG.getTargetLoweringInfo();
  auto DL = getCurSDLoc();
  EVT ResultVT = TLI.getValueType(DAG.getDataLayout(), I.getType());
  setValue(&I, DAG.getStepVector(DL, ResultVT));
}

void SelectionDAGBuilder::visitVectorReverse(const CallInst &I) {
  const TargetLowering &TLI = DAG.getTargetLoweringInfo();
  EVT VT = TLI.getValueType(DAG.getDataLayout(), I.getType());

  SDLoc DL = getCurSDLoc();
  SDValue V = getValue(I.getOperand(0));
  assert(VT == V.getValueType() && "Malformed vector.reverse!");

  if (VT.isScalableVector()) {
    setValue(&I, DAG.getNode(ISD::VECTOR_REVERSE, DL, VT, V));
    return;
  }

  // Use VECTOR_SHUFFLE for the fixed-length vector
  // to maintain existing behavior.
  SmallVector<int, 8> Mask;
  unsigned NumElts = VT.getVectorMinNumElements();
  for (unsigned i = 0; i != NumElts; ++i)
    Mask.push_back(NumElts - 1 - i);

  setValue(&I, DAG.getVectorShuffle(VT, DL, V, DAG.getUNDEF(VT), Mask));
}

void SelectionDAGBuilder::visitFreeze(const FreezeInst &I) {
  SmallVector<EVT, 4> ValueVTs;
  ComputeValueVTs(DAG.getTargetLoweringInfo(), DAG.getDataLayout(), I.getType(),
                  ValueVTs);
  unsigned NumValues = ValueVTs.size();
  if (NumValues == 0) return;

  SmallVector<SDValue, 4> Values(NumValues);
  SDValue Op = getValue(I.getOperand(0));

  for (unsigned i = 0; i != NumValues; ++i)
    Values[i] = DAG.getNode(ISD::FREEZE, getCurSDLoc(), ValueVTs[i],
                            SDValue(Op.getNode(), Op.getResNo() + i));

  setValue(&I, DAG.getNode(ISD::MERGE_VALUES, getCurSDLoc(),
                           DAG.getVTList(ValueVTs), Values));
}

void SelectionDAGBuilder::visitVectorSplice(const CallInst &I) {
  const TargetLowering &TLI = DAG.getTargetLoweringInfo();
  EVT VT = TLI.getValueType(DAG.getDataLayout(), I.getType());

  SDLoc DL = getCurSDLoc();
  SDValue V1 = getValue(I.getOperand(0));
  SDValue V2 = getValue(I.getOperand(1));
  int64_t Imm = cast<ConstantInt>(I.getOperand(2))->getSExtValue();

  // VECTOR_SHUFFLE doesn't support a scalable mask so use a dedicated node.
  if (VT.isScalableVector()) {
    MVT IdxVT = TLI.getVectorIdxTy(DAG.getDataLayout());
    setValue(&I, DAG.getNode(ISD::VECTOR_SPLICE, DL, VT, V1, V2,
                             DAG.getConstant(Imm, DL, IdxVT)));
    return;
  }

  unsigned NumElts = VT.getVectorNumElements();

  uint64_t Idx = (NumElts + Imm) % NumElts;

  // Use VECTOR_SHUFFLE to maintain original behaviour for fixed-length vectors.
  SmallVector<int, 8> Mask;
  for (unsigned i = 0; i < NumElts; ++i)
    Mask.push_back(Idx + i);
  setValue(&I, DAG.getVectorShuffle(VT, DL, V1, V2, Mask));
}<|MERGE_RESOLUTION|>--- conflicted
+++ resolved
@@ -7425,13 +7425,10 @@
 #include "llvm/IR/VPIntrinsics.def"
   }
 
-<<<<<<< HEAD
-=======
   if (!ResOPC)
     llvm_unreachable(
         "Inconsistency: no SDNode available for this VPIntrinsic!");
 
->>>>>>> 5d4c85e5
   if (*ResOPC == ISD::VP_REDUCE_SEQ_FADD ||
       *ResOPC == ISD::VP_REDUCE_SEQ_FMUL) {
     if (VPIntrin.getFastMathFlags().allowReassoc())

//===----- LegalizeIntegerTypes.cpp - Legalization of integer types -------===//
//
// Part of the LLVM Project, under the Apache License v2.0 with LLVM Exceptions.
// See https://llvm.org/LICENSE.txt for license information.
// SPDX-License-Identifier: Apache-2.0 WITH LLVM-exception
//
//===----------------------------------------------------------------------===//
//
// This file implements integer type expansion and promotion for LegalizeTypes.
// Promotion is the act of changing a computation in an illegal type into a
// computation in a larger type.  For example, implementing i8 arithmetic in an
// i32 register (often needed on powerpc).
// Expansion is the act of changing a computation in an illegal type into a
// computation in two identical registers of a smaller type.  For example,
// implementing i64 arithmetic in two i32 registers (often needed on 32-bit
// targets).
//
//===----------------------------------------------------------------------===//

#include "LegalizeTypes.h"
#include "llvm/Analysis/TargetLibraryInfo.h"
#include "llvm/CodeGen/StackMaps.h"
#include "llvm/IR/DerivedTypes.h"
#include "llvm/Support/ErrorHandling.h"
#include "llvm/Support/KnownBits.h"
#include "llvm/Support/raw_ostream.h"
#include <algorithm>
using namespace llvm;

#define DEBUG_TYPE "legalize-types"

//===----------------------------------------------------------------------===//
//  Integer Result Promotion
//===----------------------------------------------------------------------===//

/// PromoteIntegerResult - This method is called when a result of a node is
/// found to be in need of promotion to a larger type.  At this point, the node
/// may also have invalid operands or may have other results that need
/// expansion, we just know that (at least) one result needs promotion.
void DAGTypeLegalizer::PromoteIntegerResult(SDNode *N, unsigned ResNo) {
  LLVM_DEBUG(dbgs() << "Promote integer result: "; N->dump(&DAG);
             dbgs() << "\n");
  SDValue Res = SDValue();

  // See if the target wants to custom expand this node.
  if (CustomLowerNode(N, N->getValueType(ResNo), true)) {
    LLVM_DEBUG(dbgs() << "Node has been custom expanded, done\n");
    return;
  }

  switch (N->getOpcode()) {
  default:
#ifndef NDEBUG
    dbgs() << "PromoteIntegerResult #" << ResNo << ": ";
    N->dump(&DAG); dbgs() << "\n";
#endif
    llvm_unreachable("Do not know how to promote this operator!");
  case ISD::MERGE_VALUES:Res = PromoteIntRes_MERGE_VALUES(N, ResNo); break;
  case ISD::AssertSext:  Res = PromoteIntRes_AssertSext(N); break;
  case ISD::AssertZext:  Res = PromoteIntRes_AssertZext(N); break;
  case ISD::BITCAST:     Res = PromoteIntRes_BITCAST(N); break;
  case ISD::BITREVERSE:  Res = PromoteIntRes_BITREVERSE(N); break;
  case ISD::BSWAP:       Res = PromoteIntRes_BSWAP(N); break;
  case ISD::BUILD_PAIR:  Res = PromoteIntRes_BUILD_PAIR(N); break;
  case ISD::Constant:    Res = PromoteIntRes_Constant(N); break;
  case ISD::CTLZ_ZERO_UNDEF:
  case ISD::CTLZ:        Res = PromoteIntRes_CTLZ(N); break;
  case ISD::PARITY:
  case ISD::CTPOP:       Res = PromoteIntRes_CTPOP_PARITY(N); break;
  case ISD::CTTZ_ZERO_UNDEF:
  case ISD::CTTZ:        Res = PromoteIntRes_CTTZ(N); break;
  case ISD::EXTRACT_VECTOR_ELT:
                         Res = PromoteIntRes_EXTRACT_VECTOR_ELT(N); break;
  case ISD::LOAD:        Res = PromoteIntRes_LOAD(cast<LoadSDNode>(N)); break;
  case ISD::MLOAD:       Res = PromoteIntRes_MLOAD(cast<MaskedLoadSDNode>(N));
    break;
  case ISD::MGATHER:     Res = PromoteIntRes_MGATHER(cast<MaskedGatherSDNode>(N));
    break;
  case ISD::SELECT:
  case ISD::VSELECT:
  case ISD::VP_SELECT:
  case ISD::VP_MERGE:
    Res = PromoteIntRes_Select(N);
    break;
  case ISD::SELECT_CC:   Res = PromoteIntRes_SELECT_CC(N); break;
  case ISD::STRICT_FSETCC:
  case ISD::STRICT_FSETCCS:
  case ISD::SETCC:       Res = PromoteIntRes_SETCC(N); break;
  case ISD::SMIN:
  case ISD::SMAX:        Res = PromoteIntRes_SExtIntBinOp(N); break;
  case ISD::UMIN:
  case ISD::UMAX:        Res = PromoteIntRes_UMINUMAX(N); break;

  case ISD::SHL:
  case ISD::VP_SHL:      Res = PromoteIntRes_SHL(N); break;
  case ISD::SIGN_EXTEND_INREG:
                         Res = PromoteIntRes_SIGN_EXTEND_INREG(N); break;
  case ISD::SRA:
  case ISD::VP_ASHR:     Res = PromoteIntRes_SRA(N); break;
  case ISD::SRL:
  case ISD::VP_LSHR:     Res = PromoteIntRes_SRL(N); break;
  case ISD::VP_TRUNCATE:
  case ISD::TRUNCATE:    Res = PromoteIntRes_TRUNCATE(N); break;
  case ISD::UNDEF:       Res = PromoteIntRes_UNDEF(N); break;
  case ISD::VAARG:       Res = PromoteIntRes_VAARG(N); break;
  case ISD::VSCALE:      Res = PromoteIntRes_VSCALE(N); break;

  case ISD::EXTRACT_SUBVECTOR:
                         Res = PromoteIntRes_EXTRACT_SUBVECTOR(N); break;
  case ISD::INSERT_SUBVECTOR:
                         Res = PromoteIntRes_INSERT_SUBVECTOR(N); break;
  case ISD::VECTOR_REVERSE:
                         Res = PromoteIntRes_VECTOR_REVERSE(N); break;
  case ISD::VECTOR_SHUFFLE:
                         Res = PromoteIntRes_VECTOR_SHUFFLE(N); break;
  case ISD::VECTOR_SPLICE:
                         Res = PromoteIntRes_VECTOR_SPLICE(N); break;
  case ISD::INSERT_VECTOR_ELT:
                         Res = PromoteIntRes_INSERT_VECTOR_ELT(N); break;
  case ISD::BUILD_VECTOR:
    Res = PromoteIntRes_BUILD_VECTOR(N);
    break;
  case ISD::SPLAT_VECTOR:
  case ISD::SCALAR_TO_VECTOR:
    Res = PromoteIntRes_ScalarOp(N);
    break;
  case ISD::STEP_VECTOR: Res = PromoteIntRes_STEP_VECTOR(N); break;
  case ISD::CONCAT_VECTORS:
                         Res = PromoteIntRes_CONCAT_VECTORS(N); break;

  case ISD::ANY_EXTEND_VECTOR_INREG:
  case ISD::SIGN_EXTEND_VECTOR_INREG:
  case ISD::ZERO_EXTEND_VECTOR_INREG:
                         Res = PromoteIntRes_EXTEND_VECTOR_INREG(N); break;

  case ISD::SIGN_EXTEND:
  case ISD::ZERO_EXTEND:
  case ISD::ANY_EXTEND:  Res = PromoteIntRes_INT_EXTEND(N); break;

  case ISD::VP_FPTOSI:
  case ISD::VP_FPTOUI:
  case ISD::STRICT_FP_TO_SINT:
  case ISD::STRICT_FP_TO_UINT:
  case ISD::FP_TO_SINT:
  case ISD::FP_TO_UINT:  Res = PromoteIntRes_FP_TO_XINT(N); break;

  case ISD::FP_TO_SINT_SAT:
  case ISD::FP_TO_UINT_SAT:
                         Res = PromoteIntRes_FP_TO_XINT_SAT(N); break;

  case ISD::FP_TO_FP16:  Res = PromoteIntRes_FP_TO_FP16(N); break;

  case ISD::FLT_ROUNDS_: Res = PromoteIntRes_FLT_ROUNDS(N); break;

  case ISD::AND:
  case ISD::OR:
  case ISD::XOR:
  case ISD::ADD:
  case ISD::SUB:
  case ISD::MUL:
  case ISD::VP_AND:
  case ISD::VP_OR:
  case ISD::VP_XOR:
  case ISD::VP_ADD:
  case ISD::VP_SUB:
  case ISD::VP_MUL:      Res = PromoteIntRes_SimpleIntBinOp(N); break;

  case ISD::SDIV:
  case ISD::SREM:
  case ISD::VP_SDIV:
  case ISD::VP_SREM:     Res = PromoteIntRes_SExtIntBinOp(N); break;

  case ISD::UDIV:
  case ISD::UREM:
  case ISD::VP_UDIV:
  case ISD::VP_UREM:     Res = PromoteIntRes_ZExtIntBinOp(N); break;

  case ISD::SADDO:
  case ISD::SSUBO:       Res = PromoteIntRes_SADDSUBO(N, ResNo); break;
  case ISD::UADDO:
  case ISD::USUBO:       Res = PromoteIntRes_UADDSUBO(N, ResNo); break;
  case ISD::SMULO:
  case ISD::UMULO:       Res = PromoteIntRes_XMULO(N, ResNo); break;

  case ISD::ADDE:
  case ISD::SUBE:
  case ISD::ADDCARRY:
  case ISD::SUBCARRY:    Res = PromoteIntRes_ADDSUBCARRY(N, ResNo); break;

  case ISD::SADDO_CARRY:
  case ISD::SSUBO_CARRY: Res = PromoteIntRes_SADDSUBO_CARRY(N, ResNo); break;

  case ISD::SADDSAT:
  case ISD::UADDSAT:
  case ISD::SSUBSAT:
  case ISD::USUBSAT:
  case ISD::SSHLSAT:
  case ISD::USHLSAT:     Res = PromoteIntRes_ADDSUBSHLSAT(N); break;

  case ISD::SMULFIX:
  case ISD::SMULFIXSAT:
  case ISD::UMULFIX:
  case ISD::UMULFIXSAT:  Res = PromoteIntRes_MULFIX(N); break;

  case ISD::SDIVFIX:
  case ISD::SDIVFIXSAT:
  case ISD::UDIVFIX:
  case ISD::UDIVFIXSAT:  Res = PromoteIntRes_DIVFIX(N); break;

  case ISD::ABS:         Res = PromoteIntRes_ABS(N); break;

  case ISD::ATOMIC_LOAD:
    Res = PromoteIntRes_Atomic0(cast<AtomicSDNode>(N)); break;

  case ISD::ATOMIC_LOAD_ADD:
  case ISD::ATOMIC_LOAD_SUB:
  case ISD::ATOMIC_LOAD_AND:
  case ISD::ATOMIC_LOAD_CLR:
  case ISD::ATOMIC_LOAD_OR:
  case ISD::ATOMIC_LOAD_XOR:
  case ISD::ATOMIC_LOAD_NAND:
  case ISD::ATOMIC_LOAD_MIN:
  case ISD::ATOMIC_LOAD_MAX:
  case ISD::ATOMIC_LOAD_UMIN:
  case ISD::ATOMIC_LOAD_UMAX:
  case ISD::ATOMIC_SWAP:
    Res = PromoteIntRes_Atomic1(cast<AtomicSDNode>(N)); break;

  case ISD::ATOMIC_CMP_SWAP:
  case ISD::ATOMIC_CMP_SWAP_WITH_SUCCESS:
    Res = PromoteIntRes_AtomicCmpSwap(cast<AtomicSDNode>(N), ResNo);
    break;

  case ISD::VECREDUCE_ADD:
  case ISD::VECREDUCE_MUL:
  case ISD::VECREDUCE_AND:
  case ISD::VECREDUCE_OR:
  case ISD::VECREDUCE_XOR:
  case ISD::VECREDUCE_SMAX:
  case ISD::VECREDUCE_SMIN:
  case ISD::VECREDUCE_UMAX:
  case ISD::VECREDUCE_UMIN:
    Res = PromoteIntRes_VECREDUCE(N);
    break;

  case ISD::VP_REDUCE_ADD:
  case ISD::VP_REDUCE_MUL:
  case ISD::VP_REDUCE_AND:
  case ISD::VP_REDUCE_OR:
  case ISD::VP_REDUCE_XOR:
  case ISD::VP_REDUCE_SMAX:
  case ISD::VP_REDUCE_SMIN:
  case ISD::VP_REDUCE_UMAX:
  case ISD::VP_REDUCE_UMIN:
    Res = PromoteIntRes_VP_REDUCE(N);
    break;

  case ISD::FREEZE:
    Res = PromoteIntRes_FREEZE(N);
    break;

  case ISD::ROTL:
  case ISD::ROTR:
    Res = PromoteIntRes_Rotate(N);
    break;

  case ISD::FSHL:
  case ISD::FSHR:
    Res = PromoteIntRes_FunnelShift(N);
    break;

  case ISD::IS_FPCLASS:
    Res = PromoteIntRes_IS_FPCLASS(N);
    break;
  }

  // If the result is null then the sub-method took care of registering it.
  if (Res.getNode())
    SetPromotedInteger(SDValue(N, ResNo), Res);
}

SDValue DAGTypeLegalizer::PromoteIntRes_MERGE_VALUES(SDNode *N,
                                                     unsigned ResNo) {
  SDValue Op = DisintegrateMERGE_VALUES(N, ResNo);
  return GetPromotedInteger(Op);
}

SDValue DAGTypeLegalizer::PromoteIntRes_AssertSext(SDNode *N) {
  // Sign-extend the new bits, and continue the assertion.
  SDValue Op = SExtPromotedInteger(N->getOperand(0));
  return DAG.getNode(ISD::AssertSext, SDLoc(N),
                     Op.getValueType(), Op, N->getOperand(1));
}

SDValue DAGTypeLegalizer::PromoteIntRes_AssertZext(SDNode *N) {
  // Zero the new bits, and continue the assertion.
  SDValue Op = ZExtPromotedInteger(N->getOperand(0));
  return DAG.getNode(ISD::AssertZext, SDLoc(N),
                     Op.getValueType(), Op, N->getOperand(1));
}

SDValue DAGTypeLegalizer::PromoteIntRes_Atomic0(AtomicSDNode *N) {
  EVT ResVT = TLI.getTypeToTransformTo(*DAG.getContext(), N->getValueType(0));
  SDValue Res = DAG.getAtomic(N->getOpcode(), SDLoc(N),
                              N->getMemoryVT(), ResVT,
                              N->getChain(), N->getBasePtr(),
                              N->getMemOperand());
  // Legalize the chain result - switch anything that used the old chain to
  // use the new one.
  ReplaceValueWith(SDValue(N, 1), Res.getValue(1));
  return Res;
}

SDValue DAGTypeLegalizer::PromoteIntRes_Atomic1(AtomicSDNode *N) {
  SDValue Op2 = GetPromotedInteger(N->getOperand(2));
  SDValue Res = DAG.getAtomic(N->getOpcode(), SDLoc(N),
                              N->getMemoryVT(),
                              N->getChain(), N->getBasePtr(),
                              Op2, N->getMemOperand());
  // Legalize the chain result - switch anything that used the old chain to
  // use the new one.
  ReplaceValueWith(SDValue(N, 1), Res.getValue(1));
  return Res;
}

SDValue DAGTypeLegalizer::PromoteIntRes_AtomicCmpSwap(AtomicSDNode *N,
                                                      unsigned ResNo) {
  if (ResNo == 1) {
    assert(N->getOpcode() == ISD::ATOMIC_CMP_SWAP_WITH_SUCCESS);
    EVT SVT = getSetCCResultType(N->getOperand(2).getValueType());
    EVT NVT = TLI.getTypeToTransformTo(*DAG.getContext(), N->getValueType(1));

    // Only use the result of getSetCCResultType if it is legal,
    // otherwise just use the promoted result type (NVT).
    if (!TLI.isTypeLegal(SVT))
      SVT = NVT;

    SDVTList VTs = DAG.getVTList(N->getValueType(0), SVT, MVT::Other);
    SDValue Res = DAG.getAtomicCmpSwap(
        ISD::ATOMIC_CMP_SWAP_WITH_SUCCESS, SDLoc(N), N->getMemoryVT(), VTs,
        N->getChain(), N->getBasePtr(), N->getOperand(2), N->getOperand(3),
        N->getMemOperand());
    ReplaceValueWith(SDValue(N, 0), Res.getValue(0));
    ReplaceValueWith(SDValue(N, 2), Res.getValue(2));
    return Res.getValue(1);
  }

  // Op2 is used for the comparison and thus must be extended according to the
  // target's atomic operations. Op3 is merely stored and so can be left alone.
  SDValue Op2 = N->getOperand(2);
  SDValue Op3 = GetPromotedInteger(N->getOperand(3));
  switch (TLI.getExtendForAtomicCmpSwapArg()) {
  case ISD::SIGN_EXTEND:
    Op2 = SExtPromotedInteger(Op2);
    break;
  case ISD::ZERO_EXTEND:
    Op2 = ZExtPromotedInteger(Op2);
    break;
  case ISD::ANY_EXTEND:
    Op2 = GetPromotedInteger(Op2);
    break;
  default:
    llvm_unreachable("Invalid atomic op extension");
  }

  SDVTList VTs =
      DAG.getVTList(Op2.getValueType(), N->getValueType(1), MVT::Other);
  SDValue Res = DAG.getAtomicCmpSwap(
      N->getOpcode(), SDLoc(N), N->getMemoryVT(), VTs, N->getChain(),
      N->getBasePtr(), Op2, Op3, N->getMemOperand());
  // Update the use to N with the newly created Res.
  for (unsigned i = 1, NumResults = N->getNumValues(); i < NumResults; ++i)
    ReplaceValueWith(SDValue(N, i), Res.getValue(i));
  return Res;
}

SDValue DAGTypeLegalizer::PromoteIntRes_BITCAST(SDNode *N) {
  SDValue InOp = N->getOperand(0);
  EVT InVT = InOp.getValueType();
  EVT NInVT = TLI.getTypeToTransformTo(*DAG.getContext(), InVT);
  EVT OutVT = N->getValueType(0);
  EVT NOutVT = TLI.getTypeToTransformTo(*DAG.getContext(), OutVT);
  SDLoc dl(N);

  switch (getTypeAction(InVT)) {
  case TargetLowering::TypeLegal:
    break;
  case TargetLowering::TypePromoteInteger:
    if (NOutVT.bitsEq(NInVT) && !NOutVT.isVector() && !NInVT.isVector())
      // The input promotes to the same size.  Convert the promoted value.
      return DAG.getNode(ISD::BITCAST, dl, NOutVT, GetPromotedInteger(InOp));
    break;
  case TargetLowering::TypeSoftenFloat:
    // Promote the integer operand by hand.
    return DAG.getNode(ISD::ANY_EXTEND, dl, NOutVT, GetSoftenedFloat(InOp));
  case TargetLowering::TypeSoftPromoteHalf:
    // Promote the integer operand by hand.
    return DAG.getNode(ISD::ANY_EXTEND, dl, NOutVT, GetSoftPromotedHalf(InOp));
  case TargetLowering::TypePromoteFloat: {
    // Convert the promoted float by hand.
    if (!NOutVT.isVector())
      return DAG.getNode(ISD::FP_TO_FP16, dl, NOutVT, GetPromotedFloat(InOp));
    break;
  }
  case TargetLowering::TypeExpandInteger:
  case TargetLowering::TypeExpandFloat:
    break;
  case TargetLowering::TypeScalarizeVector:
    // Convert the element to an integer and promote it by hand.
    if (!NOutVT.isVector())
      return DAG.getNode(ISD::ANY_EXTEND, dl, NOutVT,
                         BitConvertToInteger(GetScalarizedVector(InOp)));
    break;
  case TargetLowering::TypeScalarizeScalableVector:
    report_fatal_error("Scalarization of scalable vectors is not supported.");
  case TargetLowering::TypeSplitVector: {
    if (!NOutVT.isVector()) {
      // For example, i32 = BITCAST v2i16 on alpha.  Convert the split
      // pieces of the input into integers and reassemble in the final type.
      SDValue Lo, Hi;
      GetSplitVector(N->getOperand(0), Lo, Hi);
      Lo = BitConvertToInteger(Lo);
      Hi = BitConvertToInteger(Hi);

      if (DAG.getDataLayout().isBigEndian())
        std::swap(Lo, Hi);

      InOp = DAG.getNode(ISD::ANY_EXTEND, dl,
                         EVT::getIntegerVT(*DAG.getContext(),
                                           NOutVT.getSizeInBits()),
                         JoinIntegers(Lo, Hi));
      return DAG.getNode(ISD::BITCAST, dl, NOutVT, InOp);
    }
    break;
  }
  case TargetLowering::TypeWidenVector:
    // The input is widened to the same size. Convert to the widened value.
    // Make sure that the outgoing value is not a vector, because this would
    // make us bitcast between two vectors which are legalized in different ways.
    if (NOutVT.bitsEq(NInVT) && !NOutVT.isVector()) {
      SDValue Res =
        DAG.getNode(ISD::BITCAST, dl, NOutVT, GetWidenedVector(InOp));

      // For big endian targets we need to shift the casted value or the
      // interesting bits will end up at the wrong place.
      if (DAG.getDataLayout().isBigEndian()) {
        unsigned ShiftAmt = NInVT.getSizeInBits() - InVT.getSizeInBits();
        assert(ShiftAmt < NOutVT.getSizeInBits() && "Too large shift amount!");
        Res = DAG.getNode(ISD::SRL, dl, NOutVT, Res,
                          DAG.getShiftAmountConstant(ShiftAmt, NOutVT, dl));
      }
      return Res;
    }
    // If the output type is also a vector and widening it to the same size
    // as the widened input type would be a legal type, we can widen the bitcast
    // and handle the promotion after.
    if (NOutVT.isVector()) {
      TypeSize WidenInSize = NInVT.getSizeInBits();
      TypeSize OutSize = OutVT.getSizeInBits();
      if (WidenInSize.hasKnownScalarFactor(OutSize)) {
        unsigned Scale = WidenInSize.getKnownScalarFactor(OutSize);
        EVT WideOutVT =
            EVT::getVectorVT(*DAG.getContext(), OutVT.getVectorElementType(),
                             OutVT.getVectorElementCount() * Scale);
        if (isTypeLegal(WideOutVT)) {
          InOp = DAG.getBitcast(WideOutVT, GetWidenedVector(InOp));
          InOp = DAG.getNode(ISD::EXTRACT_SUBVECTOR, dl, OutVT, InOp,
                             DAG.getVectorIdxConstant(0, dl));
          return DAG.getNode(ISD::ANY_EXTEND, dl, NOutVT, InOp);
        }
      }
    }
  }

  return DAG.getNode(ISD::ANY_EXTEND, dl, NOutVT,
                     CreateStackStoreLoad(InOp, OutVT));
}

SDValue DAGTypeLegalizer::PromoteIntRes_FREEZE(SDNode *N) {
  SDValue V = GetPromotedInteger(N->getOperand(0));
  return DAG.getNode(ISD::FREEZE, SDLoc(N),
                     V.getValueType(), V);
}

SDValue DAGTypeLegalizer::PromoteIntRes_BSWAP(SDNode *N) {
  SDValue Op = GetPromotedInteger(N->getOperand(0));
  EVT OVT = N->getValueType(0);
  EVT NVT = Op.getValueType();
  SDLoc dl(N);

  // If the larger BSWAP isn't supported by the target, try to expand now.
  // If we expand later we'll end up with more operations since we lost the
  // original type. We only do this for scalars since we have a shuffle
  // based lowering for vectors in LegalizeVectorOps.
  if (!OVT.isVector() &&
      !TLI.isOperationLegalOrCustomOrPromote(ISD::BSWAP, NVT)) {
    if (SDValue Res = TLI.expandBSWAP(N, DAG))
      return DAG.getNode(ISD::ANY_EXTEND, dl, NVT, Res);
  }

  unsigned DiffBits = NVT.getScalarSizeInBits() - OVT.getScalarSizeInBits();
  return DAG.getNode(ISD::SRL, dl, NVT, DAG.getNode(ISD::BSWAP, dl, NVT, Op),
                     DAG.getShiftAmountConstant(DiffBits, NVT, dl));
}

SDValue DAGTypeLegalizer::PromoteIntRes_BITREVERSE(SDNode *N) {
  SDValue Op = GetPromotedInteger(N->getOperand(0));
  EVT OVT = N->getValueType(0);
  EVT NVT = Op.getValueType();
  SDLoc dl(N);

  // If the larger BITREVERSE isn't supported by the target, try to expand now.
  // If we expand later we'll end up with more operations since we lost the
  // original type. We only do this for scalars since we have a shuffle
  // based lowering for vectors in LegalizeVectorOps.
  if (!OVT.isVector() && OVT.isSimple() &&
      !TLI.isOperationLegalOrCustomOrPromote(ISD::BITREVERSE, NVT)) {
    if (SDValue Res = TLI.expandBITREVERSE(N, DAG))
      return DAG.getNode(ISD::ANY_EXTEND, dl, NVT, Res);
  }

  unsigned DiffBits = NVT.getScalarSizeInBits() - OVT.getScalarSizeInBits();
  return DAG.getNode(ISD::SRL, dl, NVT,
                     DAG.getNode(ISD::BITREVERSE, dl, NVT, Op),
                     DAG.getShiftAmountConstant(DiffBits, NVT, dl));
}

SDValue DAGTypeLegalizer::PromoteIntRes_BUILD_PAIR(SDNode *N) {
  // The pair element type may be legal, or may not promote to the same type as
  // the result, for example i14 = BUILD_PAIR (i7, i7).  Handle all cases.
  return DAG.getNode(ISD::ANY_EXTEND, SDLoc(N),
                     TLI.getTypeToTransformTo(*DAG.getContext(),
                     N->getValueType(0)), JoinIntegers(N->getOperand(0),
                     N->getOperand(1)));
}

SDValue DAGTypeLegalizer::PromoteIntRes_Constant(SDNode *N) {
  EVT VT = N->getValueType(0);
  // FIXME there is no actual debug info here
  SDLoc dl(N);
  // Zero extend things like i1, sign extend everything else.  It shouldn't
  // matter in theory which one we pick, but this tends to give better code?
  unsigned Opc = VT.isByteSized() ? ISD::SIGN_EXTEND : ISD::ZERO_EXTEND;
  SDValue Result = DAG.getNode(Opc, dl,
                               TLI.getTypeToTransformTo(*DAG.getContext(), VT),
                               SDValue(N, 0));
  assert(isa<ConstantSDNode>(Result) && "Didn't constant fold ext?");
  return Result;
}

SDValue DAGTypeLegalizer::PromoteIntRes_CTLZ(SDNode *N) {
  EVT OVT = N->getValueType(0);
  EVT NVT = TLI.getTypeToTransformTo(*DAG.getContext(), OVT);
  SDLoc dl(N);

  // If the larger CTLZ isn't supported by the target, try to expand now.
  // If we expand later we'll end up with more operations since we lost the
  // original type.
  if (!OVT.isVector() && TLI.isTypeLegal(NVT) &&
      !TLI.isOperationLegalOrCustomOrPromote(ISD::CTLZ, NVT) &&
      !TLI.isOperationLegalOrCustomOrPromote(ISD::CTLZ_ZERO_UNDEF, NVT)) {
    if (SDValue Result = TLI.expandCTLZ(N, DAG)) {
      Result = DAG.getNode(ISD::ANY_EXTEND, dl, NVT, Result);
      return Result;
    }
  }

  // Zero extend to the promoted type and do the count there.
  SDValue Op = ZExtPromotedInteger(N->getOperand(0));
  Op = DAG.getNode(N->getOpcode(), dl, NVT, Op);
  // Subtract off the extra leading bits in the bigger type.
  return DAG.getNode(
      ISD::SUB, dl, NVT, Op,
      DAG.getConstant(NVT.getScalarSizeInBits() - OVT.getScalarSizeInBits(), dl,
                      NVT));
}

SDValue DAGTypeLegalizer::PromoteIntRes_CTPOP_PARITY(SDNode *N) {
  EVT OVT = N->getValueType(0);
  EVT NVT = TLI.getTypeToTransformTo(*DAG.getContext(), OVT);

  // If the larger CTPOP isn't supported by the target, try to expand now.
  // If we expand later we'll end up with more operations since we lost the
  // original type.
  // TODO: Expand ISD::PARITY. Need to move ExpandPARITY from LegalizeDAG to
  // TargetLowering.
  if (N->getOpcode() == ISD::CTPOP && !OVT.isVector() && TLI.isTypeLegal(NVT) &&
      !TLI.isOperationLegalOrCustomOrPromote(ISD::CTPOP, NVT)) {
    if (SDValue Result = TLI.expandCTPOP(N, DAG)) {
      Result = DAG.getNode(ISD::ANY_EXTEND, SDLoc(N), NVT, Result);
      return Result;
    }
  }

  // Zero extend to the promoted type and do the count or parity there.
  SDValue Op = ZExtPromotedInteger(N->getOperand(0));
  return DAG.getNode(N->getOpcode(), SDLoc(N), Op.getValueType(), Op);
}

SDValue DAGTypeLegalizer::PromoteIntRes_CTTZ(SDNode *N) {
  SDValue Op = GetPromotedInteger(N->getOperand(0));
  EVT OVT = N->getValueType(0);
  EVT NVT = Op.getValueType();
  SDLoc dl(N);

  // If the larger CTTZ isn't supported by the target, try to expand now.
  // If we expand later we'll end up with more operations since we lost the
  // original type. Don't expand if we can use CTPOP or CTLZ expansion on the
  // larger type.
  if (!OVT.isVector() && TLI.isTypeLegal(NVT) &&
      !TLI.isOperationLegalOrCustomOrPromote(ISD::CTTZ, NVT) &&
      !TLI.isOperationLegalOrCustomOrPromote(ISD::CTTZ_ZERO_UNDEF, NVT) &&
      !TLI.isOperationLegal(ISD::CTPOP, NVT) &&
      !TLI.isOperationLegal(ISD::CTLZ, NVT)) {
    if (SDValue Result = TLI.expandCTTZ(N, DAG)) {
      Result = DAG.getNode(ISD::ANY_EXTEND, dl, NVT, Result);
      return Result;
    }
  }

  if (N->getOpcode() == ISD::CTTZ) {
    // The count is the same in the promoted type except if the original
    // value was zero.  This can be handled by setting the bit just off
    // the top of the original type.
    auto TopBit = APInt::getOneBitSet(NVT.getScalarSizeInBits(),
                                      OVT.getScalarSizeInBits());
    Op = DAG.getNode(ISD::OR, dl, NVT, Op, DAG.getConstant(TopBit, dl, NVT));
  }
  return DAG.getNode(N->getOpcode(), dl, NVT, Op);
}

SDValue DAGTypeLegalizer::PromoteIntRes_EXTRACT_VECTOR_ELT(SDNode *N) {
  SDLoc dl(N);
  EVT NVT = TLI.getTypeToTransformTo(*DAG.getContext(), N->getValueType(0));

  SDValue Op0 = N->getOperand(0);
  SDValue Op1 = N->getOperand(1);

  // If the input also needs to be promoted, do that first so we can get a
  // get a good idea for the output type.
  if (TLI.getTypeAction(*DAG.getContext(), Op0.getValueType())
      == TargetLowering::TypePromoteInteger) {
    SDValue In = GetPromotedInteger(Op0);

    // If the new type is larger than NVT, use it. We probably won't need to
    // promote it again.
    EVT SVT = In.getValueType().getScalarType();
    if (SVT.bitsGE(NVT)) {
      SDValue Ext = DAG.getNode(ISD::EXTRACT_VECTOR_ELT, dl, SVT, In, Op1);
      return DAG.getAnyExtOrTrunc(Ext, dl, NVT);
    }
  }

  return DAG.getNode(ISD::EXTRACT_VECTOR_ELT, dl, NVT, Op0, Op1);
}

SDValue DAGTypeLegalizer::PromoteIntRes_FP_TO_XINT(SDNode *N) {
  EVT NVT = TLI.getTypeToTransformTo(*DAG.getContext(), N->getValueType(0));
  unsigned NewOpc = N->getOpcode();
  SDLoc dl(N);

  // If we're promoting a UINT to a larger size and the larger FP_TO_UINT is
  // not Legal, check to see if we can use FP_TO_SINT instead.  (If both UINT
  // and SINT conversions are Custom, there is no way to tell which is
  // preferable. We choose SINT because that's the right thing on PPC.)
  if (N->getOpcode() == ISD::FP_TO_UINT &&
      !TLI.isOperationLegal(ISD::FP_TO_UINT, NVT) &&
      TLI.isOperationLegalOrCustom(ISD::FP_TO_SINT, NVT))
    NewOpc = ISD::FP_TO_SINT;

  if (N->getOpcode() == ISD::STRICT_FP_TO_UINT &&
      !TLI.isOperationLegal(ISD::STRICT_FP_TO_UINT, NVT) &&
      TLI.isOperationLegalOrCustom(ISD::STRICT_FP_TO_SINT, NVT))
    NewOpc = ISD::STRICT_FP_TO_SINT;

  if (N->getOpcode() == ISD::VP_FPTOUI &&
      !TLI.isOperationLegal(ISD::VP_FPTOUI, NVT) &&
      TLI.isOperationLegalOrCustom(ISD::VP_FPTOSI, NVT))
    NewOpc = ISD::VP_FPTOSI;

  SDValue Res;
  if (N->isStrictFPOpcode()) {
    Res = DAG.getNode(NewOpc, dl, {NVT, MVT::Other},
                      {N->getOperand(0), N->getOperand(1)});
    // Legalize the chain result - switch anything that used the old chain to
    // use the new one.
    ReplaceValueWith(SDValue(N, 1), Res.getValue(1));
  } else if (NewOpc == ISD::VP_FPTOSI || NewOpc == ISD::VP_FPTOUI) {
    Res = DAG.getNode(NewOpc, dl, NVT, {N->getOperand(0), N->getOperand(1),
                      N->getOperand(2)});
  } else {
    Res = DAG.getNode(NewOpc, dl, NVT, N->getOperand(0));
  }

  // Assert that the converted value fits in the original type.  If it doesn't
  // (eg: because the value being converted is too big), then the result of the
  // original operation was undefined anyway, so the assert is still correct.
  //
  // NOTE: fp-to-uint to fp-to-sint promotion guarantees zero extend. For example:
  //   before legalization: fp-to-uint16, 65534. -> 0xfffe
  //   after legalization: fp-to-sint32, 65534. -> 0x0000fffe
  return DAG.getNode((N->getOpcode() == ISD::FP_TO_UINT ||
                      N->getOpcode() == ISD::STRICT_FP_TO_UINT ||
                      N->getOpcode() == ISD::VP_FPTOUI)
                         ? ISD::AssertZext
                         : ISD::AssertSext,
                     dl, NVT, Res,
                     DAG.getValueType(N->getValueType(0).getScalarType()));
}

SDValue DAGTypeLegalizer::PromoteIntRes_FP_TO_XINT_SAT(SDNode *N) {
  // Promote the result type, while keeping the original width in Op1.
  EVT NVT = TLI.getTypeToTransformTo(*DAG.getContext(), N->getValueType(0));
  SDLoc dl(N);
  return DAG.getNode(N->getOpcode(), dl, NVT, N->getOperand(0),
                     N->getOperand(1));
}

SDValue DAGTypeLegalizer::PromoteIntRes_FP_TO_FP16(SDNode *N) {
  EVT NVT = TLI.getTypeToTransformTo(*DAG.getContext(), N->getValueType(0));
  SDLoc dl(N);

  return DAG.getNode(N->getOpcode(), dl, NVT, N->getOperand(0));
}

SDValue DAGTypeLegalizer::PromoteIntRes_FLT_ROUNDS(SDNode *N) {
  EVT NVT = TLI.getTypeToTransformTo(*DAG.getContext(), N->getValueType(0));
  SDLoc dl(N);

  SDValue Res =
      DAG.getNode(N->getOpcode(), dl, {NVT, MVT::Other}, N->getOperand(0));

  // Legalize the chain result - switch anything that used the old chain to
  // use the new one.
  ReplaceValueWith(SDValue(N, 1), Res.getValue(1));
  return Res;
}

SDValue DAGTypeLegalizer::PromoteIntRes_INT_EXTEND(SDNode *N) {
  EVT NVT = TLI.getTypeToTransformTo(*DAG.getContext(), N->getValueType(0));
  SDLoc dl(N);

  if (getTypeAction(N->getOperand(0).getValueType())
      == TargetLowering::TypePromoteInteger) {
    SDValue Res = GetPromotedInteger(N->getOperand(0));
    assert(Res.getValueType().bitsLE(NVT) && "Extension doesn't make sense!");

    // If the result and operand types are the same after promotion, simplify
    // to an in-register extension.
    if (NVT == Res.getValueType()) {
      // The high bits are not guaranteed to be anything.  Insert an extend.
      if (N->getOpcode() == ISD::SIGN_EXTEND)
        return DAG.getNode(ISD::SIGN_EXTEND_INREG, dl, NVT, Res,
                           DAG.getValueType(N->getOperand(0).getValueType()));
      if (N->getOpcode() == ISD::ZERO_EXTEND)
        return DAG.getZeroExtendInReg(Res, dl, N->getOperand(0).getValueType());
      assert(N->getOpcode() == ISD::ANY_EXTEND && "Unknown integer extension!");
      return Res;
    }
  }

  // Otherwise, just extend the original operand all the way to the larger type.
  return DAG.getNode(N->getOpcode(), dl, NVT, N->getOperand(0));
}

SDValue DAGTypeLegalizer::PromoteIntRes_LOAD(LoadSDNode *N) {
  assert(ISD::isUNINDEXEDLoad(N) && "Indexed load during type legalization!");
  EVT NVT = TLI.getTypeToTransformTo(*DAG.getContext(), N->getValueType(0));
  ISD::LoadExtType ExtType =
    ISD::isNON_EXTLoad(N) ? ISD::EXTLOAD : N->getExtensionType();
  SDLoc dl(N);
  SDValue Res = DAG.getExtLoad(ExtType, dl, NVT, N->getChain(), N->getBasePtr(),
                               N->getMemoryVT(), N->getMemOperand());

  // Legalize the chain result - switch anything that used the old chain to
  // use the new one.
  ReplaceValueWith(SDValue(N, 1), Res.getValue(1));
  return Res;
}

SDValue DAGTypeLegalizer::PromoteIntRes_MLOAD(MaskedLoadSDNode *N) {
  EVT NVT = TLI.getTypeToTransformTo(*DAG.getContext(), N->getValueType(0));
  SDValue ExtPassThru = GetPromotedInteger(N->getPassThru());

  ISD::LoadExtType ExtType = N->getExtensionType();
  if (ExtType == ISD::NON_EXTLOAD)
    ExtType = ISD::EXTLOAD;

  SDLoc dl(N);
  SDValue Res = DAG.getMaskedLoad(NVT, dl, N->getChain(), N->getBasePtr(),
                                  N->getOffset(), N->getMask(), ExtPassThru,
                                  N->getMemoryVT(), N->getMemOperand(),
                                  N->getAddressingMode(), ExtType,
                                  N->isExpandingLoad());
  // Legalize the chain result - switch anything that used the old chain to
  // use the new one.
  ReplaceValueWith(SDValue(N, 1), Res.getValue(1));
  return Res;
}

SDValue DAGTypeLegalizer::PromoteIntRes_MGATHER(MaskedGatherSDNode *N) {
  EVT NVT = TLI.getTypeToTransformTo(*DAG.getContext(), N->getValueType(0));
  SDValue ExtPassThru = GetPromotedInteger(N->getPassThru());
  assert(NVT == ExtPassThru.getValueType() &&
      "Gather result type and the passThru argument type should be the same");

  ISD::LoadExtType ExtType = N->getExtensionType();
  if (ExtType == ISD::NON_EXTLOAD)
    ExtType = ISD::EXTLOAD;

  SDLoc dl(N);
  SDValue Ops[] = {N->getChain(), ExtPassThru, N->getMask(), N->getBasePtr(),
                   N->getIndex(), N->getScale() };
  SDValue Res = DAG.getMaskedGather(DAG.getVTList(NVT, MVT::Other),
                                    N->getMemoryVT(), dl, Ops,
                                    N->getMemOperand(), N->getIndexType(),
                                    ExtType);
  // Legalize the chain result - switch anything that used the old chain to
  // use the new one.
  ReplaceValueWith(SDValue(N, 1), Res.getValue(1));
  return Res;
}

/// Promote the overflow flag of an overflowing arithmetic node.
SDValue DAGTypeLegalizer::PromoteIntRes_Overflow(SDNode *N) {
  // Change the return type of the boolean result while obeying
  // getSetCCResultType.
  EVT NVT = TLI.getTypeToTransformTo(*DAG.getContext(), N->getValueType(1));
  EVT VT = N->getValueType(0);
  EVT SVT = getSetCCResultType(VT);
  SDValue Ops[3] = { N->getOperand(0), N->getOperand(1) };
  unsigned NumOps = N->getNumOperands();
  assert(NumOps <= 3 && "Too many operands");
  if (NumOps == 3)
    Ops[2] = N->getOperand(2);

  SDLoc dl(N);
  SDValue Res = DAG.getNode(N->getOpcode(), dl, DAG.getVTList(VT, SVT),
                            makeArrayRef(Ops, NumOps));

  // Modified the sum result - switch anything that used the old sum to use
  // the new one.
  ReplaceValueWith(SDValue(N, 0), Res);

  // Convert to the expected type.
  return DAG.getBoolExtOrTrunc(Res.getValue(1), dl, NVT, VT);
}

SDValue DAGTypeLegalizer::PromoteIntRes_ADDSUBSHLSAT(SDNode *N) {
  // If the promoted type is legal, we can convert this to:
  //   1. ANY_EXTEND iN to iM
  //   2. SHL by M-N
  //   3. [US][ADD|SUB|SHL]SAT
  //   4. L/ASHR by M-N
  // Else it is more efficient to convert this to a min and a max
  // operation in the higher precision arithmetic.
  SDLoc dl(N);
  SDValue Op1 = N->getOperand(0);
  SDValue Op2 = N->getOperand(1);
  unsigned OldBits = Op1.getScalarValueSizeInBits();

  unsigned Opcode = N->getOpcode();
  bool IsShift = Opcode == ISD::USHLSAT || Opcode == ISD::SSHLSAT;

  SDValue Op1Promoted, Op2Promoted;
  if (IsShift) {
    Op1Promoted = GetPromotedInteger(Op1);
    Op2Promoted = ZExtPromotedInteger(Op2);
  } else if (Opcode == ISD::UADDSAT || Opcode == ISD::USUBSAT) {
    Op1Promoted = ZExtPromotedInteger(Op1);
    Op2Promoted = ZExtPromotedInteger(Op2);
  } else {
    Op1Promoted = SExtPromotedInteger(Op1);
    Op2Promoted = SExtPromotedInteger(Op2);
  }
  EVT PromotedType = Op1Promoted.getValueType();
  unsigned NewBits = PromotedType.getScalarSizeInBits();

  if (Opcode == ISD::UADDSAT) {
    APInt MaxVal = APInt::getAllOnes(OldBits).zext(NewBits);
    SDValue SatMax = DAG.getConstant(MaxVal, dl, PromotedType);
    SDValue Add =
        DAG.getNode(ISD::ADD, dl, PromotedType, Op1Promoted, Op2Promoted);
    return DAG.getNode(ISD::UMIN, dl, PromotedType, Add, SatMax);
  }

  // USUBSAT can always be promoted as long as we have zero-extended the args.
  if (Opcode == ISD::USUBSAT)
    return DAG.getNode(ISD::USUBSAT, dl, PromotedType, Op1Promoted,
                       Op2Promoted);

  // Shift cannot use a min/max expansion, we can't detect overflow if all of
  // the bits have been shifted out.
  if (IsShift || TLI.isOperationLegal(Opcode, PromotedType)) {
    unsigned ShiftOp;
    switch (Opcode) {
    case ISD::SADDSAT:
    case ISD::SSUBSAT:
    case ISD::SSHLSAT:
      ShiftOp = ISD::SRA;
      break;
    case ISD::USHLSAT:
      ShiftOp = ISD::SRL;
      break;
    default:
      llvm_unreachable("Expected opcode to be signed or unsigned saturation "
                       "addition, subtraction or left shift");
    }

    unsigned SHLAmount = NewBits - OldBits;
    SDValue ShiftAmount =
        DAG.getShiftAmountConstant(SHLAmount, PromotedType, dl);
    Op1Promoted =
        DAG.getNode(ISD::SHL, dl, PromotedType, Op1Promoted, ShiftAmount);
    if (!IsShift)
      Op2Promoted =
          DAG.getNode(ISD::SHL, dl, PromotedType, Op2Promoted, ShiftAmount);

    SDValue Result =
        DAG.getNode(Opcode, dl, PromotedType, Op1Promoted, Op2Promoted);
    return DAG.getNode(ShiftOp, dl, PromotedType, Result, ShiftAmount);
  }

  unsigned AddOp = Opcode == ISD::SADDSAT ? ISD::ADD : ISD::SUB;
  APInt MinVal = APInt::getSignedMinValue(OldBits).sext(NewBits);
  APInt MaxVal = APInt::getSignedMaxValue(OldBits).sext(NewBits);
  SDValue SatMin = DAG.getConstant(MinVal, dl, PromotedType);
  SDValue SatMax = DAG.getConstant(MaxVal, dl, PromotedType);
  SDValue Result =
      DAG.getNode(AddOp, dl, PromotedType, Op1Promoted, Op2Promoted);
  Result = DAG.getNode(ISD::SMIN, dl, PromotedType, Result, SatMax);
  Result = DAG.getNode(ISD::SMAX, dl, PromotedType, Result, SatMin);
  return Result;
}

SDValue DAGTypeLegalizer::PromoteIntRes_MULFIX(SDNode *N) {
  // Can just promote the operands then continue with operation.
  SDLoc dl(N);
  SDValue Op1Promoted, Op2Promoted;
  bool Signed =
      N->getOpcode() == ISD::SMULFIX || N->getOpcode() == ISD::SMULFIXSAT;
  bool Saturating =
      N->getOpcode() == ISD::SMULFIXSAT || N->getOpcode() == ISD::UMULFIXSAT;
  if (Signed) {
    Op1Promoted = SExtPromotedInteger(N->getOperand(0));
    Op2Promoted = SExtPromotedInteger(N->getOperand(1));
  } else {
    Op1Promoted = ZExtPromotedInteger(N->getOperand(0));
    Op2Promoted = ZExtPromotedInteger(N->getOperand(1));
  }
  EVT OldType = N->getOperand(0).getValueType();
  EVT PromotedType = Op1Promoted.getValueType();
  unsigned DiffSize =
      PromotedType.getScalarSizeInBits() - OldType.getScalarSizeInBits();

  if (Saturating) {
    // Promoting the operand and result values changes the saturation width,
    // which is extends the values that we clamp to on saturation. This could be
    // resolved by shifting one of the operands the same amount, which would
    // also shift the result we compare against, then shifting back.
    Op1Promoted =
        DAG.getNode(ISD::SHL, dl, PromotedType, Op1Promoted,
                    DAG.getShiftAmountConstant(DiffSize, PromotedType, dl));
    SDValue Result = DAG.getNode(N->getOpcode(), dl, PromotedType, Op1Promoted,
                                 Op2Promoted, N->getOperand(2));
    unsigned ShiftOp = Signed ? ISD::SRA : ISD::SRL;
    return DAG.getNode(ShiftOp, dl, PromotedType, Result,
                       DAG.getShiftAmountConstant(DiffSize, PromotedType, dl));
  }
  return DAG.getNode(N->getOpcode(), dl, PromotedType, Op1Promoted, Op2Promoted,
                     N->getOperand(2));
}

static SDValue SaturateWidenedDIVFIX(SDValue V, SDLoc &dl,
                                     unsigned SatW, bool Signed,
                                     const TargetLowering &TLI,
                                     SelectionDAG &DAG) {
  EVT VT = V.getValueType();
  unsigned VTW = VT.getScalarSizeInBits();

  if (!Signed) {
    // Saturate to the unsigned maximum by getting the minimum of V and the
    // maximum.
    return DAG.getNode(ISD::UMIN, dl, VT, V,
                       DAG.getConstant(APInt::getLowBitsSet(VTW, SatW),
                                       dl, VT));
  }

  // Saturate to the signed maximum (the low SatW - 1 bits) by taking the
  // signed minimum of it and V.
  V = DAG.getNode(ISD::SMIN, dl, VT, V,
                  DAG.getConstant(APInt::getLowBitsSet(VTW, SatW - 1),
                                  dl, VT));
  // Saturate to the signed minimum (the high SatW + 1 bits) by taking the
  // signed maximum of it and V.
  V = DAG.getNode(ISD::SMAX, dl, VT, V,
                  DAG.getConstant(APInt::getHighBitsSet(VTW, VTW - SatW + 1),
                                  dl, VT));
  return V;
}

static SDValue earlyExpandDIVFIX(SDNode *N, SDValue LHS, SDValue RHS,
                                 unsigned Scale, const TargetLowering &TLI,
                                 SelectionDAG &DAG, unsigned SatW = 0) {
  EVT VT = LHS.getValueType();
  unsigned VTSize = VT.getScalarSizeInBits();
  bool Signed = N->getOpcode() == ISD::SDIVFIX ||
                N->getOpcode() == ISD::SDIVFIXSAT;
  bool Saturating = N->getOpcode() == ISD::SDIVFIXSAT ||
                    N->getOpcode() == ISD::UDIVFIXSAT;

  SDLoc dl(N);
  // Widen the types by a factor of two. This is guaranteed to expand, since it
  // will always have enough high bits in the LHS to shift into.
  EVT WideVT = EVT::getIntegerVT(*DAG.getContext(), VTSize * 2);
  if (VT.isVector())
    WideVT = EVT::getVectorVT(*DAG.getContext(), WideVT,
                              VT.getVectorElementCount());
  if (Signed) {
    LHS = DAG.getSExtOrTrunc(LHS, dl, WideVT);
    RHS = DAG.getSExtOrTrunc(RHS, dl, WideVT);
  } else {
    LHS = DAG.getZExtOrTrunc(LHS, dl, WideVT);
    RHS = DAG.getZExtOrTrunc(RHS, dl, WideVT);
  }

  SDValue Res = TLI.expandFixedPointDiv(N->getOpcode(), dl, LHS, RHS, Scale,
                                        DAG);
  assert(Res && "Expanding DIVFIX with wide type failed?");
  if (Saturating) {
    // If the caller has told us to saturate at something less, use that width
    // instead of the type before doubling. However, it cannot be more than
    // what we just widened!
    assert(SatW <= VTSize &&
           "Tried to saturate to more than the original type?");
    Res = SaturateWidenedDIVFIX(Res, dl, SatW == 0 ? VTSize : SatW, Signed,
                                TLI, DAG);
  }
  return DAG.getZExtOrTrunc(Res, dl, VT);
}

SDValue DAGTypeLegalizer::PromoteIntRes_DIVFIX(SDNode *N) {
  SDLoc dl(N);
  SDValue Op1Promoted, Op2Promoted;
  bool Signed = N->getOpcode() == ISD::SDIVFIX ||
                N->getOpcode() == ISD::SDIVFIXSAT;
  bool Saturating = N->getOpcode() == ISD::SDIVFIXSAT ||
                    N->getOpcode() == ISD::UDIVFIXSAT;
  if (Signed) {
    Op1Promoted = SExtPromotedInteger(N->getOperand(0));
    Op2Promoted = SExtPromotedInteger(N->getOperand(1));
  } else {
    Op1Promoted = ZExtPromotedInteger(N->getOperand(0));
    Op2Promoted = ZExtPromotedInteger(N->getOperand(1));
  }
  EVT PromotedType = Op1Promoted.getValueType();
  unsigned Scale = N->getConstantOperandVal(2);

  // If the type is already legal and the operation is legal in that type, we
  // should not early expand.
  if (TLI.isTypeLegal(PromotedType)) {
    TargetLowering::LegalizeAction Action =
        TLI.getFixedPointOperationAction(N->getOpcode(), PromotedType, Scale);
    if (Action == TargetLowering::Legal || Action == TargetLowering::Custom) {
      unsigned Diff = PromotedType.getScalarSizeInBits() -
                      N->getValueType(0).getScalarSizeInBits();
      if (Saturating)
        Op1Promoted =
            DAG.getNode(ISD::SHL, dl, PromotedType, Op1Promoted,
                        DAG.getShiftAmountConstant(Diff, PromotedType, dl));
      SDValue Res = DAG.getNode(N->getOpcode(), dl, PromotedType, Op1Promoted,
                                Op2Promoted, N->getOperand(2));
      if (Saturating)
        Res = DAG.getNode(Signed ? ISD::SRA : ISD::SRL, dl, PromotedType, Res,
                          DAG.getShiftAmountConstant(Diff, PromotedType, dl));
      return Res;
    }
  }

  // See if we can perform the division in this type without expanding.
  if (SDValue Res = TLI.expandFixedPointDiv(N->getOpcode(), dl, Op1Promoted,
                                        Op2Promoted, Scale, DAG)) {
    if (Saturating)
      Res = SaturateWidenedDIVFIX(Res, dl,
                                  N->getValueType(0).getScalarSizeInBits(),
                                  Signed, TLI, DAG);
    return Res;
  }
  // If we cannot, expand it to twice the type width. If we are saturating, give
  // it the original width as a saturating width so we don't need to emit
  // two saturations.
  return earlyExpandDIVFIX(N, Op1Promoted, Op2Promoted, Scale, TLI, DAG,
                            N->getValueType(0).getScalarSizeInBits());
}

SDValue DAGTypeLegalizer::PromoteIntRes_SADDSUBO(SDNode *N, unsigned ResNo) {
  if (ResNo == 1)
    return PromoteIntRes_Overflow(N);

  // The operation overflowed iff the result in the larger type is not the
  // sign extension of its truncation to the original type.
  SDValue LHS = SExtPromotedInteger(N->getOperand(0));
  SDValue RHS = SExtPromotedInteger(N->getOperand(1));
  EVT OVT = N->getOperand(0).getValueType();
  EVT NVT = LHS.getValueType();
  SDLoc dl(N);

  // Do the arithmetic in the larger type.
  unsigned Opcode = N->getOpcode() == ISD::SADDO ? ISD::ADD : ISD::SUB;
  SDValue Res = DAG.getNode(Opcode, dl, NVT, LHS, RHS);

  // Calculate the overflow flag: sign extend the arithmetic result from
  // the original type.
  SDValue Ofl = DAG.getNode(ISD::SIGN_EXTEND_INREG, dl, NVT, Res,
                            DAG.getValueType(OVT));
  // Overflowed if and only if this is not equal to Res.
  Ofl = DAG.getSetCC(dl, N->getValueType(1), Ofl, Res, ISD::SETNE);

  // Use the calculated overflow everywhere.
  ReplaceValueWith(SDValue(N, 1), Ofl);

  return Res;
}

SDValue DAGTypeLegalizer::PromoteIntRes_Select(SDNode *N) {
  SDValue Mask = N->getOperand(0);

  SDValue LHS = GetPromotedInteger(N->getOperand(1));
  SDValue RHS = GetPromotedInteger(N->getOperand(2));

  unsigned Opcode = N->getOpcode();
  if (Opcode == ISD::VP_SELECT || Opcode == ISD::VP_MERGE)
    return DAG.getNode(Opcode, SDLoc(N), LHS.getValueType(), Mask, LHS, RHS,
                       N->getOperand(3));
  return DAG.getNode(Opcode, SDLoc(N), LHS.getValueType(), Mask, LHS, RHS);
}

SDValue DAGTypeLegalizer::PromoteIntRes_SELECT_CC(SDNode *N) {
  SDValue LHS = GetPromotedInteger(N->getOperand(2));
  SDValue RHS = GetPromotedInteger(N->getOperand(3));
  return DAG.getNode(ISD::SELECT_CC, SDLoc(N),
                     LHS.getValueType(), N->getOperand(0),
                     N->getOperand(1), LHS, RHS, N->getOperand(4));
}

SDValue DAGTypeLegalizer::PromoteIntRes_SETCC(SDNode *N) {
  unsigned OpNo = N->isStrictFPOpcode() ? 1 : 0;
  EVT InVT = N->getOperand(OpNo).getValueType();
  EVT NVT = TLI.getTypeToTransformTo(*DAG.getContext(), N->getValueType(0));

  EVT SVT = getSetCCResultType(InVT);

  // If we got back a type that needs to be promoted, this likely means the
  // the input type also needs to be promoted. So get the promoted type for
  // the input and try the query again.
  if (getTypeAction(SVT) == TargetLowering::TypePromoteInteger) {
    if (getTypeAction(InVT) == TargetLowering::TypePromoteInteger) {
      InVT = TLI.getTypeToTransformTo(*DAG.getContext(), InVT);
      SVT = getSetCCResultType(InVT);
    } else {
      // Input type isn't promoted, just use the default promoted type.
      SVT = NVT;
    }
  }

  SDLoc dl(N);
  assert(SVT.isVector() == N->getOperand(OpNo).getValueType().isVector() &&
         "Vector compare must return a vector result!");

  // Get the SETCC result using the canonical SETCC type.
  SDValue SetCC;
  if (N->isStrictFPOpcode()) {
    EVT VTs[] = {SVT, MVT::Other};
    SDValue Opers[] = {N->getOperand(0), N->getOperand(1),
                       N->getOperand(2), N->getOperand(3)};
    SetCC = DAG.getNode(N->getOpcode(), dl, VTs, Opers);
    // Legalize the chain result - switch anything that used the old chain to
    // use the new one.
    ReplaceValueWith(SDValue(N, 1), SetCC.getValue(1));
  } else
    SetCC = DAG.getNode(N->getOpcode(), dl, SVT, N->getOperand(0),
                        N->getOperand(1), N->getOperand(2));

  // Convert to the expected type.
  return DAG.getSExtOrTrunc(SetCC, dl, NVT);
}

SDValue DAGTypeLegalizer::PromoteIntRes_IS_FPCLASS(SDNode *N) {
  SDLoc DL(N);
  SDValue Arg = N->getOperand(0);
  SDValue Test = N->getOperand(1);
  EVT NResVT = TLI.getTypeToTransformTo(*DAG.getContext(), N->getValueType(0));
  return DAG.getNode(ISD::IS_FPCLASS, DL, NResVT, Arg, Test);
}

SDValue DAGTypeLegalizer::PromoteIntRes_SHL(SDNode *N) {
  SDValue LHS = GetPromotedInteger(N->getOperand(0));
  SDValue RHS = N->getOperand(1);
  if (getTypeAction(RHS.getValueType()) == TargetLowering::TypePromoteInteger)
    RHS = ZExtPromotedInteger(RHS);
  if (N->getOpcode() != ISD::VP_SHL)
    return DAG.getNode(N->getOpcode(), SDLoc(N), LHS.getValueType(), LHS, RHS);
  return DAG.getNode(N->getOpcode(), SDLoc(N), LHS.getValueType(), LHS, RHS,
                     N->getOperand(2), N->getOperand(3));
}

SDValue DAGTypeLegalizer::PromoteIntRes_SIGN_EXTEND_INREG(SDNode *N) {
  SDValue Op = GetPromotedInteger(N->getOperand(0));
  return DAG.getNode(ISD::SIGN_EXTEND_INREG, SDLoc(N),
                     Op.getValueType(), Op, N->getOperand(1));
}

SDValue DAGTypeLegalizer::PromoteIntRes_SimpleIntBinOp(SDNode *N) {
  // The input may have strange things in the top bits of the registers, but
  // these operations don't care.  They may have weird bits going out, but
  // that too is okay if they are integer operations.
  SDValue LHS = GetPromotedInteger(N->getOperand(0));
  SDValue RHS = GetPromotedInteger(N->getOperand(1));
  if (N->getNumOperands() == 2)
    return DAG.getNode(N->getOpcode(), SDLoc(N), LHS.getValueType(), LHS, RHS);
  assert(N->getNumOperands() == 4 && "Unexpected number of operands!");
  assert(N->isVPOpcode() && "Expected VP opcode");
  return DAG.getNode(N->getOpcode(), SDLoc(N), LHS.getValueType(), LHS, RHS,
                     N->getOperand(2), N->getOperand(3));
}

SDValue DAGTypeLegalizer::PromoteIntRes_SExtIntBinOp(SDNode *N) {
  // Sign extend the input.
  SDValue LHS = SExtPromotedInteger(N->getOperand(0));
  SDValue RHS = SExtPromotedInteger(N->getOperand(1));
  if (N->getNumOperands() == 2)
    return DAG.getNode(N->getOpcode(), SDLoc(N), LHS.getValueType(), LHS, RHS);
  assert(N->getNumOperands() == 4 && "Unexpected number of operands!");
  assert(N->isVPOpcode() && "Expected VP opcode");
  return DAG.getNode(N->getOpcode(), SDLoc(N), LHS.getValueType(), LHS, RHS,
                     N->getOperand(2), N->getOperand(3));
}

SDValue DAGTypeLegalizer::PromoteIntRes_ZExtIntBinOp(SDNode *N) {
  // Zero extend the input.
  SDValue LHS = ZExtPromotedInteger(N->getOperand(0));
  SDValue RHS = ZExtPromotedInteger(N->getOperand(1));
  if (N->getNumOperands() == 2)
    return DAG.getNode(N->getOpcode(), SDLoc(N), LHS.getValueType(), LHS, RHS);
  assert(N->getNumOperands() == 4 && "Unexpected number of operands!");
  assert(N->isVPOpcode() && "Expected VP opcode");
  return DAG.getNode(N->getOpcode(), SDLoc(N), LHS.getValueType(), LHS, RHS,
                     N->getOperand(2), N->getOperand(3));
}

SDValue DAGTypeLegalizer::PromoteIntRes_UMINUMAX(SDNode *N) {
  // It doesn't matter if we sign extend or zero extend in the inputs. So do
  // whatever is best for the target.
  SDValue LHS = SExtOrZExtPromotedInteger(N->getOperand(0));
  SDValue RHS = SExtOrZExtPromotedInteger(N->getOperand(1));
  return DAG.getNode(N->getOpcode(), SDLoc(N),
                     LHS.getValueType(), LHS, RHS);
}

SDValue DAGTypeLegalizer::PromoteIntRes_SRA(SDNode *N) {
  // The input value must be properly sign extended.
  SDValue LHS = SExtPromotedInteger(N->getOperand(0));
  SDValue RHS = N->getOperand(1);
  if (getTypeAction(RHS.getValueType()) == TargetLowering::TypePromoteInteger)
    RHS = ZExtPromotedInteger(RHS);
  if (N->getOpcode() != ISD::VP_ASHR)
    return DAG.getNode(N->getOpcode(), SDLoc(N), LHS.getValueType(), LHS, RHS);
  return DAG.getNode(N->getOpcode(), SDLoc(N), LHS.getValueType(), LHS, RHS,
                     N->getOperand(2), N->getOperand(3));
}

SDValue DAGTypeLegalizer::PromoteIntRes_SRL(SDNode *N) {
  // The input value must be properly zero extended.
  SDValue LHS = ZExtPromotedInteger(N->getOperand(0));
  SDValue RHS = N->getOperand(1);
  if (getTypeAction(RHS.getValueType()) == TargetLowering::TypePromoteInteger)
    RHS = ZExtPromotedInteger(RHS);
  if (N->getOpcode() != ISD::VP_LSHR)
    return DAG.getNode(N->getOpcode(), SDLoc(N), LHS.getValueType(), LHS, RHS);
  return DAG.getNode(N->getOpcode(), SDLoc(N), LHS.getValueType(), LHS, RHS,
                     N->getOperand(2), N->getOperand(3));
}

SDValue DAGTypeLegalizer::PromoteIntRes_Rotate(SDNode *N) {
  // Lower the rotate to shifts and ORs which can be promoted.
  SDValue Res = TLI.expandROT(N, true /*AllowVectorOps*/, DAG);
  ReplaceValueWith(SDValue(N, 0), Res);
  return SDValue();
}

SDValue DAGTypeLegalizer::PromoteIntRes_FunnelShift(SDNode *N) {
  SDValue Hi = GetPromotedInteger(N->getOperand(0));
  SDValue Lo = GetPromotedInteger(N->getOperand(1));
  SDValue Amt = N->getOperand(2);
  if (getTypeAction(Amt.getValueType()) == TargetLowering::TypePromoteInteger)
    Amt = ZExtPromotedInteger(Amt);
  EVT AmtVT = Amt.getValueType();

  SDLoc DL(N);
  EVT OldVT = N->getOperand(0).getValueType();
  EVT VT = Lo.getValueType();
  unsigned Opcode = N->getOpcode();
  bool IsFSHR = Opcode == ISD::FSHR;
  unsigned OldBits = OldVT.getScalarSizeInBits();
  unsigned NewBits = VT.getScalarSizeInBits();

  // Amount has to be interpreted modulo the old bit width.
  Amt = DAG.getNode(ISD::UREM, DL, AmtVT, Amt,
                    DAG.getConstant(OldBits, DL, AmtVT));

  // If the promoted type is twice the size (or more), then we use the
  // traditional funnel 'double' shift codegen. This isn't necessary if the
  // shift amount is constant.
  // fshl(x,y,z) -> (((aext(x) << bw) | zext(y)) << (z % bw)) >> bw.
  // fshr(x,y,z) -> (((aext(x) << bw) | zext(y)) >> (z % bw)).
  if (NewBits >= (2 * OldBits) && !isa<ConstantSDNode>(Amt) &&
      !TLI.isOperationLegalOrCustom(Opcode, VT)) {
    SDValue HiShift = DAG.getConstant(OldBits, DL, VT);
    Hi = DAG.getNode(ISD::SHL, DL, VT, Hi, HiShift);
    Lo = DAG.getZeroExtendInReg(Lo, DL, OldVT);
    SDValue Res = DAG.getNode(ISD::OR, DL, VT, Hi, Lo);
    Res = DAG.getNode(IsFSHR ? ISD::SRL : ISD::SHL, DL, VT, Res, Amt);
    if (!IsFSHR)
      Res = DAG.getNode(ISD::SRL, DL, VT, Res, HiShift);
    return Res;
  }

  // Shift Lo up to occupy the upper bits of the promoted type.
  SDValue ShiftOffset = DAG.getConstant(NewBits - OldBits, DL, AmtVT);
  Lo = DAG.getNode(ISD::SHL, DL, VT, Lo, ShiftOffset);

  // Increase Amount to shift the result into the lower bits of the promoted
  // type.
  if (IsFSHR)
    Amt = DAG.getNode(ISD::ADD, DL, AmtVT, Amt, ShiftOffset);

  return DAG.getNode(Opcode, DL, VT, Hi, Lo, Amt);
}

SDValue DAGTypeLegalizer::PromoteIntRes_TRUNCATE(SDNode *N) {
  EVT NVT = TLI.getTypeToTransformTo(*DAG.getContext(), N->getValueType(0));
  SDValue Res;
  SDValue InOp = N->getOperand(0);
  SDLoc dl(N);

  switch (getTypeAction(InOp.getValueType())) {
  default: llvm_unreachable("Unknown type action!");
  case TargetLowering::TypeLegal:
  case TargetLowering::TypeExpandInteger:
    Res = InOp;
    break;
  case TargetLowering::TypePromoteInteger:
    Res = GetPromotedInteger(InOp);
    break;
  case TargetLowering::TypeSplitVector: {
    EVT InVT = InOp.getValueType();
    assert(InVT.isVector() && "Cannot split scalar types");
    ElementCount NumElts = InVT.getVectorElementCount();
    assert(NumElts == NVT.getVectorElementCount() &&
           "Dst and Src must have the same number of elements");
    assert(isPowerOf2_32(NumElts.getKnownMinValue()) &&
           "Promoted vector type must be a power of two");

    SDValue EOp1, EOp2;
    GetSplitVector(InOp, EOp1, EOp2);

    EVT HalfNVT = EVT::getVectorVT(*DAG.getContext(), NVT.getScalarType(),
                                   NumElts.divideCoefficientBy(2));
    if (N->getOpcode() == ISD::TRUNCATE) {
      EOp1 = DAG.getNode(ISD::TRUNCATE, dl, HalfNVT, EOp1);
      EOp2 = DAG.getNode(ISD::TRUNCATE, dl, HalfNVT, EOp2);
    } else {
      assert(N->getOpcode() == ISD::VP_TRUNCATE &&
             "Expected VP_TRUNCATE opcode");
      SDValue MaskLo, MaskHi, EVLLo, EVLHi;
      std::tie(MaskLo, MaskHi) = SplitMask(N->getOperand(1));
      std::tie(EVLLo, EVLHi) =
          DAG.SplitEVL(N->getOperand(2), N->getValueType(0), dl);
      EOp1 = DAG.getNode(ISD::VP_TRUNCATE, dl, HalfNVT, EOp1, MaskLo, EVLLo);
      EOp2 = DAG.getNode(ISD::VP_TRUNCATE, dl, HalfNVT, EOp2, MaskHi, EVLHi);
    }
    return DAG.getNode(ISD::CONCAT_VECTORS, dl, NVT, EOp1, EOp2);
  }
  // TODO: VP_TRUNCATE need to handle when TypeWidenVector access to some
  // targets.
  case TargetLowering::TypeWidenVector: {
    SDValue WideInOp = GetWidenedVector(InOp);

    // Truncate widened InOp.
    unsigned NumElem = WideInOp.getValueType().getVectorNumElements();
    EVT TruncVT = EVT::getVectorVT(*DAG.getContext(),
                                   N->getValueType(0).getScalarType(), NumElem);
    SDValue WideTrunc = DAG.getNode(ISD::TRUNCATE, dl, TruncVT, WideInOp);

    // Zero extend so that the elements are of same type as those of NVT
    EVT ExtVT = EVT::getVectorVT(*DAG.getContext(), NVT.getVectorElementType(),
                                 NumElem);
    SDValue WideExt = DAG.getNode(ISD::ZERO_EXTEND, dl, ExtVT, WideTrunc);

    // Extract the low NVT subvector.
    SDValue ZeroIdx = DAG.getVectorIdxConstant(0, dl);
    return DAG.getNode(ISD::EXTRACT_SUBVECTOR, dl, NVT, WideExt, ZeroIdx);
  }
  }

  // Truncate to NVT instead of VT
  if (N->getOpcode() == ISD::VP_TRUNCATE)
    return DAG.getNode(ISD::VP_TRUNCATE, dl, NVT, Res, N->getOperand(1),
                       N->getOperand(2));
  return DAG.getNode(ISD::TRUNCATE, dl, NVT, Res);
}

SDValue DAGTypeLegalizer::PromoteIntRes_UADDSUBO(SDNode *N, unsigned ResNo) {
  if (ResNo == 1)
    return PromoteIntRes_Overflow(N);

  // The operation overflowed iff the result in the larger type is not the
  // zero extension of its truncation to the original type.
  SDValue LHS = ZExtPromotedInteger(N->getOperand(0));
  SDValue RHS = ZExtPromotedInteger(N->getOperand(1));
  EVT OVT = N->getOperand(0).getValueType();
  EVT NVT = LHS.getValueType();
  SDLoc dl(N);

  // Do the arithmetic in the larger type.
  unsigned Opcode = N->getOpcode() == ISD::UADDO ? ISD::ADD : ISD::SUB;
  SDValue Res = DAG.getNode(Opcode, dl, NVT, LHS, RHS);

  // Calculate the overflow flag: zero extend the arithmetic result from
  // the original type.
  SDValue Ofl = DAG.getZeroExtendInReg(Res, dl, OVT);
  // Overflowed if and only if this is not equal to Res.
  Ofl = DAG.getSetCC(dl, N->getValueType(1), Ofl, Res, ISD::SETNE);

  // Use the calculated overflow everywhere.
  ReplaceValueWith(SDValue(N, 1), Ofl);

  return Res;
}

// Handle promotion for the ADDE/SUBE/ADDCARRY/SUBCARRY nodes. Notice that
// the third operand of ADDE/SUBE nodes is carry flag, which differs from
// the ADDCARRY/SUBCARRY nodes in that the third operand is carry Boolean.
SDValue DAGTypeLegalizer::PromoteIntRes_ADDSUBCARRY(SDNode *N, unsigned ResNo) {
  if (ResNo == 1)
    return PromoteIntRes_Overflow(N);

  // We need to sign-extend the operands so the carry value computed by the
  // wide operation will be equivalent to the carry value computed by the
  // narrow operation.
  // An ADDCARRY can generate carry only if any of the operands has its
  // most significant bit set. Sign extension propagates the most significant
  // bit into the higher bits which means the extra bit that the narrow
  // addition would need (i.e. the carry) will be propagated through the higher
  // bits of the wide addition.
  // A SUBCARRY can generate borrow only if LHS < RHS and this property will be
  // preserved by sign extension.
  SDValue LHS = SExtPromotedInteger(N->getOperand(0));
  SDValue RHS = SExtPromotedInteger(N->getOperand(1));

  EVT ValueVTs[] = {LHS.getValueType(), N->getValueType(1)};

  // Do the arithmetic in the wide type.
  SDValue Res = DAG.getNode(N->getOpcode(), SDLoc(N), DAG.getVTList(ValueVTs),
                            LHS, RHS, N->getOperand(2));

  // Update the users of the original carry/borrow value.
  ReplaceValueWith(SDValue(N, 1), Res.getValue(1));

  return SDValue(Res.getNode(), 0);
}

SDValue DAGTypeLegalizer::PromoteIntRes_SADDSUBO_CARRY(SDNode *N,
                                                       unsigned ResNo) {
  assert(ResNo == 1 && "Don't know how to promote other results yet.");
  return PromoteIntRes_Overflow(N);
}

SDValue DAGTypeLegalizer::PromoteIntRes_ABS(SDNode *N) {
  EVT OVT = N->getValueType(0);
  EVT NVT = TLI.getTypeToTransformTo(*DAG.getContext(), OVT);

  // If a larger ABS or SMAX isn't supported by the target, try to expand now.
  // If we expand later we'll end up sign extending more than just the sra input
  // in sra+xor+sub expansion.
  if (!OVT.isVector() &&
      !TLI.isOperationLegalOrCustomOrPromote(ISD::ABS, NVT) &&
      !TLI.isOperationLegal(ISD::SMAX, NVT)) {
    if (SDValue Res = TLI.expandABS(N, DAG))
      return DAG.getNode(ISD::ANY_EXTEND, SDLoc(N), NVT, Res);
  }

  SDValue Op0 = SExtPromotedInteger(N->getOperand(0));
  return DAG.getNode(ISD::ABS, SDLoc(N), Op0.getValueType(), Op0);
}

SDValue DAGTypeLegalizer::PromoteIntRes_XMULO(SDNode *N, unsigned ResNo) {
  // Promote the overflow bit trivially.
  if (ResNo == 1)
    return PromoteIntRes_Overflow(N);

  SDValue LHS = N->getOperand(0), RHS = N->getOperand(1);
  SDLoc DL(N);
  EVT SmallVT = LHS.getValueType();

  // To determine if the result overflowed in a larger type, we extend the
  // input to the larger type, do the multiply (checking if it overflows),
  // then also check the high bits of the result to see if overflow happened
  // there.
  if (N->getOpcode() == ISD::SMULO) {
    LHS = SExtPromotedInteger(LHS);
    RHS = SExtPromotedInteger(RHS);
  } else {
    LHS = ZExtPromotedInteger(LHS);
    RHS = ZExtPromotedInteger(RHS);
  }
  SDVTList VTs = DAG.getVTList(LHS.getValueType(), N->getValueType(1));
  SDValue Mul = DAG.getNode(N->getOpcode(), DL, VTs, LHS, RHS);

  // Overflow occurred if it occurred in the larger type, or if the high part
  // of the result does not zero/sign-extend the low part.  Check this second
  // possibility first.
  SDValue Overflow;
  if (N->getOpcode() == ISD::UMULO) {
    // Unsigned overflow occurred if the high part is non-zero.
    unsigned Shift = SmallVT.getScalarSizeInBits();
    SDValue Hi =
        DAG.getNode(ISD::SRL, DL, Mul.getValueType(), Mul,
                    DAG.getShiftAmountConstant(Shift, Mul.getValueType(), DL));
    Overflow = DAG.getSetCC(DL, N->getValueType(1), Hi,
                            DAG.getConstant(0, DL, Hi.getValueType()),
                            ISD::SETNE);
  } else {
    // Signed overflow occurred if the high part does not sign extend the low.
    SDValue SExt = DAG.getNode(ISD::SIGN_EXTEND_INREG, DL, Mul.getValueType(),
                               Mul, DAG.getValueType(SmallVT));
    Overflow = DAG.getSetCC(DL, N->getValueType(1), SExt, Mul, ISD::SETNE);
  }

  // The only other way for overflow to occur is if the multiplication in the
  // larger type itself overflowed.
  Overflow = DAG.getNode(ISD::OR, DL, N->getValueType(1), Overflow,
                         SDValue(Mul.getNode(), 1));

  // Use the calculated overflow everywhere.
  ReplaceValueWith(SDValue(N, 1), Overflow);
  return Mul;
}

SDValue DAGTypeLegalizer::PromoteIntRes_UNDEF(SDNode *N) {
  return DAG.getUNDEF(TLI.getTypeToTransformTo(*DAG.getContext(),
                                               N->getValueType(0)));
}

SDValue DAGTypeLegalizer::PromoteIntRes_VSCALE(SDNode *N) {
  EVT VT = TLI.getTypeToTransformTo(*DAG.getContext(), N->getValueType(0));

  APInt MulImm = cast<ConstantSDNode>(N->getOperand(0))->getAPIntValue();
  return DAG.getVScale(SDLoc(N), VT, MulImm.sext(VT.getSizeInBits()));
}

SDValue DAGTypeLegalizer::PromoteIntRes_VAARG(SDNode *N) {
  SDValue Chain = N->getOperand(0); // Get the chain.
  SDValue Ptr = N->getOperand(1); // Get the pointer.
  EVT VT = N->getValueType(0);
  SDLoc dl(N);

  MVT RegVT = TLI.getRegisterType(*DAG.getContext(), VT);
  unsigned NumRegs = TLI.getNumRegisters(*DAG.getContext(), VT);
  // The argument is passed as NumRegs registers of type RegVT.

  SmallVector<SDValue, 8> Parts(NumRegs);
  for (unsigned i = 0; i < NumRegs; ++i) {
    Parts[i] = DAG.getVAArg(RegVT, dl, Chain, Ptr, N->getOperand(2),
                            N->getConstantOperandVal(3));
    Chain = Parts[i].getValue(1);
  }

  // Handle endianness of the load.
  if (DAG.getDataLayout().isBigEndian())
    std::reverse(Parts.begin(), Parts.end());

  // Assemble the parts in the promoted type.
  EVT NVT = TLI.getTypeToTransformTo(*DAG.getContext(), N->getValueType(0));
  SDValue Res = DAG.getNode(ISD::ZERO_EXTEND, dl, NVT, Parts[0]);
  for (unsigned i = 1; i < NumRegs; ++i) {
    SDValue Part = DAG.getNode(ISD::ZERO_EXTEND, dl, NVT, Parts[i]);
    // Shift it to the right position and "or" it in.
    Part = DAG.getNode(ISD::SHL, dl, NVT, Part,
                       DAG.getConstant(i * RegVT.getSizeInBits(), dl,
                                       TLI.getPointerTy(DAG.getDataLayout())));
    Res = DAG.getNode(ISD::OR, dl, NVT, Res, Part);
  }

  // Modified the chain result - switch anything that used the old chain to
  // use the new one.
  ReplaceValueWith(SDValue(N, 1), Chain);

  return Res;
}

//===----------------------------------------------------------------------===//
//  Integer Operand Promotion
//===----------------------------------------------------------------------===//

/// PromoteIntegerOperand - This method is called when the specified operand of
/// the specified node is found to need promotion.  At this point, all of the
/// result types of the node are known to be legal, but other operands of the
/// node may need promotion or expansion as well as the specified one.
bool DAGTypeLegalizer::PromoteIntegerOperand(SDNode *N, unsigned OpNo) {
  LLVM_DEBUG(dbgs() << "Promote integer operand: "; N->dump(&DAG);
             dbgs() << "\n");
  SDValue Res = SDValue();
  if (CustomLowerNode(N, N->getOperand(OpNo).getValueType(), false)) {
    LLVM_DEBUG(dbgs() << "Node has been custom lowered, done\n");
    return false;
  }

  switch (N->getOpcode()) {
    default:
  #ifndef NDEBUG
    dbgs() << "PromoteIntegerOperand Op #" << OpNo << ": ";
    N->dump(&DAG); dbgs() << "\n";
  #endif
    llvm_unreachable("Do not know how to promote this operator's operand!");

  case ISD::ANY_EXTEND:   Res = PromoteIntOp_ANY_EXTEND(N); break;
  case ISD::ATOMIC_STORE:
    Res = PromoteIntOp_ATOMIC_STORE(cast<AtomicSDNode>(N));
    break;
  case ISD::BITCAST:      Res = PromoteIntOp_BITCAST(N); break;
  case ISD::BR_CC:        Res = PromoteIntOp_BR_CC(N, OpNo); break;
  case ISD::BRCOND:       Res = PromoteIntOp_BRCOND(N, OpNo); break;
  case ISD::BUILD_PAIR:   Res = PromoteIntOp_BUILD_PAIR(N); break;
  case ISD::BUILD_VECTOR: Res = PromoteIntOp_BUILD_VECTOR(N); break;
  case ISD::CONCAT_VECTORS: Res = PromoteIntOp_CONCAT_VECTORS(N); break;
  case ISD::EXTRACT_VECTOR_ELT: Res = PromoteIntOp_EXTRACT_VECTOR_ELT(N); break;
  case ISD::INSERT_VECTOR_ELT:
    Res = PromoteIntOp_INSERT_VECTOR_ELT(N, OpNo);
    break;
  case ISD::SPLAT_VECTOR:
  case ISD::SCALAR_TO_VECTOR:
    Res = PromoteIntOp_ScalarOp(N);
    break;
  case ISD::VSELECT:
  case ISD::SELECT:       Res = PromoteIntOp_SELECT(N, OpNo); break;
  case ISD::SELECT_CC:    Res = PromoteIntOp_SELECT_CC(N, OpNo); break;
  case ISD::VP_SETCC:
  case ISD::SETCC:        Res = PromoteIntOp_SETCC(N, OpNo); break;
  case ISD::SIGN_EXTEND:  Res = PromoteIntOp_SIGN_EXTEND(N); break;
  case ISD::VP_SITOFP:
  case ISD::SINT_TO_FP:   Res = PromoteIntOp_SINT_TO_FP(N); break;
  case ISD::STRICT_SINT_TO_FP: Res = PromoteIntOp_STRICT_SINT_TO_FP(N); break;
  case ISD::STORE:        Res = PromoteIntOp_STORE(cast<StoreSDNode>(N),
                                                   OpNo); break;
  case ISD::MSTORE:       Res = PromoteIntOp_MSTORE(cast<MaskedStoreSDNode>(N),
                                                    OpNo); break;
  case ISD::MLOAD:        Res = PromoteIntOp_MLOAD(cast<MaskedLoadSDNode>(N),
                                                    OpNo); break;
  case ISD::MGATHER:  Res = PromoteIntOp_MGATHER(cast<MaskedGatherSDNode>(N),
                                                 OpNo); break;
  case ISD::MSCATTER: Res = PromoteIntOp_MSCATTER(cast<MaskedScatterSDNode>(N),
                                                  OpNo); break;
  case ISD::VP_TRUNCATE:
  case ISD::TRUNCATE:     Res = PromoteIntOp_TRUNCATE(N); break;
  case ISD::FP16_TO_FP:
  case ISD::VP_UITOFP:
  case ISD::UINT_TO_FP:   Res = PromoteIntOp_UINT_TO_FP(N); break;
  case ISD::STRICT_UINT_TO_FP:  Res = PromoteIntOp_STRICT_UINT_TO_FP(N); break;
  case ISD::ZERO_EXTEND:  Res = PromoteIntOp_ZERO_EXTEND(N); break;
  case ISD::EXTRACT_SUBVECTOR: Res = PromoteIntOp_EXTRACT_SUBVECTOR(N); break;
  case ISD::INSERT_SUBVECTOR: Res = PromoteIntOp_INSERT_SUBVECTOR(N); break;

  case ISD::SHL:
  case ISD::SRA:
  case ISD::SRL:
  case ISD::ROTL:
  case ISD::ROTR: Res = PromoteIntOp_Shift(N); break;

  case ISD::FSHL:
  case ISD::FSHR: Res = PromoteIntOp_FunnelShift(N); break;

  case ISD::SADDO_CARRY:
  case ISD::SSUBO_CARRY:
  case ISD::ADDCARRY:
  case ISD::SUBCARRY: Res = PromoteIntOp_ADDSUBCARRY(N, OpNo); break;

  case ISD::FRAMEADDR:
  case ISD::RETURNADDR: Res = PromoteIntOp_FRAMERETURNADDR(N); break;

  case ISD::PREFETCH: Res = PromoteIntOp_PREFETCH(N, OpNo); break;

  case ISD::SMULFIX:
  case ISD::SMULFIXSAT:
  case ISD::UMULFIX:
  case ISD::UMULFIXSAT:
  case ISD::SDIVFIX:
  case ISD::SDIVFIXSAT:
  case ISD::UDIVFIX:
  case ISD::UDIVFIXSAT: Res = PromoteIntOp_FIX(N); break;

  case ISD::FPOWI:
  case ISD::STRICT_FPOWI: Res = PromoteIntOp_FPOWI(N); break;

  case ISD::VECREDUCE_ADD:
  case ISD::VECREDUCE_MUL:
  case ISD::VECREDUCE_AND:
  case ISD::VECREDUCE_OR:
  case ISD::VECREDUCE_XOR:
  case ISD::VECREDUCE_SMAX:
  case ISD::VECREDUCE_SMIN:
  case ISD::VECREDUCE_UMAX:
  case ISD::VECREDUCE_UMIN: Res = PromoteIntOp_VECREDUCE(N); break;
  case ISD::VP_REDUCE_ADD:
  case ISD::VP_REDUCE_MUL:
  case ISD::VP_REDUCE_AND:
  case ISD::VP_REDUCE_OR:
  case ISD::VP_REDUCE_XOR:
  case ISD::VP_REDUCE_SMAX:
  case ISD::VP_REDUCE_SMIN:
  case ISD::VP_REDUCE_UMAX:
  case ISD::VP_REDUCE_UMIN:
    Res = PromoteIntOp_VP_REDUCE(N, OpNo);
    break;

  case ISD::SET_ROUNDING: Res = PromoteIntOp_SET_ROUNDING(N); break;
<<<<<<< HEAD
  case ISD::EXPERIMENTAL_VP_SPLICE:
    Res = PromoteIntOp_VP_SPLICE(N, OpNo);
=======
  case ISD::STACKMAP:
    Res = PromoteIntOp_STACKMAP(N, OpNo);
>>>>>>> 1170b06e
    break;
  }

  // If the result is null, the sub-method took care of registering results etc.
  if (!Res.getNode()) return false;

  // If the result is N, the sub-method updated N in place.  Tell the legalizer
  // core about this.
  if (Res.getNode() == N)
    return true;

  const bool IsStrictFp = N->isStrictFPOpcode();
  assert(Res.getValueType() == N->getValueType(0) &&
         N->getNumValues() == (IsStrictFp ? 2 : 1) &&
         "Invalid operand expansion");
  LLVM_DEBUG(dbgs() << "Replacing: "; N->dump(&DAG); dbgs() << "     with: ";
             Res.dump());

  ReplaceValueWith(SDValue(N, 0), Res);
  if (IsStrictFp)
    ReplaceValueWith(SDValue(N, 1), SDValue(Res.getNode(), 1));

  return false;
}

/// PromoteSetCCOperands - Promote the operands of a comparison.  This code is
/// shared among BR_CC, SELECT_CC, and SETCC handlers.
void DAGTypeLegalizer::PromoteSetCCOperands(SDValue &LHS, SDValue &RHS,
                                            ISD::CondCode CCCode) {
  // We have to insert explicit sign or zero extends. Note that we could
  // insert sign extends for ALL conditions. For those operations where either
  // zero or sign extension would be valid, we ask the target which extension
  // it would prefer.

  // Signed comparisons always require sign extension.
  if (ISD::isSignedIntSetCC(CCCode)) {
    LHS = SExtPromotedInteger(LHS);
    RHS = SExtPromotedInteger(RHS);
    return;
  }

  assert((ISD::isUnsignedIntSetCC(CCCode) || ISD::isIntEqualitySetCC(CCCode)) &&
         "Unknown integer comparison!");

  SDValue OpL = GetPromotedInteger(LHS);
  SDValue OpR = GetPromotedInteger(RHS);

  if (TLI.isSExtCheaperThanZExt(LHS.getValueType(), OpL.getValueType())) {
    // The target would prefer to promote the comparison operand with sign
    // extension. Honor that unless the promoted values are already zero
    // extended.
    unsigned OpLEffectiveBits =
        DAG.computeKnownBits(OpL).countMaxActiveBits();
    unsigned OpREffectiveBits =
        DAG.computeKnownBits(OpR).countMaxActiveBits();
    if (OpLEffectiveBits <= LHS.getScalarValueSizeInBits() &&
        OpREffectiveBits <= RHS.getScalarValueSizeInBits()) {
      LHS = OpL;
      RHS = OpR;
      return;
    }

    // The promoted values aren't zero extended, use a sext_inreg.
    LHS = SExtPromotedInteger(LHS);
    RHS = SExtPromotedInteger(RHS);
    return;
  }

  // Prefer to promote the comparison operand with zero extension.

  // If the width of OpL/OpR excluding the duplicated sign bits is no greater
  // than the width of LHS/RHS, we can avoid/ inserting a zext_inreg operation
  // that we might not be able to remove.
  unsigned OpLEffectiveBits = DAG.ComputeMaxSignificantBits(OpL);
  unsigned OpREffectiveBits = DAG.ComputeMaxSignificantBits(OpR);
  if (OpLEffectiveBits <= LHS.getScalarValueSizeInBits() &&
      OpREffectiveBits <= RHS.getScalarValueSizeInBits()) {
    LHS = OpL;
    RHS = OpR;
    return;
  }

  // Otherwise, use zext_inreg.
  LHS = ZExtPromotedInteger(LHS);
  RHS = ZExtPromotedInteger(RHS);
}

SDValue DAGTypeLegalizer::PromoteIntOp_ANY_EXTEND(SDNode *N) {
  SDValue Op = GetPromotedInteger(N->getOperand(0));
  return DAG.getNode(ISD::ANY_EXTEND, SDLoc(N), N->getValueType(0), Op);
}

SDValue DAGTypeLegalizer::PromoteIntOp_ATOMIC_STORE(AtomicSDNode *N) {
  SDValue Op2 = GetPromotedInteger(N->getOperand(2));
  return DAG.getAtomic(N->getOpcode(), SDLoc(N), N->getMemoryVT(),
                       N->getChain(), N->getBasePtr(), Op2, N->getMemOperand());
}

SDValue DAGTypeLegalizer::PromoteIntOp_BITCAST(SDNode *N) {
  // This should only occur in unusual situations like bitcasting to an
  // x86_fp80, so just turn it into a store+load
  return CreateStackStoreLoad(N->getOperand(0), N->getValueType(0));
}

SDValue DAGTypeLegalizer::PromoteIntOp_BR_CC(SDNode *N, unsigned OpNo) {
  assert(OpNo == 2 && "Don't know how to promote this operand!");

  SDValue LHS = N->getOperand(2);
  SDValue RHS = N->getOperand(3);
  PromoteSetCCOperands(LHS, RHS, cast<CondCodeSDNode>(N->getOperand(1))->get());

  // The chain (Op#0), CC (#1) and basic block destination (Op#4) are always
  // legal types.
  return SDValue(DAG.UpdateNodeOperands(N, N->getOperand(0),
                                N->getOperand(1), LHS, RHS, N->getOperand(4)),
                 0);
}

SDValue DAGTypeLegalizer::PromoteIntOp_BRCOND(SDNode *N, unsigned OpNo) {
  assert(OpNo == 1 && "only know how to promote condition");

  // Promote all the way up to the canonical SetCC type.
  SDValue Cond = PromoteTargetBoolean(N->getOperand(1), MVT::Other);

  // The chain (Op#0) and basic block destination (Op#2) are always legal types.
  return SDValue(DAG.UpdateNodeOperands(N, N->getOperand(0), Cond,
                                        N->getOperand(2)), 0);
}

SDValue DAGTypeLegalizer::PromoteIntOp_BUILD_PAIR(SDNode *N) {
  // Since the result type is legal, the operands must promote to it.
  EVT OVT = N->getOperand(0).getValueType();
  SDValue Lo = ZExtPromotedInteger(N->getOperand(0));
  SDValue Hi = GetPromotedInteger(N->getOperand(1));
  assert(Lo.getValueType() == N->getValueType(0) && "Operand over promoted?");
  SDLoc dl(N);

  Hi = DAG.getNode(ISD::SHL, dl, N->getValueType(0), Hi,
                   DAG.getConstant(OVT.getSizeInBits(), dl,
                                   TLI.getPointerTy(DAG.getDataLayout())));
  return DAG.getNode(ISD::OR, dl, N->getValueType(0), Lo, Hi);
}

SDValue DAGTypeLegalizer::PromoteIntOp_BUILD_VECTOR(SDNode *N) {
  // The vector type is legal but the element type is not.  This implies
  // that the vector is a power-of-two in length and that the element
  // type does not have a strange size (eg: it is not i1).
  EVT VecVT = N->getValueType(0);
  unsigned NumElts = VecVT.getVectorNumElements();
  assert(!((NumElts & 1) && (!TLI.isTypeLegal(VecVT))) &&
         "Legal vector of one illegal element?");

  // Promote the inserted value.  The type does not need to match the
  // vector element type.  Check that any extra bits introduced will be
  // truncated away.
  assert(N->getOperand(0).getValueSizeInBits() >=
         N->getValueType(0).getScalarSizeInBits() &&
         "Type of inserted value narrower than vector element type!");

  SmallVector<SDValue, 16> NewOps;
  for (unsigned i = 0; i < NumElts; ++i)
    NewOps.push_back(GetPromotedInteger(N->getOperand(i)));

  return SDValue(DAG.UpdateNodeOperands(N, NewOps), 0);
}

SDValue DAGTypeLegalizer::PromoteIntOp_INSERT_VECTOR_ELT(SDNode *N,
                                                         unsigned OpNo) {
  if (OpNo == 1) {
    // Promote the inserted value.  This is valid because the type does not
    // have to match the vector element type.

    // Check that any extra bits introduced will be truncated away.
    assert(N->getOperand(1).getValueSizeInBits() >=
           N->getValueType(0).getScalarSizeInBits() &&
           "Type of inserted value narrower than vector element type!");
    return SDValue(DAG.UpdateNodeOperands(N, N->getOperand(0),
                                  GetPromotedInteger(N->getOperand(1)),
                                  N->getOperand(2)),
                   0);
  }

  assert(OpNo == 2 && "Different operand and result vector types?");

  // Promote the index.
  SDValue Idx = DAG.getZExtOrTrunc(N->getOperand(2), SDLoc(N),
                                   TLI.getVectorIdxTy(DAG.getDataLayout()));
  return SDValue(DAG.UpdateNodeOperands(N, N->getOperand(0),
                                N->getOperand(1), Idx), 0);
}

SDValue DAGTypeLegalizer::PromoteIntOp_ScalarOp(SDNode *N) {
  // Integer SPLAT_VECTOR/SCALAR_TO_VECTOR operands are implicitly truncated,
  // so just promote the operand in place.
  return SDValue(DAG.UpdateNodeOperands(N,
                                GetPromotedInteger(N->getOperand(0))), 0);
}

SDValue DAGTypeLegalizer::PromoteIntOp_SELECT(SDNode *N, unsigned OpNo) {
  assert(OpNo == 0 && "Only know how to promote the condition!");
  SDValue Cond = N->getOperand(0);
  EVT OpTy = N->getOperand(1).getValueType();

  if (N->getOpcode() == ISD::VSELECT)
    if (SDValue Res = WidenVSELECTMask(N))
      return DAG.getNode(N->getOpcode(), SDLoc(N), N->getValueType(0),
                         Res, N->getOperand(1), N->getOperand(2));

  // Promote all the way up to the canonical SetCC type.
  EVT OpVT = N->getOpcode() == ISD::SELECT ? OpTy.getScalarType() : OpTy;
  Cond = PromoteTargetBoolean(Cond, OpVT);

  return SDValue(DAG.UpdateNodeOperands(N, Cond, N->getOperand(1),
                                        N->getOperand(2)), 0);
}

SDValue DAGTypeLegalizer::PromoteIntOp_SELECT_CC(SDNode *N, unsigned OpNo) {
  assert(OpNo == 0 && "Don't know how to promote this operand!");

  SDValue LHS = N->getOperand(0);
  SDValue RHS = N->getOperand(1);
  PromoteSetCCOperands(LHS, RHS, cast<CondCodeSDNode>(N->getOperand(4))->get());

  // The CC (#4) and the possible return values (#2 and #3) have legal types.
  return SDValue(DAG.UpdateNodeOperands(N, LHS, RHS, N->getOperand(2),
                                N->getOperand(3), N->getOperand(4)), 0);
}

SDValue DAGTypeLegalizer::PromoteIntOp_SETCC(SDNode *N, unsigned OpNo) {
  assert(OpNo == 0 && "Don't know how to promote this operand!");

  SDValue LHS = N->getOperand(0);
  SDValue RHS = N->getOperand(1);
  PromoteSetCCOperands(LHS, RHS, cast<CondCodeSDNode>(N->getOperand(2))->get());

  // The CC (#2) is always legal.
  if (N->getOpcode() == ISD::SETCC)
    return SDValue(DAG.UpdateNodeOperands(N, LHS, RHS, N->getOperand(2)), 0);

  assert(N->getOpcode() == ISD::VP_SETCC && "Expected VP_SETCC opcode");

  return SDValue(DAG.UpdateNodeOperands(N, LHS, RHS, N->getOperand(2),
                                        N->getOperand(3), N->getOperand(4)),
                 0);
}

SDValue DAGTypeLegalizer::PromoteIntOp_Shift(SDNode *N) {
  return SDValue(DAG.UpdateNodeOperands(N, N->getOperand(0),
                                ZExtPromotedInteger(N->getOperand(1))), 0);
}

SDValue DAGTypeLegalizer::PromoteIntOp_FunnelShift(SDNode *N) {
  return SDValue(DAG.UpdateNodeOperands(N, N->getOperand(0), N->getOperand(1),
                                ZExtPromotedInteger(N->getOperand(2))), 0);
}

SDValue DAGTypeLegalizer::PromoteIntOp_SIGN_EXTEND(SDNode *N) {
  SDValue Op = GetPromotedInteger(N->getOperand(0));
  SDLoc dl(N);
  Op = DAG.getNode(ISD::ANY_EXTEND, dl, N->getValueType(0), Op);
  return DAG.getNode(ISD::SIGN_EXTEND_INREG, dl, Op.getValueType(),
                     Op, DAG.getValueType(N->getOperand(0).getValueType()));
}

SDValue DAGTypeLegalizer::PromoteIntOp_SINT_TO_FP(SDNode *N) {
  if (N->getOpcode() == ISD::VP_SITOFP)
    return SDValue(DAG.UpdateNodeOperands(N,
                                          SExtPromotedInteger(N->getOperand(0)),
                                          N->getOperand(1), N->getOperand(2)),
                   0);
  return SDValue(DAG.UpdateNodeOperands(N,
                                SExtPromotedInteger(N->getOperand(0))), 0);
}

SDValue DAGTypeLegalizer::PromoteIntOp_STRICT_SINT_TO_FP(SDNode *N) {
  return SDValue(DAG.UpdateNodeOperands(N, N->getOperand(0),
                                SExtPromotedInteger(N->getOperand(1))), 0);
}

SDValue DAGTypeLegalizer::PromoteIntOp_STORE(StoreSDNode *N, unsigned OpNo){
  assert(ISD::isUNINDEXEDStore(N) && "Indexed store during type legalization!");
  SDValue Ch = N->getChain(), Ptr = N->getBasePtr();
  SDLoc dl(N);

  SDValue Val = GetPromotedInteger(N->getValue());  // Get promoted value.

  // Truncate the value and store the result.
  return DAG.getTruncStore(Ch, dl, Val, Ptr,
                           N->getMemoryVT(), N->getMemOperand());
}

SDValue DAGTypeLegalizer::PromoteIntOp_MSTORE(MaskedStoreSDNode *N,
                                              unsigned OpNo) {
  SDValue DataOp = N->getValue();
  SDValue Mask = N->getMask();

  if (OpNo == 4) {
    // The Mask. Update in place.
    EVT DataVT = DataOp.getValueType();
    Mask = PromoteTargetBoolean(Mask, DataVT);
    SmallVector<SDValue, 4> NewOps(N->op_begin(), N->op_end());
    NewOps[4] = Mask;
    return SDValue(DAG.UpdateNodeOperands(N, NewOps), 0);
  }

  assert(OpNo == 1 && "Unexpected operand for promotion");
  DataOp = GetPromotedInteger(DataOp);

  return DAG.getMaskedStore(N->getChain(), SDLoc(N), DataOp, N->getBasePtr(),
                            N->getOffset(), Mask, N->getMemoryVT(),
                            N->getMemOperand(), N->getAddressingMode(),
                            /*IsTruncating*/ true, N->isCompressingStore());
}

SDValue DAGTypeLegalizer::PromoteIntOp_MLOAD(MaskedLoadSDNode *N,
                                             unsigned OpNo) {
  assert(OpNo == 3 && "Only know how to promote the mask!");
  EVT DataVT = N->getValueType(0);
  SDValue Mask = PromoteTargetBoolean(N->getOperand(OpNo), DataVT);
  SmallVector<SDValue, 4> NewOps(N->op_begin(), N->op_end());
  NewOps[OpNo] = Mask;
  SDNode *Res = DAG.UpdateNodeOperands(N, NewOps);
  if (Res == N)
    return SDValue(Res, 0);

  // Update triggered CSE, do our own replacement since caller can't.
  ReplaceValueWith(SDValue(N, 0), SDValue(Res, 0));
  ReplaceValueWith(SDValue(N, 1), SDValue(Res, 1));
  return SDValue();
}

SDValue DAGTypeLegalizer::PromoteIntOp_MGATHER(MaskedGatherSDNode *N,
                                               unsigned OpNo) {
  SmallVector<SDValue, 5> NewOps(N->op_begin(), N->op_end());

  if (OpNo == 2) {
    // The Mask
    EVT DataVT = N->getValueType(0);
    NewOps[OpNo] = PromoteTargetBoolean(N->getOperand(OpNo), DataVT);
  } else if (OpNo == 4) {
    // The Index
    if (N->isIndexSigned())
      // Need to sign extend the index since the bits will likely be used.
      NewOps[OpNo] = SExtPromotedInteger(N->getOperand(OpNo));
    else
      NewOps[OpNo] = ZExtPromotedInteger(N->getOperand(OpNo));
  } else
    NewOps[OpNo] = GetPromotedInteger(N->getOperand(OpNo));

  SDNode *Res = DAG.UpdateNodeOperands(N, NewOps);
  if (Res == N)
    return SDValue(Res, 0);

  // Update triggered CSE, do our own replacement since caller can't.
  ReplaceValueWith(SDValue(N, 0), SDValue(Res, 0));
  ReplaceValueWith(SDValue(N, 1), SDValue(Res, 1));
  return SDValue();
}

SDValue DAGTypeLegalizer::PromoteIntOp_MSCATTER(MaskedScatterSDNode *N,
                                                unsigned OpNo) {
  bool TruncateStore = N->isTruncatingStore();
  SmallVector<SDValue, 5> NewOps(N->op_begin(), N->op_end());

  if (OpNo == 2) {
    // The Mask
    EVT DataVT = N->getValue().getValueType();
    NewOps[OpNo] = PromoteTargetBoolean(N->getOperand(OpNo), DataVT);
  } else if (OpNo == 4) {
    // The Index
    if (N->isIndexSigned())
      // Need to sign extend the index since the bits will likely be used.
      NewOps[OpNo] = SExtPromotedInteger(N->getOperand(OpNo));
    else
      NewOps[OpNo] = ZExtPromotedInteger(N->getOperand(OpNo));
  } else {
    NewOps[OpNo] = GetPromotedInteger(N->getOperand(OpNo));
    TruncateStore = true;
  }

  return DAG.getMaskedScatter(DAG.getVTList(MVT::Other), N->getMemoryVT(),
                              SDLoc(N), NewOps, N->getMemOperand(),
                              N->getIndexType(), TruncateStore);
}

SDValue DAGTypeLegalizer::PromoteIntOp_TRUNCATE(SDNode *N) {
  SDValue Op = GetPromotedInteger(N->getOperand(0));
  if (N->getOpcode() == ISD::VP_TRUNCATE)
    return DAG.getNode(ISD::VP_TRUNCATE, SDLoc(N), N->getValueType(0), Op,
                       N->getOperand(1), N->getOperand(2));
  return DAG.getNode(ISD::TRUNCATE, SDLoc(N), N->getValueType(0), Op);
}

SDValue DAGTypeLegalizer::PromoteIntOp_UINT_TO_FP(SDNode *N) {
  if (N->getOpcode() == ISD::VP_UITOFP)
    return SDValue(DAG.UpdateNodeOperands(N,
                                          ZExtPromotedInteger(N->getOperand(0)),
                                          N->getOperand(1), N->getOperand(2)),
                   0);
  return SDValue(DAG.UpdateNodeOperands(N,
                                ZExtPromotedInteger(N->getOperand(0))), 0);
}

SDValue DAGTypeLegalizer::PromoteIntOp_STRICT_UINT_TO_FP(SDNode *N) {
  return SDValue(DAG.UpdateNodeOperands(N, N->getOperand(0),
                                ZExtPromotedInteger(N->getOperand(1))), 0);
}

SDValue DAGTypeLegalizer::PromoteIntOp_ZERO_EXTEND(SDNode *N) {
  SDLoc dl(N);
  SDValue Op = GetPromotedInteger(N->getOperand(0));
  Op = DAG.getNode(ISD::ANY_EXTEND, dl, N->getValueType(0), Op);
  return DAG.getZeroExtendInReg(Op, dl, N->getOperand(0).getValueType());
}

SDValue DAGTypeLegalizer::PromoteIntOp_ADDSUBCARRY(SDNode *N, unsigned OpNo) {
  assert(OpNo == 2 && "Don't know how to promote this operand!");

  SDValue LHS = N->getOperand(0);
  SDValue RHS = N->getOperand(1);
  SDValue Carry = N->getOperand(2);
  SDLoc DL(N);

  Carry = PromoteTargetBoolean(Carry, LHS.getValueType());

  return SDValue(DAG.UpdateNodeOperands(N, LHS, RHS, Carry), 0);
}

SDValue DAGTypeLegalizer::PromoteIntOp_FIX(SDNode *N) {
  SDValue Op2 = ZExtPromotedInteger(N->getOperand(2));
  return SDValue(
      DAG.UpdateNodeOperands(N, N->getOperand(0), N->getOperand(1), Op2), 0);
}

SDValue DAGTypeLegalizer::PromoteIntOp_FRAMERETURNADDR(SDNode *N) {
  // Promote the RETURNADDR/FRAMEADDR argument to a supported integer width.
  SDValue Op = ZExtPromotedInteger(N->getOperand(0));
  return SDValue(DAG.UpdateNodeOperands(N, Op), 0);
}

SDValue DAGTypeLegalizer::PromoteIntOp_PREFETCH(SDNode *N, unsigned OpNo) {
  assert(OpNo > 1 && "Don't know how to promote this operand!");
  // Promote the rw, locality, and cache type arguments to a supported integer
  // width.
  SDValue Op2 = ZExtPromotedInteger(N->getOperand(2));
  SDValue Op3 = ZExtPromotedInteger(N->getOperand(3));
  SDValue Op4 = ZExtPromotedInteger(N->getOperand(4));
  return SDValue(DAG.UpdateNodeOperands(N, N->getOperand(0), N->getOperand(1),
                                        Op2, Op3, Op4),
                 0);
}

SDValue DAGTypeLegalizer::PromoteIntOp_FPOWI(SDNode *N) {
  bool IsStrict = N->isStrictFPOpcode();
  SDValue Chain = IsStrict ? N->getOperand(0) : SDValue();

  // The integer operand is the last operand in FPOWI (so the result and
  // floating point operand is already type legalized).

  // We can't just promote the exponent type in FPOWI, since we want to lower
  // the node to a libcall and we if we promote to a type larger than
  // sizeof(int) the libcall might not be according to the targets ABI. Instead
  // we rewrite to a libcall here directly, letting makeLibCall handle promotion
  // if the target accepts it according to shouldSignExtendTypeInLibCall.
  RTLIB::Libcall LC = RTLIB::getPOWI(N->getValueType(0));
  assert(LC != RTLIB::UNKNOWN_LIBCALL && "Unexpected fpowi.");
  if (!TLI.getLibcallName(LC)) {
    // Some targets don't have a powi libcall; use pow instead.
    // FIXME: Implement this if some target needs it.
    DAG.getContext()->emitError("Don't know how to promote fpowi to fpow");
    return DAG.getUNDEF(N->getValueType(0));
  }
  unsigned OpOffset = IsStrict ? 1 : 0;
  // The exponent should fit in a sizeof(int) type for the libcall to be valid.
  assert(DAG.getLibInfo().getIntSize() ==
             N->getOperand(1 + OpOffset).getValueType().getSizeInBits() &&
         "POWI exponent should match with sizeof(int) when doing the libcall.");
  TargetLowering::MakeLibCallOptions CallOptions;
  CallOptions.setSExt(true);
  SDValue Ops[2] = {N->getOperand(0 + OpOffset), N->getOperand(1 + OpOffset)};
  std::pair<SDValue, SDValue> Tmp = TLI.makeLibCall(
      DAG, LC, N->getValueType(0), Ops, CallOptions, SDLoc(N), Chain);
  ReplaceValueWith(SDValue(N, 0), Tmp.first);
  if (IsStrict)
    ReplaceValueWith(SDValue(N, 1), Tmp.second);
  return SDValue();
}

static unsigned getExtendForIntVecReduction(SDNode *N) {
  switch (N->getOpcode()) {
  default:
    llvm_unreachable("Expected integer vector reduction");
  case ISD::VECREDUCE_ADD:
  case ISD::VECREDUCE_MUL:
  case ISD::VECREDUCE_AND:
  case ISD::VECREDUCE_OR:
  case ISD::VECREDUCE_XOR:
  case ISD::VP_REDUCE_ADD:
  case ISD::VP_REDUCE_MUL:
  case ISD::VP_REDUCE_AND:
  case ISD::VP_REDUCE_OR:
  case ISD::VP_REDUCE_XOR:
    return ISD::ANY_EXTEND;
  case ISD::VECREDUCE_SMAX:
  case ISD::VECREDUCE_SMIN:
  case ISD::VP_REDUCE_SMAX:
  case ISD::VP_REDUCE_SMIN:
    return ISD::SIGN_EXTEND;
  case ISD::VECREDUCE_UMAX:
  case ISD::VECREDUCE_UMIN:
  case ISD::VP_REDUCE_UMAX:
  case ISD::VP_REDUCE_UMIN:
    return ISD::ZERO_EXTEND;
  }
}

SDValue DAGTypeLegalizer::PromoteIntOpVectorReduction(SDNode *N, SDValue V) {
  switch (getExtendForIntVecReduction(N)) {
  default:
    llvm_unreachable("Impossible extension kind for integer reduction");
  case ISD::ANY_EXTEND:
    return GetPromotedInteger(V);
  case ISD::SIGN_EXTEND:
    return SExtPromotedInteger(V);
  case ISD::ZERO_EXTEND:
    return ZExtPromotedInteger(V);
  }
}

SDValue DAGTypeLegalizer::PromoteIntOp_VECREDUCE(SDNode *N) {
  SDLoc dl(N);
  SDValue Op = PromoteIntOpVectorReduction(N, N->getOperand(0));

  EVT EltVT = Op.getValueType().getVectorElementType();
  EVT VT = N->getValueType(0);

  if (VT.bitsGE(EltVT))
    return DAG.getNode(N->getOpcode(), SDLoc(N), VT, Op);

  // Result size must be >= element size. If this is not the case after
  // promotion, also promote the result type and then truncate.
  SDValue Reduce = DAG.getNode(N->getOpcode(), dl, EltVT, Op);
  return DAG.getNode(ISD::TRUNCATE, dl, VT, Reduce);
}

SDValue DAGTypeLegalizer::PromoteIntOp_VP_REDUCE(SDNode *N, unsigned OpNo) {
  SDLoc DL(N);
  SDValue Op = N->getOperand(OpNo);
  SmallVector<SDValue, 4> NewOps(N->op_begin(), N->op_end());

  if (OpNo == 2) { // Mask
    // Update in place.
    NewOps[2] = PromoteTargetBoolean(Op, N->getOperand(1).getValueType());
    return SDValue(DAG.UpdateNodeOperands(N, NewOps), 0);
  }

  assert(OpNo == 1 && "Unexpected operand for promotion");

  Op = PromoteIntOpVectorReduction(N, Op);

  NewOps[OpNo] = Op;

  EVT VT = N->getValueType(0);
  EVT EltVT = Op.getValueType().getScalarType();

  if (VT.bitsGE(EltVT))
    return DAG.getNode(N->getOpcode(), SDLoc(N), VT, NewOps);

  // Result size must be >= element/start-value size. If this is not the case
  // after promotion, also promote both the start value and result type and
  // then truncate.
  NewOps[0] =
      DAG.getNode(getExtendForIntVecReduction(N), DL, EltVT, N->getOperand(0));
  SDValue Reduce = DAG.getNode(N->getOpcode(), DL, EltVT, NewOps);
  return DAG.getNode(ISD::TRUNCATE, DL, VT, Reduce);
}

SDValue DAGTypeLegalizer::PromoteIntOp_SET_ROUNDING(SDNode *N) {
  SDValue Op = ZExtPromotedInteger(N->getOperand(1));
  return SDValue(DAG.UpdateNodeOperands(N, N->getOperand(0), Op), 0);
}

<<<<<<< HEAD
SDValue DAGTypeLegalizer::PromoteIntOp_VP_SPLICE(SDNode *N, unsigned OpNo) {
  SmallVector<SDValue, 6> NewOps(N->op_begin(), N->op_end());

  if (OpNo == 2) { // Offset operand
    NewOps[OpNo] = SExtPromotedInteger(N->getOperand(OpNo));
    return SDValue(DAG.UpdateNodeOperands(N, NewOps), 0);
  }

  assert((OpNo == 4 || OpNo == 5) && "Unexpected operand for promotion");

  NewOps[OpNo] = ZExtPromotedInteger(N->getOperand(OpNo));
=======
SDValue DAGTypeLegalizer::PromoteIntOp_STACKMAP(SDNode *N, unsigned OpNo) {
  assert(OpNo > 1); // Because the first two arguments are guaranteed legal.
  SmallVector<SDValue> NewOps(N->ops().begin(), N->ops().end());
  SDValue Operand = N->getOperand(OpNo);
  EVT NVT = TLI.getTypeToTransformTo(*DAG.getContext(), Operand.getValueType());
  NewOps[OpNo] = DAG.getNode(ISD::ANY_EXTEND, SDLoc(N), NVT, Operand);
>>>>>>> 1170b06e
  return SDValue(DAG.UpdateNodeOperands(N, NewOps), 0);
}

//===----------------------------------------------------------------------===//
//  Integer Result Expansion
//===----------------------------------------------------------------------===//

/// ExpandIntegerResult - This method is called when the specified result of the
/// specified node is found to need expansion.  At this point, the node may also
/// have invalid operands or may have other results that need promotion, we just
/// know that (at least) one result needs expansion.
void DAGTypeLegalizer::ExpandIntegerResult(SDNode *N, unsigned ResNo) {
  LLVM_DEBUG(dbgs() << "Expand integer result: "; N->dump(&DAG);
             dbgs() << "\n");
  SDValue Lo, Hi;
  Lo = Hi = SDValue();

  // See if the target wants to custom expand this node.
  if (CustomLowerNode(N, N->getValueType(ResNo), true))
    return;

  switch (N->getOpcode()) {
  default:
#ifndef NDEBUG
    dbgs() << "ExpandIntegerResult #" << ResNo << ": ";
    N->dump(&DAG); dbgs() << "\n";
#endif
    report_fatal_error("Do not know how to expand the result of this "
                       "operator!");

  case ISD::ARITH_FENCE:  SplitRes_ARITH_FENCE(N, Lo, Hi); break;
  case ISD::MERGE_VALUES: SplitRes_MERGE_VALUES(N, ResNo, Lo, Hi); break;
  case ISD::SELECT:       SplitRes_Select(N, Lo, Hi); break;
  case ISD::SELECT_CC:    SplitRes_SELECT_CC(N, Lo, Hi); break;
  case ISD::UNDEF:        SplitRes_UNDEF(N, Lo, Hi); break;
  case ISD::FREEZE:       SplitRes_FREEZE(N, Lo, Hi); break;

  case ISD::BITCAST:            ExpandRes_BITCAST(N, Lo, Hi); break;
  case ISD::BUILD_PAIR:         ExpandRes_BUILD_PAIR(N, Lo, Hi); break;
  case ISD::EXTRACT_ELEMENT:    ExpandRes_EXTRACT_ELEMENT(N, Lo, Hi); break;
  case ISD::EXTRACT_VECTOR_ELT: ExpandRes_EXTRACT_VECTOR_ELT(N, Lo, Hi); break;
  case ISD::VAARG:              ExpandRes_VAARG(N, Lo, Hi); break;

  case ISD::ANY_EXTEND:  ExpandIntRes_ANY_EXTEND(N, Lo, Hi); break;
  case ISD::AssertSext:  ExpandIntRes_AssertSext(N, Lo, Hi); break;
  case ISD::AssertZext:  ExpandIntRes_AssertZext(N, Lo, Hi); break;
  case ISD::BITREVERSE:  ExpandIntRes_BITREVERSE(N, Lo, Hi); break;
  case ISD::BSWAP:       ExpandIntRes_BSWAP(N, Lo, Hi); break;
  case ISD::PARITY:      ExpandIntRes_PARITY(N, Lo, Hi); break;
  case ISD::Constant:    ExpandIntRes_Constant(N, Lo, Hi); break;
  case ISD::ABS:         ExpandIntRes_ABS(N, Lo, Hi); break;
  case ISD::CTLZ_ZERO_UNDEF:
  case ISD::CTLZ:        ExpandIntRes_CTLZ(N, Lo, Hi); break;
  case ISD::CTPOP:       ExpandIntRes_CTPOP(N, Lo, Hi); break;
  case ISD::CTTZ_ZERO_UNDEF:
  case ISD::CTTZ:        ExpandIntRes_CTTZ(N, Lo, Hi); break;
  case ISD::FLT_ROUNDS_: ExpandIntRes_FLT_ROUNDS(N, Lo, Hi); break;
  case ISD::STRICT_FP_TO_SINT:
  case ISD::FP_TO_SINT:  ExpandIntRes_FP_TO_SINT(N, Lo, Hi); break;
  case ISD::STRICT_FP_TO_UINT:
  case ISD::FP_TO_UINT:  ExpandIntRes_FP_TO_UINT(N, Lo, Hi); break;
  case ISD::FP_TO_SINT_SAT:
  case ISD::FP_TO_UINT_SAT: ExpandIntRes_FP_TO_XINT_SAT(N, Lo, Hi); break;
  case ISD::STRICT_LLROUND:
  case ISD::STRICT_LLRINT:
  case ISD::LLROUND:
  case ISD::LLRINT:      ExpandIntRes_LLROUND_LLRINT(N, Lo, Hi); break;
  case ISD::LOAD:        ExpandIntRes_LOAD(cast<LoadSDNode>(N), Lo, Hi); break;
  case ISD::MUL:         ExpandIntRes_MUL(N, Lo, Hi); break;
  case ISD::READCYCLECOUNTER: ExpandIntRes_READCYCLECOUNTER(N, Lo, Hi); break;
  case ISD::SDIV:        ExpandIntRes_SDIV(N, Lo, Hi); break;
  case ISD::SIGN_EXTEND: ExpandIntRes_SIGN_EXTEND(N, Lo, Hi); break;
  case ISD::SIGN_EXTEND_INREG: ExpandIntRes_SIGN_EXTEND_INREG(N, Lo, Hi); break;
  case ISD::SREM:        ExpandIntRes_SREM(N, Lo, Hi); break;
  case ISD::TRUNCATE:    ExpandIntRes_TRUNCATE(N, Lo, Hi); break;
  case ISD::UDIV:        ExpandIntRes_UDIV(N, Lo, Hi); break;
  case ISD::UREM:        ExpandIntRes_UREM(N, Lo, Hi); break;
  case ISD::ZERO_EXTEND: ExpandIntRes_ZERO_EXTEND(N, Lo, Hi); break;
  case ISD::ATOMIC_LOAD: ExpandIntRes_ATOMIC_LOAD(N, Lo, Hi); break;

  case ISD::ATOMIC_LOAD_ADD:
  case ISD::ATOMIC_LOAD_SUB:
  case ISD::ATOMIC_LOAD_AND:
  case ISD::ATOMIC_LOAD_CLR:
  case ISD::ATOMIC_LOAD_OR:
  case ISD::ATOMIC_LOAD_XOR:
  case ISD::ATOMIC_LOAD_NAND:
  case ISD::ATOMIC_LOAD_MIN:
  case ISD::ATOMIC_LOAD_MAX:
  case ISD::ATOMIC_LOAD_UMIN:
  case ISD::ATOMIC_LOAD_UMAX:
  case ISD::ATOMIC_SWAP:
  case ISD::ATOMIC_CMP_SWAP: {
    std::pair<SDValue, SDValue> Tmp = ExpandAtomic(N);
    SplitInteger(Tmp.first, Lo, Hi);
    ReplaceValueWith(SDValue(N, 1), Tmp.second);
    break;
  }
  case ISD::ATOMIC_CMP_SWAP_WITH_SUCCESS: {
    AtomicSDNode *AN = cast<AtomicSDNode>(N);
    SDVTList VTs = DAG.getVTList(N->getValueType(0), MVT::Other);
    SDValue Tmp = DAG.getAtomicCmpSwap(
        ISD::ATOMIC_CMP_SWAP, SDLoc(N), AN->getMemoryVT(), VTs,
        N->getOperand(0), N->getOperand(1), N->getOperand(2), N->getOperand(3),
        AN->getMemOperand());

    // Expanding to the strong ATOMIC_CMP_SWAP node means we can determine
    // success simply by comparing the loaded value against the ingoing
    // comparison.
    SDValue Success = DAG.getSetCC(SDLoc(N), N->getValueType(1), Tmp,
                                   N->getOperand(2), ISD::SETEQ);

    SplitInteger(Tmp, Lo, Hi);
    ReplaceValueWith(SDValue(N, 1), Success);
    ReplaceValueWith(SDValue(N, 2), Tmp.getValue(1));
    break;
  }

  case ISD::AND:
  case ISD::OR:
  case ISD::XOR: ExpandIntRes_Logical(N, Lo, Hi); break;

  case ISD::UMAX:
  case ISD::SMAX:
  case ISD::UMIN:
  case ISD::SMIN: ExpandIntRes_MINMAX(N, Lo, Hi); break;

  case ISD::ADD:
  case ISD::SUB: ExpandIntRes_ADDSUB(N, Lo, Hi); break;

  case ISD::ADDC:
  case ISD::SUBC: ExpandIntRes_ADDSUBC(N, Lo, Hi); break;

  case ISD::ADDE:
  case ISD::SUBE: ExpandIntRes_ADDSUBE(N, Lo, Hi); break;

  case ISD::ADDCARRY:
  case ISD::SUBCARRY: ExpandIntRes_ADDSUBCARRY(N, Lo, Hi); break;

  case ISD::SADDO_CARRY:
  case ISD::SSUBO_CARRY: ExpandIntRes_SADDSUBO_CARRY(N, Lo, Hi); break;

  case ISD::SHL:
  case ISD::SRA:
  case ISD::SRL: ExpandIntRes_Shift(N, Lo, Hi); break;

  case ISD::SADDO:
  case ISD::SSUBO: ExpandIntRes_SADDSUBO(N, Lo, Hi); break;
  case ISD::UADDO:
  case ISD::USUBO: ExpandIntRes_UADDSUBO(N, Lo, Hi); break;
  case ISD::UMULO:
  case ISD::SMULO: ExpandIntRes_XMULO(N, Lo, Hi); break;

  case ISD::SADDSAT:
  case ISD::UADDSAT:
  case ISD::SSUBSAT:
  case ISD::USUBSAT: ExpandIntRes_ADDSUBSAT(N, Lo, Hi); break;

  case ISD::SSHLSAT:
  case ISD::USHLSAT: ExpandIntRes_SHLSAT(N, Lo, Hi); break;

  case ISD::SMULFIX:
  case ISD::SMULFIXSAT:
  case ISD::UMULFIX:
  case ISD::UMULFIXSAT: ExpandIntRes_MULFIX(N, Lo, Hi); break;

  case ISD::SDIVFIX:
  case ISD::SDIVFIXSAT:
  case ISD::UDIVFIX:
  case ISD::UDIVFIXSAT: ExpandIntRes_DIVFIX(N, Lo, Hi); break;

  case ISD::VECREDUCE_ADD:
  case ISD::VECREDUCE_MUL:
  case ISD::VECREDUCE_AND:
  case ISD::VECREDUCE_OR:
  case ISD::VECREDUCE_XOR:
  case ISD::VECREDUCE_SMAX:
  case ISD::VECREDUCE_SMIN:
  case ISD::VECREDUCE_UMAX:
  case ISD::VECREDUCE_UMIN: ExpandIntRes_VECREDUCE(N, Lo, Hi); break;

  case ISD::ROTL:
  case ISD::ROTR:
    ExpandIntRes_Rotate(N, Lo, Hi);
    break;

  case ISD::FSHL:
  case ISD::FSHR:
    ExpandIntRes_FunnelShift(N, Lo, Hi);
    break;

  case ISD::VSCALE:
    ExpandIntRes_VSCALE(N, Lo, Hi);
    break;
  }

  // If Lo/Hi is null, the sub-method took care of registering results etc.
  if (Lo.getNode())
    SetExpandedInteger(SDValue(N, ResNo), Lo, Hi);
}

/// Lower an atomic node to the appropriate builtin call.
std::pair <SDValue, SDValue> DAGTypeLegalizer::ExpandAtomic(SDNode *Node) {
  unsigned Opc = Node->getOpcode();
  MVT VT = cast<AtomicSDNode>(Node)->getMemoryVT().getSimpleVT();
  AtomicOrdering order = cast<AtomicSDNode>(Node)->getMergedOrdering();
  // Lower to outline atomic libcall if outline atomics enabled,
  // or to sync libcall otherwise
  RTLIB::Libcall LC = RTLIB::getOUTLINE_ATOMIC(Opc, order, VT);
  EVT RetVT = Node->getValueType(0);
  TargetLowering::MakeLibCallOptions CallOptions;
  SmallVector<SDValue, 4> Ops;
  if (TLI.getLibcallName(LC)) {
    Ops.append(Node->op_begin() + 2, Node->op_end());
    Ops.push_back(Node->getOperand(1));
  } else {
    LC = RTLIB::getSYNC(Opc, VT);
    assert(LC != RTLIB::UNKNOWN_LIBCALL &&
           "Unexpected atomic op or value type!");
    Ops.append(Node->op_begin() + 1, Node->op_end());
  }
  return TLI.makeLibCall(DAG, LC, RetVT, Ops, CallOptions, SDLoc(Node),
                         Node->getOperand(0));
}

/// N is a shift by a value that needs to be expanded,
/// and the shift amount is a constant 'Amt'.  Expand the operation.
void DAGTypeLegalizer::ExpandShiftByConstant(SDNode *N, const APInt &Amt,
                                             SDValue &Lo, SDValue &Hi) {
  SDLoc DL(N);
  // Expand the incoming operand to be shifted, so that we have its parts
  SDValue InL, InH;
  GetExpandedInteger(N->getOperand(0), InL, InH);

  // Though Amt shouldn't usually be 0, it's possible. E.g. when legalization
  // splitted a vector shift, like this: <op1, op2> SHL <0, 2>.
  if (!Amt) {
    Lo = InL;
    Hi = InH;
    return;
  }

  EVT NVT = InL.getValueType();
  unsigned VTBits = N->getValueType(0).getSizeInBits();
  unsigned NVTBits = NVT.getSizeInBits();
  EVT ShTy = N->getOperand(1).getValueType();

  if (N->getOpcode() == ISD::SHL) {
    if (Amt.uge(VTBits)) {
      Lo = Hi = DAG.getConstant(0, DL, NVT);
    } else if (Amt.ugt(NVTBits)) {
      Lo = DAG.getConstant(0, DL, NVT);
      Hi = DAG.getNode(ISD::SHL, DL,
                       NVT, InL, DAG.getConstant(Amt - NVTBits, DL, ShTy));
    } else if (Amt == NVTBits) {
      Lo = DAG.getConstant(0, DL, NVT);
      Hi = InL;
    } else {
      Lo = DAG.getNode(ISD::SHL, DL, NVT, InL, DAG.getConstant(Amt, DL, ShTy));
      Hi = DAG.getNode(ISD::OR, DL, NVT,
                       DAG.getNode(ISD::SHL, DL, NVT, InH,
                                   DAG.getConstant(Amt, DL, ShTy)),
                       DAG.getNode(ISD::SRL, DL, NVT, InL,
                                   DAG.getConstant(-Amt + NVTBits, DL, ShTy)));
    }
    return;
  }

  if (N->getOpcode() == ISD::SRL) {
    if (Amt.uge(VTBits)) {
      Lo = Hi = DAG.getConstant(0, DL, NVT);
    } else if (Amt.ugt(NVTBits)) {
      Lo = DAG.getNode(ISD::SRL, DL,
                       NVT, InH, DAG.getConstant(Amt - NVTBits, DL, ShTy));
      Hi = DAG.getConstant(0, DL, NVT);
    } else if (Amt == NVTBits) {
      Lo = InH;
      Hi = DAG.getConstant(0, DL, NVT);
    } else {
      Lo = DAG.getNode(ISD::OR, DL, NVT,
                       DAG.getNode(ISD::SRL, DL, NVT, InL,
                                   DAG.getConstant(Amt, DL, ShTy)),
                       DAG.getNode(ISD::SHL, DL, NVT, InH,
                                   DAG.getConstant(-Amt + NVTBits, DL, ShTy)));
      Hi = DAG.getNode(ISD::SRL, DL, NVT, InH, DAG.getConstant(Amt, DL, ShTy));
    }
    return;
  }

  assert(N->getOpcode() == ISD::SRA && "Unknown shift!");
  if (Amt.uge(VTBits)) {
    Hi = Lo = DAG.getNode(ISD::SRA, DL, NVT, InH,
                          DAG.getConstant(NVTBits - 1, DL, ShTy));
  } else if (Amt.ugt(NVTBits)) {
    Lo = DAG.getNode(ISD::SRA, DL, NVT, InH,
                     DAG.getConstant(Amt - NVTBits, DL, ShTy));
    Hi = DAG.getNode(ISD::SRA, DL, NVT, InH,
                     DAG.getConstant(NVTBits - 1, DL, ShTy));
  } else if (Amt == NVTBits) {
    Lo = InH;
    Hi = DAG.getNode(ISD::SRA, DL, NVT, InH,
                     DAG.getConstant(NVTBits - 1, DL, ShTy));
  } else {
    Lo = DAG.getNode(ISD::OR, DL, NVT,
                     DAG.getNode(ISD::SRL, DL, NVT, InL,
                                 DAG.getConstant(Amt, DL, ShTy)),
                     DAG.getNode(ISD::SHL, DL, NVT, InH,
                                 DAG.getConstant(-Amt + NVTBits, DL, ShTy)));
    Hi = DAG.getNode(ISD::SRA, DL, NVT, InH, DAG.getConstant(Amt, DL, ShTy));
  }
}

/// ExpandShiftWithKnownAmountBit - Try to determine whether we can simplify
/// this shift based on knowledge of the high bit of the shift amount.  If we
/// can tell this, we know that it is >= 32 or < 32, without knowing the actual
/// shift amount.
bool DAGTypeLegalizer::
ExpandShiftWithKnownAmountBit(SDNode *N, SDValue &Lo, SDValue &Hi) {
  SDValue Amt = N->getOperand(1);
  EVT NVT = TLI.getTypeToTransformTo(*DAG.getContext(), N->getValueType(0));
  EVT ShTy = Amt.getValueType();
  unsigned ShBits = ShTy.getScalarSizeInBits();
  unsigned NVTBits = NVT.getScalarSizeInBits();
  assert(isPowerOf2_32(NVTBits) &&
         "Expanded integer type size not a power of two!");
  SDLoc dl(N);

  APInt HighBitMask = APInt::getHighBitsSet(ShBits, ShBits - Log2_32(NVTBits));
  KnownBits Known = DAG.computeKnownBits(N->getOperand(1));

  // If we don't know anything about the high bits, exit.
  if (((Known.Zero|Known.One) & HighBitMask) == 0)
    return false;

  // Get the incoming operand to be shifted.
  SDValue InL, InH;
  GetExpandedInteger(N->getOperand(0), InL, InH);

  // If we know that any of the high bits of the shift amount are one, then we
  // can do this as a couple of simple shifts.
  if (Known.One.intersects(HighBitMask)) {
    // Mask out the high bit, which we know is set.
    Amt = DAG.getNode(ISD::AND, dl, ShTy, Amt,
                      DAG.getConstant(~HighBitMask, dl, ShTy));

    switch (N->getOpcode()) {
    default: llvm_unreachable("Unknown shift");
    case ISD::SHL:
      Lo = DAG.getConstant(0, dl, NVT);              // Low part is zero.
      Hi = DAG.getNode(ISD::SHL, dl, NVT, InL, Amt); // High part from Lo part.
      return true;
    case ISD::SRL:
      Hi = DAG.getConstant(0, dl, NVT);              // Hi part is zero.
      Lo = DAG.getNode(ISD::SRL, dl, NVT, InH, Amt); // Lo part from Hi part.
      return true;
    case ISD::SRA:
      Hi = DAG.getNode(ISD::SRA, dl, NVT, InH,       // Sign extend high part.
                       DAG.getConstant(NVTBits - 1, dl, ShTy));
      Lo = DAG.getNode(ISD::SRA, dl, NVT, InH, Amt); // Lo part from Hi part.
      return true;
    }
  }

  // If we know that all of the high bits of the shift amount are zero, then we
  // can do this as a couple of simple shifts.
  if (HighBitMask.isSubsetOf(Known.Zero)) {
    // Calculate 31-x. 31 is used instead of 32 to avoid creating an undefined
    // shift if x is zero.  We can use XOR here because x is known to be smaller
    // than 32.
    SDValue Amt2 = DAG.getNode(ISD::XOR, dl, ShTy, Amt,
                               DAG.getConstant(NVTBits - 1, dl, ShTy));

    unsigned Op1, Op2;
    switch (N->getOpcode()) {
    default: llvm_unreachable("Unknown shift");
    case ISD::SHL:  Op1 = ISD::SHL; Op2 = ISD::SRL; break;
    case ISD::SRL:
    case ISD::SRA:  Op1 = ISD::SRL; Op2 = ISD::SHL; break;
    }

    // When shifting right the arithmetic for Lo and Hi is swapped.
    if (N->getOpcode() != ISD::SHL)
      std::swap(InL, InH);

    // Use a little trick to get the bits that move from Lo to Hi. First
    // shift by one bit.
    SDValue Sh1 = DAG.getNode(Op2, dl, NVT, InL, DAG.getConstant(1, dl, ShTy));
    // Then compute the remaining shift with amount-1.
    SDValue Sh2 = DAG.getNode(Op2, dl, NVT, Sh1, Amt2);

    Lo = DAG.getNode(N->getOpcode(), dl, NVT, InL, Amt);
    Hi = DAG.getNode(ISD::OR, dl, NVT, DAG.getNode(Op1, dl, NVT, InH, Amt),Sh2);

    if (N->getOpcode() != ISD::SHL)
      std::swap(Hi, Lo);
    return true;
  }

  return false;
}

/// ExpandShiftWithUnknownAmountBit - Fully general expansion of integer shift
/// of any size.
bool DAGTypeLegalizer::
ExpandShiftWithUnknownAmountBit(SDNode *N, SDValue &Lo, SDValue &Hi) {
  SDValue Amt = N->getOperand(1);
  EVT NVT = TLI.getTypeToTransformTo(*DAG.getContext(), N->getValueType(0));
  EVT ShTy = Amt.getValueType();
  unsigned NVTBits = NVT.getSizeInBits();
  assert(isPowerOf2_32(NVTBits) &&
         "Expanded integer type size not a power of two!");
  SDLoc dl(N);

  // Get the incoming operand to be shifted.
  SDValue InL, InH;
  GetExpandedInteger(N->getOperand(0), InL, InH);

  SDValue NVBitsNode = DAG.getConstant(NVTBits, dl, ShTy);
  SDValue AmtExcess = DAG.getNode(ISD::SUB, dl, ShTy, Amt, NVBitsNode);
  SDValue AmtLack = DAG.getNode(ISD::SUB, dl, ShTy, NVBitsNode, Amt);
  SDValue isShort = DAG.getSetCC(dl, getSetCCResultType(ShTy),
                                 Amt, NVBitsNode, ISD::SETULT);
  SDValue isZero = DAG.getSetCC(dl, getSetCCResultType(ShTy),
                                Amt, DAG.getConstant(0, dl, ShTy),
                                ISD::SETEQ);

  SDValue LoS, HiS, LoL, HiL;
  switch (N->getOpcode()) {
  default: llvm_unreachable("Unknown shift");
  case ISD::SHL:
    // Short: ShAmt < NVTBits
    LoS = DAG.getNode(ISD::SHL, dl, NVT, InL, Amt);
    HiS = DAG.getNode(ISD::OR, dl, NVT,
                      DAG.getNode(ISD::SHL, dl, NVT, InH, Amt),
                      DAG.getNode(ISD::SRL, dl, NVT, InL, AmtLack));

    // Long: ShAmt >= NVTBits
    LoL = DAG.getConstant(0, dl, NVT);                    // Lo part is zero.
    HiL = DAG.getNode(ISD::SHL, dl, NVT, InL, AmtExcess); // Hi from Lo part.

    Lo = DAG.getSelect(dl, NVT, isShort, LoS, LoL);
    Hi = DAG.getSelect(dl, NVT, isZero, InH,
                       DAG.getSelect(dl, NVT, isShort, HiS, HiL));
    return true;
  case ISD::SRL:
    // Short: ShAmt < NVTBits
    HiS = DAG.getNode(ISD::SRL, dl, NVT, InH, Amt);
    LoS = DAG.getNode(ISD::OR, dl, NVT,
                      DAG.getNode(ISD::SRL, dl, NVT, InL, Amt),
    // FIXME: If Amt is zero, the following shift generates an undefined result
    // on some architectures.
                      DAG.getNode(ISD::SHL, dl, NVT, InH, AmtLack));

    // Long: ShAmt >= NVTBits
    HiL = DAG.getConstant(0, dl, NVT);                    // Hi part is zero.
    LoL = DAG.getNode(ISD::SRL, dl, NVT, InH, AmtExcess); // Lo from Hi part.

    Lo = DAG.getSelect(dl, NVT, isZero, InL,
                       DAG.getSelect(dl, NVT, isShort, LoS, LoL));
    Hi = DAG.getSelect(dl, NVT, isShort, HiS, HiL);
    return true;
  case ISD::SRA:
    // Short: ShAmt < NVTBits
    HiS = DAG.getNode(ISD::SRA, dl, NVT, InH, Amt);
    LoS = DAG.getNode(ISD::OR, dl, NVT,
                      DAG.getNode(ISD::SRL, dl, NVT, InL, Amt),
                      DAG.getNode(ISD::SHL, dl, NVT, InH, AmtLack));

    // Long: ShAmt >= NVTBits
    HiL = DAG.getNode(ISD::SRA, dl, NVT, InH,             // Sign of Hi part.
                      DAG.getConstant(NVTBits - 1, dl, ShTy));
    LoL = DAG.getNode(ISD::SRA, dl, NVT, InH, AmtExcess); // Lo from Hi part.

    Lo = DAG.getSelect(dl, NVT, isZero, InL,
                       DAG.getSelect(dl, NVT, isShort, LoS, LoL));
    Hi = DAG.getSelect(dl, NVT, isShort, HiS, HiL);
    return true;
  }
}

static std::pair<ISD::CondCode, ISD::NodeType> getExpandedMinMaxOps(int Op) {

  switch (Op) {
    default: llvm_unreachable("invalid min/max opcode");
    case ISD::SMAX:
      return std::make_pair(ISD::SETGT, ISD::UMAX);
    case ISD::UMAX:
      return std::make_pair(ISD::SETUGT, ISD::UMAX);
    case ISD::SMIN:
      return std::make_pair(ISD::SETLT, ISD::UMIN);
    case ISD::UMIN:
      return std::make_pair(ISD::SETULT, ISD::UMIN);
  }
}

void DAGTypeLegalizer::ExpandIntRes_MINMAX(SDNode *N,
                                           SDValue &Lo, SDValue &Hi) {
  SDLoc DL(N);
  ISD::NodeType LoOpc;
  ISD::CondCode CondC;
  std::tie(CondC, LoOpc) = getExpandedMinMaxOps(N->getOpcode());

  // Expand the subcomponents.
  SDValue LHSL, LHSH, RHSL, RHSH;
  GetExpandedInteger(N->getOperand(0), LHSL, LHSH);
  GetExpandedInteger(N->getOperand(1), RHSL, RHSH);

  // Value types
  EVT NVT = LHSL.getValueType();
  EVT CCT = getSetCCResultType(NVT);

  // Hi part is always the same op
  Hi = DAG.getNode(N->getOpcode(), DL, NVT, {LHSH, RHSH});

  // We need to know whether to select Lo part that corresponds to 'winning'
  // Hi part or if Hi parts are equal.
  SDValue IsHiLeft = DAG.getSetCC(DL, CCT, LHSH, RHSH, CondC);
  SDValue IsHiEq = DAG.getSetCC(DL, CCT, LHSH, RHSH, ISD::SETEQ);

  // Lo part corresponding to the 'winning' Hi part
  SDValue LoCmp = DAG.getSelect(DL, NVT, IsHiLeft, LHSL, RHSL);

  // Recursed Lo part if Hi parts are equal, this uses unsigned version
  SDValue LoMinMax = DAG.getNode(LoOpc, DL, NVT, {LHSL, RHSL});

  Lo = DAG.getSelect(DL, NVT, IsHiEq, LoMinMax, LoCmp);
}

void DAGTypeLegalizer::ExpandIntRes_ADDSUB(SDNode *N,
                                           SDValue &Lo, SDValue &Hi) {
  SDLoc dl(N);
  // Expand the subcomponents.
  SDValue LHSL, LHSH, RHSL, RHSH;
  GetExpandedInteger(N->getOperand(0), LHSL, LHSH);
  GetExpandedInteger(N->getOperand(1), RHSL, RHSH);

  EVT NVT = LHSL.getValueType();
  SDValue LoOps[2] = { LHSL, RHSL };
  SDValue HiOps[3] = { LHSH, RHSH };

  bool HasOpCarry = TLI.isOperationLegalOrCustom(
      N->getOpcode() == ISD::ADD ? ISD::ADDCARRY : ISD::SUBCARRY,
      TLI.getTypeToExpandTo(*DAG.getContext(), NVT));
  if (HasOpCarry) {
    SDVTList VTList = DAG.getVTList(NVT, getSetCCResultType(NVT));
    if (N->getOpcode() == ISD::ADD) {
      Lo = DAG.getNode(ISD::UADDO, dl, VTList, LoOps);
      HiOps[2] = Lo.getValue(1);
      Hi = DAG.getNode(ISD::ADDCARRY, dl, VTList, HiOps);
    } else {
      Lo = DAG.getNode(ISD::USUBO, dl, VTList, LoOps);
      HiOps[2] = Lo.getValue(1);
      Hi = DAG.getNode(ISD::SUBCARRY, dl, VTList, HiOps);
    }
    return;
  }

  // Do not generate ADDC/ADDE or SUBC/SUBE if the target does not support
  // them.  TODO: Teach operation legalization how to expand unsupported
  // ADDC/ADDE/SUBC/SUBE.  The problem is that these operations generate
  // a carry of type MVT::Glue, but there doesn't seem to be any way to
  // generate a value of this type in the expanded code sequence.
  bool hasCarry =
    TLI.isOperationLegalOrCustom(N->getOpcode() == ISD::ADD ?
                                   ISD::ADDC : ISD::SUBC,
                                 TLI.getTypeToExpandTo(*DAG.getContext(), NVT));

  if (hasCarry) {
    SDVTList VTList = DAG.getVTList(NVT, MVT::Glue);
    if (N->getOpcode() == ISD::ADD) {
      Lo = DAG.getNode(ISD::ADDC, dl, VTList, LoOps);
      HiOps[2] = Lo.getValue(1);
      Hi = DAG.getNode(ISD::ADDE, dl, VTList, HiOps);
    } else {
      Lo = DAG.getNode(ISD::SUBC, dl, VTList, LoOps);
      HiOps[2] = Lo.getValue(1);
      Hi = DAG.getNode(ISD::SUBE, dl, VTList, HiOps);
    }
    return;
  }

  bool hasOVF =
    TLI.isOperationLegalOrCustom(N->getOpcode() == ISD::ADD ?
                                   ISD::UADDO : ISD::USUBO,
                                 TLI.getTypeToExpandTo(*DAG.getContext(), NVT));
  TargetLoweringBase::BooleanContent BoolType = TLI.getBooleanContents(NVT);

  if (hasOVF) {
    EVT OvfVT = getSetCCResultType(NVT);
    SDVTList VTList = DAG.getVTList(NVT, OvfVT);
    int RevOpc;
    if (N->getOpcode() == ISD::ADD) {
      RevOpc = ISD::SUB;
      Lo = DAG.getNode(ISD::UADDO, dl, VTList, LoOps);
      Hi = DAG.getNode(ISD::ADD, dl, NVT, makeArrayRef(HiOps, 2));
    } else {
      RevOpc = ISD::ADD;
      Lo = DAG.getNode(ISD::USUBO, dl, VTList, LoOps);
      Hi = DAG.getNode(ISD::SUB, dl, NVT, makeArrayRef(HiOps, 2));
    }
    SDValue OVF = Lo.getValue(1);

    switch (BoolType) {
    case TargetLoweringBase::UndefinedBooleanContent:
      OVF = DAG.getNode(ISD::AND, dl, OvfVT, DAG.getConstant(1, dl, OvfVT), OVF);
      LLVM_FALLTHROUGH;
    case TargetLoweringBase::ZeroOrOneBooleanContent:
      OVF = DAG.getZExtOrTrunc(OVF, dl, NVT);
      Hi = DAG.getNode(N->getOpcode(), dl, NVT, Hi, OVF);
      break;
    case TargetLoweringBase::ZeroOrNegativeOneBooleanContent:
      OVF = DAG.getSExtOrTrunc(OVF, dl, NVT);
      Hi = DAG.getNode(RevOpc, dl, NVT, Hi, OVF);
    }
    return;
  }

  if (N->getOpcode() == ISD::ADD) {
    Lo = DAG.getNode(ISD::ADD, dl, NVT, LoOps);
    Hi = DAG.getNode(ISD::ADD, dl, NVT, makeArrayRef(HiOps, 2));
    SDValue Cmp1 = DAG.getSetCC(dl, getSetCCResultType(NVT), Lo, LoOps[0],
                                ISD::SETULT);

    if (BoolType == TargetLoweringBase::ZeroOrOneBooleanContent) {
      SDValue Carry = DAG.getZExtOrTrunc(Cmp1, dl, NVT);
      Hi = DAG.getNode(ISD::ADD, dl, NVT, Hi, Carry);
      return;
    }

    SDValue Carry1 = DAG.getSelect(dl, NVT, Cmp1,
                                   DAG.getConstant(1, dl, NVT),
                                   DAG.getConstant(0, dl, NVT));
    SDValue Cmp2 = DAG.getSetCC(dl, getSetCCResultType(NVT), Lo, LoOps[1],
                                ISD::SETULT);
    SDValue Carry2 = DAG.getSelect(dl, NVT, Cmp2,
                                   DAG.getConstant(1, dl, NVT), Carry1);
    Hi = DAG.getNode(ISD::ADD, dl, NVT, Hi, Carry2);
  } else {
    Lo = DAG.getNode(ISD::SUB, dl, NVT, LoOps);
    Hi = DAG.getNode(ISD::SUB, dl, NVT, makeArrayRef(HiOps, 2));
    SDValue Cmp =
      DAG.getSetCC(dl, getSetCCResultType(LoOps[0].getValueType()),
                   LoOps[0], LoOps[1], ISD::SETULT);

    SDValue Borrow;
    if (BoolType == TargetLoweringBase::ZeroOrOneBooleanContent)
      Borrow = DAG.getZExtOrTrunc(Cmp, dl, NVT);
    else
      Borrow = DAG.getSelect(dl, NVT, Cmp, DAG.getConstant(1, dl, NVT),
                             DAG.getConstant(0, dl, NVT));

    Hi = DAG.getNode(ISD::SUB, dl, NVT, Hi, Borrow);
  }
}

void DAGTypeLegalizer::ExpandIntRes_ADDSUBC(SDNode *N,
                                            SDValue &Lo, SDValue &Hi) {
  // Expand the subcomponents.
  SDValue LHSL, LHSH, RHSL, RHSH;
  SDLoc dl(N);
  GetExpandedInteger(N->getOperand(0), LHSL, LHSH);
  GetExpandedInteger(N->getOperand(1), RHSL, RHSH);
  SDVTList VTList = DAG.getVTList(LHSL.getValueType(), MVT::Glue);
  SDValue LoOps[2] = { LHSL, RHSL };
  SDValue HiOps[3] = { LHSH, RHSH };

  if (N->getOpcode() == ISD::ADDC) {
    Lo = DAG.getNode(ISD::ADDC, dl, VTList, LoOps);
    HiOps[2] = Lo.getValue(1);
    Hi = DAG.getNode(ISD::ADDE, dl, VTList, HiOps);
  } else {
    Lo = DAG.getNode(ISD::SUBC, dl, VTList, LoOps);
    HiOps[2] = Lo.getValue(1);
    Hi = DAG.getNode(ISD::SUBE, dl, VTList, HiOps);
  }

  // Legalized the flag result - switch anything that used the old flag to
  // use the new one.
  ReplaceValueWith(SDValue(N, 1), Hi.getValue(1));
}

void DAGTypeLegalizer::ExpandIntRes_ADDSUBE(SDNode *N,
                                            SDValue &Lo, SDValue &Hi) {
  // Expand the subcomponents.
  SDValue LHSL, LHSH, RHSL, RHSH;
  SDLoc dl(N);
  GetExpandedInteger(N->getOperand(0), LHSL, LHSH);
  GetExpandedInteger(N->getOperand(1), RHSL, RHSH);
  SDVTList VTList = DAG.getVTList(LHSL.getValueType(), MVT::Glue);
  SDValue LoOps[3] = { LHSL, RHSL, N->getOperand(2) };
  SDValue HiOps[3] = { LHSH, RHSH };

  Lo = DAG.getNode(N->getOpcode(), dl, VTList, LoOps);
  HiOps[2] = Lo.getValue(1);
  Hi = DAG.getNode(N->getOpcode(), dl, VTList, HiOps);

  // Legalized the flag result - switch anything that used the old flag to
  // use the new one.
  ReplaceValueWith(SDValue(N, 1), Hi.getValue(1));
}

void DAGTypeLegalizer::ExpandIntRes_UADDSUBO(SDNode *N,
                                             SDValue &Lo, SDValue &Hi) {
  SDValue LHS = N->getOperand(0);
  SDValue RHS = N->getOperand(1);
  SDLoc dl(N);

  SDValue Ovf;

  unsigned CarryOp, NoCarryOp;
  ISD::CondCode Cond;
  switch(N->getOpcode()) {
    case ISD::UADDO:
      CarryOp = ISD::ADDCARRY;
      NoCarryOp = ISD::ADD;
      Cond = ISD::SETULT;
      break;
    case ISD::USUBO:
      CarryOp = ISD::SUBCARRY;
      NoCarryOp = ISD::SUB;
      Cond = ISD::SETUGT;
      break;
    default:
      llvm_unreachable("Node has unexpected Opcode");
  }

  bool HasCarryOp = TLI.isOperationLegalOrCustom(
      CarryOp, TLI.getTypeToExpandTo(*DAG.getContext(), LHS.getValueType()));

  if (HasCarryOp) {
    // Expand the subcomponents.
    SDValue LHSL, LHSH, RHSL, RHSH;
    GetExpandedInteger(LHS, LHSL, LHSH);
    GetExpandedInteger(RHS, RHSL, RHSH);
    SDVTList VTList = DAG.getVTList(LHSL.getValueType(), N->getValueType(1));
    SDValue LoOps[2] = { LHSL, RHSL };
    SDValue HiOps[3] = { LHSH, RHSH };

    Lo = DAG.getNode(N->getOpcode(), dl, VTList, LoOps);
    HiOps[2] = Lo.getValue(1);
    Hi = DAG.getNode(CarryOp, dl, VTList, HiOps);

    Ovf = Hi.getValue(1);
  } else {
    // Expand the result by simply replacing it with the equivalent
    // non-overflow-checking operation.
    SDValue Sum = DAG.getNode(NoCarryOp, dl, LHS.getValueType(), LHS, RHS);
    SplitInteger(Sum, Lo, Hi);

    // Calculate the overflow: addition overflows iff a + b < a, and subtraction
    // overflows iff a - b > a.
    Ovf = DAG.getSetCC(dl, N->getValueType(1), Sum, LHS, Cond);
  }

  // Legalized the flag result - switch anything that used the old flag to
  // use the new one.
  ReplaceValueWith(SDValue(N, 1), Ovf);
}

void DAGTypeLegalizer::ExpandIntRes_ADDSUBCARRY(SDNode *N,
                                                SDValue &Lo, SDValue &Hi) {
  // Expand the subcomponents.
  SDValue LHSL, LHSH, RHSL, RHSH;
  SDLoc dl(N);
  GetExpandedInteger(N->getOperand(0), LHSL, LHSH);
  GetExpandedInteger(N->getOperand(1), RHSL, RHSH);
  SDVTList VTList = DAG.getVTList(LHSL.getValueType(), N->getValueType(1));
  SDValue LoOps[3] = { LHSL, RHSL, N->getOperand(2) };
  SDValue HiOps[3] = { LHSH, RHSH, SDValue() };

  Lo = DAG.getNode(N->getOpcode(), dl, VTList, LoOps);
  HiOps[2] = Lo.getValue(1);
  Hi = DAG.getNode(N->getOpcode(), dl, VTList, HiOps);

  // Legalized the flag result - switch anything that used the old flag to
  // use the new one.
  ReplaceValueWith(SDValue(N, 1), Hi.getValue(1));
}

void DAGTypeLegalizer::ExpandIntRes_SADDSUBO_CARRY(SDNode *N,
                                                   SDValue &Lo, SDValue &Hi) {
  // Expand the subcomponents.
  SDValue LHSL, LHSH, RHSL, RHSH;
  SDLoc dl(N);
  GetExpandedInteger(N->getOperand(0), LHSL, LHSH);
  GetExpandedInteger(N->getOperand(1), RHSL, RHSH);
  SDVTList VTList = DAG.getVTList(LHSL.getValueType(), N->getValueType(1));

  // We need to use an unsigned carry op for the lo part.
  unsigned CarryOp = N->getOpcode() == ISD::SADDO_CARRY ? ISD::ADDCARRY
                                                        : ISD::SUBCARRY;
  Lo = DAG.getNode(CarryOp, dl, VTList, { LHSL, RHSL, N->getOperand(2) });
  Hi = DAG.getNode(N->getOpcode(), dl, VTList, { LHSH, RHSH, Lo.getValue(1) });

  // Legalized the flag result - switch anything that used the old flag to
  // use the new one.
  ReplaceValueWith(SDValue(N, 1), Hi.getValue(1));
}

void DAGTypeLegalizer::ExpandIntRes_ANY_EXTEND(SDNode *N,
                                               SDValue &Lo, SDValue &Hi) {
  EVT NVT = TLI.getTypeToTransformTo(*DAG.getContext(), N->getValueType(0));
  SDLoc dl(N);
  SDValue Op = N->getOperand(0);
  if (Op.getValueType().bitsLE(NVT)) {
    // The low part is any extension of the input (which degenerates to a copy).
    Lo = DAG.getNode(ISD::ANY_EXTEND, dl, NVT, Op);
    Hi = DAG.getUNDEF(NVT);   // The high part is undefined.
  } else {
    // For example, extension of an i48 to an i64.  The operand type necessarily
    // promotes to the result type, so will end up being expanded too.
    assert(getTypeAction(Op.getValueType()) ==
           TargetLowering::TypePromoteInteger &&
           "Only know how to promote this result!");
    SDValue Res = GetPromotedInteger(Op);
    assert(Res.getValueType() == N->getValueType(0) &&
           "Operand over promoted?");
    // Split the promoted operand.  This will simplify when it is expanded.
    SplitInteger(Res, Lo, Hi);
  }
}

void DAGTypeLegalizer::ExpandIntRes_AssertSext(SDNode *N,
                                               SDValue &Lo, SDValue &Hi) {
  SDLoc dl(N);
  GetExpandedInteger(N->getOperand(0), Lo, Hi);
  EVT NVT = Lo.getValueType();
  EVT EVT = cast<VTSDNode>(N->getOperand(1))->getVT();
  unsigned NVTBits = NVT.getSizeInBits();
  unsigned EVTBits = EVT.getSizeInBits();

  if (NVTBits < EVTBits) {
    Hi = DAG.getNode(ISD::AssertSext, dl, NVT, Hi,
                     DAG.getValueType(EVT::getIntegerVT(*DAG.getContext(),
                                                        EVTBits - NVTBits)));
  } else {
    Lo = DAG.getNode(ISD::AssertSext, dl, NVT, Lo, DAG.getValueType(EVT));
    // The high part replicates the sign bit of Lo, make it explicit.
    Hi = DAG.getNode(ISD::SRA, dl, NVT, Lo,
                     DAG.getConstant(NVTBits - 1, dl,
                                     TLI.getPointerTy(DAG.getDataLayout())));
  }
}

void DAGTypeLegalizer::ExpandIntRes_AssertZext(SDNode *N,
                                               SDValue &Lo, SDValue &Hi) {
  SDLoc dl(N);
  GetExpandedInteger(N->getOperand(0), Lo, Hi);
  EVT NVT = Lo.getValueType();
  EVT EVT = cast<VTSDNode>(N->getOperand(1))->getVT();
  unsigned NVTBits = NVT.getSizeInBits();
  unsigned EVTBits = EVT.getSizeInBits();

  if (NVTBits < EVTBits) {
    Hi = DAG.getNode(ISD::AssertZext, dl, NVT, Hi,
                     DAG.getValueType(EVT::getIntegerVT(*DAG.getContext(),
                                                        EVTBits - NVTBits)));
  } else {
    Lo = DAG.getNode(ISD::AssertZext, dl, NVT, Lo, DAG.getValueType(EVT));
    // The high part must be zero, make it explicit.
    Hi = DAG.getConstant(0, dl, NVT);
  }
}

void DAGTypeLegalizer::ExpandIntRes_BITREVERSE(SDNode *N,
                                               SDValue &Lo, SDValue &Hi) {
  SDLoc dl(N);
  GetExpandedInteger(N->getOperand(0), Hi, Lo);  // Note swapped operands.
  Lo = DAG.getNode(ISD::BITREVERSE, dl, Lo.getValueType(), Lo);
  Hi = DAG.getNode(ISD::BITREVERSE, dl, Hi.getValueType(), Hi);
}

void DAGTypeLegalizer::ExpandIntRes_BSWAP(SDNode *N,
                                          SDValue &Lo, SDValue &Hi) {
  SDLoc dl(N);
  GetExpandedInteger(N->getOperand(0), Hi, Lo);  // Note swapped operands.
  Lo = DAG.getNode(ISD::BSWAP, dl, Lo.getValueType(), Lo);
  Hi = DAG.getNode(ISD::BSWAP, dl, Hi.getValueType(), Hi);
}

void DAGTypeLegalizer::ExpandIntRes_PARITY(SDNode *N, SDValue &Lo,
                                           SDValue &Hi) {
  SDLoc dl(N);
  // parity(HiLo) -> parity(Lo^Hi)
  GetExpandedInteger(N->getOperand(0), Lo, Hi);
  EVT NVT = Lo.getValueType();
  Lo =
      DAG.getNode(ISD::PARITY, dl, NVT, DAG.getNode(ISD::XOR, dl, NVT, Lo, Hi));
  Hi = DAG.getConstant(0, dl, NVT);
}

void DAGTypeLegalizer::ExpandIntRes_Constant(SDNode *N,
                                             SDValue &Lo, SDValue &Hi) {
  EVT NVT = TLI.getTypeToTransformTo(*DAG.getContext(), N->getValueType(0));
  unsigned NBitWidth = NVT.getSizeInBits();
  auto Constant = cast<ConstantSDNode>(N);
  const APInt &Cst = Constant->getAPIntValue();
  bool IsTarget = Constant->isTargetOpcode();
  bool IsOpaque = Constant->isOpaque();
  SDLoc dl(N);
  Lo = DAG.getConstant(Cst.trunc(NBitWidth), dl, NVT, IsTarget, IsOpaque);
  Hi = DAG.getConstant(Cst.lshr(NBitWidth).trunc(NBitWidth), dl, NVT, IsTarget,
                       IsOpaque);
}

void DAGTypeLegalizer::ExpandIntRes_ABS(SDNode *N, SDValue &Lo, SDValue &Hi) {
  SDLoc dl(N);

  SDValue N0 = N->getOperand(0);
  GetExpandedInteger(N0, Lo, Hi);
  EVT NVT = Lo.getValueType();

  // If we have SUBCARRY, use the expanded form of the sra+xor+sub sequence we
  // use in LegalizeDAG. The SUB part of the expansion is based on
  // ExpandIntRes_ADDSUB which also uses SUBCARRY/USUBO after checking that
  // SUBCARRY is LegalOrCustom. Each of the pieces here can be further expanded
  // if needed. Shift expansion has a special case for filling with sign bits
  // so that we will only end up with one SRA.
  bool HasSubCarry = TLI.isOperationLegalOrCustom(
      ISD::SUBCARRY, TLI.getTypeToExpandTo(*DAG.getContext(), NVT));
  if (HasSubCarry) {
    SDValue Sign = DAG.getNode(
        ISD::SRA, dl, NVT, Hi,
        DAG.getShiftAmountConstant(NVT.getSizeInBits() - 1, NVT, dl));
    SDVTList VTList = DAG.getVTList(NVT, getSetCCResultType(NVT));
    Lo = DAG.getNode(ISD::XOR, dl, NVT, Lo, Sign);
    Hi = DAG.getNode(ISD::XOR, dl, NVT, Hi, Sign);
    Lo = DAG.getNode(ISD::USUBO, dl, VTList, Lo, Sign);
    Hi = DAG.getNode(ISD::SUBCARRY, dl, VTList, Hi, Sign, Lo.getValue(1));
    return;
  }

  // abs(HiLo) -> (Hi < 0 ? -HiLo : HiLo)
  EVT VT = N->getValueType(0);
  SDValue Neg = DAG.getNode(ISD::SUB, dl, VT,
                            DAG.getConstant(0, dl, VT), N0);
  SDValue NegLo, NegHi;
  SplitInteger(Neg, NegLo, NegHi);

  SDValue HiIsNeg = DAG.getSetCC(dl, getSetCCResultType(NVT), Hi,
                                 DAG.getConstant(0, dl, NVT), ISD::SETLT);
  Lo = DAG.getSelect(dl, NVT, HiIsNeg, NegLo, Lo);
  Hi = DAG.getSelect(dl, NVT, HiIsNeg, NegHi, Hi);
}

void DAGTypeLegalizer::ExpandIntRes_CTLZ(SDNode *N,
                                         SDValue &Lo, SDValue &Hi) {
  SDLoc dl(N);
  // ctlz (HiLo) -> Hi != 0 ? ctlz(Hi) : (ctlz(Lo)+32)
  GetExpandedInteger(N->getOperand(0), Lo, Hi);
  EVT NVT = Lo.getValueType();

  SDValue HiNotZero = DAG.getSetCC(dl, getSetCCResultType(NVT), Hi,
                                   DAG.getConstant(0, dl, NVT), ISD::SETNE);

  SDValue LoLZ = DAG.getNode(N->getOpcode(), dl, NVT, Lo);
  SDValue HiLZ = DAG.getNode(ISD::CTLZ_ZERO_UNDEF, dl, NVT, Hi);

  Lo = DAG.getSelect(dl, NVT, HiNotZero, HiLZ,
                     DAG.getNode(ISD::ADD, dl, NVT, LoLZ,
                                 DAG.getConstant(NVT.getSizeInBits(), dl,
                                                 NVT)));
  Hi = DAG.getConstant(0, dl, NVT);
}

void DAGTypeLegalizer::ExpandIntRes_CTPOP(SDNode *N,
                                          SDValue &Lo, SDValue &Hi) {
  SDLoc dl(N);
  // ctpop(HiLo) -> ctpop(Hi)+ctpop(Lo)
  GetExpandedInteger(N->getOperand(0), Lo, Hi);
  EVT NVT = Lo.getValueType();
  Lo = DAG.getNode(ISD::ADD, dl, NVT, DAG.getNode(ISD::CTPOP, dl, NVT, Lo),
                   DAG.getNode(ISD::CTPOP, dl, NVT, Hi));
  Hi = DAG.getConstant(0, dl, NVT);
}

void DAGTypeLegalizer::ExpandIntRes_CTTZ(SDNode *N,
                                         SDValue &Lo, SDValue &Hi) {
  SDLoc dl(N);
  // cttz (HiLo) -> Lo != 0 ? cttz(Lo) : (cttz(Hi)+32)
  GetExpandedInteger(N->getOperand(0), Lo, Hi);
  EVT NVT = Lo.getValueType();

  SDValue LoNotZero = DAG.getSetCC(dl, getSetCCResultType(NVT), Lo,
                                   DAG.getConstant(0, dl, NVT), ISD::SETNE);

  SDValue LoLZ = DAG.getNode(ISD::CTTZ_ZERO_UNDEF, dl, NVT, Lo);
  SDValue HiLZ = DAG.getNode(N->getOpcode(), dl, NVT, Hi);

  Lo = DAG.getSelect(dl, NVT, LoNotZero, LoLZ,
                     DAG.getNode(ISD::ADD, dl, NVT, HiLZ,
                                 DAG.getConstant(NVT.getSizeInBits(), dl,
                                                 NVT)));
  Hi = DAG.getConstant(0, dl, NVT);
}

void DAGTypeLegalizer::ExpandIntRes_FLT_ROUNDS(SDNode *N, SDValue &Lo,
                                               SDValue &Hi) {
  SDLoc dl(N);
  EVT NVT = TLI.getTypeToTransformTo(*DAG.getContext(), N->getValueType(0));
  unsigned NBitWidth = NVT.getSizeInBits();

  Lo = DAG.getNode(ISD::FLT_ROUNDS_, dl, {NVT, MVT::Other}, N->getOperand(0));
  SDValue Chain = Lo.getValue(1);
  // The high part is the sign of Lo, as -1 is a valid value for FLT_ROUNDS
  Hi = DAG.getNode(ISD::SRA, dl, NVT, Lo,
                   DAG.getShiftAmountConstant(NBitWidth - 1, NVT, dl));

  // Legalize the chain result - switch anything that used the old chain to
  // use the new one.
  ReplaceValueWith(SDValue(N, 1), Chain);
}

void DAGTypeLegalizer::ExpandIntRes_FP_TO_SINT(SDNode *N, SDValue &Lo,
                                               SDValue &Hi) {
  SDLoc dl(N);
  EVT VT = N->getValueType(0);

  bool IsStrict = N->isStrictFPOpcode();
  SDValue Chain = IsStrict ? N->getOperand(0) : SDValue();
  SDValue Op = N->getOperand(IsStrict ? 1 : 0);
  if (getTypeAction(Op.getValueType()) == TargetLowering::TypePromoteFloat)
    Op = GetPromotedFloat(Op);

  if (getTypeAction(Op.getValueType()) == TargetLowering::TypeSoftPromoteHalf) {
    EVT NFPVT = TLI.getTypeToTransformTo(*DAG.getContext(), Op.getValueType());
    Op = GetSoftPromotedHalf(Op);
    Op = DAG.getNode(ISD::FP16_TO_FP, dl, NFPVT, Op);
    Op = DAG.getNode(ISD::FP_TO_SINT, dl, VT, Op);
    SplitInteger(Op, Lo, Hi);
    return;
  }

  RTLIB::Libcall LC = RTLIB::getFPTOSINT(Op.getValueType(), VT);
  assert(LC != RTLIB::UNKNOWN_LIBCALL && "Unexpected fp-to-sint conversion!");
  TargetLowering::MakeLibCallOptions CallOptions;
  CallOptions.setSExt(true);
  std::pair<SDValue, SDValue> Tmp = TLI.makeLibCall(DAG, LC, VT, Op,
                                                    CallOptions, dl, Chain);
  SplitInteger(Tmp.first, Lo, Hi);

  if (IsStrict)
    ReplaceValueWith(SDValue(N, 1), Tmp.second);
}

void DAGTypeLegalizer::ExpandIntRes_FP_TO_UINT(SDNode *N, SDValue &Lo,
                                               SDValue &Hi) {
  SDLoc dl(N);
  EVT VT = N->getValueType(0);

  bool IsStrict = N->isStrictFPOpcode();
  SDValue Chain = IsStrict ? N->getOperand(0) : SDValue();
  SDValue Op = N->getOperand(IsStrict ? 1 : 0);
  if (getTypeAction(Op.getValueType()) == TargetLowering::TypePromoteFloat)
    Op = GetPromotedFloat(Op);

  if (getTypeAction(Op.getValueType()) == TargetLowering::TypeSoftPromoteHalf) {
    EVT NFPVT = TLI.getTypeToTransformTo(*DAG.getContext(), Op.getValueType());
    Op = GetSoftPromotedHalf(Op);
    Op = DAG.getNode(ISD::FP16_TO_FP, dl, NFPVT, Op);
    Op = DAG.getNode(ISD::FP_TO_UINT, dl, VT, Op);
    SplitInteger(Op, Lo, Hi);
    return;
  }

  RTLIB::Libcall LC = RTLIB::getFPTOUINT(Op.getValueType(), VT);
  assert(LC != RTLIB::UNKNOWN_LIBCALL && "Unexpected fp-to-uint conversion!");
  TargetLowering::MakeLibCallOptions CallOptions;
  std::pair<SDValue, SDValue> Tmp = TLI.makeLibCall(DAG, LC, VT, Op,
                                                    CallOptions, dl, Chain);
  SplitInteger(Tmp.first, Lo, Hi);

  if (IsStrict)
    ReplaceValueWith(SDValue(N, 1), Tmp.second);
}

void DAGTypeLegalizer::ExpandIntRes_FP_TO_XINT_SAT(SDNode *N, SDValue &Lo,
                                                   SDValue &Hi) {
  SDValue Res = TLI.expandFP_TO_INT_SAT(N, DAG);
  SplitInteger(Res, Lo, Hi);
}

void DAGTypeLegalizer::ExpandIntRes_LLROUND_LLRINT(SDNode *N, SDValue &Lo,
                                                   SDValue &Hi) {
  SDValue Op = N->getOperand(N->isStrictFPOpcode() ? 1 : 0);

  assert(getTypeAction(Op.getValueType()) != TargetLowering::TypePromoteFloat &&
         "Input type needs to be promoted!");

  EVT VT = Op.getValueType();

  RTLIB::Libcall LC = RTLIB::UNKNOWN_LIBCALL;
  if (N->getOpcode() == ISD::LLROUND ||
      N->getOpcode() == ISD::STRICT_LLROUND) {
    if (VT == MVT::f32)
      LC = RTLIB::LLROUND_F32;
    else if (VT == MVT::f64)
      LC = RTLIB::LLROUND_F64;
    else if (VT == MVT::f80)
      LC = RTLIB::LLROUND_F80;
    else if (VT == MVT::f128)
      LC = RTLIB::LLROUND_F128;
    else if (VT == MVT::ppcf128)
      LC = RTLIB::LLROUND_PPCF128;
    assert(LC != RTLIB::UNKNOWN_LIBCALL && "Unexpected llround input type!");
  } else if (N->getOpcode() == ISD::LLRINT ||
             N->getOpcode() == ISD::STRICT_LLRINT) {
    if (VT == MVT::f32)
      LC = RTLIB::LLRINT_F32;
    else if (VT == MVT::f64)
      LC = RTLIB::LLRINT_F64;
    else if (VT == MVT::f80)
      LC = RTLIB::LLRINT_F80;
    else if (VT == MVT::f128)
      LC = RTLIB::LLRINT_F128;
    else if (VT == MVT::ppcf128)
      LC = RTLIB::LLRINT_PPCF128;
    assert(LC != RTLIB::UNKNOWN_LIBCALL && "Unexpected llrint input type!");
  } else
    llvm_unreachable("Unexpected opcode!");

  SDLoc dl(N);
  EVT RetVT = N->getValueType(0);
  SDValue Chain = N->isStrictFPOpcode() ? N->getOperand(0) : SDValue();

  TargetLowering::MakeLibCallOptions CallOptions;
  CallOptions.setSExt(true);
  std::pair<SDValue, SDValue> Tmp = TLI.makeLibCall(DAG, LC, RetVT,
                                                    Op, CallOptions, dl,
                                                    Chain);
  SplitInteger(Tmp.first, Lo, Hi);

  if (N->isStrictFPOpcode())
    ReplaceValueWith(SDValue(N, 1), Tmp.second);
}

void DAGTypeLegalizer::ExpandIntRes_LOAD(LoadSDNode *N,
                                         SDValue &Lo, SDValue &Hi) {
  if (N->isAtomic()) {
    // It's typical to have larger CAS than atomic load instructions.
    SDLoc dl(N);
    EVT VT = N->getMemoryVT();
    SDVTList VTs = DAG.getVTList(VT, MVT::i1, MVT::Other);
    SDValue Zero = DAG.getConstant(0, dl, VT);
    SDValue Swap = DAG.getAtomicCmpSwap(
        ISD::ATOMIC_CMP_SWAP_WITH_SUCCESS, dl,
        VT, VTs, N->getOperand(0),
        N->getOperand(1), Zero, Zero, N->getMemOperand());
    ReplaceValueWith(SDValue(N, 0), Swap.getValue(0));
    ReplaceValueWith(SDValue(N, 1), Swap.getValue(2));
    return;
  }

  if (ISD::isNormalLoad(N)) {
    ExpandRes_NormalLoad(N, Lo, Hi);
    return;
  }

  assert(ISD::isUNINDEXEDLoad(N) && "Indexed load during type legalization!");

  EVT VT = N->getValueType(0);
  EVT NVT = TLI.getTypeToTransformTo(*DAG.getContext(), VT);
  SDValue Ch  = N->getChain();
  SDValue Ptr = N->getBasePtr();
  ISD::LoadExtType ExtType = N->getExtensionType();
  MachineMemOperand::Flags MMOFlags = N->getMemOperand()->getFlags();
  AAMDNodes AAInfo = N->getAAInfo();
  SDLoc dl(N);

  assert(NVT.isByteSized() && "Expanded type not byte sized!");

  if (N->getMemoryVT().bitsLE(NVT)) {
    EVT MemVT = N->getMemoryVT();

    Lo = DAG.getExtLoad(ExtType, dl, NVT, Ch, Ptr, N->getPointerInfo(), MemVT,
                        N->getOriginalAlign(), MMOFlags, AAInfo);

    // Remember the chain.
    Ch = Lo.getValue(1);

    if (ExtType == ISD::SEXTLOAD) {
      // The high part is obtained by SRA'ing all but one of the bits of the
      // lo part.
      unsigned LoSize = Lo.getValueSizeInBits();
      Hi = DAG.getNode(ISD::SRA, dl, NVT, Lo,
                       DAG.getConstant(LoSize - 1, dl,
                                       TLI.getPointerTy(DAG.getDataLayout())));
    } else if (ExtType == ISD::ZEXTLOAD) {
      // The high part is just a zero.
      Hi = DAG.getConstant(0, dl, NVT);
    } else {
      assert(ExtType == ISD::EXTLOAD && "Unknown extload!");
      // The high part is undefined.
      Hi = DAG.getUNDEF(NVT);
    }
  } else if (DAG.getDataLayout().isLittleEndian()) {
    // Little-endian - low bits are at low addresses.
    Lo = DAG.getLoad(NVT, dl, Ch, Ptr, N->getPointerInfo(),
                     N->getOriginalAlign(), MMOFlags, AAInfo);

    unsigned ExcessBits =
      N->getMemoryVT().getSizeInBits() - NVT.getSizeInBits();
    EVT NEVT = EVT::getIntegerVT(*DAG.getContext(), ExcessBits);

    // Increment the pointer to the other half.
    unsigned IncrementSize = NVT.getSizeInBits()/8;
    Ptr = DAG.getMemBasePlusOffset(Ptr, TypeSize::Fixed(IncrementSize), dl);
    Hi = DAG.getExtLoad(ExtType, dl, NVT, Ch, Ptr,
                        N->getPointerInfo().getWithOffset(IncrementSize), NEVT,
                        N->getOriginalAlign(), MMOFlags, AAInfo);

    // Build a factor node to remember that this load is independent of the
    // other one.
    Ch = DAG.getNode(ISD::TokenFactor, dl, MVT::Other, Lo.getValue(1),
                     Hi.getValue(1));
  } else {
    // Big-endian - high bits are at low addresses.  Favor aligned loads at
    // the cost of some bit-fiddling.
    EVT MemVT = N->getMemoryVT();
    unsigned EBytes = MemVT.getStoreSize();
    unsigned IncrementSize = NVT.getSizeInBits()/8;
    unsigned ExcessBits = (EBytes - IncrementSize)*8;

    // Load both the high bits and maybe some of the low bits.
    Hi = DAG.getExtLoad(ExtType, dl, NVT, Ch, Ptr, N->getPointerInfo(),
                        EVT::getIntegerVT(*DAG.getContext(),
                                          MemVT.getSizeInBits() - ExcessBits),
                        N->getOriginalAlign(), MMOFlags, AAInfo);

    // Increment the pointer to the other half.
    Ptr = DAG.getMemBasePlusOffset(Ptr, TypeSize::Fixed(IncrementSize), dl);
    // Load the rest of the low bits.
    Lo = DAG.getExtLoad(ISD::ZEXTLOAD, dl, NVT, Ch, Ptr,
                        N->getPointerInfo().getWithOffset(IncrementSize),
                        EVT::getIntegerVT(*DAG.getContext(), ExcessBits),
                        N->getOriginalAlign(), MMOFlags, AAInfo);

    // Build a factor node to remember that this load is independent of the
    // other one.
    Ch = DAG.getNode(ISD::TokenFactor, dl, MVT::Other, Lo.getValue(1),
                     Hi.getValue(1));

    if (ExcessBits < NVT.getSizeInBits()) {
      // Transfer low bits from the bottom of Hi to the top of Lo.
      Lo = DAG.getNode(
          ISD::OR, dl, NVT, Lo,
          DAG.getNode(ISD::SHL, dl, NVT, Hi,
                      DAG.getConstant(ExcessBits, dl,
                                      TLI.getPointerTy(DAG.getDataLayout()))));
      // Move high bits to the right position in Hi.
      Hi = DAG.getNode(ExtType == ISD::SEXTLOAD ? ISD::SRA : ISD::SRL, dl, NVT,
                       Hi,
                       DAG.getConstant(NVT.getSizeInBits() - ExcessBits, dl,
                                       TLI.getPointerTy(DAG.getDataLayout())));
    }
  }

  // Legalize the chain result - switch anything that used the old chain to
  // use the new one.
  ReplaceValueWith(SDValue(N, 1), Ch);
}

void DAGTypeLegalizer::ExpandIntRes_Logical(SDNode *N,
                                            SDValue &Lo, SDValue &Hi) {
  SDLoc dl(N);
  SDValue LL, LH, RL, RH;
  GetExpandedInteger(N->getOperand(0), LL, LH);
  GetExpandedInteger(N->getOperand(1), RL, RH);
  Lo = DAG.getNode(N->getOpcode(), dl, LL.getValueType(), LL, RL);
  Hi = DAG.getNode(N->getOpcode(), dl, LL.getValueType(), LH, RH);
}

void DAGTypeLegalizer::ExpandIntRes_MUL(SDNode *N,
                                        SDValue &Lo, SDValue &Hi) {
  EVT VT = N->getValueType(0);
  EVT NVT = TLI.getTypeToTransformTo(*DAG.getContext(), VT);
  SDLoc dl(N);

  SDValue LL, LH, RL, RH;
  GetExpandedInteger(N->getOperand(0), LL, LH);
  GetExpandedInteger(N->getOperand(1), RL, RH);

  if (TLI.expandMUL(N, Lo, Hi, NVT, DAG,
                    TargetLowering::MulExpansionKind::OnlyLegalOrCustom,
                    LL, LH, RL, RH))
    return;

  // If nothing else, we can make a libcall.
  RTLIB::Libcall LC = RTLIB::UNKNOWN_LIBCALL;
  if (VT == MVT::i16)
    LC = RTLIB::MUL_I16;
  else if (VT == MVT::i32)
    LC = RTLIB::MUL_I32;
  else if (VT == MVT::i64)
    LC = RTLIB::MUL_I64;
  else if (VT == MVT::i128)
    LC = RTLIB::MUL_I128;

  if (LC == RTLIB::UNKNOWN_LIBCALL || !TLI.getLibcallName(LC)) {
    // We'll expand the multiplication by brute force because we have no other
    // options. This is a trivially-generalized version of the code from
    // Hacker's Delight (itself derived from Knuth's Algorithm M from section
    // 4.3.1).
    unsigned Bits = NVT.getSizeInBits();
    unsigned HalfBits = Bits >> 1;
    SDValue Mask = DAG.getConstant(APInt::getLowBitsSet(Bits, HalfBits), dl,
                                   NVT);
    SDValue LLL = DAG.getNode(ISD::AND, dl, NVT, LL, Mask);
    SDValue RLL = DAG.getNode(ISD::AND, dl, NVT, RL, Mask);

    SDValue T = DAG.getNode(ISD::MUL, dl, NVT, LLL, RLL);
    SDValue TL = DAG.getNode(ISD::AND, dl, NVT, T, Mask);

    SDValue Shift = DAG.getShiftAmountConstant(HalfBits, NVT, dl);
    SDValue TH = DAG.getNode(ISD::SRL, dl, NVT, T, Shift);
    SDValue LLH = DAG.getNode(ISD::SRL, dl, NVT, LL, Shift);
    SDValue RLH = DAG.getNode(ISD::SRL, dl, NVT, RL, Shift);

    SDValue U = DAG.getNode(ISD::ADD, dl, NVT,
                            DAG.getNode(ISD::MUL, dl, NVT, LLH, RLL), TH);
    SDValue UL = DAG.getNode(ISD::AND, dl, NVT, U, Mask);
    SDValue UH = DAG.getNode(ISD::SRL, dl, NVT, U, Shift);

    SDValue V = DAG.getNode(ISD::ADD, dl, NVT,
                            DAG.getNode(ISD::MUL, dl, NVT, LLL, RLH), UL);
    SDValue VH = DAG.getNode(ISD::SRL, dl, NVT, V, Shift);

    SDValue W = DAG.getNode(ISD::ADD, dl, NVT,
                            DAG.getNode(ISD::MUL, dl, NVT, LLH, RLH),
                            DAG.getNode(ISD::ADD, dl, NVT, UH, VH));
    Lo = DAG.getNode(ISD::ADD, dl, NVT, TL,
                     DAG.getNode(ISD::SHL, dl, NVT, V, Shift));

    Hi = DAG.getNode(ISD::ADD, dl, NVT, W,
                     DAG.getNode(ISD::ADD, dl, NVT,
                                 DAG.getNode(ISD::MUL, dl, NVT, RH, LL),
                                 DAG.getNode(ISD::MUL, dl, NVT, RL, LH)));
    return;
  }

  SDValue Ops[2] = { N->getOperand(0), N->getOperand(1) };
  TargetLowering::MakeLibCallOptions CallOptions;
  CallOptions.setSExt(true);
  SplitInteger(TLI.makeLibCall(DAG, LC, VT, Ops, CallOptions, dl).first,
               Lo, Hi);
}

void DAGTypeLegalizer::ExpandIntRes_READCYCLECOUNTER(SDNode *N, SDValue &Lo,
                                                     SDValue &Hi) {
  SDLoc DL(N);
  EVT NVT = TLI.getTypeToTransformTo(*DAG.getContext(), N->getValueType(0));
  SDVTList VTs = DAG.getVTList(NVT, NVT, MVT::Other);
  SDValue R = DAG.getNode(N->getOpcode(), DL, VTs, N->getOperand(0));
  Lo = R.getValue(0);
  Hi = R.getValue(1);
  ReplaceValueWith(SDValue(N, 1), R.getValue(2));
}

void DAGTypeLegalizer::ExpandIntRes_ADDSUBSAT(SDNode *N, SDValue &Lo,
                                              SDValue &Hi) {
  SDValue Result = TLI.expandAddSubSat(N, DAG);
  SplitInteger(Result, Lo, Hi);
}

void DAGTypeLegalizer::ExpandIntRes_SHLSAT(SDNode *N, SDValue &Lo,
                                           SDValue &Hi) {
  SDValue Result = TLI.expandShlSat(N, DAG);
  SplitInteger(Result, Lo, Hi);
}

/// This performs an expansion of the integer result for a fixed point
/// multiplication. The default expansion performs rounding down towards
/// negative infinity, though targets that do care about rounding should specify
/// a target hook for rounding and provide their own expansion or lowering of
/// fixed point multiplication to be consistent with rounding.
void DAGTypeLegalizer::ExpandIntRes_MULFIX(SDNode *N, SDValue &Lo,
                                           SDValue &Hi) {
  SDLoc dl(N);
  EVT VT = N->getValueType(0);
  unsigned VTSize = VT.getScalarSizeInBits();
  SDValue LHS = N->getOperand(0);
  SDValue RHS = N->getOperand(1);
  uint64_t Scale = N->getConstantOperandVal(2);
  bool Saturating = (N->getOpcode() == ISD::SMULFIXSAT ||
                     N->getOpcode() == ISD::UMULFIXSAT);
  bool Signed = (N->getOpcode() == ISD::SMULFIX ||
                 N->getOpcode() == ISD::SMULFIXSAT);

  // Handle special case when scale is equal to zero.
  if (!Scale) {
    SDValue Result;
    if (!Saturating) {
      Result = DAG.getNode(ISD::MUL, dl, VT, LHS, RHS);
    } else {
      EVT BoolVT = getSetCCResultType(VT);
      unsigned MulOp = Signed ? ISD::SMULO : ISD::UMULO;
      Result = DAG.getNode(MulOp, dl, DAG.getVTList(VT, BoolVT), LHS, RHS);
      SDValue Product = Result.getValue(0);
      SDValue Overflow = Result.getValue(1);
      if (Signed) {
        APInt MinVal = APInt::getSignedMinValue(VTSize);
        APInt MaxVal = APInt::getSignedMaxValue(VTSize);
        SDValue SatMin = DAG.getConstant(MinVal, dl, VT);
        SDValue SatMax = DAG.getConstant(MaxVal, dl, VT);
        SDValue Zero = DAG.getConstant(0, dl, VT);
        // Xor the inputs, if resulting sign bit is 0 the product will be
        // positive, else negative.
        SDValue Xor = DAG.getNode(ISD::XOR, dl, VT, LHS, RHS);
        SDValue ProdNeg = DAG.getSetCC(dl, BoolVT, Xor, Zero, ISD::SETLT);
        Result = DAG.getSelect(dl, VT, ProdNeg, SatMin, SatMax);
        Result = DAG.getSelect(dl, VT, Overflow, Result, Product);
      } else {
        // For unsigned multiplication, we only need to check the max since we
        // can't really overflow towards zero.
        APInt MaxVal = APInt::getMaxValue(VTSize);
        SDValue SatMax = DAG.getConstant(MaxVal, dl, VT);
        Result = DAG.getSelect(dl, VT, Overflow, SatMax, Product);
      }
    }
    SplitInteger(Result, Lo, Hi);
    return;
  }

  // For SMULFIX[SAT] we only expect to find Scale<VTSize, but this assert will
  // cover for unhandled cases below, while still being valid for UMULFIX[SAT].
  assert(Scale <= VTSize && "Scale can't be larger than the value type size.");

  EVT NVT = TLI.getTypeToTransformTo(*DAG.getContext(), VT);
  SDValue LL, LH, RL, RH;
  GetExpandedInteger(LHS, LL, LH);
  GetExpandedInteger(RHS, RL, RH);
  SmallVector<SDValue, 4> Result;

  unsigned LoHiOp = Signed ? ISD::SMUL_LOHI : ISD::UMUL_LOHI;
  if (!TLI.expandMUL_LOHI(LoHiOp, VT, dl, LHS, RHS, Result, NVT, DAG,
                          TargetLowering::MulExpansionKind::OnlyLegalOrCustom,
                          LL, LH, RL, RH)) {
    report_fatal_error("Unable to expand MUL_FIX using MUL_LOHI.");
    return;
  }

  unsigned NVTSize = NVT.getScalarSizeInBits();
  assert((VTSize == NVTSize * 2) && "Expected the new value type to be half "
                                    "the size of the current value type");

  // After getting the multiplication result in 4 parts, we need to perform a
  // shift right by the amount of the scale to get the result in that scale.
  //
  // Let's say we multiply 2 64 bit numbers. The resulting value can be held in
  // 128 bits that are cut into 4 32-bit parts:
  //
  //      HH       HL       LH       LL
  //  |---32---|---32---|---32---|---32---|
  // 128      96       64       32        0
  //
  //                    |------VTSize-----|
  //
  //                             |NVTSize-|
  //
  // The resulting Lo and Hi would normally be in LL and LH after the shift. But
  // to avoid unneccessary shifting of all 4 parts, we can adjust the shift
  // amount and get Lo and Hi using two funnel shifts. Or for the special case
  // when Scale is a multiple of NVTSize we can just pick the result without
  // shifting.
  uint64_t Part0 = Scale / NVTSize; // Part holding lowest bit needed.
  if (Scale % NVTSize) {
    SDValue ShiftAmount = DAG.getShiftAmountConstant(Scale % NVTSize, NVT, dl);
    Lo = DAG.getNode(ISD::FSHR, dl, NVT, Result[Part0 + 1], Result[Part0],
                     ShiftAmount);
    Hi = DAG.getNode(ISD::FSHR, dl, NVT, Result[Part0 + 2], Result[Part0 + 1],
                     ShiftAmount);
  } else {
    Lo = Result[Part0];
    Hi = Result[Part0 + 1];
  }

  // Unless saturation is requested we are done. The result is in <Hi,Lo>.
  if (!Saturating)
    return;

  // Can not overflow when there is no integer part.
  if (Scale == VTSize)
    return;

  // To handle saturation we must check for overflow in the multiplication.
  //
  // Unsigned overflow happened if the upper (VTSize - Scale) bits (of Result)
  // aren't all zeroes.
  //
  // Signed overflow happened if the upper (VTSize - Scale + 1) bits (of Result)
  // aren't all ones or all zeroes.
  //
  // We cannot overflow past HH when multiplying 2 ints of size VTSize, so the
  // highest bit of HH determines saturation direction in the event of signed
  // saturation.

  SDValue ResultHL = Result[2];
  SDValue ResultHH = Result[3];

  SDValue SatMax, SatMin;
  SDValue NVTZero = DAG.getConstant(0, dl, NVT);
  SDValue NVTNeg1 = DAG.getConstant(-1, dl, NVT);
  EVT BoolNVT = getSetCCResultType(NVT);

  if (!Signed) {
    if (Scale < NVTSize) {
      // Overflow happened if ((HH | (HL >> Scale)) != 0).
      SDValue HLAdjusted =
          DAG.getNode(ISD::SRL, dl, NVT, ResultHL,
                      DAG.getShiftAmountConstant(Scale, NVT, dl));
      SDValue Tmp = DAG.getNode(ISD::OR, dl, NVT, HLAdjusted, ResultHH);
      SatMax = DAG.getSetCC(dl, BoolNVT, Tmp, NVTZero, ISD::SETNE);
    } else if (Scale == NVTSize) {
      // Overflow happened if (HH != 0).
      SatMax = DAG.getSetCC(dl, BoolNVT, ResultHH, NVTZero, ISD::SETNE);
    } else if (Scale < VTSize) {
      // Overflow happened if ((HH >> (Scale - NVTSize)) != 0).
      SDValue HLAdjusted =
          DAG.getNode(ISD::SRL, dl, NVT, ResultHL,
                      DAG.getShiftAmountConstant(Scale - NVTSize, NVT, dl));
      SatMax = DAG.getSetCC(dl, BoolNVT, HLAdjusted, NVTZero, ISD::SETNE);
    } else
      llvm_unreachable("Scale must be less or equal to VTSize for UMULFIXSAT"
                       "(and saturation can't happen with Scale==VTSize).");

    Hi = DAG.getSelect(dl, NVT, SatMax, NVTNeg1, Hi);
    Lo = DAG.getSelect(dl, NVT, SatMax, NVTNeg1, Lo);
    return;
  }

  if (Scale < NVTSize) {
    // The number of overflow bits we can check are VTSize - Scale + 1 (we
    // include the sign bit). If these top bits are > 0, then we overflowed past
    // the max value. If these top bits are < -1, then we overflowed past the
    // min value. Otherwise, we did not overflow.
    unsigned OverflowBits = VTSize - Scale + 1;
    assert(OverflowBits <= VTSize && OverflowBits > NVTSize &&
           "Extent of overflow bits must start within HL");
    SDValue HLHiMask = DAG.getConstant(
        APInt::getHighBitsSet(NVTSize, OverflowBits - NVTSize), dl, NVT);
    SDValue HLLoMask = DAG.getConstant(
        APInt::getLowBitsSet(NVTSize, VTSize - OverflowBits), dl, NVT);
    // We overflow max if HH > 0 or (HH == 0 && HL > HLLoMask).
    SDValue HHGT0 = DAG.getSetCC(dl, BoolNVT, ResultHH, NVTZero, ISD::SETGT);
    SDValue HHEQ0 = DAG.getSetCC(dl, BoolNVT, ResultHH, NVTZero, ISD::SETEQ);
    SDValue HLUGT = DAG.getSetCC(dl, BoolNVT, ResultHL, HLLoMask, ISD::SETUGT);
    SatMax = DAG.getNode(ISD::OR, dl, BoolNVT, HHGT0,
                         DAG.getNode(ISD::AND, dl, BoolNVT, HHEQ0, HLUGT));
    // We overflow min if HH < -1 or (HH == -1 && HL < HLHiMask).
    SDValue HHLT = DAG.getSetCC(dl, BoolNVT, ResultHH, NVTNeg1, ISD::SETLT);
    SDValue HHEQ = DAG.getSetCC(dl, BoolNVT, ResultHH, NVTNeg1, ISD::SETEQ);
    SDValue HLULT = DAG.getSetCC(dl, BoolNVT, ResultHL, HLHiMask, ISD::SETULT);
    SatMin = DAG.getNode(ISD::OR, dl, BoolNVT, HHLT,
                         DAG.getNode(ISD::AND, dl, BoolNVT, HHEQ, HLULT));
  } else if (Scale == NVTSize) {
    // We overflow max if HH > 0 or (HH == 0 && HL sign bit is 1).
    SDValue HHGT0 = DAG.getSetCC(dl, BoolNVT, ResultHH, NVTZero, ISD::SETGT);
    SDValue HHEQ0 = DAG.getSetCC(dl, BoolNVT, ResultHH, NVTZero, ISD::SETEQ);
    SDValue HLNeg = DAG.getSetCC(dl, BoolNVT, ResultHL, NVTZero, ISD::SETLT);
    SatMax = DAG.getNode(ISD::OR, dl, BoolNVT, HHGT0,
                         DAG.getNode(ISD::AND, dl, BoolNVT, HHEQ0, HLNeg));
    // We overflow min if HH < -1 or (HH == -1 && HL sign bit is 0).
    SDValue HHLT = DAG.getSetCC(dl, BoolNVT, ResultHH, NVTNeg1, ISD::SETLT);
    SDValue HHEQ = DAG.getSetCC(dl, BoolNVT, ResultHH, NVTNeg1, ISD::SETEQ);
    SDValue HLPos = DAG.getSetCC(dl, BoolNVT, ResultHL, NVTZero, ISD::SETGE);
    SatMin = DAG.getNode(ISD::OR, dl, BoolNVT, HHLT,
                         DAG.getNode(ISD::AND, dl, BoolNVT, HHEQ, HLPos));
  } else if (Scale < VTSize) {
    // This is similar to the case when we saturate if Scale < NVTSize, but we
    // only need to check HH.
    unsigned OverflowBits = VTSize - Scale + 1;
    SDValue HHHiMask = DAG.getConstant(
        APInt::getHighBitsSet(NVTSize, OverflowBits), dl, NVT);
    SDValue HHLoMask = DAG.getConstant(
        APInt::getLowBitsSet(NVTSize, NVTSize - OverflowBits), dl, NVT);
    SatMax = DAG.getSetCC(dl, BoolNVT, ResultHH, HHLoMask, ISD::SETGT);
    SatMin = DAG.getSetCC(dl, BoolNVT, ResultHH, HHHiMask, ISD::SETLT);
  } else
    llvm_unreachable("Illegal scale for signed fixed point mul.");

  // Saturate to signed maximum.
  APInt MaxHi = APInt::getSignedMaxValue(NVTSize);
  APInt MaxLo = APInt::getAllOnes(NVTSize);
  Hi = DAG.getSelect(dl, NVT, SatMax, DAG.getConstant(MaxHi, dl, NVT), Hi);
  Lo = DAG.getSelect(dl, NVT, SatMax, DAG.getConstant(MaxLo, dl, NVT), Lo);
  // Saturate to signed minimum.
  APInt MinHi = APInt::getSignedMinValue(NVTSize);
  Hi = DAG.getSelect(dl, NVT, SatMin, DAG.getConstant(MinHi, dl, NVT), Hi);
  Lo = DAG.getSelect(dl, NVT, SatMin, NVTZero, Lo);
}

void DAGTypeLegalizer::ExpandIntRes_DIVFIX(SDNode *N, SDValue &Lo,
                                           SDValue &Hi) {
  SDLoc dl(N);
  // Try expanding in the existing type first.
  SDValue Res = TLI.expandFixedPointDiv(N->getOpcode(), dl, N->getOperand(0),
                                        N->getOperand(1),
                                        N->getConstantOperandVal(2), DAG);

  if (!Res)
    Res = earlyExpandDIVFIX(N, N->getOperand(0), N->getOperand(1),
                            N->getConstantOperandVal(2), TLI, DAG);
  SplitInteger(Res, Lo, Hi);
}

void DAGTypeLegalizer::ExpandIntRes_SADDSUBO(SDNode *Node,
                                             SDValue &Lo, SDValue &Hi) {
  assert((Node->getOpcode() == ISD::SADDO || Node->getOpcode() == ISD::SSUBO) &&
         "Node has unexpected Opcode");
  SDValue LHS = Node->getOperand(0);
  SDValue RHS = Node->getOperand(1);
  SDLoc dl(Node);

  SDValue Ovf;

  bool IsAdd = Node->getOpcode() == ISD::SADDO;
  unsigned CarryOp = IsAdd ? ISD::SADDO_CARRY : ISD::SSUBO_CARRY;

  bool HasCarryOp = TLI.isOperationLegalOrCustom(
      CarryOp, TLI.getTypeToExpandTo(*DAG.getContext(), LHS.getValueType()));

  if (HasCarryOp) {
    // Expand the subcomponents.
    SDValue LHSL, LHSH, RHSL, RHSH;
    GetExpandedInteger(LHS, LHSL, LHSH);
    GetExpandedInteger(RHS, RHSL, RHSH);
    SDVTList VTList = DAG.getVTList(LHSL.getValueType(), Node->getValueType(1));

    Lo = DAG.getNode(IsAdd ? ISD::UADDO : ISD::USUBO, dl, VTList, {LHSL, RHSL});
    Hi = DAG.getNode(CarryOp, dl, VTList, { LHSH, RHSH, Lo.getValue(1) });

    Ovf = Hi.getValue(1);
  } else {
    // Expand the result by simply replacing it with the equivalent
    // non-overflow-checking operation.
    SDValue Sum = DAG.getNode(Node->getOpcode() == ISD::SADDO ?
                              ISD::ADD : ISD::SUB, dl, LHS.getValueType(),
                              LHS, RHS);
    SplitInteger(Sum, Lo, Hi);

    // Compute the overflow.
    //
    //   LHSSign -> LHS < 0
    //   RHSSign -> RHS < 0
    //   SumSign -> Sum < 0
    //
    //   Add:
    //   Overflow -> (LHSSign == RHSSign) && (LHSSign != SumSign)
    //   Sub:
    //   Overflow -> (LHSSign != RHSSign) && (LHSSign != SumSign)
    //
    // To get better codegen we can rewrite this by doing bitwise math on
    // the integers and extract the final sign bit at the end. So the
    // above becomes:
    //
    //   Add:
    //   Overflow -> (~(LHS ^ RHS) & (LHS ^ Sum)) < 0
    //   Sub:
    //   Overflow -> ((LHS ^ RHS) & (LHS ^ Sum)) < 0
    //
    // NOTE: This is different than the expansion we do in expandSADDSUBO
    // because it is more costly to determine the RHS is > 0 for SSUBO with the
    // integers split.
    EVT VT = LHS.getValueType();
    SDValue SignsMatch = DAG.getNode(ISD::XOR, dl, VT, LHS, RHS);
    if (IsAdd)
      SignsMatch = DAG.getNOT(dl, SignsMatch, VT);

    SDValue SumSignNE = DAG.getNode(ISD::XOR, dl, VT, LHS, Sum);
    Ovf = DAG.getNode(ISD::AND, dl, VT, SignsMatch, SumSignNE);
    EVT OType = Node->getValueType(1);
    Ovf = DAG.getSetCC(dl, OType, Ovf, DAG.getConstant(0, dl, VT), ISD::SETLT);
  }

  // Use the calculated overflow everywhere.
  ReplaceValueWith(SDValue(Node, 1), Ovf);
}

// Emit a call to __udivei4 and friends which require
// the arguments be based on the stack
// and extra argument that contains the number of bits of the operands.
// Returns the result of the call operation.
static SDValue ExpandExtIntRes_DIVREM(const TargetLowering &TLI,
                                      const RTLIB::Libcall &LC,
                                      SelectionDAG &DAG, SDNode *N,
                                      const SDLoc &DL, const EVT &VT) {

  SDValue InChain = DAG.getEntryNode();

  TargetLowering::ArgListTy Args;
  TargetLowering::ArgListEntry Entry;

  // The signature of __udivei4 is
  // void __udivei4(unsigned int *quo, unsigned int *a, unsigned int *b,
  // unsigned int bits)
  EVT ArgVT = N->op_begin()->getValueType();
  assert(ArgVT.isInteger() && ArgVT.getSizeInBits() > 128 &&
         "Unexpected argument type for lowering");
  Type *ArgTy = ArgVT.getTypeForEVT(*DAG.getContext());

  SDValue Output = DAG.CreateStackTemporary(ArgVT);
  Entry.Node = Output;
  Entry.Ty = ArgTy->getPointerTo();
  Entry.IsSExt = false;
  Entry.IsZExt = false;
  Args.push_back(Entry);

  for (const llvm::SDUse &Op : N->ops()) {
    SDValue StackPtr = DAG.CreateStackTemporary(ArgVT);
    InChain = DAG.getStore(InChain, DL, Op, StackPtr, MachinePointerInfo());
    Entry.Node = StackPtr;
    Entry.Ty = ArgTy->getPointerTo();
    Entry.IsSExt = false;
    Entry.IsZExt = false;
    Args.push_back(Entry);
  }

  int Bits = N->getOperand(0)
                 .getValueType()
                 .getTypeForEVT(*DAG.getContext())
                 ->getIntegerBitWidth();
  Entry.Node = DAG.getConstant(Bits, DL, TLI.getPointerTy(DAG.getDataLayout()));
  Entry.Ty = Type::getInt32Ty(*DAG.getContext());
  Entry.IsSExt = false;
  Entry.IsZExt = true;
  Args.push_back(Entry);

  SDValue Callee = DAG.getExternalSymbol(TLI.getLibcallName(LC),
                                         TLI.getPointerTy(DAG.getDataLayout()));

  TargetLowering::CallLoweringInfo CLI(DAG);
  CLI.setDebugLoc(DL)
      .setChain(InChain)
      .setLibCallee(TLI.getLibcallCallingConv(LC),
                    Type::getVoidTy(*DAG.getContext()), Callee, std::move(Args))
      .setDiscardResult();

  SDValue Chain = TLI.LowerCallTo(CLI).second;

  return DAG.getLoad(ArgVT, DL, Chain, Output, MachinePointerInfo());
}

void DAGTypeLegalizer::ExpandIntRes_SDIV(SDNode *N,
                                         SDValue &Lo, SDValue &Hi) {
  EVT VT = N->getValueType(0);
  SDLoc dl(N);
  SDValue Ops[2] = { N->getOperand(0), N->getOperand(1) };

  if (TLI.getOperationAction(ISD::SDIVREM, VT) == TargetLowering::Custom) {
    SDValue Res = DAG.getNode(ISD::SDIVREM, dl, DAG.getVTList(VT, VT), Ops);
    SplitInteger(Res.getValue(0), Lo, Hi);
    return;
  }

  RTLIB::Libcall LC = RTLIB::UNKNOWN_LIBCALL;
  if (VT == MVT::i16)
    LC = RTLIB::SDIV_I16;
  else if (VT == MVT::i32)
    LC = RTLIB::SDIV_I32;
  else if (VT == MVT::i64)
    LC = RTLIB::SDIV_I64;
  else if (VT == MVT::i128)
    LC = RTLIB::SDIV_I128;

  else {
    SDValue Result =
        ExpandExtIntRes_DIVREM(TLI, RTLIB::SDIV_IEXT, DAG, N, dl, VT);
    SplitInteger(Result, Lo, Hi);
    return;
  }

  assert(LC != RTLIB::UNKNOWN_LIBCALL && "Unsupported SDIV!");

  TargetLowering::MakeLibCallOptions CallOptions;
  CallOptions.setSExt(true);
  SplitInteger(TLI.makeLibCall(DAG, LC, VT, Ops, CallOptions, dl).first, Lo, Hi);
}

void DAGTypeLegalizer::ExpandIntRes_Shift(SDNode *N,
                                          SDValue &Lo, SDValue &Hi) {
  EVT VT = N->getValueType(0);
  SDLoc dl(N);

  // If we can emit an efficient shift operation, do so now.  Check to see if
  // the RHS is a constant.
  if (ConstantSDNode *CN = dyn_cast<ConstantSDNode>(N->getOperand(1)))
    return ExpandShiftByConstant(N, CN->getAPIntValue(), Lo, Hi);

  // If we can determine that the high bit of the shift is zero or one, even if
  // the low bits are variable, emit this shift in an optimized form.
  if (ExpandShiftWithKnownAmountBit(N, Lo, Hi))
    return;

  // If this target supports shift_PARTS, use it.  First, map to the _PARTS opc.
  unsigned PartsOpc;
  if (N->getOpcode() == ISD::SHL) {
    PartsOpc = ISD::SHL_PARTS;
  } else if (N->getOpcode() == ISD::SRL) {
    PartsOpc = ISD::SRL_PARTS;
  } else {
    assert(N->getOpcode() == ISD::SRA && "Unknown shift!");
    PartsOpc = ISD::SRA_PARTS;
  }

  // Next check to see if the target supports this SHL_PARTS operation or if it
  // will custom expand it. Don't lower this to SHL_PARTS when we optimise for
  // size, but create a libcall instead.
  EVT NVT = TLI.getTypeToTransformTo(*DAG.getContext(), VT);
  TargetLowering::LegalizeAction Action = TLI.getOperationAction(PartsOpc, NVT);
  const bool LegalOrCustom =
    (Action == TargetLowering::Legal && TLI.isTypeLegal(NVT)) ||
    Action == TargetLowering::Custom;

  if (LegalOrCustom && TLI.shouldExpandShift(DAG, N)) {
    // Expand the subcomponents.
    SDValue LHSL, LHSH;
    GetExpandedInteger(N->getOperand(0), LHSL, LHSH);
    EVT VT = LHSL.getValueType();

    // If the shift amount operand is coming from a vector legalization it may
    // have an illegal type.  Fix that first by casting the operand, otherwise
    // the new SHL_PARTS operation would need further legalization.
    SDValue ShiftOp = N->getOperand(1);
    EVT ShiftTy = TLI.getShiftAmountTy(VT, DAG.getDataLayout());
    if (ShiftOp.getValueType() != ShiftTy)
      ShiftOp = DAG.getZExtOrTrunc(ShiftOp, dl, ShiftTy);

    SDValue Ops[] = { LHSL, LHSH, ShiftOp };
    Lo = DAG.getNode(PartsOpc, dl, DAG.getVTList(VT, VT), Ops);
    Hi = Lo.getValue(1);
    return;
  }

  // Otherwise, emit a libcall.
  RTLIB::Libcall LC = RTLIB::UNKNOWN_LIBCALL;
  bool isSigned;
  if (N->getOpcode() == ISD::SHL) {
    isSigned = false; /*sign irrelevant*/
    if (VT == MVT::i16)
      LC = RTLIB::SHL_I16;
    else if (VT == MVT::i32)
      LC = RTLIB::SHL_I32;
    else if (VT == MVT::i64)
      LC = RTLIB::SHL_I64;
    else if (VT == MVT::i128)
      LC = RTLIB::SHL_I128;
  } else if (N->getOpcode() == ISD::SRL) {
    isSigned = false;
    if (VT == MVT::i16)
      LC = RTLIB::SRL_I16;
    else if (VT == MVT::i32)
      LC = RTLIB::SRL_I32;
    else if (VT == MVT::i64)
      LC = RTLIB::SRL_I64;
    else if (VT == MVT::i128)
      LC = RTLIB::SRL_I128;
  } else {
    assert(N->getOpcode() == ISD::SRA && "Unknown shift!");
    isSigned = true;
    if (VT == MVT::i16)
      LC = RTLIB::SRA_I16;
    else if (VT == MVT::i32)
      LC = RTLIB::SRA_I32;
    else if (VT == MVT::i64)
      LC = RTLIB::SRA_I64;
    else if (VT == MVT::i128)
      LC = RTLIB::SRA_I128;
  }

  if (LC != RTLIB::UNKNOWN_LIBCALL && TLI.getLibcallName(LC)) {
    EVT ShAmtTy =
        EVT::getIntegerVT(*DAG.getContext(), DAG.getLibInfo().getIntSize());
    SDValue ShAmt = DAG.getZExtOrTrunc(N->getOperand(1), dl, ShAmtTy);
    SDValue Ops[2] = {N->getOperand(0), ShAmt};
    TargetLowering::MakeLibCallOptions CallOptions;
    CallOptions.setSExt(isSigned);
    SplitInteger(TLI.makeLibCall(DAG, LC, VT, Ops, CallOptions, dl).first, Lo, Hi);
    return;
  }

  if (!ExpandShiftWithUnknownAmountBit(N, Lo, Hi))
    llvm_unreachable("Unsupported shift!");
}

void DAGTypeLegalizer::ExpandIntRes_SIGN_EXTEND(SDNode *N,
                                                SDValue &Lo, SDValue &Hi) {
  EVT NVT = TLI.getTypeToTransformTo(*DAG.getContext(), N->getValueType(0));
  SDLoc dl(N);
  SDValue Op = N->getOperand(0);
  if (Op.getValueType().bitsLE(NVT)) {
    // The low part is sign extension of the input (degenerates to a copy).
    Lo = DAG.getNode(ISD::SIGN_EXTEND, dl, NVT, N->getOperand(0));
    // The high part is obtained by SRA'ing all but one of the bits of low part.
    unsigned LoSize = NVT.getSizeInBits();
    Hi = DAG.getNode(
        ISD::SRA, dl, NVT, Lo,
        DAG.getConstant(LoSize - 1, dl, TLI.getPointerTy(DAG.getDataLayout())));
  } else {
    // For example, extension of an i48 to an i64.  The operand type necessarily
    // promotes to the result type, so will end up being expanded too.
    assert(getTypeAction(Op.getValueType()) ==
           TargetLowering::TypePromoteInteger &&
           "Only know how to promote this result!");
    SDValue Res = GetPromotedInteger(Op);
    assert(Res.getValueType() == N->getValueType(0) &&
           "Operand over promoted?");
    // Split the promoted operand.  This will simplify when it is expanded.
    SplitInteger(Res, Lo, Hi);
    unsigned ExcessBits = Op.getValueSizeInBits() - NVT.getSizeInBits();
    Hi = DAG.getNode(ISD::SIGN_EXTEND_INREG, dl, Hi.getValueType(), Hi,
                     DAG.getValueType(EVT::getIntegerVT(*DAG.getContext(),
                                                        ExcessBits)));
  }
}

void DAGTypeLegalizer::
ExpandIntRes_SIGN_EXTEND_INREG(SDNode *N, SDValue &Lo, SDValue &Hi) {
  SDLoc dl(N);
  GetExpandedInteger(N->getOperand(0), Lo, Hi);
  EVT EVT = cast<VTSDNode>(N->getOperand(1))->getVT();

  if (EVT.bitsLE(Lo.getValueType())) {
    // sext_inreg the low part if needed.
    Lo = DAG.getNode(ISD::SIGN_EXTEND_INREG, dl, Lo.getValueType(), Lo,
                     N->getOperand(1));

    // The high part gets the sign extension from the lo-part.  This handles
    // things like sextinreg V:i64 from i8.
    Hi = DAG.getNode(ISD::SRA, dl, Hi.getValueType(), Lo,
                     DAG.getConstant(Hi.getValueSizeInBits() - 1, dl,
                                     TLI.getPointerTy(DAG.getDataLayout())));
  } else {
    // For example, extension of an i48 to an i64.  Leave the low part alone,
    // sext_inreg the high part.
    unsigned ExcessBits = EVT.getSizeInBits() - Lo.getValueSizeInBits();
    Hi = DAG.getNode(ISD::SIGN_EXTEND_INREG, dl, Hi.getValueType(), Hi,
                     DAG.getValueType(EVT::getIntegerVT(*DAG.getContext(),
                                                        ExcessBits)));
  }
}

void DAGTypeLegalizer::ExpandIntRes_SREM(SDNode *N,
                                         SDValue &Lo, SDValue &Hi) {
  EVT VT = N->getValueType(0);
  SDLoc dl(N);
  SDValue Ops[2] = { N->getOperand(0), N->getOperand(1) };

  if (TLI.getOperationAction(ISD::SDIVREM, VT) == TargetLowering::Custom) {
    SDValue Res = DAG.getNode(ISD::SDIVREM, dl, DAG.getVTList(VT, VT), Ops);
    SplitInteger(Res.getValue(1), Lo, Hi);
    return;
  }

  RTLIB::Libcall LC = RTLIB::UNKNOWN_LIBCALL;
  if (VT == MVT::i16)
    LC = RTLIB::SREM_I16;
  else if (VT == MVT::i32)
    LC = RTLIB::SREM_I32;
  else if (VT == MVT::i64)
    LC = RTLIB::SREM_I64;
  else if (VT == MVT::i128)
    LC = RTLIB::SREM_I128;

  else {
    SDValue Result =
        ExpandExtIntRes_DIVREM(TLI, RTLIB::SREM_IEXT, DAG, N, dl, VT);
    SplitInteger(Result, Lo, Hi);
    return;
  }

  assert(LC != RTLIB::UNKNOWN_LIBCALL && "Unsupported SREM!");

  TargetLowering::MakeLibCallOptions CallOptions;
  CallOptions.setSExt(true);
  SplitInteger(TLI.makeLibCall(DAG, LC, VT, Ops, CallOptions, dl).first, Lo, Hi);
}

void DAGTypeLegalizer::ExpandIntRes_TRUNCATE(SDNode *N,
                                             SDValue &Lo, SDValue &Hi) {
  EVT NVT = TLI.getTypeToTransformTo(*DAG.getContext(), N->getValueType(0));
  SDLoc dl(N);
  Lo = DAG.getNode(ISD::TRUNCATE, dl, NVT, N->getOperand(0));
  Hi = DAG.getNode(ISD::SRL, dl, N->getOperand(0).getValueType(),
                   N->getOperand(0),
                   DAG.getConstant(NVT.getSizeInBits(), dl,
                                   TLI.getPointerTy(DAG.getDataLayout())));
  Hi = DAG.getNode(ISD::TRUNCATE, dl, NVT, Hi);
}

void DAGTypeLegalizer::ExpandIntRes_XMULO(SDNode *N,
                                          SDValue &Lo, SDValue &Hi) {
  EVT VT = N->getValueType(0);
  SDLoc dl(N);

  if (N->getOpcode() == ISD::UMULO) {
    // This section expands the operation into the following sequence of
    // instructions. `iNh` here refers to a type which has half the bit width of
    // the type the original operation operated on.
    //
    // %0 = %LHS.HI != 0 && %RHS.HI != 0
    // %1 = { iNh, i1 } @umul.with.overflow.iNh(iNh %LHS.HI, iNh %RHS.LO)
    // %2 = { iNh, i1 } @umul.with.overflow.iNh(iNh %RHS.HI, iNh %LHS.LO)
    // %3 = mul nuw iN (%LHS.LOW as iN), (%RHS.LOW as iN)
    // %4 = add iNh %1.0, %2.0 as iN
    // %5 = { iNh, i1 } @uadd.with.overflow.iNh(iNh %4, iNh %3.HIGH)
    //
    // %lo = %3.LO
    // %hi = %5.0
    // %ovf = %0 || %1.1 || %2.1 || %5.1
    SDValue LHS = N->getOperand(0), RHS = N->getOperand(1);
    SDValue LHSHigh, LHSLow, RHSHigh, RHSLow;
    GetExpandedInteger(LHS, LHSLow, LHSHigh);
    GetExpandedInteger(RHS, RHSLow, RHSHigh);
    EVT HalfVT = LHSLow.getValueType();
    EVT BitVT = N->getValueType(1);
    SDVTList VTHalfWithO = DAG.getVTList(HalfVT, BitVT);

    SDValue HalfZero = DAG.getConstant(0, dl, HalfVT);
    SDValue Overflow = DAG.getNode(ISD::AND, dl, BitVT,
      DAG.getSetCC(dl, BitVT, LHSHigh, HalfZero, ISD::SETNE),
      DAG.getSetCC(dl, BitVT, RHSHigh, HalfZero, ISD::SETNE));

    SDValue One = DAG.getNode(ISD::UMULO, dl, VTHalfWithO, LHSHigh, RHSLow);
    Overflow = DAG.getNode(ISD::OR, dl, BitVT, Overflow, One.getValue(1));

    SDValue Two = DAG.getNode(ISD::UMULO, dl, VTHalfWithO, RHSHigh, LHSLow);
    Overflow = DAG.getNode(ISD::OR, dl, BitVT, Overflow, Two.getValue(1));

    SDValue HighSum = DAG.getNode(ISD::ADD, dl, HalfVT, One, Two);

    // Cannot use `UMUL_LOHI` directly, because some 32-bit targets (ARM) do not
    // know how to expand `i64,i64 = umul_lohi a, b` and abort (why isn’t this
    // operation recursively legalized?).
    //
    // Many backends understand this pattern and will convert into LOHI
    // themselves, if applicable.
    SDValue Three = DAG.getNode(ISD::MUL, dl, VT,
      DAG.getNode(ISD::ZERO_EXTEND, dl, VT, LHSLow),
      DAG.getNode(ISD::ZERO_EXTEND, dl, VT, RHSLow));
    SplitInteger(Three, Lo, Hi);

    Hi = DAG.getNode(ISD::UADDO, dl, VTHalfWithO, Hi, HighSum);
    Overflow = DAG.getNode(ISD::OR, dl, BitVT, Overflow, Hi.getValue(1));
    ReplaceValueWith(SDValue(N, 1), Overflow);
    return;
  }

  Type *RetTy = VT.getTypeForEVT(*DAG.getContext());
  EVT PtrVT = TLI.getPointerTy(DAG.getDataLayout());
  Type *PtrTy = PtrVT.getTypeForEVT(*DAG.getContext());

  // Replace this with a libcall that will check overflow.
  RTLIB::Libcall LC = RTLIB::UNKNOWN_LIBCALL;
  if (VT == MVT::i32)
    LC = RTLIB::MULO_I32;
  else if (VT == MVT::i64)
    LC = RTLIB::MULO_I64;
  else if (VT == MVT::i128)
    LC = RTLIB::MULO_I128;

  if (LC == RTLIB::UNKNOWN_LIBCALL || !TLI.getLibcallName(LC)) {
    // FIXME: This is not an optimal expansion, but better than crashing.
    EVT WideVT =
        EVT::getIntegerVT(*DAG.getContext(), VT.getScalarSizeInBits() * 2);
    SDValue LHS = DAG.getNode(ISD::SIGN_EXTEND, dl, WideVT, N->getOperand(0));
    SDValue RHS = DAG.getNode(ISD::SIGN_EXTEND, dl, WideVT, N->getOperand(1));
    SDValue Mul = DAG.getNode(ISD::MUL, dl, WideVT, LHS, RHS);
    SDValue MulLo, MulHi;
    SplitInteger(Mul, MulLo, MulHi);
    SDValue SRA =
        DAG.getNode(ISD::SRA, dl, VT, MulLo,
                    DAG.getConstant(VT.getScalarSizeInBits() - 1, dl, VT));
    SDValue Overflow =
        DAG.getSetCC(dl, N->getValueType(1), MulHi, SRA, ISD::SETNE);
    SplitInteger(MulLo, Lo, Hi);
    ReplaceValueWith(SDValue(N, 1), Overflow);
    return;
  }

  SDValue Temp = DAG.CreateStackTemporary(PtrVT);
  // Temporary for the overflow value, default it to zero.
  SDValue Chain =
      DAG.getStore(DAG.getEntryNode(), dl, DAG.getConstant(0, dl, PtrVT), Temp,
                   MachinePointerInfo());

  TargetLowering::ArgListTy Args;
  TargetLowering::ArgListEntry Entry;
  for (const SDValue &Op : N->op_values()) {
    EVT ArgVT = Op.getValueType();
    Type *ArgTy = ArgVT.getTypeForEVT(*DAG.getContext());
    Entry.Node = Op;
    Entry.Ty = ArgTy;
    Entry.IsSExt = true;
    Entry.IsZExt = false;
    Args.push_back(Entry);
  }

  // Also pass the address of the overflow check.
  Entry.Node = Temp;
  Entry.Ty = PtrTy->getPointerTo();
  Entry.IsSExt = true;
  Entry.IsZExt = false;
  Args.push_back(Entry);

  SDValue Func = DAG.getExternalSymbol(TLI.getLibcallName(LC), PtrVT);

  TargetLowering::CallLoweringInfo CLI(DAG);
  CLI.setDebugLoc(dl)
      .setChain(Chain)
      .setLibCallee(TLI.getLibcallCallingConv(LC), RetTy, Func, std::move(Args))
      .setSExtResult();

  std::pair<SDValue, SDValue> CallInfo = TLI.LowerCallTo(CLI);

  SplitInteger(CallInfo.first, Lo, Hi);
  SDValue Temp2 =
      DAG.getLoad(PtrVT, dl, CallInfo.second, Temp, MachinePointerInfo());
  SDValue Ofl = DAG.getSetCC(dl, N->getValueType(1), Temp2,
                             DAG.getConstant(0, dl, PtrVT),
                             ISD::SETNE);
  // Use the overflow from the libcall everywhere.
  ReplaceValueWith(SDValue(N, 1), Ofl);
}

void DAGTypeLegalizer::ExpandIntRes_UDIV(SDNode *N,
                                         SDValue &Lo, SDValue &Hi) {
  EVT VT = N->getValueType(0);
  SDLoc dl(N);
  SDValue Ops[2] = { N->getOperand(0), N->getOperand(1) };

  if (TLI.getOperationAction(ISD::UDIVREM, VT) == TargetLowering::Custom) {
    SDValue Res = DAG.getNode(ISD::UDIVREM, dl, DAG.getVTList(VT, VT), Ops);
    SplitInteger(Res.getValue(0), Lo, Hi);
    return;
  }

  RTLIB::Libcall LC = RTLIB::UNKNOWN_LIBCALL;
  if (VT == MVT::i16)
    LC = RTLIB::UDIV_I16;
  else if (VT == MVT::i32)
    LC = RTLIB::UDIV_I32;
  else if (VT == MVT::i64)
    LC = RTLIB::UDIV_I64;
  else if (VT == MVT::i128)
    LC = RTLIB::UDIV_I128;

  else {
    SDValue Result =
        ExpandExtIntRes_DIVREM(TLI, RTLIB::UDIV_IEXT, DAG, N, dl, VT);
    SplitInteger(Result, Lo, Hi);
    return;
  }

  assert(LC != RTLIB::UNKNOWN_LIBCALL && "Unsupported UDIV!");

  TargetLowering::MakeLibCallOptions CallOptions;
  SplitInteger(TLI.makeLibCall(DAG, LC, VT, Ops, CallOptions, dl).first, Lo, Hi);
}

void DAGTypeLegalizer::ExpandIntRes_UREM(SDNode *N,
                                         SDValue &Lo, SDValue &Hi) {
  EVT VT = N->getValueType(0);
  SDLoc dl(N);
  SDValue Ops[2] = { N->getOperand(0), N->getOperand(1) };

  if (TLI.getOperationAction(ISD::UDIVREM, VT) == TargetLowering::Custom) {
    SDValue Res = DAG.getNode(ISD::UDIVREM, dl, DAG.getVTList(VT, VT), Ops);
    SplitInteger(Res.getValue(1), Lo, Hi);
    return;
  }

  RTLIB::Libcall LC = RTLIB::UNKNOWN_LIBCALL;
  if (VT == MVT::i16)
    LC = RTLIB::UREM_I16;
  else if (VT == MVT::i32)
    LC = RTLIB::UREM_I32;
  else if (VT == MVT::i64)
    LC = RTLIB::UREM_I64;
  else if (VT == MVT::i128)
    LC = RTLIB::UREM_I128;

  else {
    SDValue Result =
        ExpandExtIntRes_DIVREM(TLI, RTLIB::UREM_IEXT, DAG, N, dl, VT);
    SplitInteger(Result, Lo, Hi);
    return;
  }

  assert(LC != RTLIB::UNKNOWN_LIBCALL && "Unsupported UREM!");

  TargetLowering::MakeLibCallOptions CallOptions;
  SplitInteger(TLI.makeLibCall(DAG, LC, VT, Ops, CallOptions, dl).first, Lo, Hi);
}

void DAGTypeLegalizer::ExpandIntRes_ZERO_EXTEND(SDNode *N,
                                                SDValue &Lo, SDValue &Hi) {
  EVT NVT = TLI.getTypeToTransformTo(*DAG.getContext(), N->getValueType(0));
  SDLoc dl(N);
  SDValue Op = N->getOperand(0);
  if (Op.getValueType().bitsLE(NVT)) {
    // The low part is zero extension of the input (degenerates to a copy).
    Lo = DAG.getNode(ISD::ZERO_EXTEND, dl, NVT, N->getOperand(0));
    Hi = DAG.getConstant(0, dl, NVT);   // The high part is just a zero.
  } else {
    // For example, extension of an i48 to an i64.  The operand type necessarily
    // promotes to the result type, so will end up being expanded too.
    assert(getTypeAction(Op.getValueType()) ==
           TargetLowering::TypePromoteInteger &&
           "Only know how to promote this result!");
    SDValue Res = GetPromotedInteger(Op);
    assert(Res.getValueType() == N->getValueType(0) &&
           "Operand over promoted?");
    // Split the promoted operand.  This will simplify when it is expanded.
    SplitInteger(Res, Lo, Hi);
    unsigned ExcessBits = Op.getValueSizeInBits() - NVT.getSizeInBits();
    Hi = DAG.getZeroExtendInReg(Hi, dl,
                                EVT::getIntegerVT(*DAG.getContext(),
                                                  ExcessBits));
  }
}

void DAGTypeLegalizer::ExpandIntRes_ATOMIC_LOAD(SDNode *N,
                                                SDValue &Lo, SDValue &Hi) {
  SDLoc dl(N);
  EVT VT = cast<AtomicSDNode>(N)->getMemoryVT();
  SDVTList VTs = DAG.getVTList(VT, MVT::i1, MVT::Other);
  SDValue Zero = DAG.getConstant(0, dl, VT);
  SDValue Swap = DAG.getAtomicCmpSwap(
      ISD::ATOMIC_CMP_SWAP_WITH_SUCCESS, dl,
      cast<AtomicSDNode>(N)->getMemoryVT(), VTs, N->getOperand(0),
      N->getOperand(1), Zero, Zero, cast<AtomicSDNode>(N)->getMemOperand());

  ReplaceValueWith(SDValue(N, 0), Swap.getValue(0));
  ReplaceValueWith(SDValue(N, 1), Swap.getValue(2));
}

void DAGTypeLegalizer::ExpandIntRes_VECREDUCE(SDNode *N,
                                              SDValue &Lo, SDValue &Hi) {
  // TODO For VECREDUCE_(AND|OR|XOR) we could split the vector and calculate
  // both halves independently.
  SDValue Res = TLI.expandVecReduce(N, DAG);
  SplitInteger(Res, Lo, Hi);
}

void DAGTypeLegalizer::ExpandIntRes_Rotate(SDNode *N,
                                           SDValue &Lo, SDValue &Hi) {
  // Delegate to funnel-shift expansion.
  SDLoc DL(N);
  unsigned Opcode = N->getOpcode() == ISD::ROTL ? ISD::FSHL : ISD::FSHR;
  SDValue Res = DAG.getNode(Opcode, DL, N->getValueType(0), N->getOperand(0),
                            N->getOperand(0), N->getOperand(1));
  SplitInteger(Res, Lo, Hi);
}

void DAGTypeLegalizer::ExpandIntRes_FunnelShift(SDNode *N, SDValue &Lo,
                                                SDValue &Hi) {
  // Values numbered from least significant to most significant.
  SDValue In1, In2, In3, In4;
  GetExpandedInteger(N->getOperand(0), In3, In4);
  GetExpandedInteger(N->getOperand(1), In1, In2);
  EVT HalfVT = In1.getValueType();

  SDLoc DL(N);
  unsigned Opc = N->getOpcode();
  SDValue ShAmt = N->getOperand(2);
  EVT ShAmtVT = ShAmt.getValueType();
  EVT ShAmtCCVT = getSetCCResultType(ShAmtVT);

  // If the shift amount is at least half the bitwidth, swap the inputs.
  unsigned HalfVTBits = HalfVT.getScalarSizeInBits();
  SDValue AndNode = DAG.getNode(ISD::AND, DL, ShAmtVT, ShAmt,
                                DAG.getConstant(HalfVTBits, DL, ShAmtVT));
  SDValue Cond =
      DAG.getSetCC(DL, ShAmtCCVT, AndNode, DAG.getConstant(0, DL, ShAmtVT),
                   Opc == ISD::FSHL ? ISD::SETNE : ISD::SETEQ);

  // Expand to a pair of funnel shifts.
  EVT NewShAmtVT = TLI.getShiftAmountTy(HalfVT, DAG.getDataLayout());
  SDValue NewShAmt = DAG.getAnyExtOrTrunc(ShAmt, DL, NewShAmtVT);

  SDValue Select1 = DAG.getNode(ISD::SELECT, DL, HalfVT, Cond, In1, In2);
  SDValue Select2 = DAG.getNode(ISD::SELECT, DL, HalfVT, Cond, In2, In3);
  SDValue Select3 = DAG.getNode(ISD::SELECT, DL, HalfVT, Cond, In3, In4);
  Lo = DAG.getNode(Opc, DL, HalfVT, Select2, Select1, NewShAmt);
  Hi = DAG.getNode(Opc, DL, HalfVT, Select3, Select2, NewShAmt);
}

void DAGTypeLegalizer::ExpandIntRes_VSCALE(SDNode *N, SDValue &Lo,
                                           SDValue &Hi) {
  EVT VT = N->getValueType(0);
  EVT HalfVT =
      EVT::getIntegerVT(*DAG.getContext(), N->getValueSizeInBits(0) / 2);
  SDLoc dl(N);

  // We assume VSCALE(1) fits into a legal integer.
  APInt One(HalfVT.getSizeInBits(), 1);
  SDValue VScaleBase = DAG.getVScale(dl, HalfVT, One);
  VScaleBase = DAG.getNode(ISD::ZERO_EXTEND, dl, VT, VScaleBase);
  SDValue Res = DAG.getNode(ISD::MUL, dl, VT, VScaleBase, N->getOperand(0));
  SplitInteger(Res, Lo, Hi);
}

//===----------------------------------------------------------------------===//
//  Integer Operand Expansion
//===----------------------------------------------------------------------===//

/// ExpandIntegerOperand - This method is called when the specified operand of
/// the specified node is found to need expansion.  At this point, all of the
/// result types of the node are known to be legal, but other operands of the
/// node may need promotion or expansion as well as the specified one.
bool DAGTypeLegalizer::ExpandIntegerOperand(SDNode *N, unsigned OpNo) {
  LLVM_DEBUG(dbgs() << "Expand integer operand: "; N->dump(&DAG);
             dbgs() << "\n");
  SDValue Res = SDValue();

  if (CustomLowerNode(N, N->getOperand(OpNo).getValueType(), false))
    return false;

  switch (N->getOpcode()) {
  default:
  #ifndef NDEBUG
    dbgs() << "ExpandIntegerOperand Op #" << OpNo << ": ";
    N->dump(&DAG); dbgs() << "\n";
  #endif
    report_fatal_error("Do not know how to expand this operator's operand!");

  case ISD::BITCAST:           Res = ExpandOp_BITCAST(N); break;
  case ISD::BR_CC:             Res = ExpandIntOp_BR_CC(N); break;
  case ISD::BUILD_VECTOR:      Res = ExpandOp_BUILD_VECTOR(N); break;
  case ISD::EXTRACT_ELEMENT:   Res = ExpandOp_EXTRACT_ELEMENT(N); break;
  case ISD::INSERT_VECTOR_ELT: Res = ExpandOp_INSERT_VECTOR_ELT(N); break;
  case ISD::SCALAR_TO_VECTOR:  Res = ExpandOp_SCALAR_TO_VECTOR(N); break;
  case ISD::SPLAT_VECTOR:      Res = ExpandIntOp_SPLAT_VECTOR(N); break;
  case ISD::SELECT_CC:         Res = ExpandIntOp_SELECT_CC(N); break;
  case ISD::SETCC:             Res = ExpandIntOp_SETCC(N); break;
  case ISD::SETCCCARRY:        Res = ExpandIntOp_SETCCCARRY(N); break;
  case ISD::STRICT_SINT_TO_FP:
  case ISD::SINT_TO_FP:        Res = ExpandIntOp_SINT_TO_FP(N); break;
  case ISD::STORE:   Res = ExpandIntOp_STORE(cast<StoreSDNode>(N), OpNo); break;
  case ISD::TRUNCATE:          Res = ExpandIntOp_TRUNCATE(N); break;
  case ISD::STRICT_UINT_TO_FP:
  case ISD::UINT_TO_FP:        Res = ExpandIntOp_UINT_TO_FP(N); break;

  case ISD::SHL:
  case ISD::SRA:
  case ISD::SRL:
  case ISD::ROTL:
  case ISD::ROTR:              Res = ExpandIntOp_Shift(N); break;
  case ISD::RETURNADDR:
  case ISD::FRAMEADDR:         Res = ExpandIntOp_RETURNADDR(N); break;

  case ISD::ATOMIC_STORE:      Res = ExpandIntOp_ATOMIC_STORE(N); break;
  case ISD::STACKMAP:
    Res = ExpandIntOp_STACKMAP(N, OpNo);
    break;
  }

  // If the result is null, the sub-method took care of registering results etc.
  if (!Res.getNode()) return false;

  // If the result is N, the sub-method updated N in place.  Tell the legalizer
  // core about this.
  if (Res.getNode() == N)
    return true;

  assert(Res.getValueType() == N->getValueType(0) && N->getNumValues() == 1 &&
         "Invalid operand expansion");

  ReplaceValueWith(SDValue(N, 0), Res);
  return false;
}

/// IntegerExpandSetCCOperands - Expand the operands of a comparison.  This code
/// is shared among BR_CC, SELECT_CC, and SETCC handlers.
void DAGTypeLegalizer::IntegerExpandSetCCOperands(SDValue &NewLHS,
                                                  SDValue &NewRHS,
                                                  ISD::CondCode &CCCode,
                                                  const SDLoc &dl) {
  SDValue LHSLo, LHSHi, RHSLo, RHSHi;
  GetExpandedInteger(NewLHS, LHSLo, LHSHi);
  GetExpandedInteger(NewRHS, RHSLo, RHSHi);

  if (CCCode == ISD::SETEQ || CCCode == ISD::SETNE) {
    if (RHSLo == RHSHi) {
      if (ConstantSDNode *RHSCST = dyn_cast<ConstantSDNode>(RHSLo)) {
        if (RHSCST->isAllOnes()) {
          // Equality comparison to -1.
          NewLHS = DAG.getNode(ISD::AND, dl,
                               LHSLo.getValueType(), LHSLo, LHSHi);
          NewRHS = RHSLo;
          return;
        }
      }
    }

    NewLHS = DAG.getNode(ISD::XOR, dl, LHSLo.getValueType(), LHSLo, RHSLo);
    NewRHS = DAG.getNode(ISD::XOR, dl, LHSLo.getValueType(), LHSHi, RHSHi);
    NewLHS = DAG.getNode(ISD::OR, dl, NewLHS.getValueType(), NewLHS, NewRHS);
    NewRHS = DAG.getConstant(0, dl, NewLHS.getValueType());
    return;
  }

  // If this is a comparison of the sign bit, just look at the top part.
  // X > -1,  x < 0
  if (ConstantSDNode *CST = dyn_cast<ConstantSDNode>(NewRHS))
    if ((CCCode == ISD::SETLT && CST->isZero()) ||    // X < 0
        (CCCode == ISD::SETGT && CST->isAllOnes())) { // X > -1
      NewLHS = LHSHi;
      NewRHS = RHSHi;
      return;
    }

  // FIXME: This generated code sucks.
  ISD::CondCode LowCC;
  switch (CCCode) {
  default: llvm_unreachable("Unknown integer setcc!");
  case ISD::SETLT:
  case ISD::SETULT: LowCC = ISD::SETULT; break;
  case ISD::SETGT:
  case ISD::SETUGT: LowCC = ISD::SETUGT; break;
  case ISD::SETLE:
  case ISD::SETULE: LowCC = ISD::SETULE; break;
  case ISD::SETGE:
  case ISD::SETUGE: LowCC = ISD::SETUGE; break;
  }

  // LoCmp = lo(op1) < lo(op2)   // Always unsigned comparison
  // HiCmp = hi(op1) < hi(op2)   // Signedness depends on operands
  // dest  = hi(op1) == hi(op2) ? LoCmp : HiCmp;

  // NOTE: on targets without efficient SELECT of bools, we can always use
  // this identity: (B1 ? B2 : B3) --> (B1 & B2)|(!B1&B3)
  TargetLowering::DAGCombinerInfo DagCombineInfo(DAG, AfterLegalizeTypes, true,
                                                 nullptr);
  SDValue LoCmp, HiCmp;
  if (TLI.isTypeLegal(LHSLo.getValueType()) &&
      TLI.isTypeLegal(RHSLo.getValueType()))
    LoCmp = TLI.SimplifySetCC(getSetCCResultType(LHSLo.getValueType()), LHSLo,
                              RHSLo, LowCC, false, DagCombineInfo, dl);
  if (!LoCmp.getNode())
    LoCmp = DAG.getSetCC(dl, getSetCCResultType(LHSLo.getValueType()), LHSLo,
                         RHSLo, LowCC);
  if (TLI.isTypeLegal(LHSHi.getValueType()) &&
      TLI.isTypeLegal(RHSHi.getValueType()))
    HiCmp = TLI.SimplifySetCC(getSetCCResultType(LHSHi.getValueType()), LHSHi,
                              RHSHi, CCCode, false, DagCombineInfo, dl);
  if (!HiCmp.getNode())
    HiCmp =
        DAG.getNode(ISD::SETCC, dl, getSetCCResultType(LHSHi.getValueType()),
                    LHSHi, RHSHi, DAG.getCondCode(CCCode));

  ConstantSDNode *LoCmpC = dyn_cast<ConstantSDNode>(LoCmp.getNode());
  ConstantSDNode *HiCmpC = dyn_cast<ConstantSDNode>(HiCmp.getNode());

  bool EqAllowed = (CCCode == ISD::SETLE || CCCode == ISD::SETGE ||
                    CCCode == ISD::SETUGE || CCCode == ISD::SETULE);

  // FIXME: Is the HiCmpC->isOne() here correct for
  // ZeroOrNegativeOneBooleanContent.
  if ((EqAllowed && (HiCmpC && HiCmpC->isZero())) ||
      (!EqAllowed &&
       ((HiCmpC && HiCmpC->isOne()) || (LoCmpC && LoCmpC->isZero())))) {
    // For LE / GE, if high part is known false, ignore the low part.
    // For LT / GT: if low part is known false, return the high part.
    //              if high part is known true, ignore the low part.
    NewLHS = HiCmp;
    NewRHS = SDValue();
    return;
  }

  if (LHSHi == RHSHi) {
    // Comparing the low bits is enough.
    NewLHS = LoCmp;
    NewRHS = SDValue();
    return;
  }

  // Lower with SETCCCARRY if the target supports it.
  EVT HiVT = LHSHi.getValueType();
  EVT ExpandVT = TLI.getTypeToExpandTo(*DAG.getContext(), HiVT);
  bool HasSETCCCARRY = TLI.isOperationLegalOrCustom(ISD::SETCCCARRY, ExpandVT);

  // FIXME: Make all targets support this, then remove the other lowering.
  if (HasSETCCCARRY) {
    // SETCCCARRY can detect < and >= directly. For > and <=, flip
    // operands and condition code.
    bool FlipOperands = false;
    switch (CCCode) {
    case ISD::SETGT:  CCCode = ISD::SETLT;  FlipOperands = true; break;
    case ISD::SETUGT: CCCode = ISD::SETULT; FlipOperands = true; break;
    case ISD::SETLE:  CCCode = ISD::SETGE;  FlipOperands = true; break;
    case ISD::SETULE: CCCode = ISD::SETUGE; FlipOperands = true; break;
    default: break;
    }
    if (FlipOperands) {
      std::swap(LHSLo, RHSLo);
      std::swap(LHSHi, RHSHi);
    }
    // Perform a wide subtraction, feeding the carry from the low part into
    // SETCCCARRY. The SETCCCARRY operation is essentially looking at the high
    // part of the result of LHS - RHS. It is negative iff LHS < RHS. It is
    // zero or positive iff LHS >= RHS.
    EVT LoVT = LHSLo.getValueType();
    SDVTList VTList = DAG.getVTList(LoVT, getSetCCResultType(LoVT));
    SDValue LowCmp = DAG.getNode(ISD::USUBO, dl, VTList, LHSLo, RHSLo);
    SDValue Res = DAG.getNode(ISD::SETCCCARRY, dl, getSetCCResultType(HiVT),
                              LHSHi, RHSHi, LowCmp.getValue(1),
                              DAG.getCondCode(CCCode));
    NewLHS = Res;
    NewRHS = SDValue();
    return;
  }

  NewLHS = TLI.SimplifySetCC(getSetCCResultType(HiVT), LHSHi, RHSHi, ISD::SETEQ,
                             false, DagCombineInfo, dl);
  if (!NewLHS.getNode())
    NewLHS =
        DAG.getSetCC(dl, getSetCCResultType(HiVT), LHSHi, RHSHi, ISD::SETEQ);
  NewLHS = DAG.getSelect(dl, LoCmp.getValueType(), NewLHS, LoCmp, HiCmp);
  NewRHS = SDValue();
}

SDValue DAGTypeLegalizer::ExpandIntOp_BR_CC(SDNode *N) {
  SDValue NewLHS = N->getOperand(2), NewRHS = N->getOperand(3);
  ISD::CondCode CCCode = cast<CondCodeSDNode>(N->getOperand(1))->get();
  IntegerExpandSetCCOperands(NewLHS, NewRHS, CCCode, SDLoc(N));

  // If ExpandSetCCOperands returned a scalar, we need to compare the result
  // against zero to select between true and false values.
  if (!NewRHS.getNode()) {
    NewRHS = DAG.getConstant(0, SDLoc(N), NewLHS.getValueType());
    CCCode = ISD::SETNE;
  }

  // Update N to have the operands specified.
  return SDValue(DAG.UpdateNodeOperands(N, N->getOperand(0),
                                DAG.getCondCode(CCCode), NewLHS, NewRHS,
                                N->getOperand(4)), 0);
}

SDValue DAGTypeLegalizer::ExpandIntOp_SELECT_CC(SDNode *N) {
  SDValue NewLHS = N->getOperand(0), NewRHS = N->getOperand(1);
  ISD::CondCode CCCode = cast<CondCodeSDNode>(N->getOperand(4))->get();
  IntegerExpandSetCCOperands(NewLHS, NewRHS, CCCode, SDLoc(N));

  // If ExpandSetCCOperands returned a scalar, we need to compare the result
  // against zero to select between true and false values.
  if (!NewRHS.getNode()) {
    NewRHS = DAG.getConstant(0, SDLoc(N), NewLHS.getValueType());
    CCCode = ISD::SETNE;
  }

  // Update N to have the operands specified.
  return SDValue(DAG.UpdateNodeOperands(N, NewLHS, NewRHS,
                                N->getOperand(2), N->getOperand(3),
                                DAG.getCondCode(CCCode)), 0);
}

SDValue DAGTypeLegalizer::ExpandIntOp_SETCC(SDNode *N) {
  SDValue NewLHS = N->getOperand(0), NewRHS = N->getOperand(1);
  ISD::CondCode CCCode = cast<CondCodeSDNode>(N->getOperand(2))->get();
  IntegerExpandSetCCOperands(NewLHS, NewRHS, CCCode, SDLoc(N));

  // If ExpandSetCCOperands returned a scalar, use it.
  if (!NewRHS.getNode()) {
    assert(NewLHS.getValueType() == N->getValueType(0) &&
           "Unexpected setcc expansion!");
    return NewLHS;
  }

  // Otherwise, update N to have the operands specified.
  return SDValue(
      DAG.UpdateNodeOperands(N, NewLHS, NewRHS, DAG.getCondCode(CCCode)), 0);
}

SDValue DAGTypeLegalizer::ExpandIntOp_SETCCCARRY(SDNode *N) {
  SDValue LHS = N->getOperand(0);
  SDValue RHS = N->getOperand(1);
  SDValue Carry = N->getOperand(2);
  SDValue Cond = N->getOperand(3);
  SDLoc dl = SDLoc(N);

  SDValue LHSLo, LHSHi, RHSLo, RHSHi;
  GetExpandedInteger(LHS, LHSLo, LHSHi);
  GetExpandedInteger(RHS, RHSLo, RHSHi);

  // Expand to a SUBE for the low part and a smaller SETCCCARRY for the high.
  SDVTList VTList = DAG.getVTList(LHSLo.getValueType(), Carry.getValueType());
  SDValue LowCmp = DAG.getNode(ISD::SUBCARRY, dl, VTList, LHSLo, RHSLo, Carry);
  return DAG.getNode(ISD::SETCCCARRY, dl, N->getValueType(0), LHSHi, RHSHi,
                     LowCmp.getValue(1), Cond);
}

SDValue DAGTypeLegalizer::ExpandIntOp_SPLAT_VECTOR(SDNode *N) {
  // Split the operand and replace with SPLAT_VECTOR_PARTS.
  SDValue Lo, Hi;
  GetExpandedInteger(N->getOperand(0), Lo, Hi);
  return DAG.getNode(ISD::SPLAT_VECTOR_PARTS, SDLoc(N), N->getValueType(0), Lo,
                     Hi);
}

SDValue DAGTypeLegalizer::ExpandIntOp_Shift(SDNode *N) {
  // The value being shifted is legal, but the shift amount is too big.
  // It follows that either the result of the shift is undefined, or the
  // upper half of the shift amount is zero.  Just use the lower half.
  SDValue Lo, Hi;
  GetExpandedInteger(N->getOperand(1), Lo, Hi);
  return SDValue(DAG.UpdateNodeOperands(N, N->getOperand(0), Lo), 0);
}

SDValue DAGTypeLegalizer::ExpandIntOp_RETURNADDR(SDNode *N) {
  // The argument of RETURNADDR / FRAMEADDR builtin is 32 bit contant.  This
  // surely makes pretty nice problems on 8/16 bit targets. Just truncate this
  // constant to valid type.
  SDValue Lo, Hi;
  GetExpandedInteger(N->getOperand(0), Lo, Hi);
  return SDValue(DAG.UpdateNodeOperands(N, Lo), 0);
}

SDValue DAGTypeLegalizer::ExpandIntOp_SINT_TO_FP(SDNode *N) {
  bool IsStrict = N->isStrictFPOpcode();
  SDValue Chain = IsStrict ? N->getOperand(0) : SDValue();
  SDValue Op = N->getOperand(IsStrict ? 1 : 0);
  EVT DstVT = N->getValueType(0);
  RTLIB::Libcall LC = RTLIB::getSINTTOFP(Op.getValueType(), DstVT);
  assert(LC != RTLIB::UNKNOWN_LIBCALL &&
         "Don't know how to expand this SINT_TO_FP!");
  TargetLowering::MakeLibCallOptions CallOptions;
  CallOptions.setSExt(true);
  std::pair<SDValue, SDValue> Tmp =
      TLI.makeLibCall(DAG, LC, DstVT, Op, CallOptions, SDLoc(N), Chain);

  if (!IsStrict)
    return Tmp.first;

  ReplaceValueWith(SDValue(N, 1), Tmp.second);
  ReplaceValueWith(SDValue(N, 0), Tmp.first);
  return SDValue();
}

SDValue DAGTypeLegalizer::ExpandIntOp_STORE(StoreSDNode *N, unsigned OpNo) {
  if (N->isAtomic()) {
    // It's typical to have larger CAS than atomic store instructions.
    SDLoc dl(N);
    SDValue Swap = DAG.getAtomic(ISD::ATOMIC_SWAP, dl,
                                 N->getMemoryVT(),
                                 N->getOperand(0), N->getOperand(2),
                                 N->getOperand(1),
                                 N->getMemOperand());
    return Swap.getValue(1);
  }
  if (ISD::isNormalStore(N))
    return ExpandOp_NormalStore(N, OpNo);

  assert(ISD::isUNINDEXEDStore(N) && "Indexed store during type legalization!");
  assert(OpNo == 1 && "Can only expand the stored value so far");

  EVT VT = N->getOperand(1).getValueType();
  EVT NVT = TLI.getTypeToTransformTo(*DAG.getContext(), VT);
  SDValue Ch  = N->getChain();
  SDValue Ptr = N->getBasePtr();
  MachineMemOperand::Flags MMOFlags = N->getMemOperand()->getFlags();
  AAMDNodes AAInfo = N->getAAInfo();
  SDLoc dl(N);
  SDValue Lo, Hi;

  assert(NVT.isByteSized() && "Expanded type not byte sized!");

  if (N->getMemoryVT().bitsLE(NVT)) {
    GetExpandedInteger(N->getValue(), Lo, Hi);
    return DAG.getTruncStore(Ch, dl, Lo, Ptr, N->getPointerInfo(),
                             N->getMemoryVT(), N->getOriginalAlign(), MMOFlags,
                             AAInfo);
  }

  if (DAG.getDataLayout().isLittleEndian()) {
    // Little-endian - low bits are at low addresses.
    GetExpandedInteger(N->getValue(), Lo, Hi);

    Lo = DAG.getStore(Ch, dl, Lo, Ptr, N->getPointerInfo(),
                      N->getOriginalAlign(), MMOFlags, AAInfo);

    unsigned ExcessBits =
      N->getMemoryVT().getSizeInBits() - NVT.getSizeInBits();
    EVT NEVT = EVT::getIntegerVT(*DAG.getContext(), ExcessBits);

    // Increment the pointer to the other half.
    unsigned IncrementSize = NVT.getSizeInBits()/8;
    Ptr = DAG.getObjectPtrOffset(dl, Ptr, TypeSize::Fixed(IncrementSize));
    Hi = DAG.getTruncStore(Ch, dl, Hi, Ptr,
                           N->getPointerInfo().getWithOffset(IncrementSize),
                           NEVT, N->getOriginalAlign(), MMOFlags, AAInfo);
    return DAG.getNode(ISD::TokenFactor, dl, MVT::Other, Lo, Hi);
  }

  // Big-endian - high bits are at low addresses.  Favor aligned stores at
  // the cost of some bit-fiddling.
  GetExpandedInteger(N->getValue(), Lo, Hi);

  EVT ExtVT = N->getMemoryVT();
  unsigned EBytes = ExtVT.getStoreSize();
  unsigned IncrementSize = NVT.getSizeInBits()/8;
  unsigned ExcessBits = (EBytes - IncrementSize)*8;
  EVT HiVT = EVT::getIntegerVT(*DAG.getContext(),
                               ExtVT.getSizeInBits() - ExcessBits);

  if (ExcessBits < NVT.getSizeInBits()) {
    // Transfer high bits from the top of Lo to the bottom of Hi.
    Hi = DAG.getNode(ISD::SHL, dl, NVT, Hi,
                     DAG.getConstant(NVT.getSizeInBits() - ExcessBits, dl,
                                     TLI.getPointerTy(DAG.getDataLayout())));
    Hi = DAG.getNode(
        ISD::OR, dl, NVT, Hi,
        DAG.getNode(ISD::SRL, dl, NVT, Lo,
                    DAG.getConstant(ExcessBits, dl,
                                    TLI.getPointerTy(DAG.getDataLayout()))));
  }

  // Store both the high bits and maybe some of the low bits.
  Hi = DAG.getTruncStore(Ch, dl, Hi, Ptr, N->getPointerInfo(), HiVT,
                         N->getOriginalAlign(), MMOFlags, AAInfo);

  // Increment the pointer to the other half.
  Ptr = DAG.getObjectPtrOffset(dl, Ptr, TypeSize::Fixed(IncrementSize));
  // Store the lowest ExcessBits bits in the second half.
  Lo = DAG.getTruncStore(Ch, dl, Lo, Ptr,
                         N->getPointerInfo().getWithOffset(IncrementSize),
                         EVT::getIntegerVT(*DAG.getContext(), ExcessBits),
                         N->getOriginalAlign(), MMOFlags, AAInfo);
  return DAG.getNode(ISD::TokenFactor, dl, MVT::Other, Lo, Hi);
}

SDValue DAGTypeLegalizer::ExpandIntOp_TRUNCATE(SDNode *N) {
  SDValue InL, InH;
  GetExpandedInteger(N->getOperand(0), InL, InH);
  // Just truncate the low part of the source.
  return DAG.getNode(ISD::TRUNCATE, SDLoc(N), N->getValueType(0), InL);
}

SDValue DAGTypeLegalizer::ExpandIntOp_UINT_TO_FP(SDNode *N) {
  bool IsStrict = N->isStrictFPOpcode();
  SDValue Chain = IsStrict ? N->getOperand(0) : SDValue();
  SDValue Op = N->getOperand(IsStrict ? 1 : 0);
  EVT DstVT = N->getValueType(0);
  RTLIB::Libcall LC = RTLIB::getUINTTOFP(Op.getValueType(), DstVT);
  assert(LC != RTLIB::UNKNOWN_LIBCALL &&
         "Don't know how to expand this UINT_TO_FP!");
  TargetLowering::MakeLibCallOptions CallOptions;
  CallOptions.setSExt(true);
  std::pair<SDValue, SDValue> Tmp =
      TLI.makeLibCall(DAG, LC, DstVT, Op, CallOptions, SDLoc(N), Chain);

  if (!IsStrict)
    return Tmp.first;

  ReplaceValueWith(SDValue(N, 1), Tmp.second);
  ReplaceValueWith(SDValue(N, 0), Tmp.first);
  return SDValue();
}

SDValue DAGTypeLegalizer::ExpandIntOp_ATOMIC_STORE(SDNode *N) {
  SDLoc dl(N);
  SDValue Swap = DAG.getAtomic(ISD::ATOMIC_SWAP, dl,
                               cast<AtomicSDNode>(N)->getMemoryVT(),
                               N->getOperand(0),
                               N->getOperand(1), N->getOperand(2),
                               cast<AtomicSDNode>(N)->getMemOperand());
  return Swap.getValue(1);
}

SDValue DAGTypeLegalizer::PromoteIntRes_VECTOR_SPLICE(SDNode *N) {
  SDLoc dl(N);

  SDValue V0 = GetPromotedInteger(N->getOperand(0));
  SDValue V1 = GetPromotedInteger(N->getOperand(1));
  EVT OutVT = V0.getValueType();

  return DAG.getNode(ISD::VECTOR_SPLICE, dl, OutVT, V0, V1, N->getOperand(2));
}

SDValue DAGTypeLegalizer::PromoteIntRes_EXTRACT_SUBVECTOR(SDNode *N) {

  EVT OutVT = N->getValueType(0);
  EVT NOutVT = TLI.getTypeToTransformTo(*DAG.getContext(), OutVT);
  assert(NOutVT.isVector() && "This type must be promoted to a vector type");
  EVT NOutVTElem = NOutVT.getVectorElementType();

  SDLoc dl(N);
  SDValue BaseIdx = N->getOperand(1);

  // TODO: We may be able to use this for types other than scalable
  // vectors and fix those tests that expect BUILD_VECTOR to be used
  if (OutVT.isScalableVector()) {
    SDValue InOp0 = N->getOperand(0);
    EVT InVT = InOp0.getValueType();

    // Try and extract from a smaller type so that it eventually falls
    // into the promotion code below.
    if (getTypeAction(InVT) == TargetLowering::TypeSplitVector ||
        getTypeAction(InVT) == TargetLowering::TypeLegal) {
      EVT NInVT = InVT.getHalfNumVectorElementsVT(*DAG.getContext());
      unsigned NElts = NInVT.getVectorMinNumElements();
      uint64_t IdxVal = cast<ConstantSDNode>(BaseIdx)->getZExtValue();

      SDValue Step1 = DAG.getNode(ISD::EXTRACT_SUBVECTOR, dl, NInVT, InOp0,
                                  DAG.getConstant(alignDown(IdxVal, NElts), dl,
                                                  BaseIdx.getValueType()));
      SDValue Step2 = DAG.getNode(
          ISD::EXTRACT_SUBVECTOR, dl, OutVT, Step1,
          DAG.getConstant(IdxVal % NElts, dl, BaseIdx.getValueType()));
      return DAG.getNode(ISD::ANY_EXTEND, dl, NOutVT, Step2);
    }

    // Try and extract from a widened type.
    if (getTypeAction(InVT) == TargetLowering::TypeWidenVector) {
      SDValue Ops[] = {GetWidenedVector(InOp0), BaseIdx};
      SDValue Ext = DAG.getNode(ISD::EXTRACT_SUBVECTOR, SDLoc(N), OutVT, Ops);
      return DAG.getNode(ISD::ANY_EXTEND, dl, NOutVT, Ext);
    }

    // Promote operands and see if this is handled by target lowering,
    // Otherwise, use the BUILD_VECTOR approach below
    if (getTypeAction(InVT) == TargetLowering::TypePromoteInteger) {
      // Collect the (promoted) operands
      SDValue Ops[] = { GetPromotedInteger(InOp0), BaseIdx };

      EVT PromEltVT = Ops[0].getValueType().getVectorElementType();
      assert(PromEltVT.bitsLE(NOutVTElem) &&
             "Promoted operand has an element type greater than result");

      EVT ExtVT = NOutVT.changeVectorElementType(PromEltVT);
      SDValue Ext = DAG.getNode(ISD::EXTRACT_SUBVECTOR, SDLoc(N), ExtVT, Ops);
      return DAG.getNode(ISD::ANY_EXTEND, dl, NOutVT, Ext);
    }
  }

  if (OutVT.isScalableVector())
    report_fatal_error("Unable to promote scalable types using BUILD_VECTOR");

  SDValue InOp0 = N->getOperand(0);
  if (getTypeAction(InOp0.getValueType()) == TargetLowering::TypePromoteInteger)
    InOp0 = GetPromotedInteger(N->getOperand(0));

  EVT InVT = InOp0.getValueType();

  unsigned OutNumElems = OutVT.getVectorNumElements();
  SmallVector<SDValue, 8> Ops;
  Ops.reserve(OutNumElems);
  for (unsigned i = 0; i != OutNumElems; ++i) {

    // Extract the element from the original vector.
    SDValue Index = DAG.getNode(ISD::ADD, dl, BaseIdx.getValueType(),
      BaseIdx, DAG.getConstant(i, dl, BaseIdx.getValueType()));
    SDValue Ext = DAG.getNode(ISD::EXTRACT_VECTOR_ELT, dl,
      InVT.getVectorElementType(), N->getOperand(0), Index);

    SDValue Op = DAG.getAnyExtOrTrunc(Ext, dl, NOutVTElem);
    // Insert the converted element to the new vector.
    Ops.push_back(Op);
  }

  return DAG.getBuildVector(NOutVT, dl, Ops);
}

SDValue DAGTypeLegalizer::PromoteIntRes_INSERT_SUBVECTOR(SDNode *N) {
  EVT OutVT = N->getValueType(0);
  EVT NOutVT = TLI.getTypeToTransformTo(*DAG.getContext(), OutVT);
  assert(NOutVT.isVector() && "This type must be promoted to a vector type");

  SDLoc dl(N);
  SDValue Vec = N->getOperand(0);
  SDValue SubVec = N->getOperand(1);
  SDValue Idx = N->getOperand(2);

  EVT SubVecVT = SubVec.getValueType();
  EVT NSubVT =
      EVT::getVectorVT(*DAG.getContext(), NOutVT.getVectorElementType(),
                       SubVecVT.getVectorElementCount());

  Vec = GetPromotedInteger(Vec);
  SubVec = DAG.getNode(ISD::ANY_EXTEND, dl, NSubVT, SubVec);

  return DAG.getNode(ISD::INSERT_SUBVECTOR, dl, NOutVT, Vec, SubVec, Idx);
}

SDValue DAGTypeLegalizer::PromoteIntRes_VECTOR_REVERSE(SDNode *N) {
  SDLoc dl(N);

  SDValue V0 = GetPromotedInteger(N->getOperand(0));
  EVT OutVT = V0.getValueType();

  return DAG.getNode(ISD::VECTOR_REVERSE, dl, OutVT, V0);
}

SDValue DAGTypeLegalizer::PromoteIntRes_VECTOR_SHUFFLE(SDNode *N) {
  ShuffleVectorSDNode *SV = cast<ShuffleVectorSDNode>(N);
  EVT VT = N->getValueType(0);
  SDLoc dl(N);

  ArrayRef<int> NewMask = SV->getMask().slice(0, VT.getVectorNumElements());

  SDValue V0 = GetPromotedInteger(N->getOperand(0));
  SDValue V1 = GetPromotedInteger(N->getOperand(1));
  EVT OutVT = V0.getValueType();

  return DAG.getVectorShuffle(OutVT, dl, V0, V1, NewMask);
}


SDValue DAGTypeLegalizer::PromoteIntRes_BUILD_VECTOR(SDNode *N) {
  EVT OutVT = N->getValueType(0);
  EVT NOutVT = TLI.getTypeToTransformTo(*DAG.getContext(), OutVT);
  assert(NOutVT.isVector() && "This type must be promoted to a vector type");
  unsigned NumElems = N->getNumOperands();
  EVT NOutVTElem = NOutVT.getVectorElementType();

  SDLoc dl(N);

  SmallVector<SDValue, 8> Ops;
  Ops.reserve(NumElems);
  for (unsigned i = 0; i != NumElems; ++i) {
    SDValue Op;
    // BUILD_VECTOR integer operand types are allowed to be larger than the
    // result's element type. This may still be true after the promotion. For
    // example, we might be promoting (<v?i1> = BV <i32>, <i32>, ...) to
    // (v?i16 = BV <i32>, <i32>, ...), and we can't any_extend <i32> to <i16>.
    if (N->getOperand(i).getValueType().bitsLT(NOutVTElem))
      Op = DAG.getNode(ISD::ANY_EXTEND, dl, NOutVTElem, N->getOperand(i));
    else
      Op = N->getOperand(i);
    Ops.push_back(Op);
  }

  return DAG.getBuildVector(NOutVT, dl, Ops);
}

SDValue DAGTypeLegalizer::PromoteIntRes_ScalarOp(SDNode *N) {

  SDLoc dl(N);

  assert(!N->getOperand(0).getValueType().isVector() &&
         "Input must be a scalar");

  EVT OutVT = N->getValueType(0);
  EVT NOutVT = TLI.getTypeToTransformTo(*DAG.getContext(), OutVT);
  assert(NOutVT.isVector() && "This type must be promoted to a vector type");
  EVT NOutElemVT = NOutVT.getVectorElementType();

  SDValue Op = DAG.getNode(ISD::ANY_EXTEND, dl, NOutElemVT, N->getOperand(0));

  return DAG.getNode(N->getOpcode(), dl, NOutVT, Op);
}

SDValue DAGTypeLegalizer::PromoteIntRes_STEP_VECTOR(SDNode *N) {
  SDLoc dl(N);
  EVT OutVT = N->getValueType(0);
  EVT NOutVT = TLI.getTypeToTransformTo(*DAG.getContext(), OutVT);
  assert(NOutVT.isScalableVector() &&
         "Type must be promoted to a scalable vector type");
  APInt StepVal = cast<ConstantSDNode>(N->getOperand(0))->getAPIntValue();
  return DAG.getStepVector(dl, NOutVT,
                           StepVal.sext(NOutVT.getScalarSizeInBits()));
}

SDValue DAGTypeLegalizer::PromoteIntRes_CONCAT_VECTORS(SDNode *N) {
  SDLoc dl(N);

  EVT OutVT = N->getValueType(0);
  EVT NOutVT = TLI.getTypeToTransformTo(*DAG.getContext(), OutVT);
  assert(NOutVT.isVector() && "This type must be promoted to a vector type");

  unsigned NumOperands = N->getNumOperands();
  unsigned NumOutElem = NOutVT.getVectorMinNumElements();
  EVT OutElemTy = NOutVT.getVectorElementType();
  if (OutVT.isScalableVector()) {
    // Find the largest promoted element type for each of the operands.
    SDUse *MaxSizedValue = std::max_element(
        N->op_begin(), N->op_end(), [](const SDValue &A, const SDValue &B) {
          EVT AVT = A.getValueType().getVectorElementType();
          EVT BVT = B.getValueType().getVectorElementType();
          return AVT.getScalarSizeInBits() < BVT.getScalarSizeInBits();
        });
    EVT MaxElementVT = MaxSizedValue->getValueType().getVectorElementType();

    // Then promote all vectors to the largest element type.
    SmallVector<SDValue, 8> Ops;
    for (unsigned I = 0; I < NumOperands; ++I) {
      SDValue Op = N->getOperand(I);
      EVT OpVT = Op.getValueType();
      if (getTypeAction(OpVT) == TargetLowering::TypePromoteInteger)
        Op = GetPromotedInteger(Op);
      else
        assert(getTypeAction(OpVT) == TargetLowering::TypeLegal &&
               "Unhandled legalization type");

      if (OpVT.getVectorElementType().getScalarSizeInBits() <
          MaxElementVT.getScalarSizeInBits())
        Op = DAG.getAnyExtOrTrunc(Op, dl,
                                  OpVT.changeVectorElementType(MaxElementVT));
      Ops.push_back(Op);
    }

    // Do the CONCAT on the promoted type and finally truncate to (the promoted)
    // NOutVT.
    return DAG.getAnyExtOrTrunc(
        DAG.getNode(ISD::CONCAT_VECTORS, dl,
                    OutVT.changeVectorElementType(MaxElementVT), Ops),
        dl, NOutVT);
  }

  unsigned NumElem = N->getOperand(0).getValueType().getVectorNumElements();
  assert(NumElem * NumOperands == NumOutElem &&
         "Unexpected number of elements");

  // Take the elements from the first vector.
  SmallVector<SDValue, 8> Ops(NumOutElem);
  for (unsigned i = 0; i < NumOperands; ++i) {
    SDValue Op = N->getOperand(i);
    if (getTypeAction(Op.getValueType()) == TargetLowering::TypePromoteInteger)
      Op = GetPromotedInteger(Op);
    EVT SclrTy = Op.getValueType().getVectorElementType();
    assert(NumElem == Op.getValueType().getVectorNumElements() &&
           "Unexpected number of elements");

    for (unsigned j = 0; j < NumElem; ++j) {
      SDValue Ext = DAG.getNode(ISD::EXTRACT_VECTOR_ELT, dl, SclrTy, Op,
                                DAG.getVectorIdxConstant(j, dl));
      Ops[i * NumElem + j] = DAG.getAnyExtOrTrunc(Ext, dl, OutElemTy);
    }
  }

  return DAG.getBuildVector(NOutVT, dl, Ops);
}

SDValue DAGTypeLegalizer::PromoteIntRes_EXTEND_VECTOR_INREG(SDNode *N) {
  EVT VT = N->getValueType(0);
  EVT NVT = TLI.getTypeToTransformTo(*DAG.getContext(), VT);
  assert(NVT.isVector() && "This type must be promoted to a vector type");

  SDLoc dl(N);

  // For operands whose TypeAction is to promote, extend the promoted node
  // appropriately (ZERO_EXTEND or SIGN_EXTEND) from the original pre-promotion
  // type, and then construct a new *_EXTEND_VECTOR_INREG node to the promote-to
  // type..
  if (getTypeAction(N->getOperand(0).getValueType())
      == TargetLowering::TypePromoteInteger) {
    SDValue Promoted;

    switch(N->getOpcode()) {
      case ISD::SIGN_EXTEND_VECTOR_INREG:
        Promoted = SExtPromotedInteger(N->getOperand(0));
        break;
      case ISD::ZERO_EXTEND_VECTOR_INREG:
        Promoted = ZExtPromotedInteger(N->getOperand(0));
        break;
      case ISD::ANY_EXTEND_VECTOR_INREG:
        Promoted = GetPromotedInteger(N->getOperand(0));
        break;
      default:
        llvm_unreachable("Node has unexpected Opcode");
    }
    return DAG.getNode(N->getOpcode(), dl, NVT, Promoted);
  }

  // Directly extend to the appropriate transform-to type.
  return DAG.getNode(N->getOpcode(), dl, NVT, N->getOperand(0));
}

SDValue DAGTypeLegalizer::PromoteIntRes_INSERT_VECTOR_ELT(SDNode *N) {
  EVT OutVT = N->getValueType(0);
  EVT NOutVT = TLI.getTypeToTransformTo(*DAG.getContext(), OutVT);
  assert(NOutVT.isVector() && "This type must be promoted to a vector type");

  EVT NOutVTElem = NOutVT.getVectorElementType();

  SDLoc dl(N);
  SDValue V0 = GetPromotedInteger(N->getOperand(0));

  SDValue ConvElem = DAG.getNode(ISD::ANY_EXTEND, dl,
    NOutVTElem, N->getOperand(1));
  return DAG.getNode(ISD::INSERT_VECTOR_ELT, dl, NOutVT,
    V0, ConvElem, N->getOperand(2));
}

SDValue DAGTypeLegalizer::PromoteIntRes_VECREDUCE(SDNode *N) {
  // The VECREDUCE result size may be larger than the element size, so
  // we can simply change the result type.
  SDLoc dl(N);
  EVT NVT = TLI.getTypeToTransformTo(*DAG.getContext(), N->getValueType(0));
  return DAG.getNode(N->getOpcode(), dl, NVT, N->ops());
}

SDValue DAGTypeLegalizer::PromoteIntRes_VP_REDUCE(SDNode *N) {
  // The VP_REDUCE result size may be larger than the element size, so we can
  // simply change the result type. However the start value and result must be
  // the same.
  SDLoc DL(N);
  SDValue Start = PromoteIntOpVectorReduction(N, N->getOperand(0));
  return DAG.getNode(N->getOpcode(), DL, Start.getValueType(), Start,
                     N->getOperand(1), N->getOperand(2), N->getOperand(3));
}

SDValue DAGTypeLegalizer::PromoteIntOp_EXTRACT_VECTOR_ELT(SDNode *N) {
  SDLoc dl(N);
  SDValue V0 = GetPromotedInteger(N->getOperand(0));
  SDValue V1 = DAG.getZExtOrTrunc(N->getOperand(1), dl,
                                  TLI.getVectorIdxTy(DAG.getDataLayout()));
  SDValue Ext = DAG.getNode(ISD::EXTRACT_VECTOR_ELT, dl,
    V0->getValueType(0).getScalarType(), V0, V1);

  // EXTRACT_VECTOR_ELT can return types which are wider than the incoming
  // element types. If this is the case then we need to expand the outgoing
  // value and not truncate it.
  return DAG.getAnyExtOrTrunc(Ext, dl, N->getValueType(0));
}

SDValue DAGTypeLegalizer::PromoteIntOp_INSERT_SUBVECTOR(SDNode *N) {
  SDLoc dl(N);
  // The result type is equal to the first input operand's type, so the
  // type that needs promoting must be the second source vector.
  SDValue V0 = N->getOperand(0);
  SDValue V1 = GetPromotedInteger(N->getOperand(1));
  SDValue Idx = N->getOperand(2);
  EVT PromVT = EVT::getVectorVT(*DAG.getContext(),
                                V1.getValueType().getVectorElementType(),
                                V0.getValueType().getVectorElementCount());
  V0 = DAG.getAnyExtOrTrunc(V0, dl, PromVT);
  SDValue Ext = DAG.getNode(ISD::INSERT_SUBVECTOR, dl, PromVT, V0, V1, Idx);
  return DAG.getAnyExtOrTrunc(Ext, dl, N->getValueType(0));
}

SDValue DAGTypeLegalizer::PromoteIntOp_EXTRACT_SUBVECTOR(SDNode *N) {
  SDLoc dl(N);
  SDValue V0 = GetPromotedInteger(N->getOperand(0));
  MVT InVT = V0.getValueType().getSimpleVT();
  MVT OutVT = MVT::getVectorVT(InVT.getVectorElementType(),
                               N->getValueType(0).getVectorNumElements());
  SDValue Ext = DAG.getNode(ISD::EXTRACT_SUBVECTOR, dl, OutVT, V0, N->getOperand(1));
  return DAG.getNode(ISD::TRUNCATE, dl, N->getValueType(0), Ext);
}

SDValue DAGTypeLegalizer::PromoteIntOp_CONCAT_VECTORS(SDNode *N) {
  SDLoc dl(N);

  EVT ResVT = N->getValueType(0);
  unsigned NumElems = N->getNumOperands();

  if (ResVT.isScalableVector()) {
    SDValue ResVec = DAG.getUNDEF(ResVT);

    for (unsigned OpIdx = 0; OpIdx < NumElems; ++OpIdx) {
      SDValue Op = N->getOperand(OpIdx);
      unsigned OpNumElts = Op.getValueType().getVectorMinNumElements();
      ResVec = DAG.getNode(ISD::INSERT_SUBVECTOR, dl, ResVT, ResVec, Op,
                           DAG.getIntPtrConstant(OpIdx * OpNumElts, dl));
    }

    return ResVec;
  }

  EVT RetSclrTy = N->getValueType(0).getVectorElementType();

  SmallVector<SDValue, 8> NewOps;
  NewOps.reserve(NumElems);

  // For each incoming vector
  for (unsigned VecIdx = 0; VecIdx != NumElems; ++VecIdx) {
    SDValue Incoming = GetPromotedInteger(N->getOperand(VecIdx));
    EVT SclrTy = Incoming->getValueType(0).getVectorElementType();
    unsigned NumElem = Incoming->getValueType(0).getVectorNumElements();

    for (unsigned i=0; i<NumElem; ++i) {
      // Extract element from incoming vector
      SDValue Ex = DAG.getNode(ISD::EXTRACT_VECTOR_ELT, dl, SclrTy, Incoming,
                               DAG.getVectorIdxConstant(i, dl));
      SDValue Tr = DAG.getNode(ISD::TRUNCATE, dl, RetSclrTy, Ex);
      NewOps.push_back(Tr);
    }
  }

  return DAG.getBuildVector(N->getValueType(0), dl, NewOps);
}

SDValue DAGTypeLegalizer::ExpandIntOp_STACKMAP(SDNode *N, unsigned OpNo) {
  assert(OpNo > 1);

  SDValue Op = N->getOperand(OpNo);
  SDLoc DL = SDLoc(N);
  SmallVector<SDValue> NewOps;

  // Copy operands before the one being expanded.
  for (unsigned I = 0; I < OpNo; I++)
    NewOps.push_back(N->getOperand(I));

  if (Op->getOpcode() == ISD::Constant) {
    ConstantSDNode *CN = cast<ConstantSDNode>(Op);
    EVT Ty = Op.getValueType();
    if (CN->getConstantIntValue()->getValue().getActiveBits() < 64) {
      NewOps.push_back(
          DAG.getTargetConstant(StackMaps::ConstantOp, DL, MVT::i64));
      NewOps.push_back(DAG.getTargetConstant(CN->getZExtValue(), DL, Ty));
    } else {
      // FIXME: https://github.com/llvm/llvm-project/issues/55609
      return SDValue();
    }
  } else {
    // FIXME: Non-constant operands are not yet handled:
    //  - https://github.com/llvm/llvm-project/issues/26431
    //  - https://github.com/llvm/llvm-project/issues/55957
    return SDValue();
  }

  // Copy remaining operands.
  for (unsigned I = OpNo + 1; I < N->getNumOperands(); I++)
    NewOps.push_back(N->getOperand(I));

  SDValue NewNode = DAG.getNode(N->getOpcode(), DL, N->getVTList(), NewOps);

  for (unsigned ResNum = 0; ResNum < N->getNumValues(); ResNum++)
    ReplaceValueWith(SDValue(N, ResNum), NewNode.getValue(ResNum));

  return SDValue(); // Signal that we have replaced the node already.
}<|MERGE_RESOLUTION|>--- conflicted
+++ resolved
@@ -1724,13 +1724,11 @@
     break;
 
   case ISD::SET_ROUNDING: Res = PromoteIntOp_SET_ROUNDING(N); break;
-<<<<<<< HEAD
   case ISD::EXPERIMENTAL_VP_SPLICE:
     Res = PromoteIntOp_VP_SPLICE(N, OpNo);
-=======
+    break;
   case ISD::STACKMAP:
     Res = PromoteIntOp_STACKMAP(N, OpNo);
->>>>>>> 1170b06e
     break;
   }
 
@@ -2313,7 +2311,6 @@
   return SDValue(DAG.UpdateNodeOperands(N, N->getOperand(0), Op), 0);
 }
 
-<<<<<<< HEAD
 SDValue DAGTypeLegalizer::PromoteIntOp_VP_SPLICE(SDNode *N, unsigned OpNo) {
   SmallVector<SDValue, 6> NewOps(N->op_begin(), N->op_end());
 
@@ -2325,14 +2322,15 @@
   assert((OpNo == 4 || OpNo == 5) && "Unexpected operand for promotion");
 
   NewOps[OpNo] = ZExtPromotedInteger(N->getOperand(OpNo));
-=======
+  return SDValue(DAG.UpdateNodeOperands(N, NewOps), 0);
+}
+
 SDValue DAGTypeLegalizer::PromoteIntOp_STACKMAP(SDNode *N, unsigned OpNo) {
   assert(OpNo > 1); // Because the first two arguments are guaranteed legal.
   SmallVector<SDValue> NewOps(N->ops().begin(), N->ops().end());
   SDValue Operand = N->getOperand(OpNo);
   EVT NVT = TLI.getTypeToTransformTo(*DAG.getContext(), Operand.getValueType());
   NewOps[OpNo] = DAG.getNode(ISD::ANY_EXTEND, SDLoc(N), NVT, Operand);
->>>>>>> 1170b06e
   return SDValue(DAG.UpdateNodeOperands(N, NewOps), 0);
 }
 

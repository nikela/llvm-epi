--- conflicted
+++ resolved
@@ -1635,13 +1635,9 @@
   case ISD::VP_REDUCE_SMAX:
   case ISD::VP_REDUCE_SMIN:
   case ISD::VP_REDUCE_UMAX:
-<<<<<<< HEAD
-  case ISD::VP_REDUCE_UMIN: Res = PromoteIntOp_VP_REDUCE(N, OpNo); break;
-=======
   case ISD::VP_REDUCE_UMIN:
     Res = PromoteIntOp_VP_REDUCE(N, OpNo);
     break;
->>>>>>> 1b638c8c
 
   case ISD::SET_ROUNDING: Res = PromoteIntOp_SET_ROUNDING(N); break;
   case ISD::VP_SETCC: Res = PromoteIntOp_VP_SETCC(N, OpNo); break;

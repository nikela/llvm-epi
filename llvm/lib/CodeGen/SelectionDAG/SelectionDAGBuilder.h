--- conflicted
+++ resolved
@@ -570,20 +570,13 @@
                          SmallVector<SDValue, 7> &OpValues, bool IsGather);
   void visitVPStoreScatter(const VPIntrinsic &VPIntrin,
                            SmallVector<SDValue, 7> &OpValues, bool IsScatter);
-<<<<<<< HEAD
-  void visitCmpVP(const VPIntrinsic &I);
-  void visitVPPtrToInt(const VPIntrinsic &I);
-  void visitVPIntToPtr(const VPIntrinsic &I);
-  void visitVPStridedLoad(const VPIntrinsic &VPIntrin, EVT VT,
-                          SmallVector<SDValue, 7> &OpValues);
-  void visitVPStridedStore(const VPIntrinsic &VPIntrin,
-                           SmallVector<SDValue, 7> &OpValues);
-=======
   void visitVPStridedLoad(const VPIntrinsic &VPIntrin, EVT VT,
                           SmallVectorImpl<SDValue> &OpValues);
   void visitVPStridedStore(const VPIntrinsic &VPIntrin,
                            SmallVectorImpl<SDValue> &OpValues);
->>>>>>> 4b552735
+  void visitCmpVP(const VPIntrinsic &I);
+  void visitVPPtrToInt(const VPIntrinsic &I);
+  void visitVPIntToPtr(const VPIntrinsic &I);
   void visitVectorPredicationIntrinsic(const VPIntrinsic &VPIntrin);
 
   void visitVAStart(const CallInst &I);

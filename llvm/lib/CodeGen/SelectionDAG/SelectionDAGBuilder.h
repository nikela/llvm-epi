//===- SelectionDAGBuilder.h - Selection-DAG building -----------*- C++ -*-===//
//
// Part of the LLVM Project, under the Apache License v2.0 with LLVM Exceptions.
// See https://llvm.org/LICENSE.txt for license information.
// SPDX-License-Identifier: Apache-2.0 WITH LLVM-exception
//
//===----------------------------------------------------------------------===//
//
// This implements routines for translating from LLVM IR into SelectionDAG IR.
//
//===----------------------------------------------------------------------===//

#ifndef LLVM_LIB_CODEGEN_SELECTIONDAG_SELECTIONDAGBUILDER_H
#define LLVM_LIB_CODEGEN_SELECTIONDAG_SELECTIONDAGBUILDER_H

#include "StatepointLowering.h"
#include "llvm/ADT/ArrayRef.h"
#include "llvm/ADT/DenseMap.h"
#include "llvm/ADT/MapVector.h"
#include "llvm/ADT/SmallVector.h"
#include "llvm/CodeGen/CodeGenCommonISel.h"
#include "llvm/CodeGen/ISDOpcodes.h"
#include "llvm/CodeGen/SelectionDAGNodes.h"
#include "llvm/CodeGen/SwitchLoweringUtils.h"
#include "llvm/CodeGen/TargetLowering.h"
#include "llvm/CodeGen/ValueTypes.h"
#include "llvm/IR/DebugLoc.h"
#include "llvm/IR/Instruction.h"
#include "llvm/Support/BranchProbability.h"
#include "llvm/Support/CodeGen.h"
#include "llvm/Support/ErrorHandling.h"
#include "llvm/Support/MachineValueType.h"
#include <algorithm>
#include <cassert>
#include <cstdint>
#include <utility>
#include <vector>

namespace llvm {

class AAResults;
class AllocaInst;
class AtomicCmpXchgInst;
class AtomicRMWInst;
class BasicBlock;
class BranchInst;
class CallInst;
class CallBrInst;
class CatchPadInst;
class CatchReturnInst;
class CatchSwitchInst;
class CleanupPadInst;
class CleanupReturnInst;
class Constant;
class ConstrainedFPIntrinsic;
class DbgValueInst;
class DataLayout;
class DIExpression;
class DILocalVariable;
class DILocation;
class FenceInst;
class FunctionLoweringInfo;
class GCFunctionInfo;
class GCRelocateInst;
class GCResultInst;
class GCStatepointInst;
class IndirectBrInst;
class InvokeInst;
class LandingPadInst;
class LLVMContext;
class LoadInst;
class MachineBasicBlock;
class PHINode;
class ResumeInst;
class ReturnInst;
class SDDbgValue;
class SelectionDAG;
class StoreInst;
class SwiftErrorValueTracking;
class SwitchInst;
class TargetLibraryInfo;
class TargetMachine;
class Type;
class VAArgInst;
class UnreachableInst;
class Use;
class User;
class Value;

//===----------------------------------------------------------------------===//
/// SelectionDAGBuilder - This is the common target-independent lowering
/// implementation that is parameterized by a TargetLowering object.
///
class SelectionDAGBuilder {
  /// The current instruction being visited.
  const Instruction *CurInst = nullptr;

  DenseMap<const Value*, SDValue> NodeMap;

  /// Maps argument value for unused arguments. This is used
  /// to preserve debug information for incoming arguments.
  DenseMap<const Value*, SDValue> UnusedArgNodeMap;

  /// Helper type for DanglingDebugInfoMap.
  class DanglingDebugInfo {
    const DbgValueInst* DI = nullptr;
    DebugLoc dl;
    unsigned SDNodeOrder = 0;

  public:
    DanglingDebugInfo() = default;
    DanglingDebugInfo(const DbgValueInst *di, DebugLoc DL, unsigned SDNO)
        : DI(di), dl(std::move(DL)), SDNodeOrder(SDNO) {}

    const DbgValueInst* getDI() { return DI; }
    DebugLoc getdl() { return dl; }
    unsigned getSDNodeOrder() { return SDNodeOrder; }
  };

  /// Helper type for DanglingDebugInfoMap.
  typedef std::vector<DanglingDebugInfo> DanglingDebugInfoVector;

  /// Keeps track of dbg_values for which we have not yet seen the referent.
  /// We defer handling these until we do see it.
  MapVector<const Value*, DanglingDebugInfoVector> DanglingDebugInfoMap;

public:
  /// Loads are not emitted to the program immediately.  We bunch them up and
  /// then emit token factor nodes when possible.  This allows us to get simple
  /// disambiguation between loads without worrying about alias analysis.
  SmallVector<SDValue, 8> PendingLoads;

  /// State used while lowering a statepoint sequence (gc_statepoint,
  /// gc_relocate, and gc_result).  See StatepointLowering.hpp/cpp for details.
  StatepointLoweringState StatepointLowering;

private:
  /// CopyToReg nodes that copy values to virtual registers for export to other
  /// blocks need to be emitted before any terminator instruction, but they have
  /// no other ordering requirements. We bunch them up and the emit a single
  /// tokenfactor for them just before terminator instructions.
  SmallVector<SDValue, 8> PendingExports;

  /// Similar to loads, nodes corresponding to constrained FP intrinsics are
  /// bunched up and emitted when necessary.  These can be moved across each
  /// other and any (normal) memory operation (load or store), but not across
  /// calls or instructions having unspecified side effects.  As a special
  /// case, constrained FP intrinsics using fpexcept.strict may not be deleted
  /// even if otherwise unused, so they need to be chained before any
  /// terminator instruction (like PendingExports).  We track the latter
  /// set of nodes in a separate list.
  SmallVector<SDValue, 8> PendingConstrainedFP;
  SmallVector<SDValue, 8> PendingConstrainedFPStrict;

  /// Update root to include all chains from the Pending list.
  SDValue updateRoot(SmallVectorImpl<SDValue> &Pending);

  /// A unique monotonically increasing number used to order the SDNodes we
  /// create.
  unsigned SDNodeOrder;

  /// Determine the rank by weight of CC in [First,Last]. If CC has more weight
  /// than each cluster in the range, its rank is 0.
  unsigned caseClusterRank(const SwitchCG::CaseCluster &CC,
                           SwitchCG::CaseClusterIt First,
                           SwitchCG::CaseClusterIt Last);

  /// Emit comparison and split W into two subtrees.
  void splitWorkItem(SwitchCG::SwitchWorkList &WorkList,
                     const SwitchCG::SwitchWorkListItem &W, Value *Cond,
                     MachineBasicBlock *SwitchMBB);

  /// Lower W.
  void lowerWorkItem(SwitchCG::SwitchWorkListItem W, Value *Cond,
                     MachineBasicBlock *SwitchMBB,
                     MachineBasicBlock *DefaultMBB);

  /// Peel the top probability case if it exceeds the threshold
  MachineBasicBlock *
  peelDominantCaseCluster(const SwitchInst &SI,
                          SwitchCG::CaseClusterVector &Clusters,
                          BranchProbability &PeeledCaseProb);

private:
  const TargetMachine &TM;

public:
  /// Lowest valid SDNodeOrder. The special case 0 is reserved for scheduling
  /// nodes without a corresponding SDNode.
  static const unsigned LowestSDNodeOrder = 1;

  SelectionDAG &DAG;
  AAResults *AA = nullptr;
  const TargetLibraryInfo *LibInfo;

  class SDAGSwitchLowering : public SwitchCG::SwitchLowering {
  public:
    SDAGSwitchLowering(SelectionDAGBuilder *sdb, FunctionLoweringInfo &funcinfo)
        : SwitchCG::SwitchLowering(funcinfo), SDB(sdb) {}

    virtual void addSuccessorWithProb(
        MachineBasicBlock *Src, MachineBasicBlock *Dst,
        BranchProbability Prob = BranchProbability::getUnknown()) override {
      SDB->addSuccessorWithProb(Src, Dst, Prob);
    }

  private:
    SelectionDAGBuilder *SDB;
  };

  // Data related to deferred switch lowerings. Used to construct additional
  // Basic Blocks in SelectionDAGISel::FinishBasicBlock.
  std::unique_ptr<SDAGSwitchLowering> SL;

  /// A StackProtectorDescriptor structure used to communicate stack protector
  /// information in between SelectBasicBlock and FinishBasicBlock.
  StackProtectorDescriptor SPDescriptor;

  // Emit PHI-node-operand constants only once even if used by multiple
  // PHI nodes.
  DenseMap<const Constant *, unsigned> ConstantsOut;

  /// Information about the function as a whole.
  FunctionLoweringInfo &FuncInfo;

  /// Information about the swifterror values used throughout the function.
  SwiftErrorValueTracking &SwiftError;

  /// Garbage collection metadata for the function.
  GCFunctionInfo *GFI;

  /// Map a landing pad to the call site indexes.
  DenseMap<MachineBasicBlock *, SmallVector<unsigned, 4>> LPadToCallSiteMap;

  /// This is set to true if a call in the current block has been translated as
  /// a tail call. In this case, no subsequent DAG nodes should be created.
  bool HasTailCall = false;

  LLVMContext *Context;

  SelectionDAGBuilder(SelectionDAG &dag, FunctionLoweringInfo &funcinfo,
                      SwiftErrorValueTracking &swifterror, CodeGenOpt::Level ol)
      : SDNodeOrder(LowestSDNodeOrder), TM(dag.getTarget()), DAG(dag),
        SL(std::make_unique<SDAGSwitchLowering>(this, funcinfo)), FuncInfo(funcinfo),
        SwiftError(swifterror) {}

  void init(GCFunctionInfo *gfi, AAResults *AA,
            const TargetLibraryInfo *li);

  /// Clear out the current SelectionDAG and the associated state and prepare
  /// this SelectionDAGBuilder object to be used for a new block. This doesn't
  /// clear out information about additional blocks that are needed to complete
  /// switch lowering or PHI node updating; that information is cleared out as
  /// it is consumed.
  void clear();

  /// Clear the dangling debug information map. This function is separated from
  /// the clear so that debug information that is dangling in a basic block can
  /// be properly resolved in a different basic block. This allows the
  /// SelectionDAG to resolve dangling debug information attached to PHI nodes.
  void clearDanglingDebugInfo();

  /// Return the current virtual root of the Selection DAG, flushing any
  /// PendingLoad items. This must be done before emitting a store or any other
  /// memory node that may need to be ordered after any prior load instructions.
  SDValue getMemoryRoot();

  /// Similar to getMemoryRoot, but also flushes PendingConstrainedFP(Strict)
  /// items. This must be done before emitting any call other any other node
  /// that may need to be ordered after FP instructions due to other side
  /// effects.
  SDValue getRoot();

  /// Similar to getRoot, but instead of flushing all the PendingLoad items,
  /// flush all the PendingExports (and PendingConstrainedFPStrict) items.
  /// It is necessary to do this before emitting a terminator instruction.
  SDValue getControlRoot();

  SDLoc getCurSDLoc() const {
    return SDLoc(CurInst, SDNodeOrder);
  }

  DebugLoc getCurDebugLoc() const {
    return CurInst ? CurInst->getDebugLoc() : DebugLoc();
  }

  void CopyValueToVirtualRegister(const Value *V, unsigned Reg,
                                  ISD::NodeType ExtendType = ISD::ANY_EXTEND);

  void visit(const Instruction &I);

  void visit(unsigned Opcode, const User &I);

  /// If there was virtual register allocated for the value V emit CopyFromReg
  /// of the specified type Ty. Return empty SDValue() otherwise.
  SDValue getCopyFromRegs(const Value *V, Type *Ty);

  /// Register a dbg_value which relies on a Value which we have not yet seen.
  void addDanglingDebugInfo(const DbgValueInst *DI, DebugLoc DL,
                            unsigned Order);

  /// If we have dangling debug info that describes \p Variable, or an
  /// overlapping part of variable considering the \p Expr, then this method
  /// will drop that debug info as it isn't valid any longer.
  void dropDanglingDebugInfo(const DILocalVariable *Variable,
                             const DIExpression *Expr);

  /// If we saw an earlier dbg_value referring to V, generate the debug data
  /// structures now that we've seen its definition.
  void resolveDanglingDebugInfo(const Value *V, SDValue Val);

  /// For the given dangling debuginfo record, perform last-ditch efforts to
  /// resolve the debuginfo to something that is represented in this DAG. If
  /// this cannot be done, produce an Undef debug value record.
  void salvageUnresolvedDbgValue(DanglingDebugInfo &DDI);

  /// For a given list of Values, attempt to create and record a SDDbgValue in
  /// the SelectionDAG.
  bool handleDebugValue(ArrayRef<const Value *> Values, DILocalVariable *Var,
                        DIExpression *Expr, DebugLoc CurDL, DebugLoc InstDL,
                        unsigned Order, bool IsVariadic);

  /// Evict any dangling debug information, attempting to salvage it first.
  void resolveOrClearDbgInfo();

  SDValue getValue(const Value *V);

  SDValue getNonRegisterValue(const Value *V);
  SDValue getValueImpl(const Value *V);

  void setValue(const Value *V, SDValue NewN) {
    SDValue &N = NodeMap[V];
    assert(!N.getNode() && "Already set a value for this node!");
    N = NewN;
  }

  void setUnusedArgValue(const Value *V, SDValue NewN) {
    SDValue &N = UnusedArgNodeMap[V];
    assert(!N.getNode() && "Already set a value for this node!");
    N = NewN;
  }

  void FindMergedConditions(const Value *Cond, MachineBasicBlock *TBB,
                            MachineBasicBlock *FBB, MachineBasicBlock *CurBB,
                            MachineBasicBlock *SwitchBB,
                            Instruction::BinaryOps Opc, BranchProbability TProb,
                            BranchProbability FProb, bool InvertCond);
  void EmitBranchForMergedCondition(const Value *Cond, MachineBasicBlock *TBB,
                                    MachineBasicBlock *FBB,
                                    MachineBasicBlock *CurBB,
                                    MachineBasicBlock *SwitchBB,
                                    BranchProbability TProb, BranchProbability FProb,
                                    bool InvertCond);
  bool ShouldEmitAsBranches(const std::vector<SwitchCG::CaseBlock> &Cases);
  bool isExportableFromCurrentBlock(const Value *V, const BasicBlock *FromBB);
  void CopyToExportRegsIfNeeded(const Value *V);
  void ExportFromCurrentBlock(const Value *V);
  void LowerCallTo(const CallBase &CB, SDValue Callee, bool IsTailCall,
                   bool IsMustTailCall, const BasicBlock *EHPadBB = nullptr);

  // Lower range metadata from 0 to N to assert zext to an integer of nearest
  // floor power of two.
  SDValue lowerRangeToAssertZExt(SelectionDAG &DAG, const Instruction &I,
                                 SDValue Op);

  void populateCallLoweringInfo(TargetLowering::CallLoweringInfo &CLI,
                                const CallBase *Call, unsigned ArgIdx,
                                unsigned NumArgs, SDValue Callee,
                                Type *ReturnTy, bool IsPatchPoint);

  std::pair<SDValue, SDValue>
  lowerInvokable(TargetLowering::CallLoweringInfo &CLI,
                 const BasicBlock *EHPadBB = nullptr);

  /// When an MBB was split during scheduling, update the
  /// references that need to refer to the last resulting block.
  void UpdateSplitBlock(MachineBasicBlock *First, MachineBasicBlock *Last);

  /// Describes a gc.statepoint or a gc.statepoint like thing for the purposes
  /// of lowering into a STATEPOINT node.
  struct StatepointLoweringInfo {
    /// Bases[i] is the base pointer for Ptrs[i].  Together they denote the set
    /// of gc pointers this STATEPOINT has to relocate.
    SmallVector<const Value *, 16> Bases;
    SmallVector<const Value *, 16> Ptrs;

    /// The set of gc.relocate calls associated with this gc.statepoint.
    SmallVector<const GCRelocateInst *, 16> GCRelocates;

    /// The full list of gc arguments to the gc.statepoint being lowered.
    ArrayRef<const Use> GCArgs;

    /// The gc.statepoint instruction.
    const Instruction *StatepointInstr = nullptr;

    /// The list of gc transition arguments present in the gc.statepoint being
    /// lowered.
    ArrayRef<const Use> GCTransitionArgs;

    /// The ID that the resulting STATEPOINT instruction has to report.
    unsigned ID = -1;

    /// Information regarding the underlying call instruction.
    TargetLowering::CallLoweringInfo CLI;

    /// The deoptimization state associated with this gc.statepoint call, if
    /// any.
    ArrayRef<const Use> DeoptState;

    /// Flags associated with the meta arguments being lowered.
    uint64_t StatepointFlags = -1;

    /// The number of patchable bytes the call needs to get lowered into.
    unsigned NumPatchBytes = -1;

    /// The exception handling unwind destination, in case this represents an
    /// invoke of gc.statepoint.
    const BasicBlock *EHPadBB = nullptr;

    explicit StatepointLoweringInfo(SelectionDAG &DAG) : CLI(DAG) {}
  };

  /// Lower \p SLI into a STATEPOINT instruction.
  SDValue LowerAsSTATEPOINT(StatepointLoweringInfo &SI);

  // This function is responsible for the whole statepoint lowering process.
  // It uniformly handles invoke and call statepoints.
  void LowerStatepoint(const GCStatepointInst &I,
                       const BasicBlock *EHPadBB = nullptr);

  void LowerCallSiteWithDeoptBundle(const CallBase *Call, SDValue Callee,
                                    const BasicBlock *EHPadBB);

  void LowerDeoptimizeCall(const CallInst *CI);
  void LowerDeoptimizingReturn();

  void LowerCallSiteWithDeoptBundleImpl(const CallBase *Call, SDValue Callee,
                                        const BasicBlock *EHPadBB,
                                        bool VarArgDisallowed,
                                        bool ForceVoidReturnTy);

  /// Returns the type of FrameIndex and TargetFrameIndex nodes.
  MVT getFrameIndexTy() {
    return DAG.getTargetLoweringInfo().getFrameIndexTy(DAG.getDataLayout());
  }

private:
  // Terminator instructions.
  void visitRet(const ReturnInst &I);
  void visitBr(const BranchInst &I);
  void visitSwitch(const SwitchInst &I);
  void visitIndirectBr(const IndirectBrInst &I);
  void visitUnreachable(const UnreachableInst &I);
  void visitCleanupRet(const CleanupReturnInst &I);
  void visitCatchSwitch(const CatchSwitchInst &I);
  void visitCatchRet(const CatchReturnInst &I);
  void visitCatchPad(const CatchPadInst &I);
  void visitCleanupPad(const CleanupPadInst &CPI);

  BranchProbability getEdgeProbability(const MachineBasicBlock *Src,
                                       const MachineBasicBlock *Dst) const;
  void addSuccessorWithProb(
      MachineBasicBlock *Src, MachineBasicBlock *Dst,
      BranchProbability Prob = BranchProbability::getUnknown());

public:
  void visitSwitchCase(SwitchCG::CaseBlock &CB, MachineBasicBlock *SwitchBB);
  void visitSPDescriptorParent(StackProtectorDescriptor &SPD,
                               MachineBasicBlock *ParentBB);
  void visitSPDescriptorFailure(StackProtectorDescriptor &SPD);
  void visitBitTestHeader(SwitchCG::BitTestBlock &B,
                          MachineBasicBlock *SwitchBB);
  void visitBitTestCase(SwitchCG::BitTestBlock &BB, MachineBasicBlock *NextMBB,
                        BranchProbability BranchProbToNext, unsigned Reg,
                        SwitchCG::BitTestCase &B, MachineBasicBlock *SwitchBB);
  void visitJumpTable(SwitchCG::JumpTable &JT);
  void visitJumpTableHeader(SwitchCG::JumpTable &JT,
                            SwitchCG::JumpTableHeader &JTH,
                            MachineBasicBlock *SwitchBB);

private:
  // These all get lowered before this pass.
  void visitInvoke(const InvokeInst &I);
  void visitCallBr(const CallBrInst &I);
  void visitResume(const ResumeInst &I);

  void visitUnary(const User &I, unsigned Opcode);
  void visitFNeg(const User &I) { visitUnary(I, ISD::FNEG); }

  void visitBinary(const User &I, unsigned Opcode);
  void visitShift(const User &I, unsigned Opcode);
  void visitAdd(const User &I)  { visitBinary(I, ISD::ADD); }
  void visitFAdd(const User &I) { visitBinary(I, ISD::FADD); }
  void visitSub(const User &I)  { visitBinary(I, ISD::SUB); }
  void visitFSub(const User &I) { visitBinary(I, ISD::FSUB); }
  void visitMul(const User &I)  { visitBinary(I, ISD::MUL); }
  void visitFMul(const User &I) { visitBinary(I, ISD::FMUL); }
  void visitURem(const User &I) { visitBinary(I, ISD::UREM); }
  void visitSRem(const User &I) { visitBinary(I, ISD::SREM); }
  void visitFRem(const User &I) { visitBinary(I, ISD::FREM); }
  void visitUDiv(const User &I) { visitBinary(I, ISD::UDIV); }
  void visitSDiv(const User &I);
  void visitFDiv(const User &I) { visitBinary(I, ISD::FDIV); }
  void visitAnd (const User &I) { visitBinary(I, ISD::AND); }
  void visitOr  (const User &I) { visitBinary(I, ISD::OR); }
  void visitXor (const User &I) { visitBinary(I, ISD::XOR); }
  void visitShl (const User &I) { visitShift(I, ISD::SHL); }
  void visitLShr(const User &I) { visitShift(I, ISD::SRL); }
  void visitAShr(const User &I) { visitShift(I, ISD::SRA); }
  void visitICmp(const User &I);
  void visitFCmp(const User &I);
  // Visit the conversion instructions
  void visitTrunc(const User &I);
  void visitZExt(const User &I);
  void visitSExt(const User &I);
  void visitFPTrunc(const User &I);
  void visitFPExt(const User &I);
  void visitFPToUI(const User &I);
  void visitFPToSI(const User &I);
  void visitUIToFP(const User &I);
  void visitSIToFP(const User &I);
  void visitPtrToInt(const User &I);
  void visitIntToPtr(const User &I);
  void visitBitCast(const User &I);
  void visitAddrSpaceCast(const User &I);

  void visitExtractElement(const User &I);
  void visitInsertElement(const User &I);
  void visitShuffleVector(const User &I);

  void visitExtractValue(const User &I);
  void visitInsertValue(const User &I);
  void visitLandingPad(const LandingPadInst &LP);

  void visitGetElementPtr(const User &I);
  void visitSelect(const User &I);

  void visitAlloca(const AllocaInst &I);
  void visitLoad(const LoadInst &I);
  void visitStore(const StoreInst &I);
  void visitMaskedLoad(const CallInst &I, bool IsExpanding = false);
  void visitMaskedStore(const CallInst &I, bool IsCompressing = false);
  void visitMaskedGather(const CallInst &I);
  void visitMaskedScatter(const CallInst &I);
  void visitAtomicCmpXchg(const AtomicCmpXchgInst &I);
  void visitAtomicRMW(const AtomicRMWInst &I);
  void visitFence(const FenceInst &I);
  void visitPHI(const PHINode &I);
  void visitCall(const CallInst &I);
  bool visitMemCmpBCmpCall(const CallInst &I);
  bool visitMemPCpyCall(const CallInst &I);
  bool visitMemChrCall(const CallInst &I);
  bool visitStrCpyCall(const CallInst &I, bool isStpcpy);
  bool visitStrCmpCall(const CallInst &I);
  bool visitStrLenCall(const CallInst &I);
  bool visitStrNLenCall(const CallInst &I);
  bool visitUnaryFloatCall(const CallInst &I, unsigned Opcode);
  bool visitBinaryFloatCall(const CallInst &I, unsigned Opcode);
  void visitAtomicLoad(const LoadInst &I);
  void visitAtomicStore(const StoreInst &I);
  void visitLoadFromSwiftError(const LoadInst &I);
  void visitStoreToSwiftError(const StoreInst &I);
  void visitFreeze(const FreezeInst &I);

  void visitInlineAsm(const CallBase &Call,
                      const BasicBlock *EHPadBB = nullptr);
  void visitIntrinsicCall(const CallInst &I, unsigned Intrinsic);
  void visitTargetIntrinsic(const CallInst &I, unsigned Intrinsic);
  void visitConstrainedFPIntrinsic(const ConstrainedFPIntrinsic &FPI);
  void visitVPLoadGather(const VPIntrinsic &VPIntrin, EVT VT,
                         SmallVector<SDValue, 7> &OpValues, bool IsGather);
  void visitVPStoreScatter(const VPIntrinsic &VPIntrin,
                           SmallVector<SDValue, 7> &OpValues, bool IsScatter);
  void visitVPStridedLoad(const VPIntrinsic &VPIntrin, EVT VT,
                          SmallVectorImpl<SDValue> &OpValues);
  void visitVPStridedStore(const VPIntrinsic &VPIntrin,
                           SmallVectorImpl<SDValue> &OpValues);
<<<<<<< HEAD
  void visitCmpVP(const VPIntrinsic &I);
  void visitVPPtrToInt(const VPIntrinsic &I);
  void visitVPIntToPtr(const VPIntrinsic &I);
=======
  void visitVPCmp(const VPCmpIntrinsic &VPIntrin);
>>>>>>> 279a846d
  void visitVectorPredicationIntrinsic(const VPIntrinsic &VPIntrin);

  void visitVAStart(const CallInst &I);
  void visitVAArg(const VAArgInst &I);
  void visitVAEnd(const CallInst &I);
  void visitVACopy(const CallInst &I);
  void visitStackmap(const CallInst &I);
  void visitPatchpoint(const CallBase &CB, const BasicBlock *EHPadBB = nullptr);

  // These two are implemented in StatepointLowering.cpp
  void visitGCRelocate(const GCRelocateInst &Relocate);
  void visitGCResult(const GCResultInst &I);

  void visitVectorReduce(const CallInst &I, unsigned Intrinsic);
  void visitVectorReverse(const CallInst &I);
  void visitVectorSplice(const CallInst &I);
  void visitStepVector(const CallInst &I);

  void visitUserOp1(const Instruction &I) {
    llvm_unreachable("UserOp1 should not exist at instruction selection time!");
  }
  void visitUserOp2(const Instruction &I) {
    llvm_unreachable("UserOp2 should not exist at instruction selection time!");
  }

  void processIntegerCallValue(const Instruction &I,
                               SDValue Value, bool IsSigned);

  void HandlePHINodesInSuccessorBlocks(const BasicBlock *LLVMBB);

  void emitInlineAsmError(const CallBase &Call, const Twine &Message);

  /// An enum that states to emit func argument dbg value the kind of intrinsic
  /// it originally had. This controls the internal behavior of
  /// EmitFuncArgumentDbgValue.
  enum class FuncArgumentDbgValueKind {
    Value,   // This was originally a llvm.dbg.value.
    Addr,    // This was originally a llvm.dbg.addr.
    Declare, // This was originally a llvm.dbg.declare.
  };

  /// If V is an function argument then create corresponding DBG_VALUE machine
  /// instruction for it now. At the end of instruction selection, they will be
  /// inserted to the entry BB.
  bool EmitFuncArgumentDbgValue(const Value *V, DILocalVariable *Variable,
                                DIExpression *Expr, DILocation *DL,
                                FuncArgumentDbgValueKind Kind,
                                const SDValue &N);

  /// Return the next block after MBB, or nullptr if there is none.
  MachineBasicBlock *NextBlock(MachineBasicBlock *MBB);

  /// Update the DAG and DAG builder with the relevant information after
  /// a new root node has been created which could be a tail call.
  void updateDAGForMaybeTailCall(SDValue MaybeTC);

  /// Return the appropriate SDDbgValue based on N.
  SDDbgValue *getDbgValue(SDValue N, DILocalVariable *Variable,
                          DIExpression *Expr, const DebugLoc &dl,
                          unsigned DbgSDNodeOrder);

  /// Lowers CallInst to an external symbol.
  void lowerCallToExternalSymbol(const CallInst &I, const char *FunctionName);

  SDValue lowerStartEH(SDValue Chain, const BasicBlock *EHPadBB,
                       MCSymbol *&BeginLabel);
  SDValue lowerEndEH(SDValue Chain, const InvokeInst *II,
                     const BasicBlock *EHPadBB, MCSymbol *BeginLabel);
};

/// This struct represents the registers (physical or virtual)
/// that a particular set of values is assigned, and the type information about
/// the value. The most common situation is to represent one value at a time,
/// but struct or array values are handled element-wise as multiple values.  The
/// splitting of aggregates is performed recursively, so that we never have
/// aggregate-typed registers. The values at this point do not necessarily have
/// legal types, so each value may require one or more registers of some legal
/// type.
///
struct RegsForValue {
  /// The value types of the values, which may not be legal, and
  /// may need be promoted or synthesized from one or more registers.
  SmallVector<EVT, 4> ValueVTs;

  /// The value types of the registers. This is the same size as ValueVTs and it
  /// records, for each value, what the type of the assigned register or
  /// registers are. (Individual values are never synthesized from more than one
  /// type of register.)
  ///
  /// With virtual registers, the contents of RegVTs is redundant with TLI's
  /// getRegisterType member function, however when with physical registers
  /// it is necessary to have a separate record of the types.
  SmallVector<MVT, 4> RegVTs;

  /// This list holds the registers assigned to the values.
  /// Each legal or promoted value requires one register, and each
  /// expanded value requires multiple registers.
  SmallVector<unsigned, 4> Regs;

  /// This list holds the number of registers for each value.
  SmallVector<unsigned, 4> RegCount;

  /// Records if this value needs to be treated in an ABI dependant manner,
  /// different to normal type legalization.
  Optional<CallingConv::ID> CallConv;

  RegsForValue() = default;
  RegsForValue(const SmallVector<unsigned, 4> &regs, MVT regvt, EVT valuevt,
               Optional<CallingConv::ID> CC = None);
  RegsForValue(LLVMContext &Context, const TargetLowering &TLI,
               const DataLayout &DL, unsigned Reg, Type *Ty,
               Optional<CallingConv::ID> CC);

  bool isABIMangled() const {
    return CallConv.hasValue();
  }

  /// Add the specified values to this one.
  void append(const RegsForValue &RHS) {
    ValueVTs.append(RHS.ValueVTs.begin(), RHS.ValueVTs.end());
    RegVTs.append(RHS.RegVTs.begin(), RHS.RegVTs.end());
    Regs.append(RHS.Regs.begin(), RHS.Regs.end());
    RegCount.push_back(RHS.Regs.size());
  }

  /// Emit a series of CopyFromReg nodes that copies from this value and returns
  /// the result as a ValueVTs value. This uses Chain/Flag as the input and
  /// updates them for the output Chain/Flag. If the Flag pointer is NULL, no
  /// flag is used.
  SDValue getCopyFromRegs(SelectionDAG &DAG, FunctionLoweringInfo &FuncInfo,
                          const SDLoc &dl, SDValue &Chain, SDValue *Flag,
                          const Value *V = nullptr) const;

  /// Emit a series of CopyToReg nodes that copies the specified value into the
  /// registers specified by this object. This uses Chain/Flag as the input and
  /// updates them for the output Chain/Flag. If the Flag pointer is nullptr, no
  /// flag is used. If V is not nullptr, then it is used in printing better
  /// diagnostic messages on error.
  void getCopyToRegs(SDValue Val, SelectionDAG &DAG, const SDLoc &dl,
                     SDValue &Chain, SDValue *Flag, const Value *V = nullptr,
                     ISD::NodeType PreferredExtendType = ISD::ANY_EXTEND) const;

  /// Add this value to the specified inlineasm node operand list. This adds the
  /// code marker, matching input operand index (if applicable), and includes
  /// the number of values added into it.
  void AddInlineAsmOperands(unsigned Code, bool HasMatching,
                            unsigned MatchingIdx, const SDLoc &dl,
                            SelectionDAG &DAG, std::vector<SDValue> &Ops) const;

  /// Check if the total RegCount is greater than one.
  bool occupiesMultipleRegs() const {
    return std::accumulate(RegCount.begin(), RegCount.end(), 0) > 1;
  }

  /// Return a list of registers and their sizes.
  SmallVector<std::pair<unsigned, TypeSize>, 4> getRegsAndSizes() const;
};

} // end namespace llvm

#endif // LLVM_LIB_CODEGEN_SELECTIONDAG_SELECTIONDAGBUILDER_H<|MERGE_RESOLUTION|>--- conflicted
+++ resolved
@@ -575,13 +575,9 @@
                           SmallVectorImpl<SDValue> &OpValues);
   void visitVPStridedStore(const VPIntrinsic &VPIntrin,
                            SmallVectorImpl<SDValue> &OpValues);
-<<<<<<< HEAD
-  void visitCmpVP(const VPIntrinsic &I);
   void visitVPPtrToInt(const VPIntrinsic &I);
   void visitVPIntToPtr(const VPIntrinsic &I);
-=======
   void visitVPCmp(const VPCmpIntrinsic &VPIntrin);
->>>>>>> 279a846d
   void visitVectorPredicationIntrinsic(const VPIntrinsic &VPIntrin);
 
   void visitVAStart(const CallInst &I);

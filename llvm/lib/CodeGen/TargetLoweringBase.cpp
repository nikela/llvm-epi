--- conflicted
+++ resolved
@@ -1448,25 +1448,15 @@
 
   // Divide the input until we get to a supported size.  This will always
   // end with a scalar if the target doesn't support vectors.
-<<<<<<< HEAD
-  while (NumElts > 1 && !isTypeLegal(EVT::getVectorVT(Context, EltTy, NumElts,
-                                                      VT.isScalableVector()))) {
-    NumElts >>= 1;
-=======
   while (EltCnt.Min > 1 &&
          !isTypeLegal(EVT::getVectorVT(Context, EltTy, EltCnt))) {
     EltCnt.Min >>= 1;
->>>>>>> 4ed3c45d
     NumVectorRegs <<= 1;
   }
 
   NumIntermediates = NumVectorRegs;
 
-<<<<<<< HEAD
-  EVT NewVT = EVT::getVectorVT(Context, EltTy, NumElts, VT.isScalableVector());
-=======
   EVT NewVT = EVT::getVectorVT(Context, EltTy, EltCnt);
->>>>>>> 4ed3c45d
   if (!isTypeLegal(NewVT))
     NewVT = EltTy;
   IntermediateVT = NewVT;

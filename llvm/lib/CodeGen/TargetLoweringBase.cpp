//===- TargetLoweringBase.cpp - Implement the TargetLoweringBase class ----===//
//
// Part of the LLVM Project, under the Apache License v2.0 with LLVM Exceptions.
// See https://llvm.org/LICENSE.txt for license information.
// SPDX-License-Identifier: Apache-2.0 WITH LLVM-exception
//
//===----------------------------------------------------------------------===//
//
// This implements the TargetLoweringBase class.
//
//===----------------------------------------------------------------------===//

#include "llvm/ADT/BitVector.h"
#include "llvm/ADT/STLExtras.h"
#include "llvm/ADT/SmallVector.h"
#include "llvm/ADT/StringExtras.h"
#include "llvm/ADT/StringRef.h"
#include "llvm/ADT/Triple.h"
#include "llvm/ADT/Twine.h"
#include "llvm/Analysis/Loads.h"
#include "llvm/Analysis/TargetTransformInfo.h"
#include "llvm/CodeGen/Analysis.h"
#include "llvm/CodeGen/ISDOpcodes.h"
#include "llvm/CodeGen/MachineBasicBlock.h"
#include "llvm/CodeGen/MachineFrameInfo.h"
#include "llvm/CodeGen/MachineFunction.h"
#include "llvm/CodeGen/MachineInstr.h"
#include "llvm/CodeGen/MachineInstrBuilder.h"
#include "llvm/CodeGen/MachineMemOperand.h"
#include "llvm/CodeGen/MachineOperand.h"
#include "llvm/CodeGen/MachineRegisterInfo.h"
#include "llvm/CodeGen/RuntimeLibcalls.h"
#include "llvm/CodeGen/StackMaps.h"
#include "llvm/CodeGen/TargetLowering.h"
#include "llvm/CodeGen/TargetOpcodes.h"
#include "llvm/CodeGen/TargetRegisterInfo.h"
#include "llvm/CodeGen/ValueTypes.h"
#include "llvm/IR/Attributes.h"
#include "llvm/IR/CallingConv.h"
#include "llvm/IR/DataLayout.h"
#include "llvm/IR/DerivedTypes.h"
#include "llvm/IR/Function.h"
#include "llvm/IR/GlobalValue.h"
#include "llvm/IR/GlobalVariable.h"
#include "llvm/IR/IRBuilder.h"
#include "llvm/IR/Module.h"
#include "llvm/IR/Type.h"
#include "llvm/Support/BranchProbability.h"
#include "llvm/Support/Casting.h"
#include "llvm/Support/CommandLine.h"
#include "llvm/Support/Compiler.h"
#include "llvm/Support/ErrorHandling.h"
#include "llvm/Support/MachineValueType.h"
#include "llvm/Support/MathExtras.h"
#include "llvm/Target/TargetMachine.h"
#include "llvm/Transforms/Utils/SizeOpts.h"
#include <algorithm>
#include <cassert>
#include <cstddef>
#include <cstdint>
#include <cstring>
#include <iterator>
#include <string>
#include <tuple>
#include <utility>

using namespace llvm;

static cl::opt<bool> JumpIsExpensiveOverride(
    "jump-is-expensive", cl::init(false),
    cl::desc("Do not create extra branches to split comparison logic."),
    cl::Hidden);

static cl::opt<unsigned> MinimumJumpTableEntries
  ("min-jump-table-entries", cl::init(4), cl::Hidden,
   cl::desc("Set minimum number of entries to use a jump table."));

static cl::opt<unsigned> MaximumJumpTableSize
  ("max-jump-table-size", cl::init(UINT_MAX), cl::Hidden,
   cl::desc("Set maximum size of jump tables."));

/// Minimum jump table density for normal functions.
static cl::opt<unsigned>
    JumpTableDensity("jump-table-density", cl::init(10), cl::Hidden,
                     cl::desc("Minimum density for building a jump table in "
                              "a normal function"));

/// Minimum jump table density for -Os or -Oz functions.
static cl::opt<unsigned> OptsizeJumpTableDensity(
    "optsize-jump-table-density", cl::init(40), cl::Hidden,
    cl::desc("Minimum density for building a jump table in "
             "an optsize function"));

// FIXME: This option is only to test if the strict fp operation processed
// correctly by preventing mutating strict fp operation to normal fp operation
// during development. When the backend supports strict float operation, this
// option will be meaningless.
static cl::opt<bool> DisableStrictNodeMutation("disable-strictnode-mutation",
       cl::desc("Don't mutate strict-float node to a legalize node"),
       cl::init(false), cl::Hidden);

static bool darwinHasSinCos(const Triple &TT) {
  assert(TT.isOSDarwin() && "should be called with darwin triple");
  // Don't bother with 32 bit x86.
  if (TT.getArch() == Triple::x86)
    return false;
  // Macos < 10.9 has no sincos_stret.
  if (TT.isMacOSX())
    return !TT.isMacOSXVersionLT(10, 9) && TT.isArch64Bit();
  // iOS < 7.0 has no sincos_stret.
  if (TT.isiOS())
    return !TT.isOSVersionLT(7, 0);
  // Any other darwin such as WatchOS/TvOS is new enough.
  return true;
}

// Although this default value is arbitrary, it is not random. It is assumed
// that a condition that evaluates the same way by a higher percentage than this
// is best represented as control flow. Therefore, the default value N should be
// set such that the win from N% correct executions is greater than the loss
// from (100 - N)% mispredicted executions for the majority of intended targets.
static cl::opt<int> MinPercentageForPredictableBranch(
    "min-predictable-branch", cl::init(99),
    cl::desc("Minimum percentage (0-100) that a condition must be either true "
             "or false to assume that the condition is predictable"),
    cl::Hidden);

void TargetLoweringBase::InitLibcalls(const Triple &TT) {
#define HANDLE_LIBCALL(code, name) \
  setLibcallName(RTLIB::code, name);
#include "llvm/IR/RuntimeLibcalls.def"
#undef HANDLE_LIBCALL
  // Initialize calling conventions to their default.
  for (int LC = 0; LC < RTLIB::UNKNOWN_LIBCALL; ++LC)
    setLibcallCallingConv((RTLIB::Libcall)LC, CallingConv::C);

  // For IEEE quad-precision libcall names, PPC uses "kf" instead of "tf".
  if (TT.getArch() == Triple::ppc || TT.isPPC64()) {
    setLibcallName(RTLIB::ADD_F128, "__addkf3");
    setLibcallName(RTLIB::SUB_F128, "__subkf3");
    setLibcallName(RTLIB::MUL_F128, "__mulkf3");
    setLibcallName(RTLIB::DIV_F128, "__divkf3");
    setLibcallName(RTLIB::FPEXT_F32_F128, "__extendsfkf2");
    setLibcallName(RTLIB::FPEXT_F64_F128, "__extenddfkf2");
    setLibcallName(RTLIB::FPROUND_F128_F32, "__trunckfsf2");
    setLibcallName(RTLIB::FPROUND_F128_F64, "__trunckfdf2");
    setLibcallName(RTLIB::FPTOSINT_F128_I32, "__fixkfsi");
    setLibcallName(RTLIB::FPTOSINT_F128_I64, "__fixkfdi");
    setLibcallName(RTLIB::FPTOUINT_F128_I32, "__fixunskfsi");
    setLibcallName(RTLIB::FPTOUINT_F128_I64, "__fixunskfdi");
    setLibcallName(RTLIB::SINTTOFP_I32_F128, "__floatsikf");
    setLibcallName(RTLIB::SINTTOFP_I64_F128, "__floatdikf");
    setLibcallName(RTLIB::UINTTOFP_I32_F128, "__floatunsikf");
    setLibcallName(RTLIB::UINTTOFP_I64_F128, "__floatundikf");
    setLibcallName(RTLIB::OEQ_F128, "__eqkf2");
    setLibcallName(RTLIB::UNE_F128, "__nekf2");
    setLibcallName(RTLIB::OGE_F128, "__gekf2");
    setLibcallName(RTLIB::OLT_F128, "__ltkf2");
    setLibcallName(RTLIB::OLE_F128, "__lekf2");
    setLibcallName(RTLIB::OGT_F128, "__gtkf2");
    setLibcallName(RTLIB::UO_F128, "__unordkf2");
  }

  // A few names are different on particular architectures or environments.
  if (TT.isOSDarwin()) {
    // For f16/f32 conversions, Darwin uses the standard naming scheme, instead
    // of the gnueabi-style __gnu_*_ieee.
    // FIXME: What about other targets?
    setLibcallName(RTLIB::FPEXT_F16_F32, "__extendhfsf2");
    setLibcallName(RTLIB::FPROUND_F32_F16, "__truncsfhf2");

    // Some darwins have an optimized __bzero/bzero function.
    switch (TT.getArch()) {
    case Triple::x86:
    case Triple::x86_64:
      if (TT.isMacOSX() && !TT.isMacOSXVersionLT(10, 6))
        setLibcallName(RTLIB::BZERO, "__bzero");
      break;
    case Triple::aarch64:
    case Triple::aarch64_32:
      setLibcallName(RTLIB::BZERO, "bzero");
      break;
    default:
      break;
    }

    if (darwinHasSinCos(TT)) {
      setLibcallName(RTLIB::SINCOS_STRET_F32, "__sincosf_stret");
      setLibcallName(RTLIB::SINCOS_STRET_F64, "__sincos_stret");
      if (TT.isWatchABI()) {
        setLibcallCallingConv(RTLIB::SINCOS_STRET_F32,
                              CallingConv::ARM_AAPCS_VFP);
        setLibcallCallingConv(RTLIB::SINCOS_STRET_F64,
                              CallingConv::ARM_AAPCS_VFP);
      }
    }
  } else {
    setLibcallName(RTLIB::FPEXT_F16_F32, "__gnu_h2f_ieee");
    setLibcallName(RTLIB::FPROUND_F32_F16, "__gnu_f2h_ieee");
  }

  if (TT.isGNUEnvironment() || TT.isOSFuchsia() ||
      (TT.isAndroid() && !TT.isAndroidVersionLT(9))) {
    setLibcallName(RTLIB::SINCOS_F32, "sincosf");
    setLibcallName(RTLIB::SINCOS_F64, "sincos");
    setLibcallName(RTLIB::SINCOS_F80, "sincosl");
    setLibcallName(RTLIB::SINCOS_F128, "sincosl");
    setLibcallName(RTLIB::SINCOS_PPCF128, "sincosl");
  }

  if (TT.isPS4CPU()) {
    setLibcallName(RTLIB::SINCOS_F32, "sincosf");
    setLibcallName(RTLIB::SINCOS_F64, "sincos");
  }

  if (TT.isOSOpenBSD()) {
    setLibcallName(RTLIB::STACKPROTECTOR_CHECK_FAIL, nullptr);
  }
}

/// getFPEXT - Return the FPEXT_*_* value for the given types, or
/// UNKNOWN_LIBCALL if there is none.
RTLIB::Libcall RTLIB::getFPEXT(EVT OpVT, EVT RetVT) {
  if (OpVT == MVT::f16) {
    if (RetVT == MVT::f32)
      return FPEXT_F16_F32;
  } else if (OpVT == MVT::f32) {
    if (RetVT == MVT::f64)
      return FPEXT_F32_F64;
    if (RetVT == MVT::f128)
      return FPEXT_F32_F128;
    if (RetVT == MVT::ppcf128)
      return FPEXT_F32_PPCF128;
  } else if (OpVT == MVT::f64) {
    if (RetVT == MVT::f128)
      return FPEXT_F64_F128;
    else if (RetVT == MVT::ppcf128)
      return FPEXT_F64_PPCF128;
  } else if (OpVT == MVT::f80) {
    if (RetVT == MVT::f128)
      return FPEXT_F80_F128;
  }

  return UNKNOWN_LIBCALL;
}

/// getFPROUND - Return the FPROUND_*_* value for the given types, or
/// UNKNOWN_LIBCALL if there is none.
RTLIB::Libcall RTLIB::getFPROUND(EVT OpVT, EVT RetVT) {
  if (RetVT == MVT::f16) {
    if (OpVT == MVT::f32)
      return FPROUND_F32_F16;
    if (OpVT == MVT::f64)
      return FPROUND_F64_F16;
    if (OpVT == MVT::f80)
      return FPROUND_F80_F16;
    if (OpVT == MVT::f128)
      return FPROUND_F128_F16;
    if (OpVT == MVT::ppcf128)
      return FPROUND_PPCF128_F16;
  } else if (RetVT == MVT::f32) {
    if (OpVT == MVT::f64)
      return FPROUND_F64_F32;
    if (OpVT == MVT::f80)
      return FPROUND_F80_F32;
    if (OpVT == MVT::f128)
      return FPROUND_F128_F32;
    if (OpVT == MVT::ppcf128)
      return FPROUND_PPCF128_F32;
  } else if (RetVT == MVT::f64) {
    if (OpVT == MVT::f80)
      return FPROUND_F80_F64;
    if (OpVT == MVT::f128)
      return FPROUND_F128_F64;
    if (OpVT == MVT::ppcf128)
      return FPROUND_PPCF128_F64;
  } else if (RetVT == MVT::f80) {
    if (OpVT == MVT::f128)
      return FPROUND_F128_F80;
  }

  return UNKNOWN_LIBCALL;
}

/// getFPTOSINT - Return the FPTOSINT_*_* value for the given types, or
/// UNKNOWN_LIBCALL if there is none.
RTLIB::Libcall RTLIB::getFPTOSINT(EVT OpVT, EVT RetVT) {
  if (OpVT == MVT::f32) {
    if (RetVT == MVT::i32)
      return FPTOSINT_F32_I32;
    if (RetVT == MVT::i64)
      return FPTOSINT_F32_I64;
    if (RetVT == MVT::i128)
      return FPTOSINT_F32_I128;
  } else if (OpVT == MVT::f64) {
    if (RetVT == MVT::i32)
      return FPTOSINT_F64_I32;
    if (RetVT == MVT::i64)
      return FPTOSINT_F64_I64;
    if (RetVT == MVT::i128)
      return FPTOSINT_F64_I128;
  } else if (OpVT == MVT::f80) {
    if (RetVT == MVT::i32)
      return FPTOSINT_F80_I32;
    if (RetVT == MVT::i64)
      return FPTOSINT_F80_I64;
    if (RetVT == MVT::i128)
      return FPTOSINT_F80_I128;
  } else if (OpVT == MVT::f128) {
    if (RetVT == MVT::i32)
      return FPTOSINT_F128_I32;
    if (RetVT == MVT::i64)
      return FPTOSINT_F128_I64;
    if (RetVT == MVT::i128)
      return FPTOSINT_F128_I128;
  } else if (OpVT == MVT::ppcf128) {
    if (RetVT == MVT::i32)
      return FPTOSINT_PPCF128_I32;
    if (RetVT == MVT::i64)
      return FPTOSINT_PPCF128_I64;
    if (RetVT == MVT::i128)
      return FPTOSINT_PPCF128_I128;
  }
  return UNKNOWN_LIBCALL;
}

/// getFPTOUINT - Return the FPTOUINT_*_* value for the given types, or
/// UNKNOWN_LIBCALL if there is none.
RTLIB::Libcall RTLIB::getFPTOUINT(EVT OpVT, EVT RetVT) {
  if (OpVT == MVT::f32) {
    if (RetVT == MVT::i32)
      return FPTOUINT_F32_I32;
    if (RetVT == MVT::i64)
      return FPTOUINT_F32_I64;
    if (RetVT == MVT::i128)
      return FPTOUINT_F32_I128;
  } else if (OpVT == MVT::f64) {
    if (RetVT == MVT::i32)
      return FPTOUINT_F64_I32;
    if (RetVT == MVT::i64)
      return FPTOUINT_F64_I64;
    if (RetVT == MVT::i128)
      return FPTOUINT_F64_I128;
  } else if (OpVT == MVT::f80) {
    if (RetVT == MVT::i32)
      return FPTOUINT_F80_I32;
    if (RetVT == MVT::i64)
      return FPTOUINT_F80_I64;
    if (RetVT == MVT::i128)
      return FPTOUINT_F80_I128;
  } else if (OpVT == MVT::f128) {
    if (RetVT == MVT::i32)
      return FPTOUINT_F128_I32;
    if (RetVT == MVT::i64)
      return FPTOUINT_F128_I64;
    if (RetVT == MVT::i128)
      return FPTOUINT_F128_I128;
  } else if (OpVT == MVT::ppcf128) {
    if (RetVT == MVT::i32)
      return FPTOUINT_PPCF128_I32;
    if (RetVT == MVT::i64)
      return FPTOUINT_PPCF128_I64;
    if (RetVT == MVT::i128)
      return FPTOUINT_PPCF128_I128;
  }
  return UNKNOWN_LIBCALL;
}

/// getSINTTOFP - Return the SINTTOFP_*_* value for the given types, or
/// UNKNOWN_LIBCALL if there is none.
RTLIB::Libcall RTLIB::getSINTTOFP(EVT OpVT, EVT RetVT) {
  if (OpVT == MVT::i32) {
    if (RetVT == MVT::f32)
      return SINTTOFP_I32_F32;
    if (RetVT == MVT::f64)
      return SINTTOFP_I32_F64;
    if (RetVT == MVT::f80)
      return SINTTOFP_I32_F80;
    if (RetVT == MVT::f128)
      return SINTTOFP_I32_F128;
    if (RetVT == MVT::ppcf128)
      return SINTTOFP_I32_PPCF128;
  } else if (OpVT == MVT::i64) {
    if (RetVT == MVT::f32)
      return SINTTOFP_I64_F32;
    if (RetVT == MVT::f64)
      return SINTTOFP_I64_F64;
    if (RetVT == MVT::f80)
      return SINTTOFP_I64_F80;
    if (RetVT == MVT::f128)
      return SINTTOFP_I64_F128;
    if (RetVT == MVT::ppcf128)
      return SINTTOFP_I64_PPCF128;
  } else if (OpVT == MVT::i128) {
    if (RetVT == MVT::f32)
      return SINTTOFP_I128_F32;
    if (RetVT == MVT::f64)
      return SINTTOFP_I128_F64;
    if (RetVT == MVT::f80)
      return SINTTOFP_I128_F80;
    if (RetVT == MVT::f128)
      return SINTTOFP_I128_F128;
    if (RetVT == MVT::ppcf128)
      return SINTTOFP_I128_PPCF128;
  }
  return UNKNOWN_LIBCALL;
}

/// getUINTTOFP - Return the UINTTOFP_*_* value for the given types, or
/// UNKNOWN_LIBCALL if there is none.
RTLIB::Libcall RTLIB::getUINTTOFP(EVT OpVT, EVT RetVT) {
  if (OpVT == MVT::i32) {
    if (RetVT == MVT::f32)
      return UINTTOFP_I32_F32;
    if (RetVT == MVT::f64)
      return UINTTOFP_I32_F64;
    if (RetVT == MVT::f80)
      return UINTTOFP_I32_F80;
    if (RetVT == MVT::f128)
      return UINTTOFP_I32_F128;
    if (RetVT == MVT::ppcf128)
      return UINTTOFP_I32_PPCF128;
  } else if (OpVT == MVT::i64) {
    if (RetVT == MVT::f32)
      return UINTTOFP_I64_F32;
    if (RetVT == MVT::f64)
      return UINTTOFP_I64_F64;
    if (RetVT == MVT::f80)
      return UINTTOFP_I64_F80;
    if (RetVT == MVT::f128)
      return UINTTOFP_I64_F128;
    if (RetVT == MVT::ppcf128)
      return UINTTOFP_I64_PPCF128;
  } else if (OpVT == MVT::i128) {
    if (RetVT == MVT::f32)
      return UINTTOFP_I128_F32;
    if (RetVT == MVT::f64)
      return UINTTOFP_I128_F64;
    if (RetVT == MVT::f80)
      return UINTTOFP_I128_F80;
    if (RetVT == MVT::f128)
      return UINTTOFP_I128_F128;
    if (RetVT == MVT::ppcf128)
      return UINTTOFP_I128_PPCF128;
  }
  return UNKNOWN_LIBCALL;
}

RTLIB::Libcall RTLIB::getSYNC(unsigned Opc, MVT VT) {
#define OP_TO_LIBCALL(Name, Enum)                                              \
  case Name:                                                                   \
    switch (VT.SimpleTy) {                                                     \
    default:                                                                   \
      return UNKNOWN_LIBCALL;                                                  \
    case MVT::i8:                                                              \
      return Enum##_1;                                                         \
    case MVT::i16:                                                             \
      return Enum##_2;                                                         \
    case MVT::i32:                                                             \
      return Enum##_4;                                                         \
    case MVT::i64:                                                             \
      return Enum##_8;                                                         \
    case MVT::i128:                                                            \
      return Enum##_16;                                                        \
    }

  switch (Opc) {
    OP_TO_LIBCALL(ISD::ATOMIC_SWAP, SYNC_LOCK_TEST_AND_SET)
    OP_TO_LIBCALL(ISD::ATOMIC_CMP_SWAP, SYNC_VAL_COMPARE_AND_SWAP)
    OP_TO_LIBCALL(ISD::ATOMIC_LOAD_ADD, SYNC_FETCH_AND_ADD)
    OP_TO_LIBCALL(ISD::ATOMIC_LOAD_SUB, SYNC_FETCH_AND_SUB)
    OP_TO_LIBCALL(ISD::ATOMIC_LOAD_AND, SYNC_FETCH_AND_AND)
    OP_TO_LIBCALL(ISD::ATOMIC_LOAD_OR, SYNC_FETCH_AND_OR)
    OP_TO_LIBCALL(ISD::ATOMIC_LOAD_XOR, SYNC_FETCH_AND_XOR)
    OP_TO_LIBCALL(ISD::ATOMIC_LOAD_NAND, SYNC_FETCH_AND_NAND)
    OP_TO_LIBCALL(ISD::ATOMIC_LOAD_MAX, SYNC_FETCH_AND_MAX)
    OP_TO_LIBCALL(ISD::ATOMIC_LOAD_UMAX, SYNC_FETCH_AND_UMAX)
    OP_TO_LIBCALL(ISD::ATOMIC_LOAD_MIN, SYNC_FETCH_AND_MIN)
    OP_TO_LIBCALL(ISD::ATOMIC_LOAD_UMIN, SYNC_FETCH_AND_UMIN)
  }

#undef OP_TO_LIBCALL

  return UNKNOWN_LIBCALL;
}

RTLIB::Libcall RTLIB::getMEMCPY_ELEMENT_UNORDERED_ATOMIC(uint64_t ElementSize) {
  switch (ElementSize) {
  case 1:
    return MEMCPY_ELEMENT_UNORDERED_ATOMIC_1;
  case 2:
    return MEMCPY_ELEMENT_UNORDERED_ATOMIC_2;
  case 4:
    return MEMCPY_ELEMENT_UNORDERED_ATOMIC_4;
  case 8:
    return MEMCPY_ELEMENT_UNORDERED_ATOMIC_8;
  case 16:
    return MEMCPY_ELEMENT_UNORDERED_ATOMIC_16;
  default:
    return UNKNOWN_LIBCALL;
  }
}

RTLIB::Libcall RTLIB::getMEMMOVE_ELEMENT_UNORDERED_ATOMIC(uint64_t ElementSize) {
  switch (ElementSize) {
  case 1:
    return MEMMOVE_ELEMENT_UNORDERED_ATOMIC_1;
  case 2:
    return MEMMOVE_ELEMENT_UNORDERED_ATOMIC_2;
  case 4:
    return MEMMOVE_ELEMENT_UNORDERED_ATOMIC_4;
  case 8:
    return MEMMOVE_ELEMENT_UNORDERED_ATOMIC_8;
  case 16:
    return MEMMOVE_ELEMENT_UNORDERED_ATOMIC_16;
  default:
    return UNKNOWN_LIBCALL;
  }
}

RTLIB::Libcall RTLIB::getMEMSET_ELEMENT_UNORDERED_ATOMIC(uint64_t ElementSize) {
  switch (ElementSize) {
  case 1:
    return MEMSET_ELEMENT_UNORDERED_ATOMIC_1;
  case 2:
    return MEMSET_ELEMENT_UNORDERED_ATOMIC_2;
  case 4:
    return MEMSET_ELEMENT_UNORDERED_ATOMIC_4;
  case 8:
    return MEMSET_ELEMENT_UNORDERED_ATOMIC_8;
  case 16:
    return MEMSET_ELEMENT_UNORDERED_ATOMIC_16;
  default:
    return UNKNOWN_LIBCALL;
  }
}

/// InitCmpLibcallCCs - Set default comparison libcall CC.
static void InitCmpLibcallCCs(ISD::CondCode *CCs) {
  memset(CCs, ISD::SETCC_INVALID, sizeof(ISD::CondCode)*RTLIB::UNKNOWN_LIBCALL);
  CCs[RTLIB::OEQ_F32] = ISD::SETEQ;
  CCs[RTLIB::OEQ_F64] = ISD::SETEQ;
  CCs[RTLIB::OEQ_F128] = ISD::SETEQ;
  CCs[RTLIB::OEQ_PPCF128] = ISD::SETEQ;
  CCs[RTLIB::UNE_F32] = ISD::SETNE;
  CCs[RTLIB::UNE_F64] = ISD::SETNE;
  CCs[RTLIB::UNE_F128] = ISD::SETNE;
  CCs[RTLIB::UNE_PPCF128] = ISD::SETNE;
  CCs[RTLIB::OGE_F32] = ISD::SETGE;
  CCs[RTLIB::OGE_F64] = ISD::SETGE;
  CCs[RTLIB::OGE_F128] = ISD::SETGE;
  CCs[RTLIB::OGE_PPCF128] = ISD::SETGE;
  CCs[RTLIB::OLT_F32] = ISD::SETLT;
  CCs[RTLIB::OLT_F64] = ISD::SETLT;
  CCs[RTLIB::OLT_F128] = ISD::SETLT;
  CCs[RTLIB::OLT_PPCF128] = ISD::SETLT;
  CCs[RTLIB::OLE_F32] = ISD::SETLE;
  CCs[RTLIB::OLE_F64] = ISD::SETLE;
  CCs[RTLIB::OLE_F128] = ISD::SETLE;
  CCs[RTLIB::OLE_PPCF128] = ISD::SETLE;
  CCs[RTLIB::OGT_F32] = ISD::SETGT;
  CCs[RTLIB::OGT_F64] = ISD::SETGT;
  CCs[RTLIB::OGT_F128] = ISD::SETGT;
  CCs[RTLIB::OGT_PPCF128] = ISD::SETGT;
  CCs[RTLIB::UO_F32] = ISD::SETNE;
  CCs[RTLIB::UO_F64] = ISD::SETNE;
  CCs[RTLIB::UO_F128] = ISD::SETNE;
  CCs[RTLIB::UO_PPCF128] = ISD::SETNE;
}

/// NOTE: The TargetMachine owns TLOF.
TargetLoweringBase::TargetLoweringBase(const TargetMachine &tm) : TM(tm) {
  initActions();

  // Perform these initializations only once.
  MaxStoresPerMemset = MaxStoresPerMemcpy = MaxStoresPerMemmove =
      MaxLoadsPerMemcmp = 8;
  MaxGluedStoresPerMemcpy = 0;
  MaxStoresPerMemsetOptSize = MaxStoresPerMemcpyOptSize =
      MaxStoresPerMemmoveOptSize = MaxLoadsPerMemcmpOptSize = 4;
  HasMultipleConditionRegisters = false;
  HasExtractBitsInsn = false;
  JumpIsExpensive = JumpIsExpensiveOverride;
  PredictableSelectIsExpensive = false;
  EnableExtLdPromotion = false;
  StackPointerRegisterToSaveRestore = 0;
  BooleanContents = UndefinedBooleanContent;
  BooleanFloatContents = UndefinedBooleanContent;
  BooleanVectorContents = UndefinedBooleanContent;
  SchedPreferenceInfo = Sched::ILP;
  GatherAllAliasesMaxDepth = 18;
  IsStrictFPEnabled = DisableStrictNodeMutation;
  // TODO: the default will be switched to 0 in the next commit, along
  // with the Target-specific changes necessary.
  MaxAtomicSizeInBitsSupported = 1024;

  MinCmpXchgSizeInBits = 0;
  SupportsUnalignedAtomics = false;

  std::fill(std::begin(LibcallRoutineNames), std::end(LibcallRoutineNames), nullptr);

  InitLibcalls(TM.getTargetTriple());
  InitCmpLibcallCCs(CmpLibcallCCs);
}

void TargetLoweringBase::initActions() {
  // All operations default to being supported.
  memset(OpActions, 0, sizeof(OpActions));
  memset(LoadExtActions, 0, sizeof(LoadExtActions));
  memset(TruncStoreActions, 0, sizeof(TruncStoreActions));
  memset(IndexedModeActions, 0, sizeof(IndexedModeActions));
  memset(CondCodeActions, 0, sizeof(CondCodeActions));
  std::fill(std::begin(RegClassForVT), std::end(RegClassForVT), nullptr);
  std::fill(std::begin(TargetDAGCombineArray),
            std::end(TargetDAGCombineArray), 0);

  for (MVT VT : MVT::fp_valuetypes()) {
    MVT IntVT = MVT::getIntegerVT(VT.getSizeInBits().getFixedSize());
    if (IntVT.isValid()) {
      setOperationAction(ISD::ATOMIC_SWAP, VT, Promote);
      AddPromotedToType(ISD::ATOMIC_SWAP, VT, IntVT);
    }
  }

  // Set default actions for various operations.
  for (MVT VT : MVT::all_valuetypes()) {
    // Default all indexed load / store to expand.
    for (unsigned IM = (unsigned)ISD::PRE_INC;
         IM != (unsigned)ISD::LAST_INDEXED_MODE; ++IM) {
      setIndexedLoadAction(IM, VT, Expand);
      setIndexedStoreAction(IM, VT, Expand);
      setIndexedMaskedLoadAction(IM, VT, Expand);
      setIndexedMaskedStoreAction(IM, VT, Expand);
    }

    // Most backends expect to see the node which just returns the value loaded.
    setOperationAction(ISD::ATOMIC_CMP_SWAP_WITH_SUCCESS, VT, Expand);

    // These operations default to expand.
    setOperationAction(ISD::FGETSIGN, VT, Expand);
    setOperationAction(ISD::CONCAT_VECTORS, VT, Expand);
    setOperationAction(ISD::FMINNUM, VT, Expand);
    setOperationAction(ISD::FMAXNUM, VT, Expand);
    setOperationAction(ISD::FMINNUM_IEEE, VT, Expand);
    setOperationAction(ISD::FMAXNUM_IEEE, VT, Expand);
    setOperationAction(ISD::FMINIMUM, VT, Expand);
    setOperationAction(ISD::FMAXIMUM, VT, Expand);
    setOperationAction(ISD::FMAD, VT, Expand);
    setOperationAction(ISD::SMIN, VT, Expand);
    setOperationAction(ISD::SMAX, VT, Expand);
    setOperationAction(ISD::UMIN, VT, Expand);
    setOperationAction(ISD::UMAX, VT, Expand);
    setOperationAction(ISD::ABS, VT, Expand);
    setOperationAction(ISD::FSHL, VT, Expand);
    setOperationAction(ISD::FSHR, VT, Expand);
    setOperationAction(ISD::SADDSAT, VT, Expand);
    setOperationAction(ISD::UADDSAT, VT, Expand);
    setOperationAction(ISD::SSUBSAT, VT, Expand);
    setOperationAction(ISD::USUBSAT, VT, Expand);
    setOperationAction(ISD::SMULFIX, VT, Expand);
    setOperationAction(ISD::SMULFIXSAT, VT, Expand);
    setOperationAction(ISD::UMULFIX, VT, Expand);
    setOperationAction(ISD::UMULFIXSAT, VT, Expand);
    setOperationAction(ISD::SDIVFIX, VT, Expand);
    setOperationAction(ISD::SDIVFIXSAT, VT, Expand);
    setOperationAction(ISD::UDIVFIX, VT, Expand);
    setOperationAction(ISD::UDIVFIXSAT, VT, Expand);

    // Overflow operations default to expand
    setOperationAction(ISD::SADDO, VT, Expand);
    setOperationAction(ISD::SSUBO, VT, Expand);
    setOperationAction(ISD::UADDO, VT, Expand);
    setOperationAction(ISD::USUBO, VT, Expand);
    setOperationAction(ISD::SMULO, VT, Expand);
    setOperationAction(ISD::UMULO, VT, Expand);

    // ADDCARRY operations default to expand
    setOperationAction(ISD::ADDCARRY, VT, Expand);
    setOperationAction(ISD::SUBCARRY, VT, Expand);
    setOperationAction(ISD::SETCCCARRY, VT, Expand);

    // ADDC/ADDE/SUBC/SUBE default to expand.
    setOperationAction(ISD::ADDC, VT, Expand);
    setOperationAction(ISD::ADDE, VT, Expand);
    setOperationAction(ISD::SUBC, VT, Expand);
    setOperationAction(ISD::SUBE, VT, Expand);

    // These default to Expand so they will be expanded to CTLZ/CTTZ by default.
    setOperationAction(ISD::CTLZ_ZERO_UNDEF, VT, Expand);
    setOperationAction(ISD::CTTZ_ZERO_UNDEF, VT, Expand);

    setOperationAction(ISD::BITREVERSE, VT, Expand);

    // These library functions default to expand.
    setOperationAction(ISD::FROUND, VT, Expand);
    setOperationAction(ISD::FROUNDEVEN, VT, Expand);
    setOperationAction(ISD::FPOWI, VT, Expand);

    // These operations default to expand for vector types.
    if (VT.isVector()) {
      setOperationAction(ISD::FCOPYSIGN, VT, Expand);
      setOperationAction(ISD::SIGN_EXTEND_INREG, VT, Expand);
      setOperationAction(ISD::ANY_EXTEND_VECTOR_INREG, VT, Expand);
      setOperationAction(ISD::SIGN_EXTEND_VECTOR_INREG, VT, Expand);
      setOperationAction(ISD::ZERO_EXTEND_VECTOR_INREG, VT, Expand);
      setOperationAction(ISD::SPLAT_VECTOR, VT, Expand);
    }

    // Constrained floating-point operations default to expand.
#define DAG_INSTRUCTION(NAME, NARG, ROUND_MODE, INTRINSIC, DAGN)               \
    setOperationAction(ISD::STRICT_##DAGN, VT, Expand);
#include "llvm/IR/ConstrainedOps.def"

    // For most targets @llvm.get.dynamic.area.offset just returns 0.
    setOperationAction(ISD::GET_DYNAMIC_AREA_OFFSET, VT, Expand);

    // Vector reduction default to expand.
    setOperationAction(ISD::VECREDUCE_FADD, VT, Expand);
    setOperationAction(ISD::VECREDUCE_FMUL, VT, Expand);
    setOperationAction(ISD::VECREDUCE_ADD, VT, Expand);
    setOperationAction(ISD::VECREDUCE_MUL, VT, Expand);
    setOperationAction(ISD::VECREDUCE_AND, VT, Expand);
    setOperationAction(ISD::VECREDUCE_OR, VT, Expand);
    setOperationAction(ISD::VECREDUCE_XOR, VT, Expand);
    setOperationAction(ISD::VECREDUCE_SMAX, VT, Expand);
    setOperationAction(ISD::VECREDUCE_SMIN, VT, Expand);
    setOperationAction(ISD::VECREDUCE_UMAX, VT, Expand);
    setOperationAction(ISD::VECREDUCE_UMIN, VT, Expand);
    setOperationAction(ISD::VECREDUCE_FMAX, VT, Expand);
    setOperationAction(ISD::VECREDUCE_FMIN, VT, Expand);
  }

  // Most targets ignore the @llvm.prefetch intrinsic.
  setOperationAction(ISD::PREFETCH, MVT::Other, Expand);

  // Most targets also ignore the @llvm.readcyclecounter intrinsic.
  setOperationAction(ISD::READCYCLECOUNTER, MVT::i64, Expand);

  // ConstantFP nodes default to expand.  Targets can either change this to
  // Legal, in which case all fp constants are legal, or use isFPImmLegal()
  // to optimize expansions for certain constants.
  setOperationAction(ISD::ConstantFP, MVT::f16, Expand);
  setOperationAction(ISD::ConstantFP, MVT::f32, Expand);
  setOperationAction(ISD::ConstantFP, MVT::f64, Expand);
  setOperationAction(ISD::ConstantFP, MVT::f80, Expand);
  setOperationAction(ISD::ConstantFP, MVT::f128, Expand);

  // SIGN_EXTEND_INREG is special in which it holds an EVT as its second
  // operand. Before i2 and i4 were added as MVTs, their EVTs were extended
  // (i.e. EVT::isExtended returned true for them). Operation legalizer must
  // Expand for extended types, so continue doing this by default.
  for (MVT VT : {MVT::i2, MVT::i4}) {
    setOperationAction(ISD::SIGN_EXTEND_INREG, VT, Expand);
  }

  // Also make sure truncating stores and extending loads from any integer type
  // to i4 and i2 do not suddenly become legal.
  for (MVT ValVT : MVT::integer_valuetypes()) {
    if (ValVT == MVT::i2 || ValVT == MVT::i4)
      continue;

    for (MVT MemVT : {MVT::i2, MVT::i4}) {
      setTruncStoreAction(ValVT, MemVT, Expand);
      setLoadExtAction(ISD::EXTLOAD, ValVT, MemVT, Expand);
      setLoadExtAction(ISD::ZEXTLOAD, ValVT, MemVT, Expand);
      setLoadExtAction(ISD::SEXTLOAD, ValVT, MemVT, Expand);
    }
  }

  // These library functions default to expand.
  for (MVT VT : {MVT::f32, MVT::f64, MVT::f128}) {
    setOperationAction(ISD::FCBRT,      VT, Expand);
    setOperationAction(ISD::FLOG ,      VT, Expand);
    setOperationAction(ISD::FLOG2,      VT, Expand);
    setOperationAction(ISD::FLOG10,     VT, Expand);
    setOperationAction(ISD::FEXP ,      VT, Expand);
    setOperationAction(ISD::FEXP2,      VT, Expand);
    setOperationAction(ISD::FFLOOR,     VT, Expand);
    setOperationAction(ISD::FNEARBYINT, VT, Expand);
    setOperationAction(ISD::FCEIL,      VT, Expand);
    setOperationAction(ISD::FRINT,      VT, Expand);
    setOperationAction(ISD::FTRUNC,     VT, Expand);
    setOperationAction(ISD::FROUND,     VT, Expand);
    setOperationAction(ISD::FROUNDEVEN, VT, Expand);
    setOperationAction(ISD::LROUND,     VT, Expand);
    setOperationAction(ISD::LLROUND,    VT, Expand);
    setOperationAction(ISD::LRINT,      VT, Expand);
    setOperationAction(ISD::LLRINT,     VT, Expand);
  }

  // Default ISD::TRAP to expand (which turns it into abort).
  setOperationAction(ISD::TRAP, MVT::Other, Expand);

  // On most systems, DEBUGTRAP and TRAP have no difference. The "Expand"
  // here is to inform DAG Legalizer to replace DEBUGTRAP with TRAP.
  setOperationAction(ISD::DEBUGTRAP, MVT::Other, Expand);
}

MVT TargetLoweringBase::getScalarShiftAmountTy(const DataLayout &DL,
                                               EVT) const {
  return MVT::getIntegerVT(DL.getPointerSizeInBits(0));
}

EVT TargetLoweringBase::getShiftAmountTy(EVT LHSTy, const DataLayout &DL,
                                         bool LegalTypes) const {
  assert(LHSTy.isInteger() && "Shift amount is not an integer type!");
  if (LHSTy.isVector())
    return LHSTy;
  return LegalTypes ? getScalarShiftAmountTy(DL, LHSTy)
                    : getPointerTy(DL);
}

bool TargetLoweringBase::canOpTrap(unsigned Op, EVT VT) const {
  assert(isTypeLegal(VT));
  switch (Op) {
  default:
    return false;
  case ISD::SDIV:
  case ISD::UDIV:
  case ISD::SREM:
  case ISD::UREM:
    return true;
  }
}

void TargetLoweringBase::setJumpIsExpensive(bool isExpensive) {
  // If the command-line option was specified, ignore this request.
  if (!JumpIsExpensiveOverride.getNumOccurrences())
    JumpIsExpensive = isExpensive;
}

TargetLoweringBase::LegalizeKind
TargetLoweringBase::getTypeConversion(LLVMContext &Context, EVT VT) const {
  // If this is a simple type, use the ComputeRegisterProp mechanism.
  if (VT.isSimple()) {
    MVT SVT = VT.getSimpleVT();
    assert((unsigned)SVT.SimpleTy < array_lengthof(TransformToType));
    MVT NVT = TransformToType[SVT.SimpleTy];
    LegalizeTypeAction LA = ValueTypeActions.getTypeAction(SVT);

    assert((LA == TypeLegal || LA == TypeSoftenFloat ||
            LA == TypeSoftPromoteHalf ||
            (NVT.isVector() ||
             ValueTypeActions.getTypeAction(NVT) != TypePromoteInteger)) &&
           "Promote may not follow Expand or Promote");

    if (LA == TypeSplitVector)
      return LegalizeKind(LA,
                          EVT::getVectorVT(Context, SVT.getVectorElementType(),
                                           SVT.getVectorElementCount() / 2));
    if (LA == TypeScalarizeVector)
      return LegalizeKind(LA, SVT.getVectorElementType());
    return LegalizeKind(LA, NVT);
  }

  // Handle Extended Scalar Types.
  if (!VT.isVector()) {
    assert(VT.isInteger() && "Float types must be simple");
    unsigned BitSize = VT.getSizeInBits();
    // First promote to a power-of-two size, then expand if necessary.
    if (BitSize < 8 || !isPowerOf2_32(BitSize)) {
      EVT NVT = VT.getRoundIntegerType(Context);
      assert(NVT != VT && "Unable to round integer VT");
      LegalizeKind NextStep = getTypeConversion(Context, NVT);
      // Avoid multi-step promotion.
      if (NextStep.first == TypePromoteInteger)
        return NextStep;
      // Return rounded integer type.
      return LegalizeKind(TypePromoteInteger, NVT);
    }

    return LegalizeKind(TypeExpandInteger,
                        EVT::getIntegerVT(Context, VT.getSizeInBits() / 2));
  }

  // Handle vector types.
  ElementCount NumElts = VT.getVectorElementCount();
  EVT EltVT = VT.getVectorElementType();

  // Vectors with only one element are always scalarized.
  if (!VT.isScalableVector() && NumElts == 1)
    return LegalizeKind(TypeScalarizeVector, EltVT);

  if (VT.getVectorElementCount() == ElementCount(1, true))
    report_fatal_error("Cannot legalize this vector");

  // Try to widen vector elements until the element type is a power of two and
  // promote it to a legal type later on, for example:
  // <3 x i8> -> <4 x i8> -> <4 x i32>
  if (EltVT.isInteger()) {
    // Vectors with a number of elements that is not a power of two are always
    // widened, for example <3 x i8> -> <4 x i8>.
    if (!VT.isPow2VectorType()) {
      NumElts = NumElts.NextPowerOf2();
      EVT NVT = EVT::getVectorVT(Context, EltVT, NumElts);
      return LegalizeKind(TypeWidenVector, NVT);
    }

    // Examine the element type.
    LegalizeKind LK = getTypeConversion(Context, EltVT);

    // If type is to be expanded, split the vector.
    //  <4 x i140> -> <2 x i140>
    if (LK.first == TypeExpandInteger)
      return LegalizeKind(TypeSplitVector,
                          EVT::getVectorVT(Context, EltVT, NumElts / 2));

    // Promote the integer element types until a legal vector type is found
    // or until the element integer type is too big. If a legal type was not
    // found, fallback to the usual mechanism of widening/splitting the
    // vector.
    EVT OldEltVT = EltVT;
    while (true) {
      // Increase the bitwidth of the element to the next pow-of-two
      // (which is greater than 8 bits).
      EltVT = EVT::getIntegerVT(Context, 1 + EltVT.getSizeInBits())
                  .getRoundIntegerType(Context);

      // Stop trying when getting a non-simple element type.
      // Note that vector elements may be greater than legal vector element
      // types. Example: X86 XMM registers hold 64bit element on 32bit
      // systems.
      if (!EltVT.isSimple())
        break;

      // Build a new vector type and check if it is legal.
      MVT NVT = MVT::getVectorVT(EltVT.getSimpleVT(), NumElts);
      // Found a legal promoted vector type.
      if (NVT != MVT() && ValueTypeActions.getTypeAction(NVT) == TypeLegal)
        return LegalizeKind(TypePromoteInteger,
                            EVT::getVectorVT(Context, EltVT, NumElts));
    }

    // Reset the type to the unexpanded type if we did not find a legal vector
    // type with a promoted vector element type.
    EltVT = OldEltVT;
  }

  // Try to widen the vector until a legal type is found.
  // If there is no wider legal type, split the vector.
  while (true) {
    // Round up to the next power of 2.
    NumElts = NumElts.NextPowerOf2();

    // If there is no simple vector type with this many elements then there
    // cannot be a larger legal vector type.  Note that this assumes that
    // there are no skipped intermediate vector types in the simple types.
    if (!EltVT.isSimple())
      break;
    MVT LargerVector =
        MVT::getVectorVT(EltVT.getSimpleVT(), NumElts, VT.isScalableVector());
    if (LargerVector == MVT())
      break;

    // If this type is legal then widen the vector.
    if (ValueTypeActions.getTypeAction(LargerVector) == TypeLegal)
      return LegalizeKind(TypeWidenVector, LargerVector);
  }

  // Widen odd vectors to next power of two.
  if (!VT.isPow2VectorType()) {
    EVT NVT = VT.getPow2VectorType(Context);
    return LegalizeKind(TypeWidenVector, NVT);
  }

  // Vectors with illegal element types are expanded.
<<<<<<< HEAD
  EVT NVT = EVT::getVectorVT(Context, EltVT, VT.getVectorNumElements() / 2,
                             VT.isScalableVector());
=======
  EVT NVT = EVT::getVectorVT(Context, EltVT, VT.getVectorElementCount() / 2);
>>>>>>> a7fecbbc
  return LegalizeKind(TypeSplitVector, NVT);
}

static unsigned getVectorTypeBreakdownMVT(MVT VT, MVT &IntermediateVT,
                                          unsigned &NumIntermediates,
                                          MVT &RegisterVT,
                                          TargetLoweringBase *TLI) {
  // Figure out the right, legal destination reg to copy into.
  ElementCount EC = VT.getVectorElementCount();
  MVT EltTy = VT.getVectorElementType();

  unsigned NumVectorRegs = 1;

  // FIXME: We don't support non-power-of-2-sized vectors for now.
  // Ideally we could break down into LHS/RHS like LegalizeDAG does.
  if (!isPowerOf2_32(EC.Min)) {
    // Split EC to unit size (scalable property is preserved).
    NumVectorRegs = EC.Min;
    EC = EC / NumVectorRegs;
  }

  // Divide the input until we get to a supported size. This will
  // always end up with an EC that represent a scalar or a scalable
  // scalar.
  while (EC.Min > 1 && !TLI->isTypeLegal(MVT::getVectorVT(EltTy, EC))) {
    EC.Min >>= 1;
    NumVectorRegs <<= 1;
  }

  NumIntermediates = NumVectorRegs;

  MVT NewVT = MVT::getVectorVT(EltTy, EC);
  if (!TLI->isTypeLegal(NewVT))
    NewVT = EltTy;
  IntermediateVT = NewVT;

  unsigned LaneSizeInBits = NewVT.getScalarSizeInBits().getFixedSize();

  // Convert sizes such as i33 to i64.
  if (!isPowerOf2_32(LaneSizeInBits))
    LaneSizeInBits = NextPowerOf2(LaneSizeInBits);

  MVT DestVT = TLI->getRegisterType(NewVT);
  RegisterVT = DestVT;
  if (EVT(DestVT).bitsLT(NewVT))    // Value is expanded, e.g. i64 -> i16.
    return NumVectorRegs *
           (LaneSizeInBits / DestVT.getScalarSizeInBits().getFixedSize());

  // Otherwise, promotion or legal types use the same number of registers as
  // the vector decimated to the appropriate level.
  return NumVectorRegs;
}

/// isLegalRC - Return true if the value types that can be represented by the
/// specified register class are all legal.
bool TargetLoweringBase::isLegalRC(const TargetRegisterInfo &TRI,
                                   const TargetRegisterClass &RC) const {
  for (auto I = TRI.legalclasstypes_begin(RC); *I != MVT::Other; ++I)
    if (isTypeLegal(*I))
      return true;
  return false;
}

/// Replace/modify any TargetFrameIndex operands with a targte-dependent
/// sequence of memory operands that is recognized by PrologEpilogInserter.
MachineBasicBlock *
TargetLoweringBase::emitPatchPoint(MachineInstr &InitialMI,
                                   MachineBasicBlock *MBB) const {
  MachineInstr *MI = &InitialMI;
  MachineFunction &MF = *MI->getMF();
  MachineFrameInfo &MFI = MF.getFrameInfo();

  // We're handling multiple types of operands here:
  // PATCHPOINT MetaArgs - live-in, read only, direct
  // STATEPOINT Deopt Spill - live-through, read only, indirect
  // STATEPOINT Deopt Alloca - live-through, read only, direct
  // (We're currently conservative and mark the deopt slots read/write in
  // practice.)
  // STATEPOINT GC Spill - live-through, read/write, indirect
  // STATEPOINT GC Alloca - live-through, read/write, direct
  // The live-in vs live-through is handled already (the live through ones are
  // all stack slots), but we need to handle the different type of stackmap
  // operands and memory effects here.

  if (!llvm::any_of(MI->operands(),
                    [](MachineOperand &Operand) { return Operand.isFI(); }))
    return MBB;

  MachineInstrBuilder MIB = BuildMI(MF, MI->getDebugLoc(), MI->getDesc());

  // Inherit previous memory operands.
  MIB.cloneMemRefs(*MI);

  for (auto &MO : MI->operands()) {
    if (!MO.isFI()) {
      MIB.add(MO);
      continue;
    }

    // foldMemoryOperand builds a new MI after replacing a single FI operand
    // with the canonical set of five x86 addressing-mode operands.
    int FI = MO.getIndex();

    // Add frame index operands recognized by stackmaps.cpp
    if (MFI.isStatepointSpillSlotObjectIndex(FI)) {
      // indirect-mem-ref tag, size, #FI, offset.
      // Used for spills inserted by StatepointLowering.  This codepath is not
      // used for patchpoints/stackmaps at all, for these spilling is done via
      // foldMemoryOperand callback only.
      assert(MI->getOpcode() == TargetOpcode::STATEPOINT && "sanity");
      MIB.addImm(StackMaps::IndirectMemRefOp);
      MIB.addImm(MFI.getObjectSize(FI));
      MIB.add(MO);
      MIB.addImm(0);
    } else {
      // direct-mem-ref tag, #FI, offset.
      // Used by patchpoint, and direct alloca arguments to statepoints
      MIB.addImm(StackMaps::DirectMemRefOp);
      MIB.add(MO);
      MIB.addImm(0);
    }

    assert(MIB->mayLoad() && "Folded a stackmap use to a non-load!");

    // Add a new memory operand for this FI.
    assert(MFI.getObjectOffset(FI) != -1);

    // Note: STATEPOINT MMOs are added during SelectionDAG.  STACKMAP, and
    // PATCHPOINT should be updated to do the same. (TODO)
    if (MI->getOpcode() != TargetOpcode::STATEPOINT) {
      auto Flags = MachineMemOperand::MOLoad;
      MachineMemOperand *MMO = MF.getMachineMemOperand(
          MachinePointerInfo::getFixedStack(MF, FI), Flags,
          MF.getDataLayout().getPointerSize(), MFI.getObjectAlign(FI));
      MIB->addMemOperand(MF, MMO);
    }
  }
  MBB->insert(MachineBasicBlock::iterator(MI), MIB);
  MI->eraseFromParent();
  return MBB;
}

MachineBasicBlock *
TargetLoweringBase::emitXRayCustomEvent(MachineInstr &MI,
                                        MachineBasicBlock *MBB) const {
  assert(MI.getOpcode() == TargetOpcode::PATCHABLE_EVENT_CALL &&
         "Called emitXRayCustomEvent on the wrong MI!");
  auto &MF = *MI.getMF();
  auto MIB = BuildMI(MF, MI.getDebugLoc(), MI.getDesc());
  for (unsigned OpIdx = 0; OpIdx != MI.getNumOperands(); ++OpIdx)
    MIB.add(MI.getOperand(OpIdx));

  MBB->insert(MachineBasicBlock::iterator(MI), MIB);
  MI.eraseFromParent();
  return MBB;
}

MachineBasicBlock *
TargetLoweringBase::emitXRayTypedEvent(MachineInstr &MI,
                                       MachineBasicBlock *MBB) const {
  assert(MI.getOpcode() == TargetOpcode::PATCHABLE_TYPED_EVENT_CALL &&
         "Called emitXRayTypedEvent on the wrong MI!");
  auto &MF = *MI.getMF();
  auto MIB = BuildMI(MF, MI.getDebugLoc(), MI.getDesc());
  for (unsigned OpIdx = 0; OpIdx != MI.getNumOperands(); ++OpIdx)
    MIB.add(MI.getOperand(OpIdx));

  MBB->insert(MachineBasicBlock::iterator(MI), MIB);
  MI.eraseFromParent();
  return MBB;
}

/// findRepresentativeClass - Return the largest legal super-reg register class
/// of the register class for the specified type and its associated "cost".
// This function is in TargetLowering because it uses RegClassForVT which would
// need to be moved to TargetRegisterInfo and would necessitate moving
// isTypeLegal over as well - a massive change that would just require
// TargetLowering having a TargetRegisterInfo class member that it would use.
std::pair<const TargetRegisterClass *, uint8_t>
TargetLoweringBase::findRepresentativeClass(const TargetRegisterInfo *TRI,
                                            MVT VT) const {
  const TargetRegisterClass *RC = RegClassForVT[VT.SimpleTy];
  if (!RC)
    return std::make_pair(RC, 0);

  // Compute the set of all super-register classes.
  BitVector SuperRegRC(TRI->getNumRegClasses());
  for (SuperRegClassIterator RCI(RC, TRI); RCI.isValid(); ++RCI)
    SuperRegRC.setBitsInMask(RCI.getMask());

  // Find the first legal register class with the largest spill size.
  const TargetRegisterClass *BestRC = RC;
  for (unsigned i : SuperRegRC.set_bits()) {
    const TargetRegisterClass *SuperRC = TRI->getRegClass(i);
    // We want the largest possible spill size.
    if (TRI->getSpillSize(*SuperRC) <= TRI->getSpillSize(*BestRC))
      continue;
    if (!isLegalRC(*TRI, *SuperRC))
      continue;
    BestRC = SuperRC;
  }
  return std::make_pair(BestRC, 1);
}

/// computeRegisterProperties - Once all of the register classes are added,
/// this allows us to compute derived properties we expose.
void TargetLoweringBase::computeRegisterProperties(
    const TargetRegisterInfo *TRI) {
  static_assert(MVT::LAST_VALUETYPE <= MVT::MAX_ALLOWED_VALUETYPE,
                "Too many value types for ValueTypeActions to hold!");

  // Everything defaults to needing one register.
  for (unsigned i = 0; i != MVT::LAST_VALUETYPE; ++i) {
    NumRegistersForVT[i] = 1;
    RegisterTypeForVT[i] = TransformToType[i] = (MVT::SimpleValueType)i;
  }
  // ...except isVoid, which doesn't need any registers.
  NumRegistersForVT[MVT::isVoid] = 0;

  // Find the largest integer register class.
  unsigned LargestIntReg = MVT::LAST_INTEGER_VALUETYPE;
  for (; RegClassForVT[LargestIntReg] == nullptr; --LargestIntReg)
    assert(LargestIntReg != MVT::i1 && "No integer registers defined!");

  // Every integer value type larger than this largest register takes twice as
  // many registers to represent as the previous ValueType.
  for (unsigned ExpandedReg = LargestIntReg + 1;
       ExpandedReg <= MVT::LAST_INTEGER_VALUETYPE; ++ExpandedReg) {
    NumRegistersForVT[ExpandedReg] = 2*NumRegistersForVT[ExpandedReg-1];
    RegisterTypeForVT[ExpandedReg] = (MVT::SimpleValueType)LargestIntReg;
    TransformToType[ExpandedReg] = (MVT::SimpleValueType)(ExpandedReg - 1);
    ValueTypeActions.setTypeAction((MVT::SimpleValueType)ExpandedReg,
                                   TypeExpandInteger);
  }

  // Inspect all of the ValueType's smaller than the largest integer
  // register to see which ones need promotion.
  unsigned LegalIntReg = LargestIntReg;
  for (unsigned IntReg = LargestIntReg - 1;
       IntReg >= (unsigned)MVT::i1; --IntReg) {
    MVT IVT = (MVT::SimpleValueType)IntReg;
    if (isTypeLegal(IVT)) {
      LegalIntReg = IntReg;
    } else {
      RegisterTypeForVT[IntReg] = TransformToType[IntReg] =
        (MVT::SimpleValueType)LegalIntReg;
      ValueTypeActions.setTypeAction(IVT, TypePromoteInteger);
    }
  }

  // ppcf128 type is really two f64's.
  if (!isTypeLegal(MVT::ppcf128)) {
    if (isTypeLegal(MVT::f64)) {
      NumRegistersForVT[MVT::ppcf128] = 2*NumRegistersForVT[MVT::f64];
      RegisterTypeForVT[MVT::ppcf128] = MVT::f64;
      TransformToType[MVT::ppcf128] = MVT::f64;
      ValueTypeActions.setTypeAction(MVT::ppcf128, TypeExpandFloat);
    } else {
      NumRegistersForVT[MVT::ppcf128] = NumRegistersForVT[MVT::i128];
      RegisterTypeForVT[MVT::ppcf128] = RegisterTypeForVT[MVT::i128];
      TransformToType[MVT::ppcf128] = MVT::i128;
      ValueTypeActions.setTypeAction(MVT::ppcf128, TypeSoftenFloat);
    }
  }

  // Decide how to handle f128. If the target does not have native f128 support,
  // expand it to i128 and we will be generating soft float library calls.
  if (!isTypeLegal(MVT::f128)) {
    NumRegistersForVT[MVT::f128] = NumRegistersForVT[MVT::i128];
    RegisterTypeForVT[MVT::f128] = RegisterTypeForVT[MVT::i128];
    TransformToType[MVT::f128] = MVT::i128;
    ValueTypeActions.setTypeAction(MVT::f128, TypeSoftenFloat);
  }

  // Decide how to handle f64. If the target does not have native f64 support,
  // expand it to i64 and we will be generating soft float library calls.
  if (!isTypeLegal(MVT::f64)) {
    NumRegistersForVT[MVT::f64] = NumRegistersForVT[MVT::i64];
    RegisterTypeForVT[MVT::f64] = RegisterTypeForVT[MVT::i64];
    TransformToType[MVT::f64] = MVT::i64;
    ValueTypeActions.setTypeAction(MVT::f64, TypeSoftenFloat);
  }

  // Decide how to handle f32. If the target does not have native f32 support,
  // expand it to i32 and we will be generating soft float library calls.
  if (!isTypeLegal(MVT::f32)) {
    NumRegistersForVT[MVT::f32] = NumRegistersForVT[MVT::i32];
    RegisterTypeForVT[MVT::f32] = RegisterTypeForVT[MVT::i32];
    TransformToType[MVT::f32] = MVT::i32;
    ValueTypeActions.setTypeAction(MVT::f32, TypeSoftenFloat);
  }

  // Decide how to handle f16. If the target does not have native f16 support,
  // promote it to f32, because there are no f16 library calls (except for
  // conversions).
  if (!isTypeLegal(MVT::f16)) {
    // Allow targets to control how we legalize half.
    if (softPromoteHalfType()) {
      NumRegistersForVT[MVT::f16] = NumRegistersForVT[MVT::i16];
      RegisterTypeForVT[MVT::f16] = RegisterTypeForVT[MVT::i16];
      TransformToType[MVT::f16] = MVT::f32;
      ValueTypeActions.setTypeAction(MVT::f16, TypeSoftPromoteHalf);
    } else {
      NumRegistersForVT[MVT::f16] = NumRegistersForVT[MVT::f32];
      RegisterTypeForVT[MVT::f16] = RegisterTypeForVT[MVT::f32];
      TransformToType[MVT::f16] = MVT::f32;
      ValueTypeActions.setTypeAction(MVT::f16, TypePromoteFloat);
    }
  }

  // Loop over all of the vector value types to see which need transformations.
  for (unsigned i = MVT::FIRST_VECTOR_VALUETYPE;
       i <= (unsigned)MVT::LAST_VECTOR_VALUETYPE; ++i) {
    MVT VT = (MVT::SimpleValueType) i;
    if (isTypeLegal(VT))
      continue;

    MVT EltVT = VT.getVectorElementType();
    ElementCount EC = VT.getVectorElementCount();
    bool IsLegalWiderType = false;
    bool IsScalable = VT.isScalableVector();
    LegalizeTypeAction PreferredAction = getPreferredVectorAction(VT);
    switch (PreferredAction) {
    case TypePromoteInteger: {
      MVT::SimpleValueType EndVT = IsScalable ?
                                   MVT::LAST_INTEGER_SCALABLE_VECTOR_VALUETYPE :
                                   MVT::LAST_INTEGER_FIXEDLEN_VECTOR_VALUETYPE;
      // Try to promote the elements of integer vectors. If no legal
      // promotion was found, fall through to the widen-vector method.
      for (unsigned nVT = i + 1;
           (MVT::SimpleValueType)nVT <= EndVT; ++nVT) {
        MVT SVT = (MVT::SimpleValueType) nVT;
        // Promote vectors of integers to vectors with the same number
        // of elements, with a wider element type.
        if (SVT.getScalarSizeInBits() > EltVT.getSizeInBits() &&
            SVT.getVectorElementCount() == EC && isTypeLegal(SVT)) {
          TransformToType[i] = SVT;
          RegisterTypeForVT[i] = SVT;
          NumRegistersForVT[i] = 1;
          ValueTypeActions.setTypeAction(VT, TypePromoteInteger);
          IsLegalWiderType = true;
          break;
        }
      }
      if (IsLegalWiderType)
        break;
      LLVM_FALLTHROUGH;
    }

    case TypeWidenVector:
      if (isPowerOf2_32(EC.Min)) {
        // Try to widen the vector.
        for (unsigned nVT = i + 1; nVT <= MVT::LAST_VECTOR_VALUETYPE; ++nVT) {
          MVT SVT = (MVT::SimpleValueType) nVT;
          if (SVT.getVectorElementType() == EltVT &&
              SVT.isScalableVector() == IsScalable &&
              SVT.getVectorElementCount().Min > EC.Min && isTypeLegal(SVT)) {
            TransformToType[i] = SVT;
            RegisterTypeForVT[i] = SVT;
            NumRegistersForVT[i] = 1;
            ValueTypeActions.setTypeAction(VT, TypeWidenVector);
            IsLegalWiderType = true;
            break;
          }
        }
        if (IsLegalWiderType)
          break;
      } else {
        // Only widen to the next power of 2 to keep consistency with EVT.
        MVT NVT = VT.getPow2VectorType();
        if (isTypeLegal(NVT)) {
          TransformToType[i] = NVT;
          ValueTypeActions.setTypeAction(VT, TypeWidenVector);
          RegisterTypeForVT[i] = NVT;
          NumRegistersForVT[i] = 1;
          break;
        }
      }
      LLVM_FALLTHROUGH;

    case TypeSplitVector:
    case TypeScalarizeVector: {
      MVT IntermediateVT;
      MVT RegisterVT;
      unsigned NumIntermediates;
      unsigned NumRegisters = getVectorTypeBreakdownMVT(VT, IntermediateVT,
          NumIntermediates, RegisterVT, this);
      NumRegistersForVT[i] = NumRegisters;
      assert(NumRegistersForVT[i] == NumRegisters &&
             "NumRegistersForVT size cannot represent NumRegisters!");
      RegisterTypeForVT[i] = RegisterVT;

      MVT NVT = VT.getPow2VectorType();
      if (NVT == VT) {
        // Type is already a power of 2.  The default action is to split.
        TransformToType[i] = MVT::Other;
        if (PreferredAction == TypeScalarizeVector)
          ValueTypeActions.setTypeAction(VT, TypeScalarizeVector);
        else if (PreferredAction == TypeSplitVector)
          ValueTypeActions.setTypeAction(VT, TypeSplitVector);
        else if (EC.Min > 1)
          ValueTypeActions.setTypeAction(VT, TypeSplitVector);
        else
          ValueTypeActions.setTypeAction(VT, EC.Scalable
                                                 ? TypeScalarizeScalableVector
                                                 : TypeScalarizeVector);
      } else {
        TransformToType[i] = NVT;
        ValueTypeActions.setTypeAction(VT, TypeWidenVector);
      }
      break;
    }
    default:
      llvm_unreachable("Unknown vector legalization action!");
    }
  }

  // Determine the 'representative' register class for each value type.
  // An representative register class is the largest (meaning one which is
  // not a sub-register class / subreg register class) legal register class for
  // a group of value types. For example, on i386, i8, i16, and i32
  // representative would be GR32; while on x86_64 it's GR64.
  for (unsigned i = 0; i != MVT::LAST_VALUETYPE; ++i) {
    const TargetRegisterClass* RRC;
    uint8_t Cost;
    std::tie(RRC, Cost) = findRepresentativeClass(TRI, (MVT::SimpleValueType)i);
    RepRegClassForVT[i] = RRC;
    RepRegClassCostForVT[i] = Cost;
  }
}

EVT TargetLoweringBase::getSetCCResultType(const DataLayout &DL, LLVMContext &,
                                           EVT VT) const {
  assert(!VT.isVector() && "No default SetCC type for vectors!");
  return getPointerTy(DL).SimpleTy;
}

MVT::SimpleValueType TargetLoweringBase::getCmpLibcallReturnType() const {
  return MVT::i32; // return the default value
}

/// getVectorTypeBreakdown - Vector types are broken down into some number of
/// legal first class types.  For example, MVT::v8f32 maps to 2 MVT::v4f32
/// with Altivec or SSE1, or 8 promoted MVT::f64 values with the X86 FP stack.
/// Similarly, MVT::v2i64 turns into 4 MVT::i32 values with both PPC and X86.
///
/// This method returns the number of registers needed, and the VT for each
/// register.  It also returns the VT and quantity of the intermediate values
/// before they are promoted/expanded.
unsigned TargetLoweringBase::getVectorTypeBreakdown(LLVMContext &Context, EVT VT,
                                                EVT &IntermediateVT,
                                                unsigned &NumIntermediates,
                                                MVT &RegisterVT) const {
  ElementCount EltCnt = VT.getVectorElementCount();

  // If there is a wider vector type with the same element type as this one,
  // or a promoted vector type that has the same number of elements which
  // are wider, then we should convert to that legal vector type.
  // This handles things like <2 x float> -> <4 x float> and
  // <4 x i1> -> <4 x i32>.
  LegalizeTypeAction TA = getTypeAction(Context, VT);
  if (EltCnt.Min != 1 && (TA == TypeWidenVector || TA == TypePromoteInteger)) {
    EVT RegisterEVT = getTypeToTransformTo(Context, VT);
    if (isTypeLegal(RegisterEVT)) {
      IntermediateVT = RegisterEVT;
      RegisterVT = RegisterEVT.getSimpleVT();
      NumIntermediates = 1;
      return 1;
    }
  }

  // Figure out the right, legal destination reg to copy into.
  EVT EltTy = VT.getVectorElementType();

  unsigned NumVectorRegs = 1;

  // FIXME: We don't support non-power-of-2-sized vectors for now.  Ideally we
  // could break down into LHS/RHS like LegalizeDAG does.
  if (!isPowerOf2_32(EltCnt.Min)) {
    NumVectorRegs = EltCnt.Min;
    EltCnt.Min = 1;
  }

  // Divide the input until we get to a supported size.  This will always
  // end with a scalar if the target doesn't support vectors.
  while (EltCnt.Min > 1 &&
         !isTypeLegal(EVT::getVectorVT(Context, EltTy, EltCnt))) {
    EltCnt.Min >>= 1;
    NumVectorRegs <<= 1;
  }

  NumIntermediates = NumVectorRegs;

  EVT NewVT = EVT::getVectorVT(Context, EltTy, EltCnt);
  if (!isTypeLegal(NewVT))
    NewVT = EltTy;
  IntermediateVT = NewVT;

  MVT DestVT = getRegisterType(Context, NewVT);
  RegisterVT = DestVT;
  unsigned NewVTSize = NewVT.getSizeInBits();

  // Convert sizes such as i33 to i64.
  if (!isPowerOf2_32(NewVTSize))
    NewVTSize = NextPowerOf2(NewVTSize);

  if (EVT(DestVT).bitsLT(NewVT))   // Value is expanded, e.g. i64 -> i16.
    return NumVectorRegs*(NewVTSize/DestVT.getSizeInBits());

  // Otherwise, promotion or legal types use the same number of registers as
  // the vector decimated to the appropriate level.
  return NumVectorRegs;
}

bool TargetLoweringBase::isSuitableForJumpTable(const SwitchInst *SI,
                                                uint64_t NumCases,
                                                uint64_t Range,
                                                ProfileSummaryInfo *PSI,
                                                BlockFrequencyInfo *BFI) const {
  // FIXME: This function check the maximum table size and density, but the
  // minimum size is not checked. It would be nice if the minimum size is
  // also combined within this function. Currently, the minimum size check is
  // performed in findJumpTable() in SelectionDAGBuiler and
  // getEstimatedNumberOfCaseClusters() in BasicTTIImpl.
  const bool OptForSize =
      SI->getParent()->getParent()->hasOptSize() ||
      llvm::shouldOptimizeForSize(SI->getParent(), PSI, BFI);
  const unsigned MinDensity = getMinimumJumpTableDensity(OptForSize);
  const unsigned MaxJumpTableSize = getMaximumJumpTableSize();

  // Check whether the number of cases is small enough and
  // the range is dense enough for a jump table.
  return (OptForSize || Range <= MaxJumpTableSize) &&
         (NumCases * 100 >= Range * MinDensity);
}

/// Get the EVTs and ArgFlags collections that represent the legalized return
/// type of the given function.  This does not require a DAG or a return value,
/// and is suitable for use before any DAGs for the function are constructed.
/// TODO: Move this out of TargetLowering.cpp.
void llvm::GetReturnInfo(CallingConv::ID CC, Type *ReturnType,
                         AttributeList attr,
                         SmallVectorImpl<ISD::OutputArg> &Outs,
                         const TargetLowering &TLI, const DataLayout &DL) {
  SmallVector<EVT, 4> ValueVTs;
  ComputeValueVTs(TLI, DL, ReturnType, ValueVTs);
  unsigned NumValues = ValueVTs.size();
  if (NumValues == 0) return;

  for (unsigned j = 0, f = NumValues; j != f; ++j) {
    EVT VT = ValueVTs[j];
    ISD::NodeType ExtendKind = ISD::ANY_EXTEND;

    if (attr.hasAttribute(AttributeList::ReturnIndex, Attribute::SExt))
      ExtendKind = ISD::SIGN_EXTEND;
    else if (attr.hasAttribute(AttributeList::ReturnIndex, Attribute::ZExt))
      ExtendKind = ISD::ZERO_EXTEND;

    // FIXME: C calling convention requires the return type to be promoted to
    // at least 32-bit. But this is not necessary for non-C calling
    // conventions. The frontend should mark functions whose return values
    // require promoting with signext or zeroext attributes.
    if (ExtendKind != ISD::ANY_EXTEND && VT.isInteger()) {
      MVT MinVT = TLI.getRegisterType(ReturnType->getContext(), MVT::i32);
      if (VT.bitsLT(MinVT))
        VT = MinVT;
    }

    unsigned NumParts =
        TLI.getNumRegistersForCallingConv(ReturnType->getContext(), CC, VT);
    MVT PartVT =
        TLI.getRegisterTypeForCallingConv(ReturnType->getContext(), CC, VT);

    // 'inreg' on function refers to return value
    ISD::ArgFlagsTy Flags = ISD::ArgFlagsTy();
    if (attr.hasAttribute(AttributeList::ReturnIndex, Attribute::InReg))
      Flags.setInReg();

    // Propagate extension type if any
    if (attr.hasAttribute(AttributeList::ReturnIndex, Attribute::SExt))
      Flags.setSExt();
    else if (attr.hasAttribute(AttributeList::ReturnIndex, Attribute::ZExt))
      Flags.setZExt();

    for (unsigned i = 0; i < NumParts; ++i)
      Outs.push_back(ISD::OutputArg(Flags, PartVT, VT, /*isfixed=*/true, 0, 0));
  }
}

/// getByValTypeAlignment - Return the desired alignment for ByVal aggregate
/// function arguments in the caller parameter area.  This is the actual
/// alignment, not its logarithm.
unsigned TargetLoweringBase::getByValTypeAlignment(Type *Ty,
                                                   const DataLayout &DL) const {
  return DL.getABITypeAlign(Ty).value();
}

bool TargetLoweringBase::allowsMemoryAccessForAlignment(
    LLVMContext &Context, const DataLayout &DL, EVT VT, unsigned AddrSpace,
    unsigned Alignment, MachineMemOperand::Flags Flags, bool *Fast) const {
  // Check if the specified alignment is sufficient based on the data layout.
  // TODO: While using the data layout works in practice, a better solution
  // would be to implement this check directly (make this a virtual function).
  // For example, the ABI alignment may change based on software platform while
  // this function should only be affected by hardware implementation.
  Type *Ty = VT.getTypeForEVT(Context);
  if (Alignment >= DL.getABITypeAlign(Ty).value()) {
    // Assume that an access that meets the ABI-specified alignment is fast.
    if (Fast != nullptr)
      *Fast = true;
    return true;
  }

  // This is a misaligned access.
  return allowsMisalignedMemoryAccesses(VT, AddrSpace, Alignment, Flags, Fast);
}

bool TargetLoweringBase::allowsMemoryAccessForAlignment(
    LLVMContext &Context, const DataLayout &DL, EVT VT,
    const MachineMemOperand &MMO, bool *Fast) const {
  return allowsMemoryAccessForAlignment(Context, DL, VT, MMO.getAddrSpace(),
                                        MMO.getAlign().value(), MMO.getFlags(),
                                        Fast);
}

bool TargetLoweringBase::allowsMemoryAccess(
    LLVMContext &Context, const DataLayout &DL, EVT VT, unsigned AddrSpace,
    unsigned Alignment, MachineMemOperand::Flags Flags, bool *Fast) const {
  return allowsMemoryAccessForAlignment(Context, DL, VT, AddrSpace, Alignment,
                                        Flags, Fast);
}

bool TargetLoweringBase::allowsMemoryAccess(LLVMContext &Context,
                                            const DataLayout &DL, EVT VT,
                                            const MachineMemOperand &MMO,
                                            bool *Fast) const {
  return allowsMemoryAccess(Context, DL, VT, MMO.getAddrSpace(),
                            MMO.getAlign().value(), MMO.getFlags(), Fast);
}

BranchProbability TargetLoweringBase::getPredictableBranchThreshold() const {
  return BranchProbability(MinPercentageForPredictableBranch, 100);
}

//===----------------------------------------------------------------------===//
//  TargetTransformInfo Helpers
//===----------------------------------------------------------------------===//

int TargetLoweringBase::InstructionOpcodeToISD(unsigned Opcode) const {
  enum InstructionOpcodes {
#define HANDLE_INST(NUM, OPCODE, CLASS) OPCODE = NUM,
#define LAST_OTHER_INST(NUM) InstructionOpcodesCount = NUM
#include "llvm/IR/Instruction.def"
  };
  switch (static_cast<InstructionOpcodes>(Opcode)) {
  case Ret:            return 0;
  case Br:             return 0;
  case Switch:         return 0;
  case IndirectBr:     return 0;
  case Invoke:         return 0;
  case CallBr:         return 0;
  case Resume:         return 0;
  case Unreachable:    return 0;
  case CleanupRet:     return 0;
  case CatchRet:       return 0;
  case CatchPad:       return 0;
  case CatchSwitch:    return 0;
  case CleanupPad:     return 0;
  case FNeg:           return ISD::FNEG;
  case Add:            return ISD::ADD;
  case FAdd:           return ISD::FADD;
  case Sub:            return ISD::SUB;
  case FSub:           return ISD::FSUB;
  case Mul:            return ISD::MUL;
  case FMul:           return ISD::FMUL;
  case UDiv:           return ISD::UDIV;
  case SDiv:           return ISD::SDIV;
  case FDiv:           return ISD::FDIV;
  case URem:           return ISD::UREM;
  case SRem:           return ISD::SREM;
  case FRem:           return ISD::FREM;
  case Shl:            return ISD::SHL;
  case LShr:           return ISD::SRL;
  case AShr:           return ISD::SRA;
  case And:            return ISD::AND;
  case Or:             return ISD::OR;
  case Xor:            return ISD::XOR;
  case Alloca:         return 0;
  case Load:           return ISD::LOAD;
  case Store:          return ISD::STORE;
  case GetElementPtr:  return 0;
  case Fence:          return 0;
  case AtomicCmpXchg:  return 0;
  case AtomicRMW:      return 0;
  case Trunc:          return ISD::TRUNCATE;
  case ZExt:           return ISD::ZERO_EXTEND;
  case SExt:           return ISD::SIGN_EXTEND;
  case FPToUI:         return ISD::FP_TO_UINT;
  case FPToSI:         return ISD::FP_TO_SINT;
  case UIToFP:         return ISD::UINT_TO_FP;
  case SIToFP:         return ISD::SINT_TO_FP;
  case FPTrunc:        return ISD::FP_ROUND;
  case FPExt:          return ISD::FP_EXTEND;
  case PtrToInt:       return ISD::BITCAST;
  case IntToPtr:       return ISD::BITCAST;
  case BitCast:        return ISD::BITCAST;
  case AddrSpaceCast:  return ISD::ADDRSPACECAST;
  case ICmp:           return ISD::SETCC;
  case FCmp:           return ISD::SETCC;
  case PHI:            return 0;
  case Call:           return 0;
  case Select:         return ISD::SELECT;
  case UserOp1:        return 0;
  case UserOp2:        return 0;
  case VAArg:          return 0;
  case ExtractElement: return ISD::EXTRACT_VECTOR_ELT;
  case InsertElement:  return ISD::INSERT_VECTOR_ELT;
  case ShuffleVector:  return ISD::VECTOR_SHUFFLE;
  case ExtractValue:   return ISD::MERGE_VALUES;
  case InsertValue:    return ISD::MERGE_VALUES;
  case LandingPad:     return 0;
  case Freeze:         return ISD::FREEZE;
  }

  llvm_unreachable("Unknown instruction type encountered!");
}

std::pair<int, MVT>
TargetLoweringBase::getTypeLegalizationCost(const DataLayout &DL,
                                            Type *Ty) const {
  LLVMContext &C = Ty->getContext();
  EVT MTy = getValueType(DL, Ty);

  int Cost = 1;
  // We keep legalizing the type until we find a legal kind. We assume that
  // the only operation that costs anything is the split. After splitting
  // we need to handle two types.
  while (true) {
    LegalizeKind LK = getTypeConversion(C, MTy);

    if (LK.first == TypeLegal)
      return std::make_pair(Cost, MTy.getSimpleVT());

    if (LK.first == TypeSplitVector || LK.first == TypeExpandInteger)
      Cost *= 2;

    // Do not loop with f128 type.
    if (MTy == LK.second)
      return std::make_pair(Cost, MTy.getSimpleVT());

    // Keep legalizing the type.
    MTy = LK.second;
  }
}

Value *TargetLoweringBase::getDefaultSafeStackPointerLocation(IRBuilder<> &IRB,
                                                              bool UseTLS) const {
  // compiler-rt provides a variable with a magic name.  Targets that do not
  // link with compiler-rt may also provide such a variable.
  Module *M = IRB.GetInsertBlock()->getParent()->getParent();
  const char *UnsafeStackPtrVar = "__safestack_unsafe_stack_ptr";
  auto UnsafeStackPtr =
      dyn_cast_or_null<GlobalVariable>(M->getNamedValue(UnsafeStackPtrVar));

  Type *StackPtrTy = Type::getInt8PtrTy(M->getContext());

  if (!UnsafeStackPtr) {
    auto TLSModel = UseTLS ?
        GlobalValue::InitialExecTLSModel :
        GlobalValue::NotThreadLocal;
    // The global variable is not defined yet, define it ourselves.
    // We use the initial-exec TLS model because we do not support the
    // variable living anywhere other than in the main executable.
    UnsafeStackPtr = new GlobalVariable(
        *M, StackPtrTy, false, GlobalValue::ExternalLinkage, nullptr,
        UnsafeStackPtrVar, nullptr, TLSModel);
  } else {
    // The variable exists, check its type and attributes.
    if (UnsafeStackPtr->getValueType() != StackPtrTy)
      report_fatal_error(Twine(UnsafeStackPtrVar) + " must have void* type");
    if (UseTLS != UnsafeStackPtr->isThreadLocal())
      report_fatal_error(Twine(UnsafeStackPtrVar) + " must " +
                         (UseTLS ? "" : "not ") + "be thread-local");
  }
  return UnsafeStackPtr;
}

Value *TargetLoweringBase::getSafeStackPointerLocation(IRBuilder<> &IRB) const {
  if (!TM.getTargetTriple().isAndroid())
    return getDefaultSafeStackPointerLocation(IRB, true);

  // Android provides a libc function to retrieve the address of the current
  // thread's unsafe stack pointer.
  Module *M = IRB.GetInsertBlock()->getParent()->getParent();
  Type *StackPtrTy = Type::getInt8PtrTy(M->getContext());
  FunctionCallee Fn = M->getOrInsertFunction("__safestack_pointer_address",
                                             StackPtrTy->getPointerTo(0));
  return IRB.CreateCall(Fn);
}

//===----------------------------------------------------------------------===//
//  Loop Strength Reduction hooks
//===----------------------------------------------------------------------===//

/// isLegalAddressingMode - Return true if the addressing mode represented
/// by AM is legal for this target, for a load/store of the specified type.
bool TargetLoweringBase::isLegalAddressingMode(const DataLayout &DL,
                                               const AddrMode &AM, Type *Ty,
                                               unsigned AS, Instruction *I) const {
  // The default implementation of this implements a conservative RISCy, r+r and
  // r+i addr mode.

  // Allows a sign-extended 16-bit immediate field.
  if (AM.BaseOffs <= -(1LL << 16) || AM.BaseOffs >= (1LL << 16)-1)
    return false;

  // No global is ever allowed as a base.
  if (AM.BaseGV)
    return false;

  // Only support r+r,
  switch (AM.Scale) {
  case 0:  // "r+i" or just "i", depending on HasBaseReg.
    break;
  case 1:
    if (AM.HasBaseReg && AM.BaseOffs)  // "r+r+i" is not allowed.
      return false;
    // Otherwise we have r+r or r+i.
    break;
  case 2:
    if (AM.HasBaseReg || AM.BaseOffs)  // 2*r+r  or  2*r+i is not allowed.
      return false;
    // Allow 2*r as r+r.
    break;
  default: // Don't allow n * r
    return false;
  }

  return true;
}

//===----------------------------------------------------------------------===//
//  Stack Protector
//===----------------------------------------------------------------------===//

// For OpenBSD return its special guard variable. Otherwise return nullptr,
// so that SelectionDAG handle SSP.
Value *TargetLoweringBase::getIRStackGuard(IRBuilder<> &IRB) const {
  if (getTargetMachine().getTargetTriple().isOSOpenBSD()) {
    Module &M = *IRB.GetInsertBlock()->getParent()->getParent();
    PointerType *PtrTy = Type::getInt8PtrTy(M.getContext());
    return M.getOrInsertGlobal("__guard_local", PtrTy);
  }
  return nullptr;
}

// Currently only support "standard" __stack_chk_guard.
// TODO: add LOAD_STACK_GUARD support.
void TargetLoweringBase::insertSSPDeclarations(Module &M) const {
  if (!M.getNamedValue("__stack_chk_guard"))
    new GlobalVariable(M, Type::getInt8PtrTy(M.getContext()), false,
                       GlobalVariable::ExternalLinkage,
                       nullptr, "__stack_chk_guard");
}

// Currently only support "standard" __stack_chk_guard.
// TODO: add LOAD_STACK_GUARD support.
Value *TargetLoweringBase::getSDagStackGuard(const Module &M) const {
  return M.getNamedValue("__stack_chk_guard");
}

Function *TargetLoweringBase::getSSPStackGuardCheck(const Module &M) const {
  return nullptr;
}

unsigned TargetLoweringBase::getMinimumJumpTableEntries() const {
  return MinimumJumpTableEntries;
}

void TargetLoweringBase::setMinimumJumpTableEntries(unsigned Val) {
  MinimumJumpTableEntries = Val;
}

unsigned TargetLoweringBase::getMinimumJumpTableDensity(bool OptForSize) const {
  return OptForSize ? OptsizeJumpTableDensity : JumpTableDensity;
}

unsigned TargetLoweringBase::getMaximumJumpTableSize() const {
  return MaximumJumpTableSize;
}

void TargetLoweringBase::setMaximumJumpTableSize(unsigned Val) {
  MaximumJumpTableSize = Val;
}

bool TargetLoweringBase::isJumpTableRelative() const {
  return getTargetMachine().isPositionIndependent();
}

//===----------------------------------------------------------------------===//
//  Reciprocal Estimates
//===----------------------------------------------------------------------===//

/// Get the reciprocal estimate attribute string for a function that will
/// override the target defaults.
static StringRef getRecipEstimateForFunc(MachineFunction &MF) {
  const Function &F = MF.getFunction();
  return F.getFnAttribute("reciprocal-estimates").getValueAsString();
}

/// Construct a string for the given reciprocal operation of the given type.
/// This string should match the corresponding option to the front-end's
/// "-mrecip" flag assuming those strings have been passed through in an
/// attribute string. For example, "vec-divf" for a division of a vXf32.
static std::string getReciprocalOpName(bool IsSqrt, EVT VT) {
  std::string Name = VT.isVector() ? "vec-" : "";

  Name += IsSqrt ? "sqrt" : "div";

  // TODO: Handle "half" or other float types?
  if (VT.getScalarType() == MVT::f64) {
    Name += "d";
  } else {
    assert(VT.getScalarType() == MVT::f32 &&
           "Unexpected FP type for reciprocal estimate");
    Name += "f";
  }

  return Name;
}

/// Return the character position and value (a single numeric character) of a
/// customized refinement operation in the input string if it exists. Return
/// false if there is no customized refinement step count.
static bool parseRefinementStep(StringRef In, size_t &Position,
                                uint8_t &Value) {
  const char RefStepToken = ':';
  Position = In.find(RefStepToken);
  if (Position == StringRef::npos)
    return false;

  StringRef RefStepString = In.substr(Position + 1);
  // Allow exactly one numeric character for the additional refinement
  // step parameter.
  if (RefStepString.size() == 1) {
    char RefStepChar = RefStepString[0];
    if (RefStepChar >= '0' && RefStepChar <= '9') {
      Value = RefStepChar - '0';
      return true;
    }
  }
  report_fatal_error("Invalid refinement step for -recip.");
}

/// For the input attribute string, return one of the ReciprocalEstimate enum
/// status values (enabled, disabled, or not specified) for this operation on
/// the specified data type.
static int getOpEnabled(bool IsSqrt, EVT VT, StringRef Override) {
  if (Override.empty())
    return TargetLoweringBase::ReciprocalEstimate::Unspecified;

  SmallVector<StringRef, 4> OverrideVector;
  Override.split(OverrideVector, ',');
  unsigned NumArgs = OverrideVector.size();

  // Check if "all", "none", or "default" was specified.
  if (NumArgs == 1) {
    // Look for an optional setting of the number of refinement steps needed
    // for this type of reciprocal operation.
    size_t RefPos;
    uint8_t RefSteps;
    if (parseRefinementStep(Override, RefPos, RefSteps)) {
      // Split the string for further processing.
      Override = Override.substr(0, RefPos);
    }

    // All reciprocal types are enabled.
    if (Override == "all")
      return TargetLoweringBase::ReciprocalEstimate::Enabled;

    // All reciprocal types are disabled.
    if (Override == "none")
      return TargetLoweringBase::ReciprocalEstimate::Disabled;

    // Target defaults for enablement are used.
    if (Override == "default")
      return TargetLoweringBase::ReciprocalEstimate::Unspecified;
  }

  // The attribute string may omit the size suffix ('f'/'d').
  std::string VTName = getReciprocalOpName(IsSqrt, VT);
  std::string VTNameNoSize = VTName;
  VTNameNoSize.pop_back();
  static const char DisabledPrefix = '!';

  for (StringRef RecipType : OverrideVector) {
    size_t RefPos;
    uint8_t RefSteps;
    if (parseRefinementStep(RecipType, RefPos, RefSteps))
      RecipType = RecipType.substr(0, RefPos);

    // Ignore the disablement token for string matching.
    bool IsDisabled = RecipType[0] == DisabledPrefix;
    if (IsDisabled)
      RecipType = RecipType.substr(1);

    if (RecipType.equals(VTName) || RecipType.equals(VTNameNoSize))
      return IsDisabled ? TargetLoweringBase::ReciprocalEstimate::Disabled
                        : TargetLoweringBase::ReciprocalEstimate::Enabled;
  }

  return TargetLoweringBase::ReciprocalEstimate::Unspecified;
}

/// For the input attribute string, return the customized refinement step count
/// for this operation on the specified data type. If the step count does not
/// exist, return the ReciprocalEstimate enum value for unspecified.
static int getOpRefinementSteps(bool IsSqrt, EVT VT, StringRef Override) {
  if (Override.empty())
    return TargetLoweringBase::ReciprocalEstimate::Unspecified;

  SmallVector<StringRef, 4> OverrideVector;
  Override.split(OverrideVector, ',');
  unsigned NumArgs = OverrideVector.size();

  // Check if "all", "default", or "none" was specified.
  if (NumArgs == 1) {
    // Look for an optional setting of the number of refinement steps needed
    // for this type of reciprocal operation.
    size_t RefPos;
    uint8_t RefSteps;
    if (!parseRefinementStep(Override, RefPos, RefSteps))
      return TargetLoweringBase::ReciprocalEstimate::Unspecified;

    // Split the string for further processing.
    Override = Override.substr(0, RefPos);
    assert(Override != "none" &&
           "Disabled reciprocals, but specifed refinement steps?");

    // If this is a general override, return the specified number of steps.
    if (Override == "all" || Override == "default")
      return RefSteps;
  }

  // The attribute string may omit the size suffix ('f'/'d').
  std::string VTName = getReciprocalOpName(IsSqrt, VT);
  std::string VTNameNoSize = VTName;
  VTNameNoSize.pop_back();

  for (StringRef RecipType : OverrideVector) {
    size_t RefPos;
    uint8_t RefSteps;
    if (!parseRefinementStep(RecipType, RefPos, RefSteps))
      continue;

    RecipType = RecipType.substr(0, RefPos);
    if (RecipType.equals(VTName) || RecipType.equals(VTNameNoSize))
      return RefSteps;
  }

  return TargetLoweringBase::ReciprocalEstimate::Unspecified;
}

int TargetLoweringBase::getRecipEstimateSqrtEnabled(EVT VT,
                                                    MachineFunction &MF) const {
  return getOpEnabled(true, VT, getRecipEstimateForFunc(MF));
}

int TargetLoweringBase::getRecipEstimateDivEnabled(EVT VT,
                                                   MachineFunction &MF) const {
  return getOpEnabled(false, VT, getRecipEstimateForFunc(MF));
}

int TargetLoweringBase::getSqrtRefinementSteps(EVT VT,
                                               MachineFunction &MF) const {
  return getOpRefinementSteps(true, VT, getRecipEstimateForFunc(MF));
}

int TargetLoweringBase::getDivRefinementSteps(EVT VT,
                                              MachineFunction &MF) const {
  return getOpRefinementSteps(false, VT, getRecipEstimateForFunc(MF));
}

void TargetLoweringBase::finalizeLowering(MachineFunction &MF) const {
  MF.getRegInfo().freezeReservedRegs(MF);
}

MachineMemOperand::Flags
TargetLoweringBase::getLoadMemOperandFlags(const LoadInst &LI,
                                           const DataLayout &DL) const {
  MachineMemOperand::Flags Flags = MachineMemOperand::MOLoad;
  if (LI.isVolatile())
    Flags |= MachineMemOperand::MOVolatile;

  if (LI.hasMetadata(LLVMContext::MD_nontemporal))
    Flags |= MachineMemOperand::MONonTemporal;

  if (LI.hasMetadata(LLVMContext::MD_invariant_load))
    Flags |= MachineMemOperand::MOInvariant;

  if (isDereferenceablePointer(LI.getPointerOperand(), LI.getType(), DL))
    Flags |= MachineMemOperand::MODereferenceable;

  Flags |= getTargetMMOFlags(LI);
  return Flags;
}

MachineMemOperand::Flags
TargetLoweringBase::getStoreMemOperandFlags(const StoreInst &SI,
                                            const DataLayout &DL) const {
  MachineMemOperand::Flags Flags = MachineMemOperand::MOStore;

  if (SI.isVolatile())
    Flags |= MachineMemOperand::MOVolatile;

  if (SI.hasMetadata(LLVMContext::MD_nontemporal))
    Flags |= MachineMemOperand::MONonTemporal;

  // FIXME: Not preserving dereferenceable
  Flags |= getTargetMMOFlags(SI);
  return Flags;
}

MachineMemOperand::Flags
TargetLoweringBase::getAtomicMemOperandFlags(const Instruction &AI,
                                             const DataLayout &DL) const {
  auto Flags = MachineMemOperand::MOLoad | MachineMemOperand::MOStore;

  if (const AtomicRMWInst *RMW = dyn_cast<AtomicRMWInst>(&AI)) {
    if (RMW->isVolatile())
      Flags |= MachineMemOperand::MOVolatile;
  } else if (const AtomicCmpXchgInst *CmpX = dyn_cast<AtomicCmpXchgInst>(&AI)) {
    if (CmpX->isVolatile())
      Flags |= MachineMemOperand::MOVolatile;
  } else
    llvm_unreachable("not an atomic instruction");

  // FIXME: Not preserving dereferenceable
  Flags |= getTargetMMOFlags(AI);
  return Flags;
}

//===----------------------------------------------------------------------===//
//  GlobalISel Hooks
//===----------------------------------------------------------------------===//

bool TargetLoweringBase::shouldLocalize(const MachineInstr &MI,
                                        const TargetTransformInfo *TTI) const {
  auto &MF = *MI.getMF();
  auto &MRI = MF.getRegInfo();
  // Assuming a spill and reload of a value has a cost of 1 instruction each,
  // this helper function computes the maximum number of uses we should consider
  // for remat. E.g. on arm64 global addresses take 2 insts to materialize. We
  // break even in terms of code size when the original MI has 2 users vs
  // choosing to potentially spill. Any more than 2 users we we have a net code
  // size increase. This doesn't take into account register pressure though.
  auto maxUses = [](unsigned RematCost) {
    // A cost of 1 means remats are basically free.
    if (RematCost == 1)
      return UINT_MAX;
    if (RematCost == 2)
      return 2U;

    // Remat is too expensive, only sink if there's one user.
    if (RematCost > 2)
      return 1U;
    llvm_unreachable("Unexpected remat cost");
  };

  // Helper to walk through uses and terminate if we've reached a limit. Saves
  // us spending time traversing uses if all we want to know is if it's >= min.
  auto isUsesAtMost = [&](unsigned Reg, unsigned MaxUses) {
    unsigned NumUses = 0;
    auto UI = MRI.use_instr_nodbg_begin(Reg), UE = MRI.use_instr_nodbg_end();
    for (; UI != UE && NumUses < MaxUses; ++UI) {
      NumUses++;
    }
    // If we haven't reached the end yet then there are more than MaxUses users.
    return UI == UE;
  };

  switch (MI.getOpcode()) {
  default:
    return false;
  // Constants-like instructions should be close to their users.
  // We don't want long live-ranges for them.
  case TargetOpcode::G_CONSTANT:
  case TargetOpcode::G_FCONSTANT:
  case TargetOpcode::G_FRAME_INDEX:
  case TargetOpcode::G_INTTOPTR:
    return true;
  case TargetOpcode::G_GLOBAL_VALUE: {
    unsigned RematCost = TTI->getGISelRematGlobalCost();
    Register Reg = MI.getOperand(0).getReg();
    unsigned MaxUses = maxUses(RematCost);
    if (MaxUses == UINT_MAX)
      return true; // Remats are "free" so always localize.
    bool B = isUsesAtMost(Reg, MaxUses);
    return B;
  }
  }
}<|MERGE_RESOLUTION|>--- conflicted
+++ resolved
@@ -947,8 +947,7 @@
     // there are no skipped intermediate vector types in the simple types.
     if (!EltVT.isSimple())
       break;
-    MVT LargerVector =
-        MVT::getVectorVT(EltVT.getSimpleVT(), NumElts, VT.isScalableVector());
+    MVT LargerVector = MVT::getVectorVT(EltVT.getSimpleVT(), NumElts);
     if (LargerVector == MVT())
       break;
 
@@ -964,12 +963,7 @@
   }
 
   // Vectors with illegal element types are expanded.
-<<<<<<< HEAD
-  EVT NVT = EVT::getVectorVT(Context, EltVT, VT.getVectorNumElements() / 2,
-                             VT.isScalableVector());
-=======
   EVT NVT = EVT::getVectorVT(Context, EltVT, VT.getVectorElementCount() / 2);
->>>>>>> a7fecbbc
   return LegalizeKind(TypeSplitVector, NVT);
 }
 

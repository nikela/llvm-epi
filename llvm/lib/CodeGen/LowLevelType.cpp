--- conflicted
+++ resolved
@@ -19,13 +19,13 @@
 
 LLT llvm::getLLTForType(Type &Ty, const DataLayout &DL) {
   if (auto VTy = dyn_cast<VectorType>(&Ty)) {
-<<<<<<< HEAD
-    auto NumElements = VTy->getNumElements();
+    auto NumElements = isa<FixedVectorType>(VTy)
+                           ? VTy->getNumElements()
+                           : cast<ScalableVectorType>(VTy)->getMinNumElements();
     bool Scalable = isa<ScalableVectorType>(VTy);
-=======
-    auto NumElements = cast<FixedVectorType>(VTy)->getNumElements();
->>>>>>> 4f3bec9a
     LLT ScalarTy = getLLTForType(*VTy->getElementType(), DL);
+    // FIXME: This does not seem right for scalable vectors but it's been like
+    // this for long so this may have further impact.
     if (NumElements == 1)
       return ScalarTy;
     return LLT::vector(NumElements, ScalarTy, Scalable);

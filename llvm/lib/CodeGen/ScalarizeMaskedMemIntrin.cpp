--- conflicted
+++ resolved
@@ -396,14 +396,7 @@
   Value *Mask = CI->getArgOperand(2);
   Value *Src0 = CI->getArgOperand(3);
 
-<<<<<<< HEAD
-  assert(!isa<ScalableVectorType>(CI->getType()) &&
-         "Cannot scalarize masked gather for scalable vector types");
-
-  VectorType *VecType = cast<VectorType>(CI->getType());
-=======
   auto *VecType = cast<FixedVectorType>(CI->getType());
->>>>>>> 4f3bec9a
   Type *EltTy = VecType->getElementType();
 
   IRBuilder<> Builder(CI->getContext());
@@ -527,14 +520,8 @@
   Value *Alignment = CI->getArgOperand(2);
   Value *Mask = CI->getArgOperand(3);
 
-<<<<<<< HEAD
-  assert(isa<VectorType>(Src->getType()) &&
-         !isa<ScalableVectorType>(Src->getType()) &&
-         "Unexpected data type in masked scatter intrinsic");
-=======
   auto *SrcFVTy = cast<FixedVectorType>(Src->getType());
 
->>>>>>> 4f3bec9a
   assert(
       isa<VectorType>(Ptrs->getType()) &&
       isa<PointerType>(cast<VectorType>(Ptrs->getType())->getElementType()) &&

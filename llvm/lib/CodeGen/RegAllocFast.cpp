--- conflicted
+++ resolved
@@ -255,16 +255,9 @@
 
   // Allocate a new stack object for this spill location...
   const TargetRegisterClass &RC = *MRI->getRegClass(VirtReg);
-<<<<<<< HEAD
-  int FrameIdx;
-  unsigned Align = TRI->getSpillAlignment(RC);
-  unsigned Size = TRI->getSpillSize(RC);
-  FrameIdx = MFI->CreateSpillStackObject(Size, Align);
-=======
   unsigned Size = TRI->getSpillSize(RC);
   Align Alignment = TRI->getSpillAlign(RC);
   int FrameIdx = MFI->CreateSpillStackObject(Size, Alignment);
->>>>>>> 55478b23
 
   // Assign the slot.
   StackSlotForVirtReg[VirtReg] = FrameIdx;

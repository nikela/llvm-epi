--- conflicted
+++ resolved
@@ -91,16 +91,9 @@
 }
 
 unsigned VirtRegMap::createSpillSlot(const TargetRegisterClass *RC) {
-<<<<<<< HEAD
-  int SS;
-  unsigned Align = TRI->getSpillAlignment(*RC);
-  unsigned Size = TRI->getSpillSize(*RC);
-  SS = MF->getFrameInfo().CreateSpillStackObject(Size, Align);
-=======
   unsigned Size = TRI->getSpillSize(*RC);
   Align Alignment = TRI->getSpillAlign(*RC);
   int SS = MF->getFrameInfo().CreateSpillStackObject(Size, Alignment);
->>>>>>> 55478b23
   ++NumSpillSlots;
   return SS;
 }

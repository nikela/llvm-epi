//===- llvm/Analysis/TargetTransformInfo.cpp ------------------------------===//
//
// Part of the LLVM Project, under the Apache License v2.0 with LLVM Exceptions.
// See https://llvm.org/LICENSE.txt for license information.
// SPDX-License-Identifier: Apache-2.0 WITH LLVM-exception
//
//===----------------------------------------------------------------------===//

#include "llvm/Analysis/TargetTransformInfo.h"
#include "llvm/Analysis/CFG.h"
#include "llvm/Analysis/LoopIterator.h"
#include "llvm/Analysis/TargetTransformInfoImpl.h"
#include "llvm/IR/CFG.h"
#include "llvm/IR/Dominators.h"
#include "llvm/IR/Instruction.h"
#include "llvm/IR/Instructions.h"
#include "llvm/IR/IntrinsicInst.h"
#include "llvm/IR/Module.h"
#include "llvm/IR/Operator.h"
#include "llvm/IR/PatternMatch.h"
#include "llvm/InitializePasses.h"
#include "llvm/Support/CommandLine.h"
#include <utility>

using namespace llvm;
using namespace PatternMatch;

#define DEBUG_TYPE "tti"

static cl::opt<bool> EnableReduxCost("costmodel-reduxcost", cl::init(false),
                                     cl::Hidden,
                                     cl::desc("Recognize reduction patterns."));

static cl::opt<unsigned> CacheLineSize(
    "cache-line-size", cl::init(0), cl::Hidden,
    cl::desc("Use this to override the target cache line size when "
             "specified by the user."));

namespace {
/// No-op implementation of the TTI interface using the utility base
/// classes.
///
/// This is used when no target specific information is available.
struct NoTTIImpl : TargetTransformInfoImplCRTPBase<NoTTIImpl> {
  explicit NoTTIImpl(const DataLayout &DL)
      : TargetTransformInfoImplCRTPBase<NoTTIImpl>(DL) {}
};
} // namespace

bool HardwareLoopInfo::canAnalyze(LoopInfo &LI) {
  // If the loop has irreducible control flow, it can not be converted to
  // Hardware loop.
  LoopBlocksRPO RPOT(L);
  RPOT.perform(&LI);
  if (containsIrreducibleCFG<const BasicBlock *>(RPOT, LI))
    return false;
  return true;
}

IntrinsicCostAttributes::IntrinsicCostAttributes(
    Intrinsic::ID Id, const CallBase &CI, InstructionCost ScalarizationCost,
    bool TypeBasedOnly)
    : II(dyn_cast<IntrinsicInst>(&CI)), RetTy(CI.getType()), IID(Id),
      ScalarizationCost(ScalarizationCost) {

  if (const auto *FPMO = dyn_cast<FPMathOperator>(&CI))
    FMF = FPMO->getFastMathFlags();

  if (!TypeBasedOnly)
    Arguments.insert(Arguments.begin(), CI.arg_begin(), CI.arg_end());
  FunctionType *FTy = CI.getCalledFunction()->getFunctionType();
  ParamTys.insert(ParamTys.begin(), FTy->param_begin(), FTy->param_end());
}

IntrinsicCostAttributes::IntrinsicCostAttributes(Intrinsic::ID Id, Type *RTy,
                                                 ArrayRef<Type *> Tys,
                                                 FastMathFlags Flags,
                                                 const IntrinsicInst *I,
                                                 InstructionCost ScalarCost)
    : II(I), RetTy(RTy), IID(Id), FMF(Flags), ScalarizationCost(ScalarCost) {
  ParamTys.insert(ParamTys.begin(), Tys.begin(), Tys.end());
}

IntrinsicCostAttributes::IntrinsicCostAttributes(Intrinsic::ID Id, Type *Ty,
                                                 ArrayRef<const Value *> Args)
    : RetTy(Ty), IID(Id) {

  Arguments.insert(Arguments.begin(), Args.begin(), Args.end());
  ParamTys.reserve(Arguments.size());
  for (unsigned Idx = 0, Size = Arguments.size(); Idx != Size; ++Idx)
    ParamTys.push_back(Arguments[Idx]->getType());
}

IntrinsicCostAttributes::IntrinsicCostAttributes(Intrinsic::ID Id, Type *RTy,
                                                 ArrayRef<const Value *> Args,
                                                 ArrayRef<Type *> Tys,
                                                 FastMathFlags Flags,
                                                 const IntrinsicInst *I,
                                                 InstructionCost ScalarCost)
    : II(I), RetTy(RTy), IID(Id), FMF(Flags), ScalarizationCost(ScalarCost) {
  ParamTys.insert(ParamTys.begin(), Tys.begin(), Tys.end());
  Arguments.insert(Arguments.begin(), Args.begin(), Args.end());
}

bool HardwareLoopInfo::isHardwareLoopCandidate(ScalarEvolution &SE,
                                               LoopInfo &LI, DominatorTree &DT,
                                               bool ForceNestedLoop,
                                               bool ForceHardwareLoopPHI) {
  SmallVector<BasicBlock *, 4> ExitingBlocks;
  L->getExitingBlocks(ExitingBlocks);

  for (BasicBlock *BB : ExitingBlocks) {
    // If we pass the updated counter back through a phi, we need to know
    // which latch the updated value will be coming from.
    if (!L->isLoopLatch(BB)) {
      if (ForceHardwareLoopPHI || CounterInReg)
        continue;
    }

    const SCEV *EC = SE.getExitCount(L, BB);
    if (isa<SCEVCouldNotCompute>(EC))
      continue;
    if (const SCEVConstant *ConstEC = dyn_cast<SCEVConstant>(EC)) {
      if (ConstEC->getValue()->isZero())
        continue;
    } else if (!SE.isLoopInvariant(EC, L))
      continue;

    if (SE.getTypeSizeInBits(EC->getType()) > CountType->getBitWidth())
      continue;

    // If this exiting block is contained in a nested loop, it is not eligible
    // for insertion of the branch-and-decrement since the inner loop would
    // end up messing up the value in the CTR.
    if (!IsNestingLegal && LI.getLoopFor(BB) != L && !ForceNestedLoop)
      continue;

    // We now have a loop-invariant count of loop iterations (which is not the
    // constant zero) for which we know that this loop will not exit via this
    // existing block.

    // We need to make sure that this block will run on every loop iteration.
    // For this to be true, we must dominate all blocks with backedges. Such
    // blocks are in-loop predecessors to the header block.
    bool NotAlways = false;
    for (BasicBlock *Pred : predecessors(L->getHeader())) {
      if (!L->contains(Pred))
        continue;

      if (!DT.dominates(BB, Pred)) {
        NotAlways = true;
        break;
      }
    }

    if (NotAlways)
      continue;

    // Make sure this blocks ends with a conditional branch.
    Instruction *TI = BB->getTerminator();
    if (!TI)
      continue;

    if (BranchInst *BI = dyn_cast<BranchInst>(TI)) {
      if (!BI->isConditional())
        continue;

      ExitBranch = BI;
    } else
      continue;

    // Note that this block may not be the loop latch block, even if the loop
    // has a latch block.
    ExitBlock = BB;
    ExitCount = EC;
    break;
  }

  if (!ExitBlock)
    return false;
  return true;
}

TargetTransformInfo::TargetTransformInfo(const DataLayout &DL)
    : TTIImpl(new Model<NoTTIImpl>(NoTTIImpl(DL))) {}

TargetTransformInfo::~TargetTransformInfo() = default;

TargetTransformInfo::TargetTransformInfo(TargetTransformInfo &&Arg)
    : TTIImpl(std::move(Arg.TTIImpl)) {}

TargetTransformInfo &TargetTransformInfo::operator=(TargetTransformInfo &&RHS) {
  TTIImpl = std::move(RHS.TTIImpl);
  return *this;
}

unsigned TargetTransformInfo::getInliningThresholdMultiplier() const {
  return TTIImpl->getInliningThresholdMultiplier();
}

unsigned
TargetTransformInfo::adjustInliningThreshold(const CallBase *CB) const {
  return TTIImpl->adjustInliningThreshold(CB);
}

int TargetTransformInfo::getInlinerVectorBonusPercent() const {
  return TTIImpl->getInlinerVectorBonusPercent();
}

InstructionCost
TargetTransformInfo::getGEPCost(Type *PointeeType, const Value *Ptr,
                                ArrayRef<const Value *> Operands,
                                TTI::TargetCostKind CostKind) const {
  return TTIImpl->getGEPCost(PointeeType, Ptr, Operands, CostKind);
}

unsigned TargetTransformInfo::getEstimatedNumberOfCaseClusters(
    const SwitchInst &SI, unsigned &JTSize, ProfileSummaryInfo *PSI,
    BlockFrequencyInfo *BFI) const {
  return TTIImpl->getEstimatedNumberOfCaseClusters(SI, JTSize, PSI, BFI);
}

InstructionCost
TargetTransformInfo::getInstructionCost(const User *U,
                                        ArrayRef<const Value *> Operands,
                                        enum TargetCostKind CostKind) const {
  InstructionCost Cost = TTIImpl->getInstructionCost(U, Operands, CostKind);
  assert((CostKind == TTI::TCK_RecipThroughput || Cost >= 0) &&
         "TTI should not produce negative costs!");
  return Cost;
}

BranchProbability TargetTransformInfo::getPredictableBranchThreshold() const {
  return TTIImpl->getPredictableBranchThreshold();
}

bool TargetTransformInfo::hasBranchDivergence() const {
  return TTIImpl->hasBranchDivergence();
}

bool TargetTransformInfo::useGPUDivergenceAnalysis() const {
  return TTIImpl->useGPUDivergenceAnalysis();
}

bool TargetTransformInfo::isSourceOfDivergence(const Value *V) const {
  return TTIImpl->isSourceOfDivergence(V);
}

bool llvm::TargetTransformInfo::isAlwaysUniform(const Value *V) const {
  return TTIImpl->isAlwaysUniform(V);
}

unsigned TargetTransformInfo::getFlatAddressSpace() const {
  return TTIImpl->getFlatAddressSpace();
}

bool TargetTransformInfo::collectFlatAddressOperands(
    SmallVectorImpl<int> &OpIndexes, Intrinsic::ID IID) const {
  return TTIImpl->collectFlatAddressOperands(OpIndexes, IID);
}

bool TargetTransformInfo::isNoopAddrSpaceCast(unsigned FromAS,
                                              unsigned ToAS) const {
  return TTIImpl->isNoopAddrSpaceCast(FromAS, ToAS);
}

bool TargetTransformInfo::canHaveNonUndefGlobalInitializerInAddressSpace(
    unsigned AS) const {
  return TTIImpl->canHaveNonUndefGlobalInitializerInAddressSpace(AS);
}

unsigned TargetTransformInfo::getAssumedAddrSpace(const Value *V) const {
  return TTIImpl->getAssumedAddrSpace(V);
}

std::pair<const Value *, unsigned>
TargetTransformInfo::getPredicatedAddrSpace(const Value *V) const {
  return TTIImpl->getPredicatedAddrSpace(V);
}

Value *TargetTransformInfo::rewriteIntrinsicWithAddressSpace(
    IntrinsicInst *II, Value *OldV, Value *NewV) const {
  return TTIImpl->rewriteIntrinsicWithAddressSpace(II, OldV, NewV);
}

bool TargetTransformInfo::isLoweredToCall(const Function *F) const {
  return TTIImpl->isLoweredToCall(F);
}

bool TargetTransformInfo::isHardwareLoopProfitable(
    Loop *L, ScalarEvolution &SE, AssumptionCache &AC,
    TargetLibraryInfo *LibInfo, HardwareLoopInfo &HWLoopInfo) const {
  return TTIImpl->isHardwareLoopProfitable(L, SE, AC, LibInfo, HWLoopInfo);
}

bool TargetTransformInfo::preferPredicateOverEpilogue(
    Loop *L, LoopInfo *LI, ScalarEvolution &SE, AssumptionCache &AC,
    TargetLibraryInfo *TLI, DominatorTree *DT, LoopVectorizationLegality *LVL,
    InterleavedAccessInfo *IAI) const {
  return TTIImpl->preferPredicateOverEpilogue(L, LI, SE, AC, TLI, DT, LVL, IAI);
}

PredicationStyle TargetTransformInfo::emitGetActiveLaneMask() const {
  return TTIImpl->emitGetActiveLaneMask();
}

Optional<Instruction *>
TargetTransformInfo::instCombineIntrinsic(InstCombiner &IC,
                                          IntrinsicInst &II) const {
  return TTIImpl->instCombineIntrinsic(IC, II);
}

Optional<Value *> TargetTransformInfo::simplifyDemandedUseBitsIntrinsic(
    InstCombiner &IC, IntrinsicInst &II, APInt DemandedMask, KnownBits &Known,
    bool &KnownBitsComputed) const {
  return TTIImpl->simplifyDemandedUseBitsIntrinsic(IC, II, DemandedMask, Known,
                                                   KnownBitsComputed);
}

Optional<Value *> TargetTransformInfo::simplifyDemandedVectorEltsIntrinsic(
    InstCombiner &IC, IntrinsicInst &II, APInt DemandedElts, APInt &UndefElts,
    APInt &UndefElts2, APInt &UndefElts3,
    std::function<void(Instruction *, unsigned, APInt, APInt &)>
        SimplifyAndSetOp) const {
  return TTIImpl->simplifyDemandedVectorEltsIntrinsic(
      IC, II, DemandedElts, UndefElts, UndefElts2, UndefElts3,
      SimplifyAndSetOp);
}

void TargetTransformInfo::getUnrollingPreferences(
    Loop *L, ScalarEvolution &SE, UnrollingPreferences &UP,
    OptimizationRemarkEmitter *ORE) const {
  return TTIImpl->getUnrollingPreferences(L, SE, UP, ORE);
}

void TargetTransformInfo::getPeelingPreferences(Loop *L, ScalarEvolution &SE,
                                                PeelingPreferences &PP) const {
  return TTIImpl->getPeelingPreferences(L, SE, PP);
}

bool TargetTransformInfo::isLegalAddImmediate(int64_t Imm) const {
  return TTIImpl->isLegalAddImmediate(Imm);
}

bool TargetTransformInfo::isLegalICmpImmediate(int64_t Imm) const {
  return TTIImpl->isLegalICmpImmediate(Imm);
}

bool TargetTransformInfo::isLegalAddressingMode(Type *Ty, GlobalValue *BaseGV,
                                                int64_t BaseOffset,
                                                bool HasBaseReg, int64_t Scale,
                                                unsigned AddrSpace,
                                                Instruction *I) const {
  return TTIImpl->isLegalAddressingMode(Ty, BaseGV, BaseOffset, HasBaseReg,
                                        Scale, AddrSpace, I);
}

bool TargetTransformInfo::isLSRCostLess(const LSRCost &C1,
                                        const LSRCost &C2) const {
  return TTIImpl->isLSRCostLess(C1, C2);
}

bool TargetTransformInfo::isNumRegsMajorCostOfLSR() const {
  return TTIImpl->isNumRegsMajorCostOfLSR();
}

bool TargetTransformInfo::isProfitableLSRChainElement(Instruction *I) const {
  return TTIImpl->isProfitableLSRChainElement(I);
}

bool TargetTransformInfo::canMacroFuseCmp() const {
  return TTIImpl->canMacroFuseCmp();
}

bool TargetTransformInfo::canSaveCmp(Loop *L, BranchInst **BI,
                                     ScalarEvolution *SE, LoopInfo *LI,
                                     DominatorTree *DT, AssumptionCache *AC,
                                     TargetLibraryInfo *LibInfo) const {
  return TTIImpl->canSaveCmp(L, BI, SE, LI, DT, AC, LibInfo);
}

TTI::AddressingModeKind
TargetTransformInfo::getPreferredAddressingMode(const Loop *L,
                                                ScalarEvolution *SE) const {
  return TTIImpl->getPreferredAddressingMode(L, SE);
}

bool TargetTransformInfo::isLegalMaskedStore(Type *DataType,
                                             Align Alignment) const {
  return TTIImpl->isLegalMaskedStore(DataType, Alignment);
}

bool TargetTransformInfo::isLegalMaskedLoad(Type *DataType,
                                            Align Alignment) const {
  return TTIImpl->isLegalMaskedLoad(DataType, Alignment);
}

bool TargetTransformInfo::isLegalNTStore(Type *DataType,
                                         Align Alignment) const {
  return TTIImpl->isLegalNTStore(DataType, Alignment);
}

bool TargetTransformInfo::isLegalNTLoad(Type *DataType, Align Alignment) const {
  return TTIImpl->isLegalNTLoad(DataType, Alignment);
}

bool TargetTransformInfo::isLegalBroadcastLoad(Type *ElementTy,
                                               ElementCount NumElements) const {
  return TTIImpl->isLegalBroadcastLoad(ElementTy, NumElements);
}

bool TargetTransformInfo::isLegalMaskedGather(Type *DataType,
                                              Align Alignment) const {
  return TTIImpl->isLegalMaskedGather(DataType, Alignment);
}

bool TargetTransformInfo::isLegalAltInstr(
    VectorType *VecTy, unsigned Opcode0, unsigned Opcode1,
    const SmallBitVector &OpcodeMask) const {
  return TTIImpl->isLegalAltInstr(VecTy, Opcode0, Opcode1, OpcodeMask);
}

bool TargetTransformInfo::isLegalMaskedScatter(Type *DataType,
                                               Align Alignment) const {
  return TTIImpl->isLegalMaskedScatter(DataType, Alignment);
}

bool TargetTransformInfo::forceScalarizeMaskedGather(VectorType *DataType,
                                                     Align Alignment) const {
  return TTIImpl->forceScalarizeMaskedGather(DataType, Alignment);
}

bool TargetTransformInfo::forceScalarizeMaskedScatter(VectorType *DataType,
                                                      Align Alignment) const {
  return TTIImpl->forceScalarizeMaskedScatter(DataType, Alignment);
}

bool TargetTransformInfo::isLegalMaskedCompressStore(Type *DataType) const {
  return TTIImpl->isLegalMaskedCompressStore(DataType);
}

bool TargetTransformInfo::isLegalMaskedExpandLoad(Type *DataType) const {
  return TTIImpl->isLegalMaskedExpandLoad(DataType);
}

bool TargetTransformInfo::enableOrderedReductions() const {
  return TTIImpl->enableOrderedReductions();
}

bool TargetTransformInfo::hasDivRemOp(Type *DataType, bool IsSigned) const {
  return TTIImpl->hasDivRemOp(DataType, IsSigned);
}

bool TargetTransformInfo::hasVolatileVariant(Instruction *I,
                                             unsigned AddrSpace) const {
  return TTIImpl->hasVolatileVariant(I, AddrSpace);
}

bool TargetTransformInfo::prefersVectorizedAddressing() const {
  return TTIImpl->prefersVectorizedAddressing();
}

InstructionCost TargetTransformInfo::getScalingFactorCost(
    Type *Ty, GlobalValue *BaseGV, int64_t BaseOffset, bool HasBaseReg,
    int64_t Scale, unsigned AddrSpace) const {
  InstructionCost Cost = TTIImpl->getScalingFactorCost(
      Ty, BaseGV, BaseOffset, HasBaseReg, Scale, AddrSpace);
  assert(Cost >= 0 && "TTI should not produce negative costs!");
  return Cost;
}

bool TargetTransformInfo::LSRWithInstrQueries() const {
  return TTIImpl->LSRWithInstrQueries();
}

bool TargetTransformInfo::isTruncateFree(Type *Ty1, Type *Ty2) const {
  return TTIImpl->isTruncateFree(Ty1, Ty2);
}

bool TargetTransformInfo::isProfitableToHoist(Instruction *I) const {
  return TTIImpl->isProfitableToHoist(I);
}

bool TargetTransformInfo::useAA() const { return TTIImpl->useAA(); }

bool TargetTransformInfo::isTypeLegal(Type *Ty) const {
  return TTIImpl->isTypeLegal(Ty);
}

unsigned TargetTransformInfo::getRegUsageForType(Type *Ty) const {
  return TTIImpl->getRegUsageForType(Ty);
}

bool TargetTransformInfo::shouldBuildLookupTables() const {
  return TTIImpl->shouldBuildLookupTables();
}

bool TargetTransformInfo::shouldBuildLookupTablesForConstant(
    Constant *C) const {
  return TTIImpl->shouldBuildLookupTablesForConstant(C);
}

bool TargetTransformInfo::shouldBuildRelLookupTables() const {
  return TTIImpl->shouldBuildRelLookupTables();
}

bool TargetTransformInfo::useColdCCForColdCall(Function &F) const {
  return TTIImpl->useColdCCForColdCall(F);
}

InstructionCost
TargetTransformInfo::getScalarizationOverhead(VectorType *Ty,
                                              const APInt &DemandedElts,
                                              bool Insert, bool Extract) const {
  return TTIImpl->getScalarizationOverhead(Ty, DemandedElts, Insert, Extract);
}

InstructionCost TargetTransformInfo::getOperandsScalarizationOverhead(
    ArrayRef<const Value *> Args, ArrayRef<Type *> Tys) const {
  return TTIImpl->getOperandsScalarizationOverhead(Args, Tys);
}

bool TargetTransformInfo::supportsEfficientVectorElementLoadStore() const {
  return TTIImpl->supportsEfficientVectorElementLoadStore();
}

bool TargetTransformInfo::supportsTailCalls() const {
  return TTIImpl->supportsTailCalls();
}

bool TargetTransformInfo::supportsTailCallFor(const CallBase *CB) const {
  return TTIImpl->supportsTailCallFor(CB);
}

bool TargetTransformInfo::enableAggressiveInterleaving(
    bool LoopHasReductions) const {
  return TTIImpl->enableAggressiveInterleaving(LoopHasReductions);
}

TargetTransformInfo::MemCmpExpansionOptions
TargetTransformInfo::enableMemCmpExpansion(bool OptSize, bool IsZeroCmp) const {
  return TTIImpl->enableMemCmpExpansion(OptSize, IsZeroCmp);
}

bool TargetTransformInfo::enableInterleavedAccessVectorization() const {
  return TTIImpl->enableInterleavedAccessVectorization();
}

bool TargetTransformInfo::enableMaskedInterleavedAccessVectorization() const {
  return TTIImpl->enableMaskedInterleavedAccessVectorization();
}

bool TargetTransformInfo::isFPVectorizationPotentiallyUnsafe() const {
  return TTIImpl->isFPVectorizationPotentiallyUnsafe();
}

bool TargetTransformInfo::allowsMisalignedMemoryAccesses(LLVMContext &Context,
                                                         unsigned BitWidth,
                                                         unsigned AddressSpace,
                                                         Align Alignment,
                                                         bool *Fast) const {
  return TTIImpl->allowsMisalignedMemoryAccesses(Context, BitWidth,
                                                 AddressSpace, Alignment, Fast);
}

TargetTransformInfo::PopcntSupportKind
TargetTransformInfo::getPopcntSupport(unsigned IntTyWidthInBit) const {
  return TTIImpl->getPopcntSupport(IntTyWidthInBit);
}

bool TargetTransformInfo::haveFastSqrt(Type *Ty) const {
  return TTIImpl->haveFastSqrt(Ty);
}

bool TargetTransformInfo::isFCmpOrdCheaperThanFCmpZero(Type *Ty) const {
  return TTIImpl->isFCmpOrdCheaperThanFCmpZero(Ty);
}

InstructionCost TargetTransformInfo::getFPOpCost(Type *Ty) const {
  InstructionCost Cost = TTIImpl->getFPOpCost(Ty);
  assert(Cost >= 0 && "TTI should not produce negative costs!");
  return Cost;
}

InstructionCost TargetTransformInfo::getIntImmCodeSizeCost(unsigned Opcode,
                                                           unsigned Idx,
                                                           const APInt &Imm,
                                                           Type *Ty) const {
  InstructionCost Cost = TTIImpl->getIntImmCodeSizeCost(Opcode, Idx, Imm, Ty);
  assert(Cost >= 0 && "TTI should not produce negative costs!");
  return Cost;
}

InstructionCost
TargetTransformInfo::getIntImmCost(const APInt &Imm, Type *Ty,
                                   TTI::TargetCostKind CostKind) const {
  InstructionCost Cost = TTIImpl->getIntImmCost(Imm, Ty, CostKind);
  assert(Cost >= 0 && "TTI should not produce negative costs!");
  return Cost;
}

InstructionCost TargetTransformInfo::getIntImmCostInst(
    unsigned Opcode, unsigned Idx, const APInt &Imm, Type *Ty,
    TTI::TargetCostKind CostKind, Instruction *Inst) const {
  InstructionCost Cost =
      TTIImpl->getIntImmCostInst(Opcode, Idx, Imm, Ty, CostKind, Inst);
  assert(Cost >= 0 && "TTI should not produce negative costs!");
  return Cost;
}

InstructionCost
TargetTransformInfo::getIntImmCostIntrin(Intrinsic::ID IID, unsigned Idx,
                                         const APInt &Imm, Type *Ty,
                                         TTI::TargetCostKind CostKind) const {
  InstructionCost Cost =
      TTIImpl->getIntImmCostIntrin(IID, Idx, Imm, Ty, CostKind);
  assert(Cost >= 0 && "TTI should not produce negative costs!");
  return Cost;
}

unsigned TargetTransformInfo::getNumberOfRegisters(unsigned ClassID) const {
  return TTIImpl->getNumberOfRegisters(ClassID);
}

unsigned TargetTransformInfo::getRegisterClassForType(bool Vector,
                                                      Type *Ty) const {
  return TTIImpl->getRegisterClassForType(Vector, Ty);
}

const char *TargetTransformInfo::getRegisterClassName(unsigned ClassID) const {
  return TTIImpl->getRegisterClassName(ClassID);
}

TypeSize TargetTransformInfo::getRegisterBitWidth(
    TargetTransformInfo::RegisterKind K) const {
  return TTIImpl->getRegisterBitWidth(K);
}

unsigned TargetTransformInfo::getMaxElementWidth() const {
  return TTIImpl->getMaxElementWidth();
}

unsigned TargetTransformInfo::getMinVectorRegisterBitWidth() const {
  return TTIImpl->getMinVectorRegisterBitWidth();
}

std::pair<ElementCount, ElementCount>
TargetTransformInfo::getFeasibleMaxVFRange(RegisterKind K,
                                           unsigned SmallestType,
                                           unsigned WidestType,
                                           unsigned MaxSafeRegisterWidth,
                                           unsigned RegWidthFactor,
                                           bool IsScalable) const {
  return TTIImpl->getFeasibleMaxVFRange(K, SmallestType, WidestType,
                                        MaxSafeRegisterWidth, RegWidthFactor,
                                        IsScalable);
}

Optional<unsigned> TargetTransformInfo::getMaxVScale() const {
  return TTIImpl->getMaxVScale();
}

Optional<unsigned> TargetTransformInfo::getVScaleForTuning() const {
  return TTIImpl->getVScaleForTuning();
}

bool TargetTransformInfo::shouldMaximizeVectorBandwidth(
    TargetTransformInfo::RegisterKind K) const {
  return TTIImpl->shouldMaximizeVectorBandwidth(K);
}

ElementCount TargetTransformInfo::getMinimumVF(unsigned ElemWidth,
                                               bool IsScalable) const {
  return TTIImpl->getMinimumVF(ElemWidth, IsScalable);
}

unsigned TargetTransformInfo::getMaximumVF(unsigned ElemWidth,
                                           unsigned Opcode) const {
  return TTIImpl->getMaximumVF(ElemWidth, Opcode);
}

unsigned TargetTransformInfo::getStoreMinimumVF(unsigned VF, Type *ScalarMemTy,
                                                Type *ScalarValTy) const {
  return TTIImpl->getStoreMinimumVF(VF, ScalarMemTy, ScalarValTy);
}

bool TargetTransformInfo::shouldConsiderAddressTypePromotion(
    const Instruction &I, bool &AllowPromotionWithoutCommonHeader) const {
  return TTIImpl->shouldConsiderAddressTypePromotion(
      I, AllowPromotionWithoutCommonHeader);
}

unsigned TargetTransformInfo::getCacheLineSize() const {
  return CacheLineSize.getNumOccurrences() > 0 ? CacheLineSize
                                               : TTIImpl->getCacheLineSize();
}

llvm::Optional<unsigned>
TargetTransformInfo::getCacheSize(CacheLevel Level) const {
  return TTIImpl->getCacheSize(Level);
}

llvm::Optional<unsigned>
TargetTransformInfo::getCacheAssociativity(CacheLevel Level) const {
  return TTIImpl->getCacheAssociativity(Level);
}

unsigned TargetTransformInfo::getPrefetchDistance() const {
  return TTIImpl->getPrefetchDistance();
}

unsigned TargetTransformInfo::getMinPrefetchStride(
    unsigned NumMemAccesses, unsigned NumStridedMemAccesses,
    unsigned NumPrefetches, bool HasCall) const {
  return TTIImpl->getMinPrefetchStride(NumMemAccesses, NumStridedMemAccesses,
                                       NumPrefetches, HasCall);
}

unsigned TargetTransformInfo::getMaxPrefetchIterationsAhead() const {
  return TTIImpl->getMaxPrefetchIterationsAhead();
}

bool TargetTransformInfo::enableWritePrefetching() const {
  return TTIImpl->enableWritePrefetching();
}

bool TargetTransformInfo::shouldPrefetchAddressSpace(unsigned AS) const {
  return TTIImpl->shouldPrefetchAddressSpace(AS);
}

unsigned TargetTransformInfo::getMaxInterleaveFactor(unsigned VF) const {
  return TTIImpl->getMaxInterleaveFactor(VF);
}

TargetTransformInfo::OperandValueInfo
TargetTransformInfo::getOperandInfo(const Value *V) {
  OperandValueKind OpInfo = OK_AnyValue;
  OperandValueProperties OpProps = OP_None;

  if (const auto *CI = dyn_cast<ConstantInt>(V)) {
    if (CI->getValue().isPowerOf2())
      OpProps = OP_PowerOf2;
    return {OK_UniformConstantValue, OpProps};
  }

  // A broadcast shuffle creates a uniform value.
  // TODO: Add support for non-zero index broadcasts.
  // TODO: Add support for different source vector width.
  if (const auto *ShuffleInst = dyn_cast<ShuffleVectorInst>(V))
    if (ShuffleInst->isZeroEltSplat())
      OpInfo = OK_UniformValue;

  const Value *Splat = getSplatValue(V);

  // Check for a splat of a constant or for a non uniform vector of constants
  // and check if the constant(s) are all powers of two.
  if (isa<ConstantVector>(V) || isa<ConstantDataVector>(V)) {
    OpInfo = OK_NonUniformConstantValue;
    if (Splat) {
      OpInfo = OK_UniformConstantValue;
      if (auto *CI = dyn_cast<ConstantInt>(Splat))
        if (CI->getValue().isPowerOf2())
          OpProps = OP_PowerOf2;
    } else if (const auto *CDS = dyn_cast<ConstantDataSequential>(V)) {
      OpProps = OP_PowerOf2;
      for (unsigned I = 0, E = CDS->getNumElements(); I != E; ++I) {
        if (auto *CI = dyn_cast<ConstantInt>(CDS->getElementAsConstant(I)))
          if (CI->getValue().isPowerOf2())
            continue;
        OpProps = OP_None;
        break;
      }
    }
  }

  // Check for a splat of a uniform value. This is not loop aware, so return
  // true only for the obviously uniform cases (argument, globalvalue)
  if (Splat && (isa<Argument>(Splat) || isa<GlobalValue>(Splat)))
    OpInfo = OK_UniformValue;

  return {OpInfo, OpProps};
}

InstructionCost TargetTransformInfo::getArithmeticInstrCost(
    unsigned Opcode, Type *Ty, TTI::TargetCostKind CostKind,
    OperandValueInfo Op1Info, OperandValueInfo Op2Info,
    ArrayRef<const Value *> Args, const Instruction *CxtI) const {
  InstructionCost Cost =
      TTIImpl->getArithmeticInstrCost(Opcode, Ty, CostKind,
                                      Op1Info, Op2Info,
                                      Args, CxtI);
  assert(Cost >= 0 && "TTI should not produce negative costs!");
  return Cost;
}

InstructionCost TargetTransformInfo::getShuffleCost(
    ShuffleKind Kind, VectorType *Ty, ArrayRef<int> Mask,
    TTI::TargetCostKind CostKind, int Index, VectorType *SubTp,
    ArrayRef<const Value *> Args) const {
  InstructionCost Cost =
      TTIImpl->getShuffleCost(Kind, Ty, Mask, CostKind, Index, SubTp, Args);
  assert(Cost >= 0 && "TTI should not produce negative costs!");
  return Cost;
}

TTI::CastContextHint
TargetTransformInfo::getCastContextHint(const Instruction *I) {
  if (!I)
    return CastContextHint::None;

  auto getLoadStoreKind = [](const Value *V, unsigned LdStOp, unsigned MaskedOp,
                             unsigned GatScatOp) {
    const Instruction *I = dyn_cast<Instruction>(V);
    if (!I)
      return CastContextHint::None;

    if (I->getOpcode() == LdStOp)
      return CastContextHint::Normal;

    if (const IntrinsicInst *II = dyn_cast<IntrinsicInst>(I)) {
      if (II->getIntrinsicID() == MaskedOp)
        return TTI::CastContextHint::Masked;
      if (II->getIntrinsicID() == GatScatOp)
        return TTI::CastContextHint::GatherScatter;
    }

    return TTI::CastContextHint::None;
  };

  switch (I->getOpcode()) {
  case Instruction::ZExt:
  case Instruction::SExt:
  case Instruction::FPExt:
    return getLoadStoreKind(I->getOperand(0), Instruction::Load,
                            Intrinsic::masked_load, Intrinsic::masked_gather);
  case Instruction::Trunc:
  case Instruction::FPTrunc:
    if (I->hasOneUse())
      return getLoadStoreKind(*I->user_begin(), Instruction::Store,
                              Intrinsic::masked_store,
                              Intrinsic::masked_scatter);
    break;
  default:
    return CastContextHint::None;
  }

  return TTI::CastContextHint::None;
}

InstructionCost TargetTransformInfo::getCastInstrCost(
    unsigned Opcode, Type *Dst, Type *Src, CastContextHint CCH,
    TTI::TargetCostKind CostKind, const Instruction *I) const {
  assert((I == nullptr || I->getOpcode() == Opcode) &&
         "Opcode should reflect passed instruction.");
  InstructionCost Cost =
      TTIImpl->getCastInstrCost(Opcode, Dst, Src, CCH, CostKind, I);
  assert(Cost >= 0 && "TTI should not produce negative costs!");
  return Cost;
}

InstructionCost TargetTransformInfo::getExtractWithExtendCost(
    unsigned Opcode, Type *Dst, VectorType *VecTy, unsigned Index) const {
  InstructionCost Cost =
      TTIImpl->getExtractWithExtendCost(Opcode, Dst, VecTy, Index);
  assert(Cost >= 0 && "TTI should not produce negative costs!");
  return Cost;
}

InstructionCost TargetTransformInfo::getCFInstrCost(
    unsigned Opcode, TTI::TargetCostKind CostKind, const Instruction *I) const {
  assert((I == nullptr || I->getOpcode() == Opcode) &&
         "Opcode should reflect passed instruction.");
  InstructionCost Cost = TTIImpl->getCFInstrCost(Opcode, CostKind, I);
  assert(Cost >= 0 && "TTI should not produce negative costs!");
  return Cost;
}

InstructionCost TargetTransformInfo::getCmpSelInstrCost(
    unsigned Opcode, Type *ValTy, Type *CondTy, CmpInst::Predicate VecPred,
    TTI::TargetCostKind CostKind, const Instruction *I) const {
  assert((I == nullptr || I->getOpcode() == Opcode) &&
         "Opcode should reflect passed instruction.");
  InstructionCost Cost =
      TTIImpl->getCmpSelInstrCost(Opcode, ValTy, CondTy, VecPred, CostKind, I);
  assert(Cost >= 0 && "TTI should not produce negative costs!");
  return Cost;
}

InstructionCost TargetTransformInfo::getVectorInstrCost(unsigned Opcode,
                                                        Type *Val,
                                                        unsigned Index) const {
  // FIXME: Assert that Opcode is either InsertElement or ExtractElement.
  // This is mentioned in the interface description and respected by all
  // callers, but never asserted upon.
  InstructionCost Cost = TTIImpl->getVectorInstrCost(Opcode, Val, Index);
  assert(Cost >= 0 && "TTI should not produce negative costs!");
  return Cost;
}

InstructionCost TargetTransformInfo::getVectorInstrCost(const Instruction &I,
                                                        Type *Val,
                                                        unsigned Index) const {
  // FIXME: Assert that Opcode is either InsertElement or ExtractElement.
  // This is mentioned in the interface description and respected by all
  // callers, but never asserted upon.
  InstructionCost Cost = TTIImpl->getVectorInstrCost(I, Val, Index);
  assert(Cost >= 0 && "TTI should not produce negative costs!");
  return Cost;
}

InstructionCost TargetTransformInfo::getReplicationShuffleCost(
    Type *EltTy, int ReplicationFactor, int VF, const APInt &DemandedDstElts,
    TTI::TargetCostKind CostKind) {
  InstructionCost Cost = TTIImpl->getReplicationShuffleCost(
      EltTy, ReplicationFactor, VF, DemandedDstElts, CostKind);
  assert(Cost >= 0 && "TTI should not produce negative costs!");
  return Cost;
}

InstructionCost TargetTransformInfo::getMemoryOpCost(
    unsigned Opcode, Type *Src, Align Alignment, unsigned AddressSpace,
    TTI::TargetCostKind CostKind, TTI::OperandValueInfo OpdInfo,
    const Instruction *I) const {
  assert((I == nullptr || I->getOpcode() == Opcode) &&
         "Opcode should reflect passed instruction.");
  InstructionCost Cost = TTIImpl->getMemoryOpCost(
      Opcode, Src, Alignment, AddressSpace, CostKind, OpdInfo.Kind, I);
  assert(Cost >= 0 && "TTI should not produce negative costs!");
  return Cost;
}

InstructionCost TargetTransformInfo::getMaskedMemoryOpCost(
    unsigned Opcode, Type *Src, Align Alignment, unsigned AddressSpace,
    TTI::TargetCostKind CostKind) const {
  InstructionCost Cost = TTIImpl->getMaskedMemoryOpCost(Opcode, Src, Alignment,
                                                        AddressSpace, CostKind);
  assert(Cost >= 0 && "TTI should not produce negative costs!");
  return Cost;
}

InstructionCost TargetTransformInfo::getGatherScatterOpCost(
    unsigned Opcode, Type *DataTy, const Value *Ptr, bool VariableMask,
    Align Alignment, TTI::TargetCostKind CostKind, const Instruction *I) const {
  InstructionCost Cost = TTIImpl->getGatherScatterOpCost(
      Opcode, DataTy, Ptr, VariableMask, Alignment, CostKind, I);
  assert(Cost >= 0 && "TTI should not produce negative costs!");
  return Cost;
}

InstructionCost TargetTransformInfo::getInterleavedMemoryOpCost(
    unsigned Opcode, Type *VecTy, unsigned Factor, ArrayRef<unsigned> Indices,
    Align Alignment, unsigned AddressSpace, TTI::TargetCostKind CostKind,
    bool UseMaskForCond, bool UseMaskForGaps) const {
  InstructionCost Cost = TTIImpl->getInterleavedMemoryOpCost(
      Opcode, VecTy, Factor, Indices, Alignment, AddressSpace, CostKind,
      UseMaskForCond, UseMaskForGaps);
  assert(Cost >= 0 && "TTI should not produce negative costs!");
  return Cost;
}

InstructionCost
TargetTransformInfo::getIntrinsicInstrCost(const IntrinsicCostAttributes &ICA,
                                           TTI::TargetCostKind CostKind) const {
  InstructionCost Cost = TTIImpl->getIntrinsicInstrCost(ICA, CostKind);
  assert(Cost >= 0 && "TTI should not produce negative costs!");
  return Cost;
}

InstructionCost
TargetTransformInfo::getCallInstrCost(Function *F, Type *RetTy,
                                      ArrayRef<Type *> Tys,
                                      TTI::TargetCostKind CostKind) const {
  InstructionCost Cost = TTIImpl->getCallInstrCost(F, RetTy, Tys, CostKind);
  assert(Cost >= 0 && "TTI should not produce negative costs!");
  return Cost;
}

unsigned TargetTransformInfo::getNumberOfParts(Type *Tp) const {
  return TTIImpl->getNumberOfParts(Tp);
}

InstructionCost
TargetTransformInfo::getAddressComputationCost(Type *Tp, ScalarEvolution *SE,
                                               const SCEV *Ptr) const {
  InstructionCost Cost = TTIImpl->getAddressComputationCost(Tp, SE, Ptr);
  assert(Cost >= 0 && "TTI should not produce negative costs!");
  return Cost;
}

InstructionCost TargetTransformInfo::getMemcpyCost(const Instruction *I) const {
  InstructionCost Cost = TTIImpl->getMemcpyCost(I);
  assert(Cost >= 0 && "TTI should not produce negative costs!");
  return Cost;
}

InstructionCost TargetTransformInfo::getArithmeticReductionCost(
    unsigned Opcode, VectorType *Ty, Optional<FastMathFlags> FMF,
    TTI::TargetCostKind CostKind) const {
  InstructionCost Cost =
      TTIImpl->getArithmeticReductionCost(Opcode, Ty, FMF, CostKind);
  assert(Cost >= 0 && "TTI should not produce negative costs!");
  return Cost;
}

InstructionCost TargetTransformInfo::getMinMaxReductionCost(
    VectorType *Ty, VectorType *CondTy, bool IsUnsigned,
    TTI::TargetCostKind CostKind) const {
  InstructionCost Cost =
      TTIImpl->getMinMaxReductionCost(Ty, CondTy, IsUnsigned, CostKind);
  assert(Cost >= 0 && "TTI should not produce negative costs!");
  return Cost;
}

InstructionCost TargetTransformInfo::getExtendedReductionCost(
    unsigned Opcode, bool IsUnsigned, Type *ResTy, VectorType *Ty,
    Optional<FastMathFlags> FMF, TTI::TargetCostKind CostKind) const {
  return TTIImpl->getExtendedReductionCost(Opcode, IsUnsigned, ResTy, Ty, FMF,
                                           CostKind);
}

InstructionCost TargetTransformInfo::getMulAccReductionCost(
    bool IsUnsigned, Type *ResTy, VectorType *Ty,
    TTI::TargetCostKind CostKind) const {
  return TTIImpl->getMulAccReductionCost(IsUnsigned, ResTy, Ty, CostKind);
}

InstructionCost
TargetTransformInfo::getCostOfKeepingLiveOverCall(ArrayRef<Type *> Tys) const {
  return TTIImpl->getCostOfKeepingLiveOverCall(Tys);
}

bool TargetTransformInfo::getTgtMemIntrinsic(IntrinsicInst *Inst,
                                             MemIntrinsicInfo &Info) const {
  return TTIImpl->getTgtMemIntrinsic(Inst, Info);
}

unsigned TargetTransformInfo::getAtomicMemIntrinsicMaxElementSize() const {
  return TTIImpl->getAtomicMemIntrinsicMaxElementSize();
}

Value *TargetTransformInfo::getOrCreateResultFromMemIntrinsic(
    IntrinsicInst *Inst, Type *ExpectedType) const {
  return TTIImpl->getOrCreateResultFromMemIntrinsic(Inst, ExpectedType);
}

Type *TargetTransformInfo::getMemcpyLoopLoweringType(
    LLVMContext &Context, Value *Length, unsigned SrcAddrSpace,
    unsigned DestAddrSpace, unsigned SrcAlign, unsigned DestAlign,
    Optional<uint32_t> AtomicElementSize) const {
  return TTIImpl->getMemcpyLoopLoweringType(Context, Length, SrcAddrSpace,
                                            DestAddrSpace, SrcAlign, DestAlign,
                                            AtomicElementSize);
}

void TargetTransformInfo::getMemcpyLoopResidualLoweringType(
    SmallVectorImpl<Type *> &OpsOut, LLVMContext &Context,
    unsigned RemainingBytes, unsigned SrcAddrSpace, unsigned DestAddrSpace,
    unsigned SrcAlign, unsigned DestAlign,
    Optional<uint32_t> AtomicCpySize) const {
  TTIImpl->getMemcpyLoopResidualLoweringType(
      OpsOut, Context, RemainingBytes, SrcAddrSpace, DestAddrSpace, SrcAlign,
      DestAlign, AtomicCpySize);
}

bool TargetTransformInfo::areInlineCompatible(const Function *Caller,
                                              const Function *Callee) const {
  return TTIImpl->areInlineCompatible(Caller, Callee);
}

bool TargetTransformInfo::areTypesABICompatible(
    const Function *Caller, const Function *Callee,
    const ArrayRef<Type *> &Types) const {
  return TTIImpl->areTypesABICompatible(Caller, Callee, Types);
}

bool TargetTransformInfo::isIndexedLoadLegal(MemIndexedMode Mode,
                                             Type *Ty) const {
  return TTIImpl->isIndexedLoadLegal(Mode, Ty);
}

bool TargetTransformInfo::isIndexedStoreLegal(MemIndexedMode Mode,
                                              Type *Ty) const {
  return TTIImpl->isIndexedStoreLegal(Mode, Ty);
}

unsigned TargetTransformInfo::getLoadStoreVecRegBitWidth(unsigned AS) const {
  return TTIImpl->getLoadStoreVecRegBitWidth(AS);
}

bool TargetTransformInfo::isLegalToVectorizeLoad(LoadInst *LI) const {
  return TTIImpl->isLegalToVectorizeLoad(LI);
}

bool TargetTransformInfo::isLegalToVectorizeStore(StoreInst *SI) const {
  return TTIImpl->isLegalToVectorizeStore(SI);
}

bool TargetTransformInfo::isLegalToVectorizeLoadChain(
    unsigned ChainSizeInBytes, Align Alignment, unsigned AddrSpace) const {
  return TTIImpl->isLegalToVectorizeLoadChain(ChainSizeInBytes, Alignment,
                                              AddrSpace);
}

bool TargetTransformInfo::isLegalToVectorizeStoreChain(
    unsigned ChainSizeInBytes, Align Alignment, unsigned AddrSpace) const {
  return TTIImpl->isLegalToVectorizeStoreChain(ChainSizeInBytes, Alignment,
                                               AddrSpace);
}

bool TargetTransformInfo::isLegalToVectorizeReduction(
    const RecurrenceDescriptor &RdxDesc, ElementCount VF) const {
  return TTIImpl->isLegalToVectorizeReduction(RdxDesc, VF);
}

bool TargetTransformInfo::isElementTypeLegalForScalableVector(Type *Ty) const {
  return TTIImpl->isElementTypeLegalForScalableVector(Ty);
}

unsigned TargetTransformInfo::getLoadVectorFactor(unsigned VF,
                                                  unsigned LoadSize,
                                                  unsigned ChainSizeInBytes,
                                                  VectorType *VecTy) const {
  return TTIImpl->getLoadVectorFactor(VF, LoadSize, ChainSizeInBytes, VecTy);
}

unsigned TargetTransformInfo::getStoreVectorFactor(unsigned VF,
                                                   unsigned StoreSize,
                                                   unsigned ChainSizeInBytes,
                                                   VectorType *VecTy) const {
  return TTIImpl->getStoreVectorFactor(VF, StoreSize, ChainSizeInBytes, VecTy);
}

bool TargetTransformInfo::preferInLoopReduction(unsigned Opcode, Type *Ty,
                                                ReductionFlags Flags) const {
  return TTIImpl->preferInLoopReduction(Opcode, Ty, Flags);
}

bool TargetTransformInfo::preferPredicatedReductionSelect(
    unsigned Opcode, Type *Ty, ReductionFlags Flags) const {
  return TTIImpl->preferPredicatedReductionSelect(Opcode, Ty, Flags);
}

TargetTransformInfo::VPLegalization
TargetTransformInfo::getVPLegalizationStrategy(const VPIntrinsic &VPI) const {
  return TTIImpl->getVPLegalizationStrategy(VPI);
}

bool TargetTransformInfo::shouldExpandReduction(const IntrinsicInst *II) const {
  return TTIImpl->shouldExpandReduction(II);
}

unsigned TargetTransformInfo::getGISelRematGlobalCost() const {
  return TTIImpl->getGISelRematGlobalCost();
}

unsigned TargetTransformInfo::getMinTripCountTailFoldingThreshold() const {
  return TTIImpl->getMinTripCountTailFoldingThreshold();
}

bool TargetTransformInfo::supportsScalableVectors() const {
  return TTIImpl->supportsScalableVectors();
}

bool TargetTransformInfo::enableScalableVectorization() const {
  return TTIImpl->enableScalableVectorization();
}

bool TargetTransformInfo::hasActiveVectorLength(unsigned Opcode, Type *DataType,
                                                Align Alignment) const {
  return TTIImpl->hasActiveVectorLength(Opcode, DataType, Alignment);
}

<<<<<<< HEAD
InstructionCost
TargetTransformInfo::getInstructionLatency(const Instruction *I) const {
  return TTIImpl->getInstructionLatency(I);
}

bool TargetTransformInfo::preferPredicatedVectorOps() const {
  return TTIImpl->preferPredicatedVectorOps();
}

InstructionCost
TargetTransformInfo::getInstructionThroughput(const Instruction *I) const {
  TTI::TargetCostKind CostKind = TTI::TCK_RecipThroughput;

  switch (I->getOpcode()) {
  case Instruction::GetElementPtr:
  case Instruction::Ret:
  case Instruction::PHI:
  case Instruction::Br:
  case Instruction::Add:
  case Instruction::FAdd:
  case Instruction::Sub:
  case Instruction::FSub:
  case Instruction::Mul:
  case Instruction::FMul:
  case Instruction::UDiv:
  case Instruction::SDiv:
  case Instruction::FDiv:
  case Instruction::URem:
  case Instruction::SRem:
  case Instruction::FRem:
  case Instruction::Shl:
  case Instruction::LShr:
  case Instruction::AShr:
  case Instruction::And:
  case Instruction::Or:
  case Instruction::Xor:
  case Instruction::FNeg:
  case Instruction::Select:
  case Instruction::ICmp:
  case Instruction::FCmp:
  case Instruction::Store:
  case Instruction::Load:
  case Instruction::ZExt:
  case Instruction::SExt:
  case Instruction::FPToUI:
  case Instruction::FPToSI:
  case Instruction::FPExt:
  case Instruction::PtrToInt:
  case Instruction::IntToPtr:
  case Instruction::SIToFP:
  case Instruction::UIToFP:
  case Instruction::Trunc:
  case Instruction::FPTrunc:
  case Instruction::BitCast:
  case Instruction::AddrSpaceCast:
  case Instruction::ExtractElement:
  case Instruction::InsertElement:
  case Instruction::ExtractValue:
  case Instruction::ShuffleVector:
  case Instruction::Call:
  case Instruction::Switch:
    return getUserCost(I, CostKind);
  default:
    // We don't have any information on this instruction.
    return -1;
  }
}

=======
>>>>>>> ea0b8f3f
TargetTransformInfo::Concept::~Concept() = default;

TargetIRAnalysis::TargetIRAnalysis() : TTICallback(&getDefaultTTI) {}

TargetIRAnalysis::TargetIRAnalysis(
    std::function<Result(const Function &)> TTICallback)
    : TTICallback(std::move(TTICallback)) {}

TargetIRAnalysis::Result TargetIRAnalysis::run(const Function &F,
                                               FunctionAnalysisManager &) {
  return TTICallback(F);
}

AnalysisKey TargetIRAnalysis::Key;

TargetIRAnalysis::Result TargetIRAnalysis::getDefaultTTI(const Function &F) {
  return Result(F.getParent()->getDataLayout());
}

// Register the basic pass.
INITIALIZE_PASS(TargetTransformInfoWrapperPass, "tti",
                "Target Transform Information", false, true)
char TargetTransformInfoWrapperPass::ID = 0;

void TargetTransformInfoWrapperPass::anchor() {}

TargetTransformInfoWrapperPass::TargetTransformInfoWrapperPass()
    : ImmutablePass(ID) {
  initializeTargetTransformInfoWrapperPassPass(
      *PassRegistry::getPassRegistry());
}

TargetTransformInfoWrapperPass::TargetTransformInfoWrapperPass(
    TargetIRAnalysis TIRA)
    : ImmutablePass(ID), TIRA(std::move(TIRA)) {
  initializeTargetTransformInfoWrapperPassPass(
      *PassRegistry::getPassRegistry());
}

TargetTransformInfo &TargetTransformInfoWrapperPass::getTTI(const Function &F) {
  FunctionAnalysisManager DummyFAM;
  TTI = TIRA.run(F, DummyFAM);
  return *TTI;
}

ImmutablePass *
llvm::createTargetTransformInfoWrapperPass(TargetIRAnalysis TIRA) {
  return new TargetTransformInfoWrapperPass(std::move(TIRA));
}<|MERGE_RESOLUTION|>--- conflicted
+++ resolved
@@ -1170,77 +1170,10 @@
   return TTIImpl->hasActiveVectorLength(Opcode, DataType, Alignment);
 }
 
-<<<<<<< HEAD
-InstructionCost
-TargetTransformInfo::getInstructionLatency(const Instruction *I) const {
-  return TTIImpl->getInstructionLatency(I);
-}
-
 bool TargetTransformInfo::preferPredicatedVectorOps() const {
   return TTIImpl->preferPredicatedVectorOps();
 }
 
-InstructionCost
-TargetTransformInfo::getInstructionThroughput(const Instruction *I) const {
-  TTI::TargetCostKind CostKind = TTI::TCK_RecipThroughput;
-
-  switch (I->getOpcode()) {
-  case Instruction::GetElementPtr:
-  case Instruction::Ret:
-  case Instruction::PHI:
-  case Instruction::Br:
-  case Instruction::Add:
-  case Instruction::FAdd:
-  case Instruction::Sub:
-  case Instruction::FSub:
-  case Instruction::Mul:
-  case Instruction::FMul:
-  case Instruction::UDiv:
-  case Instruction::SDiv:
-  case Instruction::FDiv:
-  case Instruction::URem:
-  case Instruction::SRem:
-  case Instruction::FRem:
-  case Instruction::Shl:
-  case Instruction::LShr:
-  case Instruction::AShr:
-  case Instruction::And:
-  case Instruction::Or:
-  case Instruction::Xor:
-  case Instruction::FNeg:
-  case Instruction::Select:
-  case Instruction::ICmp:
-  case Instruction::FCmp:
-  case Instruction::Store:
-  case Instruction::Load:
-  case Instruction::ZExt:
-  case Instruction::SExt:
-  case Instruction::FPToUI:
-  case Instruction::FPToSI:
-  case Instruction::FPExt:
-  case Instruction::PtrToInt:
-  case Instruction::IntToPtr:
-  case Instruction::SIToFP:
-  case Instruction::UIToFP:
-  case Instruction::Trunc:
-  case Instruction::FPTrunc:
-  case Instruction::BitCast:
-  case Instruction::AddrSpaceCast:
-  case Instruction::ExtractElement:
-  case Instruction::InsertElement:
-  case Instruction::ExtractValue:
-  case Instruction::ShuffleVector:
-  case Instruction::Call:
-  case Instruction::Switch:
-    return getUserCost(I, CostKind);
-  default:
-    // We don't have any information on this instruction.
-    return -1;
-  }
-}
-
-=======
->>>>>>> ea0b8f3f
 TargetTransformInfo::Concept::~Concept() = default;
 
 TargetIRAnalysis::TargetIRAnalysis() : TTICallback(&getDefaultTTI) {}

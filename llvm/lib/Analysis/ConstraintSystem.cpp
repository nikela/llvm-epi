--- conflicted
+++ resolved
@@ -32,14 +32,6 @@
   uint32_t NewGCD = 1;
   unsigned LastIdx = NumVariables - 1;
 
-<<<<<<< HEAD
-  for (unsigned R1 = 0; R1 < NumConstraints; R1++) {
-    SmallVector<int64_t, 8> &Row1 = Constraints[R1];
-    if (Row1[LastIdx] == 0) {
-      Row1.pop_back();
-      NewSystem.push_back(std::move(Row1));
-      continue;
-=======
   // First, either remove the variable in place if it is 0 or add the row to
   // RemainingRows and remove it from the system.
   SmallVector<SmallVector<int64_t, 8>, 4> RemainingRows;
@@ -53,7 +45,6 @@
       std::swap(Constraints[R1], Constraints.back());
       RemainingRows.push_back(std::move(Constraints.back()));
       Constraints.pop_back();
->>>>>>> 95263fc1
     }
   }
 
@@ -65,30 +56,17 @@
       if (R1 == R2)
         continue;
 
-<<<<<<< HEAD
-      // FIXME: can we do better than just dropping things here?
-      if (Constraints[R2][LastIdx] == 0)
-        continue;
-
-      if ((Constraints[R1][LastIdx] < 0 && Constraints[R2][LastIdx] < 0) ||
-          (Constraints[R1][LastIdx] > 0 && Constraints[R2][LastIdx] > 0))
-=======
       int64_t UpperLast = RemainingRows[R2][LastIdx];
       int64_t LowerLast = RemainingRows[R1][LastIdx];
       assert(
           UpperLast != 0 && LowerLast != 0 &&
           "RemainingRows should only contain rows where the variable is != 0");
       if ((LowerLast < 0 && UpperLast < 0) || (LowerLast > 0 && UpperLast > 0))
->>>>>>> 95263fc1
         continue;
 
       unsigned LowerR = R1;
       unsigned UpperR = R2;
-<<<<<<< HEAD
-      if (Constraints[UpperR][LastIdx] < 0)
-=======
       if (UpperLast < 0) {
->>>>>>> 95263fc1
         std::swap(LowerR, UpperR);
         std::swap(LowerLast, UpperLast);
       }
@@ -96,19 +74,11 @@
       SmallVector<int64_t, 8> NR;
       for (unsigned I = 0; I < LastIdx; I++) {
         int64_t M1, M2, N;
-<<<<<<< HEAD
-        if (MulOverflow(Constraints[UpperR][I],
-                        ((-1) * Constraints[LowerR][LastIdx] / GCD), M1))
-          return false;
-        if (MulOverflow(Constraints[LowerR][I],
-                        (Constraints[UpperR][LastIdx] / GCD), M2))
-=======
         int64_t UpperV = RemainingRows[UpperR][I];
         if (MulOverflow(UpperV, ((-1) * LowerLast / GCD), M1))
           return false;
         int64_t LowerV = RemainingRows[LowerR][I];
         if (MulOverflow(LowerV, (UpperLast / GCD), M2))
->>>>>>> 95263fc1
           return false;
         if (AddOverflow(M1, M2, N))
           return false;

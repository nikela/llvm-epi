//===- ScalarEvolutionExpander.cpp - Scalar Evolution Analysis ------------===//
//
// Part of the LLVM Project, under the Apache License v2.0 with LLVM Exceptions.
// See https://llvm.org/LICENSE.txt for license information.
// SPDX-License-Identifier: Apache-2.0 WITH LLVM-exception
//
//===----------------------------------------------------------------------===//
//
// This file contains the implementation of the scalar evolution expander,
// which is used to generate the code corresponding to a given scalar evolution
// expression.
//
//===----------------------------------------------------------------------===//

#include "llvm/Analysis/ScalarEvolutionExpander.h"
#include "llvm/ADT/STLExtras.h"
#include "llvm/ADT/SmallSet.h"
#include "llvm/Analysis/InstructionSimplify.h"
#include "llvm/Analysis/LoopInfo.h"
#include "llvm/Analysis/TargetTransformInfo.h"
#include "llvm/IR/DataLayout.h"
#include "llvm/IR/Dominators.h"
#include "llvm/IR/IntrinsicInst.h"
#include "llvm/IR/LLVMContext.h"
#include "llvm/IR/Module.h"
#include "llvm/IR/PatternMatch.h"
#include "llvm/Support/Debug.h"
#include "llvm/Support/raw_ostream.h"

using namespace llvm;
using namespace PatternMatch;

/// ReuseOrCreateCast - Arrange for there to be a cast of V to Ty at IP,
/// reusing an existing cast if a suitable one exists, moving an existing
/// cast if a suitable one exists but isn't in the right place, or
/// creating a new one.
Value *SCEVExpander::ReuseOrCreateCast(Value *V, Type *Ty,
                                       Instruction::CastOps Op,
                                       BasicBlock::iterator IP) {
  // This function must be called with the builder having a valid insertion
  // point. It doesn't need to be the actual IP where the uses of the returned
  // cast will be added, but it must dominate such IP.
  // We use this precondition to produce a cast that will dominate all its
  // uses. In particular, this is crucial for the case where the builder's
  // insertion point *is* the point where we were asked to put the cast.
  // Since we don't know the builder's insertion point is actually
  // where the uses will be added (only that it dominates it), we are
  // not allowed to move it.
  BasicBlock::iterator BIP = Builder.GetInsertPoint();

  Instruction *Ret = nullptr;

  // Check to see if there is already a cast!
  for (User *U : V->users())
    if (U->getType() == Ty)
      if (CastInst *CI = dyn_cast<CastInst>(U))
        if (CI->getOpcode() == Op) {
          // If the cast isn't where we want it, create a new cast at IP.
          // Likewise, do not reuse a cast at BIP because it must dominate
          // instructions that might be inserted before BIP.
          if (BasicBlock::iterator(CI) != IP || BIP == IP) {
            // Create a new cast, and leave the old cast in place in case
            // it is being used as an insert point.
            Ret = CastInst::Create(Op, V, Ty, "", &*IP);
            Ret->takeName(CI);
            CI->replaceAllUsesWith(Ret);
            break;
          }
          Ret = CI;
          break;
        }

  // Create a new cast.
  if (!Ret)
    Ret = CastInst::Create(Op, V, Ty, V->getName(), &*IP);

  // We assert at the end of the function since IP might point to an
  // instruction with different dominance properties than a cast
  // (an invoke for example) and not dominate BIP (but the cast does).
  assert(SE.DT.dominates(Ret, &*BIP));

  rememberInstruction(Ret);
  return Ret;
}

static BasicBlock::iterator findInsertPointAfter(Instruction *I,
                                                 BasicBlock *MustDominate) {
  BasicBlock::iterator IP = ++I->getIterator();
  if (auto *II = dyn_cast<InvokeInst>(I))
    IP = II->getNormalDest()->begin();

  while (isa<PHINode>(IP))
    ++IP;

  if (isa<FuncletPadInst>(IP) || isa<LandingPadInst>(IP)) {
    ++IP;
  } else if (isa<CatchSwitchInst>(IP)) {
    IP = MustDominate->getFirstInsertionPt();
  } else {
    assert(!IP->isEHPad() && "unexpected eh pad!");
  }

  return IP;
}

/// InsertNoopCastOfTo - Insert a cast of V to the specified type,
/// which must be possible with a noop cast, doing what we can to share
/// the casts.
Value *SCEVExpander::InsertNoopCastOfTo(Value *V, Type *Ty) {
  Instruction::CastOps Op = CastInst::getCastOpcode(V, false, Ty, false);
  assert((Op == Instruction::BitCast ||
          Op == Instruction::PtrToInt ||
          Op == Instruction::IntToPtr) &&
         "InsertNoopCastOfTo cannot perform non-noop casts!");
  assert(SE.getTypeSizeInBits(V->getType()) == SE.getTypeSizeInBits(Ty) &&
         "InsertNoopCastOfTo cannot change sizes!");

  // Short-circuit unnecessary bitcasts.
  if (Op == Instruction::BitCast) {
    if (V->getType() == Ty)
      return V;
    if (CastInst *CI = dyn_cast<CastInst>(V)) {
      if (CI->getOperand(0)->getType() == Ty)
        return CI->getOperand(0);
    }
  }
  // Short-circuit unnecessary inttoptr<->ptrtoint casts.
  if ((Op == Instruction::PtrToInt || Op == Instruction::IntToPtr) &&
      SE.getTypeSizeInBits(Ty) == SE.getTypeSizeInBits(V->getType())) {
    if (CastInst *CI = dyn_cast<CastInst>(V))
      if ((CI->getOpcode() == Instruction::PtrToInt ||
           CI->getOpcode() == Instruction::IntToPtr) &&
          SE.getTypeSizeInBits(CI->getType()) ==
          SE.getTypeSizeInBits(CI->getOperand(0)->getType()))
        return CI->getOperand(0);
    if (ConstantExpr *CE = dyn_cast<ConstantExpr>(V))
      if ((CE->getOpcode() == Instruction::PtrToInt ||
           CE->getOpcode() == Instruction::IntToPtr) &&
          SE.getTypeSizeInBits(CE->getType()) ==
          SE.getTypeSizeInBits(CE->getOperand(0)->getType()))
        return CE->getOperand(0);
  }

  // Fold a cast of a constant.
  if (Constant *C = dyn_cast<Constant>(V))
    return ConstantExpr::getCast(Op, C, Ty);

  // Cast the argument at the beginning of the entry block, after
  // any bitcasts of other arguments.
  if (Argument *A = dyn_cast<Argument>(V)) {
    BasicBlock::iterator IP = A->getParent()->getEntryBlock().begin();
    while ((isa<BitCastInst>(IP) &&
            isa<Argument>(cast<BitCastInst>(IP)->getOperand(0)) &&
            cast<BitCastInst>(IP)->getOperand(0) != A) ||
           isa<DbgInfoIntrinsic>(IP))
      ++IP;
    return ReuseOrCreateCast(A, Ty, Op, IP);
  }

  // Cast the instruction immediately after the instruction.
  Instruction *I = cast<Instruction>(V);
  BasicBlock::iterator IP = findInsertPointAfter(I, Builder.GetInsertBlock());
  return ReuseOrCreateCast(I, Ty, Op, IP);
}

/// InsertBinop - Insert the specified binary operator, doing a small amount
/// of work to avoid inserting an obviously redundant operation, and hoisting
/// to an outer loop when the opportunity is there and it is safe.
Value *SCEVExpander::InsertBinop(Instruction::BinaryOps Opcode,
                                 Value *LHS, Value *RHS,
                                 SCEV::NoWrapFlags Flags, bool IsSafeToHoist) {
  // Fold a binop with constant operands.
  if (Constant *CLHS = dyn_cast<Constant>(LHS))
    if (Constant *CRHS = dyn_cast<Constant>(RHS))
      return ConstantExpr::get(Opcode, CLHS, CRHS);

  // Do a quick scan to see if we have this binop nearby.  If so, reuse it.
  unsigned ScanLimit = 6;
  BasicBlock::iterator BlockBegin = Builder.GetInsertBlock()->begin();
  // Scanning starts from the last instruction before the insertion point.
  BasicBlock::iterator IP = Builder.GetInsertPoint();
  if (IP != BlockBegin) {
    --IP;
    for (; ScanLimit; --IP, --ScanLimit) {
      // Don't count dbg.value against the ScanLimit, to avoid perturbing the
      // generated code.
      if (isa<DbgInfoIntrinsic>(IP))
        ScanLimit++;

      auto canGenerateIncompatiblePoison = [&Flags](Instruction *I) {
        // Ensure that no-wrap flags match.
        if (isa<OverflowingBinaryOperator>(I)) {
          if (I->hasNoSignedWrap() != (Flags & SCEV::FlagNSW))
            return true;
          if (I->hasNoUnsignedWrap() != (Flags & SCEV::FlagNUW))
            return true;
        }
        // Conservatively, do not use any instruction which has any of exact
        // flags installed.
        if (isa<PossiblyExactOperator>(I) && I->isExact())
          return true;
        return false;
      };
      if (IP->getOpcode() == (unsigned)Opcode && IP->getOperand(0) == LHS &&
          IP->getOperand(1) == RHS && !canGenerateIncompatiblePoison(&*IP))
        return &*IP;
      if (IP == BlockBegin) break;
    }
  }

  // Save the original insertion point so we can restore it when we're done.
  DebugLoc Loc = Builder.GetInsertPoint()->getDebugLoc();
  SCEVInsertPointGuard Guard(Builder, this);

  if (IsSafeToHoist) {
    // Move the insertion point out of as many loops as we can.
    while (const Loop *L = SE.LI.getLoopFor(Builder.GetInsertBlock())) {
      if (!L->isLoopInvariant(LHS) || !L->isLoopInvariant(RHS)) break;
      BasicBlock *Preheader = L->getLoopPreheader();
      if (!Preheader) break;

      // Ok, move up a level.
      Builder.SetInsertPoint(Preheader->getTerminator());
    }
  }

  // If we haven't found this binop, insert it.
  Instruction *BO = cast<Instruction>(Builder.CreateBinOp(Opcode, LHS, RHS));
  BO->setDebugLoc(Loc);
  if (Flags & SCEV::FlagNUW)
    BO->setHasNoUnsignedWrap();
  if (Flags & SCEV::FlagNSW)
    BO->setHasNoSignedWrap();
  rememberInstruction(BO);

  return BO;
}

/// FactorOutConstant - Test if S is divisible by Factor, using signed
/// division. If so, update S with Factor divided out and return true.
/// S need not be evenly divisible if a reasonable remainder can be
/// computed.
static bool FactorOutConstant(const SCEV *&S, const SCEV *&Remainder,
                              const SCEV *Factor, ScalarEvolution &SE,
                              const DataLayout &DL) {
  // Everything is divisible by one.
  if (Factor->isOne())
    return true;

  // x/x == 1.
  if (S == Factor) {
    S = SE.getConstant(S->getType(), 1);
    return true;
  }

  // For a Constant, check for a multiple of the given factor.
  if (const SCEVConstant *C = dyn_cast<SCEVConstant>(S)) {
    // 0/x == 0.
    if (C->isZero())
      return true;
    // Check for divisibility.
    if (const SCEVConstant *FC = dyn_cast<SCEVConstant>(Factor)) {
      ConstantInt *CI =
          ConstantInt::get(SE.getContext(), C->getAPInt().sdiv(FC->getAPInt()));
      // If the quotient is zero and the remainder is non-zero, reject
      // the value at this scale. It will be considered for subsequent
      // smaller scales.
      if (!CI->isZero()) {
        const SCEV *Div = SE.getConstant(CI);
        S = Div;
        Remainder = SE.getAddExpr(
            Remainder, SE.getConstant(C->getAPInt().srem(FC->getAPInt())));
        return true;
      }
    }
  }

  // In a Mul, check if there is a constant operand which is a multiple
  // of the given factor.
  if (const SCEVMulExpr *M = dyn_cast<SCEVMulExpr>(S)) {
    // Size is known, check if there is a constant operand which is a multiple
    // of the given factor. If so, we can factor it.
    const SCEVConstant *FC = cast<SCEVConstant>(Factor);
    if (const SCEVConstant *C = dyn_cast<SCEVConstant>(M->getOperand(0)))
      if (!C->getAPInt().srem(FC->getAPInt())) {
        SmallVector<const SCEV *, 4> NewMulOps(M->op_begin(), M->op_end());
        NewMulOps[0] = SE.getConstant(C->getAPInt().sdiv(FC->getAPInt()));
        S = SE.getMulExpr(NewMulOps);
        return true;
      }
  }

  // In an AddRec, check if both start and step are divisible.
  if (const SCEVAddRecExpr *A = dyn_cast<SCEVAddRecExpr>(S)) {
    const SCEV *Step = A->getStepRecurrence(SE);
    const SCEV *StepRem = SE.getConstant(Step->getType(), 0);
    if (!FactorOutConstant(Step, StepRem, Factor, SE, DL))
      return false;
    if (!StepRem->isZero())
      return false;
    const SCEV *Start = A->getStart();
    if (!FactorOutConstant(Start, Remainder, Factor, SE, DL))
      return false;
    S = SE.getAddRecExpr(Start, Step, A->getLoop(),
                         A->getNoWrapFlags(SCEV::FlagNW));
    return true;
  }

  return false;
}

/// SimplifyAddOperands - Sort and simplify a list of add operands. NumAddRecs
/// is the number of SCEVAddRecExprs present, which are kept at the end of
/// the list.
///
static void SimplifyAddOperands(SmallVectorImpl<const SCEV *> &Ops,
                                Type *Ty,
                                ScalarEvolution &SE) {
  unsigned NumAddRecs = 0;
  for (unsigned i = Ops.size(); i > 0 && isa<SCEVAddRecExpr>(Ops[i-1]); --i)
    ++NumAddRecs;
  // Group Ops into non-addrecs and addrecs.
  SmallVector<const SCEV *, 8> NoAddRecs(Ops.begin(), Ops.end() - NumAddRecs);
  SmallVector<const SCEV *, 8> AddRecs(Ops.end() - NumAddRecs, Ops.end());
  // Let ScalarEvolution sort and simplify the non-addrecs list.
  const SCEV *Sum = NoAddRecs.empty() ?
                    SE.getConstant(Ty, 0) :
                    SE.getAddExpr(NoAddRecs);
  // If it returned an add, use the operands. Otherwise it simplified
  // the sum into a single value, so just use that.
  Ops.clear();
  if (const SCEVAddExpr *Add = dyn_cast<SCEVAddExpr>(Sum))
    Ops.append(Add->op_begin(), Add->op_end());
  else if (!Sum->isZero())
    Ops.push_back(Sum);
  // Then append the addrecs.
  Ops.append(AddRecs.begin(), AddRecs.end());
}

/// SplitAddRecs - Flatten a list of add operands, moving addrec start values
/// out to the top level. For example, convert {a + b,+,c} to a, b, {0,+,d}.
/// This helps expose more opportunities for folding parts of the expressions
/// into GEP indices.
///
static void SplitAddRecs(SmallVectorImpl<const SCEV *> &Ops,
                         Type *Ty,
                         ScalarEvolution &SE) {
  // Find the addrecs.
  SmallVector<const SCEV *, 8> AddRecs;
  for (unsigned i = 0, e = Ops.size(); i != e; ++i)
    while (const SCEVAddRecExpr *A = dyn_cast<SCEVAddRecExpr>(Ops[i])) {
      const SCEV *Start = A->getStart();
      if (Start->isZero()) break;
      const SCEV *Zero = SE.getConstant(Ty, 0);
      AddRecs.push_back(SE.getAddRecExpr(Zero,
                                         A->getStepRecurrence(SE),
                                         A->getLoop(),
                                         A->getNoWrapFlags(SCEV::FlagNW)));
      if (const SCEVAddExpr *Add = dyn_cast<SCEVAddExpr>(Start)) {
        Ops[i] = Zero;
        Ops.append(Add->op_begin(), Add->op_end());
        e += Add->getNumOperands();
      } else {
        Ops[i] = Start;
      }
    }
  if (!AddRecs.empty()) {
    // Add the addrecs onto the end of the list.
    Ops.append(AddRecs.begin(), AddRecs.end());
    // Resort the operand list, moving any constants to the front.
    SimplifyAddOperands(Ops, Ty, SE);
  }
}

/// expandAddToGEP - Expand an addition expression with a pointer type into
/// a GEP instead of using ptrtoint+arithmetic+inttoptr. This helps
/// BasicAliasAnalysis and other passes analyze the result. See the rules
/// for getelementptr vs. inttoptr in
/// http://llvm.org/docs/LangRef.html#pointeraliasing
/// for details.
///
/// Design note: The correctness of using getelementptr here depends on
/// ScalarEvolution not recognizing inttoptr and ptrtoint operators, as
/// they may introduce pointer arithmetic which may not be safely converted
/// into getelementptr.
///
/// Design note: It might seem desirable for this function to be more
/// loop-aware. If some of the indices are loop-invariant while others
/// aren't, it might seem desirable to emit multiple GEPs, keeping the
/// loop-invariant portions of the overall computation outside the loop.
/// However, there are a few reasons this is not done here. Hoisting simple
/// arithmetic is a low-level optimization that often isn't very
/// important until late in the optimization process. In fact, passes
/// like InstructionCombining will combine GEPs, even if it means
/// pushing loop-invariant computation down into loops, so even if the
/// GEPs were split here, the work would quickly be undone. The
/// LoopStrengthReduction pass, which is usually run quite late (and
/// after the last InstructionCombining pass), takes care of hoisting
/// loop-invariant portions of expressions, after considering what
/// can be folded using target addressing modes.
///
Value *SCEVExpander::expandAddToGEP(const SCEV *const *op_begin,
                                    const SCEV *const *op_end,
                                    PointerType *PTy,
                                    Type *Ty,
                                    Value *V) {
  Type *OriginalElTy = PTy->getElementType();
  Type *ElTy = OriginalElTy;
  SmallVector<Value *, 4> GepIndices;
  SmallVector<const SCEV *, 8> Ops(op_begin, op_end);
  bool AnyNonZeroIndices = false;

  // Split AddRecs up into parts as either of the parts may be usable
  // without the other.
  SplitAddRecs(Ops, Ty, SE);

  Type *IntIdxTy = DL.getIndexType(PTy);

  // Descend down the pointer's type and attempt to convert the other
  // operands into GEP indices, at each level. The first index in a GEP
  // indexes into the array implied by the pointer operand; the rest of
  // the indices index into the element or field type selected by the
  // preceding index.
  for (;;) {
    // If the scale size is not 0, attempt to factor out a scale for
    // array indexing.
    SmallVector<const SCEV *, 8> ScaledOps;
<<<<<<< HEAD
    if (ElTy->isSized() &&
        !(ElTy->isVectorTy() && ElTy->getVectorIsScalable())) {
      const SCEV *ElSize = SE.getSizeOfExpr(IntPtrTy, ElTy);
=======
    if (ElTy->isSized()) {
      const SCEV *ElSize = SE.getSizeOfExpr(IntIdxTy, ElTy);
>>>>>>> 74da9fa8
      if (!ElSize->isZero()) {
        SmallVector<const SCEV *, 8> NewOps;
        for (const SCEV *Op : Ops) {
          const SCEV *Remainder = SE.getConstant(Ty, 0);
          if (FactorOutConstant(Op, Remainder, ElSize, SE, DL)) {
            // Op now has ElSize factored out.
            ScaledOps.push_back(Op);
            if (!Remainder->isZero())
              NewOps.push_back(Remainder);
            AnyNonZeroIndices = true;
          } else {
            // The operand was not divisible, so add it to the list of operands
            // we'll scan next iteration.
            NewOps.push_back(Op);
          }
        }
        // If we made any changes, update Ops.
        if (!ScaledOps.empty()) {
          Ops = NewOps;
          SimplifyAddOperands(Ops, Ty, SE);
        }
      }
    }

    // Record the scaled array index for this level of the type. If
    // we didn't find any operands that could be factored, tentatively
    // assume that element zero was selected (since the zero offset
    // would obviously be folded away).
    Value *Scaled = ScaledOps.empty() ?
                    Constant::getNullValue(Ty) :
                    expandCodeFor(SE.getAddExpr(ScaledOps), Ty);
    GepIndices.push_back(Scaled);

    // Collect struct field index operands.
    while (StructType *STy = dyn_cast<StructType>(ElTy)) {
      bool FoundFieldNo = false;
      // An empty struct has no fields.
      if (STy->getNumElements() == 0) break;
      // Field offsets are known. See if a constant offset falls within any of
      // the struct fields.
      if (Ops.empty())
        break;
      if (const SCEVConstant *C = dyn_cast<SCEVConstant>(Ops[0]))
        if (SE.getTypeSizeInBits(C->getType()) <= 64) {
          const StructLayout &SL = *DL.getStructLayout(STy);
          uint64_t FullOffset = C->getValue()->getZExtValue();
          if (FullOffset < SL.getSizeInBytes()) {
            unsigned ElIdx = SL.getElementContainingOffset(FullOffset);
            GepIndices.push_back(
                ConstantInt::get(Type::getInt32Ty(Ty->getContext()), ElIdx));
            ElTy = STy->getTypeAtIndex(ElIdx);
            Ops[0] =
                SE.getConstant(Ty, FullOffset - SL.getElementOffset(ElIdx));
            AnyNonZeroIndices = true;
            FoundFieldNo = true;
          }
        }
      // If no struct field offsets were found, tentatively assume that
      // field zero was selected (since the zero offset would obviously
      // be folded away).
      if (!FoundFieldNo) {
        ElTy = STy->getTypeAtIndex(0u);
        GepIndices.push_back(
          Constant::getNullValue(Type::getInt32Ty(Ty->getContext())));
      }
    }

    if (ArrayType *ATy = dyn_cast<ArrayType>(ElTy))
      ElTy = ATy->getElementType();
    else
      break;
  }

  // If none of the operands were convertible to proper GEP indices, cast
  // the base to i8* and do an ugly getelementptr with that. It's still
  // better than ptrtoint+arithmetic+inttoptr at least.
  if (!AnyNonZeroIndices) {
    // Cast the base to i8*.
    V = InsertNoopCastOfTo(V,
       Type::getInt8PtrTy(Ty->getContext(), PTy->getAddressSpace()));

    assert(!isa<Instruction>(V) ||
           SE.DT.dominates(cast<Instruction>(V), &*Builder.GetInsertPoint()));

    // Expand the operands for a plain byte offset.
    Value *Idx = expandCodeFor(SE.getAddExpr(Ops), Ty);

    // Fold a GEP with constant operands.
    if (Constant *CLHS = dyn_cast<Constant>(V))
      if (Constant *CRHS = dyn_cast<Constant>(Idx))
        return ConstantExpr::getGetElementPtr(Type::getInt8Ty(Ty->getContext()),
                                              CLHS, CRHS);

    // Do a quick scan to see if we have this GEP nearby.  If so, reuse it.
    unsigned ScanLimit = 6;
    BasicBlock::iterator BlockBegin = Builder.GetInsertBlock()->begin();
    // Scanning starts from the last instruction before the insertion point.
    BasicBlock::iterator IP = Builder.GetInsertPoint();
    if (IP != BlockBegin) {
      --IP;
      for (; ScanLimit; --IP, --ScanLimit) {
        // Don't count dbg.value against the ScanLimit, to avoid perturbing the
        // generated code.
        if (isa<DbgInfoIntrinsic>(IP))
          ScanLimit++;
        if (IP->getOpcode() == Instruction::GetElementPtr &&
            IP->getOperand(0) == V && IP->getOperand(1) == Idx)
          return &*IP;
        if (IP == BlockBegin) break;
      }
    }

    // Save the original insertion point so we can restore it when we're done.
    SCEVInsertPointGuard Guard(Builder, this);

    // Move the insertion point out of as many loops as we can.
    while (const Loop *L = SE.LI.getLoopFor(Builder.GetInsertBlock())) {
      if (!L->isLoopInvariant(V) || !L->isLoopInvariant(Idx)) break;
      BasicBlock *Preheader = L->getLoopPreheader();
      if (!Preheader) break;

      // Ok, move up a level.
      Builder.SetInsertPoint(Preheader->getTerminator());
    }

    // Emit a GEP.
    Value *GEP = Builder.CreateGEP(Builder.getInt8Ty(), V, Idx, "uglygep");
    rememberInstruction(GEP);

    return GEP;
  }

  {
    SCEVInsertPointGuard Guard(Builder, this);

    // Move the insertion point out of as many loops as we can.
    while (const Loop *L = SE.LI.getLoopFor(Builder.GetInsertBlock())) {
      if (!L->isLoopInvariant(V)) break;

      bool AnyIndexNotLoopInvariant = any_of(
          GepIndices, [L](Value *Op) { return !L->isLoopInvariant(Op); });

      if (AnyIndexNotLoopInvariant)
        break;

      BasicBlock *Preheader = L->getLoopPreheader();
      if (!Preheader) break;

      // Ok, move up a level.
      Builder.SetInsertPoint(Preheader->getTerminator());
    }

    // Insert a pretty getelementptr. Note that this GEP is not marked inbounds,
    // because ScalarEvolution may have changed the address arithmetic to
    // compute a value which is beyond the end of the allocated object.
    Value *Casted = V;
    if (V->getType() != PTy)
      Casted = InsertNoopCastOfTo(Casted, PTy);
    Value *GEP = Builder.CreateGEP(OriginalElTy, Casted, GepIndices, "scevgep");
    Ops.push_back(SE.getUnknown(GEP));
    rememberInstruction(GEP);
  }

  return expand(SE.getAddExpr(Ops));
}

Value *SCEVExpander::expandAddToGEP(const SCEV *Op, PointerType *PTy, Type *Ty,
                                    Value *V) {
  const SCEV *const Ops[1] = {Op};
  return expandAddToGEP(Ops, Ops + 1, PTy, Ty, V);
}

/// PickMostRelevantLoop - Given two loops pick the one that's most relevant for
/// SCEV expansion. If they are nested, this is the most nested. If they are
/// neighboring, pick the later.
static const Loop *PickMostRelevantLoop(const Loop *A, const Loop *B,
                                        DominatorTree &DT) {
  if (!A) return B;
  if (!B) return A;
  if (A->contains(B)) return B;
  if (B->contains(A)) return A;
  if (DT.dominates(A->getHeader(), B->getHeader())) return B;
  if (DT.dominates(B->getHeader(), A->getHeader())) return A;
  return A; // Arbitrarily break the tie.
}

/// getRelevantLoop - Get the most relevant loop associated with the given
/// expression, according to PickMostRelevantLoop.
const Loop *SCEVExpander::getRelevantLoop(const SCEV *S) {
  // Test whether we've already computed the most relevant loop for this SCEV.
  auto Pair = RelevantLoops.insert(std::make_pair(S, nullptr));
  if (!Pair.second)
    return Pair.first->second;

  if (isa<SCEVConstant>(S))
    // A constant has no relevant loops.
    return nullptr;
  if (const SCEVUnknown *U = dyn_cast<SCEVUnknown>(S)) {
    if (const Instruction *I = dyn_cast<Instruction>(U->getValue()))
      return Pair.first->second = SE.LI.getLoopFor(I->getParent());
    // A non-instruction has no relevant loops.
    return nullptr;
  }
  if (const SCEVNAryExpr *N = dyn_cast<SCEVNAryExpr>(S)) {
    const Loop *L = nullptr;
    if (const SCEVAddRecExpr *AR = dyn_cast<SCEVAddRecExpr>(S))
      L = AR->getLoop();
    for (const SCEV *Op : N->operands())
      L = PickMostRelevantLoop(L, getRelevantLoop(Op), SE.DT);
    return RelevantLoops[N] = L;
  }
  if (const SCEVCastExpr *C = dyn_cast<SCEVCastExpr>(S)) {
    const Loop *Result = getRelevantLoop(C->getOperand());
    return RelevantLoops[C] = Result;
  }
  if (const SCEVUDivExpr *D = dyn_cast<SCEVUDivExpr>(S)) {
    const Loop *Result = PickMostRelevantLoop(
        getRelevantLoop(D->getLHS()), getRelevantLoop(D->getRHS()), SE.DT);
    return RelevantLoops[D] = Result;
  }
  llvm_unreachable("Unexpected SCEV type!");
}

namespace {

/// LoopCompare - Compare loops by PickMostRelevantLoop.
class LoopCompare {
  DominatorTree &DT;
public:
  explicit LoopCompare(DominatorTree &dt) : DT(dt) {}

  bool operator()(std::pair<const Loop *, const SCEV *> LHS,
                  std::pair<const Loop *, const SCEV *> RHS) const {
    // Keep pointer operands sorted at the end.
    if (LHS.second->getType()->isPointerTy() !=
        RHS.second->getType()->isPointerTy())
      return LHS.second->getType()->isPointerTy();

    // Compare loops with PickMostRelevantLoop.
    if (LHS.first != RHS.first)
      return PickMostRelevantLoop(LHS.first, RHS.first, DT) != LHS.first;

    // If one operand is a non-constant negative and the other is not,
    // put the non-constant negative on the right so that a sub can
    // be used instead of a negate and add.
    if (LHS.second->isNonConstantNegative()) {
      if (!RHS.second->isNonConstantNegative())
        return false;
    } else if (RHS.second->isNonConstantNegative())
      return true;

    // Otherwise they are equivalent according to this comparison.
    return false;
  }
};

}

Value *SCEVExpander::visitAddExpr(const SCEVAddExpr *S) {
  Type *Ty = SE.getEffectiveSCEVType(S->getType());

  // Collect all the add operands in a loop, along with their associated loops.
  // Iterate in reverse so that constants are emitted last, all else equal, and
  // so that pointer operands are inserted first, which the code below relies on
  // to form more involved GEPs.
  SmallVector<std::pair<const Loop *, const SCEV *>, 8> OpsAndLoops;
  for (std::reverse_iterator<SCEVAddExpr::op_iterator> I(S->op_end()),
       E(S->op_begin()); I != E; ++I)
    OpsAndLoops.push_back(std::make_pair(getRelevantLoop(*I), *I));

  // Sort by loop. Use a stable sort so that constants follow non-constants and
  // pointer operands precede non-pointer operands.
  llvm::stable_sort(OpsAndLoops, LoopCompare(SE.DT));

  // Emit instructions to add all the operands. Hoist as much as possible
  // out of loops, and form meaningful getelementptrs where possible.
  Value *Sum = nullptr;
  for (auto I = OpsAndLoops.begin(), E = OpsAndLoops.end(); I != E;) {
    const Loop *CurLoop = I->first;
    const SCEV *Op = I->second;
    if (!Sum) {
      // This is the first operand. Just expand it.
      Sum = expand(Op);
      ++I;
    } else if (PointerType *PTy = dyn_cast<PointerType>(Sum->getType())) {
      // The running sum expression is a pointer. Try to form a getelementptr
      // at this level with that as the base.
      SmallVector<const SCEV *, 4> NewOps;
      for (; I != E && I->first == CurLoop; ++I) {
        // If the operand is SCEVUnknown and not instructions, peek through
        // it, to enable more of it to be folded into the GEP.
        const SCEV *X = I->second;
        if (const SCEVUnknown *U = dyn_cast<SCEVUnknown>(X))
          if (!isa<Instruction>(U->getValue()))
            X = SE.getSCEV(U->getValue());
        NewOps.push_back(X);
      }
      Sum = expandAddToGEP(NewOps.begin(), NewOps.end(), PTy, Ty, Sum);
    } else if (PointerType *PTy = dyn_cast<PointerType>(Op->getType())) {
      // The running sum is an integer, and there's a pointer at this level.
      // Try to form a getelementptr. If the running sum is instructions,
      // use a SCEVUnknown to avoid re-analyzing them.
      SmallVector<const SCEV *, 4> NewOps;
      NewOps.push_back(isa<Instruction>(Sum) ? SE.getUnknown(Sum) :
                                               SE.getSCEV(Sum));
      for (++I; I != E && I->first == CurLoop; ++I)
        NewOps.push_back(I->second);
      Sum = expandAddToGEP(NewOps.begin(), NewOps.end(), PTy, Ty, expand(Op));
    } else if (Op->isNonConstantNegative()) {
      // Instead of doing a negate and add, just do a subtract.
      Value *W = expandCodeFor(SE.getNegativeSCEV(Op), Ty);
      Sum = InsertNoopCastOfTo(Sum, Ty);
      Sum = InsertBinop(Instruction::Sub, Sum, W, SCEV::FlagAnyWrap,
                        /*IsSafeToHoist*/ true);
      ++I;
    } else {
      // A simple add.
      Value *W = expandCodeFor(Op, Ty);
      Sum = InsertNoopCastOfTo(Sum, Ty);
      // Canonicalize a constant to the RHS.
      if (isa<Constant>(Sum)) std::swap(Sum, W);
      Sum = InsertBinop(Instruction::Add, Sum, W, S->getNoWrapFlags(),
                        /*IsSafeToHoist*/ true);
      ++I;
    }
  }

  return Sum;
}

Value *SCEVExpander::visitMulExpr(const SCEVMulExpr *S) {
  Type *Ty = SE.getEffectiveSCEVType(S->getType());

  // Collect all the mul operands in a loop, along with their associated loops.
  // Iterate in reverse so that constants are emitted last, all else equal.
  SmallVector<std::pair<const Loop *, const SCEV *>, 8> OpsAndLoops;
  for (std::reverse_iterator<SCEVMulExpr::op_iterator> I(S->op_end()),
       E(S->op_begin()); I != E; ++I)
    OpsAndLoops.push_back(std::make_pair(getRelevantLoop(*I), *I));

  // Sort by loop. Use a stable sort so that constants follow non-constants.
  llvm::stable_sort(OpsAndLoops, LoopCompare(SE.DT));

  // Emit instructions to mul all the operands. Hoist as much as possible
  // out of loops.
  Value *Prod = nullptr;
  auto I = OpsAndLoops.begin();

  // Expand the calculation of X pow N in the following manner:
  // Let N = P1 + P2 + ... + PK, where all P are powers of 2. Then:
  // X pow N = (X pow P1) * (X pow P2) * ... * (X pow PK).
  const auto ExpandOpBinPowN = [this, &I, &OpsAndLoops, &Ty]() {
    auto E = I;
    // Calculate how many times the same operand from the same loop is included
    // into this power.
    uint64_t Exponent = 0;
    const uint64_t MaxExponent = UINT64_MAX >> 1;
    // No one sane will ever try to calculate such huge exponents, but if we
    // need this, we stop on UINT64_MAX / 2 because we need to exit the loop
    // below when the power of 2 exceeds our Exponent, and we want it to be
    // 1u << 31 at most to not deal with unsigned overflow.
    while (E != OpsAndLoops.end() && *I == *E && Exponent != MaxExponent) {
      ++Exponent;
      ++E;
    }
    assert(Exponent > 0 && "Trying to calculate a zeroth exponent of operand?");

    // Calculate powers with exponents 1, 2, 4, 8 etc. and include those of them
    // that are needed into the result.
    Value *P = expandCodeFor(I->second, Ty);
    Value *Result = nullptr;
    if (Exponent & 1)
      Result = P;
    for (uint64_t BinExp = 2; BinExp <= Exponent; BinExp <<= 1) {
      P = InsertBinop(Instruction::Mul, P, P, SCEV::FlagAnyWrap,
                      /*IsSafeToHoist*/ true);
      if (Exponent & BinExp)
        Result = Result ? InsertBinop(Instruction::Mul, Result, P,
                                      SCEV::FlagAnyWrap,
                                      /*IsSafeToHoist*/ true)
                        : P;
    }

    I = E;
    assert(Result && "Nothing was expanded?");
    return Result;
  };

  while (I != OpsAndLoops.end()) {
    if (!Prod) {
      // This is the first operand. Just expand it.
      Prod = ExpandOpBinPowN();
    } else if (I->second->isAllOnesValue()) {
      // Instead of doing a multiply by negative one, just do a negate.
      Prod = InsertNoopCastOfTo(Prod, Ty);
      Prod = InsertBinop(Instruction::Sub, Constant::getNullValue(Ty), Prod,
                         SCEV::FlagAnyWrap, /*IsSafeToHoist*/ true);
      ++I;
    } else {
      // A simple mul.
      Value *W = ExpandOpBinPowN();
      Prod = InsertNoopCastOfTo(Prod, Ty);
      // Canonicalize a constant to the RHS.
      if (isa<Constant>(Prod)) std::swap(Prod, W);
      const APInt *RHS;
      if (match(W, m_Power2(RHS))) {
        // Canonicalize Prod*(1<<C) to Prod<<C.
        assert(!Ty->isVectorTy() && "vector types are not SCEVable");
        auto NWFlags = S->getNoWrapFlags();
        // clear nsw flag if shl will produce poison value.
        if (RHS->logBase2() == RHS->getBitWidth() - 1)
          NWFlags = ScalarEvolution::clearFlags(NWFlags, SCEV::FlagNSW);
        Prod = InsertBinop(Instruction::Shl, Prod,
                           ConstantInt::get(Ty, RHS->logBase2()), NWFlags,
                           /*IsSafeToHoist*/ true);
      } else {
        Prod = InsertBinop(Instruction::Mul, Prod, W, S->getNoWrapFlags(),
                           /*IsSafeToHoist*/ true);
      }
    }
  }

  return Prod;
}

Value *SCEVExpander::visitUDivExpr(const SCEVUDivExpr *S) {
  Type *Ty = SE.getEffectiveSCEVType(S->getType());

  Value *LHS = expandCodeFor(S->getLHS(), Ty);
  if (const SCEVConstant *SC = dyn_cast<SCEVConstant>(S->getRHS())) {
    const APInt &RHS = SC->getAPInt();
    if (RHS.isPowerOf2())
      return InsertBinop(Instruction::LShr, LHS,
                         ConstantInt::get(Ty, RHS.logBase2()),
                         SCEV::FlagAnyWrap, /*IsSafeToHoist*/ true);
  }

  Value *RHS = expandCodeFor(S->getRHS(), Ty);
  return InsertBinop(Instruction::UDiv, LHS, RHS, SCEV::FlagAnyWrap,
                     /*IsSafeToHoist*/ SE.isKnownNonZero(S->getRHS()));
}

/// Move parts of Base into Rest to leave Base with the minimal
/// expression that provides a pointer operand suitable for a
/// GEP expansion.
static void ExposePointerBase(const SCEV *&Base, const SCEV *&Rest,
                              ScalarEvolution &SE) {
  while (const SCEVAddRecExpr *A = dyn_cast<SCEVAddRecExpr>(Base)) {
    Base = A->getStart();
    Rest = SE.getAddExpr(Rest,
                         SE.getAddRecExpr(SE.getConstant(A->getType(), 0),
                                          A->getStepRecurrence(SE),
                                          A->getLoop(),
                                          A->getNoWrapFlags(SCEV::FlagNW)));
  }
  if (const SCEVAddExpr *A = dyn_cast<SCEVAddExpr>(Base)) {
    Base = A->getOperand(A->getNumOperands()-1);
    SmallVector<const SCEV *, 8> NewAddOps(A->op_begin(), A->op_end());
    NewAddOps.back() = Rest;
    Rest = SE.getAddExpr(NewAddOps);
    ExposePointerBase(Base, Rest, SE);
  }
}

/// Determine if this is a well-behaved chain of instructions leading back to
/// the PHI. If so, it may be reused by expanded expressions.
bool SCEVExpander::isNormalAddRecExprPHI(PHINode *PN, Instruction *IncV,
                                         const Loop *L) {
  if (IncV->getNumOperands() == 0 || isa<PHINode>(IncV) ||
      (isa<CastInst>(IncV) && !isa<BitCastInst>(IncV)))
    return false;
  // If any of the operands don't dominate the insert position, bail.
  // Addrec operands are always loop-invariant, so this can only happen
  // if there are instructions which haven't been hoisted.
  if (L == IVIncInsertLoop) {
    for (User::op_iterator OI = IncV->op_begin()+1,
           OE = IncV->op_end(); OI != OE; ++OI)
      if (Instruction *OInst = dyn_cast<Instruction>(OI))
        if (!SE.DT.dominates(OInst, IVIncInsertPos))
          return false;
  }
  // Advance to the next instruction.
  IncV = dyn_cast<Instruction>(IncV->getOperand(0));
  if (!IncV)
    return false;

  if (IncV->mayHaveSideEffects())
    return false;

  if (IncV == PN)
    return true;

  return isNormalAddRecExprPHI(PN, IncV, L);
}

/// getIVIncOperand returns an induction variable increment's induction
/// variable operand.
///
/// If allowScale is set, any type of GEP is allowed as long as the nonIV
/// operands dominate InsertPos.
///
/// If allowScale is not set, ensure that a GEP increment conforms to one of the
/// simple patterns generated by getAddRecExprPHILiterally and
/// expandAddtoGEP. If the pattern isn't recognized, return NULL.
Instruction *SCEVExpander::getIVIncOperand(Instruction *IncV,
                                           Instruction *InsertPos,
                                           bool allowScale) {
  if (IncV == InsertPos)
    return nullptr;

  switch (IncV->getOpcode()) {
  default:
    return nullptr;
  // Check for a simple Add/Sub or GEP of a loop invariant step.
  case Instruction::Add:
  case Instruction::Sub: {
    Instruction *OInst = dyn_cast<Instruction>(IncV->getOperand(1));
    if (!OInst || SE.DT.dominates(OInst, InsertPos))
      return dyn_cast<Instruction>(IncV->getOperand(0));
    return nullptr;
  }
  case Instruction::BitCast:
    return dyn_cast<Instruction>(IncV->getOperand(0));
  case Instruction::GetElementPtr:
    for (auto I = IncV->op_begin() + 1, E = IncV->op_end(); I != E; ++I) {
      if (isa<Constant>(*I))
        continue;
      if (Instruction *OInst = dyn_cast<Instruction>(*I)) {
        if (!SE.DT.dominates(OInst, InsertPos))
          return nullptr;
      }
      if (allowScale) {
        // allow any kind of GEP as long as it can be hoisted.
        continue;
      }
      // This must be a pointer addition of constants (pretty), which is already
      // handled, or some number of address-size elements (ugly). Ugly geps
      // have 2 operands. i1* is used by the expander to represent an
      // address-size element.
      if (IncV->getNumOperands() != 2)
        return nullptr;
      unsigned AS = cast<PointerType>(IncV->getType())->getAddressSpace();
      if (IncV->getType() != Type::getInt1PtrTy(SE.getContext(), AS)
          && IncV->getType() != Type::getInt8PtrTy(SE.getContext(), AS))
        return nullptr;
      break;
    }
    return dyn_cast<Instruction>(IncV->getOperand(0));
  }
}

/// If the insert point of the current builder or any of the builders on the
/// stack of saved builders has 'I' as its insert point, update it to point to
/// the instruction after 'I'.  This is intended to be used when the instruction
/// 'I' is being moved.  If this fixup is not done and 'I' is moved to a
/// different block, the inconsistent insert point (with a mismatched
/// Instruction and Block) can lead to an instruction being inserted in a block
/// other than its parent.
void SCEVExpander::fixupInsertPoints(Instruction *I) {
  BasicBlock::iterator It(*I);
  BasicBlock::iterator NewInsertPt = std::next(It);
  if (Builder.GetInsertPoint() == It)
    Builder.SetInsertPoint(&*NewInsertPt);
  for (auto *InsertPtGuard : InsertPointGuards)
    if (InsertPtGuard->GetInsertPoint() == It)
      InsertPtGuard->SetInsertPoint(NewInsertPt);
}

/// hoistStep - Attempt to hoist a simple IV increment above InsertPos to make
/// it available to other uses in this loop. Recursively hoist any operands,
/// until we reach a value that dominates InsertPos.
bool SCEVExpander::hoistIVInc(Instruction *IncV, Instruction *InsertPos) {
  if (SE.DT.dominates(IncV, InsertPos))
      return true;

  // InsertPos must itself dominate IncV so that IncV's new position satisfies
  // its existing users.
  if (isa<PHINode>(InsertPos) ||
      !SE.DT.dominates(InsertPos->getParent(), IncV->getParent()))
    return false;

  if (!SE.LI.movementPreservesLCSSAForm(IncV, InsertPos))
    return false;

  // Check that the chain of IV operands leading back to Phi can be hoisted.
  SmallVector<Instruction*, 4> IVIncs;
  for(;;) {
    Instruction *Oper = getIVIncOperand(IncV, InsertPos, /*allowScale*/true);
    if (!Oper)
      return false;
    // IncV is safe to hoist.
    IVIncs.push_back(IncV);
    IncV = Oper;
    if (SE.DT.dominates(IncV, InsertPos))
      break;
  }
  for (auto I = IVIncs.rbegin(), E = IVIncs.rend(); I != E; ++I) {
    fixupInsertPoints(*I);
    (*I)->moveBefore(InsertPos);
  }
  return true;
}

/// Determine if this cyclic phi is in a form that would have been generated by
/// LSR. We don't care if the phi was actually expanded in this pass, as long
/// as it is in a low-cost form, for example, no implied multiplication. This
/// should match any patterns generated by getAddRecExprPHILiterally and
/// expandAddtoGEP.
bool SCEVExpander::isExpandedAddRecExprPHI(PHINode *PN, Instruction *IncV,
                                           const Loop *L) {
  for(Instruction *IVOper = IncV;
      (IVOper = getIVIncOperand(IVOper, L->getLoopPreheader()->getTerminator(),
                                /*allowScale=*/false));) {
    if (IVOper == PN)
      return true;
  }
  return false;
}

/// expandIVInc - Expand an IV increment at Builder's current InsertPos.
/// Typically this is the LatchBlock terminator or IVIncInsertPos, but we may
/// need to materialize IV increments elsewhere to handle difficult situations.
Value *SCEVExpander::expandIVInc(PHINode *PN, Value *StepV, const Loop *L,
                                 Type *ExpandTy, Type *IntTy,
                                 bool useSubtract) {
  Value *IncV;
  // If the PHI is a pointer, use a GEP, otherwise use an add or sub.
  if (ExpandTy->isPointerTy()) {
    PointerType *GEPPtrTy = cast<PointerType>(ExpandTy);
    // If the step isn't constant, don't use an implicitly scaled GEP, because
    // that would require a multiply inside the loop.
    if (!isa<ConstantInt>(StepV))
      GEPPtrTy = PointerType::get(Type::getInt1Ty(SE.getContext()),
                                  GEPPtrTy->getAddressSpace());
    IncV = expandAddToGEP(SE.getSCEV(StepV), GEPPtrTy, IntTy, PN);
    if (IncV->getType() != PN->getType()) {
      IncV = Builder.CreateBitCast(IncV, PN->getType());
      rememberInstruction(IncV);
    }
  } else {
    IncV = useSubtract ?
      Builder.CreateSub(PN, StepV, Twine(IVName) + ".iv.next") :
      Builder.CreateAdd(PN, StepV, Twine(IVName) + ".iv.next");
    rememberInstruction(IncV);
  }
  return IncV;
}

/// Hoist the addrec instruction chain rooted in the loop phi above the
/// position. This routine assumes that this is possible (has been checked).
void SCEVExpander::hoistBeforePos(DominatorTree *DT, Instruction *InstToHoist,
                                  Instruction *Pos, PHINode *LoopPhi) {
  do {
    if (DT->dominates(InstToHoist, Pos))
      break;
    // Make sure the increment is where we want it. But don't move it
    // down past a potential existing post-inc user.
    fixupInsertPoints(InstToHoist);
    InstToHoist->moveBefore(Pos);
    Pos = InstToHoist;
    InstToHoist = cast<Instruction>(InstToHoist->getOperand(0));
  } while (InstToHoist != LoopPhi);
}

/// Check whether we can cheaply express the requested SCEV in terms of
/// the available PHI SCEV by truncation and/or inversion of the step.
static bool canBeCheaplyTransformed(ScalarEvolution &SE,
                                    const SCEVAddRecExpr *Phi,
                                    const SCEVAddRecExpr *Requested,
                                    bool &InvertStep) {
  Type *PhiTy = SE.getEffectiveSCEVType(Phi->getType());
  Type *RequestedTy = SE.getEffectiveSCEVType(Requested->getType());

  if (RequestedTy->getIntegerBitWidth() > PhiTy->getIntegerBitWidth())
    return false;

  // Try truncate it if necessary.
  Phi = dyn_cast<SCEVAddRecExpr>(SE.getTruncateOrNoop(Phi, RequestedTy));
  if (!Phi)
    return false;

  // Check whether truncation will help.
  if (Phi == Requested) {
    InvertStep = false;
    return true;
  }

  // Check whether inverting will help: {R,+,-1} == R - {0,+,1}.
  if (SE.getAddExpr(Requested->getStart(),
                    SE.getNegativeSCEV(Requested)) == Phi) {
    InvertStep = true;
    return true;
  }

  return false;
}

static bool IsIncrementNSW(ScalarEvolution &SE, const SCEVAddRecExpr *AR) {
  if (!isa<IntegerType>(AR->getType()))
    return false;

  unsigned BitWidth = cast<IntegerType>(AR->getType())->getBitWidth();
  Type *WideTy = IntegerType::get(AR->getType()->getContext(), BitWidth * 2);
  const SCEV *Step = AR->getStepRecurrence(SE);
  const SCEV *OpAfterExtend = SE.getAddExpr(SE.getSignExtendExpr(Step, WideTy),
                                            SE.getSignExtendExpr(AR, WideTy));
  const SCEV *ExtendAfterOp =
    SE.getSignExtendExpr(SE.getAddExpr(AR, Step), WideTy);
  return ExtendAfterOp == OpAfterExtend;
}

static bool IsIncrementNUW(ScalarEvolution &SE, const SCEVAddRecExpr *AR) {
  if (!isa<IntegerType>(AR->getType()))
    return false;

  unsigned BitWidth = cast<IntegerType>(AR->getType())->getBitWidth();
  Type *WideTy = IntegerType::get(AR->getType()->getContext(), BitWidth * 2);
  const SCEV *Step = AR->getStepRecurrence(SE);
  const SCEV *OpAfterExtend = SE.getAddExpr(SE.getZeroExtendExpr(Step, WideTy),
                                            SE.getZeroExtendExpr(AR, WideTy));
  const SCEV *ExtendAfterOp =
    SE.getZeroExtendExpr(SE.getAddExpr(AR, Step), WideTy);
  return ExtendAfterOp == OpAfterExtend;
}

/// getAddRecExprPHILiterally - Helper for expandAddRecExprLiterally. Expand
/// the base addrec, which is the addrec without any non-loop-dominating
/// values, and return the PHI.
PHINode *
SCEVExpander::getAddRecExprPHILiterally(const SCEVAddRecExpr *Normalized,
                                        const Loop *L,
                                        Type *ExpandTy,
                                        Type *IntTy,
                                        Type *&TruncTy,
                                        bool &InvertStep) {
  assert((!IVIncInsertLoop||IVIncInsertPos) && "Uninitialized insert position");

  // Reuse a previously-inserted PHI, if present.
  BasicBlock *LatchBlock = L->getLoopLatch();
  if (LatchBlock) {
    PHINode *AddRecPhiMatch = nullptr;
    Instruction *IncV = nullptr;
    TruncTy = nullptr;
    InvertStep = false;

    // Only try partially matching scevs that need truncation and/or
    // step-inversion if we know this loop is outside the current loop.
    bool TryNonMatchingSCEV =
        IVIncInsertLoop &&
        SE.DT.properlyDominates(LatchBlock, IVIncInsertLoop->getHeader());

    for (PHINode &PN : L->getHeader()->phis()) {
      if (!SE.isSCEVable(PN.getType()))
        continue;

      const SCEVAddRecExpr *PhiSCEV = dyn_cast<SCEVAddRecExpr>(SE.getSCEV(&PN));
      if (!PhiSCEV)
        continue;

      bool IsMatchingSCEV = PhiSCEV == Normalized;
      // We only handle truncation and inversion of phi recurrences for the
      // expanded expression if the expanded expression's loop dominates the
      // loop we insert to. Check now, so we can bail out early.
      if (!IsMatchingSCEV && !TryNonMatchingSCEV)
          continue;

      // TODO: this possibly can be reworked to avoid this cast at all.
      Instruction *TempIncV =
          dyn_cast<Instruction>(PN.getIncomingValueForBlock(LatchBlock));
      if (!TempIncV)
        continue;

      // Check whether we can reuse this PHI node.
      if (LSRMode) {
        if (!isExpandedAddRecExprPHI(&PN, TempIncV, L))
          continue;
        if (L == IVIncInsertLoop && !hoistIVInc(TempIncV, IVIncInsertPos))
          continue;
      } else {
        if (!isNormalAddRecExprPHI(&PN, TempIncV, L))
          continue;
      }

      // Stop if we have found an exact match SCEV.
      if (IsMatchingSCEV) {
        IncV = TempIncV;
        TruncTy = nullptr;
        InvertStep = false;
        AddRecPhiMatch = &PN;
        break;
      }

      // Try whether the phi can be translated into the requested form
      // (truncated and/or offset by a constant).
      if ((!TruncTy || InvertStep) &&
          canBeCheaplyTransformed(SE, PhiSCEV, Normalized, InvertStep)) {
        // Record the phi node. But don't stop we might find an exact match
        // later.
        AddRecPhiMatch = &PN;
        IncV = TempIncV;
        TruncTy = SE.getEffectiveSCEVType(Normalized->getType());
      }
    }

    if (AddRecPhiMatch) {
      // Potentially, move the increment. We have made sure in
      // isExpandedAddRecExprPHI or hoistIVInc that this is possible.
      if (L == IVIncInsertLoop)
        hoistBeforePos(&SE.DT, IncV, IVIncInsertPos, AddRecPhiMatch);

      // Ok, the add recurrence looks usable.
      // Remember this PHI, even in post-inc mode.
      InsertedValues.insert(AddRecPhiMatch);
      // Remember the increment.
      rememberInstruction(IncV);
      return AddRecPhiMatch;
    }
  }

  // Save the original insertion point so we can restore it when we're done.
  SCEVInsertPointGuard Guard(Builder, this);

  // Another AddRec may need to be recursively expanded below. For example, if
  // this AddRec is quadratic, the StepV may itself be an AddRec in this
  // loop. Remove this loop from the PostIncLoops set before expanding such
  // AddRecs. Otherwise, we cannot find a valid position for the step
  // (i.e. StepV can never dominate its loop header).  Ideally, we could do
  // SavedIncLoops.swap(PostIncLoops), but we generally have a single element,
  // so it's not worth implementing SmallPtrSet::swap.
  PostIncLoopSet SavedPostIncLoops = PostIncLoops;
  PostIncLoops.clear();

  // Expand code for the start value into the loop preheader.
  assert(L->getLoopPreheader() &&
         "Can't expand add recurrences without a loop preheader!");
  Value *StartV = expandCodeFor(Normalized->getStart(), ExpandTy,
                                L->getLoopPreheader()->getTerminator());

  // StartV must have been be inserted into L's preheader to dominate the new
  // phi.
  assert(!isa<Instruction>(StartV) ||
         SE.DT.properlyDominates(cast<Instruction>(StartV)->getParent(),
                                 L->getHeader()));

  // Expand code for the step value. Do this before creating the PHI so that PHI
  // reuse code doesn't see an incomplete PHI.
  const SCEV *Step = Normalized->getStepRecurrence(SE);
  // If the stride is negative, insert a sub instead of an add for the increment
  // (unless it's a constant, because subtracts of constants are canonicalized
  // to adds).
  bool useSubtract = !ExpandTy->isPointerTy() && Step->isNonConstantNegative();
  if (useSubtract)
    Step = SE.getNegativeSCEV(Step);
  // Expand the step somewhere that dominates the loop header.
  Value *StepV = expandCodeFor(Step, IntTy, &L->getHeader()->front());

  // The no-wrap behavior proved by IsIncrement(NUW|NSW) is only applicable if
  // we actually do emit an addition.  It does not apply if we emit a
  // subtraction.
  bool IncrementIsNUW = !useSubtract && IsIncrementNUW(SE, Normalized);
  bool IncrementIsNSW = !useSubtract && IsIncrementNSW(SE, Normalized);

  // Create the PHI.
  BasicBlock *Header = L->getHeader();
  Builder.SetInsertPoint(Header, Header->begin());
  pred_iterator HPB = pred_begin(Header), HPE = pred_end(Header);
  PHINode *PN = Builder.CreatePHI(ExpandTy, std::distance(HPB, HPE),
                                  Twine(IVName) + ".iv");
  rememberInstruction(PN);

  // Create the step instructions and populate the PHI.
  for (pred_iterator HPI = HPB; HPI != HPE; ++HPI) {
    BasicBlock *Pred = *HPI;

    // Add a start value.
    if (!L->contains(Pred)) {
      PN->addIncoming(StartV, Pred);
      continue;
    }

    // Create a step value and add it to the PHI.
    // If IVIncInsertLoop is non-null and equal to the addrec's loop, insert the
    // instructions at IVIncInsertPos.
    Instruction *InsertPos = L == IVIncInsertLoop ?
      IVIncInsertPos : Pred->getTerminator();
    Builder.SetInsertPoint(InsertPos);
    Value *IncV = expandIVInc(PN, StepV, L, ExpandTy, IntTy, useSubtract);

    if (isa<OverflowingBinaryOperator>(IncV)) {
      if (IncrementIsNUW)
        cast<BinaryOperator>(IncV)->setHasNoUnsignedWrap();
      if (IncrementIsNSW)
        cast<BinaryOperator>(IncV)->setHasNoSignedWrap();
    }
    PN->addIncoming(IncV, Pred);
  }

  // After expanding subexpressions, restore the PostIncLoops set so the caller
  // can ensure that IVIncrement dominates the current uses.
  PostIncLoops = SavedPostIncLoops;

  // Remember this PHI, even in post-inc mode.
  InsertedValues.insert(PN);

  return PN;
}

Value *SCEVExpander::expandAddRecExprLiterally(const SCEVAddRecExpr *S) {
  Type *STy = S->getType();
  Type *IntTy = SE.getEffectiveSCEVType(STy);
  const Loop *L = S->getLoop();

  // Determine a normalized form of this expression, which is the expression
  // before any post-inc adjustment is made.
  const SCEVAddRecExpr *Normalized = S;
  if (PostIncLoops.count(L)) {
    PostIncLoopSet Loops;
    Loops.insert(L);
    Normalized = cast<SCEVAddRecExpr>(normalizeForPostIncUse(S, Loops, SE));
  }

  // Strip off any non-loop-dominating component from the addrec start.
  const SCEV *Start = Normalized->getStart();
  const SCEV *PostLoopOffset = nullptr;
  if (!SE.properlyDominates(Start, L->getHeader())) {
    PostLoopOffset = Start;
    Start = SE.getConstant(Normalized->getType(), 0);
    Normalized = cast<SCEVAddRecExpr>(
      SE.getAddRecExpr(Start, Normalized->getStepRecurrence(SE),
                       Normalized->getLoop(),
                       Normalized->getNoWrapFlags(SCEV::FlagNW)));
  }

  // Strip off any non-loop-dominating component from the addrec step.
  const SCEV *Step = Normalized->getStepRecurrence(SE);
  const SCEV *PostLoopScale = nullptr;
  if (!SE.dominates(Step, L->getHeader())) {
    PostLoopScale = Step;
    Step = SE.getConstant(Normalized->getType(), 1);
    if (!Start->isZero()) {
        // The normalization below assumes that Start is constant zero, so if
        // it isn't re-associate Start to PostLoopOffset.
        assert(!PostLoopOffset && "Start not-null but PostLoopOffset set?");
        PostLoopOffset = Start;
        Start = SE.getConstant(Normalized->getType(), 0);
    }
    Normalized =
      cast<SCEVAddRecExpr>(SE.getAddRecExpr(
                             Start, Step, Normalized->getLoop(),
                             Normalized->getNoWrapFlags(SCEV::FlagNW)));
  }

  // Expand the core addrec. If we need post-loop scaling, force it to
  // expand to an integer type to avoid the need for additional casting.
  Type *ExpandTy = PostLoopScale ? IntTy : STy;
  // We can't use a pointer type for the addrec if the pointer type is
  // non-integral.
  Type *AddRecPHIExpandTy =
      DL.isNonIntegralPointerType(STy) ? Normalized->getType() : ExpandTy;

  // In some cases, we decide to reuse an existing phi node but need to truncate
  // it and/or invert the step.
  Type *TruncTy = nullptr;
  bool InvertStep = false;
  PHINode *PN = getAddRecExprPHILiterally(Normalized, L, AddRecPHIExpandTy,
                                          IntTy, TruncTy, InvertStep);

  // Accommodate post-inc mode, if necessary.
  Value *Result;
  if (!PostIncLoops.count(L))
    Result = PN;
  else {
    // In PostInc mode, use the post-incremented value.
    BasicBlock *LatchBlock = L->getLoopLatch();
    assert(LatchBlock && "PostInc mode requires a unique loop latch!");
    Result = PN->getIncomingValueForBlock(LatchBlock);

    // For an expansion to use the postinc form, the client must call
    // expandCodeFor with an InsertPoint that is either outside the PostIncLoop
    // or dominated by IVIncInsertPos.
    if (isa<Instruction>(Result) &&
        !SE.DT.dominates(cast<Instruction>(Result),
                         &*Builder.GetInsertPoint())) {
      // The induction variable's postinc expansion does not dominate this use.
      // IVUsers tries to prevent this case, so it is rare. However, it can
      // happen when an IVUser outside the loop is not dominated by the latch
      // block. Adjusting IVIncInsertPos before expansion begins cannot handle
      // all cases. Consider a phi outside whose operand is replaced during
      // expansion with the value of the postinc user. Without fundamentally
      // changing the way postinc users are tracked, the only remedy is
      // inserting an extra IV increment. StepV might fold into PostLoopOffset,
      // but hopefully expandCodeFor handles that.
      bool useSubtract =
        !ExpandTy->isPointerTy() && Step->isNonConstantNegative();
      if (useSubtract)
        Step = SE.getNegativeSCEV(Step);
      Value *StepV;
      {
        // Expand the step somewhere that dominates the loop header.
        SCEVInsertPointGuard Guard(Builder, this);
        StepV = expandCodeFor(Step, IntTy, &L->getHeader()->front());
      }
      Result = expandIVInc(PN, StepV, L, ExpandTy, IntTy, useSubtract);
    }
  }

  // We have decided to reuse an induction variable of a dominating loop. Apply
  // truncation and/or inversion of the step.
  if (TruncTy) {
    Type *ResTy = Result->getType();
    // Normalize the result type.
    if (ResTy != SE.getEffectiveSCEVType(ResTy))
      Result = InsertNoopCastOfTo(Result, SE.getEffectiveSCEVType(ResTy));
    // Truncate the result.
    if (TruncTy != Result->getType()) {
      Result = Builder.CreateTrunc(Result, TruncTy);
      rememberInstruction(Result);
    }
    // Invert the result.
    if (InvertStep) {
      Result = Builder.CreateSub(expandCodeFor(Normalized->getStart(), TruncTy),
                                 Result);
      rememberInstruction(Result);
    }
  }

  // Re-apply any non-loop-dominating scale.
  if (PostLoopScale) {
    assert(S->isAffine() && "Can't linearly scale non-affine recurrences.");
    Result = InsertNoopCastOfTo(Result, IntTy);
    Result = Builder.CreateMul(Result,
                               expandCodeFor(PostLoopScale, IntTy));
    rememberInstruction(Result);
  }

  // Re-apply any non-loop-dominating offset.
  if (PostLoopOffset) {
    if (PointerType *PTy = dyn_cast<PointerType>(ExpandTy)) {
      if (Result->getType()->isIntegerTy()) {
        Value *Base = expandCodeFor(PostLoopOffset, ExpandTy);
        Result = expandAddToGEP(SE.getUnknown(Result), PTy, IntTy, Base);
      } else {
        Result = expandAddToGEP(PostLoopOffset, PTy, IntTy, Result);
      }
    } else {
      Result = InsertNoopCastOfTo(Result, IntTy);
      Result = Builder.CreateAdd(Result,
                                 expandCodeFor(PostLoopOffset, IntTy));
      rememberInstruction(Result);
    }
  }

  return Result;
}

Value *SCEVExpander::visitAddRecExpr(const SCEVAddRecExpr *S) {
  // In canonical mode we compute the addrec as an expression of a canonical IV
  // using evaluateAtIteration and expand the resulting SCEV expression. This
  // way we avoid introducing new IVs to carry on the comutation of the addrec
  // throughout the loop.
  //
  // For nested addrecs evaluateAtIteration might need a canonical IV of a
  // type wider than the addrec itself. Emitting a canonical IV of the
  // proper type might produce non-legal types, for example expanding an i64
  // {0,+,2,+,1} addrec would need an i65 canonical IV. To avoid this just fall
  // back to non-canonical mode for nested addrecs.
  if (!CanonicalMode || (S->getNumOperands() > 2))
    return expandAddRecExprLiterally(S);

  Type *Ty = SE.getEffectiveSCEVType(S->getType());
  const Loop *L = S->getLoop();

  // First check for an existing canonical IV in a suitable type.
  PHINode *CanonicalIV = nullptr;
  if (PHINode *PN = L->getCanonicalInductionVariable())
    if (SE.getTypeSizeInBits(PN->getType()) >= SE.getTypeSizeInBits(Ty))
      CanonicalIV = PN;

  // Rewrite an AddRec in terms of the canonical induction variable, if
  // its type is more narrow.
  if (CanonicalIV &&
      SE.getTypeSizeInBits(CanonicalIV->getType()) >
      SE.getTypeSizeInBits(Ty)) {
    SmallVector<const SCEV *, 4> NewOps(S->getNumOperands());
    for (unsigned i = 0, e = S->getNumOperands(); i != e; ++i)
      NewOps[i] = SE.getAnyExtendExpr(S->op_begin()[i], CanonicalIV->getType());
    Value *V = expand(SE.getAddRecExpr(NewOps, S->getLoop(),
                                       S->getNoWrapFlags(SCEV::FlagNW)));
    BasicBlock::iterator NewInsertPt =
        findInsertPointAfter(cast<Instruction>(V), Builder.GetInsertBlock());
    V = expandCodeFor(SE.getTruncateExpr(SE.getUnknown(V), Ty), nullptr,
                      &*NewInsertPt);
    return V;
  }

  // {X,+,F} --> X + {0,+,F}
  if (!S->getStart()->isZero()) {
    SmallVector<const SCEV *, 4> NewOps(S->op_begin(), S->op_end());
    NewOps[0] = SE.getConstant(Ty, 0);
    const SCEV *Rest = SE.getAddRecExpr(NewOps, L,
                                        S->getNoWrapFlags(SCEV::FlagNW));

    // Turn things like ptrtoint+arithmetic+inttoptr into GEP. See the
    // comments on expandAddToGEP for details.
    const SCEV *Base = S->getStart();
    // Dig into the expression to find the pointer base for a GEP.
    const SCEV *ExposedRest = Rest;
    ExposePointerBase(Base, ExposedRest, SE);
    // If we found a pointer, expand the AddRec with a GEP.
    if (PointerType *PTy = dyn_cast<PointerType>(Base->getType())) {
      // Make sure the Base isn't something exotic, such as a multiplied
      // or divided pointer value. In those cases, the result type isn't
      // actually a pointer type.
      if (!isa<SCEVMulExpr>(Base) && !isa<SCEVUDivExpr>(Base)) {
        Value *StartV = expand(Base);
        assert(StartV->getType() == PTy && "Pointer type mismatch for GEP!");
        return expandAddToGEP(ExposedRest, PTy, Ty, StartV);
      }
    }

    // Just do a normal add. Pre-expand the operands to suppress folding.
    //
    // The LHS and RHS values are factored out of the expand call to make the
    // output independent of the argument evaluation order.
    const SCEV *AddExprLHS = SE.getUnknown(expand(S->getStart()));
    const SCEV *AddExprRHS = SE.getUnknown(expand(Rest));
    return expand(SE.getAddExpr(AddExprLHS, AddExprRHS));
  }

  // If we don't yet have a canonical IV, create one.
  if (!CanonicalIV) {
    // Create and insert the PHI node for the induction variable in the
    // specified loop.
    BasicBlock *Header = L->getHeader();
    pred_iterator HPB = pred_begin(Header), HPE = pred_end(Header);
    CanonicalIV = PHINode::Create(Ty, std::distance(HPB, HPE), "indvar",
                                  &Header->front());
    rememberInstruction(CanonicalIV);

    SmallSet<BasicBlock *, 4> PredSeen;
    Constant *One = ConstantInt::get(Ty, 1);
    for (pred_iterator HPI = HPB; HPI != HPE; ++HPI) {
      BasicBlock *HP = *HPI;
      if (!PredSeen.insert(HP).second) {
        // There must be an incoming value for each predecessor, even the
        // duplicates!
        CanonicalIV->addIncoming(CanonicalIV->getIncomingValueForBlock(HP), HP);
        continue;
      }

      if (L->contains(HP)) {
        // Insert a unit add instruction right before the terminator
        // corresponding to the back-edge.
        Instruction *Add = BinaryOperator::CreateAdd(CanonicalIV, One,
                                                     "indvar.next",
                                                     HP->getTerminator());
        Add->setDebugLoc(HP->getTerminator()->getDebugLoc());
        rememberInstruction(Add);
        CanonicalIV->addIncoming(Add, HP);
      } else {
        CanonicalIV->addIncoming(Constant::getNullValue(Ty), HP);
      }
    }
  }

  // {0,+,1} --> Insert a canonical induction variable into the loop!
  if (S->isAffine() && S->getOperand(1)->isOne()) {
    assert(Ty == SE.getEffectiveSCEVType(CanonicalIV->getType()) &&
           "IVs with types different from the canonical IV should "
           "already have been handled!");
    return CanonicalIV;
  }

  // {0,+,F} --> {0,+,1} * F

  // If this is a simple linear addrec, emit it now as a special case.
  if (S->isAffine())    // {0,+,F} --> i*F
    return
      expand(SE.getTruncateOrNoop(
        SE.getMulExpr(SE.getUnknown(CanonicalIV),
                      SE.getNoopOrAnyExtend(S->getOperand(1),
                                            CanonicalIV->getType())),
        Ty));

  // If this is a chain of recurrences, turn it into a closed form, using the
  // folders, then expandCodeFor the closed form.  This allows the folders to
  // simplify the expression without having to build a bunch of special code
  // into this folder.
  const SCEV *IH = SE.getUnknown(CanonicalIV);   // Get I as a "symbolic" SCEV.

  // Promote S up to the canonical IV type, if the cast is foldable.
  const SCEV *NewS = S;
  const SCEV *Ext = SE.getNoopOrAnyExtend(S, CanonicalIV->getType());
  if (isa<SCEVAddRecExpr>(Ext))
    NewS = Ext;

  const SCEV *V = cast<SCEVAddRecExpr>(NewS)->evaluateAtIteration(IH, SE);
  //cerr << "Evaluated: " << *this << "\n     to: " << *V << "\n";

  // Truncate the result down to the original type, if needed.
  const SCEV *T = SE.getTruncateOrNoop(V, Ty);
  return expand(T);
}

Value *SCEVExpander::visitTruncateExpr(const SCEVTruncateExpr *S) {
  Type *Ty = SE.getEffectiveSCEVType(S->getType());
  Value *V = expandCodeFor(S->getOperand(),
                           SE.getEffectiveSCEVType(S->getOperand()->getType()));
  Value *I = Builder.CreateTrunc(V, Ty);
  rememberInstruction(I);
  return I;
}

Value *SCEVExpander::visitZeroExtendExpr(const SCEVZeroExtendExpr *S) {
  Type *Ty = SE.getEffectiveSCEVType(S->getType());
  Value *V = expandCodeFor(S->getOperand(),
                           SE.getEffectiveSCEVType(S->getOperand()->getType()));
  Value *I = Builder.CreateZExt(V, Ty);
  rememberInstruction(I);
  return I;
}

Value *SCEVExpander::visitSignExtendExpr(const SCEVSignExtendExpr *S) {
  Type *Ty = SE.getEffectiveSCEVType(S->getType());
  Value *V = expandCodeFor(S->getOperand(),
                           SE.getEffectiveSCEVType(S->getOperand()->getType()));
  Value *I = Builder.CreateSExt(V, Ty);
  rememberInstruction(I);
  return I;
}

Value *SCEVExpander::visitSMaxExpr(const SCEVSMaxExpr *S) {
  Value *LHS = expand(S->getOperand(S->getNumOperands()-1));
  Type *Ty = LHS->getType();
  for (int i = S->getNumOperands()-2; i >= 0; --i) {
    // In the case of mixed integer and pointer types, do the
    // rest of the comparisons as integer.
    Type *OpTy = S->getOperand(i)->getType();
    if (OpTy->isIntegerTy() != Ty->isIntegerTy()) {
      Ty = SE.getEffectiveSCEVType(Ty);
      LHS = InsertNoopCastOfTo(LHS, Ty);
    }
    Value *RHS = expandCodeFor(S->getOperand(i), Ty);
    Value *ICmp = Builder.CreateICmpSGT(LHS, RHS);
    rememberInstruction(ICmp);
    Value *Sel = Builder.CreateSelect(ICmp, LHS, RHS, "smax");
    rememberInstruction(Sel);
    LHS = Sel;
  }
  // In the case of mixed integer and pointer types, cast the
  // final result back to the pointer type.
  if (LHS->getType() != S->getType())
    LHS = InsertNoopCastOfTo(LHS, S->getType());
  return LHS;
}

Value *SCEVExpander::visitUMaxExpr(const SCEVUMaxExpr *S) {
  Value *LHS = expand(S->getOperand(S->getNumOperands()-1));
  Type *Ty = LHS->getType();
  for (int i = S->getNumOperands()-2; i >= 0; --i) {
    // In the case of mixed integer and pointer types, do the
    // rest of the comparisons as integer.
    Type *OpTy = S->getOperand(i)->getType();
    if (OpTy->isIntegerTy() != Ty->isIntegerTy()) {
      Ty = SE.getEffectiveSCEVType(Ty);
      LHS = InsertNoopCastOfTo(LHS, Ty);
    }
    Value *RHS = expandCodeFor(S->getOperand(i), Ty);
    Value *ICmp = Builder.CreateICmpUGT(LHS, RHS);
    rememberInstruction(ICmp);
    Value *Sel = Builder.CreateSelect(ICmp, LHS, RHS, "umax");
    rememberInstruction(Sel);
    LHS = Sel;
  }
  // In the case of mixed integer and pointer types, cast the
  // final result back to the pointer type.
  if (LHS->getType() != S->getType())
    LHS = InsertNoopCastOfTo(LHS, S->getType());
  return LHS;
}

Value *SCEVExpander::visitSMinExpr(const SCEVSMinExpr *S) {
  Value *LHS = expand(S->getOperand(S->getNumOperands() - 1));
  Type *Ty = LHS->getType();
  for (int i = S->getNumOperands() - 2; i >= 0; --i) {
    // In the case of mixed integer and pointer types, do the
    // rest of the comparisons as integer.
    Type *OpTy = S->getOperand(i)->getType();
    if (OpTy->isIntegerTy() != Ty->isIntegerTy()) {
      Ty = SE.getEffectiveSCEVType(Ty);
      LHS = InsertNoopCastOfTo(LHS, Ty);
    }
    Value *RHS = expandCodeFor(S->getOperand(i), Ty);
    Value *ICmp = Builder.CreateICmpSLT(LHS, RHS);
    rememberInstruction(ICmp);
    Value *Sel = Builder.CreateSelect(ICmp, LHS, RHS, "smin");
    rememberInstruction(Sel);
    LHS = Sel;
  }
  // In the case of mixed integer and pointer types, cast the
  // final result back to the pointer type.
  if (LHS->getType() != S->getType())
    LHS = InsertNoopCastOfTo(LHS, S->getType());
  return LHS;
}

Value *SCEVExpander::visitUMinExpr(const SCEVUMinExpr *S) {
  Value *LHS = expand(S->getOperand(S->getNumOperands() - 1));
  Type *Ty = LHS->getType();
  for (int i = S->getNumOperands() - 2; i >= 0; --i) {
    // In the case of mixed integer and pointer types, do the
    // rest of the comparisons as integer.
    Type *OpTy = S->getOperand(i)->getType();
    if (OpTy->isIntegerTy() != Ty->isIntegerTy()) {
      Ty = SE.getEffectiveSCEVType(Ty);
      LHS = InsertNoopCastOfTo(LHS, Ty);
    }
    Value *RHS = expandCodeFor(S->getOperand(i), Ty);
    Value *ICmp = Builder.CreateICmpULT(LHS, RHS);
    rememberInstruction(ICmp);
    Value *Sel = Builder.CreateSelect(ICmp, LHS, RHS, "umin");
    rememberInstruction(Sel);
    LHS = Sel;
  }
  // In the case of mixed integer and pointer types, cast the
  // final result back to the pointer type.
  if (LHS->getType() != S->getType())
    LHS = InsertNoopCastOfTo(LHS, S->getType());
  return LHS;
}

Value *SCEVExpander::expandCodeFor(const SCEV *SH, Type *Ty,
                                   Instruction *IP) {
  setInsertPoint(IP);
  return expandCodeFor(SH, Ty);
}

Value *SCEVExpander::expandCodeFor(const SCEV *SH, Type *Ty) {
  // Expand the code for this SCEV.
  Value *V = expand(SH);
  if (Ty) {
    assert(SE.getTypeSizeInBits(Ty) == SE.getTypeSizeInBits(SH->getType()) &&
           "non-trivial casts should be done with the SCEVs directly!");
    V = InsertNoopCastOfTo(V, Ty);
  }
  return V;
}

ScalarEvolution::ValueOffsetPair
SCEVExpander::FindValueInExprValueMap(const SCEV *S,
                                      const Instruction *InsertPt) {
  SetVector<ScalarEvolution::ValueOffsetPair> *Set = SE.getSCEVValues(S);
  // If the expansion is not in CanonicalMode, and the SCEV contains any
  // sub scAddRecExpr type SCEV, it is required to expand the SCEV literally.
  if (CanonicalMode || !SE.containsAddRecurrence(S)) {
    // If S is scConstant, it may be worse to reuse an existing Value.
    if (S->getSCEVType() != scConstant && Set) {
      // Choose a Value from the set which dominates the insertPt.
      // insertPt should be inside the Value's parent loop so as not to break
      // the LCSSA form.
      for (auto const &VOPair : *Set) {
        Value *V = VOPair.first;
        ConstantInt *Offset = VOPair.second;
        Instruction *EntInst = nullptr;
        if (V && isa<Instruction>(V) && (EntInst = cast<Instruction>(V)) &&
            S->getType() == V->getType() &&
            EntInst->getFunction() == InsertPt->getFunction() &&
            SE.DT.dominates(EntInst, InsertPt) &&
            (SE.LI.getLoopFor(EntInst->getParent()) == nullptr ||
             SE.LI.getLoopFor(EntInst->getParent())->contains(InsertPt)))
          return {V, Offset};
      }
    }
  }
  return {nullptr, nullptr};
}

// The expansion of SCEV will either reuse a previous Value in ExprValueMap,
// or expand the SCEV literally. Specifically, if the expansion is in LSRMode,
// and the SCEV contains any sub scAddRecExpr type SCEV, it will be expanded
// literally, to prevent LSR's transformed SCEV from being reverted. Otherwise,
// the expansion will try to reuse Value from ExprValueMap, and only when it
// fails, expand the SCEV literally.
Value *SCEVExpander::expand(const SCEV *S) {
  // Compute an insertion point for this SCEV object. Hoist the instructions
  // as far out in the loop nest as possible.
  Instruction *InsertPt = &*Builder.GetInsertPoint();

  // We can move insertion point only if there is no div or rem operations
  // otherwise we are risky to move it over the check for zero denominator.
  auto SafeToHoist = [](const SCEV *S) {
    return !SCEVExprContains(S, [](const SCEV *S) {
              if (const auto *D = dyn_cast<SCEVUDivExpr>(S)) {
                if (const auto *SC = dyn_cast<SCEVConstant>(D->getRHS()))
                  // Division by non-zero constants can be hoisted.
                  return SC->getValue()->isZero();
                // All other divisions should not be moved as they may be
                // divisions by zero and should be kept within the
                // conditions of the surrounding loops that guard their
                // execution (see PR35406).
                return true;
              }
              return false;
            });
  };
  if (SafeToHoist(S)) {
    for (Loop *L = SE.LI.getLoopFor(Builder.GetInsertBlock());;
         L = L->getParentLoop()) {
      if (SE.isLoopInvariant(S, L)) {
        if (!L) break;
        if (BasicBlock *Preheader = L->getLoopPreheader())
          InsertPt = Preheader->getTerminator();
        else
          // LSR sets the insertion point for AddRec start/step values to the
          // block start to simplify value reuse, even though it's an invalid
          // position. SCEVExpander must correct for this in all cases.
          InsertPt = &*L->getHeader()->getFirstInsertionPt();
      } else {
        // If the SCEV is computable at this level, insert it into the header
        // after the PHIs (and after any other instructions that we've inserted
        // there) so that it is guaranteed to dominate any user inside the loop.
        if (L && SE.hasComputableLoopEvolution(S, L) && !PostIncLoops.count(L))
          InsertPt = &*L->getHeader()->getFirstInsertionPt();
        while (InsertPt->getIterator() != Builder.GetInsertPoint() &&
               (isInsertedInstruction(InsertPt) ||
                isa<DbgInfoIntrinsic>(InsertPt)))
          InsertPt = &*std::next(InsertPt->getIterator());
        break;
      }
    }
  }

  // IndVarSimplify sometimes sets the insertion point at the block start, even
  // when there are PHIs at that point.  We must correct for this.
  if (isa<PHINode>(*InsertPt))
    InsertPt = &*InsertPt->getParent()->getFirstInsertionPt();

  // Check to see if we already expanded this here.
  auto I = InsertedExpressions.find(std::make_pair(S, InsertPt));
  if (I != InsertedExpressions.end())
    return I->second;

  SCEVInsertPointGuard Guard(Builder, this);
  Builder.SetInsertPoint(InsertPt);

  // Expand the expression into instructions.
  ScalarEvolution::ValueOffsetPair VO = FindValueInExprValueMap(S, InsertPt);
  Value *V = VO.first;

  if (!V)
    V = visit(S);
  else if (VO.second) {
    if (PointerType *Vty = dyn_cast<PointerType>(V->getType())) {
      Type *Ety = Vty->getPointerElementType();
      int64_t Offset = VO.second->getSExtValue();
      int64_t ESize = SE.getTypeSizeInBits(Ety);
      if ((Offset * 8) % ESize == 0) {
        ConstantInt *Idx =
            ConstantInt::getSigned(VO.second->getType(), -(Offset * 8) / ESize);
        V = Builder.CreateGEP(Ety, V, Idx, "scevgep");
      } else {
        ConstantInt *Idx =
            ConstantInt::getSigned(VO.second->getType(), -Offset);
        unsigned AS = Vty->getAddressSpace();
        V = Builder.CreateBitCast(V, Type::getInt8PtrTy(SE.getContext(), AS));
        V = Builder.CreateGEP(Type::getInt8Ty(SE.getContext()), V, Idx,
                              "uglygep");
        V = Builder.CreateBitCast(V, Vty);
      }
    } else {
      V = Builder.CreateSub(V, VO.second);
    }
  }
  // Remember the expanded value for this SCEV at this location.
  //
  // This is independent of PostIncLoops. The mapped value simply materializes
  // the expression at this insertion point. If the mapped value happened to be
  // a postinc expansion, it could be reused by a non-postinc user, but only if
  // its insertion point was already at the head of the loop.
  InsertedExpressions[std::make_pair(S, InsertPt)] = V;
  return V;
}

void SCEVExpander::rememberInstruction(Value *I) {
  if (!PostIncLoops.empty())
    InsertedPostIncValues.insert(I);
  else
    InsertedValues.insert(I);
}

/// getOrInsertCanonicalInductionVariable - This method returns the
/// canonical induction variable of the specified type for the specified
/// loop (inserting one if there is none).  A canonical induction variable
/// starts at zero and steps by one on each iteration.
PHINode *
SCEVExpander::getOrInsertCanonicalInductionVariable(const Loop *L,
                                                    Type *Ty) {
  assert(Ty->isIntegerTy() && "Can only insert integer induction variables!");

  // Build a SCEV for {0,+,1}<L>.
  // Conservatively use FlagAnyWrap for now.
  const SCEV *H = SE.getAddRecExpr(SE.getConstant(Ty, 0),
                                   SE.getConstant(Ty, 1), L, SCEV::FlagAnyWrap);

  // Emit code for it.
  SCEVInsertPointGuard Guard(Builder, this);
  PHINode *V =
      cast<PHINode>(expandCodeFor(H, nullptr, &L->getHeader()->front()));

  return V;
}

/// replaceCongruentIVs - Check for congruent phis in this loop header and
/// replace them with their most canonical representative. Return the number of
/// phis eliminated.
///
/// This does not depend on any SCEVExpander state but should be used in
/// the same context that SCEVExpander is used.
unsigned
SCEVExpander::replaceCongruentIVs(Loop *L, const DominatorTree *DT,
                                  SmallVectorImpl<WeakTrackingVH> &DeadInsts,
                                  const TargetTransformInfo *TTI) {
  // Find integer phis in order of increasing width.
  SmallVector<PHINode*, 8> Phis;
  for (PHINode &PN : L->getHeader()->phis())
    Phis.push_back(&PN);

  if (TTI)
    llvm::sort(Phis, [](Value *LHS, Value *RHS) {
      // Put pointers at the back and make sure pointer < pointer = false.
      if (!LHS->getType()->isIntegerTy() || !RHS->getType()->isIntegerTy())
        return RHS->getType()->isIntegerTy() && !LHS->getType()->isIntegerTy();
      return RHS->getType()->getPrimitiveSizeInBits() <
             LHS->getType()->getPrimitiveSizeInBits();
    });

  unsigned NumElim = 0;
  DenseMap<const SCEV *, PHINode *> ExprToIVMap;
  // Process phis from wide to narrow. Map wide phis to their truncation
  // so narrow phis can reuse them.
  for (PHINode *Phi : Phis) {
    auto SimplifyPHINode = [&](PHINode *PN) -> Value * {
      if (Value *V = SimplifyInstruction(PN, {DL, &SE.TLI, &SE.DT, &SE.AC}))
        return V;
      if (!SE.isSCEVable(PN->getType()))
        return nullptr;
      auto *Const = dyn_cast<SCEVConstant>(SE.getSCEV(PN));
      if (!Const)
        return nullptr;
      return Const->getValue();
    };

    // Fold constant phis. They may be congruent to other constant phis and
    // would confuse the logic below that expects proper IVs.
    if (Value *V = SimplifyPHINode(Phi)) {
      if (V->getType() != Phi->getType())
        continue;
      Phi->replaceAllUsesWith(V);
      DeadInsts.emplace_back(Phi);
      ++NumElim;
      DEBUG_WITH_TYPE(DebugType, dbgs()
                      << "INDVARS: Eliminated constant iv: " << *Phi << '\n');
      continue;
    }

    if (!SE.isSCEVable(Phi->getType()))
      continue;

    PHINode *&OrigPhiRef = ExprToIVMap[SE.getSCEV(Phi)];
    if (!OrigPhiRef) {
      OrigPhiRef = Phi;
      if (Phi->getType()->isIntegerTy() && TTI &&
          TTI->isTruncateFree(Phi->getType(), Phis.back()->getType())) {
        // This phi can be freely truncated to the narrowest phi type. Map the
        // truncated expression to it so it will be reused for narrow types.
        const SCEV *TruncExpr =
          SE.getTruncateExpr(SE.getSCEV(Phi), Phis.back()->getType());
        ExprToIVMap[TruncExpr] = Phi;
      }
      continue;
    }

    // Replacing a pointer phi with an integer phi or vice-versa doesn't make
    // sense.
    if (OrigPhiRef->getType()->isPointerTy() != Phi->getType()->isPointerTy())
      continue;

    if (BasicBlock *LatchBlock = L->getLoopLatch()) {
      Instruction *OrigInc = dyn_cast<Instruction>(
          OrigPhiRef->getIncomingValueForBlock(LatchBlock));
      Instruction *IsomorphicInc =
          dyn_cast<Instruction>(Phi->getIncomingValueForBlock(LatchBlock));

      if (OrigInc && IsomorphicInc) {
        // If this phi has the same width but is more canonical, replace the
        // original with it. As part of the "more canonical" determination,
        // respect a prior decision to use an IV chain.
        if (OrigPhiRef->getType() == Phi->getType() &&
            !(ChainedPhis.count(Phi) ||
              isExpandedAddRecExprPHI(OrigPhiRef, OrigInc, L)) &&
            (ChainedPhis.count(Phi) ||
             isExpandedAddRecExprPHI(Phi, IsomorphicInc, L))) {
          std::swap(OrigPhiRef, Phi);
          std::swap(OrigInc, IsomorphicInc);
        }
        // Replacing the congruent phi is sufficient because acyclic
        // redundancy elimination, CSE/GVN, should handle the
        // rest. However, once SCEV proves that a phi is congruent,
        // it's often the head of an IV user cycle that is isomorphic
        // with the original phi. It's worth eagerly cleaning up the
        // common case of a single IV increment so that DeleteDeadPHIs
        // can remove cycles that had postinc uses.
        const SCEV *TruncExpr =
            SE.getTruncateOrNoop(SE.getSCEV(OrigInc), IsomorphicInc->getType());
        if (OrigInc != IsomorphicInc &&
            TruncExpr == SE.getSCEV(IsomorphicInc) &&
            SE.LI.replacementPreservesLCSSAForm(IsomorphicInc, OrigInc) &&
            hoistIVInc(OrigInc, IsomorphicInc)) {
          DEBUG_WITH_TYPE(DebugType,
                          dbgs() << "INDVARS: Eliminated congruent iv.inc: "
                                 << *IsomorphicInc << '\n');
          Value *NewInc = OrigInc;
          if (OrigInc->getType() != IsomorphicInc->getType()) {
            Instruction *IP = nullptr;
            if (PHINode *PN = dyn_cast<PHINode>(OrigInc))
              IP = &*PN->getParent()->getFirstInsertionPt();
            else
              IP = OrigInc->getNextNode();

            IRBuilder<> Builder(IP);
            Builder.SetCurrentDebugLocation(IsomorphicInc->getDebugLoc());
            NewInc = Builder.CreateTruncOrBitCast(
                OrigInc, IsomorphicInc->getType(), IVName);
          }
          IsomorphicInc->replaceAllUsesWith(NewInc);
          DeadInsts.emplace_back(IsomorphicInc);
        }
      }
    }
    DEBUG_WITH_TYPE(DebugType, dbgs() << "INDVARS: Eliminated congruent iv: "
                                      << *Phi << '\n');
    ++NumElim;
    Value *NewIV = OrigPhiRef;
    if (OrigPhiRef->getType() != Phi->getType()) {
      IRBuilder<> Builder(&*L->getHeader()->getFirstInsertionPt());
      Builder.SetCurrentDebugLocation(Phi->getDebugLoc());
      NewIV = Builder.CreateTruncOrBitCast(OrigPhiRef, Phi->getType(), IVName);
    }
    Phi->replaceAllUsesWith(NewIV);
    DeadInsts.emplace_back(Phi);
  }
  return NumElim;
}

Value *SCEVExpander::getExactExistingExpansion(const SCEV *S,
                                               const Instruction *At, Loop *L) {
  Optional<ScalarEvolution::ValueOffsetPair> VO =
      getRelatedExistingExpansion(S, At, L);
  if (VO && VO.getValue().second == nullptr)
    return VO.getValue().first;
  return nullptr;
}

Optional<ScalarEvolution::ValueOffsetPair>
SCEVExpander::getRelatedExistingExpansion(const SCEV *S, const Instruction *At,
                                          Loop *L) {
  using namespace llvm::PatternMatch;

  SmallVector<BasicBlock *, 4> ExitingBlocks;
  L->getExitingBlocks(ExitingBlocks);

  // Look for suitable value in simple conditions at the loop exits.
  for (BasicBlock *BB : ExitingBlocks) {
    ICmpInst::Predicate Pred;
    Instruction *LHS, *RHS;

    if (!match(BB->getTerminator(),
               m_Br(m_ICmp(Pred, m_Instruction(LHS), m_Instruction(RHS)),
                    m_BasicBlock(), m_BasicBlock())))
      continue;

    if (SE.getSCEV(LHS) == S && SE.DT.dominates(LHS, At))
      return ScalarEvolution::ValueOffsetPair(LHS, nullptr);

    if (SE.getSCEV(RHS) == S && SE.DT.dominates(RHS, At))
      return ScalarEvolution::ValueOffsetPair(RHS, nullptr);
  }

  // Use expand's logic which is used for reusing a previous Value in
  // ExprValueMap.
  ScalarEvolution::ValueOffsetPair VO = FindValueInExprValueMap(S, At);
  if (VO.first)
    return VO;

  // There is potential to make this significantly smarter, but this simple
  // heuristic already gets some interesting cases.

  // Can not find suitable value.
  return None;
}

bool SCEVExpander::isHighCostExpansionHelper(
    const SCEV *S, Loop *L, const Instruction *At,
    SmallPtrSetImpl<const SCEV *> &Processed) {

  // If we can find an existing value for this scev available at the point "At"
  // then consider the expression cheap.
  if (At && getRelatedExistingExpansion(S, At, L))
    return false;

  // Zero/One operand expressions
  switch (S->getSCEVType()) {
  case scUnknown:
  case scConstant:
    return false;
  case scTruncate:
    return isHighCostExpansionHelper(cast<SCEVTruncateExpr>(S)->getOperand(),
                                     L, At, Processed);
  case scZeroExtend:
    return isHighCostExpansionHelper(cast<SCEVZeroExtendExpr>(S)->getOperand(),
                                     L, At, Processed);
  case scSignExtend:
    return isHighCostExpansionHelper(cast<SCEVSignExtendExpr>(S)->getOperand(),
                                     L, At, Processed);
  }

  if (!Processed.insert(S).second)
    return false;

  if (auto *UDivExpr = dyn_cast<SCEVUDivExpr>(S)) {
    // If the divisor is a power of two and the SCEV type fits in a native
    // integer (and the LHS not expensive), consider the division cheap
    // irrespective of whether it occurs in the user code since it can be
    // lowered into a right shift.
    if (auto *SC = dyn_cast<SCEVConstant>(UDivExpr->getRHS()))
      if (SC->getAPInt().isPowerOf2()) {
        if (isHighCostExpansionHelper(UDivExpr->getLHS(), L, At, Processed))
          return true;
        const DataLayout &DL =
            L->getHeader()->getParent()->getParent()->getDataLayout();
        unsigned Width = cast<IntegerType>(UDivExpr->getType())->getBitWidth();
        return DL.isIllegalInteger(Width);
      }

    // UDivExpr is very likely a UDiv that ScalarEvolution's HowFarToZero or
    // HowManyLessThans produced to compute a precise expression, rather than a
    // UDiv from the user's code. If we can't find a UDiv in the code with some
    // simple searching, assume the former consider UDivExpr expensive to
    // compute.
    BasicBlock *ExitingBB = L->getExitingBlock();
    if (!ExitingBB)
      return true;

    // At the beginning of this function we already tried to find existing value
    // for plain 'S'. Now try to lookup 'S + 1' since it is common pattern
    // involving division. This is just a simple search heuristic.
    if (!At)
      At = &ExitingBB->back();
    if (!getRelatedExistingExpansion(
            SE.getAddExpr(S, SE.getConstant(S->getType(), 1)), At, L))
      return true;
  }

  // HowManyLessThans uses a Max expression whenever the loop is not guarded by
  // the exit condition.
  if (isa<SCEVMinMaxExpr>(S))
    return true;

  // Recurse past nary expressions, which commonly occur in the
  // BackedgeTakenCount. They may already exist in program code, and if not,
  // they are not too expensive rematerialize.
  if (const SCEVNAryExpr *NAry = dyn_cast<SCEVNAryExpr>(S)) {
    for (auto *Op : NAry->operands())
      if (isHighCostExpansionHelper(Op, L, At, Processed))
        return true;
  }

  // If we haven't recognized an expensive SCEV pattern, assume it's an
  // expression produced by program code.
  return false;
}

Value *SCEVExpander::expandCodeForPredicate(const SCEVPredicate *Pred,
                                            Instruction *IP) {
  assert(IP);
  switch (Pred->getKind()) {
  case SCEVPredicate::P_Union:
    return expandUnionPredicate(cast<SCEVUnionPredicate>(Pred), IP);
  case SCEVPredicate::P_Equal:
    return expandEqualPredicate(cast<SCEVEqualPredicate>(Pred), IP);
  case SCEVPredicate::P_Wrap: {
    auto *AddRecPred = cast<SCEVWrapPredicate>(Pred);
    return expandWrapPredicate(AddRecPred, IP);
  }
  }
  llvm_unreachable("Unknown SCEV predicate type");
}

Value *SCEVExpander::expandEqualPredicate(const SCEVEqualPredicate *Pred,
                                          Instruction *IP) {
  Value *Expr0 = expandCodeFor(Pred->getLHS(), Pred->getLHS()->getType(), IP);
  Value *Expr1 = expandCodeFor(Pred->getRHS(), Pred->getRHS()->getType(), IP);

  Builder.SetInsertPoint(IP);
  auto *I = Builder.CreateICmpNE(Expr0, Expr1, "ident.check");
  return I;
}

Value *SCEVExpander::generateOverflowCheck(const SCEVAddRecExpr *AR,
                                           Instruction *Loc, bool Signed) {
  assert(AR->isAffine() && "Cannot generate RT check for "
                           "non-affine expression");

  SCEVUnionPredicate Pred;
  const SCEV *ExitCount =
      SE.getPredicatedBackedgeTakenCount(AR->getLoop(), Pred);

  assert(ExitCount != SE.getCouldNotCompute() && "Invalid loop count");

  const SCEV *Step = AR->getStepRecurrence(SE);
  const SCEV *Start = AR->getStart();

  Type *ARTy = AR->getType();
  unsigned SrcBits = SE.getTypeSizeInBits(ExitCount->getType());
  unsigned DstBits = SE.getTypeSizeInBits(ARTy);

  // The expression {Start,+,Step} has nusw/nssw if
  //   Step < 0, Start - |Step| * Backedge <= Start
  //   Step >= 0, Start + |Step| * Backedge > Start
  // and |Step| * Backedge doesn't unsigned overflow.

  IntegerType *CountTy = IntegerType::get(Loc->getContext(), SrcBits);
  Builder.SetInsertPoint(Loc);
  Value *TripCountVal = expandCodeFor(ExitCount, CountTy, Loc);

  IntegerType *Ty =
      IntegerType::get(Loc->getContext(), SE.getTypeSizeInBits(ARTy));
  Type *ARExpandTy = DL.isNonIntegralPointerType(ARTy) ? ARTy : Ty;

  Value *StepValue = expandCodeFor(Step, Ty, Loc);
  Value *NegStepValue = expandCodeFor(SE.getNegativeSCEV(Step), Ty, Loc);
  Value *StartValue = expandCodeFor(Start, ARExpandTy, Loc);

  ConstantInt *Zero =
      ConstantInt::get(Loc->getContext(), APInt::getNullValue(DstBits));

  Builder.SetInsertPoint(Loc);
  // Compute |Step|
  Value *StepCompare = Builder.CreateICmp(ICmpInst::ICMP_SLT, StepValue, Zero);
  Value *AbsStep = Builder.CreateSelect(StepCompare, NegStepValue, StepValue);

  // Get the backedge taken count and truncate or extended to the AR type.
  Value *TruncTripCount = Builder.CreateZExtOrTrunc(TripCountVal, Ty);
  auto *MulF = Intrinsic::getDeclaration(Loc->getModule(),
                                         Intrinsic::umul_with_overflow, Ty);

  // Compute |Step| * Backedge
  CallInst *Mul = Builder.CreateCall(MulF, {AbsStep, TruncTripCount}, "mul");
  Value *MulV = Builder.CreateExtractValue(Mul, 0, "mul.result");
  Value *OfMul = Builder.CreateExtractValue(Mul, 1, "mul.overflow");

  // Compute:
  //   Start + |Step| * Backedge < Start
  //   Start - |Step| * Backedge > Start
  Value *Add = nullptr, *Sub = nullptr;
  if (PointerType *ARPtrTy = dyn_cast<PointerType>(ARExpandTy)) {
    const SCEV *MulS = SE.getSCEV(MulV);
    const SCEV *NegMulS = SE.getNegativeSCEV(MulS);
    Add = Builder.CreateBitCast(expandAddToGEP(MulS, ARPtrTy, Ty, StartValue),
                                ARPtrTy);
    Sub = Builder.CreateBitCast(
        expandAddToGEP(NegMulS, ARPtrTy, Ty, StartValue), ARPtrTy);
  } else {
    Add = Builder.CreateAdd(StartValue, MulV);
    Sub = Builder.CreateSub(StartValue, MulV);
  }

  Value *EndCompareGT = Builder.CreateICmp(
      Signed ? ICmpInst::ICMP_SGT : ICmpInst::ICMP_UGT, Sub, StartValue);

  Value *EndCompareLT = Builder.CreateICmp(
      Signed ? ICmpInst::ICMP_SLT : ICmpInst::ICMP_ULT, Add, StartValue);

  // Select the answer based on the sign of Step.
  Value *EndCheck =
      Builder.CreateSelect(StepCompare, EndCompareGT, EndCompareLT);

  // If the backedge taken count type is larger than the AR type,
  // check that we don't drop any bits by truncating it. If we are
  // dropping bits, then we have overflow (unless the step is zero).
  if (SE.getTypeSizeInBits(CountTy) > SE.getTypeSizeInBits(Ty)) {
    auto MaxVal = APInt::getMaxValue(DstBits).zext(SrcBits);
    auto *BackedgeCheck =
        Builder.CreateICmp(ICmpInst::ICMP_UGT, TripCountVal,
                           ConstantInt::get(Loc->getContext(), MaxVal));
    BackedgeCheck = Builder.CreateAnd(
        BackedgeCheck, Builder.CreateICmp(ICmpInst::ICMP_NE, StepValue, Zero));

    EndCheck = Builder.CreateOr(EndCheck, BackedgeCheck);
  }

  EndCheck = Builder.CreateOr(EndCheck, OfMul);
  return EndCheck;
}

Value *SCEVExpander::expandWrapPredicate(const SCEVWrapPredicate *Pred,
                                         Instruction *IP) {
  const auto *A = cast<SCEVAddRecExpr>(Pred->getExpr());
  Value *NSSWCheck = nullptr, *NUSWCheck = nullptr;

  // Add a check for NUSW
  if (Pred->getFlags() & SCEVWrapPredicate::IncrementNUSW)
    NUSWCheck = generateOverflowCheck(A, IP, false);

  // Add a check for NSSW
  if (Pred->getFlags() & SCEVWrapPredicate::IncrementNSSW)
    NSSWCheck = generateOverflowCheck(A, IP, true);

  if (NUSWCheck && NSSWCheck)
    return Builder.CreateOr(NUSWCheck, NSSWCheck);

  if (NUSWCheck)
    return NUSWCheck;

  if (NSSWCheck)
    return NSSWCheck;

  return ConstantInt::getFalse(IP->getContext());
}

Value *SCEVExpander::expandUnionPredicate(const SCEVUnionPredicate *Union,
                                          Instruction *IP) {
  auto *BoolType = IntegerType::get(IP->getContext(), 1);
  Value *Check = ConstantInt::getNullValue(BoolType);

  // Loop over all checks in this set.
  for (auto Pred : Union->getPredicates()) {
    auto *NextCheck = expandCodeForPredicate(Pred, IP);
    Builder.SetInsertPoint(IP);
    Check = Builder.CreateOr(Check, NextCheck);
  }

  return Check;
}

namespace {
// Search for a SCEV subexpression that is not safe to expand.  Any expression
// that may expand to a !isSafeToSpeculativelyExecute value is unsafe, namely
// UDiv expressions. We don't know if the UDiv is derived from an IR divide
// instruction, but the important thing is that we prove the denominator is
// nonzero before expansion.
//
// IVUsers already checks that IV-derived expressions are safe. So this check is
// only needed when the expression includes some subexpression that is not IV
// derived.
//
// Currently, we only allow division by a nonzero constant here. If this is
// inadequate, we could easily allow division by SCEVUnknown by using
// ValueTracking to check isKnownNonZero().
//
// We cannot generally expand recurrences unless the step dominates the loop
// header. The expander handles the special case of affine recurrences by
// scaling the recurrence outside the loop, but this technique isn't generally
// applicable. Expanding a nested recurrence outside a loop requires computing
// binomial coefficients. This could be done, but the recurrence has to be in a
// perfectly reduced form, which can't be guaranteed.
struct SCEVFindUnsafe {
  ScalarEvolution &SE;
  bool IsUnsafe;

  SCEVFindUnsafe(ScalarEvolution &se): SE(se), IsUnsafe(false) {}

  bool follow(const SCEV *S) {
    if (const SCEVUDivExpr *D = dyn_cast<SCEVUDivExpr>(S)) {
      const SCEVConstant *SC = dyn_cast<SCEVConstant>(D->getRHS());
      if (!SC || SC->getValue()->isZero()) {
        IsUnsafe = true;
        return false;
      }
    }
    if (const SCEVAddRecExpr *AR = dyn_cast<SCEVAddRecExpr>(S)) {
      const SCEV *Step = AR->getStepRecurrence(SE);
      if (!AR->isAffine() && !SE.dominates(Step, AR->getLoop()->getHeader())) {
        IsUnsafe = true;
        return false;
      }
    }
    return true;
  }
  bool isDone() const { return IsUnsafe; }
};
}

namespace llvm {
bool isSafeToExpand(const SCEV *S, ScalarEvolution &SE) {
  SCEVFindUnsafe Search(SE);
  visitAll(S, Search);
  return !Search.IsUnsafe;
}

bool isSafeToExpandAt(const SCEV *S, const Instruction *InsertionPoint,
                      ScalarEvolution &SE) {
  if (!isSafeToExpand(S, SE))
    return false;
  // We have to prove that the expanded site of S dominates InsertionPoint.
  // This is easy when not in the same block, but hard when S is an instruction
  // to be expanded somewhere inside the same block as our insertion point.
  // What we really need here is something analogous to an OrderedBasicBlock,
  // but for the moment, we paper over the problem by handling two common and
  // cheap to check cases.
  if (SE.properlyDominates(S, InsertionPoint->getParent()))
    return true;
  if (SE.dominates(S, InsertionPoint->getParent())) {
    if (InsertionPoint->getParent()->getTerminator() == InsertionPoint)
      return true;
    if (const SCEVUnknown *U = dyn_cast<SCEVUnknown>(S))
      for (const Value *V : InsertionPoint->operand_values())
        if (V == U->getValue())
          return true;
  }
  return false;
}
}<|MERGE_RESOLUTION|>--- conflicted
+++ resolved
@@ -425,14 +425,9 @@
     // If the scale size is not 0, attempt to factor out a scale for
     // array indexing.
     SmallVector<const SCEV *, 8> ScaledOps;
-<<<<<<< HEAD
     if (ElTy->isSized() &&
         !(ElTy->isVectorTy() && ElTy->getVectorIsScalable())) {
-      const SCEV *ElSize = SE.getSizeOfExpr(IntPtrTy, ElTy);
-=======
-    if (ElTy->isSized()) {
       const SCEV *ElSize = SE.getSizeOfExpr(IntIdxTy, ElTy);
->>>>>>> 74da9fa8
       if (!ElSize->isZero()) {
         SmallVector<const SCEV *, 8> NewOps;
         for (const SCEV *Op : Ops) {

//===- BasicAliasAnalysis.cpp - Stateless Alias Analysis Impl -------------===//
//
// Part of the LLVM Project, under the Apache License v2.0 with LLVM Exceptions.
// See https://llvm.org/LICENSE.txt for license information.
// SPDX-License-Identifier: Apache-2.0 WITH LLVM-exception
//
//===----------------------------------------------------------------------===//
//
// This file defines the primary stateless implementation of the
// Alias Analysis interface that implements identities (two different
// globals cannot alias, etc), but does no stateful analysis.
//
//===----------------------------------------------------------------------===//

#include "llvm/Analysis/BasicAliasAnalysis.h"
#include "llvm/ADT/APInt.h"
#include "llvm/ADT/ScopeExit.h"
#include "llvm/ADT/SmallPtrSet.h"
#include "llvm/ADT/SmallVector.h"
#include "llvm/ADT/Statistic.h"
#include "llvm/Analysis/AliasAnalysis.h"
#include "llvm/Analysis/AssumptionCache.h"
#include "llvm/Analysis/CFG.h"
#include "llvm/Analysis/CaptureTracking.h"
#include "llvm/Analysis/InstructionSimplify.h"
#include "llvm/Analysis/LoopInfo.h"
#include "llvm/Analysis/MemoryBuiltins.h"
#include "llvm/Analysis/MemoryLocation.h"
#include "llvm/Analysis/PhiValues.h"
#include "llvm/Analysis/TargetLibraryInfo.h"
#include "llvm/Analysis/ValueTracking.h"
#include "llvm/IR/Argument.h"
#include "llvm/IR/Attributes.h"
#include "llvm/IR/Constant.h"
#include "llvm/IR/Constants.h"
#include "llvm/IR/DataLayout.h"
#include "llvm/IR/DerivedTypes.h"
#include "llvm/IR/Dominators.h"
#include "llvm/IR/Function.h"
#include "llvm/IR/GetElementPtrTypeIterator.h"
#include "llvm/IR/GlobalAlias.h"
#include "llvm/IR/GlobalVariable.h"
#include "llvm/IR/InstrTypes.h"
#include "llvm/IR/Instruction.h"
#include "llvm/IR/Instructions.h"
#include "llvm/IR/IntrinsicInst.h"
#include "llvm/IR/Intrinsics.h"
#include "llvm/IR/Metadata.h"
#include "llvm/IR/Operator.h"
#include "llvm/IR/Type.h"
#include "llvm/IR/User.h"
#include "llvm/IR/Value.h"
#include "llvm/InitializePasses.h"
#include "llvm/Pass.h"
#include "llvm/Support/Casting.h"
#include "llvm/Support/CommandLine.h"
#include "llvm/Support/Compiler.h"
#include "llvm/Support/KnownBits.h"
#include <cassert>
#include <cstdint>
#include <cstdlib>
#include <utility>

#define DEBUG_TYPE "basicaa"

using namespace llvm;

/// Enable analysis of recursive PHI nodes.
static cl::opt<bool> EnableRecPhiAnalysis("basic-aa-recphi", cl::Hidden,
                                          cl::init(true));

/// By default, even on 32-bit architectures we use 64-bit integers for
/// calculations. This will allow us to more-aggressively decompose indexing
/// expressions calculated using i64 values (e.g., long long in C) which is
/// common enough to worry about.
static cl::opt<bool> ForceAtLeast64Bits("basic-aa-force-at-least-64b",
                                        cl::Hidden, cl::init(true));
static cl::opt<bool> DoubleCalcBits("basic-aa-double-calc-bits",
                                    cl::Hidden, cl::init(false));

/// SearchLimitReached / SearchTimes shows how often the limit of
/// to decompose GEPs is reached. It will affect the precision
/// of basic alias analysis.
STATISTIC(SearchLimitReached, "Number of times the limit to "
                              "decompose GEPs is reached");
STATISTIC(SearchTimes, "Number of times a GEP is decomposed");

/// Cutoff after which to stop analysing a set of phi nodes potentially involved
/// in a cycle. Because we are analysing 'through' phi nodes, we need to be
/// careful with value equivalence. We use reachability to make sure a value
/// cannot be involved in a cycle.
const unsigned MaxNumPhiBBsValueReachabilityCheck = 20;

// The max limit of the search depth in DecomposeGEPExpression() and
// getUnderlyingObject(), both functions need to use the same search
// depth otherwise the algorithm in aliasGEP will assert.
static const unsigned MaxLookupSearchDepth = 6;

bool BasicAAResult::invalidate(Function &Fn, const PreservedAnalyses &PA,
                               FunctionAnalysisManager::Invalidator &Inv) {
  // We don't care if this analysis itself is preserved, it has no state. But
  // we need to check that the analyses it depends on have been. Note that we
  // may be created without handles to some analyses and in that case don't
  // depend on them.
  if (Inv.invalidate<AssumptionAnalysis>(Fn, PA) ||
      (DT && Inv.invalidate<DominatorTreeAnalysis>(Fn, PA)) ||
      (LI && Inv.invalidate<LoopAnalysis>(Fn, PA)) ||
      (PV && Inv.invalidate<PhiValuesAnalysis>(Fn, PA)))
    return true;

  // Otherwise this analysis result remains valid.
  return false;
}

//===----------------------------------------------------------------------===//
// Useful predicates
//===----------------------------------------------------------------------===//

/// Returns true if the pointer is one which would have been considered an
/// escape by isNonEscapingLocalObject.
static bool isEscapeSource(const Value *V) {
  if (isa<CallBase>(V))
    return true;

  if (isa<Argument>(V))
    return true;

  // The load case works because isNonEscapingLocalObject considers all
  // stores to be escapes (it passes true for the StoreCaptures argument
  // to PointerMayBeCaptured).
  if (isa<LoadInst>(V))
    return true;

  return false;
}

/// Returns the size of the object specified by V or UnknownSize if unknown.
static uint64_t getObjectSize(const Value *V, const DataLayout &DL,
                              const TargetLibraryInfo &TLI,
                              bool NullIsValidLoc,
                              bool RoundToAlign = false) {
  uint64_t Size;
  ObjectSizeOpts Opts;
  Opts.RoundToAlign = RoundToAlign;
  Opts.NullIsUnknownSize = NullIsValidLoc;
  if (getObjectSize(V, Size, DL, &TLI, Opts))
    return Size;
  return MemoryLocation::UnknownSize;
}

/// Returns true if we can prove that the object specified by V is smaller than
/// Size.
static bool isObjectSmallerThan(const Value *V, uint64_t Size,
                                const DataLayout &DL,
                                const TargetLibraryInfo &TLI,
                                bool NullIsValidLoc) {
  // Note that the meanings of the "object" are slightly different in the
  // following contexts:
  //    c1: llvm::getObjectSize()
  //    c2: llvm.objectsize() intrinsic
  //    c3: isObjectSmallerThan()
  // c1 and c2 share the same meaning; however, the meaning of "object" in c3
  // refers to the "entire object".
  //
  //  Consider this example:
  //     char *p = (char*)malloc(100)
  //     char *q = p+80;
  //
  //  In the context of c1 and c2, the "object" pointed by q refers to the
  // stretch of memory of q[0:19]. So, getObjectSize(q) should return 20.
  //
  //  However, in the context of c3, the "object" refers to the chunk of memory
  // being allocated. So, the "object" has 100 bytes, and q points to the middle
  // the "object". In case q is passed to isObjectSmallerThan() as the 1st
  // parameter, before the llvm::getObjectSize() is called to get the size of
  // entire object, we should:
  //    - either rewind the pointer q to the base-address of the object in
  //      question (in this case rewind to p), or
  //    - just give up. It is up to caller to make sure the pointer is pointing
  //      to the base address the object.
  //
  // We go for 2nd option for simplicity.
  if (!isIdentifiedObject(V))
    return false;

  // This function needs to use the aligned object size because we allow
  // reads a bit past the end given sufficient alignment.
  uint64_t ObjectSize = getObjectSize(V, DL, TLI, NullIsValidLoc,
                                      /*RoundToAlign*/ true);

  return ObjectSize != MemoryLocation::UnknownSize && ObjectSize < Size;
}

/// Return the minimal extent from \p V to the end of the underlying object,
/// assuming the result is used in an aliasing query. E.g., we do use the query
/// location size and the fact that null pointers cannot alias here.
static uint64_t getMinimalExtentFrom(const Value &V,
                                     const LocationSize &LocSize,
                                     const DataLayout &DL,
                                     bool NullIsValidLoc) {
  // If we have dereferenceability information we know a lower bound for the
  // extent as accesses for a lower offset would be valid. We need to exclude
  // the "or null" part if null is a valid pointer.
  bool CanBeNull;
  uint64_t DerefBytes = V.getPointerDereferenceableBytes(DL, CanBeNull);
  DerefBytes = (CanBeNull && NullIsValidLoc) ? 0 : DerefBytes;
  // If queried with a precise location size, we assume that location size to be
  // accessed, thus valid.
  if (LocSize.isPrecise())
    DerefBytes = std::max(DerefBytes, LocSize.getValue());
  return DerefBytes;
}

/// Returns true if we can prove that the object specified by V has size Size.
static bool isObjectSize(const Value *V, uint64_t Size, const DataLayout &DL,
                         const TargetLibraryInfo &TLI, bool NullIsValidLoc) {
  uint64_t ObjectSize = getObjectSize(V, DL, TLI, NullIsValidLoc);
  return ObjectSize != MemoryLocation::UnknownSize && ObjectSize == Size;
}

//===----------------------------------------------------------------------===//
// GetElementPtr Instruction Decomposition and Analysis
//===----------------------------------------------------------------------===//

/// Analyzes the specified value as a linear expression: "A*V + B", where A and
/// B are constant integers.
///
/// Returns the scale and offset values as APInts and return V as a Value*, and
/// return whether we looked through any sign or zero extends.  The incoming
/// Value is known to have IntegerType, and it may already be sign or zero
/// extended.
///
/// Note that this looks through extends, so the high bits may not be
/// represented in the result.
/*static*/ const Value *BasicAAResult::GetLinearExpression(
    const Value *V, APInt &Scale, APInt &Offset, unsigned &ZExtBits,
    unsigned &SExtBits, const DataLayout &DL, unsigned Depth,
    AssumptionCache *AC, DominatorTree *DT, bool &NSW, bool &NUW) {
  assert(V->getType()->isIntegerTy() && "Not an integer value");

  // Limit our recursion depth.
  if (Depth == 6) {
    Scale = 1;
    Offset = 0;
    return V;
  }

  if (const ConstantInt *Const = dyn_cast<ConstantInt>(V)) {
    // If it's a constant, just convert it to an offset and remove the variable.
    // If we've been called recursively, the Offset bit width will be greater
    // than the constant's (the Offset's always as wide as the outermost call),
    // so we'll zext here and process any extension in the isa<SExtInst> &
    // isa<ZExtInst> cases below.
    Offset += Const->getValue().zextOrSelf(Offset.getBitWidth());
    assert(Scale == 0 && "Constant values don't have a scale");
    return V;
  }

  if (const BinaryOperator *BOp = dyn_cast<BinaryOperator>(V)) {
    if (ConstantInt *RHSC = dyn_cast<ConstantInt>(BOp->getOperand(1))) {
      // If we've been called recursively, then Offset and Scale will be wider
      // than the BOp operands. We'll always zext it here as we'll process sign
      // extensions below (see the isa<SExtInst> / isa<ZExtInst> cases).
      APInt RHS = RHSC->getValue().zextOrSelf(Offset.getBitWidth());

      switch (BOp->getOpcode()) {
      default:
        // We don't understand this instruction, so we can't decompose it any
        // further.
        Scale = 1;
        Offset = 0;
        return V;
      case Instruction::Or:
        // X|C == X+C if all the bits in C are unset in X.  Otherwise we can't
        // analyze it.
        if (!MaskedValueIsZero(BOp->getOperand(0), RHSC->getValue(), DL, 0, AC,
                               BOp, DT)) {
          Scale = 1;
          Offset = 0;
          return V;
        }
        LLVM_FALLTHROUGH;
      case Instruction::Add:
        V = GetLinearExpression(BOp->getOperand(0), Scale, Offset, ZExtBits,
                                SExtBits, DL, Depth + 1, AC, DT, NSW, NUW);
        Offset += RHS;
        break;
      case Instruction::Sub:
        V = GetLinearExpression(BOp->getOperand(0), Scale, Offset, ZExtBits,
                                SExtBits, DL, Depth + 1, AC, DT, NSW, NUW);
        Offset -= RHS;
        break;
      case Instruction::Mul:
        V = GetLinearExpression(BOp->getOperand(0), Scale, Offset, ZExtBits,
                                SExtBits, DL, Depth + 1, AC, DT, NSW, NUW);
        Offset *= RHS;
        Scale *= RHS;
        break;
      case Instruction::Shl:
        V = GetLinearExpression(BOp->getOperand(0), Scale, Offset, ZExtBits,
                                SExtBits, DL, Depth + 1, AC, DT, NSW, NUW);

        // We're trying to linearize an expression of the kind:
        //   shl i8 -128, 36
        // where the shift count exceeds the bitwidth of the type.
        // We can't decompose this further (the expression would return
        // a poison value).
        if (Offset.getBitWidth() < RHS.getLimitedValue() ||
            Scale.getBitWidth() < RHS.getLimitedValue()) {
          Scale = 1;
          Offset = 0;
          return V;
        }

        Offset <<= RHS.getLimitedValue();
        Scale <<= RHS.getLimitedValue();
        // the semantics of nsw and nuw for left shifts don't match those of
        // multiplications, so we won't propagate them.
        NSW = NUW = false;
        return V;
      }

      if (isa<OverflowingBinaryOperator>(BOp)) {
        NUW &= BOp->hasNoUnsignedWrap();
        NSW &= BOp->hasNoSignedWrap();
      }
      return V;
    }
  }

  // Since GEP indices are sign extended anyway, we don't care about the high
  // bits of a sign or zero extended value - just scales and offsets.  The
  // extensions have to be consistent though.
  if (isa<SExtInst>(V) || isa<ZExtInst>(V)) {
    Value *CastOp = cast<CastInst>(V)->getOperand(0);
    unsigned NewWidth = V->getType()->getPrimitiveSizeInBits();
    unsigned SmallWidth = CastOp->getType()->getPrimitiveSizeInBits();
    unsigned OldZExtBits = ZExtBits, OldSExtBits = SExtBits;
    const Value *Result =
        GetLinearExpression(CastOp, Scale, Offset, ZExtBits, SExtBits, DL,
                            Depth + 1, AC, DT, NSW, NUW);

    // zext(zext(%x)) == zext(%x), and similarly for sext; we'll handle this
    // by just incrementing the number of bits we've extended by.
    unsigned ExtendedBy = NewWidth - SmallWidth;

    if (isa<SExtInst>(V) && ZExtBits == 0) {
      // sext(sext(%x, a), b) == sext(%x, a + b)

      if (NSW) {
        // We haven't sign-wrapped, so it's valid to decompose sext(%x + c)
        // into sext(%x) + sext(c). We'll sext the Offset ourselves:
        unsigned OldWidth = Offset.getBitWidth();
        Offset = Offset.trunc(SmallWidth).sext(NewWidth).zextOrSelf(OldWidth);
      } else {
        // We may have signed-wrapped, so don't decompose sext(%x + c) into
        // sext(%x) + sext(c)
        Scale = 1;
        Offset = 0;
        Result = CastOp;
        ZExtBits = OldZExtBits;
        SExtBits = OldSExtBits;
      }
      SExtBits += ExtendedBy;
    } else {
      // sext(zext(%x, a), b) = zext(zext(%x, a), b) = zext(%x, a + b)

      if (!NUW) {
        // We may have unsigned-wrapped, so don't decompose zext(%x + c) into
        // zext(%x) + zext(c)
        Scale = 1;
        Offset = 0;
        Result = CastOp;
        ZExtBits = OldZExtBits;
        SExtBits = OldSExtBits;
      }
      ZExtBits += ExtendedBy;
    }

    return Result;
  }

  Scale = 1;
  Offset = 0;
  return V;
}

/// To ensure a pointer offset fits in an integer of size PointerSize
/// (in bits) when that size is smaller than the maximum pointer size. This is
/// an issue, for example, in particular for 32b pointers with negative indices
/// that rely on two's complement wrap-arounds for precise alias information
/// where the maximum pointer size is 64b.
static APInt adjustToPointerSize(const APInt &Offset, unsigned PointerSize) {
  assert(PointerSize <= Offset.getBitWidth() && "Invalid PointerSize!");
  unsigned ShiftBits = Offset.getBitWidth() - PointerSize;
  return (Offset << ShiftBits).ashr(ShiftBits);
}

static unsigned getMaxPointerSize(const DataLayout &DL) {
  unsigned MaxPointerSize = DL.getMaxPointerSizeInBits();
  if (MaxPointerSize < 64 && ForceAtLeast64Bits) MaxPointerSize = 64;
  if (DoubleCalcBits) MaxPointerSize *= 2;

  return MaxPointerSize;
}

/// If V is a symbolic pointer expression, decompose it into a base pointer
/// with a constant offset and a number of scaled symbolic offsets.
///
/// The scaled symbolic offsets (represented by pairs of a Value* and a scale
/// in the VarIndices vector) are Value*'s that are known to be scaled by the
/// specified amount, but which may have other unrepresented high bits. As
/// such, the gep cannot necessarily be reconstructed from its decomposed form.
///
/// This function is capable of analyzing everything that getUnderlyingObject
/// can look through. To be able to do that getUnderlyingObject and
/// DecomposeGEPExpression must use the same search depth
/// (MaxLookupSearchDepth).
BasicAAResult::DecomposedGEP
BasicAAResult::DecomposeGEPExpression(const Value *V, const DataLayout &DL,
                                      AssumptionCache *AC, DominatorTree *DT) {
  // Limit recursion depth to limit compile time in crazy cases.
  unsigned MaxLookup = MaxLookupSearchDepth;
  SearchTimes++;
  const Instruction *CxtI = dyn_cast<Instruction>(V);

  unsigned MaxPointerSize = getMaxPointerSize(DL);
  DecomposedGEP Decomposed;
  Decomposed.Offset = APInt(MaxPointerSize, 0);
  Decomposed.HasCompileTimeConstantScale = true;
  do {
    // See if this is a bitcast or GEP.
    const Operator *Op = dyn_cast<Operator>(V);
    if (!Op) {
      // The only non-operator case we can handle are GlobalAliases.
      if (const GlobalAlias *GA = dyn_cast<GlobalAlias>(V)) {
        if (!GA->isInterposable()) {
          V = GA->getAliasee();
          continue;
        }
      }
      Decomposed.Base = V;
      return Decomposed;
    }

    if (Op->getOpcode() == Instruction::BitCast ||
        Op->getOpcode() == Instruction::AddrSpaceCast) {
      V = Op->getOperand(0);
      continue;
    }

    const GEPOperator *GEPOp = dyn_cast<GEPOperator>(Op);
    if (!GEPOp) {
      if (const auto *PHI = dyn_cast<PHINode>(V)) {
        // Look through single-arg phi nodes created by LCSSA.
        if (PHI->getNumIncomingValues() == 1) {
          V = PHI->getIncomingValue(0);
          continue;
        }
      } else if (const auto *Call = dyn_cast<CallBase>(V)) {
        // CaptureTracking can know about special capturing properties of some
        // intrinsics like launder.invariant.group, that can't be expressed with
        // the attributes, but have properties like returning aliasing pointer.
        // Because some analysis may assume that nocaptured pointer is not
        // returned from some special intrinsic (because function would have to
        // be marked with returns attribute), it is crucial to use this function
        // because it should be in sync with CaptureTracking. Not using it may
        // cause weird miscompilations where 2 aliasing pointers are assumed to
        // noalias.
        if (auto *RP = getArgumentAliasingToReturnedPointer(Call, false)) {
          V = RP;
          continue;
        }
      }

      Decomposed.Base = V;
      return Decomposed;
    }

    // Don't attempt to analyze GEPs over unsized objects.
    if (!GEPOp->getSourceElementType()->isSized()) {
      Decomposed.Base = V;
      return Decomposed;
    }

    // Don't attempt to analyze GEPs if index scale is not a compile-time
    // constant.
    if (isa<ScalableVectorType>(GEPOp->getSourceElementType())) {
      Decomposed.Base = V;
      Decomposed.HasCompileTimeConstantScale = false;
      return Decomposed;
    }

    unsigned AS = GEPOp->getPointerAddressSpace();
    // Walk the indices of the GEP, accumulating them into BaseOff/VarIndices.
    gep_type_iterator GTI = gep_type_begin(GEPOp);
    unsigned PointerSize = DL.getPointerSizeInBits(AS);
    // Assume all GEP operands are constants until proven otherwise.
    bool GepHasConstantOffset = true;
    for (User::const_op_iterator I = GEPOp->op_begin() + 1, E = GEPOp->op_end();
         I != E; ++I, ++GTI) {
      const Value *Index = *I;
      // Compute the (potentially symbolic) offset in bytes for this index.
      if (StructType *STy = GTI.getStructTypeOrNull()) {
        // For a struct, add the member offset.
        unsigned FieldNo = cast<ConstantInt>(Index)->getZExtValue();
        if (FieldNo == 0)
          continue;

        Decomposed.Offset += DL.getStructLayout(STy)->getElementOffset(FieldNo);
        continue;
      }

      // For an array/pointer, add the element offset, explicitly scaled.
      if (const ConstantInt *CIdx = dyn_cast<ConstantInt>(Index)) {
        if (CIdx->isZero())
          continue;
        Decomposed.Offset +=
            DL.getTypeAllocSize(GTI.getIndexedType()).getFixedSize() *
            CIdx->getValue().sextOrTrunc(MaxPointerSize);
        continue;
      }

      GepHasConstantOffset = false;

      APInt Scale(MaxPointerSize,
                  DL.getTypeAllocSize(GTI.getIndexedType()).getFixedSize());
      unsigned ZExtBits = 0, SExtBits = 0;

      // If the integer type is smaller than the pointer size, it is implicitly
      // sign extended to pointer size.
      unsigned Width = Index->getType()->getIntegerBitWidth();
      if (PointerSize > Width)
        SExtBits += PointerSize - Width;

      // Use GetLinearExpression to decompose the index into a C1*V+C2 form.
      APInt IndexScale(Width, 0), IndexOffset(Width, 0);
      bool NSW = true, NUW = true;
      const Value *OrigIndex = Index;
      Index = GetLinearExpression(Index, IndexScale, IndexOffset, ZExtBits,
                                  SExtBits, DL, 0, AC, DT, NSW, NUW);

      // The GEP index scale ("Scale") scales C1*V+C2, yielding (C1*V+C2)*Scale.
      // This gives us an aggregate computation of (C1*Scale)*V + C2*Scale.

      // It can be the case that, even through C1*V+C2 does not overflow for
      // relevant values of V, (C2*Scale) can overflow. In that case, we cannot
      // decompose the expression in this way.
      //
      // FIXME: C1*Scale and the other operations in the decomposed
      // (C1*Scale)*V+C2*Scale can also overflow. We should check for this
      // possibility.
      bool Overflow;
      APInt ScaledOffset = IndexOffset.sextOrTrunc(MaxPointerSize)
                           .smul_ov(Scale, Overflow);
      if (Overflow) {
        Index = OrigIndex;
        IndexScale = 1;
        IndexOffset = 0;

        ZExtBits = SExtBits = 0;
        if (PointerSize > Width)
          SExtBits += PointerSize - Width;
      } else {
        Decomposed.Offset += ScaledOffset;
        Scale *= IndexScale.sextOrTrunc(MaxPointerSize);
      }

      // If we already had an occurrence of this index variable, merge this
      // scale into it.  For example, we want to handle:
      //   A[x][x] -> x*16 + x*4 -> x*20
      // This also ensures that 'x' only appears in the index list once.
      for (unsigned i = 0, e = Decomposed.VarIndices.size(); i != e; ++i) {
        if (Decomposed.VarIndices[i].V == Index &&
            Decomposed.VarIndices[i].ZExtBits == ZExtBits &&
            Decomposed.VarIndices[i].SExtBits == SExtBits) {
          Scale += Decomposed.VarIndices[i].Scale;
          Decomposed.VarIndices.erase(Decomposed.VarIndices.begin() + i);
          break;
        }
      }

      // Make sure that we have a scale that makes sense for this target's
      // pointer size.
      Scale = adjustToPointerSize(Scale, PointerSize);

      if (!!Scale) {
        VariableGEPIndex Entry = {Index, ZExtBits, SExtBits, Scale, CxtI};
        Decomposed.VarIndices.push_back(Entry);
      }
    }

    // Take care of wrap-arounds
    if (GepHasConstantOffset)
      Decomposed.Offset = adjustToPointerSize(Decomposed.Offset, PointerSize);

    // Analyze the base pointer next.
    V = GEPOp->getOperand(0);
  } while (--MaxLookup);

  // If the chain of expressions is too deep, just return early.
  Decomposed.Base = V;
  SearchLimitReached++;
  return Decomposed;
}

/// Returns whether the given pointer value points to memory that is local to
/// the function, with global constants being considered local to all
/// functions.
bool BasicAAResult::pointsToConstantMemory(const MemoryLocation &Loc,
                                           AAQueryInfo &AAQI, bool OrLocal) {
  assert(Visited.empty() && "Visited must be cleared after use!");

  unsigned MaxLookup = 8;
  SmallVector<const Value *, 16> Worklist;
  Worklist.push_back(Loc.Ptr);
  do {
    const Value *V = getUnderlyingObject(Worklist.pop_back_val());
    if (!Visited.insert(V).second) {
      Visited.clear();
      return AAResultBase::pointsToConstantMemory(Loc, AAQI, OrLocal);
    }

    // An alloca instruction defines local memory.
    if (OrLocal && isa<AllocaInst>(V))
      continue;

    // A global constant counts as local memory for our purposes.
    if (const GlobalVariable *GV = dyn_cast<GlobalVariable>(V)) {
      // Note: this doesn't require GV to be "ODR" because it isn't legal for a
      // global to be marked constant in some modules and non-constant in
      // others.  GV may even be a declaration, not a definition.
      if (!GV->isConstant()) {
        Visited.clear();
        return AAResultBase::pointsToConstantMemory(Loc, AAQI, OrLocal);
      }
      continue;
    }

    // If both select values point to local memory, then so does the select.
    if (const SelectInst *SI = dyn_cast<SelectInst>(V)) {
      Worklist.push_back(SI->getTrueValue());
      Worklist.push_back(SI->getFalseValue());
      continue;
    }

    // If all values incoming to a phi node point to local memory, then so does
    // the phi.
    if (const PHINode *PN = dyn_cast<PHINode>(V)) {
      // Don't bother inspecting phi nodes with many operands.
      if (PN->getNumIncomingValues() > MaxLookup) {
        Visited.clear();
        return AAResultBase::pointsToConstantMemory(Loc, AAQI, OrLocal);
      }
      for (Value *IncValue : PN->incoming_values())
        Worklist.push_back(IncValue);
      continue;
    }

    // Otherwise be conservative.
    Visited.clear();
    return AAResultBase::pointsToConstantMemory(Loc, AAQI, OrLocal);
  } while (!Worklist.empty() && --MaxLookup);

  Visited.clear();
  return Worklist.empty();
}

/// Returns the behavior when calling the given call site.
FunctionModRefBehavior BasicAAResult::getModRefBehavior(const CallBase *Call) {
  if (Call->doesNotAccessMemory())
    // Can't do better than this.
    return FMRB_DoesNotAccessMemory;

  FunctionModRefBehavior Min = FMRB_UnknownModRefBehavior;

  // If the callsite knows it only reads memory, don't return worse
  // than that.
  if (Call->onlyReadsMemory())
    Min = FMRB_OnlyReadsMemory;
  else if (Call->doesNotReadMemory())
    Min = FMRB_OnlyWritesMemory;

  if (Call->onlyAccessesArgMemory())
    Min = FunctionModRefBehavior(Min & FMRB_OnlyAccessesArgumentPointees);
  else if (Call->onlyAccessesInaccessibleMemory())
    Min = FunctionModRefBehavior(Min & FMRB_OnlyAccessesInaccessibleMem);
  else if (Call->onlyAccessesInaccessibleMemOrArgMem())
    Min = FunctionModRefBehavior(Min & FMRB_OnlyAccessesInaccessibleOrArgMem);

  // If the call has operand bundles then aliasing attributes from the function
  // it calls do not directly apply to the call.  This can be made more precise
  // in the future.
  if (!Call->hasOperandBundles())
    if (const Function *F = Call->getCalledFunction())
      Min =
          FunctionModRefBehavior(Min & getBestAAResults().getModRefBehavior(F));

  return Min;
}

/// Returns the behavior when calling the given function. For use when the call
/// site is not known.
FunctionModRefBehavior BasicAAResult::getModRefBehavior(const Function *F) {
  // If the function declares it doesn't access memory, we can't do better.
  if (F->doesNotAccessMemory())
    return FMRB_DoesNotAccessMemory;

  FunctionModRefBehavior Min = FMRB_UnknownModRefBehavior;

  // If the function declares it only reads memory, go with that.
  if (F->onlyReadsMemory())
    Min = FMRB_OnlyReadsMemory;
  else if (F->doesNotReadMemory())
    Min = FMRB_OnlyWritesMemory;

  if (F->onlyAccessesArgMemory())
    Min = FunctionModRefBehavior(Min & FMRB_OnlyAccessesArgumentPointees);
  else if (F->onlyAccessesInaccessibleMemory())
    Min = FunctionModRefBehavior(Min & FMRB_OnlyAccessesInaccessibleMem);
  else if (F->onlyAccessesInaccessibleMemOrArgMem())
    Min = FunctionModRefBehavior(Min & FMRB_OnlyAccessesInaccessibleOrArgMem);

  return Min;
}

/// Returns true if this is a writeonly (i.e Mod only) parameter.
static bool isWriteOnlyParam(const CallBase *Call, unsigned ArgIdx,
                             const TargetLibraryInfo &TLI) {
  if (Call->paramHasAttr(ArgIdx, Attribute::WriteOnly))
    return true;

  // We can bound the aliasing properties of memset_pattern16 just as we can
  // for memcpy/memset.  This is particularly important because the
  // LoopIdiomRecognizer likes to turn loops into calls to memset_pattern16
  // whenever possible.
  // FIXME Consider handling this in InferFunctionAttr.cpp together with other
  // attributes.
  LibFunc F;
  if (Call->getCalledFunction() &&
      TLI.getLibFunc(*Call->getCalledFunction(), F) &&
      F == LibFunc_memset_pattern16 && TLI.has(F))
    if (ArgIdx == 0)
      return true;

  // TODO: memset_pattern4, memset_pattern8
  // TODO: _chk variants
  // TODO: strcmp, strcpy

  return false;
}

ModRefInfo BasicAAResult::getArgModRefInfo(const CallBase *Call,
                                           unsigned ArgIdx) {
  // Checking for known builtin intrinsics and target library functions.
  if (isWriteOnlyParam(Call, ArgIdx, TLI))
    return ModRefInfo::Mod;

  if (Call->paramHasAttr(ArgIdx, Attribute::ReadOnly))
    return ModRefInfo::Ref;

  if (Call->paramHasAttr(ArgIdx, Attribute::ReadNone))
    return ModRefInfo::NoModRef;

  return AAResultBase::getArgModRefInfo(Call, ArgIdx);
}

static bool isIntrinsicCall(const CallBase *Call, Intrinsic::ID IID) {
  const IntrinsicInst *II = dyn_cast<IntrinsicInst>(Call);
  return II && II->getIntrinsicID() == IID;
}

#ifndef NDEBUG
static const Function *getParent(const Value *V) {
  if (const Instruction *inst = dyn_cast<Instruction>(V)) {
    if (!inst->getParent())
      return nullptr;
    return inst->getParent()->getParent();
  }

  if (const Argument *arg = dyn_cast<Argument>(V))
    return arg->getParent();

  return nullptr;
}

static bool notDifferentParent(const Value *O1, const Value *O2) {

  const Function *F1 = getParent(O1);
  const Function *F2 = getParent(O2);

  return !F1 || !F2 || F1 == F2;
}
#endif

AliasResult BasicAAResult::alias(const MemoryLocation &LocA,
                                 const MemoryLocation &LocB,
                                 AAQueryInfo &AAQI) {
  assert(notDifferentParent(LocA.Ptr, LocB.Ptr) &&
         "BasicAliasAnalysis doesn't support interprocedural queries.");

  // If we have a directly cached entry for these locations, we have recursed
  // through this once, so just return the cached results. Notably, when this
  // happens, we don't clear the cache.
  AAQueryInfo::LocPair Locs(LocA, LocB);
  if (Locs.first.Ptr > Locs.second.Ptr)
    std::swap(Locs.first, Locs.second);
  auto CacheIt = AAQI.AliasCache.find(Locs);
  if (CacheIt != AAQI.AliasCache.end())
    return CacheIt->second;

  AliasResult Alias = aliasCheck(LocA.Ptr, LocA.Size, LocA.AATags, LocB.Ptr,
                                 LocB.Size, LocB.AATags, AAQI);

  assert(VisitedPhiBBs.empty());
  return Alias;
}

/// Checks to see if the specified callsite can clobber the specified memory
/// object.
///
/// Since we only look at local properties of this function, we really can't
/// say much about this query.  We do, however, use simple "address taken"
/// analysis on local objects.
ModRefInfo BasicAAResult::getModRefInfo(const CallBase *Call,
                                        const MemoryLocation &Loc,
                                        AAQueryInfo &AAQI) {
  assert(notDifferentParent(Call, Loc.Ptr) &&
         "AliasAnalysis query involving multiple functions!");

  const Value *Object = getUnderlyingObject(Loc.Ptr);

  // Calls marked 'tail' cannot read or write allocas from the current frame
  // because the current frame might be destroyed by the time they run. However,
  // a tail call may use an alloca with byval. Calling with byval copies the
  // contents of the alloca into argument registers or stack slots, so there is
  // no lifetime issue.
  if (isa<AllocaInst>(Object))
    if (const CallInst *CI = dyn_cast<CallInst>(Call))
      if (CI->isTailCall() &&
          !CI->getAttributes().hasAttrSomewhere(Attribute::ByVal))
        return ModRefInfo::NoModRef;

  // Stack restore is able to modify unescaped dynamic allocas. Assume it may
  // modify them even though the alloca is not escaped.
  if (auto *AI = dyn_cast<AllocaInst>(Object))
    if (!AI->isStaticAlloca() && isIntrinsicCall(Call, Intrinsic::stackrestore))
      return ModRefInfo::Mod;

  // If the pointer is to a locally allocated object that does not escape,
  // then the call can not mod/ref the pointer unless the call takes the pointer
  // as an argument, and itself doesn't capture it.
  if (!isa<Constant>(Object) && Call != Object &&
      isNonEscapingLocalObject(Object, &AAQI.IsCapturedCache)) {

    // Optimistically assume that call doesn't touch Object and check this
    // assumption in the following loop.
    ModRefInfo Result = ModRefInfo::NoModRef;
    bool IsMustAlias = true;

    unsigned OperandNo = 0;
    for (auto CI = Call->data_operands_begin(), CE = Call->data_operands_end();
         CI != CE; ++CI, ++OperandNo) {
      // Only look at the no-capture or byval pointer arguments.  If this
      // pointer were passed to arguments that were neither of these, then it
      // couldn't be no-capture.
      if (!(*CI)->getType()->isPointerTy() ||
          (!Call->doesNotCapture(OperandNo) &&
           OperandNo < Call->getNumArgOperands() &&
           !Call->isByValArgument(OperandNo)))
        continue;

      // Call doesn't access memory through this operand, so we don't care
      // if it aliases with Object.
      if (Call->doesNotAccessMemory(OperandNo))
        continue;

      // If this is a no-capture pointer argument, see if we can tell that it
      // is impossible to alias the pointer we're checking.
      AliasResult AR = getBestAAResults().alias(
          MemoryLocation::getBeforeOrAfter(*CI),
          MemoryLocation::getBeforeOrAfter(Object), AAQI);
      if (AR != MustAlias)
        IsMustAlias = false;
      // Operand doesn't alias 'Object', continue looking for other aliases
      if (AR == NoAlias)
        continue;
      // Operand aliases 'Object', but call doesn't modify it. Strengthen
      // initial assumption and keep looking in case if there are more aliases.
      if (Call->onlyReadsMemory(OperandNo)) {
        Result = setRef(Result);
        continue;
      }
      // Operand aliases 'Object' but call only writes into it.
      if (Call->doesNotReadMemory(OperandNo)) {
        Result = setMod(Result);
        continue;
      }
      // This operand aliases 'Object' and call reads and writes into it.
      // Setting ModRef will not yield an early return below, MustAlias is not
      // used further.
      Result = ModRefInfo::ModRef;
      break;
    }

    // No operand aliases, reset Must bit. Add below if at least one aliases
    // and all aliases found are MustAlias.
    if (isNoModRef(Result))
      IsMustAlias = false;

    // Early return if we improved mod ref information
    if (!isModAndRefSet(Result)) {
      if (isNoModRef(Result))
        return ModRefInfo::NoModRef;
      return IsMustAlias ? setMust(Result) : clearMust(Result);
    }
  }

  // If the call is malloc/calloc like, we can assume that it doesn't
  // modify any IR visible value.  This is only valid because we assume these
  // routines do not read values visible in the IR.  TODO: Consider special
  // casing realloc and strdup routines which access only their arguments as
  // well.  Or alternatively, replace all of this with inaccessiblememonly once
  // that's implemented fully.
  if (isMallocOrCallocLikeFn(Call, &TLI)) {
    // Be conservative if the accessed pointer may alias the allocation -
    // fallback to the generic handling below.
    if (getBestAAResults().alias(MemoryLocation::getBeforeOrAfter(Call),
                                 Loc, AAQI) == NoAlias)
      return ModRefInfo::NoModRef;
  }

  // The semantics of memcpy intrinsics either exactly overlap or do not
  // overlap, i.e., source and destination of any given memcpy are either
  // no-alias or must-alias.
  if (auto *Inst = dyn_cast<AnyMemCpyInst>(Call)) {
    AliasResult SrcAA =
        getBestAAResults().alias(MemoryLocation::getForSource(Inst), Loc, AAQI);
    AliasResult DestAA =
        getBestAAResults().alias(MemoryLocation::getForDest(Inst), Loc, AAQI);
    // It's also possible for Loc to alias both src and dest, or neither.
    ModRefInfo rv = ModRefInfo::NoModRef;
    if (SrcAA != NoAlias)
      rv = setRef(rv);
    if (DestAA != NoAlias)
      rv = setMod(rv);
    return rv;
  }

  // While the assume intrinsic is marked as arbitrarily writing so that
  // proper control dependencies will be maintained, it never aliases any
  // particular memory location.
  if (isIntrinsicCall(Call, Intrinsic::assume))
    return ModRefInfo::NoModRef;

  // Like assumes, guard intrinsics are also marked as arbitrarily writing so
  // that proper control dependencies are maintained but they never mods any
  // particular memory location.
  //
  // *Unlike* assumes, guard intrinsics are modeled as reading memory since the
  // heap state at the point the guard is issued needs to be consistent in case
  // the guard invokes the "deopt" continuation.
  if (isIntrinsicCall(Call, Intrinsic::experimental_guard))
    return ModRefInfo::Ref;
  // The same applies to deoptimize which is essentially a guard(false).
  if (isIntrinsicCall(Call, Intrinsic::experimental_deoptimize))
    return ModRefInfo::Ref;

  // Like assumes, invariant.start intrinsics were also marked as arbitrarily
  // writing so that proper control dependencies are maintained but they never
  // mod any particular memory location visible to the IR.
  // *Unlike* assumes (which are now modeled as NoModRef), invariant.start
  // intrinsic is now modeled as reading memory. This prevents hoisting the
  // invariant.start intrinsic over stores. Consider:
  // *ptr = 40;
  // *ptr = 50;
  // invariant_start(ptr)
  // int val = *ptr;
  // print(val);
  //
  // This cannot be transformed to:
  //
  // *ptr = 40;
  // invariant_start(ptr)
  // *ptr = 50;
  // int val = *ptr;
  // print(val);
  //
  // The transformation will cause the second store to be ignored (based on
  // rules of invariant.start)  and print 40, while the first program always
  // prints 50.
  if (isIntrinsicCall(Call, Intrinsic::invariant_start))
    return ModRefInfo::Ref;

  // The AAResultBase base class has some smarts, lets use them.
  return AAResultBase::getModRefInfo(Call, Loc, AAQI);
}

ModRefInfo BasicAAResult::getModRefInfo(const CallBase *Call1,
                                        const CallBase *Call2,
                                        AAQueryInfo &AAQI) {
  // While the assume intrinsic is marked as arbitrarily writing so that
  // proper control dependencies will be maintained, it never aliases any
  // particular memory location.
  if (isIntrinsicCall(Call1, Intrinsic::assume) ||
      isIntrinsicCall(Call2, Intrinsic::assume))
    return ModRefInfo::NoModRef;

  // Like assumes, guard intrinsics are also marked as arbitrarily writing so
  // that proper control dependencies are maintained but they never mod any
  // particular memory location.
  //
  // *Unlike* assumes, guard intrinsics are modeled as reading memory since the
  // heap state at the point the guard is issued needs to be consistent in case
  // the guard invokes the "deopt" continuation.

  // NB! This function is *not* commutative, so we special case two
  // possibilities for guard intrinsics.

  if (isIntrinsicCall(Call1, Intrinsic::experimental_guard))
    return isModSet(createModRefInfo(getModRefBehavior(Call2)))
               ? ModRefInfo::Ref
               : ModRefInfo::NoModRef;

  if (isIntrinsicCall(Call2, Intrinsic::experimental_guard))
    return isModSet(createModRefInfo(getModRefBehavior(Call1)))
               ? ModRefInfo::Mod
               : ModRefInfo::NoModRef;

  // The AAResultBase base class has some smarts, lets use them.
  return AAResultBase::getModRefInfo(Call1, Call2, AAQI);
}

// If a we have (a) a GEP and (b) a pointer based on an alloca, and the
// beginning of the object the GEP points would have a negative offset with
// repsect to the alloca, that means the GEP can not alias pointer (b).
// Note that the pointer based on the alloca may not be a GEP. For
// example, it may be the alloca itself.
// The same applies if (b) is based on a GlobalVariable. Note that just being
// based on isIdentifiedObject() is not enough - we need an identified object
// that does not permit access to negative offsets. For example, a negative
// offset from a noalias argument or call can be inbounds w.r.t the actual
// underlying object.
//
// For example, consider:
//
//   struct { int f0, int f1, ...} foo;
//   foo alloca;
//   foo* random = bar(alloca);
//   int *f0 = &alloca.f0
//   int *f1 = &random->f1;
//
// Which is lowered, approximately, to:
//
//  %alloca = alloca %struct.foo
//  %random = call %struct.foo* @random(%struct.foo* %alloca)
//  %f0 = getelementptr inbounds %struct, %struct.foo* %alloca, i32 0, i32 0
//  %f1 = getelementptr inbounds %struct, %struct.foo* %random, i32 0, i32 1
//
// Assume %f1 and %f0 alias. Then %f1 would point into the object allocated
// by %alloca. Since the %f1 GEP is inbounds, that means %random must also
// point into the same object. But since %f0 points to the beginning of %alloca,
// the highest %f1 can be is (%alloca + 3). This means %random can not be higher
// than (%alloca - 1), and so is not inbounds, a contradiction.
bool BasicAAResult::isGEPBaseAtNegativeOffset(const GEPOperator *GEPOp,
      const DecomposedGEP &DecompGEP, const DecomposedGEP &DecompObject,
      LocationSize MaybeObjectAccessSize) {
  // If the object access size is unknown, or the GEP isn't inbounds, bail.
  if (!MaybeObjectAccessSize.hasValue() || !GEPOp->isInBounds())
    return false;

  const uint64_t ObjectAccessSize = MaybeObjectAccessSize.getValue();

  // We need the object to be an alloca or a globalvariable, and want to know
  // the offset of the pointer from the object precisely, so no variable
  // indices are allowed.
  if (!(isa<AllocaInst>(DecompObject.Base) ||
        isa<GlobalVariable>(DecompObject.Base)) ||
      !DecompObject.VarIndices.empty())
    return false;

  // If the GEP has no variable indices, we know the precise offset
  // from the base, then use it. If the GEP has variable indices,
  // we can't get exact GEP offset to identify pointer alias. So return
  // false in that case.
  if (!DecompGEP.VarIndices.empty())
    return false;

  return DecompGEP.Offset.sge(DecompObject.Offset + (int64_t)ObjectAccessSize);
}

/// Provides a bunch of ad-hoc rules to disambiguate a GEP instruction against
/// another pointer.
///
/// We know that V1 is a GEP, but we don't know anything about V2.
/// UnderlyingV1 is getUnderlyingObject(GEP1), UnderlyingV2 is the same for
/// V2.
AliasResult BasicAAResult::aliasGEP(
    const GEPOperator *GEP1, LocationSize V1Size, const AAMDNodes &V1AAInfo,
    const Value *V2, LocationSize V2Size, const AAMDNodes &V2AAInfo,
    const Value *UnderlyingV1, const Value *UnderlyingV2, AAQueryInfo &AAQI) {
  DecomposedGEP DecompGEP1 = DecomposeGEPExpression(GEP1, DL, &AC, DT);
  DecomposedGEP DecompGEP2 = DecomposeGEPExpression(V2, DL, &AC, DT);

  // Don't attempt to analyze the decomposed GEP if index scale is not a
  // compile-time constant.
  if (!DecompGEP1.HasCompileTimeConstantScale ||
      !DecompGEP2.HasCompileTimeConstantScale)
    return MayAlias;

  assert(DecompGEP1.Base == UnderlyingV1 && DecompGEP2.Base == UnderlyingV2 &&
         "DecomposeGEPExpression returned a result different from "
         "getUnderlyingObject");

  // If the GEP's offset relative to its base is such that the base would
  // fall below the start of the object underlying V2, then the GEP and V2
  // cannot alias.
  if (isGEPBaseAtNegativeOffset(GEP1, DecompGEP1, DecompGEP2, V2Size))
    return NoAlias;
  // If we have two gep instructions with must-alias or not-alias'ing base
  // pointers, figure out if the indexes to the GEP tell us anything about the
  // derived pointer.
  if (const GEPOperator *GEP2 = dyn_cast<GEPOperator>(V2)) {
    // Check for the GEP base being at a negative offset, this time in the other
    // direction.
    if (isGEPBaseAtNegativeOffset(GEP2, DecompGEP2, DecompGEP1, V1Size))
      return NoAlias;
    // Do the base pointers alias?
    AliasResult BaseAlias = aliasCheck(
        UnderlyingV1, LocationSize::beforeOrAfterPointer(), AAMDNodes(),
        UnderlyingV2, LocationSize::beforeOrAfterPointer(), AAMDNodes(), AAQI);

    // For GEPs with identical offsets, we can preserve the size and AAInfo
    // when performing the alias check on the underlying objects.
    if (BaseAlias == MayAlias && DecompGEP1.Offset == DecompGEP2.Offset &&
        DecompGEP1.VarIndices == DecompGEP2.VarIndices) {
      AliasResult PreciseBaseAlias = aliasCheck(
          UnderlyingV1, V1Size, V1AAInfo, UnderlyingV2, V2Size, V2AAInfo, AAQI);
      if (PreciseBaseAlias == NoAlias)
        return NoAlias;
    }

    // If we get a No or May, then return it immediately, no amount of analysis
    // will improve this situation.
    if (BaseAlias != MustAlias) {
      assert(BaseAlias == NoAlias || BaseAlias == MayAlias);
      return BaseAlias;
    }

    // Subtract the GEP2 pointer from the GEP1 pointer to find out their
    // symbolic difference.
    DecompGEP1.Offset -= DecompGEP2.Offset;
    GetIndexDifference(DecompGEP1.VarIndices, DecompGEP2.VarIndices);

  } else {
    // Check to see if these two pointers are related by the getelementptr
    // instruction.  If one pointer is a GEP with a non-zero index of the other
    // pointer, we know they cannot alias.

    // If both accesses are unknown size, we can't do anything useful here.
<<<<<<< HEAD
    if (!V1Size.hasValue() && !V2Size.hasValue()) {
      // However this is too pessimistic in the specific case we want a struct
      // of scalable vectors (which is used to implement intrinsics). In this
      // case if the UnderlyingV1 is the same as V2, the type is a pointer to a
      // struct and the indices are <0, X> where X != 0, then this is NoAlias.
      auto IsPointerToStruct = [](Type *Ty) {
        return isa<PointerType>(Ty) &&
               isa<StructType>(cast<PointerType>(Ty)->getElementType());
      };

      auto GEPIndexesScalableVectorField = [](const GEPOperator *GEP) {
        if (!GEP->isInBounds() || GEP->getNumIndices() != 2 ||
            !GEP->hasAllConstantIndices())
          return false;

        if (!isa<ScalableVectorType>(GEP->getResultElementType()))
          return false;

        // This is unlikely but just in case.
        if (GEP->hasAllZeroIndices())
          return false;

        auto I = GEP->idx_begin();
        const ConstantInt *Idx0 = cast<const ConstantInt>(*I++);
        const ConstantInt *Idx1 = cast<const ConstantInt>(*I);

        if (!Idx0->isZero())
          return false;
        if (Idx1->isZero())
          return false;

        return true;
      };

      // FIXME: This is perhaps too specific.
      if (UnderlyingV1 == V2 && IsPointerToStruct(UnderlyingV1->getType()) &&
          GEPIndexesScalableVectorField(GEP1))
        return NoAlias;

      return MayAlias;
    }
=======
    if (!V1Size.hasValue() && !V2Size.hasValue())
      return MayAlias;
>>>>>>> 6c193418

    AliasResult R = aliasCheck(
        UnderlyingV1, LocationSize::beforeOrAfterPointer(), AAMDNodes(),
        V2, V2Size, V2AAInfo, AAQI, nullptr, UnderlyingV2);
    if (R != MustAlias) {
      // If V2 may alias GEP base pointer, conservatively returns MayAlias.
      // If V2 is known not to alias GEP base pointer, then the two values
      // cannot alias per GEP semantics: "Any memory access must be done through
      // a pointer value associated with an address range of the memory access,
      // otherwise the behavior is undefined.".
      assert(R == NoAlias || R == MayAlias);
      return R;
    }
  }

  // In the two GEP Case, if there is no difference in the offsets of the
  // computed pointers, the resultant pointers are a must alias.  This
  // happens when we have two lexically identical GEP's (for example).
  //
  // In the other case, if we have getelementptr <ptr>, 0, 0, 0, 0, ... and V2
  // must aliases the GEP, the end result is a must alias also.
  if (DecompGEP1.Offset == 0 && DecompGEP1.VarIndices.empty())
    return MustAlias;

  // If there is a constant difference between the pointers, but the difference
  // is less than the size of the associated memory object, then we know
  // that the objects are partially overlapping.  If the difference is
  // greater, we know they do not overlap.
  if (DecompGEP1.Offset != 0 && DecompGEP1.VarIndices.empty()) {
    if (DecompGEP1.Offset.sge(0)) {
      if (V2Size.hasValue()) {
        if (DecompGEP1.Offset.ult(V2Size.getValue()))
          return PartialAlias;
        return NoAlias;
      }
    } else {
      // We have the situation where:
      // +                +
      // | BaseOffset     |
      // ---------------->|
      // |-->V1Size       |-------> V2Size
      // GEP1             V2
      if (V1Size.hasValue()) {
        if ((-DecompGEP1.Offset).ult(V1Size.getValue()))
          return PartialAlias;
        return NoAlias;
      }
    }
  }

  if (!DecompGEP1.VarIndices.empty()) {
    APInt GCD;
    bool AllNonNegative = DecompGEP1.Offset.isNonNegative();
    bool AllNonPositive = DecompGEP1.Offset.isNonPositive();
    for (unsigned i = 0, e = DecompGEP1.VarIndices.size(); i != e; ++i) {
      const APInt &Scale = DecompGEP1.VarIndices[i].Scale;
      if (i == 0)
        GCD = Scale.abs();
      else
        GCD = APIntOps::GreatestCommonDivisor(GCD, Scale.abs());

      if (AllNonNegative || AllNonPositive) {
        // If the Value could change between cycles, then any reasoning about
        // the Value this cycle may not hold in the next cycle. We'll just
        // give up if we can't determine conditions that hold for every cycle:
        const Value *V = DecompGEP1.VarIndices[i].V;
        const Instruction *CxtI = DecompGEP1.VarIndices[i].CxtI;

        KnownBits Known = computeKnownBits(V, DL, 0, &AC, CxtI, DT);
        bool SignKnownZero = Known.isNonNegative();
        bool SignKnownOne = Known.isNegative();

        // Zero-extension widens the variable, and so forces the sign
        // bit to zero.
        bool IsZExt = DecompGEP1.VarIndices[i].ZExtBits > 0 || isa<ZExtInst>(V);
        SignKnownZero |= IsZExt;
        SignKnownOne &= !IsZExt;

        AllNonNegative &= (SignKnownZero && Scale.isNonNegative()) ||
                          (SignKnownOne && Scale.isNonPositive());
        AllNonPositive &= (SignKnownZero && Scale.isNonPositive()) ||
                          (SignKnownOne && Scale.isNonNegative());
      }
    }

    // We now have accesses at two offsets from the same base:
    //  1. (...)*GCD + DecompGEP1.Offset with size V1Size
    //  2. 0 with size V2Size
    // Using arithmetic modulo GCD, the accesses are at
    // [ModOffset..ModOffset+V1Size) and [0..V2Size). If the first access fits
    // into the range [V2Size..GCD), then we know they cannot overlap.
    APInt ModOffset = DecompGEP1.Offset.srem(GCD);
    if (ModOffset.isNegative())
      ModOffset += GCD; // We want mod, not rem.
    if (V1Size.hasValue() && V2Size.hasValue() &&
        ModOffset.uge(V2Size.getValue()) &&
        (GCD - ModOffset).uge(V1Size.getValue()))
      return NoAlias;

    // If we know all the variables are non-negative, then the total offset is
    // also non-negative and >= DecompGEP1.Offset. We have the following layout:
    // [0, V2Size) ... [TotalOffset, TotalOffer+V1Size]
    // If DecompGEP1.Offset >= V2Size, the accesses don't alias.
    if (AllNonNegative && V2Size.hasValue() &&
        DecompGEP1.Offset.uge(V2Size.getValue()))
      return NoAlias;
    // Similarly, if the variables are non-positive, then the total offset is
    // also non-positive and <= DecompGEP1.Offset. We have the following layout:
    // [TotalOffset, TotalOffset+V1Size) ... [0, V2Size)
    // If -DecompGEP1.Offset >= V1Size, the accesses don't alias.
    if (AllNonPositive && V1Size.hasValue() &&
        (-DecompGEP1.Offset).uge(V1Size.getValue()))
      return NoAlias;

    if (V1Size.hasValue() && V2Size.hasValue()) {
      // Try to determine whether abs(VarIndex) > 0.
      Optional<APInt> MinAbsVarIndex;
      if (DecompGEP1.VarIndices.size() == 1) {
        // VarIndex = Scale*V. If V != 0 then abs(VarIndex) >= abs(Scale).
        const VariableGEPIndex &Var = DecompGEP1.VarIndices[0];
        if (isKnownNonZero(Var.V, DL, 0, &AC, Var.CxtI, DT))
          MinAbsVarIndex = Var.Scale.abs();
      } else if (DecompGEP1.VarIndices.size() == 2) {
        // VarIndex = Scale*V0 + (-Scale)*V1.
        // If V0 != V1 then abs(VarIndex) >= abs(Scale).
        // Check that VisitedPhiBBs is empty, to avoid reasoning about
        // inequality of values across loop iterations.
        const VariableGEPIndex &Var0 = DecompGEP1.VarIndices[0];
        const VariableGEPIndex &Var1 = DecompGEP1.VarIndices[1];
        if (Var0.Scale == -Var1.Scale && Var0.ZExtBits == Var1.ZExtBits &&
            Var0.SExtBits == Var1.SExtBits && VisitedPhiBBs.empty() &&
            isKnownNonEqual(Var0.V, Var1.V, DL, &AC, /* CxtI */ nullptr, DT))
          MinAbsVarIndex = Var0.Scale.abs();
      }

      if (MinAbsVarIndex) {
        // The constant offset will have added at least +/-MinAbsVarIndex to it.
        APInt OffsetLo = DecompGEP1.Offset - *MinAbsVarIndex;
        APInt OffsetHi = DecompGEP1.Offset + *MinAbsVarIndex;
        // Check that an access at OffsetLo or lower, and an access at OffsetHi
        // or higher both do not alias.
        if (OffsetLo.isNegative() && (-OffsetLo).uge(V1Size.getValue()) &&
            OffsetHi.isNonNegative() && OffsetHi.uge(V2Size.getValue()))
          return NoAlias;
      }
    }

    if (constantOffsetHeuristic(DecompGEP1.VarIndices, V1Size, V2Size,
                                DecompGEP1.Offset, &AC, DT))
      return NoAlias;
  }

  // Statically, we can see that the base objects are the same, but the
  // pointers have dynamic offsets which we can't resolve. And none of our
  // little tricks above worked.
  return MayAlias;
}

static AliasResult MergeAliasResults(AliasResult A, AliasResult B) {
  // If the results agree, take it.
  if (A == B)
    return A;
  // A mix of PartialAlias and MustAlias is PartialAlias.
  if ((A == PartialAlias && B == MustAlias) ||
      (B == PartialAlias && A == MustAlias))
    return PartialAlias;
  // Otherwise, we don't know anything.
  return MayAlias;
}

/// Provides a bunch of ad-hoc rules to disambiguate a Select instruction
/// against another.
AliasResult
BasicAAResult::aliasSelect(const SelectInst *SI, LocationSize SISize,
                           const AAMDNodes &SIAAInfo, const Value *V2,
                           LocationSize V2Size, const AAMDNodes &V2AAInfo,
                           const Value *UnderV2, AAQueryInfo &AAQI) {
  // If the values are Selects with the same condition, we can do a more precise
  // check: just check for aliases between the values on corresponding arms.
  if (const SelectInst *SI2 = dyn_cast<SelectInst>(V2))
    if (SI->getCondition() == SI2->getCondition()) {
      AliasResult Alias =
          aliasCheck(SI->getTrueValue(), SISize, SIAAInfo, SI2->getTrueValue(),
                     V2Size, V2AAInfo, AAQI);
      if (Alias == MayAlias)
        return MayAlias;
      AliasResult ThisAlias =
          aliasCheck(SI->getFalseValue(), SISize, SIAAInfo,
                     SI2->getFalseValue(), V2Size, V2AAInfo, AAQI);
      return MergeAliasResults(ThisAlias, Alias);
    }

  // If both arms of the Select node NoAlias or MustAlias V2, then returns
  // NoAlias / MustAlias. Otherwise, returns MayAlias.
  AliasResult Alias = aliasCheck(V2, V2Size, V2AAInfo, SI->getTrueValue(),
                                 SISize, SIAAInfo, AAQI, UnderV2);
  if (Alias == MayAlias)
    return MayAlias;

  AliasResult ThisAlias = aliasCheck(V2, V2Size, V2AAInfo, SI->getFalseValue(),
                                     SISize, SIAAInfo, AAQI, UnderV2);
  return MergeAliasResults(ThisAlias, Alias);
}

/// Provide a bunch of ad-hoc rules to disambiguate a PHI instruction against
/// another.
AliasResult BasicAAResult::aliasPHI(const PHINode *PN, LocationSize PNSize,
                                    const AAMDNodes &PNAAInfo, const Value *V2,
                                    LocationSize V2Size,
                                    const AAMDNodes &V2AAInfo,
                                    const Value *UnderV2, AAQueryInfo &AAQI) {
  // If the values are PHIs in the same block, we can do a more precise
  // as well as efficient check: just check for aliases between the values
  // on corresponding edges.
  if (const PHINode *PN2 = dyn_cast<PHINode>(V2))
    if (PN2->getParent() == PN->getParent()) {
      AAQueryInfo::LocPair Locs(MemoryLocation(PN, PNSize, PNAAInfo),
                                MemoryLocation(V2, V2Size, V2AAInfo));
      if (PN > V2)
        std::swap(Locs.first, Locs.second);
      // Analyse the PHIs' inputs under the assumption that the PHIs are
      // NoAlias.
      // If the PHIs are May/MustAlias there must be (recursively) an input
      // operand from outside the PHIs' cycle that is MayAlias/MustAlias or
      // there must be an operation on the PHIs within the PHIs' value cycle
      // that causes a MayAlias.
      // Pretend the phis do not alias.
      AliasResult Alias = NoAlias;
      AliasResult OrigAliasResult;
      {
        // Limited lifetime iterator invalidated by the aliasCheck call below.
        auto CacheIt = AAQI.AliasCache.find(Locs);
        assert((CacheIt != AAQI.AliasCache.end()) &&
               "There must exist an entry for the phi node");
        OrigAliasResult = CacheIt->second;
        CacheIt->second = NoAlias;
      }

      for (unsigned i = 0, e = PN->getNumIncomingValues(); i != e; ++i) {
        AliasResult ThisAlias =
            aliasCheck(PN->getIncomingValue(i), PNSize, PNAAInfo,
                       PN2->getIncomingValueForBlock(PN->getIncomingBlock(i)),
                       V2Size, V2AAInfo, AAQI);
        Alias = MergeAliasResults(ThisAlias, Alias);
        if (Alias == MayAlias)
          break;
      }

      // Reset if speculation failed.
      if (Alias != NoAlias)
        AAQI.updateResult(Locs, OrigAliasResult);
      return Alias;
    }

  SmallVector<Value *, 4> V1Srcs;
  // If a phi operand recurses back to the phi, we can still determine NoAlias
  // if we don't alias the underlying objects of the other phi operands, as we
  // know that the recursive phi needs to be based on them in some way.
  bool isRecursive = false;
  auto CheckForRecPhi = [&](Value *PV) {
    if (!EnableRecPhiAnalysis)
      return false;
    if (getUnderlyingObject(PV) == PN) {
      isRecursive = true;
      return true;
    }
    return false;
  };

  if (PV) {
    // If we have PhiValues then use it to get the underlying phi values.
    const PhiValues::ValueSet &PhiValueSet = PV->getValuesForPhi(PN);
    // If we have more phi values than the search depth then return MayAlias
    // conservatively to avoid compile time explosion. The worst possible case
    // is if both sides are PHI nodes. In which case, this is O(m x n) time
    // where 'm' and 'n' are the number of PHI sources.
    if (PhiValueSet.size() > MaxLookupSearchDepth)
      return MayAlias;
    // Add the values to V1Srcs
    for (Value *PV1 : PhiValueSet) {
      if (CheckForRecPhi(PV1))
        continue;
      V1Srcs.push_back(PV1);
    }
  } else {
    // If we don't have PhiInfo then just look at the operands of the phi itself
    // FIXME: Remove this once we can guarantee that we have PhiInfo always
    SmallPtrSet<Value *, 4> UniqueSrc;
    for (Value *PV1 : PN->incoming_values()) {
      if (isa<PHINode>(PV1))
        // If any of the source itself is a PHI, return MayAlias conservatively
        // to avoid compile time explosion. The worst possible case is if both
        // sides are PHI nodes. In which case, this is O(m x n) time where 'm'
        // and 'n' are the number of PHI sources.
        return MayAlias;

      if (CheckForRecPhi(PV1))
        continue;

      if (UniqueSrc.insert(PV1).second)
        V1Srcs.push_back(PV1);
    }
  }

  // If V1Srcs is empty then that means that the phi has no underlying non-phi
  // value. This should only be possible in blocks unreachable from the entry
  // block, but return MayAlias just in case.
  if (V1Srcs.empty())
    return MayAlias;

  // If this PHI node is recursive, indicate that the pointer may be moved
  // across iterations. We can only prove NoAlias if different underlying
  // objects are involved.
  if (isRecursive)
    PNSize = LocationSize::beforeOrAfterPointer();

  // In the recursive alias queries below, we may compare values from two
  // different loop iterations. Keep track of visited phi blocks, which will
  // be used when determining value equivalence.
  bool BlockInserted = VisitedPhiBBs.insert(PN->getParent()).second;
  auto _ = make_scope_exit([&]() {
    if (BlockInserted)
      VisitedPhiBBs.erase(PN->getParent());
  });

  // If we inserted a block into VisitedPhiBBs, alias analysis results that
  // have been cached earlier may no longer be valid. Perform recursive queries
  // with a new AAQueryInfo.
  AAQueryInfo NewAAQI;
  AAQueryInfo *UseAAQI = BlockInserted ? &NewAAQI : &AAQI;

  AliasResult Alias = aliasCheck(V2, V2Size, V2AAInfo, V1Srcs[0], PNSize,
                                 PNAAInfo, *UseAAQI, UnderV2);

  // Early exit if the check of the first PHI source against V2 is MayAlias.
  // Other results are not possible.
  if (Alias == MayAlias)
    return MayAlias;
  // With recursive phis we cannot guarantee that MustAlias/PartialAlias will
  // remain valid to all elements and needs to conservatively return MayAlias.
  if (isRecursive && Alias != NoAlias)
    return MayAlias;

  // If all sources of the PHI node NoAlias or MustAlias V2, then returns
  // NoAlias / MustAlias. Otherwise, returns MayAlias.
  for (unsigned i = 1, e = V1Srcs.size(); i != e; ++i) {
    Value *V = V1Srcs[i];

    AliasResult ThisAlias = aliasCheck(V2, V2Size, V2AAInfo, V, PNSize,
                                       PNAAInfo, *UseAAQI, UnderV2);
    Alias = MergeAliasResults(ThisAlias, Alias);
    if (Alias == MayAlias)
      break;
  }

  return Alias;
}

/// Provides a bunch of ad-hoc rules to disambiguate in common cases, such as
/// array references.
AliasResult BasicAAResult::aliasCheck(const Value *V1, LocationSize V1Size,
                                      const AAMDNodes &V1AAInfo,
                                      const Value *V2, LocationSize V2Size,
                                      const AAMDNodes &V2AAInfo,
                                      AAQueryInfo &AAQI, const Value *O1,
                                      const Value *O2) {
  // If either of the memory references is empty, it doesn't matter what the
  // pointer values are.
  if (V1Size.isZero() || V2Size.isZero())
    return NoAlias;

  // Strip off any casts if they exist.
  V1 = V1->stripPointerCastsAndInvariantGroups();
  V2 = V2->stripPointerCastsAndInvariantGroups();

  // If V1 or V2 is undef, the result is NoAlias because we can always pick a
  // value for undef that aliases nothing in the program.
  if (isa<UndefValue>(V1) || isa<UndefValue>(V2))
    return NoAlias;

  // Are we checking for alias of the same value?
  // Because we look 'through' phi nodes, we could look at "Value" pointers from
  // different iterations. We must therefore make sure that this is not the
  // case. The function isValueEqualInPotentialCycles ensures that this cannot
  // happen by looking at the visited phi nodes and making sure they cannot
  // reach the value.
  if (isValueEqualInPotentialCycles(V1, V2))
    return MustAlias;

  if (!V1->getType()->isPointerTy() || !V2->getType()->isPointerTy())
    return NoAlias; // Scalars cannot alias each other

  // Figure out what objects these things are pointing to if we can.
  if (O1 == nullptr)
    O1 = getUnderlyingObject(V1, MaxLookupSearchDepth);

  if (O2 == nullptr)
    O2 = getUnderlyingObject(V2, MaxLookupSearchDepth);

  // Null values in the default address space don't point to any object, so they
  // don't alias any other pointer.
  if (const ConstantPointerNull *CPN = dyn_cast<ConstantPointerNull>(O1))
    if (!NullPointerIsDefined(&F, CPN->getType()->getAddressSpace()))
      return NoAlias;
  if (const ConstantPointerNull *CPN = dyn_cast<ConstantPointerNull>(O2))
    if (!NullPointerIsDefined(&F, CPN->getType()->getAddressSpace()))
      return NoAlias;

  if (O1 != O2) {
    // If V1/V2 point to two different objects, we know that we have no alias.
    if (isIdentifiedObject(O1) && isIdentifiedObject(O2))
      return NoAlias;

    // Constant pointers can't alias with non-const isIdentifiedObject objects.
    if ((isa<Constant>(O1) && isIdentifiedObject(O2) && !isa<Constant>(O2)) ||
        (isa<Constant>(O2) && isIdentifiedObject(O1) && !isa<Constant>(O1)))
      return NoAlias;

    // Function arguments can't alias with things that are known to be
    // unambigously identified at the function level.
    if ((isa<Argument>(O1) && isIdentifiedFunctionLocal(O2)) ||
        (isa<Argument>(O2) && isIdentifiedFunctionLocal(O1)))
      return NoAlias;

    // If one pointer is the result of a call/invoke or load and the other is a
    // non-escaping local object within the same function, then we know the
    // object couldn't escape to a point where the call could return it.
    //
    // Note that if the pointers are in different functions, there are a
    // variety of complications. A call with a nocapture argument may still
    // temporary store the nocapture argument's value in a temporary memory
    // location if that memory location doesn't escape. Or it may pass a
    // nocapture value to other functions as long as they don't capture it.
    if (isEscapeSource(O1) &&
        isNonEscapingLocalObject(O2, &AAQI.IsCapturedCache))
      return NoAlias;
    if (isEscapeSource(O2) &&
        isNonEscapingLocalObject(O1, &AAQI.IsCapturedCache))
      return NoAlias;
  }

  // If the size of one access is larger than the entire object on the other
  // side, then we know such behavior is undefined and can assume no alias.
  bool NullIsValidLocation = NullPointerIsDefined(&F);
  if ((isObjectSmallerThan(
          O2, getMinimalExtentFrom(*V1, V1Size, DL, NullIsValidLocation), DL,
          TLI, NullIsValidLocation)) ||
      (isObjectSmallerThan(
          O1, getMinimalExtentFrom(*V2, V2Size, DL, NullIsValidLocation), DL,
          TLI, NullIsValidLocation)))
    return NoAlias;

  // If one the accesses may be before the accessed pointer, canonicalize this
  // by using unknown after-pointer sizes for both accesses. This is
  // equivalent, because regardless of which pointer is lower, one of them
  // will always came after the other, as long as the underlying objects aren't
  // disjoint. We do this so that the rest of BasicAA does not have to deal
  // with accesses before the base pointer, and to improve cache utilization by
  // merging equivalent states.
  if (V1Size.mayBeBeforePointer() || V2Size.mayBeBeforePointer()) {
    V1Size = LocationSize::afterPointer();
    V2Size = LocationSize::afterPointer();
  }

  // Check the cache before climbing up use-def chains. This also terminates
  // otherwise infinitely recursive queries.
  AAQueryInfo::LocPair Locs(MemoryLocation(V1, V1Size, V1AAInfo),
                            MemoryLocation(V2, V2Size, V2AAInfo));
  if (V1 > V2)
    std::swap(Locs.first, Locs.second);
  std::pair<AAQueryInfo::AliasCacheT::iterator, bool> Pair =
      AAQI.AliasCache.try_emplace(Locs, MayAlias);
  if (!Pair.second)
    return Pair.first->second;

  if (const GEPOperator *GV1 = dyn_cast<GEPOperator>(V1)) {
    AliasResult Result =
        aliasGEP(GV1, V1Size, V1AAInfo, V2, V2Size, V2AAInfo, O1, O2, AAQI);
    if (Result != MayAlias)
      return AAQI.updateResult(Locs, Result);
  } else if (const GEPOperator *GV2 = dyn_cast<GEPOperator>(V2)) {
    AliasResult Result =
        aliasGEP(GV2, V2Size, V2AAInfo, V1, V1Size, V1AAInfo, O2, O1, AAQI);
    if (Result != MayAlias)
      return AAQI.updateResult(Locs, Result);
  }

  if (const PHINode *PN = dyn_cast<PHINode>(V1)) {
    AliasResult Result =
        aliasPHI(PN, V1Size, V1AAInfo, V2, V2Size, V2AAInfo, O2, AAQI);
    if (Result != MayAlias)
      return AAQI.updateResult(Locs, Result);
  } else if (const PHINode *PN = dyn_cast<PHINode>(V2)) {
    AliasResult Result =
        aliasPHI(PN, V2Size, V2AAInfo, V1, V1Size, V1AAInfo, O1, AAQI);
    if (Result != MayAlias)
      return AAQI.updateResult(Locs, Result);
  }

  if (const SelectInst *S1 = dyn_cast<SelectInst>(V1)) {
    AliasResult Result =
        aliasSelect(S1, V1Size, V1AAInfo, V2, V2Size, V2AAInfo, O2, AAQI);
    if (Result != MayAlias)
      return AAQI.updateResult(Locs, Result);
  } else if (const SelectInst *S2 = dyn_cast<SelectInst>(V2)) {
    AliasResult Result =
        aliasSelect(S2, V2Size, V2AAInfo, V1, V1Size, V1AAInfo, O1, AAQI);
    if (Result != MayAlias)
      return AAQI.updateResult(Locs, Result);
  }

  // If both pointers are pointing into the same object and one of them
  // accesses the entire object, then the accesses must overlap in some way.
  if (O1 == O2)
    if (V1Size.isPrecise() && V2Size.isPrecise() &&
        (isObjectSize(O1, V1Size.getValue(), DL, TLI, NullIsValidLocation) ||
         isObjectSize(O2, V2Size.getValue(), DL, TLI, NullIsValidLocation)))
      return AAQI.updateResult(Locs, PartialAlias);

  // Recurse back into the best AA results we have, potentially with refined
  // memory locations. We have already ensured that BasicAA has a MayAlias
  // cache result for these, so any recursion back into BasicAA won't loop.
  AliasResult Result = getBestAAResults().alias(Locs.first, Locs.second, AAQI);
  if (Result != MayAlias)
    return AAQI.updateResult(Locs, Result);

  // MayAlias is already in the cache.
  return MayAlias;
}

/// Check whether two Values can be considered equivalent.
///
/// In addition to pointer equivalence of \p V1 and \p V2 this checks whether
/// they can not be part of a cycle in the value graph by looking at all
/// visited phi nodes an making sure that the phis cannot reach the value. We
/// have to do this because we are looking through phi nodes (That is we say
/// noalias(V, phi(VA, VB)) if noalias(V, VA) and noalias(V, VB).
bool BasicAAResult::isValueEqualInPotentialCycles(const Value *V,
                                                  const Value *V2) {
  if (V != V2)
    return false;

  const Instruction *Inst = dyn_cast<Instruction>(V);
  if (!Inst)
    return true;

  if (VisitedPhiBBs.empty())
    return true;

  if (VisitedPhiBBs.size() > MaxNumPhiBBsValueReachabilityCheck)
    return false;

  // Make sure that the visited phis cannot reach the Value. This ensures that
  // the Values cannot come from different iterations of a potential cycle the
  // phi nodes could be involved in.
  for (auto *P : VisitedPhiBBs)
    if (isPotentiallyReachable(&P->front(), Inst, nullptr, DT, LI))
      return false;

  return true;
}

/// Computes the symbolic difference between two de-composed GEPs.
///
/// Dest and Src are the variable indices from two decomposed GetElementPtr
/// instructions GEP1 and GEP2 which have common base pointers.
void BasicAAResult::GetIndexDifference(
    SmallVectorImpl<VariableGEPIndex> &Dest,
    const SmallVectorImpl<VariableGEPIndex> &Src) {
  if (Src.empty())
    return;

  for (unsigned i = 0, e = Src.size(); i != e; ++i) {
    const Value *V = Src[i].V;
    unsigned ZExtBits = Src[i].ZExtBits, SExtBits = Src[i].SExtBits;
    APInt Scale = Src[i].Scale;

    // Find V in Dest.  This is N^2, but pointer indices almost never have more
    // than a few variable indexes.
    for (unsigned j = 0, e = Dest.size(); j != e; ++j) {
      if (!isValueEqualInPotentialCycles(Dest[j].V, V) ||
          Dest[j].ZExtBits != ZExtBits || Dest[j].SExtBits != SExtBits)
        continue;

      // If we found it, subtract off Scale V's from the entry in Dest.  If it
      // goes to zero, remove the entry.
      if (Dest[j].Scale != Scale)
        Dest[j].Scale -= Scale;
      else
        Dest.erase(Dest.begin() + j);
      Scale = 0;
      break;
    }

    // If we didn't consume this entry, add it to the end of the Dest list.
    if (!!Scale) {
      VariableGEPIndex Entry = {V, ZExtBits, SExtBits, -Scale, Src[i].CxtI};
      Dest.push_back(Entry);
    }
  }
}

bool BasicAAResult::constantOffsetHeuristic(
    const SmallVectorImpl<VariableGEPIndex> &VarIndices,
    LocationSize MaybeV1Size, LocationSize MaybeV2Size, const APInt &BaseOffset,
    AssumptionCache *AC, DominatorTree *DT) {
  if (VarIndices.size() != 2 || !MaybeV1Size.hasValue() ||
      !MaybeV2Size.hasValue())
    return false;

  const uint64_t V1Size = MaybeV1Size.getValue();
  const uint64_t V2Size = MaybeV2Size.getValue();

  const VariableGEPIndex &Var0 = VarIndices[0], &Var1 = VarIndices[1];

  if (Var0.ZExtBits != Var1.ZExtBits || Var0.SExtBits != Var1.SExtBits ||
      Var0.Scale != -Var1.Scale)
    return false;

  unsigned Width = Var1.V->getType()->getIntegerBitWidth();

  // We'll strip off the Extensions of Var0 and Var1 and do another round
  // of GetLinearExpression decomposition. In the example above, if Var0
  // is zext(%x + 1) we should get V1 == %x and V1Offset == 1.

  APInt V0Scale(Width, 0), V0Offset(Width, 0), V1Scale(Width, 0),
      V1Offset(Width, 0);
  bool NSW = true, NUW = true;
  unsigned V0ZExtBits = 0, V0SExtBits = 0, V1ZExtBits = 0, V1SExtBits = 0;
  const Value *V0 = GetLinearExpression(Var0.V, V0Scale, V0Offset, V0ZExtBits,
                                        V0SExtBits, DL, 0, AC, DT, NSW, NUW);
  NSW = true;
  NUW = true;
  const Value *V1 = GetLinearExpression(Var1.V, V1Scale, V1Offset, V1ZExtBits,
                                        V1SExtBits, DL, 0, AC, DT, NSW, NUW);

  if (V0Scale != V1Scale || V0ZExtBits != V1ZExtBits ||
      V0SExtBits != V1SExtBits || !isValueEqualInPotentialCycles(V0, V1))
    return false;

  // We have a hit - Var0 and Var1 only differ by a constant offset!

  // If we've been sext'ed then zext'd the maximum difference between Var0 and
  // Var1 is possible to calculate, but we're just interested in the absolute
  // minimum difference between the two. The minimum distance may occur due to
  // wrapping; consider "add i3 %i, 5": if %i == 7 then 7 + 5 mod 8 == 4, and so
  // the minimum distance between %i and %i + 5 is 3.
  APInt MinDiff = V0Offset - V1Offset, Wrapped = -MinDiff;
  MinDiff = APIntOps::umin(MinDiff, Wrapped);
  APInt MinDiffBytes =
    MinDiff.zextOrTrunc(Var0.Scale.getBitWidth()) * Var0.Scale.abs();

  // We can't definitely say whether GEP1 is before or after V2 due to wrapping
  // arithmetic (i.e. for some values of GEP1 and V2 GEP1 < V2, and for other
  // values GEP1 > V2). We'll therefore only declare NoAlias if both V1Size and
  // V2Size can fit in the MinDiffBytes gap.
  return MinDiffBytes.uge(V1Size + BaseOffset.abs()) &&
         MinDiffBytes.uge(V2Size + BaseOffset.abs());
}

//===----------------------------------------------------------------------===//
// BasicAliasAnalysis Pass
//===----------------------------------------------------------------------===//

AnalysisKey BasicAA::Key;

BasicAAResult BasicAA::run(Function &F, FunctionAnalysisManager &AM) {
  return BasicAAResult(F.getParent()->getDataLayout(),
                       F,
                       AM.getResult<TargetLibraryAnalysis>(F),
                       AM.getResult<AssumptionAnalysis>(F),
                       &AM.getResult<DominatorTreeAnalysis>(F),
                       AM.getCachedResult<LoopAnalysis>(F),
                       AM.getCachedResult<PhiValuesAnalysis>(F));
}

BasicAAWrapperPass::BasicAAWrapperPass() : FunctionPass(ID) {
  initializeBasicAAWrapperPassPass(*PassRegistry::getPassRegistry());
}

char BasicAAWrapperPass::ID = 0;

void BasicAAWrapperPass::anchor() {}

INITIALIZE_PASS_BEGIN(BasicAAWrapperPass, "basic-aa",
                      "Basic Alias Analysis (stateless AA impl)", true, true)
INITIALIZE_PASS_DEPENDENCY(AssumptionCacheTracker)
INITIALIZE_PASS_DEPENDENCY(DominatorTreeWrapperPass)
INITIALIZE_PASS_DEPENDENCY(TargetLibraryInfoWrapperPass)
INITIALIZE_PASS_DEPENDENCY(PhiValuesWrapperPass)
INITIALIZE_PASS_END(BasicAAWrapperPass, "basic-aa",
                    "Basic Alias Analysis (stateless AA impl)", true, true)

FunctionPass *llvm::createBasicAAWrapperPass() {
  return new BasicAAWrapperPass();
}

bool BasicAAWrapperPass::runOnFunction(Function &F) {
  auto &ACT = getAnalysis<AssumptionCacheTracker>();
  auto &TLIWP = getAnalysis<TargetLibraryInfoWrapperPass>();
  auto &DTWP = getAnalysis<DominatorTreeWrapperPass>();
  auto *LIWP = getAnalysisIfAvailable<LoopInfoWrapperPass>();
  auto *PVWP = getAnalysisIfAvailable<PhiValuesWrapperPass>();

  Result.reset(new BasicAAResult(F.getParent()->getDataLayout(), F,
                                 TLIWP.getTLI(F), ACT.getAssumptionCache(F),
                                 &DTWP.getDomTree(),
                                 LIWP ? &LIWP->getLoopInfo() : nullptr,
                                 PVWP ? &PVWP->getResult() : nullptr));

  return false;
}

void BasicAAWrapperPass::getAnalysisUsage(AnalysisUsage &AU) const {
  AU.setPreservesAll();
  AU.addRequired<AssumptionCacheTracker>();
  AU.addRequired<DominatorTreeWrapperPass>();
  AU.addRequired<TargetLibraryInfoWrapperPass>();
  AU.addUsedIfAvailable<PhiValuesWrapperPass>();
}

BasicAAResult llvm::createLegacyPMBasicAAResult(Pass &P, Function &F) {
  return BasicAAResult(
      F.getParent()->getDataLayout(), F,
      P.getAnalysis<TargetLibraryInfoWrapperPass>().getTLI(F),
      P.getAnalysis<AssumptionCacheTracker>().getAssumptionCache(F));
}<|MERGE_RESOLUTION|>--- conflicted
+++ resolved
@@ -1158,7 +1158,6 @@
     // pointer, we know they cannot alias.
 
     // If both accesses are unknown size, we can't do anything useful here.
-<<<<<<< HEAD
     if (!V1Size.hasValue() && !V2Size.hasValue()) {
       // However this is too pessimistic in the specific case we want a struct
       // of scalable vectors (which is used to implement intrinsics). In this
@@ -1200,10 +1199,6 @@
 
       return MayAlias;
     }
-=======
-    if (!V1Size.hasValue() && !V2Size.hasValue())
-      return MayAlias;
->>>>>>> 6c193418
 
     AliasResult R = aliasCheck(
         UnderlyingV1, LocationSize::beforeOrAfterPointer(), AAMDNodes(),

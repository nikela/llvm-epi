--- conflicted
+++ resolved
@@ -1013,6 +1013,43 @@
     const Value *V2, LocationSize V2Size, const AAMDNodes &V2AAInfo,
     const Value *UnderlyingV1, const Value *UnderlyingV2, AAQueryInfo &AAQI) {
   if (!V1Size.hasValue() && !V2Size.hasValue()) {
+    // Special case to avoid being too pessimistic in the specific case we want
+    // a struct of scalable vectors (which is used to implement intrinsics). In
+    // this case if the UnderlyingV1 is the same as V2, the type is a pointer
+    // to a struct and the indices are <0, X> where X != 0, then this is
+    // NoAlias.
+    auto IsPointerToStruct = [](Type *Ty) {
+      return isa<PointerType>(Ty) &&
+             isa<StructType>(cast<PointerType>(Ty)->getElementType());
+    };
+    auto GEPIndexesScalableVectorField = [](const GEPOperator *GEP) {
+      if (!GEP->isInBounds() || GEP->getNumIndices() != 2 ||
+          !GEP->hasAllConstantIndices())
+        return false;
+
+      if (!isa<ScalableVectorType>(GEP->getResultElementType()))
+        return false;
+
+      // This is unlikely but just in case.
+      if (GEP->hasAllZeroIndices())
+        return false;
+
+      auto I = GEP->idx_begin();
+      const ConstantInt *Idx0 = cast<const ConstantInt>(*I++);
+      const ConstantInt *Idx1 = cast<const ConstantInt>(*I);
+
+      if (!Idx0->isZero())
+        return false;
+      if (Idx1->isZero())
+        return false;
+
+      return true;
+    };
+    // FIXME: This is perhaps too specific.
+    if (UnderlyingV1 == V2 && IsPointerToStruct(UnderlyingV1->getType()) &&
+        GEPIndexesScalableVectorField(GEP1))
+      return NoAlias;
+
     // TODO: This limitation exists for compile-time reasons. Relax it if we
     // can avoid exponential pathological cases.
     if (!isa<GEPOperator>(V2))
@@ -1023,7 +1060,10 @@
     AliasResult BaseAlias = getBestAAResults().alias(
         MemoryLocation::getBeforeOrAfter(UnderlyingV1),
         MemoryLocation::getBeforeOrAfter(UnderlyingV2), AAQI);
-    return BaseAlias == NoAlias ? NoAlias : MayAlias;
+    if (BaseAlias == NoAlias)
+      return NoAlias;
+
+    return MayAlias;
   }
 
   DecomposedGEP DecompGEP1 = DecomposeGEPExpression(GEP1, DL, &AC, DT);
@@ -1057,61 +1097,6 @@
         V1Size.hasValue() && DecompGEP1.Offset.sle(-V1Size.getValue()) &&
         isBaseOfObject(DecompGEP1.Base))
     return NoAlias;
-<<<<<<< HEAD
-  } else {
-    // Check to see if these two pointers are related by the getelementptr
-    // instruction.  If one pointer is a GEP with a non-zero index of the other
-    // pointer, we know they cannot alias.
-
-    // If both accesses are unknown size, we can't do anything useful here.
-    if (!V1Size.hasValue() && !V2Size.hasValue()) {
-      // However this is too pessimistic in the specific case we want a struct
-      // of scalable vectors (which is used to implement intrinsics). In this
-      // case if the UnderlyingV1 is the same as V2, the type is a pointer to a
-      // struct and the indices are <0, X> where X != 0, then this is NoAlias.
-      auto IsPointerToStruct = [](Type *Ty) {
-        return isa<PointerType>(Ty) &&
-               isa<StructType>(cast<PointerType>(Ty)->getElementType());
-      };
-
-      auto GEPIndexesScalableVectorField = [](const GEPOperator *GEP) {
-        if (!GEP->isInBounds() || GEP->getNumIndices() != 2 ||
-            !GEP->hasAllConstantIndices())
-          return false;
-
-        if (!isa<ScalableVectorType>(GEP->getResultElementType()))
-          return false;
-
-        // This is unlikely but just in case.
-        if (GEP->hasAllZeroIndices())
-          return false;
-
-        auto I = GEP->idx_begin();
-        const ConstantInt *Idx0 = cast<const ConstantInt>(*I++);
-        const ConstantInt *Idx1 = cast<const ConstantInt>(*I);
-
-        if (!Idx0->isZero())
-          return false;
-        if (Idx1->isZero())
-          return false;
-
-        return true;
-      };
-
-      // FIXME: This is perhaps too specific.
-      if (UnderlyingV1 == V2 && IsPointerToStruct(UnderlyingV1->getType()) &&
-          GEPIndexesScalableVectorField(GEP1))
-        return NoAlias;
-
-      return MayAlias;
-    }
-
-    // TODO: This limitation exists for compile-time reasons. Relax it if we
-    // can avoid exponential pathological cases.
-    if (!V1Size.hasValue() && !V2Size.hasValue())
-      return MayAlias;
-=======
->>>>>>> 92b1d908
   }
 
   // For GEPs with identical offsets, we can preserve the size and AAInfo

--- conflicted
+++ resolved
@@ -4536,14 +4536,8 @@
       all_of(Indices.drop_back(1),
              [](Value *Idx) { return match(Idx, m_Zero()); })) {
     unsigned IdxWidth =
-<<<<<<< HEAD
-        Q.DL.getIndexSizeInBits(Ops[0]->getType()->getPointerAddressSpace());
-    if (Q.DL.getTypeSizeInBits(
-          Ops.back()->getType()).getKnownMinSize() == IdxWidth) {
-=======
         Q.DL.getIndexSizeInBits(Ptr->getType()->getPointerAddressSpace());
     if (Q.DL.getTypeSizeInBits(Indices.back()->getType()) == IdxWidth) {
->>>>>>> 2b9e53b1
       APInt BasePtrOffset(IdxWidth, 0);
       Value *StrippedBasePtr =
           Ptr->stripAndAccumulateInBoundsConstantOffsets(Q.DL, BasePtrOffset);

--- conflicted
+++ resolved
@@ -390,29 +390,6 @@
   return ST;
 }
 
-<<<<<<< HEAD
-void StructType::validateBody() const {
-  // Restrict as much as possible how scalable vectors can be used in LLVM IR
-  // struct types for now.
-  Type *ScalableVectorFieldTy = nullptr;
-  for (unsigned I = 0; I < NumContainedTys; I++) {
-    if (isa<ScalableVectorType>(ContainedTys[I])) {
-      assert((I == 0 || ScalableVectorFieldTy) &&
-             "Attempt to create a struct with scalable and "
-             "non-scalable types in it");
-      if (ScalableVectorFieldTy) {
-        // We might be able to relax this.
-        assert(ScalableVectorFieldTy == ContainedTys[I] &&
-               "Attempt to create a struct with different scalable types");
-      } else
-        ScalableVectorFieldTy = ContainedTys[I];
-    } else {
-      assert(!ScalableVectorFieldTy &&
-             "Attempt to create a struct with scalable and "
-             "non-scalable types in it");
-    }
-  }
-=======
 bool StructType::containsScalableVectorType() const {
   for (Type *Ty : elements()) {
     if (isa<ScalableVectorType>(Ty))
@@ -423,7 +400,6 @@
   }
 
   return false;
->>>>>>> 7680d374
 }
 
 void StructType::setBody(ArrayRef<Type*> Elements, bool isPacked) {
@@ -441,8 +417,6 @@
   }
 
   ContainedTys = Elements.copy(getContext().pImpl->Alloc).data();
-
-  validateBody();
 }
 
 void StructType::setName(StringRef Name) {
@@ -550,8 +524,12 @@
   for (Type *Ty : elements()) {
     // If the struct contains a scalable vector type, don't consider it sized.
     // This prevents it from being used in loads/stores/allocas/GEPs.
-    if (isa<ScalableVectorType>(Ty))
-      return false;
+    // --------
+    // EPI: We need to have this sized as some of our infrastructure still
+    // depends on it. Eventually this can go away, but not yet.
+    // --------
+    // if (isa<ScalableVectorType>(Ty))
+    //   return false;
     if (!Ty->isSized(Visited))
       return false;
   }

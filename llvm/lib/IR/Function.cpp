--- conflicted
+++ resolved
@@ -833,16 +833,9 @@
   IIT_SUBDIVIDE2_ARG = 44,
   IIT_SUBDIVIDE4_ARG = 45,
   IIT_VEC_OF_BITCASTS_TO_INT = 46,
-<<<<<<< HEAD
   IIT_V128  = 47,
   IIT_BF16 = 48,
-  IIT_I2 = 49,
-  IIT_I4 = 50
-=======
-  IIT_V128 = 47,
-  IIT_BF16 = 48,
   IIT_STRUCT9 = 49
->>>>>>> 4c79aba7
 };
 
 static void DecodeIITType(unsigned &NextElt, ArrayRef<unsigned char> Infos,
@@ -888,12 +881,6 @@
     return;
   case IIT_I1:
     OutputTable.push_back(IITDescriptor::get(IITDescriptor::Integer, 1));
-    return;
-  case IIT_I2:
-    OutputTable.push_back(IITDescriptor::get(IITDescriptor::Integer, 2));
-    return;
-  case IIT_I4:
-    OutputTable.push_back(IITDescriptor::get(IITDescriptor::Integer, 4));
     return;
   case IIT_I8:
     OutputTable.push_back(IITDescriptor::get(IITDescriptor::Integer, 8));

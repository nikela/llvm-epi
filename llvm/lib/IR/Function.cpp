//===- Function.cpp - Implement the Global object classes -----------------===//
//
// Part of the LLVM Project, under the Apache License v2.0 with LLVM Exceptions.
// See https://llvm.org/LICENSE.txt for license information.
// SPDX-License-Identifier: Apache-2.0 WITH LLVM-exception
//
//===----------------------------------------------------------------------===//
//
// This file implements the Function class for the IR library.
//
//===----------------------------------------------------------------------===//

#include "llvm/IR/Function.h"
#include "SymbolTableListTraitsImpl.h"
#include "llvm/ADT/ArrayRef.h"
#include "llvm/ADT/DenseSet.h"
#include "llvm/ADT/None.h"
#include "llvm/ADT/STLExtras.h"
#include "llvm/ADT/SmallString.h"
#include "llvm/ADT/SmallVector.h"
#include "llvm/ADT/StringExtras.h"
#include "llvm/ADT/StringRef.h"
#include "llvm/IR/Argument.h"
#include "llvm/IR/Attributes.h"
#include "llvm/IR/BasicBlock.h"
#include "llvm/IR/Constant.h"
#include "llvm/IR/Constants.h"
#include "llvm/IR/DerivedTypes.h"
#include "llvm/IR/GlobalValue.h"
#include "llvm/IR/InstIterator.h"
#include "llvm/IR/Instruction.h"
#include "llvm/IR/Instructions.h"
#include "llvm/IR/IntrinsicInst.h"
#include "llvm/IR/Intrinsics.h"
#include "llvm/IR/LLVMContext.h"
#include "llvm/IR/MDBuilder.h"
#include "llvm/IR/Metadata.h"
#include "llvm/IR/Module.h"
#include "llvm/IR/SymbolTableListTraits.h"
#include "llvm/IR/Type.h"
#include "llvm/IR/Use.h"
#include "llvm/IR/User.h"
#include "llvm/IR/Value.h"
#include "llvm/IR/ValueSymbolTable.h"
#include "llvm/Support/Casting.h"
#include "llvm/Support/Compiler.h"
#include "llvm/Support/ErrorHandling.h"
#include <algorithm>
#include <cassert>
#include <cstddef>
#include <cstdint>
#include <cstring>
#include <string>

using namespace llvm;
using ProfileCount = Function::ProfileCount;

// Explicit instantiations of SymbolTableListTraits since some of the methods
// are not in the public header file...
template class llvm::SymbolTableListTraits<BasicBlock>;

//===----------------------------------------------------------------------===//
// Argument Implementation
//===----------------------------------------------------------------------===//

Argument::Argument(Type *Ty, const Twine &Name, Function *Par, unsigned ArgNo)
    : Value(Ty, Value::ArgumentVal), Parent(Par), ArgNo(ArgNo) {
  setName(Name);
}

void Argument::setParent(Function *parent) {
  Parent = parent;
}

bool Argument::hasNonNullAttr() const {
  if (!getType()->isPointerTy()) return false;
  if (getParent()->hasParamAttribute(getArgNo(), Attribute::NonNull))
    return true;
  else if (getDereferenceableBytes() > 0 &&
           !NullPointerIsDefined(getParent(),
                                 getType()->getPointerAddressSpace()))
    return true;
  return false;
}

bool Argument::hasByValAttr() const {
  if (!getType()->isPointerTy()) return false;
  return hasAttribute(Attribute::ByVal);
}

bool Argument::hasSwiftSelfAttr() const {
  return getParent()->hasParamAttribute(getArgNo(), Attribute::SwiftSelf);
}

bool Argument::hasSwiftErrorAttr() const {
  return getParent()->hasParamAttribute(getArgNo(), Attribute::SwiftError);
}

bool Argument::hasInAllocaAttr() const {
  if (!getType()->isPointerTy()) return false;
  return hasAttribute(Attribute::InAlloca);
}

bool Argument::hasByValOrInAllocaAttr() const {
  if (!getType()->isPointerTy()) return false;
  AttributeList Attrs = getParent()->getAttributes();
  return Attrs.hasParamAttribute(getArgNo(), Attribute::ByVal) ||
         Attrs.hasParamAttribute(getArgNo(), Attribute::InAlloca);
}

unsigned Argument::getParamAlignment() const {
  assert(getType()->isPointerTy() && "Only pointers have alignments");
  return getParent()->getParamAlignment(getArgNo());
}

Type *Argument::getParamByValType() const {
  assert(getType()->isPointerTy() && "Only pointers have byval types");
  return getParent()->getParamByValType(getArgNo());
}

uint64_t Argument::getDereferenceableBytes() const {
  assert(getType()->isPointerTy() &&
         "Only pointers have dereferenceable bytes");
  return getParent()->getParamDereferenceableBytes(getArgNo());
}

uint64_t Argument::getDereferenceableOrNullBytes() const {
  assert(getType()->isPointerTy() &&
         "Only pointers have dereferenceable bytes");
  return getParent()->getParamDereferenceableOrNullBytes(getArgNo());
}

bool Argument::hasNestAttr() const {
  if (!getType()->isPointerTy()) return false;
  return hasAttribute(Attribute::Nest);
}

bool Argument::hasNoAliasAttr() const {
  if (!getType()->isPointerTy()) return false;
  return hasAttribute(Attribute::NoAlias);
}

bool Argument::hasNoCaptureAttr() const {
  if (!getType()->isPointerTy()) return false;
  return hasAttribute(Attribute::NoCapture);
}

bool Argument::hasStructRetAttr() const {
  if (!getType()->isPointerTy()) return false;
  return hasAttribute(Attribute::StructRet);
}

bool Argument::hasInRegAttr() const {
  return hasAttribute(Attribute::InReg);
}

bool Argument::hasReturnedAttr() const {
  return hasAttribute(Attribute::Returned);
}

bool Argument::hasZExtAttr() const {
  return hasAttribute(Attribute::ZExt);
}

bool Argument::hasSExtAttr() const {
  return hasAttribute(Attribute::SExt);
}

bool Argument::onlyReadsMemory() const {
  AttributeList Attrs = getParent()->getAttributes();
  return Attrs.hasParamAttribute(getArgNo(), Attribute::ReadOnly) ||
         Attrs.hasParamAttribute(getArgNo(), Attribute::ReadNone);
}

void Argument::addAttrs(AttrBuilder &B) {
  AttributeList AL = getParent()->getAttributes();
  AL = AL.addParamAttributes(Parent->getContext(), getArgNo(), B);
  getParent()->setAttributes(AL);
}

void Argument::addAttr(Attribute::AttrKind Kind) {
  getParent()->addParamAttr(getArgNo(), Kind);
}

void Argument::addAttr(Attribute Attr) {
  getParent()->addParamAttr(getArgNo(), Attr);
}

void Argument::removeAttr(Attribute::AttrKind Kind) {
  getParent()->removeParamAttr(getArgNo(), Kind);
}

bool Argument::hasAttribute(Attribute::AttrKind Kind) const {
  return getParent()->hasParamAttribute(getArgNo(), Kind);
}

Attribute Argument::getAttribute(Attribute::AttrKind Kind) const {
  return getParent()->getParamAttribute(getArgNo(), Kind);
}

//===----------------------------------------------------------------------===//
// Helper Methods in Function
//===----------------------------------------------------------------------===//

LLVMContext &Function::getContext() const {
  return getType()->getContext();
}

unsigned Function::getInstructionCount() const {
  unsigned NumInstrs = 0;
  for (const BasicBlock &BB : BasicBlocks)
    NumInstrs += std::distance(BB.instructionsWithoutDebug().begin(),
                               BB.instructionsWithoutDebug().end());
  return NumInstrs;
}

Function *Function::Create(FunctionType *Ty, LinkageTypes Linkage,
                           const Twine &N, Module &M) {
  return Create(Ty, Linkage, M.getDataLayout().getProgramAddressSpace(), N, &M);
}

void Function::removeFromParent() {
  getParent()->getFunctionList().remove(getIterator());
}

void Function::eraseFromParent() {
  getParent()->getFunctionList().erase(getIterator());
}

//===----------------------------------------------------------------------===//
// Function Implementation
//===----------------------------------------------------------------------===//

static unsigned computeAddrSpace(unsigned AddrSpace, Module *M) {
  // If AS == -1 and we are passed a valid module pointer we place the function
  // in the program address space. Otherwise we default to AS0.
  if (AddrSpace == static_cast<unsigned>(-1))
    return M ? M->getDataLayout().getProgramAddressSpace() : 0;
  return AddrSpace;
}

Function::Function(FunctionType *Ty, LinkageTypes Linkage, unsigned AddrSpace,
                   const Twine &name, Module *ParentModule)
    : GlobalObject(Ty, Value::FunctionVal,
                   OperandTraits<Function>::op_begin(this), 0, Linkage, name,
                   computeAddrSpace(AddrSpace, ParentModule)),
      NumArgs(Ty->getNumParams()) {
  assert(FunctionType::isValidReturnType(getReturnType()) &&
         "invalid return type");
  setGlobalObjectSubClassData(0);

  // We only need a symbol table for a function if the context keeps value names
  if (!getContext().shouldDiscardValueNames())
    SymTab = std::make_unique<ValueSymbolTable>();

  // If the function has arguments, mark them as lazily built.
  if (Ty->getNumParams())
    setValueSubclassData(1);   // Set the "has lazy arguments" bit.

  if (ParentModule)
    ParentModule->getFunctionList().push_back(this);

  HasLLVMReservedName = getName().startswith("llvm.");
  // Ensure intrinsics have the right parameter attributes.
  // Note, the IntID field will have been set in Value::setName if this function
  // name is a valid intrinsic ID.
  if (IntID)
    setAttributes(Intrinsic::getAttributes(getContext(), IntID));
}

Function::~Function() {
  dropAllReferences();    // After this it is safe to delete instructions.

  // Delete all of the method arguments and unlink from symbol table...
  if (Arguments)
    clearArguments();

  // Remove the function from the on-the-side GC table.
  clearGC();
}

void Function::BuildLazyArguments() const {
  // Create the arguments vector, all arguments start out unnamed.
  auto *FT = getFunctionType();
  if (NumArgs > 0) {
    Arguments = std::allocator<Argument>().allocate(NumArgs);
    for (unsigned i = 0, e = NumArgs; i != e; ++i) {
      Type *ArgTy = FT->getParamType(i);
      assert(!ArgTy->isVoidTy() && "Cannot have void typed arguments!");
      new (Arguments + i) Argument(ArgTy, "", const_cast<Function *>(this), i);
    }
  }

  // Clear the lazy arguments bit.
  unsigned SDC = getSubclassDataFromValue();
  SDC &= ~(1 << 0);
  const_cast<Function*>(this)->setValueSubclassData(SDC);
  assert(!hasLazyArguments());
}

static MutableArrayRef<Argument> makeArgArray(Argument *Args, size_t Count) {
  return MutableArrayRef<Argument>(Args, Count);
}

void Function::clearArguments() {
  for (Argument &A : makeArgArray(Arguments, NumArgs)) {
    A.setName("");
    A.~Argument();
  }
  std::allocator<Argument>().deallocate(Arguments, NumArgs);
  Arguments = nullptr;
}

void Function::stealArgumentListFrom(Function &Src) {
  assert(isDeclaration() && "Expected no references to current arguments");

  // Drop the current arguments, if any, and set the lazy argument bit.
  if (!hasLazyArguments()) {
    assert(llvm::all_of(makeArgArray(Arguments, NumArgs),
                        [](const Argument &A) { return A.use_empty(); }) &&
           "Expected arguments to be unused in declaration");
    clearArguments();
    setValueSubclassData(getSubclassDataFromValue() | (1 << 0));
  }

  // Nothing to steal if Src has lazy arguments.
  if (Src.hasLazyArguments())
    return;

  // Steal arguments from Src, and fix the lazy argument bits.
  assert(arg_size() == Src.arg_size());
  Arguments = Src.Arguments;
  Src.Arguments = nullptr;
  for (Argument &A : makeArgArray(Arguments, NumArgs)) {
    // FIXME: This does the work of transferNodesFromList inefficiently.
    SmallString<128> Name;
    if (A.hasName())
      Name = A.getName();
    if (!Name.empty())
      A.setName("");
    A.setParent(this);
    if (!Name.empty())
      A.setName(Name);
  }

  setValueSubclassData(getSubclassDataFromValue() & ~(1 << 0));
  assert(!hasLazyArguments());
  Src.setValueSubclassData(Src.getSubclassDataFromValue() | (1 << 0));
}

// dropAllReferences() - This function causes all the subinstructions to "let
// go" of all references that they are maintaining.  This allows one to
// 'delete' a whole class at a time, even though there may be circular
// references... first all references are dropped, and all use counts go to
// zero.  Then everything is deleted for real.  Note that no operations are
// valid on an object that has "dropped all references", except operator
// delete.
//
void Function::dropAllReferences() {
  setIsMaterializable(false);

  for (BasicBlock &BB : *this)
    BB.dropAllReferences();

  // Delete all basic blocks. They are now unused, except possibly by
  // blockaddresses, but BasicBlock's destructor takes care of those.
  while (!BasicBlocks.empty())
    BasicBlocks.begin()->eraseFromParent();

  // Drop uses of any optional data (real or placeholder).
  if (getNumOperands()) {
    User::dropAllReferences();
    setNumHungOffUseOperands(0);
    setValueSubclassData(getSubclassDataFromValue() & ~0xe);
  }

  // Metadata is stored in a side-table.
  clearMetadata();
}

void Function::addAttribute(unsigned i, Attribute::AttrKind Kind) {
  AttributeList PAL = getAttributes();
  PAL = PAL.addAttribute(getContext(), i, Kind);
  setAttributes(PAL);
}

void Function::addAttribute(unsigned i, Attribute Attr) {
  AttributeList PAL = getAttributes();
  PAL = PAL.addAttribute(getContext(), i, Attr);
  setAttributes(PAL);
}

void Function::addAttributes(unsigned i, const AttrBuilder &Attrs) {
  AttributeList PAL = getAttributes();
  PAL = PAL.addAttributes(getContext(), i, Attrs);
  setAttributes(PAL);
}

void Function::addParamAttr(unsigned ArgNo, Attribute::AttrKind Kind) {
  AttributeList PAL = getAttributes();
  PAL = PAL.addParamAttribute(getContext(), ArgNo, Kind);
  setAttributes(PAL);
}

void Function::addParamAttr(unsigned ArgNo, Attribute Attr) {
  AttributeList PAL = getAttributes();
  PAL = PAL.addParamAttribute(getContext(), ArgNo, Attr);
  setAttributes(PAL);
}

void Function::addParamAttrs(unsigned ArgNo, const AttrBuilder &Attrs) {
  AttributeList PAL = getAttributes();
  PAL = PAL.addParamAttributes(getContext(), ArgNo, Attrs);
  setAttributes(PAL);
}

void Function::removeAttribute(unsigned i, Attribute::AttrKind Kind) {
  AttributeList PAL = getAttributes();
  PAL = PAL.removeAttribute(getContext(), i, Kind);
  setAttributes(PAL);
}

void Function::removeAttribute(unsigned i, StringRef Kind) {
  AttributeList PAL = getAttributes();
  PAL = PAL.removeAttribute(getContext(), i, Kind);
  setAttributes(PAL);
}

void Function::removeAttributes(unsigned i, const AttrBuilder &Attrs) {
  AttributeList PAL = getAttributes();
  PAL = PAL.removeAttributes(getContext(), i, Attrs);
  setAttributes(PAL);
}

void Function::removeParamAttr(unsigned ArgNo, Attribute::AttrKind Kind) {
  AttributeList PAL = getAttributes();
  PAL = PAL.removeParamAttribute(getContext(), ArgNo, Kind);
  setAttributes(PAL);
}

void Function::removeParamAttr(unsigned ArgNo, StringRef Kind) {
  AttributeList PAL = getAttributes();
  PAL = PAL.removeParamAttribute(getContext(), ArgNo, Kind);
  setAttributes(PAL);
}

void Function::removeParamAttrs(unsigned ArgNo, const AttrBuilder &Attrs) {
  AttributeList PAL = getAttributes();
  PAL = PAL.removeParamAttributes(getContext(), ArgNo, Attrs);
  setAttributes(PAL);
}

void Function::addDereferenceableAttr(unsigned i, uint64_t Bytes) {
  AttributeList PAL = getAttributes();
  PAL = PAL.addDereferenceableAttr(getContext(), i, Bytes);
  setAttributes(PAL);
}

void Function::addDereferenceableParamAttr(unsigned ArgNo, uint64_t Bytes) {
  AttributeList PAL = getAttributes();
  PAL = PAL.addDereferenceableParamAttr(getContext(), ArgNo, Bytes);
  setAttributes(PAL);
}

void Function::addDereferenceableOrNullAttr(unsigned i, uint64_t Bytes) {
  AttributeList PAL = getAttributes();
  PAL = PAL.addDereferenceableOrNullAttr(getContext(), i, Bytes);
  setAttributes(PAL);
}

void Function::addDereferenceableOrNullParamAttr(unsigned ArgNo,
                                                 uint64_t Bytes) {
  AttributeList PAL = getAttributes();
  PAL = PAL.addDereferenceableOrNullParamAttr(getContext(), ArgNo, Bytes);
  setAttributes(PAL);
}

const std::string &Function::getGC() const {
  assert(hasGC() && "Function has no collector");
  return getContext().getGC(*this);
}

void Function::setGC(std::string Str) {
  setValueSubclassDataBit(14, !Str.empty());
  getContext().setGC(*this, std::move(Str));
}

void Function::clearGC() {
  if (!hasGC())
    return;
  getContext().deleteGC(*this);
  setValueSubclassDataBit(14, false);
}

/// Copy all additional attributes (those not needed to create a Function) from
/// the Function Src to this one.
void Function::copyAttributesFrom(const Function *Src) {
  GlobalObject::copyAttributesFrom(Src);
  setCallingConv(Src->getCallingConv());
  setAttributes(Src->getAttributes());
  if (Src->hasGC())
    setGC(Src->getGC());
  else
    clearGC();
  if (Src->hasPersonalityFn())
    setPersonalityFn(Src->getPersonalityFn());
  if (Src->hasPrefixData())
    setPrefixData(Src->getPrefixData());
  if (Src->hasPrologueData())
    setPrologueData(Src->getPrologueData());
}

/// Table of string intrinsic names indexed by enum value.
static const char * const IntrinsicNameTable[] = {
  "not_intrinsic",
#define GET_INTRINSIC_NAME_TABLE
#include "llvm/IR/IntrinsicImpl.inc"
#undef GET_INTRINSIC_NAME_TABLE
};

/// Table of per-target intrinsic name tables.
#define GET_INTRINSIC_TARGET_DATA
#include "llvm/IR/IntrinsicImpl.inc"
#undef GET_INTRINSIC_TARGET_DATA

/// Find the segment of \c IntrinsicNameTable for intrinsics with the same
/// target as \c Name, or the generic table if \c Name is not target specific.
///
/// Returns the relevant slice of \c IntrinsicNameTable
static ArrayRef<const char *> findTargetSubtable(StringRef Name) {
  assert(Name.startswith("llvm."));

  ArrayRef<IntrinsicTargetInfo> Targets(TargetInfos);
  // Drop "llvm." and take the first dotted component. That will be the target
  // if this is target specific.
  StringRef Target = Name.drop_front(5).split('.').first;
  auto It = partition_point(
      Targets, [=](const IntrinsicTargetInfo &TI) { return TI.Name < Target; });
  // We've either found the target or just fall back to the generic set, which
  // is always first.
  const auto &TI = It != Targets.end() && It->Name == Target ? *It : Targets[0];
  return makeArrayRef(&IntrinsicNameTable[1] + TI.Offset, TI.Count);
}

/// This does the actual lookup of an intrinsic ID which
/// matches the given function name.
Intrinsic::ID Function::lookupIntrinsicID(StringRef Name) {
  ArrayRef<const char *> NameTable = findTargetSubtable(Name);
  int Idx = Intrinsic::lookupLLVMIntrinsicByName(NameTable, Name);
  if (Idx == -1)
    return Intrinsic::not_intrinsic;

  // Intrinsic IDs correspond to the location in IntrinsicNameTable, but we have
  // an index into a sub-table.
  int Adjust = NameTable.data() - IntrinsicNameTable;
  Intrinsic::ID ID = static_cast<Intrinsic::ID>(Idx + Adjust);

  // If the intrinsic is not overloaded, require an exact match. If it is
  // overloaded, require either exact or prefix match.
  const auto MatchSize = strlen(NameTable[Idx]);
  assert(Name.size() >= MatchSize && "Expected either exact or prefix match");
  bool IsExactMatch = Name.size() == MatchSize;
  return IsExactMatch || isOverloaded(ID) ? ID : Intrinsic::not_intrinsic;
}

void Function::recalculateIntrinsicID() {
  StringRef Name = getName();
  if (!Name.startswith("llvm.")) {
    HasLLVMReservedName = false;
    IntID = Intrinsic::not_intrinsic;
    return;
  }
  HasLLVMReservedName = true;
  IntID = lookupIntrinsicID(Name);
}

/// Returns a stable mangling for the type specified for use in the name
/// mangling scheme used by 'any' types in intrinsic signatures.  The mangling
/// of named types is simply their name.  Manglings for unnamed types consist
/// of a prefix ('p' for pointers, 'a' for arrays, 'f_' for functions)
/// combined with the mangling of their component types.  A vararg function
/// type will have a suffix of 'vararg'.  Since function types can contain
/// other function types, we close a function type mangling with suffix 'f'
/// which can't be confused with it's prefix.  This ensures we don't have
/// collisions between two unrelated function types. Otherwise, you might
/// parse ffXX as f(fXX) or f(fX)X.  (X is a placeholder for any other type.)
///
static std::string getMangledTypeStr(Type* Ty) {
  std::string Result;
  if (PointerType* PTyp = dyn_cast<PointerType>(Ty)) {
    Result += "p" + utostr(PTyp->getAddressSpace()) +
      getMangledTypeStr(PTyp->getElementType());
  } else if (ArrayType* ATyp = dyn_cast<ArrayType>(Ty)) {
    Result += "a" + utostr(ATyp->getNumElements()) +
      getMangledTypeStr(ATyp->getElementType());
  } else if (StructType *STyp = dyn_cast<StructType>(Ty)) {
    if (!STyp->isLiteral()) {
      Result += "s_";
      Result += STyp->getName();
    } else {
      Result += "sl_";
      for (auto Elem : STyp->elements())
        Result += getMangledTypeStr(Elem);
    }
    // Ensure nested structs are distinguishable.
    Result += "s";
  } else if (FunctionType *FT = dyn_cast<FunctionType>(Ty)) {
    Result += "f_" + getMangledTypeStr(FT->getReturnType());
    for (size_t i = 0; i < FT->getNumParams(); i++)
      Result += getMangledTypeStr(FT->getParamType(i));
    if (FT->isVarArg())
      Result += "vararg";
    // Ensure nested function types are distinguishable.
    Result += "f";
<<<<<<< HEAD
  } else if (isa<VectorType>(Ty)) {
    if (Ty->getVectorIsScalable())
      Result += "nx";
    Result += "v" + utostr(Ty->getVectorNumElements()) +
      getMangledTypeStr(Ty->getVectorElementType());
=======
  } else if (VectorType* VTy = dyn_cast<VectorType>(Ty)) {
    if (VTy->isScalable())
      Result += "nx";
    Result += "v" + utostr(VTy->getVectorNumElements()) +
      getMangledTypeStr(VTy->getVectorElementType());
>>>>>>> 7eddee45
  } else if (Ty) {
    switch (Ty->getTypeID()) {
    default: llvm_unreachable("Unhandled type");
    case Type::VoidTyID:      Result += "isVoid";   break;
    case Type::MetadataTyID:  Result += "Metadata"; break;
    case Type::HalfTyID:      Result += "f16";      break;
    case Type::FloatTyID:     Result += "f32";      break;
    case Type::DoubleTyID:    Result += "f64";      break;
    case Type::X86_FP80TyID:  Result += "f80";      break;
    case Type::FP128TyID:     Result += "f128";     break;
    case Type::PPC_FP128TyID: Result += "ppcf128";  break;
    case Type::X86_MMXTyID:   Result += "x86mmx";   break;
    case Type::IntegerTyID:
      Result += "i" + utostr(cast<IntegerType>(Ty)->getBitWidth());
      break;
    }
  }
  return Result;
}

StringRef Intrinsic::getName(ID id) {
  assert(id < num_intrinsics && "Invalid intrinsic ID!");
  assert(!isOverloaded(id) &&
         "This version of getName does not support overloading");
  return IntrinsicNameTable[id];
}

std::string Intrinsic::getName(ID id, ArrayRef<Type*> Tys) {
  assert(id < num_intrinsics && "Invalid intrinsic ID!");
  std::string Result(IntrinsicNameTable[id]);
  for (Type *Ty : Tys) {
    Result += "." + getMangledTypeStr(Ty);
  }
  return Result;
}

/// IIT_Info - These are enumerators that describe the entries returned by the
/// getIntrinsicInfoTableEntries function.
///
/// NOTE: This must be kept in synch with the copy in TblGen/IntrinsicEmitter!
enum IIT_Info {
  // Common values should be encoded with 0-15.
  IIT_Done = 0,
  IIT_I1   = 1,
  IIT_I8   = 2,
  IIT_I16  = 3,
  IIT_I32  = 4,
  IIT_I64  = 5,
  IIT_F16  = 6,
  IIT_F32  = 7,
  IIT_F64  = 8,
  IIT_V2   = 9,
  IIT_V4   = 10,
  IIT_V8   = 11,
  IIT_V16  = 12,
  IIT_V32  = 13,
  IIT_PTR  = 14,
  IIT_ARG  = 15,

  // Values from 16+ are only encodable with the inefficient encoding.
  IIT_V64  = 16,
  IIT_MMX  = 17,
  IIT_TOKEN = 18,
  IIT_METADATA = 19,
  IIT_EMPTYSTRUCT = 20,
  IIT_STRUCT2 = 21,
  IIT_STRUCT3 = 22,
  IIT_STRUCT4 = 23,
  IIT_STRUCT5 = 24,
  IIT_EXTEND_ARG = 25,
  IIT_TRUNC_ARG = 26,
  IIT_ANYPTR = 27,
  IIT_V1   = 28,
  IIT_VARARG = 29,
  IIT_HALF_VEC_ARG = 30,
  IIT_SAME_VEC_WIDTH_ARG = 31,
  IIT_PTR_TO_ARG = 32,
  IIT_PTR_TO_ELT = 33,
  IIT_VEC_OF_ANYPTRS_TO_ELT = 34,
  IIT_I128 = 35,
  IIT_V512 = 36,
  IIT_V1024 = 37,
  IIT_STRUCT6 = 38,
  IIT_STRUCT7 = 39,
  IIT_STRUCT8 = 40,
  IIT_F128 = 41,
  IIT_VEC_ELEMENT = 42,
<<<<<<< HEAD
  IIT_NXV1 = 43,
  IIT_I2 = 44,
  IIT_I4 = 45,
=======
  IIT_SCALABLE_VEC = 43,
  IIT_SUBDIVIDE2_ARG = 44,
  IIT_SUBDIVIDE4_ARG = 45,
  IIT_VEC_OF_BITCASTS_TO_INT = 46
>>>>>>> 7eddee45
};

static void DecodeIITType(unsigned &NextElt, ArrayRef<unsigned char> Infos,
                      SmallVectorImpl<Intrinsic::IITDescriptor> &OutputTable) {
  using namespace Intrinsic;

  IIT_Info Info = IIT_Info(Infos[NextElt++]);
  unsigned StructElts = 2;

  switch (Info) {
  case IIT_Done:
    OutputTable.push_back(IITDescriptor::get(IITDescriptor::Void, 0));
    return;
  case IIT_VARARG:
    OutputTable.push_back(IITDescriptor::get(IITDescriptor::VarArg, 0));
    return;
  case IIT_MMX:
    OutputTable.push_back(IITDescriptor::get(IITDescriptor::MMX, 0));
    return;
  case IIT_TOKEN:
    OutputTable.push_back(IITDescriptor::get(IITDescriptor::Token, 0));
    return;
  case IIT_METADATA:
    OutputTable.push_back(IITDescriptor::get(IITDescriptor::Metadata, 0));
    return;
  case IIT_F16:
    OutputTable.push_back(IITDescriptor::get(IITDescriptor::Half, 0));
    return;
  case IIT_F32:
    OutputTable.push_back(IITDescriptor::get(IITDescriptor::Float, 0));
    return;
  case IIT_F64:
    OutputTable.push_back(IITDescriptor::get(IITDescriptor::Double, 0));
    return;
  case IIT_F128:
    OutputTable.push_back(IITDescriptor::get(IITDescriptor::Quad, 0));
    return;
  case IIT_I1:
    OutputTable.push_back(IITDescriptor::get(IITDescriptor::Integer, 1));
    return;
  case IIT_I2:
    OutputTable.push_back(IITDescriptor::get(IITDescriptor::Integer, 2));
    return;
  case IIT_I4:
    OutputTable.push_back(IITDescriptor::get(IITDescriptor::Integer, 4));
    return;
  case IIT_I8:
    OutputTable.push_back(IITDescriptor::get(IITDescriptor::Integer, 8));
    return;
  case IIT_I16:
    OutputTable.push_back(IITDescriptor::get(IITDescriptor::Integer,16));
    return;
  case IIT_I32:
    OutputTable.push_back(IITDescriptor::get(IITDescriptor::Integer, 32));
    return;
  case IIT_I64:
    OutputTable.push_back(IITDescriptor::get(IITDescriptor::Integer, 64));
    return;
  case IIT_I128:
    OutputTable.push_back(IITDescriptor::get(IITDescriptor::Integer, 128));
    return;
  case IIT_V1:
    OutputTable.push_back(IITDescriptor::get(IITDescriptor::Vector, 1));
    DecodeIITType(NextElt, Infos, OutputTable);
    return;
  case IIT_NXV1:
    OutputTable.push_back(IITDescriptor::get(IITDescriptor::ScalableVector, 1));
    DecodeIITType(NextElt, Infos, OutputTable);
    return;
  case IIT_V2:
    OutputTable.push_back(IITDescriptor::get(IITDescriptor::Vector, 2));
    DecodeIITType(NextElt, Infos, OutputTable);
    return;
  case IIT_V4:
    OutputTable.push_back(IITDescriptor::get(IITDescriptor::Vector, 4));
    DecodeIITType(NextElt, Infos, OutputTable);
    return;
  case IIT_V8:
    OutputTable.push_back(IITDescriptor::get(IITDescriptor::Vector, 8));
    DecodeIITType(NextElt, Infos, OutputTable);
    return;
  case IIT_V16:
    OutputTable.push_back(IITDescriptor::get(IITDescriptor::Vector, 16));
    DecodeIITType(NextElt, Infos, OutputTable);
    return;
  case IIT_V32:
    OutputTable.push_back(IITDescriptor::get(IITDescriptor::Vector, 32));
    DecodeIITType(NextElt, Infos, OutputTable);
    return;
  case IIT_V64:
    OutputTable.push_back(IITDescriptor::get(IITDescriptor::Vector, 64));
    DecodeIITType(NextElt, Infos, OutputTable);
    return;
  case IIT_V512:
    OutputTable.push_back(IITDescriptor::get(IITDescriptor::Vector, 512));
    DecodeIITType(NextElt, Infos, OutputTable);
    return;
  case IIT_V1024:
    OutputTable.push_back(IITDescriptor::get(IITDescriptor::Vector, 1024));
    DecodeIITType(NextElt, Infos, OutputTable);
    return;
  case IIT_PTR:
    OutputTable.push_back(IITDescriptor::get(IITDescriptor::Pointer, 0));
    DecodeIITType(NextElt, Infos, OutputTable);
    return;
  case IIT_ANYPTR: {  // [ANYPTR addrspace, subtype]
    OutputTable.push_back(IITDescriptor::get(IITDescriptor::Pointer,
                                             Infos[NextElt++]));
    DecodeIITType(NextElt, Infos, OutputTable);
    return;
  }
  case IIT_ARG: {
    unsigned ArgInfo = (NextElt == Infos.size() ? 0 : Infos[NextElt++]);
    OutputTable.push_back(IITDescriptor::get(IITDescriptor::Argument, ArgInfo));
    return;
  }
  case IIT_EXTEND_ARG: {
    unsigned ArgInfo = (NextElt == Infos.size() ? 0 : Infos[NextElt++]);
    OutputTable.push_back(IITDescriptor::get(IITDescriptor::ExtendArgument,
                                             ArgInfo));
    return;
  }
  case IIT_TRUNC_ARG: {
    unsigned ArgInfo = (NextElt == Infos.size() ? 0 : Infos[NextElt++]);
    OutputTable.push_back(IITDescriptor::get(IITDescriptor::TruncArgument,
                                             ArgInfo));
    return;
  }
  case IIT_HALF_VEC_ARG: {
    unsigned ArgInfo = (NextElt == Infos.size() ? 0 : Infos[NextElt++]);
    OutputTable.push_back(IITDescriptor::get(IITDescriptor::HalfVecArgument,
                                             ArgInfo));
    return;
  }
  case IIT_SAME_VEC_WIDTH_ARG: {
    unsigned ArgInfo = (NextElt == Infos.size() ? 0 : Infos[NextElt++]);
    OutputTable.push_back(IITDescriptor::get(IITDescriptor::SameVecWidthArgument,
                                             ArgInfo));
    return;
  }
  case IIT_PTR_TO_ARG: {
    unsigned ArgInfo = (NextElt == Infos.size() ? 0 : Infos[NextElt++]);
    OutputTable.push_back(IITDescriptor::get(IITDescriptor::PtrToArgument,
                                             ArgInfo));
    return;
  }
  case IIT_PTR_TO_ELT: {
    unsigned ArgInfo = (NextElt == Infos.size() ? 0 : Infos[NextElt++]);
    OutputTable.push_back(IITDescriptor::get(IITDescriptor::PtrToElt, ArgInfo));
    return;
  }
  case IIT_VEC_OF_ANYPTRS_TO_ELT: {
    unsigned short ArgNo = (NextElt == Infos.size() ? 0 : Infos[NextElt++]);
    unsigned short RefNo = (NextElt == Infos.size() ? 0 : Infos[NextElt++]);
    OutputTable.push_back(
        IITDescriptor::get(IITDescriptor::VecOfAnyPtrsToElt, ArgNo, RefNo));
    return;
  }
  case IIT_EMPTYSTRUCT:
    OutputTable.push_back(IITDescriptor::get(IITDescriptor::Struct, 0));
    return;
  case IIT_STRUCT8: ++StructElts; LLVM_FALLTHROUGH;
  case IIT_STRUCT7: ++StructElts; LLVM_FALLTHROUGH;
  case IIT_STRUCT6: ++StructElts; LLVM_FALLTHROUGH;
  case IIT_STRUCT5: ++StructElts; LLVM_FALLTHROUGH;
  case IIT_STRUCT4: ++StructElts; LLVM_FALLTHROUGH;
  case IIT_STRUCT3: ++StructElts; LLVM_FALLTHROUGH;
  case IIT_STRUCT2: {
    OutputTable.push_back(IITDescriptor::get(IITDescriptor::Struct,StructElts));

    for (unsigned i = 0; i != StructElts; ++i)
      DecodeIITType(NextElt, Infos, OutputTable);
    return;
  }
  case IIT_SUBDIVIDE2_ARG: {
    unsigned ArgInfo = (NextElt == Infos.size() ? 0 : Infos[NextElt++]);
    OutputTable.push_back(IITDescriptor::get(IITDescriptor::Subdivide2Argument,
                                             ArgInfo));
    return;
  }
  case IIT_SUBDIVIDE4_ARG: {
    unsigned ArgInfo = (NextElt == Infos.size() ? 0 : Infos[NextElt++]);
    OutputTable.push_back(IITDescriptor::get(IITDescriptor::Subdivide4Argument,
                                             ArgInfo));
    return;
  }
  case IIT_VEC_ELEMENT: {
    unsigned ArgInfo = (NextElt == Infos.size() ? 0 : Infos[NextElt++]);
    OutputTable.push_back(IITDescriptor::get(IITDescriptor::VecElementArgument,
                                             ArgInfo));
    return;
  }
  case IIT_SCALABLE_VEC: {
    OutputTable.push_back(IITDescriptor::get(IITDescriptor::ScalableVecArgument,
                                             0));
    DecodeIITType(NextElt, Infos, OutputTable);
    return;
  }
  case IIT_VEC_OF_BITCASTS_TO_INT: {
    unsigned ArgInfo = (NextElt == Infos.size() ? 0 : Infos[NextElt++]);
    OutputTable.push_back(IITDescriptor::get(IITDescriptor::VecOfBitcastsToInt,
                                             ArgInfo));
    return;
  }
  }
  llvm_unreachable("unhandled");
}

#define GET_INTRINSIC_GENERATOR_GLOBAL
#include "llvm/IR/IntrinsicImpl.inc"
#undef GET_INTRINSIC_GENERATOR_GLOBAL

void Intrinsic::getIntrinsicInfoTableEntries(ID id,
                                             SmallVectorImpl<IITDescriptor> &T){
  // Check to see if the intrinsic's type was expressible by the table.
  unsigned TableVal = IIT_Table[id-1];

  // Decode the TableVal into an array of IITValues.
  SmallVector<unsigned char, 8> IITValues;
  ArrayRef<unsigned char> IITEntries;
  unsigned NextElt = 0;
  if ((TableVal >> 31) != 0) {
    // This is an offset into the IIT_LongEncodingTable.
    IITEntries = IIT_LongEncodingTable;

    // Strip sentinel bit.
    NextElt = (TableVal << 1) >> 1;
  } else {
    // Decode the TableVal into an array of IITValues.  If the entry was encoded
    // into a single word in the table itself, decode it now.
    do {
      IITValues.push_back(TableVal & 0xF);
      TableVal >>= 4;
    } while (TableVal);

    IITEntries = IITValues;
    NextElt = 0;
  }

  // Okay, decode the table into the output vector of IITDescriptors.
  DecodeIITType(NextElt, IITEntries, T);
  while (NextElt != IITEntries.size() && IITEntries[NextElt] != 0)
    DecodeIITType(NextElt, IITEntries, T);
}

static Type *DecodeFixedType(ArrayRef<Intrinsic::IITDescriptor> &Infos,
                             ArrayRef<Type*> Tys, LLVMContext &Context) {
  using namespace Intrinsic;

  IITDescriptor D = Infos.front();
  Infos = Infos.slice(1);

  switch (D.Kind) {
  case IITDescriptor::Void: return Type::getVoidTy(Context);
  case IITDescriptor::VarArg: return Type::getVoidTy(Context);
  case IITDescriptor::MMX: return Type::getX86_MMXTy(Context);
  case IITDescriptor::Token: return Type::getTokenTy(Context);
  case IITDescriptor::Metadata: return Type::getMetadataTy(Context);
  case IITDescriptor::Half: return Type::getHalfTy(Context);
  case IITDescriptor::Float: return Type::getFloatTy(Context);
  case IITDescriptor::Double: return Type::getDoubleTy(Context);
  case IITDescriptor::Quad: return Type::getFP128Ty(Context);

  case IITDescriptor::Integer:
    return IntegerType::get(Context, D.Integer_Width);
  case IITDescriptor::Vector:
    return VectorType::get(DecodeFixedType(Infos, Tys, Context),D.Vector_Width);
  case IITDescriptor::ScalableVector:
    return VectorType::get(DecodeFixedType(Infos, Tys, Context), D.Vector_Width,
                           /* Scalable */ true);
  case IITDescriptor::Pointer:
    return PointerType::get(DecodeFixedType(Infos, Tys, Context),
                            D.Pointer_AddressSpace);
  case IITDescriptor::Struct: {
    SmallVector<Type *, 8> Elts;
    for (unsigned i = 0, e = D.Struct_NumElements; i != e; ++i)
      Elts.push_back(DecodeFixedType(Infos, Tys, Context));
    return StructType::get(Context, Elts);
  }
  case IITDescriptor::Argument:
    return Tys[D.getArgumentNumber()];
  case IITDescriptor::ExtendArgument: {
    Type *Ty = Tys[D.getArgumentNumber()];
    if (VectorType *VTy = dyn_cast<VectorType>(Ty))
      return VectorType::getExtendedElementVectorType(VTy);

    return IntegerType::get(Context, 2 * cast<IntegerType>(Ty)->getBitWidth());
  }
  case IITDescriptor::TruncArgument: {
    Type *Ty = Tys[D.getArgumentNumber()];
    if (VectorType *VTy = dyn_cast<VectorType>(Ty))
      return VectorType::getTruncatedElementVectorType(VTy);

    IntegerType *ITy = cast<IntegerType>(Ty);
    assert(ITy->getBitWidth() % 2 == 0);
    return IntegerType::get(Context, ITy->getBitWidth() / 2);
  }
  case IITDescriptor::Subdivide2Argument:
  case IITDescriptor::Subdivide4Argument: {
    Type *Ty = Tys[D.getArgumentNumber()];
    VectorType *VTy = dyn_cast<VectorType>(Ty);
    assert(VTy && "Expected an argument of Vector Type");
    int SubDivs = D.Kind == IITDescriptor::Subdivide2Argument ? 1 : 2;
    return VectorType::getSubdividedVectorType(VTy, SubDivs);
  }
  case IITDescriptor::HalfVecArgument:
    return VectorType::getHalfElementsVectorType(cast<VectorType>(
                                                  Tys[D.getArgumentNumber()]));
  case IITDescriptor::SameVecWidthArgument: {
    Type *EltTy = DecodeFixedType(Infos, Tys, Context);
    Type *Ty = Tys[D.getArgumentNumber()];
    if (auto *VTy = dyn_cast<VectorType>(Ty))
      return VectorType::get(EltTy, VTy->getElementCount());
    return EltTy;
  }
  case IITDescriptor::PtrToArgument: {
    Type *Ty = Tys[D.getArgumentNumber()];
    return PointerType::getUnqual(Ty);
  }
  case IITDescriptor::PtrToElt: {
    Type *Ty = Tys[D.getArgumentNumber()];
    VectorType *VTy = dyn_cast<VectorType>(Ty);
    if (!VTy)
      llvm_unreachable("Expected an argument of Vector Type");
    Type *EltTy = VTy->getVectorElementType();
    return PointerType::getUnqual(EltTy);
  }
  case IITDescriptor::VecElementArgument: {
    Type *Ty = Tys[D.getArgumentNumber()];
    if (VectorType *VTy = dyn_cast<VectorType>(Ty))
      return VTy->getElementType();
    llvm_unreachable("Expected an argument of Vector Type");
  }
  case IITDescriptor::VecOfBitcastsToInt: {
    Type *Ty = Tys[D.getArgumentNumber()];
    VectorType *VTy = dyn_cast<VectorType>(Ty);
    assert(VTy && "Expected an argument of Vector Type");
    return VectorType::getInteger(VTy);
  }
  case IITDescriptor::VecOfAnyPtrsToElt:
    // Return the overloaded type (which determines the pointers address space)
    return Tys[D.getOverloadArgNumber()];
  case IITDescriptor::ScalableVecArgument: {
    Type *Ty = DecodeFixedType(Infos, Tys, Context);
    return VectorType::get(Ty->getVectorElementType(),
                           { Ty->getVectorNumElements(), true });
  }
  }
  llvm_unreachable("unhandled");
}

FunctionType *Intrinsic::getType(LLVMContext &Context,
                                 ID id, ArrayRef<Type*> Tys) {
  SmallVector<IITDescriptor, 8> Table;
  getIntrinsicInfoTableEntries(id, Table);

  ArrayRef<IITDescriptor> TableRef = Table;
  Type *ResultTy = DecodeFixedType(TableRef, Tys, Context);

  SmallVector<Type*, 8> ArgTys;
  while (!TableRef.empty())
    ArgTys.push_back(DecodeFixedType(TableRef, Tys, Context));

  // DecodeFixedType returns Void for IITDescriptor::Void and IITDescriptor::VarArg
  // If we see void type as the type of the last argument, it is vararg intrinsic
  if (!ArgTys.empty() && ArgTys.back()->isVoidTy()) {
    ArgTys.pop_back();
    return FunctionType::get(ResultTy, ArgTys, true);
  }
  return FunctionType::get(ResultTy, ArgTys, false);
}

bool Intrinsic::isOverloaded(ID id) {
#define GET_INTRINSIC_OVERLOAD_TABLE
#include "llvm/IR/IntrinsicImpl.inc"
#undef GET_INTRINSIC_OVERLOAD_TABLE
}

bool Intrinsic::isLeaf(ID id) {
  switch (id) {
  default:
    return true;

  case Intrinsic::experimental_gc_statepoint:
  case Intrinsic::experimental_patchpoint_void:
  case Intrinsic::experimental_patchpoint_i64:
    return false;
  }
}

/// This defines the "Intrinsic::getAttributes(ID id)" method.
#define GET_INTRINSIC_ATTRIBUTES
#include "llvm/IR/IntrinsicImpl.inc"
#undef GET_INTRINSIC_ATTRIBUTES

Function *Intrinsic::getDeclaration(Module *M, ID id, ArrayRef<Type*> Tys) {
  // There can never be multiple globals with the same name of different types,
  // because intrinsics must be a specific type.
  return cast<Function>(
      M->getOrInsertFunction(getName(id, Tys),
                             getType(M->getContext(), id, Tys))
          .getCallee());
}

// This defines the "Intrinsic::getIntrinsicForGCCBuiltin()" method.
#define GET_LLVM_INTRINSIC_FOR_GCC_BUILTIN
#include "llvm/IR/IntrinsicImpl.inc"
#undef GET_LLVM_INTRINSIC_FOR_GCC_BUILTIN

// This defines the "Intrinsic::getIntrinsicForMSBuiltin()" method.
#define GET_LLVM_INTRINSIC_FOR_MS_BUILTIN
#include "llvm/IR/IntrinsicImpl.inc"
#undef GET_LLVM_INTRINSIC_FOR_MS_BUILTIN

using DeferredIntrinsicMatchPair =
    std::pair<Type *, ArrayRef<Intrinsic::IITDescriptor>>;

static bool matchIntrinsicType(
    Type *Ty, ArrayRef<Intrinsic::IITDescriptor> &Infos,
    SmallVectorImpl<Type *> &ArgTys,
    SmallVectorImpl<DeferredIntrinsicMatchPair> &DeferredChecks,
    bool IsDeferredCheck) {
  using namespace Intrinsic;

  // If we ran out of descriptors, there are too many arguments.
  if (Infos.empty()) return true;

  // Do this before slicing off the 'front' part
  auto InfosRef = Infos;
  auto DeferCheck = [&DeferredChecks, &InfosRef](Type *T) {
    DeferredChecks.emplace_back(T, InfosRef);
    return false;
  };

  IITDescriptor D = Infos.front();
  Infos = Infos.slice(1);

  switch (D.Kind) {
    case IITDescriptor::Void: return !Ty->isVoidTy();
    case IITDescriptor::VarArg: return true;
    case IITDescriptor::MMX:  return !Ty->isX86_MMXTy();
    case IITDescriptor::Token: return !Ty->isTokenTy();
    case IITDescriptor::Metadata: return !Ty->isMetadataTy();
    case IITDescriptor::Half: return !Ty->isHalfTy();
    case IITDescriptor::Float: return !Ty->isFloatTy();
    case IITDescriptor::Double: return !Ty->isDoubleTy();
    case IITDescriptor::Quad: return !Ty->isFP128Ty();
    case IITDescriptor::Integer: return !Ty->isIntegerTy(D.Integer_Width);
    case IITDescriptor::Vector: {
      VectorType *VT = dyn_cast<VectorType>(Ty);
      return !VT || VT->getNumElements() != D.Vector_Width ||
             matchIntrinsicType(VT->getElementType(), Infos, ArgTys,
                                DeferredChecks, IsDeferredCheck);
    }
    case IITDescriptor::ScalableVector: {
      VectorType *VT = dyn_cast<VectorType>(Ty);
      return !VT || VT->getNumElements() != D.Vector_Width ||
             !VT->isScalable() ||
             matchIntrinsicType(VT->getElementType(), Infos, ArgTys,
                                DeferredChecks, IsDeferredCheck);
    }
    case IITDescriptor::Pointer: {
      PointerType *PT = dyn_cast<PointerType>(Ty);
      return !PT || PT->getAddressSpace() != D.Pointer_AddressSpace ||
             matchIntrinsicType(PT->getElementType(), Infos, ArgTys,
                                DeferredChecks, IsDeferredCheck);
    }

    case IITDescriptor::Struct: {
      StructType *ST = dyn_cast<StructType>(Ty);
      if (!ST || ST->getNumElements() != D.Struct_NumElements)
        return true;

      for (unsigned i = 0, e = D.Struct_NumElements; i != e; ++i)
        if (matchIntrinsicType(ST->getElementType(i), Infos, ArgTys,
                               DeferredChecks, IsDeferredCheck))
          return true;
      return false;
    }

    case IITDescriptor::Argument:
      // If this is the second occurrence of an argument,
      // verify that the later instance matches the previous instance.
      if (D.getArgumentNumber() < ArgTys.size())
        return Ty != ArgTys[D.getArgumentNumber()];

      if (D.getArgumentNumber() > ArgTys.size() ||
          D.getArgumentKind() == IITDescriptor::AK_MatchType)
        return IsDeferredCheck || DeferCheck(Ty);

      assert(D.getArgumentNumber() == ArgTys.size() && !IsDeferredCheck &&
             "Table consistency error");
      ArgTys.push_back(Ty);

      switch (D.getArgumentKind()) {
        case IITDescriptor::AK_Any:        return false; // Success
        case IITDescriptor::AK_AnyInteger: return !Ty->isIntOrIntVectorTy();
        case IITDescriptor::AK_AnyFloat:   return !Ty->isFPOrFPVectorTy();
        case IITDescriptor::AK_AnyVector:  return !isa<VectorType>(Ty);
        case IITDescriptor::AK_AnyPointer: return !isa<PointerType>(Ty);
        default:                           break;
      }
      llvm_unreachable("all argument kinds not covered");

    case IITDescriptor::ExtendArgument: {
      // If this is a forward reference, defer the check for later.
      if (D.getArgumentNumber() >= ArgTys.size())
        return IsDeferredCheck || DeferCheck(Ty);

      Type *NewTy = ArgTys[D.getArgumentNumber()];
      if (VectorType *VTy = dyn_cast<VectorType>(NewTy))
        NewTy = VectorType::getExtendedElementVectorType(VTy);
      else if (IntegerType *ITy = dyn_cast<IntegerType>(NewTy))
        NewTy = IntegerType::get(ITy->getContext(), 2 * ITy->getBitWidth());
      else
        return true;

      return Ty != NewTy;
    }
    case IITDescriptor::TruncArgument: {
      // If this is a forward reference, defer the check for later.
      if (D.getArgumentNumber() >= ArgTys.size())
        return IsDeferredCheck || DeferCheck(Ty);

      Type *NewTy = ArgTys[D.getArgumentNumber()];
      if (VectorType *VTy = dyn_cast<VectorType>(NewTy))
        NewTy = VectorType::getTruncatedElementVectorType(VTy);
      else if (IntegerType *ITy = dyn_cast<IntegerType>(NewTy))
        NewTy = IntegerType::get(ITy->getContext(), ITy->getBitWidth() / 2);
      else
        return true;

      return Ty != NewTy;
    }
    case IITDescriptor::HalfVecArgument:
      // If this is a forward reference, defer the check for later.
      if (D.getArgumentNumber() >= ArgTys.size())
        return IsDeferredCheck || DeferCheck(Ty);
      return !isa<VectorType>(ArgTys[D.getArgumentNumber()]) ||
             VectorType::getHalfElementsVectorType(
                     cast<VectorType>(ArgTys[D.getArgumentNumber()])) != Ty;
    case IITDescriptor::SameVecWidthArgument: {
      if (D.getArgumentNumber() >= ArgTys.size()) {
        // Defer check and subsequent check for the vector element type.
        Infos = Infos.slice(1);
        return IsDeferredCheck || DeferCheck(Ty);
      }
      auto *ReferenceType = dyn_cast<VectorType>(ArgTys[D.getArgumentNumber()]);
      auto *ThisArgType = dyn_cast<VectorType>(Ty);
      // Both must be vectors of the same number of elements or neither.
      if ((ReferenceType != nullptr) != (ThisArgType != nullptr))
        return true;
      Type *EltTy = Ty;
      if (ThisArgType) {
        if (ReferenceType->getElementCount() !=
            ThisArgType->getElementCount())
          return true;
        EltTy = ThisArgType->getVectorElementType();
      }
      return matchIntrinsicType(EltTy, Infos, ArgTys, DeferredChecks,
                                IsDeferredCheck);
    }
    case IITDescriptor::PtrToArgument: {
      if (D.getArgumentNumber() >= ArgTys.size())
        return IsDeferredCheck || DeferCheck(Ty);
      Type * ReferenceType = ArgTys[D.getArgumentNumber()];
      PointerType *ThisArgType = dyn_cast<PointerType>(Ty);
      return (!ThisArgType || ThisArgType->getElementType() != ReferenceType);
    }
    case IITDescriptor::PtrToElt: {
      if (D.getArgumentNumber() >= ArgTys.size())
        return IsDeferredCheck || DeferCheck(Ty);
      VectorType * ReferenceType =
        dyn_cast<VectorType> (ArgTys[D.getArgumentNumber()]);
      PointerType *ThisArgType = dyn_cast<PointerType>(Ty);

      return (!ThisArgType || !ReferenceType ||
              ThisArgType->getElementType() != ReferenceType->getElementType());
    }
    case IITDescriptor::VecOfAnyPtrsToElt: {
      unsigned RefArgNumber = D.getRefArgNumber();
      if (RefArgNumber >= ArgTys.size()) {
        if (IsDeferredCheck)
          return true;
        // If forward referencing, already add the pointer-vector type and
        // defer the checks for later.
        ArgTys.push_back(Ty);
        return DeferCheck(Ty);
      }

      if (!IsDeferredCheck){
        assert(D.getOverloadArgNumber() == ArgTys.size() &&
               "Table consistency error");
        ArgTys.push_back(Ty);
      }

      // Verify the overloaded type "matches" the Ref type.
      // i.e. Ty is a vector with the same width as Ref.
      // Composed of pointers to the same element type as Ref.
      VectorType *ReferenceType = dyn_cast<VectorType>(ArgTys[RefArgNumber]);
      VectorType *ThisArgVecTy = dyn_cast<VectorType>(Ty);
      if (!ThisArgVecTy || !ReferenceType ||
          (ReferenceType->getVectorNumElements() !=
           ThisArgVecTy->getVectorNumElements()))
        return true;
      PointerType *ThisArgEltTy =
              dyn_cast<PointerType>(ThisArgVecTy->getVectorElementType());
      if (!ThisArgEltTy)
        return true;
      return ThisArgEltTy->getElementType() !=
             ReferenceType->getVectorElementType();
    }
    case IITDescriptor::VecElementArgument: {
      if (D.getArgumentNumber() >= ArgTys.size())
        return IsDeferredCheck ? true : DeferCheck(Ty);
      auto *ReferenceType = dyn_cast<VectorType>(ArgTys[D.getArgumentNumber()]);
      return !ReferenceType || Ty != ReferenceType->getElementType();
    }
    case IITDescriptor::Subdivide2Argument:
    case IITDescriptor::Subdivide4Argument: {
      // If this is a forward reference, defer the check for later.
      if (D.getArgumentNumber() >= ArgTys.size())
        return IsDeferredCheck || DeferCheck(Ty);

      Type *NewTy = ArgTys[D.getArgumentNumber()];
      if (auto *VTy = dyn_cast<VectorType>(NewTy)) {
        int SubDivs = D.Kind == IITDescriptor::Subdivide2Argument ? 1 : 2;
        NewTy = VectorType::getSubdividedVectorType(VTy, SubDivs);
        return Ty != NewTy;
      }
      return true;
    }
    case IITDescriptor::ScalableVecArgument: {
      VectorType *VTy = dyn_cast<VectorType>(Ty);
      if (!VTy || !VTy->isScalable())
        return true;
      return matchIntrinsicType(VTy, Infos, ArgTys, DeferredChecks,
                                IsDeferredCheck);
    }
    case IITDescriptor::VecOfBitcastsToInt: {
      if (D.getArgumentNumber() >= ArgTys.size())
        return IsDeferredCheck || DeferCheck(Ty);
      auto *ReferenceType = dyn_cast<VectorType>(ArgTys[D.getArgumentNumber()]);
      auto *ThisArgVecTy = dyn_cast<VectorType>(Ty);
      if (!ThisArgVecTy || !ReferenceType)
        return true;
      return ThisArgVecTy != VectorType::getInteger(ReferenceType);
    }
  }
  llvm_unreachable("unhandled");
}

Intrinsic::MatchIntrinsicTypesResult
Intrinsic::matchIntrinsicSignature(FunctionType *FTy,
                                   ArrayRef<Intrinsic::IITDescriptor> &Infos,
                                   SmallVectorImpl<Type *> &ArgTys) {
  SmallVector<DeferredIntrinsicMatchPair, 2> DeferredChecks;
  if (matchIntrinsicType(FTy->getReturnType(), Infos, ArgTys, DeferredChecks,
                         false))
    return MatchIntrinsicTypes_NoMatchRet;

  unsigned NumDeferredReturnChecks = DeferredChecks.size();

  for (auto Ty : FTy->params())
    if (matchIntrinsicType(Ty, Infos, ArgTys, DeferredChecks, false))
      return MatchIntrinsicTypes_NoMatchArg;

  for (unsigned I = 0, E = DeferredChecks.size(); I != E; ++I) {
    DeferredIntrinsicMatchPair &Check = DeferredChecks[I];
    if (matchIntrinsicType(Check.first, Check.second, ArgTys, DeferredChecks,
                           true))
      return I < NumDeferredReturnChecks ? MatchIntrinsicTypes_NoMatchRet
                                         : MatchIntrinsicTypes_NoMatchArg;
  }

  return MatchIntrinsicTypes_Match;
}

bool
Intrinsic::matchIntrinsicVarArg(bool isVarArg,
                                ArrayRef<Intrinsic::IITDescriptor> &Infos) {
  // If there are no descriptors left, then it can't be a vararg.
  if (Infos.empty())
    return isVarArg;

  // There should be only one descriptor remaining at this point.
  if (Infos.size() != 1)
    return true;

  // Check and verify the descriptor.
  IITDescriptor D = Infos.front();
  Infos = Infos.slice(1);
  if (D.Kind == IITDescriptor::VarArg)
    return !isVarArg;

  return true;
}

Optional<Function*> Intrinsic::remangleIntrinsicFunction(Function *F) {
  Intrinsic::ID ID = F->getIntrinsicID();
  if (!ID)
    return None;

  FunctionType *FTy = F->getFunctionType();
  // Accumulate an array of overloaded types for the given intrinsic
  SmallVector<Type *, 4> ArgTys;
  {
    SmallVector<Intrinsic::IITDescriptor, 8> Table;
    getIntrinsicInfoTableEntries(ID, Table);
    ArrayRef<Intrinsic::IITDescriptor> TableRef = Table;

    if (Intrinsic::matchIntrinsicSignature(FTy, TableRef, ArgTys))
      return None;
    if (Intrinsic::matchIntrinsicVarArg(FTy->isVarArg(), TableRef))
      return None;
  }

  StringRef Name = F->getName();
  if (Name == Intrinsic::getName(ID, ArgTys))
    return None;

  auto NewDecl = Intrinsic::getDeclaration(F->getParent(), ID, ArgTys);
  NewDecl->setCallingConv(F->getCallingConv());
  assert(NewDecl->getFunctionType() == FTy && "Shouldn't change the signature");
  return NewDecl;
}

/// hasAddressTaken - returns true if there are any uses of this function
/// other than direct calls or invokes to it.
bool Function::hasAddressTaken(const User* *PutOffender) const {
  for (const Use &U : uses()) {
    const User *FU = U.getUser();
    if (isa<BlockAddress>(FU))
      continue;
    const auto *Call = dyn_cast<CallBase>(FU);
    if (!Call) {
      if (PutOffender)
        *PutOffender = FU;
      return true;
    }
    if (!Call->isCallee(&U)) {
      if (PutOffender)
        *PutOffender = FU;
      return true;
    }
  }
  return false;
}

bool Function::isDefTriviallyDead() const {
  // Check the linkage
  if (!hasLinkOnceLinkage() && !hasLocalLinkage() &&
      !hasAvailableExternallyLinkage())
    return false;

  // Check if the function is used by anything other than a blockaddress.
  for (const User *U : users())
    if (!isa<BlockAddress>(U))
      return false;

  return true;
}

/// callsFunctionThatReturnsTwice - Return true if the function has a call to
/// setjmp or other function that gcc recognizes as "returning twice".
bool Function::callsFunctionThatReturnsTwice() const {
  for (const Instruction &I : instructions(this))
    if (const auto *Call = dyn_cast<CallBase>(&I))
      if (Call->hasFnAttr(Attribute::ReturnsTwice))
        return true;

  return false;
}

Constant *Function::getPersonalityFn() const {
  assert(hasPersonalityFn() && getNumOperands());
  return cast<Constant>(Op<0>());
}

void Function::setPersonalityFn(Constant *Fn) {
  setHungoffOperand<0>(Fn);
  setValueSubclassDataBit(3, Fn != nullptr);
}

Constant *Function::getPrefixData() const {
  assert(hasPrefixData() && getNumOperands());
  return cast<Constant>(Op<1>());
}

void Function::setPrefixData(Constant *PrefixData) {
  setHungoffOperand<1>(PrefixData);
  setValueSubclassDataBit(1, PrefixData != nullptr);
}

Constant *Function::getPrologueData() const {
  assert(hasPrologueData() && getNumOperands());
  return cast<Constant>(Op<2>());
}

void Function::setPrologueData(Constant *PrologueData) {
  setHungoffOperand<2>(PrologueData);
  setValueSubclassDataBit(2, PrologueData != nullptr);
}

void Function::allocHungoffUselist() {
  // If we've already allocated a uselist, stop here.
  if (getNumOperands())
    return;

  allocHungoffUses(3, /*IsPhi=*/ false);
  setNumHungOffUseOperands(3);

  // Initialize the uselist with placeholder operands to allow traversal.
  auto *CPN = ConstantPointerNull::get(Type::getInt1PtrTy(getContext(), 0));
  Op<0>().set(CPN);
  Op<1>().set(CPN);
  Op<2>().set(CPN);
}

template <int Idx>
void Function::setHungoffOperand(Constant *C) {
  if (C) {
    allocHungoffUselist();
    Op<Idx>().set(C);
  } else if (getNumOperands()) {
    Op<Idx>().set(
        ConstantPointerNull::get(Type::getInt1PtrTy(getContext(), 0)));
  }
}

void Function::setValueSubclassDataBit(unsigned Bit, bool On) {
  assert(Bit < 16 && "SubclassData contains only 16 bits");
  if (On)
    setValueSubclassData(getSubclassDataFromValue() | (1 << Bit));
  else
    setValueSubclassData(getSubclassDataFromValue() & ~(1 << Bit));
}

void Function::setEntryCount(ProfileCount Count,
                             const DenseSet<GlobalValue::GUID> *S) {
  assert(Count.hasValue());
#if !defined(NDEBUG)
  auto PrevCount = getEntryCount();
  assert(!PrevCount.hasValue() || PrevCount.getType() == Count.getType());
#endif

  auto ImportGUIDs = getImportGUIDs();
  if (S == nullptr && ImportGUIDs.size())
    S = &ImportGUIDs;

  MDBuilder MDB(getContext());
  setMetadata(
      LLVMContext::MD_prof,
      MDB.createFunctionEntryCount(Count.getCount(), Count.isSynthetic(), S));
}

void Function::setEntryCount(uint64_t Count, Function::ProfileCountType Type,
                             const DenseSet<GlobalValue::GUID> *Imports) {
  setEntryCount(ProfileCount(Count, Type), Imports);
}

ProfileCount Function::getEntryCount(bool AllowSynthetic) const {
  MDNode *MD = getMetadata(LLVMContext::MD_prof);
  if (MD && MD->getOperand(0))
    if (MDString *MDS = dyn_cast<MDString>(MD->getOperand(0))) {
      if (MDS->getString().equals("function_entry_count")) {
        ConstantInt *CI = mdconst::extract<ConstantInt>(MD->getOperand(1));
        uint64_t Count = CI->getValue().getZExtValue();
        // A value of -1 is used for SamplePGO when there were no samples.
        // Treat this the same as unknown.
        if (Count == (uint64_t)-1)
          return ProfileCount::getInvalid();
        return ProfileCount(Count, PCT_Real);
      } else if (AllowSynthetic &&
                 MDS->getString().equals("synthetic_function_entry_count")) {
        ConstantInt *CI = mdconst::extract<ConstantInt>(MD->getOperand(1));
        uint64_t Count = CI->getValue().getZExtValue();
        return ProfileCount(Count, PCT_Synthetic);
      }
    }
  return ProfileCount::getInvalid();
}

DenseSet<GlobalValue::GUID> Function::getImportGUIDs() const {
  DenseSet<GlobalValue::GUID> R;
  if (MDNode *MD = getMetadata(LLVMContext::MD_prof))
    if (MDString *MDS = dyn_cast<MDString>(MD->getOperand(0)))
      if (MDS->getString().equals("function_entry_count"))
        for (unsigned i = 2; i < MD->getNumOperands(); i++)
          R.insert(mdconst::extract<ConstantInt>(MD->getOperand(i))
                       ->getValue()
                       .getZExtValue());
  return R;
}

void Function::setSectionPrefix(StringRef Prefix) {
  MDBuilder MDB(getContext());
  setMetadata(LLVMContext::MD_section_prefix,
              MDB.createFunctionSectionPrefix(Prefix));
}

Optional<StringRef> Function::getSectionPrefix() const {
  if (MDNode *MD = getMetadata(LLVMContext::MD_section_prefix)) {
    assert(cast<MDString>(MD->getOperand(0))
               ->getString()
               .equals("function_section_prefix") &&
           "Metadata not match");
    return cast<MDString>(MD->getOperand(1))->getString();
  }
  return None;
}

bool Function::nullPointerIsDefined() const {
  return getFnAttribute("null-pointer-is-valid")
          .getValueAsString()
          .equals("true");
}

bool llvm::NullPointerIsDefined(const Function *F, unsigned AS) {
  if (F && F->nullPointerIsDefined())
    return true;

  if (AS != 0)
    return true;

  return false;
}<|MERGE_RESOLUTION|>--- conflicted
+++ resolved
@@ -612,19 +612,11 @@
       Result += "vararg";
     // Ensure nested function types are distinguishable.
     Result += "f";
-<<<<<<< HEAD
-  } else if (isa<VectorType>(Ty)) {
-    if (Ty->getVectorIsScalable())
-      Result += "nx";
-    Result += "v" + utostr(Ty->getVectorNumElements()) +
-      getMangledTypeStr(Ty->getVectorElementType());
-=======
   } else if (VectorType* VTy = dyn_cast<VectorType>(Ty)) {
     if (VTy->isScalable())
       Result += "nx";
     Result += "v" + utostr(VTy->getVectorNumElements()) +
       getMangledTypeStr(VTy->getVectorElementType());
->>>>>>> 7eddee45
   } else if (Ty) {
     switch (Ty->getTypeID()) {
     default: llvm_unreachable("Unhandled type");
@@ -712,16 +704,12 @@
   IIT_STRUCT8 = 40,
   IIT_F128 = 41,
   IIT_VEC_ELEMENT = 42,
-<<<<<<< HEAD
-  IIT_NXV1 = 43,
-  IIT_I2 = 44,
-  IIT_I4 = 45,
-=======
   IIT_SCALABLE_VEC = 43,
   IIT_SUBDIVIDE2_ARG = 44,
   IIT_SUBDIVIDE4_ARG = 45,
-  IIT_VEC_OF_BITCASTS_TO_INT = 46
->>>>>>> 7eddee45
+  IIT_VEC_OF_BITCASTS_TO_INT = 46,
+  IIT_I2 = 47,
+  IIT_I4 = 48
 };
 
 static void DecodeIITType(unsigned &NextElt, ArrayRef<unsigned char> Infos,
@@ -785,10 +773,6 @@
     return;
   case IIT_V1:
     OutputTable.push_back(IITDescriptor::get(IITDescriptor::Vector, 1));
-    DecodeIITType(NextElt, Infos, OutputTable);
-    return;
-  case IIT_NXV1:
-    OutputTable.push_back(IITDescriptor::get(IITDescriptor::ScalableVector, 1));
     DecodeIITType(NextElt, Infos, OutputTable);
     return;
   case IIT_V2:

--- conflicted
+++ resolved
@@ -520,15 +520,8 @@
         M, VPID, {ReturnType, Params[0]->getType()});
     break;
   case Intrinsic::experimental_vp_strided_load:
-<<<<<<< HEAD
-    VPFunc = Intrinsic::getDeclaration(
-        M, VPID,
-        {Params[0]->getType()->getPointerElementType(), Params[0]->getType(),
-         Params[1]->getType()});
-=======
     VPFunc =
         Intrinsic::getDeclaration(M, VPID, {ReturnType, Params[1]->getType()});
->>>>>>> 4b552735
     break;
   case Intrinsic::vp_gather:
     VPFunc = Intrinsic::getDeclaration(
@@ -540,13 +533,7 @@
     break;
   case Intrinsic::experimental_vp_strided_store:
     VPFunc = Intrinsic::getDeclaration(
-<<<<<<< HEAD
-        M, VPID,
-        {Params[1]->getType()->getPointerElementType(), Params[1]->getType(),
-         Params[2]->getType()});
-=======
         M, VPID, {Params[0]->getType(), Params[2]->getType()});
->>>>>>> 4b552735
     break;
   case Intrinsic::vp_scatter:
     VPFunc = Intrinsic::getDeclaration(

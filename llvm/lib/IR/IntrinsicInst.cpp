--- conflicted
+++ resolved
@@ -467,18 +467,13 @@
   return false;
 }
 
-<<<<<<< HEAD
 CmpInst::Predicate VPIntrinsic::getCmpPredicate() const {
   return static_cast<CmpInst::Predicate>(
       cast<ConstantInt>(getArgOperand(2))->getZExtValue());
 }
 
-Function *VPIntrinsic::getDeclarationForParams(Type *RetType, Module *M,
-                                               Intrinsic::ID VPID,
-=======
 Function *VPIntrinsic::getDeclarationForParams(Module *M, Intrinsic::ID VPID,
                                                Type *ReturnType,
->>>>>>> 41cb09a0
                                                ArrayRef<Value *> Params) {
   assert(isVPIntrinsic(VPID) && "not a VP intrinsic");
   Function *VPFunc;
@@ -503,7 +498,7 @@
   case Intrinsic::vp_uitofp:
   case Intrinsic::vp_fptosi:
   case Intrinsic::vp_fptoui:
-    VPFunc = Intrinsic::getDeclaration(M, VPID, {RetType, Params[0]->getType()});
+    VPFunc = Intrinsic::getDeclaration(M, VPID, {ReturnType, Params[0]->getType()});
     break;
   case Intrinsic::vp_select:
     VPFunc = Intrinsic::getDeclaration(M, VPID, {Params[1]->getType()});

--- conflicted
+++ resolved
@@ -236,24 +236,6 @@
   return true;
 }
 
-static CmpInst::Predicate getIntPredicateFromMD(const Value *Op) {
-  Metadata *MD = cast<MetadataAsValue>(Op)->getMetadata();
-  if (!MD || !isa<MDString>(MD))
-    return CmpInst::BAD_ICMP_PREDICATE;
-  return StringSwitch<CmpInst::Predicate>(cast<MDString>(MD)->getString())
-      .Case("eq", CmpInst::ICMP_EQ)
-      .Case("ne", CmpInst::ICMP_NE)
-      .Case("ugt", CmpInst::ICMP_UGT)
-      .Case("uge", CmpInst::ICMP_UGE)
-      .Case("ult", CmpInst::ICMP_ULT)
-      .Case("ule", CmpInst::ICMP_ULE)
-      .Case("sgt", CmpInst::ICMP_SGT)
-      .Case("sge", CmpInst::ICMP_SGE)
-      .Case("slt", CmpInst::ICMP_SLT)
-      .Case("sle", CmpInst::ICMP_SLE)
-      .Default(CmpInst::BAD_ICMP_PREDICATE);
-}
-
 static FCmpInst::Predicate getFPPredicateFromMD(const Value *Op) {
   Metadata *MD = cast<MetadataAsValue>(Op)->getMetadata();
   if (!MD || !isa<MDString>(MD))
@@ -519,20 +501,9 @@
     VPFunc = Intrinsic::getDeclaration(M, VPID, OverloadTy);
     break;
   }
-<<<<<<< HEAD
-  case Intrinsic::vp_sext:
-  case Intrinsic::vp_zext:
-  case Intrinsic::vp_fpext:
-  case Intrinsic::vp_trunc:
-  case Intrinsic::vp_fptrunc:
-  case Intrinsic::vp_ptrtoint:
-  case Intrinsic::vp_inttoptr:
-  case Intrinsic::vp_uitofp:
-=======
   case Intrinsic::vp_trunc:
   case Intrinsic::vp_sext:
   case Intrinsic::vp_zext:
->>>>>>> 530b4e10
   case Intrinsic::vp_fptoui:
   case Intrinsic::vp_fptosi:
   case Intrinsic::vp_uitofp:

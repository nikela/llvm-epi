--- conflicted
+++ resolved
@@ -60,26 +60,21 @@
 
 bool GEPOperator::accumulateConstantOffset(
     const DataLayout &DL, APInt &Offset,
-<<<<<<< HEAD
     function_ref<bool(Value &, APInt &)> ExternalAnalysis,
     bool SkipScalableCheck) const {
    assert(Offset.getBitWidth() ==
               DL.getIndexSizeInBits(getPointerAddressSpace()) &&
           "The offset bit width does not match DL specification.");
-=======
-    function_ref<bool(Value &, APInt &)> ExternalAnalysis) const {
-  assert(Offset.getBitWidth() ==
-             DL.getIndexSizeInBits(getPointerAddressSpace()) &&
-         "The offset bit width does not match DL specification.");
   SmallVector<const Value *> Index(value_op_begin() + 1, value_op_end());
   return GEPOperator::accumulateConstantOffset(getSourceElementType(), Index,
-                                               DL, Offset, ExternalAnalysis);
+                                               DL, Offset, ExternalAnalysis,
+                                               SkipScalableCheck);
 }
->>>>>>> 83147c40
 
 bool GEPOperator::accumulateConstantOffset(
     Type *SourceType, ArrayRef<const Value *> Index, const DataLayout &DL,
-    APInt &Offset, function_ref<bool(Value &, APInt &)> ExternalAnalysis) {
+    APInt &Offset, function_ref<bool(Value &, APInt &)> ExternalAnalysis,
+    bool SkipScalableCheck) {
   bool UsedExternalAnalysis = false;
   auto AccumulateOffset = [&](APInt Index, uint64_t Size) -> bool {
     Index = Index.sextOrTrunc(Offset.getBitWidth());

--- conflicted
+++ resolved
@@ -86,20 +86,12 @@
 
 bool GEPOperator::accumulateConstantOffset(
     const DataLayout &DL, APInt &Offset,
-<<<<<<< HEAD
     function_ref<bool(Value &, APInt &)> ExternalAnalysis,
     bool SkipScalableCheck) const {
    assert(Offset.getBitWidth() ==
               DL.getIndexSizeInBits(getPointerAddressSpace()) &&
           "The offset bit width does not match DL specification.");
-  SmallVector<const Value *> Index(value_op_begin() + 1, value_op_end());
-=======
-    function_ref<bool(Value &, APInt &)> ExternalAnalysis) const {
-  assert(Offset.getBitWidth() ==
-             DL.getIndexSizeInBits(getPointerAddressSpace()) &&
-         "The offset bit width does not match DL specification.");
   SmallVector<const Value *> Index(llvm::drop_begin(operand_values()));
->>>>>>> ae300e36
   return GEPOperator::accumulateConstantOffset(getSourceElementType(), Index,
                                                DL, Offset, ExternalAnalysis,
                                                SkipScalableCheck);

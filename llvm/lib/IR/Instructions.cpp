--- conflicted
+++ resolved
@@ -1790,12 +1790,7 @@
                                      const Twine &Name,
                                      Instruction *InsertBefore)
 : Instruction(VectorType::get(cast<VectorType>(V1->getType())->getElementType(),
-<<<<<<< HEAD
-                cast<VectorType>(Mask->getType())->getNumElements(),
-                cast<VectorType>(Mask->getType())->isScalable()),
-=======
                 cast<VectorType>(Mask->getType())->getElementCount()),
->>>>>>> 7eddee45
               ShuffleVector,
               OperandTraits<ShuffleVectorInst>::op_begin(this),
               OperandTraits<ShuffleVectorInst>::operands(this),
@@ -1812,12 +1807,7 @@
                                      const Twine &Name,
                                      BasicBlock *InsertAtEnd)
 : Instruction(VectorType::get(cast<VectorType>(V1->getType())->getElementType(),
-<<<<<<< HEAD
-                cast<VectorType>(Mask->getType())->getNumElements(),
-                cast<VectorType>(Mask->getType())->isScalable()),
-=======
                 cast<VectorType>(Mask->getType())->getElementCount()),
->>>>>>> 7eddee45
               ShuffleVector,
               OperandTraits<ShuffleVectorInst>::op_begin(this),
               OperandTraits<ShuffleVectorInst>::operands(this),

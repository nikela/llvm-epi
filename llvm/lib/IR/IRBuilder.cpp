--- conflicted
+++ resolved
@@ -1001,15 +1001,8 @@
   return Fn;
 }
 
-Value *IRBuilderBase::CreateVectorSplat(ElementCount NumElts, Value *V,
+Value *IRBuilderBase::CreateVectorSplat(unsigned NumElts, Value *V,
                                         const Twine &Name) {
-<<<<<<< HEAD
-  assert(NumElts.Min > 0 && "Cannot splat to an empty vector!");
-
-  // First insert it into an undef vector so we can shuffle it.
-  Type *I32Ty = getInt32Ty();
-  Value *Undef = UndefValue::get(VectorType::get(V->getType(), NumElts));
-=======
   ElementCount EC(NumElts, false);
   return CreateVectorSplat(EC, V, Name);
 }
@@ -1021,17 +1014,11 @@
   // First insert it into an undef vector so we can shuffle it.
   Type *I32Ty = getInt32Ty();
   Value *Undef = UndefValue::get(VectorType::get(V->getType(), EC));
->>>>>>> eb3ec134
   V = CreateInsertElement(Undef, V, ConstantInt::get(I32Ty, 0),
                           Name + ".splatinsert");
 
   // Shuffle the value across the desired number of elements.
-<<<<<<< HEAD
-  Value *Zeros =
-      ConstantAggregateZero::get(VectorType::get(I32Ty, NumElts));
-=======
   Value *Zeros = ConstantAggregateZero::get(VectorType::get(I32Ty, EC));
->>>>>>> eb3ec134
   return CreateShuffleVector(V, Undef, Zeros, Name + ".splat");
 }
 

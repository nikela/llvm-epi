--- conflicted
+++ resolved
@@ -524,18 +524,12 @@
                                             const Twine &Name) {
   auto PtrsTy = cast<VectorType>(Ptrs->getType());
   auto PtrTy = cast<PointerType>(PtrsTy->getElementType());
-<<<<<<< HEAD
-  unsigned NumElts = PtrsTy->getVectorNumElements();
-  Type *DataTy = VectorType::get(PtrTy->getElementType(), NumElts,
-                                 PtrsTy->getVectorIsScalable());
+  unsigned NumElts = PtrsTy->getNumElements();
+  Type *DataTy = VectorType::get(PtrTy->getElementType(), NumElts);
 
   if (DataTy->getVectorIsScalable())
     assert(Mask && Mask->getType()->getVectorIsScalable() &&
            "Scalable vector mask required");
-=======
-  unsigned NumElts = PtrsTy->getNumElements();
-  Type *DataTy = VectorType::get(PtrTy->getElementType(), NumElts);
->>>>>>> 18a9a85c
 
   if (!Mask)
     Mask = Constant::getAllOnesValue(

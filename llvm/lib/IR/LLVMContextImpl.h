//===- LLVMContextImpl.h - The LLVMContextImpl opaque class -----*- C++ -*-===//
//
// Part of the LLVM Project, under the Apache License v2.0 with LLVM Exceptions.
// See https://llvm.org/LICENSE.txt for license information.
// SPDX-License-Identifier: Apache-2.0 WITH LLVM-exception
//
//===----------------------------------------------------------------------===//
//
//  This file declares LLVMContextImpl, the opaque implementation
//  of LLVMContext.
//
//===----------------------------------------------------------------------===//

#ifndef LLVM_LIB_IR_LLVMCONTEXTIMPL_H
#define LLVM_LIB_IR_LLVMCONTEXTIMPL_H

#include "AttributeImpl.h"
#include "ConstantsContext.h"
#include "llvm/ADT/APFloat.h"
#include "llvm/ADT/APInt.h"
#include "llvm/ADT/ArrayRef.h"
#include "llvm/ADT/DenseMap.h"
#include "llvm/ADT/DenseMapInfo.h"
#include "llvm/ADT/DenseSet.h"
#include "llvm/ADT/FoldingSet.h"
#include "llvm/ADT/Hashing.h"
#include "llvm/ADT/Optional.h"
#include "llvm/ADT/STLExtras.h"
#include "llvm/ADT/SmallPtrSet.h"
#include "llvm/ADT/SmallVector.h"
#include "llvm/ADT/StringMap.h"
#include "llvm/BinaryFormat/Dwarf.h"
#include "llvm/IR/Constants.h"
#include "llvm/IR/DebugInfoMetadata.h"
#include "llvm/IR/DerivedTypes.h"
#include "llvm/IR/LLVMContext.h"
#include "llvm/IR/LLVMRemarkStreamer.h"
#include "llvm/IR/Metadata.h"
#include "llvm/IR/TrackingMDRef.h"
#include "llvm/Support/Allocator.h"
#include "llvm/Support/Casting.h"
#include "llvm/Support/StringSaver.h"
#include "llvm/Support/YAMLTraits.h"
#include <algorithm>
#include <cassert>
#include <cstddef>
#include <cstdint>
#include <memory>
#include <string>
#include <utility>
#include <vector>

namespace llvm {

class StringRef;
class Type;
class Value;
class ValueHandleBase;

using DenseMapAPIntKeyInfo = DenseMapInfo<APInt>;

struct DenseMapAPFloatKeyInfo {
  static inline APFloat getEmptyKey() { return APFloat(APFloat::Bogus(), 1); }
  static inline APFloat getTombstoneKey() { return APFloat(APFloat::Bogus(), 2); }

  static unsigned getHashValue(const APFloat &Key) {
    return static_cast<unsigned>(hash_value(Key));
  }

  static bool isEqual(const APFloat &LHS, const APFloat &RHS) {
    return LHS.bitwiseIsEqual(RHS);
  }
};

struct AnonStructTypeKeyInfo {
  struct KeyTy {
    ArrayRef<Type*> ETypes;
    bool isPacked;

    KeyTy(const ArrayRef<Type*>& E, bool P) :
      ETypes(E), isPacked(P) {}

    KeyTy(const StructType *ST)
        : ETypes(ST->elements()), isPacked(ST->isPacked()) {}

    bool operator==(const KeyTy& that) const {
      if (isPacked != that.isPacked)
        return false;
      if (ETypes != that.ETypes)
        return false;
      return true;
    }
    bool operator!=(const KeyTy& that) const {
      return !this->operator==(that);
    }
  };

  static inline StructType* getEmptyKey() {
    return DenseMapInfo<StructType*>::getEmptyKey();
  }

  static inline StructType* getTombstoneKey() {
    return DenseMapInfo<StructType*>::getTombstoneKey();
  }

  static unsigned getHashValue(const KeyTy& Key) {
    return hash_combine(hash_combine_range(Key.ETypes.begin(),
                                           Key.ETypes.end()),
                        Key.isPacked);
  }

  static unsigned getHashValue(const StructType *ST) {
    return getHashValue(KeyTy(ST));
  }

  static bool isEqual(const KeyTy& LHS, const StructType *RHS) {
    if (RHS == getEmptyKey() || RHS == getTombstoneKey())
      return false;
    return LHS == KeyTy(RHS);
  }

  static bool isEqual(const StructType *LHS, const StructType *RHS) {
    return LHS == RHS;
  }
};

struct FunctionTypeKeyInfo {
  struct KeyTy {
    const Type *ReturnType;
    ArrayRef<Type*> Params;
    bool isVarArg;

    KeyTy(const Type* R, const ArrayRef<Type*>& P, bool V) :
      ReturnType(R), Params(P), isVarArg(V) {}
    KeyTy(const FunctionType *FT)
        : ReturnType(FT->getReturnType()), Params(FT->params()),
          isVarArg(FT->isVarArg()) {}

    bool operator==(const KeyTy& that) const {
      if (ReturnType != that.ReturnType)
        return false;
      if (isVarArg != that.isVarArg)
        return false;
      if (Params != that.Params)
        return false;
      return true;
    }
    bool operator!=(const KeyTy& that) const {
      return !this->operator==(that);
    }
  };

  static inline FunctionType* getEmptyKey() {
    return DenseMapInfo<FunctionType*>::getEmptyKey();
  }

  static inline FunctionType* getTombstoneKey() {
    return DenseMapInfo<FunctionType*>::getTombstoneKey();
  }

  static unsigned getHashValue(const KeyTy& Key) {
    return hash_combine(Key.ReturnType,
                        hash_combine_range(Key.Params.begin(),
                                           Key.Params.end()),
                        Key.isVarArg);
  }

  static unsigned getHashValue(const FunctionType *FT) {
    return getHashValue(KeyTy(FT));
  }

  static bool isEqual(const KeyTy& LHS, const FunctionType *RHS) {
    if (RHS == getEmptyKey() || RHS == getTombstoneKey())
      return false;
    return LHS == KeyTy(RHS);
  }

  static bool isEqual(const FunctionType *LHS, const FunctionType *RHS) {
    return LHS == RHS;
  }
};

/// Structure for hashing arbitrary MDNode operands.
class MDNodeOpsKey {
  ArrayRef<Metadata *> RawOps;
  ArrayRef<MDOperand> Ops;
  unsigned Hash;

protected:
  MDNodeOpsKey(ArrayRef<Metadata *> Ops)
      : RawOps(Ops), Hash(calculateHash(Ops)) {}

  template <class NodeTy>
  MDNodeOpsKey(const NodeTy *N, unsigned Offset = 0)
      : Ops(N->op_begin() + Offset, N->op_end()), Hash(N->getHash()) {}

  template <class NodeTy>
  bool compareOps(const NodeTy *RHS, unsigned Offset = 0) const {
    if (getHash() != RHS->getHash())
      return false;

    assert((RawOps.empty() || Ops.empty()) && "Two sets of operands?");
    return RawOps.empty() ? compareOps(Ops, RHS, Offset)
                          : compareOps(RawOps, RHS, Offset);
  }

  static unsigned calculateHash(MDNode *N, unsigned Offset = 0);

private:
  template <class T>
  static bool compareOps(ArrayRef<T> Ops, const MDNode *RHS, unsigned Offset) {
    if (Ops.size() != RHS->getNumOperands() - Offset)
      return false;
    return std::equal(Ops.begin(), Ops.end(), RHS->op_begin() + Offset);
  }

  static unsigned calculateHash(ArrayRef<Metadata *> Ops);

public:
  unsigned getHash() const { return Hash; }
};

template <class NodeTy> struct MDNodeKeyImpl;

/// Configuration point for MDNodeInfo::isEqual().
template <class NodeTy> struct MDNodeSubsetEqualImpl {
  using KeyTy = MDNodeKeyImpl<NodeTy>;

  static bool isSubsetEqual(const KeyTy &LHS, const NodeTy *RHS) {
    return false;
  }

  static bool isSubsetEqual(const NodeTy *LHS, const NodeTy *RHS) {
    return false;
  }
};

/// DenseMapInfo for MDTuple.
///
/// Note that we don't need the is-function-local bit, since that's implicit in
/// the operands.
template <> struct MDNodeKeyImpl<MDTuple> : MDNodeOpsKey {
  MDNodeKeyImpl(ArrayRef<Metadata *> Ops) : MDNodeOpsKey(Ops) {}
  MDNodeKeyImpl(const MDTuple *N) : MDNodeOpsKey(N) {}

  bool isKeyOf(const MDTuple *RHS) const { return compareOps(RHS); }

  unsigned getHashValue() const { return getHash(); }

  static unsigned calculateHash(MDTuple *N) {
    return MDNodeOpsKey::calculateHash(N);
  }
};

/// DenseMapInfo for DILocation.
template <> struct MDNodeKeyImpl<DILocation> {
  unsigned Line;
  unsigned Column;
  Metadata *Scope;
  Metadata *InlinedAt;
  bool ImplicitCode;

  MDNodeKeyImpl(unsigned Line, unsigned Column, Metadata *Scope,
                Metadata *InlinedAt, bool ImplicitCode)
      : Line(Line), Column(Column), Scope(Scope), InlinedAt(InlinedAt),
        ImplicitCode(ImplicitCode) {}
  MDNodeKeyImpl(const DILocation *L)
      : Line(L->getLine()), Column(L->getColumn()), Scope(L->getRawScope()),
        InlinedAt(L->getRawInlinedAt()), ImplicitCode(L->isImplicitCode()) {}

  bool isKeyOf(const DILocation *RHS) const {
    return Line == RHS->getLine() && Column == RHS->getColumn() &&
           Scope == RHS->getRawScope() && InlinedAt == RHS->getRawInlinedAt() &&
           ImplicitCode == RHS->isImplicitCode();
  }

  unsigned getHashValue() const {
    return hash_combine(Line, Column, Scope, InlinedAt, ImplicitCode);
  }
};

/// DenseMapInfo for GenericDINode.
template <> struct MDNodeKeyImpl<GenericDINode> : MDNodeOpsKey {
  unsigned Tag;
  MDString *Header;

  MDNodeKeyImpl(unsigned Tag, MDString *Header, ArrayRef<Metadata *> DwarfOps)
      : MDNodeOpsKey(DwarfOps), Tag(Tag), Header(Header) {}
  MDNodeKeyImpl(const GenericDINode *N)
      : MDNodeOpsKey(N, 1), Tag(N->getTag()), Header(N->getRawHeader()) {}

  bool isKeyOf(const GenericDINode *RHS) const {
    return Tag == RHS->getTag() && Header == RHS->getRawHeader() &&
           compareOps(RHS, 1);
  }

  unsigned getHashValue() const { return hash_combine(getHash(), Tag, Header); }

  static unsigned calculateHash(GenericDINode *N) {
    return MDNodeOpsKey::calculateHash(N, 1);
  }
};

template <> struct MDNodeKeyImpl<DISubrange> {
  Metadata *CountNode;
  Metadata *LowerBound;
  Metadata *UpperBound;
  Metadata *Stride;

  MDNodeKeyImpl(Metadata *CountNode, Metadata *LowerBound, Metadata *UpperBound,
                Metadata *Stride)
      : CountNode(CountNode), LowerBound(LowerBound), UpperBound(UpperBound),
        Stride(Stride) {}
  MDNodeKeyImpl(const DISubrange *N)
      : CountNode(N->getRawCountNode()), LowerBound(N->getRawLowerBound()),
        UpperBound(N->getRawUpperBound()), Stride(N->getRawStride()) {}

  bool isKeyOf(const DISubrange *RHS) const {
    auto BoundsEqual = [=](Metadata *Node1, Metadata *Node2) -> bool {
      if (Node1 == Node2)
        return true;

      ConstantAsMetadata *MD1 = dyn_cast_or_null<ConstantAsMetadata>(Node1);
      ConstantAsMetadata *MD2 = dyn_cast_or_null<ConstantAsMetadata>(Node2);
      if (MD1 && MD2) {
        ConstantInt *CV1 = cast<ConstantInt>(MD1->getValue());
        ConstantInt *CV2 = cast<ConstantInt>(MD2->getValue());
        if (CV1->getSExtValue() == CV2->getSExtValue())
          return true;
      }
      return false;
    };

    return BoundsEqual(CountNode, RHS->getRawCountNode()) &&
           BoundsEqual(LowerBound, RHS->getRawLowerBound()) &&
           BoundsEqual(UpperBound, RHS->getRawUpperBound()) &&
           BoundsEqual(Stride, RHS->getRawStride());
  }

  unsigned getHashValue() const {
    if (CountNode)
      if (auto *MD = dyn_cast<ConstantAsMetadata>(CountNode))
        return hash_combine(cast<ConstantInt>(MD->getValue())->getSExtValue(),
                            LowerBound, UpperBound, Stride);
    return hash_combine(CountNode, LowerBound, UpperBound, Stride);
  }
};

template <> struct MDNodeKeyImpl<DIGenericSubrange> {
  Metadata *CountNode;
  Metadata *LowerBound;
  Metadata *UpperBound;
  Metadata *Stride;

  MDNodeKeyImpl(Metadata *CountNode, Metadata *LowerBound, Metadata *UpperBound,
                Metadata *Stride)
      : CountNode(CountNode), LowerBound(LowerBound), UpperBound(UpperBound),
        Stride(Stride) {}
  MDNodeKeyImpl(const DIGenericSubrange *N)
      : CountNode(N->getRawCountNode()), LowerBound(N->getRawLowerBound()),
        UpperBound(N->getRawUpperBound()), Stride(N->getRawStride()) {}

  bool isKeyOf(const DIGenericSubrange *RHS) const {
    return (CountNode == RHS->getRawCountNode()) &&
           (LowerBound == RHS->getRawLowerBound()) &&
           (UpperBound == RHS->getRawUpperBound()) &&
           (Stride == RHS->getRawStride());
  }

  unsigned getHashValue() const {
    auto *MD = dyn_cast_or_null<ConstantAsMetadata>(CountNode);
    if (CountNode && MD)
      return hash_combine(cast<ConstantInt>(MD->getValue())->getSExtValue(),
                          LowerBound, UpperBound, Stride);
    return hash_combine(CountNode, LowerBound, UpperBound, Stride);
  }
};

template <> struct MDNodeKeyImpl<DIEnumerator> {
  APInt Value;
  MDString *Name;
  bool IsUnsigned;

  MDNodeKeyImpl(APInt Value, bool IsUnsigned, MDString *Name)
      : Value(Value), Name(Name), IsUnsigned(IsUnsigned) {}
  MDNodeKeyImpl(int64_t Value, bool IsUnsigned, MDString *Name)
      : Value(APInt(64, Value, !IsUnsigned)), Name(Name),
        IsUnsigned(IsUnsigned) {}
  MDNodeKeyImpl(const DIEnumerator *N)
      : Value(N->getValue()), Name(N->getRawName()),
        IsUnsigned(N->isUnsigned()) {}

  bool isKeyOf(const DIEnumerator *RHS) const {
    return APInt::isSameValue(Value, RHS->getValue()) &&
           IsUnsigned == RHS->isUnsigned() && Name == RHS->getRawName();
  }

  unsigned getHashValue() const { return hash_combine(Value, Name); }
};

template <> struct MDNodeKeyImpl<DIBasicType> {
  unsigned Tag;
  MDString *Name;
  uint64_t SizeInBits;
  uint32_t AlignInBits;
  unsigned Encoding;
  unsigned Flags;

  MDNodeKeyImpl(unsigned Tag, MDString *Name, uint64_t SizeInBits,
                uint32_t AlignInBits, unsigned Encoding, unsigned Flags)
      : Tag(Tag), Name(Name), SizeInBits(SizeInBits), AlignInBits(AlignInBits),
        Encoding(Encoding), Flags(Flags) {}
  MDNodeKeyImpl(const DIBasicType *N)
      : Tag(N->getTag()), Name(N->getRawName()), SizeInBits(N->getSizeInBits()),
        AlignInBits(N->getAlignInBits()), Encoding(N->getEncoding()), Flags(N->getFlags()) {}

  bool isKeyOf(const DIBasicType *RHS) const {
    return Tag == RHS->getTag() && Name == RHS->getRawName() &&
           SizeInBits == RHS->getSizeInBits() &&
           AlignInBits == RHS->getAlignInBits() &&
           Encoding == RHS->getEncoding() &&
           Flags == RHS->getFlags();
  }

  unsigned getHashValue() const {
    return hash_combine(Tag, Name, SizeInBits, AlignInBits, Encoding);
  }
};

template <> struct MDNodeKeyImpl<DIStringType> {
  unsigned Tag;
  MDString *Name;
  Metadata *StringLength;
  Metadata *StringLengthExp;
  uint64_t SizeInBits;
  uint32_t AlignInBits;
  unsigned Encoding;

  MDNodeKeyImpl(unsigned Tag, MDString *Name, Metadata *StringLength,
                Metadata *StringLengthExp, uint64_t SizeInBits,
                uint32_t AlignInBits, unsigned Encoding)
      : Tag(Tag), Name(Name), StringLength(StringLength),
        StringLengthExp(StringLengthExp), SizeInBits(SizeInBits),
        AlignInBits(AlignInBits), Encoding(Encoding) {}
  MDNodeKeyImpl(const DIStringType *N)
      : Tag(N->getTag()), Name(N->getRawName()),
        StringLength(N->getRawStringLength()),
        StringLengthExp(N->getRawStringLengthExp()),
        SizeInBits(N->getSizeInBits()), AlignInBits(N->getAlignInBits()),
        Encoding(N->getEncoding()) {}

  bool isKeyOf(const DIStringType *RHS) const {
    return Tag == RHS->getTag() && Name == RHS->getRawName() &&
           SizeInBits == RHS->getSizeInBits() &&
           AlignInBits == RHS->getAlignInBits() &&
           Encoding == RHS->getEncoding();
  }
  unsigned getHashValue() const { return hash_combine(Tag, Name, Encoding); }
};

template <> struct MDNodeKeyImpl<DIDerivedType> {
  unsigned Tag;
  MDString *Name;
  Metadata *File;
  unsigned Line;
  Metadata *Scope;
  Metadata *BaseType;
  uint64_t SizeInBits;
  uint64_t OffsetInBits;
  uint32_t AlignInBits;
  Optional<unsigned> DWARFAddressSpace;
  unsigned Flags;
  Metadata *ExtraData;

  MDNodeKeyImpl(unsigned Tag, MDString *Name, Metadata *File, unsigned Line,
                Metadata *Scope, Metadata *BaseType, uint64_t SizeInBits,
                uint32_t AlignInBits, uint64_t OffsetInBits,
                Optional<unsigned> DWARFAddressSpace, unsigned Flags,
                Metadata *ExtraData)
      : Tag(Tag), Name(Name), File(File), Line(Line), Scope(Scope),
        BaseType(BaseType), SizeInBits(SizeInBits), OffsetInBits(OffsetInBits),
        AlignInBits(AlignInBits), DWARFAddressSpace(DWARFAddressSpace),
        Flags(Flags), ExtraData(ExtraData) {}
  MDNodeKeyImpl(const DIDerivedType *N)
      : Tag(N->getTag()), Name(N->getRawName()), File(N->getRawFile()),
        Line(N->getLine()), Scope(N->getRawScope()),
        BaseType(N->getRawBaseType()), SizeInBits(N->getSizeInBits()),
        OffsetInBits(N->getOffsetInBits()), AlignInBits(N->getAlignInBits()),
        DWARFAddressSpace(N->getDWARFAddressSpace()), Flags(N->getFlags()),
        ExtraData(N->getRawExtraData()) {}

  bool isKeyOf(const DIDerivedType *RHS) const {
    return Tag == RHS->getTag() && Name == RHS->getRawName() &&
           File == RHS->getRawFile() && Line == RHS->getLine() &&
           Scope == RHS->getRawScope() && BaseType == RHS->getRawBaseType() &&
           SizeInBits == RHS->getSizeInBits() &&
           AlignInBits == RHS->getAlignInBits() &&
           OffsetInBits == RHS->getOffsetInBits() &&
           DWARFAddressSpace == RHS->getDWARFAddressSpace() &&
           Flags == RHS->getFlags() &&
           ExtraData == RHS->getRawExtraData();
  }

  unsigned getHashValue() const {
    // If this is a member inside an ODR type, only hash the type and the name.
    // Otherwise the hash will be stronger than
    // MDNodeSubsetEqualImpl::isODRMember().
    if (Tag == dwarf::DW_TAG_member && Name)
      if (auto *CT = dyn_cast_or_null<DICompositeType>(Scope))
        if (CT->getRawIdentifier())
          return hash_combine(Name, Scope);

    // Intentionally computes the hash on a subset of the operands for
    // performance reason. The subset has to be significant enough to avoid
    // collision "most of the time". There is no correctness issue in case of
    // collision because of the full check above.
    return hash_combine(Tag, Name, File, Line, Scope, BaseType, Flags);
  }
};

template <> struct MDNodeSubsetEqualImpl<DIDerivedType> {
  using KeyTy = MDNodeKeyImpl<DIDerivedType>;

  static bool isSubsetEqual(const KeyTy &LHS, const DIDerivedType *RHS) {
    return isODRMember(LHS.Tag, LHS.Scope, LHS.Name, RHS);
  }

  static bool isSubsetEqual(const DIDerivedType *LHS, const DIDerivedType *RHS) {
    return isODRMember(LHS->getTag(), LHS->getRawScope(), LHS->getRawName(),
                       RHS);
  }

  /// Subprograms compare equal if they declare the same function in an ODR
  /// type.
  static bool isODRMember(unsigned Tag, const Metadata *Scope,
                          const MDString *Name, const DIDerivedType *RHS) {
    // Check whether the LHS is eligible.
    if (Tag != dwarf::DW_TAG_member || !Name)
      return false;

    auto *CT = dyn_cast_or_null<DICompositeType>(Scope);
    if (!CT || !CT->getRawIdentifier())
      return false;

    // Compare to the RHS.
    return Tag == RHS->getTag() && Name == RHS->getRawName() &&
           Scope == RHS->getRawScope();
  }
};

template <> struct MDNodeKeyImpl<DICompositeType> {
  unsigned Tag;
  MDString *Name;
  Metadata *File;
  unsigned Line;
  Metadata *Scope;
  Metadata *BaseType;
  uint64_t SizeInBits;
  uint64_t OffsetInBits;
  uint32_t AlignInBits;
  unsigned Flags;
  Metadata *Elements;
  unsigned RuntimeLang;
  Metadata *VTableHolder;
  Metadata *TemplateParams;
  MDString *Identifier;
  Metadata *Discriminator;
  Metadata *DataLocation;
  Metadata *Associated;
  Metadata *Allocated;
  Metadata *Rank;

  MDNodeKeyImpl(unsigned Tag, MDString *Name, Metadata *File, unsigned Line,
                Metadata *Scope, Metadata *BaseType, uint64_t SizeInBits,
                uint32_t AlignInBits, uint64_t OffsetInBits, unsigned Flags,
                Metadata *Elements, unsigned RuntimeLang,
                Metadata *VTableHolder, Metadata *TemplateParams,
                MDString *Identifier, Metadata *Discriminator,
                Metadata *DataLocation, Metadata *Associated,
                Metadata *Allocated, Metadata *Rank)
      : Tag(Tag), Name(Name), File(File), Line(Line), Scope(Scope),
        BaseType(BaseType), SizeInBits(SizeInBits), OffsetInBits(OffsetInBits),
        AlignInBits(AlignInBits), Flags(Flags), Elements(Elements),
        RuntimeLang(RuntimeLang), VTableHolder(VTableHolder),
        TemplateParams(TemplateParams), Identifier(Identifier),
        Discriminator(Discriminator), DataLocation(DataLocation),
        Associated(Associated), Allocated(Allocated), Rank(Rank) {}
  MDNodeKeyImpl(const DICompositeType *N)
      : Tag(N->getTag()), Name(N->getRawName()), File(N->getRawFile()),
        Line(N->getLine()), Scope(N->getRawScope()),
        BaseType(N->getRawBaseType()), SizeInBits(N->getSizeInBits()),
        OffsetInBits(N->getOffsetInBits()), AlignInBits(N->getAlignInBits()),
        Flags(N->getFlags()), Elements(N->getRawElements()),
        RuntimeLang(N->getRuntimeLang()), VTableHolder(N->getRawVTableHolder()),
        TemplateParams(N->getRawTemplateParams()),
        Identifier(N->getRawIdentifier()),
        Discriminator(N->getRawDiscriminator()),
        DataLocation(N->getRawDataLocation()),
        Associated(N->getRawAssociated()), Allocated(N->getRawAllocated()),
        Rank(N->getRawRank()) {}

  bool isKeyOf(const DICompositeType *RHS) const {
    return Tag == RHS->getTag() && Name == RHS->getRawName() &&
           File == RHS->getRawFile() && Line == RHS->getLine() &&
           Scope == RHS->getRawScope() && BaseType == RHS->getRawBaseType() &&
           SizeInBits == RHS->getSizeInBits() &&
           AlignInBits == RHS->getAlignInBits() &&
           OffsetInBits == RHS->getOffsetInBits() && Flags == RHS->getFlags() &&
           Elements == RHS->getRawElements() &&
           RuntimeLang == RHS->getRuntimeLang() &&
           VTableHolder == RHS->getRawVTableHolder() &&
           TemplateParams == RHS->getRawTemplateParams() &&
           Identifier == RHS->getRawIdentifier() &&
           Discriminator == RHS->getRawDiscriminator() &&
           DataLocation == RHS->getRawDataLocation() &&
           Associated == RHS->getRawAssociated() &&
           Allocated == RHS->getRawAllocated() && Rank == RHS->getRawRank();
  }

  unsigned getHashValue() const {
    // Intentionally computes the hash on a subset of the operands for
    // performance reason. The subset has to be significant enough to avoid
    // collision "most of the time". There is no correctness issue in case of
    // collision because of the full check above.
    return hash_combine(Name, File, Line, BaseType, Scope, Elements,
                        TemplateParams);
  }
};

template <> struct MDNodeKeyImpl<DISubroutineType> {
  unsigned Flags;
  uint8_t CC;
  Metadata *TypeArray;

  MDNodeKeyImpl(unsigned Flags, uint8_t CC, Metadata *TypeArray)
      : Flags(Flags), CC(CC), TypeArray(TypeArray) {}
  MDNodeKeyImpl(const DISubroutineType *N)
      : Flags(N->getFlags()), CC(N->getCC()), TypeArray(N->getRawTypeArray()) {}

  bool isKeyOf(const DISubroutineType *RHS) const {
    return Flags == RHS->getFlags() && CC == RHS->getCC() &&
           TypeArray == RHS->getRawTypeArray();
  }

  unsigned getHashValue() const { return hash_combine(Flags, CC, TypeArray); }
};

template <> struct MDNodeKeyImpl<DIFile> {
  MDString *Filename;
  MDString *Directory;
  Optional<DIFile::ChecksumInfo<MDString *>> Checksum;
  Optional<MDString *> Source;

  MDNodeKeyImpl(MDString *Filename, MDString *Directory,
                Optional<DIFile::ChecksumInfo<MDString *>> Checksum,
                Optional<MDString *> Source)
      : Filename(Filename), Directory(Directory), Checksum(Checksum),
        Source(Source) {}
  MDNodeKeyImpl(const DIFile *N)
      : Filename(N->getRawFilename()), Directory(N->getRawDirectory()),
        Checksum(N->getRawChecksum()), Source(N->getRawSource()) {}

  bool isKeyOf(const DIFile *RHS) const {
    return Filename == RHS->getRawFilename() &&
           Directory == RHS->getRawDirectory() &&
           Checksum == RHS->getRawChecksum() &&
           Source == RHS->getRawSource();
  }

  unsigned getHashValue() const {
    return hash_combine(
        Filename, Directory, Checksum ? Checksum->Kind : 0,
        Checksum ? Checksum->Value : nullptr, Source.getValueOr(nullptr));
  }
};

template <> struct MDNodeKeyImpl<DISubprogram> {
  Metadata *Scope;
  MDString *Name;
  MDString *LinkageName;
  Metadata *File;
  unsigned Line;
  Metadata *Type;
  unsigned ScopeLine;
  Metadata *ContainingType;
  unsigned VirtualIndex;
  int ThisAdjustment;
  unsigned Flags;
  unsigned SPFlags;
  Metadata *Unit;
  Metadata *TemplateParams;
  Metadata *Declaration;
  Metadata *RetainedNodes;
  Metadata *ThrownTypes;

  MDNodeKeyImpl(Metadata *Scope, MDString *Name, MDString *LinkageName,
                Metadata *File, unsigned Line, Metadata *Type,
                unsigned ScopeLine, Metadata *ContainingType,
                unsigned VirtualIndex, int ThisAdjustment, unsigned Flags,
                unsigned SPFlags, Metadata *Unit, Metadata *TemplateParams,
                Metadata *Declaration, Metadata *RetainedNodes,
                Metadata *ThrownTypes)
      : Scope(Scope), Name(Name), LinkageName(LinkageName), File(File),
        Line(Line), Type(Type), ScopeLine(ScopeLine),
        ContainingType(ContainingType), VirtualIndex(VirtualIndex),
        ThisAdjustment(ThisAdjustment), Flags(Flags), SPFlags(SPFlags),
        Unit(Unit), TemplateParams(TemplateParams), Declaration(Declaration),
        RetainedNodes(RetainedNodes), ThrownTypes(ThrownTypes) {}
  MDNodeKeyImpl(const DISubprogram *N)
      : Scope(N->getRawScope()), Name(N->getRawName()),
        LinkageName(N->getRawLinkageName()), File(N->getRawFile()),
        Line(N->getLine()), Type(N->getRawType()), ScopeLine(N->getScopeLine()),
        ContainingType(N->getRawContainingType()),
        VirtualIndex(N->getVirtualIndex()),
        ThisAdjustment(N->getThisAdjustment()), Flags(N->getFlags()),
        SPFlags(N->getSPFlags()), Unit(N->getRawUnit()),
        TemplateParams(N->getRawTemplateParams()),
        Declaration(N->getRawDeclaration()),
        RetainedNodes(N->getRawRetainedNodes()),
        ThrownTypes(N->getRawThrownTypes()) {}

  bool isKeyOf(const DISubprogram *RHS) const {
    return Scope == RHS->getRawScope() && Name == RHS->getRawName() &&
           LinkageName == RHS->getRawLinkageName() &&
           File == RHS->getRawFile() && Line == RHS->getLine() &&
           Type == RHS->getRawType() && ScopeLine == RHS->getScopeLine() &&
           ContainingType == RHS->getRawContainingType() &&
           VirtualIndex == RHS->getVirtualIndex() &&
           ThisAdjustment == RHS->getThisAdjustment() &&
           Flags == RHS->getFlags() && SPFlags == RHS->getSPFlags() &&
           Unit == RHS->getUnit() &&
           TemplateParams == RHS->getRawTemplateParams() &&
           Declaration == RHS->getRawDeclaration() &&
           RetainedNodes == RHS->getRawRetainedNodes() &&
           ThrownTypes == RHS->getRawThrownTypes();
  }

  bool isDefinition() const { return SPFlags & DISubprogram::SPFlagDefinition; }

  unsigned getHashValue() const {
    // If this is a declaration inside an ODR type, only hash the type and the
    // name.  Otherwise the hash will be stronger than
    // MDNodeSubsetEqualImpl::isDeclarationOfODRMember().
    if (!isDefinition() && LinkageName)
      if (auto *CT = dyn_cast_or_null<DICompositeType>(Scope))
        if (CT->getRawIdentifier())
          return hash_combine(LinkageName, Scope);

    // Intentionally computes the hash on a subset of the operands for
    // performance reason. The subset has to be significant enough to avoid
    // collision "most of the time". There is no correctness issue in case of
    // collision because of the full check above.
    return hash_combine(Name, Scope, File, Type, Line);
  }
};

template <> struct MDNodeSubsetEqualImpl<DISubprogram> {
  using KeyTy = MDNodeKeyImpl<DISubprogram>;

  static bool isSubsetEqual(const KeyTy &LHS, const DISubprogram *RHS) {
    return isDeclarationOfODRMember(LHS.isDefinition(), LHS.Scope,
                                    LHS.LinkageName, LHS.TemplateParams, RHS);
  }

  static bool isSubsetEqual(const DISubprogram *LHS, const DISubprogram *RHS) {
    return isDeclarationOfODRMember(LHS->isDefinition(), LHS->getRawScope(),
                                    LHS->getRawLinkageName(),
                                    LHS->getRawTemplateParams(), RHS);
  }

  /// Subprograms compare equal if they declare the same function in an ODR
  /// type.
  static bool isDeclarationOfODRMember(bool IsDefinition, const Metadata *Scope,
                                       const MDString *LinkageName,
                                       const Metadata *TemplateParams,
                                       const DISubprogram *RHS) {
    // Check whether the LHS is eligible.
    if (IsDefinition || !Scope || !LinkageName)
      return false;

    auto *CT = dyn_cast_or_null<DICompositeType>(Scope);
    if (!CT || !CT->getRawIdentifier())
      return false;

    // Compare to the RHS.
    // FIXME: We need to compare template parameters here to avoid incorrect
    // collisions in mapMetadata when RF_MoveDistinctMDs and a ODR-DISubprogram
    // has a non-ODR template parameter (i.e., a DICompositeType that does not
    // have an identifier). Eventually we should decouple ODR logic from
    // uniquing logic.
    return IsDefinition == RHS->isDefinition() && Scope == RHS->getRawScope() &&
           LinkageName == RHS->getRawLinkageName() &&
           TemplateParams == RHS->getRawTemplateParams();
  }
};

template <> struct MDNodeKeyImpl<DILexicalBlock> {
  Metadata *Scope;
  Metadata *File;
  unsigned Line;
  unsigned Column;

  MDNodeKeyImpl(Metadata *Scope, Metadata *File, unsigned Line, unsigned Column)
      : Scope(Scope), File(File), Line(Line), Column(Column) {}
  MDNodeKeyImpl(const DILexicalBlock *N)
      : Scope(N->getRawScope()), File(N->getRawFile()), Line(N->getLine()),
        Column(N->getColumn()) {}

  bool isKeyOf(const DILexicalBlock *RHS) const {
    return Scope == RHS->getRawScope() && File == RHS->getRawFile() &&
           Line == RHS->getLine() && Column == RHS->getColumn();
  }

  unsigned getHashValue() const {
    return hash_combine(Scope, File, Line, Column);
  }
};

template <> struct MDNodeKeyImpl<DILexicalBlockFile> {
  Metadata *Scope;
  Metadata *File;
  unsigned Discriminator;

  MDNodeKeyImpl(Metadata *Scope, Metadata *File, unsigned Discriminator)
      : Scope(Scope), File(File), Discriminator(Discriminator) {}
  MDNodeKeyImpl(const DILexicalBlockFile *N)
      : Scope(N->getRawScope()), File(N->getRawFile()),
        Discriminator(N->getDiscriminator()) {}

  bool isKeyOf(const DILexicalBlockFile *RHS) const {
    return Scope == RHS->getRawScope() && File == RHS->getRawFile() &&
           Discriminator == RHS->getDiscriminator();
  }

  unsigned getHashValue() const {
    return hash_combine(Scope, File, Discriminator);
  }
};

template <> struct MDNodeKeyImpl<DINamespace> {
  Metadata *Scope;
  MDString *Name;
  bool ExportSymbols;

  MDNodeKeyImpl(Metadata *Scope, MDString *Name, bool ExportSymbols)
      : Scope(Scope), Name(Name), ExportSymbols(ExportSymbols) {}
  MDNodeKeyImpl(const DINamespace *N)
      : Scope(N->getRawScope()), Name(N->getRawName()),
        ExportSymbols(N->getExportSymbols()) {}

  bool isKeyOf(const DINamespace *RHS) const {
    return Scope == RHS->getRawScope() && Name == RHS->getRawName() &&
           ExportSymbols == RHS->getExportSymbols();
  }

  unsigned getHashValue() const {
    return hash_combine(Scope, Name);
  }
};

template <> struct MDNodeKeyImpl<DICommonBlock> {
  Metadata *Scope;
  Metadata *Decl;
  MDString *Name;
  Metadata *File;
  unsigned LineNo;

  MDNodeKeyImpl(Metadata *Scope, Metadata *Decl, MDString *Name,
                Metadata *File, unsigned LineNo)
      : Scope(Scope), Decl(Decl), Name(Name), File(File), LineNo(LineNo) {}
  MDNodeKeyImpl(const DICommonBlock *N)
      : Scope(N->getRawScope()), Decl(N->getRawDecl()), Name(N->getRawName()),
        File(N->getRawFile()), LineNo(N->getLineNo()) {}

  bool isKeyOf(const DICommonBlock *RHS) const {
    return Scope == RHS->getRawScope() && Decl == RHS->getRawDecl() &&
      Name == RHS->getRawName() && File == RHS->getRawFile() &&
      LineNo == RHS->getLineNo();
  }

  unsigned getHashValue() const {
    return hash_combine(Scope, Decl, Name, File, LineNo);
  }
};

template <> struct MDNodeKeyImpl<DIModule> {
  Metadata *File;
  Metadata *Scope;
  MDString *Name;
  MDString *ConfigurationMacros;
  MDString *IncludePath;
  MDString *APINotesFile;
  unsigned LineNo;
  bool IsDecl;

  MDNodeKeyImpl(Metadata *File, Metadata *Scope, MDString *Name,
                MDString *ConfigurationMacros, MDString *IncludePath,
                MDString *APINotesFile, unsigned LineNo, bool IsDecl)
      : File(File), Scope(Scope), Name(Name),
        ConfigurationMacros(ConfigurationMacros), IncludePath(IncludePath),
        APINotesFile(APINotesFile), LineNo(LineNo), IsDecl(IsDecl) {}
  MDNodeKeyImpl(const DIModule *N)
      : File(N->getRawFile()), Scope(N->getRawScope()), Name(N->getRawName()),
        ConfigurationMacros(N->getRawConfigurationMacros()),
        IncludePath(N->getRawIncludePath()),
        APINotesFile(N->getRawAPINotesFile()), LineNo(N->getLineNo()),
        IsDecl(N->getIsDecl()) {}

  bool isKeyOf(const DIModule *RHS) const {
    return Scope == RHS->getRawScope() && Name == RHS->getRawName() &&
           ConfigurationMacros == RHS->getRawConfigurationMacros() &&
           IncludePath == RHS->getRawIncludePath() &&
           APINotesFile == RHS->getRawAPINotesFile() &&
           File == RHS->getRawFile() && LineNo == RHS->getLineNo() &&
           IsDecl == RHS->getIsDecl();
  }

  unsigned getHashValue() const {
    return hash_combine(Scope, Name, ConfigurationMacros, IncludePath);
  }
};

template <> struct MDNodeKeyImpl<DITemplateTypeParameter> {
  MDString *Name;
  Metadata *Type;
  bool IsDefault;

  MDNodeKeyImpl(MDString *Name, Metadata *Type, bool IsDefault)
      : Name(Name), Type(Type), IsDefault(IsDefault) {}
  MDNodeKeyImpl(const DITemplateTypeParameter *N)
      : Name(N->getRawName()), Type(N->getRawType()),
        IsDefault(N->isDefault()) {}

  bool isKeyOf(const DITemplateTypeParameter *RHS) const {
    return Name == RHS->getRawName() && Type == RHS->getRawType() &&
           IsDefault == RHS->isDefault();
  }

  unsigned getHashValue() const { return hash_combine(Name, Type, IsDefault); }
};

template <> struct MDNodeKeyImpl<DITemplateValueParameter> {
  unsigned Tag;
  MDString *Name;
  Metadata *Type;
  bool IsDefault;
  Metadata *Value;

  MDNodeKeyImpl(unsigned Tag, MDString *Name, Metadata *Type, bool IsDefault,
                Metadata *Value)
      : Tag(Tag), Name(Name), Type(Type), IsDefault(IsDefault), Value(Value) {}
  MDNodeKeyImpl(const DITemplateValueParameter *N)
      : Tag(N->getTag()), Name(N->getRawName()), Type(N->getRawType()),
        IsDefault(N->isDefault()), Value(N->getValue()) {}

  bool isKeyOf(const DITemplateValueParameter *RHS) const {
    return Tag == RHS->getTag() && Name == RHS->getRawName() &&
           Type == RHS->getRawType() && IsDefault == RHS->isDefault() &&
           Value == RHS->getValue();
  }

  unsigned getHashValue() const {
    return hash_combine(Tag, Name, Type, IsDefault, Value);
  }
};

template <> struct MDNodeKeyImpl<DIGlobalVariable> {
  Metadata *Scope;
  MDString *Name;
  MDString *LinkageName;
  Metadata *File;
  unsigned Line;
  Metadata *Type;
  bool IsLocalToUnit;
  bool IsDefinition;
  Metadata *StaticDataMemberDeclaration;
  Metadata *TemplateParams;
  uint32_t AlignInBits;

  MDNodeKeyImpl(Metadata *Scope, MDString *Name, MDString *LinkageName,
                Metadata *File, unsigned Line, Metadata *Type,
                bool IsLocalToUnit, bool IsDefinition,
                Metadata *StaticDataMemberDeclaration, Metadata *TemplateParams,
                uint32_t AlignInBits)
      : Scope(Scope), Name(Name), LinkageName(LinkageName), File(File),
        Line(Line), Type(Type), IsLocalToUnit(IsLocalToUnit),
        IsDefinition(IsDefinition),
        StaticDataMemberDeclaration(StaticDataMemberDeclaration),
        TemplateParams(TemplateParams), AlignInBits(AlignInBits) {}
  MDNodeKeyImpl(const DIGlobalVariable *N)
      : Scope(N->getRawScope()), Name(N->getRawName()),
        LinkageName(N->getRawLinkageName()), File(N->getRawFile()),
        Line(N->getLine()), Type(N->getRawType()),
        IsLocalToUnit(N->isLocalToUnit()), IsDefinition(N->isDefinition()),
        StaticDataMemberDeclaration(N->getRawStaticDataMemberDeclaration()),
        TemplateParams(N->getRawTemplateParams()),
        AlignInBits(N->getAlignInBits()) {}

  bool isKeyOf(const DIGlobalVariable *RHS) const {
    return Scope == RHS->getRawScope() && Name == RHS->getRawName() &&
           LinkageName == RHS->getRawLinkageName() &&
           File == RHS->getRawFile() && Line == RHS->getLine() &&
           Type == RHS->getRawType() && IsLocalToUnit == RHS->isLocalToUnit() &&
           IsDefinition == RHS->isDefinition() &&
           StaticDataMemberDeclaration ==
               RHS->getRawStaticDataMemberDeclaration() &&
           TemplateParams == RHS->getRawTemplateParams() &&
           AlignInBits == RHS->getAlignInBits();
  }

  unsigned getHashValue() const {
    // We do not use AlignInBits in hashing function here on purpose:
    // in most cases this param for local variable is zero (for function param
    // it is always zero). This leads to lots of hash collisions and errors on
    // cases with lots of similar variables.
    // clang/test/CodeGen/debug-info-257-args.c is an example of this problem,
    // generated IR is random for each run and test fails with Align included.
    // TODO: make hashing work fine with such situations
    return hash_combine(Scope, Name, LinkageName, File, Line, Type,
                        IsLocalToUnit, IsDefinition, /* AlignInBits, */
                        StaticDataMemberDeclaration);
  }
};

template <> struct MDNodeKeyImpl<DILocalVariable> {
  Metadata *Scope;
  MDString *Name;
  Metadata *File;
  unsigned Line;
  Metadata *Type;
  unsigned Arg;
  unsigned Flags;
  uint32_t AlignInBits;

  MDNodeKeyImpl(Metadata *Scope, MDString *Name, Metadata *File, unsigned Line,
                Metadata *Type, unsigned Arg, unsigned Flags,
                uint32_t AlignInBits)
      : Scope(Scope), Name(Name), File(File), Line(Line), Type(Type), Arg(Arg),
        Flags(Flags), AlignInBits(AlignInBits) {}
  MDNodeKeyImpl(const DILocalVariable *N)
      : Scope(N->getRawScope()), Name(N->getRawName()), File(N->getRawFile()),
        Line(N->getLine()), Type(N->getRawType()), Arg(N->getArg()),
        Flags(N->getFlags()), AlignInBits(N->getAlignInBits()) {}

  bool isKeyOf(const DILocalVariable *RHS) const {
    return Scope == RHS->getRawScope() && Name == RHS->getRawName() &&
           File == RHS->getRawFile() && Line == RHS->getLine() &&
           Type == RHS->getRawType() && Arg == RHS->getArg() &&
           Flags == RHS->getFlags() && AlignInBits == RHS->getAlignInBits();
  }

  unsigned getHashValue() const {
    // We do not use AlignInBits in hashing function here on purpose:
    // in most cases this param for local variable is zero (for function param
    // it is always zero). This leads to lots of hash collisions and errors on
    // cases with lots of similar variables.
    // clang/test/CodeGen/debug-info-257-args.c is an example of this problem,
    // generated IR is random for each run and test fails with Align included.
    // TODO: make hashing work fine with such situations
    return hash_combine(Scope, Name, File, Line, Type, Arg, Flags);
  }
};

template <> struct MDNodeKeyImpl<DILabel> {
  Metadata *Scope;
  MDString *Name;
  Metadata *File;
  unsigned Line;

  MDNodeKeyImpl(Metadata *Scope, MDString *Name, Metadata *File, unsigned Line)
      : Scope(Scope), Name(Name), File(File), Line(Line) {}
  MDNodeKeyImpl(const DILabel *N)
      : Scope(N->getRawScope()), Name(N->getRawName()), File(N->getRawFile()),
        Line(N->getLine()) {}

  bool isKeyOf(const DILabel *RHS) const {
    return Scope == RHS->getRawScope() && Name == RHS->getRawName() &&
           File == RHS->getRawFile() && Line == RHS->getLine();
  }

  /// Using name and line to get hash value. It should already be mostly unique.
  unsigned getHashValue() const {
    return hash_combine(Scope, Name, Line);
  }
};

template <> struct MDNodeKeyImpl<DIExpression> {
  ArrayRef<uint64_t> Elements;

  MDNodeKeyImpl(ArrayRef<uint64_t> Elements) : Elements(Elements) {}
  MDNodeKeyImpl(const DIExpression *N) : Elements(N->getElements()) {}

  bool isKeyOf(const DIExpression *RHS) const {
    return Elements == RHS->getElements();
  }

  unsigned getHashValue() const {
    return hash_combine_range(Elements.begin(), Elements.end());
  }
};

template <> struct MDNodeKeyImpl<DIGlobalVariableExpression> {
  Metadata *Variable;
  Metadata *Expression;

  MDNodeKeyImpl(Metadata *Variable, Metadata *Expression)
      : Variable(Variable), Expression(Expression) {}
  MDNodeKeyImpl(const DIGlobalVariableExpression *N)
      : Variable(N->getRawVariable()), Expression(N->getRawExpression()) {}

  bool isKeyOf(const DIGlobalVariableExpression *RHS) const {
    return Variable == RHS->getRawVariable() &&
           Expression == RHS->getRawExpression();
  }

  unsigned getHashValue() const { return hash_combine(Variable, Expression); }
};

template <> struct MDNodeKeyImpl<DIObjCProperty> {
  MDString *Name;
  Metadata *File;
  unsigned Line;
  MDString *GetterName;
  MDString *SetterName;
  unsigned Attributes;
  Metadata *Type;

  MDNodeKeyImpl(MDString *Name, Metadata *File, unsigned Line,
                MDString *GetterName, MDString *SetterName, unsigned Attributes,
                Metadata *Type)
      : Name(Name), File(File), Line(Line), GetterName(GetterName),
        SetterName(SetterName), Attributes(Attributes), Type(Type) {}
  MDNodeKeyImpl(const DIObjCProperty *N)
      : Name(N->getRawName()), File(N->getRawFile()), Line(N->getLine()),
        GetterName(N->getRawGetterName()), SetterName(N->getRawSetterName()),
        Attributes(N->getAttributes()), Type(N->getRawType()) {}

  bool isKeyOf(const DIObjCProperty *RHS) const {
    return Name == RHS->getRawName() && File == RHS->getRawFile() &&
           Line == RHS->getLine() && GetterName == RHS->getRawGetterName() &&
           SetterName == RHS->getRawSetterName() &&
           Attributes == RHS->getAttributes() && Type == RHS->getRawType();
  }

  unsigned getHashValue() const {
    return hash_combine(Name, File, Line, GetterName, SetterName, Attributes,
                        Type);
  }
};

template <> struct MDNodeKeyImpl<DIImportedEntity> {
  unsigned Tag;
  Metadata *Scope;
  Metadata *Entity;
  Metadata *File;
  unsigned Line;
  MDString *Name;

  MDNodeKeyImpl(unsigned Tag, Metadata *Scope, Metadata *Entity, Metadata *File,
                unsigned Line, MDString *Name)
      : Tag(Tag), Scope(Scope), Entity(Entity), File(File), Line(Line),
        Name(Name) {}
  MDNodeKeyImpl(const DIImportedEntity *N)
      : Tag(N->getTag()), Scope(N->getRawScope()), Entity(N->getRawEntity()),
        File(N->getRawFile()), Line(N->getLine()), Name(N->getRawName()) {}

  bool isKeyOf(const DIImportedEntity *RHS) const {
    return Tag == RHS->getTag() && Scope == RHS->getRawScope() &&
           Entity == RHS->getRawEntity() && File == RHS->getFile() &&
           Line == RHS->getLine() && Name == RHS->getRawName();
  }

  unsigned getHashValue() const {
    return hash_combine(Tag, Scope, Entity, File, Line, Name);
  }
};

template <> struct MDNodeKeyImpl<DIMacro> {
  unsigned MIType;
  unsigned Line;
  MDString *Name;
  MDString *Value;

  MDNodeKeyImpl(unsigned MIType, unsigned Line, MDString *Name, MDString *Value)
      : MIType(MIType), Line(Line), Name(Name), Value(Value) {}
  MDNodeKeyImpl(const DIMacro *N)
      : MIType(N->getMacinfoType()), Line(N->getLine()), Name(N->getRawName()),
        Value(N->getRawValue()) {}

  bool isKeyOf(const DIMacro *RHS) const {
    return MIType == RHS->getMacinfoType() && Line == RHS->getLine() &&
           Name == RHS->getRawName() && Value == RHS->getRawValue();
  }

  unsigned getHashValue() const {
    return hash_combine(MIType, Line, Name, Value);
  }
};

template <> struct MDNodeKeyImpl<DIMacroFile> {
  unsigned MIType;
  unsigned Line;
  Metadata *File;
  Metadata *Elements;

  MDNodeKeyImpl(unsigned MIType, unsigned Line, Metadata *File,
                Metadata *Elements)
      : MIType(MIType), Line(Line), File(File), Elements(Elements) {}
  MDNodeKeyImpl(const DIMacroFile *N)
      : MIType(N->getMacinfoType()), Line(N->getLine()), File(N->getRawFile()),
        Elements(N->getRawElements()) {}

  bool isKeyOf(const DIMacroFile *RHS) const {
    return MIType == RHS->getMacinfoType() && Line == RHS->getLine() &&
           File == RHS->getRawFile() && Elements == RHS->getRawElements();
  }

  unsigned getHashValue() const {
    return hash_combine(MIType, Line, File, Elements);
  }
};

/// DenseMapInfo for MDNode subclasses.
template <class NodeTy> struct MDNodeInfo {
  using KeyTy = MDNodeKeyImpl<NodeTy>;
  using SubsetEqualTy = MDNodeSubsetEqualImpl<NodeTy>;

  static inline NodeTy *getEmptyKey() {
    return DenseMapInfo<NodeTy *>::getEmptyKey();
  }

  static inline NodeTy *getTombstoneKey() {
    return DenseMapInfo<NodeTy *>::getTombstoneKey();
  }

  static unsigned getHashValue(const KeyTy &Key) { return Key.getHashValue(); }

  static unsigned getHashValue(const NodeTy *N) {
    return KeyTy(N).getHashValue();
  }

  static bool isEqual(const KeyTy &LHS, const NodeTy *RHS) {
    if (RHS == getEmptyKey() || RHS == getTombstoneKey())
      return false;
    return SubsetEqualTy::isSubsetEqual(LHS, RHS) || LHS.isKeyOf(RHS);
  }

  static bool isEqual(const NodeTy *LHS, const NodeTy *RHS) {
    if (LHS == RHS)
      return true;
    if (RHS == getEmptyKey() || RHS == getTombstoneKey())
      return false;
    return SubsetEqualTy::isSubsetEqual(LHS, RHS);
  }
};

#define HANDLE_MDNODE_LEAF(CLASS) using CLASS##Info = MDNodeInfo<CLASS>;
#include "llvm/IR/Metadata.def"

/// Multimap-like storage for metadata attachments.
class MDAttachments {
public:
  struct Attachment {
    unsigned MDKind;
    TrackingMDNodeRef Node;
  };

private:
  SmallVector<Attachment, 1> Attachments;

public:
  bool empty() const { return Attachments.empty(); }
  size_t size() const { return Attachments.size(); }

  /// Returns the first attachment with the given ID or nullptr if no such
  /// attachment exists.
  MDNode *lookup(unsigned ID) const;

  /// Appends all attachments with the given ID to \c Result in insertion order.
  /// If the global has no attachments with the given ID, or if ID is invalid,
  /// leaves Result unchanged.
  void get(unsigned ID, SmallVectorImpl<MDNode *> &Result) const;

  /// Appends all attachments for the global to \c Result, sorting by attachment
  /// ID. Attachments with the same ID appear in insertion order. This function
  /// does \em not clear \c Result.
  void getAll(SmallVectorImpl<std::pair<unsigned, MDNode *>> &Result) const;

  /// Set an attachment to a particular node.
  ///
  /// Set the \c ID attachment to \c MD, replacing the current attachments at \c
  /// ID (if anyway).
  void set(unsigned ID, MDNode *MD);

  /// Adds an attachment to a particular node.
  void insert(unsigned ID, MDNode &MD);

  /// Remove attachments with the given ID.
  ///
  /// Remove the attachments at \c ID, if any.
  bool erase(unsigned ID);

  /// Erase matching attachments.
  ///
  /// Erases all attachments matching the \c shouldRemove predicate.
  template <class PredTy> void remove_if(PredTy shouldRemove) {
    llvm::erase_if(Attachments, shouldRemove);
  }
};

class LLVMContextImpl {
public:
  /// OwnedModules - The set of modules instantiated in this context, and which
  /// will be automatically deleted if this context is deleted.
  SmallPtrSet<Module*, 4> OwnedModules;

  LLVMContext::InlineAsmDiagHandlerTy InlineAsmDiagHandler = nullptr;
  void *InlineAsmDiagContext = nullptr;

  /// The main remark streamer used by all the other streamers (e.g. IR, MIR,
  /// frontends, etc.). This should only be used by the specific streamers, and
  /// never directly.
  std::unique_ptr<remarks::RemarkStreamer> MainRemarkStreamer;

  std::unique_ptr<DiagnosticHandler> DiagHandler;
  bool RespectDiagnosticFilters = false;
  bool DiagnosticsHotnessRequested = false;
  /// The minimum hotness value a diagnostic needs in order to be included in
  /// optimization diagnostics.
  ///
  /// The threshold is an Optional value, which maps to one of the 3 states:
  /// 1). 0            => threshold disabled. All emarks will be printed.
  /// 2). positive int => manual threshold by user. Remarks with hotness exceed
  ///                     threshold will be printed.
  /// 3). None         => 'auto' threshold by user. The actual value is not
  ///                     available at command line, but will be synced with
  ///                     hotness threhold from profile summary during
  ///                     compilation.
  ///
  /// State 1 and 2 are considered as terminal states. State transition is
  /// only allowed from 3 to 2, when the threshold is first synced with profile
  /// summary. This ensures that the threshold is set only once and stays
  /// constant.
  ///
  /// If threshold option is not specified, it is disabled (0) by default.
  Optional<uint64_t> DiagnosticsHotnessThreshold = 0;

  /// The specialized remark streamer used by LLVM's OptimizationRemarkEmitter.
  std::unique_ptr<LLVMRemarkStreamer> LLVMRS;

  LLVMContext::YieldCallbackTy YieldCallback = nullptr;
  void *YieldOpaqueHandle = nullptr;

  using IntMapTy =
      DenseMap<APInt, std::unique_ptr<ConstantInt>, DenseMapAPIntKeyInfo>;
  IntMapTy IntConstants;

  using FPMapTy =
      DenseMap<APFloat, std::unique_ptr<ConstantFP>, DenseMapAPFloatKeyInfo>;
  FPMapTy FPConstants;

  FoldingSet<AttributeImpl> AttrsSet;
  FoldingSet<AttributeListImpl> AttrsLists;
  FoldingSet<AttributeSetNode> AttrsSetNodes;

  StringMap<MDString, BumpPtrAllocator> MDStringCache;
  DenseMap<Value *, ValueAsMetadata *> ValuesAsMetadata;
  DenseMap<Metadata *, MetadataAsValue *> MetadataAsValues;

  DenseMap<const Value*, ValueName*> ValueNames;

#define HANDLE_MDNODE_LEAF_UNIQUABLE(CLASS)                                    \
  DenseSet<CLASS *, CLASS##Info> CLASS##s;
#include "llvm/IR/Metadata.def"

  // Optional map for looking up composite types by identifier.
  Optional<DenseMap<const MDString *, DICompositeType *>> DITypeMap;

  // MDNodes may be uniqued or not uniqued.  When they're not uniqued, they
  // aren't in the MDNodeSet, but they're still shared between objects, so no
  // one object can destroy them.  Keep track of them here so we can delete
  // them on context teardown.
  std::vector<MDNode *> DistinctMDNodes;

  DenseMap<Type *, std::unique_ptr<ConstantAggregateZero>> CAZConstants;

  using ArrayConstantsTy = ConstantUniqueMap<ConstantArray>;
  ArrayConstantsTy ArrayConstants;

  using StructConstantsTy = ConstantUniqueMap<ConstantStruct>;
  StructConstantsTy StructConstants;

  using VectorConstantsTy = ConstantUniqueMap<ConstantVector>;
  VectorConstantsTy VectorConstants;

  DenseMap<PointerType *, std::unique_ptr<ConstantPointerNull>> CPNConstants;

  DenseMap<Type *, std::unique_ptr<UndefValue>> UVConstants;

  DenseMap<Type *, std::unique_ptr<PoisonValue>> PVConstants;

  StringMap<std::unique_ptr<ConstantDataSequential>> CDSConstants;

  DenseMap<std::pair<const Function *, const BasicBlock *>, BlockAddress *>
    BlockAddresses;

  DenseMap<const GlobalValue *, DSOLocalEquivalent *> DSOLocalEquivalents;

  ConstantUniqueMap<ConstantExpr> ExprConstants;

  ConstantUniqueMap<InlineAsm> InlineAsms;

  ConstantInt *TheTrueVal = nullptr;
  ConstantInt *TheFalseVal = nullptr;

  std::unique_ptr<ConstantTokenNone> TheNoneToken;

  // Basic type instances.
  Type VoidTy, LabelTy, HalfTy, BFloatTy, FloatTy, DoubleTy, MetadataTy,
      TokenTy;
<<<<<<< HEAD
  Type X86_FP80Ty, FP128Ty, PPC_FP128Ty, X86_MMXTy;
  IntegerType Int1Ty, Int2Ty, Int4Ty, Int8Ty, Int16Ty, Int32Ty, Int64Ty,
      Int128Ty;
=======
  Type X86_FP80Ty, FP128Ty, PPC_FP128Ty, X86_MMXTy, X86_AMXTy;
  IntegerType Int1Ty, Int8Ty, Int16Ty, Int32Ty, Int64Ty, Int128Ty;
>>>>>>> 6c193418

  BumpPtrAllocator Alloc;
  UniqueStringSaver Saver{Alloc};

  DenseMap<unsigned, IntegerType*> IntegerTypes;

  using FunctionTypeSet = DenseSet<FunctionType *, FunctionTypeKeyInfo>;
  FunctionTypeSet FunctionTypes;
  using StructTypeSet = DenseSet<StructType *, AnonStructTypeKeyInfo>;
  StructTypeSet AnonStructTypes;
  StringMap<StructType*> NamedStructTypes;
  unsigned NamedStructTypesUniqueID = 0;

  DenseMap<std::pair<Type *, uint64_t>, ArrayType*> ArrayTypes;
  DenseMap<std::pair<Type *, ElementCount>, VectorType*> VectorTypes;
  DenseMap<Type*, PointerType*> PointerTypes;  // Pointers in AddrSpace = 0
  DenseMap<std::pair<Type*, unsigned>, PointerType*> ASPointerTypes;

  /// ValueHandles - This map keeps track of all of the value handles that are
  /// watching a Value*.  The Value::HasValueHandle bit is used to know
  /// whether or not a value has an entry in this map.
  using ValueHandlesTy = DenseMap<Value *, ValueHandleBase *>;
  ValueHandlesTy ValueHandles;

  /// CustomMDKindNames - Map to hold the metadata string to ID mapping.
  StringMap<unsigned> CustomMDKindNames;

  /// Collection of metadata used in this context.
  DenseMap<const Value *, MDAttachments> ValueMetadata;

  /// Collection of per-GlobalObject sections used in this context.
  DenseMap<const GlobalObject *, StringRef> GlobalObjectSections;

  /// Collection of per-GlobalValue partitions used in this context.
  DenseMap<const GlobalValue *, StringRef> GlobalValuePartitions;

  /// DiscriminatorTable - This table maps file:line locations to an
  /// integer representing the next DWARF path discriminator to assign to
  /// instructions in different blocks at the same location.
  DenseMap<std::pair<const char *, unsigned>, unsigned> DiscriminatorTable;

  /// A set of interned tags for operand bundles.  The StringMap maps
  /// bundle tags to their IDs.
  ///
  /// \see LLVMContext::getOperandBundleTagID
  StringMap<uint32_t> BundleTagCache;

  StringMapEntry<uint32_t> *getOrInsertBundleTag(StringRef Tag);
  void getOperandBundleTags(SmallVectorImpl<StringRef> &Tags) const;
  uint32_t getOperandBundleTagID(StringRef Tag) const;

  /// A set of interned synchronization scopes.  The StringMap maps
  /// synchronization scope names to their respective synchronization scope IDs.
  StringMap<SyncScope::ID> SSC;

  /// getOrInsertSyncScopeID - Maps synchronization scope name to
  /// synchronization scope ID.  Every synchronization scope registered with
  /// LLVMContext has unique ID except pre-defined ones.
  SyncScope::ID getOrInsertSyncScopeID(StringRef SSN);

  /// getSyncScopeNames - Populates client supplied SmallVector with
  /// synchronization scope names registered with LLVMContext.  Synchronization
  /// scope names are ordered by increasing synchronization scope IDs.
  void getSyncScopeNames(SmallVectorImpl<StringRef> &SSNs) const;

  /// Maintain the GC name for each function.
  ///
  /// This saves allocating an additional word in Function for programs which
  /// do not use GC (i.e., most programs) at the cost of increased overhead for
  /// clients which do use GC.
  DenseMap<const Function*, std::string> GCNames;

  /// Flag to indicate if Value (other than GlobalValue) retains their name or
  /// not.
  bool DiscardValueNames = false;

  LLVMContextImpl(LLVMContext &C);
  ~LLVMContextImpl();

  /// Destroy the ConstantArrays if they are not used.
  void dropTriviallyDeadConstantArrays();

  mutable OptPassGate *OPG = nullptr;

  /// Access the object which can disable optional passes and individual
  /// optimizations at compile time.
  OptPassGate &getOptPassGate() const;

  /// Set the object which can disable optional passes and individual
  /// optimizations at compile time.
  ///
  /// The lifetime of the object must be guaranteed to extend as long as the
  /// LLVMContext is used by compilation.
  void setOptPassGate(OptPassGate&);
};

} // end namespace llvm

#endif // LLVM_LIB_IR_LLVMCONTEXTIMPL_H<|MERGE_RESOLUTION|>--- conflicted
+++ resolved
@@ -1418,14 +1418,8 @@
   // Basic type instances.
   Type VoidTy, LabelTy, HalfTy, BFloatTy, FloatTy, DoubleTy, MetadataTy,
       TokenTy;
-<<<<<<< HEAD
-  Type X86_FP80Ty, FP128Ty, PPC_FP128Ty, X86_MMXTy;
-  IntegerType Int1Ty, Int2Ty, Int4Ty, Int8Ty, Int16Ty, Int32Ty, Int64Ty,
-      Int128Ty;
-=======
   Type X86_FP80Ty, FP128Ty, PPC_FP128Ty, X86_MMXTy, X86_AMXTy;
   IntegerType Int1Ty, Int8Ty, Int16Ty, Int32Ty, Int64Ty, Int128Ty;
->>>>>>> 6c193418
 
   BumpPtrAllocator Alloc;
   UniqueStringSaver Saver{Alloc};

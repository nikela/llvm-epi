--- conflicted
+++ resolved
@@ -130,12 +130,6 @@
 static Optional<uint64_t> absoluteSymbolDiff(const MCSymbol *Hi,
                                              const MCSymbol *Lo) {
   assert(Hi && Lo);
-<<<<<<< HEAD
-  if (Asm.getBackendPtr()->requiresDiffExpressionRelocations({Lo, Hi}))
-    return None;
-
-=======
->>>>>>> 6de741de
   if (!Hi->getFragment() || Hi->getFragment() != Lo->getFragment() ||
       Hi->isVariable() || Lo->isVariable())
     return None;

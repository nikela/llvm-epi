--- conflicted
+++ resolved
@@ -792,31 +792,7 @@
     // The fixup was unresolved, we need a relocation. Inform the object
     // writer of the relocation, and give it an opportunity to adjust the
     // fixup value if need be.
-<<<<<<< HEAD
-    if (Target.getSymA() && Target.getSymB() &&
-        getBackend().requiresDiffExpressionRelocations(
-            {&Target.getSymA()->getSymbol(), &Target.getSymB()->getSymbol()})) {
-      // The fixup represents the difference between two symbols, which the
-      // backend has indicated must be resolved at link time. Split up the fixup
-      // into two relocations, one for the add, and one for the sub, and emit
-      // both of these. The constant will be associated with the add half of the
-      // expression.
-      MCFixup FixupAdd = MCFixup::createAddFor(Fixup);
-      MCValue TargetAdd =
-          MCValue::get(Target.getSymA(), nullptr, Target.getConstant());
-      getWriter().recordRelocation(*this, Layout, &F, FixupAdd, TargetAdd,
-                                   FixedValue);
-      MCFixup FixupSub = MCFixup::createSubFor(Fixup);
-      MCValue TargetSub = MCValue::get(Target.getSymB());
-      getWriter().recordRelocation(*this, Layout, &F, FixupSub, TargetSub,
-                                   FixedValue);
-    } else {
-      getWriter().recordRelocation(*this, Layout, &F, Fixup, Target,
-                                   FixedValue);
-    }
-=======
     getWriter().recordRelocation(*this, Layout, &F, Fixup, Target, FixedValue);
->>>>>>> 6de741de
   }
   return std::make_tuple(Target, FixedValue, IsResolved);
 }

//===-- RISCVInstrInfo.td - Target Description for RISCV ---*- tablegen -*-===//
//
// Part of the LLVM Project, under the Apache License v2.0 with LLVM Exceptions.
// See https://llvm.org/LICENSE.txt for license information.
// SPDX-License-Identifier: Apache-2.0 WITH LLVM-exception
//
//===----------------------------------------------------------------------===//
//
// This file describes the RISC-V instructions in TableGen format.
//
//===----------------------------------------------------------------------===//

//===----------------------------------------------------------------------===//
// RISC-V specific DAG Nodes.
//===----------------------------------------------------------------------===//

// Target-independent type requirements, but with target-specific formats.
def SDT_CallSeqStart : SDCallSeqStart<[SDTCisVT<0, i32>,
                                       SDTCisVT<1, i32>]>;
def SDT_CallSeqEnd   : SDCallSeqEnd<[SDTCisVT<0, i32>,
                                     SDTCisVT<1, i32>]>;

// Target-dependent type requirements.
def SDT_RISCVCall     : SDTypeProfile<0, -1, [SDTCisVT<0, XLenVT>]>;
def SDT_RISCVSelectCC : SDTypeProfile<1, 5, [SDTCisSameAs<1, 2>,
                                             SDTCisVT<3, OtherVT>,
                                             SDTCisSameAs<0, 4>,
                                             SDTCisSameAs<4, 5>]>;
def SDT_RISCVBrCC : SDTypeProfile<0, 4, [SDTCisSameAs<0, 1>,
                                         SDTCisVT<2, OtherVT>,
                                         SDTCisVT<3, OtherVT>]>;
def SDT_RISCVReadCSR  : SDTypeProfile<1, 1, [SDTCisInt<0>, SDTCisInt<1>]>;
def SDT_RISCVWriteCSR : SDTypeProfile<0, 2, [SDTCisInt<0>, SDTCisInt<1>]>;
def SDT_RISCVSwapCSR  : SDTypeProfile<1, 2, [SDTCisInt<0>, SDTCisInt<1>,
                                             SDTCisInt<2>]>;
def SDT_RISCVReadCycleWide : SDTypeProfile<2, 0, [SDTCisVT<0, i32>,
                                                  SDTCisVT<1, i32>]>;
def SDT_RISCVIntUnaryOpW : SDTypeProfile<1, 1, [
  SDTCisSameAs<0, 1>, SDTCisVT<0, i64>
]>;
def SDT_RISCVIntBinOpW : SDTypeProfile<1, 2, [
  SDTCisSameAs<0, 1>, SDTCisSameAs<0, 2>, SDTCisVT<0, i64>
]>;
def SDT_RISCVIntShiftDOpW : SDTypeProfile<1, 3, [
  SDTCisSameAs<0, 1>, SDTCisSameAs<0, 2>, SDTCisVT<0, i64>, SDTCisVT<3, i64>
]>;

// Target-independent nodes, but with target-specific formats.
def callseq_start : SDNode<"ISD::CALLSEQ_START", SDT_CallSeqStart,
                           [SDNPHasChain, SDNPOutGlue]>;
def callseq_end   : SDNode<"ISD::CALLSEQ_END", SDT_CallSeqEnd,
                           [SDNPHasChain, SDNPOptInGlue, SDNPOutGlue]>;

// Target-dependent nodes.
def riscv_call      : SDNode<"RISCVISD::CALL", SDT_RISCVCall,
                             [SDNPHasChain, SDNPOptInGlue, SDNPOutGlue,
                              SDNPVariadic]>;
def riscv_ret_flag  : SDNode<"RISCVISD::RET_FLAG", SDTNone,
                             [SDNPHasChain, SDNPOptInGlue, SDNPVariadic]>;
def riscv_uret_flag : SDNode<"RISCVISD::URET_FLAG", SDTNone,
                             [SDNPHasChain, SDNPOptInGlue]>;
def riscv_sret_flag : SDNode<"RISCVISD::SRET_FLAG", SDTNone,
                             [SDNPHasChain, SDNPOptInGlue]>;
def riscv_mret_flag : SDNode<"RISCVISD::MRET_FLAG", SDTNone,
                             [SDNPHasChain, SDNPOptInGlue]>;
def riscv_selectcc  : SDNode<"RISCVISD::SELECT_CC", SDT_RISCVSelectCC>;
def riscv_brcc      : SDNode<"RISCVISD::BR_CC", SDT_RISCVBrCC,
                             [SDNPHasChain]>;
def riscv_tail      : SDNode<"RISCVISD::TAIL", SDT_RISCVCall,
                             [SDNPHasChain, SDNPOptInGlue, SDNPOutGlue,
                              SDNPVariadic]>;
def riscv_sllw      : SDNode<"RISCVISD::SLLW", SDT_RISCVIntBinOpW>;
def riscv_sraw      : SDNode<"RISCVISD::SRAW", SDT_RISCVIntBinOpW>;
def riscv_srlw      : SDNode<"RISCVISD::SRLW", SDT_RISCVIntBinOpW>;
def riscv_read_csr  : SDNode<"RISCVISD::READ_CSR", SDT_RISCVReadCSR,
                             [SDNPHasChain]>;
def riscv_write_csr : SDNode<"RISCVISD::WRITE_CSR", SDT_RISCVWriteCSR,
                             [SDNPHasChain]>;
def riscv_swap_csr  : SDNode<"RISCVISD::SWAP_CSR", SDT_RISCVSwapCSR,
                             [SDNPHasChain]>;

def riscv_read_cycle_wide : SDNode<"RISCVISD::READ_CYCLE_WIDE",
                                   SDT_RISCVReadCycleWide,
                                   [SDNPHasChain, SDNPSideEffect]>;

//===----------------------------------------------------------------------===//
// Operand and SDNode transformation definitions.
//===----------------------------------------------------------------------===//

class ImmXLenAsmOperand<string prefix, string suffix = ""> : AsmOperandClass {
  let Name = prefix # "ImmXLen" # suffix;
  let RenderMethod = "addImmOperands";
  let DiagnosticType = !strconcat("Invalid", Name);
}

class ImmAsmOperand<string prefix, int width, string suffix> : AsmOperandClass {
  let Name = prefix # "Imm" # width # suffix;
  let RenderMethod = "addImmOperands";
  let DiagnosticType = !strconcat("Invalid", Name);
}

def ImmZeroAsmOperand : AsmOperandClass {
  let Name = "ImmZero";
  let RenderMethod = "addImmOperands";
  let DiagnosticType = !strconcat("Invalid", Name);
}

// A parse method for (${gpr}) or 0(${gpr}), where the 0 is be silently ignored.
def ZeroOffsetMemOpOperand : AsmOperandClass {
  let Name = "ZeroOffsetMemOpOperand";
  let RenderMethod = "addRegOperands";
  let PredicateMethod = "isGPR";
  let ParserMethod = "parseZeroOffsetMemOp";
}

def GPRMemZeroOffset : RegisterOperand<GPR> {
  let ParserMatchClass = ZeroOffsetMemOpOperand;
  let PrintMethod = "printZeroOffsetMemOp";
}

class SImmAsmOperand<int width, string suffix = "">
    : ImmAsmOperand<"S", width, suffix> {
}

class UImmAsmOperand<int width, string suffix = "">
    : ImmAsmOperand<"U", width, suffix> {
}

def FenceArg : AsmOperandClass {
  let Name = "FenceArg";
  let RenderMethod = "addFenceArgOperands";
  let DiagnosticType = "InvalidFenceArg";
}

def fencearg : Operand<XLenVT> {
  let ParserMatchClass = FenceArg;
  let PrintMethod = "printFenceArg";
  let DecoderMethod = "decodeUImmOperand<4>";
  let OperandType = "OPERAND_UIMM4";
  let OperandNamespace = "RISCVOp";
}

def UImmLog2XLenAsmOperand : AsmOperandClass {
  let Name = "UImmLog2XLen";
  let RenderMethod = "addImmOperands";
  let DiagnosticType = "InvalidUImmLog2XLen";
}

def uimmlog2xlen : Operand<XLenVT>, ImmLeaf<XLenVT, [{
  if (Subtarget->is64Bit())
    return isUInt<6>(Imm);
  return isUInt<5>(Imm);
}]> {
  let ParserMatchClass = UImmLog2XLenAsmOperand;
  // TODO: should ensure invalid shamt is rejected when decoding.
  let DecoderMethod = "decodeUImmOperand<6>";
  let MCOperandPredicate = [{
    int64_t Imm;
    if (!MCOp.evaluateAsConstantImm(Imm))
      return false;
    if (STI.getTargetTriple().isArch64Bit())
      return isUInt<6>(Imm);
    return isUInt<5>(Imm);
  }];
  let OperandType = "OPERAND_UIMMLOG2XLEN";
  let OperandNamespace = "RISCVOp";
}

def uimm2 : Operand<XLenVT> {
  let ParserMatchClass = UImmAsmOperand<2>;
  let DecoderMethod = "decodeUImmOperand<2>";
  let OperandType = "OPERAND_UIMM2";
  let OperandNamespace = "RISCVOp";
}

def uimm3 : Operand<XLenVT> {
  let ParserMatchClass = UImmAsmOperand<3>;
  let DecoderMethod = "decodeUImmOperand<3>";
  let OperandType = "OPERAND_UIMM3";
  let OperandNamespace = "RISCVOp";
}

def uimm5 : Operand<XLenVT>, ImmLeaf<XLenVT, [{return isUInt<5>(Imm);}]> {
  let ParserMatchClass = UImmAsmOperand<5>;
  let DecoderMethod = "decodeUImmOperand<5>";
  let OperandType = "OPERAND_UIMM5";
  let OperandNamespace = "RISCVOp";
}

def InsnDirectiveOpcode : AsmOperandClass {
  let Name = "InsnDirectiveOpcode";
  let ParserMethod = "parseInsnDirectiveOpcode";
  let RenderMethod = "addImmOperands";
  let PredicateMethod = "isImm";
}

def uimm7_opcode : Operand<XLenVT> {
  let ParserMatchClass = InsnDirectiveOpcode;
  let DecoderMethod = "decodeUImmOperand<7>";
  let OperandType = "OPERAND_UIMM7";
  let OperandNamespace = "RISCVOp";
}

def uimm7 : Operand<XLenVT> {
  let ParserMatchClass = UImmAsmOperand<7>;
  let DecoderMethod = "decodeUImmOperand<7>";
  let OperandType = "OPERAND_UIMM7";
  let OperandNamespace = "RISCVOp";
}

def simm12 : Operand<XLenVT>, ImmLeaf<XLenVT, [{return isInt<12>(Imm);}]> {
  let ParserMatchClass = SImmAsmOperand<12>;
  let EncoderMethod = "getImmOpValue";
  let DecoderMethod = "decodeSImmOperand<12>";
  let MCOperandPredicate = [{
    int64_t Imm;
    if (MCOp.evaluateAsConstantImm(Imm))
      return isInt<12>(Imm);
    return MCOp.isBareSymbolRef();
  }];
  let OperandType = "OPERAND_SIMM12";
  let OperandNamespace = "RISCVOp";
}

// A 13-bit signed immediate where the least significant bit is zero.
def simm13_lsb0 : Operand<OtherVT> {
  let ParserMatchClass = SImmAsmOperand<13, "Lsb0">;
  let PrintMethod = "printBranchOperand";
  let EncoderMethod = "getImmOpValueAsr1";
  let DecoderMethod = "decodeSImmOperandAndLsl1<13>";
  let MCOperandPredicate = [{
    int64_t Imm;
    if (MCOp.evaluateAsConstantImm(Imm))
      return isShiftedInt<12, 1>(Imm);
    return MCOp.isBareSymbolRef();
  }];
  let OperandType = "OPERAND_PCREL";
}

class UImm20Operand : Operand<XLenVT> {
  let EncoderMethod = "getImmOpValue";
  let DecoderMethod = "decodeUImmOperand<20>";
  let MCOperandPredicate = [{
    int64_t Imm;
    if (MCOp.evaluateAsConstantImm(Imm))
      return isUInt<20>(Imm);
    return MCOp.isBareSymbolRef();
  }];
  let OperandType = "OPERAND_UIMM20";
  let OperandNamespace = "RISCVOp";
}

def uimm20_lui : UImm20Operand {
  let ParserMatchClass = UImmAsmOperand<20, "LUI">;
}
def uimm20_auipc : UImm20Operand {
  let ParserMatchClass = UImmAsmOperand<20, "AUIPC">;
}

def Simm21Lsb0JALAsmOperand : SImmAsmOperand<21, "Lsb0JAL"> {
  let ParserMethod = "parseJALOffset";
}

// A 21-bit signed immediate where the least significant bit is zero.
def simm21_lsb0_jal : Operand<OtherVT> {
  let ParserMatchClass = Simm21Lsb0JALAsmOperand;
  let PrintMethod = "printBranchOperand";
  let EncoderMethod = "getImmOpValueAsr1";
  let DecoderMethod = "decodeSImmOperandAndLsl1<21>";
  let MCOperandPredicate = [{
    int64_t Imm;
    if (MCOp.evaluateAsConstantImm(Imm))
      return isShiftedInt<20, 1>(Imm);
    return MCOp.isBareSymbolRef();
  }];
  let OperandType = "OPERAND_PCREL";
}

def BareSymbol : AsmOperandClass {
  let Name = "BareSymbol";
  let RenderMethod = "addImmOperands";
  let DiagnosticType = "InvalidBareSymbol";
  let ParserMethod = "parseBareSymbol";
}

// A bare symbol.
def bare_symbol : Operand<XLenVT> {
  let ParserMatchClass = BareSymbol;
}

def CallSymbol : AsmOperandClass {
  let Name = "CallSymbol";
  let RenderMethod = "addImmOperands";
  let DiagnosticType = "InvalidCallSymbol";
  let ParserMethod = "parseCallSymbol";
}

// A bare symbol used in call/tail only.
def call_symbol : Operand<XLenVT> {
  let ParserMatchClass = CallSymbol;
}

def PseudoJumpSymbol : AsmOperandClass {
  let Name = "PseudoJumpSymbol";
  let RenderMethod = "addImmOperands";
  let DiagnosticType = "InvalidPseudoJumpSymbol";
  let ParserMethod = "parsePseudoJumpSymbol";
}

// A bare symbol used for pseudo jumps only.
def pseudo_jump_symbol : Operand<XLenVT> {
  let ParserMatchClass = PseudoJumpSymbol;
}

def TPRelAddSymbol : AsmOperandClass {
  let Name = "TPRelAddSymbol";
  let RenderMethod = "addImmOperands";
  let DiagnosticType = "InvalidTPRelAddSymbol";
  let ParserMethod = "parseOperandWithModifier";
}

// A bare symbol with the %tprel_add variant.
def tprel_add_symbol : Operand<XLenVT> {
  let ParserMatchClass = TPRelAddSymbol;
}

def CSRSystemRegister : AsmOperandClass {
  let Name = "CSRSystemRegister";
  let ParserMethod = "parseCSRSystemRegister";
  let DiagnosticType = "InvalidCSRSystemRegister";
}

def csr_sysreg : Operand<XLenVT> {
  let ParserMatchClass = CSRSystemRegister;
  let PrintMethod = "printCSRSystemRegister";
  let DecoderMethod = "decodeUImmOperand<12>";
  let OperandType = "OPERAND_UIMM12";
  let OperandNamespace = "RISCVOp";
}

// A parameterized register class alternative to i32imm/i64imm from Target.td.
def ixlenimm : Operand<XLenVT>;

def ixlenimm_li : Operand<XLenVT> {
  let ParserMatchClass = ImmXLenAsmOperand<"", "LI">;
}

// Standalone (codegen-only) immleaf patterns.

// A 12-bit signed immediate plus one where the imm range will be [-2047, 2048].
def simm12_plus1 : ImmLeaf<XLenVT,
  [{return (isInt<12>(Imm) && Imm != -2048) || Imm == 2048;}]>;

// A 12-bit signed immediate sub one and exclude zero
def simm12_minus1_nonzero : PatLeaf<(imm), [{
  if (!N->hasOneUse())
    return false;
  // The immediate operand must be in range [-2049, 0) or (0, 2046].
  int64_t Imm = N->getSExtValue();
  return (Imm >= -2049 && Imm < 0) || (Imm > 0 && Imm <= 2046);
}]>;

// A 6-bit constant greater than 32.
def uimm6gt32 : ImmLeaf<XLenVT, [{
  return isUInt<6>(Imm) && Imm > 32;
}]>;

// Addressing modes.
// Necessary because a frameindex can't be matched directly in a pattern.
def AddrFI : ComplexPattern<iPTR, 1, "SelectAddrFI", [frameindex], []>;
def BaseAddr : ComplexPattern<iPTR, 1, "SelectBaseAddr">;

// Return the negation of an immediate value.
def NegImm : SDNodeXForm<imm, [{
  return CurDAG->getTargetConstant(-N->getSExtValue(), SDLoc(N),
                                   N->getValueType(0));
}]>;

// Return an immediate value minus 32.
def ImmSub32 : SDNodeXForm<imm, [{
  return CurDAG->getTargetConstant(N->getSExtValue() - 32, SDLoc(N),
                                   N->getValueType(0));
}]>;

// Return an immediate value plus 1.
def ImmPlus1 : SDNodeXForm<imm, [{
  return CurDAG->getTargetConstant(N->getSExtValue() + 1, SDLoc(N),
                                   N->getValueType(0));
}]>;

// Return an immediate subtracted from XLen.
def ImmSubFromXLen : SDNodeXForm<imm, [{
  uint64_t XLen = Subtarget->getXLen();
  return CurDAG->getTargetConstant(XLen - N->getZExtValue(), SDLoc(N),
                                   N->getValueType(0));
}]>;

// Return an immediate subtracted from 32.
def ImmSubFrom32 : SDNodeXForm<imm, [{
  return CurDAG->getTargetConstant(32 - N->getZExtValue(), SDLoc(N),
                                   N->getValueType(0));
}]>;

// Check if (add r, imm) can be optimized to (ADDI (ADDI r, imm0), imm1),
// in which imm = imm0 + imm1 and both imm0 and imm1 are simm12.
def AddiPair : PatLeaf<(imm), [{
  if (!N->hasOneUse())
    return false;
  // The immediate operand must be in range [-4096,-2049] or [2048,4094].
  int64_t Imm = N->getSExtValue();
  return (-4096 <= Imm && Imm <= -2049) || (2048 <= Imm && Imm <= 4094);
}]>;

// Return imm/2.
def AddiPairImmA : SDNodeXForm<imm, [{
  return CurDAG->getTargetConstant(N->getSExtValue() / 2, SDLoc(N),
                                   N->getValueType(0));
}]>;

// Return imm - imm/2.
def AddiPairImmB : SDNodeXForm<imm, [{
  int64_t Imm = N->getSExtValue();
  return CurDAG->getTargetConstant(Imm - Imm / 2, SDLoc(N),
                                   N->getValueType(0));
}]>;

def TrailingZeros : SDNodeXForm<imm, [{
  return CurDAG->getTargetConstant(N->getAPIntValue().countTrailingZeros(),
                                   SDLoc(N), N->getValueType(0));
}]>;

def XLenSubTrailingOnes : SDNodeXForm<imm, [{
  uint64_t XLen = Subtarget->getXLen();
  uint64_t TrailingOnes = N->getAPIntValue().countTrailingOnes();
  return CurDAG->getTargetConstant(XLen - TrailingOnes, SDLoc(N),
                                   N->getValueType(0));
}]>;

// Checks if this mask is a non-empty sequence of ones starting at the
// most/least significant bit with the remainder zero and exceeds simm32/simm12.
def LeadingOnesMask : PatLeaf<(imm), [{
  if (!N->hasOneUse())
    return false;
  return !isInt<32>(N->getSExtValue()) && isMask_64(~N->getSExtValue());
}], TrailingZeros>;

def TrailingOnesMask : PatLeaf<(imm), [{
  if (!N->hasOneUse())
    return false;
  return !isInt<12>(N->getSExtValue()) && isMask_64(N->getZExtValue());
}], XLenSubTrailingOnes>;

//===----------------------------------------------------------------------===//
// Instruction Formats
//===----------------------------------------------------------------------===//

include "RISCVInstrFormats.td"

//===----------------------------------------------------------------------===//
// Instruction Class Templates
//===----------------------------------------------------------------------===//

let hasSideEffects = 0, mayLoad = 0, mayStore = 0 in
class BranchCC_rri<bits<3> funct3, string opcodestr>
    : RVInstB<funct3, OPC_BRANCH, (outs),
              (ins GPR:$rs1, GPR:$rs2, simm13_lsb0:$imm12),
              opcodestr, "$rs1, $rs2, $imm12">,
      Sched<[WriteJmp, ReadJmp, ReadJmp]> {
  let isBranch = 1;
  let isTerminator = 1;
}

let hasSideEffects = 0, mayLoad = 1, mayStore = 0 in {
class Load_ri<bits<3> funct3, string opcodestr>
    : RVInstI<funct3, OPC_LOAD, (outs GPR:$rd), (ins GPR:$rs1, simm12:$imm12),
              opcodestr, "$rd, ${imm12}(${rs1})">;

class HLoad_r<bits<7> funct7, bits<5> funct5, string opcodestr>
    : RVInstR<funct7, 0b100, OPC_SYSTEM, (outs GPR:$rd),
              (ins GPRMemZeroOffset:$rs1), opcodestr, "$rd, $rs1"> {
  let rs2 = funct5;
}
}

// Operands for stores are in the order srcreg, base, offset rather than
// reflecting the order these fields are specified in the instruction
// encoding.
let hasSideEffects = 0, mayLoad = 0, mayStore = 1 in {
class Store_rri<bits<3> funct3, string opcodestr>
    : RVInstS<funct3, OPC_STORE, (outs),
              (ins GPR:$rs2, GPR:$rs1, simm12:$imm12),
              opcodestr, "$rs2, ${imm12}(${rs1})">;

class HStore_rr<bits<7> funct7, string opcodestr>
    : RVInstR<funct7, 0b100, OPC_SYSTEM, (outs),
              (ins GPR:$rs2, GPRMemZeroOffset:$rs1),
               opcodestr, "$rs2, $rs1"> {
  let rd = 0;
}
}

let hasSideEffects = 0, mayLoad = 0, mayStore = 0 in
class ALU_ri<bits<3> funct3, string opcodestr>
    : RVInstI<funct3, OPC_OP_IMM, (outs GPR:$rd), (ins GPR:$rs1, simm12:$imm12),
              opcodestr, "$rd, $rs1, $imm12">,
      Sched<[WriteIALU, ReadIALU]>;

let hasSideEffects = 0, mayLoad = 0, mayStore = 0 in
class Shift_ri<bits<5> imm11_7, bits<3> funct3, string opcodestr>
    : RVInstIShift<imm11_7, funct3, OPC_OP_IMM, (outs GPR:$rd),
                   (ins GPR:$rs1, uimmlog2xlen:$shamt), opcodestr,
                   "$rd, $rs1, $shamt">,
      Sched<[WriteShiftImm, ReadShiftImm]>;

let hasSideEffects = 0, mayLoad = 0, mayStore = 0 in
class ALU_rr<bits<7> funct7, bits<3> funct3, string opcodestr>
    : RVInstR<funct7, funct3, OPC_OP, (outs GPR:$rd), (ins GPR:$rs1, GPR:$rs2),
              opcodestr, "$rd, $rs1, $rs2">;

let hasNoSchedulingInfo = 1,
    hasSideEffects = 1, mayLoad = 0, mayStore = 0 in
class CSR_ir<bits<3> funct3, string opcodestr>
    : RVInstI<funct3, OPC_SYSTEM, (outs GPR:$rd), (ins csr_sysreg:$imm12, GPR:$rs1),
              opcodestr, "$rd, $imm12, $rs1">, Sched<[WriteCSR, ReadCSR]>;

let hasNoSchedulingInfo = 1,
    hasSideEffects = 1, mayLoad = 0, mayStore = 0 in
class CSR_ii<bits<3> funct3, string opcodestr>
    : RVInstI<funct3, OPC_SYSTEM, (outs GPR:$rd),
              (ins csr_sysreg:$imm12, uimm5:$rs1),
              opcodestr, "$rd, $imm12, $rs1">, Sched<[WriteCSR]>;

let hasSideEffects = 0, mayLoad = 0, mayStore = 0 in
class ShiftW_ri<bits<7> imm11_5, bits<3> funct3, string opcodestr>
    : RVInstIShiftW<imm11_5, funct3, OPC_OP_IMM_32, (outs GPR:$rd),
                    (ins GPR:$rs1, uimm5:$shamt), opcodestr,
                    "$rd, $rs1, $shamt">,
      Sched<[WriteShiftImm32, ReadShiftImm32]>;

let hasSideEffects = 0, mayLoad = 0, mayStore = 0 in
class ALUW_rr<bits<7> funct7, bits<3> funct3, string opcodestr>
    : RVInstR<funct7, funct3, OPC_OP_32, (outs GPR:$rd),
              (ins GPR:$rs1, GPR:$rs2), opcodestr, "$rd, $rs1, $rs2">;

let hasSideEffects = 1, mayLoad = 0, mayStore = 0 in
class Priv<string opcodestr, bits<7> funct7>
    : RVInstR<funct7, 0b000, OPC_SYSTEM, (outs), (ins GPR:$rs1, GPR:$rs2),
              opcodestr, "">;

let hasSideEffects = 1, mayLoad = 0, mayStore = 0 in
class Priv_rr<string opcodestr, bits<7> funct7>
    : RVInstR<funct7, 0b000, OPC_SYSTEM, (outs), (ins GPR:$rs1, GPR:$rs2),
              opcodestr, "$rs1, $rs2"> {
  let rd = 0;
}

//===----------------------------------------------------------------------===//
// Instructions
//===----------------------------------------------------------------------===//

let hasSideEffects = 0, mayLoad = 0, mayStore = 0 in {
let isReMaterializable = 1, isAsCheapAsAMove = 1 in
def LUI : RVInstU<OPC_LUI, (outs GPR:$rd), (ins uimm20_lui:$imm20),
                  "lui", "$rd, $imm20">, Sched<[WriteIALU]>;

def AUIPC : RVInstU<OPC_AUIPC, (outs GPR:$rd), (ins uimm20_auipc:$imm20),
                    "auipc", "$rd, $imm20">, Sched<[WriteIALU]>;

let isCall = 1 in
def JAL : RVInstJ<OPC_JAL, (outs GPR:$rd), (ins simm21_lsb0_jal:$imm20),
                  "jal", "$rd, $imm20">, Sched<[WriteJal]>;

let isCall = 1 in
def JALR : RVInstI<0b000, OPC_JALR, (outs GPR:$rd),
                   (ins GPR:$rs1, simm12:$imm12),
                   "jalr", "$rd, ${imm12}(${rs1})">,
           Sched<[WriteJalr, ReadJalr]>;
} // hasSideEffects = 0, mayLoad = 0, mayStore = 0

def BEQ  : BranchCC_rri<0b000, "beq">;
def BNE  : BranchCC_rri<0b001, "bne">;
def BLT  : BranchCC_rri<0b100, "blt">;
def BGE  : BranchCC_rri<0b101, "bge">;
def BLTU : BranchCC_rri<0b110, "bltu">;
def BGEU : BranchCC_rri<0b111, "bgeu">;

def LB  : Load_ri<0b000, "lb">, Sched<[WriteLDB, ReadMemBase]>;
def LH  : Load_ri<0b001, "lh">, Sched<[WriteLDH, ReadMemBase]>;
def LW  : Load_ri<0b010, "lw">, Sched<[WriteLDW, ReadMemBase]>;
def LBU : Load_ri<0b100, "lbu">, Sched<[WriteLDB, ReadMemBase]>;
def LHU : Load_ri<0b101, "lhu">, Sched<[WriteLDH, ReadMemBase]>;

def SB : Store_rri<0b000, "sb">, Sched<[WriteSTB, ReadStoreData, ReadMemBase]>;
def SH : Store_rri<0b001, "sh">, Sched<[WriteSTH, ReadStoreData, ReadMemBase]>;
def SW : Store_rri<0b010, "sw">, Sched<[WriteSTW, ReadStoreData, ReadMemBase]>;

// ADDI isn't always rematerializable, but isReMaterializable will be used as
// a hint which is verified in isReallyTriviallyReMaterializable.
let isReMaterializable = 1, isAsCheapAsAMove = 1 in
def ADDI  : ALU_ri<0b000, "addi">;

def SLTI  : ALU_ri<0b010, "slti">;
def SLTIU : ALU_ri<0b011, "sltiu">;

let isReMaterializable = 1, isAsCheapAsAMove = 1 in {
def XORI  : ALU_ri<0b100, "xori">;
def ORI   : ALU_ri<0b110, "ori">;
}

def ANDI  : ALU_ri<0b111, "andi">;

def SLLI : Shift_ri<0b00000, 0b001, "slli">;
def SRLI : Shift_ri<0b00000, 0b101, "srli">;
def SRAI : Shift_ri<0b01000, 0b101, "srai">;

def ADD  : ALU_rr<0b0000000, 0b000, "add">, Sched<[WriteIALU, ReadIALU, ReadIALU]>;
def SUB  : ALU_rr<0b0100000, 0b000, "sub">, Sched<[WriteIALU, ReadIALU, ReadIALU]>;
def SLL  : ALU_rr<0b0000000, 0b001, "sll">, Sched<[WriteShiftReg, ReadShiftReg, ReadShiftReg]>;
def SLT  : ALU_rr<0b0000000, 0b010, "slt">, Sched<[WriteIALU, ReadIALU, ReadIALU]>;
def SLTU : ALU_rr<0b0000000, 0b011, "sltu">, Sched<[WriteIALU, ReadIALU, ReadIALU]>;
def XOR  : ALU_rr<0b0000000, 0b100, "xor">, Sched<[WriteIALU, ReadIALU, ReadIALU]>;
def SRL  : ALU_rr<0b0000000, 0b101, "srl">, Sched<[WriteShiftReg, ReadShiftReg, ReadShiftReg]>;
def SRA  : ALU_rr<0b0100000, 0b101, "sra">, Sched<[WriteShiftReg, ReadShiftReg, ReadShiftReg]>;
def OR   : ALU_rr<0b0000000, 0b110, "or">, Sched<[WriteIALU, ReadIALU, ReadIALU]>;
def AND  : ALU_rr<0b0000000, 0b111, "and">, Sched<[WriteIALU, ReadIALU, ReadIALU]>;

let hasSideEffects = 1, mayLoad = 0, mayStore = 0 in {
def FENCE : RVInstI<0b000, OPC_MISC_MEM, (outs),
                    (ins fencearg:$pred, fencearg:$succ),
                    "fence", "$pred, $succ">, Sched<[]> {
  bits<4> pred;
  bits<4> succ;

  let rs1 = 0;
  let rd = 0;
  let imm12 = {0b0000,pred,succ};
}

def FENCE_TSO : RVInstI<0b000, OPC_MISC_MEM, (outs), (ins), "fence.tso", "">, Sched<[]> {
  let rs1 = 0;
  let rd = 0;
  let imm12 = {0b1000,0b0011,0b0011};
}

def FENCE_I : RVInstI<0b001, OPC_MISC_MEM, (outs), (ins), "fence.i", "">, Sched<[]> {
  let rs1 = 0;
  let rd = 0;
  let imm12 = 0;
}

def ECALL : RVInstI<0b000, OPC_SYSTEM, (outs), (ins), "ecall", "">, Sched<[WriteJmp]> {
  let rs1 = 0;
  let rd = 0;
  let imm12 = 0;
}

def EBREAK : RVInstI<0b000, OPC_SYSTEM, (outs), (ins), "ebreak", "">,
             Sched<[]> {
  let rs1 = 0;
  let rd = 0;
  let imm12 = 1;
}

// This is a de facto standard (as set by GNU binutils) 32-bit unimplemented
// instruction (i.e., it should always trap, if your implementation has invalid
// instruction traps).
def UNIMP : RVInstI<0b001, OPC_SYSTEM, (outs), (ins), "unimp", "">,
            Sched<[]> {
  let rs1 = 0;
  let rd = 0;
  let imm12 = 0b110000000000;
}
} // hasSideEffects = 1, mayLoad = 0, mayStore = 0

def CSRRW : CSR_ir<0b001, "csrrw">;
def CSRRS : CSR_ir<0b010, "csrrs">;
def CSRRC : CSR_ir<0b011, "csrrc">;

def CSRRWI : CSR_ii<0b101, "csrrwi">;
def CSRRSI : CSR_ii<0b110, "csrrsi">;
def CSRRCI : CSR_ii<0b111, "csrrci">;

/// RV64I instructions

let Predicates = [IsRV64] in {
def LWU   : Load_ri<0b110, "lwu">, Sched<[WriteLDWU, ReadMemBase]>;
def LD    : Load_ri<0b011, "ld">, Sched<[WriteLDD, ReadMemBase]>;
def SD    : Store_rri<0b011, "sd">, Sched<[WriteSTD, ReadStoreData, ReadMemBase]>;

let hasSideEffects = 0, mayLoad = 0, mayStore = 0 in
def ADDIW : RVInstI<0b000, OPC_OP_IMM_32, (outs GPR:$rd),
                    (ins GPR:$rs1, simm12:$imm12),
                    "addiw", "$rd, $rs1, $imm12">,
            Sched<[WriteIALU32, ReadIALU32]>;

def SLLIW : ShiftW_ri<0b0000000, 0b001, "slliw">;
def SRLIW : ShiftW_ri<0b0000000, 0b101, "srliw">;
def SRAIW : ShiftW_ri<0b0100000, 0b101, "sraiw">;

def ADDW  : ALUW_rr<0b0000000, 0b000, "addw">,
            Sched<[WriteIALU32, ReadIALU32, ReadIALU32]>;
def SUBW  : ALUW_rr<0b0100000, 0b000, "subw">,
            Sched<[WriteIALU32, ReadIALU32, ReadIALU32]>;
def SLLW  : ALUW_rr<0b0000000, 0b001, "sllw">,
            Sched<[WriteShiftReg32, ReadShiftReg32, ReadShiftReg32]>;
def SRLW  : ALUW_rr<0b0000000, 0b101, "srlw">,
            Sched<[WriteShiftReg32, ReadShiftReg32, ReadShiftReg32]>;
def SRAW  : ALUW_rr<0b0100000, 0b101, "sraw">,
            Sched<[WriteShiftReg32, ReadShiftReg32, ReadShiftReg32]>;
} // Predicates = [IsRV64]

//===----------------------------------------------------------------------===//
// Privileged instructions
//===----------------------------------------------------------------------===//

let isBarrier = 1, isReturn = 1, isTerminator = 1 in {
def URET : Priv<"uret", 0b0000000>, Sched<[]> {
  let rd = 0;
  let rs1 = 0;
  let rs2 = 0b00010;
}

def SRET : Priv<"sret", 0b0001000>, Sched<[]> {
  let rd = 0;
  let rs1 = 0;
  let rs2 = 0b00010;
}

def MRET : Priv<"mret", 0b0011000>, Sched<[]> {
  let rd = 0;
  let rs1 = 0;
  let rs2 = 0b00010;
}
} // isBarrier = 1, isReturn = 1, isTerminator = 1

def WFI : Priv<"wfi", 0b0001000>, Sched<[]> {
  let rd = 0;
  let rs1 = 0;
  let rs2 = 0b00101;
}

def SFENCE_W_INVAL : Priv<"sfence.w.inval", 0b0001100>, Sched<[]> {
  let rd = 0;
  let rs1 = 0;
  let rs2 = 0;
}

def SFENCE_INVAL_IR : Priv<"sfence.inval.ir", 0b0001100>, Sched<[]> {
  let rd = 0;
  let rs1 = 0;
  let rs2 = 0b00001;
}

def SFENCE_VMA  : Priv_rr<"sfence.vma", 0b0001001>, Sched<[]>;
def SINVAL_VMA  : Priv_rr<"sinval.vma", 0b0001011>, Sched<[]>;
def HFENCE_VVMA : Priv_rr<"hfence.vvma", 0b0010001>, Sched<[]>;
def HFENCE_GVMA : Priv_rr<"hfence.gvma", 0b0110001>, Sched<[]>;
def HINVAL_VVMA : Priv_rr<"hinval.vvma", 0b0010011>, Sched<[]>;
def HINVAL_GVMA : Priv_rr<"hinval.gvma", 0b0110011>, Sched<[]>;

def HLV_B   : HLoad_r<0b0110000, 0b00000, "hlv.b">, Sched<[]>;
def HLV_BU  : HLoad_r<0b0110000, 0b00001, "hlv.bu">, Sched<[]>;
def HLV_H   : HLoad_r<0b0110010, 0b00000, "hlv.h">, Sched<[]>;
def HLV_HU  : HLoad_r<0b0110010, 0b00001, "hlv.hu">, Sched<[]>;
def HLVX_HU : HLoad_r<0b0110010, 0b00011, "hlvx.hu">, Sched<[]>;
def HLV_W   : HLoad_r<0b0110100, 0b00000, "hlv.w">, Sched<[]>;
def HLVX_WU : HLoad_r<0b0110100, 0b00011, "hlvx.wu">, Sched<[]>;
def HSV_B   : HStore_rr<0b0110001, "hsv.b">, Sched<[]>;
def HSV_H   : HStore_rr<0b0110011, "hsv.h">, Sched<[]>;
def HSV_W   : HStore_rr<0b0110101, "hsv.w">, Sched<[]>;

let Predicates = [IsRV64] in {
def HLV_WU  : HLoad_r<0b0110100, 0b00001, "hlv.wu">, Sched<[]>;
def HLV_D   : HLoad_r<0b0110110, 0b00000, "hlv.d">, Sched<[]>;
def HSV_D   : HStore_rr<0b0110111, "hsv.d">, Sched<[]>;
}

//===----------------------------------------------------------------------===//
// Debug instructions
//===----------------------------------------------------------------------===//

let isBarrier = 1, isReturn = 1, isTerminator = 1 in {
def DRET : Priv<"dret", 0b0111101>, Sched<[]> {
  let rd = 0;
  let rs1 = 0;
  let rs2 = 0b10010;
}
} // isBarrier = 1, isReturn = 1, isTerminator = 1

//===----------------------------------------------------------------------===//
// Assembler Pseudo Instructions (User-Level ISA, Version 2.2, Chapter 20)
//===----------------------------------------------------------------------===//

def : InstAlias<"nop",           (ADDI      X0,      X0,       0)>;

// Note that the size is 32 because up to 8 32-bit instructions are needed to
// generate an arbitrary 64-bit immediate. However, the size does not really
// matter since PseudoLI is currently only used in the AsmParser where it gets
// expanded to real instructions immediately.
let hasSideEffects = 0, mayLoad = 0, mayStore = 0, Size = 32,
    isCodeGenOnly = 0, isAsmParserOnly = 1 in
def PseudoLI : Pseudo<(outs GPR:$rd), (ins ixlenimm_li:$imm), [],
                      "li", "$rd, $imm">, Sched<[]>;

def PseudoLB  : PseudoLoad<"lb">, Sched<[]>;
def PseudoLBU : PseudoLoad<"lbu">, Sched<[]>;
def PseudoLH  : PseudoLoad<"lh">, Sched<[]>;
def PseudoLHU : PseudoLoad<"lhu">, Sched<[]>;
def PseudoLW  : PseudoLoad<"lw">, Sched<[]>;

def PseudoSB  : PseudoStore<"sb">, Sched<[]>;
def PseudoSH  : PseudoStore<"sh">, Sched<[]>;
def PseudoSW  : PseudoStore<"sw">, Sched<[]>;

let Predicates = [IsRV64] in {
def PseudoLWU : PseudoLoad<"lwu">, Sched<[]>;
def PseudoLD  : PseudoLoad<"ld">, Sched<[]>;
def PseudoSD  : PseudoStore<"sd">, Sched<[]>;
} // Predicates = [IsRV64]

def : InstAlias<"li $rd, $imm",  (ADDI GPR:$rd, X0, simm12:$imm)>;
def : InstAlias<"mv $rd, $rs",   (ADDI GPR:$rd, GPR:$rs,       0)>;
def : InstAlias<"not $rd, $rs",  (XORI GPR:$rd, GPR:$rs,      -1)>;
def : InstAlias<"neg $rd, $rs",  (SUB  GPR:$rd,      X0, GPR:$rs)>;

let Predicates = [IsRV64] in {
def : InstAlias<"negw $rd, $rs",   (SUBW  GPR:$rd,      X0, GPR:$rs)>;
def : InstAlias<"sext.w $rd, $rs", (ADDIW GPR:$rd, GPR:$rs,       0)>;
} // Predicates = [IsRV64]

def : InstAlias<"seqz $rd, $rs", (SLTIU GPR:$rd, GPR:$rs,       1)>;
def : InstAlias<"snez $rd, $rs", (SLTU  GPR:$rd,      X0, GPR:$rs)>;
def : InstAlias<"sltz $rd, $rs", (SLT   GPR:$rd, GPR:$rs,      X0)>;
def : InstAlias<"sgtz $rd, $rs", (SLT   GPR:$rd,      X0, GPR:$rs)>;

// sgt/sgtu are recognised by the GNU assembler but the canonical slt/sltu
// form will always be printed. Therefore, set a zero weight.
def : InstAlias<"sgt $rd, $rs, $rt", (SLT GPR:$rd, GPR:$rt, GPR:$rs), 0>;
def : InstAlias<"sgtu $rd, $rs, $rt", (SLTU GPR:$rd, GPR:$rt, GPR:$rs), 0>;

def : InstAlias<"beqz $rs, $offset",
                (BEQ GPR:$rs,      X0, simm13_lsb0:$offset)>;
def : InstAlias<"bnez $rs, $offset",
                (BNE GPR:$rs,      X0, simm13_lsb0:$offset)>;
def : InstAlias<"blez $rs, $offset",
                (BGE      X0, GPR:$rs, simm13_lsb0:$offset)>;
def : InstAlias<"bgez $rs, $offset",
                (BGE GPR:$rs,      X0, simm13_lsb0:$offset)>;
def : InstAlias<"bltz $rs, $offset",
                (BLT GPR:$rs,      X0, simm13_lsb0:$offset)>;
def : InstAlias<"bgtz $rs, $offset",
                (BLT      X0, GPR:$rs, simm13_lsb0:$offset)>;

// Always output the canonical mnemonic for the pseudo branch instructions.
// The GNU tools emit the canonical mnemonic for the branch pseudo instructions
// as well (e.g. "bgt" will be recognised by the assembler but never printed by
// objdump). Match this behaviour by setting a zero weight.
def : InstAlias<"bgt $rs, $rt, $offset",
                (BLT  GPR:$rt, GPR:$rs, simm13_lsb0:$offset), 0>;
def : InstAlias<"ble $rs, $rt, $offset",
                (BGE  GPR:$rt, GPR:$rs, simm13_lsb0:$offset), 0>;
def : InstAlias<"bgtu $rs, $rt, $offset",
                (BLTU GPR:$rt, GPR:$rs, simm13_lsb0:$offset), 0>;
def : InstAlias<"bleu $rs, $rt, $offset",
                (BGEU GPR:$rt, GPR:$rs, simm13_lsb0:$offset), 0>;

def : InstAlias<"j $offset",   (JAL X0, simm21_lsb0_jal:$offset)>;
def : InstAlias<"jal $offset", (JAL X1, simm21_lsb0_jal:$offset)>;

// Non-zero offset aliases of "jalr" are the lowest weight, followed by the
// two-register form, then the one-register forms and finally "ret".
def : InstAlias<"jr $rs",                (JALR      X0, GPR:$rs, 0), 3>;
def : InstAlias<"jr ${offset}(${rs})",   (JALR      X0, GPR:$rs, simm12:$offset)>;
def : InstAlias<"jalr $rs",              (JALR      X1, GPR:$rs, 0), 3>;
def : InstAlias<"jalr ${offset}(${rs})", (JALR      X1, GPR:$rs, simm12:$offset)>;
def : InstAlias<"jalr $rd, $rs",         (JALR GPR:$rd, GPR:$rs, 0), 2>;
def : InstAlias<"ret",                   (JALR      X0,      X1, 0), 4>;

// Non-canonical forms for jump targets also accepted by the assembler.
def : InstAlias<"jr $rs, $offset",        (JALR      X0, GPR:$rs, simm12:$offset), 0>;
def : InstAlias<"jalr $rs, $offset",      (JALR      X1, GPR:$rs, simm12:$offset), 0>;
def : InstAlias<"jalr $rd, $rs, $offset", (JALR GPR:$rd, GPR:$rs, simm12:$offset), 0>;

def : InstAlias<"fence", (FENCE 0xF, 0xF)>; // 0xF == iorw

let Predicates = [HasStdExtZihintpause] in
def : InstAlias<"pause", (FENCE 0x1, 0x0)>; // 0x1 == w

def : InstAlias<"rdinstret $rd", (CSRRS GPR:$rd, INSTRET.Encoding, X0)>;
def : InstAlias<"rdcycle $rd",   (CSRRS GPR:$rd, CYCLE.Encoding, X0)>;
def : InstAlias<"rdtime $rd",    (CSRRS GPR:$rd, TIME.Encoding, X0)>;

let Predicates = [IsRV32] in {
def : InstAlias<"rdinstreth $rd", (CSRRS GPR:$rd, INSTRETH.Encoding, X0)>;
def : InstAlias<"rdcycleh $rd",   (CSRRS GPR:$rd, CYCLEH.Encoding, X0)>;
def : InstAlias<"rdtimeh $rd",    (CSRRS GPR:$rd, TIMEH.Encoding, X0)>;
} // Predicates = [IsRV32]

def : InstAlias<"csrr $rd, $csr", (CSRRS GPR:$rd, csr_sysreg:$csr,      X0)>;
def : InstAlias<"csrw $csr, $rs", (CSRRW      X0, csr_sysreg:$csr, GPR:$rs)>;
def : InstAlias<"csrs $csr, $rs", (CSRRS      X0, csr_sysreg:$csr, GPR:$rs)>;
def : InstAlias<"csrc $csr, $rs", (CSRRC      X0, csr_sysreg:$csr, GPR:$rs)>;

def : InstAlias<"csrwi $csr, $imm", (CSRRWI X0, csr_sysreg:$csr, uimm5:$imm)>;
def : InstAlias<"csrsi $csr, $imm", (CSRRSI X0, csr_sysreg:$csr, uimm5:$imm)>;
def : InstAlias<"csrci $csr, $imm", (CSRRCI X0, csr_sysreg:$csr, uimm5:$imm)>;

let EmitPriority = 0 in {
def : InstAlias<"csrw $csr, $imm", (CSRRWI X0, csr_sysreg:$csr, uimm5:$imm)>;
def : InstAlias<"csrs $csr, $imm", (CSRRSI X0, csr_sysreg:$csr, uimm5:$imm)>;
def : InstAlias<"csrc $csr, $imm", (CSRRCI X0, csr_sysreg:$csr, uimm5:$imm)>;

def : InstAlias<"csrrw $rd, $csr, $imm", (CSRRWI GPR:$rd, csr_sysreg:$csr, uimm5:$imm)>;
def : InstAlias<"csrrs $rd, $csr, $imm", (CSRRSI GPR:$rd, csr_sysreg:$csr, uimm5:$imm)>;
def : InstAlias<"csrrc $rd, $csr, $imm", (CSRRCI GPR:$rd, csr_sysreg:$csr, uimm5:$imm)>;
}

def : InstAlias<"sfence.vma",     (SFENCE_VMA      X0, X0)>;
def : InstAlias<"sfence.vma $rs", (SFENCE_VMA GPR:$rs, X0)>;

def : InstAlias<"hfence.gvma",     (HFENCE_GVMA      X0, X0)>;
def : InstAlias<"hfence.gvma $rs", (HFENCE_GVMA GPR:$rs, X0)>;

def : InstAlias<"hfence.vvma",     (HFENCE_VVMA      X0, X0)>;
def : InstAlias<"hfence.vvma $rs", (HFENCE_VVMA GPR:$rs, X0)>;

let EmitPriority = 0 in {
def : InstAlias<"lb $rd, (${rs1})",
                (LB  GPR:$rd, GPR:$rs1, 0)>;
def : InstAlias<"lh $rd, (${rs1})",
                (LH  GPR:$rd, GPR:$rs1, 0)>;
def : InstAlias<"lw $rd, (${rs1})",
                (LW  GPR:$rd, GPR:$rs1, 0)>;
def : InstAlias<"lbu $rd, (${rs1})",
                (LBU  GPR:$rd, GPR:$rs1, 0)>;
def : InstAlias<"lhu $rd, (${rs1})",
                (LHU  GPR:$rd, GPR:$rs1, 0)>;

def : InstAlias<"sb $rs2, (${rs1})",
                (SB  GPR:$rs2, GPR:$rs1, 0)>;
def : InstAlias<"sh $rs2, (${rs1})",
                (SH  GPR:$rs2, GPR:$rs1, 0)>;
def : InstAlias<"sw $rs2, (${rs1})",
                (SW  GPR:$rs2, GPR:$rs1, 0)>;

def : InstAlias<"add $rd, $rs1, $imm12",
                (ADDI  GPR:$rd, GPR:$rs1, simm12:$imm12)>;
def : InstAlias<"and $rd, $rs1, $imm12",
                (ANDI  GPR:$rd, GPR:$rs1, simm12:$imm12)>;
def : InstAlias<"xor $rd, $rs1, $imm12",
                (XORI  GPR:$rd, GPR:$rs1, simm12:$imm12)>;
def : InstAlias<"or $rd, $rs1, $imm12",
                (ORI  GPR:$rd, GPR:$rs1, simm12:$imm12)>;
def : InstAlias<"sll $rd, $rs1, $shamt",
                (SLLI  GPR:$rd, GPR:$rs1, uimmlog2xlen:$shamt)>;
def : InstAlias<"srl $rd, $rs1, $shamt",
                (SRLI  GPR:$rd, GPR:$rs1, uimmlog2xlen:$shamt)>;
def : InstAlias<"sra $rd, $rs1, $shamt",
                (SRAI  GPR:$rd, GPR:$rs1, uimmlog2xlen:$shamt)>;
let Predicates = [IsRV64] in {
def : InstAlias<"lwu $rd, (${rs1})",
                (LWU  GPR:$rd, GPR:$rs1, 0)>;
def : InstAlias<"ld $rd, (${rs1})",
                (LD  GPR:$rd, GPR:$rs1, 0)>;
def : InstAlias<"sd $rs2, (${rs1})",
                (SD  GPR:$rs2, GPR:$rs1, 0)>;

def : InstAlias<"addw $rd, $rs1, $imm12",
                (ADDIW  GPR:$rd, GPR:$rs1, simm12:$imm12)>;
def : InstAlias<"sllw $rd, $rs1, $shamt",
                (SLLIW  GPR:$rd, GPR:$rs1, uimm5:$shamt)>;
def : InstAlias<"srlw $rd, $rs1, $shamt",
                (SRLIW  GPR:$rd, GPR:$rs1, uimm5:$shamt)>;
def : InstAlias<"sraw $rd, $rs1, $shamt",
                (SRAIW  GPR:$rd, GPR:$rs1, uimm5:$shamt)>;
} // Predicates = [IsRV64]
def : InstAlias<"slt $rd, $rs1, $imm12",
                (SLTI  GPR:$rd, GPR:$rs1, simm12:$imm12)>;
def : InstAlias<"sltu $rd, $rs1, $imm12",
                (SLTIU  GPR:$rd, GPR:$rs1, simm12:$imm12)>;
}

def : MnemonicAlias<"move", "mv">;

// The SCALL and SBREAK instructions wererenamed to ECALL and EBREAK in
// version 2.1 of the user-level ISA. Like the GNU toolchain, we still accept
// the old name for backwards compatibility.
def : MnemonicAlias<"scall", "ecall">;
def : MnemonicAlias<"sbreak", "ebreak">;

// This alias was added to the spec in December 2020. Don't print it by default
// to allow assembly we print to be compatible with versions of GNU assembler
// that don't support this alias.
def : InstAlias<"zext.b $rd, $rs", (ANDI GPR:$rd, GPR:$rs, 0xFF), 0>;

//===----------------------------------------------------------------------===//
// .insn directive instructions
//===----------------------------------------------------------------------===//

// isCodeGenOnly = 1 to hide them from the tablegened assembly parser.
let isCodeGenOnly = 1, hasSideEffects = 1, mayLoad = 1, mayStore = 1,
    hasNoSchedulingInfo = 1 in {
def InsnR : DirectiveInsnR<(outs AnyReg:$rd), (ins uimm7_opcode:$opcode, uimm3:$funct3,
                                                   uimm7:$funct7, AnyReg:$rs1,
                                                   AnyReg:$rs2),
                           "$opcode, $funct3, $funct7, $rd, $rs1, $rs2">;
def InsnR4 : DirectiveInsnR4<(outs AnyReg:$rd), (ins uimm7_opcode:$opcode,
                                                     uimm3:$funct3,
                                                     uimm2:$funct2,
                                                     AnyReg:$rs1, AnyReg:$rs2,
                                                     AnyReg:$rs3),
                            "$opcode, $funct3, $funct2, $rd, $rs1, $rs2, $rs3">;
def InsnI : DirectiveInsnI<(outs AnyReg:$rd), (ins uimm7_opcode:$opcode, uimm3:$funct3,
                                                   AnyReg:$rs1, simm12:$imm12),
                           "$opcode, $funct3, $rd, $rs1, $imm12">;
def InsnI_Mem : DirectiveInsnI<(outs AnyReg:$rd), (ins uimm7_opcode:$opcode,
                                                       uimm3:$funct3,
                                                       AnyReg:$rs1,
                                                       simm12:$imm12),
                               "$opcode, $funct3, $rd, ${imm12}(${rs1})">;
def InsnB : DirectiveInsnB<(outs), (ins uimm7_opcode:$opcode, uimm3:$funct3,
                                        AnyReg:$rs1, AnyReg:$rs2,
                                        simm13_lsb0:$imm12),
                           "$opcode, $funct3, $rs1, $rs2, $imm12">;
def InsnU : DirectiveInsnU<(outs AnyReg:$rd), (ins uimm7_opcode:$opcode,
                                                   uimm20_lui:$imm20),
                           "$opcode, $rd, $imm20">;
def InsnJ : DirectiveInsnJ<(outs AnyReg:$rd), (ins uimm7_opcode:$opcode,
                                                   simm21_lsb0_jal:$imm20),
                           "$opcode, $rd, $imm20">;
def InsnS : DirectiveInsnS<(outs), (ins uimm7_opcode:$opcode, uimm3:$funct3,
                                        AnyReg:$rs2, AnyReg:$rs1,
                                        simm12:$imm12),
                           "$opcode, $funct3, $rs2, ${imm12}(${rs1})">;
}

// Use InstAliases to match these so that we can combine the insn and format
// into a mnemonic to use as the key for the tablegened asm matcher table. The
// parser will take care of creating these fake mnemonics and will only do it
// for known formats.
let EmitPriority = 0 in {
def : InstAlias<".insn_r $opcode, $funct3, $funct7, $rd, $rs1, $rs2",
                (InsnR AnyReg:$rd, uimm7_opcode:$opcode, uimm3:$funct3, uimm7:$funct7,
                       AnyReg:$rs1, AnyReg:$rs2)>;
// Accept 4 register form of ".insn r" as alias for ".insn r4".
def : InstAlias<".insn_r $opcode, $funct3, $funct2, $rd, $rs1, $rs2, $rs3",
                (InsnR4 AnyReg:$rd, uimm7_opcode:$opcode, uimm3:$funct3, uimm2:$funct2,
                        AnyReg:$rs1, AnyReg:$rs2, AnyReg:$rs3)>;
def : InstAlias<".insn_r4 $opcode, $funct3, $funct2, $rd, $rs1, $rs2, $rs3",
                (InsnR4 AnyReg:$rd, uimm7_opcode:$opcode, uimm3:$funct3, uimm2:$funct2,
                        AnyReg:$rs1, AnyReg:$rs2, AnyReg:$rs3)>;
def : InstAlias<".insn_i $opcode, $funct3, $rd, $rs1, $imm12",
                (InsnI AnyReg:$rd, uimm7_opcode:$opcode, uimm3:$funct3, AnyReg:$rs1,
                       simm12:$imm12)>;
def : InstAlias<".insn_i $opcode, $funct3, $rd, ${imm12}(${rs1})",
                (InsnI_Mem AnyReg:$rd, uimm7_opcode:$opcode, uimm3:$funct3,
                           AnyReg:$rs1, simm12:$imm12)>;
def : InstAlias<".insn_b $opcode, $funct3, $rs1, $rs2, $imm12",
                (InsnB uimm7_opcode:$opcode, uimm3:$funct3, AnyReg:$rs1,
                       AnyReg:$rs2, simm13_lsb0:$imm12)>;
// Accept sb as an alias for b.
def : InstAlias<".insn_sb $opcode, $funct3, $rs1, $rs2, $imm12",
                (InsnB uimm7_opcode:$opcode, uimm3:$funct3, AnyReg:$rs1,
                       AnyReg:$rs2, simm13_lsb0:$imm12)>;
def : InstAlias<".insn_u $opcode, $rd, $imm20",
                (InsnU AnyReg:$rd, uimm7_opcode:$opcode, uimm20_lui:$imm20)>;
def : InstAlias<".insn_j $opcode, $rd, $imm20",
                (InsnJ AnyReg:$rd, uimm7_opcode:$opcode, simm21_lsb0_jal:$imm20)>;
// Accept uj as an alias for j.
def : InstAlias<".insn_uj $opcode, $rd, $imm20",
                (InsnJ AnyReg:$rd, uimm7_opcode:$opcode, simm21_lsb0_jal:$imm20)>;
def : InstAlias<".insn_s $opcode, $funct3, $rs2, ${imm12}(${rs1})",
                (InsnS uimm7_opcode:$opcode, uimm3:$funct3, AnyReg:$rs2,
                       AnyReg:$rs1, simm12:$imm12)>;
}

//===----------------------------------------------------------------------===//
// Pseudo-instructions and codegen patterns
//
// Naming convention: For 'generic' pattern classes, we use the naming
// convention PatTy1Ty2. For pattern classes which offer a more complex
// expansion, prefix the class name, e.g. BccPat.
//===----------------------------------------------------------------------===//

/// Generic pattern classes

class PatGpr<SDPatternOperator OpNode, RVInst Inst>
    : Pat<(OpNode GPR:$rs1), (Inst GPR:$rs1)>;
class PatGprGpr<SDPatternOperator OpNode, RVInst Inst>
    : Pat<(OpNode GPR:$rs1, GPR:$rs2), (Inst GPR:$rs1, GPR:$rs2)>;

class PatGprImm<SDPatternOperator OpNode, RVInst Inst, ImmLeaf ImmType>
    : Pat<(XLenVT (OpNode (XLenVT GPR:$rs1), ImmType:$imm)),
          (Inst GPR:$rs1, ImmType:$imm)>;
class PatGprSimm12<SDPatternOperator OpNode, RVInstI Inst>
    : PatGprImm<OpNode, Inst, simm12>;
class PatGprUimmLog2XLen<SDPatternOperator OpNode, RVInstIShift Inst>
    : PatGprImm<OpNode, Inst, uimmlog2xlen>;

/// Predicates

def IsOrAdd: PatFrag<(ops node:$A, node:$B), (or node:$A, node:$B), [{
  return isOrEquivalentToAdd(N);
}]>;
def assertsexti32 : PatFrag<(ops node:$src), (assertsext node:$src), [{
  return cast<VTSDNode>(N->getOperand(1))->getVT().bitsLE(MVT::i32);
}]>;
def sexti32 : ComplexPattern<i64, 1, "selectSExti32">;
def assertzexti32 : PatFrag<(ops node:$src), (assertzext node:$src), [{
  return cast<VTSDNode>(N->getOperand(1))->getVT().bitsLE(MVT::i32);
}]>;
def zexti32 : ComplexPattern<i64, 1, "selectZExti32">;

class binop_oneuse<SDPatternOperator operator>
    : PatFrag<(ops node:$A, node:$B),
              (operator node:$A, node:$B), [{
  return N->hasOneUse();
}]>;

def add_oneuse : binop_oneuse<add>;
def mul_oneuse : binop_oneuse<mul>;

def mul_const_oneuse : PatFrag<(ops node:$A, node:$B),
                               (mul node:$A, node:$B), [{
  if (auto *N1C = dyn_cast<ConstantSDNode>(N->getOperand(1)))
    if (N1C->hasOneUse())
      return true;
  return false;
}]>;

class unop_oneuse<SDPatternOperator operator>
    : PatFrag<(ops node:$A),
              (operator node:$A), [{
  return N->hasOneUse();
}]>;

def sext_oneuse   : unop_oneuse<sext>;
def zext_oneuse   : unop_oneuse<zext>;
def anyext_oneuse : unop_oneuse<anyext>;
def fpext_oneuse  : unop_oneuse<any_fpextend>;

/// Simple arithmetic operations

def : PatGprGpr<add, ADD>;
def : PatGprSimm12<add, ADDI>;
def : PatGprGpr<sub, SUB>;
def : PatGprGpr<or, OR>;
def : PatGprSimm12<or, ORI>;
def : PatGprGpr<and, AND>;
def : PatGprSimm12<and, ANDI>;
def : PatGprGpr<xor, XOR>;
def : PatGprSimm12<xor, XORI>;
def : PatGprUimmLog2XLen<shl, SLLI>;
def : PatGprUimmLog2XLen<srl, SRLI>;
def : PatGprUimmLog2XLen<sra, SRAI>;

// AND with leading/trailing ones mask exceeding simm32/simm12.
def : Pat<(i64 (and GPR:$rs, LeadingOnesMask:$mask)),
          (SLLI (SRLI $rs, LeadingOnesMask:$mask), LeadingOnesMask:$mask)>;
def : Pat<(XLenVT (and GPR:$rs, TrailingOnesMask:$mask)),
          (SRLI (SLLI $rs, TrailingOnesMask:$mask), TrailingOnesMask:$mask)>;

// Match both a plain shift and one where the shift amount is masked (this is
// typically introduced when the legalizer promotes the shift amount and
// zero-extends it). For RISC-V, the mask is unnecessary as shifts in the base
// ISA only read the least significant 5 bits (RV32I) or 6 bits (RV64I).
def shiftMaskXLen : ComplexPattern<XLenVT, 1, "selectShiftMaskXLen", [], [], 0>;
def shiftMask32   : ComplexPattern<i64, 1, "selectShiftMask32", [], [], 0>;

class shiftop<SDPatternOperator operator>
    : PatFrag<(ops node:$val, node:$count),
              (operator node:$val, (XLenVT (shiftMaskXLen node:$count)))>;
class shiftopw<SDPatternOperator operator>
    : PatFrag<(ops node:$val, node:$count),
              (operator node:$val, (i64 (shiftMask32 node:$count)))>;

def : PatGprGpr<shiftop<shl>, SLL>;
def : PatGprGpr<shiftop<srl>, SRL>;
def : PatGprGpr<shiftop<sra>, SRA>;

// This is a special case of the ADD instruction used to facilitate the use of a
// fourth operand to emit a relocation on a symbol relating to this instruction.
// The relocation does not affect any bits of the instruction itself but is used
// as a hint to the linker.
let hasSideEffects = 0, mayLoad = 0, mayStore = 0, isCodeGenOnly = 0 in
def PseudoAddTPRel : Pseudo<(outs GPR:$rd),
                            (ins GPR:$rs1, GPR:$rs2, tprel_add_symbol:$src), [],
                            "add", "$rd, $rs1, $rs2, $src">, Sched<[]>;

/// FrameIndex calculations

def : Pat<(add (XLenVT AddrFI:$Rs), simm12:$imm12),
          (ADDI (XLenVT AddrFI:$Rs), simm12:$imm12)>;
def : Pat<(IsOrAdd (XLenVT AddrFI:$Rs), simm12:$imm12),
          (ADDI (XLenVT AddrFI:$Rs), simm12:$imm12)>;

/// Setcc

def : PatGprGpr<setlt, SLT>;
def : PatGprSimm12<setlt, SLTI>;
def : PatGprGpr<setult, SLTU>;
def : PatGprSimm12<setult, SLTIU>;

// Define pattern expansions for setcc operations that aren't directly
// handled by a RISC-V instruction.
def : Pat<(seteq GPR:$rs1, 0), (SLTIU GPR:$rs1, 1)>;
def : Pat<(seteq GPR:$rs1, GPR:$rs2), (SLTIU (XOR GPR:$rs1, GPR:$rs2), 1)>;
def : Pat<(seteq GPR:$rs1, simm12_plus1:$imm12),
          (SLTIU (ADDI GPR:$rs1, (NegImm simm12_plus1:$imm12)), 1)>;
def : Pat<(setne GPR:$rs1, 0), (SLTU X0, GPR:$rs1)>;
def : Pat<(setne GPR:$rs1, GPR:$rs2), (SLTU X0, (XOR GPR:$rs1, GPR:$rs2))>;
def : Pat<(setne GPR:$rs1, simm12_plus1:$imm12),
          (SLTU X0, (ADDI GPR:$rs1, (NegImm simm12_plus1:$imm12)))>;
def : Pat<(setugt GPR:$rs1, GPR:$rs2), (SLTU GPR:$rs2, GPR:$rs1)>;
def : Pat<(setuge GPR:$rs1, GPR:$rs2), (XORI (SLTU GPR:$rs1, GPR:$rs2), 1)>;
def : Pat<(setule GPR:$rs1, GPR:$rs2), (XORI (SLTU GPR:$rs2, GPR:$rs1), 1)>;
def : Pat<(setgt GPR:$rs1, GPR:$rs2), (SLT GPR:$rs2, GPR:$rs1)>;
def : Pat<(setge GPR:$rs1, GPR:$rs2), (XORI (SLT GPR:$rs1, GPR:$rs2), 1)>;
def : Pat<(setle GPR:$rs1, GPR:$rs2), (XORI (SLT GPR:$rs2, GPR:$rs1), 1)>;
def : Pat<(setgt GPR:$rs1, simm12_minus1_nonzero:$imm),
          (XORI (SLTI GPR:$rs1, (ImmPlus1 simm12_minus1_nonzero:$imm)), 1)>;
def : Pat<(setugt GPR:$rs1, simm12_minus1_nonzero:$imm),
          (XORI (SLTIU GPR:$rs1, (ImmPlus1 simm12_minus1_nonzero:$imm)), 1)>;

def IntCCtoRISCVCC : SDNodeXForm<riscv_selectcc, [{
  ISD::CondCode CC = cast<CondCodeSDNode>(N->getOperand(2))->get();
  RISCVCC::CondCode BrCC = getRISCVCCForIntCC(CC);
  return CurDAG->getTargetConstant(BrCC, SDLoc(N), Subtarget->getXLenVT());
}]>;

def riscv_selectcc_frag : PatFrag<(ops node:$lhs, node:$rhs, node:$cc,
                                       node:$truev, node:$falsev),
                                  (riscv_selectcc node:$lhs, node:$rhs,
                                                  node:$cc, node:$truev,
                                                  node:$falsev), [{}],
                                  IntCCtoRISCVCC>;

let usesCustomInserter = 1 in
class SelectCC_rrirr<RegisterClass valty, RegisterClass cmpty>
    : Pseudo<(outs valty:$dst),
             (ins cmpty:$lhs, cmpty:$rhs, ixlenimm:$imm,
              valty:$truev, valty:$falsev),
             [(set valty:$dst,
               (riscv_selectcc_frag:$imm cmpty:$lhs, cmpty:$rhs, cond,
                                         valty:$truev, valty:$falsev))]>;

def Select_GPR_Using_CC_GPR : SelectCC_rrirr<GPR, GPR>, Sched<[]>;

/// Branches and jumps

// Match `riscv_brcc` and lower to the appropriate RISC-V branch instruction.
class BccPat<CondCode Cond, RVInstB Inst>
    : Pat<(riscv_brcc GPR:$rs1, GPR:$rs2, Cond, bb:$imm12),
          (Inst GPR:$rs1, GPR:$rs2, simm13_lsb0:$imm12)>;

def : BccPat<SETEQ, BEQ>;
def : BccPat<SETNE, BNE>;
def : BccPat<SETLT, BLT>;
def : BccPat<SETGE, BGE>;
def : BccPat<SETULT, BLTU>;
def : BccPat<SETUGE, BGEU>;

let isBarrier = 1, isBranch = 1, isTerminator = 1 in
def PseudoBR : Pseudo<(outs), (ins simm21_lsb0_jal:$imm20), [(br bb:$imm20)]>,
               PseudoInstExpansion<(JAL X0, simm21_lsb0_jal:$imm20)>,
               Sched<[]>;

let isBarrier = 1, isBranch = 1, isIndirectBranch = 1, isTerminator = 1 in
def PseudoBRIND : Pseudo<(outs), (ins GPRJALR:$rs1, simm12:$imm12), []>,
                  PseudoInstExpansion<(JALR X0, GPR:$rs1, simm12:$imm12)>,
                  Sched<[]>;

def : Pat<(brind GPRJALR:$rs1), (PseudoBRIND GPRJALR:$rs1, 0)>;
def : Pat<(brind (add GPRJALR:$rs1, simm12:$imm12)),
          (PseudoBRIND GPRJALR:$rs1, simm12:$imm12)>;

// PseudoCALLReg is a generic pseudo instruction for calls which will eventually
// expand to auipc and jalr while encoding, with any given register used as the
// destination.
// Define AsmString to print "call" when compile with -S flag.
// Define isCodeGenOnly = 0 to support parsing assembly "call" instruction.
let isCall = 1, isBarrier = 1, isCodeGenOnly = 0, Size = 8, hasSideEffects = 0,
    mayStore = 0, mayLoad = 0 in
def PseudoCALLReg : Pseudo<(outs GPR:$rd), (ins call_symbol:$func), []>,
<<<<<<< HEAD
                    Sched<[]> {
=======
                    Sched<[WriteIALU, WriteJalr, ReadJalr]> {
>>>>>>> 0dd973ae
  let AsmString = "call\t$rd, $func";
}

// PseudoCALL is a pseudo instruction which will eventually expand to auipc
// and jalr while encoding. This is desirable, as an auipc+jalr pair with
// R_RISCV_CALL and R_RISCV_RELAX relocations can be be relaxed by the linker
// if the offset fits in a signed 21-bit immediate.
// Define AsmString to print "call" when compile with -S flag.
// Define isCodeGenOnly = 0 to support parsing assembly "call" instruction.
let isCall = 1, Defs = [X1], isCodeGenOnly = 0, Size = 8 in
<<<<<<< HEAD
def PseudoCALL : Pseudo<(outs), (ins call_symbol:$func), []>, Sched<[]>{
=======
def PseudoCALL : Pseudo<(outs), (ins call_symbol:$func), []>,
                 Sched<[WriteIALU, WriteJalr, ReadJalr]> {
>>>>>>> 0dd973ae
  let AsmString = "call\t$func";
}

def : Pat<(riscv_call tglobaladdr:$func), (PseudoCALL tglobaladdr:$func)>;
def : Pat<(riscv_call texternalsym:$func), (PseudoCALL texternalsym:$func)>;

def : Pat<(riscv_uret_flag), (URET X0, X0)>;
def : Pat<(riscv_sret_flag), (SRET X0, X0)>;
def : Pat<(riscv_mret_flag), (MRET X0, X0)>;

let isCall = 1, Defs = [X1] in
def PseudoCALLIndirect : Pseudo<(outs), (ins GPRJALR:$rs1),
                                [(riscv_call GPRJALR:$rs1)]>,
                         PseudoInstExpansion<(JALR X1, GPR:$rs1, 0)>,
                         Sched<[]>;

let isBarrier = 1, isReturn = 1, isTerminator = 1 in
def PseudoRET : Pseudo<(outs), (ins), [(riscv_ret_flag)]>,
                PseudoInstExpansion<(JALR X0, X1, 0)>, Sched<[]>;

// PseudoTAIL is a pseudo instruction similar to PseudoCALL and will eventually
// expand to auipc and jalr while encoding.
// Define AsmString to print "tail" when compile with -S flag.
let isCall = 1, isTerminator = 1, isReturn = 1, isBarrier = 1, Uses = [X2],
    Size = 8, isCodeGenOnly = 0 in
<<<<<<< HEAD
def PseudoTAIL : Pseudo<(outs), (ins call_symbol:$dst), []>, Sched<[]> {
=======
def PseudoTAIL : Pseudo<(outs), (ins call_symbol:$dst), []>,
                 Sched<[WriteIALU, WriteJalr, ReadJalr]> {
>>>>>>> 0dd973ae
  let AsmString = "tail\t$dst";
}

let isCall = 1, isTerminator = 1, isReturn = 1, isBarrier = 1, Uses = [X2] in
def PseudoTAILIndirect : Pseudo<(outs), (ins GPRTC:$rs1),
                                [(riscv_tail GPRTC:$rs1)]>,
                         PseudoInstExpansion<(JALR X0, GPR:$rs1, 0)>,
                         Sched<[]>;

def : Pat<(riscv_tail (iPTR tglobaladdr:$dst)),
          (PseudoTAIL texternalsym:$dst)>;
def : Pat<(riscv_tail (iPTR texternalsym:$dst)),
          (PseudoTAIL texternalsym:$dst)>;

let isCall = 0, isBarrier = 1, isBranch = 1, isTerminator = 1, Size = 8,
    isCodeGenOnly = 0, hasSideEffects = 0, mayStore = 0, mayLoad = 0 in
def PseudoJump : Pseudo<(outs GPR:$rd), (ins pseudo_jump_symbol:$target), []>,
<<<<<<< HEAD
                 Sched<[]> {
=======
                 Sched<[WriteIALU, WriteJalr, ReadJalr]> {
>>>>>>> 0dd973ae
  let AsmString = "jump\t$target, $rd";
}

let hasSideEffects = 0, mayLoad = 0, mayStore = 0, Size = 8, isCodeGenOnly = 0,
    isAsmParserOnly = 1 in
def PseudoLLA : Pseudo<(outs GPR:$dst), (ins bare_symbol:$src), [],
                       "lla", "$dst, $src">,
                Sched<[]>;

let hasSideEffects = 0, mayLoad = 1, mayStore = 0, Size = 8, isCodeGenOnly = 0,
    isAsmParserOnly = 1 in
def PseudoLA : Pseudo<(outs GPR:$dst), (ins bare_symbol:$src), [],
                      "la", "$dst, $src">,
               Sched<[]>;

let hasSideEffects = 0, mayLoad = 1, mayStore = 0, Size = 8, isCodeGenOnly = 0,
    isAsmParserOnly = 1 in
def PseudoLA_TLS_IE : Pseudo<(outs GPR:$dst), (ins bare_symbol:$src), [],
                             "la.tls.ie", "$dst, $src">,
                      Sched<[]>;

let hasSideEffects = 0, mayLoad = 0, mayStore = 0, Size = 8, isCodeGenOnly = 0,
    isAsmParserOnly = 1 in
def PseudoLA_TLS_GD : Pseudo<(outs GPR:$dst), (ins bare_symbol:$src), [],
                             "la.tls.gd", "$dst, $src">,
                      Sched<[]>;


/// Sign/Zero Extends

// There are single-instruction versions of these in Zbb, so disable these
// Pseudos if that extension is present.
let hasSideEffects = 0, mayLoad = 0,
    mayStore = 0, isCodeGenOnly = 0, isAsmParserOnly = 1 in {
def PseudoSEXT_B : Pseudo<(outs GPR:$rd), (ins GPR:$rs), [], "sext.b", "$rd, $rs">, Sched<[]>;
def PseudoSEXT_H : Pseudo<(outs GPR:$rd), (ins GPR:$rs), [], "sext.h", "$rd, $rs">, Sched<[]>;
// rv64's sext.w is defined above, using InstAlias<"sext.w ...
// zext.b is defined above, using InstAlias<"zext.b ...
def PseudoZEXT_H : Pseudo<(outs GPR:$rd), (ins GPR:$rs), [], "zext.h", "$rd, $rs">, Sched<[]>;
} // hasSideEffects = 0, ...

let Predicates = [IsRV64], hasSideEffects = 0, mayLoad = 0, mayStore = 0,
  isCodeGenOnly = 0, isAsmParserOnly = 1 in {
def PseudoZEXT_W : Pseudo<(outs GPR:$rd), (ins GPR:$rs), [], "zext.w", "$rd, $rs">, Sched<[]>;
} // Predicates = [IsRV64], ...

/// Loads

multiclass LdPat<PatFrag LoadOp, RVInst Inst, ValueType vt = XLenVT> {
  def : Pat<(vt (LoadOp BaseAddr:$rs1)), (Inst BaseAddr:$rs1, 0)>;
  def : Pat<(vt (LoadOp (add BaseAddr:$rs1, simm12:$imm12))),
            (Inst BaseAddr:$rs1, simm12:$imm12)>;
  def : Pat<(vt (LoadOp (IsOrAdd AddrFI:$rs1, simm12:$imm12))),
            (Inst AddrFI:$rs1, simm12:$imm12)>;
}

defm : LdPat<sextloadi8, LB>;
defm : LdPat<extloadi8, LB>;
defm : LdPat<sextloadi16, LH>;
defm : LdPat<extloadi16, LH>;
defm : LdPat<load, LW, i32>, Requires<[IsRV32]>;
defm : LdPat<zextloadi8, LBU>;
defm : LdPat<zextloadi16, LHU>;

/// Stores

multiclass StPat<PatFrag StoreOp, RVInst Inst, RegisterClass StTy,
                 ValueType vt> {
  def : Pat<(StoreOp (vt StTy:$rs2), BaseAddr:$rs1),
            (Inst StTy:$rs2, BaseAddr:$rs1, 0)>;
  def : Pat<(StoreOp (vt StTy:$rs2), (add BaseAddr:$rs1, simm12:$imm12)),
            (Inst StTy:$rs2, BaseAddr:$rs1, simm12:$imm12)>;
  def : Pat<(StoreOp (vt StTy:$rs2), (IsOrAdd AddrFI:$rs1, simm12:$imm12)),
            (Inst StTy:$rs2, AddrFI:$rs1, simm12:$imm12)>;
}

defm : StPat<truncstorei8, SB, GPR, XLenVT>;
defm : StPat<truncstorei16, SH, GPR, XLenVT>;
defm : StPat<store, SW, GPR, i32>, Requires<[IsRV32]>;

/// Fences

// Refer to Table A.6 in the version 2.3 draft of the RISC-V Instruction Set
// Manual: Volume I.

// fence acquire -> fence r, rw
def : Pat<(atomic_fence (XLenVT 4), (timm)), (FENCE 0b10, 0b11)>;
// fence release -> fence rw, w
def : Pat<(atomic_fence (XLenVT 5), (timm)), (FENCE 0b11, 0b1)>;
// fence acq_rel -> fence.tso
def : Pat<(atomic_fence (XLenVT 6), (timm)), (FENCE_TSO)>;
// fence seq_cst -> fence rw, rw
def : Pat<(atomic_fence (XLenVT 7), (timm)), (FENCE 0b11, 0b11)>;

// Lowering for atomic load and store is defined in RISCVInstrInfoA.td.
// Although these are lowered to fence+load/store instructions defined in the
// base RV32I/RV64I ISA, this lowering is only used when the A extension is
// present. This is necessary as it isn't valid to mix __atomic_* libcalls
// with inline atomic operations for the same object.

/// Access to system registers

// Helpers for defining specific operations. They are defined for each system
// register separately. Side effect is not used because dependencies are
// expressed via use-def properties.

class ReadSysReg<SysReg SR, list<Register> Regs>
  : Pseudo<(outs GPR:$rd), (ins),
           [(set GPR:$rd, (riscv_read_csr (XLenVT SR.Encoding)))]>,
    PseudoInstExpansion<(CSRRS GPR:$rd, SR.Encoding, X0)> {
  let hasSideEffects = 0;
  let Uses = Regs;
}

class WriteSysReg<SysReg SR, list<Register> Regs>
  : Pseudo<(outs), (ins GPR:$val),
           [(riscv_write_csr (XLenVT SR.Encoding), GPR:$val)]>,
    PseudoInstExpansion<(CSRRW X0, SR.Encoding, GPR:$val)> {
  let hasSideEffects = 0;
  let Defs = Regs;
}

class WriteSysRegImm<SysReg SR, list<Register> Regs>
  : Pseudo<(outs), (ins uimm5:$val),
           [(riscv_write_csr (XLenVT SR.Encoding), uimm5:$val)]>,
    PseudoInstExpansion<(CSRRWI X0, SR.Encoding, uimm5:$val)> {
  let hasSideEffects = 0;
  let Defs = Regs;
}

class SwapSysReg<SysReg SR, list<Register> Regs>
  : Pseudo<(outs GPR:$rd), (ins GPR:$val),
           [(set GPR:$rd, (riscv_swap_csr (XLenVT SR.Encoding), GPR:$val))]>,
    PseudoInstExpansion<(CSRRW GPR:$rd, SR.Encoding, GPR:$val)> {
  let hasSideEffects = 0;
  let Uses = Regs;
  let Defs = Regs;
}

class SwapSysRegImm<SysReg SR, list<Register> Regs>
  : Pseudo<(outs GPR:$rd), (ins uimm5:$val),
           [(set GPR:$rd, (riscv_swap_csr (XLenVT SR.Encoding), uimm5:$val))]>,
    PseudoInstExpansion<(CSRRWI GPR:$rd, SR.Encoding, uimm5:$val)> {
  let hasSideEffects = 0;
  let Uses = Regs;
  let Defs = Regs;
}

def ReadFRM : ReadSysReg<SysRegFRM, [FRM]>, Sched<[]>;
def WriteFRM : WriteSysReg<SysRegFRM, [FRM]>, Sched<[]>;
def WriteFRMImm : WriteSysRegImm<SysRegFRM, [FRM]>, Sched<[]>;

let hasSideEffects = true in {
def ReadFFLAGS : ReadSysReg<SysRegFFLAGS, [FFLAGS]>;
def WriteFFLAGS : WriteSysReg<SysRegFFLAGS, [FFLAGS]>;
}
/// Other pseudo-instructions

// Pessimistically assume the stack pointer will be clobbered
let Defs = [X2], Uses = [X2] in {
def ADJCALLSTACKDOWN : Pseudo<(outs), (ins i32imm:$amt1, i32imm:$amt2),
                              [(callseq_start timm:$amt1, timm:$amt2)]>,
                       Sched<[]>;
def ADJCALLSTACKUP   : Pseudo<(outs), (ins i32imm:$amt1, i32imm:$amt2),
                              [(callseq_end timm:$amt1, timm:$amt2)]>,
                       Sched<[]>;
} // Defs = [X2], Uses = [X2]

/// RV64 patterns

let Predicates = [IsRV64, NotHasStdExtZba] in {
def : Pat<(i64 (and GPR:$rs1, 0xffffffff)), (SRLI (SLLI GPR:$rs1, 32), 32)>;

// If we're shifting a 32-bit zero extended value left by 0-31 bits, use 2
// shifts instead of 3. This can occur when unsigned is used to index an array.
def : Pat<(i64 (shl (and GPR:$rs1, 0xffffffff), uimm5:$shamt)),
          (SRLI (SLLI GPR:$rs1, 32), (ImmSubFrom32 uimm5:$shamt))>;
}

// PatFrag to allow ADDW/SUBW/MULW/SLLW to be selected from i64 add/sub/mul/shl
// if only the lower 32 bits of their result is used.
class binop_allwusers<SDPatternOperator operator>
    : PatFrag<(ops node:$lhs, node:$rhs),
              (i64 (operator node:$lhs, node:$rhs)), [{
  return hasAllWUsers(Node);
}]>;

def sexti32_allwusers : PatFrag<(ops node:$src),
                                (sext_inreg node:$src, i32), [{
  return hasAllWUsers(Node);
}]>;

let Predicates = [IsRV64] in {

/// sext and zext

// Sign extend is not needed if all users are W instructions.
def : Pat<(sexti32_allwusers GPR:$rs1), (XLenVT GPR:$rs1)>;

def : Pat<(sext_inreg GPR:$rs1, i32), (ADDIW GPR:$rs1, 0)>;

/// ALU operations

def : Pat<(i64 (srl (and GPR:$rs1, 0xffffffff), uimm5:$shamt)),
          (SRLIW GPR:$rs1, uimm5:$shamt)>;
def : Pat<(i64 (srl (shl GPR:$rs1, (i64 32)), uimm6gt32:$shamt)),
          (SRLIW GPR:$rs1, (ImmSub32 uimm6gt32:$shamt))>;
def : Pat<(sra (sext_inreg GPR:$rs1, i32), uimm5:$shamt),
          (SRAIW GPR:$rs1, uimm5:$shamt)>;
def : Pat<(i64 (sra (shl GPR:$rs1, (i64 32)), uimm6gt32:$shamt)),
          (SRAIW GPR:$rs1, (ImmSub32 uimm6gt32:$shamt))>;

def : PatGprGpr<shiftopw<riscv_sllw>, SLLW>;
def : PatGprGpr<shiftopw<riscv_srlw>, SRLW>;
def : PatGprGpr<shiftopw<riscv_sraw>, SRAW>;

// Select W instructions if only the lower 32 bits of the result are used.
def : PatGprGpr<binop_allwusers<add>, ADDW>;
def : PatGprSimm12<binop_allwusers<add>, ADDIW>;
def : PatGprGpr<binop_allwusers<sub>, SUBW>;
def : PatGprImm<binop_allwusers<shl>, SLLIW, uimm5>;

// If this is a shr of a value sign extended from i32, and all the users only
// use the lower 32 bits, we can use an sraiw to remove the sext_inreg. This
// occurs because SimplifyDemandedBits prefers srl over sra.
def : Pat<(binop_allwusers<srl> (sext_inreg GPR:$rs1, i32), uimm5:$shamt),
          (SRAIW GPR:$rs1, uimm5:$shamt)>;

/// Loads

defm : LdPat<sextloadi32, LW, i64>;
defm : LdPat<extloadi32, LW, i64>;
defm : LdPat<zextloadi32, LWU, i64>;
defm : LdPat<load, LD, i64>;

/// Stores

defm : StPat<truncstorei32, SW, GPR, i64>;
defm : StPat<store, SD, GPR, i64>;
} // Predicates = [IsRV64]

/// readcyclecounter
// On RV64, we can directly read the 64-bit "cycle" CSR.
let Predicates = [IsRV64] in
def : Pat<(i64 (readcyclecounter)), (CSRRS CYCLE.Encoding, X0)>;
// On RV32, ReadCycleWide will be expanded to the suggested loop reading both
// halves of the 64-bit "cycle" CSR.
let Predicates = [IsRV32], usesCustomInserter = 1, hasNoSchedulingInfo = 1 in
def ReadCycleWide : Pseudo<(outs GPR:$lo, GPR:$hi), (ins),
                           [(set GPR:$lo, GPR:$hi, (riscv_read_cycle_wide))],
                           "", "">;

/// traps

// We lower `trap` to `unimp`, as this causes a hard exception on nearly all
// systems.
def : Pat<(trap), (UNIMP)>;

// We lower `debugtrap` to `ebreak`, as this will get the attention of the
// debugger if possible.
def : Pat<(debugtrap), (EBREAK)>;

/// Simple optimization
def : Pat<(add GPR:$rs1, (AddiPair:$rs2)),
          (ADDI (ADDI GPR:$rs1, (AddiPairImmB AddiPair:$rs2)),
                (AddiPairImmA GPR:$rs2))>;

let Predicates = [IsRV64] in {
// Select W instructions if only the lower 32-bits of the result are used.
def : Pat<(binop_allwusers<add> GPR:$rs1, (AddiPair:$rs2)),
          (ADDIW (ADDIW GPR:$rs1, (AddiPairImmB AddiPair:$rs2)),
                 (AddiPairImmA AddiPair:$rs2))>;
}

//===----------------------------------------------------------------------===//
// Standard extensions
//===----------------------------------------------------------------------===//

include "RISCVInstrInfoM.td"
include "RISCVInstrInfoA.td"
include "RISCVInstrInfoF.td"
include "RISCVInstrInfoD.td"
include "RISCVInstrInfoC.td"
include "RISCVInstrInfoZb.td"
include "RISCVInstrInfoZk.td"
include "RISCVInstrInfoV.td"
include "RISCVInstrInfoZfh.td"<|MERGE_RESOLUTION|>--- conflicted
+++ resolved
@@ -1282,11 +1282,7 @@
 let isCall = 1, isBarrier = 1, isCodeGenOnly = 0, Size = 8, hasSideEffects = 0,
     mayStore = 0, mayLoad = 0 in
 def PseudoCALLReg : Pseudo<(outs GPR:$rd), (ins call_symbol:$func), []>,
-<<<<<<< HEAD
-                    Sched<[]> {
-=======
                     Sched<[WriteIALU, WriteJalr, ReadJalr]> {
->>>>>>> 0dd973ae
   let AsmString = "call\t$rd, $func";
 }
 
@@ -1297,12 +1293,8 @@
 // Define AsmString to print "call" when compile with -S flag.
 // Define isCodeGenOnly = 0 to support parsing assembly "call" instruction.
 let isCall = 1, Defs = [X1], isCodeGenOnly = 0, Size = 8 in
-<<<<<<< HEAD
-def PseudoCALL : Pseudo<(outs), (ins call_symbol:$func), []>, Sched<[]>{
-=======
 def PseudoCALL : Pseudo<(outs), (ins call_symbol:$func), []>,
                  Sched<[WriteIALU, WriteJalr, ReadJalr]> {
->>>>>>> 0dd973ae
   let AsmString = "call\t$func";
 }
 
@@ -1328,12 +1320,8 @@
 // Define AsmString to print "tail" when compile with -S flag.
 let isCall = 1, isTerminator = 1, isReturn = 1, isBarrier = 1, Uses = [X2],
     Size = 8, isCodeGenOnly = 0 in
-<<<<<<< HEAD
-def PseudoTAIL : Pseudo<(outs), (ins call_symbol:$dst), []>, Sched<[]> {
-=======
 def PseudoTAIL : Pseudo<(outs), (ins call_symbol:$dst), []>,
                  Sched<[WriteIALU, WriteJalr, ReadJalr]> {
->>>>>>> 0dd973ae
   let AsmString = "tail\t$dst";
 }
 
@@ -1351,11 +1339,7 @@
 let isCall = 0, isBarrier = 1, isBranch = 1, isTerminator = 1, Size = 8,
     isCodeGenOnly = 0, hasSideEffects = 0, mayStore = 0, mayLoad = 0 in
 def PseudoJump : Pseudo<(outs GPR:$rd), (ins pseudo_jump_symbol:$target), []>,
-<<<<<<< HEAD
-                 Sched<[]> {
-=======
                  Sched<[WriteIALU, WriteJalr, ReadJalr]> {
->>>>>>> 0dd973ae
   let AsmString = "jump\t$target, $rd";
 }
 

//===-- RISCVInstrInfo.td - Target Description for RISCV ---*- tablegen -*-===//
//
// Part of the LLVM Project, under the Apache License v2.0 with LLVM Exceptions.
// See https://llvm.org/LICENSE.txt for license information.
// SPDX-License-Identifier: Apache-2.0 WITH LLVM-exception
//
//===----------------------------------------------------------------------===//
//
// This file describes the RISC-V instructions in TableGen format.
//
//===----------------------------------------------------------------------===//

//===----------------------------------------------------------------------===//
// RISC-V specific DAG Nodes.
//===----------------------------------------------------------------------===//

// Target-independent type requirements, but with target-specific formats.
def SDT_CallSeqStart : SDCallSeqStart<[SDTCisVT<0, i32>,
                                       SDTCisVT<1, i32>]>;
def SDT_CallSeqEnd   : SDCallSeqEnd<[SDTCisVT<0, i32>,
                                     SDTCisVT<1, i32>]>;

// Target-dependent type requirements.
def SDT_RISCVCall     : SDTypeProfile<0, -1, [SDTCisVT<0, XLenVT>]>;
def SDT_RISCVSelectCC : SDTypeProfile<1, 5, [SDTCisSameAs<1, 2>,
                                             SDTCisSameAs<0, 4>,
                                             SDTCisSameAs<4, 5>]>;

// Target-independent nodes, but with target-specific formats.
def callseq_start : SDNode<"ISD::CALLSEQ_START", SDT_CallSeqStart,
                           [SDNPHasChain, SDNPOutGlue]>;
def callseq_end   : SDNode<"ISD::CALLSEQ_END", SDT_CallSeqEnd,
                           [SDNPHasChain, SDNPOptInGlue, SDNPOutGlue]>;

// Target-dependent nodes.
def riscv_call      : SDNode<"RISCVISD::CALL", SDT_RISCVCall,
                             [SDNPHasChain, SDNPOptInGlue, SDNPOutGlue,
                              SDNPVariadic]>;
def riscv_ret_flag  : SDNode<"RISCVISD::RET_FLAG", SDTNone,
                             [SDNPHasChain, SDNPOptInGlue, SDNPVariadic]>;
def riscv_uret_flag : SDNode<"RISCVISD::URET_FLAG", SDTNone,
                             [SDNPHasChain, SDNPOptInGlue]>;
def riscv_sret_flag : SDNode<"RISCVISD::SRET_FLAG", SDTNone,
                             [SDNPHasChain, SDNPOptInGlue]>;
def riscv_mret_flag : SDNode<"RISCVISD::MRET_FLAG", SDTNone,
                             [SDNPHasChain, SDNPOptInGlue]>;
def riscv_selectcc  : SDNode<"RISCVISD::SELECT_CC", SDT_RISCVSelectCC,
                             [SDNPInGlue]>;
def riscv_tail      : SDNode<"RISCVISD::TAIL", SDT_RISCVCall,
                             [SDNPHasChain, SDNPOptInGlue, SDNPOutGlue,
                              SDNPVariadic]>;
def riscv_sllw      : SDNode<"RISCVISD::SLLW", SDTIntShiftOp>;
def riscv_sraw      : SDNode<"RISCVISD::SRAW", SDTIntShiftOp>;
def riscv_srlw      : SDNode<"RISCVISD::SRLW", SDTIntShiftOp>;

//===----------------------------------------------------------------------===//
// Operand and SDNode transformation definitions.
//===----------------------------------------------------------------------===//

class ImmXLenAsmOperand<string prefix, string suffix = ""> : AsmOperandClass {
  let Name = prefix # "ImmXLen" # suffix;
  let RenderMethod = "addImmOperands";
  let DiagnosticType = !strconcat("Invalid", Name);
}

class ImmAsmOperand<string prefix, int width, string suffix> : AsmOperandClass {
  let Name = prefix # "Imm" # width # suffix;
  let RenderMethod = "addImmOperands";
  let DiagnosticType = !strconcat("Invalid", Name);
}

def ImmZeroAsmOperand : AsmOperandClass {
  let Name = "ImmZero";
  let RenderMethod = "addImmOperands";
  let DiagnosticType = !strconcat("Invalid", Name);
}

class SImmAsmOperand<int width, string suffix = "">
    : ImmAsmOperand<"S", width, suffix> {
}

class UImmAsmOperand<int width, string suffix = "">
    : ImmAsmOperand<"U", width, suffix> {
}

def FenceArg : AsmOperandClass {
  let Name = "FenceArg";
  let RenderMethod = "addFenceArgOperands";
  let DiagnosticType = "InvalidFenceArg";
}

def fencearg : Operand<XLenVT> {
  let ParserMatchClass = FenceArg;
  let PrintMethod = "printFenceArg";
  let DecoderMethod = "decodeUImmOperand<4>";
  let OperandType = "OPERAND_UIMM4";
  let OperandNamespace = "RISCVOp";
}

def UImmLog2XLenAsmOperand : AsmOperandClass {
  let Name = "UImmLog2XLen";
  let RenderMethod = "addImmOperands";
  let DiagnosticType = "InvalidUImmLog2XLen";
}

def uimmlog2xlen : Operand<XLenVT>, ImmLeaf<XLenVT, [{
  if (Subtarget->is64Bit())
    return isUInt<6>(Imm);
  return isUInt<5>(Imm);
}]> {
  let ParserMatchClass = UImmLog2XLenAsmOperand;
  // TODO: should ensure invalid shamt is rejected when decoding.
  let DecoderMethod = "decodeUImmOperand<6>";
  let MCOperandPredicate = [{
    int64_t Imm;
    if (!MCOp.evaluateAsConstantImm(Imm))
      return false;
    if (STI.getTargetTriple().isArch64Bit())
      return  isUInt<6>(Imm);
    return isUInt<5>(Imm);
  }];
  let OperandType = "OPERAND_UIMMLOG2XLEN";
  let OperandNamespace = "RISCVOp";
}

def uimm5 : Operand<XLenVT>, ImmLeaf<XLenVT, [{return isUInt<5>(Imm);}]> {
  let ParserMatchClass = UImmAsmOperand<5>;
  let DecoderMethod = "decodeUImmOperand<5>";
  let OperandType = "OPERAND_UIMM5";
  let OperandNamespace = "RISCVOp";
}

def simm12 : Operand<XLenVT>, ImmLeaf<XLenVT, [{return isInt<12>(Imm);}]> {
  let ParserMatchClass = SImmAsmOperand<12>;
  let EncoderMethod = "getImmOpValue";
  let DecoderMethod = "decodeSImmOperand<12>";
  let MCOperandPredicate = [{
    int64_t Imm;
    if (MCOp.evaluateAsConstantImm(Imm))
      return isInt<12>(Imm);
    return MCOp.isBareSymbolRef();
  }];
  let OperandType = "OPERAND_SIMM12";
  let OperandNamespace = "RISCVOp";
}

// A 12-bit signed immediate plus one where the imm range will be -2047~2048.
def simm12_plus1 : Operand<XLenVT>, ImmLeaf<XLenVT,
  [{return (isInt<12>(Imm) && Imm != -2048) || Imm == 2048;}]> {
  let ParserMatchClass = SImmAsmOperand<12>;
  let EncoderMethod = "getImmOpValue";
  let DecoderMethod = "decodeSImmOperand<12>";
  let MCOperandPredicate = [{
    int64_t Imm;
    if (MCOp.evaluateAsConstantImm(Imm))
      return (isInt<12>(Imm) && Imm != -2048) || Imm == 2048;
    return MCOp.isBareSymbolRef();
  }];
}

// A 13-bit signed immediate where the least significant bit is zero.
def simm13_lsb0 : Operand<OtherVT> {
  let ParserMatchClass = SImmAsmOperand<13, "Lsb0">;
  let EncoderMethod = "getImmOpValueAsr1";
  let DecoderMethod = "decodeSImmOperandAndLsl1<13>";
  let MCOperandPredicate = [{
    int64_t Imm;
    if (MCOp.evaluateAsConstantImm(Imm))
      return isShiftedInt<12, 1>(Imm);
    return MCOp.isBareSymbolRef();
  }];
  let OperandType = "OPERAND_SIMM13_LSB0";
  let OperandNamespace = "RISCVOp";
}

class UImm20Operand : Operand<XLenVT> {
  let EncoderMethod = "getImmOpValue";
  let DecoderMethod = "decodeUImmOperand<20>";
  let MCOperandPredicate = [{
    int64_t Imm;
    if (MCOp.evaluateAsConstantImm(Imm))
      return isUInt<20>(Imm);
    return MCOp.isBareSymbolRef();
  }];
  let OperandType = "OPERAND_UIMM20";
  let OperandNamespace = "RISCVOp";
}

def uimm20_lui : UImm20Operand {
  let ParserMatchClass = UImmAsmOperand<20, "LUI">;
}
def uimm20_auipc : UImm20Operand {
  let ParserMatchClass = UImmAsmOperand<20, "AUIPC">;
}

def Simm21Lsb0JALAsmOperand : SImmAsmOperand<21, "Lsb0JAL"> {
  let ParserMethod = "parseJALOffset";
}

// A 21-bit signed immediate where the least significant bit is zero.
def simm21_lsb0_jal : Operand<OtherVT> {
  let ParserMatchClass = Simm21Lsb0JALAsmOperand;
  let EncoderMethod = "getImmOpValueAsr1";
  let DecoderMethod = "decodeSImmOperandAndLsl1<21>";
  let MCOperandPredicate = [{
    int64_t Imm;
    if (MCOp.evaluateAsConstantImm(Imm))
      return isShiftedInt<20, 1>(Imm);
    return MCOp.isBareSymbolRef();
  }];
  let OperandType = "OPERAND_SIMM21_LSB0";
  let OperandNamespace = "RISCVOp";
}

def BareSymbol : AsmOperandClass {
  let Name = "BareSymbol";
  let RenderMethod = "addImmOperands";
  let DiagnosticType = "InvalidBareSymbol";
  let ParserMethod = "parseBareSymbol";
}


// A bare symbol.
def bare_symbol : Operand<XLenVT> {
  let ParserMatchClass = BareSymbol;
}

def CallSymbol : AsmOperandClass {
  let Name = "CallSymbol";
  let RenderMethod = "addImmOperands";
  let DiagnosticType = "InvalidCallSymbol";
  let ParserMethod = "parseCallSymbol";
}

// A bare symbol used in call/tail only.
def call_symbol : Operand<XLenVT> {
  let ParserMatchClass = CallSymbol;
}

def PseudoJumpSymbol : AsmOperandClass {
  let Name = "PseudoJumpSymbol";
  let RenderMethod = "addImmOperands";
  let DiagnosticType = "InvalidPseudoJumpSymbol";
  let ParserMethod = "parsePseudoJumpSymbol";
}

// A bare symbol used for pseudo jumps only.
def pseudo_jump_symbol : Operand<XLenVT> {
  let ParserMatchClass = PseudoJumpSymbol;
}

def TPRelAddSymbol : AsmOperandClass {
  let Name = "TPRelAddSymbol";
  let RenderMethod = "addImmOperands";
  let DiagnosticType = "InvalidTPRelAddSymbol";
  let ParserMethod = "parseOperandWithModifier";
}

// A bare symbol with the %tprel_add variant.
def tprel_add_symbol : Operand<XLenVT> {
  let ParserMatchClass = TPRelAddSymbol;
}

def CSRSystemRegister : AsmOperandClass {
  let Name = "CSRSystemRegister";
  let ParserMethod = "parseCSRSystemRegister";
  let DiagnosticType = "InvalidCSRSystemRegister";
}

def csr_sysreg : Operand<XLenVT> {
  let ParserMatchClass = CSRSystemRegister;
  let PrintMethod = "printCSRSystemRegister";
  let DecoderMethod = "decodeUImmOperand<12>";
  let OperandType = "OPERAND_UIMM12";
  let OperandNamespace = "RISCVOp";
}

// A parameterized register class alternative to i32imm/i64imm from Target.td.
def ixlenimm : Operand<XLenVT>;

def ixlenimm_li : Operand<XLenVT> {
  let ParserMatchClass = ImmXLenAsmOperand<"", "LI">;
}

// Standalone (codegen-only) immleaf patterns.
def simm32     : ImmLeaf<XLenVT, [{return isInt<32>(Imm);}]>;
def simm32hi20 : ImmLeaf<XLenVT, [{return isShiftedInt<20, 12>(Imm);}]>;
def simm64     : ImmLeaf<XLenVT, [{return isInt<64>(Imm);}]>;

// A mask value that won't affect significant shift bits.
def immbottomxlenset : ImmLeaf<XLenVT, [{
  if (Subtarget->is64Bit())
    return countTrailingOnes<uint64_t>(Imm) >= 6;
  return countTrailingOnes<uint64_t>(Imm) >= 5;
}]>;

// Addressing modes.
// Necessary because a frameindex can't be matched directly in a pattern.
def AddrFI : ComplexPattern<iPTR, 1, "SelectAddrFI", [frameindex], []>;

// Extract least significant 12 bits from an immediate value and sign extend
// them.
def LO12Sext : SDNodeXForm<imm, [{
  return CurDAG->getTargetConstant(SignExtend64<12>(N->getZExtValue()),
                                   SDLoc(N), N->getValueType(0));
}]>;

// Extract the most significant 20 bits from an immediate value. Add 1 if bit
// 11 is 1, to compensate for the low 12 bits in the matching immediate addi
// or ld/st being negative.
def HI20 : SDNodeXForm<imm, [{
  return CurDAG->getTargetConstant(((N->getZExtValue()+0x800) >> 12) & 0xfffff,
                                   SDLoc(N), N->getValueType(0));
}]>;

<<<<<<< HEAD
// Extract least significant 12 bits from the upper half of an immediate value
// and sign extend them.
def HLO12Sext : SDNodeXForm<imm, [{
  uint64_t Val = N->getZExtValue() >> 32;
  return CurDAG->getTargetConstant(SignExtend64<12>(Val),
                                   SDLoc(N), N->getValueType(0));
}]>;

// Extract the most significant 20 bits from the upper half of an immediate
// value. Add 1 if bit 32+11 is 1, to compensate for the low 12 bits in the
// matching immediate addi or ld/st being negative.
def HHI20 : SDNodeXForm<imm, [{
  uint64_t Val = N->getZExtValue() >> 32;
  return CurDAG->getTargetConstant(((Val+0x800) >> 12) & 0xfffff,
                                   SDLoc(N), N->getValueType(0));
=======
// Return the negation of an immediate value.
def NegImm : SDNodeXForm<imm, [{
  return CurDAG->getTargetConstant(-N->getSExtValue(), SDLoc(N),
                                   N->getValueType(0));
>>>>>>> 185e9b08
}]>;

//===----------------------------------------------------------------------===//
// Instruction Formats
//===----------------------------------------------------------------------===//

include "RISCVInstrFormats.td"

//===----------------------------------------------------------------------===//
// Instruction Class Templates
//===----------------------------------------------------------------------===//

let hasSideEffects = 0, mayLoad = 0, mayStore = 0 in
class BranchCC_rri<bits<3> funct3, string opcodestr>
    : RVInstB<funct3, OPC_BRANCH, (outs),
              (ins GPR:$rs1, GPR:$rs2, simm13_lsb0:$imm12),
              opcodestr, "$rs1, $rs2, $imm12">,
      Sched<[WriteJmp]> {
  let isBranch = 1;
  let isTerminator = 1;
}

let hasSideEffects = 0, mayLoad = 1, mayStore = 0 in
class Load_ri<bits<3> funct3, string opcodestr>
    : RVInstI<funct3, OPC_LOAD, (outs GPR:$rd), (ins GPR:$rs1, simm12:$imm12),
              opcodestr, "$rd, ${imm12}(${rs1})">;

// Operands for stores are in the order srcreg, base, offset rather than
// reflecting the order these fields are specified in the instruction
// encoding.
let hasSideEffects = 0, mayLoad = 0, mayStore = 1 in
class Store_rri<bits<3> funct3, string opcodestr>
    : RVInstS<funct3, OPC_STORE, (outs),
              (ins GPR:$rs2, GPR:$rs1, simm12:$imm12),
              opcodestr, "$rs2, ${imm12}(${rs1})">;

let hasSideEffects = 0, mayLoad = 0, mayStore = 0 in
class ALU_ri<bits<3> funct3, string opcodestr>
    : RVInstI<funct3, OPC_OP_IMM, (outs GPR:$rd), (ins GPR:$rs1, simm12:$imm12),
              opcodestr, "$rd, $rs1, $imm12">,
      Sched<[WriteIALU, ReadIALU]>;

let hasSideEffects = 0, mayLoad = 0, mayStore = 0 in
class Shift_ri<bit arithshift, bits<3> funct3, string opcodestr>
    : RVInstIShift<arithshift, funct3, OPC_OP_IMM, (outs GPR:$rd),
                   (ins GPR:$rs1, uimmlog2xlen:$shamt), opcodestr,
                   "$rd, $rs1, $shamt">,
      Sched<[WriteShift, ReadShift]>;

let hasSideEffects = 0, mayLoad = 0, mayStore = 0 in
class ALU_rr<bits<7> funct7, bits<3> funct3, string opcodestr>
    : RVInstR<funct7, funct3, OPC_OP, (outs GPR:$rd), (ins GPR:$rs1, GPR:$rs2),
              opcodestr, "$rd, $rs1, $rs2">;

let hasSideEffects = 1, mayLoad = 0, mayStore = 0 in
class CSR_ir<bits<3> funct3, string opcodestr>
    : RVInstI<funct3, OPC_SYSTEM, (outs GPR:$rd), (ins csr_sysreg:$imm12, GPR:$rs1),
              opcodestr, "$rd, $imm12, $rs1">, Sched<[WriteCSR, ReadCSR]>;

let hasSideEffects = 1, mayLoad = 0, mayStore = 0 in
class CSR_ii<bits<3> funct3, string opcodestr>
    : RVInstI<funct3, OPC_SYSTEM, (outs GPR:$rd),
              (ins csr_sysreg:$imm12, uimm5:$rs1),
              opcodestr, "$rd, $imm12, $rs1">, Sched<[WriteCSR]>;

let hasSideEffects = 0, mayLoad = 0, mayStore = 0 in
class ShiftW_ri<bit arithshift, bits<3> funct3, string opcodestr>
    : RVInstIShiftW<arithshift, funct3, OPC_OP_IMM_32, (outs GPR:$rd),
                    (ins GPR:$rs1, uimm5:$shamt), opcodestr,
                    "$rd, $rs1, $shamt">,
      Sched<[WriteShift32, ReadShift32]>;

let hasSideEffects = 0, mayLoad = 0, mayStore = 0 in
class ALUW_rr<bits<7> funct7, bits<3> funct3, string opcodestr>
    : RVInstR<funct7, funct3, OPC_OP_32, (outs GPR:$rd),
              (ins GPR:$rs1, GPR:$rs2), opcodestr, "$rd, $rs1, $rs2">;

let hasSideEffects = 1, mayLoad = 0, mayStore = 0 in
class Priv<string opcodestr, bits<7> funct7>
    : RVInstR<funct7, 0b000, OPC_SYSTEM, (outs), (ins GPR:$rs1, GPR:$rs2),
              opcodestr, "">;

//===----------------------------------------------------------------------===//
// Instructions
//===----------------------------------------------------------------------===//

let hasSideEffects = 0, mayLoad = 0, mayStore = 0 in {
let isReMaterializable = 1, isAsCheapAsAMove = 1 in
def LUI : RVInstU<OPC_LUI, (outs GPR:$rd), (ins uimm20_lui:$imm20),
                  "lui", "$rd, $imm20">, Sched<[WriteIALU]>;

def AUIPC : RVInstU<OPC_AUIPC, (outs GPR:$rd), (ins uimm20_auipc:$imm20),
                    "auipc", "$rd, $imm20">, Sched<[WriteIALU]>;

let isCall = 1 in
def JAL : RVInstJ<OPC_JAL, (outs GPR:$rd), (ins simm21_lsb0_jal:$imm20),
                  "jal", "$rd, $imm20">, Sched<[WriteJal]>;

let isCall = 1 in
def JALR : RVInstI<0b000, OPC_JALR, (outs GPR:$rd),
                   (ins GPR:$rs1, simm12:$imm12),
                   "jalr", "$rd, ${imm12}(${rs1})">,
           Sched<[WriteJalr, ReadJalr]>;
} // hasSideEffects = 0, mayLoad = 0, mayStore = 0

def BEQ  : BranchCC_rri<0b000, "beq">;
def BNE  : BranchCC_rri<0b001, "bne">;
def BLT  : BranchCC_rri<0b100, "blt">;
def BGE  : BranchCC_rri<0b101, "bge">;
def BLTU : BranchCC_rri<0b110, "bltu">;
def BGEU : BranchCC_rri<0b111, "bgeu">;

def LB  : Load_ri<0b000, "lb">, Sched<[WriteLDB, ReadMemBase]>;
def LH  : Load_ri<0b001, "lh">, Sched<[WriteLDH, ReadMemBase]>;
def LW  : Load_ri<0b010, "lw">, Sched<[WriteLDW, ReadMemBase]>;
def LBU : Load_ri<0b100, "lbu">, Sched<[WriteLDB, ReadMemBase]>;
def LHU : Load_ri<0b101, "lhu">, Sched<[WriteLDH, ReadMemBase]>;

def SB : Store_rri<0b000, "sb">, Sched<[WriteSTB, ReadStoreData, ReadMemBase]>;
def SH : Store_rri<0b001, "sh">, Sched<[WriteSTH, ReadStoreData, ReadMemBase]>;
def SW : Store_rri<0b010, "sw">, Sched<[WriteSTW, ReadStoreData, ReadMemBase]>;

// ADDI isn't always rematerializable, but isReMaterializable will be used as
// a hint which is verified in isReallyTriviallyReMaterializable.
let isReMaterializable = 1, isAsCheapAsAMove = 1 in
def ADDI  : ALU_ri<0b000, "addi">;

def SLTI  : ALU_ri<0b010, "slti">;
def SLTIU : ALU_ri<0b011, "sltiu">;

let isReMaterializable = 1, isAsCheapAsAMove = 1 in {
def XORI  : ALU_ri<0b100, "xori">;
def ORI   : ALU_ri<0b110, "ori">;
}

def ANDI  : ALU_ri<0b111, "andi">;

def SLLI : Shift_ri<0, 0b001, "slli">;
def SRLI : Shift_ri<0, 0b101, "srli">;
def SRAI : Shift_ri<1, 0b101, "srai">;

def ADD  : ALU_rr<0b0000000, 0b000, "add">, Sched<[WriteIALU, ReadIALU, ReadIALU]>;
def SUB  : ALU_rr<0b0100000, 0b000, "sub">, Sched<[WriteIALU, ReadIALU, ReadIALU]>;
def SLL  : ALU_rr<0b0000000, 0b001, "sll">, Sched<[WriteIALU, ReadIALU, ReadIALU]>;
def SLT  : ALU_rr<0b0000000, 0b010, "slt">, Sched<[WriteIALU, ReadIALU, ReadIALU]>;
def SLTU : ALU_rr<0b0000000, 0b011, "sltu">, Sched<[WriteIALU, ReadIALU, ReadIALU]>;
def XOR  : ALU_rr<0b0000000, 0b100, "xor">, Sched<[WriteIALU, ReadIALU, ReadIALU]>;
def SRL  : ALU_rr<0b0000000, 0b101, "srl">, Sched<[WriteIALU, ReadIALU, ReadIALU]>;
def SRA  : ALU_rr<0b0100000, 0b101, "sra">, Sched<[WriteIALU, ReadIALU, ReadIALU]>;
def OR   : ALU_rr<0b0000000, 0b110, "or">, Sched<[WriteIALU, ReadIALU, ReadIALU]>;
def AND  : ALU_rr<0b0000000, 0b111, "and">, Sched<[WriteIALU, ReadIALU, ReadIALU]>;

let hasSideEffects = 1, mayLoad = 0, mayStore = 0 in {
def FENCE : RVInstI<0b000, OPC_MISC_MEM, (outs),
                    (ins fencearg:$pred, fencearg:$succ),
                    "fence", "$pred, $succ">, Sched<[]> {
  bits<4> pred;
  bits<4> succ;

  let rs1 = 0;
  let rd = 0;
  let imm12 = {0b0000,pred,succ};
}

def FENCE_TSO : RVInstI<0b000, OPC_MISC_MEM, (outs), (ins), "fence.tso", "">, Sched<[]> {
  let rs1 = 0;
  let rd = 0;
  let imm12 = {0b1000,0b0011,0b0011};
}

def FENCE_I : RVInstI<0b001, OPC_MISC_MEM, (outs), (ins), "fence.i", "">, Sched<[]> {
  let rs1 = 0;
  let rd = 0;
  let imm12 = 0;
}

def ECALL : RVInstI<0b000, OPC_SYSTEM, (outs), (ins), "ecall", "">, Sched<[WriteJmp]> {
  let rs1 = 0;
  let rd = 0;
  let imm12 = 0;
}

def EBREAK : RVInstI<0b000, OPC_SYSTEM, (outs), (ins), "ebreak", "">,
             Sched<[]> {
  let rs1 = 0;
  let rd = 0;
  let imm12 = 1;
}

// This is a de facto standard (as set by GNU binutils) 32-bit unimplemented
// instruction (i.e., it should always trap, if your implementation has invalid
// instruction traps).
def UNIMP : RVInstI<0b001, OPC_SYSTEM, (outs), (ins), "unimp", "">,
            Sched<[]> {
  let rs1 = 0;
  let rd = 0;
  let imm12 = 0b110000000000;
}
} // hasSideEffects = 1, mayLoad = 0, mayStore = 0

def CSRRW : CSR_ir<0b001, "csrrw">;
def CSRRS : CSR_ir<0b010, "csrrs">;
def CSRRC : CSR_ir<0b011, "csrrc">;

def CSRRWI : CSR_ii<0b101, "csrrwi">;
def CSRRSI : CSR_ii<0b110, "csrrsi">;
def CSRRCI : CSR_ii<0b111, "csrrci">;

/// RV64I instructions

let Predicates = [IsRV64] in {
def LWU   : Load_ri<0b110, "lwu">, Sched<[WriteLDWU, ReadMemBase]>;
def LD    : Load_ri<0b011, "ld">, Sched<[WriteLDD, ReadMemBase]>;
def SD    : Store_rri<0b011, "sd">, Sched<[WriteSTD, ReadStoreData, ReadMemBase]>;

let hasSideEffects = 0, mayLoad = 0, mayStore = 0 in
def ADDIW : RVInstI<0b000, OPC_OP_IMM_32, (outs GPR:$rd),
                    (ins GPR:$rs1, simm12:$imm12),
                    "addiw", "$rd, $rs1, $imm12">,
            Sched<[WriteIALU32, ReadIALU32]>;

def SLLIW : ShiftW_ri<0, 0b001, "slliw">;
def SRLIW : ShiftW_ri<0, 0b101, "srliw">;
def SRAIW : ShiftW_ri<1, 0b101, "sraiw">;

def ADDW  : ALUW_rr<0b0000000, 0b000, "addw">,
            Sched<[WriteIALU32, ReadIALU32, ReadIALU32]>;
def SUBW  : ALUW_rr<0b0100000, 0b000, "subw">,
            Sched<[WriteIALU32, ReadIALU32, ReadIALU32]>;
def SLLW  : ALUW_rr<0b0000000, 0b001, "sllw">,
            Sched<[WriteIALU32, ReadIALU32, ReadIALU32]>;
def SRLW  : ALUW_rr<0b0000000, 0b101, "srlw">,
            Sched<[WriteIALU32, ReadIALU32, ReadIALU32]>;
def SRAW  : ALUW_rr<0b0100000, 0b101, "sraw">,
            Sched<[WriteIALU32, ReadIALU32, ReadIALU32]>;
} // Predicates = [IsRV64]

//===----------------------------------------------------------------------===//
// Privileged instructions
//===----------------------------------------------------------------------===//

let isBarrier = 1, isReturn = 1, isTerminator = 1 in {
def URET : Priv<"uret", 0b0000000>, Sched<[]> {
  let rd = 0;
  let rs1 = 0;
  let rs2 = 0b00010;
}

def SRET : Priv<"sret", 0b0001000>, Sched<[]> {
  let rd = 0;
  let rs1 = 0;
  let rs2 = 0b00010;
}

def MRET : Priv<"mret", 0b0011000>, Sched<[]> {
  let rd = 0;
  let rs1 = 0;
  let rs2 = 0b00010;
}
} // isBarrier = 1, isReturn = 1, isTerminator = 1

def WFI : Priv<"wfi", 0b0001000>, Sched<[]> {
  let rd = 0;
  let rs1 = 0;
  let rs2 = 0b00101;
}

let hasSideEffects = 1, mayLoad = 0, mayStore = 0 in
def SFENCE_VMA : RVInstR<0b0001001, 0b000, OPC_SYSTEM, (outs),
                         (ins GPR:$rs1, GPR:$rs2),
                         "sfence.vma", "$rs1, $rs2">, Sched<[]> {
  let rd = 0;
}

//===----------------------------------------------------------------------===//
// Assembler Pseudo Instructions (User-Level ISA, Version 2.2, Chapter 20)
//===----------------------------------------------------------------------===//

def : InstAlias<"nop",           (ADDI      X0,      X0,       0)>;

// Note that the size is 32 because up to 8 32-bit instructions are needed to
// generate an arbitrary 64-bit immediate. However, the size does not really
// matter since PseudoLI is currently only used in the AsmParser where it gets
// expanded to real instructions immediately.
let hasSideEffects = 0, mayLoad = 0, mayStore = 0, Size = 32,
    isCodeGenOnly = 0, isAsmParserOnly = 1 in
def PseudoLI : Pseudo<(outs GPR:$rd), (ins ixlenimm_li:$imm), [],
                      "li", "$rd, $imm">;

def PseudoLB  : PseudoLoad<"lb">;
def PseudoLBU : PseudoLoad<"lbu">;
def PseudoLH  : PseudoLoad<"lh">;
def PseudoLHU : PseudoLoad<"lhu">;
def PseudoLW  : PseudoLoad<"lw">;

def PseudoSB  : PseudoStore<"sb">;
def PseudoSH  : PseudoStore<"sh">;
def PseudoSW  : PseudoStore<"sw">;

let Predicates = [IsRV64] in {
def PseudoLWU : PseudoLoad<"lwu">;
def PseudoLD  : PseudoLoad<"ld">;
def PseudoSD  : PseudoStore<"sd">;
} // Predicates = [IsRV64]

def : InstAlias<"mv $rd, $rs",   (ADDI GPR:$rd, GPR:$rs,       0)>;
def : InstAlias<"not $rd, $rs",  (XORI GPR:$rd, GPR:$rs,      -1)>;
def : InstAlias<"neg $rd, $rs",  (SUB  GPR:$rd,      X0, GPR:$rs)>;

let Predicates = [IsRV64] in {
def : InstAlias<"negw $rd, $rs",   (SUBW  GPR:$rd,      X0, GPR:$rs)>;
def : InstAlias<"sext.w $rd, $rs", (ADDIW GPR:$rd, GPR:$rs,       0)>;
} // Predicates = [IsRV64]

def : InstAlias<"seqz $rd, $rs", (SLTIU GPR:$rd, GPR:$rs,       1)>;
def : InstAlias<"snez $rd, $rs", (SLTU  GPR:$rd,      X0, GPR:$rs)>;
def : InstAlias<"sltz $rd, $rs", (SLT   GPR:$rd, GPR:$rs,      X0)>;
def : InstAlias<"sgtz $rd, $rs", (SLT   GPR:$rd,      X0, GPR:$rs)>;

// sgt/sgtu are recognised by the GNU assembler but the canonical slt/sltu
// form will always be printed. Therefore, set a zero weight.
def : InstAlias<"sgt $rd, $rs, $rt", (SLT GPR:$rd, GPR:$rt, GPR:$rs), 0>;
def : InstAlias<"sgtu $rd, $rs, $rt", (SLTU GPR:$rd, GPR:$rt, GPR:$rs), 0>;

def : InstAlias<"beqz $rs, $offset",
                (BEQ GPR:$rs,      X0, simm13_lsb0:$offset)>;
def : InstAlias<"bnez $rs, $offset",
                (BNE GPR:$rs,      X0, simm13_lsb0:$offset)>;
def : InstAlias<"blez $rs, $offset",
                (BGE      X0, GPR:$rs, simm13_lsb0:$offset)>;
def : InstAlias<"bgez $rs, $offset",
                (BGE GPR:$rs,      X0, simm13_lsb0:$offset)>;
def : InstAlias<"bltz $rs, $offset",
                (BLT GPR:$rs,      X0, simm13_lsb0:$offset)>;
def : InstAlias<"bgtz $rs, $offset",
                (BLT      X0, GPR:$rs, simm13_lsb0:$offset)>;

// Always output the canonical mnemonic for the pseudo branch instructions.
// The GNU tools emit the canonical mnemonic for the branch pseudo instructions
// as well (e.g. "bgt" will be recognised by the assembler but never printed by
// objdump). Match this behaviour by setting a zero weight.
def : InstAlias<"bgt $rs, $rt, $offset",
                (BLT  GPR:$rt, GPR:$rs, simm13_lsb0:$offset), 0>;
def : InstAlias<"ble $rs, $rt, $offset",
                (BGE  GPR:$rt, GPR:$rs, simm13_lsb0:$offset), 0>;
def : InstAlias<"bgtu $rs, $rt, $offset",
                (BLTU GPR:$rt, GPR:$rs, simm13_lsb0:$offset), 0>;
def : InstAlias<"bleu $rs, $rt, $offset",
                (BGEU GPR:$rt, GPR:$rs, simm13_lsb0:$offset), 0>;

def : InstAlias<"j $offset",   (JAL X0, simm21_lsb0_jal:$offset)>;
def : InstAlias<"jal $offset", (JAL X1, simm21_lsb0_jal:$offset)>;

// Non-zero offset aliases of "jalr" are the lowest weight, followed by the
// two-register form, then the one-register forms and finally "ret".
def : InstAlias<"jr $rs",                (JALR      X0, GPR:$rs, 0), 3>;
def : InstAlias<"jr ${offset}(${rs})",   (JALR      X0, GPR:$rs, simm12:$offset)>;
def : InstAlias<"jalr $rs",              (JALR      X1, GPR:$rs, 0), 3>;
def : InstAlias<"jalr ${offset}(${rs})", (JALR      X1, GPR:$rs, simm12:$offset)>;
def : InstAlias<"jalr $rd, $rs",         (JALR GPR:$rd, GPR:$rs, 0), 2>;
def : InstAlias<"ret",                   (JALR      X0,      X1, 0), 4>;

// Non-canonical forms for jump targets also accepted by the assembler.
def : InstAlias<"jr $rs, $offset",        (JALR      X0, GPR:$rs, simm12:$offset), 0>;
def : InstAlias<"jalr $rs, $offset",      (JALR      X1, GPR:$rs, simm12:$offset), 0>;
def : InstAlias<"jalr $rd, $rs, $offset", (JALR GPR:$rd, GPR:$rs, simm12:$offset), 0>;

def : InstAlias<"fence", (FENCE 0xF, 0xF)>; // 0xF == iorw

def : InstAlias<"rdinstret $rd", (CSRRS GPR:$rd, INSTRET.Encoding, X0)>;
def : InstAlias<"rdcycle $rd",   (CSRRS GPR:$rd, CYCLE.Encoding, X0)>;
def : InstAlias<"rdtime $rd",    (CSRRS GPR:$rd, TIME.Encoding, X0)>;

let Predicates = [IsRV32] in {
def : InstAlias<"rdinstreth $rd", (CSRRS GPR:$rd, INSTRETH.Encoding, X0)>;
def : InstAlias<"rdcycleh $rd",   (CSRRS GPR:$rd, CYCLEH.Encoding, X0)>;
def : InstAlias<"rdtimeh $rd",    (CSRRS GPR:$rd, TIMEH.Encoding, X0)>;
} // Predicates = [IsRV32]

def : InstAlias<"csrr $rd, $csr", (CSRRS GPR:$rd, csr_sysreg:$csr,      X0)>;
def : InstAlias<"csrw $csr, $rs", (CSRRW      X0, csr_sysreg:$csr, GPR:$rs)>;
def : InstAlias<"csrs $csr, $rs", (CSRRS      X0, csr_sysreg:$csr, GPR:$rs)>;
def : InstAlias<"csrc $csr, $rs", (CSRRC      X0, csr_sysreg:$csr, GPR:$rs)>;

def : InstAlias<"csrwi $csr, $imm", (CSRRWI X0, csr_sysreg:$csr, uimm5:$imm)>;
def : InstAlias<"csrsi $csr, $imm", (CSRRSI X0, csr_sysreg:$csr, uimm5:$imm)>;
def : InstAlias<"csrci $csr, $imm", (CSRRCI X0, csr_sysreg:$csr, uimm5:$imm)>;

let EmitPriority = 0 in {
def : InstAlias<"csrw $csr, $imm", (CSRRWI X0, csr_sysreg:$csr, uimm5:$imm)>;
def : InstAlias<"csrs $csr, $imm", (CSRRSI X0, csr_sysreg:$csr, uimm5:$imm)>;
def : InstAlias<"csrc $csr, $imm", (CSRRCI X0, csr_sysreg:$csr, uimm5:$imm)>;

def : InstAlias<"csrrw $rd, $csr, $imm", (CSRRWI GPR:$rd, csr_sysreg:$csr, uimm5:$imm)>;
def : InstAlias<"csrrs $rd, $csr, $imm", (CSRRSI GPR:$rd, csr_sysreg:$csr, uimm5:$imm)>;
def : InstAlias<"csrrc $rd, $csr, $imm", (CSRRCI GPR:$rd, csr_sysreg:$csr, uimm5:$imm)>;
}

def : InstAlias<"sfence.vma",     (SFENCE_VMA      X0, X0)>;
def : InstAlias<"sfence.vma $rs", (SFENCE_VMA GPR:$rs, X0)>;

let EmitPriority = 0 in {
def : InstAlias<"lb $rd, (${rs1})",
                (LB  GPR:$rd, GPR:$rs1, 0)>;
def : InstAlias<"lh $rd, (${rs1})",
                (LH  GPR:$rd, GPR:$rs1, 0)>;
def : InstAlias<"lw $rd, (${rs1})",
                (LW  GPR:$rd, GPR:$rs1, 0)>;
def : InstAlias<"lbu $rd, (${rs1})",
                (LBU  GPR:$rd, GPR:$rs1, 0)>;
def : InstAlias<"lhu $rd, (${rs1})",
                (LHU  GPR:$rd, GPR:$rs1, 0)>;

def : InstAlias<"sb $rs2, (${rs1})",
                (SB  GPR:$rs2, GPR:$rs1, 0)>;
def : InstAlias<"sh $rs2, (${rs1})",
                (SH  GPR:$rs2, GPR:$rs1, 0)>;
def : InstAlias<"sw $rs2, (${rs1})",
                (SW  GPR:$rs2, GPR:$rs1, 0)>;

def : InstAlias<"add $rd, $rs1, $imm12",
                (ADDI  GPR:$rd, GPR:$rs1, simm12:$imm12)>;
def : InstAlias<"and $rd, $rs1, $imm12",
                (ANDI  GPR:$rd, GPR:$rs1, simm12:$imm12)>;
def : InstAlias<"xor $rd, $rs1, $imm12",
                (XORI  GPR:$rd, GPR:$rs1, simm12:$imm12)>;
def : InstAlias<"or $rd, $rs1, $imm12",
                (ORI  GPR:$rd, GPR:$rs1, simm12:$imm12)>;
def : InstAlias<"sll $rd, $rs1, $shamt",
                (SLLI  GPR:$rd, GPR:$rs1, uimmlog2xlen:$shamt)>;
def : InstAlias<"srl $rd, $rs1, $shamt",
                (SRLI  GPR:$rd, GPR:$rs1, uimmlog2xlen:$shamt)>;
def : InstAlias<"sra $rd, $rs1, $shamt",
                (SRAI  GPR:$rd, GPR:$rs1, uimmlog2xlen:$shamt)>;
let Predicates = [IsRV64] in {
def : InstAlias<"lwu $rd, (${rs1})",
                (LWU  GPR:$rd, GPR:$rs1, 0)>;
def : InstAlias<"ld $rd, (${rs1})",
                (LD  GPR:$rd, GPR:$rs1, 0)>;
def : InstAlias<"sd $rs2, (${rs1})",
                (SD  GPR:$rs2, GPR:$rs1, 0)>;

def : InstAlias<"addw $rd, $rs1, $imm12",
                (ADDIW  GPR:$rd, GPR:$rs1, simm12:$imm12)>;
def : InstAlias<"sllw $rd, $rs1, $shamt",
                (SLLIW  GPR:$rd, GPR:$rs1, uimm5:$shamt)>;
def : InstAlias<"srlw $rd, $rs1, $shamt",
                (SRLIW  GPR:$rd, GPR:$rs1, uimm5:$shamt)>;
def : InstAlias<"sraw $rd, $rs1, $shamt",
                (SRAIW  GPR:$rd, GPR:$rs1, uimm5:$shamt)>;
} // Predicates = [IsRV64]
def : InstAlias<"slt $rd, $rs1, $imm12",
                (SLTI  GPR:$rd, GPR:$rs1, simm12:$imm12)>;
def : InstAlias<"sltu $rd, $rs1, $imm12",
                (SLTIU  GPR:$rd, GPR:$rs1, simm12:$imm12)>;
}

def : MnemonicAlias<"move", "mv">;

// The SCALL and SBREAK instructions wererenamed to ECALL and EBREAK in
// version 2.1 of the user-level ISA. Like the GNU toolchain, we still accept
// the old name for backwards compatibility.
def : MnemonicAlias<"scall", "ecall">;
def : MnemonicAlias<"sbreak", "ebreak">;

//===----------------------------------------------------------------------===//
// Pseudo-instructions and codegen patterns
//
// Naming convention: For 'generic' pattern classes, we use the naming
// convention PatTy1Ty2. For pattern classes which offer a more complex
// expension, prefix the class name, e.g. BccPat.
//===----------------------------------------------------------------------===//

/// Generic pattern classes

class PatGprGpr<SDPatternOperator OpNode, RVInst Inst>
    : Pat<(OpNode GPR:$rs1, GPR:$rs2), (Inst GPR:$rs1, GPR:$rs2)>;
class PatGprSimm12<SDPatternOperator OpNode, RVInstI Inst>
    : Pat<(OpNode GPR:$rs1, simm12:$imm12), (Inst GPR:$rs1, simm12:$imm12)>;
class PatGprUimmLog2XLen<SDPatternOperator OpNode, RVInstIShift Inst>
    : Pat<(OpNode GPR:$rs1, uimmlog2xlen:$shamt),
          (Inst GPR:$rs1, uimmlog2xlen:$shamt)>;

/// Predicates

def IsOrAdd: PatFrag<(ops node:$A, node:$B), (or node:$A, node:$B), [{
  return isOrEquivalentToAdd(N);
}]>;
def assertsexti32 : PatFrag<(ops node:$src), (assertsext node:$src), [{
  return cast<VTSDNode>(N->getOperand(1))->getVT() == MVT::i32;
}]>;
def sexti32 : PatFrags<(ops node:$src),
                       [(sext_inreg node:$src, i32),
                        (assertsexti32 node:$src)]>;
def assertzexti32 : PatFrag<(ops node:$src), (assertzext node:$src), [{
  return cast<VTSDNode>(N->getOperand(1))->getVT() == MVT::i32;
}]>;
def zexti32 : PatFrags<(ops node:$src),
                       [(and node:$src, 0xffffffff),
                        (assertzexti32 node:$src)]>;

/// Immediates

def : Pat<(simm12:$imm), (ADDI X0, simm12:$imm)>;
def : Pat<(simm32hi20:$imm), (LUI (HI20 imm:$imm))>;
def : Pat<(simm32:$imm), (ADDI (LUI (HI20 imm:$imm)), (LO12Sext imm:$imm))>,
      Requires<[IsRV32]>;

/// Simple arithmetic operations

def : PatGprGpr<add, ADD>;
def : PatGprSimm12<add, ADDI>;
def : PatGprGpr<sub, SUB>;
def : PatGprGpr<or, OR>;
def : PatGprSimm12<or, ORI>;
def : PatGprGpr<and, AND>;
def : PatGprSimm12<and, ANDI>;
def : PatGprGpr<xor, XOR>;
def : PatGprSimm12<xor, XORI>;
def : PatGprUimmLog2XLen<shl, SLLI>;
def : PatGprUimmLog2XLen<srl, SRLI>;
def : PatGprUimmLog2XLen<sra, SRAI>;

// Match both a plain shift and one where the shift amount is masked (this is
// typically introduced when the legalizer promotes the shift amount and
// zero-extends it). For RISC-V, the mask is unnecessary as shifts in the base
// ISA only read the least significant 5 bits (RV32I) or 6 bits (RV64I).
class shiftop<SDPatternOperator operator>
    : PatFrags<(ops node:$val, node:$count),
               [(operator node:$val, node:$count),
                (operator node:$val, (and node:$count, immbottomxlenset))]>;

def : PatGprGpr<shiftop<shl>, SLL>;
def : PatGprGpr<shiftop<srl>, SRL>;
def : PatGprGpr<shiftop<sra>, SRA>;

// This is a special case of the ADD instruction used to facilitate the use of a
// fourth operand to emit a relocation on a symbol relating to this instruction.
// The relocation does not affect any bits of the instruction itself but is used
// as a hint to the linker.
let hasSideEffects = 0, mayLoad = 0, mayStore = 0, isCodeGenOnly = 0 in
def PseudoAddTPRel : Pseudo<(outs GPR:$rd),
                            (ins GPR:$rs1, GPR:$rs2, tprel_add_symbol:$src), [],
                            "add", "$rd, $rs1, $rs2, $src">;

/// FrameIndex calculations

def : Pat<(add (i32 AddrFI:$Rs), simm12:$imm12),
          (ADDI (i32 AddrFI:$Rs), simm12:$imm12)>;
def : Pat<(IsOrAdd (i32 AddrFI:$Rs), simm12:$imm12),
          (ADDI (i32 AddrFI:$Rs), simm12:$imm12)>;

/// Setcc

def : PatGprGpr<setlt, SLT>;
def : PatGprSimm12<setlt, SLTI>;
def : PatGprGpr<setult, SLTU>;
def : PatGprSimm12<setult, SLTIU>;

// Define pattern expansions for setcc operations that aren't directly
// handled by a RISC-V instruction.
def : Pat<(seteq GPR:$rs1, 0), (SLTIU GPR:$rs1, 1)>;
def : Pat<(seteq GPR:$rs1, GPR:$rs2), (SLTIU (XOR GPR:$rs1, GPR:$rs2), 1)>;
def : Pat<(seteq GPR:$rs1, simm12_plus1:$imm12),
          (SLTIU (ADDI GPR:$rs1, (NegImm simm12_plus1:$imm12)), 1)>;
def : Pat<(setne GPR:$rs1, 0), (SLTU X0, GPR:$rs1)>;
def : Pat<(setne GPR:$rs1, GPR:$rs2), (SLTU X0, (XOR GPR:$rs1, GPR:$rs2))>;
def : Pat<(setne GPR:$rs1, simm12_plus1:$imm12),
          (SLTU X0, (ADDI GPR:$rs1, (NegImm simm12_plus1:$imm12)))>;
def : Pat<(setugt GPR:$rs1, GPR:$rs2), (SLTU GPR:$rs2, GPR:$rs1)>;
def : Pat<(setuge GPR:$rs1, GPR:$rs2), (XORI (SLTU GPR:$rs1, GPR:$rs2), 1)>;
def : Pat<(setule GPR:$rs1, GPR:$rs2), (XORI (SLTU GPR:$rs2, GPR:$rs1), 1)>;
def : Pat<(setgt GPR:$rs1, GPR:$rs2), (SLT GPR:$rs2, GPR:$rs1)>;
def : Pat<(setge GPR:$rs1, GPR:$rs2), (XORI (SLT GPR:$rs1, GPR:$rs2), 1)>;
def : Pat<(setle GPR:$rs1, GPR:$rs2), (XORI (SLT GPR:$rs2, GPR:$rs1), 1)>;

let usesCustomInserter = 1 in
class SelectCC_rrirr<RegisterClass valty, RegisterClass cmpty>
    : Pseudo<(outs valty:$dst),
             (ins cmpty:$lhs, cmpty:$rhs, ixlenimm:$imm,
              valty:$truev, valty:$falsev),
             [(set valty:$dst, (riscv_selectcc cmpty:$lhs, cmpty:$rhs,
              (XLenVT imm:$imm), valty:$truev, valty:$falsev))]>;

def Select_GPR_Using_CC_GPR : SelectCC_rrirr<GPR, GPR>;

/// Branches and jumps

// Match `(brcond (CondOp ..), ..)` and lower to the appropriate RISC-V branch
// instruction.
class BccPat<PatFrag CondOp, RVInstB Inst>
    : Pat<(brcond (XLenVT (CondOp GPR:$rs1, GPR:$rs2)), bb:$imm12),
          (Inst GPR:$rs1, GPR:$rs2, simm13_lsb0:$imm12)>;

def : BccPat<seteq, BEQ>;
def : BccPat<setne, BNE>;
def : BccPat<setlt, BLT>;
def : BccPat<setge, BGE>;
def : BccPat<setult, BLTU>;
def : BccPat<setuge, BGEU>;

class BccSwapPat<PatFrag CondOp, RVInst InstBcc>
    : Pat<(brcond (XLenVT (CondOp GPR:$rs1, GPR:$rs2)), bb:$imm12),
          (InstBcc GPR:$rs2, GPR:$rs1, bb:$imm12)>;

// Condition codes that don't have matching RISC-V branch instructions, but
// are trivially supported by swapping the two input operands
def : BccSwapPat<setgt, BLT>;
def : BccSwapPat<setle, BGE>;
def : BccSwapPat<setugt, BLTU>;
def : BccSwapPat<setule, BGEU>;

// An extra pattern is needed for a brcond without a setcc (i.e. where the
// condition was calculated elsewhere).
def : Pat<(brcond GPR:$cond, bb:$imm12), (BNE GPR:$cond, X0, bb:$imm12)>;

let isBarrier = 1, isBranch = 1, isTerminator = 1 in
def PseudoBR : Pseudo<(outs), (ins simm21_lsb0_jal:$imm20), [(br bb:$imm20)]>,
               PseudoInstExpansion<(JAL X0, simm21_lsb0_jal:$imm20)>;

let isCall = 1, Defs=[X1] in
let isBarrier = 1, isBranch = 1, isIndirectBranch = 1, isTerminator = 1 in
def PseudoBRIND : Pseudo<(outs), (ins GPR:$rs1, simm12:$imm12), []>,
                  PseudoInstExpansion<(JALR X0, GPR:$rs1, simm12:$imm12)>;

def : Pat<(brind GPR:$rs1), (PseudoBRIND GPR:$rs1, 0)>;
def : Pat<(brind (add GPR:$rs1, simm12:$imm12)),
          (PseudoBRIND GPR:$rs1, simm12:$imm12)>;

// PseudoCALLReg is a generic pseudo instruction for calls which will eventually
// expand to auipc and jalr while encoding, with any given register used as the
// destination.
// Define AsmString to print "call" when compile with -S flag.
// Define isCodeGenOnly = 0 to support parsing assembly "call" instruction.
let isCall = 1, isBarrier = 1, isCodeGenOnly = 0, hasSideEffects = 0,
    mayStore = 0, mayLoad = 0 in
def PseudoCALLReg : Pseudo<(outs GPR:$rd), (ins call_symbol:$func), []> {
  let AsmString = "call\t$rd, $func";
}

// PseudoCALL is a pseudo instruction which will eventually expand to auipc
// and jalr while encoding. This is desirable, as an auipc+jalr pair with
// R_RISCV_CALL and R_RISCV_RELAX relocations can be be relaxed by the linker
// if the offset fits in a signed 21-bit immediate.
// Define AsmString to print "call" when compile with -S flag.
// Define isCodeGenOnly = 0 to support parsing assembly "call" instruction.
let isCall = 1, Defs = [X1], isCodeGenOnly = 0 in
def PseudoCALL : Pseudo<(outs), (ins call_symbol:$func), []> {
  let AsmString = "call\t$func";
}

def : Pat<(riscv_call tglobaladdr:$func), (PseudoCALL tglobaladdr:$func)>;
def : Pat<(riscv_call texternalsym:$func), (PseudoCALL texternalsym:$func)>;

def : Pat<(riscv_uret_flag), (URET X0, X0)>;
def : Pat<(riscv_sret_flag), (SRET X0, X0)>;
def : Pat<(riscv_mret_flag), (MRET X0, X0)>;

let isCall = 1, Defs = [X1] in
def PseudoCALLIndirect : Pseudo<(outs), (ins GPR:$rs1),
                                [(riscv_call GPR:$rs1)]>,
                         PseudoInstExpansion<(JALR X1, GPR:$rs1, 0)>;

let isBarrier = 1, isReturn = 1, isTerminator = 1 in
def PseudoRET : Pseudo<(outs), (ins), [(riscv_ret_flag)]>,
                PseudoInstExpansion<(JALR X0, X1, 0)>;

// PseudoTAIL is a pseudo instruction similar to PseudoCALL and will eventually
// expand to auipc and jalr while encoding.
// Define AsmString to print "tail" when compile with -S flag.
let isCall = 1, isTerminator = 1, isReturn = 1, isBarrier = 1, Uses = [X2],
    isCodeGenOnly = 0 in
def PseudoTAIL : Pseudo<(outs), (ins call_symbol:$dst), []> {
  let AsmString = "tail\t$dst";
}

let isCall = 1, isTerminator = 1, isReturn = 1, isBarrier = 1, Uses = [X2] in
def PseudoTAILIndirect : Pseudo<(outs), (ins GPRTC:$rs1),
                                [(riscv_tail GPRTC:$rs1)]>,
                         PseudoInstExpansion<(JALR X0, GPR:$rs1, 0)>;

def : Pat<(riscv_tail (iPTR tglobaladdr:$dst)),
          (PseudoTAIL texternalsym:$dst)>;
def : Pat<(riscv_tail (iPTR texternalsym:$dst)),
          (PseudoTAIL texternalsym:$dst)>;

let isCall = 0, isBarrier = 0, isCodeGenOnly = 0, hasSideEffects = 0,
    mayStore = 0, mayLoad = 0 in
def PseudoJump : Pseudo<(outs GPR:$rd), (ins pseudo_jump_symbol:$target), []> {
  let AsmString = "jump\t$target, $rd";
}

let hasSideEffects = 0, mayLoad = 0, mayStore = 0, isCodeGenOnly = 0,
    isAsmParserOnly = 1 in
def PseudoLLA : Pseudo<(outs GPR:$dst), (ins bare_symbol:$src), [],
                       "lla", "$dst, $src">;

let hasSideEffects = 0, mayLoad = 1, mayStore = 0, isCodeGenOnly = 0,
    isAsmParserOnly = 1 in
def PseudoLA : Pseudo<(outs GPR:$dst), (ins bare_symbol:$src), [],
                      "la", "$dst, $src">;

let hasSideEffects = 0, mayLoad = 1, mayStore = 0, isCodeGenOnly = 0,
    isAsmParserOnly = 1 in
def PseudoLA_TLS_IE : Pseudo<(outs GPR:$dst), (ins bare_symbol:$src), [],
                             "la.tls.ie", "$dst, $src">;

let hasSideEffects = 0, mayLoad = 1, mayStore = 0, isCodeGenOnly = 0,
    isAsmParserOnly = 1 in
def PseudoLA_TLS_GD : Pseudo<(outs GPR:$dst), (ins bare_symbol:$src), [],
                             "la.tls.gd", "$dst, $src">;

/// Loads

multiclass LdPat<PatFrag LoadOp, RVInst Inst> {
  def : Pat<(LoadOp GPR:$rs1), (Inst GPR:$rs1, 0)>;
  def : Pat<(LoadOp AddrFI:$rs1), (Inst AddrFI:$rs1, 0)>;
  def : Pat<(LoadOp (add GPR:$rs1, simm12:$imm12)),
            (Inst GPR:$rs1, simm12:$imm12)>;
  def : Pat<(LoadOp (add AddrFI:$rs1, simm12:$imm12)),
            (Inst AddrFI:$rs1, simm12:$imm12)>;
  def : Pat<(LoadOp (IsOrAdd AddrFI:$rs1, simm12:$imm12)),
            (Inst AddrFI:$rs1, simm12:$imm12)>;
}

defm : LdPat<sextloadi8, LB>;
defm : LdPat<extloadi8, LB>;
defm : LdPat<sextloadi16, LH>;
defm : LdPat<extloadi16, LH>;
defm : LdPat<load, LW>, Requires<[IsRV32]>;
defm : LdPat<zextloadi8, LBU>;
defm : LdPat<zextloadi16, LHU>;

/// Stores

multiclass StPat<PatFrag StoreOp, RVInst Inst, RegisterClass StTy> {
  def : Pat<(StoreOp StTy:$rs2, GPR:$rs1), (Inst StTy:$rs2, GPR:$rs1, 0)>;
  def : Pat<(StoreOp StTy:$rs2, AddrFI:$rs1), (Inst StTy:$rs2, AddrFI:$rs1, 0)>;
  def : Pat<(StoreOp StTy:$rs2, (add GPR:$rs1, simm12:$imm12)),
            (Inst StTy:$rs2, GPR:$rs1, simm12:$imm12)>;
  def : Pat<(StoreOp StTy:$rs2, (add AddrFI:$rs1, simm12:$imm12)),
            (Inst StTy:$rs2, AddrFI:$rs1, simm12:$imm12)>;
  def : Pat<(StoreOp StTy:$rs2, (IsOrAdd AddrFI:$rs1, simm12:$imm12)),
            (Inst StTy:$rs2, AddrFI:$rs1, simm12:$imm12)>;
}

defm : StPat<truncstorei8, SB, GPR>;
defm : StPat<truncstorei16, SH, GPR>;
defm : StPat<store, SW, GPR>, Requires<[IsRV32]>;

/// Fences

// Refer to Table A.6 in the version 2.3 draft of the RISC-V Instruction Set
// Manual: Volume I.

// fence acquire -> fence r, rw
def : Pat<(atomic_fence (XLenVT 4), (timm)), (FENCE 0b10, 0b11)>;
// fence release -> fence rw, w
def : Pat<(atomic_fence (XLenVT 5), (timm)), (FENCE 0b11, 0b1)>;
// fence acq_rel -> fence.tso
def : Pat<(atomic_fence (XLenVT 6), (timm)), (FENCE_TSO)>;
// fence seq_cst -> fence rw, rw
def : Pat<(atomic_fence (XLenVT 7), (timm)), (FENCE 0b11, 0b11)>;

// Lowering for atomic load and store is defined in RISCVInstrInfoA.td.
// Although these are lowered to fence+load/store instructions defined in the
// base RV32I/RV64I ISA, this lowering is only used when the A extension is
// present. This is necessary as it isn't valid to mix __atomic_* libcalls
// with inline atomic operations for the same object.

/// Other pseudo-instructions

// Pessimistically assume the stack pointer will be clobbered
let Defs = [X2], Uses = [X2] in {
def ADJCALLSTACKDOWN : Pseudo<(outs), (ins i32imm:$amt1, i32imm:$amt2),
                              [(callseq_start timm:$amt1, timm:$amt2)]>;
def ADJCALLSTACKUP   : Pseudo<(outs), (ins i32imm:$amt1, i32imm:$amt2),
                              [(callseq_end timm:$amt1, timm:$amt2)]>;
} // Defs = [X2], Uses = [X2]

/// RV64 patterns

let Predicates = [IsRV64] in {

// TODO: add better patterns for loading 64-bit immediates
def : Pat<(simm64:$imm), (OR (SLLI (ADDIW (LUI (HHI20 imm:$imm)),
                                           (HLO12Sext imm:$imm)),
                                   (i64 32)),
                             (SRLI (SLLI (ADDIW (LUI (HI20 imm:$imm)),
                                          (LO12Sext imm:$imm)),
                                    32),
                              32))>;

/// sext and zext

def : Pat<(sext_inreg GPR:$rs1, i32), (ADDIW GPR:$rs1, 0)>;
def : Pat<(and GPR:$rs1, 0xffffffff), (SRLI (SLLI GPR:$rs1, 32), 32)>;

/// ALU operations

def : Pat<(sext_inreg (add GPR:$rs1, GPR:$rs2), i32),
          (ADDW GPR:$rs1, GPR:$rs2)>;
def : Pat<(sext_inreg (add GPR:$rs1, simm12:$imm12), i32),
          (ADDIW GPR:$rs1, simm12:$imm12)>;
def : Pat<(sext_inreg (sub GPR:$rs1, GPR:$rs2), i32),
          (SUBW GPR:$rs1, GPR:$rs2)>;
def : Pat<(sext_inreg (shl GPR:$rs1, uimm5:$shamt), i32),
          (SLLIW GPR:$rs1, uimm5:$shamt)>;
// (srl (zexti32 ...), uimm5:$shamt) is matched with custom code due to the
// need to undo manipulation of the mask value performed by DAGCombine.
def : Pat<(sra (sext_inreg GPR:$rs1, i32), uimm5:$shamt),
          (SRAIW GPR:$rs1, uimm5:$shamt)>;

def : PatGprGpr<riscv_sllw, SLLW>;
def : PatGprGpr<riscv_srlw, SRLW>;
def : PatGprGpr<riscv_sraw, SRAW>;

/// Loads

defm : LdPat<sextloadi32, LW>;
defm : LdPat<extloadi32, LW>;
defm : LdPat<zextloadi32, LWU>;
defm : LdPat<load, LD>;

/// Stores

defm : StPat<truncstorei32, SW, GPR>;
defm : StPat<store, SD, GPR>;
} // Predicates = [IsRV64]

/// readcyclecounter
// On RV64, we can directly read the 64-bit "cycle" CSR.
let Predicates = [IsRV64] in
def : Pat<(readcyclecounter), (CSRRS CYCLE.Encoding, X0)>;
// On RV32, ReadCycleWide will be expanded to the suggested loop reading both
// halves of the 64-bit "cycle" CSR.
let Predicates = [IsRV32], usesCustomInserter = 1, hasSideEffects = 0,
mayLoad = 0, mayStore = 0, hasNoSchedulingInfo = 1 in
def ReadCycleWide : Pseudo<(outs GPR:$lo, GPR:$hi), (ins), [], "", "">;

/// traps

// We lower `trap` to `unimp`, as this causes a hard exception on nearly all
// systems.
def : Pat<(trap), (UNIMP)>;

// We lower `debugtrap` to `ebreak`, as this will get the attention of the
// debugger if possible.
def : Pat<(debugtrap), (EBREAK)>;

//===----------------------------------------------------------------------===//
// Standard extensions
//===----------------------------------------------------------------------===//

include "RISCVInstrInfoM.td"
include "RISCVInstrInfoA.td"
include "RISCVInstrInfoF.td"
include "RISCVInstrInfoD.td"
include "RISCVInstrInfoC.td"<|MERGE_RESOLUTION|>--- conflicted
+++ resolved
@@ -313,7 +313,6 @@
                                    SDLoc(N), N->getValueType(0));
 }]>;
 
-<<<<<<< HEAD
 // Extract least significant 12 bits from the upper half of an immediate value
 // and sign extend them.
 def HLO12Sext : SDNodeXForm<imm, [{
@@ -329,12 +328,13 @@
   uint64_t Val = N->getZExtValue() >> 32;
   return CurDAG->getTargetConstant(((Val+0x800) >> 12) & 0xfffff,
                                    SDLoc(N), N->getValueType(0));
-=======
+}]>;
+
+
 // Return the negation of an immediate value.
 def NegImm : SDNodeXForm<imm, [{
   return CurDAG->getTargetConstant(-N->getSExtValue(), SDLoc(N),
                                    N->getValueType(0));
->>>>>>> 185e9b08
 }]>;
 
 //===----------------------------------------------------------------------===//

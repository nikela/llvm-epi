--- conflicted
+++ resolved
@@ -892,19 +892,16 @@
 def : Pat<(riscv_tail (iPTR texternalsym:$dst)),
           (PseudoTAIL texternalsym:$dst)>;
 
-// We will cheat a bit here and the assembler parser will convert "la" into an
-// "lla" if we are not compiling for PIC.
-// This effectively means "la" we will use "la" for GOT and "lla" for PC-rel.
-let hasSideEffects = 0, mayLoad = 1, mayStore = 0, isCodeGenOnly = 0 in
-def PseudoLA : Pseudo<(outs GPR:$dst), (ins bare_symbol:$src), [],
-                      "la", "$dst, $src">;
-
 let hasSideEffects = 0, mayLoad = 0, mayStore = 0, isCodeGenOnly = 0,
     isAsmParserOnly = 1 in
 def PseudoLLA : Pseudo<(outs GPR:$dst), (ins bare_symbol:$src), [],
                        "lla", "$dst, $src">;
 
-<<<<<<< HEAD
+let hasSideEffects = 0, mayLoad = 1, mayStore = 0, isCodeGenOnly = 0,
+    isAsmParserOnly = 1 in
+def PseudoLA : Pseudo<(outs GPR:$dst), (ins bare_symbol:$src), [],
+                      "la", "$dst, $src">;
+
 // Here mayLoad = 1 because GOT addressing reads memory
 let Size = 8, mayLoad = 1 in
 def PseudoAddrPIC : Pseudo<(outs GPR:$dst), (ins ixlenimm:$addr),
@@ -941,12 +938,6 @@
     Pseudo<(outs GPR:$dst), (ins bare_symbol:$src),
            [(set GPR:$dst, (WrapperTLSGD tglobaltlsaddr:$src))],
           "la.tls.gd", "$dst, $src">;
-=======
-let hasSideEffects = 0, mayLoad = 1, mayStore = 0, isCodeGenOnly = 0,
-    isAsmParserOnly = 1 in
-def PseudoLA : Pseudo<(outs GPR:$dst), (ins bare_symbol:$src), [],
-                      "la", "$dst, $src">;
->>>>>>> cc004df7
 
 /// Loads
 

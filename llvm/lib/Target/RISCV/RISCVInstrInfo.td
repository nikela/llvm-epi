--- conflicted
+++ resolved
@@ -1561,16 +1561,10 @@
   let Defs = Regs;
 }
 
-<<<<<<< HEAD
 def ReadFRM : ReadSysReg<SysRegFRM, [FRM]>, Sched<[]>;
 def WriteFRM : WriteSysReg<SysRegFRM, [FRM]>, Sched<[]>;
 def WriteFRMImm : WriteSysRegImm<SysRegFRM, [FRM]>, Sched<[]>;
-=======
-def ReadFRM : ReadSysReg<SysRegFRM, [FRM]>;
-def WriteFRM : WriteSysReg<SysRegFRM, [FRM]>;
-def WriteFRMImm : WriteSysRegImm<SysRegFRM, [FRM]>;
-def SwapFRMImm : SwapSysRegImm<SysRegFRM, [FRM]>;
->>>>>>> 4cb88fab
+def SwapFRMImm : SwapSysRegImm<SysRegFRM, [FRM]>, Sched<[]>;
 
 let hasSideEffects = true in {
 def ReadFFLAGS : ReadSysReg<SysRegFFLAGS, [FFLAGS]>;

//===-- RISCVInstrInfo.td - Target Description for RISCV ---*- tablegen -*-===//
//
// Part of the LLVM Project, under the Apache License v2.0 with LLVM Exceptions.
// See https://llvm.org/LICENSE.txt for license information.
// SPDX-License-Identifier: Apache-2.0 WITH LLVM-exception
//
//===----------------------------------------------------------------------===//
//
// This file describes the RISC-V instructions in TableGen format.
//
//===----------------------------------------------------------------------===//

//===----------------------------------------------------------------------===//
// RISC-V specific DAG Nodes.
//===----------------------------------------------------------------------===//

// Target-independent type requirements, but with target-specific formats.
def SDT_CallSeqStart : SDCallSeqStart<[SDTCisVT<0, i32>,
                                       SDTCisVT<1, i32>]>;
def SDT_CallSeqEnd   : SDCallSeqEnd<[SDTCisVT<0, i32>,
                                     SDTCisVT<1, i32>]>;

// Target-dependent type requirements.
def SDT_RISCVCall     : SDTypeProfile<0, -1, [SDTCisVT<0, XLenVT>]>;
def SDT_RISCVSelectCC : SDTypeProfile<1, 5, [SDTCisSameAs<1, 2>,
                                             SDTCisSameAs<0, 4>,
                                             SDTCisSameAs<4, 5>]>;
def SDT_RISCVBrCC : SDTypeProfile<0, 4, [SDTCisSameAs<0, 1>,
                                         SDTCisVT<2, OtherVT>,
                                         SDTCisVT<3, OtherVT>]>;
def SDT_RISCVReadCSR  : SDTypeProfile<1, 1, [SDTCisInt<0>, SDTCisInt<1>]>;
def SDT_RISCVWriteCSR : SDTypeProfile<0, 2, [SDTCisInt<0>, SDTCisInt<1>]>;
def SDT_RISCVSwapCSR  : SDTypeProfile<1, 2, [SDTCisInt<0>, SDTCisInt<1>,
                                             SDTCisInt<2>]>;
def SDT_RISCVReadCycleWide : SDTypeProfile<2, 0, [SDTCisVT<0, i32>,
                                                  SDTCisVT<1, i32>]>;
def SDT_RISCVIntUnaryOpW : SDTypeProfile<1, 1, [
  SDTCisSameAs<0, 1>, SDTCisVT<0, i64>
]>;
def SDT_RISCVIntBinOpW : SDTypeProfile<1, 2, [
  SDTCisSameAs<0, 1>, SDTCisSameAs<0, 2>, SDTCisVT<0, i64>
]>;
def SDT_RISCVIntShiftDOpW : SDTypeProfile<1, 3, [
  SDTCisSameAs<0, 1>, SDTCisSameAs<0, 2>, SDTCisVT<0, i64>, SDTCisVT<3, i64>
]>;

// Target-independent nodes, but with target-specific formats.
def callseq_start : SDNode<"ISD::CALLSEQ_START", SDT_CallSeqStart,
                           [SDNPHasChain, SDNPOutGlue]>;
def callseq_end   : SDNode<"ISD::CALLSEQ_END", SDT_CallSeqEnd,
                           [SDNPHasChain, SDNPOptInGlue, SDNPOutGlue]>;

// Target-dependent nodes.
def riscv_call      : SDNode<"RISCVISD::CALL", SDT_RISCVCall,
                             [SDNPHasChain, SDNPOptInGlue, SDNPOutGlue,
                              SDNPVariadic]>;
def riscv_ret_flag  : SDNode<"RISCVISD::RET_FLAG", SDTNone,
                             [SDNPHasChain, SDNPOptInGlue, SDNPVariadic]>;
def riscv_uret_flag : SDNode<"RISCVISD::URET_FLAG", SDTNone,
                             [SDNPHasChain, SDNPOptInGlue]>;
def riscv_sret_flag : SDNode<"RISCVISD::SRET_FLAG", SDTNone,
                             [SDNPHasChain, SDNPOptInGlue]>;
def riscv_mret_flag : SDNode<"RISCVISD::MRET_FLAG", SDTNone,
                             [SDNPHasChain, SDNPOptInGlue]>;
def riscv_selectcc  : SDNode<"RISCVISD::SELECT_CC", SDT_RISCVSelectCC>;
def riscv_brcc      : SDNode<"RISCVISD::BR_CC", SDT_RISCVBrCC,
                             [SDNPHasChain]>;
def riscv_tail      : SDNode<"RISCVISD::TAIL", SDT_RISCVCall,
                             [SDNPHasChain, SDNPOptInGlue, SDNPOutGlue,
                              SDNPVariadic]>;
def riscv_sllw      : SDNode<"RISCVISD::SLLW", SDT_RISCVIntBinOpW>;
def riscv_sraw      : SDNode<"RISCVISD::SRAW", SDT_RISCVIntBinOpW>;
def riscv_srlw      : SDNode<"RISCVISD::SRLW", SDT_RISCVIntBinOpW>;
def riscv_read_csr  : SDNode<"RISCVISD::READ_CSR", SDT_RISCVReadCSR,
                             [SDNPHasChain]>;
def riscv_write_csr : SDNode<"RISCVISD::WRITE_CSR", SDT_RISCVWriteCSR,
                             [SDNPHasChain]>;
def riscv_swap_csr  : SDNode<"RISCVISD::SWAP_CSR", SDT_RISCVSwapCSR,
                             [SDNPHasChain]>;

def riscv_read_cycle_wide : SDNode<"RISCVISD::READ_CYCLE_WIDE",
                                   SDT_RISCVReadCycleWide,
                                   [SDNPHasChain, SDNPSideEffect]>;

//===----------------------------------------------------------------------===//
// Operand and SDNode transformation definitions.
//===----------------------------------------------------------------------===//

class ImmXLenAsmOperand<string prefix, string suffix = ""> : AsmOperandClass {
  let Name = prefix # "ImmXLen" # suffix;
  let RenderMethod = "addImmOperands";
  let DiagnosticType = !strconcat("Invalid", Name);
}

class ImmAsmOperand<string prefix, int width, string suffix> : AsmOperandClass {
  let Name = prefix # "Imm" # width # suffix;
  let RenderMethod = "addImmOperands";
  let DiagnosticType = !strconcat("Invalid", Name);
}

def ImmZeroAsmOperand : AsmOperandClass {
  let Name = "ImmZero";
  let RenderMethod = "addImmOperands";
  let DiagnosticType = !strconcat("Invalid", Name);
}

class SImmAsmOperand<int width, string suffix = "">
    : ImmAsmOperand<"S", width, suffix> {
}

class UImmAsmOperand<int width, string suffix = "">
    : ImmAsmOperand<"U", width, suffix> {
}

def FenceArg : AsmOperandClass {
  let Name = "FenceArg";
  let RenderMethod = "addFenceArgOperands";
  let DiagnosticType = "InvalidFenceArg";
}

def fencearg : Operand<XLenVT> {
  let ParserMatchClass = FenceArg;
  let PrintMethod = "printFenceArg";
  let DecoderMethod = "decodeUImmOperand<4>";
  let OperandType = "OPERAND_UIMM4";
  let OperandNamespace = "RISCVOp";
}

def UImmLog2XLenAsmOperand : AsmOperandClass {
  let Name = "UImmLog2XLen";
  let RenderMethod = "addImmOperands";
  let DiagnosticType = "InvalidUImmLog2XLen";
}

def uimmlog2xlen : Operand<XLenVT>, ImmLeaf<XLenVT, [{
  if (Subtarget->is64Bit())
    return isUInt<6>(Imm);
  return isUInt<5>(Imm);
}]> {
  let ParserMatchClass = UImmLog2XLenAsmOperand;
  // TODO: should ensure invalid shamt is rejected when decoding.
  let DecoderMethod = "decodeUImmOperand<6>";
  let MCOperandPredicate = [{
    int64_t Imm;
    if (!MCOp.evaluateAsConstantImm(Imm))
      return false;
    if (STI.getTargetTriple().isArch64Bit())
      return isUInt<6>(Imm);
    return isUInt<5>(Imm);
  }];
  let OperandType = "OPERAND_UIMMLOG2XLEN";
  let OperandNamespace = "RISCVOp";
}

def uimm5 : Operand<XLenVT>, ImmLeaf<XLenVT, [{return isUInt<5>(Imm);}]> {
  let ParserMatchClass = UImmAsmOperand<5>;
  let DecoderMethod = "decodeUImmOperand<5>";
  let OperandType = "OPERAND_UIMM5";
  let OperandNamespace = "RISCVOp";
}

def simm12 : Operand<XLenVT>, ImmLeaf<XLenVT, [{return isInt<12>(Imm);}]> {
  let ParserMatchClass = SImmAsmOperand<12>;
  let EncoderMethod = "getImmOpValue";
  let DecoderMethod = "decodeSImmOperand<12>";
  let MCOperandPredicate = [{
    int64_t Imm;
    if (MCOp.evaluateAsConstantImm(Imm))
      return isInt<12>(Imm);
    return MCOp.isBareSymbolRef();
  }];
  let OperandType = "OPERAND_SIMM12";
  let OperandNamespace = "RISCVOp";
}

// A 13-bit signed immediate where the least significant bit is zero.
def simm13_lsb0 : Operand<OtherVT> {
  let ParserMatchClass = SImmAsmOperand<13, "Lsb0">;
  let PrintMethod = "printBranchOperand";
  let EncoderMethod = "getImmOpValueAsr1";
  let DecoderMethod = "decodeSImmOperandAndLsl1<13>";
  let MCOperandPredicate = [{
    int64_t Imm;
    if (MCOp.evaluateAsConstantImm(Imm))
      return isShiftedInt<12, 1>(Imm);
    return MCOp.isBareSymbolRef();
  }];
  let OperandType = "OPERAND_PCREL";
}

class UImm20Operand : Operand<XLenVT> {
  let EncoderMethod = "getImmOpValue";
  let DecoderMethod = "decodeUImmOperand<20>";
  let MCOperandPredicate = [{
    int64_t Imm;
    if (MCOp.evaluateAsConstantImm(Imm))
      return isUInt<20>(Imm);
    return MCOp.isBareSymbolRef();
  }];
  let OperandType = "OPERAND_UIMM20";
  let OperandNamespace = "RISCVOp";
}

def uimm20_lui : UImm20Operand {
  let ParserMatchClass = UImmAsmOperand<20, "LUI">;
}
def uimm20_auipc : UImm20Operand {
  let ParserMatchClass = UImmAsmOperand<20, "AUIPC">;
}

def Simm21Lsb0JALAsmOperand : SImmAsmOperand<21, "Lsb0JAL"> {
  let ParserMethod = "parseJALOffset";
}

// A 21-bit signed immediate where the least significant bit is zero.
def simm21_lsb0_jal : Operand<OtherVT> {
  let ParserMatchClass = Simm21Lsb0JALAsmOperand;
  let PrintMethod = "printBranchOperand";
  let EncoderMethod = "getImmOpValueAsr1";
  let DecoderMethod = "decodeSImmOperandAndLsl1<21>";
  let MCOperandPredicate = [{
    int64_t Imm;
    if (MCOp.evaluateAsConstantImm(Imm))
      return isShiftedInt<20, 1>(Imm);
    return MCOp.isBareSymbolRef();
  }];
  let OperandType = "OPERAND_PCREL";
}

def BareSymbol : AsmOperandClass {
  let Name = "BareSymbol";
  let RenderMethod = "addImmOperands";
  let DiagnosticType = "InvalidBareSymbol";
  let ParserMethod = "parseBareSymbol";
}

// A bare symbol.
def bare_symbol : Operand<XLenVT> {
  let ParserMatchClass = BareSymbol;
}

def CallSymbol : AsmOperandClass {
  let Name = "CallSymbol";
  let RenderMethod = "addImmOperands";
  let DiagnosticType = "InvalidCallSymbol";
  let ParserMethod = "parseCallSymbol";
}

// A bare symbol used in call/tail only.
def call_symbol : Operand<XLenVT> {
  let ParserMatchClass = CallSymbol;
}

def PseudoJumpSymbol : AsmOperandClass {
  let Name = "PseudoJumpSymbol";
  let RenderMethod = "addImmOperands";
  let DiagnosticType = "InvalidPseudoJumpSymbol";
  let ParserMethod = "parsePseudoJumpSymbol";
}

// A bare symbol used for pseudo jumps only.
def pseudo_jump_symbol : Operand<XLenVT> {
  let ParserMatchClass = PseudoJumpSymbol;
}

def TPRelAddSymbol : AsmOperandClass {
  let Name = "TPRelAddSymbol";
  let RenderMethod = "addImmOperands";
  let DiagnosticType = "InvalidTPRelAddSymbol";
  let ParserMethod = "parseOperandWithModifier";
}

// A bare symbol with the %tprel_add variant.
def tprel_add_symbol : Operand<XLenVT> {
  let ParserMatchClass = TPRelAddSymbol;
}

def CSRSystemRegister : AsmOperandClass {
  let Name = "CSRSystemRegister";
  let ParserMethod = "parseCSRSystemRegister";
  let DiagnosticType = "InvalidCSRSystemRegister";
}

def csr_sysreg : Operand<XLenVT> {
  let ParserMatchClass = CSRSystemRegister;
  let PrintMethod = "printCSRSystemRegister";
  let DecoderMethod = "decodeUImmOperand<12>";
  let OperandType = "OPERAND_UIMM12";
  let OperandNamespace = "RISCVOp";
}

// A parameterized register class alternative to i32imm/i64imm from Target.td.
def ixlenimm : Operand<XLenVT>;

def ixlenimm_li : Operand<XLenVT> {
  let ParserMatchClass = ImmXLenAsmOperand<"", "LI">;
}

// Standalone (codegen-only) immleaf patterns.

// A 12-bit signed immediate plus one where the imm range will be -2047~2048.
def simm12_plus1 : ImmLeaf<XLenVT,
  [{return (isInt<12>(Imm) && Imm != -2048) || Imm == 2048;}]>;

// A 6-bit constant greater than 32.
def uimm6gt32 : ImmLeaf<XLenVT, [{
  return isUInt<6>(Imm) && Imm > 32;
}]>;

// Addressing modes.
// Necessary because a frameindex can't be matched directly in a pattern.
def AddrFI : ComplexPattern<iPTR, 1, "SelectAddrFI", [frameindex], []>;
def BaseAddr : ComplexPattern<iPTR, 1, "SelectBaseAddr">;

// Return the negation of an immediate value.
def NegImm : SDNodeXForm<imm, [{
  return CurDAG->getTargetConstant(-N->getSExtValue(), SDLoc(N),
                                   N->getValueType(0));
}]>;

// Return an immediate value minus 32.
def ImmSub32 : SDNodeXForm<imm, [{
  return CurDAG->getTargetConstant(N->getSExtValue() - 32, SDLoc(N),
                                   N->getValueType(0));
}]>;

// Return an immediate value plus 32.
def ImmPlus32 : SDNodeXForm<imm, [{
  return CurDAG->getTargetConstant(N->getSExtValue() + 32, SDLoc(N),
                                   N->getValueType(0));
}]>;

// Return an immediate subtracted from XLen.
def ImmSubFromXLen : SDNodeXForm<imm, [{
  uint64_t XLen = Subtarget->getXLen();
  return CurDAG->getTargetConstant(XLen - N->getZExtValue(), SDLoc(N),
                                   N->getValueType(0));
}]>;

// Return an immediate subtracted from 32.
def ImmSubFrom32 : SDNodeXForm<imm, [{
  return CurDAG->getTargetConstant(32 - N->getZExtValue(), SDLoc(N),
                                   N->getValueType(0));
}]>;

// Check if (add r, imm) can be optimized to (ADDI (ADDI r, imm0), imm1),
// in which imm = imm0 + imm1 and both imm0 and imm1 are simm12.
def AddiPair : PatLeaf<(imm), [{
  if (!N->hasOneUse())
    return false;
  // The immediate operand must be in range [-4096,-2049] or [2048,4094].
  int64_t Imm = N->getSExtValue();
  return (-4096 <= Imm && Imm <= -2049) || (2048 <= Imm && Imm <= 4094);
}]>;

// Return imm/2.
def AddiPairImmA : SDNodeXForm<imm, [{
  return CurDAG->getTargetConstant(N->getSExtValue() / 2, SDLoc(N),
                                   N->getValueType(0));
}]>;

// Return imm - imm/2.
def AddiPairImmB : SDNodeXForm<imm, [{
  int64_t Imm = N->getSExtValue();
  return CurDAG->getTargetConstant(Imm - Imm / 2, SDLoc(N),
                                   N->getValueType(0));
}]>;

//===----------------------------------------------------------------------===//
// Instruction Formats
//===----------------------------------------------------------------------===//

include "RISCVInstrFormats.td"

//===----------------------------------------------------------------------===//
// Instruction Class Templates
//===----------------------------------------------------------------------===//

let hasSideEffects = 0, mayLoad = 0, mayStore = 0 in
class BranchCC_rri<bits<3> funct3, string opcodestr>
    : RVInstB<funct3, OPC_BRANCH, (outs),
              (ins GPR:$rs1, GPR:$rs2, simm13_lsb0:$imm12),
              opcodestr, "$rs1, $rs2, $imm12">,
      Sched<[WriteJmp, ReadJmp, ReadJmp]> {
  let isBranch = 1;
  let isTerminator = 1;
}

let hasSideEffects = 0, mayLoad = 1, mayStore = 0 in
class Load_ri<bits<3> funct3, string opcodestr>
    : RVInstI<funct3, OPC_LOAD, (outs GPR:$rd), (ins GPR:$rs1, simm12:$imm12),
              opcodestr, "$rd, ${imm12}(${rs1})">;

// Operands for stores are in the order srcreg, base, offset rather than
// reflecting the order these fields are specified in the instruction
// encoding.
let hasSideEffects = 0, mayLoad = 0, mayStore = 1 in
class Store_rri<bits<3> funct3, string opcodestr>
    : RVInstS<funct3, OPC_STORE, (outs),
              (ins GPR:$rs2, GPR:$rs1, simm12:$imm12),
              opcodestr, "$rs2, ${imm12}(${rs1})">;

let hasSideEffects = 0, mayLoad = 0, mayStore = 0 in
class ALU_ri<bits<3> funct3, string opcodestr>
    : RVInstI<funct3, OPC_OP_IMM, (outs GPR:$rd), (ins GPR:$rs1, simm12:$imm12),
              opcodestr, "$rd, $rs1, $imm12">,
      Sched<[WriteIALU, ReadIALU]>;

let hasSideEffects = 0, mayLoad = 0, mayStore = 0 in
class Shift_ri<bits<5> imm11_7, bits<3> funct3, string opcodestr>
    : RVInstIShift<imm11_7, funct3, OPC_OP_IMM, (outs GPR:$rd),
                   (ins GPR:$rs1, uimmlog2xlen:$shamt), opcodestr,
                   "$rd, $rs1, $shamt">,
      Sched<[WriteShiftImm, ReadShiftImm]>;

let hasSideEffects = 0, mayLoad = 0, mayStore = 0 in
class ALU_rr<bits<7> funct7, bits<3> funct3, string opcodestr>
    : RVInstR<funct7, funct3, OPC_OP, (outs GPR:$rd), (ins GPR:$rs1, GPR:$rs2),
              opcodestr, "$rd, $rs1, $rs2">;

let hasNoSchedulingInfo = 1,
    hasSideEffects = 1, mayLoad = 0, mayStore = 0 in
class CSR_ir<bits<3> funct3, string opcodestr>
    : RVInstI<funct3, OPC_SYSTEM, (outs GPR:$rd), (ins csr_sysreg:$imm12, GPR:$rs1),
              opcodestr, "$rd, $imm12, $rs1">, Sched<[WriteCSR, ReadCSR]>;

let hasNoSchedulingInfo = 1,
    hasSideEffects = 1, mayLoad = 0, mayStore = 0 in
class CSR_ii<bits<3> funct3, string opcodestr>
    : RVInstI<funct3, OPC_SYSTEM, (outs GPR:$rd),
              (ins csr_sysreg:$imm12, uimm5:$rs1),
              opcodestr, "$rd, $imm12, $rs1">, Sched<[WriteCSR]>;

let hasSideEffects = 0, mayLoad = 0, mayStore = 0 in
class ShiftW_ri<bits<7> imm11_5, bits<3> funct3, string opcodestr>
    : RVInstIShiftW<imm11_5, funct3, OPC_OP_IMM_32, (outs GPR:$rd),
                    (ins GPR:$rs1, uimm5:$shamt), opcodestr,
                    "$rd, $rs1, $shamt">,
      Sched<[WriteShiftImm32, ReadShiftImm32]>;

let hasSideEffects = 0, mayLoad = 0, mayStore = 0 in
class ALUW_rr<bits<7> funct7, bits<3> funct3, string opcodestr>
    : RVInstR<funct7, funct3, OPC_OP_32, (outs GPR:$rd),
              (ins GPR:$rs1, GPR:$rs2), opcodestr, "$rd, $rs1, $rs2">;

let hasSideEffects = 1, mayLoad = 0, mayStore = 0 in
class Priv<string opcodestr, bits<7> funct7>
    : RVInstR<funct7, 0b000, OPC_SYSTEM, (outs), (ins GPR:$rs1, GPR:$rs2),
              opcodestr, "">;

//===----------------------------------------------------------------------===//
// Instructions
//===----------------------------------------------------------------------===//

let hasSideEffects = 0, mayLoad = 0, mayStore = 0 in {
let isReMaterializable = 1, isAsCheapAsAMove = 1 in
def LUI : RVInstU<OPC_LUI, (outs GPR:$rd), (ins uimm20_lui:$imm20),
                  "lui", "$rd, $imm20">, Sched<[WriteIALU]>;

def AUIPC : RVInstU<OPC_AUIPC, (outs GPR:$rd), (ins uimm20_auipc:$imm20),
                    "auipc", "$rd, $imm20">, Sched<[WriteIALU]>;

let isCall = 1 in
def JAL : RVInstJ<OPC_JAL, (outs GPR:$rd), (ins simm21_lsb0_jal:$imm20),
                  "jal", "$rd, $imm20">, Sched<[WriteJal]>;

let isCall = 1 in
def JALR : RVInstI<0b000, OPC_JALR, (outs GPR:$rd),
                   (ins GPR:$rs1, simm12:$imm12),
                   "jalr", "$rd, ${imm12}(${rs1})">,
           Sched<[WriteJalr, ReadJalr]>;
} // hasSideEffects = 0, mayLoad = 0, mayStore = 0

def BEQ  : BranchCC_rri<0b000, "beq">;
def BNE  : BranchCC_rri<0b001, "bne">;
def BLT  : BranchCC_rri<0b100, "blt">;
def BGE  : BranchCC_rri<0b101, "bge">;
def BLTU : BranchCC_rri<0b110, "bltu">;
def BGEU : BranchCC_rri<0b111, "bgeu">;

def LB  : Load_ri<0b000, "lb">, Sched<[WriteLDB, ReadMemBase]>;
def LH  : Load_ri<0b001, "lh">, Sched<[WriteLDH, ReadMemBase]>;
def LW  : Load_ri<0b010, "lw">, Sched<[WriteLDW, ReadMemBase]>;
def LBU : Load_ri<0b100, "lbu">, Sched<[WriteLDB, ReadMemBase]>;
def LHU : Load_ri<0b101, "lhu">, Sched<[WriteLDH, ReadMemBase]>;

def SB : Store_rri<0b000, "sb">, Sched<[WriteSTB, ReadStoreData, ReadMemBase]>;
def SH : Store_rri<0b001, "sh">, Sched<[WriteSTH, ReadStoreData, ReadMemBase]>;
def SW : Store_rri<0b010, "sw">, Sched<[WriteSTW, ReadStoreData, ReadMemBase]>;

// ADDI isn't always rematerializable, but isReMaterializable will be used as
// a hint which is verified in isReallyTriviallyReMaterializable.
let isReMaterializable = 1, isAsCheapAsAMove = 1 in
def ADDI  : ALU_ri<0b000, "addi">;

def SLTI  : ALU_ri<0b010, "slti">;
def SLTIU : ALU_ri<0b011, "sltiu">;

let isReMaterializable = 1, isAsCheapAsAMove = 1 in {
def XORI  : ALU_ri<0b100, "xori">;
def ORI   : ALU_ri<0b110, "ori">;
}

def ANDI  : ALU_ri<0b111, "andi">;

def SLLI : Shift_ri<0b00000, 0b001, "slli">;
def SRLI : Shift_ri<0b00000, 0b101, "srli">;
def SRAI : Shift_ri<0b01000, 0b101, "srai">;

def ADD  : ALU_rr<0b0000000, 0b000, "add">, Sched<[WriteIALU, ReadIALU, ReadIALU]>;
def SUB  : ALU_rr<0b0100000, 0b000, "sub">, Sched<[WriteIALU, ReadIALU, ReadIALU]>;
def SLL  : ALU_rr<0b0000000, 0b001, "sll">, Sched<[WriteShiftReg, ReadShiftReg, ReadShiftReg]>;
def SLT  : ALU_rr<0b0000000, 0b010, "slt">, Sched<[WriteIALU, ReadIALU, ReadIALU]>;
def SLTU : ALU_rr<0b0000000, 0b011, "sltu">, Sched<[WriteIALU, ReadIALU, ReadIALU]>;
def XOR  : ALU_rr<0b0000000, 0b100, "xor">, Sched<[WriteIALU, ReadIALU, ReadIALU]>;
def SRL  : ALU_rr<0b0000000, 0b101, "srl">, Sched<[WriteShiftReg, ReadShiftReg, ReadShiftReg]>;
def SRA  : ALU_rr<0b0100000, 0b101, "sra">, Sched<[WriteShiftReg, ReadShiftReg, ReadShiftReg]>;
def OR   : ALU_rr<0b0000000, 0b110, "or">, Sched<[WriteIALU, ReadIALU, ReadIALU]>;
def AND  : ALU_rr<0b0000000, 0b111, "and">, Sched<[WriteIALU, ReadIALU, ReadIALU]>;

let hasSideEffects = 1, mayLoad = 0, mayStore = 0 in {
def FENCE : RVInstI<0b000, OPC_MISC_MEM, (outs),
                    (ins fencearg:$pred, fencearg:$succ),
                    "fence", "$pred, $succ">, Sched<[]> {
  bits<4> pred;
  bits<4> succ;

  let rs1 = 0;
  let rd = 0;
  let imm12 = {0b0000,pred,succ};
}

def FENCE_TSO : RVInstI<0b000, OPC_MISC_MEM, (outs), (ins), "fence.tso", "">, Sched<[]> {
  let rs1 = 0;
  let rd = 0;
  let imm12 = {0b1000,0b0011,0b0011};
}

def FENCE_I : RVInstI<0b001, OPC_MISC_MEM, (outs), (ins), "fence.i", "">, Sched<[]> {
  let rs1 = 0;
  let rd = 0;
  let imm12 = 0;
}

def ECALL : RVInstI<0b000, OPC_SYSTEM, (outs), (ins), "ecall", "">, Sched<[WriteJmp]> {
  let rs1 = 0;
  let rd = 0;
  let imm12 = 0;
}

def EBREAK : RVInstI<0b000, OPC_SYSTEM, (outs), (ins), "ebreak", "">,
             Sched<[]> {
  let rs1 = 0;
  let rd = 0;
  let imm12 = 1;
}

// This is a de facto standard (as set by GNU binutils) 32-bit unimplemented
// instruction (i.e., it should always trap, if your implementation has invalid
// instruction traps).
def UNIMP : RVInstI<0b001, OPC_SYSTEM, (outs), (ins), "unimp", "">,
            Sched<[]> {
  let rs1 = 0;
  let rd = 0;
  let imm12 = 0b110000000000;
}
} // hasSideEffects = 1, mayLoad = 0, mayStore = 0

def CSRRW : CSR_ir<0b001, "csrrw">;
def CSRRS : CSR_ir<0b010, "csrrs">;
def CSRRC : CSR_ir<0b011, "csrrc">;

def CSRRWI : CSR_ii<0b101, "csrrwi">;
def CSRRSI : CSR_ii<0b110, "csrrsi">;
def CSRRCI : CSR_ii<0b111, "csrrci">;

/// RV64I instructions

let Predicates = [IsRV64] in {
def LWU   : Load_ri<0b110, "lwu">, Sched<[WriteLDWU, ReadMemBase]>;
def LD    : Load_ri<0b011, "ld">, Sched<[WriteLDD, ReadMemBase]>;
def SD    : Store_rri<0b011, "sd">, Sched<[WriteSTD, ReadStoreData, ReadMemBase]>;

let hasSideEffects = 0, mayLoad = 0, mayStore = 0 in
def ADDIW : RVInstI<0b000, OPC_OP_IMM_32, (outs GPR:$rd),
                    (ins GPR:$rs1, simm12:$imm12),
                    "addiw", "$rd, $rs1, $imm12">,
            Sched<[WriteIALU32, ReadIALU32]>;

def SLLIW : ShiftW_ri<0b0000000, 0b001, "slliw">;
def SRLIW : ShiftW_ri<0b0000000, 0b101, "srliw">;
def SRAIW : ShiftW_ri<0b0100000, 0b101, "sraiw">;

def ADDW  : ALUW_rr<0b0000000, 0b000, "addw">,
            Sched<[WriteIALU32, ReadIALU32, ReadIALU32]>;
def SUBW  : ALUW_rr<0b0100000, 0b000, "subw">,
            Sched<[WriteIALU32, ReadIALU32, ReadIALU32]>;
def SLLW  : ALUW_rr<0b0000000, 0b001, "sllw">,
            Sched<[WriteShiftReg32, ReadShiftReg32, ReadShiftReg32]>;
def SRLW  : ALUW_rr<0b0000000, 0b101, "srlw">,
            Sched<[WriteShiftReg32, ReadShiftReg32, ReadShiftReg32]>;
def SRAW  : ALUW_rr<0b0100000, 0b101, "sraw">,
            Sched<[WriteShiftReg32, ReadShiftReg32, ReadShiftReg32]>;
} // Predicates = [IsRV64]

//===----------------------------------------------------------------------===//
// Privileged instructions
//===----------------------------------------------------------------------===//

let isBarrier = 1, isReturn = 1, isTerminator = 1 in {
def URET : Priv<"uret", 0b0000000>, Sched<[]> {
  let rd = 0;
  let rs1 = 0;
  let rs2 = 0b00010;
}

def SRET : Priv<"sret", 0b0001000>, Sched<[]> {
  let rd = 0;
  let rs1 = 0;
  let rs2 = 0b00010;
}

def MRET : Priv<"mret", 0b0011000>, Sched<[]> {
  let rd = 0;
  let rs1 = 0;
  let rs2 = 0b00010;
}
} // isBarrier = 1, isReturn = 1, isTerminator = 1

def WFI : Priv<"wfi", 0b0001000>, Sched<[]> {
  let rd = 0;
  let rs1 = 0;
  let rs2 = 0b00101;
}

let hasSideEffects = 1, mayLoad = 0, mayStore = 0 in
def SFENCE_VMA : RVInstR<0b0001001, 0b000, OPC_SYSTEM, (outs),
                         (ins GPR:$rs1, GPR:$rs2),
                         "sfence.vma", "$rs1, $rs2">, Sched<[]> {
  let rd = 0;
}

//===----------------------------------------------------------------------===//
// Debug instructions
//===----------------------------------------------------------------------===//

let isBarrier = 1, isReturn = 1, isTerminator = 1 in {
def DRET : Priv<"dret", 0b0111101>, Sched<[]> {
  let rd = 0;
  let rs1 = 0;
  let rs2 = 0b10010;
}
} // isBarrier = 1, isReturn = 1, isTerminator = 1

//===----------------------------------------------------------------------===//
// Assembler Pseudo Instructions (User-Level ISA, Version 2.2, Chapter 20)
//===----------------------------------------------------------------------===//

def : InstAlias<"nop",           (ADDI      X0,      X0,       0)>;

// Note that the size is 32 because up to 8 32-bit instructions are needed to
// generate an arbitrary 64-bit immediate. However, the size does not really
// matter since PseudoLI is currently only used in the AsmParser where it gets
// expanded to real instructions immediately.
let hasSideEffects = 0, mayLoad = 0, mayStore = 0, Size = 32,
    isCodeGenOnly = 0, isAsmParserOnly = 1 in
def PseudoLI : Pseudo<(outs GPR:$rd), (ins ixlenimm_li:$imm), [],
                      "li", "$rd, $imm">, Sched<[]>;

def PseudoLB  : PseudoLoad<"lb">, Sched<[]>;
def PseudoLBU : PseudoLoad<"lbu">, Sched<[]>;
def PseudoLH  : PseudoLoad<"lh">, Sched<[]>;
def PseudoLHU : PseudoLoad<"lhu">, Sched<[]>;
def PseudoLW  : PseudoLoad<"lw">, Sched<[]>;

def PseudoSB  : PseudoStore<"sb">, Sched<[]>;
def PseudoSH  : PseudoStore<"sh">, Sched<[]>;
def PseudoSW  : PseudoStore<"sw">, Sched<[]>;

let Predicates = [IsRV64] in {
def PseudoLWU : PseudoLoad<"lwu">, Sched<[]>;
def PseudoLD  : PseudoLoad<"ld">, Sched<[]>;
def PseudoSD  : PseudoStore<"sd">, Sched<[]>;
} // Predicates = [IsRV64]

def : InstAlias<"mv $rd, $rs",   (ADDI GPR:$rd, GPR:$rs,       0)>;
def : InstAlias<"not $rd, $rs",  (XORI GPR:$rd, GPR:$rs,      -1)>;
def : InstAlias<"neg $rd, $rs",  (SUB  GPR:$rd,      X0, GPR:$rs)>;

let Predicates = [IsRV64] in {
def : InstAlias<"negw $rd, $rs",   (SUBW  GPR:$rd,      X0, GPR:$rs)>;
def : InstAlias<"sext.w $rd, $rs", (ADDIW GPR:$rd, GPR:$rs,       0)>;
} // Predicates = [IsRV64]

def : InstAlias<"seqz $rd, $rs", (SLTIU GPR:$rd, GPR:$rs,       1)>;
def : InstAlias<"snez $rd, $rs", (SLTU  GPR:$rd,      X0, GPR:$rs)>;
def : InstAlias<"sltz $rd, $rs", (SLT   GPR:$rd, GPR:$rs,      X0)>;
def : InstAlias<"sgtz $rd, $rs", (SLT   GPR:$rd,      X0, GPR:$rs)>;

// sgt/sgtu are recognised by the GNU assembler but the canonical slt/sltu
// form will always be printed. Therefore, set a zero weight.
def : InstAlias<"sgt $rd, $rs, $rt", (SLT GPR:$rd, GPR:$rt, GPR:$rs), 0>;
def : InstAlias<"sgtu $rd, $rs, $rt", (SLTU GPR:$rd, GPR:$rt, GPR:$rs), 0>;

def : InstAlias<"beqz $rs, $offset",
                (BEQ GPR:$rs,      X0, simm13_lsb0:$offset)>;
def : InstAlias<"bnez $rs, $offset",
                (BNE GPR:$rs,      X0, simm13_lsb0:$offset)>;
def : InstAlias<"blez $rs, $offset",
                (BGE      X0, GPR:$rs, simm13_lsb0:$offset)>;
def : InstAlias<"bgez $rs, $offset",
                (BGE GPR:$rs,      X0, simm13_lsb0:$offset)>;
def : InstAlias<"bltz $rs, $offset",
                (BLT GPR:$rs,      X0, simm13_lsb0:$offset)>;
def : InstAlias<"bgtz $rs, $offset",
                (BLT      X0, GPR:$rs, simm13_lsb0:$offset)>;

// Always output the canonical mnemonic for the pseudo branch instructions.
// The GNU tools emit the canonical mnemonic for the branch pseudo instructions
// as well (e.g. "bgt" will be recognised by the assembler but never printed by
// objdump). Match this behaviour by setting a zero weight.
def : InstAlias<"bgt $rs, $rt, $offset",
                (BLT  GPR:$rt, GPR:$rs, simm13_lsb0:$offset), 0>;
def : InstAlias<"ble $rs, $rt, $offset",
                (BGE  GPR:$rt, GPR:$rs, simm13_lsb0:$offset), 0>;
def : InstAlias<"bgtu $rs, $rt, $offset",
                (BLTU GPR:$rt, GPR:$rs, simm13_lsb0:$offset), 0>;
def : InstAlias<"bleu $rs, $rt, $offset",
                (BGEU GPR:$rt, GPR:$rs, simm13_lsb0:$offset), 0>;

def : InstAlias<"j $offset",   (JAL X0, simm21_lsb0_jal:$offset)>;
def : InstAlias<"jal $offset", (JAL X1, simm21_lsb0_jal:$offset)>;

// Non-zero offset aliases of "jalr" are the lowest weight, followed by the
// two-register form, then the one-register forms and finally "ret".
def : InstAlias<"jr $rs",                (JALR      X0, GPR:$rs, 0), 3>;
def : InstAlias<"jr ${offset}(${rs})",   (JALR      X0, GPR:$rs, simm12:$offset)>;
def : InstAlias<"jalr $rs",              (JALR      X1, GPR:$rs, 0), 3>;
def : InstAlias<"jalr ${offset}(${rs})", (JALR      X1, GPR:$rs, simm12:$offset)>;
def : InstAlias<"jalr $rd, $rs",         (JALR GPR:$rd, GPR:$rs, 0), 2>;
def : InstAlias<"ret",                   (JALR      X0,      X1, 0), 4>;

// Non-canonical forms for jump targets also accepted by the assembler.
def : InstAlias<"jr $rs, $offset",        (JALR      X0, GPR:$rs, simm12:$offset), 0>;
def : InstAlias<"jalr $rs, $offset",      (JALR      X1, GPR:$rs, simm12:$offset), 0>;
def : InstAlias<"jalr $rd, $rs, $offset", (JALR GPR:$rd, GPR:$rs, simm12:$offset), 0>;

def : InstAlias<"fence", (FENCE 0xF, 0xF)>; // 0xF == iorw

def : InstAlias<"rdinstret $rd", (CSRRS GPR:$rd, INSTRET.Encoding, X0)>;
def : InstAlias<"rdcycle $rd",   (CSRRS GPR:$rd, CYCLE.Encoding, X0)>;
def : InstAlias<"rdtime $rd",    (CSRRS GPR:$rd, TIME.Encoding, X0)>;

let Predicates = [IsRV32] in {
def : InstAlias<"rdinstreth $rd", (CSRRS GPR:$rd, INSTRETH.Encoding, X0)>;
def : InstAlias<"rdcycleh $rd",   (CSRRS GPR:$rd, CYCLEH.Encoding, X0)>;
def : InstAlias<"rdtimeh $rd",    (CSRRS GPR:$rd, TIMEH.Encoding, X0)>;
} // Predicates = [IsRV32]

def : InstAlias<"csrr $rd, $csr", (CSRRS GPR:$rd, csr_sysreg:$csr,      X0)>;
def : InstAlias<"csrw $csr, $rs", (CSRRW      X0, csr_sysreg:$csr, GPR:$rs)>;
def : InstAlias<"csrs $csr, $rs", (CSRRS      X0, csr_sysreg:$csr, GPR:$rs)>;
def : InstAlias<"csrc $csr, $rs", (CSRRC      X0, csr_sysreg:$csr, GPR:$rs)>;

def : InstAlias<"csrwi $csr, $imm", (CSRRWI X0, csr_sysreg:$csr, uimm5:$imm)>;
def : InstAlias<"csrsi $csr, $imm", (CSRRSI X0, csr_sysreg:$csr, uimm5:$imm)>;
def : InstAlias<"csrci $csr, $imm", (CSRRCI X0, csr_sysreg:$csr, uimm5:$imm)>;

let EmitPriority = 0 in {
def : InstAlias<"csrw $csr, $imm", (CSRRWI X0, csr_sysreg:$csr, uimm5:$imm)>;
def : InstAlias<"csrs $csr, $imm", (CSRRSI X0, csr_sysreg:$csr, uimm5:$imm)>;
def : InstAlias<"csrc $csr, $imm", (CSRRCI X0, csr_sysreg:$csr, uimm5:$imm)>;

def : InstAlias<"csrrw $rd, $csr, $imm", (CSRRWI GPR:$rd, csr_sysreg:$csr, uimm5:$imm)>;
def : InstAlias<"csrrs $rd, $csr, $imm", (CSRRSI GPR:$rd, csr_sysreg:$csr, uimm5:$imm)>;
def : InstAlias<"csrrc $rd, $csr, $imm", (CSRRCI GPR:$rd, csr_sysreg:$csr, uimm5:$imm)>;
}

def : InstAlias<"sfence.vma",     (SFENCE_VMA      X0, X0)>;
def : InstAlias<"sfence.vma $rs", (SFENCE_VMA GPR:$rs, X0)>;

let EmitPriority = 0 in {
def : InstAlias<"lb $rd, (${rs1})",
                (LB  GPR:$rd, GPR:$rs1, 0)>;
def : InstAlias<"lh $rd, (${rs1})",
                (LH  GPR:$rd, GPR:$rs1, 0)>;
def : InstAlias<"lw $rd, (${rs1})",
                (LW  GPR:$rd, GPR:$rs1, 0)>;
def : InstAlias<"lbu $rd, (${rs1})",
                (LBU  GPR:$rd, GPR:$rs1, 0)>;
def : InstAlias<"lhu $rd, (${rs1})",
                (LHU  GPR:$rd, GPR:$rs1, 0)>;

def : InstAlias<"sb $rs2, (${rs1})",
                (SB  GPR:$rs2, GPR:$rs1, 0)>;
def : InstAlias<"sh $rs2, (${rs1})",
                (SH  GPR:$rs2, GPR:$rs1, 0)>;
def : InstAlias<"sw $rs2, (${rs1})",
                (SW  GPR:$rs2, GPR:$rs1, 0)>;

def : InstAlias<"add $rd, $rs1, $imm12",
                (ADDI  GPR:$rd, GPR:$rs1, simm12:$imm12)>;
def : InstAlias<"and $rd, $rs1, $imm12",
                (ANDI  GPR:$rd, GPR:$rs1, simm12:$imm12)>;
def : InstAlias<"xor $rd, $rs1, $imm12",
                (XORI  GPR:$rd, GPR:$rs1, simm12:$imm12)>;
def : InstAlias<"or $rd, $rs1, $imm12",
                (ORI  GPR:$rd, GPR:$rs1, simm12:$imm12)>;
def : InstAlias<"sll $rd, $rs1, $shamt",
                (SLLI  GPR:$rd, GPR:$rs1, uimmlog2xlen:$shamt)>;
def : InstAlias<"srl $rd, $rs1, $shamt",
                (SRLI  GPR:$rd, GPR:$rs1, uimmlog2xlen:$shamt)>;
def : InstAlias<"sra $rd, $rs1, $shamt",
                (SRAI  GPR:$rd, GPR:$rs1, uimmlog2xlen:$shamt)>;
let Predicates = [IsRV64] in {
def : InstAlias<"lwu $rd, (${rs1})",
                (LWU  GPR:$rd, GPR:$rs1, 0)>;
def : InstAlias<"ld $rd, (${rs1})",
                (LD  GPR:$rd, GPR:$rs1, 0)>;
def : InstAlias<"sd $rs2, (${rs1})",
                (SD  GPR:$rs2, GPR:$rs1, 0)>;

def : InstAlias<"addw $rd, $rs1, $imm12",
                (ADDIW  GPR:$rd, GPR:$rs1, simm12:$imm12)>;
def : InstAlias<"sllw $rd, $rs1, $shamt",
                (SLLIW  GPR:$rd, GPR:$rs1, uimm5:$shamt)>;
def : InstAlias<"srlw $rd, $rs1, $shamt",
                (SRLIW  GPR:$rd, GPR:$rs1, uimm5:$shamt)>;
def : InstAlias<"sraw $rd, $rs1, $shamt",
                (SRAIW  GPR:$rd, GPR:$rs1, uimm5:$shamt)>;
} // Predicates = [IsRV64]
def : InstAlias<"slt $rd, $rs1, $imm12",
                (SLTI  GPR:$rd, GPR:$rs1, simm12:$imm12)>;
def : InstAlias<"sltu $rd, $rs1, $imm12",
                (SLTIU  GPR:$rd, GPR:$rs1, simm12:$imm12)>;
}

def : MnemonicAlias<"move", "mv">;

// The SCALL and SBREAK instructions wererenamed to ECALL and EBREAK in
// version 2.1 of the user-level ISA. Like the GNU toolchain, we still accept
// the old name for backwards compatibility.
def : MnemonicAlias<"scall", "ecall">;
def : MnemonicAlias<"sbreak", "ebreak">;

// This alias was added to the spec in December 2020. Don't print it by default
// to allow assembly we print to be compatible with versions of GNU assembler
// that don't support this alias.
def : InstAlias<"zext.b $rd, $rs", (ANDI GPR:$rd, GPR:$rs, 0xFF), 0>;

//===----------------------------------------------------------------------===//
// Pseudo-instructions and codegen patterns
//
// Naming convention: For 'generic' pattern classes, we use the naming
// convention PatTy1Ty2. For pattern classes which offer a more complex
// expansion, prefix the class name, e.g. BccPat.
//===----------------------------------------------------------------------===//

/// Generic pattern classes

class PatGpr<SDPatternOperator OpNode, RVInst Inst>
    : Pat<(OpNode GPR:$rs1), (Inst GPR:$rs1)>;
class PatGprGpr<SDPatternOperator OpNode, RVInst Inst>
    : Pat<(OpNode GPR:$rs1, GPR:$rs2), (Inst GPR:$rs1, GPR:$rs2)>;

class PatGprImm<SDPatternOperator OpNode, RVInst Inst, ImmLeaf ImmType>
    : Pat<(XLenVT (OpNode (XLenVT GPR:$rs1), ImmType:$imm)),
          (Inst GPR:$rs1, ImmType:$imm)>;
class PatGprSimm12<SDPatternOperator OpNode, RVInstI Inst>
    : PatGprImm<OpNode, Inst, simm12>;
class PatGprUimmLog2XLen<SDPatternOperator OpNode, RVInstIShift Inst>
    : PatGprImm<OpNode, Inst, uimmlog2xlen>;

/// Predicates

def IsOrAdd: PatFrag<(ops node:$A, node:$B), (or node:$A, node:$B), [{
  return isOrEquivalentToAdd(N);
}]>;
def assertsexti32 : PatFrag<(ops node:$src), (assertsext node:$src), [{
  return cast<VTSDNode>(N->getOperand(1))->getVT().bitsLE(MVT::i32);
}]>;
def sexti32 : ComplexPattern<i64, 1, "selectSExti32">;
def assertzexti32 : PatFrag<(ops node:$src), (assertzext node:$src), [{
  return cast<VTSDNode>(N->getOperand(1))->getVT().bitsLE(MVT::i32);
}]>;
def zexti32 : ComplexPattern<i64, 1, "selectZExti32">;

// Check that it is a SLLIUW (Shift Logical Left Immediate Unsigned i32
// on RV64). Also used to optimize the same sequence without SLLIUW.
def SLLIUWPat : PatFrag<(ops node:$A, node:$B),
                        (and (shl node:$A, node:$B), imm), [{
  return MatchSLLIUW(N);
}]>;

def add_oneuse : PatFrag<(ops node:$A, node:$B), (add node:$A, node:$B), [{
  return N->hasOneUse();
}]>;

def mul_oneuse : PatFrag<(ops node:$A, node:$B), (mul node:$A, node:$B), [{
  return N->hasOneUse();
}]>;

/// Simple arithmetic operations

def : PatGprGpr<add, ADD>;
def : PatGprSimm12<add, ADDI>;
def : PatGprGpr<sub, SUB>;
def : PatGprGpr<or, OR>;
def : PatGprSimm12<or, ORI>;
def : PatGprGpr<and, AND>;
def : PatGprSimm12<and, ANDI>;
def : PatGprGpr<xor, XOR>;
def : PatGprSimm12<xor, XORI>;
def : PatGprUimmLog2XLen<shl, SLLI>;
def : PatGprUimmLog2XLen<srl, SRLI>;
def : PatGprUimmLog2XLen<sra, SRAI>;

// Match both a plain shift and one where the shift amount is masked (this is
// typically introduced when the legalizer promotes the shift amount and
// zero-extends it). For RISC-V, the mask is unnecessary as shifts in the base
// ISA only read the least significant 5 bits (RV32I) or 6 bits (RV64I).
def shiftMaskXLen : ComplexPattern<XLenVT, 1, "selectShiftMaskXLen", [], [], 0>;
def shiftMask32   : ComplexPattern<i64, 1, "selectShiftMask32", [], [], 0>;

class shiftop<SDPatternOperator operator>
    : PatFrag<(ops node:$val, node:$count),
              (operator node:$val, (XLenVT (shiftMaskXLen node:$count)))>;
class shiftopw<SDPatternOperator operator>
    : PatFrag<(ops node:$val, node:$count),
              (operator node:$val, (i64 (shiftMask32 node:$count)))>;

def : PatGprGpr<shiftop<shl>, SLL>;
def : PatGprGpr<shiftop<srl>, SRL>;
def : PatGprGpr<shiftop<sra>, SRA>;

// This is a special case of the ADD instruction used to facilitate the use of a
// fourth operand to emit a relocation on a symbol relating to this instruction.
// The relocation does not affect any bits of the instruction itself but is used
// as a hint to the linker.
let hasSideEffects = 0, mayLoad = 0, mayStore = 0, isCodeGenOnly = 0 in
def PseudoAddTPRel : Pseudo<(outs GPR:$rd),
                            (ins GPR:$rs1, GPR:$rs2, tprel_add_symbol:$src), [],
                            "add", "$rd, $rs1, $rs2, $src">, Sched<[]>;

/// FrameIndex calculations

def : Pat<(add (XLenVT AddrFI:$Rs), simm12:$imm12),
          (ADDI (XLenVT AddrFI:$Rs), simm12:$imm12)>;
def : Pat<(IsOrAdd (XLenVT AddrFI:$Rs), simm12:$imm12),
          (ADDI (XLenVT AddrFI:$Rs), simm12:$imm12)>;

/// Setcc

def : PatGprGpr<setlt, SLT>;
def : PatGprSimm12<setlt, SLTI>;
def : PatGprGpr<setult, SLTU>;
def : PatGprSimm12<setult, SLTIU>;

// Define pattern expansions for setcc operations that aren't directly
// handled by a RISC-V instruction.
def : Pat<(seteq GPR:$rs1, 0), (SLTIU GPR:$rs1, 1)>;
def : Pat<(seteq GPR:$rs1, GPR:$rs2), (SLTIU (XOR GPR:$rs1, GPR:$rs2), 1)>;
def : Pat<(seteq GPR:$rs1, simm12_plus1:$imm12),
          (SLTIU (ADDI GPR:$rs1, (NegImm simm12_plus1:$imm12)), 1)>;
def : Pat<(setne GPR:$rs1, 0), (SLTU X0, GPR:$rs1)>;
def : Pat<(setne GPR:$rs1, GPR:$rs2), (SLTU X0, (XOR GPR:$rs1, GPR:$rs2))>;
def : Pat<(setne GPR:$rs1, simm12_plus1:$imm12),
          (SLTU X0, (ADDI GPR:$rs1, (NegImm simm12_plus1:$imm12)))>;
def : Pat<(setugt GPR:$rs1, GPR:$rs2), (SLTU GPR:$rs2, GPR:$rs1)>;
def : Pat<(setuge GPR:$rs1, GPR:$rs2), (XORI (SLTU GPR:$rs1, GPR:$rs2), 1)>;
def : Pat<(setule GPR:$rs1, GPR:$rs2), (XORI (SLTU GPR:$rs2, GPR:$rs1), 1)>;
def : Pat<(setgt GPR:$rs1, GPR:$rs2), (SLT GPR:$rs2, GPR:$rs1)>;
def : Pat<(setge GPR:$rs1, GPR:$rs2), (XORI (SLT GPR:$rs1, GPR:$rs2), 1)>;
def : Pat<(setle GPR:$rs1, GPR:$rs2), (XORI (SLT GPR:$rs2, GPR:$rs1), 1)>;

let usesCustomInserter = 1 in
class SelectCC_rrirr<RegisterClass valty, RegisterClass cmpty>
    : Pseudo<(outs valty:$dst),
             (ins cmpty:$lhs, cmpty:$rhs, ixlenimm:$imm,
              valty:$truev, valty:$falsev),
             [(set valty:$dst, (riscv_selectcc cmpty:$lhs, cmpty:$rhs,
              (XLenVT timm:$imm), valty:$truev, valty:$falsev))]>;

def Select_GPR_Using_CC_GPR : SelectCC_rrirr<GPR, GPR>, Sched<[]>;

/// Branches and jumps

// Match `riscv_brcc` and lower to the appropriate RISC-V branch instruction.
class BccPat<CondCode Cond, RVInstB Inst>
    : Pat<(riscv_brcc GPR:$rs1, GPR:$rs2, Cond, bb:$imm12),
          (Inst GPR:$rs1, GPR:$rs2, simm13_lsb0:$imm12)>;

def : BccPat<SETEQ, BEQ>;
def : BccPat<SETNE, BNE>;
def : BccPat<SETLT, BLT>;
def : BccPat<SETGE, BGE>;
def : BccPat<SETULT, BLTU>;
def : BccPat<SETUGE, BGEU>;

let isBarrier = 1, isBranch = 1, isTerminator = 1 in
def PseudoBR : Pseudo<(outs), (ins simm21_lsb0_jal:$imm20), [(br bb:$imm20)]>,
               PseudoInstExpansion<(JAL X0, simm21_lsb0_jal:$imm20)>,
               Sched<[]>;

let isBarrier = 1, isBranch = 1, isIndirectBranch = 1, isTerminator = 1 in
<<<<<<< HEAD
def PseudoBRIND : Pseudo<(outs), (ins GPR:$rs1, simm12:$imm12), []>,
                  PseudoInstExpansion<(JALR X0, GPR:$rs1, simm12:$imm12)>,
                  Sched<[]>;
=======
def PseudoBRIND : Pseudo<(outs), (ins GPRJALR:$rs1, simm12:$imm12), []>,
                  PseudoInstExpansion<(JALR X0, GPR:$rs1, simm12:$imm12)>;
>>>>>>> 6d8c7170

def : Pat<(brind GPRJALR:$rs1), (PseudoBRIND GPRJALR:$rs1, 0)>;
def : Pat<(brind (add GPRJALR:$rs1, simm12:$imm12)),
          (PseudoBRIND GPRJALR:$rs1, simm12:$imm12)>;

// PseudoCALLReg is a generic pseudo instruction for calls which will eventually
// expand to auipc and jalr while encoding, with any given register used as the
// destination.
// Define AsmString to print "call" when compile with -S flag.
// Define isCodeGenOnly = 0 to support parsing assembly "call" instruction.
let isCall = 1, isBarrier = 1, isCodeGenOnly = 0, hasSideEffects = 0,
    mayStore = 0, mayLoad = 0 in
def PseudoCALLReg : Pseudo<(outs GPR:$rd), (ins call_symbol:$func), []>,
                    Sched<[]> {
  let AsmString = "call\t$rd, $func";
}

// PseudoCALL is a pseudo instruction which will eventually expand to auipc
// and jalr while encoding. This is desirable, as an auipc+jalr pair with
// R_RISCV_CALL and R_RISCV_RELAX relocations can be be relaxed by the linker
// if the offset fits in a signed 21-bit immediate.
// Define AsmString to print "call" when compile with -S flag.
// Define isCodeGenOnly = 0 to support parsing assembly "call" instruction.
let isCall = 1, Defs = [X1], isCodeGenOnly = 0 in
def PseudoCALL : Pseudo<(outs), (ins call_symbol:$func), []>, Sched<[]> {
  let AsmString = "call\t$func";
}

def : Pat<(riscv_call tglobaladdr:$func), (PseudoCALL tglobaladdr:$func)>;
def : Pat<(riscv_call texternalsym:$func), (PseudoCALL texternalsym:$func)>;

def : Pat<(riscv_uret_flag), (URET X0, X0)>;
def : Pat<(riscv_sret_flag), (SRET X0, X0)>;
def : Pat<(riscv_mret_flag), (MRET X0, X0)>;

let isCall = 1, Defs = [X1] in
<<<<<<< HEAD
def PseudoCALLIndirect : Pseudo<(outs), (ins GPR:$rs1),
                                [(riscv_call GPR:$rs1)]>,
                         PseudoInstExpansion<(JALR X1, GPR:$rs1, 0)>,
                         Sched<[]>;
=======
def PseudoCALLIndirect : Pseudo<(outs), (ins GPRJALR:$rs1),
                                [(riscv_call GPRJALR:$rs1)]>,
                         PseudoInstExpansion<(JALR X1, GPR:$rs1, 0)>;
>>>>>>> 6d8c7170

let isBarrier = 1, isReturn = 1, isTerminator = 1 in
def PseudoRET : Pseudo<(outs), (ins), [(riscv_ret_flag)]>,
                PseudoInstExpansion<(JALR X0, X1, 0)>, Sched<[]>;

// PseudoTAIL is a pseudo instruction similar to PseudoCALL and will eventually
// expand to auipc and jalr while encoding.
// Define AsmString to print "tail" when compile with -S flag.
let isCall = 1, isTerminator = 1, isReturn = 1, isBarrier = 1, Uses = [X2],
    isCodeGenOnly = 0 in
def PseudoTAIL : Pseudo<(outs), (ins call_symbol:$dst), []>, Sched<[]> {
  let AsmString = "tail\t$dst";
}

let isCall = 1, isTerminator = 1, isReturn = 1, isBarrier = 1, Uses = [X2] in
def PseudoTAILIndirect : Pseudo<(outs), (ins GPRTC:$rs1),
                                [(riscv_tail GPRTC:$rs1)]>,
                         PseudoInstExpansion<(JALR X0, GPR:$rs1, 0)>,
                         Sched<[]>;

def : Pat<(riscv_tail (iPTR tglobaladdr:$dst)),
          (PseudoTAIL texternalsym:$dst)>;
def : Pat<(riscv_tail (iPTR texternalsym:$dst)),
          (PseudoTAIL texternalsym:$dst)>;

let isCall = 0, isBarrier = 1, isBranch = 1, isTerminator = 1,
    isCodeGenOnly = 0, hasSideEffects = 0, mayStore = 0, mayLoad = 0 in
def PseudoJump : Pseudo<(outs GPR:$rd), (ins pseudo_jump_symbol:$target), []>,
                 Sched<[]> {
  let AsmString = "jump\t$target, $rd";
}

let hasSideEffects = 0, mayLoad = 0, mayStore = 0, isCodeGenOnly = 0,
    isAsmParserOnly = 1 in
def PseudoLLA : Pseudo<(outs GPR:$dst), (ins bare_symbol:$src), [],
                       "lla", "$dst, $src">,
                Sched<[]>;

let hasSideEffects = 0, mayLoad = 1, mayStore = 0, isCodeGenOnly = 0,
    isAsmParserOnly = 1 in
def PseudoLA : Pseudo<(outs GPR:$dst), (ins bare_symbol:$src), [],
                      "la", "$dst, $src">,
               Sched<[]>;

let hasSideEffects = 0, mayLoad = 1, mayStore = 0, isCodeGenOnly = 0,
    isAsmParserOnly = 1 in
def PseudoLA_TLS_IE : Pseudo<(outs GPR:$dst), (ins bare_symbol:$src), [],
                             "la.tls.ie", "$dst, $src">,
                      Sched<[]>;

let hasSideEffects = 0, mayLoad = 1, mayStore = 0, isCodeGenOnly = 0,
    isAsmParserOnly = 1 in
def PseudoLA_TLS_GD : Pseudo<(outs GPR:$dst), (ins bare_symbol:$src), [],
                             "la.tls.gd", "$dst, $src">,
                      Sched<[]>;


/// Sign/Zero Extends

// There are single-instruction versions of these in Zbb, so disable these
// Pseudos if that extension is present.
let hasSideEffects = 0, mayLoad = 0,
    mayStore = 0, isCodeGenOnly = 0, isAsmParserOnly = 1 in {
def PseudoSEXT_B : Pseudo<(outs GPR:$rd), (ins GPR:$rs), [], "sext.b", "$rd, $rs">, Sched<[]>;
def PseudoSEXT_H : Pseudo<(outs GPR:$rd), (ins GPR:$rs), [], "sext.h", "$rd, $rs">, Sched<[]>;
// rv64's sext.w is defined above, using InstAlias<"sext.w ...
// zext.b is defined above, using InstAlias<"zext.b ...
def PseudoZEXT_H : Pseudo<(outs GPR:$rd), (ins GPR:$rs), [], "zext.h", "$rd, $rs">, Sched<[]>;
} // hasSideEffects = 0, ...

let Predicates = [IsRV64], hasSideEffects = 0, mayLoad = 0, mayStore = 0,
  isCodeGenOnly = 0, isAsmParserOnly = 1 in {
def PseudoZEXT_W : Pseudo<(outs GPR:$rd), (ins GPR:$rs), [], "zext.w", "$rd, $rs">, Sched<[]>;
} // Predicates = [IsRV64], ...

/// Loads

multiclass LdPat<PatFrag LoadOp, RVInst Inst, ValueType vt = XLenVT> {
  def : Pat<(vt (LoadOp BaseAddr:$rs1)), (Inst BaseAddr:$rs1, 0)>;
  def : Pat<(vt (LoadOp (add BaseAddr:$rs1, simm12:$imm12))),
            (Inst BaseAddr:$rs1, simm12:$imm12)>;
  def : Pat<(vt (LoadOp (IsOrAdd AddrFI:$rs1, simm12:$imm12))),
            (Inst AddrFI:$rs1, simm12:$imm12)>;
}

defm : LdPat<sextloadi8, LB>;
defm : LdPat<extloadi8, LB>;
defm : LdPat<sextloadi16, LH>;
defm : LdPat<extloadi16, LH>;
defm : LdPat<load, LW, i32>, Requires<[IsRV32]>;
defm : LdPat<zextloadi8, LBU>;
defm : LdPat<zextloadi16, LHU>;

/// Stores

multiclass StPat<PatFrag StoreOp, RVInst Inst, RegisterClass StTy,
                 ValueType vt> {
  def : Pat<(StoreOp (vt StTy:$rs2), BaseAddr:$rs1),
            (Inst StTy:$rs2, BaseAddr:$rs1, 0)>;
  def : Pat<(StoreOp (vt StTy:$rs2), (add BaseAddr:$rs1, simm12:$imm12)),
            (Inst StTy:$rs2, BaseAddr:$rs1, simm12:$imm12)>;
  def : Pat<(StoreOp (vt StTy:$rs2), (IsOrAdd AddrFI:$rs1, simm12:$imm12)),
            (Inst StTy:$rs2, AddrFI:$rs1, simm12:$imm12)>;
}

defm : StPat<truncstorei8, SB, GPR, XLenVT>;
defm : StPat<truncstorei16, SH, GPR, XLenVT>;
defm : StPat<store, SW, GPR, i32>, Requires<[IsRV32]>;

/// Fences

// Refer to Table A.6 in the version 2.3 draft of the RISC-V Instruction Set
// Manual: Volume I.

// fence acquire -> fence r, rw
def : Pat<(atomic_fence (XLenVT 4), (timm)), (FENCE 0b10, 0b11)>;
// fence release -> fence rw, w
def : Pat<(atomic_fence (XLenVT 5), (timm)), (FENCE 0b11, 0b1)>;
// fence acq_rel -> fence.tso
def : Pat<(atomic_fence (XLenVT 6), (timm)), (FENCE_TSO)>;
// fence seq_cst -> fence rw, rw
def : Pat<(atomic_fence (XLenVT 7), (timm)), (FENCE 0b11, 0b11)>;

// Lowering for atomic load and store is defined in RISCVInstrInfoA.td.
// Although these are lowered to fence+load/store instructions defined in the
// base RV32I/RV64I ISA, this lowering is only used when the A extension is
// present. This is necessary as it isn't valid to mix __atomic_* libcalls
// with inline atomic operations for the same object.

/// Access to system registers

// Helpers for defining specific operations. They are defined for each system
// register separately. Side effect is not used because dependencies are
// expressed via use-def properties.

class ReadSysReg<SysReg SR, list<Register> Regs>
  : Pseudo<(outs GPR:$rd), (ins),
           [(set GPR:$rd, (riscv_read_csr (XLenVT SR.Encoding)))]>,
    PseudoInstExpansion<(CSRRS GPR:$rd, SR.Encoding, X0)> {
  let hasSideEffects = 0;
  let Uses = Regs;
}

class WriteSysReg<SysReg SR, list<Register> Regs>
  : Pseudo<(outs), (ins GPR:$val),
           [(riscv_write_csr (XLenVT SR.Encoding), GPR:$val)]>,
    PseudoInstExpansion<(CSRRW X0, SR.Encoding, GPR:$val)> {
  let hasSideEffects = 0;
  let Defs = Regs;
}

class WriteSysRegImm<SysReg SR, list<Register> Regs>
  : Pseudo<(outs), (ins uimm5:$val),
           [(riscv_write_csr (XLenVT SR.Encoding), uimm5:$val)]>,
    PseudoInstExpansion<(CSRRWI X0, SR.Encoding, uimm5:$val)> {
  let hasSideEffects = 0;
  let Defs = Regs;
}

class SwapSysReg<SysReg SR, list<Register> Regs>
  : Pseudo<(outs GPR:$rd), (ins GPR:$val),
           [(set GPR:$rd, (riscv_swap_csr (XLenVT SR.Encoding), GPR:$val))]>,
    PseudoInstExpansion<(CSRRW GPR:$rd, SR.Encoding, GPR:$val)> {
  let hasSideEffects = 0;
  let Uses = Regs;
  let Defs = Regs;
}

class SwapSysRegImm<SysReg SR, list<Register> Regs>
  : Pseudo<(outs GPR:$rd), (ins uimm5:$val),
           [(set GPR:$rd, (riscv_swap_csr (XLenVT SR.Encoding), uimm5:$val))]>,
    PseudoInstExpansion<(CSRRWI GPR:$rd, SR.Encoding, uimm5:$val)> {
  let hasSideEffects = 0;
  let Uses = Regs;
  let Defs = Regs;
}

def ReadFRM : ReadSysReg<SysRegFRM, [FRM]>, Sched<[]>;
def WriteFRM : WriteSysReg<SysRegFRM, [FRM]>, Sched<[]>;
def WriteFRMImm : WriteSysRegImm<SysRegFRM, [FRM]>, Sched<[]>;

/// Other pseudo-instructions

// Pessimistically assume the stack pointer will be clobbered
let Defs = [X2], Uses = [X2] in {
def ADJCALLSTACKDOWN : Pseudo<(outs), (ins i32imm:$amt1, i32imm:$amt2),
                              [(callseq_start timm:$amt1, timm:$amt2)]>,
                       Sched<[]>;
def ADJCALLSTACKUP   : Pseudo<(outs), (ins i32imm:$amt1, i32imm:$amt2),
                              [(callseq_end timm:$amt1, timm:$amt2)]>,
                       Sched<[]>;
} // Defs = [X2], Uses = [X2]

/// RV64 patterns

let Predicates = [IsRV64, NotHasStdExtZba] in {
def : Pat<(i64 (and GPR:$rs1, 0xffffffff)), (SRLI (SLLI GPR:$rs1, 32), 32)>;

// If we're shifting a 32-bit zero extended value left by 0-31 bits, use 2
// shifts instead of 3. This can occur when unsigned is used to index an array.
def : Pat<(i64 (shl (and GPR:$rs1, 0xffffffff), uimm5:$shamt)),
          (SRLI (SLLI GPR:$rs1, 32), (ImmSubFrom32 uimm5:$shamt))>;
// shl/and can appear in the other order too.
def : Pat<(i64 (SLLIUWPat GPR:$rs1, uimm5:$shamt)),
          (SRLI (SLLI GPR:$rs1, 32), (ImmSubFrom32 uimm5:$shamt))>;

// If we're shifting a value left by 0-31 bits, and then masking to 32-bits,
// use 2 shifts instead of 3.
def : Pat<(i64 (and (shl GPR:$rs1, uimm5:$shamt), 0xffffffff)),
          (SRLI (SLLI GPR:$rs1, (ImmPlus32 uimm5:$shamt)), 32)>;
}

let Predicates = [IsRV64] in {

/// sext and zext

def : Pat<(sext_inreg GPR:$rs1, i32), (ADDIW GPR:$rs1, 0)>;

/// ALU operations

def : Pat<(sext_inreg (add GPR:$rs1, GPR:$rs2), i32),
          (ADDW GPR:$rs1, GPR:$rs2)>;
def : Pat<(sext_inreg (add GPR:$rs1, simm12:$imm12), i32),
          (ADDIW GPR:$rs1, simm12:$imm12)>;
def : Pat<(sext_inreg (sub GPR:$rs1, GPR:$rs2), i32),
          (SUBW GPR:$rs1, GPR:$rs2)>;
def : Pat<(sext_inreg (shl GPR:$rs1, uimm5:$shamt), i32),
          (SLLIW GPR:$rs1, uimm5:$shamt)>;
def : Pat<(i64 (srl (and GPR:$rs1, 0xffffffff), uimm5:$shamt)),
          (SRLIW GPR:$rs1, uimm5:$shamt)>;
def : Pat<(i64 (srl (shl GPR:$rs1, (i64 32)), uimm6gt32:$shamt)),
          (SRLIW GPR:$rs1, (ImmSub32 uimm6gt32:$shamt))>;
def : Pat<(sra (sext_inreg GPR:$rs1, i32), uimm5:$shamt),
          (SRAIW GPR:$rs1, uimm5:$shamt)>;
def : Pat<(i64 (sra (shl GPR:$rs1, (i64 32)), uimm6gt32:$shamt)),
          (SRAIW GPR:$rs1, (ImmSub32 uimm6gt32:$shamt))>;

def : PatGprGpr<shiftopw<riscv_sllw>, SLLW>;
def : PatGprGpr<shiftopw<riscv_srlw>, SRLW>;
def : PatGprGpr<shiftopw<riscv_sraw>, SRAW>;

/// Loads

defm : LdPat<sextloadi32, LW, i64>;
defm : LdPat<extloadi32, LW, i64>;
defm : LdPat<zextloadi32, LWU, i64>;
defm : LdPat<load, LD, i64>;

/// Stores

defm : StPat<truncstorei32, SW, GPR, i64>;
defm : StPat<store, SD, GPR, i64>;
} // Predicates = [IsRV64]

/// readcyclecounter
// On RV64, we can directly read the 64-bit "cycle" CSR.
let Predicates = [IsRV64] in
def : Pat<(i64 (readcyclecounter)), (CSRRS CYCLE.Encoding, X0)>;
// On RV32, ReadCycleWide will be expanded to the suggested loop reading both
// halves of the 64-bit "cycle" CSR.
let Predicates = [IsRV32], usesCustomInserter = 1, hasNoSchedulingInfo = 1 in
def ReadCycleWide : Pseudo<(outs GPR:$lo, GPR:$hi), (ins),
                           [(set GPR:$lo, GPR:$hi, (riscv_read_cycle_wide))],
                           "", "">;

/// traps

// We lower `trap` to `unimp`, as this causes a hard exception on nearly all
// systems.
def : Pat<(trap), (UNIMP)>;

// We lower `debugtrap` to `ebreak`, as this will get the attention of the
// debugger if possible.
def : Pat<(debugtrap), (EBREAK)>;

/// Simple optimization
def : Pat<(add GPR:$rs1, (AddiPair:$rs2)),
          (ADDI (ADDI GPR:$rs1, (AddiPairImmB AddiPair:$rs2)),
                (AddiPairImmA GPR:$rs2))>;

let Predicates = [IsRV64] in {
def : Pat<(sext_inreg (add_oneuse GPR:$rs1, (AddiPair:$rs2)), i32),
          (ADDIW (ADDIW GPR:$rs1, (AddiPairImmB AddiPair:$rs2)),
                 (AddiPairImmA AddiPair:$rs2))>;
}

//===----------------------------------------------------------------------===//
// Standard extensions
//===----------------------------------------------------------------------===//

include "RISCVInstrInfoM.td"
include "RISCVInstrInfoA.td"
include "RISCVInstrInfoF.td"
include "RISCVInstrInfoD.td"
include "RISCVInstrInfoC.td"
include "RISCVInstrInfoB.td"
include "RISCVInstrInfoV.td"
include "RISCVInstrInfoZfh.td"<|MERGE_RESOLUTION|>--- conflicted
+++ resolved
@@ -1003,14 +1003,9 @@
                Sched<[]>;
 
 let isBarrier = 1, isBranch = 1, isIndirectBranch = 1, isTerminator = 1 in
-<<<<<<< HEAD
-def PseudoBRIND : Pseudo<(outs), (ins GPR:$rs1, simm12:$imm12), []>,
+def PseudoBRIND : Pseudo<(outs), (ins GPRJALR:$rs1, simm12:$imm12), []>,
                   PseudoInstExpansion<(JALR X0, GPR:$rs1, simm12:$imm12)>,
                   Sched<[]>;
-=======
-def PseudoBRIND : Pseudo<(outs), (ins GPRJALR:$rs1, simm12:$imm12), []>,
-                  PseudoInstExpansion<(JALR X0, GPR:$rs1, simm12:$imm12)>;
->>>>>>> 6d8c7170
 
 def : Pat<(brind GPRJALR:$rs1), (PseudoBRIND GPRJALR:$rs1, 0)>;
 def : Pat<(brind (add GPRJALR:$rs1, simm12:$imm12)),
@@ -1047,16 +1042,10 @@
 def : Pat<(riscv_mret_flag), (MRET X0, X0)>;
 
 let isCall = 1, Defs = [X1] in
-<<<<<<< HEAD
-def PseudoCALLIndirect : Pseudo<(outs), (ins GPR:$rs1),
-                                [(riscv_call GPR:$rs1)]>,
+def PseudoCALLIndirect : Pseudo<(outs), (ins GPRJALR:$rs1),
+                                [(riscv_call GPRJALR:$rs1)]>,
                          PseudoInstExpansion<(JALR X1, GPR:$rs1, 0)>,
                          Sched<[]>;
-=======
-def PseudoCALLIndirect : Pseudo<(outs), (ins GPRJALR:$rs1),
-                                [(riscv_call GPRJALR:$rs1)]>,
-                         PseudoInstExpansion<(JALR X1, GPR:$rs1, 0)>;
->>>>>>> 6d8c7170
 
 let isBarrier = 1, isReturn = 1, isTerminator = 1 in
 def PseudoRET : Pseudo<(outs), (ins), [(riscv_ret_flag)]>,

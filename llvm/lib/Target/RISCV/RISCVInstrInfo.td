//===-- RISCVInstrInfo.td - Target Description for RISCV ---*- tablegen -*-===//
//
//                     The LLVM Compiler Infrastructure
//
// This file is distributed under the University of Illinois Open Source
// License. See LICENSE.TXT for details.
//
//===----------------------------------------------------------------------===//
//
// This file describes the RISC-V instructions in TableGen format.
//
//===----------------------------------------------------------------------===//

include "RISCVInstrFormats.td"

//===----------------------------------------------------------------------===//
// RISC-V specific DAG Nodes.
//===----------------------------------------------------------------------===//

def SDT_RISCVCall         : SDTypeProfile<0, -1, [SDTCisVT<0, XLenVT>]>;
def SDT_RISCVCallSeqStart : SDCallSeqStart<[SDTCisVT<0, i32>,
                                            SDTCisVT<1, i32>]>;
def SDT_RISCVCallSeqEnd   : SDCallSeqEnd<[SDTCisVT<0, i32>,
                                          SDTCisVT<1, i32>]>;
def SDT_RISCVSelectCC     : SDTypeProfile<1, 5, [SDTCisSameAs<1, 2>,
                                                 SDTCisSameAs<0, 4>,
                                                 SDTCisSameAs<4, 5>]>;


def Call         : SDNode<"RISCVISD::CALL", SDT_RISCVCall,
                          [SDNPHasChain, SDNPOptInGlue, SDNPOutGlue,
                           SDNPVariadic]>;
def CallSeqStart : SDNode<"ISD::CALLSEQ_START", SDT_RISCVCallSeqStart,
                          [SDNPHasChain, SDNPOutGlue]>;
def CallSeqEnd   : SDNode<"ISD::CALLSEQ_END", SDT_RISCVCallSeqEnd,
                          [SDNPHasChain, SDNPOptInGlue, SDNPOutGlue]>;
def RetFlag      : SDNode<"RISCVISD::RET_FLAG", SDTNone,
                          [SDNPHasChain, SDNPOptInGlue, SDNPVariadic]>;
def URetFlag     : SDNode<"RISCVISD::URET_FLAG", SDTNone,
                          [SDNPHasChain, SDNPOptInGlue]>;
def SRetFlag     : SDNode<"RISCVISD::SRET_FLAG", SDTNone,
                          [SDNPHasChain, SDNPOptInGlue]>;
def MRetFlag     : SDNode<"RISCVISD::MRET_FLAG", SDTNone,
                          [SDNPHasChain, SDNPOptInGlue]>;
def SelectCC     : SDNode<"RISCVISD::SELECT_CC", SDT_RISCVSelectCC,
                          [SDNPInGlue]>;
def Tail         : SDNode<"RISCVISD::TAIL", SDT_RISCVCall,
                          [SDNPHasChain, SDNPOptInGlue, SDNPOutGlue,
                           SDNPVariadic]>;
def WrapperPIC   : SDNode<"RISCVISD::WRAPPER_PIC", SDTIntUnaryOp>;
def WrapperTLSIE : SDNode<"RISCVISD::WRAPPER_TLS_IE", SDTIntUnaryOp>;
def WrapperTLSGD : SDNode<"RISCVISD::WRAPPER_TLS_GD", SDTIntUnaryOp>;

//===----------------------------------------------------------------------===//
// Operand and SDNode transformation definitions.
//===----------------------------------------------------------------------===//

class ImmXLenAsmOperand<string prefix, string suffix = ""> : AsmOperandClass {
  let Name = prefix # "ImmXLen" # suffix;
  let RenderMethod = "addImmOperands";
  let DiagnosticType = !strconcat("Invalid", Name);
}

class ImmAsmOperand<string prefix, int width, string suffix> : AsmOperandClass {
  let Name = prefix # "Imm" # width # suffix;
  let RenderMethod = "addImmOperands";
  let DiagnosticType = !strconcat("Invalid", Name);
}

class SImmAsmOperand<int width, string suffix = "">
    : ImmAsmOperand<"S", width, suffix> {
}

class UImmAsmOperand<int width, string suffix = "">
    : ImmAsmOperand<"U", width, suffix> {
}

def FenceArg : AsmOperandClass {
  let Name = "FenceArg";
  let RenderMethod = "addFenceArgOperands";
  let DiagnosticType = "InvalidFenceArg";
}

def fencearg : Operand<XLenVT> {
  let ParserMatchClass = FenceArg;
  let PrintMethod = "printFenceArg";
  let DecoderMethod = "decodeUImmOperand<4>";
}

def UImmLog2XLenAsmOperand : AsmOperandClass {
  let Name = "UImmLog2XLen";
  let RenderMethod = "addImmOperands";
  let DiagnosticType = "InvalidUImmLog2XLen";
}

def uimmlog2xlen : Operand<XLenVT>, ImmLeaf<XLenVT, [{
  if (Subtarget->is64Bit())
    return isUInt<6>(Imm);
  return isUInt<5>(Imm);
}]> {
  let ParserMatchClass = UImmLog2XLenAsmOperand;
  // TODO: should ensure invalid shamt is rejected when decoding.
  let DecoderMethod = "decodeUImmOperand<6>";
  let MCOperandPredicate = [{
    int64_t Imm;
    if (!MCOp.evaluateAsConstantImm(Imm))
      return false;
    if (STI.getTargetTriple().isArch64Bit())
      return  isUInt<6>(Imm);
    return isUInt<5>(Imm);
  }];
}

def uimm5 : Operand<XLenVT>, ImmLeaf<XLenVT, [{return isUInt<5>(Imm);}]> {
  let ParserMatchClass = UImmAsmOperand<5>;
  let DecoderMethod = "decodeUImmOperand<5>";
}

def simm12 : Operand<XLenVT>, ImmLeaf<XLenVT, [{return isInt<12>(Imm);}]> {
  let ParserMatchClass = SImmAsmOperand<12>;
  let EncoderMethod = "getImmOpValue";
  let DecoderMethod = "decodeSImmOperand<12>";
  let MCOperandPredicate = [{
    int64_t Imm;
    if (MCOp.evaluateAsConstantImm(Imm))
      return isInt<12>(Imm);
    return MCOp.isBareSymbolRef();
  }];
}

// A 13-bit signed immediate where the least significant bit is zero.
def simm13_lsb0 : Operand<OtherVT> {
  let ParserMatchClass = SImmAsmOperand<13, "Lsb0">;
  let EncoderMethod = "getImmOpValueAsr1";
  let DecoderMethod = "decodeSImmOperandAndLsl1<13>";
  let MCOperandPredicate = [{
    int64_t Imm;
    if (MCOp.evaluateAsConstantImm(Imm))
      return isShiftedInt<12, 1>(Imm);
    return MCOp.isBareSymbolRef();
  }];
}

class UImm20Operand : Operand<XLenVT> {
  let EncoderMethod = "getImmOpValue";
  let DecoderMethod = "decodeUImmOperand<20>";
  let MCOperandPredicate = [{
    int64_t Imm;
    if (MCOp.evaluateAsConstantImm(Imm))
      return isUInt<20>(Imm);
    return MCOp.isBareSymbolRef();
  }];
}

def uimm20_lui : UImm20Operand {
  let ParserMatchClass = UImmAsmOperand<20, "LUI">;
}
def uimm20_auipc : UImm20Operand {
  let ParserMatchClass = UImmAsmOperand<20, "AUIPC">;
}

def Simm21Lsb0JALAsmOperand : SImmAsmOperand<21, "Lsb0JAL"> {
  let ParserMethod = "parseJALOffset";
}

// A 21-bit signed immediate where the least significant bit is zero.
def simm21_lsb0_jal : Operand<OtherVT> {
  let ParserMatchClass = Simm21Lsb0JALAsmOperand;
  let EncoderMethod = "getImmOpValueAsr1";
  let DecoderMethod = "decodeSImmOperandAndLsl1<21>";
  let MCOperandPredicate = [{
    int64_t Imm;
    if (MCOp.evaluateAsConstantImm(Imm))
      return isShiftedInt<20, 1>(Imm);
    return MCOp.isBareSymbolRef();
  }];
}

def BareSymbol : AsmOperandClass {
  let Name = "BareSymbol";
  let RenderMethod = "addImmOperands";
  let DiagnosticType = "InvalidBareSymbol";
  let ParserMethod = "parseBareSymbol";
}


// A bare symbol.
def bare_symbol : Operand<XLenVT> {
  let ParserMatchClass = BareSymbol;
}

def BareSymbolOrPlt : AsmOperandClass {
  let Name = "BareSymbolOrPlt";
  let RenderMethod = "addImmOperands";
  let DiagnosticType = "InvalidBareSymbolOrPlt";
  let ParserMethod = "parseBareSymbolOrPlt";
}

// A bare symbol optionally decorated with @plt.
def bare_symbol_or_plt : Operand<XLenVT> {
  let ParserMatchClass = BareSymbolOrPlt;
  let MCOperandPredicate = [{
     return MCOp.isBareSymbolRef();
  }];
}

def BareSymbolTpRelAdd : AsmOperandClass {
  let Name = "BareSymbolTpRelAdd";
  let RenderMethod = "addImmOperands";
  let DiagnosticType = "InvalidBareSymbolTpRelAdd";
}

// A bare symbol that must be decorated with %tprel_add
def bare_symbol_tprel_add : Operand<XLenVT> {
  let ParserMatchClass = BareSymbolTpRelAdd;
  let MCOperandPredicate = [{
     return MCOp.isBareSymbolRef();
  }];
}

def CSRSystemRegister : AsmOperandClass {
  let Name = "CSRSystemRegister";
  let ParserMethod = "parseCSRSystemRegister";
  let DiagnosticType = "InvalidCSRSystemRegister";
}

def csr_sysreg : Operand<XLenVT> {
  let ParserMatchClass = CSRSystemRegister;
  let PrintMethod = "printCSRSystemRegister";
  let DecoderMethod = "decodeUImmOperand<12>";
}

// A parameterized register class alternative to i32imm/i64imm from Target.td.
def ixlenimm : Operand<XLenVT> {
  let ParserMatchClass = ImmXLenAsmOperand<"">;
}

// Standalone (codegen-only) immleaf patterns.
def simm32     : ImmLeaf<XLenVT, [{return isInt<32>(Imm);}]>;
def simm32hi20 : ImmLeaf<XLenVT, [{return isShiftedInt<20, 12>(Imm);}]>;
<<<<<<< HEAD
def simm64     : ImmLeaf<XLenVT, [{return isInt<64>(Imm);}]>;
=======
// A mask value that won't affect significant shift bits.
def immshiftxlen : ImmLeaf<XLenVT, [{
  if (Subtarget->is64Bit())
    return countTrailingOnes<uint64_t>(Imm) >= 6;
  return countTrailingOnes<uint64_t>(Imm) >= 5;
}]>;
>>>>>>> b44b22c6

// Addressing modes.
// Necessary because a frameindex can't be matched directly in a pattern.
def AddrFI : ComplexPattern<iPTR, 1, "SelectAddrFI", [frameindex], []>;

// Extract least significant 12 bits from an immediate value and sign extend
// them.
def LO12Sext : SDNodeXForm<imm, [{
  return CurDAG->getTargetConstant(SignExtend64<12>(N->getZExtValue()),
                                   SDLoc(N), N->getValueType(0));
}]>;

// Extract the most significant 20 bits from an immediate value. Add 1 if bit
// 11 is 1, to compensate for the low 12 bits in the matching immediate addi
// or ld/st being negative.
def HI20 : SDNodeXForm<imm, [{
  return CurDAG->getTargetConstant(((N->getZExtValue()+0x800) >> 12) & 0xfffff,
                                   SDLoc(N), N->getValueType(0));
}]>;

// Extract least significant 12 bits from the upper half of an immediate value
// and sign extend them.
def HLO12Sext : SDNodeXForm<imm, [{
  uint64_t Val = N->getZExtValue() >> 32;
  return CurDAG->getTargetConstant(SignExtend64<12>(Val),
                                   SDLoc(N), N->getValueType(0));
}]>;

// Extract the most significant 20 bits from the upper half of an immediate
// value. Add 1 if bit 32+11 is 1, to compensate for the low 12 bits in the
// matching immediate addi or ld/st being negative.
def HHI20 : SDNodeXForm<imm, [{
  uint64_t Val = N->getZExtValue() >> 32;
  return CurDAG->getTargetConstant(((Val+0x800) >> 12) & 0xfffff,
                                   SDLoc(N), N->getValueType(0));
}]>;

//===----------------------------------------------------------------------===//
// Instruction Class Templates
//===----------------------------------------------------------------------===//

let hasSideEffects = 0, mayLoad = 0, mayStore = 0 in
class BranchCC_rri<bits<3> funct3, string opcodestr>
    : RVInstB<funct3, OPC_BRANCH, (outs),
              (ins GPR:$rs1, GPR:$rs2, simm13_lsb0:$imm12),
              opcodestr, "$rs1, $rs2, $imm12"> {
  let isBranch = 1;
  let isTerminator = 1;
}

let hasSideEffects = 0, mayLoad = 1, mayStore = 0 in
class Load_ri<bits<3> funct3, string opcodestr>
    : RVInstI<funct3, OPC_LOAD, (outs GPR:$rd), (ins GPR:$rs1, simm12:$imm12),
              opcodestr, "$rd, ${imm12}(${rs1})">;

// Operands for stores are in the order srcreg, base, offset rather than
// reflecting the order these fields are specified in the instruction
// encoding.
let hasSideEffects = 0, mayLoad = 0, mayStore = 1 in
class Store_rri<bits<3> funct3, string opcodestr>
    : RVInstS<funct3, OPC_STORE, (outs),
              (ins GPR:$rs2, GPR:$rs1, simm12:$imm12),
              opcodestr, "$rs2, ${imm12}(${rs1})">;

let hasSideEffects = 0, mayLoad = 0, mayStore = 0 in
class ALU_ri<bits<3> funct3, string opcodestr>
    : RVInstI<funct3, OPC_OP_IMM, (outs GPR:$rd), (ins GPR:$rs1, simm12:$imm12),
              opcodestr, "$rd, $rs1, $imm12">;

let hasSideEffects = 0, mayLoad = 0, mayStore = 0 in
class Shift_ri<bit arithshift, bits<3> funct3, string opcodestr>
    : RVInstIShift<arithshift, funct3, OPC_OP_IMM, (outs GPR:$rd),
                   (ins GPR:$rs1, uimmlog2xlen:$shamt), opcodestr,
                   "$rd, $rs1, $shamt">;

let hasSideEffects = 0, mayLoad = 0, mayStore = 0 in
class ALU_rr<bits<7> funct7, bits<3> funct3, string opcodestr>
    : RVInstR<funct7, funct3, OPC_OP, (outs GPR:$rd), (ins GPR:$rs1, GPR:$rs2),
              opcodestr, "$rd, $rs1, $rs2">;

let hasSideEffects = 1, mayLoad = 0, mayStore = 0 in
class CSR_ir<bits<3> funct3, string opcodestr>
    : RVInstI<funct3, OPC_SYSTEM, (outs GPR:$rd), (ins csr_sysreg:$imm12, GPR:$rs1),
              opcodestr, "$rd, $imm12, $rs1">;

let hasSideEffects = 1, mayLoad = 0, mayStore = 0 in
class CSR_ii<bits<3> funct3, string opcodestr>
    : RVInstI<funct3, OPC_SYSTEM, (outs GPR:$rd),
              (ins csr_sysreg:$imm12, uimm5:$rs1),
              opcodestr, "$rd, $imm12, $rs1">;

let hasSideEffects = 0, mayLoad = 0, mayStore = 0 in
class ShiftW_ri<bit arithshift, bits<3> funct3, string opcodestr>
    : RVInstIShiftW<arithshift, funct3, OPC_OP_IMM_32, (outs GPR:$rd),
                    (ins GPR:$rs1, uimm5:$shamt), opcodestr,
                    "$rd, $rs1, $shamt">;

let hasSideEffects = 0, mayLoad = 0, mayStore = 0 in
class ALUW_rr<bits<7> funct7, bits<3> funct3, string opcodestr>
    : RVInstR<funct7, funct3, OPC_OP_32, (outs GPR:$rd),
              (ins GPR:$rs1, GPR:$rs2), opcodestr, "$rd, $rs1, $rs2">;

let hasSideEffects = 1, mayLoad = 0, mayStore = 0 in
class Priv<string opcodestr, bits<7> funct7>
    : RVInstR<funct7, 0b000, OPC_SYSTEM, (outs), (ins GPR:$rs1, GPR:$rs2),
              opcodestr, "">;

//===----------------------------------------------------------------------===//
// Instructions
//===----------------------------------------------------------------------===//

let hasSideEffects = 0, isReMaterializable = 1, mayLoad = 0, mayStore = 0 in {
def LUI : RVInstU<OPC_LUI, (outs GPR:$rd), (ins uimm20_lui:$imm20),
                  "lui", "$rd, $imm20">;

def AUIPC : RVInstU<OPC_AUIPC, (outs GPR:$rd), (ins uimm20_auipc:$imm20),
                    "auipc", "$rd, $imm20">;

let isCall = 1 in
def JAL : RVInstJ<OPC_JAL, (outs GPR:$rd), (ins simm21_lsb0_jal:$imm20),
                  "jal", "$rd, $imm20">;

let isCall = 1 in
def JALR : RVInstI<0b000, OPC_JALR, (outs GPR:$rd),
                   (ins GPR:$rs1, simm12:$imm12),
                   "jalr", "$rd, $rs1, $imm12">;
} // hasSideEffects = 0, mayLoad = 0, mayStore = 0

def BEQ  : BranchCC_rri<0b000, "beq">;
def BNE  : BranchCC_rri<0b001, "bne">;
def BLT  : BranchCC_rri<0b100, "blt">;
def BGE  : BranchCC_rri<0b101, "bge">;
def BLTU : BranchCC_rri<0b110, "bltu">;
def BGEU : BranchCC_rri<0b111, "bgeu">;

def LB  : Load_ri<0b000, "lb">;
def LH  : Load_ri<0b001, "lh">;
def LW  : Load_ri<0b010, "lw">;
def LBU : Load_ri<0b100, "lbu">;
def LHU : Load_ri<0b101, "lhu">;

def SB : Store_rri<0b000, "sb">;
def SH : Store_rri<0b001, "sh">;
def SW : Store_rri<0b010, "sw">;

// ADDI isn't always rematerializable, but isReMaterializable will be used as
// a hint which is verified in isReallyTriviallyReMaterializable.
let isReMaterializable = 1 in
def ADDI  : ALU_ri<0b000, "addi">;

def SLTI  : ALU_ri<0b010, "slti">;
def SLTIU : ALU_ri<0b011, "sltiu">;
def XORI  : ALU_ri<0b100, "xori">;
def ORI   : ALU_ri<0b110, "ori">;
def ANDI  : ALU_ri<0b111, "andi">;

def SLLI : Shift_ri<0, 0b001, "slli">;
def SRLI : Shift_ri<0, 0b101, "srli">;
def SRAI : Shift_ri<1, 0b101, "srai">;

def ADD  : ALU_rr<0b0000000, 0b000, "add">;
def SUB  : ALU_rr<0b0100000, 0b000, "sub">;
def SLL  : ALU_rr<0b0000000, 0b001, "sll">;
def SLT  : ALU_rr<0b0000000, 0b010, "slt">;
def SLTU : ALU_rr<0b0000000, 0b011, "sltu">;
def XOR  : ALU_rr<0b0000000, 0b100, "xor">;
def SRL  : ALU_rr<0b0000000, 0b101, "srl">;
def SRA  : ALU_rr<0b0100000, 0b101, "sra">;
def OR   : ALU_rr<0b0000000, 0b110, "or">;
def AND  : ALU_rr<0b0000000, 0b111, "and">;

let hasSideEffects = 1, mayLoad = 0, mayStore = 0 in {
def FENCE : RVInstI<0b000, OPC_MISC_MEM, (outs),
                    (ins fencearg:$pred, fencearg:$succ),
                    "fence", "$pred, $succ"> {
  bits<4> pred;
  bits<4> succ;

  let rs1 = 0;
  let rd = 0;
  let imm12 = {0b0000,pred,succ};
}

def FENCE_TSO : RVInstI<0b000, OPC_MISC_MEM, (outs), (ins), "fence.tso", ""> {
  let rs1 = 0;
  let rd = 0;
  let imm12 = {0b1000,0b0011,0b0011};
}

def FENCE_I : RVInstI<0b001, OPC_MISC_MEM, (outs), (ins), "fence.i", ""> {
  let rs1 = 0;
  let rd = 0;
  let imm12 = 0;
}

def ECALL : RVInstI<0b000, OPC_SYSTEM, (outs), (ins), "ecall", ""> {
  let rs1 = 0;
  let rd = 0;
  let imm12 = 0;
}

def EBREAK : RVInstI<0b000, OPC_SYSTEM, (outs), (ins), "ebreak", ""> {
  let rs1 = 0;
  let rd = 0;
  let imm12 = 1;
}
} // hasSideEffects = 1, mayLoad = 0, mayStore = 0

def CSRRW : CSR_ir<0b001, "csrrw">;
def CSRRS : CSR_ir<0b010, "csrrs">;
def CSRRC : CSR_ir<0b011, "csrrc">;

def CSRRWI : CSR_ii<0b101, "csrrwi">;
def CSRRSI : CSR_ii<0b110, "csrrsi">;
def CSRRCI : CSR_ii<0b111, "csrrci">;

/// RV64I instructions

let Predicates = [IsRV64] in {
def LWU   : Load_ri<0b110, "lwu">;
def LD    : Load_ri<0b011, "ld">;
def SD    : Store_rri<0b011, "sd">;

let hasSideEffects = 0, mayLoad = 0, mayStore = 0 in
def ADDIW : RVInstI<0b000, OPC_OP_IMM_32, (outs GPR:$rd),
                    (ins GPR:$rs1, simm12:$imm12),
                    "addiw", "$rd, $rs1, $imm12">;

def SLLIW : ShiftW_ri<0, 0b001, "slliw">;
def SRLIW : ShiftW_ri<0, 0b101, "srliw">;
def SRAIW : ShiftW_ri<1, 0b101, "sraiw">;

def ADDW  : ALUW_rr<0b0000000, 0b000, "addw">;
def SUBW  : ALUW_rr<0b0100000, 0b000, "subw">;
def SLLW  : ALUW_rr<0b0000000, 0b001, "sllw">;
def SRLW  : ALUW_rr<0b0000000, 0b101, "srlw">;
def SRAW  : ALUW_rr<0b0100000, 0b101, "sraw">;
} // Predicates = [IsRV64]

//===----------------------------------------------------------------------===//
// Privileged instructions
//===----------------------------------------------------------------------===//

let isBarrier = 1, isReturn = 1, isTerminator = 1 in {
def URET : Priv<"uret", 0b0000000> {
  let rd = 0;
  let rs1 = 0;
  let rs2 = 0b00010;
}

def SRET : Priv<"sret", 0b0001000> {
  let rd = 0;
  let rs1 = 0;
  let rs2 = 0b00010;
}

def MRET : Priv<"mret", 0b0011000> {
  let rd = 0;
  let rs1 = 0;
  let rs2 = 0b00010;
}
} // isBarrier = 1, isReturn = 1, isTerminator = 1

def WFI : Priv<"wfi", 0b0001000> {
  let rd = 0;
  let rs1 = 0;
  let rs2 = 0b00101;
}

let hasSideEffects = 1, mayLoad = 0, mayStore = 0 in
def SFENCE_VMA : RVInstR<0b0001001, 0b000, OPC_SYSTEM, (outs),
                         (ins GPR:$rs1, GPR:$rs2),
                         "sfence.vma", "$rs1, $rs2"> {
  let rd = 0;
}

//===----------------------------------------------------------------------===//
// Assembler Pseudo Instructions (User-Level ISA, Version 2.2, Chapter 20)
//===----------------------------------------------------------------------===//

// TODO lb lh lw
// TODO RV64I: ld
// TODO sb sh sw
// TODO RV64I: sd

def : InstAlias<"nop",           (ADDI      X0,      X0,       0)>;

// Note that the size is 32 because up to 8 32-bit instructions are needed to
// generate an arbitrary 64-bit immediate. However, the size does not really
// matter since PseudoLI is currently only used in the AsmParser where it gets
// expanded to real instructions immediately.
let hasSideEffects = 0, mayLoad = 0, mayStore = 0, Size = 32,
    isCodeGenOnly = 0, isAsmParserOnly = 1 in
def PseudoLI : Pseudo<(outs GPR:$rd), (ins ixlenimm:$imm), [],
                      "li", "$rd, $imm">;

def : InstAlias<"mv $rd, $rs",   (ADDI GPR:$rd, GPR:$rs,       0)>;
def : InstAlias<"not $rd, $rs",  (XORI GPR:$rd, GPR:$rs,      -1)>;
def : InstAlias<"neg $rd, $rs",  (SUB  GPR:$rd,      X0, GPR:$rs)>;

let Predicates = [IsRV64] in {
def : InstAlias<"negw $rd, $rs",   (SUBW  GPR:$rd,      X0, GPR:$rs)>;
def : InstAlias<"sext.w $rd, $rs", (ADDIW GPR:$rd, GPR:$rs,       0)>;
} // Predicates = [IsRV64]

def : InstAlias<"seqz $rd, $rs", (SLTIU GPR:$rd, GPR:$rs,       1)>;
def : InstAlias<"snez $rd, $rs", (SLTU  GPR:$rd,      X0, GPR:$rs)>;
def : InstAlias<"sltz $rd, $rs", (SLT   GPR:$rd, GPR:$rs,      X0)>;
def : InstAlias<"sgtz $rd, $rs", (SLT   GPR:$rd,      X0, GPR:$rs)>;

// sgt/sgtu are recognised by the GNU assembler but the canonical slt/sltu
// form will always be printed. Therefore, set a zero weight.
def : InstAlias<"sgt $rd, $rs, $rt", (SLT GPR:$rd, GPR:$rt, GPR:$rs), 0>;
def : InstAlias<"sgtu $rd, $rs, $rt", (SLTU GPR:$rd, GPR:$rt, GPR:$rs), 0>;

def : InstAlias<"beqz $rs, $offset",
                (BEQ GPR:$rs,      X0, simm13_lsb0:$offset)>;
def : InstAlias<"bnez $rs, $offset",
                (BNE GPR:$rs,      X0, simm13_lsb0:$offset)>;
def : InstAlias<"blez $rs, $offset",
                (BGE      X0, GPR:$rs, simm13_lsb0:$offset)>;
def : InstAlias<"bgez $rs, $offset",
                (BGE GPR:$rs,      X0, simm13_lsb0:$offset)>;
def : InstAlias<"bltz $rs, $offset",
                (BLT GPR:$rs,      X0, simm13_lsb0:$offset)>;
def : InstAlias<"bgtz $rs, $offset",
                (BLT      X0, GPR:$rs, simm13_lsb0:$offset)>;

// Always output the canonical mnemonic for the pseudo branch instructions.
// The GNU tools emit the canonical mnemonic for the branch pseudo instructions
// as well (e.g. "bgt" will be recognised by the assembler but never printed by
// objdump). Match this behaviour by setting a zero weight.
def : InstAlias<"bgt $rs, $rt, $offset",
                (BLT  GPR:$rt, GPR:$rs, simm13_lsb0:$offset), 0>;
def : InstAlias<"ble $rs, $rt, $offset",
                (BGE  GPR:$rt, GPR:$rs, simm13_lsb0:$offset), 0>;
def : InstAlias<"bgtu $rs, $rt, $offset",
                (BLTU GPR:$rt, GPR:$rs, simm13_lsb0:$offset), 0>;
def : InstAlias<"bleu $rs, $rt, $offset",
                (BGEU GPR:$rt, GPR:$rs, simm13_lsb0:$offset), 0>;

// "ret" has more weight since "ret" and "jr" alias the same "jalr" instruction.
def : InstAlias<"j $offset",   (JAL  X0, simm21_lsb0_jal:$offset)>;
def : InstAlias<"jal $offset", (JAL  X1, simm21_lsb0_jal:$offset)>;
def : InstAlias<"jr $rs",      (JALR X0, GPR:$rs, 0)>;
def : InstAlias<"jalr $rs",    (JALR X1, GPR:$rs, 0)>;
def : InstAlias<"ret",         (JALR X0,      X1, 0), 2>;
// TODO call
// TODO tail

def : InstAlias<"fence", (FENCE 0xF, 0xF)>; // 0xF == iorw

// CSR Addresses: 0xC00 == cycle,  0xC01 == time,  0xC02 == instret
//                0xC80 == cycleh, 0xC81 == timeh, 0xC82 == instreth
def : InstAlias<"rdinstret $rd", (CSRRS GPR:$rd, 0xC02, X0)>;
def : InstAlias<"rdcycle $rd",   (CSRRS GPR:$rd, 0xC00, X0)>;
def : InstAlias<"rdtime $rd",    (CSRRS GPR:$rd, 0xC01, X0)>;

let Predicates = [IsRV32] in {
def : InstAlias<"rdinstreth $rd", (CSRRS GPR:$rd, 0xC82, X0)>;
def : InstAlias<"rdcycleh $rd",   (CSRRS GPR:$rd, 0xC80, X0)>;
def : InstAlias<"rdtimeh $rd",    (CSRRS GPR:$rd, 0xC81, X0)>;
} // Predicates = [IsRV32]

def : InstAlias<"csrr $rd, $csr", (CSRRS GPR:$rd, csr_sysreg:$csr,      X0)>;
def : InstAlias<"csrw $csr, $rs", (CSRRW      X0, csr_sysreg:$csr, GPR:$rs)>;
def : InstAlias<"csrs $csr, $rs", (CSRRS      X0, csr_sysreg:$csr, GPR:$rs)>;
def : InstAlias<"csrc $csr, $rs", (CSRRC      X0, csr_sysreg:$csr, GPR:$rs)>;

def : InstAlias<"csrwi $csr, $imm", (CSRRWI X0, csr_sysreg:$csr, uimm5:$imm)>;
def : InstAlias<"csrsi $csr, $imm", (CSRRSI X0, csr_sysreg:$csr, uimm5:$imm)>;
def : InstAlias<"csrci $csr, $imm", (CSRRCI X0, csr_sysreg:$csr, uimm5:$imm)>;

def : InstAlias<"sfence.vma",     (SFENCE_VMA      X0, X0)>;
def : InstAlias<"sfence.vma $rs", (SFENCE_VMA GPR:$rs, X0)>;

let EmitPriority = 0 in {
def : InstAlias<"add $rd, $rs1, $imm12",
                (ADDI  GPR:$rd, GPR:$rs1, simm12:$imm12)>;
def : InstAlias<"and $rd, $rs1, $imm12",
                (ANDI  GPR:$rd, GPR:$rs1, simm12:$imm12)>;
def : InstAlias<"xor $rd, $rs1, $imm12",
                (XORI  GPR:$rd, GPR:$rs1, simm12:$imm12)>;
def : InstAlias<"or $rd, $rs1, $imm12",
                (ORI  GPR:$rd, GPR:$rs1, simm12:$imm12)>;
def : InstAlias<"sll $rd, $rs1, $shamt",
                (SLLI  GPR:$rd, GPR:$rs1, uimmlog2xlen:$shamt)>;
def : InstAlias<"srl $rd, $rs1, $shamt",
                (SRLI  GPR:$rd, GPR:$rs1, uimmlog2xlen:$shamt)>;
def : InstAlias<"sra $rd, $rs1, $shamt",
                (SRAI  GPR:$rd, GPR:$rs1, uimmlog2xlen:$shamt)>;
let Predicates = [IsRV64] in {
def : InstAlias<"addw $rd, $rs1, $imm12",
                (ADDIW  GPR:$rd, GPR:$rs1, simm12:$imm12)>;
def : InstAlias<"sllw $rd, $rs1, $shamt",
                (SLLIW  GPR:$rd, GPR:$rs1, uimm5:$shamt)>;
def : InstAlias<"srlw $rd, $rs1, $shamt",
                (SRLIW  GPR:$rd, GPR:$rs1, uimm5:$shamt)>;
def : InstAlias<"sraw $rd, $rs1, $shamt",
                (SRAIW  GPR:$rd, GPR:$rs1, uimm5:$shamt)>;
} // Predicates = [IsRV64]
def : InstAlias<"slt $rd, $rs1, $imm12",
                (SLTI  GPR:$rd, GPR:$rs1, simm12:$imm12)>;
def : InstAlias<"sltu $rd, $rs1, $imm12",
                (SLTIU  GPR:$rd, GPR:$rs1, simm12:$imm12)>;
}

def : MnemonicAlias<"move", "mv">;

// The SCALL and SBREAK instructions wererenamed to ECALL and EBREAK in
// version 2.1 of the user-level ISA. Like the GNU toolchain, we still accept
// the old name for backwards compatibility.
def : MnemonicAlias<"scall", "ecall">;
def : MnemonicAlias<"sbreak", "ebreak">;

//===----------------------------------------------------------------------===//
// Pseudo-instructions and codegen patterns
//
// Naming convention: For 'generic' pattern classes, we use the naming
// convention PatTy1Ty2. For pattern classes which offer a more complex
// expension, prefix the class name, e.g. BccPat.
//===----------------------------------------------------------------------===//

/// Generic pattern classes

class PatGprGpr<SDPatternOperator OpNode, RVInst Inst>
    : Pat<(OpNode GPR:$rs1, GPR:$rs2), (Inst GPR:$rs1, GPR:$rs2)>;
class PatGprSimm12<SDPatternOperator OpNode, RVInstI Inst>
    : Pat<(OpNode GPR:$rs1, simm12:$imm12), (Inst GPR:$rs1, simm12:$imm12)>;
class PatGprUimmLog2XLen<SDPatternOperator OpNode, RVInstIShift Inst>
    : Pat<(OpNode GPR:$rs1, uimmlog2xlen:$shamt),
          (Inst GPR:$rs1, uimmlog2xlen:$shamt)>;

/// Predicates

def IsOrAdd: PatFrag<(ops node:$A, node:$B), (or node:$A, node:$B), [{
  return isOrEquivalentToAdd(N);
}]>;

/// Immediates

def : Pat<(simm12:$imm), (ADDI X0, simm12:$imm)>;
def : Pat<(simm32hi20:$imm), (LUI (HI20 imm:$imm))>;
def : Pat<(simm32:$imm), (ADDI (LUI (HI20 imm:$imm)), (LO12Sext imm:$imm))>,
      Requires<[IsRV32]>;

/// Simple arithmetic operations

def : PatGprGpr<add, ADD>;
def : PatGprSimm12<add, ADDI>;
def : PatGprGpr<sub, SUB>;
def : PatGprGpr<or, OR>;
def : PatGprSimm12<or, ORI>;
def : PatGprGpr<and, AND>;
def : PatGprSimm12<and, ANDI>;
def : PatGprGpr<xor, XOR>;
def : PatGprSimm12<xor, XORI>;
def : PatGprUimmLog2XLen<shl, SLLI>;
def : PatGprUimmLog2XLen<srl, SRLI>;
def : PatGprUimmLog2XLen<sra, SRAI>;

// Match both a plain shift and one where the shift amount is masked (this is
// typically introduced when the legalizer promotes the shift amount and
// zero-extends it). For RISC-V, the mask is unnecessary as shifts in the base
// ISA only read the least significant 5 bits (RV32I) or 6 bits (RV64I).
multiclass VarShiftXLenPat<PatFrag ShiftOp, RVInst Inst> {
  def : Pat<(ShiftOp GPR:$rs1, GPR:$rs2), (Inst GPR:$rs1, GPR:$rs2)>;
  def : Pat<(ShiftOp GPR:$rs1, (and GPR:$rs2, immshiftxlen)),
            (Inst GPR:$rs1, GPR:$rs2)>;
}

defm : VarShiftXLenPat<shl, SLL>;
defm : VarShiftXLenPat<srl, SRL>;
defm : VarShiftXLenPat<sra, SRA>;

/// FrameIndex calculations

def : Pat<(add (i32 AddrFI:$Rs), simm12:$imm12),
          (ADDI (i32 AddrFI:$Rs), simm12:$imm12)>;
def : Pat<(IsOrAdd (i32 AddrFI:$Rs), simm12:$imm12),
          (ADDI (i32 AddrFI:$Rs), simm12:$imm12)>;

/// Setcc

def : PatGprGpr<setlt, SLT>;
def : PatGprSimm12<setlt, SLTI>;
def : PatGprGpr<setult, SLTU>;
def : PatGprSimm12<setult, SLTIU>;

// Define pattern expansions for setcc operations that aren't directly
// handled by a RISC-V instruction.
def : Pat<(seteq GPR:$rs1, GPR:$rs2), (SLTIU (XOR GPR:$rs1, GPR:$rs2), 1)>;
def : Pat<(setne GPR:$rs1, GPR:$rs2), (SLTU X0, (XOR GPR:$rs1, GPR:$rs2))>;
def : Pat<(setugt GPR:$rs1, GPR:$rs2), (SLTU GPR:$rs2, GPR:$rs1)>;
def : Pat<(setuge GPR:$rs1, GPR:$rs2), (XORI (SLTU GPR:$rs1, GPR:$rs2), 1)>;
def : Pat<(setule GPR:$rs1, GPR:$rs2), (XORI (SLTU GPR:$rs2, GPR:$rs1), 1)>;
def : Pat<(setgt GPR:$rs1, GPR:$rs2), (SLT GPR:$rs2, GPR:$rs1)>;
def : Pat<(setge GPR:$rs1, GPR:$rs2), (XORI (SLT GPR:$rs1, GPR:$rs2), 1)>;
def : Pat<(setle GPR:$rs1, GPR:$rs2), (XORI (SLT GPR:$rs2, GPR:$rs1), 1)>;

let usesCustomInserter = 1 in
class SelectCC_rrirr<RegisterClass valty, RegisterClass cmpty>
    : Pseudo<(outs valty:$dst),
             (ins cmpty:$lhs, cmpty:$rhs, ixlenimm:$imm,
              valty:$truev, valty:$falsev),
             [(set valty:$dst, (SelectCC cmpty:$lhs, cmpty:$rhs,
              (XLenVT imm:$imm), valty:$truev, valty:$falsev))]>;

def Select_GPR_Using_CC_GPR : SelectCC_rrirr<GPR, GPR>;

/// Branches and jumps

// Match `(brcond (CondOp ..), ..)` and lower to the appropriate RISC-V branch
// instruction.
class BccPat<PatFrag CondOp, RVInstB Inst>
    : Pat<(brcond (XLenVT (CondOp GPR:$rs1, GPR:$rs2)), bb:$imm12),
          (Inst GPR:$rs1, GPR:$rs2, simm13_lsb0:$imm12)>;

def : BccPat<seteq, BEQ>;
def : BccPat<setne, BNE>;
def : BccPat<setlt, BLT>;
def : BccPat<setge, BGE>;
def : BccPat<setult, BLTU>;
def : BccPat<setuge, BGEU>;

class BccSwapPat<PatFrag CondOp, RVInst InstBcc>
    : Pat<(brcond (XLenVT (CondOp GPR:$rs1, GPR:$rs2)), bb:$imm12),
          (InstBcc GPR:$rs2, GPR:$rs1, bb:$imm12)>;

// Condition codes that don't have matching RISC-V branch instructions, but
// are trivially supported by swapping the two input operands
def : BccSwapPat<setgt, BLT>;
def : BccSwapPat<setle, BGE>;
def : BccSwapPat<setugt, BLTU>;
def : BccSwapPat<setule, BGEU>;

// An extra pattern is needed for a brcond without a setcc (i.e. where the
// condition was calculated elsewhere).
def : Pat<(brcond GPR:$cond, bb:$imm12), (BNE GPR:$cond, X0, bb:$imm12)>;

let isBarrier = 1, isBranch = 1, isTerminator = 1 in
def PseudoBR : Pseudo<(outs), (ins simm21_lsb0_jal:$imm20), [(br bb:$imm20)]>,
               PseudoInstExpansion<(JAL X0, simm21_lsb0_jal:$imm20)>;

let isCall = 1, Defs=[X1] in
let isBarrier = 1, isBranch = 1, isIndirectBranch = 1, isTerminator = 1 in
def PseudoBRIND : Pseudo<(outs), (ins GPR:$rs1, simm12:$imm12), []>,
                  PseudoInstExpansion<(JALR X0, GPR:$rs1, simm12:$imm12)>;

def : Pat<(brind GPR:$rs1), (PseudoBRIND GPR:$rs1, 0)>;
def : Pat<(brind (add GPR:$rs1, simm12:$imm12)),
          (PseudoBRIND GPR:$rs1, simm12:$imm12)>;

// PseudoCALL is a pseudo instruction which will eventually expand to auipc
// and jalr while encoding. This is desirable, as an auipc+jalr pair with
// R_RISCV_CALL and R_RISCV_RELAX relocations can be be relaxed by the linker
// if the offset fits in a signed 21-bit immediate.
// Define AsmString to print "call" when compile with -S flag.
// Define isCodeGenOnly = 0 to support parsing assembly "call" instruction.
let isCall = 1, Defs = [X1], isCodeGenOnly = 0, Size = 8 in
def PseudoCALL : Pseudo<(outs), (ins bare_symbol_or_plt:$func),
                        [(Call tglobaladdr:$func)]> {
  let AsmString = "call\t$func";
}

def : Pat<(Call texternalsym:$func), (PseudoCALL texternalsym:$func)>;

def : Pat<(URetFlag), (URET X0, X0)>;
def : Pat<(SRetFlag), (SRET X0, X0)>;
def : Pat<(MRetFlag), (MRET X0, X0)>;

let isCall = 1, Defs = [X1] in
def PseudoCALLIndirect : Pseudo<(outs), (ins GPR:$rs1), [(Call GPR:$rs1)]>,
                         PseudoInstExpansion<(JALR X1, GPR:$rs1, 0)>;

let isBarrier = 1, isReturn = 1, isTerminator = 1 in
def PseudoRET : Pseudo<(outs), (ins), [(RetFlag)]>,
                PseudoInstExpansion<(JALR X0, X1, 0)>;

// PseudoTAIL is a pseudo instruction similar to PseudoCALL and will eventually
// expand to auipc and jalr while encoding.
// Define AsmString to print "tail" when compile with -S flag.
let isCall = 1, isTerminator = 1, isReturn = 1, isBarrier = 1, Uses = [X2],
    isCodeGenOnly = 0, Size = 8 in
def PseudoTAIL : Pseudo<(outs), (ins bare_symbol_or_plt:$dst), []> {
  let AsmString = "tail\t$dst";
}

let isCall = 1, isTerminator = 1, isReturn = 1, isBarrier = 1, Uses = [X2] in
def PseudoTAILIndirect : Pseudo<(outs), (ins GPRTC:$rs1), [(Tail GPRTC:$rs1)]>,
                         PseudoInstExpansion<(JALR X0, GPR:$rs1, 0)>;

def : Pat<(Tail (iPTR tglobaladdr:$dst)),
          (PseudoTAIL texternalsym:$dst)>;
def : Pat<(Tail (iPTR texternalsym:$dst)),
          (PseudoTAIL texternalsym:$dst)>;

// We will cheat a bit here and the assembler parser will convert "la" into an
// "lla" if we are not compiling for PIC.
// This effectively means "la" we will use "la" for GOT and "lla" for PC-rel.
let hasSideEffects = 0, mayLoad = 1, mayStore = 0, isCodeGenOnly = 0 in
def PseudoLA : Pseudo<(outs GPR:$dst), (ins bare_symbol:$src), [],
                      "la", "$dst, $src">;

let hasSideEffects = 0, mayLoad = 0, mayStore = 0, isCodeGenOnly = 0,
    isAsmParserOnly = 1 in
def PseudoLLA : Pseudo<(outs GPR:$dst), (ins bare_symbol:$src), [],
                       "lla", "$dst, $src">;

// Here mayLoad = 1 because GOT addressing reads memory
let Size = 8, mayLoad = 1 in
def PseudoAddrPIC : Pseudo<(outs GPR:$dst), (ins ixlenimm:$addr),
                           [(set GPR:$dst, (WrapperPIC tglobaladdr:$addr))]>;

def : Pat<(WrapperPIC tblockaddress:$addr),
          (PseudoAddrPIC tblockaddress:$addr)>;

def : Pat<(WrapperPIC tconstpool:$addr),
          (PseudoAddrPIC tconstpool:$addr)>;

// Thread local storage: Local Exec
//   add $dst, $rs1, $rs2, %tprel_add($sym)
let hasSideEffects = 0, mayLoad = 0, mayStore = 0, isCodeGenOnly = 0 in
def PseudoAddTp : Pseudo<(outs GPR:$dst),
                         (ins GPR:$rs1, GPR:$rs2,
                              bare_symbol_tprel_add:$sym), [],
                         "add", "$dst, $rs1, $rs2, $sym">;

// Thread local storage: Initial Exec
let hasSideEffects = 0, mayLoad = 1, mayStore = 0, isCodeGenOnly = 0,
    Size = 8 in
def PseudoLATLSIE :
    Pseudo<(outs GPR:$dst), (ins bare_symbol:$src),
           [(set GPR:$dst, (WrapperTLSIE tglobaltlsaddr:$src))],
          "la.tls.ie", "$dst, $src">;

// Thread local storage: General Dynamic
// In contrast to la.tls.ie, this pseudo instruction does not expand to
// anything that loads memory.
let hasSideEffects = 0, mayLoad = 0, mayStore = 0, isCodeGenOnly = 0,
    Size = 8 in
def PseudoLATLSGD :
    Pseudo<(outs GPR:$dst), (ins bare_symbol:$src),
           [(set GPR:$dst, (WrapperTLSGD tglobaltlsaddr:$src))],
          "la.tls.gd", "$dst, $src">;

/// Loads

multiclass LdPat<PatFrag LoadOp, RVInst Inst> {
  def : Pat<(LoadOp GPR:$rs1), (Inst GPR:$rs1, 0)>;
  def : Pat<(LoadOp AddrFI:$rs1), (Inst AddrFI:$rs1, 0)>;
  def : Pat<(LoadOp (add GPR:$rs1, simm12:$imm12)),
            (Inst GPR:$rs1, simm12:$imm12)>;
  def : Pat<(LoadOp (add AddrFI:$rs1, simm12:$imm12)),
            (Inst AddrFI:$rs1, simm12:$imm12)>;
  def : Pat<(LoadOp (IsOrAdd AddrFI:$rs1, simm12:$imm12)),
            (Inst AddrFI:$rs1, simm12:$imm12)>;
}

defm : LdPat<sextloadi8, LB>;
defm : LdPat<extloadi8, LB>;
defm : LdPat<sextloadi16, LH>;
defm : LdPat<extloadi16, LH>;
defm : LdPat<load, LW>, Requires<[IsRV32]>;
defm : LdPat<zextloadi8, LBU>;
defm : LdPat<zextloadi16, LHU>;

/// Stores

multiclass StPat<PatFrag StoreOp, RVInst Inst, RegisterClass StTy> {
  def : Pat<(StoreOp StTy:$rs2, GPR:$rs1), (Inst StTy:$rs2, GPR:$rs1, 0)>;
  def : Pat<(StoreOp StTy:$rs2, AddrFI:$rs1), (Inst StTy:$rs2, AddrFI:$rs1, 0)>;
  def : Pat<(StoreOp StTy:$rs2, (add GPR:$rs1, simm12:$imm12)),
            (Inst StTy:$rs2, GPR:$rs1, simm12:$imm12)>;
  def : Pat<(StoreOp StTy:$rs2, (add AddrFI:$rs1, simm12:$imm12)),
            (Inst StTy:$rs2, AddrFI:$rs1, simm12:$imm12)>;
  def : Pat<(StoreOp StTy:$rs2, (IsOrAdd AddrFI:$rs1, simm12:$imm12)),
            (Inst StTy:$rs2, AddrFI:$rs1, simm12:$imm12)>;
}

defm : StPat<truncstorei8, SB, GPR>;
defm : StPat<truncstorei16, SH, GPR>;
defm : StPat<store, SW, GPR>, Requires<[IsRV32]>;

/// Fences

// Refer to Table A.6 in the version 2.3 draft of the RISC-V Instruction Set
// Manual: Volume I.

// fence acquire -> fence r, rw
def : Pat<(atomic_fence (XLenVT 4), (imm)), (FENCE 0b10, 0b11)>;
// fence release -> fence rw, w
def : Pat<(atomic_fence (XLenVT 5), (imm)), (FENCE 0b11, 0b1)>;
// fence acq_rel -> fence.tso
def : Pat<(atomic_fence (XLenVT 6), (imm)), (FENCE_TSO)>;
// fence seq_cst -> fence rw, rw
def : Pat<(atomic_fence (XLenVT 7), (imm)), (FENCE 0b11, 0b11)>;

let Predicates = [IsRV64] in {

// fence acquire -> fence r, rw
def : Pat<(atomic_fence (i64 4), (imm)), (FENCE 0b10, 0b11)>;
// fence release -> fence rw, w
def : Pat<(atomic_fence (i64 5), (imm)), (FENCE 0b11, 0b1)>;
// fence acq_rel -> fence.tso
def : Pat<(atomic_fence (i64 6), (imm)), (FENCE_TSO)>;
// fence seq_cst -> fence rw, rw
def : Pat<(atomic_fence (i64 7), (imm)), (FENCE 0b11, 0b11)>;

}

// Lowering for atomic load and store is defined in RISCVInstrInfoA.td.
// Although these are lowered to fence+load/store instructions defined in the
// base RV32I/RV64I ISA, this lowering is only used when the A extension is
// present. This is necessary as it isn't valid to mix __atomic_* libcalls
// with inline atomic operations for the same object.

/// Other pseudo-instructions

// Pessimistically assume the stack pointer will be clobbered
let Defs = [X2], Uses = [X2] in {
def ADJCALLSTACKDOWN : Pseudo<(outs), (ins i32imm:$amt1, i32imm:$amt2),
                              [(CallSeqStart timm:$amt1, timm:$amt2)]>;
def ADJCALLSTACKUP   : Pseudo<(outs), (ins i32imm:$amt1, i32imm:$amt2),
                              [(CallSeqEnd timm:$amt1, timm:$amt2)]>;
} // Defs = [X2], Uses = [X2]

/// RV64 patterns

let Predicates = [IsRV64] in {
def : Pat<(simm32:$imm), (ADDIW (LUI (HI20 imm:$imm)), (LO12Sext imm:$imm))>;
// TODO: add better patterns for loading 64-bit immediates
def : Pat<(simm64:$imm), (OR (SLLI (ADDIW (LUI (HHI20 imm:$imm)),
                                           (HLO12Sext imm:$imm)),
                                   (i64 32)),
                             (SRLI (SLLI (ADDIW (LUI (HI20 imm:$imm)),
                                          (LO12Sext imm:$imm)),
                                    32),
                              32))>;

def : Pat<(sext_inreg (add GPR:$rs1, simm12:$imm12), i32),
          (ADDIW GPR:$rs1, simm12:$imm12)>;
// sext.w
def : Pat<(sext_inreg GPR:$rs1, i32), (ADDIW GPR:$rs1, 0)>;

def : Pat<(sext_inreg (shl GPR:$rs1, uimm5:$shamt), i32),
          (SLLIW GPR:$rs1, uimm5:$shamt)>;
// TODO: Patterns for SRLIW, SRAIW
def : Pat<(sext_inreg (add GPR:$rs1, GPR:$rs2), i32),
          (ADDW GPR:$rs1, GPR:$rs2)>;
def : Pat<(sext_inreg (sub GPR:$rs1, GPR:$rs2), i32),
          (SUBW GPR:$rs1, GPR:$rs2)>;
def : Pat<(sext_inreg (shl GPR:$rs1, GPR:$rs2), i32),
          (SLLW GPR:$rs1, GPR:$rs2)>;
def : Pat<(srl (and GPR:$rs1, 0xffffffff), GPR:$rs2),
          (SRLW GPR:$rs1, GPR:$rs2)>;
def : Pat<(sra (sext_inreg GPR:$rs1, i32), GPR:$rs2),
          (SRAW GPR:$rs1, GPR:$rs2)>;

defm : LdPat<sextloadi32, LW>;
defm : LdPat<extloadi32, LW>;
defm : LdPat<zextloadi32, LWU>;
defm : LdPat<load, LD>;

defm : StPat<truncstorei32, SW, GPR>;
defm : StPat<store, SD, GPR>;
} // Predicates = [IsRV64]

//===----------------------------------------------------------------------===//
// Standard extensions
//===----------------------------------------------------------------------===//

include "RISCVInstrInfoM.td"
include "RISCVInstrInfoA.td"
include "RISCVInstrInfoF.td"
include "RISCVInstrInfoD.td"
include "RISCVInstrInfoC.td"<|MERGE_RESOLUTION|>--- conflicted
+++ resolved
@@ -238,16 +238,14 @@
 // Standalone (codegen-only) immleaf patterns.
 def simm32     : ImmLeaf<XLenVT, [{return isInt<32>(Imm);}]>;
 def simm32hi20 : ImmLeaf<XLenVT, [{return isShiftedInt<20, 12>(Imm);}]>;
-<<<<<<< HEAD
 def simm64     : ImmLeaf<XLenVT, [{return isInt<64>(Imm);}]>;
-=======
+
 // A mask value that won't affect significant shift bits.
 def immshiftxlen : ImmLeaf<XLenVT, [{
   if (Subtarget->is64Bit())
     return countTrailingOnes<uint64_t>(Imm) >= 6;
   return countTrailingOnes<uint64_t>(Imm) >= 5;
 }]>;
->>>>>>> b44b22c6
 
 // Addressing modes.
 // Necessary because a frameindex can't be matched directly in a pattern.

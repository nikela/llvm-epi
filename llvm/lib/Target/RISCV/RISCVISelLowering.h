//===-- RISCVISelLowering.h - RISCV DAG Lowering Interface ------*- C++ -*-===//
//
// Part of the LLVM Project, under the Apache License v2.0 with LLVM Exceptions.
// See https://llvm.org/LICENSE.txt for license information.
// SPDX-License-Identifier: Apache-2.0 WITH LLVM-exception
//
//===----------------------------------------------------------------------===//
//
// This file defines the interfaces that RISCV uses to lower LLVM code into a
// selection DAG.
//
//===----------------------------------------------------------------------===//

#ifndef LLVM_LIB_TARGET_RISCV_RISCVISELLOWERING_H
#define LLVM_LIB_TARGET_RISCV_RISCVISELLOWERING_H

#include "RISCV.h"
#include "llvm/CodeGen/CallingConvLower.h"
#include "llvm/CodeGen/SelectionDAG.h"
#include "llvm/CodeGen/TargetLowering.h"

namespace llvm {
class RISCVSubtarget;
struct RISCVRegisterInfo;
namespace RISCVISD {
enum NodeType : unsigned {
  FIRST_NUMBER = ISD::BUILTIN_OP_END,
  RET_FLAG,
  URET_FLAG,
  SRET_FLAG,
  MRET_FLAG,
  CALL,
  /// Select with condition operator - This selects between a true value and
  /// a false value (ops #3 and #4) based on the boolean result of comparing
  /// the lhs and rhs (ops #0 and #1) of a conditional expression with the
  /// condition code in op #2, a XLenVT constant from the ISD::CondCode enum.
  /// The lhs and rhs are XLenVT integers. The true and false values can be
  /// integer or floating point.
  SELECT_CC,
  BR_CC,
  BuildPairF64,
  SplitF64,
  TAIL,
  // Multiply high for signedxunsigned.
  MULHSU,
  // RV64I shifts, directly matching the semantics of the named RISC-V
  // instructions.
  SLLW,
  SRAW,
  SRLW,
  // 32-bit operations from RV64M that can't be simply matched with a pattern
  // at instruction selection time. These have undefined behavior for division
  // by 0 or overflow (divw) like their target independent counterparts.
  DIVW,
  DIVUW,
  REMUW,
  // RV64IB rotates, directly matching the semantics of the named RISC-V
  // instructions.
  ROLW,
  RORW,
  // RV64IZbb bit counting instructions directly matching the semantics of the
  // named RISC-V instructions.
  CLZW,
  CTZW,
  // RV64IB/RV32IB funnel shifts, with the semantics of the named RISC-V
  // instructions, but the same operand order as fshl/fshr intrinsics.
  FSR,
  FSL,
  // RV64IB funnel shifts, with the semantics of the named RISC-V instructions,
  // but the same operand order as fshl/fshr intrinsics.
  FSRW,
  FSLW,
  // FPR<->GPR transfer operations when the FPR is smaller than XLEN, needed as
  // XLEN is the only legal integer width.
  //
  // FMV_H_X matches the semantics of the FMV.H.X.
  // FMV_X_ANYEXTH is similar to FMV.X.H but has an any-extended result.
  // FMV_W_X_RV64 matches the semantics of the FMV.W.X.
  // FMV_X_ANYEXTW_RV64 is similar to FMV.X.W but has an any-extended result.
  //
  // This is a more convenient semantic for producing dagcombines that remove
  // unnecessary GPR->FPR->GPR moves.
  FMV_H_X,
  FMV_X_ANYEXTH,
  FMV_W_X_RV64,
  FMV_X_ANYEXTW_RV64,
  // FP to XLen int conversions. Corresponds to fcvt.l(u).s/d/h on RV64 and
  // fcvt.w(u).s/d/h on RV32. Unlike FP_TO_S/UINT these saturate out of
  // range inputs. These are used for FP_TO_S/UINT_SAT lowering.
  FCVT_X_RTZ,
  FCVT_XU_RTZ,
  // FP to 32 bit int conversions for RV64. These are used to keep track of the
  // result being sign extended to 64 bit. These saturate out of range inputs.
  // Used for FP_TO_S/UINT and FP_TO_S/UINT_SAT lowering.
  FCVT_W_RTZ_RV64,
  FCVT_WU_RTZ_RV64,
  // READ_CYCLE_WIDE - A read of the 64-bit cycle CSR on a 32-bit target
  // (returns (Lo, Hi)). It takes a chain operand.
  READ_CYCLE_WIDE,
  // Generalized Reverse and Generalized Or-Combine - directly matching the
  // semantics of the named RISC-V instructions. Lowered as custom nodes as
  // TableGen chokes when faced with commutative permutations in deeply-nested
  // DAGs. Each node takes an input operand and a control operand and outputs a
  // bit-manipulated version of input. All operands are i32 or XLenVT.
  GREV,
  GREVW,
  GORC,
  GORCW,
  SHFL,
  SHFLW,
  UNSHFL,
  UNSHFLW,
  // Bit Compress/Decompress implement the generic bit extract and bit deposit
  // functions. This operation is also referred to as bit gather/scatter, bit
  // pack/unpack, parallel extract/deposit, compress/expand, or right
  // compress/right expand.
  BCOMPRESS,
  BCOMPRESSW,
  BDECOMPRESS,
  BDECOMPRESSW,
  // EPI nodes
  SHUFFLE_EXTEND,
  SIGN_EXTEND_BITS_INREG,
  ZERO_EXTEND_BITS_INREG,
  VLSEG2,
  VLSEG3,
  VLSEG4,
  VLSEG5,
  VLSEG6,
  VLSEG7,
  VLSEG8,
  VSSEG2,
  VSSEG3,
  VSSEG4,
  VSSEG5,
  VSSEG6,
  VSSEG7,
  VSSEG8,
  VLSSEG2,
  VLSSEG3,
  VLSSEG4,
  VLSSEG5,
  VLSSEG6,
  VLSSEG7,
  VLSSEG8,
  VSSSEG2,
  VSSSEG3,
  VSSSEG4,
  VSSSEG5,
  VSSSEG6,
  VSSSEG7,
  VSSSEG8,
  VLXSEG2,
  VLXSEG3,
  VLXSEG4,
  VLXSEG5,
  VLXSEG6,
  VLXSEG7,
  VLXSEG8,
  VSXSEG2,
  VSXSEG3,
  VSXSEG4,
  VSXSEG5,
  VSXSEG6,
  VSXSEG7,
  VSXSEG8,
  VZIP2,
  VUNZIP2,
  VTRN,
  // End of EPI nodes
  // Vector Extension
  // VMV_V_X_VL matches the semantics of vmv.v.x but includes an extra operand
  // for the VL value to be used for the operation.
  VMV_V_X_VL,
  // VFMV_V_F_VL matches the semantics of vfmv.v.f but includes an extra operand
  // for the VL value to be used for the operation.
  VFMV_V_F_VL,
  // VMV_X_S matches the semantics of vmv.x.s. The result is always XLenVT sign
  // extended from the vector element size.
  VMV_X_S,
  // VMV_S_X_VL matches the semantics of vmv.s.x. It carries a VL operand.
  VMV_S_X_VL,
  // VFMV_S_F_VL matches the semantics of vfmv.s.f. It carries a VL operand.
  VFMV_S_F_VL,
  // Splats an i64 scalar to a vector type (with element type i64) where the
  // scalar is a sign-extended i32.
  SPLAT_VECTOR_I64,
  // Splats an 64-bit value that has been split into two i32 parts. This is
  // expanded late to two scalar stores and a stride 0 vector load.
  SPLAT_VECTOR_SPLIT_I64_VL,
  // Read VLENB CSR
  READ_VLENB,
  // Truncates a RVV integer vector by one power-of-two. Carries both an extra
  // mask and VL operand.
  TRUNCATE_VECTOR_VL,
  // Matches the semantics of vslideup/vslidedown. The first operand is the
  // pass-thru operand, the second is the source vector, the third is the
  // XLenVT index (either constant or non-constant), the fourth is the mask
  // and the fifth the VL.
  VSLIDEUP_VL,
  VSLIDEDOWN_VL,
  // Matches the semantics of vslide1up/slide1down. The first operand is the
  // source vector, the second is the XLenVT scalar value. The third and fourth
  // operands are the mask and VL operands.
  VSLIDE1UP_VL,
  VSLIDE1DOWN_VL,
  // Matches the semantics of the vid.v instruction, with a mask and VL
  // operand.
  VID_VL,
  // Matches the semantics of the vfcnvt.rod function (Convert double-width
  // float to single-width float, rounding towards odd). Takes a double-width
  // float vector and produces a single-width float vector. Also has a mask and
  // VL operand.
  VFNCVT_ROD_VL,
  // These nodes match the semantics of the corresponding RVV vector reduction
  // instructions. They produce a vector result which is the reduction
  // performed over the second vector operand plus the first element of the
  // third vector operand. The first operand is the pass-thru operand. The
  // second operand is an unconstrained vector type, and the result, first, and
  // third operand's types are expected to be the corresponding full-width
  // LMUL=1 type for the second operand:
  //   nxv8i8 = vecreduce_add nxv8i8, nxv32i8, nxv8i8
  //   nxv2i32 = vecreduce_add nxv2i32, nxv8i32, nxv2i32
  // The different in types does introduce extra vsetvli instructions but
  // similarly it reduces the number of registers consumed per reduction.
  // Also has a mask and VL operand.
  VECREDUCE_ADD_VL,
  VECREDUCE_UMAX_VL,
  VECREDUCE_SMAX_VL,
  VECREDUCE_UMIN_VL,
  VECREDUCE_SMIN_VL,
  VECREDUCE_AND_VL,
  VECREDUCE_OR_VL,
  VECREDUCE_XOR_VL,
  VECREDUCE_FADD_VL,
  VECREDUCE_SEQ_FADD_VL,
  VECREDUCE_FMIN_VL,
  VECREDUCE_FMAX_VL,

  // Vector binary and unary ops with a mask as a third operand, and VL as a
  // fourth operand.
  // FIXME: Can we replace these with ISD::VP_*?
  ADD_VL,
  AND_VL,
  MUL_VL,
  OR_VL,
  SDIV_VL,
  SHL_VL,
  SREM_VL,
  SRA_VL,
  SRL_VL,
  SUB_VL,
  UDIV_VL,
  UREM_VL,
  XOR_VL,

  SADDSAT_VL,
  UADDSAT_VL,
  SSUBSAT_VL,
  USUBSAT_VL,

  FADD_VL,
  FSUB_VL,
  FMUL_VL,
  FDIV_VL,
  FNEG_VL,
  FABS_VL,
  FSQRT_VL,
  FMA_VL,
  FCOPYSIGN_VL,
  SMIN_VL,
  SMAX_VL,
  UMIN_VL,
  UMAX_VL,
  FMINNUM_VL,
  FMAXNUM_VL,
  MULHS_VL,
  MULHU_VL,
  FP_TO_SINT_VL,
  FP_TO_UINT_VL,
  SINT_TO_FP_VL,
  UINT_TO_FP_VL,
  FP_ROUND_VL,
  FP_EXTEND_VL,

  // Widening instructions
  VWMUL_VL,
  VWMULU_VL,

  // Vector compare producing a mask. Fourth operand is input mask. Fifth
  // operand is VL.
  SETCC_VL,

  // Vector select with an additional VL operand. This operation is unmasked.
  VSELECT_VL,

  // Mask binary operators.
  VMAND_VL,
  VMOR_VL,
  VMXOR_VL,

  // Set mask vector to all zeros or ones.
  VMCLR_VL,
  VMSET_VL,

  // Matches the semantics of vrgather.vx and vrgather.vv with an extra operand
  // for VL.
  VRGATHER_VX_VL,
  VRGATHER_VV_VL,
  VRGATHEREI16_VV_VL,

  // Vector sign/zero extend with additional mask & VL operands.
  VSEXT_VL,
  VZEXT_VL,

  //  vpopc.m with additional mask and VL operands.
  VPOPC_VL,

  // Reads value of CSR.
  // The first operand is a chain pointer. The second specifies address of the
  // required CSR. Two results are produced, the read value and the new chain
  // pointer.
  READ_CSR,
  // Write value to CSR.
  // The first operand is a chain pointer, the second specifies address of the
  // required CSR and the third is the value to write. The result is the new
  // chain pointer.
  WRITE_CSR,
  // Read and write value of CSR.
  // The first operand is a chain pointer, the second specifies address of the
  // required CSR and the third is the value to write. Two results are produced,
  // the value read before the modification and the new chain pointer.
  SWAP_CSR,

  // Memory opcodes start here.
  VLE_VL = ISD::FIRST_TARGET_MEMORY_OPCODE,
  VSE_VL,

  // WARNING: Do not add anything in the end unless you want the node to
  // have memop! In fact, starting from FIRST_TARGET_MEMORY_OPCODE all
  // opcodes will be thought as target memory ops!
};
} // namespace RISCVISD

class RISCVTargetLowering : public TargetLowering {
  const RISCVSubtarget &Subtarget;

public:
  explicit RISCVTargetLowering(const TargetMachine &TM,
                               const RISCVSubtarget &STI);

  const RISCVSubtarget &getSubtarget() const { return Subtarget; }

  bool getTgtMemIntrinsic(IntrinsicInfo &Info, const CallInst &I,
                          MachineFunction &MF,
                          unsigned Intrinsic) const override;
  bool isLegalAddressingMode(const DataLayout &DL, const AddrMode &AM, Type *Ty,
                             unsigned AS,
                             Instruction *I = nullptr) const override;
  bool isLegalICmpImmediate(int64_t Imm) const override;
  bool isLegalAddImmediate(int64_t Imm) const override;
  bool isTruncateFree(Type *SrcTy, Type *DstTy) const override;
  bool isTruncateFree(EVT SrcVT, EVT DstVT) const override;
  bool isZExtFree(SDValue Val, EVT VT2) const override;
  bool isSExtCheaperThanZExt(EVT SrcVT, EVT DstVT) const override;
  bool isCheapToSpeculateCttz() const override;
  bool isCheapToSpeculateCtlz() const override;
  bool shouldSinkOperands(Instruction *I,
                          SmallVectorImpl<Use *> &Ops) const override;
  bool isFPImmLegal(const APFloat &Imm, EVT VT,
                    bool ForCodeSize) const override;

  bool softPromoteHalfType() const override { return true; }

  /// Return the register type for a given MVT, ensuring vectors are treated
  /// as a series of gpr sized integers.
  MVT getRegisterTypeForCallingConv(LLVMContext &Context, CallingConv::ID CC,
                                    EVT VT) const override;

  /// Return the number of registers for a given MVT, ensuring vectors are
  /// treated as a series of gpr sized integers.
  unsigned getNumRegistersForCallingConv(LLVMContext &Context,
                                         CallingConv::ID CC,
                                         EVT VT) const override;

  /// Return true if the given shuffle mask can be codegen'd directly, or if it
  /// should be stack expanded.
  bool isShuffleMaskLegal(ArrayRef<int> M, EVT VT) const override;

  bool hasBitPreservingFPLogic(EVT VT) const override;
  bool
  shouldExpandBuildVectorWithShuffles(EVT VT,
                                      unsigned DefinedValues) const override;

  // Provide custom lowering hooks for some operations.
  SDValue LowerOperation(SDValue Op, SelectionDAG &DAG) const override;
  void ReplaceNodeResults(SDNode *N, SmallVectorImpl<SDValue> &Results,
                          SelectionDAG &DAG) const override;

  SDValue PerformDAGCombine(SDNode *N, DAGCombinerInfo &DCI) const override;

  bool targetShrinkDemandedConstant(SDValue Op, const APInt &DemandedBits,
                                    const APInt &DemandedElts,
                                    TargetLoweringOpt &TLO) const override;

  void computeKnownBitsForTargetNode(const SDValue Op,
                                     KnownBits &Known,
                                     const APInt &DemandedElts,
                                     const SelectionDAG &DAG,
                                     unsigned Depth) const override;
  unsigned ComputeNumSignBitsForTargetNode(SDValue Op,
                                           const APInt &DemandedElts,
                                           const SelectionDAG &DAG,
                                           unsigned Depth) const override;

  // This method returns the name of a target specific DAG node.
  const char *getTargetNodeName(unsigned Opcode) const override;

  ConstraintType getConstraintType(StringRef Constraint) const override;

  unsigned getInlineAsmMemConstraint(StringRef ConstraintCode) const override;

  std::pair<unsigned, const TargetRegisterClass *>
  getRegForInlineAsmConstraint(const TargetRegisterInfo *TRI,
                               StringRef Constraint, MVT VT) const override;

  void LowerAsmOperandForConstraint(SDValue Op, std::string &Constraint,
                                    std::vector<SDValue> &Ops,
                                    SelectionDAG &DAG) const override;

  MachineBasicBlock *
  EmitInstrWithCustomInserter(MachineInstr &MI,
                              MachineBasicBlock *BB) const override;

  EVT getSetCCResultType(const DataLayout &DL, LLVMContext &Context,
                         EVT VT) const override;

  bool convertSetCCLogicToBitwiseLogic(EVT VT) const override {
    return VT.isScalarInteger();
  }
  bool convertSelectOfConstantsToMath(EVT VT) const override { return true; }

  bool shouldInsertFencesForAtomic(const Instruction *I) const override {
    return isa<LoadInst>(I) || isa<StoreInst>(I);
  }
  Instruction *emitLeadingFence(IRBuilderBase &Builder, Instruction *Inst,
                                AtomicOrdering Ord) const override;
  Instruction *emitTrailingFence(IRBuilderBase &Builder, Instruction *Inst,
                                 AtomicOrdering Ord) const override;

  bool isFMAFasterThanFMulAndFAdd(const MachineFunction &MF,
                                  EVT VT) const override;

  ISD::NodeType getExtendForAtomicOps() const override {
    return ISD::SIGN_EXTEND;
  }

  ISD::NodeType getExtendForAtomicCmpSwapArg() const override {
    return ISD::SIGN_EXTEND;
  }

  bool shouldExpandShift(SelectionDAG &DAG, SDNode *N) const override {
    if (DAG.getMachineFunction().getFunction().hasMinSize())
      return false;
    return true;
  }
  bool isDesirableToCommuteWithShift(const SDNode *N,
                                     CombineLevel Level) const override;

  /// If a physical register, this returns the register that receives the
  /// exception address on entry to an EH pad.
  Register
  getExceptionPointerRegister(const Constant *PersonalityFn) const override;

  /// If a physical register, this returns the register that receives the
  /// exception typeid on entry to a landing pad.
  Register
  getExceptionSelectorRegister(const Constant *PersonalityFn) const override;

  bool shouldExtendTypeInLibCall(EVT Type) const override;
  bool shouldSignExtendTypeInLibCall(EVT Type, bool IsSigned) const override;

  /// Returns the register with the specified architectural or ABI name. This
  /// method is necessary to lower the llvm.read_register.* and
  /// llvm.write_register.* intrinsics. Allocatable registers must be reserved
  /// with the clang -ffixed-xX flag for access to be allowed.
  Register getRegisterByName(const char *RegName, LLT VT,
                             const MachineFunction &MF) const override;

  // Lower incoming arguments, copy physregs into vregs
  SDValue LowerFormalArguments(SDValue Chain, CallingConv::ID CallConv,
                               bool IsVarArg,
                               const SmallVectorImpl<ISD::InputArg> &Ins,
                               const SDLoc &DL, SelectionDAG &DAG,
                               SmallVectorImpl<SDValue> &InVals) const override;
  bool CanLowerReturn(CallingConv::ID CallConv, MachineFunction &MF,
                      bool IsVarArg,
                      const SmallVectorImpl<ISD::OutputArg> &Outs,
                      LLVMContext &Context) const override;
  SDValue LowerReturn(SDValue Chain, CallingConv::ID CallConv, bool IsVarArg,
                      const SmallVectorImpl<ISD::OutputArg> &Outs,
                      const SmallVectorImpl<SDValue> &OutVals, const SDLoc &DL,
                      SelectionDAG &DAG) const override;
  SDValue LowerCall(TargetLowering::CallLoweringInfo &CLI,
                    SmallVectorImpl<SDValue> &InVals) const override;

  bool shouldConvertConstantLoadToIntImm(const APInt &Imm,
                                         Type *Ty) const override {
    return true;
  }
  bool mayBeEmittedAsTailCall(const CallInst *CI) const override;
  bool shouldConsiderGEPOffsetSplit() const override { return true; }

  bool decomposeMulByConstant(LLVMContext &Context, EVT VT,
                              SDValue C) const override;

  bool isMulAddWithConstProfitable(const SDValue &AddNode,
                                   const SDValue &ConstNode) const override;

  TargetLowering::AtomicExpansionKind
  shouldExpandAtomicRMWInIR(AtomicRMWInst *AI) const override;
  Value *emitMaskedAtomicRMWIntrinsic(IRBuilderBase &Builder, AtomicRMWInst *AI,
                                      Value *AlignedAddr, Value *Incr,
                                      Value *Mask, Value *ShiftAmt,
                                      AtomicOrdering Ord) const override;
  TargetLowering::AtomicExpansionKind
  shouldExpandAtomicCmpXchgInIR(AtomicCmpXchgInst *CI) const override;
  Value *emitMaskedAtomicCmpXchgIntrinsic(IRBuilderBase &Builder,
                                          AtomicCmpXchgInst *CI,
                                          Value *AlignedAddr, Value *CmpVal,
                                          Value *NewVal, Value *Mask,
                                          AtomicOrdering Ord) const override;


  TargetLoweringBase::LegalizeTypeAction
  getPreferredVectorAction(MVT VT) const override;

  /// Returns true if the target allows unaligned memory accesses of the
  /// specified type.
  bool allowsMisalignedMemoryAccesses(
      EVT VT, unsigned AddrSpace = 0, Align Alignment = Align(1),
      MachineMemOperand::Flags Flags = MachineMemOperand::MONone,
      bool *Fast = nullptr) const override;

  bool splitValueIntoRegisterParts(SelectionDAG &DAG, const SDLoc &DL,
                                   SDValue Val, SDValue *Parts,
                                   unsigned NumParts, MVT PartVT,
                                   Optional<CallingConv::ID> CC) const override;

  SDValue
  joinRegisterPartsIntoValue(SelectionDAG &DAG, const SDLoc &DL,
                             const SDValue *Parts, unsigned NumParts,
                             MVT PartVT, EVT ValueVT,
                             Optional<CallingConv::ID> CC) const override;

  static RISCVII::VLMUL getLMUL(MVT VT);
  static unsigned getRegClassIDForLMUL(RISCVII::VLMUL LMul);
  static unsigned getSubregIndexByMVT(MVT VT, unsigned Index);
  static unsigned getRegClassIDForVecVT(MVT VT);
  static std::pair<unsigned, unsigned>
  decomposeSubvectorInsertExtractToSubRegs(MVT VecVT, MVT SubVecVT,
                                           unsigned InsertExtractIdx,
                                           const RISCVRegisterInfo *TRI);
  MVT getContainerForFixedLengthVector(MVT VT) const;

  bool shouldRemoveExtendFromGSIndex(EVT VT) const override;

  bool isLegalElementTypeForRVV(Type *ScalarTy) const;

private:
  /// RISCVCCAssignFn - This target-specific function extends the default
  /// CCValAssign with additional information used to lower RISC-V calling
  /// conventions.
  typedef bool RISCVCCAssignFn(const DataLayout &DL, RISCVABI::ABI,
                               unsigned ValNo, MVT ValVT, MVT LocVT,
                               CCValAssign::LocInfo LocInfo,
                               ISD::ArgFlagsTy ArgFlags, CCState &State,
                               bool IsFixed, bool IsRet, Type *OrigTy,
                               const RISCVTargetLowering &TLI,
                               Optional<unsigned> FirstMaskArgument);

  void analyzeInputArgs(MachineFunction &MF, CCState &CCInfo,
                        const SmallVectorImpl<ISD::InputArg> &Ins, bool IsRet,
                        RISCVCCAssignFn Fn) const;
  void analyzeOutputArgs(MachineFunction &MF, CCState &CCInfo,
                         const SmallVectorImpl<ISD::OutputArg> &Outs,
                         bool IsRet, CallLoweringInfo *CLI,
                         RISCVCCAssignFn Fn) const;

  template <class NodeTy>
  SDValue getAddr(NodeTy *N, SelectionDAG &DAG, bool IsLocal = true) const;

  SDValue getStaticTLSAddr(GlobalAddressSDNode *N, SelectionDAG &DAG,
                           bool UseGOT) const;
  SDValue getDynamicTLSAddr(GlobalAddressSDNode *N, SelectionDAG &DAG) const;

  SDValue lowerGlobalAddress(SDValue Op, SelectionDAG &DAG) const;
  SDValue lowerBlockAddress(SDValue Op, SelectionDAG &DAG) const;
  SDValue lowerConstantPool(SDValue Op, SelectionDAG &DAG) const;
  SDValue lowerJumpTable(SDValue Op, SelectionDAG &DAG) const;
  SDValue lowerGlobalTLSAddress(SDValue Op, SelectionDAG &DAG) const;
  SDValue lowerSELECT(SDValue Op, SelectionDAG &DAG) const;
  SDValue lowerBRCOND(SDValue Op, SelectionDAG &DAG) const;
  SDValue lowerVASTART(SDValue Op, SelectionDAG &DAG) const;
  SDValue lowerFRAMEADDR(SDValue Op, SelectionDAG &DAG) const;
  SDValue lowerRETURNADDR(SDValue Op, SelectionDAG &DAG) const;
  SDValue lowerShiftLeftParts(SDValue Op, SelectionDAG &DAG) const;
  SDValue lowerShiftRightParts(SDValue Op, SelectionDAG &DAG, bool IsSRA) const;
  SDValue lowerSPLAT_VECTOR_PARTS(SDValue Op, SelectionDAG &DAG) const;
  SDValue lowerVectorMaskSplat(SDValue Op, SelectionDAG &DAG) const;
  SDValue lowerVectorMaskExt(SDValue Op, SelectionDAG &DAG,
                             int64_t ExtTrueVal) const;
  SDValue lowerVectorMaskTrunc(SDValue Op, SelectionDAG &DAG) const;
  SDValue lowerINSERT_VECTOR_ELT(SDValue Op, SelectionDAG &DAG) const;
  SDValue lowerEXTRACT_VECTOR_ELT(SDValue Op, SelectionDAG &DAG) const;
  SDValue LowerINTRINSIC_WO_CHAIN(SDValue Op, SelectionDAG &DAG) const;
  SDValue LowerINTRINSIC_W_CHAIN(SDValue Op, SelectionDAG &DAG) const;
  SDValue LowerINTRINSIC_VOID(SDValue Op, SelectionDAG &DAG) const;
<<<<<<< HEAD
  SDValue lowerTRUNCATE(SDValue Op, SelectionDAG &DAG) const;
  SDValue lowerExtendVectorInReg(SDValue Op, SelectionDAG &DAG,
                                 int Opcode) const;
  SDValue lowerSIGN_EXTEND_VECTOR_INREG(SDValue Op, SelectionDAG &DAG) const;
  SDValue lowerZERO_EXTEND_VECTOR_INREG(SDValue Op, SelectionDAG &DAG) const;
  using VTToLibCall = std::pair<EVT, RTLIB::Libcall>;
  SDValue lowerVECLIBCALL(SDValue Op, SelectionDAG &DAG,
                          ArrayRef<VTToLibCall> TypeToCall) const;
  SDValue lowerFEXP(SDValue Op, SelectionDAG &DAG) const;
  SDValue lowerFSIN(SDValue Op, SelectionDAG &DAG) const;
  SDValue lowerFCOS(SDValue Op, SelectionDAG &DAG) const;
  SDValue lowerFREM(SDValue Op, SelectionDAG &DAG) const;
  SDValue lowerVPREDUCE(SDValue Op, SelectionDAG &DAG) const;
=======
>>>>>>> bbb0633d
  SDValue lowerVECREDUCE(SDValue Op, SelectionDAG &DAG) const;
  SDValue lowerVectorMaskVecReduction(SDValue Op, SelectionDAG &DAG,
                                      bool IsVP) const;
  SDValue lowerFPVECREDUCE(SDValue Op, SelectionDAG &DAG) const;
  SDValue lowerINSERT_SUBVECTOR(SDValue Op, SelectionDAG &DAG) const;
  SDValue lowerEXTRACT_SUBVECTOR(SDValue Op, SelectionDAG &DAG) const;
  SDValue lowerSTEP_VECTOR(SDValue Op, SelectionDAG &DAG) const;
  SDValue lowerVECTOR_REVERSE(SDValue Op, SelectionDAG &DAG) const;
  SDValue lowerVECTOR_SPLICE(SDValue Op, SelectionDAG &DAG) const;
  SDValue lowerABS(SDValue Op, SelectionDAG &DAG) const;
  SDValue lowerMaskedLoad(SDValue Op, SelectionDAG &DAG) const;
  SDValue lowerMaskedStore(SDValue Op, SelectionDAG &DAG) const;
  SDValue lowerFixedLengthVectorFCOPYSIGNToRVV(SDValue Op,
                                               SelectionDAG &DAG) const;
  SDValue lowerMaskedGather(SDValue Op, SelectionDAG &DAG) const;
  SDValue lowerMaskedScatter(SDValue Op, SelectionDAG &DAG) const;
  SDValue lowerFixedLengthVectorLoadToRVV(SDValue Op, SelectionDAG &DAG) const;
  SDValue lowerFixedLengthVectorStoreToRVV(SDValue Op, SelectionDAG &DAG) const;
  SDValue lowerFixedLengthVectorSetccToRVV(SDValue Op, SelectionDAG &DAG) const;
  SDValue lowerFixedLengthVectorLogicOpToRVV(SDValue Op, SelectionDAG &DAG,
                                             unsigned MaskOpc,
                                             unsigned VecOpc) const;
  SDValue lowerFixedLengthVectorShiftToRVV(SDValue Op, SelectionDAG &DAG) const;
  SDValue lowerFixedLengthVectorSelectToRVV(SDValue Op,
                                            SelectionDAG &DAG) const;
  SDValue lowerToScalableOp(SDValue Op, SelectionDAG &DAG, unsigned NewOpc,
                            bool HasMask = true) const;
  SDValue lowerVPOp(SDValue Op, SelectionDAG &DAG, unsigned RISCVISDOpc) const;
  SDValue lowerVPMaskOp(SDValue Op, SelectionDAG &DAG,
                        unsigned RISCVISDOpc) const;
  SDValue lowerVPCmpOp(SDValue Op, SelectionDAG &DAG) const;
  SDValue lowerFixedLengthVectorExtendToRVV(SDValue Op, SelectionDAG &DAG,
                                            unsigned ExtendOpc) const;
  SDValue lowerGET_ROUNDING(SDValue Op, SelectionDAG &DAG) const;
  SDValue lowerSET_ROUNDING(SDValue Op, SelectionDAG &DAG) const;

  SDValue expandUnalignedRVVLoad(SDValue Op, SelectionDAG &DAG) const;
  SDValue expandUnalignedRVVStore(SDValue Op, SelectionDAG &DAG) const;

  bool isEligibleForTailCallOptimization(
      CCState &CCInfo, CallLoweringInfo &CLI, MachineFunction &MF,
      const SmallVector<CCValAssign, 16> &ArgLocs) const;

  /// Generate error diagnostics if any register used by CC has been marked
  /// reserved.
  void validateCCReservedRegs(
      const SmallVectorImpl<std::pair<llvm::Register, llvm::SDValue>> &Regs,
      MachineFunction &MF) const;

  bool useRVVForFixedLengthVectorVT(MVT VT) const;

  MVT getVPExplicitVectorLengthTy() const override;

  /// RVV code generation for fixed length vectors does not lower all
  /// BUILD_VECTORs. This makes BUILD_VECTOR legalisation a source of stores to
  /// merge. However, merging them creates a BUILD_VECTOR that is just as
  /// illegal as the original, thus leading to an infinite legalisation loop.
  /// NOTE: Once BUILD_VECTOR can be custom lowered for all legal vector types,
  /// this override can be removed.
  bool mergeStoresAfterLegalization(EVT VT) const override;
};

namespace RISCV {
// We use 64 bits as the known part in the scalable vector types.
static constexpr unsigned RVVBitsPerBlock = 64;
} // namespace RISCV

namespace RISCVVIntrinsicsTable {

struct RISCVVIntrinsicInfo {
  unsigned IntrinsicID;
  uint8_t SplatOperand;
};

using namespace RISCV;

#define GET_RISCVVIntrinsicsTable_DECL
#include "RISCVGenSearchableTables.inc"

} // end namespace RISCVVIntrinsicsTable

} // end namespace llvm

#endif<|MERGE_RESOLUTION|>--- conflicted
+++ resolved
@@ -616,7 +616,6 @@
   SDValue LowerINTRINSIC_WO_CHAIN(SDValue Op, SelectionDAG &DAG) const;
   SDValue LowerINTRINSIC_W_CHAIN(SDValue Op, SelectionDAG &DAG) const;
   SDValue LowerINTRINSIC_VOID(SDValue Op, SelectionDAG &DAG) const;
-<<<<<<< HEAD
   SDValue lowerTRUNCATE(SDValue Op, SelectionDAG &DAG) const;
   SDValue lowerExtendVectorInReg(SDValue Op, SelectionDAG &DAG,
                                  int Opcode) const;
@@ -630,8 +629,6 @@
   SDValue lowerFCOS(SDValue Op, SelectionDAG &DAG) const;
   SDValue lowerFREM(SDValue Op, SelectionDAG &DAG) const;
   SDValue lowerVPREDUCE(SDValue Op, SelectionDAG &DAG) const;
-=======
->>>>>>> bbb0633d
   SDValue lowerVECREDUCE(SDValue Op, SelectionDAG &DAG) const;
   SDValue lowerVectorMaskVecReduction(SDValue Op, SelectionDAG &DAG,
                                       bool IsVP) const;

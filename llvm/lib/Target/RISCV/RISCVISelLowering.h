//===-- RISCVISelLowering.h - RISCV DAG Lowering Interface ------*- C++ -*-===//
//
// Part of the LLVM Project, under the Apache License v2.0 with LLVM Exceptions.
// See https://llvm.org/LICENSE.txt for license information.
// SPDX-License-Identifier: Apache-2.0 WITH LLVM-exception
//
//===----------------------------------------------------------------------===//
//
// This file defines the interfaces that RISCV uses to lower LLVM code into a
// selection DAG.
//
//===----------------------------------------------------------------------===//

#ifndef LLVM_LIB_TARGET_RISCV_RISCVISELLOWERING_H
#define LLVM_LIB_TARGET_RISCV_RISCVISELLOWERING_H

#include "RISCV.h"
#include "llvm/CodeGen/CallingConvLower.h"
#include "llvm/CodeGen/SelectionDAG.h"
#include "llvm/CodeGen/TargetLowering.h"

namespace llvm {
class RISCVSubtarget;
struct RISCVRegisterInfo;
namespace RISCVISD {
enum NodeType : unsigned {
  FIRST_NUMBER = ISD::BUILTIN_OP_END,
  RET_FLAG,
  URET_FLAG,
  SRET_FLAG,
  MRET_FLAG,
  CALL,
  /// Select with condition operator - This selects between a true value and
  /// a false value (ops #3 and #4) based on the boolean result of comparing
  /// the lhs and rhs (ops #0 and #1) of a conditional expression with the
  /// condition code in op #2, a XLenVT constant from the ISD::CondCode enum.
  /// The lhs and rhs are XLenVT integers. The true and false values can be
  /// integer or floating point.
  SELECT_CC,
  BR_CC,
  BuildPairF64,
  SplitF64,
  TAIL,
  // Multiply high for signedxunsigned.
  MULHSU,
  // RV64I shifts, directly matching the semantics of the named RISC-V
  // instructions.
  SLLW,
  SRAW,
  SRLW,
  // 32-bit operations from RV64M that can't be simply matched with a pattern
  // at instruction selection time. These have undefined behavior for division
  // by 0 or overflow (divw) like their target independent counterparts.
  DIVW,
  DIVUW,
  REMUW,
  // RV64IB rotates, directly matching the semantics of the named RISC-V
  // instructions.
  ROLW,
  RORW,
  // RV64IZbb bit counting instructions directly matching the semantics of the
  // named RISC-V instructions.
  CLZW,
  CTZW,
  // RV64IB/RV32IB funnel shifts, with the semantics of the named RISC-V
  // instructions. Operand order is rs1, rs3, rs2/shamt.
  FSR,
  FSL,
  // RV64IB funnel shifts, with the semantics of the named RISC-V instructions.
  // Operand order is rs1, rs3, rs2/shamt.
  FSRW,
  FSLW,
  // FPR<->GPR transfer operations when the FPR is smaller than XLEN, needed as
  // XLEN is the only legal integer width.
  //
  // FMV_H_X matches the semantics of the FMV.H.X.
  // FMV_X_ANYEXTH is similar to FMV.X.H but has an any-extended result.
  // FMV_X_SIGNEXTH is similar to FMV.X.H and has a sign-extended result.
  // FMV_W_X_RV64 matches the semantics of the FMV.W.X.
  // FMV_X_ANYEXTW_RV64 is similar to FMV.X.W but has an any-extended result.
  //
  // This is a more convenient semantic for producing dagcombines that remove
  // unnecessary GPR->FPR->GPR moves.
  FMV_H_X,
  FMV_X_ANYEXTH,
  FMV_X_SIGNEXTH,
  FMV_W_X_RV64,
  FMV_X_ANYEXTW_RV64,
  // FP to XLen int conversions. Corresponds to fcvt.l(u).s/d/h on RV64 and
  // fcvt.w(u).s/d/h on RV32. Unlike FP_TO_S/UINT these saturate out of
  // range inputs. These are used for FP_TO_S/UINT_SAT lowering. Rounding mode
  // is passed as a TargetConstant operand using the RISCVFPRndMode enum.
  FCVT_X,
  FCVT_XU,
  // FP to 32 bit int conversions for RV64. These are used to keep track of the
  // result being sign extended to 64 bit. These saturate out of range inputs.
  // Used for FP_TO_S/UINT and FP_TO_S/UINT_SAT lowering. Rounding mode
  // is passed as a TargetConstant operand using the RISCVFPRndMode enum.
  FCVT_W_RV64,
  FCVT_WU_RV64,
  // READ_CYCLE_WIDE - A read of the 64-bit cycle CSR on a 32-bit target
  // (returns (Lo, Hi)). It takes a chain operand.
  READ_CYCLE_WIDE,
  // Generalized Reverse and Generalized Or-Combine - directly matching the
  // semantics of the named RISC-V instructions. Lowered as custom nodes as
  // TableGen chokes when faced with commutative permutations in deeply-nested
  // DAGs. Each node takes an input operand and a control operand and outputs a
  // bit-manipulated version of input. All operands are i32 or XLenVT.
  GREV,
  GREVW,
  GORC,
  GORCW,
  SHFL,
  SHFLW,
  UNSHFL,
  UNSHFLW,
  // Bit Compress/Decompress implement the generic bit extract and bit deposit
  // functions. This operation is also referred to as bit gather/scatter, bit
  // pack/unpack, parallel extract/deposit, compress/expand, or right
  // compress/right expand.
  BCOMPRESS,
  BCOMPRESSW,
  BDECOMPRESS,
  BDECOMPRESSW,
  // The bit field place (bfp) instruction places up to XLEN/2 LSB bits from rs2
  // into the value in rs1. The upper bits of rs2 control the length of the bit
  // field and target position. The layout of rs2 is chosen in a way that makes
  // it possible to construct rs2 easily using pack[h] instructions and/or
  // andi/lui.
  BFP,
  BFPW,
  // EPI nodes
  SHUFFLE_EXTEND,
  SIGN_EXTEND_BITS_INREG,
  ZERO_EXTEND_BITS_INREG,
  VLSEG2,
  VLSEG3,
  VLSEG4,
  VLSEG5,
  VLSEG6,
  VLSEG7,
  VLSEG8,
  VSSEG2,
  VSSEG3,
  VSSEG4,
  VSSEG5,
  VSSEG6,
  VSSEG7,
  VSSEG8,
  VLSSEG2,
  VLSSEG3,
  VLSSEG4,
  VLSSEG5,
  VLSSEG6,
  VLSSEG7,
  VLSSEG8,
  VSSSEG2,
  VSSSEG3,
  VSSSEG4,
  VSSSEG5,
  VSSSEG6,
  VSSSEG7,
  VSSSEG8,
  VLXSEG2,
  VLXSEG3,
  VLXSEG4,
  VLXSEG5,
  VLXSEG6,
  VLXSEG7,
  VLXSEG8,
  VSXSEG2,
  VSXSEG3,
  VSXSEG4,
  VSXSEG5,
  VSXSEG6,
  VSXSEG7,
  VSXSEG8,
  VZIP2,
  VUNZIP2,
  VTRN,
  // End of EPI nodes
  // Vector Extension
  // VMV_V_X_VL matches the semantics of vmv.v.x but includes an extra operand
  // for the VL value to be used for the operation. The first operand is
  // passthru operand.
  VMV_V_X_VL,
  // VFMV_V_F_VL matches the semantics of vfmv.v.f but includes an extra operand
  // for the VL value to be used for the operation. The first operand is
  // passthru operand.
  VFMV_V_F_VL,
  // VMV_X_S matches the semantics of vmv.x.s. The result is always XLenVT sign
  // extended from the vector element size.
  VMV_X_S,
  // VMV_S_X_VL matches the semantics of vmv.s.x. It carries a VL operand.
  VMV_S_X_VL,
  // VFMV_S_F_VL matches the semantics of vfmv.s.f. It carries a VL operand.
  VFMV_S_F_VL,
  // Splats an 64-bit value that has been split into two i32 parts. This is
  // expanded late to two scalar stores and a stride 0 vector load.
  // The first operand is passthru operand.
  SPLAT_VECTOR_SPLIT_I64_VL,
  // Read VLENB CSR
  READ_VLENB,
  // Truncates a RVV integer vector by one power-of-two. Carries both an extra
  // mask and VL operand.
  TRUNCATE_VECTOR_VL,
  // Matches the semantics of vslideup/vslidedown. The first operand is the
  // pass-thru operand, the second is the source vector, the third is the
  // XLenVT index (either constant or non-constant), the fourth is the mask
  // and the fifth the VL.
  VSLIDEUP_VL,
  VSLIDEDOWN_VL,
  // Matches the semantics of vslide1up/slide1down. The first operand is
  // passthru operand, the second is source vector, third is the XLenVT scalar
  // value. The fourth and fifth operands are the mask and VL operands.
  VSLIDE1UP_VL,
  VSLIDE1DOWN_VL,
  // Matches the semantics of the vid.v instruction, with a mask and VL
  // operand.
  VID_VL,
  // Matches the semantics of the vfcnvt.rod function (Convert double-width
  // float to single-width float, rounding towards odd). Takes a double-width
  // float vector and produces a single-width float vector. Also has a mask and
  // VL operand.
  VFNCVT_ROD_VL,
  // These nodes match the semantics of the corresponding RVV vector reduction
  // instructions. They produce a vector result which is the reduction
  // performed over the second vector operand plus the first element of the
  // third vector operand. The first operand is the pass-thru operand. The
  // second operand is an unconstrained vector type, and the result, first, and
  // third operand's types are expected to be the corresponding full-width
  // LMUL=1 type for the second operand:
  //   nxv8i8 = vecreduce_add nxv8i8, nxv32i8, nxv8i8
  //   nxv2i32 = vecreduce_add nxv2i32, nxv8i32, nxv2i32
  // The different in types does introduce extra vsetvli instructions but
  // similarly it reduces the number of registers consumed per reduction.
  // Also has a mask and VL operand.
  VECREDUCE_ADD_VL,
  VECREDUCE_UMAX_VL,
  VECREDUCE_SMAX_VL,
  VECREDUCE_UMIN_VL,
  VECREDUCE_SMIN_VL,
  VECREDUCE_AND_VL,
  VECREDUCE_OR_VL,
  VECREDUCE_XOR_VL,
  VECREDUCE_FADD_VL,
  VECREDUCE_SEQ_FADD_VL,
  VECREDUCE_FMIN_VL,
  VECREDUCE_FMAX_VL,

  // Vector binary and unary ops with a mask as a third operand, and VL as a
  // fourth operand.
  // FIXME: Can we replace these with ISD::VP_*?
  ADD_VL,
  AND_VL,
  MUL_VL,
  OR_VL,
  SDIV_VL,
  SHL_VL,
  SREM_VL,
  SRA_VL,
  SRL_VL,
  SUB_VL,
  UDIV_VL,
  UREM_VL,
  XOR_VL,

  SADDSAT_VL,
  UADDSAT_VL,
  SSUBSAT_VL,
  USUBSAT_VL,

  FADD_VL,
  FSUB_VL,
  FMUL_VL,
  FDIV_VL,
  FNEG_VL,
  FABS_VL,
  FSQRT_VL,
  FMA_VL,
  FCOPYSIGN_VL,
  SMIN_VL,
  SMAX_VL,
  UMIN_VL,
  UMAX_VL,
  FMINNUM_VL,
  FMAXNUM_VL,
  MULHS_VL,
  MULHU_VL,
  FP_TO_SINT_VL,
  FP_TO_UINT_VL,
  SINT_TO_FP_VL,
  UINT_TO_FP_VL,
  FP_ROUND_VL,
  FP_EXTEND_VL,

  // Widening instructions
  VWMUL_VL,
  VWMULU_VL,
  VWMULSU_VL,
  VWADD_VL,
  VWADDU_VL,
  VWSUB_VL,
  VWSUBU_VL,
  VWADD_W_VL,
  VWADDU_W_VL,
  VWSUB_W_VL,
  VWSUBU_W_VL,

  // Vector compare producing a mask. Fourth operand is input mask. Fifth
  // operand is VL.
  SETCC_VL,

  // Vector select with an additional VL operand. This operation is unmasked.
  VSELECT_VL,
  // Vector select with operand #2 (the value when the condition is false) tied
  // to the destination and an additional VL operand. This operation is
  // unmasked.
  VP_MERGE_VL,

  // Mask binary operators.
  VMAND_VL,
  VMOR_VL,
  VMXOR_VL,

  // Set mask vector to all zeros or ones.
  VMCLR_VL,
  VMSET_VL,

  // Matches the semantics of vrgather.vx and vrgather.vv with an extra operand
  // for VL.
  VRGATHER_VX_VL,
  VRGATHER_VV_VL,
  VRGATHEREI16_VV_VL,

  // Vector sign/zero extend with additional mask & VL operands.
  VSEXT_VL,
  VZEXT_VL,

  //  vcpop.m with additional mask and VL operands.
  VCPOP_VL,

  // Reads value of CSR.
  // The first operand is a chain pointer. The second specifies address of the
  // required CSR. Two results are produced, the read value and the new chain
  // pointer.
  READ_CSR,
  // Write value to CSR.
  // The first operand is a chain pointer, the second specifies address of the
  // required CSR and the third is the value to write. The result is the new
  // chain pointer.
  WRITE_CSR,
  // Read and write value of CSR.
  // The first operand is a chain pointer, the second specifies address of the
  // required CSR and the third is the value to write. Two results are produced,
  // the value read before the modification and the new chain pointer.
  SWAP_CSR,

  // FP to 32 bit int conversions for RV64. These are used to keep track of the
  // result being sign extended to 64 bit. These saturate out of range inputs.
  STRICT_FCVT_W_RV64 = ISD::FIRST_TARGET_STRICTFP_OPCODE,
  STRICT_FCVT_WU_RV64,

  // WARNING: Do not add anything in the end unless you want the node to
  // have memop! In fact, starting from FIRST_TARGET_MEMORY_OPCODE all
  // opcodes will be thought as target memory ops!
};
} // namespace RISCVISD

<<<<<<< HEAD

using RISCVVTToLibCall = std::pair<EVT, RTLIB::Libcall>;
=======
namespace RISCV {
// We use 64 bits as the known part in the scalable vector types.
static constexpr unsigned RVVBitsPerBlock = 64;
} // namespace RISCV
>>>>>>> 70c5ce3e

class RISCVTargetLowering : public TargetLowering {
  const RISCVSubtarget &Subtarget;

public:
  explicit RISCVTargetLowering(const TargetMachine &TM,
                               const RISCVSubtarget &STI);

  const RISCVSubtarget &getSubtarget() const { return Subtarget; }

  bool getTgtMemIntrinsic(IntrinsicInfo &Info, const CallInst &I,
                          MachineFunction &MF,
                          unsigned Intrinsic) const override;
  bool isLegalAddressingMode(const DataLayout &DL, const AddrMode &AM, Type *Ty,
                             unsigned AS,
                             Instruction *I = nullptr) const override;
  bool isLegalICmpImmediate(int64_t Imm) const override;
  bool isLegalAddImmediate(int64_t Imm) const override;
  bool isTruncateFree(Type *SrcTy, Type *DstTy) const override;
  bool isTruncateFree(EVT SrcVT, EVT DstVT) const override;
  bool isZExtFree(SDValue Val, EVT VT2) const override;
  bool isSExtCheaperThanZExt(EVT SrcVT, EVT DstVT) const override;
  bool isCheapToSpeculateCttz() const override;
  bool isCheapToSpeculateCtlz() const override;
  bool hasAndNotCompare(SDValue Y) const override;
  bool shouldSinkOperands(Instruction *I,
                          SmallVectorImpl<Use *> &Ops) const override;
  bool isFPImmLegal(const APFloat &Imm, EVT VT,
                    bool ForCodeSize) const override;

  bool softPromoteHalfType() const override { return true; }

  /// Return the register type for a given MVT, ensuring vectors are treated
  /// as a series of gpr sized integers.
  MVT getRegisterTypeForCallingConv(LLVMContext &Context, CallingConv::ID CC,
                                    EVT VT) const override;

  /// Return the number of registers for a given MVT, ensuring vectors are
  /// treated as a series of gpr sized integers.
  unsigned getNumRegistersForCallingConv(LLVMContext &Context,
                                         CallingConv::ID CC,
                                         EVT VT) const override;

  /// Return true if the given shuffle mask can be codegen'd directly, or if it
  /// should be stack expanded.
  bool isShuffleMaskLegal(ArrayRef<int> M, EVT VT) const override;

  bool hasBitPreservingFPLogic(EVT VT) const override;
  bool
  shouldExpandBuildVectorWithShuffles(EVT VT,
                                      unsigned DefinedValues) const override;

  // Provide custom lowering hooks for some operations.
  SDValue LowerOperation(SDValue Op, SelectionDAG &DAG) const override;
  void ReplaceNodeResults(SDNode *N, SmallVectorImpl<SDValue> &Results,
                          SelectionDAG &DAG) const override;

  SDValue PerformDAGCombine(SDNode *N, DAGCombinerInfo &DCI) const override;

  bool targetShrinkDemandedConstant(SDValue Op, const APInt &DemandedBits,
                                    const APInt &DemandedElts,
                                    TargetLoweringOpt &TLO) const override;

  void computeKnownBitsForTargetNode(const SDValue Op,
                                     KnownBits &Known,
                                     const APInt &DemandedElts,
                                     const SelectionDAG &DAG,
                                     unsigned Depth) const override;
  unsigned ComputeNumSignBitsForTargetNode(SDValue Op,
                                           const APInt &DemandedElts,
                                           const SelectionDAG &DAG,
                                           unsigned Depth) const override;

  // This method returns the name of a target specific DAG node.
  const char *getTargetNodeName(unsigned Opcode) const override;

  ConstraintType getConstraintType(StringRef Constraint) const override;

  unsigned getInlineAsmMemConstraint(StringRef ConstraintCode) const override;

  std::pair<unsigned, const TargetRegisterClass *>
  getRegForInlineAsmConstraint(const TargetRegisterInfo *TRI,
                               StringRef Constraint, MVT VT) const override;

  void LowerAsmOperandForConstraint(SDValue Op, std::string &Constraint,
                                    std::vector<SDValue> &Ops,
                                    SelectionDAG &DAG) const override;

  MachineBasicBlock *
  EmitInstrWithCustomInserter(MachineInstr &MI,
                              MachineBasicBlock *BB) const override;

  void AdjustInstrPostInstrSelection(MachineInstr &MI,
                                     SDNode *Node) const override;

  void registerVecLibCalls();

  EVT getSetCCResultType(const DataLayout &DL, LLVMContext &Context,
                         EVT VT) const override;

  bool convertSetCCLogicToBitwiseLogic(EVT VT) const override {
    return VT.isScalarInteger();
  }
  bool convertSelectOfConstantsToMath(EVT VT) const override { return true; }

  bool shouldInsertFencesForAtomic(const Instruction *I) const override {
    return isa<LoadInst>(I) || isa<StoreInst>(I);
  }
  Instruction *emitLeadingFence(IRBuilderBase &Builder, Instruction *Inst,
                                AtomicOrdering Ord) const override;
  Instruction *emitTrailingFence(IRBuilderBase &Builder, Instruction *Inst,
                                 AtomicOrdering Ord) const override;

  bool isFMAFasterThanFMulAndFAdd(const MachineFunction &MF,
                                  EVT VT) const override;

  ISD::NodeType getExtendForAtomicOps() const override {
    return ISD::SIGN_EXTEND;
  }

  ISD::NodeType getExtendForAtomicCmpSwapArg() const override {
    return ISD::SIGN_EXTEND;
  }

  bool shouldExpandShift(SelectionDAG &DAG, SDNode *N) const override {
    if (DAG.getMachineFunction().getFunction().hasMinSize())
      return false;
    return true;
  }
  bool isDesirableToCommuteWithShift(const SDNode *N,
                                     CombineLevel Level) const override;

  /// If a physical register, this returns the register that receives the
  /// exception address on entry to an EH pad.
  Register
  getExceptionPointerRegister(const Constant *PersonalityFn) const override;

  /// If a physical register, this returns the register that receives the
  /// exception typeid on entry to a landing pad.
  Register
  getExceptionSelectorRegister(const Constant *PersonalityFn) const override;

  bool shouldExtendTypeInLibCall(EVT Type) const override;
  bool shouldSignExtendTypeInLibCall(EVT Type, bool IsSigned) const override;

  /// Returns the register with the specified architectural or ABI name. This
  /// method is necessary to lower the llvm.read_register.* and
  /// llvm.write_register.* intrinsics. Allocatable registers must be reserved
  /// with the clang -ffixed-xX flag for access to be allowed.
  Register getRegisterByName(const char *RegName, LLT VT,
                             const MachineFunction &MF) const override;

  // Lower incoming arguments, copy physregs into vregs
  SDValue LowerFormalArguments(SDValue Chain, CallingConv::ID CallConv,
                               bool IsVarArg,
                               const SmallVectorImpl<ISD::InputArg> &Ins,
                               const SDLoc &DL, SelectionDAG &DAG,
                               SmallVectorImpl<SDValue> &InVals) const override;
  bool CanLowerReturn(CallingConv::ID CallConv, MachineFunction &MF,
                      bool IsVarArg,
                      const SmallVectorImpl<ISD::OutputArg> &Outs,
                      LLVMContext &Context) const override;
  SDValue LowerReturn(SDValue Chain, CallingConv::ID CallConv, bool IsVarArg,
                      const SmallVectorImpl<ISD::OutputArg> &Outs,
                      const SmallVectorImpl<SDValue> &OutVals, const SDLoc &DL,
                      SelectionDAG &DAG) const override;
  SDValue LowerCall(TargetLowering::CallLoweringInfo &CLI,
                    SmallVectorImpl<SDValue> &InVals) const override;
  template <class NodeTy>
  SDValue getAddr(NodeTy *N, SelectionDAG &DAG, bool IsLocal = true) const;

  bool shouldConvertConstantLoadToIntImm(const APInt &Imm,
                                         Type *Ty) const override {
    return true;
  }
  bool mayBeEmittedAsTailCall(const CallInst *CI) const override;
  bool shouldConsiderGEPOffsetSplit() const override { return true; }

  bool decomposeMulByConstant(LLVMContext &Context, EVT VT,
                              SDValue C) const override;

  bool isMulAddWithConstProfitable(SDValue AddNode,
                                   SDValue ConstNode) const override;

  TargetLowering::AtomicExpansionKind
  shouldExpandAtomicRMWInIR(AtomicRMWInst *AI) const override;
  Value *emitMaskedAtomicRMWIntrinsic(IRBuilderBase &Builder, AtomicRMWInst *AI,
                                      Value *AlignedAddr, Value *Incr,
                                      Value *Mask, Value *ShiftAmt,
                                      AtomicOrdering Ord) const override;
  TargetLowering::AtomicExpansionKind
  shouldExpandAtomicCmpXchgInIR(AtomicCmpXchgInst *CI) const override;
  Value *emitMaskedAtomicCmpXchgIntrinsic(IRBuilderBase &Builder,
                                          AtomicCmpXchgInst *CI,
                                          Value *AlignedAddr, Value *CmpVal,
                                          Value *NewVal, Value *Mask,
                                          AtomicOrdering Ord) const override;


  TargetLoweringBase::LegalizeTypeAction
  getPreferredVectorAction(MVT VT) const override;

  /// Returns true if the target allows unaligned memory accesses of the
  /// specified type.
  bool allowsMisalignedMemoryAccesses(
      EVT VT, unsigned AddrSpace = 0, Align Alignment = Align(1),
      MachineMemOperand::Flags Flags = MachineMemOperand::MONone,
      bool *Fast = nullptr) const override;

  bool splitValueIntoRegisterParts(SelectionDAG &DAG, const SDLoc &DL,
                                   SDValue Val, SDValue *Parts,
                                   unsigned NumParts, MVT PartVT,
                                   Optional<CallingConv::ID> CC) const override;

  SDValue
  joinRegisterPartsIntoValue(SelectionDAG &DAG, const SDLoc &DL,
                             const SDValue *Parts, unsigned NumParts,
                             MVT PartVT, EVT ValueVT,
                             Optional<CallingConv::ID> CC) const override;

  static RISCVII::VLMUL getLMUL(MVT VT);
  inline static unsigned computeVLMAX(unsigned VectorBits, unsigned EltSize,
                                      unsigned MinSize) {
    // Original equation:
    //   VLMAX = (VectorBits / EltSize) * LMUL
    //   where LMUL = MinSize / RISCV::RVVBitsPerBlock
    // The following equations have been reordered to prevent loss of precision
    // when calculating fractional LMUL.
    return ((VectorBits / EltSize) * MinSize) / RISCV::RVVBitsPerBlock;
  };
  static unsigned getRegClassIDForLMUL(RISCVII::VLMUL LMul);
  static unsigned getSubregIndexByMVT(MVT VT, unsigned Index);
  static unsigned getRegClassIDForVecVT(MVT VT);
  static std::pair<unsigned, unsigned>
  decomposeSubvectorInsertExtractToSubRegs(MVT VecVT, MVT SubVecVT,
                                           unsigned InsertExtractIdx,
                                           const RISCVRegisterInfo *TRI);
  MVT getContainerForFixedLengthVector(MVT VT) const;

  bool shouldRemoveExtendFromGSIndex(EVT VT) const override;

  bool isLegalElementTypeForRVV(Type *ScalarTy) const;

  // FIXME: This is not ideal.
  SDValue lowerVECLIBCALL(SDValue Op, SelectionDAG &DAG,
                          ArrayRef<RISCVVTToLibCall> TypeToCall,
                          EVT VT, bool NeedsMask) const;

  bool shouldConvertFpToSat(unsigned Op, EVT FPVT, EVT VT) const override;

  SDValue BuildSDIVPow2(SDNode *N, const APInt &Divisor, SelectionDAG &DAG,
                        SmallVectorImpl<SDNode *> &Created) const override;

  unsigned getJumpTableEncoding() const override;

  const MCExpr *LowerCustomJumpTableEntry(const MachineJumpTableInfo *MJTI,
                                          const MachineBasicBlock *MBB,
                                          unsigned uid,
                                          MCContext &Ctx) const override;

private:
  /// RISCVCCAssignFn - This target-specific function extends the default
  /// CCValAssign with additional information used to lower RISC-V calling
  /// conventions.
  typedef bool RISCVCCAssignFn(const DataLayout &DL, RISCVABI::ABI,
                               unsigned ValNo, MVT ValVT, MVT LocVT,
                               CCValAssign::LocInfo LocInfo,
                               ISD::ArgFlagsTy ArgFlags, CCState &State,
                               bool IsFixed, bool IsRet, Type *OrigTy,
                               const RISCVTargetLowering &TLI,
                               Optional<unsigned> FirstMaskArgument);

  void analyzeInputArgs(MachineFunction &MF, CCState &CCInfo,
                        const SmallVectorImpl<ISD::InputArg> &Ins, bool IsRet,
                        RISCVCCAssignFn Fn) const;
  void analyzeOutputArgs(MachineFunction &MF, CCState &CCInfo,
                         const SmallVectorImpl<ISD::OutputArg> &Outs,
                         bool IsRet, CallLoweringInfo *CLI,
                         RISCVCCAssignFn Fn) const;

  SDValue getStaticTLSAddr(GlobalAddressSDNode *N, SelectionDAG &DAG,
                           bool UseGOT) const;
  SDValue getDynamicTLSAddr(GlobalAddressSDNode *N, SelectionDAG &DAG) const;

  SDValue lowerGlobalAddress(SDValue Op, SelectionDAG &DAG) const;
  SDValue lowerBlockAddress(SDValue Op, SelectionDAG &DAG) const;
  SDValue lowerConstantPool(SDValue Op, SelectionDAG &DAG) const;
  SDValue lowerJumpTable(SDValue Op, SelectionDAG &DAG) const;
  SDValue lowerGlobalTLSAddress(SDValue Op, SelectionDAG &DAG) const;
  SDValue lowerSELECT(SDValue Op, SelectionDAG &DAG) const;
  SDValue lowerBRCOND(SDValue Op, SelectionDAG &DAG) const;
  SDValue lowerVASTART(SDValue Op, SelectionDAG &DAG) const;
  SDValue lowerFRAMEADDR(SDValue Op, SelectionDAG &DAG) const;
  SDValue lowerRETURNADDR(SDValue Op, SelectionDAG &DAG) const;
  SDValue lowerShiftLeftParts(SDValue Op, SelectionDAG &DAG) const;
  SDValue lowerShiftRightParts(SDValue Op, SelectionDAG &DAG, bool IsSRA) const;
  SDValue lowerSPLAT_VECTOR_PARTS(SDValue Op, SelectionDAG &DAG) const;
  SDValue lowerVectorMaskSplat(SDValue Op, SelectionDAG &DAG) const;
  SDValue lowerVectorMaskExt(SDValue Op, SelectionDAG &DAG,
                             int64_t ExtTrueVal) const;
  SDValue lowerVectorMaskTrunc(SDValue Op, SelectionDAG &DAG) const;
  SDValue lowerINSERT_VECTOR_ELT(SDValue Op, SelectionDAG &DAG) const;
  SDValue lowerEXTRACT_VECTOR_ELT(SDValue Op, SelectionDAG &DAG) const;
  SDValue LowerINTRINSIC_WO_CHAIN(SDValue Op, SelectionDAG &DAG) const;
  SDValue LowerINTRINSIC_W_CHAIN(SDValue Op, SelectionDAG &DAG) const;
  SDValue LowerINTRINSIC_VOID(SDValue Op, SelectionDAG &DAG) const;
  SDValue lowerTRUNCATE(SDValue Op, SelectionDAG &DAG) const;
  SDValue lowerExtendVectorInReg(SDValue Op, SelectionDAG &DAG,
                                 int Opcode) const;
  SDValue lowerSIGN_EXTEND_VECTOR_INREG(SDValue Op, SelectionDAG &DAG) const;
  SDValue lowerZERO_EXTEND_VECTOR_INREG(SDValue Op, SelectionDAG &DAG) const;
  SDValue lowerFEXP(SDValue Op, SelectionDAG &DAG) const;
  SDValue lowerFSIN(SDValue Op, SelectionDAG &DAG) const;
  SDValue lowerFCOS(SDValue Op, SelectionDAG &DAG) const;
  SDValue lowerFPOW(SDValue Op, SelectionDAG &DAG) const;
  SDValue lowerFREM(SDValue Op, SelectionDAG &DAG) const;
  SDValue lowerVPREDUCE(SDValue Op, SelectionDAG &DAG) const;
  SDValue lowerVECREDUCE(SDValue Op, SelectionDAG &DAG) const;
  SDValue lowerVectorMaskVecReduction(SDValue Op, SelectionDAG &DAG,
                                      bool IsVP) const;
  SDValue lowerFPVECREDUCE(SDValue Op, SelectionDAG &DAG) const;
  SDValue lowerINSERT_SUBVECTOR(SDValue Op, SelectionDAG &DAG) const;
  SDValue lowerEXTRACT_SUBVECTOR(SDValue Op, SelectionDAG &DAG) const;
  SDValue lowerSTEP_VECTOR(SDValue Op, SelectionDAG &DAG) const;
  SDValue lowerVECTOR_REVERSE(SDValue Op, SelectionDAG &DAG) const;
  SDValue lowerVECTOR_SPLICE(SDValue Op, SelectionDAG &DAG) const;
  SDValue lowerABS(SDValue Op, SelectionDAG &DAG) const;
  SDValue lowerMaskedLoad(SDValue Op, SelectionDAG &DAG) const;
  SDValue lowerMaskedStore(SDValue Op, SelectionDAG &DAG) const;
  SDValue lowerFixedLengthVectorFCOPYSIGNToRVV(SDValue Op,
                                               SelectionDAG &DAG) const;
  SDValue lowerMaskedGather(SDValue Op, SelectionDAG &DAG) const;
  SDValue lowerMaskedScatter(SDValue Op, SelectionDAG &DAG) const;
  SDValue lowerFixedLengthVectorLoadToRVV(SDValue Op, SelectionDAG &DAG) const;
  SDValue lowerFixedLengthVectorStoreToRVV(SDValue Op, SelectionDAG &DAG) const;
  SDValue lowerFixedLengthVectorSetccToRVV(SDValue Op, SelectionDAG &DAG) const;
  SDValue lowerFixedLengthVectorLogicOpToRVV(SDValue Op, SelectionDAG &DAG,
                                             unsigned MaskOpc,
                                             unsigned VecOpc) const;
  SDValue lowerFixedLengthVectorShiftToRVV(SDValue Op, SelectionDAG &DAG) const;
  SDValue lowerFixedLengthVectorSelectToRVV(SDValue Op,
                                            SelectionDAG &DAG) const;
  SDValue lowerToScalableOp(SDValue Op, SelectionDAG &DAG, unsigned NewOpc,
                            bool HasMask = true) const;
  SDValue lowerVPOp(SDValue Op, SelectionDAG &DAG, unsigned RISCVISDOpc) const;
  SDValue lowerLogicVPOp(SDValue Op, SelectionDAG &DAG, unsigned MaskOpc,
                         unsigned VecOpc) const;
  SDValue lowerVPMaskOp(SDValue Op, SelectionDAG &DAG,
                        unsigned RISCVISDOpc) const;
  SDValue lowerVPCmpOp(SDValue Op, SelectionDAG &DAG) const;
  SDValue lowerVPSpliceExperimental(SDValue Op, SelectionDAG &DAG) const;
  SDValue lowerVPExtMaskOp(SDValue Op, SelectionDAG &DAG) const;
  SDValue lowerVPTruncOp(SDValue Op, SelectionDAG &DAG) const;
  SDValue lowerVPTruncToMaskOp(SDValue Op, SelectionDAG &DAG) const;
  SDValue lowerVPFPIntConvOp(SDValue Op, SelectionDAG &DAG,
                             unsigned RISCVISDOpc) const;
  SDValue lowerVPReverseExperimental(SDValue Op, SelectionDAG &DAG) const;
  SDValue lowerVPLoadMasks(SDValue Op, SelectionDAG &DAG) const;
  SDValue lowerVPStoreMasks(SDValue Op, SelectionDAG &DAG) const;
  SDValue lowerVPStridedLoad(SDValue Op, SelectionDAG &DAG) const;
  SDValue lowerVPStridedStore(SDValue Op, SelectionDAG &DAG) const;
  SDValue lowerFixedLengthVectorExtendToRVV(SDValue Op, SelectionDAG &DAG,
                                            unsigned ExtendOpc) const;
  SDValue lowerGET_ROUNDING(SDValue Op, SelectionDAG &DAG) const;
  SDValue lowerSET_ROUNDING(SDValue Op, SelectionDAG &DAG) const;

  SDValue expandUnalignedRVVLoad(SDValue Op, SelectionDAG &DAG) const;
  SDValue expandUnalignedRVVStore(SDValue Op, SelectionDAG &DAG) const;

  bool isEligibleForTailCallOptimization(
      CCState &CCInfo, CallLoweringInfo &CLI, MachineFunction &MF,
      const SmallVector<CCValAssign, 16> &ArgLocs) const;

  /// Generate error diagnostics if any register used by CC has been marked
  /// reserved.
  void validateCCReservedRegs(
      const SmallVectorImpl<std::pair<llvm::Register, llvm::SDValue>> &Regs,
      MachineFunction &MF) const;

  bool useRVVForFixedLengthVectorVT(MVT VT) const;

  MVT getVPExplicitVectorLengthTy() const override;

  /// RVV code generation for fixed length vectors does not lower all
  /// BUILD_VECTORs. This makes BUILD_VECTOR legalisation a source of stores to
  /// merge. However, merging them creates a BUILD_VECTOR that is just as
  /// illegal as the original, thus leading to an infinite legalisation loop.
  /// NOTE: Once BUILD_VECTOR can be custom lowered for all legal vector types,
  /// this override can be removed.
  bool mergeStoresAfterLegalization(EVT VT) const override;

  /// Disable normalizing
  /// select(N0&N1, X, Y) => select(N0, select(N1, X, Y), Y) and
  /// select(N0|N1, X, Y) => select(N0, select(N1, X, Y, Y))
  /// RISCV doesn't have flags so it's better to perform the and/or in a GPR.
  bool shouldNormalizeToSelectSequence(LLVMContext &, EVT) const override {
    return false;
  };
};
namespace RISCVVIntrinsicsTable {

struct RISCVVIntrinsicInfo {
  unsigned IntrinsicID;
  uint8_t ScalarOperand;
  uint8_t VLOperand;
  bool hasScalarOperand() const {
    // 0xF is not valid. See NoScalarOperand in IntrinsicsRISCV.td.
    return ScalarOperand != 0xF;
  }
  bool hasVLOperand() const {
    // 0x1F is not valid. See NoVLOperand in IntrinsicsRISCV.td.
    return VLOperand != 0x1F;
  }
};

using namespace RISCV;

#define GET_RISCVVIntrinsicsTable_DECL
#include "RISCVGenSearchableTables.inc"

} // end namespace RISCVVIntrinsicsTable

} // end namespace llvm

#endif<|MERGE_RESOLUTION|>--- conflicted
+++ resolved
@@ -367,15 +367,13 @@
 };
 } // namespace RISCVISD
 
-<<<<<<< HEAD
 
 using RISCVVTToLibCall = std::pair<EVT, RTLIB::Libcall>;
-=======
+
 namespace RISCV {
 // We use 64 bits as the known part in the scalable vector types.
 static constexpr unsigned RVVBitsPerBlock = 64;
 } // namespace RISCV
->>>>>>> 70c5ce3e
 
 class RISCVTargetLowering : public TargetLowering {
   const RISCVSubtarget &Subtarget;

//===-- RISCVISelLowering.h - RISCV DAG Lowering Interface ------*- C++ -*-===//
//
// Part of the LLVM Project, under the Apache License v2.0 with LLVM Exceptions.
// See https://llvm.org/LICENSE.txt for license information.
// SPDX-License-Identifier: Apache-2.0 WITH LLVM-exception
//
//===----------------------------------------------------------------------===//
//
// This file defines the interfaces that RISCV uses to lower LLVM code into a
// selection DAG.
//
//===----------------------------------------------------------------------===//

#ifndef LLVM_LIB_TARGET_RISCV_RISCVISELLOWERING_H
#define LLVM_LIB_TARGET_RISCV_RISCVISELLOWERING_H

#include "RISCV.h"
#include "llvm/CodeGen/SelectionDAG.h"
#include "llvm/CodeGen/TargetLowering.h"

namespace llvm {
class RISCVSubtarget;
namespace RISCVISD {
enum NodeType : unsigned {
  FIRST_NUMBER = ISD::BUILTIN_OP_END,
  RET_FLAG,
  URET_FLAG,
  SRET_FLAG,
  MRET_FLAG,
  CALL,
  SELECT_CC,
  BuildPairF64,
  SplitF64,
  TAIL,
  // RV64I shifts, directly matching the semantics of the named RISC-V
  // instructions.
  SLLW,
  SRAW,
  SRLW,
  // 32-bit operations from RV64M that can't be simply matched with a pattern
  // at instruction selection time.
  DIVW,
  DIVUW,
  REMUW,
  // RV64IB rotates, directly matching the semantics of the named RISC-V
  // instructions.
  ROLW,
  RORW,
  // RV64IB funnel shifts, with the semantics of the named RISC-V instructions,
  // but the same operand order as fshl/fshr intrinsics.
  FSRW,
  FSLW,
  // FPR<->GPR transfer operations when the FPR is smaller than XLEN, needed as
  // XLEN is the only legal integer width.
  //
  // FMV_H_X matches the semantics of the FMV.H.X.
  // FMV_X_ANYEXTH is similar to FMV.X.H but has an any-extended result.
  // FMV_W_X_RV64 matches the semantics of the FMV.W.X.
  // FMV_X_ANYEXTW_RV64 is similar to FMV.X.W but has an any-extended result.
  //
  // This is a more convenient semantic for producing dagcombines that remove
  // unnecessary GPR->FPR->GPR moves.
  FMV_H_X,
  FMV_X_ANYEXTH,
  FMV_W_X_RV64,
  FMV_X_ANYEXTW_RV64,
  // READ_CYCLE_WIDE - A read of the 64-bit cycle CSR on a 32-bit target
  // (returns (Lo, Hi)). It takes a chain operand.
  READ_CYCLE_WIDE,
  // Generalized Reverse and Generalized Or-Combine - directly matching the
  // semantics of the named RISC-V instructions. Lowered as custom nodes as
  // TableGen chokes when faced with commutative permutations in deeply-nested
  // DAGs. Each node takes an input operand and a TargetConstant immediate
  // shift amount, and outputs a bit-manipulated version of input. All operands
  // are of type XLenVT.
  GREVI,
  GREVIW,
  GORCI,
  GORCIW,
<<<<<<< HEAD

  // EPI nodes
  VMV_X_S,
  EXTRACT_VECTOR_ELT,
  SIGN_EXTEND_VECTOR,
  ZERO_EXTEND_VECTOR,
  TRUNCATE_VECTOR,
  SHUFFLE_EXTEND,
  SIGN_EXTEND_BITS_INREG,
  ZERO_EXTEND_BITS_INREG,
  VLSEG2,
  VLSEG3,
  VLSEG4,
  VLSEG5,
  VLSEG6,
  VLSEG7,
  VLSEG8,
  VSSEG2,
  VSSEG3,
  VSSEG4,
  VSSEG5,
  VSSEG6,
  VSSEG7,
  VSSEG8,
  VLSSEG2,
  VLSSEG3,
  VLSSEG4,
  VLSSEG5,
  VLSSEG6,
  VLSSEG7,
  VLSSEG8,
  VSSSEG2,
  VSSSEG3,
  VSSSEG4,
  VSSSEG5,
  VSSSEG6,
  VSSSEG7,
  VSSSEG8,
  VLXSEG2,
  VLXSEG3,
  VLXSEG4,
  VLXSEG5,
  VLXSEG6,
  VLXSEG7,
  VLXSEG8,
  VSXSEG2,
  VSXSEG3,
  VSXSEG4,
  VSXSEG5,
  VSXSEG6,
  VSXSEG7,
  VSXSEG8,
  VZIP2,
  VUNZIP2,
  VTRN,
=======
  // Vector Extension
  // VMV_X_S matches the semantics of vmv.x.s. The result is always XLenVT
  // sign extended from the vector element size. NOTE: The result size will
  // never be less than the vector element size.
  VMV_X_S,
  // Splats an i64 scalar to a vector type (with element type i64) where the
  // scalar is a sign-extended i32.
  SPLAT_VECTOR_I64,
>>>>>>> 6c193418
};
} // namespace RISCVISD

class RISCVTargetLowering : public TargetLowering {
  const RISCVSubtarget &Subtarget;

public:
  explicit RISCVTargetLowering(const TargetMachine &TM,
                               const RISCVSubtarget &STI);

  const RISCVSubtarget &getSubtarget() const { return Subtarget; }

  bool getTgtMemIntrinsic(IntrinsicInfo &Info, const CallInst &I,
                          MachineFunction &MF,
                          unsigned Intrinsic) const override;
  bool isLegalAddressingMode(const DataLayout &DL, const AddrMode &AM, Type *Ty,
                             unsigned AS,
                             Instruction *I = nullptr) const override;
  bool isLegalICmpImmediate(int64_t Imm) const override;
  bool isLegalAddImmediate(int64_t Imm) const override;
  bool isTruncateFree(Type *SrcTy, Type *DstTy) const override;
  bool isTruncateFree(EVT SrcVT, EVT DstVT) const override;
  bool isZExtFree(SDValue Val, EVT VT2) const override;
  bool isSExtCheaperThanZExt(EVT SrcVT, EVT DstVT) const override;
  bool isCheapToSpeculateCttz() const override;
  bool isCheapToSpeculateCtlz() const override;
  bool isFPImmLegal(const APFloat &Imm, EVT VT,
                    bool ForCodeSize) const override;

  bool hasBitPreservingFPLogic(EVT VT) const override;

  // Provide custom lowering hooks for some operations.
  void LowerOperationWrapper(SDNode *N, SmallVectorImpl<SDValue> &Results,
                             SelectionDAG &DAG) const override;
  SDValue LowerOperation(SDValue Op, SelectionDAG &DAG) const override;
  void ReplaceNodeResults(SDNode *N, SmallVectorImpl<SDValue> &Results,
                          SelectionDAG &DAG) const override;

  SDValue PerformDAGCombine(SDNode *N, DAGCombinerInfo &DCI) const override;

  unsigned ComputeNumSignBitsForTargetNode(SDValue Op,
                                           const APInt &DemandedElts,
                                           const SelectionDAG &DAG,
                                           unsigned Depth) const override;

  // This method returns the name of a target specific DAG node.
  const char *getTargetNodeName(unsigned Opcode) const override;

  ConstraintType getConstraintType(StringRef Constraint) const override;

  unsigned getInlineAsmMemConstraint(StringRef ConstraintCode) const override;

  std::pair<unsigned, const TargetRegisterClass *>
  getRegForInlineAsmConstraint(const TargetRegisterInfo *TRI,
                               StringRef Constraint, MVT VT) const override;

  void LowerAsmOperandForConstraint(SDValue Op, std::string &Constraint,
                                    std::vector<SDValue> &Ops,
                                    SelectionDAG &DAG) const override;

  MachineBasicBlock *
  EmitInstrWithCustomInserter(MachineInstr &MI,
                              MachineBasicBlock *BB) const override;

  EVT getSetCCResultType(const DataLayout &DL, LLVMContext &Context,
                         EVT VT) const override;

  bool convertSetCCLogicToBitwiseLogic(EVT VT) const override {
    return VT.isScalarInteger();
  }
  bool convertSelectOfConstantsToMath(EVT VT) const override { return true; }

  bool shouldInsertFencesForAtomic(const Instruction *I) const override {
    return isa<LoadInst>(I) || isa<StoreInst>(I);
  }
  Instruction *emitLeadingFence(IRBuilder<> &Builder, Instruction *Inst,
                                AtomicOrdering Ord) const override;
  Instruction *emitTrailingFence(IRBuilder<> &Builder, Instruction *Inst,
                                 AtomicOrdering Ord) const override;

  bool isFMAFasterThanFMulAndFAdd(const MachineFunction &MF,
                                  EVT VT) const override;

  ISD::NodeType getExtendForAtomicOps() const override {
    return ISD::SIGN_EXTEND;
  }

  ISD::NodeType getExtendForAtomicCmpSwapArg() const override {
    return ISD::SIGN_EXTEND;
  }

  bool shouldExpandShift(SelectionDAG &DAG, SDNode *N) const override {
    if (DAG.getMachineFunction().getFunction().hasMinSize())
      return false;
    return true;
  }
  bool isDesirableToCommuteWithShift(const SDNode *N,
                                     CombineLevel Level) const override;

  /// If a physical register, this returns the register that receives the
  /// exception address on entry to an EH pad.
  Register
  getExceptionPointerRegister(const Constant *PersonalityFn) const override;

  /// If a physical register, this returns the register that receives the
  /// exception typeid on entry to a landing pad.
  Register
  getExceptionSelectorRegister(const Constant *PersonalityFn) const override;


  bool allowsMisalignedMemoryAccesses(EVT E, unsigned AddrSpace, unsigned Align,
                                      MachineMemOperand::Flags Flags,
                                      bool *Fast) const override;

  bool shouldExtendTypeInLibCall(EVT Type) const override;

  /// Returns the register with the specified architectural or ABI name. This
  /// method is necessary to lower the llvm.read_register.* and
  /// llvm.write_register.* intrinsics. Allocatable registers must be reserved
  /// with the clang -ffixed-xX flag for access to be allowed.
  Register getRegisterByName(const char *RegName, LLT VT,
                             const MachineFunction &MF) const override;

  // Lower incoming arguments, copy physregs into vregs
  SDValue LowerFormalArguments(SDValue Chain, CallingConv::ID CallConv,
                               bool IsVarArg,
                               const SmallVectorImpl<ISD::InputArg> &Ins,
                               const SDLoc &DL, SelectionDAG &DAG,
                               SmallVectorImpl<SDValue> &InVals) const override;
  bool CanLowerReturn(CallingConv::ID CallConv, MachineFunction &MF,
                      bool IsVarArg,
                      const SmallVectorImpl<ISD::OutputArg> &Outs,
                      LLVMContext &Context) const override;
  SDValue LowerReturn(SDValue Chain, CallingConv::ID CallConv, bool IsVarArg,
                      const SmallVectorImpl<ISD::OutputArg> &Outs,
                      const SmallVectorImpl<SDValue> &OutVals, const SDLoc &DL,
                      SelectionDAG &DAG) const override;
  SDValue LowerCall(TargetLowering::CallLoweringInfo &CLI,
                    SmallVectorImpl<SDValue> &InVals) const override;

  bool shouldConvertConstantLoadToIntImm(const APInt &Imm,
                                         Type *Ty) const override {
    return true;
  }
  bool mayBeEmittedAsTailCall(const CallInst *CI) const override;
  bool shouldConsiderGEPOffsetSplit() const override { return true; }

  bool decomposeMulByConstant(LLVMContext &Context, EVT VT,
                              SDValue C) const override;

  TargetLowering::AtomicExpansionKind
  shouldExpandAtomicRMWInIR(AtomicRMWInst *AI) const override;
  Value *emitMaskedAtomicRMWIntrinsic(IRBuilder<> &Builder, AtomicRMWInst *AI,
                                      Value *AlignedAddr, Value *Incr,
                                      Value *Mask, Value *ShiftAmt,
                                      AtomicOrdering Ord) const override;
  TargetLowering::AtomicExpansionKind
  shouldExpandAtomicCmpXchgInIR(AtomicCmpXchgInst *CI) const override;
  Value *emitMaskedAtomicCmpXchgIntrinsic(IRBuilder<> &Builder,
                                          AtomicCmpXchgInst *CI,
                                          Value *AlignedAddr, Value *CmpVal,
                                          Value *NewVal, Value *Mask,
                                          AtomicOrdering Ord) const override;

  bool shouldSinkOperands(Instruction *I,
                          SmallVectorImpl<Use *> &Ops) const override;

  TargetLoweringBase::LegalizeTypeAction
  getPreferredVectorAction(MVT VT) const override;

private:
  void analyzeInputArgs(MachineFunction &MF, CCState &CCInfo,
                        const SmallVectorImpl<ISD::InputArg> &Ins,
                        bool IsRet) const;
  void analyzeOutputArgs(MachineFunction &MF, CCState &CCInfo,
                         const SmallVectorImpl<ISD::OutputArg> &Outs,
                         bool IsRet, CallLoweringInfo *CLI) const;

  template <class NodeTy>
  SDValue getAddr(NodeTy *N, SelectionDAG &DAG, bool IsLocal = true) const;

  SDValue getStaticTLSAddr(GlobalAddressSDNode *N, SelectionDAG &DAG,
                           bool UseGOT) const;
  SDValue getDynamicTLSAddr(GlobalAddressSDNode *N, SelectionDAG &DAG) const;

  SDValue lowerGlobalAddress(SDValue Op, SelectionDAG &DAG) const;
  SDValue lowerBlockAddress(SDValue Op, SelectionDAG &DAG) const;
  SDValue lowerConstantPool(SDValue Op, SelectionDAG &DAG) const;
  SDValue lowerJumpTable(SDValue Op, SelectionDAG &DAG) const;
  SDValue lowerGlobalTLSAddress(SDValue Op, SelectionDAG &DAG) const;
  SDValue lowerSELECT(SDValue Op, SelectionDAG &DAG) const;
  SDValue lowerVASTART(SDValue Op, SelectionDAG &DAG) const;
  SDValue lowerFRAMEADDR(SDValue Op, SelectionDAG &DAG) const;
  SDValue lowerRETURNADDR(SDValue Op, SelectionDAG &DAG) const;
  SDValue lowerShiftLeftParts(SDValue Op, SelectionDAG &DAG) const;
  SDValue lowerShiftRightParts(SDValue Op, SelectionDAG &DAG, bool IsSRA) const;
  SDValue lowerSPLATVECTOR(SDValue Op, SelectionDAG &DAG) const;
  SDValue LowerINTRINSIC_WO_CHAIN(SDValue Op, SelectionDAG &DAG) const;
  SDValue LowerINTRINSIC_W_CHAIN(SDValue Op, SelectionDAG &DAG) const;
<<<<<<< HEAD
  SDValue LowerINTRINSIC_VOID(SDValue Op, SelectionDAG &DAG) const;
  SDValue lowerVECTOR_SHUFFLE(SDValue Op, SelectionDAG &DAG) const;
  SDValue lowerSPLAT_VECTOR(SDValue Op, SelectionDAG &DAG) const;
  SDValue lowerExtend(SDValue Op, SelectionDAG &DAG, int Opcode) const;
  SDValue lowerSIGN_EXTEND(SDValue Op, SelectionDAG &DAG) const;
  SDValue lowerZERO_EXTEND(SDValue Op, SelectionDAG &DAG) const;
  SDValue lowerTRUNCATE(SDValue Op, SelectionDAG &DAG) const;
  SDValue lowerExtendVectorInReg(SDValue Op, SelectionDAG &DAG,
                                 int Opcode) const;
  SDValue lowerSIGN_EXTEND_VECTOR_INREG(SDValue Op, SelectionDAG &DAG) const;
  SDValue lowerZERO_EXTEND_VECTOR_INREG(SDValue Op, SelectionDAG &DAG) const;
  SDValue lowerMGATHER(SDValue Op, SelectionDAG &DAG) const;
  SDValue lowerMSCATTER(SDValue Op, SelectionDAG &DAG) const;
  SDValue lowerEXTRACT_VECTOR_ELT(SDValue Op, SelectionDAG &DAG) const;
  SDValue lowerFEXP(SDValue Op, SelectionDAG &DAG) const;
=======
>>>>>>> 6c193418

  bool isEligibleForTailCallOptimization(
      CCState &CCInfo, CallLoweringInfo &CLI, MachineFunction &MF,
      const SmallVector<CCValAssign, 16> &ArgLocs) const;

  /// Generate error diagnostics if any register used by CC has been marked
  /// reserved.
  void validateCCReservedRegs(
      const SmallVectorImpl<std::pair<llvm::Register, llvm::SDValue>> &Regs,
      MachineFunction &MF) const;
};

namespace RISCVVIntrinsicsTable {

struct RISCVVIntrinsicInfo {
  unsigned int IntrinsicID;
  unsigned int ExtendedOperand;
};

using namespace RISCV;

#define GET_RISCVVIntrinsicsTable_DECL
#include "RISCVGenSearchableTables.inc"

} // end namespace RISCVVIntrinsicsTable
}

#endif<|MERGE_RESOLUTION|>--- conflicted
+++ resolved
@@ -77,10 +77,7 @@
   GREVIW,
   GORCI,
   GORCIW,
-<<<<<<< HEAD
-
   // EPI nodes
-  VMV_X_S,
   EXTRACT_VECTOR_ELT,
   SIGN_EXTEND_VECTOR,
   ZERO_EXTEND_VECTOR,
@@ -133,7 +130,6 @@
   VZIP2,
   VUNZIP2,
   VTRN,
-=======
   // Vector Extension
   // VMV_X_S matches the semantics of vmv.x.s. The result is always XLenVT
   // sign extended from the vector element size. NOTE: The result size will
@@ -142,7 +138,6 @@
   // Splats an i64 scalar to a vector type (with element type i64) where the
   // scalar is a sign-extended i32.
   SPLAT_VECTOR_I64,
->>>>>>> 6c193418
 };
 } // namespace RISCVISD
 
@@ -342,7 +337,6 @@
   SDValue lowerSPLATVECTOR(SDValue Op, SelectionDAG &DAG) const;
   SDValue LowerINTRINSIC_WO_CHAIN(SDValue Op, SelectionDAG &DAG) const;
   SDValue LowerINTRINSIC_W_CHAIN(SDValue Op, SelectionDAG &DAG) const;
-<<<<<<< HEAD
   SDValue LowerINTRINSIC_VOID(SDValue Op, SelectionDAG &DAG) const;
   SDValue lowerVECTOR_SHUFFLE(SDValue Op, SelectionDAG &DAG) const;
   SDValue lowerSPLAT_VECTOR(SDValue Op, SelectionDAG &DAG) const;
@@ -358,8 +352,6 @@
   SDValue lowerMSCATTER(SDValue Op, SelectionDAG &DAG) const;
   SDValue lowerEXTRACT_VECTOR_ELT(SDValue Op, SelectionDAG &DAG) const;
   SDValue lowerFEXP(SDValue Op, SelectionDAG &DAG) const;
-=======
->>>>>>> 6c193418
 
   bool isEligibleForTailCallOptimization(
       CCState &CCInfo, CallLoweringInfo &CLI, MachineFunction &MF,

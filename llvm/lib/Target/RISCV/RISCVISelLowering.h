--- conflicted
+++ resolved
@@ -89,15 +89,13 @@
   // Generalized Reverse and Generalized Or-Combine - directly matching the
   // semantics of the named RISC-V instructions. Lowered as custom nodes as
   // TableGen chokes when faced with commutative permutations in deeply-nested
-<<<<<<< HEAD
-  // DAGs. Each node takes an input operand and a TargetConstant immediate
-  // shift amount, and outputs a bit-manipulated version of input. All operands
-  // are of type XLenVT.
-  GREVI,
-  GREVIW,
-  GORCI,
-  GORCIW,
-  SHFLI,
+  // DAGs. Each node takes an input operand and a control operand and outputs a
+  // bit-manipulated version of input. All operands are i32 or XLenVT.
+  GREV,
+  GREVW,
+  GORC,
+  GORCW,
+  SHFL,
   // EPI nodes
   SHUFFLE_EXTEND,
   SIGN_EXTEND_BITS_INREG,
@@ -147,15 +145,6 @@
   VZIP2,
   VUNZIP2,
   VTRN,
-=======
-  // DAGs. Each node takes an input operand and a control operand and outputs a
-  // bit-manipulated version of input. All operands are i32 or XLenVT.
-  GREV,
-  GREVW,
-  GORC,
-  GORCW,
-  SHFL,
->>>>>>> 2806bd8b
   // Vector Extension
   // VMV_V_X_VL matches the semantics of vmv.v.x but includes an extra operand
   // for the VL value to be used for the operation.

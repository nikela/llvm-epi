//===-- RISCVISelLowering.h - RISCV DAG Lowering Interface ------*- C++ -*-===//
//
// Part of the LLVM Project, under the Apache License v2.0 with LLVM Exceptions.
// See https://llvm.org/LICENSE.txt for license information.
// SPDX-License-Identifier: Apache-2.0 WITH LLVM-exception
//
//===----------------------------------------------------------------------===//
//
// This file defines the interfaces that RISCV uses to lower LLVM code into a
// selection DAG.
//
//===----------------------------------------------------------------------===//

#ifndef LLVM_LIB_TARGET_RISCV_RISCVISELLOWERING_H
#define LLVM_LIB_TARGET_RISCV_RISCVISELLOWERING_H

#include "RISCV.h"
#include "llvm/CodeGen/SelectionDAG.h"
#include "llvm/CodeGen/TargetLowering.h"

namespace llvm {
class RISCVSubtarget;
namespace RISCVISD {
enum NodeType : unsigned {
  FIRST_NUMBER = ISD::BUILTIN_OP_END,
  RET_FLAG,
  URET_FLAG,
  SRET_FLAG,
  MRET_FLAG,
  CALL,
  SELECT_CC,
  TruncAndBitcastI64ToF32,
  BitcastAndSextF32ToI64,
  BuildPairF64,
  SplitF64,
  TAIL,
  // RV64I shifts, directly matching the semantics of the named RISC-V
  // instructions.
  SLLW,
  SRAW,
  SRLW,
  // 32-bit operations from RV64M that can't be simply matched with a pattern
  // at instruction selection time.
  DIVW,
  DIVUW,
  REMUW,
<<<<<<< HEAD
  // Wrappers for PIC and TLS
  WRAPPER_PIC,
  WRAPPER_TLS_IE,
  WRAPPER_TLS_GD,
=======
  // FPR32<->GPR transfer operations for RV64. Needed as an i32<->f32 bitcast
  // is not legal on RV64. FMV_W_X_RV64 matches the semantics of the FMV.W.X.
  // FMV_X_ANYEXTW_RV64 is similar to FMV.X.W but has an any-extended result.
  // This is a more convenient semantic for producing dagcombines that remove
  // unnecessary GPR->FPR->GPR moves.
  FMV_W_X_RV64,
  FMV_X_ANYEXTW_RV64
>>>>>>> c6931ddc
};
}

class RISCVTargetLowering : public TargetLowering {
  const RISCVSubtarget &Subtarget;

public:
  explicit RISCVTargetLowering(const TargetMachine &TM,
                               const RISCVSubtarget &STI);

  bool getTgtMemIntrinsic(IntrinsicInfo &Info, const CallInst &I,
                          MachineFunction &MF,
                          unsigned Intrinsic) const override;
  bool isLegalAddressingMode(const DataLayout &DL, const AddrMode &AM, Type *Ty,
                             unsigned AS,
                             Instruction *I = nullptr) const override;
  bool isLegalICmpImmediate(int64_t Imm) const override;
  bool isLegalAddImmediate(int64_t Imm) const override;
  bool isTruncateFree(Type *SrcTy, Type *DstTy) const override;
  bool isTruncateFree(EVT SrcVT, EVT DstVT) const override;
  bool isZExtFree(SDValue Val, EVT VT2) const override;
  bool isSExtCheaperThanZExt(EVT SrcVT, EVT DstVT) const override;

  // Provide custom lowering hooks for some operations.
  SDValue LowerOperation(SDValue Op, SelectionDAG &DAG) const override;
  void ReplaceNodeResults(SDNode *N, SmallVectorImpl<SDValue> &Results,
                          SelectionDAG &DAG) const override;

  SDValue PerformDAGCombine(SDNode *N, DAGCombinerInfo &DCI) const override;

  unsigned ComputeNumSignBitsForTargetNode(SDValue Op,
                                           const APInt &DemandedElts,
                                           const SelectionDAG &DAG,
                                           unsigned Depth) const override;

  // This method returns the name of a target specific DAG node.
  const char *getTargetNodeName(unsigned Opcode) const override;

  std::pair<unsigned, const TargetRegisterClass *>
  getRegForInlineAsmConstraint(const TargetRegisterInfo *TRI,
                               StringRef Constraint, MVT VT) const override;

  MachineBasicBlock *
  EmitInstrWithCustomInserter(MachineInstr &MI,
                              MachineBasicBlock *BB) const override;

  EVT getSetCCResultType(const DataLayout &DL, LLVMContext &Context,
                         EVT VT) const override;

  bool shouldInsertFencesForAtomic(const Instruction *I) const override {
    return isa<LoadInst>(I) || isa<StoreInst>(I);
  }
  Instruction *emitLeadingFence(IRBuilder<> &Builder, Instruction *Inst,
                                AtomicOrdering Ord) const override;
  Instruction *emitTrailingFence(IRBuilder<> &Builder, Instruction *Inst,
                                 AtomicOrdering Ord) const override;

  bool isFMAFasterThanFMulAndFAdd(EVT VT) const override;

private:
  void analyzeInputArgs(MachineFunction &MF, CCState &CCInfo,
                        const SmallVectorImpl<ISD::InputArg> &Ins,
                        bool IsRet) const;
  void analyzeOutputArgs(MachineFunction &MF, CCState &CCInfo,
                         const SmallVectorImpl<ISD::OutputArg> &Outs,
                         bool IsRet, CallLoweringInfo *CLI) const;
  // Lower incoming arguments, copy physregs into vregs
  SDValue LowerFormalArguments(SDValue Chain, CallingConv::ID CallConv,
                               bool IsVarArg,
                               const SmallVectorImpl<ISD::InputArg> &Ins,
                               const SDLoc &DL, SelectionDAG &DAG,
                               SmallVectorImpl<SDValue> &InVals) const override;
  bool CanLowerReturn(CallingConv::ID CallConv, MachineFunction &MF,
                      bool IsVarArg,
                      const SmallVectorImpl<ISD::OutputArg> &Outs,
                      LLVMContext &Context) const override;
  SDValue LowerReturn(SDValue Chain, CallingConv::ID CallConv, bool IsVarArg,
                      const SmallVectorImpl<ISD::OutputArg> &Outs,
                      const SmallVectorImpl<SDValue> &OutVals, const SDLoc &DL,
                      SelectionDAG &DAG) const override;
  SDValue LowerCall(TargetLowering::CallLoweringInfo &CLI,
                    SmallVectorImpl<SDValue> &InVals) const override;
  bool shouldConvertConstantLoadToIntImm(const APInt &Imm,
                                         Type *Ty) const override {
    return true;
  }
  SDValue lowerGlobalAddress(SDValue Op, SelectionDAG &DAG) const;
  SDValue lowerGlobalTLSAddress(SDValue Op, SelectionDAG &DAG) const;
  SDValue lowerBlockAddress(SDValue Op, SelectionDAG &DAG) const;
  SDValue lowerConstantPool(SDValue Op, SelectionDAG &DAG) const;
  SDValue lowerSELECT(SDValue Op, SelectionDAG &DAG) const;
  SDValue lowerVASTART(SDValue Op, SelectionDAG &DAG) const;
  SDValue lowerFRAMEADDR(SDValue Op, SelectionDAG &DAG) const;
  SDValue lowerRETURNADDR(SDValue Op, SelectionDAG &DAG) const;

  bool IsEligibleForTailCallOptimization(CCState &CCInfo,
    CallLoweringInfo &CLI, MachineFunction &MF,
    const SmallVector<CCValAssign, 16> &ArgLocs) const;

  unsigned
  getExceptionPointerRegister(const Constant *PersonalityFn) const override {
    return RISCV::X10;
  }

  unsigned
  getExceptionSelectorRegister(const Constant *PersonalityFn) const override {
    return RISCV::X11;
  }

  TargetLowering::AtomicExpansionKind
  shouldExpandAtomicRMWInIR(AtomicRMWInst *AI) const override;
  virtual Value *emitMaskedAtomicRMWIntrinsic(
      IRBuilder<> &Builder, AtomicRMWInst *AI, Value *AlignedAddr, Value *Incr,
      Value *Mask, Value *ShiftAmt, AtomicOrdering Ord) const override;
  TargetLowering::AtomicExpansionKind
  shouldExpandAtomicCmpXchgInIR(AtomicCmpXchgInst *CI) const override;
  virtual Value *
  emitMaskedAtomicCmpXchgIntrinsic(IRBuilder<> &Builder, AtomicCmpXchgInst *CI,
                                   Value *AlignedAddr, Value *CmpVal,
                                   Value *NewVal, Value *Mask,
                                   AtomicOrdering Ord) const override;
};
}

#endif<|MERGE_RESOLUTION|>--- conflicted
+++ resolved
@@ -29,8 +29,6 @@
   MRET_FLAG,
   CALL,
   SELECT_CC,
-  TruncAndBitcastI64ToF32,
-  BitcastAndSextF32ToI64,
   BuildPairF64,
   SplitF64,
   TAIL,
@@ -44,20 +42,17 @@
   DIVW,
   DIVUW,
   REMUW,
-<<<<<<< HEAD
-  // Wrappers for PIC and TLS
-  WRAPPER_PIC,
-  WRAPPER_TLS_IE,
-  WRAPPER_TLS_GD,
-=======
   // FPR32<->GPR transfer operations for RV64. Needed as an i32<->f32 bitcast
   // is not legal on RV64. FMV_W_X_RV64 matches the semantics of the FMV.W.X.
   // FMV_X_ANYEXTW_RV64 is similar to FMV.X.W but has an any-extended result.
   // This is a more convenient semantic for producing dagcombines that remove
   // unnecessary GPR->FPR->GPR moves.
   FMV_W_X_RV64,
-  FMV_X_ANYEXTW_RV64
->>>>>>> c6931ddc
+  FMV_X_ANYEXTW_RV64,
+  // Wrappers for PIC and TLS
+  WRAPPER_PIC,
+  WRAPPER_TLS_IE,
+  WRAPPER_TLS_GD,
 };
 }
 

//===-- RISCVISelLowering.h - RISCV DAG Lowering Interface ------*- C++ -*-===//
//
// Part of the LLVM Project, under the Apache License v2.0 with LLVM Exceptions.
// See https://llvm.org/LICENSE.txt for license information.
// SPDX-License-Identifier: Apache-2.0 WITH LLVM-exception
//
//===----------------------------------------------------------------------===//
//
// This file defines the interfaces that RISCV uses to lower LLVM code into a
// selection DAG.
//
//===----------------------------------------------------------------------===//

#ifndef LLVM_LIB_TARGET_RISCV_RISCVISELLOWERING_H
#define LLVM_LIB_TARGET_RISCV_RISCVISELLOWERING_H

#include "RISCV.h"
#include "llvm/CodeGen/SelectionDAG.h"
#include "llvm/CodeGen/TargetLowering.h"

namespace llvm {
class RISCVSubtarget;
namespace RISCVISD {
enum NodeType : unsigned {
  FIRST_NUMBER = ISD::BUILTIN_OP_END,
  RET_FLAG,
  URET_FLAG,
  SRET_FLAG,
  MRET_FLAG,
  CALL,
  SELECT_CC,
  BuildPairF64,
  SplitF64,
  TAIL,
  // RV64I shifts, directly matching the semantics of the named RISC-V
  // instructions.
  SLLW,
  SRAW,
  SRLW,
  // 32-bit operations from RV64M that can't be simply matched with a pattern
  // at instruction selection time.
  DIVW,
  DIVUW,
  REMUW,
  // FPR32<->GPR transfer operations for RV64. Needed as an i32<->f32 bitcast
  // is not legal on RV64. FMV_W_X_RV64 matches the semantics of the FMV.W.X.
  // FMV_X_ANYEXTW_RV64 is similar to FMV.X.W but has an any-extended result.
  // This is a more convenient semantic for producing dagcombines that remove
  // unnecessary GPR->FPR->GPR moves.
  FMV_W_X_RV64,
  FMV_X_ANYEXTW_RV64,
  // READ_CYCLE_WIDE - A read of the 64-bit cycle CSR on a 32-bit target
  // (returns (Lo, Hi)). It takes a chain operand.
  READ_CYCLE_WIDE,

  // EPI nodes
  VMV_V_X,
  VFMV_V_F,
  VMV_X_S,
  EXTRACT_VECTOR_ELT,
  SIGN_EXTEND_BITS_INREG,
};
}

class RISCVTargetLowering : public TargetLowering {
  const RISCVSubtarget &Subtarget;

public:
  explicit RISCVTargetLowering(const TargetMachine &TM,
                               const RISCVSubtarget &STI);

  bool getTgtMemIntrinsic(IntrinsicInfo &Info, const CallInst &I,
                          MachineFunction &MF,
                          unsigned Intrinsic) const override;
  bool isLegalAddressingMode(const DataLayout &DL, const AddrMode &AM, Type *Ty,
                             unsigned AS,
                             Instruction *I = nullptr) const override;
  bool isLegalICmpImmediate(int64_t Imm) const override;
  bool isLegalAddImmediate(int64_t Imm) const override;
  bool isTruncateFree(Type *SrcTy, Type *DstTy) const override;
  bool isTruncateFree(EVT SrcVT, EVT DstVT) const override;
  bool isZExtFree(SDValue Val, EVT VT2) const override;
  bool isSExtCheaperThanZExt(EVT SrcVT, EVT DstVT) const override;
  bool isFPImmLegal(const APFloat &Imm, EVT VT,
                    bool ForCodeSize) const override;

  bool hasBitPreservingFPLogic(EVT VT) const override;

  // Provide custom lowering hooks for some operations.
  SDValue LowerOperation(SDValue Op, SelectionDAG &DAG) const override;
  void ReplaceNodeResults(SDNode *N, SmallVectorImpl<SDValue> &Results,
                          SelectionDAG &DAG) const override;

  SDValue PerformDAGCombine(SDNode *N, DAGCombinerInfo &DCI) const override;

  unsigned ComputeNumSignBitsForTargetNode(SDValue Op,
                                           const APInt &DemandedElts,
                                           const SelectionDAG &DAG,
                                           unsigned Depth) const override;

  // This method returns the name of a target specific DAG node.
  const char *getTargetNodeName(unsigned Opcode) const override;

  ConstraintType getConstraintType(StringRef Constraint) const override;

  unsigned getInlineAsmMemConstraint(StringRef ConstraintCode) const override;

  std::pair<unsigned, const TargetRegisterClass *>
  getRegForInlineAsmConstraint(const TargetRegisterInfo *TRI,
                               StringRef Constraint, MVT VT) const override;

  void LowerAsmOperandForConstraint(SDValue Op, std::string &Constraint,
                                    std::vector<SDValue> &Ops,
                                    SelectionDAG &DAG) const override;

  MachineBasicBlock *
  EmitInstrWithCustomInserter(MachineInstr &MI,
                              MachineBasicBlock *BB) const override;

  EVT getSetCCResultType(const DataLayout &DL, LLVMContext &Context,
                         EVT VT) const override;

  bool convertSetCCLogicToBitwiseLogic(EVT VT) const override {
    return VT.isScalarInteger();
  }

  bool shouldInsertFencesForAtomic(const Instruction *I) const override {
    return isa<LoadInst>(I) || isa<StoreInst>(I);
  }
  Instruction *emitLeadingFence(IRBuilder<> &Builder, Instruction *Inst,
                                AtomicOrdering Ord) const override;
  Instruction *emitTrailingFence(IRBuilder<> &Builder, Instruction *Inst,
                                 AtomicOrdering Ord) const override;

  bool isFMAFasterThanFMulAndFAdd(const MachineFunction &MF,
                                  EVT VT) const override;

  ISD::NodeType getExtendForAtomicOps() const override {
    return ISD::SIGN_EXTEND;
  }

  bool shouldExpandShift(SelectionDAG &DAG, SDNode *N) const override {
    if (DAG.getMachineFunction().getFunction().hasMinSize())
      return false;
    return true;
  }
  bool isDesirableToCommuteWithShift(const SDNode *N,
                                     CombineLevel Level) const override;

  /// If a physical register, this returns the register that receives the
  /// exception address on entry to an EH pad.
  unsigned
  getExceptionPointerRegister(const Constant *PersonalityFn) const override;

  /// If a physical register, this returns the register that receives the
  /// exception typeid on entry to a landing pad.
  unsigned
  getExceptionSelectorRegister(const Constant *PersonalityFn) const override;


  bool allowsMisalignedMemoryAccesses(EVT E, unsigned AddrSpace, unsigned Align,
                                      MachineMemOperand::Flags Flags,
                                      bool *Fast) const override;

  const RISCVSubtarget &getSubtarget() const { return Subtarget; }

  bool shouldExtendTypeInLibCall(EVT Type) const override;

  /// Returns the register with the specified architectural or ABI name. This
  /// method is necessary to lower the llvm.read_register.* and
  /// llvm.write_register.* intrinsics. Allocatable registers must be reserved
  /// with the clang -ffixed-xX flag for access to be allowed.
  Register getRegisterByName(const char *RegName, LLT VT,
                             const MachineFunction &MF) const override;


private:
  void analyzeInputArgs(MachineFunction &MF, CCState &CCInfo,
                        const SmallVectorImpl<ISD::InputArg> &Ins,
                        bool IsRet) const;
  void analyzeOutputArgs(MachineFunction &MF, CCState &CCInfo,
                         const SmallVectorImpl<ISD::OutputArg> &Outs,
                         bool IsRet, CallLoweringInfo *CLI) const;
  // Lower incoming arguments, copy physregs into vregs
  SDValue LowerFormalArguments(SDValue Chain, CallingConv::ID CallConv,
                               bool IsVarArg,
                               const SmallVectorImpl<ISD::InputArg> &Ins,
                               const SDLoc &DL, SelectionDAG &DAG,
                               SmallVectorImpl<SDValue> &InVals) const override;
  bool CanLowerReturn(CallingConv::ID CallConv, MachineFunction &MF,
                      bool IsVarArg,
                      const SmallVectorImpl<ISD::OutputArg> &Outs,
                      LLVMContext &Context) const override;
  SDValue LowerReturn(SDValue Chain, CallingConv::ID CallConv, bool IsVarArg,
                      const SmallVectorImpl<ISD::OutputArg> &Outs,
                      const SmallVectorImpl<SDValue> &OutVals, const SDLoc &DL,
                      SelectionDAG &DAG) const override;
  SDValue LowerCall(TargetLowering::CallLoweringInfo &CLI,
                    SmallVectorImpl<SDValue> &InVals) const override;
  bool shouldConvertConstantLoadToIntImm(const APInt &Imm,
                                         Type *Ty) const override {
    return true;
  }
  bool mayBeEmittedAsTailCall(const CallInst *CI) const override;

  template <class NodeTy>
  SDValue getAddr(NodeTy *N, SelectionDAG &DAG, bool IsLocal = true) const;

  SDValue getStaticTLSAddr(GlobalAddressSDNode *N, SelectionDAG &DAG,
                           bool UseGOT) const;
  SDValue getDynamicTLSAddr(GlobalAddressSDNode *N, SelectionDAG &DAG) const;

  bool shouldConsiderGEPOffsetSplit() const override { return true; }
  SDValue lowerGlobalAddress(SDValue Op, SelectionDAG &DAG) const;
  SDValue lowerBlockAddress(SDValue Op, SelectionDAG &DAG) const;
  SDValue lowerConstantPool(SDValue Op, SelectionDAG &DAG) const;
  SDValue lowerGlobalTLSAddress(SDValue Op, SelectionDAG &DAG) const;
  SDValue lowerSELECT(SDValue Op, SelectionDAG &DAG) const;
  SDValue lowerVASTART(SDValue Op, SelectionDAG &DAG) const;
  SDValue lowerFRAMEADDR(SDValue Op, SelectionDAG &DAG) const;
  SDValue lowerRETURNADDR(SDValue Op, SelectionDAG &DAG) const;
  SDValue lowerShiftLeftParts(SDValue Op, SelectionDAG &DAG) const;
  SDValue lowerShiftRightParts(SDValue Op, SelectionDAG &DAG, bool IsSRA) const;
<<<<<<< HEAD
  SDValue lowerINTRINSIC_WO_CHAIN(SDValue Op, SelectionDAG &DAG) const;
  SDValue lowerVECTOR_SHUFFLE(SDValue Op, SelectionDAG &DAG) const;
  SDValue lowerBUILD_VECTOR(SDValue Op, SelectionDAG &DAG) const;
  SDValue lowerSIGN_EXTEND_INREG(SDValue Op, SelectionDAG &DAG) const;
=======
  SDValue LowerINTRINSIC_WO_CHAIN(SDValue Op, SelectionDAG &DAG) const;
>>>>>>> bfe1dd7b

  bool isEligibleForTailCallOptimization(
      CCState &CCInfo, CallLoweringInfo &CLI, MachineFunction &MF,
      const SmallVector<CCValAssign, 16> &ArgLocs) const;

  TargetLowering::AtomicExpansionKind
  shouldExpandAtomicRMWInIR(AtomicRMWInst *AI) const override;
  virtual Value *emitMaskedAtomicRMWIntrinsic(
      IRBuilder<> &Builder, AtomicRMWInst *AI, Value *AlignedAddr, Value *Incr,
      Value *Mask, Value *ShiftAmt, AtomicOrdering Ord) const override;
  TargetLowering::AtomicExpansionKind
  shouldExpandAtomicCmpXchgInIR(AtomicCmpXchgInst *CI) const override;
  virtual Value *
  emitMaskedAtomicCmpXchgIntrinsic(IRBuilder<> &Builder, AtomicCmpXchgInst *CI,
                                   Value *AlignedAddr, Value *CmpVal,
                                   Value *NewVal, Value *Mask,
                                   AtomicOrdering Ord) const override;

  /// Generate error diagnostics if any register used by CC has been marked
  /// reserved.
  void validateCCReservedRegs(
      const SmallVectorImpl<std::pair<llvm::Register, llvm::SDValue>> &Regs,
      MachineFunction &MF) const;
};
}

#endif<|MERGE_RESOLUTION|>--- conflicted
+++ resolved
@@ -221,14 +221,10 @@
   SDValue lowerRETURNADDR(SDValue Op, SelectionDAG &DAG) const;
   SDValue lowerShiftLeftParts(SDValue Op, SelectionDAG &DAG) const;
   SDValue lowerShiftRightParts(SDValue Op, SelectionDAG &DAG, bool IsSRA) const;
-<<<<<<< HEAD
-  SDValue lowerINTRINSIC_WO_CHAIN(SDValue Op, SelectionDAG &DAG) const;
+  SDValue LowerINTRINSIC_WO_CHAIN(SDValue Op, SelectionDAG &DAG) const;
   SDValue lowerVECTOR_SHUFFLE(SDValue Op, SelectionDAG &DAG) const;
   SDValue lowerBUILD_VECTOR(SDValue Op, SelectionDAG &DAG) const;
   SDValue lowerSIGN_EXTEND_INREG(SDValue Op, SelectionDAG &DAG) const;
-=======
-  SDValue LowerINTRINSIC_WO_CHAIN(SDValue Op, SelectionDAG &DAG) const;
->>>>>>> bfe1dd7b
 
   bool isEligibleForTailCallOptimization(
       CCState &CCInfo, CallLoweringInfo &CLI, MachineFunction &MF,

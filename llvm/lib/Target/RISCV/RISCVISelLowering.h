--- conflicted
+++ resolved
@@ -180,15 +180,12 @@
   Register getRegisterByName(const char *RegName, LLT VT,
                              const MachineFunction &MF) const override;
 
-<<<<<<< HEAD
-=======
 protected:
   // This method is protected for customizing and reusing by inherited class.
   bool CanLowerReturn(CallingConv::ID CallConv, MachineFunction &MF,
                       bool IsVarArg,
                       const SmallVectorImpl<ISD::OutputArg> &Outs,
                       LLVMContext &Context) const override;
->>>>>>> e84a3933
 
 private:
   void analyzeInputArgs(MachineFunction &MF, CCState &CCInfo,

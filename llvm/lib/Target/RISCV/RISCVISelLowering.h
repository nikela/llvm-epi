//===-- RISCVISelLowering.h - RISCV DAG Lowering Interface ------*- C++ -*-===//
//
// Part of the LLVM Project, under the Apache License v2.0 with LLVM Exceptions.
// See https://llvm.org/LICENSE.txt for license information.
// SPDX-License-Identifier: Apache-2.0 WITH LLVM-exception
//
//===----------------------------------------------------------------------===//
//
// This file defines the interfaces that RISCV uses to lower LLVM code into a
// selection DAG.
//
//===----------------------------------------------------------------------===//

#ifndef LLVM_LIB_TARGET_RISCV_RISCVISELLOWERING_H
#define LLVM_LIB_TARGET_RISCV_RISCVISELLOWERING_H

#include "RISCV.h"
#include "llvm/CodeGen/SelectionDAG.h"
#include "llvm/CodeGen/TargetLowering.h"

namespace llvm {
class RISCVSubtarget;
struct RISCVRegisterInfo;
namespace RISCVISD {
enum NodeType : unsigned {
  FIRST_NUMBER = ISD::BUILTIN_OP_END,
  RET_FLAG,
  URET_FLAG,
  SRET_FLAG,
  MRET_FLAG,
  CALL,
  /// Select with condition operator - This selects between a true value and
  /// a false value (ops #3 and #4) based on the boolean result of comparing
  /// the lhs and rhs (ops #0 and #1) of a conditional expression with the
  /// condition code in op #2, a XLenVT constant from the ISD::CondCode enum.
  /// The lhs and rhs are XLenVT integers. The true and false values can be
  /// integer or floating point.
  SELECT_CC,
  BR_CC,
  BuildPairF64,
  SplitF64,
  TAIL,
  // Multiply high for signedxunsigned.
  MULHSU,
  // RV64I shifts, directly matching the semantics of the named RISC-V
  // instructions.
  SLLW,
  SRAW,
  SRLW,
  // 32-bit operations from RV64M that can't be simply matched with a pattern
  // at instruction selection time. These have undefined behavior for division
  // by 0 or overflow (divw) like their target independent counterparts.
  DIVW,
  DIVUW,
  REMUW,
  // RV64IB rotates, directly matching the semantics of the named RISC-V
  // instructions.
  ROLW,
  RORW,
  // RV64IZbb bit counting instructions directly matching the semantics of the
  // named RISC-V instructions.
  CLZW,
  CTZW,
  // RV64IB/RV32IB funnel shifts, with the semantics of the named RISC-V
  // instructions, but the same operand order as fshl/fshr intrinsics.
  FSR,
  FSL,
  // RV64IB funnel shifts, with the semantics of the named RISC-V instructions,
  // but the same operand order as fshl/fshr intrinsics.
  FSRW,
  FSLW,
  // FPR<->GPR transfer operations when the FPR is smaller than XLEN, needed as
  // XLEN is the only legal integer width.
  //
  // FMV_H_X matches the semantics of the FMV.H.X.
  // FMV_X_ANYEXTH is similar to FMV.X.H but has an any-extended result.
  // FMV_W_X_RV64 matches the semantics of the FMV.W.X.
  // FMV_X_ANYEXTW_RV64 is similar to FMV.X.W but has an any-extended result.
  //
  // This is a more convenient semantic for producing dagcombines that remove
  // unnecessary GPR->FPR->GPR moves.
  FMV_H_X,
  FMV_X_ANYEXTH,
  FMV_W_X_RV64,
  FMV_X_ANYEXTW_RV64,
  // READ_CYCLE_WIDE - A read of the 64-bit cycle CSR on a 32-bit target
  // (returns (Lo, Hi)). It takes a chain operand.
  READ_CYCLE_WIDE,
  // Generalized Reverse and Generalized Or-Combine - directly matching the
  // semantics of the named RISC-V instructions. Lowered as custom nodes as
  // TableGen chokes when faced with commutative permutations in deeply-nested
  // DAGs. Each node takes an input operand and a control operand and outputs a
  // bit-manipulated version of input. All operands are i32 or XLenVT.
  GREV,
  GREVW,
  GORC,
  GORCW,
  SHFL,
<<<<<<< HEAD
  // EPI nodes
  SHUFFLE_EXTEND,
  SIGN_EXTEND_BITS_INREG,
  ZERO_EXTEND_BITS_INREG,
  VLSEG2,
  VLSEG3,
  VLSEG4,
  VLSEG5,
  VLSEG6,
  VLSEG7,
  VLSEG8,
  VSSEG2,
  VSSEG3,
  VSSEG4,
  VSSEG5,
  VSSEG6,
  VSSEG7,
  VSSEG8,
  VLSSEG2,
  VLSSEG3,
  VLSSEG4,
  VLSSEG5,
  VLSSEG6,
  VLSSEG7,
  VLSSEG8,
  VSSSEG2,
  VSSSEG3,
  VSSSEG4,
  VSSSEG5,
  VSSSEG6,
  VSSSEG7,
  VSSSEG8,
  VLXSEG2,
  VLXSEG3,
  VLXSEG4,
  VLXSEG5,
  VLXSEG6,
  VLXSEG7,
  VLXSEG8,
  VSXSEG2,
  VSXSEG3,
  VSXSEG4,
  VSXSEG5,
  VSXSEG6,
  VSXSEG7,
  VSXSEG8,
  VZIP2,
  VUNZIP2,
  VTRN,
=======
  SHFLW,
  UNSHFL,
  UNSHFLW,
>>>>>>> f735e724
  // Vector Extension
  // VMV_V_X_VL matches the semantics of vmv.v.x but includes an extra operand
  // for the VL value to be used for the operation.
  VMV_V_X_VL,
  // VFMV_V_F_VL matches the semantics of vfmv.v.f but includes an extra operand
  // for the VL value to be used for the operation.
  VFMV_V_F_VL,
  // VMV_X_S matches the semantics of vmv.x.s. The result is always XLenVT sign
  // extended from the vector element size.
  VMV_X_S,
  // VMV_S_X_VL matches the semantics of vmv.s.x. It carries a VL operand.
  VMV_S_X_VL,
  // VFMV_S_F_VL matches the semantics of vfmv.s.f. It carries a VL operand.
  VFMV_S_F_VL,
  // Splats an i64 scalar to a vector type (with element type i64) where the
  // scalar is a sign-extended i32.
  SPLAT_VECTOR_I64,
  // Read VLENB CSR
  READ_VLENB,
  // Truncates a RVV integer vector by one power-of-two. Carries both an extra
  // mask and VL operand.
  TRUNCATE_VECTOR_VL,
  // Unit-stride fault-only-first load
  VLEFF,
  VLEFF_MASK,
  // Matches the semantics of vslideup/vslidedown. The first operand is the
  // pass-thru operand, the second is the source vector, the third is the
  // XLenVT index (either constant or non-constant), the fourth is the mask
  // and the fifth the VL.
  VSLIDEUP_VL,
  VSLIDEDOWN_VL,
  // Matches the semantics of vslide1up/slide1down. The first operand is the
  // source vector, the second is the XLenVT scalar value. The third and fourth
  // operands are the mask and VL operands.
  VSLIDE1UP_VL,
  VSLIDE1DOWN_VL,
  // Matches the semantics of the vid.v instruction, with a mask and VL
  // operand.
  VID_VL,
  // Matches the semantics of the vfcnvt.rod function (Convert double-width
  // float to single-width float, rounding towards odd). Takes a double-width
  // float vector and produces a single-width float vector. Also has a mask and
  // VL operand.
  VFNCVT_ROD_VL,
  // These nodes match the semantics of the corresponding RVV vector reduction
  // instructions. They produce a vector result which is the reduction
  // performed over the first vector operand plus the first element of the
  // second vector operand. The first operand is an unconstrained vector type,
  // and the result and second operand's types are expected to be the
  // corresponding full-width LMUL=1 type for the first operand:
  //   nxv8i8 = vecreduce_add nxv32i8, nxv8i8
  //   nxv2i32 = vecreduce_add nxv8i32, nxv2i32
  // The different in types does introduce extra vsetvli instructions but
  // similarly it reduces the number of registers consumed per reduction.
  // Also has a mask and VL operand.
  VECREDUCE_ADD_VL,
  VECREDUCE_UMAX_VL,
  VECREDUCE_SMAX_VL,
  VECREDUCE_UMIN_VL,
  VECREDUCE_SMIN_VL,
  VECREDUCE_AND_VL,
  VECREDUCE_OR_VL,
  VECREDUCE_XOR_VL,
  VECREDUCE_FADD_VL,
  VECREDUCE_SEQ_FADD_VL,

  // Vector binary and unary ops with a mask as a third operand, and VL as a
  // fourth operand.
  // FIXME: Can we replace these with ISD::VP_*?
  ADD_VL,
  AND_VL,
  MUL_VL,
  OR_VL,
  SDIV_VL,
  SHL_VL,
  SREM_VL,
  SRA_VL,
  SRL_VL,
  SUB_VL,
  UDIV_VL,
  UREM_VL,
  XOR_VL,
  FADD_VL,
  FSUB_VL,
  FMUL_VL,
  FDIV_VL,
  FNEG_VL,
  FABS_VL,
  FSQRT_VL,
  FMA_VL,
  FCOPYSIGN_VL,
  SMIN_VL,
  SMAX_VL,
  UMIN_VL,
  UMAX_VL,
  MULHS_VL,
  MULHU_VL,
  FP_TO_SINT_VL,
  FP_TO_UINT_VL,
  SINT_TO_FP_VL,
  UINT_TO_FP_VL,
  FP_ROUND_VL,
  FP_EXTEND_VL,

  // Vector compare producing a mask. Fourth operand is input mask. Fifth
  // operand is VL.
  SETCC_VL,

  // Vector select with an additional VL operand. This operation is unmasked.
  VSELECT_VL,

  // Mask binary operators.
  VMAND_VL,
  VMOR_VL,
  VMXOR_VL,

  // Set mask vector to all zeros or ones.
  VMCLR_VL,
  VMSET_VL,

  // Matches the semantics of vrgather.vx and vrgather.vv with an extra operand
  // for VL.
  VRGATHER_VX_VL,
  VRGATHER_VV_VL,
  VRGATHEREI16_VV_VL,

  // Vector sign/zero extend with additional mask & VL operands.
  VSEXT_VL,
  VZEXT_VL,
  //  vpopc.m with additional mask and VL operands.
  VPOPC_VL,

  // Reads value of CSR.
  // The first operand is a chain pointer. The second specifies address of the
  // required CSR. Two results are produced, the read value and the new chain
  // pointer.
  READ_CSR,
  // Write value to CSR.
  // The first operand is a chain pointer, the second specifies address of the
  // required CSR and the third is the value to write. The result is the new
  // chain pointer.
  WRITE_CSR,
  // Read and write value of CSR.
  // The first operand is a chain pointer, the second specifies address of the
  // required CSR and the third is the value to write. Two results are produced,
  // the value read before the modification and the new chain pointer.
  SWAP_CSR,

  // Memory opcodes start here.
  VLE_VL = ISD::FIRST_TARGET_MEMORY_OPCODE,
  VSE_VL,

  // WARNING: Do not add anything in the end unless you want the node to
  // have memop! In fact, starting from FIRST_TARGET_MEMORY_OPCODE all
  // opcodes will be thought as target memory ops!
};
} // namespace RISCVISD

class RISCVTargetLowering : public TargetLowering {
  const RISCVSubtarget &Subtarget;

public:
  explicit RISCVTargetLowering(const TargetMachine &TM,
                               const RISCVSubtarget &STI);

  const RISCVSubtarget &getSubtarget() const { return Subtarget; }

  bool getTgtMemIntrinsic(IntrinsicInfo &Info, const CallInst &I,
                          MachineFunction &MF,
                          unsigned Intrinsic) const override;
  bool isLegalAddressingMode(const DataLayout &DL, const AddrMode &AM, Type *Ty,
                             unsigned AS,
                             Instruction *I = nullptr) const override;
  bool isLegalICmpImmediate(int64_t Imm) const override;
  bool isLegalAddImmediate(int64_t Imm) const override;
  bool isTruncateFree(Type *SrcTy, Type *DstTy) const override;
  bool isTruncateFree(EVT SrcVT, EVT DstVT) const override;
  bool isZExtFree(SDValue Val, EVT VT2) const override;
  bool isSExtCheaperThanZExt(EVT SrcVT, EVT DstVT) const override;
  bool isCheapToSpeculateCttz() const override;
  bool isCheapToSpeculateCtlz() const override;
  bool isFPImmLegal(const APFloat &Imm, EVT VT,
                    bool ForCodeSize) const override;

  bool softPromoteHalfType() const override { return true; }

  /// Return the register type for a given MVT, ensuring vectors are treated
  /// as a series of gpr sized integers.
  MVT getRegisterTypeForCallingConv(LLVMContext &Context, CallingConv::ID CC,
                                    EVT VT) const override;

  /// Return the number of registers for a given MVT, ensuring vectors are
  /// treated as a series of gpr sized integers.
  unsigned getNumRegistersForCallingConv(LLVMContext &Context,
                                         CallingConv::ID CC,
                                         EVT VT) const override;

  /// Return true if the given shuffle mask can be codegen'd directly, or if it
  /// should be stack expanded.
  bool isShuffleMaskLegal(ArrayRef<int> M, EVT VT) const override;

  bool hasBitPreservingFPLogic(EVT VT) const override;
  bool
  shouldExpandBuildVectorWithShuffles(EVT VT,
                                      unsigned DefinedValues) const override;

  // Provide custom lowering hooks for some operations.
  void LowerOperationWrapper(SDNode *N, SmallVectorImpl<SDValue> &Results,
                             SelectionDAG &DAG) const override;
  SDValue LowerOperation(SDValue Op, SelectionDAG &DAG) const override;
  void ReplaceNodeResults(SDNode *N, SmallVectorImpl<SDValue> &Results,
                          SelectionDAG &DAG) const override;

  SDValue PerformDAGCombine(SDNode *N, DAGCombinerInfo &DCI) const override;

  bool targetShrinkDemandedConstant(SDValue Op, const APInt &DemandedBits,
                                    const APInt &DemandedElts,
                                    TargetLoweringOpt &TLO) const override;

  void computeKnownBitsForTargetNode(const SDValue Op,
                                     KnownBits &Known,
                                     const APInt &DemandedElts,
                                     const SelectionDAG &DAG,
                                     unsigned Depth) const override;
  unsigned ComputeNumSignBitsForTargetNode(SDValue Op,
                                           const APInt &DemandedElts,
                                           const SelectionDAG &DAG,
                                           unsigned Depth) const override;

  // This method returns the name of a target specific DAG node.
  const char *getTargetNodeName(unsigned Opcode) const override;

  ConstraintType getConstraintType(StringRef Constraint) const override;

  unsigned getInlineAsmMemConstraint(StringRef ConstraintCode) const override;

  std::pair<unsigned, const TargetRegisterClass *>
  getRegForInlineAsmConstraint(const TargetRegisterInfo *TRI,
                               StringRef Constraint, MVT VT) const override;

  void LowerAsmOperandForConstraint(SDValue Op, std::string &Constraint,
                                    std::vector<SDValue> &Ops,
                                    SelectionDAG &DAG) const override;

  MachineBasicBlock *
  EmitInstrWithCustomInserter(MachineInstr &MI,
                              MachineBasicBlock *BB) const override;

  EVT getSetCCResultType(const DataLayout &DL, LLVMContext &Context,
                         EVT VT) const override;

  bool convertSetCCLogicToBitwiseLogic(EVT VT) const override {
    return VT.isScalarInteger();
  }
  bool convertSelectOfConstantsToMath(EVT VT) const override { return true; }

  bool shouldInsertFencesForAtomic(const Instruction *I) const override {
    return isa<LoadInst>(I) || isa<StoreInst>(I);
  }
  Instruction *emitLeadingFence(IRBuilder<> &Builder, Instruction *Inst,
                                AtomicOrdering Ord) const override;
  Instruction *emitTrailingFence(IRBuilder<> &Builder, Instruction *Inst,
                                 AtomicOrdering Ord) const override;

  bool isFMAFasterThanFMulAndFAdd(const MachineFunction &MF,
                                  EVT VT) const override;

  ISD::NodeType getExtendForAtomicOps() const override {
    return ISD::SIGN_EXTEND;
  }

  ISD::NodeType getExtendForAtomicCmpSwapArg() const override {
    return ISD::SIGN_EXTEND;
  }

  bool shouldExpandShift(SelectionDAG &DAG, SDNode *N) const override {
    if (DAG.getMachineFunction().getFunction().hasMinSize())
      return false;
    return true;
  }
  bool isDesirableToCommuteWithShift(const SDNode *N,
                                     CombineLevel Level) const override;

  /// If a physical register, this returns the register that receives the
  /// exception address on entry to an EH pad.
  Register
  getExceptionPointerRegister(const Constant *PersonalityFn) const override;

  /// If a physical register, this returns the register that receives the
  /// exception typeid on entry to a landing pad.
  Register
  getExceptionSelectorRegister(const Constant *PersonalityFn) const override;

  bool shouldExtendTypeInLibCall(EVT Type) const override;
  bool shouldSignExtendTypeInLibCall(EVT Type, bool IsSigned) const override;

  /// Returns the register with the specified architectural or ABI name. This
  /// method is necessary to lower the llvm.read_register.* and
  /// llvm.write_register.* intrinsics. Allocatable registers must be reserved
  /// with the clang -ffixed-xX flag for access to be allowed.
  Register getRegisterByName(const char *RegName, LLT VT,
                             const MachineFunction &MF) const override;

  // Lower incoming arguments, copy physregs into vregs
  SDValue LowerFormalArguments(SDValue Chain, CallingConv::ID CallConv,
                               bool IsVarArg,
                               const SmallVectorImpl<ISD::InputArg> &Ins,
                               const SDLoc &DL, SelectionDAG &DAG,
                               SmallVectorImpl<SDValue> &InVals) const override;
  bool CanLowerReturn(CallingConv::ID CallConv, MachineFunction &MF,
                      bool IsVarArg,
                      const SmallVectorImpl<ISD::OutputArg> &Outs,
                      LLVMContext &Context) const override;
  SDValue LowerReturn(SDValue Chain, CallingConv::ID CallConv, bool IsVarArg,
                      const SmallVectorImpl<ISD::OutputArg> &Outs,
                      const SmallVectorImpl<SDValue> &OutVals, const SDLoc &DL,
                      SelectionDAG &DAG) const override;
  SDValue LowerCall(TargetLowering::CallLoweringInfo &CLI,
                    SmallVectorImpl<SDValue> &InVals) const override;

  bool shouldConvertConstantLoadToIntImm(const APInt &Imm,
                                         Type *Ty) const override {
    return true;
  }
  bool mayBeEmittedAsTailCall(const CallInst *CI) const override;
  bool shouldConsiderGEPOffsetSplit() const override { return true; }

  bool decomposeMulByConstant(LLVMContext &Context, EVT VT,
                              SDValue C) const override;

  TargetLowering::AtomicExpansionKind
  shouldExpandAtomicRMWInIR(AtomicRMWInst *AI) const override;
  Value *emitMaskedAtomicRMWIntrinsic(IRBuilder<> &Builder, AtomicRMWInst *AI,
                                      Value *AlignedAddr, Value *Incr,
                                      Value *Mask, Value *ShiftAmt,
                                      AtomicOrdering Ord) const override;
  TargetLowering::AtomicExpansionKind
  shouldExpandAtomicCmpXchgInIR(AtomicCmpXchgInst *CI) const override;
  Value *emitMaskedAtomicCmpXchgIntrinsic(IRBuilder<> &Builder,
                                          AtomicCmpXchgInst *CI,
                                          Value *AlignedAddr, Value *CmpVal,
                                          Value *NewVal, Value *Mask,
                                          AtomicOrdering Ord) const override;


  bool shouldSinkOperands(Instruction *I,
                          SmallVectorImpl<Use *> &Ops) const override;

  TargetLoweringBase::LegalizeTypeAction
  getPreferredVectorAction(MVT VT) const override;

  /// Returns true if the target allows unaligned memory accesses of the
  /// specified type.
  bool allowsMisalignedMemoryAccesses(
      EVT VT, unsigned AddrSpace = 0, Align Alignment = Align(1),
      MachineMemOperand::Flags Flags = MachineMemOperand::MONone,
      bool *Fast = nullptr) const override;

  bool splitValueIntoRegisterParts(SelectionDAG &DAG, const SDLoc &DL,
                                   SDValue Val, SDValue *Parts,
                                   unsigned NumParts, MVT PartVT,
                                   Optional<CallingConv::ID> CC) const override;

  SDValue
  joinRegisterPartsIntoValue(SelectionDAG &DAG, const SDLoc &DL,
                             const SDValue *Parts, unsigned NumParts,
                             MVT PartVT, EVT ValueVT,
                             Optional<CallingConv::ID> CC) const override;

  static RISCVVLMUL getLMUL(MVT VT);
  static unsigned getRegClassIDForLMUL(RISCVVLMUL LMul);
  static unsigned getSubregIndexByMVT(MVT VT, unsigned Index);
  static unsigned getRegClassIDForVecVT(MVT VT);
  static std::pair<unsigned, unsigned>
  decomposeSubvectorInsertExtractToSubRegs(MVT VecVT, MVT SubVecVT,
                                           unsigned InsertExtractIdx,
                                           const RISCVRegisterInfo *TRI);
  MVT getContainerForFixedLengthVector(MVT VT) const;
  static MVT getContainerForFixedLengthVector(const TargetLowering &TLI, MVT VT,
                                              const RISCVSubtarget &Subtarget);
  static MVT getContainerForFixedLengthVector(SelectionDAG &DAG, MVT VT,
                                              const RISCVSubtarget &Subtarget);

  bool shouldRemoveExtendFromGSIndex(EVT VT) const override;

private:
  void analyzeInputArgs(MachineFunction &MF, CCState &CCInfo,
                        const SmallVectorImpl<ISD::InputArg> &Ins,
                        bool IsRet) const;
  void analyzeOutputArgs(MachineFunction &MF, CCState &CCInfo,
                         const SmallVectorImpl<ISD::OutputArg> &Outs,
                         bool IsRet, CallLoweringInfo *CLI) const;

  template <class NodeTy>
  SDValue getAddr(NodeTy *N, SelectionDAG &DAG, bool IsLocal = true) const;

  SDValue getStaticTLSAddr(GlobalAddressSDNode *N, SelectionDAG &DAG,
                           bool UseGOT) const;
  SDValue getDynamicTLSAddr(GlobalAddressSDNode *N, SelectionDAG &DAG) const;

  SDValue lowerGlobalAddress(SDValue Op, SelectionDAG &DAG) const;
  SDValue lowerBlockAddress(SDValue Op, SelectionDAG &DAG) const;
  SDValue lowerConstantPool(SDValue Op, SelectionDAG &DAG) const;
  SDValue lowerJumpTable(SDValue Op, SelectionDAG &DAG) const;
  SDValue lowerGlobalTLSAddress(SDValue Op, SelectionDAG &DAG) const;
  SDValue lowerSELECT(SDValue Op, SelectionDAG &DAG) const;
  SDValue lowerBRCOND(SDValue Op, SelectionDAG &DAG) const;
  SDValue lowerVASTART(SDValue Op, SelectionDAG &DAG) const;
  SDValue lowerFRAMEADDR(SDValue Op, SelectionDAG &DAG) const;
  SDValue lowerRETURNADDR(SDValue Op, SelectionDAG &DAG) const;
  SDValue lowerShiftLeftParts(SDValue Op, SelectionDAG &DAG) const;
  SDValue lowerShiftRightParts(SDValue Op, SelectionDAG &DAG, bool IsSRA) const;
  SDValue lowerSPLAT_VECTOR_PARTS(SDValue Op, SelectionDAG &DAG) const;
  SDValue lowerVectorMaskExt(SDValue Op, SelectionDAG &DAG,
                             int64_t ExtTrueVal) const;
  SDValue lowerVectorMaskTrunc(SDValue Op, SelectionDAG &DAG) const;
  SDValue lowerINSERT_VECTOR_ELT(SDValue Op, SelectionDAG &DAG) const;
  SDValue lowerEXTRACT_VECTOR_ELT(SDValue Op, SelectionDAG &DAG) const;
  SDValue LowerINTRINSIC_WO_CHAIN(SDValue Op, SelectionDAG &DAG) const;
  SDValue LowerINTRINSIC_W_CHAIN(SDValue Op, SelectionDAG &DAG) const;
  SDValue LowerINTRINSIC_VOID(SDValue Op, SelectionDAG &DAG) const;
  SDValue lowerSPLAT_VECTOR(SDValue Op, SelectionDAG &DAG) const;
  SDValue lowerTRUNCATE(SDValue Op, SelectionDAG &DAG) const;
  SDValue lowerExtendVectorInReg(SDValue Op, SelectionDAG &DAG,
                                 int Opcode) const;
  SDValue lowerSIGN_EXTEND_VECTOR_INREG(SDValue Op, SelectionDAG &DAG) const;
  SDValue lowerZERO_EXTEND_VECTOR_INREG(SDValue Op, SelectionDAG &DAG) const;
  using VTToLibCall = std::pair<EVT, RTLIB::Libcall>;
  SDValue lowerVECLIBCALL(SDValue Op, SelectionDAG &DAG,
                          ArrayRef<VTToLibCall> TypeToCall) const;
  SDValue lowerFEXP(SDValue Op, SelectionDAG &DAG) const;
  SDValue lowerFSIN(SDValue Op, SelectionDAG &DAG) const;
  SDValue lowerFCOS(SDValue Op, SelectionDAG &DAG) const;
  SDValue lowerVECREDUCE(SDValue Op, SelectionDAG &DAG) const;
  SDValue lowerVectorMaskVECREDUCE(SDValue Op, SelectionDAG &DAG) const;
  SDValue lowerFPVECREDUCE(SDValue Op, SelectionDAG &DAG) const;
  SDValue lowerINSERT_SUBVECTOR(SDValue Op, SelectionDAG &DAG) const;
  SDValue lowerEXTRACT_SUBVECTOR(SDValue Op, SelectionDAG &DAG) const;
  SDValue lowerSTEP_VECTOR(SDValue Op, SelectionDAG &DAG) const;
  SDValue lowerVECTOR_REVERSE(SDValue Op, SelectionDAG &DAG) const;
  SDValue lowerABS(SDValue Op, SelectionDAG &DAG) const;
  SDValue lowerMLOAD(SDValue Op, SelectionDAG &DAG) const;
  SDValue lowerMSTORE(SDValue Op, SelectionDAG &DAG) const;
  SDValue lowerFixedLengthVectorFCOPYSIGNToRVV(SDValue Op,
                                               SelectionDAG &DAG) const;
  SDValue lowerMGATHER(SDValue Op, SelectionDAG &DAG) const;
  SDValue lowerMSCATTER(SDValue Op, SelectionDAG &DAG) const;
  SDValue lowerFixedLengthVectorLoadToRVV(SDValue Op, SelectionDAG &DAG) const;
  SDValue lowerFixedLengthVectorStoreToRVV(SDValue Op, SelectionDAG &DAG) const;
  SDValue lowerFixedLengthVectorSetccToRVV(SDValue Op, SelectionDAG &DAG) const;
  SDValue lowerFixedLengthVectorLogicOpToRVV(SDValue Op, SelectionDAG &DAG,
                                             unsigned MaskOpc,
                                             unsigned VecOpc) const;
  SDValue lowerFixedLengthVectorSelectToRVV(SDValue Op,
                                            SelectionDAG &DAG) const;
  SDValue lowerToScalableOp(SDValue Op, SelectionDAG &DAG, unsigned NewOpc,
                            bool HasMask = true) const;
  SDValue lowerFixedLengthVectorExtendToRVV(SDValue Op, SelectionDAG &DAG,
                                            unsigned ExtendOpc) const;
  SDValue lowerGET_ROUNDING(SDValue Op, SelectionDAG &DAG) const;
  SDValue lowerSET_ROUNDING(SDValue Op, SelectionDAG &DAG) const;

  bool isEligibleForTailCallOptimization(
      CCState &CCInfo, CallLoweringInfo &CLI, MachineFunction &MF,
      const SmallVector<CCValAssign, 16> &ArgLocs) const;

  /// Generate error diagnostics if any register used by CC has been marked
  /// reserved.
  void validateCCReservedRegs(
      const SmallVectorImpl<std::pair<llvm::Register, llvm::SDValue>> &Regs,
      MachineFunction &MF) const;

  bool useRVVForFixedLengthVectorVT(MVT VT) const;
};

namespace RISCV {
// We use 64 bits as the known part in the scalable vector types.
static constexpr unsigned RVVBitsPerBlock = 64;
} // namespace RISCV

namespace RISCVVIntrinsicsTable {

struct RISCVVIntrinsicInfo {
  unsigned IntrinsicID;
  uint8_t SplatOperand;
};

using namespace RISCV;

#define GET_RISCVVIntrinsicsTable_DECL
#include "RISCVGenSearchableTables.inc"

} // end namespace RISCVVIntrinsicsTable

} // end namespace llvm

#endif<|MERGE_RESOLUTION|>--- conflicted
+++ resolved
@@ -96,7 +96,9 @@
   GORC,
   GORCW,
   SHFL,
-<<<<<<< HEAD
+  SHFLW,
+  UNSHFL,
+  UNSHFLW,
   // EPI nodes
   SHUFFLE_EXTEND,
   SIGN_EXTEND_BITS_INREG,
@@ -146,11 +148,7 @@
   VZIP2,
   VUNZIP2,
   VTRN,
-=======
-  SHFLW,
-  UNSHFL,
-  UNSHFLW,
->>>>>>> f735e724
+  // End of EPI nodes
   // Vector Extension
   // VMV_V_X_VL matches the semantics of vmv.v.x but includes an extra operand
   // for the VL value to be used for the operation.
@@ -358,8 +356,6 @@
                                       unsigned DefinedValues) const override;
 
   // Provide custom lowering hooks for some operations.
-  void LowerOperationWrapper(SDNode *N, SmallVectorImpl<SDValue> &Results,
-                             SelectionDAG &DAG) const override;
   SDValue LowerOperation(SDValue Op, SelectionDAG &DAG) const override;
   void ReplaceNodeResults(SDNode *N, SmallVectorImpl<SDValue> &Results,
                           SelectionDAG &DAG) const override;

//===-- RISCVISelLowering.h - RISCV DAG Lowering Interface ------*- C++ -*-===//
//
// Part of the LLVM Project, under the Apache License v2.0 with LLVM Exceptions.
// See https://llvm.org/LICENSE.txt for license information.
// SPDX-License-Identifier: Apache-2.0 WITH LLVM-exception
//
//===----------------------------------------------------------------------===//
//
// This file defines the interfaces that RISCV uses to lower LLVM code into a
// selection DAG.
//
//===----------------------------------------------------------------------===//

#ifndef LLVM_LIB_TARGET_RISCV_RISCVISELLOWERING_H
#define LLVM_LIB_TARGET_RISCV_RISCVISELLOWERING_H

#include "RISCV.h"
#include "llvm/CodeGen/CallingConvLower.h"
#include "llvm/CodeGen/SelectionDAG.h"
#include "llvm/CodeGen/TargetLowering.h"

namespace llvm {
class RISCVSubtarget;
struct RISCVRegisterInfo;
namespace RISCVISD {
enum NodeType : unsigned {
  FIRST_NUMBER = ISD::BUILTIN_OP_END,
  RET_FLAG,
  URET_FLAG,
  SRET_FLAG,
  MRET_FLAG,
  CALL,
  /// Select with condition operator - This selects between a true value and
  /// a false value (ops #3 and #4) based on the boolean result of comparing
  /// the lhs and rhs (ops #0 and #1) of a conditional expression with the
  /// condition code in op #2, a XLenVT constant from the ISD::CondCode enum.
  /// The lhs and rhs are XLenVT integers. The true and false values can be
  /// integer or floating point.
  SELECT_CC,
  BR_CC,
  BuildPairF64,
  SplitF64,
  TAIL,

  // Add the Lo 12 bits from an address. Selected to ADDI.
  ADD_LO,
  // Get the Hi 20 bits from an address. Selected to LUI.
  HI,

  // Represents an AUIPC+ADDI pair. Selected to PseudoLLA.
  LLA,

  // Selected as PseudoAddTPRel. Used to emit a TP-relative relocation.
  ADD_TPREL,

  // Load address.
  LA_TLS_GD,

  // Multiply high for signedxunsigned.
  MULHSU,
  // RV64I shifts, directly matching the semantics of the named RISC-V
  // instructions.
  SLLW,
  SRAW,
  SRLW,
  // 32-bit operations from RV64M that can't be simply matched with a pattern
  // at instruction selection time. These have undefined behavior for division
  // by 0 or overflow (divw) like their target independent counterparts.
  DIVW,
  DIVUW,
  REMUW,
  // RV64IB rotates, directly matching the semantics of the named RISC-V
  // instructions.
  ROLW,
  RORW,
  // RV64IZbb bit counting instructions directly matching the semantics of the
  // named RISC-V instructions.
  CLZW,
  CTZW,
  // FPR<->GPR transfer operations when the FPR is smaller than XLEN, needed as
  // XLEN is the only legal integer width.
  //
  // FMV_H_X matches the semantics of the FMV.H.X.
  // FMV_X_ANYEXTH is similar to FMV.X.H but has an any-extended result.
  // FMV_X_SIGNEXTH is similar to FMV.X.H and has a sign-extended result.
  // FMV_W_X_RV64 matches the semantics of the FMV.W.X.
  // FMV_X_ANYEXTW_RV64 is similar to FMV.X.W but has an any-extended result.
  //
  // This is a more convenient semantic for producing dagcombines that remove
  // unnecessary GPR->FPR->GPR moves.
  FMV_H_X,
  FMV_X_ANYEXTH,
  FMV_X_SIGNEXTH,
  FMV_W_X_RV64,
  FMV_X_ANYEXTW_RV64,
  // FP to XLen int conversions. Corresponds to fcvt.l(u).s/d/h on RV64 and
  // fcvt.w(u).s/d/h on RV32. Unlike FP_TO_S/UINT these saturate out of
  // range inputs. These are used for FP_TO_S/UINT_SAT lowering. Rounding mode
  // is passed as a TargetConstant operand using the RISCVFPRndMode enum.
  FCVT_X,
  FCVT_XU,
  // FP to 32 bit int conversions for RV64. These are used to keep track of the
  // result being sign extended to 64 bit. These saturate out of range inputs.
  // Used for FP_TO_S/UINT and FP_TO_S/UINT_SAT lowering. Rounding mode
  // is passed as a TargetConstant operand using the RISCVFPRndMode enum.
  FCVT_W_RV64,
  FCVT_WU_RV64,
  // READ_CYCLE_WIDE - A read of the 64-bit cycle CSR on a 32-bit target
  // (returns (Lo, Hi)). It takes a chain operand.
  READ_CYCLE_WIDE,
  // brev8, orc.b, zip, and unzip from Zbb and Zbkb. All operands are i32 or
  // XLenVT.
  BREV8,
  ORC_B,
  ZIP,
  UNZIP,
<<<<<<< HEAD
  // Bit Compress/Decompress implement the generic bit extract and bit deposit
  // functions. This operation is also referred to as bit gather/scatter, bit
  // pack/unpack, parallel extract/deposit, compress/expand, or right
  // compress/right expand.
  BCOMPRESS,
  BCOMPRESSW,
  BDECOMPRESS,
  BDECOMPRESSW,
  // The bit field place (bfp) instruction places up to XLEN/2 LSB bits from rs2
  // into the value in rs1. The upper bits of rs2 control the length of the bit
  // field and target position. The layout of rs2 is chosen in a way that makes
  // it possible to construct rs2 easily using pack[h] instructions and/or
  // andi/lui.
  BFP,
  BFPW,
  // EPI nodes
  SHUFFLE_EXTEND,
  SIGN_EXTEND_BITS_INREG,
  ZERO_EXTEND_BITS_INREG,
  VLSEG2,
  VLSEG3,
  VLSEG4,
  VLSEG5,
  VLSEG6,
  VLSEG7,
  VLSEG8,
  VSSEG2,
  VSSEG3,
  VSSEG4,
  VSSEG5,
  VSSEG6,
  VSSEG7,
  VSSEG8,
  VLSSEG2,
  VLSSEG3,
  VLSSEG4,
  VLSSEG5,
  VLSSEG6,
  VLSSEG7,
  VLSSEG8,
  VSSSEG2,
  VSSSEG3,
  VSSSEG4,
  VSSSEG5,
  VSSSEG6,
  VSSSEG7,
  VSSSEG8,
  VLXSEG2,
  VLXSEG3,
  VLXSEG4,
  VLXSEG5,
  VLXSEG6,
  VLXSEG7,
  VLXSEG8,
  VSXSEG2,
  VSXSEG3,
  VSXSEG4,
  VSXSEG5,
  VSXSEG6,
  VSXSEG7,
  VSXSEG8,
  VZIP2,
  VUNZIP2,
  VTRN,
  // End of EPI nodes
=======
>>>>>>> 8243b68d
  // Vector Extension
  // VMV_V_X_VL matches the semantics of vmv.v.x but includes an extra operand
  // for the VL value to be used for the operation. The first operand is
  // passthru operand.
  VMV_V_X_VL,
  // VFMV_V_F_VL matches the semantics of vfmv.v.f but includes an extra operand
  // for the VL value to be used for the operation. The first operand is
  // passthru operand.
  VFMV_V_F_VL,
  // VMV_X_S matches the semantics of vmv.x.s. The result is always XLenVT sign
  // extended from the vector element size.
  VMV_X_S,
  // VMV_S_X_VL matches the semantics of vmv.s.x. It carries a VL operand.
  VMV_S_X_VL,
  // VFMV_S_F_VL matches the semantics of vfmv.s.f. It carries a VL operand.
  VFMV_S_F_VL,
  // Splats an 64-bit value that has been split into two i32 parts. This is
  // expanded late to two scalar stores and a stride 0 vector load.
  // The first operand is passthru operand.
  SPLAT_VECTOR_SPLIT_I64_VL,
  // Read VLENB CSR
  READ_VLENB,
  // Truncates a RVV integer vector by one power-of-two. Carries both an extra
  // mask and VL operand.
  TRUNCATE_VECTOR_VL,
  // Matches the semantics of vslideup/vslidedown. The first operand is the
  // pass-thru operand, the second is the source vector, the third is the
  // XLenVT index (either constant or non-constant), the fourth is the mask
  // and the fifth the VL.
  VSLIDEUP_VL,
  VSLIDEDOWN_VL,
  // Matches the semantics of vslide1up/slide1down. The first operand is
  // passthru operand, the second is source vector, third is the XLenVT scalar
  // value. The fourth and fifth operands are the mask and VL operands.
  VSLIDE1UP_VL,
  VSLIDE1DOWN_VL,
  // Matches the semantics of the vid.v instruction, with a mask and VL
  // operand.
  VID_VL,
  // Matches the semantics of the vfcnvt.rod function (Convert double-width
  // float to single-width float, rounding towards odd). Takes a double-width
  // float vector and produces a single-width float vector. Also has a mask and
  // VL operand.
  VFNCVT_ROD_VL,
  // These nodes match the semantics of the corresponding RVV vector reduction
  // instructions. They produce a vector result which is the reduction
  // performed over the second vector operand plus the first element of the
  // third vector operand. The first operand is the pass-thru operand. The
  // second operand is an unconstrained vector type, and the result, first, and
  // third operand's types are expected to be the corresponding full-width
  // LMUL=1 type for the second operand:
  //   nxv8i8 = vecreduce_add nxv8i8, nxv32i8, nxv8i8
  //   nxv2i32 = vecreduce_add nxv2i32, nxv8i32, nxv2i32
  // The different in types does introduce extra vsetvli instructions but
  // similarly it reduces the number of registers consumed per reduction.
  // Also has a mask and VL operand.
  VECREDUCE_ADD_VL,
  VECREDUCE_UMAX_VL,
  VECREDUCE_SMAX_VL,
  VECREDUCE_UMIN_VL,
  VECREDUCE_SMIN_VL,
  VECREDUCE_AND_VL,
  VECREDUCE_OR_VL,
  VECREDUCE_XOR_VL,
  VECREDUCE_FADD_VL,
  VECREDUCE_SEQ_FADD_VL,
  VECREDUCE_FMIN_VL,
  VECREDUCE_FMAX_VL,

  // Vector binary ops with a merge as a third operand, a mask as a fourth
  // operand, and VL as a fifth operand.
  ADD_VL,
  AND_VL,
  MUL_VL,
  OR_VL,
  SDIV_VL,
  SHL_VL,
  SREM_VL,
  SRA_VL,
  SRL_VL,
  SUB_VL,
  UDIV_VL,
  UREM_VL,
  XOR_VL,
  SMIN_VL,
  SMAX_VL,
  UMIN_VL,
  UMAX_VL,

  SADDSAT_VL,
  UADDSAT_VL,
  SSUBSAT_VL,
  USUBSAT_VL,

  MULHS_VL,
  MULHU_VL,
  FADD_VL,
  FSUB_VL,
  FMUL_VL,
  FDIV_VL,
  FMINNUM_VL,
  FMAXNUM_VL,

  // Vector unary ops with a mask as a second operand and VL as a third operand.
  FNEG_VL,
  FABS_VL,
  FSQRT_VL,
  FCOPYSIGN_VL, // Has a merge operand
  VFCVT_RTZ_X_F_VL,
  VFCVT_RTZ_XU_F_VL,
  VFCVT_X_F_VL, // Has a rounding mode operand.
  SINT_TO_FP_VL,
  UINT_TO_FP_VL,
  FP_ROUND_VL,
  FP_EXTEND_VL,

  // Vector FMA ops with a mask as a fourth operand and VL as a fifth operand.
  VFMADD_VL,
  VFNMADD_VL,
  VFMSUB_VL,
  VFNMSUB_VL,

  // Widening instructions with a merge value a third operand, a mask as a
  // fourth operand, and VL as a fifth operand.
  VWMUL_VL,
  VWMULU_VL,
  VWMULSU_VL,
  VWADD_VL,
  VWADDU_VL,
  VWSUB_VL,
  VWSUBU_VL,
  VWADD_W_VL,
  VWADDU_W_VL,
  VWSUB_W_VL,
  VWSUBU_W_VL,

  VNSRL_VL,

  // Vector compare producing a mask. Fourth operand is input mask. Fifth
  // operand is VL.
  SETCC_VL,

  // Vector select with an additional VL operand. This operation is unmasked.
  VSELECT_VL,
  // Vector select with operand #2 (the value when the condition is false) tied
  // to the destination and an additional VL operand. This operation is
  // unmasked.
  VP_MERGE_VL,

  // Mask binary operators.
  VMAND_VL,
  VMOR_VL,
  VMXOR_VL,

  // Set mask vector to all zeros or ones.
  VMCLR_VL,
  VMSET_VL,

  // Matches the semantics of vrgather.vx and vrgather.vv with extra operands
  // for passthru and VL. Operands are (src, index, mask, passthru, vl).
  VRGATHER_VX_VL,
  VRGATHER_VV_VL,
  VRGATHEREI16_VV_VL,

  // Vector sign/zero extend with additional mask & VL operands.
  VSEXT_VL,
  VZEXT_VL,

  //  vcpop.m with additional mask and VL operands.
  VCPOP_VL,

  // Reads value of CSR.
  // The first operand is a chain pointer. The second specifies address of the
  // required CSR. Two results are produced, the read value and the new chain
  // pointer.
  READ_CSR,
  // Write value to CSR.
  // The first operand is a chain pointer, the second specifies address of the
  // required CSR and the third is the value to write. The result is the new
  // chain pointer.
  WRITE_CSR,
  // Read and write value of CSR.
  // The first operand is a chain pointer, the second specifies address of the
  // required CSR and the third is the value to write. Two results are produced,
  // the value read before the modification and the new chain pointer.
  SWAP_CSR,

  // FP to 32 bit int conversions for RV64. These are used to keep track of the
  // result being sign extended to 64 bit. These saturate out of range inputs.
  STRICT_FCVT_W_RV64 = ISD::FIRST_TARGET_STRICTFP_OPCODE,
  STRICT_FCVT_WU_RV64,

  // WARNING: Do not add anything in the end unless you want the node to
  // have memop! In fact, starting from FIRST_TARGET_MEMORY_OPCODE all
  // opcodes will be thought as target memory ops!

  // Load address.
  LA = ISD::FIRST_TARGET_MEMORY_OPCODE,
  LA_TLS_IE,
};
} // namespace RISCVISD


using RISCVVTToLibCall = std::pair<EVT, RTLIB::Libcall>;

namespace RISCV {
// We use 64 bits as the known part in the scalable vector types.
static constexpr unsigned RVVBitsPerBlock = 64;
} // namespace RISCV

class RISCVTargetLowering : public TargetLowering {
  const RISCVSubtarget &Subtarget;

public:
  explicit RISCVTargetLowering(const TargetMachine &TM,
                               const RISCVSubtarget &STI);

  const RISCVSubtarget &getSubtarget() const { return Subtarget; }

  bool getTgtMemIntrinsic(IntrinsicInfo &Info, const CallInst &I,
                          MachineFunction &MF,
                          unsigned Intrinsic) const override;
  bool isLegalAddressingMode(const DataLayout &DL, const AddrMode &AM, Type *Ty,
                             unsigned AS,
                             Instruction *I = nullptr) const override;
  bool isLegalICmpImmediate(int64_t Imm) const override;
  bool isLegalAddImmediate(int64_t Imm) const override;
  bool isTruncateFree(Type *SrcTy, Type *DstTy) const override;
  bool isTruncateFree(EVT SrcVT, EVT DstVT) const override;
  bool isZExtFree(SDValue Val, EVT VT2) const override;
  bool isSExtCheaperThanZExt(EVT SrcVT, EVT DstVT) const override;
  bool signExtendConstant(const ConstantInt *CI) const override;
  bool isCheapToSpeculateCttz(Type *Ty) const override;
  bool isCheapToSpeculateCtlz(Type *Ty) const override;
  bool isMaskAndCmp0FoldingBeneficial(const Instruction &AndI) const override;
  bool hasAndNotCompare(SDValue Y) const override;
  bool hasBitTest(SDValue X, SDValue Y) const override;
  bool shouldProduceAndByConstByHoistingConstFromShiftsLHSOfAnd(
      SDValue X, ConstantSDNode *XC, ConstantSDNode *CC, SDValue Y,
      unsigned OldShiftOpcode, unsigned NewShiftOpcode,
      SelectionDAG &DAG) const override;
  bool shouldSinkOperands(Instruction *I,
                          SmallVectorImpl<Use *> &Ops) const override;
  bool shouldScalarizeBinop(SDValue VecOp) const override;
  bool isOffsetFoldingLegal(const GlobalAddressSDNode *GA) const override;
  bool isFPImmLegal(const APFloat &Imm, EVT VT,
                    bool ForCodeSize) const override;
  bool isExtractSubvectorCheap(EVT ResVT, EVT SrcVT,
                               unsigned Index) const override;

  bool isIntDivCheap(EVT VT, AttributeList Attr) const override;

  bool softPromoteHalfType() const override { return true; }

  /// Return the register type for a given MVT, ensuring vectors are treated
  /// as a series of gpr sized integers.
  MVT getRegisterTypeForCallingConv(LLVMContext &Context, CallingConv::ID CC,
                                    EVT VT) const override;

  /// Return the number of registers for a given MVT, ensuring vectors are
  /// treated as a series of gpr sized integers.
  unsigned getNumRegistersForCallingConv(LLVMContext &Context,
                                         CallingConv::ID CC,
                                         EVT VT) const override;

  /// Return true if the given shuffle mask can be codegen'd directly, or if it
  /// should be stack expanded.
  bool isShuffleMaskLegal(ArrayRef<int> M, EVT VT) const override;

  bool hasBitPreservingFPLogic(EVT VT) const override;
  bool
  shouldExpandBuildVectorWithShuffles(EVT VT,
                                      unsigned DefinedValues) const override;

  // Provide custom lowering hooks for some operations.
  SDValue LowerOperation(SDValue Op, SelectionDAG &DAG) const override;
  void ReplaceNodeResults(SDNode *N, SmallVectorImpl<SDValue> &Results,
                          SelectionDAG &DAG) const override;

  SDValue PerformDAGCombine(SDNode *N, DAGCombinerInfo &DCI) const override;

  bool targetShrinkDemandedConstant(SDValue Op, const APInt &DemandedBits,
                                    const APInt &DemandedElts,
                                    TargetLoweringOpt &TLO) const override;

  void computeKnownBitsForTargetNode(const SDValue Op,
                                     KnownBits &Known,
                                     const APInt &DemandedElts,
                                     const SelectionDAG &DAG,
                                     unsigned Depth) const override;
  unsigned ComputeNumSignBitsForTargetNode(SDValue Op,
                                           const APInt &DemandedElts,
                                           const SelectionDAG &DAG,
                                           unsigned Depth) const override;

  const Constant *getTargetConstantFromLoad(LoadSDNode *LD) const override;

  // This method returns the name of a target specific DAG node.
  const char *getTargetNodeName(unsigned Opcode) const override;

  ConstraintType getConstraintType(StringRef Constraint) const override;

  unsigned getInlineAsmMemConstraint(StringRef ConstraintCode) const override;

  std::pair<unsigned, const TargetRegisterClass *>
  getRegForInlineAsmConstraint(const TargetRegisterInfo *TRI,
                               StringRef Constraint, MVT VT) const override;

  void LowerAsmOperandForConstraint(SDValue Op, std::string &Constraint,
                                    std::vector<SDValue> &Ops,
                                    SelectionDAG &DAG) const override;

  MachineBasicBlock *
  EmitInstrWithCustomInserter(MachineInstr &MI,
                              MachineBasicBlock *BB) const override;

  void AdjustInstrPostInstrSelection(MachineInstr &MI,
                                     SDNode *Node) const override;

  void registerVecLibCalls();

  EVT getSetCCResultType(const DataLayout &DL, LLVMContext &Context,
                         EVT VT) const override;

  bool convertSetCCLogicToBitwiseLogic(EVT VT) const override {
    return VT.isScalarInteger();
  }
  bool convertSelectOfConstantsToMath(EVT VT) const override { return true; }

  bool shouldInsertFencesForAtomic(const Instruction *I) const override {
    return isa<LoadInst>(I) || isa<StoreInst>(I);
  }
  Instruction *emitLeadingFence(IRBuilderBase &Builder, Instruction *Inst,
                                AtomicOrdering Ord) const override;
  Instruction *emitTrailingFence(IRBuilderBase &Builder, Instruction *Inst,
                                 AtomicOrdering Ord) const override;

  bool isFMAFasterThanFMulAndFAdd(const MachineFunction &MF,
                                  EVT VT) const override;

  ISD::NodeType getExtendForAtomicOps() const override {
    return ISD::SIGN_EXTEND;
  }

  ISD::NodeType getExtendForAtomicCmpSwapArg() const override {
    return ISD::SIGN_EXTEND;
  }

  bool shouldExpandShift(SelectionDAG &DAG, SDNode *N) const override {
    if (DAG.getMachineFunction().getFunction().hasMinSize())
      return false;
    return true;
  }
  bool isDesirableToCommuteWithShift(const SDNode *N,
                                     CombineLevel Level) const override;

  /// If a physical register, this returns the register that receives the
  /// exception address on entry to an EH pad.
  Register
  getExceptionPointerRegister(const Constant *PersonalityFn) const override;

  /// If a physical register, this returns the register that receives the
  /// exception typeid on entry to a landing pad.
  Register
  getExceptionSelectorRegister(const Constant *PersonalityFn) const override;

  bool shouldExtendTypeInLibCall(EVT Type) const override;
  bool shouldSignExtendTypeInLibCall(EVT Type, bool IsSigned) const override;

  /// Returns the register with the specified architectural or ABI name. This
  /// method is necessary to lower the llvm.read_register.* and
  /// llvm.write_register.* intrinsics. Allocatable registers must be reserved
  /// with the clang -ffixed-xX flag for access to be allowed.
  Register getRegisterByName(const char *RegName, LLT VT,
                             const MachineFunction &MF) const override;

  // Lower incoming arguments, copy physregs into vregs
  SDValue LowerFormalArguments(SDValue Chain, CallingConv::ID CallConv,
                               bool IsVarArg,
                               const SmallVectorImpl<ISD::InputArg> &Ins,
                               const SDLoc &DL, SelectionDAG &DAG,
                               SmallVectorImpl<SDValue> &InVals) const override;
  bool CanLowerReturn(CallingConv::ID CallConv, MachineFunction &MF,
                      bool IsVarArg,
                      const SmallVectorImpl<ISD::OutputArg> &Outs,
                      LLVMContext &Context) const override;
  SDValue LowerReturn(SDValue Chain, CallingConv::ID CallConv, bool IsVarArg,
                      const SmallVectorImpl<ISD::OutputArg> &Outs,
                      const SmallVectorImpl<SDValue> &OutVals, const SDLoc &DL,
                      SelectionDAG &DAG) const override;
  SDValue LowerCall(TargetLowering::CallLoweringInfo &CLI,
                    SmallVectorImpl<SDValue> &InVals) const override;

  bool shouldConvertConstantLoadToIntImm(const APInt &Imm,
                                         Type *Ty) const override;
  bool isUsedByReturnOnly(SDNode *N, SDValue &Chain) const override;
  bool mayBeEmittedAsTailCall(const CallInst *CI) const override;
  bool shouldConsiderGEPOffsetSplit() const override { return true; }

  bool decomposeMulByConstant(LLVMContext &Context, EVT VT,
                              SDValue C) const override;

  bool isMulAddWithConstProfitable(SDValue AddNode,
                                   SDValue ConstNode) const override;

  TargetLowering::AtomicExpansionKind
  shouldExpandAtomicRMWInIR(AtomicRMWInst *AI) const override;
  Value *emitMaskedAtomicRMWIntrinsic(IRBuilderBase &Builder, AtomicRMWInst *AI,
                                      Value *AlignedAddr, Value *Incr,
                                      Value *Mask, Value *ShiftAmt,
                                      AtomicOrdering Ord) const override;
  TargetLowering::AtomicExpansionKind
  shouldExpandAtomicCmpXchgInIR(AtomicCmpXchgInst *CI) const override;
  Value *emitMaskedAtomicCmpXchgIntrinsic(IRBuilderBase &Builder,
                                          AtomicCmpXchgInst *CI,
                                          Value *AlignedAddr, Value *CmpVal,
                                          Value *NewVal, Value *Mask,
                                          AtomicOrdering Ord) const override;


  TargetLoweringBase::LegalizeTypeAction
  getPreferredVectorAction(MVT VT) const override;

  /// Returns true if the target allows unaligned memory accesses of the
  /// specified type.
  bool allowsMisalignedMemoryAccesses(
      EVT VT, unsigned AddrSpace = 0, Align Alignment = Align(1),
      MachineMemOperand::Flags Flags = MachineMemOperand::MONone,
      bool *Fast = nullptr) const override;

  bool splitValueIntoRegisterParts(SelectionDAG &DAG, const SDLoc &DL,
                                   SDValue Val, SDValue *Parts,
                                   unsigned NumParts, MVT PartVT,
                                   Optional<CallingConv::ID> CC) const override;

  SDValue
  joinRegisterPartsIntoValue(SelectionDAG &DAG, const SDLoc &DL,
                             const SDValue *Parts, unsigned NumParts,
                             MVT PartVT, EVT ValueVT,
                             Optional<CallingConv::ID> CC) const override;

  static RISCVII::VLMUL getLMUL(MVT VT);
  inline static unsigned computeVLMAX(unsigned VectorBits, unsigned EltSize,
                                      unsigned MinSize) {
    // Original equation:
    //   VLMAX = (VectorBits / EltSize) * LMUL
    //   where LMUL = MinSize / RISCV::RVVBitsPerBlock
    // The following equations have been reordered to prevent loss of precision
    // when calculating fractional LMUL.
    return ((VectorBits / EltSize) * MinSize) / RISCV::RVVBitsPerBlock;
  };
  static unsigned getRegClassIDForLMUL(RISCVII::VLMUL LMul);
  static unsigned getSubregIndexByMVT(MVT VT, unsigned Index);
  static unsigned getRegClassIDForVecVT(MVT VT);
  static std::pair<unsigned, unsigned>
  decomposeSubvectorInsertExtractToSubRegs(MVT VecVT, MVT SubVecVT,
                                           unsigned InsertExtractIdx,
                                           const RISCVRegisterInfo *TRI);
  MVT getContainerForFixedLengthVector(MVT VT) const;

  bool shouldRemoveExtendFromGSIndex(EVT IndexVT, EVT DataVT) const override;

  bool isLegalElementTypeForRVV(Type *ScalarTy) const;

  // FIXME: This is not ideal.
  SDValue lowerVECLIBCALL(SDValue Op, SelectionDAG &DAG,
                          ArrayRef<RISCVVTToLibCall> TypeToCall,
                          EVT VT, bool NeedsMask) const;

  bool shouldConvertFpToSat(unsigned Op, EVT FPVT, EVT VT) const override;

  unsigned getJumpTableEncoding() const override;

  const MCExpr *LowerCustomJumpTableEntry(const MachineJumpTableInfo *MJTI,
                                          const MachineBasicBlock *MBB,
                                          unsigned uid,
                                          MCContext &Ctx) const override;

  bool isVScaleKnownToBeAPowerOfTwo() const override;

  bool isLegalScaleForGatherScatter(uint64_t Scale,
                                    uint64_t ElemSize) const override {
    // Scaled addressing not supported on indexed load/stores
    return Scale == 1;
  }

private:
  /// RISCVCCAssignFn - This target-specific function extends the default
  /// CCValAssign with additional information used to lower RISC-V calling
  /// conventions.
  typedef bool RISCVCCAssignFn(const DataLayout &DL, RISCVABI::ABI,
                               unsigned ValNo, MVT ValVT, MVT LocVT,
                               CCValAssign::LocInfo LocInfo,
                               ISD::ArgFlagsTy ArgFlags, CCState &State,
                               bool IsFixed, bool IsRet, Type *OrigTy,
                               const RISCVTargetLowering &TLI,
                               Optional<unsigned> FirstMaskArgument);

  void analyzeInputArgs(MachineFunction &MF, CCState &CCInfo,
                        const SmallVectorImpl<ISD::InputArg> &Ins, bool IsRet,
                        RISCVCCAssignFn Fn) const;
  void analyzeOutputArgs(MachineFunction &MF, CCState &CCInfo,
                         const SmallVectorImpl<ISD::OutputArg> &Outs,
                         bool IsRet, CallLoweringInfo *CLI,
                         RISCVCCAssignFn Fn) const;

  template <class NodeTy>
  SDValue getAddr(NodeTy *N, SelectionDAG &DAG, bool IsLocal = true) const;
  SDValue getStaticTLSAddr(GlobalAddressSDNode *N, SelectionDAG &DAG,
                           bool UseGOT) const;
  SDValue getDynamicTLSAddr(GlobalAddressSDNode *N, SelectionDAG &DAG) const;

  SDValue lowerGlobalAddress(SDValue Op, SelectionDAG &DAG) const;
  SDValue lowerBlockAddress(SDValue Op, SelectionDAG &DAG) const;
  SDValue lowerConstantPool(SDValue Op, SelectionDAG &DAG) const;
  SDValue lowerJumpTable(SDValue Op, SelectionDAG &DAG) const;
  SDValue lowerGlobalTLSAddress(SDValue Op, SelectionDAG &DAG) const;
  SDValue lowerSELECT(SDValue Op, SelectionDAG &DAG) const;
  SDValue lowerBRCOND(SDValue Op, SelectionDAG &DAG) const;
  SDValue lowerVASTART(SDValue Op, SelectionDAG &DAG) const;
  SDValue lowerFRAMEADDR(SDValue Op, SelectionDAG &DAG) const;
  SDValue lowerRETURNADDR(SDValue Op, SelectionDAG &DAG) const;
  SDValue lowerShiftLeftParts(SDValue Op, SelectionDAG &DAG) const;
  SDValue lowerShiftRightParts(SDValue Op, SelectionDAG &DAG, bool IsSRA) const;
  SDValue lowerSPLAT_VECTOR_PARTS(SDValue Op, SelectionDAG &DAG) const;
  SDValue lowerVectorMaskSplat(SDValue Op, SelectionDAG &DAG) const;
  SDValue lowerVectorMaskExt(SDValue Op, SelectionDAG &DAG,
                             int64_t ExtTrueVal) const;
  SDValue lowerVectorMaskTruncLike(SDValue Op, SelectionDAG &DAG) const;
  SDValue lowerVectorTruncLike(SDValue Op, SelectionDAG &DAG) const;
  SDValue lowerVectorFPExtendOrRoundLike(SDValue Op, SelectionDAG &DAG) const;
  SDValue lowerINSERT_VECTOR_ELT(SDValue Op, SelectionDAG &DAG) const;
  SDValue lowerEXTRACT_VECTOR_ELT(SDValue Op, SelectionDAG &DAG) const;
  SDValue LowerINTRINSIC_WO_CHAIN(SDValue Op, SelectionDAG &DAG) const;
  SDValue LowerINTRINSIC_W_CHAIN(SDValue Op, SelectionDAG &DAG) const;
  SDValue LowerINTRINSIC_VOID(SDValue Op, SelectionDAG &DAG) const;
  SDValue lowerTRUNCATE(SDValue Op, SelectionDAG &DAG) const;
  SDValue lowerExtendVectorInReg(SDValue Op, SelectionDAG &DAG,
                                 int Opcode) const;
  SDValue lowerSIGN_EXTEND_VECTOR_INREG(SDValue Op, SelectionDAG &DAG) const;
  SDValue lowerZERO_EXTEND_VECTOR_INREG(SDValue Op, SelectionDAG &DAG) const;
  SDValue lowerFEXP(SDValue Op, SelectionDAG &DAG) const;
  SDValue lowerFSIN(SDValue Op, SelectionDAG &DAG) const;
  SDValue lowerFCOS(SDValue Op, SelectionDAG &DAG) const;
  SDValue lowerFPOW(SDValue Op, SelectionDAG &DAG) const;
  SDValue lowerFREM(SDValue Op, SelectionDAG &DAG) const;
  SDValue lowerVPREDUCE(SDValue Op, SelectionDAG &DAG) const;
  SDValue lowerVECREDUCE(SDValue Op, SelectionDAG &DAG) const;
  SDValue lowerVectorMaskVecReduction(SDValue Op, SelectionDAG &DAG,
                                      bool IsVP) const;
  SDValue lowerFPVECREDUCE(SDValue Op, SelectionDAG &DAG) const;
  SDValue lowerINSERT_SUBVECTOR(SDValue Op, SelectionDAG &DAG) const;
  SDValue lowerEXTRACT_SUBVECTOR(SDValue Op, SelectionDAG &DAG) const;
  SDValue lowerSTEP_VECTOR(SDValue Op, SelectionDAG &DAG) const;
  SDValue lowerVECTOR_REVERSE(SDValue Op, SelectionDAG &DAG) const;
  SDValue lowerVECTOR_SPLICE(SDValue Op, SelectionDAG &DAG) const;
  SDValue lowerABS(SDValue Op, SelectionDAG &DAG) const;
  SDValue lowerMaskedLoad(SDValue Op, SelectionDAG &DAG) const;
  SDValue lowerMaskedStore(SDValue Op, SelectionDAG &DAG) const;
  SDValue lowerFixedLengthVectorFCOPYSIGNToRVV(SDValue Op,
                                               SelectionDAG &DAG) const;
  SDValue lowerMaskedGather(SDValue Op, SelectionDAG &DAG) const;
  SDValue lowerMaskedScatter(SDValue Op, SelectionDAG &DAG) const;
  SDValue lowerFixedLengthVectorLoadToRVV(SDValue Op, SelectionDAG &DAG) const;
  SDValue lowerFixedLengthVectorStoreToRVV(SDValue Op, SelectionDAG &DAG) const;
  SDValue lowerFixedLengthVectorSetccToRVV(SDValue Op, SelectionDAG &DAG) const;
  SDValue lowerFixedLengthVectorLogicOpToRVV(SDValue Op, SelectionDAG &DAG,
                                             unsigned MaskOpc,
                                             unsigned VecOpc) const;
  SDValue lowerFixedLengthVectorShiftToRVV(SDValue Op, SelectionDAG &DAG) const;
  SDValue lowerFixedLengthVectorSelectToRVV(SDValue Op,
                                            SelectionDAG &DAG) const;
  SDValue lowerToScalableOp(SDValue Op, SelectionDAG &DAG, unsigned NewOpc,
                            bool HasMergeOp = false, bool HasMask = true) const;
  SDValue lowerVPOp(SDValue Op, SelectionDAG &DAG, unsigned RISCVISDOpc,
                    bool HasMergeOp = false) const;
  SDValue lowerLogicVPOp(SDValue Op, SelectionDAG &DAG, unsigned MaskOpc,
                         unsigned VecOpc) const;
  SDValue lowerVPExtMaskOp(SDValue Op, SelectionDAG &DAG) const;
  SDValue lowerVPSetCCMaskOp(SDValue Op, SelectionDAG &DAG) const;
  SDValue lowerVPFPIntConvOp(SDValue Op, SelectionDAG &DAG,
                             unsigned RISCVISDOpc) const;
  SDValue lowerVPStridedLoad(SDValue Op, SelectionDAG &DAG) const;
  SDValue lowerVPStridedStore(SDValue Op, SelectionDAG &DAG) const;
  SDValue lowerVPMaskOp(SDValue Op, SelectionDAG &DAG,
                        unsigned RISCVISDOpc) const;
  SDValue lowerVPSpliceExperimental(SDValue Op, SelectionDAG &DAG) const;
  SDValue lowerVPTruncOp(SDValue Op, SelectionDAG &DAG) const;
  SDValue lowerVPTruncToMaskOp(SDValue Op, SelectionDAG &DAG) const;
  SDValue lowerVPReverseExperimental(SDValue Op, SelectionDAG &DAG) const;
  SDValue lowerVPLoadMasks(SDValue Op, SelectionDAG &DAG) const;
  SDValue lowerVPStoreMasks(SDValue Op, SelectionDAG &DAG) const;
  SDValue lowerFixedLengthVectorExtendToRVV(SDValue Op, SelectionDAG &DAG,
                                            unsigned ExtendOpc) const;
  SDValue lowerGET_ROUNDING(SDValue Op, SelectionDAG &DAG) const;
  SDValue lowerSET_ROUNDING(SDValue Op, SelectionDAG &DAG) const;

  SDValue lowerEH_DWARF_CFA(SDValue Op, SelectionDAG &DAG) const;

  SDValue expandUnalignedRVVLoad(SDValue Op, SelectionDAG &DAG) const;
  SDValue expandUnalignedRVVStore(SDValue Op, SelectionDAG &DAG) const;

  bool isEligibleForTailCallOptimization(
      CCState &CCInfo, CallLoweringInfo &CLI, MachineFunction &MF,
      const SmallVector<CCValAssign, 16> &ArgLocs) const;

  /// Generate error diagnostics if any register used by CC has been marked
  /// reserved.
  void validateCCReservedRegs(
      const SmallVectorImpl<std::pair<llvm::Register, llvm::SDValue>> &Regs,
      MachineFunction &MF) const;

  bool useRVVForFixedLengthVectorVT(MVT VT) const;

  MVT getVPExplicitVectorLengthTy() const override;

  /// RVV code generation for fixed length vectors does not lower all
  /// BUILD_VECTORs. This makes BUILD_VECTOR legalisation a source of stores to
  /// merge. However, merging them creates a BUILD_VECTOR that is just as
  /// illegal as the original, thus leading to an infinite legalisation loop.
  /// NOTE: Once BUILD_VECTOR can be custom lowered for all legal vector types,
  /// this override can be removed.
  bool mergeStoresAfterLegalization(EVT VT) const override;

  /// Disable normalizing
  /// select(N0&N1, X, Y) => select(N0, select(N1, X, Y), Y) and
  /// select(N0|N1, X, Y) => select(N0, select(N1, X, Y, Y))
  /// RISCV doesn't have flags so it's better to perform the and/or in a GPR.
  bool shouldNormalizeToSelectSequence(LLVMContext &, EVT) const override {
    return false;
  };
};
namespace RISCVVIntrinsicsTable {

struct RISCVVIntrinsicInfo {
  unsigned IntrinsicID;
  uint8_t ScalarOperand;
  uint8_t VLOperand;
  bool hasScalarOperand() const {
    // 0xF is not valid. See NoScalarOperand in IntrinsicsRISCV.td.
    return ScalarOperand != 0xF;
  }
  bool hasVLOperand() const {
    // 0x1F is not valid. See NoVLOperand in IntrinsicsRISCV.td.
    return VLOperand != 0x1F;
  }
};

using namespace RISCV;

#define GET_RISCVVIntrinsicsTable_DECL
#include "RISCVGenSearchableTables.inc"

} // end namespace RISCVVIntrinsicsTable

} // end namespace llvm

#endif<|MERGE_RESOLUTION|>--- conflicted
+++ resolved
@@ -114,22 +114,6 @@
   ORC_B,
   ZIP,
   UNZIP,
-<<<<<<< HEAD
-  // Bit Compress/Decompress implement the generic bit extract and bit deposit
-  // functions. This operation is also referred to as bit gather/scatter, bit
-  // pack/unpack, parallel extract/deposit, compress/expand, or right
-  // compress/right expand.
-  BCOMPRESS,
-  BCOMPRESSW,
-  BDECOMPRESS,
-  BDECOMPRESSW,
-  // The bit field place (bfp) instruction places up to XLEN/2 LSB bits from rs2
-  // into the value in rs1. The upper bits of rs2 control the length of the bit
-  // field and target position. The layout of rs2 is chosen in a way that makes
-  // it possible to construct rs2 easily using pack[h] instructions and/or
-  // andi/lui.
-  BFP,
-  BFPW,
   // EPI nodes
   SHUFFLE_EXTEND,
   SIGN_EXTEND_BITS_INREG,
@@ -179,9 +163,6 @@
   VZIP2,
   VUNZIP2,
   VTRN,
-  // End of EPI nodes
-=======
->>>>>>> 8243b68d
   // Vector Extension
   // VMV_V_X_VL matches the semantics of vmv.v.x but includes an extra operand
   // for the VL value to be used for the operation. The first operand is

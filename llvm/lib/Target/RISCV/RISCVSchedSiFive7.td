//==- RISCVSchedSiFive7.td - SiFive7 Scheduling Definitions --*- tablegen -*-=//
//
// Part of the LLVM Project, under the Apache License v2.0 with LLVM Exceptions.
// See https://llvm.org/LICENSE.txt for license information.
// SPDX-License-Identifier: Apache-2.0 WITH LLVM-exception
//
//===----------------------------------------------------------------------===//

//===----------------------------------------------------------------------===//

// SiFive7 machine model for scheduling and other instruction cost heuristics.
def SiFive7Model : SchedMachineModel {
  let MicroOpBufferSize = 0; // Explicitly set to zero since SiFive7 is in-order.
  let IssueWidth = 2;        // 2 micro-ops are dispatched per cycle.
  let LoadLatency = 3;
  let MispredictPenalty = 3;
  let CompleteModel = 0;
  let UnsupportedFeatures = [HasStdExtV, HasStdExtZvamo, HasStdExtZvlsseg];
}

// The SiFive7 microarchitecure has two pipelines: A and B.
// Pipe A can handle memory, integer alu and vector operations.
// Pipe B can handle integer alu, control flow, integer multiply and divide,
// and floating point computation.
let SchedModel = SiFive7Model in {
let BufferSize = 0 in {
def SiFive7PipeA       : ProcResource<1>;
def SiFive7PipeB       : ProcResource<1>;
}

let BufferSize = 1 in {
def SiFive7IDiv        : ProcResource<1> { let Super = SiFive7PipeB; } // Int Division
def SiFive7FDiv        : ProcResource<1> { let Super = SiFive7PipeB; } // FP Division/Sqrt
}

def SiFive7PipeAB : ProcResGroup<[SiFive7PipeA, SiFive7PipeB]>;

// Branching
def : WriteRes<WriteJmp, [SiFive7PipeB]>;
def : WriteRes<WriteJal, [SiFive7PipeB]>;
def : WriteRes<WriteJalr, [SiFive7PipeB]>;
def : WriteRes<WriteJmpReg, [SiFive7PipeB]>;

// Integer arithmetic and logic
let Latency = 3 in {
def : WriteRes<WriteIALU, [SiFive7PipeAB]>;
def : WriteRes<WriteIALU32, [SiFive7PipeAB]>;
def : WriteRes<WriteShiftImm, [SiFive7PipeAB]>;
def : WriteRes<WriteShiftImm32, [SiFive7PipeAB]>;
def : WriteRes<WriteShiftReg, [SiFive7PipeAB]>;
def : WriteRes<WriteShiftReg32, [SiFive7PipeAB]>;
}

// Integer multiplication
let Latency = 3 in {
def : WriteRes<WriteIMul, [SiFive7PipeB]>;
def : WriteRes<WriteIMul32, [SiFive7PipeB]>;
}

// Integer division
def : WriteRes<WriteIDiv, [SiFive7PipeB, SiFive7IDiv]> {
  let Latency = 16;
  let ResourceCycles = [1, 15];
}
def : WriteRes<WriteIDiv32,  [SiFive7PipeB, SiFive7IDiv]> {
  let Latency = 16;
  let ResourceCycles = [1, 15];
}

// Memory
def : WriteRes<WriteSTB, [SiFive7PipeA]>;
def : WriteRes<WriteSTH, [SiFive7PipeA]>;
def : WriteRes<WriteSTW, [SiFive7PipeA]>;
def : WriteRes<WriteSTD, [SiFive7PipeA]>;
def : WriteRes<WriteFST32, [SiFive7PipeA]>;
def : WriteRes<WriteFST64, [SiFive7PipeA]>;

let Latency = 3 in {
def : WriteRes<WriteLDB, [SiFive7PipeA]>;
def : WriteRes<WriteLDH, [SiFive7PipeA]>;
def : WriteRes<WriteLDW, [SiFive7PipeA]>;
def : WriteRes<WriteLDWU, [SiFive7PipeA]>;
def : WriteRes<WriteLDD, [SiFive7PipeA]>;
}

let Latency = 2 in {
def : WriteRes<WriteFLD32, [SiFive7PipeA]>;
def : WriteRes<WriteFLD64, [SiFive7PipeA]>;
}

// Atomic memory
def : WriteRes<WriteAtomicSTW, [SiFive7PipeA]>;
def : WriteRes<WriteAtomicSTD, [SiFive7PipeA]>;

let Latency = 3 in {
def : WriteRes<WriteAtomicW, [SiFive7PipeA]>;
def : WriteRes<WriteAtomicD, [SiFive7PipeA]>;
def : WriteRes<WriteAtomicLDW, [SiFive7PipeA]>;
def : WriteRes<WriteAtomicLDD, [SiFive7PipeA]>;
}

// Single precision.
let Latency = 5 in {
def : WriteRes<WriteFALU32, [SiFive7PipeB]>;
def : WriteRes<WriteFMul32, [SiFive7PipeB]>;
def : WriteRes<WriteFMA32, [SiFive7PipeB]>;
}
let Latency = 3 in {
def : WriteRes<WriteFSGNJ32, [SiFive7PipeB]>;
def : WriteRes<WriteFMinMax32, [SiFive7PipeB]>;
}

def : WriteRes<WriteFDiv32, [SiFive7PipeB, SiFive7FDiv]> { let Latency = 27;
                                                         let ResourceCycles = [1, 26]; }
def : WriteRes<WriteFSqrt32, [SiFive7PipeB, SiFive7FDiv]> { let Latency = 27;
                                                          let ResourceCycles = [1, 26]; }

// Double precision
let Latency = 7 in {
def : WriteRes<WriteFALU64, [SiFive7PipeB]>;
def : WriteRes<WriteFMul64, [SiFive7PipeB]>;
def : WriteRes<WriteFMA64, [SiFive7PipeB]>;
}
let Latency = 3 in {
def : WriteRes<WriteFSGNJ64, [SiFive7PipeB]>;
def : WriteRes<WriteFMinMax64, [SiFive7PipeB]>;
}

def : WriteRes<WriteFDiv64, [SiFive7PipeB, SiFive7FDiv]> { let Latency = 56;
                                                         let ResourceCycles = [1, 55]; }
def : WriteRes<WriteFSqrt64, [SiFive7PipeB, SiFive7FDiv]> { let Latency = 56;
                                                          let ResourceCycles = [1, 55]; }

// Conversions
let Latency = 3 in {
def : WriteRes<WriteFCvtI32ToF32, [SiFive7PipeB]>;
def : WriteRes<WriteFCvtI32ToF64, [SiFive7PipeB]>;
def : WriteRes<WriteFCvtI64ToF32, [SiFive7PipeB]>;
def : WriteRes<WriteFCvtI64ToF64, [SiFive7PipeB]>;
def : WriteRes<WriteFCvtF32ToI32, [SiFive7PipeB]>;
def : WriteRes<WriteFCvtF32ToI64, [SiFive7PipeB]>;
def : WriteRes<WriteFCvtF32ToF64, [SiFive7PipeB]>;
def : WriteRes<WriteFCvtF64ToI32, [SiFive7PipeB]>;
def : WriteRes<WriteFCvtF64ToI64, [SiFive7PipeB]>;
def : WriteRes<WriteFCvtF64ToF32, [SiFive7PipeB]>;

def : WriteRes<WriteFClass32, [SiFive7PipeB]>;
def : WriteRes<WriteFClass64, [SiFive7PipeB]>;
def : WriteRes<WriteFCmp32, [SiFive7PipeB]>;
def : WriteRes<WriteFCmp64, [SiFive7PipeB]>;
def : WriteRes<WriteFMovI32ToF32, [SiFive7PipeB]>;
def : WriteRes<WriteFMovF32ToI32, [SiFive7PipeB]>;
def : WriteRes<WriteFMovI64ToF64, [SiFive7PipeB]>;
def : WriteRes<WriteFMovF64ToI64, [SiFive7PipeB]>;
}

// Others
def : WriteRes<WriteCSR, [SiFive7PipeB]>;
def : WriteRes<WriteNop, []>;

def : InstRW<[WriteIALU], (instrs COPY)>;

//===----------------------------------------------------------------------===//
// Bypass and advance
def : ReadAdvance<ReadJmp, 0>;
def : ReadAdvance<ReadJalr, 0>;
def : ReadAdvance<ReadCSR, 0>;
def : ReadAdvance<ReadStoreData, 0>;
def : ReadAdvance<ReadMemBase, 0>;
def : ReadAdvance<ReadIALU, 0>;
def : ReadAdvance<ReadIALU32, 0>;
def : ReadAdvance<ReadShiftImm, 0>;
def : ReadAdvance<ReadShiftImm32, 0>;
def : ReadAdvance<ReadShiftReg, 0>;
def : ReadAdvance<ReadShiftReg32, 0>;
def : ReadAdvance<ReadIDiv, 0>;
def : ReadAdvance<ReadIDiv32, 0>;
def : ReadAdvance<ReadIMul, 0>;
def : ReadAdvance<ReadIMul32, 0>;
def : ReadAdvance<ReadAtomicWA, 0>;
def : ReadAdvance<ReadAtomicWD, 0>;
def : ReadAdvance<ReadAtomicDA, 0>;
def : ReadAdvance<ReadAtomicDD, 0>;
def : ReadAdvance<ReadAtomicLDW, 0>;
def : ReadAdvance<ReadAtomicLDD, 0>;
def : ReadAdvance<ReadAtomicSTW, 0>;
def : ReadAdvance<ReadAtomicSTD, 0>;
def : ReadAdvance<ReadFMemBase, 0>;
def : ReadAdvance<ReadFALU32, 0>;
def : ReadAdvance<ReadFALU64, 0>;
def : ReadAdvance<ReadFMul32, 0>;
def : ReadAdvance<ReadFMA32, 0>;
def : ReadAdvance<ReadFMul64, 0>;
def : ReadAdvance<ReadFMA64, 0>;
def : ReadAdvance<ReadFDiv32, 0>;
def : ReadAdvance<ReadFDiv64, 0>;
def : ReadAdvance<ReadFSqrt32, 0>;
def : ReadAdvance<ReadFSqrt64, 0>;
def : ReadAdvance<ReadFCmp32, 0>;
def : ReadAdvance<ReadFCmp64, 0>;
def : ReadAdvance<ReadFSGNJ32, 0>;
def : ReadAdvance<ReadFSGNJ64, 0>;
def : ReadAdvance<ReadFMinMax32, 0>;
def : ReadAdvance<ReadFMinMax64, 0>;
def : ReadAdvance<ReadFCvtF32ToI32, 0>;
def : ReadAdvance<ReadFCvtF32ToI64, 0>;
def : ReadAdvance<ReadFCvtF64ToI32, 0>;
def : ReadAdvance<ReadFCvtF64ToI64, 0>;
def : ReadAdvance<ReadFCvtI32ToF32, 0>;
def : ReadAdvance<ReadFCvtI32ToF64, 0>;
def : ReadAdvance<ReadFCvtI64ToF32, 0>;
def : ReadAdvance<ReadFCvtI64ToF64, 0>;
def : ReadAdvance<ReadFCvtF32ToF64, 0>;
def : ReadAdvance<ReadFCvtF64ToF32, 0>;
def : ReadAdvance<ReadFMovF32ToI32, 0>;
def : ReadAdvance<ReadFMovI32ToF32, 0>;
def : ReadAdvance<ReadFMovF64ToI64, 0>;
def : ReadAdvance<ReadFMovI64ToF64, 0>;
def : ReadAdvance<ReadFClass32, 0>;
def : ReadAdvance<ReadFClass64, 0>;

defm : UnsupportedSchedZba;
defm : UnsupportedSchedZbb;
<<<<<<< HEAD

include "RISCVSchedNotV.td"
=======
defm : UnsupportedSchedZfh;
>>>>>>> b0c72c3d
}<|MERGE_RESOLUTION|>--- conflicted
+++ resolved
@@ -221,10 +221,7 @@
 
 defm : UnsupportedSchedZba;
 defm : UnsupportedSchedZbb;
-<<<<<<< HEAD
+defm : UnsupportedSchedZfh;
 
 include "RISCVSchedNotV.td"
-=======
-defm : UnsupportedSchedZfh;
->>>>>>> b0c72c3d
 }
//==- RISCVSchedSiFive7.td - SiFive7 Scheduling Definitions --*- tablegen -*-=//
//
// Part of the LLVM Project, under the Apache License v2.0 with LLVM Exceptions.
// See https://llvm.org/LICENSE.txt for license information.
// SPDX-License-Identifier: Apache-2.0 WITH LLVM-exception
//
//===----------------------------------------------------------------------===//

//===----------------------------------------------------------------------===//

// SiFive7 machine model for scheduling and other instruction cost heuristics.
def SiFive7Model : SchedMachineModel {
  let MicroOpBufferSize = 0; // Explicitly set to zero since SiFive7 is in-order.
  let IssueWidth = 2;        // 2 micro-ops are dispatched per cycle.
  let LoadLatency = 3;
  let MispredictPenalty = 3;
  let CompleteModel = 0;
  let UnsupportedFeatures = [HasStdExtV, HasStdExtZvamo, HasStdExtZvlsseg];
}

// The SiFive7 microarchitecure has two pipelines: A and B.
// Pipe A can handle memory, integer alu and vector operations.
// Pipe B can handle integer alu, control flow, integer multiply and divide,
// and floating point computation.
let SchedModel = SiFive7Model in {
let BufferSize = 0 in {
def SiFive7PipeA       : ProcResource<1>;
def SiFive7PipeB       : ProcResource<1>;
}

let BufferSize = 1 in {
def SiFive7IDiv        : ProcResource<1> { let Super = SiFive7PipeB; } // Int Division
def SiFive7FDiv        : ProcResource<1> { let Super = SiFive7PipeB; } // FP Division/Sqrt
}

def SiFive7PipeAB : ProcResGroup<[SiFive7PipeA, SiFive7PipeB]>;

// Branching
def : WriteRes<WriteJmp, [SiFive7PipeB]>;
def : WriteRes<WriteJal, [SiFive7PipeB]>;
def : WriteRes<WriteJalr, [SiFive7PipeB]>;
def : WriteRes<WriteJmpReg, [SiFive7PipeB]>;

// Integer arithmetic and logic
let Latency = 3 in {
def : WriteRes<WriteIALU, [SiFive7PipeAB]>;
def : WriteRes<WriteIALU32, [SiFive7PipeAB]>;
def : WriteRes<WriteShiftImm, [SiFive7PipeAB]>;
def : WriteRes<WriteShiftImm32, [SiFive7PipeAB]>;
def : WriteRes<WriteShiftReg, [SiFive7PipeAB]>;
def : WriteRes<WriteShiftReg32, [SiFive7PipeAB]>;
}

// Integer multiplication
let Latency = 3 in {
def : WriteRes<WriteIMul, [SiFive7PipeB]>;
def : WriteRes<WriteIMul32, [SiFive7PipeB]>;
}

// Integer division
def : WriteRes<WriteIDiv, [SiFive7PipeB, SiFive7IDiv]> {
  let Latency = 16;
  let ResourceCycles = [1, 15];
}
def : WriteRes<WriteIDiv32,  [SiFive7PipeB, SiFive7IDiv]> {
  let Latency = 16;
  let ResourceCycles = [1, 15];
}

// Memory
def : WriteRes<WriteSTB, [SiFive7PipeA]>;
def : WriteRes<WriteSTH, [SiFive7PipeA]>;
def : WriteRes<WriteSTW, [SiFive7PipeA]>;
def : WriteRes<WriteSTD, [SiFive7PipeA]>;
def : WriteRes<WriteFST32, [SiFive7PipeA]>;
def : WriteRes<WriteFST64, [SiFive7PipeA]>;

let Latency = 3 in {
def : WriteRes<WriteLDB, [SiFive7PipeA]>;
def : WriteRes<WriteLDH, [SiFive7PipeA]>;
def : WriteRes<WriteLDW, [SiFive7PipeA]>;
def : WriteRes<WriteLDWU, [SiFive7PipeA]>;
def : WriteRes<WriteLDD, [SiFive7PipeA]>;
}

let Latency = 2 in {
def : WriteRes<WriteFLD32, [SiFive7PipeA]>;
def : WriteRes<WriteFLD64, [SiFive7PipeA]>;
}

// Atomic memory
def : WriteRes<WriteAtomicSTW, [SiFive7PipeA]>;
def : WriteRes<WriteAtomicSTD, [SiFive7PipeA]>;

let Latency = 3 in {
def : WriteRes<WriteAtomicW, [SiFive7PipeA]>;
def : WriteRes<WriteAtomicD, [SiFive7PipeA]>;
def : WriteRes<WriteAtomicLDW, [SiFive7PipeA]>;
def : WriteRes<WriteAtomicLDD, [SiFive7PipeA]>;
}

// Single precision.
let Latency = 5 in {
def : WriteRes<WriteFALU32, [SiFive7PipeB]>;
def : WriteRes<WriteFMul32, [SiFive7PipeB]>;
def : WriteRes<WriteFMA32, [SiFive7PipeB]>;
}
let Latency = 3 in {
def : WriteRes<WriteFSGNJ32, [SiFive7PipeB]>;
def : WriteRes<WriteFMinMax32, [SiFive7PipeB]>;
}

def : WriteRes<WriteFDiv32, [SiFive7PipeB, SiFive7FDiv]> { let Latency = 27;
                                                         let ResourceCycles = [1, 26]; }
def : WriteRes<WriteFSqrt32, [SiFive7PipeB, SiFive7FDiv]> { let Latency = 27;
                                                          let ResourceCycles = [1, 26]; }

// Double precision
let Latency = 7 in {
def : WriteRes<WriteFALU64, [SiFive7PipeB]>;
def : WriteRes<WriteFMul64, [SiFive7PipeB]>;
def : WriteRes<WriteFMA64, [SiFive7PipeB]>;
}
let Latency = 3 in {
def : WriteRes<WriteFSGNJ64, [SiFive7PipeB]>;
def : WriteRes<WriteFMinMax64, [SiFive7PipeB]>;
}

def : WriteRes<WriteFDiv64, [SiFive7PipeB, SiFive7FDiv]> { let Latency = 56;
                                                         let ResourceCycles = [1, 55]; }
def : WriteRes<WriteFSqrt64, [SiFive7PipeB, SiFive7FDiv]> { let Latency = 56;
                                                          let ResourceCycles = [1, 55]; }

// Conversions
let Latency = 3 in {
def : WriteRes<WriteFCvtI32ToF32, [SiFive7PipeB]>;
def : WriteRes<WriteFCvtI32ToF64, [SiFive7PipeB]>;
def : WriteRes<WriteFCvtI64ToF32, [SiFive7PipeB]>;
def : WriteRes<WriteFCvtI64ToF64, [SiFive7PipeB]>;
def : WriteRes<WriteFCvtF32ToI32, [SiFive7PipeB]>;
def : WriteRes<WriteFCvtF32ToI64, [SiFive7PipeB]>;
def : WriteRes<WriteFCvtF32ToF64, [SiFive7PipeB]>;
def : WriteRes<WriteFCvtF64ToI32, [SiFive7PipeB]>;
def : WriteRes<WriteFCvtF64ToI64, [SiFive7PipeB]>;
def : WriteRes<WriteFCvtF64ToF32, [SiFive7PipeB]>;

def : WriteRes<WriteFClass32, [SiFive7PipeB]>;
def : WriteRes<WriteFClass64, [SiFive7PipeB]>;
def : WriteRes<WriteFCmp32, [SiFive7PipeB]>;
def : WriteRes<WriteFCmp64, [SiFive7PipeB]>;
def : WriteRes<WriteFMovI32ToF32, [SiFive7PipeB]>;
def : WriteRes<WriteFMovF32ToI32, [SiFive7PipeB]>;
def : WriteRes<WriteFMovI64ToF64, [SiFive7PipeB]>;
def : WriteRes<WriteFMovF64ToI64, [SiFive7PipeB]>;
}

// Others
def : WriteRes<WriteCSR, [SiFive7PipeB]>;
def : WriteRes<WriteNop, []>;

def : InstRW<[WriteIALU], (instrs COPY)>;

//===----------------------------------------------------------------------===//
// Bypass and advance
def : ReadAdvance<ReadJmp, 0>;
def : ReadAdvance<ReadJalr, 0>;
def : ReadAdvance<ReadCSR, 0>;
def : ReadAdvance<ReadStoreData, 0>;
def : ReadAdvance<ReadMemBase, 0>;
def : ReadAdvance<ReadIALU, 0>;
def : ReadAdvance<ReadIALU32, 0>;
def : ReadAdvance<ReadShiftImm, 0>;
def : ReadAdvance<ReadShiftImm32, 0>;
def : ReadAdvance<ReadShiftReg, 0>;
def : ReadAdvance<ReadShiftReg32, 0>;
def : ReadAdvance<ReadIDiv, 0>;
def : ReadAdvance<ReadIDiv32, 0>;
def : ReadAdvance<ReadIMul, 0>;
def : ReadAdvance<ReadIMul32, 0>;
def : ReadAdvance<ReadAtomicWA, 0>;
def : ReadAdvance<ReadAtomicWD, 0>;
def : ReadAdvance<ReadAtomicDA, 0>;
def : ReadAdvance<ReadAtomicDD, 0>;
def : ReadAdvance<ReadAtomicLDW, 0>;
def : ReadAdvance<ReadAtomicLDD, 0>;
def : ReadAdvance<ReadAtomicSTW, 0>;
def : ReadAdvance<ReadAtomicSTD, 0>;
def : ReadAdvance<ReadFMemBase, 0>;
def : ReadAdvance<ReadFALU32, 0>;
def : ReadAdvance<ReadFALU64, 0>;
def : ReadAdvance<ReadFMul32, 0>;
def : ReadAdvance<ReadFMA32, 0>;
def : ReadAdvance<ReadFMul64, 0>;
def : ReadAdvance<ReadFMA64, 0>;
def : ReadAdvance<ReadFDiv32, 0>;
def : ReadAdvance<ReadFDiv64, 0>;
def : ReadAdvance<ReadFSqrt32, 0>;
def : ReadAdvance<ReadFSqrt64, 0>;
def : ReadAdvance<ReadFCmp32, 0>;
def : ReadAdvance<ReadFCmp64, 0>;
def : ReadAdvance<ReadFSGNJ32, 0>;
def : ReadAdvance<ReadFSGNJ64, 0>;
def : ReadAdvance<ReadFMinMax32, 0>;
def : ReadAdvance<ReadFMinMax64, 0>;
def : ReadAdvance<ReadFCvtF32ToI32, 0>;
def : ReadAdvance<ReadFCvtF32ToI64, 0>;
def : ReadAdvance<ReadFCvtF64ToI32, 0>;
def : ReadAdvance<ReadFCvtF64ToI64, 0>;
def : ReadAdvance<ReadFCvtI32ToF32, 0>;
def : ReadAdvance<ReadFCvtI32ToF64, 0>;
def : ReadAdvance<ReadFCvtI64ToF32, 0>;
def : ReadAdvance<ReadFCvtI64ToF64, 0>;
def : ReadAdvance<ReadFCvtF32ToF64, 0>;
def : ReadAdvance<ReadFCvtF64ToF32, 0>;
def : ReadAdvance<ReadFMovF32ToI32, 0>;
def : ReadAdvance<ReadFMovI32ToF32, 0>;
def : ReadAdvance<ReadFMovF64ToI64, 0>;
def : ReadAdvance<ReadFMovI64ToF64, 0>;
def : ReadAdvance<ReadFClass32, 0>;
def : ReadAdvance<ReadFClass64, 0>;

<<<<<<< HEAD
include "RISCVSchedNotV.td"
=======
// Zfh is unsupported
let Unsupported = true in {
def : WriteRes<WriteFALU16, []>;
def : WriteRes<WriteFClass16, []>;
def : WriteRes<WriteFCvtF16ToF64, []>;
def : WriteRes<WriteFCvtF64ToF16, []>;
def : WriteRes<WriteFCvtI64ToF16, []>;
def : WriteRes<WriteFCvtF32ToF16, []>;
def : WriteRes<WriteFCvtI32ToF16, []>;
def : WriteRes<WriteFCvtF16ToI64, []>;
def : WriteRes<WriteFCvtF16ToF32, []>;
def : WriteRes<WriteFCvtF16ToI32, []>;
def : WriteRes<WriteFDiv16, []>;
def : WriteRes<WriteFCmp16, []>;
def : WriteRes<WriteFLD16, []>;
def : WriteRes<WriteFMA16, []>;
def : WriteRes<WriteFMinMax16, []>;
def : WriteRes<WriteFMul16, []>;
def : WriteRes<WriteFMovI16ToF16, []>;
def : WriteRes<WriteFMovF16ToI16, []>;
def : WriteRes<WriteFSGNJ16, []>;
def : WriteRes<WriteFST16, []>;
def : WriteRes<WriteFSqrt16, []>;

def : ReadAdvance<ReadFALU16, 0>;
def : ReadAdvance<ReadFClass16, 0>;
def : ReadAdvance<ReadFCvtF16ToF64, 0>;
def : ReadAdvance<ReadFCvtF64ToF16, 0>;
def : ReadAdvance<ReadFCvtI64ToF16, 0>;
def : ReadAdvance<ReadFCvtF32ToF16, 0>;
def : ReadAdvance<ReadFCvtI32ToF16, 0>;
def : ReadAdvance<ReadFCvtF16ToI64, 0>;
def : ReadAdvance<ReadFCvtF16ToF32, 0>;
def : ReadAdvance<ReadFCvtF16ToI32, 0>;
def : ReadAdvance<ReadFDiv16, 0>;
def : ReadAdvance<ReadFCmp16, 0>;
def : ReadAdvance<ReadFMA16, 0>;
def : ReadAdvance<ReadFMinMax16, 0>;
def : ReadAdvance<ReadFMul16, 0>;
def : ReadAdvance<ReadFMovI16ToF16, 0>;
def : ReadAdvance<ReadFMovF16ToI16, 0>;
def : ReadAdvance<ReadFSGNJ16, 0>;
def : ReadAdvance<ReadFSqrt16, 0>;
} // Unsupported = true

defm : UnsupportedSchedZba;
defm : UnsupportedSchedZbb;
>>>>>>> 92b1d908
}<|MERGE_RESOLUTION|>--- conflicted
+++ resolved
@@ -219,9 +219,6 @@
 def : ReadAdvance<ReadFClass32, 0>;
 def : ReadAdvance<ReadFClass64, 0>;
 
-<<<<<<< HEAD
-include "RISCVSchedNotV.td"
-=======
 // Zfh is unsupported
 let Unsupported = true in {
 def : WriteRes<WriteFALU16, []>;
@@ -269,5 +266,6 @@
 
 defm : UnsupportedSchedZba;
 defm : UnsupportedSchedZbb;
->>>>>>> 92b1d908
+
+include "RISCVSchedNotV.td"
 }
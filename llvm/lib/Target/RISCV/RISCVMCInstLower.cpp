//===-- RISCVMCInstLower.cpp - Convert RISCV MachineInstr to an MCInst ------=//
//
// Part of the LLVM Project, under the Apache License v2.0 with LLVM Exceptions.
// See https://llvm.org/LICENSE.txt for license information.
// SPDX-License-Identifier: Apache-2.0 WITH LLVM-exception
//
//===----------------------------------------------------------------------===//
//
// This file contains code to lower RISCV MachineInstrs to their corresponding
// MCInst records.
//
//===----------------------------------------------------------------------===//

#include "RISCV.h"
#include "RISCVSubtarget.h"
#include "MCTargetDesc/RISCVMCExpr.h"
#include "llvm/CodeGen/AsmPrinter.h"
#include "llvm/CodeGen/MachineBasicBlock.h"
#include "llvm/CodeGen/MachineInstr.h"
#include "llvm/MC/MCAsmInfo.h"
#include "llvm/MC/MCContext.h"
#include "llvm/MC/MCExpr.h"
#include "llvm/MC/MCInst.h"
#include "llvm/Support/ErrorHandling.h"
#include "llvm/Support/raw_ostream.h"

using namespace llvm;

static MCOperand lowerSymbolOperand(const MachineOperand &MO, MCSymbol *Sym,
                                    const AsmPrinter &AP) {
  MCContext &Ctx = AP.OutContext;
  RISCVMCExpr::VariantKind Kind;

  switch (MO.getTargetFlags()) {
  default:
    llvm_unreachable("Unknown target flag on GV operand");
  case RISCVII::MO_None:
    Kind = RISCVMCExpr::VK_RISCV_None;
    break;
  case RISCVII::MO_CALL:
    Kind = RISCVMCExpr::VK_RISCV_CALL;
    break;
  case RISCVII::MO_PLT:
    Kind = RISCVMCExpr::VK_RISCV_CALL_PLT;
    break;
  case RISCVII::MO_LO:
    Kind = RISCVMCExpr::VK_RISCV_LO;
    break;
  case RISCVII::MO_HI:
    Kind = RISCVMCExpr::VK_RISCV_HI;
    break;
  case RISCVII::MO_PCREL_LO:
    Kind = RISCVMCExpr::VK_RISCV_PCREL_LO;
    break;
  case RISCVII::MO_PCREL_HI:
    Kind = RISCVMCExpr::VK_RISCV_PCREL_HI;
    break;
  case RISCVII::MO_GOT_HI:
    Kind = RISCVMCExpr::VK_RISCV_GOT_HI;
    break;
  case RISCVII::MO_TPREL_LO:
    Kind = RISCVMCExpr::VK_RISCV_TPREL_LO;
    break;
  case RISCVII::MO_TPREL_HI:
    Kind = RISCVMCExpr::VK_RISCV_TPREL_HI;
    break;
  case RISCVII::MO_TPREL_ADD:
    Kind = RISCVMCExpr::VK_RISCV_TPREL_ADD;
    break;
  case RISCVII::MO_TLS_GOT_HI:
    Kind = RISCVMCExpr::VK_RISCV_TLS_GOT_HI;
    break;
  case RISCVII::MO_TLS_GD_HI:
    Kind = RISCVMCExpr::VK_RISCV_TLS_GD_HI;
    break;
  }

  const MCExpr *ME =
      MCSymbolRefExpr::create(Sym, MCSymbolRefExpr::VK_None, Ctx);

  if (!MO.isJTI() && !MO.isMBB() && MO.getOffset())
    ME = MCBinaryExpr::createAdd(
        ME, MCConstantExpr::create(MO.getOffset(), Ctx), Ctx);

  if (Kind != RISCVMCExpr::VK_RISCV_None)
    ME = RISCVMCExpr::create(ME, Kind, Ctx);
  return MCOperand::createExpr(ME);
}

bool llvm::LowerRISCVMachineOperandToMCOperand(const MachineOperand &MO,
                                               MCOperand &MCOp,
                                               const AsmPrinter &AP) {
  switch (MO.getType()) {
  default:
    report_fatal_error("LowerRISCVMachineInstrToMCInst: unknown operand type");
  case MachineOperand::MO_Register:
    // Ignore all implicit register operands.
    if (MO.isImplicit())
      return false;
    MCOp = MCOperand::createReg(MO.getReg());
    break;
  case MachineOperand::MO_RegisterMask:
    // Regmasks are like implicit defs.
    return false;
  case MachineOperand::MO_Immediate:
    MCOp = MCOperand::createImm(MO.getImm());
    break;
  case MachineOperand::MO_MachineBasicBlock:
    MCOp = lowerSymbolOperand(MO, MO.getMBB()->getSymbol(), AP);
    break;
  case MachineOperand::MO_GlobalAddress:
    MCOp = lowerSymbolOperand(MO, AP.getSymbol(MO.getGlobal()), AP);
    break;
  case MachineOperand::MO_BlockAddress:
    MCOp = lowerSymbolOperand(
        MO, AP.GetBlockAddressSymbol(MO.getBlockAddress()), AP);
    break;
  case MachineOperand::MO_ExternalSymbol:
    MCOp = lowerSymbolOperand(
        MO, AP.GetExternalSymbolSymbol(MO.getSymbolName()), AP);
    break;
  case MachineOperand::MO_ConstantPoolIndex:
    MCOp = lowerSymbolOperand(MO, AP.GetCPISymbol(MO.getIndex()), AP);
    break;
  case MachineOperand::MO_JumpTableIndex:
    MCOp = lowerSymbolOperand(MO, AP.GetJTISymbol(MO.getIndex()), AP);
    break;
  }
  return true;
}

static bool lowerRISCVVMachineInstrToMCInst(const MachineInstr *MI,
                                            MCInst &OutMI) {
  const RISCVVPseudosTable::PseudoInfo *RVV =
      RISCVVPseudosTable::getPseudoInfo(MI->getOpcode());
  if (!RVV)
    return false;

  OutMI.setOpcode(RVV->BaseInstr);

  const MachineBasicBlock *MBB = MI->getParent();
  assert(MBB && "MI expected to be in a basic block");
  const MachineFunction *MF = MBB->getParent();
  assert(MF && "MBB expected to be in a machine function");

  const TargetRegisterInfo *TRI =
      MF->getSubtarget<RISCVSubtarget>().getRegisterInfo();
  assert(TRI && "TargetRegisterInfo expected");

  uint64_t TSFlags = MI->getDesc().TSFlags;
  int NumOps = MI->getNumExplicitOperands();

  for (const MachineOperand &MO : MI->explicit_operands()) {
    int OpNo = (int)MI->getOperandNo(&MO);
    assert(OpNo >= 0 && "Operand number doesn't fit in an 'int' type");

    // Skip VL and SEW operands which are the last two operands if present.
    if ((TSFlags & RISCVII::HasVLOpMask) && OpNo == (NumOps - 2))
      continue;
    if ((TSFlags & RISCVII::HasSEWOpMask) && OpNo == (NumOps - 1))
      continue;

    // Skip merge op. It should be the first operand after the result.
    if ((TSFlags & RISCVII::HasMergeOpMask) && OpNo == 1) {
      assert(MI->getNumExplicitDefs() == 1);
      continue;
    }

    MCOperand MCOp;
    switch (MO.getType()) {
    default:
      llvm_unreachable("Unknown operand type");
    case MachineOperand::MO_Register: {
      unsigned Reg = MO.getReg();

      if (RISCV::VRM2RegClass.contains(Reg) ||
          RISCV::VRM4RegClass.contains(Reg) ||
          RISCV::VRM8RegClass.contains(Reg)) {
        Reg = TRI->getSubReg(Reg, RISCV::sub_vrm1_0);
        assert(Reg && "Subregister does not exist");
      }

      MCOp = MCOperand::createReg(Reg);
      break;
    }
    case MachineOperand::MO_Immediate:
      MCOp = MCOperand::createImm(MO.getImm());
      break;
    }
    OutMI.addOperand(MCOp);
  }

  // Unmasked pseudo instructions need to append dummy mask operand to
  // V instructions. All V instructions are modeled as the masked version.
  if (TSFlags & RISCVII::HasDummyMaskOpMask)
    OutMI.addOperand(MCOperand::createReg(RISCV::NoRegister));

  return true;
}

void llvm::LowerRISCVMachineInstrToMCInst(const MachineInstr *MI, MCInst &OutMI,
                                          const AsmPrinter &AP) {
  if (LowerEPIMachineInstrToMCInst(MI, OutMI))
    return;

  if (lowerRISCVVMachineInstrToMCInst(MI, OutMI))
    return;

  OutMI.setOpcode(MI->getOpcode());

  for (const MachineOperand &MO : MI->operands()) {
    MCOperand MCOp;
    if (LowerRISCVMachineOperandToMCOperand(MO, MCOp, AP))
      OutMI.addOperand(MCOp);
  }

  if (OutMI.getOpcode() == RISCV::PseudoReadVLENB) {
    OutMI.setOpcode(RISCV::CSRRS);
    OutMI.addOperand(MCOperand::createImm(
        RISCVSysReg::lookupSysRegByName("VLENB")->Encoding));
    OutMI.addOperand(MCOperand::createReg(RISCV::X0));
    return;
  }

<<<<<<< HEAD
}

bool llvm::LowerEPIMachineInstrToMCInst(const MachineInstr *MI, MCInst &OutMI) {
  const RISCVEPIPseudosTable::EPIPseudoInfo *EPI =
      RISCVEPIPseudosTable::getEPIPseudoInfo(MI->getOpcode());
  if (!EPI)
    return false;

  OutMI.setOpcode(EPI->BaseInstr);

  const MachineBasicBlock *MBB = MI->getParent();
  assert(MBB && "MI expected to be in a basic block");
  const MachineFunction *MF = MBB->getParent();
  assert(MF && "MBB expected to be in a machine function");

  const TargetRegisterInfo *TRI =
      MF->getSubtarget<RISCVSubtarget>().getRegisterInfo();
  assert(TRI && "TargetRegisterInfo expected");

  for (const MachineOperand &MO : MI->operands()) {
    int OpNo = (int)MI->getOperandNo(&MO);
    assert(OpNo >= 0 && "Operand number doesn't fit in an 'int' type");

    // Skip VL, SEW and MergeOp operands
    if (OpNo == EPI->getVLIndex() || OpNo == EPI->getSEWIndex() ||
        OpNo == EPI->getMergeOpIndex())
      continue;

    MCOperand MCOp;
    switch (MO.getType()) {
    default:
      report_fatal_error("LowerEPIMachineInstrToMCInst: unknown operand type");
    case MachineOperand::MO_Register: {
      // Ignore all implicit register operands.
      if (MO.isImplicit())
        continue;

      unsigned Reg = MO.getReg();

      // Nothing to do on NoRegister operands (used as vector mask operand on
      // unmasked instructions)
      if (Reg == RISCV::NoRegister) {
        MCOp = MCOperand::createReg(Reg);
        break;
      }

      const TargetRegisterClass *RC = TRI->getMinimalPhysRegClass(Reg);
      if (RC->hasSuperClassEq(&RISCV::VRM2RegClass) ||
          RC->hasSuperClassEq(&RISCV::VRM4RegClass) ||
          RC->hasSuperClassEq(&RISCV::VRM8RegClass)) {
        Reg = TRI->getSubReg(Reg, RISCV::sub_vrm1_0);
        assert(Reg && "Subregister does not exist");
      }

      MCOp = MCOperand::createReg(Reg);
      break;
    }
    case MachineOperand::MO_Immediate:
      MCOp = MCOperand::createImm(MO.getImm());
      break;
    }
    OutMI.addOperand(MCOp);
  }
  return true;
=======
  if (OutMI.getOpcode() == RISCV::PseudoReadVL) {
    OutMI.setOpcode(RISCV::CSRRS);
    OutMI.addOperand(MCOperand::createImm(
        RISCVSysReg::lookupSysRegByName("VL")->Encoding));
    OutMI.addOperand(MCOperand::createReg(RISCV::X0));
    return;
  }
>>>>>>> bfdff93a
}<|MERGE_RESOLUTION|>--- conflicted
+++ resolved
@@ -222,7 +222,13 @@
     return;
   }
 
-<<<<<<< HEAD
+  if (OutMI.getOpcode() == RISCV::PseudoReadVL) {
+    OutMI.setOpcode(RISCV::CSRRS);
+    OutMI.addOperand(MCOperand::createImm(
+        RISCVSysReg::lookupSysRegByName("VL")->Encoding));
+    OutMI.addOperand(MCOperand::createReg(RISCV::X0));
+    return;
+  }
 }
 
 bool llvm::LowerEPIMachineInstrToMCInst(const MachineInstr *MI, MCInst &OutMI) {
@@ -287,13 +293,4 @@
     OutMI.addOperand(MCOp);
   }
   return true;
-=======
-  if (OutMI.getOpcode() == RISCV::PseudoReadVL) {
-    OutMI.setOpcode(RISCV::CSRRS);
-    OutMI.addOperand(MCOperand::createImm(
-        RISCVSysReg::lookupSysRegByName("VL")->Encoding));
-    OutMI.addOperand(MCOperand::createReg(RISCV::X0));
-    return;
-  }
->>>>>>> bfdff93a
 }
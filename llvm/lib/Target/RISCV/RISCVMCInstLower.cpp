//===-- RISCVMCInstLower.cpp - Convert RISCV MachineInstr to an MCInst ------=//
//
// Part of the LLVM Project, under the Apache License v2.0 with LLVM Exceptions.
// See https://llvm.org/LICENSE.txt for license information.
// SPDX-License-Identifier: Apache-2.0 WITH LLVM-exception
//
//===----------------------------------------------------------------------===//
//
// This file contains code to lower RISCV MachineInstrs to their corresponding
// MCInst records.
//
//===----------------------------------------------------------------------===//

#include "RISCV.h"
#include "RISCVSubtarget.h"
#include "MCTargetDesc/RISCVMCExpr.h"
#include "llvm/CodeGen/AsmPrinter.h"
#include "llvm/CodeGen/MachineBasicBlock.h"
#include "llvm/CodeGen/MachineInstr.h"
#include "llvm/MC/MCAsmInfo.h"
#include "llvm/MC/MCContext.h"
#include "llvm/MC/MCExpr.h"
#include "llvm/MC/MCInst.h"
#include "llvm/Support/ErrorHandling.h"
#include "llvm/Support/raw_ostream.h"

using namespace llvm;

static MCOperand lowerSymbolOperand(const MachineOperand &MO, MCSymbol *Sym,
                                    const AsmPrinter &AP) {
  MCContext &Ctx = AP.OutContext;
  RISCVMCExpr::VariantKind Kind;

  switch (MO.getTargetFlags()) {
  default:
    llvm_unreachable("Unknown target flag on GV operand");
  case RISCVII::MO_None:
    Kind = RISCVMCExpr::VK_RISCV_None;
    break;
  case RISCVII::MO_CALL:
    Kind = RISCVMCExpr::VK_RISCV_CALL;
    break;
  case RISCVII::MO_PLT:
    Kind = RISCVMCExpr::VK_RISCV_CALL_PLT;
    break;
  case RISCVII::MO_LO:
    Kind = RISCVMCExpr::VK_RISCV_LO;
    break;
  case RISCVII::MO_HI:
    Kind = RISCVMCExpr::VK_RISCV_HI;
    break;
  case RISCVII::MO_PCREL_LO:
    Kind = RISCVMCExpr::VK_RISCV_PCREL_LO;
    break;
  case RISCVII::MO_PCREL_HI:
    Kind = RISCVMCExpr::VK_RISCV_PCREL_HI;
    break;
  case RISCVII::MO_GOT_HI:
    Kind = RISCVMCExpr::VK_RISCV_GOT_HI;
    break;
  case RISCVII::MO_TPREL_LO:
    Kind = RISCVMCExpr::VK_RISCV_TPREL_LO;
    break;
  case RISCVII::MO_TPREL_HI:
    Kind = RISCVMCExpr::VK_RISCV_TPREL_HI;
    break;
  case RISCVII::MO_TPREL_ADD:
    Kind = RISCVMCExpr::VK_RISCV_TPREL_ADD;
    break;
  case RISCVII::MO_TLS_GOT_HI:
    Kind = RISCVMCExpr::VK_RISCV_TLS_GOT_HI;
    break;
  case RISCVII::MO_TLS_GD_HI:
    Kind = RISCVMCExpr::VK_RISCV_TLS_GD_HI;
    break;
  }

  const MCExpr *ME =
      MCSymbolRefExpr::create(Sym, MCSymbolRefExpr::VK_None, Ctx);

  if (!MO.isJTI() && !MO.isMBB() && MO.getOffset())
    ME = MCBinaryExpr::createAdd(
        ME, MCConstantExpr::create(MO.getOffset(), Ctx), Ctx);

  if (Kind != RISCVMCExpr::VK_RISCV_None)
    ME = RISCVMCExpr::create(ME, Kind, Ctx);
  return MCOperand::createExpr(ME);
}

bool llvm::LowerRISCVMachineOperandToMCOperand(const MachineOperand &MO,
                                               MCOperand &MCOp,
                                               const AsmPrinter &AP) {
  switch (MO.getType()) {
  default:
    report_fatal_error("LowerRISCVMachineInstrToMCInst: unknown operand type");
  case MachineOperand::MO_Register:
    // Ignore all implicit register operands.
    if (MO.isImplicit())
      return false;
    MCOp = MCOperand::createReg(MO.getReg());
    break;
  case MachineOperand::MO_RegisterMask:
    // Regmasks are like implicit defs.
    return false;
  case MachineOperand::MO_Immediate:
    MCOp = MCOperand::createImm(MO.getImm());
    break;
  case MachineOperand::MO_MachineBasicBlock:
    MCOp = lowerSymbolOperand(MO, MO.getMBB()->getSymbol(), AP);
    break;
  case MachineOperand::MO_GlobalAddress:
    MCOp = lowerSymbolOperand(MO, AP.getSymbol(MO.getGlobal()), AP);
    break;
  case MachineOperand::MO_BlockAddress:
    MCOp = lowerSymbolOperand(
        MO, AP.GetBlockAddressSymbol(MO.getBlockAddress()), AP);
    break;
  case MachineOperand::MO_ExternalSymbol:
    MCOp = lowerSymbolOperand(
        MO, AP.GetExternalSymbolSymbol(MO.getSymbolName()), AP);
    break;
  case MachineOperand::MO_ConstantPoolIndex:
    MCOp = lowerSymbolOperand(MO, AP.GetCPISymbol(MO.getIndex()), AP);
    break;
  case MachineOperand::MO_JumpTableIndex:
    MCOp = lowerSymbolOperand(MO, AP.GetJTISymbol(MO.getIndex()), AP);
    break;
  }
  return true;
}

static bool lowerRISCVVMachineInstrToMCInst(const MachineInstr *MI,
                                            MCInst &OutMI) {
  const RISCVVPseudosTable::PseudoInfo *RVV =
      RISCVVPseudosTable::getPseudoInfo(MI->getOpcode());
  if (!RVV)
    return false;

  OutMI.setOpcode(RVV->BaseInstr);

  const MachineBasicBlock *MBB = MI->getParent();
  assert(MBB && "MI expected to be in a basic block");
  const MachineFunction *MF = MBB->getParent();
  assert(MF && "MBB expected to be in a machine function");

  const TargetRegisterInfo *TRI =
      MF->getSubtarget<RISCVSubtarget>().getRegisterInfo();
  assert(TRI && "TargetRegisterInfo expected");

  uint64_t TSFlags = MI->getDesc().TSFlags;
  int NumOps = MI->getNumExplicitOperands();

  for (const MachineOperand &MO : MI->explicit_operands()) {
    int OpNo = (int)MI->getOperandNo(&MO);
    assert(OpNo >= 0 && "Operand number doesn't fit in an 'int' type");

    // Skip VL and SEW operands which are the last two operands if present.
    if ((TSFlags & RISCVII::HasVLOpMask) && OpNo == (NumOps - 2))
      continue;
    if ((TSFlags & RISCVII::HasSEWOpMask) && OpNo == (NumOps - 1))
      continue;

    // Skip merge op. It should be the first operand after the result.
    if ((TSFlags & RISCVII::HasMergeOpMask) && OpNo == 1) {
      assert(MI->getNumExplicitDefs() == 1);
      continue;
    }

    MCOperand MCOp;
    switch (MO.getType()) {
    default:
      llvm_unreachable("Unknown operand type");
    case MachineOperand::MO_Register: {
      unsigned Reg = MO.getReg();

      if (RISCV::VRM2RegClass.contains(Reg) ||
          RISCV::VRM4RegClass.contains(Reg) ||
          RISCV::VRM8RegClass.contains(Reg)) {
        Reg = TRI->getSubReg(Reg, RISCV::sub_vrm2);
        assert(Reg && "Subregister does not exist");
      }

      MCOp = MCOperand::createReg(Reg);
      break;
    }
    case MachineOperand::MO_Immediate:
      MCOp = MCOperand::createImm(MO.getImm());
      break;
    }
    OutMI.addOperand(MCOp);
  }

  // Unmasked pseudo instructions need to append dummy mask operand to
  // V instructions. All V instructions are modeled as the masked version.
  if (TSFlags & RISCVII::HasDummyMaskOpMask)
    OutMI.addOperand(MCOperand::createReg(RISCV::NoRegister));

  return true;
}

void llvm::LowerRISCVMachineInstrToMCInst(const MachineInstr *MI, MCInst &OutMI,
                                          const AsmPrinter &AP) {
  if (LowerEPIMachineInstrToMCInst(MI, OutMI))
    return;

  if (lowerRISCVVMachineInstrToMCInst(MI, OutMI))
    return;

  OutMI.setOpcode(MI->getOpcode());

  for (const MachineOperand &MO : MI->operands()) {
    MCOperand MCOp;
    if (LowerRISCVMachineOperandToMCOperand(MO, MCOp, AP))
      OutMI.addOperand(MCOp);
  }
<<<<<<< HEAD
}

bool llvm::LowerEPIMachineInstrToMCInst(const MachineInstr *MI, MCInst &OutMI) {
  const RISCVEPIPseudosTable::EPIPseudoInfo *EPI =
      RISCVEPIPseudosTable::getEPIPseudoInfo(MI->getOpcode());
  if (!EPI)
    return false;

  OutMI.setOpcode(EPI->BaseInstr);

  const MachineBasicBlock *MBB = MI->getParent();
  assert(MBB && "MI expected to be in a basic block");
  const MachineFunction *MF = MBB->getParent();
  assert(MF && "MBB expected to be in a machine function");

  const TargetRegisterInfo *TRI =
      MF->getSubtarget<RISCVSubtarget>().getRegisterInfo();
  assert(TRI && "TargetRegisterInfo expected");

  for (const MachineOperand &MO : MI->operands()) {
    int OpNo = (int)MI->getOperandNo(&MO);
    assert(OpNo >= 0 && "Operand number doesn't fit in an 'int' type");

    // Skip VL, SEW and MergeOp operands
    if (OpNo == EPI->getVLIndex() || OpNo == EPI->getSEWIndex() ||
        OpNo == EPI->getMergeOpIndex())
      continue;

    MCOperand MCOp;
    switch (MO.getType()) {
    default:
      report_fatal_error("LowerEPIMachineInstrToMCInst: unknown operand type");
    case MachineOperand::MO_Register: {
      // Ignore all implicit register operands.
      if (MO.isImplicit())
        continue;

      unsigned Reg = MO.getReg();

      // Nothing to do on NoRegister operands (used as vector mask operand on
      // unmasked instructions)
      if (Reg == RISCV::NoRegister) {
        MCOp = MCOperand::createReg(Reg);
        break;
      }

      const TargetRegisterClass *RC = TRI->getMinimalPhysRegClass(Reg);
      if (RC->hasSuperClassEq(&RISCV::VRM2RegClass) ||
          RC->hasSuperClassEq(&RISCV::VRM4RegClass) ||
          RC->hasSuperClassEq(&RISCV::VRM8RegClass)) {
        Reg = TRI->getSubReg(Reg, RISCV::sub_vrm2);
        assert(Reg && "Subregister does not exist");
      }

      MCOp = MCOperand::createReg(Reg);
      break;
    }
    case MachineOperand::MO_Immediate:
      MCOp = MCOperand::createImm(MO.getImm());
      break;
    }
    OutMI.addOperand(MCOp);
  }
  return true;
=======

  if (OutMI.getOpcode() == RISCV::PseudoReadVLENB) {
    OutMI.setOpcode(RISCV::CSRRS);
    OutMI.addOperand(MCOperand::createImm(
        RISCVSysReg::lookupSysRegByName("VLENB")->Encoding));
    OutMI.addOperand(MCOperand::createReg(RISCV::X0));
    return;
  }

>>>>>>> 24713426
}<|MERGE_RESOLUTION|>--- conflicted
+++ resolved
@@ -213,7 +213,15 @@
     if (LowerRISCVMachineOperandToMCOperand(MO, MCOp, AP))
       OutMI.addOperand(MCOp);
   }
-<<<<<<< HEAD
+
+  if (OutMI.getOpcode() == RISCV::PseudoReadVLENB) {
+    OutMI.setOpcode(RISCV::CSRRS);
+    OutMI.addOperand(MCOperand::createImm(
+        RISCVSysReg::lookupSysRegByName("VLENB")->Encoding));
+    OutMI.addOperand(MCOperand::createReg(RISCV::X0));
+    return;
+  }
+
 }
 
 bool llvm::LowerEPIMachineInstrToMCInst(const MachineInstr *MI, MCInst &OutMI) {
@@ -278,15 +286,4 @@
     OutMI.addOperand(MCOp);
   }
   return true;
-=======
-
-  if (OutMI.getOpcode() == RISCV::PseudoReadVLENB) {
-    OutMI.setOpcode(RISCV::CSRRS);
-    OutMI.addOperand(MCOperand::createImm(
-        RISCVSysReg::lookupSysRegByName("VLENB")->Encoding));
-    OutMI.addOperand(MCOperand::createReg(RISCV::X0));
-    return;
-  }
-
->>>>>>> 24713426
 }
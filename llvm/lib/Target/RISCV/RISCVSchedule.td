--- conflicted
+++ resolved
@@ -200,7 +200,64 @@
 def ReadFClass32         : SchedRead;
 def ReadFClass64         : SchedRead;
 
-<<<<<<< HEAD
+// Zba extension
+def ReadSHXADD      : SchedRead; // sh1add/sh2add/sh3add
+def ReadSHXADD32    : SchedRead; // sh1add.uw/sh2add.uw/sh3add.uw
+
+// Zbb extension
+def ReadRotateImm   : SchedRead;
+def ReadRotateImm32 : SchedRead;
+def ReadRotateReg   : SchedRead;
+def ReadRotateReg32 : SchedRead;
+def ReadCLZ         : SchedRead;
+def ReadCLZ32       : SchedRead;
+def ReadCTZ         : SchedRead;
+def ReadCTZ32       : SchedRead;
+def ReadCPOP        : SchedRead;
+def ReadCPOP32      : SchedRead;
+def ReadREV8        : SchedRead;
+def ReadORCB        : SchedRead;
+
+multiclass UnsupportedSchedZba {
+let Unsupported = true in {
+def : WriteRes<WriteSHXADD, []>;
+def : WriteRes<WriteSHXADD32, []>;
+
+def : ReadAdvance<ReadSHXADD, 0>;
+def : ReadAdvance<ReadSHXADD32, 0>;
+}
+}
+
+multiclass UnsupportedSchedZbb {
+let Unsupported = true in {
+def : WriteRes<WriteRotateImm, []>;
+def : WriteRes<WriteRotateImm32, []>;
+def : WriteRes<WriteRotateReg, []>;
+def : WriteRes<WriteRotateReg32, []>;
+def : WriteRes<WriteCLZ, []>;
+def : WriteRes<WriteCLZ32, []>;
+def : WriteRes<WriteCTZ, []>;
+def : WriteRes<WriteCTZ32, []>;
+def : WriteRes<WriteCPOP, []>;
+def : WriteRes<WriteCPOP32, []>;
+def : WriteRes<WriteREV8, []>;
+def : WriteRes<WriteORCB, []>;
+
+def : ReadAdvance<ReadRotateImm, 0>;
+def : ReadAdvance<ReadRotateImm32, 0>;
+def : ReadAdvance<ReadRotateReg, 0>;
+def : ReadAdvance<ReadRotateReg32, 0>;
+def : ReadAdvance<ReadCLZ, 0>;
+def : ReadAdvance<ReadCLZ32, 0>;
+def : ReadAdvance<ReadCTZ, 0>;
+def : ReadAdvance<ReadCTZ32, 0>;
+def : ReadAdvance<ReadCPOP, 0>;
+def : ReadAdvance<ReadCPOP32, 0>;
+def : ReadAdvance<ReadREV8, 0>;
+def : ReadAdvance<ReadORCB, 0>;
+}
+}
+
 //===----------------------------------------------------------------------===//
 // V-extension Scheduling.
 //===----------------------------------------------------------------------===//
@@ -226,64 +283,4 @@
 def ReadVPUFALU       : SchedRead; // .vf
 def ReadVPUScalar     : SchedRead; // .vs
 def ReadVPUMem        : SchedRead;
-def ReadVPUStoreData  : SchedRead;
-
-=======
-// Zba extension
-def ReadSHXADD      : SchedRead; // sh1add/sh2add/sh3add
-def ReadSHXADD32    : SchedRead; // sh1add.uw/sh2add.uw/sh3add.uw
-
-// Zbb extension
-def ReadRotateImm   : SchedRead;
-def ReadRotateImm32 : SchedRead;
-def ReadRotateReg   : SchedRead;
-def ReadRotateReg32 : SchedRead;
-def ReadCLZ         : SchedRead;
-def ReadCLZ32       : SchedRead;
-def ReadCTZ         : SchedRead;
-def ReadCTZ32       : SchedRead;
-def ReadCPOP        : SchedRead;
-def ReadCPOP32      : SchedRead;
-def ReadREV8        : SchedRead;
-def ReadORCB        : SchedRead;
-
-multiclass UnsupportedSchedZba {
-let Unsupported = true in {
-def : WriteRes<WriteSHXADD, []>;
-def : WriteRes<WriteSHXADD32, []>;
-
-def : ReadAdvance<ReadSHXADD, 0>;
-def : ReadAdvance<ReadSHXADD32, 0>;
-}
-}
-
-multiclass UnsupportedSchedZbb {
-let Unsupported = true in {
-def : WriteRes<WriteRotateImm, []>;
-def : WriteRes<WriteRotateImm32, []>;
-def : WriteRes<WriteRotateReg, []>;
-def : WriteRes<WriteRotateReg32, []>;
-def : WriteRes<WriteCLZ, []>;
-def : WriteRes<WriteCLZ32, []>;
-def : WriteRes<WriteCTZ, []>;
-def : WriteRes<WriteCTZ32, []>;
-def : WriteRes<WriteCPOP, []>;
-def : WriteRes<WriteCPOP32, []>;
-def : WriteRes<WriteREV8, []>;
-def : WriteRes<WriteORCB, []>;
-
-def : ReadAdvance<ReadRotateImm, 0>;
-def : ReadAdvance<ReadRotateImm32, 0>;
-def : ReadAdvance<ReadRotateReg, 0>;
-def : ReadAdvance<ReadRotateReg32, 0>;
-def : ReadAdvance<ReadCLZ, 0>;
-def : ReadAdvance<ReadCLZ32, 0>;
-def : ReadAdvance<ReadCTZ, 0>;
-def : ReadAdvance<ReadCTZ32, 0>;
-def : ReadAdvance<ReadCPOP, 0>;
-def : ReadAdvance<ReadCPOP32, 0>;
-def : ReadAdvance<ReadREV8, 0>;
-def : ReadAdvance<ReadORCB, 0>;
-}
-}
->>>>>>> 92b1d908
+def ReadVPUStoreData  : SchedRead;
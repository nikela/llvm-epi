//==- RISCVSchedRocket.td - Rocket Scheduling Definitions ----*- tablegen -*-=//
//
// Part of the LLVM Project, under the Apache License v2.0 with LLVM Exceptions.
// See https://llvm.org/LICENSE.txt for license information.
// SPDX-License-Identifier: Apache-2.0 WITH LLVM-exception
//
//===----------------------------------------------------------------------===//

// ===---------------------------------------------------------------------===//
// The following definitions describe the simpler per-operand machine model.
// This works with MachineScheduler. See MCSchedule.h for details.

// Rocket machine model for scheduling and other instruction cost heuristics.
def RocketModel : SchedMachineModel {
  let MicroOpBufferSize = 0; // Rocket is in-order.
  let IssueWidth = 1;        // 1 micro-op is dispatched per cycle.
  let LoadLatency = 3;
  let MispredictPenalty = 3;
<<<<<<< HEAD
  let UnsupportedFeatures = [HasVInstructions, HasVInstructionsAnyF,
                             HasStdExtV, HasStdExtZvamo, HasStdExtZvlsseg];
=======
  let CompleteModel = false;
  let UnsupportedFeatures = [HasStdExtV, HasStdExtZvamo, HasStdExtZvlsseg];
>>>>>>> 9e3b9661
}

//===----------------------------------------------------------------------===//
// Define each kind of processor resource and number available.

// Modeling each pipeline as a ProcResource using the BufferSize = 0 since
// Rocket is in-order.

let BufferSize = 0 in {
def RocketUnitALU        : ProcResource<1>; // Int ALU
def RocketUnitIMul       : ProcResource<1>; // Int Multiply
def RocketUnitMem        : ProcResource<1>; // Load/Store
def RocketUnitB          : ProcResource<1>; // Branch

def RocketUnitFPALU      : ProcResource<1>; // FP ALU
}

let BufferSize = 1 in {
def RocketUnitIDiv       : ProcResource<1>; // Int Division
def RocketUnitFPDivSqrt  : ProcResource<1>; // FP Divide/Sqrt
}

//===----------------------------------------------------------------------===//

let SchedModel = RocketModel in {

// Branching
def : WriteRes<WriteJmp, [RocketUnitB]>;
def : WriteRes<WriteJal, [RocketUnitB]>;
def : WriteRes<WriteJalr, [RocketUnitB]>;
def : WriteRes<WriteJmpReg, [RocketUnitB]>;

// Integer arithmetic and logic
def : WriteRes<WriteIALU32, [RocketUnitALU]>;
def : WriteRes<WriteIALU, [RocketUnitALU]>;
def : WriteRes<WriteShiftImm32, [RocketUnitALU]>;
def : WriteRes<WriteShiftImm, [RocketUnitALU]>;
def : WriteRes<WriteShiftReg32, [RocketUnitALU]>;
def : WriteRes<WriteShiftReg, [RocketUnitALU]>;

// Integer multiplication
let Latency = 4 in {
def : WriteRes<WriteIMul, [RocketUnitIMul]>;
def : WriteRes<WriteIMul32, [RocketUnitIMul]>;
}

// Integer division
// Worst case latency is used.
def : WriteRes<WriteIDiv32, [RocketUnitIDiv]> {
  let Latency = 34;
  let ResourceCycles = [34];
}
def : WriteRes<WriteIDiv, [RocketUnitIDiv]> {
  let Latency = 33;
  let ResourceCycles = [33];
}

// Memory
def : WriteRes<WriteSTB, [RocketUnitMem]>;
def : WriteRes<WriteSTH, [RocketUnitMem]>;
def : WriteRes<WriteSTW, [RocketUnitMem]>;
def : WriteRes<WriteSTD, [RocketUnitMem]>;
def : WriteRes<WriteFST32, [RocketUnitMem]>;
def : WriteRes<WriteFST64, [RocketUnitMem]>;

let Latency = 3 in {
def : WriteRes<WriteLDB, [RocketUnitMem]>;
def : WriteRes<WriteLDH, [RocketUnitMem]>;
}

let Latency = 2 in {
def : WriteRes<WriteLDW, [RocketUnitMem]>;
def : WriteRes<WriteLDWU, [RocketUnitMem]>;
def : WriteRes<WriteLDD, [RocketUnitMem]>;
def : WriteRes<WriteFLD32, [RocketUnitMem]>;
def : WriteRes<WriteFLD64, [RocketUnitMem]>;

// Atomic memory
def : WriteRes<WriteAtomicW, [RocketUnitMem]>;
def : WriteRes<WriteAtomicD, [RocketUnitMem]>;

def : WriteRes<WriteAtomicLDW, [RocketUnitMem]>;
def : WriteRes<WriteAtomicLDD, [RocketUnitMem]>;
}

def : WriteRes<WriteAtomicSTW, [RocketUnitMem]>;
def : WriteRes<WriteAtomicSTD, [RocketUnitMem]>;

// Single precision.
let Latency = 4 in {
def : WriteRes<WriteFALU32, [RocketUnitFPALU]>;
def : WriteRes<WriteFSGNJ32, [RocketUnitFPALU]>;
def : WriteRes<WriteFMinMax32, [RocketUnitFPALU]>;
}

// Double precision
let Latency = 6 in {
def : WriteRes<WriteFALU64, [RocketUnitFPALU]>;
def : WriteRes<WriteFSGNJ64, [RocketUnitFPALU]>;
def : WriteRes<WriteFMinMax64, [RocketUnitFPALU]>;
}

// Conversions
let Latency = 2 in {
def : WriteRes<WriteFCvtI32ToF32, [RocketUnitFPALU]>;
def : WriteRes<WriteFCvtI32ToF64, [RocketUnitFPALU]>;
def : WriteRes<WriteFCvtI64ToF32, [RocketUnitFPALU]>;
def : WriteRes<WriteFCvtI64ToF64, [RocketUnitFPALU]>;
def : WriteRes<WriteFCvtF32ToI32, [RocketUnitFPALU]>;
def : WriteRes<WriteFCvtF32ToI64, [RocketUnitFPALU]>;
def : WriteRes<WriteFCvtF64ToI32, [RocketUnitFPALU]>;
def : WriteRes<WriteFCvtF64ToI64, [RocketUnitFPALU]>;
def : WriteRes<WriteFCvtF32ToF64, [RocketUnitFPALU]>;
def : WriteRes<WriteFCvtF64ToF32, [RocketUnitFPALU]>;

def : WriteRes<WriteFClass32, [RocketUnitFPALU]>;
def : WriteRes<WriteFClass64, [RocketUnitFPALU]>;
def : WriteRes<WriteFCmp32, [RocketUnitFPALU]>;
def : WriteRes<WriteFCmp64, [RocketUnitFPALU]>;
def : WriteRes<WriteFMovF32ToI32, [RocketUnitFPALU]>;
def : WriteRes<WriteFMovI32ToF32, [RocketUnitFPALU]>;
def : WriteRes<WriteFMovF64ToI64, [RocketUnitFPALU]>;
def : WriteRes<WriteFMovI64ToF64, [RocketUnitFPALU]>;
}

// FP multiplication
let Latency = 5 in {
def : WriteRes<WriteFMul32, [RocketUnitFPALU]>;
def : WriteRes<WriteFMA32, [RocketUnitFPALU]>;
}

let Latency = 7 in {
def : WriteRes<WriteFMul64, [RocketUnitFPALU]>;
def : WriteRes<WriteFMA64, [RocketUnitFPALU]>;
}

// FP division
// FP division unit on Rocket is not pipelined, so set resource cycles to latency.
let Latency = 20, ResourceCycles = [20] in {
def : WriteRes<WriteFDiv32, [RocketUnitFPDivSqrt]>;
def : WriteRes<WriteFDiv64, [RocketUnitFPDivSqrt]>;
}

// FP square root unit on Rocket is not pipelined, so set resource cycles to latency.
def : WriteRes<WriteFSqrt32, [RocketUnitFPDivSqrt]> { let Latency = 20;
                                                      let ResourceCycles = [20]; }
def : WriteRes<WriteFSqrt64, [RocketUnitFPDivSqrt]> { let Latency = 25;
                                                      let ResourceCycles = [25]; }

// Others
def : WriteRes<WriteCSR, []>;
def : WriteRes<WriteNop, []>;

def : InstRW<[WriteIALU], (instrs COPY)>;

//===----------------------------------------------------------------------===//
// Bypass and advance
def : ReadAdvance<ReadJmp, 0>;
def : ReadAdvance<ReadJalr, 0>;
def : ReadAdvance<ReadCSR, 0>;
def : ReadAdvance<ReadStoreData, 0>;
def : ReadAdvance<ReadMemBase, 0>;
def : ReadAdvance<ReadIALU, 0>;
def : ReadAdvance<ReadIALU32, 0>;
def : ReadAdvance<ReadShiftImm, 0>;
def : ReadAdvance<ReadShiftImm32, 0>;
def : ReadAdvance<ReadShiftReg, 0>;
def : ReadAdvance<ReadShiftReg32, 0>;
def : ReadAdvance<ReadIDiv, 0>;
def : ReadAdvance<ReadIDiv32, 0>;
def : ReadAdvance<ReadIMul, 0>;
def : ReadAdvance<ReadIMul32, 0>;
def : ReadAdvance<ReadAtomicWA, 0>;
def : ReadAdvance<ReadAtomicWD, 0>;
def : ReadAdvance<ReadAtomicDA, 0>;
def : ReadAdvance<ReadAtomicDD, 0>;
def : ReadAdvance<ReadAtomicLDW, 0>;
def : ReadAdvance<ReadAtomicLDD, 0>;
def : ReadAdvance<ReadAtomicSTW, 0>;
def : ReadAdvance<ReadAtomicSTD, 0>;
def : ReadAdvance<ReadFMemBase, 0>;
def : ReadAdvance<ReadFALU32, 0>;
def : ReadAdvance<ReadFALU64, 0>;
def : ReadAdvance<ReadFMul32, 0>;
def : ReadAdvance<ReadFMA32, 0>;
def : ReadAdvance<ReadFMul64, 0>;
def : ReadAdvance<ReadFMA64, 0>;
def : ReadAdvance<ReadFDiv32, 0>;
def : ReadAdvance<ReadFDiv64, 0>;
def : ReadAdvance<ReadFSqrt32, 0>;
def : ReadAdvance<ReadFSqrt64, 0>;
def : ReadAdvance<ReadFCmp32, 0>;
def : ReadAdvance<ReadFCmp64, 0>;
def : ReadAdvance<ReadFSGNJ32, 0>;
def : ReadAdvance<ReadFSGNJ64, 0>;
def : ReadAdvance<ReadFMinMax32, 0>;
def : ReadAdvance<ReadFMinMax64, 0>;
def : ReadAdvance<ReadFCvtF32ToI32, 0>;
def : ReadAdvance<ReadFCvtF32ToI64, 0>;
def : ReadAdvance<ReadFCvtF64ToI32, 0>;
def : ReadAdvance<ReadFCvtF64ToI64, 0>;
def : ReadAdvance<ReadFCvtI32ToF32, 0>;
def : ReadAdvance<ReadFCvtI32ToF64, 0>;
def : ReadAdvance<ReadFCvtI64ToF32, 0>;
def : ReadAdvance<ReadFCvtI64ToF64, 0>;
def : ReadAdvance<ReadFCvtF32ToF64, 0>;
def : ReadAdvance<ReadFCvtF64ToF32, 0>;
def : ReadAdvance<ReadFMovF32ToI32, 0>;
def : ReadAdvance<ReadFMovI32ToF32, 0>;
def : ReadAdvance<ReadFMovF64ToI64, 0>;
def : ReadAdvance<ReadFMovI64ToF64, 0>;
def : ReadAdvance<ReadFClass32, 0>;
def : ReadAdvance<ReadFClass64, 0>;

//===----------------------------------------------------------------------===//
// Unsupported extensions
defm : UnsupportedSchedV;
defm : UnsupportedSchedZba;
defm : UnsupportedSchedZbb;
defm : UnsupportedSchedZfh;
}<|MERGE_RESOLUTION|>--- conflicted
+++ resolved
@@ -16,13 +16,9 @@
   let IssueWidth = 1;        // 1 micro-op is dispatched per cycle.
   let LoadLatency = 3;
   let MispredictPenalty = 3;
-<<<<<<< HEAD
+  let CompleteModel = false;
   let UnsupportedFeatures = [HasVInstructions, HasVInstructionsAnyF,
                              HasStdExtV, HasStdExtZvamo, HasStdExtZvlsseg];
-=======
-  let CompleteModel = false;
-  let UnsupportedFeatures = [HasStdExtV, HasStdExtZvamo, HasStdExtZvlsseg];
->>>>>>> 9e3b9661
 }
 
 //===----------------------------------------------------------------------===//

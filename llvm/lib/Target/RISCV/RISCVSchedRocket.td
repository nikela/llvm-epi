//==- RISCVSchedRocket.td - Rocket Scheduling Definitions ----*- tablegen -*-=//
//
// Part of the LLVM Project, under the Apache License v2.0 with LLVM Exceptions.
// See https://llvm.org/LICENSE.txt for license information.
// SPDX-License-Identifier: Apache-2.0 WITH LLVM-exception
//
//===----------------------------------------------------------------------===//

// ===---------------------------------------------------------------------===//
// The following definitions describe the simpler per-operand machine model.
// This works with MachineScheduler. See MCSchedule.h for details.

// Rocket machine model for scheduling and other instruction cost heuristics.
def RocketModel : SchedMachineModel {
  let MicroOpBufferSize = 0; // Rocket is in-order.
  let IssueWidth = 1;        // 1 micro-op is dispatched per cycle.
  let LoadLatency = 3;
  let MispredictPenalty = 3;
  let CompleteModel = false;
<<<<<<< HEAD
  let UnsupportedFeatures = [HasVInstructions, HasVInstructionsAnyF,
                             HasStdExtV, HasStdExtZvlsseg];
=======
  let UnsupportedFeatures = [HasStdExtZbkb, HasVInstructions, HasVInstructionsI64];
>>>>>>> 50f9180c
}

//===----------------------------------------------------------------------===//
// Define each kind of processor resource and number available.

// Modeling each pipeline as a ProcResource using the BufferSize = 0 since
// Rocket is in-order.

let BufferSize = 0 in {
def RocketUnitALU        : ProcResource<1>; // Int ALU
def RocketUnitIMul       : ProcResource<1>; // Int Multiply
def RocketUnitMem        : ProcResource<1>; // Load/Store
def RocketUnitB          : ProcResource<1>; // Branch

def RocketUnitFPALU      : ProcResource<1>; // FP ALU
}

let BufferSize = 1 in {
def RocketUnitIDiv       : ProcResource<1>; // Int Division
def RocketUnitFPDivSqrt  : ProcResource<1>; // FP Divide/Sqrt
}

//===----------------------------------------------------------------------===//

let SchedModel = RocketModel in {

// Branching
def : WriteRes<WriteJmp, [RocketUnitB]>;
def : WriteRes<WriteJal, [RocketUnitB]>;
def : WriteRes<WriteJalr, [RocketUnitB]>;
def : WriteRes<WriteJmpReg, [RocketUnitB]>;

// Integer arithmetic and logic
def : WriteRes<WriteIALU32, [RocketUnitALU]>;
def : WriteRes<WriteIALU, [RocketUnitALU]>;
def : WriteRes<WriteShiftImm32, [RocketUnitALU]>;
def : WriteRes<WriteShiftImm, [RocketUnitALU]>;
def : WriteRes<WriteShiftReg32, [RocketUnitALU]>;
def : WriteRes<WriteShiftReg, [RocketUnitALU]>;

// Integer multiplication
let Latency = 4 in {
def : WriteRes<WriteIMul, [RocketUnitIMul]>;
def : WriteRes<WriteIMul32, [RocketUnitIMul]>;
}

// Integer division
// Worst case latency is used.
def : WriteRes<WriteIDiv32, [RocketUnitIDiv]> {
  let Latency = 34;
  let ResourceCycles = [34];
}
def : WriteRes<WriteIDiv, [RocketUnitIDiv]> {
  let Latency = 33;
  let ResourceCycles = [33];
}

// Memory
def : WriteRes<WriteSTB, [RocketUnitMem]>;
def : WriteRes<WriteSTH, [RocketUnitMem]>;
def : WriteRes<WriteSTW, [RocketUnitMem]>;
def : WriteRes<WriteSTD, [RocketUnitMem]>;
def : WriteRes<WriteFST32, [RocketUnitMem]>;
def : WriteRes<WriteFST64, [RocketUnitMem]>;

let Latency = 3 in {
def : WriteRes<WriteLDB, [RocketUnitMem]>;
def : WriteRes<WriteLDH, [RocketUnitMem]>;
}

let Latency = 2 in {
def : WriteRes<WriteLDW, [RocketUnitMem]>;
def : WriteRes<WriteLDWU, [RocketUnitMem]>;
def : WriteRes<WriteLDD, [RocketUnitMem]>;
def : WriteRes<WriteFLD32, [RocketUnitMem]>;
def : WriteRes<WriteFLD64, [RocketUnitMem]>;

// Atomic memory
def : WriteRes<WriteAtomicW, [RocketUnitMem]>;
def : WriteRes<WriteAtomicD, [RocketUnitMem]>;

def : WriteRes<WriteAtomicLDW, [RocketUnitMem]>;
def : WriteRes<WriteAtomicLDD, [RocketUnitMem]>;
}

def : WriteRes<WriteAtomicSTW, [RocketUnitMem]>;
def : WriteRes<WriteAtomicSTD, [RocketUnitMem]>;

// Single precision.
let Latency = 4 in {
def : WriteRes<WriteFALU32, [RocketUnitFPALU]>;
def : WriteRes<WriteFSGNJ32, [RocketUnitFPALU]>;
def : WriteRes<WriteFMinMax32, [RocketUnitFPALU]>;
}

// Double precision
let Latency = 6 in {
def : WriteRes<WriteFALU64, [RocketUnitFPALU]>;
def : WriteRes<WriteFSGNJ64, [RocketUnitFPALU]>;
def : WriteRes<WriteFMinMax64, [RocketUnitFPALU]>;
}

// Conversions
let Latency = 2 in {
def : WriteRes<WriteFCvtI32ToF32, [RocketUnitFPALU]>;
def : WriteRes<WriteFCvtI32ToF64, [RocketUnitFPALU]>;
def : WriteRes<WriteFCvtI64ToF32, [RocketUnitFPALU]>;
def : WriteRes<WriteFCvtI64ToF64, [RocketUnitFPALU]>;
def : WriteRes<WriteFCvtF32ToI32, [RocketUnitFPALU]>;
def : WriteRes<WriteFCvtF32ToI64, [RocketUnitFPALU]>;
def : WriteRes<WriteFCvtF64ToI32, [RocketUnitFPALU]>;
def : WriteRes<WriteFCvtF64ToI64, [RocketUnitFPALU]>;
def : WriteRes<WriteFCvtF32ToF64, [RocketUnitFPALU]>;
def : WriteRes<WriteFCvtF64ToF32, [RocketUnitFPALU]>;

def : WriteRes<WriteFClass32, [RocketUnitFPALU]>;
def : WriteRes<WriteFClass64, [RocketUnitFPALU]>;
def : WriteRes<WriteFCmp32, [RocketUnitFPALU]>;
def : WriteRes<WriteFCmp64, [RocketUnitFPALU]>;
def : WriteRes<WriteFMovF32ToI32, [RocketUnitFPALU]>;
def : WriteRes<WriteFMovI32ToF32, [RocketUnitFPALU]>;
def : WriteRes<WriteFMovF64ToI64, [RocketUnitFPALU]>;
def : WriteRes<WriteFMovI64ToF64, [RocketUnitFPALU]>;
}

// FP multiplication
let Latency = 5 in {
def : WriteRes<WriteFMul32, [RocketUnitFPALU]>;
def : WriteRes<WriteFMA32, [RocketUnitFPALU]>;
}

let Latency = 7 in {
def : WriteRes<WriteFMul64, [RocketUnitFPALU]>;
def : WriteRes<WriteFMA64, [RocketUnitFPALU]>;
}

// FP division
// FP division unit on Rocket is not pipelined, so set resource cycles to latency.
let Latency = 20, ResourceCycles = [20] in {
def : WriteRes<WriteFDiv32, [RocketUnitFPDivSqrt]>;
def : WriteRes<WriteFDiv64, [RocketUnitFPDivSqrt]>;
}

// FP square root unit on Rocket is not pipelined, so set resource cycles to latency.
def : WriteRes<WriteFSqrt32, [RocketUnitFPDivSqrt]> { let Latency = 20;
                                                      let ResourceCycles = [20]; }
def : WriteRes<WriteFSqrt64, [RocketUnitFPDivSqrt]> { let Latency = 25;
                                                      let ResourceCycles = [25]; }

// Others
def : WriteRes<WriteCSR, []>;
def : WriteRes<WriteNop, []>;

def : InstRW<[WriteIALU], (instrs COPY)>;

//===----------------------------------------------------------------------===//
// Bypass and advance
def : ReadAdvance<ReadJmp, 0>;
def : ReadAdvance<ReadJalr, 0>;
def : ReadAdvance<ReadCSR, 0>;
def : ReadAdvance<ReadStoreData, 0>;
def : ReadAdvance<ReadMemBase, 0>;
def : ReadAdvance<ReadIALU, 0>;
def : ReadAdvance<ReadIALU32, 0>;
def : ReadAdvance<ReadShiftImm, 0>;
def : ReadAdvance<ReadShiftImm32, 0>;
def : ReadAdvance<ReadShiftReg, 0>;
def : ReadAdvance<ReadShiftReg32, 0>;
def : ReadAdvance<ReadIDiv, 0>;
def : ReadAdvance<ReadIDiv32, 0>;
def : ReadAdvance<ReadIMul, 0>;
def : ReadAdvance<ReadIMul32, 0>;
def : ReadAdvance<ReadAtomicWA, 0>;
def : ReadAdvance<ReadAtomicWD, 0>;
def : ReadAdvance<ReadAtomicDA, 0>;
def : ReadAdvance<ReadAtomicDD, 0>;
def : ReadAdvance<ReadAtomicLDW, 0>;
def : ReadAdvance<ReadAtomicLDD, 0>;
def : ReadAdvance<ReadAtomicSTW, 0>;
def : ReadAdvance<ReadAtomicSTD, 0>;
def : ReadAdvance<ReadFMemBase, 0>;
def : ReadAdvance<ReadFALU32, 0>;
def : ReadAdvance<ReadFALU64, 0>;
def : ReadAdvance<ReadFMul32, 0>;
def : ReadAdvance<ReadFMA32, 0>;
def : ReadAdvance<ReadFMul64, 0>;
def : ReadAdvance<ReadFMA64, 0>;
def : ReadAdvance<ReadFDiv32, 0>;
def : ReadAdvance<ReadFDiv64, 0>;
def : ReadAdvance<ReadFSqrt32, 0>;
def : ReadAdvance<ReadFSqrt64, 0>;
def : ReadAdvance<ReadFCmp32, 0>;
def : ReadAdvance<ReadFCmp64, 0>;
def : ReadAdvance<ReadFSGNJ32, 0>;
def : ReadAdvance<ReadFSGNJ64, 0>;
def : ReadAdvance<ReadFMinMax32, 0>;
def : ReadAdvance<ReadFMinMax64, 0>;
def : ReadAdvance<ReadFCvtF32ToI32, 0>;
def : ReadAdvance<ReadFCvtF32ToI64, 0>;
def : ReadAdvance<ReadFCvtF64ToI32, 0>;
def : ReadAdvance<ReadFCvtF64ToI64, 0>;
def : ReadAdvance<ReadFCvtI32ToF32, 0>;
def : ReadAdvance<ReadFCvtI32ToF64, 0>;
def : ReadAdvance<ReadFCvtI64ToF32, 0>;
def : ReadAdvance<ReadFCvtI64ToF64, 0>;
def : ReadAdvance<ReadFCvtF32ToF64, 0>;
def : ReadAdvance<ReadFCvtF64ToF32, 0>;
def : ReadAdvance<ReadFMovF32ToI32, 0>;
def : ReadAdvance<ReadFMovI32ToF32, 0>;
def : ReadAdvance<ReadFMovF64ToI64, 0>;
def : ReadAdvance<ReadFMovI64ToF64, 0>;
def : ReadAdvance<ReadFClass32, 0>;
def : ReadAdvance<ReadFClass64, 0>;

//===----------------------------------------------------------------------===//
// Unsupported extensions
defm : UnsupportedSchedV;
defm : UnsupportedSchedZba;
defm : UnsupportedSchedZbb;
defm : UnsupportedSchedZbc;
defm : UnsupportedSchedZbs;
defm : UnsupportedSchedZbf;
defm : UnsupportedSchedZfh;
}<|MERGE_RESOLUTION|>--- conflicted
+++ resolved
@@ -17,12 +17,7 @@
   let LoadLatency = 3;
   let MispredictPenalty = 3;
   let CompleteModel = false;
-<<<<<<< HEAD
-  let UnsupportedFeatures = [HasVInstructions, HasVInstructionsAnyF,
-                             HasStdExtV, HasStdExtZvlsseg];
-=======
   let UnsupportedFeatures = [HasStdExtZbkb, HasVInstructions, HasVInstructionsI64];
->>>>>>> 50f9180c
 }
 
 //===----------------------------------------------------------------------===//

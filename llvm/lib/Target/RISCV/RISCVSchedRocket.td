//==- RISCVSchedRocket.td - Rocket Scheduling Definitions ----*- tablegen -*-=//
//
// Part of the LLVM Project, under the Apache License v2.0 with LLVM Exceptions.
// See https://llvm.org/LICENSE.txt for license information.
// SPDX-License-Identifier: Apache-2.0 WITH LLVM-exception
//
//===----------------------------------------------------------------------===//

// ===---------------------------------------------------------------------===//
// The following definitions describe the simpler per-operand machine model.
// This works with MachineScheduler. See MCSchedule.h for details.

// Rocket machine model for scheduling and other instruction cost heuristics.
def RocketModel : SchedMachineModel {
  let MicroOpBufferSize = 0; // Rocket is in-order.
  let IssueWidth = 1;        // 1 micro-op is dispatched per cycle.
  let LoadLatency = 3;
  let MispredictPenalty = 3;
  let UnsupportedFeatures = [HasStdExtV, HasStdExtZvamo, HasStdExtZvlsseg];
}

//===----------------------------------------------------------------------===//
// Define each kind of processor resource and number available.

// Modeling each pipeline as a ProcResource using the BufferSize = 0 since
// Rocket is in-order.

let BufferSize = 0 in {
def RocketUnitALU        : ProcResource<1>; // Int ALU
def RocketUnitIMul       : ProcResource<1>; // Int Multiply
def RocketUnitMem        : ProcResource<1>; // Load/Store
def RocketUnitB          : ProcResource<1>; // Branch

def RocketUnitFPALU      : ProcResource<1>; // FP ALU
}

let BufferSize = 1 in {
def RocketUnitIDiv       : ProcResource<1>; // Int Division
def RocketUnitFPDivSqrt  : ProcResource<1>; // FP Divide/Sqrt
}

//===----------------------------------------------------------------------===//

let SchedModel = RocketModel in {

// Branching
def : WriteRes<WriteJmp, [RocketUnitB]>;
def : WriteRes<WriteJal, [RocketUnitB]>;
def : WriteRes<WriteJalr, [RocketUnitB]>;
def : WriteRes<WriteJmpReg, [RocketUnitB]>;

// Integer arithmetic and logic
def : WriteRes<WriteIALU32, [RocketUnitALU]>;
def : WriteRes<WriteIALU, [RocketUnitALU]>;
def : WriteRes<WriteShiftImm32, [RocketUnitALU]>;
def : WriteRes<WriteShiftImm, [RocketUnitALU]>;
def : WriteRes<WriteShiftReg32, [RocketUnitALU]>;
def : WriteRes<WriteShiftReg, [RocketUnitALU]>;

// Integer multiplication
let Latency = 4 in {
def : WriteRes<WriteIMul, [RocketUnitIMul]>;
def : WriteRes<WriteIMul32, [RocketUnitIMul]>;
}

// Integer division
// Worst case latency is used.
def : WriteRes<WriteIDiv32, [RocketUnitIDiv]> {
  let Latency = 34;
  let ResourceCycles = [34];
}
def : WriteRes<WriteIDiv, [RocketUnitIDiv]> {
  let Latency = 33;
  let ResourceCycles = [33];
}

// Memory
def : WriteRes<WriteSTB, [RocketUnitMem]>;
def : WriteRes<WriteSTH, [RocketUnitMem]>;
def : WriteRes<WriteSTW, [RocketUnitMem]>;
def : WriteRes<WriteSTD, [RocketUnitMem]>;
def : WriteRes<WriteFST32, [RocketUnitMem]>;
def : WriteRes<WriteFST64, [RocketUnitMem]>;

let Latency = 3 in {
def : WriteRes<WriteLDB, [RocketUnitMem]>;
def : WriteRes<WriteLDH, [RocketUnitMem]>;
}

let Latency = 2 in {
def : WriteRes<WriteLDW, [RocketUnitMem]>;
def : WriteRes<WriteLDWU, [RocketUnitMem]>;
def : WriteRes<WriteLDD, [RocketUnitMem]>;
def : WriteRes<WriteFLD32, [RocketUnitMem]>;
def : WriteRes<WriteFLD64, [RocketUnitMem]>;

// Atomic memory
def : WriteRes<WriteAtomicW, [RocketUnitMem]>;
def : WriteRes<WriteAtomicD, [RocketUnitMem]>;

def : WriteRes<WriteAtomicLDW, [RocketUnitMem]>;
def : WriteRes<WriteAtomicLDD, [RocketUnitMem]>;
}

def : WriteRes<WriteAtomicSTW, [RocketUnitMem]>;
def : WriteRes<WriteAtomicSTD, [RocketUnitMem]>;

// Single precision.
let Latency = 4 in {
def : WriteRes<WriteFALU32, [RocketUnitFPALU]>;
def : WriteRes<WriteFSGNJ32, [RocketUnitFPALU]>;
def : WriteRes<WriteFMinMax32, [RocketUnitFPALU]>;
}

// Double precision
let Latency = 6 in {
def : WriteRes<WriteFALU64, [RocketUnitFPALU]>;
def : WriteRes<WriteFSGNJ64, [RocketUnitFPALU]>;
def : WriteRes<WriteFMinMax64, [RocketUnitFPALU]>;
}

// Conversions
let Latency = 2 in {
def : WriteRes<WriteFCvtI32ToF32, [RocketUnitFPALU]>;
def : WriteRes<WriteFCvtI32ToF64, [RocketUnitFPALU]>;
def : WriteRes<WriteFCvtI64ToF32, [RocketUnitFPALU]>;
def : WriteRes<WriteFCvtI64ToF64, [RocketUnitFPALU]>;
def : WriteRes<WriteFCvtF32ToI32, [RocketUnitFPALU]>;
def : WriteRes<WriteFCvtF32ToI64, [RocketUnitFPALU]>;
def : WriteRes<WriteFCvtF64ToI32, [RocketUnitFPALU]>;
def : WriteRes<WriteFCvtF64ToI64, [RocketUnitFPALU]>;
def : WriteRes<WriteFCvtF32ToF64, [RocketUnitFPALU]>;
def : WriteRes<WriteFCvtF64ToF32, [RocketUnitFPALU]>;

def : WriteRes<WriteFClass32, [RocketUnitFPALU]>;
def : WriteRes<WriteFClass64, [RocketUnitFPALU]>;
def : WriteRes<WriteFCmp32, [RocketUnitFPALU]>;
def : WriteRes<WriteFCmp64, [RocketUnitFPALU]>;
def : WriteRes<WriteFMovF32ToI32, [RocketUnitFPALU]>;
def : WriteRes<WriteFMovI32ToF32, [RocketUnitFPALU]>;
def : WriteRes<WriteFMovF64ToI64, [RocketUnitFPALU]>;
def : WriteRes<WriteFMovI64ToF64, [RocketUnitFPALU]>;
}

// FP multiplication
let Latency = 5 in {
def : WriteRes<WriteFMul32, [RocketUnitFPALU]>;
def : WriteRes<WriteFMA32, [RocketUnitFPALU]>;
}

let Latency = 7 in {
def : WriteRes<WriteFMul64, [RocketUnitFPALU]>;
def : WriteRes<WriteFMA64, [RocketUnitFPALU]>;
}

// FP division
// FP division unit on Rocket is not pipelined, so set resource cycles to latency.
let Latency = 20, ResourceCycles = [20] in {
def : WriteRes<WriteFDiv32, [RocketUnitFPDivSqrt]>;
def : WriteRes<WriteFDiv64, [RocketUnitFPDivSqrt]>;
}

// FP square root unit on Rocket is not pipelined, so set resource cycles to latency.
def : WriteRes<WriteFSqrt32, [RocketUnitFPDivSqrt]> { let Latency = 20;
                                                      let ResourceCycles = [20]; }
def : WriteRes<WriteFSqrt64, [RocketUnitFPDivSqrt]> { let Latency = 25;
                                                      let ResourceCycles = [25]; }

// Others
def : WriteRes<WriteCSR, []>;
def : WriteRes<WriteNop, []>;

def : InstRW<[WriteIALU], (instrs COPY)>;

//===----------------------------------------------------------------------===//
// Bypass and advance
def : ReadAdvance<ReadJmp, 0>;
def : ReadAdvance<ReadJalr, 0>;
def : ReadAdvance<ReadCSR, 0>;
def : ReadAdvance<ReadStoreData, 0>;
def : ReadAdvance<ReadMemBase, 0>;
def : ReadAdvance<ReadIALU, 0>;
def : ReadAdvance<ReadIALU32, 0>;
def : ReadAdvance<ReadShiftImm, 0>;
def : ReadAdvance<ReadShiftImm32, 0>;
def : ReadAdvance<ReadShiftReg, 0>;
def : ReadAdvance<ReadShiftReg32, 0>;
def : ReadAdvance<ReadIDiv, 0>;
def : ReadAdvance<ReadIDiv32, 0>;
def : ReadAdvance<ReadIMul, 0>;
def : ReadAdvance<ReadIMul32, 0>;
def : ReadAdvance<ReadAtomicWA, 0>;
def : ReadAdvance<ReadAtomicWD, 0>;
def : ReadAdvance<ReadAtomicDA, 0>;
def : ReadAdvance<ReadAtomicDD, 0>;
def : ReadAdvance<ReadAtomicLDW, 0>;
def : ReadAdvance<ReadAtomicLDD, 0>;
def : ReadAdvance<ReadAtomicSTW, 0>;
def : ReadAdvance<ReadAtomicSTD, 0>;
def : ReadAdvance<ReadFMemBase, 0>;
def : ReadAdvance<ReadFALU32, 0>;
def : ReadAdvance<ReadFALU64, 0>;
def : ReadAdvance<ReadFMul32, 0>;
def : ReadAdvance<ReadFMA32, 0>;
def : ReadAdvance<ReadFMul64, 0>;
def : ReadAdvance<ReadFMA64, 0>;
def : ReadAdvance<ReadFDiv32, 0>;
def : ReadAdvance<ReadFDiv64, 0>;
def : ReadAdvance<ReadFSqrt32, 0>;
def : ReadAdvance<ReadFSqrt64, 0>;
def : ReadAdvance<ReadFCmp32, 0>;
def : ReadAdvance<ReadFCmp64, 0>;
def : ReadAdvance<ReadFSGNJ32, 0>;
def : ReadAdvance<ReadFSGNJ64, 0>;
def : ReadAdvance<ReadFMinMax32, 0>;
def : ReadAdvance<ReadFMinMax64, 0>;
def : ReadAdvance<ReadFCvtF32ToI32, 0>;
def : ReadAdvance<ReadFCvtF32ToI64, 0>;
def : ReadAdvance<ReadFCvtF64ToI32, 0>;
def : ReadAdvance<ReadFCvtF64ToI64, 0>;
def : ReadAdvance<ReadFCvtI32ToF32, 0>;
def : ReadAdvance<ReadFCvtI32ToF64, 0>;
def : ReadAdvance<ReadFCvtI64ToF32, 0>;
def : ReadAdvance<ReadFCvtI64ToF64, 0>;
def : ReadAdvance<ReadFCvtF32ToF64, 0>;
def : ReadAdvance<ReadFCvtF64ToF32, 0>;
def : ReadAdvance<ReadFMovF32ToI32, 0>;
def : ReadAdvance<ReadFMovI32ToF32, 0>;
def : ReadAdvance<ReadFMovF64ToI64, 0>;
def : ReadAdvance<ReadFMovI64ToF64, 0>;
def : ReadAdvance<ReadFClass32, 0>;
def : ReadAdvance<ReadFClass64, 0>;

<<<<<<< HEAD
include "RISCVSchedNotV.td"
=======
// Zfh is unsupported
let Unsupported = true in {
def : WriteRes<WriteFALU16, []>;
def : WriteRes<WriteFClass16, []>;
def : WriteRes<WriteFCvtF16ToF64, []>;
def : WriteRes<WriteFCvtF64ToF16, []>;
def : WriteRes<WriteFCvtI64ToF16, []>;
def : WriteRes<WriteFCvtF32ToF16, []>;
def : WriteRes<WriteFCvtI32ToF16, []>;
def : WriteRes<WriteFCvtF16ToI64, []>;
def : WriteRes<WriteFCvtF16ToF32, []>;
def : WriteRes<WriteFCvtF16ToI32, []>;
def : WriteRes<WriteFDiv16, []>;
def : WriteRes<WriteFCmp16, []>;
def : WriteRes<WriteFLD16, []>;
def : WriteRes<WriteFMA16, []>;
def : WriteRes<WriteFMinMax16, []>;
def : WriteRes<WriteFMul16, []>;
def : WriteRes<WriteFMovI16ToF16, []>;
def : WriteRes<WriteFMovF16ToI16, []>;
def : WriteRes<WriteFSGNJ16, []>;
def : WriteRes<WriteFST16, []>;
def : WriteRes<WriteFSqrt16, []>;

def : ReadAdvance<ReadFALU16, 0>;
def : ReadAdvance<ReadFClass16, 0>;
def : ReadAdvance<ReadFCvtF16ToF64, 0>;
def : ReadAdvance<ReadFCvtF64ToF16, 0>;
def : ReadAdvance<ReadFCvtI64ToF16, 0>;
def : ReadAdvance<ReadFCvtF32ToF16, 0>;
def : ReadAdvance<ReadFCvtI32ToF16, 0>;
def : ReadAdvance<ReadFCvtF16ToI64, 0>;
def : ReadAdvance<ReadFCvtF16ToF32, 0>;
def : ReadAdvance<ReadFCvtF16ToI32, 0>;
def : ReadAdvance<ReadFDiv16, 0>;
def : ReadAdvance<ReadFCmp16, 0>;
def : ReadAdvance<ReadFMA16, 0>;
def : ReadAdvance<ReadFMinMax16, 0>;
def : ReadAdvance<ReadFMul16, 0>;
def : ReadAdvance<ReadFMovI16ToF16, 0>;
def : ReadAdvance<ReadFMovF16ToI16, 0>;
def : ReadAdvance<ReadFSGNJ16, 0>;
def : ReadAdvance<ReadFSqrt16, 0>;
} // Unsupported = true

defm : UnsupportedSchedZba;
defm : UnsupportedSchedZbb;
>>>>>>> 92b1d908
}<|MERGE_RESOLUTION|>--- conflicted
+++ resolved
@@ -231,9 +231,6 @@
 def : ReadAdvance<ReadFClass32, 0>;
 def : ReadAdvance<ReadFClass64, 0>;
 
-<<<<<<< HEAD
-include "RISCVSchedNotV.td"
-=======
 // Zfh is unsupported
 let Unsupported = true in {
 def : WriteRes<WriteFALU16, []>;
@@ -281,5 +278,7 @@
 
 defm : UnsupportedSchedZba;
 defm : UnsupportedSchedZbb;
->>>>>>> 92b1d908
+
+include "RISCVSchedNotV.td"
+
 }
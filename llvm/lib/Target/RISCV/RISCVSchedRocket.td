//==- RISCVSchedRocket.td - Rocket Scheduling Definitions ----*- tablegen -*-=//
//
// Part of the LLVM Project, under the Apache License v2.0 with LLVM Exceptions.
// See https://llvm.org/LICENSE.txt for license information.
// SPDX-License-Identifier: Apache-2.0 WITH LLVM-exception
//
//===----------------------------------------------------------------------===//

// ===---------------------------------------------------------------------===//
// The following definitions describe the simpler per-operand machine model.
// This works with MachineScheduler. See MCSchedule.h for details.

// Rocket machine model for scheduling and other instruction cost heuristics.
def RocketModel : SchedMachineModel {
  let MicroOpBufferSize = 0; // Rocket is in-order.
  let IssueWidth = 1;        // 1 micro-op is dispatched per cycle.
  let LoadLatency = 3;
  let MispredictPenalty = 3;
  let UnsupportedFeatures = [HasStdExtV, HasStdExtZvamo, HasStdExtZvlsseg];
}

//===----------------------------------------------------------------------===//
// Define each kind of processor resource and number available.

// Modeling each pipeline as a ProcResource using the BufferSize = 0 since
// Rocket is in-order.

let BufferSize = 0 in {
def RocketUnitALU        : ProcResource<1>; // Int ALU
def RocketUnitIMul       : ProcResource<1>; // Int Multiply
def RocketUnitMem        : ProcResource<1>; // Load/Store
def RocketUnitB          : ProcResource<1>; // Branch

def RocketUnitFPALU      : ProcResource<1>; // FP ALU
}

let BufferSize = 1 in {
def RocketUnitIDiv       : ProcResource<1>; // Int Division
def RocketUnitFPDivSqrt  : ProcResource<1>; // FP Divide/Sqrt
}

//===----------------------------------------------------------------------===//

let SchedModel = RocketModel in {

// Branching
def : WriteRes<WriteJmp, [RocketUnitB]>;
def : WriteRes<WriteJal, [RocketUnitB]>;
def : WriteRes<WriteJalr, [RocketUnitB]>;
def : WriteRes<WriteJmpReg, [RocketUnitB]>;

// Integer arithmetic and logic
def : WriteRes<WriteIALU32, [RocketUnitALU]>;
def : WriteRes<WriteIALU, [RocketUnitALU]>;
def : WriteRes<WriteShiftImm32, [RocketUnitALU]>;
def : WriteRes<WriteShiftImm, [RocketUnitALU]>;
def : WriteRes<WriteShiftReg32, [RocketUnitALU]>;
def : WriteRes<WriteShiftReg, [RocketUnitALU]>;

// Integer multiplication
let Latency = 4 in {
def : WriteRes<WriteIMul, [RocketUnitIMul]>;
def : WriteRes<WriteIMul32, [RocketUnitIMul]>;
}

// Integer division
// Worst case latency is used.
def : WriteRes<WriteIDiv32, [RocketUnitIDiv]> {
  let Latency = 34;
  let ResourceCycles = [34];
}
def : WriteRes<WriteIDiv, [RocketUnitIDiv]> {
  let Latency = 33;
  let ResourceCycles = [33];
}

// Memory
def : WriteRes<WriteSTB, [RocketUnitMem]>;
def : WriteRes<WriteSTH, [RocketUnitMem]>;
def : WriteRes<WriteSTW, [RocketUnitMem]>;
def : WriteRes<WriteSTD, [RocketUnitMem]>;
def : WriteRes<WriteFST32, [RocketUnitMem]>;
def : WriteRes<WriteFST64, [RocketUnitMem]>;

let Latency = 3 in {
def : WriteRes<WriteLDB, [RocketUnitMem]>;
def : WriteRes<WriteLDH, [RocketUnitMem]>;
}

let Latency = 2 in {
def : WriteRes<WriteLDW, [RocketUnitMem]>;
def : WriteRes<WriteLDWU, [RocketUnitMem]>;
def : WriteRes<WriteLDD, [RocketUnitMem]>;
def : WriteRes<WriteFLD32, [RocketUnitMem]>;
def : WriteRes<WriteFLD64, [RocketUnitMem]>;

// Atomic memory
def : WriteRes<WriteAtomicW, [RocketUnitMem]>;
def : WriteRes<WriteAtomicD, [RocketUnitMem]>;

def : WriteRes<WriteAtomicLDW, [RocketUnitMem]>;
def : WriteRes<WriteAtomicLDD, [RocketUnitMem]>;
}

def : WriteRes<WriteAtomicSTW, [RocketUnitMem]>;
def : WriteRes<WriteAtomicSTD, [RocketUnitMem]>;

// Single precision.
let Latency = 4 in {
def : WriteRes<WriteFALU32, [RocketUnitFPALU]>;
def : WriteRes<WriteFSGNJ32, [RocketUnitFPALU]>;
def : WriteRes<WriteFMinMax32, [RocketUnitFPALU]>;
}

// Double precision
let Latency = 6 in {
def : WriteRes<WriteFALU64, [RocketUnitFPALU]>;
def : WriteRes<WriteFSGNJ64, [RocketUnitFPALU]>;
def : WriteRes<WriteFMinMax64, [RocketUnitFPALU]>;
}

// Conversions
let Latency = 2 in {
def : WriteRes<WriteFCvtI32ToF32, [RocketUnitFPALU]>;
def : WriteRes<WriteFCvtI32ToF64, [RocketUnitFPALU]>;
def : WriteRes<WriteFCvtI64ToF32, [RocketUnitFPALU]>;
def : WriteRes<WriteFCvtI64ToF64, [RocketUnitFPALU]>;
def : WriteRes<WriteFCvtF32ToI32, [RocketUnitFPALU]>;
def : WriteRes<WriteFCvtF32ToI64, [RocketUnitFPALU]>;
def : WriteRes<WriteFCvtF64ToI32, [RocketUnitFPALU]>;
def : WriteRes<WriteFCvtF64ToI64, [RocketUnitFPALU]>;
def : WriteRes<WriteFCvtF32ToF64, [RocketUnitFPALU]>;
def : WriteRes<WriteFCvtF64ToF32, [RocketUnitFPALU]>;

def : WriteRes<WriteFClass32, [RocketUnitFPALU]>;
def : WriteRes<WriteFClass64, [RocketUnitFPALU]>;
def : WriteRes<WriteFCmp32, [RocketUnitFPALU]>;
def : WriteRes<WriteFCmp64, [RocketUnitFPALU]>;
def : WriteRes<WriteFMovF32ToI32, [RocketUnitFPALU]>;
def : WriteRes<WriteFMovI32ToF32, [RocketUnitFPALU]>;
def : WriteRes<WriteFMovF64ToI64, [RocketUnitFPALU]>;
def : WriteRes<WriteFMovI64ToF64, [RocketUnitFPALU]>;
}

// FP multiplication
let Latency = 5 in {
def : WriteRes<WriteFMul32, [RocketUnitFPALU]>;
def : WriteRes<WriteFMA32, [RocketUnitFPALU]>;
}

let Latency = 7 in {
def : WriteRes<WriteFMul64, [RocketUnitFPALU]>;
def : WriteRes<WriteFMA64, [RocketUnitFPALU]>;
}

// FP division
// FP division unit on Rocket is not pipelined, so set resource cycles to latency.
let Latency = 20, ResourceCycles = [20] in {
def : WriteRes<WriteFDiv32, [RocketUnitFPDivSqrt]>;
def : WriteRes<WriteFDiv64, [RocketUnitFPDivSqrt]>;
}

// FP square root unit on Rocket is not pipelined, so set resource cycles to latency.
def : WriteRes<WriteFSqrt32, [RocketUnitFPDivSqrt]> { let Latency = 20;
                                                      let ResourceCycles = [20]; }
def : WriteRes<WriteFSqrt64, [RocketUnitFPDivSqrt]> { let Latency = 25;
                                                      let ResourceCycles = [25]; }

// Others
def : WriteRes<WriteCSR, []>;
def : WriteRes<WriteNop, []>;

def : InstRW<[WriteIALU], (instrs COPY)>;

//===----------------------------------------------------------------------===//
// Bypass and advance
def : ReadAdvance<ReadJmp, 0>;
def : ReadAdvance<ReadJalr, 0>;
def : ReadAdvance<ReadCSR, 0>;
def : ReadAdvance<ReadStoreData, 0>;
def : ReadAdvance<ReadMemBase, 0>;
def : ReadAdvance<ReadIALU, 0>;
def : ReadAdvance<ReadIALU32, 0>;
def : ReadAdvance<ReadShiftImm, 0>;
def : ReadAdvance<ReadShiftImm32, 0>;
def : ReadAdvance<ReadShiftReg, 0>;
def : ReadAdvance<ReadShiftReg32, 0>;
def : ReadAdvance<ReadIDiv, 0>;
def : ReadAdvance<ReadIDiv32, 0>;
def : ReadAdvance<ReadIMul, 0>;
def : ReadAdvance<ReadIMul32, 0>;
def : ReadAdvance<ReadAtomicWA, 0>;
def : ReadAdvance<ReadAtomicWD, 0>;
def : ReadAdvance<ReadAtomicDA, 0>;
def : ReadAdvance<ReadAtomicDD, 0>;
def : ReadAdvance<ReadAtomicLDW, 0>;
def : ReadAdvance<ReadAtomicLDD, 0>;
def : ReadAdvance<ReadAtomicSTW, 0>;
def : ReadAdvance<ReadAtomicSTD, 0>;
def : ReadAdvance<ReadFMemBase, 0>;
def : ReadAdvance<ReadFALU32, 0>;
def : ReadAdvance<ReadFALU64, 0>;
def : ReadAdvance<ReadFMul32, 0>;
def : ReadAdvance<ReadFMA32, 0>;
def : ReadAdvance<ReadFMul64, 0>;
def : ReadAdvance<ReadFMA64, 0>;
def : ReadAdvance<ReadFDiv32, 0>;
def : ReadAdvance<ReadFDiv64, 0>;
def : ReadAdvance<ReadFSqrt32, 0>;
def : ReadAdvance<ReadFSqrt64, 0>;
def : ReadAdvance<ReadFCmp32, 0>;
def : ReadAdvance<ReadFCmp64, 0>;
def : ReadAdvance<ReadFSGNJ32, 0>;
def : ReadAdvance<ReadFSGNJ64, 0>;
def : ReadAdvance<ReadFMinMax32, 0>;
def : ReadAdvance<ReadFMinMax64, 0>;
def : ReadAdvance<ReadFCvtF32ToI32, 0>;
def : ReadAdvance<ReadFCvtF32ToI64, 0>;
def : ReadAdvance<ReadFCvtF64ToI32, 0>;
def : ReadAdvance<ReadFCvtF64ToI64, 0>;
def : ReadAdvance<ReadFCvtI32ToF32, 0>;
def : ReadAdvance<ReadFCvtI32ToF64, 0>;
def : ReadAdvance<ReadFCvtI64ToF32, 0>;
def : ReadAdvance<ReadFCvtI64ToF64, 0>;
def : ReadAdvance<ReadFCvtF32ToF64, 0>;
def : ReadAdvance<ReadFCvtF64ToF32, 0>;
def : ReadAdvance<ReadFMovF32ToI32, 0>;
def : ReadAdvance<ReadFMovI32ToF32, 0>;
def : ReadAdvance<ReadFMovF64ToI64, 0>;
def : ReadAdvance<ReadFMovI64ToF64, 0>;
def : ReadAdvance<ReadFClass32, 0>;
def : ReadAdvance<ReadFClass64, 0>;

defm : UnsupportedSchedZba;
defm : UnsupportedSchedZbb;
<<<<<<< HEAD

include "RISCVSchedNotV.td"

=======
defm : UnsupportedSchedZfh;
>>>>>>> b0c72c3d
}<|MERGE_RESOLUTION|>--- conflicted
+++ resolved
@@ -233,11 +233,7 @@
 
 defm : UnsupportedSchedZba;
 defm : UnsupportedSchedZbb;
-<<<<<<< HEAD
+defm : UnsupportedSchedZfh;
 
 include "RISCVSchedNotV.td"
-
-=======
-defm : UnsupportedSchedZfh;
->>>>>>> b0c72c3d
 }
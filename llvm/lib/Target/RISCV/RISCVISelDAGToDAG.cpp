--- conflicted
+++ resolved
@@ -1108,11 +1108,11 @@
     ReplaceNode(Node, CurDAG->getMachineNode(RISCV::ADDI, DL, VT, TFI, Imm));
     return;
   }
-<<<<<<< HEAD
   case ISD::VECTOR_REVERSE: {
     auto *Result = SelectVectorReverse(Node, CurDAG);
     ReplaceNode(Node, Result);
-=======
+    return;
+  }
   case ISD::ADD: {
     // Try to select ADD + immediate used as memory addresses to
     // (ADDI (ADD X, Imm-Lo12), Lo12) if it will allow the ADDI to be removed by
@@ -1175,7 +1175,6 @@
         CurDAG->getMachineNode(RISCV::ADDI, DL, VT, SDValue(ADD, 0),
                                CurDAG->getTargetConstant(Lo12, DL, VT));
     ReplaceNode(Node, ADDI);
->>>>>>> a69c40fd
     return;
   }
   case ISD::SRL: {

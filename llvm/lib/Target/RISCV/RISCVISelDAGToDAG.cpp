--- conflicted
+++ resolved
@@ -741,23 +741,7 @@
       RISCV::getVLSEGPseudo(NF, IsMasked, IsTU, /*Strided*/ false, /*FF*/ true,
                             Log2SEW, static_cast<unsigned>(LMUL));
   MachineSDNode *Load = CurDAG->getMachineNode(P->Pseudo, DL, MVT::Untyped,
-<<<<<<< HEAD
-                                               MVT::Other, MVT::Glue, Operands);
-  bool TailAgnostic = true;
-  bool MaskAgnostic = false;
-  if (IsMasked) {
-    uint64_t Policy = Node->getConstantOperandVal(Node->getNumOperands() - 1);
-    TailAgnostic = Policy & RISCVII::TAIL_AGNOSTIC;
-    MaskAgnostic = Policy & RISCVII::MASK_AGNOSTIC;
-  }
-  unsigned VType =
-      RISCVVType::encodeVTYPE(LMUL, SEW, TailAgnostic, MaskAgnostic, /* Nontemporal */ false);
-  SDValue VTypeOp = CurDAG->getTargetConstant(VType, DL, XLenVT);
-  SDNode *ReadVL = CurDAG->getMachineNode(RISCV::PseudoReadVL, DL, XLenVT,
-                                          VTypeOp, /*Glue*/ SDValue(Load, 2));
-=======
                                                XLenVT, MVT::Other, Operands);
->>>>>>> cec66cbe
 
   if (auto *MemOp = dyn_cast<MemSDNode>(Node))
     CurDAG->setNodeMemRefs(Load, {MemOp->getMemOperand()});
@@ -1958,29 +1942,8 @@
       const RISCV::VLEPseudo *P =
           RISCV::getVLEPseudo(IsMasked, IsTU, /*Strided*/ false, /*FF*/ true,
                               Log2SEW, static_cast<unsigned>(LMUL));
-<<<<<<< HEAD
-      MachineSDNode *Load =
-          CurDAG->getMachineNode(P->Pseudo, DL, Node->getValueType(0),
-                                 MVT::Other, MVT::Glue, Operands);
-      bool TailAgnostic = !IsTU;
-      bool MaskAgnostic = false;
-      if (IsMasked) {
-        uint64_t Policy =
-            Node->getConstantOperandVal(Node->getNumOperands() - 1);
-        TailAgnostic = Policy & RISCVII::TAIL_AGNOSTIC;
-        MaskAgnostic = Policy & RISCVII::MASK_AGNOSTIC;
-      }
-      unsigned VType =
-          RISCVVType::encodeVTYPE(LMUL, SEW, TailAgnostic, MaskAgnostic, /* Nontemporal */ false);
-      SDValue VTypeOp = CurDAG->getTargetConstant(VType, DL, XLenVT);
-      SDNode *ReadVL =
-          CurDAG->getMachineNode(RISCV::PseudoReadVL, DL, XLenVT, VTypeOp,
-                                 /*Glue*/ SDValue(Load, 2));
-
-=======
       MachineSDNode *Load = CurDAG->getMachineNode(
           P->Pseudo, DL, Node->getValueType(0), XLenVT, MVT::Other, Operands);
->>>>>>> cec66cbe
       if (auto *MemOp = dyn_cast<MemSDNode>(Node))
         CurDAG->setNodeMemRefs(Load, {MemOp->getMemOperand()});
 

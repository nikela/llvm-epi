//===-- RISCVISelDAGToDAG.cpp - A dag to dag inst selector for RISCV ------===//
//
// Part of the LLVM Project, under the Apache License v2.0 with LLVM Exceptions.
// See https://llvm.org/LICENSE.txt for license information.
// SPDX-License-Identifier: Apache-2.0 WITH LLVM-exception
//
//===----------------------------------------------------------------------===//
//
// This file defines an instruction selector for the RISCV target.
//
//===----------------------------------------------------------------------===//

#include "RISCVISelDAGToDAG.h"
#include "MCTargetDesc/RISCVMCTargetDesc.h"
#include "MCTargetDesc/RISCVMatInt.h"
#include "llvm/CodeGen/MachineFrameInfo.h"
#include "llvm/CodeGen/SelectionDAGISel.h"
#include "llvm/IR/IntrinsicsEPI.h"
#include "llvm/IR/IntrinsicsRISCV.h"
#include "llvm/Support/Alignment.h"
#include "llvm/Support/Debug.h"
#include "llvm/Support/KnownBits.h"
#include "llvm/Support/MathExtras.h"
#include "llvm/Support/raw_ostream.h"

using namespace llvm;

#define DEBUG_TYPE "riscv-isel"

void RISCVDAGToDAGISel::PostprocessISelDAG() {
  doPeepholeLoadStoreADDI();
}

static SDNode *selectImm(SelectionDAG *CurDAG, const SDLoc &DL, int64_t Imm,
                         MVT XLenVT) {
  RISCVMatInt::InstSeq Seq;
  RISCVMatInt::generateInstSeq(Imm, XLenVT == MVT::i64, Seq);

  SDNode *Result = nullptr;
  SDValue SrcReg = CurDAG->getRegister(RISCV::X0, XLenVT);
  for (RISCVMatInt::Inst &Inst : Seq) {
    SDValue SDImm = CurDAG->getTargetConstant(Inst.Imm, DL, XLenVT);
    if (Inst.Opc == RISCV::LUI)
      Result = CurDAG->getMachineNode(RISCV::LUI, DL, XLenVT, SDImm);
    else
      Result = CurDAG->getMachineNode(Inst.Opc, DL, XLenVT, SrcReg, SDImm);

    // Only the first instruction has X0 as its source.
    SrcReg = SDValue(Result, 0);
  }

  return Result;
}

static SDNode *SelectSlideLeftFill(SDNode *Node, SelectionDAG *CurDAG,
                                   SDValue EVL1, SDValue EVL2, SDValue Offset,
                                   MVT XLenVT) {
  EVT VT = Node->getValueType(0);
  EVT VTMask = VT.changeVectorElementType(MVT::i1);
  SDLoc DL(Node);
  SDValue V1 = Node->getOperand(1);
  SDValue V2 = Node->getOperand(2);

  uint64_t SEW = VT.getVectorElementType().getSizeInBits().getFixedSize();

  ElementCount EC = VT.getVectorElementCount();
  assert(EC.isScalable() && "Unexpected VT");
  uint64_t LMul = EC.getKnownMinValue() * SEW / 64; // FIXME: ELEN=64 hardcoded.

  unsigned VIDInst, VSlideDownInst, VSlideUpInst, VMSetLessThanUnsignedInst,
      VMergeInst;
  switch (LMul) {
  default:
    llvm_unreachable("Unexpected LMUL");
  case 1:
    VIDInst = RISCV::PseudoEPIVID_V_M1;
    VSlideDownInst = RISCV::PseudoEPIVSLIDEDOWN_VX_M1;
    VSlideUpInst = RISCV::PseudoEPIVSLIDEUP_VX_M1;
    VMSetLessThanUnsignedInst = RISCV::PseudoEPIVMSLTU_VX_M1;
    VMergeInst = RISCV::PseudoEPIVMERGE_VVM_M1;
    break;
  case 2:
    VIDInst = RISCV::PseudoEPIVID_V_M2;
    VSlideDownInst = RISCV::PseudoEPIVSLIDEDOWN_VX_M2;
    VSlideUpInst = RISCV::PseudoEPIVSLIDEUP_VX_M2;
    VMSetLessThanUnsignedInst = RISCV::PseudoEPIVMSLTU_VX_M2;
    VMergeInst = RISCV::PseudoEPIVMERGE_VVM_M2;
    break;
  case 4:
    VIDInst = RISCV::PseudoEPIVID_V_M4;
    VSlideDownInst = RISCV::PseudoEPIVSLIDEDOWN_VX_M4;
    VSlideUpInst = RISCV::PseudoEPIVSLIDEUP_VX_M4;
    VMSetLessThanUnsignedInst = RISCV::PseudoEPIVMSLTU_VX_M4;
    VMergeInst = RISCV::PseudoEPIVMERGE_VVM_M4;
    break;
  case 8:
    VIDInst = RISCV::PseudoEPIVID_V_M8;
    VSlideDownInst = RISCV::PseudoEPIVSLIDEDOWN_VX_M8;
    VSlideUpInst = RISCV::PseudoEPIVSLIDEUP_VX_M8;
    VMSetLessThanUnsignedInst = RISCV::PseudoEPIVMSLTU_VX_M8;
    VMergeInst = RISCV::PseudoEPIVMERGE_VVM_M8;
    break;
  }

  // slideleftfill(v1, v2, evl1, evl2, offset) is implemented like this
  //
  // t1 <- vslidedown v1, evl1, offset
  // diff  <- evl1 - offset
  // t2 <- vslidedup v2, evl2, diff
  // vi <- vid, evl2
  // v0 <- vmsltu vi, diff, evl2
  // v <- vmerge t2, t1, vi, evl2

  SDValue Undef =
      SDValue(CurDAG->getMachineNode(TargetOpcode::IMPLICIT_DEF, DL, VT), 0);
  SDValue UndefMask =
      SDValue(CurDAG->getMachineNode(TargetOpcode::IMPLICIT_DEF, DL, VTMask), 0);

  SDValue SEWOperand = CurDAG->getTargetConstant(SEW, DL, MVT::i64);
  SDValue NoRegMask = CurDAG->getRegister(RISCV::NoRegister, VTMask);

  auto *VSLIDEDOWN = CurDAG->getMachineNode(
      VSlideDownInst, DL, VT, {Undef, V1, Offset, NoRegMask, EVL1, SEWOperand});

  auto *Difference =
      CurDAG->getMachineNode(RISCV::SUB, DL, XLenVT, EVL1, Offset);

  auto *VSLIDEUP = CurDAG->getMachineNode(
      VSlideUpInst, DL, VT,
      {Undef, V2, SDValue(Difference, 0), NoRegMask, EVL2, SEWOperand});

  auto *VID = CurDAG->getMachineNode(VIDInst, DL, VT,
                                     {Undef, NoRegMask, EVL2, SEWOperand});

  auto *VMSLTU = CurDAG->getMachineNode(VMSetLessThanUnsignedInst, DL, VTMask,
                                        {UndefMask, SDValue(VID, 0),
                                         SDValue(Difference, 0), NoRegMask,
                                         EVL2, SEWOperand});
  SDValue VMSLTU_V0 = CurDAG->getCopyToReg(
      CurDAG->getEntryNode(), DL, RISCV::V0, SDValue(VMSLTU, 0), SDValue());
  SDValue V0GlueCopy = SDValue(VMSLTU_V0.getNode(), 1);
  SDValue V0Reg = CurDAG->getRegister(RISCV::V0, VTMask);

  auto *VMERGE =
      CurDAG->getMachineNode(VMergeInst, DL, VT,
                             {SDValue(VSLIDEUP, 0), SDValue(VSLIDEDOWN, 0),
                              V0Reg, EVL2, SEWOperand, V0GlueCopy});
  return VMERGE;
}

static SDNode *SelectInsertVectorElement(SDNode *Node, SelectionDAG *CurDAG) {
  EVT VT = Node->getValueType(0);
  EVT VTMask = VT.changeVectorElementType(MVT::i1);
  SDLoc DL(Node);
  SDValue Vector = Node->getOperand(0);
  SDValue Value = Node->getOperand(1);
  SDValue Index = Node->getOperand(2);

  uint64_t SEW = VT.getVectorElementType().getSizeInBits().getFixedSize();

  ElementCount EC = VT.getVectorElementCount();
  assert(EC.isScalable() && "Unexpected VT");
  uint64_t LMul = EC.getKnownMinValue() * SEW / 64; // FIXME: ELEN=64 hardcoded.

  unsigned VIDInst, VMSetEqualInst, VMergeInst;
  switch (LMul) {
  default:
    llvm_unreachable("Unexpected LMUL");
  case 1:
    VIDInst = RISCV::PseudoEPIVID_V_M1;
    VMSetEqualInst = RISCV::PseudoEPIVMSEQ_VX_M1;
    VMergeInst = VT.isFloatingPoint() ? RISCV::PseudoEPIVFMERGE_VFM_M1
                                      : RISCV::PseudoEPIVMERGE_VXM_M1;
    break;
  case 2:
    VIDInst = RISCV::PseudoEPIVID_V_M2;
    VMSetEqualInst = RISCV::PseudoEPIVMSEQ_VX_M2;
    VMergeInst = VT.isFloatingPoint() ? RISCV::PseudoEPIVFMERGE_VFM_M2
                                      : RISCV::PseudoEPIVMERGE_VXM_M2;
    break;
  case 4:
    VIDInst = RISCV::PseudoEPIVID_V_M4;
    VMSetEqualInst = RISCV::PseudoEPIVMSEQ_VX_M4;
    VMergeInst = VT.isFloatingPoint() ? RISCV::PseudoEPIVFMERGE_VFM_M4
                                      : RISCV::PseudoEPIVMERGE_VXM_M4;
    break;
  case 8:
    VIDInst = RISCV::PseudoEPIVID_V_M8;
    VMSetEqualInst = RISCV::PseudoEPIVMSEQ_VX_M8;
    VMergeInst = VT.isFloatingPoint() ? RISCV::PseudoEPIVFMERGE_VFM_M8
                                      : RISCV::PseudoEPIVMERGE_VXM_M8;
    break;
  }

  SDValue Undef =
      SDValue(CurDAG->getMachineNode(TargetOpcode::IMPLICIT_DEF, DL, VT), 0);
  SDValue UndefMask = SDValue(
      CurDAG->getMachineNode(TargetOpcode::IMPLICIT_DEF, DL, VTMask), 0);

  SDValue SEWOperand = CurDAG->getTargetConstant(SEW, DL, MVT::i64);
  SDValue NoRegMask = CurDAG->getRegister(RISCV::NoRegister, VTMask);

  SDValue VLOperand = CurDAG->getRegister(RISCV::X0, MVT::i64);
  auto *VID = CurDAG->getMachineNode(VIDInst, DL, VT,
                                     {Undef, NoRegMask, VLOperand, SEWOperand});

  auto *VMSEQ = CurDAG->getMachineNode(
      VMSetEqualInst, DL, VTMask,
      {UndefMask, SDValue(VID, 0), Index, NoRegMask, VLOperand, SEWOperand});
  SDValue VMSEQ_V0 = CurDAG->getCopyToReg(CurDAG->getEntryNode(), DL, RISCV::V0,
                                          SDValue(VMSEQ, 0), SDValue());
  SDValue V0GlueCopy = SDValue(VMSEQ_V0.getNode(), 1);

  if (VT.isFloatingPoint() && SEW == 32) {
    SDValue UndefFloat = SDValue(
        CurDAG->getMachineNode(TargetOpcode::IMPLICIT_DEF, DL, MVT::f64), 0);
    Value = CurDAG->getTargetInsertSubreg(RISCV::sub_32, DL, MVT::f64,
                                          UndefFloat, Value);
  }

  SDValue V0Reg = CurDAG->getRegister(RISCV::V0, VTMask);
  auto *VMV = CurDAG->getMachineNode(
      VMergeInst, DL, VT,
      {Vector, Value, V0Reg, VLOperand, SEWOperand, V0GlueCopy});

  return VMV;
}

static SDNode *SelectVectorReverse(SDNode *Node, SelectionDAG *CurDAG) {
  // (Whole) vector reverse can be computed in RISCV-V as:
  //  (VRGATHER_VV
  //    InputVector,
  //    (VRSUB_VX         # Computes permutation (VLMAX-1, VLMAX-2, ..., 0)
  //      VID_V,
  //      (ADDI (VLMAX), -1)))
  assert(Node->getNumOperands() == 2);
  SDValue Op = Node->getOperand(1);

  EVT VT = Node->getValueType(0);
  SDLoc DL(Node);
  uint64_t SEW = VT.getVectorElementType().getSizeInBits().getFixedSize();

  ElementCount EC = VT.getVectorElementCount();
  assert(EC.isScalable() && "Unexpected VT");
  uint64_t LMul = EC.getKnownMinValue() * SEW / 64; // FIXME: ELEN=64 hardcoded.

  unsigned VIDInst, VRSUBInst, VRGATHERInst;
  switch (LMul) {
  default:
    llvm_unreachable("Unexpected LMUL");
  case 1:
    VIDInst = RISCV::PseudoEPIVID_V_M1;
    VRSUBInst = RISCV::PseudoEPIVRSUB_VX_M1;
    VRGATHERInst = RISCV::PseudoEPIVRGATHER_VV_M1;
    break;
  case 2:
    VIDInst = RISCV::PseudoEPIVID_V_M2;
    VRSUBInst = RISCV::PseudoEPIVRSUB_VX_M2;
    VRGATHERInst = RISCV::PseudoEPIVRGATHER_VV_M2;
    break;
  case 4:
    VIDInst = RISCV::PseudoEPIVID_V_M4;
    VRSUBInst = RISCV::PseudoEPIVRSUB_VX_M4;
    VRGATHERInst = RISCV::PseudoEPIVRGATHER_VV_M4;
    break;
  case 8:
    VIDInst = RISCV::PseudoEPIVID_V_M8;
    VRSUBInst = RISCV::PseudoEPIVRSUB_VX_M8;
    VRGATHERInst = RISCV::PseudoEPIVRGATHER_VV_M8;
    break;
  }

  uint64_t VTypeI = (Log2_64(SEW / 8) << 3) | Log2_64(LMul);
  SDValue VTypeIOp = CurDAG->getTargetConstant(VTypeI, DL, MVT::i64);
  SDValue VLOperand = CurDAG->getRegister(RISCV::X0, MVT::i64);
  auto *VSETVLI = CurDAG->getMachineNode(RISCV::PseudoVSETVLI, DL, MVT::i64,
                                         VLOperand, VTypeIOp);

  auto *ADDI =
      CurDAG->getMachineNode(RISCV::ADDI, DL, MVT::i64, SDValue(VSETVLI, 0),
                             CurDAG->getTargetConstant(-1, DL, MVT::i64));

  SDValue Undef =
      SDValue(CurDAG->getMachineNode(TargetOpcode::IMPLICIT_DEF, DL, VT), 0);
  SDValue NoRegMask = CurDAG->getRegister(RISCV::NoRegister,
                                          VT.changeVectorElementType(MVT::i1));
  SDValue SEWOperand = CurDAG->getTargetConstant(SEW, DL, MVT::i64);

  auto *VID = CurDAG->getMachineNode(VIDInst, DL, VT,
                                     {Undef, NoRegMask, VLOperand, SEWOperand});

  auto *VRSUB =
      CurDAG->getMachineNode(VRSUBInst, DL, VT,
                             {Undef, SDValue(VID, 0), SDValue(ADDI, 0),
                              NoRegMask, VLOperand, SEWOperand});

  auto *VRGATHER = CurDAG->getMachineNode(
      VRGATHERInst, DL, VT,
      {Undef, Op, SDValue(VRSUB, 0), NoRegMask, VLOperand, SEWOperand});

  return VRGATHER;
}

static RISCVVLMUL getLMUL(MVT VT) {
  switch (VT.getSizeInBits().getKnownMinValue() / 8) {
  default:
    llvm_unreachable("Invalid LMUL.");
  case 1:
    return RISCVVLMUL::LMUL_F8;
  case 2:
    return RISCVVLMUL::LMUL_F4;
  case 4:
    return RISCVVLMUL::LMUL_F2;
  case 8:
    return RISCVVLMUL::LMUL_1;
  case 16:
    return RISCVVLMUL::LMUL_2;
  case 32:
    return RISCVVLMUL::LMUL_4;
  case 64:
    return RISCVVLMUL::LMUL_8;
  }
}

static unsigned getRegClassIDForLMUL(RISCVVLMUL LMul) {
  switch (LMul) {
  default:
    llvm_unreachable("Invalid LMUL.");
  case RISCVVLMUL::LMUL_F8:
  case RISCVVLMUL::LMUL_F4:
  case RISCVVLMUL::LMUL_F2:
  case RISCVVLMUL::LMUL_1:
    return RISCV::VRRegClassID;
  case RISCVVLMUL::LMUL_2:
    return RISCV::VRM2RegClassID;
  case RISCVVLMUL::LMUL_4:
    return RISCV::VRM4RegClassID;
  case RISCVVLMUL::LMUL_8:
    return RISCV::VRM8RegClassID;
  }
}

static unsigned getSubregIndexByMVT(MVT VT, unsigned Index) {
  RISCVVLMUL LMUL = getLMUL(VT);
  if (LMUL == RISCVVLMUL::LMUL_F8 || LMUL == RISCVVLMUL::LMUL_F4 ||
      LMUL == RISCVVLMUL::LMUL_F2 || LMUL == RISCVVLMUL::LMUL_1) {
    static_assert(RISCV::sub_vrm1_7 == RISCV::sub_vrm1_0 + 7,
                  "Unexpected subreg numbering");
    return RISCV::sub_vrm1_0 + Index;
  } else if (LMUL == RISCVVLMUL::LMUL_2) {
    static_assert(RISCV::sub_vrm2_3 == RISCV::sub_vrm2_0 + 3,
                  "Unexpected subreg numbering");
    return RISCV::sub_vrm2_0 + Index;
  } else if (LMUL == RISCVVLMUL::LMUL_4) {
    static_assert(RISCV::sub_vrm4_1 == RISCV::sub_vrm4_0 + 1,
                  "Unexpected subreg numbering");
    return RISCV::sub_vrm4_0 + Index;
  }
  llvm_unreachable("Invalid vector type.");
}

static SDValue createTupleImpl(SelectionDAG &CurDAG, ArrayRef<SDValue> Regs,
                               unsigned RegClassID, unsigned SubReg0) {
  assert(Regs.size() >= 2 && Regs.size() <= 8);

  SDLoc DL(Regs[0]);
  SmallVector<SDValue, 8> Ops;

  Ops.push_back(CurDAG.getTargetConstant(RegClassID, DL, MVT::i32));

  for (unsigned I = 0; I < Regs.size(); ++I) {
    Ops.push_back(Regs[I]);
    Ops.push_back(CurDAG.getTargetConstant(SubReg0 + I, DL, MVT::i32));
  }
  SDNode *N =
      CurDAG.getMachineNode(TargetOpcode::REG_SEQUENCE, DL, MVT::Untyped, Ops);
  return SDValue(N, 0);
}

static SDValue createM1Tuple(SelectionDAG &CurDAG, ArrayRef<SDValue> Regs,
                             unsigned NF) {
  static const unsigned RegClassIDs[] = {
      RISCV::VRN2M1RegClassID, RISCV::VRN3M1RegClassID, RISCV::VRN4M1RegClassID,
      RISCV::VRN5M1RegClassID, RISCV::VRN6M1RegClassID, RISCV::VRN7M1RegClassID,
      RISCV::VRN8M1RegClassID};

  return createTupleImpl(CurDAG, Regs, RegClassIDs[NF - 2], RISCV::sub_vrm1_0);
}

static SDValue createM2Tuple(SelectionDAG &CurDAG, ArrayRef<SDValue> Regs,
                             unsigned NF) {
  static const unsigned RegClassIDs[] = {RISCV::VRN2M2RegClassID,
                                         RISCV::VRN3M2RegClassID,
                                         RISCV::VRN4M2RegClassID};

  return createTupleImpl(CurDAG, Regs, RegClassIDs[NF - 2], RISCV::sub_vrm2_0);
}

static SDValue createM4Tuple(SelectionDAG &CurDAG, ArrayRef<SDValue> Regs,
                             unsigned NF) {
  return createTupleImpl(CurDAG, Regs, RISCV::VRN2M4RegClassID,
                         RISCV::sub_vrm4_0);
}

static SDValue createTuple(SelectionDAG &CurDAG, ArrayRef<SDValue> Regs,
                           unsigned NF, RISCVVLMUL LMUL) {
  switch (LMUL) {
  default:
    llvm_unreachable("Invalid LMUL.");
  case RISCVVLMUL::LMUL_F8:
  case RISCVVLMUL::LMUL_F4:
  case RISCVVLMUL::LMUL_F2:
  case RISCVVLMUL::LMUL_1:
    return createM1Tuple(CurDAG, Regs, NF);
  case RISCVVLMUL::LMUL_2:
    return createM2Tuple(CurDAG, Regs, NF);
  case RISCVVLMUL::LMUL_4:
    return createM4Tuple(CurDAG, Regs, NF);
  }
}

void RISCVDAGToDAGISel::selectVLSEG(SDNode *Node, unsigned IntNo,
                                    bool IsStrided) {
  SDLoc DL(Node);
  unsigned NF = Node->getNumValues() - 1;
  MVT VT = Node->getSimpleValueType(0);
  unsigned ScalarSize = VT.getScalarSizeInBits();
  MVT XLenVT = Subtarget->getXLenVT();
  RISCVVLMUL LMUL = getLMUL(VT);
  SDValue SEW = CurDAG->getTargetConstant(ScalarSize, DL, XLenVT);
  SmallVector<SDValue, 5> Operands;
  Operands.push_back(Node->getOperand(2)); // Base pointer.
  if (IsStrided) {
    Operands.push_back(Node->getOperand(3)); // Stride.
    Operands.push_back(Node->getOperand(4)); // VL.
  } else {
    Operands.push_back(Node->getOperand(3)); // VL.
  }
  Operands.push_back(SEW);
  Operands.push_back(Node->getOperand(0)); // Chain.
  const RISCVZvlssegTable::RISCVZvlsseg *P = RISCVZvlssegTable::getPseudo(
      IntNo, ScalarSize, static_cast<unsigned>(LMUL),
      static_cast<unsigned>(RISCVVLMUL::LMUL_1));
  SDNode *Load =
      CurDAG->getMachineNode(P->Pseudo, DL, MVT::Untyped, MVT::Other, Operands);
  SDValue SuperReg = SDValue(Load, 0);
  for (unsigned I = 0; I < NF; ++I)
    ReplaceUses(SDValue(Node, I),
                CurDAG->getTargetExtractSubreg(getSubregIndexByMVT(VT, I), DL,
                                               VT, SuperReg));

  ReplaceUses(SDValue(Node, NF), SDValue(Load, 1));
  CurDAG->RemoveDeadNode(Node);
}

void RISCVDAGToDAGISel::selectVLSEGMask(SDNode *Node, unsigned IntNo,
                                        bool IsStrided) {
  SDLoc DL(Node);
  unsigned NF = Node->getNumValues() - 1;
  MVT VT = Node->getSimpleValueType(0);
  unsigned ScalarSize = VT.getScalarSizeInBits();
  MVT XLenVT = Subtarget->getXLenVT();
  RISCVVLMUL LMUL = getLMUL(VT);
  SDValue SEW = CurDAG->getTargetConstant(ScalarSize, DL, XLenVT);
  SmallVector<SDValue, 8> Regs(Node->op_begin() + 2, Node->op_begin() + 2 + NF);
  SDValue MaskedOff = createTuple(*CurDAG, Regs, NF, LMUL);
  SmallVector<SDValue, 7> Operands;
  Operands.push_back(MaskedOff);
  Operands.push_back(Node->getOperand(NF + 2)); // Base pointer.
  if (IsStrided) {
    Operands.push_back(Node->getOperand(NF + 3)); // Stride.
    Operands.push_back(Node->getOperand(NF + 4)); // Mask.
    Operands.push_back(Node->getOperand(NF + 5)); // VL.
  } else {
    Operands.push_back(Node->getOperand(NF + 3)); // Mask.
    Operands.push_back(Node->getOperand(NF + 4)); // VL.
  }
  Operands.push_back(SEW);
  Operands.push_back(Node->getOperand(0)); /// Chain.
  const RISCVZvlssegTable::RISCVZvlsseg *P = RISCVZvlssegTable::getPseudo(
      IntNo, ScalarSize, static_cast<unsigned>(LMUL),
      static_cast<unsigned>(RISCVVLMUL::LMUL_1));
  SDNode *Load =
      CurDAG->getMachineNode(P->Pseudo, DL, MVT::Untyped, MVT::Other, Operands);
  SDValue SuperReg = SDValue(Load, 0);
  for (unsigned I = 0; I < NF; ++I)
    ReplaceUses(SDValue(Node, I),
                CurDAG->getTargetExtractSubreg(getSubregIndexByMVT(VT, I), DL,
                                               VT, SuperReg));

  ReplaceUses(SDValue(Node, NF), SDValue(Load, 1));
  CurDAG->RemoveDeadNode(Node);
}

void RISCVDAGToDAGISel::selectVLSEGFF(SDNode *Node) {
  SDLoc DL(Node);
  unsigned IntNo = cast<ConstantSDNode>(Node->getOperand(1))->getZExtValue();
  unsigned NF = Node->getNumValues() - 2; // Do not count VL and Chain.
  MVT VT = Node->getSimpleValueType(0);
  unsigned ScalarSize = VT.getScalarSizeInBits();
  MVT XLenVT = Subtarget->getXLenVT();
  RISCVVLMUL LMUL = getLMUL(VT);
  SDValue SEW = CurDAG->getTargetConstant(ScalarSize, DL, XLenVT);
  SmallVector<SDValue, 5> Operands;
  Operands.push_back(Node->getOperand(2)); // Base pointer.
  Operands.push_back(Node->getOperand(3)); // VL.
  Operands.push_back(SEW);
  Operands.push_back(Node->getOperand(0)); // Chain.
  const RISCVZvlssegTable::RISCVZvlsseg *P = RISCVZvlssegTable::getPseudo(
      IntNo, ScalarSize, static_cast<unsigned>(LMUL),
      static_cast<unsigned>(RISCVVLMUL::LMUL_1));
  SDNode *Load = CurDAG->getMachineNode(P->Pseudo, DL, MVT::Untyped, MVT::Other,
                                        MVT::Glue, Operands);
  SDNode *ReadVL = CurDAG->getMachineNode(RISCV::PseudoReadVL, DL, XLenVT,
                                          /*Glue*/ SDValue(Load, 2));

  SDValue SuperReg = SDValue(Load, 0);
  for (unsigned I = 0; I < NF; ++I)
    ReplaceUses(SDValue(Node, I),
                CurDAG->getTargetExtractSubreg(getSubregIndexByMVT(VT, I), DL,
                                               VT, SuperReg));

  ReplaceUses(SDValue(Node, NF), SDValue(ReadVL, 0));   // VL
  ReplaceUses(SDValue(Node, NF + 1), SDValue(Load, 1)); // Chain
  CurDAG->RemoveDeadNode(Node);
}

void RISCVDAGToDAGISel::selectVLSEGFFMask(SDNode *Node) {
  SDLoc DL(Node);
  unsigned IntNo = cast<ConstantSDNode>(Node->getOperand(1))->getZExtValue();
  unsigned NF = Node->getNumValues() - 2; // Do not count VL and Chain.
  MVT VT = Node->getSimpleValueType(0);
  unsigned ScalarSize = VT.getScalarSizeInBits();
  MVT XLenVT = Subtarget->getXLenVT();
  RISCVVLMUL LMUL = getLMUL(VT);
  SDValue SEW = CurDAG->getTargetConstant(ScalarSize, DL, XLenVT);
  SmallVector<SDValue, 8> Regs(Node->op_begin() + 2, Node->op_begin() + 2 + NF);
  SDValue MaskedOff = createTuple(*CurDAG, Regs, NF, LMUL);
  SmallVector<SDValue, 7> Operands;
  Operands.push_back(MaskedOff);
  Operands.push_back(Node->getOperand(NF + 2)); // Base pointer.
  Operands.push_back(Node->getOperand(NF + 3)); // Mask.
  Operands.push_back(Node->getOperand(NF + 4)); // VL.
  Operands.push_back(SEW);
  Operands.push_back(Node->getOperand(0)); /// Chain.
  const RISCVZvlssegTable::RISCVZvlsseg *P = RISCVZvlssegTable::getPseudo(
      IntNo, ScalarSize, static_cast<unsigned>(LMUL),
      static_cast<unsigned>(RISCVVLMUL::LMUL_1));
  SDNode *Load = CurDAG->getMachineNode(P->Pseudo, DL, MVT::Untyped, MVT::Other,
                                        MVT::Glue, Operands);
  SDNode *ReadVL = CurDAG->getMachineNode(RISCV::PseudoReadVL, DL, XLenVT,
                                          /*Glue*/ SDValue(Load, 2));

  SDValue SuperReg = SDValue(Load, 0);
  for (unsigned I = 0; I < NF; ++I)
    ReplaceUses(SDValue(Node, I),
                CurDAG->getTargetExtractSubreg(getSubregIndexByMVT(VT, I), DL,
                                               VT, SuperReg));

  ReplaceUses(SDValue(Node, NF), SDValue(ReadVL, 0));   // VL
  ReplaceUses(SDValue(Node, NF + 1), SDValue(Load, 1)); // Chain
  CurDAG->RemoveDeadNode(Node);
}

void RISCVDAGToDAGISel::selectVLXSEG(SDNode *Node, unsigned IntNo) {
  SDLoc DL(Node);
  unsigned NF = Node->getNumValues() - 1;
  MVT VT = Node->getSimpleValueType(0);
  unsigned ScalarSize = VT.getScalarSizeInBits();
  MVT XLenVT = Subtarget->getXLenVT();
  RISCVVLMUL LMUL = getLMUL(VT);
  SDValue SEW = CurDAG->getTargetConstant(ScalarSize, DL, XLenVT);
  SDValue Operands[] = {
      Node->getOperand(2),     // Base pointer.
      Node->getOperand(3),     // Index.
      Node->getOperand(4),     // VL.
      SEW, Node->getOperand(0) // Chain.
  };

  MVT IndexVT = Node->getOperand(3)->getSimpleValueType(0);
  RISCVVLMUL IndexLMUL = getLMUL(IndexVT);
  unsigned IndexScalarSize = IndexVT.getScalarSizeInBits();
  const RISCVZvlssegTable::RISCVZvlsseg *P = RISCVZvlssegTable::getPseudo(
      IntNo, IndexScalarSize, static_cast<unsigned>(LMUL),
      static_cast<unsigned>(IndexLMUL));
  SDNode *Load =
      CurDAG->getMachineNode(P->Pseudo, DL, MVT::Untyped, MVT::Other, Operands);
  SDValue SuperReg = SDValue(Load, 0);
  for (unsigned I = 0; I < NF; ++I)
    ReplaceUses(SDValue(Node, I),
                CurDAG->getTargetExtractSubreg(getSubregIndexByMVT(VT, I), DL,
                                               VT, SuperReg));

  ReplaceUses(SDValue(Node, NF), SDValue(Load, 1));
  CurDAG->RemoveDeadNode(Node);
}

void RISCVDAGToDAGISel::selectVLXSEGMask(SDNode *Node, unsigned IntNo) {
  SDLoc DL(Node);
  unsigned NF = Node->getNumValues() - 1;
  MVT VT = Node->getSimpleValueType(0);
  unsigned ScalarSize = VT.getScalarSizeInBits();
  MVT XLenVT = Subtarget->getXLenVT();
  RISCVVLMUL LMUL = getLMUL(VT);
  SDValue SEW = CurDAG->getTargetConstant(ScalarSize, DL, XLenVT);
  SmallVector<SDValue, 8> Regs(Node->op_begin() + 2, Node->op_begin() + 2 + NF);
  SDValue MaskedOff = createTuple(*CurDAG, Regs, NF, LMUL);
  SDValue Operands[] = {
      MaskedOff,
      Node->getOperand(NF + 2), // Base pointer.
      Node->getOperand(NF + 3), // Index.
      Node->getOperand(NF + 4), // Mask.
      Node->getOperand(NF + 5), // VL.
      SEW,
      Node->getOperand(0) // Chain.
  };

  MVT IndexVT = Node->getOperand(NF + 3)->getSimpleValueType(0);
  RISCVVLMUL IndexLMUL = getLMUL(IndexVT);
  unsigned IndexScalarSize = IndexVT.getScalarSizeInBits();
  const RISCVZvlssegTable::RISCVZvlsseg *P = RISCVZvlssegTable::getPseudo(
      IntNo, IndexScalarSize, static_cast<unsigned>(LMUL),
      static_cast<unsigned>(IndexLMUL));
  SDNode *Load =
      CurDAG->getMachineNode(P->Pseudo, DL, MVT::Untyped, MVT::Other, Operands);
  SDValue SuperReg = SDValue(Load, 0);
  for (unsigned I = 0; I < NF; ++I)
    ReplaceUses(SDValue(Node, I),
                CurDAG->getTargetExtractSubreg(getSubregIndexByMVT(VT, I), DL,
                                               VT, SuperReg));

  ReplaceUses(SDValue(Node, NF), SDValue(Load, 1));
  CurDAG->RemoveDeadNode(Node);
}

void RISCVDAGToDAGISel::selectVSSEG(SDNode *Node, unsigned IntNo,
                                    bool IsStrided) {
  SDLoc DL(Node);
  unsigned NF = Node->getNumOperands() - 4;
  if (IsStrided)
    NF--;
  MVT VT = Node->getOperand(2)->getSimpleValueType(0);
  unsigned ScalarSize = VT.getScalarSizeInBits();
  MVT XLenVT = Subtarget->getXLenVT();
  RISCVVLMUL LMUL = getLMUL(VT);
  SDValue SEW = CurDAG->getTargetConstant(ScalarSize, DL, XLenVT);
  SmallVector<SDValue, 8> Regs(Node->op_begin() + 2, Node->op_begin() + 2 + NF);
  SDValue StoreVal = createTuple(*CurDAG, Regs, NF, LMUL);
  SmallVector<SDValue, 6> Operands;
  Operands.push_back(StoreVal);
  Operands.push_back(Node->getOperand(2 + NF)); // Base pointer.
  if (IsStrided) {
    Operands.push_back(Node->getOperand(3 + NF)); // Stride.
    Operands.push_back(Node->getOperand(4 + NF)); // VL.
  } else {
    Operands.push_back(Node->getOperand(3 + NF)); // VL.
  }
  Operands.push_back(SEW);
  Operands.push_back(Node->getOperand(0)); // Chain.
  const RISCVZvlssegTable::RISCVZvlsseg *P = RISCVZvlssegTable::getPseudo(
      IntNo, ScalarSize, static_cast<unsigned>(LMUL),
      static_cast<unsigned>(RISCVVLMUL::LMUL_1));
  SDNode *Store =
      CurDAG->getMachineNode(P->Pseudo, DL, Node->getValueType(0), Operands);
  ReplaceNode(Node, Store);
}

void RISCVDAGToDAGISel::selectVSSEGMask(SDNode *Node, unsigned IntNo,
                                        bool IsStrided) {
  SDLoc DL(Node);
  unsigned NF = Node->getNumOperands() - 5;
  if (IsStrided)
    NF--;
  MVT VT = Node->getOperand(2)->getSimpleValueType(0);
  unsigned ScalarSize = VT.getScalarSizeInBits();
  MVT XLenVT = Subtarget->getXLenVT();
  RISCVVLMUL LMUL = getLMUL(VT);
  SDValue SEW = CurDAG->getTargetConstant(ScalarSize, DL, XLenVT);
  SmallVector<SDValue, 8> Regs(Node->op_begin() + 2, Node->op_begin() + 2 + NF);
  SDValue StoreVal = createTuple(*CurDAG, Regs, NF, LMUL);
  SmallVector<SDValue, 7> Operands;
  Operands.push_back(StoreVal);
  Operands.push_back(Node->getOperand(2 + NF)); // Base pointer.
  if (IsStrided) {
    Operands.push_back(Node->getOperand(3 + NF)); // Stride.
    Operands.push_back(Node->getOperand(4 + NF)); // Mask.
    Operands.push_back(Node->getOperand(5 + NF)); // VL.
  } else {
    Operands.push_back(Node->getOperand(3 + NF)); // Mask.
    Operands.push_back(Node->getOperand(4 + NF)); // VL.
  }
  Operands.push_back(SEW);
  Operands.push_back(Node->getOperand(0)); // Chain.
  const RISCVZvlssegTable::RISCVZvlsseg *P = RISCVZvlssegTable::getPseudo(
      IntNo, ScalarSize, static_cast<unsigned>(LMUL),
      static_cast<unsigned>(RISCVVLMUL::LMUL_1));
  SDNode *Store =
      CurDAG->getMachineNode(P->Pseudo, DL, Node->getValueType(0), Operands);
  ReplaceNode(Node, Store);
}

void RISCVDAGToDAGISel::selectVSXSEG(SDNode *Node, unsigned IntNo) {
  SDLoc DL(Node);
  unsigned NF = Node->getNumOperands() - 5;
  MVT VT = Node->getOperand(2)->getSimpleValueType(0);
  unsigned ScalarSize = VT.getScalarSizeInBits();
  MVT XLenVT = Subtarget->getXLenVT();
  RISCVVLMUL LMUL = getLMUL(VT);
  SDValue SEW = CurDAG->getTargetConstant(ScalarSize, DL, XLenVT);
  SmallVector<SDValue, 8> Regs(Node->op_begin() + 2, Node->op_begin() + 2 + NF);
  SDValue StoreVal = createTuple(*CurDAG, Regs, NF, LMUL);
  SDValue Operands[] = {
      StoreVal,
      Node->getOperand(2 + NF), // Base pointer.
      Node->getOperand(3 + NF), // Index.
      Node->getOperand(4 + NF), // VL.
      SEW,
      Node->getOperand(0) // Chain.
  };

  MVT IndexVT = Node->getOperand(3 + NF)->getSimpleValueType(0);
  RISCVVLMUL IndexLMUL = getLMUL(IndexVT);
  unsigned IndexScalarSize = IndexVT.getScalarSizeInBits();
  const RISCVZvlssegTable::RISCVZvlsseg *P = RISCVZvlssegTable::getPseudo(
      IntNo, IndexScalarSize, static_cast<unsigned>(LMUL),
      static_cast<unsigned>(IndexLMUL));
  SDNode *Store =
      CurDAG->getMachineNode(P->Pseudo, DL, Node->getValueType(0), Operands);
  ReplaceNode(Node, Store);
}

void RISCVDAGToDAGISel::selectVSXSEGMask(SDNode *Node, unsigned IntNo) {
  SDLoc DL(Node);
  unsigned NF = Node->getNumOperands() - 6;
  MVT VT = Node->getOperand(2)->getSimpleValueType(0);
  unsigned ScalarSize = VT.getScalarSizeInBits();
  MVT XLenVT = Subtarget->getXLenVT();
  RISCVVLMUL LMUL = getLMUL(VT);
  SDValue SEW = CurDAG->getTargetConstant(ScalarSize, DL, XLenVT);
  SmallVector<SDValue, 8> Regs(Node->op_begin() + 2, Node->op_begin() + 2 + NF);
  SDValue StoreVal = createTuple(*CurDAG, Regs, NF, LMUL);
  SDValue Operands[] = {
      StoreVal,
      Node->getOperand(2 + NF), // Base pointer.
      Node->getOperand(3 + NF), // Index.
      Node->getOperand(4 + NF), // Mask.
      Node->getOperand(5 + NF), // VL.
      SEW,
      Node->getOperand(0) // Chain.
  };

  MVT IndexVT = Node->getOperand(3 + NF)->getSimpleValueType(0);
  RISCVVLMUL IndexLMUL = getLMUL(IndexVT);
  unsigned IndexScalarSize = IndexVT.getScalarSizeInBits();
  const RISCVZvlssegTable::RISCVZvlsseg *P = RISCVZvlssegTable::getPseudo(
      IntNo, IndexScalarSize, static_cast<unsigned>(LMUL),
      static_cast<unsigned>(IndexLMUL));
  SDNode *Store =
      CurDAG->getMachineNode(P->Pseudo, DL, Node->getValueType(0), Operands);
  ReplaceNode(Node, Store);
}

void RISCVDAGToDAGISel::Select(SDNode *Node) {
  // If we have a custom node, we have already selected.
  if (Node->isMachineOpcode()) {
    LLVM_DEBUG(dbgs() << "== "; Node->dump(CurDAG); dbgs() << "\n");
    Node->setNodeId(-1);
    return;
  }

  // Instruction Selection not handled by the auto-generated tablegen selection
  // should be handled here.
  unsigned Opcode = Node->getOpcode();
  MVT XLenVT = Subtarget->getXLenVT();
  SDLoc DL(Node);
  MVT VT = Node->getSimpleValueType(0);

  switch (Opcode) {
  case ISD::ADD: {
    // Optimize (add r, imm) to (addi (addi r, imm0) imm1) if applicable. The
    // immediate must be in specific ranges and have a single use.
    if (auto *ConstOp = dyn_cast<ConstantSDNode>(Node->getOperand(1))) {
      if (!(ConstOp->hasOneUse()))
        break;
      // The imm must be in range [-4096,-2049] or [2048,4094].
      int64_t Imm = ConstOp->getSExtValue();
      if (!(-4096 <= Imm && Imm <= -2049) && !(2048 <= Imm && Imm <= 4094))
        break;
      // Break the imm to imm0+imm1.
      const SDValue ImmOp0 = CurDAG->getTargetConstant(Imm - Imm / 2, DL, VT);
      const SDValue ImmOp1 = CurDAG->getTargetConstant(Imm / 2, DL, VT);
      auto *NodeAddi0 = CurDAG->getMachineNode(RISCV::ADDI, DL, VT,
                                               Node->getOperand(0), ImmOp0);
      auto *NodeAddi1 = CurDAG->getMachineNode(RISCV::ADDI, DL, VT,
                                               SDValue(NodeAddi0, 0), ImmOp1);
      ReplaceNode(Node, NodeAddi1);
      return;
    }
    break;
  }
  case ISD::Constant: {
    auto ConstNode = cast<ConstantSDNode>(Node);
    if (VT == XLenVT && ConstNode->isNullValue()) {
      SDValue New =
          CurDAG->getCopyFromReg(CurDAG->getEntryNode(), DL, RISCV::X0, XLenVT);
      ReplaceNode(Node, New.getNode());
      return;
    }
    int64_t Imm = ConstNode->getSExtValue();
    if (XLenVT == MVT::i64) {
      ReplaceNode(Node, selectImm(CurDAG, DL, Imm, XLenVT));
      return;
    }
    break;
  }
  case ISD::FrameIndex: {
    SDValue Imm = CurDAG->getTargetConstant(0, DL, XLenVT);
    int FI = cast<FrameIndexSDNode>(Node)->getIndex();
    SDValue TFI = CurDAG->getTargetFrameIndex(FI, VT);
    ReplaceNode(Node, CurDAG->getMachineNode(RISCV::ADDI, DL, VT, TFI, Imm));
    return;
  }
  case ISD::BITCAST: {
    SDValue Op0 = Node->getOperand(0);
    EVT VTOrig = Op0->getValueType(0);
    if (VT.isScalableVector() && VTOrig.isScalableVector()) {
      const TargetRegisterClass *RCDest = TLI->getRegClassFor(VT);
      const TargetRegisterClass *RCOrig =
          TLI->getRegClassFor(VTOrig.getSimpleVT());
      bool BitcastIsTrivial = RCDest == RCOrig;

      if (BitcastIsTrivial) {
        ReplaceUses(SDValue(Node, 0), Op0);
        CurDAG->RemoveDeadNode(Node);
        return;
      }
    }
    break;
  }
  case ISD::INTRINSIC_WO_CHAIN: {
    unsigned IntNo = cast<ConstantSDNode>(Node->getOperand(0))->getZExtValue();
    SDLoc DL(Node);
    switch (IntNo) {
      // By default we do not lower any intrinsic.
    default:
      break;
    case Intrinsic::epi_vsetvl: {
      assert(Node->getNumOperands() == 4);
      auto *SEW = cast<ConstantSDNode>(Node->getOperand(2));
      auto *VMul = cast<ConstantSDNode>(Node->getOperand(3));

      uint64_t SEWBits = SEW->getZExtValue() & 0x7;
      uint64_t VMulBits = VMul->getZExtValue() & 0x7;

      uint64_t VTypeI = (SEWBits << 3) | VMulBits;
      SDValue VTypeIOp = CurDAG->getTargetConstant(VTypeI, DL, MVT::i64);

      SDValue VLOperand = Node->getOperand(1);
      if (auto *C = dyn_cast<ConstantSDNode>(VLOperand)) {
        if (C->isNullValue()) {
          VLOperand = SDValue(CurDAG->getMachineNode(
                                  RISCV::ADDI, DL, MVT::i64,
                                  CurDAG->getRegister(RISCV::X0, MVT::i64),
                                  CurDAG->getTargetConstant(0, DL, MVT::i64)),
                              0);
        }
      }

      ReplaceNode(Node, CurDAG->getMachineNode(RISCV::PseudoVSETVLI, DL,
                                               MVT::i64, VLOperand, VTypeIOp));
      return;
    }
    case Intrinsic::epi_vsetvlmax: {
      assert(Node->getNumOperands() == 3);
      auto *SEW = cast<ConstantSDNode>(Node->getOperand(1));
      auto *VMul = cast<ConstantSDNode>(Node->getOperand(2));

      uint64_t SEWBits = SEW->getZExtValue() & 0x7;
      uint64_t VMulBits = VMul->getZExtValue() & 0x7;

      uint64_t VTypeI = (SEWBits << 3) | VMulBits;
      SDValue VTypeIOp = CurDAG->getTargetConstant(VTypeI, DL, MVT::i64);

      // FIXME DstReg for VLMAX must be != X0
      SDValue VLOperand = CurDAG->getRegister(RISCV::X0, MVT::i64);
      ReplaceNode(Node, CurDAG->getMachineNode(RISCV::PseudoVSETVLI, DL,
                                               MVT::i64, VLOperand, VTypeIOp));
      return;
    }
    case Intrinsic::experimental_vector_reverse: {
      auto *Result = SelectVectorReverse(Node, CurDAG);
      ReplaceNode(Node, Result);
      return;
    }
    case Intrinsic::experimental_vector_vp_slideleftfill: {
      SDValue EVL1 = Node->getOperand(3);
      SDValue EVL2 = Node->getOperand(4);
      SDValue Offset = Node->getOperand(5);
      auto *Result =
          SelectSlideLeftFill(Node, CurDAG, EVL1, EVL2, Offset, XLenVT);
      ReplaceNode(Node, Result);
      return;
    }
    case Intrinsic::experimental_vector_slideleftfill: {
      SDValue Offset = Node->getOperand(3);

      // FIXME: Make all this easier.
      uint64_t SEW = VT.getVectorElementType().getSizeInBits().getFixedSize();
      RISCVVSEW SEWBits;
      switch (SEW) {
      default:
        llvm_unreachable("Unexpected SEW");
      case 8:
        SEWBits = RISCVVSEW::SEW_8;
        break;
      case 16:
        SEWBits = RISCVVSEW::SEW_16;
        break;
      case 32:
        SEWBits = RISCVVSEW::SEW_32;
        break;
      case 64:
        SEWBits = RISCVVSEW::SEW_64;
        break;
      }
      ElementCount EC = VT.getVectorElementCount();
      assert(EC.isScalable() && "Unexpected VT");
      uint64_t LMul =
          EC.getKnownMinValue() * SEW / 64; // FIXME: ELEN=64 hardcoded.
      RISCVVLMUL LMulBits;
      switch (LMul) {
      default:
        llvm_unreachable("Unexpected LMUL");
      case 1:
        LMulBits = RISCVVLMUL::LMUL_1;
        break;
      case 2:
        LMulBits = RISCVVLMUL::LMUL_2;
        break;
      case 4:
        LMulBits = RISCVVLMUL::LMUL_4;
        break;
      case 8:
        LMulBits = RISCVVLMUL::LMUL_8;
        break;
      }
      SDValue VTypeIOp = CurDAG->getTargetConstant(
          RISCVVType::encodeVTYPE(LMulBits, SEWBits, /*TailAgnostic*/ true,
                                  /*MaskAgnostic*/ false,
                                  /* Nontemporal */ false),
          DL, XLenVT);
      SDValue VLMax =
          SDValue(CurDAG->getMachineNode(RISCV::PseudoVSETVLI, DL, XLenVT,
                                         CurDAG->getRegister(RISCV::X0, XLenVT),
                                         VTypeIOp),
                  0);
      auto *Result =
          SelectSlideLeftFill(Node, CurDAG, VLMax, VLMax, Offset, XLenVT);
      ReplaceNode(Node, Result);
      return;
    }
    }
    break;
  }
  case ISD::SRL: {
    // Optimize (srl (and X, 0xffff), C) -> (srli (slli X, 16), 16 + C).
    // Taking into account that the 0xffff may have had lower bits unset by
    // SimplifyDemandedBits. This avoids materializing the 0xffff immediate.
    // This pattern occurs when type legalizing i16 right shifts.
    // FIXME: This could be extended to other AND masks.
    auto *N1C = dyn_cast<ConstantSDNode>(Node->getOperand(1));
    if (N1C) {
      uint64_t ShAmt = N1C->getZExtValue();
      SDValue N0 = Node->getOperand(0);
      if (ShAmt < 16 && N0.getOpcode() == ISD::AND && N0.hasOneUse() &&
          isa<ConstantSDNode>(N0.getOperand(1))) {
        uint64_t Mask = N0.getConstantOperandVal(1);
        Mask |= maskTrailingOnes<uint64_t>(ShAmt);
        if (Mask == 0xffff) {
          SDLoc DL(Node);
          unsigned SLLOpc = Subtarget->is64Bit() ? RISCV::SLLIW : RISCV::SLLI;
          unsigned SRLOpc = Subtarget->is64Bit() ? RISCV::SRLIW : RISCV::SRLI;
          SDNode *SLLI =
              CurDAG->getMachineNode(SLLOpc, DL, VT, N0->getOperand(0),
                                     CurDAG->getTargetConstant(16, DL, VT));
          SDNode *SRLI = CurDAG->getMachineNode(
              SRLOpc, DL, VT, SDValue(SLLI, 0),
              CurDAG->getTargetConstant(16 + ShAmt, DL, VT));
          ReplaceNode(Node, SRLI);
          return;
        }
      }
    }
    break;
  }
  case ISD::INTRINSIC_W_CHAIN: {
    unsigned IntNo = cast<ConstantSDNode>(Node->getOperand(1))->getZExtValue();
    switch (IntNo) {
      // By default we do not custom select any intrinsic.
    default:
      break;

    case Intrinsic::riscv_vsetvli: {
      if (!Subtarget->hasStdExtV())
        break;

      assert(Node->getNumOperands() == 5);

      RISCVVSEW VSEW =
          static_cast<RISCVVSEW>(Node->getConstantOperandVal(3) & 0x7);
      RISCVVLMUL VLMul =
          static_cast<RISCVVLMUL>(Node->getConstantOperandVal(4) & 0x7);

      unsigned VTypeI = RISCVVType::encodeVTYPE(
          VLMul, VSEW, /*TailAgnostic*/ true, /*MaskAgnostic*/ false,
          /* Nontemporal */ false);
      SDValue VTypeIOp = CurDAG->getTargetConstant(VTypeI, DL, XLenVT);

      SDValue VLOperand = Node->getOperand(2);
      if (auto *C = dyn_cast<ConstantSDNode>(VLOperand)) {
        uint64_t AVL = C->getZExtValue();
        if (isUInt<5>(AVL)) {
          SDValue VLImm = CurDAG->getTargetConstant(AVL, DL, XLenVT);
          ReplaceNode(Node,
                      CurDAG->getMachineNode(RISCV::PseudoVSETIVLI, DL, XLenVT,
                                             MVT::Other, VLImm, VTypeIOp,
                                             /* Chain */ Node->getOperand(0)));
          return;
        }
      }

      ReplaceNode(Node,
                  CurDAG->getMachineNode(RISCV::PseudoVSETVLI, DL, XLenVT,
                                         MVT::Other, VLOperand, VTypeIOp,
                                         /* Chain */ Node->getOperand(0)));
      return;
    }
    case Intrinsic::riscv_vsetvlimax: {
      if (!Subtarget->hasStdExtV())
        break;

      assert(Node->getNumOperands() == 4);

      RISCVVSEW VSEW =
          static_cast<RISCVVSEW>(Node->getConstantOperandVal(2) & 0x7);
      RISCVVLMUL VLMul =
          static_cast<RISCVVLMUL>(Node->getConstantOperandVal(3) & 0x7);

      unsigned VTypeI = RISCVVType::encodeVTYPE(
          VLMul, VSEW, /*TailAgnostic*/ true, /*MaskAgnostic*/ false,
          /* Nontemporal */ false);
      SDValue VTypeIOp = CurDAG->getTargetConstant(VTypeI, DL, XLenVT);

      SDValue VLOperand = CurDAG->getRegister(RISCV::X0, XLenVT);
      ReplaceNode(Node,
                  CurDAG->getMachineNode(RISCV::PseudoVSETVLI, DL, XLenVT,
                                         MVT::Other, VLOperand, VTypeIOp,
                                         /* Chain */ Node->getOperand(0)));
      return;
    }
    case Intrinsic::riscv_vlseg2:
    case Intrinsic::riscv_vlseg3:
    case Intrinsic::riscv_vlseg4:
    case Intrinsic::riscv_vlseg5:
    case Intrinsic::riscv_vlseg6:
    case Intrinsic::riscv_vlseg7:
    case Intrinsic::riscv_vlseg8: {
      selectVLSEG(Node, IntNo, /*IsStrided=*/false);
      return;
    }
    case Intrinsic::riscv_vlseg2_mask:
    case Intrinsic::riscv_vlseg3_mask:
    case Intrinsic::riscv_vlseg4_mask:
    case Intrinsic::riscv_vlseg5_mask:
    case Intrinsic::riscv_vlseg6_mask:
    case Intrinsic::riscv_vlseg7_mask:
    case Intrinsic::riscv_vlseg8_mask: {
      selectVLSEGMask(Node, IntNo, /*IsStrided=*/false);
      return;
    }
    case Intrinsic::riscv_vlsseg2:
    case Intrinsic::riscv_vlsseg3:
    case Intrinsic::riscv_vlsseg4:
    case Intrinsic::riscv_vlsseg5:
    case Intrinsic::riscv_vlsseg6:
    case Intrinsic::riscv_vlsseg7:
    case Intrinsic::riscv_vlsseg8: {
      selectVLSEG(Node, IntNo, /*IsStrided=*/true);
      return;
    }
    case Intrinsic::riscv_vlsseg2_mask:
    case Intrinsic::riscv_vlsseg3_mask:
    case Intrinsic::riscv_vlsseg4_mask:
    case Intrinsic::riscv_vlsseg5_mask:
    case Intrinsic::riscv_vlsseg6_mask:
    case Intrinsic::riscv_vlsseg7_mask:
    case Intrinsic::riscv_vlsseg8_mask: {
      selectVLSEGMask(Node, IntNo, /*IsStrided=*/true);
      return;
    }
    case Intrinsic::riscv_vloxseg2:
    case Intrinsic::riscv_vloxseg3:
    case Intrinsic::riscv_vloxseg4:
    case Intrinsic::riscv_vloxseg5:
    case Intrinsic::riscv_vloxseg6:
    case Intrinsic::riscv_vloxseg7:
    case Intrinsic::riscv_vloxseg8:
    case Intrinsic::riscv_vluxseg2:
    case Intrinsic::riscv_vluxseg3:
    case Intrinsic::riscv_vluxseg4:
    case Intrinsic::riscv_vluxseg5:
    case Intrinsic::riscv_vluxseg6:
    case Intrinsic::riscv_vluxseg7:
    case Intrinsic::riscv_vluxseg8: {
      selectVLXSEG(Node, IntNo);
      return;
    }
    case Intrinsic::riscv_vloxseg2_mask:
    case Intrinsic::riscv_vloxseg3_mask:
    case Intrinsic::riscv_vloxseg4_mask:
    case Intrinsic::riscv_vloxseg5_mask:
    case Intrinsic::riscv_vloxseg6_mask:
    case Intrinsic::riscv_vloxseg7_mask:
    case Intrinsic::riscv_vloxseg8_mask:
    case Intrinsic::riscv_vluxseg2_mask:
    case Intrinsic::riscv_vluxseg3_mask:
    case Intrinsic::riscv_vluxseg4_mask:
    case Intrinsic::riscv_vluxseg5_mask:
    case Intrinsic::riscv_vluxseg6_mask:
    case Intrinsic::riscv_vluxseg7_mask:
    case Intrinsic::riscv_vluxseg8_mask: {
      selectVLXSEGMask(Node, IntNo);
      return;
    }
    case Intrinsic::riscv_vlseg8ff:
    case Intrinsic::riscv_vlseg7ff:
    case Intrinsic::riscv_vlseg6ff:
    case Intrinsic::riscv_vlseg5ff:
    case Intrinsic::riscv_vlseg4ff:
    case Intrinsic::riscv_vlseg3ff:
    case Intrinsic::riscv_vlseg2ff: {
      selectVLSEGFF(Node);
      return;
    }
    case Intrinsic::riscv_vlseg8ff_mask:
    case Intrinsic::riscv_vlseg7ff_mask:
    case Intrinsic::riscv_vlseg6ff_mask:
    case Intrinsic::riscv_vlseg5ff_mask:
    case Intrinsic::riscv_vlseg4ff_mask:
    case Intrinsic::riscv_vlseg3ff_mask:
    case Intrinsic::riscv_vlseg2ff_mask: {
      selectVLSEGFFMask(Node);
      return;
    }
    }
    break;
  }
  case ISD::INTRINSIC_VOID: {
    unsigned IntNo = cast<ConstantSDNode>(Node->getOperand(1))->getZExtValue();
    switch (IntNo) {
    case Intrinsic::riscv_vsseg2:
    case Intrinsic::riscv_vsseg3:
    case Intrinsic::riscv_vsseg4:
    case Intrinsic::riscv_vsseg5:
    case Intrinsic::riscv_vsseg6:
    case Intrinsic::riscv_vsseg7:
    case Intrinsic::riscv_vsseg8: {
      selectVSSEG(Node, IntNo, /*IsStrided=*/false);
      return;
    }
    case Intrinsic::riscv_vsseg2_mask:
    case Intrinsic::riscv_vsseg3_mask:
    case Intrinsic::riscv_vsseg4_mask:
    case Intrinsic::riscv_vsseg5_mask:
    case Intrinsic::riscv_vsseg6_mask:
    case Intrinsic::riscv_vsseg7_mask:
    case Intrinsic::riscv_vsseg8_mask: {
      selectVSSEGMask(Node, IntNo, /*IsStrided=*/false);
      return;
    }
    case Intrinsic::riscv_vssseg2:
    case Intrinsic::riscv_vssseg3:
    case Intrinsic::riscv_vssseg4:
    case Intrinsic::riscv_vssseg5:
    case Intrinsic::riscv_vssseg6:
    case Intrinsic::riscv_vssseg7:
    case Intrinsic::riscv_vssseg8: {
      selectVSSEG(Node, IntNo, /*IsStrided=*/true);
      return;
    }
    case Intrinsic::riscv_vssseg2_mask:
    case Intrinsic::riscv_vssseg3_mask:
    case Intrinsic::riscv_vssseg4_mask:
    case Intrinsic::riscv_vssseg5_mask:
    case Intrinsic::riscv_vssseg6_mask:
    case Intrinsic::riscv_vssseg7_mask:
    case Intrinsic::riscv_vssseg8_mask: {
      selectVSSEGMask(Node, IntNo, /*IsStrided=*/true);
      return;
    }
    case Intrinsic::riscv_vsoxseg2:
    case Intrinsic::riscv_vsoxseg3:
    case Intrinsic::riscv_vsoxseg4:
    case Intrinsic::riscv_vsoxseg5:
    case Intrinsic::riscv_vsoxseg6:
    case Intrinsic::riscv_vsoxseg7:
    case Intrinsic::riscv_vsoxseg8:
    case Intrinsic::riscv_vsuxseg2:
    case Intrinsic::riscv_vsuxseg3:
    case Intrinsic::riscv_vsuxseg4:
    case Intrinsic::riscv_vsuxseg5:
    case Intrinsic::riscv_vsuxseg6:
    case Intrinsic::riscv_vsuxseg7:
    case Intrinsic::riscv_vsuxseg8: {
      selectVSXSEG(Node, IntNo);
      return;
    }
    case Intrinsic::riscv_vsoxseg2_mask:
    case Intrinsic::riscv_vsoxseg3_mask:
    case Intrinsic::riscv_vsoxseg4_mask:
    case Intrinsic::riscv_vsoxseg5_mask:
    case Intrinsic::riscv_vsoxseg6_mask:
    case Intrinsic::riscv_vsoxseg7_mask:
    case Intrinsic::riscv_vsoxseg8_mask:
    case Intrinsic::riscv_vsuxseg2_mask:
    case Intrinsic::riscv_vsuxseg3_mask:
    case Intrinsic::riscv_vsuxseg4_mask:
    case Intrinsic::riscv_vsuxseg5_mask:
    case Intrinsic::riscv_vsuxseg6_mask:
    case Intrinsic::riscv_vsuxseg7_mask:
    case Intrinsic::riscv_vsuxseg8_mask: {
      selectVSXSEGMask(Node, IntNo);
      return;
    }
    }
    break;
  }
<<<<<<< HEAD
  case ISD::INSERT_VECTOR_ELT: {
    SDValue Idx = Node->getOperand(2);
    if (auto *C = dyn_cast<ConstantSDNode>(Idx)) {
      if (C->isNullValue()) {
        // We have a pattern for this case.
        break;
      }
    }
    auto *Result = SelectInsertVectorElement(Node, CurDAG);
    ReplaceNode(Node, Result);
=======
  case ISD::INSERT_SUBVECTOR: {
    // Bail when not a "cast" like insert_subvector.
    if (Node->getConstantOperandVal(2) != 0)
      break;
    if (!Node->getOperand(0).isUndef())
      break;

    // Bail when normal isel should do the job.
    EVT InVT = Node->getOperand(1).getValueType();
    if (VT.isFixedLengthVector() || InVT.isScalableVector())
      break;

    SDValue V = Node->getOperand(1);
    SDLoc DL(V);
    unsigned RegClassID = getRegClassIDForLMUL(getLMUL(VT));
    SDValue RC =
        CurDAG->getTargetConstant(RegClassID, DL, Subtarget->getXLenVT());
    SDNode *NewNode =
        CurDAG->getMachineNode(TargetOpcode::COPY_TO_REGCLASS, DL, VT, V, RC);
    ReplaceNode(Node, NewNode);
    return;
  }
  case ISD::EXTRACT_SUBVECTOR: {
    // Bail when not a "cast" like extract_subvector.
    if (Node->getConstantOperandVal(1) != 0)
      break;

    // Bail when normal isel can do the job.
    EVT InVT = Node->getOperand(0).getValueType();
    if (VT.isScalableVector() || InVT.isFixedLengthVector())
      break;

    SDValue V = Node->getOperand(0);
    SDLoc DL(V);
    unsigned RegClassID = getRegClassIDForLMUL(getLMUL(InVT.getSimpleVT()));
    SDValue RC =
        CurDAG->getTargetConstant(RegClassID, DL, Subtarget->getXLenVT());
    SDNode *NewNode =
        CurDAG->getMachineNode(TargetOpcode::COPY_TO_REGCLASS, DL, VT, V, RC);
    ReplaceNode(Node, NewNode);
>>>>>>> 412dd7ff
    return;
  }
  }

  // Select the default instruction.
  SelectCode(Node);
}

bool RISCVDAGToDAGISel::SelectInlineAsmMemoryOperand(
    const SDValue &Op, unsigned ConstraintID, std::vector<SDValue> &OutOps) {
  switch (ConstraintID) {
  case InlineAsm::Constraint_m:
    // We just support simple memory operands that have a single address
    // operand and need no special handling.
    OutOps.push_back(Op);
    return false;
  case InlineAsm::Constraint_A:
    OutOps.push_back(Op);
    return false;
  default:
    break;
  }

  return true;
}

bool RISCVDAGToDAGISel::SelectAddrFI(SDValue Addr, SDValue &Base) {
  if (auto *FIN = dyn_cast<FrameIndexSDNode>(Addr)) {
    Base = CurDAG->getTargetFrameIndex(FIN->getIndex(), Subtarget->getXLenVT());
    return true;
  }
  return false;
}

bool RISCVDAGToDAGISel::SelectBaseAddr(SDValue Addr, SDValue &Base) {
  // If this is FrameIndex, select it directly. Otherwise just let it get
  // selected to a register independently.
  if (auto *FIN = dyn_cast<FrameIndexSDNode>(Addr))
    Base = CurDAG->getTargetFrameIndex(FIN->getIndex(), Subtarget->getXLenVT());
  else
    Base = Addr;
  return true;
}

bool RISCVDAGToDAGISel::selectShiftMask(SDValue N, unsigned ShiftWidth,
                                        SDValue &ShAmt) {
  // Shift instructions on RISCV only read the lower 5 or 6 bits of the shift
  // amount. If there is an AND on the shift amount, we can bypass it if it
  // doesn't affect any of those bits.
  if (N.getOpcode() == ISD::AND && isa<ConstantSDNode>(N.getOperand(1))) {
    const APInt &AndMask = N->getConstantOperandAPInt(1);

    // Since the max shift amount is a power of 2 we can subtract 1 to make a
    // mask that covers the bits needed to represent all shift amounts.
    assert(isPowerOf2_32(ShiftWidth) && "Unexpected max shift amount!");
    APInt ShMask(AndMask.getBitWidth(), ShiftWidth - 1);

    if (ShMask.isSubsetOf(AndMask)) {
      ShAmt = N.getOperand(0);
      return true;
    }

    // SimplifyDemandedBits may have optimized the mask so try restoring any
    // bits that are known zero.
    KnownBits Known = CurDAG->computeKnownBits(N->getOperand(0));
    if (ShMask.isSubsetOf(AndMask | Known.Zero)) {
      ShAmt = N.getOperand(0);
      return true;
    }
  }

  ShAmt = N;
  return true;
}

// Match (srl (and val, mask), imm) where the result would be a
// zero-extended 32-bit integer. i.e. the mask is 0xffffffff or the result
// is equivalent to this (SimplifyDemandedBits may have removed lower bits
// from the mask that aren't necessary due to the right-shifting).
bool RISCVDAGToDAGISel::MatchSRLIW(SDNode *N) const {
  assert(N->getOpcode() == ISD::SRL);
  assert(N->getOperand(0).getOpcode() == ISD::AND);
  assert(isa<ConstantSDNode>(N->getOperand(1)));
  assert(isa<ConstantSDNode>(N->getOperand(0).getOperand(1)));

  // The IsRV64 predicate is checked after PatFrag predicates so we can get
  // here even on RV32.
  if (!Subtarget->is64Bit())
    return false;

  SDValue And = N->getOperand(0);
  uint64_t ShAmt = N->getConstantOperandVal(1);
  uint64_t Mask = And.getConstantOperandVal(1);
  return (Mask | maskTrailingOnes<uint64_t>(ShAmt)) == 0xffffffff;
}

// Check that it is a SLLIUW (Shift Logical Left Immediate Unsigned i32
// on RV64).
// SLLIUW is the same as SLLI except for the fact that it clears the bits
// XLEN-1:32 of the input RS1 before shifting.
// A PatFrag has already checked that it has the right structure:
//
//  (AND (SHL RS1, VC2), VC1)
//
// We check that VC2, the shamt is less than 32, otherwise the pattern is
// exactly the same as SLLI and we give priority to that.
// Eventually we check that VC1, the mask used to clear the upper 32 bits
// of RS1, is correct:
//
//  VC1 == (0xFFFFFFFF << VC2)
//
bool RISCVDAGToDAGISel::MatchSLLIUW(SDNode *N) const {
  assert(N->getOpcode() == ISD::AND);
  assert(N->getOperand(0).getOpcode() == ISD::SHL);
  assert(isa<ConstantSDNode>(N->getOperand(1)));
  assert(isa<ConstantSDNode>(N->getOperand(0).getOperand(1)));

  // The IsRV64 predicate is checked after PatFrag predicates so we can get
  // here even on RV32.
  if (!Subtarget->is64Bit())
    return false;

  SDValue Shl = N->getOperand(0);
  uint64_t VC1 = N->getConstantOperandVal(1);
  uint64_t VC2 = Shl.getConstantOperandVal(1);

  // Immediate range should be enforced by uimm5 predicate.
  assert(VC2 < 32 && "Unexpected immediate");
  return (VC1 >> VC2) == UINT64_C(0xFFFFFFFF);
}

// X0 has special meaning for vsetvl/vsetvli.
//  rd | rs1 |   AVL value | Effect on vl
//--------------------------------------------------------------
// !X0 |  X0 |       VLMAX | Set vl to VLMAX
//  X0 |  X0 | Value in vl | Keep current vl, just change vtype.
bool RISCVDAGToDAGISel::selectVLOp(SDValue N, SDValue &VL) {
  // If the VL value is a constant 0, manually select it to an ADDI with 0
  // immediate to prevent the default selection path from matching it to X0.
  auto *C = dyn_cast<ConstantSDNode>(N);
  if (C && C->isNullValue())
    VL = SDValue(selectImm(CurDAG, SDLoc(N), 0, Subtarget->getXLenVT()), 0);
  else
    VL = N;

  return true;
}

bool RISCVDAGToDAGISel::selectVSplat(SDValue N, SDValue &SplatVal) {
  if (N.getOpcode() != ISD::SPLAT_VECTOR &&
      N.getOpcode() != RISCVISD::SPLAT_VECTOR_I64 &&
      N.getOpcode() != RISCVISD::VMV_V_X_VL)
    return false;
  SplatVal = N.getOperand(0);
  return true;
}

bool RISCVDAGToDAGISel::selectVSplatSimm5(SDValue N, SDValue &SplatVal) {
  if ((N.getOpcode() != ISD::SPLAT_VECTOR &&
       N.getOpcode() != RISCVISD::SPLAT_VECTOR_I64 &&
       N.getOpcode() != RISCVISD::VMV_V_X_VL) ||
      !isa<ConstantSDNode>(N.getOperand(0)))
    return false;

  int64_t SplatImm = cast<ConstantSDNode>(N.getOperand(0))->getSExtValue();

  // Both ISD::SPLAT_VECTOR and RISCVISD::SPLAT_VECTOR_I64 share semantics when
  // the operand type is wider than the resulting vector element type: an
  // implicit truncation first takes place. Therefore, perform a manual
  // truncation/sign-extension in order to ignore any truncated bits and catch
  // any zero-extended immediate.
  // For example, we wish to match (i8 -1) -> (XLenVT 255) as a simm5 by first
  // sign-extending to (XLenVT -1).
  MVT XLenVT = Subtarget->getXLenVT();
  assert(XLenVT == N.getOperand(0).getSimpleValueType() &&
         "Unexpected splat operand type");
  MVT EltVT = N.getSimpleValueType().getVectorElementType();
  if (EltVT.bitsLT(XLenVT)) {
    SplatImm = SignExtend64(SplatImm, EltVT.getSizeInBits());
  }

  if (!isInt<5>(SplatImm))
    return false;

  SplatVal = CurDAG->getTargetConstant(SplatImm, SDLoc(N), XLenVT);
  return true;
}

bool RISCVDAGToDAGISel::selectVSplatUimm5(SDValue N, SDValue &SplatVal) {
  if ((N.getOpcode() != ISD::SPLAT_VECTOR &&
       N.getOpcode() != RISCVISD::SPLAT_VECTOR_I64 &&
       N.getOpcode() != RISCVISD::VMV_V_X_VL) ||
      !isa<ConstantSDNode>(N.getOperand(0)))
    return false;

  int64_t SplatImm = cast<ConstantSDNode>(N.getOperand(0))->getSExtValue();

  if (!isUInt<5>(SplatImm))
    return false;

  SplatVal =
      CurDAG->getTargetConstant(SplatImm, SDLoc(N), Subtarget->getXLenVT());

  return true;
}

bool RISCVDAGToDAGISel::selectRVVSimm5(SDValue N, unsigned Width,
                                       SDValue &Imm) {
  if (auto *C = dyn_cast<ConstantSDNode>(N)) {
    int64_t ImmVal = SignExtend64(C->getSExtValue(), Width);

    if (!isInt<5>(ImmVal))
      return false;

    Imm = CurDAG->getTargetConstant(ImmVal, SDLoc(N), Subtarget->getXLenVT());
    return true;
  }

  return false;
}

bool RISCVDAGToDAGISel::selectRVVUimm5(SDValue N, unsigned Width,
                                       SDValue &Imm) {
  if (auto *C = dyn_cast<ConstantSDNode>(N)) {
    int64_t ImmVal = C->getSExtValue();

    if (!isUInt<5>(ImmVal))
      return false;

    Imm = CurDAG->getTargetConstant(ImmVal, SDLoc(N), Subtarget->getXLenVT());
    return true;
  }

  return false;
}

// Merge an ADDI into the offset of a load/store instruction where possible.
// (load (addi base, off1), off2) -> (load base, off1+off2)
// (store val, (addi base, off1), off2) -> (store val, base, off1+off2)
// This is possible when off1+off2 fits a 12-bit immediate.
void RISCVDAGToDAGISel::doPeepholeLoadStoreADDI() {
  SelectionDAG::allnodes_iterator Position(CurDAG->getRoot().getNode());
  ++Position;

  while (Position != CurDAG->allnodes_begin()) {
    SDNode *N = &*--Position;
    // Skip dead nodes and any non-machine opcodes.
    if (N->use_empty() || !N->isMachineOpcode())
      continue;

    int OffsetOpIdx;
    int BaseOpIdx;

    // Only attempt this optimisation for I-type loads and S-type stores.
    switch (N->getMachineOpcode()) {
    default:
      continue;
    case RISCV::LB:
    case RISCV::LH:
    case RISCV::LW:
    case RISCV::LBU:
    case RISCV::LHU:
    case RISCV::LWU:
    case RISCV::LD:
    case RISCV::FLH:
    case RISCV::FLW:
    case RISCV::FLD:
      BaseOpIdx = 0;
      OffsetOpIdx = 1;
      break;
    case RISCV::SB:
    case RISCV::SH:
    case RISCV::SW:
    case RISCV::SD:
    case RISCV::FSH:
    case RISCV::FSW:
    case RISCV::FSD:
      BaseOpIdx = 1;
      OffsetOpIdx = 2;
      break;
    }

    if (!isa<ConstantSDNode>(N->getOperand(OffsetOpIdx)))
      continue;

    SDValue Base = N->getOperand(BaseOpIdx);

    // If the base is an ADDI, we can merge it in to the load/store.
    if (!Base.isMachineOpcode() || Base.getMachineOpcode() != RISCV::ADDI)
      continue;

    SDValue ImmOperand = Base.getOperand(1);
    uint64_t Offset2 = N->getConstantOperandVal(OffsetOpIdx);

    if (auto Const = dyn_cast<ConstantSDNode>(ImmOperand)) {
      int64_t Offset1 = Const->getSExtValue();
      int64_t CombinedOffset = Offset1 + Offset2;
      if (!isInt<12>(CombinedOffset))
        continue;
      ImmOperand = CurDAG->getTargetConstant(CombinedOffset, SDLoc(ImmOperand),
                                             ImmOperand.getValueType());
    } else if (auto GA = dyn_cast<GlobalAddressSDNode>(ImmOperand)) {
      // If the off1 in (addi base, off1) is a global variable's address (its
      // low part, really), then we can rely on the alignment of that variable
      // to provide a margin of safety before off1 can overflow the 12 bits.
      // Check if off2 falls within that margin; if so off1+off2 can't overflow.
      const DataLayout &DL = CurDAG->getDataLayout();
      Align Alignment = GA->getGlobal()->getPointerAlignment(DL);
      if (Offset2 != 0 && Alignment <= Offset2)
        continue;
      int64_t Offset1 = GA->getOffset();
      int64_t CombinedOffset = Offset1 + Offset2;
      ImmOperand = CurDAG->getTargetGlobalAddress(
          GA->getGlobal(), SDLoc(ImmOperand), ImmOperand.getValueType(),
          CombinedOffset, GA->getTargetFlags());
    } else if (auto CP = dyn_cast<ConstantPoolSDNode>(ImmOperand)) {
      // Ditto.
      Align Alignment = CP->getAlign();
      if (Offset2 != 0 && Alignment <= Offset2)
        continue;
      int64_t Offset1 = CP->getOffset();
      int64_t CombinedOffset = Offset1 + Offset2;
      ImmOperand = CurDAG->getTargetConstantPool(
          CP->getConstVal(), ImmOperand.getValueType(), CP->getAlign(),
          CombinedOffset, CP->getTargetFlags());
    } else {
      continue;
    }

    LLVM_DEBUG(dbgs() << "Folding add-immediate into mem-op:\nBase:    ");
    LLVM_DEBUG(Base->dump(CurDAG));
    LLVM_DEBUG(dbgs() << "\nN: ");
    LLVM_DEBUG(N->dump(CurDAG));
    LLVM_DEBUG(dbgs() << "\n");

    // Modify the offset operand of the load/store.
    if (BaseOpIdx == 0) // Load
      CurDAG->UpdateNodeOperands(N, Base.getOperand(0), ImmOperand,
                                 N->getOperand(2));
    else // Store
      CurDAG->UpdateNodeOperands(N, N->getOperand(0), Base.getOperand(0),
                                 ImmOperand, N->getOperand(3));

    // The add-immediate may now be dead, in which case remove it.
    if (Base.getNode()->use_empty())
      CurDAG->RemoveDeadNode(Base.getNode());
  }
}

// This pass converts a legalized DAG into a RISCV-specific DAG, ready
// for instruction scheduling.
FunctionPass *llvm::createRISCVISelDag(RISCVTargetMachine &TM) {
  return new RISCVDAGToDAGISel(TM);
}<|MERGE_RESOLUTION|>--- conflicted
+++ resolved
@@ -1235,7 +1235,6 @@
     }
     break;
   }
-<<<<<<< HEAD
   case ISD::INSERT_VECTOR_ELT: {
     SDValue Idx = Node->getOperand(2);
     if (auto *C = dyn_cast<ConstantSDNode>(Idx)) {
@@ -1246,7 +1245,8 @@
     }
     auto *Result = SelectInsertVectorElement(Node, CurDAG);
     ReplaceNode(Node, Result);
-=======
+    return;
+  }
   case ISD::INSERT_SUBVECTOR: {
     // Bail when not a "cast" like insert_subvector.
     if (Node->getConstantOperandVal(2) != 0)
@@ -1287,7 +1287,6 @@
     SDNode *NewNode =
         CurDAG->getMachineNode(TargetOpcode::COPY_TO_REGCLASS, DL, VT, V, RC);
     ReplaceNode(Node, NewNode);
->>>>>>> 412dd7ff
     return;
   }
   }

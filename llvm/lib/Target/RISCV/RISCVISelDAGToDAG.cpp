--- conflicted
+++ resolved
@@ -1101,21 +1101,11 @@
     ReplaceNode(Node, selectImm(CurDAG, DL, VT, Imm, *Subtarget));
     return;
   }
-<<<<<<< HEAD
-  case ISD::FrameIndex: {
-    SDValue Imm = CurDAG->getTargetConstant(0, DL, XLenVT);
-    int FI = cast<FrameIndexSDNode>(Node)->getIndex();
-    SDValue TFI = CurDAG->getTargetFrameIndex(FI, VT);
-    ReplaceNode(Node, CurDAG->getMachineNode(RISCV::ADDI, DL, VT, TFI, Imm));
-    return;
-  }
   case ISD::VECTOR_REVERSE: {
     auto *Result = SelectVectorReverse(Node, CurDAG);
     ReplaceNode(Node, Result);
     return;
   }
-=======
->>>>>>> 1caf976c
   case ISD::ADD: {
     // Try to select ADD + immediate used as memory addresses to
     // (ADDI (ADD X, Imm-Lo12), Lo12) if it will allow the ADDI to be removed by

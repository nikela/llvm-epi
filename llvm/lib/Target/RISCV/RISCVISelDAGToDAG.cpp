--- conflicted
+++ resolved
@@ -51,7 +51,6 @@
   return Result;
 }
 
-<<<<<<< HEAD
 static SDNode *SelectSlideLeftFill(SDNode *Node, SelectionDAG *CurDAG,
                                    SDValue EVL1, SDValue EVL2, SDValue Offset,
                                    MVT XLenVT) {
@@ -299,7 +298,8 @@
       {Undef, Op, SDValue(VRSUB, 0), NoRegMask, VLOperand, SEWOperand});
 
   return VRGATHER;
-=======
+}
+
 static RISCVVLMUL getLMUL(EVT VT) {
   switch (VT.getSizeInBits().getKnownMinValue() / 8) {
   default:
@@ -453,7 +453,6 @@
 
   ReplaceUses(SDValue(Node, NF), SDValue(Load, 1));
   CurDAG->RemoveDeadNode(Node);
->>>>>>> eaa57792
 }
 
 void RISCVDAGToDAGISel::Select(SDNode *Node) {

--- conflicted
+++ resolved
@@ -999,29 +999,6 @@
     // compressible, and this can help expose CSE opportunities in the sdiv by
     // constant optimization.
     auto *N1C = dyn_cast<ConstantSDNode>(Node->getOperand(1));
-<<<<<<< HEAD
-    if (N1C) {
-      uint64_t ShAmt = N1C->getZExtValue();
-      SDValue N0 = Node->getOperand(0);
-      if (ShAmt < 16 && N0.getOpcode() == ISD::AND && N0.hasOneUse() &&
-          isa<ConstantSDNode>(N0.getOperand(1))) {
-        uint64_t Mask = N0.getConstantOperandVal(1);
-        Mask |= maskTrailingOnes<uint64_t>(ShAmt);
-        if (Mask == 0xffff) {
-          unsigned LShAmt = Subtarget->getXLen() - 16;
-          SDNode *SLLI =
-              CurDAG->getMachineNode(RISCV::SLLI, DL, VT, N0->getOperand(0),
-                                     CurDAG->getTargetConstant(LShAmt, DL, VT));
-          SDNode *SRLI = CurDAG->getMachineNode(
-              RISCV::SRLI, DL, VT, SDValue(SLLI, 0),
-              CurDAG->getTargetConstant(LShAmt + ShAmt, DL, VT));
-          ReplaceNode(Node, SRLI);
-          return;
-        }
-      }
-    }
-    break;
-=======
     if (!N1C)
       break;
     SDValue N0 = Node->getOperand(0);
@@ -1042,7 +1019,6 @@
         CurDAG->getTargetConstant(LShAmt + ShAmt, DL, VT));
     ReplaceNode(Node, SRAI);
     return;
->>>>>>> fc101e96
   }
   case ISD::AND: {
     auto *N1C = dyn_cast<ConstantSDNode>(Node->getOperand(1));

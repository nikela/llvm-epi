//===-- RISCVISelDAGToDAG.cpp - A dag to dag inst selector for RISCV ------===//
//
// Part of the LLVM Project, under the Apache License v2.0 with LLVM Exceptions.
// See https://llvm.org/LICENSE.txt for license information.
// SPDX-License-Identifier: Apache-2.0 WITH LLVM-exception
//
//===----------------------------------------------------------------------===//
//
// This file defines an instruction selector for the RISCV target.
//
//===----------------------------------------------------------------------===//

#include "RISCVISelDAGToDAG.h"
#include "MCTargetDesc/RISCVMCTargetDesc.h"
#include "MCTargetDesc/RISCVMatInt.h"
#include "RISCVISelLowering.h"
#include "RISCVMachineFunctionInfo.h"
#include "llvm/CodeGen/MachineFrameInfo.h"
#include "llvm/CodeGen/SelectionDAGISel.h"
#include "llvm/IR/IntrinsicsEPI.h"
#include "llvm/IR/IntrinsicsRISCV.h"
#include "llvm/Support/Alignment.h"
#include "llvm/Support/Debug.h"
#include "llvm/Support/KnownBits.h"
#include "llvm/Support/MathExtras.h"
#include "llvm/Support/raw_ostream.h"

using namespace llvm;

#define DEBUG_TYPE "riscv-isel"

namespace llvm {
namespace RISCV {
#define GET_RISCVVSSEGTable_IMPL
#define GET_RISCVVLSEGTable_IMPL
#define GET_RISCVVLXSEGTable_IMPL
#define GET_RISCVVSXSEGTable_IMPL
#define GET_RISCVVLETable_IMPL
#define GET_RISCVVSETable_IMPL
#define GET_RISCVVLXTable_IMPL
#define GET_RISCVVSXTable_IMPL
#define GET_RISCVMaskedPseudosTable_IMPL
#include "RISCVGenSearchableTables.inc"
} // namespace RISCV
} // namespace llvm

void RISCVDAGToDAGISel::PreprocessISelDAG() {
  for (SelectionDAG::allnodes_iterator I = CurDAG->allnodes_begin(),
                                       E = CurDAG->allnodes_end();
       I != E;) {
    SDNode *N = &*I++; // Preincrement iterator to avoid invalidation issues.

    // Convert integer SPLAT_VECTOR to VMV_V_X_VL and floating-point
    // SPLAT_VECTOR to VFMV_V_F_VL to reduce isel burden.
    if (N->getOpcode() == ISD::SPLAT_VECTOR) {
      MVT VT = N->getSimpleValueType(0);
      unsigned Opc =
          VT.isInteger() ? RISCVISD::VMV_V_X_VL : RISCVISD::VFMV_V_F_VL;
      SDLoc DL(N);
      SDValue VL = CurDAG->getRegister(RISCV::X0, Subtarget->getXLenVT());
      SDValue Result = CurDAG->getNode(Opc, DL, VT, CurDAG->getUNDEF(VT),
                                       N->getOperand(0), VL);

      --I;
      CurDAG->ReplaceAllUsesOfValueWith(SDValue(N, 0), Result);
      ++I;
      CurDAG->DeleteNode(N);
      continue;
    }

    // Lower SPLAT_VECTOR_SPLIT_I64 to two scalar stores and a stride 0 vector
    // load. Done after lowering and combining so that we have a chance to
    // optimize this to VMV_V_X_VL when the upper bits aren't needed.
    if (N->getOpcode() != RISCVISD::SPLAT_VECTOR_SPLIT_I64_VL)
      continue;

    assert(N->getNumOperands() == 4 && "Unexpected number of operands");
    MVT VT = N->getSimpleValueType(0);
    SDValue Passthru = N->getOperand(0);
    SDValue Lo = N->getOperand(1);
    SDValue Hi = N->getOperand(2);
    SDValue VL = N->getOperand(3);
    assert(VT.getVectorElementType() == MVT::i64 && VT.isScalableVector() &&
           Lo.getValueType() == MVT::i32 && Hi.getValueType() == MVT::i32 &&
           "Unexpected VTs!");
    MachineFunction &MF = CurDAG->getMachineFunction();
    RISCVMachineFunctionInfo *FuncInfo = MF.getInfo<RISCVMachineFunctionInfo>();
    SDLoc DL(N);

    // We use the same frame index we use for moving two i32s into 64-bit FPR.
    // This is an analogous operation.
    int FI = FuncInfo->getMoveF64FrameIndex(MF);
    MachinePointerInfo MPI = MachinePointerInfo::getFixedStack(MF, FI);
    const TargetLowering &TLI = CurDAG->getTargetLoweringInfo();
    SDValue StackSlot =
        CurDAG->getFrameIndex(FI, TLI.getPointerTy(CurDAG->getDataLayout()));

    SDValue Chain = CurDAG->getEntryNode();
    Lo = CurDAG->getStore(Chain, DL, Lo, StackSlot, MPI, Align(8));

    SDValue OffsetSlot =
        CurDAG->getMemBasePlusOffset(StackSlot, TypeSize::Fixed(4), DL);
    Hi = CurDAG->getStore(Chain, DL, Hi, OffsetSlot, MPI.getWithOffset(4),
                          Align(8));

    Chain = CurDAG->getNode(ISD::TokenFactor, DL, MVT::Other, Lo, Hi);

    SDVTList VTs = CurDAG->getVTList({VT, MVT::Other});
    SDValue IntID =
        CurDAG->getTargetConstant(Intrinsic::riscv_vlse, DL, MVT::i64);
    SDValue Ops[] = {Chain,
                     IntID,
                     Passthru,
                     StackSlot,
                     CurDAG->getRegister(RISCV::X0, MVT::i64),
                     VL};

    SDValue Result = CurDAG->getMemIntrinsicNode(
        ISD::INTRINSIC_W_CHAIN, DL, VTs, Ops, MVT::i64, MPI, Align(8),
        MachineMemOperand::MOLoad);

    // We're about to replace all uses of the SPLAT_VECTOR_SPLIT_I64 with the
    // vlse we created.  This will cause general havok on the dag because
    // anything below the conversion could be folded into other existing nodes.
    // To avoid invalidating 'I', back it up to the convert node.
    --I;
    CurDAG->ReplaceAllUsesOfValueWith(SDValue(N, 0), Result);

    // Now that we did that, the node is dead.  Increment the iterator to the
    // next node to process, then delete N.
    ++I;
    CurDAG->DeleteNode(N);
  }
}

void RISCVDAGToDAGISel::PostprocessISelDAG() {
  HandleSDNode Dummy(CurDAG->getRoot());
  SelectionDAG::allnodes_iterator Position = CurDAG->allnodes_end();

  bool MadeChange = false;
  while (Position != CurDAG->allnodes_begin()) {
    SDNode *N = &*--Position;
    // Skip dead nodes and any non-machine opcodes.
    if (N->use_empty() || !N->isMachineOpcode())
      continue;

    MadeChange |= doPeepholeSExtW(N);
    MadeChange |= doPeepholeLoadStoreADDI(N);
    MadeChange |= doPeepholeMaskedRVV(N);
  }

  CurDAG->setRoot(Dummy.getValue());

  if (MadeChange)
    CurDAG->RemoveDeadNodes();
}

// Returns true if N is a MachineSDNode that has a reg and simm12 memory
// operand. The indices of the base pointer and offset are returned in BaseOpIdx
// and OffsetOpIdx.
static bool hasMemOffset(SDNode *N, unsigned &BaseOpIdx,
                         unsigned &OffsetOpIdx) {
  switch (N->getMachineOpcode()) {
  case RISCV::LB:
  case RISCV::LH:
  case RISCV::LW:
  case RISCV::LBU:
  case RISCV::LHU:
  case RISCV::LWU:
  case RISCV::LD:
  case RISCV::FLH:
  case RISCV::FLW:
  case RISCV::FLD:
    BaseOpIdx = 0;
    OffsetOpIdx = 1;
    return true;
  case RISCV::SB:
  case RISCV::SH:
  case RISCV::SW:
  case RISCV::SD:
  case RISCV::FSH:
  case RISCV::FSW:
  case RISCV::FSD:
    BaseOpIdx = 1;
    OffsetOpIdx = 2;
    return true;
  }

  return false;
}

static SDNode *selectImmSeq(SelectionDAG *CurDAG, const SDLoc &DL, const MVT VT,
                            RISCVMatInt::InstSeq &Seq) {
  SDNode *Result = nullptr;
  SDValue SrcReg = CurDAG->getRegister(RISCV::X0, VT);
  for (RISCVMatInt::Inst &Inst : Seq) {
    SDValue SDImm = CurDAG->getTargetConstant(Inst.Imm, DL, VT);
    switch (Inst.getOpndKind()) {
    case RISCVMatInt::Imm:
      Result = CurDAG->getMachineNode(Inst.Opc, DL, VT, SDImm);
      break;
    case RISCVMatInt::RegX0:
      Result = CurDAG->getMachineNode(Inst.Opc, DL, VT, SrcReg,
                                      CurDAG->getRegister(RISCV::X0, VT));
      break;
    case RISCVMatInt::RegReg:
      Result = CurDAG->getMachineNode(Inst.Opc, DL, VT, SrcReg, SrcReg);
      break;
    case RISCVMatInt::RegImm:
      Result = CurDAG->getMachineNode(Inst.Opc, DL, VT, SrcReg, SDImm);
      break;
    }

    // Only the first instruction has X0 as its source.
    SrcReg = SDValue(Result, 0);
  }

  return Result;
}

<<<<<<< HEAD
static SDNode *SelectSlideLeftFill(SDNode *Node, SelectionDAG *CurDAG,
                                   SDValue EVL1, SDValue EVL2, SDValue Offset,
                                   MVT XLenVT) {
  EVT VT = Node->getValueType(0);
  EVT VTMask = VT.changeVectorElementType(MVT::i1);
  SDLoc DL(Node);
  SDValue V1 = Node->getOperand(1);
  SDValue V2 = Node->getOperand(2);

  uint64_t SEW = VT.getVectorElementType().getSizeInBits().getFixedSize();

  ElementCount EC = VT.getVectorElementCount();
  assert(EC.isScalable() && "Unexpected VT");
  uint64_t LMul = EC.getKnownMinValue() * SEW / 64; // FIXME: ELEN=64 hardcoded.

  unsigned VIDInst, VSlideDownInst, VSlideUpInst, VMSetLessThanUnsignedInst,
      VMergeInst;
  switch (LMul) {
  default:
    llvm_unreachable("Unexpected LMUL");
  case 1:
    VIDInst = RISCV::PseudoEPIVID_V_M1;
    VSlideDownInst = RISCV::PseudoEPIVSLIDEDOWN_VX_M1;
    VSlideUpInst = RISCV::PseudoEPIVSLIDEUP_VX_M1;
    VMSetLessThanUnsignedInst = RISCV::PseudoEPIVMSLTU_VX_M1;
    VMergeInst = RISCV::PseudoEPIVMERGE_VVM_M1;
    break;
  case 2:
    VIDInst = RISCV::PseudoEPIVID_V_M2;
    VSlideDownInst = RISCV::PseudoEPIVSLIDEDOWN_VX_M2;
    VSlideUpInst = RISCV::PseudoEPIVSLIDEUP_VX_M2;
    VMSetLessThanUnsignedInst = RISCV::PseudoEPIVMSLTU_VX_M2;
    VMergeInst = RISCV::PseudoEPIVMERGE_VVM_M2;
    break;
  case 4:
    VIDInst = RISCV::PseudoEPIVID_V_M4;
    VSlideDownInst = RISCV::PseudoEPIVSLIDEDOWN_VX_M4;
    VSlideUpInst = RISCV::PseudoEPIVSLIDEUP_VX_M4;
    VMSetLessThanUnsignedInst = RISCV::PseudoEPIVMSLTU_VX_M4;
    VMergeInst = RISCV::PseudoEPIVMERGE_VVM_M4;
    break;
  case 8:
    VIDInst = RISCV::PseudoEPIVID_V_M8;
    VSlideDownInst = RISCV::PseudoEPIVSLIDEDOWN_VX_M8;
    VSlideUpInst = RISCV::PseudoEPIVSLIDEUP_VX_M8;
    VMSetLessThanUnsignedInst = RISCV::PseudoEPIVMSLTU_VX_M8;
    VMergeInst = RISCV::PseudoEPIVMERGE_VVM_M8;
    break;
  }

  // slideleftfill(v1, v2, offset, evl1, evl2) is implemented like this
  //
  // t1 <- vslidedown v1, evl1, offset
  // diff  <- evl1 - offset
  // t2 <- vslidedup v2, evl2, diff
  // vi <- vid, evl2
  // v0 <- vmsltu vi, diff, evl2
  // v <- vmerge t2, t1, v0, evl2

  SDValue Undef =
      SDValue(CurDAG->getMachineNode(TargetOpcode::IMPLICIT_DEF, DL, VT), 0);
  SDValue UndefMask =
      SDValue(CurDAG->getMachineNode(TargetOpcode::IMPLICIT_DEF, DL, VTMask), 0);

  SDValue SEWOperand = CurDAG->getTargetConstant(SEW, DL, MVT::i64);
  SDValue NoRegMask = CurDAG->getRegister(RISCV::NoRegister, VTMask);

  auto *VSLIDEDOWN = CurDAG->getMachineNode(
      VSlideDownInst, DL, VT, {Undef, V1, Offset, NoRegMask, EVL1, SEWOperand});

  auto *Difference =
      CurDAG->getMachineNode(RISCV::SUB, DL, XLenVT, EVL1, Offset);

  auto *VSLIDEUP = CurDAG->getMachineNode(
      VSlideUpInst, DL, VT,
      {Undef, V2, SDValue(Difference, 0), NoRegMask, EVL2, SEWOperand});

  auto *VID = CurDAG->getMachineNode(VIDInst, DL, VT,
                                     {Undef, NoRegMask, EVL2, SEWOperand});

  auto *VMSLTU = CurDAG->getMachineNode(VMSetLessThanUnsignedInst, DL, VTMask,
                                        {UndefMask, SDValue(VID, 0),
                                         SDValue(Difference, 0), NoRegMask,
                                         EVL2, SEWOperand});
  SDValue VMSLTU_V0 = CurDAG->getCopyToReg(
      CurDAG->getEntryNode(), DL, RISCV::V0, SDValue(VMSLTU, 0), SDValue());
  SDValue V0GlueCopy = SDValue(VMSLTU_V0.getNode(), 1);
  SDValue V0Reg = CurDAG->getRegister(RISCV::V0, VTMask);

  auto *VMERGE =
      CurDAG->getMachineNode(VMergeInst, DL, VT,
                             {SDValue(VSLIDEUP, 0), SDValue(VSLIDEDOWN, 0),
                              V0Reg, EVL2, SEWOperand, V0GlueCopy});
  return VMERGE;
}

static SDNode *SelectInsertVectorElement(SDNode *Node, SelectionDAG *CurDAG) {
  EVT VT = Node->getValueType(0);
  EVT VTMask = VT.changeVectorElementType(MVT::i1);
  SDLoc DL(Node);
  SDValue Vector = Node->getOperand(0);
  SDValue Value = Node->getOperand(1);
  SDValue Index = Node->getOperand(2);

  uint64_t SEW = VT.getVectorElementType().getSizeInBits().getFixedSize();

  ElementCount EC = VT.getVectorElementCount();
  assert(EC.isScalable() && "Unexpected VT");
  uint64_t LMul = EC.getKnownMinValue() * SEW / 64; // FIXME: ELEN=64 hardcoded.

  unsigned VIDInst, VMSetEqualInst, VMergeInst;
  switch (LMul) {
  default:
    llvm_unreachable("Unexpected LMUL");
  case 1:
    VIDInst = RISCV::PseudoEPIVID_V_M1;
    VMSetEqualInst = RISCV::PseudoEPIVMSEQ_VX_M1;
    VMergeInst = VT.isFloatingPoint() ? RISCV::PseudoEPIVFMERGE_VFM_M1
                                      : RISCV::PseudoEPIVMERGE_VXM_M1;
    break;
  case 2:
    VIDInst = RISCV::PseudoEPIVID_V_M2;
    VMSetEqualInst = RISCV::PseudoEPIVMSEQ_VX_M2;
    VMergeInst = VT.isFloatingPoint() ? RISCV::PseudoEPIVFMERGE_VFM_M2
                                      : RISCV::PseudoEPIVMERGE_VXM_M2;
    break;
  case 4:
    VIDInst = RISCV::PseudoEPIVID_V_M4;
    VMSetEqualInst = RISCV::PseudoEPIVMSEQ_VX_M4;
    VMergeInst = VT.isFloatingPoint() ? RISCV::PseudoEPIVFMERGE_VFM_M4
                                      : RISCV::PseudoEPIVMERGE_VXM_M4;
    break;
  case 8:
    VIDInst = RISCV::PseudoEPIVID_V_M8;
    VMSetEqualInst = RISCV::PseudoEPIVMSEQ_VX_M8;
    VMergeInst = VT.isFloatingPoint() ? RISCV::PseudoEPIVFMERGE_VFM_M8
                                      : RISCV::PseudoEPIVMERGE_VXM_M8;
    break;
  }

  SDValue Undef =
      SDValue(CurDAG->getMachineNode(TargetOpcode::IMPLICIT_DEF, DL, VT), 0);
  SDValue UndefMask = SDValue(
      CurDAG->getMachineNode(TargetOpcode::IMPLICIT_DEF, DL, VTMask), 0);

  SDValue SEWOperand = CurDAG->getTargetConstant(SEW, DL, MVT::i64);
  SDValue NoRegMask = CurDAG->getRegister(RISCV::NoRegister, VTMask);

  SDValue VLMax = CurDAG->getTargetConstant(RISCV::VLMaxSentinel, DL, MVT::i64);
  auto *VID = CurDAG->getMachineNode(VIDInst, DL, VT,
                                     {Undef, NoRegMask, VLMax, SEWOperand});

  auto *VMSEQ = CurDAG->getMachineNode(
      VMSetEqualInst, DL, VTMask,
      {UndefMask, SDValue(VID, 0), Index, NoRegMask, VLMax, SEWOperand});
  SDValue VMSEQ_V0 = CurDAG->getCopyToReg(CurDAG->getEntryNode(), DL, RISCV::V0,
                                          SDValue(VMSEQ, 0), SDValue());
  SDValue V0GlueCopy = SDValue(VMSEQ_V0.getNode(), 1);

  if (VT.isFloatingPoint() && SEW == 32) {
    SDValue UndefFloat = SDValue(
        CurDAG->getMachineNode(TargetOpcode::IMPLICIT_DEF, DL, MVT::f64), 0);
    Value = CurDAG->getTargetInsertSubreg(RISCV::sub_32, DL, MVT::f64,
                                          UndefFloat, Value);
  }

  SDValue V0Reg = CurDAG->getRegister(RISCV::V0, VTMask);
  auto *VMV = CurDAG->getMachineNode(
      VMergeInst, DL, VT,
      {Vector, Value, V0Reg, VLMax, SEWOperand, V0GlueCopy});

  return VMV;
}

static SDNode *SelectVectorReverse(SDNode *Node, SelectionDAG *CurDAG) {
  // (Whole) vector reverse can be computed in RISCV-V as:
  //  (VRGATHER_VV
  //    InputVector,
  //    (VRSUB_VX         # Computes permutation (VLMAX-1, VLMAX-2, ..., 0)
  //      VID_V,
  //      (ADDI (VLMAX), -1)))
  assert(Node->getNumOperands() == 1);
  SDValue Op = Node->getOperand(0);

  EVT VT = Node->getValueType(0);
  SDLoc DL(Node);
  uint64_t SEW = VT.getVectorElementType().getSizeInBits().getFixedSize();
  bool IsMaskVector = false;
  if (SEW == 1) {
    IsMaskVector = true;
    switch(VT.getVectorElementCount().getKnownMinValue()) {
    default:
      llvm_unreachable("Wrong factor size");
    case 1:
      SEW = 64;
      VT = VT.changeVectorElementType(MVT::i64);
      break;
    case 2:
      SEW = 32;
      VT = VT.changeVectorElementType(MVT::i32);
      break;
    case 4:
      SEW = 16;
      VT = VT.changeVectorElementType(MVT::i16);
      break;
    case 8:
    case 16:
    case 32:
    case 64:
      SEW = 8;
      VT = VT.changeVectorElementType(MVT::i8);
      break;
    }
  }

  ElementCount EC = VT.getVectorElementCount();
  assert(EC.isScalable() && "Unexpected VT");
  uint64_t LMul = EC.getKnownMinValue() * SEW / 64; // FIXME: ELEN=64 hardcoded.

  unsigned VIDInst, VRSUBInst, VRGATHERInst;
  unsigned VMVInst, VMERGEInst, VMSNEInst;
  switch (LMul) {
  default:
    llvm_unreachable("Unexpected LMUL");
  case 1:
    VIDInst = RISCV::PseudoEPIVID_V_M1;
    VRSUBInst = RISCV::PseudoEPIVRSUB_VX_M1;
    VRGATHERInst = RISCV::PseudoEPIVRGATHER_VV_M1;
    VMVInst = RISCV::PseudoEPIVMV_V_I_M1;
    VMERGEInst = RISCV::PseudoEPIVMERGE_VIM_M1;
    VMSNEInst = RISCV::PseudoEPIVMSNE_VI_M1;
    break;
  case 2:
    VIDInst = RISCV::PseudoEPIVID_V_M2;
    VRSUBInst = RISCV::PseudoEPIVRSUB_VX_M2;
    VRGATHERInst = RISCV::PseudoEPIVRGATHER_VV_M2;
    VMVInst = RISCV::PseudoEPIVMV_V_I_M2;
    VMERGEInst = RISCV::PseudoEPIVMERGE_VIM_M2;
    VMSNEInst = RISCV::PseudoEPIVMSNE_VI_M2;
    break;
  case 4:
    VIDInst = RISCV::PseudoEPIVID_V_M4;
    VRSUBInst = RISCV::PseudoEPIVRSUB_VX_M4;
    VRGATHERInst = RISCV::PseudoEPIVRGATHER_VV_M4;
    VMVInst = RISCV::PseudoEPIVMV_V_I_M4;
    VMERGEInst = RISCV::PseudoEPIVMERGE_VIM_M4;
    VMSNEInst = RISCV::PseudoEPIVMSNE_VI_M4;
    break;
  case 8:
    VIDInst = RISCV::PseudoEPIVID_V_M8;
    VRSUBInst = RISCV::PseudoEPIVRSUB_VX_M8;
    VRGATHERInst = RISCV::PseudoEPIVRGATHER_VV_M8;
    VMVInst = RISCV::PseudoEPIVMV_V_I_M8;
    VMERGEInst = RISCV::PseudoEPIVMERGE_VIM_M8;
    VMSNEInst = RISCV::PseudoEPIVMSNE_VI_M8;
    break;
  }

  uint64_t VTypeI = RISCVVType::encodeVTYPE(
      static_cast<RISCVII::VLMUL>(Log2_64(LMul)), SEW,
      /* TailAgnostic */ true,
      /* MaskAgnostic */ false,
      /* Nontemporal */ false);
  SDValue VTypeIOp = CurDAG->getTargetConstant(VTypeI, DL, MVT::i64);
  SDValue VLMax = CurDAG->getRegister(RISCV::X0, MVT::i64);
  auto *VSETVLI = CurDAG->getMachineNode(RISCV::PseudoVSETVLIX0, DL, MVT::i64,
                                         VLMax, VTypeIOp);

  auto *ADDI =
      CurDAG->getMachineNode(RISCV::ADDI, DL, MVT::i64, SDValue(VSETVLI, 0),
                             CurDAG->getTargetConstant(-1, DL, MVT::i64));

  SDValue Undef =
      SDValue(CurDAG->getMachineNode(TargetOpcode::IMPLICIT_DEF, DL, VT), 0);
  SDValue NoRegMask = CurDAG->getRegister(RISCV::NoRegister,
                                          VT.changeVectorElementType(MVT::i1));
  SDValue SEWOperand = CurDAG->getTargetConstant(SEW, DL, MVT::i64);

  VLMax = CurDAG->getTargetConstant(RISCV::VLMaxSentinel, DL, MVT::i64);
  auto *VID = CurDAG->getMachineNode(VIDInst, DL, VT,
                                     {Undef, NoRegMask, VLMax, SEWOperand});

  auto *VRSUB =
      CurDAG->getMachineNode(VRSUBInst, DL, VT,
                             {Undef, SDValue(VID, 0), SDValue(ADDI, 0),
                              NoRegMask, VLMax, SEWOperand});

  if (IsMaskVector) {
    auto *VMV =
        CurDAG->getMachineNode(VMVInst, DL, VT,
                               {CurDAG->getTargetConstant(0, DL, MVT::i64),
                                VLMax, SEWOperand});
    auto *VMERGE = CurDAG->getMachineNode(
        VMERGEInst, DL, VT,
        {SDValue(VMV, 0), CurDAG->getTargetConstant(1, DL, MVT::i64), Op,
         VLMax, SEWOperand});

    Op = SDValue(VMERGE, 0);
  }

  auto *VRGATHER = CurDAG->getMachineNode(
      VRGATHERInst, DL, VT,
      {Undef, Op, SDValue(VRSUB, 0), NoRegMask, VLMax, SEWOperand});

  if (IsMaskVector) {
    return CurDAG->getMachineNode(VMSNEInst, DL, Node->getValueType(0),
                                  {Undef, SDValue(VRGATHER, 0),
                                   CurDAG->getTargetConstant(0, DL, MVT::i64),
                                   NoRegMask, VLMax, SEWOperand});
  }

  return VRGATHER;
=======
static SDNode *selectImm(SelectionDAG *CurDAG, const SDLoc &DL, const MVT VT,
                         int64_t Imm, const RISCVSubtarget &Subtarget) {
  RISCVMatInt::InstSeq Seq =
      RISCVMatInt::generateInstSeq(Imm, Subtarget.getFeatureBits());

  return selectImmSeq(CurDAG, DL, VT, Seq);
>>>>>>> aac623e5
}

static SDValue createTuple(SelectionDAG &CurDAG, ArrayRef<SDValue> Regs,
                           unsigned NF, RISCVII::VLMUL LMUL) {
  static const unsigned M1TupleRegClassIDs[] = {
      RISCV::VRN2M1RegClassID, RISCV::VRN3M1RegClassID, RISCV::VRN4M1RegClassID,
      RISCV::VRN5M1RegClassID, RISCV::VRN6M1RegClassID, RISCV::VRN7M1RegClassID,
      RISCV::VRN8M1RegClassID};
  static const unsigned M2TupleRegClassIDs[] = {RISCV::VRN2M2RegClassID,
                                                RISCV::VRN3M2RegClassID,
                                                RISCV::VRN4M2RegClassID};

  assert(Regs.size() >= 2 && Regs.size() <= 8);

  unsigned RegClassID;
  unsigned SubReg0;
  switch (LMUL) {
  default:
    llvm_unreachable("Invalid LMUL.");
  case RISCVII::VLMUL::LMUL_F8:
  case RISCVII::VLMUL::LMUL_F4:
  case RISCVII::VLMUL::LMUL_F2:
  case RISCVII::VLMUL::LMUL_1:
    static_assert(RISCV::sub_vrm1_7 == RISCV::sub_vrm1_0 + 7,
                  "Unexpected subreg numbering");
    SubReg0 = RISCV::sub_vrm1_0;
    RegClassID = M1TupleRegClassIDs[NF - 2];
    break;
  case RISCVII::VLMUL::LMUL_2:
    static_assert(RISCV::sub_vrm2_3 == RISCV::sub_vrm2_0 + 3,
                  "Unexpected subreg numbering");
    SubReg0 = RISCV::sub_vrm2_0;
    RegClassID = M2TupleRegClassIDs[NF - 2];
    break;
  case RISCVII::VLMUL::LMUL_4:
    static_assert(RISCV::sub_vrm4_1 == RISCV::sub_vrm4_0 + 1,
                  "Unexpected subreg numbering");
    SubReg0 = RISCV::sub_vrm4_0;
    RegClassID = RISCV::VRN2M4RegClassID;
    break;
  }

  SDLoc DL(Regs[0]);
  SmallVector<SDValue, 8> Ops;

  Ops.push_back(CurDAG.getTargetConstant(RegClassID, DL, MVT::i32));

  for (unsigned I = 0; I < Regs.size(); ++I) {
    Ops.push_back(Regs[I]);
    Ops.push_back(CurDAG.getTargetConstant(SubReg0 + I, DL, MVT::i32));
  }
  SDNode *N =
      CurDAG.getMachineNode(TargetOpcode::REG_SEQUENCE, DL, MVT::Untyped, Ops);
  return SDValue(N, 0);
}

void RISCVDAGToDAGISel::addVectorLoadStoreOperands(
    SDNode *Node, unsigned Log2SEW, const SDLoc &DL, unsigned CurOp,
    bool IsMasked, bool IsStridedOrIndexed, SmallVectorImpl<SDValue> &Operands,
    bool IsLoad, MVT *IndexVT) {
  SDValue Chain = Node->getOperand(0);
  SDValue Glue;

  SDValue Base;
  SelectBaseAddr(Node->getOperand(CurOp++), Base);
  Operands.push_back(Base); // Base pointer.

  if (IsStridedOrIndexed) {
    Operands.push_back(Node->getOperand(CurOp++)); // Index.
    if (IndexVT)
      *IndexVT = Operands.back()->getSimpleValueType(0);
  }

  if (IsMasked) {
    // Mask needs to be copied to V0.
    SDValue Mask = Node->getOperand(CurOp++);
    Chain = CurDAG->getCopyToReg(Chain, DL, RISCV::V0, Mask, SDValue());
    Glue = Chain.getValue(1);
    Operands.push_back(CurDAG->getRegister(RISCV::V0, Mask.getValueType()));
  }
  SDValue VL;
  selectVLOp(Node->getOperand(CurOp++), VL);
  Operands.push_back(VL);

  MVT XLenVT = Subtarget->getXLenVT();
  SDValue SEWOp = CurDAG->getTargetConstant(Log2SEW, DL, XLenVT);
  Operands.push_back(SEWOp);

  // Masked load has the tail policy argument.
  if (IsMasked && IsLoad) {
    // Policy must be a constant.
    uint64_t Policy = Node->getConstantOperandVal(CurOp++);
    SDValue PolicyOp = CurDAG->getTargetConstant(Policy, DL, XLenVT);
    Operands.push_back(PolicyOp);
  }

  Operands.push_back(Chain); // Chain.
  if (Glue)
    Operands.push_back(Glue);
}

static bool isAllUndef(ArrayRef<SDValue> Values) {
  return llvm::all_of(Values, [](SDValue V) { return V->isUndef(); });
}

void RISCVDAGToDAGISel::selectVLSEG(SDNode *Node, bool IsMasked,
                                    bool IsStrided) {
  SDLoc DL(Node);
  unsigned NF = Node->getNumValues() - 1;
  MVT VT = Node->getSimpleValueType(0);
  unsigned Log2SEW = Log2_32(VT.getScalarSizeInBits());
  RISCVII::VLMUL LMUL = RISCVTargetLowering::getLMUL(VT);

  unsigned CurOp = 2;
  SmallVector<SDValue, 8> Operands;

  SmallVector<SDValue, 8> Regs(Node->op_begin() + CurOp,
                               Node->op_begin() + CurOp + NF);
  bool IsTU = IsMasked || !isAllUndef(Regs);
  if (IsTU) {
    SDValue Merge = createTuple(*CurDAG, Regs, NF, LMUL);
    Operands.push_back(Merge);
  }
  CurOp += NF;

  addVectorLoadStoreOperands(Node, Log2SEW, DL, CurOp, IsMasked, IsStrided,
                             Operands, /*IsLoad=*/true);

  const RISCV::VLSEGPseudo *P =
      RISCV::getVLSEGPseudo(NF, IsMasked, IsTU, IsStrided, /*FF*/ false, Log2SEW,
                            static_cast<unsigned>(LMUL));
  MachineSDNode *Load =
      CurDAG->getMachineNode(P->Pseudo, DL, MVT::Untyped, MVT::Other, Operands);

  if (auto *MemOp = dyn_cast<MemSDNode>(Node))
    CurDAG->setNodeMemRefs(Load, {MemOp->getMemOperand()});

  SDValue SuperReg = SDValue(Load, 0);
  for (unsigned I = 0; I < NF; ++I) {
    unsigned SubRegIdx = RISCVTargetLowering::getSubregIndexByMVT(VT, I);
    ReplaceUses(SDValue(Node, I),
                CurDAG->getTargetExtractSubreg(SubRegIdx, DL, VT, SuperReg));
  }

  ReplaceUses(SDValue(Node, NF), SDValue(Load, 1));
  CurDAG->RemoveDeadNode(Node);
}

void RISCVDAGToDAGISel::selectVLSEGFF(SDNode *Node, bool IsMasked) {
  SDLoc DL(Node);
  unsigned NF = Node->getNumValues() - 2; // Do not count VL and Chain.
  MVT VT = Node->getSimpleValueType(0);
  MVT XLenVT = Subtarget->getXLenVT();
  unsigned Log2SEW = Log2_32(VT.getScalarSizeInBits());
  RISCVII::VLMUL LMUL = RISCVTargetLowering::getLMUL(VT);

  unsigned CurOp = 2;
  SmallVector<SDValue, 7> Operands;

  SmallVector<SDValue, 8> Regs(Node->op_begin() + CurOp,
                               Node->op_begin() + CurOp + NF);
  bool IsTU = IsMasked || !isAllUndef(Regs);
  if (IsTU) {
    SDValue MaskedOff = createTuple(*CurDAG, Regs, NF, LMUL);
    Operands.push_back(MaskedOff);
  }
  CurOp += NF;

  addVectorLoadStoreOperands(Node, Log2SEW, DL, CurOp, IsMasked,
                             /*IsStridedOrIndexed*/ false, Operands,
                             /*IsLoad=*/true);

  const RISCV::VLSEGPseudo *P =
      RISCV::getVLSEGPseudo(NF, IsMasked, IsTU, /*Strided*/ false, /*FF*/ true,
                            Log2SEW, static_cast<unsigned>(LMUL));
  MachineSDNode *Load = CurDAG->getMachineNode(P->Pseudo, DL, MVT::Untyped,
                                               XLenVT, MVT::Other, Operands);

  if (auto *MemOp = dyn_cast<MemSDNode>(Node))
    CurDAG->setNodeMemRefs(Load, {MemOp->getMemOperand()});

  SDValue SuperReg = SDValue(Load, 0);
  for (unsigned I = 0; I < NF; ++I) {
    unsigned SubRegIdx = RISCVTargetLowering::getSubregIndexByMVT(VT, I);
    ReplaceUses(SDValue(Node, I),
                CurDAG->getTargetExtractSubreg(SubRegIdx, DL, VT, SuperReg));
  }

  ReplaceUses(SDValue(Node, NF), SDValue(Load, 1));     // VL
  ReplaceUses(SDValue(Node, NF + 1), SDValue(Load, 2)); // Chain
  CurDAG->RemoveDeadNode(Node);
}

void RISCVDAGToDAGISel::selectVLXSEG(SDNode *Node, bool IsMasked,
                                     bool IsOrdered) {
  SDLoc DL(Node);
  unsigned NF = Node->getNumValues() - 1;
  MVT VT = Node->getSimpleValueType(0);
  unsigned Log2SEW = Log2_32(VT.getScalarSizeInBits());
  RISCVII::VLMUL LMUL = RISCVTargetLowering::getLMUL(VT);

  unsigned CurOp = 2;
  SmallVector<SDValue, 8> Operands;

  SmallVector<SDValue, 8> Regs(Node->op_begin() + CurOp,
                               Node->op_begin() + CurOp + NF);
  bool IsTU = IsMasked || !isAllUndef(Regs);
  if (IsTU) {
    SDValue MaskedOff = createTuple(*CurDAG, Regs, NF, LMUL);
    Operands.push_back(MaskedOff);
  }
  CurOp += NF;

  MVT IndexVT;
  addVectorLoadStoreOperands(Node, Log2SEW, DL, CurOp, IsMasked,
                             /*IsStridedOrIndexed*/ true, Operands,
                             /*IsLoad=*/true, &IndexVT);

  assert(VT.getVectorElementCount() == IndexVT.getVectorElementCount() &&
         "Element count mismatch");

  RISCVII::VLMUL IndexLMUL = RISCVTargetLowering::getLMUL(IndexVT);
  unsigned IndexLog2EEW = Log2_32(IndexVT.getScalarSizeInBits());
  if (IndexLog2EEW == 6 && !Subtarget->is64Bit()) {
    report_fatal_error("The V extension does not support EEW=64 for index "
                       "values when XLEN=32");
  }
  const RISCV::VLXSEGPseudo *P = RISCV::getVLXSEGPseudo(
      NF, IsMasked, IsTU, IsOrdered, IndexLog2EEW, static_cast<unsigned>(LMUL),
      static_cast<unsigned>(IndexLMUL));
  MachineSDNode *Load =
      CurDAG->getMachineNode(P->Pseudo, DL, MVT::Untyped, MVT::Other, Operands);

  if (auto *MemOp = dyn_cast<MemSDNode>(Node))
    CurDAG->setNodeMemRefs(Load, {MemOp->getMemOperand()});

  SDValue SuperReg = SDValue(Load, 0);
  for (unsigned I = 0; I < NF; ++I) {
    unsigned SubRegIdx = RISCVTargetLowering::getSubregIndexByMVT(VT, I);
    ReplaceUses(SDValue(Node, I),
                CurDAG->getTargetExtractSubreg(SubRegIdx, DL, VT, SuperReg));
  }

  ReplaceUses(SDValue(Node, NF), SDValue(Load, 1));
  CurDAG->RemoveDeadNode(Node);
}

// FlagsIndex represent the node operand in which flags value is saved
// FlagsIndex == 0 => no operand
void RISCVDAGToDAGISel::selectVSETVL(SDNode *Node, MVT XLenVT,
                                     uint8_t FlagsIndex) {
  SDLoc DL(Node);
  unsigned SEWBits = Node->getConstantOperandVal(2) & 0x7;
  unsigned SEW = RISCVVType::decodeVSEW(SEWBits);
  unsigned VMulBits = Node->getConstantOperandVal(3) & 0x7;
  RISCVII::VLMUL VLMul = static_cast<RISCVII::VLMUL>(VMulBits);

  bool NonTemporal = false;
  bool UsePseudoVSETVLEXT = false;
  if (FlagsIndex) {
    UsePseudoVSETVLEXT = true;
    if (isa<ConstantSDNode>(Node->getOperand(FlagsIndex))) {
      // If flags is 0 or just the non-temporal bit
      // we can use our existing vsetvli
      unsigned Flags = Node->getConstantOperandVal(FlagsIndex);
      NonTemporal = Flags == RISCVVType::NT;
      UsePseudoVSETVLEXT = !NonTemporal && Flags != 0;
    }
  }

  unsigned VTypeI = RISCVVType::encodeVTYPE(VLMul, SEW, /* TailAgnostic */ true,
                                            /* MaskAgnostic */ false,
                                            /* Nontemporal */ NonTemporal);
  SDValue VTypeIOp = CurDAG->getTargetConstant(VTypeI, DL, XLenVT);
  SDValue VLOperand = Node->getOperand(1);

  SmallVector<EVT> VTs;
  VTs.push_back(XLenVT);
  SmallVector<SDValue> Ops;
  Ops.push_back(VLOperand);
  Ops.push_back(VTypeIOp);
  unsigned OpCode;
  if (!UsePseudoVSETVLEXT) {
    OpCode = RISCV::PseudoVSETVLI;
  } else {
    OpCode = RISCV::PseudoVSETVLEXT;
    VTs.push_back(XLenVT);
    Ops.push_back(Node->getOperand(FlagsIndex));
  }
  ReplaceNode(Node, CurDAG->getMachineNode(OpCode, DL, VTs, Ops));
  return;
}

// FlagsIndex represent the node operand in which flags value is saved
// FlagsIndex == 0 => no operand
void RISCVDAGToDAGISel::selectVSETVLMAX(SDNode *Node, MVT XLenVT,
                                        uint8_t FlagsIndex) {
  SDLoc DL(Node);
  unsigned SEWBits = Node->getConstantOperandVal(1) & 0x7;
  unsigned SEW = RISCVVType::decodeVSEW(SEWBits);
  unsigned VMulBits = Node->getConstantOperandVal(2) & 0x7;
  RISCVII::VLMUL VLMul = static_cast<RISCVII::VLMUL>(VMulBits);

  bool NonTemporal = false;
  bool UsePseudoVSETVLEXT = false;
  if (FlagsIndex) {
    if (isa<ConstantSDNode>(Node->getOperand(FlagsIndex))) {
      unsigned Flags = Node->getConstantOperandVal(FlagsIndex);
      NonTemporal = Flags == RISCVVType::NT;
      UsePseudoVSETVLEXT = !NonTemporal && Flags != 0;
    } else {
      UsePseudoVSETVLEXT = true;
    }
  }

  unsigned VTypeI = RISCVVType::encodeVTYPE(VLMul, SEW, /* TailAgnostic */ true,
                                            /* MaskAgnostic */ false,
                                            /* Nontemporal */ NonTemporal);
  SDValue VTypeIOp = CurDAG->getTargetConstant(VTypeI, DL, XLenVT);
  SDValue VLOperand = CurDAG->getRegister(RISCV::X0, XLenVT);

  SmallVector<EVT> VTs;
  VTs.push_back(XLenVT);
  SmallVector<SDValue> Ops;
  Ops.push_back(VLOperand);
  Ops.push_back(VTypeIOp);
  unsigned OpCode;
  if (!UsePseudoVSETVLEXT) {
    OpCode = RISCV::PseudoVSETVLIX0;
  } else {
    // FIXME: It looks like we'd need a PseudoVSETVLEXTX0 similar to
    // PseudoVSETVLIX0.
    OpCode = RISCV::PseudoVSETVLEXT;
    VTs.push_back(XLenVT);
    Ops.push_back(Node->getOperand(FlagsIndex));
  }
  ReplaceNode(Node, CurDAG->getMachineNode(OpCode, DL, VTs, Ops));
  return;
}

void RISCVDAGToDAGISel::selectVSSEG(SDNode *Node, bool IsMasked,
                                    bool IsStrided) {
  SDLoc DL(Node);
  unsigned NF = Node->getNumOperands() - 4;
  if (IsStrided)
    NF--;
  if (IsMasked)
    NF--;
  MVT VT = Node->getOperand(2)->getSimpleValueType(0);
  unsigned Log2SEW = Log2_32(VT.getScalarSizeInBits());
  RISCVII::VLMUL LMUL = RISCVTargetLowering::getLMUL(VT);
  SmallVector<SDValue, 8> Regs(Node->op_begin() + 2, Node->op_begin() + 2 + NF);
  SDValue StoreVal = createTuple(*CurDAG, Regs, NF, LMUL);

  SmallVector<SDValue, 8> Operands;
  Operands.push_back(StoreVal);
  unsigned CurOp = 2 + NF;

  addVectorLoadStoreOperands(Node, Log2SEW, DL, CurOp, IsMasked, IsStrided,
                             Operands);

  const RISCV::VSSEGPseudo *P = RISCV::getVSSEGPseudo(
      NF, IsMasked, IsStrided, Log2SEW, static_cast<unsigned>(LMUL));
  MachineSDNode *Store =
      CurDAG->getMachineNode(P->Pseudo, DL, Node->getValueType(0), Operands);

  if (auto *MemOp = dyn_cast<MemSDNode>(Node))
    CurDAG->setNodeMemRefs(Store, {MemOp->getMemOperand()});

  ReplaceNode(Node, Store);
}

void RISCVDAGToDAGISel::selectVSXSEG(SDNode *Node, bool IsMasked,
                                     bool IsOrdered) {
  SDLoc DL(Node);
  unsigned NF = Node->getNumOperands() - 5;
  if (IsMasked)
    --NF;
  MVT VT = Node->getOperand(2)->getSimpleValueType(0);
  unsigned Log2SEW = Log2_32(VT.getScalarSizeInBits());
  RISCVII::VLMUL LMUL = RISCVTargetLowering::getLMUL(VT);
  SmallVector<SDValue, 8> Regs(Node->op_begin() + 2, Node->op_begin() + 2 + NF);
  SDValue StoreVal = createTuple(*CurDAG, Regs, NF, LMUL);

  SmallVector<SDValue, 8> Operands;
  Operands.push_back(StoreVal);
  unsigned CurOp = 2 + NF;

  MVT IndexVT;
  addVectorLoadStoreOperands(Node, Log2SEW, DL, CurOp, IsMasked,
                             /*IsStridedOrIndexed*/ true, Operands,
                             /*IsLoad=*/false, &IndexVT);

  assert(VT.getVectorElementCount() == IndexVT.getVectorElementCount() &&
         "Element count mismatch");

  RISCVII::VLMUL IndexLMUL = RISCVTargetLowering::getLMUL(IndexVT);
  unsigned IndexLog2EEW = Log2_32(IndexVT.getScalarSizeInBits());
  if (IndexLog2EEW == 6 && !Subtarget->is64Bit()) {
    report_fatal_error("The V extension does not support EEW=64 for index "
                       "values when XLEN=32");
  }
  const RISCV::VSXSEGPseudo *P = RISCV::getVSXSEGPseudo(
      NF, IsMasked, IsOrdered, IndexLog2EEW, static_cast<unsigned>(LMUL),
      static_cast<unsigned>(IndexLMUL));
  MachineSDNode *Store =
      CurDAG->getMachineNode(P->Pseudo, DL, Node->getValueType(0), Operands);

  if (auto *MemOp = dyn_cast<MemSDNode>(Node))
    CurDAG->setNodeMemRefs(Store, {MemOp->getMemOperand()});

  ReplaceNode(Node, Store);
}

void RISCVDAGToDAGISel::selectVSETVLI(SDNode *Node) {
  if (!Subtarget->hasVInstructions())
    return;

  assert((Node->getOpcode() == ISD::INTRINSIC_W_CHAIN ||
          Node->getOpcode() == ISD::INTRINSIC_WO_CHAIN) &&
         "Unexpected opcode");

  SDLoc DL(Node);
  MVT XLenVT = Subtarget->getXLenVT();

  bool HasChain = Node->getOpcode() == ISD::INTRINSIC_W_CHAIN;
  unsigned IntNoOffset = HasChain ? 1 : 0;
  unsigned IntNo = Node->getConstantOperandVal(IntNoOffset);

  assert((IntNo == Intrinsic::riscv_vsetvli ||
          IntNo == Intrinsic::riscv_vsetvlimax ||
          IntNo == Intrinsic::riscv_vsetvli_opt ||
          IntNo == Intrinsic::riscv_vsetvlimax_opt) &&
         "Unexpected vsetvli intrinsic");

  bool VLMax = IntNo == Intrinsic::riscv_vsetvlimax ||
               IntNo == Intrinsic::riscv_vsetvlimax_opt;
  unsigned Offset = IntNoOffset + (VLMax ? 1 : 2);

  assert(Node->getNumOperands() == Offset + 2 &&
         "Unexpected number of operands");

  unsigned SEW =
      RISCVVType::decodeVSEW(Node->getConstantOperandVal(Offset) & 0x7);
  RISCVII::VLMUL VLMul = static_cast<RISCVII::VLMUL>(
      Node->getConstantOperandVal(Offset + 1) & 0x7);

  unsigned VTypeI = RISCVVType::encodeVTYPE(VLMul, SEW, /* TailAgnostic */ true,
                                            /* MaskAgnostic */ false,
                                            /* Nontemporal */ false);
  SDValue VTypeIOp = CurDAG->getTargetConstant(VTypeI, DL, XLenVT);

  SmallVector<EVT, 2> VTs = {XLenVT};
  if (HasChain)
    VTs.push_back(MVT::Other);

  SDValue VLOperand;
  unsigned Opcode = RISCV::PseudoVSETVLI;
  if (VLMax) {
    VLOperand = CurDAG->getRegister(RISCV::X0, XLenVT);
    Opcode = RISCV::PseudoVSETVLIX0;
  } else {
    VLOperand = Node->getOperand(IntNoOffset + 1);

    if (auto *C = dyn_cast<ConstantSDNode>(VLOperand)) {
      uint64_t AVL = C->getZExtValue();
      if (isUInt<5>(AVL)) {
        SDValue VLImm = CurDAG->getTargetConstant(AVL, DL, XLenVT);
        SmallVector<SDValue, 3> Ops = {VLImm, VTypeIOp};
        if (HasChain)
          Ops.push_back(Node->getOperand(0));
        ReplaceNode(
            Node, CurDAG->getMachineNode(RISCV::PseudoVSETIVLI, DL, VTs, Ops));
        return;
      }
    }
  }

  SmallVector<SDValue, 3> Ops = {VLOperand, VTypeIOp};
  if (HasChain)
    Ops.push_back(Node->getOperand(0));

  ReplaceNode(Node, CurDAG->getMachineNode(Opcode, DL, VTs, Ops));
}

void RISCVDAGToDAGISel::Select(SDNode *Node) {
  // If we have a custom node, we have already selected.
  if (Node->isMachineOpcode()) {
    LLVM_DEBUG(dbgs() << "== "; Node->dump(CurDAG); dbgs() << "\n");
    Node->setNodeId(-1);
    return;
  }

  // Instruction Selection not handled by the auto-generated tablegen selection
  // should be handled here.
  unsigned Opcode = Node->getOpcode();
  MVT XLenVT = Subtarget->getXLenVT();
  SDLoc DL(Node);
  MVT VT = Node->getSimpleValueType(0);

  switch (Opcode) {
  case ISD::Constant: {
    auto *ConstNode = cast<ConstantSDNode>(Node);
    if (VT == XLenVT && ConstNode->isZero()) {
      SDValue New =
          CurDAG->getCopyFromReg(CurDAG->getEntryNode(), DL, RISCV::X0, XLenVT);
      ReplaceNode(Node, New.getNode());
      return;
    }
    int64_t Imm = ConstNode->getSExtValue();
    // If the upper XLen-16 bits are not used, try to convert this to a simm12
    // by sign extending bit 15.
    if (isUInt<16>(Imm) && isInt<12>(SignExtend64<16>(Imm)) &&
        hasAllHUsers(Node))
      Imm = SignExtend64<16>(Imm);
    // If the upper 32-bits are not used try to convert this into a simm32 by
    // sign extending bit 32.
    if (!isInt<32>(Imm) && isUInt<32>(Imm) && hasAllWUsers(Node))
      Imm = SignExtend64<32>(Imm);

    ReplaceNode(Node, selectImm(CurDAG, DL, VT, Imm, *Subtarget));
    return;
  }
  case ISD::VECTOR_REVERSE: {
    auto *Result = SelectVectorReverse(Node, CurDAG);
    ReplaceNode(Node, Result);
    return;
  }
  case ISD::ADD: {
    // Try to select ADD + immediate used as memory addresses to
    // (ADDI (ADD X, Imm-Lo12), Lo12) if it will allow the ADDI to be removed by
    // doPeepholeLoadStoreADDI.

    // LHS should be an immediate.
    auto *N1C = dyn_cast<ConstantSDNode>(Node->getOperand(1));
    if (!N1C)
      break;

    int64_t Offset = N1C->getSExtValue();
    int64_t Lo12 = SignExtend64<12>(Offset);

    // Don't do this if the lower 12 bits are 0 or we could use ADDI directly.
    if (Lo12 == 0 || isInt<12>(Offset))
      break;

    // Don't do this if we can use a pair of ADDIs.
    if (isInt<12>(Offset / 2) && isInt<12>(Offset - Offset / 2))
      break;

    RISCVMatInt::InstSeq Seq =
        RISCVMatInt::generateInstSeq(Offset, Subtarget->getFeatureBits());

    Offset -= Lo12;
    // Restore sign bits for RV32.
    if (!Subtarget->is64Bit())
      Offset = SignExtend64<32>(Offset);

    // We can fold if the last operation is an ADDI or its an ADDIW that could
    // be treated as an ADDI.
    if (Seq.back().Opc != RISCV::ADDI &&
        !(Seq.back().Opc == RISCV::ADDIW && isInt<32>(Offset)))
      break;
    assert(Seq.back().Imm == Lo12 && "Expected immediate to match Lo12");
    // Drop the last operation.
    Seq.pop_back();
    assert(!Seq.empty() && "Expected more instructions in sequence");

    bool AllPointerUses = true;
    for (auto UI = Node->use_begin(), UE = Node->use_end(); UI != UE; ++UI) {
      SDNode *User = *UI;

      // Is this user a memory instruction that uses a register and immediate
      // that has this ADD as its pointer.
      unsigned BaseOpIdx, OffsetOpIdx;
      if (!User->isMachineOpcode() ||
          !hasMemOffset(User, BaseOpIdx, OffsetOpIdx) ||
          UI.getOperandNo() != BaseOpIdx) {
        AllPointerUses = false;
        break;
      }

      // If the memory instruction already has an offset, make sure the combined
      // offset is foldable.
      int64_t MemOffs =
          cast<ConstantSDNode>(User->getOperand(OffsetOpIdx))->getSExtValue();
      MemOffs += Lo12;
      if (!isInt<12>(MemOffs)) {
        AllPointerUses = false;
        break;
      }
    }

    if (!AllPointerUses)
      break;

    // Emit (ADDI (ADD X, Hi), Lo)
    SDNode *Imm = selectImmSeq(CurDAG, DL, VT, Seq);
    SDNode *ADD = CurDAG->getMachineNode(RISCV::ADD, DL, VT,
                                         Node->getOperand(0), SDValue(Imm, 0));
    SDNode *ADDI =
        CurDAG->getMachineNode(RISCV::ADDI, DL, VT, SDValue(ADD, 0),
                               CurDAG->getTargetConstant(Lo12, DL, VT));
    ReplaceNode(Node, ADDI);
    return;
  }
  case ISD::SRL: {
    auto *N1C = dyn_cast<ConstantSDNode>(Node->getOperand(1));
    if (!N1C)
      break;
    SDValue N0 = Node->getOperand(0);
    if (N0.getOpcode() != ISD::AND || !N0.hasOneUse() ||
        !isa<ConstantSDNode>(N0.getOperand(1)))
      break;
    unsigned ShAmt = N1C->getZExtValue();
    uint64_t Mask = N0.getConstantOperandVal(1);

    // Optimize (srl (and X, C2), C) -> (slli (srliw X, C3), C3-C) where C2 has
    // 32 leading zeros and C3 trailing zeros.
    if (isShiftedMask_64(Mask)) {
      unsigned XLen = Subtarget->getXLen();
      unsigned LeadingZeros = XLen - (64 - countLeadingZeros(Mask));
      unsigned TrailingZeros = countTrailingZeros(Mask);
      if (LeadingZeros == 32 && TrailingZeros > ShAmt) {
        SDNode *SRLIW = CurDAG->getMachineNode(
            RISCV::SRLIW, DL, VT, N0->getOperand(0),
            CurDAG->getTargetConstant(TrailingZeros, DL, VT));
        SDNode *SLLI = CurDAG->getMachineNode(
            RISCV::SLLI, DL, VT, SDValue(SRLIW, 0),
            CurDAG->getTargetConstant(TrailingZeros - ShAmt, DL, VT));
        ReplaceNode(Node, SLLI);
        return;
      }
    }

    // Optimize (srl (and X, C2), C) ->
    //          (srli (slli X, (XLen-C3), (XLen-C3) + C)
    // Where C2 is a mask with C3 trailing ones.
    // Taking into account that the C2 may have had lower bits unset by
    // SimplifyDemandedBits. This avoids materializing the C2 immediate.
    // This pattern occurs when type legalizing right shifts for types with
    // less than XLen bits.
    Mask |= maskTrailingOnes<uint64_t>(ShAmt);
    if (!isMask_64(Mask))
      break;
    unsigned TrailingOnes = countTrailingOnes(Mask);
    // 32 trailing ones should use srliw via tablegen pattern.
    if (TrailingOnes == 32 || ShAmt >= TrailingOnes)
      break;
    unsigned LShAmt = Subtarget->getXLen() - TrailingOnes;
    SDNode *SLLI =
        CurDAG->getMachineNode(RISCV::SLLI, DL, VT, N0->getOperand(0),
                               CurDAG->getTargetConstant(LShAmt, DL, VT));
    SDNode *SRLI = CurDAG->getMachineNode(
        RISCV::SRLI, DL, VT, SDValue(SLLI, 0),
        CurDAG->getTargetConstant(LShAmt + ShAmt, DL, VT));
    ReplaceNode(Node, SRLI);
    return;
  }
  case ISD::SRA: {
    // Optimize (sra (sext_inreg X, i16), C) ->
    //          (srai (slli X, (XLen-16), (XLen-16) + C)
    // And      (sra (sext_inreg X, i8), C) ->
    //          (srai (slli X, (XLen-8), (XLen-8) + C)
    // This can occur when Zbb is enabled, which makes sext_inreg i16/i8 legal.
    // This transform matches the code we get without Zbb. The shifts are more
    // compressible, and this can help expose CSE opportunities in the sdiv by
    // constant optimization.
    auto *N1C = dyn_cast<ConstantSDNode>(Node->getOperand(1));
    if (!N1C)
      break;
    SDValue N0 = Node->getOperand(0);
    if (N0.getOpcode() != ISD::SIGN_EXTEND_INREG || !N0.hasOneUse())
      break;
    unsigned ShAmt = N1C->getZExtValue();
    unsigned ExtSize =
        cast<VTSDNode>(N0.getOperand(1))->getVT().getSizeInBits();
    // ExtSize of 32 should use sraiw via tablegen pattern.
    if (ExtSize >= 32 || ShAmt >= ExtSize)
      break;
    unsigned LShAmt = Subtarget->getXLen() - ExtSize;
    SDNode *SLLI =
        CurDAG->getMachineNode(RISCV::SLLI, DL, VT, N0->getOperand(0),
                               CurDAG->getTargetConstant(LShAmt, DL, VT));
    SDNode *SRAI = CurDAG->getMachineNode(
        RISCV::SRAI, DL, VT, SDValue(SLLI, 0),
        CurDAG->getTargetConstant(LShAmt + ShAmt, DL, VT));
    ReplaceNode(Node, SRAI);
    return;
  }
  case ISD::AND: {
    auto *N1C = dyn_cast<ConstantSDNode>(Node->getOperand(1));
    if (!N1C)
      break;

    SDValue N0 = Node->getOperand(0);

    bool LeftShift = N0.getOpcode() == ISD::SHL;
    if (!LeftShift && N0.getOpcode() != ISD::SRL)
      break;

    auto *C = dyn_cast<ConstantSDNode>(N0.getOperand(1));
    if (!C)
      break;
    uint64_t C2 = C->getZExtValue();
    unsigned XLen = Subtarget->getXLen();
    if (!C2 || C2 >= XLen)
      break;

    uint64_t C1 = N1C->getZExtValue();

    // Keep track of whether this is a c.andi. If we can't use c.andi, the
    // shift pair might offer more compression opportunities.
    // TODO: We could check for C extension here, but we don't have many lit
    // tests with the C extension enabled so not checking gets better coverage.
    // TODO: What if ANDI faster than shift?
    bool IsCANDI = isInt<6>(N1C->getSExtValue());

    // Clear irrelevant bits in the mask.
    if (LeftShift)
      C1 &= maskTrailingZeros<uint64_t>(C2);
    else
      C1 &= maskTrailingOnes<uint64_t>(XLen - C2);

    // Some transforms should only be done if the shift has a single use or
    // the AND would become (srli (slli X, 32), 32)
    bool OneUseOrZExtW = N0.hasOneUse() || C1 == UINT64_C(0xFFFFFFFF);

    SDValue X = N0.getOperand(0);

    // Turn (and (srl x, c2) c1) -> (srli (slli x, c3-c2), c3) if c1 is a mask
    // with c3 leading zeros.
    if (!LeftShift && isMask_64(C1)) {
      uint64_t C3 = XLen - (64 - countLeadingZeros(C1));
      if (C2 < C3) {
        // If the number of leading zeros is C2+32 this can be SRLIW.
        if (C2 + 32 == C3) {
          SDNode *SRLIW = CurDAG->getMachineNode(
              RISCV::SRLIW, DL, VT, X, CurDAG->getTargetConstant(C2, DL, VT));
          ReplaceNode(Node, SRLIW);
          return;
        }

        // (and (srl (sexti32 Y), c2), c1) -> (srliw (sraiw Y, 31), c3 - 32) if
        // c1 is a mask with c3 leading zeros and c2 >= 32 and c3-c2==1.
        //
        // This pattern occurs when (i32 (srl (sra 31), c3 - 32)) is type
        // legalized and goes through DAG combine.
        if (C2 >= 32 && (C3 - C2) == 1 && N0.hasOneUse() &&
            X.getOpcode() == ISD::SIGN_EXTEND_INREG &&
            cast<VTSDNode>(X.getOperand(1))->getVT() == MVT::i32) {
          SDNode *SRAIW =
              CurDAG->getMachineNode(RISCV::SRAIW, DL, VT, X.getOperand(0),
                                     CurDAG->getTargetConstant(31, DL, VT));
          SDNode *SRLIW = CurDAG->getMachineNode(
              RISCV::SRLIW, DL, VT, SDValue(SRAIW, 0),
              CurDAG->getTargetConstant(C3 - 32, DL, VT));
          ReplaceNode(Node, SRLIW);
          return;
        }

        // (srli (slli x, c3-c2), c3).
        // Skip if we could use (zext.w (sraiw X, C2)).
        bool Skip = Subtarget->hasStdExtZba() && C3 == 32 &&
                    X.getOpcode() == ISD::SIGN_EXTEND_INREG &&
                    cast<VTSDNode>(X.getOperand(1))->getVT() == MVT::i32;
        // Also Skip if we can use bexti.
        Skip |= Subtarget->hasStdExtZbs() && C3 == XLen - 1;
        if (OneUseOrZExtW && !Skip) {
          SDNode *SLLI = CurDAG->getMachineNode(
              RISCV::SLLI, DL, VT, X,
              CurDAG->getTargetConstant(C3 - C2, DL, VT));
          SDNode *SRLI =
              CurDAG->getMachineNode(RISCV::SRLI, DL, VT, SDValue(SLLI, 0),
                                     CurDAG->getTargetConstant(C3, DL, VT));
          ReplaceNode(Node, SRLI);
          return;
        }
      }
    }

    // Turn (and (shl x, c2), c1) -> (srli (slli c2+c3), c3) if c1 is a mask
    // shifted by c2 bits with c3 leading zeros.
    if (LeftShift && isShiftedMask_64(C1)) {
      uint64_t C3 = XLen - (64 - countLeadingZeros(C1));

      if (C2 + C3 < XLen &&
          C1 == (maskTrailingOnes<uint64_t>(XLen - (C2 + C3)) << C2)) {
        // Use slli.uw when possible.
        if ((XLen - (C2 + C3)) == 32 && Subtarget->hasStdExtZba()) {
          SDNode *SLLI_UW = CurDAG->getMachineNode(
              RISCV::SLLI_UW, DL, VT, X, CurDAG->getTargetConstant(C2, DL, VT));
          ReplaceNode(Node, SLLI_UW);
          return;
        }

        // (srli (slli c2+c3), c3)
        if (OneUseOrZExtW && !IsCANDI) {
          SDNode *SLLI = CurDAG->getMachineNode(
              RISCV::SLLI, DL, VT, X,
              CurDAG->getTargetConstant(C2 + C3, DL, VT));
          SDNode *SRLI =
              CurDAG->getMachineNode(RISCV::SRLI, DL, VT, SDValue(SLLI, 0),
                                     CurDAG->getTargetConstant(C3, DL, VT));
          ReplaceNode(Node, SRLI);
          return;
        }
      }
    }

    // Turn (and (shr x, c2), c1) -> (slli (srli x, c2+c3), c3) if c1 is a
    // shifted mask with c2 leading zeros and c3 trailing zeros.
    if (!LeftShift && isShiftedMask_64(C1)) {
      uint64_t Leading = XLen - (64 - countLeadingZeros(C1));
      uint64_t C3 = countTrailingZeros(C1);
      if (Leading == C2 && C2 + C3 < XLen && OneUseOrZExtW && !IsCANDI) {
        unsigned SrliOpc = RISCV::SRLI;
        // If the input is zexti32 we should use SRLIW.
        if (X.getOpcode() == ISD::AND && isa<ConstantSDNode>(X.getOperand(1)) &&
            X.getConstantOperandVal(1) == UINT64_C(0xFFFFFFFF)) {
          SrliOpc = RISCV::SRLIW;
          X = X.getOperand(0);
        }
        SDNode *SRLI = CurDAG->getMachineNode(
            SrliOpc, DL, VT, X, CurDAG->getTargetConstant(C2 + C3, DL, VT));
        SDNode *SLLI =
            CurDAG->getMachineNode(RISCV::SLLI, DL, VT, SDValue(SRLI, 0),
                                   CurDAG->getTargetConstant(C3, DL, VT));
        ReplaceNode(Node, SLLI);
        return;
      }
      // If the leading zero count is C2+32, we can use SRLIW instead of SRLI.
      if (Leading > 32 && (Leading - 32) == C2 && C2 + C3 < 32 &&
          OneUseOrZExtW && !IsCANDI) {
        SDNode *SRLIW =
            CurDAG->getMachineNode(RISCV::SRLIW, DL, VT, X,
                                   CurDAG->getTargetConstant(C2 + C3, DL, VT));
        SDNode *SLLI =
            CurDAG->getMachineNode(RISCV::SLLI, DL, VT, SDValue(SRLIW, 0),
                                   CurDAG->getTargetConstant(C3, DL, VT));
        ReplaceNode(Node, SLLI);
        return;
      }
    }

    // Turn (and (shl x, c2), c1) -> (slli (srli x, c3-c2), c3) if c1 is a
    // shifted mask with no leading zeros and c3 trailing zeros.
    if (LeftShift && isShiftedMask_64(C1)) {
      uint64_t Leading = XLen - (64 - countLeadingZeros(C1));
      uint64_t C3 = countTrailingZeros(C1);
      if (Leading == 0 && C2 < C3 && OneUseOrZExtW && !IsCANDI) {
        SDNode *SRLI = CurDAG->getMachineNode(
            RISCV::SRLI, DL, VT, X, CurDAG->getTargetConstant(C3 - C2, DL, VT));
        SDNode *SLLI =
            CurDAG->getMachineNode(RISCV::SLLI, DL, VT, SDValue(SRLI, 0),
                                   CurDAG->getTargetConstant(C3, DL, VT));
        ReplaceNode(Node, SLLI);
        return;
      }
      // If we have (32-C2) leading zeros, we can use SRLIW instead of SRLI.
      if (C2 < C3 && Leading + C2 == 32 && OneUseOrZExtW && !IsCANDI) {
        SDNode *SRLIW =
            CurDAG->getMachineNode(RISCV::SRLIW, DL, VT, X,
                                   CurDAG->getTargetConstant(C3 - C2, DL, VT));
        SDNode *SLLI =
            CurDAG->getMachineNode(RISCV::SLLI, DL, VT, SDValue(SRLIW, 0),
                                   CurDAG->getTargetConstant(C3, DL, VT));
        ReplaceNode(Node, SLLI);
        return;
      }
    }

    break;
  }
  case ISD::MUL: {
    // Special case for calculating (mul (and X, C2), C1) where the full product
    // fits in XLen bits. We can shift X left by the number of leading zeros in
    // C2 and shift C1 left by XLen-lzcnt(C2). This will ensure the final
    // product has XLen trailing zeros, putting it in the output of MULHU. This
    // can avoid materializing a constant in a register for C2.

    // RHS should be a constant.
    auto *N1C = dyn_cast<ConstantSDNode>(Node->getOperand(1));
    if (!N1C || !N1C->hasOneUse())
      break;

    // LHS should be an AND with constant.
    SDValue N0 = Node->getOperand(0);
    if (N0.getOpcode() != ISD::AND || !isa<ConstantSDNode>(N0.getOperand(1)))
      break;

    uint64_t C2 = cast<ConstantSDNode>(N0.getOperand(1))->getZExtValue();

    // Constant should be a mask.
    if (!isMask_64(C2))
      break;

    // This should be the only use of the AND unless we will use
    // (SRLI (SLLI X, 32), 32). We don't use a shift pair for other AND
    // constants.
    if (!N0.hasOneUse() && C2 != UINT64_C(0xFFFFFFFF))
      break;

    // If this can be an ANDI, ZEXT.H or ZEXT.W we don't need to do this
    // optimization.
    if (isInt<12>(C2) ||
        (C2 == UINT64_C(0xFFFF) &&
         (Subtarget->hasStdExtZbb() || Subtarget->hasStdExtZbp())) ||
        (C2 == UINT64_C(0xFFFFFFFF) && Subtarget->hasStdExtZba()))
      break;

    // We need to shift left the AND input and C1 by a total of XLen bits.

    // How far left do we need to shift the AND input?
    unsigned XLen = Subtarget->getXLen();
    unsigned LeadingZeros = XLen - (64 - countLeadingZeros(C2));

    // The constant gets shifted by the remaining amount unless that would
    // shift bits out.
    uint64_t C1 = N1C->getZExtValue();
    unsigned ConstantShift = XLen - LeadingZeros;
    if (ConstantShift > (XLen - (64 - countLeadingZeros(C1))))
      break;

    uint64_t ShiftedC1 = C1 << ConstantShift;
    // If this RV32, we need to sign extend the constant.
    if (XLen == 32)
      ShiftedC1 = SignExtend64<32>(ShiftedC1);

    // Create (mulhu (slli X, lzcnt(C2)), C1 << (XLen - lzcnt(C2))).
    SDNode *Imm = selectImm(CurDAG, DL, VT, ShiftedC1, *Subtarget);
    SDNode *SLLI =
        CurDAG->getMachineNode(RISCV::SLLI, DL, VT, N0.getOperand(0),
                               CurDAG->getTargetConstant(LeadingZeros, DL, VT));
    SDNode *MULHU = CurDAG->getMachineNode(RISCV::MULHU, DL, VT,
                                           SDValue(SLLI, 0), SDValue(Imm, 0));
    ReplaceNode(Node, MULHU);
    return;
  }
  case ISD::INTRINSIC_WO_CHAIN: {
    unsigned IntNo = Node->getConstantOperandVal(0);
    switch (IntNo) {
      // By default we do not custom select any intrinsic.
    default:
      break;
    case Intrinsic::epi_vsetvl: {
      assert(Node->getNumOperands() == 4);
      selectVSETVL(Node, XLenVT, /*no flags*/ 0);
      return;
    }
    case Intrinsic::epi_vsetvlmax: {
      assert(Node->getNumOperands() == 3);
      selectVSETVLMAX(Node, XLenVT, /*no flags*/ 0);
      return;
    }
    case Intrinsic::epi_vsetvl_ext: {
      assert(Node->getNumOperands() == 5);
      selectVSETVL(Node, XLenVT, Node->getNumOperands() - 1);
      return;
    }
    case Intrinsic::epi_vsetvlmax_ext: {
      assert(Node->getNumOperands() == 4);
      selectVSETVLMAX(Node, XLenVT, Node->getNumOperands() - 1);
      return;
    }
    case Intrinsic::experimental_vector_slideleftfill: {
      SDValue Offset = Node->getOperand(3);

      // FIXME: Make all this easier.
      uint64_t SEW = VT.getVectorElementType().getSizeInBits().getFixedSize();
      ElementCount EC = VT.getVectorElementCount();
      assert(EC.isScalable() && "Unexpected VT");
      uint64_t LMul =
          EC.getKnownMinValue() * SEW / 64; // FIXME: ELEN=64 hardcoded.
      RISCVII::VLMUL LMulBits;
      switch (LMul) {
      default:
        llvm_unreachable("Unexpected LMUL");
      case 1:
        LMulBits = RISCVII::LMUL_1;
        break;
      case 2:
        LMulBits = RISCVII::LMUL_2;
        break;
      case 4:
        LMulBits = RISCVII::LMUL_4;
        break;
      case 8:
        LMulBits = RISCVII::LMUL_8;
        break;
      }
      SDValue VTypeIOp = CurDAG->getTargetConstant(
          RISCVVType::encodeVTYPE(LMulBits, SEW, /* TailAgnostic */ true,
                                  /* MaskAgnostic */ false,
                                  /* Nontemporal */ false),
          DL, XLenVT);
      SDValue VLMax =
          SDValue(CurDAG->getMachineNode(RISCV::PseudoVSETVLIX0, DL, XLenVT,
                                         CurDAG->getRegister(RISCV::X0, XLenVT),
                                         VTypeIOp),
                  0);
      auto *Result =
          SelectSlideLeftFill(Node, CurDAG, VLMax, VLMax, Offset, XLenVT);
      ReplaceNode(Node, Result);
      return;
    }
    case Intrinsic::riscv_vmsgeu:
    case Intrinsic::riscv_vmsge: {
      SDValue Src1 = Node->getOperand(1);
      SDValue Src2 = Node->getOperand(2);
      bool IsUnsigned = IntNo == Intrinsic::riscv_vmsgeu;
      bool IsCmpUnsignedZero = false;
      // Only custom select scalar second operand.
      if (Src2.getValueType() != XLenVT)
        break;
      // Small constants are handled with patterns.
      if (auto *C = dyn_cast<ConstantSDNode>(Src2)) {
        int64_t CVal = C->getSExtValue();
        if (CVal >= -15 && CVal <= 16) {
          if (!IsUnsigned || CVal != 0)
            break;
          IsCmpUnsignedZero = true;
        }
      }
      MVT Src1VT = Src1.getSimpleValueType();
      unsigned VMSLTOpcode, VMNANDOpcode, VMSetOpcode;
      switch (RISCVTargetLowering::getLMUL(Src1VT)) {
      default:
        llvm_unreachable("Unexpected LMUL!");
#define CASE_VMSLT_VMNAND_VMSET_OPCODES(lmulenum, suffix, suffix_b)            \
  case RISCVII::VLMUL::lmulenum:                                               \
    VMSLTOpcode = IsUnsigned ? RISCV::PseudoVMSLTU_VX_##suffix                 \
                             : RISCV::PseudoVMSLT_VX_##suffix;                 \
    VMNANDOpcode = RISCV::PseudoVMNAND_MM_##suffix;                            \
    VMSetOpcode = RISCV::PseudoVMSET_M_##suffix_b;                             \
    break;
        CASE_VMSLT_VMNAND_VMSET_OPCODES(LMUL_F8, MF8, B1)
        CASE_VMSLT_VMNAND_VMSET_OPCODES(LMUL_F4, MF4, B2)
        CASE_VMSLT_VMNAND_VMSET_OPCODES(LMUL_F2, MF2, B4)
        CASE_VMSLT_VMNAND_VMSET_OPCODES(LMUL_1, M1, B8)
        CASE_VMSLT_VMNAND_VMSET_OPCODES(LMUL_2, M2, B16)
        CASE_VMSLT_VMNAND_VMSET_OPCODES(LMUL_4, M4, B32)
        CASE_VMSLT_VMNAND_VMSET_OPCODES(LMUL_8, M8, B64)
#undef CASE_VMSLT_VMNAND_VMSET_OPCODES
      }
      SDValue SEW = CurDAG->getTargetConstant(
          Log2_32(Src1VT.getScalarSizeInBits()), DL, XLenVT);
      SDValue VL;
      selectVLOp(Node->getOperand(3), VL);

      // If vmsgeu with 0 immediate, expand it to vmset.
      if (IsCmpUnsignedZero) {
        ReplaceNode(Node, CurDAG->getMachineNode(VMSetOpcode, DL, VT, VL, SEW));
        return;
      }

      // Expand to
      // vmslt{u}.vx vd, va, x; vmnand.mm vd, vd, vd
      SDValue Cmp = SDValue(
          CurDAG->getMachineNode(VMSLTOpcode, DL, VT, {Src1, Src2, VL, SEW}),
          0);
      ReplaceNode(Node, CurDAG->getMachineNode(VMNANDOpcode, DL, VT,
                                               {Cmp, Cmp, VL, SEW}));
      return;
    }
    case Intrinsic::riscv_vmsgeu_mask:
    case Intrinsic::riscv_vmsge_mask: {
      SDValue Src1 = Node->getOperand(2);
      SDValue Src2 = Node->getOperand(3);
      bool IsUnsigned = IntNo == Intrinsic::riscv_vmsgeu_mask;
      bool IsCmpUnsignedZero = false;
      // Only custom select scalar second operand.
      if (Src2.getValueType() != XLenVT)
        break;
      // Small constants are handled with patterns.
      if (auto *C = dyn_cast<ConstantSDNode>(Src2)) {
        int64_t CVal = C->getSExtValue();
        if (CVal >= -15 && CVal <= 16) {
          if (!IsUnsigned || CVal != 0)
            break;
          IsCmpUnsignedZero = true;
        }
      }
      MVT Src1VT = Src1.getSimpleValueType();
      unsigned VMSLTOpcode, VMSLTMaskOpcode, VMXOROpcode, VMANDNOpcode,
          VMOROpcode;
      switch (RISCVTargetLowering::getLMUL(Src1VT)) {
      default:
        llvm_unreachable("Unexpected LMUL!");
#define CASE_VMSLT_OPCODES(lmulenum, suffix, suffix_b)                         \
  case RISCVII::VLMUL::lmulenum:                                               \
    VMSLTOpcode = IsUnsigned ? RISCV::PseudoVMSLTU_VX_##suffix                 \
                             : RISCV::PseudoVMSLT_VX_##suffix;                 \
    VMSLTMaskOpcode = IsUnsigned ? RISCV::PseudoVMSLTU_VX_##suffix##_MASK      \
                                 : RISCV::PseudoVMSLT_VX_##suffix##_MASK;      \
    break;
        CASE_VMSLT_OPCODES(LMUL_F8, MF8, B1)
        CASE_VMSLT_OPCODES(LMUL_F4, MF4, B2)
        CASE_VMSLT_OPCODES(LMUL_F2, MF2, B4)
        CASE_VMSLT_OPCODES(LMUL_1, M1, B8)
        CASE_VMSLT_OPCODES(LMUL_2, M2, B16)
        CASE_VMSLT_OPCODES(LMUL_4, M4, B32)
        CASE_VMSLT_OPCODES(LMUL_8, M8, B64)
#undef CASE_VMSLT_OPCODES
      }
      // Mask operations use the LMUL from the mask type.
      switch (RISCVTargetLowering::getLMUL(VT)) {
      default:
        llvm_unreachable("Unexpected LMUL!");
#define CASE_VMXOR_VMANDN_VMOR_OPCODES(lmulenum, suffix)                       \
  case RISCVII::VLMUL::lmulenum:                                               \
    VMXOROpcode = RISCV::PseudoVMXOR_MM_##suffix;                              \
    VMANDNOpcode = RISCV::PseudoVMANDN_MM_##suffix;                            \
    VMOROpcode = RISCV::PseudoVMOR_MM_##suffix;                                \
    break;
        CASE_VMXOR_VMANDN_VMOR_OPCODES(LMUL_F8, MF8)
        CASE_VMXOR_VMANDN_VMOR_OPCODES(LMUL_F4, MF4)
        CASE_VMXOR_VMANDN_VMOR_OPCODES(LMUL_F2, MF2)
        CASE_VMXOR_VMANDN_VMOR_OPCODES(LMUL_1, M1)
        CASE_VMXOR_VMANDN_VMOR_OPCODES(LMUL_2, M2)
        CASE_VMXOR_VMANDN_VMOR_OPCODES(LMUL_4, M4)
        CASE_VMXOR_VMANDN_VMOR_OPCODES(LMUL_8, M8)
#undef CASE_VMXOR_VMANDN_VMOR_OPCODES
      }
      SDValue SEW = CurDAG->getTargetConstant(
          Log2_32(Src1VT.getScalarSizeInBits()), DL, XLenVT);
      SDValue MaskSEW = CurDAG->getTargetConstant(0, DL, XLenVT);
      SDValue VL;
      selectVLOp(Node->getOperand(5), VL);
      SDValue MaskedOff = Node->getOperand(1);
      SDValue Mask = Node->getOperand(4);

      // If vmsgeu_mask with 0 immediate, expand it to vmor mask, maskedoff.
      if (IsCmpUnsignedZero) {
        // We don't need vmor if the MaskedOff and the Mask are the same
        // value.
        if (Mask == MaskedOff) {
          ReplaceUses(Node, Mask.getNode());
          return;
        }
        ReplaceNode(Node,
                    CurDAG->getMachineNode(VMOROpcode, DL, VT,
                                           {Mask, MaskedOff, VL, MaskSEW}));
        return;
      }

      // If the MaskedOff value and the Mask are the same value use
      // vmslt{u}.vx vt, va, x;  vmandn.mm vd, vd, vt
      // This avoids needing to copy v0 to vd before starting the next sequence.
      if (Mask == MaskedOff) {
        SDValue Cmp = SDValue(
            CurDAG->getMachineNode(VMSLTOpcode, DL, VT, {Src1, Src2, VL, SEW}),
            0);
        ReplaceNode(Node, CurDAG->getMachineNode(VMANDNOpcode, DL, VT,
                                                 {Mask, Cmp, VL, MaskSEW}));
        return;
      }

      // Mask needs to be copied to V0.
      SDValue Chain = CurDAG->getCopyToReg(CurDAG->getEntryNode(), DL,
                                           RISCV::V0, Mask, SDValue());
      SDValue Glue = Chain.getValue(1);
      SDValue V0 = CurDAG->getRegister(RISCV::V0, VT);

      // Otherwise use
      // vmslt{u}.vx vd, va, x, v0.t; vmxor.mm vd, vd, v0
      // The result is mask undisturbed.
      // We use the same instructions to emulate mask agnostic behavior, because
      // the agnostic result can be either undisturbed or all 1.
      SDValue Cmp = SDValue(
          CurDAG->getMachineNode(VMSLTMaskOpcode, DL, VT,
                                 {MaskedOff, Src1, Src2, V0, VL, SEW, Glue}),
          0);
      // vmxor.mm vd, vd, v0 is used to update active value.
      ReplaceNode(Node, CurDAG->getMachineNode(VMXOROpcode, DL, VT,
                                               {Cmp, Mask, VL, MaskSEW}));
      return;
    }
    case Intrinsic::riscv_vsetvli_opt:
    case Intrinsic::riscv_vsetvlimax_opt:
      return selectVSETVLI(Node);
    }
    break;
  }
  case ISD::INTRINSIC_W_CHAIN: {
    unsigned IntNo = cast<ConstantSDNode>(Node->getOperand(1))->getZExtValue();
    switch (IntNo) {
      // By default we do not custom select any intrinsic.
    default:
      break;
    case Intrinsic::riscv_vsetvli:
    case Intrinsic::riscv_vsetvlimax:
      return selectVSETVLI(Node);
    case Intrinsic::riscv_vlseg2:
    case Intrinsic::riscv_vlseg3:
    case Intrinsic::riscv_vlseg4:
    case Intrinsic::riscv_vlseg5:
    case Intrinsic::riscv_vlseg6:
    case Intrinsic::riscv_vlseg7:
    case Intrinsic::riscv_vlseg8: {
      selectVLSEG(Node, /*IsMasked*/ false, /*IsStrided*/ false);
      return;
    }
    case Intrinsic::riscv_vlseg2_mask:
    case Intrinsic::riscv_vlseg3_mask:
    case Intrinsic::riscv_vlseg4_mask:
    case Intrinsic::riscv_vlseg5_mask:
    case Intrinsic::riscv_vlseg6_mask:
    case Intrinsic::riscv_vlseg7_mask:
    case Intrinsic::riscv_vlseg8_mask: {
      selectVLSEG(Node, /*IsMasked*/ true, /*IsStrided*/ false);
      return;
    }
    case Intrinsic::riscv_vlsseg2:
    case Intrinsic::riscv_vlsseg3:
    case Intrinsic::riscv_vlsseg4:
    case Intrinsic::riscv_vlsseg5:
    case Intrinsic::riscv_vlsseg6:
    case Intrinsic::riscv_vlsseg7:
    case Intrinsic::riscv_vlsseg8: {
      selectVLSEG(Node, /*IsMasked*/ false, /*IsStrided*/ true);
      return;
    }
    case Intrinsic::riscv_vlsseg2_mask:
    case Intrinsic::riscv_vlsseg3_mask:
    case Intrinsic::riscv_vlsseg4_mask:
    case Intrinsic::riscv_vlsseg5_mask:
    case Intrinsic::riscv_vlsseg6_mask:
    case Intrinsic::riscv_vlsseg7_mask:
    case Intrinsic::riscv_vlsseg8_mask: {
      selectVLSEG(Node, /*IsMasked*/ true, /*IsStrided*/ true);
      return;
    }
    case Intrinsic::riscv_vloxseg2:
    case Intrinsic::riscv_vloxseg3:
    case Intrinsic::riscv_vloxseg4:
    case Intrinsic::riscv_vloxseg5:
    case Intrinsic::riscv_vloxseg6:
    case Intrinsic::riscv_vloxseg7:
    case Intrinsic::riscv_vloxseg8:
      selectVLXSEG(Node, /*IsMasked*/ false, /*IsOrdered*/ true);
      return;
    case Intrinsic::riscv_vluxseg2:
    case Intrinsic::riscv_vluxseg3:
    case Intrinsic::riscv_vluxseg4:
    case Intrinsic::riscv_vluxseg5:
    case Intrinsic::riscv_vluxseg6:
    case Intrinsic::riscv_vluxseg7:
    case Intrinsic::riscv_vluxseg8:
      selectVLXSEG(Node, /*IsMasked*/ false, /*IsOrdered*/ false);
      return;
    case Intrinsic::riscv_vloxseg2_mask:
    case Intrinsic::riscv_vloxseg3_mask:
    case Intrinsic::riscv_vloxseg4_mask:
    case Intrinsic::riscv_vloxseg5_mask:
    case Intrinsic::riscv_vloxseg6_mask:
    case Intrinsic::riscv_vloxseg7_mask:
    case Intrinsic::riscv_vloxseg8_mask:
      selectVLXSEG(Node, /*IsMasked*/ true, /*IsOrdered*/ true);
      return;
    case Intrinsic::riscv_vluxseg2_mask:
    case Intrinsic::riscv_vluxseg3_mask:
    case Intrinsic::riscv_vluxseg4_mask:
    case Intrinsic::riscv_vluxseg5_mask:
    case Intrinsic::riscv_vluxseg6_mask:
    case Intrinsic::riscv_vluxseg7_mask:
    case Intrinsic::riscv_vluxseg8_mask:
      selectVLXSEG(Node, /*IsMasked*/ true, /*IsOrdered*/ false);
      return;
    case Intrinsic::riscv_vlseg8ff:
    case Intrinsic::riscv_vlseg7ff:
    case Intrinsic::riscv_vlseg6ff:
    case Intrinsic::riscv_vlseg5ff:
    case Intrinsic::riscv_vlseg4ff:
    case Intrinsic::riscv_vlseg3ff:
    case Intrinsic::riscv_vlseg2ff: {
      selectVLSEGFF(Node, /*IsMasked*/ false);
      return;
    }
    case Intrinsic::riscv_vlseg8ff_mask:
    case Intrinsic::riscv_vlseg7ff_mask:
    case Intrinsic::riscv_vlseg6ff_mask:
    case Intrinsic::riscv_vlseg5ff_mask:
    case Intrinsic::riscv_vlseg4ff_mask:
    case Intrinsic::riscv_vlseg3ff_mask:
    case Intrinsic::riscv_vlseg2ff_mask: {
      selectVLSEGFF(Node, /*IsMasked*/ true);
      return;
    }
    case Intrinsic::riscv_vloxei:
    case Intrinsic::riscv_vloxei_mask:
    case Intrinsic::riscv_vluxei:
    case Intrinsic::riscv_vluxei_mask: {
      bool IsMasked = IntNo == Intrinsic::riscv_vloxei_mask ||
                      IntNo == Intrinsic::riscv_vluxei_mask;
      bool IsOrdered = IntNo == Intrinsic::riscv_vloxei ||
                       IntNo == Intrinsic::riscv_vloxei_mask;

      MVT VT = Node->getSimpleValueType(0);
      unsigned Log2SEW = Log2_32(VT.getScalarSizeInBits());

      unsigned CurOp = 2;
      // Masked intrinsic only have TU version pseduo instructions.
      bool IsTU = IsMasked || (!IsMasked && !Node->getOperand(CurOp).isUndef());
      SmallVector<SDValue, 8> Operands;
      if (IsTU)
        Operands.push_back(Node->getOperand(CurOp++));
      else
        // Skip the undef passthru operand for nomask TA version pseudo
        CurOp++;

      MVT IndexVT;
      addVectorLoadStoreOperands(Node, Log2SEW, DL, CurOp, IsMasked,
                                 /*IsStridedOrIndexed*/ true, Operands,
                                 /*IsLoad=*/true, &IndexVT);

      assert(VT.getVectorElementCount() == IndexVT.getVectorElementCount() &&
             "Element count mismatch");

      RISCVII::VLMUL LMUL = RISCVTargetLowering::getLMUL(VT);
      RISCVII::VLMUL IndexLMUL = RISCVTargetLowering::getLMUL(IndexVT);
      unsigned IndexLog2EEW = Log2_32(IndexVT.getScalarSizeInBits());
      if (IndexLog2EEW == 6 && !Subtarget->is64Bit()) {
        report_fatal_error("The V extension does not support EEW=64 for index "
                           "values when XLEN=32");
      }
      const RISCV::VLX_VSXPseudo *P = RISCV::getVLXPseudo(
          IsMasked, IsTU, IsOrdered, IndexLog2EEW, static_cast<unsigned>(LMUL),
          static_cast<unsigned>(IndexLMUL));
      MachineSDNode *Load =
          CurDAG->getMachineNode(P->Pseudo, DL, Node->getVTList(), Operands);

      if (auto *MemOp = dyn_cast<MemSDNode>(Node))
        CurDAG->setNodeMemRefs(Load, {MemOp->getMemOperand()});

      ReplaceNode(Node, Load);
      return;
    }
    case Intrinsic::riscv_vlm:
    case Intrinsic::riscv_vle:
    case Intrinsic::riscv_vle_mask:
    case Intrinsic::riscv_vlse:
    case Intrinsic::riscv_vlse_mask: {
      bool IsMasked = IntNo == Intrinsic::riscv_vle_mask ||
                      IntNo == Intrinsic::riscv_vlse_mask;
      bool IsStrided =
          IntNo == Intrinsic::riscv_vlse || IntNo == Intrinsic::riscv_vlse_mask;

      MVT VT = Node->getSimpleValueType(0);
      unsigned Log2SEW = Log2_32(VT.getScalarSizeInBits());

      unsigned CurOp = 2;
      // The riscv_vlm intrinsic are always tail agnostic and no passthru operand.
      bool HasPassthruOperand = IntNo != Intrinsic::riscv_vlm;
      // Masked intrinsic only have TU version pseduo instructions.
      bool IsTU =
          HasPassthruOperand &&
          ((!IsMasked && !Node->getOperand(CurOp).isUndef()) || IsMasked);
      SmallVector<SDValue, 8> Operands;
      if (IsTU)
        Operands.push_back(Node->getOperand(CurOp++));
      else if (HasPassthruOperand)
        // Skip the undef passthru operand for nomask TA version pseudo
        CurOp++;

      addVectorLoadStoreOperands(Node, Log2SEW, DL, CurOp, IsMasked, IsStrided,
                                 Operands, /*IsLoad=*/true);

      RISCVII::VLMUL LMUL = RISCVTargetLowering::getLMUL(VT);
      const RISCV::VLEPseudo *P =
          RISCV::getVLEPseudo(IsMasked, IsTU, IsStrided, /*FF*/ false, Log2SEW,
                              static_cast<unsigned>(LMUL));
      MachineSDNode *Load =
          CurDAG->getMachineNode(P->Pseudo, DL, Node->getVTList(), Operands);

      if (auto *MemOp = dyn_cast<MemSDNode>(Node))
        CurDAG->setNodeMemRefs(Load, {MemOp->getMemOperand()});

      ReplaceNode(Node, Load);
      return;
    }
    case Intrinsic::riscv_vleff:
    case Intrinsic::riscv_vleff_mask: {
      bool IsMasked = IntNo == Intrinsic::riscv_vleff_mask;

      MVT VT = Node->getSimpleValueType(0);
      unsigned Log2SEW = Log2_32(VT.getScalarSizeInBits());

      unsigned CurOp = 2;
      // Masked intrinsic only have TU version pseduo instructions.
      bool IsTU = IsMasked || (!IsMasked && !Node->getOperand(CurOp).isUndef());
      SmallVector<SDValue, 7> Operands;
      if (IsTU)
        Operands.push_back(Node->getOperand(CurOp++));
      else
        // Skip the undef passthru operand for nomask TA version pseudo
        CurOp++;

      addVectorLoadStoreOperands(Node, Log2SEW, DL, CurOp, IsMasked,
                                 /*IsStridedOrIndexed*/ false, Operands,
                                 /*IsLoad=*/true);

      RISCVII::VLMUL LMUL = RISCVTargetLowering::getLMUL(VT);
      const RISCV::VLEPseudo *P =
          RISCV::getVLEPseudo(IsMasked, IsTU, /*Strided*/ false, /*FF*/ true,
                              Log2SEW, static_cast<unsigned>(LMUL));
      MachineSDNode *Load = CurDAG->getMachineNode(
          P->Pseudo, DL, Node->getVTList(), Operands);
      if (auto *MemOp = dyn_cast<MemSDNode>(Node))
        CurDAG->setNodeMemRefs(Load, {MemOp->getMemOperand()});

      ReplaceNode(Node, Load);
      return;
    }
    }
    break;
  }
  case ISD::INTRINSIC_VOID: {
    unsigned IntNo = cast<ConstantSDNode>(Node->getOperand(1))->getZExtValue();
    switch (IntNo) {
    case Intrinsic::riscv_vsseg2:
    case Intrinsic::riscv_vsseg3:
    case Intrinsic::riscv_vsseg4:
    case Intrinsic::riscv_vsseg5:
    case Intrinsic::riscv_vsseg6:
    case Intrinsic::riscv_vsseg7:
    case Intrinsic::riscv_vsseg8: {
      selectVSSEG(Node, /*IsMasked*/ false, /*IsStrided*/ false);
      return;
    }
    case Intrinsic::riscv_vsseg2_mask:
    case Intrinsic::riscv_vsseg3_mask:
    case Intrinsic::riscv_vsseg4_mask:
    case Intrinsic::riscv_vsseg5_mask:
    case Intrinsic::riscv_vsseg6_mask:
    case Intrinsic::riscv_vsseg7_mask:
    case Intrinsic::riscv_vsseg8_mask: {
      selectVSSEG(Node, /*IsMasked*/ true, /*IsStrided*/ false);
      return;
    }
    case Intrinsic::riscv_vssseg2:
    case Intrinsic::riscv_vssseg3:
    case Intrinsic::riscv_vssseg4:
    case Intrinsic::riscv_vssseg5:
    case Intrinsic::riscv_vssseg6:
    case Intrinsic::riscv_vssseg7:
    case Intrinsic::riscv_vssseg8: {
      selectVSSEG(Node, /*IsMasked*/ false, /*IsStrided*/ true);
      return;
    }
    case Intrinsic::riscv_vssseg2_mask:
    case Intrinsic::riscv_vssseg3_mask:
    case Intrinsic::riscv_vssseg4_mask:
    case Intrinsic::riscv_vssseg5_mask:
    case Intrinsic::riscv_vssseg6_mask:
    case Intrinsic::riscv_vssseg7_mask:
    case Intrinsic::riscv_vssseg8_mask: {
      selectVSSEG(Node, /*IsMasked*/ true, /*IsStrided*/ true);
      return;
    }
    case Intrinsic::riscv_vsoxseg2:
    case Intrinsic::riscv_vsoxseg3:
    case Intrinsic::riscv_vsoxseg4:
    case Intrinsic::riscv_vsoxseg5:
    case Intrinsic::riscv_vsoxseg6:
    case Intrinsic::riscv_vsoxseg7:
    case Intrinsic::riscv_vsoxseg8:
      selectVSXSEG(Node, /*IsMasked*/ false, /*IsOrdered*/ true);
      return;
    case Intrinsic::riscv_vsuxseg2:
    case Intrinsic::riscv_vsuxseg3:
    case Intrinsic::riscv_vsuxseg4:
    case Intrinsic::riscv_vsuxseg5:
    case Intrinsic::riscv_vsuxseg6:
    case Intrinsic::riscv_vsuxseg7:
    case Intrinsic::riscv_vsuxseg8:
      selectVSXSEG(Node, /*IsMasked*/ false, /*IsOrdered*/ false);
      return;
    case Intrinsic::riscv_vsoxseg2_mask:
    case Intrinsic::riscv_vsoxseg3_mask:
    case Intrinsic::riscv_vsoxseg4_mask:
    case Intrinsic::riscv_vsoxseg5_mask:
    case Intrinsic::riscv_vsoxseg6_mask:
    case Intrinsic::riscv_vsoxseg7_mask:
    case Intrinsic::riscv_vsoxseg8_mask:
      selectVSXSEG(Node, /*IsMasked*/ true, /*IsOrdered*/ true);
      return;
    case Intrinsic::riscv_vsuxseg2_mask:
    case Intrinsic::riscv_vsuxseg3_mask:
    case Intrinsic::riscv_vsuxseg4_mask:
    case Intrinsic::riscv_vsuxseg5_mask:
    case Intrinsic::riscv_vsuxseg6_mask:
    case Intrinsic::riscv_vsuxseg7_mask:
    case Intrinsic::riscv_vsuxseg8_mask:
      selectVSXSEG(Node, /*IsMasked*/ true, /*IsOrdered*/ false);
      return;
    case Intrinsic::riscv_vsoxei:
    case Intrinsic::riscv_vsoxei_mask:
    case Intrinsic::riscv_vsuxei:
    case Intrinsic::riscv_vsuxei_mask: {
      bool IsMasked = IntNo == Intrinsic::riscv_vsoxei_mask ||
                      IntNo == Intrinsic::riscv_vsuxei_mask;
      bool IsOrdered = IntNo == Intrinsic::riscv_vsoxei ||
                       IntNo == Intrinsic::riscv_vsoxei_mask;

      MVT VT = Node->getOperand(2)->getSimpleValueType(0);
      unsigned Log2SEW = Log2_32(VT.getScalarSizeInBits());

      unsigned CurOp = 2;
      SmallVector<SDValue, 8> Operands;
      Operands.push_back(Node->getOperand(CurOp++)); // Store value.

      MVT IndexVT;
      addVectorLoadStoreOperands(Node, Log2SEW, DL, CurOp, IsMasked,
                                 /*IsStridedOrIndexed*/ true, Operands,
                                 /*IsLoad=*/false, &IndexVT);

      assert(VT.getVectorElementCount() == IndexVT.getVectorElementCount() &&
             "Element count mismatch");

      RISCVII::VLMUL LMUL = RISCVTargetLowering::getLMUL(VT);
      RISCVII::VLMUL IndexLMUL = RISCVTargetLowering::getLMUL(IndexVT);
      unsigned IndexLog2EEW = Log2_32(IndexVT.getScalarSizeInBits());
      if (IndexLog2EEW == 6 && !Subtarget->is64Bit()) {
        report_fatal_error("The V extension does not support EEW=64 for index "
                           "values when XLEN=32");
      }
      const RISCV::VLX_VSXPseudo *P = RISCV::getVSXPseudo(
          IsMasked, /*TU*/ false, IsOrdered, IndexLog2EEW,
          static_cast<unsigned>(LMUL), static_cast<unsigned>(IndexLMUL));
      MachineSDNode *Store =
          CurDAG->getMachineNode(P->Pseudo, DL, Node->getVTList(), Operands);

      if (auto *MemOp = dyn_cast<MemSDNode>(Node))
        CurDAG->setNodeMemRefs(Store, {MemOp->getMemOperand()});

      ReplaceNode(Node, Store);
      return;
    }
    case Intrinsic::riscv_vsm:
    case Intrinsic::riscv_vse:
    case Intrinsic::riscv_vse_mask:
    case Intrinsic::riscv_vsse:
    case Intrinsic::riscv_vsse_mask: {
      bool IsMasked = IntNo == Intrinsic::riscv_vse_mask ||
                      IntNo == Intrinsic::riscv_vsse_mask;
      bool IsStrided =
          IntNo == Intrinsic::riscv_vsse || IntNo == Intrinsic::riscv_vsse_mask;

      MVT VT = Node->getOperand(2)->getSimpleValueType(0);
      unsigned Log2SEW = Log2_32(VT.getScalarSizeInBits());

      unsigned CurOp = 2;
      SmallVector<SDValue, 8> Operands;
      Operands.push_back(Node->getOperand(CurOp++)); // Store value.

      addVectorLoadStoreOperands(Node, Log2SEW, DL, CurOp, IsMasked, IsStrided,
                                 Operands);

      RISCVII::VLMUL LMUL = RISCVTargetLowering::getLMUL(VT);
      const RISCV::VSEPseudo *P = RISCV::getVSEPseudo(
          IsMasked, IsStrided, Log2SEW, static_cast<unsigned>(LMUL));
      MachineSDNode *Store =
          CurDAG->getMachineNode(P->Pseudo, DL, Node->getVTList(), Operands);
      if (auto *MemOp = dyn_cast<MemSDNode>(Node))
        CurDAG->setNodeMemRefs(Store, {MemOp->getMemOperand()});

      ReplaceNode(Node, Store);
      return;
    }
    }
    break;
  }
  case ISD::INSERT_VECTOR_ELT: {
    SDValue Idx = Node->getOperand(2);
    if (auto *C = dyn_cast<ConstantSDNode>(Idx)) {
      if (C->isNullValue()) {
        // We have a pattern for this case.
        break;
      }
    }
    auto *Result = SelectInsertVectorElement(Node, CurDAG);
    ReplaceNode(Node, Result);
    return;
  }
  case ISD::BITCAST: {
    MVT SrcVT = Node->getOperand(0).getSimpleValueType();
    // Just drop bitcasts between vectors if both are fixed or both are
    // scalable.
    if ((VT.isScalableVector() && SrcVT.isScalableVector()) ||
        (VT.isFixedLengthVector() && SrcVT.isFixedLengthVector())) {
      ReplaceUses(SDValue(Node, 0), Node->getOperand(0));
      CurDAG->RemoveDeadNode(Node);
      return;
    }
    break;
  }
  case ISD::INSERT_SUBVECTOR: {
    SDValue V = Node->getOperand(0);
    SDValue SubV = Node->getOperand(1);
    SDLoc DL(SubV);
    auto Idx = Node->getConstantOperandVal(2);
    MVT SubVecVT = SubV.getSimpleValueType();

    const RISCVTargetLowering &TLI = *Subtarget->getTargetLowering();
    MVT SubVecContainerVT = SubVecVT;
    // Establish the correct scalable-vector types for any fixed-length type.
    if (SubVecVT.isFixedLengthVector())
      SubVecContainerVT = TLI.getContainerForFixedLengthVector(SubVecVT);
    if (VT.isFixedLengthVector())
      VT = TLI.getContainerForFixedLengthVector(VT);

    const auto *TRI = Subtarget->getRegisterInfo();
    unsigned SubRegIdx;
    std::tie(SubRegIdx, Idx) =
        RISCVTargetLowering::decomposeSubvectorInsertExtractToSubRegs(
            VT, SubVecContainerVT, Idx, TRI);

    // If the Idx hasn't been completely eliminated then this is a subvector
    // insert which doesn't naturally align to a vector register. These must
    // be handled using instructions to manipulate the vector registers.
    if (Idx != 0)
      break;

    RISCVII::VLMUL SubVecLMUL = RISCVTargetLowering::getLMUL(SubVecContainerVT);
    bool IsSubVecPartReg = SubVecLMUL == RISCVII::VLMUL::LMUL_F2 ||
                           SubVecLMUL == RISCVII::VLMUL::LMUL_F4 ||
                           SubVecLMUL == RISCVII::VLMUL::LMUL_F8;
    (void)IsSubVecPartReg; // Silence unused variable warning without asserts.
    assert((!IsSubVecPartReg || V.isUndef()) &&
           "Expecting lowering to have created legal INSERT_SUBVECTORs when "
           "the subvector is smaller than a full-sized register");

    // If we haven't set a SubRegIdx, then we must be going between
    // equally-sized LMUL groups (e.g. VR -> VR). This can be done as a copy.
    if (SubRegIdx == RISCV::NoSubRegister) {
      unsigned InRegClassID = RISCVTargetLowering::getRegClassIDForVecVT(VT);
      assert(RISCVTargetLowering::getRegClassIDForVecVT(SubVecContainerVT) ==
                 InRegClassID &&
             "Unexpected subvector extraction");
      SDValue RC = CurDAG->getTargetConstant(InRegClassID, DL, XLenVT);
      SDNode *NewNode = CurDAG->getMachineNode(TargetOpcode::COPY_TO_REGCLASS,
                                               DL, VT, SubV, RC);
      ReplaceNode(Node, NewNode);
      return;
    }

    SDValue Insert = CurDAG->getTargetInsertSubreg(SubRegIdx, DL, VT, V, SubV);
    ReplaceNode(Node, Insert.getNode());
    return;
  }
  case ISD::EXTRACT_SUBVECTOR: {
    SDValue V = Node->getOperand(0);
    auto Idx = Node->getConstantOperandVal(1);
    MVT InVT = V.getSimpleValueType();
    SDLoc DL(V);

    const RISCVTargetLowering &TLI = *Subtarget->getTargetLowering();
    MVT SubVecContainerVT = VT;
    // Establish the correct scalable-vector types for any fixed-length type.
    if (VT.isFixedLengthVector())
      SubVecContainerVT = TLI.getContainerForFixedLengthVector(VT);
    if (InVT.isFixedLengthVector())
      InVT = TLI.getContainerForFixedLengthVector(InVT);

    const auto *TRI = Subtarget->getRegisterInfo();
    unsigned SubRegIdx;
    std::tie(SubRegIdx, Idx) =
        RISCVTargetLowering::decomposeSubvectorInsertExtractToSubRegs(
            InVT, SubVecContainerVT, Idx, TRI);

    // If the Idx hasn't been completely eliminated then this is a subvector
    // extract which doesn't naturally align to a vector register. These must
    // be handled using instructions to manipulate the vector registers.
    if (Idx != 0)
      break;

    // If we haven't set a SubRegIdx, then we must be going between
    // equally-sized LMUL types (e.g. VR -> VR). This can be done as a copy.
    if (SubRegIdx == RISCV::NoSubRegister) {
      unsigned InRegClassID = RISCVTargetLowering::getRegClassIDForVecVT(InVT);
      assert(RISCVTargetLowering::getRegClassIDForVecVT(SubVecContainerVT) ==
                 InRegClassID &&
             "Unexpected subvector extraction");
      SDValue RC = CurDAG->getTargetConstant(InRegClassID, DL, XLenVT);
      SDNode *NewNode =
          CurDAG->getMachineNode(TargetOpcode::COPY_TO_REGCLASS, DL, VT, V, RC);
      ReplaceNode(Node, NewNode);
      return;
    }

    SDValue Extract = CurDAG->getTargetExtractSubreg(SubRegIdx, DL, VT, V);
    ReplaceNode(Node, Extract.getNode());
    return;
  }
  case ISD::SPLAT_VECTOR:
  case RISCVISD::VMV_S_X_VL:
  case RISCVISD::VFMV_S_F_VL:
  case RISCVISD::VMV_V_X_VL:
  case RISCVISD::VFMV_V_F_VL: {
    // Try to match splat of a scalar load to a strided load with stride of x0.
    bool IsScalarMove = Node->getOpcode() == RISCVISD::VMV_S_X_VL ||
                        Node->getOpcode() == RISCVISD::VFMV_S_F_VL;
    bool HasPassthruOperand = Node->getOpcode() != ISD::SPLAT_VECTOR;
    if (HasPassthruOperand && !Node->getOperand(0).isUndef())
      break;
    SDValue Src = HasPassthruOperand ? Node->getOperand(1) : Node->getOperand(0);
    auto *Ld = dyn_cast<LoadSDNode>(Src);
    if (!Ld)
      break;
    EVT MemVT = Ld->getMemoryVT();
    // The memory VT should be the same size as the element type.
    if (MemVT.getStoreSize() != VT.getVectorElementType().getStoreSize())
      break;
    if (!IsProfitableToFold(Src, Node, Node) ||
        !IsLegalToFold(Src, Node, Node, TM.getOptLevel()))
      break;

    SDValue VL;
    if (Node->getOpcode() == ISD::SPLAT_VECTOR)
      VL = CurDAG->getTargetConstant(RISCV::VLMaxSentinel, DL, XLenVT);
    else if (IsScalarMove) {
      // We could deal with more VL if we update the VSETVLI insert pass to
      // avoid introducing more VSETVLI.
      if (!isOneConstant(Node->getOperand(2)))
        break;
      selectVLOp(Node->getOperand(2), VL);
    } else
      selectVLOp(Node->getOperand(2), VL);

    unsigned Log2SEW = Log2_32(VT.getScalarSizeInBits());
    SDValue SEW = CurDAG->getTargetConstant(Log2SEW, DL, XLenVT);

    SDValue Operands[] = {Ld->getBasePtr(),
                          CurDAG->getRegister(RISCV::X0, XLenVT), VL, SEW,
                          Ld->getChain()};

    RISCVII::VLMUL LMUL = RISCVTargetLowering::getLMUL(VT);
    const RISCV::VLEPseudo *P = RISCV::getVLEPseudo(
        /*IsMasked*/ false, /*IsTU*/ false, /*IsStrided*/ true, /*FF*/ false,
        Log2SEW, static_cast<unsigned>(LMUL));
    MachineSDNode *Load =
        CurDAG->getMachineNode(P->Pseudo, DL, Node->getVTList(), Operands);

    CurDAG->setNodeMemRefs(Load, {Ld->getMemOperand()});

    ReplaceNode(Node, Load);
    return;
  }
  }

  // Select the default instruction.
  SelectCode(Node);
}

bool RISCVDAGToDAGISel::SelectInlineAsmMemoryOperand(
    const SDValue &Op, unsigned ConstraintID, std::vector<SDValue> &OutOps) {
  switch (ConstraintID) {
  case InlineAsm::Constraint_m:
    // We just support simple memory operands that have a single address
    // operand and need no special handling.
    OutOps.push_back(Op);
    return false;
  case InlineAsm::Constraint_A:
    OutOps.push_back(Op);
    return false;
  default:
    break;
  }

  return true;
}

bool RISCVDAGToDAGISel::SelectAddrFrameIndex(SDValue Addr, SDValue &Base,
                                             SDValue &Offset) {
  if (auto *FIN = dyn_cast<FrameIndexSDNode>(Addr)) {
    Base = CurDAG->getTargetFrameIndex(FIN->getIndex(), Subtarget->getXLenVT());
    Offset = CurDAG->getTargetConstant(0, SDLoc(Addr), Subtarget->getXLenVT());
    return true;
  }

  return false;
}

// Select a frame index and an optional immediate offset from an ADD or OR.
bool RISCVDAGToDAGISel::SelectFrameAddrRegImm(SDValue Addr, SDValue &Base,
                                              SDValue &Offset) {
  if (SelectAddrFrameIndex(Addr, Base, Offset))
    return true;

  if (!CurDAG->isBaseWithConstantOffset(Addr))
    return false;

  if (auto *FIN = dyn_cast<FrameIndexSDNode>(Addr.getOperand(0))) {
    int64_t CVal = cast<ConstantSDNode>(Addr.getOperand(1))->getSExtValue();
    if (isInt<12>(CVal)) {
      Base = CurDAG->getTargetFrameIndex(FIN->getIndex(),
                                         Subtarget->getXLenVT());
      Offset = CurDAG->getTargetConstant(CVal, SDLoc(Addr),
                                         Subtarget->getXLenVT());
      return true;
    }
  }

  return false;
}

bool RISCVDAGToDAGISel::SelectBaseAddr(SDValue Addr, SDValue &Base) {
  // If this is FrameIndex, select it directly. Otherwise just let it get
  // selected to a register independently.
  if (auto *FIN = dyn_cast<FrameIndexSDNode>(Addr))
    Base = CurDAG->getTargetFrameIndex(FIN->getIndex(), Subtarget->getXLenVT());
  else
    Base = Addr;
  return true;
}

bool RISCVDAGToDAGISel::SelectAddrRegImm(SDValue Addr, SDValue &Base,
                                         SDValue &Offset) {
  if (SelectAddrFrameIndex(Addr, Base, Offset))
    return true;

  SDLoc DL(Addr);
  MVT VT = Addr.getSimpleValueType();

  if (CurDAG->isBaseWithConstantOffset(Addr)) {
    int64_t CVal = cast<ConstantSDNode>(Addr.getOperand(1))->getSExtValue();
    if (isInt<12>(CVal)) {
      Base = Addr.getOperand(0);
      if (auto *FIN = dyn_cast<FrameIndexSDNode>(Base))
        Base = CurDAG->getTargetFrameIndex(FIN->getIndex(), VT);
      Offset = CurDAG->getTargetConstant(CVal, DL, VT);
      return true;
    }
  }

  // Handle ADD with large immediates.
  if (Addr.getOpcode() == ISD::ADD && isa<ConstantSDNode>(Addr.getOperand(1))) {
    int64_t CVal = cast<ConstantSDNode>(Addr.getOperand(1))->getSExtValue();
    assert(!isInt<12>(CVal) && "simm12 not already handled?");

    if (isInt<12>(CVal / 2) && isInt<12>(CVal - CVal / 2)) {
      // We can use an ADDI for part of the offset and fold the rest into the
      // load/store. This mirrors the AddiPair PatFrag in RISCVInstrInfo.td.
      int64_t Adj = CVal < 0 ? -2048 : 2047;
      Base = SDValue(
          CurDAG->getMachineNode(RISCV::ADDI, DL, VT, Addr.getOperand(0),
                                 CurDAG->getTargetConstant(Adj, DL, VT)),
          0);
      Offset = CurDAG->getTargetConstant(CVal - Adj, DL, VT);
      return true;
    }
  }

  Base = Addr;
  Offset = CurDAG->getTargetConstant(0, DL, VT);
  return true;
}

bool RISCVDAGToDAGISel::selectShiftMask(SDValue N, unsigned ShiftWidth,
                                        SDValue &ShAmt) {
  // Shift instructions on RISCV only read the lower 5 or 6 bits of the shift
  // amount. If there is an AND on the shift amount, we can bypass it if it
  // doesn't affect any of those bits.
  if (N.getOpcode() == ISD::AND && isa<ConstantSDNode>(N.getOperand(1))) {
    const APInt &AndMask = N->getConstantOperandAPInt(1);

    // Since the max shift amount is a power of 2 we can subtract 1 to make a
    // mask that covers the bits needed to represent all shift amounts.
    assert(isPowerOf2_32(ShiftWidth) && "Unexpected max shift amount!");
    APInt ShMask(AndMask.getBitWidth(), ShiftWidth - 1);

    if (ShMask.isSubsetOf(AndMask)) {
      ShAmt = N.getOperand(0);
      return true;
    }

    // SimplifyDemandedBits may have optimized the mask so try restoring any
    // bits that are known zero.
    KnownBits Known = CurDAG->computeKnownBits(N->getOperand(0));
    if (ShMask.isSubsetOf(AndMask | Known.Zero)) {
      ShAmt = N.getOperand(0);
      return true;
    }
  } else if (N.getOpcode() == ISD::SUB &&
             isa<ConstantSDNode>(N.getOperand(0))) {
    uint64_t Imm = N.getConstantOperandVal(0);
    // If we are shifting by N-X where N == 0 mod Size, then just shift by -X to
    // generate a NEG instead of a SUB of a constant.
    if (Imm != 0 && Imm % ShiftWidth == 0) {
      SDLoc DL(N);
      EVT VT = N.getValueType();
      SDValue Zero = CurDAG->getRegister(RISCV::X0, VT);
      unsigned NegOpc = VT == MVT::i64 ? RISCV::SUBW : RISCV::SUB;
      MachineSDNode *Neg = CurDAG->getMachineNode(NegOpc, DL, VT, Zero,
                                                  N.getOperand(1));
      ShAmt = SDValue(Neg, 0);
      return true;
    }
  }

  ShAmt = N;
  return true;
}

bool RISCVDAGToDAGISel::selectSExti32(SDValue N, SDValue &Val) {
  if (N.getOpcode() == ISD::SIGN_EXTEND_INREG &&
      cast<VTSDNode>(N.getOperand(1))->getVT() == MVT::i32) {
    Val = N.getOperand(0);
    return true;
  }
  MVT VT = N.getSimpleValueType();
  if (CurDAG->ComputeNumSignBits(N) > (VT.getSizeInBits() - 32)) {
    Val = N;
    return true;
  }

  return false;
}

bool RISCVDAGToDAGISel::selectZExti32(SDValue N, SDValue &Val) {
  if (N.getOpcode() == ISD::AND) {
    auto *C = dyn_cast<ConstantSDNode>(N.getOperand(1));
    if (C && C->getZExtValue() == UINT64_C(0xFFFFFFFF)) {
      Val = N.getOperand(0);
      return true;
    }
  }
  MVT VT = N.getSimpleValueType();
  APInt Mask = APInt::getHighBitsSet(VT.getSizeInBits(), 32);
  if (CurDAG->MaskedValueIsZero(N, Mask)) {
    Val = N;
    return true;
  }

  return false;
}

// Return true if all users of this SDNode* only consume the lower \p Bits.
// This can be used to form W instructions for add/sub/mul/shl even when the
// root isn't a sext_inreg. This can allow the ADDW/SUBW/MULW/SLLIW to CSE if
// SimplifyDemandedBits has made it so some users see a sext_inreg and some
// don't. The sext_inreg+add/sub/mul/shl will get selected, but still leave
// the add/sub/mul/shl to become non-W instructions. By checking the users we
// may be able to use a W instruction and CSE with the other instruction if
// this has happened. We could try to detect that the CSE opportunity exists
// before doing this, but that would be more complicated.
// TODO: Does this need to look through AND/OR/XOR to their users to find more
// opportunities.
bool RISCVDAGToDAGISel::hasAllNBitUsers(SDNode *Node, unsigned Bits) const {
  assert((Node->getOpcode() == ISD::ADD || Node->getOpcode() == ISD::SUB ||
          Node->getOpcode() == ISD::MUL || Node->getOpcode() == ISD::SHL ||
          Node->getOpcode() == ISD::SRL ||
          Node->getOpcode() == ISD::SIGN_EXTEND_INREG ||
          Node->getOpcode() == RISCVISD::GREV ||
          Node->getOpcode() == RISCVISD::GORC ||
          isa<ConstantSDNode>(Node)) &&
         "Unexpected opcode");

  for (auto UI = Node->use_begin(), UE = Node->use_end(); UI != UE; ++UI) {
    SDNode *User = *UI;
    // Users of this node should have already been instruction selected
    if (!User->isMachineOpcode())
      return false;

    // TODO: Add more opcodes?
    switch (User->getMachineOpcode()) {
    default:
      return false;
    case RISCV::ADDW:
    case RISCV::ADDIW:
    case RISCV::SUBW:
    case RISCV::MULW:
    case RISCV::SLLW:
    case RISCV::SLLIW:
    case RISCV::SRAW:
    case RISCV::SRAIW:
    case RISCV::SRLW:
    case RISCV::SRLIW:
    case RISCV::DIVW:
    case RISCV::DIVUW:
    case RISCV::REMW:
    case RISCV::REMUW:
    case RISCV::ROLW:
    case RISCV::RORW:
    case RISCV::RORIW:
    case RISCV::CLZW:
    case RISCV::CTZW:
    case RISCV::CPOPW:
    case RISCV::SLLI_UW:
    case RISCV::FMV_W_X:
    case RISCV::FCVT_H_W:
    case RISCV::FCVT_H_WU:
    case RISCV::FCVT_S_W:
    case RISCV::FCVT_S_WU:
    case RISCV::FCVT_D_W:
    case RISCV::FCVT_D_WU:
      if (Bits < 32)
        return false;
      break;
    case RISCV::SLLI:
      // SLLI only uses the lower (XLen - ShAmt) bits.
      if (Bits < Subtarget->getXLen() - User->getConstantOperandVal(1))
        return false;
      break;
    case RISCV::ANDI:
      if (Bits < (64 - countLeadingZeros(User->getConstantOperandVal(1))))
        return false;
      break;
    case RISCV::SEXT_B:
      if (Bits < 8)
        return false;
      break;
    case RISCV::SEXT_H:
    case RISCV::FMV_H_X:
    case RISCV::ZEXT_H_RV32:
    case RISCV::ZEXT_H_RV64:
      if (Bits < 16)
        return false;
      break;
    case RISCV::ADD_UW:
    case RISCV::SH1ADD_UW:
    case RISCV::SH2ADD_UW:
    case RISCV::SH3ADD_UW:
      // The first operand to add.uw/shXadd.uw is implicitly zero extended from
      // 32 bits.
      if (UI.getOperandNo() != 0 || Bits < 32)
        return false;
      break;
    case RISCV::SB:
      if (UI.getOperandNo() != 0 || Bits < 8)
        return false;
      break;
    case RISCV::SH:
      if (UI.getOperandNo() != 0 || Bits < 16)
        return false;
      break;
    case RISCV::SW:
      if (UI.getOperandNo() != 0 || Bits < 32)
        return false;
      break;
    }
  }

  return true;
}

// Select VL as a 5 bit immediate or a value that will become a register. This
// allows us to choose betwen VSETIVLI or VSETVLI later.
bool RISCVDAGToDAGISel::selectVLOp(SDValue N, SDValue &VL) {
  auto *C = dyn_cast<ConstantSDNode>(N);
  if (C && isUInt<5>(C->getZExtValue())) {
    VL = CurDAG->getTargetConstant(C->getZExtValue(), SDLoc(N),
                                   N->getValueType(0));
  } else if (C && C->isAllOnesValue()) {
    // Treat all ones as VLMax.
    VL = CurDAG->getTargetConstant(RISCV::VLMaxSentinel, SDLoc(N),
                                   N->getValueType(0));
  } else if (isa<RegisterSDNode>(N) &&
             cast<RegisterSDNode>(N)->getReg() == RISCV::X0) {
    // All our VL operands use an operand that allows GPRNoX0 or an immediate
    // as the register class. Convert X0 to a special immediate to pass the
    // MachineVerifier. This is recognized specially by the vsetvli insertion
    // pass.
    VL = CurDAG->getTargetConstant(RISCV::VLMaxSentinel, SDLoc(N),
                                   N->getValueType(0));
  } else {
    VL = N;
  }

  return true;
}

bool RISCVDAGToDAGISel::selectVSplat(SDValue N, SDValue &SplatVal) {
  if ((N.getOpcode() != RISCVISD::VMV_V_X_VL
       // FIXME: Sometimes the preprocessing of the DAG does not kick in?
       && N.getOpcode() != ISD::SPLAT_VECTOR) ||
      !N.getOperand(0).isUndef())
    return false;
  SplatVal = N.getOperand(1);
  return true;
}

using ValidateFn = bool (*)(int64_t);

static bool selectVSplatSimmHelper(SDValue N, SDValue &SplatVal,
                                   SelectionDAG &DAG,
                                   const RISCVSubtarget &Subtarget,
                                   ValidateFn ValidateImm) {
  if ((N.getOpcode() != RISCVISD::VMV_V_X_VL
       // FIXME: Sometimes the preprocessing of the DAG does not kick in?
       && N.getOpcode() != ISD::SPLAT_VECTOR) ||
      !N.getOperand(0).isUndef() || !isa<ConstantSDNode>(N.getOperand(1)))
    return false;

  int64_t SplatImm =
      cast<ConstantSDNode>(N.getOperand(1))->getSExtValue();

  // The semantics of RISCVISD::VMV_V_X_VL is that when the operand
  // type is wider than the resulting vector element type: an implicit
  // truncation first takes place. Therefore, perform a manual
  // truncation/sign-extension in order to ignore any truncated bits and catch
  // any zero-extended immediate.
  // For example, we wish to match (i8 -1) -> (XLenVT 255) as a simm5 by first
  // sign-extending to (XLenVT -1).
  MVT XLenVT = Subtarget.getXLenVT();
  assert(XLenVT == N.getOperand(1).getSimpleValueType() &&
         "Unexpected splat operand type");
  MVT EltVT = N.getSimpleValueType().getVectorElementType();
  if (EltVT.bitsLT(XLenVT))
    SplatImm = SignExtend64(SplatImm, EltVT.getSizeInBits());

  if (!ValidateImm(SplatImm))
    return false;

  SplatVal = DAG.getTargetConstant(SplatImm, SDLoc(N), XLenVT);
  return true;
}

bool RISCVDAGToDAGISel::selectVSplatSimm5(SDValue N, SDValue &SplatVal) {
  return selectVSplatSimmHelper(N, SplatVal, *CurDAG, *Subtarget,
                                [](int64_t Imm) { return isInt<5>(Imm); });
}

bool RISCVDAGToDAGISel::selectVSplatSimm5Plus1(SDValue N, SDValue &SplatVal) {
  return selectVSplatSimmHelper(
      N, SplatVal, *CurDAG, *Subtarget,
      [](int64_t Imm) { return (isInt<5>(Imm) && Imm != -16) || Imm == 16; });
}

bool RISCVDAGToDAGISel::selectVSplatSimm5Plus1NonZero(SDValue N,
                                                      SDValue &SplatVal) {
  return selectVSplatSimmHelper(
      N, SplatVal, *CurDAG, *Subtarget, [](int64_t Imm) {
        return Imm != 0 && ((isInt<5>(Imm) && Imm != -16) || Imm == 16);
      });
}

bool RISCVDAGToDAGISel::selectVSplatUimm5(SDValue N, SDValue &SplatVal) {
  if ((N.getOpcode() != RISCVISD::VMV_V_X_VL
       // FIXME: Sometimes the preprocessing of the DAG does not kick in?
       && N.getOpcode() != ISD::SPLAT_VECTOR) ||
      !N.getOperand(0).isUndef() || !isa<ConstantSDNode>(N.getOperand(1)))
    return false;

  int64_t SplatImm =
      cast<ConstantSDNode>(N.getOperand(1))->getSExtValue();

  if (!isUInt<5>(SplatImm))
    return false;

  SplatVal =
      CurDAG->getTargetConstant(SplatImm, SDLoc(N), Subtarget->getXLenVT());

  return true;
}

bool RISCVDAGToDAGISel::selectRVVSimm5(SDValue N, unsigned Width,
                                       SDValue &Imm) {
  if (auto *C = dyn_cast<ConstantSDNode>(N)) {
    int64_t ImmVal = SignExtend64(C->getSExtValue(), Width);

    if (!isInt<5>(ImmVal))
      return false;

    Imm = CurDAG->getTargetConstant(ImmVal, SDLoc(N), Subtarget->getXLenVT());
    return true;
  }

  return false;
}

// Merge an ADDI into the offset of a load/store instruction where possible.
// (load (addi base, off1), off2) -> (load base, off1+off2)
// (store val, (addi base, off1), off2) -> (store val, base, off1+off2)
// (load (add base, (addi src, off1)), off2)
//    -> (load (add base, src), off1+off2)
// (store val, (add base, (addi src, off1)), off2)
//    -> (store val, (add base, src), off1+off2)
// This is possible when off1+off2 fits a 12-bit immediate.
bool RISCVDAGToDAGISel::doPeepholeLoadStoreADDI(SDNode *N) {
  unsigned OffsetOpIdx, BaseOpIdx;
  if (!hasMemOffset(N, BaseOpIdx, OffsetOpIdx))
    return false;

  if (!isa<ConstantSDNode>(N->getOperand(OffsetOpIdx)))
    return false;

  SDValue Base = N->getOperand(BaseOpIdx);

  if (!Base.isMachineOpcode())
    return false;

  if (Base.getMachineOpcode() == RISCV::ADDI) {
    // If the base is an ADDI, we can merge it in to the load/store.
  } else if (Base.getMachineOpcode() == RISCV::ADDIW &&
             isa<ConstantSDNode>(Base.getOperand(1)) &&
             Base.getOperand(0).isMachineOpcode() &&
             Base.getOperand(0).getMachineOpcode() == RISCV::LUI &&
             isa<ConstantSDNode>(Base.getOperand(0).getOperand(0))) {
    // ADDIW can be merged if it's part of LUI+ADDIW constant materialization
    // and LUI+ADDI would have produced the same result. This is true for all
    // simm32 values except 0x7ffff800-0x7fffffff.
    int64_t Offset =
      SignExtend64<32>(Base.getOperand(0).getConstantOperandVal(0) << 12);
    Offset += cast<ConstantSDNode>(Base.getOperand(1))->getSExtValue();
    if (!isInt<32>(Offset))
      return false;
  } else
   return false;

  SDValue ImmOperand = Base.getOperand(1);
  uint64_t Offset2 = N->getConstantOperandVal(OffsetOpIdx);

  if (auto *Const = dyn_cast<ConstantSDNode>(ImmOperand)) {
    int64_t Offset1 = Const->getSExtValue();
    int64_t CombinedOffset = Offset1 + Offset2;
    if (!isInt<12>(CombinedOffset))
      return false;
    ImmOperand = CurDAG->getTargetConstant(CombinedOffset, SDLoc(ImmOperand),
                                           ImmOperand.getValueType());
  } else if (auto *GA = dyn_cast<GlobalAddressSDNode>(ImmOperand)) {
    // If the off1 in (addi base, off1) is a global variable's address (its
    // low part, really), then we can rely on the alignment of that variable
    // to provide a margin of safety before off1 can overflow the 12 bits.
    // Check if off2 falls within that margin; if so off1+off2 can't overflow.
    const DataLayout &DL = CurDAG->getDataLayout();
    Align Alignment = GA->getGlobal()->getPointerAlignment(DL);
    if (Offset2 != 0 && Alignment <= Offset2)
      return false;
    int64_t Offset1 = GA->getOffset();
    int64_t CombinedOffset = Offset1 + Offset2;
    ImmOperand = CurDAG->getTargetGlobalAddress(
        GA->getGlobal(), SDLoc(ImmOperand), ImmOperand.getValueType(),
        CombinedOffset, GA->getTargetFlags());
  } else if (auto *CP = dyn_cast<ConstantPoolSDNode>(ImmOperand)) {
    // Ditto.
    Align Alignment = CP->getAlign();
    if (Offset2 != 0 && Alignment <= Offset2)
      return false;
    int64_t Offset1 = CP->getOffset();
    int64_t CombinedOffset = Offset1 + Offset2;
    ImmOperand = CurDAG->getTargetConstantPool(
        CP->getConstVal(), ImmOperand.getValueType(), CP->getAlign(),
        CombinedOffset, CP->getTargetFlags());
  } else {
    return false;
  }

  LLVM_DEBUG(dbgs() << "Folding add-immediate into mem-op:\nBase:    ");
  LLVM_DEBUG(Base->dump(CurDAG));
  LLVM_DEBUG(dbgs() << "\nN: ");
  LLVM_DEBUG(N->dump(CurDAG));
  LLVM_DEBUG(dbgs() << "\n");

  // Modify the offset operand of the load/store.
  if (BaseOpIdx == 0) { // Load
    N = CurDAG->UpdateNodeOperands(N, Base.getOperand(0), ImmOperand,
                                   N->getOperand(2));
  } else { // Store
    N = CurDAG->UpdateNodeOperands(N, N->getOperand(0), Base.getOperand(0),
                                   ImmOperand, N->getOperand(3));
  }

  return true;
}

// Try to remove sext.w if the input is a W instruction or can be made into
// a W instruction cheaply.
bool RISCVDAGToDAGISel::doPeepholeSExtW(SDNode *N) {
  // Look for the sext.w pattern, addiw rd, rs1, 0.
  if (N->getMachineOpcode() != RISCV::ADDIW ||
      !isNullConstant(N->getOperand(1)))
    return false;

  SDValue N0 = N->getOperand(0);
  if (!N0.isMachineOpcode())
    return false;

  switch (N0.getMachineOpcode()) {
  default:
    break;
  case RISCV::ADD:
  case RISCV::ADDI:
  case RISCV::SUB:
  case RISCV::MUL:
  case RISCV::SLLI: {
    // Convert sext.w+add/sub/mul to their W instructions. This will create
    // a new independent instruction. This improves latency.
    unsigned Opc;
    switch (N0.getMachineOpcode()) {
    default:
      llvm_unreachable("Unexpected opcode!");
    case RISCV::ADD:  Opc = RISCV::ADDW;  break;
    case RISCV::ADDI: Opc = RISCV::ADDIW; break;
    case RISCV::SUB:  Opc = RISCV::SUBW;  break;
    case RISCV::MUL:  Opc = RISCV::MULW;  break;
    case RISCV::SLLI: Opc = RISCV::SLLIW; break;
    }

    SDValue N00 = N0.getOperand(0);
    SDValue N01 = N0.getOperand(1);

    // Shift amount needs to be uimm5.
    if (N0.getMachineOpcode() == RISCV::SLLI &&
        !isUInt<5>(cast<ConstantSDNode>(N01)->getSExtValue()))
      break;

    SDNode *Result =
        CurDAG->getMachineNode(Opc, SDLoc(N), N->getValueType(0),
                               N00, N01);
    ReplaceUses(N, Result);
    return true;
  }
  case RISCV::ADDW:
  case RISCV::ADDIW:
  case RISCV::SUBW:
  case RISCV::MULW:
  case RISCV::SLLIW:
  case RISCV::GREVIW:
  case RISCV::GORCIW:
    // Result is already sign extended just remove the sext.w.
    // NOTE: We only handle the nodes that are selected with hasAllWUsers.
    ReplaceUses(N, N0.getNode());
    return true;
  }

  return false;
}

// Optimize masked RVV pseudo instructions with a known all-ones mask to their
// corresponding "unmasked" pseudo versions. The mask we're interested in will
// take the form of a V0 physical register operand, with a glued
// register-setting instruction.
bool RISCVDAGToDAGISel::doPeepholeMaskedRVV(SDNode *N) {
  const RISCV::RISCVMaskedPseudoInfo *I =
      RISCV::getMaskedPseudoInfo(N->getMachineOpcode());
  if (!I)
    return false;

  unsigned MaskOpIdx = I->MaskOpIdx;

  // Check that we're using V0 as a mask register.
  if (!isa<RegisterSDNode>(N->getOperand(MaskOpIdx)) ||
      cast<RegisterSDNode>(N->getOperand(MaskOpIdx))->getReg() != RISCV::V0)
    return false;

  // The glued user defines V0.
  const auto *Glued = N->getGluedNode();

  if (!Glued || Glued->getOpcode() != ISD::CopyToReg)
    return false;

  // Check that we're defining V0 as a mask register.
  if (!isa<RegisterSDNode>(Glued->getOperand(1)) ||
      cast<RegisterSDNode>(Glued->getOperand(1))->getReg() != RISCV::V0)
    return false;

  // Check the instruction defining V0; it needs to be a VMSET pseudo.
  SDValue MaskSetter = Glued->getOperand(2);

  const auto IsVMSet = [](unsigned Opc) {
    return Opc == RISCV::PseudoVMSET_M_B1 || Opc == RISCV::PseudoVMSET_M_B16 ||
           Opc == RISCV::PseudoVMSET_M_B2 || Opc == RISCV::PseudoVMSET_M_B32 ||
           Opc == RISCV::PseudoVMSET_M_B4 || Opc == RISCV::PseudoVMSET_M_B64 ||
           Opc == RISCV::PseudoVMSET_M_B8;
  };

  // TODO: Check that the VMSET is the expected bitwidth? The pseudo has
  // undefined behaviour if it's the wrong bitwidth, so we could choose to
  // assume that it's all-ones? Same applies to its VL.
  if (!MaskSetter->isMachineOpcode() || !IsVMSet(MaskSetter.getMachineOpcode()))
    return false;

  // Retrieve the tail policy operand index, if any.
  Optional<unsigned> TailPolicyOpIdx;
  const RISCVInstrInfo &TII = *Subtarget->getInstrInfo();
  const MCInstrDesc &MaskedMCID = TII.get(N->getMachineOpcode());

  bool IsTA = true;
  if (RISCVII::hasVecPolicyOp(MaskedMCID.TSFlags)) {
    // The last operand of the pseudo is the policy op, but we might have a
    // Glue operand last. We might also have a chain.
    TailPolicyOpIdx = N->getNumOperands() - 1;
    if (N->getOperand(*TailPolicyOpIdx).getValueType() == MVT::Glue)
      (*TailPolicyOpIdx)--;
    if (N->getOperand(*TailPolicyOpIdx).getValueType() == MVT::Other)
      (*TailPolicyOpIdx)--;

    if (!(N->getConstantOperandVal(*TailPolicyOpIdx) &
          RISCVII::TAIL_AGNOSTIC)) {
      // Keep the true-masked instruction when there is no unmasked TU
      // instruction
      if (I->UnmaskedTUPseudo == I->MaskedPseudo && !N->getOperand(0).isUndef())
        return false;
      // We can't use TA if the tie-operand is not IMPLICIT_DEF
      if (!N->getOperand(0).isUndef())
        IsTA = false;
    }
  }

  unsigned Opc = IsTA ? I->UnmaskedPseudo : I->UnmaskedTUPseudo;

  // Check that we're dropping the mask operand and any policy operand
  // when we transform to this unmasked pseudo. Additionally, if this insturtion
  // is tail agnostic, the unmasked instruction should not have a merge op.
  uint64_t TSFlags = TII.get(Opc).TSFlags;
  assert((IsTA != RISCVII::hasMergeOp(TSFlags)) &&
         RISCVII::hasDummyMaskOp(TSFlags) &&
         !RISCVII::hasVecPolicyOp(TSFlags) &&
         "Unexpected pseudo to transform to");
  (void)TSFlags;

  SmallVector<SDValue, 8> Ops;
  // Skip the merge operand at index 0 if IsTA
  for (unsigned I = IsTA, E = N->getNumOperands(); I != E; I++) {
    // Skip the mask, the policy, and the Glue.
    SDValue Op = N->getOperand(I);
    if (I == MaskOpIdx || I == TailPolicyOpIdx ||
        Op.getValueType() == MVT::Glue)
      continue;
    Ops.push_back(Op);
  }

  // Transitively apply any node glued to our new node.
  if (auto *TGlued = Glued->getGluedNode())
    Ops.push_back(SDValue(TGlued, TGlued->getNumValues() - 1));

  SDNode *Result = CurDAG->getMachineNode(Opc, SDLoc(N), N->getVTList(), Ops);
  ReplaceUses(N, Result);

  return true;
}

// This pass converts a legalized DAG into a RISCV-specific DAG, ready
// for instruction scheduling.
FunctionPass *llvm::createRISCVISelDag(RISCVTargetMachine &TM,
                                       CodeGenOpt::Level OptLevel) {
  return new RISCVDAGToDAGISel(TM, OptLevel);
}<|MERGE_RESOLUTION|>--- conflicted
+++ resolved
@@ -218,7 +218,6 @@
   return Result;
 }
 
-<<<<<<< HEAD
 static SDNode *SelectSlideLeftFill(SDNode *Node, SelectionDAG *CurDAG,
                                    SDValue EVL1, SDValue EVL2, SDValue Offset,
                                    MVT XLenVT) {
@@ -531,14 +530,14 @@
   }
 
   return VRGATHER;
-=======
+}
+
 static SDNode *selectImm(SelectionDAG *CurDAG, const SDLoc &DL, const MVT VT,
                          int64_t Imm, const RISCVSubtarget &Subtarget) {
   RISCVMatInt::InstSeq Seq =
       RISCVMatInt::generateInstSeq(Imm, Subtarget.getFeatureBits());
 
   return selectImmSeq(CurDAG, DL, VT, Seq);
->>>>>>> aac623e5
 }
 
 static SDValue createTuple(SelectionDAG &CurDAG, ArrayRef<SDValue> Regs,

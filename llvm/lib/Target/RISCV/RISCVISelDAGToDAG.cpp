//===-- RISCVISelDAGToDAG.cpp - A dag to dag inst selector for RISCV ------===//
//
// Part of the LLVM Project, under the Apache License v2.0 with LLVM Exceptions.
// See https://llvm.org/LICENSE.txt for license information.
// SPDX-License-Identifier: Apache-2.0 WITH LLVM-exception
//
//===----------------------------------------------------------------------===//
//
// This file defines an instruction selector for the RISCV target.
//
//===----------------------------------------------------------------------===//

#include "RISCVISelDAGToDAG.h"
#include "MCTargetDesc/RISCVMCTargetDesc.h"
#include "MCTargetDesc/RISCVMatInt.h"
#include "RISCVISelLowering.h"
#include "RISCVMachineFunctionInfo.h"
#include "llvm/CodeGen/MachineFrameInfo.h"
#include "llvm/CodeGen/SelectionDAGISel.h"
#include "llvm/IR/IntrinsicsEPI.h"
#include "llvm/IR/IntrinsicsRISCV.h"
#include "llvm/Support/Alignment.h"
#include "llvm/Support/Debug.h"
#include "llvm/Support/KnownBits.h"
#include "llvm/Support/MathExtras.h"
#include "llvm/Support/raw_ostream.h"

using namespace llvm;

#define DEBUG_TYPE "riscv-isel"

namespace llvm {
namespace RISCV {
#define GET_RISCVVSSEGTable_IMPL
#define GET_RISCVVLSEGTable_IMPL
#define GET_RISCVVLXSEGTable_IMPL
#define GET_RISCVVSXSEGTable_IMPL
#define GET_RISCVVLETable_IMPL
#define GET_RISCVVSETable_IMPL
#define GET_RISCVVLXTable_IMPL
#define GET_RISCVVSXTable_IMPL
#include "RISCVGenSearchableTables.inc"
} // namespace RISCV
} // namespace llvm

void RISCVDAGToDAGISel::PreprocessISelDAG() {
  for (SelectionDAG::allnodes_iterator I = CurDAG->allnodes_begin(),
                                       E = CurDAG->allnodes_end();
       I != E;) {
    SDNode *N = &*I++; // Preincrement iterator to avoid invalidation issues.

    // Lower SPLAT_VECTOR_SPLIT_I64 to two scalar stores and a stride 0 vector
    // load. Done after lowering and combining so that we have a chance to
    // optimize this to VMV_V_X_VL when the upper bits aren't needed.
    if (N->getOpcode() != RISCVISD::SPLAT_VECTOR_SPLIT_I64_VL)
      continue;

    assert(N->getNumOperands() == 3 && "Unexpected number of operands");
    MVT VT = N->getSimpleValueType(0);
    SDValue Lo = N->getOperand(0);
    SDValue Hi = N->getOperand(1);
    SDValue VL = N->getOperand(2);
    assert(VT.getVectorElementType() == MVT::i64 && VT.isScalableVector() &&
           Lo.getValueType() == MVT::i32 && Hi.getValueType() == MVT::i32 &&
           "Unexpected VTs!");
    MachineFunction &MF = CurDAG->getMachineFunction();
    RISCVMachineFunctionInfo *FuncInfo = MF.getInfo<RISCVMachineFunctionInfo>();
    SDLoc DL(N);

    // We use the same frame index we use for moving two i32s into 64-bit FPR.
    // This is an analogous operation.
    int FI = FuncInfo->getMoveF64FrameIndex(MF);
    MachinePointerInfo MPI = MachinePointerInfo::getFixedStack(MF, FI);
    const TargetLowering &TLI = CurDAG->getTargetLoweringInfo();
    SDValue StackSlot =
        CurDAG->getFrameIndex(FI, TLI.getPointerTy(CurDAG->getDataLayout()));

    SDValue Chain = CurDAG->getEntryNode();
    Lo = CurDAG->getStore(Chain, DL, Lo, StackSlot, MPI, Align(8));

    SDValue OffsetSlot =
        CurDAG->getMemBasePlusOffset(StackSlot, TypeSize::Fixed(4), DL);
    Hi = CurDAG->getStore(Chain, DL, Hi, OffsetSlot, MPI.getWithOffset(4),
                          Align(8));

    Chain = CurDAG->getNode(ISD::TokenFactor, DL, MVT::Other, Lo, Hi);

    SDVTList VTs = CurDAG->getVTList({VT, MVT::Other});
    SDValue IntID =
        CurDAG->getTargetConstant(Intrinsic::riscv_vlse, DL, MVT::i64);
    SDValue Ops[] = {Chain, IntID, StackSlot,
                     CurDAG->getRegister(RISCV::X0, MVT::i64), VL};

    SDValue Result = CurDAG->getMemIntrinsicNode(
        ISD::INTRINSIC_W_CHAIN, DL, VTs, Ops, MVT::i64, MPI, Align(8),
        MachineMemOperand::MOLoad);

    // We're about to replace all uses of the SPLAT_VECTOR_SPLIT_I64 with the
    // vlse we created.  This will cause general havok on the dag because
    // anything below the conversion could be folded into other existing nodes.
    // To avoid invalidating 'I', back it up to the convert node.
    --I;
    CurDAG->ReplaceAllUsesOfValueWith(SDValue(N, 0), Result);

    // Now that we did that, the node is dead.  Increment the iterator to the
    // next node to process, then delete N.
    ++I;
    CurDAG->DeleteNode(N);
  }
}

void RISCVDAGToDAGISel::PostprocessISelDAG() {
  SelectionDAG::allnodes_iterator Position = CurDAG->allnodes_end();

  bool MadeChange = false;
  while (Position != CurDAG->allnodes_begin()) {
    SDNode *N = &*--Position;
    // Skip dead nodes and any non-machine opcodes.
    if (N->use_empty() || !N->isMachineOpcode())
      continue;

    MadeChange |= doPeepholeSExtW(N);
    MadeChange |= doPeepholeLoadStoreADDI(N);
  }

  if (MadeChange)
    CurDAG->RemoveDeadNodes();
}

static SDNode *selectImmWithConstantPool(SelectionDAG *CurDAG, const SDLoc &DL,
                                         const MVT VT, int64_t Imm,
                                         const RISCVSubtarget &Subtarget) {
  assert(VT == MVT::i64 && "Expecting MVT::i64");
  const RISCVTargetLowering *TLI = Subtarget.getTargetLowering();
  ConstantPoolSDNode *CP = cast<ConstantPoolSDNode>(CurDAG->getConstantPool(
      ConstantInt::get(EVT(VT).getTypeForEVT(*CurDAG->getContext()), Imm), VT));
  SDValue Addr = TLI->getAddr(CP, *CurDAG);
  SDValue Offset = CurDAG->getTargetConstant(0, DL, VT);
  // Since there is no data race, the chain can be the entry node.
  SDNode *Load = CurDAG->getMachineNode(RISCV::LD, DL, VT, Addr, Offset,
                                        CurDAG->getEntryNode());
  MachineFunction &MF = CurDAG->getMachineFunction();
  MachineMemOperand *MemOp = MF.getMachineMemOperand(
      MachinePointerInfo::getConstantPool(MF), MachineMemOperand::MOLoad,
      LLT(VT), CP->getAlign());
  CurDAG->setNodeMemRefs(cast<MachineSDNode>(Load), {MemOp});
  return Load;
}

static SDNode *selectImm(SelectionDAG *CurDAG, const SDLoc &DL, const MVT VT,
                         int64_t Imm, const RISCVSubtarget &Subtarget) {
  MVT XLenVT = Subtarget.getXLenVT();
  RISCVMatInt::InstSeq Seq =
      RISCVMatInt::generateInstSeq(Imm, Subtarget.getFeatureBits());

  // If Imm is expensive to build, then we put it into constant pool.
  if (Subtarget.useConstantPoolForLargeInts() &&
      Seq.size() > Subtarget.getMaxBuildIntsCost())
    return selectImmWithConstantPool(CurDAG, DL, VT, Imm, Subtarget);

  SDNode *Result = nullptr;
  SDValue SrcReg = CurDAG->getRegister(RISCV::X0, XLenVT);
  for (RISCVMatInt::Inst &Inst : Seq) {
    SDValue SDImm = CurDAG->getTargetConstant(Inst.Imm, DL, XLenVT);
    if (Inst.Opc == RISCV::LUI)
      Result = CurDAG->getMachineNode(RISCV::LUI, DL, XLenVT, SDImm);
    else if (Inst.Opc == RISCV::ADDUW)
      Result = CurDAG->getMachineNode(RISCV::ADDUW, DL, XLenVT, SrcReg,
                                      CurDAG->getRegister(RISCV::X0, XLenVT));
    else if (Inst.Opc == RISCV::SH1ADD || Inst.Opc == RISCV::SH2ADD ||
             Inst.Opc == RISCV::SH3ADD)
      Result = CurDAG->getMachineNode(Inst.Opc, DL, XLenVT, SrcReg, SrcReg);
    else
      Result = CurDAG->getMachineNode(Inst.Opc, DL, XLenVT, SrcReg, SDImm);

    // Only the first instruction has X0 as its source.
    SrcReg = SDValue(Result, 0);
  }

  return Result;
}

static SDNode *SelectSlideLeftFill(SDNode *Node, SelectionDAG *CurDAG,
                                   SDValue EVL1, SDValue EVL2, SDValue Offset,
                                   MVT XLenVT) {
  EVT VT = Node->getValueType(0);
  EVT VTMask = VT.changeVectorElementType(MVT::i1);
  SDLoc DL(Node);
  SDValue V1 = Node->getOperand(1);
  SDValue V2 = Node->getOperand(2);

  uint64_t SEW = VT.getVectorElementType().getSizeInBits().getFixedSize();

  ElementCount EC = VT.getVectorElementCount();
  assert(EC.isScalable() && "Unexpected VT");
  uint64_t LMul = EC.getKnownMinValue() * SEW / 64; // FIXME: ELEN=64 hardcoded.

  unsigned VIDInst, VSlideDownInst, VSlideUpInst, VMSetLessThanUnsignedInst,
      VMergeInst;
  switch (LMul) {
  default:
    llvm_unreachable("Unexpected LMUL");
  case 1:
    VIDInst = RISCV::PseudoEPIVID_V_M1;
    VSlideDownInst = RISCV::PseudoEPIVSLIDEDOWN_VX_M1;
    VSlideUpInst = RISCV::PseudoEPIVSLIDEUP_VX_M1;
    VMSetLessThanUnsignedInst = RISCV::PseudoEPIVMSLTU_VX_M1;
    VMergeInst = RISCV::PseudoEPIVMERGE_VVM_M1;
    break;
  case 2:
    VIDInst = RISCV::PseudoEPIVID_V_M2;
    VSlideDownInst = RISCV::PseudoEPIVSLIDEDOWN_VX_M2;
    VSlideUpInst = RISCV::PseudoEPIVSLIDEUP_VX_M2;
    VMSetLessThanUnsignedInst = RISCV::PseudoEPIVMSLTU_VX_M2;
    VMergeInst = RISCV::PseudoEPIVMERGE_VVM_M2;
    break;
  case 4:
    VIDInst = RISCV::PseudoEPIVID_V_M4;
    VSlideDownInst = RISCV::PseudoEPIVSLIDEDOWN_VX_M4;
    VSlideUpInst = RISCV::PseudoEPIVSLIDEUP_VX_M4;
    VMSetLessThanUnsignedInst = RISCV::PseudoEPIVMSLTU_VX_M4;
    VMergeInst = RISCV::PseudoEPIVMERGE_VVM_M4;
    break;
  case 8:
    VIDInst = RISCV::PseudoEPIVID_V_M8;
    VSlideDownInst = RISCV::PseudoEPIVSLIDEDOWN_VX_M8;
    VSlideUpInst = RISCV::PseudoEPIVSLIDEUP_VX_M8;
    VMSetLessThanUnsignedInst = RISCV::PseudoEPIVMSLTU_VX_M8;
    VMergeInst = RISCV::PseudoEPIVMERGE_VVM_M8;
    break;
  }

  // slideleftfill(v1, v2, offset, evl1, evl2) is implemented like this
  //
  // t1 <- vslidedown v1, evl1, offset
  // diff  <- evl1 - offset
  // t2 <- vslidedup v2, evl2, diff
  // vi <- vid, evl2
  // v0 <- vmsltu vi, diff, evl2
  // v <- vmerge t2, t1, v0, evl2

  SDValue Undef =
      SDValue(CurDAG->getMachineNode(TargetOpcode::IMPLICIT_DEF, DL, VT), 0);
  SDValue UndefMask =
      SDValue(CurDAG->getMachineNode(TargetOpcode::IMPLICIT_DEF, DL, VTMask), 0);

  SDValue SEWOperand = CurDAG->getTargetConstant(SEW, DL, MVT::i64);
  SDValue NoRegMask = CurDAG->getRegister(RISCV::NoRegister, VTMask);

  auto *VSLIDEDOWN = CurDAG->getMachineNode(
      VSlideDownInst, DL, VT, {Undef, V1, Offset, NoRegMask, EVL1, SEWOperand});

  auto *Difference =
      CurDAG->getMachineNode(RISCV::SUB, DL, XLenVT, EVL1, Offset);

  auto *VSLIDEUP = CurDAG->getMachineNode(
      VSlideUpInst, DL, VT,
      {Undef, V2, SDValue(Difference, 0), NoRegMask, EVL2, SEWOperand});

  auto *VID = CurDAG->getMachineNode(VIDInst, DL, VT,
                                     {Undef, NoRegMask, EVL2, SEWOperand});

  auto *VMSLTU = CurDAG->getMachineNode(VMSetLessThanUnsignedInst, DL, VTMask,
                                        {UndefMask, SDValue(VID, 0),
                                         SDValue(Difference, 0), NoRegMask,
                                         EVL2, SEWOperand});
  SDValue VMSLTU_V0 = CurDAG->getCopyToReg(
      CurDAG->getEntryNode(), DL, RISCV::V0, SDValue(VMSLTU, 0), SDValue());
  SDValue V0GlueCopy = SDValue(VMSLTU_V0.getNode(), 1);
  SDValue V0Reg = CurDAG->getRegister(RISCV::V0, VTMask);

  auto *VMERGE =
      CurDAG->getMachineNode(VMergeInst, DL, VT,
                             {SDValue(VSLIDEUP, 0), SDValue(VSLIDEDOWN, 0),
                              V0Reg, EVL2, SEWOperand, V0GlueCopy});
  return VMERGE;
}

static SDNode *SelectInsertVectorElement(SDNode *Node, SelectionDAG *CurDAG) {
  EVT VT = Node->getValueType(0);
  EVT VTMask = VT.changeVectorElementType(MVT::i1);
  SDLoc DL(Node);
  SDValue Vector = Node->getOperand(0);
  SDValue Value = Node->getOperand(1);
  SDValue Index = Node->getOperand(2);

  uint64_t SEW = VT.getVectorElementType().getSizeInBits().getFixedSize();

  ElementCount EC = VT.getVectorElementCount();
  assert(EC.isScalable() && "Unexpected VT");
  uint64_t LMul = EC.getKnownMinValue() * SEW / 64; // FIXME: ELEN=64 hardcoded.

  unsigned VIDInst, VMSetEqualInst, VMergeInst;
  switch (LMul) {
  default:
    llvm_unreachable("Unexpected LMUL");
  case 1:
    VIDInst = RISCV::PseudoEPIVID_V_M1;
    VMSetEqualInst = RISCV::PseudoEPIVMSEQ_VX_M1;
    VMergeInst = VT.isFloatingPoint() ? RISCV::PseudoEPIVFMERGE_VFM_M1
                                      : RISCV::PseudoEPIVMERGE_VXM_M1;
    break;
  case 2:
    VIDInst = RISCV::PseudoEPIVID_V_M2;
    VMSetEqualInst = RISCV::PseudoEPIVMSEQ_VX_M2;
    VMergeInst = VT.isFloatingPoint() ? RISCV::PseudoEPIVFMERGE_VFM_M2
                                      : RISCV::PseudoEPIVMERGE_VXM_M2;
    break;
  case 4:
    VIDInst = RISCV::PseudoEPIVID_V_M4;
    VMSetEqualInst = RISCV::PseudoEPIVMSEQ_VX_M4;
    VMergeInst = VT.isFloatingPoint() ? RISCV::PseudoEPIVFMERGE_VFM_M4
                                      : RISCV::PseudoEPIVMERGE_VXM_M4;
    break;
  case 8:
    VIDInst = RISCV::PseudoEPIVID_V_M8;
    VMSetEqualInst = RISCV::PseudoEPIVMSEQ_VX_M8;
    VMergeInst = VT.isFloatingPoint() ? RISCV::PseudoEPIVFMERGE_VFM_M8
                                      : RISCV::PseudoEPIVMERGE_VXM_M8;
    break;
  }

  SDValue Undef =
      SDValue(CurDAG->getMachineNode(TargetOpcode::IMPLICIT_DEF, DL, VT), 0);
  SDValue UndefMask = SDValue(
      CurDAG->getMachineNode(TargetOpcode::IMPLICIT_DEF, DL, VTMask), 0);

  SDValue SEWOperand = CurDAG->getTargetConstant(SEW, DL, MVT::i64);
  SDValue NoRegMask = CurDAG->getRegister(RISCV::NoRegister, VTMask);

  SDValue VLMax = CurDAG->getTargetConstant(RISCV::VLMaxSentinel, DL, MVT::i64);
  auto *VID = CurDAG->getMachineNode(VIDInst, DL, VT,
                                     {Undef, NoRegMask, VLMax, SEWOperand});

  auto *VMSEQ = CurDAG->getMachineNode(
      VMSetEqualInst, DL, VTMask,
      {UndefMask, SDValue(VID, 0), Index, NoRegMask, VLMax, SEWOperand});
  SDValue VMSEQ_V0 = CurDAG->getCopyToReg(CurDAG->getEntryNode(), DL, RISCV::V0,
                                          SDValue(VMSEQ, 0), SDValue());
  SDValue V0GlueCopy = SDValue(VMSEQ_V0.getNode(), 1);

  if (VT.isFloatingPoint() && SEW == 32) {
    SDValue UndefFloat = SDValue(
        CurDAG->getMachineNode(TargetOpcode::IMPLICIT_DEF, DL, MVT::f64), 0);
    Value = CurDAG->getTargetInsertSubreg(RISCV::sub_32, DL, MVT::f64,
                                          UndefFloat, Value);
  }

  SDValue V0Reg = CurDAG->getRegister(RISCV::V0, VTMask);
  auto *VMV = CurDAG->getMachineNode(
      VMergeInst, DL, VT,
      {Vector, Value, V0Reg, VLMax, SEWOperand, V0GlueCopy});

  return VMV;
}

static SDNode *SelectVectorReverse(SDNode *Node, SelectionDAG *CurDAG) {
  // (Whole) vector reverse can be computed in RISCV-V as:
  //  (VRGATHER_VV
  //    InputVector,
  //    (VRSUB_VX         # Computes permutation (VLMAX-1, VLMAX-2, ..., 0)
  //      VID_V,
  //      (ADDI (VLMAX), -1)))
  assert(Node->getNumOperands() == 1);
  SDValue Op = Node->getOperand(0);

  EVT VT = Node->getValueType(0);
  SDLoc DL(Node);
  uint64_t SEW = VT.getVectorElementType().getSizeInBits().getFixedSize();
  bool IsMaskVector = false;
  if (SEW == 1) {
    IsMaskVector = true;
    switch(VT.getVectorElementCount().getKnownMinValue()) {
    default:
      llvm_unreachable("Wrong factor size");
    case 1:
      SEW = 64;
      VT = VT.changeVectorElementType(MVT::i64);
      break;
    case 2:
      SEW = 32;
      VT = VT.changeVectorElementType(MVT::i32);
      break;
    case 4:
      SEW = 16;
      VT = VT.changeVectorElementType(MVT::i16);
      break;
    case 8:
    case 16:
    case 32:
    case 64:
      SEW = 8;
      VT = VT.changeVectorElementType(MVT::i8);
      break;
    }
  }

  ElementCount EC = VT.getVectorElementCount();
  assert(EC.isScalable() && "Unexpected VT");
  uint64_t LMul = EC.getKnownMinValue() * SEW / 64; // FIXME: ELEN=64 hardcoded.

  unsigned VIDInst, VRSUBInst, VRGATHERInst;
  unsigned VMVInst, VMERGEInst, VMSNEInst;
  switch (LMul) {
  default:
    llvm_unreachable("Unexpected LMUL");
  case 1:
    VIDInst = RISCV::PseudoEPIVID_V_M1;
    VRSUBInst = RISCV::PseudoEPIVRSUB_VX_M1;
    VRGATHERInst = RISCV::PseudoEPIVRGATHER_VV_M1;
    VMVInst = RISCV::PseudoEPIVMV_V_I_M1;
    VMERGEInst = RISCV::PseudoEPIVMERGE_VIM_M1;
    VMSNEInst = RISCV::PseudoEPIVMSNE_VI_M1;
    break;
  case 2:
    VIDInst = RISCV::PseudoEPIVID_V_M2;
    VRSUBInst = RISCV::PseudoEPIVRSUB_VX_M2;
    VRGATHERInst = RISCV::PseudoEPIVRGATHER_VV_M2;
    VMVInst = RISCV::PseudoEPIVMV_V_I_M2;
    VMERGEInst = RISCV::PseudoEPIVMERGE_VIM_M2;
    VMSNEInst = RISCV::PseudoEPIVMSNE_VI_M2;
    break;
  case 4:
    VIDInst = RISCV::PseudoEPIVID_V_M4;
    VRSUBInst = RISCV::PseudoEPIVRSUB_VX_M4;
    VRGATHERInst = RISCV::PseudoEPIVRGATHER_VV_M4;
    VMVInst = RISCV::PseudoEPIVMV_V_I_M4;
    VMERGEInst = RISCV::PseudoEPIVMERGE_VIM_M4;
    VMSNEInst = RISCV::PseudoEPIVMSNE_VI_M4;
    break;
  case 8:
    VIDInst = RISCV::PseudoEPIVID_V_M8;
    VRSUBInst = RISCV::PseudoEPIVRSUB_VX_M8;
    VRGATHERInst = RISCV::PseudoEPIVRGATHER_VV_M8;
    VMVInst = RISCV::PseudoEPIVMV_V_I_M8;
    VMERGEInst = RISCV::PseudoEPIVMERGE_VIM_M8;
    VMSNEInst = RISCV::PseudoEPIVMSNE_VI_M8;
    break;
  }

  uint64_t VTypeI = RISCVVType::encodeVTYPE(
      static_cast<RISCVII::VLMUL>(Log2_64(LMul)), SEW,
      /* TailAgnostic */ true,
      /* MaskAgnostic */ false,
      /* Nontemporal */ false);
  SDValue VTypeIOp = CurDAG->getTargetConstant(VTypeI, DL, MVT::i64);
  SDValue VLMax = CurDAG->getRegister(RISCV::X0, MVT::i64);
  auto *VSETVLI = CurDAG->getMachineNode(RISCV::PseudoVSETVLIX0, DL, MVT::i64,
                                         VLMax, VTypeIOp);

  auto *ADDI =
      CurDAG->getMachineNode(RISCV::ADDI, DL, MVT::i64, SDValue(VSETVLI, 0),
                             CurDAG->getTargetConstant(-1, DL, MVT::i64));

  SDValue Undef =
      SDValue(CurDAG->getMachineNode(TargetOpcode::IMPLICIT_DEF, DL, VT), 0);
  SDValue NoRegMask = CurDAG->getRegister(RISCV::NoRegister,
                                          VT.changeVectorElementType(MVT::i1));
  SDValue SEWOperand = CurDAG->getTargetConstant(SEW, DL, MVT::i64);

  VLMax = CurDAG->getTargetConstant(RISCV::VLMaxSentinel, DL, MVT::i64);
  auto *VID = CurDAG->getMachineNode(VIDInst, DL, VT,
                                     {Undef, NoRegMask, VLMax, SEWOperand});

  auto *VRSUB =
      CurDAG->getMachineNode(VRSUBInst, DL, VT,
                             {Undef, SDValue(VID, 0), SDValue(ADDI, 0),
                              NoRegMask, VLMax, SEWOperand});

  if (IsMaskVector) {
    auto *VMV =
        CurDAG->getMachineNode(VMVInst, DL, VT,
                               {CurDAG->getTargetConstant(0, DL, MVT::i64),
                                VLMax, SEWOperand});
    auto *VMERGE = CurDAG->getMachineNode(
        VMERGEInst, DL, VT,
        {SDValue(VMV, 0), CurDAG->getTargetConstant(1, DL, MVT::i64), Op,
         VLMax, SEWOperand});

    Op = SDValue(VMERGE, 0);
  }

  auto *VRGATHER = CurDAG->getMachineNode(
      VRGATHERInst, DL, VT,
      {Undef, Op, SDValue(VRSUB, 0), NoRegMask, VLMax, SEWOperand});

  if (IsMaskVector) {
    return CurDAG->getMachineNode(VMSNEInst, DL, Node->getValueType(0),
                                  {Undef, SDValue(VRGATHER, 0),
                                   CurDAG->getTargetConstant(0, DL, MVT::i64),
                                   NoRegMask, VLMax, SEWOperand});
  }

  return VRGATHER;
}

static SDValue createTupleImpl(SelectionDAG &CurDAG, ArrayRef<SDValue> Regs,
                               unsigned RegClassID, unsigned SubReg0) {
  assert(Regs.size() >= 2 && Regs.size() <= 8);

  SDLoc DL(Regs[0]);
  SmallVector<SDValue, 8> Ops;

  Ops.push_back(CurDAG.getTargetConstant(RegClassID, DL, MVT::i32));

  for (unsigned I = 0; I < Regs.size(); ++I) {
    Ops.push_back(Regs[I]);
    Ops.push_back(CurDAG.getTargetConstant(SubReg0 + I, DL, MVT::i32));
  }
  SDNode *N =
      CurDAG.getMachineNode(TargetOpcode::REG_SEQUENCE, DL, MVT::Untyped, Ops);
  return SDValue(N, 0);
}

static SDValue createM1Tuple(SelectionDAG &CurDAG, ArrayRef<SDValue> Regs,
                             unsigned NF) {
  static const unsigned RegClassIDs[] = {
      RISCV::VRN2M1RegClassID, RISCV::VRN3M1RegClassID, RISCV::VRN4M1RegClassID,
      RISCV::VRN5M1RegClassID, RISCV::VRN6M1RegClassID, RISCV::VRN7M1RegClassID,
      RISCV::VRN8M1RegClassID};

  return createTupleImpl(CurDAG, Regs, RegClassIDs[NF - 2], RISCV::sub_vrm1_0);
}

static SDValue createM2Tuple(SelectionDAG &CurDAG, ArrayRef<SDValue> Regs,
                             unsigned NF) {
  static const unsigned RegClassIDs[] = {RISCV::VRN2M2RegClassID,
                                         RISCV::VRN3M2RegClassID,
                                         RISCV::VRN4M2RegClassID};

  return createTupleImpl(CurDAG, Regs, RegClassIDs[NF - 2], RISCV::sub_vrm2_0);
}

static SDValue createM4Tuple(SelectionDAG &CurDAG, ArrayRef<SDValue> Regs,
                             unsigned NF) {
  return createTupleImpl(CurDAG, Regs, RISCV::VRN2M4RegClassID,
                         RISCV::sub_vrm4_0);
}

static SDValue createTuple(SelectionDAG &CurDAG, ArrayRef<SDValue> Regs,
                           unsigned NF, RISCVII::VLMUL LMUL) {
  switch (LMUL) {
  default:
    llvm_unreachable("Invalid LMUL.");
  case RISCVII::VLMUL::LMUL_F8:
  case RISCVII::VLMUL::LMUL_F4:
  case RISCVII::VLMUL::LMUL_F2:
  case RISCVII::VLMUL::LMUL_1:
    return createM1Tuple(CurDAG, Regs, NF);
  case RISCVII::VLMUL::LMUL_2:
    return createM2Tuple(CurDAG, Regs, NF);
  case RISCVII::VLMUL::LMUL_4:
    return createM4Tuple(CurDAG, Regs, NF);
  }
}

void RISCVDAGToDAGISel::addVectorLoadStoreOperands(
    SDNode *Node, unsigned Log2SEW, const SDLoc &DL, unsigned CurOp,
    bool IsMasked, bool IsStridedOrIndexed, SmallVectorImpl<SDValue> &Operands,
    bool IsLoad, MVT *IndexVT) {
  SDValue Chain = Node->getOperand(0);
  SDValue Glue;

  SDValue Base;
  SelectBaseAddr(Node->getOperand(CurOp++), Base);
  Operands.push_back(Base); // Base pointer.

  if (IsStridedOrIndexed) {
    Operands.push_back(Node->getOperand(CurOp++)); // Index.
    if (IndexVT)
      *IndexVT = Operands.back()->getSimpleValueType(0);
  }

  if (IsMasked) {
    // Mask needs to be copied to V0.
    SDValue Mask = Node->getOperand(CurOp++);
    Chain = CurDAG->getCopyToReg(Chain, DL, RISCV::V0, Mask, SDValue());
    Glue = Chain.getValue(1);
    Operands.push_back(CurDAG->getRegister(RISCV::V0, Mask.getValueType()));
  }
  SDValue VL;
  selectVLOp(Node->getOperand(CurOp++), VL);
  Operands.push_back(VL);

  MVT XLenVT = Subtarget->getXLenVT();
  SDValue SEWOp = CurDAG->getTargetConstant(Log2SEW, DL, XLenVT);
  Operands.push_back(SEWOp);

  // Masked load has the tail policy argument.
  if (IsMasked && IsLoad) {
    // Policy must be a constant.
    uint64_t Policy = Node->getConstantOperandVal(CurOp++);
    SDValue PolicyOp = CurDAG->getTargetConstant(Policy, DL, XLenVT);
    Operands.push_back(PolicyOp);
  }

  Operands.push_back(Chain); // Chain.
  if (Glue)
    Operands.push_back(Glue);
}

void RISCVDAGToDAGISel::selectVLSEG(SDNode *Node, bool IsMasked,
                                    bool IsStrided) {
  SDLoc DL(Node);
  unsigned NF = Node->getNumValues() - 1;
  MVT VT = Node->getSimpleValueType(0);
  unsigned Log2SEW = Log2_32(VT.getScalarSizeInBits());
  RISCVII::VLMUL LMUL = RISCVTargetLowering::getLMUL(VT);

  unsigned CurOp = 2;
  SmallVector<SDValue, 8> Operands;
  if (IsMasked) {
    SmallVector<SDValue, 8> Regs(Node->op_begin() + CurOp,
                                 Node->op_begin() + CurOp + NF);
    SDValue MaskedOff = createTuple(*CurDAG, Regs, NF, LMUL);
    Operands.push_back(MaskedOff);
    CurOp += NF;
  }

  addVectorLoadStoreOperands(Node, Log2SEW, DL, CurOp, IsMasked, IsStrided,
                             Operands, /*IsLoad=*/true);

  const RISCV::VLSEGPseudo *P =
      RISCV::getVLSEGPseudo(NF, IsMasked, IsStrided, /*FF*/ false, Log2SEW,
                            static_cast<unsigned>(LMUL));
  MachineSDNode *Load =
      CurDAG->getMachineNode(P->Pseudo, DL, MVT::Untyped, MVT::Other, Operands);

  if (auto *MemOp = dyn_cast<MemSDNode>(Node))
    CurDAG->setNodeMemRefs(Load, {MemOp->getMemOperand()});

  SDValue SuperReg = SDValue(Load, 0);
  for (unsigned I = 0; I < NF; ++I) {
    unsigned SubRegIdx = RISCVTargetLowering::getSubregIndexByMVT(VT, I);
    ReplaceUses(SDValue(Node, I),
                CurDAG->getTargetExtractSubreg(SubRegIdx, DL, VT, SuperReg));
  }

  ReplaceUses(SDValue(Node, NF), SDValue(Load, 1));
  CurDAG->RemoveDeadNode(Node);
}

void RISCVDAGToDAGISel::selectVLSEGFF(SDNode *Node, bool IsMasked) {
  SDLoc DL(Node);
  unsigned NF = Node->getNumValues() - 2; // Do not count VL and Chain.
  MVT VT = Node->getSimpleValueType(0);
  MVT XLenVT = Subtarget->getXLenVT();
  unsigned Log2SEW = Log2_32(VT.getScalarSizeInBits());
  RISCVII::VLMUL LMUL = RISCVTargetLowering::getLMUL(VT);

  unsigned CurOp = 2;
  SmallVector<SDValue, 7> Operands;
  if (IsMasked) {
    SmallVector<SDValue, 8> Regs(Node->op_begin() + CurOp,
                                 Node->op_begin() + CurOp + NF);
    SDValue MaskedOff = createTuple(*CurDAG, Regs, NF, LMUL);
    Operands.push_back(MaskedOff);
    CurOp += NF;
  }

  addVectorLoadStoreOperands(Node, Log2SEW, DL, CurOp, IsMasked,
                             /*IsStridedOrIndexed*/ false, Operands,
                             /*IsLoad=*/true);

  const RISCV::VLSEGPseudo *P =
      RISCV::getVLSEGPseudo(NF, IsMasked, /*Strided*/ false, /*FF*/ true,
                            Log2SEW, static_cast<unsigned>(LMUL));
  MachineSDNode *Load = CurDAG->getMachineNode(P->Pseudo, DL, MVT::Untyped,
                                               MVT::Other, MVT::Glue, Operands);
  SDNode *ReadVL = CurDAG->getMachineNode(RISCV::PseudoReadVL, DL, XLenVT,
                                          /*Glue*/ SDValue(Load, 2));

  if (auto *MemOp = dyn_cast<MemSDNode>(Node))
    CurDAG->setNodeMemRefs(Load, {MemOp->getMemOperand()});

  SDValue SuperReg = SDValue(Load, 0);
  for (unsigned I = 0; I < NF; ++I) {
    unsigned SubRegIdx = RISCVTargetLowering::getSubregIndexByMVT(VT, I);
    ReplaceUses(SDValue(Node, I),
                CurDAG->getTargetExtractSubreg(SubRegIdx, DL, VT, SuperReg));
  }

  ReplaceUses(SDValue(Node, NF), SDValue(ReadVL, 0));   // VL
  ReplaceUses(SDValue(Node, NF + 1), SDValue(Load, 1)); // Chain
  CurDAG->RemoveDeadNode(Node);
}

void RISCVDAGToDAGISel::selectVLXSEG(SDNode *Node, bool IsMasked,
                                     bool IsOrdered) {
  SDLoc DL(Node);
  unsigned NF = Node->getNumValues() - 1;
  MVT VT = Node->getSimpleValueType(0);
  unsigned Log2SEW = Log2_32(VT.getScalarSizeInBits());
  RISCVII::VLMUL LMUL = RISCVTargetLowering::getLMUL(VT);

  unsigned CurOp = 2;
  SmallVector<SDValue, 8> Operands;
  if (IsMasked) {
    SmallVector<SDValue, 8> Regs(Node->op_begin() + CurOp,
                                 Node->op_begin() + CurOp + NF);
    SDValue MaskedOff = createTuple(*CurDAG, Regs, NF, LMUL);
    Operands.push_back(MaskedOff);
    CurOp += NF;
  }

  MVT IndexVT;
  addVectorLoadStoreOperands(Node, Log2SEW, DL, CurOp, IsMasked,
                             /*IsStridedOrIndexed*/ true, Operands,
                             /*IsLoad=*/true, &IndexVT);

  assert(VT.getVectorElementCount() == IndexVT.getVectorElementCount() &&
         "Element count mismatch");

  RISCVII::VLMUL IndexLMUL = RISCVTargetLowering::getLMUL(IndexVT);
  unsigned IndexLog2EEW = Log2_32(IndexVT.getScalarSizeInBits());
  if (IndexLog2EEW == 6 && !Subtarget->is64Bit()) {
    report_fatal_error("The V extension does not support EEW=64 for index "
                       "values when XLEN=32");
  }
  const RISCV::VLXSEGPseudo *P = RISCV::getVLXSEGPseudo(
      NF, IsMasked, IsOrdered, IndexLog2EEW, static_cast<unsigned>(LMUL),
      static_cast<unsigned>(IndexLMUL));
  MachineSDNode *Load =
      CurDAG->getMachineNode(P->Pseudo, DL, MVT::Untyped, MVT::Other, Operands);

  if (auto *MemOp = dyn_cast<MemSDNode>(Node))
    CurDAG->setNodeMemRefs(Load, {MemOp->getMemOperand()});

  SDValue SuperReg = SDValue(Load, 0);
  for (unsigned I = 0; I < NF; ++I) {
    unsigned SubRegIdx = RISCVTargetLowering::getSubregIndexByMVT(VT, I);
    ReplaceUses(SDValue(Node, I),
                CurDAG->getTargetExtractSubreg(SubRegIdx, DL, VT, SuperReg));
  }

  ReplaceUses(SDValue(Node, NF), SDValue(Load, 1));
  CurDAG->RemoveDeadNode(Node);
}

// FlagsIndex represent the node operand in which flags value is saved
// FlagsIndex == 0 => no operand
void RISCVDAGToDAGISel::selectVSETVL(SDNode *Node, MVT XLenVT,
                                     uint8_t FlagsIndex) {
  SDLoc DL(Node);
  unsigned SEWBits = Node->getConstantOperandVal(2) & 0x7;
  unsigned SEW = RISCVVType::decodeVSEW(SEWBits);
  unsigned VMulBits = Node->getConstantOperandVal(3) & 0x7;
  RISCVII::VLMUL VLMul = static_cast<RISCVII::VLMUL>(VMulBits);

  bool NonTemporal = false;
  bool UsePseudoVSETVLEXT = false;
  if (FlagsIndex) {
    UsePseudoVSETVLEXT = true;
    if (isa<ConstantSDNode>(Node->getOperand(FlagsIndex))) {
      // If flags is 0 or just the non-temporal bit
      // we can use our existing vsetvli
      unsigned Flags = Node->getConstantOperandVal(FlagsIndex);
      NonTemporal = Flags == RISCVVType::NT;
      UsePseudoVSETVLEXT = !NonTemporal && Flags != 0;
    }
  }

  unsigned VTypeI = RISCVVType::encodeVTYPE(VLMul, SEW, /* TailAgnostic */ true,
                                            /* MaskAgnostic */ false,
                                            /* Nontemporal */ NonTemporal);
  SDValue VTypeIOp = CurDAG->getTargetConstant(VTypeI, DL, XLenVT);
  SDValue VLOperand = Node->getOperand(1);

  SmallVector<EVT> VTs;
  VTs.push_back(XLenVT);
  SmallVector<SDValue> Ops;
  Ops.push_back(VLOperand);
  Ops.push_back(VTypeIOp);
  unsigned OpCode;
  if (!UsePseudoVSETVLEXT) {
    OpCode = RISCV::PseudoVSETVLI;
  } else {
    OpCode = RISCV::PseudoVSETVLEXT;
    VTs.push_back(XLenVT);
    Ops.push_back(Node->getOperand(FlagsIndex));
  }
  ReplaceNode(Node, CurDAG->getMachineNode(OpCode, DL, VTs, Ops));
  return;
}

// FlagsIndex represent the node operand in which flags value is saved
// FlagsIndex == 0 => no operand
void RISCVDAGToDAGISel::selectVSETVLMAX(SDNode *Node, MVT XLenVT,
                                        uint8_t FlagsIndex) {
  SDLoc DL(Node);
  unsigned SEWBits = Node->getConstantOperandVal(1) & 0x7;
  unsigned SEW = RISCVVType::decodeVSEW(SEWBits);
  unsigned VMulBits = Node->getConstantOperandVal(2) & 0x7;
  RISCVII::VLMUL VLMul = static_cast<RISCVII::VLMUL>(VMulBits);

  bool NonTemporal = false;
  bool UsePseudoVSETVLEXT = false;
  if (FlagsIndex) {
    if (isa<ConstantSDNode>(Node->getOperand(FlagsIndex))) {
      unsigned Flags = Node->getConstantOperandVal(FlagsIndex);
      NonTemporal = Flags == RISCVVType::NT;
      UsePseudoVSETVLEXT = !NonTemporal && Flags != 0;
    } else {
      UsePseudoVSETVLEXT = true;
    }
  }

  unsigned VTypeI = RISCVVType::encodeVTYPE(VLMul, SEW, /* TailAgnostic */ true,
                                            /* MaskAgnostic */ false,
                                            /* Nontemporal */ NonTemporal);
  SDValue VTypeIOp = CurDAG->getTargetConstant(VTypeI, DL, XLenVT);
  SDValue VLOperand = CurDAG->getRegister(RISCV::X0, XLenVT);

  SmallVector<EVT> VTs;
  VTs.push_back(XLenVT);
  SmallVector<SDValue> Ops;
  Ops.push_back(VLOperand);
  Ops.push_back(VTypeIOp);
  unsigned OpCode;
  if (!UsePseudoVSETVLEXT) {
    OpCode = RISCV::PseudoVSETVLIX0;
  } else {
    // FIXME: It looks like we'd need a PseudoVSETVLEXTX0 similar to
    // PseudoVSETVLIX0.
    OpCode = RISCV::PseudoVSETVLEXT;
    VTs.push_back(XLenVT);
    Ops.push_back(Node->getOperand(FlagsIndex));
  }
  ReplaceNode(Node, CurDAG->getMachineNode(OpCode, DL, VTs, Ops));
  return;
}

void RISCVDAGToDAGISel::selectVSSEG(SDNode *Node, bool IsMasked,
                                    bool IsStrided) {
  SDLoc DL(Node);
  unsigned NF = Node->getNumOperands() - 4;
  if (IsStrided)
    NF--;
  if (IsMasked)
    NF--;
  MVT VT = Node->getOperand(2)->getSimpleValueType(0);
  unsigned Log2SEW = Log2_32(VT.getScalarSizeInBits());
  RISCVII::VLMUL LMUL = RISCVTargetLowering::getLMUL(VT);
  SmallVector<SDValue, 8> Regs(Node->op_begin() + 2, Node->op_begin() + 2 + NF);
  SDValue StoreVal = createTuple(*CurDAG, Regs, NF, LMUL);

  SmallVector<SDValue, 8> Operands;
  Operands.push_back(StoreVal);
  unsigned CurOp = 2 + NF;

  addVectorLoadStoreOperands(Node, Log2SEW, DL, CurOp, IsMasked, IsStrided,
                             Operands);

  const RISCV::VSSEGPseudo *P = RISCV::getVSSEGPseudo(
      NF, IsMasked, IsStrided, Log2SEW, static_cast<unsigned>(LMUL));
  MachineSDNode *Store =
      CurDAG->getMachineNode(P->Pseudo, DL, Node->getValueType(0), Operands);

  if (auto *MemOp = dyn_cast<MemSDNode>(Node))
    CurDAG->setNodeMemRefs(Store, {MemOp->getMemOperand()});

  ReplaceNode(Node, Store);
}

void RISCVDAGToDAGISel::selectVSXSEG(SDNode *Node, bool IsMasked,
                                     bool IsOrdered) {
  SDLoc DL(Node);
  unsigned NF = Node->getNumOperands() - 5;
  if (IsMasked)
    --NF;
  MVT VT = Node->getOperand(2)->getSimpleValueType(0);
  unsigned Log2SEW = Log2_32(VT.getScalarSizeInBits());
  RISCVII::VLMUL LMUL = RISCVTargetLowering::getLMUL(VT);
  SmallVector<SDValue, 8> Regs(Node->op_begin() + 2, Node->op_begin() + 2 + NF);
  SDValue StoreVal = createTuple(*CurDAG, Regs, NF, LMUL);

  SmallVector<SDValue, 8> Operands;
  Operands.push_back(StoreVal);
  unsigned CurOp = 2 + NF;

  MVT IndexVT;
  addVectorLoadStoreOperands(Node, Log2SEW, DL, CurOp, IsMasked,
                             /*IsStridedOrIndexed*/ true, Operands,
                             /*IsLoad=*/false, &IndexVT);

  assert(VT.getVectorElementCount() == IndexVT.getVectorElementCount() &&
         "Element count mismatch");

  RISCVII::VLMUL IndexLMUL = RISCVTargetLowering::getLMUL(IndexVT);
  unsigned IndexLog2EEW = Log2_32(IndexVT.getScalarSizeInBits());
  if (IndexLog2EEW == 6 && !Subtarget->is64Bit()) {
    report_fatal_error("The V extension does not support EEW=64 for index "
                       "values when XLEN=32");
  }
  const RISCV::VSXSEGPseudo *P = RISCV::getVSXSEGPseudo(
      NF, IsMasked, IsOrdered, IndexLog2EEW, static_cast<unsigned>(LMUL),
      static_cast<unsigned>(IndexLMUL));
  MachineSDNode *Store =
      CurDAG->getMachineNode(P->Pseudo, DL, Node->getValueType(0), Operands);

  if (auto *MemOp = dyn_cast<MemSDNode>(Node))
    CurDAG->setNodeMemRefs(Store, {MemOp->getMemOperand()});

  ReplaceNode(Node, Store);
}

void RISCVDAGToDAGISel::selectVSETVLI(SDNode *Node) {
  if (!Subtarget->hasVInstructions())
    return;

  assert((Node->getOpcode() == ISD::INTRINSIC_W_CHAIN ||
          Node->getOpcode() == ISD::INTRINSIC_WO_CHAIN) &&
         "Unexpected opcode");

  SDLoc DL(Node);
  MVT XLenVT = Subtarget->getXLenVT();

  bool HasChain = Node->getOpcode() == ISD::INTRINSIC_W_CHAIN;
  unsigned IntNoOffset = HasChain ? 1 : 0;
  unsigned IntNo = Node->getConstantOperandVal(IntNoOffset);

  assert((IntNo == Intrinsic::riscv_vsetvli ||
          IntNo == Intrinsic::riscv_vsetvlimax ||
          IntNo == Intrinsic::riscv_vsetvli_opt ||
          IntNo == Intrinsic::riscv_vsetvlimax_opt) &&
         "Unexpected vsetvli intrinsic");

  bool VLMax = IntNo == Intrinsic::riscv_vsetvlimax ||
               IntNo == Intrinsic::riscv_vsetvlimax_opt;
  unsigned Offset = IntNoOffset + (VLMax ? 1 : 2);

  assert(Node->getNumOperands() == Offset + 2 &&
         "Unexpected number of operands");

  unsigned SEW =
      RISCVVType::decodeVSEW(Node->getConstantOperandVal(Offset) & 0x7);
  RISCVII::VLMUL VLMul = static_cast<RISCVII::VLMUL>(
      Node->getConstantOperandVal(Offset + 1) & 0x7);

  unsigned VTypeI = RISCVVType::encodeVTYPE(VLMul, SEW, /*TailAgnostic*/ true,
                                            /*MaskAgnostic*/ false);
  SDValue VTypeIOp = CurDAG->getTargetConstant(VTypeI, DL, XLenVT);

  SmallVector<EVT, 2> VTs = {XLenVT};
  if (HasChain)
    VTs.push_back(MVT::Other);

  SDValue VLOperand;
  unsigned Opcode = RISCV::PseudoVSETVLI;
  if (VLMax) {
    VLOperand = CurDAG->getRegister(RISCV::X0, XLenVT);
    Opcode = RISCV::PseudoVSETVLIX0;
  } else {
    VLOperand = Node->getOperand(IntNoOffset + 1);

    if (auto *C = dyn_cast<ConstantSDNode>(VLOperand)) {
      uint64_t AVL = C->getZExtValue();
      if (isUInt<5>(AVL)) {
        SDValue VLImm = CurDAG->getTargetConstant(AVL, DL, XLenVT);
        SmallVector<SDValue, 3> Ops = {VLImm, VTypeIOp};
        if (HasChain)
          Ops.push_back(Node->getOperand(0));
        ReplaceNode(
            Node, CurDAG->getMachineNode(RISCV::PseudoVSETIVLI, DL, VTs, Ops));
        return;
      }
    }
  }

  SmallVector<SDValue, 3> Ops = {VLOperand, VTypeIOp};
  if (HasChain)
    Ops.push_back(Node->getOperand(0));

  ReplaceNode(Node, CurDAG->getMachineNode(Opcode, DL, VTs, Ops));
}

void RISCVDAGToDAGISel::Select(SDNode *Node) {
  // If we have a custom node, we have already selected.
  if (Node->isMachineOpcode()) {
    LLVM_DEBUG(dbgs() << "== "; Node->dump(CurDAG); dbgs() << "\n");
    Node->setNodeId(-1);
    return;
  }

  // Instruction Selection not handled by the auto-generated tablegen selection
  // should be handled here.
  unsigned Opcode = Node->getOpcode();
  MVT XLenVT = Subtarget->getXLenVT();
  SDLoc DL(Node);
  MVT VT = Node->getSimpleValueType(0);

  switch (Opcode) {
  case ISD::Constant: {
    auto *ConstNode = cast<ConstantSDNode>(Node);
    if (VT == XLenVT && ConstNode->isZero()) {
      SDValue New =
          CurDAG->getCopyFromReg(CurDAG->getEntryNode(), DL, RISCV::X0, XLenVT);
      ReplaceNode(Node, New.getNode());
      return;
    }
    int64_t Imm = ConstNode->getSExtValue();
    // If the upper XLen-16 bits are not used, try to convert this to a simm12
    // by sign extending bit 15.
    if (isUInt<16>(Imm) && isInt<12>(SignExtend64(Imm, 16)) &&
        hasAllHUsers(Node))
      Imm = SignExtend64(Imm, 16);
    // If the upper 32-bits are not used try to convert this into a simm32 by
    // sign extending bit 32.
    if (!isInt<32>(Imm) && isUInt<32>(Imm) && hasAllWUsers(Node))
      Imm = SignExtend64(Imm, 32);

    ReplaceNode(Node, selectImm(CurDAG, DL, VT, Imm, *Subtarget));
    return;
  }
  case ISD::FrameIndex: {
    SDValue Imm = CurDAG->getTargetConstant(0, DL, XLenVT);
    int FI = cast<FrameIndexSDNode>(Node)->getIndex();
    SDValue TFI = CurDAG->getTargetFrameIndex(FI, VT);
    ReplaceNode(Node, CurDAG->getMachineNode(RISCV::ADDI, DL, VT, TFI, Imm));
    return;
  }
  case ISD::VECTOR_REVERSE: {
    auto *Result = SelectVectorReverse(Node, CurDAG);
    ReplaceNode(Node, Result);
    return;
  }
  case ISD::SRL: {
    // Optimize (srl (and X, C2), C) ->
    //          (srli (slli X, (XLen-C3), (XLen-C3) + C)
    // Where C2 is a mask with C3 trailing ones.
    // Taking into account that the C2 may have had lower bits unset by
    // SimplifyDemandedBits. This avoids materializing the C2 immediate.
    // This pattern occurs when type legalizing right shifts for types with
    // less than XLen bits.
    auto *N1C = dyn_cast<ConstantSDNode>(Node->getOperand(1));
    if (!N1C)
      break;
    SDValue N0 = Node->getOperand(0);
    if (N0.getOpcode() != ISD::AND || !N0.hasOneUse() ||
        !isa<ConstantSDNode>(N0.getOperand(1)))
      break;
    unsigned ShAmt = N1C->getZExtValue();
    uint64_t Mask = N0.getConstantOperandVal(1);
    Mask |= maskTrailingOnes<uint64_t>(ShAmt);
    if (!isMask_64(Mask))
      break;
    unsigned TrailingOnes = countTrailingOnes(Mask);
    // 32 trailing ones should use srliw via tablegen pattern.
    if (TrailingOnes == 32 || ShAmt >= TrailingOnes)
      break;
    unsigned LShAmt = Subtarget->getXLen() - TrailingOnes;
    SDNode *SLLI =
        CurDAG->getMachineNode(RISCV::SLLI, DL, VT, N0->getOperand(0),
                               CurDAG->getTargetConstant(LShAmt, DL, VT));
    SDNode *SRLI = CurDAG->getMachineNode(
        RISCV::SRLI, DL, VT, SDValue(SLLI, 0),
        CurDAG->getTargetConstant(LShAmt + ShAmt, DL, VT));
    ReplaceNode(Node, SRLI);
    return;
  }
  case ISD::SRA: {
    // Optimize (sra (sext_inreg X, i16), C) ->
    //          (srai (slli X, (XLen-16), (XLen-16) + C)
    // And      (sra (sext_inreg X, i8), C) ->
    //          (srai (slli X, (XLen-8), (XLen-8) + C)
    // This can occur when Zbb is enabled, which makes sext_inreg i16/i8 legal.
    // This transform matches the code we get without Zbb. The shifts are more
    // compressible, and this can help expose CSE opportunities in the sdiv by
    // constant optimization.
    auto *N1C = dyn_cast<ConstantSDNode>(Node->getOperand(1));
    if (!N1C)
      break;
    SDValue N0 = Node->getOperand(0);
    if (N0.getOpcode() != ISD::SIGN_EXTEND_INREG || !N0.hasOneUse())
      break;
    unsigned ShAmt = N1C->getZExtValue();
    unsigned ExtSize =
        cast<VTSDNode>(N0.getOperand(1))->getVT().getSizeInBits();
    // ExtSize of 32 should use sraiw via tablegen pattern.
    if (ExtSize >= 32 || ShAmt >= ExtSize)
      break;
    unsigned LShAmt = Subtarget->getXLen() - ExtSize;
    SDNode *SLLI =
        CurDAG->getMachineNode(RISCV::SLLI, DL, VT, N0->getOperand(0),
                               CurDAG->getTargetConstant(LShAmt, DL, VT));
    SDNode *SRAI = CurDAG->getMachineNode(
        RISCV::SRAI, DL, VT, SDValue(SLLI, 0),
        CurDAG->getTargetConstant(LShAmt + ShAmt, DL, VT));
    ReplaceNode(Node, SRAI);
    return;
  }
  case ISD::AND: {
    auto *N1C = dyn_cast<ConstantSDNode>(Node->getOperand(1));
    if (!N1C)
      break;

    SDValue N0 = Node->getOperand(0);

    bool LeftShift = N0.getOpcode() == ISD::SHL;
    if (!LeftShift && N0.getOpcode() != ISD::SRL)
      break;

    auto *C = dyn_cast<ConstantSDNode>(N0.getOperand(1));
    if (!C)
      break;
    uint64_t C2 = C->getZExtValue();
    unsigned XLen = Subtarget->getXLen();
    if (!C2 || C2 >= XLen)
      break;

    uint64_t C1 = N1C->getZExtValue();

    // Keep track of whether this is a andi, zext.h, or zext.w.
    bool ZExtOrANDI = isInt<12>(N1C->getSExtValue());
    if (C1 == UINT64_C(0xFFFF) &&
        (Subtarget->hasStdExtZbb() || Subtarget->hasStdExtZbp()))
      ZExtOrANDI = true;
    if (C1 == UINT64_C(0xFFFFFFFF) && Subtarget->hasStdExtZba())
      ZExtOrANDI = true;

    // Clear irrelevant bits in the mask.
    if (LeftShift)
      C1 &= maskTrailingZeros<uint64_t>(C2);
    else
      C1 &= maskTrailingOnes<uint64_t>(XLen - C2);

    // Some transforms should only be done if the shift has a single use or
    // the AND would become (srli (slli X, 32), 32)
    bool OneUseOrZExtW = N0.hasOneUse() || C1 == UINT64_C(0xFFFFFFFF);

    SDValue X = N0.getOperand(0);

    // Turn (and (srl x, c2) c1) -> (srli (slli x, c3-c2), c3) if c1 is a mask
    // with c3 leading zeros.
    if (!LeftShift && isMask_64(C1)) {
      uint64_t C3 = XLen - (64 - countLeadingZeros(C1));
      if (C2 < C3) {
        // If the number of leading zeros is C2+32 this can be SRLIW.
        if (C2 + 32 == C3) {
          SDNode *SRLIW =
              CurDAG->getMachineNode(RISCV::SRLIW, DL, XLenVT, X,
                                     CurDAG->getTargetConstant(C2, DL, XLenVT));
          ReplaceNode(Node, SRLIW);
          return;
        }

        // (and (srl (sexti32 Y), c2), c1) -> (srliw (sraiw Y, 31), c3 - 32) if
        // c1 is a mask with c3 leading zeros and c2 >= 32 and c3-c2==1.
        //
        // This pattern occurs when (i32 (srl (sra 31), c3 - 32)) is type
        // legalized and goes through DAG combine.
        SDValue Y;
        if (C2 >= 32 && (C3 - C2) == 1 && N0.hasOneUse() &&
            selectSExti32(X, Y)) {
          SDNode *SRAIW =
              CurDAG->getMachineNode(RISCV::SRAIW, DL, XLenVT, Y,
                                     CurDAG->getTargetConstant(31, DL, XLenVT));
          SDNode *SRLIW = CurDAG->getMachineNode(
              RISCV::SRLIW, DL, XLenVT, SDValue(SRAIW, 0),
              CurDAG->getTargetConstant(C3 - 32, DL, XLenVT));
          ReplaceNode(Node, SRLIW);
          return;
        }

        // (srli (slli x, c3-c2), c3).
        if (OneUseOrZExtW && !ZExtOrANDI) {
          SDNode *SLLI = CurDAG->getMachineNode(
              RISCV::SLLI, DL, XLenVT, X,
              CurDAG->getTargetConstant(C3 - C2, DL, XLenVT));
          SDNode *SRLI =
              CurDAG->getMachineNode(RISCV::SRLI, DL, XLenVT, SDValue(SLLI, 0),
                                     CurDAG->getTargetConstant(C3, DL, XLenVT));
          ReplaceNode(Node, SRLI);
          return;
        }
      }
    }

    // Turn (and (shl x, c2), c1) -> (srli (slli c2+c3), c3) if c1 is a mask
    // shifted by c2 bits with c3 leading zeros.
    if (LeftShift && isShiftedMask_64(C1)) {
      uint64_t C3 = XLen - (64 - countLeadingZeros(C1));

      if (C2 + C3 < XLen &&
          C1 == (maskTrailingOnes<uint64_t>(XLen - (C2 + C3)) << C2)) {
        // Use slli.uw when possible.
        if ((XLen - (C2 + C3)) == 32 && Subtarget->hasStdExtZba()) {
          SDNode *SLLIUW =
              CurDAG->getMachineNode(RISCV::SLLIUW, DL, XLenVT, X,
                                     CurDAG->getTargetConstant(C2, DL, XLenVT));
          ReplaceNode(Node, SLLIUW);
          return;
        }

        // (srli (slli c2+c3), c3)
        if (OneUseOrZExtW && !ZExtOrANDI) {
          SDNode *SLLI = CurDAG->getMachineNode(
              RISCV::SLLI, DL, XLenVT, X,
              CurDAG->getTargetConstant(C2 + C3, DL, XLenVT));
          SDNode *SRLI =
              CurDAG->getMachineNode(RISCV::SRLI, DL, XLenVT, SDValue(SLLI, 0),
                                     CurDAG->getTargetConstant(C3, DL, XLenVT));
          ReplaceNode(Node, SRLI);
          return;
        }
      }
    }

    // Turn (and (shr x, c2), c1) -> (slli (srli x, c2+c3), c3) if c1 is a
    // shifted mask with c2 leading zeros and c3 trailing zeros.
    if (!LeftShift && isShiftedMask_64(C1)) {
      uint64_t Leading = XLen - (64 - countLeadingZeros(C1));
      uint64_t C3 = countTrailingZeros(C1);
      if (Leading == C2 && C2 + C3 < XLen && OneUseOrZExtW && !ZExtOrANDI) {
        SDNode *SRLI = CurDAG->getMachineNode(
            RISCV::SRLI, DL, XLenVT, X,
            CurDAG->getTargetConstant(C2 + C3, DL, XLenVT));
        SDNode *SLLI =
            CurDAG->getMachineNode(RISCV::SLLI, DL, XLenVT, SDValue(SRLI, 0),
                                   CurDAG->getTargetConstant(C3, DL, XLenVT));
        ReplaceNode(Node, SLLI);
        return;
      }
      // If the leading zero count is C2+32, we can use SRLIW instead of SRLI.
      if (Leading > 32 && (Leading - 32) == C2 && C2 + C3 < 32 &&
          OneUseOrZExtW && !ZExtOrANDI) {
        SDNode *SRLIW = CurDAG->getMachineNode(
            RISCV::SRLIW, DL, XLenVT, X,
            CurDAG->getTargetConstant(C2 + C3, DL, XLenVT));
        SDNode *SLLI =
            CurDAG->getMachineNode(RISCV::SLLI, DL, XLenVT, SDValue(SRLIW, 0),
                                   CurDAG->getTargetConstant(C3, DL, XLenVT));
        ReplaceNode(Node, SLLI);
        return;
      }
    }

    // Turn (and (shl x, c2), c1) -> (slli (srli x, c3-c2), c3) if c1 is a
    // shifted mask with no leading zeros and c3 trailing zeros.
    if (LeftShift && isShiftedMask_64(C1)) {
      uint64_t Leading = XLen - (64 - countLeadingZeros(C1));
      uint64_t C3 = countTrailingZeros(C1);
      if (Leading == 0 && C2 < C3 && OneUseOrZExtW && !ZExtOrANDI) {
        SDNode *SRLI = CurDAG->getMachineNode(
            RISCV::SRLI, DL, XLenVT, X,
            CurDAG->getTargetConstant(C3 - C2, DL, XLenVT));
        SDNode *SLLI =
            CurDAG->getMachineNode(RISCV::SLLI, DL, XLenVT, SDValue(SRLI, 0),
                                   CurDAG->getTargetConstant(C3, DL, XLenVT));
        ReplaceNode(Node, SLLI);
        return;
      }
      // If we have (32-C2) leading zeros, we can use SRLIW instead of SRLI.
      if (C2 < C3 && Leading + C2 == 32 && OneUseOrZExtW && !ZExtOrANDI) {
        SDNode *SRLIW = CurDAG->getMachineNode(
            RISCV::SRLIW, DL, XLenVT, X,
            CurDAG->getTargetConstant(C3 - C2, DL, XLenVT));
        SDNode *SLLI =
            CurDAG->getMachineNode(RISCV::SLLI, DL, XLenVT, SDValue(SRLIW, 0),
                                   CurDAG->getTargetConstant(C3, DL, XLenVT));
        ReplaceNode(Node, SLLI);
        return;
      }
    }

    break;
  }
  case ISD::MUL: {
    // Special case for calculating (mul (and X, C2), C1) where the full product
    // fits in XLen bits. We can shift X left by the number of leading zeros in
    // C2 and shift C1 left by XLen-lzcnt(C2). This will ensure the final
    // product has XLen trailing zeros, putting it in the output of MULHU. This
    // can avoid materializing a constant in a register for C2.

    // RHS should be a constant.
    auto *N1C = dyn_cast<ConstantSDNode>(Node->getOperand(1));
    if (!N1C || !N1C->hasOneUse())
      break;

    // LHS should be an AND with constant.
    SDValue N0 = Node->getOperand(0);
    if (N0.getOpcode() != ISD::AND || !isa<ConstantSDNode>(N0.getOperand(1)))
      break;

    uint64_t C2 = cast<ConstantSDNode>(N0.getOperand(1))->getZExtValue();

    // Constant should be a mask.
    if (!isMask_64(C2))
      break;

    // This should be the only use of the AND unless we will use
    // (SRLI (SLLI X, 32), 32). We don't use a shift pair for other AND
    // constants.
    if (!N0.hasOneUse() && C2 != UINT64_C(0xFFFFFFFF))
      break;

    // If this can be an ANDI, ZEXT.H or ZEXT.W we don't need to do this
    // optimization.
    if (isInt<12>(C2) ||
        (C2 == UINT64_C(0xFFFF) &&
         (Subtarget->hasStdExtZbb() || Subtarget->hasStdExtZbp())) ||
        (C2 == UINT64_C(0xFFFFFFFF) && Subtarget->hasStdExtZba()))
      break;

    // We need to shift left the AND input and C1 by a total of XLen bits.

    // How far left do we need to shift the AND input?
    unsigned XLen = Subtarget->getXLen();
    unsigned LeadingZeros = XLen - (64 - countLeadingZeros(C2));

    // The constant gets shifted by the remaining amount unless that would
    // shift bits out.
    uint64_t C1 = N1C->getZExtValue();
    unsigned ConstantShift = XLen - LeadingZeros;
    if (ConstantShift > (XLen - (64 - countLeadingZeros(C1))))
      break;

    uint64_t ShiftedC1 = C1 << ConstantShift;
    // If this RV32, we need to sign extend the constant.
    if (XLen == 32)
      ShiftedC1 = SignExtend64(ShiftedC1, 32);

    // Create (mulhu (slli X, lzcnt(C2)), C1 << (XLen - lzcnt(C2))).
    SDNode *Imm = selectImm(CurDAG, DL, VT, ShiftedC1, *Subtarget);
    SDNode *SLLI =
        CurDAG->getMachineNode(RISCV::SLLI, DL, VT, N0.getOperand(0),
                               CurDAG->getTargetConstant(LeadingZeros, DL, VT));
    SDNode *MULHU = CurDAG->getMachineNode(RISCV::MULHU, DL, VT,
                                           SDValue(SLLI, 0), SDValue(Imm, 0));
    ReplaceNode(Node, MULHU);
    return;
  }
  case ISD::INTRINSIC_WO_CHAIN: {
    unsigned IntNo = Node->getConstantOperandVal(0);
    switch (IntNo) {
      // By default we do not custom select any intrinsic.
    default:
      break;
    case Intrinsic::epi_vsetvl: {
      assert(Node->getNumOperands() == 4);
      selectVSETVL(Node, XLenVT, /*no flags*/ 0);
      return;
    }
    case Intrinsic::epi_vsetvlmax: {
      assert(Node->getNumOperands() == 3);
      selectVSETVLMAX(Node, XLenVT, /*no flags*/ 0);
      return;
    }
    case Intrinsic::epi_vsetvl_ext: {
      assert(Node->getNumOperands() == 5);
      selectVSETVL(Node, XLenVT, Node->getNumOperands() - 1);
      return;
    }
    case Intrinsic::epi_vsetvlmax_ext: {
      assert(Node->getNumOperands() == 4);
      selectVSETVLMAX(Node, XLenVT, Node->getNumOperands() - 1);
      return;
    }
    case Intrinsic::experimental_vector_slideleftfill: {
      SDValue Offset = Node->getOperand(3);

      // FIXME: Make all this easier.
      uint64_t SEW = VT.getVectorElementType().getSizeInBits().getFixedSize();
      ElementCount EC = VT.getVectorElementCount();
      assert(EC.isScalable() && "Unexpected VT");
      uint64_t LMul =
          EC.getKnownMinValue() * SEW / 64; // FIXME: ELEN=64 hardcoded.
      RISCVII::VLMUL LMulBits;
      switch (LMul) {
      default:
        llvm_unreachable("Unexpected LMUL");
      case 1:
        LMulBits = RISCVII::LMUL_1;
        break;
      case 2:
        LMulBits = RISCVII::LMUL_2;
        break;
      case 4:
        LMulBits = RISCVII::LMUL_4;
        break;
      case 8:
        LMulBits = RISCVII::LMUL_8;
        break;
      }
      SDValue VTypeIOp = CurDAG->getTargetConstant(
          RISCVVType::encodeVTYPE(LMulBits, SEW, /* TailAgnostic */ true,
                                  /* MaskAgnostic */ false,
                                  /* Nontemporal */ false),
          DL, XLenVT);
      SDValue VLMax =
          SDValue(CurDAG->getMachineNode(RISCV::PseudoVSETVLIX0, DL, XLenVT,
                                         CurDAG->getRegister(RISCV::X0, XLenVT),
                                         VTypeIOp),
                  0);
      auto *Result =
          SelectSlideLeftFill(Node, CurDAG, VLMax, VLMax, Offset, XLenVT);
      ReplaceNode(Node, Result);
      return;
    }
    case Intrinsic::riscv_vmsgeu:
    case Intrinsic::riscv_vmsge: {
      SDValue Src1 = Node->getOperand(1);
      SDValue Src2 = Node->getOperand(2);
      bool IsUnsigned = IntNo == Intrinsic::riscv_vmsgeu;
      bool IsCmpUnsignedZero = false;
      // Only custom select scalar second operand.
      if (Src2.getValueType() != XLenVT)
        break;
      // Small constants are handled with patterns.
      if (auto *C = dyn_cast<ConstantSDNode>(Src2)) {
        int64_t CVal = C->getSExtValue();
        if (CVal >= -15 && CVal <= 16) {
          if (!IsUnsigned || CVal != 0)
            break;
          IsCmpUnsignedZero = true;
        }
      }
      MVT Src1VT = Src1.getSimpleValueType();
      unsigned VMSLTOpcode, VMNANDOpcode, VMSetOpcode;
      switch (RISCVTargetLowering::getLMUL(Src1VT)) {
      default:
        llvm_unreachable("Unexpected LMUL!");
#define CASE_VMSLT_VMNAND_VMSET_OPCODES(lmulenum, suffix, suffix_b)            \
  case RISCVII::VLMUL::lmulenum:                                               \
    VMSLTOpcode = IsUnsigned ? RISCV::PseudoVMSLTU_VX_##suffix                 \
                             : RISCV::PseudoVMSLT_VX_##suffix;                 \
    VMNANDOpcode = RISCV::PseudoVMNAND_MM_##suffix;                            \
    VMSetOpcode = RISCV::PseudoVMSET_M_##suffix_b;                             \
    break;
        CASE_VMSLT_VMNAND_VMSET_OPCODES(LMUL_F8, MF8, B1)
        CASE_VMSLT_VMNAND_VMSET_OPCODES(LMUL_F4, MF4, B2)
        CASE_VMSLT_VMNAND_VMSET_OPCODES(LMUL_F2, MF2, B4)
        CASE_VMSLT_VMNAND_VMSET_OPCODES(LMUL_1, M1, B8)
        CASE_VMSLT_VMNAND_VMSET_OPCODES(LMUL_2, M2, B16)
        CASE_VMSLT_VMNAND_VMSET_OPCODES(LMUL_4, M4, B32)
        CASE_VMSLT_VMNAND_VMSET_OPCODES(LMUL_8, M8, B64)
#undef CASE_VMSLT_VMNAND_VMSET_OPCODES
      }
      SDValue SEW = CurDAG->getTargetConstant(
          Log2_32(Src1VT.getScalarSizeInBits()), DL, XLenVT);
      SDValue VL;
      selectVLOp(Node->getOperand(3), VL);

      // If vmsgeu with 0 immediate, expand it to vmset.
      if (IsCmpUnsignedZero) {
        ReplaceNode(Node, CurDAG->getMachineNode(VMSetOpcode, DL, VT, VL, SEW));
        return;
      }

      // Expand to
      // vmslt{u}.vx vd, va, x; vmnand.mm vd, vd, vd
      SDValue Cmp = SDValue(
          CurDAG->getMachineNode(VMSLTOpcode, DL, VT, {Src1, Src2, VL, SEW}),
          0);
      ReplaceNode(Node, CurDAG->getMachineNode(VMNANDOpcode, DL, VT,
                                               {Cmp, Cmp, VL, SEW}));
      return;
    }
    case Intrinsic::riscv_vmsgeu_mask:
    case Intrinsic::riscv_vmsge_mask: {
      SDValue Src1 = Node->getOperand(2);
      SDValue Src2 = Node->getOperand(3);
      bool IsUnsigned = IntNo == Intrinsic::riscv_vmsgeu_mask;
      bool IsCmpUnsignedZero = false;
      // Only custom select scalar second operand.
      if (Src2.getValueType() != XLenVT)
        break;
      // Small constants are handled with patterns.
      if (auto *C = dyn_cast<ConstantSDNode>(Src2)) {
        int64_t CVal = C->getSExtValue();
        if (CVal >= -15 && CVal <= 16) {
          if (!IsUnsigned || CVal != 0)
            break;
          IsCmpUnsignedZero = true;
        }
      }
      MVT Src1VT = Src1.getSimpleValueType();
      unsigned VMSLTOpcode, VMSLTMaskOpcode, VMXOROpcode, VMANDNOpcode,
          VMSetOpcode, VMANDOpcode;
      switch (RISCVTargetLowering::getLMUL(Src1VT)) {
      default:
        llvm_unreachable("Unexpected LMUL!");
#define CASE_VMSLT_VMSET_OPCODES(lmulenum, suffix, suffix_b)                   \
  case RISCVII::VLMUL::lmulenum:                                               \
    VMSLTOpcode = IsUnsigned ? RISCV::PseudoVMSLTU_VX_##suffix                 \
                             : RISCV::PseudoVMSLT_VX_##suffix;                 \
    VMSLTMaskOpcode = IsUnsigned ? RISCV::PseudoVMSLTU_VX_##suffix##_MASK      \
                                 : RISCV::PseudoVMSLT_VX_##suffix##_MASK;      \
    VMSetOpcode = RISCV::PseudoVMSET_M_##suffix_b;                             \
    break;
        CASE_VMSLT_VMSET_OPCODES(LMUL_F8, MF8, B1)
        CASE_VMSLT_VMSET_OPCODES(LMUL_F4, MF4, B2)
        CASE_VMSLT_VMSET_OPCODES(LMUL_F2, MF2, B4)
        CASE_VMSLT_VMSET_OPCODES(LMUL_1, M1, B8)
        CASE_VMSLT_VMSET_OPCODES(LMUL_2, M2, B16)
        CASE_VMSLT_VMSET_OPCODES(LMUL_4, M4, B32)
        CASE_VMSLT_VMSET_OPCODES(LMUL_8, M8, B64)
#undef CASE_VMSLT_VMSET_OPCODES
      }
      // Mask operations use the LMUL from the mask type.
      switch (RISCVTargetLowering::getLMUL(VT)) {
      default:
        llvm_unreachable("Unexpected LMUL!");
#define CASE_VMXOR_VMANDN_VMAND_OPCODES(lmulenum, suffix)                       \
  case RISCVII::VLMUL::lmulenum:                                               \
    VMXOROpcode = RISCV::PseudoVMXOR_MM_##suffix;                              \
    VMANDNOpcode = RISCV::PseudoVMANDN_MM_##suffix;                            \
    VMANDOpcode = RISCV::PseudoVMAND_MM_##suffix;                              \
    break;
        CASE_VMXOR_VMANDN_VMAND_OPCODES(LMUL_F8, MF8)
        CASE_VMXOR_VMANDN_VMAND_OPCODES(LMUL_F4, MF4)
        CASE_VMXOR_VMANDN_VMAND_OPCODES(LMUL_F2, MF2)
        CASE_VMXOR_VMANDN_VMAND_OPCODES(LMUL_1, M1)
        CASE_VMXOR_VMANDN_VMAND_OPCODES(LMUL_2, M2)
        CASE_VMXOR_VMANDN_VMAND_OPCODES(LMUL_4, M4)
        CASE_VMXOR_VMANDN_VMAND_OPCODES(LMUL_8, M8)
#undef CASE_VMXOR_VMANDN_VMAND_OPCODES
      }
      SDValue SEW = CurDAG->getTargetConstant(
          Log2_32(Src1VT.getScalarSizeInBits()), DL, XLenVT);
      SDValue MaskSEW = CurDAG->getTargetConstant(0, DL, XLenVT);
      SDValue VL;
      selectVLOp(Node->getOperand(5), VL);
      SDValue MaskedOff = Node->getOperand(1);
      SDValue Mask = Node->getOperand(4);

      // If vmsgeu_mask with 0 immediate, expand it to {vmset, vmand}.
      if (IsCmpUnsignedZero) {
        SDValue VMSet =
            SDValue(CurDAG->getMachineNode(VMSetOpcode, DL, VT, VL, SEW), 0);
        ReplaceNode(Node, CurDAG->getMachineNode(VMANDOpcode, DL, VT,
                                                 {Mask, VMSet, VL, MaskSEW}));
        return;
      }

      // If the MaskedOff value and the Mask are the same value use
      // vmslt{u}.vx vt, va, x;  vmandn.mm vd, vd, vt
      // This avoids needing to copy v0 to vd before starting the next sequence.
      if (Mask == MaskedOff) {
        SDValue Cmp = SDValue(
            CurDAG->getMachineNode(VMSLTOpcode, DL, VT, {Src1, Src2, VL, SEW}),
            0);
        ReplaceNode(Node, CurDAG->getMachineNode(VMANDNOpcode, DL, VT,
                                                 {Mask, Cmp, VL, MaskSEW}));
        return;
      }

      // Mask needs to be copied to V0.
      SDValue Chain = CurDAG->getCopyToReg(CurDAG->getEntryNode(), DL,
                                           RISCV::V0, Mask, SDValue());
      SDValue Glue = Chain.getValue(1);
      SDValue V0 = CurDAG->getRegister(RISCV::V0, VT);

      // Otherwise use
      // vmslt{u}.vx vd, va, x, v0.t; vmxor.mm vd, vd, v0
      SDValue Cmp = SDValue(
          CurDAG->getMachineNode(VMSLTMaskOpcode, DL, VT,
                                 {MaskedOff, Src1, Src2, V0, VL, SEW, Glue}),
          0);
      ReplaceNode(Node, CurDAG->getMachineNode(VMXOROpcode, DL, VT,
                                               {Cmp, Mask, VL, MaskSEW}));
      return;
    }
    case Intrinsic::riscv_vsetvli_opt:
    case Intrinsic::riscv_vsetvlimax_opt:
      return selectVSETVLI(Node);
    }
    break;
  }
  case ISD::INTRINSIC_W_CHAIN: {
    unsigned IntNo = cast<ConstantSDNode>(Node->getOperand(1))->getZExtValue();
    switch (IntNo) {
      // By default we do not custom select any intrinsic.
    default:
      break;
    case Intrinsic::riscv_vsetvli:
<<<<<<< HEAD
    case Intrinsic::riscv_vsetvlimax: {
      if (!Subtarget->hasVInstructions())
        break;

      bool VLMax = IntNo == Intrinsic::riscv_vsetvlimax;
      unsigned Offset = VLMax ? 2 : 3;

      assert(Node->getNumOperands() == Offset + 2 &&
             "Unexpected number of operands");

      unsigned SEW =
          RISCVVType::decodeVSEW(Node->getConstantOperandVal(Offset) & 0x7);
      RISCVII::VLMUL VLMul = static_cast<RISCVII::VLMUL>(
          Node->getConstantOperandVal(Offset + 1) & 0x7);

      unsigned VTypeI = RISCVVType::encodeVTYPE(
          VLMul, SEW, /* TailAgnostic */ true, /* MaskAgnostic */ false,
          /* Nontemporal */ false);
      SDValue VTypeIOp = CurDAG->getTargetConstant(VTypeI, DL, XLenVT);

      SDValue VLOperand;
      unsigned Opcode = RISCV::PseudoVSETVLI;
      if (VLMax) {
        VLOperand = CurDAG->getRegister(RISCV::X0, XLenVT);
        Opcode = RISCV::PseudoVSETVLIX0;
      } else {
        VLOperand = Node->getOperand(2);

        if (auto *C = dyn_cast<ConstantSDNode>(VLOperand)) {
          uint64_t AVL = C->getZExtValue();
          if (isUInt<5>(AVL)) {
            SDValue VLImm = CurDAG->getTargetConstant(AVL, DL, XLenVT);
            ReplaceNode(
                Node, CurDAG->getMachineNode(RISCV::PseudoVSETIVLI, DL, XLenVT,
                                             MVT::Other, VLImm, VTypeIOp,
                                             /* Chain */ Node->getOperand(0)));
            return;
          }
        }
      }

      ReplaceNode(Node,
                  CurDAG->getMachineNode(Opcode, DL, XLenVT,
                                         MVT::Other, VLOperand, VTypeIOp,
                                         /* Chain */ Node->getOperand(0)));
      return;
    }
=======
    case Intrinsic::riscv_vsetvlimax:
      return selectVSETVLI(Node);
>>>>>>> f842395d
    case Intrinsic::riscv_vlseg2:
    case Intrinsic::riscv_vlseg3:
    case Intrinsic::riscv_vlseg4:
    case Intrinsic::riscv_vlseg5:
    case Intrinsic::riscv_vlseg6:
    case Intrinsic::riscv_vlseg7:
    case Intrinsic::riscv_vlseg8: {
      selectVLSEG(Node, /*IsMasked*/ false, /*IsStrided*/ false);
      return;
    }
    case Intrinsic::riscv_vlseg2_mask:
    case Intrinsic::riscv_vlseg3_mask:
    case Intrinsic::riscv_vlseg4_mask:
    case Intrinsic::riscv_vlseg5_mask:
    case Intrinsic::riscv_vlseg6_mask:
    case Intrinsic::riscv_vlseg7_mask:
    case Intrinsic::riscv_vlseg8_mask: {
      selectVLSEG(Node, /*IsMasked*/ true, /*IsStrided*/ false);
      return;
    }
    case Intrinsic::riscv_vlsseg2:
    case Intrinsic::riscv_vlsseg3:
    case Intrinsic::riscv_vlsseg4:
    case Intrinsic::riscv_vlsseg5:
    case Intrinsic::riscv_vlsseg6:
    case Intrinsic::riscv_vlsseg7:
    case Intrinsic::riscv_vlsseg8: {
      selectVLSEG(Node, /*IsMasked*/ false, /*IsStrided*/ true);
      return;
    }
    case Intrinsic::riscv_vlsseg2_mask:
    case Intrinsic::riscv_vlsseg3_mask:
    case Intrinsic::riscv_vlsseg4_mask:
    case Intrinsic::riscv_vlsseg5_mask:
    case Intrinsic::riscv_vlsseg6_mask:
    case Intrinsic::riscv_vlsseg7_mask:
    case Intrinsic::riscv_vlsseg8_mask: {
      selectVLSEG(Node, /*IsMasked*/ true, /*IsStrided*/ true);
      return;
    }
    case Intrinsic::riscv_vloxseg2:
    case Intrinsic::riscv_vloxseg3:
    case Intrinsic::riscv_vloxseg4:
    case Intrinsic::riscv_vloxseg5:
    case Intrinsic::riscv_vloxseg6:
    case Intrinsic::riscv_vloxseg7:
    case Intrinsic::riscv_vloxseg8:
      selectVLXSEG(Node, /*IsMasked*/ false, /*IsOrdered*/ true);
      return;
    case Intrinsic::riscv_vluxseg2:
    case Intrinsic::riscv_vluxseg3:
    case Intrinsic::riscv_vluxseg4:
    case Intrinsic::riscv_vluxseg5:
    case Intrinsic::riscv_vluxseg6:
    case Intrinsic::riscv_vluxseg7:
    case Intrinsic::riscv_vluxseg8:
      selectVLXSEG(Node, /*IsMasked*/ false, /*IsOrdered*/ false);
      return;
    case Intrinsic::riscv_vloxseg2_mask:
    case Intrinsic::riscv_vloxseg3_mask:
    case Intrinsic::riscv_vloxseg4_mask:
    case Intrinsic::riscv_vloxseg5_mask:
    case Intrinsic::riscv_vloxseg6_mask:
    case Intrinsic::riscv_vloxseg7_mask:
    case Intrinsic::riscv_vloxseg8_mask:
      selectVLXSEG(Node, /*IsMasked*/ true, /*IsOrdered*/ true);
      return;
    case Intrinsic::riscv_vluxseg2_mask:
    case Intrinsic::riscv_vluxseg3_mask:
    case Intrinsic::riscv_vluxseg4_mask:
    case Intrinsic::riscv_vluxseg5_mask:
    case Intrinsic::riscv_vluxseg6_mask:
    case Intrinsic::riscv_vluxseg7_mask:
    case Intrinsic::riscv_vluxseg8_mask:
      selectVLXSEG(Node, /*IsMasked*/ true, /*IsOrdered*/ false);
      return;
    case Intrinsic::riscv_vlseg8ff:
    case Intrinsic::riscv_vlseg7ff:
    case Intrinsic::riscv_vlseg6ff:
    case Intrinsic::riscv_vlseg5ff:
    case Intrinsic::riscv_vlseg4ff:
    case Intrinsic::riscv_vlseg3ff:
    case Intrinsic::riscv_vlseg2ff: {
      selectVLSEGFF(Node, /*IsMasked*/ false);
      return;
    }
    case Intrinsic::riscv_vlseg8ff_mask:
    case Intrinsic::riscv_vlseg7ff_mask:
    case Intrinsic::riscv_vlseg6ff_mask:
    case Intrinsic::riscv_vlseg5ff_mask:
    case Intrinsic::riscv_vlseg4ff_mask:
    case Intrinsic::riscv_vlseg3ff_mask:
    case Intrinsic::riscv_vlseg2ff_mask: {
      selectVLSEGFF(Node, /*IsMasked*/ true);
      return;
    }
    case Intrinsic::riscv_vloxei:
    case Intrinsic::riscv_vloxei_mask:
    case Intrinsic::riscv_vluxei:
    case Intrinsic::riscv_vluxei_mask: {
      bool IsMasked = IntNo == Intrinsic::riscv_vloxei_mask ||
                      IntNo == Intrinsic::riscv_vluxei_mask;
      bool IsOrdered = IntNo == Intrinsic::riscv_vloxei ||
                       IntNo == Intrinsic::riscv_vloxei_mask;

      MVT VT = Node->getSimpleValueType(0);
      unsigned Log2SEW = Log2_32(VT.getScalarSizeInBits());

      unsigned CurOp = 2;
      SmallVector<SDValue, 8> Operands;
      if (IsMasked)
        Operands.push_back(Node->getOperand(CurOp++));

      MVT IndexVT;
      addVectorLoadStoreOperands(Node, Log2SEW, DL, CurOp, IsMasked,
                                 /*IsStridedOrIndexed*/ true, Operands,
                                 /*IsLoad=*/true, &IndexVT);

      assert(VT.getVectorElementCount() == IndexVT.getVectorElementCount() &&
             "Element count mismatch");

      RISCVII::VLMUL LMUL = RISCVTargetLowering::getLMUL(VT);
      RISCVII::VLMUL IndexLMUL = RISCVTargetLowering::getLMUL(IndexVT);
      unsigned IndexLog2EEW = Log2_32(IndexVT.getScalarSizeInBits());
      if (IndexLog2EEW == 6 && !Subtarget->is64Bit()) {
        report_fatal_error("The V extension does not support EEW=64 for index "
                           "values when XLEN=32");
      }
      const RISCV::VLX_VSXPseudo *P = RISCV::getVLXPseudo(
          IsMasked, IsOrdered, IndexLog2EEW, static_cast<unsigned>(LMUL),
          static_cast<unsigned>(IndexLMUL));
      MachineSDNode *Load =
          CurDAG->getMachineNode(P->Pseudo, DL, Node->getVTList(), Operands);

      if (auto *MemOp = dyn_cast<MemSDNode>(Node))
        CurDAG->setNodeMemRefs(Load, {MemOp->getMemOperand()});

      ReplaceNode(Node, Load);
      return;
    }
    case Intrinsic::riscv_vlm:
    case Intrinsic::riscv_vle:
    case Intrinsic::riscv_vle_mask:
    case Intrinsic::riscv_vlse:
    case Intrinsic::riscv_vlse_mask: {
      bool IsMasked = IntNo == Intrinsic::riscv_vle_mask ||
                      IntNo == Intrinsic::riscv_vlse_mask;
      bool IsStrided =
          IntNo == Intrinsic::riscv_vlse || IntNo == Intrinsic::riscv_vlse_mask;

      MVT VT = Node->getSimpleValueType(0);
      unsigned Log2SEW = Log2_32(VT.getScalarSizeInBits());

      unsigned CurOp = 2;
      SmallVector<SDValue, 8> Operands;
      if (IsMasked)
        Operands.push_back(Node->getOperand(CurOp++));

      addVectorLoadStoreOperands(Node, Log2SEW, DL, CurOp, IsMasked, IsStrided,
                                 Operands, /*IsLoad=*/true);

      RISCVII::VLMUL LMUL = RISCVTargetLowering::getLMUL(VT);
      const RISCV::VLEPseudo *P =
          RISCV::getVLEPseudo(IsMasked, IsStrided, /*FF*/ false, Log2SEW,
                              static_cast<unsigned>(LMUL));
      MachineSDNode *Load =
          CurDAG->getMachineNode(P->Pseudo, DL, Node->getVTList(), Operands);

      if (auto *MemOp = dyn_cast<MemSDNode>(Node))
        CurDAG->setNodeMemRefs(Load, {MemOp->getMemOperand()});

      ReplaceNode(Node, Load);
      return;
    }
    case Intrinsic::riscv_vleff:
    case Intrinsic::riscv_vleff_mask: {
      bool IsMasked = IntNo == Intrinsic::riscv_vleff_mask;

      MVT VT = Node->getSimpleValueType(0);
      unsigned Log2SEW = Log2_32(VT.getScalarSizeInBits());

      unsigned CurOp = 2;
      SmallVector<SDValue, 7> Operands;
      if (IsMasked)
        Operands.push_back(Node->getOperand(CurOp++));

      addVectorLoadStoreOperands(Node, Log2SEW, DL, CurOp, IsMasked,
                                 /*IsStridedOrIndexed*/ false, Operands,
                                 /*IsLoad=*/true);

      RISCVII::VLMUL LMUL = RISCVTargetLowering::getLMUL(VT);
      const RISCV::VLEPseudo *P =
          RISCV::getVLEPseudo(IsMasked, /*Strided*/ false, /*FF*/ true, Log2SEW,
                              static_cast<unsigned>(LMUL));
      MachineSDNode *Load =
          CurDAG->getMachineNode(P->Pseudo, DL, Node->getValueType(0),
                                 MVT::Other, MVT::Glue, Operands);
      SDNode *ReadVL = CurDAG->getMachineNode(RISCV::PseudoReadVL, DL, XLenVT,
                                              /*Glue*/ SDValue(Load, 2));

      if (auto *MemOp = dyn_cast<MemSDNode>(Node))
        CurDAG->setNodeMemRefs(Load, {MemOp->getMemOperand()});

      ReplaceUses(SDValue(Node, 0), SDValue(Load, 0));
      ReplaceUses(SDValue(Node, 1), SDValue(ReadVL, 0)); // VL
      ReplaceUses(SDValue(Node, 2), SDValue(Load, 1));   // Chain
      CurDAG->RemoveDeadNode(Node);
      return;
    }
    }
    break;
  }
  case ISD::INTRINSIC_VOID: {
    unsigned IntNo = cast<ConstantSDNode>(Node->getOperand(1))->getZExtValue();
    switch (IntNo) {
    case Intrinsic::riscv_vsseg2:
    case Intrinsic::riscv_vsseg3:
    case Intrinsic::riscv_vsseg4:
    case Intrinsic::riscv_vsseg5:
    case Intrinsic::riscv_vsseg6:
    case Intrinsic::riscv_vsseg7:
    case Intrinsic::riscv_vsseg8: {
      selectVSSEG(Node, /*IsMasked*/ false, /*IsStrided*/ false);
      return;
    }
    case Intrinsic::riscv_vsseg2_mask:
    case Intrinsic::riscv_vsseg3_mask:
    case Intrinsic::riscv_vsseg4_mask:
    case Intrinsic::riscv_vsseg5_mask:
    case Intrinsic::riscv_vsseg6_mask:
    case Intrinsic::riscv_vsseg7_mask:
    case Intrinsic::riscv_vsseg8_mask: {
      selectVSSEG(Node, /*IsMasked*/ true, /*IsStrided*/ false);
      return;
    }
    case Intrinsic::riscv_vssseg2:
    case Intrinsic::riscv_vssseg3:
    case Intrinsic::riscv_vssseg4:
    case Intrinsic::riscv_vssseg5:
    case Intrinsic::riscv_vssseg6:
    case Intrinsic::riscv_vssseg7:
    case Intrinsic::riscv_vssseg8: {
      selectVSSEG(Node, /*IsMasked*/ false, /*IsStrided*/ true);
      return;
    }
    case Intrinsic::riscv_vssseg2_mask:
    case Intrinsic::riscv_vssseg3_mask:
    case Intrinsic::riscv_vssseg4_mask:
    case Intrinsic::riscv_vssseg5_mask:
    case Intrinsic::riscv_vssseg6_mask:
    case Intrinsic::riscv_vssseg7_mask:
    case Intrinsic::riscv_vssseg8_mask: {
      selectVSSEG(Node, /*IsMasked*/ true, /*IsStrided*/ true);
      return;
    }
    case Intrinsic::riscv_vsoxseg2:
    case Intrinsic::riscv_vsoxseg3:
    case Intrinsic::riscv_vsoxseg4:
    case Intrinsic::riscv_vsoxseg5:
    case Intrinsic::riscv_vsoxseg6:
    case Intrinsic::riscv_vsoxseg7:
    case Intrinsic::riscv_vsoxseg8:
      selectVSXSEG(Node, /*IsMasked*/ false, /*IsOrdered*/ true);
      return;
    case Intrinsic::riscv_vsuxseg2:
    case Intrinsic::riscv_vsuxseg3:
    case Intrinsic::riscv_vsuxseg4:
    case Intrinsic::riscv_vsuxseg5:
    case Intrinsic::riscv_vsuxseg6:
    case Intrinsic::riscv_vsuxseg7:
    case Intrinsic::riscv_vsuxseg8:
      selectVSXSEG(Node, /*IsMasked*/ false, /*IsOrdered*/ false);
      return;
    case Intrinsic::riscv_vsoxseg2_mask:
    case Intrinsic::riscv_vsoxseg3_mask:
    case Intrinsic::riscv_vsoxseg4_mask:
    case Intrinsic::riscv_vsoxseg5_mask:
    case Intrinsic::riscv_vsoxseg6_mask:
    case Intrinsic::riscv_vsoxseg7_mask:
    case Intrinsic::riscv_vsoxseg8_mask:
      selectVSXSEG(Node, /*IsMasked*/ true, /*IsOrdered*/ true);
      return;
    case Intrinsic::riscv_vsuxseg2_mask:
    case Intrinsic::riscv_vsuxseg3_mask:
    case Intrinsic::riscv_vsuxseg4_mask:
    case Intrinsic::riscv_vsuxseg5_mask:
    case Intrinsic::riscv_vsuxseg6_mask:
    case Intrinsic::riscv_vsuxseg7_mask:
    case Intrinsic::riscv_vsuxseg8_mask:
      selectVSXSEG(Node, /*IsMasked*/ true, /*IsOrdered*/ false);
      return;
    case Intrinsic::riscv_vsoxei:
    case Intrinsic::riscv_vsoxei_mask:
    case Intrinsic::riscv_vsuxei:
    case Intrinsic::riscv_vsuxei_mask: {
      bool IsMasked = IntNo == Intrinsic::riscv_vsoxei_mask ||
                      IntNo == Intrinsic::riscv_vsuxei_mask;
      bool IsOrdered = IntNo == Intrinsic::riscv_vsoxei ||
                       IntNo == Intrinsic::riscv_vsoxei_mask;

      MVT VT = Node->getOperand(2)->getSimpleValueType(0);
      unsigned Log2SEW = Log2_32(VT.getScalarSizeInBits());

      unsigned CurOp = 2;
      SmallVector<SDValue, 8> Operands;
      Operands.push_back(Node->getOperand(CurOp++)); // Store value.

      MVT IndexVT;
      addVectorLoadStoreOperands(Node, Log2SEW, DL, CurOp, IsMasked,
                                 /*IsStridedOrIndexed*/ true, Operands,
                                 /*IsLoad=*/false, &IndexVT);

      assert(VT.getVectorElementCount() == IndexVT.getVectorElementCount() &&
             "Element count mismatch");

      RISCVII::VLMUL LMUL = RISCVTargetLowering::getLMUL(VT);
      RISCVII::VLMUL IndexLMUL = RISCVTargetLowering::getLMUL(IndexVT);
      unsigned IndexLog2EEW = Log2_32(IndexVT.getScalarSizeInBits());
      if (IndexLog2EEW == 6 && !Subtarget->is64Bit()) {
        report_fatal_error("The V extension does not support EEW=64 for index "
                           "values when XLEN=32");
      }
      const RISCV::VLX_VSXPseudo *P = RISCV::getVSXPseudo(
          IsMasked, IsOrdered, IndexLog2EEW, static_cast<unsigned>(LMUL),
          static_cast<unsigned>(IndexLMUL));
      MachineSDNode *Store =
          CurDAG->getMachineNode(P->Pseudo, DL, Node->getVTList(), Operands);

      if (auto *MemOp = dyn_cast<MemSDNode>(Node))
        CurDAG->setNodeMemRefs(Store, {MemOp->getMemOperand()});

      ReplaceNode(Node, Store);
      return;
    }
    case Intrinsic::riscv_vsm:
    case Intrinsic::riscv_vse:
    case Intrinsic::riscv_vse_mask:
    case Intrinsic::riscv_vsse:
    case Intrinsic::riscv_vsse_mask: {
      bool IsMasked = IntNo == Intrinsic::riscv_vse_mask ||
                      IntNo == Intrinsic::riscv_vsse_mask;
      bool IsStrided =
          IntNo == Intrinsic::riscv_vsse || IntNo == Intrinsic::riscv_vsse_mask;

      MVT VT = Node->getOperand(2)->getSimpleValueType(0);
      unsigned Log2SEW = Log2_32(VT.getScalarSizeInBits());

      unsigned CurOp = 2;
      SmallVector<SDValue, 8> Operands;
      Operands.push_back(Node->getOperand(CurOp++)); // Store value.

      addVectorLoadStoreOperands(Node, Log2SEW, DL, CurOp, IsMasked, IsStrided,
                                 Operands);

      RISCVII::VLMUL LMUL = RISCVTargetLowering::getLMUL(VT);
      const RISCV::VSEPseudo *P = RISCV::getVSEPseudo(
          IsMasked, IsStrided, Log2SEW, static_cast<unsigned>(LMUL));
      MachineSDNode *Store =
          CurDAG->getMachineNode(P->Pseudo, DL, Node->getVTList(), Operands);
      if (auto *MemOp = dyn_cast<MemSDNode>(Node))
        CurDAG->setNodeMemRefs(Store, {MemOp->getMemOperand()});

      ReplaceNode(Node, Store);
      return;
    }
    }
    break;
  }
  case ISD::INSERT_VECTOR_ELT: {
    SDValue Idx = Node->getOperand(2);
    if (auto *C = dyn_cast<ConstantSDNode>(Idx)) {
      if (C->isNullValue()) {
        // We have a pattern for this case.
        break;
      }
    }
    auto *Result = SelectInsertVectorElement(Node, CurDAG);
    ReplaceNode(Node, Result);
    return;
  }
  case ISD::BITCAST: {
    MVT SrcVT = Node->getOperand(0).getSimpleValueType();
    // Just drop bitcasts between vectors if both are fixed or both are
    // scalable.
    if ((VT.isScalableVector() && SrcVT.isScalableVector()) ||
        (VT.isFixedLengthVector() && SrcVT.isFixedLengthVector())) {
      ReplaceUses(SDValue(Node, 0), Node->getOperand(0));
      CurDAG->RemoveDeadNode(Node);
      return;
    }
    break;
  }
  case ISD::INSERT_SUBVECTOR: {
    SDValue V = Node->getOperand(0);
    SDValue SubV = Node->getOperand(1);
    SDLoc DL(SubV);
    auto Idx = Node->getConstantOperandVal(2);
    MVT SubVecVT = SubV.getSimpleValueType();

    const RISCVTargetLowering &TLI = *Subtarget->getTargetLowering();
    MVT SubVecContainerVT = SubVecVT;
    // Establish the correct scalable-vector types for any fixed-length type.
    if (SubVecVT.isFixedLengthVector())
      SubVecContainerVT = TLI.getContainerForFixedLengthVector(SubVecVT);
    if (VT.isFixedLengthVector())
      VT = TLI.getContainerForFixedLengthVector(VT);

    const auto *TRI = Subtarget->getRegisterInfo();
    unsigned SubRegIdx;
    std::tie(SubRegIdx, Idx) =
        RISCVTargetLowering::decomposeSubvectorInsertExtractToSubRegs(
            VT, SubVecContainerVT, Idx, TRI);

    // If the Idx hasn't been completely eliminated then this is a subvector
    // insert which doesn't naturally align to a vector register. These must
    // be handled using instructions to manipulate the vector registers.
    if (Idx != 0)
      break;

    RISCVII::VLMUL SubVecLMUL = RISCVTargetLowering::getLMUL(SubVecContainerVT);
    bool IsSubVecPartReg = SubVecLMUL == RISCVII::VLMUL::LMUL_F2 ||
                           SubVecLMUL == RISCVII::VLMUL::LMUL_F4 ||
                           SubVecLMUL == RISCVII::VLMUL::LMUL_F8;
    (void)IsSubVecPartReg; // Silence unused variable warning without asserts.
    assert((!IsSubVecPartReg || V.isUndef()) &&
           "Expecting lowering to have created legal INSERT_SUBVECTORs when "
           "the subvector is smaller than a full-sized register");

    // If we haven't set a SubRegIdx, then we must be going between
    // equally-sized LMUL groups (e.g. VR -> VR). This can be done as a copy.
    if (SubRegIdx == RISCV::NoSubRegister) {
      unsigned InRegClassID = RISCVTargetLowering::getRegClassIDForVecVT(VT);
      assert(RISCVTargetLowering::getRegClassIDForVecVT(SubVecContainerVT) ==
                 InRegClassID &&
             "Unexpected subvector extraction");
      SDValue RC = CurDAG->getTargetConstant(InRegClassID, DL, XLenVT);
      SDNode *NewNode = CurDAG->getMachineNode(TargetOpcode::COPY_TO_REGCLASS,
                                               DL, VT, SubV, RC);
      ReplaceNode(Node, NewNode);
      return;
    }

    SDValue Insert = CurDAG->getTargetInsertSubreg(SubRegIdx, DL, VT, V, SubV);
    ReplaceNode(Node, Insert.getNode());
    return;
  }
  case ISD::EXTRACT_SUBVECTOR: {
    SDValue V = Node->getOperand(0);
    auto Idx = Node->getConstantOperandVal(1);
    MVT InVT = V.getSimpleValueType();
    SDLoc DL(V);

    const RISCVTargetLowering &TLI = *Subtarget->getTargetLowering();
    MVT SubVecContainerVT = VT;
    // Establish the correct scalable-vector types for any fixed-length type.
    if (VT.isFixedLengthVector())
      SubVecContainerVT = TLI.getContainerForFixedLengthVector(VT);
    if (InVT.isFixedLengthVector())
      InVT = TLI.getContainerForFixedLengthVector(InVT);

    const auto *TRI = Subtarget->getRegisterInfo();
    unsigned SubRegIdx;
    std::tie(SubRegIdx, Idx) =
        RISCVTargetLowering::decomposeSubvectorInsertExtractToSubRegs(
            InVT, SubVecContainerVT, Idx, TRI);

    // If the Idx hasn't been completely eliminated then this is a subvector
    // extract which doesn't naturally align to a vector register. These must
    // be handled using instructions to manipulate the vector registers.
    if (Idx != 0)
      break;

    // If we haven't set a SubRegIdx, then we must be going between
    // equally-sized LMUL types (e.g. VR -> VR). This can be done as a copy.
    if (SubRegIdx == RISCV::NoSubRegister) {
      unsigned InRegClassID = RISCVTargetLowering::getRegClassIDForVecVT(InVT);
      assert(RISCVTargetLowering::getRegClassIDForVecVT(SubVecContainerVT) ==
                 InRegClassID &&
             "Unexpected subvector extraction");
      SDValue RC = CurDAG->getTargetConstant(InRegClassID, DL, XLenVT);
      SDNode *NewNode =
          CurDAG->getMachineNode(TargetOpcode::COPY_TO_REGCLASS, DL, VT, V, RC);
      ReplaceNode(Node, NewNode);
      return;
    }

    SDValue Extract = CurDAG->getTargetExtractSubreg(SubRegIdx, DL, VT, V);
    ReplaceNode(Node, Extract.getNode());
    return;
  }
  case ISD::SPLAT_VECTOR:
  case RISCVISD::VMV_S_X_VL:
  case RISCVISD::VFMV_S_F_VL:
  case RISCVISD::VMV_V_X_VL:
  case RISCVISD::VFMV_V_F_VL: {
    // Try to match splat of a scalar load to a strided load with stride of x0.
    bool IsScalarMove = Node->getOpcode() == RISCVISD::VMV_S_X_VL ||
                        Node->getOpcode() == RISCVISD::VFMV_S_F_VL;
    if (IsScalarMove && !Node->getOperand(0).isUndef())
      break;
    SDValue Src = IsScalarMove ? Node->getOperand(1) : Node->getOperand(0);
    auto *Ld = dyn_cast<LoadSDNode>(Src);
    if (!Ld)
      break;
    EVT MemVT = Ld->getMemoryVT();
    // The memory VT should be the same size as the element type.
    if (MemVT.getStoreSize() != VT.getVectorElementType().getStoreSize())
      break;
    if (!IsProfitableToFold(Src, Node, Node) ||
        !IsLegalToFold(Src, Node, Node, TM.getOptLevel()))
      break;

    SDValue VL;
    if (Node->getOpcode() == ISD::SPLAT_VECTOR)
      VL = CurDAG->getTargetConstant(RISCV::VLMaxSentinel, DL, XLenVT);
    else if (IsScalarMove) {
      // We could deal with more VL if we update the VSETVLI insert pass to
      // avoid introducing more VSETVLI.
      if (!isOneConstant(Node->getOperand(2)))
        break;
      selectVLOp(Node->getOperand(2), VL);
    } else
      selectVLOp(Node->getOperand(1), VL);

    unsigned Log2SEW = Log2_32(VT.getScalarSizeInBits());
    SDValue SEW = CurDAG->getTargetConstant(Log2SEW, DL, XLenVT);

    SDValue Operands[] = {Ld->getBasePtr(),
                          CurDAG->getRegister(RISCV::X0, XLenVT), VL, SEW,
                          Ld->getChain()};

    RISCVII::VLMUL LMUL = RISCVTargetLowering::getLMUL(VT);
    const RISCV::VLEPseudo *P = RISCV::getVLEPseudo(
        /*IsMasked*/ false, /*IsStrided*/ true, /*FF*/ false, Log2SEW,
        static_cast<unsigned>(LMUL));
    MachineSDNode *Load =
        CurDAG->getMachineNode(P->Pseudo, DL, Node->getVTList(), Operands);

    if (auto *MemOp = dyn_cast<MemSDNode>(Node))
      CurDAG->setNodeMemRefs(Load, {MemOp->getMemOperand()});

    ReplaceNode(Node, Load);
    return;
  }
  }

  // Select the default instruction.
  SelectCode(Node);
}

bool RISCVDAGToDAGISel::SelectInlineAsmMemoryOperand(
    const SDValue &Op, unsigned ConstraintID, std::vector<SDValue> &OutOps) {
  switch (ConstraintID) {
  case InlineAsm::Constraint_m:
    // We just support simple memory operands that have a single address
    // operand and need no special handling.
    OutOps.push_back(Op);
    return false;
  case InlineAsm::Constraint_A:
    OutOps.push_back(Op);
    return false;
  default:
    break;
  }

  return true;
}

bool RISCVDAGToDAGISel::SelectAddrFI(SDValue Addr, SDValue &Base) {
  if (auto *FIN = dyn_cast<FrameIndexSDNode>(Addr)) {
    Base = CurDAG->getTargetFrameIndex(FIN->getIndex(), Subtarget->getXLenVT());
    return true;
  }
  return false;
}

bool RISCVDAGToDAGISel::SelectBaseAddr(SDValue Addr, SDValue &Base) {
  // If this is FrameIndex, select it directly. Otherwise just let it get
  // selected to a register independently.
  if (auto *FIN = dyn_cast<FrameIndexSDNode>(Addr))
    Base = CurDAG->getTargetFrameIndex(FIN->getIndex(), Subtarget->getXLenVT());
  else
    Base = Addr;
  return true;
}

bool RISCVDAGToDAGISel::selectShiftMask(SDValue N, unsigned ShiftWidth,
                                        SDValue &ShAmt) {
  // Shift instructions on RISCV only read the lower 5 or 6 bits of the shift
  // amount. If there is an AND on the shift amount, we can bypass it if it
  // doesn't affect any of those bits.
  if (N.getOpcode() == ISD::AND && isa<ConstantSDNode>(N.getOperand(1))) {
    const APInt &AndMask = N->getConstantOperandAPInt(1);

    // Since the max shift amount is a power of 2 we can subtract 1 to make a
    // mask that covers the bits needed to represent all shift amounts.
    assert(isPowerOf2_32(ShiftWidth) && "Unexpected max shift amount!");
    APInt ShMask(AndMask.getBitWidth(), ShiftWidth - 1);

    if (ShMask.isSubsetOf(AndMask)) {
      ShAmt = N.getOperand(0);
      return true;
    }

    // SimplifyDemandedBits may have optimized the mask so try restoring any
    // bits that are known zero.
    KnownBits Known = CurDAG->computeKnownBits(N->getOperand(0));
    if (ShMask.isSubsetOf(AndMask | Known.Zero)) {
      ShAmt = N.getOperand(0);
      return true;
    }
  }

  ShAmt = N;
  return true;
}

bool RISCVDAGToDAGISel::selectSExti32(SDValue N, SDValue &Val) {
  if (N.getOpcode() == ISD::SIGN_EXTEND_INREG &&
      cast<VTSDNode>(N.getOperand(1))->getVT() == MVT::i32) {
    Val = N.getOperand(0);
    return true;
  }
  MVT VT = N.getSimpleValueType();
  if (CurDAG->ComputeNumSignBits(N) > (VT.getSizeInBits() - 32)) {
    Val = N;
    return true;
  }

  return false;
}

bool RISCVDAGToDAGISel::selectZExti32(SDValue N, SDValue &Val) {
  if (N.getOpcode() == ISD::AND) {
    auto *C = dyn_cast<ConstantSDNode>(N.getOperand(1));
    if (C && C->getZExtValue() == UINT64_C(0xFFFFFFFF)) {
      Val = N.getOperand(0);
      return true;
    }
  }
  MVT VT = N.getSimpleValueType();
  APInt Mask = APInt::getHighBitsSet(VT.getSizeInBits(), 32);
  if (CurDAG->MaskedValueIsZero(N, Mask)) {
    Val = N;
    return true;
  }

  return false;
}

// Return true if all users of this SDNode* only consume the lower \p Bits.
// This can be used to form W instructions for add/sub/mul/shl even when the
// root isn't a sext_inreg. This can allow the ADDW/SUBW/MULW/SLLIW to CSE if
// SimplifyDemandedBits has made it so some users see a sext_inreg and some
// don't. The sext_inreg+add/sub/mul/shl will get selected, but still leave
// the add/sub/mul/shl to become non-W instructions. By checking the users we
// may be able to use a W instruction and CSE with the other instruction if
// this has happened. We could try to detect that the CSE opportunity exists
// before doing this, but that would be more complicated.
// TODO: Does this need to look through AND/OR/XOR to their users to find more
// opportunities.
bool RISCVDAGToDAGISel::hasAllNBitUsers(SDNode *Node, unsigned Bits) const {
  assert((Node->getOpcode() == ISD::ADD || Node->getOpcode() == ISD::SUB ||
          Node->getOpcode() == ISD::MUL || Node->getOpcode() == ISD::SHL ||
          Node->getOpcode() == ISD::SRL ||
          Node->getOpcode() == ISD::SIGN_EXTEND_INREG ||
          isa<ConstantSDNode>(Node)) &&
         "Unexpected opcode");

  for (auto UI = Node->use_begin(), UE = Node->use_end(); UI != UE; ++UI) {
    SDNode *User = *UI;
    // Users of this node should have already been instruction selected
    if (!User->isMachineOpcode())
      return false;

    // TODO: Add more opcodes?
    switch (User->getMachineOpcode()) {
    default:
      return false;
    case RISCV::ADDW:
    case RISCV::ADDIW:
    case RISCV::SUBW:
    case RISCV::MULW:
    case RISCV::SLLW:
    case RISCV::SLLIW:
    case RISCV::SRAW:
    case RISCV::SRAIW:
    case RISCV::SRLW:
    case RISCV::SRLIW:
    case RISCV::DIVW:
    case RISCV::DIVUW:
    case RISCV::REMW:
    case RISCV::REMUW:
    case RISCV::ROLW:
    case RISCV::RORW:
    case RISCV::RORIW:
    case RISCV::CLZW:
    case RISCV::CTZW:
    case RISCV::CPOPW:
    case RISCV::SLLIUW:
    case RISCV::FCVT_H_W:
    case RISCV::FCVT_H_WU:
    case RISCV::FCVT_S_W:
    case RISCV::FCVT_S_WU:
    case RISCV::FCVT_D_W:
    case RISCV::FCVT_D_WU:
      if (Bits < 32)
        return false;
      break;
    case RISCV::SLLI:
      // SLLI only uses the lower (XLen - ShAmt) bits.
      if (Bits < Subtarget->getXLen() - User->getConstantOperandVal(1))
        return false;
      break;
    case RISCV::ANDI:
      if (Bits < (64 - countLeadingZeros(User->getConstantOperandVal(1))))
        return false;
      break;
    case RISCV::SEXTB:
      if (Bits < 8)
        return false;
      break;
    case RISCV::SEXTH:
    case RISCV::ZEXTH_RV32:
    case RISCV::ZEXTH_RV64:
      if (Bits < 16)
        return false;
      break;
    case RISCV::ADDUW:
    case RISCV::SH1ADDUW:
    case RISCV::SH2ADDUW:
    case RISCV::SH3ADDUW:
      // The first operand to add.uw/shXadd.uw is implicitly zero extended from
      // 32 bits.
      if (UI.getOperandNo() != 0 || Bits < 32)
        return false;
      break;
    case RISCV::SB:
      if (UI.getOperandNo() != 0 || Bits < 8)
        return false;
      break;
    case RISCV::SH:
      if (UI.getOperandNo() != 0 || Bits < 16)
        return false;
      break;
    case RISCV::SW:
      if (UI.getOperandNo() != 0 || Bits < 32)
        return false;
      break;
    }
  }

  return true;
}

// Select VL as a 5 bit immediate or a value that will become a register. This
// allows us to choose betwen VSETIVLI or VSETVLI later.
bool RISCVDAGToDAGISel::selectVLOp(SDValue N, SDValue &VL) {
  auto *C = dyn_cast<ConstantSDNode>(N);
  if (C && (isUInt<5>(C->getZExtValue()) ||
            C->getSExtValue() == RISCV::VLMaxSentinel))
    VL = CurDAG->getTargetConstant(C->getZExtValue(), SDLoc(N),
                                   N->getValueType(0));
  else
    VL = N;

  return true;
}

bool RISCVDAGToDAGISel::selectVSplat(SDValue N, SDValue &SplatVal) {
  if (N.getOpcode() != ISD::SPLAT_VECTOR &&
      N.getOpcode() != RISCVISD::SPLAT_VECTOR_I64 &&
      N.getOpcode() != RISCVISD::VMV_V_X_VL)
    return false;
  SplatVal = N.getOperand(0);
  return true;
}

using ValidateFn = bool (*)(int64_t);

static bool selectVSplatSimmHelper(SDValue N, SDValue &SplatVal,
                                   SelectionDAG &DAG,
                                   const RISCVSubtarget &Subtarget,
                                   ValidateFn ValidateImm) {
  if ((N.getOpcode() != ISD::SPLAT_VECTOR &&
       N.getOpcode() != RISCVISD::SPLAT_VECTOR_I64 &&
       N.getOpcode() != RISCVISD::VMV_V_X_VL) ||
      !isa<ConstantSDNode>(N.getOperand(0)))
    return false;

  int64_t SplatImm = cast<ConstantSDNode>(N.getOperand(0))->getSExtValue();

  // ISD::SPLAT_VECTOR, RISCVISD::SPLAT_VECTOR_I64 and RISCVISD::VMV_V_X_VL
  // share semantics when the operand type is wider than the resulting vector
  // element type: an implicit truncation first takes place. Therefore, perform
  // a manual truncation/sign-extension in order to ignore any truncated bits
  // and catch any zero-extended immediate.
  // For example, we wish to match (i8 -1) -> (XLenVT 255) as a simm5 by first
  // sign-extending to (XLenVT -1).
  MVT XLenVT = Subtarget.getXLenVT();
  assert(XLenVT == N.getOperand(0).getSimpleValueType() &&
         "Unexpected splat operand type");
  MVT EltVT = N.getSimpleValueType().getVectorElementType();
  if (EltVT.bitsLT(XLenVT))
    SplatImm = SignExtend64(SplatImm, EltVT.getSizeInBits());

  if (!ValidateImm(SplatImm))
    return false;

  SplatVal = DAG.getTargetConstant(SplatImm, SDLoc(N), XLenVT);
  return true;
}

bool RISCVDAGToDAGISel::selectVSplatSimm5(SDValue N, SDValue &SplatVal) {
  return selectVSplatSimmHelper(N, SplatVal, *CurDAG, *Subtarget,
                                [](int64_t Imm) { return isInt<5>(Imm); });
}

bool RISCVDAGToDAGISel::selectVSplatSimm5Plus1(SDValue N, SDValue &SplatVal) {
  return selectVSplatSimmHelper(
      N, SplatVal, *CurDAG, *Subtarget,
      [](int64_t Imm) { return (isInt<5>(Imm) && Imm != -16) || Imm == 16; });
}

bool RISCVDAGToDAGISel::selectVSplatSimm5Plus1NonZero(SDValue N,
                                                      SDValue &SplatVal) {
  return selectVSplatSimmHelper(
      N, SplatVal, *CurDAG, *Subtarget, [](int64_t Imm) {
        return Imm != 0 && ((isInt<5>(Imm) && Imm != -16) || Imm == 16);
      });
}

bool RISCVDAGToDAGISel::selectVSplatUimm5(SDValue N, SDValue &SplatVal) {
  if ((N.getOpcode() != ISD::SPLAT_VECTOR &&
       N.getOpcode() != RISCVISD::SPLAT_VECTOR_I64 &&
       N.getOpcode() != RISCVISD::VMV_V_X_VL) ||
      !isa<ConstantSDNode>(N.getOperand(0)))
    return false;

  int64_t SplatImm = cast<ConstantSDNode>(N.getOperand(0))->getSExtValue();

  if (!isUInt<5>(SplatImm))
    return false;

  SplatVal =
      CurDAG->getTargetConstant(SplatImm, SDLoc(N), Subtarget->getXLenVT());

  return true;
}

bool RISCVDAGToDAGISel::selectRVVSimm5(SDValue N, unsigned Width,
                                       SDValue &Imm) {
  if (auto *C = dyn_cast<ConstantSDNode>(N)) {
    int64_t ImmVal = SignExtend64(C->getSExtValue(), Width);

    if (!isInt<5>(ImmVal))
      return false;

    Imm = CurDAG->getTargetConstant(ImmVal, SDLoc(N), Subtarget->getXLenVT());
    return true;
  }

  return false;
}

// Merge an ADDI into the offset of a load/store instruction where possible.
// (load (addi base, off1), off2) -> (load base, off1+off2)
// (store val, (addi base, off1), off2) -> (store val, base, off1+off2)
// This is possible when off1+off2 fits a 12-bit immediate.
bool RISCVDAGToDAGISel::doPeepholeLoadStoreADDI(SDNode *N) {
  int OffsetOpIdx;
  int BaseOpIdx;

  // Only attempt this optimisation for I-type loads and S-type stores.
  switch (N->getMachineOpcode()) {
  default:
    return false;
  case RISCV::LB:
  case RISCV::LH:
  case RISCV::LW:
  case RISCV::LBU:
  case RISCV::LHU:
  case RISCV::LWU:
  case RISCV::LD:
  case RISCV::FLH:
  case RISCV::FLW:
  case RISCV::FLD:
    BaseOpIdx = 0;
    OffsetOpIdx = 1;
    break;
  case RISCV::SB:
  case RISCV::SH:
  case RISCV::SW:
  case RISCV::SD:
  case RISCV::FSH:
  case RISCV::FSW:
  case RISCV::FSD:
    BaseOpIdx = 1;
    OffsetOpIdx = 2;
    break;
  }

  if (!isa<ConstantSDNode>(N->getOperand(OffsetOpIdx)))
    return false;

  SDValue Base = N->getOperand(BaseOpIdx);

  // If the base is an ADDI, we can merge it in to the load/store.
  if (!Base.isMachineOpcode() || Base.getMachineOpcode() != RISCV::ADDI)
    return false;

  SDValue ImmOperand = Base.getOperand(1);
  uint64_t Offset2 = N->getConstantOperandVal(OffsetOpIdx);

  if (auto *Const = dyn_cast<ConstantSDNode>(ImmOperand)) {
    int64_t Offset1 = Const->getSExtValue();
    int64_t CombinedOffset = Offset1 + Offset2;
    if (!isInt<12>(CombinedOffset))
      return false;
    ImmOperand = CurDAG->getTargetConstant(CombinedOffset, SDLoc(ImmOperand),
                                           ImmOperand.getValueType());
  } else if (auto *GA = dyn_cast<GlobalAddressSDNode>(ImmOperand)) {
    // If the off1 in (addi base, off1) is a global variable's address (its
    // low part, really), then we can rely on the alignment of that variable
    // to provide a margin of safety before off1 can overflow the 12 bits.
    // Check if off2 falls within that margin; if so off1+off2 can't overflow.
    const DataLayout &DL = CurDAG->getDataLayout();
    Align Alignment = GA->getGlobal()->getPointerAlignment(DL);
    if (Offset2 != 0 && Alignment <= Offset2)
      return false;
    int64_t Offset1 = GA->getOffset();
    int64_t CombinedOffset = Offset1 + Offset2;
    ImmOperand = CurDAG->getTargetGlobalAddress(
        GA->getGlobal(), SDLoc(ImmOperand), ImmOperand.getValueType(),
        CombinedOffset, GA->getTargetFlags());
  } else if (auto *CP = dyn_cast<ConstantPoolSDNode>(ImmOperand)) {
    // Ditto.
    Align Alignment = CP->getAlign();
    if (Offset2 != 0 && Alignment <= Offset2)
      return false;
    int64_t Offset1 = CP->getOffset();
    int64_t CombinedOffset = Offset1 + Offset2;
    ImmOperand = CurDAG->getTargetConstantPool(
        CP->getConstVal(), ImmOperand.getValueType(), CP->getAlign(),
        CombinedOffset, CP->getTargetFlags());
  } else {
    return false;
  }

  LLVM_DEBUG(dbgs() << "Folding add-immediate into mem-op:\nBase:    ");
  LLVM_DEBUG(Base->dump(CurDAG));
  LLVM_DEBUG(dbgs() << "\nN: ");
  LLVM_DEBUG(N->dump(CurDAG));
  LLVM_DEBUG(dbgs() << "\n");

  // Modify the offset operand of the load/store.
  if (BaseOpIdx == 0) // Load
    CurDAG->UpdateNodeOperands(N, Base.getOperand(0), ImmOperand,
                               N->getOperand(2));
  else // Store
    CurDAG->UpdateNodeOperands(N, N->getOperand(0), Base.getOperand(0),
                               ImmOperand, N->getOperand(3));

  return true;
}

// Try to remove sext.w if the input is a W instruction or can be made into
// a W instruction cheaply.
bool RISCVDAGToDAGISel::doPeepholeSExtW(SDNode *N) {
  // Look for the sext.w pattern, addiw rd, rs1, 0.
  if (N->getMachineOpcode() != RISCV::ADDIW ||
      !isNullConstant(N->getOperand(1)))
    return false;

  SDValue N0 = N->getOperand(0);
  if (!N0.isMachineOpcode())
    return false;

  switch (N0.getMachineOpcode()) {
  default:
    break;
  case RISCV::ADD:
  case RISCV::ADDI:
  case RISCV::SUB:
  case RISCV::MUL:
  case RISCV::SLLI: {
    // Convert sext.w+add/sub/mul to their W instructions. This will create
    // a new independent instruction. This improves latency.
    unsigned Opc;
    switch (N0.getMachineOpcode()) {
    default:
      llvm_unreachable("Unexpected opcode!");
    case RISCV::ADD:  Opc = RISCV::ADDW;  break;
    case RISCV::ADDI: Opc = RISCV::ADDIW; break;
    case RISCV::SUB:  Opc = RISCV::SUBW;  break;
    case RISCV::MUL:  Opc = RISCV::MULW;  break;
    case RISCV::SLLI: Opc = RISCV::SLLIW; break;
    }

    SDValue N00 = N0.getOperand(0);
    SDValue N01 = N0.getOperand(1);

    // Shift amount needs to be uimm5.
    if (N0.getMachineOpcode() == RISCV::SLLI &&
        !isUInt<5>(cast<ConstantSDNode>(N01)->getSExtValue()))
      break;

    SDNode *Result =
        CurDAG->getMachineNode(Opc, SDLoc(N), N->getValueType(0),
                               N00, N01);
    ReplaceUses(N, Result);
    return true;
  }
  case RISCV::ADDW:
  case RISCV::ADDIW:
  case RISCV::SUBW:
  case RISCV::MULW:
  case RISCV::SLLIW:
    // Result is already sign extended just remove the sext.w.
    // NOTE: We only handle the nodes that are selected with hasAllWUsers.
    ReplaceUses(N, N0.getNode());
    return true;
  }

  return false;
}

// This pass converts a legalized DAG into a RISCV-specific DAG, ready
// for instruction scheduling.
FunctionPass *llvm::createRISCVISelDag(RISCVTargetMachine &TM) {
  return new RISCVDAGToDAGISel(TM);
}<|MERGE_RESOLUTION|>--- conflicted
+++ resolved
@@ -937,8 +937,9 @@
   RISCVII::VLMUL VLMul = static_cast<RISCVII::VLMUL>(
       Node->getConstantOperandVal(Offset + 1) & 0x7);
 
-  unsigned VTypeI = RISCVVType::encodeVTYPE(VLMul, SEW, /*TailAgnostic*/ true,
-                                            /*MaskAgnostic*/ false);
+  unsigned VTypeI = RISCVVType::encodeVTYPE(VLMul, SEW, /* TailAgnostic */ true,
+                                            /* MaskAgnostic */ false,
+                                            /* Nontemporal */ false);
   SDValue VTypeIOp = CurDAG->getTargetConstant(VTypeI, DL, XLenVT);
 
   SmallVector<EVT, 2> VTs = {XLenVT};
@@ -1574,58 +1575,8 @@
     default:
       break;
     case Intrinsic::riscv_vsetvli:
-<<<<<<< HEAD
-    case Intrinsic::riscv_vsetvlimax: {
-      if (!Subtarget->hasVInstructions())
-        break;
-
-      bool VLMax = IntNo == Intrinsic::riscv_vsetvlimax;
-      unsigned Offset = VLMax ? 2 : 3;
-
-      assert(Node->getNumOperands() == Offset + 2 &&
-             "Unexpected number of operands");
-
-      unsigned SEW =
-          RISCVVType::decodeVSEW(Node->getConstantOperandVal(Offset) & 0x7);
-      RISCVII::VLMUL VLMul = static_cast<RISCVII::VLMUL>(
-          Node->getConstantOperandVal(Offset + 1) & 0x7);
-
-      unsigned VTypeI = RISCVVType::encodeVTYPE(
-          VLMul, SEW, /* TailAgnostic */ true, /* MaskAgnostic */ false,
-          /* Nontemporal */ false);
-      SDValue VTypeIOp = CurDAG->getTargetConstant(VTypeI, DL, XLenVT);
-
-      SDValue VLOperand;
-      unsigned Opcode = RISCV::PseudoVSETVLI;
-      if (VLMax) {
-        VLOperand = CurDAG->getRegister(RISCV::X0, XLenVT);
-        Opcode = RISCV::PseudoVSETVLIX0;
-      } else {
-        VLOperand = Node->getOperand(2);
-
-        if (auto *C = dyn_cast<ConstantSDNode>(VLOperand)) {
-          uint64_t AVL = C->getZExtValue();
-          if (isUInt<5>(AVL)) {
-            SDValue VLImm = CurDAG->getTargetConstant(AVL, DL, XLenVT);
-            ReplaceNode(
-                Node, CurDAG->getMachineNode(RISCV::PseudoVSETIVLI, DL, XLenVT,
-                                             MVT::Other, VLImm, VTypeIOp,
-                                             /* Chain */ Node->getOperand(0)));
-            return;
-          }
-        }
-      }
-
-      ReplaceNode(Node,
-                  CurDAG->getMachineNode(Opcode, DL, XLenVT,
-                                         MVT::Other, VLOperand, VTypeIOp,
-                                         /* Chain */ Node->getOperand(0)));
-      return;
-    }
-=======
     case Intrinsic::riscv_vsetvlimax:
       return selectVSETVLI(Node);
->>>>>>> f842395d
     case Intrinsic::riscv_vlseg2:
     case Intrinsic::riscv_vlseg3:
     case Intrinsic::riscv_vlseg4:

--- conflicted
+++ resolved
@@ -1158,7 +1158,14 @@
     }
     break;
   }
-<<<<<<< HEAD
+  case RISCVISD::VLSEGFF: {
+    selectVLSEGFF(Node);
+    return;
+  }
+  case RISCVISD::VLSEGFF_MASK: {
+    selectVLSEGFFMask(Node);
+    return;
+  }
   case ISD::INSERT_VECTOR_ELT: {
     SDValue Idx = Node->getOperand(2);
     if (auto *C = dyn_cast<ConstantSDNode>(Idx)) {
@@ -1169,14 +1176,6 @@
     }
     auto *Result = SelectInsertVectorElement(Node, CurDAG);
     ReplaceNode(Node, Result);
-=======
-  case RISCVISD::VLSEGFF: {
-    selectVLSEGFF(Node);
-    return;
-  }
-  case RISCVISD::VLSEGFF_MASK: {
-    selectVLSEGFFMask(Node);
->>>>>>> 0fbd2d4e
     return;
   }
   }

--- conflicted
+++ resolved
@@ -74,31 +74,13 @@
 defm AMOMAX_D   : AMO_rr_aq_rl<0b10100, 0b011, "amomax.d">;
 defm AMOMINU_D  : AMO_rr_aq_rl<0b11000, 0b011, "amominu.d">;
 defm AMOMAXU_D  : AMO_rr_aq_rl<0b11100, 0b011, "amomaxu.d">;
-<<<<<<< HEAD
-} // Predicates = [HasStdExtA, IsRV64]
-=======
 } // Predicates = [HasStedExtA, IsRV64]
->>>>>>> b2552e1e
 
 //===----------------------------------------------------------------------===//
 // Pseudo-instructions and codegen patterns
 //===----------------------------------------------------------------------===//
 
 let Predicates = [HasStdExtA] in {
-<<<<<<< HEAD
-// TODO: Should set .aqrl bits as appropriate rather than doing the
-// fence-based lowering.
-def : PatGprGpr<atomic_swap_32, AMOSWAP_W>;
-def : PatGprGpr<atomic_load_add_32, AMOADD_W>;
-def : PatGprGpr<atomic_load_and_32, AMOAND_W>;
-def : PatGprGpr<atomic_load_or_32, AMOOR_W>;
-def : PatGprGpr<atomic_load_xor_32, AMOXOR_W>;
-def : PatGprGpr<atomic_load_max_32, AMOMAX_W>;
-def : PatGprGpr<atomic_load_min_32, AMOMIN_W>;
-def : PatGprGpr<atomic_load_umax_32, AMOMAXU_W>;
-def : PatGprGpr<atomic_load_umin_32, AMOMINU_W>;
-} // Predicates = [HasStdExtA]
-=======
 
 /// Atomic loads and stores
 
@@ -112,5 +94,19 @@
 defm : StPat<atomic_store_8,  SB, GPR>;
 defm : StPat<atomic_store_16,  SH, GPR>;
 defm : StPat<atomic_store_32, SW, GPR>;
-} // Predicates = [HasStdExtF]
->>>>>>> b2552e1e
+
+/// Atomic operations
+
+// TODO: Should set .aqrl bits as appropriate rather than doing the
+// fence-based lowering.
+def : PatGprGpr<atomic_swap_32, AMOSWAP_W>;
+def : PatGprGpr<atomic_load_add_32, AMOADD_W>;
+def : PatGprGpr<atomic_load_and_32, AMOAND_W>;
+def : PatGprGpr<atomic_load_or_32, AMOOR_W>;
+def : PatGprGpr<atomic_load_xor_32, AMOXOR_W>;
+def : PatGprGpr<atomic_load_max_32, AMOMAX_W>;
+def : PatGprGpr<atomic_load_min_32, AMOMIN_W>;
+def : PatGprGpr<atomic_load_umax_32, AMOMAXU_W>;
+def : PatGprGpr<atomic_load_umin_32, AMOMINU_W>;
+
+} // Predicates = [HasStdExtA]
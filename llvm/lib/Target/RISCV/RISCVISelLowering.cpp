//===-- RISCVISelLowering.cpp - RISCV DAG Lowering Implementation  --------===//
//
// Part of the LLVM Project, under the Apache License v2.0 with LLVM Exceptions.
// See https://llvm.org/LICENSE.txt for license information.
// SPDX-License-Identifier: Apache-2.0 WITH LLVM-exception
//
//===----------------------------------------------------------------------===//
//
// This file defines the interfaces that RISCV uses to lower LLVM code into a
// selection DAG.
//
//===----------------------------------------------------------------------===//

#include "RISCVISelLowering.h"
#include "MCTargetDesc/RISCVMatInt.h"
#include "RISCV.h"
#include "RISCVMachineFunctionInfo.h"
#include "RISCVRegisterInfo.h"
#include "RISCVSubtarget.h"
#include "RISCVTargetMachine.h"
#include "llvm/ADT/SmallSet.h"
#include "llvm/ADT/Statistic.h"
#include "llvm/CodeGen/CallingConvLower.h"
#include "llvm/CodeGen/MachineFrameInfo.h"
#include "llvm/CodeGen/MachineFunction.h"
#include "llvm/CodeGen/MachineInstrBuilder.h"
#include "llvm/CodeGen/MachineRegisterInfo.h"
#include "llvm/CodeGen/TargetLoweringObjectFileImpl.h"
#include "llvm/CodeGen/ValueTypes.h"
#include "llvm/IR/DiagnosticInfo.h"
#include "llvm/IR/DiagnosticPrinter.h"
#include "llvm/IR/IntrinsicsRISCV.h"
#include "llvm/IR/IntrinsicsEPI.h"
#include "llvm/Support/Debug.h"
#include "llvm/Support/ErrorHandling.h"
#include "llvm/Support/KnownBits.h"
#include "llvm/Support/MathExtras.h"
#include "llvm/Support/raw_ostream.h"

using namespace llvm;

#define DEBUG_TYPE "riscv-lower"

STATISTIC(NumTailCalls, "Number of tail calls");

RISCVTargetLowering::RISCVTargetLowering(const TargetMachine &TM,
                                         const RISCVSubtarget &STI)
    : TargetLowering(TM), Subtarget(STI) {

  if (Subtarget.isRV32E())
    report_fatal_error("Codegen not yet implemented for RV32E");

  RISCVABI::ABI ABI = Subtarget.getTargetABI();
  assert(ABI != RISCVABI::ABI_Unknown && "Improperly initialised target ABI");

  if ((ABI == RISCVABI::ABI_ILP32F || ABI == RISCVABI::ABI_LP64F) &&
      !Subtarget.hasStdExtF()) {
    errs() << "Hard-float 'f' ABI can't be used for a target that "
                "doesn't support the F instruction set extension (ignoring "
                          "target-abi)\n";
    ABI = Subtarget.is64Bit() ? RISCVABI::ABI_LP64 : RISCVABI::ABI_ILP32;
  } else if ((ABI == RISCVABI::ABI_ILP32D || ABI == RISCVABI::ABI_LP64D) &&
             !Subtarget.hasStdExtD()) {
    errs() << "Hard-float 'd' ABI can't be used for a target that "
              "doesn't support the D instruction set extension (ignoring "
              "target-abi)\n";
    ABI = Subtarget.is64Bit() ? RISCVABI::ABI_LP64 : RISCVABI::ABI_ILP32;
  }

  switch (ABI) {
  default:
    report_fatal_error("Don't know how to lower this ABI");
  case RISCVABI::ABI_ILP32:
  case RISCVABI::ABI_ILP32F:
  case RISCVABI::ABI_ILP32D:
  case RISCVABI::ABI_LP64:
  case RISCVABI::ABI_LP64F:
  case RISCVABI::ABI_LP64D:
    break;
  }

  MVT XLenVT = Subtarget.getXLenVT();

  // Set up the register classes.
  addRegisterClass(XLenVT, &RISCV::GPRRegClass);

  if (Subtarget.hasStdExtZfh())
    addRegisterClass(MVT::f16, &RISCV::FPR16RegClass);
  if (Subtarget.hasStdExtF())
    addRegisterClass(MVT::f32, &RISCV::FPR32RegClass);
  if (Subtarget.hasStdExtD())
    addRegisterClass(MVT::f64, &RISCV::FPR64RegClass);

  static const MVT::SimpleValueType BoolVecVTs[] = {
      MVT::nxv1i1,  MVT::nxv2i1,  MVT::nxv4i1, MVT::nxv8i1,
      MVT::nxv16i1, MVT::nxv32i1, MVT::nxv64i1};
  static const MVT::SimpleValueType IntVecVTs[] = {
      MVT::nxv1i8,  MVT::nxv2i8,   MVT::nxv4i8,   MVT::nxv8i8,  MVT::nxv16i8,
      MVT::nxv32i8, MVT::nxv64i8,  MVT::nxv1i16,  MVT::nxv2i16, MVT::nxv4i16,
      MVT::nxv8i16, MVT::nxv16i16, MVT::nxv32i16, MVT::nxv1i32, MVT::nxv2i32,
      MVT::nxv4i32, MVT::nxv8i32,  MVT::nxv16i32, MVT::nxv1i64, MVT::nxv2i64,
      MVT::nxv4i64, MVT::nxv8i64};
  static const MVT::SimpleValueType F16VecVTs[] = {
      MVT::nxv1f16, MVT::nxv2f16,  MVT::nxv4f16,
      MVT::nxv8f16, MVT::nxv16f16, MVT::nxv32f16};
  static const MVT::SimpleValueType F32VecVTs[] = {
      MVT::nxv1f32, MVT::nxv2f32, MVT::nxv4f32, MVT::nxv8f32, MVT::nxv16f32};
  static const MVT::SimpleValueType F64VecVTs[] = {
      MVT::nxv1f64, MVT::nxv2f64, MVT::nxv4f64, MVT::nxv8f64};

  if (Subtarget.hasStdExtV()) {
    auto addRegClassForRVV = [this](MVT VT) {
      unsigned Size = VT.getSizeInBits().getKnownMinValue();
      assert(Size <= 512 && isPowerOf2_32(Size));
      const TargetRegisterClass *RC;
      if (Size <= 64)
        RC = &RISCV::VRRegClass;
      else if (Size == 128)
        RC = &RISCV::VRM2RegClass;
      else if (Size == 256)
        RC = &RISCV::VRM4RegClass;
      else
        RC = &RISCV::VRM8RegClass;

      addRegisterClass(VT, RC);
    };

    for (MVT VT : BoolVecVTs)
      addRegClassForRVV(VT);
    for (MVT VT : IntVecVTs)
      addRegClassForRVV(VT);

    if (Subtarget.hasStdExtZfh())
      for (MVT VT : F16VecVTs)
        addRegClassForRVV(VT);

    if (Subtarget.hasStdExtF())
      for (MVT VT : F32VecVTs)
        addRegClassForRVV(VT);

    if (Subtarget.hasStdExtD())
      for (MVT VT : F64VecVTs)
        addRegClassForRVV(VT);
  }

  // Compute derived properties from the register classes.
  computeRegisterProperties(STI.getRegisterInfo());

  setStackPointerRegisterToSaveRestore(RISCV::X2);

  for (auto N : {ISD::EXTLOAD, ISD::SEXTLOAD, ISD::ZEXTLOAD})
    setLoadExtAction(N, XLenVT, MVT::i1, Promote);

  // TODO: add all necessary setOperationAction calls.
  setOperationAction(ISD::DYNAMIC_STACKALLOC, XLenVT, Expand);

  setOperationAction(ISD::BR_JT, MVT::Other, Expand);
  setOperationAction(ISD::BR_CC, XLenVT, Expand);
  setOperationAction(ISD::SELECT_CC, XLenVT, Expand);

  setOperationAction(ISD::STACKSAVE, MVT::Other, Expand);
  setOperationAction(ISD::STACKRESTORE, MVT::Other, Expand);

  setOperationAction(ISD::VASTART, MVT::Other, Custom);
  setOperationAction(ISD::VAARG, MVT::Other, Expand);
  setOperationAction(ISD::VACOPY, MVT::Other, Expand);
  setOperationAction(ISD::VAEND, MVT::Other, Expand);

  setOperationAction(ISD::SIGN_EXTEND_INREG, MVT::i1, Expand);
  if (!Subtarget.hasStdExtZbb()) {
    setOperationAction(ISD::SIGN_EXTEND_INREG, MVT::i8, Expand);
    setOperationAction(ISD::SIGN_EXTEND_INREG, MVT::i16, Expand);
  }

  if (Subtarget.is64Bit()) {
    setOperationAction(ISD::ADD, MVT::i32, Custom);
    setOperationAction(ISD::SUB, MVT::i32, Custom);
    setOperationAction(ISD::SHL, MVT::i32, Custom);
    setOperationAction(ISD::SRA, MVT::i32, Custom);
    setOperationAction(ISD::SRL, MVT::i32, Custom);
  }

  if (!Subtarget.hasStdExtM()) {
    setOperationAction(ISD::MUL, XLenVT, Expand);
    setOperationAction(ISD::MULHS, XLenVT, Expand);
    setOperationAction(ISD::MULHU, XLenVT, Expand);
    setOperationAction(ISD::SDIV, XLenVT, Expand);
    setOperationAction(ISD::UDIV, XLenVT, Expand);
    setOperationAction(ISD::SREM, XLenVT, Expand);
    setOperationAction(ISD::UREM, XLenVT, Expand);
  }

  if (Subtarget.is64Bit() && Subtarget.hasStdExtM()) {
    setOperationAction(ISD::MUL, MVT::i32, Custom);

    setOperationAction(ISD::SDIV, MVT::i8, Custom);
    setOperationAction(ISD::UDIV, MVT::i8, Custom);
    setOperationAction(ISD::UREM, MVT::i8, Custom);
    setOperationAction(ISD::SDIV, MVT::i16, Custom);
    setOperationAction(ISD::UDIV, MVT::i16, Custom);
    setOperationAction(ISD::UREM, MVT::i16, Custom);
    setOperationAction(ISD::SDIV, MVT::i32, Custom);
    setOperationAction(ISD::UDIV, MVT::i32, Custom);
    setOperationAction(ISD::UREM, MVT::i32, Custom);
  }

  setOperationAction(ISD::SDIVREM, XLenVT, Expand);
  setOperationAction(ISD::UDIVREM, XLenVT, Expand);
  setOperationAction(ISD::SMUL_LOHI, XLenVT, Expand);
  setOperationAction(ISD::UMUL_LOHI, XLenVT, Expand);

  setOperationAction(ISD::SHL_PARTS, XLenVT, Custom);
  setOperationAction(ISD::SRL_PARTS, XLenVT, Custom);
  setOperationAction(ISD::SRA_PARTS, XLenVT, Custom);

  if (Subtarget.hasStdExtZbb() || Subtarget.hasStdExtZbp()) {
    if (Subtarget.is64Bit()) {
      setOperationAction(ISD::ROTL, MVT::i32, Custom);
      setOperationAction(ISD::ROTR, MVT::i32, Custom);
    }
  } else {
    setOperationAction(ISD::ROTL, XLenVT, Expand);
    setOperationAction(ISD::ROTR, XLenVT, Expand);
  }

  if (Subtarget.hasStdExtZbp()) {
    // Custom lower bswap/bitreverse so we can convert them to GREVI to enable
    // more combining.
    setOperationAction(ISD::BITREVERSE, XLenVT, Custom);
    setOperationAction(ISD::BSWAP, XLenVT, Custom);

    if (Subtarget.is64Bit()) {
      setOperationAction(ISD::BITREVERSE, MVT::i32, Custom);
      setOperationAction(ISD::BSWAP, MVT::i32, Custom);
    }
  } else {
    // With Zbb we have an XLen rev8 instruction, but not GREVI. So we'll
    // pattern match it directly in isel.
    setOperationAction(ISD::BSWAP, XLenVT,
                       Subtarget.hasStdExtZbb() ? Legal : Expand);
  }

  if (Subtarget.hasStdExtZbb()) {
    setOperationAction(ISD::SMIN, XLenVT, Legal);
    setOperationAction(ISD::SMAX, XLenVT, Legal);
    setOperationAction(ISD::UMIN, XLenVT, Legal);
    setOperationAction(ISD::UMAX, XLenVT, Legal);
  } else {
    setOperationAction(ISD::CTTZ, XLenVT, Expand);
    setOperationAction(ISD::CTLZ, XLenVT, Expand);
    setOperationAction(ISD::CTPOP, XLenVT, Expand);
  }

  if (Subtarget.hasStdExtZbt()) {
    setOperationAction(ISD::FSHL, XLenVT, Legal);
    setOperationAction(ISD::FSHR, XLenVT, Legal);
    setOperationAction(ISD::SELECT, XLenVT, Legal);

    if (Subtarget.is64Bit()) {
      setOperationAction(ISD::FSHL, MVT::i32, Custom);
      setOperationAction(ISD::FSHR, MVT::i32, Custom);
    }
  } else {
    setOperationAction(ISD::SELECT, XLenVT, Custom);
  }

  ISD::CondCode FPCCToExpand[] = {
      ISD::SETOGT, ISD::SETOGE, ISD::SETONE, ISD::SETUEQ, ISD::SETUGT,
      ISD::SETUGE, ISD::SETULT, ISD::SETULE, ISD::SETUNE, ISD::SETGT,
      ISD::SETGE,  ISD::SETNE,  ISD::SETO,   ISD::SETUO};

  ISD::NodeType FPOpToExpand[] = {
      ISD::FSIN, ISD::FCOS, ISD::FSINCOS, ISD::FPOW, ISD::FREM, ISD::FP16_TO_FP,
      ISD::FP_TO_FP16};

  if (Subtarget.hasStdExtZfh())
    setOperationAction(ISD::BITCAST, MVT::i16, Custom);

  if (Subtarget.hasStdExtZfh()) {
    setOperationAction(ISD::FMINNUM, MVT::f16, Legal);
    setOperationAction(ISD::FMAXNUM, MVT::f16, Legal);
    for (auto CC : FPCCToExpand)
      setCondCodeAction(CC, MVT::f16, Expand);
    setOperationAction(ISD::SELECT_CC, MVT::f16, Expand);
    setOperationAction(ISD::SELECT, MVT::f16, Custom);
    setOperationAction(ISD::BR_CC, MVT::f16, Expand);
    for (auto Op : FPOpToExpand)
      setOperationAction(Op, MVT::f16, Expand);
  }

  if (Subtarget.hasStdExtF()) {
    setOperationAction(ISD::FMINNUM, MVT::f32, Legal);
    setOperationAction(ISD::FMAXNUM, MVT::f32, Legal);
    for (auto CC : FPCCToExpand)
      setCondCodeAction(CC, MVT::f32, Expand);
    setOperationAction(ISD::SELECT_CC, MVT::f32, Expand);
    setOperationAction(ISD::SELECT, MVT::f32, Custom);
    setOperationAction(ISD::BR_CC, MVT::f32, Expand);
    for (auto Op : FPOpToExpand)
      setOperationAction(Op, MVT::f32, Expand);
    setLoadExtAction(ISD::EXTLOAD, MVT::f32, MVT::f16, Expand);
    setTruncStoreAction(MVT::f32, MVT::f16, Expand);
  }

  if (Subtarget.hasStdExtF() && Subtarget.is64Bit())
    setOperationAction(ISD::BITCAST, MVT::i32, Custom);

  if (Subtarget.hasStdExtD()) {
    setOperationAction(ISD::FMINNUM, MVT::f64, Legal);
    setOperationAction(ISD::FMAXNUM, MVT::f64, Legal);
    for (auto CC : FPCCToExpand)
      setCondCodeAction(CC, MVT::f64, Expand);
    setOperationAction(ISD::SELECT_CC, MVT::f64, Expand);
    setOperationAction(ISD::SELECT, MVT::f64, Custom);
    setOperationAction(ISD::BR_CC, MVT::f64, Expand);
    setLoadExtAction(ISD::EXTLOAD, MVT::f64, MVT::f32, Expand);
    setTruncStoreAction(MVT::f64, MVT::f32, Expand);
    for (auto Op : FPOpToExpand)
      setOperationAction(Op, MVT::f64, Expand);
    setLoadExtAction(ISD::EXTLOAD, MVT::f64, MVT::f16, Expand);
    setTruncStoreAction(MVT::f64, MVT::f16, Expand);
  }

  if (Subtarget.is64Bit()) {
    setOperationAction(ISD::FP_TO_UINT, MVT::i32, Custom);
    setOperationAction(ISD::FP_TO_SINT, MVT::i32, Custom);
    setOperationAction(ISD::STRICT_FP_TO_UINT, MVT::i32, Custom);
    setOperationAction(ISD::STRICT_FP_TO_SINT, MVT::i32, Custom);
  }

  setOperationAction(ISD::GlobalAddress, XLenVT, Custom);
  setOperationAction(ISD::BlockAddress, XLenVT, Custom);
  setOperationAction(ISD::ConstantPool, XLenVT, Custom);
  setOperationAction(ISD::JumpTable, XLenVT, Custom);

  setOperationAction(ISD::GlobalTLSAddress, XLenVT, Custom);

  // TODO: On M-mode only targets, the cycle[h] CSR may not be present.
  // Unfortunately this can't be determined just from the ISA naming string.
  setOperationAction(ISD::READCYCLECOUNTER, MVT::i64,
                     Subtarget.is64Bit() ? Legal : Custom);

  setOperationAction(ISD::TRAP, MVT::Other, Legal);
  setOperationAction(ISD::DEBUGTRAP, MVT::Other, Legal);
  setOperationAction(ISD::INTRINSIC_WO_CHAIN, MVT::Other, Custom);

  if (Subtarget.hasStdExtA()) {
    setMaxAtomicSizeInBitsSupported(Subtarget.getXLen());
    setMinCmpXchgSizeInBits(32);
  } else {
    setMaxAtomicSizeInBitsSupported(0);
  }

  setBooleanContents(ZeroOrOneBooleanContent);

  if (Subtarget.hasStdExtV()) {
    setBooleanVectorContents(ZeroOrOneBooleanContent);

    setOperationAction(ISD::VSCALE, XLenVT, Custom);

    // RVV intrinsics may have illegal operands.
    // We also need to custom legalize vmv.x.s.
    setOperationAction(ISD::INTRINSIC_WO_CHAIN, MVT::i8, Custom);
    setOperationAction(ISD::INTRINSIC_WO_CHAIN, MVT::i16, Custom);
    setOperationAction(ISD::INTRINSIC_W_CHAIN, MVT::i8, Custom);
    setOperationAction(ISD::INTRINSIC_W_CHAIN, MVT::i16, Custom);
    setOperationAction(ISD::INTRINSIC_WO_CHAIN, MVT::i32, Custom);
    setOperationAction(ISD::INTRINSIC_W_CHAIN, MVT::i32, Custom);

    setOperationAction(ISD::INTRINSIC_W_CHAIN, MVT::Other, Custom);

    if (Subtarget.is64Bit()) {
      setOperationAction(ISD::INTRINSIC_WO_CHAIN, MVT::i64, Custom);
      setOperationAction(ISD::INTRINSIC_W_CHAIN, MVT::i64, Custom);
    } else {
      // We must custom-lower certain vXi64 operations on RV32 due to the vector
      // element type being illegal.
      setOperationAction(ISD::SPLAT_VECTOR, MVT::i64, Custom);
      setOperationAction(ISD::INSERT_VECTOR_ELT, MVT::i64, Custom);
      setOperationAction(ISD::EXTRACT_VECTOR_ELT, MVT::i64, Custom);
    }

    for (MVT VT : BoolVecVTs) {
      setOperationAction(ISD::SPLAT_VECTOR, VT, Legal);

      // Mask VTs are custom-expanded into a series of standard nodes
      setOperationAction(ISD::TRUNCATE, VT, Custom);
    }

    for (MVT VT : IntVecVTs) {
      setOperationAction(ISD::SPLAT_VECTOR, VT, Legal);

      setOperationAction(ISD::SMIN, VT, Legal);
      setOperationAction(ISD::SMAX, VT, Legal);
      setOperationAction(ISD::UMIN, VT, Legal);
      setOperationAction(ISD::UMAX, VT, Legal);

      setOperationAction(ISD::ROTL, VT, Expand);
      setOperationAction(ISD::ROTR, VT, Expand);

<<<<<<< HEAD
      for (auto VT : MVT::integer_scalable_vector_valuetypes()) {
        setOperationAction(ISD::VECTOR_SHUFFLE, VT, Custom);
      }
      for (auto VT : MVT::fp_scalable_vector_valuetypes()) {
        setOperationAction(ISD::VECTOR_SHUFFLE, VT, Custom);
      }

      if (isTypeLegal(VT)) {
        // Custom-lower extensions and truncations from/to mask types.
        setOperationAction(ISD::ANY_EXTEND, VT, Custom);
        setOperationAction(ISD::SIGN_EXTEND, VT, Custom);
        setOperationAction(ISD::ZERO_EXTEND, VT, Custom);

        // We custom-lower all legally-typed vector truncates:
        // 1. Mask VTs are custom-expanded into a series of standard nodes
        // 2. Integer VTs are lowered as a series of "RISCVISD::TRUNCATE_VECTOR"
        // nodes which truncate by one power of two at a time.
        setOperationAction(ISD::TRUNCATE, VT, Custom);

        // Custom-lower insert/extract operations to simplify patterns.
        setOperationAction(ISD::INSERT_VECTOR_ELT, VT, Custom);
        setOperationAction(ISD::EXTRACT_VECTOR_ELT, VT, Custom);
      }
    }
=======
      // Custom-lower extensions and truncations from/to mask types.
      setOperationAction(ISD::ANY_EXTEND, VT, Custom);
      setOperationAction(ISD::SIGN_EXTEND, VT, Custom);
      setOperationAction(ISD::ZERO_EXTEND, VT, Custom);
>>>>>>> 6da3f85c

      // Integer VTs are lowered as a series of "RISCVISD::TRUNCATE_VECTOR"
      // nodes which truncate by one power of two at a time.
      setOperationAction(ISD::TRUNCATE, VT, Custom);

      // Custom-lower insert/extract operations to simplify patterns.
      setOperationAction(ISD::INSERT_VECTOR_ELT, VT, Custom);
      setOperationAction(ISD::EXTRACT_VECTOR_ELT, VT, Custom);
    }

    // Expand various CCs to best match the RVV ISA, which natively supports UNE
    // but no other unordered comparisons, and supports all ordered comparisons
    // except ONE. Additionally, we expand GT,OGT,GE,OGE for optimization
    // purposes; they are expanded to their swapped-operand CCs (LT,OLT,LE,OLE),
    // and we pattern-match those back to the "original", swapping operands once
    // more. This way we catch both operations and both "vf" and "fv" forms with
    // fewer patterns.
    ISD::CondCode VFPCCToExpand[] = {
        ISD::SETO,   ISD::SETONE, ISD::SETUEQ, ISD::SETUGT,
        ISD::SETUGE, ISD::SETULT, ISD::SETULE, ISD::SETUO,
        ISD::SETGT,  ISD::SETOGT, ISD::SETGE,  ISD::SETOGE,
    };

    // Sets common operation actions on RVV floating-point vector types.
    const auto SetCommonVFPActions = [&](MVT VT) {
      setOperationAction(ISD::SPLAT_VECTOR, VT, Legal);
      // Custom-lower insert/extract operations to simplify patterns.
      setOperationAction(ISD::INSERT_VECTOR_ELT, VT, Custom);
      setOperationAction(ISD::EXTRACT_VECTOR_ELT, VT, Custom);
      for (auto CC : VFPCCToExpand)
        setCondCodeAction(CC, VT, Expand);
    };

    if (Subtarget.hasStdExtZfh())
      for (MVT VT : F16VecVTs)
        SetCommonVFPActions(VT);

    if (Subtarget.hasStdExtF())
      for (MVT VT : F32VecVTs)
        SetCommonVFPActions(VT);

    if (Subtarget.hasStdExtD())
      for (MVT VT : F64VecVTs)
        SetCommonVFPActions(VT);
  }

  // Function alignments.
  const Align FunctionAlignment(Subtarget.hasStdExtC() ? 2 : 4);
  setMinFunctionAlignment(FunctionAlignment);
  setPrefFunctionAlignment(FunctionAlignment);

  setMinimumJumpTableEntries(5);

  // Jumps are expensive, compared to logic
  setJumpIsExpensive();

  // We can use any register for comparisons
  setHasMultipleConditionRegisters();

  setTargetDAGCombine(ISD::SETCC);
  if (Subtarget.hasStdExtZbp()) {
    setTargetDAGCombine(ISD::OR);
  }

  if (Subtarget.hasStdExtV()) {
    // EPI & VPred intrinsics may have illegal operands/results
    for (auto VT : {MVT::i1, MVT::i8, MVT::i16, MVT::i32, MVT::nxv1i32}) {
      setOperationAction(ISD::INTRINSIC_WO_CHAIN, VT, Custom);
    }

    // VPred intrinsics may have illegal operands/results
    for (auto VT : {MVT::i32}) {
      setOperationAction(ISD::INTRINSIC_W_CHAIN, VT, Custom);
      setOperationAction(ISD::INTRINSIC_VOID, VT, Custom);
    }

    // Some tuple operations are chained and need custom lowering.
    setOperationAction(ISD::INTRINSIC_W_CHAIN, MVT::Other, Custom);
    setOperationAction(ISD::INTRINSIC_VOID, MVT::Other, Custom);

    // Custom-legalize this node for scalable vectors.
    for (auto VT : {MVT::nxv1i64, MVT::nxv2i32, MVT::nxv4i16}) {
      setOperationAction(ISD::SIGN_EXTEND_VECTOR_INREG, VT, Custom);
      setOperationAction(ISD::ZERO_EXTEND_VECTOR_INREG, VT, Custom);
    }

    // Custom-legalize these nodes for scalable vectors.
    for (auto VT : {MVT::nxv8i8, MVT::nxv16i8, MVT::nxv32i8, MVT::nxv64i8,
                    MVT::nxv4i16, MVT::nxv8i16, MVT::nxv16i16, MVT::nxv32i16,
                    MVT::nxv2i32, MVT::nxv4i32, MVT::nxv8i32, MVT::nxv16i32,
                    MVT::nxv1i64, MVT::nxv2i64, MVT::nxv4i64, MVT::nxv8i64,
                    MVT::nxv2f32, MVT::nxv4f32, MVT::nxv8f32, MVT::nxv16f32,
                    MVT::nxv1f64, MVT::nxv2f64, MVT::nxv4f64, MVT::nxv8f64}) {
      setOperationAction(ISD::MGATHER, VT, Custom);
      setOperationAction(ISD::MSCATTER, VT, Custom);
      setOperationAction(ISD::SELECT, VT, Custom);
      setOperationAction(ISD::SIGN_EXTEND, VT, Custom);
      setOperationAction(ISD::ZERO_EXTEND, VT, Custom);
      setOperationAction(ISD::TRUNCATE, VT, Custom);
    }

    // Register libcalls for fp EXP functions.
    setLibcallName(RTLIB::EXP_NXV1F64, "__epi_exp_nxv1f64");
    setLibcallName(RTLIB::EXP_NXV2F64, "__epi_exp_nxv2f64");
    setLibcallName(RTLIB::EXP_NXV4F64, "__epi_exp_nxv4f64");
    setLibcallName(RTLIB::EXP_NXV8F64, "__epi_exp_nxv8f64");
    setLibcallName(RTLIB::EXP_NXV2F32, "__epi_exp_nxv2f32");
    setLibcallName(RTLIB::EXP_NXV4F32, "__epi_exp_nxv4f32");
    setLibcallName(RTLIB::EXP_NXV8F32, "__epi_exp_nxv8f32");
    setLibcallName(RTLIB::EXP_NXV16F32, "__epi_exp_nxv16f32");

    // Custom-legalize these nodes for fp scalable vectors.
    for (auto VT : {MVT::nxv2f32, MVT::nxv4f32, MVT::nxv8f32, MVT::nxv16f32,
                    MVT::nxv1f64, MVT::nxv2f64, MVT::nxv4f64, MVT::nxv8f64}) {
      setOperationAction(ISD::FEXP, VT, Custom);
    }

    // Vector integer reductions.
    for (auto VT : {MVT::nxv8i8, MVT::nxv16i8, MVT::nxv32i8, MVT::nxv64i8,
                    MVT::nxv4i16, MVT::nxv8i16, MVT::nxv16i16, MVT::nxv32i16,
                    MVT::nxv2i32, MVT::nxv4i32, MVT::nxv8i32, MVT::nxv16i32,
                    MVT::nxv1i64, MVT::nxv2i64, MVT::nxv4i64, MVT::nxv8i64}) {
      setOperationAction(ISD::VECREDUCE_ADD, VT, Legal);
      setOperationAction(ISD::VECREDUCE_AND, VT, Legal);
      setOperationAction(ISD::VECREDUCE_OR, VT, Legal);
      setOperationAction(ISD::VECREDUCE_XOR, VT, Legal);
      setOperationAction(ISD::VECREDUCE_SMAX, VT, Legal);
      setOperationAction(ISD::VECREDUCE_SMIN, VT, Legal);
      setOperationAction(ISD::VECREDUCE_UMAX, VT, Legal);
      setOperationAction(ISD::VECREDUCE_UMIN, VT, Legal);
    }

    // Vector fp reductions.
    for (auto VT : {MVT::nxv2f32, MVT::nxv4f32, MVT::nxv8f32, MVT::nxv16f32,
                    MVT::nxv1f64, MVT::nxv2f64, MVT::nxv4f64, MVT::nxv8f64}) {
      setOperationAction(ISD::VECREDUCE_SEQ_FADD, VT, Legal);
      setOperationAction(ISD::VECREDUCE_FADD, VT, Legal);
      setOperationAction(ISD::VECREDUCE_FMUL, VT, Legal);
      setOperationAction(ISD::VECREDUCE_FMAX, VT, Legal);
      setOperationAction(ISD::VECREDUCE_FMIN, VT, Legal);
    }

    // Vector fp min/max operations.
    for (auto VT : {MVT::nxv2f32, MVT::nxv4f32, MVT::nxv8f32, MVT::nxv16f32,
                    MVT::nxv1f64, MVT::nxv2f64, MVT::nxv4f64, MVT::nxv8f64}) {
      setOperationAction(ISD::FMINNUM, VT, Legal);
      setOperationAction(ISD::FMAXNUM, VT, Legal);
    }
  }
}

EVT RISCVTargetLowering::getSetCCResultType(const DataLayout &DL,
                                            LLVMContext &Context,
                                            EVT VT) const {
  if (!VT.isVector())
    return getPointerTy(DL);
  if (Subtarget.hasStdExtV() && VT.isScalableVector())
    return EVT::getVectorVT(Context, MVT::i1, VT.getVectorElementCount());
  return VT.changeVectorElementTypeToInteger();
}

bool RISCVTargetLowering::getTgtMemIntrinsic(IntrinsicInfo &Info,
                                             const CallInst &I,
                                             MachineFunction &MF,
                                             unsigned Intrinsic) const {
  auto &DL = I.getModule()->getDataLayout();
  switch (Intrinsic) {
  default:
    return false;
  case Intrinsic::riscv_masked_atomicrmw_xchg_i32:
  case Intrinsic::riscv_masked_atomicrmw_add_i32:
  case Intrinsic::riscv_masked_atomicrmw_sub_i32:
  case Intrinsic::riscv_masked_atomicrmw_nand_i32:
  case Intrinsic::riscv_masked_atomicrmw_max_i32:
  case Intrinsic::riscv_masked_atomicrmw_min_i32:
  case Intrinsic::riscv_masked_atomicrmw_umax_i32:
  case Intrinsic::riscv_masked_atomicrmw_umin_i32:
  case Intrinsic::riscv_masked_cmpxchg_i32: {
    PointerType *PtrTy = cast<PointerType>(I.getArgOperand(0)->getType());
    Info.opc = ISD::INTRINSIC_W_CHAIN;
    Info.memVT = MVT::getVT(PtrTy->getElementType());
    Info.ptrVal = I.getArgOperand(0);
    Info.offset = 0;
    Info.align = Align(4);
    Info.flags = MachineMemOperand::MOLoad | MachineMemOperand::MOStore |
                 MachineMemOperand::MOVolatile;
    return true;
  }
  case Intrinsic::epi_vload:
  case Intrinsic::epi_vload_strided:
  case Intrinsic::epi_vload_indexed: {
    PointerType *PtrTy = cast<PointerType>(I.getArgOperand(0)->getType());
    Info.opc = ISD::INTRINSIC_W_CHAIN;
    Info.memVT = MVT::getVT(PtrTy->getElementType());
    Info.ptrVal = I.getArgOperand(0);
    Info.offset = 0;
    Info.align = MaybeAlign(DL.getABITypeAlignment(PtrTy->getElementType()));
    Info.flags = MachineMemOperand::MOLoad;
    return true;
  }
  case Intrinsic::epi_vload_mask:
  case Intrinsic::epi_vload_strided_mask:
  case Intrinsic::epi_vload_indexed_mask: {
    PointerType *PtrTy = cast<PointerType>(I.getArgOperand(1)->getType());
    Info.opc = ISD::INTRINSIC_W_CHAIN;
    Info.memVT = MVT::getVT(PtrTy->getElementType());
    Info.ptrVal = I.getArgOperand(1);
    Info.offset = 0;
    Info.align = MaybeAlign(DL.getABITypeAlignment(PtrTy->getElementType()));
    Info.flags = MachineMemOperand::MOLoad;
    return true;
  }
  case Intrinsic::epi_vstore:
  case Intrinsic::epi_vstore_strided:
  case Intrinsic::epi_vstore_indexed:
  case Intrinsic::epi_vstore_mask:
  case Intrinsic::epi_vstore_strided_mask:
  case Intrinsic::epi_vstore_indexed_mask: {
    PointerType *PtrTy = cast<PointerType>(I.getArgOperand(1)->getType());
    Info.opc = ISD::INTRINSIC_VOID;
    Info.memVT = MVT::getVT(PtrTy->getElementType());
    Info.ptrVal = I.getArgOperand(1);
    Info.offset = 0;
    Info.align = MaybeAlign(DL.getABITypeAlignment(PtrTy->getElementType()));
    Info.flags = MachineMemOperand::MOStore;
    return true;
  }
  }
}

bool RISCVTargetLowering::isLegalAddressingMode(const DataLayout &DL,
                                                const AddrMode &AM, Type *Ty,
                                                unsigned AS,
                                                Instruction *I) const {
  // No global is ever allowed as a base.
  if (AM.BaseGV)
    return false;

  // Require a 12-bit signed offset.
  if (!isInt<12>(AM.BaseOffs))
    return false;

  switch (AM.Scale) {
  case 0: // "r+i" or just "i", depending on HasBaseReg.
    break;
  case 1:
    if (!AM.HasBaseReg) // allow "r+i".
      break;
    return false; // disallow "r+r" or "r+r+i".
  default:
    return false;
  }

  return true;
}

bool RISCVTargetLowering::isLegalICmpImmediate(int64_t Imm) const {
  return isInt<12>(Imm);
}

bool RISCVTargetLowering::isLegalAddImmediate(int64_t Imm) const {
  return isInt<12>(Imm);
}

// On RV32, 64-bit integers are split into their high and low parts and held
// in two different registers, so the trunc is free since the low register can
// just be used.
bool RISCVTargetLowering::isTruncateFree(Type *SrcTy, Type *DstTy) const {
  if (Subtarget.is64Bit() || !SrcTy->isIntegerTy() || !DstTy->isIntegerTy())
    return false;
  unsigned SrcBits = SrcTy->getPrimitiveSizeInBits();
  unsigned DestBits = DstTy->getPrimitiveSizeInBits();
  return (SrcBits == 64 && DestBits == 32);
}

bool RISCVTargetLowering::isTruncateFree(EVT SrcVT, EVT DstVT) const {
  if (Subtarget.is64Bit() || SrcVT.isVector() || DstVT.isVector() ||
      !SrcVT.isInteger() || !DstVT.isInteger())
    return false;
  unsigned SrcBits = SrcVT.getSizeInBits();
  unsigned DestBits = DstVT.getSizeInBits();
  return (SrcBits == 64 && DestBits == 32);
}

bool RISCVTargetLowering::isZExtFree(SDValue Val, EVT VT2) const {
  // Zexts are free if they can be combined with a load.
  if (auto *LD = dyn_cast<LoadSDNode>(Val)) {
    EVT MemVT = LD->getMemoryVT();
    if ((MemVT == MVT::i8 || MemVT == MVT::i16 ||
         (Subtarget.is64Bit() && MemVT == MVT::i32)) &&
        (LD->getExtensionType() == ISD::NON_EXTLOAD ||
         LD->getExtensionType() == ISD::ZEXTLOAD))
      return true;
  }

  return TargetLowering::isZExtFree(Val, VT2);
}

bool RISCVTargetLowering::isSExtCheaperThanZExt(EVT SrcVT, EVT DstVT) const {
  return Subtarget.is64Bit() && SrcVT == MVT::i32 && DstVT == MVT::i64;
}

bool RISCVTargetLowering::isCheapToSpeculateCttz() const {
  return Subtarget.hasStdExtZbb();
}

bool RISCVTargetLowering::isCheapToSpeculateCtlz() const {
  return Subtarget.hasStdExtZbb();
}

bool RISCVTargetLowering::isFPImmLegal(const APFloat &Imm, EVT VT,
                                       bool ForCodeSize) const {
  if (VT == MVT::f16 && !Subtarget.hasStdExtZfh())
    return false;
  if (VT == MVT::f32 && !Subtarget.hasStdExtF())
    return false;
  if (VT == MVT::f64 && !Subtarget.hasStdExtD())
    return false;
  if (Imm.isNegZero())
    return false;
  return Imm.isZero();
}

bool RISCVTargetLowering::hasBitPreservingFPLogic(EVT VT) const {
  return (VT == MVT::f16 && Subtarget.hasStdExtZfh()) ||
         (VT == MVT::f32 && Subtarget.hasStdExtF()) ||
         (VT == MVT::f64 && Subtarget.hasStdExtD());
}

// Changes the condition code and swaps operands if necessary, so the SetCC
// operation matches one of the comparisons supported directly in the RISC-V
// ISA.
static void normaliseSetCC(SDValue &LHS, SDValue &RHS, ISD::CondCode &CC) {
  switch (CC) {
  default:
    break;
  case ISD::SETGT:
  case ISD::SETLE:
  case ISD::SETUGT:
  case ISD::SETULE:
    CC = ISD::getSetCCSwappedOperands(CC);
    std::swap(LHS, RHS);
    break;
  }
}

// Return the RISC-V branch opcode that matches the given DAG integer
// condition code. The CondCode must be one of those supported by the RISC-V
// ISA (see normaliseSetCC).
static unsigned getBranchOpcodeForIntCondCode(ISD::CondCode CC) {
  switch (CC) {
  default:
    llvm_unreachable("Unsupported CondCode");
  case ISD::SETEQ:
    return RISCV::BEQ;
  case ISD::SETNE:
    return RISCV::BNE;
  case ISD::SETLT:
    return RISCV::BLT;
  case ISD::SETGE:
    return RISCV::BGE;
  case ISD::SETULT:
    return RISCV::BLTU;
  case ISD::SETUGE:
    return RISCV::BGEU;
  }
}

SDValue RISCVTargetLowering::lowerVECTOR_SHUFFLE(SDValue Op,
                                                 SelectionDAG &DAG) const {
  SDLoc DL(Op);
  EVT VT = Op.getValueType();

  ShuffleVectorSDNode *SVN = cast<ShuffleVectorSDNode>(Op.getNode());

  if (!SVN->isSplat())
    return SDValue();

  // FIXME - Use splat index!
  if (SVN->getSplatIndex() != 0)
    return SDValue();

  // Recover the scalar value.
  SDValue SplatVector = Op.getOperand(0);
  // FIXME - Look other targets what they do with suffles, it should be
  // possible to use vmv/vfmv or vrgather.
  if (SplatVector.getOpcode() != ISD::INSERT_VECTOR_ELT)
    return SDValue();
  if (SplatVector.getOperand(0).getOpcode() != ISD::UNDEF)
    return SDValue();
  SDValue ScalarValue = SplatVector.getOperand(1);
  auto *ConstantValue = dyn_cast<ConstantSDNode>(SplatVector.getOperand(2));
  if (!ConstantValue || ConstantValue->getZExtValue() != 0)
    return SDValue();

  return DAG.getNode(ISD::SPLAT_VECTOR, DL, VT, ScalarValue);
}

SDValue RISCVTargetLowering::lowerExtendVectorInReg(SDValue Op,
                                                    SelectionDAG &DAG,
                                                    int Opcode) const {
  SDLoc DL(Op);
  EVT VT = Op.getValueType();

  EVT SrcVT = Op.getOperand(0).getValueType();

  uint64_t ResTyBits = VT.getScalarSizeInBits();
  uint64_t OpTyBits = SrcVT.getScalarSizeInBits();

  assert(isPowerOf2_64(ResTyBits) && isPowerOf2_64(OpTyBits) &&
         (ResTyBits > OpTyBits));

  // For this to work we need to shuffle the elements first.
  SDValue Shuffled =
      DAG.getNode(RISCVISD::SHUFFLE_EXTEND, DL, SrcVT, Op.getOperand(0),
                  DAG.getConstant(Log2_64(ResTyBits / OpTyBits), DL, MVT::i64));

  // Compute the number of bits to sign-extend.
  SDValue ExtendBits = DAG.getConstant(ResTyBits - OpTyBits, DL, MVT::i64);
  SDValue SextInreg = DAG.getNode(Opcode, DL, VT, Shuffled, ExtendBits);

  return SextInreg;
}

SDValue
RISCVTargetLowering::lowerSIGN_EXTEND_VECTOR_INREG(SDValue Op,
                                                   SelectionDAG &DAG) const {
  return lowerExtendVectorInReg(Op, DAG, RISCVISD::SIGN_EXTEND_BITS_INREG);
}

SDValue
RISCVTargetLowering::lowerZERO_EXTEND_VECTOR_INREG(SDValue Op,
                                                   SelectionDAG &DAG) const {
  return lowerExtendVectorInReg(Op, DAG, RISCVISD::ZERO_EXTEND_BITS_INREG);
}

SDValue RISCVTargetLowering::lowerMGATHER(SDValue Op, SelectionDAG &DAG) const {
  SDLoc DL(Op);
  EVT VT = Op.getValueType();
  assert(VT.isScalableVector() && "Unexpected type");

  SDValue Indices = Op.getOperand(4);
  EVT IndexVT = Indices.getValueType();
  assert(IndexVT == VT.changeVectorElementTypeToInteger() &&
         "Unexpected type for indices");

  SDValue Offsets;
  if (Op.getConstantOperandVal(5) == 1) {
    Offsets = Indices;
  } else {
    SDValue VSLLOperands[] = {
        DAG.getTargetConstant(Intrinsic::epi_vsll, DL, MVT::i64), Indices,
        DAG.getConstant(Log2_64(Op.getConstantOperandVal(5)), DL,
                        MVT::i64),           // log2(Scale).
        DAG.getRegister(RISCV::X0, MVT::i64) // VLMAX.
    };
    // FIXME: This may overflow. RVV-0.9 provides mechanisms to decouple the
    // index width from the data element width, solving this problem.
    Offsets = DAG.getNode(ISD::INTRINSIC_WO_CHAIN, DL, IndexVT, VSLLOperands);
  }

  SDValue VLXEOperands[] = {
      Op.getOperand(0), // Chain.
      DAG.getTargetConstant(Intrinsic::epi_vload_indexed_mask, DL, MVT::i64),
      Op.getOperand(1), // Merge.
      Op.getOperand(3), // Base address.
      Offsets,
      Op.getOperand(2),                    // Mask.
      DAG.getRegister(RISCV::X0, MVT::i64) // VLMAX.
  };

  return DAG.getNode(ISD::INTRINSIC_W_CHAIN, DL, Op->getVTList(), VLXEOperands);
}

SDValue RISCVTargetLowering::lowerMSCATTER(SDValue Op,
                                           SelectionDAG &DAG) const {
  SDLoc DL(Op);
  EVT VT = Op.getOperand(1).getValueType();
  assert(VT.isScalableVector() && "Unexpected type");

  SDValue Indices = Op.getOperand(4);
  EVT IndexVT = Indices.getValueType();
  assert(IndexVT == VT.changeVectorElementTypeToInteger() &&
         "Unexpected type for indices");

  SDValue Offsets;
  if (Op.getConstantOperandVal(5) == 1) {
    Offsets = Indices;
  } else {
    SDValue VSLLOperands[] = {
        DAG.getTargetConstant(Intrinsic::epi_vsll, DL, MVT::i64), Indices,
        DAG.getConstant(Log2_64(Op.getConstantOperandVal(5)), DL,
                        MVT::i64),           // log2(Scale).
        DAG.getRegister(RISCV::X0, MVT::i64) // VLMAX.
    };
    // FIXME: This may overflow. RVV-0.9 provides mechanisms to decouple the
    // index width from the data element width, solving this problem.
    Offsets = DAG.getNode(ISD::INTRINSIC_WO_CHAIN, DL, IndexVT, VSLLOperands);
  }

  // Val, OutChain = GATHER (InChain, PassThru, Mask, BasePtr, Index, Scale)
  //      OutChain = SCATTER(InChain, Value,    Mask, BasePtr, Index, Scale)
  SDValue VSXEOperands[] = {
      Op.getOperand(0), // Chain.
      DAG.getTargetConstant(Intrinsic::epi_vstore_indexed_mask, DL, MVT::i64),
      Op.getOperand(1), // Data
      Op.getOperand(3), // Base address.
      Offsets,
      Op.getOperand(2),                    // Mask.
      DAG.getRegister(RISCV::X0, MVT::i64) // VLMAX.
  };

  return DAG.getNode(ISD::INTRINSIC_VOID, DL, Op->getVTList(), VSXEOperands);
}

SDValue RISCVTargetLowering::lowerFEXP(SDValue Op, SelectionDAG &DAG) const {
  SDLoc DL(Op);
  EVT VT = Op.getValueType();

  RTLIB::Libcall LC;
  switch (VT.getSimpleVT().SimpleTy) {
  default:
    llvm_unreachable("Unexpected VT");
  case MVT::nxv1f64:
    LC = RTLIB::EXP_NXV1F64;
    break;
  case MVT::nxv2f64:
    LC = RTLIB::EXP_NXV2F64;
    break;
  case MVT::nxv4f64:
    LC = RTLIB::EXP_NXV4F64;
    break;
  case MVT::nxv8f64:
    LC = RTLIB::EXP_NXV8F64;
    break;
  case MVT::nxv2f32:
    LC = RTLIB::EXP_NXV2F32;
    break;
  case MVT::nxv4f32:
    LC = RTLIB::EXP_NXV4F32;
    break;
  case MVT::nxv8f32:
    LC = RTLIB::EXP_NXV8F32;
    break;
  case MVT::nxv16f32:
    LC = RTLIB::EXP_NXV16F32;
    break;
  }

  MakeLibCallOptions CallOptions;
  SDValue Chain;
  SDValue Result;
  std::tie(Result, Chain) = makeLibCall(DAG, LC, Op.getValueType(),
                                        Op.getOperand(0), CallOptions, DL);
  return Result;
}

void RISCVTargetLowering::LowerOperationWrapper(
    SDNode *N, SmallVectorImpl<SDValue> &Results, SelectionDAG &DAG) const {
  SDValue Result = LowerOperation(SDValue(N, 0), DAG);

  if (Result)
    for (unsigned I = 0, E = Result->getNumValues(); I != E; ++I)
      Results.push_back(Result.getValue(I));
}

SDValue RISCVTargetLowering::LowerOperation(SDValue Op,
                                            SelectionDAG &DAG) const {
  switch (Op.getOpcode()) {
  default:
    report_fatal_error("unimplemented operand");
  case ISD::GlobalAddress:
    return lowerGlobalAddress(Op, DAG);
  case ISD::BlockAddress:
    return lowerBlockAddress(Op, DAG);
  case ISD::ConstantPool:
    return lowerConstantPool(Op, DAG);
  case ISD::JumpTable:
    return lowerJumpTable(Op, DAG);
  case ISD::GlobalTLSAddress:
    return lowerGlobalTLSAddress(Op, DAG);
  case ISD::SELECT:
    return lowerSELECT(Op, DAG);
  case ISD::VASTART:
    return lowerVASTART(Op, DAG);
  case ISD::FRAMEADDR:
    return lowerFRAMEADDR(Op, DAG);
  case ISD::RETURNADDR:
    return lowerRETURNADDR(Op, DAG);
  case ISD::SHL_PARTS:
    return lowerShiftLeftParts(Op, DAG);
  case ISD::SRA_PARTS:
    return lowerShiftRightParts(Op, DAG, true);
  case ISD::SRL_PARTS:
    return lowerShiftRightParts(Op, DAG, false);
  case ISD::BITCAST: {
    assert(((Subtarget.is64Bit() && Subtarget.hasStdExtF()) ||
            Subtarget.hasStdExtZfh()) &&
           "Unexpected custom legalisation");
    SDLoc DL(Op);
    SDValue Op0 = Op.getOperand(0);
    if (Op.getValueType() == MVT::f16 && Subtarget.hasStdExtZfh()) {
      if (Op0.getValueType() != MVT::i16)
        return SDValue();
      SDValue NewOp0 =
          DAG.getNode(ISD::ANY_EXTEND, DL, Subtarget.getXLenVT(), Op0);
      SDValue FPConv = DAG.getNode(RISCVISD::FMV_H_X, DL, MVT::f16, NewOp0);
      return FPConv;
    } else if (Op.getValueType() == MVT::f32 && Subtarget.is64Bit() &&
               Subtarget.hasStdExtF()) {
      if (Op0.getValueType() != MVT::i32)
        return SDValue();
      SDValue NewOp0 = DAG.getNode(ISD::ANY_EXTEND, DL, MVT::i64, Op0);
      SDValue FPConv =
          DAG.getNode(RISCVISD::FMV_W_X_RV64, DL, MVT::f32, NewOp0);
      return FPConv;
    }
    return SDValue();
  }
  case ISD::INTRINSIC_WO_CHAIN:
    return LowerINTRINSIC_WO_CHAIN(Op, DAG);
  case ISD::INTRINSIC_W_CHAIN:
    return LowerINTRINSIC_W_CHAIN(Op, DAG);
  case ISD::INTRINSIC_VOID:
    return LowerINTRINSIC_VOID(Op, DAG);
  case ISD::VECTOR_SHUFFLE:
    return lowerVECTOR_SHUFFLE(Op, DAG);
  case ISD::SIGN_EXTEND_VECTOR_INREG:
    return lowerSIGN_EXTEND_VECTOR_INREG(Op, DAG);
  case ISD::ZERO_EXTEND_VECTOR_INREG:
    return lowerZERO_EXTEND_VECTOR_INREG(Op, DAG);
  case ISD::MGATHER:
    return lowerMGATHER(Op, DAG);
  case ISD::MSCATTER:
    return lowerMSCATTER(Op, DAG);
  case ISD::FEXP:
    return lowerFEXP(Op, DAG);
  case ISD::BSWAP:
  case ISD::BITREVERSE: {
    // Convert BSWAP/BITREVERSE to GREVI to enable GREVI combinining.
    assert(Subtarget.hasStdExtZbp() && "Unexpected custom legalisation");
    MVT VT = Op.getSimpleValueType();
    SDLoc DL(Op);
    // Start with the maximum immediate value which is the bitwidth - 1.
    unsigned Imm = VT.getSizeInBits() - 1;
    // If this is BSWAP rather than BITREVERSE, clear the lower 3 bits.
    if (Op.getOpcode() == ISD::BSWAP)
      Imm &= ~0x7U;
    return DAG.getNode(RISCVISD::GREVI, DL, VT, Op.getOperand(0),
                       DAG.getTargetConstant(Imm, DL, Subtarget.getXLenVT()));
  }
  case ISD::TRUNCATE: {
    SDLoc DL(Op);
    EVT VT = Op.getValueType();
    // Only custom-lower vector truncates
    if (!VT.isVector())
      return Op;

    // Truncates to mask types are handled differently
    if (VT.getVectorElementType() == MVT::i1)
      return lowerVectorMaskTrunc(Op, DAG);

    // RVV only has truncates which operate from SEW*2->SEW, so lower arbitrary
    // truncates as a series of "RISCVISD::TRUNCATE_VECTOR" nodes which
    // truncate by one power of two at a time.
    EVT DstEltVT = VT.getVectorElementType();

    SDValue Src = Op.getOperand(0);
    EVT SrcVT = Src.getValueType();
    EVT SrcEltVT = SrcVT.getVectorElementType();

    assert(DstEltVT.bitsLT(SrcEltVT) &&
           isPowerOf2_64(DstEltVT.getSizeInBits()) &&
           isPowerOf2_64(SrcEltVT.getSizeInBits()) &&
           "Unexpected vector truncate lowering");

    SDValue Result = Src;
    LLVMContext &Context = *DAG.getContext();
    const ElementCount Count = SrcVT.getVectorElementCount();
    do {
      SrcEltVT = EVT::getIntegerVT(Context, SrcEltVT.getSizeInBits() / 2);
      EVT ResultVT = EVT::getVectorVT(Context, SrcEltVT, Count);
      Result = DAG.getNode(RISCVISD::TRUNCATE_VECTOR, DL, ResultVT, Result);
    } while (SrcEltVT != DstEltVT);

    return Result;
  }
  case ISD::ANY_EXTEND:
  case ISD::ZERO_EXTEND:
    return lowerVectorMaskExt(Op, DAG, /*ExtVal*/ 1);
  case ISD::SIGN_EXTEND:
    return lowerVectorMaskExt(Op, DAG, /*ExtVal*/ -1);
  case ISD::SPLAT_VECTOR:
    return lowerSPLATVECTOR(Op, DAG);
  case ISD::INSERT_VECTOR_ELT:
    return lowerINSERT_VECTOR_ELT(Op, DAG);
  case ISD::EXTRACT_VECTOR_ELT:
    return lowerEXTRACT_VECTOR_ELT(Op, DAG);
  case ISD::VSCALE: {
    MVT VT = Op.getSimpleValueType();
    SDLoc DL(Op);
    SDValue VLENB = DAG.getNode(RISCVISD::READ_VLENB, DL, VT);
    // We define our scalable vector types for lmul=1 to use a 64 bit known
    // minimum size. e.g. <vscale x 2 x i32>. VLENB is in bytes so we calculate
    // vscale as VLENB / 8.
    SDValue VScale = DAG.getNode(ISD::SRL, DL, VT, VLENB,
                                 DAG.getConstant(3, DL, VT));
    return DAG.getNode(ISD::MUL, DL, VT, VScale, Op.getOperand(0));
  }
  }
}

static SDValue getTargetNode(GlobalAddressSDNode *N, SDLoc DL, EVT Ty,
                             SelectionDAG &DAG, unsigned Flags) {
  return DAG.getTargetGlobalAddress(N->getGlobal(), DL, Ty, 0, Flags);
}

static SDValue getTargetNode(BlockAddressSDNode *N, SDLoc DL, EVT Ty,
                             SelectionDAG &DAG, unsigned Flags) {
  return DAG.getTargetBlockAddress(N->getBlockAddress(), Ty, N->getOffset(),
                                   Flags);
}

static SDValue getTargetNode(ConstantPoolSDNode *N, SDLoc DL, EVT Ty,
                             SelectionDAG &DAG, unsigned Flags) {
  return DAG.getTargetConstantPool(N->getConstVal(), Ty, N->getAlign(),
                                   N->getOffset(), Flags);
}

static SDValue getTargetNode(JumpTableSDNode *N, SDLoc DL, EVT Ty,
                             SelectionDAG &DAG, unsigned Flags) {
  return DAG.getTargetJumpTable(N->getIndex(), Ty, Flags);
}

template <class NodeTy>
SDValue RISCVTargetLowering::getAddr(NodeTy *N, SelectionDAG &DAG,
                                     bool IsLocal) const {
  SDLoc DL(N);
  EVT Ty = getPointerTy(DAG.getDataLayout());

  if (isPositionIndependent()) {
    SDValue Addr = getTargetNode(N, DL, Ty, DAG, 0);
    if (IsLocal)
      // Use PC-relative addressing to access the symbol. This generates the
      // pattern (PseudoLLA sym), which expands to (addi (auipc %pcrel_hi(sym))
      // %pcrel_lo(auipc)).
      return SDValue(DAG.getMachineNode(RISCV::PseudoLLA, DL, Ty, Addr), 0);

    // Use PC-relative addressing to access the GOT for this symbol, then load
    // the address from the GOT. This generates the pattern (PseudoLA sym),
    // which expands to (ld (addi (auipc %got_pcrel_hi(sym)) %pcrel_lo(auipc))).
    return SDValue(DAG.getMachineNode(RISCV::PseudoLA, DL, Ty, Addr), 0);
  }

  switch (getTargetMachine().getCodeModel()) {
  default:
    report_fatal_error("Unsupported code model for lowering");
  case CodeModel::Small: {
    // Generate a sequence for accessing addresses within the first 2 GiB of
    // address space. This generates the pattern (addi (lui %hi(sym)) %lo(sym)).
    SDValue AddrHi = getTargetNode(N, DL, Ty, DAG, RISCVII::MO_HI);
    SDValue AddrLo = getTargetNode(N, DL, Ty, DAG, RISCVII::MO_LO);
    SDValue MNHi = SDValue(DAG.getMachineNode(RISCV::LUI, DL, Ty, AddrHi), 0);
    return SDValue(DAG.getMachineNode(RISCV::ADDI, DL, Ty, MNHi, AddrLo), 0);
  }
  case CodeModel::Medium: {
    // Generate a sequence for accessing addresses within any 2GiB range within
    // the address space. This generates the pattern (PseudoLLA sym), which
    // expands to (addi (auipc %pcrel_hi(sym)) %pcrel_lo(auipc)).
    SDValue Addr = getTargetNode(N, DL, Ty, DAG, 0);
    return SDValue(DAG.getMachineNode(RISCV::PseudoLLA, DL, Ty, Addr), 0);
  }
  }
}

SDValue RISCVTargetLowering::lowerGlobalAddress(SDValue Op,
                                                SelectionDAG &DAG) const {
  SDLoc DL(Op);
  EVT Ty = Op.getValueType();
  GlobalAddressSDNode *N = cast<GlobalAddressSDNode>(Op);
  int64_t Offset = N->getOffset();
  MVT XLenVT = Subtarget.getXLenVT();

  const GlobalValue *GV = N->getGlobal();
  bool IsLocal = getTargetMachine().shouldAssumeDSOLocal(*GV->getParent(), GV);
  SDValue Addr = getAddr(N, DAG, IsLocal);

  // In order to maximise the opportunity for common subexpression elimination,
  // emit a separate ADD node for the global address offset instead of folding
  // it in the global address node. Later peephole optimisations may choose to
  // fold it back in when profitable.
  if (Offset != 0)
    return DAG.getNode(ISD::ADD, DL, Ty, Addr,
                       DAG.getConstant(Offset, DL, XLenVT));
  return Addr;
}

SDValue RISCVTargetLowering::lowerBlockAddress(SDValue Op,
                                               SelectionDAG &DAG) const {
  BlockAddressSDNode *N = cast<BlockAddressSDNode>(Op);

  return getAddr(N, DAG);
}

SDValue RISCVTargetLowering::lowerConstantPool(SDValue Op,
                                               SelectionDAG &DAG) const {
  ConstantPoolSDNode *N = cast<ConstantPoolSDNode>(Op);

  return getAddr(N, DAG);
}

SDValue RISCVTargetLowering::lowerJumpTable(SDValue Op,
                                            SelectionDAG &DAG) const {
  JumpTableSDNode *N = cast<JumpTableSDNode>(Op);

  return getAddr(N, DAG);
}

SDValue RISCVTargetLowering::getStaticTLSAddr(GlobalAddressSDNode *N,
                                              SelectionDAG &DAG,
                                              bool UseGOT) const {
  SDLoc DL(N);
  EVT Ty = getPointerTy(DAG.getDataLayout());
  const GlobalValue *GV = N->getGlobal();
  MVT XLenVT = Subtarget.getXLenVT();

  if (UseGOT) {
    // Use PC-relative addressing to access the GOT for this TLS symbol, then
    // load the address from the GOT and add the thread pointer. This generates
    // the pattern (PseudoLA_TLS_IE sym), which expands to
    // (ld (auipc %tls_ie_pcrel_hi(sym)) %pcrel_lo(auipc)).
    SDValue Addr = DAG.getTargetGlobalAddress(GV, DL, Ty, 0, 0);
    SDValue Load =
        SDValue(DAG.getMachineNode(RISCV::PseudoLA_TLS_IE, DL, Ty, Addr), 0);

    // Add the thread pointer.
    SDValue TPReg = DAG.getRegister(RISCV::X4, XLenVT);
    return DAG.getNode(ISD::ADD, DL, Ty, Load, TPReg);
  }

  // Generate a sequence for accessing the address relative to the thread
  // pointer, with the appropriate adjustment for the thread pointer offset.
  // This generates the pattern
  // (add (add_tprel (lui %tprel_hi(sym)) tp %tprel_add(sym)) %tprel_lo(sym))
  SDValue AddrHi =
      DAG.getTargetGlobalAddress(GV, DL, Ty, 0, RISCVII::MO_TPREL_HI);
  SDValue AddrAdd =
      DAG.getTargetGlobalAddress(GV, DL, Ty, 0, RISCVII::MO_TPREL_ADD);
  SDValue AddrLo =
      DAG.getTargetGlobalAddress(GV, DL, Ty, 0, RISCVII::MO_TPREL_LO);

  SDValue MNHi = SDValue(DAG.getMachineNode(RISCV::LUI, DL, Ty, AddrHi), 0);
  SDValue TPReg = DAG.getRegister(RISCV::X4, XLenVT);
  SDValue MNAdd = SDValue(
      DAG.getMachineNode(RISCV::PseudoAddTPRel, DL, Ty, MNHi, TPReg, AddrAdd),
      0);
  return SDValue(DAG.getMachineNode(RISCV::ADDI, DL, Ty, MNAdd, AddrLo), 0);
}

SDValue RISCVTargetLowering::getDynamicTLSAddr(GlobalAddressSDNode *N,
                                               SelectionDAG &DAG) const {
  SDLoc DL(N);
  EVT Ty = getPointerTy(DAG.getDataLayout());
  IntegerType *CallTy = Type::getIntNTy(*DAG.getContext(), Ty.getSizeInBits());
  const GlobalValue *GV = N->getGlobal();

  // Use a PC-relative addressing mode to access the global dynamic GOT address.
  // This generates the pattern (PseudoLA_TLS_GD sym), which expands to
  // (addi (auipc %tls_gd_pcrel_hi(sym)) %pcrel_lo(auipc)).
  SDValue Addr = DAG.getTargetGlobalAddress(GV, DL, Ty, 0, 0);
  SDValue Load =
      SDValue(DAG.getMachineNode(RISCV::PseudoLA_TLS_GD, DL, Ty, Addr), 0);

  // Prepare argument list to generate call.
  ArgListTy Args;
  ArgListEntry Entry;
  Entry.Node = Load;
  Entry.Ty = CallTy;
  Args.push_back(Entry);

  // Setup call to __tls_get_addr.
  TargetLowering::CallLoweringInfo CLI(DAG);
  CLI.setDebugLoc(DL)
      .setChain(DAG.getEntryNode())
      .setLibCallee(CallingConv::C, CallTy,
                    DAG.getExternalSymbol("__tls_get_addr", Ty),
                    std::move(Args));

  return LowerCallTo(CLI).first;
}

SDValue RISCVTargetLowering::lowerGlobalTLSAddress(SDValue Op,
                                                   SelectionDAG &DAG) const {
  SDLoc DL(Op);
  EVT Ty = Op.getValueType();
  GlobalAddressSDNode *N = cast<GlobalAddressSDNode>(Op);
  int64_t Offset = N->getOffset();
  MVT XLenVT = Subtarget.getXLenVT();

  TLSModel::Model Model = getTargetMachine().getTLSModel(N->getGlobal());

  if (DAG.getMachineFunction().getFunction().getCallingConv() ==
      CallingConv::GHC)
    report_fatal_error("In GHC calling convention TLS is not supported");

  SDValue Addr;
  switch (Model) {
  case TLSModel::LocalExec:
    Addr = getStaticTLSAddr(N, DAG, /*UseGOT=*/false);
    break;
  case TLSModel::InitialExec:
    Addr = getStaticTLSAddr(N, DAG, /*UseGOT=*/true);
    break;
  case TLSModel::LocalDynamic:
  case TLSModel::GeneralDynamic:
    Addr = getDynamicTLSAddr(N, DAG);
    break;
  }

  // In order to maximise the opportunity for common subexpression elimination,
  // emit a separate ADD node for the global address offset instead of folding
  // it in the global address node. Later peephole optimisations may choose to
  // fold it back in when profitable.
  if (Offset != 0)
    return DAG.getNode(ISD::ADD, DL, Ty, Addr,
                       DAG.getConstant(Offset, DL, XLenVT));
  return Addr;
}

SDValue RISCVTargetLowering::lowerSELECT(SDValue Op, SelectionDAG &DAG) const {
  SDValue CondV = Op.getOperand(0);
  SDValue TrueV = Op.getOperand(1);
  SDValue FalseV = Op.getOperand(2);
  SDLoc DL(Op);
  EVT VT = Op.getValueType();
  MVT XLenVT = Subtarget.getXLenVT();

  if (VT.isScalableVector()) {
    // This sets all bits of a VR to the value of the condition bit. It sets more
    // bits than necessary but those can be safely ignored.
    // E.g. (nxv64i1:copy (nxv8i8:splat (i8:sext (i1:trunc (i64:CondV)))))
    SDValue Trunc = DAG.getNode(ISD::TRUNCATE, DL, MVT::i1, CondV);
    SDValue Sext = DAG.getNode(ISD::SIGN_EXTEND, DL, MVT::i8, Trunc);
    SDValue VecCondV = DAG.getNode(ISD::SPLAT_VECTOR, DL, MVT::nxv8i8, Sext);

    SDValue RC = DAG.getTargetConstant(RISCV::VRRegClass.getID(), DL, MVT::i64);
    SDValue CastVecCondV = SDValue(
        DAG.getMachineNode(TargetOpcode::COPY_TO_REGCLASS, DL,
                           VT.changeVectorElementType(MVT::i1), VecCondV, RC),
        0);
    return DAG.getNode(ISD::VSELECT, DL, VT, {CastVecCondV, TrueV, FalseV});
  }

  // If the result type is XLenVT and CondV is the output of a SETCC node
  // which also operated on XLenVT inputs, then merge the SETCC node into the
  // lowered RISCVISD::SELECT_CC to take advantage of the integer
  // compare+branch instructions. i.e.:
  // (select (setcc lhs, rhs, cc), truev, falsev)
  // -> (riscvisd::select_cc lhs, rhs, cc, truev, falsev)
  if (VT.getSimpleVT() == XLenVT && CondV.getOpcode() == ISD::SETCC &&
      CondV.getOperand(0).getSimpleValueType() == XLenVT) {
    SDValue LHS = CondV.getOperand(0);
    SDValue RHS = CondV.getOperand(1);
    auto CC = cast<CondCodeSDNode>(CondV.getOperand(2));
    ISD::CondCode CCVal = CC->get();

    normaliseSetCC(LHS, RHS, CCVal);

    SDValue TargetCC = DAG.getConstant(CCVal, DL, XLenVT);
    SDValue Ops[] = {LHS, RHS, TargetCC, TrueV, FalseV};
    return DAG.getNode(RISCVISD::SELECT_CC, DL, Op.getValueType(), Ops);
  }

  // Otherwise:
  // (select condv, truev, falsev)
  // -> (riscvisd::select_cc condv, zero, setne, truev, falsev)
  SDValue Zero = DAG.getConstant(0, DL, XLenVT);
  SDValue SetNE = DAG.getConstant(ISD::SETNE, DL, XLenVT);

  SDValue Ops[] = {CondV, Zero, SetNE, TrueV, FalseV};

  return DAG.getNode(RISCVISD::SELECT_CC, DL, Op.getValueType(), Ops);
}

SDValue RISCVTargetLowering::lowerVASTART(SDValue Op, SelectionDAG &DAG) const {
  MachineFunction &MF = DAG.getMachineFunction();
  RISCVMachineFunctionInfo *FuncInfo = MF.getInfo<RISCVMachineFunctionInfo>();

  SDLoc DL(Op);
  SDValue FI = DAG.getFrameIndex(FuncInfo->getVarArgsFrameIndex(),
                                 getPointerTy(MF.getDataLayout()));

  // vastart just stores the address of the VarArgsFrameIndex slot into the
  // memory location argument.
  const Value *SV = cast<SrcValueSDNode>(Op.getOperand(2))->getValue();
  return DAG.getStore(Op.getOperand(0), DL, FI, Op.getOperand(1),
                      MachinePointerInfo(SV));
}

SDValue RISCVTargetLowering::lowerFRAMEADDR(SDValue Op,
                                            SelectionDAG &DAG) const {
  const RISCVRegisterInfo &RI = *Subtarget.getRegisterInfo();
  MachineFunction &MF = DAG.getMachineFunction();
  MachineFrameInfo &MFI = MF.getFrameInfo();
  MFI.setFrameAddressIsTaken(true);
  Register FrameReg = RI.getFrameRegister(MF);
  int XLenInBytes = Subtarget.getXLen() / 8;

  EVT VT = Op.getValueType();
  SDLoc DL(Op);
  SDValue FrameAddr = DAG.getCopyFromReg(DAG.getEntryNode(), DL, FrameReg, VT);
  unsigned Depth = cast<ConstantSDNode>(Op.getOperand(0))->getZExtValue();
  while (Depth--) {
    int Offset = -(XLenInBytes * 2);
    SDValue Ptr = DAG.getNode(ISD::ADD, DL, VT, FrameAddr,
                              DAG.getIntPtrConstant(Offset, DL));
    FrameAddr =
        DAG.getLoad(VT, DL, DAG.getEntryNode(), Ptr, MachinePointerInfo());
  }
  return FrameAddr;
}

SDValue RISCVTargetLowering::lowerRETURNADDR(SDValue Op,
                                             SelectionDAG &DAG) const {
  const RISCVRegisterInfo &RI = *Subtarget.getRegisterInfo();
  MachineFunction &MF = DAG.getMachineFunction();
  MachineFrameInfo &MFI = MF.getFrameInfo();
  MFI.setReturnAddressIsTaken(true);
  MVT XLenVT = Subtarget.getXLenVT();
  int XLenInBytes = Subtarget.getXLen() / 8;

  if (verifyReturnAddressArgumentIsConstant(Op, DAG))
    return SDValue();

  EVT VT = Op.getValueType();
  SDLoc DL(Op);
  unsigned Depth = cast<ConstantSDNode>(Op.getOperand(0))->getZExtValue();
  if (Depth) {
    int Off = -XLenInBytes;
    SDValue FrameAddr = lowerFRAMEADDR(Op, DAG);
    SDValue Offset = DAG.getConstant(Off, DL, VT);
    return DAG.getLoad(VT, DL, DAG.getEntryNode(),
                       DAG.getNode(ISD::ADD, DL, VT, FrameAddr, Offset),
                       MachinePointerInfo());
  }

  // Return the value of the return address register, marking it an implicit
  // live-in.
  Register Reg = MF.addLiveIn(RI.getRARegister(), getRegClassFor(XLenVT));
  return DAG.getCopyFromReg(DAG.getEntryNode(), DL, Reg, XLenVT);
}

SDValue RISCVTargetLowering::lowerShiftLeftParts(SDValue Op,
                                                 SelectionDAG &DAG) const {
  SDLoc DL(Op);
  SDValue Lo = Op.getOperand(0);
  SDValue Hi = Op.getOperand(1);
  SDValue Shamt = Op.getOperand(2);
  EVT VT = Lo.getValueType();

  // if Shamt-XLEN < 0: // Shamt < XLEN
  //   Lo = Lo << Shamt
  //   Hi = (Hi << Shamt) | ((Lo >>u 1) >>u (XLEN-1 - Shamt))
  // else:
  //   Lo = 0
  //   Hi = Lo << (Shamt-XLEN)

  SDValue Zero = DAG.getConstant(0, DL, VT);
  SDValue One = DAG.getConstant(1, DL, VT);
  SDValue MinusXLen = DAG.getConstant(-(int)Subtarget.getXLen(), DL, VT);
  SDValue XLenMinus1 = DAG.getConstant(Subtarget.getXLen() - 1, DL, VT);
  SDValue ShamtMinusXLen = DAG.getNode(ISD::ADD, DL, VT, Shamt, MinusXLen);
  SDValue XLenMinus1Shamt = DAG.getNode(ISD::SUB, DL, VT, XLenMinus1, Shamt);

  SDValue LoTrue = DAG.getNode(ISD::SHL, DL, VT, Lo, Shamt);
  SDValue ShiftRight1Lo = DAG.getNode(ISD::SRL, DL, VT, Lo, One);
  SDValue ShiftRightLo =
      DAG.getNode(ISD::SRL, DL, VT, ShiftRight1Lo, XLenMinus1Shamt);
  SDValue ShiftLeftHi = DAG.getNode(ISD::SHL, DL, VT, Hi, Shamt);
  SDValue HiTrue = DAG.getNode(ISD::OR, DL, VT, ShiftLeftHi, ShiftRightLo);
  SDValue HiFalse = DAG.getNode(ISD::SHL, DL, VT, Lo, ShamtMinusXLen);

  SDValue CC = DAG.getSetCC(DL, VT, ShamtMinusXLen, Zero, ISD::SETLT);

  Lo = DAG.getNode(ISD::SELECT, DL, VT, CC, LoTrue, Zero);
  Hi = DAG.getNode(ISD::SELECT, DL, VT, CC, HiTrue, HiFalse);

  SDValue Parts[2] = {Lo, Hi};
  return DAG.getMergeValues(Parts, DL);
}

SDValue RISCVTargetLowering::lowerShiftRightParts(SDValue Op, SelectionDAG &DAG,
                                                  bool IsSRA) const {
  SDLoc DL(Op);
  SDValue Lo = Op.getOperand(0);
  SDValue Hi = Op.getOperand(1);
  SDValue Shamt = Op.getOperand(2);
  EVT VT = Lo.getValueType();

  // SRA expansion:
  //   if Shamt-XLEN < 0: // Shamt < XLEN
  //     Lo = (Lo >>u Shamt) | ((Hi << 1) << (XLEN-1 - Shamt))
  //     Hi = Hi >>s Shamt
  //   else:
  //     Lo = Hi >>s (Shamt-XLEN);
  //     Hi = Hi >>s (XLEN-1)
  //
  // SRL expansion:
  //   if Shamt-XLEN < 0: // Shamt < XLEN
  //     Lo = (Lo >>u Shamt) | ((Hi << 1) << (XLEN-1 - Shamt))
  //     Hi = Hi >>u Shamt
  //   else:
  //     Lo = Hi >>u (Shamt-XLEN);
  //     Hi = 0;

  unsigned ShiftRightOp = IsSRA ? ISD::SRA : ISD::SRL;

  SDValue Zero = DAG.getConstant(0, DL, VT);
  SDValue One = DAG.getConstant(1, DL, VT);
  SDValue MinusXLen = DAG.getConstant(-(int)Subtarget.getXLen(), DL, VT);
  SDValue XLenMinus1 = DAG.getConstant(Subtarget.getXLen() - 1, DL, VT);
  SDValue ShamtMinusXLen = DAG.getNode(ISD::ADD, DL, VT, Shamt, MinusXLen);
  SDValue XLenMinus1Shamt = DAG.getNode(ISD::SUB, DL, VT, XLenMinus1, Shamt);

  SDValue ShiftRightLo = DAG.getNode(ISD::SRL, DL, VT, Lo, Shamt);
  SDValue ShiftLeftHi1 = DAG.getNode(ISD::SHL, DL, VT, Hi, One);
  SDValue ShiftLeftHi =
      DAG.getNode(ISD::SHL, DL, VT, ShiftLeftHi1, XLenMinus1Shamt);
  SDValue LoTrue = DAG.getNode(ISD::OR, DL, VT, ShiftRightLo, ShiftLeftHi);
  SDValue HiTrue = DAG.getNode(ShiftRightOp, DL, VT, Hi, Shamt);
  SDValue LoFalse = DAG.getNode(ShiftRightOp, DL, VT, Hi, ShamtMinusXLen);
  SDValue HiFalse =
      IsSRA ? DAG.getNode(ISD::SRA, DL, VT, Hi, XLenMinus1) : Zero;

  SDValue CC = DAG.getSetCC(DL, VT, ShamtMinusXLen, Zero, ISD::SETLT);

  Lo = DAG.getNode(ISD::SELECT, DL, VT, CC, LoTrue, LoFalse);
  Hi = DAG.getNode(ISD::SELECT, DL, VT, CC, HiTrue, HiFalse);

  SDValue Parts[2] = {Lo, Hi};
  return DAG.getMergeValues(Parts, DL);
}

static SDValue LowerVPUnorderedFCmp(unsigned EPIIntNo, const SDValue &Op1,
                                    const SDValue &Op2, const SDValue &EVL,
                                    EVT VT, SelectionDAG &DAG,
                                    const SDLoc &DL) {
  // Note: Implementing masked intrinsic as unmasked (this is correct given
  // that masked-off elements are undef and the operation is only applied
  // to ordered elements).
  //
  // %0 = vmfeq.vv %a, %a
  // %1 = vmfeq.vv %b, %b
  // %2 = vmand.mm %0, %1
  // v0 = %2
  // %3 = vm<fcmp>.vv %a, %b, v0.t
  // %result = vmornot.mm %3, %2

  assert(EVL.getValueType() == MVT::i32 && "Unexpected operand");
  SDValue AnyExtEVL = DAG.getNode(ISD::ANY_EXTEND, DL, MVT::i64, EVL);

  SDValue FeqOp1Operands[] = {
      DAG.getTargetConstant(Intrinsic::epi_vmfeq, DL, MVT::i64), Op1, Op1,
      AnyExtEVL
  };
  SDValue FeqOp2Operands[] = {
      DAG.getTargetConstant(Intrinsic::epi_vmfeq, DL, MVT::i64), Op2, Op2,
      AnyExtEVL
  };
  SDValue FeqOp1 = DAG.getNode(ISD::INTRINSIC_WO_CHAIN, DL, VT, FeqOp1Operands);
  SDValue FeqOp2 = DAG.getNode(ISD::INTRINSIC_WO_CHAIN, DL, VT, FeqOp2Operands);

  SDValue AndOperands[] = {
      DAG.getTargetConstant(Intrinsic::epi_vmand, DL, MVT::i64), FeqOp1, FeqOp2,
      AnyExtEVL
  };
  SDValue And = DAG.getNode(ISD::INTRINSIC_WO_CHAIN, DL, VT, AndOperands);

  SDValue FCmpOperands[] = {
      DAG.getTargetConstant(EPIIntNo, DL, MVT::i64),
      DAG.getNode(ISD::UNDEF, DL, VT), // Merge.
      Op1, Op2, And, AnyExtEVL
  };
  SDValue FCmp = DAG.getNode(ISD::INTRINSIC_WO_CHAIN, DL, VT, FCmpOperands);

  SDValue OrNotOperands[] = {
      DAG.getTargetConstant(Intrinsic::epi_vmornot, DL, MVT::i64), FCmp, And,
      AnyExtEVL
  };
  return DAG.getNode(ISD::INTRINSIC_WO_CHAIN, DL, VT, OrNotOperands);
}

static bool IsSplatOfOne(const SDValue &MaskOp) {
  ConstantSDNode *C;
  return MaskOp.getOpcode() == ISD::SPLAT_VECTOR &&
         (C = dyn_cast<ConstantSDNode>(MaskOp.getOperand(0))) &&
         C->getZExtValue() == 1;
}

static SDValue LowerVPIntrinsicConversion(SDValue Op, SelectionDAG &DAG) {
  unsigned IntNo = cast<ConstantSDNode>(Op.getOperand(0))->getZExtValue();
  SDLoc DL(Op);

  EVT DstType = Op.getValueType();
  uint64_t DstTypeSize = DstType.getScalarSizeInBits();
  SDValue SrcOp = Op.getOperand(1);
  EVT SrcType = SrcOp.getValueType();
  uint64_t SrcTypeSize = SrcType.getScalarSizeInBits();

  assert(isPowerOf2_64(DstTypeSize) && isPowerOf2_64(SrcTypeSize) &&
         "Types must be powers of two");
  int Ratio =
      std::max(DstTypeSize, SrcTypeSize) / std::min(DstTypeSize, SrcTypeSize);

  unsigned MaskOpNo;
  unsigned EVLOpNo;
  bool IsMasked;
  unsigned EPIIntNo;

  if (Ratio == 1) {
    switch (IntNo) {
    default:
      llvm_unreachable("Unexpected intrinsic");
      break;
    case Intrinsic::vp_sitofp:
      MaskOpNo = 2;
      EVLOpNo = 3;
      IsMasked = !IsSplatOfOne(Op.getOperand(MaskOpNo));
      EPIIntNo =
          IsMasked ? Intrinsic::epi_vfcvt_f_x_mask : Intrinsic::epi_vfcvt_f_x;
      break;
    case Intrinsic::vp_uitofp:
      MaskOpNo = 2;
      EVLOpNo = 3;
      IsMasked = !IsSplatOfOne(Op.getOperand(MaskOpNo));
      EPIIntNo =
          IsMasked ? Intrinsic::epi_vfcvt_f_xu_mask : Intrinsic::epi_vfcvt_f_xu;
      break;
    case Intrinsic::vp_fptosi:
      MaskOpNo = 2;
      EVLOpNo = 3;
      IsMasked = !IsSplatOfOne(Op.getOperand(MaskOpNo));
      EPIIntNo =
          IsMasked ? Intrinsic::epi_vfcvt_x_f_mask : Intrinsic::epi_vfcvt_x_f;
      break;
    case Intrinsic::vp_fptoui:
      MaskOpNo = 2;
      EVLOpNo = 3;
      IsMasked = !IsSplatOfOne(Op.getOperand(MaskOpNo));
      EPIIntNo =
          IsMasked ? Intrinsic::epi_vfcvt_xu_f_mask : Intrinsic::epi_vfcvt_xu_f;
      break;
    }
  } else if (Ratio == 2 && DstTypeSize > SrcTypeSize) {
    switch (IntNo) {
    default:
      llvm_unreachable("Unexpected intrinsic");
      break;
    case Intrinsic::vp_sitofp:
      MaskOpNo = 2;
      EVLOpNo = 3;
      IsMasked = !IsSplatOfOne(Op.getOperand(MaskOpNo));
      EPIIntNo =
          IsMasked ? Intrinsic::epi_vfwcvt_f_x_mask : Intrinsic::epi_vfwcvt_f_x;
      break;
    case Intrinsic::vp_uitofp:
      MaskOpNo = 2;
      EVLOpNo = 3;
      IsMasked = !IsSplatOfOne(Op.getOperand(MaskOpNo));
      EPIIntNo = IsMasked ? Intrinsic::epi_vfwcvt_f_xu_mask
                          : Intrinsic::epi_vfwcvt_f_xu;
      break;
    case Intrinsic::vp_fpext:
      MaskOpNo = 2;
      EVLOpNo = 3;
      IsMasked = !IsSplatOfOne(Op.getOperand(MaskOpNo));
      EPIIntNo = IsMasked ? Intrinsic::epi_vfwcvt_f_f_mask
                          : Intrinsic::epi_vfwcvt_f_f;
      break;
    case Intrinsic::vp_fptosi:
      MaskOpNo = 2;
      EVLOpNo = 3;
      IsMasked = !IsSplatOfOne(Op.getOperand(MaskOpNo));
      EPIIntNo =
          IsMasked ? Intrinsic::epi_vfwcvt_x_f_mask : Intrinsic::epi_vfwcvt_x_f;
      break;
    case Intrinsic::vp_fptoui:
      MaskOpNo = 2;
      EVLOpNo = 3;
      IsMasked = !IsSplatOfOne(Op.getOperand(MaskOpNo));
      EPIIntNo =
          IsMasked ? Intrinsic::epi_vfwcvt_xu_f_mask : Intrinsic::epi_vfwcvt_xu_f;
      break;
    case Intrinsic::vp_sext:
      MaskOpNo = 2;
      EVLOpNo = 3;
      IsMasked = !IsSplatOfOne(Op.getOperand(MaskOpNo));
      EPIIntNo = IsMasked ? Intrinsic::epi_vwadd_mask
                          : Intrinsic::epi_vwadd;
      break;
    case Intrinsic::vp_zext:
      MaskOpNo = 2;
      EVLOpNo = 3;
      IsMasked = !IsSplatOfOne(Op.getOperand(MaskOpNo));
      EPIIntNo = IsMasked ? Intrinsic::epi_vwaddu_mask
                          : Intrinsic::epi_vwaddu;
      break;
    }
  } else if (Ratio == 2 && DstTypeSize < SrcTypeSize) {
    switch (IntNo) {
    default:
      llvm_unreachable("Unexpected intrinsic");
      break;
    case Intrinsic::vp_sitofp:
      MaskOpNo = 2;
      EVLOpNo = 3;
      IsMasked = !IsSplatOfOne(Op.getOperand(MaskOpNo));
      EPIIntNo =
          IsMasked ? Intrinsic::epi_vfncvt_f_x_mask : Intrinsic::epi_vfncvt_f_x;
      break;
    case Intrinsic::vp_uitofp:
      MaskOpNo = 2;
      EVLOpNo = 3;
      IsMasked = !IsSplatOfOne(Op.getOperand(MaskOpNo));
      EPIIntNo = IsMasked ? Intrinsic::epi_vfncvt_f_xu_mask
                          : Intrinsic::epi_vfncvt_f_xu;
      break;
    case Intrinsic::vp_fptrunc:
      MaskOpNo = 2;
      EVLOpNo = 3;
      IsMasked = !IsSplatOfOne(Op.getOperand(MaskOpNo));
      EPIIntNo = IsMasked ? Intrinsic::epi_vfncvt_f_f_mask
                          : Intrinsic::epi_vfncvt_f_f;
      break;
    case Intrinsic::vp_fptosi:
      MaskOpNo = 2;
      EVLOpNo = 3;
      IsMasked = !IsSplatOfOne(Op.getOperand(MaskOpNo));
      EPIIntNo =
          IsMasked ? Intrinsic::epi_vfncvt_x_f_mask : Intrinsic::epi_vfncvt_x_f;
      break;
    case Intrinsic::vp_fptoui:
      MaskOpNo = 2;
      EVLOpNo = 3;
      IsMasked = !IsSplatOfOne(Op.getOperand(MaskOpNo));
      EPIIntNo =
          IsMasked ? Intrinsic::epi_vfncvt_xu_f_mask : Intrinsic::epi_vfncvt_xu_f;
      break;
    case Intrinsic::vp_trunc:
      MaskOpNo = 2;
      EVLOpNo = 3;
      IsMasked = !IsSplatOfOne(Op.getOperand(MaskOpNo));
      EPIIntNo = IsMasked ? Intrinsic::epi_vnsrl_mask
                          : Intrinsic::epi_vnsrl;
      break;
    }
  }

  // Straightforward cases.
  if (Ratio == 1 || Ratio == 2) {
    std::vector<SDValue> Operands;
    Operands.reserve(3 + IsMasked * 2);

    Operands.push_back(DAG.getTargetConstant(EPIIntNo, DL, MVT::i64));

    if (IsMasked)
      Operands.push_back(
          DAG.getNode(ISD::UNDEF, DL, Op.getValueType())); // Merge.

    Operands.push_back(SrcOp);

    // Special case because there is no unary narrowing instruction.
    if (IntNo == Intrinsic::vp_trunc || IntNo == Intrinsic::vp_zext ||
        IntNo == Intrinsic::vp_sext) {
      Operands.push_back(DAG.getConstant(0, DL, MVT::i64));
    }

    if (IsMasked)
      Operands.push_back(Op.getOperand(MaskOpNo)); // Mask.

    assert(Op.getOperand(EVLOpNo).getValueType() == MVT::i32 &&
           "Unexpected operand");
    Operands.push_back(DAG.getNode(ISD::ANY_EXTEND, DL, MVT::i64,
                                   Op.getOperand(EVLOpNo))); // EVL.

    SDValue Result = DAG.getNode(ISD::INTRINSIC_WO_CHAIN, DL, Op.getValueType(),
                       Operands);

    return Result;
  }

  // Ideas to implement this? Use a narrowing/widening operation and then
  // the required number of truncations/extensions.
  report_fatal_error("FP conversions not mappable to "
                     "widenings/narrowings not implemented yet");
  return SDValue();
}

// This exists to tame complexity when lowering VP intrinsics to EPI. Not ideal.
// This will probably go away when we handle them earlier in the pipeline.
#define VP_INTRINSIC_WO_CHAIN_SET                                              \
  VP_INTRINSIC(vp_add)                                                         \
  VP_INTRINSIC(vp_sub)                                                         \
  VP_INTRINSIC(vp_mul)                                                         \
  VP_INTRINSIC(vp_sdiv)                                                        \
  VP_INTRINSIC(vp_srem)                                                        \
  VP_INTRINSIC(vp_udiv)                                                        \
  VP_INTRINSIC(vp_urem)                                                        \
  VP_INTRINSIC(vp_and)                                                         \
  VP_INTRINSIC(vp_or)                                                          \
  VP_INTRINSIC(vp_xor)                                                         \
  VP_INTRINSIC(vp_ashr)                                                        \
  VP_INTRINSIC(vp_lshr)                                                        \
  VP_INTRINSIC(vp_shl)                                                         \
  VP_INTRINSIC(vp_fadd)                                                        \
  VP_INTRINSIC(vp_fsub)                                                        \
  VP_INTRINSIC(vp_fmul)                                                        \
  VP_INTRINSIC(vp_fdiv)                                                        \
  VP_INTRINSIC(vp_frem)                                                        \
  VP_INTRINSIC(vp_fma)                                                         \
  VP_INTRINSIC(vp_fneg)                                                        \
  VP_INTRINSIC(vp_icmp)                                                        \
  VP_INTRINSIC(vp_fcmp)                                                        \
  VP_INTRINSIC(vp_select)                                                      \
  VP_INTRINSIC(vp_bitcast)                                                     \
  VP_INTRINSIC(vp_sitofp)                                                      \
  VP_INTRINSIC(vp_uitofp)                                                      \
  VP_INTRINSIC(vp_fptosi)                                                      \
  VP_INTRINSIC(vp_fptoui)                                                      \
  VP_INTRINSIC(vp_fpext)                                                       \
  VP_INTRINSIC(vp_fptrunc)                                                     \
  VP_INTRINSIC(vp_trunc)                                                       \
  VP_INTRINSIC(vp_zext)                                                        \
  VP_INTRINSIC(vp_sext)

#define VP_INTRINSIC_W_CHAIN_SET                                               \
  VP_INTRINSIC(vp_load)                                                        \
  VP_INTRINSIC(vp_gather)

#define VP_INTRINSIC_VOID_SET                                                  \
  VP_INTRINSIC(vp_store)                                                       \
  VP_INTRINSIC(vp_scatter)

static SDValue LowerVPINTRINSIC_WO_CHAIN(SDValue Op, SelectionDAG &DAG) {
  unsigned IntNo = cast<ConstantSDNode>(Op.getOperand(0))->getZExtValue();
  SDLoc DL(Op);

  // Many instructions allow commuting the second operand with the first one.
  // This is beneficial when we can use a scalar in the second operand as way
  // to fold a vector splat.
  auto GetCanonicalCommutativePerm = [&](SmallVector<unsigned, 3> VOpsPerm) {
    if (VOpsPerm.size() < 2)
      return VOpsPerm;

    SDValue Operand0 = Op.getOperand(VOpsPerm[0]);
    SDValue Operand1 = Op.getOperand(VOpsPerm[1]);

    if (Operand0.getOpcode() == ISD::SPLAT_VECTOR &&
        Operand1.getOpcode() != ISD::SPLAT_VECTOR) {
      SmallVector<unsigned, 3> CanonicalVOpsPerm = {VOpsPerm[1], VOpsPerm[0]};

      for (unsigned i = 2; i < VOpsPerm.size(); ++i) {
        CanonicalVOpsPerm.push_back(VOpsPerm[i]);
      }

      return CanonicalVOpsPerm;
    }

    return VOpsPerm;
  };

  SmallVector<unsigned, 3> VOpsPerm;
  unsigned ScalarOpNo = 0;
  unsigned MaskOpNo;
  unsigned EVLOpNo;
  bool IsMasked;
  unsigned EPIIntNo;
  bool IsLogical = Op.getValueType().isVector() &&
                   Op.getValueType().getVectorElementType() == MVT::i1;
  switch (IntNo) {
  default:
    llvm_unreachable("Unexpected intrinsic");
  case Intrinsic::vp_add:
    VOpsPerm = GetCanonicalCommutativePerm({1, 2});
    ScalarOpNo = 2;
    MaskOpNo = 3;
    EVLOpNo = 4;
    IsMasked = !IsSplatOfOne(Op.getOperand(MaskOpNo));
    EPIIntNo = IsMasked ? Intrinsic::epi_vadd_mask : Intrinsic::epi_vadd;
    break;
  case Intrinsic::vp_sub:
    VOpsPerm = {1, 2};
    ScalarOpNo = 2;
    MaskOpNo = 3;
    EVLOpNo = 4;
    IsMasked = !IsSplatOfOne(Op.getOperand(MaskOpNo));
    EPIIntNo = IsMasked ? Intrinsic::epi_vsub_mask : Intrinsic::epi_vsub;
    break;
  case Intrinsic::vp_mul:
    VOpsPerm = GetCanonicalCommutativePerm({1, 2});
    ScalarOpNo = 2;
    MaskOpNo = 3;
    EVLOpNo = 4;
    IsMasked = !IsSplatOfOne(Op.getOperand(MaskOpNo));
    EPIIntNo = IsMasked ? Intrinsic::epi_vmul_mask : Intrinsic::epi_vmul;
    break;
  case Intrinsic::vp_sdiv:
    VOpsPerm = {1, 2};
    ScalarOpNo = 2;
    MaskOpNo = 3;
    EVLOpNo = 4;
    IsMasked = !IsSplatOfOne(Op.getOperand(MaskOpNo));
    EPIIntNo = IsMasked ? Intrinsic::epi_vdiv_mask : Intrinsic::epi_vdiv;
    break;
  case Intrinsic::vp_srem:
    VOpsPerm = {1, 2};
    ScalarOpNo = 2;
    MaskOpNo = 3;
    EVLOpNo = 4;
    IsMasked = !IsSplatOfOne(Op.getOperand(MaskOpNo));
    EPIIntNo = IsMasked ? Intrinsic::epi_vrem_mask : Intrinsic::epi_vrem;
    break;
  case Intrinsic::vp_udiv:
    VOpsPerm = {1, 2};
    ScalarOpNo = 2;
    MaskOpNo = 3;
    EVLOpNo = 4;
    IsMasked = !IsSplatOfOne(Op.getOperand(MaskOpNo));
    EPIIntNo = IsMasked ? Intrinsic::epi_vdivu_mask : Intrinsic::epi_vdivu;
    break;
  case Intrinsic::vp_urem:
    VOpsPerm = {1, 2};
    ScalarOpNo = 2;
    MaskOpNo = 3;
    EVLOpNo = 4;
    IsMasked = !IsSplatOfOne(Op.getOperand(MaskOpNo));
    EPIIntNo = IsMasked ? Intrinsic::epi_vremu_mask : Intrinsic::epi_vremu;
    break;
  case Intrinsic::vp_and:
    VOpsPerm = GetCanonicalCommutativePerm({1, 2});
    ScalarOpNo = 2;
    MaskOpNo = 3;
    EVLOpNo = 4;
    IsMasked = !IsSplatOfOne(Op.getOperand(MaskOpNo));
    if (IsLogical) {
      ScalarOpNo = 0;
      EPIIntNo = Intrinsic::epi_vmand;
      if (IsMasked)
        report_fatal_error("Unimplemented masked logical AND operation");
    } else
      EPIIntNo = IsMasked ? Intrinsic::epi_vand_mask : Intrinsic::epi_vand;
    break;
  case Intrinsic::vp_or:
    VOpsPerm = GetCanonicalCommutativePerm({1, 2});
    ScalarOpNo = 2;
    MaskOpNo = 3;
    EVLOpNo = 4;
    IsMasked = !IsSplatOfOne(Op.getOperand(MaskOpNo));
    if (IsLogical) {
      ScalarOpNo = 0;
      EPIIntNo = Intrinsic::epi_vmor;
      if (IsMasked)
        report_fatal_error("Unimplemented masked logical OR operation");
    } else
      EPIIntNo = IsMasked ? Intrinsic::epi_vor_mask : Intrinsic::epi_vor;
    break;
  case Intrinsic::vp_xor:
    VOpsPerm = GetCanonicalCommutativePerm({1, 2});
    ScalarOpNo = 2;
    MaskOpNo = 3;
    EVLOpNo = 4;
    IsMasked = !IsSplatOfOne(Op.getOperand(MaskOpNo));
    if (IsLogical) {
      ScalarOpNo = 0;
      EPIIntNo = Intrinsic::epi_vmxor;
      if (IsMasked)
        report_fatal_error("Unimplemented masked logical XOR operation");
    } else
      EPIIntNo = IsMasked ? Intrinsic::epi_vxor_mask : Intrinsic::epi_vxor;
    break;
  case Intrinsic::vp_ashr:
    VOpsPerm = {1, 2};
    ScalarOpNo = 2;
    MaskOpNo = 3;
    EVLOpNo = 4;
    IsMasked = !IsSplatOfOne(Op.getOperand(MaskOpNo));
    EPIIntNo = IsMasked ? Intrinsic::epi_vsra_mask : Intrinsic::epi_vsra;
    break;
  case Intrinsic::vp_lshr:
    VOpsPerm = {1, 2};
    ScalarOpNo = 2;
    MaskOpNo = 3;
    EVLOpNo = 4;
    IsMasked = !IsSplatOfOne(Op.getOperand(MaskOpNo));
    EPIIntNo = IsMasked ? Intrinsic::epi_vsrl_mask : Intrinsic::epi_vsrl;
    break;
  case Intrinsic::vp_shl:
    VOpsPerm = {1, 2};
    ScalarOpNo = 2;
    MaskOpNo = 3;
    EVLOpNo = 4;
    IsMasked = !IsSplatOfOne(Op.getOperand(MaskOpNo));
    EPIIntNo = IsMasked ? Intrinsic::epi_vsll_mask : Intrinsic::epi_vsll;
    break;
  case Intrinsic::vp_fadd:
    VOpsPerm = {1, 2};
    ScalarOpNo = 2;
    MaskOpNo = 3;
    EVLOpNo = 4;
    IsMasked = !IsSplatOfOne(Op.getOperand(MaskOpNo));
    EPIIntNo = IsMasked ? Intrinsic::epi_vfadd_mask : Intrinsic::epi_vfadd;
    break;
  case Intrinsic::vp_fsub:
    VOpsPerm = {1, 2};
    ScalarOpNo = 2;
    MaskOpNo = 3;
    EVLOpNo = 4;
    IsMasked = !IsSplatOfOne(Op.getOperand(MaskOpNo));
    EPIIntNo = IsMasked ? Intrinsic::epi_vfsub_mask : Intrinsic::epi_vfsub;
    break;
  case Intrinsic::vp_fmul:
    VOpsPerm = GetCanonicalCommutativePerm({1, 2});
    ScalarOpNo = 2;
    MaskOpNo = 3;
    EVLOpNo = 4;
    IsMasked = !IsSplatOfOne(Op.getOperand(MaskOpNo));
    EPIIntNo = IsMasked ? Intrinsic::epi_vfmul_mask : Intrinsic::epi_vfmul;
    break;
  case Intrinsic::vp_fdiv:
    VOpsPerm = {1, 2};
    ScalarOpNo = 2;
    MaskOpNo = 3;
    EVLOpNo = 4;
    IsMasked = !IsSplatOfOne(Op.getOperand(MaskOpNo));
    EPIIntNo = IsMasked ? Intrinsic::epi_vfdiv_mask : Intrinsic::epi_vfdiv;
    break;
  case Intrinsic::vp_frem:
    // FIXME Needs to be expanded.
    report_fatal_error("Unimplemented intrinsic vp_frem");
    break;
  case Intrinsic::vp_fma:
    VOpsPerm = GetCanonicalCommutativePerm({1, 2, 3});
    ScalarOpNo = 2;
    MaskOpNo = 4;
    EVLOpNo = 5;
    IsMasked = !IsSplatOfOne(Op.getOperand(MaskOpNo));
    EPIIntNo = IsMasked ? Intrinsic::epi_vfmadd_mask : Intrinsic::epi_vfmadd;
    break;
  case Intrinsic::vp_fneg:
    VOpsPerm = {1, 1};
    MaskOpNo = 2;
    EVLOpNo = 3;
    IsMasked = !IsSplatOfOne(Op.getOperand(MaskOpNo));
    EPIIntNo =
        IsMasked ? Intrinsic::epi_vfsgnjn_mask : Intrinsic::epi_vfsgnjn;
    break;
  case Intrinsic::vp_icmp: {
    VOpsPerm = {1, 2};
    ScalarOpNo = 2;
    MaskOpNo = 4;
    EVLOpNo = 5;
    IsMasked = !IsSplatOfOne(Op.getOperand(MaskOpNo));

    unsigned Cmp = cast<ConstantSDNode>(Op.getOperand(3))->getZExtValue();
    switch (Cmp) {
    case CmpInst::ICMP_EQ:
      VOpsPerm = GetCanonicalCommutativePerm({1, 2});
      EPIIntNo = IsMasked ? Intrinsic::epi_vmseq_mask : Intrinsic::epi_vmseq;
      break;
    case CmpInst::ICMP_NE:
      VOpsPerm = GetCanonicalCommutativePerm({1, 2});
      EPIIntNo = IsMasked ? Intrinsic::epi_vmsne_mask : Intrinsic::epi_vmsne;
      break;
    case CmpInst::ICMP_UGT: {
      SDValue RHS = Op.getOperand(2);
      if (RHS.getOpcode() == ISD::SPLAT_VECTOR) {
        EPIIntNo =
            IsMasked ? Intrinsic::epi_vmsgtu_mask : Intrinsic::epi_vmsgtu_mask;
      } else {
        VOpsPerm = {2, 1};
        EPIIntNo =
            IsMasked ? Intrinsic::epi_vmsltu_mask : Intrinsic::epi_vmsltu;
      }
      break;
    }
    case CmpInst::ICMP_UGE:
      // Note: The ISA does not provide vmsgeu.vx to fold a scalar.
      VOpsPerm = {2, 1};
      EPIIntNo = IsMasked ? Intrinsic::epi_vmsleu_mask : Intrinsic::epi_vmsleu;
      break;
    case CmpInst::ICMP_ULT: {
      SDValue LHS = Op.getOperand(1);
      if (LHS.getOpcode() == ISD::SPLAT_VECTOR) {
        VOpsPerm = {2, 1};
        EPIIntNo =
            IsMasked ? Intrinsic::epi_vmsgtu_mask : Intrinsic::epi_vmsgtu;
      } else {
        EPIIntNo =
            IsMasked ? Intrinsic::epi_vmsltu_mask : Intrinsic::epi_vmsltu;
      }
      break;
    }
    case CmpInst::ICMP_ULE:
      // Note: The ISA does not provide vmsgeu.vx so we can't flip the operands
      // to fold a scalar.
      EPIIntNo = IsMasked ? Intrinsic::epi_vmsleu_mask : Intrinsic::epi_vmsleu;
      break;
    case CmpInst::ICMP_SGT: {
      SDValue RHS = Op.getOperand(2);
      if (RHS.getOpcode() == ISD::SPLAT_VECTOR) {
        EPIIntNo =
            IsMasked ? Intrinsic::epi_vmsgt_mask : Intrinsic::epi_vmsgt_mask;
      } else {
        VOpsPerm = {2, 1};
        EPIIntNo = IsMasked ? Intrinsic::epi_vmslt_mask : Intrinsic::epi_vmslt;
      }
      break;
    }
    case CmpInst::ICMP_SGE:
      // Note: The ISA does not provide vmsge.vx to fold a scalar.
      VOpsPerm = {2, 1};
      EPIIntNo = IsMasked ? Intrinsic::epi_vmsle_mask : Intrinsic::epi_vmsle;
      break;
    case CmpInst::ICMP_SLT:
      EPIIntNo = IsMasked ? Intrinsic::epi_vmslt_mask : Intrinsic::epi_vmslt;
      break;
    case CmpInst::ICMP_SLE:
      // Note: The ISA does not provide vmsge.vx so we can't flip the operands
      // to fold a scalar.
      EPIIntNo = IsMasked ? Intrinsic::epi_vmsle_mask : Intrinsic::epi_vmsle;
      break;
    }
    break;
  }
  case Intrinsic::vp_fcmp: {
    VOpsPerm = {1, 2};
    ScalarOpNo = 2;
    MaskOpNo = 4;
    EVLOpNo = 5;
    IsMasked = !IsSplatOfOne(Op.getOperand(MaskOpNo));

    unsigned FCmp = cast<ConstantSDNode>(Op.getOperand(3))->getZExtValue();
    switch (FCmp) {
    case FCmpInst::FCMP_FALSE:
      // FIXME Lower to vmclr.
      report_fatal_error("Unimplemented case FCMP_FALSE for intrinsic vp_fcmp");
      break;
    case FCmpInst::FCMP_OEQ:
      VOpsPerm = GetCanonicalCommutativePerm({1, 2});
      EPIIntNo = IsMasked ? Intrinsic::epi_vmfeq_mask : Intrinsic::epi_vmfeq;
      break;
    case FCmpInst::FCMP_OGT: {
      SDValue RHS = Op.getOperand(2);
      if (RHS.getOpcode() == ISD::SPLAT_VECTOR) {
        EPIIntNo = IsMasked ? Intrinsic::epi_vmfgt_mask : Intrinsic::epi_vmfgt;
      } else {
        VOpsPerm = {2, 1};
        EPIIntNo = IsMasked ? Intrinsic::epi_vmflt_mask : Intrinsic::epi_vmflt;
      }
      break;
    }
    case FCmpInst::FCMP_OGE: {
      SDValue RHS = Op.getOperand(2);
      if (RHS.getOpcode() == ISD::SPLAT_VECTOR) {
        EPIIntNo = IsMasked ? Intrinsic::epi_vmfge_mask : Intrinsic::epi_vmfge;
      } else {
        VOpsPerm = {2, 1};
        EPIIntNo = IsMasked ? Intrinsic::epi_vmfle_mask : Intrinsic::epi_vmfle;
      }
      break;
    }
    case FCmpInst::FCMP_OLT: {
      SDValue LHS = Op.getOperand(1);
      if (LHS.getOpcode() == ISD::SPLAT_VECTOR) {
        VOpsPerm = {2, 1};
        EPIIntNo = IsMasked ? Intrinsic::epi_vmfgt_mask : Intrinsic::epi_vmfgt;
      } else {
        EPIIntNo = IsMasked ? Intrinsic::epi_vmflt_mask : Intrinsic::epi_vmflt;
      }
      break;
    }
    case FCmpInst::FCMP_OLE: {
      SDValue LHS = Op.getOperand(1);
      if (LHS.getOpcode() == ISD::SPLAT_VECTOR) {
        VOpsPerm = {2, 1};
        EPIIntNo = IsMasked ? Intrinsic::epi_vmfge_mask : Intrinsic::epi_vmfge;
      } else {
        EPIIntNo = IsMasked ? Intrinsic::epi_vmfle_mask : Intrinsic::epi_vmfle;
      }
      break;
    }
    case FCmpInst::FCMP_ONE:
      report_fatal_error("Unimplemented case FCMP_ONE for intrinsic vp_fcmp");
      break;
    case FCmpInst::FCMP_ORD:
      report_fatal_error("Unimplemented case FCMP_ORD for intrinsic vp_fcmp");
      break;
    case FCmpInst::FCMP_UEQ:
      report_fatal_error("Unimplemented case FCMP_UEQ for intrinsic vp_fcmp");
      break;
      // FIXME: Fold scalar operands also in unordered comparisons.
    case FCmpInst::FCMP_UGT:
      return LowerVPUnorderedFCmp(Intrinsic::epi_vmfgt_mask, Op.getOperand(1),
                                  Op.getOperand(2), Op.getOperand(EVLOpNo),
                                  Op.getValueType(), DAG, DL);
    case FCmpInst::FCMP_UGE:
      return LowerVPUnorderedFCmp(Intrinsic::epi_vmfge_mask, Op.getOperand(1),
                                  Op.getOperand(2), Op.getOperand(EVLOpNo),
                                  Op.getValueType(), DAG, DL);
    case FCmpInst::FCMP_ULT:
      return LowerVPUnorderedFCmp(Intrinsic::epi_vmflt_mask, Op.getOperand(1),
                                  Op.getOperand(2), Op.getOperand(EVLOpNo),
                                  Op.getValueType(), DAG, DL);
    case FCmpInst::FCMP_ULE:
      return LowerVPUnorderedFCmp(Intrinsic::epi_vmfle_mask, Op.getOperand(1),
                                  Op.getOperand(2), Op.getOperand(EVLOpNo),
                                  Op.getValueType(), DAG, DL);
    case FCmpInst::FCMP_UNE:
      VOpsPerm = GetCanonicalCommutativePerm({1, 2});
      EPIIntNo = IsMasked ? Intrinsic::epi_vmfne_mask : Intrinsic::epi_vmfne;
      break;
    case FCmpInst::FCMP_UNO:
      report_fatal_error("Unimplemented case FCMP_UNO for intrinsic vp_fcmp");
      break;
    case FCmpInst::FCMP_TRUE:
      // FIXME Lower to vmset.
      report_fatal_error("Unimplemented case FCMP_TRUE for intrinsic vp_fcmp");
      break;
    }
    break;
  }
  case Intrinsic::vp_select: {
    VOpsPerm = {3, 2, 1};
    ScalarOpNo = 2;
    MaskOpNo = -1;
    EVLOpNo = 4;
    IsMasked = false;

    const EVT &ElementType = Op.getValueType().getVectorElementType();
    if (ElementType.isFloatingPoint()) {
      EPIIntNo = Intrinsic::epi_vfmerge;
      break;
    } else if (ElementType != MVT::i1) {
      EPIIntNo = Intrinsic::epi_vmerge;
      break;
    }

    // llvm.vp.select applied to mask types.
    // vp.select computes a masked merge from two values. This can be naively
    // computed doing: (a & mask) | (b & ~mask)
    // However, the bithack described in
    // https://graphics.stanford.edu/~seander/bithacks.html#MaskedMerge shows
    // how it can be optimized to: b ^ ((b ^ a) & mask)

    assert(Op.getOperand(EVLOpNo).getValueType() == MVT::i32 &&
           "Unexpected operand");
    SDValue EVL =
        DAG.getNode(ISD::ANY_EXTEND, DL, MVT::i64, Op.getOperand(EVLOpNo));

    const SDValue &OpA = Op.getOperand(2);
    const SDValue &OpB = Op.getOperand(3);
    const SDValue &Mask = Op.getOperand(1);

    SDValue BXorA =
        DAG.getNode(ISD::INTRINSIC_WO_CHAIN, DL, Op.getValueType(),
                    {DAG.getTargetConstant(Intrinsic::epi_vmxor, DL, MVT::i64),
                     OpB, OpA, EVL});

    SDValue XorAndMask =
        DAG.getNode(ISD::INTRINSIC_WO_CHAIN, DL, Op.getValueType(),
                    {DAG.getTargetConstant(Intrinsic::epi_vmand, DL, MVT::i64),
                     BXorA, Mask, EVL});

    return DAG.getNode(
        ISD::INTRINSIC_WO_CHAIN, DL, Op.getValueType(),
        {DAG.getTargetConstant(Intrinsic::epi_vmxor, DL, MVT::i64), OpB,
         XorAndMask, EVL});
  }
  case Intrinsic::vp_bitcast: {
    assert(Op.getValueType().getSizeInBits() ==
               Op.getOperand(1).getValueType().getSizeInBits() &&
           "Unable to bitcast values of unmatching sizes");
    return Op.getOperand(1);
  }
  }

  std::vector<SDValue> Operands;
  Operands.reserve(2 + VOpsPerm.size() + IsMasked * 2);

  Operands.push_back(DAG.getTargetConstant(EPIIntNo, DL, MVT::i64));

  if (IsMasked && IntNo != Intrinsic::vp_fma)
    Operands.push_back(
        DAG.getNode(ISD::UNDEF, DL, Op.getValueType())); // Merge.

  for (auto VOpI = VOpsPerm.begin(), VOpE = VOpsPerm.end(), VOpStart = VOpI;
       VOpI != VOpE; VOpI++) {
    SDValue Operand = Op.getOperand(*VOpI);
    // +1 because we skip the IntrinsicID
    unsigned OpIdx = (VOpI - VOpStart) + 1;
    if ((OpIdx == ScalarOpNo) && (Operand.getOpcode() == ISD::SPLAT_VECTOR))
      Operand = Operand.getOperand(0);
    Operands.push_back(Operand);
  }

  if (IsMasked)
    Operands.push_back(Op.getOperand(MaskOpNo)); // Mask.

  assert(Op.getOperand(EVLOpNo).getValueType() == MVT::i32 &&
         "Unexpected operand");
  Operands.push_back(DAG.getNode(ISD::ANY_EXTEND, DL, MVT::i64,
                                 Op.getOperand(EVLOpNo))); // EVL.

  return DAG.getNode(ISD::INTRINSIC_WO_CHAIN, DL, Op.getValueType(), Operands);
}

// Decomposes a vector of addresses into a base address plus a vector of
// offsets.
static void GetBaseAddressAndOffsets(const SDValue &Addresses, EVT OffsetsVT,
                                     SDLoc DL, SelectionDAG &DAG,
                                     SDValue &BaseAddr, SDValue &Offsets) {
  unsigned Opcode = Addresses.getOpcode();
  if (Opcode == ISD::SPLAT_VECTOR) {
    // Addresses is a splat vector. Set the BaseAddr as the splatted value
    // and the offsets to zero.
    BaseAddr = Addresses.getOperand(0);
    Offsets =
        DAG.getNode(ISD::SPLAT_VECTOR, DL, OffsetsVT,
                    DAG.getConstant(0, DL, OffsetsVT.getVectorElementType()));
    return;
  }

  if (Opcode == ISD::ADD) {
    // Addresses is either (add a, (splat b)) or (add (splat a), b). Compute the
    // base address as int the previous case and use the addend as offsets.
    SDValue Op0 = Addresses.getOperand(0);
    SDValue Op1 = Addresses.getOperand(1);
    if (Op0.getOpcode() == ISD::SPLAT_VECTOR ||
        Op1.getOpcode() == ISD::SPLAT_VECTOR) {
      if (Op0.getOpcode() == ISD::SPLAT_VECTOR) {
        BaseAddr = Op0.getOperand(0);
        Offsets = Op1;
      } else {
        BaseAddr = Op1.getOperand(0);
        Offsets = Op0;
      }
      assert(OffsetsVT == Offsets.getValueType() &&
             "Unexpected type for the offsets vector");
      return;
    }
  }

  // Fallback to setting the base address to zero and the offsets to the
  // Addresses vector.
  assert(OffsetsVT == Addresses.getValueType() &&
         "Unexpected type for the offsets vector");
  BaseAddr = DAG.getConstant(0, DL, MVT::i64);
  Offsets = Addresses;
}

// FIXME: This does not handle fractional LMUL.
static std::pair<int64_t, int64_t> getSewLMul(MVT VT) {
  switch (VT.SimpleTy) {
  default:
    llvm_unreachable("Unexpected type");
    // LMUL=1
  case MVT::nxv1i64:
  case MVT::nxv1f64:
    return {64, 1};
  case MVT::nxv2i32:
  case MVT::nxv2f32:
    return {32, 1};
  case MVT::nxv4i16:
  case MVT::nxv4f16:
    return {16, 1};
  case MVT::nxv8i8:
    return {8, 1};
    // LMUL=2
  case MVT::nxv2i64:
  case MVT::nxv2f64:
    return {64, 2};
  case MVT::nxv4i32:
  case MVT::nxv4f32:
    return {32, 2};
  case MVT::nxv8i16:
  case MVT::nxv8f16:
    return {16, 2};
  case MVT::nxv16i8:
    return {8, 2};
    // LMUL=4
  case MVT::nxv4i64:
  case MVT::nxv4f64:
    return {64, 4};
  case MVT::nxv8i32:
  case MVT::nxv8f32:
    return {32, 4};
  case MVT::nxv16i16:
  case MVT::nxv16f16:
    return {16, 4};
  case MVT::nxv32i8:
    return {8, 4};
    // LMUL=8
  case MVT::nxv8i64:
  case MVT::nxv8f64:
    return {64, 8};
  case MVT::nxv16i32:
  case MVT::nxv16f32:
    return {32, 8};
  case MVT::nxv32i16:
  case MVT::nxv32f16:
    return {16, 8};
  case MVT::nxv64i8:
    return {8, 8};
  }
}


static SDValue lowerVLSEG(SDValue Op, SelectionDAG &DAG,
                          const RISCVSubtarget &Subtarget, unsigned OpCode,
                          const ArrayRef<unsigned> SubRegisters) {
  SDLoc DL(Op);
  SDVTList VTList = Op->getVTList();
  SDVTList VTs = DAG.getVTList(MVT::Untyped, MVT::Other);
  EVT VT = VTList.VTs[0];

  int64_t LMUL;
  int64_t SEWBits;
  std::tie(SEWBits, LMUL) = getSewLMul(VT.getSimpleVT());

  MVT XLenVT = Subtarget.getXLenVT();
  SDValue SEW = DAG.getTargetConstant(SEWBits, DL, XLenVT);

  SmallVector<SDValue, 4> Operands;
  for (unsigned I = 0, E = Op->getNumOperands(); I != E; I++) {
    // Skip Intrinsic ID
    if (I == 1)
      continue;
    Operands.push_back(Op->getOperand(I));
  }
  Operands.push_back(SEW);

  SDValue TupleNode = DAG.getNode(OpCode, DL, VTs, Operands);

  SmallVector<SDValue, 4> ExtractedOps;
  for (unsigned SubReg : SubRegisters) {
    SDValue SubRegIdx = DAG.getTargetConstant(SubReg, DL, MVT::i32);
    MachineSDNode *SubRegNode = DAG.getMachineNode(
        TargetOpcode::EXTRACT_SUBREG, DL, VT, TupleNode, SubRegIdx);
    ExtractedOps.push_back(SDValue(SubRegNode, 0));
  }

  ExtractedOps.push_back(SDValue(TupleNode.getNode(), 1));
  return DAG.getNode(ISD::MERGE_VALUES, DL, VTList, ExtractedOps);
}

static SDValue LowerVPINTRINSIC_W_CHAIN(SDValue Op, SelectionDAG &DAG,
                                        const RISCVSubtarget &Subtarget) {
  unsigned IntNo = cast<ConstantSDNode>(Op.getOperand(1))->getZExtValue();
  SDLoc DL(Op);

  switch (IntNo) {
  default:
    llvm_unreachable("Unexpected intrinsic");
  case Intrinsic::vp_load: {
    assert(Op.getOperand(5).getValueType() == MVT::i32 && "Unexpected operand");

    std::vector<SDValue> Operands;
    const SDValue &MaskOp = Op.getOperand(4);
    ConstantSDNode *C;
    if (MaskOp.getOpcode() == ISD::SPLAT_VECTOR &&
        (C = dyn_cast<ConstantSDNode>(MaskOp.getOperand(0))) &&
        C->getZExtValue() == 1)
      // Unmasked.
      Operands = {
          Op.getOperand(0), // Chain.
          DAG.getTargetConstant(Intrinsic::epi_vload, DL, MVT::i64),
          Op.getOperand(2), // Address.
          // FIXME Alignment ignored.
          DAG.getNode(ISD::ANY_EXTEND, DL, MVT::i64,
                      Op.getOperand(5)) // EVL.
      };
    else
      Operands = {
          Op.getOperand(0), // Chain.
          DAG.getTargetConstant(Intrinsic::epi_vload_mask, DL, MVT::i64),
          DAG.getNode(ISD::UNDEF, DL, Op.getValueType()), // Merge.
          Op.getOperand(2),                               // Address.
          // FIXME Alignment ignored.
          Op.getOperand(4), // Mask.
          DAG.getNode(ISD::ANY_EXTEND, DL, MVT::i64,
                      Op.getOperand(5)) // EVL.
      };

    SDValue Result =
        DAG.getNode(ISD::INTRINSIC_W_CHAIN, DL, Op->getVTList(), Operands);

    return DAG.getMergeValues({Result, Result.getValue(1)}, DL);
  }
  case Intrinsic::vp_gather: {
    EVT VT = Op.getValueType();
    EVT OffsetsVT = VT.changeVectorElementTypeToInteger();

    SDValue BaseAddr;
    SDValue Offsets;
    SDValue Addresses = Op.getOperand(2);
    GetBaseAddressAndOffsets(Addresses, OffsetsVT, DL, DAG, BaseAddr, Offsets);

    SDValue VL = DAG.getNode(ISD::ANY_EXTEND, DL, MVT::i64, Op.getOperand(5));

    // FIXME Address alignment operand (3) ignored.
    SDValue VLXEOperands[] = {
        Op.getOperand(0), // Chain.
        DAG.getTargetConstant(Intrinsic::epi_vload_indexed_mask, DL, MVT::i64),
        DAG.getNode(ISD::UNDEF, DL, VT), // Merge.
        BaseAddr,
        Offsets,
        Op.getOperand(4), // Mask.
        VL};
    SDValue Result =
        DAG.getNode(ISD::INTRINSIC_W_CHAIN, DL, Op->getVTList(), VLXEOperands);

    return Result;
  }
  }
}

static SDValue lowerVSSEG(SDValue Op, SelectionDAG &DAG,
                          const RISCVSubtarget &Subtarget, unsigned TupleSize,
                          unsigned Opcode, unsigned BuildOpcode) {
  SDLoc DL(Op);
  EVT VT = Op->getOperand(2).getValueType();
  int64_t LMUL;
  int64_t SEWBits;
  std::tie(SEWBits, LMUL) = getSewLMul(VT.getSimpleVT());

  MVT XLenVT = Subtarget.getXLenVT();
  SDValue SEW = DAG.getTargetConstant(SEWBits, DL, XLenVT);

  // Because the type is MVT:Untyped we can't actually use INSERT_SUBREG
  // so we use a pseudo instruction that we will expand later into proper
  // INSERT_SUBREGs using the right register class.
  SmallVector<SDValue, 4> TupleOperands;
  for (unsigned I = 0; I < TupleSize; I++) {
    TupleOperands.push_back(Op->getOperand(2 + I));
  }

  MachineSDNode *Tuple =
      DAG.getMachineNode(BuildOpcode, DL, MVT::Untyped, TupleOperands);

  SmallVector<SDValue, 4> Operands;
  Operands.push_back(/* Chain */ Op->getOperand(0));
  Operands.push_back(SDValue(Tuple, 0));
  for (unsigned I = 2 + TupleSize, E = Op.getNumOperands(); I != E; I++) {
    Operands.push_back(Op->getOperand(I));
  }
  Operands.push_back(SEW);

  SDVTList VTs = DAG.getVTList(MVT::Other);
  return DAG.getNode(Opcode, DL, VTs, Operands);
}

static SDValue LowerVPINTRINSIC_VOID(SDValue Op, SelectionDAG &DAG,
                                     const RISCVSubtarget &Subtarget) {
  unsigned IntNo = cast<ConstantSDNode>(Op.getOperand(1))->getZExtValue();
  SDLoc DL(Op);

  switch (IntNo) {
  default:
    llvm_unreachable("Unexpected intrinsic");
  case Intrinsic::vp_store: {
    assert(Op.getOperand(6).getValueType() == MVT::i32 && "Unexpected operand");

    std::vector<SDValue> Operands;
    const SDValue &MaskOp = Op.getOperand(5);
    ConstantSDNode *C;
    if (MaskOp.getOpcode() == ISD::SPLAT_VECTOR &&
        (C = dyn_cast<ConstantSDNode>(MaskOp.getOperand(0))) &&
        C->getZExtValue() == 1)
      // Unmasked.
      Operands = {
          Op.getOperand(0), // Chain.
          DAG.getTargetConstant(Intrinsic::epi_vstore, DL, MVT::i64),
          Op.getOperand(2), // Value.
          Op.getOperand(3), // Address.
          // FIXME Alignment ignored.
          DAG.getNode(ISD::ANY_EXTEND, DL, MVT::i64,
                      Op.getOperand(6)), // EVL.
      };
    else
      Operands = {
          Op.getOperand(0), // Chain.
          DAG.getTargetConstant(Intrinsic::epi_vstore_mask, DL, MVT::i64),
          Op.getOperand(2), // Value.
          Op.getOperand(3), // Address.
          // FIXME Alignment ignored.
          MaskOp, // Mask.
          DAG.getNode(ISD::ANY_EXTEND, DL, MVT::i64,
                      Op.getOperand(6)), // EVL.
      };

    return DAG.getNode(ISD::INTRINSIC_VOID, DL, Op->getVTList(), Operands);
    break;
  }
  case Intrinsic::vp_scatter: {
    SDValue Data = Op.getOperand(2);
    EVT OffsetsVT = Data.getValueType().changeVectorElementTypeToInteger();

    SDValue BaseAddr;
    SDValue Offsets;
    SDValue Addresses = Op.getOperand(3);
    GetBaseAddressAndOffsets(Addresses, OffsetsVT, DL, DAG, BaseAddr, Offsets);

    SDValue VL = DAG.getNode(ISD::ANY_EXTEND, DL, MVT::i64, Op.getOperand(6));

    // FIXME Address alignment operand (4) ignored.
    SDValue VSXEOperands[] = {
        Op.getOperand(0), // Chain.
        DAG.getTargetConstant(Intrinsic::epi_vstore_indexed_mask, DL, MVT::i64),
        Data,
        BaseAddr,
        Offsets,
        Op.getOperand(5), // Mask.
        VL};
    SDValue Result =
        DAG.getNode(ISD::INTRINSIC_VOID, DL, Op->getVTList(), VSXEOperands);

    return Result;
  }
  }
}

// This is just to make sure we properly dispatch all the VP intrinsics
// of VP_INTRINSIC_WO_CHAIN_SET in LowerVPIntrinsic

enum VPIntrinsicsSubset {
#define VP_INTRINSIC(X) Intrinsic__##X = Intrinsic::X,
  VP_INTRINSIC_WO_CHAIN_SET VP_INTRINSIC_W_CHAIN_SET VP_INTRINSIC_VOID_SET
#undef VP_INTRINSIC
};

static SDValue LowerVPIntrinsic(unsigned IntNo, SDValue Op, SelectionDAG &DAG,
                                const RISCVSubtarget &Subtarget) {
  VPIntrinsicsSubset VPIntNo = static_cast<VPIntrinsicsSubset>(IntNo);
  SDLoc DL(Op);

  switch (VPIntNo) {
    // Note the use of __ instead of ::
  case Intrinsic__vp_add:
  case Intrinsic__vp_sub:
  case Intrinsic__vp_mul:
  case Intrinsic__vp_sdiv:
  case Intrinsic__vp_srem:
  case Intrinsic__vp_udiv:
  case Intrinsic__vp_urem:
  case Intrinsic__vp_and:
  case Intrinsic__vp_or:
  case Intrinsic__vp_xor:
  case Intrinsic__vp_ashr:
  case Intrinsic__vp_lshr:
  case Intrinsic__vp_shl:
  case Intrinsic__vp_fadd:
  case Intrinsic__vp_fsub:
  case Intrinsic__vp_fmul:
  case Intrinsic__vp_fdiv:
  case Intrinsic__vp_frem:
  case Intrinsic__vp_fma:
  case Intrinsic__vp_fneg:
  case Intrinsic__vp_icmp:
  case Intrinsic__vp_fcmp:
  case Intrinsic__vp_select:
  case Intrinsic__vp_bitcast:
    return LowerVPINTRINSIC_WO_CHAIN(Op, DAG);
  case Intrinsic__vp_sitofp:
  case Intrinsic__vp_uitofp:
  case Intrinsic__vp_fptosi:
  case Intrinsic__vp_fptoui:
  case Intrinsic__vp_fpext:
  case Intrinsic__vp_fptrunc:
  case Intrinsic__vp_trunc:
  case Intrinsic__vp_zext:
  case Intrinsic__vp_sext:
    return LowerVPIntrinsicConversion(Op, DAG);
  case Intrinsic__vp_load:
  case Intrinsic__vp_gather:
    return LowerVPINTRINSIC_W_CHAIN(Op, DAG, Subtarget);
  case Intrinsic__vp_store:
  case Intrinsic__vp_scatter:
    return LowerVPINTRINSIC_VOID(Op, DAG, Subtarget);
  }
}

// Custom-lower a SPLAT_VECTOR where XLEN<SEW, as the SEW element type is
// illegal (currently only vXi64 RV32).
// FIXME: We could also catch non-constant sign-extended i32 values and lower
// them to SPLAT_VECTOR_I64
SDValue RISCVTargetLowering::lowerSPLATVECTOR(SDValue Op,
                                              SelectionDAG &DAG) const {
  SDLoc DL(Op);
  EVT VecVT = Op.getValueType();
  assert(!Subtarget.is64Bit() && VecVT.getVectorElementType() == MVT::i64 &&
         "Unexpected SPLAT_VECTOR lowering");
  SDValue SplatVal = Op.getOperand(0);

  // If we can prove that the value is a sign-extended 32-bit value, lower this
  // as a custom node in order to try and match RVV vector/scalar instructions.
  if (auto *CVal = dyn_cast<ConstantSDNode>(SplatVal)) {
    if (isInt<32>(CVal->getSExtValue()))
      return DAG.getNode(RISCVISD::SPLAT_VECTOR_I64, DL, VecVT,
                         DAG.getConstant(CVal->getSExtValue(), DL, MVT::i32));
  }

  if (SplatVal.getOpcode() == ISD::SIGN_EXTEND &&
      SplatVal.getOperand(0).getValueType() == MVT::i32) {
    return DAG.getNode(RISCVISD::SPLAT_VECTOR_I64, DL, VecVT,
                       SplatVal.getOperand(0));
  }

  // Else, on RV32 we lower an i64-element SPLAT_VECTOR thus, being careful not
  // to accidentally sign-extend the 32-bit halves to the e64 SEW:
  // vmv.v.x vX, hi
  // vsll.vx vX, vX, /*32*/
  // vmv.v.x vY, lo
  // vsll.vx vY, vY, /*32*/
  // vsrl.vx vY, vY, /*32*/
  // vor.vv vX, vX, vY
  SDValue One = DAG.getConstant(1, DL, MVT::i32);
  SDValue Zero = DAG.getConstant(0, DL, MVT::i32);
  SDValue ThirtyTwoV = DAG.getConstant(32, DL, VecVT);
  SDValue Lo = DAG.getNode(ISD::EXTRACT_ELEMENT, DL, MVT::i32, SplatVal, Zero);
  SDValue Hi = DAG.getNode(ISD::EXTRACT_ELEMENT, DL, MVT::i32, SplatVal, One);

  Lo = DAG.getNode(RISCVISD::SPLAT_VECTOR_I64, DL, VecVT, Lo);
  Lo = DAG.getNode(ISD::SHL, DL, VecVT, Lo, ThirtyTwoV);
  Lo = DAG.getNode(ISD::SRL, DL, VecVT, Lo, ThirtyTwoV);

  if (isNullConstant(Hi))
    return Lo;

  Hi = DAG.getNode(RISCVISD::SPLAT_VECTOR_I64, DL, VecVT, Hi);
  Hi = DAG.getNode(ISD::SHL, DL, VecVT, Hi, ThirtyTwoV);

  return DAG.getNode(ISD::OR, DL, VecVT, Lo, Hi);
}

// Custom-lower extensions from mask vectors by using a vselect either with 1
// for zero/any-extension or -1 for sign-extension:
//   (vXiN = (s|z)ext vXi1:vmask) -> (vXiN = vselect vmask, (-1 or 1), 0)
// Note that any-extension is lowered identically to zero-extension.
SDValue RISCVTargetLowering::lowerVectorMaskExt(SDValue Op, SelectionDAG &DAG,
                                                int64_t ExtTrueVal) const {
  SDLoc DL(Op);
  EVT VecVT = Op.getValueType();
  SDValue Src = Op.getOperand(0);
  // Only custom-lower extensions from mask types
  if (!Src.getValueType().isVector() ||
      Src.getValueType().getVectorElementType() != MVT::i1)
    return Op;

  // Be careful not to introduce illegal scalar types at this stage, and be
  // careful also about splatting constants as on RV32, vXi64 SPLAT_VECTOR is
  // illegal and must be expanded. Since we know that the constants are
  // sign-extended 32-bit values, we use SPLAT_VECTOR_I64 directly.
  bool IsRV32E64 =
      !Subtarget.is64Bit() && VecVT.getVectorElementType() == MVT::i64;
  SDValue SplatZero = DAG.getConstant(0, DL, Subtarget.getXLenVT());
  SDValue SplatTrueVal = DAG.getConstant(ExtTrueVal, DL, Subtarget.getXLenVT());

  if (!IsRV32E64) {
    SplatZero = DAG.getSplatVector(VecVT, DL, SplatZero);
    SplatTrueVal = DAG.getSplatVector(VecVT, DL, SplatTrueVal);
  } else {
    SplatZero = DAG.getNode(RISCVISD::SPLAT_VECTOR_I64, DL, VecVT, SplatZero);
    SplatTrueVal =
        DAG.getNode(RISCVISD::SPLAT_VECTOR_I64, DL, VecVT, SplatTrueVal);
  }

  return DAG.getNode(ISD::VSELECT, DL, VecVT, Src, SplatTrueVal, SplatZero);
}

// Custom-lower truncations from vectors to mask vectors by using a mask and a
// setcc operation:
//   (vXi1 = trunc vXiN vec) -> (vXi1 = setcc (and vec, 1), 0, ne)
SDValue RISCVTargetLowering::lowerVectorMaskTrunc(SDValue Op,
                                                  SelectionDAG &DAG) const {
  SDLoc DL(Op);
  EVT MaskVT = Op.getValueType();
  // Only expect to custom-lower truncations to mask types
  assert(MaskVT.isVector() && MaskVT.getVectorElementType() == MVT::i1 &&
         "Unexpected type for vector mask lowering");
  SDValue Src = Op.getOperand(0);
  EVT VecVT = Src.getValueType();

  // Be careful not to introduce illegal scalar types at this stage, and be
  // careful also about splatting constants as on RV32, vXi64 SPLAT_VECTOR is
  // illegal and must be expanded. Since we know that the constants are
  // sign-extended 32-bit values, we use SPLAT_VECTOR_I64 directly.
  bool IsRV32E64 =
      !Subtarget.is64Bit() && VecVT.getVectorElementType() == MVT::i64;
  SDValue SplatOne = DAG.getConstant(1, DL, Subtarget.getXLenVT());
  SDValue SplatZero = DAG.getConstant(0, DL, Subtarget.getXLenVT());

  if (!IsRV32E64) {
    SplatOne = DAG.getSplatVector(VecVT, DL, SplatOne);
    SplatZero = DAG.getSplatVector(VecVT, DL, SplatZero);
  } else {
    SplatOne = DAG.getNode(RISCVISD::SPLAT_VECTOR_I64, DL, VecVT, SplatOne);
    SplatZero = DAG.getNode(RISCVISD::SPLAT_VECTOR_I64, DL, VecVT, SplatZero);
  }

  SDValue Trunc = DAG.getNode(ISD::AND, DL, VecVT, Src, SplatOne);

  return DAG.getSetCC(DL, MaskVT, Trunc, SplatZero, ISD::SETNE);
}

SDValue RISCVTargetLowering::lowerINSERT_VECTOR_ELT(SDValue Op,
                                                    SelectionDAG &DAG) const {
  SDLoc DL(Op);
  EVT VecVT = Op.getValueType();
  SDValue Vec = Op.getOperand(0);
  SDValue Val = Op.getOperand(1);
  SDValue Idx = Op.getOperand(2);

  // Custom-legalize INSERT_VECTOR_ELT where XLEN>=SEW, so that the vector is
  // first slid down into position, the value is inserted into the first
  // position, and the vector is slid back up. We do this to simplify patterns.
  //   (slideup vec, (insertelt (slidedown impdef, vec, idx), val, 0), idx),
  if (Subtarget.is64Bit() || VecVT.getVectorElementType() != MVT::i64) {
    if (isNullConstant(Idx))
      return Op;
    SDValue Slidedown = DAG.getNode(RISCVISD::VSLIDEDOWN, DL, VecVT,
                                    DAG.getUNDEF(VecVT), Vec, Idx);
    SDValue InsertElt0 =
        DAG.getNode(ISD::INSERT_VECTOR_ELT, DL, VecVT, Slidedown, Val,
                    DAG.getConstant(0, DL, Subtarget.getXLenVT()));

    return DAG.getNode(RISCVISD::VSLIDEUP, DL, VecVT, Vec, InsertElt0, Idx);
  }

  // Custom-legalize INSERT_VECTOR_ELT where XLEN<SEW, as the SEW element type
  // is illegal (currently only vXi64 RV32).
  // Since there is no easy way of getting a single element into a vector when
  // XLEN<SEW, we lower the operation to the following sequence:
  //   splat      vVal, rVal
  //   vid.v      vVid
  //   vmseq.vx   mMask, vVid, rIdx
  //   vmerge.vvm vDest, vSrc, vVal, mMask
  // This essentially merges the original vector with the inserted element by
  // using a mask whose only set bit is that corresponding to the insert
  // index.
  SDValue SplattedVal = DAG.getSplatVector(VecVT, DL, Val);
  SDValue SplattedIdx = DAG.getNode(RISCVISD::SPLAT_VECTOR_I64, DL, VecVT, Idx);

  SDValue VID = DAG.getNode(RISCVISD::VID, DL, VecVT);
  auto SetCCVT =
      getSetCCResultType(DAG.getDataLayout(), *DAG.getContext(), VecVT);
  SDValue Mask = DAG.getSetCC(DL, SetCCVT, VID, SplattedIdx, ISD::SETEQ);

  return DAG.getNode(ISD::VSELECT, DL, VecVT, Mask, SplattedVal, Vec);
}

// Custom-lower EXTRACT_VECTOR_ELT operations to slide the vector down, then
// extract the first element: (extractelt (slidedown vec, idx), 0). This is
// done to maintain partity with the legalization of RV32 vXi64 legalization.
SDValue RISCVTargetLowering::lowerEXTRACT_VECTOR_ELT(SDValue Op,
                                                     SelectionDAG &DAG) const {
  SDLoc DL(Op);
  SDValue Idx = Op.getOperand(1);
  if (isNullConstant(Idx))
    return Op;

  SDValue Vec = Op.getOperand(0);
  EVT EltVT = Op.getValueType();
  EVT VecVT = Vec.getValueType();
  SDValue Slidedown = DAG.getNode(RISCVISD::VSLIDEDOWN, DL, VecVT,
                                  DAG.getUNDEF(VecVT), Vec, Idx);

  return DAG.getNode(ISD::EXTRACT_VECTOR_ELT, DL, EltVT, Slidedown,
                     DAG.getConstant(0, DL, Subtarget.getXLenVT()));
}

SDValue RISCVTargetLowering::LowerINTRINSIC_WO_CHAIN(SDValue Op,
                                                     SelectionDAG &DAG) const {
  unsigned IntNo = cast<ConstantSDNode>(Op.getOperand(0))->getZExtValue();
  SDLoc DL(Op);

  if (Subtarget.hasStdExtV()) {
    if (const RISCVEPIIntrinsicsTable::EPIIntrinsicInfo *EII =
            RISCVEPIIntrinsicsTable::getEPIIntrinsicInfo(IntNo)) {
      // Widen vector operands.
      std::vector<SDValue> Operands(Op->op_begin(), Op->op_end());
      bool Changed = false;
      for (SDValue &Operand : Operands) {
        if (Operand.getValueType().isScalableVector() &&
            getPreferredVectorAction(Operand.getValueType().getSimpleVT()) ==
                TypeWidenVector) {
          EVT WidenVT =
              getTypeToTransformTo(*DAG.getContext(), Operand.getValueType());
          Operand =
              DAG.getNode(ISD::INSERT_SUBVECTOR, DL, WidenVT,
                          DAG.getNode(ISD::UNDEF, DL, WidenVT), Operand,
                          DAG.getTargetConstant(0, DL, Subtarget.getXLenVT()));
          Changed = true;
        }
      }

      // Some EPI intrinsics may claim that they want an integer operand to be
      // extended.
      if (EII->ExtendedOperand) {
        assert(EII->ExtendedOperand < Op.getNumOperands());
        SDValue &ScalarOp = Operands[EII->ExtendedOperand];
        if (ScalarOp.getValueType() == MVT::i32 ||
            ScalarOp.getValueType() == MVT::i16 ||
            ScalarOp.getValueType() == MVT::i8) {
          ScalarOp = DAG.getNode(ISD::ANY_EXTEND, DL, MVT::i64, ScalarOp);
          Changed = true;
        }
      }

      if (Changed)
        return DAG.getNode(ISD::INTRINSIC_WO_CHAIN, DL, Op.getValueType(),
                           Operands);
    }

    // Some RVV intrinsics may claim that they want an integer operand to be
    // extended.
    if (const RISCVVIntrinsicsTable::RISCVVIntrinsicInfo *II =
            RISCVVIntrinsicsTable::getRISCVVIntrinsicInfo(IntNo)) {
      if (II->ExtendedOperand) {
        assert(II->ExtendedOperand < Op.getNumOperands());
        SmallVector<SDValue, 8> Operands(Op->op_begin(), Op->op_end());
        SDValue &ScalarOp = Operands[II->ExtendedOperand];
        EVT OpVT = ScalarOp.getValueType();
        if (OpVT == MVT::i8 || OpVT == MVT::i16 ||
            (OpVT == MVT::i32 && Subtarget.is64Bit())) {
          // If the operand is a constant, sign extend to increase our chances
          // of being able to use a .vi instruction. ANY_EXTEND would become a
          // a zero extend and the simm5 check in isel would fail.
          // FIXME: Should we ignore the upper bits in isel instead?
          unsigned ExtOpc = isa<ConstantSDNode>(ScalarOp) ? ISD::SIGN_EXTEND
                                                          : ISD::ANY_EXTEND;
          ScalarOp = DAG.getNode(ExtOpc, DL, Subtarget.getXLenVT(), ScalarOp);
          return DAG.getNode(ISD::INTRINSIC_WO_CHAIN, DL, Op.getValueType(),
                             Operands);
        }
      }
    }
  }
  switch (IntNo) {
  default:
    return SDValue(); // Don't custom lower most intrinsics.
  case Intrinsic::thread_pointer: {
    EVT PtrVT = getPointerTy(DAG.getDataLayout());
    return DAG.getRegister(RISCV::X4, PtrVT);
  }
  case Intrinsic::epi_vzip2:
  case Intrinsic::epi_vunzip2:
  case Intrinsic::epi_vtrn: {
    SDVTList VTList = Op->getVTList();
    assert(VTList.NumVTs == 2);
    EVT VT = VTList.VTs[0];

    unsigned TupleOpcode;
    switch (IntNo) {
    default:
      llvm_unreachable("Invalid opcode");
      break;
    case Intrinsic::epi_vzip2:
      TupleOpcode = RISCVISD::VZIP2;
      break;
    case Intrinsic::epi_vunzip2:
      TupleOpcode = RISCVISD::VUNZIP2;
      break;
    case Intrinsic::epi_vtrn:
      TupleOpcode = RISCVISD::VTRN;
      break;
    }

    SDValue TupleNode =
        DAG.getNode(TupleOpcode, DL, MVT::Untyped, Op->getOperand(1),
                    Op->getOperand(2), Op->getOperand(3));
    SDValue SubRegFirst = DAG.getTargetConstant(RISCV::sub_vrm1_0, DL, MVT::i32);
    MachineSDNode *FirstNode = DAG.getMachineNode(
        TargetOpcode::EXTRACT_SUBREG, DL, VT, TupleNode, SubRegFirst);

    SDValue SubRegSecond =
        DAG.getTargetConstant(RISCV::sub_vrm1_1, DL, MVT::i32);
    MachineSDNode *SecondNode = DAG.getMachineNode(
        TargetOpcode::EXTRACT_SUBREG, DL, VT, TupleNode, SubRegSecond);

    SDValue ExtractedOps[] = {SDValue(FirstNode, 0), SDValue(SecondNode, 0)};
    return DAG.getNode(ISD::MERGE_VALUES, DL, VTList, ExtractedOps);
  }
  // We handle VP Intrinsics elsewhere.
#define VP_INTRINSIC(X) case Intrinsic::X:
    VP_INTRINSIC_WO_CHAIN_SET
#undef VP_INTRINSIC
    return LowerVPIntrinsic(IntNo, Op, DAG, Subtarget);
  case Intrinsic::riscv_vmv_x_s:
    assert(Op.getValueType() == Subtarget.getXLenVT() && "Unexpected VT!");
    return DAG.getNode(RISCVISD::VMV_X_S, DL, Op.getValueType(),
                       Op.getOperand(1));
  case Intrinsic::experimental_vector_vp_slideleftfill:
  case Intrinsic::experimental_vector_slideleftfill: {
    SmallVector<SDValue, 8> Operands(Op->op_begin(), Op->op_end());
    SmallVector<unsigned, 8> OpIdxs;
    if (IntNo == Intrinsic::experimental_vector_vp_slideleftfill) {
      OpIdxs = {3, 4, 5};
    } else if (IntNo == Intrinsic::experimental_vector_slideleftfill) {
      OpIdxs = {3};
    } else {
      llvm_unreachable("Unexpected intrinsic");
    }
    // evl1, evl2, offset
    for (auto OpIdx : OpIdxs) {
      SDValue &ScalarOp = Operands[OpIdx];
      EVT OpVT = ScalarOp.getValueType();
      if (OpVT == MVT::i8 || OpVT == MVT::i16 ||
          (OpVT == MVT::i32 && Subtarget.is64Bit())) {
        ScalarOp =
            DAG.getNode(ISD::ANY_EXTEND, DL, Subtarget.getXLenVT(), ScalarOp);
      }
    }
    return DAG.getNode(ISD::INTRINSIC_WO_CHAIN, DL, Op.getValueType(),
                       Operands);
    break;
  }
  }
}

SDValue RISCVTargetLowering::LowerINTRINSIC_W_CHAIN(SDValue Op,
                                                    SelectionDAG &DAG) const {
  unsigned IntNo = cast<ConstantSDNode>(Op.getOperand(1))->getZExtValue();
  SDLoc DL(Op);

   if (Subtarget.hasStdExtV()) {
    // Some RVV intrinsics may claim that they want an integer operand to be
    // extended.
    if (const RISCVVIntrinsicsTable::RISCVVIntrinsicInfo *II =
            RISCVVIntrinsicsTable::getRISCVVIntrinsicInfo(IntNo)) {
      if (II->ExtendedOperand) {
        // The operands start from the second argument in INTRINSIC_W_CHAIN.
        unsigned ExtendOp = II->ExtendedOperand + 1;
        assert(ExtendOp < Op.getNumOperands());
        SmallVector<SDValue, 8> Operands(Op->op_begin(), Op->op_end());
        SDValue &ScalarOp = Operands[ExtendOp];
        EVT OpVT = ScalarOp.getValueType();
        if (OpVT == MVT::i8 || OpVT == MVT::i16 ||
            (OpVT == MVT::i32 && Subtarget.is64Bit())) {
          // If the operand is a constant, sign extend to increase our chances
          // of being able to use a .vi instruction. ANY_EXTEND would become a
          // a zero extend and the simm5 check in isel would fail.
          // FIXME: Should we ignore the upper bits in isel instead?
          unsigned ExtOpc = isa<ConstantSDNode>(ScalarOp) ? ISD::SIGN_EXTEND
                                                          : ISD::ANY_EXTEND;
          ScalarOp = DAG.getNode(ExtOpc, DL, Subtarget.getXLenVT(), ScalarOp);
          return DAG.getNode(ISD::INTRINSIC_W_CHAIN, DL, Op->getVTList(),
                             Operands);
        }
      }
    }
  }

  switch (IntNo) {
    // By default we do not lower any intrinsic.
  default:
    break;
  case Intrinsic::riscv_vleff: {
    SDLoc DL(Op);
    SDVTList VTs = DAG.getVTList(Op.getValueType(), MVT::Other, MVT::Glue);
    SDValue Load = DAG.getNode(RISCVISD::VLEFF, DL, VTs, Op.getOperand(0),
                               Op.getOperand(2), Op.getOperand(3));
    SDValue ReadVL =
        SDValue(DAG.getMachineNode(RISCV::PseudoReadVL, DL, Op->getValueType(1),
                                   Load.getValue(2)),
                0);
    return DAG.getMergeValues({Load, ReadVL, Load.getValue(1)}, DL);
  }
  case Intrinsic::riscv_vleff_mask: {
    SDLoc DL(Op);
    SDVTList VTs = DAG.getVTList(Op.getValueType(), MVT::Other, MVT::Glue);
    SDValue Load = DAG.getNode(RISCVISD::VLEFF_MASK, DL, VTs, Op.getOperand(0),
                               Op.getOperand(2), Op.getOperand(3),
                               Op.getOperand(4), Op.getOperand(5));
    SDValue ReadVL =
        SDValue(DAG.getMachineNode(RISCV::PseudoReadVL, DL, Op->getValueType(1),
                                   Load.getValue(2)),
                0);
    return DAG.getMergeValues({Load, ReadVL, Load.getValue(1)}, DL);
  }
<<<<<<< HEAD
  case Intrinsic::riscv_vlseg8ff:
    NF++;
    LLVM_FALLTHROUGH;
  case Intrinsic::riscv_vlseg7ff:
    NF++;
    LLVM_FALLTHROUGH;
  case Intrinsic::riscv_vlseg6ff:
    NF++;
    LLVM_FALLTHROUGH;
  case Intrinsic::riscv_vlseg5ff:
    NF++;
    LLVM_FALLTHROUGH;
  case Intrinsic::riscv_vlseg4ff:
    NF++;
    LLVM_FALLTHROUGH;
  case Intrinsic::riscv_vlseg3ff:
    NF++;
    LLVM_FALLTHROUGH;
  case Intrinsic::riscv_vlseg2ff: {
    NF++;
    SDLoc DL(Op);
    SmallVector<EVT, 8> EVTs(NF, Op.getValueType());
    EVTs.push_back(MVT::Other);
    EVTs.push_back(MVT::Glue);
    SDVTList VTs = DAG.getVTList(EVTs);
    SDValue Load =
        DAG.getNode(RISCVISD::VLSEGFF, DL, VTs, Op.getOperand(0),
                    Op.getOperand(1), Op.getOperand(2), Op.getOperand(3));
    VTs = DAG.getVTList(Op->getValueType(NF), MVT::Other);
    SDValue ReadVL = DAG.getNode(RISCVISD::READ_VL, DL, VTs,
                                 /*Glue*/ Load.getValue(NF + 1));
    SmallVector<SDValue, 8> Results;
    for (unsigned i = 0; i < NF; ++i)
      Results.push_back(Load.getValue(i));
    Results.push_back(ReadVL);
    Results.push_back(Load.getValue(NF)); // Chain.
    return DAG.getMergeValues(Results, DL);
  }
  case Intrinsic::riscv_vlseg8ff_mask:
    NF++;
    LLVM_FALLTHROUGH;
  case Intrinsic::riscv_vlseg7ff_mask:
    NF++;
    LLVM_FALLTHROUGH;
  case Intrinsic::riscv_vlseg6ff_mask:
    NF++;
    LLVM_FALLTHROUGH;
  case Intrinsic::riscv_vlseg5ff_mask:
    NF++;
    LLVM_FALLTHROUGH;
  case Intrinsic::riscv_vlseg4ff_mask:
    NF++;
    LLVM_FALLTHROUGH;
  case Intrinsic::riscv_vlseg3ff_mask:
    NF++;
    LLVM_FALLTHROUGH;
  case Intrinsic::riscv_vlseg2ff_mask: {
    NF++;
    SDLoc DL(Op);
    SmallVector<EVT, 8> EVTs(NF, Op.getValueType());
    EVTs.push_back(MVT::Other);
    EVTs.push_back(MVT::Glue);
    SDVTList VTs = DAG.getVTList(EVTs);
    SmallVector<SDValue, 13> LoadOps;
    LoadOps.push_back(Op.getOperand(0)); // Chain.
    LoadOps.push_back(Op.getOperand(1)); // Intrinsic ID.
    for (unsigned i = 0; i < NF; ++i)
      LoadOps.push_back(Op.getOperand(2 + i)); // MaskedOff.
    LoadOps.push_back(Op.getOperand(2 + NF));  // Base.
    LoadOps.push_back(Op.getOperand(3 + NF));  // Mask.
    LoadOps.push_back(Op.getOperand(4 + NF));  // VL.
    SDValue Load = DAG.getNode(RISCVISD::VLSEGFF_MASK, DL, VTs, LoadOps);
    VTs = DAG.getVTList(Op->getValueType(NF), MVT::Other);
    SDValue ReadVL = DAG.getNode(RISCVISD::READ_VL, DL, VTs,
                                 /*Glue*/ Load.getValue(NF + 1));
    SmallVector<SDValue, 8> Results;
    for (unsigned i = 0; i < NF; ++i)
      Results.push_back(Load.getValue(i));
    Results.push_back(ReadVL);
    Results.push_back(Load.getValue(NF)); // Chain.
    return DAG.getMergeValues(Results, DL);
  }
  case Intrinsic::epi_vlseg2:
    return lowerVLSEG(Op, DAG, Subtarget, RISCVISD::VLSEG2,
                      {RISCV::sub_vrm1_0, RISCV::sub_vrm1_1});
  case Intrinsic::epi_vlseg3:
    return lowerVLSEG(Op, DAG, Subtarget, RISCVISD::VLSEG3,
                      {RISCV::sub_vrm1_0, RISCV::sub_vrm1_1, RISCV::sub_vrm1_2});
  case Intrinsic::epi_vlseg4:
    return lowerVLSEG(Op, DAG, Subtarget, RISCVISD::VLSEG4,
                      {RISCV::sub_vrm1_0, RISCV::sub_vrm1_1, RISCV::sub_vrm1_2,
                       RISCV::sub_vrm1_3});
  case Intrinsic::epi_vlseg5:
    return lowerVLSEG(Op, DAG, Subtarget, RISCVISD::VLSEG5,
                      {RISCV::sub_vrm1_0, RISCV::sub_vrm1_1, RISCV::sub_vrm1_2,
                       RISCV::sub_vrm1_3, RISCV::sub_vrm1_4});
  case Intrinsic::epi_vlseg6:
    return lowerVLSEG(Op, DAG, Subtarget, RISCVISD::VLSEG6,
                      {RISCV::sub_vrm1_0, RISCV::sub_vrm1_1, RISCV::sub_vrm1_2,
                       RISCV::sub_vrm1_3, RISCV::sub_vrm1_4, RISCV::sub_vrm1_5});
  case Intrinsic::epi_vlseg7:
    return lowerVLSEG(Op, DAG, Subtarget, RISCVISD::VLSEG7,
                      {RISCV::sub_vrm1_0, RISCV::sub_vrm1_1, RISCV::sub_vrm1_2,
                       RISCV::sub_vrm1_3, RISCV::sub_vrm1_4, RISCV::sub_vrm1_5,
                       RISCV::sub_vrm1_6});
  case Intrinsic::epi_vlseg8:
    return lowerVLSEG(Op, DAG, Subtarget, RISCVISD::VLSEG8,
                      {RISCV::sub_vrm1_0, RISCV::sub_vrm1_1, RISCV::sub_vrm1_2,
                       RISCV::sub_vrm1_3, RISCV::sub_vrm1_4, RISCV::sub_vrm1_5,
                       RISCV::sub_vrm1_6, RISCV::sub_vrm1_7});
  case Intrinsic::epi_vlseg2_strided:
    return lowerVLSEG(Op, DAG, Subtarget, RISCVISD::VLSSEG2,
                      {RISCV::sub_vrm1_0, RISCV::sub_vrm1_1});
  case Intrinsic::epi_vlseg3_strided:
    return lowerVLSEG(Op, DAG, Subtarget, RISCVISD::VLSSEG3,
                      {RISCV::sub_vrm1_0, RISCV::sub_vrm1_1, RISCV::sub_vrm1_2});
  case Intrinsic::epi_vlseg4_strided:
    return lowerVLSEG(Op, DAG, Subtarget, RISCVISD::VLSSEG4,
                      {RISCV::sub_vrm1_0, RISCV::sub_vrm1_1, RISCV::sub_vrm1_2,
                       RISCV::sub_vrm1_3});
  case Intrinsic::epi_vlseg5_strided:
    return lowerVLSEG(Op, DAG, Subtarget, RISCVISD::VLSSEG5,
                      {RISCV::sub_vrm1_0, RISCV::sub_vrm1_1, RISCV::sub_vrm1_2,
                       RISCV::sub_vrm1_3, RISCV::sub_vrm1_4});
  case Intrinsic::epi_vlseg6_strided:
    return lowerVLSEG(Op, DAG, Subtarget, RISCVISD::VLSSEG6,
                      {RISCV::sub_vrm1_0, RISCV::sub_vrm1_1, RISCV::sub_vrm1_2,
                       RISCV::sub_vrm1_3, RISCV::sub_vrm1_4, RISCV::sub_vrm1_5});
  case Intrinsic::epi_vlseg7_strided:
    return lowerVLSEG(Op, DAG, Subtarget, RISCVISD::VLSSEG7,
                      {RISCV::sub_vrm1_0, RISCV::sub_vrm1_1, RISCV::sub_vrm1_2,
                       RISCV::sub_vrm1_3, RISCV::sub_vrm1_4, RISCV::sub_vrm1_5,
                       RISCV::sub_vrm1_6});
  case Intrinsic::epi_vlseg8_strided:
    return lowerVLSEG(Op, DAG, Subtarget, RISCVISD::VLSSEG8,
                      {RISCV::sub_vrm1_0, RISCV::sub_vrm1_1, RISCV::sub_vrm1_2,
                       RISCV::sub_vrm1_3, RISCV::sub_vrm1_4, RISCV::sub_vrm1_5,
                       RISCV::sub_vrm1_6, RISCV::sub_vrm1_7});
  case Intrinsic::epi_vlseg2_indexed:
    return lowerVLSEG(Op, DAG, Subtarget, RISCVISD::VLXSEG2,
                      {RISCV::sub_vrm1_0, RISCV::sub_vrm1_1});
  case Intrinsic::epi_vlseg3_indexed:
    return lowerVLSEG(Op, DAG, Subtarget, RISCVISD::VLXSEG3,
                      {RISCV::sub_vrm1_0, RISCV::sub_vrm1_1, RISCV::sub_vrm1_2});
  case Intrinsic::epi_vlseg4_indexed:
    return lowerVLSEG(Op, DAG, Subtarget, RISCVISD::VLXSEG4,
                      {RISCV::sub_vrm1_0, RISCV::sub_vrm1_1, RISCV::sub_vrm1_2,
                       RISCV::sub_vrm1_3});
  case Intrinsic::epi_vlseg5_indexed:
    return lowerVLSEG(Op, DAG, Subtarget, RISCVISD::VLXSEG5,
                      {RISCV::sub_vrm1_0, RISCV::sub_vrm1_1, RISCV::sub_vrm1_2,
                       RISCV::sub_vrm1_3, RISCV::sub_vrm1_4});
  case Intrinsic::epi_vlseg6_indexed:
    return lowerVLSEG(Op, DAG, Subtarget, RISCVISD::VLXSEG6,
                      {RISCV::sub_vrm1_0, RISCV::sub_vrm1_1, RISCV::sub_vrm1_2,
                       RISCV::sub_vrm1_3, RISCV::sub_vrm1_4, RISCV::sub_vrm1_5});
  case Intrinsic::epi_vlseg7_indexed:
    return lowerVLSEG(Op, DAG, Subtarget, RISCVISD::VLXSEG7,
                      {RISCV::sub_vrm1_0, RISCV::sub_vrm1_1, RISCV::sub_vrm1_2,
                       RISCV::sub_vrm1_3, RISCV::sub_vrm1_4, RISCV::sub_vrm1_5,
                       RISCV::sub_vrm1_6});
  case Intrinsic::epi_vlseg8_indexed:
    return lowerVLSEG(Op, DAG, Subtarget, RISCVISD::VLXSEG8,
                      {RISCV::sub_vrm1_0, RISCV::sub_vrm1_1, RISCV::sub_vrm1_2,
                       RISCV::sub_vrm1_3, RISCV::sub_vrm1_4, RISCV::sub_vrm1_5,
                       RISCV::sub_vrm1_6, RISCV::sub_vrm1_7});
#define VP_INTRINSIC(X) case Intrinsic::X:
    VP_INTRINSIC_W_CHAIN_SET
#undef VP_INTRINSIC
    return LowerVPIntrinsic(IntNo, Op, DAG, Subtarget);
  }

  return SDValue();
}

SDValue RISCVTargetLowering::LowerINTRINSIC_VOID(SDValue Op,
                                                 SelectionDAG &DAG) const {
  unsigned IntNo = cast<ConstantSDNode>(Op.getOperand(1))->getZExtValue();
  SDLoc DL(Op);

  if (Subtarget.hasStdExtV()) {
    if (const RISCVEPIIntrinsicsTable::EPIIntrinsicInfo *EII =
        RISCVEPIIntrinsicsTable::getEPIIntrinsicInfo(IntNo)) {
      // Widen vector operands.
      std::vector<SDValue> Operands(Op->op_begin(), Op->op_end());
      bool Changed = false;
      for (SDValue &Operand : Operands) {
        if (Operand.getValueType().isScalableVector() &&
            getPreferredVectorAction(Operand.getValueType().getSimpleVT()) ==
            TypeWidenVector) {
          EVT WidenVT =
            getTypeToTransformTo(*DAG.getContext(), Operand.getValueType());
          Operand =
            DAG.getNode(ISD::INSERT_SUBVECTOR, DL, WidenVT,
                DAG.getNode(ISD::UNDEF, DL, WidenVT), Operand,
                DAG.getTargetConstant(0, DL, Subtarget.getXLenVT()));
          Changed = true;
        }
      }

      if (Changed)
        return DAG.getNode(ISD::INTRINSIC_VOID, DL, Op->getVTList(), Operands);
    }
  }

  switch (IntNo) {
    // By default we do not lower any intrinsic.
  default:
    break;
  case Intrinsic::epi_vsseg2:
    return lowerVSSEG(Op, DAG, Subtarget, 2, RISCVISD::VSSEG2,
                      RISCV::PseudoEPIVBuildVRN2M1);
  case Intrinsic::epi_vsseg3:
    return lowerVSSEG(Op, DAG, Subtarget, 3, RISCVISD::VSSEG3,
                      RISCV::PseudoEPIVBuildVRN3M1);
  case Intrinsic::epi_vsseg4:
    return lowerVSSEG(Op, DAG, Subtarget, 4, RISCVISD::VSSEG4,
                      RISCV::PseudoEPIVBuildVRN4M1);
  case Intrinsic::epi_vsseg5:
    return lowerVSSEG(Op, DAG, Subtarget, 5, RISCVISD::VSSEG5,
                      RISCV::PseudoEPIVBuildVRN5M1);
  case Intrinsic::epi_vsseg6:
    return lowerVSSEG(Op, DAG, Subtarget, 6, RISCVISD::VSSEG6,
                      RISCV::PseudoEPIVBuildVRN6M1);
  case Intrinsic::epi_vsseg7:
    return lowerVSSEG(Op, DAG, Subtarget, 7, RISCVISD::VSSEG7,
                      RISCV::PseudoEPIVBuildVRN7M1);
  case Intrinsic::epi_vsseg8:
    return lowerVSSEG(Op, DAG, Subtarget, 8, RISCVISD::VSSEG8,
                      RISCV::PseudoEPIVBuildVRN8M1);
  case Intrinsic::epi_vsseg2_strided:
    return lowerVSSEG(Op, DAG, Subtarget, 2, RISCVISD::VSSSEG2,
                      RISCV::PseudoEPIVBuildVRN2M1);
  case Intrinsic::epi_vsseg3_strided:
    return lowerVSSEG(Op, DAG, Subtarget, 3, RISCVISD::VSSSEG3,
                      RISCV::PseudoEPIVBuildVRN3M1);
  case Intrinsic::epi_vsseg4_strided:
    return lowerVSSEG(Op, DAG, Subtarget, 4, RISCVISD::VSSSEG4,
                      RISCV::PseudoEPIVBuildVRN4M1);
  case Intrinsic::epi_vsseg5_strided:
    return lowerVSSEG(Op, DAG, Subtarget, 5, RISCVISD::VSSSEG5,
                      RISCV::PseudoEPIVBuildVRN5M1);
  case Intrinsic::epi_vsseg6_strided:
    return lowerVSSEG(Op, DAG, Subtarget, 6, RISCVISD::VSSSEG6,
                      RISCV::PseudoEPIVBuildVRN6M1);
  case Intrinsic::epi_vsseg7_strided:
    return lowerVSSEG(Op, DAG, Subtarget, 7, RISCVISD::VSSSEG7,
                      RISCV::PseudoEPIVBuildVRN7M1);
  case Intrinsic::epi_vsseg8_strided:
    return lowerVSSEG(Op, DAG, Subtarget, 8, RISCVISD::VSSSEG8,
                      RISCV::PseudoEPIVBuildVRN8M1);
  case Intrinsic::epi_vsseg2_indexed:
    return lowerVSSEG(Op, DAG, Subtarget, 2, RISCVISD::VSXSEG2,
                      RISCV::PseudoEPIVBuildVRN2M1);
  case Intrinsic::epi_vsseg3_indexed:
    return lowerVSSEG(Op, DAG, Subtarget, 3, RISCVISD::VSXSEG3,
                      RISCV::PseudoEPIVBuildVRN3M1);
  case Intrinsic::epi_vsseg4_indexed:
    return lowerVSSEG(Op, DAG, Subtarget, 4, RISCVISD::VSXSEG4,
                      RISCV::PseudoEPIVBuildVRN4M1);
  case Intrinsic::epi_vsseg5_indexed:
    return lowerVSSEG(Op, DAG, Subtarget, 5, RISCVISD::VSXSEG5,
                      RISCV::PseudoEPIVBuildVRN5M1);
  case Intrinsic::epi_vsseg6_indexed:
    return lowerVSSEG(Op, DAG, Subtarget, 6, RISCVISD::VSXSEG6,
                      RISCV::PseudoEPIVBuildVRN6M1);
  case Intrinsic::epi_vsseg7_indexed:
    return lowerVSSEG(Op, DAG, Subtarget, 7, RISCVISD::VSXSEG7,
                      RISCV::PseudoEPIVBuildVRN7M1);
  case Intrinsic::epi_vsseg8_indexed:
    return lowerVSSEG(Op, DAG, Subtarget, 8, RISCVISD::VSXSEG8,
                      RISCV::PseudoEPIVBuildVRN8M1);
  // We handle VP Intrinsics elsewhere.
#define VP_INTRINSIC(X) case Intrinsic::X:
    VP_INTRINSIC_VOID_SET
#undef VP_INTRINSIC
    return LowerVPIntrinsic(IntNo, Op, DAG, Subtarget);
=======
>>>>>>> 6da3f85c
  }

  return SDValue();
}

// Returns the opcode of the target-specific SDNode that implements the 32-bit
// form of the given Opcode.
static RISCVISD::NodeType getRISCVWOpcode(unsigned Opcode) {
  switch (Opcode) {
  default:
    llvm_unreachable("Unexpected opcode");
  case ISD::SHL:
    return RISCVISD::SLLW;
  case ISD::SRA:
    return RISCVISD::SRAW;
  case ISD::SRL:
    return RISCVISD::SRLW;
  case ISD::SDIV:
    return RISCVISD::DIVW;
  case ISD::UDIV:
    return RISCVISD::DIVUW;
  case ISD::UREM:
    return RISCVISD::REMUW;
  case ISD::ROTL:
    return RISCVISD::ROLW;
  case ISD::ROTR:
    return RISCVISD::RORW;
  case RISCVISD::GREVI:
    return RISCVISD::GREVIW;
  case RISCVISD::GORCI:
    return RISCVISD::GORCIW;
  }
}

// Converts the given 32-bit operation to a target-specific SelectionDAG node.
// Because i32 isn't a legal type for RV64, these operations would otherwise
// be promoted to i64, making it difficult to select the SLLW/DIVUW/.../*W
// later one because the fact the operation was originally of type i32 is
// lost.
static SDValue customLegalizeToWOp(SDNode *N, SelectionDAG &DAG,
                                   unsigned ExtOpc = ISD::ANY_EXTEND) {
  SDLoc DL(N);
  RISCVISD::NodeType WOpcode = getRISCVWOpcode(N->getOpcode());
  SDValue NewOp0 = DAG.getNode(ExtOpc, DL, MVT::i64, N->getOperand(0));
  SDValue NewOp1 = DAG.getNode(ExtOpc, DL, MVT::i64, N->getOperand(1));
  SDValue NewRes = DAG.getNode(WOpcode, DL, MVT::i64, NewOp0, NewOp1);
  // ReplaceNodeResults requires we maintain the same type for the return value.
  return DAG.getNode(ISD::TRUNCATE, DL, N->getValueType(0), NewRes);
}

// Converts the given 32-bit operation to a i64 operation with signed extension
// semantic to reduce the signed extension instructions.
static SDValue customLegalizeToWOpWithSExt(SDNode *N, SelectionDAG &DAG) {
  SDLoc DL(N);
  SDValue NewOp0 = DAG.getNode(ISD::ANY_EXTEND, DL, MVT::i64, N->getOperand(0));
  SDValue NewOp1 = DAG.getNode(ISD::ANY_EXTEND, DL, MVT::i64, N->getOperand(1));
  SDValue NewWOp = DAG.getNode(N->getOpcode(), DL, MVT::i64, NewOp0, NewOp1);
  SDValue NewRes = DAG.getNode(ISD::SIGN_EXTEND_INREG, DL, MVT::i64, NewWOp,
                               DAG.getValueType(MVT::i32));
  return DAG.getNode(ISD::TRUNCATE, DL, MVT::i32, NewRes);
}

void RISCVTargetLowering::ReplaceNodeResults(SDNode *N,
                                             SmallVectorImpl<SDValue> &Results,
                                             SelectionDAG &DAG) const {
  SDLoc DL(N);
  switch (N->getOpcode()) {
  default:
    llvm_unreachable("Don't know how to custom type legalize this operation!");
  case ISD::STRICT_FP_TO_SINT:
  case ISD::STRICT_FP_TO_UINT:
  case ISD::FP_TO_SINT:
  case ISD::FP_TO_UINT: {
    bool IsStrict = N->isStrictFPOpcode();
    assert(N->getValueType(0) == MVT::i32 && Subtarget.is64Bit() &&
           "Unexpected custom legalisation");
    SDValue Op0 = IsStrict ? N->getOperand(1) : N->getOperand(0);
    // If the FP type needs to be softened, emit a library call using the 'si'
    // version. If we left it to default legalization we'd end up with 'di'. If
    // the FP type doesn't need to be softened just let generic type
    // legalization promote the result type.
    if (getTypeAction(*DAG.getContext(), Op0.getValueType()) !=
        TargetLowering::TypeSoftenFloat)
      return;
    RTLIB::Libcall LC;
    if (N->getOpcode() == ISD::FP_TO_SINT ||
        N->getOpcode() == ISD::STRICT_FP_TO_SINT)
      LC = RTLIB::getFPTOSINT(Op0.getValueType(), N->getValueType(0));
    else
      LC = RTLIB::getFPTOUINT(Op0.getValueType(), N->getValueType(0));
    MakeLibCallOptions CallOptions;
    EVT OpVT = Op0.getValueType();
    CallOptions.setTypeListBeforeSoften(OpVT, N->getValueType(0), true);
    SDValue Chain = IsStrict ? N->getOperand(0) : SDValue();
    SDValue Result;
    std::tie(Result, Chain) =
        makeLibCall(DAG, LC, N->getValueType(0), Op0, CallOptions, DL, Chain);
    Results.push_back(Result);
    if (IsStrict)
      Results.push_back(Chain);
    break;
  }
  case ISD::READCYCLECOUNTER: {
    assert(!Subtarget.is64Bit() &&
           "READCYCLECOUNTER only has custom type legalization on riscv32");

    SDVTList VTs = DAG.getVTList(MVT::i32, MVT::i32, MVT::Other);
    SDValue RCW =
        DAG.getNode(RISCVISD::READ_CYCLE_WIDE, DL, VTs, N->getOperand(0));

    Results.push_back(
        DAG.getNode(ISD::BUILD_PAIR, DL, MVT::i64, RCW, RCW.getValue(1)));
    Results.push_back(RCW.getValue(2));
    break;
  }
  case ISD::ADD:
  case ISD::SUB:
  case ISD::MUL:
    assert(N->getValueType(0) == MVT::i32 && Subtarget.is64Bit() &&
           "Unexpected custom legalisation");
    if (N->getOperand(1).getOpcode() == ISD::Constant)
      return;
    Results.push_back(customLegalizeToWOpWithSExt(N, DAG));
    break;
  case ISD::SHL:
  case ISD::SRA:
  case ISD::SRL:
    assert(N->getValueType(0) == MVT::i32 && Subtarget.is64Bit() &&
           "Unexpected custom legalisation");
    if (N->getOperand(1).getOpcode() == ISD::Constant)
      return;
    Results.push_back(customLegalizeToWOp(N, DAG));
    break;
  case ISD::ROTL:
  case ISD::ROTR:
    assert(N->getValueType(0) == MVT::i32 && Subtarget.is64Bit() &&
           "Unexpected custom legalisation");
    Results.push_back(customLegalizeToWOp(N, DAG));
    break;
  case ISD::SDIV:
  case ISD::UDIV:
  case ISD::UREM: {
    MVT VT = N->getSimpleValueType(0);
    assert((VT == MVT::i8 || VT == MVT::i16 || VT == MVT::i32) &&
           Subtarget.is64Bit() && Subtarget.hasStdExtM() &&
           "Unexpected custom legalisation");
    if (N->getOperand(0).getOpcode() == ISD::Constant ||
        N->getOperand(1).getOpcode() == ISD::Constant)
      return;

    // If the input is i32, use ANY_EXTEND since the W instructions don't read
    // the upper 32 bits. For other types we need to sign or zero extend
    // based on the opcode.
    unsigned ExtOpc = ISD::ANY_EXTEND;
    if (VT != MVT::i32)
      ExtOpc = N->getOpcode() == ISD::SDIV ? ISD::SIGN_EXTEND
                                           : ISD::ZERO_EXTEND;

    Results.push_back(customLegalizeToWOp(N, DAG, ExtOpc));
    break;
  }
  case ISD::BITCAST: {
    assert(((N->getValueType(0) == MVT::i32 && Subtarget.is64Bit() &&
             Subtarget.hasStdExtF()) ||
            (N->getValueType(0) == MVT::i16 && Subtarget.hasStdExtZfh())) &&
           "Unexpected custom legalisation");
    SDValue Op0 = N->getOperand(0);
    if (N->getValueType(0) == MVT::i16 && Subtarget.hasStdExtZfh()) {
      if (Op0.getValueType() != MVT::f16)
        return;
      SDValue FPConv =
          DAG.getNode(RISCVISD::FMV_X_ANYEXTH, DL, Subtarget.getXLenVT(), Op0);
      Results.push_back(DAG.getNode(ISD::TRUNCATE, DL, MVT::i16, FPConv));
    } else if (N->getValueType(0) == MVT::i32 && Subtarget.is64Bit() &&
               Subtarget.hasStdExtF()) {
      if (Op0.getValueType() != MVT::f32)
        return;
      SDValue FPConv =
          DAG.getNode(RISCVISD::FMV_X_ANYEXTW_RV64, DL, MVT::i64, Op0);
      Results.push_back(DAG.getNode(ISD::TRUNCATE, DL, MVT::i32, FPConv));
    }
    break;
  }
  case RISCVISD::GREVI:
  case RISCVISD::GORCI: {
    assert(N->getValueType(0) == MVT::i32 && Subtarget.is64Bit() &&
           "Unexpected custom legalisation");
    // This is similar to customLegalizeToWOp, except that we pass the second
    // operand (a TargetConstant) straight through: it is already of type
    // XLenVT.
    SDLoc DL(N);
    RISCVISD::NodeType WOpcode = getRISCVWOpcode(N->getOpcode());
    SDValue NewOp0 =
        DAG.getNode(ISD::ANY_EXTEND, DL, MVT::i64, N->getOperand(0));
    SDValue NewRes =
        DAG.getNode(WOpcode, DL, MVT::i64, NewOp0, N->getOperand(1));
    // ReplaceNodeResults requires we maintain the same type for the return
    // value.
    Results.push_back(DAG.getNode(ISD::TRUNCATE, DL, MVT::i32, NewRes));
    break;
  }
  case ISD::BSWAP:
  case ISD::BITREVERSE: {
    assert(N->getValueType(0) == MVT::i32 && Subtarget.is64Bit() &&
           Subtarget.hasStdExtZbp() && "Unexpected custom legalisation");
    SDValue NewOp0 = DAG.getNode(ISD::ANY_EXTEND, DL, MVT::i64,
                                 N->getOperand(0));
    unsigned Imm = N->getOpcode() == ISD::BITREVERSE ? 31 : 24;
    SDValue GREVIW = DAG.getNode(RISCVISD::GREVIW, DL, MVT::i64, NewOp0,
                                 DAG.getTargetConstant(Imm, DL,
                                                       Subtarget.getXLenVT()));
    // ReplaceNodeResults requires we maintain the same type for the return
    // value.
    Results.push_back(DAG.getNode(ISD::TRUNCATE, DL, MVT::i32, GREVIW));
    break;
  }
  case ISD::FSHL:
  case ISD::FSHR: {
    assert(N->getValueType(0) == MVT::i32 && Subtarget.is64Bit() &&
           Subtarget.hasStdExtZbt() && "Unexpected custom legalisation");
    SDValue NewOp0 =
        DAG.getNode(ISD::ANY_EXTEND, DL, MVT::i64, N->getOperand(0));
    SDValue NewOp1 =
        DAG.getNode(ISD::ANY_EXTEND, DL, MVT::i64, N->getOperand(1));
    SDValue NewOp2 =
        DAG.getNode(ISD::ANY_EXTEND, DL, MVT::i64, N->getOperand(2));
    // FSLW/FSRW take a 6 bit shift amount but i32 FSHL/FSHR only use 5 bits.
    // Mask the shift amount to 5 bits.
    NewOp2 = DAG.getNode(ISD::AND, DL, MVT::i64, NewOp2,
                         DAG.getConstant(0x1f, DL, MVT::i64));
    unsigned Opc =
        N->getOpcode() == ISD::FSHL ? RISCVISD::FSLW : RISCVISD::FSRW;
    SDValue NewOp = DAG.getNode(Opc, DL, MVT::i64, NewOp0, NewOp1, NewOp2);
    Results.push_back(DAG.getNode(ISD::TRUNCATE, DL, MVT::i32, NewOp));
  break;
  }
  case ISD::EXTRACT_SUBVECTOR: {
    unsigned Idx = cast<ConstantSDNode>(N->getOperand(1))->getZExtValue();
    assert(Idx == 0 && "We can only extract the lowest vector");
    Results.push_back(N->getOperand(0));
    // Results.push_back(DAG.getNode(RISCVISD::LOWER_PART, DL,
    //                               N->getOperand(0)->getValueType(0),
    //                               N->getOperand(0)));
    break;
  }
  case ISD::INTRINSIC_W_CHAIN: {
    unsigned IntNo = cast<ConstantSDNode>(N->getOperand(1))->getZExtValue();
    switch (IntNo) {
    case Intrinsic::vp_load: {
      EVT Ty = N->getValueType(0);
      EVT ChainTy = N->getValueType(1);
      assert(Ty.isScalableVector() && "Expecting a scalable type");
      EVT WidenVT = getTypeToTransformTo(*DAG.getContext(), Ty);

      SmallVector<SDValue, 4> ops(N->op_begin(), N->op_end());
      SDValue NewIntrinsic = LowerINTRINSIC_W_CHAIN(
          DAG.getNode(ISD::INTRINSIC_W_CHAIN, DL, DAG.getVTList(WidenVT, ChainTy),
                      ops),
          DAG);

      SDValue Extract =
          DAG.getNode(ISD::EXTRACT_SUBVECTOR, DL, Ty, NewIntrinsic,
                      DAG.getTargetConstant(0, DL, Subtarget.getXLenVT()));

      Results.push_back(Extract);
      Results.push_back(NewIntrinsic.getValue(1));
      break;
    }
    default:
      llvm_unreachable("Don't know how to custom type legalize the result of "
                       "this intrinsic!");
    }
    break;
  }
  case ISD::EXTRACT_VECTOR_ELT: {
    // Custom-legalize an EXTRACT_VECTOR_ELT where XLEN<SEW, as the SEW element
    // type is illegal (currently only vXi64 RV32).
    // With vmv.x.s, when SEW > XLEN, only the least-significant XLEN bits are
    // transferred to the destination register. We issue two of these from the
    // upper- and lower- halves of the SEW-bit vector element, slid down to the
    // first element.
    SDLoc DL(N);
    SDValue Vec = N->getOperand(0);
    SDValue Idx = N->getOperand(1);
    EVT VecVT = Vec.getValueType();
    assert(!Subtarget.is64Bit() && N->getValueType(0) == MVT::i64 &&
           VecVT.getVectorElementType() == MVT::i64 &&
           "Unexpected EXTRACT_VECTOR_ELT legalization");

    SDValue Slidedown = Vec;
    // Unless the index is known to be 0, we must slide the vector down to get
    // the desired element into index 0.
    if (!isNullConstant(Idx))
      Slidedown = DAG.getNode(RISCVISD::VSLIDEDOWN, DL, VecVT,
                              DAG.getUNDEF(VecVT), Vec, Idx);

    MVT XLenVT = Subtarget.getXLenVT();
    // Extract the lower XLEN bits of the correct vector element.
    SDValue EltLo = DAG.getNode(RISCVISD::VMV_X_S, DL, XLenVT, Slidedown, Idx);

    // To extract the upper XLEN bits of the vector element, shift the first
    // element right by 32 bits and re-extract the lower XLEN bits.
    SDValue ThirtyTwoV =
        DAG.getNode(RISCVISD::SPLAT_VECTOR_I64, DL, VecVT,
                    DAG.getConstant(32, DL, Subtarget.getXLenVT()));
    SDValue LShr32 = DAG.getNode(ISD::SRL, DL, VecVT, Slidedown, ThirtyTwoV);

    SDValue EltHi = DAG.getNode(RISCVISD::VMV_X_S, DL, XLenVT, LShr32, Idx);

    Results.push_back(DAG.getNode(ISD::BUILD_PAIR, DL, MVT::i64, EltLo, EltHi));
    break;
  }
  case ISD::INTRINSIC_WO_CHAIN: {
    unsigned IntNo = cast<ConstantSDNode>(N->getOperand(0))->getZExtValue();
    switch (IntNo) {
    default:
      llvm_unreachable(
          "Don't know how to custom type legalize this intrinsic!");
    case Intrinsic::riscv_vmv_x_s: {
      EVT VT = N->getValueType(0);
      assert((VT == MVT::i8 || VT == MVT::i16 ||
              (Subtarget.is64Bit() && VT == MVT::i32)) &&
             "Unexpected custom legalisation!");
      SDValue Extract = DAG.getNode(RISCVISD::VMV_X_S, DL,
                                    Subtarget.getXLenVT(), N->getOperand(1));
      Results.push_back(DAG.getNode(ISD::TRUNCATE, DL, VT, Extract));
      break;
    }
    case Intrinsic::vscale: {
      EVT Ty = N->getValueType(0);
      switch (Ty.getSimpleVT().SimpleTy) {
      default:
        llvm_unreachable("Unexpected result type to legalize");
      case MVT::i32:
      case MVT::i16:
      case MVT::i8:
        SDValue Promoted = DAG.getNode(ISD::INTRINSIC_WO_CHAIN, DL, MVT::i64,
                                       DAG.getConstant(IntNo, DL, MVT::i64));
        SDValue Trunc = DAG.getNode(ISD::TRUNCATE, DL, Ty, Promoted);
        Results.push_back(Trunc);
        break;
      }
      break;
    }
    case Intrinsic::epi_vmv_x_s: {
      EVT Ty = N->getValueType(0);
      MVT::SimpleValueType SimpleVT = Ty.getSimpleVT().SimpleTy;
      assert(SimpleVT == MVT::i8 || SimpleVT == MVT::i16 ||
             SimpleVT == MVT::i32);

      SDValue Extract64 =
          DAG.getNode(RISCVISD::VMV_X_S, DL, MVT::i64, N->getOperand(1));
      SDValue Trunc = DAG.getNode(ISD::TRUNCATE, DL, Ty, Extract64);
      Results.push_back(Trunc);

      break;
    }
    case Intrinsic::experimental_vector_stepvector: {
      EVT Ty = N->getValueType(0);
      switch (Ty.getSimpleVT().SimpleTy) {
      default:
        llvm_unreachable("Unexpected result type to legalize");
      case MVT::nxv1i32:
        SDValue Promoted =
            DAG.getNode(ISD::INTRINSIC_WO_CHAIN, DL, MVT::nxv1i64,
                        DAG.getConstant(IntNo, DL, MVT::i64));
        SDValue Trunc = DAG.getNode(ISD::TRUNCATE, DL, Ty, Promoted);
        Results.push_back(Trunc);
        break;
      }
      break;
    }
#define VP_INTRINSIC(X) case Intrinsic::X:
      VP_INTRINSIC_WO_CHAIN_SET
#undef VP_INTRINSIC
      // VP intrinsics
      {
        EVT Ty = N->getValueType(0);
        assert(Ty.isScalableVector() && "Expecting a scalable type");
        EVT WidenVT = getTypeToTransformTo(*DAG.getContext(), Ty);

        SDValue NewIntrinsic = LowerINTRINSIC_WO_CHAIN(
            DAG.getNode(ISD::INTRINSIC_WO_CHAIN, DL, WidenVT, N->ops()), DAG);
        SDValue Extract =
            DAG.getNode(ISD::EXTRACT_SUBVECTOR, DL, Ty, NewIntrinsic,
                        DAG.getTargetConstant(0, DL, Subtarget.getXLenVT()));
        Results.push_back(Extract);
        break;
      }
    }
    break;
  }
  }
}

// A structure to hold one of the bit-manipulation patterns below. Together, a
// SHL and non-SHL pattern may form a bit-manipulation pair on a single source:
//   (or (and (shl x, 1), 0xAAAAAAAA),
//       (and (srl x, 1), 0x55555555))
struct RISCVBitmanipPat {
  SDValue Op;
  unsigned ShAmt;
  bool IsSHL;

  bool formsPairWith(const RISCVBitmanipPat &Other) const {
    return Op == Other.Op && ShAmt == Other.ShAmt && IsSHL != Other.IsSHL;
  }
};

// Matches any of the following bit-manipulation patterns:
//   (and (shl x, 1), (0x55555555 << 1))
//   (and (srl x, 1), 0x55555555)
//   (shl (and x, 0x55555555), 1)
//   (srl (and x, (0x55555555 << 1)), 1)
// where the shift amount and mask may vary thus:
//   [1]  = 0x55555555 / 0xAAAAAAAA
//   [2]  = 0x33333333 / 0xCCCCCCCC
//   [4]  = 0x0F0F0F0F / 0xF0F0F0F0
//   [8]  = 0x00FF00FF / 0xFF00FF00
//   [16] = 0x0000FFFF / 0xFFFFFFFF
//   [32] = 0x00000000FFFFFFFF / 0xFFFFFFFF00000000 (for RV64)
static Optional<RISCVBitmanipPat> matchRISCVBitmanipPat(SDValue Op) {
  Optional<uint64_t> Mask;
  // Optionally consume a mask around the shift operation.
  if (Op.getOpcode() == ISD::AND && isa<ConstantSDNode>(Op.getOperand(1))) {
    Mask = Op.getConstantOperandVal(1);
    Op = Op.getOperand(0);
  }
  if (Op.getOpcode() != ISD::SHL && Op.getOpcode() != ISD::SRL)
    return None;
  bool IsSHL = Op.getOpcode() == ISD::SHL;

  if (!isa<ConstantSDNode>(Op.getOperand(1)))
    return None;
  auto ShAmt = Op.getConstantOperandVal(1);

  if (!isPowerOf2_64(ShAmt))
    return None;

  // These are the unshifted masks which we use to match bit-manipulation
  // patterns. They may be shifted left in certain circumstances.
  static const uint64_t BitmanipMasks[] = {
      0x5555555555555555ULL, 0x3333333333333333ULL, 0x0F0F0F0F0F0F0F0FULL,
      0x00FF00FF00FF00FFULL, 0x0000FFFF0000FFFFULL, 0x00000000FFFFFFFFULL,
  };

  unsigned MaskIdx = Log2_64(ShAmt);
  if (MaskIdx >= array_lengthof(BitmanipMasks))
    return None;

  auto Src = Op.getOperand(0);

  unsigned Width = Op.getValueType() == MVT::i64 ? 64 : 32;
  auto ExpMask = BitmanipMasks[MaskIdx] & maskTrailingOnes<uint64_t>(Width);

  // The expected mask is shifted left when the AND is found around SHL
  // patterns.
  //   ((x >> 1) & 0x55555555)
  //   ((x << 1) & 0xAAAAAAAA)
  bool SHLExpMask = IsSHL;

  if (!Mask) {
    // Sometimes LLVM keeps the mask as an operand of the shift, typically when
    // the mask is all ones: consume that now.
    if (Src.getOpcode() == ISD::AND && isa<ConstantSDNode>(Src.getOperand(1))) {
      Mask = Src.getConstantOperandVal(1);
      Src = Src.getOperand(0);
      // The expected mask is now in fact shifted left for SRL, so reverse the
      // decision.
      //   ((x & 0xAAAAAAAA) >> 1)
      //   ((x & 0x55555555) << 1)
      SHLExpMask = !SHLExpMask;
    } else {
      // Use a default shifted mask of all-ones if there's no AND, truncated
      // down to the expected width. This simplifies the logic later on.
      Mask = maskTrailingOnes<uint64_t>(Width);
      *Mask &= (IsSHL ? *Mask << ShAmt : *Mask >> ShAmt);
    }
  }

  if (SHLExpMask)
    ExpMask <<= ShAmt;

  if (Mask != ExpMask)
    return None;

  return RISCVBitmanipPat{Src, (unsigned)ShAmt, IsSHL};
}

// Match the following pattern as a GREVI(W) operation
//   (or (BITMANIP_SHL x), (BITMANIP_SRL x))
static SDValue combineORToGREV(SDValue Op, SelectionDAG &DAG,
                               const RISCVSubtarget &Subtarget) {
  EVT VT = Op.getValueType();

  if (VT == Subtarget.getXLenVT() || (Subtarget.is64Bit() && VT == MVT::i32)) {
    auto LHS = matchRISCVBitmanipPat(Op.getOperand(0));
    auto RHS = matchRISCVBitmanipPat(Op.getOperand(1));
    if (LHS && RHS && LHS->formsPairWith(*RHS)) {
      SDLoc DL(Op);
      return DAG.getNode(
          RISCVISD::GREVI, DL, VT, LHS->Op,
          DAG.getTargetConstant(LHS->ShAmt, DL, Subtarget.getXLenVT()));
    }
  }
  return SDValue();
}

// Matches any the following pattern as a GORCI(W) operation
// 1.  (or (GREVI x, shamt), x) if shamt is a power of 2
// 2.  (or x, (GREVI x, shamt)) if shamt is a power of 2
// 3.  (or (or (BITMANIP_SHL x), x), (BITMANIP_SRL x))
// Note that with the variant of 3.,
//     (or (or (BITMANIP_SHL x), (BITMANIP_SRL x)), x)
// the inner pattern will first be matched as GREVI and then the outer
// pattern will be matched to GORC via the first rule above.
// 4.  (or (rotl/rotr x, bitwidth/2), x)
static SDValue combineORToGORC(SDValue Op, SelectionDAG &DAG,
                               const RISCVSubtarget &Subtarget) {
  EVT VT = Op.getValueType();

  if (VT == Subtarget.getXLenVT() || (Subtarget.is64Bit() && VT == MVT::i32)) {
    SDLoc DL(Op);
    SDValue Op0 = Op.getOperand(0);
    SDValue Op1 = Op.getOperand(1);

    auto MatchOROfReverse = [&](SDValue Reverse, SDValue X) {
      if (Reverse.getOpcode() == RISCVISD::GREVI && Reverse.getOperand(0) == X &&
          isPowerOf2_32(Reverse.getConstantOperandVal(1)))
        return DAG.getNode(RISCVISD::GORCI, DL, VT, X, Reverse.getOperand(1));
      // We can also form GORCI from ROTL/ROTR by half the bitwidth.
      if ((Reverse.getOpcode() == ISD::ROTL ||
           Reverse.getOpcode() == ISD::ROTR) &&
          Reverse.getOperand(0) == X &&
          isa<ConstantSDNode>(Reverse.getOperand(1))) {
        uint64_t RotAmt = Reverse.getConstantOperandVal(1);
        if (RotAmt == (VT.getSizeInBits() / 2))
          return DAG.getNode(
              RISCVISD::GORCI, DL, VT, X,
              DAG.getTargetConstant(RotAmt, DL, Subtarget.getXLenVT()));
      }
      return SDValue();
    };

    // Check for either commutable permutation of (or (GREVI x, shamt), x)
    if (SDValue V = MatchOROfReverse(Op0, Op1))
      return V;
    if (SDValue V = MatchOROfReverse(Op1, Op0))
      return V;

    // OR is commutable so canonicalize its OR operand to the left
    if (Op0.getOpcode() != ISD::OR && Op1.getOpcode() == ISD::OR)
      std::swap(Op0, Op1);
    if (Op0.getOpcode() != ISD::OR)
      return SDValue();
    SDValue OrOp0 = Op0.getOperand(0);
    SDValue OrOp1 = Op0.getOperand(1);
    auto LHS = matchRISCVBitmanipPat(OrOp0);
    // OR is commutable so swap the operands and try again: x might have been
    // on the left
    if (!LHS) {
      std::swap(OrOp0, OrOp1);
      LHS = matchRISCVBitmanipPat(OrOp0);
    }
    auto RHS = matchRISCVBitmanipPat(Op1);
    if (LHS && RHS && LHS->formsPairWith(*RHS) && LHS->Op == OrOp1) {
      return DAG.getNode(
          RISCVISD::GORCI, DL, VT, LHS->Op,
          DAG.getTargetConstant(LHS->ShAmt, DL, Subtarget.getXLenVT()));
    }
  }
  return SDValue();
}

// Combine (GREVI (GREVI x, C2), C1) -> (GREVI x, C1^C2) when C1^C2 is
// non-zero, and to x when it is. Any repeated GREVI stage undoes itself.
// Combine (GORCI (GORCI x, C2), C1) -> (GORCI x, C1|C2). Repeated stage does
// not undo itself, but they are redundant.
static SDValue combineGREVI_GORCI(SDNode *N, SelectionDAG &DAG) {
  unsigned ShAmt1 = N->getConstantOperandVal(1);
  SDValue Src = N->getOperand(0);

  if (Src.getOpcode() != N->getOpcode())
    return SDValue();

  unsigned ShAmt2 = Src.getConstantOperandVal(1);
  Src = Src.getOperand(0);

  unsigned CombinedShAmt;
  if (N->getOpcode() == RISCVISD::GORCI || N->getOpcode() == RISCVISD::GORCIW)
    CombinedShAmt = ShAmt1 | ShAmt2;
  else
    CombinedShAmt = ShAmt1 ^ ShAmt2;

  if (CombinedShAmt == 0)
    return Src;

  SDLoc DL(N);
  return DAG.getNode(N->getOpcode(), DL, N->getValueType(0), Src,
                     DAG.getTargetConstant(CombinedShAmt, DL,
                                           N->getOperand(1).getValueType()));
}

SDValue RISCVTargetLowering::PerformDAGCombine(SDNode *N,
                                               DAGCombinerInfo &DCI) const {
  SelectionDAG &DAG = DCI.DAG;

  switch (N->getOpcode()) {
  default:
    break;
  case RISCVISD::SplitF64: {
    SDValue Op0 = N->getOperand(0);
    // If the input to SplitF64 is just BuildPairF64 then the operation is
    // redundant. Instead, use BuildPairF64's operands directly.
    if (Op0->getOpcode() == RISCVISD::BuildPairF64)
      return DCI.CombineTo(N, Op0.getOperand(0), Op0.getOperand(1));

    SDLoc DL(N);

    // It's cheaper to materialise two 32-bit integers than to load a double
    // from the constant pool and transfer it to integer registers through the
    // stack.
    if (ConstantFPSDNode *C = dyn_cast<ConstantFPSDNode>(Op0)) {
      APInt V = C->getValueAPF().bitcastToAPInt();
      SDValue Lo = DAG.getConstant(V.trunc(32), DL, MVT::i32);
      SDValue Hi = DAG.getConstant(V.lshr(32).trunc(32), DL, MVT::i32);
      return DCI.CombineTo(N, Lo, Hi);
    }

    // This is a target-specific version of a DAGCombine performed in
    // DAGCombiner::visitBITCAST. It performs the equivalent of:
    // fold (bitconvert (fneg x)) -> (xor (bitconvert x), signbit)
    // fold (bitconvert (fabs x)) -> (and (bitconvert x), (not signbit))
    if (!(Op0.getOpcode() == ISD::FNEG || Op0.getOpcode() == ISD::FABS) ||
        !Op0.getNode()->hasOneUse())
      break;
    SDValue NewSplitF64 =
        DAG.getNode(RISCVISD::SplitF64, DL, DAG.getVTList(MVT::i32, MVT::i32),
                    Op0.getOperand(0));
    SDValue Lo = NewSplitF64.getValue(0);
    SDValue Hi = NewSplitF64.getValue(1);
    APInt SignBit = APInt::getSignMask(32);
    if (Op0.getOpcode() == ISD::FNEG) {
      SDValue NewHi = DAG.getNode(ISD::XOR, DL, MVT::i32, Hi,
                                  DAG.getConstant(SignBit, DL, MVT::i32));
      return DCI.CombineTo(N, Lo, NewHi);
    }
    assert(Op0.getOpcode() == ISD::FABS);
    SDValue NewHi = DAG.getNode(ISD::AND, DL, MVT::i32, Hi,
                                DAG.getConstant(~SignBit, DL, MVT::i32));
    return DCI.CombineTo(N, Lo, NewHi);
  }
  case RISCVISD::SLLW:
  case RISCVISD::SRAW:
  case RISCVISD::SRLW:
  case RISCVISD::ROLW:
  case RISCVISD::RORW: {
    // Only the lower 32 bits of LHS and lower 5 bits of RHS are read.
    SDValue LHS = N->getOperand(0);
    SDValue RHS = N->getOperand(1);
    APInt LHSMask = APInt::getLowBitsSet(LHS.getValueSizeInBits(), 32);
    APInt RHSMask = APInt::getLowBitsSet(RHS.getValueSizeInBits(), 5);
    if (SimplifyDemandedBits(N->getOperand(0), LHSMask, DCI) ||
        SimplifyDemandedBits(N->getOperand(1), RHSMask, DCI)) {
      if (N->getOpcode() != ISD::DELETED_NODE)
        DCI.AddToWorklist(N);
      return SDValue(N, 0);
    }
    break;
  }
  case RISCVISD::FSLW:
  case RISCVISD::FSRW: {
    // Only the lower 32 bits of Values and lower 6 bits of shift amount are
    // read.
    SDValue Op0 = N->getOperand(0);
    SDValue Op1 = N->getOperand(1);
    SDValue ShAmt = N->getOperand(2);
    APInt OpMask = APInt::getLowBitsSet(Op0.getValueSizeInBits(), 32);
    APInt ShAmtMask = APInt::getLowBitsSet(ShAmt.getValueSizeInBits(), 6);
    if (SimplifyDemandedBits(Op0, OpMask, DCI) ||
        SimplifyDemandedBits(Op1, OpMask, DCI) ||
        SimplifyDemandedBits(ShAmt, ShAmtMask, DCI)) {
      if (N->getOpcode() != ISD::DELETED_NODE)
        DCI.AddToWorklist(N);
      return SDValue(N, 0);
    }
    break;
  }
  case RISCVISD::GREVIW:
  case RISCVISD::GORCIW: {
    // Only the lower 32 bits of the first operand are read
    SDValue Op0 = N->getOperand(0);
    APInt Mask = APInt::getLowBitsSet(Op0.getValueSizeInBits(), 32);
    if (SimplifyDemandedBits(Op0, Mask, DCI)) {
      if (N->getOpcode() != ISD::DELETED_NODE)
        DCI.AddToWorklist(N);
      return SDValue(N, 0);
    }

    return combineGREVI_GORCI(N, DCI.DAG);
  }
  case RISCVISD::FMV_X_ANYEXTW_RV64: {
    SDLoc DL(N);
    SDValue Op0 = N->getOperand(0);
    // If the input to FMV_X_ANYEXTW_RV64 is just FMV_W_X_RV64 then the
    // conversion is unnecessary and can be replaced with an ANY_EXTEND
    // of the FMV_W_X_RV64 operand.
    if (Op0->getOpcode() == RISCVISD::FMV_W_X_RV64) {
      assert(Op0.getOperand(0).getValueType() == MVT::i64 &&
             "Unexpected value type!");
      return Op0.getOperand(0);
    }

    // This is a target-specific version of a DAGCombine performed in
    // DAGCombiner::visitBITCAST. It performs the equivalent of:
    // fold (bitconvert (fneg x)) -> (xor (bitconvert x), signbit)
    // fold (bitconvert (fabs x)) -> (and (bitconvert x), (not signbit))
    if (!(Op0.getOpcode() == ISD::FNEG || Op0.getOpcode() == ISD::FABS) ||
        !Op0.getNode()->hasOneUse())
      break;
    SDValue NewFMV = DAG.getNode(RISCVISD::FMV_X_ANYEXTW_RV64, DL, MVT::i64,
                                 Op0.getOperand(0));
    APInt SignBit = APInt::getSignMask(32).sext(64);
    if (Op0.getOpcode() == ISD::FNEG)
      return DAG.getNode(ISD::XOR, DL, MVT::i64, NewFMV,
                         DAG.getConstant(SignBit, DL, MVT::i64));

    assert(Op0.getOpcode() == ISD::FABS);
    return DAG.getNode(ISD::AND, DL, MVT::i64, NewFMV,
                       DAG.getConstant(~SignBit, DL, MVT::i64));
  }
  case RISCVISD::GREVI:
  case RISCVISD::GORCI:
    return combineGREVI_GORCI(N, DCI.DAG);
  case ISD::OR:
    if (auto GREV = combineORToGREV(SDValue(N, 0), DCI.DAG, Subtarget))
      return GREV;
    if (auto GORC = combineORToGORC(SDValue(N, 0), DCI.DAG, Subtarget))
      return GORC;
    break;
  case RISCVISD::SELECT_CC: {
    // Transform
    // (select_cc (xor X, 1), 0, setne, trueV, falseV) ->
    // (select_cc X, 0, seteq, trueV, falseV) if we can prove X is 0/1.
    // This can occur when legalizing some floating point comparisons.
    SDValue LHS = N->getOperand(0);
    SDValue RHS = N->getOperand(1);
    auto CCVal = static_cast<ISD::CondCode>(N->getConstantOperandVal(2));
    APInt Mask = APInt::getBitsSetFrom(LHS.getValueSizeInBits(), 1);
    if (ISD::isIntEqualitySetCC(CCVal) && isNullConstant(RHS) &&
        LHS.getOpcode() == ISD::XOR && isOneConstant(LHS.getOperand(1)) &&
        DAG.MaskedValueIsZero(LHS.getOperand(0), Mask)) {
      SDLoc DL(N);
      CCVal = ISD::getSetCCInverse(CCVal, LHS.getValueType());
      SDValue TargetCC = DAG.getConstant(CCVal, DL, Subtarget.getXLenVT());
      return DAG.getNode(RISCVISD::SELECT_CC, DL, N->getValueType(0),
                         {LHS.getOperand(0), RHS, TargetCC, N->getOperand(3),
                          N->getOperand(4)});
    }
    break;
  }
  case ISD::SETCC: {
    // (setcc X, 1, setne) -> (setcc X, 0, seteq) if we can prove X is 0/1.
    // Comparing with 0 may allow us to fold into bnez/beqz.
    SDValue LHS = N->getOperand(0);
    SDValue RHS = N->getOperand(1);
    if (LHS.getValueType().isScalableVector())
      break;
    auto CC = cast<CondCodeSDNode>(N->getOperand(2))->get();
    APInt Mask = APInt::getBitsSetFrom(LHS.getValueSizeInBits(), 1);
    if (isOneConstant(RHS) && ISD::isIntEqualitySetCC(CC) &&
        DAG.MaskedValueIsZero(LHS, Mask)) {
      SDLoc DL(N);
      SDValue Zero = DAG.getConstant(0, DL, LHS.getValueType());
      CC = ISD::getSetCCInverse(CC, LHS.getValueType());
      return DAG.getSetCC(DL, N->getValueType(0), LHS, Zero, CC);
    }
    break;
  }
  }

  return SDValue();
}

bool RISCVTargetLowering::isDesirableToCommuteWithShift(
    const SDNode *N, CombineLevel Level) const {
  // The following folds are only desirable if `(OP _, c1 << c2)` can be
  // materialised in fewer instructions than `(OP _, c1)`:
  //
  //   (shl (add x, c1), c2) -> (add (shl x, c2), c1 << c2)
  //   (shl (or x, c1), c2) -> (or (shl x, c2), c1 << c2)
  SDValue N0 = N->getOperand(0);
  EVT Ty = N0.getValueType();
  if (Ty.isScalarInteger() &&
      (N0.getOpcode() == ISD::ADD || N0.getOpcode() == ISD::OR)) {
    auto *C1 = dyn_cast<ConstantSDNode>(N0->getOperand(1));
    auto *C2 = dyn_cast<ConstantSDNode>(N->getOperand(1));
    if (C1 && C2) {
      const APInt &C1Int = C1->getAPIntValue();
      APInt ShiftedC1Int = C1Int << C2->getAPIntValue();

      // We can materialise `c1 << c2` into an add immediate, so it's "free",
      // and the combine should happen, to potentially allow further combines
      // later.
      if (ShiftedC1Int.getMinSignedBits() <= 64 &&
          isLegalAddImmediate(ShiftedC1Int.getSExtValue()))
        return true;

      // We can materialise `c1` in an add immediate, so it's "free", and the
      // combine should be prevented.
      if (C1Int.getMinSignedBits() <= 64 &&
          isLegalAddImmediate(C1Int.getSExtValue()))
        return false;

      // Neither constant will fit into an immediate, so find materialisation
      // costs.
      int C1Cost = RISCVMatInt::getIntMatCost(C1Int, Ty.getSizeInBits(),
                                              Subtarget.is64Bit());
      int ShiftedC1Cost = RISCVMatInt::getIntMatCost(
          ShiftedC1Int, Ty.getSizeInBits(), Subtarget.is64Bit());

      // Materialising `c1` is cheaper than materialising `c1 << c2`, so the
      // combine should be prevented.
      if (C1Cost < ShiftedC1Cost)
        return false;
    }
  }
  return true;
}

bool RISCVTargetLowering::targetShrinkDemandedConstant(
    SDValue Op, const APInt &DemandedBits, const APInt &DemandedElts,
    TargetLoweringOpt &TLO) const {
  // Delay this optimization as late as possible.
  if (!TLO.LegalOps)
    return false;

  EVT VT = Op.getValueType();
  if (VT.isVector())
    return false;

  // Only handle AND for now.
  if (Op.getOpcode() != ISD::AND)
    return false;

  ConstantSDNode *C = dyn_cast<ConstantSDNode>(Op.getOperand(1));
  if (!C)
    return false;

  const APInt &Mask = C->getAPIntValue();

  // Clear all non-demanded bits initially.
  APInt ShrunkMask = Mask & DemandedBits;

  // If the shrunk mask fits in sign extended 12 bits, let the target
  // independent code apply it.
  if (ShrunkMask.isSignedIntN(12))
    return false;

  // Try to make a smaller immediate by setting undemanded bits.

  // We need to be able to make a negative number through a combination of mask
  // and undemanded bits.
  APInt ExpandedMask = Mask | ~DemandedBits;
  if (!ExpandedMask.isNegative())
    return false;

  // What is the fewest number of bits we need to represent the negative number.
  unsigned MinSignedBits = ExpandedMask.getMinSignedBits();

  // Try to make a 12 bit negative immediate. If that fails try to make a 32
  // bit negative immediate unless the shrunk immediate already fits in 32 bits.
  APInt NewMask = ShrunkMask;
  if (MinSignedBits <= 12)
    NewMask.setBitsFrom(11);
  else if (MinSignedBits <= 32 && !ShrunkMask.isSignedIntN(32))
    NewMask.setBitsFrom(31);
  else
    return false;

  // Sanity check that our new mask is a subset of the demanded mask.
  assert(NewMask.isSubsetOf(ExpandedMask));

  // If we aren't changing the mask, just return true to keep it and prevent
  // the caller from optimizing.
  if (NewMask == Mask)
    return true;

  // Replace the constant with the new mask.
  SDLoc DL(Op);
  SDValue NewC = TLO.DAG.getConstant(NewMask, DL, VT);
  SDValue NewOp = TLO.DAG.getNode(ISD::AND, DL, VT, Op.getOperand(0), NewC);
  return TLO.CombineTo(Op, NewOp);
}

void RISCVTargetLowering::computeKnownBitsForTargetNode(const SDValue Op,
                                                        KnownBits &Known,
                                                        const APInt &DemandedElts,
                                                        const SelectionDAG &DAG,
                                                        unsigned Depth) const {
  unsigned BitWidth = Known.getBitWidth();
  unsigned Opc = Op.getOpcode();
  assert((Opc >= ISD::BUILTIN_OP_END ||
          Opc == ISD::INTRINSIC_WO_CHAIN ||
          Opc == ISD::INTRINSIC_W_CHAIN ||
          Opc == ISD::INTRINSIC_VOID) &&
         "Should use MaskedValueIsZero if you don't know whether Op"
         " is a target node!");

  Known.resetAll();
  switch (Opc) {
  default: break;
  case RISCVISD::REMUW: {
    KnownBits Known2;
    Known = DAG.computeKnownBits(Op.getOperand(0), DemandedElts, Depth + 1);
    Known2 = DAG.computeKnownBits(Op.getOperand(1), DemandedElts, Depth + 1);
    // We only care about the lower 32 bits.
    Known = KnownBits::urem(Known.trunc(32), Known2.trunc(32));
    // Restore the original width by sign extending.
    Known = Known.sext(BitWidth);
    break;
  }
  case RISCVISD::DIVUW: {
    KnownBits Known2;
    Known = DAG.computeKnownBits(Op.getOperand(0), DemandedElts, Depth + 1);
    Known2 = DAG.computeKnownBits(Op.getOperand(1), DemandedElts, Depth + 1);
    // We only care about the lower 32 bits.
    Known = KnownBits::udiv(Known.trunc(32), Known2.trunc(32));
    // Restore the original width by sign extending.
    Known = Known.sext(BitWidth);
    break;
  }
  case RISCVISD::READ_VLENB:
    // We assume VLENB is at least 8 bytes.
    // FIXME: The 1.0 draft spec defines minimum VLEN as 128 bits.
    Known.Zero.setLowBits(3);
    break;
  }
}

unsigned RISCVTargetLowering::ComputeNumSignBitsForTargetNode(
    SDValue Op, const APInt &DemandedElts, const SelectionDAG &DAG,
    unsigned Depth) const {
  switch (Op.getOpcode()) {
  default:
    break;
  case RISCVISD::SLLW:
  case RISCVISD::SRAW:
  case RISCVISD::SRLW:
  case RISCVISD::DIVW:
  case RISCVISD::DIVUW:
  case RISCVISD::REMUW:
  case RISCVISD::ROLW:
  case RISCVISD::RORW:
  case RISCVISD::GREVIW:
  case RISCVISD::GORCIW:
  case RISCVISD::FSLW:
  case RISCVISD::FSRW:
    // TODO: As the result is sign-extended, this is conservatively correct. A
    // more precise answer could be calculated for SRAW depending on known
    // bits in the shift amount.
    return 33;
  case RISCVISD::VMV_X_S:
    // The number of sign bits of the scalar result is computed by obtaining the
    // element type of the input vector operand, subtracting its width from the
    // XLEN, and then adding one (sign bit within the element type). If the
    // element type is wider than XLen, the least-significant XLEN bits are
    // taken.
    if (Op.getOperand(0).getScalarValueSizeInBits() > Subtarget.getXLen())
      return 1;
    return Subtarget.getXLen() - Op.getOperand(0).getScalarValueSizeInBits() + 1;
  }

  return 1;
}

static MachineBasicBlock *emitReadCycleWidePseudo(MachineInstr &MI,
                                                  MachineBasicBlock *BB) {
  assert(MI.getOpcode() == RISCV::ReadCycleWide && "Unexpected instruction");

  // To read the 64-bit cycle CSR on a 32-bit target, we read the two halves.
  // Should the count have wrapped while it was being read, we need to try
  // again.
  // ...
  // read:
  // rdcycleh x3 # load high word of cycle
  // rdcycle  x2 # load low word of cycle
  // rdcycleh x4 # load high word of cycle
  // bne x3, x4, read # check if high word reads match, otherwise try again
  // ...

  MachineFunction &MF = *BB->getParent();
  const BasicBlock *LLVM_BB = BB->getBasicBlock();
  MachineFunction::iterator It = ++BB->getIterator();

  MachineBasicBlock *LoopMBB = MF.CreateMachineBasicBlock(LLVM_BB);
  MF.insert(It, LoopMBB);

  MachineBasicBlock *DoneMBB = MF.CreateMachineBasicBlock(LLVM_BB);
  MF.insert(It, DoneMBB);

  // Transfer the remainder of BB and its successor edges to DoneMBB.
  DoneMBB->splice(DoneMBB->begin(), BB,
                  std::next(MachineBasicBlock::iterator(MI)), BB->end());
  DoneMBB->transferSuccessorsAndUpdatePHIs(BB);

  BB->addSuccessor(LoopMBB);

  MachineRegisterInfo &RegInfo = MF.getRegInfo();
  Register ReadAgainReg = RegInfo.createVirtualRegister(&RISCV::GPRRegClass);
  Register LoReg = MI.getOperand(0).getReg();
  Register HiReg = MI.getOperand(1).getReg();
  DebugLoc DL = MI.getDebugLoc();

  const TargetInstrInfo *TII = MF.getSubtarget().getInstrInfo();
  BuildMI(LoopMBB, DL, TII->get(RISCV::CSRRS), HiReg)
      .addImm(RISCVSysReg::lookupSysRegByName("CYCLEH")->Encoding)
      .addReg(RISCV::X0);
  BuildMI(LoopMBB, DL, TII->get(RISCV::CSRRS), LoReg)
      .addImm(RISCVSysReg::lookupSysRegByName("CYCLE")->Encoding)
      .addReg(RISCV::X0);
  BuildMI(LoopMBB, DL, TII->get(RISCV::CSRRS), ReadAgainReg)
      .addImm(RISCVSysReg::lookupSysRegByName("CYCLEH")->Encoding)
      .addReg(RISCV::X0);

  BuildMI(LoopMBB, DL, TII->get(RISCV::BNE))
      .addReg(HiReg)
      .addReg(ReadAgainReg)
      .addMBB(LoopMBB);

  LoopMBB->addSuccessor(LoopMBB);
  LoopMBB->addSuccessor(DoneMBB);

  MI.eraseFromParent();

  return DoneMBB;
}

static MachineBasicBlock *emitSplitF64Pseudo(MachineInstr &MI,
                                             MachineBasicBlock *BB) {
  assert(MI.getOpcode() == RISCV::SplitF64Pseudo && "Unexpected instruction");

  MachineFunction &MF = *BB->getParent();
  DebugLoc DL = MI.getDebugLoc();
  const TargetInstrInfo &TII = *MF.getSubtarget().getInstrInfo();
  const TargetRegisterInfo *RI = MF.getSubtarget().getRegisterInfo();
  Register LoReg = MI.getOperand(0).getReg();
  Register HiReg = MI.getOperand(1).getReg();
  Register SrcReg = MI.getOperand(2).getReg();
  const TargetRegisterClass *SrcRC = &RISCV::FPR64RegClass;
  int FI = MF.getInfo<RISCVMachineFunctionInfo>()->getMoveF64FrameIndex(MF);

  TII.storeRegToStackSlot(*BB, MI, SrcReg, MI.getOperand(2).isKill(), FI, SrcRC,
                          RI);
  MachinePointerInfo MPI = MachinePointerInfo::getFixedStack(MF, FI);
  MachineMemOperand *MMOLo =
      MF.getMachineMemOperand(MPI, MachineMemOperand::MOLoad, 4, Align(8));
  MachineMemOperand *MMOHi = MF.getMachineMemOperand(
      MPI.getWithOffset(4), MachineMemOperand::MOLoad, 4, Align(8));
  BuildMI(*BB, MI, DL, TII.get(RISCV::LW), LoReg)
      .addFrameIndex(FI)
      .addImm(0)
      .addMemOperand(MMOLo);
  BuildMI(*BB, MI, DL, TII.get(RISCV::LW), HiReg)
      .addFrameIndex(FI)
      .addImm(4)
      .addMemOperand(MMOHi);
  MI.eraseFromParent(); // The pseudo instruction is gone now.
  return BB;
}

static MachineBasicBlock *emitBuildPairF64Pseudo(MachineInstr &MI,
                                                 MachineBasicBlock *BB) {
  assert(MI.getOpcode() == RISCV::BuildPairF64Pseudo &&
         "Unexpected instruction");

  MachineFunction &MF = *BB->getParent();
  DebugLoc DL = MI.getDebugLoc();
  const TargetInstrInfo &TII = *MF.getSubtarget().getInstrInfo();
  const TargetRegisterInfo *RI = MF.getSubtarget().getRegisterInfo();
  Register DstReg = MI.getOperand(0).getReg();
  Register LoReg = MI.getOperand(1).getReg();
  Register HiReg = MI.getOperand(2).getReg();
  const TargetRegisterClass *DstRC = &RISCV::FPR64RegClass;
  int FI = MF.getInfo<RISCVMachineFunctionInfo>()->getMoveF64FrameIndex(MF);

  MachinePointerInfo MPI = MachinePointerInfo::getFixedStack(MF, FI);
  MachineMemOperand *MMOLo =
      MF.getMachineMemOperand(MPI, MachineMemOperand::MOStore, 4, Align(8));
  MachineMemOperand *MMOHi = MF.getMachineMemOperand(
      MPI.getWithOffset(4), MachineMemOperand::MOStore, 4, Align(8));
  BuildMI(*BB, MI, DL, TII.get(RISCV::SW))
      .addReg(LoReg, getKillRegState(MI.getOperand(1).isKill()))
      .addFrameIndex(FI)
      .addImm(0)
      .addMemOperand(MMOLo);
  BuildMI(*BB, MI, DL, TII.get(RISCV::SW))
      .addReg(HiReg, getKillRegState(MI.getOperand(2).isKill()))
      .addFrameIndex(FI)
      .addImm(4)
      .addMemOperand(MMOHi);
  TII.loadRegFromStackSlot(*BB, MI, DstReg, FI, DstRC, RI);
  MI.eraseFromParent(); // The pseudo instruction is gone now.
  return BB;
}

static bool isSelectPseudo(MachineInstr &MI) {
  switch (MI.getOpcode()) {
  default:
    return false;
  case RISCV::Select_GPR_Using_CC_GPR:
  case RISCV::Select_FPR16_Using_CC_GPR:
  case RISCV::Select_FPR32_Using_CC_GPR:
  case RISCV::Select_FPR64_Using_CC_GPR:
    return true;
  }
}

static MachineBasicBlock *emitSelectPseudo(MachineInstr &MI,
                                           MachineBasicBlock *BB) {
  // To "insert" Select_* instructions, we actually have to insert the triangle
  // control-flow pattern.  The incoming instructions know the destination vreg
  // to set, the condition code register to branch on, the true/false values to
  // select between, and the condcode to use to select the appropriate branch.
  //
  // We produce the following control flow:
  //     HeadMBB
  //     |  \
  //     |  IfFalseMBB
  //     | /
  //    TailMBB
  //
  // When we find a sequence of selects we attempt to optimize their emission
  // by sharing the control flow. Currently we only handle cases where we have
  // multiple selects with the exact same condition (same LHS, RHS and CC).
  // The selects may be interleaved with other instructions if the other
  // instructions meet some requirements we deem safe:
  // - They are debug instructions. Otherwise,
  // - They do not have side-effects, do not access memory and their inputs do
  //   not depend on the results of the select pseudo-instructions.
  // The TrueV/FalseV operands of the selects cannot depend on the result of
  // previous selects in the sequence.
  // These conditions could be further relaxed. See the X86 target for a
  // related approach and more information.
  Register LHS = MI.getOperand(1).getReg();
  Register RHS = MI.getOperand(2).getReg();
  auto CC = static_cast<ISD::CondCode>(MI.getOperand(3).getImm());

  SmallVector<MachineInstr *, 4> SelectDebugValues;
  SmallSet<Register, 4> SelectDests;
  SelectDests.insert(MI.getOperand(0).getReg());

  MachineInstr *LastSelectPseudo = &MI;

  for (auto E = BB->end(), SequenceMBBI = MachineBasicBlock::iterator(MI);
       SequenceMBBI != E; ++SequenceMBBI) {
    if (SequenceMBBI->isDebugInstr())
      continue;
    else if (isSelectPseudo(*SequenceMBBI)) {
      if (SequenceMBBI->getOperand(1).getReg() != LHS ||
          SequenceMBBI->getOperand(2).getReg() != RHS ||
          SequenceMBBI->getOperand(3).getImm() != CC ||
          SelectDests.count(SequenceMBBI->getOperand(4).getReg()) ||
          SelectDests.count(SequenceMBBI->getOperand(5).getReg()))
        break;
      LastSelectPseudo = &*SequenceMBBI;
      SequenceMBBI->collectDebugValues(SelectDebugValues);
      SelectDests.insert(SequenceMBBI->getOperand(0).getReg());
    } else {
      if (SequenceMBBI->hasUnmodeledSideEffects() ||
          SequenceMBBI->mayLoadOrStore())
        break;
      if (llvm::any_of(SequenceMBBI->operands(), [&](MachineOperand &MO) {
            return MO.isReg() && MO.isUse() && SelectDests.count(MO.getReg());
          }))
        break;
    }
  }

  const TargetInstrInfo &TII = *BB->getParent()->getSubtarget().getInstrInfo();
  const BasicBlock *LLVM_BB = BB->getBasicBlock();
  DebugLoc DL = MI.getDebugLoc();
  MachineFunction::iterator I = ++BB->getIterator();

  MachineBasicBlock *HeadMBB = BB;
  MachineFunction *F = BB->getParent();
  MachineBasicBlock *TailMBB = F->CreateMachineBasicBlock(LLVM_BB);
  MachineBasicBlock *IfFalseMBB = F->CreateMachineBasicBlock(LLVM_BB);

  F->insert(I, IfFalseMBB);
  F->insert(I, TailMBB);

  // Transfer debug instructions associated with the selects to TailMBB.
  for (MachineInstr *DebugInstr : SelectDebugValues) {
    TailMBB->push_back(DebugInstr->removeFromParent());
  }

  // Move all instructions after the sequence to TailMBB.
  TailMBB->splice(TailMBB->end(), HeadMBB,
                  std::next(LastSelectPseudo->getIterator()), HeadMBB->end());
  // Update machine-CFG edges by transferring all successors of the current
  // block to the new block which will contain the Phi nodes for the selects.
  TailMBB->transferSuccessorsAndUpdatePHIs(HeadMBB);
  // Set the successors for HeadMBB.
  HeadMBB->addSuccessor(IfFalseMBB);
  HeadMBB->addSuccessor(TailMBB);

  // Insert appropriate branch.
  unsigned Opcode = getBranchOpcodeForIntCondCode(CC);

  BuildMI(HeadMBB, DL, TII.get(Opcode)).addReg(LHS).addReg(RHS).addMBB(TailMBB);

  // IfFalseMBB just falls through to TailMBB.
  IfFalseMBB->addSuccessor(TailMBB);

  // Create PHIs for all of the select pseudo-instructions.
  auto SelectMBBI = MI.getIterator();
  auto SelectEnd = std::next(LastSelectPseudo->getIterator());
  auto InsertionPoint = TailMBB->begin();
  while (SelectMBBI != SelectEnd) {
    auto Next = std::next(SelectMBBI);
    if (isSelectPseudo(*SelectMBBI)) {
      // %Result = phi [ %TrueValue, HeadMBB ], [ %FalseValue, IfFalseMBB ]
      BuildMI(*TailMBB, InsertionPoint, SelectMBBI->getDebugLoc(),
              TII.get(RISCV::PHI), SelectMBBI->getOperand(0).getReg())
          .addReg(SelectMBBI->getOperand(4).getReg())
          .addMBB(HeadMBB)
          .addReg(SelectMBBI->getOperand(5).getReg())
          .addMBB(IfFalseMBB);
      SelectMBBI->eraseFromParent();
    }
    SelectMBBI = Next;
  }

  F->getProperties().reset(MachineFunctionProperties::Property::NoPHIs);
  return TailMBB;
}

static MachineBasicBlock *addVSetVL(MachineInstr &MI, MachineBasicBlock *BB,
                                    int VLIndex, unsigned SEWIndex,
                                    RISCVVLMUL VLMul, bool WritesElement0) {
  MachineFunction &MF = *BB->getParent();
  DebugLoc DL = MI.getDebugLoc();
  const TargetInstrInfo &TII = *MF.getSubtarget().getInstrInfo();

  unsigned Nontemporal = (MI.getOperand(SEWIndex).getImm() >> 9) & 0x1;
  unsigned SEW = MI.getOperand(SEWIndex).getImm();
  assert(RISCVVType::isValidSEW(SEW) && "Unexpected SEW");
  RISCVVSEW ElementWidth = static_cast<RISCVVSEW>(Log2_32(SEW / 8));

  MachineRegisterInfo &MRI = MF.getRegInfo();

  // VL and VTYPE are alive here.
  MachineInstrBuilder MIB = BuildMI(*BB, MI, DL, TII.get(RISCV::PseudoVSETVLI));

  if (VLIndex >= 0) {
    // Set VL (rs1 != X0).
    Register DestReg = MRI.createVirtualRegister(&RISCV::GPRRegClass);
    MIB.addReg(DestReg, RegState::Define | RegState::Dead)
        .addReg(MI.getOperand(VLIndex).getReg());
  } else
    // With no VL operator in the pseudo, do not modify VL (rd = X0, rs1 = X0).
    MIB.addReg(RISCV::X0, RegState::Define | RegState::Dead)
        .addReg(RISCV::X0, RegState::Kill);

  // Default to tail agnostic unless the destination is tied to a source. In
  // that case the user would have some control over the tail values. The tail
  // policy is also ignored on instructions that only update element 0 like
  // vmv.s.x or reductions so use agnostic there to match the common case.
  // FIXME: This is conservatively correct, but we might want to detect that
  // the input is undefined.
  bool TailAgnostic = true;
  unsigned UseOpIdx;
  if (MI.isRegTiedToUseOperand(0, &UseOpIdx) && !WritesElement0) {
    TailAgnostic = false;
    // If the tied operand is an IMPLICIT_DEF we can keep TailAgnostic.
    const MachineOperand &UseMO = MI.getOperand(UseOpIdx);
    MachineInstr *UseMI = MRI.getVRegDef(UseMO.getReg());
    if (UseMI && UseMI->isImplicitDef())
      TailAgnostic = true;
  }

  // For simplicity we reuse the vtype representation here.
  MIB.addImm(RISCVVType::encodeVTYPE(VLMul, ElementWidth,
                                     /*TailAgnostic*/ TailAgnostic,
                                     /*MaskAgnostic*/ false,
                                     Nontemporal));

  // Remove (now) redundant operands from pseudo
  MI.getOperand(SEWIndex).setImm(-1);
  if (VLIndex >= 0) {
    MI.getOperand(VLIndex).setReg(RISCV::NoRegister);
    MI.getOperand(VLIndex).setIsKill(false);
  }

  return BB;
}

static MachineBasicBlock *addEPISetVL(MachineInstr &MI, MachineBasicBlock *BB,
                                      int VLIndex, unsigned SEWIndex,
                                      unsigned VLMul) {
  MachineFunction &MF = *BB->getParent();
  DebugLoc DL = MI.getDebugLoc();
  const TargetInstrInfo &TII = *MF.getSubtarget().getInstrInfo();

  unsigned Nontemporal = (MI.getOperand(SEWIndex).getImm() >> 9) & 0x1;
  unsigned SEW = MI.getOperand(SEWIndex).getImm() & ~(0x1 << 9);
  assert(RISCVVType::isValidSEW(SEW) && "Unexpected SEW");
  RISCVVSEW ElementWidth = static_cast<RISCVVSEW>(Log2_32(SEW / 8));

  // LMUL should already be encoded correctly.
  RISCVVLMUL Multiplier = static_cast<RISCVVLMUL>(VLMul);

  MachineRegisterInfo &MRI = MF.getRegInfo();

  // VL and VTYPE are alive here.
  MachineInstrBuilder MIB =
      BuildMI(*BB, MI, DL, TII.get(RISCV::PseudoVSETVLI));

  if (VLIndex >= 0) {
    // Set VL (rs1 != X0).
    Register DestReg = MRI.createVirtualRegister(&RISCV::GPRRegClass);
    MIB.addReg(DestReg, RegState::Define | RegState::Dead)
        .addReg(MI.getOperand(VLIndex).getReg());
  } else
    // With no VL operator in the pseudo, do not modify VL (rd = X0, rs1 = X0).
    MIB.addReg(RISCV::X0, RegState::Define | RegState::Dead)
        .addReg(RISCV::X0, RegState::Kill);

  // For simplicity we reuse the vtype representation here.
  MIB.addImm(RISCVVType::encodeVTYPE(Multiplier, ElementWidth,
                                     /*TailAgnostic*/ true,
                                     /*MaskAgnostic*/ false,
                                     Nontemporal));

  // Remove (now) redundant operands from pseudo
  MI.getOperand(SEWIndex).setImm(-1);
  if (VLIndex >= 0) {
    MI.getOperand(VLIndex).setReg(RISCV::NoRegister);
    MI.getOperand(VLIndex).setIsKill(false);
  }

  return BB;
}

static MachineBasicBlock *emitComputeVSCALE(MachineInstr &MI,
                                            MachineBasicBlock *BB) {
  MachineFunction &MF = *BB->getParent();
  DebugLoc DL = MI.getDebugLoc();
  const TargetInstrInfo &TII = *MF.getSubtarget().getInstrInfo();

  Register DestReg = MI.getOperand(0).getReg();

  // VSCALE can be computed as VLMAX of ELEN, given that the scaling factor for
  // ELEN is '1'.
  MachineInstr &I =
      *BuildMI(*BB, MI, DL, TII.get(RISCV::PseudoVSETVLI), DestReg)
           .addReg(RISCV::X0)
           // FIXME - ELEN hardcoded to SEW=64.
           .addImm(RISCVVType::encodeVTYPE(RISCVVLMUL::LMUL_1,
                                           RISCVVSEW::SEW_64,
                                           /*TailAgnostic*/ true,
                                           /*MaskAgnostic*/ false,
                                           /*Nontemporal*/ false));
  // Set VTYPE and VL as dead.
  I.getOperand(3).setIsDead();
  I.getOperand(4).setIsDead();

  // The pseudo instruction is gone now.
  MI.eraseFromParent();
  return BB;
}

static MachineBasicBlock *emitComputeEPIVMSET(MachineInstr &MI,
                                              MachineBasicBlock *BB) {
  MachineFunction &MF = *BB->getParent();
  DebugLoc DL = MI.getDebugLoc();
  const TargetInstrInfo &TII = *MF.getSubtarget().getInstrInfo();

  unsigned VLMul;
  switch (MI.getOpcode()) {
  default:
    llvm_unreachable("Unexpected instruction");
  case RISCV::PseudoEPIVMSET_M1:
    VLMul = static_cast<unsigned>(RISCVVLMUL::LMUL_1);
    break;
  case RISCV::PseudoEPIVMSET_M2:
    VLMul = static_cast<unsigned>(RISCVVLMUL::LMUL_2);
    break;
  case RISCV::PseudoEPIVMSET_M4:
    VLMul = static_cast<unsigned>(RISCVVLMUL::LMUL_4);
    break;
  case RISCV::PseudoEPIVMSET_M8:
    VLMul = static_cast<unsigned>(RISCVVLMUL::LMUL_8);
    break;
  }

  Register DestReg = MI.getOperand(0).getReg();
  unsigned SEW = MI.getOperand(2).getImm();

  MachineInstr *NewMI =
      BuildMI(*BB, MI, DL, TII.get(RISCV::PseudoEPIVMXNOR_MM_M1), DestReg)
          .addReg(DestReg, RegState::Undef)
          .addReg(DestReg, RegState::Undef)
          .addReg(MI.getOperand(1).getReg())
          .addImm(SEW);

  // The pseudo instruction is gone now.
  MI.eraseFromParent();

  return addEPISetVL(*NewMI, BB, /* VLIndex */ 3, /* SEWIndex */ 4, VLMul);
}

static MachineBasicBlock *emitComputeEPIVMCLR(MachineInstr &MI,
                                              MachineBasicBlock *BB) {
  MachineFunction &MF = *BB->getParent();
  DebugLoc DL = MI.getDebugLoc();
  const TargetInstrInfo &TII = *MF.getSubtarget().getInstrInfo();

  unsigned VLMul;
  switch (MI.getOpcode()) {
  default:
    llvm_unreachable("Unexpected instruction");
  case RISCV::PseudoEPIVMCLR_M1:
    VLMul = static_cast<unsigned>(RISCVVLMUL::LMUL_1);
    break;
  case RISCV::PseudoEPIVMCLR_M2:
    VLMul = static_cast<unsigned>(RISCVVLMUL::LMUL_2);
    break;
  case RISCV::PseudoEPIVMCLR_M4:
    VLMul = static_cast<unsigned>(RISCVVLMUL::LMUL_4);
    break;
  case RISCV::PseudoEPIVMCLR_M8:
    VLMul = static_cast<unsigned>(RISCVVLMUL::LMUL_8);
    break;
  }

  Register DestReg = MI.getOperand(0).getReg();
  unsigned SEW = MI.getOperand(2).getImm();

  MachineInstr *NewMI =
      BuildMI(*BB, MI, DL, TII.get(RISCV::PseudoEPIVMXOR_MM_M1), DestReg)
          .addReg(DestReg, RegState::Undef)
          .addReg(DestReg, RegState::Undef)
          .addReg(MI.getOperand(1).getReg())
          .addImm(SEW);

  // The pseudo instruction is gone now.
  MI.eraseFromParent();

  return addEPISetVL(*NewMI, BB, /* VLIndex */ 3, /* SEWIndex */ 4, VLMul);
}

static MachineBasicBlock *emitImplicitVRM1Tuple(MachineInstr &MI,
                                              MachineBasicBlock *BB) {
  MachineFunction &MF = *BB->getParent();
  DebugLoc DL = MI.getDebugLoc();
  const TargetInstrInfo &TII = *MF.getSubtarget().getInstrInfo();

  Register DestReg = MI.getOperand(0).getReg();
  BuildMI(*BB, MI, DL, TII.get(RISCV::IMPLICIT_DEF), DestReg);

  // The pseudo instruction is gone now.
  MI.eraseFromParent();
  return BB;
}

static MachineBasicBlock *
emitVBuildVRM1Tuple(MachineInstr &MI, MachineBasicBlock *BB,
                    const ArrayRef<unsigned> SubRegisters,
                    const TargetRegisterClass *RC) {
  MachineFunction &MF = *BB->getParent();
  MachineRegisterInfo &MRI = MF.getRegInfo();

  DebugLoc DL = MI.getDebugLoc();
  const TargetInstrInfo &TII = *MF.getSubtarget().getInstrInfo();

  assert(SubRegisters.size() > 1);
  Register DestReg = MI.getOperand(0).getReg();

  Register TmpSrc = MRI.createVirtualRegister(RC);
  BuildMI(*BB, MI, DL, TII.get(RISCV::IMPLICIT_DEF), TmpSrc);
  for (unsigned I = 0, E = SubRegisters.size(); I != E; I++) {
    Register TmpDest = I == E - 1 ? DestReg : MRI.createVirtualRegister(RC);
    BuildMI(*BB, MI, DL, TII.get(RISCV::INSERT_SUBREG), TmpDest)
        .addReg(TmpSrc)
        .addReg(MI.getOperand(I + 1).getReg())
        .addImm(SubRegisters[I]);
    TmpSrc = TmpDest;
  }

  // The pseudo instruction is gone now.
  MI.eraseFromParent();
  return BB;
}

MachineBasicBlock *
RISCVTargetLowering::EmitInstrWithCustomInserter(MachineInstr &MI,
                                                 MachineBasicBlock *BB) const {
  // EPI intrinsics. At some point they will be superseeded by RVV ones.
  if (const RISCVEPIPseudosTable::EPIPseudoInfo *EPI =
          RISCVEPIPseudosTable::getEPIPseudoInfo(MI.getOpcode())) {
    int VLIndex = EPI->getVLIndex();
    int SEWIndex = EPI->getSEWIndex();

    assert(SEWIndex >= 0 && "SEWIndex must be >= 0");
    return addEPISetVL(MI, BB, VLIndex, SEWIndex, EPI->VLMul);
  }

  // Other EPI pseudo-instructions.
  switch (MI.getOpcode()) {
  default:
    break;
  case RISCV::PseudoEPIVSCALE:
    return emitComputeVSCALE(MI, BB);
  case RISCV::PseudoEPIVMSET_M1:
  case RISCV::PseudoEPIVMSET_M2:
  case RISCV::PseudoEPIVMSET_M4:
  case RISCV::PseudoEPIVMSET_M8:
    return emitComputeEPIVMSET(MI, BB);
  case RISCV::PseudoEPIVMCLR_M1:
  case RISCV::PseudoEPIVMCLR_M2:
  case RISCV::PseudoEPIVMCLR_M4:
  case RISCV::PseudoEPIVMCLR_M8:
    return emitComputeEPIVMCLR(MI, BB);
  case RISCV::PseudoEPIImplicitVRN2M1:
  case RISCV::PseudoEPIImplicitVRN3M1:
  case RISCV::PseudoEPIImplicitVRN4M1:
  case RISCV::PseudoEPIImplicitVRN5M1:
  case RISCV::PseudoEPIImplicitVRN6M1:
  case RISCV::PseudoEPIImplicitVRN7M1:
  case RISCV::PseudoEPIImplicitVRN8M1:
    return emitImplicitVRM1Tuple(MI, BB);
  case RISCV::PseudoEPIVBuildVRN2M1:
    return emitVBuildVRM1Tuple(MI, BB, {RISCV::sub_vrm1_0, RISCV::sub_vrm1_1},
                               &RISCV::VRN2M1RegClass);
  case RISCV::PseudoEPIVBuildVRN3M1:
    return emitVBuildVRM1Tuple(
        MI, BB, {RISCV::sub_vrm1_0, RISCV::sub_vrm1_1, RISCV::sub_vrm1_2},
        &RISCV::VRN3M1RegClass);
  case RISCV::PseudoEPIVBuildVRN4M1:
    return emitVBuildVRM1Tuple(MI, BB,
                               {RISCV::sub_vrm1_0, RISCV::sub_vrm1_1,
                                RISCV::sub_vrm1_2, RISCV::sub_vrm1_3},
                               &RISCV::VRN4M1RegClass);
  case RISCV::PseudoEPIVBuildVRN5M1:
    return emitVBuildVRM1Tuple(MI, BB,
                               {RISCV::sub_vrm1_0, RISCV::sub_vrm1_1,
                                RISCV::sub_vrm1_2, RISCV::sub_vrm1_3,
                                RISCV::sub_vrm1_4},
                               &RISCV::VRN5M1RegClass);
  case RISCV::PseudoEPIVBuildVRN6M1:
    return emitVBuildVRM1Tuple(MI, BB,
                               {RISCV::sub_vrm1_0, RISCV::sub_vrm1_1,
                                RISCV::sub_vrm1_2, RISCV::sub_vrm1_3,
                                RISCV::sub_vrm1_4, RISCV::sub_vrm1_5},
                               &RISCV::VRN6M1RegClass);
  case RISCV::PseudoEPIVBuildVRN7M1:
    return emitVBuildVRM1Tuple(
        MI, BB,
        {RISCV::sub_vrm1_0, RISCV::sub_vrm1_1, RISCV::sub_vrm1_2, RISCV::sub_vrm1_3,
         RISCV::sub_vrm1_4, RISCV::sub_vrm1_5, RISCV::sub_vrm1_6},
        &RISCV::VRN7M1RegClass);
  case RISCV::PseudoEPIVBuildVRN8M1:
    return emitVBuildVRM1Tuple(MI, BB,
                               {RISCV::sub_vrm1_0, RISCV::sub_vrm1_1,
                                RISCV::sub_vrm1_2, RISCV::sub_vrm1_3,
                                RISCV::sub_vrm1_4, RISCV::sub_vrm1_5,
                                RISCV::sub_vrm1_6, RISCV::sub_vrm1_7},
                               &RISCV::VRN8M1RegClass);
  }

  uint64_t TSFlags = MI.getDesc().TSFlags;
  if (TSFlags & RISCVII::HasSEWOpMask) {
    unsigned NumOperands = MI.getNumExplicitOperands();
    int VLIndex = (TSFlags & RISCVII::HasVLOpMask) ? NumOperands - 2 : -1;
    unsigned SEWIndex = NumOperands - 1;
    bool WritesElement0 = TSFlags & RISCVII::WritesElement0Mask;

    RISCVVLMUL VLMul = static_cast<RISCVVLMUL>((TSFlags & RISCVII::VLMulMask) >>
                                               RISCVII::VLMulShift);
    return addVSetVL(MI, BB, VLIndex, SEWIndex, VLMul, WritesElement0);
  }

  switch (MI.getOpcode()) {
  default:
    llvm_unreachable("Unexpected instr type to insert");
  case RISCV::ReadCycleWide:
    assert(!Subtarget.is64Bit() &&
           "ReadCycleWrite is only to be used on riscv32");
    return emitReadCycleWidePseudo(MI, BB);
  case RISCV::Select_GPR_Using_CC_GPR:
  case RISCV::Select_FPR16_Using_CC_GPR:
  case RISCV::Select_FPR32_Using_CC_GPR:
  case RISCV::Select_FPR64_Using_CC_GPR:
    return emitSelectPseudo(MI, BB);
  case RISCV::BuildPairF64Pseudo:
    return emitBuildPairF64Pseudo(MI, BB);
  case RISCV::SplitF64Pseudo:
    return emitSplitF64Pseudo(MI, BB);
  }
}

// Calling Convention Implementation.
// The expectations for frontend ABI lowering vary from target to target.
// Ideally, an LLVM frontend would be able to avoid worrying about many ABI
// details, but this is a longer term goal. For now, we simply try to keep the
// role of the frontend as simple and well-defined as possible. The rules can
// be summarised as:
// * Never split up large scalar arguments. We handle them here.
// * If a hardfloat calling convention is being used, and the struct may be
// passed in a pair of registers (fp+fp, int+fp), and both registers are
// available, then pass as two separate arguments. If either the GPRs or FPRs
// are exhausted, then pass according to the rule below.
// * If a struct could never be passed in registers or directly in a stack
// slot (as it is larger than 2*XLEN and the floating point rules don't
// apply), then pass it using a pointer with the byval attribute.
// * If a struct is less than 2*XLEN, then coerce to either a two-element
// word-sized array or a 2*XLEN scalar (depending on alignment).
// * The frontend can determine whether a struct is returned by reference or
// not based on its size and fields. If it will be returned by reference, the
// frontend must modify the prototype so a pointer with the sret annotation is
// passed as the first argument. This is not necessary for large scalar
// returns.
// * Struct return values and varargs should be coerced to structs containing
// register-size fields in the same situations they would be for fixed
// arguments.

static const MCPhysReg ArgGPRs[] = {
  RISCV::X10, RISCV::X11, RISCV::X12, RISCV::X13,
  RISCV::X14, RISCV::X15, RISCV::X16, RISCV::X17
};
static const MCPhysReg ArgFPR16s[] = {
  RISCV::F10_H, RISCV::F11_H, RISCV::F12_H, RISCV::F13_H,
  RISCV::F14_H, RISCV::F15_H, RISCV::F16_H, RISCV::F17_H
};
static const MCPhysReg ArgFPR32s[] = {
  RISCV::F10_F, RISCV::F11_F, RISCV::F12_F, RISCV::F13_F,
  RISCV::F14_F, RISCV::F15_F, RISCV::F16_F, RISCV::F17_F
};
static const MCPhysReg ArgFPR64s[] = {
  RISCV::F10_D, RISCV::F11_D, RISCV::F12_D, RISCV::F13_D,
  RISCV::F14_D, RISCV::F15_D, RISCV::F16_D, RISCV::F17_D
};
// This is an interim calling convention and it may be changed in the future.
static const MCPhysReg ArgVRs[] = {
    RISCV::V8,  RISCV::V9,  RISCV::V10, RISCV::V11, RISCV::V12, RISCV::V13,
    RISCV::V14, RISCV::V15, RISCV::V16, RISCV::V17, RISCV::V18, RISCV::V19,
    RISCV::V20, RISCV::V21, RISCV::V22, RISCV::V23};
static const MCPhysReg ArgVRM2s[] = {RISCV::V8M2,  RISCV::V10M2, RISCV::V12M2,
                                     RISCV::V14M2, RISCV::V16M2, RISCV::V18M2,
                                     RISCV::V20M2, RISCV::V22M2};
static const MCPhysReg ArgVRM4s[] = {RISCV::V8M4, RISCV::V12M4, RISCV::V16M4,
                                     RISCV::V20M4};
static const MCPhysReg ArgVRM8s[] = {RISCV::V8M8, RISCV::V16M8};

// Pass a 2*XLEN argument that has been split into two XLEN values through
// registers or the stack as necessary.
static bool CC_RISCVAssign2XLen(unsigned XLen, CCState &State, CCValAssign VA1,
                                ISD::ArgFlagsTy ArgFlags1, unsigned ValNo2,
                                MVT ValVT2, MVT LocVT2,
                                ISD::ArgFlagsTy ArgFlags2) {
  unsigned XLenInBytes = XLen / 8;
  if (Register Reg = State.AllocateReg(ArgGPRs)) {
    // At least one half can be passed via register.
    State.addLoc(CCValAssign::getReg(VA1.getValNo(), VA1.getValVT(), Reg,
                                     VA1.getLocVT(), CCValAssign::Full));
  } else {
    // Both halves must be passed on the stack, with proper alignment.
    Align StackAlign =
        std::max(Align(XLenInBytes), ArgFlags1.getNonZeroOrigAlign());
    State.addLoc(
        CCValAssign::getMem(VA1.getValNo(), VA1.getValVT(),
                            State.AllocateStack(XLenInBytes, StackAlign),
                            VA1.getLocVT(), CCValAssign::Full));
    State.addLoc(CCValAssign::getMem(
        ValNo2, ValVT2, State.AllocateStack(XLenInBytes, Align(XLenInBytes)),
        LocVT2, CCValAssign::Full));
    return false;
  }

  if (Register Reg = State.AllocateReg(ArgGPRs)) {
    // The second half can also be passed via register.
    State.addLoc(
        CCValAssign::getReg(ValNo2, ValVT2, Reg, LocVT2, CCValAssign::Full));
  } else {
    // The second half is passed via the stack, without additional alignment.
    State.addLoc(CCValAssign::getMem(
        ValNo2, ValVT2, State.AllocateStack(XLenInBytes, Align(XLenInBytes)),
        LocVT2, CCValAssign::Full));
  }

  return false;
}

// Implements the RISC-V calling convention. Returns true upon failure.
static bool CC_RISCV(const DataLayout &DL, RISCVABI::ABI ABI, unsigned ValNo,
                     MVT ValVT, MVT LocVT, CCValAssign::LocInfo LocInfo,
                     ISD::ArgFlagsTy ArgFlags, CCState &State, bool IsFixed,
                     bool IsRet, Type *OrigTy, const RISCVTargetLowering &TLI,
                     Optional<unsigned> FirstMaskArgument) {
  unsigned XLen = DL.getLargestLegalIntTypeSizeInBits();
  assert(XLen == 32 || XLen == 64);
  MVT XLenVT = XLen == 32 ? MVT::i32 : MVT::i64;

  // Any return value split in to more than two values can't be returned
  // directly.
  if (IsRet && ValNo > 1)
    return true;

  // UseGPRForF16_F32 if targeting one of the soft-float ABIs, if passing a
  // variadic argument, or if no F16/F32 argument registers are available.
  bool UseGPRForF16_F32 = true;
  // UseGPRForF64 if targeting soft-float ABIs or an FLEN=32 ABI, if passing a
  // variadic argument, or if no F64 argument registers are available.
  bool UseGPRForF64 = true;

  switch (ABI) {
  default:
    llvm_unreachable("Unexpected ABI");
  case RISCVABI::ABI_ILP32:
  case RISCVABI::ABI_LP64:
    break;
  case RISCVABI::ABI_ILP32F:
  case RISCVABI::ABI_LP64F:
    UseGPRForF16_F32 = !IsFixed;
    break;
  case RISCVABI::ABI_ILP32D:
  case RISCVABI::ABI_LP64D:
    UseGPRForF16_F32 = !IsFixed;
    UseGPRForF64 = !IsFixed;
    break;
  }

  // FPR16, FPR32, and FPR64 alias each other.
  if (State.getFirstUnallocated(ArgFPR32s) == array_lengthof(ArgFPR32s)) {
    UseGPRForF16_F32 = true;
    UseGPRForF64 = true;
  }

  // From this point on, rely on UseGPRForF16_F32, UseGPRForF64 and
  // similar local variables rather than directly checking against the target
  // ABI.

  if (UseGPRForF16_F32 && (ValVT == MVT::f16 || ValVT == MVT::f32)) {
    LocVT = XLenVT;
    LocInfo = CCValAssign::BCvt;
  } else if (UseGPRForF64 && XLen == 64 && ValVT == MVT::f64) {
    LocVT = MVT::i64;
    LocInfo = CCValAssign::BCvt;
  }

  // If this is a variadic argument, the RISC-V calling convention requires
  // that it is assigned an 'even' or 'aligned' register if it has 8-byte
  // alignment (RV32) or 16-byte alignment (RV64). An aligned register should
  // be used regardless of whether the original argument was split during
  // legalisation or not. The argument will not be passed by registers if the
  // original type is larger than 2*XLEN, so the register alignment rule does
  // not apply.
  unsigned TwoXLenInBytes = (2 * XLen) / 8;
  if (!IsFixed && ArgFlags.getNonZeroOrigAlign() == TwoXLenInBytes &&
      DL.getTypeAllocSize(OrigTy) == TwoXLenInBytes) {
    unsigned RegIdx = State.getFirstUnallocated(ArgGPRs);
    // Skip 'odd' register if necessary.
    if (RegIdx != array_lengthof(ArgGPRs) && RegIdx % 2 == 1)
      State.AllocateReg(ArgGPRs);
  }

  SmallVectorImpl<CCValAssign> &PendingLocs = State.getPendingLocs();
  SmallVectorImpl<ISD::ArgFlagsTy> &PendingArgFlags =
      State.getPendingArgFlags();

  assert(PendingLocs.size() == PendingArgFlags.size() &&
         "PendingLocs and PendingArgFlags out of sync");

  // Handle passing f64 on RV32D with a soft float ABI or when floating point
  // registers are exhausted.
  if (UseGPRForF64 && XLen == 32 && ValVT == MVT::f64) {
    assert(!ArgFlags.isSplit() && PendingLocs.empty() &&
           "Can't lower f64 if it is split");
    // Depending on available argument GPRS, f64 may be passed in a pair of
    // GPRs, split between a GPR and the stack, or passed completely on the
    // stack. LowerCall/LowerFormalArguments/LowerReturn must recognise these
    // cases.
    Register Reg = State.AllocateReg(ArgGPRs);
    LocVT = MVT::i32;
    if (!Reg) {
      unsigned StackOffset = State.AllocateStack(8, Align(8));
      State.addLoc(
          CCValAssign::getMem(ValNo, ValVT, StackOffset, LocVT, LocInfo));
      return false;
    }
    if (!State.AllocateReg(ArgGPRs))
      State.AllocateStack(4, Align(4));
    State.addLoc(CCValAssign::getReg(ValNo, ValVT, Reg, LocVT, LocInfo));
    return false;
  }

  // Split arguments might be passed indirectly, so keep track of the pending
  // values.
  if (ArgFlags.isSplit() || !PendingLocs.empty()) {
    LocVT = XLenVT;
    LocInfo = CCValAssign::Indirect;
    PendingLocs.push_back(
        CCValAssign::getPending(ValNo, ValVT, LocVT, LocInfo));
    PendingArgFlags.push_back(ArgFlags);
    if (!ArgFlags.isSplitEnd()) {
      return false;
    }
  }

  // If the split argument only had two elements, it should be passed directly
  // in registers or on the stack.
  if (ArgFlags.isSplitEnd() && PendingLocs.size() <= 2) {
    assert(PendingLocs.size() == 2 && "Unexpected PendingLocs.size()");
    // Apply the normal calling convention rules to the first half of the
    // split argument.
    CCValAssign VA = PendingLocs[0];
    ISD::ArgFlagsTy AF = PendingArgFlags[0];
    PendingLocs.clear();
    PendingArgFlags.clear();
    return CC_RISCVAssign2XLen(XLen, State, VA, AF, ValNo, ValVT, LocVT,
                               ArgFlags);
  }

  // Allocate to a register if possible, or else a stack slot.
  Register Reg;
  if (ValVT == MVT::f16 && !UseGPRForF16_F32)
    Reg = State.AllocateReg(ArgFPR16s);
  else if (ValVT == MVT::f32 && !UseGPRForF16_F32)
    Reg = State.AllocateReg(ArgFPR32s);
  else if (ValVT == MVT::f64 && !UseGPRForF64)
    Reg = State.AllocateReg(ArgFPR64s);
  else if (ValVT.isScalableVector()) {
    const TargetRegisterClass *RC = TLI.getRegClassFor(ValVT);
    if (RC == &RISCV::VRRegClass) {
      // Assign the first mask argument to V0.
      // This is an interim calling convention and it may be changed in the
      // future.
      if (FirstMaskArgument.hasValue() &&
          ValNo == FirstMaskArgument.getValue()) {
        Reg = State.AllocateReg(RISCV::V0);
      } else {
        Reg = State.AllocateReg(ArgVRs);
      }
    } else if (RC == &RISCV::VRM2RegClass) {
      Reg = State.AllocateReg(ArgVRM2s);
    } else if (RC == &RISCV::VRM4RegClass) {
      Reg = State.AllocateReg(ArgVRM4s);
    } else if (RC == &RISCV::VRM8RegClass) {
      Reg = State.AllocateReg(ArgVRM8s);
    } else {
      llvm_unreachable("Unhandled class register for ValueType");
    }
    if (!Reg) {
      LocInfo = CCValAssign::Indirect;
      // Try using a GPR to pass the address
      Reg = State.AllocateReg(ArgGPRs);
      LocVT = XLenVT;
    }
  } else
    Reg = State.AllocateReg(ArgGPRs);
  unsigned StackOffset =
      Reg ? 0 : State.AllocateStack(XLen / 8, Align(XLen / 8));

  // If we reach this point and PendingLocs is non-empty, we must be at the
  // end of a split argument that must be passed indirectly.
  if (!PendingLocs.empty()) {
    assert(ArgFlags.isSplitEnd() && "Expected ArgFlags.isSplitEnd()");
    assert(PendingLocs.size() > 2 && "Unexpected PendingLocs.size()");

    for (auto &It : PendingLocs) {
      if (Reg)
        It.convertToReg(Reg);
      else
        It.convertToMem(StackOffset);
      State.addLoc(It);
    }
    PendingLocs.clear();
    PendingArgFlags.clear();
    return false;
  }

  assert((!UseGPRForF16_F32 || !UseGPRForF64 || LocVT == XLenVT ||
          (TLI.getSubtarget().hasStdExtV() && ValVT.isScalableVector())) &&
         "Expected an XLenVT or scalable vector types at this stage");

  if (Reg) {
    State.addLoc(CCValAssign::getReg(ValNo, ValVT, Reg, LocVT, LocInfo));
    return false;
  }

  // When a floating-point value is passed on the stack, no bit-conversion is
  // needed.
  if (ValVT.isFloatingPoint()) {
    LocVT = ValVT;
    LocInfo = CCValAssign::Full;
  }
  State.addLoc(CCValAssign::getMem(ValNo, ValVT, StackOffset, LocVT, LocInfo));
  return false;
}

template <typename ArgTy>
static Optional<unsigned> preAssignMask(const ArgTy &Args) {
  for (const auto &ArgIdx : enumerate(Args)) {
    MVT ArgVT = ArgIdx.value().VT;
    if (ArgVT.isScalableVector() &&
        ArgVT.getVectorElementType().SimpleTy == MVT::i1)
      return ArgIdx.index();
  }
  return None;
}

void RISCVTargetLowering::analyzeInputArgs(
    MachineFunction &MF, CCState &CCInfo,
    const SmallVectorImpl<ISD::InputArg> &Ins, bool IsRet) const {
  unsigned NumArgs = Ins.size();
  FunctionType *FType = MF.getFunction().getFunctionType();

  Optional<unsigned> FirstMaskArgument;
  if (Subtarget.hasStdExtV())
    FirstMaskArgument = preAssignMask(Ins);

  for (unsigned i = 0; i != NumArgs; ++i) {
    MVT ArgVT = Ins[i].VT;
    ISD::ArgFlagsTy ArgFlags = Ins[i].Flags;

    Type *ArgTy = nullptr;
    if (IsRet)
      ArgTy = FType->getReturnType();
    else if (Ins[i].isOrigArg())
      ArgTy = FType->getParamType(Ins[i].getOrigArgIndex());

    RISCVABI::ABI ABI = MF.getSubtarget<RISCVSubtarget>().getTargetABI();
    if (CC_RISCV(MF.getDataLayout(), ABI, i, ArgVT, ArgVT, CCValAssign::Full,
                 ArgFlags, CCInfo, /*IsFixed=*/true, IsRet, ArgTy, *this,
                 FirstMaskArgument)) {
      LLVM_DEBUG(dbgs() << "InputArg #" << i << " has unhandled type "
                        << EVT(ArgVT).getEVTString() << '\n');
      llvm_unreachable(nullptr);
    }
  }
}

void RISCVTargetLowering::analyzeOutputArgs(
    MachineFunction &MF, CCState &CCInfo,
    const SmallVectorImpl<ISD::OutputArg> &Outs, bool IsRet,
    CallLoweringInfo *CLI) const {
  unsigned NumArgs = Outs.size();

  Optional<unsigned> FirstMaskArgument;
  if (Subtarget.hasStdExtV())
    FirstMaskArgument = preAssignMask(Outs);

  for (unsigned i = 0; i != NumArgs; i++) {
    MVT ArgVT = Outs[i].VT;
    ISD::ArgFlagsTy ArgFlags = Outs[i].Flags;
    Type *OrigTy = CLI ? CLI->getArgs()[Outs[i].OrigArgIndex].Ty : nullptr;

    RISCVABI::ABI ABI = MF.getSubtarget<RISCVSubtarget>().getTargetABI();
    if (CC_RISCV(MF.getDataLayout(), ABI, i, ArgVT, ArgVT, CCValAssign::Full,
                 ArgFlags, CCInfo, Outs[i].IsFixed, IsRet, OrigTy, *this,
                 FirstMaskArgument)) {
      LLVM_DEBUG(dbgs() << "OutputArg #" << i << " has unhandled type "
                        << EVT(ArgVT).getEVTString() << "\n");
      llvm_unreachable(nullptr);
    }
  }
}

// Convert Val to a ValVT. Should not be called for CCValAssign::Indirect
// values.
static SDValue convertLocVTToValVT(SelectionDAG &DAG, SDValue Val,
                                   const CCValAssign &VA, const SDLoc &DL) {
  switch (VA.getLocInfo()) {
  default:
    llvm_unreachable("Unexpected CCValAssign::LocInfo");
  case CCValAssign::Full:
    break;
  case CCValAssign::BCvt:
    if (VA.getLocVT().isInteger() && VA.getValVT() == MVT::f16)
      Val = DAG.getNode(RISCVISD::FMV_H_X, DL, MVT::f16, Val);
    else if (VA.getLocVT() == MVT::i64 && VA.getValVT() == MVT::f32)
      Val = DAG.getNode(RISCVISD::FMV_W_X_RV64, DL, MVT::f32, Val);
    else
      Val = DAG.getNode(ISD::BITCAST, DL, VA.getValVT(), Val);
    break;
  }
  return Val;
}

// The caller is responsible for loading the full value if the argument is
// passed with CCValAssign::Indirect.
static SDValue unpackFromRegLoc(SelectionDAG &DAG, SDValue Chain,
                                const CCValAssign &VA, const SDLoc &DL,
                                const RISCVTargetLowering &TLI) {
  MachineFunction &MF = DAG.getMachineFunction();
  MachineRegisterInfo &RegInfo = MF.getRegInfo();
  EVT LocVT = VA.getLocVT();
  SDValue Val;
  const TargetRegisterClass *RC;

  if (LocVT.getSimpleVT().isScalableVector()) {
    RC = TLI.getRegClassFor(LocVT.getSimpleVT());
  } else {
    switch (LocVT.getSimpleVT().SimpleTy) {
    default:
      llvm_unreachable("Unexpected register type");
    case MVT::i32:
    case MVT::i64:
      RC = &RISCV::GPRRegClass;
      break;
    case MVT::f16:
      RC = &RISCV::FPR16RegClass;
      break;
    case MVT::f32:
      RC = &RISCV::FPR32RegClass;
      break;
    case MVT::f64:
      RC = &RISCV::FPR64RegClass;
      break;
    }
  }

  Register VReg = RegInfo.createVirtualRegister(RC);
  RegInfo.addLiveIn(VA.getLocReg(), VReg);
  Val = DAG.getCopyFromReg(Chain, DL, VReg, LocVT);

  if (VA.getLocInfo() == CCValAssign::Indirect)
    return Val;

  return convertLocVTToValVT(DAG, Val, VA, DL);
}

static SDValue convertValVTToLocVT(SelectionDAG &DAG, SDValue Val,
                                   const CCValAssign &VA, const SDLoc &DL) {
  EVT LocVT = VA.getLocVT();

  switch (VA.getLocInfo()) {
  default:
    llvm_unreachable("Unexpected CCValAssign::LocInfo");
  case CCValAssign::Full:
    break;
  case CCValAssign::BCvt:
    if (VA.getLocVT().isInteger() && VA.getValVT() == MVT::f16)
      Val = DAG.getNode(RISCVISD::FMV_X_ANYEXTH, DL, VA.getLocVT(), Val);
    else if (VA.getLocVT() == MVT::i64 && VA.getValVT() == MVT::f32)
      Val = DAG.getNode(RISCVISD::FMV_X_ANYEXTW_RV64, DL, MVT::i64, Val);
    else
      Val = DAG.getNode(ISD::BITCAST, DL, LocVT, Val);
    break;
  }
  return Val;
}

// The caller is responsible for loading the full value if the argument is
// passed with CCValAssign::Indirect.
static SDValue unpackFromMemLoc(SelectionDAG &DAG, SDValue Chain,
                                const CCValAssign &VA, const SDLoc &DL) {
  MachineFunction &MF = DAG.getMachineFunction();
  MachineFrameInfo &MFI = MF.getFrameInfo();
  EVT LocVT = VA.getLocVT();
  EVT ValVT = VA.getValVT();
  EVT PtrVT = MVT::getIntegerVT(DAG.getDataLayout().getPointerSizeInBits(0));
  int FI = MFI.CreateFixedObject(ValVT.getSizeInBits().getKnownMinSize() / 8,
                                 VA.getLocMemOffset(), /*Immutable=*/true);
  SDValue FIN = DAG.getFrameIndex(FI, PtrVT);
  SDValue Val;

  ISD::LoadExtType ExtType;
  switch (VA.getLocInfo()) {
  default:
    llvm_unreachable("Unexpected CCValAssign::LocInfo");
  case CCValAssign::Indirect:
    if (ValVT.isScalableVector()) {
      // Indirect load of the vector value
      SDValue Ptr = DAG.getLoad(
          LocVT, DL, Chain, FIN,
          MachinePointerInfo::getFixedStack(DAG.getMachineFunction(), FI));
      return Ptr;
    }
    LLVM_FALLTHROUGH;
  case CCValAssign::Full:
  case CCValAssign::BCvt:
    ExtType = ISD::NON_EXTLOAD;
    break;
  }
  Val = DAG.getExtLoad(
      ExtType, DL, LocVT, Chain, FIN,
      MachinePointerInfo::getFixedStack(DAG.getMachineFunction(), FI), ValVT);
  return Val;
}

static SDValue unpackF64OnRV32DSoftABI(SelectionDAG &DAG, SDValue Chain,
                                       const CCValAssign &VA, const SDLoc &DL) {
  assert(VA.getLocVT() == MVT::i32 && VA.getValVT() == MVT::f64 &&
         "Unexpected VA");
  MachineFunction &MF = DAG.getMachineFunction();
  MachineFrameInfo &MFI = MF.getFrameInfo();
  MachineRegisterInfo &RegInfo = MF.getRegInfo();

  if (VA.isMemLoc()) {
    // f64 is passed on the stack.
    int FI = MFI.CreateFixedObject(8, VA.getLocMemOffset(), /*Immutable=*/true);
    SDValue FIN = DAG.getFrameIndex(FI, MVT::i32);
    return DAG.getLoad(MVT::f64, DL, Chain, FIN,
                       MachinePointerInfo::getFixedStack(MF, FI));
  }

  assert(VA.isRegLoc() && "Expected register VA assignment");

  Register LoVReg = RegInfo.createVirtualRegister(&RISCV::GPRRegClass);
  RegInfo.addLiveIn(VA.getLocReg(), LoVReg);
  SDValue Lo = DAG.getCopyFromReg(Chain, DL, LoVReg, MVT::i32);
  SDValue Hi;
  if (VA.getLocReg() == RISCV::X17) {
    // Second half of f64 is passed on the stack.
    int FI = MFI.CreateFixedObject(4, 0, /*Immutable=*/true);
    SDValue FIN = DAG.getFrameIndex(FI, MVT::i32);
    Hi = DAG.getLoad(MVT::i32, DL, Chain, FIN,
                     MachinePointerInfo::getFixedStack(MF, FI));
  } else {
    // Second half of f64 is passed in another GPR.
    Register HiVReg = RegInfo.createVirtualRegister(&RISCV::GPRRegClass);
    RegInfo.addLiveIn(VA.getLocReg() + 1, HiVReg);
    Hi = DAG.getCopyFromReg(Chain, DL, HiVReg, MVT::i32);
  }
  return DAG.getNode(RISCVISD::BuildPairF64, DL, MVT::f64, Lo, Hi);
}

// FastCC has less than 1% performance improvement for some particular
// benchmark. But theoretically, it may has benenfit for some cases.
static bool CC_RISCV_FastCC(unsigned ValNo, MVT ValVT, MVT LocVT,
                            CCValAssign::LocInfo LocInfo,
                            ISD::ArgFlagsTy ArgFlags, CCState &State) {

  if (LocVT == MVT::i32 || LocVT == MVT::i64) {
    // X5 and X6 might be used for save-restore libcall.
    static const MCPhysReg GPRList[] = {
        RISCV::X10, RISCV::X11, RISCV::X12, RISCV::X13, RISCV::X14,
        RISCV::X15, RISCV::X16, RISCV::X17, RISCV::X7,  RISCV::X28,
        RISCV::X29, RISCV::X30, RISCV::X31};
    if (unsigned Reg = State.AllocateReg(GPRList)) {
      State.addLoc(CCValAssign::getReg(ValNo, ValVT, Reg, LocVT, LocInfo));
      return false;
    }
  }

  if (LocVT == MVT::f16) {
    static const MCPhysReg FPR16List[] = {
        RISCV::F10_H, RISCV::F11_H, RISCV::F12_H, RISCV::F13_H, RISCV::F14_H,
        RISCV::F15_H, RISCV::F16_H, RISCV::F17_H, RISCV::F0_H,  RISCV::F1_H,
        RISCV::F2_H,  RISCV::F3_H,  RISCV::F4_H,  RISCV::F5_H,  RISCV::F6_H,
        RISCV::F7_H,  RISCV::F28_H, RISCV::F29_H, RISCV::F30_H, RISCV::F31_H};
    if (unsigned Reg = State.AllocateReg(FPR16List)) {
      State.addLoc(CCValAssign::getReg(ValNo, ValVT, Reg, LocVT, LocInfo));
      return false;
    }
  }

  if (LocVT == MVT::f32) {
    static const MCPhysReg FPR32List[] = {
        RISCV::F10_F, RISCV::F11_F, RISCV::F12_F, RISCV::F13_F, RISCV::F14_F,
        RISCV::F15_F, RISCV::F16_F, RISCV::F17_F, RISCV::F0_F,  RISCV::F1_F,
        RISCV::F2_F,  RISCV::F3_F,  RISCV::F4_F,  RISCV::F5_F,  RISCV::F6_F,
        RISCV::F7_F,  RISCV::F28_F, RISCV::F29_F, RISCV::F30_F, RISCV::F31_F};
    if (unsigned Reg = State.AllocateReg(FPR32List)) {
      State.addLoc(CCValAssign::getReg(ValNo, ValVT, Reg, LocVT, LocInfo));
      return false;
    }
  }

  if (LocVT == MVT::f64) {
    static const MCPhysReg FPR64List[] = {
        RISCV::F10_D, RISCV::F11_D, RISCV::F12_D, RISCV::F13_D, RISCV::F14_D,
        RISCV::F15_D, RISCV::F16_D, RISCV::F17_D, RISCV::F0_D,  RISCV::F1_D,
        RISCV::F2_D,  RISCV::F3_D,  RISCV::F4_D,  RISCV::F5_D,  RISCV::F6_D,
        RISCV::F7_D,  RISCV::F28_D, RISCV::F29_D, RISCV::F30_D, RISCV::F31_D};
    if (unsigned Reg = State.AllocateReg(FPR64List)) {
      State.addLoc(CCValAssign::getReg(ValNo, ValVT, Reg, LocVT, LocInfo));
      return false;
    }
  }

  if (LocVT == MVT::i32 || LocVT == MVT::f32) {
    unsigned Offset4 = State.AllocateStack(4, Align(4));
    State.addLoc(CCValAssign::getMem(ValNo, ValVT, Offset4, LocVT, LocInfo));
    return false;
  }

  if (LocVT == MVT::i64 || LocVT == MVT::f64) {
    unsigned Offset5 = State.AllocateStack(8, Align(8));
    State.addLoc(CCValAssign::getMem(ValNo, ValVT, Offset5, LocVT, LocInfo));
    return false;
  }

  return true; // CC didn't match.
}

static bool CC_RISCV_GHC(unsigned ValNo, MVT ValVT, MVT LocVT,
                         CCValAssign::LocInfo LocInfo,
                         ISD::ArgFlagsTy ArgFlags, CCState &State) {

  if (LocVT == MVT::i32 || LocVT == MVT::i64) {
    // Pass in STG registers: Base, Sp, Hp, R1, R2, R3, R4, R5, R6, R7, SpLim
    //                        s1    s2  s3  s4  s5  s6  s7  s8  s9  s10 s11
    static const MCPhysReg GPRList[] = {
        RISCV::X9, RISCV::X18, RISCV::X19, RISCV::X20, RISCV::X21, RISCV::X22,
        RISCV::X23, RISCV::X24, RISCV::X25, RISCV::X26, RISCV::X27};
    if (unsigned Reg = State.AllocateReg(GPRList)) {
      State.addLoc(CCValAssign::getReg(ValNo, ValVT, Reg, LocVT, LocInfo));
      return false;
    }
  }

  if (LocVT == MVT::f32) {
    // Pass in STG registers: F1, ..., F6
    //                        fs0 ... fs5
    static const MCPhysReg FPR32List[] = {RISCV::F8_F, RISCV::F9_F,
                                          RISCV::F18_F, RISCV::F19_F,
                                          RISCV::F20_F, RISCV::F21_F};
    if (unsigned Reg = State.AllocateReg(FPR32List)) {
      State.addLoc(CCValAssign::getReg(ValNo, ValVT, Reg, LocVT, LocInfo));
      return false;
    }
  }

  if (LocVT == MVT::f64) {
    // Pass in STG registers: D1, ..., D6
    //                        fs6 ... fs11
    static const MCPhysReg FPR64List[] = {RISCV::F22_D, RISCV::F23_D,
                                          RISCV::F24_D, RISCV::F25_D,
                                          RISCV::F26_D, RISCV::F27_D};
    if (unsigned Reg = State.AllocateReg(FPR64List)) {
      State.addLoc(CCValAssign::getReg(ValNo, ValVT, Reg, LocVT, LocInfo));
      return false;
    }
  }

  report_fatal_error("No registers left in GHC calling convention");
  return true;
}

// Transform physical registers into virtual registers.
SDValue RISCVTargetLowering::LowerFormalArguments(
    SDValue Chain, CallingConv::ID CallConv, bool IsVarArg,
    const SmallVectorImpl<ISD::InputArg> &Ins, const SDLoc &DL,
    SelectionDAG &DAG, SmallVectorImpl<SDValue> &InVals) const {

  MachineFunction &MF = DAG.getMachineFunction();

  switch (CallConv) {
  default:
    report_fatal_error("Unsupported calling convention");
  case CallingConv::C:
  case CallingConv::Fast:
    break;
  case CallingConv::GHC:
    if (!MF.getSubtarget().getFeatureBits()[RISCV::FeatureStdExtF] ||
        !MF.getSubtarget().getFeatureBits()[RISCV::FeatureStdExtD])
      report_fatal_error(
        "GHC calling convention requires the F and D instruction set extensions");
  }

  const Function &Func = MF.getFunction();
  if (Func.hasFnAttribute("interrupt")) {
    if (!Func.arg_empty())
      report_fatal_error(
        "Functions with the interrupt attribute cannot have arguments!");

    StringRef Kind =
      MF.getFunction().getFnAttribute("interrupt").getValueAsString();

    if (!(Kind == "user" || Kind == "supervisor" || Kind == "machine"))
      report_fatal_error(
        "Function interrupt attribute argument not supported!");
  }

  EVT PtrVT = getPointerTy(DAG.getDataLayout());
  MVT XLenVT = Subtarget.getXLenVT();
  unsigned XLenInBytes = Subtarget.getXLen() / 8;
  // Used with vargs to acumulate store chains.
  std::vector<SDValue> OutChains;

  // Assign locations to all of the incoming arguments.
  SmallVector<CCValAssign, 16> ArgLocs;
  CCState CCInfo(CallConv, IsVarArg, MF, ArgLocs, *DAG.getContext());

  // We do not want to use fastcc when returning scalable vectors because
  // we want to have the CC for them in a single place in the code for now.
  bool HasInsScalableVectors =
      std::any_of(Ins.begin(), Ins.end(),
                  [](ISD::InputArg In) { return In.VT.isScalableVector(); });

  if (CallConv == CallingConv::Fast && !HasInsScalableVectors)
    CCInfo.AnalyzeFormalArguments(Ins, CC_RISCV_FastCC);
  else if (CallConv == CallingConv::GHC)
    CCInfo.AnalyzeFormalArguments(Ins, CC_RISCV_GHC);
  else
    analyzeInputArgs(MF, CCInfo, Ins, /*IsRet=*/false);

  for (unsigned i = 0, e = ArgLocs.size(); i != e; ++i) {
    CCValAssign &VA = ArgLocs[i];
    SDValue ArgValue;
    // Passing f64 on RV32D with a soft float ABI must be handled as a special
    // case.
    if (VA.getLocVT() == MVT::i32 && VA.getValVT() == MVT::f64)
      ArgValue = unpackF64OnRV32DSoftABI(DAG, Chain, VA, DL);
    else if (VA.isRegLoc())
      ArgValue = unpackFromRegLoc(DAG, Chain, VA, DL, *this);
    else
      ArgValue = unpackFromMemLoc(DAG, Chain, VA, DL);

    if (VA.getLocInfo() == CCValAssign::Indirect) {
      // If the original argument was split and passed by reference (e.g. i128
      // on RV32), we need to load all parts of it here (using the same
      // address).
      InVals.push_back(DAG.getLoad(VA.getValVT(), DL, Chain, ArgValue,
                                   MachinePointerInfo()));
      unsigned ArgIndex = Ins[i].OrigArgIndex;
      assert(Ins[i].PartOffset == 0);
      while (i + 1 != e && Ins[i + 1].OrigArgIndex == ArgIndex) {
        CCValAssign &PartVA = ArgLocs[i + 1];
        unsigned PartOffset = Ins[i + 1].PartOffset;
        SDValue Address = DAG.getNode(ISD::ADD, DL, PtrVT, ArgValue,
                                      DAG.getIntPtrConstant(PartOffset, DL));
        InVals.push_back(DAG.getLoad(PartVA.getValVT(), DL, Chain, Address,
                                     MachinePointerInfo()));
        ++i;
      }
      continue;
    }
    InVals.push_back(ArgValue);
  }

  if (IsVarArg) {
    ArrayRef<MCPhysReg> ArgRegs = makeArrayRef(ArgGPRs);
    unsigned Idx = CCInfo.getFirstUnallocated(ArgRegs);
    const TargetRegisterClass *RC = &RISCV::GPRRegClass;
    MachineFrameInfo &MFI = MF.getFrameInfo();
    MachineRegisterInfo &RegInfo = MF.getRegInfo();
    RISCVMachineFunctionInfo *RVFI = MF.getInfo<RISCVMachineFunctionInfo>();

    // Offset of the first variable argument from stack pointer, and size of
    // the vararg save area. For now, the varargs save area is either zero or
    // large enough to hold a0-a7.
    int VaArgOffset, VarArgsSaveSize;

    // If all registers are allocated, then all varargs must be passed on the
    // stack and we don't need to save any argregs.
    if (ArgRegs.size() == Idx) {
      VaArgOffset = CCInfo.getNextStackOffset();
      VarArgsSaveSize = 0;
    } else {
      VarArgsSaveSize = XLenInBytes * (ArgRegs.size() - Idx);
      VaArgOffset = -VarArgsSaveSize;
    }

    // Record the frame index of the first variable argument
    // which is a value necessary to VASTART.
    int FI = MFI.CreateFixedObject(XLenInBytes, VaArgOffset, true);
    RVFI->setVarArgsFrameIndex(FI);

    // If saving an odd number of registers then create an extra stack slot to
    // ensure that the frame pointer is 2*XLEN-aligned, which in turn ensures
    // offsets to even-numbered registered remain 2*XLEN-aligned.
    if (Idx % 2) {
      MFI.CreateFixedObject(XLenInBytes, VaArgOffset - (int)XLenInBytes, true);
      VarArgsSaveSize += XLenInBytes;
    }

    // Copy the integer registers that may have been used for passing varargs
    // to the vararg save area.
    for (unsigned I = Idx; I < ArgRegs.size();
         ++I, VaArgOffset += XLenInBytes) {
      const Register Reg = RegInfo.createVirtualRegister(RC);
      RegInfo.addLiveIn(ArgRegs[I], Reg);
      SDValue ArgValue = DAG.getCopyFromReg(Chain, DL, Reg, XLenVT);
      FI = MFI.CreateFixedObject(XLenInBytes, VaArgOffset, true);
      SDValue PtrOff = DAG.getFrameIndex(FI, getPointerTy(DAG.getDataLayout()));
      SDValue Store = DAG.getStore(Chain, DL, ArgValue, PtrOff,
                                   MachinePointerInfo::getFixedStack(MF, FI));
      cast<StoreSDNode>(Store.getNode())
          ->getMemOperand()
          ->setValue((Value *)nullptr);
      OutChains.push_back(Store);
    }
    RVFI->setVarArgsSaveSize(VarArgsSaveSize);
  }

  // All stores are grouped in one node to allow the matching between
  // the size of Ins and InVals. This only happens for vararg functions.
  if (!OutChains.empty()) {
    OutChains.push_back(Chain);
    Chain = DAG.getNode(ISD::TokenFactor, DL, MVT::Other, OutChains);
  }

  return Chain;
}

/// isEligibleForTailCallOptimization - Check whether the call is eligible
/// for tail call optimization.
/// Note: This is modelled after ARM's IsEligibleForTailCallOptimization.
bool RISCVTargetLowering::isEligibleForTailCallOptimization(
    CCState &CCInfo, CallLoweringInfo &CLI, MachineFunction &MF,
    const SmallVector<CCValAssign, 16> &ArgLocs) const {

  auto &Callee = CLI.Callee;
  auto CalleeCC = CLI.CallConv;
  auto &Outs = CLI.Outs;
  auto &Caller = MF.getFunction();
  auto CallerCC = Caller.getCallingConv();

  // Exception-handling functions need a special set of instructions to
  // indicate a return to the hardware. Tail-calling another function would
  // probably break this.
  // TODO: The "interrupt" attribute isn't currently defined by RISC-V. This
  // should be expanded as new function attributes are introduced.
  if (Caller.hasFnAttribute("interrupt"))
    return false;

  // Do not tail call opt if the stack is used to pass parameters.
  if (CCInfo.getNextStackOffset() != 0)
    return false;

  // Do not tail call opt if any parameters need to be passed indirectly.
  // Since long doubles (fp128) and i128 are larger than 2*XLEN, they are
  // passed indirectly. So the address of the value will be passed in a
  // register, or if not available, then the address is put on the stack. In
  // order to pass indirectly, space on the stack often needs to be allocated
  // in order to store the value. In this case the CCInfo.getNextStackOffset()
  // != 0 check is not enough and we need to check if any CCValAssign ArgsLocs
  // are passed CCValAssign::Indirect.
  for (auto &VA : ArgLocs)
    if (VA.getLocInfo() == CCValAssign::Indirect)
      return false;

  // Do not tail call opt if either caller or callee uses struct return
  // semantics.
  auto IsCallerStructRet = Caller.hasStructRetAttr();
  auto IsCalleeStructRet = Outs.empty() ? false : Outs[0].Flags.isSRet();
  if (IsCallerStructRet || IsCalleeStructRet)
    return false;

  // Externally-defined functions with weak linkage should not be
  // tail-called. The behaviour of branch instructions in this situation (as
  // used for tail calls) is implementation-defined, so we cannot rely on the
  // linker replacing the tail call with a return.
  if (GlobalAddressSDNode *G = dyn_cast<GlobalAddressSDNode>(Callee)) {
    const GlobalValue *GV = G->getGlobal();
    if (GV->hasExternalWeakLinkage())
      return false;
  }

  // The callee has to preserve all registers the caller needs to preserve.
  const RISCVRegisterInfo *TRI = Subtarget.getRegisterInfo();
  const uint32_t *CallerPreserved = TRI->getCallPreservedMask(MF, CallerCC);
  if (CalleeCC != CallerCC) {
    const uint32_t *CalleePreserved = TRI->getCallPreservedMask(MF, CalleeCC);
    if (!TRI->regmaskSubsetEqual(CallerPreserved, CalleePreserved))
      return false;
  }

  // Byval parameters hand the function a pointer directly into the stack area
  // we want to reuse during a tail call. Working around this *is* possible
  // but less efficient and uglier in LowerCall.
  for (auto &Arg : Outs)
    if (Arg.Flags.isByVal())
      return false;

  return true;
}

// Lower a call to a callseq_start + CALL + callseq_end chain, and add input
// and output parameter nodes.
SDValue RISCVTargetLowering::LowerCall(CallLoweringInfo &CLI,
                                       SmallVectorImpl<SDValue> &InVals) const {
  SelectionDAG &DAG = CLI.DAG;
  SDLoc &DL = CLI.DL;
  SmallVectorImpl<ISD::OutputArg> &Outs = CLI.Outs;
  SmallVectorImpl<SDValue> &OutVals = CLI.OutVals;
  SmallVectorImpl<ISD::InputArg> &Ins = CLI.Ins;
  SDValue Chain = CLI.Chain;
  SDValue Callee = CLI.Callee;
  bool &IsTailCall = CLI.IsTailCall;
  CallingConv::ID CallConv = CLI.CallConv;
  bool IsVarArg = CLI.IsVarArg;
  EVT PtrVT = getPointerTy(DAG.getDataLayout());
  MVT XLenVT = Subtarget.getXLenVT();

  MachineFunction &MF = DAG.getMachineFunction();

  // Analyze the operands of the call, assigning locations to each operand.
  SmallVector<CCValAssign, 16> ArgLocs;
  CCState ArgCCInfo(CallConv, IsVarArg, MF, ArgLocs, *DAG.getContext());

  // We do not want to use fastcc when returning scalable vectors because
  // we want to have the CC for them in a single place in the code for now.
  bool ReturningScalableVectors =
      std::any_of(Outs.begin(), Outs.end(),
                  [](ISD::OutputArg Out) { return Out.VT.isScalableVector(); });

  if (CallConv == CallingConv::Fast && !ReturningScalableVectors)
    ArgCCInfo.AnalyzeCallOperands(Outs, CC_RISCV_FastCC);
  else if (CallConv == CallingConv::GHC)
    ArgCCInfo.AnalyzeCallOperands(Outs, CC_RISCV_GHC);
  else
    analyzeOutputArgs(MF, ArgCCInfo, Outs, /*IsRet=*/false, &CLI);

  // Check if it's really possible to do a tail call.
  if (IsTailCall)
    IsTailCall = isEligibleForTailCallOptimization(ArgCCInfo, CLI, MF, ArgLocs);

  if (IsTailCall)
    ++NumTailCalls;
  else if (CLI.CB && CLI.CB->isMustTailCall())
    report_fatal_error("failed to perform tail call elimination on a call "
                       "site marked musttail");

  // Get a count of how many bytes are to be pushed on the stack.
  unsigned NumBytes = ArgCCInfo.getNextStackOffset();

  // Create local copies for byval args
  SmallVector<SDValue, 8> ByValArgs;
  for (unsigned i = 0, e = Outs.size(); i != e; ++i) {
    ISD::ArgFlagsTy Flags = Outs[i].Flags;
    if (!Flags.isByVal())
      continue;

    SDValue Arg = OutVals[i];
    unsigned Size = Flags.getByValSize();
    Align Alignment = Flags.getNonZeroByValAlign();

    int FI =
        MF.getFrameInfo().CreateStackObject(Size, Alignment, /*isSS=*/false);
    SDValue FIPtr = DAG.getFrameIndex(FI, getPointerTy(DAG.getDataLayout()));
    SDValue SizeNode = DAG.getConstant(Size, DL, XLenVT);

    Chain = DAG.getMemcpy(Chain, DL, FIPtr, Arg, SizeNode, Alignment,
                          /*IsVolatile=*/false,
                          /*AlwaysInline=*/false, IsTailCall,
                          MachinePointerInfo(), MachinePointerInfo());
    ByValArgs.push_back(FIPtr);
  }

  if (!IsTailCall)
    Chain = DAG.getCALLSEQ_START(Chain, NumBytes, 0, CLI.DL);

  // Copy argument values to their designated locations.
  SmallVector<std::pair<Register, SDValue>, 8> RegsToPass;
  SmallVector<SDValue, 8> MemOpChains;
  SDValue StackPtr;
  for (unsigned i = 0, j = 0, e = ArgLocs.size(); i != e; ++i) {
    CCValAssign &VA = ArgLocs[i];
    SDValue ArgValue = OutVals[i];
    ISD::ArgFlagsTy Flags = Outs[i].Flags;

    // Handle passing f64 on RV32D with a soft float or hard float single ABI as
    // a special case.
    bool IsF64OnRV32DSoftABI =
        VA.getLocVT() == MVT::i32 && VA.getValVT() == MVT::f64;
    if (IsF64OnRV32DSoftABI && VA.isRegLoc()) {
      SDValue SplitF64 = DAG.getNode(
          RISCVISD::SplitF64, DL, DAG.getVTList(MVT::i32, MVT::i32), ArgValue);
      SDValue Lo = SplitF64.getValue(0);
      SDValue Hi = SplitF64.getValue(1);

      Register RegLo = VA.getLocReg();
      RegsToPass.push_back(std::make_pair(RegLo, Lo));

      if (RegLo == RISCV::X17) {
        // Second half of f64 is passed on the stack.
        // Work out the address of the stack slot.
        if (!StackPtr.getNode())
          StackPtr = DAG.getCopyFromReg(Chain, DL, RISCV::X2, PtrVT);
        // Emit the store.
        MemOpChains.push_back(
            DAG.getStore(Chain, DL, Hi, StackPtr, MachinePointerInfo()));
      } else {
        // Second half of f64 is passed in another GPR.
        assert(RegLo < RISCV::X31 && "Invalid register pair");
        Register RegHigh = RegLo + 1;
        RegsToPass.push_back(std::make_pair(RegHigh, Hi));
      }
      continue;
    }

    // IsF64OnRV32DSoftABI && VA.isMemLoc() is handled below in the same way
    // as any other MemLoc.

    // Promote the value if needed.
    // For now, only handle fully promoted and indirect arguments.
    if (VA.getLocInfo() == CCValAssign::Indirect) {
      if (VA.getValVT().isScalableVector()) {
        // Create a stack slot for the EPI register.
        SDValue SpillSlot = DAG.CreateStackTemporary(Outs[i].ArgVT);
        int FI = cast<FrameIndexSDNode>(SpillSlot)->getIndex();

        RISCVMachineFunctionInfo *RVFI = MF.getInfo<RISCVMachineFunctionInfo>();
        // Let know FrameLowering that we're spilling vector registers.
        RVFI->setHasSpilledVR();
        // Mark this spill as a vector spill.
        MF.getFrameInfo().setStackID(FI, TargetStackID::ScalableVector);

        // We load an XLenVT from the spill slot because RISCVFrameLowering.cpp
        // will replace this slot from a vector type to an XLenVT.
        SDValue Ptr = DAG.getLoad(XLenVT, DL, Chain, SpillSlot,
                                  MachinePointerInfo::getFixedStack(MF, FI));

        MemOpChains.push_back(
            DAG.getStore(Chain, DL, ArgValue, Ptr, MachinePointerInfo()));
        ArgValue = Ptr;
      } else {
        // Store the argument in a stack slot and pass its address.
        SDValue SpillSlot = DAG.CreateStackTemporary(Outs[i].ArgVT);
        int FI = cast<FrameIndexSDNode>(SpillSlot)->getIndex();
        MemOpChains.push_back(
            DAG.getStore(Chain, DL, ArgValue, SpillSlot,
                         MachinePointerInfo::getFixedStack(MF, FI)));
        // If the original argument was split (e.g. i128), we need
        // to store all parts of it here (and pass just one address).
        unsigned ArgIndex = Outs[i].OrigArgIndex;
        assert(Outs[i].PartOffset == 0);
        while (i + 1 != e && Outs[i + 1].OrigArgIndex == ArgIndex) {
          SDValue PartValue = OutVals[i + 1];
          unsigned PartOffset = Outs[i + 1].PartOffset;
          SDValue Address = DAG.getNode(ISD::ADD, DL, PtrVT, SpillSlot,
                                        DAG.getIntPtrConstant(PartOffset, DL));
          MemOpChains.push_back(
              DAG.getStore(Chain, DL, PartValue, Address,
                           MachinePointerInfo::getFixedStack(MF, FI)));
          ++i;
        }
        ArgValue = SpillSlot;
      }
    } else {
      ArgValue = convertValVTToLocVT(DAG, ArgValue, VA, DL);
    }

    // Use local copy if it is a byval arg.
    if (Flags.isByVal())
      ArgValue = ByValArgs[j++];

    if (VA.isRegLoc()) {
      // Queue up the argument copies and emit them at the end.
      RegsToPass.push_back(std::make_pair(VA.getLocReg(), ArgValue));
    } else {
      assert(VA.isMemLoc() && "Argument not register or memory");
      assert(!IsTailCall && "Tail call not allowed if stack is used "
                            "for passing parameters");

      // Work out the address of the stack slot.
      if (!StackPtr.getNode())
        StackPtr = DAG.getCopyFromReg(Chain, DL, RISCV::X2, PtrVT);
      SDValue Address =
          DAG.getNode(ISD::ADD, DL, PtrVT, StackPtr,
                      DAG.getIntPtrConstant(VA.getLocMemOffset(), DL));

      // Emit the store.
      MemOpChains.push_back(
          DAG.getStore(Chain, DL, ArgValue, Address, MachinePointerInfo()));
    }
  }

  // Join the stores, which are independent of one another.
  if (!MemOpChains.empty())
    Chain = DAG.getNode(ISD::TokenFactor, DL, MVT::Other, MemOpChains);

  SDValue Glue;

  // Build a sequence of copy-to-reg nodes, chained and glued together.
  for (auto &Reg : RegsToPass) {
    Chain = DAG.getCopyToReg(Chain, DL, Reg.first, Reg.second, Glue);
    Glue = Chain.getValue(1);
  }

  // Validate that none of the argument registers have been marked as
  // reserved, if so report an error. Do the same for the return address if this
  // is not a tailcall.
  validateCCReservedRegs(RegsToPass, MF);
  if (!IsTailCall &&
      MF.getSubtarget<RISCVSubtarget>().isRegisterReservedByUser(RISCV::X1))
    MF.getFunction().getContext().diagnose(DiagnosticInfoUnsupported{
        MF.getFunction(),
        "Return address register required, but has been reserved."});

  // If the callee is a GlobalAddress/ExternalSymbol node, turn it into a
  // TargetGlobalAddress/TargetExternalSymbol node so that legalize won't
  // split it and then direct call can be matched by PseudoCALL.
  if (GlobalAddressSDNode *S = dyn_cast<GlobalAddressSDNode>(Callee)) {
    const GlobalValue *GV = S->getGlobal();

    unsigned OpFlags = RISCVII::MO_CALL;
    if (!getTargetMachine().shouldAssumeDSOLocal(*GV->getParent(), GV))
      OpFlags = RISCVII::MO_PLT;

    Callee = DAG.getTargetGlobalAddress(GV, DL, PtrVT, 0, OpFlags);
  } else if (ExternalSymbolSDNode *S = dyn_cast<ExternalSymbolSDNode>(Callee)) {
    unsigned OpFlags = RISCVII::MO_CALL;

    if (!getTargetMachine().shouldAssumeDSOLocal(*MF.getFunction().getParent(),
                                                 nullptr))
      OpFlags = RISCVII::MO_PLT;

    Callee = DAG.getTargetExternalSymbol(S->getSymbol(), PtrVT, OpFlags);
  }

  // The first call operand is the chain and the second is the target address.
  SmallVector<SDValue, 8> Ops;
  Ops.push_back(Chain);
  Ops.push_back(Callee);

  // Add argument registers to the end of the list so that they are
  // known live into the call.
  for (auto &Reg : RegsToPass)
    Ops.push_back(DAG.getRegister(Reg.first, Reg.second.getValueType()));

  if (!IsTailCall) {
    // Add a register mask operand representing the call-preserved registers.
    const TargetRegisterInfo *TRI = Subtarget.getRegisterInfo();
    const uint32_t *Mask = TRI->getCallPreservedMask(MF, CallConv);
    assert(Mask && "Missing call preserved mask for calling convention");
    Ops.push_back(DAG.getRegisterMask(Mask));
  }

  // Glue the call to the argument copies, if any.
  if (Glue.getNode())
    Ops.push_back(Glue);

  // Emit the call.
  SDVTList NodeTys = DAG.getVTList(MVT::Other, MVT::Glue);

  if (IsTailCall) {
    MF.getFrameInfo().setHasTailCall();
    return DAG.getNode(RISCVISD::TAIL, DL, NodeTys, Ops);
  }

  Chain = DAG.getNode(RISCVISD::CALL, DL, NodeTys, Ops);
  DAG.addNoMergeSiteInfo(Chain.getNode(), CLI.NoMerge);
  Glue = Chain.getValue(1);

  // Mark the end of the call, which is glued to the call itself.
  Chain = DAG.getCALLSEQ_END(Chain,
                             DAG.getConstant(NumBytes, DL, PtrVT, true),
                             DAG.getConstant(0, DL, PtrVT, true),
                             Glue, DL);
  Glue = Chain.getValue(1);

  // Assign locations to each value returned by this call.
  SmallVector<CCValAssign, 16> RVLocs;
  CCState RetCCInfo(CallConv, IsVarArg, MF, RVLocs, *DAG.getContext());
  analyzeInputArgs(MF, RetCCInfo, Ins, /*IsRet=*/true);

  // Copy all of the result registers out of their specified physreg.
  for (auto &VA : RVLocs) {
    // Copy the value out
    SDValue RetValue =
        DAG.getCopyFromReg(Chain, DL, VA.getLocReg(), VA.getLocVT(), Glue);
    // Glue the RetValue to the end of the call sequence
    Chain = RetValue.getValue(1);
    Glue = RetValue.getValue(2);

    if (VA.getLocVT() == MVT::i32 && VA.getValVT() == MVT::f64) {
      assert(VA.getLocReg() == ArgGPRs[0] && "Unexpected reg assignment");
      SDValue RetValue2 =
          DAG.getCopyFromReg(Chain, DL, ArgGPRs[1], MVT::i32, Glue);
      Chain = RetValue2.getValue(1);
      Glue = RetValue2.getValue(2);
      RetValue = DAG.getNode(RISCVISD::BuildPairF64, DL, MVT::f64, RetValue,
                             RetValue2);
    }

    RetValue = convertLocVTToValVT(DAG, RetValue, VA, DL);

    InVals.push_back(RetValue);
  }

  return Chain;
}

bool RISCVTargetLowering::CanLowerReturn(
    CallingConv::ID CallConv, MachineFunction &MF, bool IsVarArg,
    const SmallVectorImpl<ISD::OutputArg> &Outs, LLVMContext &Context) const {
  SmallVector<CCValAssign, 16> RVLocs;
  CCState CCInfo(CallConv, IsVarArg, MF, RVLocs, Context);

  Optional<unsigned> FirstMaskArgument;
  if (Subtarget.hasStdExtV())
    FirstMaskArgument = preAssignMask(Outs);

  for (unsigned i = 0, e = Outs.size(); i != e; ++i) {
    MVT VT = Outs[i].VT;
    ISD::ArgFlagsTy ArgFlags = Outs[i].Flags;
    RISCVABI::ABI ABI = MF.getSubtarget<RISCVSubtarget>().getTargetABI();
    if (CC_RISCV(MF.getDataLayout(), ABI, i, VT, VT, CCValAssign::Full,
                 ArgFlags, CCInfo, /*IsFixed=*/true, /*IsRet=*/true, nullptr,
                 *this, FirstMaskArgument))
      return false;
  }
  return true;
}

SDValue
RISCVTargetLowering::LowerReturn(SDValue Chain, CallingConv::ID CallConv,
                                 bool IsVarArg,
                                 const SmallVectorImpl<ISD::OutputArg> &Outs,
                                 const SmallVectorImpl<SDValue> &OutVals,
                                 const SDLoc &DL, SelectionDAG &DAG) const {
  const MachineFunction &MF = DAG.getMachineFunction();
  const RISCVSubtarget &STI = MF.getSubtarget<RISCVSubtarget>();

  // Stores the assignment of the return value to a location.
  SmallVector<CCValAssign, 16> RVLocs;

  // Info about the registers and stack slot.
  CCState CCInfo(CallConv, IsVarArg, DAG.getMachineFunction(), RVLocs,
                 *DAG.getContext());

  analyzeOutputArgs(DAG.getMachineFunction(), CCInfo, Outs, /*IsRet=*/true,
                    nullptr);

  if (CallConv == CallingConv::GHC && !RVLocs.empty())
    report_fatal_error("GHC functions return void only");

  SDValue Glue;
  SmallVector<SDValue, 4> RetOps(1, Chain);

  // Copy the result values into the output registers.
  for (unsigned i = 0, e = RVLocs.size(); i < e; ++i) {
    SDValue Val = OutVals[i];
    CCValAssign &VA = RVLocs[i];
    assert(VA.isRegLoc() && "Can only return in registers!");

    if (VA.getLocVT() == MVT::i32 && VA.getValVT() == MVT::f64) {
      // Handle returning f64 on RV32D with a soft float ABI.
      assert(VA.isRegLoc() && "Expected return via registers");
      SDValue SplitF64 = DAG.getNode(RISCVISD::SplitF64, DL,
                                     DAG.getVTList(MVT::i32, MVT::i32), Val);
      SDValue Lo = SplitF64.getValue(0);
      SDValue Hi = SplitF64.getValue(1);
      Register RegLo = VA.getLocReg();
      assert(RegLo < RISCV::X31 && "Invalid register pair");
      Register RegHi = RegLo + 1;

      if (STI.isRegisterReservedByUser(RegLo) ||
          STI.isRegisterReservedByUser(RegHi))
        MF.getFunction().getContext().diagnose(DiagnosticInfoUnsupported{
            MF.getFunction(),
            "Return value register required, but has been reserved."});

      Chain = DAG.getCopyToReg(Chain, DL, RegLo, Lo, Glue);
      Glue = Chain.getValue(1);
      RetOps.push_back(DAG.getRegister(RegLo, MVT::i32));
      Chain = DAG.getCopyToReg(Chain, DL, RegHi, Hi, Glue);
      Glue = Chain.getValue(1);
      RetOps.push_back(DAG.getRegister(RegHi, MVT::i32));
    } else {
      // Handle a 'normal' return.
      Val = convertValVTToLocVT(DAG, Val, VA, DL);
      Chain = DAG.getCopyToReg(Chain, DL, VA.getLocReg(), Val, Glue);

      if (STI.isRegisterReservedByUser(VA.getLocReg()))
        MF.getFunction().getContext().diagnose(DiagnosticInfoUnsupported{
            MF.getFunction(),
            "Return value register required, but has been reserved."});

      // Guarantee that all emitted copies are stuck together.
      Glue = Chain.getValue(1);
      RetOps.push_back(DAG.getRegister(VA.getLocReg(), VA.getLocVT()));
    }
  }

  RetOps[0] = Chain; // Update chain.

  // Add the glue node if we have it.
  if (Glue.getNode()) {
    RetOps.push_back(Glue);
  }

  // Interrupt service routines use different return instructions.
  const Function &Func = DAG.getMachineFunction().getFunction();
  if (Func.hasFnAttribute("interrupt")) {
    if (!Func.getReturnType()->isVoidTy())
      report_fatal_error(
          "Functions with the interrupt attribute must have void return type!");

    MachineFunction &MF = DAG.getMachineFunction();
    StringRef Kind =
      MF.getFunction().getFnAttribute("interrupt").getValueAsString();

    unsigned RetOpc;
    if (Kind == "user")
      RetOpc = RISCVISD::URET_FLAG;
    else if (Kind == "supervisor")
      RetOpc = RISCVISD::SRET_FLAG;
    else
      RetOpc = RISCVISD::MRET_FLAG;

    return DAG.getNode(RetOpc, DL, MVT::Other, RetOps);
  }

  return DAG.getNode(RISCVISD::RET_FLAG, DL, MVT::Other, RetOps);
}

void RISCVTargetLowering::validateCCReservedRegs(
    const SmallVectorImpl<std::pair<llvm::Register, llvm::SDValue>> &Regs,
    MachineFunction &MF) const {
  const Function &F = MF.getFunction();
  const RISCVSubtarget &STI = MF.getSubtarget<RISCVSubtarget>();

  if (llvm::any_of(Regs, [&STI](auto Reg) {
        return STI.isRegisterReservedByUser(Reg.first);
      }))
    F.getContext().diagnose(DiagnosticInfoUnsupported{
        F, "Argument register required, but has been reserved."});
}

bool RISCVTargetLowering::mayBeEmittedAsTailCall(const CallInst *CI) const {
  return CI->isTailCall();
}

const char *RISCVTargetLowering::getTargetNodeName(unsigned Opcode) const {
#define NODE_NAME_CASE(NODE)                                                   \
  case RISCVISD::NODE:                                                         \
    return "RISCVISD::" #NODE;
  // clang-format off
  switch ((RISCVISD::NodeType)Opcode) {
  case RISCVISD::FIRST_NUMBER:
    break;
  NODE_NAME_CASE(RET_FLAG)
  NODE_NAME_CASE(URET_FLAG)
  NODE_NAME_CASE(SRET_FLAG)
  NODE_NAME_CASE(MRET_FLAG)
  NODE_NAME_CASE(CALL)
  NODE_NAME_CASE(SELECT_CC)
  NODE_NAME_CASE(BuildPairF64)
  NODE_NAME_CASE(SplitF64)
  NODE_NAME_CASE(TAIL)
  NODE_NAME_CASE(SLLW)
  NODE_NAME_CASE(SRAW)
  NODE_NAME_CASE(SRLW)
  NODE_NAME_CASE(DIVW)
  NODE_NAME_CASE(DIVUW)
  NODE_NAME_CASE(REMUW)
  NODE_NAME_CASE(ROLW)
  NODE_NAME_CASE(RORW)
  NODE_NAME_CASE(FSLW)
  NODE_NAME_CASE(FSRW)
  NODE_NAME_CASE(FMV_H_X)
  NODE_NAME_CASE(FMV_X_ANYEXTH)
  NODE_NAME_CASE(FMV_W_X_RV64)
  NODE_NAME_CASE(FMV_X_ANYEXTW_RV64)
  NODE_NAME_CASE(READ_CYCLE_WIDE)
  NODE_NAME_CASE(GREVI)
  NODE_NAME_CASE(GREVIW)
  NODE_NAME_CASE(GORCI)
  NODE_NAME_CASE(GORCIW)
  NODE_NAME_CASE(VMV_X_S)
  NODE_NAME_CASE(SHUFFLE_EXTEND)
  NODE_NAME_CASE(SIGN_EXTEND_BITS_INREG)
  NODE_NAME_CASE(ZERO_EXTEND_BITS_INREG)

  NODE_NAME_CASE(VZIP2)
  NODE_NAME_CASE(VUNZIP2)
  NODE_NAME_CASE(VTRN)

#define TUPLE_NODE(X)  \
  NODE_NAME_CASE(X##2) \
  NODE_NAME_CASE(X##3) \
  NODE_NAME_CASE(X##4) \
  NODE_NAME_CASE(X##5) \
  NODE_NAME_CASE(X##6) \
  NODE_NAME_CASE(X##7) \
  NODE_NAME_CASE(X##8)
  TUPLE_NODE(VLSEG)
  TUPLE_NODE(VSSEG)
  TUPLE_NODE(VLSSEG)
  TUPLE_NODE(VSSSEG)
  TUPLE_NODE(VLXSEG)
  TUPLE_NODE(VSXSEG)
#undef TUPLE_NODE
  NODE_NAME_CASE(SPLAT_VECTOR_I64)
  NODE_NAME_CASE(READ_VLENB)
  NODE_NAME_CASE(TRUNCATE_VECTOR)
  NODE_NAME_CASE(VLEFF)
  NODE_NAME_CASE(VLEFF_MASK)
  NODE_NAME_CASE(VSLIDEUP)
  NODE_NAME_CASE(VSLIDEDOWN)
  NODE_NAME_CASE(VID)
  }
  // clang-format on
  return nullptr;
#undef NODE_NAME_CASE
}

/// getConstraintType - Given a constraint letter, return the type of
/// constraint it is for this target.
RISCVTargetLowering::ConstraintType
RISCVTargetLowering::getConstraintType(StringRef Constraint) const {
  if (Constraint.size() == 1) {
    switch (Constraint[0]) {
    default:
      break;
    case 'f':
    case 'v':
      return C_RegisterClass;
    case 'I':
    case 'J':
    case 'K':
      return C_Immediate;
    case 'A':
      return C_Memory;
    }
  }
  return TargetLowering::getConstraintType(Constraint);
}

std::pair<unsigned, const TargetRegisterClass *>
RISCVTargetLowering::getRegForInlineAsmConstraint(const TargetRegisterInfo *TRI,
                                                  StringRef Constraint,
                                                  MVT VT) const {
  // First, see if this is a constraint that directly corresponds to a
  // RISCV register class.
  if (Constraint.size() == 1) {
    switch (Constraint[0]) {
    case 'r':
      return std::make_pair(0U, &RISCV::GPRRegClass);
    case 'f':
      if (Subtarget.hasStdExtZfh() && VT == MVT::f16)
        return std::make_pair(0U, &RISCV::FPR16RegClass);
      if (Subtarget.hasStdExtF() && VT == MVT::f32)
        return std::make_pair(0U, &RISCV::FPR32RegClass);
      if (Subtarget.hasStdExtD() && VT == MVT::f64)
        return std::make_pair(0U, &RISCV::FPR64RegClass);
      break;
    case 'v':
      for (const auto *RC : {&RISCV::VRRegClass, &RISCV::VRM2RegClass,
                             &RISCV::VRM4RegClass, &RISCV::VRM8RegClass}) {
        if (TRI->isTypeLegalForClass(*RC, VT.SimpleTy))
          return std::make_pair(0U, RC);
      }
      break;
    default:
      break;
    }
  }

  // Clang will correctly decode the usage of register name aliases into their
  // official names. However, other frontends like `rustc` do not. This allows
  // users of these frontends to use the ABI names for registers in LLVM-style
  // register constraints.
  unsigned XRegFromAlias = StringSwitch<unsigned>(Constraint.lower())
                               .Case("{zero}", RISCV::X0)
                               .Case("{ra}", RISCV::X1)
                               .Case("{sp}", RISCV::X2)
                               .Case("{gp}", RISCV::X3)
                               .Case("{tp}", RISCV::X4)
                               .Case("{t0}", RISCV::X5)
                               .Case("{t1}", RISCV::X6)
                               .Case("{t2}", RISCV::X7)
                               .Cases("{s0}", "{fp}", RISCV::X8)
                               .Case("{s1}", RISCV::X9)
                               .Case("{a0}", RISCV::X10)
                               .Case("{a1}", RISCV::X11)
                               .Case("{a2}", RISCV::X12)
                               .Case("{a3}", RISCV::X13)
                               .Case("{a4}", RISCV::X14)
                               .Case("{a5}", RISCV::X15)
                               .Case("{a6}", RISCV::X16)
                               .Case("{a7}", RISCV::X17)
                               .Case("{s2}", RISCV::X18)
                               .Case("{s3}", RISCV::X19)
                               .Case("{s4}", RISCV::X20)
                               .Case("{s5}", RISCV::X21)
                               .Case("{s6}", RISCV::X22)
                               .Case("{s7}", RISCV::X23)
                               .Case("{s8}", RISCV::X24)
                               .Case("{s9}", RISCV::X25)
                               .Case("{s10}", RISCV::X26)
                               .Case("{s11}", RISCV::X27)
                               .Case("{t3}", RISCV::X28)
                               .Case("{t4}", RISCV::X29)
                               .Case("{t5}", RISCV::X30)
                               .Case("{t6}", RISCV::X31)
                               .Default(RISCV::NoRegister);
  if (XRegFromAlias != RISCV::NoRegister)
    return std::make_pair(XRegFromAlias, &RISCV::GPRRegClass);

  // Since TargetLowering::getRegForInlineAsmConstraint uses the name of the
  // TableGen record rather than the AsmName to choose registers for InlineAsm
  // constraints, plus we want to match those names to the widest floating point
  // register type available, manually select floating point registers here.
  //
  // The second case is the ABI name of the register, so that frontends can also
  // use the ABI names in register constraint lists.
  if (Subtarget.hasStdExtF()) {
    unsigned FReg = StringSwitch<unsigned>(Constraint.lower())
                        .Cases("{f0}", "{ft0}", RISCV::F0_F)
                        .Cases("{f1}", "{ft1}", RISCV::F1_F)
                        .Cases("{f2}", "{ft2}", RISCV::F2_F)
                        .Cases("{f3}", "{ft3}", RISCV::F3_F)
                        .Cases("{f4}", "{ft4}", RISCV::F4_F)
                        .Cases("{f5}", "{ft5}", RISCV::F5_F)
                        .Cases("{f6}", "{ft6}", RISCV::F6_F)
                        .Cases("{f7}", "{ft7}", RISCV::F7_F)
                        .Cases("{f8}", "{fs0}", RISCV::F8_F)
                        .Cases("{f9}", "{fs1}", RISCV::F9_F)
                        .Cases("{f10}", "{fa0}", RISCV::F10_F)
                        .Cases("{f11}", "{fa1}", RISCV::F11_F)
                        .Cases("{f12}", "{fa2}", RISCV::F12_F)
                        .Cases("{f13}", "{fa3}", RISCV::F13_F)
                        .Cases("{f14}", "{fa4}", RISCV::F14_F)
                        .Cases("{f15}", "{fa5}", RISCV::F15_F)
                        .Cases("{f16}", "{fa6}", RISCV::F16_F)
                        .Cases("{f17}", "{fa7}", RISCV::F17_F)
                        .Cases("{f18}", "{fs2}", RISCV::F18_F)
                        .Cases("{f19}", "{fs3}", RISCV::F19_F)
                        .Cases("{f20}", "{fs4}", RISCV::F20_F)
                        .Cases("{f21}", "{fs5}", RISCV::F21_F)
                        .Cases("{f22}", "{fs6}", RISCV::F22_F)
                        .Cases("{f23}", "{fs7}", RISCV::F23_F)
                        .Cases("{f24}", "{fs8}", RISCV::F24_F)
                        .Cases("{f25}", "{fs9}", RISCV::F25_F)
                        .Cases("{f26}", "{fs10}", RISCV::F26_F)
                        .Cases("{f27}", "{fs11}", RISCV::F27_F)
                        .Cases("{f28}", "{ft8}", RISCV::F28_F)
                        .Cases("{f29}", "{ft9}", RISCV::F29_F)
                        .Cases("{f30}", "{ft10}", RISCV::F30_F)
                        .Cases("{f31}", "{ft11}", RISCV::F31_F)
                        .Default(RISCV::NoRegister);
    if (FReg != RISCV::NoRegister) {
      assert(RISCV::F0_F <= FReg && FReg <= RISCV::F31_F && "Unknown fp-reg");
      if (Subtarget.hasStdExtD()) {
        unsigned RegNo = FReg - RISCV::F0_F;
        unsigned DReg = RISCV::F0_D + RegNo;
        return std::make_pair(DReg, &RISCV::FPR64RegClass);
      }
      return std::make_pair(FReg, &RISCV::FPR32RegClass);
    }
  }

  return TargetLowering::getRegForInlineAsmConstraint(TRI, Constraint, VT);
}

unsigned
RISCVTargetLowering::getInlineAsmMemConstraint(StringRef ConstraintCode) const {
  // Currently only support length 1 constraints.
  if (ConstraintCode.size() == 1) {
    switch (ConstraintCode[0]) {
    case 'A':
      return InlineAsm::Constraint_A;
    default:
      break;
    }
  }

  return TargetLowering::getInlineAsmMemConstraint(ConstraintCode);
}

void RISCVTargetLowering::LowerAsmOperandForConstraint(
    SDValue Op, std::string &Constraint, std::vector<SDValue> &Ops,
    SelectionDAG &DAG) const {
  // Currently only support length 1 constraints.
  if (Constraint.length() == 1) {
    switch (Constraint[0]) {
    case 'I':
      // Validate & create a 12-bit signed immediate operand.
      if (auto *C = dyn_cast<ConstantSDNode>(Op)) {
        uint64_t CVal = C->getSExtValue();
        if (isInt<12>(CVal))
          Ops.push_back(
              DAG.getTargetConstant(CVal, SDLoc(Op), Subtarget.getXLenVT()));
      }
      return;
    case 'J':
      // Validate & create an integer zero operand.
      if (auto *C = dyn_cast<ConstantSDNode>(Op))
        if (C->getZExtValue() == 0)
          Ops.push_back(
              DAG.getTargetConstant(0, SDLoc(Op), Subtarget.getXLenVT()));
      return;
    case 'K':
      // Validate & create a 5-bit unsigned immediate operand.
      if (auto *C = dyn_cast<ConstantSDNode>(Op)) {
        uint64_t CVal = C->getZExtValue();
        if (isUInt<5>(CVal))
          Ops.push_back(
              DAG.getTargetConstant(CVal, SDLoc(Op), Subtarget.getXLenVT()));
      }
      return;
    default:
      break;
    }
  }
  TargetLowering::LowerAsmOperandForConstraint(Op, Constraint, Ops, DAG);
}

Instruction *RISCVTargetLowering::emitLeadingFence(IRBuilder<> &Builder,
                                                   Instruction *Inst,
                                                   AtomicOrdering Ord) const {
  if (isa<LoadInst>(Inst) && Ord == AtomicOrdering::SequentiallyConsistent)
    return Builder.CreateFence(Ord);
  if (isa<StoreInst>(Inst) && isReleaseOrStronger(Ord))
    return Builder.CreateFence(AtomicOrdering::Release);
  return nullptr;
}

Instruction *RISCVTargetLowering::emitTrailingFence(IRBuilder<> &Builder,
                                                    Instruction *Inst,
                                                    AtomicOrdering Ord) const {
  if (isa<LoadInst>(Inst) && isAcquireOrStronger(Ord))
    return Builder.CreateFence(AtomicOrdering::Acquire);
  return nullptr;
}

TargetLowering::AtomicExpansionKind
RISCVTargetLowering::shouldExpandAtomicRMWInIR(AtomicRMWInst *AI) const {
  // atomicrmw {fadd,fsub} must be expanded to use compare-exchange, as floating
  // point operations can't be used in an lr/sc sequence without breaking the
  // forward-progress guarantee.
  if (AI->isFloatingPointOperation())
    return AtomicExpansionKind::CmpXChg;

  unsigned Size = AI->getType()->getPrimitiveSizeInBits();
  if (Size == 8 || Size == 16)
    return AtomicExpansionKind::MaskedIntrinsic;
  return AtomicExpansionKind::None;
}

static Intrinsic::ID
getIntrinsicForMaskedAtomicRMWBinOp(unsigned XLen, AtomicRMWInst::BinOp BinOp) {
  if (XLen == 32) {
    switch (BinOp) {
    default:
      llvm_unreachable("Unexpected AtomicRMW BinOp");
    case AtomicRMWInst::Xchg:
      return Intrinsic::riscv_masked_atomicrmw_xchg_i32;
    case AtomicRMWInst::Add:
      return Intrinsic::riscv_masked_atomicrmw_add_i32;
    case AtomicRMWInst::Sub:
      return Intrinsic::riscv_masked_atomicrmw_sub_i32;
    case AtomicRMWInst::Nand:
      return Intrinsic::riscv_masked_atomicrmw_nand_i32;
    case AtomicRMWInst::Max:
      return Intrinsic::riscv_masked_atomicrmw_max_i32;
    case AtomicRMWInst::Min:
      return Intrinsic::riscv_masked_atomicrmw_min_i32;
    case AtomicRMWInst::UMax:
      return Intrinsic::riscv_masked_atomicrmw_umax_i32;
    case AtomicRMWInst::UMin:
      return Intrinsic::riscv_masked_atomicrmw_umin_i32;
    }
  }

  if (XLen == 64) {
    switch (BinOp) {
    default:
      llvm_unreachable("Unexpected AtomicRMW BinOp");
    case AtomicRMWInst::Xchg:
      return Intrinsic::riscv_masked_atomicrmw_xchg_i64;
    case AtomicRMWInst::Add:
      return Intrinsic::riscv_masked_atomicrmw_add_i64;
    case AtomicRMWInst::Sub:
      return Intrinsic::riscv_masked_atomicrmw_sub_i64;
    case AtomicRMWInst::Nand:
      return Intrinsic::riscv_masked_atomicrmw_nand_i64;
    case AtomicRMWInst::Max:
      return Intrinsic::riscv_masked_atomicrmw_max_i64;
    case AtomicRMWInst::Min:
      return Intrinsic::riscv_masked_atomicrmw_min_i64;
    case AtomicRMWInst::UMax:
      return Intrinsic::riscv_masked_atomicrmw_umax_i64;
    case AtomicRMWInst::UMin:
      return Intrinsic::riscv_masked_atomicrmw_umin_i64;
    }
  }

  llvm_unreachable("Unexpected XLen\n");
}

Value *RISCVTargetLowering::emitMaskedAtomicRMWIntrinsic(
    IRBuilder<> &Builder, AtomicRMWInst *AI, Value *AlignedAddr, Value *Incr,
    Value *Mask, Value *ShiftAmt, AtomicOrdering Ord) const {
  unsigned XLen = Subtarget.getXLen();
  Value *Ordering =
      Builder.getIntN(XLen, static_cast<uint64_t>(AI->getOrdering()));
  Type *Tys[] = {AlignedAddr->getType()};
  Function *LrwOpScwLoop = Intrinsic::getDeclaration(
      AI->getModule(),
      getIntrinsicForMaskedAtomicRMWBinOp(XLen, AI->getOperation()), Tys);

  if (XLen == 64) {
    Incr = Builder.CreateSExt(Incr, Builder.getInt64Ty());
    Mask = Builder.CreateSExt(Mask, Builder.getInt64Ty());
    ShiftAmt = Builder.CreateSExt(ShiftAmt, Builder.getInt64Ty());
  }

  Value *Result;

  // Must pass the shift amount needed to sign extend the loaded value prior
  // to performing a signed comparison for min/max. ShiftAmt is the number of
  // bits to shift the value into position. Pass XLen-ShiftAmt-ValWidth, which
  // is the number of bits to left+right shift the value in order to
  // sign-extend.
  if (AI->getOperation() == AtomicRMWInst::Min ||
      AI->getOperation() == AtomicRMWInst::Max) {
    const DataLayout &DL = AI->getModule()->getDataLayout();
    unsigned ValWidth =
        DL.getTypeStoreSizeInBits(AI->getValOperand()->getType());
    Value *SextShamt =
        Builder.CreateSub(Builder.getIntN(XLen, XLen - ValWidth), ShiftAmt);
    Result = Builder.CreateCall(LrwOpScwLoop,
                                {AlignedAddr, Incr, Mask, SextShamt, Ordering});
  } else {
    Result =
        Builder.CreateCall(LrwOpScwLoop, {AlignedAddr, Incr, Mask, Ordering});
  }

  if (XLen == 64)
    Result = Builder.CreateTrunc(Result, Builder.getInt32Ty());
  return Result;
}

TargetLowering::AtomicExpansionKind
RISCVTargetLowering::shouldExpandAtomicCmpXchgInIR(
    AtomicCmpXchgInst *CI) const {
  unsigned Size = CI->getCompareOperand()->getType()->getPrimitiveSizeInBits();
  if (Size == 8 || Size == 16)
    return AtomicExpansionKind::MaskedIntrinsic;
  return AtomicExpansionKind::None;
}

Value *RISCVTargetLowering::emitMaskedAtomicCmpXchgIntrinsic(
    IRBuilder<> &Builder, AtomicCmpXchgInst *CI, Value *AlignedAddr,
    Value *CmpVal, Value *NewVal, Value *Mask, AtomicOrdering Ord) const {
  unsigned XLen = Subtarget.getXLen();
  Value *Ordering = Builder.getIntN(XLen, static_cast<uint64_t>(Ord));
  Intrinsic::ID CmpXchgIntrID = Intrinsic::riscv_masked_cmpxchg_i32;
  if (XLen == 64) {
    CmpVal = Builder.CreateSExt(CmpVal, Builder.getInt64Ty());
    NewVal = Builder.CreateSExt(NewVal, Builder.getInt64Ty());
    Mask = Builder.CreateSExt(Mask, Builder.getInt64Ty());
    CmpXchgIntrID = Intrinsic::riscv_masked_cmpxchg_i64;
  }
  Type *Tys[] = {AlignedAddr->getType()};
  Function *MaskedCmpXchg =
      Intrinsic::getDeclaration(CI->getModule(), CmpXchgIntrID, Tys);
  Value *Result = Builder.CreateCall(
      MaskedCmpXchg, {AlignedAddr, CmpVal, NewVal, Mask, Ordering});
  if (XLen == 64)
    Result = Builder.CreateTrunc(Result, Builder.getInt32Ty());
  return Result;
}

bool RISCVTargetLowering::isFMAFasterThanFMulAndFAdd(const MachineFunction &MF,
                                                     EVT VT) const {
  VT = VT.getScalarType();

  if (!VT.isSimple())
    return false;

  switch (VT.getSimpleVT().SimpleTy) {
  case MVT::f16:
    return Subtarget.hasStdExtZfh();
  case MVT::f32:
    return Subtarget.hasStdExtF();
  case MVT::f64:
    return Subtarget.hasStdExtD();
  default:
    break;
  }

  return false;
}

Register RISCVTargetLowering::getExceptionPointerRegister(
    const Constant *PersonalityFn) const {
  return RISCV::X10;
}

Register RISCVTargetLowering::getExceptionSelectorRegister(
    const Constant *PersonalityFn) const {
  return RISCV::X11;
}

bool RISCVTargetLowering::allowsMisalignedMemoryAccesses(
    EVT E, unsigned AddrSpace, unsigned Align, MachineMemOperand::Flags Flags,
    bool *Fast) const {
  if (!E.isScalableVector())
    return false;

  // Scalable vectors enforce only the alignment of the element type.
  // There is no reason to think these should be any slower.
  if (Fast)
    *Fast = true;

  EVT ElementType = E.getVectorElementType();
  return Align >= ElementType.getStoreSize();
}

bool RISCVTargetLowering::shouldExtendTypeInLibCall(EVT Type) const {
  // Return false to suppress the unnecessary extensions if the LibCall
  // arguments or return value is f32 type for LP64 ABI.
  RISCVABI::ABI ABI = Subtarget.getTargetABI();
  if (ABI == RISCVABI::ABI_LP64 && (Type == MVT::f32))
    return false;

  return true;
}

bool RISCVTargetLowering::shouldSignExtendTypeInLibCall(EVT Type, bool IsSigned) const {
  if (Subtarget.is64Bit() && Type == MVT::i32)
    return true;

  return IsSigned;
}

bool RISCVTargetLowering::decomposeMulByConstant(LLVMContext &Context, EVT VT,
                                                 SDValue C) const {
  // Check integral scalar types.
  if (VT.isScalarInteger()) {
    // Omit the optimization if the sub target has the M extension and the data
    // size exceeds XLen.
    if (Subtarget.hasStdExtM() && VT.getSizeInBits() > Subtarget.getXLen())
      return false;
    if (auto *ConstNode = dyn_cast<ConstantSDNode>(C.getNode())) {
      // Break the MUL to a SLLI and an ADD/SUB.
      const APInt &Imm = ConstNode->getAPIntValue();
      if ((Imm + 1).isPowerOf2() || (Imm - 1).isPowerOf2() ||
          (1 - Imm).isPowerOf2() || (-1 - Imm).isPowerOf2())
        return true;
      // Omit the following optimization if the sub target has the M extension
      // and the data size >= XLen.
      if (Subtarget.hasStdExtM() && VT.getSizeInBits() >= Subtarget.getXLen())
        return false;
      // Break the MUL to two SLLI instructions and an ADD/SUB, if Imm needs
      // a pair of LUI/ADDI.
      if (!Imm.isSignedIntN(12) && Imm.countTrailingZeros() < 12) {
        APInt ImmS = Imm.ashr(Imm.countTrailingZeros());
        if ((ImmS + 1).isPowerOf2() || (ImmS - 1).isPowerOf2() ||
            (1 - ImmS).isPowerOf2())
        return true;
      }
    }
  }

  return false;
}

#define GET_REGISTER_MATCHER
#include "RISCVGenAsmMatcher.inc"

Register
RISCVTargetLowering::getRegisterByName(const char *RegName, LLT VT,
                                       const MachineFunction &MF) const {
  Register Reg = MatchRegisterAltName(RegName);
  if (Reg == RISCV::NoRegister)
    Reg = MatchRegisterName(RegName);
  if (Reg == RISCV::NoRegister)
    report_fatal_error(
        Twine("Invalid register name \"" + StringRef(RegName) + "\"."));
  BitVector ReservedRegs = Subtarget.getRegisterInfo()->getReservedRegs(MF);
  if (!ReservedRegs.test(Reg) && !Subtarget.isRegisterReservedByUser(Reg))
    report_fatal_error(Twine("Trying to obtain non-reserved register \"" +
                             StringRef(RegName) + "\"."));
  return Reg;
}

bool RISCVTargetLowering::shouldSinkOperands(
    Instruction *I, SmallVectorImpl<Use *> &Ops) const {
  if (!isa<ScalableVectorType>(I->getType()))
    return false;

  // Sinking broadcasts is always beneficial because it avoids keeping
  // vector registers alive and often they can be folded into the operand.
  for (unsigned OpI = 0, E = I->getNumOperands(); OpI < E; OpI++) {
    Use &U = I->getOperandUse(OpI);
    if (auto *SI = dyn_cast<ShuffleVectorInst>(&U)) {
      if (SI->isZeroEltSplat()) {
        Ops.push_back(&SI->getOperandUse(0));
        Ops.push_back(&U);
      }
    } else if (auto *II = dyn_cast<IntrinsicInst>(&U)) {
      switch (II->getIntrinsicID()) {
      case Intrinsic::epi_vmv_v_x:
      case Intrinsic::epi_vfmv_v_f: {
        Ops.push_back(&U);
        break;
      }
      default:
        break;
      }
    }
    if (!Ops.empty())
      return true;
  }

  return false;
}

TargetLoweringBase::LegalizeTypeAction
RISCVTargetLowering::getPreferredVectorAction(MVT VT) const {
  switch (VT.SimpleTy) {
  case MVT::nxv1i32:
  case MVT::nxv1i16:
  case MVT::nxv1i8:
  case MVT::nxv2i16:
  case MVT::nxv2i8:
  case MVT::nxv4i8:
    return TypeWidenVector;
  default:
    break;
  }

  return TargetLoweringBase::getPreferredVectorAction(VT);
}

namespace llvm {
namespace RISCVVIntrinsicsTable {

#define GET_RISCVVIntrinsicsTable_IMPL
#include "RISCVGenSearchableTables.inc"

} // namespace RISCVVIntrinsicsTable

namespace RISCVZvlssegTable {

#define GET_RISCVZvlssegTable_IMPL
#include "RISCVGenSearchableTables.inc"

} // namespace RISCVZvlssegTable
} // namespace llvm<|MERGE_RESOLUTION|>--- conflicted
+++ resolved
@@ -398,37 +398,11 @@
       setOperationAction(ISD::ROTL, VT, Expand);
       setOperationAction(ISD::ROTR, VT, Expand);
 
-<<<<<<< HEAD
-      for (auto VT : MVT::integer_scalable_vector_valuetypes()) {
-        setOperationAction(ISD::VECTOR_SHUFFLE, VT, Custom);
-      }
-      for (auto VT : MVT::fp_scalable_vector_valuetypes()) {
-        setOperationAction(ISD::VECTOR_SHUFFLE, VT, Custom);
-      }
-
-      if (isTypeLegal(VT)) {
-        // Custom-lower extensions and truncations from/to mask types.
-        setOperationAction(ISD::ANY_EXTEND, VT, Custom);
-        setOperationAction(ISD::SIGN_EXTEND, VT, Custom);
-        setOperationAction(ISD::ZERO_EXTEND, VT, Custom);
-
-        // We custom-lower all legally-typed vector truncates:
-        // 1. Mask VTs are custom-expanded into a series of standard nodes
-        // 2. Integer VTs are lowered as a series of "RISCVISD::TRUNCATE_VECTOR"
-        // nodes which truncate by one power of two at a time.
-        setOperationAction(ISD::TRUNCATE, VT, Custom);
-
-        // Custom-lower insert/extract operations to simplify patterns.
-        setOperationAction(ISD::INSERT_VECTOR_ELT, VT, Custom);
-        setOperationAction(ISD::EXTRACT_VECTOR_ELT, VT, Custom);
-      }
-    }
-=======
+      setOperationAction(ISD::VECTOR_SHUFFLE, VT, Custom);
       // Custom-lower extensions and truncations from/to mask types.
       setOperationAction(ISD::ANY_EXTEND, VT, Custom);
       setOperationAction(ISD::SIGN_EXTEND, VT, Custom);
       setOperationAction(ISD::ZERO_EXTEND, VT, Custom);
->>>>>>> 6da3f85c
 
       // Integer VTs are lowered as a series of "RISCVISD::TRUNCATE_VECTOR"
       // nodes which truncate by one power of two at a time.
@@ -458,6 +432,7 @@
       // Custom-lower insert/extract operations to simplify patterns.
       setOperationAction(ISD::INSERT_VECTOR_ELT, VT, Custom);
       setOperationAction(ISD::EXTRACT_VECTOR_ELT, VT, Custom);
+      setOperationAction(ISD::VECTOR_SHUFFLE, VT, Custom);
       for (auto CC : VFPCCToExpand)
         setCondCodeAction(CC, VT, Expand);
     };
@@ -3117,89 +3092,6 @@
                                    Load.getValue(2)),
                 0);
     return DAG.getMergeValues({Load, ReadVL, Load.getValue(1)}, DL);
-  }
-<<<<<<< HEAD
-  case Intrinsic::riscv_vlseg8ff:
-    NF++;
-    LLVM_FALLTHROUGH;
-  case Intrinsic::riscv_vlseg7ff:
-    NF++;
-    LLVM_FALLTHROUGH;
-  case Intrinsic::riscv_vlseg6ff:
-    NF++;
-    LLVM_FALLTHROUGH;
-  case Intrinsic::riscv_vlseg5ff:
-    NF++;
-    LLVM_FALLTHROUGH;
-  case Intrinsic::riscv_vlseg4ff:
-    NF++;
-    LLVM_FALLTHROUGH;
-  case Intrinsic::riscv_vlseg3ff:
-    NF++;
-    LLVM_FALLTHROUGH;
-  case Intrinsic::riscv_vlseg2ff: {
-    NF++;
-    SDLoc DL(Op);
-    SmallVector<EVT, 8> EVTs(NF, Op.getValueType());
-    EVTs.push_back(MVT::Other);
-    EVTs.push_back(MVT::Glue);
-    SDVTList VTs = DAG.getVTList(EVTs);
-    SDValue Load =
-        DAG.getNode(RISCVISD::VLSEGFF, DL, VTs, Op.getOperand(0),
-                    Op.getOperand(1), Op.getOperand(2), Op.getOperand(3));
-    VTs = DAG.getVTList(Op->getValueType(NF), MVT::Other);
-    SDValue ReadVL = DAG.getNode(RISCVISD::READ_VL, DL, VTs,
-                                 /*Glue*/ Load.getValue(NF + 1));
-    SmallVector<SDValue, 8> Results;
-    for (unsigned i = 0; i < NF; ++i)
-      Results.push_back(Load.getValue(i));
-    Results.push_back(ReadVL);
-    Results.push_back(Load.getValue(NF)); // Chain.
-    return DAG.getMergeValues(Results, DL);
-  }
-  case Intrinsic::riscv_vlseg8ff_mask:
-    NF++;
-    LLVM_FALLTHROUGH;
-  case Intrinsic::riscv_vlseg7ff_mask:
-    NF++;
-    LLVM_FALLTHROUGH;
-  case Intrinsic::riscv_vlseg6ff_mask:
-    NF++;
-    LLVM_FALLTHROUGH;
-  case Intrinsic::riscv_vlseg5ff_mask:
-    NF++;
-    LLVM_FALLTHROUGH;
-  case Intrinsic::riscv_vlseg4ff_mask:
-    NF++;
-    LLVM_FALLTHROUGH;
-  case Intrinsic::riscv_vlseg3ff_mask:
-    NF++;
-    LLVM_FALLTHROUGH;
-  case Intrinsic::riscv_vlseg2ff_mask: {
-    NF++;
-    SDLoc DL(Op);
-    SmallVector<EVT, 8> EVTs(NF, Op.getValueType());
-    EVTs.push_back(MVT::Other);
-    EVTs.push_back(MVT::Glue);
-    SDVTList VTs = DAG.getVTList(EVTs);
-    SmallVector<SDValue, 13> LoadOps;
-    LoadOps.push_back(Op.getOperand(0)); // Chain.
-    LoadOps.push_back(Op.getOperand(1)); // Intrinsic ID.
-    for (unsigned i = 0; i < NF; ++i)
-      LoadOps.push_back(Op.getOperand(2 + i)); // MaskedOff.
-    LoadOps.push_back(Op.getOperand(2 + NF));  // Base.
-    LoadOps.push_back(Op.getOperand(3 + NF));  // Mask.
-    LoadOps.push_back(Op.getOperand(4 + NF));  // VL.
-    SDValue Load = DAG.getNode(RISCVISD::VLSEGFF_MASK, DL, VTs, LoadOps);
-    VTs = DAG.getVTList(Op->getValueType(NF), MVT::Other);
-    SDValue ReadVL = DAG.getNode(RISCVISD::READ_VL, DL, VTs,
-                                 /*Glue*/ Load.getValue(NF + 1));
-    SmallVector<SDValue, 8> Results;
-    for (unsigned i = 0; i < NF; ++i)
-      Results.push_back(Load.getValue(i));
-    Results.push_back(ReadVL);
-    Results.push_back(Load.getValue(NF)); // Chain.
-    return DAG.getMergeValues(Results, DL);
   }
   case Intrinsic::epi_vlseg2:
     return lowerVLSEG(Op, DAG, Subtarget, RISCVISD::VLSEG2,
@@ -3396,8 +3288,6 @@
     VP_INTRINSIC_VOID_SET
 #undef VP_INTRINSIC
     return LowerVPIntrinsic(IntNo, Op, DAG, Subtarget);
-=======
->>>>>>> 6da3f85c
   }
 
   return SDValue();

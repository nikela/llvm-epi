--- conflicted
+++ resolved
@@ -1247,10 +1247,6 @@
 
   for (unsigned i = 0, e = ArgLocs.size(); i != e; ++i) {
     CCValAssign &VA = ArgLocs[i];
-<<<<<<< HEAD
-    assert(!Subtarget.isSoftFloat() || VA.getLocVT() == XLenVT && "Unhandled argument type");
-=======
->>>>>>> a4b7b6da
     SDValue ArgValue;
     // Passing f64 on RV32D with a soft float or hard float single ABI must be
     // handled as a special case.

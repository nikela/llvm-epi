//===-- RISCVISelLowering.cpp - RISCV DAG Lowering Implementation  --------===//
//
// Part of the LLVM Project, under the Apache License v2.0 with LLVM Exceptions.
// See https://llvm.org/LICENSE.txt for license information.
// SPDX-License-Identifier: Apache-2.0 WITH LLVM-exception
//
//===----------------------------------------------------------------------===//
//
// This file defines the interfaces that RISCV uses to lower LLVM code into a
// selection DAG.
//
//===----------------------------------------------------------------------===//

#include "RISCVISelLowering.h"
#include "RISCV.h"
#include "RISCVMachineFunctionInfo.h"
#include "RISCVRegisterInfo.h"
#include "RISCVSubtarget.h"
#include "RISCVTargetMachine.h"
#include "Utils/RISCVMatInt.h"
#include "llvm/ADT/Optional.h"
#include "llvm/ADT/SmallSet.h"
#include "llvm/ADT/Statistic.h"
#include "llvm/CodeGen/CallingConvLower.h"
#include "llvm/CodeGen/MachineFrameInfo.h"
#include "llvm/CodeGen/MachineFunction.h"
#include "llvm/CodeGen/MachineInstrBuilder.h"
#include "llvm/CodeGen/MachineRegisterInfo.h"
#include "llvm/CodeGen/SelectionDAGISel.h"
#include "llvm/CodeGen/TargetLoweringObjectFileImpl.h"
#include "llvm/CodeGen/ValueTypes.h"
#include "llvm/IR/DiagnosticInfo.h"
#include "llvm/IR/DiagnosticPrinter.h"
#include "llvm/IR/IntrinsicsRISCV.h"
#include "llvm/IR/IntrinsicsEPI.h"
#include "llvm/Support/Debug.h"
#include "llvm/Support/ErrorHandling.h"
#include "llvm/Support/raw_ostream.h"

using namespace llvm;

#define DEBUG_TYPE "riscv-lower"

STATISTIC(NumTailCalls, "Number of tail calls");

RISCVTargetLowering::RISCVTargetLowering(const TargetMachine &TM,
                                         const RISCVSubtarget &STI)
    : TargetLowering(TM), Subtarget(STI) {

  if (Subtarget.isRV32E())
    report_fatal_error("Codegen not yet implemented for RV32E");

  RISCVABI::ABI ABI = Subtarget.getTargetABI();
  assert(ABI != RISCVABI::ABI_Unknown && "Improperly initialised target ABI");

  if ((ABI == RISCVABI::ABI_ILP32F || ABI == RISCVABI::ABI_LP64F) &&
      !Subtarget.hasStdExtF()) {
    errs() << "Hard-float 'f' ABI can't be used for a target that "
                "doesn't support the F instruction set extension (ignoring "
                          "target-abi)\n";
    ABI = Subtarget.is64Bit() ? RISCVABI::ABI_LP64 : RISCVABI::ABI_ILP32;
  } else if ((ABI == RISCVABI::ABI_ILP32D || ABI == RISCVABI::ABI_LP64D) &&
             !Subtarget.hasStdExtD()) {
    errs() << "Hard-float 'd' ABI can't be used for a target that "
              "doesn't support the D instruction set extension (ignoring "
              "target-abi)\n";
    ABI = Subtarget.is64Bit() ? RISCVABI::ABI_LP64 : RISCVABI::ABI_ILP32;
  }

  switch (ABI) {
  default:
    report_fatal_error("Don't know how to lower this ABI");
  case RISCVABI::ABI_ILP32:
  case RISCVABI::ABI_ILP32F:
  case RISCVABI::ABI_ILP32D:
  case RISCVABI::ABI_LP64:
  case RISCVABI::ABI_LP64F:
  case RISCVABI::ABI_LP64D:
    break;
  }

  MVT XLenVT = Subtarget.getXLenVT();

  // Set up the register classes.
  addRegisterClass(XLenVT, &RISCV::GPRRegClass);

  if (Subtarget.hasStdExtF())
    addRegisterClass(MVT::f32, &RISCV::FPR32RegClass);
  if (Subtarget.hasStdExtD())
    addRegisterClass(MVT::f64, &RISCV::FPR64RegClass);

  if (Subtarget.hasStdExtV()) {
    addRegisterClass(MVT::nxv1i1, &RISCV::VRRegClass);
    addRegisterClass(MVT::nxv2i1, &RISCV::VRRegClass);
    addRegisterClass(MVT::nxv4i1, &RISCV::VRRegClass);
    addRegisterClass(MVT::nxv8i1, &RISCV::VRRegClass);
    addRegisterClass(MVT::nxv16i1, &RISCV::VRRegClass);
    addRegisterClass(MVT::nxv32i1, &RISCV::VRRegClass);
    addRegisterClass(MVT::nxv64i1, &RISCV::VRRegClass);

    addRegisterClass(MVT::nxv32i2, &RISCV::VRRegClass);

    addRegisterClass(MVT::nxv16i4, &RISCV::VRRegClass);

    //addRegisterClass(MVT::nxv1i8, &RISCV::VRRegClass); // FIXME illegal type
    //addRegisterClass(MVT::nxv2i8, &RISCV::VRRegClass); // FIXME illegal type
    //addRegisterClass(MVT::nxv4i8, &RISCV::VRRegClass); // FIXME illegal type
    addRegisterClass(MVT::nxv8i8, &RISCV::VRRegClass);
    addRegisterClass(MVT::nxv16i8, &RISCV::VRM2RegClass);
    addRegisterClass(MVT::nxv32i8, &RISCV::VRM4RegClass);
    //addRegisterClass(MVT::nxv64i8, &RISCV::VRM8RegClass); // FIXME undefined type

    //addRegisterClass(MVT::nxv1i16, &RISCV::VRRegClass); // FIXME illegal type
    //addRegisterClass(MVT::nxv2i16, &RISCV::VRRegClass); // FIXME illegal type
    addRegisterClass(MVT::nxv4i16, &RISCV::VRRegClass);
    addRegisterClass(MVT::nxv8i16, &RISCV::VRM2RegClass);
    addRegisterClass(MVT::nxv16i16, &RISCV::VRM4RegClass);
    addRegisterClass(MVT::nxv32i16, &RISCV::VRM8RegClass);

    //addRegisterClass(MVT::nxv1i32, &RISCV::VRRegClass); // FIXME illegal type
    addRegisterClass(MVT::nxv2i32, &RISCV::VRRegClass);
    addRegisterClass(MVT::nxv4i32, &RISCV::VRM2RegClass);
    addRegisterClass(MVT::nxv8i32, &RISCV::VRM4RegClass);
    addRegisterClass(MVT::nxv16i32, &RISCV::VRM8RegClass);

    addRegisterClass(MVT::nxv1i64, &RISCV::VRRegClass);
    addRegisterClass(MVT::nxv2i64, &RISCV::VRM2RegClass);
    addRegisterClass(MVT::nxv4i64, &RISCV::VRM4RegClass);
    addRegisterClass(MVT::nxv8i64, &RISCV::VRM8RegClass);

    //addRegisterClass(MVT::nxv1f32, &RISCV::VRRegClass); // FIXME illegal type
    addRegisterClass(MVT::nxv2f32, &RISCV::VRRegClass);
    addRegisterClass(MVT::nxv4f32, &RISCV::VRM2RegClass);
    addRegisterClass(MVT::nxv8f32, &RISCV::VRM4RegClass);
    addRegisterClass(MVT::nxv16f32, &RISCV::VRM8RegClass);

    addRegisterClass(MVT::nxv1f64, &RISCV::VRRegClass);
    addRegisterClass(MVT::nxv2f64, &RISCV::VRM2RegClass);
    addRegisterClass(MVT::nxv4f64, &RISCV::VRM4RegClass);
    addRegisterClass(MVT::nxv8f64, &RISCV::VRM8RegClass);

    setBooleanVectorContents(ZeroOrOneBooleanContent);

    for (auto VT : MVT::integer_scalable_vector_valuetypes()) {
      setOperationAction(ISD::SPLAT_VECTOR, VT, Custom);
      setOperationAction(ISD::VECTOR_SHUFFLE, VT, Custom);
    }
    for (auto VT : MVT::fp_scalable_vector_valuetypes()) {
      setOperationAction(ISD::SPLAT_VECTOR, VT, Custom);
      setOperationAction(ISD::VECTOR_SHUFFLE, VT, Custom);
    }
  }

  // Compute derived properties from the register classes.
  computeRegisterProperties(STI.getRegisterInfo());

  setStackPointerRegisterToSaveRestore(RISCV::X2);

  for (auto N : {ISD::EXTLOAD, ISD::SEXTLOAD, ISD::ZEXTLOAD})
    setLoadExtAction(N, XLenVT, MVT::i1, Promote);

  // TODO: add all necessary setOperationAction calls.
  setOperationAction(ISD::DYNAMIC_STACKALLOC, XLenVT, Expand);

  setOperationAction(ISD::BR_JT, MVT::Other, Expand);
  setOperationAction(ISD::BR_CC, XLenVT, Expand);
  setOperationAction(ISD::SELECT, XLenVT, Custom);
  setOperationAction(ISD::SELECT_CC, XLenVT, Expand);

  setOperationAction(ISD::STACKSAVE, MVT::Other, Expand);
  setOperationAction(ISD::STACKRESTORE, MVT::Other, Expand);

  setOperationAction(ISD::VASTART, MVT::Other, Custom);
  setOperationAction(ISD::VAARG, MVT::Other, Expand);
  setOperationAction(ISD::VACOPY, MVT::Other, Expand);
  setOperationAction(ISD::VAEND, MVT::Other, Expand);

  for (auto VT : {MVT::i1, MVT::i8, MVT::i16})
    setOperationAction(ISD::SIGN_EXTEND_INREG, VT, Expand);

  if (Subtarget.is64Bit()) {
    setOperationAction(ISD::ADD, MVT::i32, Custom);
    setOperationAction(ISD::SUB, MVT::i32, Custom);
    setOperationAction(ISD::SHL, MVT::i32, Custom);
    setOperationAction(ISD::SRA, MVT::i32, Custom);
    setOperationAction(ISD::SRL, MVT::i32, Custom);
  }

  if (!Subtarget.hasStdExtM()) {
    setOperationAction(ISD::MUL, XLenVT, Expand);
    setOperationAction(ISD::MULHS, XLenVT, Expand);
    setOperationAction(ISD::MULHU, XLenVT, Expand);
    setOperationAction(ISD::SDIV, XLenVT, Expand);
    setOperationAction(ISD::UDIV, XLenVT, Expand);
    setOperationAction(ISD::SREM, XLenVT, Expand);
    setOperationAction(ISD::UREM, XLenVT, Expand);
  }

  if (Subtarget.is64Bit() && Subtarget.hasStdExtM()) {
    setOperationAction(ISD::MUL, MVT::i32, Custom);
    setOperationAction(ISD::SDIV, MVT::i32, Custom);
    setOperationAction(ISD::UDIV, MVT::i32, Custom);
    setOperationAction(ISD::UREM, MVT::i32, Custom);
  }

  setOperationAction(ISD::SDIVREM, XLenVT, Expand);
  setOperationAction(ISD::UDIVREM, XLenVT, Expand);
  setOperationAction(ISD::SMUL_LOHI, XLenVT, Expand);
  setOperationAction(ISD::UMUL_LOHI, XLenVT, Expand);

  setOperationAction(ISD::SHL_PARTS, XLenVT, Custom);
  setOperationAction(ISD::SRL_PARTS, XLenVT, Custom);
  setOperationAction(ISD::SRA_PARTS, XLenVT, Custom);

  setOperationAction(ISD::ROTL, XLenVT, Expand);
  setOperationAction(ISD::ROTR, XLenVT, Expand);
  setOperationAction(ISD::BSWAP, XLenVT, Expand);
  setOperationAction(ISD::CTTZ, XLenVT, Expand);
  setOperationAction(ISD::CTLZ, XLenVT, Expand);
  setOperationAction(ISD::CTPOP, XLenVT, Expand);

  ISD::CondCode FPCCToExtend[] = {
      ISD::SETOGT, ISD::SETOGE, ISD::SETONE, ISD::SETUEQ, ISD::SETUGT,
      ISD::SETUGE, ISD::SETULT, ISD::SETULE, ISD::SETUNE, ISD::SETGT,
      ISD::SETGE,  ISD::SETNE};

  ISD::NodeType FPOpToExtend[] = {
      ISD::FSIN, ISD::FCOS, ISD::FSINCOS, ISD::FPOW, ISD::FREM, ISD::FP16_TO_FP,
      ISD::FP_TO_FP16};

  if (Subtarget.hasStdExtF()) {
    setOperationAction(ISD::FMINNUM, MVT::f32, Legal);
    setOperationAction(ISD::FMAXNUM, MVT::f32, Legal);
    for (auto CC : FPCCToExtend)
      setCondCodeAction(CC, MVT::f32, Expand);
    setOperationAction(ISD::SELECT_CC, MVT::f32, Expand);
    setOperationAction(ISD::SELECT, MVT::f32, Custom);
    setOperationAction(ISD::BR_CC, MVT::f32, Expand);
    for (auto Op : FPOpToExtend)
      setOperationAction(Op, MVT::f32, Expand);
    setLoadExtAction(ISD::EXTLOAD, MVT::f32, MVT::f16, Expand);
    setTruncStoreAction(MVT::f32, MVT::f16, Expand);
  }

  if (Subtarget.hasStdExtF() && Subtarget.is64Bit())
    setOperationAction(ISD::BITCAST, MVT::i32, Custom);

  if (Subtarget.hasStdExtD()) {
    setOperationAction(ISD::FMINNUM, MVT::f64, Legal);
    setOperationAction(ISD::FMAXNUM, MVT::f64, Legal);
    for (auto CC : FPCCToExtend)
      setCondCodeAction(CC, MVT::f64, Expand);
    setOperationAction(ISD::SELECT_CC, MVT::f64, Expand);
    setOperationAction(ISD::SELECT, MVT::f64, Custom);
    setOperationAction(ISD::BR_CC, MVT::f64, Expand);
    setLoadExtAction(ISD::EXTLOAD, MVT::f64, MVT::f32, Expand);
    setTruncStoreAction(MVT::f64, MVT::f32, Expand);
    for (auto Op : FPOpToExtend)
      setOperationAction(Op, MVT::f64, Expand);
    setLoadExtAction(ISD::EXTLOAD, MVT::f64, MVT::f16, Expand);
    setTruncStoreAction(MVT::f64, MVT::f16, Expand);
  }

  if (Subtarget.is64Bit() &&
      !(Subtarget.hasStdExtD() || Subtarget.hasStdExtF())) {
    setOperationAction(ISD::FP_TO_UINT, MVT::i32, Custom);
    setOperationAction(ISD::FP_TO_SINT, MVT::i32, Custom);
    setOperationAction(ISD::STRICT_FP_TO_UINT, MVT::i32, Custom);
    setOperationAction(ISD::STRICT_FP_TO_SINT, MVT::i32, Custom);
  }

  setOperationAction(ISD::GlobalAddress, XLenVT, Custom);
  setOperationAction(ISD::BlockAddress, XLenVT, Custom);
  setOperationAction(ISD::ConstantPool, XLenVT, Custom);

  setOperationAction(ISD::GlobalTLSAddress, XLenVT, Custom);

  // TODO: On M-mode only targets, the cycle[h] CSR may not be present.
  // Unfortunately this can't be determined just from the ISA naming string.
  setOperationAction(ISD::READCYCLECOUNTER, MVT::i64,
                     Subtarget.is64Bit() ? Legal : Custom);

  setOperationAction(ISD::TRAP, MVT::Other, Legal);
  setOperationAction(ISD::DEBUGTRAP, MVT::Other, Legal);
  setOperationAction(ISD::INTRINSIC_WO_CHAIN, MVT::Other, Custom);

  if (Subtarget.hasStdExtA()) {
    setMaxAtomicSizeInBitsSupported(Subtarget.getXLen());
    setMinCmpXchgSizeInBits(32);
  } else {
    setMaxAtomicSizeInBitsSupported(0);
  }

  setBooleanContents(ZeroOrOneBooleanContent);

  // Function alignments.
  const Align FunctionAlignment(Subtarget.hasStdExtC() ? 2 : 4);
  setMinFunctionAlignment(FunctionAlignment);
  setPrefFunctionAlignment(FunctionAlignment);

  // Effectively disable jump table generation.
  setMinimumJumpTableEntries(INT_MAX);

<<<<<<< HEAD
  if (Subtarget.hasStdExtV()) {
    // EPI & VPred intrinsics may have illegal operands/results
    for (auto VT : {MVT::i1, MVT::i8, MVT::i16, MVT::i32, MVT::nxv1i32}) {
      setOperationAction(ISD::INTRINSIC_WO_CHAIN, VT, Custom);
    }

    // VPred intrinsics may have illegal operands/results
    for (auto VT : {MVT::i32}) {
      setOperationAction(ISD::INTRINSIC_W_CHAIN, VT, Custom);
      setOperationAction(ISD::INTRINSIC_VOID, VT, Custom);
    }

    // Custom-legalize this node for illegal result types or mask operands.
    for (auto VT : {MVT::i8, MVT::i16, MVT::i32, MVT::nxv1i1, MVT::nxv2i1,
                    MVT::nxv4i1, MVT::nxv8i1, MVT::nxv16i1, MVT::nxv32i1,
                    MVT::nxv64i1}) {
      setOperationAction(ISD::EXTRACT_VECTOR_ELT, VT, Custom);
    }

    // Custom-legalize this node for scalable vectors.
    for (auto VT : {MVT::nxv1i64, MVT::nxv2i32, MVT::nxv4i16}) {
      setOperationAction(ISD::SIGN_EXTEND_INREG, VT, Custom);
    }

    // Custom-legalize this node for scalable vectors.
    for (auto VT : {MVT::nxv8i8, MVT::nxv16i8, MVT::nxv32i8, MVT::nxv64i8,
                    MVT::nxv4i16, MVT::nxv8i16, MVT::nxv16i16, MVT::nxv32i16,
                    MVT::nxv2i32, MVT::nxv4i32, MVT::nxv8i32, MVT::nxv16i32,
                    MVT::nxv1i64, MVT::nxv2i64, MVT::nxv4i64, MVT::nxv8i64,
                    MVT::nxv2f32, MVT::nxv4f32, MVT::nxv8f32, MVT::nxv16f32,
                    MVT::nxv1f64, MVT::nxv2f64, MVT::nxv4f64, MVT::nxv8f64}) {
      setOperationAction(ISD::MGATHER, VT, Custom);
    }

    // Vector integer reductions.
    for (auto VT : {MVT::nxv8i8, MVT::nxv16i8, MVT::nxv32i8, MVT::nxv64i8,
                    MVT::nxv4i16, MVT::nxv8i16, MVT::nxv16i16, MVT::nxv32i16,
                    MVT::nxv2i32, MVT::nxv4i32, MVT::nxv8i32, MVT::nxv16i32,
                    MVT::nxv1i64, MVT::nxv2i64, MVT::nxv4i64, MVT::nxv8i64}) {
      setOperationAction(ISD::VECREDUCE_ADD, VT, Legal);
      setOperationAction(ISD::VECREDUCE_AND, VT, Legal);
      setOperationAction(ISD::VECREDUCE_OR, VT, Legal);
      setOperationAction(ISD::VECREDUCE_XOR, VT, Legal);
      setOperationAction(ISD::VECREDUCE_SMAX, VT, Legal);
      setOperationAction(ISD::VECREDUCE_SMIN, VT, Legal);
      setOperationAction(ISD::VECREDUCE_UMAX, VT, Legal);
      setOperationAction(ISD::VECREDUCE_UMIN, VT, Legal);
    }

    // Vector fp reductions.
    for (auto VT : {MVT::nxv2f32, MVT::nxv4f32, MVT::nxv8f32, MVT::nxv16f32,
                    MVT::nxv1f64, MVT::nxv2f64, MVT::nxv4f64, MVT::nxv8f64}) {
      setOperationAction(ISD::VECREDUCE_STRICT_FADD, VT, Legal);
      setOperationAction(ISD::VECREDUCE_FADD, VT, Legal);
      setOperationAction(ISD::VECREDUCE_FMUL, VT, Legal);
      setOperationAction(ISD::VECREDUCE_FMAX, VT, Legal);
      setOperationAction(ISD::VECREDUCE_FMIN, VT, Legal);
    }
  }
=======
  // Jumps are expensive, compared to logic
  setJumpIsExpensive();

  // We can use any register for comparisons
  setHasMultipleConditionRegisters();
>>>>>>> 830be1cb
}

EVT RISCVTargetLowering::getSetCCResultType(const DataLayout &DL, LLVMContext &,
                                            EVT VT) const {
  if (!VT.isVector())
    return getPointerTy(DL);
  if (Subtarget.hasStdExtV())
    return MVT::getVectorVT(MVT::i1, VT.getVectorElementCount());
  else
    return VT.changeVectorElementTypeToInteger();
}

bool RISCVTargetLowering::getTgtMemIntrinsic(IntrinsicInfo &Info,
                                             const CallInst &I,
                                             MachineFunction &MF,
                                             unsigned Intrinsic) const {
  auto &DL = I.getModule()->getDataLayout();
  switch (Intrinsic) {
  default:
    return false;
  case Intrinsic::riscv_masked_atomicrmw_xchg_i32:
  case Intrinsic::riscv_masked_atomicrmw_add_i32:
  case Intrinsic::riscv_masked_atomicrmw_sub_i32:
  case Intrinsic::riscv_masked_atomicrmw_nand_i32:
  case Intrinsic::riscv_masked_atomicrmw_max_i32:
  case Intrinsic::riscv_masked_atomicrmw_min_i32:
  case Intrinsic::riscv_masked_atomicrmw_umax_i32:
  case Intrinsic::riscv_masked_atomicrmw_umin_i32:
  case Intrinsic::riscv_masked_cmpxchg_i32: {
    PointerType *PtrTy = cast<PointerType>(I.getArgOperand(0)->getType());
    Info.opc = ISD::INTRINSIC_W_CHAIN;
    Info.memVT = MVT::getVT(PtrTy->getElementType());
    Info.ptrVal = I.getArgOperand(0);
    Info.offset = 0;
    Info.align = Align(4);
    Info.flags = MachineMemOperand::MOLoad | MachineMemOperand::MOStore |
                 MachineMemOperand::MOVolatile;
    return true;
  }
  case Intrinsic::epi_vload:
  case Intrinsic::epi_vload_strided:
  case Intrinsic::epi_vload_indexed: {
    PointerType *PtrTy = cast<PointerType>(I.getArgOperand(0)->getType());
    Info.opc = ISD::INTRINSIC_W_CHAIN;
    Info.memVT = MVT::getVT(PtrTy->getElementType());
    Info.ptrVal = I.getArgOperand(0);
    Info.offset = 0;
    Info.align = MaybeAlign(DL.getABITypeAlignment(PtrTy->getElementType()));
    Info.flags = MachineMemOperand::MOLoad;
    return true;
  }
  case Intrinsic::epi_vload_mask:
  case Intrinsic::epi_vload_strided_mask:
  case Intrinsic::epi_vload_indexed_mask: {
    PointerType *PtrTy = cast<PointerType>(I.getArgOperand(1)->getType());
    Info.opc = ISD::INTRINSIC_W_CHAIN;
    Info.memVT = MVT::getVT(PtrTy->getElementType());
    Info.ptrVal = I.getArgOperand(1);
    Info.offset = 0;
    Info.align = MaybeAlign(DL.getABITypeAlignment(PtrTy->getElementType()));
    Info.flags = MachineMemOperand::MOLoad;
    return true;
  }
  case Intrinsic::epi_vstore:
  case Intrinsic::epi_vstore_strided:
  case Intrinsic::epi_vstore_indexed:
  case Intrinsic::epi_vstore_mask:
  case Intrinsic::epi_vstore_strided_mask:
  case Intrinsic::epi_vstore_indexed_mask: {
    PointerType *PtrTy = cast<PointerType>(I.getArgOperand(1)->getType());
    Info.opc = ISD::INTRINSIC_VOID;
    Info.memVT = MVT::getVT(PtrTy->getElementType());
    Info.ptrVal = I.getArgOperand(1);
    Info.offset = 0;
    Info.align = MaybeAlign(DL.getABITypeAlignment(PtrTy->getElementType()));
    Info.flags = MachineMemOperand::MOStore;
    return true;
  }
  }
}

bool RISCVTargetLowering::isLegalAddressingMode(const DataLayout &DL,
                                                const AddrMode &AM, Type *Ty,
                                                unsigned AS,
                                                Instruction *I) const {
  // No global is ever allowed as a base.
  if (AM.BaseGV)
    return false;

  // Require a 12-bit signed offset.
  if (!isInt<12>(AM.BaseOffs))
    return false;

  switch (AM.Scale) {
  case 0: // "r+i" or just "i", depending on HasBaseReg.
    break;
  case 1:
    if (!AM.HasBaseReg) // allow "r+i".
      break;
    return false; // disallow "r+r" or "r+r+i".
  default:
    return false;
  }

  return true;
}

bool RISCVTargetLowering::isLegalICmpImmediate(int64_t Imm) const {
  return isInt<12>(Imm);
}

bool RISCVTargetLowering::isLegalAddImmediate(int64_t Imm) const {
  return isInt<12>(Imm);
}

// On RV32, 64-bit integers are split into their high and low parts and held
// in two different registers, so the trunc is free since the low register can
// just be used.
bool RISCVTargetLowering::isTruncateFree(Type *SrcTy, Type *DstTy) const {
  if (Subtarget.is64Bit() || !SrcTy->isIntegerTy() || !DstTy->isIntegerTy())
    return false;
  unsigned SrcBits = SrcTy->getPrimitiveSizeInBits();
  unsigned DestBits = DstTy->getPrimitiveSizeInBits();
  return (SrcBits == 64 && DestBits == 32);
}

bool RISCVTargetLowering::isTruncateFree(EVT SrcVT, EVT DstVT) const {
  if (Subtarget.is64Bit() || SrcVT.isVector() || DstVT.isVector() ||
      !SrcVT.isInteger() || !DstVT.isInteger())
    return false;
  unsigned SrcBits = SrcVT.getSizeInBits();
  unsigned DestBits = DstVT.getSizeInBits();
  return (SrcBits == 64 && DestBits == 32);
}

bool RISCVTargetLowering::isZExtFree(SDValue Val, EVT VT2) const {
  // Zexts are free if they can be combined with a load.
  if (auto *LD = dyn_cast<LoadSDNode>(Val)) {
    EVT MemVT = LD->getMemoryVT();
    if ((MemVT == MVT::i8 || MemVT == MVT::i16 ||
         (Subtarget.is64Bit() && MemVT == MVT::i32)) &&
        (LD->getExtensionType() == ISD::NON_EXTLOAD ||
         LD->getExtensionType() == ISD::ZEXTLOAD))
      return true;
  }

  return TargetLowering::isZExtFree(Val, VT2);
}

bool RISCVTargetLowering::isSExtCheaperThanZExt(EVT SrcVT, EVT DstVT) const {
  return Subtarget.is64Bit() && SrcVT == MVT::i32 && DstVT == MVT::i64;
}

bool RISCVTargetLowering::isFPImmLegal(const APFloat &Imm, EVT VT,
                                       bool ForCodeSize) const {
  if (VT == MVT::f32 && !Subtarget.hasStdExtF())
    return false;
  if (VT == MVT::f64 && !Subtarget.hasStdExtD())
    return false;
  if (Imm.isNegZero())
    return false;
  return Imm.isZero();
}

bool RISCVTargetLowering::hasBitPreservingFPLogic(EVT VT) const {
  return (VT == MVT::f32 && Subtarget.hasStdExtF()) ||
         (VT == MVT::f64 && Subtarget.hasStdExtD());
}

// Changes the condition code and swaps operands if necessary, so the SetCC
// operation matches one of the comparisons supported directly in the RISC-V
// ISA.
static void normaliseSetCC(SDValue &LHS, SDValue &RHS, ISD::CondCode &CC) {
  switch (CC) {
  default:
    break;
  case ISD::SETGT:
  case ISD::SETLE:
  case ISD::SETUGT:
  case ISD::SETULE:
    CC = ISD::getSetCCSwappedOperands(CC);
    std::swap(LHS, RHS);
    break;
  }
}

// Return the RISC-V branch opcode that matches the given DAG integer
// condition code. The CondCode must be one of those supported by the RISC-V
// ISA (see normaliseSetCC).
static unsigned getBranchOpcodeForIntCondCode(ISD::CondCode CC) {
  switch (CC) {
  default:
    llvm_unreachable("Unsupported CondCode");
  case ISD::SETEQ:
    return RISCV::BEQ;
  case ISD::SETNE:
    return RISCV::BNE;
  case ISD::SETLT:
    return RISCV::BLT;
  case ISD::SETGE:
    return RISCV::BGE;
  case ISD::SETULT:
    return RISCV::BLTU;
  case ISD::SETUGE:
    return RISCV::BGEU;
  }
}

SDValue RISCVTargetLowering::lowerVECTOR_SHUFFLE(SDValue Op,
                                                 SelectionDAG &DAG) const {
  SDLoc DL(Op);
  EVT VT = Op.getValueType();

  ShuffleVectorSDNode *SVN = cast<ShuffleVectorSDNode>(Op.getNode());

  if (!SVN->isSplat())
    return SDValue();

  // FIXME - Use splat index!
  if (SVN->getSplatIndex() != 0)
    return SDValue();

  // Recover the scalar value.
  SDValue SplatVector = Op.getOperand(0);
  // FIXME - Look other targets what they do with suffles, it should be
  // possible to use vmv/vfmv or vrgather.
  if (SplatVector.getOpcode() != ISD::INSERT_VECTOR_ELT)
    return SDValue();
  if (SplatVector.getOperand(0).getOpcode() != ISD::UNDEF)
    return SDValue();
  SDValue ScalarValue = SplatVector.getOperand(1);
  auto *ConstantValue = dyn_cast<ConstantSDNode>(SplatVector.getOperand(2));
  if (!ConstantValue || ConstantValue->getZExtValue() != 0)
    return SDValue();

  RISCVISD::NodeType OpCode = ScalarValue.getValueType().isFloatingPoint()
                                  ? RISCVISD::VFMV_V_F
                                  : RISCVISD::VMV_V_X;

  return DAG.getNode(OpCode, DL, VT, ScalarValue);
}

SDValue RISCVTargetLowering::lowerSPLAT_VECTOR(SDValue Op,
                                               SelectionDAG &DAG) const {
  SDLoc DL(Op);
  EVT VT = Op.getValueType();

  SDValue V = Op.getOperand(0);

  RISCVISD::NodeType OpCode = V.getValueType().isFloatingPoint()
                                  ? RISCVISD::VFMV_V_F
                                  : RISCVISD::VMV_V_X;

  return DAG.getNode(OpCode, DL, VT, V);
}

SDValue RISCVTargetLowering::lowerSIGN_EXTEND_INREG(SDValue Op,
                                                    SelectionDAG &DAG) const {
  SDLoc DL(Op);
  EVT VT = Op.getValueType();

  VTSDNode *SrcVTNode = cast<VTSDNode>(Op.getOperand(1));
  assert(SrcVTNode != nullptr && "Unexpected SDNode");
  EVT SrcVT = SrcVTNode->getVT();
  MVT::SimpleValueType SimpleSrcVT = SrcVT.getSimpleVT().SimpleTy;

  assert((SimpleSrcVT == MVT::nxv1i8 || SimpleSrcVT == MVT::nxv1i16 ||
          SimpleSrcVT == MVT::nxv1i32 || SimpleSrcVT == MVT::nxv2i8 ||
          SimpleSrcVT == MVT::nxv2i16 || SimpleSrcVT == MVT::nxv4i8) &&
         "Unexpected type to extend");

  unsigned ResTyBits = VT.getScalarSizeInBits();
  unsigned OpTyBits = SrcVT.getScalarSizeInBits();

  assert(ResTyBits > OpTyBits);

  // Compute the number of bits to sign-extend.
  SDValue ExtendBits = DAG.getConstant(ResTyBits - OpTyBits, DL, MVT::i64);

  SDValue SextInreg = DAG.getNode(RISCVISD::SIGN_EXTEND_BITS_INREG, DL, VT,
                                  Op.getOperand(0), ExtendBits);

  return SextInreg;
}

SDValue RISCVTargetLowering::lowerMGATHER(SDValue Op, SelectionDAG &DAG) const
{
  SDLoc DL(Op);
  EVT VT = Op.getValueType();
  assert(VT.isScalableVector() && "Unexpected type");

  SDValue Indices = Op.getOperand(4);
  EVT IndexVT = Indices.getValueType();
  assert(IndexVT == VT.changeVectorElementTypeToInteger() &&
         "Unexpected type for indices");

  SDValue VSLLOperands[] = {
      DAG.getTargetConstant(Intrinsic::epi_vsll, DL, MVT::i64),
      Indices,
      DAG.getTargetConstant(Log2_64(Op.getConstantOperandVal(5)), DL,
                            MVT::i64), // log2(Scale).
      DAG.getRegister(RISCV::X0, MVT::i64) // VLMAX.
  };
  SDValue Offsets =
      DAG.getNode(ISD::INTRINSIC_WO_CHAIN, DL, IndexVT, VSLLOperands);

  SDValue VLXEOperands[] = {
      Op.getOperand(0), // Chain.
      DAG.getTargetConstant(Intrinsic::epi_vload_indexed_mask, DL, MVT::i64),
      Op.getOperand(1), // Merge.
      Op.getOperand(3), // Base address.
      Offsets,
      Op.getOperand(2), // Mask.
      DAG.getRegister(RISCV::X0, MVT::i64) // VLMAX.
  };

  return DAG.getNode(ISD::INTRINSIC_W_CHAIN, DL, Op->getVTList(), VLXEOperands);
}

SDValue RISCVTargetLowering::lowerEXTRACT_VECTOR_ELT(SDValue Op,
                                                     SelectionDAG &DAG) const {
  SDLoc DL(Op);
  EVT VectorVT = Op.getOperand(0).getValueType();

  if (VectorVT.getVectorElementType() != MVT::i1)
    return SDValue();

  // Extend logical vector type before extracting an element:
  //
  // Before:
  //   (i64 (extract_vector_elt (nxv1i1), i64))
  // After:
  //   (i64 (extract_vector_elt (nxv1i64 (any_extend (nxv1i1))), i64))
  //
  // Before:
  //   (i64 (extract_vector_elt (nxv2i1), i64))
  // After:
  //   (i64 (extract_vector_elt (nxv2i32 (any_extend (nxv2i1))), i64))
  //
  // For LMUL>1 logical types we use LMUL>1 integer types (as opposed to LMUL=1
  // sub-byte types. Eg. nxv16i8 instead of nxv8i8 with two i4 elements in each
  // i8).
  // Before:
  //   (i64 (extract_vector_elt (nxv16i1), i64))
  // After:
  //   (i64 (extract_vector_elt (nxv16i8 (any_extend (nxv16i1))), i64))

  MVT ExtVectorEltVT =
      VectorVT.getVectorMinNumElements() <= 8
          ? MVT::getIntegerVT(64 / VectorVT.getVectorMinNumElements())
          : MVT::i8; // FIXME: ELEN=64 hardcoded.
  EVT ExtVectorVT = VectorVT.changeVectorElementType(ExtVectorEltVT);

  unsigned Opcode = ExtVectorEltVT == MVT::i64 ? ISD::EXTRACT_VECTOR_ELT
                                               : RISCVISD::EXTRACT_VECTOR_ELT;

  SDValue ExtOp0 =
      DAG.getNode(ISD::ANY_EXTEND, DL, ExtVectorVT, Op.getOperand(0));

  MVT ScalarResVT = Op.getValueType().getSimpleVT(); // Type already legalized.
  SDValue ExtractElt =
      DAG.getNode(Opcode, DL, ScalarResVT, ExtOp0, Op.getOperand(1));

  return DAG.getNode(ISD::AssertZext, DL, ScalarResVT, ExtractElt,
                     DAG.getValueType(MVT::i1));
}

void RISCVTargetLowering::LowerOperationWrapper(
    SDNode *N, SmallVectorImpl<SDValue> &Results, SelectionDAG &DAG) const {
  SDValue Result = LowerOperation(SDValue(N, 0), DAG);

  if (Result)
    for (unsigned I = 0, E = Result->getNumValues(); I != E; ++I)
      Results.push_back(Result.getValue(I));
}

SDValue RISCVTargetLowering::LowerOperation(SDValue Op,
                                            SelectionDAG &DAG) const {
  switch (Op.getOpcode()) {
  default:
    report_fatal_error("unimplemented operand");
  case ISD::GlobalAddress:
    return lowerGlobalAddress(Op, DAG);
  case ISD::BlockAddress:
    return lowerBlockAddress(Op, DAG);
  case ISD::ConstantPool:
    return lowerConstantPool(Op, DAG);
  case ISD::GlobalTLSAddress:
    return lowerGlobalTLSAddress(Op, DAG);
  case ISD::SELECT:
    return lowerSELECT(Op, DAG);
  case ISD::VASTART:
    return lowerVASTART(Op, DAG);
  case ISD::FRAMEADDR:
    return lowerFRAMEADDR(Op, DAG);
  case ISD::RETURNADDR:
    return lowerRETURNADDR(Op, DAG);
  case ISD::SHL_PARTS:
    return lowerShiftLeftParts(Op, DAG);
  case ISD::SRA_PARTS:
    return lowerShiftRightParts(Op, DAG, true);
  case ISD::SRL_PARTS:
    return lowerShiftRightParts(Op, DAG, false);
  case ISD::BITCAST: {
    assert(Subtarget.is64Bit() && Subtarget.hasStdExtF() &&
           "Unexpected custom legalisation");
    SDLoc DL(Op);
    SDValue Op0 = Op.getOperand(0);
    if (Op.getValueType() != MVT::f32 || Op0.getValueType() != MVT::i32)
      return SDValue();
    SDValue NewOp0 = DAG.getNode(ISD::ANY_EXTEND, DL, MVT::i64, Op0);
    SDValue FPConv = DAG.getNode(RISCVISD::FMV_W_X_RV64, DL, MVT::f32, NewOp0);
    return FPConv;
  }
  case ISD::INTRINSIC_WO_CHAIN:
    return LowerINTRINSIC_WO_CHAIN(Op, DAG);
  case ISD::INTRINSIC_W_CHAIN:
    return LowerINTRINSIC_W_CHAIN(Op, DAG);
  case ISD::INTRINSIC_VOID:
    return LowerINTRINSIC_VOID(Op, DAG);
  case ISD::VECTOR_SHUFFLE:
    return lowerVECTOR_SHUFFLE(Op, DAG);
  case ISD::SPLAT_VECTOR:
    return lowerSPLAT_VECTOR(Op, DAG);
  case ISD::SIGN_EXTEND_INREG:
    return lowerSIGN_EXTEND_INREG(Op, DAG);
  case ISD::MGATHER:
    return lowerMGATHER(Op, DAG);
  case ISD::EXTRACT_VECTOR_ELT:
    return lowerEXTRACT_VECTOR_ELT(Op, DAG);
  }
}

static SDValue getTargetNode(GlobalAddressSDNode *N, SDLoc DL, EVT Ty,
                             SelectionDAG &DAG, unsigned Flags) {
  return DAG.getTargetGlobalAddress(N->getGlobal(), DL, Ty, 0, Flags);
}

static SDValue getTargetNode(BlockAddressSDNode *N, SDLoc DL, EVT Ty,
                             SelectionDAG &DAG, unsigned Flags) {
  return DAG.getTargetBlockAddress(N->getBlockAddress(), Ty, N->getOffset(),
                                   Flags);
}

static SDValue getTargetNode(ConstantPoolSDNode *N, SDLoc DL, EVT Ty,
                             SelectionDAG &DAG, unsigned Flags) {
  return DAG.getTargetConstantPool(N->getConstVal(), Ty, N->getAlign(),
                                   N->getOffset(), Flags);
}

template <class NodeTy>
SDValue RISCVTargetLowering::getAddr(NodeTy *N, SelectionDAG &DAG,
                                     bool IsLocal) const {
  SDLoc DL(N);
  EVT Ty = getPointerTy(DAG.getDataLayout());

  if (isPositionIndependent()) {
    SDValue Addr = getTargetNode(N, DL, Ty, DAG, 0);
    if (IsLocal)
      // Use PC-relative addressing to access the symbol. This generates the
      // pattern (PseudoLLA sym), which expands to (addi (auipc %pcrel_hi(sym))
      // %pcrel_lo(auipc)).
      return SDValue(DAG.getMachineNode(RISCV::PseudoLLA, DL, Ty, Addr), 0);

    // Use PC-relative addressing to access the GOT for this symbol, then load
    // the address from the GOT. This generates the pattern (PseudoLA sym),
    // which expands to (ld (addi (auipc %got_pcrel_hi(sym)) %pcrel_lo(auipc))).
    return SDValue(DAG.getMachineNode(RISCV::PseudoLA, DL, Ty, Addr), 0);
  }

  switch (getTargetMachine().getCodeModel()) {
  default:
    report_fatal_error("Unsupported code model for lowering");
  case CodeModel::Small: {
    // Generate a sequence for accessing addresses within the first 2 GiB of
    // address space. This generates the pattern (addi (lui %hi(sym)) %lo(sym)).
    SDValue AddrHi = getTargetNode(N, DL, Ty, DAG, RISCVII::MO_HI);
    SDValue AddrLo = getTargetNode(N, DL, Ty, DAG, RISCVII::MO_LO);
    SDValue MNHi = SDValue(DAG.getMachineNode(RISCV::LUI, DL, Ty, AddrHi), 0);
    return SDValue(DAG.getMachineNode(RISCV::ADDI, DL, Ty, MNHi, AddrLo), 0);
  }
  case CodeModel::Medium: {
    // Generate a sequence for accessing addresses within any 2GiB range within
    // the address space. This generates the pattern (PseudoLLA sym), which
    // expands to (addi (auipc %pcrel_hi(sym)) %pcrel_lo(auipc)).
    SDValue Addr = getTargetNode(N, DL, Ty, DAG, 0);
    return SDValue(DAG.getMachineNode(RISCV::PseudoLLA, DL, Ty, Addr), 0);
  }
  }
}

SDValue RISCVTargetLowering::lowerGlobalAddress(SDValue Op,
                                                SelectionDAG &DAG) const {
  SDLoc DL(Op);
  EVT Ty = Op.getValueType();
  GlobalAddressSDNode *N = cast<GlobalAddressSDNode>(Op);
  int64_t Offset = N->getOffset();
  MVT XLenVT = Subtarget.getXLenVT();

  const GlobalValue *GV = N->getGlobal();
  bool IsLocal = getTargetMachine().shouldAssumeDSOLocal(*GV->getParent(), GV);
  SDValue Addr = getAddr(N, DAG, IsLocal);

  // In order to maximise the opportunity for common subexpression elimination,
  // emit a separate ADD node for the global address offset instead of folding
  // it in the global address node. Later peephole optimisations may choose to
  // fold it back in when profitable.
  if (Offset != 0)
    return DAG.getNode(ISD::ADD, DL, Ty, Addr,
                       DAG.getConstant(Offset, DL, XLenVT));
  return Addr;
}

SDValue RISCVTargetLowering::lowerBlockAddress(SDValue Op,
                                               SelectionDAG &DAG) const {
  BlockAddressSDNode *N = cast<BlockAddressSDNode>(Op);

  return getAddr(N, DAG);
}

SDValue RISCVTargetLowering::lowerConstantPool(SDValue Op,
                                               SelectionDAG &DAG) const {
  ConstantPoolSDNode *N = cast<ConstantPoolSDNode>(Op);

  return getAddr(N, DAG);
}

SDValue RISCVTargetLowering::getStaticTLSAddr(GlobalAddressSDNode *N,
                                              SelectionDAG &DAG,
                                              bool UseGOT) const {
  SDLoc DL(N);
  EVT Ty = getPointerTy(DAG.getDataLayout());
  const GlobalValue *GV = N->getGlobal();
  MVT XLenVT = Subtarget.getXLenVT();

  if (UseGOT) {
    // Use PC-relative addressing to access the GOT for this TLS symbol, then
    // load the address from the GOT and add the thread pointer. This generates
    // the pattern (PseudoLA_TLS_IE sym), which expands to
    // (ld (auipc %tls_ie_pcrel_hi(sym)) %pcrel_lo(auipc)).
    SDValue Addr = DAG.getTargetGlobalAddress(GV, DL, Ty, 0, 0);
    SDValue Load =
        SDValue(DAG.getMachineNode(RISCV::PseudoLA_TLS_IE, DL, Ty, Addr), 0);

    // Add the thread pointer.
    SDValue TPReg = DAG.getRegister(RISCV::X4, XLenVT);
    return DAG.getNode(ISD::ADD, DL, Ty, Load, TPReg);
  }

  // Generate a sequence for accessing the address relative to the thread
  // pointer, with the appropriate adjustment for the thread pointer offset.
  // This generates the pattern
  // (add (add_tprel (lui %tprel_hi(sym)) tp %tprel_add(sym)) %tprel_lo(sym))
  SDValue AddrHi =
      DAG.getTargetGlobalAddress(GV, DL, Ty, 0, RISCVII::MO_TPREL_HI);
  SDValue AddrAdd =
      DAG.getTargetGlobalAddress(GV, DL, Ty, 0, RISCVII::MO_TPREL_ADD);
  SDValue AddrLo =
      DAG.getTargetGlobalAddress(GV, DL, Ty, 0, RISCVII::MO_TPREL_LO);

  SDValue MNHi = SDValue(DAG.getMachineNode(RISCV::LUI, DL, Ty, AddrHi), 0);
  SDValue TPReg = DAG.getRegister(RISCV::X4, XLenVT);
  SDValue MNAdd = SDValue(
      DAG.getMachineNode(RISCV::PseudoAddTPRel, DL, Ty, MNHi, TPReg, AddrAdd),
      0);
  return SDValue(DAG.getMachineNode(RISCV::ADDI, DL, Ty, MNAdd, AddrLo), 0);
}

SDValue RISCVTargetLowering::getDynamicTLSAddr(GlobalAddressSDNode *N,
                                               SelectionDAG &DAG) const {
  SDLoc DL(N);
  EVT Ty = getPointerTy(DAG.getDataLayout());
  IntegerType *CallTy = Type::getIntNTy(*DAG.getContext(), Ty.getSizeInBits());
  const GlobalValue *GV = N->getGlobal();

  // Use a PC-relative addressing mode to access the global dynamic GOT address.
  // This generates the pattern (PseudoLA_TLS_GD sym), which expands to
  // (addi (auipc %tls_gd_pcrel_hi(sym)) %pcrel_lo(auipc)).
  SDValue Addr = DAG.getTargetGlobalAddress(GV, DL, Ty, 0, 0);
  SDValue Load =
      SDValue(DAG.getMachineNode(RISCV::PseudoLA_TLS_GD, DL, Ty, Addr), 0);

  // Prepare argument list to generate call.
  ArgListTy Args;
  ArgListEntry Entry;
  Entry.Node = Load;
  Entry.Ty = CallTy;
  Args.push_back(Entry);

  // Setup call to __tls_get_addr.
  TargetLowering::CallLoweringInfo CLI(DAG);
  CLI.setDebugLoc(DL)
      .setChain(DAG.getEntryNode())
      .setLibCallee(CallingConv::C, CallTy,
                    DAG.getExternalSymbol("__tls_get_addr", Ty),
                    std::move(Args));

  return LowerCallTo(CLI).first;
}

SDValue RISCVTargetLowering::lowerGlobalTLSAddress(SDValue Op,
                                                   SelectionDAG &DAG) const {
  SDLoc DL(Op);
  EVT Ty = Op.getValueType();
  GlobalAddressSDNode *N = cast<GlobalAddressSDNode>(Op);
  int64_t Offset = N->getOffset();
  MVT XLenVT = Subtarget.getXLenVT();

  TLSModel::Model Model = getTargetMachine().getTLSModel(N->getGlobal());

  SDValue Addr;
  switch (Model) {
  case TLSModel::LocalExec:
    Addr = getStaticTLSAddr(N, DAG, /*UseGOT=*/false);
    break;
  case TLSModel::InitialExec:
    Addr = getStaticTLSAddr(N, DAG, /*UseGOT=*/true);
    break;
  case TLSModel::LocalDynamic:
  case TLSModel::GeneralDynamic:
    Addr = getDynamicTLSAddr(N, DAG);
    break;
  }

  // In order to maximise the opportunity for common subexpression elimination,
  // emit a separate ADD node for the global address offset instead of folding
  // it in the global address node. Later peephole optimisations may choose to
  // fold it back in when profitable.
  if (Offset != 0)
    return DAG.getNode(ISD::ADD, DL, Ty, Addr,
                       DAG.getConstant(Offset, DL, XLenVT));
  return Addr;
}

SDValue RISCVTargetLowering::lowerSELECT(SDValue Op, SelectionDAG &DAG) const {
  SDValue CondV = Op.getOperand(0);
  SDValue TrueV = Op.getOperand(1);
  SDValue FalseV = Op.getOperand(2);
  SDLoc DL(Op);
  MVT XLenVT = Subtarget.getXLenVT();

  // If the result type is XLenVT and CondV is the output of a SETCC node
  // which also operated on XLenVT inputs, then merge the SETCC node into the
  // lowered RISCVISD::SELECT_CC to take advantage of the integer
  // compare+branch instructions. i.e.:
  // (select (setcc lhs, rhs, cc), truev, falsev)
  // -> (riscvisd::select_cc lhs, rhs, cc, truev, falsev)
  if (Op.getSimpleValueType() == XLenVT && CondV.getOpcode() == ISD::SETCC &&
      CondV.getOperand(0).getSimpleValueType() == XLenVT) {
    SDValue LHS = CondV.getOperand(0);
    SDValue RHS = CondV.getOperand(1);
    auto CC = cast<CondCodeSDNode>(CondV.getOperand(2));
    ISD::CondCode CCVal = CC->get();

    normaliseSetCC(LHS, RHS, CCVal);

    SDValue TargetCC = DAG.getConstant(CCVal, DL, XLenVT);
    SDVTList VTs = DAG.getVTList(Op.getValueType(), MVT::Glue);
    SDValue Ops[] = {LHS, RHS, TargetCC, TrueV, FalseV};
    return DAG.getNode(RISCVISD::SELECT_CC, DL, VTs, Ops);
  }

  // Otherwise:
  // (select condv, truev, falsev)
  // -> (riscvisd::select_cc condv, zero, setne, truev, falsev)
  SDValue Zero = DAG.getConstant(0, DL, XLenVT);
  SDValue SetNE = DAG.getConstant(ISD::SETNE, DL, XLenVT);

  SDVTList VTs = DAG.getVTList(Op.getValueType(), MVT::Glue);
  SDValue Ops[] = {CondV, Zero, SetNE, TrueV, FalseV};

  return DAG.getNode(RISCVISD::SELECT_CC, DL, VTs, Ops);
}

SDValue RISCVTargetLowering::lowerVASTART(SDValue Op, SelectionDAG &DAG) const {
  MachineFunction &MF = DAG.getMachineFunction();
  RISCVMachineFunctionInfo *FuncInfo = MF.getInfo<RISCVMachineFunctionInfo>();

  SDLoc DL(Op);
  SDValue FI = DAG.getFrameIndex(FuncInfo->getVarArgsFrameIndex(),
                                 getPointerTy(MF.getDataLayout()));

  // vastart just stores the address of the VarArgsFrameIndex slot into the
  // memory location argument.
  const Value *SV = cast<SrcValueSDNode>(Op.getOperand(2))->getValue();
  return DAG.getStore(Op.getOperand(0), DL, FI, Op.getOperand(1),
                      MachinePointerInfo(SV));
}

SDValue RISCVTargetLowering::lowerFRAMEADDR(SDValue Op,
                                            SelectionDAG &DAG) const {
  const RISCVRegisterInfo &RI = *Subtarget.getRegisterInfo();
  MachineFunction &MF = DAG.getMachineFunction();
  MachineFrameInfo &MFI = MF.getFrameInfo();
  MFI.setFrameAddressIsTaken(true);
  Register FrameReg = RI.getFrameRegister(MF);
  int XLenInBytes = Subtarget.getXLen() / 8;

  EVT VT = Op.getValueType();
  SDLoc DL(Op);
  SDValue FrameAddr = DAG.getCopyFromReg(DAG.getEntryNode(), DL, FrameReg, VT);
  unsigned Depth = cast<ConstantSDNode>(Op.getOperand(0))->getZExtValue();
  while (Depth--) {
    int Offset = -(XLenInBytes * 2);
    SDValue Ptr = DAG.getNode(ISD::ADD, DL, VT, FrameAddr,
                              DAG.getIntPtrConstant(Offset, DL));
    FrameAddr =
        DAG.getLoad(VT, DL, DAG.getEntryNode(), Ptr, MachinePointerInfo());
  }
  return FrameAddr;
}

SDValue RISCVTargetLowering::lowerRETURNADDR(SDValue Op,
                                             SelectionDAG &DAG) const {
  const RISCVRegisterInfo &RI = *Subtarget.getRegisterInfo();
  MachineFunction &MF = DAG.getMachineFunction();
  MachineFrameInfo &MFI = MF.getFrameInfo();
  MFI.setReturnAddressIsTaken(true);
  MVT XLenVT = Subtarget.getXLenVT();
  int XLenInBytes = Subtarget.getXLen() / 8;

  if (verifyReturnAddressArgumentIsConstant(Op, DAG))
    return SDValue();

  EVT VT = Op.getValueType();
  SDLoc DL(Op);
  unsigned Depth = cast<ConstantSDNode>(Op.getOperand(0))->getZExtValue();
  if (Depth) {
    int Off = -XLenInBytes;
    SDValue FrameAddr = lowerFRAMEADDR(Op, DAG);
    SDValue Offset = DAG.getConstant(Off, DL, VT);
    return DAG.getLoad(VT, DL, DAG.getEntryNode(),
                       DAG.getNode(ISD::ADD, DL, VT, FrameAddr, Offset),
                       MachinePointerInfo());
  }

  // Return the value of the return address register, marking it an implicit
  // live-in.
  Register Reg = MF.addLiveIn(RI.getRARegister(), getRegClassFor(XLenVT));
  return DAG.getCopyFromReg(DAG.getEntryNode(), DL, Reg, XLenVT);
}

SDValue RISCVTargetLowering::lowerShiftLeftParts(SDValue Op,
                                                 SelectionDAG &DAG) const {
  SDLoc DL(Op);
  SDValue Lo = Op.getOperand(0);
  SDValue Hi = Op.getOperand(1);
  SDValue Shamt = Op.getOperand(2);
  EVT VT = Lo.getValueType();

  // if Shamt-XLEN < 0: // Shamt < XLEN
  //   Lo = Lo << Shamt
  //   Hi = (Hi << Shamt) | ((Lo >>u 1) >>u (XLEN-1 - Shamt))
  // else:
  //   Lo = 0
  //   Hi = Lo << (Shamt-XLEN)

  SDValue Zero = DAG.getConstant(0, DL, VT);
  SDValue One = DAG.getConstant(1, DL, VT);
  SDValue MinusXLen = DAG.getConstant(-(int)Subtarget.getXLen(), DL, VT);
  SDValue XLenMinus1 = DAG.getConstant(Subtarget.getXLen() - 1, DL, VT);
  SDValue ShamtMinusXLen = DAG.getNode(ISD::ADD, DL, VT, Shamt, MinusXLen);
  SDValue XLenMinus1Shamt = DAG.getNode(ISD::SUB, DL, VT, XLenMinus1, Shamt);

  SDValue LoTrue = DAG.getNode(ISD::SHL, DL, VT, Lo, Shamt);
  SDValue ShiftRight1Lo = DAG.getNode(ISD::SRL, DL, VT, Lo, One);
  SDValue ShiftRightLo =
      DAG.getNode(ISD::SRL, DL, VT, ShiftRight1Lo, XLenMinus1Shamt);
  SDValue ShiftLeftHi = DAG.getNode(ISD::SHL, DL, VT, Hi, Shamt);
  SDValue HiTrue = DAG.getNode(ISD::OR, DL, VT, ShiftLeftHi, ShiftRightLo);
  SDValue HiFalse = DAG.getNode(ISD::SHL, DL, VT, Lo, ShamtMinusXLen);

  SDValue CC = DAG.getSetCC(DL, VT, ShamtMinusXLen, Zero, ISD::SETLT);

  Lo = DAG.getNode(ISD::SELECT, DL, VT, CC, LoTrue, Zero);
  Hi = DAG.getNode(ISD::SELECT, DL, VT, CC, HiTrue, HiFalse);

  SDValue Parts[2] = {Lo, Hi};
  return DAG.getMergeValues(Parts, DL);
}

SDValue RISCVTargetLowering::lowerShiftRightParts(SDValue Op, SelectionDAG &DAG,
                                                  bool IsSRA) const {
  SDLoc DL(Op);
  SDValue Lo = Op.getOperand(0);
  SDValue Hi = Op.getOperand(1);
  SDValue Shamt = Op.getOperand(2);
  EVT VT = Lo.getValueType();

  // SRA expansion:
  //   if Shamt-XLEN < 0: // Shamt < XLEN
  //     Lo = (Lo >>u Shamt) | ((Hi << 1) << (XLEN-1 - Shamt))
  //     Hi = Hi >>s Shamt
  //   else:
  //     Lo = Hi >>s (Shamt-XLEN);
  //     Hi = Hi >>s (XLEN-1)
  //
  // SRL expansion:
  //   if Shamt-XLEN < 0: // Shamt < XLEN
  //     Lo = (Lo >>u Shamt) | ((Hi << 1) << (XLEN-1 - Shamt))
  //     Hi = Hi >>u Shamt
  //   else:
  //     Lo = Hi >>u (Shamt-XLEN);
  //     Hi = 0;

  unsigned ShiftRightOp = IsSRA ? ISD::SRA : ISD::SRL;

  SDValue Zero = DAG.getConstant(0, DL, VT);
  SDValue One = DAG.getConstant(1, DL, VT);
  SDValue MinusXLen = DAG.getConstant(-(int)Subtarget.getXLen(), DL, VT);
  SDValue XLenMinus1 = DAG.getConstant(Subtarget.getXLen() - 1, DL, VT);
  SDValue ShamtMinusXLen = DAG.getNode(ISD::ADD, DL, VT, Shamt, MinusXLen);
  SDValue XLenMinus1Shamt = DAG.getNode(ISD::SUB, DL, VT, XLenMinus1, Shamt);

  SDValue ShiftRightLo = DAG.getNode(ISD::SRL, DL, VT, Lo, Shamt);
  SDValue ShiftLeftHi1 = DAG.getNode(ISD::SHL, DL, VT, Hi, One);
  SDValue ShiftLeftHi =
      DAG.getNode(ISD::SHL, DL, VT, ShiftLeftHi1, XLenMinus1Shamt);
  SDValue LoTrue = DAG.getNode(ISD::OR, DL, VT, ShiftRightLo, ShiftLeftHi);
  SDValue HiTrue = DAG.getNode(ShiftRightOp, DL, VT, Hi, Shamt);
  SDValue LoFalse = DAG.getNode(ShiftRightOp, DL, VT, Hi, ShamtMinusXLen);
  SDValue HiFalse =
      IsSRA ? DAG.getNode(ISD::SRA, DL, VT, Hi, XLenMinus1) : Zero;

  SDValue CC = DAG.getSetCC(DL, VT, ShamtMinusXLen, Zero, ISD::SETLT);

  Lo = DAG.getNode(ISD::SELECT, DL, VT, CC, LoTrue, LoFalse);
  Hi = DAG.getNode(ISD::SELECT, DL, VT, CC, HiTrue, HiFalse);

  SDValue Parts[2] = {Lo, Hi};
  return DAG.getMergeValues(Parts, DL);
}

static SDValue LowerVPUnorderedFCmp(unsigned EPIIntNo, const SDValue &Op1,
                                    const SDValue &Op2, const SDValue &EVL,
                                    EVT VT, SelectionDAG &DAG,
                                    const SDLoc &DL) {
  // Note: Implementing masked intrinsic as unmasked (this is correct given
  // that masked-off elements are undef and the operation is only applied
  // to ordered elements).
  //
  // %0 = vmfeq.vv %a, %a
  // %1 = vmfeq.vv %b, %b
  // %2 = vmand.mm %0, %1
  // v0 = %2
  // %3 = vm<fcmp>.vv %a, %b, v0.t
  // %result = vmornot.mm %3, %2

  assert(EVL.getValueType() == MVT::i32 && "Unexpected operand");
  SDValue AnyExtEVL = DAG.getNode(ISD::ANY_EXTEND, DL, MVT::i64, EVL);

  SDValue FeqOp1Operands[] = {
      DAG.getTargetConstant(Intrinsic::epi_vmfeq, DL, MVT::i64), Op1, Op1,
      AnyExtEVL
  };
  SDValue FeqOp2Operands[] = {
      DAG.getTargetConstant(Intrinsic::epi_vmfeq, DL, MVT::i64), Op2, Op2,
      AnyExtEVL
  };
  SDValue FeqOp1 = DAG.getNode(ISD::INTRINSIC_WO_CHAIN, DL, VT, FeqOp1Operands);
  SDValue FeqOp2 = DAG.getNode(ISD::INTRINSIC_WO_CHAIN, DL, VT, FeqOp2Operands);

  SDValue AndOperands[] = {
      DAG.getTargetConstant(Intrinsic::epi_vmand, DL, MVT::i64), FeqOp1, FeqOp2,
      AnyExtEVL
  };
  SDValue And = DAG.getNode(ISD::INTRINSIC_WO_CHAIN, DL, VT, AndOperands);

  SDValue FCmpOperands[] = {
      DAG.getTargetConstant(EPIIntNo, DL, MVT::i64),
      DAG.getNode(ISD::UNDEF, DL, VT), // Merge.
      Op1, Op2, And, AnyExtEVL
  };
  SDValue FCmp = DAG.getNode(ISD::INTRINSIC_WO_CHAIN, DL, VT, FCmpOperands);

  SDValue OrNotOperands[] = {
      DAG.getTargetConstant(Intrinsic::epi_vmornot, DL, MVT::i64), FCmp, And,
      AnyExtEVL
  };
  return DAG.getNode(ISD::INTRINSIC_WO_CHAIN, DL, VT, OrNotOperands);
}

static SDValue LowerVPINTRINSIC_WO_CHAIN(SDValue Op, SelectionDAG &DAG) {
  unsigned IntNo = cast<ConstantSDNode>(Op.getOperand(0))->getZExtValue();
  SDLoc DL(Op);

  auto IsSplatOfOne = [](const SDValue &MaskOp) {
    ConstantSDNode *C;
    return MaskOp.getOpcode() == ISD::SPLAT_VECTOR &&
           (C = dyn_cast<ConstantSDNode>(MaskOp.getOperand(0))) &&
           C->getZExtValue() == 1;
  };

  SmallVector<unsigned, 3> VOpsPerm;
  unsigned MaskOpNo;
  unsigned EVLOpNo;
  bool IsMasked;
  unsigned EPIIntNo;
  bool IsLogical = Op.getValueType().isVector() &&
                   Op.getValueType().getVectorElementType() == MVT::i1;
  switch (IntNo) {
  default:
    llvm_unreachable("Unexpected intrinsic");
  case Intrinsic::vp_add:
    VOpsPerm = {1, 2};
    MaskOpNo = 3;
    EVLOpNo = 4;
    IsMasked = !IsSplatOfOne(Op.getOperand(MaskOpNo));
    EPIIntNo = IsMasked ? Intrinsic::epi_vadd_mask : Intrinsic::epi_vadd;
    break;
  case Intrinsic::vp_sub:
    VOpsPerm = {1, 2};
    MaskOpNo = 3;
    EVLOpNo = 4;
    IsMasked = !IsSplatOfOne(Op.getOperand(MaskOpNo));
    EPIIntNo = IsMasked ? Intrinsic::epi_vsub_mask : Intrinsic::epi_vsub;
    break;
  case Intrinsic::vp_mul:
    VOpsPerm = {1, 2};
    MaskOpNo = 3;
    EVLOpNo = 4;
    IsMasked = !IsSplatOfOne(Op.getOperand(MaskOpNo));
    EPIIntNo = IsMasked ? Intrinsic::epi_vmul_mask : Intrinsic::epi_vmul;
    break;
  case Intrinsic::vp_sdiv:
    VOpsPerm = {1, 2};
    MaskOpNo = 3;
    EVLOpNo = 4;
    IsMasked = !IsSplatOfOne(Op.getOperand(MaskOpNo));
    EPIIntNo = IsMasked ? Intrinsic::epi_vdiv_mask : Intrinsic::epi_vdiv;
    break;
  case Intrinsic::vp_srem:
    VOpsPerm = {1, 2};
    MaskOpNo = 3;
    EVLOpNo = 4;
    IsMasked = !IsSplatOfOne(Op.getOperand(MaskOpNo));
    EPIIntNo = IsMasked ? Intrinsic::epi_vrem_mask : Intrinsic::epi_vrem;
    break;
  case Intrinsic::vp_udiv:
    VOpsPerm = {1, 2};
    MaskOpNo = 3;
    EVLOpNo = 4;
    IsMasked = !IsSplatOfOne(Op.getOperand(MaskOpNo));
    EPIIntNo = IsMasked ? Intrinsic::epi_vdivu_mask : Intrinsic::epi_vdivu;
    break;
  case Intrinsic::vp_urem:
    VOpsPerm = {1, 2};
    MaskOpNo = 3;
    EVLOpNo = 4;
    IsMasked = !IsSplatOfOne(Op.getOperand(MaskOpNo));
    EPIIntNo = IsMasked ? Intrinsic::epi_vremu_mask : Intrinsic::epi_vremu;
    break;
  case Intrinsic::vp_and:
    VOpsPerm = {1, 2};
    MaskOpNo = 3;
    EVLOpNo = 4;
    IsMasked = !IsSplatOfOne(Op.getOperand(MaskOpNo));
    if (IsLogical) {
      EPIIntNo = Intrinsic::epi_vmand;
      if (IsMasked)
        report_fatal_error("Unimplemented masked logical AND operation");
    } else
      EPIIntNo = IsMasked ? Intrinsic::epi_vand_mask : Intrinsic::epi_vand;
    break;
  case Intrinsic::vp_or:
    VOpsPerm = {1, 2};
    MaskOpNo = 3;
    EVLOpNo = 4;
    IsMasked = !IsSplatOfOne(Op.getOperand(MaskOpNo));
    if (IsLogical) {
      EPIIntNo = Intrinsic::epi_vmor;
      if (IsMasked)
        report_fatal_error("Unimplemented masked logical OR operation");
    } else
      EPIIntNo = IsMasked ? Intrinsic::epi_vor_mask : Intrinsic::epi_vor;
    break;
  case Intrinsic::vp_xor:
    VOpsPerm = {1, 2};
    MaskOpNo = 3;
    EVLOpNo = 4;
    IsMasked = !IsSplatOfOne(Op.getOperand(MaskOpNo));
    if (IsLogical) {
      EPIIntNo = Intrinsic::epi_vmxor;
      if (IsMasked)
        report_fatal_error("Unimplemented masked logical XOR operation");
    } else
      EPIIntNo = IsMasked ? Intrinsic::epi_vxor_mask : Intrinsic::epi_vxor;
    break;
  case Intrinsic::vp_ashr:
    VOpsPerm = {1, 2};
    MaskOpNo = 3;
    EVLOpNo = 4;
    IsMasked = !IsSplatOfOne(Op.getOperand(MaskOpNo));
    EPIIntNo = IsMasked ? Intrinsic::epi_vsra_mask : Intrinsic::epi_vsra;
    break;
  case Intrinsic::vp_lshr:
    VOpsPerm = {1, 2};
    MaskOpNo = 3;
    EVLOpNo = 4;
    IsMasked = !IsSplatOfOne(Op.getOperand(MaskOpNo));
    EPIIntNo = IsMasked ? Intrinsic::epi_vsrl_mask : Intrinsic::epi_vsrl;
    break;
  case Intrinsic::vp_shl:
    VOpsPerm = {1, 2};
    MaskOpNo = 3;
    EVLOpNo = 4;
    IsMasked = !IsSplatOfOne(Op.getOperand(MaskOpNo));
    EPIIntNo = IsMasked ? Intrinsic::epi_vsll_mask : Intrinsic::epi_vsll;
    break;
  case Intrinsic::vp_fadd:
    VOpsPerm = {1, 2};
    MaskOpNo = 3;
    EVLOpNo = 4;
    IsMasked = !IsSplatOfOne(Op.getOperand(MaskOpNo));
    EPIIntNo = IsMasked ? Intrinsic::epi_vfadd_mask : Intrinsic::epi_vfadd;
    break;
  case Intrinsic::vp_fsub:
    VOpsPerm = {1, 2};
    MaskOpNo = 3;
    EVLOpNo = 4;
    IsMasked = !IsSplatOfOne(Op.getOperand(MaskOpNo));
    EPIIntNo = IsMasked ? Intrinsic::epi_vfsub_mask : Intrinsic::epi_vfsub;
    break;
  case Intrinsic::vp_fmul:
    VOpsPerm = {1, 2};
    MaskOpNo = 3;
    EVLOpNo = 4;
    IsMasked = !IsSplatOfOne(Op.getOperand(MaskOpNo));
    EPIIntNo = IsMasked ? Intrinsic::epi_vfmul_mask : Intrinsic::epi_vfmul;
    break;
  case Intrinsic::vp_fdiv:
    VOpsPerm = {1, 2};
    MaskOpNo = 3;
    EVLOpNo = 4;
    IsMasked = !IsSplatOfOne(Op.getOperand(MaskOpNo));
    EPIIntNo = IsMasked ? Intrinsic::epi_vfdiv_mask : Intrinsic::epi_vfdiv;
    break;
  case Intrinsic::vp_frem:
    // FIXME Needs to be expanded.
    report_fatal_error("Unimplemented intrinsic vp_frem");
    break;
  case Intrinsic::vp_fma:
    VOpsPerm = {1, 2, 3};
    MaskOpNo = 4;
    EVLOpNo = 5;
    IsMasked = !IsSplatOfOne(Op.getOperand(MaskOpNo));
    EPIIntNo = IsMasked ? Intrinsic::epi_vfmacc_mask : Intrinsic::epi_vfmacc;
    break;
  case Intrinsic::vp_fneg:
    VOpsPerm = {1, 1};
    MaskOpNo = 2;
    EVLOpNo = 3;
    IsMasked = !IsSplatOfOne(Op.getOperand(MaskOpNo));
    EPIIntNo =
        IsMasked ? Intrinsic::epi_vfsgnjn_mask : Intrinsic::epi_vfsgnjn;
    break;
  case Intrinsic::vp_sitofp: {
    VOpsPerm = {1};
    MaskOpNo = 2;
    EVLOpNo = 3;
    IsMasked = !IsSplatOfOne(Op.getOperand(MaskOpNo));
    EPIIntNo =
        IsMasked ? Intrinsic::epi_vfcvt_f_x_mask : Intrinsic::epi_vfcvt_f_x;
    break;
  }
  case Intrinsic::vp_icmp: {
    VOpsPerm = {1, 2};
    MaskOpNo = 4;
    EVLOpNo = 5;
    IsMasked = !IsSplatOfOne(Op.getOperand(MaskOpNo));

    unsigned Cmp = cast<ConstantSDNode>(Op.getOperand(3))->getZExtValue();
    switch (Cmp) {
    case CmpInst::ICMP_EQ:
      EPIIntNo = IsMasked ? Intrinsic::epi_vmseq_mask : Intrinsic::epi_vmseq;
      break;
    case CmpInst::ICMP_NE:
      EPIIntNo = IsMasked ? Intrinsic::epi_vmsne_mask : Intrinsic::epi_vmsne;
      break;
    case CmpInst::ICMP_UGT:
      VOpsPerm = {2, 1};
      EPIIntNo = IsMasked ? Intrinsic::epi_vmsleu_mask : Intrinsic::epi_vmsleu;
      break;
    case CmpInst::ICMP_UGE:
      VOpsPerm = {2, 1};
      EPIIntNo = IsMasked ? Intrinsic::epi_vmsltu_mask : Intrinsic::epi_vmsltu;
      break;
    case CmpInst::ICMP_ULT:
      EPIIntNo = IsMasked ? Intrinsic::epi_vmsltu_mask : Intrinsic::epi_vmsltu;
      break;
    case CmpInst::ICMP_ULE:
      EPIIntNo = IsMasked ? Intrinsic::epi_vmsleu_mask : Intrinsic::epi_vmsleu;
      break;
    case CmpInst::ICMP_SGT:
      VOpsPerm = {2, 1};
      EPIIntNo = IsMasked ? Intrinsic::epi_vmsle_mask : Intrinsic::epi_vmsle;
      break;
    case CmpInst::ICMP_SGE:
      VOpsPerm = {2, 1};
      EPIIntNo = IsMasked ? Intrinsic::epi_vmslt_mask : Intrinsic::epi_vmslt;
      break;
    case CmpInst::ICMP_SLT:
      EPIIntNo = IsMasked ? Intrinsic::epi_vmslt_mask : Intrinsic::epi_vmslt;
      break;
    case CmpInst::ICMP_SLE:
      EPIIntNo = IsMasked ? Intrinsic::epi_vmsle_mask : Intrinsic::epi_vmsle;
      break;
    }
    break;
  }
  case Intrinsic::vp_fcmp: {
    VOpsPerm = {1, 2};
    MaskOpNo = 4;
    EVLOpNo = 5;
    IsMasked = !IsSplatOfOne(Op.getOperand(MaskOpNo));

    unsigned FCmp = cast<ConstantSDNode>(Op.getOperand(3))->getZExtValue();
    switch (FCmp) {
    case FCmpInst::FCMP_FALSE:
      // FIXME Lower to vmclr.
      report_fatal_error("Unimplemented case FCMP_FALSE for intrinsic vp_fcmp");
      break;
    case FCmpInst::FCMP_OEQ:
      EPIIntNo = IsMasked ? Intrinsic::epi_vmfeq_mask : Intrinsic::epi_vmfeq;
      break;
    case FCmpInst::FCMP_OGT:
      VOpsPerm = {2, 1};
      EPIIntNo = IsMasked ? Intrinsic::epi_vmfle_mask : Intrinsic::epi_vmfle;
      break;
    case FCmpInst::FCMP_OGE:
      VOpsPerm = {2, 1};
      EPIIntNo = IsMasked ? Intrinsic::epi_vmflt_mask : Intrinsic::epi_vmflt;
      break;
    case FCmpInst::FCMP_OLT:
      EPIIntNo = IsMasked ? Intrinsic::epi_vmflt_mask : Intrinsic::epi_vmflt;
      break;
    case FCmpInst::FCMP_OLE:
      EPIIntNo = IsMasked ? Intrinsic::epi_vmfle_mask : Intrinsic::epi_vmfle;
      break;
    case FCmpInst::FCMP_ONE:
      report_fatal_error("Unimplemented case FCMP_ONE for intrinsic vp_fcmp");
      break;
    case FCmpInst::FCMP_ORD:
      report_fatal_error("Unimplemented case FCMP_ORD for intrinsic vp_fcmp");
      break;
    case FCmpInst::FCMP_UEQ:
      report_fatal_error("Unimplemented case FCMP_UEQ for intrinsic vp_fcmp");
      break;
    case FCmpInst::FCMP_UGT:
      return LowerVPUnorderedFCmp(Intrinsic::epi_vmfgt_mask, Op.getOperand(1),
                                  Op.getOperand(2), Op.getOperand(EVLOpNo),
                                  Op.getValueType(), DAG, DL);
    case FCmpInst::FCMP_UGE:
      return LowerVPUnorderedFCmp(Intrinsic::epi_vmfge_mask, Op.getOperand(1),
                                  Op.getOperand(2), Op.getOperand(EVLOpNo),
                                  Op.getValueType(), DAG, DL);
    case FCmpInst::FCMP_ULT:
      return LowerVPUnorderedFCmp(Intrinsic::epi_vmflt_mask, Op.getOperand(1),
                                  Op.getOperand(2), Op.getOperand(EVLOpNo),
                                  Op.getValueType(), DAG, DL);
    case FCmpInst::FCMP_ULE:
      return LowerVPUnorderedFCmp(Intrinsic::epi_vmfle_mask, Op.getOperand(1),
                                  Op.getOperand(2), Op.getOperand(EVLOpNo),
                                  Op.getValueType(), DAG, DL);
    case FCmpInst::FCMP_UNE:
      EPIIntNo = IsMasked ? Intrinsic::epi_vmfne_mask : Intrinsic::epi_vmfne;
      break;
    case FCmpInst::FCMP_UNO:
      report_fatal_error("Unimplemented case FCMP_UNO for intrinsic vp_fcmp");
      break;
    case FCmpInst::FCMP_TRUE:
      // FIXME Lower to vmset.
      report_fatal_error("Unimplemented case FCMP_TRUE for intrinsic vp_fcmp");
      break;
    }
    break;
  }
  case Intrinsic::vp_select: {
    VOpsPerm = {2, 3, 1};
    MaskOpNo = -1;
    EVLOpNo = 4;
    IsMasked = false;

    const EVT &ElementType = Op.getValueType().getVectorElementType();
    if (ElementType.isFloatingPoint()) {
      EPIIntNo = Intrinsic::epi_vfmerge;
      break;
    } else if (ElementType != MVT::i1) {
      EPIIntNo = Intrinsic::epi_vmerge;
      break;
    }

    // vp.select computes a masked merge from two values. This can be naively
    // computed doing: (a & mask) | (b & ~mask)
    // However, the bithack described in
    // https://graphics.stanford.edu/~seander/bithacks.html#MaskedMerge shows
    // how it can be optimized to: b ^ ((b ^ a) & mask)

    assert(Op.getOperand(EVLOpNo).getValueType() == MVT::i32 &&
           "Unexpected operand");
    SDValue EVL =
        DAG.getNode(ISD::ANY_EXTEND, DL, MVT::i64, Op.getOperand(EVLOpNo));

    const SDValue &OpA = Op.getOperand(2);
    const SDValue &OpB = Op.getOperand(3);
    const SDValue &Mask = Op.getOperand(1);

    SDValue BXorA =
        DAG.getNode(ISD::INTRINSIC_WO_CHAIN, DL, Op.getValueType(),
                    {DAG.getTargetConstant(Intrinsic::epi_vmxor, DL, MVT::i64),
                     OpB, OpA, EVL});

    SDValue XorAndMask =
        DAG.getNode(ISD::INTRINSIC_WO_CHAIN, DL, Op.getValueType(),
                    {DAG.getTargetConstant(Intrinsic::epi_vmand, DL, MVT::i64),
                     BXorA, Mask, EVL});

    return DAG.getNode(
        ISD::INTRINSIC_WO_CHAIN, DL, Op.getValueType(),
        {DAG.getTargetConstant(Intrinsic::epi_vmxor, DL, MVT::i64), OpB,
         XorAndMask, EVL});
  }
  }

  std::vector<SDValue> Operands;
  Operands.reserve(2 + VOpsPerm.size() + IsMasked * 2);
  Operands.push_back(DAG.getTargetConstant(EPIIntNo, DL, MVT::i64));
  if (IsMasked && IntNo != Intrinsic::vp_fma)
    Operands.push_back(
        DAG.getNode(ISD::UNDEF, DL, Op.getValueType())); // Merge.
  for (auto VOp : VOpsPerm)
    Operands.push_back(Op.getOperand(VOp));
  if (IsMasked)
    Operands.push_back(Op.getOperand(MaskOpNo)); // Mask.
  assert(Op.getOperand(EVLOpNo).getValueType() == MVT::i32 &&
         "Unexpected operand");
  Operands.push_back(DAG.getNode(ISD::ANY_EXTEND, DL, MVT::i64,
                                 Op.getOperand(EVLOpNo))); // EVL.

  return DAG.getNode(ISD::INTRINSIC_WO_CHAIN, DL, Op.getValueType(), Operands);
}

SDValue RISCVTargetLowering::LowerINTRINSIC_WO_CHAIN(SDValue Op,
                                                     SelectionDAG &DAG) const {
  unsigned IntNo = cast<ConstantSDNode>(Op.getOperand(0))->getZExtValue();
  SDLoc DL(Op);

  if (Subtarget.hasStdExtV()) {
    // Some EPI intrinsics may claim that they want an integer operand to be
    // extended.
    if (const RISCVEPIIntrinsicsTable::EPIIntrinsicInfo *EII =
            RISCVEPIIntrinsicsTable::getEPIIntrinsicInfo(IntNo)) {
      if (EII->ExtendedOperand) {
        assert(EII->ExtendedOperand < Op.getNumOperands());
        std::vector<SDValue> Operands(Op->op_begin(), Op->op_end());
        SDValue &ScalarOp = Operands[EII->ExtendedOperand];
        if (ScalarOp.getValueType() == MVT::i32 ||
            ScalarOp.getValueType() == MVT::i16 ||
            ScalarOp.getValueType() == MVT::i8) {
          ScalarOp = DAG.getNode(ISD::ANY_EXTEND, DL, MVT::i64, ScalarOp);
          return DAG.getNode(ISD::INTRINSIC_WO_CHAIN, DL, Op.getValueType(),
                             Operands);
        }
      }
    }
  }

  switch (IntNo) {
  default:
    return SDValue();    // Don't custom lower most intrinsics.
  case Intrinsic::thread_pointer: {
    EVT PtrVT = getPointerTy(DAG.getDataLayout());
    return DAG.getRegister(RISCV::X4, PtrVT);
  }
  case Intrinsic::epi_vzip2:
  case Intrinsic::epi_vunzip2:
  case Intrinsic::epi_vtrn: {
    SDVTList VTList = Op->getVTList();
    assert(VTList.NumVTs == 2);
    EVT VT = VTList.VTs[0];

    unsigned TupleOpcode;
    switch (IntNo) {
    default:
      llvm_unreachable("Invalid opcode");
      break;
    case Intrinsic::epi_vzip2:
      TupleOpcode = RISCVISD::VZIP2;
      break;
    case Intrinsic::epi_vunzip2:
      TupleOpcode = RISCVISD::VUNZIP2;
      break;
    case Intrinsic::epi_vtrn:
      TupleOpcode = RISCVISD::VTRN;
      break;
    }

    SDValue TupleNode =
        DAG.getNode(TupleOpcode, DL, MVT::Untyped, Op->getOperand(1),
                    Op->getOperand(2), Op->getOperand(3));
    SDValue SubRegFirst = DAG.getTargetConstant(RISCV::vtfirst, DL, MVT::i32);
    MachineSDNode *FirstNode = DAG.getMachineNode(
        TargetOpcode::EXTRACT_SUBREG, DL, VT, TupleNode, SubRegFirst);

    SDValue SubRegSecond = DAG.getTargetConstant(RISCV::vtsecond, DL, MVT::i32);
    MachineSDNode *SecondNode = DAG.getMachineNode(
        TargetOpcode::EXTRACT_SUBREG, DL, VT, TupleNode, SubRegSecond);

    SDValue ExtractedOps[] = {SDValue(FirstNode, 0), SDValue(SecondNode, 0)};
    return DAG.getNode(ISD::MERGE_VALUES, DL, VTList, ExtractedOps);
  }
  case Intrinsic::vp_add:
  case Intrinsic::vp_sub:
  case Intrinsic::vp_mul:
  case Intrinsic::vp_sdiv:
  case Intrinsic::vp_srem:
  case Intrinsic::vp_udiv:
  case Intrinsic::vp_urem:
  case Intrinsic::vp_and:
  case Intrinsic::vp_or:
  case Intrinsic::vp_xor:
  case Intrinsic::vp_ashr:
  case Intrinsic::vp_lshr:
  case Intrinsic::vp_shl:
  case Intrinsic::vp_fadd:
  case Intrinsic::vp_fsub:
  case Intrinsic::vp_fmul:
  case Intrinsic::vp_fdiv:
  case Intrinsic::vp_frem:
  case Intrinsic::vp_fma:
  case Intrinsic::vp_fneg:
  case Intrinsic::vp_icmp:
  case Intrinsic::vp_fcmp:
  case Intrinsic::vp_select:
  case Intrinsic::vp_sitofp:
    return LowerVPINTRINSIC_WO_CHAIN(Op, DAG);
  }
}

SDValue RISCVTargetLowering::LowerINTRINSIC_W_CHAIN(SDValue Op,
                                                    SelectionDAG &DAG) const {
  unsigned IntNo = cast<ConstantSDNode>(Op.getOperand(1))->getZExtValue();
  SDLoc DL(Op);
  switch (IntNo) {
    // By default we do not lower any intrinsic.
  default:
    break;
  case Intrinsic::vp_load: {
    assert(Op.getOperand(5).getValueType() == MVT::i32 && "Unexpected operand");

    std::vector<SDValue> Operands;
    const SDValue &MaskOp = Op.getOperand(4);
    ConstantSDNode *C;
    if (MaskOp.getOpcode() == ISD::SPLAT_VECTOR &&
        (C = dyn_cast<ConstantSDNode>(MaskOp.getOperand(0))) &&
        C->getZExtValue() == 1)
      // Unmasked.
      Operands = {
          Op.getOperand(0),                                          // Chain.
          DAG.getTargetConstant(Intrinsic::epi_vload, DL, MVT::i64),
          Op.getOperand(2),                                          // Address.
          // FIXME Alignment ignored.
          DAG.getNode(ISD::ANY_EXTEND, DL, MVT::i64,
                      Op.getOperand(5))                              // EVL.
      };
    else
      Operands = {
          Op.getOperand(0),                                    // Chain.
          DAG.getTargetConstant(Intrinsic::epi_vload_mask, DL,
                                MVT::i64),
          DAG.getNode(ISD::UNDEF, DL, Op.getValueType()),      // Merge.
          Op.getOperand(2),                                    // Address.
          // FIXME Alignment ignored.
          Op.getOperand(4),                                    // Mask.
          DAG.getNode(ISD::ANY_EXTEND, DL, MVT::i64,
                      Op.getOperand(5))                        // EVL.
      };

    SDValue Result =
        DAG.getNode(ISD::INTRINSIC_W_CHAIN, DL, Op->getVTList(), Operands);
    return DAG.getMergeValues({Result, Result.getValue(1)}, DL);
    break;
  }
  }

  return SDValue();
}

SDValue RISCVTargetLowering::LowerINTRINSIC_VOID(SDValue Op,
                                                 SelectionDAG &DAG) const {
  unsigned IntNo = cast<ConstantSDNode>(Op.getOperand(1))->getZExtValue();
  SDLoc DL(Op);
  switch (IntNo) {
    // By default we do not lower any intrinsic.
  default:
    break;
  case Intrinsic::vp_store: {
    assert(Op.getOperand(6).getValueType() == MVT::i32 && "Unexpected operand");

    std::vector<SDValue> Operands;
    const SDValue &MaskOp = Op.getOperand(5);
    ConstantSDNode *C;
    if (MaskOp.getOpcode() == ISD::SPLAT_VECTOR &&
        (C = dyn_cast<ConstantSDNode>(MaskOp.getOperand(0))) &&
        C->getZExtValue() == 1)
      // Unmasked.
      Operands = {
          Op.getOperand(0),                                     // Chain.
          DAG.getTargetConstant(Intrinsic::epi_vstore, DL,
                                MVT::i64),
          Op.getOperand(2),                                     // Value.
          Op.getOperand(3),                                     // Address.
          // FIXME Alignment ignored.
          DAG.getNode(ISD::ANY_EXTEND, DL, MVT::i64,
                      Op.getOperand(6)),                        // EVL.
      };
    else
      Operands = {
          Op.getOperand(0),                                     // Chain.
          DAG.getTargetConstant(Intrinsic::epi_vstore_mask, DL,
                                MVT::i64),
          Op.getOperand(2),                                     // Value.
          Op.getOperand(3),                                     // Address.
          // FIXME Alignment ignored.
          MaskOp,                                               // Mask.
          DAG.getNode(ISD::ANY_EXTEND, DL, MVT::i64,
                      Op.getOperand(6)),                        // EVL.
      };

    return DAG.getNode(ISD::INTRINSIC_VOID, DL, Op->getVTList(), Operands);
    break;
  }
  }

  return SDValue();
}

// Returns the opcode of the target-specific SDNode that implements the 32-bit
// form of the given Opcode.
static RISCVISD::NodeType getRISCVWOpcode(unsigned Opcode) {
  switch (Opcode) {
  default:
    llvm_unreachable("Unexpected opcode");
  case ISD::SHL:
    return RISCVISD::SLLW;
  case ISD::SRA:
    return RISCVISD::SRAW;
  case ISD::SRL:
    return RISCVISD::SRLW;
  case ISD::SDIV:
    return RISCVISD::DIVW;
  case ISD::UDIV:
    return RISCVISD::DIVUW;
  case ISD::UREM:
    return RISCVISD::REMUW;
  }
}

// Converts the given 32-bit operation to a target-specific SelectionDAG node.
// Because i32 isn't a legal type for RV64, these operations would otherwise
// be promoted to i64, making it difficult to select the SLLW/DIVUW/.../*W
// later one because the fact the operation was originally of type i32 is
// lost.
static SDValue customLegalizeToWOp(SDNode *N, SelectionDAG &DAG) {
  SDLoc DL(N);
  RISCVISD::NodeType WOpcode = getRISCVWOpcode(N->getOpcode());
  SDValue NewOp0 = DAG.getNode(ISD::ANY_EXTEND, DL, MVT::i64, N->getOperand(0));
  SDValue NewOp1 = DAG.getNode(ISD::ANY_EXTEND, DL, MVT::i64, N->getOperand(1));
  SDValue NewRes = DAG.getNode(WOpcode, DL, MVT::i64, NewOp0, NewOp1);
  // ReplaceNodeResults requires we maintain the same type for the return value.
  return DAG.getNode(ISD::TRUNCATE, DL, MVT::i32, NewRes);
}

// Converts the given 32-bit operation to a i64 operation with signed extension
// semantic to reduce the signed extension instructions.
static SDValue customLegalizeToWOpWithSExt(SDNode *N, SelectionDAG &DAG) {
  SDLoc DL(N);
  SDValue NewOp0 = DAG.getNode(ISD::ANY_EXTEND, DL, MVT::i64, N->getOperand(0));
  SDValue NewOp1 = DAG.getNode(ISD::ANY_EXTEND, DL, MVT::i64, N->getOperand(1));
  SDValue NewWOp = DAG.getNode(N->getOpcode(), DL, MVT::i64, NewOp0, NewOp1);
  SDValue NewRes = DAG.getNode(ISD::SIGN_EXTEND_INREG, DL, MVT::i64, NewWOp,
                               DAG.getValueType(MVT::i32));
  return DAG.getNode(ISD::TRUNCATE, DL, MVT::i32, NewRes);
}

void RISCVTargetLowering::ReplaceNodeResults(SDNode *N,
                                             SmallVectorImpl<SDValue> &Results,
                                             SelectionDAG &DAG) const {
  SDLoc DL(N);
  switch (N->getOpcode()) {
  default:
    llvm_unreachable("Don't know how to custom type legalize this operation!");
  case ISD::STRICT_FP_TO_SINT:
  case ISD::STRICT_FP_TO_UINT:
  case ISD::FP_TO_SINT:
  case ISD::FP_TO_UINT: {
    bool IsStrict = N->isStrictFPOpcode();
    assert(N->getValueType(0) == MVT::i32 && Subtarget.is64Bit() &&
           "Unexpected custom legalisation");
    SDValue Op0 = IsStrict ? N->getOperand(1) : N->getOperand(0);
    RTLIB::Libcall LC;
    if (N->getOpcode() == ISD::FP_TO_SINT ||
        N->getOpcode() == ISD::STRICT_FP_TO_SINT)
      LC = RTLIB::getFPTOSINT(Op0.getValueType(), N->getValueType(0));
    else
      LC = RTLIB::getFPTOUINT(Op0.getValueType(), N->getValueType(0));
    MakeLibCallOptions CallOptions;
    EVT OpVT = Op0.getValueType();
    CallOptions.setTypeListBeforeSoften(OpVT, N->getValueType(0), true);
    SDValue Chain = IsStrict ? N->getOperand(0) : SDValue();
    SDValue Result;
    std::tie(Result, Chain) =
        makeLibCall(DAG, LC, N->getValueType(0), Op0, CallOptions, DL, Chain);
    Results.push_back(Result);
    if (IsStrict)
      Results.push_back(Chain);
    break;
  }
  case ISD::READCYCLECOUNTER: {
    assert(!Subtarget.is64Bit() &&
           "READCYCLECOUNTER only has custom type legalization on riscv32");

    SDVTList VTs = DAG.getVTList(MVT::i32, MVT::i32, MVT::Other);
    SDValue RCW =
        DAG.getNode(RISCVISD::READ_CYCLE_WIDE, DL, VTs, N->getOperand(0));

    Results.push_back(
        DAG.getNode(ISD::BUILD_PAIR, DL, MVT::i64, RCW, RCW.getValue(1)));
    Results.push_back(RCW.getValue(2));
    break;
  }
  case ISD::ADD:
  case ISD::SUB:
  case ISD::MUL:
    assert(N->getValueType(0) == MVT::i32 && Subtarget.is64Bit() &&
           "Unexpected custom legalisation");
    if (N->getOperand(1).getOpcode() == ISD::Constant)
      return;
    Results.push_back(customLegalizeToWOpWithSExt(N, DAG));
    break;
  case ISD::SHL:
  case ISD::SRA:
  case ISD::SRL:
    assert(N->getValueType(0) == MVT::i32 && Subtarget.is64Bit() &&
           "Unexpected custom legalisation");
    if (N->getOperand(1).getOpcode() == ISD::Constant)
      return;
    Results.push_back(customLegalizeToWOp(N, DAG));
    break;
  case ISD::SDIV:
  case ISD::UDIV:
  case ISD::UREM:
    assert(N->getValueType(0) == MVT::i32 && Subtarget.is64Bit() &&
           Subtarget.hasStdExtM() && "Unexpected custom legalisation");
    if (N->getOperand(0).getOpcode() == ISD::Constant ||
        N->getOperand(1).getOpcode() == ISD::Constant)
      return;
    Results.push_back(customLegalizeToWOp(N, DAG));
    break;
  case ISD::BITCAST: {
    assert(N->getValueType(0) == MVT::i32 && Subtarget.is64Bit() &&
           Subtarget.hasStdExtF() && "Unexpected custom legalisation");
    SDLoc DL(N);
    SDValue Op0 = N->getOperand(0);
    if (Op0.getValueType() != MVT::f32)
      return;
    SDValue FPConv =
        DAG.getNode(RISCVISD::FMV_X_ANYEXTW_RV64, DL, MVT::i64, Op0);
    Results.push_back(DAG.getNode(ISD::TRUNCATE, DL, MVT::i32, FPConv));
    break;
  }
  case ISD::INTRINSIC_WO_CHAIN: {
    unsigned IntNo = cast<ConstantSDNode>(N->getOperand(0))->getZExtValue();
    switch (IntNo) {
    default:
      llvm_unreachable(
          "Don't know how to custom type legalize this intrinsic!");
    case Intrinsic::vscale: {
      EVT Ty = N->getValueType(0);
      switch (Ty.getSimpleVT().SimpleTy) {
      default:
        llvm_unreachable("Unexpected result type to legalize");
      case MVT::i32:
      case MVT::i16:
      case MVT::i8:
        SDValue Promoted = DAG.getNode(ISD::INTRINSIC_WO_CHAIN, DL, MVT::i64,
                                       DAG.getConstant(IntNo, DL, MVT::i64));
        SDValue Trunc = DAG.getNode(ISD::TRUNCATE, DL, Ty, Promoted);
        Results.push_back(Trunc);
        break;
      }
      break;
    }
    case Intrinsic::epi_vmv_x_s: {
      EVT Ty = N->getValueType(0);
      MVT::SimpleValueType SimpleVT = Ty.getSimpleVT().SimpleTy;
      assert(SimpleVT == MVT::i8 || SimpleVT == MVT::i16 ||
             SimpleVT == MVT::i32);

      SDValue Extract64 =
          DAG.getNode(RISCVISD::VMV_X_S, DL, MVT::i64, N->getOperand(1));
      SDValue Trunc = DAG.getNode(ISD::TRUNCATE, DL, Ty, Extract64);
      Results.push_back(Trunc);

      break;
    }
    case Intrinsic::experimental_vector_stepvector: {
      EVT Ty = N->getValueType(0);
      switch (Ty.getSimpleVT().SimpleTy) {
      default:
        llvm_unreachable("Unexpected result type to legalize");
      case MVT::nxv1i32:
        SDValue Promoted =
            DAG.getNode(ISD::INTRINSIC_WO_CHAIN, DL, MVT::nxv1i64,
                        DAG.getConstant(IntNo, DL, MVT::i64));
        SDValue Trunc = DAG.getNode(ISD::TRUNCATE, DL, Ty, Promoted);
        Results.push_back(Trunc);
        break;
      }
      break;
    }
    }
    break;
  }
  case ISD::EXTRACT_VECTOR_ELT: {
    EVT Ty = N->getValueType(0);
    MVT::SimpleValueType SimpleVT = Ty.getSimpleVT().SimpleTy;
    assert(SimpleVT == MVT::i8 || SimpleVT == MVT::i16 || SimpleVT == MVT::i32);

    SDValue Extract64 = DAG.getNode(RISCVISD::EXTRACT_VECTOR_ELT, DL, MVT::i64,
                                    N->getOperand(0), N->getOperand(1));
    SDValue Trunc = DAG.getNode(ISD::TRUNCATE, DL, Ty, Extract64);
    Results.push_back(Trunc);

    break;
  }
  }
}

SDValue RISCVTargetLowering::PerformDAGCombine(SDNode *N,
                                               DAGCombinerInfo &DCI) const {
  SelectionDAG &DAG = DCI.DAG;

  switch (N->getOpcode()) {
  default:
    break;
  case RISCVISD::SplitF64: {
    SDValue Op0 = N->getOperand(0);
    // If the input to SplitF64 is just BuildPairF64 then the operation is
    // redundant. Instead, use BuildPairF64's operands directly.
    if (Op0->getOpcode() == RISCVISD::BuildPairF64)
      return DCI.CombineTo(N, Op0.getOperand(0), Op0.getOperand(1));

    SDLoc DL(N);

    // It's cheaper to materialise two 32-bit integers than to load a double
    // from the constant pool and transfer it to integer registers through the
    // stack.
    if (ConstantFPSDNode *C = dyn_cast<ConstantFPSDNode>(Op0)) {
      APInt V = C->getValueAPF().bitcastToAPInt();
      SDValue Lo = DAG.getConstant(V.trunc(32), DL, MVT::i32);
      SDValue Hi = DAG.getConstant(V.lshr(32).trunc(32), DL, MVT::i32);
      return DCI.CombineTo(N, Lo, Hi);
    }

    // This is a target-specific version of a DAGCombine performed in
    // DAGCombiner::visitBITCAST. It performs the equivalent of:
    // fold (bitconvert (fneg x)) -> (xor (bitconvert x), signbit)
    // fold (bitconvert (fabs x)) -> (and (bitconvert x), (not signbit))
    if (!(Op0.getOpcode() == ISD::FNEG || Op0.getOpcode() == ISD::FABS) ||
        !Op0.getNode()->hasOneUse())
      break;
    SDValue NewSplitF64 =
        DAG.getNode(RISCVISD::SplitF64, DL, DAG.getVTList(MVT::i32, MVT::i32),
                    Op0.getOperand(0));
    SDValue Lo = NewSplitF64.getValue(0);
    SDValue Hi = NewSplitF64.getValue(1);
    APInt SignBit = APInt::getSignMask(32);
    if (Op0.getOpcode() == ISD::FNEG) {
      SDValue NewHi = DAG.getNode(ISD::XOR, DL, MVT::i32, Hi,
                                  DAG.getConstant(SignBit, DL, MVT::i32));
      return DCI.CombineTo(N, Lo, NewHi);
    }
    assert(Op0.getOpcode() == ISD::FABS);
    SDValue NewHi = DAG.getNode(ISD::AND, DL, MVT::i32, Hi,
                                DAG.getConstant(~SignBit, DL, MVT::i32));
    return DCI.CombineTo(N, Lo, NewHi);
  }
  case RISCVISD::SLLW:
  case RISCVISD::SRAW:
  case RISCVISD::SRLW: {
    // Only the lower 32 bits of LHS and lower 5 bits of RHS are read.
    SDValue LHS = N->getOperand(0);
    SDValue RHS = N->getOperand(1);
    APInt LHSMask = APInt::getLowBitsSet(LHS.getValueSizeInBits(), 32);
    APInt RHSMask = APInt::getLowBitsSet(RHS.getValueSizeInBits(), 5);
    if ((SimplifyDemandedBits(N->getOperand(0), LHSMask, DCI)) ||
        (SimplifyDemandedBits(N->getOperand(1), RHSMask, DCI)))
      return SDValue();
    break;
  }
  case RISCVISD::FMV_X_ANYEXTW_RV64: {
    SDLoc DL(N);
    SDValue Op0 = N->getOperand(0);
    // If the input to FMV_X_ANYEXTW_RV64 is just FMV_W_X_RV64 then the
    // conversion is unnecessary and can be replaced with an ANY_EXTEND
    // of the FMV_W_X_RV64 operand.
    if (Op0->getOpcode() == RISCVISD::FMV_W_X_RV64) {
      SDValue AExtOp =
          DAG.getNode(ISD::ANY_EXTEND, DL, MVT::i64, Op0.getOperand(0));
      return DCI.CombineTo(N, AExtOp);
    }

    // This is a target-specific version of a DAGCombine performed in
    // DAGCombiner::visitBITCAST. It performs the equivalent of:
    // fold (bitconvert (fneg x)) -> (xor (bitconvert x), signbit)
    // fold (bitconvert (fabs x)) -> (and (bitconvert x), (not signbit))
    if (!(Op0.getOpcode() == ISD::FNEG || Op0.getOpcode() == ISD::FABS) ||
        !Op0.getNode()->hasOneUse())
      break;
    SDValue NewFMV = DAG.getNode(RISCVISD::FMV_X_ANYEXTW_RV64, DL, MVT::i64,
                                 Op0.getOperand(0));
    APInt SignBit = APInt::getSignMask(32).sext(64);
    if (Op0.getOpcode() == ISD::FNEG) {
      return DCI.CombineTo(N,
                           DAG.getNode(ISD::XOR, DL, MVT::i64, NewFMV,
                                       DAG.getConstant(SignBit, DL, MVT::i64)));
    }
    assert(Op0.getOpcode() == ISD::FABS);
    return DCI.CombineTo(N,
                         DAG.getNode(ISD::AND, DL, MVT::i64, NewFMV,
                                     DAG.getConstant(~SignBit, DL, MVT::i64)));
  }
  }

  return SDValue();
}

bool RISCVTargetLowering::isDesirableToCommuteWithShift(
    const SDNode *N, CombineLevel Level) const {
  // The following folds are only desirable if `(OP _, c1 << c2)` can be
  // materialised in fewer instructions than `(OP _, c1)`:
  //
  //   (shl (add x, c1), c2) -> (add (shl x, c2), c1 << c2)
  //   (shl (or x, c1), c2) -> (or (shl x, c2), c1 << c2)
  SDValue N0 = N->getOperand(0);
  EVT Ty = N0.getValueType();
  if (Ty.isScalarInteger() &&
      (N0.getOpcode() == ISD::ADD || N0.getOpcode() == ISD::OR)) {
    auto *C1 = dyn_cast<ConstantSDNode>(N0->getOperand(1));
    auto *C2 = dyn_cast<ConstantSDNode>(N->getOperand(1));
    if (C1 && C2) {
      APInt C1Int = C1->getAPIntValue();
      APInt ShiftedC1Int = C1Int << C2->getAPIntValue();

      // We can materialise `c1 << c2` into an add immediate, so it's "free",
      // and the combine should happen, to potentially allow further combines
      // later.
      if (ShiftedC1Int.getMinSignedBits() <= 64 &&
          isLegalAddImmediate(ShiftedC1Int.getSExtValue()))
        return true;

      // We can materialise `c1` in an add immediate, so it's "free", and the
      // combine should be prevented.
      if (C1Int.getMinSignedBits() <= 64 &&
          isLegalAddImmediate(C1Int.getSExtValue()))
        return false;

      // Neither constant will fit into an immediate, so find materialisation
      // costs.
      int C1Cost = RISCVMatInt::getIntMatCost(C1Int, Ty.getSizeInBits(),
                                              Subtarget.is64Bit());
      int ShiftedC1Cost = RISCVMatInt::getIntMatCost(
          ShiftedC1Int, Ty.getSizeInBits(), Subtarget.is64Bit());

      // Materialising `c1` is cheaper than materialising `c1 << c2`, so the
      // combine should be prevented.
      if (C1Cost < ShiftedC1Cost)
        return false;
    }
  }
  return true;
}

unsigned RISCVTargetLowering::ComputeNumSignBitsForTargetNode(
    SDValue Op, const APInt &DemandedElts, const SelectionDAG &DAG,
    unsigned Depth) const {
  switch (Op.getOpcode()) {
  default:
    break;
  case RISCVISD::SLLW:
  case RISCVISD::SRAW:
  case RISCVISD::SRLW:
  case RISCVISD::DIVW:
  case RISCVISD::DIVUW:
  case RISCVISD::REMUW:
    // TODO: As the result is sign-extended, this is conservatively correct. A
    // more precise answer could be calculated for SRAW depending on known
    // bits in the shift amount.
    return 33;
  case RISCVISD::VMV_X_S:
  case RISCVISD::EXTRACT_VECTOR_ELT:
    unsigned XLen = DAG.getDataLayout().getLargestLegalIntTypeSizeInBits();
    // The number of sign bits of the scalar result is computed by obtaining the
    // element type of the input vector operand, substracting its width from the
    // XLEN, and then adding one (sign bit within the element type).
    return XLen -
           Op->getOperand(0)
               .getValueType()
               .getVectorElementType()
               .getSizeInBits() +
           1;
  }

  return 1;
}

static MachineBasicBlock *emitReadCycleWidePseudo(MachineInstr &MI,
                                                  MachineBasicBlock *BB) {
  assert(MI.getOpcode() == RISCV::ReadCycleWide && "Unexpected instruction");

  // To read the 64-bit cycle CSR on a 32-bit target, we read the two halves.
  // Should the count have wrapped while it was being read, we need to try
  // again.
  // ...
  // read:
  // rdcycleh x3 # load high word of cycle
  // rdcycle  x2 # load low word of cycle
  // rdcycleh x4 # load high word of cycle
  // bne x3, x4, read # check if high word reads match, otherwise try again
  // ...

  MachineFunction &MF = *BB->getParent();
  const BasicBlock *LLVM_BB = BB->getBasicBlock();
  MachineFunction::iterator It = ++BB->getIterator();

  MachineBasicBlock *LoopMBB = MF.CreateMachineBasicBlock(LLVM_BB);
  MF.insert(It, LoopMBB);

  MachineBasicBlock *DoneMBB = MF.CreateMachineBasicBlock(LLVM_BB);
  MF.insert(It, DoneMBB);

  // Transfer the remainder of BB and its successor edges to DoneMBB.
  DoneMBB->splice(DoneMBB->begin(), BB,
                  std::next(MachineBasicBlock::iterator(MI)), BB->end());
  DoneMBB->transferSuccessorsAndUpdatePHIs(BB);

  BB->addSuccessor(LoopMBB);

  MachineRegisterInfo &RegInfo = MF.getRegInfo();
  Register ReadAgainReg = RegInfo.createVirtualRegister(&RISCV::GPRRegClass);
  Register LoReg = MI.getOperand(0).getReg();
  Register HiReg = MI.getOperand(1).getReg();
  DebugLoc DL = MI.getDebugLoc();

  const TargetInstrInfo *TII = MF.getSubtarget().getInstrInfo();
  BuildMI(LoopMBB, DL, TII->get(RISCV::CSRRS), HiReg)
      .addImm(RISCVSysReg::lookupSysRegByName("CYCLEH")->Encoding)
      .addReg(RISCV::X0);
  BuildMI(LoopMBB, DL, TII->get(RISCV::CSRRS), LoReg)
      .addImm(RISCVSysReg::lookupSysRegByName("CYCLE")->Encoding)
      .addReg(RISCV::X0);
  BuildMI(LoopMBB, DL, TII->get(RISCV::CSRRS), ReadAgainReg)
      .addImm(RISCVSysReg::lookupSysRegByName("CYCLEH")->Encoding)
      .addReg(RISCV::X0);

  BuildMI(LoopMBB, DL, TII->get(RISCV::BNE))
      .addReg(HiReg)
      .addReg(ReadAgainReg)
      .addMBB(LoopMBB);

  LoopMBB->addSuccessor(LoopMBB);
  LoopMBB->addSuccessor(DoneMBB);

  MI.eraseFromParent();

  return DoneMBB;
}

static MachineBasicBlock *emitSplitF64Pseudo(MachineInstr &MI,
                                             MachineBasicBlock *BB) {
  assert(MI.getOpcode() == RISCV::SplitF64Pseudo && "Unexpected instruction");

  MachineFunction &MF = *BB->getParent();
  DebugLoc DL = MI.getDebugLoc();
  const TargetInstrInfo &TII = *MF.getSubtarget().getInstrInfo();
  const TargetRegisterInfo *RI = MF.getSubtarget().getRegisterInfo();
  Register LoReg = MI.getOperand(0).getReg();
  Register HiReg = MI.getOperand(1).getReg();
  Register SrcReg = MI.getOperand(2).getReg();
  const TargetRegisterClass *SrcRC = &RISCV::FPR64RegClass;
  int FI = MF.getInfo<RISCVMachineFunctionInfo>()->getMoveF64FrameIndex(MF);

  TII.storeRegToStackSlot(*BB, MI, SrcReg, MI.getOperand(2).isKill(), FI, SrcRC,
                          RI);
  MachineMemOperand *MMO =
      MF.getMachineMemOperand(MachinePointerInfo::getFixedStack(MF, FI),
                              MachineMemOperand::MOLoad, 8, Align(8));
  BuildMI(*BB, MI, DL, TII.get(RISCV::LW), LoReg)
      .addFrameIndex(FI)
      .addImm(0)
      .addMemOperand(MMO);
  BuildMI(*BB, MI, DL, TII.get(RISCV::LW), HiReg)
      .addFrameIndex(FI)
      .addImm(4)
      .addMemOperand(MMO);
  MI.eraseFromParent(); // The pseudo instruction is gone now.
  return BB;
}

static MachineBasicBlock *emitBuildPairF64Pseudo(MachineInstr &MI,
                                                 MachineBasicBlock *BB) {
  assert(MI.getOpcode() == RISCV::BuildPairF64Pseudo &&
         "Unexpected instruction");

  MachineFunction &MF = *BB->getParent();
  DebugLoc DL = MI.getDebugLoc();
  const TargetInstrInfo &TII = *MF.getSubtarget().getInstrInfo();
  const TargetRegisterInfo *RI = MF.getSubtarget().getRegisterInfo();
  Register DstReg = MI.getOperand(0).getReg();
  Register LoReg = MI.getOperand(1).getReg();
  Register HiReg = MI.getOperand(2).getReg();
  const TargetRegisterClass *DstRC = &RISCV::FPR64RegClass;
  int FI = MF.getInfo<RISCVMachineFunctionInfo>()->getMoveF64FrameIndex(MF);

  MachineMemOperand *MMO =
      MF.getMachineMemOperand(MachinePointerInfo::getFixedStack(MF, FI),
                              MachineMemOperand::MOStore, 8, Align(8));
  BuildMI(*BB, MI, DL, TII.get(RISCV::SW))
      .addReg(LoReg, getKillRegState(MI.getOperand(1).isKill()))
      .addFrameIndex(FI)
      .addImm(0)
      .addMemOperand(MMO);
  BuildMI(*BB, MI, DL, TII.get(RISCV::SW))
      .addReg(HiReg, getKillRegState(MI.getOperand(2).isKill()))
      .addFrameIndex(FI)
      .addImm(4)
      .addMemOperand(MMO);
  TII.loadRegFromStackSlot(*BB, MI, DstReg, FI, DstRC, RI);
  MI.eraseFromParent(); // The pseudo instruction is gone now.
  return BB;
}

static bool isSelectPseudo(MachineInstr &MI) {
  switch (MI.getOpcode()) {
  default:
    return false;
  case RISCV::Select_GPR_Using_CC_GPR:
  case RISCV::Select_FPR32_Using_CC_GPR:
  case RISCV::Select_FPR64_Using_CC_GPR:
    return true;
  }
}

static MachineBasicBlock *emitSelectPseudo(MachineInstr &MI,
                                           MachineBasicBlock *BB) {
  // To "insert" Select_* instructions, we actually have to insert the triangle
  // control-flow pattern.  The incoming instructions know the destination vreg
  // to set, the condition code register to branch on, the true/false values to
  // select between, and the condcode to use to select the appropriate branch.
  //
  // We produce the following control flow:
  //     HeadMBB
  //     |  \
  //     |  IfFalseMBB
  //     | /
  //    TailMBB
  //
  // When we find a sequence of selects we attempt to optimize their emission
  // by sharing the control flow. Currently we only handle cases where we have
  // multiple selects with the exact same condition (same LHS, RHS and CC).
  // The selects may be interleaved with other instructions if the other
  // instructions meet some requirements we deem safe:
  // - They are debug instructions. Otherwise,
  // - They do not have side-effects, do not access memory and their inputs do
  //   not depend on the results of the select pseudo-instructions.
  // The TrueV/FalseV operands of the selects cannot depend on the result of
  // previous selects in the sequence.
  // These conditions could be further relaxed. See the X86 target for a
  // related approach and more information.
  Register LHS = MI.getOperand(1).getReg();
  Register RHS = MI.getOperand(2).getReg();
  auto CC = static_cast<ISD::CondCode>(MI.getOperand(3).getImm());

  SmallVector<MachineInstr *, 4> SelectDebugValues;
  SmallSet<Register, 4> SelectDests;
  SelectDests.insert(MI.getOperand(0).getReg());

  MachineInstr *LastSelectPseudo = &MI;

  for (auto E = BB->end(), SequenceMBBI = MachineBasicBlock::iterator(MI);
       SequenceMBBI != E; ++SequenceMBBI) {
    if (SequenceMBBI->isDebugInstr())
      continue;
    else if (isSelectPseudo(*SequenceMBBI)) {
      if (SequenceMBBI->getOperand(1).getReg() != LHS ||
          SequenceMBBI->getOperand(2).getReg() != RHS ||
          SequenceMBBI->getOperand(3).getImm() != CC ||
          SelectDests.count(SequenceMBBI->getOperand(4).getReg()) ||
          SelectDests.count(SequenceMBBI->getOperand(5).getReg()))
        break;
      LastSelectPseudo = &*SequenceMBBI;
      SequenceMBBI->collectDebugValues(SelectDebugValues);
      SelectDests.insert(SequenceMBBI->getOperand(0).getReg());
    } else {
      if (SequenceMBBI->hasUnmodeledSideEffects() ||
          SequenceMBBI->mayLoadOrStore())
        break;
      if (llvm::any_of(SequenceMBBI->operands(), [&](MachineOperand &MO) {
            return MO.isReg() && MO.isUse() && SelectDests.count(MO.getReg());
          }))
        break;
    }
  }

  const TargetInstrInfo &TII = *BB->getParent()->getSubtarget().getInstrInfo();
  const BasicBlock *LLVM_BB = BB->getBasicBlock();
  DebugLoc DL = MI.getDebugLoc();
  MachineFunction::iterator I = ++BB->getIterator();

  MachineBasicBlock *HeadMBB = BB;
  MachineFunction *F = BB->getParent();
  MachineBasicBlock *TailMBB = F->CreateMachineBasicBlock(LLVM_BB);
  MachineBasicBlock *IfFalseMBB = F->CreateMachineBasicBlock(LLVM_BB);

  F->insert(I, IfFalseMBB);
  F->insert(I, TailMBB);

  // Transfer debug instructions associated with the selects to TailMBB.
  for (MachineInstr *DebugInstr : SelectDebugValues) {
    TailMBB->push_back(DebugInstr->removeFromParent());
  }

  // Move all instructions after the sequence to TailMBB.
  TailMBB->splice(TailMBB->end(), HeadMBB,
                  std::next(LastSelectPseudo->getIterator()), HeadMBB->end());
  // Update machine-CFG edges by transferring all successors of the current
  // block to the new block which will contain the Phi nodes for the selects.
  TailMBB->transferSuccessorsAndUpdatePHIs(HeadMBB);
  // Set the successors for HeadMBB.
  HeadMBB->addSuccessor(IfFalseMBB);
  HeadMBB->addSuccessor(TailMBB);

  // Insert appropriate branch.
  unsigned Opcode = getBranchOpcodeForIntCondCode(CC);

  BuildMI(HeadMBB, DL, TII.get(Opcode)).addReg(LHS).addReg(RHS).addMBB(TailMBB);

  // IfFalseMBB just falls through to TailMBB.
  IfFalseMBB->addSuccessor(TailMBB);

  // Create PHIs for all of the select pseudo-instructions.
  auto SelectMBBI = MI.getIterator();
  auto SelectEnd = std::next(LastSelectPseudo->getIterator());
  auto InsertionPoint = TailMBB->begin();
  while (SelectMBBI != SelectEnd) {
    auto Next = std::next(SelectMBBI);
    if (isSelectPseudo(*SelectMBBI)) {
      // %Result = phi [ %TrueValue, HeadMBB ], [ %FalseValue, IfFalseMBB ]
      BuildMI(*TailMBB, InsertionPoint, SelectMBBI->getDebugLoc(),
              TII.get(RISCV::PHI), SelectMBBI->getOperand(0).getReg())
          .addReg(SelectMBBI->getOperand(4).getReg())
          .addMBB(HeadMBB)
          .addReg(SelectMBBI->getOperand(5).getReg())
          .addMBB(IfFalseMBB);
      SelectMBBI->eraseFromParent();
    }
    SelectMBBI = Next;
  }

  F->getProperties().reset(MachineFunctionProperties::Property::NoPHIs);
  return TailMBB;
}

static MachineBasicBlock *addEPISetVL(MachineInstr &MI, MachineBasicBlock *BB,
                                      int VLIndex, unsigned SEWIndex,
                                      unsigned VLMul) {
  MachineFunction &MF = *BB->getParent();
  DebugLoc DL = MI.getDebugLoc();
  const TargetInstrInfo &TII = *MF.getSubtarget().getInstrInfo();

  unsigned SEW = MI.getOperand(SEWIndex).getImm();
  RISCVEPIVectorMultiplier::VectorMultiplier Multiplier;

  switch (VLMul) {
  default:
    llvm_unreachable("Unexpected VLMul");
  case 1:
    Multiplier = RISCVEPIVectorMultiplier::VMul1;
    break;
  case 2:
    Multiplier = RISCVEPIVectorMultiplier::VMul2;
    break;
  case 4:
    Multiplier = RISCVEPIVectorMultiplier::VMul4;
    break;
  case 8:
    Multiplier = RISCVEPIVectorMultiplier::VMul8;
  }

  RISCVEPIVectorElementWidth::VectorElementWidth ElementWidth;
  switch (SEW) {
  default:
    llvm_unreachable("Unexpected SEW for instruction");
  case 8:
    ElementWidth = RISCVEPIVectorElementWidth::ElementWidth8;
    break;
  case 16:
    ElementWidth = RISCVEPIVectorElementWidth::ElementWidth16;
    break;
  case 32:
    ElementWidth = RISCVEPIVectorElementWidth::ElementWidth32;
    break;
  case 64:
    ElementWidth = RISCVEPIVectorElementWidth::ElementWidth64;
    break;
  case 128:
    ElementWidth = RISCVEPIVectorElementWidth::ElementWidth128;
  }

  MachineRegisterInfo &MRI = MF.getRegInfo();

  // Note: VL and VTYPE are alive here.
  MachineInstrBuilder MIB = BuildMI(*BB, MI, DL, TII.get(RISCV::PseudoVSETVLI));

  if (VLIndex >= 0) {
    // rs1 != X0.
    unsigned DestReg = MRI.createVirtualRegister(&RISCV::GPRRegClass);
    MIB.addReg(DestReg, RegState::Define | RegState::Dead);
    MIB.addReg(MI.getOperand(VLIndex).getReg());
  } else {
    // No VL operator in the pseudo, do not modify VL (rd = X0, rs1 = X0).
    MIB.addReg(RISCV::X0, RegState::Define | RegState::Dead);
    MIB.addReg(RISCV::X0, RegState::Kill);
  }

  MIB.addImm((ElementWidth << 2) | Multiplier);

  // Remove (now) redundant operands from pseudo
  MI.getOperand(SEWIndex).setImm(-1);
  if (VLIndex >= 0) {
    MI.getOperand(VLIndex).setReg(RISCV::NoRegister);
    MI.getOperand(VLIndex).setIsKill(false);
  }

  return BB;
}

static MachineBasicBlock *emitComputeVSCALE(MachineInstr &MI,
                                            MachineBasicBlock *BB) {
  MachineFunction &MF = *BB->getParent();
  DebugLoc DL = MI.getDebugLoc();
  const TargetInstrInfo &TII = *MF.getSubtarget().getInstrInfo();

  Register DestReg = MI.getOperand(0).getReg();

  // VSCALE can be computed as VLMAX of ELEN, given that the scaling factor for
  // ELEN is '1'.
  MachineInstr &I =
      *BuildMI(*BB, MI, DL, TII.get(RISCV::PseudoVSETVLI), DestReg)
           .addReg(RISCV::X0)
           // FIXME - ELEN hardcoded to SEW=64.
           .addImm(/* e64,m1 */ 3 << 2);
  // Set VTYPE and VL as dead.
  I.getOperand(3).setIsDead();
  I.getOperand(4).setIsDead();

  // The pseudo instruction is gone now.
  MI.eraseFromParent();
  return BB;
}

static MachineBasicBlock *emitComputeVMSET(MachineInstr &MI,
                                           MachineBasicBlock *BB) {
  MachineFunction &MF = *BB->getParent();
  DebugLoc DL = MI.getDebugLoc();
  const TargetInstrInfo &TII = *MF.getSubtarget().getInstrInfo();

  unsigned VLMul;
  switch (MI.getOpcode()) {
  default:
    llvm_unreachable("Unexpected instruction");
  case RISCV::PseudoVMSET_M1:
    VLMul = 1;
    break;
  case RISCV::PseudoVMSET_M2:
    VLMul = 2;
    break;
  case RISCV::PseudoVMSET_M4:
    VLMul = 4;
    break;
  case RISCV::PseudoVMSET_M8:
    VLMul = 8;
    break;
  }

  Register DestReg = MI.getOperand(0).getReg();
  unsigned SEW = MI.getOperand(2).getImm();

  MachineInstr *NewMI =
      BuildMI(*BB, MI, DL, TII.get(RISCV::PseudoVMXNOR_MM_M1), DestReg)
          .addReg(DestReg, RegState::Undef)
          .addReg(DestReg, RegState::Undef)
          .addReg(MI.getOperand(1).getReg())
          .addImm(SEW);

  // The pseudo instruction is gone now.
  MI.eraseFromParent();

  return addEPISetVL(*NewMI, BB, /* VLIndex */ 3, /* SEWIndex */ 4, VLMul);
}

static MachineBasicBlock *emitComputeVMCLR(MachineInstr &MI,
                                           MachineBasicBlock *BB) {
  MachineFunction &MF = *BB->getParent();
  DebugLoc DL = MI.getDebugLoc();
  const TargetInstrInfo &TII = *MF.getSubtarget().getInstrInfo();

  unsigned VLMul;
  switch (MI.getOpcode()) {
  default:
    llvm_unreachable("Unexpected instruction");
  case RISCV::PseudoVMCLR_M1:
    VLMul = 1;
    break;
  case RISCV::PseudoVMCLR_M2:
    VLMul = 2;
    break;
  case RISCV::PseudoVMCLR_M4:
    VLMul = 4;
    break;
  case RISCV::PseudoVMCLR_M8:
    VLMul = 8;
    break;
  }

  Register DestReg = MI.getOperand(0).getReg();
  unsigned SEW = MI.getOperand(2).getImm();

  MachineInstr *NewMI =
      BuildMI(*BB, MI, DL, TII.get(RISCV::PseudoVMXOR_MM_M1), DestReg)
          .addReg(DestReg, RegState::Undef)
          .addReg(DestReg, RegState::Undef)
          .addReg(MI.getOperand(1).getReg())
          .addImm(SEW);

  // The pseudo instruction is gone now.
  MI.eraseFromParent();

  return addEPISetVL(*NewMI, BB, /* VLIndex */ 3, /* SEWIndex */ 4, VLMul);
}

static MachineBasicBlock *emitImplicitVRTuple(MachineInstr &MI,
                                              MachineBasicBlock *BB) {
  MachineFunction &MF = *BB->getParent();
  DebugLoc DL = MI.getDebugLoc();
  const TargetInstrInfo &TII = *MF.getSubtarget().getInstrInfo();

  Register DestReg = MI.getOperand(0).getReg();
  BuildMI(*BB, MI, DL, TII.get(RISCV::IMPLICIT_DEF), DestReg);

  // The pseudo instruction is gone now.
  MI.eraseFromParent();
  return BB;
}

MachineBasicBlock *
RISCVTargetLowering::EmitInstrWithCustomInserter(MachineInstr &MI,
                                                 MachineBasicBlock *BB) const {
  if (const RISCVEPIPseudosTable::EPIPseudoInfo *EPI =
          RISCVEPIPseudosTable::getEPIPseudoInfo(MI.getOpcode())) {
    int VLIndex = EPI->getVLIndex();
    int SEWIndex = EPI->getSEWIndex();

    // SEWIndex must be >= 0
    assert(SEWIndex >= 0);

    return addEPISetVL(MI, BB, VLIndex, SEWIndex, EPI->VLMul);
  }

  // Other EPI pseudo-instructions.
  switch (MI.getOpcode()) {
  default:
    break;
  case RISCV::PseudoVSCALE:
    return emitComputeVSCALE(MI, BB);
  case RISCV::PseudoVMSET_M1:
  case RISCV::PseudoVMSET_M2:
  case RISCV::PseudoVMSET_M4:
  case RISCV::PseudoVMSET_M8:
    return emitComputeVMSET(MI, BB);
  case RISCV::PseudoVMCLR_M1:
  case RISCV::PseudoVMCLR_M2:
  case RISCV::PseudoVMCLR_M4:
  case RISCV::PseudoVMCLR_M8:
    return emitComputeVMCLR(MI, BB);
  case RISCV::PseudoImplicitVRTuple:
    return emitImplicitVRTuple(MI, BB);
  }

  switch (MI.getOpcode()) {
  default:
    llvm_unreachable("Unexpected instr type to insert");
  case RISCV::ReadCycleWide:
    assert(!Subtarget.is64Bit() &&
           "ReadCycleWrite is only to be used on riscv32");
    return emitReadCycleWidePseudo(MI, BB);
  case RISCV::Select_GPR_Using_CC_GPR:
  case RISCV::Select_FPR32_Using_CC_GPR:
  case RISCV::Select_FPR64_Using_CC_GPR:
    return emitSelectPseudo(MI, BB);
  case RISCV::BuildPairF64Pseudo:
    return emitBuildPairF64Pseudo(MI, BB);
  case RISCV::SplitF64Pseudo:
    return emitSplitF64Pseudo(MI, BB);
  }
}

// Calling Convention Implementation.
// The expectations for frontend ABI lowering vary from target to target.
// Ideally, an LLVM frontend would be able to avoid worrying about many ABI
// details, but this is a longer term goal. For now, we simply try to keep the
// role of the frontend as simple and well-defined as possible. The rules can
// be summarised as:
// * Never split up large scalar arguments. We handle them here.
// * If a hardfloat calling convention is being used, and the struct may be
// passed in a pair of registers (fp+fp, int+fp), and both registers are
// available, then pass as two separate arguments. If either the GPRs or FPRs
// are exhausted, then pass according to the rule below.
// * If a struct could never be passed in registers or directly in a stack
// slot (as it is larger than 2*XLEN and the floating point rules don't
// apply), then pass it using a pointer with the byval attribute.
// * If a struct is less than 2*XLEN, then coerce to either a two-element
// word-sized array or a 2*XLEN scalar (depending on alignment).
// * The frontend can determine whether a struct is returned by reference or
// not based on its size and fields. If it will be returned by reference, the
// frontend must modify the prototype so a pointer with the sret annotation is
// passed as the first argument. This is not necessary for large scalar
// returns.
// * Struct return values and varargs should be coerced to structs containing
// register-size fields in the same situations they would be for fixed
// arguments.

static const MCPhysReg ArgGPRs[] = {
  RISCV::X10, RISCV::X11, RISCV::X12, RISCV::X13,
  RISCV::X14, RISCV::X15, RISCV::X16, RISCV::X17
};
static const MCPhysReg ArgFPR32s[] = {
  RISCV::F10_F, RISCV::F11_F, RISCV::F12_F, RISCV::F13_F,
  RISCV::F14_F, RISCV::F15_F, RISCV::F16_F, RISCV::F17_F
};
static const MCPhysReg ArgFPR64s[] = {
  RISCV::F10_D, RISCV::F11_D, RISCV::F12_D, RISCV::F13_D,
  RISCV::F14_D, RISCV::F15_D, RISCV::F16_D, RISCV::F17_D
};

static const MCPhysReg ArgVRs[] = {RISCV::V16, RISCV::V17, RISCV::V18,
                                    RISCV::V19, RISCV::V20, RISCV::V21,
                                    RISCV::V22, RISCV::V23};
static const MCPhysReg ArgVRM2s[] = {
    RISCV::V16M2,
    RISCV::V18M2,
    RISCV::V20M2,
    RISCV::V22M2,
};
static const MCPhysReg ArgVRM4s[] = {RISCV::V16M4, RISCV::V20M4};
static const MCPhysReg ArgVRM8s[] = {RISCV::V16M8};

// Pass a 2*XLEN argument that has been split into two XLEN values through
// registers or the stack as necessary.
static bool CC_RISCVAssign2XLen(unsigned XLen, CCState &State, CCValAssign VA1,
                                ISD::ArgFlagsTy ArgFlags1, unsigned ValNo2,
                                MVT ValVT2, MVT LocVT2,
                                ISD::ArgFlagsTy ArgFlags2) {
  unsigned XLenInBytes = XLen / 8;
  if (Register Reg = State.AllocateReg(ArgGPRs)) {
    // At least one half can be passed via register.
    State.addLoc(CCValAssign::getReg(VA1.getValNo(), VA1.getValVT(), Reg,
                                     VA1.getLocVT(), CCValAssign::Full));
  } else {
    // Both halves must be passed on the stack, with proper alignment.
    Align StackAlign =
        std::max(Align(XLenInBytes), ArgFlags1.getNonZeroOrigAlign());
    State.addLoc(
        CCValAssign::getMem(VA1.getValNo(), VA1.getValVT(),
                            State.AllocateStack(XLenInBytes, StackAlign),
                            VA1.getLocVT(), CCValAssign::Full));
    State.addLoc(CCValAssign::getMem(
        ValNo2, ValVT2, State.AllocateStack(XLenInBytes, Align(XLenInBytes)),
        LocVT2, CCValAssign::Full));
    return false;
  }

  if (Register Reg = State.AllocateReg(ArgGPRs)) {
    // The second half can also be passed via register.
    State.addLoc(
        CCValAssign::getReg(ValNo2, ValVT2, Reg, LocVT2, CCValAssign::Full));
  } else {
    // The second half is passed via the stack, without additional alignment.
    State.addLoc(CCValAssign::getMem(
        ValNo2, ValVT2, State.AllocateStack(XLenInBytes, Align(XLenInBytes)),
        LocVT2, CCValAssign::Full));
  }

  return false;
}

// Implements the RISC-V calling convention. Returns true upon failure.
static bool CC_RISCV(const DataLayout &DL, RISCVABI::ABI ABI, unsigned ValNo,
                     MVT ValVT, MVT LocVT, CCValAssign::LocInfo LocInfo,
                     ISD::ArgFlagsTy ArgFlags, CCState &State, bool IsFixed,
                     bool IsRet, Type *OrigTy, const RISCVTargetLowering *TLI,
                     Optional<unsigned> FirstMaskArgument) {
  unsigned XLen = DL.getLargestLegalIntTypeSizeInBits();
  assert(XLen == 32 || XLen == 64);
  MVT XLenVT = XLen == 32 ? MVT::i32 : MVT::i64;

  // Any return value split in to more than two values can't be returned
  // directly.
  if (IsRet && ValNo > 1)
    return true;

  // UseGPRForF32 if targeting one of the soft-float ABIs, if passing a
  // variadic argument, or if no F32 argument registers are available.
  bool UseGPRForF32 = true;
  // UseGPRForF64 if targeting soft-float ABIs or an FLEN=32 ABI, if passing a
  // variadic argument, or if no F64 argument registers are available.
  bool UseGPRForF64 = true;

  switch (ABI) {
  default:
    llvm_unreachable("Unexpected ABI");
  case RISCVABI::ABI_ILP32:
  case RISCVABI::ABI_LP64:
    break;
  case RISCVABI::ABI_ILP32F:
  case RISCVABI::ABI_LP64F:
    UseGPRForF32 = !IsFixed;
    break;
  case RISCVABI::ABI_ILP32D:
  case RISCVABI::ABI_LP64D:
    UseGPRForF32 = !IsFixed;
    UseGPRForF64 = !IsFixed;
    break;
  }

  if (State.getFirstUnallocated(ArgFPR32s) == array_lengthof(ArgFPR32s))
    UseGPRForF32 = true;
  if (State.getFirstUnallocated(ArgFPR64s) == array_lengthof(ArgFPR64s))
    UseGPRForF64 = true;

  // From this point on, rely on UseGPRForF32, UseGPRForF64 and similar local
  // variables rather than directly checking against the target ABI.

  if (UseGPRForF32 && ValVT == MVT::f32) {
    LocVT = XLenVT;
    LocInfo = CCValAssign::BCvt;
  } else if (UseGPRForF64 && XLen == 64 && ValVT == MVT::f64) {
    LocVT = MVT::i64;
    LocInfo = CCValAssign::BCvt;
  }

  // If this is a variadic argument, the RISC-V calling convention requires
  // that it is assigned an 'even' or 'aligned' register if it has 8-byte
  // alignment (RV32) or 16-byte alignment (RV64). An aligned register should
  // be used regardless of whether the original argument was split during
  // legalisation or not. The argument will not be passed by registers if the
  // original type is larger than 2*XLEN, so the register alignment rule does
  // not apply.
  unsigned TwoXLenInBytes = (2 * XLen) / 8;
  if (!IsFixed && ArgFlags.getNonZeroOrigAlign() == TwoXLenInBytes &&
      DL.getTypeAllocSize(OrigTy) == TwoXLenInBytes) {
    unsigned RegIdx = State.getFirstUnallocated(ArgGPRs);
    // Skip 'odd' register if necessary.
    if (RegIdx != array_lengthof(ArgGPRs) && RegIdx % 2 == 1)
      State.AllocateReg(ArgGPRs);
  }

  SmallVectorImpl<CCValAssign> &PendingLocs = State.getPendingLocs();
  SmallVectorImpl<ISD::ArgFlagsTy> &PendingArgFlags =
      State.getPendingArgFlags();

  assert(PendingLocs.size() == PendingArgFlags.size() &&
         "PendingLocs and PendingArgFlags out of sync");

  // Handle passing f64 on RV32D with a soft float ABI or when floating point
  // registers are exhausted.
  if (UseGPRForF64 && XLen == 32 && ValVT == MVT::f64) {
    assert(!ArgFlags.isSplit() && PendingLocs.empty() &&
           "Can't lower f64 if it is split");
    // Depending on available argument GPRS, f64 may be passed in a pair of
    // GPRs, split between a GPR and the stack, or passed completely on the
    // stack. LowerCall/LowerFormalArguments/LowerReturn must recognise these
    // cases.
    Register Reg = State.AllocateReg(ArgGPRs);
    LocVT = MVT::i32;
    if (!Reg) {
      unsigned StackOffset = State.AllocateStack(8, Align(8));
      State.addLoc(
          CCValAssign::getMem(ValNo, ValVT, StackOffset, LocVT, LocInfo));
      return false;
    }
    if (!State.AllocateReg(ArgGPRs))
      State.AllocateStack(4, Align(4));
    State.addLoc(CCValAssign::getReg(ValNo, ValVT, Reg, LocVT, LocInfo));
    return false;
  }

  // Split arguments might be passed indirectly, so keep track of the pending
  // values.
  if (ArgFlags.isSplit() || !PendingLocs.empty()) {
    LocVT = XLenVT;
    LocInfo = CCValAssign::Indirect;
    PendingLocs.push_back(
        CCValAssign::getPending(ValNo, ValVT, LocVT, LocInfo));
    PendingArgFlags.push_back(ArgFlags);
    if (!ArgFlags.isSplitEnd()) {
      return false;
    }
  }

  // If the split argument only had two elements, it should be passed directly
  // in registers or on the stack.
  if (ArgFlags.isSplitEnd() && PendingLocs.size() <= 2) {
    assert(PendingLocs.size() == 2 && "Unexpected PendingLocs.size()");
    // Apply the normal calling convention rules to the first half of the
    // split argument.
    CCValAssign VA = PendingLocs[0];
    ISD::ArgFlagsTy AF = PendingArgFlags[0];
    PendingLocs.clear();
    PendingArgFlags.clear();
    return CC_RISCVAssign2XLen(XLen, State, VA, AF, ValNo, ValVT, LocVT,
                               ArgFlags);
  }

  // Allocate to a register if possible, or else a stack slot.
  Register Reg;
  if (ValVT == MVT::f32 && !UseGPRForF32)
    Reg = State.AllocateReg(ArgFPR32s, ArgFPR64s);
  else if (ValVT == MVT::f64 && !UseGPRForF64)
    Reg = State.AllocateReg(ArgFPR64s, ArgFPR32s);
  else if (ValVT.isScalableVector()) {
    const TargetRegisterClass *RC = TLI->getRegClassFor(ValVT);
    if (RC->hasSuperClassEq(&RISCV::VRRegClass)) {
      if (FirstMaskArgument.hasValue() &&
          ValNo == FirstMaskArgument.getValue()) {
        Reg = RISCV::V0;
      } else {
        Reg = State.AllocateReg(ArgVRs);
      }
    } else if (RC->hasSuperClassEq(&RISCV::VRM2RegClass)) {
      Reg = State.AllocateReg(ArgVRM2s);
    } else if (RC->hasSuperClassEq(&RISCV::VRM4RegClass)) {
      Reg = State.AllocateReg(ArgVRM4s);
    } else if (RC->hasSuperClassEq(&RISCV::VRM8RegClass)) {
      Reg = State.AllocateReg(ArgVRM8s);
    } else {
      llvm_unreachable("Unhandled class register for ValueType");
    }
    if (!Reg) {
      LocInfo = CCValAssign::Indirect;
      // Try using a GPR to pass the address
      Reg = State.AllocateReg(ArgGPRs);
      LocVT = XLenVT;
    }
  } else
    Reg = State.AllocateReg(ArgGPRs);
  unsigned StackOffset =
      Reg ? 0 : State.AllocateStack(XLen / 8, Align(XLen / 8));

  // If we reach this point and PendingLocs is non-empty, we must be at the
  // end of a split argument that must be passed indirectly.
  if (!PendingLocs.empty()) {
    assert(ArgFlags.isSplitEnd() && "Expected ArgFlags.isSplitEnd()");
    assert(PendingLocs.size() > 2 && "Unexpected PendingLocs.size()");

    for (auto &It : PendingLocs) {
      if (Reg)
        It.convertToReg(Reg);
      else
        It.convertToMem(StackOffset);
      State.addLoc(It);
    }
    PendingLocs.clear();
    PendingArgFlags.clear();
    return false;
  }

  assert((!UseGPRForF32 || !UseGPRForF64 ||
          (TLI->getSubtarget().hasStdExtV() && ValVT.isScalableVector()) ||
          LocVT == XLenVT) &&
         "Expected an XLenVT at this stage");

  if (Reg) {
    State.addLoc(CCValAssign::getReg(ValNo, ValVT, Reg, LocVT, LocInfo));
    return false;
  }

  // When an f32 or f64 is passed on the stack, no bit-conversion is needed.
  if (ValVT == MVT::f32 || ValVT == MVT::f64) {
    LocVT = ValVT;
    LocInfo = CCValAssign::Full;
  }
  State.addLoc(CCValAssign::getMem(ValNo, ValVT, StackOffset, LocVT, LocInfo));
  return false;
}

template <typename ArgTy>
static void PreAssignMask(const ArgTy &Args,
                          Optional<unsigned> &FirstMaskArgument,
                          CCState &CCInfo) {
  unsigned NumArgs = Args.size();
  for (unsigned i = 0; i != NumArgs; ++i) {
    MVT ArgVT = Args[i].VT;
    if (!ArgVT.isScalableVector() ||
        ArgVT.getVectorElementType().SimpleTy != MVT::i1)
      continue;

    FirstMaskArgument = i;
    CCInfo.AllocateReg(RISCV::V0);
    break;
  }
}

void RISCVTargetLowering::analyzeInputArgs(
    MachineFunction &MF, CCState &CCInfo,
    const SmallVectorImpl<ISD::InputArg> &Ins, bool IsRet) const {
  unsigned NumArgs = Ins.size();
  FunctionType *FType = MF.getFunction().getFunctionType();

  Optional<unsigned> FirstMaskArgument;
  if (Subtarget.hasStdExtV()) {
    PreAssignMask(Ins, FirstMaskArgument, CCInfo);
  }

  for (unsigned i = 0; i != NumArgs; ++i) {
    MVT ArgVT = Ins[i].VT;
    ISD::ArgFlagsTy ArgFlags = Ins[i].Flags;

    Type *ArgTy = nullptr;
    if (IsRet)
      ArgTy = FType->getReturnType();
    else if (Ins[i].isOrigArg())
      ArgTy = FType->getParamType(Ins[i].getOrigArgIndex());

    RISCVABI::ABI ABI = MF.getSubtarget<RISCVSubtarget>().getTargetABI();
    if (CC_RISCV(MF.getDataLayout(), ABI, i, ArgVT, ArgVT, CCValAssign::Full,
                 ArgFlags, CCInfo, /*IsFixed=*/true, IsRet, ArgTy, this,
                 FirstMaskArgument)) {
      LLVM_DEBUG(dbgs() << "InputArg #" << i << " has unhandled type "
                        << EVT(ArgVT).getEVTString() << '\n');
      llvm_unreachable(nullptr);
    }
  }
}

void RISCVTargetLowering::analyzeOutputArgs(
    MachineFunction &MF, CCState &CCInfo,
    const SmallVectorImpl<ISD::OutputArg> &Outs, bool IsRet,
    CallLoweringInfo *CLI) const {
  unsigned NumArgs = Outs.size();

  Optional<unsigned> FirstMaskArgument;
  if (Subtarget.hasStdExtV()) {
    PreAssignMask(Outs, FirstMaskArgument, CCInfo);
  }

  for (unsigned i = 0; i != NumArgs; i++) {
    MVT ArgVT = Outs[i].VT;
    ISD::ArgFlagsTy ArgFlags = Outs[i].Flags;
    Type *OrigTy = CLI ? CLI->getArgs()[Outs[i].OrigArgIndex].Ty : nullptr;

    RISCVABI::ABI ABI = MF.getSubtarget<RISCVSubtarget>().getTargetABI();
    if (CC_RISCV(MF.getDataLayout(), ABI, i, ArgVT, ArgVT, CCValAssign::Full,
                 ArgFlags, CCInfo, Outs[i].IsFixed, IsRet, OrigTy, this,
                 FirstMaskArgument)) {
      LLVM_DEBUG(dbgs() << "OutputArg #" << i << " has unhandled type "
                        << EVT(ArgVT).getEVTString() << "\n");
      llvm_unreachable(nullptr);
    }
  }
}

// Convert Val to a ValVT. Should not be called for CCValAssign::Indirect
// values.
static SDValue convertLocVTToValVT(SelectionDAG &DAG, SDValue Val,
                                   const CCValAssign &VA, const SDLoc &DL) {
  switch (VA.getLocInfo()) {
  default:
    llvm_unreachable("Unexpected CCValAssign::LocInfo");
  case CCValAssign::Full:
    break;
  case CCValAssign::BCvt:
    if (VA.getLocVT() == MVT::i64 && VA.getValVT() == MVT::f32) {
      Val = DAG.getNode(RISCVISD::FMV_W_X_RV64, DL, MVT::f32, Val);
      break;
    }
    Val = DAG.getNode(ISD::BITCAST, DL, VA.getValVT(), Val);
    break;
  }
  return Val;
}

// The caller is responsible for loading the full value if the argument is
// passed with CCValAssign::Indirect.
static SDValue unpackFromRegLoc(SelectionDAG &DAG, SDValue Chain,
                                const CCValAssign &VA, const SDLoc &DL,
                                const RISCVTargetLowering *TLI) {
  MachineFunction &MF = DAG.getMachineFunction();
  MachineRegisterInfo &RegInfo = MF.getRegInfo();
  EVT LocVT = VA.getLocVT();
  SDValue Val;
  const TargetRegisterClass *RC;

  if (LocVT.getSimpleVT().isScalableVector()) {
    RC = TLI->getRegClassFor(LocVT.getSimpleVT());
  } else {
    switch (LocVT.getSimpleVT().SimpleTy) {
    default:
      llvm_unreachable("Unexpected register type");
    case MVT::i32:
    case MVT::i64:
      RC = &RISCV::GPRRegClass;
      break;
    case MVT::f32:
      RC = &RISCV::FPR32RegClass;
      break;
    case MVT::f64:
      RC = &RISCV::FPR64RegClass;
      break;
    }
  }

  Register VReg = RegInfo.createVirtualRegister(RC);
  RegInfo.addLiveIn(VA.getLocReg(), VReg);
  Val = DAG.getCopyFromReg(Chain, DL, VReg, LocVT);

  if (VA.getLocInfo() == CCValAssign::Indirect)
    return Val;

  return convertLocVTToValVT(DAG, Val, VA, DL);
}

static SDValue convertValVTToLocVT(SelectionDAG &DAG, SDValue Val,
                                   const CCValAssign &VA, const SDLoc &DL) {
  EVT LocVT = VA.getLocVT();

  switch (VA.getLocInfo()) {
  default:
    llvm_unreachable("Unexpected CCValAssign::LocInfo");
  case CCValAssign::Full:
    break;
  case CCValAssign::BCvt:
    if (VA.getLocVT() == MVT::i64 && VA.getValVT() == MVT::f32) {
      Val = DAG.getNode(RISCVISD::FMV_X_ANYEXTW_RV64, DL, MVT::i64, Val);
      break;
    }
    Val = DAG.getNode(ISD::BITCAST, DL, LocVT, Val);
    break;
  }
  return Val;
}

// The caller is responsible for loading the full value if the argument is
// passed with CCValAssign::Indirect.
static SDValue unpackFromMemLoc(SelectionDAG &DAG, SDValue Chain,
                                const CCValAssign &VA, const SDLoc &DL) {
  MachineFunction &MF = DAG.getMachineFunction();
  MachineFrameInfo &MFI = MF.getFrameInfo();
  EVT LocVT = VA.getLocVT();
  EVT ValVT = VA.getValVT();
  EVT PtrVT = MVT::getIntegerVT(DAG.getDataLayout().getPointerSizeInBits(0));
  int FI = MFI.CreateFixedObject(ValVT.getSizeInBits().getKnownMinSize() / 8,
                                 VA.getLocMemOffset(), /*Immutable=*/true);
  SDValue FIN = DAG.getFrameIndex(FI, PtrVT);
  SDValue Val;

  ISD::LoadExtType ExtType;
  switch (VA.getLocInfo()) {
  default:
    llvm_unreachable("Unexpected CCValAssign::LocInfo");
  case CCValAssign::Indirect:
    if (ValVT.isScalableVector()) {
      // Indirect load of the vector value
      SDValue Ptr = DAG.getLoad(
          LocVT, DL, Chain, FIN,
          MachinePointerInfo::getFixedStack(DAG.getMachineFunction(), FI));
      return Ptr;
    }
    LLVM_FALLTHROUGH;
  case CCValAssign::Full:
  case CCValAssign::BCvt:
    ExtType = ISD::NON_EXTLOAD;
    break;
  }
  Val = DAG.getExtLoad(
      ExtType, DL, LocVT, Chain, FIN,
      MachinePointerInfo::getFixedStack(DAG.getMachineFunction(), FI), ValVT);
  return Val;
}

static SDValue unpackF64OnRV32DSoftABI(SelectionDAG &DAG, SDValue Chain,
                                       const CCValAssign &VA, const SDLoc &DL) {
  assert(VA.getLocVT() == MVT::i32 && VA.getValVT() == MVT::f64 &&
         "Unexpected VA");
  MachineFunction &MF = DAG.getMachineFunction();
  MachineFrameInfo &MFI = MF.getFrameInfo();
  MachineRegisterInfo &RegInfo = MF.getRegInfo();

  if (VA.isMemLoc()) {
    // f64 is passed on the stack.
    int FI = MFI.CreateFixedObject(8, VA.getLocMemOffset(), /*Immutable=*/true);
    SDValue FIN = DAG.getFrameIndex(FI, MVT::i32);
    return DAG.getLoad(MVT::f64, DL, Chain, FIN,
                       MachinePointerInfo::getFixedStack(MF, FI));
  }

  assert(VA.isRegLoc() && "Expected register VA assignment");

  Register LoVReg = RegInfo.createVirtualRegister(&RISCV::GPRRegClass);
  RegInfo.addLiveIn(VA.getLocReg(), LoVReg);
  SDValue Lo = DAG.getCopyFromReg(Chain, DL, LoVReg, MVT::i32);
  SDValue Hi;
  if (VA.getLocReg() == RISCV::X17) {
    // Second half of f64 is passed on the stack.
    int FI = MFI.CreateFixedObject(4, 0, /*Immutable=*/true);
    SDValue FIN = DAG.getFrameIndex(FI, MVT::i32);
    Hi = DAG.getLoad(MVT::i32, DL, Chain, FIN,
                     MachinePointerInfo::getFixedStack(MF, FI));
  } else {
    // Second half of f64 is passed in another GPR.
    Register HiVReg = RegInfo.createVirtualRegister(&RISCV::GPRRegClass);
    RegInfo.addLiveIn(VA.getLocReg() + 1, HiVReg);
    Hi = DAG.getCopyFromReg(Chain, DL, HiVReg, MVT::i32);
  }
  return DAG.getNode(RISCVISD::BuildPairF64, DL, MVT::f64, Lo, Hi);
}

static EVT MaskVTToMemVT(EVT VT) {
  assert(VT.isScalableVector() && "Must be a scalable vector");
  assert(VT.getVectorElementType() == MVT::i1 && "Must be a mask");
  // FIXME - Assumes ELEN=64
  EVT MemVT =
      MVT::getVectorVT(MVT::getIntegerVT(64 / VT.getVectorNumElements()),
                       VT.getVectorNumElements(),
                       /* IsScalable */ true);
  return MemVT;
}

// FastCC has less than 1% performance improvement for some particular
// benchmark. But theoretically, it may has benenfit for some cases.
static bool CC_RISCV_FastCC(unsigned ValNo, MVT ValVT, MVT LocVT,
                            CCValAssign::LocInfo LocInfo,
                            ISD::ArgFlagsTy ArgFlags, CCState &State) {

  if (LocVT == MVT::i32 || LocVT == MVT::i64) {
    // X5 and X6 might be used for save-restore libcall.
    static const MCPhysReg GPRList[] = {
        RISCV::X10, RISCV::X11, RISCV::X12, RISCV::X13, RISCV::X14,
        RISCV::X15, RISCV::X16, RISCV::X17, RISCV::X7,  RISCV::X28,
        RISCV::X29, RISCV::X30, RISCV::X31};
    if (unsigned Reg = State.AllocateReg(GPRList)) {
      State.addLoc(CCValAssign::getReg(ValNo, ValVT, Reg, LocVT, LocInfo));
      return false;
    }
  }

  if (LocVT == MVT::f32) {
    static const MCPhysReg FPR32List[] = {
        RISCV::F10_F, RISCV::F11_F, RISCV::F12_F, RISCV::F13_F, RISCV::F14_F,
        RISCV::F15_F, RISCV::F16_F, RISCV::F17_F, RISCV::F0_F,  RISCV::F1_F,
        RISCV::F2_F,  RISCV::F3_F,  RISCV::F4_F,  RISCV::F5_F,  RISCV::F6_F,
        RISCV::F7_F,  RISCV::F28_F, RISCV::F29_F, RISCV::F30_F, RISCV::F31_F};
    if (unsigned Reg = State.AllocateReg(FPR32List)) {
      State.addLoc(CCValAssign::getReg(ValNo, ValVT, Reg, LocVT, LocInfo));
      return false;
    }
  }

  if (LocVT == MVT::f64) {
    static const MCPhysReg FPR64List[] = {
        RISCV::F10_D, RISCV::F11_D, RISCV::F12_D, RISCV::F13_D, RISCV::F14_D,
        RISCV::F15_D, RISCV::F16_D, RISCV::F17_D, RISCV::F0_D,  RISCV::F1_D,
        RISCV::F2_D,  RISCV::F3_D,  RISCV::F4_D,  RISCV::F5_D,  RISCV::F6_D,
        RISCV::F7_D,  RISCV::F28_D, RISCV::F29_D, RISCV::F30_D, RISCV::F31_D};
    if (unsigned Reg = State.AllocateReg(FPR64List)) {
      State.addLoc(CCValAssign::getReg(ValNo, ValVT, Reg, LocVT, LocInfo));
      return false;
    }
  }

  if (LocVT == MVT::i32 || LocVT == MVT::f32) {
    unsigned Offset4 = State.AllocateStack(4, Align(4));
    State.addLoc(CCValAssign::getMem(ValNo, ValVT, Offset4, LocVT, LocInfo));
    return false;
  }

  if (LocVT == MVT::i64 || LocVT == MVT::f64) {
    unsigned Offset5 = State.AllocateStack(8, Align(8));
    State.addLoc(CCValAssign::getMem(ValNo, ValVT, Offset5, LocVT, LocInfo));
    return false;
  }

  return true; // CC didn't match.
}

// Transform physical registers into virtual registers.
SDValue RISCVTargetLowering::LowerFormalArguments(
    SDValue Chain, CallingConv::ID CallConv, bool IsVarArg,
    const SmallVectorImpl<ISD::InputArg> &Ins, const SDLoc &DL,
    SelectionDAG &DAG, SmallVectorImpl<SDValue> &InVals) const {

  switch (CallConv) {
  default:
    report_fatal_error("Unsupported calling convention");
  case CallingConv::C:
  case CallingConv::Fast:
    break;
  }

  MachineFunction &MF = DAG.getMachineFunction();

  const Function &Func = MF.getFunction();
  if (Func.hasFnAttribute("interrupt")) {
    if (!Func.arg_empty())
      report_fatal_error(
        "Functions with the interrupt attribute cannot have arguments!");

    StringRef Kind =
      MF.getFunction().getFnAttribute("interrupt").getValueAsString();

    if (!(Kind == "user" || Kind == "supervisor" || Kind == "machine"))
      report_fatal_error(
        "Function interrupt attribute argument not supported!");
  }

  EVT PtrVT = getPointerTy(DAG.getDataLayout());
  MVT XLenVT = Subtarget.getXLenVT();
  unsigned XLenInBytes = Subtarget.getXLen() / 8;
  // Used with vargs to acumulate store chains.
  std::vector<SDValue> OutChains;

  // Assign locations to all of the incoming arguments.
  SmallVector<CCValAssign, 16> ArgLocs;
  CCState CCInfo(CallConv, IsVarArg, MF, ArgLocs, *DAG.getContext());

  // We do not want to use fastcc when returning scalable vectors because
  // we want to have the CC for them in a single place in the code for now.
  bool HasInsScalableVectors =
      std::any_of(Ins.begin(), Ins.end(),
                  [](ISD::InputArg In) { return In.VT.isScalableVector(); });

  if (CallConv == CallingConv::Fast && !HasInsScalableVectors)
    CCInfo.AnalyzeFormalArguments(Ins, CC_RISCV_FastCC);
  else
    analyzeInputArgs(MF, CCInfo, Ins, /*IsRet=*/false);

  for (unsigned i = 0, e = ArgLocs.size(); i != e; ++i) {
    CCValAssign &VA = ArgLocs[i];
    SDValue ArgValue;
    // Passing f64 on RV32D with a soft float ABI must be handled as a special
    // case.
    if (VA.getLocVT() == MVT::i32 && VA.getValVT() == MVT::f64)
      ArgValue = unpackF64OnRV32DSoftABI(DAG, Chain, VA, DL);
    else if (VA.isRegLoc())
      ArgValue = unpackFromRegLoc(DAG, Chain, VA, DL, this);
    else
      ArgValue = unpackFromMemLoc(DAG, Chain, VA, DL);

    // Special case for mask vectors.
    if (VA.getLocInfo() == CCValAssign::Indirect &&
        VA.getValVT().isScalableVector() &&
        VA.getValVT().getVectorElementType() == MVT::i1) {
      EVT LocVT = MaskVTToMemVT(VA.getValVT());
      InVals.push_back(DAG.getNode(
          ISD::TRUNCATE, DL, VA.getValVT(),
          DAG.getLoad(LocVT, DL, Chain, ArgValue, MachinePointerInfo())));
      continue;
    } else if (VA.getLocInfo() == CCValAssign::Indirect) {
      // If the original argument was split and passed by reference (e.g. i128
      // on RV32), we need to load all parts of it here (using the same
      // address).
      InVals.push_back(DAG.getLoad(VA.getValVT(), DL, Chain, ArgValue,
                                   MachinePointerInfo()));
      unsigned ArgIndex = Ins[i].OrigArgIndex;
      assert(Ins[i].PartOffset == 0);
      while (i + 1 != e && Ins[i + 1].OrigArgIndex == ArgIndex) {
        CCValAssign &PartVA = ArgLocs[i + 1];
        unsigned PartOffset = Ins[i + 1].PartOffset;
        SDValue Address = DAG.getNode(ISD::ADD, DL, PtrVT, ArgValue,
                                      DAG.getIntPtrConstant(PartOffset, DL));
        InVals.push_back(DAG.getLoad(PartVA.getValVT(), DL, Chain, Address,
                                     MachinePointerInfo()));
        ++i;
      }
      continue;
    }
    InVals.push_back(ArgValue);
  }

  if (IsVarArg) {
    ArrayRef<MCPhysReg> ArgRegs = makeArrayRef(ArgGPRs);
    unsigned Idx = CCInfo.getFirstUnallocated(ArgRegs);
    const TargetRegisterClass *RC = &RISCV::GPRRegClass;
    MachineFrameInfo &MFI = MF.getFrameInfo();
    MachineRegisterInfo &RegInfo = MF.getRegInfo();
    RISCVMachineFunctionInfo *RVFI = MF.getInfo<RISCVMachineFunctionInfo>();

    // Offset of the first variable argument from stack pointer, and size of
    // the vararg save area. For now, the varargs save area is either zero or
    // large enough to hold a0-a7.
    int VaArgOffset, VarArgsSaveSize;

    // If all registers are allocated, then all varargs must be passed on the
    // stack and we don't need to save any argregs.
    if (ArgRegs.size() == Idx) {
      VaArgOffset = CCInfo.getNextStackOffset();
      VarArgsSaveSize = 0;
    } else {
      VarArgsSaveSize = XLenInBytes * (ArgRegs.size() - Idx);
      VaArgOffset = -VarArgsSaveSize;
    }

    // Record the frame index of the first variable argument
    // which is a value necessary to VASTART.
    int FI = MFI.CreateFixedObject(XLenInBytes, VaArgOffset, true);
    RVFI->setVarArgsFrameIndex(FI);

    // If saving an odd number of registers then create an extra stack slot to
    // ensure that the frame pointer is 2*XLEN-aligned, which in turn ensures
    // offsets to even-numbered registered remain 2*XLEN-aligned.
    if (Idx % 2) {
      MFI.CreateFixedObject(XLenInBytes, VaArgOffset - (int)XLenInBytes, true);
      VarArgsSaveSize += XLenInBytes;
    }

    // Copy the integer registers that may have been used for passing varargs
    // to the vararg save area.
    for (unsigned I = Idx; I < ArgRegs.size();
         ++I, VaArgOffset += XLenInBytes) {
      const Register Reg = RegInfo.createVirtualRegister(RC);
      RegInfo.addLiveIn(ArgRegs[I], Reg);
      SDValue ArgValue = DAG.getCopyFromReg(Chain, DL, Reg, XLenVT);
      FI = MFI.CreateFixedObject(XLenInBytes, VaArgOffset, true);
      SDValue PtrOff = DAG.getFrameIndex(FI, getPointerTy(DAG.getDataLayout()));
      SDValue Store = DAG.getStore(Chain, DL, ArgValue, PtrOff,
                                   MachinePointerInfo::getFixedStack(MF, FI));
      cast<StoreSDNode>(Store.getNode())
          ->getMemOperand()
          ->setValue((Value *)nullptr);
      OutChains.push_back(Store);
    }
    RVFI->setVarArgsSaveSize(VarArgsSaveSize);
  }

  // All stores are grouped in one node to allow the matching between
  // the size of Ins and InVals. This only happens for vararg functions.
  if (!OutChains.empty()) {
    OutChains.push_back(Chain);
    Chain = DAG.getNode(ISD::TokenFactor, DL, MVT::Other, OutChains);
  }

  return Chain;
}

/// isEligibleForTailCallOptimization - Check whether the call is eligible
/// for tail call optimization.
/// Note: This is modelled after ARM's IsEligibleForTailCallOptimization.
bool RISCVTargetLowering::isEligibleForTailCallOptimization(
    CCState &CCInfo, CallLoweringInfo &CLI, MachineFunction &MF,
    const SmallVector<CCValAssign, 16> &ArgLocs) const {

  auto &Callee = CLI.Callee;
  auto CalleeCC = CLI.CallConv;
  auto &Outs = CLI.Outs;
  auto &Caller = MF.getFunction();
  auto CallerCC = Caller.getCallingConv();

  // Exception-handling functions need a special set of instructions to
  // indicate a return to the hardware. Tail-calling another function would
  // probably break this.
  // TODO: The "interrupt" attribute isn't currently defined by RISC-V. This
  // should be expanded as new function attributes are introduced.
  if (Caller.hasFnAttribute("interrupt"))
    return false;

  // Do not tail call opt if the stack is used to pass parameters.
  if (CCInfo.getNextStackOffset() != 0)
    return false;

  // Do not tail call opt if any parameters need to be passed indirectly.
  // Since long doubles (fp128) and i128 are larger than 2*XLEN, they are
  // passed indirectly. So the address of the value will be passed in a
  // register, or if not available, then the address is put on the stack. In
  // order to pass indirectly, space on the stack often needs to be allocated
  // in order to store the value. In this case the CCInfo.getNextStackOffset()
  // != 0 check is not enough and we need to check if any CCValAssign ArgsLocs
  // are passed CCValAssign::Indirect.
  for (auto &VA : ArgLocs)
    if (VA.getLocInfo() == CCValAssign::Indirect)
      return false;

  // Do not tail call opt if either caller or callee uses struct return
  // semantics.
  auto IsCallerStructRet = Caller.hasStructRetAttr();
  auto IsCalleeStructRet = Outs.empty() ? false : Outs[0].Flags.isSRet();
  if (IsCallerStructRet || IsCalleeStructRet)
    return false;

  // Externally-defined functions with weak linkage should not be
  // tail-called. The behaviour of branch instructions in this situation (as
  // used for tail calls) is implementation-defined, so we cannot rely on the
  // linker replacing the tail call with a return.
  if (GlobalAddressSDNode *G = dyn_cast<GlobalAddressSDNode>(Callee)) {
    const GlobalValue *GV = G->getGlobal();
    if (GV->hasExternalWeakLinkage())
      return false;
  }

  // The callee has to preserve all registers the caller needs to preserve.
  const RISCVRegisterInfo *TRI = Subtarget.getRegisterInfo();
  const uint32_t *CallerPreserved = TRI->getCallPreservedMask(MF, CallerCC);
  if (CalleeCC != CallerCC) {
    const uint32_t *CalleePreserved = TRI->getCallPreservedMask(MF, CalleeCC);
    if (!TRI->regmaskSubsetEqual(CallerPreserved, CalleePreserved))
      return false;
  }

  // Byval parameters hand the function a pointer directly into the stack area
  // we want to reuse during a tail call. Working around this *is* possible
  // but less efficient and uglier in LowerCall.
  for (auto &Arg : Outs)
    if (Arg.Flags.isByVal())
      return false;

  return true;
}

// Lower a call to a callseq_start + CALL + callseq_end chain, and add input
// and output parameter nodes.
SDValue RISCVTargetLowering::LowerCall(CallLoweringInfo &CLI,
                                       SmallVectorImpl<SDValue> &InVals) const {
  SelectionDAG &DAG = CLI.DAG;
  SDLoc &DL = CLI.DL;
  SmallVectorImpl<ISD::OutputArg> &Outs = CLI.Outs;
  SmallVectorImpl<SDValue> &OutVals = CLI.OutVals;
  SmallVectorImpl<ISD::InputArg> &Ins = CLI.Ins;
  SDValue Chain = CLI.Chain;
  SDValue Callee = CLI.Callee;
  bool &IsTailCall = CLI.IsTailCall;
  CallingConv::ID CallConv = CLI.CallConv;
  bool IsVarArg = CLI.IsVarArg;
  EVT PtrVT = getPointerTy(DAG.getDataLayout());
  MVT XLenVT = Subtarget.getXLenVT();

  MachineFunction &MF = DAG.getMachineFunction();

  // Analyze the operands of the call, assigning locations to each operand.
  SmallVector<CCValAssign, 16> ArgLocs;
  CCState ArgCCInfo(CallConv, IsVarArg, MF, ArgLocs, *DAG.getContext());

  // We do not want to use fastcc when returning scalable vectors because
  // we want to have the CC for them in a single place in the code for now.
  bool ReturningScalableVectors =
      std::any_of(Outs.begin(), Outs.end(),
                  [](ISD::OutputArg Out) { return Out.VT.isScalableVector(); });

  if (CallConv == CallingConv::Fast && !ReturningScalableVectors)
    ArgCCInfo.AnalyzeCallOperands(Outs, CC_RISCV_FastCC);
  else
    analyzeOutputArgs(MF, ArgCCInfo, Outs, /*IsRet=*/false, &CLI);

  // Check if it's really possible to do a tail call.
  if (IsTailCall)
    IsTailCall = isEligibleForTailCallOptimization(ArgCCInfo, CLI, MF, ArgLocs);

  if (IsTailCall)
    ++NumTailCalls;
  else if (CLI.CB && CLI.CB->isMustTailCall())
    report_fatal_error("failed to perform tail call elimination on a call "
                       "site marked musttail");

  // Get a count of how many bytes are to be pushed on the stack.
  unsigned NumBytes = ArgCCInfo.getNextStackOffset();

  // Create local copies for byval args
  SmallVector<SDValue, 8> ByValArgs;
  for (unsigned i = 0, e = Outs.size(); i != e; ++i) {
    ISD::ArgFlagsTy Flags = Outs[i].Flags;
    if (!Flags.isByVal())
      continue;

    SDValue Arg = OutVals[i];
    unsigned Size = Flags.getByValSize();
    Align Alignment = Flags.getNonZeroByValAlign();

    int FI =
        MF.getFrameInfo().CreateStackObject(Size, Alignment, /*isSS=*/false);
    SDValue FIPtr = DAG.getFrameIndex(FI, getPointerTy(DAG.getDataLayout()));
    SDValue SizeNode = DAG.getConstant(Size, DL, XLenVT);

    Chain = DAG.getMemcpy(Chain, DL, FIPtr, Arg, SizeNode, Alignment,
                          /*IsVolatile=*/false,
                          /*AlwaysInline=*/false, IsTailCall,
                          MachinePointerInfo(), MachinePointerInfo());
    ByValArgs.push_back(FIPtr);
  }

  if (!IsTailCall)
    Chain = DAG.getCALLSEQ_START(Chain, NumBytes, 0, CLI.DL);

  // Copy argument values to their designated locations.
  SmallVector<std::pair<Register, SDValue>, 8> RegsToPass;
  SmallVector<SDValue, 8> MemOpChains;
  SDValue StackPtr;
  for (unsigned i = 0, j = 0, e = ArgLocs.size(); i != e; ++i) {
    CCValAssign &VA = ArgLocs[i];
    SDValue ArgValue = OutVals[i];
    ISD::ArgFlagsTy Flags = Outs[i].Flags;

    // Handle passing f64 on RV32D with a soft float or hard float single ABI as
    // a special case.
    bool IsF64OnRV32DSoftABI =
        VA.getLocVT() == MVT::i32 && VA.getValVT() == MVT::f64;
    if (IsF64OnRV32DSoftABI && VA.isRegLoc()) {
      SDValue SplitF64 = DAG.getNode(
          RISCVISD::SplitF64, DL, DAG.getVTList(MVT::i32, MVT::i32), ArgValue);
      SDValue Lo = SplitF64.getValue(0);
      SDValue Hi = SplitF64.getValue(1);

      Register RegLo = VA.getLocReg();
      RegsToPass.push_back(std::make_pair(RegLo, Lo));

      if (RegLo == RISCV::X17) {
        // Second half of f64 is passed on the stack.
        // Work out the address of the stack slot.
        if (!StackPtr.getNode())
          StackPtr = DAG.getCopyFromReg(Chain, DL, RISCV::X2, PtrVT);
        // Emit the store.
        MemOpChains.push_back(
            DAG.getStore(Chain, DL, Hi, StackPtr, MachinePointerInfo()));
      } else {
        // Second half of f64 is passed in another GPR.
        assert(RegLo < RISCV::X31 && "Invalid register pair");
        Register RegHigh = RegLo + 1;
        RegsToPass.push_back(std::make_pair(RegHigh, Hi));
      }
      continue;
    }

    // IsF64OnRV32DSoftABI && VA.isMemLoc() is handled below in the same way
    // as any other MemLoc.

    // Promote the value if needed.
    // For now, only handle fully promoted and indirect arguments.
    if (VA.getLocInfo() == CCValAssign::Indirect) {
      if (VA.getValVT().isScalableVector()) {
        // Create a stack slot for the EPI register.
        SDValue SpillSlot = DAG.CreateStackTemporary(Outs[i].ArgVT);
        int FI = cast<FrameIndexSDNode>(SpillSlot)->getIndex();

        RISCVMachineFunctionInfo *RVFI = MF.getInfo<RISCVMachineFunctionInfo>();
        // Let know FrameLowering that we're spilling vector registers.
        RVFI->setHasSpilledVR();
        // Mark this spill as a vector spill.
        MF.getFrameInfo().setStackID(FI, TargetStackID::EPIVector);

        // We load an XLenVT from the spill slot because RISCVFrameLowering.cpp
        // will replace this slot from a vector type to an XLenVT.
        SDValue Ptr = DAG.getLoad(XLenVT, DL, Chain, SpillSlot,
                                  MachinePointerInfo::getFixedStack(MF, FI));

        // Special case for masks.
        if (VA.getValVT().getVectorElementType() == MVT::i1) {
          EVT LocVT = MaskVTToMemVT(VA.getValVT());
          ArgValue = DAG.getNode(ISD::ZERO_EXTEND, DL, LocVT, ArgValue);
        }

        MemOpChains.push_back(
            DAG.getStore(Chain, DL, ArgValue, Ptr, MachinePointerInfo()));
        ArgValue = Ptr;
      } else {
        // Store the argument in a stack slot and pass its address.
        SDValue SpillSlot = DAG.CreateStackTemporary(Outs[i].ArgVT);
        int FI = cast<FrameIndexSDNode>(SpillSlot)->getIndex();
        MemOpChains.push_back(
            DAG.getStore(Chain, DL, ArgValue, SpillSlot,
                         MachinePointerInfo::getFixedStack(MF, FI)));
        // If the original argument was split (e.g. i128), we need
        // to store all parts of it here (and pass just one address).
        unsigned ArgIndex = Outs[i].OrigArgIndex;
        assert(Outs[i].PartOffset == 0);
        while (i + 1 != e && Outs[i + 1].OrigArgIndex == ArgIndex) {
          SDValue PartValue = OutVals[i + 1];
          unsigned PartOffset = Outs[i + 1].PartOffset;
          SDValue Address = DAG.getNode(ISD::ADD, DL, PtrVT, SpillSlot,
                                        DAG.getIntPtrConstant(PartOffset, DL));
          MemOpChains.push_back(
              DAG.getStore(Chain, DL, PartValue, Address,
                           MachinePointerInfo::getFixedStack(MF, FI)));
          ++i;
        }
        ArgValue = SpillSlot;
      }
    } else {
      ArgValue = convertValVTToLocVT(DAG, ArgValue, VA, DL);
    }

    // Use local copy if it is a byval arg.
    if (Flags.isByVal())
      ArgValue = ByValArgs[j++];

    if (VA.isRegLoc()) {
      // Queue up the argument copies and emit them at the end.
      RegsToPass.push_back(std::make_pair(VA.getLocReg(), ArgValue));
    } else {
      assert(VA.isMemLoc() && "Argument not register or memory");
      assert(!IsTailCall && "Tail call not allowed if stack is used "
                            "for passing parameters");

      // Work out the address of the stack slot.
      if (!StackPtr.getNode())
        StackPtr = DAG.getCopyFromReg(Chain, DL, RISCV::X2, PtrVT);
      SDValue Address =
          DAG.getNode(ISD::ADD, DL, PtrVT, StackPtr,
                      DAG.getIntPtrConstant(VA.getLocMemOffset(), DL));

      // Emit the store.
      MemOpChains.push_back(
          DAG.getStore(Chain, DL, ArgValue, Address, MachinePointerInfo()));
    }
  }

  // Join the stores, which are independent of one another.
  if (!MemOpChains.empty())
    Chain = DAG.getNode(ISD::TokenFactor, DL, MVT::Other, MemOpChains);

  SDValue Glue;

  // Build a sequence of copy-to-reg nodes, chained and glued together.
  for (auto &Reg : RegsToPass) {
    Chain = DAG.getCopyToReg(Chain, DL, Reg.first, Reg.second, Glue);
    Glue = Chain.getValue(1);
  }

  // Validate that none of the argument registers have been marked as
  // reserved, if so report an error. Do the same for the return address if this
  // is not a tailcall.
  validateCCReservedRegs(RegsToPass, MF);
  if (!IsTailCall &&
      MF.getSubtarget<RISCVSubtarget>().isRegisterReservedByUser(RISCV::X1))
    MF.getFunction().getContext().diagnose(DiagnosticInfoUnsupported{
        MF.getFunction(),
        "Return address register required, but has been reserved."});

  // If the callee is a GlobalAddress/ExternalSymbol node, turn it into a
  // TargetGlobalAddress/TargetExternalSymbol node so that legalize won't
  // split it and then direct call can be matched by PseudoCALL.
  if (GlobalAddressSDNode *S = dyn_cast<GlobalAddressSDNode>(Callee)) {
    const GlobalValue *GV = S->getGlobal();

    unsigned OpFlags = RISCVII::MO_CALL;
    if (!getTargetMachine().shouldAssumeDSOLocal(*GV->getParent(), GV))
      OpFlags = RISCVII::MO_PLT;

    Callee = DAG.getTargetGlobalAddress(GV, DL, PtrVT, 0, OpFlags);
  } else if (ExternalSymbolSDNode *S = dyn_cast<ExternalSymbolSDNode>(Callee)) {
    unsigned OpFlags = RISCVII::MO_CALL;

    if (!getTargetMachine().shouldAssumeDSOLocal(*MF.getFunction().getParent(),
                                                 nullptr))
      OpFlags = RISCVII::MO_PLT;

    Callee = DAG.getTargetExternalSymbol(S->getSymbol(), PtrVT, OpFlags);
  }

  // The first call operand is the chain and the second is the target address.
  SmallVector<SDValue, 8> Ops;
  Ops.push_back(Chain);
  Ops.push_back(Callee);

  // Add argument registers to the end of the list so that they are
  // known live into the call.
  for (auto &Reg : RegsToPass)
    Ops.push_back(DAG.getRegister(Reg.first, Reg.second.getValueType()));

  if (!IsTailCall) {
    // Add a register mask operand representing the call-preserved registers.
    const TargetRegisterInfo *TRI = Subtarget.getRegisterInfo();
    const uint32_t *Mask = TRI->getCallPreservedMask(MF, CallConv);
    assert(Mask && "Missing call preserved mask for calling convention");
    Ops.push_back(DAG.getRegisterMask(Mask));
  }

  // Glue the call to the argument copies, if any.
  if (Glue.getNode())
    Ops.push_back(Glue);

  // Emit the call.
  SDVTList NodeTys = DAG.getVTList(MVT::Other, MVT::Glue);

  if (IsTailCall) {
    MF.getFrameInfo().setHasTailCall();
    return DAG.getNode(RISCVISD::TAIL, DL, NodeTys, Ops);
  }

  Chain = DAG.getNode(RISCVISD::CALL, DL, NodeTys, Ops);
  DAG.addNoMergeSiteInfo(Chain.getNode(), CLI.NoMerge);
  Glue = Chain.getValue(1);

  // Mark the end of the call, which is glued to the call itself.
  Chain = DAG.getCALLSEQ_END(Chain,
                             DAG.getConstant(NumBytes, DL, PtrVT, true),
                             DAG.getConstant(0, DL, PtrVT, true),
                             Glue, DL);
  Glue = Chain.getValue(1);

  // Assign locations to each value returned by this call.
  SmallVector<CCValAssign, 16> RVLocs;
  CCState RetCCInfo(CallConv, IsVarArg, MF, RVLocs, *DAG.getContext());
  analyzeInputArgs(MF, RetCCInfo, Ins, /*IsRet=*/true);

  // Copy all of the result registers out of their specified physreg.
  for (auto &VA : RVLocs) {
    // Copy the value out
    SDValue RetValue =
        DAG.getCopyFromReg(Chain, DL, VA.getLocReg(), VA.getLocVT(), Glue);
    // Glue the RetValue to the end of the call sequence
    Chain = RetValue.getValue(1);
    Glue = RetValue.getValue(2);

    if (VA.getLocVT() == MVT::i32 && VA.getValVT() == MVT::f64) {
      assert(VA.getLocReg() == ArgGPRs[0] && "Unexpected reg assignment");
      SDValue RetValue2 =
          DAG.getCopyFromReg(Chain, DL, ArgGPRs[1], MVT::i32, Glue);
      Chain = RetValue2.getValue(1);
      Glue = RetValue2.getValue(2);
      RetValue = DAG.getNode(RISCVISD::BuildPairF64, DL, MVT::f64, RetValue,
                             RetValue2);
    }

    RetValue = convertLocVTToValVT(DAG, RetValue, VA, DL);

    InVals.push_back(RetValue);
  }

  return Chain;
}

bool RISCVTargetLowering::CanLowerReturn(
    CallingConv::ID CallConv, MachineFunction &MF, bool IsVarArg,
    const SmallVectorImpl<ISD::OutputArg> &Outs, LLVMContext &Context) const {
  SmallVector<CCValAssign, 16> RVLocs;
  CCState CCInfo(CallConv, IsVarArg, MF, RVLocs, Context);

  Optional<unsigned> FirstMaskArgument;
  if (Subtarget.hasStdExtV()) {
    PreAssignMask(Outs, FirstMaskArgument, CCInfo);
  }

  for (unsigned i = 0, e = Outs.size(); i != e; ++i) {
    MVT VT = Outs[i].VT;
    ISD::ArgFlagsTy ArgFlags = Outs[i].Flags;
    RISCVABI::ABI ABI = MF.getSubtarget<RISCVSubtarget>().getTargetABI();
    if (CC_RISCV(MF.getDataLayout(), ABI, i, VT, VT, CCValAssign::Full,
                 ArgFlags, CCInfo, /*IsFixed=*/true, /*IsRet=*/true, nullptr,
                 this, FirstMaskArgument))
      return false;
  }
  return true;
}

SDValue
RISCVTargetLowering::LowerReturn(SDValue Chain, CallingConv::ID CallConv,
                                 bool IsVarArg,
                                 const SmallVectorImpl<ISD::OutputArg> &Outs,
                                 const SmallVectorImpl<SDValue> &OutVals,
                                 const SDLoc &DL, SelectionDAG &DAG) const {
  const MachineFunction &MF = DAG.getMachineFunction();
  const RISCVSubtarget &STI = MF.getSubtarget<RISCVSubtarget>();

  // Stores the assignment of the return value to a location.
  SmallVector<CCValAssign, 16> RVLocs;

  // Info about the registers and stack slot.
  CCState CCInfo(CallConv, IsVarArg, DAG.getMachineFunction(), RVLocs,
                 *DAG.getContext());

  analyzeOutputArgs(DAG.getMachineFunction(), CCInfo, Outs, /*IsRet=*/true,
                    nullptr);

  SDValue Glue;
  SmallVector<SDValue, 4> RetOps(1, Chain);

  // Copy the result values into the output registers.
  for (unsigned i = 0, e = RVLocs.size(); i < e; ++i) {
    SDValue Val = OutVals[i];
    CCValAssign &VA = RVLocs[i];
    assert(VA.isRegLoc() && "Can only return in registers!");

    if (VA.getLocVT() == MVT::i32 && VA.getValVT() == MVT::f64) {
      // Handle returning f64 on RV32D with a soft float ABI.
      assert(VA.isRegLoc() && "Expected return via registers");
      SDValue SplitF64 = DAG.getNode(RISCVISD::SplitF64, DL,
                                     DAG.getVTList(MVT::i32, MVT::i32), Val);
      SDValue Lo = SplitF64.getValue(0);
      SDValue Hi = SplitF64.getValue(1);
      Register RegLo = VA.getLocReg();
      assert(RegLo < RISCV::X31 && "Invalid register pair");
      Register RegHi = RegLo + 1;

      if (STI.isRegisterReservedByUser(RegLo) ||
          STI.isRegisterReservedByUser(RegHi))
        MF.getFunction().getContext().diagnose(DiagnosticInfoUnsupported{
            MF.getFunction(),
            "Return value register required, but has been reserved."});

      Chain = DAG.getCopyToReg(Chain, DL, RegLo, Lo, Glue);
      Glue = Chain.getValue(1);
      RetOps.push_back(DAG.getRegister(RegLo, MVT::i32));
      Chain = DAG.getCopyToReg(Chain, DL, RegHi, Hi, Glue);
      Glue = Chain.getValue(1);
      RetOps.push_back(DAG.getRegister(RegHi, MVT::i32));
    } else {
      // Handle a 'normal' return.
      Val = convertValVTToLocVT(DAG, Val, VA, DL);
      Chain = DAG.getCopyToReg(Chain, DL, VA.getLocReg(), Val, Glue);

      if (STI.isRegisterReservedByUser(VA.getLocReg()))
        MF.getFunction().getContext().diagnose(DiagnosticInfoUnsupported{
            MF.getFunction(),
            "Return value register required, but has been reserved."});

      // Guarantee that all emitted copies are stuck together.
      Glue = Chain.getValue(1);
      RetOps.push_back(DAG.getRegister(VA.getLocReg(), VA.getLocVT()));
    }
  }

  RetOps[0] = Chain; // Update chain.

  // Add the glue node if we have it.
  if (Glue.getNode()) {
    RetOps.push_back(Glue);
  }

  // Interrupt service routines use different return instructions.
  const Function &Func = DAG.getMachineFunction().getFunction();
  if (Func.hasFnAttribute("interrupt")) {
    if (!Func.getReturnType()->isVoidTy())
      report_fatal_error(
          "Functions with the interrupt attribute must have void return type!");

    MachineFunction &MF = DAG.getMachineFunction();
    StringRef Kind =
      MF.getFunction().getFnAttribute("interrupt").getValueAsString();

    unsigned RetOpc;
    if (Kind == "user")
      RetOpc = RISCVISD::URET_FLAG;
    else if (Kind == "supervisor")
      RetOpc = RISCVISD::SRET_FLAG;
    else
      RetOpc = RISCVISD::MRET_FLAG;

    return DAG.getNode(RetOpc, DL, MVT::Other, RetOps);
  }

  return DAG.getNode(RISCVISD::RET_FLAG, DL, MVT::Other, RetOps);
}

void RISCVTargetLowering::validateCCReservedRegs(
    const SmallVectorImpl<std::pair<llvm::Register, llvm::SDValue>> &Regs,
    MachineFunction &MF) const {
  const Function &F = MF.getFunction();
  const RISCVSubtarget &STI = MF.getSubtarget<RISCVSubtarget>();

  if (std::any_of(std::begin(Regs), std::end(Regs), [&STI](auto Reg) {
        return STI.isRegisterReservedByUser(Reg.first);
      }))
    F.getContext().diagnose(DiagnosticInfoUnsupported{
        F, "Argument register required, but has been reserved."});
}

bool RISCVTargetLowering::mayBeEmittedAsTailCall(const CallInst *CI) const {
  return CI->isTailCall();
}

const char *RISCVTargetLowering::getTargetNodeName(unsigned Opcode) const {
  switch ((RISCVISD::NodeType)Opcode) {
  case RISCVISD::FIRST_NUMBER:
    break;
  case RISCVISD::RET_FLAG:
    return "RISCVISD::RET_FLAG";
  case RISCVISD::URET_FLAG:
    return "RISCVISD::URET_FLAG";
  case RISCVISD::SRET_FLAG:
    return "RISCVISD::SRET_FLAG";
  case RISCVISD::MRET_FLAG:
    return "RISCVISD::MRET_FLAG";
  case RISCVISD::CALL:
    return "RISCVISD::CALL";
  case RISCVISD::SELECT_CC:
    return "RISCVISD::SELECT_CC";
  case RISCVISD::BuildPairF64:
    return "RISCVISD::BuildPairF64";
  case RISCVISD::SplitF64:
    return "RISCVISD::SplitF64";
  case RISCVISD::TAIL:
    return "RISCVISD::TAIL";
  case RISCVISD::SLLW:
    return "RISCVISD::SLLW";
  case RISCVISD::SRAW:
    return "RISCVISD::SRAW";
  case RISCVISD::SRLW:
    return "RISCVISD::SRLW";
  case RISCVISD::DIVW:
    return "RISCVISD::DIVW";
  case RISCVISD::DIVUW:
    return "RISCVISD::DIVUW";
  case RISCVISD::REMUW:
    return "RISCVISD::REMUW";
  case RISCVISD::FMV_W_X_RV64:
    return "RISCVISD::FMV_W_X_RV64";
  case RISCVISD::FMV_X_ANYEXTW_RV64:
    return "RISCVISD::FMV_X_ANYEXTW_RV64";
  case RISCVISD::READ_CYCLE_WIDE:
    return "RISCVISD::READ_CYCLE_WIDE";
  case RISCVISD::VMV_V_X:
    return "RISCVISD::VMV_V_X";
  case RISCVISD::VFMV_V_F:
    return "RISCVISD::VFMV_V_F";
  case RISCVISD::VMV_X_S:
    return "RISCVISD::VMV_X_S";
  case RISCVISD::EXTRACT_VECTOR_ELT:
    return "RISCVISD::EXTRACT_VECTOR_ELT";
  case RISCVISD::SIGN_EXTEND_BITS_INREG:
    return "RISCVISD::SIGN_EXTEND_BITS_INREG";
  case RISCVISD::VZIP2:
    return "RISCVISD::VZIP2";
  case RISCVISD::VUNZIP2:
    return "RISCVISD::VUNZIP2";
  case RISCVISD::VTRN:
    return "RISCVISD::VTRN";
  }
  return nullptr;
}

/// getConstraintType - Given a constraint letter, return the type of
/// constraint it is for this target.
RISCVTargetLowering::ConstraintType
RISCVTargetLowering::getConstraintType(StringRef Constraint) const {
  if (Constraint.size() == 1) {
    switch (Constraint[0]) {
    default:
      break;
    case 'f':
    case 'v':
      return C_RegisterClass;
    case 'I':
    case 'J':
    case 'K':
      return C_Immediate;
    case 'A':
      return C_Memory;
    }
  }
  return TargetLowering::getConstraintType(Constraint);
}

std::pair<unsigned, const TargetRegisterClass *>
RISCVTargetLowering::getRegForInlineAsmConstraint(const TargetRegisterInfo *TRI,
                                                  StringRef Constraint,
                                                  MVT VT) const {
  // First, see if this is a constraint that directly corresponds to a
  // RISCV register class.
  if (Constraint.size() == 1) {
    switch (Constraint[0]) {
    case 'r':
      return std::make_pair(0U, &RISCV::GPRRegClass);
    case 'f':
      if (Subtarget.hasStdExtF() && VT == MVT::f32)
        return std::make_pair(0U, &RISCV::FPR32RegClass);
      if (Subtarget.hasStdExtD() && VT == MVT::f64)
        return std::make_pair(0U, &RISCV::FPR64RegClass);
      break;
    case 'v':
      for (const auto *RC : {&RISCV::VRRegClass, &RISCV::VRM2RegClass,
                             &RISCV::VRM4RegClass, &RISCV::VRM8RegClass}) {
        if (TRI->isTypeLegalForClass(*RC, VT.SimpleTy))
          return std::make_pair(0U, RC);
      }
      break;
    default:
      break;
    }
  }

  // Clang will correctly decode the usage of register name aliases into their
  // official names. However, other frontends like `rustc` do not. This allows
  // users of these frontends to use the ABI names for registers in LLVM-style
  // register constraints.
  Register XRegFromAlias = StringSwitch<Register>(Constraint.lower())
                               .Case("{zero}", RISCV::X0)
                               .Case("{ra}", RISCV::X1)
                               .Case("{sp}", RISCV::X2)
                               .Case("{gp}", RISCV::X3)
                               .Case("{tp}", RISCV::X4)
                               .Case("{t0}", RISCV::X5)
                               .Case("{t1}", RISCV::X6)
                               .Case("{t2}", RISCV::X7)
                               .Cases("{s0}", "{fp}", RISCV::X8)
                               .Case("{s1}", RISCV::X9)
                               .Case("{a0}", RISCV::X10)
                               .Case("{a1}", RISCV::X11)
                               .Case("{a2}", RISCV::X12)
                               .Case("{a3}", RISCV::X13)
                               .Case("{a4}", RISCV::X14)
                               .Case("{a5}", RISCV::X15)
                               .Case("{a6}", RISCV::X16)
                               .Case("{a7}", RISCV::X17)
                               .Case("{s2}", RISCV::X18)
                               .Case("{s3}", RISCV::X19)
                               .Case("{s4}", RISCV::X20)
                               .Case("{s5}", RISCV::X21)
                               .Case("{s6}", RISCV::X22)
                               .Case("{s7}", RISCV::X23)
                               .Case("{s8}", RISCV::X24)
                               .Case("{s9}", RISCV::X25)
                               .Case("{s10}", RISCV::X26)
                               .Case("{s11}", RISCV::X27)
                               .Case("{t3}", RISCV::X28)
                               .Case("{t4}", RISCV::X29)
                               .Case("{t5}", RISCV::X30)
                               .Case("{t6}", RISCV::X31)
                               .Default(RISCV::NoRegister);
  if (XRegFromAlias != RISCV::NoRegister)
    return std::make_pair(XRegFromAlias, &RISCV::GPRRegClass);

  // Since TargetLowering::getRegForInlineAsmConstraint uses the name of the
  // TableGen record rather than the AsmName to choose registers for InlineAsm
  // constraints, plus we want to match those names to the widest floating point
  // register type available, manually select floating point registers here.
  //
  // The second case is the ABI name of the register, so that frontends can also
  // use the ABI names in register constraint lists.
  if (Subtarget.hasStdExtF() || Subtarget.hasStdExtD()) {
    std::pair<Register, Register> FReg =
        StringSwitch<std::pair<Register, Register>>(Constraint.lower())
            .Cases("{f0}", "{ft0}", {RISCV::F0_F, RISCV::F0_D})
            .Cases("{f1}", "{ft1}", {RISCV::F1_F, RISCV::F1_D})
            .Cases("{f2}", "{ft2}", {RISCV::F2_F, RISCV::F2_D})
            .Cases("{f3}", "{ft3}", {RISCV::F3_F, RISCV::F3_D})
            .Cases("{f4}", "{ft4}", {RISCV::F4_F, RISCV::F4_D})
            .Cases("{f5}", "{ft5}", {RISCV::F5_F, RISCV::F5_D})
            .Cases("{f6}", "{ft6}", {RISCV::F6_F, RISCV::F6_D})
            .Cases("{f7}", "{ft7}", {RISCV::F7_F, RISCV::F7_D})
            .Cases("{f8}", "{fs0}", {RISCV::F8_F, RISCV::F8_D})
            .Cases("{f9}", "{fs1}", {RISCV::F9_F, RISCV::F9_D})
            .Cases("{f10}", "{fa0}", {RISCV::F10_F, RISCV::F10_D})
            .Cases("{f11}", "{fa1}", {RISCV::F11_F, RISCV::F11_D})
            .Cases("{f12}", "{fa2}", {RISCV::F12_F, RISCV::F12_D})
            .Cases("{f13}", "{fa3}", {RISCV::F13_F, RISCV::F13_D})
            .Cases("{f14}", "{fa4}", {RISCV::F14_F, RISCV::F14_D})
            .Cases("{f15}", "{fa5}", {RISCV::F15_F, RISCV::F15_D})
            .Cases("{f16}", "{fa6}", {RISCV::F16_F, RISCV::F16_D})
            .Cases("{f17}", "{fa7}", {RISCV::F17_F, RISCV::F17_D})
            .Cases("{f18}", "{fs2}", {RISCV::F18_F, RISCV::F18_D})
            .Cases("{f19}", "{fs3}", {RISCV::F19_F, RISCV::F19_D})
            .Cases("{f20}", "{fs4}", {RISCV::F20_F, RISCV::F20_D})
            .Cases("{f21}", "{fs5}", {RISCV::F21_F, RISCV::F21_D})
            .Cases("{f22}", "{fs6}", {RISCV::F22_F, RISCV::F22_D})
            .Cases("{f23}", "{fs7}", {RISCV::F23_F, RISCV::F23_D})
            .Cases("{f24}", "{fs8}", {RISCV::F24_F, RISCV::F24_D})
            .Cases("{f25}", "{fs9}", {RISCV::F25_F, RISCV::F25_D})
            .Cases("{f26}", "{fs10}", {RISCV::F26_F, RISCV::F26_D})
            .Cases("{f27}", "{fs11}", {RISCV::F27_F, RISCV::F27_D})
            .Cases("{f28}", "{ft8}", {RISCV::F28_F, RISCV::F28_D})
            .Cases("{f29}", "{ft9}", {RISCV::F29_F, RISCV::F29_D})
            .Cases("{f30}", "{ft10}", {RISCV::F30_F, RISCV::F30_D})
            .Cases("{f31}", "{ft11}", {RISCV::F31_F, RISCV::F31_D})
            .Default({RISCV::NoRegister, RISCV::NoRegister});
    if (FReg.first != RISCV::NoRegister)
      return Subtarget.hasStdExtD()
                 ? std::make_pair(FReg.second, &RISCV::FPR64RegClass)
                 : std::make_pair(FReg.first, &RISCV::FPR32RegClass);
  }

  return TargetLowering::getRegForInlineAsmConstraint(TRI, Constraint, VT);
}

unsigned
RISCVTargetLowering::getInlineAsmMemConstraint(StringRef ConstraintCode) const {
  // Currently only support length 1 constraints.
  if (ConstraintCode.size() == 1) {
    switch (ConstraintCode[0]) {
    case 'A':
      return InlineAsm::Constraint_A;
    default:
      break;
    }
  }

  return TargetLowering::getInlineAsmMemConstraint(ConstraintCode);
}

void RISCVTargetLowering::LowerAsmOperandForConstraint(
    SDValue Op, std::string &Constraint, std::vector<SDValue> &Ops,
    SelectionDAG &DAG) const {
  // Currently only support length 1 constraints.
  if (Constraint.length() == 1) {
    switch (Constraint[0]) {
    case 'I':
      // Validate & create a 12-bit signed immediate operand.
      if (auto *C = dyn_cast<ConstantSDNode>(Op)) {
        uint64_t CVal = C->getSExtValue();
        if (isInt<12>(CVal))
          Ops.push_back(
              DAG.getTargetConstant(CVal, SDLoc(Op), Subtarget.getXLenVT()));
      }
      return;
    case 'J':
      // Validate & create an integer zero operand.
      if (auto *C = dyn_cast<ConstantSDNode>(Op))
        if (C->getZExtValue() == 0)
          Ops.push_back(
              DAG.getTargetConstant(0, SDLoc(Op), Subtarget.getXLenVT()));
      return;
    case 'K':
      // Validate & create a 5-bit unsigned immediate operand.
      if (auto *C = dyn_cast<ConstantSDNode>(Op)) {
        uint64_t CVal = C->getZExtValue();
        if (isUInt<5>(CVal))
          Ops.push_back(
              DAG.getTargetConstant(CVal, SDLoc(Op), Subtarget.getXLenVT()));
      }
      return;
    default:
      break;
    }
  }
  TargetLowering::LowerAsmOperandForConstraint(Op, Constraint, Ops, DAG);
}

Instruction *RISCVTargetLowering::emitLeadingFence(IRBuilder<> &Builder,
                                                   Instruction *Inst,
                                                   AtomicOrdering Ord) const {
  if (isa<LoadInst>(Inst) && Ord == AtomicOrdering::SequentiallyConsistent)
    return Builder.CreateFence(Ord);
  if (isa<StoreInst>(Inst) && isReleaseOrStronger(Ord))
    return Builder.CreateFence(AtomicOrdering::Release);
  return nullptr;
}

Instruction *RISCVTargetLowering::emitTrailingFence(IRBuilder<> &Builder,
                                                    Instruction *Inst,
                                                    AtomicOrdering Ord) const {
  if (isa<LoadInst>(Inst) && isAcquireOrStronger(Ord))
    return Builder.CreateFence(AtomicOrdering::Acquire);
  return nullptr;
}

TargetLowering::AtomicExpansionKind
RISCVTargetLowering::shouldExpandAtomicRMWInIR(AtomicRMWInst *AI) const {
  // atomicrmw {fadd,fsub} must be expanded to use compare-exchange, as floating
  // point operations can't be used in an lr/sc sequence without breaking the
  // forward-progress guarantee.
  if (AI->isFloatingPointOperation())
    return AtomicExpansionKind::CmpXChg;

  unsigned Size = AI->getType()->getPrimitiveSizeInBits();
  if (Size == 8 || Size == 16)
    return AtomicExpansionKind::MaskedIntrinsic;
  return AtomicExpansionKind::None;
}

static Intrinsic::ID
getIntrinsicForMaskedAtomicRMWBinOp(unsigned XLen, AtomicRMWInst::BinOp BinOp) {
  if (XLen == 32) {
    switch (BinOp) {
    default:
      llvm_unreachable("Unexpected AtomicRMW BinOp");
    case AtomicRMWInst::Xchg:
      return Intrinsic::riscv_masked_atomicrmw_xchg_i32;
    case AtomicRMWInst::Add:
      return Intrinsic::riscv_masked_atomicrmw_add_i32;
    case AtomicRMWInst::Sub:
      return Intrinsic::riscv_masked_atomicrmw_sub_i32;
    case AtomicRMWInst::Nand:
      return Intrinsic::riscv_masked_atomicrmw_nand_i32;
    case AtomicRMWInst::Max:
      return Intrinsic::riscv_masked_atomicrmw_max_i32;
    case AtomicRMWInst::Min:
      return Intrinsic::riscv_masked_atomicrmw_min_i32;
    case AtomicRMWInst::UMax:
      return Intrinsic::riscv_masked_atomicrmw_umax_i32;
    case AtomicRMWInst::UMin:
      return Intrinsic::riscv_masked_atomicrmw_umin_i32;
    }
  }

  if (XLen == 64) {
    switch (BinOp) {
    default:
      llvm_unreachable("Unexpected AtomicRMW BinOp");
    case AtomicRMWInst::Xchg:
      return Intrinsic::riscv_masked_atomicrmw_xchg_i64;
    case AtomicRMWInst::Add:
      return Intrinsic::riscv_masked_atomicrmw_add_i64;
    case AtomicRMWInst::Sub:
      return Intrinsic::riscv_masked_atomicrmw_sub_i64;
    case AtomicRMWInst::Nand:
      return Intrinsic::riscv_masked_atomicrmw_nand_i64;
    case AtomicRMWInst::Max:
      return Intrinsic::riscv_masked_atomicrmw_max_i64;
    case AtomicRMWInst::Min:
      return Intrinsic::riscv_masked_atomicrmw_min_i64;
    case AtomicRMWInst::UMax:
      return Intrinsic::riscv_masked_atomicrmw_umax_i64;
    case AtomicRMWInst::UMin:
      return Intrinsic::riscv_masked_atomicrmw_umin_i64;
    }
  }

  llvm_unreachable("Unexpected XLen\n");
}

Value *RISCVTargetLowering::emitMaskedAtomicRMWIntrinsic(
    IRBuilder<> &Builder, AtomicRMWInst *AI, Value *AlignedAddr, Value *Incr,
    Value *Mask, Value *ShiftAmt, AtomicOrdering Ord) const {
  unsigned XLen = Subtarget.getXLen();
  Value *Ordering =
      Builder.getIntN(XLen, static_cast<uint64_t>(AI->getOrdering()));
  Type *Tys[] = {AlignedAddr->getType()};
  Function *LrwOpScwLoop = Intrinsic::getDeclaration(
      AI->getModule(),
      getIntrinsicForMaskedAtomicRMWBinOp(XLen, AI->getOperation()), Tys);

  if (XLen == 64) {
    Incr = Builder.CreateSExt(Incr, Builder.getInt64Ty());
    Mask = Builder.CreateSExt(Mask, Builder.getInt64Ty());
    ShiftAmt = Builder.CreateSExt(ShiftAmt, Builder.getInt64Ty());
  }

  Value *Result;

  // Must pass the shift amount needed to sign extend the loaded value prior
  // to performing a signed comparison for min/max. ShiftAmt is the number of
  // bits to shift the value into position. Pass XLen-ShiftAmt-ValWidth, which
  // is the number of bits to left+right shift the value in order to
  // sign-extend.
  if (AI->getOperation() == AtomicRMWInst::Min ||
      AI->getOperation() == AtomicRMWInst::Max) {
    const DataLayout &DL = AI->getModule()->getDataLayout();
    unsigned ValWidth =
        DL.getTypeStoreSizeInBits(AI->getValOperand()->getType());
    Value *SextShamt =
        Builder.CreateSub(Builder.getIntN(XLen, XLen - ValWidth), ShiftAmt);
    Result = Builder.CreateCall(LrwOpScwLoop,
                                {AlignedAddr, Incr, Mask, SextShamt, Ordering});
  } else {
    Result =
        Builder.CreateCall(LrwOpScwLoop, {AlignedAddr, Incr, Mask, Ordering});
  }

  if (XLen == 64)
    Result = Builder.CreateTrunc(Result, Builder.getInt32Ty());
  return Result;
}

TargetLowering::AtomicExpansionKind
RISCVTargetLowering::shouldExpandAtomicCmpXchgInIR(
    AtomicCmpXchgInst *CI) const {
  unsigned Size = CI->getCompareOperand()->getType()->getPrimitiveSizeInBits();
  if (Size == 8 || Size == 16)
    return AtomicExpansionKind::MaskedIntrinsic;
  return AtomicExpansionKind::None;
}

Value *RISCVTargetLowering::emitMaskedAtomicCmpXchgIntrinsic(
    IRBuilder<> &Builder, AtomicCmpXchgInst *CI, Value *AlignedAddr,
    Value *CmpVal, Value *NewVal, Value *Mask, AtomicOrdering Ord) const {
  unsigned XLen = Subtarget.getXLen();
  Value *Ordering = Builder.getIntN(XLen, static_cast<uint64_t>(Ord));
  Intrinsic::ID CmpXchgIntrID = Intrinsic::riscv_masked_cmpxchg_i32;
  if (XLen == 64) {
    CmpVal = Builder.CreateSExt(CmpVal, Builder.getInt64Ty());
    NewVal = Builder.CreateSExt(NewVal, Builder.getInt64Ty());
    Mask = Builder.CreateSExt(Mask, Builder.getInt64Ty());
    CmpXchgIntrID = Intrinsic::riscv_masked_cmpxchg_i64;
  }
  Type *Tys[] = {AlignedAddr->getType()};
  Function *MaskedCmpXchg =
      Intrinsic::getDeclaration(CI->getModule(), CmpXchgIntrID, Tys);
  Value *Result = Builder.CreateCall(
      MaskedCmpXchg, {AlignedAddr, CmpVal, NewVal, Mask, Ordering});
  if (XLen == 64)
    Result = Builder.CreateTrunc(Result, Builder.getInt32Ty());
  return Result;
}

bool RISCVTargetLowering::isFMAFasterThanFMulAndFAdd(const MachineFunction &MF,
                                                     EVT VT) const {
  VT = VT.getScalarType();

  if (!VT.isSimple())
    return false;

  switch (VT.getSimpleVT().SimpleTy) {
  case MVT::f32:
  case MVT::f64:
    return true;
  default:
    break;
  }

  return false;
}

Register RISCVTargetLowering::getExceptionPointerRegister(
    const Constant *PersonalityFn) const {
  return RISCV::X10;
}

Register RISCVTargetLowering::getExceptionSelectorRegister(
    const Constant *PersonalityFn) const {
  return RISCV::X11;
}

bool RISCVTargetLowering::allowsMisalignedMemoryAccesses(
    EVT E, unsigned AddrSpace, unsigned Align, MachineMemOperand::Flags Flags,
    bool *Fast) const {
  if (!E.isScalableVector())
    return false;

  // Scalable vectors enforce only the alignment of the element type.
  // There is no reason to think these should be any slower.
  if (Fast)
    *Fast = true;

  EVT ElementType = E.getVectorElementType();
  return Align >= ElementType.getStoreSize();
}

bool RISCVTargetLowering::shouldExtendTypeInLibCall(EVT Type) const {
  // Return false to suppress the unnecessary extensions if the LibCall
  // arguments or return value is f32 type for LP64 ABI.
  RISCVABI::ABI ABI = Subtarget.getTargetABI();
  if (ABI == RISCVABI::ABI_LP64 && (Type == MVT::f32))
    return false;

  return true;
}

#define GET_REGISTER_MATCHER
#include "RISCVGenAsmMatcher.inc"

Register
RISCVTargetLowering::getRegisterByName(const char *RegName, LLT VT,
                                       const MachineFunction &MF) const {
  Register Reg = MatchRegisterAltName(RegName);
  if (Reg == RISCV::NoRegister)
    Reg = MatchRegisterName(RegName);
  if (Reg == RISCV::NoRegister)
    report_fatal_error(
        Twine("Invalid register name \"" + StringRef(RegName) + "\"."));
  BitVector ReservedRegs = Subtarget.getRegisterInfo()->getReservedRegs(MF);
  if (!ReservedRegs.test(Reg) && !Subtarget.isRegisterReservedByUser(Reg))
    report_fatal_error(Twine("Trying to obtain non-reserved register \"" +
                             StringRef(RegName) + "\"."));
  return Reg;
}<|MERGE_RESOLUTION|>--- conflicted
+++ resolved
@@ -301,7 +301,12 @@
   // Effectively disable jump table generation.
   setMinimumJumpTableEntries(INT_MAX);
 
-<<<<<<< HEAD
+  // Jumps are expensive, compared to logic
+  setJumpIsExpensive();
+
+  // We can use any register for comparisons
+  setHasMultipleConditionRegisters();
+
   if (Subtarget.hasStdExtV()) {
     // EPI & VPred intrinsics may have illegal operands/results
     for (auto VT : {MVT::i1, MVT::i8, MVT::i16, MVT::i32, MVT::nxv1i32}) {
@@ -361,13 +366,6 @@
       setOperationAction(ISD::VECREDUCE_FMIN, VT, Legal);
     }
   }
-=======
-  // Jumps are expensive, compared to logic
-  setJumpIsExpensive();
-
-  // We can use any register for comparisons
-  setHasMultipleConditionRegisters();
->>>>>>> 830be1cb
 }
 
 EVT RISCVTargetLowering::getSetCCResultType(const DataLayout &DL, LLVMContext &,

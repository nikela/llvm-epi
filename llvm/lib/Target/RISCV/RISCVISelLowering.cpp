--- conflicted
+++ resolved
@@ -5465,12 +5465,8 @@
   return DAG.getBitcast(Op.getSimpleValueType(), Slidedown);
 }
 
-<<<<<<< HEAD
-// Lower step_vector to the vid instruction.
-=======
 // Lower step_vector to the vid instruction. Any non-identity step value must
 // be accounted for my manual expansion.
->>>>>>> 91b536b1
 SDValue RISCVTargetLowering::lowerSTEP_VECTOR(SDValue Op,
                                               SelectionDAG &DAG) const {
   SDLoc DL(Op);

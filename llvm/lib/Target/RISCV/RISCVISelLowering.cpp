//===-- RISCVISelLowering.cpp - RISCV DAG Lowering Implementation  --------===//
//
// Part of the LLVM Project, under the Apache License v2.0 with LLVM Exceptions.
// See https://llvm.org/LICENSE.txt for license information.
// SPDX-License-Identifier: Apache-2.0 WITH LLVM-exception
//
//===----------------------------------------------------------------------===//
//
// This file defines the interfaces that RISCV uses to lower LLVM code into a
// selection DAG.
//
//===----------------------------------------------------------------------===//

#include "RISCVISelLowering.h"
#include "RISCV.h"
#include "RISCVMachineFunctionInfo.h"
#include "RISCVRegisterInfo.h"
#include "RISCVSubtarget.h"
#include "RISCVTargetMachine.h"
#include "Utils/RISCVMatInt.h"
#include "llvm/ADT/Optional.h"
#include "llvm/ADT/SmallSet.h"
#include "llvm/ADT/Statistic.h"
#include "llvm/CodeGen/CallingConvLower.h"
#include "llvm/CodeGen/MachineFrameInfo.h"
#include "llvm/CodeGen/MachineFunction.h"
#include "llvm/CodeGen/MachineInstrBuilder.h"
#include "llvm/CodeGen/MachineRegisterInfo.h"
#include "llvm/CodeGen/TargetLoweringObjectFileImpl.h"
#include "llvm/CodeGen/ValueTypes.h"
#include "llvm/IR/DiagnosticInfo.h"
#include "llvm/IR/DiagnosticPrinter.h"
#include "llvm/IR/IntrinsicsRISCV.h"
#include "llvm/IR/IntrinsicsEPI.h"
#include "llvm/Support/Debug.h"
#include "llvm/Support/ErrorHandling.h"
#include "llvm/Support/MathExtras.h"
#include "llvm/Support/raw_ostream.h"

using namespace llvm;

#define DEBUG_TYPE "riscv-lower"

STATISTIC(NumTailCalls, "Number of tail calls");

RISCVTargetLowering::RISCVTargetLowering(const TargetMachine &TM,
                                         const RISCVSubtarget &STI)
    : TargetLowering(TM), Subtarget(STI) {

  if (Subtarget.isRV32E())
    report_fatal_error("Codegen not yet implemented for RV32E");

  RISCVABI::ABI ABI = Subtarget.getTargetABI();
  assert(ABI != RISCVABI::ABI_Unknown && "Improperly initialised target ABI");

  if ((ABI == RISCVABI::ABI_ILP32F || ABI == RISCVABI::ABI_LP64F) &&
      !Subtarget.hasStdExtF()) {
    errs() << "Hard-float 'f' ABI can't be used for a target that "
                "doesn't support the F instruction set extension (ignoring "
                          "target-abi)\n";
    ABI = Subtarget.is64Bit() ? RISCVABI::ABI_LP64 : RISCVABI::ABI_ILP32;
  } else if ((ABI == RISCVABI::ABI_ILP32D || ABI == RISCVABI::ABI_LP64D) &&
             !Subtarget.hasStdExtD()) {
    errs() << "Hard-float 'd' ABI can't be used for a target that "
              "doesn't support the D instruction set extension (ignoring "
              "target-abi)\n";
    ABI = Subtarget.is64Bit() ? RISCVABI::ABI_LP64 : RISCVABI::ABI_ILP32;
  }

  switch (ABI) {
  default:
    report_fatal_error("Don't know how to lower this ABI");
  case RISCVABI::ABI_ILP32:
  case RISCVABI::ABI_ILP32F:
  case RISCVABI::ABI_ILP32D:
  case RISCVABI::ABI_LP64:
  case RISCVABI::ABI_LP64F:
  case RISCVABI::ABI_LP64D:
    break;
  }

  MVT XLenVT = Subtarget.getXLenVT();

  // Set up the register classes.
  addRegisterClass(XLenVT, &RISCV::GPRRegClass);

  if (Subtarget.hasStdExtF())
    addRegisterClass(MVT::f32, &RISCV::FPR32RegClass);
  if (Subtarget.hasStdExtD())
    addRegisterClass(MVT::f64, &RISCV::FPR64RegClass);

  if (Subtarget.hasStdExtV()) {
    addRegisterClass(MVT::nxv1i1, &RISCV::VRRegClass);
    addRegisterClass(MVT::nxv2i1, &RISCV::VRRegClass);
    addRegisterClass(MVT::nxv4i1, &RISCV::VRRegClass);
    addRegisterClass(MVT::nxv8i1, &RISCV::VRRegClass);
    addRegisterClass(MVT::nxv16i1, &RISCV::VRRegClass);
    addRegisterClass(MVT::nxv32i1, &RISCV::VRRegClass);
    addRegisterClass(MVT::nxv64i1, &RISCV::VRRegClass);

    //addRegisterClass(MVT::nxv1i8, &RISCV::VRRegClass); // FIXME illegal type
    //addRegisterClass(MVT::nxv2i8, &RISCV::VRRegClass); // FIXME illegal type
    //addRegisterClass(MVT::nxv4i8, &RISCV::VRRegClass); // FIXME illegal type
    addRegisterClass(MVT::nxv8i8, &RISCV::VRRegClass);
    addRegisterClass(MVT::nxv16i8, &RISCV::VRM2RegClass);
    addRegisterClass(MVT::nxv32i8, &RISCV::VRM4RegClass);
    addRegisterClass(MVT::nxv64i8, &RISCV::VRM8RegClass);

    //addRegisterClass(MVT::nxv1i16, &RISCV::VRRegClass); // FIXME illegal type
    //addRegisterClass(MVT::nxv2i16, &RISCV::VRRegClass); // FIXME illegal type
    addRegisterClass(MVT::nxv4i16, &RISCV::VRRegClass);
    addRegisterClass(MVT::nxv8i16, &RISCV::VRM2RegClass);
    addRegisterClass(MVT::nxv16i16, &RISCV::VRM4RegClass);
    addRegisterClass(MVT::nxv32i16, &RISCV::VRM8RegClass);

    //addRegisterClass(MVT::nxv1i32, &RISCV::VRRegClass); // FIXME illegal type
    addRegisterClass(MVT::nxv2i32, &RISCV::VRRegClass);
    addRegisterClass(MVT::nxv4i32, &RISCV::VRM2RegClass);
    addRegisterClass(MVT::nxv8i32, &RISCV::VRM4RegClass);
    addRegisterClass(MVT::nxv16i32, &RISCV::VRM8RegClass);

    addRegisterClass(MVT::nxv1i64, &RISCV::VRRegClass);
    addRegisterClass(MVT::nxv2i64, &RISCV::VRM2RegClass);
    addRegisterClass(MVT::nxv4i64, &RISCV::VRM4RegClass);
    addRegisterClass(MVT::nxv8i64, &RISCV::VRM8RegClass);

    //addRegisterClass(MVT::nxv1f32, &RISCV::VRRegClass); // FIXME illegal type
    addRegisterClass(MVT::nxv2f32, &RISCV::VRRegClass);
    addRegisterClass(MVT::nxv4f32, &RISCV::VRM2RegClass);
    addRegisterClass(MVT::nxv8f32, &RISCV::VRM4RegClass);
    addRegisterClass(MVT::nxv16f32, &RISCV::VRM8RegClass);

    addRegisterClass(MVT::nxv1f64, &RISCV::VRRegClass);
    addRegisterClass(MVT::nxv2f64, &RISCV::VRM2RegClass);
    addRegisterClass(MVT::nxv4f64, &RISCV::VRM4RegClass);
    addRegisterClass(MVT::nxv8f64, &RISCV::VRM8RegClass);

    setBooleanVectorContents(ZeroOrOneBooleanContent);

    for (auto VT : MVT::integer_scalable_vector_valuetypes()) {
      setOperationAction(ISD::SPLAT_VECTOR, VT, Legal);
      setOperationAction(ISD::VECTOR_SHUFFLE, VT, Custom);
    }
    for (auto VT : MVT::fp_scalable_vector_valuetypes()) {
      setOperationAction(ISD::SPLAT_VECTOR, VT, Legal);
      setOperationAction(ISD::VECTOR_SHUFFLE, VT, Custom);
    }
  }

  // Compute derived properties from the register classes.
  computeRegisterProperties(STI.getRegisterInfo());

  setStackPointerRegisterToSaveRestore(RISCV::X2);

  for (auto N : {ISD::EXTLOAD, ISD::SEXTLOAD, ISD::ZEXTLOAD})
    setLoadExtAction(N, XLenVT, MVT::i1, Promote);

  // TODO: add all necessary setOperationAction calls.
  setOperationAction(ISD::DYNAMIC_STACKALLOC, XLenVT, Expand);

  setOperationAction(ISD::BR_JT, MVT::Other, Expand);
  setOperationAction(ISD::BR_CC, XLenVT, Expand);
  setOperationAction(ISD::SELECT, XLenVT, Custom);
  setOperationAction(ISD::SELECT_CC, XLenVT, Expand);

  setOperationAction(ISD::STACKSAVE, MVT::Other, Expand);
  setOperationAction(ISD::STACKRESTORE, MVT::Other, Expand);

  setOperationAction(ISD::VASTART, MVT::Other, Custom);
  setOperationAction(ISD::VAARG, MVT::Other, Expand);
  setOperationAction(ISD::VACOPY, MVT::Other, Expand);
  setOperationAction(ISD::VAEND, MVT::Other, Expand);

  setOperationAction(ISD::SIGN_EXTEND_INREG, MVT::i1, Expand);
  if (!Subtarget.hasStdExtZbb()) {
    setOperationAction(ISD::SIGN_EXTEND_INREG, MVT::i8, Expand);
    setOperationAction(ISD::SIGN_EXTEND_INREG, MVT::i16, Expand);
  }

  if (Subtarget.is64Bit()) {
    setOperationAction(ISD::ADD, MVT::i32, Custom);
    setOperationAction(ISD::SUB, MVT::i32, Custom);
    setOperationAction(ISD::SHL, MVT::i32, Custom);
    setOperationAction(ISD::SRA, MVT::i32, Custom);
    setOperationAction(ISD::SRL, MVT::i32, Custom);
  }

  if (!Subtarget.hasStdExtM()) {
    setOperationAction(ISD::MUL, XLenVT, Expand);
    setOperationAction(ISD::MULHS, XLenVT, Expand);
    setOperationAction(ISD::MULHU, XLenVT, Expand);
    setOperationAction(ISD::SDIV, XLenVT, Expand);
    setOperationAction(ISD::UDIV, XLenVT, Expand);
    setOperationAction(ISD::SREM, XLenVT, Expand);
    setOperationAction(ISD::UREM, XLenVT, Expand);
  }

  if (Subtarget.is64Bit() && Subtarget.hasStdExtM()) {
    setOperationAction(ISD::MUL, MVT::i32, Custom);
    setOperationAction(ISD::SDIV, MVT::i32, Custom);
    setOperationAction(ISD::UDIV, MVT::i32, Custom);
    setOperationAction(ISD::UREM, MVT::i32, Custom);
  }

  setOperationAction(ISD::SDIVREM, XLenVT, Expand);
  setOperationAction(ISD::UDIVREM, XLenVT, Expand);
  setOperationAction(ISD::SMUL_LOHI, XLenVT, Expand);
  setOperationAction(ISD::UMUL_LOHI, XLenVT, Expand);

  setOperationAction(ISD::SHL_PARTS, XLenVT, Custom);
  setOperationAction(ISD::SRL_PARTS, XLenVT, Custom);
  setOperationAction(ISD::SRA_PARTS, XLenVT, Custom);

  if (Subtarget.hasStdExtZbb() || Subtarget.hasStdExtZbp()) {
    if (Subtarget.is64Bit()) {
      setOperationAction(ISD::ROTL, MVT::i32, Custom);
      setOperationAction(ISD::ROTR, MVT::i32, Custom);
    }
  } else {
    setOperationAction(ISD::ROTL, XLenVT, Expand);
    setOperationAction(ISD::ROTR, XLenVT, Expand);
  }

  if (Subtarget.hasStdExtZbp()) {
    setOperationAction(ISD::BITREVERSE, XLenVT, Legal);

    if (Subtarget.is64Bit()) {
      setOperationAction(ISD::BITREVERSE, MVT::i32, Custom);
      setOperationAction(ISD::BSWAP, MVT::i32, Custom);
    }
  } else {
    setOperationAction(ISD::BSWAP, XLenVT, Expand);
  }

  if (Subtarget.hasStdExtZbb()) {
    setOperationAction(ISD::SMIN, XLenVT, Legal);
    setOperationAction(ISD::SMAX, XLenVT, Legal);
    setOperationAction(ISD::UMIN, XLenVT, Legal);
    setOperationAction(ISD::UMAX, XLenVT, Legal);
  } else {
    setOperationAction(ISD::CTTZ, XLenVT, Expand);
    setOperationAction(ISD::CTLZ, XLenVT, Expand);
    setOperationAction(ISD::CTPOP, XLenVT, Expand);
  }

  if (Subtarget.hasStdExtZbt()) {
    setOperationAction(ISD::FSHL, XLenVT, Legal);
    setOperationAction(ISD::FSHR, XLenVT, Legal);

    if (Subtarget.is64Bit()) {
      setOperationAction(ISD::FSHL, MVT::i32, Custom);
      setOperationAction(ISD::FSHR, MVT::i32, Custom);
    }
  }

  ISD::CondCode FPCCToExtend[] = {
      ISD::SETOGT, ISD::SETOGE, ISD::SETONE, ISD::SETUEQ, ISD::SETUGT,
      ISD::SETUGE, ISD::SETULT, ISD::SETULE, ISD::SETUNE, ISD::SETGT,
      ISD::SETGE,  ISD::SETNE};

  ISD::NodeType FPOpToExtend[] = {
      ISD::FSIN, ISD::FCOS, ISD::FSINCOS, ISD::FPOW, ISD::FREM, ISD::FP16_TO_FP,
      ISD::FP_TO_FP16};

  if (Subtarget.hasStdExtF()) {
    setOperationAction(ISD::FMINNUM, MVT::f32, Legal);
    setOperationAction(ISD::FMAXNUM, MVT::f32, Legal);
    for (auto CC : FPCCToExtend)
      setCondCodeAction(CC, MVT::f32, Expand);
    setOperationAction(ISD::SELECT_CC, MVT::f32, Expand);
    setOperationAction(ISD::SELECT, MVT::f32, Custom);
    setOperationAction(ISD::BR_CC, MVT::f32, Expand);
    for (auto Op : FPOpToExtend)
      setOperationAction(Op, MVT::f32, Expand);
    setLoadExtAction(ISD::EXTLOAD, MVT::f32, MVT::f16, Expand);
    setTruncStoreAction(MVT::f32, MVT::f16, Expand);
  }

  if (Subtarget.hasStdExtF() && Subtarget.is64Bit())
    setOperationAction(ISD::BITCAST, MVT::i32, Custom);

  if (Subtarget.hasStdExtD()) {
    setOperationAction(ISD::FMINNUM, MVT::f64, Legal);
    setOperationAction(ISD::FMAXNUM, MVT::f64, Legal);
    for (auto CC : FPCCToExtend)
      setCondCodeAction(CC, MVT::f64, Expand);
    setOperationAction(ISD::SELECT_CC, MVT::f64, Expand);
    setOperationAction(ISD::SELECT, MVT::f64, Custom);
    setOperationAction(ISD::BR_CC, MVT::f64, Expand);
    setLoadExtAction(ISD::EXTLOAD, MVT::f64, MVT::f32, Expand);
    setTruncStoreAction(MVT::f64, MVT::f32, Expand);
    for (auto Op : FPOpToExtend)
      setOperationAction(Op, MVT::f64, Expand);
    setLoadExtAction(ISD::EXTLOAD, MVT::f64, MVT::f16, Expand);
    setTruncStoreAction(MVT::f64, MVT::f16, Expand);
  }

  if (Subtarget.is64Bit()) {
    setOperationAction(ISD::FP_TO_UINT, MVT::i32, Custom);
    setOperationAction(ISD::FP_TO_SINT, MVT::i32, Custom);
    setOperationAction(ISD::STRICT_FP_TO_UINT, MVT::i32, Custom);
    setOperationAction(ISD::STRICT_FP_TO_SINT, MVT::i32, Custom);
  }

  setOperationAction(ISD::GlobalAddress, XLenVT, Custom);
  setOperationAction(ISD::BlockAddress, XLenVT, Custom);
  setOperationAction(ISD::ConstantPool, XLenVT, Custom);

  setOperationAction(ISD::GlobalTLSAddress, XLenVT, Custom);

  // TODO: On M-mode only targets, the cycle[h] CSR may not be present.
  // Unfortunately this can't be determined just from the ISA naming string.
  setOperationAction(ISD::READCYCLECOUNTER, MVT::i64,
                     Subtarget.is64Bit() ? Legal : Custom);

  setOperationAction(ISD::TRAP, MVT::Other, Legal);
  setOperationAction(ISD::DEBUGTRAP, MVT::Other, Legal);
  setOperationAction(ISD::INTRINSIC_WO_CHAIN, MVT::Other, Custom);

  if (Subtarget.hasStdExtA()) {
    setMaxAtomicSizeInBitsSupported(Subtarget.getXLen());
    setMinCmpXchgSizeInBits(32);
  } else {
    setMaxAtomicSizeInBitsSupported(0);
  }

  setBooleanContents(ZeroOrOneBooleanContent);

  // Function alignments.
  const Align FunctionAlignment(Subtarget.hasStdExtC() ? 2 : 4);
  setMinFunctionAlignment(FunctionAlignment);
  setPrefFunctionAlignment(FunctionAlignment);

  // Effectively disable jump table generation.
  setMinimumJumpTableEntries(INT_MAX);

  // Jumps are expensive, compared to logic
  setJumpIsExpensive();

  // We can use any register for comparisons
  setHasMultipleConditionRegisters();

  if (Subtarget.hasStdExtZbp()) {
    setTargetDAGCombine(ISD::OR);
  }

  if (Subtarget.hasStdExtV()) {
    // EPI & VPred intrinsics may have illegal operands/results
    for (auto VT : {MVT::i1, MVT::i8, MVT::i16, MVT::i32, MVT::nxv1i32}) {
      setOperationAction(ISD::INTRINSIC_WO_CHAIN, VT, Custom);
    }

    // VPred intrinsics may have illegal operands/results
    for (auto VT : {MVT::i32}) {
      setOperationAction(ISD::INTRINSIC_W_CHAIN, VT, Custom);
      setOperationAction(ISD::INTRINSIC_VOID, VT, Custom);
    }

    // Some tuple operations are chained and need custom lowering.
    setOperationAction(ISD::INTRINSIC_W_CHAIN, MVT::Other, Custom);
    setOperationAction(ISD::INTRINSIC_VOID, MVT::Other, Custom);

    // Custom-legalize this node for illegal result types or mask operands.
    for (auto VT : {MVT::i8, MVT::i16, MVT::i32, MVT::nxv1i1, MVT::nxv2i1,
                    MVT::nxv4i1, MVT::nxv8i1, MVT::nxv16i1, MVT::nxv32i1,
                    MVT::nxv64i1}) {
      setOperationAction(ISD::EXTRACT_VECTOR_ELT, VT, Custom);
    }

    // Custom-legalize this node for scalable vectors.
    for (auto VT : {MVT::nxv1i64, MVT::nxv2i32, MVT::nxv4i16}) {
      setOperationAction(ISD::SIGN_EXTEND_VECTOR_INREG, VT, Custom);
      setOperationAction(ISD::ZERO_EXTEND_VECTOR_INREG, VT, Custom);
    }

    // Custom-legalize these nodes for scalable vectors.
    for (auto VT : {MVT::nxv8i8, MVT::nxv16i8, MVT::nxv32i8, MVT::nxv64i8,
                    MVT::nxv4i16, MVT::nxv8i16, MVT::nxv16i16, MVT::nxv32i16,
                    MVT::nxv2i32, MVT::nxv4i32, MVT::nxv8i32, MVT::nxv16i32,
                    MVT::nxv1i64, MVT::nxv2i64, MVT::nxv4i64, MVT::nxv8i64,
                    MVT::nxv2f32, MVT::nxv4f32, MVT::nxv8f32, MVT::nxv16f32,
                    MVT::nxv1f64, MVT::nxv2f64, MVT::nxv4f64, MVT::nxv8f64}) {
      setOperationAction(ISD::MGATHER, VT, Custom);
      setOperationAction(ISD::MSCATTER, VT, Custom);
      setOperationAction(ISD::SELECT, VT, Custom);
      setOperationAction(ISD::SIGN_EXTEND, VT, Custom);
      setOperationAction(ISD::ZERO_EXTEND, VT, Custom);
      setOperationAction(ISD::TRUNCATE, VT, Custom);
    }

    // Register libcalls for fp EXP functions.
    setLibcallName(RTLIB::EXP_NXV1F64, "__epi_exp_nxv1f64");
    setLibcallName(RTLIB::EXP_NXV2F64, "__epi_exp_nxv2f64");
    setLibcallName(RTLIB::EXP_NXV4F64, "__epi_exp_nxv4f64");
    setLibcallName(RTLIB::EXP_NXV8F64, "__epi_exp_nxv8f64");
    setLibcallName(RTLIB::EXP_NXV2F32, "__epi_exp_nxv2f32");
    setLibcallName(RTLIB::EXP_NXV4F32, "__epi_exp_nxv4f32");
    setLibcallName(RTLIB::EXP_NXV8F32, "__epi_exp_nxv8f32");
    setLibcallName(RTLIB::EXP_NXV16F32, "__epi_exp_nxv16f32");

    // Custom-legalize these nodes for fp scalable vectors.
    for (auto VT : {MVT::nxv2f32, MVT::nxv4f32, MVT::nxv8f32, MVT::nxv16f32,
                    MVT::nxv1f64, MVT::nxv2f64, MVT::nxv4f64, MVT::nxv8f64}) {
      setOperationAction(ISD::FEXP, VT, Custom);
    }

    // Vector integer reductions.
    for (auto VT : {MVT::nxv8i8, MVT::nxv16i8, MVT::nxv32i8, MVT::nxv64i8,
                    MVT::nxv4i16, MVT::nxv8i16, MVT::nxv16i16, MVT::nxv32i16,
                    MVT::nxv2i32, MVT::nxv4i32, MVT::nxv8i32, MVT::nxv16i32,
                    MVT::nxv1i64, MVT::nxv2i64, MVT::nxv4i64, MVT::nxv8i64}) {
      setOperationAction(ISD::VECREDUCE_ADD, VT, Legal);
      setOperationAction(ISD::VECREDUCE_AND, VT, Legal);
      setOperationAction(ISD::VECREDUCE_OR, VT, Legal);
      setOperationAction(ISD::VECREDUCE_XOR, VT, Legal);
      setOperationAction(ISD::VECREDUCE_SMAX, VT, Legal);
      setOperationAction(ISD::VECREDUCE_SMIN, VT, Legal);
      setOperationAction(ISD::VECREDUCE_UMAX, VT, Legal);
      setOperationAction(ISD::VECREDUCE_UMIN, VT, Legal);
    }

    // Vector fp reductions.
    for (auto VT : {MVT::nxv2f32, MVT::nxv4f32, MVT::nxv8f32, MVT::nxv16f32,
                    MVT::nxv1f64, MVT::nxv2f64, MVT::nxv4f64, MVT::nxv8f64}) {
      setOperationAction(ISD::VECREDUCE_SEQ_FADD, VT, Legal);
      setOperationAction(ISD::VECREDUCE_FADD, VT, Legal);
      setOperationAction(ISD::VECREDUCE_FMUL, VT, Legal);
      setOperationAction(ISD::VECREDUCE_FMAX, VT, Legal);
      setOperationAction(ISD::VECREDUCE_FMIN, VT, Legal);
    }

    // Vector fp min/max operations.
    for (auto VT : {MVT::nxv2f32, MVT::nxv4f32, MVT::nxv8f32, MVT::nxv16f32,
                    MVT::nxv1f64, MVT::nxv2f64, MVT::nxv4f64, MVT::nxv8f64}) {
      setOperationAction(ISD::FMINNUM, VT, Legal);
      setOperationAction(ISD::FMAXNUM, VT, Legal);
    }
  }
}

EVT RISCVTargetLowering::getSetCCResultType(const DataLayout &DL, LLVMContext &,
                                            EVT VT) const {
  if (!VT.isVector())
    return getPointerTy(DL);
  if (Subtarget.hasStdExtV())
    return MVT::getVectorVT(MVT::i1, VT.getVectorElementCount());
  else
    return VT.changeVectorElementTypeToInteger();
}

bool RISCVTargetLowering::getTgtMemIntrinsic(IntrinsicInfo &Info,
                                             const CallInst &I,
                                             MachineFunction &MF,
                                             unsigned Intrinsic) const {
  auto &DL = I.getModule()->getDataLayout();
  switch (Intrinsic) {
  default:
    return false;
  case Intrinsic::riscv_masked_atomicrmw_xchg_i32:
  case Intrinsic::riscv_masked_atomicrmw_add_i32:
  case Intrinsic::riscv_masked_atomicrmw_sub_i32:
  case Intrinsic::riscv_masked_atomicrmw_nand_i32:
  case Intrinsic::riscv_masked_atomicrmw_max_i32:
  case Intrinsic::riscv_masked_atomicrmw_min_i32:
  case Intrinsic::riscv_masked_atomicrmw_umax_i32:
  case Intrinsic::riscv_masked_atomicrmw_umin_i32:
  case Intrinsic::riscv_masked_cmpxchg_i32: {
    PointerType *PtrTy = cast<PointerType>(I.getArgOperand(0)->getType());
    Info.opc = ISD::INTRINSIC_W_CHAIN;
    Info.memVT = MVT::getVT(PtrTy->getElementType());
    Info.ptrVal = I.getArgOperand(0);
    Info.offset = 0;
    Info.align = Align(4);
    Info.flags = MachineMemOperand::MOLoad | MachineMemOperand::MOStore |
                 MachineMemOperand::MOVolatile;
    return true;
  }
  case Intrinsic::epi_vload:
  case Intrinsic::epi_vload_strided:
  case Intrinsic::epi_vload_indexed: {
    PointerType *PtrTy = cast<PointerType>(I.getArgOperand(0)->getType());
    Info.opc = ISD::INTRINSIC_W_CHAIN;
    Info.memVT = MVT::getVT(PtrTy->getElementType());
    Info.ptrVal = I.getArgOperand(0);
    Info.offset = 0;
    Info.align = MaybeAlign(DL.getABITypeAlignment(PtrTy->getElementType()));
    Info.flags = MachineMemOperand::MOLoad;
    return true;
  }
  case Intrinsic::epi_vload_mask:
  case Intrinsic::epi_vload_strided_mask:
  case Intrinsic::epi_vload_indexed_mask: {
    PointerType *PtrTy = cast<PointerType>(I.getArgOperand(1)->getType());
    Info.opc = ISD::INTRINSIC_W_CHAIN;
    Info.memVT = MVT::getVT(PtrTy->getElementType());
    Info.ptrVal = I.getArgOperand(1);
    Info.offset = 0;
    Info.align = MaybeAlign(DL.getABITypeAlignment(PtrTy->getElementType()));
    Info.flags = MachineMemOperand::MOLoad;
    return true;
  }
  case Intrinsic::epi_vstore:
  case Intrinsic::epi_vstore_strided:
  case Intrinsic::epi_vstore_indexed:
  case Intrinsic::epi_vstore_mask:
  case Intrinsic::epi_vstore_strided_mask:
  case Intrinsic::epi_vstore_indexed_mask: {
    PointerType *PtrTy = cast<PointerType>(I.getArgOperand(1)->getType());
    Info.opc = ISD::INTRINSIC_VOID;
    Info.memVT = MVT::getVT(PtrTy->getElementType());
    Info.ptrVal = I.getArgOperand(1);
    Info.offset = 0;
    Info.align = MaybeAlign(DL.getABITypeAlignment(PtrTy->getElementType()));
    Info.flags = MachineMemOperand::MOStore;
    return true;
  }
  }
}

bool RISCVTargetLowering::isLegalAddressingMode(const DataLayout &DL,
                                                const AddrMode &AM, Type *Ty,
                                                unsigned AS,
                                                Instruction *I) const {
  // No global is ever allowed as a base.
  if (AM.BaseGV)
    return false;

  // Require a 12-bit signed offset.
  if (!isInt<12>(AM.BaseOffs))
    return false;

  switch (AM.Scale) {
  case 0: // "r+i" or just "i", depending on HasBaseReg.
    break;
  case 1:
    if (!AM.HasBaseReg) // allow "r+i".
      break;
    return false; // disallow "r+r" or "r+r+i".
  default:
    return false;
  }

  return true;
}

bool RISCVTargetLowering::isLegalICmpImmediate(int64_t Imm) const {
  return isInt<12>(Imm);
}

bool RISCVTargetLowering::isLegalAddImmediate(int64_t Imm) const {
  return isInt<12>(Imm);
}

// On RV32, 64-bit integers are split into their high and low parts and held
// in two different registers, so the trunc is free since the low register can
// just be used.
bool RISCVTargetLowering::isTruncateFree(Type *SrcTy, Type *DstTy) const {
  if (Subtarget.is64Bit() || !SrcTy->isIntegerTy() || !DstTy->isIntegerTy())
    return false;
  unsigned SrcBits = SrcTy->getPrimitiveSizeInBits();
  unsigned DestBits = DstTy->getPrimitiveSizeInBits();
  return (SrcBits == 64 && DestBits == 32);
}

bool RISCVTargetLowering::isTruncateFree(EVT SrcVT, EVT DstVT) const {
  if (Subtarget.is64Bit() || SrcVT.isVector() || DstVT.isVector() ||
      !SrcVT.isInteger() || !DstVT.isInteger())
    return false;
  unsigned SrcBits = SrcVT.getSizeInBits();
  unsigned DestBits = DstVT.getSizeInBits();
  return (SrcBits == 64 && DestBits == 32);
}

bool RISCVTargetLowering::isZExtFree(SDValue Val, EVT VT2) const {
  // Zexts are free if they can be combined with a load.
  if (auto *LD = dyn_cast<LoadSDNode>(Val)) {
    EVT MemVT = LD->getMemoryVT();
    if ((MemVT == MVT::i8 || MemVT == MVT::i16 ||
         (Subtarget.is64Bit() && MemVT == MVT::i32)) &&
        (LD->getExtensionType() == ISD::NON_EXTLOAD ||
         LD->getExtensionType() == ISD::ZEXTLOAD))
      return true;
  }

  return TargetLowering::isZExtFree(Val, VT2);
}

bool RISCVTargetLowering::isSExtCheaperThanZExt(EVT SrcVT, EVT DstVT) const {
  return Subtarget.is64Bit() && SrcVT == MVT::i32 && DstVT == MVT::i64;
}

bool RISCVTargetLowering::isCheapToSpeculateCttz() const {
  return Subtarget.hasStdExtZbb();
}

bool RISCVTargetLowering::isCheapToSpeculateCtlz() const {
  return Subtarget.hasStdExtZbb();
}

bool RISCVTargetLowering::isFPImmLegal(const APFloat &Imm, EVT VT,
                                       bool ForCodeSize) const {
  if (VT == MVT::f32 && !Subtarget.hasStdExtF())
    return false;
  if (VT == MVT::f64 && !Subtarget.hasStdExtD())
    return false;
  if (Imm.isNegZero())
    return false;
  return Imm.isZero();
}

bool RISCVTargetLowering::hasBitPreservingFPLogic(EVT VT) const {
  return (VT == MVT::f32 && Subtarget.hasStdExtF()) ||
         (VT == MVT::f64 && Subtarget.hasStdExtD());
}

// Changes the condition code and swaps operands if necessary, so the SetCC
// operation matches one of the comparisons supported directly in the RISC-V
// ISA.
static void normaliseSetCC(SDValue &LHS, SDValue &RHS, ISD::CondCode &CC) {
  switch (CC) {
  default:
    break;
  case ISD::SETGT:
  case ISD::SETLE:
  case ISD::SETUGT:
  case ISD::SETULE:
    CC = ISD::getSetCCSwappedOperands(CC);
    std::swap(LHS, RHS);
    break;
  }
}

// Return the RISC-V branch opcode that matches the given DAG integer
// condition code. The CondCode must be one of those supported by the RISC-V
// ISA (see normaliseSetCC).
static unsigned getBranchOpcodeForIntCondCode(ISD::CondCode CC) {
  switch (CC) {
  default:
    llvm_unreachable("Unsupported CondCode");
  case ISD::SETEQ:
    return RISCV::BEQ;
  case ISD::SETNE:
    return RISCV::BNE;
  case ISD::SETLT:
    return RISCV::BLT;
  case ISD::SETGE:
    return RISCV::BGE;
  case ISD::SETULT:
    return RISCV::BLTU;
  case ISD::SETUGE:
    return RISCV::BGEU;
  }
}

SDValue RISCVTargetLowering::lowerVECTOR_SHUFFLE(SDValue Op,
                                                 SelectionDAG &DAG) const {
  SDLoc DL(Op);
  EVT VT = Op.getValueType();

  ShuffleVectorSDNode *SVN = cast<ShuffleVectorSDNode>(Op.getNode());

  if (!SVN->isSplat())
    return SDValue();

  // FIXME - Use splat index!
  if (SVN->getSplatIndex() != 0)
    return SDValue();

  // Recover the scalar value.
  SDValue SplatVector = Op.getOperand(0);
  // FIXME - Look other targets what they do with suffles, it should be
  // possible to use vmv/vfmv or vrgather.
  if (SplatVector.getOpcode() != ISD::INSERT_VECTOR_ELT)
    return SDValue();
  if (SplatVector.getOperand(0).getOpcode() != ISD::UNDEF)
    return SDValue();
  SDValue ScalarValue = SplatVector.getOperand(1);
  auto *ConstantValue = dyn_cast<ConstantSDNode>(SplatVector.getOperand(2));
  if (!ConstantValue || ConstantValue->getZExtValue() != 0)
    return SDValue();

  return DAG.getNode(ISD::SPLAT_VECTOR, DL, VT, ScalarValue);
}

SDValue RISCVTargetLowering::lowerExtend(SDValue Op, SelectionDAG &DAG,
                                         int Opcode) const {
  SDLoc DL(Op);
  EVT VT = Op.getValueType();

  SDValue Src = Op.getOperand(0);
  EVT SrcVT = Src.getValueType();

  // Skip masks.
  if (SrcVT.getVectorElementType() == MVT::i1)
    return Op;

  EVT ResultVT = SrcVT;
  SDValue Result = Src;
  do {
    ResultVT = ResultVT.widenIntegerVectorElementType(*DAG.getContext());
    Result = DAG.getNode(Opcode, DL, ResultVT, Result);
  } while (ResultVT != VT);

  return Result;
}

SDValue RISCVTargetLowering::lowerSIGN_EXTEND(SDValue Op,
                                              SelectionDAG &DAG) const {
  return lowerExtend(Op, DAG, RISCVISD::SIGN_EXTEND_VECTOR);
}

SDValue RISCVTargetLowering::lowerZERO_EXTEND(SDValue Op,
                                              SelectionDAG &DAG) const {
  return lowerExtend(Op, DAG, RISCVISD::ZERO_EXTEND_VECTOR);
}

SDValue RISCVTargetLowering::lowerTRUNCATE(SDValue Op,
                                           SelectionDAG &DAG) const {
  SDLoc DL(Op);
  EVT VT = Op.getValueType();

  SDValue Src = Op.getOperand(0);
  EVT SrcVT = Src.getValueType();

  // Skip masks.
  if (VT.getVectorElementType() == MVT::i1)
    return Op;

  auto HalfIntegerVectorElementType = [&DAG](EVT PrevVT) {
    EVT EltVT = PrevVT.getVectorElementType();
    assert(EltVT.getSizeInBits() % 2 == 0 && "Invalid bit size");
    EltVT = EVT::getIntegerVT(*DAG.getContext(), EltVT.getSizeInBits() / 2);
    return EVT::getVectorVT(*DAG.getContext(), EltVT,
                            PrevVT.getVectorElementCount());
  };

  EVT ResultVT = SrcVT;
  SDValue Result = Src;
  do {
    ResultVT = HalfIntegerVectorElementType(ResultVT);
    Result = DAG.getNode(RISCVISD::TRUNCATE_VECTOR, DL, ResultVT, Result);
  } while (ResultVT != VT);

  return Result;
}

SDValue RISCVTargetLowering::lowerExtendVectorInReg(SDValue Op,
                                                    SelectionDAG &DAG,
                                                    int Opcode) const {
  SDLoc DL(Op);
  EVT VT = Op.getValueType();

  EVT SrcVT = Op.getOperand(0).getValueType();

  uint64_t ResTyBits = VT.getScalarSizeInBits();
  uint64_t OpTyBits = SrcVT.getScalarSizeInBits();

  assert(isPowerOf2_64(ResTyBits) && isPowerOf2_64(OpTyBits) &&
         (ResTyBits > OpTyBits));

  // For this to work we need to shuffle the elements first.
  SDValue Shuffled =
      DAG.getNode(RISCVISD::SHUFFLE_EXTEND, DL, SrcVT, Op.getOperand(0),
                  DAG.getConstant(Log2_64(ResTyBits / OpTyBits), DL, MVT::i64));

  // Compute the number of bits to sign-extend.
  SDValue ExtendBits = DAG.getConstant(ResTyBits - OpTyBits, DL, MVT::i64);
  SDValue SextInreg = DAG.getNode(Opcode, DL, VT, Shuffled, ExtendBits);

  return SextInreg;
}

SDValue
RISCVTargetLowering::lowerSIGN_EXTEND_VECTOR_INREG(SDValue Op,
                                                   SelectionDAG &DAG) const {
  return lowerExtendVectorInReg(Op, DAG, RISCVISD::SIGN_EXTEND_BITS_INREG);
}

SDValue
RISCVTargetLowering::lowerZERO_EXTEND_VECTOR_INREG(SDValue Op,
                                                   SelectionDAG &DAG) const {
  return lowerExtendVectorInReg(Op, DAG, RISCVISD::ZERO_EXTEND_BITS_INREG);
}

SDValue RISCVTargetLowering::lowerMGATHER(SDValue Op, SelectionDAG &DAG) const {
  SDLoc DL(Op);
  EVT VT = Op.getValueType();
  assert(VT.isScalableVector() && "Unexpected type");

  SDValue Indices = Op.getOperand(4);
  EVT IndexVT = Indices.getValueType();
  assert(IndexVT == VT.changeVectorElementTypeToInteger() &&
         "Unexpected type for indices");

  SDValue Offsets;
  if (Op.getConstantOperandVal(5) == 1) {
    Offsets = Indices;
  } else {
    SDValue VSLLOperands[] = {
        DAG.getTargetConstant(Intrinsic::epi_vsll, DL, MVT::i64), Indices,
        DAG.getConstant(Log2_64(Op.getConstantOperandVal(5)), DL,
                        MVT::i64),           // log2(Scale).
        DAG.getRegister(RISCV::X0, MVT::i64) // VLMAX.
    };
    // FIXME: This may overflow. RVV-0.9 provides mechanisms to decouple the
    // index width from the data element width, solving this problem.
    Offsets = DAG.getNode(ISD::INTRINSIC_WO_CHAIN, DL, IndexVT, VSLLOperands);
  }

  SDValue VLXEOperands[] = {
      Op.getOperand(0), // Chain.
      DAG.getTargetConstant(Intrinsic::epi_vload_indexed_mask, DL, MVT::i64),
      Op.getOperand(1), // Merge.
      Op.getOperand(3), // Base address.
      Offsets,
      Op.getOperand(2),                    // Mask.
      DAG.getRegister(RISCV::X0, MVT::i64) // VLMAX.
  };

  return DAG.getNode(ISD::INTRINSIC_W_CHAIN, DL, Op->getVTList(), VLXEOperands);
}

SDValue RISCVTargetLowering::lowerMSCATTER(SDValue Op,
                                           SelectionDAG &DAG) const {
  SDLoc DL(Op);
  EVT VT = Op.getOperand(1).getValueType();
  assert(VT.isScalableVector() && "Unexpected type");

  SDValue Indices = Op.getOperand(4);
  EVT IndexVT = Indices.getValueType();
  assert(IndexVT == VT.changeVectorElementTypeToInteger() &&
         "Unexpected type for indices");

  SDValue Offsets;
  if (Op.getConstantOperandVal(5) == 1) {
    Offsets = Indices;
  } else {
    SDValue VSLLOperands[] = {
        DAG.getTargetConstant(Intrinsic::epi_vsll, DL, MVT::i64), Indices,
        DAG.getConstant(Log2_64(Op.getConstantOperandVal(5)), DL,
                        MVT::i64),           // log2(Scale).
        DAG.getRegister(RISCV::X0, MVT::i64) // VLMAX.
    };
    // FIXME: This may overflow. RVV-0.9 provides mechanisms to decouple the
    // index width from the data element width, solving this problem.
    Offsets = DAG.getNode(ISD::INTRINSIC_WO_CHAIN, DL, IndexVT, VSLLOperands);
  }

  // Val, OutChain = GATHER (InChain, PassThru, Mask, BasePtr, Index, Scale)
  //      OutChain = SCATTER(InChain, Value,    Mask, BasePtr, Index, Scale)
  SDValue VSXEOperands[] = {
      Op.getOperand(0), // Chain.
      DAG.getTargetConstant(Intrinsic::epi_vstore_indexed_mask, DL, MVT::i64),
      Op.getOperand(1), // Data
      Op.getOperand(3), // Base address.
      Offsets,
      Op.getOperand(2),                    // Mask.
      DAG.getRegister(RISCV::X0, MVT::i64) // VLMAX.
  };

  return DAG.getNode(ISD::INTRINSIC_VOID, DL, Op->getVTList(), VSXEOperands);
}

SDValue RISCVTargetLowering::lowerEXTRACT_VECTOR_ELT(SDValue Op,
                                                     SelectionDAG &DAG) const {
  SDLoc DL(Op);
  EVT VectorVT = Op.getOperand(0).getValueType();

  if (VectorVT.getVectorElementType() != MVT::i1)
    return SDValue();

  // Extend logical vector type before extracting an element:
  //
  // Before:
  //   (i64 (extract_vector_elt (nxv1i1), i64))
  // After:
  //   (i64 (extract_vector_elt (nxv1i64 (any_extend (nxv1i1))), i64))
  //
  // Before:
  //   (i64 (extract_vector_elt (nxv2i1), i64))
  // After:
  //   (i64 (extract_vector_elt (nxv2i32 (any_extend (nxv2i1))), i64))
  //
  // For LMUL>1 logical types we use LMUL>1 integer types (as opposed to LMUL=1
  // sub-byte types. Eg. nxv16i8 instead of nxv8i8 with two i4 elements in each
  // i8).
  // Before:
  //   (i64 (extract_vector_elt (nxv16i1), i64))
  // After:
  //   (i64 (extract_vector_elt (nxv16i8 (any_extend (nxv16i1))), i64))

  MVT ExtVectorEltVT =
      VectorVT.getVectorMinNumElements() <= 8
          ? MVT::getIntegerVT(64 / VectorVT.getVectorMinNumElements())
          : MVT::i8; // FIXME: ELEN=64 hardcoded.
  EVT ExtVectorVT = VectorVT.changeVectorElementType(ExtVectorEltVT);

  unsigned Opcode = ExtVectorEltVT == MVT::i64 ? ISD::EXTRACT_VECTOR_ELT
                                               : RISCVISD::EXTRACT_VECTOR_ELT;

  SDValue ExtOp0 =
      DAG.getNode(ISD::ANY_EXTEND, DL, ExtVectorVT, Op.getOperand(0));

  MVT ScalarResVT = Op.getValueType().getSimpleVT(); // Type already legalized.
  SDValue ExtractElt =
      DAG.getNode(Opcode, DL, ScalarResVT, ExtOp0, Op.getOperand(1));

  return DAG.getNode(ISD::AssertZext, DL, ScalarResVT, ExtractElt,
                     DAG.getValueType(MVT::i1));
}

SDValue RISCVTargetLowering::lowerFEXP(SDValue Op, SelectionDAG &DAG) const {
  SDLoc DL(Op);
  EVT VT = Op.getValueType();

  RTLIB::Libcall LC;
  switch (VT.getSimpleVT().SimpleTy) {
  default:
    llvm_unreachable("Unexpected VT");
  case MVT::nxv1f64:
    LC = RTLIB::EXP_NXV1F64;
    break;
  case MVT::nxv2f64:
    LC = RTLIB::EXP_NXV2F64;
    break;
  case MVT::nxv4f64:
    LC = RTLIB::EXP_NXV4F64;
    break;
  case MVT::nxv8f64:
    LC = RTLIB::EXP_NXV8F64;
    break;
  case MVT::nxv2f32:
    LC = RTLIB::EXP_NXV2F32;
    break;
  case MVT::nxv4f32:
    LC = RTLIB::EXP_NXV4F32;
    break;
  case MVT::nxv8f32:
    LC = RTLIB::EXP_NXV8F32;
    break;
  case MVT::nxv16f32:
    LC = RTLIB::EXP_NXV16F32;
    break;
  }

  MakeLibCallOptions CallOptions;
  SDValue Chain;
  SDValue Result;
  std::tie(Result, Chain) = makeLibCall(DAG, LC, Op.getValueType(),
                                        Op.getOperand(0), CallOptions, DL);
  return Result;
}

void RISCVTargetLowering::LowerOperationWrapper(
    SDNode *N, SmallVectorImpl<SDValue> &Results, SelectionDAG &DAG) const {
  SDValue Result = LowerOperation(SDValue(N, 0), DAG);

  if (Result)
    for (unsigned I = 0, E = Result->getNumValues(); I != E; ++I)
      Results.push_back(Result.getValue(I));
}

SDValue RISCVTargetLowering::LowerOperation(SDValue Op,
                                            SelectionDAG &DAG) const {
  switch (Op.getOpcode()) {
  default:
    report_fatal_error("unimplemented operand");
  case ISD::GlobalAddress:
    return lowerGlobalAddress(Op, DAG);
  case ISD::BlockAddress:
    return lowerBlockAddress(Op, DAG);
  case ISD::ConstantPool:
    return lowerConstantPool(Op, DAG);
  case ISD::GlobalTLSAddress:
    return lowerGlobalTLSAddress(Op, DAG);
  case ISD::SELECT:
    return lowerSELECT(Op, DAG);
  case ISD::VASTART:
    return lowerVASTART(Op, DAG);
  case ISD::FRAMEADDR:
    return lowerFRAMEADDR(Op, DAG);
  case ISD::RETURNADDR:
    return lowerRETURNADDR(Op, DAG);
  case ISD::SHL_PARTS:
    return lowerShiftLeftParts(Op, DAG);
  case ISD::SRA_PARTS:
    return lowerShiftRightParts(Op, DAG, true);
  case ISD::SRL_PARTS:
    return lowerShiftRightParts(Op, DAG, false);
  case ISD::BITCAST: {
    assert(Subtarget.is64Bit() && Subtarget.hasStdExtF() &&
           "Unexpected custom legalisation");
    SDLoc DL(Op);
    SDValue Op0 = Op.getOperand(0);
    if (Op.getValueType() != MVT::f32 || Op0.getValueType() != MVT::i32)
      return SDValue();
    SDValue NewOp0 = DAG.getNode(ISD::ANY_EXTEND, DL, MVT::i64, Op0);
    SDValue FPConv = DAG.getNode(RISCVISD::FMV_W_X_RV64, DL, MVT::f32, NewOp0);
    return FPConv;
  }
  case ISD::INTRINSIC_WO_CHAIN:
    return LowerINTRINSIC_WO_CHAIN(Op, DAG);
  case ISD::INTRINSIC_W_CHAIN:
    return LowerINTRINSIC_W_CHAIN(Op, DAG);
  case ISD::INTRINSIC_VOID:
    return LowerINTRINSIC_VOID(Op, DAG);
  case ISD::VECTOR_SHUFFLE:
    return lowerVECTOR_SHUFFLE(Op, DAG);
  case ISD::SIGN_EXTEND:
    return lowerSIGN_EXTEND(Op, DAG);
  case ISD::ZERO_EXTEND:
    return lowerZERO_EXTEND(Op, DAG);
  case ISD::TRUNCATE:
    return lowerTRUNCATE(Op, DAG);
  case ISD::SIGN_EXTEND_VECTOR_INREG:
    return lowerSIGN_EXTEND_VECTOR_INREG(Op, DAG);
  case ISD::ZERO_EXTEND_VECTOR_INREG:
    return lowerZERO_EXTEND_VECTOR_INREG(Op, DAG);
  case ISD::MGATHER:
    return lowerMGATHER(Op, DAG);
  case ISD::MSCATTER:
    return lowerMSCATTER(Op, DAG);
  case ISD::EXTRACT_VECTOR_ELT:
    return lowerEXTRACT_VECTOR_ELT(Op, DAG);
  case ISD::FEXP:
    return lowerFEXP(Op, DAG);
  }
}

static SDValue getTargetNode(GlobalAddressSDNode *N, SDLoc DL, EVT Ty,
                             SelectionDAG &DAG, unsigned Flags) {
  return DAG.getTargetGlobalAddress(N->getGlobal(), DL, Ty, 0, Flags);
}

static SDValue getTargetNode(BlockAddressSDNode *N, SDLoc DL, EVT Ty,
                             SelectionDAG &DAG, unsigned Flags) {
  return DAG.getTargetBlockAddress(N->getBlockAddress(), Ty, N->getOffset(),
                                   Flags);
}

static SDValue getTargetNode(ConstantPoolSDNode *N, SDLoc DL, EVT Ty,
                             SelectionDAG &DAG, unsigned Flags) {
  return DAG.getTargetConstantPool(N->getConstVal(), Ty, N->getAlign(),
                                   N->getOffset(), Flags);
}

template <class NodeTy>
SDValue RISCVTargetLowering::getAddr(NodeTy *N, SelectionDAG &DAG,
                                     bool IsLocal) const {
  SDLoc DL(N);
  EVT Ty = getPointerTy(DAG.getDataLayout());

  if (isPositionIndependent()) {
    SDValue Addr = getTargetNode(N, DL, Ty, DAG, 0);
    if (IsLocal)
      // Use PC-relative addressing to access the symbol. This generates the
      // pattern (PseudoLLA sym), which expands to (addi (auipc %pcrel_hi(sym))
      // %pcrel_lo(auipc)).
      return SDValue(DAG.getMachineNode(RISCV::PseudoLLA, DL, Ty, Addr), 0);

    // Use PC-relative addressing to access the GOT for this symbol, then load
    // the address from the GOT. This generates the pattern (PseudoLA sym),
    // which expands to (ld (addi (auipc %got_pcrel_hi(sym)) %pcrel_lo(auipc))).
    return SDValue(DAG.getMachineNode(RISCV::PseudoLA, DL, Ty, Addr), 0);
  }

  switch (getTargetMachine().getCodeModel()) {
  default:
    report_fatal_error("Unsupported code model for lowering");
  case CodeModel::Small: {
    // Generate a sequence for accessing addresses within the first 2 GiB of
    // address space. This generates the pattern (addi (lui %hi(sym)) %lo(sym)).
    SDValue AddrHi = getTargetNode(N, DL, Ty, DAG, RISCVII::MO_HI);
    SDValue AddrLo = getTargetNode(N, DL, Ty, DAG, RISCVII::MO_LO);
    SDValue MNHi = SDValue(DAG.getMachineNode(RISCV::LUI, DL, Ty, AddrHi), 0);
    return SDValue(DAG.getMachineNode(RISCV::ADDI, DL, Ty, MNHi, AddrLo), 0);
  }
  case CodeModel::Medium: {
    // Generate a sequence for accessing addresses within any 2GiB range within
    // the address space. This generates the pattern (PseudoLLA sym), which
    // expands to (addi (auipc %pcrel_hi(sym)) %pcrel_lo(auipc)).
    SDValue Addr = getTargetNode(N, DL, Ty, DAG, 0);
    return SDValue(DAG.getMachineNode(RISCV::PseudoLLA, DL, Ty, Addr), 0);
  }
  }
}

SDValue RISCVTargetLowering::lowerGlobalAddress(SDValue Op,
                                                SelectionDAG &DAG) const {
  SDLoc DL(Op);
  EVT Ty = Op.getValueType();
  GlobalAddressSDNode *N = cast<GlobalAddressSDNode>(Op);
  int64_t Offset = N->getOffset();
  MVT XLenVT = Subtarget.getXLenVT();

  const GlobalValue *GV = N->getGlobal();
  bool IsLocal = getTargetMachine().shouldAssumeDSOLocal(*GV->getParent(), GV);
  SDValue Addr = getAddr(N, DAG, IsLocal);

  // In order to maximise the opportunity for common subexpression elimination,
  // emit a separate ADD node for the global address offset instead of folding
  // it in the global address node. Later peephole optimisations may choose to
  // fold it back in when profitable.
  if (Offset != 0)
    return DAG.getNode(ISD::ADD, DL, Ty, Addr,
                       DAG.getConstant(Offset, DL, XLenVT));
  return Addr;
}

SDValue RISCVTargetLowering::lowerBlockAddress(SDValue Op,
                                               SelectionDAG &DAG) const {
  BlockAddressSDNode *N = cast<BlockAddressSDNode>(Op);

  return getAddr(N, DAG);
}

SDValue RISCVTargetLowering::lowerConstantPool(SDValue Op,
                                               SelectionDAG &DAG) const {
  ConstantPoolSDNode *N = cast<ConstantPoolSDNode>(Op);

  return getAddr(N, DAG);
}

SDValue RISCVTargetLowering::getStaticTLSAddr(GlobalAddressSDNode *N,
                                              SelectionDAG &DAG,
                                              bool UseGOT) const {
  SDLoc DL(N);
  EVT Ty = getPointerTy(DAG.getDataLayout());
  const GlobalValue *GV = N->getGlobal();
  MVT XLenVT = Subtarget.getXLenVT();

  if (UseGOT) {
    // Use PC-relative addressing to access the GOT for this TLS symbol, then
    // load the address from the GOT and add the thread pointer. This generates
    // the pattern (PseudoLA_TLS_IE sym), which expands to
    // (ld (auipc %tls_ie_pcrel_hi(sym)) %pcrel_lo(auipc)).
    SDValue Addr = DAG.getTargetGlobalAddress(GV, DL, Ty, 0, 0);
    SDValue Load =
        SDValue(DAG.getMachineNode(RISCV::PseudoLA_TLS_IE, DL, Ty, Addr), 0);

    // Add the thread pointer.
    SDValue TPReg = DAG.getRegister(RISCV::X4, XLenVT);
    return DAG.getNode(ISD::ADD, DL, Ty, Load, TPReg);
  }

  // Generate a sequence for accessing the address relative to the thread
  // pointer, with the appropriate adjustment for the thread pointer offset.
  // This generates the pattern
  // (add (add_tprel (lui %tprel_hi(sym)) tp %tprel_add(sym)) %tprel_lo(sym))
  SDValue AddrHi =
      DAG.getTargetGlobalAddress(GV, DL, Ty, 0, RISCVII::MO_TPREL_HI);
  SDValue AddrAdd =
      DAG.getTargetGlobalAddress(GV, DL, Ty, 0, RISCVII::MO_TPREL_ADD);
  SDValue AddrLo =
      DAG.getTargetGlobalAddress(GV, DL, Ty, 0, RISCVII::MO_TPREL_LO);

  SDValue MNHi = SDValue(DAG.getMachineNode(RISCV::LUI, DL, Ty, AddrHi), 0);
  SDValue TPReg = DAG.getRegister(RISCV::X4, XLenVT);
  SDValue MNAdd = SDValue(
      DAG.getMachineNode(RISCV::PseudoAddTPRel, DL, Ty, MNHi, TPReg, AddrAdd),
      0);
  return SDValue(DAG.getMachineNode(RISCV::ADDI, DL, Ty, MNAdd, AddrLo), 0);
}

SDValue RISCVTargetLowering::getDynamicTLSAddr(GlobalAddressSDNode *N,
                                               SelectionDAG &DAG) const {
  SDLoc DL(N);
  EVT Ty = getPointerTy(DAG.getDataLayout());
  IntegerType *CallTy = Type::getIntNTy(*DAG.getContext(), Ty.getSizeInBits());
  const GlobalValue *GV = N->getGlobal();

  // Use a PC-relative addressing mode to access the global dynamic GOT address.
  // This generates the pattern (PseudoLA_TLS_GD sym), which expands to
  // (addi (auipc %tls_gd_pcrel_hi(sym)) %pcrel_lo(auipc)).
  SDValue Addr = DAG.getTargetGlobalAddress(GV, DL, Ty, 0, 0);
  SDValue Load =
      SDValue(DAG.getMachineNode(RISCV::PseudoLA_TLS_GD, DL, Ty, Addr), 0);

  // Prepare argument list to generate call.
  ArgListTy Args;
  ArgListEntry Entry;
  Entry.Node = Load;
  Entry.Ty = CallTy;
  Args.push_back(Entry);

  // Setup call to __tls_get_addr.
  TargetLowering::CallLoweringInfo CLI(DAG);
  CLI.setDebugLoc(DL)
      .setChain(DAG.getEntryNode())
      .setLibCallee(CallingConv::C, CallTy,
                    DAG.getExternalSymbol("__tls_get_addr", Ty),
                    std::move(Args));

  return LowerCallTo(CLI).first;
}

SDValue RISCVTargetLowering::lowerGlobalTLSAddress(SDValue Op,
                                                   SelectionDAG &DAG) const {
  SDLoc DL(Op);
  EVT Ty = Op.getValueType();
  GlobalAddressSDNode *N = cast<GlobalAddressSDNode>(Op);
  int64_t Offset = N->getOffset();
  MVT XLenVT = Subtarget.getXLenVT();

  TLSModel::Model Model = getTargetMachine().getTLSModel(N->getGlobal());

  if (DAG.getMachineFunction().getFunction().getCallingConv() ==
      CallingConv::GHC)
    report_fatal_error("In GHC calling convention TLS is not supported");

  SDValue Addr;
  switch (Model) {
  case TLSModel::LocalExec:
    Addr = getStaticTLSAddr(N, DAG, /*UseGOT=*/false);
    break;
  case TLSModel::InitialExec:
    Addr = getStaticTLSAddr(N, DAG, /*UseGOT=*/true);
    break;
  case TLSModel::LocalDynamic:
  case TLSModel::GeneralDynamic:
    Addr = getDynamicTLSAddr(N, DAG);
    break;
  }

  // In order to maximise the opportunity for common subexpression elimination,
  // emit a separate ADD node for the global address offset instead of folding
  // it in the global address node. Later peephole optimisations may choose to
  // fold it back in when profitable.
  if (Offset != 0)
    return DAG.getNode(ISD::ADD, DL, Ty, Addr,
                       DAG.getConstant(Offset, DL, XLenVT));
  return Addr;
}

SDValue RISCVTargetLowering::lowerSELECT(SDValue Op, SelectionDAG &DAG) const {
  SDValue CondV = Op.getOperand(0);
  SDValue TrueV = Op.getOperand(1);
  SDValue FalseV = Op.getOperand(2);
  SDLoc DL(Op);
  EVT VT = Op.getValueType();
  MVT XLenVT = Subtarget.getXLenVT();

  if (VT.isScalableVector()) {
    // This sets all bits of a VR to the value of the condition bit. It sets more
    // bits than necessary but those can be safely ignored.
    // E.g. (nxv64i1:copy (nxv8i8:splat (i8:sext (i1:trunc (i64:CondV)))))
    SDValue Trunc = DAG.getNode(ISD::TRUNCATE, DL, MVT::i1, CondV);
    SDValue Sext = DAG.getNode(ISD::SIGN_EXTEND, DL, MVT::i8, Trunc);
    SDValue VecCondV = DAG.getNode(ISD::SPLAT_VECTOR, DL, MVT::nxv8i8, Sext);

    SDValue RC = DAG.getTargetConstant(RISCV::VRRegClass.getID(), DL, MVT::i64);
    SDValue CastVecCondV = SDValue(
        DAG.getMachineNode(TargetOpcode::COPY_TO_REGCLASS, DL,
                           VT.changeVectorElementType(MVT::i1), VecCondV, RC),
        0);
    return DAG.getNode(ISD::VSELECT, DL, VT, {CastVecCondV, TrueV, FalseV});
  }

  // If the result type is XLenVT and CondV is the output of a SETCC node
  // which also operated on XLenVT inputs, then merge the SETCC node into the
  // lowered RISCVISD::SELECT_CC to take advantage of the integer
  // compare+branch instructions. i.e.:
  // (select (setcc lhs, rhs, cc), truev, falsev)
  // -> (riscvisd::select_cc lhs, rhs, cc, truev, falsev)
  if (VT.getSimpleVT() == XLenVT && CondV.getOpcode() == ISD::SETCC &&
      CondV.getOperand(0).getSimpleValueType() == XLenVT) {
    SDValue LHS = CondV.getOperand(0);
    SDValue RHS = CondV.getOperand(1);
    auto CC = cast<CondCodeSDNode>(CondV.getOperand(2));
    ISD::CondCode CCVal = CC->get();

    normaliseSetCC(LHS, RHS, CCVal);

    SDValue TargetCC = DAG.getConstant(CCVal, DL, XLenVT);
    SDValue Ops[] = {LHS, RHS, TargetCC, TrueV, FalseV};
    return DAG.getNode(RISCVISD::SELECT_CC, DL, Op.getValueType(), Ops);
  }

  // Otherwise:
  // (select condv, truev, falsev)
  // -> (riscvisd::select_cc condv, zero, setne, truev, falsev)
  SDValue Zero = DAG.getConstant(0, DL, XLenVT);
  SDValue SetNE = DAG.getConstant(ISD::SETNE, DL, XLenVT);

  SDValue Ops[] = {CondV, Zero, SetNE, TrueV, FalseV};

  return DAG.getNode(RISCVISD::SELECT_CC, DL, Op.getValueType(), Ops);
}

SDValue RISCVTargetLowering::lowerVASTART(SDValue Op, SelectionDAG &DAG) const {
  MachineFunction &MF = DAG.getMachineFunction();
  RISCVMachineFunctionInfo *FuncInfo = MF.getInfo<RISCVMachineFunctionInfo>();

  SDLoc DL(Op);
  SDValue FI = DAG.getFrameIndex(FuncInfo->getVarArgsFrameIndex(),
                                 getPointerTy(MF.getDataLayout()));

  // vastart just stores the address of the VarArgsFrameIndex slot into the
  // memory location argument.
  const Value *SV = cast<SrcValueSDNode>(Op.getOperand(2))->getValue();
  return DAG.getStore(Op.getOperand(0), DL, FI, Op.getOperand(1),
                      MachinePointerInfo(SV));
}

SDValue RISCVTargetLowering::lowerFRAMEADDR(SDValue Op,
                                            SelectionDAG &DAG) const {
  const RISCVRegisterInfo &RI = *Subtarget.getRegisterInfo();
  MachineFunction &MF = DAG.getMachineFunction();
  MachineFrameInfo &MFI = MF.getFrameInfo();
  MFI.setFrameAddressIsTaken(true);
  Register FrameReg = RI.getFrameRegister(MF);
  int XLenInBytes = Subtarget.getXLen() / 8;

  EVT VT = Op.getValueType();
  SDLoc DL(Op);
  SDValue FrameAddr = DAG.getCopyFromReg(DAG.getEntryNode(), DL, FrameReg, VT);
  unsigned Depth = cast<ConstantSDNode>(Op.getOperand(0))->getZExtValue();
  while (Depth--) {
    int Offset = -(XLenInBytes * 2);
    SDValue Ptr = DAG.getNode(ISD::ADD, DL, VT, FrameAddr,
                              DAG.getIntPtrConstant(Offset, DL));
    FrameAddr =
        DAG.getLoad(VT, DL, DAG.getEntryNode(), Ptr, MachinePointerInfo());
  }
  return FrameAddr;
}

SDValue RISCVTargetLowering::lowerRETURNADDR(SDValue Op,
                                             SelectionDAG &DAG) const {
  const RISCVRegisterInfo &RI = *Subtarget.getRegisterInfo();
  MachineFunction &MF = DAG.getMachineFunction();
  MachineFrameInfo &MFI = MF.getFrameInfo();
  MFI.setReturnAddressIsTaken(true);
  MVT XLenVT = Subtarget.getXLenVT();
  int XLenInBytes = Subtarget.getXLen() / 8;

  if (verifyReturnAddressArgumentIsConstant(Op, DAG))
    return SDValue();

  EVT VT = Op.getValueType();
  SDLoc DL(Op);
  unsigned Depth = cast<ConstantSDNode>(Op.getOperand(0))->getZExtValue();
  if (Depth) {
    int Off = -XLenInBytes;
    SDValue FrameAddr = lowerFRAMEADDR(Op, DAG);
    SDValue Offset = DAG.getConstant(Off, DL, VT);
    return DAG.getLoad(VT, DL, DAG.getEntryNode(),
                       DAG.getNode(ISD::ADD, DL, VT, FrameAddr, Offset),
                       MachinePointerInfo());
  }

  // Return the value of the return address register, marking it an implicit
  // live-in.
  Register Reg = MF.addLiveIn(RI.getRARegister(), getRegClassFor(XLenVT));
  return DAG.getCopyFromReg(DAG.getEntryNode(), DL, Reg, XLenVT);
}

SDValue RISCVTargetLowering::lowerShiftLeftParts(SDValue Op,
                                                 SelectionDAG &DAG) const {
  SDLoc DL(Op);
  SDValue Lo = Op.getOperand(0);
  SDValue Hi = Op.getOperand(1);
  SDValue Shamt = Op.getOperand(2);
  EVT VT = Lo.getValueType();

  // if Shamt-XLEN < 0: // Shamt < XLEN
  //   Lo = Lo << Shamt
  //   Hi = (Hi << Shamt) | ((Lo >>u 1) >>u (XLEN-1 - Shamt))
  // else:
  //   Lo = 0
  //   Hi = Lo << (Shamt-XLEN)

  SDValue Zero = DAG.getConstant(0, DL, VT);
  SDValue One = DAG.getConstant(1, DL, VT);
  SDValue MinusXLen = DAG.getConstant(-(int)Subtarget.getXLen(), DL, VT);
  SDValue XLenMinus1 = DAG.getConstant(Subtarget.getXLen() - 1, DL, VT);
  SDValue ShamtMinusXLen = DAG.getNode(ISD::ADD, DL, VT, Shamt, MinusXLen);
  SDValue XLenMinus1Shamt = DAG.getNode(ISD::SUB, DL, VT, XLenMinus1, Shamt);

  SDValue LoTrue = DAG.getNode(ISD::SHL, DL, VT, Lo, Shamt);
  SDValue ShiftRight1Lo = DAG.getNode(ISD::SRL, DL, VT, Lo, One);
  SDValue ShiftRightLo =
      DAG.getNode(ISD::SRL, DL, VT, ShiftRight1Lo, XLenMinus1Shamt);
  SDValue ShiftLeftHi = DAG.getNode(ISD::SHL, DL, VT, Hi, Shamt);
  SDValue HiTrue = DAG.getNode(ISD::OR, DL, VT, ShiftLeftHi, ShiftRightLo);
  SDValue HiFalse = DAG.getNode(ISD::SHL, DL, VT, Lo, ShamtMinusXLen);

  SDValue CC = DAG.getSetCC(DL, VT, ShamtMinusXLen, Zero, ISD::SETLT);

  Lo = DAG.getNode(ISD::SELECT, DL, VT, CC, LoTrue, Zero);
  Hi = DAG.getNode(ISD::SELECT, DL, VT, CC, HiTrue, HiFalse);

  SDValue Parts[2] = {Lo, Hi};
  return DAG.getMergeValues(Parts, DL);
}

SDValue RISCVTargetLowering::lowerShiftRightParts(SDValue Op, SelectionDAG &DAG,
                                                  bool IsSRA) const {
  SDLoc DL(Op);
  SDValue Lo = Op.getOperand(0);
  SDValue Hi = Op.getOperand(1);
  SDValue Shamt = Op.getOperand(2);
  EVT VT = Lo.getValueType();

  // SRA expansion:
  //   if Shamt-XLEN < 0: // Shamt < XLEN
  //     Lo = (Lo >>u Shamt) | ((Hi << 1) << (XLEN-1 - Shamt))
  //     Hi = Hi >>s Shamt
  //   else:
  //     Lo = Hi >>s (Shamt-XLEN);
  //     Hi = Hi >>s (XLEN-1)
  //
  // SRL expansion:
  //   if Shamt-XLEN < 0: // Shamt < XLEN
  //     Lo = (Lo >>u Shamt) | ((Hi << 1) << (XLEN-1 - Shamt))
  //     Hi = Hi >>u Shamt
  //   else:
  //     Lo = Hi >>u (Shamt-XLEN);
  //     Hi = 0;

  unsigned ShiftRightOp = IsSRA ? ISD::SRA : ISD::SRL;

  SDValue Zero = DAG.getConstant(0, DL, VT);
  SDValue One = DAG.getConstant(1, DL, VT);
  SDValue MinusXLen = DAG.getConstant(-(int)Subtarget.getXLen(), DL, VT);
  SDValue XLenMinus1 = DAG.getConstant(Subtarget.getXLen() - 1, DL, VT);
  SDValue ShamtMinusXLen = DAG.getNode(ISD::ADD, DL, VT, Shamt, MinusXLen);
  SDValue XLenMinus1Shamt = DAG.getNode(ISD::SUB, DL, VT, XLenMinus1, Shamt);

  SDValue ShiftRightLo = DAG.getNode(ISD::SRL, DL, VT, Lo, Shamt);
  SDValue ShiftLeftHi1 = DAG.getNode(ISD::SHL, DL, VT, Hi, One);
  SDValue ShiftLeftHi =
      DAG.getNode(ISD::SHL, DL, VT, ShiftLeftHi1, XLenMinus1Shamt);
  SDValue LoTrue = DAG.getNode(ISD::OR, DL, VT, ShiftRightLo, ShiftLeftHi);
  SDValue HiTrue = DAG.getNode(ShiftRightOp, DL, VT, Hi, Shamt);
  SDValue LoFalse = DAG.getNode(ShiftRightOp, DL, VT, Hi, ShamtMinusXLen);
  SDValue HiFalse =
      IsSRA ? DAG.getNode(ISD::SRA, DL, VT, Hi, XLenMinus1) : Zero;

  SDValue CC = DAG.getSetCC(DL, VT, ShamtMinusXLen, Zero, ISD::SETLT);

  Lo = DAG.getNode(ISD::SELECT, DL, VT, CC, LoTrue, LoFalse);
  Hi = DAG.getNode(ISD::SELECT, DL, VT, CC, HiTrue, HiFalse);

  SDValue Parts[2] = {Lo, Hi};
  return DAG.getMergeValues(Parts, DL);
}

static SDValue LowerVPUnorderedFCmp(unsigned EPIIntNo, const SDValue &Op1,
                                    const SDValue &Op2, const SDValue &EVL,
                                    EVT VT, SelectionDAG &DAG,
                                    const SDLoc &DL) {
  // Note: Implementing masked intrinsic as unmasked (this is correct given
  // that masked-off elements are undef and the operation is only applied
  // to ordered elements).
  //
  // %0 = vmfeq.vv %a, %a
  // %1 = vmfeq.vv %b, %b
  // %2 = vmand.mm %0, %1
  // v0 = %2
  // %3 = vm<fcmp>.vv %a, %b, v0.t
  // %result = vmornot.mm %3, %2

  assert(EVL.getValueType() == MVT::i32 && "Unexpected operand");
  SDValue AnyExtEVL = DAG.getNode(ISD::ANY_EXTEND, DL, MVT::i64, EVL);

  SDValue FeqOp1Operands[] = {
      DAG.getTargetConstant(Intrinsic::epi_vmfeq, DL, MVT::i64), Op1, Op1,
      AnyExtEVL
  };
  SDValue FeqOp2Operands[] = {
      DAG.getTargetConstant(Intrinsic::epi_vmfeq, DL, MVT::i64), Op2, Op2,
      AnyExtEVL
  };
  SDValue FeqOp1 = DAG.getNode(ISD::INTRINSIC_WO_CHAIN, DL, VT, FeqOp1Operands);
  SDValue FeqOp2 = DAG.getNode(ISD::INTRINSIC_WO_CHAIN, DL, VT, FeqOp2Operands);

  SDValue AndOperands[] = {
      DAG.getTargetConstant(Intrinsic::epi_vmand, DL, MVT::i64), FeqOp1, FeqOp2,
      AnyExtEVL
  };
  SDValue And = DAG.getNode(ISD::INTRINSIC_WO_CHAIN, DL, VT, AndOperands);

  SDValue FCmpOperands[] = {
      DAG.getTargetConstant(EPIIntNo, DL, MVT::i64),
      DAG.getNode(ISD::UNDEF, DL, VT), // Merge.
      Op1, Op2, And, AnyExtEVL
  };
  SDValue FCmp = DAG.getNode(ISD::INTRINSIC_WO_CHAIN, DL, VT, FCmpOperands);

  SDValue OrNotOperands[] = {
      DAG.getTargetConstant(Intrinsic::epi_vmornot, DL, MVT::i64), FCmp, And,
      AnyExtEVL
  };
  return DAG.getNode(ISD::INTRINSIC_WO_CHAIN, DL, VT, OrNotOperands);
}

static bool IsSplatOfOne(const SDValue &MaskOp) {
  ConstantSDNode *C;
  return MaskOp.getOpcode() == ISD::SPLAT_VECTOR &&
         (C = dyn_cast<ConstantSDNode>(MaskOp.getOperand(0))) &&
         C->getZExtValue() == 1;
}

static SDValue LowerVPIntrinsicConversion(SDValue Op, SelectionDAG &DAG) {
  unsigned IntNo = cast<ConstantSDNode>(Op.getOperand(0))->getZExtValue();
  SDLoc DL(Op);

  EVT DstType = Op.getValueType();
  uint64_t DstTypeSize = DstType.getScalarSizeInBits();
  SDValue SrcOp = Op.getOperand(1);
  EVT SrcType = SrcOp.getValueType();
  uint64_t SrcTypeSize = SrcType.getScalarSizeInBits();

  assert(isPowerOf2_64(DstTypeSize) && isPowerOf2_64(SrcTypeSize) &&
         "Types must be powers of two");
  int Ratio =
      std::max(DstTypeSize, SrcTypeSize) / std::min(DstTypeSize, SrcTypeSize);

  unsigned MaskOpNo;
  unsigned EVLOpNo;
  bool IsMasked;
  unsigned EPIIntNo;

  if (Ratio == 1) {
    switch (IntNo) {
    default:
      llvm_unreachable("Unexpected intrinsic");
      break;
    case Intrinsic::vp_sitofp:
      MaskOpNo = 2;
      EVLOpNo = 3;
      IsMasked = !IsSplatOfOne(Op.getOperand(MaskOpNo));
      EPIIntNo =
          IsMasked ? Intrinsic::epi_vfcvt_f_x_mask : Intrinsic::epi_vfcvt_f_x;
      break;
    case Intrinsic::vp_uitofp:
      MaskOpNo = 2;
      EVLOpNo = 3;
      IsMasked = !IsSplatOfOne(Op.getOperand(MaskOpNo));
      EPIIntNo =
          IsMasked ? Intrinsic::epi_vfcvt_f_xu_mask : Intrinsic::epi_vfcvt_f_xu;
      break;
    case Intrinsic::vp_fptosi:
      MaskOpNo = 2;
      EVLOpNo = 3;
      IsMasked = !IsSplatOfOne(Op.getOperand(MaskOpNo));
      EPIIntNo =
          IsMasked ? Intrinsic::epi_vfcvt_x_f_mask : Intrinsic::epi_vfcvt_x_f;
      break;
    case Intrinsic::vp_fptoui:
      MaskOpNo = 2;
      EVLOpNo = 3;
      IsMasked = !IsSplatOfOne(Op.getOperand(MaskOpNo));
      EPIIntNo =
          IsMasked ? Intrinsic::epi_vfcvt_xu_f_mask : Intrinsic::epi_vfcvt_xu_f;
      break;
    }
  } else if (Ratio == 2 && DstTypeSize > SrcTypeSize) {
    switch (IntNo) {
    default:
      llvm_unreachable("Unexpected intrinsic");
      break;
    case Intrinsic::vp_sitofp:
      MaskOpNo = 2;
      EVLOpNo = 3;
      IsMasked = !IsSplatOfOne(Op.getOperand(MaskOpNo));
      EPIIntNo =
          IsMasked ? Intrinsic::epi_vfwcvt_f_x_mask : Intrinsic::epi_vfwcvt_f_x;
      break;
    case Intrinsic::vp_uitofp:
      MaskOpNo = 2;
      EVLOpNo = 3;
      IsMasked = !IsSplatOfOne(Op.getOperand(MaskOpNo));
      EPIIntNo = IsMasked ? Intrinsic::epi_vfwcvt_f_xu_mask
                          : Intrinsic::epi_vfwcvt_f_xu;
      break;
    case Intrinsic::vp_fpext:
      MaskOpNo = 2;
      EVLOpNo = 3;
      IsMasked = !IsSplatOfOne(Op.getOperand(MaskOpNo));
      EPIIntNo = IsMasked ? Intrinsic::epi_vfwcvt_f_f_mask
                          : Intrinsic::epi_vfwcvt_f_f;
      break;
    case Intrinsic::vp_fptosi:
      MaskOpNo = 2;
      EVLOpNo = 3;
      IsMasked = !IsSplatOfOne(Op.getOperand(MaskOpNo));
      EPIIntNo =
          IsMasked ? Intrinsic::epi_vfwcvt_x_f_mask : Intrinsic::epi_vfwcvt_x_f;
      break;
    case Intrinsic::vp_fptoui:
      MaskOpNo = 2;
      EVLOpNo = 3;
      IsMasked = !IsSplatOfOne(Op.getOperand(MaskOpNo));
      EPIIntNo =
          IsMasked ? Intrinsic::epi_vfwcvt_xu_f_mask : Intrinsic::epi_vfwcvt_xu_f;
      break;
    case Intrinsic::vp_sext:
      MaskOpNo = 2;
      EVLOpNo = 3;
      IsMasked = !IsSplatOfOne(Op.getOperand(MaskOpNo));
      EPIIntNo = IsMasked ? Intrinsic::epi_vwadd_mask
                          : Intrinsic::epi_vwadd;
      break;
    case Intrinsic::vp_zext:
      MaskOpNo = 2;
      EVLOpNo = 3;
      IsMasked = !IsSplatOfOne(Op.getOperand(MaskOpNo));
      EPIIntNo = IsMasked ? Intrinsic::epi_vwaddu_mask
                          : Intrinsic::epi_vwaddu;
      break;
    }
  } else if (Ratio == 2 && DstTypeSize < SrcTypeSize) {
    switch (IntNo) {
    default:
      llvm_unreachable("Unexpected intrinsic");
      break;
    case Intrinsic::vp_sitofp:
      MaskOpNo = 2;
      EVLOpNo = 3;
      IsMasked = !IsSplatOfOne(Op.getOperand(MaskOpNo));
      EPIIntNo =
          IsMasked ? Intrinsic::epi_vfncvt_f_x_mask : Intrinsic::epi_vfncvt_f_x;
      break;
    case Intrinsic::vp_uitofp:
      MaskOpNo = 2;
      EVLOpNo = 3;
      IsMasked = !IsSplatOfOne(Op.getOperand(MaskOpNo));
      EPIIntNo = IsMasked ? Intrinsic::epi_vfncvt_f_xu_mask
                          : Intrinsic::epi_vfncvt_f_xu;
      break;
    case Intrinsic::vp_fptrunc:
      MaskOpNo = 2;
      EVLOpNo = 3;
      IsMasked = !IsSplatOfOne(Op.getOperand(MaskOpNo));
      EPIIntNo = IsMasked ? Intrinsic::epi_vfncvt_f_f_mask
                          : Intrinsic::epi_vfncvt_f_f;
      break;
    case Intrinsic::vp_fptosi:
      MaskOpNo = 2;
      EVLOpNo = 3;
      IsMasked = !IsSplatOfOne(Op.getOperand(MaskOpNo));
      EPIIntNo =
          IsMasked ? Intrinsic::epi_vfncvt_x_f_mask : Intrinsic::epi_vfncvt_x_f;
      break;
    case Intrinsic::vp_fptoui:
      MaskOpNo = 2;
      EVLOpNo = 3;
      IsMasked = !IsSplatOfOne(Op.getOperand(MaskOpNo));
      EPIIntNo =
          IsMasked ? Intrinsic::epi_vfncvt_xu_f_mask : Intrinsic::epi_vfncvt_xu_f;
      break;
    case Intrinsic::vp_trunc:
      MaskOpNo = 2;
      EVLOpNo = 3;
      IsMasked = !IsSplatOfOne(Op.getOperand(MaskOpNo));
      EPIIntNo = IsMasked ? Intrinsic::epi_vnsrl_mask
                          : Intrinsic::epi_vnsrl;
      break;
    }
  }

  // Straightforward cases.
  if (Ratio == 1 || Ratio == 2) {
    std::vector<SDValue> Operands;
    Operands.reserve(3 + IsMasked * 2);

    Operands.push_back(DAG.getTargetConstant(EPIIntNo, DL, MVT::i64));

    if (IsMasked)
      Operands.push_back(
          DAG.getNode(ISD::UNDEF, DL, Op.getValueType())); // Merge.

    Operands.push_back(SrcOp);

    // Special case because there is no unary narrowing instruction.
    if (IntNo == Intrinsic::vp_trunc || IntNo == Intrinsic::vp_zext ||
        IntNo == Intrinsic::vp_sext) {
      Operands.push_back(DAG.getConstant(0, DL, MVT::i64));
    }

    if (IsMasked)
      Operands.push_back(Op.getOperand(MaskOpNo)); // Mask.

    assert(Op.getOperand(EVLOpNo).getValueType() == MVT::i32 &&
           "Unexpected operand");
    Operands.push_back(DAG.getNode(ISD::ANY_EXTEND, DL, MVT::i64,
                                   Op.getOperand(EVLOpNo))); // EVL.

    SDValue Result = DAG.getNode(ISD::INTRINSIC_WO_CHAIN, DL, Op.getValueType(),
                       Operands);

    return Result;
  }

  // Ideas to implement this? Use a narrowing/widening operation and then
  // the required number of truncations/extensions.
  report_fatal_error("FP conversions not mappable to "
                     "widenings/narrowings not implemented yet");
  return SDValue();
}

static SDValue LowerVPINTRINSIC_WO_CHAIN(SDValue Op, SelectionDAG &DAG) {
  unsigned IntNo = cast<ConstantSDNode>(Op.getOperand(0))->getZExtValue();
  SDLoc DL(Op);

  // Many instructions allow commuting the second operand with the first one.
  // This is beneficial when we can use a scalar in the second operand as way
  // to fold a vector splat.
  auto GetCanonicalCommutativePerm = [&](SmallVector<unsigned, 3> VOpsPerm) {
    if (VOpsPerm.size() < 2)
      return VOpsPerm;

    SDValue Operand0 = Op.getOperand(VOpsPerm[0]);
    SDValue Operand1 = Op.getOperand(VOpsPerm[1]);

    if (Operand0.getOpcode() == ISD::SPLAT_VECTOR &&
        Operand1.getOpcode() != ISD::SPLAT_VECTOR) {
      SmallVector<unsigned, 3> CanonicalVOpsPerm = {VOpsPerm[1], VOpsPerm[0]};

      for (unsigned i = 2; i < VOpsPerm.size(); ++i) {
        CanonicalVOpsPerm.push_back(VOpsPerm[i]);
      }

      return CanonicalVOpsPerm;
    }

    return VOpsPerm;
  };

  SmallVector<unsigned, 3> VOpsPerm;
  unsigned ScalarOpNo = 0;
  unsigned MaskOpNo;
  unsigned EVLOpNo;
  bool IsMasked;
  unsigned EPIIntNo;
  bool IsLogical = Op.getValueType().isVector() &&
                   Op.getValueType().getVectorElementType() == MVT::i1;
  switch (IntNo) {
  default:
    llvm_unreachable("Unexpected intrinsic");
  case Intrinsic::vp_add:
    VOpsPerm = GetCanonicalCommutativePerm({1, 2});
    ScalarOpNo = 2;
    MaskOpNo = 3;
    EVLOpNo = 4;
    IsMasked = !IsSplatOfOne(Op.getOperand(MaskOpNo));
    EPIIntNo = IsMasked ? Intrinsic::epi_vadd_mask : Intrinsic::epi_vadd;
    break;
  case Intrinsic::vp_sub:
    VOpsPerm = {1, 2};
    ScalarOpNo = 2;
    MaskOpNo = 3;
    EVLOpNo = 4;
    IsMasked = !IsSplatOfOne(Op.getOperand(MaskOpNo));
    EPIIntNo = IsMasked ? Intrinsic::epi_vsub_mask : Intrinsic::epi_vsub;
    break;
  case Intrinsic::vp_mul:
    VOpsPerm = GetCanonicalCommutativePerm({1, 2});
    ScalarOpNo = 2;
    MaskOpNo = 3;
    EVLOpNo = 4;
    IsMasked = !IsSplatOfOne(Op.getOperand(MaskOpNo));
    EPIIntNo = IsMasked ? Intrinsic::epi_vmul_mask : Intrinsic::epi_vmul;
    break;
  case Intrinsic::vp_sdiv:
    VOpsPerm = {1, 2};
    ScalarOpNo = 2;
    MaskOpNo = 3;
    EVLOpNo = 4;
    IsMasked = !IsSplatOfOne(Op.getOperand(MaskOpNo));
    EPIIntNo = IsMasked ? Intrinsic::epi_vdiv_mask : Intrinsic::epi_vdiv;
    break;
  case Intrinsic::vp_srem:
    VOpsPerm = {1, 2};
    ScalarOpNo = 2;
    MaskOpNo = 3;
    EVLOpNo = 4;
    IsMasked = !IsSplatOfOne(Op.getOperand(MaskOpNo));
    EPIIntNo = IsMasked ? Intrinsic::epi_vrem_mask : Intrinsic::epi_vrem;
    break;
  case Intrinsic::vp_udiv:
    VOpsPerm = {1, 2};
    ScalarOpNo = 2;
    MaskOpNo = 3;
    EVLOpNo = 4;
    IsMasked = !IsSplatOfOne(Op.getOperand(MaskOpNo));
    EPIIntNo = IsMasked ? Intrinsic::epi_vdivu_mask : Intrinsic::epi_vdivu;
    break;
  case Intrinsic::vp_urem:
    VOpsPerm = {1, 2};
    ScalarOpNo = 2;
    MaskOpNo = 3;
    EVLOpNo = 4;
    IsMasked = !IsSplatOfOne(Op.getOperand(MaskOpNo));
    EPIIntNo = IsMasked ? Intrinsic::epi_vremu_mask : Intrinsic::epi_vremu;
    break;
  case Intrinsic::vp_and:
    VOpsPerm = GetCanonicalCommutativePerm({1, 2});
    ScalarOpNo = 2;
    MaskOpNo = 3;
    EVLOpNo = 4;
    IsMasked = !IsSplatOfOne(Op.getOperand(MaskOpNo));
    if (IsLogical) {
      ScalarOpNo = 0;
      EPIIntNo = Intrinsic::epi_vmand;
      if (IsMasked)
        report_fatal_error("Unimplemented masked logical AND operation");
    } else
      EPIIntNo = IsMasked ? Intrinsic::epi_vand_mask : Intrinsic::epi_vand;
    break;
  case Intrinsic::vp_or:
    VOpsPerm = GetCanonicalCommutativePerm({1, 2});
    ScalarOpNo = 2;
    MaskOpNo = 3;
    EVLOpNo = 4;
    IsMasked = !IsSplatOfOne(Op.getOperand(MaskOpNo));
    if (IsLogical) {
      ScalarOpNo = 0;
      EPIIntNo = Intrinsic::epi_vmor;
      if (IsMasked)
        report_fatal_error("Unimplemented masked logical OR operation");
    } else
      EPIIntNo = IsMasked ? Intrinsic::epi_vor_mask : Intrinsic::epi_vor;
    break;
  case Intrinsic::vp_xor:
    VOpsPerm = GetCanonicalCommutativePerm({1, 2});
    ScalarOpNo = 2;
    MaskOpNo = 3;
    EVLOpNo = 4;
    IsMasked = !IsSplatOfOne(Op.getOperand(MaskOpNo));
    if (IsLogical) {
      ScalarOpNo = 0;
      EPIIntNo = Intrinsic::epi_vmxor;
      if (IsMasked)
        report_fatal_error("Unimplemented masked logical XOR operation");
    } else
      EPIIntNo = IsMasked ? Intrinsic::epi_vxor_mask : Intrinsic::epi_vxor;
    break;
  case Intrinsic::vp_ashr:
    VOpsPerm = {1, 2};
    ScalarOpNo = 2;
    MaskOpNo = 3;
    EVLOpNo = 4;
    IsMasked = !IsSplatOfOne(Op.getOperand(MaskOpNo));
    EPIIntNo = IsMasked ? Intrinsic::epi_vsra_mask : Intrinsic::epi_vsra;
    break;
  case Intrinsic::vp_lshr:
    VOpsPerm = {1, 2};
    ScalarOpNo = 2;
    MaskOpNo = 3;
    EVLOpNo = 4;
    IsMasked = !IsSplatOfOne(Op.getOperand(MaskOpNo));
    EPIIntNo = IsMasked ? Intrinsic::epi_vsrl_mask : Intrinsic::epi_vsrl;
    break;
  case Intrinsic::vp_shl:
    VOpsPerm = {1, 2};
    ScalarOpNo = 2;
    MaskOpNo = 3;
    EVLOpNo = 4;
    IsMasked = !IsSplatOfOne(Op.getOperand(MaskOpNo));
    EPIIntNo = IsMasked ? Intrinsic::epi_vsll_mask : Intrinsic::epi_vsll;
    break;
  case Intrinsic::vp_fadd:
    VOpsPerm = {1, 2};
    ScalarOpNo = 2;
    MaskOpNo = 3;
    EVLOpNo = 4;
    IsMasked = !IsSplatOfOne(Op.getOperand(MaskOpNo));
    EPIIntNo = IsMasked ? Intrinsic::epi_vfadd_mask : Intrinsic::epi_vfadd;
    break;
  case Intrinsic::vp_fsub:
    VOpsPerm = {1, 2};
    ScalarOpNo = 2;
    MaskOpNo = 3;
    EVLOpNo = 4;
    IsMasked = !IsSplatOfOne(Op.getOperand(MaskOpNo));
    EPIIntNo = IsMasked ? Intrinsic::epi_vfsub_mask : Intrinsic::epi_vfsub;
    break;
  case Intrinsic::vp_fmul:
    VOpsPerm = GetCanonicalCommutativePerm({1, 2});
    ScalarOpNo = 2;
    MaskOpNo = 3;
    EVLOpNo = 4;
    IsMasked = !IsSplatOfOne(Op.getOperand(MaskOpNo));
    EPIIntNo = IsMasked ? Intrinsic::epi_vfmul_mask : Intrinsic::epi_vfmul;
    break;
  case Intrinsic::vp_fdiv:
    VOpsPerm = {1, 2};
    ScalarOpNo = 2;
    MaskOpNo = 3;
    EVLOpNo = 4;
    IsMasked = !IsSplatOfOne(Op.getOperand(MaskOpNo));
    EPIIntNo = IsMasked ? Intrinsic::epi_vfdiv_mask : Intrinsic::epi_vfdiv;
    break;
  case Intrinsic::vp_frem:
    // FIXME Needs to be expanded.
    report_fatal_error("Unimplemented intrinsic vp_frem");
    break;
  case Intrinsic::vp_fma:
    VOpsPerm = GetCanonicalCommutativePerm({1, 2, 3});
    ScalarOpNo = 2;
    MaskOpNo = 4;
    EVLOpNo = 5;
    IsMasked = !IsSplatOfOne(Op.getOperand(MaskOpNo));
    EPIIntNo = IsMasked ? Intrinsic::epi_vfmadd_mask : Intrinsic::epi_vfmadd;
    break;
  case Intrinsic::vp_fneg:
    VOpsPerm = {1, 1};
    MaskOpNo = 2;
    EVLOpNo = 3;
    IsMasked = !IsSplatOfOne(Op.getOperand(MaskOpNo));
    EPIIntNo =
        IsMasked ? Intrinsic::epi_vfsgnjn_mask : Intrinsic::epi_vfsgnjn;
    break;
  case Intrinsic::vp_icmp: {
    VOpsPerm = {1, 2};
    ScalarOpNo = 2;
    MaskOpNo = 4;
    EVLOpNo = 5;
    IsMasked = !IsSplatOfOne(Op.getOperand(MaskOpNo));

    unsigned Cmp = cast<ConstantSDNode>(Op.getOperand(3))->getZExtValue();
    switch (Cmp) {
    case CmpInst::ICMP_EQ:
      VOpsPerm = GetCanonicalCommutativePerm({1, 2});
      EPIIntNo = IsMasked ? Intrinsic::epi_vmseq_mask : Intrinsic::epi_vmseq;
      break;
    case CmpInst::ICMP_NE:
      VOpsPerm = GetCanonicalCommutativePerm({1, 2});
      EPIIntNo = IsMasked ? Intrinsic::epi_vmsne_mask : Intrinsic::epi_vmsne;
      break;
    case CmpInst::ICMP_UGT: {
      SDValue RHS = Op.getOperand(2);
      if (RHS.getOpcode() == ISD::SPLAT_VECTOR) {
        EPIIntNo =
            IsMasked ? Intrinsic::epi_vmsgtu_mask : Intrinsic::epi_vmsgtu_mask;
      } else {
        VOpsPerm = {2, 1};
        EPIIntNo =
            IsMasked ? Intrinsic::epi_vmsltu_mask : Intrinsic::epi_vmsltu;
      }
      break;
    }
    case CmpInst::ICMP_UGE:
      // Note: The ISA does not provide vmsgeu.vx to fold a scalar.
      VOpsPerm = {2, 1};
      EPIIntNo = IsMasked ? Intrinsic::epi_vmsleu_mask : Intrinsic::epi_vmsleu;
      break;
    case CmpInst::ICMP_ULT: {
      SDValue LHS = Op.getOperand(1);
      if (LHS.getOpcode() == ISD::SPLAT_VECTOR) {
        VOpsPerm = {2, 1};
        EPIIntNo =
            IsMasked ? Intrinsic::epi_vmsgtu_mask : Intrinsic::epi_vmsgtu;
      } else {
        EPIIntNo =
            IsMasked ? Intrinsic::epi_vmsltu_mask : Intrinsic::epi_vmsltu;
      }
      break;
    }
    case CmpInst::ICMP_ULE:
      // Note: The ISA does not provide vmsgeu.vx so we can't flip the operands
      // to fold a scalar.
      EPIIntNo = IsMasked ? Intrinsic::epi_vmsleu_mask : Intrinsic::epi_vmsleu;
      break;
    case CmpInst::ICMP_SGT: {
      SDValue RHS = Op.getOperand(2);
      if (RHS.getOpcode() == ISD::SPLAT_VECTOR) {
        EPIIntNo =
            IsMasked ? Intrinsic::epi_vmsgt_mask : Intrinsic::epi_vmsgt_mask;
      } else {
        VOpsPerm = {2, 1};
        EPIIntNo = IsMasked ? Intrinsic::epi_vmslt_mask : Intrinsic::epi_vmslt;
      }
      break;
    }
    case CmpInst::ICMP_SGE:
      // Note: The ISA does not provide vmsge.vx to fold a scalar.
      VOpsPerm = {2, 1};
      EPIIntNo = IsMasked ? Intrinsic::epi_vmsle_mask : Intrinsic::epi_vmsle;
      break;
    case CmpInst::ICMP_SLT:
      EPIIntNo = IsMasked ? Intrinsic::epi_vmslt_mask : Intrinsic::epi_vmslt;
      break;
    case CmpInst::ICMP_SLE:
      // Note: The ISA does not provide vmsge.vx so we can't flip the operands
      // to fold a scalar.
      EPIIntNo = IsMasked ? Intrinsic::epi_vmsle_mask : Intrinsic::epi_vmsle;
      break;
    }
    break;
  }
  case Intrinsic::vp_fcmp: {
    VOpsPerm = {1, 2};
    ScalarOpNo = 2;
    MaskOpNo = 4;
    EVLOpNo = 5;
    IsMasked = !IsSplatOfOne(Op.getOperand(MaskOpNo));

    unsigned FCmp = cast<ConstantSDNode>(Op.getOperand(3))->getZExtValue();
    switch (FCmp) {
    case FCmpInst::FCMP_FALSE:
      // FIXME Lower to vmclr.
      report_fatal_error("Unimplemented case FCMP_FALSE for intrinsic vp_fcmp");
      break;
    case FCmpInst::FCMP_OEQ:
      VOpsPerm = GetCanonicalCommutativePerm({1, 2});
      EPIIntNo = IsMasked ? Intrinsic::epi_vmfeq_mask : Intrinsic::epi_vmfeq;
      break;
    case FCmpInst::FCMP_OGT: {
      SDValue RHS = Op.getOperand(2);
      if (RHS.getOpcode() == ISD::SPLAT_VECTOR) {
        EPIIntNo = IsMasked ? Intrinsic::epi_vmfgt_mask : Intrinsic::epi_vmfgt;
      } else {
        VOpsPerm = {2, 1};
        EPIIntNo = IsMasked ? Intrinsic::epi_vmflt_mask : Intrinsic::epi_vmflt;
      }
      break;
    }
    case FCmpInst::FCMP_OGE: {
      SDValue RHS = Op.getOperand(2);
      if (RHS.getOpcode() == ISD::SPLAT_VECTOR) {
        EPIIntNo = IsMasked ? Intrinsic::epi_vmfge_mask : Intrinsic::epi_vmfge;
      } else {
        VOpsPerm = {2, 1};
        EPIIntNo = IsMasked ? Intrinsic::epi_vmfle_mask : Intrinsic::epi_vmfle;
      }
      break;
    }
    case FCmpInst::FCMP_OLT: {
      SDValue LHS = Op.getOperand(1);
      if (LHS.getOpcode() == ISD::SPLAT_VECTOR) {
        VOpsPerm = {2, 1};
        EPIIntNo = IsMasked ? Intrinsic::epi_vmfgt_mask : Intrinsic::epi_vmfgt;
      } else {
        EPIIntNo = IsMasked ? Intrinsic::epi_vmflt_mask : Intrinsic::epi_vmflt;
      }
      break;
    }
    case FCmpInst::FCMP_OLE: {
      SDValue LHS = Op.getOperand(1);
      if (LHS.getOpcode() == ISD::SPLAT_VECTOR) {
        VOpsPerm = {2, 1};
        EPIIntNo = IsMasked ? Intrinsic::epi_vmfge_mask : Intrinsic::epi_vmfge;
      } else {
        EPIIntNo = IsMasked ? Intrinsic::epi_vmfle_mask : Intrinsic::epi_vmfle;
      }
      break;
    }
    case FCmpInst::FCMP_ONE:
      report_fatal_error("Unimplemented case FCMP_ONE for intrinsic vp_fcmp");
      break;
    case FCmpInst::FCMP_ORD:
      report_fatal_error("Unimplemented case FCMP_ORD for intrinsic vp_fcmp");
      break;
    case FCmpInst::FCMP_UEQ:
      report_fatal_error("Unimplemented case FCMP_UEQ for intrinsic vp_fcmp");
      break;
      // FIXME: Fold scalar operands also in unordered comparisons.
    case FCmpInst::FCMP_UGT:
      return LowerVPUnorderedFCmp(Intrinsic::epi_vmfgt_mask, Op.getOperand(1),
                                  Op.getOperand(2), Op.getOperand(EVLOpNo),
                                  Op.getValueType(), DAG, DL);
    case FCmpInst::FCMP_UGE:
      return LowerVPUnorderedFCmp(Intrinsic::epi_vmfge_mask, Op.getOperand(1),
                                  Op.getOperand(2), Op.getOperand(EVLOpNo),
                                  Op.getValueType(), DAG, DL);
    case FCmpInst::FCMP_ULT:
      return LowerVPUnorderedFCmp(Intrinsic::epi_vmflt_mask, Op.getOperand(1),
                                  Op.getOperand(2), Op.getOperand(EVLOpNo),
                                  Op.getValueType(), DAG, DL);
    case FCmpInst::FCMP_ULE:
      return LowerVPUnorderedFCmp(Intrinsic::epi_vmfle_mask, Op.getOperand(1),
                                  Op.getOperand(2), Op.getOperand(EVLOpNo),
                                  Op.getValueType(), DAG, DL);
    case FCmpInst::FCMP_UNE:
      VOpsPerm = GetCanonicalCommutativePerm({1, 2});
      EPIIntNo = IsMasked ? Intrinsic::epi_vmfne_mask : Intrinsic::epi_vmfne;
      break;
    case FCmpInst::FCMP_UNO:
      report_fatal_error("Unimplemented case FCMP_UNO for intrinsic vp_fcmp");
      break;
    case FCmpInst::FCMP_TRUE:
      // FIXME Lower to vmset.
      report_fatal_error("Unimplemented case FCMP_TRUE for intrinsic vp_fcmp");
      break;
    }
    break;
  }
  case Intrinsic::vp_select: {
    VOpsPerm = {3, 2, 1};
    ScalarOpNo = 2;
    MaskOpNo = -1;
    EVLOpNo = 4;
    IsMasked = false;

    const EVT &ElementType = Op.getValueType().getVectorElementType();
    if (ElementType.isFloatingPoint()) {
      EPIIntNo = Intrinsic::epi_vfmerge;
      break;
    } else if (ElementType != MVT::i1) {
      EPIIntNo = Intrinsic::epi_vmerge;
      break;
    }

    // llvm.vp.select applied to mask types.
    // vp.select computes a masked merge from two values. This can be naively
    // computed doing: (a & mask) | (b & ~mask)
    // However, the bithack described in
    // https://graphics.stanford.edu/~seander/bithacks.html#MaskedMerge shows
    // how it can be optimized to: b ^ ((b ^ a) & mask)

    assert(Op.getOperand(EVLOpNo).getValueType() == MVT::i32 &&
           "Unexpected operand");
    SDValue EVL =
        DAG.getNode(ISD::ANY_EXTEND, DL, MVT::i64, Op.getOperand(EVLOpNo));

    const SDValue &OpA = Op.getOperand(2);
    const SDValue &OpB = Op.getOperand(3);
    const SDValue &Mask = Op.getOperand(1);

    SDValue BXorA =
        DAG.getNode(ISD::INTRINSIC_WO_CHAIN, DL, Op.getValueType(),
                    {DAG.getTargetConstant(Intrinsic::epi_vmxor, DL, MVT::i64),
                     OpB, OpA, EVL});

    SDValue XorAndMask =
        DAG.getNode(ISD::INTRINSIC_WO_CHAIN, DL, Op.getValueType(),
                    {DAG.getTargetConstant(Intrinsic::epi_vmand, DL, MVT::i64),
                     BXorA, Mask, EVL});

    return DAG.getNode(
        ISD::INTRINSIC_WO_CHAIN, DL, Op.getValueType(),
        {DAG.getTargetConstant(Intrinsic::epi_vmxor, DL, MVT::i64), OpB,
         XorAndMask, EVL});
  }
  case Intrinsic::vp_bitcast: {
    assert(Op.getValueType().getSizeInBits() ==
               Op.getOperand(1).getValueType().getSizeInBits() &&
           "Unable to bitcast values of unmatching sizes");
    return Op.getOperand(1);
  }
  }

  std::vector<SDValue> Operands;
  Operands.reserve(2 + VOpsPerm.size() + IsMasked * 2);

  Operands.push_back(DAG.getTargetConstant(EPIIntNo, DL, MVT::i64));

  if (IsMasked && IntNo != Intrinsic::vp_fma)
    Operands.push_back(
        DAG.getNode(ISD::UNDEF, DL, Op.getValueType())); // Merge.

  for (auto VOpI = VOpsPerm.begin(), VOpE = VOpsPerm.end(), VOpStart = VOpI;
       VOpI != VOpE; VOpI++) {
    SDValue Operand = Op.getOperand(*VOpI);
    // +1 because we skip the IntrinsicID
    unsigned OpIdx = (VOpI - VOpStart) + 1;
    if ((OpIdx == ScalarOpNo) && (Operand.getOpcode() == ISD::SPLAT_VECTOR))
      Operand = Operand.getOperand(0);
    Operands.push_back(Operand);
  }

  if (IsMasked)
    Operands.push_back(Op.getOperand(MaskOpNo)); // Mask.

  assert(Op.getOperand(EVLOpNo).getValueType() == MVT::i32 &&
         "Unexpected operand");
  Operands.push_back(DAG.getNode(ISD::ANY_EXTEND, DL, MVT::i64,
                                 Op.getOperand(EVLOpNo))); // EVL.

  return DAG.getNode(ISD::INTRINSIC_WO_CHAIN, DL, Op.getValueType(), Operands);
}

SDValue RISCVTargetLowering::LowerINTRINSIC_WO_CHAIN(SDValue Op,
                                                     SelectionDAG &DAG) const {
  unsigned IntNo = cast<ConstantSDNode>(Op.getOperand(0))->getZExtValue();
  SDLoc DL(Op);

  if (Subtarget.hasStdExtV()) {
    // Some EPI intrinsics may claim that they want an integer operand to be
    // extended.
    if (const RISCVEPIIntrinsicsTable::EPIIntrinsicInfo *EII =
            RISCVEPIIntrinsicsTable::getEPIIntrinsicInfo(IntNo)) {
      if (EII->ExtendedOperand) {
        assert(EII->ExtendedOperand < Op.getNumOperands());
        std::vector<SDValue> Operands(Op->op_begin(), Op->op_end());
        SDValue &ScalarOp = Operands[EII->ExtendedOperand];
        if (ScalarOp.getValueType() == MVT::i32 ||
            ScalarOp.getValueType() == MVT::i16 ||
            ScalarOp.getValueType() == MVT::i8) {
          ScalarOp = DAG.getNode(ISD::ANY_EXTEND, DL, MVT::i64, ScalarOp);
          return DAG.getNode(ISD::INTRINSIC_WO_CHAIN, DL, Op.getValueType(),
                             Operands);
        }
      }
    }
  }

  switch (IntNo) {
  default:
    return SDValue();    // Don't custom lower most intrinsics.
  case Intrinsic::thread_pointer: {
    EVT PtrVT = getPointerTy(DAG.getDataLayout());
    return DAG.getRegister(RISCV::X4, PtrVT);
  }
  case Intrinsic::epi_vzip2:
  case Intrinsic::epi_vunzip2:
  case Intrinsic::epi_vtrn: {
    SDVTList VTList = Op->getVTList();
    assert(VTList.NumVTs == 2);
    EVT VT = VTList.VTs[0];

    unsigned TupleOpcode;
    switch (IntNo) {
    default:
      llvm_unreachable("Invalid opcode");
      break;
    case Intrinsic::epi_vzip2:
      TupleOpcode = RISCVISD::VZIP2;
      break;
    case Intrinsic::epi_vunzip2:
      TupleOpcode = RISCVISD::VUNZIP2;
      break;
    case Intrinsic::epi_vtrn:
      TupleOpcode = RISCVISD::VTRN;
      break;
    }

    SDValue TupleNode =
        DAG.getNode(TupleOpcode, DL, MVT::Untyped, Op->getOperand(1),
                    Op->getOperand(2), Op->getOperand(3));
    SDValue SubRegFirst = DAG.getTargetConstant(RISCV::vtuple2_0, DL, MVT::i32);
    MachineSDNode *FirstNode = DAG.getMachineNode(
        TargetOpcode::EXTRACT_SUBREG, DL, VT, TupleNode, SubRegFirst);

    SDValue SubRegSecond = DAG.getTargetConstant(RISCV::vtuple2_1, DL, MVT::i32);
    MachineSDNode *SecondNode = DAG.getMachineNode(
        TargetOpcode::EXTRACT_SUBREG, DL, VT, TupleNode, SubRegSecond);

    SDValue ExtractedOps[] = {SDValue(FirstNode, 0), SDValue(SecondNode, 0)};
    return DAG.getNode(ISD::MERGE_VALUES, DL, VTList, ExtractedOps);
  }
  case Intrinsic::vp_add:
  case Intrinsic::vp_sub:
  case Intrinsic::vp_mul:
  case Intrinsic::vp_sdiv:
  case Intrinsic::vp_srem:
  case Intrinsic::vp_udiv:
  case Intrinsic::vp_urem:
  case Intrinsic::vp_and:
  case Intrinsic::vp_or:
  case Intrinsic::vp_xor:
  case Intrinsic::vp_ashr:
  case Intrinsic::vp_lshr:
  case Intrinsic::vp_shl:
  case Intrinsic::vp_fadd:
  case Intrinsic::vp_fsub:
  case Intrinsic::vp_fmul:
  case Intrinsic::vp_fdiv:
  case Intrinsic::vp_frem:
  case Intrinsic::vp_fma:
  case Intrinsic::vp_fneg:
  case Intrinsic::vp_icmp:
  case Intrinsic::vp_fcmp:
  case Intrinsic::vp_select:
  case Intrinsic::vp_bitcast:
    return LowerVPINTRINSIC_WO_CHAIN(Op, DAG);
  case Intrinsic::vp_sitofp:
  case Intrinsic::vp_uitofp:
  case Intrinsic::vp_fptosi:
  case Intrinsic::vp_fptoui:
  case Intrinsic::vp_fpext:
  case Intrinsic::vp_fptrunc:
  case Intrinsic::vp_trunc:
  case Intrinsic::vp_zext:
  case Intrinsic::vp_sext:
    return LowerVPIntrinsicConversion(Op, DAG);
  }
}

// FIXME: This does not handle fractional LMUL.
static std::pair<int64_t, int64_t> getSewLMul(MVT VT) {
  switch (VT.SimpleTy) {
  default:
    llvm_unreachable("Unexpected type");
    // LMUL=1
  case MVT::nxv1i64:
  case MVT::nxv1f64:
    return {64, 1};
  case MVT::nxv2i32:
  case MVT::nxv2f32:
    return {32, 1};
  case MVT::nxv4i16:
  case MVT::nxv4f16:
    return {16, 1};
  case MVT::nxv8i8:
    return {8, 1};
    // LMUL=2
  case MVT::nxv2i64:
  case MVT::nxv2f64:
    return {64, 2};
  case MVT::nxv4i32:
  case MVT::nxv4f32:
    return {32, 2};
  case MVT::nxv8i16:
  case MVT::nxv8f16:
    return {16, 2};
  case MVT::nxv16i8:
    return {8, 2};
    // LMUL=4
  case MVT::nxv4i64:
  case MVT::nxv4f64:
    return {64, 4};
  case MVT::nxv8i32:
  case MVT::nxv8f32:
    return {32, 4};
  case MVT::nxv16i16:
  case MVT::nxv16f16:
    return {16, 4};
  case MVT::nxv32i8:
    return {8, 4};
    // LMUL=8
  case MVT::nxv8i64:
  case MVT::nxv8f64:
    return {64, 8};
  case MVT::nxv16i32:
  case MVT::nxv16f32:
    return {32, 8};
  case MVT::nxv32i16:
  case MVT::nxv32f16:
    return {16, 8};
  case MVT::nxv64i8:
    return {8, 8};
  }
}

// Decomposes a vector of addresses into a base address plus a vector of
// offsets.
static void GetBaseAddressAndOffsets(const SDValue &Addresses, EVT OffsetsVT,
                                     SDLoc DL, SelectionDAG &DAG,
                                     SDValue &BaseAddr, SDValue &Offsets) {
  unsigned Opcode = Addresses.getOpcode();
  if (Opcode == ISD::SPLAT_VECTOR) {
    // Addresses is a splat vector. Set the BaseAddr as the splatted value
    // and the offsets to zero.
    BaseAddr = Addresses.getOperand(0);
    Offsets =
        DAG.getNode(ISD::SPLAT_VECTOR, DL, OffsetsVT,
                    DAG.getConstant(0, DL, OffsetsVT.getVectorElementType()));
    return;
  }

  if (Opcode == ISD::ADD) {
    // Addresses is either (add a, (splat b)) or (add (splat a), b). Compute the
    // base address as int the previous case and use the addend as offsets.
    SDValue Op0 = Addresses.getOperand(0);
    SDValue Op1 = Addresses.getOperand(1);
    if (Op0.getOpcode() == ISD::SPLAT_VECTOR ||
        Op1.getOpcode() == ISD::SPLAT_VECTOR) {
      if (Op0.getOpcode() == ISD::SPLAT_VECTOR) {
        BaseAddr = Op0.getOperand(0);
        Offsets = Op1;
      } else {
        BaseAddr = Op1.getOperand(0);
        Offsets = Op0;
      }
      assert(OffsetsVT == Offsets.getValueType() &&
             "Unexpected type for the offsets vector");
      return;
    }
  }

  // Fallback to setting the base address to zero and the offsets to the
  // Addresses vector.
  assert(OffsetsVT == Addresses.getValueType() &&
         "Unexpected type for the offsets vector");
  BaseAddr = DAG.getConstant(0, DL, MVT::i64);
  Offsets = Addresses;
}

static SDValue lowerVLSEG(SDValue Op, SelectionDAG &DAG,
                          const RISCVSubtarget &Subtarget, unsigned OpCode,
                          const ArrayRef<unsigned> SubRegisters) {
  SDLoc DL(Op);
  SDVTList VTList = Op->getVTList();
  SDVTList VTs = DAG.getVTList(MVT::Untyped, MVT::Other);
  EVT VT = VTList.VTs[0];

  int64_t LMUL;
  int64_t SEWBits;
  std::tie(SEWBits, LMUL) = getSewLMul(VT.getSimpleVT());

  MVT XLenVT = Subtarget.getXLenVT();
  SDValue SEW = DAG.getTargetConstant(SEWBits, DL, XLenVT);

  SmallVector<SDValue, 4> Operands;
  for (unsigned I = 0, E = Op->getNumOperands(); I != E; I++) {
    // Skip Intrinsic ID
    if (I == 1)
      continue;
    Operands.push_back(Op->getOperand(I));
  }
  Operands.push_back(SEW);

  SDValue TupleNode = DAG.getNode(OpCode, DL, VTs, Operands);

  SmallVector<SDValue, 4> ExtractedOps;
  for (unsigned SubReg : SubRegisters) {
    SDValue SubRegIdx = DAG.getTargetConstant(SubReg, DL, MVT::i32);
    MachineSDNode *SubRegNode = DAG.getMachineNode(
        TargetOpcode::EXTRACT_SUBREG, DL, VT, TupleNode, SubRegIdx);
    ExtractedOps.push_back(SDValue(SubRegNode, 0));
  }

  ExtractedOps.push_back(SDValue(TupleNode.getNode(), 1));
  return DAG.getNode(ISD::MERGE_VALUES, DL, VTList, ExtractedOps);
}

SDValue RISCVTargetLowering::LowerINTRINSIC_W_CHAIN(SDValue Op,
                                                    SelectionDAG &DAG) const {
  unsigned IntNo = cast<ConstantSDNode>(Op.getOperand(1))->getZExtValue();
  SDLoc DL(Op);
  switch (IntNo) {
    // By default we do not lower any intrinsic.
  default:
    break;
  case Intrinsic::vp_load: {
    assert(Op.getOperand(5).getValueType() == MVT::i32 && "Unexpected operand");

    std::vector<SDValue> Operands;
    const SDValue &MaskOp = Op.getOperand(4);
    ConstantSDNode *C;
    if (MaskOp.getOpcode() == ISD::SPLAT_VECTOR &&
        (C = dyn_cast<ConstantSDNode>(MaskOp.getOperand(0))) &&
        C->getZExtValue() == 1)
      // Unmasked.
      Operands = {
          Op.getOperand(0),                                          // Chain.
          DAG.getTargetConstant(Intrinsic::epi_vload, DL, MVT::i64),
          Op.getOperand(2),                                          // Address.
          // FIXME Alignment ignored.
          DAG.getNode(ISD::ANY_EXTEND, DL, MVT::i64,
                      Op.getOperand(5))                              // EVL.
      };
    else
      Operands = {
          Op.getOperand(0),                                    // Chain.
          DAG.getTargetConstant(Intrinsic::epi_vload_mask, DL,
                                MVT::i64),
          DAG.getNode(ISD::UNDEF, DL, Op.getValueType()),      // Merge.
          Op.getOperand(2),                                    // Address.
          // FIXME Alignment ignored.
          Op.getOperand(4),                                    // Mask.
          DAG.getNode(ISD::ANY_EXTEND, DL, MVT::i64,
                      Op.getOperand(5))                        // EVL.
      };

    SDValue Result =
        DAG.getNode(ISD::INTRINSIC_W_CHAIN, DL, Op->getVTList(), Operands);
    return DAG.getMergeValues({Result, Result.getValue(1)}, DL);
  }
  case Intrinsic::vp_gather: {
    EVT VT = Op.getValueType();
    EVT OffsetsVT = VT.changeVectorElementTypeToInteger();

    SDValue BaseAddr;
    SDValue Offsets;
    SDValue Addresses = Op.getOperand(2);
    GetBaseAddressAndOffsets(Addresses, OffsetsVT, DL, DAG, BaseAddr, Offsets);

    SDValue VL = DAG.getNode(ISD::ANY_EXTEND, DL, MVT::i64, Op.getOperand(5));

    // FIXME Address alignment operand (3) ignored.
    SDValue VLXEOperands[] = {
        Op.getOperand(0), // Chain.
        DAG.getTargetConstant(Intrinsic::epi_vload_indexed_mask, DL, MVT::i64),
        DAG.getNode(ISD::UNDEF, DL, VT), // Merge.
        BaseAddr,
        Offsets,
        Op.getOperand(4), // Mask.
        VL
    };
    SDValue Result =
        DAG.getNode(ISD::INTRINSIC_W_CHAIN, DL, Op->getVTList(), VLXEOperands);

    return Result;
  }
  case Intrinsic::epi_vlseg2:
    return lowerVLSEG(Op, DAG, Subtarget, RISCVISD::VLSEG2,
                      {RISCV::vtuple2_0, RISCV::vtuple2_1});
  case Intrinsic::epi_vlseg3:
    return lowerVLSEG(Op, DAG, Subtarget, RISCVISD::VLSEG3,
                      {RISCV::vtuple3_0, RISCV::vtuple3_1, RISCV::vtuple3_2});
  case Intrinsic::epi_vlseg4:
    return lowerVLSEG(Op, DAG, Subtarget, RISCVISD::VLSEG4,
                      {RISCV::vtuple4_0, RISCV::vtuple4_1, RISCV::vtuple4_2,
                       RISCV::vtuple4_3});
  case Intrinsic::epi_vlseg5:
    return lowerVLSEG(Op, DAG, Subtarget, RISCVISD::VLSEG5,
                      {RISCV::vtuple5_0, RISCV::vtuple5_1, RISCV::vtuple5_2,
                       RISCV::vtuple5_3, RISCV::vtuple5_4});
  case Intrinsic::epi_vlseg6:
    return lowerVLSEG(Op, DAG, Subtarget, RISCVISD::VLSEG6,
                      {RISCV::vtuple6_0, RISCV::vtuple6_1, RISCV::vtuple6_2,
                       RISCV::vtuple6_3, RISCV::vtuple6_4, RISCV::vtuple6_5});
  case Intrinsic::epi_vlseg7:
    return lowerVLSEG(Op, DAG, Subtarget, RISCVISD::VLSEG7,
                      {RISCV::vtuple7_0, RISCV::vtuple7_1, RISCV::vtuple7_2,
                       RISCV::vtuple7_3, RISCV::vtuple7_4, RISCV::vtuple7_5,
                       RISCV::vtuple7_6});
  case Intrinsic::epi_vlseg8:
    return lowerVLSEG(Op, DAG, Subtarget, RISCVISD::VLSEG8,
                      {RISCV::vtuple8_0, RISCV::vtuple8_1, RISCV::vtuple8_2,
                       RISCV::vtuple8_3, RISCV::vtuple8_4, RISCV::vtuple8_5,
                       RISCV::vtuple8_6, RISCV::vtuple8_7});
  case Intrinsic::epi_vlseg2_strided:
    return lowerVLSEG(Op, DAG, Subtarget, RISCVISD::VLSSEG2,
                      {RISCV::vtuple2_0, RISCV::vtuple2_1});
  case Intrinsic::epi_vlseg3_strided:
    return lowerVLSEG(Op, DAG, Subtarget, RISCVISD::VLSSEG3,
                      {RISCV::vtuple3_0, RISCV::vtuple3_1, RISCV::vtuple3_2});
  case Intrinsic::epi_vlseg4_strided:
    return lowerVLSEG(Op, DAG, Subtarget, RISCVISD::VLSSEG4,
                      {RISCV::vtuple4_0, RISCV::vtuple4_1, RISCV::vtuple4_2,
                       RISCV::vtuple4_3});
  case Intrinsic::epi_vlseg5_strided:
    return lowerVLSEG(Op, DAG, Subtarget, RISCVISD::VLSSEG5,
                      {RISCV::vtuple5_0, RISCV::vtuple5_1, RISCV::vtuple5_2,
                       RISCV::vtuple5_3, RISCV::vtuple5_4});
  case Intrinsic::epi_vlseg6_strided:
    return lowerVLSEG(Op, DAG, Subtarget, RISCVISD::VLSSEG6,
                      {RISCV::vtuple6_0, RISCV::vtuple6_1, RISCV::vtuple6_2,
                       RISCV::vtuple6_3, RISCV::vtuple6_4, RISCV::vtuple6_5});
  case Intrinsic::epi_vlseg7_strided:
    return lowerVLSEG(Op, DAG, Subtarget, RISCVISD::VLSSEG7,
                      {RISCV::vtuple7_0, RISCV::vtuple7_1, RISCV::vtuple7_2,
                       RISCV::vtuple7_3, RISCV::vtuple7_4, RISCV::vtuple7_5,
                       RISCV::vtuple7_6});
  case Intrinsic::epi_vlseg8_strided:
    return lowerVLSEG(Op, DAG, Subtarget, RISCVISD::VLSSEG8,
                      {RISCV::vtuple8_0, RISCV::vtuple8_1, RISCV::vtuple8_2,
                       RISCV::vtuple8_3, RISCV::vtuple8_4, RISCV::vtuple8_5,
                       RISCV::vtuple8_6, RISCV::vtuple8_7});
  case Intrinsic::epi_vlseg2_indexed:
    return lowerVLSEG(Op, DAG, Subtarget, RISCVISD::VLXSEG2,
                      {RISCV::vtuple2_0, RISCV::vtuple2_1});
  case Intrinsic::epi_vlseg3_indexed:
    return lowerVLSEG(Op, DAG, Subtarget, RISCVISD::VLXSEG3,
                      {RISCV::vtuple3_0, RISCV::vtuple3_1, RISCV::vtuple3_2});
  case Intrinsic::epi_vlseg4_indexed:
    return lowerVLSEG(Op, DAG, Subtarget, RISCVISD::VLXSEG4,
                      {RISCV::vtuple4_0, RISCV::vtuple4_1, RISCV::vtuple4_2,
                       RISCV::vtuple4_3});
  case Intrinsic::epi_vlseg5_indexed:
    return lowerVLSEG(Op, DAG, Subtarget, RISCVISD::VLXSEG5,
                      {RISCV::vtuple5_0, RISCV::vtuple5_1, RISCV::vtuple5_2,
                       RISCV::vtuple5_3, RISCV::vtuple5_4});
  case Intrinsic::epi_vlseg6_indexed:
    return lowerVLSEG(Op, DAG, Subtarget, RISCVISD::VLXSEG6,
                      {RISCV::vtuple6_0, RISCV::vtuple6_1, RISCV::vtuple6_2,
                       RISCV::vtuple6_3, RISCV::vtuple6_4, RISCV::vtuple6_5});
  case Intrinsic::epi_vlseg7_indexed:
    return lowerVLSEG(Op, DAG, Subtarget, RISCVISD::VLXSEG7,
                      {RISCV::vtuple7_0, RISCV::vtuple7_1, RISCV::vtuple7_2,
                       RISCV::vtuple7_3, RISCV::vtuple7_4, RISCV::vtuple7_5,
                       RISCV::vtuple7_6});
  case Intrinsic::epi_vlseg8_indexed:
    return lowerVLSEG(Op, DAG, Subtarget, RISCVISD::VLXSEG8,
                      {RISCV::vtuple8_0, RISCV::vtuple8_1, RISCV::vtuple8_2,
                       RISCV::vtuple8_3, RISCV::vtuple8_4, RISCV::vtuple8_5,
                       RISCV::vtuple8_6, RISCV::vtuple8_7});
  }

  return SDValue();
}

static SDValue lowerVSSEG(SDValue Op, SelectionDAG &DAG,
                          const RISCVSubtarget &Subtarget, unsigned TupleSize,
                          unsigned Opcode, unsigned BuildOpcode) {
  SDLoc DL(Op);
  EVT VT = Op->getOperand(2).getValueType();
  int64_t LMUL;
  int64_t SEWBits;
  std::tie(SEWBits, LMUL) = getSewLMul(VT.getSimpleVT());

  MVT XLenVT = Subtarget.getXLenVT();
  SDValue SEW = DAG.getTargetConstant(SEWBits, DL, XLenVT);

  // Because the type is MVT:Untyped we can't actually use INSERT_SUBREG
  // so we use a pseudo instruction that we will expand later into proper
  // INSERT_SUBREGs using the right register class.
  SmallVector<SDValue, 4> TupleOperands;
  for (unsigned I = 0; I < TupleSize; I++) {
    TupleOperands.push_back(Op->getOperand(2 + I));
  }

  MachineSDNode *Tuple =
      DAG.getMachineNode(BuildOpcode, DL, MVT::Untyped, TupleOperands);

  SmallVector<SDValue, 4> Operands;
  Operands.push_back(/* Chain */ Op->getOperand(0));
  Operands.push_back(SDValue(Tuple, 0));
  for (unsigned I = 2 + TupleSize, E = Op.getNumOperands(); I != E; I++) {
    Operands.push_back(Op->getOperand(I));
  }
  Operands.push_back(SEW);

  SDVTList VTs = DAG.getVTList(MVT::Other);
  return DAG.getNode(Opcode, DL, VTs, Operands);
}

SDValue RISCVTargetLowering::LowerINTRINSIC_VOID(SDValue Op,
                                                 SelectionDAG &DAG) const {
  unsigned IntNo = cast<ConstantSDNode>(Op.getOperand(1))->getZExtValue();
  SDLoc DL(Op);
  switch (IntNo) {
    // By default we do not lower any intrinsic.
  default:
    break;
  case Intrinsic::vp_store: {
    assert(Op.getOperand(6).getValueType() == MVT::i32 && "Unexpected operand");

    std::vector<SDValue> Operands;
    const SDValue &MaskOp = Op.getOperand(5);
    ConstantSDNode *C;
    if (MaskOp.getOpcode() == ISD::SPLAT_VECTOR &&
        (C = dyn_cast<ConstantSDNode>(MaskOp.getOperand(0))) &&
        C->getZExtValue() == 1)
      // Unmasked.
      Operands = {
          Op.getOperand(0),                                     // Chain.
          DAG.getTargetConstant(Intrinsic::epi_vstore, DL,
                                MVT::i64),
          Op.getOperand(2),                                     // Value.
          Op.getOperand(3),                                     // Address.
          // FIXME Alignment ignored.
          DAG.getNode(ISD::ANY_EXTEND, DL, MVT::i64,
                      Op.getOperand(6)),                        // EVL.
      };
    else
      Operands = {
          Op.getOperand(0),                                     // Chain.
          DAG.getTargetConstant(Intrinsic::epi_vstore_mask, DL,
                                MVT::i64),
          Op.getOperand(2),                                     // Value.
          Op.getOperand(3),                                     // Address.
          // FIXME Alignment ignored.
          MaskOp,                                               // Mask.
          DAG.getNode(ISD::ANY_EXTEND, DL, MVT::i64,
                      Op.getOperand(6)),                        // EVL.
      };

    return DAG.getNode(ISD::INTRINSIC_VOID, DL, Op->getVTList(), Operands);
    break;
  }
  case Intrinsic::epi_vsseg2:
    return lowerVSSEG(Op, DAG, Subtarget, 2, RISCVISD::VSSEG2,
                      RISCV::PseudoVBuildVRM1T2);
  case Intrinsic::epi_vsseg3:
    return lowerVSSEG(Op, DAG, Subtarget, 3, RISCVISD::VSSEG3,
                      RISCV::PseudoVBuildVRM1T3);
  case Intrinsic::epi_vsseg4:
    return lowerVSSEG(Op, DAG, Subtarget, 4, RISCVISD::VSSEG4,
                      RISCV::PseudoVBuildVRM1T4);
  case Intrinsic::epi_vsseg5:
    return lowerVSSEG(Op, DAG, Subtarget, 5, RISCVISD::VSSEG5,
                      RISCV::PseudoVBuildVRM1T5);
  case Intrinsic::epi_vsseg6:
    return lowerVSSEG(Op, DAG, Subtarget, 6, RISCVISD::VSSEG6,
                      RISCV::PseudoVBuildVRM1T6);
  case Intrinsic::epi_vsseg7:
    return lowerVSSEG(Op, DAG, Subtarget, 7, RISCVISD::VSSEG7,
                      RISCV::PseudoVBuildVRM1T7);
  case Intrinsic::epi_vsseg8:
    return lowerVSSEG(Op, DAG, Subtarget, 8, RISCVISD::VSSEG8,
                      RISCV::PseudoVBuildVRM1T8);
  case Intrinsic::epi_vsseg2_strided:
    return lowerVSSEG(Op, DAG, Subtarget, 2, RISCVISD::VSSSEG2,
                      RISCV::PseudoVBuildVRM1T2);
  case Intrinsic::epi_vsseg3_strided:
    return lowerVSSEG(Op, DAG, Subtarget, 3, RISCVISD::VSSSEG3,
                      RISCV::PseudoVBuildVRM1T3);
  case Intrinsic::epi_vsseg4_strided:
    return lowerVSSEG(Op, DAG, Subtarget, 4, RISCVISD::VSSSEG4,
                      RISCV::PseudoVBuildVRM1T4);
  case Intrinsic::epi_vsseg5_strided:
    return lowerVSSEG(Op, DAG, Subtarget, 5, RISCVISD::VSSSEG5,
                      RISCV::PseudoVBuildVRM1T5);
  case Intrinsic::epi_vsseg6_strided:
    return lowerVSSEG(Op, DAG, Subtarget, 6, RISCVISD::VSSSEG6,
                      RISCV::PseudoVBuildVRM1T6);
  case Intrinsic::epi_vsseg7_strided:
    return lowerVSSEG(Op, DAG, Subtarget, 7, RISCVISD::VSSSEG7,
                      RISCV::PseudoVBuildVRM1T7);
  case Intrinsic::epi_vsseg8_strided:
    return lowerVSSEG(Op, DAG, Subtarget, 8, RISCVISD::VSSSEG8,
                      RISCV::PseudoVBuildVRM1T8);
  case Intrinsic::epi_vsseg2_indexed:
    return lowerVSSEG(Op, DAG, Subtarget, 2, RISCVISD::VSXSEG2,
                      RISCV::PseudoVBuildVRM1T2);
  case Intrinsic::epi_vsseg3_indexed:
    return lowerVSSEG(Op, DAG, Subtarget, 3, RISCVISD::VSXSEG3,
                      RISCV::PseudoVBuildVRM1T3);
  case Intrinsic::epi_vsseg4_indexed:
    return lowerVSSEG(Op, DAG, Subtarget, 4, RISCVISD::VSXSEG4,
                      RISCV::PseudoVBuildVRM1T4);
  case Intrinsic::epi_vsseg5_indexed:
    return lowerVSSEG(Op, DAG, Subtarget, 5, RISCVISD::VSXSEG5,
                      RISCV::PseudoVBuildVRM1T5);
  case Intrinsic::epi_vsseg6_indexed:
    return lowerVSSEG(Op, DAG, Subtarget, 6, RISCVISD::VSXSEG6,
                      RISCV::PseudoVBuildVRM1T6);
  case Intrinsic::epi_vsseg7_indexed:
    return lowerVSSEG(Op, DAG, Subtarget, 7, RISCVISD::VSXSEG7,
                      RISCV::PseudoVBuildVRM1T7);
  case Intrinsic::epi_vsseg8_indexed:
    return lowerVSSEG(Op, DAG, Subtarget, 8, RISCVISD::VSXSEG8,
                      RISCV::PseudoVBuildVRM1T8);
  case Intrinsic::vp_scatter: {
    SDValue Data = Op.getOperand(2);
    EVT OffsetsVT = Data.getValueType().changeVectorElementTypeToInteger();

    SDValue BaseAddr;
    SDValue Offsets;
    SDValue Addresses = Op.getOperand(3);
    GetBaseAddressAndOffsets(Addresses, OffsetsVT, DL, DAG, BaseAddr, Offsets);

    SDValue VL = DAG.getNode(ISD::ANY_EXTEND, DL, MVT::i64, Op.getOperand(6));

    // FIXME Address alignment operand (4) ignored.
    SDValue VSXEOperands[] = {
        Op.getOperand(0), // Chain.
        DAG.getTargetConstant(Intrinsic::epi_vstore_indexed_mask, DL, MVT::i64),
        Data,
        BaseAddr,
        Offsets,
        Op.getOperand(5), // Mask.
        VL
    };
    SDValue Result =
        DAG.getNode(ISD::INTRINSIC_VOID, DL, Op->getVTList(), VSXEOperands);

    return Result;
  }
  }

  return SDValue();
}

// Returns the opcode of the target-specific SDNode that implements the 32-bit
// form of the given Opcode.
static RISCVISD::NodeType getRISCVWOpcode(unsigned Opcode) {
  switch (Opcode) {
  default:
    llvm_unreachable("Unexpected opcode");
  case ISD::SHL:
    return RISCVISD::SLLW;
  case ISD::SRA:
    return RISCVISD::SRAW;
  case ISD::SRL:
    return RISCVISD::SRLW;
  case ISD::SDIV:
    return RISCVISD::DIVW;
  case ISD::UDIV:
    return RISCVISD::DIVUW;
  case ISD::UREM:
    return RISCVISD::REMUW;
  case ISD::ROTL:
    return RISCVISD::ROLW;
  case ISD::ROTR:
    return RISCVISD::RORW;
  case RISCVISD::GREVI:
    return RISCVISD::GREVIW;
  case RISCVISD::GORCI:
    return RISCVISD::GORCIW;
  }
}

// Converts the given 32-bit operation to a target-specific SelectionDAG node.
// Because i32 isn't a legal type for RV64, these operations would otherwise
// be promoted to i64, making it difficult to select the SLLW/DIVUW/.../*W
// later one because the fact the operation was originally of type i32 is
// lost.
static SDValue customLegalizeToWOp(SDNode *N, SelectionDAG &DAG) {
  SDLoc DL(N);
  RISCVISD::NodeType WOpcode = getRISCVWOpcode(N->getOpcode());
  SDValue NewOp0 = DAG.getNode(ISD::ANY_EXTEND, DL, MVT::i64, N->getOperand(0));
  SDValue NewOp1 = DAG.getNode(ISD::ANY_EXTEND, DL, MVT::i64, N->getOperand(1));
  SDValue NewRes = DAG.getNode(WOpcode, DL, MVT::i64, NewOp0, NewOp1);
  // ReplaceNodeResults requires we maintain the same type for the return value.
  return DAG.getNode(ISD::TRUNCATE, DL, MVT::i32, NewRes);
}

// Converts the given 32-bit operation to a i64 operation with signed extension
// semantic to reduce the signed extension instructions.
static SDValue customLegalizeToWOpWithSExt(SDNode *N, SelectionDAG &DAG) {
  SDLoc DL(N);
  SDValue NewOp0 = DAG.getNode(ISD::ANY_EXTEND, DL, MVT::i64, N->getOperand(0));
  SDValue NewOp1 = DAG.getNode(ISD::ANY_EXTEND, DL, MVT::i64, N->getOperand(1));
  SDValue NewWOp = DAG.getNode(N->getOpcode(), DL, MVT::i64, NewOp0, NewOp1);
  SDValue NewRes = DAG.getNode(ISD::SIGN_EXTEND_INREG, DL, MVT::i64, NewWOp,
                               DAG.getValueType(MVT::i32));
  return DAG.getNode(ISD::TRUNCATE, DL, MVT::i32, NewRes);
}

void RISCVTargetLowering::ReplaceNodeResults(SDNode *N,
                                             SmallVectorImpl<SDValue> &Results,
                                             SelectionDAG &DAG) const {
  SDLoc DL(N);
  switch (N->getOpcode()) {
  default:
    llvm_unreachable("Don't know how to custom type legalize this operation!");
  case ISD::STRICT_FP_TO_SINT:
  case ISD::STRICT_FP_TO_UINT:
  case ISD::FP_TO_SINT:
  case ISD::FP_TO_UINT: {
    bool IsStrict = N->isStrictFPOpcode();
    assert(N->getValueType(0) == MVT::i32 && Subtarget.is64Bit() &&
           "Unexpected custom legalisation");
    SDValue Op0 = IsStrict ? N->getOperand(1) : N->getOperand(0);
    // If the FP type needs to be softened, emit a library call using the 'si'
    // version. If we left it to default legalization we'd end up with 'di'. If
    // the FP type doesn't need to be softened just let generic type
    // legalization promote the result type.
    if (getTypeAction(*DAG.getContext(), Op0.getValueType()) !=
        TargetLowering::TypeSoftenFloat)
      return;
    RTLIB::Libcall LC;
    if (N->getOpcode() == ISD::FP_TO_SINT ||
        N->getOpcode() == ISD::STRICT_FP_TO_SINT)
      LC = RTLIB::getFPTOSINT(Op0.getValueType(), N->getValueType(0));
    else
      LC = RTLIB::getFPTOUINT(Op0.getValueType(), N->getValueType(0));
    MakeLibCallOptions CallOptions;
    EVT OpVT = Op0.getValueType();
    CallOptions.setTypeListBeforeSoften(OpVT, N->getValueType(0), true);
    SDValue Chain = IsStrict ? N->getOperand(0) : SDValue();
    SDValue Result;
    std::tie(Result, Chain) =
        makeLibCall(DAG, LC, N->getValueType(0), Op0, CallOptions, DL, Chain);
    Results.push_back(Result);
    if (IsStrict)
      Results.push_back(Chain);
    break;
  }
  case ISD::READCYCLECOUNTER: {
    assert(!Subtarget.is64Bit() &&
           "READCYCLECOUNTER only has custom type legalization on riscv32");

    SDVTList VTs = DAG.getVTList(MVT::i32, MVT::i32, MVT::Other);
    SDValue RCW =
        DAG.getNode(RISCVISD::READ_CYCLE_WIDE, DL, VTs, N->getOperand(0));

    Results.push_back(
        DAG.getNode(ISD::BUILD_PAIR, DL, MVT::i64, RCW, RCW.getValue(1)));
    Results.push_back(RCW.getValue(2));
    break;
  }
  case ISD::ADD:
  case ISD::SUB:
  case ISD::MUL:
    assert(N->getValueType(0) == MVT::i32 && Subtarget.is64Bit() &&
           "Unexpected custom legalisation");
    if (N->getOperand(1).getOpcode() == ISD::Constant)
      return;
    Results.push_back(customLegalizeToWOpWithSExt(N, DAG));
    break;
  case ISD::SHL:
  case ISD::SRA:
  case ISD::SRL:
    assert(N->getValueType(0) == MVT::i32 && Subtarget.is64Bit() &&
           "Unexpected custom legalisation");
    if (N->getOperand(1).getOpcode() == ISD::Constant)
      return;
    Results.push_back(customLegalizeToWOp(N, DAG));
    break;
  case ISD::ROTL:
  case ISD::ROTR:
    assert(N->getValueType(0) == MVT::i32 && Subtarget.is64Bit() &&
           "Unexpected custom legalisation");
    Results.push_back(customLegalizeToWOp(N, DAG));
    break;
  case ISD::SDIV:
  case ISD::UDIV:
  case ISD::UREM:
    assert(N->getValueType(0) == MVT::i32 && Subtarget.is64Bit() &&
           Subtarget.hasStdExtM() && "Unexpected custom legalisation");
    if (N->getOperand(0).getOpcode() == ISD::Constant ||
        N->getOperand(1).getOpcode() == ISD::Constant)
      return;
    Results.push_back(customLegalizeToWOp(N, DAG));
    break;
  case ISD::BITCAST: {
    assert(N->getValueType(0) == MVT::i32 && Subtarget.is64Bit() &&
           Subtarget.hasStdExtF() && "Unexpected custom legalisation");
    SDValue Op0 = N->getOperand(0);
    if (Op0.getValueType() != MVT::f32)
      return;
    SDValue FPConv =
        DAG.getNode(RISCVISD::FMV_X_ANYEXTW_RV64, DL, MVT::i64, Op0);
    Results.push_back(DAG.getNode(ISD::TRUNCATE, DL, MVT::i32, FPConv));
    break;
  }
  case RISCVISD::GREVI:
  case RISCVISD::GORCI: {
    assert(N->getValueType(0) == MVT::i32 && Subtarget.is64Bit() &&
           "Unexpected custom legalisation");
    // This is similar to customLegalizeToWOp, except that we pass the second
    // operand (a TargetConstant) straight through: it is already of type
    // XLenVT.
    SDLoc DL(N);
    RISCVISD::NodeType WOpcode = getRISCVWOpcode(N->getOpcode());
    SDValue NewOp0 =
        DAG.getNode(ISD::ANY_EXTEND, DL, MVT::i64, N->getOperand(0));
    SDValue NewRes =
        DAG.getNode(WOpcode, DL, MVT::i64, NewOp0, N->getOperand(1));
    // ReplaceNodeResults requires we maintain the same type for the return
    // value.
    Results.push_back(DAG.getNode(ISD::TRUNCATE, DL, MVT::i32, NewRes));
    break;
  }
  case ISD::BSWAP:
  case ISD::BITREVERSE: {
    assert(N->getValueType(0) == MVT::i32 && Subtarget.is64Bit() &&
           Subtarget.hasStdExtZbp() && "Unexpected custom legalisation");
    SDValue NewOp0 = DAG.getNode(ISD::ANY_EXTEND, DL, MVT::i64,
                                 N->getOperand(0));
    unsigned Imm = N->getOpcode() == ISD::BITREVERSE ? 31 : 24;
    SDValue GREVIW = DAG.getNode(RISCVISD::GREVIW, DL, MVT::i64, NewOp0,
                                 DAG.getTargetConstant(Imm, DL,
                                                       Subtarget.getXLenVT()));
    // ReplaceNodeResults requires we maintain the same type for the return
    // value.
    Results.push_back(DAG.getNode(ISD::TRUNCATE, DL, MVT::i32, GREVIW));
    break;
  }
<<<<<<< HEAD
  case ISD::INTRINSIC_WO_CHAIN: {
    unsigned IntNo = cast<ConstantSDNode>(N->getOperand(0))->getZExtValue();
    switch (IntNo) {
    default:
      llvm_unreachable(
          "Don't know how to custom type legalize this intrinsic!");
    case Intrinsic::vscale: {
      EVT Ty = N->getValueType(0);
      switch (Ty.getSimpleVT().SimpleTy) {
      default:
        llvm_unreachable("Unexpected result type to legalize");
      case MVT::i32:
      case MVT::i16:
      case MVT::i8:
        SDValue Promoted = DAG.getNode(ISD::INTRINSIC_WO_CHAIN, DL, MVT::i64,
                                       DAG.getConstant(IntNo, DL, MVT::i64));
        SDValue Trunc = DAG.getNode(ISD::TRUNCATE, DL, Ty, Promoted);
        Results.push_back(Trunc);
        break;
      }
      break;
    }
    case Intrinsic::epi_vmv_x_s: {
      EVT Ty = N->getValueType(0);
      MVT::SimpleValueType SimpleVT = Ty.getSimpleVT().SimpleTy;
      assert(SimpleVT == MVT::i8 || SimpleVT == MVT::i16 ||
             SimpleVT == MVT::i32);

      SDValue Extract64 =
          DAG.getNode(RISCVISD::VMV_X_S, DL, MVT::i64, N->getOperand(1));
      SDValue Trunc = DAG.getNode(ISD::TRUNCATE, DL, Ty, Extract64);
      Results.push_back(Trunc);

      break;
    }
    case Intrinsic::experimental_vector_stepvector: {
      EVT Ty = N->getValueType(0);
      switch (Ty.getSimpleVT().SimpleTy) {
      default:
        llvm_unreachable("Unexpected result type to legalize");
      case MVT::nxv1i32:
        SDValue Promoted =
            DAG.getNode(ISD::INTRINSIC_WO_CHAIN, DL, MVT::nxv1i64,
                        DAG.getConstant(IntNo, DL, MVT::i64));
        SDValue Trunc = DAG.getNode(ISD::TRUNCATE, DL, Ty, Promoted);
        Results.push_back(Trunc);
        break;
      }
      break;
    }
    }
    break;
  }
  case ISD::EXTRACT_VECTOR_ELT: {
    EVT Ty = N->getValueType(0);
    MVT::SimpleValueType SimpleVT = Ty.getSimpleVT().SimpleTy;
    assert(SimpleVT == MVT::i8 || SimpleVT == MVT::i16 || SimpleVT == MVT::i32);

    SDValue Extract64 = DAG.getNode(RISCVISD::EXTRACT_VECTOR_ELT, DL, MVT::i64,
                                    N->getOperand(0), N->getOperand(1));
    SDValue Trunc = DAG.getNode(ISD::TRUNCATE, DL, Ty, Extract64);
    Results.push_back(Trunc);

=======
  case ISD::FSHL:
  case ISD::FSHR: {
    assert(N->getValueType(0) == MVT::i32 && Subtarget.is64Bit() &&
           Subtarget.hasStdExtZbt() && "Unexpected custom legalisation");
    SDValue NewOp0 =
        DAG.getNode(ISD::ANY_EXTEND, DL, MVT::i64, N->getOperand(0));
    SDValue NewOp1 =
        DAG.getNode(ISD::ANY_EXTEND, DL, MVT::i64, N->getOperand(1));
    SDValue NewOp2 =
        DAG.getNode(ISD::ANY_EXTEND, DL, MVT::i64, N->getOperand(2));
    // FSLW/FSRW take a 6 bit shift amount but i32 FSHL/FSHR only use 5 bits.
    // Mask the shift amount to 5 bits.
    NewOp2 = DAG.getNode(ISD::AND, DL, MVT::i64, NewOp2,
                         DAG.getConstant(0x1f, DL, MVT::i64));
    unsigned Opc =
        N->getOpcode() == ISD::FSHL ? RISCVISD::FSLW : RISCVISD::FSRW;
    SDValue NewOp = DAG.getNode(Opc, DL, MVT::i64, NewOp0, NewOp1, NewOp2);
    Results.push_back(DAG.getNode(ISD::TRUNCATE, DL, MVT::i32, NewOp));
>>>>>>> 3f3d2fae
    break;
  }
  }
}

// A structure to hold one of the bit-manipulation patterns below. Together, a
// SHL and non-SHL pattern may form a bit-manipulation pair on a single source:
//   (or (and (shl x, 1), 0xAAAAAAAA),
//       (and (srl x, 1), 0x55555555))
struct RISCVBitmanipPat {
  SDValue Op;
  unsigned ShAmt;
  bool IsSHL;

  bool formsPairWith(const RISCVBitmanipPat &Other) const {
    return Op == Other.Op && ShAmt == Other.ShAmt && IsSHL != Other.IsSHL;
  }
};

// Matches any of the following bit-manipulation patterns:
//   (and (shl x, 1), (0x55555555 << 1))
//   (and (srl x, 1), 0x55555555)
//   (shl (and x, 0x55555555), 1)
//   (srl (and x, (0x55555555 << 1)), 1)
// where the shift amount and mask may vary thus:
//   [1]  = 0x55555555 / 0xAAAAAAAA
//   [2]  = 0x33333333 / 0xCCCCCCCC
//   [4]  = 0x0F0F0F0F / 0xF0F0F0F0
//   [8]  = 0x00FF00FF / 0xFF00FF00
//   [16] = 0x0000FFFF / 0xFFFFFFFF
//   [32] = 0x00000000FFFFFFFF / 0xFFFFFFFF00000000 (for RV64)
static Optional<RISCVBitmanipPat> matchRISCVBitmanipPat(SDValue Op) {
  Optional<uint64_t> Mask;
  // Optionally consume a mask around the shift operation.
  if (Op.getOpcode() == ISD::AND && isa<ConstantSDNode>(Op.getOperand(1))) {
    Mask = Op.getConstantOperandVal(1);
    Op = Op.getOperand(0);
  }
  if (Op.getOpcode() != ISD::SHL && Op.getOpcode() != ISD::SRL)
    return None;
  bool IsSHL = Op.getOpcode() == ISD::SHL;

  if (!isa<ConstantSDNode>(Op.getOperand(1)))
    return None;
  auto ShAmt = Op.getConstantOperandVal(1);

  if (!isPowerOf2_64(ShAmt))
    return None;

  // These are the unshifted masks which we use to match bit-manipulation
  // patterns. They may be shifted left in certain circumstances.
  static const uint64_t BitmanipMasks[] = {
      0x5555555555555555ULL, 0x3333333333333333ULL, 0x0F0F0F0F0F0F0F0FULL,
      0x00FF00FF00FF00FFULL, 0x0000FFFF0000FFFFULL, 0x00000000FFFFFFFFULL,
  };

  unsigned MaskIdx = Log2_64(ShAmt);
  if (MaskIdx >= array_lengthof(BitmanipMasks))
    return None;

  auto Src = Op.getOperand(0);

  unsigned Width = Op.getValueType() == MVT::i64 ? 64 : 32;
  auto ExpMask = BitmanipMasks[MaskIdx] & maskTrailingOnes<uint64_t>(Width);

  // The expected mask is shifted left when the AND is found around SHL
  // patterns.
  //   ((x >> 1) & 0x55555555)
  //   ((x << 1) & 0xAAAAAAAA)
  bool SHLExpMask = IsSHL;

  if (!Mask) {
    // Sometimes LLVM keeps the mask as an operand of the shift, typically when
    // the mask is all ones: consume that now.
    if (Src.getOpcode() == ISD::AND && isa<ConstantSDNode>(Src.getOperand(1))) {
      Mask = Src.getConstantOperandVal(1);
      Src = Src.getOperand(0);
      // The expected mask is now in fact shifted left for SRL, so reverse the
      // decision.
      //   ((x & 0xAAAAAAAA) >> 1)
      //   ((x & 0x55555555) << 1)
      SHLExpMask = !SHLExpMask;
    } else {
      // Use a default shifted mask of all-ones if there's no AND, truncated
      // down to the expected width. This simplifies the logic later on.
      Mask = maskTrailingOnes<uint64_t>(Width);
      *Mask &= (IsSHL ? *Mask << ShAmt : *Mask >> ShAmt);
    }
  }

  if (SHLExpMask)
    ExpMask <<= ShAmt;

  if (Mask != ExpMask)
    return None;

  return RISCVBitmanipPat{Src, (unsigned)ShAmt, IsSHL};
}

// Match the following pattern as a GREVI(W) operation
//   (or (BITMANIP_SHL x), (BITMANIP_SRL x))
static SDValue combineORToGREV(SDValue Op, SelectionDAG &DAG,
                               const RISCVSubtarget &Subtarget) {
  EVT VT = Op.getValueType();

  if (VT == Subtarget.getXLenVT() || (Subtarget.is64Bit() && VT == MVT::i32)) {
    auto LHS = matchRISCVBitmanipPat(Op.getOperand(0));
    auto RHS = matchRISCVBitmanipPat(Op.getOperand(1));
    if (LHS && RHS && LHS->formsPairWith(*RHS)) {
      SDLoc DL(Op);
      return DAG.getNode(
          RISCVISD::GREVI, DL, VT, LHS->Op,
          DAG.getTargetConstant(LHS->ShAmt, DL, Subtarget.getXLenVT()));
    }
  }
  return SDValue();
}

// Matches any the following pattern as a GORCI(W) operation
// 1.  (or (GREVI x, shamt), x)
// 2.  (or x, (GREVI x, shamt))
// 3.  (or (or (BITMANIP_SHL x), x), (BITMANIP_SRL x))
// Note that with the variant of 3.,
//     (or (or (BITMANIP_SHL x), (BITMANIP_SRL x)), x)
// the inner pattern will first be matched as GREVI and then the outer
// pattern will be matched to GORC via the first rule above.
static SDValue combineORToGORC(SDValue Op, SelectionDAG &DAG,
                               const RISCVSubtarget &Subtarget) {
  EVT VT = Op.getValueType();

  if (VT == Subtarget.getXLenVT() || (Subtarget.is64Bit() && VT == MVT::i32)) {
    SDLoc DL(Op);
    SDValue Op0 = Op.getOperand(0);
    SDValue Op1 = Op.getOperand(1);

    // Check for either commutable permutation of (or (GREVI x, shamt), x)
    for (const auto &OpPair :
         {std::make_pair(Op0, Op1), std::make_pair(Op1, Op0)}) {
      if (OpPair.first.getOpcode() == RISCVISD::GREVI &&
          OpPair.first.getOperand(0) == OpPair.second)
        return DAG.getNode(RISCVISD::GORCI, DL, VT, OpPair.second,
                           OpPair.first.getOperand(1));
    }

    // OR is commutable so canonicalize its OR operand to the left
    if (Op0.getOpcode() != ISD::OR && Op1.getOpcode() == ISD::OR)
      std::swap(Op0, Op1);
    if (Op0.getOpcode() != ISD::OR)
      return SDValue();
    SDValue OrOp0 = Op0.getOperand(0);
    SDValue OrOp1 = Op0.getOperand(1);
    auto LHS = matchRISCVBitmanipPat(OrOp0);
    // OR is commutable so swap the operands and try again: x might have been
    // on the left
    if (!LHS) {
      std::swap(OrOp0, OrOp1);
      LHS = matchRISCVBitmanipPat(OrOp0);
    }
    auto RHS = matchRISCVBitmanipPat(Op1);
    if (LHS && RHS && LHS->formsPairWith(*RHS) && LHS->Op == OrOp1) {
      return DAG.getNode(
          RISCVISD::GORCI, DL, VT, LHS->Op,
          DAG.getTargetConstant(LHS->ShAmt, DL, Subtarget.getXLenVT()));
    }
  }
  return SDValue();
}

SDValue RISCVTargetLowering::PerformDAGCombine(SDNode *N,
                                               DAGCombinerInfo &DCI) const {
  SelectionDAG &DAG = DCI.DAG;

  switch (N->getOpcode()) {
  default:
    break;
  case RISCVISD::SplitF64: {
    SDValue Op0 = N->getOperand(0);
    // If the input to SplitF64 is just BuildPairF64 then the operation is
    // redundant. Instead, use BuildPairF64's operands directly.
    if (Op0->getOpcode() == RISCVISD::BuildPairF64)
      return DCI.CombineTo(N, Op0.getOperand(0), Op0.getOperand(1));

    SDLoc DL(N);

    // It's cheaper to materialise two 32-bit integers than to load a double
    // from the constant pool and transfer it to integer registers through the
    // stack.
    if (ConstantFPSDNode *C = dyn_cast<ConstantFPSDNode>(Op0)) {
      APInt V = C->getValueAPF().bitcastToAPInt();
      SDValue Lo = DAG.getConstant(V.trunc(32), DL, MVT::i32);
      SDValue Hi = DAG.getConstant(V.lshr(32).trunc(32), DL, MVT::i32);
      return DCI.CombineTo(N, Lo, Hi);
    }

    // This is a target-specific version of a DAGCombine performed in
    // DAGCombiner::visitBITCAST. It performs the equivalent of:
    // fold (bitconvert (fneg x)) -> (xor (bitconvert x), signbit)
    // fold (bitconvert (fabs x)) -> (and (bitconvert x), (not signbit))
    if (!(Op0.getOpcode() == ISD::FNEG || Op0.getOpcode() == ISD::FABS) ||
        !Op0.getNode()->hasOneUse())
      break;
    SDValue NewSplitF64 =
        DAG.getNode(RISCVISD::SplitF64, DL, DAG.getVTList(MVT::i32, MVT::i32),
                    Op0.getOperand(0));
    SDValue Lo = NewSplitF64.getValue(0);
    SDValue Hi = NewSplitF64.getValue(1);
    APInt SignBit = APInt::getSignMask(32);
    if (Op0.getOpcode() == ISD::FNEG) {
      SDValue NewHi = DAG.getNode(ISD::XOR, DL, MVT::i32, Hi,
                                  DAG.getConstant(SignBit, DL, MVT::i32));
      return DCI.CombineTo(N, Lo, NewHi);
    }
    assert(Op0.getOpcode() == ISD::FABS);
    SDValue NewHi = DAG.getNode(ISD::AND, DL, MVT::i32, Hi,
                                DAG.getConstant(~SignBit, DL, MVT::i32));
    return DCI.CombineTo(N, Lo, NewHi);
  }
  case RISCVISD::SLLW:
  case RISCVISD::SRAW:
  case RISCVISD::SRLW:
  case RISCVISD::ROLW:
  case RISCVISD::RORW: {
    // Only the lower 32 bits of LHS and lower 5 bits of RHS are read.
    SDValue LHS = N->getOperand(0);
    SDValue RHS = N->getOperand(1);
    APInt LHSMask = APInt::getLowBitsSet(LHS.getValueSizeInBits(), 32);
    APInt RHSMask = APInt::getLowBitsSet(RHS.getValueSizeInBits(), 5);
    if (SimplifyDemandedBits(N->getOperand(0), LHSMask, DCI) ||
        SimplifyDemandedBits(N->getOperand(1), RHSMask, DCI)) {
      if (N->getOpcode() != ISD::DELETED_NODE)
        DCI.AddToWorklist(N);
      return SDValue(N, 0);
    }
    break;
  }
  case RISCVISD::FSLW:
  case RISCVISD::FSRW: {
    // Only the lower 32 bits of Values and lower 6 bits of shift amount are
    // read.
    SDValue Op0 = N->getOperand(0);
    SDValue Op1 = N->getOperand(1);
    SDValue ShAmt = N->getOperand(2);
    APInt OpMask = APInt::getLowBitsSet(Op0.getValueSizeInBits(), 32);
    APInt ShAmtMask = APInt::getLowBitsSet(ShAmt.getValueSizeInBits(), 6);
    if (SimplifyDemandedBits(Op0, OpMask, DCI) ||
        SimplifyDemandedBits(Op1, OpMask, DCI) ||
        SimplifyDemandedBits(ShAmt, ShAmtMask, DCI)) {
      if (N->getOpcode() != ISD::DELETED_NODE)
        DCI.AddToWorklist(N);
      return SDValue(N, 0);
    }
    break;
  }
  case RISCVISD::GREVIW:
  case RISCVISD::GORCIW: {
    // Only the lower 32 bits of the first operand are read
    SDValue Op0 = N->getOperand(0);
    APInt Mask = APInt::getLowBitsSet(Op0.getValueSizeInBits(), 32);
    if (SimplifyDemandedBits(Op0, Mask, DCI)) {
      if (N->getOpcode() != ISD::DELETED_NODE)
        DCI.AddToWorklist(N);
      return SDValue(N, 0);
    }
    break;
  }
  case RISCVISD::FMV_X_ANYEXTW_RV64: {
    SDLoc DL(N);
    SDValue Op0 = N->getOperand(0);
    // If the input to FMV_X_ANYEXTW_RV64 is just FMV_W_X_RV64 then the
    // conversion is unnecessary and can be replaced with an ANY_EXTEND
    // of the FMV_W_X_RV64 operand.
    if (Op0->getOpcode() == RISCVISD::FMV_W_X_RV64) {
      assert(Op0.getOperand(0).getValueType() == MVT::i64 &&
             "Unexpected value type!");
      return Op0.getOperand(0);
    }

    // This is a target-specific version of a DAGCombine performed in
    // DAGCombiner::visitBITCAST. It performs the equivalent of:
    // fold (bitconvert (fneg x)) -> (xor (bitconvert x), signbit)
    // fold (bitconvert (fabs x)) -> (and (bitconvert x), (not signbit))
    if (!(Op0.getOpcode() == ISD::FNEG || Op0.getOpcode() == ISD::FABS) ||
        !Op0.getNode()->hasOneUse())
      break;
    SDValue NewFMV = DAG.getNode(RISCVISD::FMV_X_ANYEXTW_RV64, DL, MVT::i64,
                                 Op0.getOperand(0));
    APInt SignBit = APInt::getSignMask(32).sext(64);
    if (Op0.getOpcode() == ISD::FNEG)
      return DAG.getNode(ISD::XOR, DL, MVT::i64, NewFMV,
                         DAG.getConstant(SignBit, DL, MVT::i64));

    assert(Op0.getOpcode() == ISD::FABS);
    return DAG.getNode(ISD::AND, DL, MVT::i64, NewFMV,
                       DAG.getConstant(~SignBit, DL, MVT::i64));
  }
  case RISCVISD::GREVI: {
    // Combine (GREVI (GREVI x, C2), C1) -> (GREVI x, C1^C2) when C1^C2 is
    // non-zero, and to x when it is. Any repeated GREVI stage undoes itself.
    SDLoc DL(N);
    auto GREVSrc = N->getOperand(0);
    uint64_t ShAmt1 = N->getConstantOperandVal(1);
    if (GREVSrc->getOpcode() != RISCVISD::GREVI)
      break;
    uint64_t ShAmt2 = GREVSrc.getConstantOperandVal(1);
    GREVSrc = GREVSrc->getOperand(0);
    uint64_t CombinedShAmt = ShAmt1 ^ ShAmt2;
    if (CombinedShAmt == 0)
      return GREVSrc;
    return DAG.getNode(
        RISCVISD::GREVI, DL, N->getValueType(0), GREVSrc,
        DAG.getTargetConstant(CombinedShAmt, DL, Subtarget.getXLenVT()));
  }
  case ISD::OR:
    if (auto GREV = combineORToGREV(SDValue(N, 0), DCI.DAG, Subtarget))
      return GREV;
    if (auto GORC = combineORToGORC(SDValue(N, 0), DCI.DAG, Subtarget))
      return GORC;
    break;
  }

  return SDValue();
}

bool RISCVTargetLowering::isDesirableToCommuteWithShift(
    const SDNode *N, CombineLevel Level) const {
  // The following folds are only desirable if `(OP _, c1 << c2)` can be
  // materialised in fewer instructions than `(OP _, c1)`:
  //
  //   (shl (add x, c1), c2) -> (add (shl x, c2), c1 << c2)
  //   (shl (or x, c1), c2) -> (or (shl x, c2), c1 << c2)
  SDValue N0 = N->getOperand(0);
  EVT Ty = N0.getValueType();
  if (Ty.isScalarInteger() &&
      (N0.getOpcode() == ISD::ADD || N0.getOpcode() == ISD::OR)) {
    auto *C1 = dyn_cast<ConstantSDNode>(N0->getOperand(1));
    auto *C2 = dyn_cast<ConstantSDNode>(N->getOperand(1));
    if (C1 && C2) {
      APInt C1Int = C1->getAPIntValue();
      APInt ShiftedC1Int = C1Int << C2->getAPIntValue();

      // We can materialise `c1 << c2` into an add immediate, so it's "free",
      // and the combine should happen, to potentially allow further combines
      // later.
      if (ShiftedC1Int.getMinSignedBits() <= 64 &&
          isLegalAddImmediate(ShiftedC1Int.getSExtValue()))
        return true;

      // We can materialise `c1` in an add immediate, so it's "free", and the
      // combine should be prevented.
      if (C1Int.getMinSignedBits() <= 64 &&
          isLegalAddImmediate(C1Int.getSExtValue()))
        return false;

      // Neither constant will fit into an immediate, so find materialisation
      // costs.
      int C1Cost = RISCVMatInt::getIntMatCost(C1Int, Ty.getSizeInBits(),
                                              Subtarget.is64Bit());
      int ShiftedC1Cost = RISCVMatInt::getIntMatCost(
          ShiftedC1Int, Ty.getSizeInBits(), Subtarget.is64Bit());

      // Materialising `c1` is cheaper than materialising `c1 << c2`, so the
      // combine should be prevented.
      if (C1Cost < ShiftedC1Cost)
        return false;
    }
  }
  return true;
}

unsigned RISCVTargetLowering::ComputeNumSignBitsForTargetNode(
    SDValue Op, const APInt &DemandedElts, const SelectionDAG &DAG,
    unsigned Depth) const {
  switch (Op.getOpcode()) {
  default:
    break;
  case RISCVISD::SLLW:
  case RISCVISD::SRAW:
  case RISCVISD::SRLW:
  case RISCVISD::DIVW:
  case RISCVISD::DIVUW:
  case RISCVISD::REMUW:
  case RISCVISD::ROLW:
  case RISCVISD::RORW:
  case RISCVISD::GREVIW:
  case RISCVISD::GORCIW:
  case RISCVISD::FSLW:
  case RISCVISD::FSRW:
    // TODO: As the result is sign-extended, this is conservatively correct. A
    // more precise answer could be calculated for SRAW depending on known
    // bits in the shift amount.
    return 33;
  case RISCVISD::VMV_X_S:
  case RISCVISD::EXTRACT_VECTOR_ELT:
    unsigned XLen = DAG.getDataLayout().getLargestLegalIntTypeSizeInBits();
    // The number of sign bits of the scalar result is computed by obtaining the
    // element type of the input vector operand, substracting its width from the
    // XLEN, and then adding one (sign bit within the element type).
    return XLen -
           Op->getOperand(0)
               .getValueType()
               .getVectorElementType()
               .getSizeInBits() +
           1;
  }

  return 1;
}

static MachineBasicBlock *emitReadCycleWidePseudo(MachineInstr &MI,
                                                  MachineBasicBlock *BB) {
  assert(MI.getOpcode() == RISCV::ReadCycleWide && "Unexpected instruction");

  // To read the 64-bit cycle CSR on a 32-bit target, we read the two halves.
  // Should the count have wrapped while it was being read, we need to try
  // again.
  // ...
  // read:
  // rdcycleh x3 # load high word of cycle
  // rdcycle  x2 # load low word of cycle
  // rdcycleh x4 # load high word of cycle
  // bne x3, x4, read # check if high word reads match, otherwise try again
  // ...

  MachineFunction &MF = *BB->getParent();
  const BasicBlock *LLVM_BB = BB->getBasicBlock();
  MachineFunction::iterator It = ++BB->getIterator();

  MachineBasicBlock *LoopMBB = MF.CreateMachineBasicBlock(LLVM_BB);
  MF.insert(It, LoopMBB);

  MachineBasicBlock *DoneMBB = MF.CreateMachineBasicBlock(LLVM_BB);
  MF.insert(It, DoneMBB);

  // Transfer the remainder of BB and its successor edges to DoneMBB.
  DoneMBB->splice(DoneMBB->begin(), BB,
                  std::next(MachineBasicBlock::iterator(MI)), BB->end());
  DoneMBB->transferSuccessorsAndUpdatePHIs(BB);

  BB->addSuccessor(LoopMBB);

  MachineRegisterInfo &RegInfo = MF.getRegInfo();
  Register ReadAgainReg = RegInfo.createVirtualRegister(&RISCV::GPRRegClass);
  Register LoReg = MI.getOperand(0).getReg();
  Register HiReg = MI.getOperand(1).getReg();
  DebugLoc DL = MI.getDebugLoc();

  const TargetInstrInfo *TII = MF.getSubtarget().getInstrInfo();
  BuildMI(LoopMBB, DL, TII->get(RISCV::CSRRS), HiReg)
      .addImm(RISCVSysReg::lookupSysRegByName("CYCLEH")->Encoding)
      .addReg(RISCV::X0);
  BuildMI(LoopMBB, DL, TII->get(RISCV::CSRRS), LoReg)
      .addImm(RISCVSysReg::lookupSysRegByName("CYCLE")->Encoding)
      .addReg(RISCV::X0);
  BuildMI(LoopMBB, DL, TII->get(RISCV::CSRRS), ReadAgainReg)
      .addImm(RISCVSysReg::lookupSysRegByName("CYCLEH")->Encoding)
      .addReg(RISCV::X0);

  BuildMI(LoopMBB, DL, TII->get(RISCV::BNE))
      .addReg(HiReg)
      .addReg(ReadAgainReg)
      .addMBB(LoopMBB);

  LoopMBB->addSuccessor(LoopMBB);
  LoopMBB->addSuccessor(DoneMBB);

  MI.eraseFromParent();

  return DoneMBB;
}

static MachineBasicBlock *emitSplitF64Pseudo(MachineInstr &MI,
                                             MachineBasicBlock *BB) {
  assert(MI.getOpcode() == RISCV::SplitF64Pseudo && "Unexpected instruction");

  MachineFunction &MF = *BB->getParent();
  DebugLoc DL = MI.getDebugLoc();
  const TargetInstrInfo &TII = *MF.getSubtarget().getInstrInfo();
  const TargetRegisterInfo *RI = MF.getSubtarget().getRegisterInfo();
  Register LoReg = MI.getOperand(0).getReg();
  Register HiReg = MI.getOperand(1).getReg();
  Register SrcReg = MI.getOperand(2).getReg();
  const TargetRegisterClass *SrcRC = &RISCV::FPR64RegClass;
  int FI = MF.getInfo<RISCVMachineFunctionInfo>()->getMoveF64FrameIndex(MF);

  TII.storeRegToStackSlot(*BB, MI, SrcReg, MI.getOperand(2).isKill(), FI, SrcRC,
                          RI);
  MachinePointerInfo MPI = MachinePointerInfo::getFixedStack(MF, FI);
  MachineMemOperand *MMOLo =
      MF.getMachineMemOperand(MPI, MachineMemOperand::MOLoad, 4, Align(8));
  MachineMemOperand *MMOHi = MF.getMachineMemOperand(
      MPI.getWithOffset(4), MachineMemOperand::MOLoad, 4, Align(8));
  BuildMI(*BB, MI, DL, TII.get(RISCV::LW), LoReg)
      .addFrameIndex(FI)
      .addImm(0)
      .addMemOperand(MMOLo);
  BuildMI(*BB, MI, DL, TII.get(RISCV::LW), HiReg)
      .addFrameIndex(FI)
      .addImm(4)
      .addMemOperand(MMOHi);
  MI.eraseFromParent(); // The pseudo instruction is gone now.
  return BB;
}

static MachineBasicBlock *emitBuildPairF64Pseudo(MachineInstr &MI,
                                                 MachineBasicBlock *BB) {
  assert(MI.getOpcode() == RISCV::BuildPairF64Pseudo &&
         "Unexpected instruction");

  MachineFunction &MF = *BB->getParent();
  DebugLoc DL = MI.getDebugLoc();
  const TargetInstrInfo &TII = *MF.getSubtarget().getInstrInfo();
  const TargetRegisterInfo *RI = MF.getSubtarget().getRegisterInfo();
  Register DstReg = MI.getOperand(0).getReg();
  Register LoReg = MI.getOperand(1).getReg();
  Register HiReg = MI.getOperand(2).getReg();
  const TargetRegisterClass *DstRC = &RISCV::FPR64RegClass;
  int FI = MF.getInfo<RISCVMachineFunctionInfo>()->getMoveF64FrameIndex(MF);

  MachinePointerInfo MPI = MachinePointerInfo::getFixedStack(MF, FI);
  MachineMemOperand *MMOLo =
      MF.getMachineMemOperand(MPI, MachineMemOperand::MOStore, 4, Align(8));
  MachineMemOperand *MMOHi = MF.getMachineMemOperand(
      MPI.getWithOffset(4), MachineMemOperand::MOStore, 4, Align(8));
  BuildMI(*BB, MI, DL, TII.get(RISCV::SW))
      .addReg(LoReg, getKillRegState(MI.getOperand(1).isKill()))
      .addFrameIndex(FI)
      .addImm(0)
      .addMemOperand(MMOLo);
  BuildMI(*BB, MI, DL, TII.get(RISCV::SW))
      .addReg(HiReg, getKillRegState(MI.getOperand(2).isKill()))
      .addFrameIndex(FI)
      .addImm(4)
      .addMemOperand(MMOHi);
  TII.loadRegFromStackSlot(*BB, MI, DstReg, FI, DstRC, RI);
  MI.eraseFromParent(); // The pseudo instruction is gone now.
  return BB;
}

static bool isSelectPseudo(MachineInstr &MI) {
  switch (MI.getOpcode()) {
  default:
    return false;
  case RISCV::Select_GPR_Using_CC_GPR:
  case RISCV::Select_FPR32_Using_CC_GPR:
  case RISCV::Select_FPR64_Using_CC_GPR:
    return true;
  }
}

static MachineBasicBlock *emitSelectPseudo(MachineInstr &MI,
                                           MachineBasicBlock *BB) {
  // To "insert" Select_* instructions, we actually have to insert the triangle
  // control-flow pattern.  The incoming instructions know the destination vreg
  // to set, the condition code register to branch on, the true/false values to
  // select between, and the condcode to use to select the appropriate branch.
  //
  // We produce the following control flow:
  //     HeadMBB
  //     |  \
  //     |  IfFalseMBB
  //     | /
  //    TailMBB
  //
  // When we find a sequence of selects we attempt to optimize their emission
  // by sharing the control flow. Currently we only handle cases where we have
  // multiple selects with the exact same condition (same LHS, RHS and CC).
  // The selects may be interleaved with other instructions if the other
  // instructions meet some requirements we deem safe:
  // - They are debug instructions. Otherwise,
  // - They do not have side-effects, do not access memory and their inputs do
  //   not depend on the results of the select pseudo-instructions.
  // The TrueV/FalseV operands of the selects cannot depend on the result of
  // previous selects in the sequence.
  // These conditions could be further relaxed. See the X86 target for a
  // related approach and more information.
  Register LHS = MI.getOperand(1).getReg();
  Register RHS = MI.getOperand(2).getReg();
  auto CC = static_cast<ISD::CondCode>(MI.getOperand(3).getImm());

  SmallVector<MachineInstr *, 4> SelectDebugValues;
  SmallSet<Register, 4> SelectDests;
  SelectDests.insert(MI.getOperand(0).getReg());

  MachineInstr *LastSelectPseudo = &MI;

  for (auto E = BB->end(), SequenceMBBI = MachineBasicBlock::iterator(MI);
       SequenceMBBI != E; ++SequenceMBBI) {
    if (SequenceMBBI->isDebugInstr())
      continue;
    else if (isSelectPseudo(*SequenceMBBI)) {
      if (SequenceMBBI->getOperand(1).getReg() != LHS ||
          SequenceMBBI->getOperand(2).getReg() != RHS ||
          SequenceMBBI->getOperand(3).getImm() != CC ||
          SelectDests.count(SequenceMBBI->getOperand(4).getReg()) ||
          SelectDests.count(SequenceMBBI->getOperand(5).getReg()))
        break;
      LastSelectPseudo = &*SequenceMBBI;
      SequenceMBBI->collectDebugValues(SelectDebugValues);
      SelectDests.insert(SequenceMBBI->getOperand(0).getReg());
    } else {
      if (SequenceMBBI->hasUnmodeledSideEffects() ||
          SequenceMBBI->mayLoadOrStore())
        break;
      if (llvm::any_of(SequenceMBBI->operands(), [&](MachineOperand &MO) {
            return MO.isReg() && MO.isUse() && SelectDests.count(MO.getReg());
          }))
        break;
    }
  }

  const TargetInstrInfo &TII = *BB->getParent()->getSubtarget().getInstrInfo();
  const BasicBlock *LLVM_BB = BB->getBasicBlock();
  DebugLoc DL = MI.getDebugLoc();
  MachineFunction::iterator I = ++BB->getIterator();

  MachineBasicBlock *HeadMBB = BB;
  MachineFunction *F = BB->getParent();
  MachineBasicBlock *TailMBB = F->CreateMachineBasicBlock(LLVM_BB);
  MachineBasicBlock *IfFalseMBB = F->CreateMachineBasicBlock(LLVM_BB);

  F->insert(I, IfFalseMBB);
  F->insert(I, TailMBB);

  // Transfer debug instructions associated with the selects to TailMBB.
  for (MachineInstr *DebugInstr : SelectDebugValues) {
    TailMBB->push_back(DebugInstr->removeFromParent());
  }

  // Move all instructions after the sequence to TailMBB.
  TailMBB->splice(TailMBB->end(), HeadMBB,
                  std::next(LastSelectPseudo->getIterator()), HeadMBB->end());
  // Update machine-CFG edges by transferring all successors of the current
  // block to the new block which will contain the Phi nodes for the selects.
  TailMBB->transferSuccessorsAndUpdatePHIs(HeadMBB);
  // Set the successors for HeadMBB.
  HeadMBB->addSuccessor(IfFalseMBB);
  HeadMBB->addSuccessor(TailMBB);

  // Insert appropriate branch.
  unsigned Opcode = getBranchOpcodeForIntCondCode(CC);

  BuildMI(HeadMBB, DL, TII.get(Opcode)).addReg(LHS).addReg(RHS).addMBB(TailMBB);

  // IfFalseMBB just falls through to TailMBB.
  IfFalseMBB->addSuccessor(TailMBB);

  // Create PHIs for all of the select pseudo-instructions.
  auto SelectMBBI = MI.getIterator();
  auto SelectEnd = std::next(LastSelectPseudo->getIterator());
  auto InsertionPoint = TailMBB->begin();
  while (SelectMBBI != SelectEnd) {
    auto Next = std::next(SelectMBBI);
    if (isSelectPseudo(*SelectMBBI)) {
      // %Result = phi [ %TrueValue, HeadMBB ], [ %FalseValue, IfFalseMBB ]
      BuildMI(*TailMBB, InsertionPoint, SelectMBBI->getDebugLoc(),
              TII.get(RISCV::PHI), SelectMBBI->getOperand(0).getReg())
          .addReg(SelectMBBI->getOperand(4).getReg())
          .addMBB(HeadMBB)
          .addReg(SelectMBBI->getOperand(5).getReg())
          .addMBB(IfFalseMBB);
      SelectMBBI->eraseFromParent();
    }
    SelectMBBI = Next;
  }

  F->getProperties().reset(MachineFunctionProperties::Property::NoPHIs);
  return TailMBB;
}

static MachineBasicBlock *addEPISetVL(MachineInstr &MI, MachineBasicBlock *BB,
                                      int VLIndex, unsigned SEWIndex,
                                      unsigned VLMul) {
  MachineFunction &MF = *BB->getParent();
  DebugLoc DL = MI.getDebugLoc();
  const TargetInstrInfo &TII = *MF.getSubtarget().getInstrInfo();

  unsigned SEW = MI.getOperand(SEWIndex).getImm();
  RISCVEPIVectorMultiplier::VectorMultiplier Multiplier;

  switch (VLMul) {
  default:
    llvm_unreachable("Unexpected VLMul");
  case 1:
    Multiplier = RISCVEPIVectorMultiplier::VMul1;
    break;
  case 2:
    Multiplier = RISCVEPIVectorMultiplier::VMul2;
    break;
  case 4:
    Multiplier = RISCVEPIVectorMultiplier::VMul4;
    break;
  case 8:
    Multiplier = RISCVEPIVectorMultiplier::VMul8;
  }

  RISCVEPIVectorElementWidth::VectorElementWidth ElementWidth;
  switch (SEW) {
  default:
    llvm_unreachable("Unexpected SEW for instruction");
  case 8:
    ElementWidth = RISCVEPIVectorElementWidth::ElementWidth8;
    break;
  case 16:
    ElementWidth = RISCVEPIVectorElementWidth::ElementWidth16;
    break;
  case 32:
    ElementWidth = RISCVEPIVectorElementWidth::ElementWidth32;
    break;
  case 64:
    ElementWidth = RISCVEPIVectorElementWidth::ElementWidth64;
    break;
  case 128:
    ElementWidth = RISCVEPIVectorElementWidth::ElementWidth128;
  }

  MachineRegisterInfo &MRI = MF.getRegInfo();

  // Note: VL and VTYPE are alive here.
  MachineInstrBuilder MIB = BuildMI(*BB, MI, DL, TII.get(RISCV::PseudoVSETVLI));

  if (VLIndex >= 0) {
    // rs1 != X0.
    unsigned DestReg = MRI.createVirtualRegister(&RISCV::GPRRegClass);
    MIB.addReg(DestReg, RegState::Define | RegState::Dead);
    MIB.addReg(MI.getOperand(VLIndex).getReg());
  } else {
    // No VL operator in the pseudo, do not modify VL (rd = X0, rs1 = X0).
    MIB.addReg(RISCV::X0, RegState::Define | RegState::Dead);
    MIB.addReg(RISCV::X0, RegState::Kill);
  }

  MIB.addImm((ElementWidth << 2) | Multiplier);

  // Remove (now) redundant operands from pseudo
  MI.getOperand(SEWIndex).setImm(-1);
  if (VLIndex >= 0) {
    MI.getOperand(VLIndex).setReg(RISCV::NoRegister);
    MI.getOperand(VLIndex).setIsKill(false);
  }

  return BB;
}

static MachineBasicBlock *emitComputeVSCALE(MachineInstr &MI,
                                            MachineBasicBlock *BB) {
  MachineFunction &MF = *BB->getParent();
  DebugLoc DL = MI.getDebugLoc();
  const TargetInstrInfo &TII = *MF.getSubtarget().getInstrInfo();

  Register DestReg = MI.getOperand(0).getReg();

  // VSCALE can be computed as VLMAX of ELEN, given that the scaling factor for
  // ELEN is '1'.
  MachineInstr &I =
      *BuildMI(*BB, MI, DL, TII.get(RISCV::PseudoVSETVLI), DestReg)
           .addReg(RISCV::X0)
           // FIXME - ELEN hardcoded to SEW=64.
           .addImm(/* e64,m1 */ 3 << 2);
  // Set VTYPE and VL as dead.
  I.getOperand(3).setIsDead();
  I.getOperand(4).setIsDead();

  // The pseudo instruction is gone now.
  MI.eraseFromParent();
  return BB;
}

static MachineBasicBlock *emitComputeVMSET(MachineInstr &MI,
                                           MachineBasicBlock *BB) {
  MachineFunction &MF = *BB->getParent();
  DebugLoc DL = MI.getDebugLoc();
  const TargetInstrInfo &TII = *MF.getSubtarget().getInstrInfo();

  unsigned VLMul;
  switch (MI.getOpcode()) {
  default:
    llvm_unreachable("Unexpected instruction");
  case RISCV::PseudoVMSET_M1:
    VLMul = 1;
    break;
  case RISCV::PseudoVMSET_M2:
    VLMul = 2;
    break;
  case RISCV::PseudoVMSET_M4:
    VLMul = 4;
    break;
  case RISCV::PseudoVMSET_M8:
    VLMul = 8;
    break;
  }

  Register DestReg = MI.getOperand(0).getReg();
  unsigned SEW = MI.getOperand(2).getImm();

  MachineInstr *NewMI =
      BuildMI(*BB, MI, DL, TII.get(RISCV::PseudoVMXNOR_MM_M1), DestReg)
          .addReg(DestReg, RegState::Undef)
          .addReg(DestReg, RegState::Undef)
          .addReg(MI.getOperand(1).getReg())
          .addImm(SEW);

  // The pseudo instruction is gone now.
  MI.eraseFromParent();

  return addEPISetVL(*NewMI, BB, /* VLIndex */ 3, /* SEWIndex */ 4, VLMul);
}

static MachineBasicBlock *emitComputeVMCLR(MachineInstr &MI,
                                           MachineBasicBlock *BB) {
  MachineFunction &MF = *BB->getParent();
  DebugLoc DL = MI.getDebugLoc();
  const TargetInstrInfo &TII = *MF.getSubtarget().getInstrInfo();

  unsigned VLMul;
  switch (MI.getOpcode()) {
  default:
    llvm_unreachable("Unexpected instruction");
  case RISCV::PseudoVMCLR_M1:
    VLMul = 1;
    break;
  case RISCV::PseudoVMCLR_M2:
    VLMul = 2;
    break;
  case RISCV::PseudoVMCLR_M4:
    VLMul = 4;
    break;
  case RISCV::PseudoVMCLR_M8:
    VLMul = 8;
    break;
  }

  Register DestReg = MI.getOperand(0).getReg();
  unsigned SEW = MI.getOperand(2).getImm();

  MachineInstr *NewMI =
      BuildMI(*BB, MI, DL, TII.get(RISCV::PseudoVMXOR_MM_M1), DestReg)
          .addReg(DestReg, RegState::Undef)
          .addReg(DestReg, RegState::Undef)
          .addReg(MI.getOperand(1).getReg())
          .addImm(SEW);

  // The pseudo instruction is gone now.
  MI.eraseFromParent();

  return addEPISetVL(*NewMI, BB, /* VLIndex */ 3, /* SEWIndex */ 4, VLMul);
}

static MachineBasicBlock *emitImplicitVRM1Tuple(MachineInstr &MI,
                                              MachineBasicBlock *BB) {
  MachineFunction &MF = *BB->getParent();
  DebugLoc DL = MI.getDebugLoc();
  const TargetInstrInfo &TII = *MF.getSubtarget().getInstrInfo();

  Register DestReg = MI.getOperand(0).getReg();
  BuildMI(*BB, MI, DL, TII.get(RISCV::IMPLICIT_DEF), DestReg);

  // The pseudo instruction is gone now.
  MI.eraseFromParent();
  return BB;
}

static MachineBasicBlock *
emitVBuildVRM1Tuple(MachineInstr &MI, MachineBasicBlock *BB,
                    const ArrayRef<unsigned> SubRegisters,
                    const TargetRegisterClass *RC) {
  MachineFunction &MF = *BB->getParent();
  MachineRegisterInfo &MRI = MF.getRegInfo();

  DebugLoc DL = MI.getDebugLoc();
  const TargetInstrInfo &TII = *MF.getSubtarget().getInstrInfo();

  assert(SubRegisters.size() > 1);
  Register DestReg = MI.getOperand(0).getReg();

  Register TmpSrc = MRI.createVirtualRegister(RC);
  BuildMI(*BB, MI, DL, TII.get(RISCV::IMPLICIT_DEF), TmpSrc);
  for (unsigned I = 0, E = SubRegisters.size(); I != E; I++) {
    Register TmpDest = I == E - 1 ? DestReg : MRI.createVirtualRegister(RC);
    BuildMI(*BB, MI, DL, TII.get(RISCV::INSERT_SUBREG), TmpDest)
        .addReg(TmpSrc)
        .addReg(MI.getOperand(I + 1).getReg())
        .addImm(SubRegisters[I]);
    TmpSrc = TmpDest;
  }

  // The pseudo instruction is gone now.
  MI.eraseFromParent();
  return BB;
}

MachineBasicBlock *
RISCVTargetLowering::EmitInstrWithCustomInserter(MachineInstr &MI,
                                                 MachineBasicBlock *BB) const {
  if (const RISCVEPIPseudosTable::EPIPseudoInfo *EPI =
          RISCVEPIPseudosTable::getEPIPseudoInfo(MI.getOpcode())) {
    int VLIndex = EPI->getVLIndex();
    int SEWIndex = EPI->getSEWIndex();

    // SEWIndex must be >= 0
    assert(SEWIndex >= 0);

    return addEPISetVL(MI, BB, VLIndex, SEWIndex, EPI->VLMul);
  }

  // Other EPI pseudo-instructions.
  switch (MI.getOpcode()) {
  default:
    break;
  case RISCV::PseudoVSCALE:
    return emitComputeVSCALE(MI, BB);
  case RISCV::PseudoVMSET_M1:
  case RISCV::PseudoVMSET_M2:
  case RISCV::PseudoVMSET_M4:
  case RISCV::PseudoVMSET_M8:
    return emitComputeVMSET(MI, BB);
  case RISCV::PseudoVMCLR_M1:
  case RISCV::PseudoVMCLR_M2:
  case RISCV::PseudoVMCLR_M4:
  case RISCV::PseudoVMCLR_M8:
    return emitComputeVMCLR(MI, BB);
  case RISCV::PseudoImplicitVRM1T2:
  case RISCV::PseudoImplicitVRM1T3:
  case RISCV::PseudoImplicitVRM1T4:
  case RISCV::PseudoImplicitVRM1T5:
  case RISCV::PseudoImplicitVRM1T6:
  case RISCV::PseudoImplicitVRM1T7:
  case RISCV::PseudoImplicitVRM1T8:
    return emitImplicitVRM1Tuple(MI, BB);
  case RISCV::PseudoVBuildVRM1T2:
    return emitVBuildVRM1Tuple(MI, BB, {RISCV::vtuple2_0, RISCV::vtuple2_1},
                               &RISCV::VRM1T2RegClass);
  case RISCV::PseudoVBuildVRM1T3:
    return emitVBuildVRM1Tuple(
        MI, BB, {RISCV::vtuple3_0, RISCV::vtuple3_1, RISCV::vtuple3_2},
        &RISCV::VRM1T3RegClass);
  case RISCV::PseudoVBuildVRM1T4:
    return emitVBuildVRM1Tuple(MI, BB,
                               {RISCV::vtuple4_0, RISCV::vtuple4_1,
                                RISCV::vtuple4_2, RISCV::vtuple4_3},
                               &RISCV::VRM1T4RegClass);
  case RISCV::PseudoVBuildVRM1T5:
    return emitVBuildVRM1Tuple(MI, BB,
                               {RISCV::vtuple5_0, RISCV::vtuple5_1,
                                RISCV::vtuple5_2, RISCV::vtuple5_3,
                                RISCV::vtuple5_4},
                               &RISCV::VRM1T5RegClass);
  case RISCV::PseudoVBuildVRM1T6:
    return emitVBuildVRM1Tuple(MI, BB,
                               {RISCV::vtuple6_0, RISCV::vtuple6_1,
                                RISCV::vtuple6_2, RISCV::vtuple6_3,
                                RISCV::vtuple6_4, RISCV::vtuple6_5},
                               &RISCV::VRM1T6RegClass);
  case RISCV::PseudoVBuildVRM1T7:
    return emitVBuildVRM1Tuple(
        MI, BB,
        {RISCV::vtuple7_0, RISCV::vtuple7_1, RISCV::vtuple7_2, RISCV::vtuple7_3,
         RISCV::vtuple7_4, RISCV::vtuple7_5, RISCV::vtuple7_6},
        &RISCV::VRM1T7RegClass);
  case RISCV::PseudoVBuildVRM1T8:
    return emitVBuildVRM1Tuple(MI, BB,
                               {RISCV::vtuple8_0, RISCV::vtuple8_1,
                                RISCV::vtuple8_2, RISCV::vtuple8_3,
                                RISCV::vtuple8_4, RISCV::vtuple8_5,
                                RISCV::vtuple8_6, RISCV::vtuple8_7},
                               &RISCV::VRM1T8RegClass);
  }

  switch (MI.getOpcode()) {
  default:
    llvm_unreachable("Unexpected instr type to insert");
  case RISCV::ReadCycleWide:
    assert(!Subtarget.is64Bit() &&
           "ReadCycleWrite is only to be used on riscv32");
    return emitReadCycleWidePseudo(MI, BB);
  case RISCV::Select_GPR_Using_CC_GPR:
  case RISCV::Select_FPR32_Using_CC_GPR:
  case RISCV::Select_FPR64_Using_CC_GPR:
    return emitSelectPseudo(MI, BB);
  case RISCV::BuildPairF64Pseudo:
    return emitBuildPairF64Pseudo(MI, BB);
  case RISCV::SplitF64Pseudo:
    return emitSplitF64Pseudo(MI, BB);
  }
}

// Calling Convention Implementation.
// The expectations for frontend ABI lowering vary from target to target.
// Ideally, an LLVM frontend would be able to avoid worrying about many ABI
// details, but this is a longer term goal. For now, we simply try to keep the
// role of the frontend as simple and well-defined as possible. The rules can
// be summarised as:
// * Never split up large scalar arguments. We handle them here.
// * If a hardfloat calling convention is being used, and the struct may be
// passed in a pair of registers (fp+fp, int+fp), and both registers are
// available, then pass as two separate arguments. If either the GPRs or FPRs
// are exhausted, then pass according to the rule below.
// * If a struct could never be passed in registers or directly in a stack
// slot (as it is larger than 2*XLEN and the floating point rules don't
// apply), then pass it using a pointer with the byval attribute.
// * If a struct is less than 2*XLEN, then coerce to either a two-element
// word-sized array or a 2*XLEN scalar (depending on alignment).
// * The frontend can determine whether a struct is returned by reference or
// not based on its size and fields. If it will be returned by reference, the
// frontend must modify the prototype so a pointer with the sret annotation is
// passed as the first argument. This is not necessary for large scalar
// returns.
// * Struct return values and varargs should be coerced to structs containing
// register-size fields in the same situations they would be for fixed
// arguments.

static const MCPhysReg ArgGPRs[] = {
  RISCV::X10, RISCV::X11, RISCV::X12, RISCV::X13,
  RISCV::X14, RISCV::X15, RISCV::X16, RISCV::X17
};
static const MCPhysReg ArgFPR32s[] = {
  RISCV::F10_F, RISCV::F11_F, RISCV::F12_F, RISCV::F13_F,
  RISCV::F14_F, RISCV::F15_F, RISCV::F16_F, RISCV::F17_F
};
static const MCPhysReg ArgFPR64s[] = {
  RISCV::F10_D, RISCV::F11_D, RISCV::F12_D, RISCV::F13_D,
  RISCV::F14_D, RISCV::F15_D, RISCV::F16_D, RISCV::F17_D
};

static const MCPhysReg ArgVRs[] = {RISCV::V16, RISCV::V17, RISCV::V18,
                                    RISCV::V19, RISCV::V20, RISCV::V21,
                                    RISCV::V22, RISCV::V23};
static const MCPhysReg ArgVRM2s[] = {
    RISCV::V16M2,
    RISCV::V18M2,
    RISCV::V20M2,
    RISCV::V22M2,
};
static const MCPhysReg ArgVRM4s[] = {RISCV::V16M4, RISCV::V20M4};
static const MCPhysReg ArgVRM8s[] = {RISCV::V16M8};

// Pass a 2*XLEN argument that has been split into two XLEN values through
// registers or the stack as necessary.
static bool CC_RISCVAssign2XLen(unsigned XLen, CCState &State, CCValAssign VA1,
                                ISD::ArgFlagsTy ArgFlags1, unsigned ValNo2,
                                MVT ValVT2, MVT LocVT2,
                                ISD::ArgFlagsTy ArgFlags2) {
  unsigned XLenInBytes = XLen / 8;
  if (Register Reg = State.AllocateReg(ArgGPRs)) {
    // At least one half can be passed via register.
    State.addLoc(CCValAssign::getReg(VA1.getValNo(), VA1.getValVT(), Reg,
                                     VA1.getLocVT(), CCValAssign::Full));
  } else {
    // Both halves must be passed on the stack, with proper alignment.
    Align StackAlign =
        std::max(Align(XLenInBytes), ArgFlags1.getNonZeroOrigAlign());
    State.addLoc(
        CCValAssign::getMem(VA1.getValNo(), VA1.getValVT(),
                            State.AllocateStack(XLenInBytes, StackAlign),
                            VA1.getLocVT(), CCValAssign::Full));
    State.addLoc(CCValAssign::getMem(
        ValNo2, ValVT2, State.AllocateStack(XLenInBytes, Align(XLenInBytes)),
        LocVT2, CCValAssign::Full));
    return false;
  }

  if (Register Reg = State.AllocateReg(ArgGPRs)) {
    // The second half can also be passed via register.
    State.addLoc(
        CCValAssign::getReg(ValNo2, ValVT2, Reg, LocVT2, CCValAssign::Full));
  } else {
    // The second half is passed via the stack, without additional alignment.
    State.addLoc(CCValAssign::getMem(
        ValNo2, ValVT2, State.AllocateStack(XLenInBytes, Align(XLenInBytes)),
        LocVT2, CCValAssign::Full));
  }

  return false;
}

// Implements the RISC-V calling convention. Returns true upon failure.
static bool CC_RISCV(const DataLayout &DL, RISCVABI::ABI ABI, unsigned ValNo,
                     MVT ValVT, MVT LocVT, CCValAssign::LocInfo LocInfo,
                     ISD::ArgFlagsTy ArgFlags, CCState &State, bool IsFixed,
                     bool IsRet, Type *OrigTy, const RISCVTargetLowering *TLI,
                     Optional<unsigned> FirstMaskArgument) {
  unsigned XLen = DL.getLargestLegalIntTypeSizeInBits();
  assert(XLen == 32 || XLen == 64);
  MVT XLenVT = XLen == 32 ? MVT::i32 : MVT::i64;

  // Any return value split in to more than two values can't be returned
  // directly.
  if (IsRet && ValNo > 1)
    return true;

  // UseGPRForF32 if targeting one of the soft-float ABIs, if passing a
  // variadic argument, or if no F32 argument registers are available.
  bool UseGPRForF32 = true;
  // UseGPRForF64 if targeting soft-float ABIs or an FLEN=32 ABI, if passing a
  // variadic argument, or if no F64 argument registers are available.
  bool UseGPRForF64 = true;

  switch (ABI) {
  default:
    llvm_unreachable("Unexpected ABI");
  case RISCVABI::ABI_ILP32:
  case RISCVABI::ABI_LP64:
    break;
  case RISCVABI::ABI_ILP32F:
  case RISCVABI::ABI_LP64F:
    UseGPRForF32 = !IsFixed;
    break;
  case RISCVABI::ABI_ILP32D:
  case RISCVABI::ABI_LP64D:
    UseGPRForF32 = !IsFixed;
    UseGPRForF64 = !IsFixed;
    break;
  }

  if (State.getFirstUnallocated(ArgFPR32s) == array_lengthof(ArgFPR32s))
    UseGPRForF32 = true;
  if (State.getFirstUnallocated(ArgFPR64s) == array_lengthof(ArgFPR64s))
    UseGPRForF64 = true;

  // From this point on, rely on UseGPRForF32, UseGPRForF64 and similar local
  // variables rather than directly checking against the target ABI.

  if (UseGPRForF32 && ValVT == MVT::f32) {
    LocVT = XLenVT;
    LocInfo = CCValAssign::BCvt;
  } else if (UseGPRForF64 && XLen == 64 && ValVT == MVT::f64) {
    LocVT = MVT::i64;
    LocInfo = CCValAssign::BCvt;
  }

  // If this is a variadic argument, the RISC-V calling convention requires
  // that it is assigned an 'even' or 'aligned' register if it has 8-byte
  // alignment (RV32) or 16-byte alignment (RV64). An aligned register should
  // be used regardless of whether the original argument was split during
  // legalisation or not. The argument will not be passed by registers if the
  // original type is larger than 2*XLEN, so the register alignment rule does
  // not apply.
  unsigned TwoXLenInBytes = (2 * XLen) / 8;
  if (!IsFixed && ArgFlags.getNonZeroOrigAlign() == TwoXLenInBytes &&
      DL.getTypeAllocSize(OrigTy) == TwoXLenInBytes) {
    unsigned RegIdx = State.getFirstUnallocated(ArgGPRs);
    // Skip 'odd' register if necessary.
    if (RegIdx != array_lengthof(ArgGPRs) && RegIdx % 2 == 1)
      State.AllocateReg(ArgGPRs);
  }

  SmallVectorImpl<CCValAssign> &PendingLocs = State.getPendingLocs();
  SmallVectorImpl<ISD::ArgFlagsTy> &PendingArgFlags =
      State.getPendingArgFlags();

  assert(PendingLocs.size() == PendingArgFlags.size() &&
         "PendingLocs and PendingArgFlags out of sync");

  // Handle passing f64 on RV32D with a soft float ABI or when floating point
  // registers are exhausted.
  if (UseGPRForF64 && XLen == 32 && ValVT == MVT::f64) {
    assert(!ArgFlags.isSplit() && PendingLocs.empty() &&
           "Can't lower f64 if it is split");
    // Depending on available argument GPRS, f64 may be passed in a pair of
    // GPRs, split between a GPR and the stack, or passed completely on the
    // stack. LowerCall/LowerFormalArguments/LowerReturn must recognise these
    // cases.
    Register Reg = State.AllocateReg(ArgGPRs);
    LocVT = MVT::i32;
    if (!Reg) {
      unsigned StackOffset = State.AllocateStack(8, Align(8));
      State.addLoc(
          CCValAssign::getMem(ValNo, ValVT, StackOffset, LocVT, LocInfo));
      return false;
    }
    if (!State.AllocateReg(ArgGPRs))
      State.AllocateStack(4, Align(4));
    State.addLoc(CCValAssign::getReg(ValNo, ValVT, Reg, LocVT, LocInfo));
    return false;
  }

  // Split arguments might be passed indirectly, so keep track of the pending
  // values.
  if (ArgFlags.isSplit() || !PendingLocs.empty()) {
    LocVT = XLenVT;
    LocInfo = CCValAssign::Indirect;
    PendingLocs.push_back(
        CCValAssign::getPending(ValNo, ValVT, LocVT, LocInfo));
    PendingArgFlags.push_back(ArgFlags);
    if (!ArgFlags.isSplitEnd()) {
      return false;
    }
  }

  // If the split argument only had two elements, it should be passed directly
  // in registers or on the stack.
  if (ArgFlags.isSplitEnd() && PendingLocs.size() <= 2) {
    assert(PendingLocs.size() == 2 && "Unexpected PendingLocs.size()");
    // Apply the normal calling convention rules to the first half of the
    // split argument.
    CCValAssign VA = PendingLocs[0];
    ISD::ArgFlagsTy AF = PendingArgFlags[0];
    PendingLocs.clear();
    PendingArgFlags.clear();
    return CC_RISCVAssign2XLen(XLen, State, VA, AF, ValNo, ValVT, LocVT,
                               ArgFlags);
  }

  // Allocate to a register if possible, or else a stack slot.
  Register Reg;
  if (ValVT == MVT::f32 && !UseGPRForF32)
    Reg = State.AllocateReg(ArgFPR32s);
  else if (ValVT == MVT::f64 && !UseGPRForF64)
    Reg = State.AllocateReg(ArgFPR64s);
  else if (ValVT.isScalableVector()) {
    const TargetRegisterClass *RC = TLI->getRegClassFor(ValVT);
    if (RC->hasSuperClassEq(&RISCV::VRRegClass)) {
      if (FirstMaskArgument.hasValue() &&
          ValNo == FirstMaskArgument.getValue()) {
        Reg = RISCV::V0;
      } else {
        Reg = State.AllocateReg(ArgVRs);
      }
    } else if (RC->hasSuperClassEq(&RISCV::VRM2RegClass)) {
      Reg = State.AllocateReg(ArgVRM2s);
    } else if (RC->hasSuperClassEq(&RISCV::VRM4RegClass)) {
      Reg = State.AllocateReg(ArgVRM4s);
    } else if (RC->hasSuperClassEq(&RISCV::VRM8RegClass)) {
      Reg = State.AllocateReg(ArgVRM8s);
    } else {
      llvm_unreachable("Unhandled class register for ValueType");
    }
    if (!Reg) {
      LocInfo = CCValAssign::Indirect;
      // Try using a GPR to pass the address
      Reg = State.AllocateReg(ArgGPRs);
      LocVT = XLenVT;
    }
  } else
    Reg = State.AllocateReg(ArgGPRs);
  unsigned StackOffset =
      Reg ? 0 : State.AllocateStack(XLen / 8, Align(XLen / 8));

  // If we reach this point and PendingLocs is non-empty, we must be at the
  // end of a split argument that must be passed indirectly.
  if (!PendingLocs.empty()) {
    assert(ArgFlags.isSplitEnd() && "Expected ArgFlags.isSplitEnd()");
    assert(PendingLocs.size() > 2 && "Unexpected PendingLocs.size()");

    for (auto &It : PendingLocs) {
      if (Reg)
        It.convertToReg(Reg);
      else
        It.convertToMem(StackOffset);
      State.addLoc(It);
    }
    PendingLocs.clear();
    PendingArgFlags.clear();
    return false;
  }

  assert((!UseGPRForF32 || !UseGPRForF64 ||
          (TLI->getSubtarget().hasStdExtV() && ValVT.isScalableVector()) ||
          LocVT == XLenVT) &&
         "Expected an XLenVT at this stage");

  if (Reg) {
    State.addLoc(CCValAssign::getReg(ValNo, ValVT, Reg, LocVT, LocInfo));
    return false;
  }

  // When an f32 or f64 is passed on the stack, no bit-conversion is needed.
  if (ValVT == MVT::f32 || ValVT == MVT::f64) {
    LocVT = ValVT;
    LocInfo = CCValAssign::Full;
  }
  State.addLoc(CCValAssign::getMem(ValNo, ValVT, StackOffset, LocVT, LocInfo));
  return false;
}

template <typename ArgTy>
static void PreAssignMask(const ArgTy &Args,
                          Optional<unsigned> &FirstMaskArgument,
                          CCState &CCInfo) {
  unsigned NumArgs = Args.size();
  for (unsigned i = 0; i != NumArgs; ++i) {
    MVT ArgVT = Args[i].VT;
    if (!ArgVT.isScalableVector() ||
        ArgVT.getVectorElementType().SimpleTy != MVT::i1)
      continue;

    FirstMaskArgument = i;
    CCInfo.AllocateReg(RISCV::V0);
    break;
  }
}

void RISCVTargetLowering::analyzeInputArgs(
    MachineFunction &MF, CCState &CCInfo,
    const SmallVectorImpl<ISD::InputArg> &Ins, bool IsRet) const {
  unsigned NumArgs = Ins.size();
  FunctionType *FType = MF.getFunction().getFunctionType();

  Optional<unsigned> FirstMaskArgument;
  if (Subtarget.hasStdExtV()) {
    PreAssignMask(Ins, FirstMaskArgument, CCInfo);
  }

  for (unsigned i = 0; i != NumArgs; ++i) {
    MVT ArgVT = Ins[i].VT;
    ISD::ArgFlagsTy ArgFlags = Ins[i].Flags;

    Type *ArgTy = nullptr;
    if (IsRet)
      ArgTy = FType->getReturnType();
    else if (Ins[i].isOrigArg())
      ArgTy = FType->getParamType(Ins[i].getOrigArgIndex());

    RISCVABI::ABI ABI = MF.getSubtarget<RISCVSubtarget>().getTargetABI();
    if (CC_RISCV(MF.getDataLayout(), ABI, i, ArgVT, ArgVT, CCValAssign::Full,
                 ArgFlags, CCInfo, /*IsFixed=*/true, IsRet, ArgTy, this,
                 FirstMaskArgument)) {
      LLVM_DEBUG(dbgs() << "InputArg #" << i << " has unhandled type "
                        << EVT(ArgVT).getEVTString() << '\n');
      llvm_unreachable(nullptr);
    }
  }
}

void RISCVTargetLowering::analyzeOutputArgs(
    MachineFunction &MF, CCState &CCInfo,
    const SmallVectorImpl<ISD::OutputArg> &Outs, bool IsRet,
    CallLoweringInfo *CLI) const {
  unsigned NumArgs = Outs.size();

  Optional<unsigned> FirstMaskArgument;
  if (Subtarget.hasStdExtV()) {
    PreAssignMask(Outs, FirstMaskArgument, CCInfo);
  }

  for (unsigned i = 0; i != NumArgs; i++) {
    MVT ArgVT = Outs[i].VT;
    ISD::ArgFlagsTy ArgFlags = Outs[i].Flags;
    Type *OrigTy = CLI ? CLI->getArgs()[Outs[i].OrigArgIndex].Ty : nullptr;

    RISCVABI::ABI ABI = MF.getSubtarget<RISCVSubtarget>().getTargetABI();
    if (CC_RISCV(MF.getDataLayout(), ABI, i, ArgVT, ArgVT, CCValAssign::Full,
                 ArgFlags, CCInfo, Outs[i].IsFixed, IsRet, OrigTy, this,
                 FirstMaskArgument)) {
      LLVM_DEBUG(dbgs() << "OutputArg #" << i << " has unhandled type "
                        << EVT(ArgVT).getEVTString() << "\n");
      llvm_unreachable(nullptr);
    }
  }
}

// Convert Val to a ValVT. Should not be called for CCValAssign::Indirect
// values.
static SDValue convertLocVTToValVT(SelectionDAG &DAG, SDValue Val,
                                   const CCValAssign &VA, const SDLoc &DL) {
  switch (VA.getLocInfo()) {
  default:
    llvm_unreachable("Unexpected CCValAssign::LocInfo");
  case CCValAssign::Full:
    break;
  case CCValAssign::BCvt:
    if (VA.getLocVT() == MVT::i64 && VA.getValVT() == MVT::f32) {
      Val = DAG.getNode(RISCVISD::FMV_W_X_RV64, DL, MVT::f32, Val);
      break;
    }
    Val = DAG.getNode(ISD::BITCAST, DL, VA.getValVT(), Val);
    break;
  }
  return Val;
}

// The caller is responsible for loading the full value if the argument is
// passed with CCValAssign::Indirect.
static SDValue unpackFromRegLoc(SelectionDAG &DAG, SDValue Chain,
                                const CCValAssign &VA, const SDLoc &DL,
                                const RISCVTargetLowering *TLI) {
  MachineFunction &MF = DAG.getMachineFunction();
  MachineRegisterInfo &RegInfo = MF.getRegInfo();
  EVT LocVT = VA.getLocVT();
  SDValue Val;
  const TargetRegisterClass *RC;

  if (LocVT.getSimpleVT().isScalableVector()) {
    RC = TLI->getRegClassFor(LocVT.getSimpleVT());
  } else {
    switch (LocVT.getSimpleVT().SimpleTy) {
    default:
      llvm_unreachable("Unexpected register type");
    case MVT::i32:
    case MVT::i64:
      RC = &RISCV::GPRRegClass;
      break;
    case MVT::f32:
      RC = &RISCV::FPR32RegClass;
      break;
    case MVT::f64:
      RC = &RISCV::FPR64RegClass;
      break;
    }
  }

  Register VReg = RegInfo.createVirtualRegister(RC);
  RegInfo.addLiveIn(VA.getLocReg(), VReg);
  Val = DAG.getCopyFromReg(Chain, DL, VReg, LocVT);

  if (VA.getLocInfo() == CCValAssign::Indirect)
    return Val;

  return convertLocVTToValVT(DAG, Val, VA, DL);
}

static SDValue convertValVTToLocVT(SelectionDAG &DAG, SDValue Val,
                                   const CCValAssign &VA, const SDLoc &DL) {
  EVT LocVT = VA.getLocVT();

  switch (VA.getLocInfo()) {
  default:
    llvm_unreachable("Unexpected CCValAssign::LocInfo");
  case CCValAssign::Full:
    break;
  case CCValAssign::BCvt:
    if (VA.getLocVT() == MVT::i64 && VA.getValVT() == MVT::f32) {
      Val = DAG.getNode(RISCVISD::FMV_X_ANYEXTW_RV64, DL, MVT::i64, Val);
      break;
    }
    Val = DAG.getNode(ISD::BITCAST, DL, LocVT, Val);
    break;
  }
  return Val;
}

// The caller is responsible for loading the full value if the argument is
// passed with CCValAssign::Indirect.
static SDValue unpackFromMemLoc(SelectionDAG &DAG, SDValue Chain,
                                const CCValAssign &VA, const SDLoc &DL) {
  MachineFunction &MF = DAG.getMachineFunction();
  MachineFrameInfo &MFI = MF.getFrameInfo();
  EVT LocVT = VA.getLocVT();
  EVT ValVT = VA.getValVT();
  EVT PtrVT = MVT::getIntegerVT(DAG.getDataLayout().getPointerSizeInBits(0));
  int FI = MFI.CreateFixedObject(ValVT.getSizeInBits().getKnownMinSize() / 8,
                                 VA.getLocMemOffset(), /*Immutable=*/true);
  SDValue FIN = DAG.getFrameIndex(FI, PtrVT);
  SDValue Val;

  ISD::LoadExtType ExtType;
  switch (VA.getLocInfo()) {
  default:
    llvm_unreachable("Unexpected CCValAssign::LocInfo");
  case CCValAssign::Indirect:
    if (ValVT.isScalableVector()) {
      // Indirect load of the vector value
      SDValue Ptr = DAG.getLoad(
          LocVT, DL, Chain, FIN,
          MachinePointerInfo::getFixedStack(DAG.getMachineFunction(), FI));
      return Ptr;
    }
    LLVM_FALLTHROUGH;
  case CCValAssign::Full:
  case CCValAssign::BCvt:
    ExtType = ISD::NON_EXTLOAD;
    break;
  }
  Val = DAG.getExtLoad(
      ExtType, DL, LocVT, Chain, FIN,
      MachinePointerInfo::getFixedStack(DAG.getMachineFunction(), FI), ValVT);
  return Val;
}

static SDValue unpackF64OnRV32DSoftABI(SelectionDAG &DAG, SDValue Chain,
                                       const CCValAssign &VA, const SDLoc &DL) {
  assert(VA.getLocVT() == MVT::i32 && VA.getValVT() == MVT::f64 &&
         "Unexpected VA");
  MachineFunction &MF = DAG.getMachineFunction();
  MachineFrameInfo &MFI = MF.getFrameInfo();
  MachineRegisterInfo &RegInfo = MF.getRegInfo();

  if (VA.isMemLoc()) {
    // f64 is passed on the stack.
    int FI = MFI.CreateFixedObject(8, VA.getLocMemOffset(), /*Immutable=*/true);
    SDValue FIN = DAG.getFrameIndex(FI, MVT::i32);
    return DAG.getLoad(MVT::f64, DL, Chain, FIN,
                       MachinePointerInfo::getFixedStack(MF, FI));
  }

  assert(VA.isRegLoc() && "Expected register VA assignment");

  Register LoVReg = RegInfo.createVirtualRegister(&RISCV::GPRRegClass);
  RegInfo.addLiveIn(VA.getLocReg(), LoVReg);
  SDValue Lo = DAG.getCopyFromReg(Chain, DL, LoVReg, MVT::i32);
  SDValue Hi;
  if (VA.getLocReg() == RISCV::X17) {
    // Second half of f64 is passed on the stack.
    int FI = MFI.CreateFixedObject(4, 0, /*Immutable=*/true);
    SDValue FIN = DAG.getFrameIndex(FI, MVT::i32);
    Hi = DAG.getLoad(MVT::i32, DL, Chain, FIN,
                     MachinePointerInfo::getFixedStack(MF, FI));
  } else {
    // Second half of f64 is passed in another GPR.
    Register HiVReg = RegInfo.createVirtualRegister(&RISCV::GPRRegClass);
    RegInfo.addLiveIn(VA.getLocReg() + 1, HiVReg);
    Hi = DAG.getCopyFromReg(Chain, DL, HiVReg, MVT::i32);
  }
  return DAG.getNode(RISCVISD::BuildPairF64, DL, MVT::f64, Lo, Hi);
}

// FastCC has less than 1% performance improvement for some particular
// benchmark. But theoretically, it may has benenfit for some cases.
static bool CC_RISCV_FastCC(unsigned ValNo, MVT ValVT, MVT LocVT,
                            CCValAssign::LocInfo LocInfo,
                            ISD::ArgFlagsTy ArgFlags, CCState &State) {

  if (LocVT == MVT::i32 || LocVT == MVT::i64) {
    // X5 and X6 might be used for save-restore libcall.
    static const MCPhysReg GPRList[] = {
        RISCV::X10, RISCV::X11, RISCV::X12, RISCV::X13, RISCV::X14,
        RISCV::X15, RISCV::X16, RISCV::X17, RISCV::X7,  RISCV::X28,
        RISCV::X29, RISCV::X30, RISCV::X31};
    if (unsigned Reg = State.AllocateReg(GPRList)) {
      State.addLoc(CCValAssign::getReg(ValNo, ValVT, Reg, LocVT, LocInfo));
      return false;
    }
  }

  if (LocVT == MVT::f32) {
    static const MCPhysReg FPR32List[] = {
        RISCV::F10_F, RISCV::F11_F, RISCV::F12_F, RISCV::F13_F, RISCV::F14_F,
        RISCV::F15_F, RISCV::F16_F, RISCV::F17_F, RISCV::F0_F,  RISCV::F1_F,
        RISCV::F2_F,  RISCV::F3_F,  RISCV::F4_F,  RISCV::F5_F,  RISCV::F6_F,
        RISCV::F7_F,  RISCV::F28_F, RISCV::F29_F, RISCV::F30_F, RISCV::F31_F};
    if (unsigned Reg = State.AllocateReg(FPR32List)) {
      State.addLoc(CCValAssign::getReg(ValNo, ValVT, Reg, LocVT, LocInfo));
      return false;
    }
  }

  if (LocVT == MVT::f64) {
    static const MCPhysReg FPR64List[] = {
        RISCV::F10_D, RISCV::F11_D, RISCV::F12_D, RISCV::F13_D, RISCV::F14_D,
        RISCV::F15_D, RISCV::F16_D, RISCV::F17_D, RISCV::F0_D,  RISCV::F1_D,
        RISCV::F2_D,  RISCV::F3_D,  RISCV::F4_D,  RISCV::F5_D,  RISCV::F6_D,
        RISCV::F7_D,  RISCV::F28_D, RISCV::F29_D, RISCV::F30_D, RISCV::F31_D};
    if (unsigned Reg = State.AllocateReg(FPR64List)) {
      State.addLoc(CCValAssign::getReg(ValNo, ValVT, Reg, LocVT, LocInfo));
      return false;
    }
  }

  if (LocVT == MVT::i32 || LocVT == MVT::f32) {
    unsigned Offset4 = State.AllocateStack(4, Align(4));
    State.addLoc(CCValAssign::getMem(ValNo, ValVT, Offset4, LocVT, LocInfo));
    return false;
  }

  if (LocVT == MVT::i64 || LocVT == MVT::f64) {
    unsigned Offset5 = State.AllocateStack(8, Align(8));
    State.addLoc(CCValAssign::getMem(ValNo, ValVT, Offset5, LocVT, LocInfo));
    return false;
  }

  return true; // CC didn't match.
}

static bool CC_RISCV_GHC(unsigned ValNo, MVT ValVT, MVT LocVT,
                         CCValAssign::LocInfo LocInfo,
                         ISD::ArgFlagsTy ArgFlags, CCState &State) {

  if (LocVT == MVT::i32 || LocVT == MVT::i64) {
    // Pass in STG registers: Base, Sp, Hp, R1, R2, R3, R4, R5, R6, R7, SpLim
    //                        s1    s2  s3  s4  s5  s6  s7  s8  s9  s10 s11
    static const MCPhysReg GPRList[] = {
        RISCV::X9, RISCV::X18, RISCV::X19, RISCV::X20, RISCV::X21, RISCV::X22,
        RISCV::X23, RISCV::X24, RISCV::X25, RISCV::X26, RISCV::X27};
    if (unsigned Reg = State.AllocateReg(GPRList)) {
      State.addLoc(CCValAssign::getReg(ValNo, ValVT, Reg, LocVT, LocInfo));
      return false;
    }
  }

  if (LocVT == MVT::f32) {
    // Pass in STG registers: F1, ..., F6
    //                        fs0 ... fs5
    static const MCPhysReg FPR32List[] = {RISCV::F8_F, RISCV::F9_F,
                                          RISCV::F18_F, RISCV::F19_F,
                                          RISCV::F20_F, RISCV::F21_F};
    if (unsigned Reg = State.AllocateReg(FPR32List)) {
      State.addLoc(CCValAssign::getReg(ValNo, ValVT, Reg, LocVT, LocInfo));
      return false;
    }
  }

  if (LocVT == MVT::f64) {
    // Pass in STG registers: D1, ..., D6
    //                        fs6 ... fs11
    static const MCPhysReg FPR64List[] = {RISCV::F22_D, RISCV::F23_D,
                                          RISCV::F24_D, RISCV::F25_D,
                                          RISCV::F26_D, RISCV::F27_D};
    if (unsigned Reg = State.AllocateReg(FPR64List)) {
      State.addLoc(CCValAssign::getReg(ValNo, ValVT, Reg, LocVT, LocInfo));
      return false;
    }
  }

  report_fatal_error("No registers left in GHC calling convention");
  return true;
}

// Transform physical registers into virtual registers.
SDValue RISCVTargetLowering::LowerFormalArguments(
    SDValue Chain, CallingConv::ID CallConv, bool IsVarArg,
    const SmallVectorImpl<ISD::InputArg> &Ins, const SDLoc &DL,
    SelectionDAG &DAG, SmallVectorImpl<SDValue> &InVals) const {

  MachineFunction &MF = DAG.getMachineFunction();

  switch (CallConv) {
  default:
    report_fatal_error("Unsupported calling convention");
  case CallingConv::C:
  case CallingConv::Fast:
    break;
  case CallingConv::GHC:
    if (!MF.getSubtarget().getFeatureBits()[RISCV::FeatureStdExtF] ||
        !MF.getSubtarget().getFeatureBits()[RISCV::FeatureStdExtD])
      report_fatal_error(
        "GHC calling convention requires the F and D instruction set extensions");
  }

  const Function &Func = MF.getFunction();
  if (Func.hasFnAttribute("interrupt")) {
    if (!Func.arg_empty())
      report_fatal_error(
        "Functions with the interrupt attribute cannot have arguments!");

    StringRef Kind =
      MF.getFunction().getFnAttribute("interrupt").getValueAsString();

    if (!(Kind == "user" || Kind == "supervisor" || Kind == "machine"))
      report_fatal_error(
        "Function interrupt attribute argument not supported!");
  }

  EVT PtrVT = getPointerTy(DAG.getDataLayout());
  MVT XLenVT = Subtarget.getXLenVT();
  unsigned XLenInBytes = Subtarget.getXLen() / 8;
  // Used with vargs to acumulate store chains.
  std::vector<SDValue> OutChains;

  // Assign locations to all of the incoming arguments.
  SmallVector<CCValAssign, 16> ArgLocs;
  CCState CCInfo(CallConv, IsVarArg, MF, ArgLocs, *DAG.getContext());

  // We do not want to use fastcc when returning scalable vectors because
  // we want to have the CC for them in a single place in the code for now.
  bool HasInsScalableVectors =
      std::any_of(Ins.begin(), Ins.end(),
                  [](ISD::InputArg In) { return In.VT.isScalableVector(); });

  if (CallConv == CallingConv::Fast && !HasInsScalableVectors)
    CCInfo.AnalyzeFormalArguments(Ins, CC_RISCV_FastCC);
  else if (CallConv == CallingConv::GHC)
    CCInfo.AnalyzeFormalArguments(Ins, CC_RISCV_GHC);
  else
    analyzeInputArgs(MF, CCInfo, Ins, /*IsRet=*/false);

  for (unsigned i = 0, e = ArgLocs.size(); i != e; ++i) {
    CCValAssign &VA = ArgLocs[i];
    SDValue ArgValue;
    // Passing f64 on RV32D with a soft float ABI must be handled as a special
    // case.
    if (VA.getLocVT() == MVT::i32 && VA.getValVT() == MVT::f64)
      ArgValue = unpackF64OnRV32DSoftABI(DAG, Chain, VA, DL);
    else if (VA.isRegLoc())
      ArgValue = unpackFromRegLoc(DAG, Chain, VA, DL, this);
    else
      ArgValue = unpackFromMemLoc(DAG, Chain, VA, DL);

    if (VA.getLocInfo() == CCValAssign::Indirect) {
      // If the original argument was split and passed by reference (e.g. i128
      // on RV32), we need to load all parts of it here (using the same
      // address).
      InVals.push_back(DAG.getLoad(VA.getValVT(), DL, Chain, ArgValue,
                                   MachinePointerInfo()));
      unsigned ArgIndex = Ins[i].OrigArgIndex;
      assert(Ins[i].PartOffset == 0);
      while (i + 1 != e && Ins[i + 1].OrigArgIndex == ArgIndex) {
        CCValAssign &PartVA = ArgLocs[i + 1];
        unsigned PartOffset = Ins[i + 1].PartOffset;
        SDValue Address = DAG.getNode(ISD::ADD, DL, PtrVT, ArgValue,
                                      DAG.getIntPtrConstant(PartOffset, DL));
        InVals.push_back(DAG.getLoad(PartVA.getValVT(), DL, Chain, Address,
                                     MachinePointerInfo()));
        ++i;
      }
      continue;
    }
    InVals.push_back(ArgValue);
  }

  if (IsVarArg) {
    ArrayRef<MCPhysReg> ArgRegs = makeArrayRef(ArgGPRs);
    unsigned Idx = CCInfo.getFirstUnallocated(ArgRegs);
    const TargetRegisterClass *RC = &RISCV::GPRRegClass;
    MachineFrameInfo &MFI = MF.getFrameInfo();
    MachineRegisterInfo &RegInfo = MF.getRegInfo();
    RISCVMachineFunctionInfo *RVFI = MF.getInfo<RISCVMachineFunctionInfo>();

    // Offset of the first variable argument from stack pointer, and size of
    // the vararg save area. For now, the varargs save area is either zero or
    // large enough to hold a0-a7.
    int VaArgOffset, VarArgsSaveSize;

    // If all registers are allocated, then all varargs must be passed on the
    // stack and we don't need to save any argregs.
    if (ArgRegs.size() == Idx) {
      VaArgOffset = CCInfo.getNextStackOffset();
      VarArgsSaveSize = 0;
    } else {
      VarArgsSaveSize = XLenInBytes * (ArgRegs.size() - Idx);
      VaArgOffset = -VarArgsSaveSize;
    }

    // Record the frame index of the first variable argument
    // which is a value necessary to VASTART.
    int FI = MFI.CreateFixedObject(XLenInBytes, VaArgOffset, true);
    RVFI->setVarArgsFrameIndex(FI);

    // If saving an odd number of registers then create an extra stack slot to
    // ensure that the frame pointer is 2*XLEN-aligned, which in turn ensures
    // offsets to even-numbered registered remain 2*XLEN-aligned.
    if (Idx % 2) {
      MFI.CreateFixedObject(XLenInBytes, VaArgOffset - (int)XLenInBytes, true);
      VarArgsSaveSize += XLenInBytes;
    }

    // Copy the integer registers that may have been used for passing varargs
    // to the vararg save area.
    for (unsigned I = Idx; I < ArgRegs.size();
         ++I, VaArgOffset += XLenInBytes) {
      const Register Reg = RegInfo.createVirtualRegister(RC);
      RegInfo.addLiveIn(ArgRegs[I], Reg);
      SDValue ArgValue = DAG.getCopyFromReg(Chain, DL, Reg, XLenVT);
      FI = MFI.CreateFixedObject(XLenInBytes, VaArgOffset, true);
      SDValue PtrOff = DAG.getFrameIndex(FI, getPointerTy(DAG.getDataLayout()));
      SDValue Store = DAG.getStore(Chain, DL, ArgValue, PtrOff,
                                   MachinePointerInfo::getFixedStack(MF, FI));
      cast<StoreSDNode>(Store.getNode())
          ->getMemOperand()
          ->setValue((Value *)nullptr);
      OutChains.push_back(Store);
    }
    RVFI->setVarArgsSaveSize(VarArgsSaveSize);
  }

  // All stores are grouped in one node to allow the matching between
  // the size of Ins and InVals. This only happens for vararg functions.
  if (!OutChains.empty()) {
    OutChains.push_back(Chain);
    Chain = DAG.getNode(ISD::TokenFactor, DL, MVT::Other, OutChains);
  }

  return Chain;
}

/// isEligibleForTailCallOptimization - Check whether the call is eligible
/// for tail call optimization.
/// Note: This is modelled after ARM's IsEligibleForTailCallOptimization.
bool RISCVTargetLowering::isEligibleForTailCallOptimization(
    CCState &CCInfo, CallLoweringInfo &CLI, MachineFunction &MF,
    const SmallVector<CCValAssign, 16> &ArgLocs) const {

  auto &Callee = CLI.Callee;
  auto CalleeCC = CLI.CallConv;
  auto &Outs = CLI.Outs;
  auto &Caller = MF.getFunction();
  auto CallerCC = Caller.getCallingConv();

  // Exception-handling functions need a special set of instructions to
  // indicate a return to the hardware. Tail-calling another function would
  // probably break this.
  // TODO: The "interrupt" attribute isn't currently defined by RISC-V. This
  // should be expanded as new function attributes are introduced.
  if (Caller.hasFnAttribute("interrupt"))
    return false;

  // Do not tail call opt if the stack is used to pass parameters.
  if (CCInfo.getNextStackOffset() != 0)
    return false;

  // Do not tail call opt if any parameters need to be passed indirectly.
  // Since long doubles (fp128) and i128 are larger than 2*XLEN, they are
  // passed indirectly. So the address of the value will be passed in a
  // register, or if not available, then the address is put on the stack. In
  // order to pass indirectly, space on the stack often needs to be allocated
  // in order to store the value. In this case the CCInfo.getNextStackOffset()
  // != 0 check is not enough and we need to check if any CCValAssign ArgsLocs
  // are passed CCValAssign::Indirect.
  for (auto &VA : ArgLocs)
    if (VA.getLocInfo() == CCValAssign::Indirect)
      return false;

  // Do not tail call opt if either caller or callee uses struct return
  // semantics.
  auto IsCallerStructRet = Caller.hasStructRetAttr();
  auto IsCalleeStructRet = Outs.empty() ? false : Outs[0].Flags.isSRet();
  if (IsCallerStructRet || IsCalleeStructRet)
    return false;

  // Externally-defined functions with weak linkage should not be
  // tail-called. The behaviour of branch instructions in this situation (as
  // used for tail calls) is implementation-defined, so we cannot rely on the
  // linker replacing the tail call with a return.
  if (GlobalAddressSDNode *G = dyn_cast<GlobalAddressSDNode>(Callee)) {
    const GlobalValue *GV = G->getGlobal();
    if (GV->hasExternalWeakLinkage())
      return false;
  }

  // The callee has to preserve all registers the caller needs to preserve.
  const RISCVRegisterInfo *TRI = Subtarget.getRegisterInfo();
  const uint32_t *CallerPreserved = TRI->getCallPreservedMask(MF, CallerCC);
  if (CalleeCC != CallerCC) {
    const uint32_t *CalleePreserved = TRI->getCallPreservedMask(MF, CalleeCC);
    if (!TRI->regmaskSubsetEqual(CallerPreserved, CalleePreserved))
      return false;
  }

  // Byval parameters hand the function a pointer directly into the stack area
  // we want to reuse during a tail call. Working around this *is* possible
  // but less efficient and uglier in LowerCall.
  for (auto &Arg : Outs)
    if (Arg.Flags.isByVal())
      return false;

  return true;
}

// Lower a call to a callseq_start + CALL + callseq_end chain, and add input
// and output parameter nodes.
SDValue RISCVTargetLowering::LowerCall(CallLoweringInfo &CLI,
                                       SmallVectorImpl<SDValue> &InVals) const {
  SelectionDAG &DAG = CLI.DAG;
  SDLoc &DL = CLI.DL;
  SmallVectorImpl<ISD::OutputArg> &Outs = CLI.Outs;
  SmallVectorImpl<SDValue> &OutVals = CLI.OutVals;
  SmallVectorImpl<ISD::InputArg> &Ins = CLI.Ins;
  SDValue Chain = CLI.Chain;
  SDValue Callee = CLI.Callee;
  bool &IsTailCall = CLI.IsTailCall;
  CallingConv::ID CallConv = CLI.CallConv;
  bool IsVarArg = CLI.IsVarArg;
  EVT PtrVT = getPointerTy(DAG.getDataLayout());
  MVT XLenVT = Subtarget.getXLenVT();

  MachineFunction &MF = DAG.getMachineFunction();

  // Analyze the operands of the call, assigning locations to each operand.
  SmallVector<CCValAssign, 16> ArgLocs;
  CCState ArgCCInfo(CallConv, IsVarArg, MF, ArgLocs, *DAG.getContext());

  // We do not want to use fastcc when returning scalable vectors because
  // we want to have the CC for them in a single place in the code for now.
  bool ReturningScalableVectors =
      std::any_of(Outs.begin(), Outs.end(),
                  [](ISD::OutputArg Out) { return Out.VT.isScalableVector(); });

  if (CallConv == CallingConv::Fast && !ReturningScalableVectors)
    ArgCCInfo.AnalyzeCallOperands(Outs, CC_RISCV_FastCC);
  else if (CallConv == CallingConv::GHC)
    ArgCCInfo.AnalyzeCallOperands(Outs, CC_RISCV_GHC);
  else
    analyzeOutputArgs(MF, ArgCCInfo, Outs, /*IsRet=*/false, &CLI);

  // Check if it's really possible to do a tail call.
  if (IsTailCall)
    IsTailCall = isEligibleForTailCallOptimization(ArgCCInfo, CLI, MF, ArgLocs);

  if (IsTailCall)
    ++NumTailCalls;
  else if (CLI.CB && CLI.CB->isMustTailCall())
    report_fatal_error("failed to perform tail call elimination on a call "
                       "site marked musttail");

  // Get a count of how many bytes are to be pushed on the stack.
  unsigned NumBytes = ArgCCInfo.getNextStackOffset();

  // Create local copies for byval args
  SmallVector<SDValue, 8> ByValArgs;
  for (unsigned i = 0, e = Outs.size(); i != e; ++i) {
    ISD::ArgFlagsTy Flags = Outs[i].Flags;
    if (!Flags.isByVal())
      continue;

    SDValue Arg = OutVals[i];
    unsigned Size = Flags.getByValSize();
    Align Alignment = Flags.getNonZeroByValAlign();

    int FI =
        MF.getFrameInfo().CreateStackObject(Size, Alignment, /*isSS=*/false);
    SDValue FIPtr = DAG.getFrameIndex(FI, getPointerTy(DAG.getDataLayout()));
    SDValue SizeNode = DAG.getConstant(Size, DL, XLenVT);

    Chain = DAG.getMemcpy(Chain, DL, FIPtr, Arg, SizeNode, Alignment,
                          /*IsVolatile=*/false,
                          /*AlwaysInline=*/false, IsTailCall,
                          MachinePointerInfo(), MachinePointerInfo());
    ByValArgs.push_back(FIPtr);
  }

  if (!IsTailCall)
    Chain = DAG.getCALLSEQ_START(Chain, NumBytes, 0, CLI.DL);

  // Copy argument values to their designated locations.
  SmallVector<std::pair<Register, SDValue>, 8> RegsToPass;
  SmallVector<SDValue, 8> MemOpChains;
  SDValue StackPtr;
  for (unsigned i = 0, j = 0, e = ArgLocs.size(); i != e; ++i) {
    CCValAssign &VA = ArgLocs[i];
    SDValue ArgValue = OutVals[i];
    ISD::ArgFlagsTy Flags = Outs[i].Flags;

    // Handle passing f64 on RV32D with a soft float or hard float single ABI as
    // a special case.
    bool IsF64OnRV32DSoftABI =
        VA.getLocVT() == MVT::i32 && VA.getValVT() == MVT::f64;
    if (IsF64OnRV32DSoftABI && VA.isRegLoc()) {
      SDValue SplitF64 = DAG.getNode(
          RISCVISD::SplitF64, DL, DAG.getVTList(MVT::i32, MVT::i32), ArgValue);
      SDValue Lo = SplitF64.getValue(0);
      SDValue Hi = SplitF64.getValue(1);

      Register RegLo = VA.getLocReg();
      RegsToPass.push_back(std::make_pair(RegLo, Lo));

      if (RegLo == RISCV::X17) {
        // Second half of f64 is passed on the stack.
        // Work out the address of the stack slot.
        if (!StackPtr.getNode())
          StackPtr = DAG.getCopyFromReg(Chain, DL, RISCV::X2, PtrVT);
        // Emit the store.
        MemOpChains.push_back(
            DAG.getStore(Chain, DL, Hi, StackPtr, MachinePointerInfo()));
      } else {
        // Second half of f64 is passed in another GPR.
        assert(RegLo < RISCV::X31 && "Invalid register pair");
        Register RegHigh = RegLo + 1;
        RegsToPass.push_back(std::make_pair(RegHigh, Hi));
      }
      continue;
    }

    // IsF64OnRV32DSoftABI && VA.isMemLoc() is handled below in the same way
    // as any other MemLoc.

    // Promote the value if needed.
    // For now, only handle fully promoted and indirect arguments.
    if (VA.getLocInfo() == CCValAssign::Indirect) {
      if (VA.getValVT().isScalableVector()) {
        // Create a stack slot for the EPI register.
        SDValue SpillSlot = DAG.CreateStackTemporary(Outs[i].ArgVT);
        int FI = cast<FrameIndexSDNode>(SpillSlot)->getIndex();

        RISCVMachineFunctionInfo *RVFI = MF.getInfo<RISCVMachineFunctionInfo>();
        // Let know FrameLowering that we're spilling vector registers.
        RVFI->setHasSpilledVR();
        // Mark this spill as a vector spill.
        MF.getFrameInfo().setStackID(FI, TargetStackID::EPIVector);

        // We load an XLenVT from the spill slot because RISCVFrameLowering.cpp
        // will replace this slot from a vector type to an XLenVT.
        SDValue Ptr = DAG.getLoad(XLenVT, DL, Chain, SpillSlot,
                                  MachinePointerInfo::getFixedStack(MF, FI));

        MemOpChains.push_back(
            DAG.getStore(Chain, DL, ArgValue, Ptr, MachinePointerInfo()));
        ArgValue = Ptr;
      } else {
        // Store the argument in a stack slot and pass its address.
        SDValue SpillSlot = DAG.CreateStackTemporary(Outs[i].ArgVT);
        int FI = cast<FrameIndexSDNode>(SpillSlot)->getIndex();
        MemOpChains.push_back(
            DAG.getStore(Chain, DL, ArgValue, SpillSlot,
                         MachinePointerInfo::getFixedStack(MF, FI)));
        // If the original argument was split (e.g. i128), we need
        // to store all parts of it here (and pass just one address).
        unsigned ArgIndex = Outs[i].OrigArgIndex;
        assert(Outs[i].PartOffset == 0);
        while (i + 1 != e && Outs[i + 1].OrigArgIndex == ArgIndex) {
          SDValue PartValue = OutVals[i + 1];
          unsigned PartOffset = Outs[i + 1].PartOffset;
          SDValue Address = DAG.getNode(ISD::ADD, DL, PtrVT, SpillSlot,
                                        DAG.getIntPtrConstant(PartOffset, DL));
          MemOpChains.push_back(
              DAG.getStore(Chain, DL, PartValue, Address,
                           MachinePointerInfo::getFixedStack(MF, FI)));
          ++i;
        }
        ArgValue = SpillSlot;
      }
    } else {
      ArgValue = convertValVTToLocVT(DAG, ArgValue, VA, DL);
    }

    // Use local copy if it is a byval arg.
    if (Flags.isByVal())
      ArgValue = ByValArgs[j++];

    if (VA.isRegLoc()) {
      // Queue up the argument copies and emit them at the end.
      RegsToPass.push_back(std::make_pair(VA.getLocReg(), ArgValue));
    } else {
      assert(VA.isMemLoc() && "Argument not register or memory");
      assert(!IsTailCall && "Tail call not allowed if stack is used "
                            "for passing parameters");

      // Work out the address of the stack slot.
      if (!StackPtr.getNode())
        StackPtr = DAG.getCopyFromReg(Chain, DL, RISCV::X2, PtrVT);
      SDValue Address =
          DAG.getNode(ISD::ADD, DL, PtrVT, StackPtr,
                      DAG.getIntPtrConstant(VA.getLocMemOffset(), DL));

      // Emit the store.
      MemOpChains.push_back(
          DAG.getStore(Chain, DL, ArgValue, Address, MachinePointerInfo()));
    }
  }

  // Join the stores, which are independent of one another.
  if (!MemOpChains.empty())
    Chain = DAG.getNode(ISD::TokenFactor, DL, MVT::Other, MemOpChains);

  SDValue Glue;

  // Build a sequence of copy-to-reg nodes, chained and glued together.
  for (auto &Reg : RegsToPass) {
    Chain = DAG.getCopyToReg(Chain, DL, Reg.first, Reg.second, Glue);
    Glue = Chain.getValue(1);
  }

  // Validate that none of the argument registers have been marked as
  // reserved, if so report an error. Do the same for the return address if this
  // is not a tailcall.
  validateCCReservedRegs(RegsToPass, MF);
  if (!IsTailCall &&
      MF.getSubtarget<RISCVSubtarget>().isRegisterReservedByUser(RISCV::X1))
    MF.getFunction().getContext().diagnose(DiagnosticInfoUnsupported{
        MF.getFunction(),
        "Return address register required, but has been reserved."});

  // If the callee is a GlobalAddress/ExternalSymbol node, turn it into a
  // TargetGlobalAddress/TargetExternalSymbol node so that legalize won't
  // split it and then direct call can be matched by PseudoCALL.
  if (GlobalAddressSDNode *S = dyn_cast<GlobalAddressSDNode>(Callee)) {
    const GlobalValue *GV = S->getGlobal();

    unsigned OpFlags = RISCVII::MO_CALL;
    if (!getTargetMachine().shouldAssumeDSOLocal(*GV->getParent(), GV))
      OpFlags = RISCVII::MO_PLT;

    Callee = DAG.getTargetGlobalAddress(GV, DL, PtrVT, 0, OpFlags);
  } else if (ExternalSymbolSDNode *S = dyn_cast<ExternalSymbolSDNode>(Callee)) {
    unsigned OpFlags = RISCVII::MO_CALL;

    if (!getTargetMachine().shouldAssumeDSOLocal(*MF.getFunction().getParent(),
                                                 nullptr))
      OpFlags = RISCVII::MO_PLT;

    Callee = DAG.getTargetExternalSymbol(S->getSymbol(), PtrVT, OpFlags);
  }

  // The first call operand is the chain and the second is the target address.
  SmallVector<SDValue, 8> Ops;
  Ops.push_back(Chain);
  Ops.push_back(Callee);

  // Add argument registers to the end of the list so that they are
  // known live into the call.
  for (auto &Reg : RegsToPass)
    Ops.push_back(DAG.getRegister(Reg.first, Reg.second.getValueType()));

  if (!IsTailCall) {
    // Add a register mask operand representing the call-preserved registers.
    const TargetRegisterInfo *TRI = Subtarget.getRegisterInfo();
    const uint32_t *Mask = TRI->getCallPreservedMask(MF, CallConv);
    assert(Mask && "Missing call preserved mask for calling convention");
    Ops.push_back(DAG.getRegisterMask(Mask));
  }

  // Glue the call to the argument copies, if any.
  if (Glue.getNode())
    Ops.push_back(Glue);

  // Emit the call.
  SDVTList NodeTys = DAG.getVTList(MVT::Other, MVT::Glue);

  if (IsTailCall) {
    MF.getFrameInfo().setHasTailCall();
    return DAG.getNode(RISCVISD::TAIL, DL, NodeTys, Ops);
  }

  Chain = DAG.getNode(RISCVISD::CALL, DL, NodeTys, Ops);
  DAG.addNoMergeSiteInfo(Chain.getNode(), CLI.NoMerge);
  Glue = Chain.getValue(1);

  // Mark the end of the call, which is glued to the call itself.
  Chain = DAG.getCALLSEQ_END(Chain,
                             DAG.getConstant(NumBytes, DL, PtrVT, true),
                             DAG.getConstant(0, DL, PtrVT, true),
                             Glue, DL);
  Glue = Chain.getValue(1);

  // Assign locations to each value returned by this call.
  SmallVector<CCValAssign, 16> RVLocs;
  CCState RetCCInfo(CallConv, IsVarArg, MF, RVLocs, *DAG.getContext());
  analyzeInputArgs(MF, RetCCInfo, Ins, /*IsRet=*/true);

  // Copy all of the result registers out of their specified physreg.
  for (auto &VA : RVLocs) {
    // Copy the value out
    SDValue RetValue =
        DAG.getCopyFromReg(Chain, DL, VA.getLocReg(), VA.getLocVT(), Glue);
    // Glue the RetValue to the end of the call sequence
    Chain = RetValue.getValue(1);
    Glue = RetValue.getValue(2);

    if (VA.getLocVT() == MVT::i32 && VA.getValVT() == MVT::f64) {
      assert(VA.getLocReg() == ArgGPRs[0] && "Unexpected reg assignment");
      SDValue RetValue2 =
          DAG.getCopyFromReg(Chain, DL, ArgGPRs[1], MVT::i32, Glue);
      Chain = RetValue2.getValue(1);
      Glue = RetValue2.getValue(2);
      RetValue = DAG.getNode(RISCVISD::BuildPairF64, DL, MVT::f64, RetValue,
                             RetValue2);
    }

    RetValue = convertLocVTToValVT(DAG, RetValue, VA, DL);

    InVals.push_back(RetValue);
  }

  return Chain;
}

bool RISCVTargetLowering::CanLowerReturn(
    CallingConv::ID CallConv, MachineFunction &MF, bool IsVarArg,
    const SmallVectorImpl<ISD::OutputArg> &Outs, LLVMContext &Context) const {
  SmallVector<CCValAssign, 16> RVLocs;
  CCState CCInfo(CallConv, IsVarArg, MF, RVLocs, Context);

  Optional<unsigned> FirstMaskArgument;
  if (Subtarget.hasStdExtV()) {
    PreAssignMask(Outs, FirstMaskArgument, CCInfo);
  }

  for (unsigned i = 0, e = Outs.size(); i != e; ++i) {
    MVT VT = Outs[i].VT;
    ISD::ArgFlagsTy ArgFlags = Outs[i].Flags;
    RISCVABI::ABI ABI = MF.getSubtarget<RISCVSubtarget>().getTargetABI();
    if (CC_RISCV(MF.getDataLayout(), ABI, i, VT, VT, CCValAssign::Full,
                 ArgFlags, CCInfo, /*IsFixed=*/true, /*IsRet=*/true, nullptr,
                 this, FirstMaskArgument))
      return false;
  }
  return true;
}

SDValue
RISCVTargetLowering::LowerReturn(SDValue Chain, CallingConv::ID CallConv,
                                 bool IsVarArg,
                                 const SmallVectorImpl<ISD::OutputArg> &Outs,
                                 const SmallVectorImpl<SDValue> &OutVals,
                                 const SDLoc &DL, SelectionDAG &DAG) const {
  const MachineFunction &MF = DAG.getMachineFunction();
  const RISCVSubtarget &STI = MF.getSubtarget<RISCVSubtarget>();

  // Stores the assignment of the return value to a location.
  SmallVector<CCValAssign, 16> RVLocs;

  // Info about the registers and stack slot.
  CCState CCInfo(CallConv, IsVarArg, DAG.getMachineFunction(), RVLocs,
                 *DAG.getContext());

  analyzeOutputArgs(DAG.getMachineFunction(), CCInfo, Outs, /*IsRet=*/true,
                    nullptr);

  if (CallConv == CallingConv::GHC && !RVLocs.empty())
    report_fatal_error("GHC functions return void only");

  SDValue Glue;
  SmallVector<SDValue, 4> RetOps(1, Chain);

  // Copy the result values into the output registers.
  for (unsigned i = 0, e = RVLocs.size(); i < e; ++i) {
    SDValue Val = OutVals[i];
    CCValAssign &VA = RVLocs[i];
    assert(VA.isRegLoc() && "Can only return in registers!");

    if (VA.getLocVT() == MVT::i32 && VA.getValVT() == MVT::f64) {
      // Handle returning f64 on RV32D with a soft float ABI.
      assert(VA.isRegLoc() && "Expected return via registers");
      SDValue SplitF64 = DAG.getNode(RISCVISD::SplitF64, DL,
                                     DAG.getVTList(MVT::i32, MVT::i32), Val);
      SDValue Lo = SplitF64.getValue(0);
      SDValue Hi = SplitF64.getValue(1);
      Register RegLo = VA.getLocReg();
      assert(RegLo < RISCV::X31 && "Invalid register pair");
      Register RegHi = RegLo + 1;

      if (STI.isRegisterReservedByUser(RegLo) ||
          STI.isRegisterReservedByUser(RegHi))
        MF.getFunction().getContext().diagnose(DiagnosticInfoUnsupported{
            MF.getFunction(),
            "Return value register required, but has been reserved."});

      Chain = DAG.getCopyToReg(Chain, DL, RegLo, Lo, Glue);
      Glue = Chain.getValue(1);
      RetOps.push_back(DAG.getRegister(RegLo, MVT::i32));
      Chain = DAG.getCopyToReg(Chain, DL, RegHi, Hi, Glue);
      Glue = Chain.getValue(1);
      RetOps.push_back(DAG.getRegister(RegHi, MVT::i32));
    } else {
      // Handle a 'normal' return.
      Val = convertValVTToLocVT(DAG, Val, VA, DL);
      Chain = DAG.getCopyToReg(Chain, DL, VA.getLocReg(), Val, Glue);

      if (STI.isRegisterReservedByUser(VA.getLocReg()))
        MF.getFunction().getContext().diagnose(DiagnosticInfoUnsupported{
            MF.getFunction(),
            "Return value register required, but has been reserved."});

      // Guarantee that all emitted copies are stuck together.
      Glue = Chain.getValue(1);
      RetOps.push_back(DAG.getRegister(VA.getLocReg(), VA.getLocVT()));
    }
  }

  RetOps[0] = Chain; // Update chain.

  // Add the glue node if we have it.
  if (Glue.getNode()) {
    RetOps.push_back(Glue);
  }

  // Interrupt service routines use different return instructions.
  const Function &Func = DAG.getMachineFunction().getFunction();
  if (Func.hasFnAttribute("interrupt")) {
    if (!Func.getReturnType()->isVoidTy())
      report_fatal_error(
          "Functions with the interrupt attribute must have void return type!");

    MachineFunction &MF = DAG.getMachineFunction();
    StringRef Kind =
      MF.getFunction().getFnAttribute("interrupt").getValueAsString();

    unsigned RetOpc;
    if (Kind == "user")
      RetOpc = RISCVISD::URET_FLAG;
    else if (Kind == "supervisor")
      RetOpc = RISCVISD::SRET_FLAG;
    else
      RetOpc = RISCVISD::MRET_FLAG;

    return DAG.getNode(RetOpc, DL, MVT::Other, RetOps);
  }

  return DAG.getNode(RISCVISD::RET_FLAG, DL, MVT::Other, RetOps);
}

void RISCVTargetLowering::validateCCReservedRegs(
    const SmallVectorImpl<std::pair<llvm::Register, llvm::SDValue>> &Regs,
    MachineFunction &MF) const {
  const Function &F = MF.getFunction();
  const RISCVSubtarget &STI = MF.getSubtarget<RISCVSubtarget>();

  if (std::any_of(std::begin(Regs), std::end(Regs), [&STI](auto Reg) {
        return STI.isRegisterReservedByUser(Reg.first);
      }))
    F.getContext().diagnose(DiagnosticInfoUnsupported{
        F, "Argument register required, but has been reserved."});
}

bool RISCVTargetLowering::mayBeEmittedAsTailCall(const CallInst *CI) const {
  return CI->isTailCall();
}

const char *RISCVTargetLowering::getTargetNodeName(unsigned Opcode) const {
#define NODE_NAME_CASE(NODE)                                                   \
  case RISCVISD::NODE:                                                         \
    return "RISCVISD::" #NODE;
  // clang-format off
  switch ((RISCVISD::NodeType)Opcode) {
  case RISCVISD::FIRST_NUMBER:
    break;
  NODE_NAME_CASE(RET_FLAG)
  NODE_NAME_CASE(URET_FLAG)
  NODE_NAME_CASE(SRET_FLAG)
  NODE_NAME_CASE(MRET_FLAG)
  NODE_NAME_CASE(CALL)
  NODE_NAME_CASE(SELECT_CC)
  NODE_NAME_CASE(BuildPairF64)
  NODE_NAME_CASE(SplitF64)
  NODE_NAME_CASE(TAIL)
  NODE_NAME_CASE(SLLW)
  NODE_NAME_CASE(SRAW)
  NODE_NAME_CASE(SRLW)
  NODE_NAME_CASE(DIVW)
  NODE_NAME_CASE(DIVUW)
  NODE_NAME_CASE(REMUW)
  NODE_NAME_CASE(ROLW)
  NODE_NAME_CASE(RORW)
  NODE_NAME_CASE(FSLW)
  NODE_NAME_CASE(FSRW)
  NODE_NAME_CASE(FMV_W_X_RV64)
  NODE_NAME_CASE(FMV_X_ANYEXTW_RV64)
  NODE_NAME_CASE(READ_CYCLE_WIDE)
  NODE_NAME_CASE(GREVI)
  NODE_NAME_CASE(GREVIW)
  NODE_NAME_CASE(GORCI)
  NODE_NAME_CASE(GORCIW)
  NODE_NAME_CASE(VMV_X_S)
  NODE_NAME_CASE(EXTRACT_VECTOR_ELT)
  NODE_NAME_CASE(SIGN_EXTEND_VECTOR)
  NODE_NAME_CASE(ZERO_EXTEND_VECTOR)
  NODE_NAME_CASE(TRUNCATE_VECTOR)
  NODE_NAME_CASE(SHUFFLE_EXTEND)
  NODE_NAME_CASE(SIGN_EXTEND_BITS_INREG)
  NODE_NAME_CASE(ZERO_EXTEND_BITS_INREG)

  NODE_NAME_CASE(VZIP2)
  NODE_NAME_CASE(VUNZIP2)
  NODE_NAME_CASE(VTRN)

#define TUPLE_NODE(X)  \
  NODE_NAME_CASE(X##2) \
  NODE_NAME_CASE(X##3) \
  NODE_NAME_CASE(X##4) \
  NODE_NAME_CASE(X##5) \
  NODE_NAME_CASE(X##6) \
  NODE_NAME_CASE(X##7) \
  NODE_NAME_CASE(X##8)
  TUPLE_NODE(VLSEG)
  TUPLE_NODE(VSSEG)
  TUPLE_NODE(VLSSEG)
  TUPLE_NODE(VSSSEG)
  TUPLE_NODE(VLXSEG)
  TUPLE_NODE(VSXSEG)
#undef TUPLE_NODE
  }
  // clang-format on
  return nullptr;
#undef NODE_NAME_CASE
}

/// getConstraintType - Given a constraint letter, return the type of
/// constraint it is for this target.
RISCVTargetLowering::ConstraintType
RISCVTargetLowering::getConstraintType(StringRef Constraint) const {
  if (Constraint.size() == 1) {
    switch (Constraint[0]) {
    default:
      break;
    case 'f':
    case 'v':
      return C_RegisterClass;
    case 'I':
    case 'J':
    case 'K':
      return C_Immediate;
    case 'A':
      return C_Memory;
    }
  }
  return TargetLowering::getConstraintType(Constraint);
}

std::pair<unsigned, const TargetRegisterClass *>
RISCVTargetLowering::getRegForInlineAsmConstraint(const TargetRegisterInfo *TRI,
                                                  StringRef Constraint,
                                                  MVT VT) const {
  // First, see if this is a constraint that directly corresponds to a
  // RISCV register class.
  if (Constraint.size() == 1) {
    switch (Constraint[0]) {
    case 'r':
      return std::make_pair(0U, &RISCV::GPRRegClass);
    case 'f':
      if (Subtarget.hasStdExtF() && VT == MVT::f32)
        return std::make_pair(0U, &RISCV::FPR32RegClass);
      if (Subtarget.hasStdExtD() && VT == MVT::f64)
        return std::make_pair(0U, &RISCV::FPR64RegClass);
      break;
    case 'v':
      for (const auto *RC : {&RISCV::VRRegClass, &RISCV::VRM2RegClass,
                             &RISCV::VRM4RegClass, &RISCV::VRM8RegClass}) {
        if (TRI->isTypeLegalForClass(*RC, VT.SimpleTy))
          return std::make_pair(0U, RC);
      }
      break;
    default:
      break;
    }
  }

  // Clang will correctly decode the usage of register name aliases into their
  // official names. However, other frontends like `rustc` do not. This allows
  // users of these frontends to use the ABI names for registers in LLVM-style
  // register constraints.
  unsigned XRegFromAlias = StringSwitch<unsigned>(Constraint.lower())
                               .Case("{zero}", RISCV::X0)
                               .Case("{ra}", RISCV::X1)
                               .Case("{sp}", RISCV::X2)
                               .Case("{gp}", RISCV::X3)
                               .Case("{tp}", RISCV::X4)
                               .Case("{t0}", RISCV::X5)
                               .Case("{t1}", RISCV::X6)
                               .Case("{t2}", RISCV::X7)
                               .Cases("{s0}", "{fp}", RISCV::X8)
                               .Case("{s1}", RISCV::X9)
                               .Case("{a0}", RISCV::X10)
                               .Case("{a1}", RISCV::X11)
                               .Case("{a2}", RISCV::X12)
                               .Case("{a3}", RISCV::X13)
                               .Case("{a4}", RISCV::X14)
                               .Case("{a5}", RISCV::X15)
                               .Case("{a6}", RISCV::X16)
                               .Case("{a7}", RISCV::X17)
                               .Case("{s2}", RISCV::X18)
                               .Case("{s3}", RISCV::X19)
                               .Case("{s4}", RISCV::X20)
                               .Case("{s5}", RISCV::X21)
                               .Case("{s6}", RISCV::X22)
                               .Case("{s7}", RISCV::X23)
                               .Case("{s8}", RISCV::X24)
                               .Case("{s9}", RISCV::X25)
                               .Case("{s10}", RISCV::X26)
                               .Case("{s11}", RISCV::X27)
                               .Case("{t3}", RISCV::X28)
                               .Case("{t4}", RISCV::X29)
                               .Case("{t5}", RISCV::X30)
                               .Case("{t6}", RISCV::X31)
                               .Default(RISCV::NoRegister);
  if (XRegFromAlias != RISCV::NoRegister)
    return std::make_pair(XRegFromAlias, &RISCV::GPRRegClass);

  // Since TargetLowering::getRegForInlineAsmConstraint uses the name of the
  // TableGen record rather than the AsmName to choose registers for InlineAsm
  // constraints, plus we want to match those names to the widest floating point
  // register type available, manually select floating point registers here.
  //
  // The second case is the ABI name of the register, so that frontends can also
  // use the ABI names in register constraint lists.
  if (Subtarget.hasStdExtF() || Subtarget.hasStdExtD()) {
    unsigned FReg = StringSwitch<unsigned>(Constraint.lower())
                        .Cases("{f0}", "{ft0}", RISCV::F0_F)
                        .Cases("{f1}", "{ft1}", RISCV::F1_F)
                        .Cases("{f2}", "{ft2}", RISCV::F2_F)
                        .Cases("{f3}", "{ft3}", RISCV::F3_F)
                        .Cases("{f4}", "{ft4}", RISCV::F4_F)
                        .Cases("{f5}", "{ft5}", RISCV::F5_F)
                        .Cases("{f6}", "{ft6}", RISCV::F6_F)
                        .Cases("{f7}", "{ft7}", RISCV::F7_F)
                        .Cases("{f8}", "{fs0}", RISCV::F8_F)
                        .Cases("{f9}", "{fs1}", RISCV::F9_F)
                        .Cases("{f10}", "{fa0}", RISCV::F10_F)
                        .Cases("{f11}", "{fa1}", RISCV::F11_F)
                        .Cases("{f12}", "{fa2}", RISCV::F12_F)
                        .Cases("{f13}", "{fa3}", RISCV::F13_F)
                        .Cases("{f14}", "{fa4}", RISCV::F14_F)
                        .Cases("{f15}", "{fa5}", RISCV::F15_F)
                        .Cases("{f16}", "{fa6}", RISCV::F16_F)
                        .Cases("{f17}", "{fa7}", RISCV::F17_F)
                        .Cases("{f18}", "{fs2}", RISCV::F18_F)
                        .Cases("{f19}", "{fs3}", RISCV::F19_F)
                        .Cases("{f20}", "{fs4}", RISCV::F20_F)
                        .Cases("{f21}", "{fs5}", RISCV::F21_F)
                        .Cases("{f22}", "{fs6}", RISCV::F22_F)
                        .Cases("{f23}", "{fs7}", RISCV::F23_F)
                        .Cases("{f24}", "{fs8}", RISCV::F24_F)
                        .Cases("{f25}", "{fs9}", RISCV::F25_F)
                        .Cases("{f26}", "{fs10}", RISCV::F26_F)
                        .Cases("{f27}", "{fs11}", RISCV::F27_F)
                        .Cases("{f28}", "{ft8}", RISCV::F28_F)
                        .Cases("{f29}", "{ft9}", RISCV::F29_F)
                        .Cases("{f30}", "{ft10}", RISCV::F30_F)
                        .Cases("{f31}", "{ft11}", RISCV::F31_F)
                        .Default(RISCV::NoRegister);
    if (FReg != RISCV::NoRegister) {
      assert(RISCV::F0_F <= FReg && FReg <= RISCV::F31_F && "Unknown fp-reg");
      if (Subtarget.hasStdExtD()) {
        unsigned RegNo = FReg - RISCV::F0_F;
        unsigned DReg = RISCV::F0_D + RegNo;
        return std::make_pair(DReg, &RISCV::FPR64RegClass);
      }
      return std::make_pair(FReg, &RISCV::FPR32RegClass);
    }
  }

  return TargetLowering::getRegForInlineAsmConstraint(TRI, Constraint, VT);
}

unsigned
RISCVTargetLowering::getInlineAsmMemConstraint(StringRef ConstraintCode) const {
  // Currently only support length 1 constraints.
  if (ConstraintCode.size() == 1) {
    switch (ConstraintCode[0]) {
    case 'A':
      return InlineAsm::Constraint_A;
    default:
      break;
    }
  }

  return TargetLowering::getInlineAsmMemConstraint(ConstraintCode);
}

void RISCVTargetLowering::LowerAsmOperandForConstraint(
    SDValue Op, std::string &Constraint, std::vector<SDValue> &Ops,
    SelectionDAG &DAG) const {
  // Currently only support length 1 constraints.
  if (Constraint.length() == 1) {
    switch (Constraint[0]) {
    case 'I':
      // Validate & create a 12-bit signed immediate operand.
      if (auto *C = dyn_cast<ConstantSDNode>(Op)) {
        uint64_t CVal = C->getSExtValue();
        if (isInt<12>(CVal))
          Ops.push_back(
              DAG.getTargetConstant(CVal, SDLoc(Op), Subtarget.getXLenVT()));
      }
      return;
    case 'J':
      // Validate & create an integer zero operand.
      if (auto *C = dyn_cast<ConstantSDNode>(Op))
        if (C->getZExtValue() == 0)
          Ops.push_back(
              DAG.getTargetConstant(0, SDLoc(Op), Subtarget.getXLenVT()));
      return;
    case 'K':
      // Validate & create a 5-bit unsigned immediate operand.
      if (auto *C = dyn_cast<ConstantSDNode>(Op)) {
        uint64_t CVal = C->getZExtValue();
        if (isUInt<5>(CVal))
          Ops.push_back(
              DAG.getTargetConstant(CVal, SDLoc(Op), Subtarget.getXLenVT()));
      }
      return;
    default:
      break;
    }
  }
  TargetLowering::LowerAsmOperandForConstraint(Op, Constraint, Ops, DAG);
}

Instruction *RISCVTargetLowering::emitLeadingFence(IRBuilder<> &Builder,
                                                   Instruction *Inst,
                                                   AtomicOrdering Ord) const {
  if (isa<LoadInst>(Inst) && Ord == AtomicOrdering::SequentiallyConsistent)
    return Builder.CreateFence(Ord);
  if (isa<StoreInst>(Inst) && isReleaseOrStronger(Ord))
    return Builder.CreateFence(AtomicOrdering::Release);
  return nullptr;
}

Instruction *RISCVTargetLowering::emitTrailingFence(IRBuilder<> &Builder,
                                                    Instruction *Inst,
                                                    AtomicOrdering Ord) const {
  if (isa<LoadInst>(Inst) && isAcquireOrStronger(Ord))
    return Builder.CreateFence(AtomicOrdering::Acquire);
  return nullptr;
}

TargetLowering::AtomicExpansionKind
RISCVTargetLowering::shouldExpandAtomicRMWInIR(AtomicRMWInst *AI) const {
  // atomicrmw {fadd,fsub} must be expanded to use compare-exchange, as floating
  // point operations can't be used in an lr/sc sequence without breaking the
  // forward-progress guarantee.
  if (AI->isFloatingPointOperation())
    return AtomicExpansionKind::CmpXChg;

  unsigned Size = AI->getType()->getPrimitiveSizeInBits();
  if (Size == 8 || Size == 16)
    return AtomicExpansionKind::MaskedIntrinsic;
  return AtomicExpansionKind::None;
}

static Intrinsic::ID
getIntrinsicForMaskedAtomicRMWBinOp(unsigned XLen, AtomicRMWInst::BinOp BinOp) {
  if (XLen == 32) {
    switch (BinOp) {
    default:
      llvm_unreachable("Unexpected AtomicRMW BinOp");
    case AtomicRMWInst::Xchg:
      return Intrinsic::riscv_masked_atomicrmw_xchg_i32;
    case AtomicRMWInst::Add:
      return Intrinsic::riscv_masked_atomicrmw_add_i32;
    case AtomicRMWInst::Sub:
      return Intrinsic::riscv_masked_atomicrmw_sub_i32;
    case AtomicRMWInst::Nand:
      return Intrinsic::riscv_masked_atomicrmw_nand_i32;
    case AtomicRMWInst::Max:
      return Intrinsic::riscv_masked_atomicrmw_max_i32;
    case AtomicRMWInst::Min:
      return Intrinsic::riscv_masked_atomicrmw_min_i32;
    case AtomicRMWInst::UMax:
      return Intrinsic::riscv_masked_atomicrmw_umax_i32;
    case AtomicRMWInst::UMin:
      return Intrinsic::riscv_masked_atomicrmw_umin_i32;
    }
  }

  if (XLen == 64) {
    switch (BinOp) {
    default:
      llvm_unreachable("Unexpected AtomicRMW BinOp");
    case AtomicRMWInst::Xchg:
      return Intrinsic::riscv_masked_atomicrmw_xchg_i64;
    case AtomicRMWInst::Add:
      return Intrinsic::riscv_masked_atomicrmw_add_i64;
    case AtomicRMWInst::Sub:
      return Intrinsic::riscv_masked_atomicrmw_sub_i64;
    case AtomicRMWInst::Nand:
      return Intrinsic::riscv_masked_atomicrmw_nand_i64;
    case AtomicRMWInst::Max:
      return Intrinsic::riscv_masked_atomicrmw_max_i64;
    case AtomicRMWInst::Min:
      return Intrinsic::riscv_masked_atomicrmw_min_i64;
    case AtomicRMWInst::UMax:
      return Intrinsic::riscv_masked_atomicrmw_umax_i64;
    case AtomicRMWInst::UMin:
      return Intrinsic::riscv_masked_atomicrmw_umin_i64;
    }
  }

  llvm_unreachable("Unexpected XLen\n");
}

Value *RISCVTargetLowering::emitMaskedAtomicRMWIntrinsic(
    IRBuilder<> &Builder, AtomicRMWInst *AI, Value *AlignedAddr, Value *Incr,
    Value *Mask, Value *ShiftAmt, AtomicOrdering Ord) const {
  unsigned XLen = Subtarget.getXLen();
  Value *Ordering =
      Builder.getIntN(XLen, static_cast<uint64_t>(AI->getOrdering()));
  Type *Tys[] = {AlignedAddr->getType()};
  Function *LrwOpScwLoop = Intrinsic::getDeclaration(
      AI->getModule(),
      getIntrinsicForMaskedAtomicRMWBinOp(XLen, AI->getOperation()), Tys);

  if (XLen == 64) {
    Incr = Builder.CreateSExt(Incr, Builder.getInt64Ty());
    Mask = Builder.CreateSExt(Mask, Builder.getInt64Ty());
    ShiftAmt = Builder.CreateSExt(ShiftAmt, Builder.getInt64Ty());
  }

  Value *Result;

  // Must pass the shift amount needed to sign extend the loaded value prior
  // to performing a signed comparison for min/max. ShiftAmt is the number of
  // bits to shift the value into position. Pass XLen-ShiftAmt-ValWidth, which
  // is the number of bits to left+right shift the value in order to
  // sign-extend.
  if (AI->getOperation() == AtomicRMWInst::Min ||
      AI->getOperation() == AtomicRMWInst::Max) {
    const DataLayout &DL = AI->getModule()->getDataLayout();
    unsigned ValWidth =
        DL.getTypeStoreSizeInBits(AI->getValOperand()->getType());
    Value *SextShamt =
        Builder.CreateSub(Builder.getIntN(XLen, XLen - ValWidth), ShiftAmt);
    Result = Builder.CreateCall(LrwOpScwLoop,
                                {AlignedAddr, Incr, Mask, SextShamt, Ordering});
  } else {
    Result =
        Builder.CreateCall(LrwOpScwLoop, {AlignedAddr, Incr, Mask, Ordering});
  }

  if (XLen == 64)
    Result = Builder.CreateTrunc(Result, Builder.getInt32Ty());
  return Result;
}

TargetLowering::AtomicExpansionKind
RISCVTargetLowering::shouldExpandAtomicCmpXchgInIR(
    AtomicCmpXchgInst *CI) const {
  unsigned Size = CI->getCompareOperand()->getType()->getPrimitiveSizeInBits();
  if (Size == 8 || Size == 16)
    return AtomicExpansionKind::MaskedIntrinsic;
  return AtomicExpansionKind::None;
}

Value *RISCVTargetLowering::emitMaskedAtomicCmpXchgIntrinsic(
    IRBuilder<> &Builder, AtomicCmpXchgInst *CI, Value *AlignedAddr,
    Value *CmpVal, Value *NewVal, Value *Mask, AtomicOrdering Ord) const {
  unsigned XLen = Subtarget.getXLen();
  Value *Ordering = Builder.getIntN(XLen, static_cast<uint64_t>(Ord));
  Intrinsic::ID CmpXchgIntrID = Intrinsic::riscv_masked_cmpxchg_i32;
  if (XLen == 64) {
    CmpVal = Builder.CreateSExt(CmpVal, Builder.getInt64Ty());
    NewVal = Builder.CreateSExt(NewVal, Builder.getInt64Ty());
    Mask = Builder.CreateSExt(Mask, Builder.getInt64Ty());
    CmpXchgIntrID = Intrinsic::riscv_masked_cmpxchg_i64;
  }
  Type *Tys[] = {AlignedAddr->getType()};
  Function *MaskedCmpXchg =
      Intrinsic::getDeclaration(CI->getModule(), CmpXchgIntrID, Tys);
  Value *Result = Builder.CreateCall(
      MaskedCmpXchg, {AlignedAddr, CmpVal, NewVal, Mask, Ordering});
  if (XLen == 64)
    Result = Builder.CreateTrunc(Result, Builder.getInt32Ty());
  return Result;
}

bool RISCVTargetLowering::isFMAFasterThanFMulAndFAdd(const MachineFunction &MF,
                                                     EVT VT) const {
  VT = VT.getScalarType();

  if (!VT.isSimple())
    return false;

  switch (VT.getSimpleVT().SimpleTy) {
  case MVT::f32:
    return Subtarget.hasStdExtF();
  case MVT::f64:
    return Subtarget.hasStdExtD();
  default:
    break;
  }

  return false;
}

Register RISCVTargetLowering::getExceptionPointerRegister(
    const Constant *PersonalityFn) const {
  return RISCV::X10;
}

Register RISCVTargetLowering::getExceptionSelectorRegister(
    const Constant *PersonalityFn) const {
  return RISCV::X11;
}

bool RISCVTargetLowering::allowsMisalignedMemoryAccesses(
    EVT E, unsigned AddrSpace, unsigned Align, MachineMemOperand::Flags Flags,
    bool *Fast) const {
  if (!E.isScalableVector())
    return false;

  // Scalable vectors enforce only the alignment of the element type.
  // There is no reason to think these should be any slower.
  if (Fast)
    *Fast = true;

  EVT ElementType = E.getVectorElementType();
  return Align >= ElementType.getStoreSize();
}

bool RISCVTargetLowering::shouldExtendTypeInLibCall(EVT Type) const {
  // Return false to suppress the unnecessary extensions if the LibCall
  // arguments or return value is f32 type for LP64 ABI.
  RISCVABI::ABI ABI = Subtarget.getTargetABI();
  if (ABI == RISCVABI::ABI_LP64 && (Type == MVT::f32))
    return false;

  return true;
}

bool RISCVTargetLowering::decomposeMulByConstant(LLVMContext &Context, EVT VT,
                                                 SDValue C) const {
  // Check integral scalar types.
  if (VT.isScalarInteger()) {
    // Do not perform the transformation on riscv32 with the M extension.
    if (!Subtarget.is64Bit() && Subtarget.hasStdExtM())
      return false;
    if (auto *ConstNode = dyn_cast<ConstantSDNode>(C.getNode())) {
      if (ConstNode->getAPIntValue().getBitWidth() > 8 * sizeof(int64_t))
        return false;
      int64_t Imm = ConstNode->getSExtValue();
      if (isPowerOf2_64(Imm + 1) || isPowerOf2_64(Imm - 1) ||
          isPowerOf2_64(1 - Imm) || isPowerOf2_64(-1 - Imm))
        return true;
    }
  }

  return false;
}

#define GET_REGISTER_MATCHER
#include "RISCVGenAsmMatcher.inc"

Register
RISCVTargetLowering::getRegisterByName(const char *RegName, LLT VT,
                                       const MachineFunction &MF) const {
  Register Reg = MatchRegisterAltName(RegName);
  if (Reg == RISCV::NoRegister)
    Reg = MatchRegisterName(RegName);
  if (Reg == RISCV::NoRegister)
    report_fatal_error(
        Twine("Invalid register name \"" + StringRef(RegName) + "\"."));
  BitVector ReservedRegs = Subtarget.getRegisterInfo()->getReservedRegs(MF);
  if (!ReservedRegs.test(Reg) && !Subtarget.isRegisterReservedByUser(Reg))
    report_fatal_error(Twine("Trying to obtain non-reserved register \"" +
                             StringRef(RegName) + "\"."));
  return Reg;
}

bool RISCVTargetLowering::shouldSinkOperands(
    Instruction *I, SmallVectorImpl<Use *> &Ops) const {
  if (!isa<ScalableVectorType>(I->getType()))
    return false;

  // Sinking broadcasts is always beneficial because it avoids keeping
  // vector registers alive and often they can be folded into the operand.
  for (unsigned OpI = 0, E = I->getNumOperands(); OpI < E; OpI++) {
    Use &U = I->getOperandUse(OpI);
    if (auto *SI = dyn_cast<ShuffleVectorInst>(&U)) {
      if (SI->isZeroEltSplat()) {
        Ops.push_back(&SI->getOperandUse(0));
        Ops.push_back(&U);
      }
    } else if (auto *II = dyn_cast<IntrinsicInst>(&U)) {
      switch (II->getIntrinsicID()) {
      case Intrinsic::epi_vmv_v_x:
      case Intrinsic::epi_vfmv_v_f: {
        Ops.push_back(&U);
        break;
      }
      default:
        break;
      }
    }
    if (!Ops.empty())
      return true;
  }

  return false;
}

TargetLoweringBase::LegalizeTypeAction
RISCVTargetLowering::getPreferredVectorAction(MVT VT) const {
  switch (VT.SimpleTy) {
  case MVT::nxv1i32:
  case MVT::nxv1i16:
  case MVT::nxv1i8:
  case MVT::nxv2i16:
  case MVT::nxv2i8:
  case MVT::nxv4i8:
    return TypeWidenVector;
  default:
    break;
  }

  return TargetLoweringBase::getPreferredVectorAction(VT);
}<|MERGE_RESOLUTION|>--- conflicted
+++ resolved
@@ -2937,7 +2937,26 @@
     Results.push_back(DAG.getNode(ISD::TRUNCATE, DL, MVT::i32, GREVIW));
     break;
   }
-<<<<<<< HEAD
+  case ISD::FSHL:
+  case ISD::FSHR: {
+    assert(N->getValueType(0) == MVT::i32 && Subtarget.is64Bit() &&
+           Subtarget.hasStdExtZbt() && "Unexpected custom legalisation");
+    SDValue NewOp0 =
+        DAG.getNode(ISD::ANY_EXTEND, DL, MVT::i64, N->getOperand(0));
+    SDValue NewOp1 =
+        DAG.getNode(ISD::ANY_EXTEND, DL, MVT::i64, N->getOperand(1));
+    SDValue NewOp2 =
+        DAG.getNode(ISD::ANY_EXTEND, DL, MVT::i64, N->getOperand(2));
+    // FSLW/FSRW take a 6 bit shift amount but i32 FSHL/FSHR only use 5 bits.
+    // Mask the shift amount to 5 bits.
+    NewOp2 = DAG.getNode(ISD::AND, DL, MVT::i64, NewOp2,
+                         DAG.getConstant(0x1f, DL, MVT::i64));
+    unsigned Opc =
+        N->getOpcode() == ISD::FSHL ? RISCVISD::FSLW : RISCVISD::FSRW;
+    SDValue NewOp = DAG.getNode(Opc, DL, MVT::i64, NewOp0, NewOp1, NewOp2);
+    Results.push_back(DAG.getNode(ISD::TRUNCATE, DL, MVT::i32, NewOp));
+  break;
+  }
   case ISD::INTRINSIC_WO_CHAIN: {
     unsigned IntNo = cast<ConstantSDNode>(N->getOperand(0))->getZExtValue();
     switch (IntNo) {
@@ -3000,27 +3019,6 @@
                                     N->getOperand(0), N->getOperand(1));
     SDValue Trunc = DAG.getNode(ISD::TRUNCATE, DL, Ty, Extract64);
     Results.push_back(Trunc);
-
-=======
-  case ISD::FSHL:
-  case ISD::FSHR: {
-    assert(N->getValueType(0) == MVT::i32 && Subtarget.is64Bit() &&
-           Subtarget.hasStdExtZbt() && "Unexpected custom legalisation");
-    SDValue NewOp0 =
-        DAG.getNode(ISD::ANY_EXTEND, DL, MVT::i64, N->getOperand(0));
-    SDValue NewOp1 =
-        DAG.getNode(ISD::ANY_EXTEND, DL, MVT::i64, N->getOperand(1));
-    SDValue NewOp2 =
-        DAG.getNode(ISD::ANY_EXTEND, DL, MVT::i64, N->getOperand(2));
-    // FSLW/FSRW take a 6 bit shift amount but i32 FSHL/FSHR only use 5 bits.
-    // Mask the shift amount to 5 bits.
-    NewOp2 = DAG.getNode(ISD::AND, DL, MVT::i64, NewOp2,
-                         DAG.getConstant(0x1f, DL, MVT::i64));
-    unsigned Opc =
-        N->getOpcode() == ISD::FSHL ? RISCVISD::FSLW : RISCVISD::FSRW;
-    SDValue NewOp = DAG.getNode(Opc, DL, MVT::i64, NewOp0, NewOp1, NewOp2);
-    Results.push_back(DAG.getNode(ISD::TRUNCATE, DL, MVT::i32, NewOp));
->>>>>>> 3f3d2fae
     break;
   }
   }

--- conflicted
+++ resolved
@@ -1080,7 +1080,6 @@
                  MachineMemOperand::MOVolatile;
     return true;
   }
-<<<<<<< HEAD
   case Intrinsic::epi_vload:
   case Intrinsic::epi_vload_strided:
   case Intrinsic::epi_vload_indexed: {
@@ -1120,7 +1119,6 @@
     Info.flags = MachineMemOperand::MOStore;
     return true;
   }
-=======
   case Intrinsic::riscv_masked_strided_load:
     Info.opc = ISD::INTRINSIC_W_CHAIN;
     Info.ptrVal = I.getArgOperand(1);
@@ -1138,7 +1136,6 @@
     Info.size = MemoryLocation::UnknownSize;
     Info.flags |= MachineMemOperand::MOStore;
     return true;
->>>>>>> bbb0633d
   }
 }
 
@@ -2698,7 +2695,6 @@
     return LowerINTRINSIC_W_CHAIN(Op, DAG);
   case ISD::INTRINSIC_VOID:
     return LowerINTRINSIC_VOID(Op, DAG);
-<<<<<<< HEAD
   case ISD::SIGN_EXTEND_VECTOR_INREG:
     return lowerSIGN_EXTEND_VECTOR_INREG(Op, DAG);
   case ISD::ZERO_EXTEND_VECTOR_INREG:
@@ -2711,8 +2707,6 @@
     return lowerFCOS(Op, DAG);
   case ISD::FREM:
     return lowerFREM(Op, DAG);
-=======
->>>>>>> bbb0633d
   case ISD::BSWAP:
   case ISD::BITREVERSE: {
     // Convert BSWAP/BITREVERSE to GREVI to enable GREVI combinining.
@@ -5743,7 +5737,6 @@
                                                     SelectionDAG &DAG) const {
   unsigned IntNo = Op.getConstantOperandVal(1);
   switch (IntNo) {
-<<<<<<< HEAD
     // By default we do not lower any intrinsic.
   default:
     break;
@@ -5835,9 +5828,6 @@
     VP_INTRINSIC_W_CHAIN_SET
 #undef VP_INTRINSIC
     return LowerVPIntrinsic(IntNo, Op, DAG, Subtarget);
-=======
-  default:
-    break;
   case Intrinsic::riscv_masked_strided_load: {
     SDLoc DL(Op);
     MVT XLenVT = Subtarget.getXLenVT();
@@ -5882,7 +5872,6 @@
     Result = convertFromScalableVector(VT, Result, DAG, Subtarget);
     return DAG.getMergeValues({Result, Chain}, DL);
   }
->>>>>>> bbb0633d
   }
 
   return lowerVectorIntrinsicSplats(Op, DAG, Subtarget);
@@ -5890,8 +5879,7 @@
 
 SDValue RISCVTargetLowering::LowerINTRINSIC_VOID(SDValue Op,
                                                  SelectionDAG &DAG) const {
-<<<<<<< HEAD
-  unsigned IntNo = cast<ConstantSDNode>(Op.getOperand(1))->getZExtValue();
+  unsigned IntNo = Op.getConstantOperandVal(1);
   SDLoc DL(Op);
 
   if (Subtarget.hasStdExtV()) {
@@ -5991,11 +5979,6 @@
     VP_INTRINSIC_VOID_SET
 #undef VP_INTRINSIC
     return LowerVPIntrinsic(IntNo, Op, DAG, Subtarget);
-=======
-  unsigned IntNo = Op.getConstantOperandVal(1);
-  switch (IntNo) {
-  default:
-    break;
   case Intrinsic::riscv_masked_strided_store: {
     SDLoc DL(Op);
     MVT XLenVT = Subtarget.getXLenVT();
@@ -6035,7 +6018,6 @@
                                    Ops, Store->getMemoryVT(),
                                    Store->getMemOperand());
   }
->>>>>>> bbb0633d
   }
 
   return SDValue();

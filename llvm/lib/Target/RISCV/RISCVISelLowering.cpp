--- conflicted
+++ resolved
@@ -874,7 +874,6 @@
   }
 }
 
-<<<<<<< HEAD
 SDValue RISCVTargetLowering::lowerVECTOR_SHUFFLE(SDValue Op,
                                                  SelectionDAG &DAG) const {
   SDLoc DL(Op);
@@ -1129,7 +1128,8 @@
   if (Result)
     for (unsigned I = 0, E = Result->getNumValues(); I != E; ++I)
       Results.push_back(Result.getValue(I));
-=======
+}
+
 // Return the largest legal scalable vector type that matches VT's element type.
 static MVT getContainerForFixedLengthVector(SelectionDAG &DAG, MVT VT,
                                             const RISCVSubtarget &Subtarget) {
@@ -1203,7 +1203,6 @@
   }
 
   return SDValue();
->>>>>>> 4a25c4ef
 }
 
 SDValue RISCVTargetLowering::LowerOperation(SDValue Op,
@@ -3416,7 +3415,6 @@
     assert(Op.getValueType() == Subtarget.getXLenVT() && "Unexpected VT!");
     return DAG.getNode(RISCVISD::VMV_X_S, DL, Op.getValueType(),
                        Op.getOperand(1));
-<<<<<<< HEAD
   case Intrinsic::experimental_vector_vp_slideleftfill:
   case Intrinsic::experimental_vector_slideleftfill: {
     SmallVector<SDValue, 8> Operands(Op->op_begin(), Op->op_end());
@@ -3442,7 +3440,6 @@
                        Operands);
     break;
   }
-=======
   case Intrinsic::riscv_vmv_v_x: {
     SDValue Scalar = DAG.getNode(ISD::ANY_EXTEND, DL, Subtarget.getXLenVT(),
                                  Op.getOperand(1));
@@ -3452,7 +3449,6 @@
   case Intrinsic::riscv_vfmv_v_f:
     return DAG.getNode(RISCVISD::VFMV_V_F_VL, DL, Op.getValueType(),
                        Op.getOperand(1), Op.getOperand(2));
->>>>>>> 4a25c4ef
   }
 }
 
@@ -7330,21 +7326,6 @@
   return RISCV::X11;
 }
 
-bool RISCVTargetLowering::allowsMisalignedMemoryAccesses(
-    EVT E, unsigned AddrSpace, Align Alignment, MachineMemOperand::Flags Flags,
-    bool *Fast) const {
-  if (!E.isScalableVector())
-    return false;
-
-  // Scalable vectors enforce only the alignment of the element type.
-  // There is no reason to think these should be any slower.
-  if (Fast)
-    *Fast = true;
-
-  EVT ElementType = E.getVectorElementType();
-  return Alignment >= ElementType.getStoreSize();
-}
-
 bool RISCVTargetLowering::shouldExtendTypeInLibCall(EVT Type) const {
   // Return false to suppress the unnecessary extensions if the LibCall
   // arguments or return value is f32 type for LP64 ABI.

//===-- RISCVISelLowering.cpp - RISCV DAG Lowering Implementation  --------===//
//
// Part of the LLVM Project, under the Apache License v2.0 with LLVM Exceptions.
// See https://llvm.org/LICENSE.txt for license information.
// SPDX-License-Identifier: Apache-2.0 WITH LLVM-exception
//
//===----------------------------------------------------------------------===//
//
// This file defines the interfaces that RISCV uses to lower LLVM code into a
// selection DAG.
//
//===----------------------------------------------------------------------===//

#include "RISCVISelLowering.h"
#include "MCTargetDesc/RISCVMatInt.h"
#include "RISCV.h"
#include "RISCVMachineFunctionInfo.h"
#include "RISCVRegisterInfo.h"
#include "RISCVSubtarget.h"
#include "RISCVTargetMachine.h"
#include "llvm/ADT/SmallSet.h"
#include "llvm/ADT/Statistic.h"
#include "llvm/Analysis/MemoryLocation.h"
#include "llvm/CodeGen/MachineFrameInfo.h"
#include "llvm/CodeGen/MachineFunction.h"
#include "llvm/CodeGen/MachineInstrBuilder.h"
#include "llvm/CodeGen/MachineRegisterInfo.h"
#include "llvm/CodeGen/TargetLoweringObjectFileImpl.h"
#include "llvm/CodeGen/ValueTypes.h"
#include "llvm/IR/DiagnosticInfo.h"
#include "llvm/IR/DiagnosticPrinter.h"
#include "llvm/IR/IRBuilder.h"
#include "llvm/IR/IntrinsicsRISCV.h"
#include "llvm/IR/IntrinsicsEPI.h"
#include "llvm/IR/PatternMatch.h"
#include "llvm/Support/Debug.h"
#include "llvm/Support/ErrorHandling.h"
#include "llvm/Support/KnownBits.h"
#include "llvm/Support/MathExtras.h"
#include "llvm/Support/raw_ostream.h"

using namespace llvm;

#define DEBUG_TYPE "riscv-lower"

STATISTIC(NumTailCalls, "Number of tail calls");

RISCVTargetLowering::RISCVTargetLowering(const TargetMachine &TM,
                                         const RISCVSubtarget &STI)
    : TargetLowering(TM), Subtarget(STI) {

  if (Subtarget.isRV32E())
    report_fatal_error("Codegen not yet implemented for RV32E");

  RISCVABI::ABI ABI = Subtarget.getTargetABI();
  assert(ABI != RISCVABI::ABI_Unknown && "Improperly initialised target ABI");

  if ((ABI == RISCVABI::ABI_ILP32F || ABI == RISCVABI::ABI_LP64F) &&
      !Subtarget.hasStdExtF()) {
    errs() << "Hard-float 'f' ABI can't be used for a target that "
                "doesn't support the F instruction set extension (ignoring "
                          "target-abi)\n";
    ABI = Subtarget.is64Bit() ? RISCVABI::ABI_LP64 : RISCVABI::ABI_ILP32;
  } else if ((ABI == RISCVABI::ABI_ILP32D || ABI == RISCVABI::ABI_LP64D) &&
             !Subtarget.hasStdExtD()) {
    errs() << "Hard-float 'd' ABI can't be used for a target that "
              "doesn't support the D instruction set extension (ignoring "
              "target-abi)\n";
    ABI = Subtarget.is64Bit() ? RISCVABI::ABI_LP64 : RISCVABI::ABI_ILP32;
  }

  switch (ABI) {
  default:
    report_fatal_error("Don't know how to lower this ABI");
  case RISCVABI::ABI_ILP32:
  case RISCVABI::ABI_ILP32F:
  case RISCVABI::ABI_ILP32D:
  case RISCVABI::ABI_LP64:
  case RISCVABI::ABI_LP64F:
  case RISCVABI::ABI_LP64D:
    break;
  }

  MVT XLenVT = Subtarget.getXLenVT();

  // Set up the register classes.
  addRegisterClass(XLenVT, &RISCV::GPRRegClass);

  if (Subtarget.hasStdExtZfh())
    addRegisterClass(MVT::f16, &RISCV::FPR16RegClass);
  if (Subtarget.hasStdExtF())
    addRegisterClass(MVT::f32, &RISCV::FPR32RegClass);
  if (Subtarget.hasStdExtD())
    addRegisterClass(MVT::f64, &RISCV::FPR64RegClass);

  static const MVT::SimpleValueType BoolVecVTs[] = {
      MVT::nxv1i1,  MVT::nxv2i1,  MVT::nxv4i1, MVT::nxv8i1,
      MVT::nxv16i1, MVT::nxv32i1, MVT::nxv64i1};
  static const MVT::SimpleValueType IntVecVTs[] = {
      MVT::nxv1i8,  MVT::nxv2i8,   MVT::nxv4i8,   MVT::nxv8i8,  MVT::nxv16i8,
      MVT::nxv32i8, MVT::nxv64i8,  MVT::nxv1i16,  MVT::nxv2i16, MVT::nxv4i16,
      MVT::nxv8i16, MVT::nxv16i16, MVT::nxv32i16, MVT::nxv1i32, MVT::nxv2i32,
      MVT::nxv4i32, MVT::nxv8i32,  MVT::nxv16i32, MVT::nxv1i64, MVT::nxv2i64,
      MVT::nxv4i64, MVT::nxv8i64};
  static const MVT::SimpleValueType F16VecVTs[] = {
      MVT::nxv1f16, MVT::nxv2f16,  MVT::nxv4f16,
      MVT::nxv8f16, MVT::nxv16f16, MVT::nxv32f16};
  static const MVT::SimpleValueType F32VecVTs[] = {
      MVT::nxv1f32, MVT::nxv2f32, MVT::nxv4f32, MVT::nxv8f32, MVT::nxv16f32};
  static const MVT::SimpleValueType F64VecVTs[] = {
      MVT::nxv1f64, MVT::nxv2f64, MVT::nxv4f64, MVT::nxv8f64};

  if (Subtarget.hasStdExtV()) {
    auto addRegClassForRVV = [this](MVT VT) {
      unsigned Size = VT.getSizeInBits().getKnownMinValue();
      assert(Size <= 512 && isPowerOf2_32(Size));
      const TargetRegisterClass *RC;
      if (Size <= 64)
        RC = &RISCV::VRRegClass;
      else if (Size == 128)
        RC = &RISCV::VRM2RegClass;
      else if (Size == 256)
        RC = &RISCV::VRM4RegClass;
      else
        RC = &RISCV::VRM8RegClass;

      addRegisterClass(VT, RC);
    };

    for (MVT VT : BoolVecVTs)
      addRegClassForRVV(VT);
    for (MVT VT : IntVecVTs)
      addRegClassForRVV(VT);

    if (Subtarget.hasStdExtZfh())
      for (MVT VT : F16VecVTs)
        addRegClassForRVV(VT);

    if (Subtarget.hasStdExtF())
      for (MVT VT : F32VecVTs)
        addRegClassForRVV(VT);

    if (Subtarget.hasStdExtD())
      for (MVT VT : F64VecVTs)
        addRegClassForRVV(VT);

    if (Subtarget.useRVVForFixedLengthVectors()) {
      auto addRegClassForFixedVectors = [this](MVT VT) {
        MVT ContainerVT = getContainerForFixedLengthVector(VT);
        unsigned RCID = getRegClassIDForVecVT(ContainerVT);
        const RISCVRegisterInfo &TRI = *Subtarget.getRegisterInfo();
        addRegisterClass(VT, TRI.getRegClass(RCID));
      };
      for (MVT VT : MVT::integer_fixedlen_vector_valuetypes())
        if (useRVVForFixedLengthVectorVT(VT))
          addRegClassForFixedVectors(VT);

      for (MVT VT : MVT::fp_fixedlen_vector_valuetypes())
        if (useRVVForFixedLengthVectorVT(VT))
          addRegClassForFixedVectors(VT);
    }
  }

  // Compute derived properties from the register classes.
  computeRegisterProperties(STI.getRegisterInfo());

  setStackPointerRegisterToSaveRestore(RISCV::X2);

  for (auto N : {ISD::EXTLOAD, ISD::SEXTLOAD, ISD::ZEXTLOAD})
    setLoadExtAction(N, XLenVT, MVT::i1, Promote);

  // TODO: add all necessary setOperationAction calls.
  setOperationAction(ISD::DYNAMIC_STACKALLOC, XLenVT, Expand);

  setOperationAction(ISD::BR_JT, MVT::Other, Expand);
  setOperationAction(ISD::BR_CC, XLenVT, Expand);
  setOperationAction(ISD::BRCOND, MVT::Other, Custom);
  setOperationAction(ISD::SELECT_CC, XLenVT, Expand);

  setOperationAction(ISD::STACKSAVE, MVT::Other, Expand);
  setOperationAction(ISD::STACKRESTORE, MVT::Other, Expand);

  setOperationAction(ISD::VASTART, MVT::Other, Custom);
  setOperationAction(ISD::VAARG, MVT::Other, Expand);
  setOperationAction(ISD::VACOPY, MVT::Other, Expand);
  setOperationAction(ISD::VAEND, MVT::Other, Expand);

  setOperationAction(ISD::SIGN_EXTEND_INREG, MVT::i1, Expand);
  if (!Subtarget.hasStdExtZbb()) {
    setOperationAction(ISD::SIGN_EXTEND_INREG, MVT::i8, Expand);
    setOperationAction(ISD::SIGN_EXTEND_INREG, MVT::i16, Expand);
  }

  if (Subtarget.is64Bit()) {
    setOperationAction(ISD::ADD, MVT::i32, Custom);
    setOperationAction(ISD::SUB, MVT::i32, Custom);
    setOperationAction(ISD::SHL, MVT::i32, Custom);
    setOperationAction(ISD::SRA, MVT::i32, Custom);
    setOperationAction(ISD::SRL, MVT::i32, Custom);

    setOperationAction(ISD::UADDO, MVT::i32, Custom);
    setOperationAction(ISD::USUBO, MVT::i32, Custom);
    setOperationAction(ISD::UADDSAT, MVT::i32, Custom);
    setOperationAction(ISD::USUBSAT, MVT::i32, Custom);
  } else {
    setLibcallName(RTLIB::SHL_I128, nullptr);
    setLibcallName(RTLIB::SRL_I128, nullptr);
    setLibcallName(RTLIB::SRA_I128, nullptr);
    setLibcallName(RTLIB::MUL_I128, nullptr);
    setLibcallName(RTLIB::MULO_I64, nullptr);
  }

  if (!Subtarget.hasStdExtM()) {
    setOperationAction(ISD::MUL, XLenVT, Expand);
    setOperationAction(ISD::MULHS, XLenVT, Expand);
    setOperationAction(ISD::MULHU, XLenVT, Expand);
    setOperationAction(ISD::SDIV, XLenVT, Expand);
    setOperationAction(ISD::UDIV, XLenVT, Expand);
    setOperationAction(ISD::SREM, XLenVT, Expand);
    setOperationAction(ISD::UREM, XLenVT, Expand);
  } else {
    if (Subtarget.is64Bit()) {
      setOperationAction(ISD::MUL, MVT::i32, Custom);
      setOperationAction(ISD::MUL, MVT::i128, Custom);

      setOperationAction(ISD::SDIV, MVT::i8, Custom);
      setOperationAction(ISD::UDIV, MVT::i8, Custom);
      setOperationAction(ISD::UREM, MVT::i8, Custom);
      setOperationAction(ISD::SDIV, MVT::i16, Custom);
      setOperationAction(ISD::UDIV, MVT::i16, Custom);
      setOperationAction(ISD::UREM, MVT::i16, Custom);
      setOperationAction(ISD::SDIV, MVT::i32, Custom);
      setOperationAction(ISD::UDIV, MVT::i32, Custom);
      setOperationAction(ISD::UREM, MVT::i32, Custom);
    } else {
      setOperationAction(ISD::MUL, MVT::i64, Custom);
    }
  }

  setOperationAction(ISD::SDIVREM, XLenVT, Expand);
  setOperationAction(ISD::UDIVREM, XLenVT, Expand);
  setOperationAction(ISD::SMUL_LOHI, XLenVT, Expand);
  setOperationAction(ISD::UMUL_LOHI, XLenVT, Expand);

  setOperationAction(ISD::SHL_PARTS, XLenVT, Custom);
  setOperationAction(ISD::SRL_PARTS, XLenVT, Custom);
  setOperationAction(ISD::SRA_PARTS, XLenVT, Custom);

  if (Subtarget.hasStdExtZbb() || Subtarget.hasStdExtZbp()) {
    if (Subtarget.is64Bit()) {
      setOperationAction(ISD::ROTL, MVT::i32, Custom);
      setOperationAction(ISD::ROTR, MVT::i32, Custom);
    }
  } else {
    setOperationAction(ISD::ROTL, XLenVT, Expand);
    setOperationAction(ISD::ROTR, XLenVT, Expand);
  }

  if (Subtarget.hasStdExtZbp()) {
    // Custom lower bswap/bitreverse so we can convert them to GREVI to enable
    // more combining.
    setOperationAction(ISD::BITREVERSE, XLenVT,   Custom);
    setOperationAction(ISD::BSWAP,      XLenVT,   Custom);
    setOperationAction(ISD::BITREVERSE, MVT::i8,  Custom);
    // BSWAP i8 doesn't exist.
    setOperationAction(ISD::BITREVERSE, MVT::i16, Custom);
    setOperationAction(ISD::BSWAP,      MVT::i16, Custom);

    if (Subtarget.is64Bit()) {
      setOperationAction(ISD::BITREVERSE, MVT::i32, Custom);
      setOperationAction(ISD::BSWAP,      MVT::i32, Custom);
    }
  } else {
    // With Zbb we have an XLen rev8 instruction, but not GREVI. So we'll
    // pattern match it directly in isel.
    setOperationAction(ISD::BSWAP, XLenVT,
                       Subtarget.hasStdExtZbb() ? Legal : Expand);
  }

  if (Subtarget.hasStdExtZbb()) {
    setOperationAction(ISD::SMIN, XLenVT, Legal);
    setOperationAction(ISD::SMAX, XLenVT, Legal);
    setOperationAction(ISD::UMIN, XLenVT, Legal);
    setOperationAction(ISD::UMAX, XLenVT, Legal);

    if (Subtarget.is64Bit()) {
      setOperationAction(ISD::CTTZ, MVT::i32, Custom);
      setOperationAction(ISD::CTTZ_ZERO_UNDEF, MVT::i32, Custom);
      setOperationAction(ISD::CTLZ, MVT::i32, Custom);
      setOperationAction(ISD::CTLZ_ZERO_UNDEF, MVT::i32, Custom);
    }
  } else {
    setOperationAction(ISD::CTTZ, XLenVT, Expand);
    setOperationAction(ISD::CTLZ, XLenVT, Expand);
    setOperationAction(ISD::CTPOP, XLenVT, Expand);
  }

  if (Subtarget.hasStdExtZbt()) {
    setOperationAction(ISD::FSHL, XLenVT, Custom);
    setOperationAction(ISD::FSHR, XLenVT, Custom);
    setOperationAction(ISD::SELECT, XLenVT, Legal);

    if (Subtarget.is64Bit()) {
      setOperationAction(ISD::FSHL, MVT::i32, Custom);
      setOperationAction(ISD::FSHR, MVT::i32, Custom);
    }
  } else {
    setOperationAction(ISD::SELECT, XLenVT, Custom);
  }

  static const ISD::CondCode FPCCToExpand[] = {
      ISD::SETOGT, ISD::SETOGE, ISD::SETONE, ISD::SETUEQ, ISD::SETUGT,
      ISD::SETUGE, ISD::SETULT, ISD::SETULE, ISD::SETUNE, ISD::SETGT,
      ISD::SETGE,  ISD::SETNE,  ISD::SETO,   ISD::SETUO};

  static const ISD::NodeType FPOpToExpand[] = {
      ISD::FSIN, ISD::FCOS,       ISD::FSINCOS,   ISD::FPOW,
      ISD::FREM, ISD::FP16_TO_FP, ISD::FP_TO_FP16};

  if (Subtarget.hasStdExtZfh())
    setOperationAction(ISD::BITCAST, MVT::i16, Custom);

  if (Subtarget.hasStdExtZfh()) {
    setOperationAction(ISD::FMINNUM, MVT::f16, Legal);
    setOperationAction(ISD::FMAXNUM, MVT::f16, Legal);
    setOperationAction(ISD::LRINT, MVT::f16, Legal);
    setOperationAction(ISD::LLRINT, MVT::f16, Legal);
    setOperationAction(ISD::LROUND, MVT::f16, Legal);
    setOperationAction(ISD::LLROUND, MVT::f16, Legal);
    for (auto CC : FPCCToExpand)
      setCondCodeAction(CC, MVT::f16, Expand);
    setOperationAction(ISD::SELECT_CC, MVT::f16, Expand);
    setOperationAction(ISD::SELECT, MVT::f16, Custom);
    setOperationAction(ISD::BR_CC, MVT::f16, Expand);
    for (auto Op : FPOpToExpand)
      setOperationAction(Op, MVT::f16, Expand);
  }

  if (Subtarget.hasStdExtF()) {
    setOperationAction(ISD::FMINNUM, MVT::f32, Legal);
    setOperationAction(ISD::FMAXNUM, MVT::f32, Legal);
    setOperationAction(ISD::LRINT, MVT::f32, Legal);
    setOperationAction(ISD::LLRINT, MVT::f32, Legal);
    setOperationAction(ISD::LROUND, MVT::f32, Legal);
    setOperationAction(ISD::LLROUND, MVT::f32, Legal);
    for (auto CC : FPCCToExpand)
      setCondCodeAction(CC, MVT::f32, Expand);
    setOperationAction(ISD::SELECT_CC, MVT::f32, Expand);
    setOperationAction(ISD::SELECT, MVT::f32, Custom);
    setOperationAction(ISD::BR_CC, MVT::f32, Expand);
    for (auto Op : FPOpToExpand)
      setOperationAction(Op, MVT::f32, Expand);
    setLoadExtAction(ISD::EXTLOAD, MVT::f32, MVT::f16, Expand);
    setTruncStoreAction(MVT::f32, MVT::f16, Expand);
  }

  if (Subtarget.hasStdExtF() && Subtarget.is64Bit())
    setOperationAction(ISD::BITCAST, MVT::i32, Custom);

  if (Subtarget.hasStdExtD()) {
    setOperationAction(ISD::FMINNUM, MVT::f64, Legal);
    setOperationAction(ISD::FMAXNUM, MVT::f64, Legal);
    setOperationAction(ISD::LRINT, MVT::f64, Legal);
    setOperationAction(ISD::LLRINT, MVT::f64, Legal);
    setOperationAction(ISD::LROUND, MVT::f64, Legal);
    setOperationAction(ISD::LLROUND, MVT::f64, Legal);
    for (auto CC : FPCCToExpand)
      setCondCodeAction(CC, MVT::f64, Expand);
    setOperationAction(ISD::SELECT_CC, MVT::f64, Expand);
    setOperationAction(ISD::SELECT, MVT::f64, Custom);
    setOperationAction(ISD::BR_CC, MVT::f64, Expand);
    setLoadExtAction(ISD::EXTLOAD, MVT::f64, MVT::f32, Expand);
    setTruncStoreAction(MVT::f64, MVT::f32, Expand);
    for (auto Op : FPOpToExpand)
      setOperationAction(Op, MVT::f64, Expand);
    setLoadExtAction(ISD::EXTLOAD, MVT::f64, MVT::f16, Expand);
    setTruncStoreAction(MVT::f64, MVT::f16, Expand);
  }

  if (Subtarget.is64Bit()) {
    setOperationAction(ISD::FP_TO_UINT, MVT::i32, Custom);
    setOperationAction(ISD::FP_TO_SINT, MVT::i32, Custom);
    setOperationAction(ISD::STRICT_FP_TO_UINT, MVT::i32, Custom);
    setOperationAction(ISD::STRICT_FP_TO_SINT, MVT::i32, Custom);
  }

  if (Subtarget.hasStdExtF()) {
    setOperationAction(ISD::FP_TO_UINT_SAT, XLenVT, Custom);
    setOperationAction(ISD::FP_TO_SINT_SAT, XLenVT, Custom);

    setOperationAction(ISD::FLT_ROUNDS_, XLenVT, Custom);
    setOperationAction(ISD::SET_ROUNDING, MVT::Other, Custom);
  }

  setOperationAction(ISD::GlobalAddress, XLenVT, Custom);
  setOperationAction(ISD::BlockAddress, XLenVT, Custom);
  setOperationAction(ISD::ConstantPool, XLenVT, Custom);
  setOperationAction(ISD::JumpTable, XLenVT, Custom);

  setOperationAction(ISD::GlobalTLSAddress, XLenVT, Custom);

  // TODO: On M-mode only targets, the cycle[h] CSR may not be present.
  // Unfortunately this can't be determined just from the ISA naming string.
  setOperationAction(ISD::READCYCLECOUNTER, MVT::i64,
                     Subtarget.is64Bit() ? Legal : Custom);

  setOperationAction(ISD::TRAP, MVT::Other, Legal);
  setOperationAction(ISD::DEBUGTRAP, MVT::Other, Legal);
  setOperationAction(ISD::INTRINSIC_WO_CHAIN, MVT::Other, Custom);
  if (Subtarget.is64Bit())
    setOperationAction(ISD::INTRINSIC_WO_CHAIN, MVT::i32, Custom);

  if (Subtarget.hasStdExtA()) {
    setMaxAtomicSizeInBitsSupported(Subtarget.getXLen());
    setMinCmpXchgSizeInBits(32);
  } else {
    setMaxAtomicSizeInBitsSupported(0);
  }

  setBooleanContents(ZeroOrOneBooleanContent);

  if (Subtarget.hasStdExtV()) {
    setBooleanVectorContents(ZeroOrOneBooleanContent);

    setOperationAction(ISD::VSCALE, XLenVT, Custom);

    // RVV intrinsics may have illegal operands.
    // We also need to custom legalize vmv.x.s.
    setOperationAction(ISD::INTRINSIC_WO_CHAIN, MVT::i8, Custom);
    setOperationAction(ISD::INTRINSIC_WO_CHAIN, MVT::i16, Custom);
    setOperationAction(ISD::INTRINSIC_W_CHAIN, MVT::i8, Custom);
    setOperationAction(ISD::INTRINSIC_W_CHAIN, MVT::i16, Custom);
    if (Subtarget.is64Bit()) {
      setOperationAction(ISD::INTRINSIC_W_CHAIN, MVT::i32, Custom);
    } else {
      setOperationAction(ISD::INTRINSIC_WO_CHAIN, MVT::i64, Custom);
      setOperationAction(ISD::INTRINSIC_W_CHAIN, MVT::i64, Custom);
    }

    setOperationAction(ISD::INTRINSIC_W_CHAIN, MVT::Other, Custom);
    setOperationAction(ISD::INTRINSIC_VOID, MVT::Other, Custom);

<<<<<<< HEAD
    static unsigned IntegerVPOps[] = {
=======
    static const unsigned IntegerVPOps[] = {
>>>>>>> 1b638c8c
        ISD::VP_ADD,         ISD::VP_SUB,         ISD::VP_MUL,
        ISD::VP_SDIV,        ISD::VP_UDIV,        ISD::VP_SREM,
        ISD::VP_UREM,        ISD::VP_AND,         ISD::VP_OR,
        ISD::VP_XOR,         ISD::VP_ASHR,        ISD::VP_LSHR,
        ISD::VP_SHL,         ISD::VP_REDUCE_ADD,  ISD::VP_REDUCE_AND,
        ISD::VP_REDUCE_OR,   ISD::VP_REDUCE_XOR,  ISD::VP_REDUCE_SMAX,
        ISD::VP_REDUCE_SMIN, ISD::VP_REDUCE_UMAX, ISD::VP_REDUCE_UMIN};

<<<<<<< HEAD
    static unsigned FloatingPointVPOps[] = {
=======
    static const unsigned FloatingPointVPOps[] = {
>>>>>>> 1b638c8c
        ISD::VP_FADD,        ISD::VP_FSUB,        ISD::VP_FMUL,
        ISD::VP_FDIV,        ISD::VP_REDUCE_FADD, ISD::VP_REDUCE_SEQ_FADD,
        ISD::VP_REDUCE_FMIN, ISD::VP_REDUCE_FMAX};

    if (!Subtarget.is64Bit()) {
      // We must custom-lower certain vXi64 operations on RV32 due to the vector
      // element type being illegal.
      setOperationAction(ISD::INSERT_VECTOR_ELT, MVT::i64, Custom);
      setOperationAction(ISD::EXTRACT_VECTOR_ELT, MVT::i64, Custom);

      setOperationAction(ISD::VECREDUCE_ADD, MVT::i64, Custom);
      setOperationAction(ISD::VECREDUCE_AND, MVT::i64, Custom);
      setOperationAction(ISD::VECREDUCE_OR, MVT::i64, Custom);
      setOperationAction(ISD::VECREDUCE_XOR, MVT::i64, Custom);
      setOperationAction(ISD::VECREDUCE_SMAX, MVT::i64, Custom);
      setOperationAction(ISD::VECREDUCE_SMIN, MVT::i64, Custom);
      setOperationAction(ISD::VECREDUCE_UMAX, MVT::i64, Custom);
      setOperationAction(ISD::VECREDUCE_UMIN, MVT::i64, Custom);

      setOperationAction(ISD::VP_REDUCE_ADD, MVT::i64, Custom);
      setOperationAction(ISD::VP_REDUCE_AND, MVT::i64, Custom);
      setOperationAction(ISD::VP_REDUCE_OR, MVT::i64, Custom);
      setOperationAction(ISD::VP_REDUCE_XOR, MVT::i64, Custom);
      setOperationAction(ISD::VP_REDUCE_SMAX, MVT::i64, Custom);
      setOperationAction(ISD::VP_REDUCE_SMIN, MVT::i64, Custom);
      setOperationAction(ISD::VP_REDUCE_UMAX, MVT::i64, Custom);
      setOperationAction(ISD::VP_REDUCE_UMIN, MVT::i64, Custom);
    }

    for (MVT VT : BoolVecVTs) {
      setOperationAction(ISD::SPLAT_VECTOR, VT, Custom);

      // Mask VTs are custom-expanded into a series of standard nodes
      setOperationAction(ISD::TRUNCATE, VT, Custom);
      setOperationAction(ISD::CONCAT_VECTORS, VT, Custom);
      setOperationAction(ISD::INSERT_SUBVECTOR, VT, Custom);
      setOperationAction(ISD::EXTRACT_SUBVECTOR, VT, Custom);

      setOperationAction(ISD::INSERT_VECTOR_ELT, VT, Custom);
      setOperationAction(ISD::EXTRACT_VECTOR_ELT, VT, Custom);

      setOperationAction(ISD::SELECT, VT, Custom);
      setOperationAction(ISD::SELECT_CC, VT, Expand);
      setOperationAction(ISD::VSELECT, VT, Expand);

      setOperationAction(ISD::VECREDUCE_AND, VT, Custom);
      setOperationAction(ISD::VECREDUCE_OR, VT, Custom);
      setOperationAction(ISD::VECREDUCE_XOR, VT, Custom);

      setOperationAction(ISD::VP_REDUCE_AND, VT, Custom);
      setOperationAction(ISD::VP_REDUCE_OR, VT, Custom);
      setOperationAction(ISD::VP_REDUCE_XOR, VT, Custom);

      // RVV has native int->float & float->int conversions where the
      // element type sizes are within one power-of-two of each other. Any
      // wider distances between type sizes have to be lowered as sequences
      // which progressively narrow the gap in stages.
      setOperationAction(ISD::SINT_TO_FP, VT, Custom);
      setOperationAction(ISD::UINT_TO_FP, VT, Custom);
      setOperationAction(ISD::FP_TO_SINT, VT, Custom);
      setOperationAction(ISD::FP_TO_UINT, VT, Custom);

      // Expand all extending loads to types larger than this, and truncating
      // stores from types larger than this.
      for (MVT OtherVT : MVT::integer_scalable_vector_valuetypes()) {
        setTruncStoreAction(OtherVT, VT, Expand);
        setLoadExtAction(ISD::EXTLOAD, OtherVT, VT, Expand);
        setLoadExtAction(ISD::SEXTLOAD, OtherVT, VT, Expand);
        setLoadExtAction(ISD::ZEXTLOAD, OtherVT, VT, Expand);
      }

      // VP bitwise operations nodes
      setOperationAction(ISD::VP_AND, VT, Custom);
      setOperationAction(ISD::VP_OR, VT, Custom);
      setOperationAction(ISD::VP_XOR, VT, Custom);

      // Comparisons
      setOperationAction(ISD::VP_SETCC, VT, Custom);

      setOperationAction(ISD::VP_SELECT, VT, Custom);
    }

    for (MVT VT : IntVecVTs) {
      setOperationAction(ISD::SPLAT_VECTOR, VT, Legal);
      setOperationAction(ISD::SPLAT_VECTOR_PARTS, VT, Custom);

      setOperationAction(ISD::SMIN, VT, Legal);
      setOperationAction(ISD::SMAX, VT, Legal);
      setOperationAction(ISD::UMIN, VT, Legal);
      setOperationAction(ISD::UMAX, VT, Legal);

      setOperationAction(ISD::ROTL, VT, Expand);
      setOperationAction(ISD::ROTR, VT, Expand);

      setOperationAction(ISD::VECTOR_SHUFFLE, VT, Custom);
      // Custom-lower extensions and truncations from/to mask types.
      setOperationAction(ISD::ANY_EXTEND, VT, Custom);
      setOperationAction(ISD::SIGN_EXTEND, VT, Custom);
      setOperationAction(ISD::ZERO_EXTEND, VT, Custom);

      // RVV has native int->float & float->int conversions where the
      // element type sizes are within one power-of-two of each other. Any
      // wider distances between type sizes have to be lowered as sequences
      // which progressively narrow the gap in stages.
      setOperationAction(ISD::SINT_TO_FP, VT, Custom);
      setOperationAction(ISD::UINT_TO_FP, VT, Custom);
      setOperationAction(ISD::FP_TO_SINT, VT, Custom);
      setOperationAction(ISD::FP_TO_UINT, VT, Custom);

      setOperationAction(ISD::SADDSAT, VT, Legal);
      setOperationAction(ISD::UADDSAT, VT, Legal);
      setOperationAction(ISD::SSUBSAT, VT, Legal);
      setOperationAction(ISD::USUBSAT, VT, Legal);

      // Integer VTs are lowered as a series of "RISCVISD::TRUNCATE_VECTOR_VL"
      // nodes which truncate by one power of two at a time.
      setOperationAction(ISD::TRUNCATE, VT, Custom);

      // Custom-lower insert/extract operations to simplify patterns.
      setOperationAction(ISD::INSERT_VECTOR_ELT, VT, Custom);
      setOperationAction(ISD::EXTRACT_VECTOR_ELT, VT, Custom);

      // Custom-lower reduction operations to set up the corresponding custom
      // nodes' operands.
      setOperationAction(ISD::VECREDUCE_ADD, VT, Custom);
      setOperationAction(ISD::VECREDUCE_AND, VT, Custom);
      setOperationAction(ISD::VECREDUCE_OR, VT, Custom);
      setOperationAction(ISD::VECREDUCE_XOR, VT, Custom);
      setOperationAction(ISD::VECREDUCE_SMAX, VT, Custom);
      setOperationAction(ISD::VECREDUCE_SMIN, VT, Custom);
      setOperationAction(ISD::VECREDUCE_UMAX, VT, Custom);
      setOperationAction(ISD::VECREDUCE_UMIN, VT, Custom);

      for (unsigned VPOpc : IntegerVPOps)
        setOperationAction(VPOpc, VT, Custom);

      setOperationAction(ISD::LOAD, VT, Custom);
      setOperationAction(ISD::STORE, VT, Custom);

      setOperationAction(ISD::MLOAD, VT, Custom);
      setOperationAction(ISD::MSTORE, VT, Custom);
      setOperationAction(ISD::MGATHER, VT, Custom);
      setOperationAction(ISD::MSCATTER, VT, Custom);

      setOperationAction(ISD::VP_LOAD, VT, Custom);
      setOperationAction(ISD::VP_STORE, VT, Custom);
      setOperationAction(ISD::VP_GATHER, VT, Custom);
      setOperationAction(ISD::VP_SCATTER, VT, Custom);

      setOperationAction(ISD::CONCAT_VECTORS, VT, Custom);
      setOperationAction(ISD::INSERT_SUBVECTOR, VT, Custom);
      setOperationAction(ISD::EXTRACT_SUBVECTOR, VT, Custom);

      setOperationAction(ISD::SELECT, VT, Custom);
      setOperationAction(ISD::SELECT_CC, VT, Expand);

      setOperationAction(ISD::STEP_VECTOR, VT, Custom);
      setOperationAction(ISD::VECTOR_REVERSE, VT, Custom);

      for (MVT OtherVT : MVT::integer_scalable_vector_valuetypes()) {
        setTruncStoreAction(VT, OtherVT, Expand);
        setLoadExtAction(ISD::EXTLOAD, OtherVT, VT, Expand);
        setLoadExtAction(ISD::SEXTLOAD, OtherVT, VT, Expand);
        setLoadExtAction(ISD::ZEXTLOAD, OtherVT, VT, Expand);
      }

      // Splice
      setOperationAction(ISD::VECTOR_SPLICE, VT, Custom);

      setOperationAction(ISD::VP_SELECT, VT, Custom);

      // Extensions
      setOperationAction(ISD::VP_SEXT, VT, Custom);
      setOperationAction(ISD::VP_ZEXT, VT, Custom);
    }

    // Expand various CCs to best match the RVV ISA, which natively supports UNE
    // but no other unordered comparisons, and supports all ordered comparisons
    // except ONE. Additionally, we expand GT,OGT,GE,OGE for optimization
    // purposes; they are expanded to their swapped-operand CCs (LT,OLT,LE,OLE),
    // and we pattern-match those back to the "original", swapping operands once
    // more. This way we catch both operations and both "vf" and "fv" forms with
    // fewer patterns.
    static const ISD::CondCode VFPCCToExpand[] = {
        ISD::SETO,   ISD::SETONE, ISD::SETUEQ, ISD::SETUGT,
        ISD::SETUGE, ISD::SETULT, ISD::SETULE, ISD::SETUO,
        ISD::SETGT,  ISD::SETOGT, ISD::SETGE,  ISD::SETOGE,
    };

    // Sets common operation actions on RVV floating-point vector types.
    const auto SetCommonVFPActions = [&](MVT VT) {
      setOperationAction(ISD::SPLAT_VECTOR, VT, Legal);
      // RVV has native FP_ROUND & FP_EXTEND conversions where the element type
      // sizes are within one power-of-two of each other. Therefore conversions
      // between vXf16 and vXf64 must be lowered as sequences which convert via
      // vXf32.
      setOperationAction(ISD::FP_ROUND, VT, Custom);
      setOperationAction(ISD::FP_EXTEND, VT, Custom);
      // Custom-lower insert/extract operations to simplify patterns.
      setOperationAction(ISD::INSERT_VECTOR_ELT, VT, Custom);
      setOperationAction(ISD::EXTRACT_VECTOR_ELT, VT, Custom);
      setOperationAction(ISD::VECTOR_SHUFFLE, VT, Custom);
      // Expand various condition codes (explained above).
      for (auto CC : VFPCCToExpand)
        setCondCodeAction(CC, VT, Expand);

      setOperationAction(ISD::FMINNUM, VT, Legal);
      setOperationAction(ISD::FMAXNUM, VT, Legal);

      setOperationAction(ISD::VECREDUCE_FADD, VT, Custom);
      setOperationAction(ISD::VECREDUCE_SEQ_FADD, VT, Custom);
      setOperationAction(ISD::VECREDUCE_FMIN, VT, Custom);
      setOperationAction(ISD::VECREDUCE_FMAX, VT, Custom);

      setOperationAction(ISD::FCOPYSIGN, VT, Legal);

      setOperationAction(ISD::LOAD, VT, Custom);
      setOperationAction(ISD::STORE, VT, Custom);

      setOperationAction(ISD::MLOAD, VT, Custom);
      setOperationAction(ISD::MSTORE, VT, Custom);
      setOperationAction(ISD::MGATHER, VT, Custom);
      setOperationAction(ISD::MSCATTER, VT, Custom);

      setOperationAction(ISD::VP_LOAD, VT, Custom);
      setOperationAction(ISD::VP_STORE, VT, Custom);
      setOperationAction(ISD::VP_GATHER, VT, Custom);
      setOperationAction(ISD::VP_SCATTER, VT, Custom);

      setOperationAction(ISD::SELECT, VT, Custom);
      setOperationAction(ISD::SELECT_CC, VT, Expand);

      setOperationAction(ISD::CONCAT_VECTORS, VT, Custom);
      setOperationAction(ISD::INSERT_SUBVECTOR, VT, Custom);
      setOperationAction(ISD::EXTRACT_SUBVECTOR, VT, Custom);

      setOperationAction(ISD::VECTOR_REVERSE, VT, Custom);

      for (unsigned VPOpc : FloatingPointVPOps)
        setOperationAction(VPOpc, VT, Custom);

      setOperationAction(ISD::VP_SELECT, VT, Custom);
    };

    // Sets common extload/truncstore actions on RVV floating-point vector
    // types.
    const auto SetCommonVFPExtLoadTruncStoreActions =
        [&](MVT VT, ArrayRef<MVT::SimpleValueType> SmallerVTs) {
          for (auto SmallVT : SmallerVTs) {
            setTruncStoreAction(VT, SmallVT, Expand);
            setLoadExtAction(ISD::EXTLOAD, VT, SmallVT, Expand);
          }
        };

    if (Subtarget.hasStdExtZfh())
      for (MVT VT : F16VecVTs)
        SetCommonVFPActions(VT);

    for (MVT VT : F32VecVTs) {
      if (Subtarget.hasStdExtF())
        SetCommonVFPActions(VT);
      SetCommonVFPExtLoadTruncStoreActions(VT, F16VecVTs);
    }

    for (MVT VT : F64VecVTs) {
      if (Subtarget.hasStdExtD())
        SetCommonVFPActions(VT);
      SetCommonVFPExtLoadTruncStoreActions(VT, F16VecVTs);
      SetCommonVFPExtLoadTruncStoreActions(VT, F32VecVTs);
    }

    if (Subtarget.useRVVForFixedLengthVectors()) {
      for (MVT VT : MVT::integer_fixedlen_vector_valuetypes()) {
        if (!useRVVForFixedLengthVectorVT(VT))
          continue;

        // By default everything must be expanded.
        for (unsigned Op = 0; Op < ISD::BUILTIN_OP_END; ++Op)
          setOperationAction(Op, VT, Expand);
        for (MVT OtherVT : MVT::integer_fixedlen_vector_valuetypes()) {
          setTruncStoreAction(VT, OtherVT, Expand);
          setLoadExtAction(ISD::EXTLOAD, OtherVT, VT, Expand);
          setLoadExtAction(ISD::SEXTLOAD, OtherVT, VT, Expand);
          setLoadExtAction(ISD::ZEXTLOAD, OtherVT, VT, Expand);
        }

        // We use EXTRACT_SUBVECTOR as a "cast" from scalable to fixed.
        setOperationAction(ISD::INSERT_SUBVECTOR, VT, Custom);
        setOperationAction(ISD::EXTRACT_SUBVECTOR, VT, Custom);

        setOperationAction(ISD::BUILD_VECTOR, VT, Custom);
        setOperationAction(ISD::CONCAT_VECTORS, VT, Custom);

        setOperationAction(ISD::INSERT_VECTOR_ELT, VT, Custom);
        setOperationAction(ISD::EXTRACT_VECTOR_ELT, VT, Custom);

        setOperationAction(ISD::LOAD, VT, Custom);
        setOperationAction(ISD::STORE, VT, Custom);

        setOperationAction(ISD::SETCC, VT, Custom);

        setOperationAction(ISD::SELECT, VT, Custom);

        setOperationAction(ISD::TRUNCATE, VT, Custom);

        setOperationAction(ISD::BITCAST, VT, Custom);

        setOperationAction(ISD::VECREDUCE_AND, VT, Custom);
        setOperationAction(ISD::VECREDUCE_OR, VT, Custom);
        setOperationAction(ISD::VECREDUCE_XOR, VT, Custom);

        setOperationAction(ISD::VP_REDUCE_AND, VT, Custom);
        setOperationAction(ISD::VP_REDUCE_OR, VT, Custom);
        setOperationAction(ISD::VP_REDUCE_XOR, VT, Custom);

        setOperationAction(ISD::SINT_TO_FP, VT, Custom);
        setOperationAction(ISD::UINT_TO_FP, VT, Custom);
        setOperationAction(ISD::FP_TO_SINT, VT, Custom);
        setOperationAction(ISD::FP_TO_UINT, VT, Custom);

        // Operations below are different for between masks and other vectors.
        if (VT.getVectorElementType() == MVT::i1) {
          setOperationAction(ISD::AND, VT, Custom);
          setOperationAction(ISD::OR, VT, Custom);
          setOperationAction(ISD::XOR, VT, Custom);

          setOperationAction(ISD::VP_SELECT, VT, Custom);

          continue;
        }

        // Use SPLAT_VECTOR to prevent type legalization from destroying the
        // splats when type legalizing i64 scalar on RV32.
        // FIXME: Use SPLAT_VECTOR for all types? DAGCombine probably needs
        // improvements first.
        if (!Subtarget.is64Bit() && VT.getVectorElementType() == MVT::i64) {
          setOperationAction(ISD::SPLAT_VECTOR, VT, Custom);
          setOperationAction(ISD::SPLAT_VECTOR_PARTS, VT, Custom);
        }

        setOperationAction(ISD::VECTOR_SHUFFLE, VT, Custom);
        setOperationAction(ISD::INSERT_VECTOR_ELT, VT, Custom);

        setOperationAction(ISD::MLOAD, VT, Custom);
        setOperationAction(ISD::MSTORE, VT, Custom);
        setOperationAction(ISD::MGATHER, VT, Custom);
        setOperationAction(ISD::MSCATTER, VT, Custom);

        setOperationAction(ISD::VP_LOAD, VT, Custom);
        setOperationAction(ISD::VP_STORE, VT, Custom);
        setOperationAction(ISD::VP_GATHER, VT, Custom);
        setOperationAction(ISD::VP_SCATTER, VT, Custom);

        setOperationAction(ISD::ADD, VT, Custom);
        setOperationAction(ISD::MUL, VT, Custom);
        setOperationAction(ISD::SUB, VT, Custom);
        setOperationAction(ISD::AND, VT, Custom);
        setOperationAction(ISD::OR, VT, Custom);
        setOperationAction(ISD::XOR, VT, Custom);
        setOperationAction(ISD::SDIV, VT, Custom);
        setOperationAction(ISD::SREM, VT, Custom);
        setOperationAction(ISD::UDIV, VT, Custom);
        setOperationAction(ISD::UREM, VT, Custom);
        setOperationAction(ISD::SHL, VT, Custom);
        setOperationAction(ISD::SRA, VT, Custom);
        setOperationAction(ISD::SRL, VT, Custom);

        setOperationAction(ISD::SMIN, VT, Custom);
        setOperationAction(ISD::SMAX, VT, Custom);
        setOperationAction(ISD::UMIN, VT, Custom);
        setOperationAction(ISD::UMAX, VT, Custom);
        setOperationAction(ISD::ABS,  VT, Custom);

        setOperationAction(ISD::MULHS, VT, Custom);
        setOperationAction(ISD::MULHU, VT, Custom);

        setOperationAction(ISD::SADDSAT, VT, Custom);
        setOperationAction(ISD::UADDSAT, VT, Custom);
        setOperationAction(ISD::SSUBSAT, VT, Custom);
        setOperationAction(ISD::USUBSAT, VT, Custom);

        setOperationAction(ISD::VSELECT, VT, Custom);
        setOperationAction(ISD::SELECT_CC, VT, Expand);

        setOperationAction(ISD::ANY_EXTEND, VT, Custom);
        setOperationAction(ISD::SIGN_EXTEND, VT, Custom);
        setOperationAction(ISD::ZERO_EXTEND, VT, Custom);

        // Custom-lower reduction operations to set up the corresponding custom
        // nodes' operands.
        setOperationAction(ISD::VECREDUCE_ADD, VT, Custom);
        setOperationAction(ISD::VECREDUCE_SMAX, VT, Custom);
        setOperationAction(ISD::VECREDUCE_SMIN, VT, Custom);
        setOperationAction(ISD::VECREDUCE_UMAX, VT, Custom);
        setOperationAction(ISD::VECREDUCE_UMIN, VT, Custom);

        for (unsigned VPOpc : IntegerVPOps)
          setOperationAction(VPOpc, VT, Custom);

        setOperationAction(ISD::VP_SELECT, VT, Custom);

        // Extensions
        setOperationAction(ISD::VP_SEXT, VT, Custom);
        setOperationAction(ISD::VP_ZEXT, VT, Custom);
      }

      for (MVT VT : MVT::fp_fixedlen_vector_valuetypes()) {
        if (!useRVVForFixedLengthVectorVT(VT))
          continue;

        // By default everything must be expanded.
        for (unsigned Op = 0; Op < ISD::BUILTIN_OP_END; ++Op)
          setOperationAction(Op, VT, Expand);
        for (MVT OtherVT : MVT::fp_fixedlen_vector_valuetypes()) {
          setLoadExtAction(ISD::EXTLOAD, OtherVT, VT, Expand);
          setTruncStoreAction(VT, OtherVT, Expand);
        }

        // We use EXTRACT_SUBVECTOR as a "cast" from scalable to fixed.
        setOperationAction(ISD::INSERT_SUBVECTOR, VT, Custom);
        setOperationAction(ISD::EXTRACT_SUBVECTOR, VT, Custom);

        setOperationAction(ISD::BUILD_VECTOR, VT, Custom);
        setOperationAction(ISD::CONCAT_VECTORS, VT, Custom);
        setOperationAction(ISD::VECTOR_SHUFFLE, VT, Custom);
        setOperationAction(ISD::INSERT_VECTOR_ELT, VT, Custom);
        setOperationAction(ISD::EXTRACT_VECTOR_ELT, VT, Custom);

        setOperationAction(ISD::LOAD, VT, Custom);
        setOperationAction(ISD::STORE, VT, Custom);
        setOperationAction(ISD::MLOAD, VT, Custom);
        setOperationAction(ISD::MSTORE, VT, Custom);
        setOperationAction(ISD::MGATHER, VT, Custom);
        setOperationAction(ISD::MSCATTER, VT, Custom);

        setOperationAction(ISD::VP_LOAD, VT, Custom);
        setOperationAction(ISD::VP_STORE, VT, Custom);
        setOperationAction(ISD::VP_GATHER, VT, Custom);
        setOperationAction(ISD::VP_SCATTER, VT, Custom);

        setOperationAction(ISD::FADD, VT, Custom);
        setOperationAction(ISD::FSUB, VT, Custom);
        setOperationAction(ISD::FMUL, VT, Custom);
        setOperationAction(ISD::FDIV, VT, Custom);
        setOperationAction(ISD::FNEG, VT, Custom);
        setOperationAction(ISD::FABS, VT, Custom);
        setOperationAction(ISD::FCOPYSIGN, VT, Custom);
        setOperationAction(ISD::FSQRT, VT, Custom);
        setOperationAction(ISD::FMA, VT, Custom);
        setOperationAction(ISD::FMINNUM, VT, Custom);
        setOperationAction(ISD::FMAXNUM, VT, Custom);

        setOperationAction(ISD::FP_ROUND, VT, Custom);
        setOperationAction(ISD::FP_EXTEND, VT, Custom);

        for (auto CC : VFPCCToExpand)
          setCondCodeAction(CC, VT, Expand);

        setOperationAction(ISD::VSELECT, VT, Custom);
        setOperationAction(ISD::SELECT, VT, Custom);
        setOperationAction(ISD::SELECT_CC, VT, Expand);

        setOperationAction(ISD::BITCAST, VT, Custom);

        setOperationAction(ISD::VECREDUCE_FADD, VT, Custom);
        setOperationAction(ISD::VECREDUCE_SEQ_FADD, VT, Custom);
        setOperationAction(ISD::VECREDUCE_FMIN, VT, Custom);
        setOperationAction(ISD::VECREDUCE_FMAX, VT, Custom);

        for (unsigned VPOpc : FloatingPointVPOps)
          setOperationAction(VPOpc, VT, Custom);

        setOperationAction(ISD::VP_SELECT, VT, Custom);
      }

      // Custom-legalize bitcasts from fixed-length vectors to scalar types.
      setOperationAction(ISD::BITCAST, MVT::i8, Custom);
      setOperationAction(ISD::BITCAST, MVT::i16, Custom);
      setOperationAction(ISD::BITCAST, MVT::i32, Custom);
      setOperationAction(ISD::BITCAST, MVT::i64, Custom);
      setOperationAction(ISD::BITCAST, MVT::f16, Custom);
      setOperationAction(ISD::BITCAST, MVT::f32, Custom);
      setOperationAction(ISD::BITCAST, MVT::f64, Custom);
    }
  }

  // Function alignments.
  const Align FunctionAlignment(Subtarget.hasStdExtC() ? 2 : 4);
  setMinFunctionAlignment(FunctionAlignment);
  setPrefFunctionAlignment(FunctionAlignment);

  setMinimumJumpTableEntries(5);

  // Jumps are expensive, compared to logic
  setJumpIsExpensive();

  // We can use any register for comparisons
  setHasMultipleConditionRegisters();

  if (Subtarget.hasStdExtZbp()) {
    setTargetDAGCombine(ISD::OR);
  }

  if (Subtarget.hasStdExtV()) {
    // EPI & VPred intrinsics may have illegal operands/results
    for (auto VT : {MVT::i1, MVT::i8, MVT::i16, MVT::i32, MVT::nxv1i32}) {
      setOperationAction(ISD::INTRINSIC_WO_CHAIN, VT, Custom);
    }

    // VPred intrinsics may have illegal operands/results
    for (auto VT : {MVT::i32}) {
      setOperationAction(ISD::INTRINSIC_W_CHAIN, VT, Custom);
      setOperationAction(ISD::INTRINSIC_VOID, VT, Custom);
    }

    // Some tuple operations are chained and need custom lowering.
    setOperationAction(ISD::INTRINSIC_W_CHAIN, MVT::Other, Custom);
    setOperationAction(ISD::INTRINSIC_VOID, MVT::Other, Custom);

    // Custom-legalize this node for scalable vectors.
    for (auto VT : {MVT::nxv1i64, MVT::nxv2i32, MVT::nxv4i16}) {
      setOperationAction(ISD::SIGN_EXTEND_VECTOR_INREG, VT, Custom);
      setOperationAction(ISD::ZERO_EXTEND_VECTOR_INREG, VT, Custom);
    }

    // Custom-legalize these nodes for scalable vectors.
    for (auto VT : {MVT::nxv8i8, MVT::nxv16i8, MVT::nxv32i8, MVT::nxv64i8,
                    MVT::nxv4i16, MVT::nxv8i16, MVT::nxv16i16, MVT::nxv32i16,
                    MVT::nxv2i32, MVT::nxv4i32, MVT::nxv8i32, MVT::nxv16i32,
                    MVT::nxv1i64, MVT::nxv2i64, MVT::nxv4i64, MVT::nxv8i64,
                    MVT::nxv2f32, MVT::nxv4f32, MVT::nxv8f32, MVT::nxv16f32,
                    MVT::nxv1f64, MVT::nxv2f64, MVT::nxv4f64, MVT::nxv8f64}) {
      setOperationAction(ISD::MGATHER, VT, Custom);
      setOperationAction(ISD::MSCATTER, VT, Custom);
      setOperationAction(ISD::SELECT, VT, Custom);
    }

    // Register libcalls for fp vector functions.
    setLibcallName(RTLIB::EXP_NXV1F64, "__epi_exp_nxv1f64");
    setLibcallName(RTLIB::EXP_NXV2F64, "__epi_exp_nxv2f64");
    setLibcallName(RTLIB::EXP_NXV4F64, "__epi_exp_nxv4f64");
    setLibcallName(RTLIB::EXP_NXV8F64, "__epi_exp_nxv8f64");
    setLibcallName(RTLIB::EXP_NXV1F32, "__epi_exp_nxv1f32");
    setLibcallName(RTLIB::EXP_NXV2F32, "__epi_exp_nxv2f32");
    setLibcallName(RTLIB::EXP_NXV4F32, "__epi_exp_nxv4f32");
    setLibcallName(RTLIB::EXP_NXV8F32, "__epi_exp_nxv8f32");
    setLibcallName(RTLIB::EXP_NXV16F32, "__epi_exp_nxv16f32");

    setLibcallName(RTLIB::SIN_NXV1F64, "__epi_sin_nxv1f64");
    setLibcallName(RTLIB::SIN_NXV2F64, "__epi_sin_nxv2f64");
    setLibcallName(RTLIB::SIN_NXV4F64, "__epi_sin_nxv4f64");
    setLibcallName(RTLIB::SIN_NXV8F64, "__epi_sin_nxv8f64");
    setLibcallName(RTLIB::SIN_NXV1F32, "__epi_sin_nxv1f32");
    setLibcallName(RTLIB::SIN_NXV2F32, "__epi_sin_nxv2f32");
    setLibcallName(RTLIB::SIN_NXV4F32, "__epi_sin_nxv4f32");
    setLibcallName(RTLIB::SIN_NXV8F32, "__epi_sin_nxv8f32");
    setLibcallName(RTLIB::SIN_NXV16F32, "__epi_sin_nxv16f32");

    setLibcallName(RTLIB::COS_NXV1F64, "__epi_cos_nxv1f64");
    setLibcallName(RTLIB::COS_NXV2F64, "__epi_cos_nxv2f64");
    setLibcallName(RTLIB::COS_NXV4F64, "__epi_cos_nxv4f64");
    setLibcallName(RTLIB::COS_NXV8F64, "__epi_cos_nxv8f64");
    setLibcallName(RTLIB::COS_NXV1F32, "__epi_cos_nxv1f32");
    setLibcallName(RTLIB::COS_NXV2F32, "__epi_cos_nxv2f32");
    setLibcallName(RTLIB::COS_NXV4F32, "__epi_cos_nxv4f32");
    setLibcallName(RTLIB::COS_NXV8F32, "__epi_cos_nxv8f32");
    setLibcallName(RTLIB::COS_NXV16F32, "__epi_cos_nxv16f32");

    setLibcallName(RTLIB::FMOD_NXV1F64, "__epi_fmod_nxv1f64");
    setLibcallName(RTLIB::FMOD_NXV2F64, "__epi_fmod_nxv2f64");
    setLibcallName(RTLIB::FMOD_NXV4F64, "__epi_fmod_nxv4f64");
    setLibcallName(RTLIB::FMOD_NXV8F64, "__epi_fmod_nxv8f64");
    setLibcallName(RTLIB::FMOD_NXV1F32, "__epi_fmod_nxv1f32");
    setLibcallName(RTLIB::FMOD_NXV2F32, "__epi_fmod_nxv2f32");
    setLibcallName(RTLIB::FMOD_NXV4F32, "__epi_fmod_nxv4f32");
    setLibcallName(RTLIB::FMOD_NXV8F32, "__epi_fmod_nxv8f32");
    setLibcallName(RTLIB::FMOD_NXV16F32, "__epi_fmod_nxv16f32");

    // Custom-legalize these nodes for fp scalable vectors.
    for (auto VT :
         {MVT::nxv1f32, MVT::nxv2f32, MVT::nxv4f32, MVT::nxv8f32, MVT::nxv16f32,
          MVT::nxv1f64, MVT::nxv2f64, MVT::nxv4f64, MVT::nxv8f64}) {
      setOperationAction(ISD::FEXP, VT, Custom);
      setOperationAction(ISD::FSIN, VT, Custom);
      setOperationAction(ISD::FCOS, VT, Custom);
      setOperationAction(ISD::FREM, VT, Custom);
      setOperationAction(ISD::VECTOR_SPLICE, VT, Custom);
    }
  }

  setTargetDAGCombine(ISD::ADD);
  setTargetDAGCombine(ISD::SUB);
  setTargetDAGCombine(ISD::AND);
  setTargetDAGCombine(ISD::OR);
  setTargetDAGCombine(ISD::XOR);
  setTargetDAGCombine(ISD::ANY_EXTEND);
  setTargetDAGCombine(ISD::ZERO_EXTEND);
  if (Subtarget.hasStdExtV()) {
    setTargetDAGCombine(ISD::FCOPYSIGN);
    setTargetDAGCombine(ISD::MGATHER);
    setTargetDAGCombine(ISD::MSCATTER);
    setTargetDAGCombine(ISD::VP_GATHER);
    setTargetDAGCombine(ISD::VP_SCATTER);
    setTargetDAGCombine(ISD::SRA);
    setTargetDAGCombine(ISD::SRL);
    setTargetDAGCombine(ISD::SHL);
  }
}

EVT RISCVTargetLowering::getSetCCResultType(const DataLayout &DL,
                                            LLVMContext &Context,
                                            EVT VT) const {
  if (!VT.isVector())
    return getPointerTy(DL);
  if (Subtarget.hasStdExtV() &&
      (VT.isScalableVector() || Subtarget.useRVVForFixedLengthVectors()))
    return EVT::getVectorVT(Context, MVT::i1, VT.getVectorElementCount());
  return VT.changeVectorElementTypeToInteger();
}

MVT RISCVTargetLowering::getVPExplicitVectorLengthTy() const {
  return Subtarget.getXLenVT();
}

bool RISCVTargetLowering::getTgtMemIntrinsic(IntrinsicInfo &Info,
                                             const CallInst &I,
                                             MachineFunction &MF,
                                             unsigned Intrinsic) const {
  auto &DL = I.getModule()->getDataLayout();
  switch (Intrinsic) {
  default:
    return false;
  case Intrinsic::riscv_masked_atomicrmw_xchg_i32:
  case Intrinsic::riscv_masked_atomicrmw_add_i32:
  case Intrinsic::riscv_masked_atomicrmw_sub_i32:
  case Intrinsic::riscv_masked_atomicrmw_nand_i32:
  case Intrinsic::riscv_masked_atomicrmw_max_i32:
  case Intrinsic::riscv_masked_atomicrmw_min_i32:
  case Intrinsic::riscv_masked_atomicrmw_umax_i32:
  case Intrinsic::riscv_masked_atomicrmw_umin_i32:
  case Intrinsic::riscv_masked_cmpxchg_i32: {
    PointerType *PtrTy = cast<PointerType>(I.getArgOperand(0)->getType());
    Info.opc = ISD::INTRINSIC_W_CHAIN;
    Info.memVT = MVT::getVT(PtrTy->getElementType());
    Info.ptrVal = I.getArgOperand(0);
    Info.offset = 0;
    Info.align = Align(4);
    Info.flags = MachineMemOperand::MOLoad | MachineMemOperand::MOStore |
                 MachineMemOperand::MOVolatile;
    return true;
  }
  case Intrinsic::epi_vload:
  case Intrinsic::epi_vload_strided:
  case Intrinsic::epi_vload_indexed: {
    PointerType *PtrTy = cast<PointerType>(I.getArgOperand(0)->getType());
    Info.opc = ISD::INTRINSIC_W_CHAIN;
    Info.memVT = MVT::getVT(PtrTy->getElementType());
    Info.ptrVal = I.getArgOperand(0);
    Info.offset = 0;
    Info.align = MaybeAlign(DL.getABITypeAlignment(PtrTy->getElementType()));
    Info.flags = MachineMemOperand::MOLoad;
    return true;
  }
  case Intrinsic::epi_vload_mask:
  case Intrinsic::epi_vload_strided_mask:
  case Intrinsic::epi_vload_indexed_mask: {
    PointerType *PtrTy = cast<PointerType>(I.getArgOperand(1)->getType());
    Info.opc = ISD::INTRINSIC_W_CHAIN;
    Info.memVT = MVT::getVT(PtrTy->getElementType());
    Info.ptrVal = I.getArgOperand(1);
    Info.offset = 0;
    Info.align = MaybeAlign(DL.getABITypeAlignment(PtrTy->getElementType()));
    Info.flags = MachineMemOperand::MOLoad;
    return true;
  }
  case Intrinsic::epi_vstore:
  case Intrinsic::epi_vstore_strided:
  case Intrinsic::epi_vstore_indexed:
  case Intrinsic::epi_vstore_mask:
  case Intrinsic::epi_vstore_strided_mask:
  case Intrinsic::epi_vstore_indexed_mask: {
    PointerType *PtrTy = cast<PointerType>(I.getArgOperand(1)->getType());
    Info.opc = ISD::INTRINSIC_VOID;
    Info.memVT = MVT::getVT(PtrTy->getElementType());
    Info.ptrVal = I.getArgOperand(1);
    Info.offset = 0;
    Info.align = MaybeAlign(DL.getABITypeAlignment(PtrTy->getElementType()));
    Info.flags = MachineMemOperand::MOStore;
    return true;
  }
  case Intrinsic::riscv_masked_strided_load:
    Info.opc = ISD::INTRINSIC_W_CHAIN;
    Info.ptrVal = I.getArgOperand(1);
    Info.memVT = MVT::getVT(I.getType()->getScalarType());
    Info.align = Align(I.getType()->getScalarSizeInBits() / 8);
    Info.size = MemoryLocation::UnknownSize;
    Info.flags |= MachineMemOperand::MOLoad;
    return true;
  case Intrinsic::riscv_masked_strided_store:
    Info.opc = ISD::INTRINSIC_VOID;
    Info.ptrVal = I.getArgOperand(1);
    Info.memVT = MVT::getVT(I.getArgOperand(0)->getType()->getScalarType());
    Info.align =
        Align(I.getArgOperand(0)->getType()->getScalarSizeInBits() / 8);
    Info.size = MemoryLocation::UnknownSize;
    Info.flags |= MachineMemOperand::MOStore;
    return true;
  }
}

bool RISCVTargetLowering::isLegalAddressingMode(const DataLayout &DL,
                                                const AddrMode &AM, Type *Ty,
                                                unsigned AS,
                                                Instruction *I) const {
  // No global is ever allowed as a base.
  if (AM.BaseGV)
    return false;

  // Require a 12-bit signed offset.
  if (!isInt<12>(AM.BaseOffs))
    return false;

  switch (AM.Scale) {
  case 0: // "r+i" or just "i", depending on HasBaseReg.
    break;
  case 1:
    if (!AM.HasBaseReg) // allow "r+i".
      break;
    return false; // disallow "r+r" or "r+r+i".
  default:
    return false;
  }

  return true;
}

bool RISCVTargetLowering::isLegalICmpImmediate(int64_t Imm) const {
  return isInt<12>(Imm);
}

bool RISCVTargetLowering::isLegalAddImmediate(int64_t Imm) const {
  return isInt<12>(Imm);
}

// On RV32, 64-bit integers are split into their high and low parts and held
// in two different registers, so the trunc is free since the low register can
// just be used.
bool RISCVTargetLowering::isTruncateFree(Type *SrcTy, Type *DstTy) const {
  if (Subtarget.is64Bit() || !SrcTy->isIntegerTy() || !DstTy->isIntegerTy())
    return false;
  unsigned SrcBits = SrcTy->getPrimitiveSizeInBits();
  unsigned DestBits = DstTy->getPrimitiveSizeInBits();
  return (SrcBits == 64 && DestBits == 32);
}

bool RISCVTargetLowering::isTruncateFree(EVT SrcVT, EVT DstVT) const {
  if (Subtarget.is64Bit() || SrcVT.isVector() || DstVT.isVector() ||
      !SrcVT.isInteger() || !DstVT.isInteger())
    return false;
  unsigned SrcBits = SrcVT.getSizeInBits();
  unsigned DestBits = DstVT.getSizeInBits();
  return (SrcBits == 64 && DestBits == 32);
}

bool RISCVTargetLowering::isZExtFree(SDValue Val, EVT VT2) const {
  // Zexts are free if they can be combined with a load.
  if (auto *LD = dyn_cast<LoadSDNode>(Val)) {
    EVT MemVT = LD->getMemoryVT();
    if ((MemVT == MVT::i8 || MemVT == MVT::i16 ||
         (Subtarget.is64Bit() && MemVT == MVT::i32)) &&
        (LD->getExtensionType() == ISD::NON_EXTLOAD ||
         LD->getExtensionType() == ISD::ZEXTLOAD))
      return true;
  }

  return TargetLowering::isZExtFree(Val, VT2);
}

bool RISCVTargetLowering::isSExtCheaperThanZExt(EVT SrcVT, EVT DstVT) const {
  return Subtarget.is64Bit() && SrcVT == MVT::i32 && DstVT == MVT::i64;
}

bool RISCVTargetLowering::isCheapToSpeculateCttz() const {
  return Subtarget.hasStdExtZbb();
}

bool RISCVTargetLowering::isCheapToSpeculateCtlz() const {
  return Subtarget.hasStdExtZbb();
}

/// Check if sinking \p I's operands to I's basic block is profitable, because
/// the operands can be folded into a target instruction, e.g.
/// splats of scalars can fold into vector instructions.
bool RISCVTargetLowering::shouldSinkOperands(
    Instruction *I, SmallVectorImpl<Use *> &Ops) const {
  using namespace llvm::PatternMatch;

  if (isa<ScalableVectorType>(I->getType())) {
    // Sinking broadcasts is always beneficial because it avoids keeping
    // vector registers alive and often they can be folded into the operand.
    for (unsigned OpI = 0, E = I->getNumOperands(); OpI < E; OpI++) {
      Use &U = I->getOperandUse(OpI);
      if (auto *SI = dyn_cast<ShuffleVectorInst>(&U)) {
        if (SI->isZeroEltSplat()) {
          Ops.push_back(&SI->getOperandUse(0));
          Ops.push_back(&U);
        }
      } else if (auto *II = dyn_cast<IntrinsicInst>(&U)) {
        switch (II->getIntrinsicID()) {
        case Intrinsic::epi_vmv_v_x:
        case Intrinsic::epi_vfmv_v_f: {
          Ops.push_back(&U);
          break;
        }
        default:
          break;
        }
      }
      if (!Ops.empty())
        return true;
    }
  }

  if (!I->getType()->isVectorTy() || !Subtarget.hasStdExtV())
    return false;

  auto IsSinker = [&](Instruction *I, int Operand) {
    switch (I->getOpcode()) {
    case Instruction::Add:
    case Instruction::Sub:
    case Instruction::Mul:
    case Instruction::And:
    case Instruction::Or:
    case Instruction::Xor:
    case Instruction::FAdd:
    case Instruction::FSub:
    case Instruction::FMul:
    case Instruction::FDiv:
      return true;
    case Instruction::Shl:
    case Instruction::LShr:
    case Instruction::AShr:
      return Operand == 1;
    case Instruction::Call:
      if (auto *II = dyn_cast<IntrinsicInst>(I)) {
        switch (II->getIntrinsicID()) {
        case Intrinsic::fma:
          return Operand == 0 || Operand == 1;
        default:
          return false;
        }
      }
      return false;
    default:
      return false;
    }
  };

  for (auto OpIdx : enumerate(I->operands())) {
    if (!IsSinker(I, OpIdx.index()))
      continue;

    Instruction *Op = dyn_cast<Instruction>(OpIdx.value().get());
    // Make sure we are not already sinking this operand
    if (!Op || any_of(Ops, [&](Use *U) { return U->get() == Op; }))
      continue;

    // We are looking for a splat that can be sunk.
    if (!match(Op, m_Shuffle(m_InsertElt(m_Undef(), m_Value(), m_ZeroInt()),
                             m_Undef(), m_ZeroMask())))
      continue;

    // All uses of the shuffle should be sunk to avoid duplicating it across gpr
    // and vector registers
    for (Use &U : Op->uses()) {
      Instruction *Insn = cast<Instruction>(U.getUser());
      if (!IsSinker(Insn, U.getOperandNo()))
        return false;
    }

    Ops.push_back(&Op->getOperandUse(0));
    Ops.push_back(&OpIdx.value());
  }

  return true;
}

bool RISCVTargetLowering::isFPImmLegal(const APFloat &Imm, EVT VT,
                                       bool ForCodeSize) const {
  if (VT == MVT::f16 && !Subtarget.hasStdExtZfh())
    return false;
  if (VT == MVT::f32 && !Subtarget.hasStdExtF())
    return false;
  if (VT == MVT::f64 && !Subtarget.hasStdExtD())
    return false;
  if (Imm.isNegZero())
    return false;
  return Imm.isZero();
}

bool RISCVTargetLowering::hasBitPreservingFPLogic(EVT VT) const {
  return (VT == MVT::f16 && Subtarget.hasStdExtZfh()) ||
         (VT == MVT::f32 && Subtarget.hasStdExtF()) ||
         (VT == MVT::f64 && Subtarget.hasStdExtD());
}

MVT RISCVTargetLowering::getRegisterTypeForCallingConv(LLVMContext &Context,
                                                      CallingConv::ID CC,
                                                      EVT VT) const {
  // Use f32 to pass f16 if it is legal and Zfh is not enabled. We might still
  // end up using a GPR but that will be decided based on ABI.
  if (VT == MVT::f16 && Subtarget.hasStdExtF() && !Subtarget.hasStdExtZfh())
    return MVT::f32;

  return TargetLowering::getRegisterTypeForCallingConv(Context, CC, VT);
}

unsigned RISCVTargetLowering::getNumRegistersForCallingConv(LLVMContext &Context,
                                                           CallingConv::ID CC,
                                                           EVT VT) const {
  // Use f32 to pass f16 if it is legal and Zfh is not enabled. We might still
  // end up using a GPR but that will be decided based on ABI.
  if (VT == MVT::f16 && Subtarget.hasStdExtF() && !Subtarget.hasStdExtZfh())
    return 1;

  return TargetLowering::getNumRegistersForCallingConv(Context, CC, VT);
}

// Changes the condition code and swaps operands if necessary, so the SetCC
// operation matches one of the comparisons supported directly by branches
// in the RISC-V ISA. May adjust compares to favor compare with 0 over compare
// with 1/-1.
static void translateSetCCForBranch(const SDLoc &DL, SDValue &LHS, SDValue &RHS,
                                    ISD::CondCode &CC, SelectionDAG &DAG) {
  // Convert X > -1 to X >= 0.
  if (CC == ISD::SETGT && isAllOnesConstant(RHS)) {
    RHS = DAG.getConstant(0, DL, RHS.getValueType());
    CC = ISD::SETGE;
    return;
  }
  // Convert X < 1 to 0 >= X.
  if (CC == ISD::SETLT && isOneConstant(RHS)) {
    RHS = LHS;
    LHS = DAG.getConstant(0, DL, RHS.getValueType());
    CC = ISD::SETGE;
    return;
  }

  switch (CC) {
  default:
    break;
  case ISD::SETGT:
  case ISD::SETLE:
  case ISD::SETUGT:
  case ISD::SETULE:
    CC = ISD::getSetCCSwappedOperands(CC);
    std::swap(LHS, RHS);
    break;
  }
}

SDValue RISCVTargetLowering::lowerExtendVectorInReg(SDValue Op,
                                                    SelectionDAG &DAG,
                                                    int Opcode) const {
  SDLoc DL(Op);
  EVT VT = Op.getValueType();

  EVT SrcVT = Op.getOperand(0).getValueType();

  uint64_t ResTyBits = VT.getScalarSizeInBits();
  uint64_t OpTyBits = SrcVT.getScalarSizeInBits();

  assert(isPowerOf2_64(ResTyBits) && isPowerOf2_64(OpTyBits) &&
         (ResTyBits > OpTyBits));

  // For this to work we need to shuffle the elements first.
  SDValue Shuffled =
      DAG.getNode(RISCVISD::SHUFFLE_EXTEND, DL, SrcVT, Op.getOperand(0),
                  DAG.getConstant(Log2_64(ResTyBits / OpTyBits), DL, MVT::i64));

  // Compute the number of bits to sign-extend.
  SDValue ExtendBits = DAG.getConstant(ResTyBits - OpTyBits, DL, MVT::i64);
  SDValue SextInreg = DAG.getNode(Opcode, DL, VT, Shuffled, ExtendBits);

  return SextInreg;
}

SDValue
RISCVTargetLowering::lowerSIGN_EXTEND_VECTOR_INREG(SDValue Op,
                                                   SelectionDAG &DAG) const {
  return lowerExtendVectorInReg(Op, DAG, RISCVISD::SIGN_EXTEND_BITS_INREG);
}

SDValue
RISCVTargetLowering::lowerZERO_EXTEND_VECTOR_INREG(SDValue Op,
                                                   SelectionDAG &DAG) const {
  return lowerExtendVectorInReg(Op, DAG, RISCVISD::ZERO_EXTEND_BITS_INREG);
}

SDValue RISCVTargetLowering::lowerVECLIBCALL(SDValue Op, SelectionDAG &DAG,
    ArrayRef<VTToLibCall> VTToLC) const
{
  SDLoc DL(Op);
  EVT VT = Op.getValueType();

  // FIXME

  auto LCIt = std::find_if(
      VTToLC.begin(), VTToLC.end(),
      [VT](const std::pair<EVT, RTLIB::Libcall> &P) { return P.first == VT; });
  assert(LCIt != VTToLC.end() && "Unexpected VT");

  RTLIB::Libcall LC = LCIt->second;

  MakeLibCallOptions CallOptions;
  SDValue Chain;
  SDValue Result;
  std::vector<SDValue> Operands(Op->op_begin(), Op->op_end());
  std::tie(Result, Chain) =
      makeLibCall(DAG, LC, Op.getValueType(), Operands, CallOptions, DL);
  return Result;
}

SDValue RISCVTargetLowering::lowerFEXP(SDValue Op, SelectionDAG &DAG) const {
  VTToLibCall VTToLC[] = {
      {MVT::nxv1f64, RTLIB::EXP_NXV1F64},   {MVT::nxv2f64, RTLIB::EXP_NXV2F64},
      {MVT::nxv4f64, RTLIB::EXP_NXV4F64},   {MVT::nxv8f64, RTLIB::EXP_NXV8F64},
      {MVT::nxv1f32, RTLIB::EXP_NXV1F32},   {MVT::nxv2f32, RTLIB::EXP_NXV2F32},
      {MVT::nxv4f32, RTLIB::EXP_NXV4F32},   {MVT::nxv8f32, RTLIB::EXP_NXV8F32},
      {MVT::nxv16f32, RTLIB::EXP_NXV16F32},
  };
  return lowerVECLIBCALL(Op, DAG, VTToLC);
}

SDValue RISCVTargetLowering::lowerFSIN(SDValue Op, SelectionDAG &DAG) const {
  VTToLibCall VTToLC[] = {
      {MVT::nxv1f64, RTLIB::SIN_NXV1F64},   {MVT::nxv2f64, RTLIB::SIN_NXV2F64},
      {MVT::nxv4f64, RTLIB::SIN_NXV4F64},   {MVT::nxv8f64, RTLIB::SIN_NXV8F64},
      {MVT::nxv1f32, RTLIB::SIN_NXV1F32},   {MVT::nxv2f32, RTLIB::SIN_NXV2F32},
      {MVT::nxv4f32, RTLIB::SIN_NXV4F32},   {MVT::nxv8f32, RTLIB::SIN_NXV8F32},
      {MVT::nxv16f32, RTLIB::SIN_NXV16F32},
  };
  return lowerVECLIBCALL(Op, DAG, VTToLC);
}

SDValue RISCVTargetLowering::lowerFCOS(SDValue Op, SelectionDAG &DAG) const {
  VTToLibCall VTToLC[] = {
      {MVT::nxv1f64, RTLIB::COS_NXV1F64},   {MVT::nxv2f64, RTLIB::COS_NXV2F64},
      {MVT::nxv4f64, RTLIB::COS_NXV4F64},   {MVT::nxv8f64, RTLIB::COS_NXV8F64},
      {MVT::nxv1f32, RTLIB::COS_NXV1F32},   {MVT::nxv2f32, RTLIB::COS_NXV2F32},
      {MVT::nxv4f32, RTLIB::COS_NXV4F32},   {MVT::nxv8f32, RTLIB::COS_NXV8F32},
      {MVT::nxv16f32, RTLIB::COS_NXV16F32},
  };
  return lowerVECLIBCALL(Op, DAG, VTToLC);
}

SDValue RISCVTargetLowering::lowerFREM(SDValue Op, SelectionDAG &DAG) const {
  VTToLibCall VTToLC[] = {
      {MVT::nxv1f64, RTLIB::FMOD_NXV1F64},
      {MVT::nxv2f64, RTLIB::FMOD_NXV2F64},
      {MVT::nxv4f64, RTLIB::FMOD_NXV4F64},
      {MVT::nxv8f64, RTLIB::FMOD_NXV8F64},
      {MVT::nxv1f32, RTLIB::FMOD_NXV1F32},
      {MVT::nxv2f32, RTLIB::FMOD_NXV2F32},
      {MVT::nxv4f32, RTLIB::FMOD_NXV4F32},
      {MVT::nxv8f32, RTLIB::FMOD_NXV8F32},
      {MVT::nxv16f32, RTLIB::FMOD_NXV16F32},
  };
  return lowerVECLIBCALL(Op, DAG, VTToLC);
}

RISCVII::VLMUL RISCVTargetLowering::getLMUL(MVT VT) {
  assert(VT.isScalableVector() && "Expecting a scalable vector type");
  unsigned KnownSize = VT.getSizeInBits().getKnownMinValue();
  if (VT.getVectorElementType() == MVT::i1)
    KnownSize *= 8;

  switch (KnownSize) {
  default:
    llvm_unreachable("Invalid LMUL.");
  case 8:
    return RISCVII::VLMUL::LMUL_F8;
  case 16:
    return RISCVII::VLMUL::LMUL_F4;
  case 32:
    return RISCVII::VLMUL::LMUL_F2;
  case 64:
    return RISCVII::VLMUL::LMUL_1;
  case 128:
    return RISCVII::VLMUL::LMUL_2;
  case 256:
    return RISCVII::VLMUL::LMUL_4;
  case 512:
    return RISCVII::VLMUL::LMUL_8;
  }
}

unsigned RISCVTargetLowering::getRegClassIDForLMUL(RISCVII::VLMUL LMul) {
  switch (LMul) {
  default:
    llvm_unreachable("Invalid LMUL.");
  case RISCVII::VLMUL::LMUL_F8:
  case RISCVII::VLMUL::LMUL_F4:
  case RISCVII::VLMUL::LMUL_F2:
  case RISCVII::VLMUL::LMUL_1:
    return RISCV::VRRegClassID;
  case RISCVII::VLMUL::LMUL_2:
    return RISCV::VRM2RegClassID;
  case RISCVII::VLMUL::LMUL_4:
    return RISCV::VRM4RegClassID;
  case RISCVII::VLMUL::LMUL_8:
    return RISCV::VRM8RegClassID;
  }
}

unsigned RISCVTargetLowering::getSubregIndexByMVT(MVT VT, unsigned Index) {
  RISCVII::VLMUL LMUL = getLMUL(VT);
  if (LMUL == RISCVII::VLMUL::LMUL_F8 ||
      LMUL == RISCVII::VLMUL::LMUL_F4 ||
      LMUL == RISCVII::VLMUL::LMUL_F2 ||
      LMUL == RISCVII::VLMUL::LMUL_1) {
    static_assert(RISCV::sub_vrm1_7 == RISCV::sub_vrm1_0 + 7,
                  "Unexpected subreg numbering");
    return RISCV::sub_vrm1_0 + Index;
  }
  if (LMUL == RISCVII::VLMUL::LMUL_2) {
    static_assert(RISCV::sub_vrm2_3 == RISCV::sub_vrm2_0 + 3,
                  "Unexpected subreg numbering");
    return RISCV::sub_vrm2_0 + Index;
  }
  if (LMUL == RISCVII::VLMUL::LMUL_4) {
    static_assert(RISCV::sub_vrm4_1 == RISCV::sub_vrm4_0 + 1,
                  "Unexpected subreg numbering");
    return RISCV::sub_vrm4_0 + Index;
  }
  llvm_unreachable("Invalid vector type.");
}

unsigned RISCVTargetLowering::getRegClassIDForVecVT(MVT VT) {
  if (VT.getVectorElementType() == MVT::i1)
    return RISCV::VRRegClassID;
  return getRegClassIDForLMUL(getLMUL(VT));
}

// Attempt to decompose a subvector insert/extract between VecVT and
// SubVecVT via subregister indices. Returns the subregister index that
// can perform the subvector insert/extract with the given element index, as
// well as the index corresponding to any leftover subvectors that must be
// further inserted/extracted within the register class for SubVecVT.
std::pair<unsigned, unsigned>
RISCVTargetLowering::decomposeSubvectorInsertExtractToSubRegs(
    MVT VecVT, MVT SubVecVT, unsigned InsertExtractIdx,
    const RISCVRegisterInfo *TRI) {
  static_assert((RISCV::VRM8RegClassID > RISCV::VRM4RegClassID &&
                 RISCV::VRM4RegClassID > RISCV::VRM2RegClassID &&
                 RISCV::VRM2RegClassID > RISCV::VRRegClassID),
                "Register classes not ordered");
  unsigned VecRegClassID = getRegClassIDForVecVT(VecVT);
  unsigned SubRegClassID = getRegClassIDForVecVT(SubVecVT);
  // Try to compose a subregister index that takes us from the incoming
  // LMUL>1 register class down to the outgoing one. At each step we half
  // the LMUL:
  //   nxv16i32@12 -> nxv2i32: sub_vrm4_1_then_sub_vrm2_1_then_sub_vrm1_0
  // Note that this is not guaranteed to find a subregister index, such as
  // when we are extracting from one VR type to another.
  unsigned SubRegIdx = RISCV::NoSubRegister;
  for (const unsigned RCID :
       {RISCV::VRM4RegClassID, RISCV::VRM2RegClassID, RISCV::VRRegClassID})
    if (VecRegClassID > RCID && SubRegClassID <= RCID) {
      VecVT = VecVT.getHalfNumVectorElementsVT();
      bool IsHi =
          InsertExtractIdx >= VecVT.getVectorElementCount().getKnownMinValue();
      SubRegIdx = TRI->composeSubRegIndices(SubRegIdx,
                                            getSubregIndexByMVT(VecVT, IsHi));
      if (IsHi)
        InsertExtractIdx -= VecVT.getVectorElementCount().getKnownMinValue();
    }
  return {SubRegIdx, InsertExtractIdx};
}

// Permit combining of mask vectors as BUILD_VECTOR never expands to scalar
// stores for those types.
bool RISCVTargetLowering::mergeStoresAfterLegalization(EVT VT) const {
  return !Subtarget.useRVVForFixedLengthVectors() ||
         (VT.isFixedLengthVector() && VT.getVectorElementType() == MVT::i1);
}

bool RISCVTargetLowering::isLegalElementTypeForRVV(Type *ScalarTy) const {
  if (ScalarTy->isPointerTy())
    return true;

  if (ScalarTy->isIntegerTy(8) || ScalarTy->isIntegerTy(16) ||
      ScalarTy->isIntegerTy(32) || ScalarTy->isIntegerTy(64))
    return true;

  if (ScalarTy->isHalfTy())
    return Subtarget.hasStdExtZfh();
  if (ScalarTy->isFloatTy())
    return Subtarget.hasStdExtF();
  if (ScalarTy->isDoubleTy())
    return Subtarget.hasStdExtD();

  return false;
}

static bool useRVVForFixedLengthVectorVT(MVT VT,
                                         const RISCVSubtarget &Subtarget) {
  assert(VT.isFixedLengthVector() && "Expected a fixed length vector type!");
  if (!Subtarget.useRVVForFixedLengthVectors())
    return false;

  // We only support a set of vector types with a consistent maximum fixed size
  // across all supported vector element types to avoid legalization issues.
  // Therefore -- since the largest is v1024i8/v512i16/etc -- the largest
  // fixed-length vector type we support is 1024 bytes.
  if (VT.getFixedSizeInBits() > 1024 * 8)
    return false;

  unsigned MinVLen = Subtarget.getMinRVVVectorSizeInBits();

  MVT EltVT = VT.getVectorElementType();

  // Don't use RVV for vectors we cannot scalarize if required.
  switch (EltVT.SimpleTy) {
  // i1 is supported but has different rules.
  default:
    return false;
  case MVT::i1:
    // Masks can only use a single register.
    if (VT.getVectorNumElements() > MinVLen)
      return false;
    MinVLen /= 8;
    break;
  case MVT::i8:
  case MVT::i16:
  case MVT::i32:
  case MVT::i64:
    break;
  case MVT::f16:
    if (!Subtarget.hasStdExtZfh())
      return false;
    break;
  case MVT::f32:
    if (!Subtarget.hasStdExtF())
      return false;
    break;
  case MVT::f64:
    if (!Subtarget.hasStdExtD())
      return false;
    break;
  }

  // Reject elements larger than ELEN.
  if (EltVT.getSizeInBits() > Subtarget.getMaxELENForFixedLengthVectors())
    return false;

  unsigned LMul = divideCeil(VT.getSizeInBits(), MinVLen);
  // Don't use RVV for types that don't fit.
  if (LMul > Subtarget.getMaxLMULForFixedLengthVectors())
    return false;

  // TODO: Perhaps an artificial restriction, but worth having whilst getting
  // the base fixed length RVV support in place.
  if (!VT.isPow2VectorType())
    return false;

  return true;
}

bool RISCVTargetLowering::useRVVForFixedLengthVectorVT(MVT VT) const {
  return ::useRVVForFixedLengthVectorVT(VT, Subtarget);
}

// Return the largest legal scalable vector type that matches VT's element type.
static MVT getContainerForFixedLengthVector(const TargetLowering &TLI, MVT VT,
                                            const RISCVSubtarget &Subtarget) {
  // This may be called before legal types are setup.
  assert(((VT.isFixedLengthVector() && TLI.isTypeLegal(VT)) ||
          useRVVForFixedLengthVectorVT(VT, Subtarget)) &&
         "Expected legal fixed length vector!");

  unsigned MinVLen = Subtarget.getMinRVVVectorSizeInBits();
  unsigned MaxELen = Subtarget.getMaxELENForFixedLengthVectors();

  MVT EltVT = VT.getVectorElementType();
  switch (EltVT.SimpleTy) {
  default:
    llvm_unreachable("unexpected element type for RVV container");
  case MVT::i1:
  case MVT::i8:
  case MVT::i16:
  case MVT::i32:
  case MVT::i64:
  case MVT::f16:
  case MVT::f32:
  case MVT::f64: {
    // We prefer to use LMUL=1 for VLEN sized types. Use fractional lmuls for
    // narrower types. The smallest fractional LMUL we support is 8/ELEN. Within
    // each fractional LMUL we support SEW between 8 and LMUL*ELEN.
    unsigned NumElts =
        (VT.getVectorNumElements() * RISCV::RVVBitsPerBlock) / MinVLen;
    NumElts = std::max(NumElts, RISCV::RVVBitsPerBlock / MaxELen);
    assert(isPowerOf2_32(NumElts) && "Expected power of 2 NumElts");
    return MVT::getScalableVectorVT(EltVT, NumElts);
  }
  }
}

static MVT getContainerForFixedLengthVector(SelectionDAG &DAG, MVT VT,
                                            const RISCVSubtarget &Subtarget) {
  return getContainerForFixedLengthVector(DAG.getTargetLoweringInfo(), VT,
                                          Subtarget);
}

MVT RISCVTargetLowering::getContainerForFixedLengthVector(MVT VT) const {
  return ::getContainerForFixedLengthVector(*this, VT, getSubtarget());
}

// Grow V to consume an entire RVV register.
static SDValue convertToScalableVector(EVT VT, SDValue V, SelectionDAG &DAG,
                                       const RISCVSubtarget &Subtarget) {
  assert(VT.isScalableVector() &&
         "Expected to convert into a scalable vector!");
  assert(V.getValueType().isFixedLengthVector() &&
         "Expected a fixed length vector operand!");
  SDLoc DL(V);
  SDValue Zero = DAG.getConstant(0, DL, Subtarget.getXLenVT());
  return DAG.getNode(ISD::INSERT_SUBVECTOR, DL, VT, DAG.getUNDEF(VT), V, Zero);
}

// Shrink V so it's just big enough to maintain a VT's worth of data.
static SDValue convertFromScalableVector(EVT VT, SDValue V, SelectionDAG &DAG,
                                         const RISCVSubtarget &Subtarget) {
  assert(VT.isFixedLengthVector() &&
         "Expected to convert into a fixed length vector!");
  assert(V.getValueType().isScalableVector() &&
         "Expected a scalable vector operand!");
  SDLoc DL(V);
  SDValue Zero = DAG.getConstant(0, DL, Subtarget.getXLenVT());
  return DAG.getNode(ISD::EXTRACT_SUBVECTOR, DL, VT, V, Zero);
}

// Gets the two common "VL" operands: an all-ones mask and the vector length.
// VecVT is a vector type, either fixed-length or scalable, and ContainerVT is
// the vector type that it is contained in.
static std::pair<SDValue, SDValue>
getDefaultVLOps(MVT VecVT, MVT ContainerVT, SDLoc DL, SelectionDAG &DAG,
                const RISCVSubtarget &Subtarget) {
  assert(ContainerVT.isScalableVector() && "Expecting scalable container type");
  MVT XLenVT = Subtarget.getXLenVT();
  SDValue VL = VecVT.isFixedLengthVector()
                   ? DAG.getConstant(VecVT.getVectorNumElements(), DL, XLenVT)
                   : DAG.getTargetConstant(RISCV::VLMaxSentinel, DL, XLenVT);
  MVT MaskVT = MVT::getVectorVT(MVT::i1, ContainerVT.getVectorElementCount());
  SDValue Mask = DAG.getNode(RISCVISD::VMSET_VL, DL, MaskVT, VL);
  return {Mask, VL};
}

// As above but assuming the given type is a scalable vector type.
static std::pair<SDValue, SDValue>
getDefaultScalableVLOps(MVT VecVT, SDLoc DL, SelectionDAG &DAG,
                        const RISCVSubtarget &Subtarget) {
  assert(VecVT.isScalableVector() && "Expecting a scalable vector");
  return getDefaultVLOps(VecVT, VecVT, DL, DAG, Subtarget);
}

// The state of RVV BUILD_VECTOR and VECTOR_SHUFFLE lowering is that very few
// of either is (currently) supported. This can get us into an infinite loop
// where we try to lower a BUILD_VECTOR as a VECTOR_SHUFFLE as a BUILD_VECTOR
// as a ..., etc.
// Until either (or both) of these can reliably lower any node, reporting that
// we don't want to expand BUILD_VECTORs via VECTOR_SHUFFLEs at least breaks
// the infinite loop. Note that this lowers BUILD_VECTOR through the stack,
// which is not desirable.
bool RISCVTargetLowering::shouldExpandBuildVectorWithShuffles(
    EVT VT, unsigned DefinedValues) const {
  return false;
}

bool RISCVTargetLowering::isShuffleMaskLegal(ArrayRef<int> M, EVT VT) const {
  // Only splats are currently supported.
  if (ShuffleVectorSDNode::isSplatMask(M.data(), VT))
    return true;

  return false;
}

static SDValue lowerFP_TO_INT_SAT(SDValue Op, SelectionDAG &DAG) {
  // RISCV FP-to-int conversions saturate to the destination register size, but
  // don't produce 0 for nan. We can use a conversion instruction and fix the
  // nan case with a compare and a select.
  SDValue Src = Op.getOperand(0);

  EVT DstVT = Op.getValueType();
  EVT SatVT = cast<VTSDNode>(Op.getOperand(1))->getVT();

  bool IsSigned = Op.getOpcode() == ISD::FP_TO_SINT_SAT;
  unsigned Opc;
  if (SatVT == DstVT)
    Opc = IsSigned ? RISCVISD::FCVT_X_RTZ : RISCVISD::FCVT_XU_RTZ;
  else if (DstVT == MVT::i64 && SatVT == MVT::i32)
    Opc = IsSigned ? RISCVISD::FCVT_W_RTZ_RV64 : RISCVISD::FCVT_WU_RTZ_RV64;
  else
    return SDValue();
  // FIXME: Support other SatVTs by clamping before or after the conversion.

  SDLoc DL(Op);
  SDValue FpToInt = DAG.getNode(Opc, DL, DstVT, Src);

  SDValue ZeroInt = DAG.getConstant(0, DL, DstVT);
  return DAG.getSelectCC(DL, Src, Src, ZeroInt, FpToInt, ISD::CondCode::SETUO);
}

static SDValue lowerSPLAT_VECTOR(SDValue Op, SelectionDAG &DAG,
                                 const RISCVSubtarget &Subtarget) {
  MVT VT = Op.getSimpleValueType();
  assert(VT.isFixedLengthVector() && "Unexpected vector!");

  MVT ContainerVT = getContainerForFixedLengthVector(DAG, VT, Subtarget);

  SDLoc DL(Op);
  SDValue Mask, VL;
  std::tie(Mask, VL) = getDefaultVLOps(VT, ContainerVT, DL, DAG, Subtarget);

  unsigned Opc =
      VT.isFloatingPoint() ? RISCVISD::VFMV_V_F_VL : RISCVISD::VMV_V_X_VL;
  SDValue Splat = DAG.getNode(Opc, DL, ContainerVT, Op.getOperand(0), VL);
  return convertFromScalableVector(VT, Splat, DAG, Subtarget);
}

struct VIDSequence {
  int64_t StepNumerator;
  unsigned StepDenominator;
  int64_t Addend;
};

// Try to match an arithmetic-sequence BUILD_VECTOR [X,X+S,X+2*S,...,X+(N-1)*S]
// to the (non-zero) step S and start value X. This can be then lowered as the
// RVV sequence (VID * S) + X, for example.
// The step S is represented as an integer numerator divided by a positive
// denominator. Note that the implementation currently only identifies
// sequences in which either the numerator is +/- 1 or the denominator is 1. It
// cannot detect 2/3, for example.
// Note that this method will also match potentially unappealing index
// sequences, like <i32 0, i32 50939494>, however it is left to the caller to
// determine whether this is worth generating code for.
static Optional<VIDSequence> isSimpleVIDSequence(SDValue Op) {
  unsigned NumElts = Op.getNumOperands();
  assert(Op.getOpcode() == ISD::BUILD_VECTOR && "Unexpected BUILD_VECTOR");
  if (!Op.getValueType().isInteger())
    return None;

  Optional<unsigned> SeqStepDenom;
  Optional<int64_t> SeqStepNum, SeqAddend;
  Optional<std::pair<uint64_t, unsigned>> PrevElt;
  unsigned EltSizeInBits = Op.getValueType().getScalarSizeInBits();
  for (unsigned Idx = 0; Idx < NumElts; Idx++) {
    // Assume undef elements match the sequence; we just have to be careful
    // when interpolating across them.
    if (Op.getOperand(Idx).isUndef())
      continue;
    // The BUILD_VECTOR must be all constants.
    if (!isa<ConstantSDNode>(Op.getOperand(Idx)))
      return None;

    uint64_t Val = Op.getConstantOperandVal(Idx) &
                   maskTrailingOnes<uint64_t>(EltSizeInBits);

    if (PrevElt) {
      // Calculate the step since the last non-undef element, and ensure
      // it's consistent across the entire sequence.
      unsigned IdxDiff = Idx - PrevElt->second;
      int64_t ValDiff = SignExtend64(Val - PrevElt->first, EltSizeInBits);

      // A zero-value value difference means that we're somewhere in the middle
      // of a fractional step, e.g. <0,0,0*,0,1,1,1,1>. Wait until we notice a
      // step change before evaluating the sequence.
      if (ValDiff != 0) {
        int64_t Remainder = ValDiff % IdxDiff;
        // Normalize the step if it's greater than 1.
        if (Remainder != ValDiff) {
          // The difference must cleanly divide the element span.
          if (Remainder != 0)
            return None;
          ValDiff /= IdxDiff;
          IdxDiff = 1;
        }

        if (!SeqStepNum)
          SeqStepNum = ValDiff;
        else if (ValDiff != SeqStepNum)
          return None;

        if (!SeqStepDenom)
          SeqStepDenom = IdxDiff;
        else if (IdxDiff != *SeqStepDenom)
          return None;
      }
    }

    // Record and/or check any addend.
    if (SeqStepNum && SeqStepDenom) {
      uint64_t ExpectedVal =
          (int64_t)(Idx * (uint64_t)*SeqStepNum) / *SeqStepDenom;
      int64_t Addend = SignExtend64(Val - ExpectedVal, EltSizeInBits);
      if (!SeqAddend)
        SeqAddend = Addend;
      else if (SeqAddend != Addend)
        return None;
    }

    // Record this non-undef element for later.
    if (!PrevElt || PrevElt->first != Val)
      PrevElt = std::make_pair(Val, Idx);
  }
  // We need to have logged both a step and an addend for this to count as
  // a legal index sequence.
  if (!SeqStepNum || !SeqStepDenom || !SeqAddend)
    return None;

  return VIDSequence{*SeqStepNum, *SeqStepDenom, *SeqAddend};
}

static SDValue lowerBUILD_VECTOR(SDValue Op, SelectionDAG &DAG,
                                 const RISCVSubtarget &Subtarget) {
  MVT VT = Op.getSimpleValueType();
  assert(VT.isFixedLengthVector() && "Unexpected vector!");

  MVT ContainerVT = getContainerForFixedLengthVector(DAG, VT, Subtarget);

  SDLoc DL(Op);
  SDValue Mask, VL;
  std::tie(Mask, VL) = getDefaultVLOps(VT, ContainerVT, DL, DAG, Subtarget);

  MVT XLenVT = Subtarget.getXLenVT();
  unsigned NumElts = Op.getNumOperands();

  if (VT.getVectorElementType() == MVT::i1) {
    if (ISD::isBuildVectorAllZeros(Op.getNode())) {
      SDValue VMClr = DAG.getNode(RISCVISD::VMCLR_VL, DL, ContainerVT, VL);
      return convertFromScalableVector(VT, VMClr, DAG, Subtarget);
    }

    if (ISD::isBuildVectorAllOnes(Op.getNode())) {
      SDValue VMSet = DAG.getNode(RISCVISD::VMSET_VL, DL, ContainerVT, VL);
      return convertFromScalableVector(VT, VMSet, DAG, Subtarget);
    }

    // Lower constant mask BUILD_VECTORs via an integer vector type, in
    // scalar integer chunks whose bit-width depends on the number of mask
    // bits and XLEN.
    // First, determine the most appropriate scalar integer type to use. This
    // is at most XLenVT, but may be shrunk to a smaller vector element type
    // according to the size of the final vector - use i8 chunks rather than
    // XLenVT if we're producing a v8i1. This results in more consistent
    // codegen across RV32 and RV64.
    unsigned NumViaIntegerBits =
        std::min(std::max(NumElts, 8u), Subtarget.getXLen());
    if (ISD::isBuildVectorOfConstantSDNodes(Op.getNode())) {
      // If we have to use more than one INSERT_VECTOR_ELT then this
      // optimization is likely to increase code size; avoid peforming it in
      // such a case. We can use a load from a constant pool in this case.
      if (DAG.shouldOptForSize() && NumElts > NumViaIntegerBits)
        return SDValue();
      // Now we can create our integer vector type. Note that it may be larger
      // than the resulting mask type: v4i1 would use v1i8 as its integer type.
      MVT IntegerViaVecVT =
          MVT::getVectorVT(MVT::getIntegerVT(NumViaIntegerBits),
                           divideCeil(NumElts, NumViaIntegerBits));

      uint64_t Bits = 0;
      unsigned BitPos = 0, IntegerEltIdx = 0;
      SDValue Vec = DAG.getUNDEF(IntegerViaVecVT);

      for (unsigned I = 0; I < NumElts; I++, BitPos++) {
        // Once we accumulate enough bits to fill our scalar type, insert into
        // our vector and clear our accumulated data.
        if (I != 0 && I % NumViaIntegerBits == 0) {
          if (NumViaIntegerBits <= 32)
            Bits = SignExtend64(Bits, 32);
          SDValue Elt = DAG.getConstant(Bits, DL, XLenVT);
          Vec = DAG.getNode(ISD::INSERT_VECTOR_ELT, DL, IntegerViaVecVT, Vec,
                            Elt, DAG.getConstant(IntegerEltIdx, DL, XLenVT));
          Bits = 0;
          BitPos = 0;
          IntegerEltIdx++;
        }
        SDValue V = Op.getOperand(I);
        bool BitValue = !V.isUndef() && cast<ConstantSDNode>(V)->getZExtValue();
        Bits |= ((uint64_t)BitValue << BitPos);
      }

      // Insert the (remaining) scalar value into position in our integer
      // vector type.
      if (NumViaIntegerBits <= 32)
        Bits = SignExtend64(Bits, 32);
      SDValue Elt = DAG.getConstant(Bits, DL, XLenVT);
      Vec = DAG.getNode(ISD::INSERT_VECTOR_ELT, DL, IntegerViaVecVT, Vec, Elt,
                        DAG.getConstant(IntegerEltIdx, DL, XLenVT));

      if (NumElts < NumViaIntegerBits) {
        // If we're producing a smaller vector than our minimum legal integer
        // type, bitcast to the equivalent (known-legal) mask type, and extract
        // our final mask.
        assert(IntegerViaVecVT == MVT::v1i8 && "Unexpected mask vector type");
        Vec = DAG.getBitcast(MVT::v8i1, Vec);
        Vec = DAG.getNode(ISD::EXTRACT_SUBVECTOR, DL, VT, Vec,
                          DAG.getConstant(0, DL, XLenVT));
      } else {
        // Else we must have produced an integer type with the same size as the
        // mask type; bitcast for the final result.
        assert(VT.getSizeInBits() == IntegerViaVecVT.getSizeInBits());
        Vec = DAG.getBitcast(VT, Vec);
      }

      return Vec;
    }

    // A BUILD_VECTOR can be lowered as a SETCC. For each fixed-length mask
    // vector type, we have a legal equivalently-sized i8 type, so we can use
    // that.
    MVT WideVecVT = VT.changeVectorElementType(MVT::i8);
    SDValue VecZero = DAG.getConstant(0, DL, WideVecVT);

    SDValue WideVec;
    if (SDValue Splat = cast<BuildVectorSDNode>(Op)->getSplatValue()) {
      // For a splat, perform a scalar truncate before creating the wider
      // vector.
      assert(Splat.getValueType() == XLenVT &&
             "Unexpected type for i1 splat value");
      Splat = DAG.getNode(ISD::AND, DL, XLenVT, Splat,
                          DAG.getConstant(1, DL, XLenVT));
      WideVec = DAG.getSplatBuildVector(WideVecVT, DL, Splat);
    } else {
      SmallVector<SDValue, 8> Ops(Op->op_values());
      WideVec = DAG.getBuildVector(WideVecVT, DL, Ops);
      SDValue VecOne = DAG.getConstant(1, DL, WideVecVT);
      WideVec = DAG.getNode(ISD::AND, DL, WideVecVT, WideVec, VecOne);
    }

    return DAG.getSetCC(DL, VT, WideVec, VecZero, ISD::SETNE);
  }

  if (SDValue Splat = cast<BuildVectorSDNode>(Op)->getSplatValue()) {
    unsigned Opc = VT.isFloatingPoint() ? RISCVISD::VFMV_V_F_VL
                                        : RISCVISD::VMV_V_X_VL;
    Splat = DAG.getNode(Opc, DL, ContainerVT, Splat, VL);
    return convertFromScalableVector(VT, Splat, DAG, Subtarget);
  }

  // Try and match index sequences, which we can lower to the vid instruction
  // with optional modifications. An all-undef vector is matched by
  // getSplatValue, above.
  if (auto SimpleVID = isSimpleVIDSequence(Op)) {
    int64_t StepNumerator = SimpleVID->StepNumerator;
    unsigned StepDenominator = SimpleVID->StepDenominator;
    int64_t Addend = SimpleVID->Addend;
    // Only emit VIDs with suitably-small steps/addends. We use imm5 is a
    // threshold since it's the immediate value many RVV instructions accept.
    if (isInt<5>(StepNumerator) && isPowerOf2_32(StepDenominator) &&
        isInt<5>(Addend)) {
      SDValue VID = DAG.getNode(RISCVISD::VID_VL, DL, ContainerVT, Mask, VL);
      // Convert right out of the scalable type so we can use standard ISD
      // nodes for the rest of the computation. If we used scalable types with
      // these, we'd lose the fixed-length vector info and generate worse
      // vsetvli code.
      VID = convertFromScalableVector(VT, VID, DAG, Subtarget);
      assert(StepNumerator != 0 && "Invalid step");
      bool Negate = false;
      if (StepNumerator != 1) {
        int64_t SplatStepVal = StepNumerator;
        unsigned Opcode = ISD::MUL;
        if (isPowerOf2_64(std::abs(StepNumerator))) {
          Negate = StepNumerator < 0;
          Opcode = ISD::SHL;
          SplatStepVal = Log2_64(std::abs(StepNumerator));
        }
        SDValue SplatStep = DAG.getSplatVector(
            VT, DL, DAG.getConstant(SplatStepVal, DL, XLenVT));
        VID = DAG.getNode(Opcode, DL, VT, VID, SplatStep);
      }
      if (StepDenominator != 1) {
        SDValue SplatStep = DAG.getSplatVector(
            VT, DL, DAG.getConstant(Log2_64(StepDenominator), DL, XLenVT));
        VID = DAG.getNode(ISD::SRL, DL, VT, VID, SplatStep);
      }
      if (Addend != 0 || Negate) {
        SDValue SplatAddend =
            DAG.getSplatVector(VT, DL, DAG.getConstant(Addend, DL, XLenVT));
        VID = DAG.getNode(Negate ? ISD::SUB : ISD::ADD, DL, VT, SplatAddend, VID);
      }
      return VID;
    }
  }

  // Attempt to detect "hidden" splats, which only reveal themselves as splats
  // when re-interpreted as a vector with a larger element type. For example,
  //   v4i16 = build_vector i16 0, i16 1, i16 0, i16 1
  // could be instead splat as
  //   v2i32 = build_vector i32 0x00010000, i32 0x00010000
  // TODO: This optimization could also work on non-constant splats, but it
  // would require bit-manipulation instructions to construct the splat value.
  SmallVector<SDValue> Sequence;
  unsigned EltBitSize = VT.getScalarSizeInBits();
  const auto *BV = cast<BuildVectorSDNode>(Op);
  if (VT.isInteger() && EltBitSize < 64 &&
      ISD::isBuildVectorOfConstantSDNodes(Op.getNode()) &&
      BV->getRepeatedSequence(Sequence) &&
      (Sequence.size() * EltBitSize) <= 64) {
    unsigned SeqLen = Sequence.size();
    MVT ViaIntVT = MVT::getIntegerVT(EltBitSize * SeqLen);
    MVT ViaVecVT = MVT::getVectorVT(ViaIntVT, NumElts / SeqLen);
    assert((ViaIntVT == MVT::i16 || ViaIntVT == MVT::i32 ||
            ViaIntVT == MVT::i64) &&
           "Unexpected sequence type");

    unsigned EltIdx = 0;
    uint64_t EltMask = maskTrailingOnes<uint64_t>(EltBitSize);
    uint64_t SplatValue = 0;
    // Construct the amalgamated value which can be splatted as this larger
    // vector type.
    for (const auto &SeqV : Sequence) {
      if (!SeqV.isUndef())
        SplatValue |= ((cast<ConstantSDNode>(SeqV)->getZExtValue() & EltMask)
                       << (EltIdx * EltBitSize));
      EltIdx++;
    }

    // On RV64, sign-extend from 32 to 64 bits where possible in order to
    // achieve better constant materializion.
    if (Subtarget.is64Bit() && ViaIntVT == MVT::i32)
      SplatValue = SignExtend64(SplatValue, 32);

    // Since we can't introduce illegal i64 types at this stage, we can only
    // perform an i64 splat on RV32 if it is its own sign-extended value. That
    // way we can use RVV instructions to splat.
    assert((ViaIntVT.bitsLE(XLenVT) ||
            (!Subtarget.is64Bit() && ViaIntVT == MVT::i64)) &&
           "Unexpected bitcast sequence");
    if (ViaIntVT.bitsLE(XLenVT) || isInt<32>(SplatValue)) {
      SDValue ViaVL =
          DAG.getConstant(ViaVecVT.getVectorNumElements(), DL, XLenVT);
      MVT ViaContainerVT =
          getContainerForFixedLengthVector(DAG, ViaVecVT, Subtarget);
      SDValue Splat =
          DAG.getNode(RISCVISD::VMV_V_X_VL, DL, ViaContainerVT,
                      DAG.getConstant(SplatValue, DL, XLenVT), ViaVL);
      Splat = convertFromScalableVector(ViaVecVT, Splat, DAG, Subtarget);
      return DAG.getBitcast(VT, Splat);
    }
  }

  // Try and optimize BUILD_VECTORs with "dominant values" - these are values
  // which constitute a large proportion of the elements. In such cases we can
  // splat a vector with the dominant element and make up the shortfall with
  // INSERT_VECTOR_ELTs.
  // Note that this includes vectors of 2 elements by association. The
  // upper-most element is the "dominant" one, allowing us to use a splat to
  // "insert" the upper element, and an insert of the lower element at position
  // 0, which improves codegen.
  SDValue DominantValue;
  unsigned MostCommonCount = 0;
  DenseMap<SDValue, unsigned> ValueCounts;
  unsigned NumUndefElts =
      count_if(Op->op_values(), [](const SDValue &V) { return V.isUndef(); });

  // Track the number of scalar loads we know we'd be inserting, estimated as
  // any non-zero floating-point constant. Other kinds of element are either
  // already in registers or are materialized on demand. The threshold at which
  // a vector load is more desirable than several scalar materializion and
  // vector-insertion instructions is not known.
  unsigned NumScalarLoads = 0;

  for (SDValue V : Op->op_values()) {
    if (V.isUndef())
      continue;

    ValueCounts.insert(std::make_pair(V, 0));
    unsigned &Count = ValueCounts[V];

    if (auto *CFP = dyn_cast<ConstantFPSDNode>(V))
      NumScalarLoads += !CFP->isExactlyValue(+0.0);

    // Is this value dominant? In case of a tie, prefer the highest element as
    // it's cheaper to insert near the beginning of a vector than it is at the
    // end.
    if (++Count >= MostCommonCount) {
      DominantValue = V;
      MostCommonCount = Count;
    }
  }

  assert(DominantValue && "Not expecting an all-undef BUILD_VECTOR");
  unsigned NumDefElts = NumElts - NumUndefElts;
  unsigned DominantValueCountThreshold = NumDefElts <= 2 ? 0 : NumDefElts - 2;

  // Don't perform this optimization when optimizing for size, since
  // materializing elements and inserting them tends to cause code bloat.
  if (!DAG.shouldOptForSize() && NumScalarLoads < NumElts &&
      ((MostCommonCount > DominantValueCountThreshold) ||
       (ValueCounts.size() <= Log2_32(NumDefElts)))) {
    // Start by splatting the most common element.
    SDValue Vec = DAG.getSplatBuildVector(VT, DL, DominantValue);

    DenseSet<SDValue> Processed{DominantValue};
    MVT SelMaskTy = VT.changeVectorElementType(MVT::i1);
    for (const auto &OpIdx : enumerate(Op->ops())) {
      const SDValue &V = OpIdx.value();
      if (V.isUndef() || !Processed.insert(V).second)
        continue;
      if (ValueCounts[V] == 1) {
        Vec = DAG.getNode(ISD::INSERT_VECTOR_ELT, DL, VT, Vec, V,
                          DAG.getConstant(OpIdx.index(), DL, XLenVT));
      } else {
        // Blend in all instances of this value using a VSELECT, using a
        // mask where each bit signals whether that element is the one
        // we're after.
        SmallVector<SDValue> Ops;
        transform(Op->op_values(), std::back_inserter(Ops), [&](SDValue V1) {
          return DAG.getConstant(V == V1, DL, XLenVT);
        });
        Vec = DAG.getNode(ISD::VSELECT, DL, VT,
                          DAG.getBuildVector(SelMaskTy, DL, Ops),
                          DAG.getSplatBuildVector(VT, DL, V), Vec);
      }
    }

    return Vec;
  }

  return SDValue();
}

static SDValue splatPartsI64WithVL(const SDLoc &DL, MVT VT, SDValue Lo,
                                   SDValue Hi, SDValue VL, SelectionDAG &DAG) {
  if (isa<ConstantSDNode>(Lo) && isa<ConstantSDNode>(Hi)) {
    int32_t LoC = cast<ConstantSDNode>(Lo)->getSExtValue();
    int32_t HiC = cast<ConstantSDNode>(Hi)->getSExtValue();
    // If Hi constant is all the same sign bit as Lo, lower this as a custom
    // node in order to try and match RVV vector/scalar instructions.
    if ((LoC >> 31) == HiC)
      return DAG.getNode(RISCVISD::VMV_V_X_VL, DL, VT, Lo, VL);
  }

  // Fall back to a stack store and stride x0 vector load.
  return DAG.getNode(RISCVISD::SPLAT_VECTOR_SPLIT_I64_VL, DL, VT, Lo, Hi, VL);
}

// Called by type legalization to handle splat of i64 on RV32.
// FIXME: We can optimize this when the type has sign or zero bits in one
// of the halves.
static SDValue splatSplitI64WithVL(const SDLoc &DL, MVT VT, SDValue Scalar,
                                   SDValue VL, SelectionDAG &DAG) {
  assert(Scalar.getValueType() == MVT::i64 && "Unexpected VT!");
  SDValue Lo = DAG.getNode(ISD::EXTRACT_ELEMENT, DL, MVT::i32, Scalar,
                           DAG.getConstant(0, DL, MVT::i32));
  SDValue Hi = DAG.getNode(ISD::EXTRACT_ELEMENT, DL, MVT::i32, Scalar,
                           DAG.getConstant(1, DL, MVT::i32));
  return splatPartsI64WithVL(DL, VT, Lo, Hi, VL, DAG);
}

// This function lowers a splat of a scalar operand Splat with the vector
// length VL. It ensures the final sequence is type legal, which is useful when
// lowering a splat after type legalization.
static SDValue lowerScalarSplat(SDValue Scalar, SDValue VL, MVT VT, SDLoc DL,
                                SelectionDAG &DAG,
                                const RISCVSubtarget &Subtarget) {
  if (VT.isFloatingPoint())
    return DAG.getNode(RISCVISD::VFMV_V_F_VL, DL, VT, Scalar, VL);

  MVT XLenVT = Subtarget.getXLenVT();

  // Simplest case is that the operand needs to be promoted to XLenVT.
  if (Scalar.getValueType().bitsLE(XLenVT)) {
    // If the operand is a constant, sign extend to increase our chances
    // of being able to use a .vi instruction. ANY_EXTEND would become a
    // a zero extend and the simm5 check in isel would fail.
    // FIXME: Should we ignore the upper bits in isel instead?
    unsigned ExtOpc =
        isa<ConstantSDNode>(Scalar) ? ISD::SIGN_EXTEND : ISD::ANY_EXTEND;
    Scalar = DAG.getNode(ExtOpc, DL, XLenVT, Scalar);
    return DAG.getNode(RISCVISD::VMV_V_X_VL, DL, VT, Scalar, VL);
  }

  assert(XLenVT == MVT::i32 && Scalar.getValueType() == MVT::i64 &&
         "Unexpected scalar for splat lowering!");

  // Otherwise use the more complicated splatting algorithm.
  return splatSplitI64WithVL(DL, VT, Scalar, VL, DAG);
}

static SDValue lowerVECTOR_SHUFFLE(SDValue Op, SelectionDAG &DAG,
                                   const RISCVSubtarget &Subtarget) {
  SDValue V1 = Op.getOperand(0);
  SDValue V2 = Op.getOperand(1);
  SDLoc DL(Op);
  MVT XLenVT = Subtarget.getXLenVT();
  MVT VT = Op.getSimpleValueType();
  unsigned NumElts = VT.getVectorNumElements();
  ShuffleVectorSDNode *SVN = cast<ShuffleVectorSDNode>(Op.getNode());

  MVT ContainerVT = getContainerForFixedLengthVector(DAG, VT, Subtarget);

  SDValue TrueMask, VL;
  std::tie(TrueMask, VL) = getDefaultVLOps(VT, ContainerVT, DL, DAG, Subtarget);

  if (SVN->isSplat()) {
    const int Lane = SVN->getSplatIndex();
    if (Lane >= 0) {
      MVT SVT = VT.getVectorElementType();

      // Turn splatted vector load into a strided load with an X0 stride.
      SDValue V = V1;
      // Peek through CONCAT_VECTORS as VectorCombine can concat a vector
      // with undef.
      // FIXME: Peek through INSERT_SUBVECTOR, EXTRACT_SUBVECTOR, bitcasts?
      int Offset = Lane;
      if (V.getOpcode() == ISD::CONCAT_VECTORS) {
        int OpElements =
            V.getOperand(0).getSimpleValueType().getVectorNumElements();
        V = V.getOperand(Offset / OpElements);
        Offset %= OpElements;
      }

      // We need to ensure the load isn't atomic or volatile.
      if (ISD::isNormalLoad(V.getNode()) && cast<LoadSDNode>(V)->isSimple()) {
        auto *Ld = cast<LoadSDNode>(V);
        Offset *= SVT.getStoreSize();
        SDValue NewAddr = DAG.getMemBasePlusOffset(Ld->getBasePtr(),
                                                   TypeSize::Fixed(Offset), DL);

        // If this is SEW=64 on RV32, use a strided load with a stride of x0.
        if (SVT.isInteger() && SVT.bitsGT(XLenVT)) {
          SDVTList VTs = DAG.getVTList({ContainerVT, MVT::Other});
          SDValue IntID =
              DAG.getTargetConstant(Intrinsic::riscv_vlse, DL, XLenVT);
          SDValue Ops[] = {Ld->getChain(), IntID, NewAddr,
                           DAG.getRegister(RISCV::X0, XLenVT), VL};
          SDValue NewLoad = DAG.getMemIntrinsicNode(
              ISD::INTRINSIC_W_CHAIN, DL, VTs, Ops, SVT,
              DAG.getMachineFunction().getMachineMemOperand(
                  Ld->getMemOperand(), Offset, SVT.getStoreSize()));
          DAG.makeEquivalentMemoryOrdering(Ld, NewLoad);
          return convertFromScalableVector(VT, NewLoad, DAG, Subtarget);
        }

        // Otherwise use a scalar load and splat. This will give the best
        // opportunity to fold a splat into the operation. ISel can turn it into
        // the x0 strided load if we aren't able to fold away the select.
        if (SVT.isFloatingPoint())
          V = DAG.getLoad(SVT, DL, Ld->getChain(), NewAddr,
                          Ld->getPointerInfo().getWithOffset(Offset),
                          Ld->getOriginalAlign(),
                          Ld->getMemOperand()->getFlags());
        else
          V = DAG.getExtLoad(ISD::SEXTLOAD, DL, XLenVT, Ld->getChain(), NewAddr,
                             Ld->getPointerInfo().getWithOffset(Offset), SVT,
                             Ld->getOriginalAlign(),
                             Ld->getMemOperand()->getFlags());
        DAG.makeEquivalentMemoryOrdering(Ld, V);

        unsigned Opc =
            VT.isFloatingPoint() ? RISCVISD::VFMV_V_F_VL : RISCVISD::VMV_V_X_VL;
        SDValue Splat = DAG.getNode(Opc, DL, ContainerVT, V, VL);
        return convertFromScalableVector(VT, Splat, DAG, Subtarget);
      }

      V1 = convertToScalableVector(ContainerVT, V1, DAG, Subtarget);
      assert(Lane < (int)NumElts && "Unexpected lane!");
      SDValue Gather =
          DAG.getNode(RISCVISD::VRGATHER_VX_VL, DL, ContainerVT, V1,
                      DAG.getConstant(Lane, DL, XLenVT), TrueMask, VL);
      return convertFromScalableVector(VT, Gather, DAG, Subtarget);
    }
  }

  // Detect shuffles which can be re-expressed as vector selects; these are
  // shuffles in which each element in the destination is taken from an element
  // at the corresponding index in either source vectors.
  bool IsSelect = all_of(enumerate(SVN->getMask()), [&](const auto &MaskIdx) {
    int MaskIndex = MaskIdx.value();
    return MaskIndex < 0 || MaskIdx.index() == (unsigned)MaskIndex % NumElts;
  });

  assert(!V1.isUndef() && "Unexpected shuffle canonicalization");

  SmallVector<SDValue> MaskVals;
  // As a backup, shuffles can be lowered via a vrgather instruction, possibly
  // merged with a second vrgather.
  SmallVector<SDValue> GatherIndicesLHS, GatherIndicesRHS;

  // By default we preserve the original operand order, and use a mask to
  // select LHS as true and RHS as false. However, since RVV vector selects may
  // feature splats but only on the LHS, we may choose to invert our mask and
  // instead select between RHS and LHS.
  bool SwapOps = DAG.isSplatValue(V2) && !DAG.isSplatValue(V1);
  bool InvertMask = IsSelect == SwapOps;

  // Keep a track of which non-undef indices are used by each LHS/RHS shuffle
  // half.
  DenseMap<int, unsigned> LHSIndexCounts, RHSIndexCounts;

  // Now construct the mask that will be used by the vselect or blended
  // vrgather operation. For vrgathers, construct the appropriate indices into
  // each vector.
  for (int MaskIndex : SVN->getMask()) {
    bool SelectMaskVal = (MaskIndex < (int)NumElts) ^ InvertMask;
    MaskVals.push_back(DAG.getConstant(SelectMaskVal, DL, XLenVT));
    if (!IsSelect) {
      bool IsLHSOrUndefIndex = MaskIndex < (int)NumElts;
      GatherIndicesLHS.push_back(IsLHSOrUndefIndex && MaskIndex >= 0
                                     ? DAG.getConstant(MaskIndex, DL, XLenVT)
                                     : DAG.getUNDEF(XLenVT));
      GatherIndicesRHS.push_back(
          IsLHSOrUndefIndex ? DAG.getUNDEF(XLenVT)
                            : DAG.getConstant(MaskIndex - NumElts, DL, XLenVT));
      if (IsLHSOrUndefIndex && MaskIndex >= 0)
        ++LHSIndexCounts[MaskIndex];
      if (!IsLHSOrUndefIndex)
        ++RHSIndexCounts[MaskIndex - NumElts];
    }
  }

  if (SwapOps) {
    std::swap(V1, V2);
    std::swap(GatherIndicesLHS, GatherIndicesRHS);
  }

  assert(MaskVals.size() == NumElts && "Unexpected select-like shuffle");
  MVT MaskVT = MVT::getVectorVT(MVT::i1, NumElts);
  SDValue SelectMask = DAG.getBuildVector(MaskVT, DL, MaskVals);

  if (IsSelect)
    return DAG.getNode(ISD::VSELECT, DL, VT, SelectMask, V1, V2);

  if (VT.getScalarSizeInBits() == 8 && VT.getVectorNumElements() > 256) {
    // On such a large vector we're unable to use i8 as the index type.
    // FIXME: We could promote the index to i16 and use vrgatherei16, but that
    // may involve vector splitting if we're already at LMUL=8, or our
    // user-supplied maximum fixed-length LMUL.
    return SDValue();
  }

  unsigned GatherVXOpc = RISCVISD::VRGATHER_VX_VL;
  unsigned GatherVVOpc = RISCVISD::VRGATHER_VV_VL;
  MVT IndexVT = VT.changeTypeToInteger();
  // Since we can't introduce illegal index types at this stage, use i16 and
  // vrgatherei16 if the corresponding index type for plain vrgather is greater
  // than XLenVT.
  if (IndexVT.getScalarType().bitsGT(XLenVT)) {
    GatherVVOpc = RISCVISD::VRGATHEREI16_VV_VL;
    IndexVT = IndexVT.changeVectorElementType(MVT::i16);
  }

  MVT IndexContainerVT =
      ContainerVT.changeVectorElementType(IndexVT.getScalarType());

  SDValue Gather;
  // TODO: This doesn't trigger for i64 vectors on RV32, since there we
  // encounter a bitcasted BUILD_VECTOR with low/high i32 values.
  if (SDValue SplatValue = DAG.getSplatValue(V1, /*LegalTypes*/ true)) {
    Gather = lowerScalarSplat(SplatValue, VL, ContainerVT, DL, DAG, Subtarget);
  } else {
    V1 = convertToScalableVector(ContainerVT, V1, DAG, Subtarget);
    // If only one index is used, we can use a "splat" vrgather.
    // TODO: We can splat the most-common index and fix-up any stragglers, if
    // that's beneficial.
    if (LHSIndexCounts.size() == 1) {
      int SplatIndex = LHSIndexCounts.begin()->getFirst();
      Gather =
          DAG.getNode(GatherVXOpc, DL, ContainerVT, V1,
                      DAG.getConstant(SplatIndex, DL, XLenVT), TrueMask, VL);
    } else {
      SDValue LHSIndices = DAG.getBuildVector(IndexVT, DL, GatherIndicesLHS);
      LHSIndices =
          convertToScalableVector(IndexContainerVT, LHSIndices, DAG, Subtarget);

      Gather = DAG.getNode(GatherVVOpc, DL, ContainerVT, V1, LHSIndices,
                           TrueMask, VL);
    }
  }

  // If a second vector operand is used by this shuffle, blend it in with an
  // additional vrgather.
  if (!V2.isUndef()) {
    V2 = convertToScalableVector(ContainerVT, V2, DAG, Subtarget);
    // If only one index is used, we can use a "splat" vrgather.
    // TODO: We can splat the most-common index and fix-up any stragglers, if
    // that's beneficial.
    if (RHSIndexCounts.size() == 1) {
      int SplatIndex = RHSIndexCounts.begin()->getFirst();
      V2 = DAG.getNode(GatherVXOpc, DL, ContainerVT, V2,
                       DAG.getConstant(SplatIndex, DL, XLenVT), TrueMask, VL);
    } else {
      SDValue RHSIndices = DAG.getBuildVector(IndexVT, DL, GatherIndicesRHS);
      RHSIndices =
          convertToScalableVector(IndexContainerVT, RHSIndices, DAG, Subtarget);
      V2 = DAG.getNode(GatherVVOpc, DL, ContainerVT, V2, RHSIndices, TrueMask,
                       VL);
    }

    MVT MaskContainerVT = ContainerVT.changeVectorElementType(MVT::i1);
    SelectMask =
        convertToScalableVector(MaskContainerVT, SelectMask, DAG, Subtarget);

    Gather = DAG.getNode(RISCVISD::VSELECT_VL, DL, ContainerVT, SelectMask, V2,
                         Gather, VL);
  }

  return convertFromScalableVector(VT, Gather, DAG, Subtarget);
}

static SDValue getRVVFPExtendOrRound(SDValue Op, MVT VT, MVT ContainerVT,
                                     SDLoc DL, SelectionDAG &DAG,
                                     const RISCVSubtarget &Subtarget) {
  if (VT.isScalableVector())
    return DAG.getFPExtendOrRound(Op, DL, VT);
  assert(VT.isFixedLengthVector() &&
         "Unexpected value type for RVV FP extend/round lowering");
  SDValue Mask, VL;
  std::tie(Mask, VL) = getDefaultVLOps(VT, ContainerVT, DL, DAG, Subtarget);
  unsigned RVVOpc = ContainerVT.bitsGT(Op.getSimpleValueType())
                        ? RISCVISD::FP_EXTEND_VL
                        : RISCVISD::FP_ROUND_VL;
  return DAG.getNode(RVVOpc, DL, ContainerVT, Op, Mask, VL);
}

// While RVV has alignment restrictions, we should always be able to load as a
// legal equivalently-sized byte-typed vector instead. This method is
// responsible for re-expressing a ISD::LOAD via a correctly-aligned type. If
// the load is already correctly-aligned, it returns SDValue().
SDValue RISCVTargetLowering::expandUnalignedRVVLoad(SDValue Op,
                                                    SelectionDAG &DAG) const {
  auto *Load = cast<LoadSDNode>(Op);
  assert(Load && Load->getMemoryVT().isVector() && "Expected vector load");

  if (allowsMemoryAccessForAlignment(*DAG.getContext(), DAG.getDataLayout(),
                                     Load->getMemoryVT(),
                                     *Load->getMemOperand()))
    return SDValue();

  SDLoc DL(Op);
  MVT VT = Op.getSimpleValueType();
  unsigned EltSizeBits = VT.getScalarSizeInBits();
  assert((EltSizeBits == 16 || EltSizeBits == 32 || EltSizeBits == 64) &&
         "Unexpected unaligned RVV load type");
  MVT NewVT =
      MVT::getVectorVT(MVT::i8, VT.getVectorElementCount() * (EltSizeBits / 8));
  assert(NewVT.isValid() &&
         "Expecting equally-sized RVV vector types to be legal");
  SDValue L = DAG.getLoad(NewVT, DL, Load->getChain(), Load->getBasePtr(),
                          Load->getPointerInfo(), Load->getOriginalAlign(),
                          Load->getMemOperand()->getFlags());
  return DAG.getMergeValues({DAG.getBitcast(VT, L), L.getValue(1)}, DL);
}

// While RVV has alignment restrictions, we should always be able to store as a
// legal equivalently-sized byte-typed vector instead. This method is
// responsible for re-expressing a ISD::STORE via a correctly-aligned type. It
// returns SDValue() if the store is already correctly aligned.
SDValue RISCVTargetLowering::expandUnalignedRVVStore(SDValue Op,
                                                     SelectionDAG &DAG) const {
  auto *Store = cast<StoreSDNode>(Op);
  assert(Store && Store->getValue().getValueType().isVector() &&
         "Expected vector store");

  if (allowsMemoryAccessForAlignment(*DAG.getContext(), DAG.getDataLayout(),
                                     Store->getMemoryVT(),
                                     *Store->getMemOperand()))
    return SDValue();

  SDLoc DL(Op);
  SDValue StoredVal = Store->getValue();
  MVT VT = StoredVal.getSimpleValueType();
  unsigned EltSizeBits = VT.getScalarSizeInBits();
  assert((EltSizeBits == 16 || EltSizeBits == 32 || EltSizeBits == 64) &&
         "Unexpected unaligned RVV store type");
  MVT NewVT =
      MVT::getVectorVT(MVT::i8, VT.getVectorElementCount() * (EltSizeBits / 8));
  assert(NewVT.isValid() &&
         "Expecting equally-sized RVV vector types to be legal");
  StoredVal = DAG.getBitcast(NewVT, StoredVal);
  return DAG.getStore(Store->getChain(), DL, StoredVal, Store->getBasePtr(),
                      Store->getPointerInfo(), Store->getOriginalAlign(),
                      Store->getMemOperand()->getFlags());
}

SDValue RISCVTargetLowering::LowerOperation(SDValue Op,
                                            SelectionDAG &DAG) const {
  switch (Op.getOpcode()) {
  default:
    report_fatal_error("unimplemented operand");
  case ISD::GlobalAddress:
    return lowerGlobalAddress(Op, DAG);
  case ISD::BlockAddress:
    return lowerBlockAddress(Op, DAG);
  case ISD::ConstantPool:
    return lowerConstantPool(Op, DAG);
  case ISD::JumpTable:
    return lowerJumpTable(Op, DAG);
  case ISD::GlobalTLSAddress:
    return lowerGlobalTLSAddress(Op, DAG);
  case ISD::SELECT:
    return lowerSELECT(Op, DAG);
  case ISD::BRCOND:
    return lowerBRCOND(Op, DAG);
  case ISD::VASTART:
    return lowerVASTART(Op, DAG);
  case ISD::FRAMEADDR:
    return lowerFRAMEADDR(Op, DAG);
  case ISD::RETURNADDR:
    return lowerRETURNADDR(Op, DAG);
  case ISD::SHL_PARTS:
    return lowerShiftLeftParts(Op, DAG);
  case ISD::SRA_PARTS:
    return lowerShiftRightParts(Op, DAG, true);
  case ISD::SRL_PARTS:
    return lowerShiftRightParts(Op, DAG, false);
  case ISD::BITCAST: {
    SDLoc DL(Op);
    EVT VT = Op.getValueType();
    SDValue Op0 = Op.getOperand(0);
    EVT Op0VT = Op0.getValueType();
    MVT XLenVT = Subtarget.getXLenVT();
    if (VT.isFixedLengthVector()) {
      // We can handle fixed length vector bitcasts with a simple replacement
      // in isel.
      if (Op0VT.isFixedLengthVector())
        return Op;
      // When bitcasting from scalar to fixed-length vector, insert the scalar
      // into a one-element vector of the result type, and perform a vector
      // bitcast.
      if (!Op0VT.isVector()) {
        auto BVT = EVT::getVectorVT(*DAG.getContext(), Op0VT, 1);
        return DAG.getBitcast(VT, DAG.getNode(ISD::INSERT_VECTOR_ELT, DL, BVT,
                                              DAG.getUNDEF(BVT), Op0,
                                              DAG.getConstant(0, DL, XLenVT)));
      }
      return SDValue();
    }
    // Custom-legalize bitcasts from fixed-length vector types to scalar types
    // thus: bitcast the vector to a one-element vector type whose element type
    // is the same as the result type, and extract the first element.
    if (!VT.isVector() && Op0VT.isFixedLengthVector()) {
      LLVMContext &Context = *DAG.getContext();
      SDValue BVec = DAG.getBitcast(EVT::getVectorVT(Context, VT, 1), Op0);
      return DAG.getNode(ISD::EXTRACT_VECTOR_ELT, DL, VT, BVec,
                         DAG.getConstant(0, DL, XLenVT));
    }
    if (VT == MVT::f16 && Op0VT == MVT::i16 && Subtarget.hasStdExtZfh()) {
      SDValue NewOp0 = DAG.getNode(ISD::ANY_EXTEND, DL, XLenVT, Op0);
      SDValue FPConv = DAG.getNode(RISCVISD::FMV_H_X, DL, MVT::f16, NewOp0);
      return FPConv;
    }
    if (VT == MVT::f32 && Op0VT == MVT::i32 && Subtarget.is64Bit() &&
        Subtarget.hasStdExtF()) {
      SDValue NewOp0 = DAG.getNode(ISD::ANY_EXTEND, DL, MVT::i64, Op0);
      SDValue FPConv =
          DAG.getNode(RISCVISD::FMV_W_X_RV64, DL, MVT::f32, NewOp0);
      return FPConv;
    }
    return SDValue();
  }
  case ISD::INTRINSIC_WO_CHAIN:
    return LowerINTRINSIC_WO_CHAIN(Op, DAG);
  case ISD::INTRINSIC_W_CHAIN:
    return LowerINTRINSIC_W_CHAIN(Op, DAG);
  case ISD::INTRINSIC_VOID:
    return LowerINTRINSIC_VOID(Op, DAG);
  case ISD::SIGN_EXTEND_VECTOR_INREG:
    return lowerSIGN_EXTEND_VECTOR_INREG(Op, DAG);
  case ISD::ZERO_EXTEND_VECTOR_INREG:
    return lowerZERO_EXTEND_VECTOR_INREG(Op, DAG);
  case ISD::FEXP:
    return lowerFEXP(Op, DAG);
  case ISD::FSIN:
    return lowerFSIN(Op, DAG);
  case ISD::FCOS:
    return lowerFCOS(Op, DAG);
  case ISD::FREM:
    return lowerFREM(Op, DAG);
  case ISD::BSWAP:
  case ISD::BITREVERSE: {
    // Convert BSWAP/BITREVERSE to GREVI to enable GREVI combinining.
    assert(Subtarget.hasStdExtZbp() && "Unexpected custom legalisation");
    MVT VT = Op.getSimpleValueType();
    SDLoc DL(Op);
    // Start with the maximum immediate value which is the bitwidth - 1.
    unsigned Imm = VT.getSizeInBits() - 1;
    // If this is BSWAP rather than BITREVERSE, clear the lower 3 bits.
    if (Op.getOpcode() == ISD::BSWAP)
      Imm &= ~0x7U;
    return DAG.getNode(RISCVISD::GREV, DL, VT, Op.getOperand(0),
                       DAG.getConstant(Imm, DL, VT));
  }
  case ISD::FSHL:
  case ISD::FSHR: {
    MVT VT = Op.getSimpleValueType();
    assert(VT == Subtarget.getXLenVT() && "Unexpected custom legalization");
    SDLoc DL(Op);
    if (Op.getOperand(2).getOpcode() == ISD::Constant)
      return Op;
    // FSL/FSR take a log2(XLen)+1 bit shift amount but XLenVT FSHL/FSHR only
    // use log(XLen) bits. Mask the shift amount accordingly.
    unsigned ShAmtWidth = Subtarget.getXLen() - 1;
    SDValue ShAmt = DAG.getNode(ISD::AND, DL, VT, Op.getOperand(2),
                                DAG.getConstant(ShAmtWidth, DL, VT));
    unsigned Opc = Op.getOpcode() == ISD::FSHL ? RISCVISD::FSL : RISCVISD::FSR;
    return DAG.getNode(Opc, DL, VT, Op.getOperand(0), Op.getOperand(1), ShAmt);
  }
  case ISD::TRUNCATE: {
    SDLoc DL(Op);
    MVT VT = Op.getSimpleValueType();
    // Only custom-lower vector truncates
    if (!VT.isVector())
      return Op;

    // Truncates to mask types are handled differently
    if (VT.getVectorElementType() == MVT::i1)
      return lowerVectorMaskTrunc(Op, DAG);

    // RVV only has truncates which operate from SEW*2->SEW, so lower arbitrary
    // truncates as a series of "RISCVISD::TRUNCATE_VECTOR_VL" nodes which
    // truncate by one power of two at a time.
    MVT DstEltVT = VT.getVectorElementType();

    SDValue Src = Op.getOperand(0);
    MVT SrcVT = Src.getSimpleValueType();
    MVT SrcEltVT = SrcVT.getVectorElementType();

    assert(DstEltVT.bitsLT(SrcEltVT) &&
           isPowerOf2_64(DstEltVT.getSizeInBits()) &&
           isPowerOf2_64(SrcEltVT.getSizeInBits()) &&
           "Unexpected vector truncate lowering");

    MVT ContainerVT = SrcVT;
    if (SrcVT.isFixedLengthVector()) {
      ContainerVT = getContainerForFixedLengthVector(SrcVT);
      Src = convertToScalableVector(ContainerVT, Src, DAG, Subtarget);
    }

    SDValue Result = Src;
    SDValue Mask, VL;
    std::tie(Mask, VL) =
        getDefaultVLOps(SrcVT, ContainerVT, DL, DAG, Subtarget);
    LLVMContext &Context = *DAG.getContext();
    const ElementCount Count = ContainerVT.getVectorElementCount();
    do {
      SrcEltVT = MVT::getIntegerVT(SrcEltVT.getSizeInBits() / 2);
      EVT ResultVT = EVT::getVectorVT(Context, SrcEltVT, Count);
      Result = DAG.getNode(RISCVISD::TRUNCATE_VECTOR_VL, DL, ResultVT, Result,
                           Mask, VL);
    } while (SrcEltVT != DstEltVT);

    if (SrcVT.isFixedLengthVector())
      Result = convertFromScalableVector(VT, Result, DAG, Subtarget);

    return Result;
  }
  case ISD::ANY_EXTEND:
  case ISD::ZERO_EXTEND:
    if (Op.getOperand(0).getValueType().isVector() &&
        Op.getOperand(0).getValueType().getVectorElementType() == MVT::i1)
      return lowerVectorMaskExt(Op, DAG, /*ExtVal*/ 1);
    return lowerFixedLengthVectorExtendToRVV(Op, DAG, RISCVISD::VZEXT_VL);
  case ISD::SIGN_EXTEND:
    if (Op.getOperand(0).getValueType().isVector() &&
        Op.getOperand(0).getValueType().getVectorElementType() == MVT::i1)
      return lowerVectorMaskExt(Op, DAG, /*ExtVal*/ -1);
    return lowerFixedLengthVectorExtendToRVV(Op, DAG, RISCVISD::VSEXT_VL);
  case ISD::SPLAT_VECTOR_PARTS:
    return lowerSPLAT_VECTOR_PARTS(Op, DAG);
  case ISD::INSERT_VECTOR_ELT:
    return lowerINSERT_VECTOR_ELT(Op, DAG);
  case ISD::EXTRACT_VECTOR_ELT:
    return lowerEXTRACT_VECTOR_ELT(Op, DAG);
  case ISD::VSCALE: {
    MVT VT = Op.getSimpleValueType();
    SDLoc DL(Op);
    SDValue VLENB = DAG.getNode(RISCVISD::READ_VLENB, DL, VT);
    // We define our scalable vector types for lmul=1 to use a 64 bit known
    // minimum size. e.g. <vscale x 2 x i32>. VLENB is in bytes so we calculate
    // vscale as VLENB / 8.
    assert(RISCV::RVVBitsPerBlock == 64 && "Unexpected bits per block!");
    if (isa<ConstantSDNode>(Op.getOperand(0))) {
      // We assume VLENB is a multiple of 8. We manually choose the best shift
      // here because SimplifyDemandedBits isn't always able to simplify it.
      uint64_t Val = Op.getConstantOperandVal(0);
      if (isPowerOf2_64(Val)) {
        uint64_t Log2 = Log2_64(Val);
        if (Log2 < 3)
          return DAG.getNode(ISD::SRL, DL, VT, VLENB,
                             DAG.getConstant(3 - Log2, DL, VT));
        if (Log2 > 3)
          return DAG.getNode(ISD::SHL, DL, VT, VLENB,
                             DAG.getConstant(Log2 - 3, DL, VT));
        return VLENB;
      }
      // If the multiplier is a multiple of 8, scale it down to avoid needing
      // to shift the VLENB value.
      if ((Val % 8) == 0)
        return DAG.getNode(ISD::MUL, DL, VT, VLENB,
                           DAG.getConstant(Val / 8, DL, VT));
    }

    SDValue VScale = DAG.getNode(ISD::SRL, DL, VT, VLENB,
                                 DAG.getConstant(3, DL, VT));
    return DAG.getNode(ISD::MUL, DL, VT, VScale, Op.getOperand(0));
  }
  case ISD::FP_EXTEND: {
    // RVV can only do fp_extend to types double the size as the source. We
    // custom-lower f16->f64 extensions to two hops of ISD::FP_EXTEND, going
    // via f32.
    SDLoc DL(Op);
    MVT VT = Op.getSimpleValueType();
    SDValue Src = Op.getOperand(0);
    MVT SrcVT = Src.getSimpleValueType();

    // Prepare any fixed-length vector operands.
    MVT ContainerVT = VT;
    if (SrcVT.isFixedLengthVector()) {
      ContainerVT = getContainerForFixedLengthVector(VT);
      MVT SrcContainerVT =
          ContainerVT.changeVectorElementType(SrcVT.getVectorElementType());
      Src = convertToScalableVector(SrcContainerVT, Src, DAG, Subtarget);
    }

    if (!VT.isVector() || VT.getVectorElementType() != MVT::f64 ||
        SrcVT.getVectorElementType() != MVT::f16) {
      // For scalable vectors, we only need to close the gap between
      // vXf16->vXf64.
      if (!VT.isFixedLengthVector())
        return Op;
      // For fixed-length vectors, lower the FP_EXTEND to a custom "VL" version.
      Src = getRVVFPExtendOrRound(Src, VT, ContainerVT, DL, DAG, Subtarget);
      return convertFromScalableVector(VT, Src, DAG, Subtarget);
    }

    MVT InterVT = VT.changeVectorElementType(MVT::f32);
    MVT InterContainerVT = ContainerVT.changeVectorElementType(MVT::f32);
    SDValue IntermediateExtend = getRVVFPExtendOrRound(
        Src, InterVT, InterContainerVT, DL, DAG, Subtarget);

    SDValue Extend = getRVVFPExtendOrRound(IntermediateExtend, VT, ContainerVT,
                                           DL, DAG, Subtarget);
    if (VT.isFixedLengthVector())
      return convertFromScalableVector(VT, Extend, DAG, Subtarget);
    return Extend;
  }
  case ISD::FP_ROUND: {
    // RVV can only do fp_round to types half the size as the source. We
    // custom-lower f64->f16 rounds via RVV's round-to-odd float
    // conversion instruction.
    SDLoc DL(Op);
    MVT VT = Op.getSimpleValueType();
    SDValue Src = Op.getOperand(0);
    MVT SrcVT = Src.getSimpleValueType();

    // Prepare any fixed-length vector operands.
    MVT ContainerVT = VT;
    if (VT.isFixedLengthVector()) {
      MVT SrcContainerVT = getContainerForFixedLengthVector(SrcVT);
      ContainerVT =
          SrcContainerVT.changeVectorElementType(VT.getVectorElementType());
      Src = convertToScalableVector(SrcContainerVT, Src, DAG, Subtarget);
    }

    if (!VT.isVector() || VT.getVectorElementType() != MVT::f16 ||
        SrcVT.getVectorElementType() != MVT::f64) {
      // For scalable vectors, we only need to close the gap between
      // vXf64<->vXf16.
      if (!VT.isFixedLengthVector())
        return Op;
      // For fixed-length vectors, lower the FP_ROUND to a custom "VL" version.
      Src = getRVVFPExtendOrRound(Src, VT, ContainerVT, DL, DAG, Subtarget);
      return convertFromScalableVector(VT, Src, DAG, Subtarget);
    }

    SDValue Mask, VL;
    std::tie(Mask, VL) = getDefaultVLOps(VT, ContainerVT, DL, DAG, Subtarget);

    MVT InterVT = ContainerVT.changeVectorElementType(MVT::f32);
    SDValue IntermediateRound =
        DAG.getNode(RISCVISD::VFNCVT_ROD_VL, DL, InterVT, Src, Mask, VL);
    SDValue Round = getRVVFPExtendOrRound(IntermediateRound, VT, ContainerVT,
                                          DL, DAG, Subtarget);

    if (VT.isFixedLengthVector())
      return convertFromScalableVector(VT, Round, DAG, Subtarget);
    return Round;
  }
  case ISD::FP_TO_SINT:
  case ISD::FP_TO_UINT:
  case ISD::SINT_TO_FP:
  case ISD::UINT_TO_FP: {
    // RVV can only do fp<->int conversions to types half/double the size as
    // the source. We custom-lower any conversions that do two hops into
    // sequences.
    MVT VT = Op.getSimpleValueType();
    if (!VT.isVector())
      return Op;
    SDLoc DL(Op);
    SDValue Src = Op.getOperand(0);
    MVT EltVT = VT.getVectorElementType();
    MVT SrcVT = Src.getSimpleValueType();
    MVT SrcEltVT = SrcVT.getVectorElementType();
    unsigned EltSize = EltVT.getSizeInBits();
    unsigned SrcEltSize = SrcEltVT.getSizeInBits();
    assert(isPowerOf2_32(EltSize) && isPowerOf2_32(SrcEltSize) &&
           "Unexpected vector element types");

    bool IsInt2FP = SrcEltVT.isInteger();
    // Widening conversions
    if (EltSize > SrcEltSize && (EltSize / SrcEltSize >= 4)) {
      if (IsInt2FP) {
        // Do a regular integer sign/zero extension then convert to float.
        MVT IVecVT = MVT::getVectorVT(MVT::getIntegerVT(EltVT.getSizeInBits()),
                                      VT.getVectorElementCount());
        unsigned ExtOpcode = Op.getOpcode() == ISD::UINT_TO_FP
                                 ? ISD::ZERO_EXTEND
                                 : ISD::SIGN_EXTEND;
        SDValue Ext = DAG.getNode(ExtOpcode, DL, IVecVT, Src);
        return DAG.getNode(Op.getOpcode(), DL, VT, Ext);
      }
      // FP2Int
      assert(SrcEltVT == MVT::f16 && "Unexpected FP_TO_[US]INT lowering");
      // Do one doubling fp_extend then complete the operation by converting
      // to int.
      MVT InterimFVT = MVT::getVectorVT(MVT::f32, VT.getVectorElementCount());
      SDValue FExt = DAG.getFPExtendOrRound(Src, DL, InterimFVT);
      return DAG.getNode(Op.getOpcode(), DL, VT, FExt);
    }

    // Narrowing conversions
    if (SrcEltSize > EltSize && (SrcEltSize / EltSize >= 4)) {
      if (IsInt2FP) {
        // One narrowing int_to_fp, then an fp_round.
        assert(EltVT == MVT::f16 && "Unexpected [US]_TO_FP lowering");
        MVT InterimFVT = MVT::getVectorVT(MVT::f32, VT.getVectorElementCount());
        SDValue Int2FP = DAG.getNode(Op.getOpcode(), DL, InterimFVT, Src);
        return DAG.getFPExtendOrRound(Int2FP, DL, VT);
      }
      // FP2Int
      // One narrowing fp_to_int, then truncate the integer. If the float isn't
      // representable by the integer, the result is poison.
      MVT IVecVT =
          MVT::getVectorVT(MVT::getIntegerVT(SrcEltVT.getSizeInBits() / 2),
                           VT.getVectorElementCount());
      SDValue FP2Int = DAG.getNode(Op.getOpcode(), DL, IVecVT, Src);
      return DAG.getNode(ISD::TRUNCATE, DL, VT, FP2Int);
    }

    // Scalable vectors can exit here. Patterns will handle equally-sized
    // conversions halving/doubling ones.
    if (!VT.isFixedLengthVector())
      return Op;

    // For fixed-length vectors we lower to a custom "VL" node.
    unsigned RVVOpc = 0;
    switch (Op.getOpcode()) {
    default:
      llvm_unreachable("Impossible opcode");
    case ISD::FP_TO_SINT:
      RVVOpc = RISCVISD::FP_TO_SINT_VL;
      break;
    case ISD::FP_TO_UINT:
      RVVOpc = RISCVISD::FP_TO_UINT_VL;
      break;
    case ISD::SINT_TO_FP:
      RVVOpc = RISCVISD::SINT_TO_FP_VL;
      break;
    case ISD::UINT_TO_FP:
      RVVOpc = RISCVISD::UINT_TO_FP_VL;
      break;
    }

    MVT ContainerVT, SrcContainerVT;
    // Derive the reference container type from the larger vector type.
    if (SrcEltSize > EltSize) {
      SrcContainerVT = getContainerForFixedLengthVector(SrcVT);
      ContainerVT =
          SrcContainerVT.changeVectorElementType(VT.getVectorElementType());
    } else {
      ContainerVT = getContainerForFixedLengthVector(VT);
      SrcContainerVT = ContainerVT.changeVectorElementType(SrcEltVT);
    }

    SDValue Mask, VL;
    std::tie(Mask, VL) = getDefaultVLOps(VT, ContainerVT, DL, DAG, Subtarget);

    Src = convertToScalableVector(SrcContainerVT, Src, DAG, Subtarget);
    Src = DAG.getNode(RVVOpc, DL, ContainerVT, Src, Mask, VL);
    return convertFromScalableVector(VT, Src, DAG, Subtarget);
  }
  case ISD::FP_TO_SINT_SAT:
  case ISD::FP_TO_UINT_SAT:
    return lowerFP_TO_INT_SAT(Op, DAG);
  case ISD::VECREDUCE_ADD:
  case ISD::VECREDUCE_UMAX:
  case ISD::VECREDUCE_SMAX:
  case ISD::VECREDUCE_UMIN:
  case ISD::VECREDUCE_SMIN:
    return lowerVECREDUCE(Op, DAG);
  case ISD::VECREDUCE_AND:
  case ISD::VECREDUCE_OR:
  case ISD::VECREDUCE_XOR:
    if (Op.getOperand(0).getValueType().getVectorElementType() == MVT::i1)
      return lowerVectorMaskVecReduction(Op, DAG, /*IsVP*/ false);
    return lowerVECREDUCE(Op, DAG);
  case ISD::VECREDUCE_FADD:
  case ISD::VECREDUCE_SEQ_FADD:
  case ISD::VECREDUCE_FMIN:
  case ISD::VECREDUCE_FMAX:
    return lowerFPVECREDUCE(Op, DAG);
  case ISD::VP_REDUCE_ADD:
  case ISD::VP_REDUCE_UMAX:
  case ISD::VP_REDUCE_SMAX:
  case ISD::VP_REDUCE_UMIN:
  case ISD::VP_REDUCE_SMIN:
  case ISD::VP_REDUCE_FADD:
  case ISD::VP_REDUCE_SEQ_FADD:
  case ISD::VP_REDUCE_FMIN:
  case ISD::VP_REDUCE_FMAX:
    return lowerVPREDUCE(Op, DAG);
  case ISD::VP_REDUCE_AND:
  case ISD::VP_REDUCE_OR:
  case ISD::VP_REDUCE_XOR:
    if (Op.getOperand(1).getValueType().getVectorElementType() == MVT::i1)
      return lowerVectorMaskVecReduction(Op, DAG, /*IsVP*/ true);
    return lowerVPREDUCE(Op, DAG);
  case ISD::INSERT_SUBVECTOR:
    return lowerINSERT_SUBVECTOR(Op, DAG);
  case ISD::EXTRACT_SUBVECTOR:
    return lowerEXTRACT_SUBVECTOR(Op, DAG);
  case ISD::STEP_VECTOR:
    return lowerSTEP_VECTOR(Op, DAG);
  case ISD::VECTOR_REVERSE:
    return lowerVECTOR_REVERSE(Op, DAG);
  case ISD::BUILD_VECTOR:
    return lowerBUILD_VECTOR(Op, DAG, Subtarget);
  case ISD::SPLAT_VECTOR:
    if (Op.getValueType().getVectorElementType() == MVT::i1)
      return lowerVectorMaskSplat(Op, DAG);
    return lowerSPLAT_VECTOR(Op, DAG, Subtarget);
  case ISD::VECTOR_SHUFFLE:
    return lowerVECTOR_SHUFFLE(Op, DAG, Subtarget);
  case ISD::CONCAT_VECTORS: {
    // Split CONCAT_VECTORS into a series of INSERT_SUBVECTOR nodes. This is
    // better than going through the stack, as the default expansion does.
    SDLoc DL(Op);
    MVT VT = Op.getSimpleValueType();
    unsigned NumOpElts =
        Op.getOperand(0).getSimpleValueType().getVectorMinNumElements();
    SDValue Vec = DAG.getUNDEF(VT);
    for (const auto &OpIdx : enumerate(Op->ops()))
      Vec = DAG.getNode(ISD::INSERT_SUBVECTOR, DL, VT, Vec, OpIdx.value(),
                        DAG.getIntPtrConstant(OpIdx.index() * NumOpElts, DL));
    return Vec;
  }
  case ISD::LOAD:
    if (auto V = expandUnalignedRVVLoad(Op, DAG))
      return V;
    if (Op.getValueType().isFixedLengthVector())
      return lowerFixedLengthVectorLoadToRVV(Op, DAG);
    return Op;
  case ISD::STORE:
    if (auto V = expandUnalignedRVVStore(Op, DAG))
      return V;
    if (Op.getOperand(1).getValueType().isFixedLengthVector())
      return lowerFixedLengthVectorStoreToRVV(Op, DAG);
    return Op;
  case ISD::MLOAD:
  case ISD::VP_LOAD:
    return lowerMaskedLoad(Op, DAG);
  case ISD::MSTORE:
  case ISD::VP_STORE:
    return lowerMaskedStore(Op, DAG);
  case ISD::SETCC:
    return lowerFixedLengthVectorSetccToRVV(Op, DAG);
  case ISD::ADD:
    return lowerToScalableOp(Op, DAG, RISCVISD::ADD_VL);
  case ISD::SUB:
    return lowerToScalableOp(Op, DAG, RISCVISD::SUB_VL);
  case ISD::MUL:
    return lowerToScalableOp(Op, DAG, RISCVISD::MUL_VL);
  case ISD::MULHS:
    return lowerToScalableOp(Op, DAG, RISCVISD::MULHS_VL);
  case ISD::MULHU:
    return lowerToScalableOp(Op, DAG, RISCVISD::MULHU_VL);
  case ISD::AND:
    return lowerFixedLengthVectorLogicOpToRVV(Op, DAG, RISCVISD::VMAND_VL,
                                              RISCVISD::AND_VL);
  case ISD::OR:
    return lowerFixedLengthVectorLogicOpToRVV(Op, DAG, RISCVISD::VMOR_VL,
                                              RISCVISD::OR_VL);
  case ISD::XOR:
    return lowerFixedLengthVectorLogicOpToRVV(Op, DAG, RISCVISD::VMXOR_VL,
                                              RISCVISD::XOR_VL);
  case ISD::SDIV:
    return lowerToScalableOp(Op, DAG, RISCVISD::SDIV_VL);
  case ISD::SREM:
    return lowerToScalableOp(Op, DAG, RISCVISD::SREM_VL);
  case ISD::UDIV:
    return lowerToScalableOp(Op, DAG, RISCVISD::UDIV_VL);
  case ISD::UREM:
    return lowerToScalableOp(Op, DAG, RISCVISD::UREM_VL);
  case ISD::SHL:
  case ISD::SRA:
  case ISD::SRL:
    if (Op.getSimpleValueType().isFixedLengthVector())
      return lowerFixedLengthVectorShiftToRVV(Op, DAG);
    // This can be called for an i32 shift amount that needs to be promoted.
    assert(Op.getOperand(1).getValueType() == MVT::i32 && Subtarget.is64Bit() &&
           "Unexpected custom legalisation");
    return SDValue();
  case ISD::SADDSAT:
    return lowerToScalableOp(Op, DAG, RISCVISD::SADDSAT_VL);
  case ISD::UADDSAT:
    return lowerToScalableOp(Op, DAG, RISCVISD::UADDSAT_VL);
  case ISD::SSUBSAT:
    return lowerToScalableOp(Op, DAG, RISCVISD::SSUBSAT_VL);
  case ISD::USUBSAT:
    return lowerToScalableOp(Op, DAG, RISCVISD::USUBSAT_VL);
  case ISD::FADD:
    return lowerToScalableOp(Op, DAG, RISCVISD::FADD_VL);
  case ISD::FSUB:
    return lowerToScalableOp(Op, DAG, RISCVISD::FSUB_VL);
  case ISD::FMUL:
    return lowerToScalableOp(Op, DAG, RISCVISD::FMUL_VL);
  case ISD::FDIV:
    return lowerToScalableOp(Op, DAG, RISCVISD::FDIV_VL);
  case ISD::FNEG:
    return lowerToScalableOp(Op, DAG, RISCVISD::FNEG_VL);
  case ISD::FABS:
    return lowerToScalableOp(Op, DAG, RISCVISD::FABS_VL);
  case ISD::FSQRT:
    return lowerToScalableOp(Op, DAG, RISCVISD::FSQRT_VL);
  case ISD::FMA:
    return lowerToScalableOp(Op, DAG, RISCVISD::FMA_VL);
  case ISD::SMIN:
    return lowerToScalableOp(Op, DAG, RISCVISD::SMIN_VL);
  case ISD::SMAX:
    return lowerToScalableOp(Op, DAG, RISCVISD::SMAX_VL);
  case ISD::UMIN:
    return lowerToScalableOp(Op, DAG, RISCVISD::UMIN_VL);
  case ISD::UMAX:
    return lowerToScalableOp(Op, DAG, RISCVISD::UMAX_VL);
  case ISD::FMINNUM:
    return lowerToScalableOp(Op, DAG, RISCVISD::FMINNUM_VL);
  case ISD::FMAXNUM:
    return lowerToScalableOp(Op, DAG, RISCVISD::FMAXNUM_VL);
  case ISD::ABS:
    return lowerABS(Op, DAG);
  case ISD::VSELECT:
    return lowerFixedLengthVectorSelectToRVV(Op, DAG);
  case ISD::FCOPYSIGN:
    return lowerFixedLengthVectorFCOPYSIGNToRVV(Op, DAG);
  case ISD::MGATHER:
  case ISD::VP_GATHER:
    return lowerMaskedGather(Op, DAG);
  case ISD::MSCATTER:
  case ISD::VP_SCATTER:
    return lowerMaskedScatter(Op, DAG);
  case ISD::FLT_ROUNDS_:
    return lowerGET_ROUNDING(Op, DAG);
  case ISD::SET_ROUNDING:
    return lowerSET_ROUNDING(Op, DAG);
  case ISD::VP_ADD:
    return lowerVPOp(Op, DAG, RISCVISD::ADD_VL);
  case ISD::VP_SUB:
    return lowerVPOp(Op, DAG, RISCVISD::SUB_VL);
  case ISD::VP_MUL:
    return lowerVPOp(Op, DAG, RISCVISD::MUL_VL);
  case ISD::VP_SDIV:
    return lowerVPOp(Op, DAG, RISCVISD::SDIV_VL);
  case ISD::VP_UDIV:
    return lowerVPOp(Op, DAG, RISCVISD::UDIV_VL);
  case ISD::VP_SREM:
    return lowerVPOp(Op, DAG, RISCVISD::SREM_VL);
  case ISD::VP_UREM:
    return lowerVPOp(Op, DAG, RISCVISD::UREM_VL);
  case ISD::VP_AND: {
    if (Op.getSimpleValueType().getVectorElementType() == MVT::i1)
      return lowerVPMaskOp(Op, DAG, RISCVISD::VMAND_VL);
    return lowerVPOp(Op, DAG, RISCVISD::AND_VL);
  }
  case ISD::VP_OR: {
    if (Op.getSimpleValueType().getVectorElementType() == MVT::i1)
      return lowerVPMaskOp(Op, DAG, RISCVISD::VMOR_VL);
    return lowerVPOp(Op, DAG, RISCVISD::OR_VL);
  }
  case ISD::VP_XOR: {
    if (Op.getSimpleValueType().getVectorElementType() == MVT::i1)
      return lowerVPMaskOp(Op, DAG, RISCVISD::VMXOR_VL);
    return lowerVPOp(Op, DAG, RISCVISD::XOR_VL);
  }
  case ISD::VP_ASHR:
    return lowerVPOp(Op, DAG, RISCVISD::SRA_VL);
  case ISD::VP_LSHR:
    return lowerVPOp(Op, DAG, RISCVISD::SRL_VL);
  case ISD::VP_SHL:
    return lowerVPOp(Op, DAG, RISCVISD::SHL_VL);
  case ISD::VP_FADD:
    return lowerVPOp(Op, DAG, RISCVISD::FADD_VL);
  case ISD::VP_FSUB:
    return lowerVPOp(Op, DAG, RISCVISD::FSUB_VL);
  case ISD::VP_FMUL:
    return lowerVPOp(Op, DAG, RISCVISD::FMUL_VL);
  case ISD::VP_FDIV:
    return lowerVPOp(Op, DAG, RISCVISD::FDIV_VL);
  case ISD::VP_SETCC:
    return lowerVPCmpOp(Op, DAG);
  case ISD::VECTOR_SPLICE:
    return lowerVECTOR_SPLICE(Op, DAG);
  case ISD::VP_SELECT:
    if (Op.getSimpleValueType().getVectorElementType() == MVT::i1)
      return lowerVPSelectMaskOp(Op, DAG);
    return lowerVPOp(Op, DAG, RISCVISD::VSELECT_VL);
  case ISD::VP_SEXT:
    if (Op.getOperand(0).getSimpleValueType().getVectorElementType() == MVT::i1)
      return lowerVPExtMaskOp(Op, DAG);
    return lowerVPOp(Op, DAG, RISCVISD::VSEXT_VL);
  case ISD::VP_ZEXT:
    if (Op.getOperand(0).getSimpleValueType().getVectorElementType() == MVT::i1)
      return lowerVPExtMaskOp(Op, DAG);
    return lowerVPOp(Op, DAG, RISCVISD::VZEXT_VL);
  }
}

static SDValue getTargetNode(GlobalAddressSDNode *N, SDLoc DL, EVT Ty,
                             SelectionDAG &DAG, unsigned Flags) {
  return DAG.getTargetGlobalAddress(N->getGlobal(), DL, Ty, 0, Flags);
}

static SDValue getTargetNode(BlockAddressSDNode *N, SDLoc DL, EVT Ty,
                             SelectionDAG &DAG, unsigned Flags) {
  return DAG.getTargetBlockAddress(N->getBlockAddress(), Ty, N->getOffset(),
                                   Flags);
}

static SDValue getTargetNode(ConstantPoolSDNode *N, SDLoc DL, EVT Ty,
                             SelectionDAG &DAG, unsigned Flags) {
  return DAG.getTargetConstantPool(N->getConstVal(), Ty, N->getAlign(),
                                   N->getOffset(), Flags);
}

static SDValue getTargetNode(JumpTableSDNode *N, SDLoc DL, EVT Ty,
                             SelectionDAG &DAG, unsigned Flags) {
  return DAG.getTargetJumpTable(N->getIndex(), Ty, Flags);
}

template <class NodeTy>
SDValue RISCVTargetLowering::getAddr(NodeTy *N, SelectionDAG &DAG,
                                     bool IsLocal) const {
  SDLoc DL(N);
  EVT Ty = getPointerTy(DAG.getDataLayout());

  if (isPositionIndependent()) {
    SDValue Addr = getTargetNode(N, DL, Ty, DAG, 0);
    if (IsLocal)
      // Use PC-relative addressing to access the symbol. This generates the
      // pattern (PseudoLLA sym), which expands to (addi (auipc %pcrel_hi(sym))
      // %pcrel_lo(auipc)).
      return SDValue(DAG.getMachineNode(RISCV::PseudoLLA, DL, Ty, Addr), 0);

    // Use PC-relative addressing to access the GOT for this symbol, then load
    // the address from the GOT. This generates the pattern (PseudoLA sym),
    // which expands to (ld (addi (auipc %got_pcrel_hi(sym)) %pcrel_lo(auipc))).
    return SDValue(DAG.getMachineNode(RISCV::PseudoLA, DL, Ty, Addr), 0);
  }

  switch (getTargetMachine().getCodeModel()) {
  default:
    report_fatal_error("Unsupported code model for lowering");
  case CodeModel::Small: {
    // Generate a sequence for accessing addresses within the first 2 GiB of
    // address space. This generates the pattern (addi (lui %hi(sym)) %lo(sym)).
    SDValue AddrHi = getTargetNode(N, DL, Ty, DAG, RISCVII::MO_HI);
    SDValue AddrLo = getTargetNode(N, DL, Ty, DAG, RISCVII::MO_LO);
    SDValue MNHi = SDValue(DAG.getMachineNode(RISCV::LUI, DL, Ty, AddrHi), 0);
    return SDValue(DAG.getMachineNode(RISCV::ADDI, DL, Ty, MNHi, AddrLo), 0);
  }
  case CodeModel::Medium: {
    // Generate a sequence for accessing addresses within any 2GiB range within
    // the address space. This generates the pattern (PseudoLLA sym), which
    // expands to (addi (auipc %pcrel_hi(sym)) %pcrel_lo(auipc)).
    SDValue Addr = getTargetNode(N, DL, Ty, DAG, 0);
    return SDValue(DAG.getMachineNode(RISCV::PseudoLLA, DL, Ty, Addr), 0);
  }
  }
}

SDValue RISCVTargetLowering::lowerGlobalAddress(SDValue Op,
                                                SelectionDAG &DAG) const {
  SDLoc DL(Op);
  EVT Ty = Op.getValueType();
  GlobalAddressSDNode *N = cast<GlobalAddressSDNode>(Op);
  int64_t Offset = N->getOffset();
  MVT XLenVT = Subtarget.getXLenVT();

  const GlobalValue *GV = N->getGlobal();
  bool IsLocal = getTargetMachine().shouldAssumeDSOLocal(*GV->getParent(), GV);
  SDValue Addr = getAddr(N, DAG, IsLocal);

  // In order to maximise the opportunity for common subexpression elimination,
  // emit a separate ADD node for the global address offset instead of folding
  // it in the global address node. Later peephole optimisations may choose to
  // fold it back in when profitable.
  if (Offset != 0)
    return DAG.getNode(ISD::ADD, DL, Ty, Addr,
                       DAG.getConstant(Offset, DL, XLenVT));
  return Addr;
}

SDValue RISCVTargetLowering::lowerBlockAddress(SDValue Op,
                                               SelectionDAG &DAG) const {
  BlockAddressSDNode *N = cast<BlockAddressSDNode>(Op);

  return getAddr(N, DAG);
}

SDValue RISCVTargetLowering::lowerConstantPool(SDValue Op,
                                               SelectionDAG &DAG) const {
  ConstantPoolSDNode *N = cast<ConstantPoolSDNode>(Op);

  return getAddr(N, DAG);
}

SDValue RISCVTargetLowering::lowerJumpTable(SDValue Op,
                                            SelectionDAG &DAG) const {
  JumpTableSDNode *N = cast<JumpTableSDNode>(Op);

  return getAddr(N, DAG);
}

SDValue RISCVTargetLowering::getStaticTLSAddr(GlobalAddressSDNode *N,
                                              SelectionDAG &DAG,
                                              bool UseGOT) const {
  SDLoc DL(N);
  EVT Ty = getPointerTy(DAG.getDataLayout());
  const GlobalValue *GV = N->getGlobal();
  MVT XLenVT = Subtarget.getXLenVT();

  if (UseGOT) {
    // Use PC-relative addressing to access the GOT for this TLS symbol, then
    // load the address from the GOT and add the thread pointer. This generates
    // the pattern (PseudoLA_TLS_IE sym), which expands to
    // (ld (auipc %tls_ie_pcrel_hi(sym)) %pcrel_lo(auipc)).
    SDValue Addr = DAG.getTargetGlobalAddress(GV, DL, Ty, 0, 0);
    SDValue Load =
        SDValue(DAG.getMachineNode(RISCV::PseudoLA_TLS_IE, DL, Ty, Addr), 0);

    // Add the thread pointer.
    SDValue TPReg = DAG.getRegister(RISCV::X4, XLenVT);
    return DAG.getNode(ISD::ADD, DL, Ty, Load, TPReg);
  }

  // Generate a sequence for accessing the address relative to the thread
  // pointer, with the appropriate adjustment for the thread pointer offset.
  // This generates the pattern
  // (add (add_tprel (lui %tprel_hi(sym)) tp %tprel_add(sym)) %tprel_lo(sym))
  SDValue AddrHi =
      DAG.getTargetGlobalAddress(GV, DL, Ty, 0, RISCVII::MO_TPREL_HI);
  SDValue AddrAdd =
      DAG.getTargetGlobalAddress(GV, DL, Ty, 0, RISCVII::MO_TPREL_ADD);
  SDValue AddrLo =
      DAG.getTargetGlobalAddress(GV, DL, Ty, 0, RISCVII::MO_TPREL_LO);

  SDValue MNHi = SDValue(DAG.getMachineNode(RISCV::LUI, DL, Ty, AddrHi), 0);
  SDValue TPReg = DAG.getRegister(RISCV::X4, XLenVT);
  SDValue MNAdd = SDValue(
      DAG.getMachineNode(RISCV::PseudoAddTPRel, DL, Ty, MNHi, TPReg, AddrAdd),
      0);
  return SDValue(DAG.getMachineNode(RISCV::ADDI, DL, Ty, MNAdd, AddrLo), 0);
}

SDValue RISCVTargetLowering::getDynamicTLSAddr(GlobalAddressSDNode *N,
                                               SelectionDAG &DAG) const {
  SDLoc DL(N);
  EVT Ty = getPointerTy(DAG.getDataLayout());
  IntegerType *CallTy = Type::getIntNTy(*DAG.getContext(), Ty.getSizeInBits());
  const GlobalValue *GV = N->getGlobal();

  // Use a PC-relative addressing mode to access the global dynamic GOT address.
  // This generates the pattern (PseudoLA_TLS_GD sym), which expands to
  // (addi (auipc %tls_gd_pcrel_hi(sym)) %pcrel_lo(auipc)).
  SDValue Addr = DAG.getTargetGlobalAddress(GV, DL, Ty, 0, 0);
  SDValue Load =
      SDValue(DAG.getMachineNode(RISCV::PseudoLA_TLS_GD, DL, Ty, Addr), 0);

  // Prepare argument list to generate call.
  ArgListTy Args;
  ArgListEntry Entry;
  Entry.Node = Load;
  Entry.Ty = CallTy;
  Args.push_back(Entry);

  // Setup call to __tls_get_addr.
  TargetLowering::CallLoweringInfo CLI(DAG);
  CLI.setDebugLoc(DL)
      .setChain(DAG.getEntryNode())
      .setLibCallee(CallingConv::C, CallTy,
                    DAG.getExternalSymbol("__tls_get_addr", Ty),
                    std::move(Args));

  return LowerCallTo(CLI).first;
}

SDValue RISCVTargetLowering::lowerGlobalTLSAddress(SDValue Op,
                                                   SelectionDAG &DAG) const {
  SDLoc DL(Op);
  EVT Ty = Op.getValueType();
  GlobalAddressSDNode *N = cast<GlobalAddressSDNode>(Op);
  int64_t Offset = N->getOffset();
  MVT XLenVT = Subtarget.getXLenVT();

  TLSModel::Model Model = getTargetMachine().getTLSModel(N->getGlobal());

  if (DAG.getMachineFunction().getFunction().getCallingConv() ==
      CallingConv::GHC)
    report_fatal_error("In GHC calling convention TLS is not supported");

  SDValue Addr;
  switch (Model) {
  case TLSModel::LocalExec:
    Addr = getStaticTLSAddr(N, DAG, /*UseGOT=*/false);
    break;
  case TLSModel::InitialExec:
    Addr = getStaticTLSAddr(N, DAG, /*UseGOT=*/true);
    break;
  case TLSModel::LocalDynamic:
  case TLSModel::GeneralDynamic:
    Addr = getDynamicTLSAddr(N, DAG);
    break;
  }

  // In order to maximise the opportunity for common subexpression elimination,
  // emit a separate ADD node for the global address offset instead of folding
  // it in the global address node. Later peephole optimisations may choose to
  // fold it back in when profitable.
  if (Offset != 0)
    return DAG.getNode(ISD::ADD, DL, Ty, Addr,
                       DAG.getConstant(Offset, DL, XLenVT));
  return Addr;
}

SDValue RISCVTargetLowering::lowerSELECT(SDValue Op, SelectionDAG &DAG) const {
  SDValue CondV = Op.getOperand(0);
  SDValue TrueV = Op.getOperand(1);
  SDValue FalseV = Op.getOperand(2);
  SDLoc DL(Op);
  MVT VT = Op.getSimpleValueType();
  MVT XLenVT = Subtarget.getXLenVT();

  // Lower vector SELECTs to VSELECTs by splatting the condition.
  if (VT.isVector()) {
    MVT SplatCondVT = VT.changeVectorElementType(MVT::i1);
    SDValue CondSplat = VT.isScalableVector()
                            ? DAG.getSplatVector(SplatCondVT, DL, CondV)
                            : DAG.getSplatBuildVector(SplatCondVT, DL, CondV);
    return DAG.getNode(ISD::VSELECT, DL, VT, CondSplat, TrueV, FalseV);
  }

  // If the result type is XLenVT and CondV is the output of a SETCC node
  // which also operated on XLenVT inputs, then merge the SETCC node into the
  // lowered RISCVISD::SELECT_CC to take advantage of the integer
  // compare+branch instructions. i.e.:
  // (select (setcc lhs, rhs, cc), truev, falsev)
  // -> (riscvisd::select_cc lhs, rhs, cc, truev, falsev)
  if (VT == XLenVT && CondV.getOpcode() == ISD::SETCC &&
      CondV.getOperand(0).getSimpleValueType() == XLenVT) {
    SDValue LHS = CondV.getOperand(0);
    SDValue RHS = CondV.getOperand(1);
    const auto *CC = cast<CondCodeSDNode>(CondV.getOperand(2));
    ISD::CondCode CCVal = CC->get();

    // Special case for a select of 2 constants that have a diffence of 1.
    // Normally this is done by DAGCombine, but if the select is introduced by
    // type legalization or op legalization, we miss it. Restricting to SETLT
    // case for now because that is what signed saturating add/sub need.
    // FIXME: We don't need the condition to be SETLT or even a SETCC,
    // but we would probably want to swap the true/false values if the condition
    // is SETGE/SETLE to avoid an XORI.
    if (isa<ConstantSDNode>(TrueV) && isa<ConstantSDNode>(FalseV) &&
        CCVal == ISD::SETLT) {
      const APInt &TrueVal = cast<ConstantSDNode>(TrueV)->getAPIntValue();
      const APInt &FalseVal = cast<ConstantSDNode>(FalseV)->getAPIntValue();
      if (TrueVal - 1 == FalseVal)
        return DAG.getNode(ISD::ADD, DL, Op.getValueType(), CondV, FalseV);
      if (TrueVal + 1 == FalseVal)
        return DAG.getNode(ISD::SUB, DL, Op.getValueType(), FalseV, CondV);
    }

    translateSetCCForBranch(DL, LHS, RHS, CCVal, DAG);

    SDValue TargetCC = DAG.getCondCode(CCVal);
    SDValue Ops[] = {LHS, RHS, TargetCC, TrueV, FalseV};
    return DAG.getNode(RISCVISD::SELECT_CC, DL, Op.getValueType(), Ops);
  }

  // Otherwise:
  // (select condv, truev, falsev)
  // -> (riscvisd::select_cc condv, zero, setne, truev, falsev)
  SDValue Zero = DAG.getConstant(0, DL, XLenVT);
  SDValue SetNE = DAG.getCondCode(ISD::SETNE);

  SDValue Ops[] = {CondV, Zero, SetNE, TrueV, FalseV};

  return DAG.getNode(RISCVISD::SELECT_CC, DL, Op.getValueType(), Ops);
}

SDValue RISCVTargetLowering::lowerBRCOND(SDValue Op, SelectionDAG &DAG) const {
  SDValue CondV = Op.getOperand(1);
  SDLoc DL(Op);
  MVT XLenVT = Subtarget.getXLenVT();

  if (CondV.getOpcode() == ISD::SETCC &&
      CondV.getOperand(0).getValueType() == XLenVT) {
    SDValue LHS = CondV.getOperand(0);
    SDValue RHS = CondV.getOperand(1);
    ISD::CondCode CCVal = cast<CondCodeSDNode>(CondV.getOperand(2))->get();

    translateSetCCForBranch(DL, LHS, RHS, CCVal, DAG);

    SDValue TargetCC = DAG.getCondCode(CCVal);
    return DAG.getNode(RISCVISD::BR_CC, DL, Op.getValueType(), Op.getOperand(0),
                       LHS, RHS, TargetCC, Op.getOperand(2));
  }

  return DAG.getNode(RISCVISD::BR_CC, DL, Op.getValueType(), Op.getOperand(0),
                     CondV, DAG.getConstant(0, DL, XLenVT),
                     DAG.getCondCode(ISD::SETNE), Op.getOperand(2));
}

SDValue RISCVTargetLowering::lowerVASTART(SDValue Op, SelectionDAG &DAG) const {
  MachineFunction &MF = DAG.getMachineFunction();
  RISCVMachineFunctionInfo *FuncInfo = MF.getInfo<RISCVMachineFunctionInfo>();

  SDLoc DL(Op);
  SDValue FI = DAG.getFrameIndex(FuncInfo->getVarArgsFrameIndex(),
                                 getPointerTy(MF.getDataLayout()));

  // vastart just stores the address of the VarArgsFrameIndex slot into the
  // memory location argument.
  const Value *SV = cast<SrcValueSDNode>(Op.getOperand(2))->getValue();
  return DAG.getStore(Op.getOperand(0), DL, FI, Op.getOperand(1),
                      MachinePointerInfo(SV));
}

SDValue RISCVTargetLowering::lowerFRAMEADDR(SDValue Op,
                                            SelectionDAG &DAG) const {
  const RISCVRegisterInfo &RI = *Subtarget.getRegisterInfo();
  MachineFunction &MF = DAG.getMachineFunction();
  MachineFrameInfo &MFI = MF.getFrameInfo();
  MFI.setFrameAddressIsTaken(true);
  Register FrameReg = RI.getFrameRegister(MF);
  int XLenInBytes = Subtarget.getXLen() / 8;

  EVT VT = Op.getValueType();
  SDLoc DL(Op);
  SDValue FrameAddr = DAG.getCopyFromReg(DAG.getEntryNode(), DL, FrameReg, VT);
  unsigned Depth = cast<ConstantSDNode>(Op.getOperand(0))->getZExtValue();
  while (Depth--) {
    int Offset = -(XLenInBytes * 2);
    SDValue Ptr = DAG.getNode(ISD::ADD, DL, VT, FrameAddr,
                              DAG.getIntPtrConstant(Offset, DL));
    FrameAddr =
        DAG.getLoad(VT, DL, DAG.getEntryNode(), Ptr, MachinePointerInfo());
  }
  return FrameAddr;
}

SDValue RISCVTargetLowering::lowerRETURNADDR(SDValue Op,
                                             SelectionDAG &DAG) const {
  const RISCVRegisterInfo &RI = *Subtarget.getRegisterInfo();
  MachineFunction &MF = DAG.getMachineFunction();
  MachineFrameInfo &MFI = MF.getFrameInfo();
  MFI.setReturnAddressIsTaken(true);
  MVT XLenVT = Subtarget.getXLenVT();
  int XLenInBytes = Subtarget.getXLen() / 8;

  if (verifyReturnAddressArgumentIsConstant(Op, DAG))
    return SDValue();

  EVT VT = Op.getValueType();
  SDLoc DL(Op);
  unsigned Depth = cast<ConstantSDNode>(Op.getOperand(0))->getZExtValue();
  if (Depth) {
    int Off = -XLenInBytes;
    SDValue FrameAddr = lowerFRAMEADDR(Op, DAG);
    SDValue Offset = DAG.getConstant(Off, DL, VT);
    return DAG.getLoad(VT, DL, DAG.getEntryNode(),
                       DAG.getNode(ISD::ADD, DL, VT, FrameAddr, Offset),
                       MachinePointerInfo());
  }

  // Return the value of the return address register, marking it an implicit
  // live-in.
  Register Reg = MF.addLiveIn(RI.getRARegister(), getRegClassFor(XLenVT));
  return DAG.getCopyFromReg(DAG.getEntryNode(), DL, Reg, XLenVT);
}

SDValue RISCVTargetLowering::lowerShiftLeftParts(SDValue Op,
                                                 SelectionDAG &DAG) const {
  SDLoc DL(Op);
  SDValue Lo = Op.getOperand(0);
  SDValue Hi = Op.getOperand(1);
  SDValue Shamt = Op.getOperand(2);
  EVT VT = Lo.getValueType();

  // if Shamt-XLEN < 0: // Shamt < XLEN
  //   Lo = Lo << Shamt
  //   Hi = (Hi << Shamt) | ((Lo >>u 1) >>u (XLEN-1 - Shamt))
  // else:
  //   Lo = 0
  //   Hi = Lo << (Shamt-XLEN)

  SDValue Zero = DAG.getConstant(0, DL, VT);
  SDValue One = DAG.getConstant(1, DL, VT);
  SDValue MinusXLen = DAG.getConstant(-(int)Subtarget.getXLen(), DL, VT);
  SDValue XLenMinus1 = DAG.getConstant(Subtarget.getXLen() - 1, DL, VT);
  SDValue ShamtMinusXLen = DAG.getNode(ISD::ADD, DL, VT, Shamt, MinusXLen);
  SDValue XLenMinus1Shamt = DAG.getNode(ISD::SUB, DL, VT, XLenMinus1, Shamt);

  SDValue LoTrue = DAG.getNode(ISD::SHL, DL, VT, Lo, Shamt);
  SDValue ShiftRight1Lo = DAG.getNode(ISD::SRL, DL, VT, Lo, One);
  SDValue ShiftRightLo =
      DAG.getNode(ISD::SRL, DL, VT, ShiftRight1Lo, XLenMinus1Shamt);
  SDValue ShiftLeftHi = DAG.getNode(ISD::SHL, DL, VT, Hi, Shamt);
  SDValue HiTrue = DAG.getNode(ISD::OR, DL, VT, ShiftLeftHi, ShiftRightLo);
  SDValue HiFalse = DAG.getNode(ISD::SHL, DL, VT, Lo, ShamtMinusXLen);

  SDValue CC = DAG.getSetCC(DL, VT, ShamtMinusXLen, Zero, ISD::SETLT);

  Lo = DAG.getNode(ISD::SELECT, DL, VT, CC, LoTrue, Zero);
  Hi = DAG.getNode(ISD::SELECT, DL, VT, CC, HiTrue, HiFalse);

  SDValue Parts[2] = {Lo, Hi};
  return DAG.getMergeValues(Parts, DL);
}

SDValue RISCVTargetLowering::lowerShiftRightParts(SDValue Op, SelectionDAG &DAG,
                                                  bool IsSRA) const {
  SDLoc DL(Op);
  SDValue Lo = Op.getOperand(0);
  SDValue Hi = Op.getOperand(1);
  SDValue Shamt = Op.getOperand(2);
  EVT VT = Lo.getValueType();

  // SRA expansion:
  //   if Shamt-XLEN < 0: // Shamt < XLEN
  //     Lo = (Lo >>u Shamt) | ((Hi << 1) << (XLEN-1 - Shamt))
  //     Hi = Hi >>s Shamt
  //   else:
  //     Lo = Hi >>s (Shamt-XLEN);
  //     Hi = Hi >>s (XLEN-1)
  //
  // SRL expansion:
  //   if Shamt-XLEN < 0: // Shamt < XLEN
  //     Lo = (Lo >>u Shamt) | ((Hi << 1) << (XLEN-1 - Shamt))
  //     Hi = Hi >>u Shamt
  //   else:
  //     Lo = Hi >>u (Shamt-XLEN);
  //     Hi = 0;

  unsigned ShiftRightOp = IsSRA ? ISD::SRA : ISD::SRL;

  SDValue Zero = DAG.getConstant(0, DL, VT);
  SDValue One = DAG.getConstant(1, DL, VT);
  SDValue MinusXLen = DAG.getConstant(-(int)Subtarget.getXLen(), DL, VT);
  SDValue XLenMinus1 = DAG.getConstant(Subtarget.getXLen() - 1, DL, VT);
  SDValue ShamtMinusXLen = DAG.getNode(ISD::ADD, DL, VT, Shamt, MinusXLen);
  SDValue XLenMinus1Shamt = DAG.getNode(ISD::SUB, DL, VT, XLenMinus1, Shamt);

  SDValue ShiftRightLo = DAG.getNode(ISD::SRL, DL, VT, Lo, Shamt);
  SDValue ShiftLeftHi1 = DAG.getNode(ISD::SHL, DL, VT, Hi, One);
  SDValue ShiftLeftHi =
      DAG.getNode(ISD::SHL, DL, VT, ShiftLeftHi1, XLenMinus1Shamt);
  SDValue LoTrue = DAG.getNode(ISD::OR, DL, VT, ShiftRightLo, ShiftLeftHi);
  SDValue HiTrue = DAG.getNode(ShiftRightOp, DL, VT, Hi, Shamt);
  SDValue LoFalse = DAG.getNode(ShiftRightOp, DL, VT, Hi, ShamtMinusXLen);
  SDValue HiFalse =
      IsSRA ? DAG.getNode(ISD::SRA, DL, VT, Hi, XLenMinus1) : Zero;

  SDValue CC = DAG.getSetCC(DL, VT, ShamtMinusXLen, Zero, ISD::SETLT);

  Lo = DAG.getNode(ISD::SELECT, DL, VT, CC, LoTrue, LoFalse);
  Hi = DAG.getNode(ISD::SELECT, DL, VT, CC, HiTrue, HiFalse);

  SDValue Parts[2] = {Lo, Hi};
  return DAG.getMergeValues(Parts, DL);
}

static SDValue LowerVPUnorderedFCmp(unsigned EPIIntNo, const SDValue &Op1,
                                    const SDValue &Op2, const SDValue &EVL,
                                    EVT VT, SelectionDAG &DAG,
                                    const SDLoc &DL) {
  // Note: Implementing masked intrinsic as unmasked (this is correct given
  // that masked-off elements are undef and the operation is only applied
  // to ordered elements).
  //
  // %0 = vmfeq.vv %a, %a
  // %1 = vmfeq.vv %b, %b
  // %2 = vmand.mm %0, %1
  // v0 = %2
  // %3 = vm<fcmp>.vv %a, %b, v0.t
  // %result = vmornot.mm %3, %2

  assert(EVL.getValueType() == MVT::i32 && "Unexpected operand");
  SDValue AnyExtEVL = DAG.getNode(ISD::ANY_EXTEND, DL, MVT::i64, EVL);

  SDValue FeqOp1Operands[] = {
      DAG.getTargetConstant(Intrinsic::epi_vmfeq, DL, MVT::i64), Op1, Op1,
      AnyExtEVL
  };
  SDValue FeqOp2Operands[] = {
      DAG.getTargetConstant(Intrinsic::epi_vmfeq, DL, MVT::i64), Op2, Op2,
      AnyExtEVL
  };
  SDValue FeqOp1 = DAG.getNode(ISD::INTRINSIC_WO_CHAIN, DL, VT, FeqOp1Operands);
  SDValue FeqOp2 = DAG.getNode(ISD::INTRINSIC_WO_CHAIN, DL, VT, FeqOp2Operands);

  SDValue AndOperands[] = {
      DAG.getTargetConstant(Intrinsic::epi_vmand, DL, MVT::i64), FeqOp1, FeqOp2,
      AnyExtEVL
  };
  SDValue And = DAG.getNode(ISD::INTRINSIC_WO_CHAIN, DL, VT, AndOperands);

  SDValue FCmpOperands[] = {
      DAG.getTargetConstant(EPIIntNo, DL, MVT::i64),
      DAG.getNode(ISD::UNDEF, DL, VT), // Merge.
      Op1, Op2, And, AnyExtEVL
  };
  SDValue FCmp = DAG.getNode(ISD::INTRINSIC_WO_CHAIN, DL, VT, FCmpOperands);

  SDValue OrNotOperands[] = {
      DAG.getTargetConstant(Intrinsic::epi_vmornot, DL, MVT::i64), FCmp, And,
      AnyExtEVL
  };
  return DAG.getNode(ISD::INTRINSIC_WO_CHAIN, DL, VT, OrNotOperands);
}

static bool IsSplatOfOne(const SDValue &MaskOp) {
  ConstantSDNode *C;
  return MaskOp.getOpcode() == ISD::SPLAT_VECTOR &&
         (C = dyn_cast<ConstantSDNode>(MaskOp.getOperand(0))) &&
         C->getZExtValue() == 1;
}

static SDValue LowerVPIntrinsicConversion(SDValue Op, SelectionDAG &DAG) {
  unsigned IntNo = cast<ConstantSDNode>(Op.getOperand(0))->getZExtValue();
  SDLoc DL(Op);

  EVT DstType = Op.getValueType();
  uint64_t DstTypeSize = DstType.getScalarSizeInBits();
  SDValue SrcOp = Op.getOperand(1);
  EVT SrcType = SrcOp.getValueType();
  uint64_t SrcTypeSize = SrcType.getScalarSizeInBits();
  assert(isPowerOf2_64(DstTypeSize) && isPowerOf2_64(SrcTypeSize) &&
         "Types must be powers of two");
  int Ratio =
      std::max(DstTypeSize, SrcTypeSize) / std::min(DstTypeSize, SrcTypeSize);

  unsigned MaskOpNo = 2;
  unsigned EVLOpNo = 3;
  assert(Op.getOperand(EVLOpNo).getValueType() == MVT::i32 &&
         "Unexpected operand");
  bool IsMasked = !IsSplatOfOne(Op.getOperand(MaskOpNo));
  unsigned EPIIntNo;
  // Further instrinsic to use to correctly widen/narrow the source operand
  unsigned FurtherEPIIntNo = Intrinsic::not_intrinsic;

  switch (IntNo) {
  default:
    llvm_unreachable("Unexpected intrinsic");
    break;
  case Intrinsic::vp_sitofp:
    if (Ratio == 1) {
      EPIIntNo =
          IsMasked ? Intrinsic::epi_vfcvt_f_x_mask : Intrinsic::epi_vfcvt_f_x;
    } else {
      if (DstTypeSize > SrcTypeSize) {
        EPIIntNo = IsMasked ? Intrinsic::epi_vfwcvt_f_x_mask
                            : Intrinsic::epi_vfwcvt_f_x;
        FurtherEPIIntNo =
            IsMasked ? Intrinsic::epi_vwadd_mask : Intrinsic::epi_vwadd;
      } else {
        EPIIntNo = IsMasked ? Intrinsic::epi_vfncvt_f_x_mask
                            : Intrinsic::epi_vfncvt_f_x;
        FurtherEPIIntNo =
            IsMasked ? Intrinsic::epi_vnsrl_mask : Intrinsic::epi_vnsrl;
      }
    }
    break;
  case Intrinsic::vp_uitofp:
    if (Ratio == 1) {
      EPIIntNo =
          IsMasked ? Intrinsic::epi_vfcvt_f_xu_mask : Intrinsic::epi_vfcvt_f_xu;
    } else {
      if (DstTypeSize > SrcTypeSize) {
        EPIIntNo = IsMasked ? Intrinsic::epi_vfwcvt_f_xu_mask
                            : Intrinsic::epi_vfwcvt_f_xu;
        FurtherEPIIntNo =
            IsMasked ? Intrinsic::epi_vwaddu_mask : Intrinsic::epi_vwaddu;
      } else {
        EPIIntNo = IsMasked ? Intrinsic::epi_vfncvt_f_xu_mask
                            : Intrinsic::epi_vfncvt_f_xu;
        FurtherEPIIntNo =
            IsMasked ? Intrinsic::epi_vnsrl_mask : Intrinsic::epi_vnsrl;
      }
    }
    break;
  case Intrinsic::vp_fptosi:
    if (Ratio == 1) {
      EPIIntNo =
          IsMasked ? Intrinsic::epi_vfcvt_x_f_mask : Intrinsic::epi_vfcvt_x_f;
    } else {
      if (DstTypeSize > SrcTypeSize) {
        EPIIntNo = IsMasked ? Intrinsic::epi_vfwcvt_x_f_mask
                            : Intrinsic::epi_vfwcvt_x_f;
        FurtherEPIIntNo =
            IsMasked ? Intrinsic::epi_vwadd_mask : Intrinsic::epi_vwadd;
      } else {
        EPIIntNo = IsMasked ? Intrinsic::epi_vfncvt_x_f_mask
                            : Intrinsic::epi_vfncvt_x_f;
        FurtherEPIIntNo =
            IsMasked ? Intrinsic::epi_vnsrl_mask : Intrinsic::epi_vnsrl;
      }
    }
    break;
  case Intrinsic::vp_fptoui:
    if (Ratio == 1) {
      EPIIntNo =
          IsMasked ? Intrinsic::epi_vfcvt_xu_f_mask : Intrinsic::epi_vfcvt_xu_f;
    } else {
      if (DstTypeSize > SrcTypeSize) {
        EPIIntNo = IsMasked ? Intrinsic::epi_vfwcvt_xu_f_mask
                            : Intrinsic::epi_vfwcvt_xu_f;
        FurtherEPIIntNo =
            IsMasked ? Intrinsic::epi_vwaddu_mask : Intrinsic::epi_vwaddu;
      } else {
        EPIIntNo = IsMasked ? Intrinsic::epi_vfncvt_xu_f_mask
                            : Intrinsic::epi_vfncvt_xu_f;
        FurtherEPIIntNo =
            IsMasked ? Intrinsic::epi_vnsrl_mask : Intrinsic::epi_vnsrl;
      }
    }
    break;
  case Intrinsic::vp_sext:
    assert(DstTypeSize > SrcTypeSize && "vp_sext can be used only when widening");
    assert(Ratio > 1 && "Ratio must be bigger than 1 to invoke a widening");
    EPIIntNo = IsMasked ? Intrinsic::epi_vwadd_mask : Intrinsic::epi_vwadd;
    FurtherEPIIntNo = EPIIntNo;
    break;
  case Intrinsic::vp_zext:
    assert(DstTypeSize > SrcTypeSize && "vp_zext can be used only when widening");
    assert(Ratio > 1 && "Ratio must be bigger than 1 to invoke a widening");
    EPIIntNo = IsMasked ? Intrinsic::epi_vwaddu_mask : Intrinsic::epi_vwaddu;
    FurtherEPIIntNo = EPIIntNo;
    break;
  case Intrinsic::vp_trunc:
    assert(DstTypeSize < SrcTypeSize && "vp_trunc can be used only when narrowing");
    assert(Ratio > 1 && "Ratio must be bigger than 1 to invoke a narrowing");
    EPIIntNo = IsMasked ? Intrinsic::epi_vnsrl_mask : Intrinsic::epi_vnsrl;
    FurtherEPIIntNo = EPIIntNo;
    break;
  case Intrinsic::vp_fpext:
    assert(DstTypeSize > SrcTypeSize && "vp_fpext can be used only when widening");
    // NOTE: to be modified when adding support for f16
    assert(Ratio == 2 && "No widening possible for floats with ratio not equal to 2");
    EPIIntNo =
        IsMasked ? Intrinsic::epi_vfwcvt_f_f_mask : Intrinsic::epi_vfwcvt_f_f;
    // FurtherEPIIntNo not used since Ratio == 2
    break;
  case Intrinsic::vp_fptrunc:
    assert(DstTypeSize < SrcTypeSize && "vp_fptrunc can be used only when narrowing");
    // NOTE: to be modified when adding support for f16
    assert(Ratio == 2 && "No narrowing possible for floats with ratio not equal to 2");
    EPIIntNo =
        IsMasked ? Intrinsic::epi_vfncvt_f_f_mask : Intrinsic::epi_vfncvt_f_f;
    // FurtherEPIIntNo not used since Ratio == 2
    break;
  }

  SDValue FromOperand = SrcOp;
  // NOTE: widenIntegerVectorElementType can be used because we do not need to
  // expand floats with a Ratio > 2; when we add in EPI support for f16,
  // then we need to use another (custom) method
  // (like we already do for narrowing, see below)
  if (Ratio > 2 && DstTypeSize > SrcTypeSize) {
    // If SrcType is MVT::i1, then use the same lowering as the llvm IR opcode
    if (SrcType.getVectorElementType() == MVT::i1) {
      switch (IntNo) {
      default:
        llvm_unreachable("SrcType == i1 not handled for intrinsics other than "
                         "vp_zext/vp_sext");
      // NOTE: for both vp_sext and vp_zext we do not handle the masked cases
      // because they are not trivial (and the unmasked cases generate a correct
      // result anyway)
      case Intrinsic::vp_sext:
      case Intrinsic::vp_zext: {
        uint64_t ExtValue = IntNo == Intrinsic::vp_zext ? 1 : -1;

        SmallVector<SDValue, 3> VMVOps;
        VMVOps.push_back(DAG.getTargetConstant(Intrinsic::epi_vmv_v_x, DL, MVT::i64));
        VMVOps.push_back(DAG.getConstant(0, DL, MVT::i64));
        VMVOps.push_back(DAG.getNode(ISD::ANY_EXTEND, DL, MVT::i64,
                                     Op.getOperand(EVLOpNo)));
        SDValue VMV = DAG.getNode(ISD::INTRINSIC_WO_CHAIN, DL, DstType, VMVOps);

        SmallVector<SDValue, 5> VMERGEOps;
        VMERGEOps.push_back(DAG.getTargetConstant(Intrinsic::epi_vmerge, DL, MVT::i64));
        VMERGEOps.push_back(VMV);
        VMERGEOps.push_back(DAG.getConstant(ExtValue, DL, MVT::i64));
        VMERGEOps.push_back(SrcOp);
        VMERGEOps.push_back(DAG.getNode(ISD::ANY_EXTEND, DL, MVT::i64,
                                     Op.getOperand(EVLOpNo)));

        return DAG.getNode(ISD::INTRINSIC_WO_CHAIN, DL, DstType, VMERGEOps);
      }
      }
    }
    // Invoke the FurtherEPIIntNo intrinsic to widen the source operand
    // as many times as needed, without changing the type
    EVT FromType = SrcType;
    for (int i = 0; i < Ratio/4; i++) {
      EVT ToType = FromType.widenIntegerVectorElementType(*DAG.getContext());
      std::vector<SDValue> Operands;
      Operands.reserve(4 + IsMasked * 2);
      Operands.push_back(DAG.getTargetConstant(FurtherEPIIntNo, DL, MVT::i64));
      if (IsMasked)
        Operands.push_back(
            DAG.getNode(ISD::UNDEF, DL, ToType)); // Merge.
      Operands.push_back(FromOperand);
      Operands.push_back(DAG.getConstant(0, DL, MVT::i64));
      if (IsMasked)
        Operands.push_back(Op.getOperand(MaskOpNo)); // Mask.
      Operands.push_back(DAG.getNode(ISD::ANY_EXTEND, DL, MVT::i64,
                                     Op.getOperand(EVLOpNo))); // EVL.

      FromOperand = DAG.getNode(ISD::INTRINSIC_WO_CHAIN, DL, ToType, Operands);
      FromType = ToType;
    }
  }

  auto NarrowVectorElementType = [&](EVT SrcVT) -> EVT {
    EVT SrcEltVT = SrcVT.getVectorElementType();
    const ElementCount EltCount = SrcVT.getVectorElementCount();
    MVT ToEltVT;
    // When narrowing AND converting, the first instruction is the conversion
    // (together with the first narrowing, if possible), so ToType always has
    // the same type as the Dst operand
    if (DstType.isInteger()) {
      ToEltVT = MVT::getIntegerVT(SrcEltVT.getSizeInBits() / 2);
    } else if (SrcEltVT.isFloatingPoint()) {
      ToEltVT = MVT::getFloatingPointVT(SrcEltVT.getSizeInBits() / 2);
    } else {
      llvm_unreachable("Vector Element type must be Integer of Floating Point");
    }
    return EVT::getVectorVT(*DAG.getContext(), ToEltVT, EltCount);
  };

  // Invoke EPIIntNo intrinsic
  EVT ToType = DstType;
  if (Ratio > 2 && DstTypeSize < SrcTypeSize) {
    // If DstType is MVT::i1, then use the same lowering as the llvm IR opcode
    if (DstType.getVectorElementType() == MVT::i1) {
      switch (IntNo) {
      default:
        llvm_unreachable("DstType == i1 not handled for intrinsics other than "
                         "vp_trunc");
      case Intrinsic::vp_trunc: {
        unsigned VANDIntNo = IsMasked ? Intrinsic::epi_vand_mask : Intrinsic::epi_vand;
        unsigned VMSNEIntNo = IsMasked ? Intrinsic::epi_vmsne_mask : Intrinsic::epi_vmsne;

        SmallVector<SDValue, 6> VANDOps;
        VANDOps.push_back(DAG.getTargetConstant(VANDIntNo, DL, MVT::i64));
        if (IsMasked)
          VANDOps.push_back(DAG.getNode(ISD::UNDEF, DL, SrcType)); // Merge
        VANDOps.push_back(SrcOp);
        VANDOps.push_back(DAG.getConstant(1, DL, MVT::i64));
        if (IsMasked)
          VANDOps.push_back(Op.getOperand(MaskOpNo)); // Mask.
        VANDOps.push_back(DAG.getNode(ISD::ANY_EXTEND, DL, MVT::i64,
                                     Op.getOperand(EVLOpNo)));
        SDValue VAND = DAG.getNode(ISD::INTRINSIC_WO_CHAIN, DL, SrcType, VANDOps);

        SmallVector<SDValue, 6> VMSNEOps;
        VMSNEOps.push_back(DAG.getTargetConstant(VMSNEIntNo, DL, MVT::i64));
        if (IsMasked)
          VMSNEOps.push_back(DAG.getNode(ISD::UNDEF, DL, DstType)); // Merge
        VMSNEOps.push_back(VAND);
        VMSNEOps.push_back(DAG.getConstant(0, DL, MVT::i64));
        if (IsMasked)
          VMSNEOps.push_back(Op.getOperand(MaskOpNo)); // Mask.
        VMSNEOps.push_back(DAG.getNode(ISD::ANY_EXTEND, DL, MVT::i64,
                                     Op.getOperand(EVLOpNo)));

        return DAG.getNode(ISD::INTRINSIC_WO_CHAIN, DL, DstType, VMSNEOps);
      }
      }
    }

    ToType = NarrowVectorElementType(SrcType);
  }
  std::vector<SDValue> Operands;
  Operands.reserve(4 + IsMasked * 2);
  Operands.push_back(DAG.getTargetConstant(EPIIntNo, DL, MVT::i64));
  if (IsMasked)
    Operands.push_back(
        DAG.getNode(ISD::UNDEF, DL, ToType)); // Merge.
  Operands.push_back(FromOperand);
  // Special case because there is no unary narrowing instruction.
  if (IntNo == Intrinsic::vp_trunc || IntNo == Intrinsic::vp_zext ||
      IntNo == Intrinsic::vp_sext) {
    Operands.push_back(DAG.getConstant(0, DL, MVT::i64));
  }
  if (IsMasked)
    Operands.push_back(Op.getOperand(MaskOpNo)); // Mask.
  Operands.push_back(DAG.getNode(ISD::ANY_EXTEND, DL, MVT::i64,
                                 Op.getOperand(EVLOpNo))); // EVL.

  SDValue Result =
      DAG.getNode(ISD::INTRINSIC_WO_CHAIN, DL, ToType, Operands);

  if (Ratio > 2 && DstTypeSize < SrcTypeSize) {
    // Invoke the FurtherEPIIntNo intrinsic to narrow the Result operand
    // as many times as needed, without changing the type
    EVT ResultType = ToType;
    for (int i = 0; i < Ratio/4; i++) {
      ToType = NarrowVectorElementType(ResultType);
      std::vector<SDValue> Operands;
      Operands.reserve(4 + IsMasked * 2);
      Operands.push_back(DAG.getTargetConstant(FurtherEPIIntNo, DL, MVT::i64));
      if (IsMasked)
        Operands.push_back(
            DAG.getNode(ISD::UNDEF, DL, ToType)); // Merge.
      Operands.push_back(Result);
      Operands.push_back(DAG.getConstant(0, DL, MVT::i64));
      if (IsMasked)
        Operands.push_back(Op.getOperand(MaskOpNo)); // Mask.
      Operands.push_back(DAG.getNode(ISD::ANY_EXTEND, DL, MVT::i64,
                                     Op.getOperand(EVLOpNo))); // EVL.

      Result = DAG.getNode(ISD::INTRINSIC_WO_CHAIN, DL, ToType, Operands);
      ResultType = ToType;
    }
  }

  return Result;
}

// This exists to tame complexity when lowering VP intrinsics to EPI. Not ideal.
// This will probably go away when we handle them earlier in the pipeline.
#define VP_INTRINSIC_WO_CHAIN_SET                                              \
  VP_INTRINSIC(vp_add)                                                         \
  VP_INTRINSIC(vp_sub)                                                         \
  VP_INTRINSIC(vp_mul)                                                         \
  VP_INTRINSIC(vp_sdiv)                                                        \
  VP_INTRINSIC(vp_srem)                                                        \
  VP_INTRINSIC(vp_udiv)                                                        \
  VP_INTRINSIC(vp_urem)                                                        \
  VP_INTRINSIC(vp_and)                                                         \
  VP_INTRINSIC(vp_or)                                                          \
  VP_INTRINSIC(vp_xor)                                                         \
  VP_INTRINSIC(vp_ashr)                                                        \
  VP_INTRINSIC(vp_lshr)                                                        \
  VP_INTRINSIC(vp_shl)                                                         \
  VP_INTRINSIC(vp_fadd)                                                        \
  VP_INTRINSIC(vp_fsub)                                                        \
  VP_INTRINSIC(vp_fmul)                                                        \
  VP_INTRINSIC(vp_fdiv)                                                        \
  VP_INTRINSIC(vp_frem)                                                        \
  VP_INTRINSIC(vp_fma)                                                         \
  VP_INTRINSIC(vp_fneg)                                                        \
  VP_INTRINSIC(vp_icmp)                                                        \
  VP_INTRINSIC(vp_fcmp)                                                        \
  VP_INTRINSIC(vp_select)                                                      \
  VP_INTRINSIC(vp_bitcast)                                                     \
  VP_INTRINSIC(vp_sitofp)                                                      \
  VP_INTRINSIC(vp_uitofp)                                                      \
  VP_INTRINSIC(vp_fptosi)                                                      \
  VP_INTRINSIC(vp_fptoui)                                                      \
  VP_INTRINSIC(vp_fpext)                                                       \
  VP_INTRINSIC(vp_fptrunc)                                                     \
  VP_INTRINSIC(vp_trunc)                                                       \
  VP_INTRINSIC(vp_zext)                                                        \
  VP_INTRINSIC(vp_sext)

#define VP_INTRINSIC_W_CHAIN_SET                                               \
  VP_INTRINSIC(vp_load)                                                        \
  VP_INTRINSIC(vp_strided_load)                                                \
  VP_INTRINSIC(vp_gather)

#define VP_INTRINSIC_VOID_SET                                                  \
  VP_INTRINSIC(vp_store)                                                       \
  VP_INTRINSIC(vp_strided_store)                                               \
  VP_INTRINSIC(vp_scatter)

static SDValue LowerVPINTRINSIC_WO_CHAIN(SDValue Op, SelectionDAG &DAG) {
  unsigned IntNo = cast<ConstantSDNode>(Op.getOperand(0))->getZExtValue();
  SDLoc DL(Op);

  // Many instructions allow commuting the second operand with the first one.
  // This is beneficial when we can use a scalar in the second operand as way
  // to fold a vector splat.
  auto GetCanonicalCommutativePerm = [&](SmallVector<unsigned, 3> VOpsPerm) {
    if (VOpsPerm.size() < 2)
      return VOpsPerm;

    SDValue Operand0 = Op.getOperand(VOpsPerm[0]);
    SDValue Operand1 = Op.getOperand(VOpsPerm[1]);

    if (Operand0.getOpcode() == ISD::SPLAT_VECTOR &&
        Operand1.getOpcode() != ISD::SPLAT_VECTOR) {
      SmallVector<unsigned, 3> CanonicalVOpsPerm = {VOpsPerm[1], VOpsPerm[0]};

      for (unsigned i = 2; i < VOpsPerm.size(); ++i) {
        CanonicalVOpsPerm.push_back(VOpsPerm[i]);
      }

      return CanonicalVOpsPerm;
    }

    return VOpsPerm;
  };

  SmallVector<unsigned, 3> VOpsPerm;
  unsigned ScalarOpNo = 0;
  unsigned MaskOpNo;
  unsigned EVLOpNo;
  bool IsMasked;
  unsigned EPIIntNo;
  bool IsLogical = Op.getValueType().isVector() &&
                   Op.getValueType().getVectorElementType() == MVT::i1;
  switch (IntNo) {
  default:
    llvm_unreachable("Unexpected intrinsic");
  case Intrinsic::vp_add:
    VOpsPerm = GetCanonicalCommutativePerm({1, 2});
    ScalarOpNo = 2;
    MaskOpNo = 3;
    EVLOpNo = 4;
    IsMasked = !IsSplatOfOne(Op.getOperand(MaskOpNo));
    EPIIntNo = IsMasked ? Intrinsic::epi_vadd_mask : Intrinsic::epi_vadd;
    break;
  case Intrinsic::vp_sub:
    VOpsPerm = {1, 2};
    ScalarOpNo = 2;
    MaskOpNo = 3;
    EVLOpNo = 4;
    IsMasked = !IsSplatOfOne(Op.getOperand(MaskOpNo));
    EPIIntNo = IsMasked ? Intrinsic::epi_vsub_mask : Intrinsic::epi_vsub;
    break;
  case Intrinsic::vp_mul:
    VOpsPerm = GetCanonicalCommutativePerm({1, 2});
    ScalarOpNo = 2;
    MaskOpNo = 3;
    EVLOpNo = 4;
    IsMasked = !IsSplatOfOne(Op.getOperand(MaskOpNo));
    EPIIntNo = IsMasked ? Intrinsic::epi_vmul_mask : Intrinsic::epi_vmul;
    break;
  case Intrinsic::vp_sdiv:
    VOpsPerm = {1, 2};
    ScalarOpNo = 2;
    MaskOpNo = 3;
    EVLOpNo = 4;
    IsMasked = !IsSplatOfOne(Op.getOperand(MaskOpNo));
    EPIIntNo = IsMasked ? Intrinsic::epi_vdiv_mask : Intrinsic::epi_vdiv;
    break;
  case Intrinsic::vp_srem:
    VOpsPerm = {1, 2};
    ScalarOpNo = 2;
    MaskOpNo = 3;
    EVLOpNo = 4;
    IsMasked = !IsSplatOfOne(Op.getOperand(MaskOpNo));
    EPIIntNo = IsMasked ? Intrinsic::epi_vrem_mask : Intrinsic::epi_vrem;
    break;
  case Intrinsic::vp_udiv:
    VOpsPerm = {1, 2};
    ScalarOpNo = 2;
    MaskOpNo = 3;
    EVLOpNo = 4;
    IsMasked = !IsSplatOfOne(Op.getOperand(MaskOpNo));
    EPIIntNo = IsMasked ? Intrinsic::epi_vdivu_mask : Intrinsic::epi_vdivu;
    break;
  case Intrinsic::vp_urem:
    VOpsPerm = {1, 2};
    ScalarOpNo = 2;
    MaskOpNo = 3;
    EVLOpNo = 4;
    IsMasked = !IsSplatOfOne(Op.getOperand(MaskOpNo));
    EPIIntNo = IsMasked ? Intrinsic::epi_vremu_mask : Intrinsic::epi_vremu;
    break;
  case Intrinsic::vp_and:
    VOpsPerm = GetCanonicalCommutativePerm({1, 2});
    ScalarOpNo = 2;
    MaskOpNo = 3;
    EVLOpNo = 4;
    IsMasked = !IsSplatOfOne(Op.getOperand(MaskOpNo));
    if (IsLogical) {
      ScalarOpNo = 0;
      EPIIntNo = Intrinsic::epi_vmand;
      // For masks operations, we ignore the mask (if present)
      IsMasked = false;
    } else
      EPIIntNo = IsMasked ? Intrinsic::epi_vand_mask : Intrinsic::epi_vand;
    break;
  case Intrinsic::vp_or:
    VOpsPerm = GetCanonicalCommutativePerm({1, 2});
    ScalarOpNo = 2;
    MaskOpNo = 3;
    EVLOpNo = 4;
    IsMasked = !IsSplatOfOne(Op.getOperand(MaskOpNo));
    if (IsLogical) {
      ScalarOpNo = 0;
      EPIIntNo = Intrinsic::epi_vmor;
      // For masks operations, we ignore the mask (if present)
      IsMasked = false;
    } else
      EPIIntNo = IsMasked ? Intrinsic::epi_vor_mask : Intrinsic::epi_vor;
    break;
  case Intrinsic::vp_xor:
    VOpsPerm = GetCanonicalCommutativePerm({1, 2});
    ScalarOpNo = 2;
    MaskOpNo = 3;
    EVLOpNo = 4;
    IsMasked = !IsSplatOfOne(Op.getOperand(MaskOpNo));
    if (IsLogical) {
      ScalarOpNo = 0;
      EPIIntNo = Intrinsic::epi_vmxor;
      // For masks operations, we ignore the mask (if present)
      IsMasked = false;
    } else
      EPIIntNo = IsMasked ? Intrinsic::epi_vxor_mask : Intrinsic::epi_vxor;
    break;
  case Intrinsic::vp_ashr:
    VOpsPerm = {1, 2};
    ScalarOpNo = 2;
    MaskOpNo = 3;
    EVLOpNo = 4;
    IsMasked = !IsSplatOfOne(Op.getOperand(MaskOpNo));
    EPIIntNo = IsMasked ? Intrinsic::epi_vsra_mask : Intrinsic::epi_vsra;
    break;
  case Intrinsic::vp_lshr:
    VOpsPerm = {1, 2};
    ScalarOpNo = 2;
    MaskOpNo = 3;
    EVLOpNo = 4;
    IsMasked = !IsSplatOfOne(Op.getOperand(MaskOpNo));
    EPIIntNo = IsMasked ? Intrinsic::epi_vsrl_mask : Intrinsic::epi_vsrl;
    break;
  case Intrinsic::vp_shl:
    VOpsPerm = {1, 2};
    ScalarOpNo = 2;
    MaskOpNo = 3;
    EVLOpNo = 4;
    IsMasked = !IsSplatOfOne(Op.getOperand(MaskOpNo));
    EPIIntNo = IsMasked ? Intrinsic::epi_vsll_mask : Intrinsic::epi_vsll;
    break;
  case Intrinsic::vp_fadd:
    VOpsPerm = {1, 2};
    ScalarOpNo = 2;
    MaskOpNo = 3;
    EVLOpNo = 4;
    IsMasked = !IsSplatOfOne(Op.getOperand(MaskOpNo));
    EPIIntNo = IsMasked ? Intrinsic::epi_vfadd_mask : Intrinsic::epi_vfadd;
    break;
  case Intrinsic::vp_fsub:
    VOpsPerm = {1, 2};
    ScalarOpNo = 2;
    MaskOpNo = 3;
    EVLOpNo = 4;
    IsMasked = !IsSplatOfOne(Op.getOperand(MaskOpNo));
    EPIIntNo = IsMasked ? Intrinsic::epi_vfsub_mask : Intrinsic::epi_vfsub;
    break;
  case Intrinsic::vp_fmul:
    VOpsPerm = GetCanonicalCommutativePerm({1, 2});
    ScalarOpNo = 2;
    MaskOpNo = 3;
    EVLOpNo = 4;
    IsMasked = !IsSplatOfOne(Op.getOperand(MaskOpNo));
    EPIIntNo = IsMasked ? Intrinsic::epi_vfmul_mask : Intrinsic::epi_vfmul;
    break;
  case Intrinsic::vp_fdiv:
    VOpsPerm = {1, 2};
    ScalarOpNo = 2;
    MaskOpNo = 3;
    EVLOpNo = 4;
    IsMasked = !IsSplatOfOne(Op.getOperand(MaskOpNo));
    EPIIntNo = IsMasked ? Intrinsic::epi_vfdiv_mask : Intrinsic::epi_vfdiv;
    break;
  case Intrinsic::vp_frem:
    // FIXME Needs to be expanded.
    report_fatal_error("Unimplemented intrinsic vp_frem");
    break;
  case Intrinsic::vp_fma:
    VOpsPerm = GetCanonicalCommutativePerm({1, 2, 3});
    ScalarOpNo = 2;
    MaskOpNo = 4;
    EVLOpNo = 5;
    IsMasked = !IsSplatOfOne(Op.getOperand(MaskOpNo));
    EPIIntNo = IsMasked ? Intrinsic::epi_vfmadd_mask : Intrinsic::epi_vfmadd;
    break;
  case Intrinsic::vp_fneg:
    VOpsPerm = {1, 1};
    MaskOpNo = 2;
    EVLOpNo = 3;
    IsMasked = !IsSplatOfOne(Op.getOperand(MaskOpNo));
    EPIIntNo =
        IsMasked ? Intrinsic::epi_vfsgnjn_mask : Intrinsic::epi_vfsgnjn;
    break;
  case Intrinsic::vp_icmp: {
    VOpsPerm = {1, 2};
    ScalarOpNo = 2;
    MaskOpNo = 4;
    EVLOpNo = 5;
    IsMasked = !IsSplatOfOne(Op.getOperand(MaskOpNo));

    unsigned Cmp = cast<ConstantSDNode>(Op.getOperand(3))->getZExtValue();
    switch (Cmp) {
    case CmpInst::ICMP_EQ:
      VOpsPerm = GetCanonicalCommutativePerm({1, 2});
      EPIIntNo = IsMasked ? Intrinsic::epi_vmseq_mask : Intrinsic::epi_vmseq;
      break;
    case CmpInst::ICMP_NE:
      VOpsPerm = GetCanonicalCommutativePerm({1, 2});
      EPIIntNo = IsMasked ? Intrinsic::epi_vmsne_mask : Intrinsic::epi_vmsne;
      break;
    case CmpInst::ICMP_UGT: {
      SDValue RHS = Op.getOperand(2);
      if (RHS.getOpcode() == ISD::SPLAT_VECTOR) {
        EPIIntNo =
            IsMasked ? Intrinsic::epi_vmsgtu_mask : Intrinsic::epi_vmsgtu;
      } else {
        VOpsPerm = {2, 1};
        EPIIntNo =
            IsMasked ? Intrinsic::epi_vmsltu_mask : Intrinsic::epi_vmsltu;
      }
      break;
    }
    case CmpInst::ICMP_UGE:
      // Note: The ISA does not provide vmsgeu.vx to fold a scalar.
      VOpsPerm = {2, 1};
      EPIIntNo = IsMasked ? Intrinsic::epi_vmsleu_mask : Intrinsic::epi_vmsleu;
      break;
    case CmpInst::ICMP_ULT: {
      SDValue LHS = Op.getOperand(1);
      if (LHS.getOpcode() == ISD::SPLAT_VECTOR) {
        VOpsPerm = {2, 1};
        EPIIntNo =
            IsMasked ? Intrinsic::epi_vmsgtu_mask : Intrinsic::epi_vmsgtu;
      } else {
        EPIIntNo =
            IsMasked ? Intrinsic::epi_vmsltu_mask : Intrinsic::epi_vmsltu;
      }
      break;
    }
    case CmpInst::ICMP_ULE:
      // Note: The ISA does not provide vmsgeu.vx so we can't flip the operands
      // to fold a scalar.
      EPIIntNo = IsMasked ? Intrinsic::epi_vmsleu_mask : Intrinsic::epi_vmsleu;
      break;
    case CmpInst::ICMP_SGT: {
      SDValue RHS = Op.getOperand(2);
      if (RHS.getOpcode() == ISD::SPLAT_VECTOR) {
        EPIIntNo =
            IsMasked ? Intrinsic::epi_vmsgt_mask : Intrinsic::epi_vmsgt;
      } else {
        VOpsPerm = {2, 1};
        EPIIntNo = IsMasked ? Intrinsic::epi_vmslt_mask : Intrinsic::epi_vmslt;
      }
      break;
    }
    case CmpInst::ICMP_SGE:
      // Note: The ISA does not provide vmsge.vx to fold a scalar.
      VOpsPerm = {2, 1};
      EPIIntNo = IsMasked ? Intrinsic::epi_vmsle_mask : Intrinsic::epi_vmsle;
      break;
    case CmpInst::ICMP_SLT:
      EPIIntNo = IsMasked ? Intrinsic::epi_vmslt_mask : Intrinsic::epi_vmslt;
      break;
    case CmpInst::ICMP_SLE:
      // Note: The ISA does not provide vmsge.vx so we can't flip the operands
      // to fold a scalar.
      EPIIntNo = IsMasked ? Intrinsic::epi_vmsle_mask : Intrinsic::epi_vmsle;
      break;
    }
    break;
  }
  case Intrinsic::vp_fcmp: {
    VOpsPerm = {1, 2};
    ScalarOpNo = 2;
    MaskOpNo = 4;
    EVLOpNo = 5;
    IsMasked = !IsSplatOfOne(Op.getOperand(MaskOpNo));

    unsigned FCmp = cast<ConstantSDNode>(Op.getOperand(3))->getZExtValue();
    switch (FCmp) {
    case FCmpInst::FCMP_FALSE: {
      assert(Op.getOperand(EVLOpNo).getValueType() == MVT::i32 && "Unexpected operand");
      SDValue AnyExtEVL = DAG.getNode(ISD::ANY_EXTEND, DL, MVT::i64, Op.getOperand(EVLOpNo));

      return DAG.getNode(
          ISD::INTRINSIC_WO_CHAIN, DL, Op.getValueType(),
          {DAG.getTargetConstant(Intrinsic::riscv_vmclr, DL, MVT::i64),
           AnyExtEVL});
    }
    case FCmpInst::FCMP_OEQ:
      VOpsPerm = GetCanonicalCommutativePerm({1, 2});
      EPIIntNo = IsMasked ? Intrinsic::epi_vmfeq_mask : Intrinsic::epi_vmfeq;
      break;
    case FCmpInst::FCMP_OGT: {
      SDValue RHS = Op.getOperand(2);
      if (RHS.getOpcode() == ISD::SPLAT_VECTOR) {
        EPIIntNo = IsMasked ? Intrinsic::epi_vmfgt_mask : Intrinsic::epi_vmfgt;
      } else {
        VOpsPerm = {2, 1};
        EPIIntNo = IsMasked ? Intrinsic::epi_vmflt_mask : Intrinsic::epi_vmflt;
      }
      break;
    }
    case FCmpInst::FCMP_OGE: {
      SDValue RHS = Op.getOperand(2);
      if (RHS.getOpcode() == ISD::SPLAT_VECTOR) {
        EPIIntNo = IsMasked ? Intrinsic::epi_vmfge_mask : Intrinsic::epi_vmfge;
      } else {
        VOpsPerm = {2, 1};
        EPIIntNo = IsMasked ? Intrinsic::epi_vmfle_mask : Intrinsic::epi_vmfle;
      }
      break;
    }
    case FCmpInst::FCMP_OLT: {
      SDValue LHS = Op.getOperand(1);
      if (LHS.getOpcode() == ISD::SPLAT_VECTOR) {
        VOpsPerm = {2, 1};
        EPIIntNo = IsMasked ? Intrinsic::epi_vmfgt_mask : Intrinsic::epi_vmfgt;
      } else {
        EPIIntNo = IsMasked ? Intrinsic::epi_vmflt_mask : Intrinsic::epi_vmflt;
      }
      break;
    }
    case FCmpInst::FCMP_OLE: {
      SDValue LHS = Op.getOperand(1);
      if (LHS.getOpcode() == ISD::SPLAT_VECTOR) {
        VOpsPerm = {2, 1};
        EPIIntNo = IsMasked ? Intrinsic::epi_vmfge_mask : Intrinsic::epi_vmfge;
      } else {
        EPIIntNo = IsMasked ? Intrinsic::epi_vmfle_mask : Intrinsic::epi_vmfle;
      }
      break;
    }
    case FCmpInst::FCMP_ONE: {
      assert(Op.getOperand(EVLOpNo).getValueType() == MVT::i32 &&
             "Unexpected operand");
      SDValue AnyExtEVL =
          DAG.getNode(ISD::ANY_EXTEND, DL, MVT::i64, Op.getOperand(EVLOpNo));

      SDValue FeqOp1Operands[] = {
          DAG.getTargetConstant(Intrinsic::epi_vmfeq, DL, MVT::i64),
          Op.getOperand(1), Op.getOperand(1), AnyExtEVL};
      SDValue FeqOp2Operands[] = {
          DAG.getTargetConstant(Intrinsic::epi_vmfeq, DL, MVT::i64),
          Op.getOperand(2), Op.getOperand(2), AnyExtEVL};
      SDValue FeqOp1 = DAG.getNode(ISD::INTRINSIC_WO_CHAIN, DL,
                                   Op.getValueType(), FeqOp1Operands);
      SDValue FeqOp2 = DAG.getNode(ISD::INTRINSIC_WO_CHAIN, DL,
                                   Op.getValueType(), FeqOp2Operands);

      SDValue FirstAndOperands[] = {
          DAG.getTargetConstant(Intrinsic::epi_vmand, DL, MVT::i64), FeqOp1,
          FeqOp2, AnyExtEVL};
      SDValue And = DAG.getNode(ISD::INTRINSIC_WO_CHAIN, DL, Op.getValueType(),
                         FirstAndOperands);

      SDValue FCmpOperands[] = {
          DAG.getTargetConstant(Intrinsic::epi_vmfne_mask, DL, MVT::i64),
          DAG.getNode(ISD::UNDEF, DL, Op.getValueType()), // Merge.
          Op.getOperand(1), Op.getOperand(2), And, AnyExtEVL
      };
      SDValue FCmp = DAG.getNode(ISD::INTRINSIC_WO_CHAIN, DL, Op.getValueType(),
                                 FCmpOperands);

      SDValue SecondAndOperands[] = {
          DAG.getTargetConstant(Intrinsic::epi_vmand, DL, MVT::i64), FCmp, And,
          AnyExtEVL
      };
      return DAG.getNode(ISD::INTRINSIC_WO_CHAIN, DL, Op.getValueType(),
                         SecondAndOperands);
    }
    case FCmpInst::FCMP_ORD: {
      assert(Op.getOperand(EVLOpNo).getValueType() == MVT::i32 &&
             "Unexpected operand");
      SDValue AnyExtEVL =
          DAG.getNode(ISD::ANY_EXTEND, DL, MVT::i64, Op.getOperand(EVLOpNo));

      SDValue FeqOp1Operands[] = {
          DAG.getTargetConstant(Intrinsic::epi_vmfeq, DL, MVT::i64),
          Op.getOperand(1), Op.getOperand(1), AnyExtEVL};
      SDValue FeqOp2Operands[] = {
          DAG.getTargetConstant(Intrinsic::epi_vmfeq, DL, MVT::i64),
          Op.getOperand(2), Op.getOperand(2), AnyExtEVL};
      SDValue FeqOp1 = DAG.getNode(ISD::INTRINSIC_WO_CHAIN, DL,
                                   Op.getValueType(), FeqOp1Operands);
      SDValue FeqOp2 = DAG.getNode(ISD::INTRINSIC_WO_CHAIN, DL,
                                   Op.getValueType(), FeqOp2Operands);

      SDValue FirstAndOperands[] = {
          DAG.getTargetConstant(Intrinsic::epi_vmand, DL, MVT::i64), FeqOp1,
          FeqOp2, AnyExtEVL};
      return DAG.getNode(ISD::INTRINSIC_WO_CHAIN, DL, Op.getValueType(),
                         FirstAndOperands);
    }
    // FIXME: Fold scalar operands also in unordered comparisons.
    case FCmpInst::FCMP_UEQ:
      return LowerVPUnorderedFCmp(Intrinsic::epi_vmfeq_mask, Op.getOperand(1),
                                  Op.getOperand(2), Op.getOperand(EVLOpNo),
                                  Op.getValueType(), DAG, DL);
    case FCmpInst::FCMP_UGT:
      return LowerVPUnorderedFCmp(Intrinsic::epi_vmfgt_mask, Op.getOperand(1),
                                  Op.getOperand(2), Op.getOperand(EVLOpNo),
                                  Op.getValueType(), DAG, DL);
    case FCmpInst::FCMP_UGE:
      return LowerVPUnorderedFCmp(Intrinsic::epi_vmfge_mask, Op.getOperand(1),
                                  Op.getOperand(2), Op.getOperand(EVLOpNo),
                                  Op.getValueType(), DAG, DL);
    case FCmpInst::FCMP_ULT:
      return LowerVPUnorderedFCmp(Intrinsic::epi_vmflt_mask, Op.getOperand(1),
                                  Op.getOperand(2), Op.getOperand(EVLOpNo),
                                  Op.getValueType(), DAG, DL);
    case FCmpInst::FCMP_ULE:
      return LowerVPUnorderedFCmp(Intrinsic::epi_vmfle_mask, Op.getOperand(1),
                                  Op.getOperand(2), Op.getOperand(EVLOpNo),
                                  Op.getValueType(), DAG, DL);
    case FCmpInst::FCMP_UNE:
      VOpsPerm = GetCanonicalCommutativePerm({1, 2});
      EPIIntNo = IsMasked ? Intrinsic::epi_vmfne_mask : Intrinsic::epi_vmfne;
      break;
    case FCmpInst::FCMP_UNO: {
      assert(Op.getOperand(EVLOpNo).getValueType() == MVT::i32 &&
             "Unexpected operand");
      SDValue AnyExtEVL =
          DAG.getNode(ISD::ANY_EXTEND, DL, MVT::i64, Op.getOperand(EVLOpNo));

      SDValue FeqOp1Operands[] = {
          DAG.getTargetConstant(Intrinsic::epi_vmfeq, DL, MVT::i64),
          Op.getOperand(1), Op.getOperand(1), AnyExtEVL};
      SDValue FeqOp2Operands[] = {
          DAG.getTargetConstant(Intrinsic::epi_vmfeq, DL, MVT::i64),
          Op.getOperand(2), Op.getOperand(2), AnyExtEVL};
      SDValue FeqOp1 = DAG.getNode(ISD::INTRINSIC_WO_CHAIN, DL,
                                   Op.getValueType(), FeqOp1Operands);
      SDValue FeqOp2 = DAG.getNode(ISD::INTRINSIC_WO_CHAIN, DL,
                                   Op.getValueType(), FeqOp2Operands);

      SDValue NandOperands[] = {
          DAG.getTargetConstant(Intrinsic::epi_vmnand, DL, MVT::i64), FeqOp1,
          FeqOp2, AnyExtEVL};
      return DAG.getNode(ISD::INTRINSIC_WO_CHAIN, DL, Op.getValueType(),
                         NandOperands);
    }
    case FCmpInst::FCMP_TRUE: {
      assert(Op.getOperand(EVLOpNo).getValueType() == MVT::i32 && "Unexpected operand");
      SDValue AnyExtEVL = DAG.getNode(ISD::ANY_EXTEND, DL, MVT::i64, Op.getOperand(EVLOpNo));

      return DAG.getNode(
          ISD::INTRINSIC_WO_CHAIN, DL, Op.getValueType(),
          {DAG.getTargetConstant(Intrinsic::riscv_vmset, DL, MVT::i64),
           AnyExtEVL});
    }
    }
    break;
  }
  case Intrinsic::vp_select: {
    VOpsPerm = {3, 2, 1};
    ScalarOpNo = 2;
    MaskOpNo = -1;
    EVLOpNo = 4;
    IsMasked = false;

    const EVT &ElementType = Op.getValueType().getVectorElementType();
    if (ElementType.isFloatingPoint()) {
      EPIIntNo = Intrinsic::epi_vfmerge;
      break;
    } else if (ElementType != MVT::i1) {
      EPIIntNo = Intrinsic::epi_vmerge;
      break;
    }

    // llvm.vp.select applied to mask types.
    // vp.select computes a masked merge from two values. This can be naively
    // computed doing: (a & mask) | (b & ~mask)
    // However, the bithack described in
    // https://graphics.stanford.edu/~seander/bithacks.html#MaskedMerge shows
    // how it can be optimized to: b ^ ((b ^ a) & mask)

    assert(Op.getOperand(EVLOpNo).getValueType() == MVT::i32 &&
           "Unexpected operand");
    SDValue EVL =
        DAG.getNode(ISD::ANY_EXTEND, DL, MVT::i64, Op.getOperand(EVLOpNo));

    const SDValue &OpA = Op.getOperand(2);
    const SDValue &OpB = Op.getOperand(3);
    const SDValue &Mask = Op.getOperand(1);

    SDValue BXorA =
        DAG.getNode(ISD::INTRINSIC_WO_CHAIN, DL, Op.getValueType(),
                    {DAG.getTargetConstant(Intrinsic::epi_vmxor, DL, MVT::i64),
                     OpB, OpA, EVL});

    SDValue XorAndMask =
        DAG.getNode(ISD::INTRINSIC_WO_CHAIN, DL, Op.getValueType(),
                    {DAG.getTargetConstant(Intrinsic::epi_vmand, DL, MVT::i64),
                     BXorA, Mask, EVL});

    return DAG.getNode(
        ISD::INTRINSIC_WO_CHAIN, DL, Op.getValueType(),
        {DAG.getTargetConstant(Intrinsic::epi_vmxor, DL, MVT::i64), OpB,
         XorAndMask, EVL});
  }
  case Intrinsic::vp_bitcast: {
    assert(Op.getValueType().getSizeInBits() ==
               Op.getOperand(1).getValueType().getSizeInBits() &&
           "Unable to bitcast values of unmatching sizes");
    return DAG.getNode(ISD::BITCAST, DL, Op.getValueType(), Op.getOperand(1));
  }
  }

  std::vector<SDValue> Operands;
  Operands.reserve(2 + VOpsPerm.size() + IsMasked * 2);

  Operands.push_back(DAG.getTargetConstant(EPIIntNo, DL, MVT::i64));

  if (IsMasked && IntNo != Intrinsic::vp_fma)
    Operands.push_back(
        DAG.getNode(ISD::UNDEF, DL, Op.getValueType())); // Merge.

  for (auto VOpI = VOpsPerm.begin(), VOpE = VOpsPerm.end(), VOpStart = VOpI;
       VOpI != VOpE; VOpI++) {
    SDValue Operand = Op.getOperand(*VOpI);
    // +1 because we skip the IntrinsicID
    unsigned OpIdx = (VOpI - VOpStart) + 1;
    if ((OpIdx == ScalarOpNo) && (Operand.getOpcode() == ISD::SPLAT_VECTOR))
      Operand = Operand.getOperand(0);
    Operands.push_back(Operand);
  }

  if (IsMasked)
    Operands.push_back(Op.getOperand(MaskOpNo)); // Mask.

  assert(Op.getOperand(EVLOpNo).getValueType() == MVT::i32 &&
         "Unexpected operand");
  Operands.push_back(DAG.getNode(ISD::ANY_EXTEND, DL, MVT::i64,
                                 Op.getOperand(EVLOpNo))); // EVL.

  return DAG.getNode(ISD::INTRINSIC_WO_CHAIN, DL, Op.getValueType(), Operands);
}

// Decomposes a vector of addresses into a base address plus a vector of
// offsets.
static void GetBaseAddressAndOffsets(const SDValue &Addresses, EVT OffsetsVT,
                                     SDLoc DL, SelectionDAG &DAG,
                                     SDValue &BaseAddr, SDValue &Offsets) {
  unsigned Opcode = Addresses.getOpcode();
  if (Opcode == ISD::SPLAT_VECTOR) {
    // Addresses is a splat vector. Set the BaseAddr as the splatted value
    // and the offsets to zero.
    BaseAddr = Addresses.getOperand(0);
    Offsets =
        DAG.getNode(ISD::SPLAT_VECTOR, DL, OffsetsVT,
                    DAG.getConstant(0, DL, OffsetsVT.getVectorElementType()));
    return;
  }

  if (Opcode == ISD::ADD) {
    // Addresses is either (add a, (splat b)) or (add (splat a), b). Compute the
    // base address as int the previous case and use the addend as offsets.
    SDValue Op0 = Addresses.getOperand(0);
    SDValue Op1 = Addresses.getOperand(1);
    if (Op0.getOpcode() == ISD::SPLAT_VECTOR ||
        Op1.getOpcode() == ISD::SPLAT_VECTOR) {
      if (Op0.getOpcode() == ISD::SPLAT_VECTOR) {
        BaseAddr = Op0.getOperand(0);
        Offsets = Op1;
      } else {
        BaseAddr = Op1.getOperand(0);
        Offsets = Op0;
      }
      return;
    }
  }

  // Fallback to setting the base address to zero and the offsets to the
  // Addresses vector.
  BaseAddr = DAG.getConstant(0, DL, MVT::i64);
  Offsets = Addresses;
}


static SDValue lowerVLSEG(SDValue Op, SelectionDAG &DAG,
                          const RISCVSubtarget &Subtarget, unsigned OpCode,
                          const ArrayRef<unsigned> SubRegisters) {
  SDLoc DL(Op);
  SDVTList VTList = Op->getVTList();
  SDVTList VTs = DAG.getVTList(MVT::Untyped, MVT::Other);
  EVT VT = VTList.VTs[0];

  uint64_t SEWBits =
      VT.getSimpleVT().getVectorElementType().getScalarSizeInBits();
  assert(RISCVVType::isValidSEW(SEWBits) && "Unexpected SEW");
  MVT XLenVT = Subtarget.getXLenVT();
  SDValue SEW = DAG.getTargetConstant(SEWBits, DL, XLenVT);

  SmallVector<SDValue, 4> Operands;
  for (unsigned I = 0, E = Op->getNumOperands(); I != E; I++) {
    // Skip Intrinsic ID
    if (I == 1)
      continue;
    Operands.push_back(Op->getOperand(I));
  }
  Operands.push_back(SEW);

  SDValue TupleNode = DAG.getNode(OpCode, DL, VTs, Operands);

  SmallVector<SDValue, 4> ExtractedOps;
  for (unsigned SubReg : SubRegisters) {
    SDValue SubRegIdx = DAG.getTargetConstant(SubReg, DL, MVT::i32);
    MachineSDNode *SubRegNode = DAG.getMachineNode(
        TargetOpcode::EXTRACT_SUBREG, DL, VT, TupleNode, SubRegIdx);
    ExtractedOps.push_back(SDValue(SubRegNode, 0));
  }

  ExtractedOps.push_back(SDValue(TupleNode.getNode(), 1));
  return DAG.getNode(ISD::MERGE_VALUES, DL, VTList, ExtractedOps);
}

static SDValue LowerVPINTRINSIC_W_CHAIN(SDValue Op, SelectionDAG &DAG,
                                        const RISCVSubtarget &Subtarget) {
  unsigned IntNo = cast<ConstantSDNode>(Op.getOperand(1))->getZExtValue();
  SDLoc DL(Op);

  switch (IntNo) {
  default:
    llvm_unreachable("Unexpected intrinsic");
  case Intrinsic::vp_load: {
    assert(Op.getOperand(4).getValueType() == MVT::i32 && "Unexpected operand");

    std::vector<SDValue> Operands;
    const SDValue &MaskOp = Op.getOperand(3);
    ConstantSDNode *C;
    if (MaskOp.getOpcode() == ISD::SPLAT_VECTOR &&
        (C = dyn_cast<ConstantSDNode>(MaskOp.getOperand(0))) &&
        C->getZExtValue() == 1)
      // Unmasked.
      Operands = {
          Op.getOperand(0), // Chain.
          DAG.getTargetConstant(Intrinsic::epi_vload, DL, MVT::i64),
          Op.getOperand(2), // Address.
          // FIXME Alignment ignored.
          DAG.getNode(ISD::ANY_EXTEND, DL, MVT::i64,
                      Op.getOperand(4)) // EVL.
      };
    else
      Operands = {
          Op.getOperand(0), // Chain.
          DAG.getTargetConstant(Intrinsic::epi_vload_mask, DL, MVT::i64),
          DAG.getNode(ISD::UNDEF, DL, Op.getValueType()), // Merge.
          Op.getOperand(2),                               // Address.
          Op.getOperand(3),                               // Mask.
          DAG.getNode(ISD::ANY_EXTEND, DL, MVT::i64,
                      Op.getOperand(4)) // EVL.
      };

    SDValue Result =
        DAG.getNode(ISD::INTRINSIC_W_CHAIN, DL, Op->getVTList(), Operands);

    return DAG.getMergeValues({Result, Result.getValue(1)}, DL);
  }
  case Intrinsic::vp_strided_load: {
    assert(Op.getOperand(5).getValueType() == MVT::i32 && "Unexpected operand");

    std::vector<SDValue> Operands;
    const SDValue &MaskOp = Op.getOperand(4);
    ConstantSDNode *C;
    if (MaskOp.getOpcode() == ISD::SPLAT_VECTOR &&
        (C = dyn_cast<ConstantSDNode>(MaskOp.getOperand(0))) &&
        C->getZExtValue() == 1)
      // Unmasked.
      Operands = {
          Op.getOperand(0), // Chain.
          DAG.getTargetConstant(Intrinsic::epi_vload_strided, DL, MVT::i64),
          Op.getOperand(2), // Address.
          Op.getOperand(3), // Stride.
          DAG.getNode(ISD::ANY_EXTEND, DL, MVT::i64,
                      Op.getOperand(5)) // EVL.
      };
    else
      Operands = {
          Op.getOperand(0), // Chain.
          DAG.getTargetConstant(Intrinsic::epi_vload_strided_mask, DL,
                                MVT::i64),
          DAG.getNode(ISD::UNDEF, DL, Op.getValueType()), // Merge.
          Op.getOperand(2),                               // Address.
          Op.getOperand(3),                               // Stride.
          MaskOp,                                         // Mask.
          DAG.getNode(ISD::ANY_EXTEND, DL, MVT::i64,
                      Op.getOperand(5)) // EVL.
      };

    SDValue Result =
        DAG.getNode(ISD::INTRINSIC_W_CHAIN, DL, Op->getVTList(), Operands);

    return DAG.getMergeValues({Result, Result.getValue(1)}, DL);
  }
  case Intrinsic::vp_gather: {
    EVT VT = Op.getValueType();
    EVT OffsetsVT = VT.changeVectorElementTypeToInteger();

    SDValue BaseAddr;
    SDValue Offsets;
    SDValue Addresses = Op.getOperand(2);
    GetBaseAddressAndOffsets(Addresses, OffsetsVT, DL, DAG, BaseAddr, Offsets);

    SDValue VL = DAG.getNode(ISD::ANY_EXTEND, DL, MVT::i64, Op.getOperand(4));

    std::vector<SDValue> Operands;
    const SDValue &MaskOp = Op.getOperand(3);
    ConstantSDNode *C;
    if (MaskOp.getOpcode() == ISD::SPLAT_VECTOR &&
        (C = dyn_cast<ConstantSDNode>(MaskOp.getOperand(0))) &&
        C->getZExtValue() == 1) {
      // Unmasked.
      Operands = {
          Op.getOperand(0), // Chain.
          DAG.getTargetConstant(Intrinsic::epi_vload_indexed, DL, MVT::i64),
          BaseAddr, Offsets, VL};
    } else {
      Operands = {Op.getOperand(0), // Chain.
                  DAG.getTargetConstant(Intrinsic::epi_vload_indexed_mask, DL,
                                        MVT::i64),
                  DAG.getNode(ISD::UNDEF, DL, VT), // Merge.
                  BaseAddr,
                  Offsets,
                  MaskOp,
                  VL};
    }
    SDValue Result =
        DAG.getNode(ISD::INTRINSIC_W_CHAIN, DL, Op->getVTList(), Operands);

    return Result;
  }
  }
}

static SDValue lowerVSSEG(SDValue Op, SelectionDAG &DAG,
                          const RISCVSubtarget &Subtarget, unsigned TupleSize,
                          unsigned Opcode, unsigned BuildOpcode) {
  SDLoc DL(Op);
  EVT VT = Op->getOperand(2).getValueType();

  uint64_t SEWBits =
      VT.getSimpleVT().getVectorElementType().getScalarSizeInBits();
  assert(RISCVVType::isValidSEW(SEWBits) && "Unexpected SEW");
  MVT XLenVT = Subtarget.getXLenVT();
  SDValue SEW = DAG.getTargetConstant(SEWBits, DL, XLenVT);

  // Because the type is MVT:Untyped we can't actually use INSERT_SUBREG
  // so we use a pseudo instruction that we will expand later into proper
  // INSERT_SUBREGs using the right register class.
  SmallVector<SDValue, 4> TupleOperands;
  for (unsigned I = 0; I < TupleSize; I++) {
    TupleOperands.push_back(Op->getOperand(2 + I));
  }

  MachineSDNode *Tuple =
      DAG.getMachineNode(BuildOpcode, DL, MVT::Untyped, TupleOperands);

  SmallVector<SDValue, 4> Operands;
  Operands.push_back(/* Chain */ Op->getOperand(0));
  Operands.push_back(SDValue(Tuple, 0));
  for (unsigned I = 2 + TupleSize, E = Op.getNumOperands(); I != E; I++) {
    Operands.push_back(Op->getOperand(I));
  }
  Operands.push_back(SEW);

  SDVTList VTs = DAG.getVTList(MVT::Other);
  return DAG.getNode(Opcode, DL, VTs, Operands);
}

static SDValue LowerVPINTRINSIC_VOID(SDValue Op, SelectionDAG &DAG,
                                     const RISCVSubtarget &Subtarget) {
  unsigned IntNo = cast<ConstantSDNode>(Op.getOperand(1))->getZExtValue();
  SDLoc DL(Op);

  switch (IntNo) {
  default:
    llvm_unreachable("Unexpected intrinsic");
  case Intrinsic::vp_store: {
    assert(Op.getOperand(5).getValueType() == MVT::i32 && "Unexpected operand");

    std::vector<SDValue> Operands;
    const SDValue &MaskOp = Op.getOperand(4);
    ConstantSDNode *C;
    if (MaskOp.getOpcode() == ISD::SPLAT_VECTOR &&
        (C = dyn_cast<ConstantSDNode>(MaskOp.getOperand(0))) &&
        C->getZExtValue() == 1)
      // Unmasked.
      Operands = {
          Op.getOperand(0), // Chain.
          DAG.getTargetConstant(Intrinsic::epi_vstore, DL, MVT::i64),
          Op.getOperand(2), // Value.
          Op.getOperand(3), // Address.
          // FIXME Alignment ignored.
          DAG.getNode(ISD::ANY_EXTEND, DL, MVT::i64,
                      Op.getOperand(5)), // EVL.
      };
    else
      Operands = {
          Op.getOperand(0), // Chain.
          DAG.getTargetConstant(Intrinsic::epi_vstore_mask, DL, MVT::i64),
          Op.getOperand(2), // Value.
          Op.getOperand(3), // Address.
          MaskOp, // Mask.
          DAG.getNode(ISD::ANY_EXTEND, DL, MVT::i64,
                      Op.getOperand(5)), // EVL.
      };

    return DAG.getNode(ISD::INTRINSIC_VOID, DL, Op->getVTList(), Operands);
    break;
  }
  case Intrinsic::vp_strided_store: {
    assert(Op.getOperand(6).getValueType() == MVT::i32 && "Unexpected operand");

    std::vector<SDValue> Operands;
    const SDValue &MaskOp = Op.getOperand(5);
    ConstantSDNode *C;
    if (MaskOp.getOpcode() == ISD::SPLAT_VECTOR &&
        (C = dyn_cast<ConstantSDNode>(MaskOp.getOperand(0))) &&
        C->getZExtValue() == 1)
      // Unmasked.
      Operands = {
          Op.getOperand(0), // Chain.
          DAG.getTargetConstant(Intrinsic::epi_vstore_strided, DL, MVT::i64),
          Op.getOperand(2), // Value.
          Op.getOperand(3), // Address.
          Op.getOperand(4), // Stride.
          DAG.getNode(ISD::ANY_EXTEND, DL, MVT::i64,
                      Op.getOperand(6)), // EVL.
      };
    else
      Operands = {
          Op.getOperand(0), // Chain.
          DAG.getTargetConstant(Intrinsic::epi_vstore_strided_mask, DL,
                                MVT::i64),
          Op.getOperand(2), // Value.
          Op.getOperand(3), // Address.
          Op.getOperand(4), // Stride.
          MaskOp,           // Mask.
          DAG.getNode(ISD::ANY_EXTEND, DL, MVT::i64,
                      Op.getOperand(6)), // EVL.
      };

    return DAG.getNode(ISD::INTRINSIC_VOID, DL, Op->getVTList(), Operands);
    break;
  }
  case Intrinsic::vp_scatter: {
    SDValue Data = Op.getOperand(2);
    EVT OffsetsVT = Data.getValueType().changeVectorElementTypeToInteger();

    SDValue BaseAddr;
    SDValue Offsets;
    SDValue Addresses = Op.getOperand(3);
    GetBaseAddressAndOffsets(Addresses, OffsetsVT, DL, DAG, BaseAddr, Offsets);

    SDValue VL = DAG.getNode(ISD::ANY_EXTEND, DL, MVT::i64, Op.getOperand(5));

    std::vector<SDValue> Operands;
    const SDValue &MaskOp = Op.getOperand(4);
    ConstantSDNode *C;
    if (MaskOp.getOpcode() == ISD::SPLAT_VECTOR &&
        (C = dyn_cast<ConstantSDNode>(MaskOp.getOperand(0))) &&
        C->getZExtValue() == 1) {
      // Unmasked.
      Operands = {
          Op.getOperand(0), // Chain.
          DAG.getTargetConstant(Intrinsic::epi_vstore_indexed, DL, MVT::i64),
          Data,
          BaseAddr,
          Offsets,
          VL};
    } else {
      Operands = {Op.getOperand(0), // Chain.
                  DAG.getTargetConstant(Intrinsic::epi_vstore_indexed_mask, DL,
                                        MVT::i64),
                  Data,
                  BaseAddr,
                  Offsets,
                  MaskOp, // Mask.
                  VL};
    }

    SDValue Result =
        DAG.getNode(ISD::INTRINSIC_VOID, DL, Op->getVTList(), Operands);
    return Result;
  }
  }
}

// This is just to make sure we properly dispatch all the VP intrinsics
// of VP_INTRINSIC_WO_CHAIN_SET in LowerVPIntrinsic

enum VPIntrinsicsSubset {
#define VP_INTRINSIC(X) Intrinsic__##X = Intrinsic::X,
  VP_INTRINSIC_WO_CHAIN_SET VP_INTRINSIC_W_CHAIN_SET VP_INTRINSIC_VOID_SET
#undef VP_INTRINSIC
};

static SDValue LowerVPIntrinsic(unsigned IntNo, SDValue Op, SelectionDAG &DAG,
                                const RISCVSubtarget &Subtarget) {
  VPIntrinsicsSubset VPIntNo = static_cast<VPIntrinsicsSubset>(IntNo);
  SDLoc DL(Op);

  switch (VPIntNo) {
    // Note the use of __ instead of ::
  case Intrinsic__vp_add:
  case Intrinsic__vp_sub:
  case Intrinsic__vp_mul:
  case Intrinsic__vp_sdiv:
  case Intrinsic__vp_srem:
  case Intrinsic__vp_udiv:
  case Intrinsic__vp_urem:
  case Intrinsic__vp_and:
  case Intrinsic__vp_or:
  case Intrinsic__vp_xor:
  case Intrinsic__vp_ashr:
  case Intrinsic__vp_lshr:
  case Intrinsic__vp_shl:
  case Intrinsic__vp_fadd:
  case Intrinsic__vp_fsub:
  case Intrinsic__vp_fmul:
  case Intrinsic__vp_fdiv:
  case Intrinsic__vp_frem:
  case Intrinsic__vp_fma:
  case Intrinsic__vp_fneg:
  case Intrinsic__vp_icmp:
  case Intrinsic__vp_fcmp:
  case Intrinsic__vp_select:
  case Intrinsic__vp_bitcast:
    return LowerVPINTRINSIC_WO_CHAIN(Op, DAG);
  case Intrinsic__vp_sitofp:
  case Intrinsic__vp_uitofp:
  case Intrinsic__vp_fptosi:
  case Intrinsic__vp_fptoui:
  case Intrinsic__vp_fpext:
  case Intrinsic__vp_fptrunc:
  case Intrinsic__vp_trunc:
  case Intrinsic__vp_zext:
  case Intrinsic__vp_sext:
    return LowerVPIntrinsicConversion(Op, DAG);
  case Intrinsic__vp_load:
  case Intrinsic__vp_strided_load:
  case Intrinsic__vp_gather:
    return LowerVPINTRINSIC_W_CHAIN(Op, DAG, Subtarget);
  case Intrinsic__vp_store:
  case Intrinsic__vp_strided_store:
  case Intrinsic__vp_scatter:
    return LowerVPINTRINSIC_VOID(Op, DAG, Subtarget);
  }
}

// Lower splats of i1 types to SETCC. For each mask vector type, we have a
// legal equivalently-sized i8 type, so we can use that as a go-between.
SDValue RISCVTargetLowering::lowerVectorMaskSplat(SDValue Op,
                                                  SelectionDAG &DAG) const {
  SDLoc DL(Op);
  MVT VT = Op.getSimpleValueType();
  SDValue SplatVal = Op.getOperand(0);
  // All-zeros or all-ones splats are handled specially.
  if (ISD::isConstantSplatVectorAllOnes(Op.getNode())) {
    SDValue VL = getDefaultScalableVLOps(VT, DL, DAG, Subtarget).second;
    return DAG.getNode(RISCVISD::VMSET_VL, DL, VT, VL);
  }
  if (ISD::isConstantSplatVectorAllZeros(Op.getNode())) {
    SDValue VL = getDefaultScalableVLOps(VT, DL, DAG, Subtarget).second;
    return DAG.getNode(RISCVISD::VMCLR_VL, DL, VT, VL);
  }
  MVT XLenVT = Subtarget.getXLenVT();
  assert(SplatVal.getValueType() == XLenVT &&
         "Unexpected type for i1 splat value");
  MVT InterVT = VT.changeVectorElementType(MVT::i8);
  SplatVal = DAG.getNode(ISD::AND, DL, XLenVT, SplatVal,
                         DAG.getConstant(1, DL, XLenVT));
  SDValue LHS = DAG.getSplatVector(InterVT, DL, SplatVal);
  SDValue Zero = DAG.getConstant(0, DL, InterVT);
  return DAG.getSetCC(DL, VT, LHS, Zero, ISD::SETNE);
}

// Custom-lower a SPLAT_VECTOR_PARTS where XLEN<SEW, as the SEW element type is
// illegal (currently only vXi64 RV32).
// FIXME: We could also catch non-constant sign-extended i32 values and lower
// them to SPLAT_VECTOR_I64
SDValue RISCVTargetLowering::lowerSPLAT_VECTOR_PARTS(SDValue Op,
                                                     SelectionDAG &DAG) const {
  SDLoc DL(Op);
  MVT VecVT = Op.getSimpleValueType();
  assert(!Subtarget.is64Bit() && VecVT.getVectorElementType() == MVT::i64 &&
         "Unexpected SPLAT_VECTOR_PARTS lowering");

  assert(Op.getNumOperands() == 2 && "Unexpected number of operands!");
  SDValue Lo = Op.getOperand(0);
  SDValue Hi = Op.getOperand(1);

  if (VecVT.isFixedLengthVector()) {
    MVT ContainerVT = getContainerForFixedLengthVector(VecVT);
    SDLoc DL(Op);
    SDValue Mask, VL;
    std::tie(Mask, VL) =
        getDefaultVLOps(VecVT, ContainerVT, DL, DAG, Subtarget);

    SDValue Res = splatPartsI64WithVL(DL, ContainerVT, Lo, Hi, VL, DAG);
    return convertFromScalableVector(VecVT, Res, DAG, Subtarget);
  }

  if (isa<ConstantSDNode>(Lo) && isa<ConstantSDNode>(Hi)) {
    int32_t LoC = cast<ConstantSDNode>(Lo)->getSExtValue();
    int32_t HiC = cast<ConstantSDNode>(Hi)->getSExtValue();
    // If Hi constant is all the same sign bit as Lo, lower this as a custom
    // node in order to try and match RVV vector/scalar instructions.
    if ((LoC >> 31) == HiC)
      return DAG.getNode(RISCVISD::SPLAT_VECTOR_I64, DL, VecVT, Lo);
  }

  // Detect cases where Hi is (SRA Lo, 31) which means Hi is Lo sign extended.
  if (Hi.getOpcode() == ISD::SRA && Hi.getOperand(0) == Lo &&
      isa<ConstantSDNode>(Hi.getOperand(1)) &&
      Hi.getConstantOperandVal(1) == 31)
    return DAG.getNode(RISCVISD::SPLAT_VECTOR_I64, DL, VecVT, Lo);

  // Fall back to use a stack store and stride x0 vector load. Use X0 as VL.
  return DAG.getNode(RISCVISD::SPLAT_VECTOR_SPLIT_I64_VL, DL, VecVT, Lo, Hi,
                     DAG.getTargetConstant(RISCV::VLMaxSentinel, DL, MVT::i64));
}

// Custom-lower extensions from mask vectors by using a vselect either with 1
// for zero/any-extension or -1 for sign-extension:
//   (vXiN = (s|z)ext vXi1:vmask) -> (vXiN = vselect vmask, (-1 or 1), 0)
// Note that any-extension is lowered identically to zero-extension.
SDValue RISCVTargetLowering::lowerVectorMaskExt(SDValue Op, SelectionDAG &DAG,
                                                int64_t ExtTrueVal) const {
  SDLoc DL(Op);
  MVT VecVT = Op.getSimpleValueType();
  SDValue Src = Op.getOperand(0);
  // Only custom-lower extensions from mask types
  assert(Src.getValueType().isVector() &&
         Src.getValueType().getVectorElementType() == MVT::i1);

  MVT XLenVT = Subtarget.getXLenVT();
  SDValue SplatZero = DAG.getConstant(0, DL, XLenVT);
  SDValue SplatTrueVal = DAG.getConstant(ExtTrueVal, DL, XLenVT);

  if (VecVT.isScalableVector()) {
    // Be careful not to introduce illegal scalar types at this stage, and be
    // careful also about splatting constants as on RV32, vXi64 SPLAT_VECTOR is
    // illegal and must be expanded. Since we know that the constants are
    // sign-extended 32-bit values, we use SPLAT_VECTOR_I64 directly.
    bool IsRV32E64 =
        !Subtarget.is64Bit() && VecVT.getVectorElementType() == MVT::i64;

    if (!IsRV32E64) {
      SplatZero = DAG.getSplatVector(VecVT, DL, SplatZero);
      SplatTrueVal = DAG.getSplatVector(VecVT, DL, SplatTrueVal);
    } else {
      SplatZero = DAG.getNode(RISCVISD::SPLAT_VECTOR_I64, DL, VecVT, SplatZero);
      SplatTrueVal =
          DAG.getNode(RISCVISD::SPLAT_VECTOR_I64, DL, VecVT, SplatTrueVal);
    }

    return DAG.getNode(ISD::VSELECT, DL, VecVT, Src, SplatTrueVal, SplatZero);
  }

  MVT ContainerVT = getContainerForFixedLengthVector(VecVT);
  MVT I1ContainerVT =
      MVT::getVectorVT(MVT::i1, ContainerVT.getVectorElementCount());

  SDValue CC = convertToScalableVector(I1ContainerVT, Src, DAG, Subtarget);

  SDValue Mask, VL;
  std::tie(Mask, VL) = getDefaultVLOps(VecVT, ContainerVT, DL, DAG, Subtarget);

  SplatZero = DAG.getNode(RISCVISD::VMV_V_X_VL, DL, ContainerVT, SplatZero, VL);
  SplatTrueVal =
      DAG.getNode(RISCVISD::VMV_V_X_VL, DL, ContainerVT, SplatTrueVal, VL);
  SDValue Select = DAG.getNode(RISCVISD::VSELECT_VL, DL, ContainerVT, CC,
                               SplatTrueVal, SplatZero, VL);

  return convertFromScalableVector(VecVT, Select, DAG, Subtarget);
}

SDValue RISCVTargetLowering::lowerFixedLengthVectorExtendToRVV(
    SDValue Op, SelectionDAG &DAG, unsigned ExtendOpc) const {
  MVT ExtVT = Op.getSimpleValueType();
  // Only custom-lower extensions from fixed-length vector types.
  if (!ExtVT.isFixedLengthVector())
    return Op;
  MVT VT = Op.getOperand(0).getSimpleValueType();
  // Grab the canonical container type for the extended type. Infer the smaller
  // type from that to ensure the same number of vector elements, as we know
  // the LMUL will be sufficient to hold the smaller type.
  MVT ContainerExtVT = getContainerForFixedLengthVector(ExtVT);
  // Get the extended container type manually to ensure the same number of
  // vector elements between source and dest.
  MVT ContainerVT = MVT::getVectorVT(VT.getVectorElementType(),
                                     ContainerExtVT.getVectorElementCount());

  SDValue Op1 =
      convertToScalableVector(ContainerVT, Op.getOperand(0), DAG, Subtarget);

  SDLoc DL(Op);
  SDValue Mask, VL;
  std::tie(Mask, VL) = getDefaultVLOps(VT, ContainerVT, DL, DAG, Subtarget);

  SDValue Ext = DAG.getNode(ExtendOpc, DL, ContainerExtVT, Op1, Mask, VL);

  return convertFromScalableVector(ExtVT, Ext, DAG, Subtarget);
}

// Custom-lower truncations from vectors to mask vectors by using a mask and a
// setcc operation:
//   (vXi1 = trunc vXiN vec) -> (vXi1 = setcc (and vec, 1), 0, ne)
SDValue RISCVTargetLowering::lowerVectorMaskTrunc(SDValue Op,
                                                  SelectionDAG &DAG) const {
  SDLoc DL(Op);
  EVT MaskVT = Op.getValueType();
  // Only expect to custom-lower truncations to mask types
  assert(MaskVT.isVector() && MaskVT.getVectorElementType() == MVT::i1 &&
         "Unexpected type for vector mask lowering");
  SDValue Src = Op.getOperand(0);
  MVT VecVT = Src.getSimpleValueType();

  // If this is a fixed vector, we need to convert it to a scalable vector.
  MVT ContainerVT = VecVT;
  if (VecVT.isFixedLengthVector()) {
    ContainerVT = getContainerForFixedLengthVector(VecVT);
    Src = convertToScalableVector(ContainerVT, Src, DAG, Subtarget);
  }

  SDValue SplatOne = DAG.getConstant(1, DL, Subtarget.getXLenVT());
  SDValue SplatZero = DAG.getConstant(0, DL, Subtarget.getXLenVT());

  SplatOne = DAG.getNode(RISCVISD::VMV_V_X_VL, DL, ContainerVT, SplatOne);
  SplatZero = DAG.getNode(RISCVISD::VMV_V_X_VL, DL, ContainerVT, SplatZero);

  if (VecVT.isScalableVector()) {
    SDValue Trunc = DAG.getNode(ISD::AND, DL, VecVT, Src, SplatOne);
    return DAG.getSetCC(DL, MaskVT, Trunc, SplatZero, ISD::SETNE);
  }

  SDValue Mask, VL;
  std::tie(Mask, VL) = getDefaultVLOps(VecVT, ContainerVT, DL, DAG, Subtarget);

  MVT MaskContainerVT = ContainerVT.changeVectorElementType(MVT::i1);
  SDValue Trunc =
      DAG.getNode(RISCVISD::AND_VL, DL, ContainerVT, Src, SplatOne, Mask, VL);
  Trunc = DAG.getNode(RISCVISD::SETCC_VL, DL, MaskContainerVT, Trunc, SplatZero,
                      DAG.getCondCode(ISD::SETNE), Mask, VL);
  return convertFromScalableVector(MaskVT, Trunc, DAG, Subtarget);
}

// Custom-legalize INSERT_VECTOR_ELT so that the value is inserted into the
// first position of a vector, and that vector is slid up to the insert index.
// By limiting the active vector length to index+1 and merging with the
// original vector (with an undisturbed tail policy for elements >= VL), we
// achieve the desired result of leaving all elements untouched except the one
// at VL-1, which is replaced with the desired value.
SDValue RISCVTargetLowering::lowerINSERT_VECTOR_ELT(SDValue Op,
                                                    SelectionDAG &DAG) const {
  SDLoc DL(Op);
  MVT VecVT = Op.getSimpleValueType();
  SDValue Vec = Op.getOperand(0);
  SDValue Val = Op.getOperand(1);
  SDValue Idx = Op.getOperand(2);

  if (VecVT.getVectorElementType() == MVT::i1) {
    // FIXME: For now we just promote to an i8 vector and insert into that,
    // but this is probably not optimal.
    MVT WideVT = MVT::getVectorVT(MVT::i8, VecVT.getVectorElementCount());
    Vec = DAG.getNode(ISD::ZERO_EXTEND, DL, WideVT, Vec);
    Vec = DAG.getNode(ISD::INSERT_VECTOR_ELT, DL, WideVT, Vec, Val, Idx);
    return DAG.getNode(ISD::TRUNCATE, DL, VecVT, Vec);
  }

  MVT ContainerVT = VecVT;
  // If the operand is a fixed-length vector, convert to a scalable one.
  if (VecVT.isFixedLengthVector()) {
    ContainerVT = getContainerForFixedLengthVector(VecVT);
    Vec = convertToScalableVector(ContainerVT, Vec, DAG, Subtarget);
  }

  MVT XLenVT = Subtarget.getXLenVT();

  SDValue Zero = DAG.getConstant(0, DL, XLenVT);
  bool IsLegalInsert = Subtarget.is64Bit() || Val.getValueType() != MVT::i64;
  // Even i64-element vectors on RV32 can be lowered without scalar
  // legalization if the most-significant 32 bits of the value are not affected
  // by the sign-extension of the lower 32 bits.
  // TODO: We could also catch sign extensions of a 32-bit value.
  if (!IsLegalInsert && isa<ConstantSDNode>(Val)) {
    const auto *CVal = cast<ConstantSDNode>(Val);
    if (isInt<32>(CVal->getSExtValue())) {
      IsLegalInsert = true;
      Val = DAG.getConstant(CVal->getSExtValue(), DL, MVT::i32);
    }
  }

  SDValue Mask, VL;
  std::tie(Mask, VL) = getDefaultVLOps(VecVT, ContainerVT, DL, DAG, Subtarget);

  SDValue ValInVec;

  if (IsLegalInsert) {
    unsigned Opc =
        VecVT.isFloatingPoint() ? RISCVISD::VFMV_S_F_VL : RISCVISD::VMV_S_X_VL;
    if (isNullConstant(Idx)) {
      Vec = DAG.getNode(Opc, DL, ContainerVT, Vec, Val, VL);
      if (!VecVT.isFixedLengthVector())
        return Vec;
      return convertFromScalableVector(VecVT, Vec, DAG, Subtarget);
    }
    ValInVec =
        DAG.getNode(Opc, DL, ContainerVT, DAG.getUNDEF(ContainerVT), Val, VL);
  } else {
    // On RV32, i64-element vectors must be specially handled to place the
    // value at element 0, by using two vslide1up instructions in sequence on
    // the i32 split lo/hi value. Use an equivalently-sized i32 vector for
    // this.
    SDValue One = DAG.getConstant(1, DL, XLenVT);
    SDValue ValLo = DAG.getNode(ISD::EXTRACT_ELEMENT, DL, MVT::i32, Val, Zero);
    SDValue ValHi = DAG.getNode(ISD::EXTRACT_ELEMENT, DL, MVT::i32, Val, One);
    MVT I32ContainerVT =
        MVT::getVectorVT(MVT::i32, ContainerVT.getVectorElementCount() * 2);
    SDValue I32Mask =
        getDefaultScalableVLOps(I32ContainerVT, DL, DAG, Subtarget).first;
    // Limit the active VL to two.
    SDValue InsertI64VL = DAG.getConstant(2, DL, XLenVT);
    // Note: We can't pass a UNDEF to the first VSLIDE1UP_VL since an untied
    // undef doesn't obey the earlyclobber constraint. Just splat a zero value.
    ValInVec = DAG.getNode(RISCVISD::VMV_V_X_VL, DL, I32ContainerVT, Zero,
                           InsertI64VL);
    // First slide in the hi value, then the lo in underneath it.
    ValInVec = DAG.getNode(RISCVISD::VSLIDE1UP_VL, DL, I32ContainerVT, ValInVec,
                           ValHi, I32Mask, InsertI64VL);
    ValInVec = DAG.getNode(RISCVISD::VSLIDE1UP_VL, DL, I32ContainerVT, ValInVec,
                           ValLo, I32Mask, InsertI64VL);
    // Bitcast back to the right container type.
    ValInVec = DAG.getBitcast(ContainerVT, ValInVec);
  }

  // Now that the value is in a vector, slide it into position.
  SDValue InsertVL =
      DAG.getNode(ISD::ADD, DL, XLenVT, Idx, DAG.getConstant(1, DL, XLenVT));
  SDValue Slideup = DAG.getNode(RISCVISD::VSLIDEUP_VL, DL, ContainerVT, Vec,
                                ValInVec, Idx, Mask, InsertVL);
  if (!VecVT.isFixedLengthVector())
    return Slideup;
  return convertFromScalableVector(VecVT, Slideup, DAG, Subtarget);
}

// Custom-lower EXTRACT_VECTOR_ELT operations to slide the vector down, then
// extract the first element: (extractelt (slidedown vec, idx), 0). For integer
// types this is done using VMV_X_S to allow us to glean information about the
// sign bits of the result.
SDValue RISCVTargetLowering::lowerEXTRACT_VECTOR_ELT(SDValue Op,
                                                     SelectionDAG &DAG) const {
  SDLoc DL(Op);
  SDValue Idx = Op.getOperand(1);
  SDValue Vec = Op.getOperand(0);
  EVT EltVT = Op.getValueType();
  MVT VecVT = Vec.getSimpleValueType();
  MVT XLenVT = Subtarget.getXLenVT();

  if (VecVT.getVectorElementType() == MVT::i1) {
    // FIXME: For now we just promote to an i8 vector and extract from that,
    // but this is probably not optimal.
    MVT WideVT = MVT::getVectorVT(MVT::i8, VecVT.getVectorElementCount());
    Vec = DAG.getNode(ISD::ZERO_EXTEND, DL, WideVT, Vec);
    return DAG.getNode(ISD::EXTRACT_VECTOR_ELT, DL, EltVT, Vec, Idx);
  }

  // If this is a fixed vector, we need to convert it to a scalable vector.
  MVT ContainerVT = VecVT;
  if (VecVT.isFixedLengthVector()) {
    ContainerVT = getContainerForFixedLengthVector(VecVT);
    Vec = convertToScalableVector(ContainerVT, Vec, DAG, Subtarget);
  }

  // If the index is 0, the vector is already in the right position.
  if (!isNullConstant(Idx)) {
    // Use a VL of 1 to avoid processing more elements than we need.
    SDValue VL = DAG.getConstant(1, DL, XLenVT);
    MVT MaskVT = MVT::getVectorVT(MVT::i1, ContainerVT.getVectorElementCount());
    SDValue Mask = DAG.getNode(RISCVISD::VMSET_VL, DL, MaskVT, VL);
    Vec = DAG.getNode(RISCVISD::VSLIDEDOWN_VL, DL, ContainerVT,
                      DAG.getUNDEF(ContainerVT), Vec, Idx, Mask, VL);
  }

  if (!EltVT.isInteger()) {
    // Floating-point extracts are handled in TableGen.
    return DAG.getNode(ISD::EXTRACT_VECTOR_ELT, DL, EltVT, Vec,
                       DAG.getConstant(0, DL, XLenVT));
  }

  SDValue Elt0 = DAG.getNode(RISCVISD::VMV_X_S, DL, XLenVT, Vec);
  return DAG.getNode(ISD::TRUNCATE, DL, EltVT, Elt0);
}

// Some RVV intrinsics may claim that they want an integer operand to be
// promoted or expanded.
static SDValue lowerVectorIntrinsicSplats(SDValue Op, SelectionDAG &DAG,
                                          const RISCVSubtarget &Subtarget) {
  assert((Op.getOpcode() == ISD::INTRINSIC_WO_CHAIN ||
          Op.getOpcode() == ISD::INTRINSIC_W_CHAIN) &&
         "Unexpected opcode");

  if (!Subtarget.hasStdExtV())
    return SDValue();

  bool HasChain = Op.getOpcode() == ISD::INTRINSIC_W_CHAIN;
  unsigned IntNo = Op.getConstantOperandVal(HasChain ? 1 : 0);
  SDLoc DL(Op);

  const RISCVEPIIntrinsicsTable::EPIIntrinsicInfo *EII =
      RISCVEPIIntrinsicsTable::getEPIIntrinsicInfo(IntNo);
  const RISCVVIntrinsicsTable::RISCVVIntrinsicInfo *II =
      RISCVVIntrinsicsTable::getRISCVVIntrinsicInfo(IntNo);
  if ((!II || !II->SplatOperand)
      && (!EII || !EII->ExtendedOperand))
    return SDValue();

  unsigned SplatOp = (II ? II->SplatOperand : EII->ExtendedOperand) + HasChain;
  assert(SplatOp < Op.getNumOperands());

  SmallVector<SDValue, 8> Operands(Op->op_begin(), Op->op_end());
  SDValue &ScalarOp = Operands[SplatOp];
  MVT OpVT = ScalarOp.getSimpleValueType();
  MVT XLenVT = Subtarget.getXLenVT();

  // If this isn't a scalar, or its type is XLenVT we're done.
  if (!OpVT.isScalarInteger() || OpVT == XLenVT)
    return SDValue();

  // Simplest case is that the operand needs to be promoted to XLenVT.
  if (OpVT.bitsLT(XLenVT)) {
    // If the operand is a constant, sign extend to increase our chances
    // of being able to use a .vi instruction. ANY_EXTEND would become a
    // a zero extend and the simm5 check in isel would fail.
    // FIXME: Should we ignore the upper bits in isel instead?
    unsigned ExtOpc =
        isa<ConstantSDNode>(ScalarOp) ? ISD::SIGN_EXTEND : ISD::ANY_EXTEND;
    ScalarOp = DAG.getNode(ExtOpc, DL, XLenVT, ScalarOp);
    return DAG.getNode(Op->getOpcode(), DL, Op->getVTList(), Operands);
  }

  // Use the previous operand to get the vXi64 VT. The result might be a mask
  // VT for compares. Using the previous operand assumes that the previous
  // operand will never have a smaller element size than a scalar operand and
  // that a widening operation never uses SEW=64.
  // NOTE: If this fails the below assert, we can probably just find the
  // element count from any operand or result and use it to construct the VT.
  assert(II->SplatOperand > 1 && "Unexpected splat operand!");
  MVT VT = Op.getOperand(SplatOp - 1).getSimpleValueType();

  // The more complex case is when the scalar is larger than XLenVT.
  assert(XLenVT == MVT::i32 && OpVT == MVT::i64 &&
         VT.getVectorElementType() == MVT::i64 && "Unexpected VTs!");

  // If this is a sign-extended 32-bit constant, we can truncate it and rely
  // on the instruction to sign-extend since SEW>XLEN.
  if (auto *CVal = dyn_cast<ConstantSDNode>(ScalarOp)) {
    if (isInt<32>(CVal->getSExtValue())) {
      ScalarOp = DAG.getConstant(CVal->getSExtValue(), DL, MVT::i32);
      return DAG.getNode(Op->getOpcode(), DL, Op->getVTList(), Operands);
    }
  }

  // We need to convert the scalar to a splat vector.
  // FIXME: Can we implicitly truncate the scalar if it is known to
  // be sign extended?
  // VL should be the last operand.
  SDValue VL = Op.getOperand(Op.getNumOperands() - 1);
  assert(VL.getValueType() == XLenVT);
  ScalarOp = splatSplitI64WithVL(DL, VT, ScalarOp, VL, DAG);
  return DAG.getNode(Op->getOpcode(), DL, Op->getVTList(), Operands);
}

SDValue RISCVTargetLowering::LowerINTRINSIC_WO_CHAIN(SDValue Op,
                                                     SelectionDAG &DAG) const {
  unsigned IntNo = Op.getConstantOperandVal(0);
  SDLoc DL(Op);
  MVT XLenVT = Subtarget.getXLenVT();

  switch (IntNo) {
  default:
    break; // Don't custom lower most intrinsics.
  case Intrinsic::thread_pointer: {
    EVT PtrVT = getPointerTy(DAG.getDataLayout());
    return DAG.getRegister(RISCV::X4, PtrVT);
  }
  case Intrinsic::epi_vzip2:
  case Intrinsic::epi_vunzip2:
  case Intrinsic::epi_vtrn: {
    SDVTList VTList = Op->getVTList();
    assert(VTList.NumVTs == 2);
    EVT VT = VTList.VTs[0];

    unsigned TupleOpcode;
    switch (IntNo) {
    default:
      llvm_unreachable("Invalid opcode");
      break;
    case Intrinsic::epi_vzip2:
      TupleOpcode = RISCVISD::VZIP2;
      break;
    case Intrinsic::epi_vunzip2:
      TupleOpcode = RISCVISD::VUNZIP2;
      break;
    case Intrinsic::epi_vtrn:
      TupleOpcode = RISCVISD::VTRN;
      break;
    }

    SDValue TupleNode =
        DAG.getNode(TupleOpcode, DL, MVT::Untyped, Op->getOperand(1),
                    Op->getOperand(2), Op->getOperand(3));
    SDValue SubRegFirst = DAG.getTargetConstant(RISCV::sub_vrm1_0, DL, MVT::i32);
    MachineSDNode *FirstNode = DAG.getMachineNode(
        TargetOpcode::EXTRACT_SUBREG, DL, VT, TupleNode, SubRegFirst);

    SDValue SubRegSecond =
        DAG.getTargetConstant(RISCV::sub_vrm1_1, DL, MVT::i32);
    MachineSDNode *SecondNode = DAG.getMachineNode(
        TargetOpcode::EXTRACT_SUBREG, DL, VT, TupleNode, SubRegSecond);

    SDValue ExtractedOps[] = {SDValue(FirstNode, 0), SDValue(SecondNode, 0)};
    return DAG.getNode(ISD::MERGE_VALUES, DL, VTList, ExtractedOps);
  }
  // We handle VP Intrinsics elsewhere.
#define VP_INTRINSIC(X) case Intrinsic::X:
    VP_INTRINSIC_WO_CHAIN_SET
#undef VP_INTRINSIC
    return LowerVPIntrinsic(IntNo, Op, DAG, Subtarget);
  case Intrinsic::riscv_orc_b:
    // Lower to the GORCI encoding for orc.b.
    return DAG.getNode(RISCVISD::GORC, DL, XLenVT, Op.getOperand(1),
                       DAG.getConstant(7, DL, XLenVT));
  case Intrinsic::riscv_grev:
  case Intrinsic::riscv_gorc: {
    unsigned Opc =
        IntNo == Intrinsic::riscv_grev ? RISCVISD::GREV : RISCVISD::GORC;
    return DAG.getNode(Opc, DL, XLenVT, Op.getOperand(1), Op.getOperand(2));
  }
  case Intrinsic::riscv_shfl:
  case Intrinsic::riscv_unshfl: {
    unsigned Opc =
        IntNo == Intrinsic::riscv_shfl ? RISCVISD::SHFL : RISCVISD::UNSHFL;
    return DAG.getNode(Opc, DL, XLenVT, Op.getOperand(1), Op.getOperand(2));
  }
  case Intrinsic::riscv_bcompress:
  case Intrinsic::riscv_bdecompress: {
    unsigned Opc = IntNo == Intrinsic::riscv_bcompress ? RISCVISD::BCOMPRESS
                                                       : RISCVISD::BDECOMPRESS;
    return DAG.getNode(Opc, DL, XLenVT, Op.getOperand(1), Op.getOperand(2));
  }
  case Intrinsic::riscv_vmv_x_s:
    assert(Op.getValueType() == XLenVT && "Unexpected VT!");
    return DAG.getNode(RISCVISD::VMV_X_S, DL, Op.getValueType(),
                       Op.getOperand(1));
  case Intrinsic::experimental_vector_vp_slideleftfill:
  case Intrinsic::experimental_vector_slideleftfill: {
    SmallVector<SDValue, 8> Operands(Op->op_begin(), Op->op_end());
    SmallVector<unsigned, 8> OpIdxs;
    if (IntNo == Intrinsic::experimental_vector_vp_slideleftfill) {
      OpIdxs = {3, 4, 5};
    } else if (IntNo == Intrinsic::experimental_vector_slideleftfill) {
      OpIdxs = {3};
    } else {
      llvm_unreachable("Unexpected intrinsic");
    }
    // offset, evl1, evl2
    for (auto OpIdx : OpIdxs) {
      SDValue &ScalarOp = Operands[OpIdx];
      EVT OpVT = ScalarOp.getValueType();
      if (OpVT == MVT::i8 || OpVT == MVT::i16 ||
          (OpVT == MVT::i32 && Subtarget.is64Bit())) {
        ScalarOp =
            DAG.getNode(ISD::ANY_EXTEND, DL, Subtarget.getXLenVT(), ScalarOp);
      }
    }
    return DAG.getNode(ISD::INTRINSIC_WO_CHAIN, DL, Op.getValueType(),
                       Operands);
    break;
  }
  case Intrinsic::riscv_vmv_v_x:
    return lowerScalarSplat(Op.getOperand(1), Op.getOperand(2),
                            Op.getSimpleValueType(), DL, DAG, Subtarget);
  case Intrinsic::riscv_vfmv_v_f:
    return DAG.getNode(RISCVISD::VFMV_V_F_VL, DL, Op.getValueType(),
                       Op.getOperand(1), Op.getOperand(2));
  case Intrinsic::riscv_vmv_s_x: {
    SDValue Scalar = Op.getOperand(2);

    if (Scalar.getValueType().bitsLE(XLenVT)) {
      Scalar = DAG.getNode(ISD::ANY_EXTEND, DL, XLenVT, Scalar);
      return DAG.getNode(RISCVISD::VMV_S_X_VL, DL, Op.getValueType(),
                         Op.getOperand(1), Scalar, Op.getOperand(3));
    }

    assert(Scalar.getValueType() == MVT::i64 && "Unexpected scalar VT!");

    // This is an i64 value that lives in two scalar registers. We have to
    // insert this in a convoluted way. First we build vXi64 splat containing
    // the/ two values that we assemble using some bit math. Next we'll use
    // vid.v and vmseq to build a mask with bit 0 set. Then we'll use that mask
    // to merge element 0 from our splat into the source vector.
    // FIXME: This is probably not the best way to do this, but it is
    // consistent with INSERT_VECTOR_ELT lowering so it is a good starting
    // point.
    //   sw lo, (a0)
    //   sw hi, 4(a0)
    //   vlse vX, (a0)
    //
    //   vid.v      vVid
    //   vmseq.vx   mMask, vVid, 0
    //   vmerge.vvm vDest, vSrc, vVal, mMask
    MVT VT = Op.getSimpleValueType();
    SDValue Vec = Op.getOperand(1);
    SDValue VL = Op.getOperand(3);

    SDValue SplattedVal = splatSplitI64WithVL(DL, VT, Scalar, VL, DAG);
    SDValue SplattedIdx = DAG.getNode(RISCVISD::VMV_V_X_VL, DL, VT,
                                      DAG.getConstant(0, DL, MVT::i32), VL);

    MVT MaskVT = MVT::getVectorVT(MVT::i1, VT.getVectorElementCount());
    SDValue Mask = DAG.getNode(RISCVISD::VMSET_VL, DL, MaskVT, VL);
    SDValue VID = DAG.getNode(RISCVISD::VID_VL, DL, VT, Mask, VL);
    SDValue SelectCond =
        DAG.getNode(RISCVISD::SETCC_VL, DL, MaskVT, VID, SplattedIdx,
                    DAG.getCondCode(ISD::SETEQ), Mask, VL);
    return DAG.getNode(RISCVISD::VSELECT_VL, DL, VT, SelectCond, SplattedVal,
                       Vec, VL);
  }
  case Intrinsic::riscv_vslide1up:
  case Intrinsic::riscv_vslide1down:
  case Intrinsic::riscv_vslide1up_mask:
  case Intrinsic::riscv_vslide1down_mask: {
    // We need to special case these when the scalar is larger than XLen.
    unsigned NumOps = Op.getNumOperands();
    bool IsMasked = NumOps == 7;
    unsigned OpOffset = IsMasked ? 1 : 0;
    SDValue Scalar = Op.getOperand(2 + OpOffset);
    if (Scalar.getValueType().bitsLE(XLenVT))
      break;

    // Splatting a sign extended constant is fine.
    if (auto *CVal = dyn_cast<ConstantSDNode>(Scalar))
      if (isInt<32>(CVal->getSExtValue()))
        break;

    MVT VT = Op.getSimpleValueType();
    assert(VT.getVectorElementType() == MVT::i64 &&
           Scalar.getValueType() == MVT::i64 && "Unexpected VTs");

    // Convert the vector source to the equivalent nxvXi32 vector.
    MVT I32VT = MVT::getVectorVT(MVT::i32, VT.getVectorElementCount() * 2);
    SDValue Vec = DAG.getBitcast(I32VT, Op.getOperand(1 + OpOffset));

    SDValue ScalarLo = DAG.getNode(ISD::EXTRACT_ELEMENT, DL, MVT::i32, Scalar,
                                   DAG.getConstant(0, DL, XLenVT));
    SDValue ScalarHi = DAG.getNode(ISD::EXTRACT_ELEMENT, DL, MVT::i32, Scalar,
                                   DAG.getConstant(1, DL, XLenVT));

    // Double the VL since we halved SEW.
    SDValue VL = Op.getOperand(NumOps - (1 + OpOffset));
    SDValue I32VL =
        DAG.getNode(ISD::SHL, DL, XLenVT, VL, DAG.getConstant(1, DL, XLenVT));

    MVT I32MaskVT = MVT::getVectorVT(MVT::i1, I32VT.getVectorElementCount());
    SDValue I32Mask = DAG.getNode(RISCVISD::VMSET_VL, DL, I32MaskVT, VL);

    // Shift the two scalar parts in using SEW=32 slide1up/slide1down
    // instructions.
    if (IntNo == Intrinsic::riscv_vslide1up ||
        IntNo == Intrinsic::riscv_vslide1up_mask) {
      Vec = DAG.getNode(RISCVISD::VSLIDE1UP_VL, DL, I32VT, Vec, ScalarHi,
                        I32Mask, I32VL);
      Vec = DAG.getNode(RISCVISD::VSLIDE1UP_VL, DL, I32VT, Vec, ScalarLo,
                        I32Mask, I32VL);
    } else {
      Vec = DAG.getNode(RISCVISD::VSLIDE1DOWN_VL, DL, I32VT, Vec, ScalarLo,
                        I32Mask, I32VL);
      Vec = DAG.getNode(RISCVISD::VSLIDE1DOWN_VL, DL, I32VT, Vec, ScalarHi,
                        I32Mask, I32VL);
    }

    // Convert back to nxvXi64.
    Vec = DAG.getBitcast(VT, Vec);

    if (!IsMasked)
      return Vec;

    // Apply mask after the operation.
    SDValue Mask = Op.getOperand(NumOps - 3);
    SDValue MaskedOff = Op.getOperand(1);
    return DAG.getNode(RISCVISD::VSELECT_VL, DL, VT, Mask, Vec, MaskedOff, VL);
  }
  }

  return lowerVectorIntrinsicSplats(Op, DAG, Subtarget);
}

SDValue RISCVTargetLowering::LowerINTRINSIC_W_CHAIN(SDValue Op,
                                                    SelectionDAG &DAG) const {
  unsigned IntNo = Op.getConstantOperandVal(1);
  switch (IntNo) {
    // By default we do not lower any intrinsic.
  default:
    break;
  case Intrinsic::epi_vlseg2:
    return lowerVLSEG(Op, DAG, Subtarget, RISCVISD::VLSEG2,
                      {RISCV::sub_vrm1_0, RISCV::sub_vrm1_1});
  case Intrinsic::epi_vlseg3:
    return lowerVLSEG(Op, DAG, Subtarget, RISCVISD::VLSEG3,
                      {RISCV::sub_vrm1_0, RISCV::sub_vrm1_1, RISCV::sub_vrm1_2});
  case Intrinsic::epi_vlseg4:
    return lowerVLSEG(Op, DAG, Subtarget, RISCVISD::VLSEG4,
                      {RISCV::sub_vrm1_0, RISCV::sub_vrm1_1, RISCV::sub_vrm1_2,
                       RISCV::sub_vrm1_3});
  case Intrinsic::epi_vlseg5:
    return lowerVLSEG(Op, DAG, Subtarget, RISCVISD::VLSEG5,
                      {RISCV::sub_vrm1_0, RISCV::sub_vrm1_1, RISCV::sub_vrm1_2,
                       RISCV::sub_vrm1_3, RISCV::sub_vrm1_4});
  case Intrinsic::epi_vlseg6:
    return lowerVLSEG(Op, DAG, Subtarget, RISCVISD::VLSEG6,
                      {RISCV::sub_vrm1_0, RISCV::sub_vrm1_1, RISCV::sub_vrm1_2,
                       RISCV::sub_vrm1_3, RISCV::sub_vrm1_4, RISCV::sub_vrm1_5});
  case Intrinsic::epi_vlseg7:
    return lowerVLSEG(Op, DAG, Subtarget, RISCVISD::VLSEG7,
                      {RISCV::sub_vrm1_0, RISCV::sub_vrm1_1, RISCV::sub_vrm1_2,
                       RISCV::sub_vrm1_3, RISCV::sub_vrm1_4, RISCV::sub_vrm1_5,
                       RISCV::sub_vrm1_6});
  case Intrinsic::epi_vlseg8:
    return lowerVLSEG(Op, DAG, Subtarget, RISCVISD::VLSEG8,
                      {RISCV::sub_vrm1_0, RISCV::sub_vrm1_1, RISCV::sub_vrm1_2,
                       RISCV::sub_vrm1_3, RISCV::sub_vrm1_4, RISCV::sub_vrm1_5,
                       RISCV::sub_vrm1_6, RISCV::sub_vrm1_7});
  case Intrinsic::epi_vlseg2_strided:
    return lowerVLSEG(Op, DAG, Subtarget, RISCVISD::VLSSEG2,
                      {RISCV::sub_vrm1_0, RISCV::sub_vrm1_1});
  case Intrinsic::epi_vlseg3_strided:
    return lowerVLSEG(Op, DAG, Subtarget, RISCVISD::VLSSEG3,
                      {RISCV::sub_vrm1_0, RISCV::sub_vrm1_1, RISCV::sub_vrm1_2});
  case Intrinsic::epi_vlseg4_strided:
    return lowerVLSEG(Op, DAG, Subtarget, RISCVISD::VLSSEG4,
                      {RISCV::sub_vrm1_0, RISCV::sub_vrm1_1, RISCV::sub_vrm1_2,
                       RISCV::sub_vrm1_3});
  case Intrinsic::epi_vlseg5_strided:
    return lowerVLSEG(Op, DAG, Subtarget, RISCVISD::VLSSEG5,
                      {RISCV::sub_vrm1_0, RISCV::sub_vrm1_1, RISCV::sub_vrm1_2,
                       RISCV::sub_vrm1_3, RISCV::sub_vrm1_4});
  case Intrinsic::epi_vlseg6_strided:
    return lowerVLSEG(Op, DAG, Subtarget, RISCVISD::VLSSEG6,
                      {RISCV::sub_vrm1_0, RISCV::sub_vrm1_1, RISCV::sub_vrm1_2,
                       RISCV::sub_vrm1_3, RISCV::sub_vrm1_4, RISCV::sub_vrm1_5});
  case Intrinsic::epi_vlseg7_strided:
    return lowerVLSEG(Op, DAG, Subtarget, RISCVISD::VLSSEG7,
                      {RISCV::sub_vrm1_0, RISCV::sub_vrm1_1, RISCV::sub_vrm1_2,
                       RISCV::sub_vrm1_3, RISCV::sub_vrm1_4, RISCV::sub_vrm1_5,
                       RISCV::sub_vrm1_6});
  case Intrinsic::epi_vlseg8_strided:
    return lowerVLSEG(Op, DAG, Subtarget, RISCVISD::VLSSEG8,
                      {RISCV::sub_vrm1_0, RISCV::sub_vrm1_1, RISCV::sub_vrm1_2,
                       RISCV::sub_vrm1_3, RISCV::sub_vrm1_4, RISCV::sub_vrm1_5,
                       RISCV::sub_vrm1_6, RISCV::sub_vrm1_7});
  case Intrinsic::epi_vlseg2_indexed:
    return lowerVLSEG(Op, DAG, Subtarget, RISCVISD::VLXSEG2,
                      {RISCV::sub_vrm1_0, RISCV::sub_vrm1_1});
  case Intrinsic::epi_vlseg3_indexed:
    return lowerVLSEG(Op, DAG, Subtarget, RISCVISD::VLXSEG3,
                      {RISCV::sub_vrm1_0, RISCV::sub_vrm1_1, RISCV::sub_vrm1_2});
  case Intrinsic::epi_vlseg4_indexed:
    return lowerVLSEG(Op, DAG, Subtarget, RISCVISD::VLXSEG4,
                      {RISCV::sub_vrm1_0, RISCV::sub_vrm1_1, RISCV::sub_vrm1_2,
                       RISCV::sub_vrm1_3});
  case Intrinsic::epi_vlseg5_indexed:
    return lowerVLSEG(Op, DAG, Subtarget, RISCVISD::VLXSEG5,
                      {RISCV::sub_vrm1_0, RISCV::sub_vrm1_1, RISCV::sub_vrm1_2,
                       RISCV::sub_vrm1_3, RISCV::sub_vrm1_4});
  case Intrinsic::epi_vlseg6_indexed:
    return lowerVLSEG(Op, DAG, Subtarget, RISCVISD::VLXSEG6,
                      {RISCV::sub_vrm1_0, RISCV::sub_vrm1_1, RISCV::sub_vrm1_2,
                       RISCV::sub_vrm1_3, RISCV::sub_vrm1_4, RISCV::sub_vrm1_5});
  case Intrinsic::epi_vlseg7_indexed:
    return lowerVLSEG(Op, DAG, Subtarget, RISCVISD::VLXSEG7,
                      {RISCV::sub_vrm1_0, RISCV::sub_vrm1_1, RISCV::sub_vrm1_2,
                       RISCV::sub_vrm1_3, RISCV::sub_vrm1_4, RISCV::sub_vrm1_5,
                       RISCV::sub_vrm1_6});
  case Intrinsic::epi_vlseg8_indexed:
    return lowerVLSEG(Op, DAG, Subtarget, RISCVISD::VLXSEG8,
                      {RISCV::sub_vrm1_0, RISCV::sub_vrm1_1, RISCV::sub_vrm1_2,
                       RISCV::sub_vrm1_3, RISCV::sub_vrm1_4, RISCV::sub_vrm1_5,
                       RISCV::sub_vrm1_6, RISCV::sub_vrm1_7});
#define VP_INTRINSIC(X) case Intrinsic::X:
    VP_INTRINSIC_W_CHAIN_SET
#undef VP_INTRINSIC
    return LowerVPIntrinsic(IntNo, Op, DAG, Subtarget);
  case Intrinsic::riscv_masked_strided_load: {
    SDLoc DL(Op);
    MVT XLenVT = Subtarget.getXLenVT();

    // If the mask is known to be all ones, optimize to an unmasked intrinsic;
    // the selection of the masked intrinsics doesn't do this for us.
    SDValue Mask = Op.getOperand(5);
    bool IsUnmasked = ISD::isConstantSplatVectorAllOnes(Mask.getNode());

    MVT VT = Op->getSimpleValueType(0);
    MVT ContainerVT = getContainerForFixedLengthVector(VT);

    SDValue PassThru = Op.getOperand(2);
    if (!IsUnmasked) {
      MVT MaskVT =
          MVT::getVectorVT(MVT::i1, ContainerVT.getVectorElementCount());
      Mask = convertToScalableVector(MaskVT, Mask, DAG, Subtarget);
      PassThru = convertToScalableVector(ContainerVT, PassThru, DAG, Subtarget);
    }

    SDValue VL = DAG.getConstant(VT.getVectorNumElements(), DL, XLenVT);

    SDValue IntID = DAG.getTargetConstant(
        IsUnmasked ? Intrinsic::riscv_vlse : Intrinsic::riscv_vlse_mask, DL,
        XLenVT);

    auto *Load = cast<MemIntrinsicSDNode>(Op);
    SmallVector<SDValue, 8> Ops{Load->getChain(), IntID};
    if (!IsUnmasked)
      Ops.push_back(PassThru);
    Ops.push_back(Op.getOperand(3)); // Ptr
    Ops.push_back(Op.getOperand(4)); // Stride
    if (!IsUnmasked)
      Ops.push_back(Mask);
    Ops.push_back(VL);
    if (!IsUnmasked) {
      SDValue Policy = DAG.getTargetConstant(RISCVII::TAIL_AGNOSTIC, DL, XLenVT);
      Ops.push_back(Policy);
    }

    SDVTList VTs = DAG.getVTList({ContainerVT, MVT::Other});
    SDValue Result =
        DAG.getMemIntrinsicNode(ISD::INTRINSIC_W_CHAIN, DL, VTs, Ops,
                                Load->getMemoryVT(), Load->getMemOperand());
    SDValue Chain = Result.getValue(1);
    Result = convertFromScalableVector(VT, Result, DAG, Subtarget);
    return DAG.getMergeValues({Result, Chain}, DL);
  }
  }

  return lowerVectorIntrinsicSplats(Op, DAG, Subtarget);
}

SDValue RISCVTargetLowering::LowerINTRINSIC_VOID(SDValue Op,
                                                 SelectionDAG &DAG) const {
  unsigned IntNo = Op.getConstantOperandVal(1);
  SDLoc DL(Op);

  if (Subtarget.hasStdExtV()) {
    if (const RISCVEPIIntrinsicsTable::EPIIntrinsicInfo *EII =
        RISCVEPIIntrinsicsTable::getEPIIntrinsicInfo(IntNo)) {
      // Widen vector operands.
      std::vector<SDValue> Operands(Op->op_begin(), Op->op_end());
      bool Changed = false;
      for (SDValue &Operand : Operands) {
        if (Operand.getValueType().isScalableVector() &&
            getPreferredVectorAction(Operand.getValueType().getSimpleVT()) ==
            TypeWidenVector) {
          EVT WidenVT =
            getTypeToTransformTo(*DAG.getContext(), Operand.getValueType());
          Operand =
            DAG.getNode(ISD::INSERT_SUBVECTOR, DL, WidenVT,
                DAG.getNode(ISD::UNDEF, DL, WidenVT), Operand,
                DAG.getTargetConstant(0, DL, Subtarget.getXLenVT()));
          Changed = true;
        }
      }

      if (Changed)
        return DAG.getNode(ISD::INTRINSIC_VOID, DL, Op->getVTList(), Operands);
    }
  }

  switch (IntNo) {
    // By default we do not lower any intrinsic.
  default:
    break;
  case Intrinsic::epi_vsseg2:
    return lowerVSSEG(Op, DAG, Subtarget, 2, RISCVISD::VSSEG2,
                      RISCV::PseudoEPIVBuildVRN2M1);
  case Intrinsic::epi_vsseg3:
    return lowerVSSEG(Op, DAG, Subtarget, 3, RISCVISD::VSSEG3,
                      RISCV::PseudoEPIVBuildVRN3M1);
  case Intrinsic::epi_vsseg4:
    return lowerVSSEG(Op, DAG, Subtarget, 4, RISCVISD::VSSEG4,
                      RISCV::PseudoEPIVBuildVRN4M1);
  case Intrinsic::epi_vsseg5:
    return lowerVSSEG(Op, DAG, Subtarget, 5, RISCVISD::VSSEG5,
                      RISCV::PseudoEPIVBuildVRN5M1);
  case Intrinsic::epi_vsseg6:
    return lowerVSSEG(Op, DAG, Subtarget, 6, RISCVISD::VSSEG6,
                      RISCV::PseudoEPIVBuildVRN6M1);
  case Intrinsic::epi_vsseg7:
    return lowerVSSEG(Op, DAG, Subtarget, 7, RISCVISD::VSSEG7,
                      RISCV::PseudoEPIVBuildVRN7M1);
  case Intrinsic::epi_vsseg8:
    return lowerVSSEG(Op, DAG, Subtarget, 8, RISCVISD::VSSEG8,
                      RISCV::PseudoEPIVBuildVRN8M1);
  case Intrinsic::epi_vsseg2_strided:
    return lowerVSSEG(Op, DAG, Subtarget, 2, RISCVISD::VSSSEG2,
                      RISCV::PseudoEPIVBuildVRN2M1);
  case Intrinsic::epi_vsseg3_strided:
    return lowerVSSEG(Op, DAG, Subtarget, 3, RISCVISD::VSSSEG3,
                      RISCV::PseudoEPIVBuildVRN3M1);
  case Intrinsic::epi_vsseg4_strided:
    return lowerVSSEG(Op, DAG, Subtarget, 4, RISCVISD::VSSSEG4,
                      RISCV::PseudoEPIVBuildVRN4M1);
  case Intrinsic::epi_vsseg5_strided:
    return lowerVSSEG(Op, DAG, Subtarget, 5, RISCVISD::VSSSEG5,
                      RISCV::PseudoEPIVBuildVRN5M1);
  case Intrinsic::epi_vsseg6_strided:
    return lowerVSSEG(Op, DAG, Subtarget, 6, RISCVISD::VSSSEG6,
                      RISCV::PseudoEPIVBuildVRN6M1);
  case Intrinsic::epi_vsseg7_strided:
    return lowerVSSEG(Op, DAG, Subtarget, 7, RISCVISD::VSSSEG7,
                      RISCV::PseudoEPIVBuildVRN7M1);
  case Intrinsic::epi_vsseg8_strided:
    return lowerVSSEG(Op, DAG, Subtarget, 8, RISCVISD::VSSSEG8,
                      RISCV::PseudoEPIVBuildVRN8M1);
  case Intrinsic::epi_vsseg2_indexed:
    return lowerVSSEG(Op, DAG, Subtarget, 2, RISCVISD::VSXSEG2,
                      RISCV::PseudoEPIVBuildVRN2M1);
  case Intrinsic::epi_vsseg3_indexed:
    return lowerVSSEG(Op, DAG, Subtarget, 3, RISCVISD::VSXSEG3,
                      RISCV::PseudoEPIVBuildVRN3M1);
  case Intrinsic::epi_vsseg4_indexed:
    return lowerVSSEG(Op, DAG, Subtarget, 4, RISCVISD::VSXSEG4,
                      RISCV::PseudoEPIVBuildVRN4M1);
  case Intrinsic::epi_vsseg5_indexed:
    return lowerVSSEG(Op, DAG, Subtarget, 5, RISCVISD::VSXSEG5,
                      RISCV::PseudoEPIVBuildVRN5M1);
  case Intrinsic::epi_vsseg6_indexed:
    return lowerVSSEG(Op, DAG, Subtarget, 6, RISCVISD::VSXSEG6,
                      RISCV::PseudoEPIVBuildVRN6M1);
  case Intrinsic::epi_vsseg7_indexed:
    return lowerVSSEG(Op, DAG, Subtarget, 7, RISCVISD::VSXSEG7,
                      RISCV::PseudoEPIVBuildVRN7M1);
  case Intrinsic::epi_vsseg8_indexed:
    return lowerVSSEG(Op, DAG, Subtarget, 8, RISCVISD::VSXSEG8,
                      RISCV::PseudoEPIVBuildVRN8M1);
  // We handle VP Intrinsics elsewhere.
#define VP_INTRINSIC(X) case Intrinsic::X:
    VP_INTRINSIC_VOID_SET
#undef VP_INTRINSIC
    return LowerVPIntrinsic(IntNo, Op, DAG, Subtarget);
  case Intrinsic::riscv_masked_strided_store: {
    SDLoc DL(Op);
    MVT XLenVT = Subtarget.getXLenVT();

    // If the mask is known to be all ones, optimize to an unmasked intrinsic;
    // the selection of the masked intrinsics doesn't do this for us.
    SDValue Mask = Op.getOperand(5);
    bool IsUnmasked = ISD::isConstantSplatVectorAllOnes(Mask.getNode());

    SDValue Val = Op.getOperand(2);
    MVT VT = Val.getSimpleValueType();
    MVT ContainerVT = getContainerForFixedLengthVector(VT);

    Val = convertToScalableVector(ContainerVT, Val, DAG, Subtarget);
    if (!IsUnmasked) {
      MVT MaskVT =
          MVT::getVectorVT(MVT::i1, ContainerVT.getVectorElementCount());
      Mask = convertToScalableVector(MaskVT, Mask, DAG, Subtarget);
    }

    SDValue VL = DAG.getConstant(VT.getVectorNumElements(), DL, XLenVT);

    SDValue IntID = DAG.getTargetConstant(
        IsUnmasked ? Intrinsic::riscv_vsse : Intrinsic::riscv_vsse_mask, DL,
        XLenVT);

    auto *Store = cast<MemIntrinsicSDNode>(Op);
    SmallVector<SDValue, 8> Ops{Store->getChain(), IntID};
    Ops.push_back(Val);
    Ops.push_back(Op.getOperand(3)); // Ptr
    Ops.push_back(Op.getOperand(4)); // Stride
    if (!IsUnmasked)
      Ops.push_back(Mask);
    Ops.push_back(VL);

    return DAG.getMemIntrinsicNode(ISD::INTRINSIC_VOID, DL, Store->getVTList(),
                                   Ops, Store->getMemoryVT(),
                                   Store->getMemOperand());
  }
  }

  return SDValue();
}

static MVT getLMUL1VT(MVT VT) {
  assert(VT.getVectorElementType().getSizeInBits() <= 64 &&
         "Unexpected vector MVT");
  return MVT::getScalableVectorVT(
      VT.getVectorElementType(),
      RISCV::RVVBitsPerBlock / VT.getVectorElementType().getSizeInBits());
}

static unsigned getRVVReductionOp(unsigned ISDOpcode) {
  switch (ISDOpcode) {
  default:
    llvm_unreachable("Unhandled reduction");
  case ISD::VECREDUCE_ADD:
    return RISCVISD::VECREDUCE_ADD_VL;
  case ISD::VECREDUCE_UMAX:
    return RISCVISD::VECREDUCE_UMAX_VL;
  case ISD::VECREDUCE_SMAX:
    return RISCVISD::VECREDUCE_SMAX_VL;
  case ISD::VECREDUCE_UMIN:
    return RISCVISD::VECREDUCE_UMIN_VL;
  case ISD::VECREDUCE_SMIN:
    return RISCVISD::VECREDUCE_SMIN_VL;
  case ISD::VECREDUCE_AND:
    return RISCVISD::VECREDUCE_AND_VL;
  case ISD::VECREDUCE_OR:
    return RISCVISD::VECREDUCE_OR_VL;
  case ISD::VECREDUCE_XOR:
    return RISCVISD::VECREDUCE_XOR_VL;
  }
}

SDValue RISCVTargetLowering::lowerVectorMaskVecReduction(SDValue Op,
                                                         SelectionDAG &DAG,
                                                         bool IsVP) const {
  SDLoc DL(Op);
  SDValue Vec = Op.getOperand(IsVP ? 1 : 0);
  MVT VecVT = Vec.getSimpleValueType();
  assert((Op.getOpcode() == ISD::VECREDUCE_AND ||
          Op.getOpcode() == ISD::VECREDUCE_OR ||
          Op.getOpcode() == ISD::VECREDUCE_XOR ||
          Op.getOpcode() == ISD::VP_REDUCE_AND ||
          Op.getOpcode() == ISD::VP_REDUCE_OR ||
          Op.getOpcode() == ISD::VP_REDUCE_XOR) &&
         "Unexpected reduction lowering");

  MVT XLenVT = Subtarget.getXLenVT();
  assert(Op.getValueType() == XLenVT &&
         "Expected reduction output to be legalized to XLenVT");

  MVT ContainerVT = VecVT;
  if (VecVT.isFixedLengthVector()) {
    ContainerVT = getContainerForFixedLengthVector(VecVT);
    Vec = convertToScalableVector(ContainerVT, Vec, DAG, Subtarget);
  }

  SDValue Mask, VL;
  if (IsVP) {
    Mask = Op.getOperand(2);
    VL = Op.getOperand(3);
  } else {
    std::tie(Mask, VL) =
        getDefaultVLOps(VecVT, ContainerVT, DL, DAG, Subtarget);
  }

<<<<<<< HEAD
  ISD::CondCode CC;
  unsigned BaseOpc = 0;
=======
  unsigned BaseOpc;
  ISD::CondCode CC;
>>>>>>> 1b638c8c
  SDValue Zero = DAG.getConstant(0, DL, XLenVT);

  switch (Op.getOpcode()) {
  default:
    llvm_unreachable("Unhandled reduction");
  case ISD::VECREDUCE_AND:
  case ISD::VP_REDUCE_AND: {
    // vpopc ~x == 0
    SDValue TrueMask = DAG.getNode(RISCVISD::VMSET_VL, DL, ContainerVT, VL);
    Vec = DAG.getNode(RISCVISD::VMXOR_VL, DL, ContainerVT, Vec, TrueMask, VL);
    Vec = DAG.getNode(RISCVISD::VPOPC_VL, DL, XLenVT, Vec, Mask, VL);
    CC = ISD::SETEQ;
    BaseOpc = ISD::AND;
    break;
  }
  case ISD::VECREDUCE_OR:
  case ISD::VP_REDUCE_OR:
    // vpopc x != 0
    Vec = DAG.getNode(RISCVISD::VPOPC_VL, DL, XLenVT, Vec, Mask, VL);
    CC = ISD::SETNE;
    BaseOpc = ISD::OR;
    break;
  case ISD::VECREDUCE_XOR:
  case ISD::VP_REDUCE_XOR: {
    // ((vpopc x) & 1) != 0
    SDValue One = DAG.getConstant(1, DL, XLenVT);
    Vec = DAG.getNode(RISCVISD::VPOPC_VL, DL, XLenVT, Vec, Mask, VL);
    Vec = DAG.getNode(ISD::AND, DL, XLenVT, Vec, One);
    CC = ISD::SETNE;
    BaseOpc = ISD::XOR;
    break;
  }
  }

  SDValue SetCC = DAG.getSetCC(DL, XLenVT, Vec, Zero, CC);

  if (!IsVP)
    return SetCC;

  // Now include the start value in the operation.
  // Note that we must return the start value when no elements are operated
  // upon. The vpopc instructions we've emitted in each case above will return
  // 0 for an inactive vector, and so we've already received the neutral value:
<<<<<<< HEAD
  // AND gives us (0 == 0 -> 1) and OR/XOR give us (0 != 0) -> 1. Therefore we
=======
  // AND gives us (0 == 0) -> 1 and OR/XOR give us (0 != 0) -> 0. Therefore we
>>>>>>> 1b638c8c
  // can simply include the start value.
  return DAG.getNode(BaseOpc, DL, XLenVT, SetCC, Op.getOperand(0));
}

SDValue RISCVTargetLowering::lowerVECREDUCE(SDValue Op,
                                            SelectionDAG &DAG) const {
  SDLoc DL(Op);
  SDValue Vec = Op.getOperand(0);
  EVT VecEVT = Vec.getValueType();

  unsigned BaseOpc = ISD::getVecReduceBaseOpcode(Op.getOpcode());

  // Due to ordering in legalize types we may have a vector type that needs to
  // be split. Do that manually so we can get down to a legal type.
  while (getTypeAction(*DAG.getContext(), VecEVT) ==
         TargetLowering::TypeSplitVector) {
    SDValue Lo, Hi;
    std::tie(Lo, Hi) = DAG.SplitVector(Vec, DL);
    VecEVT = Lo.getValueType();
    Vec = DAG.getNode(BaseOpc, DL, VecEVT, Lo, Hi);
  }

  // TODO: The type may need to be widened rather than split. Or widened before
  // it can be split.
  if (!isTypeLegal(VecEVT))
    return SDValue();

  MVT VecVT = VecEVT.getSimpleVT();
  MVT VecEltVT = VecVT.getVectorElementType();
  unsigned RVVOpcode = getRVVReductionOp(Op.getOpcode());

  MVT ContainerVT = VecVT;
  if (VecVT.isFixedLengthVector()) {
    ContainerVT = getContainerForFixedLengthVector(VecVT);
    Vec = convertToScalableVector(ContainerVT, Vec, DAG, Subtarget);
  }

  MVT M1VT = getLMUL1VT(ContainerVT);

  SDValue Mask, VL;
  std::tie(Mask, VL) = getDefaultVLOps(VecVT, ContainerVT, DL, DAG, Subtarget);

  // FIXME: This is a VLMAX splat which might be too large and can prevent
  // vsetvli removal.
  SDValue NeutralElem =
      DAG.getNeutralElement(BaseOpc, DL, VecEltVT, SDNodeFlags());
  SDValue IdentitySplat = DAG.getSplatVector(M1VT, DL, NeutralElem);
  SDValue Reduction = DAG.getNode(RVVOpcode, DL, M1VT, DAG.getUNDEF(M1VT), Vec,
                                  IdentitySplat, Mask, VL);
  SDValue Elt0 = DAG.getNode(ISD::EXTRACT_VECTOR_ELT, DL, VecEltVT, Reduction,
                             DAG.getConstant(0, DL, Subtarget.getXLenVT()));
  return DAG.getSExtOrTrunc(Elt0, DL, Op.getValueType());
}

// Given a reduction op, this function returns the matching reduction opcode,
// the vector SDValue and the scalar SDValue required to lower this to a
// RISCVISD node.
static std::tuple<unsigned, SDValue, SDValue>
getRVVFPReductionOpAndOperands(SDValue Op, SelectionDAG &DAG, EVT EltVT) {
  SDLoc DL(Op);
  auto Flags = Op->getFlags();
  unsigned Opcode = Op.getOpcode();
  unsigned BaseOpcode = ISD::getVecReduceBaseOpcode(Opcode);
  switch (Opcode) {
  default:
    llvm_unreachable("Unhandled reduction");
  case ISD::VECREDUCE_FADD:
    return std::make_tuple(RISCVISD::VECREDUCE_FADD_VL, Op.getOperand(0),
                           DAG.getNeutralElement(BaseOpcode, DL, EltVT, Flags));
  case ISD::VECREDUCE_SEQ_FADD:
    return std::make_tuple(RISCVISD::VECREDUCE_SEQ_FADD_VL, Op.getOperand(1),
                           Op.getOperand(0));
  case ISD::VECREDUCE_FMIN:
    return std::make_tuple(RISCVISD::VECREDUCE_FMIN_VL, Op.getOperand(0),
                           DAG.getNeutralElement(BaseOpcode, DL, EltVT, Flags));
  case ISD::VECREDUCE_FMAX:
    return std::make_tuple(RISCVISD::VECREDUCE_FMAX_VL, Op.getOperand(0),
                           DAG.getNeutralElement(BaseOpcode, DL, EltVT, Flags));
  }
}

SDValue RISCVTargetLowering::lowerFPVECREDUCE(SDValue Op,
                                              SelectionDAG &DAG) const {
  SDLoc DL(Op);
  MVT VecEltVT = Op.getSimpleValueType();

  unsigned RVVOpcode;
  SDValue VectorVal, ScalarVal;
  std::tie(RVVOpcode, VectorVal, ScalarVal) =
      getRVVFPReductionOpAndOperands(Op, DAG, VecEltVT);
  MVT VecVT = VectorVal.getSimpleValueType();

  MVT ContainerVT = VecVT;
  if (VecVT.isFixedLengthVector()) {
    ContainerVT = getContainerForFixedLengthVector(VecVT);
    VectorVal = convertToScalableVector(ContainerVT, VectorVal, DAG, Subtarget);
  }

  MVT M1VT = getLMUL1VT(VectorVal.getSimpleValueType());

  SDValue Mask, VL;
  std::tie(Mask, VL) = getDefaultVLOps(VecVT, ContainerVT, DL, DAG, Subtarget);

  // FIXME: This is a VLMAX splat which might be too large and can prevent
  // vsetvli removal.
  SDValue ScalarSplat = DAG.getSplatVector(M1VT, DL, ScalarVal);
  SDValue Reduction = DAG.getNode(RVVOpcode, DL, M1VT, DAG.getUNDEF(M1VT),
                                  VectorVal, ScalarSplat, Mask, VL);
  return DAG.getNode(ISD::EXTRACT_VECTOR_ELT, DL, VecEltVT, Reduction,
                     DAG.getConstant(0, DL, Subtarget.getXLenVT()));
}

static unsigned getRVVVPReductionOp(unsigned ISDOpcode) {
  switch (ISDOpcode) {
  default:
    llvm_unreachable("Unhandled reduction");
  case ISD::VP_REDUCE_ADD:
    return RISCVISD::VECREDUCE_ADD_VL;
  case ISD::VP_REDUCE_UMAX:
    return RISCVISD::VECREDUCE_UMAX_VL;
  case ISD::VP_REDUCE_SMAX:
    return RISCVISD::VECREDUCE_SMAX_VL;
  case ISD::VP_REDUCE_UMIN:
    return RISCVISD::VECREDUCE_UMIN_VL;
  case ISD::VP_REDUCE_SMIN:
    return RISCVISD::VECREDUCE_SMIN_VL;
  case ISD::VP_REDUCE_AND:
    return RISCVISD::VECREDUCE_AND_VL;
  case ISD::VP_REDUCE_OR:
    return RISCVISD::VECREDUCE_OR_VL;
  case ISD::VP_REDUCE_XOR:
    return RISCVISD::VECREDUCE_XOR_VL;
  case ISD::VP_REDUCE_FADD:
    return RISCVISD::VECREDUCE_FADD_VL;
  case ISD::VP_REDUCE_SEQ_FADD:
    return RISCVISD::VECREDUCE_SEQ_FADD_VL;
  case ISD::VP_REDUCE_FMAX:
    return RISCVISD::VECREDUCE_FMAX_VL;
  case ISD::VP_REDUCE_FMIN:
    return RISCVISD::VECREDUCE_FMIN_VL;
  }
}

SDValue RISCVTargetLowering::lowerVPREDUCE(SDValue Op,
                                           SelectionDAG &DAG) const {
  SDLoc DL(Op);
  SDValue Vec = Op.getOperand(1);
  EVT VecEVT = Vec.getValueType();

  // TODO: The type may need to be widened rather than split. Or widened before
  // it can be split.
  if (!isTypeLegal(VecEVT))
    return SDValue();

  MVT VecVT = VecEVT.getSimpleVT();
  MVT VecEltVT = VecVT.getVectorElementType();
  unsigned RVVOpcode = getRVVVPReductionOp(Op.getOpcode());

  MVT ContainerVT = VecVT;
  if (VecVT.isFixedLengthVector()) {
    ContainerVT = getContainerForFixedLengthVector(VecVT);
    Vec = convertToScalableVector(ContainerVT, Vec, DAG, Subtarget);
  }

  SDValue VL = Op.getOperand(3);
  SDValue Mask = Op.getOperand(2);

  MVT M1VT = getLMUL1VT(ContainerVT);
  MVT XLenVT = Subtarget.getXLenVT();
  MVT ResVT = !VecVT.isInteger() || VecEltVT.bitsGE(XLenVT) ? VecEltVT : XLenVT;

  // FIXME: This is a VLMAX splat which might be too large and can prevent
  // vsetvli removal.
  SDValue StartSplat = DAG.getSplatVector(M1VT, DL, Op.getOperand(0));
  SDValue Reduction =
      DAG.getNode(RVVOpcode, DL, M1VT, StartSplat, Vec, StartSplat, Mask, VL);
  SDValue Elt0 = DAG.getNode(ISD::EXTRACT_VECTOR_ELT, DL, ResVT, Reduction,
                             DAG.getConstant(0, DL, Subtarget.getXLenVT()));
  if (!VecVT.isInteger())
    return Elt0;
  return DAG.getSExtOrTrunc(Elt0, DL, Op.getValueType());
}

SDValue RISCVTargetLowering::lowerINSERT_SUBVECTOR(SDValue Op,
                                                   SelectionDAG &DAG) const {
  SDValue Vec = Op.getOperand(0);
  SDValue SubVec = Op.getOperand(1);
  MVT VecVT = Vec.getSimpleValueType();
  MVT SubVecVT = SubVec.getSimpleValueType();

  SDLoc DL(Op);
  MVT XLenVT = Subtarget.getXLenVT();
  unsigned OrigIdx = Op.getConstantOperandVal(2);
  const RISCVRegisterInfo *TRI = Subtarget.getRegisterInfo();

  // We don't have the ability to slide mask vectors up indexed by their i1
  // elements; the smallest we can do is i8. Often we are able to bitcast to
  // equivalent i8 vectors. Note that when inserting a fixed-length vector
  // into a scalable one, we might not necessarily have enough scalable
  // elements to safely divide by 8: nxv1i1 = insert nxv1i1, v4i1 is valid.
  if (SubVecVT.getVectorElementType() == MVT::i1 &&
      (OrigIdx != 0 || !Vec.isUndef())) {
    if (VecVT.getVectorMinNumElements() >= 8 &&
        SubVecVT.getVectorMinNumElements() >= 8) {
      assert(OrigIdx % 8 == 0 && "Invalid index");
      assert(VecVT.getVectorMinNumElements() % 8 == 0 &&
             SubVecVT.getVectorMinNumElements() % 8 == 0 &&
             "Unexpected mask vector lowering");
      OrigIdx /= 8;
      SubVecVT =
          MVT::getVectorVT(MVT::i8, SubVecVT.getVectorMinNumElements() / 8,
                           SubVecVT.isScalableVector());
      VecVT = MVT::getVectorVT(MVT::i8, VecVT.getVectorMinNumElements() / 8,
                               VecVT.isScalableVector());
      Vec = DAG.getBitcast(VecVT, Vec);
      SubVec = DAG.getBitcast(SubVecVT, SubVec);
    } else {
      // We can't slide this mask vector up indexed by its i1 elements.
      // This poses a problem when we wish to insert a scalable vector which
      // can't be re-expressed as a larger type. Just choose the slow path and
      // extend to a larger type, then truncate back down.
      MVT ExtVecVT = VecVT.changeVectorElementType(MVT::i8);
      MVT ExtSubVecVT = SubVecVT.changeVectorElementType(MVT::i8);
      Vec = DAG.getNode(ISD::ZERO_EXTEND, DL, ExtVecVT, Vec);
      SubVec = DAG.getNode(ISD::ZERO_EXTEND, DL, ExtSubVecVT, SubVec);
      Vec = DAG.getNode(ISD::INSERT_SUBVECTOR, DL, ExtVecVT, Vec, SubVec,
                        Op.getOperand(2));
      SDValue SplatZero = DAG.getConstant(0, DL, ExtVecVT);
      return DAG.getSetCC(DL, VecVT, Vec, SplatZero, ISD::SETNE);
    }
  }

  // If the subvector vector is a fixed-length type, we cannot use subregister
  // manipulation to simplify the codegen; we don't know which register of a
  // LMUL group contains the specific subvector as we only know the minimum
  // register size. Therefore we must slide the vector group up the full
  // amount.
  if (SubVecVT.isFixedLengthVector()) {
    if (OrigIdx == 0 && Vec.isUndef())
      return Op;
    MVT ContainerVT = VecVT;
    if (VecVT.isFixedLengthVector()) {
      ContainerVT = getContainerForFixedLengthVector(VecVT);
      Vec = convertToScalableVector(ContainerVT, Vec, DAG, Subtarget);
    }
    SubVec = DAG.getNode(ISD::INSERT_SUBVECTOR, DL, ContainerVT,
                         DAG.getUNDEF(ContainerVT), SubVec,
                         DAG.getConstant(0, DL, XLenVT));
    SDValue Mask =
        getDefaultVLOps(VecVT, ContainerVT, DL, DAG, Subtarget).first;
    // Set the vector length to only the number of elements we care about. Note
    // that for slideup this includes the offset.
    SDValue VL =
        DAG.getConstant(OrigIdx + SubVecVT.getVectorNumElements(), DL, XLenVT);
    SDValue SlideupAmt = DAG.getConstant(OrigIdx, DL, XLenVT);
    SDValue Slideup = DAG.getNode(RISCVISD::VSLIDEUP_VL, DL, ContainerVT, Vec,
                                  SubVec, SlideupAmt, Mask, VL);
    if (VecVT.isFixedLengthVector())
      Slideup = convertFromScalableVector(VecVT, Slideup, DAG, Subtarget);
    return DAG.getBitcast(Op.getValueType(), Slideup);
  }

  unsigned SubRegIdx, RemIdx;
  std::tie(SubRegIdx, RemIdx) =
      RISCVTargetLowering::decomposeSubvectorInsertExtractToSubRegs(
          VecVT, SubVecVT, OrigIdx, TRI);

  RISCVII::VLMUL SubVecLMUL = RISCVTargetLowering::getLMUL(SubVecVT);
  bool IsSubVecPartReg = SubVecLMUL == RISCVII::VLMUL::LMUL_F2 ||
                         SubVecLMUL == RISCVII::VLMUL::LMUL_F4 ||
                         SubVecLMUL == RISCVII::VLMUL::LMUL_F8;

  // 1. If the Idx has been completely eliminated and this subvector's size is
  // a vector register or a multiple thereof, or the surrounding elements are
  // undef, then this is a subvector insert which naturally aligns to a vector
  // register. These can easily be handled using subregister manipulation.
  // 2. If the subvector is smaller than a vector register, then the insertion
  // must preserve the undisturbed elements of the register. We do this by
  // lowering to an EXTRACT_SUBVECTOR grabbing the nearest LMUL=1 vector type
  // (which resolves to a subregister copy), performing a VSLIDEUP to place the
  // subvector within the vector register, and an INSERT_SUBVECTOR of that
  // LMUL=1 type back into the larger vector (resolving to another subregister
  // operation). See below for how our VSLIDEUP works. We go via a LMUL=1 type
  // to avoid allocating a large register group to hold our subvector.
  if (RemIdx == 0 && (!IsSubVecPartReg || Vec.isUndef()))
    return Op;

  // VSLIDEUP works by leaving elements 0<i<OFFSET undisturbed, elements
  // OFFSET<=i<VL set to the "subvector" and vl<=i<VLMAX set to the tail policy
  // (in our case undisturbed). This means we can set up a subvector insertion
  // where OFFSET is the insertion offset, and the VL is the OFFSET plus the
  // size of the subvector.
  MVT InterSubVT = VecVT;
  SDValue AlignedExtract = Vec;
  unsigned AlignedIdx = OrigIdx - RemIdx;
  if (VecVT.bitsGT(getLMUL1VT(VecVT))) {
    InterSubVT = getLMUL1VT(VecVT);
    // Extract a subvector equal to the nearest full vector register type. This
    // should resolve to a EXTRACT_SUBREG instruction.
    AlignedExtract = DAG.getNode(ISD::EXTRACT_SUBVECTOR, DL, InterSubVT, Vec,
                                 DAG.getConstant(AlignedIdx, DL, XLenVT));
  }

  SDValue SlideupAmt = DAG.getConstant(RemIdx, DL, XLenVT);
  // For scalable vectors this must be further multiplied by vscale.
  SlideupAmt = DAG.getNode(ISD::VSCALE, DL, XLenVT, SlideupAmt);

  SDValue Mask, VL;
  std::tie(Mask, VL) = getDefaultScalableVLOps(VecVT, DL, DAG, Subtarget);

  // Construct the vector length corresponding to RemIdx + length(SubVecVT).
  VL = DAG.getConstant(SubVecVT.getVectorMinNumElements(), DL, XLenVT);
  VL = DAG.getNode(ISD::VSCALE, DL, XLenVT, VL);
  VL = DAG.getNode(ISD::ADD, DL, XLenVT, SlideupAmt, VL);

  SubVec = DAG.getNode(ISD::INSERT_SUBVECTOR, DL, InterSubVT,
                       DAG.getUNDEF(InterSubVT), SubVec,
                       DAG.getConstant(0, DL, XLenVT));

  SDValue Slideup = DAG.getNode(RISCVISD::VSLIDEUP_VL, DL, InterSubVT,
                                AlignedExtract, SubVec, SlideupAmt, Mask, VL);

  // If required, insert this subvector back into the correct vector register.
  // This should resolve to an INSERT_SUBREG instruction.
  if (VecVT.bitsGT(InterSubVT))
    Slideup = DAG.getNode(ISD::INSERT_SUBVECTOR, DL, VecVT, Vec, Slideup,
                          DAG.getConstant(AlignedIdx, DL, XLenVT));

  // We might have bitcast from a mask type: cast back to the original type if
  // required.
  return DAG.getBitcast(Op.getSimpleValueType(), Slideup);
}

SDValue RISCVTargetLowering::lowerEXTRACT_SUBVECTOR(SDValue Op,
                                                    SelectionDAG &DAG) const {
  SDValue Vec = Op.getOperand(0);
  MVT SubVecVT = Op.getSimpleValueType();
  MVT VecVT = Vec.getSimpleValueType();

  SDLoc DL(Op);
  MVT XLenVT = Subtarget.getXLenVT();
  unsigned OrigIdx = Op.getConstantOperandVal(1);
  const RISCVRegisterInfo *TRI = Subtarget.getRegisterInfo();

  // We don't have the ability to slide mask vectors down indexed by their i1
  // elements; the smallest we can do is i8. Often we are able to bitcast to
  // equivalent i8 vectors. Note that when extracting a fixed-length vector
  // from a scalable one, we might not necessarily have enough scalable
  // elements to safely divide by 8: v8i1 = extract nxv1i1 is valid.
  if (SubVecVT.getVectorElementType() == MVT::i1 && OrigIdx != 0) {
    if (VecVT.getVectorMinNumElements() >= 8 &&
        SubVecVT.getVectorMinNumElements() >= 8) {
      assert(OrigIdx % 8 == 0 && "Invalid index");
      assert(VecVT.getVectorMinNumElements() % 8 == 0 &&
             SubVecVT.getVectorMinNumElements() % 8 == 0 &&
             "Unexpected mask vector lowering");
      OrigIdx /= 8;
      SubVecVT =
          MVT::getVectorVT(MVT::i8, SubVecVT.getVectorMinNumElements() / 8,
                           SubVecVT.isScalableVector());
      VecVT = MVT::getVectorVT(MVT::i8, VecVT.getVectorMinNumElements() / 8,
                               VecVT.isScalableVector());
      Vec = DAG.getBitcast(VecVT, Vec);
    } else {
      // We can't slide this mask vector down, indexed by its i1 elements.
      // This poses a problem when we wish to extract a scalable vector which
      // can't be re-expressed as a larger type. Just choose the slow path and
      // extend to a larger type, then truncate back down.
      // TODO: We could probably improve this when extracting certain fixed
      // from fixed, where we can extract as i8 and shift the correct element
      // right to reach the desired subvector?
      MVT ExtVecVT = VecVT.changeVectorElementType(MVT::i8);
      MVT ExtSubVecVT = SubVecVT.changeVectorElementType(MVT::i8);
      Vec = DAG.getNode(ISD::ZERO_EXTEND, DL, ExtVecVT, Vec);
      Vec = DAG.getNode(ISD::EXTRACT_SUBVECTOR, DL, ExtSubVecVT, Vec,
                        Op.getOperand(1));
      SDValue SplatZero = DAG.getConstant(0, DL, ExtSubVecVT);
      return DAG.getSetCC(DL, SubVecVT, Vec, SplatZero, ISD::SETNE);
    }
  }

  // If the subvector vector is a fixed-length type, we cannot use subregister
  // manipulation to simplify the codegen; we don't know which register of a
  // LMUL group contains the specific subvector as we only know the minimum
  // register size. Therefore we must slide the vector group down the full
  // amount.
  if (SubVecVT.isFixedLengthVector()) {
    // With an index of 0 this is a cast-like subvector, which can be performed
    // with subregister operations.
    if (OrigIdx == 0)
      return Op;
    MVT ContainerVT = VecVT;
    if (VecVT.isFixedLengthVector()) {
      ContainerVT = getContainerForFixedLengthVector(VecVT);
      Vec = convertToScalableVector(ContainerVT, Vec, DAG, Subtarget);
    }
    SDValue Mask =
        getDefaultVLOps(VecVT, ContainerVT, DL, DAG, Subtarget).first;
    // Set the vector length to only the number of elements we care about. This
    // avoids sliding down elements we're going to discard straight away.
    SDValue VL = DAG.getConstant(SubVecVT.getVectorNumElements(), DL, XLenVT);
    SDValue SlidedownAmt = DAG.getConstant(OrigIdx, DL, XLenVT);
    SDValue Slidedown =
        DAG.getNode(RISCVISD::VSLIDEDOWN_VL, DL, ContainerVT,
                    DAG.getUNDEF(ContainerVT), Vec, SlidedownAmt, Mask, VL);
    // Now we can use a cast-like subvector extract to get the result.
    Slidedown = DAG.getNode(ISD::EXTRACT_SUBVECTOR, DL, SubVecVT, Slidedown,
                            DAG.getConstant(0, DL, XLenVT));
    return DAG.getBitcast(Op.getValueType(), Slidedown);
  }

  unsigned SubRegIdx, RemIdx;
  std::tie(SubRegIdx, RemIdx) =
      RISCVTargetLowering::decomposeSubvectorInsertExtractToSubRegs(
          VecVT, SubVecVT, OrigIdx, TRI);

  // If the Idx has been completely eliminated then this is a subvector extract
  // which naturally aligns to a vector register. These can easily be handled
  // using subregister manipulation.
  if (RemIdx == 0)
    return Op;

  // Else we must shift our vector register directly to extract the subvector.
  // Do this using VSLIDEDOWN.

  // If the vector type is an LMUL-group type, extract a subvector equal to the
  // nearest full vector register type. This should resolve to a EXTRACT_SUBREG
  // instruction.
  MVT InterSubVT = VecVT;
  if (VecVT.bitsGT(getLMUL1VT(VecVT))) {
    InterSubVT = getLMUL1VT(VecVT);
    Vec = DAG.getNode(ISD::EXTRACT_SUBVECTOR, DL, InterSubVT, Vec,
                      DAG.getConstant(OrigIdx - RemIdx, DL, XLenVT));
  }

  // Slide this vector register down by the desired number of elements in order
  // to place the desired subvector starting at element 0.
  SDValue SlidedownAmt = DAG.getConstant(RemIdx, DL, XLenVT);
  // For scalable vectors this must be further multiplied by vscale.
  SlidedownAmt = DAG.getNode(ISD::VSCALE, DL, XLenVT, SlidedownAmt);

  SDValue Mask, VL;
  std::tie(Mask, VL) = getDefaultScalableVLOps(InterSubVT, DL, DAG, Subtarget);
  SDValue Slidedown =
      DAG.getNode(RISCVISD::VSLIDEDOWN_VL, DL, InterSubVT,
                  DAG.getUNDEF(InterSubVT), Vec, SlidedownAmt, Mask, VL);

  // Now the vector is in the right position, extract our final subvector. This
  // should resolve to a COPY.
  Slidedown = DAG.getNode(ISD::EXTRACT_SUBVECTOR, DL, SubVecVT, Slidedown,
                          DAG.getConstant(0, DL, XLenVT));

  // We might have bitcast from a mask type: cast back to the original type if
  // required.
  return DAG.getBitcast(Op.getSimpleValueType(), Slidedown);
}

// Lower step_vector to the vid instruction. Any non-identity step value must
// be accounted for my manual expansion.
SDValue RISCVTargetLowering::lowerSTEP_VECTOR(SDValue Op,
                                              SelectionDAG &DAG) const {
  SDLoc DL(Op);
  MVT VT = Op.getSimpleValueType();
  MVT XLenVT = Subtarget.getXLenVT();
  SDValue Mask, VL;
  std::tie(Mask, VL) = getDefaultScalableVLOps(VT, DL, DAG, Subtarget);
  SDValue StepVec = DAG.getNode(RISCVISD::VID_VL, DL, VT, Mask, VL);
  uint64_t StepValImm = Op.getConstantOperandVal(0);
  if (StepValImm != 1) {
    if (isPowerOf2_64(StepValImm)) {
      SDValue StepVal =
          DAG.getNode(RISCVISD::VMV_V_X_VL, DL, VT,
                      DAG.getConstant(Log2_64(StepValImm), DL, XLenVT));
      StepVec = DAG.getNode(ISD::SHL, DL, VT, StepVec, StepVal);
    } else {
      SDValue StepVal = lowerScalarSplat(
          DAG.getConstant(StepValImm, DL, VT.getVectorElementType()), VL, VT,
          DL, DAG, Subtarget);
      StepVec = DAG.getNode(ISD::MUL, DL, VT, StepVec, StepVal);
    }
  }
  return StepVec;
}

// Implement vector_reverse using vrgather.vv with indices determined by
// subtracting the id of each element from (VLMAX-1). This will convert
// the indices like so:
// (0, 1,..., VLMAX-2, VLMAX-1) -> (VLMAX-1, VLMAX-2,..., 1, 0).
// TODO: This code assumes VLMAX <= 65536 for LMUL=8 SEW=16.
SDValue RISCVTargetLowering::lowerVECTOR_REVERSE(SDValue Op,
                                                 SelectionDAG &DAG) const {
  SDLoc DL(Op);
  MVT VecVT = Op.getSimpleValueType();
  unsigned EltSize = VecVT.getScalarSizeInBits();
  unsigned MinSize = VecVT.getSizeInBits().getKnownMinValue();

  unsigned MaxVLMAX = 0;
  unsigned VectorBitsMax = Subtarget.getMaxRVVVectorSizeInBits();
  if (VectorBitsMax != 0)
    MaxVLMAX = ((VectorBitsMax / EltSize) * MinSize) / RISCV::RVVBitsPerBlock;

  unsigned GatherOpc = RISCVISD::VRGATHER_VV_VL;
  MVT IntVT = VecVT.changeVectorElementTypeToInteger();

  // If this is SEW=8 and VLMAX is unknown or more than 256, we need
  // to use vrgatherei16.vv.
  // TODO: It's also possible to use vrgatherei16.vv for other types to
  // decrease register width for the index calculation.
  if ((MaxVLMAX == 0 || MaxVLMAX > 256) && EltSize == 8) {
    // If this is LMUL=8, we have to split before can use vrgatherei16.vv.
    // Reverse each half, then reassemble them in reverse order.
    // NOTE: It's also possible that after splitting that VLMAX no longer
    // requires vrgatherei16.vv.
    if (MinSize == (8 * RISCV::RVVBitsPerBlock)) {
      SDValue Lo, Hi;
      std::tie(Lo, Hi) = DAG.SplitVectorOperand(Op.getNode(), 0);
      EVT LoVT, HiVT;
      std::tie(LoVT, HiVT) = DAG.GetSplitDestVTs(VecVT);
      Lo = DAG.getNode(ISD::VECTOR_REVERSE, DL, LoVT, Lo);
      Hi = DAG.getNode(ISD::VECTOR_REVERSE, DL, HiVT, Hi);
      // Reassemble the low and high pieces reversed.
      // FIXME: This is a CONCAT_VECTORS.
      SDValue Res =
          DAG.getNode(ISD::INSERT_SUBVECTOR, DL, VecVT, DAG.getUNDEF(VecVT), Hi,
                      DAG.getIntPtrConstant(0, DL));
      return DAG.getNode(
          ISD::INSERT_SUBVECTOR, DL, VecVT, Res, Lo,
          DAG.getIntPtrConstant(LoVT.getVectorMinNumElements(), DL));
    }

    // Just promote the int type to i16 which will double the LMUL.
    IntVT = MVT::getVectorVT(MVT::i16, VecVT.getVectorElementCount());
    GatherOpc = RISCVISD::VRGATHEREI16_VV_VL;
  }

  MVT XLenVT = Subtarget.getXLenVT();
  SDValue Mask, VL;
  std::tie(Mask, VL) = getDefaultScalableVLOps(VecVT, DL, DAG, Subtarget);

  // Calculate VLMAX-1 for the desired SEW.
  unsigned MinElts = VecVT.getVectorMinNumElements();
  SDValue VLMax = DAG.getNode(ISD::VSCALE, DL, XLenVT,
                              DAG.getConstant(MinElts, DL, XLenVT));
  SDValue VLMinus1 =
      DAG.getNode(ISD::SUB, DL, XLenVT, VLMax, DAG.getConstant(1, DL, XLenVT));

  // Splat VLMAX-1 taking care to handle SEW==64 on RV32.
  bool IsRV32E64 =
      !Subtarget.is64Bit() && IntVT.getVectorElementType() == MVT::i64;
  SDValue SplatVL;
  if (!IsRV32E64)
    SplatVL = DAG.getSplatVector(IntVT, DL, VLMinus1);
  else
    SplatVL = DAG.getNode(RISCVISD::SPLAT_VECTOR_I64, DL, IntVT, VLMinus1);

  SDValue VID = DAG.getNode(RISCVISD::VID_VL, DL, IntVT, Mask, VL);
  SDValue Indices =
      DAG.getNode(RISCVISD::SUB_VL, DL, IntVT, SplatVL, VID, Mask, VL);

  return DAG.getNode(GatherOpc, DL, VecVT, Op.getOperand(0), Indices, Mask, VL);
}

SDValue RISCVTargetLowering::lowerVECTOR_SPLICE(SDValue Op,
                                                SelectionDAG &DAG) const {

  SDLoc DL(Op);
  SDValue V1 = Op.getOperand(0);
  SDValue V2 = Op.getOperand(1);
  SDValue Offset = Op.getOperand(2);
  MVT XLenVT = Subtarget.getXLenVT();
  MVT VecVT = Op.getSimpleValueType();
  MVT MaskVT = MVT::getVectorVT(MVT::i1, VecVT.getVectorElementCount());

  unsigned MinElts = VecVT.getVectorMinNumElements();
  SDValue VLMax = DAG.getNode(ISD::VSCALE, DL, XLenVT,
                              DAG.getConstant(MinElts, DL, XLenVT));

  int64_t ImmValue = cast<ConstantSDNode>(Offset)->getSExtValue();
  Offset = (ImmValue < 0) ? DAG.getNode(ISD::ADD, DL, XLenVT, VLMax, Offset)
                          : Offset;

  SDValue UndefMask = DAG.getNode(RISCVISD::VMSET_VL, DL, MaskVT, VLMax);

  SDValue VSLIDEDOWN = DAG.getNode(RISCVISD::VSLIDEDOWN_VL, DL, VecVT, V1, V1,
                                   Offset, UndefMask, VLMax);
  SDValue Difference = DAG.getNode(ISD::SUB, DL, XLenVT, VLMax, Offset);
  return DAG.getNode(RISCVISD::VSLIDEUP_VL, DL, VecVT, VSLIDEDOWN, V2,
                     Difference, UndefMask, VLMax);
}

SDValue
RISCVTargetLowering::lowerFixedLengthVectorLoadToRVV(SDValue Op,
                                                     SelectionDAG &DAG) const {
  SDLoc DL(Op);
  auto *Load = cast<LoadSDNode>(Op);

  assert(allowsMemoryAccessForAlignment(*DAG.getContext(), DAG.getDataLayout(),
                                        Load->getMemoryVT(),
                                        *Load->getMemOperand()) &&
         "Expecting a correctly-aligned load");

  MVT VT = Op.getSimpleValueType();
  MVT ContainerVT = getContainerForFixedLengthVector(VT);

  SDValue VL =
      DAG.getConstant(VT.getVectorNumElements(), DL, Subtarget.getXLenVT());

  SDVTList VTs = DAG.getVTList({ContainerVT, MVT::Other});
  SDValue NewLoad = DAG.getMemIntrinsicNode(
      RISCVISD::VLE_VL, DL, VTs, {Load->getChain(), Load->getBasePtr(), VL},
      Load->getMemoryVT(), Load->getMemOperand());

  SDValue Result = convertFromScalableVector(VT, NewLoad, DAG, Subtarget);
  return DAG.getMergeValues({Result, Load->getChain()}, DL);
}

SDValue
RISCVTargetLowering::lowerFixedLengthVectorStoreToRVV(SDValue Op,
                                                      SelectionDAG &DAG) const {
  SDLoc DL(Op);
  auto *Store = cast<StoreSDNode>(Op);

  assert(allowsMemoryAccessForAlignment(*DAG.getContext(), DAG.getDataLayout(),
                                        Store->getMemoryVT(),
                                        *Store->getMemOperand()) &&
         "Expecting a correctly-aligned store");

  SDValue StoreVal = Store->getValue();
  MVT VT = StoreVal.getSimpleValueType();

  // If the size less than a byte, we need to pad with zeros to make a byte.
  if (VT.getVectorElementType() == MVT::i1 && VT.getVectorNumElements() < 8) {
    VT = MVT::v8i1;
    StoreVal = DAG.getNode(ISD::INSERT_SUBVECTOR, DL, VT,
                           DAG.getConstant(0, DL, VT), StoreVal,
                           DAG.getIntPtrConstant(0, DL));
  }

  MVT ContainerVT = getContainerForFixedLengthVector(VT);

  SDValue VL =
      DAG.getConstant(VT.getVectorNumElements(), DL, Subtarget.getXLenVT());

  SDValue NewValue =
      convertToScalableVector(ContainerVT, StoreVal, DAG, Subtarget);
  return DAG.getMemIntrinsicNode(
      RISCVISD::VSE_VL, DL, DAG.getVTList(MVT::Other),
      {Store->getChain(), NewValue, Store->getBasePtr(), VL},
      Store->getMemoryVT(), Store->getMemOperand());
}

SDValue RISCVTargetLowering::lowerMaskedLoad(SDValue Op,
                                             SelectionDAG &DAG) const {
  SDLoc DL(Op);
  MVT VT = Op.getSimpleValueType();

  const auto *MemSD = cast<MemSDNode>(Op);
  EVT MemVT = MemSD->getMemoryVT();
  MachineMemOperand *MMO = MemSD->getMemOperand();
  SDValue Chain = MemSD->getChain();
  SDValue BasePtr = MemSD->getBasePtr();

  SDValue Mask, PassThru, VL;
  if (const auto *VPLoad = dyn_cast<VPLoadSDNode>(Op)) {
    Mask = VPLoad->getMask();
    PassThru = DAG.getUNDEF(VT);
    VL = VPLoad->getVectorLength();
  } else {
    const auto *MLoad = cast<MaskedLoadSDNode>(Op);
    Mask = MLoad->getMask();
    PassThru = MLoad->getPassThru();
  }

  MVT XLenVT = Subtarget.getXLenVT();

  MVT ContainerVT = VT;
  if (VT.isFixedLengthVector()) {
    ContainerVT = getContainerForFixedLengthVector(VT);
    MVT MaskVT = MVT::getVectorVT(MVT::i1, ContainerVT.getVectorElementCount());

    Mask = convertToScalableVector(MaskVT, Mask, DAG, Subtarget);
    PassThru = convertToScalableVector(ContainerVT, PassThru, DAG, Subtarget);
  }

  if (!VL)
    VL = getDefaultVLOps(VT, ContainerVT, DL, DAG, Subtarget).second;

<<<<<<< HEAD
  // If the mask is known to be all ones, optimize to an unmasked intrinsic;
  // the selection of the masked intrinsics doesn't do this for us.
  bool IsUnmasked = ISD::isConstantSplatVectorAllOnes(Mask.getNode());
=======
  SDVTList VTs = DAG.getVTList({ContainerVT, MVT::Other});
  SDValue IntID = DAG.getTargetConstant(Intrinsic::riscv_vle_mask, DL, XLenVT);
  SDValue Policy = DAG.getTargetConstant(RISCVII::TAIL_AGNOSTIC, DL, XLenVT);
  SDValue Ops[] = {Chain, IntID, PassThru, BasePtr, Mask, VL, Policy};
  SDValue Result =
      DAG.getMemIntrinsicNode(ISD::INTRINSIC_W_CHAIN, DL, VTs, Ops, MemVT, MMO);
  Chain = Result.getValue(1);
>>>>>>> 1b638c8c

  if (IsUnmasked) {
    SDVTList VTs = DAG.getVTList({ContainerVT, MVT::Other});
    SDValue IntID = DAG.getTargetConstant(Intrinsic::riscv_vle, DL, XLenVT);
    SDValue Ops[] = {Chain, IntID, BasePtr, VL};
    SDValue Result = DAG.getMemIntrinsicNode(ISD::INTRINSIC_W_CHAIN, DL, VTs,
                                             Ops, MemVT, MMO);
    Chain = Result.getValue(1);

    if (VT.isFixedLengthVector())
      Result = convertFromScalableVector(VT, Result, DAG, Subtarget);

    return DAG.getMergeValues({Result, Chain}, DL);
  } else {
    SDVTList VTs = DAG.getVTList({ContainerVT, MVT::Other});
    SDValue IntID =
        DAG.getTargetConstant(Intrinsic::riscv_vle_mask, DL, XLenVT);
    SDValue Ops[] = {Chain, IntID, PassThru, BasePtr, Mask, VL};
    SDValue Result = DAG.getMemIntrinsicNode(ISD::INTRINSIC_W_CHAIN, DL, VTs,
                                             Ops, MemVT, MMO);
    Chain = Result.getValue(1);

    if (VT.isFixedLengthVector())
      Result = convertFromScalableVector(VT, Result, DAG, Subtarget);

    return DAG.getMergeValues({Result, Chain}, DL);
  }
}

SDValue RISCVTargetLowering::lowerMaskedStore(SDValue Op,
                                              SelectionDAG &DAG) const {
  SDLoc DL(Op);

  const auto *MemSD = cast<MemSDNode>(Op);
  EVT MemVT = MemSD->getMemoryVT();
  MachineMemOperand *MMO = MemSD->getMemOperand();
  SDValue Chain = MemSD->getChain();
  SDValue BasePtr = MemSD->getBasePtr();
  SDValue Val, Mask, VL;

  if (const auto *VPStore = dyn_cast<VPStoreSDNode>(Op)) {
    Val = VPStore->getValue();
    Mask = VPStore->getMask();
    VL = VPStore->getVectorLength();
  } else {
    const auto *MStore = cast<MaskedStoreSDNode>(Op);
    Val = MStore->getValue();
    Mask = MStore->getMask();
  }

  bool IsUnmasked = ISD::isConstantSplatVectorAllOnes(Mask.getNode());

  MVT VT = Val.getSimpleValueType();
  MVT XLenVT = Subtarget.getXLenVT();

  MVT ContainerVT = VT;
  if (VT.isFixedLengthVector()) {
    ContainerVT = getContainerForFixedLengthVector(VT);

    Val = convertToScalableVector(ContainerVT, Val, DAG, Subtarget);
    if (!IsUnmasked) {
      MVT MaskVT =
          MVT::getVectorVT(MVT::i1, ContainerVT.getVectorElementCount());
      Mask = convertToScalableVector(MaskVT, Mask, DAG, Subtarget);
    }
  }

  if (!VL)
    VL = getDefaultVLOps(VT, ContainerVT, DL, DAG, Subtarget).second;

  unsigned IntID =
      IsUnmasked ? Intrinsic::riscv_vse : Intrinsic::riscv_vse_mask;
  SmallVector<SDValue, 8> Ops{Chain, DAG.getTargetConstant(IntID, DL, XLenVT)};
  Ops.push_back(Val);
  Ops.push_back(BasePtr);
  if (!IsUnmasked)
    Ops.push_back(Mask);
  Ops.push_back(VL);

  return DAG.getMemIntrinsicNode(ISD::INTRINSIC_VOID, DL,
                                 DAG.getVTList(MVT::Other), Ops, MemVT, MMO);
}

SDValue
RISCVTargetLowering::lowerFixedLengthVectorSetccToRVV(SDValue Op,
                                                      SelectionDAG &DAG) const {
  MVT InVT = Op.getOperand(0).getSimpleValueType();
  MVT ContainerVT = getContainerForFixedLengthVector(InVT);

  MVT VT = Op.getSimpleValueType();

  SDValue Op1 =
      convertToScalableVector(ContainerVT, Op.getOperand(0), DAG, Subtarget);
  SDValue Op2 =
      convertToScalableVector(ContainerVT, Op.getOperand(1), DAG, Subtarget);

  SDLoc DL(Op);
  SDValue VL =
      DAG.getConstant(VT.getVectorNumElements(), DL, Subtarget.getXLenVT());

  MVT MaskVT = MVT::getVectorVT(MVT::i1, ContainerVT.getVectorElementCount());
  SDValue Mask = DAG.getNode(RISCVISD::VMSET_VL, DL, MaskVT, VL);

  SDValue Cmp = DAG.getNode(RISCVISD::SETCC_VL, DL, MaskVT, Op1, Op2,
                            Op.getOperand(2), Mask, VL);

  return convertFromScalableVector(VT, Cmp, DAG, Subtarget);
}

SDValue RISCVTargetLowering::lowerFixedLengthVectorLogicOpToRVV(
    SDValue Op, SelectionDAG &DAG, unsigned MaskOpc, unsigned VecOpc) const {
  MVT VT = Op.getSimpleValueType();

  if (VT.getVectorElementType() == MVT::i1)
    return lowerToScalableOp(Op, DAG, MaskOpc, /*HasMask*/ false);

  return lowerToScalableOp(Op, DAG, VecOpc, /*HasMask*/ true);
}

SDValue
RISCVTargetLowering::lowerFixedLengthVectorShiftToRVV(SDValue Op,
                                                      SelectionDAG &DAG) const {
  unsigned Opc;
  switch (Op.getOpcode()) {
  default: llvm_unreachable("Unexpected opcode!");
  case ISD::SHL: Opc = RISCVISD::SHL_VL; break;
  case ISD::SRA: Opc = RISCVISD::SRA_VL; break;
  case ISD::SRL: Opc = RISCVISD::SRL_VL; break;
  }

  return lowerToScalableOp(Op, DAG, Opc);
}

// Lower vector ABS to smax(X, sub(0, X)).
SDValue RISCVTargetLowering::lowerABS(SDValue Op, SelectionDAG &DAG) const {
  SDLoc DL(Op);
  MVT VT = Op.getSimpleValueType();
  SDValue X = Op.getOperand(0);

  assert(VT.isFixedLengthVector() && "Unexpected type");

  MVT ContainerVT = getContainerForFixedLengthVector(VT);
  X = convertToScalableVector(ContainerVT, X, DAG, Subtarget);

  SDValue Mask, VL;
  std::tie(Mask, VL) = getDefaultVLOps(VT, ContainerVT, DL, DAG, Subtarget);

  SDValue SplatZero =
      DAG.getNode(RISCVISD::VMV_V_X_VL, DL, ContainerVT,
                  DAG.getConstant(0, DL, Subtarget.getXLenVT()));
  SDValue NegX =
      DAG.getNode(RISCVISD::SUB_VL, DL, ContainerVT, SplatZero, X, Mask, VL);
  SDValue Max =
      DAG.getNode(RISCVISD::SMAX_VL, DL, ContainerVT, X, NegX, Mask, VL);

  return convertFromScalableVector(VT, Max, DAG, Subtarget);
}

SDValue RISCVTargetLowering::lowerFixedLengthVectorFCOPYSIGNToRVV(
    SDValue Op, SelectionDAG &DAG) const {
  SDLoc DL(Op);
  MVT VT = Op.getSimpleValueType();
  SDValue Mag = Op.getOperand(0);
  SDValue Sign = Op.getOperand(1);
  assert(Mag.getValueType() == Sign.getValueType() &&
         "Can only handle COPYSIGN with matching types.");

  MVT ContainerVT = getContainerForFixedLengthVector(VT);
  Mag = convertToScalableVector(ContainerVT, Mag, DAG, Subtarget);
  Sign = convertToScalableVector(ContainerVT, Sign, DAG, Subtarget);

  SDValue Mask, VL;
  std::tie(Mask, VL) = getDefaultVLOps(VT, ContainerVT, DL, DAG, Subtarget);

  SDValue CopySign =
      DAG.getNode(RISCVISD::FCOPYSIGN_VL, DL, ContainerVT, Mag, Sign, Mask, VL);

  return convertFromScalableVector(VT, CopySign, DAG, Subtarget);
}

SDValue RISCVTargetLowering::lowerFixedLengthVectorSelectToRVV(
    SDValue Op, SelectionDAG &DAG) const {
  MVT VT = Op.getSimpleValueType();
  MVT ContainerVT = getContainerForFixedLengthVector(VT);

  MVT I1ContainerVT =
      MVT::getVectorVT(MVT::i1, ContainerVT.getVectorElementCount());

  SDValue CC =
      convertToScalableVector(I1ContainerVT, Op.getOperand(0), DAG, Subtarget);
  SDValue Op1 =
      convertToScalableVector(ContainerVT, Op.getOperand(1), DAG, Subtarget);
  SDValue Op2 =
      convertToScalableVector(ContainerVT, Op.getOperand(2), DAG, Subtarget);

  SDLoc DL(Op);
  SDValue Mask, VL;
  std::tie(Mask, VL) = getDefaultVLOps(VT, ContainerVT, DL, DAG, Subtarget);

  SDValue Select =
      DAG.getNode(RISCVISD::VSELECT_VL, DL, ContainerVT, CC, Op1, Op2, VL);

  return convertFromScalableVector(VT, Select, DAG, Subtarget);
}

SDValue RISCVTargetLowering::lowerToScalableOp(SDValue Op, SelectionDAG &DAG,
                                               unsigned NewOpc,
                                               bool HasMask) const {
  MVT VT = Op.getSimpleValueType();
  MVT ContainerVT = getContainerForFixedLengthVector(VT);

  // Create list of operands by converting existing ones to scalable types.
  SmallVector<SDValue, 6> Ops;
  for (const SDValue &V : Op->op_values()) {
    assert(!isa<VTSDNode>(V) && "Unexpected VTSDNode node!");

    // Pass through non-vector operands.
    if (!V.getValueType().isVector()) {
      Ops.push_back(V);
      continue;
    }

    // "cast" fixed length vector to a scalable vector.
    assert(useRVVForFixedLengthVectorVT(V.getSimpleValueType()) &&
           "Only fixed length vectors are supported!");
    Ops.push_back(convertToScalableVector(ContainerVT, V, DAG, Subtarget));
  }

  SDLoc DL(Op);
  SDValue Mask, VL;
  std::tie(Mask, VL) = getDefaultVLOps(VT, ContainerVT, DL, DAG, Subtarget);
  if (HasMask)
    Ops.push_back(Mask);
  Ops.push_back(VL);

  SDValue ScalableRes = DAG.getNode(NewOpc, DL, ContainerVT, Ops);
  return convertFromScalableVector(VT, ScalableRes, DAG, Subtarget);
}

// Lower a VP_* ISD node to the corresponding RISCVISD::*_VL node:
// * Operands of each node are assumed to be in the same order.
// * The EVL operand is promoted from i32 to i64 on RV64.
// * Fixed-length vectors are converted to their scalable-vector container
//   types.
SDValue RISCVTargetLowering::lowerVPOp(SDValue Op, SelectionDAG &DAG,
                                       unsigned RISCVISDOpc) const {
  SDLoc DL(Op);
  MVT VT = Op.getSimpleValueType();
  SmallVector<SDValue, 5> Ops;

  for (const auto &OpIdx : enumerate(Op->ops())) {
    SDValue V = OpIdx.value();
    assert(!isa<VTSDNode>(V) && "Unexpected VTSDNode node!");
    // Pass through operands which aren't fixed-length vectors.
    if (!V.getValueType().isFixedLengthVector()) {
      Ops.push_back(V);
      continue;
    }
    // "cast" fixed length vector to a scalable vector.
    MVT OpVT = V.getSimpleValueType();
    MVT ContainerVT = getContainerForFixedLengthVector(OpVT);
    assert(useRVVForFixedLengthVectorVT(OpVT) &&
           "Only fixed length vectors are supported!");
    Ops.push_back(convertToScalableVector(ContainerVT, V, DAG, Subtarget));
  }

  if (!VT.isFixedLengthVector())
    return DAG.getNode(RISCVISDOpc, DL, VT, Ops);

  MVT ContainerVT = getContainerForFixedLengthVector(VT);

  SDValue VPOp = DAG.getNode(RISCVISDOpc, DL, ContainerVT, Ops);

  return convertFromScalableVector(VT, VPOp, DAG, Subtarget);
}

// Lower a VP_* ISD node to the corresponding RISCVISD::VM*_VL node:
// * Operands of each node are assumed to be in the same order, except for the
//   Mask operand, which is ignored.
// * The EVL operand is promoted from i32 to i64 on RV64.
// * Fixed-length vectors are converted to their scalable-vector container
//   types.
SDValue RISCVTargetLowering::lowerVPMaskOp(SDValue Op, SelectionDAG &DAG,
                                       unsigned RISCVISDOpc) const {
  SDLoc DL(Op);
  MVT VT = Op.getSimpleValueType();
  SmallVector<SDValue, 3> Ops;

  Optional<unsigned> MaskIndex = ISD::getVPMaskIdx(Op.getOpcode());
  assert(MaskIndex.hasValue() && "RISCVISD::VM*_VL node does not have a mask");
  for (const auto &OpIdx : enumerate(Op->ops())) {
    if (OpIdx.index() == MaskIndex.getValue()) // Ignore the mask argument
      continue;
    SDValue V = OpIdx.value();
    assert(!isa<VTSDNode>(V) && "Unexpected VTSDNode node!");
    // Pass through operands which aren't fixed-length vectors.
    if (!V.getValueType().isFixedLengthVector()) {
      Ops.push_back(V);
      continue;
    }
    // "cast" fixed length vector to a scalable vector.
    MVT OpVT = V.getSimpleValueType();
    MVT ContainerVT = getContainerForFixedLengthVector(OpVT);
    assert(useRVVForFixedLengthVectorVT(OpVT) &&
           "Only fixed length vectors are supported!");
    Ops.push_back(convertToScalableVector(ContainerVT, V, DAG, Subtarget));
  }

  if (!VT.isFixedLengthVector())
    return DAG.getNode(RISCVISDOpc, DL, VT, Ops);

  MVT ContainerVT = getContainerForFixedLengthVector(VT);

  SDValue VPOp = DAG.getNode(RISCVISDOpc, DL, ContainerVT, Ops);

  return convertFromScalableVector(VT, VPOp, DAG, Subtarget);
}

// Lower a VP_SETCC ISD node to:
// * a splat of 0 if the CondCode is SETFALSE or SETFALSE2;
// * a splat of 1 if the CondCode is SETTRUE or SETTRUE2;
// * the corresponding RISCVISD::SETCC_VL node, if the CondCode is one of
//   SETOEQ, SETOGT, SETOGE, SETOLT, SETOLE, SETUNE or the operands are of
//   Integer type;
// * a sequence of input SDNodes otherwise.
SDValue RISCVTargetLowering::lowerVPCmpOp(SDValue Op, SelectionDAG &DAG) const {
  SDLoc DL(Op);
  MVT VT = Op.getSimpleValueType();

  // Ops indexes: 0->Op1, 1->Op2, 2->CondCode, 3->Mask, 4->EVL
  SmallVector<SDValue, 5> Ops;
  for (const auto &OpIdx : enumerate(Op->ops())) {
    SDValue V = OpIdx.value();
    assert(!isa<VTSDNode>(V) && "Unexpected VTSDNode node!");
    // Pass through operands which aren't fixed-length vectors.
    if (!V.getValueType().isFixedLengthVector()) {
      Ops.push_back(V);
      continue;
    }
    // "cast" fixed length vector to a scalable vector.
    MVT OpVT = V.getSimpleValueType();
    MVT ContainerVT = getContainerForFixedLengthVector(OpVT);
    assert(useRVVForFixedLengthVectorVT(OpVT) &&
           "Only fixed length vectors are supported!");
    Ops.push_back(convertToScalableVector(ContainerVT, V, DAG, Subtarget));
  }

  ISD::CondCode CC = cast<CondCodeSDNode>(Ops[2])->get();
  switch (CC) {
  default:
    llvm_unreachable("Unhandled VP_SETCC CondCode");
  case ISD::SETFALSE:
  case ISD::SETFALSE2:
    return DAG.getSplatVector(VT, DL,
                              DAG.getConstant(0, DL, Subtarget.getXLenVT()));
  case ISD::SETTRUE:
  case ISD::SETTRUE2:
    return DAG.getSplatVector(VT, DL,
                              DAG.getConstant(1, DL, Subtarget.getXLenVT()));
  case ISD::SETUGT:
  case ISD::SETUGE:
  case ISD::SETULT:
  case ISD::SETULE:
    if (Ops[0].getSimpleValueType().isFloatingPoint())
      break;
    LLVM_FALLTHROUGH;
  case ISD::SETOEQ:
  case ISD::SETOGT:
  case ISD::SETOGE:
  case ISD::SETOLT:
  case ISD::SETOLE:
  case ISD::SETUNE:
  case ISD::SETEQ:
  case ISD::SETGT:
  case ISD::SETGE:
  case ISD::SETLT:
  case ISD::SETLE:
  case ISD::SETNE: {
    unsigned RISCVISDOpc = RISCVISD::SETCC_VL;
    if (!VT.isFixedLengthVector())
      return DAG.getNode(RISCVISDOpc, DL, VT, Ops);

    MVT ContainerVT = getContainerForFixedLengthVector(VT);
    SDValue VPOp = DAG.getNode(RISCVISDOpc, DL, ContainerVT, Ops);
    return convertFromScalableVector(VT, VPOp, DAG, Subtarget);
  }
  case ISD::SETONE:
  case ISD::SETO:
  case ISD::SETUO:
  case ISD::SETUEQ:
    break;
  }

  MVT ContainerVT = VT;
  if (VT.isFixedLengthVector())
    ContainerVT = getContainerForFixedLengthVector(VT);

  SDValue Op1 = Ops[0];
  SDValue Op2 = Ops[1];
  SDValue Mask = Ops[3];
  SDValue EVL = Ops[4];

  SDValue Op1IsNan = DAG.getNode(RISCVISD::SETCC_VL, DL, ContainerVT, Op1, Op1,
                                 DAG.getCondCode(ISD::SETOEQ), Mask, EVL);
  SDValue Op2IsNan = DAG.getNode(RISCVISD::SETCC_VL, DL, ContainerVT, Op2, Op2,
                                 DAG.getCondCode(ISD::SETOEQ), Mask, EVL);
  SDValue NanAnd =
      DAG.getNode(RISCVISD::VMAND_VL, DL, ContainerVT, Op1IsNan, Op2IsNan, EVL);

  SDValue SetCC;
  switch (CC) {
  default:
    llvm_unreachable("Invalid FCMP CondCode for custom lowering");
  case ISD::SETONE: {
    SDValue SetUNE = DAG.getNode(RISCVISD::SETCC_VL, DL, ContainerVT, Op1, Op2,
                                   DAG.getCondCode(ISD::SETUNE), NanAnd, EVL);
    SDValue Result =
        DAG.getNode(RISCVISD::VMAND_VL, DL, ContainerVT, SetUNE, NanAnd, EVL);
    if (!VT.isFixedLengthVector())
      return Result;
    return convertFromScalableVector(VT, Result, DAG, Subtarget);
  }
  case ISD::SETO:
    if (!VT.isFixedLengthVector())
      return NanAnd;
    return convertFromScalableVector(VT, NanAnd, DAG, Subtarget);
  case ISD::SETUO: {
    SDValue Result = DAG.getNOT(DL, NanAnd, ContainerVT);
    if (!VT.isFixedLengthVector())
      return Result;
    return convertFromScalableVector(VT, Result, DAG, Subtarget);
  }
  case ISD::SETUEQ:
    SetCC = DAG.getNode(RISCVISD::SETCC_VL, DL, ContainerVT, Op1, Op2,
                        DAG.getCondCode(ISD::SETOEQ), NanAnd, EVL);
    break;
  case ISD::SETUGT:
    SetCC = DAG.getNode(RISCVISD::SETCC_VL, DL, ContainerVT, Op1, Op2,
                        DAG.getCondCode(ISD::SETOGT), NanAnd, EVL);
    break;
  case ISD::SETUGE:
    SetCC = DAG.getNode(RISCVISD::SETCC_VL, DL, ContainerVT, Op1, Op2,
                        DAG.getCondCode(ISD::SETOGE), NanAnd, EVL);
    break;
  case ISD::SETULT:
    SetCC = DAG.getNode(RISCVISD::SETCC_VL, DL, ContainerVT, Op1, Op2,
                        DAG.getCondCode(ISD::SETOLT), NanAnd, EVL);
    break;
  case ISD::SETULE:
    SetCC = DAG.getNode(RISCVISD::SETCC_VL, DL, ContainerVT, Op1, Op2,
                        DAG.getCondCode(ISD::SETOLE), NanAnd, EVL);
    break;
  }

  SDValue Result = DAG.getNode(RISCVISD::VMOR_VL, DL, ContainerVT, SetCC,
                     DAG.getNOT(DL, NanAnd, ContainerVT), EVL);

  if (!VT.isFixedLengthVector())
    return Result;
  return convertFromScalableVector(VT, Result, DAG, Subtarget);
}

SDValue RISCVTargetLowering::lowerVPSelectMaskOp(SDValue Op,
                                                 SelectionDAG &DAG) const {
  SDLoc DL(Op);
  MVT VT = Op.getSimpleValueType();
  // FIXME
  assert(!VT.isFixedLengthVector() &&
         "Fixed length vector masks not implemented yet");

  // Ops indexes: 0->Mask, 1->Op1, 2->Op2, 3->EVL
  SmallVector<SDValue, 4> Ops;
  for (const auto &OpIdx : enumerate(Op->ops())) {
    SDValue V = OpIdx.value();
    assert(!isa<VTSDNode>(V) && "Unexpected VTSDNode node!");
    // Pass through operands which aren't fixed-length vectors.
    if (!V.getValueType().isFixedLengthVector()) {
      Ops.push_back(V);
      continue;
    }
    // "cast" fixed length vector to a scalable vector.
    MVT OpVT = V.getSimpleValueType();
    MVT ContainerVT = getContainerForFixedLengthVector(OpVT);
    assert(useRVVForFixedLengthVectorVT(OpVT) &&
           "Only fixed length vectors are supported!");
    Ops.push_back(convertToScalableVector(ContainerVT, V, DAG, Subtarget));
  }

  MVT ContainerVT = VT;
  if (VT.isFixedLengthVector())
    ContainerVT = getContainerForFixedLengthVector(VT);

  SDValue XOR =
      DAG.getNode(RISCVISD::VMXOR_VL, DL, ContainerVT, Ops[2], Ops[1], Ops[3]);
  SDValue AND =
      DAG.getNode(RISCVISD::VMAND_VL, DL, ContainerVT, XOR, Ops[0], Ops[3]);
  SDValue Result =
      DAG.getNode(RISCVISD::VMXOR_VL, DL, ContainerVT, Ops[2], AND, Ops[3]);

  if (!VT.isFixedLengthVector())
    return Result;
  return convertFromScalableVector(VT, Result, DAG, Subtarget);
}

// Lower VP_*EXT nodes when the starting operand is a mask
SDValue RISCVTargetLowering::lowerVPExtMaskOp(SDValue Op,
                                              SelectionDAG &DAG) const {
  SDLoc DL(Op);
  MVT VT = Op.getSimpleValueType();
  const MVT XLenVT = Subtarget.getXLenVT();

  // Ops indexes: 0->Op1, 1->Mask, 2->EVL
  SmallVector<SDValue, 3> Ops;
  for (const auto &OpIdx : enumerate(Op->ops())) {
    SDValue V = OpIdx.value();
    assert(!isa<VTSDNode>(V) && "Unexpected VTSDNode node!");
    // Pass through operands which aren't fixed-length vectors.
    if (!V.getValueType().isFixedLengthVector()) {
      Ops.push_back(V);
      continue;
    }
    // "cast" fixed length vector to a scalable vector.
    MVT OpVT = V.getSimpleValueType();
    MVT ContainerVT = getContainerForFixedLengthVector(OpVT);
    assert(useRVVForFixedLengthVectorVT(OpVT) &&
           "Only fixed length vectors are supported!");
    Ops.push_back(convertToScalableVector(ContainerVT, V, DAG, Subtarget));
  }

  MVT ContainerVT = VT;
  if (VT.isFixedLengthVector())
    ContainerVT = getContainerForFixedLengthVector(VT);

  SDValue Zero = DAG.getConstant(0, DL, XLenVT);
  SDValue ZeroSplat =
      DAG.getNode(RISCVISD::VMV_V_X_VL, DL, ContainerVT, Zero, Ops[2]);

  SDValue SplatValue = DAG.getConstant(Op.getOpcode() == ISD::VP_ZEXT ? 1 : -1,
                                       DL, XLenVT);
  SDValue Splat = DAG.getSplatVector(ContainerVT, DL, SplatValue);

  SDValue Result = DAG.getNode(RISCVISD::VSELECT_VL, DL, ContainerVT, Ops[0],
                               Splat, ZeroSplat, Ops[2]);
  if (!VT.isFixedLengthVector())
    return Result;
  return convertFromScalableVector(VT, Result, DAG, Subtarget);
}

// Custom lower MGATHER/VP_GATHER to a legalized form for RVV. It will then be
// matched to a RVV indexed load. The RVV indexed load instructions only
// support the "unsigned unscaled" addressing mode; indices are implicitly
// zero-extended or truncated to XLEN and are treated as byte offsets. Any
// signed or scaled indexing is extended to the XLEN value type and scaled
// accordingly.
SDValue RISCVTargetLowering::lowerMaskedGather(SDValue Op,
                                               SelectionDAG &DAG) const {
  SDLoc DL(Op);
  MVT VT = Op.getSimpleValueType();

  const auto *MemSD = cast<MemSDNode>(Op.getNode());
  EVT MemVT = MemSD->getMemoryVT();
  MachineMemOperand *MMO = MemSD->getMemOperand();
  SDValue Chain = MemSD->getChain();
  SDValue BasePtr = MemSD->getBasePtr();

  ISD::LoadExtType LoadExtType;
  SDValue Index, Mask, PassThru, VL;

  if (auto *VPGN = dyn_cast<VPGatherSDNode>(Op.getNode())) {
    Index = VPGN->getIndex();
    Mask = VPGN->getMask();
    PassThru = DAG.getUNDEF(VT);
    VL = VPGN->getVectorLength();
    // VP doesn't support extending loads.
    LoadExtType = ISD::NON_EXTLOAD;
  } else {
    // Else it must be a MGATHER.
    auto *MGN = cast<MaskedGatherSDNode>(Op.getNode());
    Index = MGN->getIndex();
    Mask = MGN->getMask();
    PassThru = MGN->getPassThru();
    LoadExtType = MGN->getExtensionType();
  }

  MVT IndexVT = Index.getSimpleValueType();
  MVT XLenVT = Subtarget.getXLenVT();

  assert(VT.getVectorElementCount() == IndexVT.getVectorElementCount() &&
         "Unexpected VTs!");
  assert(BasePtr.getSimpleValueType() == XLenVT && "Unexpected pointer type");
  // Targets have to explicitly opt-in for extending vector loads.
  assert(LoadExtType == ISD::NON_EXTLOAD &&
         "Unexpected extending MGATHER/VP_GATHER");
  (void)LoadExtType;

  // If the mask is known to be all ones, optimize to an unmasked intrinsic;
  // the selection of the masked intrinsics doesn't do this for us.
  bool IsUnmasked = ISD::isConstantSplatVectorAllOnes(Mask.getNode());

  MVT ContainerVT = VT;
  if (VT.isFixedLengthVector()) {
    // We need to use the larger of the result and index type to determine the
    // scalable type to use so we don't increase LMUL for any operand/result.
    if (VT.bitsGE(IndexVT)) {
      ContainerVT = getContainerForFixedLengthVector(VT);
      IndexVT = MVT::getVectorVT(IndexVT.getVectorElementType(),
                                 ContainerVT.getVectorElementCount());
    } else {
      IndexVT = getContainerForFixedLengthVector(IndexVT);
      ContainerVT = MVT::getVectorVT(ContainerVT.getVectorElementType(),
                                     IndexVT.getVectorElementCount());
    }

    Index = convertToScalableVector(IndexVT, Index, DAG, Subtarget);

    if (!IsUnmasked) {
      MVT MaskVT =
          MVT::getVectorVT(MVT::i1, ContainerVT.getVectorElementCount());
      Mask = convertToScalableVector(MaskVT, Mask, DAG, Subtarget);
      PassThru = convertToScalableVector(ContainerVT, PassThru, DAG, Subtarget);
    }
  }

  if (!VL)
    VL = getDefaultVLOps(VT, ContainerVT, DL, DAG, Subtarget).second;

  unsigned IntID =
      IsUnmasked ? Intrinsic::riscv_vluxei : Intrinsic::riscv_vluxei_mask;
  SmallVector<SDValue, 8> Ops{Chain, DAG.getTargetConstant(IntID, DL, XLenVT)};
  if (!IsUnmasked)
    Ops.push_back(PassThru);
  Ops.push_back(BasePtr);
  Ops.push_back(Index);
  if (!IsUnmasked)
    Ops.push_back(Mask);
  Ops.push_back(VL);
  if (!IsUnmasked)
    Ops.push_back(DAG.getTargetConstant(RISCVII::TAIL_AGNOSTIC, DL, XLenVT));

  SDVTList VTs = DAG.getVTList({ContainerVT, MVT::Other});
  SDValue Result =
      DAG.getMemIntrinsicNode(ISD::INTRINSIC_W_CHAIN, DL, VTs, Ops, MemVT, MMO);
  Chain = Result.getValue(1);

  if (VT.isFixedLengthVector())
    Result = convertFromScalableVector(VT, Result, DAG, Subtarget);

  return DAG.getMergeValues({Result, Chain}, DL);
}

// Custom lower MSCATTER/VP_SCATTER to a legalized form for RVV. It will then be
// matched to a RVV indexed store. The RVV indexed store instructions only
// support the "unsigned unscaled" addressing mode; indices are implicitly
// zero-extended or truncated to XLEN and are treated as byte offsets. Any
// signed or scaled indexing is extended to the XLEN value type and scaled
// accordingly.
SDValue RISCVTargetLowering::lowerMaskedScatter(SDValue Op,
                                                SelectionDAG &DAG) const {
  SDLoc DL(Op);
  const auto *MemSD = cast<MemSDNode>(Op.getNode());
  EVT MemVT = MemSD->getMemoryVT();
  MachineMemOperand *MMO = MemSD->getMemOperand();
  SDValue Chain = MemSD->getChain();
  SDValue BasePtr = MemSD->getBasePtr();

  bool IsTruncatingStore = false;
  SDValue Index, Mask, Val, VL;

  if (auto *VPSN = dyn_cast<VPScatterSDNode>(Op.getNode())) {
    Index = VPSN->getIndex();
    Mask = VPSN->getMask();
    Val = VPSN->getValue();
    VL = VPSN->getVectorLength();
    // VP doesn't support truncating stores.
    IsTruncatingStore = false;
  } else {
    // Else it must be a MSCATTER.
    auto *MSN = cast<MaskedScatterSDNode>(Op.getNode());
    Index = MSN->getIndex();
    Mask = MSN->getMask();
    Val = MSN->getValue();
    IsTruncatingStore = MSN->isTruncatingStore();
  }

  MVT VT = Val.getSimpleValueType();
  MVT IndexVT = Index.getSimpleValueType();
  MVT XLenVT = Subtarget.getXLenVT();

  assert(VT.getVectorElementCount() == IndexVT.getVectorElementCount() &&
         "Unexpected VTs!");
  assert(BasePtr.getSimpleValueType() == XLenVT && "Unexpected pointer type");
  // Targets have to explicitly opt-in for extending vector loads and
  // truncating vector stores.
  assert(!IsTruncatingStore && "Unexpected truncating MSCATTER/VP_SCATTER");
  (void)IsTruncatingStore;

  // If the mask is known to be all ones, optimize to an unmasked intrinsic;
  // the selection of the masked intrinsics doesn't do this for us.
  bool IsUnmasked = ISD::isConstantSplatVectorAllOnes(Mask.getNode());

  MVT ContainerVT = VT;
  if (VT.isFixedLengthVector()) {
    // We need to use the larger of the value and index type to determine the
    // scalable type to use so we don't increase LMUL for any operand/result.
    if (VT.bitsGE(IndexVT)) {
      ContainerVT = getContainerForFixedLengthVector(VT);
      IndexVT = MVT::getVectorVT(IndexVT.getVectorElementType(),
                                 ContainerVT.getVectorElementCount());
    } else {
      IndexVT = getContainerForFixedLengthVector(IndexVT);
      ContainerVT = MVT::getVectorVT(VT.getVectorElementType(),
                                     IndexVT.getVectorElementCount());
    }

    Index = convertToScalableVector(IndexVT, Index, DAG, Subtarget);
    Val = convertToScalableVector(ContainerVT, Val, DAG, Subtarget);

    if (!IsUnmasked) {
      MVT MaskVT =
          MVT::getVectorVT(MVT::i1, ContainerVT.getVectorElementCount());
      Mask = convertToScalableVector(MaskVT, Mask, DAG, Subtarget);
    }
  }

  if (!VL)
    VL = getDefaultVLOps(VT, ContainerVT, DL, DAG, Subtarget).second;

  unsigned IntID =
      IsUnmasked ? Intrinsic::riscv_vsoxei : Intrinsic::riscv_vsoxei_mask;
  SmallVector<SDValue, 8> Ops{Chain, DAG.getTargetConstant(IntID, DL, XLenVT)};
  Ops.push_back(Val);
  Ops.push_back(BasePtr);
  Ops.push_back(Index);
  if (!IsUnmasked)
    Ops.push_back(Mask);
  Ops.push_back(VL);

  return DAG.getMemIntrinsicNode(ISD::INTRINSIC_VOID, DL,
                                 DAG.getVTList(MVT::Other), Ops, MemVT, MMO);
}

SDValue RISCVTargetLowering::lowerGET_ROUNDING(SDValue Op,
                                               SelectionDAG &DAG) const {
  const MVT XLenVT = Subtarget.getXLenVT();
  SDLoc DL(Op);
  SDValue Chain = Op->getOperand(0);
  SDValue SysRegNo = DAG.getConstant(
      RISCVSysReg::lookupSysRegByName("FRM")->Encoding, DL, XLenVT);
  SDVTList VTs = DAG.getVTList(XLenVT, MVT::Other);
  SDValue RM = DAG.getNode(RISCVISD::READ_CSR, DL, VTs, Chain, SysRegNo);

  // Encoding used for rounding mode in RISCV differs from that used in
  // FLT_ROUNDS. To convert it the RISCV rounding mode is used as an index in a
  // table, which consists of a sequence of 4-bit fields, each representing
  // corresponding FLT_ROUNDS mode.
  static const int Table =
      (int(RoundingMode::NearestTiesToEven) << 4 * RISCVFPRndMode::RNE) |
      (int(RoundingMode::TowardZero) << 4 * RISCVFPRndMode::RTZ) |
      (int(RoundingMode::TowardNegative) << 4 * RISCVFPRndMode::RDN) |
      (int(RoundingMode::TowardPositive) << 4 * RISCVFPRndMode::RUP) |
      (int(RoundingMode::NearestTiesToAway) << 4 * RISCVFPRndMode::RMM);

  SDValue Shift =
      DAG.getNode(ISD::SHL, DL, XLenVT, RM, DAG.getConstant(2, DL, XLenVT));
  SDValue Shifted = DAG.getNode(ISD::SRL, DL, XLenVT,
                                DAG.getConstant(Table, DL, XLenVT), Shift);
  SDValue Masked = DAG.getNode(ISD::AND, DL, XLenVT, Shifted,
                               DAG.getConstant(7, DL, XLenVT));

  return DAG.getMergeValues({Masked, Chain}, DL);
}

SDValue RISCVTargetLowering::lowerSET_ROUNDING(SDValue Op,
                                               SelectionDAG &DAG) const {
  const MVT XLenVT = Subtarget.getXLenVT();
  SDLoc DL(Op);
  SDValue Chain = Op->getOperand(0);
  SDValue RMValue = Op->getOperand(1);
  SDValue SysRegNo = DAG.getConstant(
      RISCVSysReg::lookupSysRegByName("FRM")->Encoding, DL, XLenVT);

  // Encoding used for rounding mode in RISCV differs from that used in
  // FLT_ROUNDS. To convert it the C rounding mode is used as an index in
  // a table, which consists of a sequence of 4-bit fields, each representing
  // corresponding RISCV mode.
  static const unsigned Table =
      (RISCVFPRndMode::RNE << 4 * int(RoundingMode::NearestTiesToEven)) |
      (RISCVFPRndMode::RTZ << 4 * int(RoundingMode::TowardZero)) |
      (RISCVFPRndMode::RDN << 4 * int(RoundingMode::TowardNegative)) |
      (RISCVFPRndMode::RUP << 4 * int(RoundingMode::TowardPositive)) |
      (RISCVFPRndMode::RMM << 4 * int(RoundingMode::NearestTiesToAway));

  SDValue Shift = DAG.getNode(ISD::SHL, DL, XLenVT, RMValue,
                              DAG.getConstant(2, DL, XLenVT));
  SDValue Shifted = DAG.getNode(ISD::SRL, DL, XLenVT,
                                DAG.getConstant(Table, DL, XLenVT), Shift);
  RMValue = DAG.getNode(ISD::AND, DL, XLenVT, Shifted,
                        DAG.getConstant(0x7, DL, XLenVT));
  return DAG.getNode(RISCVISD::WRITE_CSR, DL, MVT::Other, Chain, SysRegNo,
                     RMValue);
}

// Returns the opcode of the target-specific SDNode that implements the 32-bit
// form of the given Opcode.
static RISCVISD::NodeType getRISCVWOpcode(unsigned Opcode) {
  switch (Opcode) {
  default:
    llvm_unreachable("Unexpected opcode");
  case ISD::SHL:
    return RISCVISD::SLLW;
  case ISD::SRA:
    return RISCVISD::SRAW;
  case ISD::SRL:
    return RISCVISD::SRLW;
  case ISD::SDIV:
    return RISCVISD::DIVW;
  case ISD::UDIV:
    return RISCVISD::DIVUW;
  case ISD::UREM:
    return RISCVISD::REMUW;
  case ISD::ROTL:
    return RISCVISD::ROLW;
  case ISD::ROTR:
    return RISCVISD::RORW;
  case RISCVISD::GREV:
    return RISCVISD::GREVW;
  case RISCVISD::GORC:
    return RISCVISD::GORCW;
  }
}

// Converts the given i8/i16/i32 operation to a target-specific SelectionDAG
// node. Because i8/i16/i32 isn't a legal type for RV64, these operations would
// otherwise be promoted to i64, making it difficult to select the
// SLLW/DIVUW/.../*W later one because the fact the operation was originally of
// type i8/i16/i32 is lost.
static SDValue customLegalizeToWOp(SDNode *N, SelectionDAG &DAG,
                                   unsigned ExtOpc = ISD::ANY_EXTEND) {
  SDLoc DL(N);
  RISCVISD::NodeType WOpcode = getRISCVWOpcode(N->getOpcode());
  SDValue NewOp0 = DAG.getNode(ExtOpc, DL, MVT::i64, N->getOperand(0));
  SDValue NewOp1 = DAG.getNode(ExtOpc, DL, MVT::i64, N->getOperand(1));
  SDValue NewRes = DAG.getNode(WOpcode, DL, MVT::i64, NewOp0, NewOp1);
  // ReplaceNodeResults requires we maintain the same type for the return value.
  return DAG.getNode(ISD::TRUNCATE, DL, N->getValueType(0), NewRes);
}

// Converts the given 32-bit operation to a i64 operation with signed extension
// semantic to reduce the signed extension instructions.
static SDValue customLegalizeToWOpWithSExt(SDNode *N, SelectionDAG &DAG) {
  SDLoc DL(N);
  SDValue NewOp0 = DAG.getNode(ISD::ANY_EXTEND, DL, MVT::i64, N->getOperand(0));
  SDValue NewOp1 = DAG.getNode(ISD::ANY_EXTEND, DL, MVT::i64, N->getOperand(1));
  SDValue NewWOp = DAG.getNode(N->getOpcode(), DL, MVT::i64, NewOp0, NewOp1);
  SDValue NewRes = DAG.getNode(ISD::SIGN_EXTEND_INREG, DL, MVT::i64, NewWOp,
                               DAG.getValueType(MVT::i32));
  return DAG.getNode(ISD::TRUNCATE, DL, MVT::i32, NewRes);
}

void RISCVTargetLowering::ReplaceNodeResults(SDNode *N,
                                             SmallVectorImpl<SDValue> &Results,
                                             SelectionDAG &DAG) const {
  SDLoc DL(N);
  switch (N->getOpcode()) {
  default:
    llvm_unreachable("Don't know how to custom type legalize this operation!");
  case ISD::STRICT_FP_TO_SINT:
  case ISD::STRICT_FP_TO_UINT:
  case ISD::FP_TO_SINT:
  case ISD::FP_TO_UINT: {
    assert(N->getValueType(0) == MVT::i32 && Subtarget.is64Bit() &&
           "Unexpected custom legalisation");
    bool IsStrict = N->isStrictFPOpcode();
    bool IsSigned = N->getOpcode() == ISD::FP_TO_SINT ||
                    N->getOpcode() == ISD::STRICT_FP_TO_SINT;
    SDValue Op0 = IsStrict ? N->getOperand(1) : N->getOperand(0);
    if (getTypeAction(*DAG.getContext(), Op0.getValueType()) !=
        TargetLowering::TypeSoftenFloat) {
      // FIXME: Support strict FP.
      if (IsStrict)
        return;
      if (!isTypeLegal(Op0.getValueType()))
        return;
      unsigned Opc =
          IsSigned ? RISCVISD::FCVT_W_RTZ_RV64 : RISCVISD::FCVT_WU_RTZ_RV64;
      SDValue Res = DAG.getNode(Opc, DL, MVT::i64, Op0);
      Results.push_back(DAG.getNode(ISD::TRUNCATE, DL, MVT::i32, Res));
      return;
    }
    // If the FP type needs to be softened, emit a library call using the 'si'
    // version. If we left it to default legalization we'd end up with 'di'. If
    // the FP type doesn't need to be softened just let generic type
    // legalization promote the result type.
    RTLIB::Libcall LC;
    if (IsSigned)
      LC = RTLIB::getFPTOSINT(Op0.getValueType(), N->getValueType(0));
    else
      LC = RTLIB::getFPTOUINT(Op0.getValueType(), N->getValueType(0));
    MakeLibCallOptions CallOptions;
    EVT OpVT = Op0.getValueType();
    CallOptions.setTypeListBeforeSoften(OpVT, N->getValueType(0), true);
    SDValue Chain = IsStrict ? N->getOperand(0) : SDValue();
    SDValue Result;
    std::tie(Result, Chain) =
        makeLibCall(DAG, LC, N->getValueType(0), Op0, CallOptions, DL, Chain);
    Results.push_back(Result);
    if (IsStrict)
      Results.push_back(Chain);
    break;
  }
  case ISD::READCYCLECOUNTER: {
    assert(!Subtarget.is64Bit() &&
           "READCYCLECOUNTER only has custom type legalization on riscv32");

    SDVTList VTs = DAG.getVTList(MVT::i32, MVT::i32, MVT::Other);
    SDValue RCW =
        DAG.getNode(RISCVISD::READ_CYCLE_WIDE, DL, VTs, N->getOperand(0));

    Results.push_back(
        DAG.getNode(ISD::BUILD_PAIR, DL, MVT::i64, RCW, RCW.getValue(1)));
    Results.push_back(RCW.getValue(2));
    break;
  }
  case ISD::MUL: {
    unsigned Size = N->getSimpleValueType(0).getSizeInBits();
    unsigned XLen = Subtarget.getXLen();
    // This multiply needs to be expanded, try to use MULHSU+MUL if possible.
    if (Size > XLen) {
      assert(Size == (XLen * 2) && "Unexpected custom legalisation");
      SDValue LHS = N->getOperand(0);
      SDValue RHS = N->getOperand(1);
      APInt HighMask = APInt::getHighBitsSet(Size, XLen);

      bool LHSIsU = DAG.MaskedValueIsZero(LHS, HighMask);
      bool RHSIsU = DAG.MaskedValueIsZero(RHS, HighMask);
      // We need exactly one side to be unsigned.
      if (LHSIsU == RHSIsU)
        return;

      auto MakeMULPair = [&](SDValue S, SDValue U) {
        MVT XLenVT = Subtarget.getXLenVT();
        S = DAG.getNode(ISD::TRUNCATE, DL, XLenVT, S);
        U = DAG.getNode(ISD::TRUNCATE, DL, XLenVT, U);
        SDValue Lo = DAG.getNode(ISD::MUL, DL, XLenVT, S, U);
        SDValue Hi = DAG.getNode(RISCVISD::MULHSU, DL, XLenVT, S, U);
        return DAG.getNode(ISD::BUILD_PAIR, DL, N->getValueType(0), Lo, Hi);
      };

      bool LHSIsS = DAG.ComputeNumSignBits(LHS) > XLen;
      bool RHSIsS = DAG.ComputeNumSignBits(RHS) > XLen;

      // The other operand should be signed, but still prefer MULH when
      // possible.
      if (RHSIsU && LHSIsS && !RHSIsS)
        Results.push_back(MakeMULPair(LHS, RHS));
      else if (LHSIsU && RHSIsS && !LHSIsS)
        Results.push_back(MakeMULPair(RHS, LHS));

      return;
    }
    LLVM_FALLTHROUGH;
  }
  case ISD::ADD:
  case ISD::SUB:
    assert(N->getValueType(0) == MVT::i32 && Subtarget.is64Bit() &&
           "Unexpected custom legalisation");
    Results.push_back(customLegalizeToWOpWithSExt(N, DAG));
    break;
  case ISD::SHL:
  case ISD::SRA:
  case ISD::SRL:
    assert(N->getValueType(0) == MVT::i32 && Subtarget.is64Bit() &&
           "Unexpected custom legalisation");
    if (N->getOperand(1).getOpcode() != ISD::Constant) {
      Results.push_back(customLegalizeToWOp(N, DAG));
      break;
    }

    // Custom legalize ISD::SHL by placing a SIGN_EXTEND_INREG after. This is
    // similar to customLegalizeToWOpWithSExt, but we must zero_extend the
    // shift amount.
    if (N->getOpcode() == ISD::SHL) {
      SDLoc DL(N);
      SDValue NewOp0 =
          DAG.getNode(ISD::ANY_EXTEND, DL, MVT::i64, N->getOperand(0));
      SDValue NewOp1 =
          DAG.getNode(ISD::ZERO_EXTEND, DL, MVT::i64, N->getOperand(1));
      SDValue NewWOp = DAG.getNode(ISD::SHL, DL, MVT::i64, NewOp0, NewOp1);
      SDValue NewRes = DAG.getNode(ISD::SIGN_EXTEND_INREG, DL, MVT::i64, NewWOp,
                                   DAG.getValueType(MVT::i32));
      Results.push_back(DAG.getNode(ISD::TRUNCATE, DL, MVT::i32, NewRes));
    }

    break;
  case ISD::ROTL:
  case ISD::ROTR:
    assert(N->getValueType(0) == MVT::i32 && Subtarget.is64Bit() &&
           "Unexpected custom legalisation");
    Results.push_back(customLegalizeToWOp(N, DAG));
    break;
  case ISD::CTTZ:
  case ISD::CTTZ_ZERO_UNDEF:
  case ISD::CTLZ:
  case ISD::CTLZ_ZERO_UNDEF: {
    assert(N->getValueType(0) == MVT::i32 && Subtarget.is64Bit() &&
           "Unexpected custom legalisation");

    SDValue NewOp0 =
        DAG.getNode(ISD::ANY_EXTEND, DL, MVT::i64, N->getOperand(0));
    bool IsCTZ =
        N->getOpcode() == ISD::CTTZ || N->getOpcode() == ISD::CTTZ_ZERO_UNDEF;
    unsigned Opc = IsCTZ ? RISCVISD::CTZW : RISCVISD::CLZW;
    SDValue Res = DAG.getNode(Opc, DL, MVT::i64, NewOp0);
    Results.push_back(DAG.getNode(ISD::TRUNCATE, DL, MVT::i32, Res));
    return;
  }
  case ISD::SDIV:
  case ISD::UDIV:
  case ISD::UREM: {
    MVT VT = N->getSimpleValueType(0);
    assert((VT == MVT::i8 || VT == MVT::i16 || VT == MVT::i32) &&
           Subtarget.is64Bit() && Subtarget.hasStdExtM() &&
           "Unexpected custom legalisation");
    // Don't promote division/remainder by constant since we should expand those
    // to multiply by magic constant.
    // FIXME: What if the expansion is disabled for minsize.
    if (N->getOperand(1).getOpcode() == ISD::Constant)
      return;

    // If the input is i32, use ANY_EXTEND since the W instructions don't read
    // the upper 32 bits. For other types we need to sign or zero extend
    // based on the opcode.
    unsigned ExtOpc = ISD::ANY_EXTEND;
    if (VT != MVT::i32)
      ExtOpc = N->getOpcode() == ISD::SDIV ? ISD::SIGN_EXTEND
                                           : ISD::ZERO_EXTEND;

    Results.push_back(customLegalizeToWOp(N, DAG, ExtOpc));
    break;
  }
  case ISD::UADDO:
  case ISD::USUBO: {
    assert(N->getValueType(0) == MVT::i32 && Subtarget.is64Bit() &&
           "Unexpected custom legalisation");
    bool IsAdd = N->getOpcode() == ISD::UADDO;
    // Create an ADDW or SUBW.
    SDValue LHS = DAG.getNode(ISD::ANY_EXTEND, DL, MVT::i64, N->getOperand(0));
    SDValue RHS = DAG.getNode(ISD::ANY_EXTEND, DL, MVT::i64, N->getOperand(1));
    SDValue Res =
        DAG.getNode(IsAdd ? ISD::ADD : ISD::SUB, DL, MVT::i64, LHS, RHS);
    Res = DAG.getNode(ISD::SIGN_EXTEND_INREG, DL, MVT::i64, Res,
                      DAG.getValueType(MVT::i32));

    // Sign extend the LHS and perform an unsigned compare with the ADDW result.
    // Since the inputs are sign extended from i32, this is equivalent to
    // comparing the lower 32 bits.
    LHS = DAG.getNode(ISD::SIGN_EXTEND, DL, MVT::i64, N->getOperand(0));
    SDValue Overflow = DAG.getSetCC(DL, N->getValueType(1), Res, LHS,
                                    IsAdd ? ISD::SETULT : ISD::SETUGT);

    Results.push_back(DAG.getNode(ISD::TRUNCATE, DL, MVT::i32, Res));
    Results.push_back(Overflow);
    return;
  }
  case ISD::UADDSAT:
  case ISD::USUBSAT: {
    assert(N->getValueType(0) == MVT::i32 && Subtarget.is64Bit() &&
           "Unexpected custom legalisation");
    if (Subtarget.hasStdExtZbb()) {
      // With Zbb we can sign extend and let LegalizeDAG use minu/maxu. Using
      // sign extend allows overflow of the lower 32 bits to be detected on
      // the promoted size.
      SDValue LHS =
          DAG.getNode(ISD::SIGN_EXTEND, DL, MVT::i64, N->getOperand(0));
      SDValue RHS =
          DAG.getNode(ISD::SIGN_EXTEND, DL, MVT::i64, N->getOperand(1));
      SDValue Res = DAG.getNode(N->getOpcode(), DL, MVT::i64, LHS, RHS);
      Results.push_back(DAG.getNode(ISD::TRUNCATE, DL, MVT::i32, Res));
      return;
    }

    // Without Zbb, expand to UADDO/USUBO+select which will trigger our custom
    // promotion for UADDO/USUBO.
    Results.push_back(expandAddSubSat(N, DAG));
    return;
  }
  case ISD::BITCAST: {
    EVT VT = N->getValueType(0);
    assert(VT.isInteger() && !VT.isVector() && "Unexpected VT!");
    SDValue Op0 = N->getOperand(0);
    EVT Op0VT = Op0.getValueType();
    MVT XLenVT = Subtarget.getXLenVT();
    if (VT == MVT::i16 && Op0VT == MVT::f16 && Subtarget.hasStdExtZfh()) {
      SDValue FPConv = DAG.getNode(RISCVISD::FMV_X_ANYEXTH, DL, XLenVT, Op0);
      Results.push_back(DAG.getNode(ISD::TRUNCATE, DL, MVT::i16, FPConv));
    } else if (VT == MVT::i32 && Op0VT == MVT::f32 && Subtarget.is64Bit() &&
               Subtarget.hasStdExtF()) {
      SDValue FPConv =
          DAG.getNode(RISCVISD::FMV_X_ANYEXTW_RV64, DL, MVT::i64, Op0);
      Results.push_back(DAG.getNode(ISD::TRUNCATE, DL, MVT::i32, FPConv));
    } else if (!VT.isVector() && Op0VT.isFixedLengthVector() &&
               isTypeLegal(Op0VT)) {
      // Custom-legalize bitcasts from fixed-length vector types to illegal
      // scalar types in order to improve codegen. Bitcast the vector to a
      // one-element vector type whose element type is the same as the result
      // type, and extract the first element.
      LLVMContext &Context = *DAG.getContext();
      SDValue BVec = DAG.getBitcast(EVT::getVectorVT(Context, VT, 1), Op0);
      Results.push_back(DAG.getNode(ISD::EXTRACT_VECTOR_ELT, DL, VT, BVec,
                                    DAG.getConstant(0, DL, XLenVT)));
    }
    break;
  }
  case RISCVISD::GREV:
  case RISCVISD::GORC: {
    assert(N->getValueType(0) == MVT::i32 && Subtarget.is64Bit() &&
           "Unexpected custom legalisation");
    assert(isa<ConstantSDNode>(N->getOperand(1)) && "Expected constant");
    // This is similar to customLegalizeToWOp, except that we pass the second
    // operand (a TargetConstant) straight through: it is already of type
    // XLenVT.
    RISCVISD::NodeType WOpcode = getRISCVWOpcode(N->getOpcode());
    SDValue NewOp0 =
        DAG.getNode(ISD::ANY_EXTEND, DL, MVT::i64, N->getOperand(0));
    SDValue NewOp1 =
        DAG.getNode(ISD::ANY_EXTEND, DL, MVT::i64, N->getOperand(1));
    SDValue NewRes = DAG.getNode(WOpcode, DL, MVT::i64, NewOp0, NewOp1);
    // ReplaceNodeResults requires we maintain the same type for the return
    // value.
    Results.push_back(DAG.getNode(ISD::TRUNCATE, DL, MVT::i32, NewRes));
    break;
  }
  case RISCVISD::SHFL: {
    // There is no SHFLIW instruction, but we can just promote the operation.
    assert(N->getValueType(0) == MVT::i32 && Subtarget.is64Bit() &&
           "Unexpected custom legalisation");
    assert(isa<ConstantSDNode>(N->getOperand(1)) && "Expected constant");
    SDValue NewOp0 =
        DAG.getNode(ISD::ANY_EXTEND, DL, MVT::i64, N->getOperand(0));
    SDValue NewOp1 =
        DAG.getNode(ISD::ANY_EXTEND, DL, MVT::i64, N->getOperand(1));
    SDValue NewRes = DAG.getNode(RISCVISD::SHFL, DL, MVT::i64, NewOp0, NewOp1);
    // ReplaceNodeResults requires we maintain the same type for the return
    // value.
    Results.push_back(DAG.getNode(ISD::TRUNCATE, DL, MVT::i32, NewRes));
    break;
  }
  case ISD::BSWAP:
  case ISD::BITREVERSE: {
    MVT VT = N->getSimpleValueType(0);
    MVT XLenVT = Subtarget.getXLenVT();
    assert((VT == MVT::i8 || VT == MVT::i16 ||
            (VT == MVT::i32 && Subtarget.is64Bit())) &&
           Subtarget.hasStdExtZbp() && "Unexpected custom legalisation");
    SDValue NewOp0 = DAG.getNode(ISD::ANY_EXTEND, DL, XLenVT, N->getOperand(0));
    unsigned Imm = VT.getSizeInBits() - 1;
    // If this is BSWAP rather than BITREVERSE, clear the lower 3 bits.
    if (N->getOpcode() == ISD::BSWAP)
      Imm &= ~0x7U;
    unsigned Opc = Subtarget.is64Bit() ? RISCVISD::GREVW : RISCVISD::GREV;
    SDValue GREVI =
        DAG.getNode(Opc, DL, XLenVT, NewOp0, DAG.getConstant(Imm, DL, XLenVT));
    // ReplaceNodeResults requires we maintain the same type for the return
    // value.
    Results.push_back(DAG.getNode(ISD::TRUNCATE, DL, VT, GREVI));
    break;
  }
  case ISD::FSHL:
  case ISD::FSHR: {
    assert(N->getValueType(0) == MVT::i32 && Subtarget.is64Bit() &&
           Subtarget.hasStdExtZbt() && "Unexpected custom legalisation");
    SDValue NewOp0 =
        DAG.getNode(ISD::ANY_EXTEND, DL, MVT::i64, N->getOperand(0));
    SDValue NewOp1 =
        DAG.getNode(ISD::ANY_EXTEND, DL, MVT::i64, N->getOperand(1));
    SDValue NewOp2 =
        DAG.getNode(ISD::ANY_EXTEND, DL, MVT::i64, N->getOperand(2));
    // FSLW/FSRW take a 6 bit shift amount but i32 FSHL/FSHR only use 5 bits.
    // Mask the shift amount to 5 bits.
    NewOp2 = DAG.getNode(ISD::AND, DL, MVT::i64, NewOp2,
                         DAG.getConstant(0x1f, DL, MVT::i64));
    unsigned Opc =
        N->getOpcode() == ISD::FSHL ? RISCVISD::FSLW : RISCVISD::FSRW;
    SDValue NewOp = DAG.getNode(Opc, DL, MVT::i64, NewOp0, NewOp1, NewOp2);
    Results.push_back(DAG.getNode(ISD::TRUNCATE, DL, MVT::i32, NewOp));
  break;
  }
  case ISD::EXTRACT_SUBVECTOR: {
    unsigned Idx = cast<ConstantSDNode>(N->getOperand(1))->getZExtValue();
    assert(Idx == 0 && "We can only extract the lowest vector");
    Results.push_back(N->getOperand(0));
    // Results.push_back(DAG.getNode(RISCVISD::LOWER_PART, DL,
    //                               N->getOperand(0)->getValueType(0),
    //                               N->getOperand(0)));
    break;
  }
  case ISD::INTRINSIC_W_CHAIN: {
    unsigned IntNo = cast<ConstantSDNode>(N->getOperand(1))->getZExtValue();
    switch (IntNo) {
    case Intrinsic::vp_load: {
      EVT Ty = N->getValueType(0);
      EVT ChainTy = N->getValueType(1);
      assert(Ty.isScalableVector() && "Expecting a scalable type");
      EVT WidenVT = getTypeToTransformTo(*DAG.getContext(), Ty);

      SmallVector<SDValue, 4> ops(N->op_begin(), N->op_end());
      SDValue NewIntrinsic = LowerINTRINSIC_W_CHAIN(
          DAG.getNode(ISD::INTRINSIC_W_CHAIN, DL, DAG.getVTList(WidenVT, ChainTy),
                      ops),
          DAG);

      SDValue Extract =
          DAG.getNode(ISD::EXTRACT_SUBVECTOR, DL, Ty, NewIntrinsic,
                      DAG.getTargetConstant(0, DL, Subtarget.getXLenVT()));

      Results.push_back(Extract);
      Results.push_back(NewIntrinsic.getValue(1));
      break;
    }
    default:
      llvm_unreachable("Don't know how to custom type legalize the result of "
                       "this intrinsic!");
    }
    break;
  }
  case ISD::EXTRACT_VECTOR_ELT: {
    // Custom-legalize an EXTRACT_VECTOR_ELT where XLEN<SEW, as the SEW element
    // type is illegal (currently only vXi64 RV32).
    // With vmv.x.s, when SEW > XLEN, only the least-significant XLEN bits are
    // transferred to the destination register. We issue two of these from the
    // upper- and lower- halves of the SEW-bit vector element, slid down to the
    // first element.
    SDValue Vec = N->getOperand(0);
    SDValue Idx = N->getOperand(1);

    // The vector type hasn't been legalized yet so we can't issue target
    // specific nodes if it needs legalization.
    // FIXME: We would manually legalize if it's important.
    if (!isTypeLegal(Vec.getValueType()))
      return;

    MVT VecVT = Vec.getSimpleValueType();

    assert(!Subtarget.is64Bit() && N->getValueType(0) == MVT::i64 &&
           VecVT.getVectorElementType() == MVT::i64 &&
           "Unexpected EXTRACT_VECTOR_ELT legalization");

    // If this is a fixed vector, we need to convert it to a scalable vector.
    MVT ContainerVT = VecVT;
    if (VecVT.isFixedLengthVector()) {
      ContainerVT = getContainerForFixedLengthVector(VecVT);
      Vec = convertToScalableVector(ContainerVT, Vec, DAG, Subtarget);
    }

    MVT XLenVT = Subtarget.getXLenVT();

    // Use a VL of 1 to avoid processing more elements than we need.
    MVT MaskVT = MVT::getVectorVT(MVT::i1, VecVT.getVectorElementCount());
    SDValue VL = DAG.getConstant(1, DL, XLenVT);
    SDValue Mask = DAG.getNode(RISCVISD::VMSET_VL, DL, MaskVT, VL);

    // Unless the index is known to be 0, we must slide the vector down to get
    // the desired element into index 0.
    if (!isNullConstant(Idx)) {
      Vec = DAG.getNode(RISCVISD::VSLIDEDOWN_VL, DL, ContainerVT,
                        DAG.getUNDEF(ContainerVT), Vec, Idx, Mask, VL);
    }

    // Extract the lower XLEN bits of the correct vector element.
    SDValue EltLo = DAG.getNode(RISCVISD::VMV_X_S, DL, XLenVT, Vec);

    // To extract the upper XLEN bits of the vector element, shift the first
    // element right by 32 bits and re-extract the lower XLEN bits.
    SDValue ThirtyTwoV = DAG.getNode(RISCVISD::VMV_V_X_VL, DL, ContainerVT,
                                     DAG.getConstant(32, DL, XLenVT), VL);
    SDValue LShr32 = DAG.getNode(RISCVISD::SRL_VL, DL, ContainerVT, Vec,
                                 ThirtyTwoV, Mask, VL);

    SDValue EltHi = DAG.getNode(RISCVISD::VMV_X_S, DL, XLenVT, LShr32);

    Results.push_back(DAG.getNode(ISD::BUILD_PAIR, DL, MVT::i64, EltLo, EltHi));
    break;
  }
  case ISD::INTRINSIC_WO_CHAIN: {
    unsigned IntNo = cast<ConstantSDNode>(N->getOperand(0))->getZExtValue();
    switch (IntNo) {
    default:
      llvm_unreachable(
          "Don't know how to custom type legalize this intrinsic!");
    case Intrinsic::riscv_orc_b: {
      // Lower to the GORCI encoding for orc.b with the operand extended.
      SDValue NewOp =
          DAG.getNode(ISD::ANY_EXTEND, DL, MVT::i64, N->getOperand(1));
      // If Zbp is enabled, use GORCIW which will sign extend the result.
      unsigned Opc =
          Subtarget.hasStdExtZbp() ? RISCVISD::GORCW : RISCVISD::GORC;
      SDValue Res = DAG.getNode(Opc, DL, MVT::i64, NewOp,
                                DAG.getConstant(7, DL, MVT::i64));
      Results.push_back(DAG.getNode(ISD::TRUNCATE, DL, MVT::i32, Res));
      return;
    }
    case Intrinsic::riscv_grev:
    case Intrinsic::riscv_gorc: {
      assert(N->getValueType(0) == MVT::i32 && Subtarget.is64Bit() &&
             "Unexpected custom legalisation");
      SDValue NewOp1 =
          DAG.getNode(ISD::ANY_EXTEND, DL, MVT::i64, N->getOperand(1));
      SDValue NewOp2 =
          DAG.getNode(ISD::ANY_EXTEND, DL, MVT::i64, N->getOperand(2));
      unsigned Opc =
          IntNo == Intrinsic::riscv_grev ? RISCVISD::GREVW : RISCVISD::GORCW;
      SDValue Res = DAG.getNode(Opc, DL, MVT::i64, NewOp1, NewOp2);
      Results.push_back(DAG.getNode(ISD::TRUNCATE, DL, MVT::i32, Res));
      break;
    }
    case Intrinsic::riscv_shfl:
    case Intrinsic::riscv_unshfl: {
      assert(N->getValueType(0) == MVT::i32 && Subtarget.is64Bit() &&
             "Unexpected custom legalisation");
      SDValue NewOp1 =
          DAG.getNode(ISD::ANY_EXTEND, DL, MVT::i64, N->getOperand(1));
      SDValue NewOp2 =
          DAG.getNode(ISD::ANY_EXTEND, DL, MVT::i64, N->getOperand(2));
      unsigned Opc =
          IntNo == Intrinsic::riscv_shfl ? RISCVISD::SHFLW : RISCVISD::UNSHFLW;
      if (isa<ConstantSDNode>(N->getOperand(2))) {
        NewOp2 = DAG.getNode(ISD::AND, DL, MVT::i64, NewOp2,
                             DAG.getConstant(0xf, DL, MVT::i64));
        Opc =
            IntNo == Intrinsic::riscv_shfl ? RISCVISD::SHFL : RISCVISD::UNSHFL;
      }
      SDValue Res = DAG.getNode(Opc, DL, MVT::i64, NewOp1, NewOp2);
      Results.push_back(DAG.getNode(ISD::TRUNCATE, DL, MVT::i32, Res));
      break;
    }
    case Intrinsic::riscv_bcompress:
    case Intrinsic::riscv_bdecompress: {
      assert(N->getValueType(0) == MVT::i32 && Subtarget.is64Bit() &&
             "Unexpected custom legalisation");
      SDValue NewOp1 =
          DAG.getNode(ISD::ANY_EXTEND, DL, MVT::i64, N->getOperand(1));
      SDValue NewOp2 =
          DAG.getNode(ISD::ANY_EXTEND, DL, MVT::i64, N->getOperand(2));
      unsigned Opc = IntNo == Intrinsic::riscv_bcompress
                         ? RISCVISD::BCOMPRESSW
                         : RISCVISD::BDECOMPRESSW;
      SDValue Res = DAG.getNode(Opc, DL, MVT::i64, NewOp1, NewOp2);
      Results.push_back(DAG.getNode(ISD::TRUNCATE, DL, MVT::i32, Res));
      break;
    }
    case Intrinsic::riscv_vmv_x_s: {
      EVT VT = N->getValueType(0);
      MVT XLenVT = Subtarget.getXLenVT();
      if (VT.bitsLT(XLenVT)) {
        // Simple case just extract using vmv.x.s and truncate.
        SDValue Extract = DAG.getNode(RISCVISD::VMV_X_S, DL,
                                      Subtarget.getXLenVT(), N->getOperand(1));
        Results.push_back(DAG.getNode(ISD::TRUNCATE, DL, VT, Extract));
        return;
      }

      assert(VT == MVT::i64 && !Subtarget.is64Bit() &&
             "Unexpected custom legalization");

      // We need to do the move in two steps.
      SDValue Vec = N->getOperand(1);
      MVT VecVT = Vec.getSimpleValueType();

      // First extract the lower XLEN bits of the element.
      SDValue EltLo = DAG.getNode(RISCVISD::VMV_X_S, DL, XLenVT, Vec);

      // To extract the upper XLEN bits of the vector element, shift the first
      // element right by 32 bits and re-extract the lower XLEN bits.
      SDValue VL = DAG.getConstant(1, DL, XLenVT);
      MVT MaskVT = MVT::getVectorVT(MVT::i1, VecVT.getVectorElementCount());
      SDValue Mask = DAG.getNode(RISCVISD::VMSET_VL, DL, MaskVT, VL);
      SDValue ThirtyTwoV = DAG.getNode(RISCVISD::VMV_V_X_VL, DL, VecVT,
                                       DAG.getConstant(32, DL, XLenVT), VL);
      SDValue LShr32 =
          DAG.getNode(RISCVISD::SRL_VL, DL, VecVT, Vec, ThirtyTwoV, Mask, VL);
      SDValue EltHi = DAG.getNode(RISCVISD::VMV_X_S, DL, XLenVT, LShr32);

      Results.push_back(
          DAG.getNode(ISD::BUILD_PAIR, DL, MVT::i64, EltLo, EltHi));
      break;
    }
    case Intrinsic::vscale: {
      EVT Ty = N->getValueType(0);
      switch (Ty.getSimpleVT().SimpleTy) {
      default:
        llvm_unreachable("Unexpected result type to legalize");
      case MVT::i32:
      case MVT::i16:
      case MVT::i8:
        SDValue Promoted = DAG.getNode(ISD::INTRINSIC_WO_CHAIN, DL, MVT::i64,
                                       DAG.getConstant(IntNo, DL, MVT::i64));
        SDValue Trunc = DAG.getNode(ISD::TRUNCATE, DL, Ty, Promoted);
        Results.push_back(Trunc);
        break;
      }
      break;
    }
    case Intrinsic::epi_vmv_x_s: {
      EVT Ty = N->getValueType(0);
      MVT::SimpleValueType SimpleVT = Ty.getSimpleVT().SimpleTy;
      assert(SimpleVT == MVT::i8 || SimpleVT == MVT::i16 ||
             SimpleVT == MVT::i32);

      SDValue Extract64 =
          DAG.getNode(RISCVISD::VMV_X_S, DL, MVT::i64, N->getOperand(1));
      SDValue Trunc = DAG.getNode(ISD::TRUNCATE, DL, Ty, Extract64);
      Results.push_back(Trunc);

      break;
    }
#define VP_INTRINSIC(X) case Intrinsic::X:
      VP_INTRINSIC_WO_CHAIN_SET
#undef VP_INTRINSIC
      // VP intrinsics
      {
        EVT Ty = N->getValueType(0);
        assert(Ty.isScalableVector() && "Expecting a scalable type");
        EVT WidenVT = getTypeToTransformTo(*DAG.getContext(), Ty);

        SDValue NewIntrinsic = LowerINTRINSIC_WO_CHAIN(
            DAG.getNode(ISD::INTRINSIC_WO_CHAIN, DL, WidenVT, N->ops()), DAG);
        SDValue Extract =
            DAG.getNode(ISD::EXTRACT_SUBVECTOR, DL, Ty, NewIntrinsic,
                        DAG.getTargetConstant(0, DL, Subtarget.getXLenVT()));
        Results.push_back(Extract);
        break;
      }
    }
    break;
  }
  case ISD::VECREDUCE_ADD:
  case ISD::VECREDUCE_AND:
  case ISD::VECREDUCE_OR:
  case ISD::VECREDUCE_XOR:
  case ISD::VECREDUCE_SMAX:
  case ISD::VECREDUCE_UMAX:
  case ISD::VECREDUCE_SMIN:
  case ISD::VECREDUCE_UMIN:
    if (SDValue V = lowerVECREDUCE(SDValue(N, 0), DAG))
      Results.push_back(V);
    break;
  case ISD::VP_REDUCE_ADD:
  case ISD::VP_REDUCE_AND:
  case ISD::VP_REDUCE_OR:
  case ISD::VP_REDUCE_XOR:
  case ISD::VP_REDUCE_SMAX:
  case ISD::VP_REDUCE_UMAX:
  case ISD::VP_REDUCE_SMIN:
  case ISD::VP_REDUCE_UMIN:
    if (SDValue V = lowerVPREDUCE(SDValue(N, 0), DAG))
      Results.push_back(V);
    break;
  case ISD::FLT_ROUNDS_: {
    SDVTList VTs = DAG.getVTList(Subtarget.getXLenVT(), MVT::Other);
    SDValue Res = DAG.getNode(ISD::FLT_ROUNDS_, DL, VTs, N->getOperand(0));
    Results.push_back(Res.getValue(0));
    Results.push_back(Res.getValue(1));
    break;
  }
  }
}

// A structure to hold one of the bit-manipulation patterns below. Together, a
// SHL and non-SHL pattern may form a bit-manipulation pair on a single source:
//   (or (and (shl x, 1), 0xAAAAAAAA),
//       (and (srl x, 1), 0x55555555))
struct RISCVBitmanipPat {
  SDValue Op;
  unsigned ShAmt;
  bool IsSHL;

  bool formsPairWith(const RISCVBitmanipPat &Other) const {
    return Op == Other.Op && ShAmt == Other.ShAmt && IsSHL != Other.IsSHL;
  }
};

// Matches patterns of the form
//   (and (shl x, C2), (C1 << C2))
//   (and (srl x, C2), C1)
//   (shl (and x, C1), C2)
//   (srl (and x, (C1 << C2)), C2)
// Where C2 is a power of 2 and C1 has at least that many leading zeroes.
// The expected masks for each shift amount are specified in BitmanipMasks where
// BitmanipMasks[log2(C2)] specifies the expected C1 value.
// The max allowed shift amount is either XLen/2 or XLen/4 determined by whether
// BitmanipMasks contains 6 or 5 entries assuming that the maximum possible
// XLen is 64.
static Optional<RISCVBitmanipPat>
matchRISCVBitmanipPat(SDValue Op, ArrayRef<uint64_t> BitmanipMasks) {
  assert((BitmanipMasks.size() == 5 || BitmanipMasks.size() == 6) &&
         "Unexpected number of masks");
  Optional<uint64_t> Mask;
  // Optionally consume a mask around the shift operation.
  if (Op.getOpcode() == ISD::AND && isa<ConstantSDNode>(Op.getOperand(1))) {
    Mask = Op.getConstantOperandVal(1);
    Op = Op.getOperand(0);
  }
  if (Op.getOpcode() != ISD::SHL && Op.getOpcode() != ISD::SRL)
    return None;
  bool IsSHL = Op.getOpcode() == ISD::SHL;

  if (!isa<ConstantSDNode>(Op.getOperand(1)))
    return None;
  uint64_t ShAmt = Op.getConstantOperandVal(1);

  unsigned Width = Op.getValueType() == MVT::i64 ? 64 : 32;
  if (ShAmt >= Width || !isPowerOf2_64(ShAmt))
    return None;
  // If we don't have enough masks for 64 bit, then we must be trying to
  // match SHFL so we're only allowed to shift 1/4 of the width.
  if (BitmanipMasks.size() == 5 && ShAmt >= (Width / 2))
    return None;

  SDValue Src = Op.getOperand(0);

  // The expected mask is shifted left when the AND is found around SHL
  // patterns.
  //   ((x >> 1) & 0x55555555)
  //   ((x << 1) & 0xAAAAAAAA)
  bool SHLExpMask = IsSHL;

  if (!Mask) {
    // Sometimes LLVM keeps the mask as an operand of the shift, typically when
    // the mask is all ones: consume that now.
    if (Src.getOpcode() == ISD::AND && isa<ConstantSDNode>(Src.getOperand(1))) {
      Mask = Src.getConstantOperandVal(1);
      Src = Src.getOperand(0);
      // The expected mask is now in fact shifted left for SRL, so reverse the
      // decision.
      //   ((x & 0xAAAAAAAA) >> 1)
      //   ((x & 0x55555555) << 1)
      SHLExpMask = !SHLExpMask;
    } else {
      // Use a default shifted mask of all-ones if there's no AND, truncated
      // down to the expected width. This simplifies the logic later on.
      Mask = maskTrailingOnes<uint64_t>(Width);
      *Mask &= (IsSHL ? *Mask << ShAmt : *Mask >> ShAmt);
    }
  }

  unsigned MaskIdx = Log2_32(ShAmt);
  uint64_t ExpMask = BitmanipMasks[MaskIdx] & maskTrailingOnes<uint64_t>(Width);

  if (SHLExpMask)
    ExpMask <<= ShAmt;

  if (Mask != ExpMask)
    return None;

  return RISCVBitmanipPat{Src, (unsigned)ShAmt, IsSHL};
}

// Matches any of the following bit-manipulation patterns:
//   (and (shl x, 1), (0x55555555 << 1))
//   (and (srl x, 1), 0x55555555)
//   (shl (and x, 0x55555555), 1)
//   (srl (and x, (0x55555555 << 1)), 1)
// where the shift amount and mask may vary thus:
//   [1]  = 0x55555555 / 0xAAAAAAAA
//   [2]  = 0x33333333 / 0xCCCCCCCC
//   [4]  = 0x0F0F0F0F / 0xF0F0F0F0
//   [8]  = 0x00FF00FF / 0xFF00FF00
//   [16] = 0x0000FFFF / 0xFFFFFFFF
//   [32] = 0x00000000FFFFFFFF / 0xFFFFFFFF00000000 (for RV64)
static Optional<RISCVBitmanipPat> matchGREVIPat(SDValue Op) {
  // These are the unshifted masks which we use to match bit-manipulation
  // patterns. They may be shifted left in certain circumstances.
  static const uint64_t BitmanipMasks[] = {
      0x5555555555555555ULL, 0x3333333333333333ULL, 0x0F0F0F0F0F0F0F0FULL,
      0x00FF00FF00FF00FFULL, 0x0000FFFF0000FFFFULL, 0x00000000FFFFFFFFULL};

  return matchRISCVBitmanipPat(Op, BitmanipMasks);
}

// Match the following pattern as a GREVI(W) operation
//   (or (BITMANIP_SHL x), (BITMANIP_SRL x))
static SDValue combineORToGREV(SDValue Op, SelectionDAG &DAG,
                               const RISCVSubtarget &Subtarget) {
  assert(Subtarget.hasStdExtZbp() && "Expected Zbp extenson");
  EVT VT = Op.getValueType();

  if (VT == Subtarget.getXLenVT() || (Subtarget.is64Bit() && VT == MVT::i32)) {
    auto LHS = matchGREVIPat(Op.getOperand(0));
    auto RHS = matchGREVIPat(Op.getOperand(1));
    if (LHS && RHS && LHS->formsPairWith(*RHS)) {
      SDLoc DL(Op);
      return DAG.getNode(RISCVISD::GREV, DL, VT, LHS->Op,
                         DAG.getConstant(LHS->ShAmt, DL, VT));
    }
  }
  return SDValue();
}

// Matches any the following pattern as a GORCI(W) operation
// 1.  (or (GREVI x, shamt), x) if shamt is a power of 2
// 2.  (or x, (GREVI x, shamt)) if shamt is a power of 2
// 3.  (or (or (BITMANIP_SHL x), x), (BITMANIP_SRL x))
// Note that with the variant of 3.,
//     (or (or (BITMANIP_SHL x), (BITMANIP_SRL x)), x)
// the inner pattern will first be matched as GREVI and then the outer
// pattern will be matched to GORC via the first rule above.
// 4.  (or (rotl/rotr x, bitwidth/2), x)
static SDValue combineORToGORC(SDValue Op, SelectionDAG &DAG,
                               const RISCVSubtarget &Subtarget) {
  assert(Subtarget.hasStdExtZbp() && "Expected Zbp extenson");
  EVT VT = Op.getValueType();

  if (VT == Subtarget.getXLenVT() || (Subtarget.is64Bit() && VT == MVT::i32)) {
    SDLoc DL(Op);
    SDValue Op0 = Op.getOperand(0);
    SDValue Op1 = Op.getOperand(1);

    auto MatchOROfReverse = [&](SDValue Reverse, SDValue X) {
      if (Reverse.getOpcode() == RISCVISD::GREV && Reverse.getOperand(0) == X &&
          isa<ConstantSDNode>(Reverse.getOperand(1)) &&
          isPowerOf2_32(Reverse.getConstantOperandVal(1)))
        return DAG.getNode(RISCVISD::GORC, DL, VT, X, Reverse.getOperand(1));
      // We can also form GORCI from ROTL/ROTR by half the bitwidth.
      if ((Reverse.getOpcode() == ISD::ROTL ||
           Reverse.getOpcode() == ISD::ROTR) &&
          Reverse.getOperand(0) == X &&
          isa<ConstantSDNode>(Reverse.getOperand(1))) {
        uint64_t RotAmt = Reverse.getConstantOperandVal(1);
        if (RotAmt == (VT.getSizeInBits() / 2))
          return DAG.getNode(RISCVISD::GORC, DL, VT, X,
                             DAG.getConstant(RotAmt, DL, VT));
      }
      return SDValue();
    };

    // Check for either commutable permutation of (or (GREVI x, shamt), x)
    if (SDValue V = MatchOROfReverse(Op0, Op1))
      return V;
    if (SDValue V = MatchOROfReverse(Op1, Op0))
      return V;

    // OR is commutable so canonicalize its OR operand to the left
    if (Op0.getOpcode() != ISD::OR && Op1.getOpcode() == ISD::OR)
      std::swap(Op0, Op1);
    if (Op0.getOpcode() != ISD::OR)
      return SDValue();
    SDValue OrOp0 = Op0.getOperand(0);
    SDValue OrOp1 = Op0.getOperand(1);
    auto LHS = matchGREVIPat(OrOp0);
    // OR is commutable so swap the operands and try again: x might have been
    // on the left
    if (!LHS) {
      std::swap(OrOp0, OrOp1);
      LHS = matchGREVIPat(OrOp0);
    }
    auto RHS = matchGREVIPat(Op1);
    if (LHS && RHS && LHS->formsPairWith(*RHS) && LHS->Op == OrOp1) {
      return DAG.getNode(RISCVISD::GORC, DL, VT, LHS->Op,
                         DAG.getConstant(LHS->ShAmt, DL, VT));
    }
  }
  return SDValue();
}

// Matches any of the following bit-manipulation patterns:
//   (and (shl x, 1), (0x22222222 << 1))
//   (and (srl x, 1), 0x22222222)
//   (shl (and x, 0x22222222), 1)
//   (srl (and x, (0x22222222 << 1)), 1)
// where the shift amount and mask may vary thus:
//   [1]  = 0x22222222 / 0x44444444
//   [2]  = 0x0C0C0C0C / 0x3C3C3C3C
//   [4]  = 0x00F000F0 / 0x0F000F00
//   [8]  = 0x0000FF00 / 0x00FF0000
//   [16] = 0x00000000FFFF0000 / 0x0000FFFF00000000 (for RV64)
static Optional<RISCVBitmanipPat> matchSHFLPat(SDValue Op) {
  // These are the unshifted masks which we use to match bit-manipulation
  // patterns. They may be shifted left in certain circumstances.
  static const uint64_t BitmanipMasks[] = {
      0x2222222222222222ULL, 0x0C0C0C0C0C0C0C0CULL, 0x00F000F000F000F0ULL,
      0x0000FF000000FF00ULL, 0x00000000FFFF0000ULL};

  return matchRISCVBitmanipPat(Op, BitmanipMasks);
}

// Match (or (or (SHFL_SHL x), (SHFL_SHR x)), (SHFL_AND x)
static SDValue combineORToSHFL(SDValue Op, SelectionDAG &DAG,
                               const RISCVSubtarget &Subtarget) {
  assert(Subtarget.hasStdExtZbp() && "Expected Zbp extenson");
  EVT VT = Op.getValueType();

  if (VT != MVT::i32 && VT != Subtarget.getXLenVT())
    return SDValue();

  SDValue Op0 = Op.getOperand(0);
  SDValue Op1 = Op.getOperand(1);

  // Or is commutable so canonicalize the second OR to the LHS.
  if (Op0.getOpcode() != ISD::OR)
    std::swap(Op0, Op1);
  if (Op0.getOpcode() != ISD::OR)
    return SDValue();

  // We found an inner OR, so our operands are the operands of the inner OR
  // and the other operand of the outer OR.
  SDValue A = Op0.getOperand(0);
  SDValue B = Op0.getOperand(1);
  SDValue C = Op1;

  auto Match1 = matchSHFLPat(A);
  auto Match2 = matchSHFLPat(B);

  // If neither matched, we failed.
  if (!Match1 && !Match2)
    return SDValue();

  // We had at least one match. if one failed, try the remaining C operand.
  if (!Match1) {
    std::swap(A, C);
    Match1 = matchSHFLPat(A);
    if (!Match1)
      return SDValue();
  } else if (!Match2) {
    std::swap(B, C);
    Match2 = matchSHFLPat(B);
    if (!Match2)
      return SDValue();
  }
  assert(Match1 && Match2);

  // Make sure our matches pair up.
  if (!Match1->formsPairWith(*Match2))
    return SDValue();

  // All the remains is to make sure C is an AND with the same input, that masks
  // out the bits that are being shuffled.
  if (C.getOpcode() != ISD::AND || !isa<ConstantSDNode>(C.getOperand(1)) ||
      C.getOperand(0) != Match1->Op)
    return SDValue();

  uint64_t Mask = C.getConstantOperandVal(1);

  static const uint64_t BitmanipMasks[] = {
      0x9999999999999999ULL, 0xC3C3C3C3C3C3C3C3ULL, 0xF00FF00FF00FF00FULL,
      0xFF0000FFFF0000FFULL, 0xFFFF00000000FFFFULL,
  };

  unsigned Width = Op.getValueType() == MVT::i64 ? 64 : 32;
  unsigned MaskIdx = Log2_32(Match1->ShAmt);
  uint64_t ExpMask = BitmanipMasks[MaskIdx] & maskTrailingOnes<uint64_t>(Width);

  if (Mask != ExpMask)
    return SDValue();

  SDLoc DL(Op);
  return DAG.getNode(RISCVISD::SHFL, DL, VT, Match1->Op,
                     DAG.getConstant(Match1->ShAmt, DL, VT));
}

// Optimize (add (shl x, c0), (shl y, c1)) ->
//          (SLLI (SH*ADD x, y), c0), if c1-c0 equals to [1|2|3].
static SDValue transformAddShlImm(SDNode *N, SelectionDAG &DAG,
                                  const RISCVSubtarget &Subtarget) {
  // Perform this optimization only in the zba extension.
  if (!Subtarget.hasStdExtZba())
    return SDValue();

  // Skip for vector types and larger types.
  EVT VT = N->getValueType(0);
  if (VT.isVector() || VT.getSizeInBits() > Subtarget.getXLen())
    return SDValue();

  // The two operand nodes must be SHL and have no other use.
  SDValue N0 = N->getOperand(0);
  SDValue N1 = N->getOperand(1);
  if (N0->getOpcode() != ISD::SHL || N1->getOpcode() != ISD::SHL ||
      !N0->hasOneUse() || !N1->hasOneUse())
    return SDValue();

  // Check c0 and c1.
  auto *N0C = dyn_cast<ConstantSDNode>(N0->getOperand(1));
  auto *N1C = dyn_cast<ConstantSDNode>(N1->getOperand(1));
  if (!N0C || !N1C)
    return SDValue();
  int64_t C0 = N0C->getSExtValue();
  int64_t C1 = N1C->getSExtValue();
  if (C0 <= 0 || C1 <= 0)
    return SDValue();

  // Skip if SH1ADD/SH2ADD/SH3ADD are not applicable.
  int64_t Bits = std::min(C0, C1);
  int64_t Diff = std::abs(C0 - C1);
  if (Diff != 1 && Diff != 2 && Diff != 3)
    return SDValue();

  // Build nodes.
  SDLoc DL(N);
  SDValue NS = (C0 < C1) ? N0->getOperand(0) : N1->getOperand(0);
  SDValue NL = (C0 > C1) ? N0->getOperand(0) : N1->getOperand(0);
  SDValue NA0 =
      DAG.getNode(ISD::SHL, DL, VT, NL, DAG.getConstant(Diff, DL, VT));
  SDValue NA1 = DAG.getNode(ISD::ADD, DL, VT, NA0, NS);
  return DAG.getNode(ISD::SHL, DL, VT, NA1, DAG.getConstant(Bits, DL, VT));
}

// Combine (GREVI (GREVI x, C2), C1) -> (GREVI x, C1^C2) when C1^C2 is
// non-zero, and to x when it is. Any repeated GREVI stage undoes itself.
// Combine (GORCI (GORCI x, C2), C1) -> (GORCI x, C1|C2). Repeated stage does
// not undo itself, but they are redundant.
static SDValue combineGREVI_GORCI(SDNode *N, SelectionDAG &DAG) {
  SDValue Src = N->getOperand(0);

  if (Src.getOpcode() != N->getOpcode())
    return SDValue();

  if (!isa<ConstantSDNode>(N->getOperand(1)) ||
      !isa<ConstantSDNode>(Src.getOperand(1)))
    return SDValue();

  unsigned ShAmt1 = N->getConstantOperandVal(1);
  unsigned ShAmt2 = Src.getConstantOperandVal(1);
  Src = Src.getOperand(0);

  unsigned CombinedShAmt;
  if (N->getOpcode() == RISCVISD::GORC || N->getOpcode() == RISCVISD::GORCW)
    CombinedShAmt = ShAmt1 | ShAmt2;
  else
    CombinedShAmt = ShAmt1 ^ ShAmt2;

  if (CombinedShAmt == 0)
    return Src;

  SDLoc DL(N);
  return DAG.getNode(
      N->getOpcode(), DL, N->getValueType(0), Src,
      DAG.getConstant(CombinedShAmt, DL, N->getOperand(1).getValueType()));
}

// Combine a constant select operand into its use:
//
// (and (select cond, -1, c), x)
//   -> (select cond, x, (and x, c))  [AllOnes=1]
// (or  (select cond, 0, c), x)
//   -> (select cond, x, (or x, c))  [AllOnes=0]
// (xor (select cond, 0, c), x)
//   -> (select cond, x, (xor x, c))  [AllOnes=0]
// (add (select cond, 0, c), x)
//   -> (select cond, x, (add x, c))  [AllOnes=0]
// (sub x, (select cond, 0, c))
//   -> (select cond, x, (sub x, c))  [AllOnes=0]
static SDValue combineSelectAndUse(SDNode *N, SDValue Slct, SDValue OtherOp,
                                   SelectionDAG &DAG, bool AllOnes) {
  EVT VT = N->getValueType(0);

  // Skip vectors.
  if (VT.isVector())
    return SDValue();

  if ((Slct.getOpcode() != ISD::SELECT &&
       Slct.getOpcode() != RISCVISD::SELECT_CC) ||
      !Slct.hasOneUse())
    return SDValue();

  auto isZeroOrAllOnes = [](SDValue N, bool AllOnes) {
    return AllOnes ? isAllOnesConstant(N) : isNullConstant(N);
  };

  bool SwapSelectOps;
  unsigned OpOffset = Slct.getOpcode() == RISCVISD::SELECT_CC ? 2 : 0;
  SDValue TrueVal = Slct.getOperand(1 + OpOffset);
  SDValue FalseVal = Slct.getOperand(2 + OpOffset);
  SDValue NonConstantVal;
  if (isZeroOrAllOnes(TrueVal, AllOnes)) {
    SwapSelectOps = false;
    NonConstantVal = FalseVal;
  } else if (isZeroOrAllOnes(FalseVal, AllOnes)) {
    SwapSelectOps = true;
    NonConstantVal = TrueVal;
  } else
    return SDValue();

  // Slct is now know to be the desired identity constant when CC is true.
  TrueVal = OtherOp;
  FalseVal = DAG.getNode(N->getOpcode(), SDLoc(N), VT, OtherOp, NonConstantVal);
  // Unless SwapSelectOps says the condition should be false.
  if (SwapSelectOps)
    std::swap(TrueVal, FalseVal);

  if (Slct.getOpcode() == RISCVISD::SELECT_CC)
    return DAG.getNode(RISCVISD::SELECT_CC, SDLoc(N), VT,
                       {Slct.getOperand(0), Slct.getOperand(1),
                        Slct.getOperand(2), TrueVal, FalseVal});

  return DAG.getNode(ISD::SELECT, SDLoc(N), VT,
                     {Slct.getOperand(0), TrueVal, FalseVal});
}

// Attempt combineSelectAndUse on each operand of a commutative operator N.
static SDValue combineSelectAndUseCommutative(SDNode *N, SelectionDAG &DAG,
                                              bool AllOnes) {
  SDValue N0 = N->getOperand(0);
  SDValue N1 = N->getOperand(1);
  if (SDValue Result = combineSelectAndUse(N, N0, N1, DAG, AllOnes))
    return Result;
  if (SDValue Result = combineSelectAndUse(N, N1, N0, DAG, AllOnes))
    return Result;
  return SDValue();
}

// Transform (add (mul x, c0), c1) ->
//           (add (mul (add x, c1/c0), c0), c1%c0).
// if c1/c0 and c1%c0 are simm12, while c1 is not.
// Or transform (add (mul x, c0), c1) ->
//              (mul (add x, c1/c0), c0).
// if c1%c0 is zero, and c1/c0 is simm12 while c1 is not.
static SDValue transformAddImmMulImm(SDNode *N, SelectionDAG &DAG,
                                     const RISCVSubtarget &Subtarget) {
  // Skip for vector types and larger types.
  EVT VT = N->getValueType(0);
  if (VT.isVector() || VT.getSizeInBits() > Subtarget.getXLen())
    return SDValue();
  // The first operand node must be a MUL and has no other use.
  SDValue N0 = N->getOperand(0);
  if (!N0->hasOneUse() || N0->getOpcode() != ISD::MUL)
    return SDValue();
  // Check if c0 and c1 match above conditions.
  auto *N0C = dyn_cast<ConstantSDNode>(N0->getOperand(1));
  auto *N1C = dyn_cast<ConstantSDNode>(N->getOperand(1));
  if (!N0C || !N1C)
    return SDValue();
  int64_t C0 = N0C->getSExtValue();
  int64_t C1 = N1C->getSExtValue();
  if (C0 == -1 || C0 == 0 || C0 == 1 || (C1 / C0) == 0 || isInt<12>(C1) ||
      !isInt<12>(C1 % C0) || !isInt<12>(C1 / C0))
    return SDValue();
  // If C0 * (C1 / C0) is a 12-bit integer, this transform will be reversed.
  if (isInt<12>(C0 * (C1 / C0)))
    return SDValue();
  // Build new nodes (add (mul (add x, c1/c0), c0), c1%c0).
  SDLoc DL(N);
  SDValue New0 = DAG.getNode(ISD::ADD, DL, VT, N0->getOperand(0),
                             DAG.getConstant(C1 / C0, DL, VT));
  SDValue New1 =
      DAG.getNode(ISD::MUL, DL, VT, New0, DAG.getConstant(C0, DL, VT));
  if ((C1 % C0) == 0)
    return New1;
  return DAG.getNode(ISD::ADD, DL, VT, New1, DAG.getConstant(C1 % C0, DL, VT));
}

static SDValue performADDCombine(SDNode *N, SelectionDAG &DAG,
                                 const RISCVSubtarget &Subtarget) {
  // Transform (add (mul x, c0), c1) ->
  //           (add (mul (add x, c1/c0), c0), c1%c0).
  // if c1/c0 and c1%c0 are simm12, while c1 is not.
  // Or transform (add (mul x, c0), c1) ->
  //              (mul (add x, c1/c0), c0).
  // if c1%c0 is zero, and c1/c0 is simm12 while c1 is not.
  if (SDValue V = transformAddImmMulImm(N, DAG, Subtarget))
    return V;
  // Fold (add (shl x, c0), (shl y, c1)) ->
  //      (SLLI (SH*ADD x, y), c0), if c1-c0 equals to [1|2|3].
  if (SDValue V = transformAddShlImm(N, DAG, Subtarget))
    return V;
  // fold (add (select lhs, rhs, cc, 0, y), x) ->
  //      (select lhs, rhs, cc, x, (add x, y))
  return combineSelectAndUseCommutative(N, DAG, /*AllOnes*/ false);
}

static SDValue performSUBCombine(SDNode *N, SelectionDAG &DAG) {
  // fold (sub x, (select lhs, rhs, cc, 0, y)) ->
  //      (select lhs, rhs, cc, x, (sub x, y))
  SDValue N0 = N->getOperand(0);
  SDValue N1 = N->getOperand(1);
  return combineSelectAndUse(N, N1, N0, DAG, /*AllOnes*/ false);
}

static SDValue performANDCombine(SDNode *N, SelectionDAG &DAG) {
  // fold (and (select lhs, rhs, cc, -1, y), x) ->
  //      (select lhs, rhs, cc, x, (and x, y))
  return combineSelectAndUseCommutative(N, DAG, /*AllOnes*/ true);
}

static SDValue performORCombine(SDNode *N, SelectionDAG &DAG,
                                const RISCVSubtarget &Subtarget) {
  if (Subtarget.hasStdExtZbp()) {
    if (auto GREV = combineORToGREV(SDValue(N, 0), DAG, Subtarget))
      return GREV;
    if (auto GORC = combineORToGORC(SDValue(N, 0), DAG, Subtarget))
      return GORC;
    if (auto SHFL = combineORToSHFL(SDValue(N, 0), DAG, Subtarget))
      return SHFL;
  }

  // fold (or (select cond, 0, y), x) ->
  //      (select cond, x, (or x, y))
  return combineSelectAndUseCommutative(N, DAG, /*AllOnes*/ false);
}

static SDValue performXORCombine(SDNode *N, SelectionDAG &DAG) {
  // fold (xor (select cond, 0, y), x) ->
  //      (select cond, x, (xor x, y))
  return combineSelectAndUseCommutative(N, DAG, /*AllOnes*/ false);
}

// Attempt to turn ANY_EXTEND into SIGN_EXTEND if the input to the ANY_EXTEND
// has users that require SIGN_EXTEND and the SIGN_EXTEND can be done for free
// by an instruction like ADDW/SUBW/MULW. Without this the ANY_EXTEND would be
// removed during type legalization leaving an ADD/SUB/MUL use that won't use
// ADDW/SUBW/MULW.
static SDValue performANY_EXTENDCombine(SDNode *N,
                                        TargetLowering::DAGCombinerInfo &DCI,
                                        const RISCVSubtarget &Subtarget) {
  if (!Subtarget.is64Bit())
    return SDValue();

  SelectionDAG &DAG = DCI.DAG;

  SDValue Src = N->getOperand(0);
  EVT VT = N->getValueType(0);
  if (VT != MVT::i64 || Src.getValueType() != MVT::i32)
    return SDValue();

  // The opcode must be one that can implicitly sign_extend.
  // FIXME: Additional opcodes.
  switch (Src.getOpcode()) {
  default:
    return SDValue();
  case ISD::MUL:
    if (!Subtarget.hasStdExtM())
      return SDValue();
    LLVM_FALLTHROUGH;
  case ISD::ADD:
  case ISD::SUB:
    break;
  }

  // Only handle cases where the result is used by a CopyToReg. That likely
  // means the value is a liveout of the basic block. This helps prevent
  // infinite combine loops like PR51206.
  if (none_of(N->uses(),
              [](SDNode *User) { return User->getOpcode() == ISD::CopyToReg; }))
    return SDValue();

  SmallVector<SDNode *, 4> SetCCs;
  for (SDNode::use_iterator UI = Src.getNode()->use_begin(),
                            UE = Src.getNode()->use_end();
       UI != UE; ++UI) {
    SDNode *User = *UI;
    if (User == N)
      continue;
    if (UI.getUse().getResNo() != Src.getResNo())
      continue;
    // All i32 setccs are legalized by sign extending operands.
    if (User->getOpcode() == ISD::SETCC) {
      SetCCs.push_back(User);
      continue;
    }
    // We don't know if we can extend this user.
    break;
  }

  // If we don't have any SetCCs, this isn't worthwhile.
  if (SetCCs.empty())
    return SDValue();

  SDLoc DL(N);
  SDValue SExt = DAG.getNode(ISD::SIGN_EXTEND, DL, MVT::i64, Src);
  DCI.CombineTo(N, SExt);

  // Promote all the setccs.
  for (SDNode *SetCC : SetCCs) {
    SmallVector<SDValue, 4> Ops;

    for (unsigned j = 0; j != 2; ++j) {
      SDValue SOp = SetCC->getOperand(j);
      if (SOp == Src)
        Ops.push_back(SExt);
      else
        Ops.push_back(DAG.getNode(ISD::SIGN_EXTEND, DL, MVT::i64, SOp));
    }

    Ops.push_back(SetCC->getOperand(2));
    DCI.CombineTo(SetCC,
                  DAG.getNode(ISD::SETCC, DL, SetCC->getValueType(0), Ops));
  }
  return SDValue(N, 0);
}

SDValue RISCVTargetLowering::PerformDAGCombine(SDNode *N,
                                               DAGCombinerInfo &DCI) const {
  SelectionDAG &DAG = DCI.DAG;

  // Helper to call SimplifyDemandedBits on an operand of N where only some low
  // bits are demanded. N will be added to the Worklist if it was not deleted.
  // Caller should return SDValue(N, 0) if this returns true.
  auto SimplifyDemandedLowBitsHelper = [&](unsigned OpNo, unsigned LowBits) {
    SDValue Op = N->getOperand(OpNo);
    APInt Mask = APInt::getLowBitsSet(Op.getValueSizeInBits(), LowBits);
    if (!SimplifyDemandedBits(Op, Mask, DCI))
      return false;

    if (N->getOpcode() != ISD::DELETED_NODE)
      DCI.AddToWorklist(N);
    return true;
  };

  switch (N->getOpcode()) {
  default:
    break;
  case RISCVISD::SplitF64: {
    SDValue Op0 = N->getOperand(0);
    // If the input to SplitF64 is just BuildPairF64 then the operation is
    // redundant. Instead, use BuildPairF64's operands directly.
    if (Op0->getOpcode() == RISCVISD::BuildPairF64)
      return DCI.CombineTo(N, Op0.getOperand(0), Op0.getOperand(1));

    SDLoc DL(N);

    // It's cheaper to materialise two 32-bit integers than to load a double
    // from the constant pool and transfer it to integer registers through the
    // stack.
    if (ConstantFPSDNode *C = dyn_cast<ConstantFPSDNode>(Op0)) {
      APInt V = C->getValueAPF().bitcastToAPInt();
      SDValue Lo = DAG.getConstant(V.trunc(32), DL, MVT::i32);
      SDValue Hi = DAG.getConstant(V.lshr(32).trunc(32), DL, MVT::i32);
      return DCI.CombineTo(N, Lo, Hi);
    }

    // This is a target-specific version of a DAGCombine performed in
    // DAGCombiner::visitBITCAST. It performs the equivalent of:
    // fold (bitconvert (fneg x)) -> (xor (bitconvert x), signbit)
    // fold (bitconvert (fabs x)) -> (and (bitconvert x), (not signbit))
    if (!(Op0.getOpcode() == ISD::FNEG || Op0.getOpcode() == ISD::FABS) ||
        !Op0.getNode()->hasOneUse())
      break;
    SDValue NewSplitF64 =
        DAG.getNode(RISCVISD::SplitF64, DL, DAG.getVTList(MVT::i32, MVT::i32),
                    Op0.getOperand(0));
    SDValue Lo = NewSplitF64.getValue(0);
    SDValue Hi = NewSplitF64.getValue(1);
    APInt SignBit = APInt::getSignMask(32);
    if (Op0.getOpcode() == ISD::FNEG) {
      SDValue NewHi = DAG.getNode(ISD::XOR, DL, MVT::i32, Hi,
                                  DAG.getConstant(SignBit, DL, MVT::i32));
      return DCI.CombineTo(N, Lo, NewHi);
    }
    assert(Op0.getOpcode() == ISD::FABS);
    SDValue NewHi = DAG.getNode(ISD::AND, DL, MVT::i32, Hi,
                                DAG.getConstant(~SignBit, DL, MVT::i32));
    return DCI.CombineTo(N, Lo, NewHi);
  }
  case RISCVISD::SLLW:
  case RISCVISD::SRAW:
  case RISCVISD::SRLW:
  case RISCVISD::ROLW:
  case RISCVISD::RORW: {
    // Only the lower 32 bits of LHS and lower 5 bits of RHS are read.
    if (SimplifyDemandedLowBitsHelper(0, 32) ||
        SimplifyDemandedLowBitsHelper(1, 5))
      return SDValue(N, 0);
    break;
  }
  case RISCVISD::CLZW:
  case RISCVISD::CTZW: {
    // Only the lower 32 bits of the first operand are read
    if (SimplifyDemandedLowBitsHelper(0, 32))
      return SDValue(N, 0);
    break;
  }
  case RISCVISD::FSL:
  case RISCVISD::FSR: {
    // Only the lower log2(Bitwidth)+1 bits of the the shift amount are read.
    unsigned BitWidth = N->getOperand(2).getValueSizeInBits();
    assert(isPowerOf2_32(BitWidth) && "Unexpected bit width");
    if (SimplifyDemandedLowBitsHelper(2, Log2_32(BitWidth) + 1))
      return SDValue(N, 0);
    break;
  }
  case RISCVISD::FSLW:
  case RISCVISD::FSRW: {
    // Only the lower 32 bits of Values and lower 6 bits of shift amount are
    // read.
    if (SimplifyDemandedLowBitsHelper(0, 32) ||
        SimplifyDemandedLowBitsHelper(1, 32) ||
        SimplifyDemandedLowBitsHelper(2, 6))
      return SDValue(N, 0);
    break;
  }
  case RISCVISD::GREV:
  case RISCVISD::GORC: {
    // Only the lower log2(Bitwidth) bits of the the shift amount are read.
    unsigned BitWidth = N->getOperand(1).getValueSizeInBits();
    assert(isPowerOf2_32(BitWidth) && "Unexpected bit width");
    if (SimplifyDemandedLowBitsHelper(1, Log2_32(BitWidth)))
      return SDValue(N, 0);

    return combineGREVI_GORCI(N, DCI.DAG);
  }
  case RISCVISD::GREVW:
  case RISCVISD::GORCW: {
    // Only the lower 32 bits of LHS and lower 5 bits of RHS are read.
    if (SimplifyDemandedLowBitsHelper(0, 32) ||
        SimplifyDemandedLowBitsHelper(1, 5))
      return SDValue(N, 0);

    return combineGREVI_GORCI(N, DCI.DAG);
  }
  case RISCVISD::SHFL:
  case RISCVISD::UNSHFL: {
    // Only the lower log2(Bitwidth)-1 bits of the the shift amount are read.
    unsigned BitWidth = N->getOperand(1).getValueSizeInBits();
    assert(isPowerOf2_32(BitWidth) && "Unexpected bit width");
    if (SimplifyDemandedLowBitsHelper(1, Log2_32(BitWidth) - 1))
      return SDValue(N, 0);

    break;
  }
  case RISCVISD::SHFLW:
  case RISCVISD::UNSHFLW: {
    // Only the lower 32 bits of LHS and lower 4 bits of RHS are read.
    SDValue LHS = N->getOperand(0);
    SDValue RHS = N->getOperand(1);
    APInt LHSMask = APInt::getLowBitsSet(LHS.getValueSizeInBits(), 32);
    APInt RHSMask = APInt::getLowBitsSet(RHS.getValueSizeInBits(), 4);
    if (SimplifyDemandedLowBitsHelper(0, 32) ||
        SimplifyDemandedLowBitsHelper(1, 4))
      return SDValue(N, 0);

    break;
  }
  case RISCVISD::BCOMPRESSW:
  case RISCVISD::BDECOMPRESSW: {
    // Only the lower 32 bits of LHS and RHS are read.
    if (SimplifyDemandedLowBitsHelper(0, 32) ||
        SimplifyDemandedLowBitsHelper(1, 32))
      return SDValue(N, 0);

    break;
  }
  case RISCVISD::FMV_X_ANYEXTH:
  case RISCVISD::FMV_X_ANYEXTW_RV64: {
    SDLoc DL(N);
    SDValue Op0 = N->getOperand(0);
    MVT VT = N->getSimpleValueType(0);
    // If the input to FMV_X_ANYEXTW_RV64 is just FMV_W_X_RV64 then the
    // conversion is unnecessary and can be replaced with the FMV_W_X_RV64
    // operand. Similar for FMV_X_ANYEXTH and FMV_H_X.
    if ((N->getOpcode() == RISCVISD::FMV_X_ANYEXTW_RV64 &&
         Op0->getOpcode() == RISCVISD::FMV_W_X_RV64) ||
        (N->getOpcode() == RISCVISD::FMV_X_ANYEXTH &&
         Op0->getOpcode() == RISCVISD::FMV_H_X)) {
      assert(Op0.getOperand(0).getValueType() == VT &&
             "Unexpected value type!");
      return Op0.getOperand(0);
    }

    // This is a target-specific version of a DAGCombine performed in
    // DAGCombiner::visitBITCAST. It performs the equivalent of:
    // fold (bitconvert (fneg x)) -> (xor (bitconvert x), signbit)
    // fold (bitconvert (fabs x)) -> (and (bitconvert x), (not signbit))
    if (!(Op0.getOpcode() == ISD::FNEG || Op0.getOpcode() == ISD::FABS) ||
        !Op0.getNode()->hasOneUse())
      break;
    SDValue NewFMV = DAG.getNode(N->getOpcode(), DL, VT, Op0.getOperand(0));
    unsigned FPBits = N->getOpcode() == RISCVISD::FMV_X_ANYEXTW_RV64 ? 32 : 16;
    APInt SignBit = APInt::getSignMask(FPBits).sextOrSelf(VT.getSizeInBits());
    if (Op0.getOpcode() == ISD::FNEG)
      return DAG.getNode(ISD::XOR, DL, VT, NewFMV,
                         DAG.getConstant(SignBit, DL, VT));

    assert(Op0.getOpcode() == ISD::FABS);
    return DAG.getNode(ISD::AND, DL, VT, NewFMV,
                       DAG.getConstant(~SignBit, DL, VT));
  }
  case ISD::ADD:
    return performADDCombine(N, DAG, Subtarget);
  case ISD::SUB:
    return performSUBCombine(N, DAG);
  case ISD::AND:
    return performANDCombine(N, DAG);
  case ISD::OR:
    return performORCombine(N, DAG, Subtarget);
  case ISD::XOR:
    return performXORCombine(N, DAG);
  case ISD::ANY_EXTEND:
    return performANY_EXTENDCombine(N, DCI, Subtarget);
  case ISD::ZERO_EXTEND:
    // Fold (zero_extend (fp_to_uint X)) to prevent forming fcvt+zexti32 during
    // type legalization. This is safe because fp_to_uint produces poison if
    // it overflows.
    if (N->getValueType(0) == MVT::i64 && Subtarget.is64Bit() &&
        N->getOperand(0).getOpcode() == ISD::FP_TO_UINT &&
        isTypeLegal(N->getOperand(0).getOperand(0).getValueType()))
      return DAG.getNode(ISD::FP_TO_UINT, SDLoc(N), MVT::i64,
                         N->getOperand(0).getOperand(0));
    return SDValue();
  case RISCVISD::SELECT_CC: {
    // Transform
    SDValue LHS = N->getOperand(0);
    SDValue RHS = N->getOperand(1);
    SDValue TrueV = N->getOperand(3);
    SDValue FalseV = N->getOperand(4);

    // If the True and False values are the same, we don't need a select_cc.
    if (TrueV == FalseV)
      return TrueV;

    ISD::CondCode CCVal = cast<CondCodeSDNode>(N->getOperand(2))->get();
    if (!ISD::isIntEqualitySetCC(CCVal))
      break;

    // Fold (select_cc (setlt X, Y), 0, ne, trueV, falseV) ->
    //      (select_cc X, Y, lt, trueV, falseV)
    // Sometimes the setcc is introduced after select_cc has been formed.
    if (LHS.getOpcode() == ISD::SETCC && isNullConstant(RHS) &&
        LHS.getOperand(0).getValueType() == Subtarget.getXLenVT()) {
      // If we're looking for eq 0 instead of ne 0, we need to invert the
      // condition.
      bool Invert = CCVal == ISD::SETEQ;
      CCVal = cast<CondCodeSDNode>(LHS.getOperand(2))->get();
      if (Invert)
        CCVal = ISD::getSetCCInverse(CCVal, LHS.getValueType());

      SDLoc DL(N);
      RHS = LHS.getOperand(1);
      LHS = LHS.getOperand(0);
      translateSetCCForBranch(DL, LHS, RHS, CCVal, DAG);

      SDValue TargetCC = DAG.getCondCode(CCVal);
      return DAG.getNode(RISCVISD::SELECT_CC, DL, N->getValueType(0),
                         {LHS, RHS, TargetCC, TrueV, FalseV});
    }

    // Fold (select_cc (xor X, Y), 0, eq/ne, trueV, falseV) ->
    //      (select_cc X, Y, eq/ne, trueV, falseV)
    if (LHS.getOpcode() == ISD::XOR && isNullConstant(RHS))
      return DAG.getNode(RISCVISD::SELECT_CC, SDLoc(N), N->getValueType(0),
                         {LHS.getOperand(0), LHS.getOperand(1),
                          N->getOperand(2), TrueV, FalseV});
    // (select_cc X, 1, setne, trueV, falseV) ->
    // (select_cc X, 0, seteq, trueV, falseV) if we can prove X is 0/1.
    // This can occur when legalizing some floating point comparisons.
    APInt Mask = APInt::getBitsSetFrom(LHS.getValueSizeInBits(), 1);
    if (isOneConstant(RHS) && DAG.MaskedValueIsZero(LHS, Mask)) {
      SDLoc DL(N);
      CCVal = ISD::getSetCCInverse(CCVal, LHS.getValueType());
      SDValue TargetCC = DAG.getCondCode(CCVal);
      RHS = DAG.getConstant(0, DL, LHS.getValueType());
      return DAG.getNode(RISCVISD::SELECT_CC, DL, N->getValueType(0),
                         {LHS, RHS, TargetCC, TrueV, FalseV});
    }

    break;
  }
  case RISCVISD::BR_CC: {
    SDValue LHS = N->getOperand(1);
    SDValue RHS = N->getOperand(2);
    ISD::CondCode CCVal = cast<CondCodeSDNode>(N->getOperand(3))->get();
    if (!ISD::isIntEqualitySetCC(CCVal))
      break;

    // Fold (br_cc (setlt X, Y), 0, ne, dest) ->
    //      (br_cc X, Y, lt, dest)
    // Sometimes the setcc is introduced after br_cc has been formed.
    if (LHS.getOpcode() == ISD::SETCC && isNullConstant(RHS) &&
        LHS.getOperand(0).getValueType() == Subtarget.getXLenVT()) {
      // If we're looking for eq 0 instead of ne 0, we need to invert the
      // condition.
      bool Invert = CCVal == ISD::SETEQ;
      CCVal = cast<CondCodeSDNode>(LHS.getOperand(2))->get();
      if (Invert)
        CCVal = ISD::getSetCCInverse(CCVal, LHS.getValueType());

      SDLoc DL(N);
      RHS = LHS.getOperand(1);
      LHS = LHS.getOperand(0);
      translateSetCCForBranch(DL, LHS, RHS, CCVal, DAG);

      return DAG.getNode(RISCVISD::BR_CC, DL, N->getValueType(0),
                         N->getOperand(0), LHS, RHS, DAG.getCondCode(CCVal),
                         N->getOperand(4));
    }

    // Fold (br_cc (xor X, Y), 0, eq/ne, dest) ->
    //      (br_cc X, Y, eq/ne, trueV, falseV)
    if (LHS.getOpcode() == ISD::XOR && isNullConstant(RHS))
      return DAG.getNode(RISCVISD::BR_CC, SDLoc(N), N->getValueType(0),
                         N->getOperand(0), LHS.getOperand(0), LHS.getOperand(1),
                         N->getOperand(3), N->getOperand(4));

    // (br_cc X, 1, setne, br_cc) ->
    // (br_cc X, 0, seteq, br_cc) if we can prove X is 0/1.
    // This can occur when legalizing some floating point comparisons.
    APInt Mask = APInt::getBitsSetFrom(LHS.getValueSizeInBits(), 1);
    if (isOneConstant(RHS) && DAG.MaskedValueIsZero(LHS, Mask)) {
      SDLoc DL(N);
      CCVal = ISD::getSetCCInverse(CCVal, LHS.getValueType());
      SDValue TargetCC = DAG.getCondCode(CCVal);
      RHS = DAG.getConstant(0, DL, LHS.getValueType());
      return DAG.getNode(RISCVISD::BR_CC, DL, N->getValueType(0),
                         N->getOperand(0), LHS, RHS, TargetCC,
                         N->getOperand(4));
    }
    break;
  }
  case ISD::FCOPYSIGN: {
    EVT VT = N->getValueType(0);
    if (!VT.isVector())
      break;
    // There is a form of VFSGNJ which injects the negated sign of its second
    // operand. Try and bubble any FNEG up after the extend/round to produce
    // this optimized pattern. Avoid modifying cases where FP_ROUND and
    // TRUNC=1.
    SDValue In2 = N->getOperand(1);
    // Avoid cases where the extend/round has multiple uses, as duplicating
    // those is typically more expensive than removing a fneg.
    if (!In2.hasOneUse())
      break;
    if (In2.getOpcode() != ISD::FP_EXTEND &&
        (In2.getOpcode() != ISD::FP_ROUND || In2.getConstantOperandVal(1) != 0))
      break;
    In2 = In2.getOperand(0);
    if (In2.getOpcode() != ISD::FNEG)
      break;
    SDLoc DL(N);
    SDValue NewFPExtRound = DAG.getFPExtendOrRound(In2.getOperand(0), DL, VT);
    return DAG.getNode(ISD::FCOPYSIGN, DL, VT, N->getOperand(0),
                       DAG.getNode(ISD::FNEG, DL, VT, NewFPExtRound));
  }
  case ISD::MGATHER:
  case ISD::MSCATTER:
  case ISD::VP_GATHER:
  case ISD::VP_SCATTER: {
    if (!DCI.isBeforeLegalize())
      break;
    SDValue Index, ScaleOp;
    bool IsIndexScaled = false;
    bool IsIndexSigned = false;
    if (const auto *VPGSN = dyn_cast<VPGatherScatterSDNode>(N)) {
      Index = VPGSN->getIndex();
      ScaleOp = VPGSN->getScale();
      IsIndexScaled = VPGSN->isIndexScaled();
      IsIndexSigned = VPGSN->isIndexSigned();
    } else {
      const auto *MGSN = cast<MaskedGatherScatterSDNode>(N);
      Index = MGSN->getIndex();
      ScaleOp = MGSN->getScale();
      IsIndexScaled = MGSN->isIndexScaled();
      IsIndexSigned = MGSN->isIndexSigned();
    }
    EVT IndexVT = Index.getValueType();
    MVT XLenVT = Subtarget.getXLenVT();
    // RISCV indexed loads only support the "unsigned unscaled" addressing
    // mode, so anything else must be manually legalized.
    bool NeedsIdxLegalization =
        IsIndexScaled ||
        (IsIndexSigned && IndexVT.getVectorElementType().bitsLT(XLenVT));
    if (!NeedsIdxLegalization)
      break;

    SDLoc DL(N);

    // Any index legalization should first promote to XLenVT, so we don't lose
    // bits when scaling. This may create an illegal index type so we let
    // LLVM's legalization take care of the splitting.
    // FIXME: LLVM can't split VP_GATHER or VP_SCATTER yet.
    if (IndexVT.getVectorElementType().bitsLT(XLenVT)) {
      IndexVT = IndexVT.changeVectorElementType(XLenVT);
      Index = DAG.getNode(IsIndexSigned ? ISD::SIGN_EXTEND : ISD::ZERO_EXTEND,
                          DL, IndexVT, Index);
    }

    unsigned Scale = cast<ConstantSDNode>(ScaleOp)->getZExtValue();
    if (IsIndexScaled && Scale != 1) {
      // Manually scale the indices by the element size.
      // TODO: Sanitize the scale operand here?
      // TODO: For VP nodes, should we use VP_SHL here?
      assert(isPowerOf2_32(Scale) && "Expecting power-of-two types");
      SDValue SplatScale = DAG.getConstant(Log2_32(Scale), DL, IndexVT);
      Index = DAG.getNode(ISD::SHL, DL, IndexVT, Index, SplatScale);
    }

    ISD::MemIndexType NewIndexTy = ISD::UNSIGNED_UNSCALED;
    if (const auto *VPGN = dyn_cast<VPGatherSDNode>(N))
      return DAG.getGatherVP(N->getVTList(), VPGN->getMemoryVT(), DL,
                             {VPGN->getChain(), VPGN->getBasePtr(), Index,
                              VPGN->getScale(), VPGN->getMask(),
                              VPGN->getVectorLength()},
                             VPGN->getMemOperand(), NewIndexTy);
    if (const auto *VPSN = dyn_cast<VPScatterSDNode>(N))
      return DAG.getScatterVP(N->getVTList(), VPSN->getMemoryVT(), DL,
                              {VPSN->getChain(), VPSN->getValue(),
                               VPSN->getBasePtr(), Index, VPSN->getScale(),
                               VPSN->getMask(), VPSN->getVectorLength()},
                              VPSN->getMemOperand(), NewIndexTy);
    if (const auto *MGN = dyn_cast<MaskedGatherSDNode>(N))
      return DAG.getMaskedGather(
          N->getVTList(), MGN->getMemoryVT(), DL,
          {MGN->getChain(), MGN->getPassThru(), MGN->getMask(),
           MGN->getBasePtr(), Index, MGN->getScale()},
          MGN->getMemOperand(), NewIndexTy, MGN->getExtensionType());
    const auto *MSN = cast<MaskedScatterSDNode>(N);
    return DAG.getMaskedScatter(
        N->getVTList(), MSN->getMemoryVT(), DL,
        {MSN->getChain(), MSN->getValue(), MSN->getMask(), MSN->getBasePtr(),
         Index, MSN->getScale()},
        MSN->getMemOperand(), NewIndexTy, MSN->isTruncatingStore());
  }
  case RISCVISD::SRA_VL:
  case RISCVISD::SRL_VL:
  case RISCVISD::SHL_VL: {
    SDValue ShAmt = N->getOperand(1);
    if (ShAmt.getOpcode() == RISCVISD::SPLAT_VECTOR_SPLIT_I64_VL) {
      // We don't need the upper 32 bits of a 64-bit element for a shift amount.
      SDLoc DL(N);
      SDValue VL = N->getOperand(3);
      EVT VT = N->getValueType(0);
      ShAmt =
          DAG.getNode(RISCVISD::VMV_V_X_VL, DL, VT, ShAmt.getOperand(0), VL);
      return DAG.getNode(N->getOpcode(), DL, VT, N->getOperand(0), ShAmt,
                         N->getOperand(2), N->getOperand(3));
    }
    break;
  }
  case ISD::SRA:
  case ISD::SRL:
  case ISD::SHL: {
    SDValue ShAmt = N->getOperand(1);
    if (ShAmt.getOpcode() == RISCVISD::SPLAT_VECTOR_SPLIT_I64_VL) {
      // We don't need the upper 32 bits of a 64-bit element for a shift amount.
      SDLoc DL(N);
      EVT VT = N->getValueType(0);
      ShAmt =
          DAG.getNode(RISCVISD::SPLAT_VECTOR_I64, DL, VT, ShAmt.getOperand(0));
      return DAG.getNode(N->getOpcode(), DL, VT, N->getOperand(0), ShAmt);
    }
    break;
  }
  case RISCVISD::MUL_VL: {
    // Try to form VWMUL or VWMULU.
    // FIXME: Look for splat of extended scalar as well.
    // FIXME: Support VWMULSU.
    SDValue Op0 = N->getOperand(0);
    SDValue Op1 = N->getOperand(1);
    bool IsSignExt = Op0.getOpcode() == RISCVISD::VSEXT_VL;
    bool IsZeroExt = Op0.getOpcode() == RISCVISD::VZEXT_VL;
    if ((!IsSignExt && !IsZeroExt) || Op0.getOpcode() != Op1.getOpcode())
      return SDValue();

    // Make sure the extends have a single use.
    if (!Op0.hasOneUse() || !Op1.hasOneUse())
      return SDValue();

    SDValue Mask = N->getOperand(2);
    SDValue VL = N->getOperand(3);
    if (Op0.getOperand(1) != Mask || Op1.getOperand(1) != Mask ||
        Op0.getOperand(2) != VL || Op1.getOperand(2) != VL)
      return SDValue();

    Op0 = Op0.getOperand(0);
    Op1 = Op1.getOperand(0);

    MVT VT = N->getSimpleValueType(0);
    MVT NarrowVT =
        MVT::getVectorVT(MVT::getIntegerVT(VT.getScalarSizeInBits() / 2),
                         VT.getVectorElementCount());

    SDLoc DL(N);

    // Re-introduce narrower extends if needed.
    unsigned ExtOpc = IsSignExt ? RISCVISD::VSEXT_VL : RISCVISD::VZEXT_VL;
    if (Op0.getValueType() != NarrowVT)
      Op0 = DAG.getNode(ExtOpc, DL, NarrowVT, Op0, Mask, VL);
    if (Op1.getValueType() != NarrowVT)
      Op1 = DAG.getNode(ExtOpc, DL, NarrowVT, Op1, Mask, VL);

    unsigned WMulOpc = IsSignExt ? RISCVISD::VWMUL_VL : RISCVISD::VWMULU_VL;
    return DAG.getNode(WMulOpc, DL, VT, Op0, Op1, Mask, VL);
  }
  }

  return SDValue();
}

bool RISCVTargetLowering::isDesirableToCommuteWithShift(
    const SDNode *N, CombineLevel Level) const {
  // The following folds are only desirable if `(OP _, c1 << c2)` can be
  // materialised in fewer instructions than `(OP _, c1)`:
  //
  //   (shl (add x, c1), c2) -> (add (shl x, c2), c1 << c2)
  //   (shl (or x, c1), c2) -> (or (shl x, c2), c1 << c2)
  SDValue N0 = N->getOperand(0);
  EVT Ty = N0.getValueType();
  if (Ty.isScalarInteger() &&
      (N0.getOpcode() == ISD::ADD || N0.getOpcode() == ISD::OR)) {
    auto *C1 = dyn_cast<ConstantSDNode>(N0->getOperand(1));
    auto *C2 = dyn_cast<ConstantSDNode>(N->getOperand(1));
    if (C1 && C2) {
      const APInt &C1Int = C1->getAPIntValue();
      APInt ShiftedC1Int = C1Int << C2->getAPIntValue();

      // We can materialise `c1 << c2` into an add immediate, so it's "free",
      // and the combine should happen, to potentially allow further combines
      // later.
      if (ShiftedC1Int.getMinSignedBits() <= 64 &&
          isLegalAddImmediate(ShiftedC1Int.getSExtValue()))
        return true;

      // We can materialise `c1` in an add immediate, so it's "free", and the
      // combine should be prevented.
      if (C1Int.getMinSignedBits() <= 64 &&
          isLegalAddImmediate(C1Int.getSExtValue()))
        return false;

      // Neither constant will fit into an immediate, so find materialisation
      // costs.
      int C1Cost = RISCVMatInt::getIntMatCost(C1Int, Ty.getSizeInBits(),
                                              Subtarget.getFeatureBits(),
                                              /*CompressionCost*/true);
      int ShiftedC1Cost = RISCVMatInt::getIntMatCost(
          ShiftedC1Int, Ty.getSizeInBits(), Subtarget.getFeatureBits(),
          /*CompressionCost*/true);

      // Materialising `c1` is cheaper than materialising `c1 << c2`, so the
      // combine should be prevented.
      if (C1Cost < ShiftedC1Cost)
        return false;
    }
  }
  return true;
}

bool RISCVTargetLowering::targetShrinkDemandedConstant(
    SDValue Op, const APInt &DemandedBits, const APInt &DemandedElts,
    TargetLoweringOpt &TLO) const {
  // Delay this optimization as late as possible.
  if (!TLO.LegalOps)
    return false;

  EVT VT = Op.getValueType();
  if (VT.isVector())
    return false;

  // Only handle AND for now.
  if (Op.getOpcode() != ISD::AND)
    return false;

  ConstantSDNode *C = dyn_cast<ConstantSDNode>(Op.getOperand(1));
  if (!C)
    return false;

  const APInt &Mask = C->getAPIntValue();

  // Clear all non-demanded bits initially.
  APInt ShrunkMask = Mask & DemandedBits;

  // Try to make a smaller immediate by setting undemanded bits.

  APInt ExpandedMask = Mask | ~DemandedBits;

  auto IsLegalMask = [ShrunkMask, ExpandedMask](const APInt &Mask) -> bool {
    return ShrunkMask.isSubsetOf(Mask) && Mask.isSubsetOf(ExpandedMask);
  };
  auto UseMask = [Mask, Op, VT, &TLO](const APInt &NewMask) -> bool {
    if (NewMask == Mask)
      return true;
    SDLoc DL(Op);
    SDValue NewC = TLO.DAG.getConstant(NewMask, DL, VT);
    SDValue NewOp = TLO.DAG.getNode(ISD::AND, DL, VT, Op.getOperand(0), NewC);
    return TLO.CombineTo(Op, NewOp);
  };

  // If the shrunk mask fits in sign extended 12 bits, let the target
  // independent code apply it.
  if (ShrunkMask.isSignedIntN(12))
    return false;

  // Preserve (and X, 0xffff) when zext.h is supported.
  if (Subtarget.hasStdExtZbb() || Subtarget.hasStdExtZbp()) {
    APInt NewMask = APInt(Mask.getBitWidth(), 0xffff);
    if (IsLegalMask(NewMask))
      return UseMask(NewMask);
  }

  // Try to preserve (and X, 0xffffffff), the (zext_inreg X, i32) pattern.
  if (VT == MVT::i64) {
    APInt NewMask = APInt(64, 0xffffffff);
    if (IsLegalMask(NewMask))
      return UseMask(NewMask);
  }

  // For the remaining optimizations, we need to be able to make a negative
  // number through a combination of mask and undemanded bits.
  if (!ExpandedMask.isNegative())
    return false;

  // What is the fewest number of bits we need to represent the negative number.
  unsigned MinSignedBits = ExpandedMask.getMinSignedBits();

  // Try to make a 12 bit negative immediate. If that fails try to make a 32
  // bit negative immediate unless the shrunk immediate already fits in 32 bits.
  APInt NewMask = ShrunkMask;
  if (MinSignedBits <= 12)
    NewMask.setBitsFrom(11);
  else if (MinSignedBits <= 32 && !ShrunkMask.isSignedIntN(32))
    NewMask.setBitsFrom(31);
  else
    return false;

  // Sanity check that our new mask is a subset of the demanded mask.
  assert(IsLegalMask(NewMask));
  return UseMask(NewMask);
}

static void computeGREV(APInt &Src, unsigned ShAmt) {
  ShAmt &= Src.getBitWidth() - 1;
  uint64_t x = Src.getZExtValue();
  if (ShAmt & 1)
    x = ((x & 0x5555555555555555LL) << 1) | ((x & 0xAAAAAAAAAAAAAAAALL) >> 1);
  if (ShAmt & 2)
    x = ((x & 0x3333333333333333LL) << 2) | ((x & 0xCCCCCCCCCCCCCCCCLL) >> 2);
  if (ShAmt & 4)
    x = ((x & 0x0F0F0F0F0F0F0F0FLL) << 4) | ((x & 0xF0F0F0F0F0F0F0F0LL) >> 4);
  if (ShAmt & 8)
    x = ((x & 0x00FF00FF00FF00FFLL) << 8) | ((x & 0xFF00FF00FF00FF00LL) >> 8);
  if (ShAmt & 16)
    x = ((x & 0x0000FFFF0000FFFFLL) << 16) | ((x & 0xFFFF0000FFFF0000LL) >> 16);
  if (ShAmt & 32)
    x = ((x & 0x00000000FFFFFFFFLL) << 32) | ((x & 0xFFFFFFFF00000000LL) >> 32);
  Src = x;
}

void RISCVTargetLowering::computeKnownBitsForTargetNode(const SDValue Op,
                                                        KnownBits &Known,
                                                        const APInt &DemandedElts,
                                                        const SelectionDAG &DAG,
                                                        unsigned Depth) const {
  unsigned BitWidth = Known.getBitWidth();
  unsigned Opc = Op.getOpcode();
  assert((Opc >= ISD::BUILTIN_OP_END ||
          Opc == ISD::INTRINSIC_WO_CHAIN ||
          Opc == ISD::INTRINSIC_W_CHAIN ||
          Opc == ISD::INTRINSIC_VOID) &&
         "Should use MaskedValueIsZero if you don't know whether Op"
         " is a target node!");

  Known.resetAll();
  switch (Opc) {
  default: break;
  case RISCVISD::SELECT_CC: {
    Known = DAG.computeKnownBits(Op.getOperand(4), Depth + 1);
    // If we don't know any bits, early out.
    if (Known.isUnknown())
      break;
    KnownBits Known2 = DAG.computeKnownBits(Op.getOperand(3), Depth + 1);

    // Only known if known in both the LHS and RHS.
    Known = KnownBits::commonBits(Known, Known2);
    break;
  }
  case RISCVISD::REMUW: {
    KnownBits Known2;
    Known = DAG.computeKnownBits(Op.getOperand(0), DemandedElts, Depth + 1);
    Known2 = DAG.computeKnownBits(Op.getOperand(1), DemandedElts, Depth + 1);
    // We only care about the lower 32 bits.
    Known = KnownBits::urem(Known.trunc(32), Known2.trunc(32));
    // Restore the original width by sign extending.
    Known = Known.sext(BitWidth);
    break;
  }
  case RISCVISD::DIVUW: {
    KnownBits Known2;
    Known = DAG.computeKnownBits(Op.getOperand(0), DemandedElts, Depth + 1);
    Known2 = DAG.computeKnownBits(Op.getOperand(1), DemandedElts, Depth + 1);
    // We only care about the lower 32 bits.
    Known = KnownBits::udiv(Known.trunc(32), Known2.trunc(32));
    // Restore the original width by sign extending.
    Known = Known.sext(BitWidth);
    break;
  }
  case RISCVISD::CTZW: {
    KnownBits Known2 = DAG.computeKnownBits(Op.getOperand(0), Depth + 1);
    unsigned PossibleTZ = Known2.trunc(32).countMaxTrailingZeros();
    unsigned LowBits = Log2_32(PossibleTZ) + 1;
    Known.Zero.setBitsFrom(LowBits);
    break;
  }
  case RISCVISD::CLZW: {
    KnownBits Known2 = DAG.computeKnownBits(Op.getOperand(0), Depth + 1);
    unsigned PossibleLZ = Known2.trunc(32).countMaxLeadingZeros();
    unsigned LowBits = Log2_32(PossibleLZ) + 1;
    Known.Zero.setBitsFrom(LowBits);
    break;
  }
  case RISCVISD::GREV:
  case RISCVISD::GREVW: {
    if (auto *C = dyn_cast<ConstantSDNode>(Op.getOperand(1))) {
      Known = DAG.computeKnownBits(Op.getOperand(0), Depth + 1);
      if (Opc == RISCVISD::GREVW)
        Known = Known.trunc(32);
      unsigned ShAmt = C->getZExtValue();
      computeGREV(Known.Zero, ShAmt);
      computeGREV(Known.One, ShAmt);
      if (Opc == RISCVISD::GREVW)
        Known = Known.sext(BitWidth);
    }
    break;
  }
  case RISCVISD::READ_VLENB:
    // We assume VLENB is at least 16 bytes.
    Known.Zero.setLowBits(4);
    // We assume VLENB is no more than 65536 / 8 bytes.
    Known.Zero.setBitsFrom(14);
    break;
  case ISD::INTRINSIC_W_CHAIN: {
    unsigned IntNo = Op.getConstantOperandVal(1);
    switch (IntNo) {
    default:
      // We can't do anything for most intrinsics.
      break;
    case Intrinsic::riscv_vsetvli:
    case Intrinsic::riscv_vsetvlimax:
      // Assume that VL output is positive and would fit in an int32_t.
      // TODO: VLEN might be capped at 16 bits in a future V spec update.
      if (BitWidth >= 32)
        Known.Zero.setBitsFrom(31);
      break;
    }
    break;
  }
  }
}

unsigned RISCVTargetLowering::ComputeNumSignBitsForTargetNode(
    SDValue Op, const APInt &DemandedElts, const SelectionDAG &DAG,
    unsigned Depth) const {
  switch (Op.getOpcode()) {
  default:
    break;
  case RISCVISD::SELECT_CC: {
    unsigned Tmp = DAG.ComputeNumSignBits(Op.getOperand(3), DemandedElts, Depth + 1);
    if (Tmp == 1) return 1;  // Early out.
    unsigned Tmp2 = DAG.ComputeNumSignBits(Op.getOperand(4), DemandedElts, Depth + 1);
    return std::min(Tmp, Tmp2);
  }
  case RISCVISD::SLLW:
  case RISCVISD::SRAW:
  case RISCVISD::SRLW:
  case RISCVISD::DIVW:
  case RISCVISD::DIVUW:
  case RISCVISD::REMUW:
  case RISCVISD::ROLW:
  case RISCVISD::RORW:
  case RISCVISD::GREVW:
  case RISCVISD::GORCW:
  case RISCVISD::FSLW:
  case RISCVISD::FSRW:
  case RISCVISD::SHFLW:
  case RISCVISD::UNSHFLW:
  case RISCVISD::BCOMPRESSW:
  case RISCVISD::BDECOMPRESSW:
  case RISCVISD::FCVT_W_RTZ_RV64:
  case RISCVISD::FCVT_WU_RTZ_RV64:
    // TODO: As the result is sign-extended, this is conservatively correct. A
    // more precise answer could be calculated for SRAW depending on known
    // bits in the shift amount.
    return 33;
  case RISCVISD::SHFL:
  case RISCVISD::UNSHFL: {
    // There is no SHFLIW, but a i64 SHFLI with bit 4 of the control word
    // cleared doesn't affect bit 31. The upper 32 bits will be shuffled, but
    // will stay within the upper 32 bits. If there were more than 32 sign bits
    // before there will be at least 33 sign bits after.
    if (Op.getValueType() == MVT::i64 &&
        isa<ConstantSDNode>(Op.getOperand(1)) &&
        (Op.getConstantOperandVal(1) & 0x10) == 0) {
      unsigned Tmp = DAG.ComputeNumSignBits(Op.getOperand(0), Depth + 1);
      if (Tmp > 32)
        return 33;
    }
    break;
  }
  case RISCVISD::VMV_X_S:
    // The number of sign bits of the scalar result is computed by obtaining the
    // element type of the input vector operand, subtracting its width from the
    // XLEN, and then adding one (sign bit within the element type). If the
    // element type is wider than XLen, the least-significant XLEN bits are
    // taken.
    if (Op.getOperand(0).getScalarValueSizeInBits() > Subtarget.getXLen())
      return 1;
    return Subtarget.getXLen() - Op.getOperand(0).getScalarValueSizeInBits() + 1;
  }

  return 1;
}

static MachineBasicBlock *emitReadCycleWidePseudo(MachineInstr &MI,
                                                  MachineBasicBlock *BB) {
  assert(MI.getOpcode() == RISCV::ReadCycleWide && "Unexpected instruction");

  // To read the 64-bit cycle CSR on a 32-bit target, we read the two halves.
  // Should the count have wrapped while it was being read, we need to try
  // again.
  // ...
  // read:
  // rdcycleh x3 # load high word of cycle
  // rdcycle  x2 # load low word of cycle
  // rdcycleh x4 # load high word of cycle
  // bne x3, x4, read # check if high word reads match, otherwise try again
  // ...

  MachineFunction &MF = *BB->getParent();
  const BasicBlock *LLVM_BB = BB->getBasicBlock();
  MachineFunction::iterator It = ++BB->getIterator();

  MachineBasicBlock *LoopMBB = MF.CreateMachineBasicBlock(LLVM_BB);
  MF.insert(It, LoopMBB);

  MachineBasicBlock *DoneMBB = MF.CreateMachineBasicBlock(LLVM_BB);
  MF.insert(It, DoneMBB);

  // Transfer the remainder of BB and its successor edges to DoneMBB.
  DoneMBB->splice(DoneMBB->begin(), BB,
                  std::next(MachineBasicBlock::iterator(MI)), BB->end());
  DoneMBB->transferSuccessorsAndUpdatePHIs(BB);

  BB->addSuccessor(LoopMBB);

  MachineRegisterInfo &RegInfo = MF.getRegInfo();
  Register ReadAgainReg = RegInfo.createVirtualRegister(&RISCV::GPRRegClass);
  Register LoReg = MI.getOperand(0).getReg();
  Register HiReg = MI.getOperand(1).getReg();
  DebugLoc DL = MI.getDebugLoc();

  const TargetInstrInfo *TII = MF.getSubtarget().getInstrInfo();
  BuildMI(LoopMBB, DL, TII->get(RISCV::CSRRS), HiReg)
      .addImm(RISCVSysReg::lookupSysRegByName("CYCLEH")->Encoding)
      .addReg(RISCV::X0);
  BuildMI(LoopMBB, DL, TII->get(RISCV::CSRRS), LoReg)
      .addImm(RISCVSysReg::lookupSysRegByName("CYCLE")->Encoding)
      .addReg(RISCV::X0);
  BuildMI(LoopMBB, DL, TII->get(RISCV::CSRRS), ReadAgainReg)
      .addImm(RISCVSysReg::lookupSysRegByName("CYCLEH")->Encoding)
      .addReg(RISCV::X0);

  BuildMI(LoopMBB, DL, TII->get(RISCV::BNE))
      .addReg(HiReg)
      .addReg(ReadAgainReg)
      .addMBB(LoopMBB);

  LoopMBB->addSuccessor(LoopMBB);
  LoopMBB->addSuccessor(DoneMBB);

  MI.eraseFromParent();

  return DoneMBB;
}

static MachineBasicBlock *emitSplitF64Pseudo(MachineInstr &MI,
                                             MachineBasicBlock *BB) {
  assert(MI.getOpcode() == RISCV::SplitF64Pseudo && "Unexpected instruction");

  MachineFunction &MF = *BB->getParent();
  DebugLoc DL = MI.getDebugLoc();
  const TargetInstrInfo &TII = *MF.getSubtarget().getInstrInfo();
  const TargetRegisterInfo *RI = MF.getSubtarget().getRegisterInfo();
  Register LoReg = MI.getOperand(0).getReg();
  Register HiReg = MI.getOperand(1).getReg();
  Register SrcReg = MI.getOperand(2).getReg();
  const TargetRegisterClass *SrcRC = &RISCV::FPR64RegClass;
  int FI = MF.getInfo<RISCVMachineFunctionInfo>()->getMoveF64FrameIndex(MF);

  TII.storeRegToStackSlot(*BB, MI, SrcReg, MI.getOperand(2).isKill(), FI, SrcRC,
                          RI);
  MachinePointerInfo MPI = MachinePointerInfo::getFixedStack(MF, FI);
  MachineMemOperand *MMOLo =
      MF.getMachineMemOperand(MPI, MachineMemOperand::MOLoad, 4, Align(8));
  MachineMemOperand *MMOHi = MF.getMachineMemOperand(
      MPI.getWithOffset(4), MachineMemOperand::MOLoad, 4, Align(8));
  BuildMI(*BB, MI, DL, TII.get(RISCV::LW), LoReg)
      .addFrameIndex(FI)
      .addImm(0)
      .addMemOperand(MMOLo);
  BuildMI(*BB, MI, DL, TII.get(RISCV::LW), HiReg)
      .addFrameIndex(FI)
      .addImm(4)
      .addMemOperand(MMOHi);
  MI.eraseFromParent(); // The pseudo instruction is gone now.
  return BB;
}

static MachineBasicBlock *emitBuildPairF64Pseudo(MachineInstr &MI,
                                                 MachineBasicBlock *BB) {
  assert(MI.getOpcode() == RISCV::BuildPairF64Pseudo &&
         "Unexpected instruction");

  MachineFunction &MF = *BB->getParent();
  DebugLoc DL = MI.getDebugLoc();
  const TargetInstrInfo &TII = *MF.getSubtarget().getInstrInfo();
  const TargetRegisterInfo *RI = MF.getSubtarget().getRegisterInfo();
  Register DstReg = MI.getOperand(0).getReg();
  Register LoReg = MI.getOperand(1).getReg();
  Register HiReg = MI.getOperand(2).getReg();
  const TargetRegisterClass *DstRC = &RISCV::FPR64RegClass;
  int FI = MF.getInfo<RISCVMachineFunctionInfo>()->getMoveF64FrameIndex(MF);

  MachinePointerInfo MPI = MachinePointerInfo::getFixedStack(MF, FI);
  MachineMemOperand *MMOLo =
      MF.getMachineMemOperand(MPI, MachineMemOperand::MOStore, 4, Align(8));
  MachineMemOperand *MMOHi = MF.getMachineMemOperand(
      MPI.getWithOffset(4), MachineMemOperand::MOStore, 4, Align(8));
  BuildMI(*BB, MI, DL, TII.get(RISCV::SW))
      .addReg(LoReg, getKillRegState(MI.getOperand(1).isKill()))
      .addFrameIndex(FI)
      .addImm(0)
      .addMemOperand(MMOLo);
  BuildMI(*BB, MI, DL, TII.get(RISCV::SW))
      .addReg(HiReg, getKillRegState(MI.getOperand(2).isKill()))
      .addFrameIndex(FI)
      .addImm(4)
      .addMemOperand(MMOHi);
  TII.loadRegFromStackSlot(*BB, MI, DstReg, FI, DstRC, RI);
  MI.eraseFromParent(); // The pseudo instruction is gone now.
  return BB;
}

static bool isSelectPseudo(MachineInstr &MI) {
  switch (MI.getOpcode()) {
  default:
    return false;
  case RISCV::Select_GPR_Using_CC_GPR:
  case RISCV::Select_FPR16_Using_CC_GPR:
  case RISCV::Select_FPR32_Using_CC_GPR:
  case RISCV::Select_FPR64_Using_CC_GPR:
    return true;
  }
}

static MachineBasicBlock *emitSelectPseudo(MachineInstr &MI,
                                           MachineBasicBlock *BB,
                                           const RISCVSubtarget &Subtarget) {
  // To "insert" Select_* instructions, we actually have to insert the triangle
  // control-flow pattern.  The incoming instructions know the destination vreg
  // to set, the condition code register to branch on, the true/false values to
  // select between, and the condcode to use to select the appropriate branch.
  //
  // We produce the following control flow:
  //     HeadMBB
  //     |  \
  //     |  IfFalseMBB
  //     | /
  //    TailMBB
  //
  // When we find a sequence of selects we attempt to optimize their emission
  // by sharing the control flow. Currently we only handle cases where we have
  // multiple selects with the exact same condition (same LHS, RHS and CC).
  // The selects may be interleaved with other instructions if the other
  // instructions meet some requirements we deem safe:
  // - They are debug instructions. Otherwise,
  // - They do not have side-effects, do not access memory and their inputs do
  //   not depend on the results of the select pseudo-instructions.
  // The TrueV/FalseV operands of the selects cannot depend on the result of
  // previous selects in the sequence.
  // These conditions could be further relaxed. See the X86 target for a
  // related approach and more information.
  Register LHS = MI.getOperand(1).getReg();
  Register RHS = MI.getOperand(2).getReg();
  auto CC = static_cast<RISCVCC::CondCode>(MI.getOperand(3).getImm());

  SmallVector<MachineInstr *, 4> SelectDebugValues;
  SmallSet<Register, 4> SelectDests;
  SelectDests.insert(MI.getOperand(0).getReg());

  MachineInstr *LastSelectPseudo = &MI;

  for (auto E = BB->end(), SequenceMBBI = MachineBasicBlock::iterator(MI);
       SequenceMBBI != E; ++SequenceMBBI) {
    if (SequenceMBBI->isDebugInstr())
      continue;
    else if (isSelectPseudo(*SequenceMBBI)) {
      if (SequenceMBBI->getOperand(1).getReg() != LHS ||
          SequenceMBBI->getOperand(2).getReg() != RHS ||
          SequenceMBBI->getOperand(3).getImm() != CC ||
          SelectDests.count(SequenceMBBI->getOperand(4).getReg()) ||
          SelectDests.count(SequenceMBBI->getOperand(5).getReg()))
        break;
      LastSelectPseudo = &*SequenceMBBI;
      SequenceMBBI->collectDebugValues(SelectDebugValues);
      SelectDests.insert(SequenceMBBI->getOperand(0).getReg());
    } else {
      if (SequenceMBBI->hasUnmodeledSideEffects() ||
          SequenceMBBI->mayLoadOrStore())
        break;
      if (llvm::any_of(SequenceMBBI->operands(), [&](MachineOperand &MO) {
            return MO.isReg() && MO.isUse() && SelectDests.count(MO.getReg());
          }))
        break;
    }
  }

  const RISCVInstrInfo &TII = *Subtarget.getInstrInfo();
  const BasicBlock *LLVM_BB = BB->getBasicBlock();
  DebugLoc DL = MI.getDebugLoc();
  MachineFunction::iterator I = ++BB->getIterator();

  MachineBasicBlock *HeadMBB = BB;
  MachineFunction *F = BB->getParent();
  MachineBasicBlock *TailMBB = F->CreateMachineBasicBlock(LLVM_BB);
  MachineBasicBlock *IfFalseMBB = F->CreateMachineBasicBlock(LLVM_BB);

  F->insert(I, IfFalseMBB);
  F->insert(I, TailMBB);

  // Transfer debug instructions associated with the selects to TailMBB.
  for (MachineInstr *DebugInstr : SelectDebugValues) {
    TailMBB->push_back(DebugInstr->removeFromParent());
  }

  // Move all instructions after the sequence to TailMBB.
  TailMBB->splice(TailMBB->end(), HeadMBB,
                  std::next(LastSelectPseudo->getIterator()), HeadMBB->end());
  // Update machine-CFG edges by transferring all successors of the current
  // block to the new block which will contain the Phi nodes for the selects.
  TailMBB->transferSuccessorsAndUpdatePHIs(HeadMBB);
  // Set the successors for HeadMBB.
  HeadMBB->addSuccessor(IfFalseMBB);
  HeadMBB->addSuccessor(TailMBB);

  // Insert appropriate branch.
  BuildMI(HeadMBB, DL, TII.getBrCond(CC))
    .addReg(LHS)
    .addReg(RHS)
    .addMBB(TailMBB);

  // IfFalseMBB just falls through to TailMBB.
  IfFalseMBB->addSuccessor(TailMBB);

  // Create PHIs for all of the select pseudo-instructions.
  auto SelectMBBI = MI.getIterator();
  auto SelectEnd = std::next(LastSelectPseudo->getIterator());
  auto InsertionPoint = TailMBB->begin();
  while (SelectMBBI != SelectEnd) {
    auto Next = std::next(SelectMBBI);
    if (isSelectPseudo(*SelectMBBI)) {
      // %Result = phi [ %TrueValue, HeadMBB ], [ %FalseValue, IfFalseMBB ]
      BuildMI(*TailMBB, InsertionPoint, SelectMBBI->getDebugLoc(),
              TII.get(RISCV::PHI), SelectMBBI->getOperand(0).getReg())
          .addReg(SelectMBBI->getOperand(4).getReg())
          .addMBB(HeadMBB)
          .addReg(SelectMBBI->getOperand(5).getReg())
          .addMBB(IfFalseMBB);
      SelectMBBI->eraseFromParent();
    }
    SelectMBBI = Next;
  }

  F->getProperties().reset(MachineFunctionProperties::Property::NoPHIs);
  return TailMBB;
}

static MachineBasicBlock *emitComputeVSCALE(MachineInstr &MI,
                                            MachineBasicBlock *BB) {
  MachineFunction &MF = *BB->getParent();
  DebugLoc DL = MI.getDebugLoc();
  const TargetInstrInfo &TII = *MF.getSubtarget().getInstrInfo();

  Register DestReg = MI.getOperand(0).getReg();

  // VSCALE can be computed as VLMAX of ELEN, given that the scaling factor for
  // ELEN is '1'.
  MachineInstr &I =
      *BuildMI(*BB, MI, DL, TII.get(RISCV::PseudoVSETVLI), DestReg)
           .addReg(RISCV::X0)
           // FIXME - ELEN hardcoded to SEW=64.
           .addImm(RISCVVType::encodeVTYPE(RISCVII::LMUL_1,
                                           /*SEW=64*/ 3,
                                           /*TailAgnostic*/ true,
                                           /*MaskAgnostic*/ false,
                                           /*Nontemporal*/ false));
  // Set VTYPE and VL as dead.
  I.getOperand(3).setIsDead();
  I.getOperand(4).setIsDead();

  // The pseudo instruction is gone now.
  MI.eraseFromParent();
  return BB;
}

static MachineBasicBlock *emitComputeEPIVMSET(MachineInstr &MI,
                                              MachineBasicBlock *BB) {
  MachineFunction &MF = *BB->getParent();
  DebugLoc DL = MI.getDebugLoc();
  const TargetInstrInfo &TII = *MF.getSubtarget().getInstrInfo();

  unsigned VLMul;
  switch (MI.getOpcode()) {
  default:
    llvm_unreachable("Unexpected instruction");
  case RISCV::PseudoEPIVMSET_M1:
    VLMul = static_cast<unsigned>(RISCVII::LMUL_1);
    break;
  case RISCV::PseudoEPIVMSET_M2:
    VLMul = static_cast<unsigned>(RISCVII::LMUL_2);
    break;
  case RISCV::PseudoEPIVMSET_M4:
    VLMul = static_cast<unsigned>(RISCVII::LMUL_4);
    break;
  case RISCV::PseudoEPIVMSET_M8:
    VLMul = static_cast<unsigned>(RISCVII::LMUL_8);
    break;
  }

  Register DestReg = MI.getOperand(0).getReg();
  unsigned SEW = MI.getOperand(2).getImm();

  BuildMI(*BB, MI, DL, TII.get(RISCV::PseudoEPIVMXNOR_MM_M1), DestReg)
      .addReg(DestReg, RegState::Undef)
      .addReg(DestReg, RegState::Undef)
      .addReg(MI.getOperand(1).getReg())
      .addImm(SEW);

  // The pseudo instruction is gone now.
  MI.eraseFromParent();

  return BB;
}

static MachineBasicBlock *emitComputeEPIVMCLR(MachineInstr &MI,
                                              MachineBasicBlock *BB) {
  MachineFunction &MF = *BB->getParent();
  DebugLoc DL = MI.getDebugLoc();
  const TargetInstrInfo &TII = *MF.getSubtarget().getInstrInfo();

  unsigned VLMul;
  switch (MI.getOpcode()) {
  default:
    llvm_unreachable("Unexpected instruction");
  case RISCV::PseudoEPIVMCLR_M1:
    VLMul = static_cast<unsigned>(RISCVII::LMUL_1);
    break;
  case RISCV::PseudoEPIVMCLR_M2:
    VLMul = static_cast<unsigned>(RISCVII::LMUL_2);
    break;
  case RISCV::PseudoEPIVMCLR_M4:
    VLMul = static_cast<unsigned>(RISCVII::LMUL_4);
    break;
  case RISCV::PseudoEPIVMCLR_M8:
    VLMul = static_cast<unsigned>(RISCVII::LMUL_8);
    break;
  }

  Register DestReg = MI.getOperand(0).getReg();
  unsigned SEW = MI.getOperand(2).getImm();

  BuildMI(*BB, MI, DL, TII.get(RISCV::PseudoEPIVMXOR_MM_M1), DestReg)
      .addReg(DestReg, RegState::Undef)
      .addReg(DestReg, RegState::Undef)
      .addReg(MI.getOperand(1).getReg())
      .addImm(SEW);

  // The pseudo instruction is gone now.
  MI.eraseFromParent();

  return BB;
}

static MachineBasicBlock *emitImplicitVRM1Tuple(MachineInstr &MI,
                                              MachineBasicBlock *BB) {
  MachineFunction &MF = *BB->getParent();
  DebugLoc DL = MI.getDebugLoc();
  const TargetInstrInfo &TII = *MF.getSubtarget().getInstrInfo();

  Register DestReg = MI.getOperand(0).getReg();
  BuildMI(*BB, MI, DL, TII.get(RISCV::IMPLICIT_DEF), DestReg);

  // The pseudo instruction is gone now.
  MI.eraseFromParent();
  return BB;
}

static MachineBasicBlock *
emitVBuildVRM1Tuple(MachineInstr &MI, MachineBasicBlock *BB,
                    const ArrayRef<unsigned> SubRegisters,
                    const TargetRegisterClass *RC) {
  MachineFunction &MF = *BB->getParent();
  MachineRegisterInfo &MRI = MF.getRegInfo();

  DebugLoc DL = MI.getDebugLoc();
  const TargetInstrInfo &TII = *MF.getSubtarget().getInstrInfo();

  assert(SubRegisters.size() > 1);
  Register DestReg = MI.getOperand(0).getReg();

  Register TmpSrc = MRI.createVirtualRegister(RC);
  BuildMI(*BB, MI, DL, TII.get(RISCV::IMPLICIT_DEF), TmpSrc);
  for (unsigned I = 0, E = SubRegisters.size(); I != E; I++) {
    Register TmpDest = I == E - 1 ? DestReg : MRI.createVirtualRegister(RC);
    BuildMI(*BB, MI, DL, TII.get(RISCV::INSERT_SUBREG), TmpDest)
        .addReg(TmpSrc)
        .addReg(MI.getOperand(I + 1).getReg())
        .addImm(SubRegisters[I]);
    TmpSrc = TmpDest;
  }

  // The pseudo instruction is gone now.
  MI.eraseFromParent();
  return BB;
}

MachineBasicBlock *
RISCVTargetLowering::EmitInstrWithCustomInserter(MachineInstr &MI,
                                                 MachineBasicBlock *BB) const {
  switch (MI.getOpcode()) {
  default:
    break;
  case RISCV::PseudoEPIVSCALE:
    return emitComputeVSCALE(MI, BB);
  case RISCV::PseudoEPIVMSET_M1:
  case RISCV::PseudoEPIVMSET_M2:
  case RISCV::PseudoEPIVMSET_M4:
  case RISCV::PseudoEPIVMSET_M8:
    return emitComputeEPIVMSET(MI, BB);
  case RISCV::PseudoEPIVMCLR_M1:
  case RISCV::PseudoEPIVMCLR_M2:
  case RISCV::PseudoEPIVMCLR_M4:
  case RISCV::PseudoEPIVMCLR_M8:
    return emitComputeEPIVMCLR(MI, BB);
  case RISCV::PseudoEPIImplicitVRN2M1:
  case RISCV::PseudoEPIImplicitVRN3M1:
  case RISCV::PseudoEPIImplicitVRN4M1:
  case RISCV::PseudoEPIImplicitVRN5M1:
  case RISCV::PseudoEPIImplicitVRN6M1:
  case RISCV::PseudoEPIImplicitVRN7M1:
  case RISCV::PseudoEPIImplicitVRN8M1:
    return emitImplicitVRM1Tuple(MI, BB);
  case RISCV::PseudoEPIVBuildVRN2M1:
    return emitVBuildVRM1Tuple(MI, BB, {RISCV::sub_vrm1_0, RISCV::sub_vrm1_1},
                               &RISCV::VRN2M1RegClass);
  case RISCV::PseudoEPIVBuildVRN3M1:
    return emitVBuildVRM1Tuple(
        MI, BB, {RISCV::sub_vrm1_0, RISCV::sub_vrm1_1, RISCV::sub_vrm1_2},
        &RISCV::VRN3M1RegClass);
  case RISCV::PseudoEPIVBuildVRN4M1:
    return emitVBuildVRM1Tuple(MI, BB,
                               {RISCV::sub_vrm1_0, RISCV::sub_vrm1_1,
                                RISCV::sub_vrm1_2, RISCV::sub_vrm1_3},
                               &RISCV::VRN4M1RegClass);
  case RISCV::PseudoEPIVBuildVRN5M1:
    return emitVBuildVRM1Tuple(MI, BB,
                               {RISCV::sub_vrm1_0, RISCV::sub_vrm1_1,
                                RISCV::sub_vrm1_2, RISCV::sub_vrm1_3,
                                RISCV::sub_vrm1_4},
                               &RISCV::VRN5M1RegClass);
  case RISCV::PseudoEPIVBuildVRN6M1:
    return emitVBuildVRM1Tuple(MI, BB,
                               {RISCV::sub_vrm1_0, RISCV::sub_vrm1_1,
                                RISCV::sub_vrm1_2, RISCV::sub_vrm1_3,
                                RISCV::sub_vrm1_4, RISCV::sub_vrm1_5},
                               &RISCV::VRN6M1RegClass);
  case RISCV::PseudoEPIVBuildVRN7M1:
    return emitVBuildVRM1Tuple(MI, BB,
                               {RISCV::sub_vrm1_0, RISCV::sub_vrm1_1,
                                RISCV::sub_vrm1_2, RISCV::sub_vrm1_3,
                                RISCV::sub_vrm1_4, RISCV::sub_vrm1_5,
                                RISCV::sub_vrm1_6},
                               &RISCV::VRN7M1RegClass);
  case RISCV::PseudoEPIVBuildVRN8M1:
    return emitVBuildVRM1Tuple(MI, BB,
                               {RISCV::sub_vrm1_0, RISCV::sub_vrm1_1,
                                RISCV::sub_vrm1_2, RISCV::sub_vrm1_3,
                                RISCV::sub_vrm1_4, RISCV::sub_vrm1_5,
                                RISCV::sub_vrm1_6, RISCV::sub_vrm1_7},
                               &RISCV::VRN8M1RegClass);
  }

  switch (MI.getOpcode()) {
  default:
    llvm_unreachable("Unexpected instr type to insert");
  case RISCV::ReadCycleWide:
    assert(!Subtarget.is64Bit() &&
           "ReadCycleWrite is only to be used on riscv32");
    return emitReadCycleWidePseudo(MI, BB);
  case RISCV::Select_GPR_Using_CC_GPR:
  case RISCV::Select_FPR16_Using_CC_GPR:
  case RISCV::Select_FPR32_Using_CC_GPR:
  case RISCV::Select_FPR64_Using_CC_GPR:
    return emitSelectPseudo(MI, BB, Subtarget);
  case RISCV::BuildPairF64Pseudo:
    return emitBuildPairF64Pseudo(MI, BB);
  case RISCV::SplitF64Pseudo:
    return emitSplitF64Pseudo(MI, BB);
  }
}

// Calling Convention Implementation.
// The expectations for frontend ABI lowering vary from target to target.
// Ideally, an LLVM frontend would be able to avoid worrying about many ABI
// details, but this is a longer term goal. For now, we simply try to keep the
// role of the frontend as simple and well-defined as possible. The rules can
// be summarised as:
// * Never split up large scalar arguments. We handle them here.
// * If a hardfloat calling convention is being used, and the struct may be
// passed in a pair of registers (fp+fp, int+fp), and both registers are
// available, then pass as two separate arguments. If either the GPRs or FPRs
// are exhausted, then pass according to the rule below.
// * If a struct could never be passed in registers or directly in a stack
// slot (as it is larger than 2*XLEN and the floating point rules don't
// apply), then pass it using a pointer with the byval attribute.
// * If a struct is less than 2*XLEN, then coerce to either a two-element
// word-sized array or a 2*XLEN scalar (depending on alignment).
// * The frontend can determine whether a struct is returned by reference or
// not based on its size and fields. If it will be returned by reference, the
// frontend must modify the prototype so a pointer with the sret annotation is
// passed as the first argument. This is not necessary for large scalar
// returns.
// * Struct return values and varargs should be coerced to structs containing
// register-size fields in the same situations they would be for fixed
// arguments.

static const MCPhysReg ArgGPRs[] = {
  RISCV::X10, RISCV::X11, RISCV::X12, RISCV::X13,
  RISCV::X14, RISCV::X15, RISCV::X16, RISCV::X17
};
static const MCPhysReg ArgFPR16s[] = {
  RISCV::F10_H, RISCV::F11_H, RISCV::F12_H, RISCV::F13_H,
  RISCV::F14_H, RISCV::F15_H, RISCV::F16_H, RISCV::F17_H
};
static const MCPhysReg ArgFPR32s[] = {
  RISCV::F10_F, RISCV::F11_F, RISCV::F12_F, RISCV::F13_F,
  RISCV::F14_F, RISCV::F15_F, RISCV::F16_F, RISCV::F17_F
};
static const MCPhysReg ArgFPR64s[] = {
  RISCV::F10_D, RISCV::F11_D, RISCV::F12_D, RISCV::F13_D,
  RISCV::F14_D, RISCV::F15_D, RISCV::F16_D, RISCV::F17_D
};
// This is an interim calling convention and it may be changed in the future.
static const MCPhysReg ArgVRs[] = {
    RISCV::V8,  RISCV::V9,  RISCV::V10, RISCV::V11, RISCV::V12, RISCV::V13,
    RISCV::V14, RISCV::V15, RISCV::V16, RISCV::V17, RISCV::V18, RISCV::V19,
    RISCV::V20, RISCV::V21, RISCV::V22, RISCV::V23};
static const MCPhysReg ArgVRM2s[] = {RISCV::V8M2,  RISCV::V10M2, RISCV::V12M2,
                                     RISCV::V14M2, RISCV::V16M2, RISCV::V18M2,
                                     RISCV::V20M2, RISCV::V22M2};
static const MCPhysReg ArgVRM4s[] = {RISCV::V8M4, RISCV::V12M4, RISCV::V16M4,
                                     RISCV::V20M4};
static const MCPhysReg ArgVRM8s[] = {RISCV::V8M8, RISCV::V16M8};

// Pass a 2*XLEN argument that has been split into two XLEN values through
// registers or the stack as necessary.
static bool CC_RISCVAssign2XLen(unsigned XLen, CCState &State, CCValAssign VA1,
                                ISD::ArgFlagsTy ArgFlags1, unsigned ValNo2,
                                MVT ValVT2, MVT LocVT2,
                                ISD::ArgFlagsTy ArgFlags2) {
  unsigned XLenInBytes = XLen / 8;
  if (Register Reg = State.AllocateReg(ArgGPRs)) {
    // At least one half can be passed via register.
    State.addLoc(CCValAssign::getReg(VA1.getValNo(), VA1.getValVT(), Reg,
                                     VA1.getLocVT(), CCValAssign::Full));
  } else {
    // Both halves must be passed on the stack, with proper alignment.
    Align StackAlign =
        std::max(Align(XLenInBytes), ArgFlags1.getNonZeroOrigAlign());
    State.addLoc(
        CCValAssign::getMem(VA1.getValNo(), VA1.getValVT(),
                            State.AllocateStack(XLenInBytes, StackAlign),
                            VA1.getLocVT(), CCValAssign::Full));
    State.addLoc(CCValAssign::getMem(
        ValNo2, ValVT2, State.AllocateStack(XLenInBytes, Align(XLenInBytes)),
        LocVT2, CCValAssign::Full));
    return false;
  }

  if (Register Reg = State.AllocateReg(ArgGPRs)) {
    // The second half can also be passed via register.
    State.addLoc(
        CCValAssign::getReg(ValNo2, ValVT2, Reg, LocVT2, CCValAssign::Full));
  } else {
    // The second half is passed via the stack, without additional alignment.
    State.addLoc(CCValAssign::getMem(
        ValNo2, ValVT2, State.AllocateStack(XLenInBytes, Align(XLenInBytes)),
        LocVT2, CCValAssign::Full));
  }

  return false;
}

static unsigned allocateRVVReg(MVT ValVT, unsigned ValNo,
                               Optional<unsigned> FirstMaskArgument,
                               CCState &State, const RISCVTargetLowering &TLI) {
  const TargetRegisterClass *RC = TLI.getRegClassFor(ValVT);
  if (RC == &RISCV::VRRegClass) {
    // Assign the first mask argument to V0.
    // This is an interim calling convention and it may be changed in the
    // future.
    if (FirstMaskArgument.hasValue() && ValNo == FirstMaskArgument.getValue())
      return State.AllocateReg(RISCV::V0);
    return State.AllocateReg(ArgVRs);
  }
  if (RC == &RISCV::VRM2RegClass)
    return State.AllocateReg(ArgVRM2s);
  if (RC == &RISCV::VRM4RegClass)
    return State.AllocateReg(ArgVRM4s);
  if (RC == &RISCV::VRM8RegClass)
    return State.AllocateReg(ArgVRM8s);
  llvm_unreachable("Unhandled register class for ValueType");
}

// Implements the RISC-V calling convention. Returns true upon failure.
static bool CC_RISCV(const DataLayout &DL, RISCVABI::ABI ABI, unsigned ValNo,
                     MVT ValVT, MVT LocVT, CCValAssign::LocInfo LocInfo,
                     ISD::ArgFlagsTy ArgFlags, CCState &State, bool IsFixed,
                     bool IsRet, Type *OrigTy, const RISCVTargetLowering &TLI,
                     Optional<unsigned> FirstMaskArgument) {
  unsigned XLen = DL.getLargestLegalIntTypeSizeInBits();
  assert(XLen == 32 || XLen == 64);
  MVT XLenVT = XLen == 32 ? MVT::i32 : MVT::i64;

  // Any return value split in to more than two values can't be returned
  // directly. Vectors are returned via the available vector registers.
  if (!LocVT.isVector() && IsRet && ValNo > 1)
    return true;

  // UseGPRForF16_F32 if targeting one of the soft-float ABIs, if passing a
  // variadic argument, or if no F16/F32 argument registers are available.
  bool UseGPRForF16_F32 = true;
  // UseGPRForF64 if targeting soft-float ABIs or an FLEN=32 ABI, if passing a
  // variadic argument, or if no F64 argument registers are available.
  bool UseGPRForF64 = true;

  switch (ABI) {
  default:
    llvm_unreachable("Unexpected ABI");
  case RISCVABI::ABI_ILP32:
  case RISCVABI::ABI_LP64:
    break;
  case RISCVABI::ABI_ILP32F:
  case RISCVABI::ABI_LP64F:
    UseGPRForF16_F32 = !IsFixed;
    break;
  case RISCVABI::ABI_ILP32D:
  case RISCVABI::ABI_LP64D:
    UseGPRForF16_F32 = !IsFixed;
    UseGPRForF64 = !IsFixed;
    break;
  }

  // FPR16, FPR32, and FPR64 alias each other.
  if (State.getFirstUnallocated(ArgFPR32s) == array_lengthof(ArgFPR32s)) {
    UseGPRForF16_F32 = true;
    UseGPRForF64 = true;
  }

  // From this point on, rely on UseGPRForF16_F32, UseGPRForF64 and
  // similar local variables rather than directly checking against the target
  // ABI.

  if (UseGPRForF16_F32 && (ValVT == MVT::f16 || ValVT == MVT::f32)) {
    LocVT = XLenVT;
    LocInfo = CCValAssign::BCvt;
  } else if (UseGPRForF64 && XLen == 64 && ValVT == MVT::f64) {
    LocVT = MVT::i64;
    LocInfo = CCValAssign::BCvt;
  }

  // If this is a variadic argument, the RISC-V calling convention requires
  // that it is assigned an 'even' or 'aligned' register if it has 8-byte
  // alignment (RV32) or 16-byte alignment (RV64). An aligned register should
  // be used regardless of whether the original argument was split during
  // legalisation or not. The argument will not be passed by registers if the
  // original type is larger than 2*XLEN, so the register alignment rule does
  // not apply.
  unsigned TwoXLenInBytes = (2 * XLen) / 8;
  if (!IsFixed && ArgFlags.getNonZeroOrigAlign() == TwoXLenInBytes &&
      DL.getTypeAllocSize(OrigTy) == TwoXLenInBytes) {
    unsigned RegIdx = State.getFirstUnallocated(ArgGPRs);
    // Skip 'odd' register if necessary.
    if (RegIdx != array_lengthof(ArgGPRs) && RegIdx % 2 == 1)
      State.AllocateReg(ArgGPRs);
  }

  SmallVectorImpl<CCValAssign> &PendingLocs = State.getPendingLocs();
  SmallVectorImpl<ISD::ArgFlagsTy> &PendingArgFlags =
      State.getPendingArgFlags();

  assert(PendingLocs.size() == PendingArgFlags.size() &&
         "PendingLocs and PendingArgFlags out of sync");

  // Handle passing f64 on RV32D with a soft float ABI or when floating point
  // registers are exhausted.
  if (UseGPRForF64 && XLen == 32 && ValVT == MVT::f64) {
    assert(!ArgFlags.isSplit() && PendingLocs.empty() &&
           "Can't lower f64 if it is split");
    // Depending on available argument GPRS, f64 may be passed in a pair of
    // GPRs, split between a GPR and the stack, or passed completely on the
    // stack. LowerCall/LowerFormalArguments/LowerReturn must recognise these
    // cases.
    Register Reg = State.AllocateReg(ArgGPRs);
    LocVT = MVT::i32;
    if (!Reg) {
      unsigned StackOffset = State.AllocateStack(8, Align(8));
      State.addLoc(
          CCValAssign::getMem(ValNo, ValVT, StackOffset, LocVT, LocInfo));
      return false;
    }
    if (!State.AllocateReg(ArgGPRs))
      State.AllocateStack(4, Align(4));
    State.addLoc(CCValAssign::getReg(ValNo, ValVT, Reg, LocVT, LocInfo));
    return false;
  }

  // Fixed-length vectors are located in the corresponding scalable-vector
  // container types.
  if (ValVT.isFixedLengthVector())
    LocVT = TLI.getContainerForFixedLengthVector(LocVT);

  // Split arguments might be passed indirectly, so keep track of the pending
  // values. Split vectors are passed via a mix of registers and indirectly, so
  // treat them as we would any other argument.
  if (ValVT.isScalarInteger() && (ArgFlags.isSplit() || !PendingLocs.empty())) {
    LocVT = XLenVT;
    LocInfo = CCValAssign::Indirect;
    PendingLocs.push_back(
        CCValAssign::getPending(ValNo, ValVT, LocVT, LocInfo));
    PendingArgFlags.push_back(ArgFlags);
    if (!ArgFlags.isSplitEnd()) {
      return false;
    }
  }

  // If the split argument only had two elements, it should be passed directly
  // in registers or on the stack.
  if (ValVT.isScalarInteger() && ArgFlags.isSplitEnd() &&
      PendingLocs.size() <= 2) {
    assert(PendingLocs.size() == 2 && "Unexpected PendingLocs.size()");
    // Apply the normal calling convention rules to the first half of the
    // split argument.
    CCValAssign VA = PendingLocs[0];
    ISD::ArgFlagsTy AF = PendingArgFlags[0];
    PendingLocs.clear();
    PendingArgFlags.clear();
    return CC_RISCVAssign2XLen(XLen, State, VA, AF, ValNo, ValVT, LocVT,
                               ArgFlags);
  }

  // Allocate to a register if possible, or else a stack slot.
  Register Reg;
  unsigned StoreSizeBytes = XLen / 8;
  Align StackAlign = Align(XLen / 8);

  if (ValVT == MVT::f16 && !UseGPRForF16_F32)
    Reg = State.AllocateReg(ArgFPR16s);
  else if (ValVT == MVT::f32 && !UseGPRForF16_F32)
    Reg = State.AllocateReg(ArgFPR32s);
  else if (ValVT == MVT::f64 && !UseGPRForF64)
    Reg = State.AllocateReg(ArgFPR64s);
  else if (ValVT.isVector()) {
    Reg = allocateRVVReg(ValVT, ValNo, FirstMaskArgument, State, TLI);
    if (!Reg) {
      // For return values, the vector must be passed fully via registers or
      // via the stack.
      // FIXME: The proposed vector ABI only mandates v8-v15 for return values,
      // but we're using all of them.
      if (IsRet)
        return true;
      // Try using a GPR to pass the address
      if ((Reg = State.AllocateReg(ArgGPRs))) {
        LocVT = XLenVT;
        LocInfo = CCValAssign::Indirect;
      } else if (ValVT.isScalableVector()) {
        report_fatal_error("Unable to pass scalable vector types on the stack");
      } else {
        // Pass fixed-length vectors on the stack.
        LocVT = ValVT;
        StoreSizeBytes = ValVT.getStoreSize();
        // Align vectors to their element sizes, being careful for vXi1
        // vectors.
        StackAlign = MaybeAlign(ValVT.getScalarSizeInBits() / 8).valueOrOne();
      }
    }
  } else {
    Reg = State.AllocateReg(ArgGPRs);
  }

  unsigned StackOffset =
      Reg ? 0 : State.AllocateStack(StoreSizeBytes, StackAlign);

  // If we reach this point and PendingLocs is non-empty, we must be at the
  // end of a split argument that must be passed indirectly.
  if (!PendingLocs.empty()) {
    assert(ArgFlags.isSplitEnd() && "Expected ArgFlags.isSplitEnd()");
    assert(PendingLocs.size() > 2 && "Unexpected PendingLocs.size()");

    for (auto &It : PendingLocs) {
      if (Reg)
        It.convertToReg(Reg);
      else
        It.convertToMem(StackOffset);
      State.addLoc(It);
    }
    PendingLocs.clear();
    PendingArgFlags.clear();
    return false;
  }

  assert((!UseGPRForF16_F32 || !UseGPRForF64 || LocVT == XLenVT ||
          (TLI.getSubtarget().hasStdExtV() && ValVT.isVector())) &&
         "Expected an XLenVT or vector types at this stage");

  if (Reg) {
    State.addLoc(CCValAssign::getReg(ValNo, ValVT, Reg, LocVT, LocInfo));
    return false;
  }

  // When a floating-point value is passed on the stack, no bit-conversion is
  // needed.
  if (ValVT.isFloatingPoint()) {
    LocVT = ValVT;
    LocInfo = CCValAssign::Full;
  }
  State.addLoc(CCValAssign::getMem(ValNo, ValVT, StackOffset, LocVT, LocInfo));
  return false;
}

template <typename ArgTy>
static Optional<unsigned> preAssignMask(const ArgTy &Args) {
  for (const auto &ArgIdx : enumerate(Args)) {
    MVT ArgVT = ArgIdx.value().VT;
    if (ArgVT.isVector() && ArgVT.getVectorElementType() == MVT::i1)
      return ArgIdx.index();
  }
  return None;
}

void RISCVTargetLowering::analyzeInputArgs(
    MachineFunction &MF, CCState &CCInfo,
    const SmallVectorImpl<ISD::InputArg> &Ins, bool IsRet,
    RISCVCCAssignFn Fn) const {
  unsigned NumArgs = Ins.size();
  FunctionType *FType = MF.getFunction().getFunctionType();

  Optional<unsigned> FirstMaskArgument;
  if (Subtarget.hasStdExtV())
    FirstMaskArgument = preAssignMask(Ins);

  for (unsigned i = 0; i != NumArgs; ++i) {
    MVT ArgVT = Ins[i].VT;
    ISD::ArgFlagsTy ArgFlags = Ins[i].Flags;

    Type *ArgTy = nullptr;
    if (IsRet)
      ArgTy = FType->getReturnType();
    else if (Ins[i].isOrigArg())
      ArgTy = FType->getParamType(Ins[i].getOrigArgIndex());

    RISCVABI::ABI ABI = MF.getSubtarget<RISCVSubtarget>().getTargetABI();
    if (Fn(MF.getDataLayout(), ABI, i, ArgVT, ArgVT, CCValAssign::Full,
           ArgFlags, CCInfo, /*IsFixed=*/true, IsRet, ArgTy, *this,
           FirstMaskArgument)) {
      LLVM_DEBUG(dbgs() << "InputArg #" << i << " has unhandled type "
                        << EVT(ArgVT).getEVTString() << '\n');
      llvm_unreachable(nullptr);
    }
  }
}

void RISCVTargetLowering::analyzeOutputArgs(
    MachineFunction &MF, CCState &CCInfo,
    const SmallVectorImpl<ISD::OutputArg> &Outs, bool IsRet,
    CallLoweringInfo *CLI, RISCVCCAssignFn Fn) const {
  unsigned NumArgs = Outs.size();

  Optional<unsigned> FirstMaskArgument;
  if (Subtarget.hasStdExtV())
    FirstMaskArgument = preAssignMask(Outs);

  for (unsigned i = 0; i != NumArgs; i++) {
    MVT ArgVT = Outs[i].VT;
    ISD::ArgFlagsTy ArgFlags = Outs[i].Flags;
    Type *OrigTy = CLI ? CLI->getArgs()[Outs[i].OrigArgIndex].Ty : nullptr;

    RISCVABI::ABI ABI = MF.getSubtarget<RISCVSubtarget>().getTargetABI();
    if (Fn(MF.getDataLayout(), ABI, i, ArgVT, ArgVT, CCValAssign::Full,
           ArgFlags, CCInfo, Outs[i].IsFixed, IsRet, OrigTy, *this,
           FirstMaskArgument)) {
      LLVM_DEBUG(dbgs() << "OutputArg #" << i << " has unhandled type "
                        << EVT(ArgVT).getEVTString() << "\n");
      llvm_unreachable(nullptr);
    }
  }
}

// Convert Val to a ValVT. Should not be called for CCValAssign::Indirect
// values.
static SDValue convertLocVTToValVT(SelectionDAG &DAG, SDValue Val,
                                   const CCValAssign &VA, const SDLoc &DL,
                                   const RISCVSubtarget &Subtarget) {
  switch (VA.getLocInfo()) {
  default:
    llvm_unreachable("Unexpected CCValAssign::LocInfo");
  case CCValAssign::Full:
    if (VA.getValVT().isFixedLengthVector() && VA.getLocVT().isScalableVector())
      Val = convertFromScalableVector(VA.getValVT(), Val, DAG, Subtarget);
    break;
  case CCValAssign::BCvt:
    if (VA.getLocVT().isInteger() && VA.getValVT() == MVT::f16)
      Val = DAG.getNode(RISCVISD::FMV_H_X, DL, MVT::f16, Val);
    else if (VA.getLocVT() == MVT::i64 && VA.getValVT() == MVT::f32)
      Val = DAG.getNode(RISCVISD::FMV_W_X_RV64, DL, MVT::f32, Val);
    else
      Val = DAG.getNode(ISD::BITCAST, DL, VA.getValVT(), Val);
    break;
  }
  return Val;
}

// The caller is responsible for loading the full value if the argument is
// passed with CCValAssign::Indirect.
static SDValue unpackFromRegLoc(SelectionDAG &DAG, SDValue Chain,
                                const CCValAssign &VA, const SDLoc &DL,
                                const RISCVTargetLowering &TLI) {
  MachineFunction &MF = DAG.getMachineFunction();
  MachineRegisterInfo &RegInfo = MF.getRegInfo();
  EVT LocVT = VA.getLocVT();
  SDValue Val;
  const TargetRegisterClass *RC = TLI.getRegClassFor(LocVT.getSimpleVT());
  Register VReg = RegInfo.createVirtualRegister(RC);
  RegInfo.addLiveIn(VA.getLocReg(), VReg);
  Val = DAG.getCopyFromReg(Chain, DL, VReg, LocVT);

  if (VA.getLocInfo() == CCValAssign::Indirect)
    return Val;

  return convertLocVTToValVT(DAG, Val, VA, DL, TLI.getSubtarget());
}

static SDValue convertValVTToLocVT(SelectionDAG &DAG, SDValue Val,
                                   const CCValAssign &VA, const SDLoc &DL,
                                   const RISCVSubtarget &Subtarget) {
  EVT LocVT = VA.getLocVT();

  switch (VA.getLocInfo()) {
  default:
    llvm_unreachable("Unexpected CCValAssign::LocInfo");
  case CCValAssign::Full:
    if (VA.getValVT().isFixedLengthVector() && LocVT.isScalableVector())
      Val = convertToScalableVector(LocVT, Val, DAG, Subtarget);
    break;
  case CCValAssign::BCvt:
    if (VA.getLocVT().isInteger() && VA.getValVT() == MVT::f16)
      Val = DAG.getNode(RISCVISD::FMV_X_ANYEXTH, DL, VA.getLocVT(), Val);
    else if (VA.getLocVT() == MVT::i64 && VA.getValVT() == MVT::f32)
      Val = DAG.getNode(RISCVISD::FMV_X_ANYEXTW_RV64, DL, MVT::i64, Val);
    else
      Val = DAG.getNode(ISD::BITCAST, DL, LocVT, Val);
    break;
  }
  return Val;
}

// The caller is responsible for loading the full value if the argument is
// passed with CCValAssign::Indirect.
static SDValue unpackFromMemLoc(SelectionDAG &DAG, SDValue Chain,
                                const CCValAssign &VA, const SDLoc &DL) {
  MachineFunction &MF = DAG.getMachineFunction();
  MachineFrameInfo &MFI = MF.getFrameInfo();
  EVT LocVT = VA.getLocVT();
  EVT ValVT = VA.getValVT();
  EVT PtrVT = MVT::getIntegerVT(DAG.getDataLayout().getPointerSizeInBits(0));
  int FI = MFI.CreateFixedObject(ValVT.getStoreSize(), VA.getLocMemOffset(),
                                 /*Immutable=*/true);
  SDValue FIN = DAG.getFrameIndex(FI, PtrVT);
  SDValue Val;

  ISD::LoadExtType ExtType;
  switch (VA.getLocInfo()) {
  default:
    llvm_unreachable("Unexpected CCValAssign::LocInfo");
  case CCValAssign::Full:
  case CCValAssign::Indirect:
  case CCValAssign::BCvt:
    ExtType = ISD::NON_EXTLOAD;
    break;
  }
  Val = DAG.getExtLoad(
      ExtType, DL, LocVT, Chain, FIN,
      MachinePointerInfo::getFixedStack(DAG.getMachineFunction(), FI), ValVT);
  return Val;
}

static SDValue unpackF64OnRV32DSoftABI(SelectionDAG &DAG, SDValue Chain,
                                       const CCValAssign &VA, const SDLoc &DL) {
  assert(VA.getLocVT() == MVT::i32 && VA.getValVT() == MVT::f64 &&
         "Unexpected VA");
  MachineFunction &MF = DAG.getMachineFunction();
  MachineFrameInfo &MFI = MF.getFrameInfo();
  MachineRegisterInfo &RegInfo = MF.getRegInfo();

  if (VA.isMemLoc()) {
    // f64 is passed on the stack.
    int FI = MFI.CreateFixedObject(8, VA.getLocMemOffset(), /*Immutable=*/true);
    SDValue FIN = DAG.getFrameIndex(FI, MVT::i32);
    return DAG.getLoad(MVT::f64, DL, Chain, FIN,
                       MachinePointerInfo::getFixedStack(MF, FI));
  }

  assert(VA.isRegLoc() && "Expected register VA assignment");

  Register LoVReg = RegInfo.createVirtualRegister(&RISCV::GPRRegClass);
  RegInfo.addLiveIn(VA.getLocReg(), LoVReg);
  SDValue Lo = DAG.getCopyFromReg(Chain, DL, LoVReg, MVT::i32);
  SDValue Hi;
  if (VA.getLocReg() == RISCV::X17) {
    // Second half of f64 is passed on the stack.
    int FI = MFI.CreateFixedObject(4, 0, /*Immutable=*/true);
    SDValue FIN = DAG.getFrameIndex(FI, MVT::i32);
    Hi = DAG.getLoad(MVT::i32, DL, Chain, FIN,
                     MachinePointerInfo::getFixedStack(MF, FI));
  } else {
    // Second half of f64 is passed in another GPR.
    Register HiVReg = RegInfo.createVirtualRegister(&RISCV::GPRRegClass);
    RegInfo.addLiveIn(VA.getLocReg() + 1, HiVReg);
    Hi = DAG.getCopyFromReg(Chain, DL, HiVReg, MVT::i32);
  }
  return DAG.getNode(RISCVISD::BuildPairF64, DL, MVT::f64, Lo, Hi);
}

// FastCC has less than 1% performance improvement for some particular
// benchmark. But theoretically, it may has benenfit for some cases.
static bool CC_RISCV_FastCC(const DataLayout &DL, RISCVABI::ABI ABI,
                            unsigned ValNo, MVT ValVT, MVT LocVT,
                            CCValAssign::LocInfo LocInfo,
                            ISD::ArgFlagsTy ArgFlags, CCState &State,
                            bool IsFixed, bool IsRet, Type *OrigTy,
                            const RISCVTargetLowering &TLI,
                            Optional<unsigned> FirstMaskArgument) {

  // X5 and X6 might be used for save-restore libcall.
  static const MCPhysReg GPRList[] = {
      RISCV::X10, RISCV::X11, RISCV::X12, RISCV::X13, RISCV::X14,
      RISCV::X15, RISCV::X16, RISCV::X17, RISCV::X7,  RISCV::X28,
      RISCV::X29, RISCV::X30, RISCV::X31};

  if (LocVT == MVT::i32 || LocVT == MVT::i64) {
    if (unsigned Reg = State.AllocateReg(GPRList)) {
      State.addLoc(CCValAssign::getReg(ValNo, ValVT, Reg, LocVT, LocInfo));
      return false;
    }
  }

  if (LocVT == MVT::f16) {
    static const MCPhysReg FPR16List[] = {
        RISCV::F10_H, RISCV::F11_H, RISCV::F12_H, RISCV::F13_H, RISCV::F14_H,
        RISCV::F15_H, RISCV::F16_H, RISCV::F17_H, RISCV::F0_H,  RISCV::F1_H,
        RISCV::F2_H,  RISCV::F3_H,  RISCV::F4_H,  RISCV::F5_H,  RISCV::F6_H,
        RISCV::F7_H,  RISCV::F28_H, RISCV::F29_H, RISCV::F30_H, RISCV::F31_H};
    if (unsigned Reg = State.AllocateReg(FPR16List)) {
      State.addLoc(CCValAssign::getReg(ValNo, ValVT, Reg, LocVT, LocInfo));
      return false;
    }
  }

  if (LocVT == MVT::f32) {
    static const MCPhysReg FPR32List[] = {
        RISCV::F10_F, RISCV::F11_F, RISCV::F12_F, RISCV::F13_F, RISCV::F14_F,
        RISCV::F15_F, RISCV::F16_F, RISCV::F17_F, RISCV::F0_F,  RISCV::F1_F,
        RISCV::F2_F,  RISCV::F3_F,  RISCV::F4_F,  RISCV::F5_F,  RISCV::F6_F,
        RISCV::F7_F,  RISCV::F28_F, RISCV::F29_F, RISCV::F30_F, RISCV::F31_F};
    if (unsigned Reg = State.AllocateReg(FPR32List)) {
      State.addLoc(CCValAssign::getReg(ValNo, ValVT, Reg, LocVT, LocInfo));
      return false;
    }
  }

  if (LocVT == MVT::f64) {
    static const MCPhysReg FPR64List[] = {
        RISCV::F10_D, RISCV::F11_D, RISCV::F12_D, RISCV::F13_D, RISCV::F14_D,
        RISCV::F15_D, RISCV::F16_D, RISCV::F17_D, RISCV::F0_D,  RISCV::F1_D,
        RISCV::F2_D,  RISCV::F3_D,  RISCV::F4_D,  RISCV::F5_D,  RISCV::F6_D,
        RISCV::F7_D,  RISCV::F28_D, RISCV::F29_D, RISCV::F30_D, RISCV::F31_D};
    if (unsigned Reg = State.AllocateReg(FPR64List)) {
      State.addLoc(CCValAssign::getReg(ValNo, ValVT, Reg, LocVT, LocInfo));
      return false;
    }
  }

  if (LocVT == MVT::i32 || LocVT == MVT::f32) {
    unsigned Offset4 = State.AllocateStack(4, Align(4));
    State.addLoc(CCValAssign::getMem(ValNo, ValVT, Offset4, LocVT, LocInfo));
    return false;
  }

  if (LocVT == MVT::i64 || LocVT == MVT::f64) {
    unsigned Offset5 = State.AllocateStack(8, Align(8));
    State.addLoc(CCValAssign::getMem(ValNo, ValVT, Offset5, LocVT, LocInfo));
    return false;
  }

  if (LocVT.isVector()) {
    if (unsigned Reg =
            allocateRVVReg(ValVT, ValNo, FirstMaskArgument, State, TLI)) {
      // Fixed-length vectors are located in the corresponding scalable-vector
      // container types.
      if (ValVT.isFixedLengthVector())
        LocVT = TLI.getContainerForFixedLengthVector(LocVT);
      State.addLoc(CCValAssign::getReg(ValNo, ValVT, Reg, LocVT, LocInfo));
    } else {
      // Try and pass the address via a "fast" GPR.
      if (unsigned GPRReg = State.AllocateReg(GPRList)) {
        LocInfo = CCValAssign::Indirect;
        LocVT = TLI.getSubtarget().getXLenVT();
        State.addLoc(CCValAssign::getReg(ValNo, ValVT, GPRReg, LocVT, LocInfo));
      } else if (ValVT.isFixedLengthVector()) {
        auto StackAlign =
            MaybeAlign(ValVT.getScalarSizeInBits() / 8).valueOrOne();
        unsigned StackOffset =
            State.AllocateStack(ValVT.getStoreSize(), StackAlign);
        State.addLoc(
            CCValAssign::getMem(ValNo, ValVT, StackOffset, LocVT, LocInfo));
      } else {
        // Can't pass scalable vectors on the stack.
        return true;
      }
    }

    return false;
  }

  return true; // CC didn't match.
}

static bool CC_RISCV_GHC(unsigned ValNo, MVT ValVT, MVT LocVT,
                         CCValAssign::LocInfo LocInfo,
                         ISD::ArgFlagsTy ArgFlags, CCState &State) {

  if (LocVT == MVT::i32 || LocVT == MVT::i64) {
    // Pass in STG registers: Base, Sp, Hp, R1, R2, R3, R4, R5, R6, R7, SpLim
    //                        s1    s2  s3  s4  s5  s6  s7  s8  s9  s10 s11
    static const MCPhysReg GPRList[] = {
        RISCV::X9, RISCV::X18, RISCV::X19, RISCV::X20, RISCV::X21, RISCV::X22,
        RISCV::X23, RISCV::X24, RISCV::X25, RISCV::X26, RISCV::X27};
    if (unsigned Reg = State.AllocateReg(GPRList)) {
      State.addLoc(CCValAssign::getReg(ValNo, ValVT, Reg, LocVT, LocInfo));
      return false;
    }
  }

  if (LocVT == MVT::f32) {
    // Pass in STG registers: F1, ..., F6
    //                        fs0 ... fs5
    static const MCPhysReg FPR32List[] = {RISCV::F8_F, RISCV::F9_F,
                                          RISCV::F18_F, RISCV::F19_F,
                                          RISCV::F20_F, RISCV::F21_F};
    if (unsigned Reg = State.AllocateReg(FPR32List)) {
      State.addLoc(CCValAssign::getReg(ValNo, ValVT, Reg, LocVT, LocInfo));
      return false;
    }
  }

  if (LocVT == MVT::f64) {
    // Pass in STG registers: D1, ..., D6
    //                        fs6 ... fs11
    static const MCPhysReg FPR64List[] = {RISCV::F22_D, RISCV::F23_D,
                                          RISCV::F24_D, RISCV::F25_D,
                                          RISCV::F26_D, RISCV::F27_D};
    if (unsigned Reg = State.AllocateReg(FPR64List)) {
      State.addLoc(CCValAssign::getReg(ValNo, ValVT, Reg, LocVT, LocInfo));
      return false;
    }
  }

  report_fatal_error("No registers left in GHC calling convention");
  return true;
}

// Transform physical registers into virtual registers.
SDValue RISCVTargetLowering::LowerFormalArguments(
    SDValue Chain, CallingConv::ID CallConv, bool IsVarArg,
    const SmallVectorImpl<ISD::InputArg> &Ins, const SDLoc &DL,
    SelectionDAG &DAG, SmallVectorImpl<SDValue> &InVals) const {

  MachineFunction &MF = DAG.getMachineFunction();

  switch (CallConv) {
  default:
    report_fatal_error("Unsupported calling convention");
  case CallingConv::C:
  case CallingConv::Fast:
    break;
  case CallingConv::GHC:
    if (!MF.getSubtarget().getFeatureBits()[RISCV::FeatureStdExtF] ||
        !MF.getSubtarget().getFeatureBits()[RISCV::FeatureStdExtD])
      report_fatal_error(
        "GHC calling convention requires the F and D instruction set extensions");
  }

  const Function &Func = MF.getFunction();
  if (Func.hasFnAttribute("interrupt")) {
    if (!Func.arg_empty())
      report_fatal_error(
        "Functions with the interrupt attribute cannot have arguments!");

    StringRef Kind =
      MF.getFunction().getFnAttribute("interrupt").getValueAsString();

    if (!(Kind == "user" || Kind == "supervisor" || Kind == "machine"))
      report_fatal_error(
        "Function interrupt attribute argument not supported!");
  }

  EVT PtrVT = getPointerTy(DAG.getDataLayout());
  MVT XLenVT = Subtarget.getXLenVT();
  unsigned XLenInBytes = Subtarget.getXLen() / 8;
  // Used with vargs to acumulate store chains.
  std::vector<SDValue> OutChains;

  // Assign locations to all of the incoming arguments.
  SmallVector<CCValAssign, 16> ArgLocs;
  CCState CCInfo(CallConv, IsVarArg, MF, ArgLocs, *DAG.getContext());

  if (CallConv == CallingConv::GHC)
    CCInfo.AnalyzeFormalArguments(Ins, CC_RISCV_GHC);
  else
    analyzeInputArgs(MF, CCInfo, Ins, /*IsRet=*/false,
                     CallConv == CallingConv::Fast ? CC_RISCV_FastCC
                                                   : CC_RISCV);

  for (unsigned i = 0, e = ArgLocs.size(); i != e; ++i) {
    CCValAssign &VA = ArgLocs[i];
    SDValue ArgValue;
    // Passing f64 on RV32D with a soft float ABI must be handled as a special
    // case.
    if (VA.getLocVT() == MVT::i32 && VA.getValVT() == MVT::f64)
      ArgValue = unpackF64OnRV32DSoftABI(DAG, Chain, VA, DL);
    else if (VA.isRegLoc())
      ArgValue = unpackFromRegLoc(DAG, Chain, VA, DL, *this);
    else
      ArgValue = unpackFromMemLoc(DAG, Chain, VA, DL);

    if (VA.getLocInfo() == CCValAssign::Indirect) {
      // If the original argument was split and passed by reference (e.g. i128
      // on RV32), we need to load all parts of it here (using the same
      // address). Vectors may be partly split to registers and partly to the
      // stack, in which case the base address is partly offset and subsequent
      // stores are relative to that.
      InVals.push_back(DAG.getLoad(VA.getValVT(), DL, Chain, ArgValue,
                                   MachinePointerInfo()));
      unsigned ArgIndex = Ins[i].OrigArgIndex;
      unsigned ArgPartOffset = Ins[i].PartOffset;
      assert(VA.getValVT().isVector() || ArgPartOffset == 0);
      while (i + 1 != e && Ins[i + 1].OrigArgIndex == ArgIndex) {
        CCValAssign &PartVA = ArgLocs[i + 1];
        unsigned PartOffset = Ins[i + 1].PartOffset - ArgPartOffset;
        SDValue Offset = DAG.getIntPtrConstant(PartOffset, DL);
        if (PartVA.getValVT().isScalableVector())
          Offset = DAG.getNode(ISD::VSCALE, DL, XLenVT, Offset);
        SDValue Address = DAG.getNode(ISD::ADD, DL, PtrVT, ArgValue, Offset);
        InVals.push_back(DAG.getLoad(PartVA.getValVT(), DL, Chain, Address,
                                     MachinePointerInfo()));
        ++i;
      }
      continue;
    }
    InVals.push_back(ArgValue);
  }

  if (IsVarArg) {
    ArrayRef<MCPhysReg> ArgRegs = makeArrayRef(ArgGPRs);
    unsigned Idx = CCInfo.getFirstUnallocated(ArgRegs);
    const TargetRegisterClass *RC = &RISCV::GPRRegClass;
    MachineFrameInfo &MFI = MF.getFrameInfo();
    MachineRegisterInfo &RegInfo = MF.getRegInfo();
    RISCVMachineFunctionInfo *RVFI = MF.getInfo<RISCVMachineFunctionInfo>();

    // Offset of the first variable argument from stack pointer, and size of
    // the vararg save area. For now, the varargs save area is either zero or
    // large enough to hold a0-a7.
    int VaArgOffset, VarArgsSaveSize;

    // If all registers are allocated, then all varargs must be passed on the
    // stack and we don't need to save any argregs.
    if (ArgRegs.size() == Idx) {
      VaArgOffset = CCInfo.getNextStackOffset();
      VarArgsSaveSize = 0;
    } else {
      VarArgsSaveSize = XLenInBytes * (ArgRegs.size() - Idx);
      VaArgOffset = -VarArgsSaveSize;
    }

    // Record the frame index of the first variable argument
    // which is a value necessary to VASTART.
    int FI = MFI.CreateFixedObject(XLenInBytes, VaArgOffset, true);
    RVFI->setVarArgsFrameIndex(FI);

    // If saving an odd number of registers then create an extra stack slot to
    // ensure that the frame pointer is 2*XLEN-aligned, which in turn ensures
    // offsets to even-numbered registered remain 2*XLEN-aligned.
    if (Idx % 2) {
      MFI.CreateFixedObject(XLenInBytes, VaArgOffset - (int)XLenInBytes, true);
      VarArgsSaveSize += XLenInBytes;
    }

    // Copy the integer registers that may have been used for passing varargs
    // to the vararg save area.
    for (unsigned I = Idx; I < ArgRegs.size();
         ++I, VaArgOffset += XLenInBytes) {
      const Register Reg = RegInfo.createVirtualRegister(RC);
      RegInfo.addLiveIn(ArgRegs[I], Reg);
      SDValue ArgValue = DAG.getCopyFromReg(Chain, DL, Reg, XLenVT);
      FI = MFI.CreateFixedObject(XLenInBytes, VaArgOffset, true);
      SDValue PtrOff = DAG.getFrameIndex(FI, getPointerTy(DAG.getDataLayout()));
      SDValue Store = DAG.getStore(Chain, DL, ArgValue, PtrOff,
                                   MachinePointerInfo::getFixedStack(MF, FI));
      cast<StoreSDNode>(Store.getNode())
          ->getMemOperand()
          ->setValue((Value *)nullptr);
      OutChains.push_back(Store);
    }
    RVFI->setVarArgsSaveSize(VarArgsSaveSize);
  }

  // All stores are grouped in one node to allow the matching between
  // the size of Ins and InVals. This only happens for vararg functions.
  if (!OutChains.empty()) {
    OutChains.push_back(Chain);
    Chain = DAG.getNode(ISD::TokenFactor, DL, MVT::Other, OutChains);
  }

  return Chain;
}

/// isEligibleForTailCallOptimization - Check whether the call is eligible
/// for tail call optimization.
/// Note: This is modelled after ARM's IsEligibleForTailCallOptimization.
bool RISCVTargetLowering::isEligibleForTailCallOptimization(
    CCState &CCInfo, CallLoweringInfo &CLI, MachineFunction &MF,
    const SmallVector<CCValAssign, 16> &ArgLocs) const {

  auto &Callee = CLI.Callee;
  auto CalleeCC = CLI.CallConv;
  auto &Outs = CLI.Outs;
  auto &Caller = MF.getFunction();
  auto CallerCC = Caller.getCallingConv();

  // Exception-handling functions need a special set of instructions to
  // indicate a return to the hardware. Tail-calling another function would
  // probably break this.
  // TODO: The "interrupt" attribute isn't currently defined by RISC-V. This
  // should be expanded as new function attributes are introduced.
  if (Caller.hasFnAttribute("interrupt"))
    return false;

  // Do not tail call opt if the stack is used to pass parameters.
  if (CCInfo.getNextStackOffset() != 0)
    return false;

  // Do not tail call opt if any parameters need to be passed indirectly.
  // Since long doubles (fp128) and i128 are larger than 2*XLEN, they are
  // passed indirectly. So the address of the value will be passed in a
  // register, or if not available, then the address is put on the stack. In
  // order to pass indirectly, space on the stack often needs to be allocated
  // in order to store the value. In this case the CCInfo.getNextStackOffset()
  // != 0 check is not enough and we need to check if any CCValAssign ArgsLocs
  // are passed CCValAssign::Indirect.
  for (auto &VA : ArgLocs)
    if (VA.getLocInfo() == CCValAssign::Indirect)
      return false;

  // Do not tail call opt if either caller or callee uses struct return
  // semantics.
  auto IsCallerStructRet = Caller.hasStructRetAttr();
  auto IsCalleeStructRet = Outs.empty() ? false : Outs[0].Flags.isSRet();
  if (IsCallerStructRet || IsCalleeStructRet)
    return false;

  // Externally-defined functions with weak linkage should not be
  // tail-called. The behaviour of branch instructions in this situation (as
  // used for tail calls) is implementation-defined, so we cannot rely on the
  // linker replacing the tail call with a return.
  if (GlobalAddressSDNode *G = dyn_cast<GlobalAddressSDNode>(Callee)) {
    const GlobalValue *GV = G->getGlobal();
    if (GV->hasExternalWeakLinkage())
      return false;
  }

  // The callee has to preserve all registers the caller needs to preserve.
  const RISCVRegisterInfo *TRI = Subtarget.getRegisterInfo();
  const uint32_t *CallerPreserved = TRI->getCallPreservedMask(MF, CallerCC);
  if (CalleeCC != CallerCC) {
    const uint32_t *CalleePreserved = TRI->getCallPreservedMask(MF, CalleeCC);
    if (!TRI->regmaskSubsetEqual(CallerPreserved, CalleePreserved))
      return false;
  }

  // Byval parameters hand the function a pointer directly into the stack area
  // we want to reuse during a tail call. Working around this *is* possible
  // but less efficient and uglier in LowerCall.
  for (auto &Arg : Outs)
    if (Arg.Flags.isByVal())
      return false;

  return true;
}

static Align getPrefTypeAlign(EVT VT, SelectionDAG &DAG) {
  return DAG.getDataLayout().getPrefTypeAlign(
      VT.getTypeForEVT(*DAG.getContext()));
}

// Lower a call to a callseq_start + CALL + callseq_end chain, and add input
// and output parameter nodes.
SDValue RISCVTargetLowering::LowerCall(CallLoweringInfo &CLI,
                                       SmallVectorImpl<SDValue> &InVals) const {
  SelectionDAG &DAG = CLI.DAG;
  SDLoc &DL = CLI.DL;
  SmallVectorImpl<ISD::OutputArg> &Outs = CLI.Outs;
  SmallVectorImpl<SDValue> &OutVals = CLI.OutVals;
  SmallVectorImpl<ISD::InputArg> &Ins = CLI.Ins;
  SDValue Chain = CLI.Chain;
  SDValue Callee = CLI.Callee;
  bool &IsTailCall = CLI.IsTailCall;
  CallingConv::ID CallConv = CLI.CallConv;
  bool IsVarArg = CLI.IsVarArg;
  EVT PtrVT = getPointerTy(DAG.getDataLayout());
  MVT XLenVT = Subtarget.getXLenVT();

  MachineFunction &MF = DAG.getMachineFunction();

  // Analyze the operands of the call, assigning locations to each operand.
  SmallVector<CCValAssign, 16> ArgLocs;
  CCState ArgCCInfo(CallConv, IsVarArg, MF, ArgLocs, *DAG.getContext());

  if (CallConv == CallingConv::GHC)
    ArgCCInfo.AnalyzeCallOperands(Outs, CC_RISCV_GHC);
  else
    analyzeOutputArgs(MF, ArgCCInfo, Outs, /*IsRet=*/false, &CLI,
                      CallConv == CallingConv::Fast ? CC_RISCV_FastCC
                                                    : CC_RISCV);

  // Check if it's really possible to do a tail call.
  if (IsTailCall)
    IsTailCall = isEligibleForTailCallOptimization(ArgCCInfo, CLI, MF, ArgLocs);

  if (IsTailCall)
    ++NumTailCalls;
  else if (CLI.CB && CLI.CB->isMustTailCall())
    report_fatal_error("failed to perform tail call elimination on a call "
                       "site marked musttail");

  // Get a count of how many bytes are to be pushed on the stack.
  unsigned NumBytes = ArgCCInfo.getNextStackOffset();

  // Create local copies for byval args
  SmallVector<SDValue, 8> ByValArgs;
  for (unsigned i = 0, e = Outs.size(); i != e; ++i) {
    ISD::ArgFlagsTy Flags = Outs[i].Flags;
    if (!Flags.isByVal())
      continue;

    SDValue Arg = OutVals[i];
    unsigned Size = Flags.getByValSize();
    Align Alignment = Flags.getNonZeroByValAlign();

    int FI =
        MF.getFrameInfo().CreateStackObject(Size, Alignment, /*isSS=*/false);
    SDValue FIPtr = DAG.getFrameIndex(FI, getPointerTy(DAG.getDataLayout()));
    SDValue SizeNode = DAG.getConstant(Size, DL, XLenVT);

    Chain = DAG.getMemcpy(Chain, DL, FIPtr, Arg, SizeNode, Alignment,
                          /*IsVolatile=*/false,
                          /*AlwaysInline=*/false, IsTailCall,
                          MachinePointerInfo(), MachinePointerInfo());
    ByValArgs.push_back(FIPtr);
  }

  if (!IsTailCall)
    Chain = DAG.getCALLSEQ_START(Chain, NumBytes, 0, CLI.DL);

  // Copy argument values to their designated locations.
  SmallVector<std::pair<Register, SDValue>, 8> RegsToPass;
  SmallVector<SDValue, 8> MemOpChains;
  SDValue StackPtr;
  for (unsigned i = 0, j = 0, e = ArgLocs.size(); i != e; ++i) {
    CCValAssign &VA = ArgLocs[i];
    SDValue ArgValue = OutVals[i];
    ISD::ArgFlagsTy Flags = Outs[i].Flags;

    // Handle passing f64 on RV32D with a soft float ABI as a special case.
    bool IsF64OnRV32DSoftABI =
        VA.getLocVT() == MVT::i32 && VA.getValVT() == MVT::f64;
    if (IsF64OnRV32DSoftABI && VA.isRegLoc()) {
      SDValue SplitF64 = DAG.getNode(
          RISCVISD::SplitF64, DL, DAG.getVTList(MVT::i32, MVT::i32), ArgValue);
      SDValue Lo = SplitF64.getValue(0);
      SDValue Hi = SplitF64.getValue(1);

      Register RegLo = VA.getLocReg();
      RegsToPass.push_back(std::make_pair(RegLo, Lo));

      if (RegLo == RISCV::X17) {
        // Second half of f64 is passed on the stack.
        // Work out the address of the stack slot.
        if (!StackPtr.getNode())
          StackPtr = DAG.getCopyFromReg(Chain, DL, RISCV::X2, PtrVT);
        // Emit the store.
        MemOpChains.push_back(
            DAG.getStore(Chain, DL, Hi, StackPtr, MachinePointerInfo()));
      } else {
        // Second half of f64 is passed in another GPR.
        assert(RegLo < RISCV::X31 && "Invalid register pair");
        Register RegHigh = RegLo + 1;
        RegsToPass.push_back(std::make_pair(RegHigh, Hi));
      }
      continue;
    }

    // IsF64OnRV32DSoftABI && VA.isMemLoc() is handled below in the same way
    // as any other MemLoc.

    // Promote the value if needed.
    // For now, only handle fully promoted and indirect arguments.
    if (VA.getLocInfo() == CCValAssign::Indirect) {
      // Store the argument in a stack slot and pass its address.
      Align StackAlign =
          std::max(getPrefTypeAlign(Outs[i].ArgVT, DAG),
                   getPrefTypeAlign(ArgValue.getValueType(), DAG));
      TypeSize StoredSize = ArgValue.getValueType().getStoreSize();
      // If the original argument was split (e.g. i128), we need
      // to store the required parts of it here (and pass just one address).
      // Vectors may be partly split to registers and partly to the stack, in
      // which case the base address is partly offset and subsequent stores are
      // relative to that.
      unsigned ArgIndex = Outs[i].OrigArgIndex;
      unsigned ArgPartOffset = Outs[i].PartOffset;
      assert(VA.getValVT().isVector() || ArgPartOffset == 0);
      // Calculate the total size to store. We don't have access to what we're
      // actually storing other than performing the loop and collecting the
      // info.
      SmallVector<std::pair<SDValue, SDValue>> Parts;
      while (i + 1 != e && Outs[i + 1].OrigArgIndex == ArgIndex) {
        SDValue PartValue = OutVals[i + 1];
        unsigned PartOffset = Outs[i + 1].PartOffset - ArgPartOffset;
        SDValue Offset = DAG.getIntPtrConstant(PartOffset, DL);
        EVT PartVT = PartValue.getValueType();
        if (PartVT.isScalableVector())
          Offset = DAG.getNode(ISD::VSCALE, DL, XLenVT, Offset);
        StoredSize += PartVT.getStoreSize();
        StackAlign = std::max(StackAlign, getPrefTypeAlign(PartVT, DAG));
        Parts.push_back(std::make_pair(PartValue, Offset));
        ++i;
      }
      SDValue SpillSlot = DAG.CreateStackTemporary(StoredSize, StackAlign);
      int FI = cast<FrameIndexSDNode>(SpillSlot)->getIndex();
      MemOpChains.push_back(
          DAG.getStore(Chain, DL, ArgValue, SpillSlot,
                       MachinePointerInfo::getFixedStack(MF, FI)));
      for (const auto &Part : Parts) {
        SDValue PartValue = Part.first;
        SDValue PartOffset = Part.second;
        SDValue Address =
            DAG.getNode(ISD::ADD, DL, PtrVT, SpillSlot, PartOffset);
        MemOpChains.push_back(
            DAG.getStore(Chain, DL, PartValue, Address,
                         MachinePointerInfo::getFixedStack(MF, FI)));
      }
      ArgValue = SpillSlot;
    } else {
      ArgValue = convertValVTToLocVT(DAG, ArgValue, VA, DL, Subtarget);
    }

    // Use local copy if it is a byval arg.
    if (Flags.isByVal())
      ArgValue = ByValArgs[j++];

    if (VA.isRegLoc()) {
      // Queue up the argument copies and emit them at the end.
      RegsToPass.push_back(std::make_pair(VA.getLocReg(), ArgValue));
    } else {
      assert(VA.isMemLoc() && "Argument not register or memory");
      assert(!IsTailCall && "Tail call not allowed if stack is used "
                            "for passing parameters");

      // Work out the address of the stack slot.
      if (!StackPtr.getNode())
        StackPtr = DAG.getCopyFromReg(Chain, DL, RISCV::X2, PtrVT);
      SDValue Address =
          DAG.getNode(ISD::ADD, DL, PtrVT, StackPtr,
                      DAG.getIntPtrConstant(VA.getLocMemOffset(), DL));

      // Emit the store.
      MemOpChains.push_back(
          DAG.getStore(Chain, DL, ArgValue, Address, MachinePointerInfo()));
    }
  }

  // Join the stores, which are independent of one another.
  if (!MemOpChains.empty())
    Chain = DAG.getNode(ISD::TokenFactor, DL, MVT::Other, MemOpChains);

  SDValue Glue;

  // Build a sequence of copy-to-reg nodes, chained and glued together.
  for (auto &Reg : RegsToPass) {
    Chain = DAG.getCopyToReg(Chain, DL, Reg.first, Reg.second, Glue);
    Glue = Chain.getValue(1);
  }

  // Validate that none of the argument registers have been marked as
  // reserved, if so report an error. Do the same for the return address if this
  // is not a tailcall.
  validateCCReservedRegs(RegsToPass, MF);
  if (!IsTailCall &&
      MF.getSubtarget<RISCVSubtarget>().isRegisterReservedByUser(RISCV::X1))
    MF.getFunction().getContext().diagnose(DiagnosticInfoUnsupported{
        MF.getFunction(),
        "Return address register required, but has been reserved."});

  // If the callee is a GlobalAddress/ExternalSymbol node, turn it into a
  // TargetGlobalAddress/TargetExternalSymbol node so that legalize won't
  // split it and then direct call can be matched by PseudoCALL.
  if (GlobalAddressSDNode *S = dyn_cast<GlobalAddressSDNode>(Callee)) {
    const GlobalValue *GV = S->getGlobal();

    unsigned OpFlags = RISCVII::MO_CALL;
    if (!getTargetMachine().shouldAssumeDSOLocal(*GV->getParent(), GV))
      OpFlags = RISCVII::MO_PLT;

    Callee = DAG.getTargetGlobalAddress(GV, DL, PtrVT, 0, OpFlags);
  } else if (ExternalSymbolSDNode *S = dyn_cast<ExternalSymbolSDNode>(Callee)) {
    unsigned OpFlags = RISCVII::MO_CALL;

    if (!getTargetMachine().shouldAssumeDSOLocal(*MF.getFunction().getParent(),
                                                 nullptr))
      OpFlags = RISCVII::MO_PLT;

    Callee = DAG.getTargetExternalSymbol(S->getSymbol(), PtrVT, OpFlags);
  }

  // The first call operand is the chain and the second is the target address.
  SmallVector<SDValue, 8> Ops;
  Ops.push_back(Chain);
  Ops.push_back(Callee);

  // Add argument registers to the end of the list so that they are
  // known live into the call.
  for (auto &Reg : RegsToPass)
    Ops.push_back(DAG.getRegister(Reg.first, Reg.second.getValueType()));

  if (!IsTailCall) {
    // Add a register mask operand representing the call-preserved registers.
    const TargetRegisterInfo *TRI = Subtarget.getRegisterInfo();
    const uint32_t *Mask = TRI->getCallPreservedMask(MF, CallConv);
    assert(Mask && "Missing call preserved mask for calling convention");
    Ops.push_back(DAG.getRegisterMask(Mask));
  }

  // Glue the call to the argument copies, if any.
  if (Glue.getNode())
    Ops.push_back(Glue);

  // Emit the call.
  SDVTList NodeTys = DAG.getVTList(MVT::Other, MVT::Glue);

  if (IsTailCall) {
    MF.getFrameInfo().setHasTailCall();
    return DAG.getNode(RISCVISD::TAIL, DL, NodeTys, Ops);
  }

  Chain = DAG.getNode(RISCVISD::CALL, DL, NodeTys, Ops);
  DAG.addNoMergeSiteInfo(Chain.getNode(), CLI.NoMerge);
  Glue = Chain.getValue(1);

  // Mark the end of the call, which is glued to the call itself.
  Chain = DAG.getCALLSEQ_END(Chain,
                             DAG.getConstant(NumBytes, DL, PtrVT, true),
                             DAG.getConstant(0, DL, PtrVT, true),
                             Glue, DL);
  Glue = Chain.getValue(1);

  // Assign locations to each value returned by this call.
  SmallVector<CCValAssign, 16> RVLocs;
  CCState RetCCInfo(CallConv, IsVarArg, MF, RVLocs, *DAG.getContext());
  analyzeInputArgs(MF, RetCCInfo, Ins, /*IsRet=*/true, CC_RISCV);

  // Copy all of the result registers out of their specified physreg.
  for (auto &VA : RVLocs) {
    // Copy the value out
    SDValue RetValue =
        DAG.getCopyFromReg(Chain, DL, VA.getLocReg(), VA.getLocVT(), Glue);
    // Glue the RetValue to the end of the call sequence
    Chain = RetValue.getValue(1);
    Glue = RetValue.getValue(2);

    if (VA.getLocVT() == MVT::i32 && VA.getValVT() == MVT::f64) {
      assert(VA.getLocReg() == ArgGPRs[0] && "Unexpected reg assignment");
      SDValue RetValue2 =
          DAG.getCopyFromReg(Chain, DL, ArgGPRs[1], MVT::i32, Glue);
      Chain = RetValue2.getValue(1);
      Glue = RetValue2.getValue(2);
      RetValue = DAG.getNode(RISCVISD::BuildPairF64, DL, MVT::f64, RetValue,
                             RetValue2);
    }

    RetValue = convertLocVTToValVT(DAG, RetValue, VA, DL, Subtarget);

    InVals.push_back(RetValue);
  }

  return Chain;
}

bool RISCVTargetLowering::CanLowerReturn(
    CallingConv::ID CallConv, MachineFunction &MF, bool IsVarArg,
    const SmallVectorImpl<ISD::OutputArg> &Outs, LLVMContext &Context) const {
  SmallVector<CCValAssign, 16> RVLocs;
  CCState CCInfo(CallConv, IsVarArg, MF, RVLocs, Context);

  Optional<unsigned> FirstMaskArgument;
  if (Subtarget.hasStdExtV())
    FirstMaskArgument = preAssignMask(Outs);

  for (unsigned i = 0, e = Outs.size(); i != e; ++i) {
    MVT VT = Outs[i].VT;
    ISD::ArgFlagsTy ArgFlags = Outs[i].Flags;
    RISCVABI::ABI ABI = MF.getSubtarget<RISCVSubtarget>().getTargetABI();
    if (CC_RISCV(MF.getDataLayout(), ABI, i, VT, VT, CCValAssign::Full,
                 ArgFlags, CCInfo, /*IsFixed=*/true, /*IsRet=*/true, nullptr,
                 *this, FirstMaskArgument))
      return false;
  }
  return true;
}

SDValue
RISCVTargetLowering::LowerReturn(SDValue Chain, CallingConv::ID CallConv,
                                 bool IsVarArg,
                                 const SmallVectorImpl<ISD::OutputArg> &Outs,
                                 const SmallVectorImpl<SDValue> &OutVals,
                                 const SDLoc &DL, SelectionDAG &DAG) const {
  const MachineFunction &MF = DAG.getMachineFunction();
  const RISCVSubtarget &STI = MF.getSubtarget<RISCVSubtarget>();

  // Stores the assignment of the return value to a location.
  SmallVector<CCValAssign, 16> RVLocs;

  // Info about the registers and stack slot.
  CCState CCInfo(CallConv, IsVarArg, DAG.getMachineFunction(), RVLocs,
                 *DAG.getContext());

  analyzeOutputArgs(DAG.getMachineFunction(), CCInfo, Outs, /*IsRet=*/true,
                    nullptr, CC_RISCV);

  if (CallConv == CallingConv::GHC && !RVLocs.empty())
    report_fatal_error("GHC functions return void only");

  SDValue Glue;
  SmallVector<SDValue, 4> RetOps(1, Chain);

  // Copy the result values into the output registers.
  for (unsigned i = 0, e = RVLocs.size(); i < e; ++i) {
    SDValue Val = OutVals[i];
    CCValAssign &VA = RVLocs[i];
    assert(VA.isRegLoc() && "Can only return in registers!");

    if (VA.getLocVT() == MVT::i32 && VA.getValVT() == MVT::f64) {
      // Handle returning f64 on RV32D with a soft float ABI.
      assert(VA.isRegLoc() && "Expected return via registers");
      SDValue SplitF64 = DAG.getNode(RISCVISD::SplitF64, DL,
                                     DAG.getVTList(MVT::i32, MVT::i32), Val);
      SDValue Lo = SplitF64.getValue(0);
      SDValue Hi = SplitF64.getValue(1);
      Register RegLo = VA.getLocReg();
      assert(RegLo < RISCV::X31 && "Invalid register pair");
      Register RegHi = RegLo + 1;

      if (STI.isRegisterReservedByUser(RegLo) ||
          STI.isRegisterReservedByUser(RegHi))
        MF.getFunction().getContext().diagnose(DiagnosticInfoUnsupported{
            MF.getFunction(),
            "Return value register required, but has been reserved."});

      Chain = DAG.getCopyToReg(Chain, DL, RegLo, Lo, Glue);
      Glue = Chain.getValue(1);
      RetOps.push_back(DAG.getRegister(RegLo, MVT::i32));
      Chain = DAG.getCopyToReg(Chain, DL, RegHi, Hi, Glue);
      Glue = Chain.getValue(1);
      RetOps.push_back(DAG.getRegister(RegHi, MVT::i32));
    } else {
      // Handle a 'normal' return.
      Val = convertValVTToLocVT(DAG, Val, VA, DL, Subtarget);
      Chain = DAG.getCopyToReg(Chain, DL, VA.getLocReg(), Val, Glue);

      if (STI.isRegisterReservedByUser(VA.getLocReg()))
        MF.getFunction().getContext().diagnose(DiagnosticInfoUnsupported{
            MF.getFunction(),
            "Return value register required, but has been reserved."});

      // Guarantee that all emitted copies are stuck together.
      Glue = Chain.getValue(1);
      RetOps.push_back(DAG.getRegister(VA.getLocReg(), VA.getLocVT()));
    }
  }

  RetOps[0] = Chain; // Update chain.

  // Add the glue node if we have it.
  if (Glue.getNode()) {
    RetOps.push_back(Glue);
  }

  unsigned RetOpc = RISCVISD::RET_FLAG;
  // Interrupt service routines use different return instructions.
  const Function &Func = DAG.getMachineFunction().getFunction();
  if (Func.hasFnAttribute("interrupt")) {
    if (!Func.getReturnType()->isVoidTy())
      report_fatal_error(
          "Functions with the interrupt attribute must have void return type!");

    MachineFunction &MF = DAG.getMachineFunction();
    StringRef Kind =
      MF.getFunction().getFnAttribute("interrupt").getValueAsString();

    if (Kind == "user")
      RetOpc = RISCVISD::URET_FLAG;
    else if (Kind == "supervisor")
      RetOpc = RISCVISD::SRET_FLAG;
    else
      RetOpc = RISCVISD::MRET_FLAG;
  }

  return DAG.getNode(RetOpc, DL, MVT::Other, RetOps);
}

void RISCVTargetLowering::validateCCReservedRegs(
    const SmallVectorImpl<std::pair<llvm::Register, llvm::SDValue>> &Regs,
    MachineFunction &MF) const {
  const Function &F = MF.getFunction();
  const RISCVSubtarget &STI = MF.getSubtarget<RISCVSubtarget>();

  if (llvm::any_of(Regs, [&STI](auto Reg) {
        return STI.isRegisterReservedByUser(Reg.first);
      }))
    F.getContext().diagnose(DiagnosticInfoUnsupported{
        F, "Argument register required, but has been reserved."});
}

bool RISCVTargetLowering::mayBeEmittedAsTailCall(const CallInst *CI) const {
  return CI->isTailCall();
}

const char *RISCVTargetLowering::getTargetNodeName(unsigned Opcode) const {
#define NODE_NAME_CASE(NODE)                                                   \
  case RISCVISD::NODE:                                                         \
    return "RISCVISD::" #NODE;
  // clang-format off
  switch ((RISCVISD::NodeType)Opcode) {
  case RISCVISD::FIRST_NUMBER:
    break;
  NODE_NAME_CASE(RET_FLAG)
  NODE_NAME_CASE(URET_FLAG)
  NODE_NAME_CASE(SRET_FLAG)
  NODE_NAME_CASE(MRET_FLAG)
  NODE_NAME_CASE(CALL)
  NODE_NAME_CASE(SELECT_CC)
  NODE_NAME_CASE(BR_CC)
  NODE_NAME_CASE(BuildPairF64)
  NODE_NAME_CASE(SplitF64)
  NODE_NAME_CASE(TAIL)
  NODE_NAME_CASE(MULHSU)
  NODE_NAME_CASE(SLLW)
  NODE_NAME_CASE(SRAW)
  NODE_NAME_CASE(SRLW)
  NODE_NAME_CASE(DIVW)
  NODE_NAME_CASE(DIVUW)
  NODE_NAME_CASE(REMUW)
  NODE_NAME_CASE(ROLW)
  NODE_NAME_CASE(RORW)
  NODE_NAME_CASE(CLZW)
  NODE_NAME_CASE(CTZW)
  NODE_NAME_CASE(FSLW)
  NODE_NAME_CASE(FSRW)
  NODE_NAME_CASE(FSL)
  NODE_NAME_CASE(FSR)
  NODE_NAME_CASE(FMV_H_X)
  NODE_NAME_CASE(FMV_X_ANYEXTH)
  NODE_NAME_CASE(FMV_W_X_RV64)
  NODE_NAME_CASE(FMV_X_ANYEXTW_RV64)
  NODE_NAME_CASE(FCVT_X_RTZ)
  NODE_NAME_CASE(FCVT_XU_RTZ)
  NODE_NAME_CASE(FCVT_W_RTZ_RV64)
  NODE_NAME_CASE(FCVT_WU_RTZ_RV64)
  NODE_NAME_CASE(READ_CYCLE_WIDE)
  NODE_NAME_CASE(GREV)
  NODE_NAME_CASE(GREVW)
  NODE_NAME_CASE(GORC)
  NODE_NAME_CASE(GORCW)
  NODE_NAME_CASE(SHFL)
  NODE_NAME_CASE(SHFLW)
  NODE_NAME_CASE(UNSHFL)
  NODE_NAME_CASE(UNSHFLW)
  NODE_NAME_CASE(BCOMPRESS)
  NODE_NAME_CASE(BCOMPRESSW)
  NODE_NAME_CASE(BDECOMPRESS)
  NODE_NAME_CASE(BDECOMPRESSW)
  NODE_NAME_CASE(VMV_V_X_VL)
  NODE_NAME_CASE(VFMV_V_F_VL)
  NODE_NAME_CASE(VMV_X_S)
  NODE_NAME_CASE(SHUFFLE_EXTEND)
  NODE_NAME_CASE(SIGN_EXTEND_BITS_INREG)
  NODE_NAME_CASE(ZERO_EXTEND_BITS_INREG)

  NODE_NAME_CASE(VZIP2)
  NODE_NAME_CASE(VUNZIP2)
  NODE_NAME_CASE(VTRN)

#define TUPLE_NODE(X)  \
  NODE_NAME_CASE(X##2) \
  NODE_NAME_CASE(X##3) \
  NODE_NAME_CASE(X##4) \
  NODE_NAME_CASE(X##5) \
  NODE_NAME_CASE(X##6) \
  NODE_NAME_CASE(X##7) \
  NODE_NAME_CASE(X##8)
  TUPLE_NODE(VLSEG)
  TUPLE_NODE(VSSEG)
  TUPLE_NODE(VLSSEG)
  TUPLE_NODE(VSSSEG)
  TUPLE_NODE(VLXSEG)
  TUPLE_NODE(VSXSEG)
#undef TUPLE_NODE
  NODE_NAME_CASE(VMV_S_X_VL)
  NODE_NAME_CASE(VFMV_S_F_VL)
  NODE_NAME_CASE(SPLAT_VECTOR_I64)
  NODE_NAME_CASE(SPLAT_VECTOR_SPLIT_I64_VL)
  NODE_NAME_CASE(READ_VLENB)
  NODE_NAME_CASE(TRUNCATE_VECTOR_VL)
  NODE_NAME_CASE(VSLIDEUP_VL)
  NODE_NAME_CASE(VSLIDE1UP_VL)
  NODE_NAME_CASE(VSLIDEDOWN_VL)
  NODE_NAME_CASE(VSLIDE1DOWN_VL)
  NODE_NAME_CASE(VID_VL)
  NODE_NAME_CASE(VFNCVT_ROD_VL)
  NODE_NAME_CASE(VECREDUCE_ADD_VL)
  NODE_NAME_CASE(VECREDUCE_UMAX_VL)
  NODE_NAME_CASE(VECREDUCE_SMAX_VL)
  NODE_NAME_CASE(VECREDUCE_UMIN_VL)
  NODE_NAME_CASE(VECREDUCE_SMIN_VL)
  NODE_NAME_CASE(VECREDUCE_AND_VL)
  NODE_NAME_CASE(VECREDUCE_OR_VL)
  NODE_NAME_CASE(VECREDUCE_XOR_VL)
  NODE_NAME_CASE(VECREDUCE_FADD_VL)
  NODE_NAME_CASE(VECREDUCE_SEQ_FADD_VL)
  NODE_NAME_CASE(VECREDUCE_FMIN_VL)
  NODE_NAME_CASE(VECREDUCE_FMAX_VL)
  NODE_NAME_CASE(ADD_VL)
  NODE_NAME_CASE(AND_VL)
  NODE_NAME_CASE(MUL_VL)
  NODE_NAME_CASE(OR_VL)
  NODE_NAME_CASE(SDIV_VL)
  NODE_NAME_CASE(SHL_VL)
  NODE_NAME_CASE(SREM_VL)
  NODE_NAME_CASE(SRA_VL)
  NODE_NAME_CASE(SRL_VL)
  NODE_NAME_CASE(SUB_VL)
  NODE_NAME_CASE(UDIV_VL)
  NODE_NAME_CASE(UREM_VL)
  NODE_NAME_CASE(XOR_VL)
  NODE_NAME_CASE(SADDSAT_VL)
  NODE_NAME_CASE(UADDSAT_VL)
  NODE_NAME_CASE(SSUBSAT_VL)
  NODE_NAME_CASE(USUBSAT_VL)
  NODE_NAME_CASE(FADD_VL)
  NODE_NAME_CASE(FSUB_VL)
  NODE_NAME_CASE(FMUL_VL)
  NODE_NAME_CASE(FDIV_VL)
  NODE_NAME_CASE(FNEG_VL)
  NODE_NAME_CASE(FABS_VL)
  NODE_NAME_CASE(FSQRT_VL)
  NODE_NAME_CASE(FMA_VL)
  NODE_NAME_CASE(FCOPYSIGN_VL)
  NODE_NAME_CASE(SMIN_VL)
  NODE_NAME_CASE(SMAX_VL)
  NODE_NAME_CASE(UMIN_VL)
  NODE_NAME_CASE(UMAX_VL)
  NODE_NAME_CASE(FMINNUM_VL)
  NODE_NAME_CASE(FMAXNUM_VL)
  NODE_NAME_CASE(MULHS_VL)
  NODE_NAME_CASE(MULHU_VL)
  NODE_NAME_CASE(FP_TO_SINT_VL)
  NODE_NAME_CASE(FP_TO_UINT_VL)
  NODE_NAME_CASE(SINT_TO_FP_VL)
  NODE_NAME_CASE(UINT_TO_FP_VL)
  NODE_NAME_CASE(FP_EXTEND_VL)
  NODE_NAME_CASE(FP_ROUND_VL)
  NODE_NAME_CASE(VWMUL_VL)
  NODE_NAME_CASE(VWMULU_VL)
  NODE_NAME_CASE(SETCC_VL)
  NODE_NAME_CASE(VSELECT_VL)
  NODE_NAME_CASE(VMAND_VL)
  NODE_NAME_CASE(VMOR_VL)
  NODE_NAME_CASE(VMXOR_VL)
  NODE_NAME_CASE(VMCLR_VL)
  NODE_NAME_CASE(VMSET_VL)
  NODE_NAME_CASE(VRGATHER_VX_VL)
  NODE_NAME_CASE(VRGATHER_VV_VL)
  NODE_NAME_CASE(VRGATHEREI16_VV_VL)
  NODE_NAME_CASE(VSEXT_VL)
  NODE_NAME_CASE(VZEXT_VL)
  NODE_NAME_CASE(VPOPC_VL)
  NODE_NAME_CASE(VLE_VL)
  NODE_NAME_CASE(VSE_VL)
  NODE_NAME_CASE(READ_CSR)
  NODE_NAME_CASE(WRITE_CSR)
  NODE_NAME_CASE(SWAP_CSR)
  }
  // clang-format on
  return nullptr;
#undef NODE_NAME_CASE
}

/// getConstraintType - Given a constraint letter, return the type of
/// constraint it is for this target.
RISCVTargetLowering::ConstraintType
RISCVTargetLowering::getConstraintType(StringRef Constraint) const {
  if (Constraint.size() == 1) {
    switch (Constraint[0]) {
    default:
      break;
    case 'f':
      return C_RegisterClass;
    case 'I':
    case 'J':
    case 'K':
      return C_Immediate;
    case 'A':
      return C_Memory;
    case 'S': // A symbolic address
      return C_Other;
    }
  } else {
    if (Constraint == "vr" || Constraint == "vm")
      return C_RegisterClass;
  }
  return TargetLowering::getConstraintType(Constraint);
}

std::pair<unsigned, const TargetRegisterClass *>
RISCVTargetLowering::getRegForInlineAsmConstraint(const TargetRegisterInfo *TRI,
                                                  StringRef Constraint,
                                                  MVT VT) const {
  // First, see if this is a constraint that directly corresponds to a
  // RISCV register class.
  if (Constraint.size() == 1) {
    switch (Constraint[0]) {
    case 'r':
      return std::make_pair(0U, &RISCV::GPRRegClass);
    case 'f':
      if (Subtarget.hasStdExtZfh() && VT == MVT::f16)
        return std::make_pair(0U, &RISCV::FPR16RegClass);
      if (Subtarget.hasStdExtF() && VT == MVT::f32)
        return std::make_pair(0U, &RISCV::FPR32RegClass);
      if (Subtarget.hasStdExtD() && VT == MVT::f64)
        return std::make_pair(0U, &RISCV::FPR64RegClass);
      break;
    default:
      break;
    }
  } else {
    if (Constraint == "vr") {
      for (const auto *RC : {&RISCV::VRRegClass, &RISCV::VRM2RegClass,
                             &RISCV::VRM4RegClass, &RISCV::VRM8RegClass}) {
        if (TRI->isTypeLegalForClass(*RC, VT.SimpleTy))
          return std::make_pair(0U, RC);
      }
    } else if (Constraint == "vm") {
      if (TRI->isTypeLegalForClass(RISCV::VMRegClass, VT.SimpleTy))
        return std::make_pair(0U, &RISCV::VMRegClass);
    }
  }

  // Clang will correctly decode the usage of register name aliases into their
  // official names. However, other frontends like `rustc` do not. This allows
  // users of these frontends to use the ABI names for registers in LLVM-style
  // register constraints.
  unsigned XRegFromAlias = StringSwitch<unsigned>(Constraint.lower())
                               .Case("{zero}", RISCV::X0)
                               .Case("{ra}", RISCV::X1)
                               .Case("{sp}", RISCV::X2)
                               .Case("{gp}", RISCV::X3)
                               .Case("{tp}", RISCV::X4)
                               .Case("{t0}", RISCV::X5)
                               .Case("{t1}", RISCV::X6)
                               .Case("{t2}", RISCV::X7)
                               .Cases("{s0}", "{fp}", RISCV::X8)
                               .Case("{s1}", RISCV::X9)
                               .Case("{a0}", RISCV::X10)
                               .Case("{a1}", RISCV::X11)
                               .Case("{a2}", RISCV::X12)
                               .Case("{a3}", RISCV::X13)
                               .Case("{a4}", RISCV::X14)
                               .Case("{a5}", RISCV::X15)
                               .Case("{a6}", RISCV::X16)
                               .Case("{a7}", RISCV::X17)
                               .Case("{s2}", RISCV::X18)
                               .Case("{s3}", RISCV::X19)
                               .Case("{s4}", RISCV::X20)
                               .Case("{s5}", RISCV::X21)
                               .Case("{s6}", RISCV::X22)
                               .Case("{s7}", RISCV::X23)
                               .Case("{s8}", RISCV::X24)
                               .Case("{s9}", RISCV::X25)
                               .Case("{s10}", RISCV::X26)
                               .Case("{s11}", RISCV::X27)
                               .Case("{t3}", RISCV::X28)
                               .Case("{t4}", RISCV::X29)
                               .Case("{t5}", RISCV::X30)
                               .Case("{t6}", RISCV::X31)
                               .Default(RISCV::NoRegister);
  if (XRegFromAlias != RISCV::NoRegister)
    return std::make_pair(XRegFromAlias, &RISCV::GPRRegClass);

  // Since TargetLowering::getRegForInlineAsmConstraint uses the name of the
  // TableGen record rather than the AsmName to choose registers for InlineAsm
  // constraints, plus we want to match those names to the widest floating point
  // register type available, manually select floating point registers here.
  //
  // The second case is the ABI name of the register, so that frontends can also
  // use the ABI names in register constraint lists.
  if (Subtarget.hasStdExtF()) {
    unsigned FReg = StringSwitch<unsigned>(Constraint.lower())
                        .Cases("{f0}", "{ft0}", RISCV::F0_F)
                        .Cases("{f1}", "{ft1}", RISCV::F1_F)
                        .Cases("{f2}", "{ft2}", RISCV::F2_F)
                        .Cases("{f3}", "{ft3}", RISCV::F3_F)
                        .Cases("{f4}", "{ft4}", RISCV::F4_F)
                        .Cases("{f5}", "{ft5}", RISCV::F5_F)
                        .Cases("{f6}", "{ft6}", RISCV::F6_F)
                        .Cases("{f7}", "{ft7}", RISCV::F7_F)
                        .Cases("{f8}", "{fs0}", RISCV::F8_F)
                        .Cases("{f9}", "{fs1}", RISCV::F9_F)
                        .Cases("{f10}", "{fa0}", RISCV::F10_F)
                        .Cases("{f11}", "{fa1}", RISCV::F11_F)
                        .Cases("{f12}", "{fa2}", RISCV::F12_F)
                        .Cases("{f13}", "{fa3}", RISCV::F13_F)
                        .Cases("{f14}", "{fa4}", RISCV::F14_F)
                        .Cases("{f15}", "{fa5}", RISCV::F15_F)
                        .Cases("{f16}", "{fa6}", RISCV::F16_F)
                        .Cases("{f17}", "{fa7}", RISCV::F17_F)
                        .Cases("{f18}", "{fs2}", RISCV::F18_F)
                        .Cases("{f19}", "{fs3}", RISCV::F19_F)
                        .Cases("{f20}", "{fs4}", RISCV::F20_F)
                        .Cases("{f21}", "{fs5}", RISCV::F21_F)
                        .Cases("{f22}", "{fs6}", RISCV::F22_F)
                        .Cases("{f23}", "{fs7}", RISCV::F23_F)
                        .Cases("{f24}", "{fs8}", RISCV::F24_F)
                        .Cases("{f25}", "{fs9}", RISCV::F25_F)
                        .Cases("{f26}", "{fs10}", RISCV::F26_F)
                        .Cases("{f27}", "{fs11}", RISCV::F27_F)
                        .Cases("{f28}", "{ft8}", RISCV::F28_F)
                        .Cases("{f29}", "{ft9}", RISCV::F29_F)
                        .Cases("{f30}", "{ft10}", RISCV::F30_F)
                        .Cases("{f31}", "{ft11}", RISCV::F31_F)
                        .Default(RISCV::NoRegister);
    if (FReg != RISCV::NoRegister) {
      assert(RISCV::F0_F <= FReg && FReg <= RISCV::F31_F && "Unknown fp-reg");
      if (Subtarget.hasStdExtD()) {
        unsigned RegNo = FReg - RISCV::F0_F;
        unsigned DReg = RISCV::F0_D + RegNo;
        return std::make_pair(DReg, &RISCV::FPR64RegClass);
      }
      return std::make_pair(FReg, &RISCV::FPR32RegClass);
    }
  }

  if (Subtarget.hasStdExtV()) {
    Register VReg = StringSwitch<Register>(Constraint.lower())
                        .Case("{v0}", RISCV::V0)
                        .Case("{v1}", RISCV::V1)
                        .Case("{v2}", RISCV::V2)
                        .Case("{v3}", RISCV::V3)
                        .Case("{v4}", RISCV::V4)
                        .Case("{v5}", RISCV::V5)
                        .Case("{v6}", RISCV::V6)
                        .Case("{v7}", RISCV::V7)
                        .Case("{v8}", RISCV::V8)
                        .Case("{v9}", RISCV::V9)
                        .Case("{v10}", RISCV::V10)
                        .Case("{v11}", RISCV::V11)
                        .Case("{v12}", RISCV::V12)
                        .Case("{v13}", RISCV::V13)
                        .Case("{v14}", RISCV::V14)
                        .Case("{v15}", RISCV::V15)
                        .Case("{v16}", RISCV::V16)
                        .Case("{v17}", RISCV::V17)
                        .Case("{v18}", RISCV::V18)
                        .Case("{v19}", RISCV::V19)
                        .Case("{v20}", RISCV::V20)
                        .Case("{v21}", RISCV::V21)
                        .Case("{v22}", RISCV::V22)
                        .Case("{v23}", RISCV::V23)
                        .Case("{v24}", RISCV::V24)
                        .Case("{v25}", RISCV::V25)
                        .Case("{v26}", RISCV::V26)
                        .Case("{v27}", RISCV::V27)
                        .Case("{v28}", RISCV::V28)
                        .Case("{v29}", RISCV::V29)
                        .Case("{v30}", RISCV::V30)
                        .Case("{v31}", RISCV::V31)
                        .Default(RISCV::NoRegister);
    if (VReg != RISCV::NoRegister) {
      if (TRI->isTypeLegalForClass(RISCV::VMRegClass, VT.SimpleTy))
        return std::make_pair(VReg, &RISCV::VMRegClass);
      if (TRI->isTypeLegalForClass(RISCV::VRRegClass, VT.SimpleTy))
        return std::make_pair(VReg, &RISCV::VRRegClass);
      for (const auto *RC :
           {&RISCV::VRM2RegClass, &RISCV::VRM4RegClass, &RISCV::VRM8RegClass}) {
        if (TRI->isTypeLegalForClass(*RC, VT.SimpleTy)) {
          VReg = TRI->getMatchingSuperReg(VReg, RISCV::sub_vrm1_0, RC);
          return std::make_pair(VReg, RC);
        }
      }
    }
  }

  return TargetLowering::getRegForInlineAsmConstraint(TRI, Constraint, VT);
}

unsigned
RISCVTargetLowering::getInlineAsmMemConstraint(StringRef ConstraintCode) const {
  // Currently only support length 1 constraints.
  if (ConstraintCode.size() == 1) {
    switch (ConstraintCode[0]) {
    case 'A':
      return InlineAsm::Constraint_A;
    default:
      break;
    }
  }

  return TargetLowering::getInlineAsmMemConstraint(ConstraintCode);
}

void RISCVTargetLowering::LowerAsmOperandForConstraint(
    SDValue Op, std::string &Constraint, std::vector<SDValue> &Ops,
    SelectionDAG &DAG) const {
  // Currently only support length 1 constraints.
  if (Constraint.length() == 1) {
    switch (Constraint[0]) {
    case 'I':
      // Validate & create a 12-bit signed immediate operand.
      if (auto *C = dyn_cast<ConstantSDNode>(Op)) {
        uint64_t CVal = C->getSExtValue();
        if (isInt<12>(CVal))
          Ops.push_back(
              DAG.getTargetConstant(CVal, SDLoc(Op), Subtarget.getXLenVT()));
      }
      return;
    case 'J':
      // Validate & create an integer zero operand.
      if (auto *C = dyn_cast<ConstantSDNode>(Op))
        if (C->getZExtValue() == 0)
          Ops.push_back(
              DAG.getTargetConstant(0, SDLoc(Op), Subtarget.getXLenVT()));
      return;
    case 'K':
      // Validate & create a 5-bit unsigned immediate operand.
      if (auto *C = dyn_cast<ConstantSDNode>(Op)) {
        uint64_t CVal = C->getZExtValue();
        if (isUInt<5>(CVal))
          Ops.push_back(
              DAG.getTargetConstant(CVal, SDLoc(Op), Subtarget.getXLenVT()));
      }
      return;
    case 'S':
      if (const auto *GA = dyn_cast<GlobalAddressSDNode>(Op)) {
        Ops.push_back(DAG.getTargetGlobalAddress(GA->getGlobal(), SDLoc(Op),
                                                 GA->getValueType(0)));
      } else if (const auto *BA = dyn_cast<BlockAddressSDNode>(Op)) {
        Ops.push_back(DAG.getTargetBlockAddress(BA->getBlockAddress(),
                                                BA->getValueType(0)));
      }
      return;
    default:
      break;
    }
  }
  TargetLowering::LowerAsmOperandForConstraint(Op, Constraint, Ops, DAG);
}

Instruction *RISCVTargetLowering::emitLeadingFence(IRBuilderBase &Builder,
                                                   Instruction *Inst,
                                                   AtomicOrdering Ord) const {
  if (isa<LoadInst>(Inst) && Ord == AtomicOrdering::SequentiallyConsistent)
    return Builder.CreateFence(Ord);
  if (isa<StoreInst>(Inst) && isReleaseOrStronger(Ord))
    return Builder.CreateFence(AtomicOrdering::Release);
  return nullptr;
}

Instruction *RISCVTargetLowering::emitTrailingFence(IRBuilderBase &Builder,
                                                    Instruction *Inst,
                                                    AtomicOrdering Ord) const {
  if (isa<LoadInst>(Inst) && isAcquireOrStronger(Ord))
    return Builder.CreateFence(AtomicOrdering::Acquire);
  return nullptr;
}

TargetLowering::AtomicExpansionKind
RISCVTargetLowering::shouldExpandAtomicRMWInIR(AtomicRMWInst *AI) const {
  // atomicrmw {fadd,fsub} must be expanded to use compare-exchange, as floating
  // point operations can't be used in an lr/sc sequence without breaking the
  // forward-progress guarantee.
  if (AI->isFloatingPointOperation())
    return AtomicExpansionKind::CmpXChg;

  unsigned Size = AI->getType()->getPrimitiveSizeInBits();
  if (Size == 8 || Size == 16)
    return AtomicExpansionKind::MaskedIntrinsic;
  return AtomicExpansionKind::None;
}

static Intrinsic::ID
getIntrinsicForMaskedAtomicRMWBinOp(unsigned XLen, AtomicRMWInst::BinOp BinOp) {
  if (XLen == 32) {
    switch (BinOp) {
    default:
      llvm_unreachable("Unexpected AtomicRMW BinOp");
    case AtomicRMWInst::Xchg:
      return Intrinsic::riscv_masked_atomicrmw_xchg_i32;
    case AtomicRMWInst::Add:
      return Intrinsic::riscv_masked_atomicrmw_add_i32;
    case AtomicRMWInst::Sub:
      return Intrinsic::riscv_masked_atomicrmw_sub_i32;
    case AtomicRMWInst::Nand:
      return Intrinsic::riscv_masked_atomicrmw_nand_i32;
    case AtomicRMWInst::Max:
      return Intrinsic::riscv_masked_atomicrmw_max_i32;
    case AtomicRMWInst::Min:
      return Intrinsic::riscv_masked_atomicrmw_min_i32;
    case AtomicRMWInst::UMax:
      return Intrinsic::riscv_masked_atomicrmw_umax_i32;
    case AtomicRMWInst::UMin:
      return Intrinsic::riscv_masked_atomicrmw_umin_i32;
    }
  }

  if (XLen == 64) {
    switch (BinOp) {
    default:
      llvm_unreachable("Unexpected AtomicRMW BinOp");
    case AtomicRMWInst::Xchg:
      return Intrinsic::riscv_masked_atomicrmw_xchg_i64;
    case AtomicRMWInst::Add:
      return Intrinsic::riscv_masked_atomicrmw_add_i64;
    case AtomicRMWInst::Sub:
      return Intrinsic::riscv_masked_atomicrmw_sub_i64;
    case AtomicRMWInst::Nand:
      return Intrinsic::riscv_masked_atomicrmw_nand_i64;
    case AtomicRMWInst::Max:
      return Intrinsic::riscv_masked_atomicrmw_max_i64;
    case AtomicRMWInst::Min:
      return Intrinsic::riscv_masked_atomicrmw_min_i64;
    case AtomicRMWInst::UMax:
      return Intrinsic::riscv_masked_atomicrmw_umax_i64;
    case AtomicRMWInst::UMin:
      return Intrinsic::riscv_masked_atomicrmw_umin_i64;
    }
  }

  llvm_unreachable("Unexpected XLen\n");
}

Value *RISCVTargetLowering::emitMaskedAtomicRMWIntrinsic(
    IRBuilderBase &Builder, AtomicRMWInst *AI, Value *AlignedAddr, Value *Incr,
    Value *Mask, Value *ShiftAmt, AtomicOrdering Ord) const {
  unsigned XLen = Subtarget.getXLen();
  Value *Ordering =
      Builder.getIntN(XLen, static_cast<uint64_t>(AI->getOrdering()));
  Type *Tys[] = {AlignedAddr->getType()};
  Function *LrwOpScwLoop = Intrinsic::getDeclaration(
      AI->getModule(),
      getIntrinsicForMaskedAtomicRMWBinOp(XLen, AI->getOperation()), Tys);

  if (XLen == 64) {
    Incr = Builder.CreateSExt(Incr, Builder.getInt64Ty());
    Mask = Builder.CreateSExt(Mask, Builder.getInt64Ty());
    ShiftAmt = Builder.CreateSExt(ShiftAmt, Builder.getInt64Ty());
  }

  Value *Result;

  // Must pass the shift amount needed to sign extend the loaded value prior
  // to performing a signed comparison for min/max. ShiftAmt is the number of
  // bits to shift the value into position. Pass XLen-ShiftAmt-ValWidth, which
  // is the number of bits to left+right shift the value in order to
  // sign-extend.
  if (AI->getOperation() == AtomicRMWInst::Min ||
      AI->getOperation() == AtomicRMWInst::Max) {
    const DataLayout &DL = AI->getModule()->getDataLayout();
    unsigned ValWidth =
        DL.getTypeStoreSizeInBits(AI->getValOperand()->getType());
    Value *SextShamt =
        Builder.CreateSub(Builder.getIntN(XLen, XLen - ValWidth), ShiftAmt);
    Result = Builder.CreateCall(LrwOpScwLoop,
                                {AlignedAddr, Incr, Mask, SextShamt, Ordering});
  } else {
    Result =
        Builder.CreateCall(LrwOpScwLoop, {AlignedAddr, Incr, Mask, Ordering});
  }

  if (XLen == 64)
    Result = Builder.CreateTrunc(Result, Builder.getInt32Ty());
  return Result;
}

TargetLowering::AtomicExpansionKind
RISCVTargetLowering::shouldExpandAtomicCmpXchgInIR(
    AtomicCmpXchgInst *CI) const {
  unsigned Size = CI->getCompareOperand()->getType()->getPrimitiveSizeInBits();
  if (Size == 8 || Size == 16)
    return AtomicExpansionKind::MaskedIntrinsic;
  return AtomicExpansionKind::None;
}

Value *RISCVTargetLowering::emitMaskedAtomicCmpXchgIntrinsic(
    IRBuilderBase &Builder, AtomicCmpXchgInst *CI, Value *AlignedAddr,
    Value *CmpVal, Value *NewVal, Value *Mask, AtomicOrdering Ord) const {
  unsigned XLen = Subtarget.getXLen();
  Value *Ordering = Builder.getIntN(XLen, static_cast<uint64_t>(Ord));
  Intrinsic::ID CmpXchgIntrID = Intrinsic::riscv_masked_cmpxchg_i32;
  if (XLen == 64) {
    CmpVal = Builder.CreateSExt(CmpVal, Builder.getInt64Ty());
    NewVal = Builder.CreateSExt(NewVal, Builder.getInt64Ty());
    Mask = Builder.CreateSExt(Mask, Builder.getInt64Ty());
    CmpXchgIntrID = Intrinsic::riscv_masked_cmpxchg_i64;
  }
  Type *Tys[] = {AlignedAddr->getType()};
  Function *MaskedCmpXchg =
      Intrinsic::getDeclaration(CI->getModule(), CmpXchgIntrID, Tys);
  Value *Result = Builder.CreateCall(
      MaskedCmpXchg, {AlignedAddr, CmpVal, NewVal, Mask, Ordering});
  if (XLen == 64)
    Result = Builder.CreateTrunc(Result, Builder.getInt32Ty());
  return Result;
}

bool RISCVTargetLowering::shouldRemoveExtendFromGSIndex(EVT VT) const {
  return false;
}

bool RISCVTargetLowering::isFMAFasterThanFMulAndFAdd(const MachineFunction &MF,
                                                     EVT VT) const {
  VT = VT.getScalarType();

  if (!VT.isSimple())
    return false;

  switch (VT.getSimpleVT().SimpleTy) {
  case MVT::f16:
    return Subtarget.hasStdExtZfh();
  case MVT::f32:
    return Subtarget.hasStdExtF();
  case MVT::f64:
    return Subtarget.hasStdExtD();
  default:
    break;
  }

  return false;
}

Register RISCVTargetLowering::getExceptionPointerRegister(
    const Constant *PersonalityFn) const {
  return RISCV::X10;
}

Register RISCVTargetLowering::getExceptionSelectorRegister(
    const Constant *PersonalityFn) const {
  return RISCV::X11;
}

bool RISCVTargetLowering::shouldExtendTypeInLibCall(EVT Type) const {
  // Return false to suppress the unnecessary extensions if the LibCall
  // arguments or return value is f32 type for LP64 ABI.
  RISCVABI::ABI ABI = Subtarget.getTargetABI();
  if (ABI == RISCVABI::ABI_LP64 && (Type == MVT::f32))
    return false;

  return true;
}

bool RISCVTargetLowering::shouldSignExtendTypeInLibCall(EVT Type, bool IsSigned) const {
  if (Subtarget.is64Bit() && Type == MVT::i32)
    return true;

  return IsSigned;
}

bool RISCVTargetLowering::decomposeMulByConstant(LLVMContext &Context, EVT VT,
                                                 SDValue C) const {
  // Check integral scalar types.
  if (VT.isScalarInteger()) {
    // Omit the optimization if the sub target has the M extension and the data
    // size exceeds XLen.
    if (Subtarget.hasStdExtM() && VT.getSizeInBits() > Subtarget.getXLen())
      return false;
    if (auto *ConstNode = dyn_cast<ConstantSDNode>(C.getNode())) {
      // Break the MUL to a SLLI and an ADD/SUB.
      const APInt &Imm = ConstNode->getAPIntValue();
      if ((Imm + 1).isPowerOf2() || (Imm - 1).isPowerOf2() ||
          (1 - Imm).isPowerOf2() || (-1 - Imm).isPowerOf2())
        return true;
      // Optimize the MUL to (SH*ADD x, (SLLI x, bits)) if Imm is not simm12.
      if (Subtarget.hasStdExtZba() && !Imm.isSignedIntN(12) &&
          ((Imm - 2).isPowerOf2() || (Imm - 4).isPowerOf2() ||
           (Imm - 8).isPowerOf2()))
        return true;
      // Omit the following optimization if the sub target has the M extension
      // and the data size >= XLen.
      if (Subtarget.hasStdExtM() && VT.getSizeInBits() >= Subtarget.getXLen())
        return false;
      // Break the MUL to two SLLI instructions and an ADD/SUB, if Imm needs
      // a pair of LUI/ADDI.
      if (!Imm.isSignedIntN(12) && Imm.countTrailingZeros() < 12) {
        APInt ImmS = Imm.ashr(Imm.countTrailingZeros());
        if ((ImmS + 1).isPowerOf2() || (ImmS - 1).isPowerOf2() ||
            (1 - ImmS).isPowerOf2())
        return true;
      }
    }
  }

  return false;
}

bool RISCVTargetLowering::isMulAddWithConstProfitable(
    const SDValue &AddNode, const SDValue &ConstNode) const {
  // Let the DAGCombiner decide for vectors.
  EVT VT = AddNode.getValueType();
  if (VT.isVector())
    return true;

  // Let the DAGCombiner decide for larger types.
  if (VT.getScalarSizeInBits() > Subtarget.getXLen())
    return true;

  // It is worse if c1 is simm12 while c1*c2 is not.
  ConstantSDNode *C1Node = cast<ConstantSDNode>(AddNode.getOperand(1));
  ConstantSDNode *C2Node = cast<ConstantSDNode>(ConstNode);
  const APInt &C1 = C1Node->getAPIntValue();
  const APInt &C2 = C2Node->getAPIntValue();
  if (C1.isSignedIntN(12) && !(C1 * C2).isSignedIntN(12))
    return false;

  // Default to true and let the DAGCombiner decide.
  return true;
}

bool RISCVTargetLowering::allowsMisalignedMemoryAccesses(
    EVT VT, unsigned AddrSpace, Align Alignment, MachineMemOperand::Flags Flags,
    bool *Fast) const {
  if (!VT.isVector())
    return false;

  EVT ElemVT = VT.getVectorElementType();
  if (Alignment >= ElemVT.getStoreSize()) {
    if (Fast)
      *Fast = true;
    return true;
  }

  return false;
}

bool RISCVTargetLowering::splitValueIntoRegisterParts(
    SelectionDAG &DAG, const SDLoc &DL, SDValue Val, SDValue *Parts,
    unsigned NumParts, MVT PartVT, Optional<CallingConv::ID> CC) const {
  bool IsABIRegCopy = CC.hasValue();
  EVT ValueVT = Val.getValueType();
  if (IsABIRegCopy && ValueVT == MVT::f16 && PartVT == MVT::f32) {
    // Cast the f16 to i16, extend to i32, pad with ones to make a float nan,
    // and cast to f32.
    Val = DAG.getNode(ISD::BITCAST, DL, MVT::i16, Val);
    Val = DAG.getNode(ISD::ANY_EXTEND, DL, MVT::i32, Val);
    Val = DAG.getNode(ISD::OR, DL, MVT::i32, Val,
                      DAG.getConstant(0xFFFF0000, DL, MVT::i32));
    Val = DAG.getNode(ISD::BITCAST, DL, MVT::f32, Val);
    Parts[0] = Val;
    return true;
  }

  if (ValueVT.isScalableVector() && PartVT.isScalableVector()) {
    LLVMContext &Context = *DAG.getContext();
    EVT ValueEltVT = ValueVT.getVectorElementType();
    EVT PartEltVT = PartVT.getVectorElementType();
    unsigned ValueVTBitSize = ValueVT.getSizeInBits().getKnownMinSize();
    unsigned PartVTBitSize = PartVT.getSizeInBits().getKnownMinSize();
    if (PartVTBitSize % ValueVTBitSize == 0) {
      // If the element types are different, bitcast to the same element type of
      // PartVT first.
      if (ValueEltVT != PartEltVT) {
        unsigned Count = ValueVTBitSize / PartEltVT.getSizeInBits();
        assert(Count != 0 && "The number of element should not be zero.");
        EVT SameEltTypeVT =
            EVT::getVectorVT(Context, PartEltVT, Count, /*IsScalable=*/true);
        Val = DAG.getNode(ISD::BITCAST, DL, SameEltTypeVT, Val);
      }
      Val = DAG.getNode(ISD::INSERT_SUBVECTOR, DL, PartVT, DAG.getUNDEF(PartVT),
                        Val, DAG.getConstant(0, DL, Subtarget.getXLenVT()));
      Parts[0] = Val;
      return true;
    }
  }
  return false;
}

SDValue RISCVTargetLowering::joinRegisterPartsIntoValue(
    SelectionDAG &DAG, const SDLoc &DL, const SDValue *Parts, unsigned NumParts,
    MVT PartVT, EVT ValueVT, Optional<CallingConv::ID> CC) const {
  bool IsABIRegCopy = CC.hasValue();
  if (IsABIRegCopy && ValueVT == MVT::f16 && PartVT == MVT::f32) {
    SDValue Val = Parts[0];

    // Cast the f32 to i32, truncate to i16, and cast back to f16.
    Val = DAG.getNode(ISD::BITCAST, DL, MVT::i32, Val);
    Val = DAG.getNode(ISD::TRUNCATE, DL, MVT::i16, Val);
    Val = DAG.getNode(ISD::BITCAST, DL, MVT::f16, Val);
    return Val;
  }

  if (ValueVT.isScalableVector() && PartVT.isScalableVector()) {
    LLVMContext &Context = *DAG.getContext();
    SDValue Val = Parts[0];
    EVT ValueEltVT = ValueVT.getVectorElementType();
    EVT PartEltVT = PartVT.getVectorElementType();
    unsigned ValueVTBitSize = ValueVT.getSizeInBits().getKnownMinSize();
    unsigned PartVTBitSize = PartVT.getSizeInBits().getKnownMinSize();
    if (PartVTBitSize % ValueVTBitSize == 0) {
      EVT SameEltTypeVT = ValueVT;
      // If the element types are different, convert it to the same element type
      // of PartVT.
      if (ValueEltVT != PartEltVT) {
        unsigned Count = ValueVTBitSize / PartEltVT.getSizeInBits();
        assert(Count != 0 && "The number of element should not be zero.");
        SameEltTypeVT =
            EVT::getVectorVT(Context, PartEltVT, Count, /*IsScalable=*/true);
      }
      Val = DAG.getNode(ISD::EXTRACT_SUBVECTOR, DL, SameEltTypeVT, Val,
                        DAG.getConstant(0, DL, Subtarget.getXLenVT()));
      if (ValueEltVT != PartEltVT)
        Val = DAG.getNode(ISD::BITCAST, DL, ValueVT, Val);
      return Val;
    }
  }
  return SDValue();
}

#define GET_REGISTER_MATCHER
#include "RISCVGenAsmMatcher.inc"

Register
RISCVTargetLowering::getRegisterByName(const char *RegName, LLT VT,
                                       const MachineFunction &MF) const {
  Register Reg = MatchRegisterAltName(RegName);
  if (Reg == RISCV::NoRegister)
    Reg = MatchRegisterName(RegName);
  if (Reg == RISCV::NoRegister)
    report_fatal_error(
        Twine("Invalid register name \"" + StringRef(RegName) + "\"."));
  BitVector ReservedRegs = Subtarget.getRegisterInfo()->getReservedRegs(MF);
  if (!ReservedRegs.test(Reg) && !Subtarget.isRegisterReservedByUser(Reg))
    report_fatal_error(Twine("Trying to obtain non-reserved register \"" +
                             StringRef(RegName) + "\"."));
  return Reg;
}

TargetLoweringBase::LegalizeTypeAction
RISCVTargetLowering::getPreferredVectorAction(MVT VT) const {
  switch (VT.SimpleTy) {
  case MVT::nxv1i32:
  case MVT::nxv1i16:
  case MVT::nxv1i8:
  case MVT::nxv2i16:
  case MVT::nxv2i8:
  case MVT::nxv4i8:
    return TypeWidenVector;
  default:
    break;
  }

  return TargetLoweringBase::getPreferredVectorAction(VT);
}

namespace llvm {
namespace RISCVVIntrinsicsTable {

#define GET_RISCVVIntrinsicsTable_IMPL
#include "RISCVGenSearchableTables.inc"

} // namespace RISCVVIntrinsicsTable

} // namespace llvm<|MERGE_RESOLUTION|>--- conflicted
+++ resolved
@@ -440,11 +440,7 @@
     setOperationAction(ISD::INTRINSIC_W_CHAIN, MVT::Other, Custom);
     setOperationAction(ISD::INTRINSIC_VOID, MVT::Other, Custom);
 
-<<<<<<< HEAD
-    static unsigned IntegerVPOps[] = {
-=======
     static const unsigned IntegerVPOps[] = {
->>>>>>> 1b638c8c
         ISD::VP_ADD,         ISD::VP_SUB,         ISD::VP_MUL,
         ISD::VP_SDIV,        ISD::VP_UDIV,        ISD::VP_SREM,
         ISD::VP_UREM,        ISD::VP_AND,         ISD::VP_OR,
@@ -453,11 +449,7 @@
         ISD::VP_REDUCE_OR,   ISD::VP_REDUCE_XOR,  ISD::VP_REDUCE_SMAX,
         ISD::VP_REDUCE_SMIN, ISD::VP_REDUCE_UMAX, ISD::VP_REDUCE_UMIN};
 
-<<<<<<< HEAD
-    static unsigned FloatingPointVPOps[] = {
-=======
     static const unsigned FloatingPointVPOps[] = {
->>>>>>> 1b638c8c
         ISD::VP_FADD,        ISD::VP_FSUB,        ISD::VP_FMUL,
         ISD::VP_FDIV,        ISD::VP_REDUCE_FADD, ISD::VP_REDUCE_SEQ_FADD,
         ISD::VP_REDUCE_FMIN, ISD::VP_REDUCE_FMAX};
@@ -6135,13 +6127,8 @@
         getDefaultVLOps(VecVT, ContainerVT, DL, DAG, Subtarget);
   }
 
-<<<<<<< HEAD
-  ISD::CondCode CC;
-  unsigned BaseOpc = 0;
-=======
   unsigned BaseOpc;
   ISD::CondCode CC;
->>>>>>> 1b638c8c
   SDValue Zero = DAG.getConstant(0, DL, XLenVT);
 
   switch (Op.getOpcode()) {
@@ -6185,11 +6172,7 @@
   // Note that we must return the start value when no elements are operated
   // upon. The vpopc instructions we've emitted in each case above will return
   // 0 for an inactive vector, and so we've already received the neutral value:
-<<<<<<< HEAD
-  // AND gives us (0 == 0 -> 1) and OR/XOR give us (0 != 0) -> 1. Therefore we
-=======
   // AND gives us (0 == 0) -> 1 and OR/XOR give us (0 != 0) -> 0. Therefore we
->>>>>>> 1b638c8c
   // can simply include the start value.
   return DAG.getNode(BaseOpc, DL, XLenVT, SetCC, Op.getOperand(0));
 }
@@ -6877,19 +6860,9 @@
   if (!VL)
     VL = getDefaultVLOps(VT, ContainerVT, DL, DAG, Subtarget).second;
 
-<<<<<<< HEAD
   // If the mask is known to be all ones, optimize to an unmasked intrinsic;
   // the selection of the masked intrinsics doesn't do this for us.
   bool IsUnmasked = ISD::isConstantSplatVectorAllOnes(Mask.getNode());
-=======
-  SDVTList VTs = DAG.getVTList({ContainerVT, MVT::Other});
-  SDValue IntID = DAG.getTargetConstant(Intrinsic::riscv_vle_mask, DL, XLenVT);
-  SDValue Policy = DAG.getTargetConstant(RISCVII::TAIL_AGNOSTIC, DL, XLenVT);
-  SDValue Ops[] = {Chain, IntID, PassThru, BasePtr, Mask, VL, Policy};
-  SDValue Result =
-      DAG.getMemIntrinsicNode(ISD::INTRINSIC_W_CHAIN, DL, VTs, Ops, MemVT, MMO);
-  Chain = Result.getValue(1);
->>>>>>> 1b638c8c
 
   if (IsUnmasked) {
     SDVTList VTs = DAG.getVTList({ContainerVT, MVT::Other});
@@ -6907,7 +6880,8 @@
     SDVTList VTs = DAG.getVTList({ContainerVT, MVT::Other});
     SDValue IntID =
         DAG.getTargetConstant(Intrinsic::riscv_vle_mask, DL, XLenVT);
-    SDValue Ops[] = {Chain, IntID, PassThru, BasePtr, Mask, VL};
+    SDValue Policy = DAG.getTargetConstant(RISCVII::TAIL_AGNOSTIC, DL, XLenVT);
+    SDValue Ops[] = {Chain, IntID, PassThru, BasePtr, Mask, VL, Policy};
     SDValue Result = DAG.getMemIntrinsicNode(ISD::INTRINSIC_W_CHAIN, DL, VTs,
                                              Ops, MemVT, MMO);
     Chain = Result.getValue(1);

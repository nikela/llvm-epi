--- conflicted
+++ resolved
@@ -3057,7 +3057,6 @@
   return DAG.getMergeValues(Parts, DL);
 }
 
-<<<<<<< HEAD
 static SDValue LowerVPUnorderedFCmp(unsigned EPIIntNo, const SDValue &Op1,
                                     const SDValue &Op2, const SDValue &EVL,
                                     EVT VT, SelectionDAG &DAG,
@@ -4200,7 +4199,8 @@
   case Intrinsic__vp_scatter:
     return LowerVPINTRINSIC_VOID(Op, DAG, Subtarget);
   }
-=======
+}
+
 // Lower splats of i1 types to SETCC. For each mask vector type, we have a
 // legal equivalently-sized i8 type, so we can use that as a go-between.
 SDValue RISCVTargetLowering::lowerVectorMaskSplat(SDValue Op,
@@ -4220,7 +4220,6 @@
   SDValue LHS = DAG.getSplatVector(InterVT, DL, SplatVal);
   SDValue Zero = DAG.getConstant(0, DL, InterVT);
   return DAG.getSetCC(DL, VT, LHS, Zero, ISD::SETNE);
->>>>>>> 9eed09e2
 }
 
 // Custom-lower a SPLAT_VECTOR_PARTS where XLEN<SEW, as the SEW element type is

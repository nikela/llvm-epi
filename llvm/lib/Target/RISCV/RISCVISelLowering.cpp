--- conflicted
+++ resolved
@@ -8041,16 +8041,10 @@
   DebugLoc DL = MI.getDebugLoc();
   const TargetInstrInfo &TII = *MF.getSubtarget().getInstrInfo();
 
-<<<<<<< HEAD
   unsigned Nontemporal = (MI.getOperand(SEWIndex).getImm() >> 9) & 0x1;
-  unsigned SEW = MI.getOperand(SEWIndex).getImm();
-  assert(RISCVVType::isValidSEW(SEW) && "Unexpected SEW");
-  RISCVVSEW ElementWidth = static_cast<RISCVVSEW>(Log2_32(SEW / 8));
-=======
   unsigned Log2SEW = MI.getOperand(SEWIndex).getImm();
   assert(RISCVVType::isValidSEW(1 << Log2SEW) && "Unexpected SEW");
   RISCVVSEW ElementWidth = static_cast<RISCVVSEW>(Log2SEW - 3);
->>>>>>> efd22064
 
   MachineRegisterInfo &MRI = MF.getRegInfo();
 

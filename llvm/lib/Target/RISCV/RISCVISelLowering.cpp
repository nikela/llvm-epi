//===-- RISCVISelLowering.cpp - RISCV DAG Lowering Implementation  --------===//
//
// Part of the LLVM Project, under the Apache License v2.0 with LLVM Exceptions.
// See https://llvm.org/LICENSE.txt for license information.
// SPDX-License-Identifier: Apache-2.0 WITH LLVM-exception
//
//===----------------------------------------------------------------------===//
//
// This file defines the interfaces that RISCV uses to lower LLVM code into a
// selection DAG.
//
//===----------------------------------------------------------------------===//

#include "RISCVISelLowering.h"
#include "MCTargetDesc/RISCVMatInt.h"
#include "RISCV.h"
#include "RISCVMachineFunctionInfo.h"
#include "RISCVRegisterInfo.h"
#include "RISCVSubtarget.h"
#include "RISCVTargetMachine.h"
#include "llvm/ADT/SmallSet.h"
#include "llvm/ADT/Statistic.h"
#include "llvm/CodeGen/MachineFrameInfo.h"
#include "llvm/CodeGen/MachineFunction.h"
#include "llvm/CodeGen/MachineInstrBuilder.h"
#include "llvm/CodeGen/MachineRegisterInfo.h"
#include "llvm/CodeGen/TargetLoweringObjectFileImpl.h"
#include "llvm/CodeGen/ValueTypes.h"
#include "llvm/IR/DiagnosticInfo.h"
#include "llvm/IR/DiagnosticPrinter.h"
#include "llvm/IR/IntrinsicsRISCV.h"
#include "llvm/IR/IntrinsicsEPI.h"
#include "llvm/Support/Debug.h"
#include "llvm/Support/ErrorHandling.h"
#include "llvm/Support/KnownBits.h"
#include "llvm/Support/MathExtras.h"
#include "llvm/Support/raw_ostream.h"

using namespace llvm;

#define DEBUG_TYPE "riscv-lower"

STATISTIC(NumTailCalls, "Number of tail calls");

RISCVTargetLowering::RISCVTargetLowering(const TargetMachine &TM,
                                         const RISCVSubtarget &STI)
    : TargetLowering(TM), Subtarget(STI) {

  if (Subtarget.isRV32E())
    report_fatal_error("Codegen not yet implemented for RV32E");

  RISCVABI::ABI ABI = Subtarget.getTargetABI();
  assert(ABI != RISCVABI::ABI_Unknown && "Improperly initialised target ABI");

  if ((ABI == RISCVABI::ABI_ILP32F || ABI == RISCVABI::ABI_LP64F) &&
      !Subtarget.hasStdExtF()) {
    errs() << "Hard-float 'f' ABI can't be used for a target that "
                "doesn't support the F instruction set extension (ignoring "
                          "target-abi)\n";
    ABI = Subtarget.is64Bit() ? RISCVABI::ABI_LP64 : RISCVABI::ABI_ILP32;
  } else if ((ABI == RISCVABI::ABI_ILP32D || ABI == RISCVABI::ABI_LP64D) &&
             !Subtarget.hasStdExtD()) {
    errs() << "Hard-float 'd' ABI can't be used for a target that "
              "doesn't support the D instruction set extension (ignoring "
              "target-abi)\n";
    ABI = Subtarget.is64Bit() ? RISCVABI::ABI_LP64 : RISCVABI::ABI_ILP32;
  }

  switch (ABI) {
  default:
    report_fatal_error("Don't know how to lower this ABI");
  case RISCVABI::ABI_ILP32:
  case RISCVABI::ABI_ILP32F:
  case RISCVABI::ABI_ILP32D:
  case RISCVABI::ABI_LP64:
  case RISCVABI::ABI_LP64F:
  case RISCVABI::ABI_LP64D:
    break;
  }

  MVT XLenVT = Subtarget.getXLenVT();

  // Set up the register classes.
  addRegisterClass(XLenVT, &RISCV::GPRRegClass);

  if (Subtarget.hasStdExtZfh())
    addRegisterClass(MVT::f16, &RISCV::FPR16RegClass);
  if (Subtarget.hasStdExtF())
    addRegisterClass(MVT::f32, &RISCV::FPR32RegClass);
  if (Subtarget.hasStdExtD())
    addRegisterClass(MVT::f64, &RISCV::FPR64RegClass);

  static const MVT::SimpleValueType BoolVecVTs[] = {
      MVT::nxv1i1,  MVT::nxv2i1,  MVT::nxv4i1, MVT::nxv8i1,
      MVT::nxv16i1, MVT::nxv32i1, MVT::nxv64i1};
  static const MVT::SimpleValueType IntVecVTs[] = {
      MVT::nxv1i8,  MVT::nxv2i8,   MVT::nxv4i8,   MVT::nxv8i8,  MVT::nxv16i8,
      MVT::nxv32i8, MVT::nxv64i8,  MVT::nxv1i16,  MVT::nxv2i16, MVT::nxv4i16,
      MVT::nxv8i16, MVT::nxv16i16, MVT::nxv32i16, MVT::nxv1i32, MVT::nxv2i32,
      MVT::nxv4i32, MVT::nxv8i32,  MVT::nxv16i32, MVT::nxv1i64, MVT::nxv2i64,
      MVT::nxv4i64, MVT::nxv8i64};
  static const MVT::SimpleValueType F16VecVTs[] = {
      MVT::nxv1f16, MVT::nxv2f16,  MVT::nxv4f16,
      MVT::nxv8f16, MVT::nxv16f16, MVT::nxv32f16};
  static const MVT::SimpleValueType F32VecVTs[] = {
      MVT::nxv1f32, MVT::nxv2f32, MVT::nxv4f32, MVT::nxv8f32, MVT::nxv16f32};
  static const MVT::SimpleValueType F64VecVTs[] = {
      MVT::nxv1f64, MVT::nxv2f64, MVT::nxv4f64, MVT::nxv8f64};

  if (Subtarget.hasStdExtV()) {
    auto addRegClassForRVV = [this](MVT VT) {
      unsigned Size = VT.getSizeInBits().getKnownMinValue();
      assert(Size <= 512 && isPowerOf2_32(Size));
      const TargetRegisterClass *RC;
      if (Size <= 64)
        RC = &RISCV::VRRegClass;
      else if (Size == 128)
        RC = &RISCV::VRM2RegClass;
      else if (Size == 256)
        RC = &RISCV::VRM4RegClass;
      else
        RC = &RISCV::VRM8RegClass;

      addRegisterClass(VT, RC);
    };

    for (MVT VT : BoolVecVTs)
      addRegClassForRVV(VT);
    for (MVT VT : IntVecVTs)
      addRegClassForRVV(VT);

    if (Subtarget.hasStdExtZfh())
      for (MVT VT : F16VecVTs)
        addRegClassForRVV(VT);

    if (Subtarget.hasStdExtF())
      for (MVT VT : F32VecVTs)
        addRegClassForRVV(VT);

    if (Subtarget.hasStdExtD())
      for (MVT VT : F64VecVTs)
        addRegClassForRVV(VT);

    if (Subtarget.useRVVForFixedLengthVectors()) {
      auto addRegClassForFixedVectors = [this](MVT VT) {
        MVT ContainerVT = getContainerForFixedLengthVector(VT);
        unsigned RCID = getRegClassIDForVecVT(ContainerVT);
        const RISCVRegisterInfo &TRI = *Subtarget.getRegisterInfo();
        addRegisterClass(VT, TRI.getRegClass(RCID));
      };
      for (MVT VT : MVT::integer_fixedlen_vector_valuetypes())
        if (useRVVForFixedLengthVectorVT(VT))
          addRegClassForFixedVectors(VT);

      for (MVT VT : MVT::fp_fixedlen_vector_valuetypes())
        if (useRVVForFixedLengthVectorVT(VT))
          addRegClassForFixedVectors(VT);
    }
  }

  // Compute derived properties from the register classes.
  computeRegisterProperties(STI.getRegisterInfo());

  setStackPointerRegisterToSaveRestore(RISCV::X2);

  for (auto N : {ISD::EXTLOAD, ISD::SEXTLOAD, ISD::ZEXTLOAD})
    setLoadExtAction(N, XLenVT, MVT::i1, Promote);

  // TODO: add all necessary setOperationAction calls.
  setOperationAction(ISD::DYNAMIC_STACKALLOC, XLenVT, Expand);

  setOperationAction(ISD::BR_JT, MVT::Other, Expand);
  setOperationAction(ISD::BR_CC, XLenVT, Expand);
  setOperationAction(ISD::BRCOND, MVT::Other, Custom);
  setOperationAction(ISD::SELECT_CC, XLenVT, Expand);

  setOperationAction(ISD::STACKSAVE, MVT::Other, Expand);
  setOperationAction(ISD::STACKRESTORE, MVT::Other, Expand);

  setOperationAction(ISD::VASTART, MVT::Other, Custom);
  setOperationAction(ISD::VAARG, MVT::Other, Expand);
  setOperationAction(ISD::VACOPY, MVT::Other, Expand);
  setOperationAction(ISD::VAEND, MVT::Other, Expand);

  setOperationAction(ISD::SIGN_EXTEND_INREG, MVT::i1, Expand);
  if (!Subtarget.hasStdExtZbb()) {
    setOperationAction(ISD::SIGN_EXTEND_INREG, MVT::i8, Expand);
    setOperationAction(ISD::SIGN_EXTEND_INREG, MVT::i16, Expand);
  }

  if (Subtarget.is64Bit()) {
    setOperationAction(ISD::ADD, MVT::i32, Custom);
    setOperationAction(ISD::SUB, MVT::i32, Custom);
    setOperationAction(ISD::SHL, MVT::i32, Custom);
    setOperationAction(ISD::SRA, MVT::i32, Custom);
    setOperationAction(ISD::SRL, MVT::i32, Custom);

    setOperationAction(ISD::UADDO, MVT::i32, Custom);
    setOperationAction(ISD::USUBO, MVT::i32, Custom);
    setOperationAction(ISD::UADDSAT, MVT::i32, Custom);
    setOperationAction(ISD::USUBSAT, MVT::i32, Custom);
  }

  if (!Subtarget.hasStdExtM()) {
    setOperationAction(ISD::MUL, XLenVT, Expand);
    setOperationAction(ISD::MULHS, XLenVT, Expand);
    setOperationAction(ISD::MULHU, XLenVT, Expand);
    setOperationAction(ISD::SDIV, XLenVT, Expand);
    setOperationAction(ISD::UDIV, XLenVT, Expand);
    setOperationAction(ISD::SREM, XLenVT, Expand);
    setOperationAction(ISD::UREM, XLenVT, Expand);
  } else {
    if (Subtarget.is64Bit()) {
      setOperationAction(ISD::MUL, MVT::i32, Custom);
      setOperationAction(ISD::MUL, MVT::i128, Custom);

      setOperationAction(ISD::SDIV, MVT::i8, Custom);
      setOperationAction(ISD::UDIV, MVT::i8, Custom);
      setOperationAction(ISD::UREM, MVT::i8, Custom);
      setOperationAction(ISD::SDIV, MVT::i16, Custom);
      setOperationAction(ISD::UDIV, MVT::i16, Custom);
      setOperationAction(ISD::UREM, MVT::i16, Custom);
      setOperationAction(ISD::SDIV, MVT::i32, Custom);
      setOperationAction(ISD::UDIV, MVT::i32, Custom);
      setOperationAction(ISD::UREM, MVT::i32, Custom);
    } else {
      setOperationAction(ISD::MUL, MVT::i64, Custom);
    }
  }

  setOperationAction(ISD::SDIVREM, XLenVT, Expand);
  setOperationAction(ISD::UDIVREM, XLenVT, Expand);
  setOperationAction(ISD::SMUL_LOHI, XLenVT, Expand);
  setOperationAction(ISD::UMUL_LOHI, XLenVT, Expand);

  setOperationAction(ISD::SHL_PARTS, XLenVT, Custom);
  setOperationAction(ISD::SRL_PARTS, XLenVT, Custom);
  setOperationAction(ISD::SRA_PARTS, XLenVT, Custom);

  if (Subtarget.hasStdExtZbb() || Subtarget.hasStdExtZbp()) {
    if (Subtarget.is64Bit()) {
      setOperationAction(ISD::ROTL, MVT::i32, Custom);
      setOperationAction(ISD::ROTR, MVT::i32, Custom);
    }
  } else {
    setOperationAction(ISD::ROTL, XLenVT, Expand);
    setOperationAction(ISD::ROTR, XLenVT, Expand);
  }

  if (Subtarget.hasStdExtZbp()) {
    // Custom lower bswap/bitreverse so we can convert them to GREVI to enable
    // more combining.
    setOperationAction(ISD::BITREVERSE, XLenVT, Custom);
    setOperationAction(ISD::BSWAP, XLenVT, Custom);

    if (Subtarget.is64Bit()) {
      setOperationAction(ISD::BITREVERSE, MVT::i32, Custom);
      setOperationAction(ISD::BSWAP, MVT::i32, Custom);
    }
  } else {
    // With Zbb we have an XLen rev8 instruction, but not GREVI. So we'll
    // pattern match it directly in isel.
    setOperationAction(ISD::BSWAP, XLenVT,
                       Subtarget.hasStdExtZbb() ? Legal : Expand);
  }

  if (Subtarget.hasStdExtZbb()) {
    setOperationAction(ISD::SMIN, XLenVT, Legal);
    setOperationAction(ISD::SMAX, XLenVT, Legal);
    setOperationAction(ISD::UMIN, XLenVT, Legal);
    setOperationAction(ISD::UMAX, XLenVT, Legal);

    if (Subtarget.is64Bit()) {
      setOperationAction(ISD::CTTZ, MVT::i32, Custom);
      setOperationAction(ISD::CTTZ_ZERO_UNDEF, MVT::i32, Custom);
      setOperationAction(ISD::CTLZ, MVT::i32, Custom);
      setOperationAction(ISD::CTLZ_ZERO_UNDEF, MVT::i32, Custom);
    }
  } else {
    setOperationAction(ISD::CTTZ, XLenVT, Expand);
    setOperationAction(ISD::CTLZ, XLenVT, Expand);
    setOperationAction(ISD::CTPOP, XLenVT, Expand);
  }

  if (Subtarget.hasStdExtZbt()) {
    setOperationAction(ISD::FSHL, XLenVT, Custom);
    setOperationAction(ISD::FSHR, XLenVT, Custom);
    setOperationAction(ISD::SELECT, XLenVT, Legal);

    if (Subtarget.is64Bit()) {
      setOperationAction(ISD::FSHL, MVT::i32, Custom);
      setOperationAction(ISD::FSHR, MVT::i32, Custom);
    }
  } else {
    setOperationAction(ISD::SELECT, XLenVT, Custom);
  }

  ISD::CondCode FPCCToExpand[] = {
      ISD::SETOGT, ISD::SETOGE, ISD::SETONE, ISD::SETUEQ, ISD::SETUGT,
      ISD::SETUGE, ISD::SETULT, ISD::SETULE, ISD::SETUNE, ISD::SETGT,
      ISD::SETGE,  ISD::SETNE,  ISD::SETO,   ISD::SETUO};

  ISD::NodeType FPOpToExpand[] = {
      ISD::FSIN, ISD::FCOS, ISD::FSINCOS, ISD::FPOW, ISD::FREM, ISD::FP16_TO_FP,
      ISD::FP_TO_FP16};

  if (Subtarget.hasStdExtZfh())
    setOperationAction(ISD::BITCAST, MVT::i16, Custom);

  if (Subtarget.hasStdExtZfh()) {
    setOperationAction(ISD::FMINNUM, MVT::f16, Legal);
    setOperationAction(ISD::FMAXNUM, MVT::f16, Legal);
    for (auto CC : FPCCToExpand)
      setCondCodeAction(CC, MVT::f16, Expand);
    setOperationAction(ISD::SELECT_CC, MVT::f16, Expand);
    setOperationAction(ISD::SELECT, MVT::f16, Custom);
    setOperationAction(ISD::BR_CC, MVT::f16, Expand);
    for (auto Op : FPOpToExpand)
      setOperationAction(Op, MVT::f16, Expand);
  }

  if (Subtarget.hasStdExtF()) {
    setOperationAction(ISD::FMINNUM, MVT::f32, Legal);
    setOperationAction(ISD::FMAXNUM, MVT::f32, Legal);
    for (auto CC : FPCCToExpand)
      setCondCodeAction(CC, MVT::f32, Expand);
    setOperationAction(ISD::SELECT_CC, MVT::f32, Expand);
    setOperationAction(ISD::SELECT, MVT::f32, Custom);
    setOperationAction(ISD::BR_CC, MVT::f32, Expand);
    for (auto Op : FPOpToExpand)
      setOperationAction(Op, MVT::f32, Expand);
    setLoadExtAction(ISD::EXTLOAD, MVT::f32, MVT::f16, Expand);
    setTruncStoreAction(MVT::f32, MVT::f16, Expand);
  }

  if (Subtarget.hasStdExtF() && Subtarget.is64Bit())
    setOperationAction(ISD::BITCAST, MVT::i32, Custom);

  if (Subtarget.hasStdExtD()) {
    setOperationAction(ISD::FMINNUM, MVT::f64, Legal);
    setOperationAction(ISD::FMAXNUM, MVT::f64, Legal);
    for (auto CC : FPCCToExpand)
      setCondCodeAction(CC, MVT::f64, Expand);
    setOperationAction(ISD::SELECT_CC, MVT::f64, Expand);
    setOperationAction(ISD::SELECT, MVT::f64, Custom);
    setOperationAction(ISD::BR_CC, MVT::f64, Expand);
    setLoadExtAction(ISD::EXTLOAD, MVT::f64, MVT::f32, Expand);
    setTruncStoreAction(MVT::f64, MVT::f32, Expand);
    for (auto Op : FPOpToExpand)
      setOperationAction(Op, MVT::f64, Expand);
    setLoadExtAction(ISD::EXTLOAD, MVT::f64, MVT::f16, Expand);
    setTruncStoreAction(MVT::f64, MVT::f16, Expand);
  }

  if (Subtarget.is64Bit()) {
    setOperationAction(ISD::FP_TO_UINT, MVT::i32, Custom);
    setOperationAction(ISD::FP_TO_SINT, MVT::i32, Custom);
    setOperationAction(ISD::STRICT_FP_TO_UINT, MVT::i32, Custom);
    setOperationAction(ISD::STRICT_FP_TO_SINT, MVT::i32, Custom);
  }

  if (Subtarget.hasStdExtF()) {
    setOperationAction(ISD::FLT_ROUNDS_, XLenVT, Custom);
    setOperationAction(ISD::SET_ROUNDING, MVT::Other, Custom);
  }

  setOperationAction(ISD::GlobalAddress, XLenVT, Custom);
  setOperationAction(ISD::BlockAddress, XLenVT, Custom);
  setOperationAction(ISD::ConstantPool, XLenVT, Custom);
  setOperationAction(ISD::JumpTable, XLenVT, Custom);

  setOperationAction(ISD::GlobalTLSAddress, XLenVT, Custom);

  // TODO: On M-mode only targets, the cycle[h] CSR may not be present.
  // Unfortunately this can't be determined just from the ISA naming string.
  setOperationAction(ISD::READCYCLECOUNTER, MVT::i64,
                     Subtarget.is64Bit() ? Legal : Custom);

  setOperationAction(ISD::TRAP, MVT::Other, Legal);
  setOperationAction(ISD::DEBUGTRAP, MVT::Other, Legal);
  setOperationAction(ISD::INTRINSIC_WO_CHAIN, MVT::Other, Custom);
  if (Subtarget.is64Bit())
    setOperationAction(ISD::INTRINSIC_WO_CHAIN, MVT::i32, Custom);

  if (Subtarget.hasStdExtA()) {
    setMaxAtomicSizeInBitsSupported(Subtarget.getXLen());
    setMinCmpXchgSizeInBits(32);
  } else {
    setMaxAtomicSizeInBitsSupported(0);
  }

  setBooleanContents(ZeroOrOneBooleanContent);

  if (Subtarget.hasStdExtV()) {
    setBooleanVectorContents(ZeroOrOneBooleanContent);

    setOperationAction(ISD::VSCALE, XLenVT, Custom);

    // RVV intrinsics may have illegal operands.
    // We also need to custom legalize vmv.x.s.
    setOperationAction(ISD::INTRINSIC_WO_CHAIN, MVT::i8, Custom);
    setOperationAction(ISD::INTRINSIC_WO_CHAIN, MVT::i16, Custom);
    setOperationAction(ISD::INTRINSIC_W_CHAIN, MVT::i8, Custom);
    setOperationAction(ISD::INTRINSIC_W_CHAIN, MVT::i16, Custom);
    if (Subtarget.is64Bit()) {
      setOperationAction(ISD::INTRINSIC_W_CHAIN, MVT::i32, Custom);
    } else {
      setOperationAction(ISD::INTRINSIC_WO_CHAIN, MVT::i64, Custom);
      setOperationAction(ISD::INTRINSIC_W_CHAIN, MVT::i64, Custom);
    }

    setOperationAction(ISD::INTRINSIC_W_CHAIN, MVT::Other, Custom);

    static unsigned IntegerVPOps[] = {
        ISD::VP_ADD,  ISD::VP_SUB,  ISD::VP_MUL, ISD::VP_SDIV, ISD::VP_UDIV,
        ISD::VP_SREM, ISD::VP_UREM, ISD::VP_AND, ISD::VP_OR,   ISD::VP_XOR,
        ISD::VP_ASHR, ISD::VP_LSHR, ISD::VP_SHL};

    static unsigned FPVPOps[] = {ISD::VP_FADD, ISD::VP_FSUB, ISD::VP_FMUL,
                                 ISD::VP_FDIV};

    if (!Subtarget.is64Bit()) {
      // We must custom-lower certain vXi64 operations on RV32 due to the vector
      // element type being illegal.
      setOperationAction(ISD::INSERT_VECTOR_ELT, MVT::i64, Custom);
      setOperationAction(ISD::EXTRACT_VECTOR_ELT, MVT::i64, Custom);

      setOperationAction(ISD::VECREDUCE_ADD, MVT::i64, Custom);
      setOperationAction(ISD::VECREDUCE_AND, MVT::i64, Custom);
      setOperationAction(ISD::VECREDUCE_OR, MVT::i64, Custom);
      setOperationAction(ISD::VECREDUCE_XOR, MVT::i64, Custom);
      setOperationAction(ISD::VECREDUCE_SMAX, MVT::i64, Custom);
      setOperationAction(ISD::VECREDUCE_SMIN, MVT::i64, Custom);
      setOperationAction(ISD::VECREDUCE_UMAX, MVT::i64, Custom);
      setOperationAction(ISD::VECREDUCE_UMIN, MVT::i64, Custom);
    }

    for (MVT VT : BoolVecVTs) {
      setOperationAction(ISD::SPLAT_VECTOR, VT, Custom);

      // Mask VTs are custom-expanded into a series of standard nodes
      setOperationAction(ISD::TRUNCATE, VT, Custom);
      setOperationAction(ISD::INSERT_SUBVECTOR, VT, Custom);
      setOperationAction(ISD::EXTRACT_SUBVECTOR, VT, Custom);

      setOperationAction(ISD::INSERT_VECTOR_ELT, VT, Custom);
      setOperationAction(ISD::EXTRACT_VECTOR_ELT, VT, Custom);

      setOperationAction(ISD::SELECT, VT, Expand);
      setOperationAction(ISD::SELECT_CC, VT, Expand);
      setOperationAction(ISD::VSELECT, VT, Expand);

      setOperationAction(ISD::VECREDUCE_AND, VT, Custom);
      setOperationAction(ISD::VECREDUCE_OR, VT, Custom);
      setOperationAction(ISD::VECREDUCE_XOR, VT, Custom);

      // RVV has native int->float & float->int conversions where the
      // element type sizes are within one power-of-two of each other. Any
      // wider distances between type sizes have to be lowered as sequences
      // which progressively narrow the gap in stages.
      setOperationAction(ISD::SINT_TO_FP, VT, Custom);
      setOperationAction(ISD::UINT_TO_FP, VT, Custom);
      setOperationAction(ISD::FP_TO_SINT, VT, Custom);
      setOperationAction(ISD::FP_TO_UINT, VT, Custom);

      // Expand all extending loads to types larger than this, and truncating
      // stores from types larger than this.
      for (MVT OtherVT : MVT::integer_scalable_vector_valuetypes()) {
        setTruncStoreAction(OtherVT, VT, Expand);
        setLoadExtAction(ISD::EXTLOAD, OtherVT, VT, Expand);
        setLoadExtAction(ISD::SEXTLOAD, OtherVT, VT, Expand);
        setLoadExtAction(ISD::ZEXTLOAD, OtherVT, VT, Expand);
      }
    }

    for (MVT VT : IntVecVTs) {
      setOperationAction(ISD::SPLAT_VECTOR, VT, Legal);
      setOperationAction(ISD::SPLAT_VECTOR_PARTS, VT, Custom);

      setOperationAction(ISD::SMIN, VT, Legal);
      setOperationAction(ISD::SMAX, VT, Legal);
      setOperationAction(ISD::UMIN, VT, Legal);
      setOperationAction(ISD::UMAX, VT, Legal);

      setOperationAction(ISD::ROTL, VT, Expand);
      setOperationAction(ISD::ROTR, VT, Expand);

      setOperationAction(ISD::VECTOR_SHUFFLE, VT, Custom);
      // Custom-lower extensions and truncations from/to mask types.
      setOperationAction(ISD::ANY_EXTEND, VT, Custom);
      setOperationAction(ISD::SIGN_EXTEND, VT, Custom);
      setOperationAction(ISD::ZERO_EXTEND, VT, Custom);

      // RVV has native int->float & float->int conversions where the
      // element type sizes are within one power-of-two of each other. Any
      // wider distances between type sizes have to be lowered as sequences
      // which progressively narrow the gap in stages.
      setOperationAction(ISD::SINT_TO_FP, VT, Custom);
      setOperationAction(ISD::UINT_TO_FP, VT, Custom);
      setOperationAction(ISD::FP_TO_SINT, VT, Custom);
      setOperationAction(ISD::FP_TO_UINT, VT, Custom);

      // Integer VTs are lowered as a series of "RISCVISD::TRUNCATE_VECTOR_VL"
      // nodes which truncate by one power of two at a time.
      setOperationAction(ISD::TRUNCATE, VT, Custom);

      // Custom-lower insert/extract operations to simplify patterns.
      setOperationAction(ISD::INSERT_VECTOR_ELT, VT, Custom);
      setOperationAction(ISD::EXTRACT_VECTOR_ELT, VT, Custom);

      // Custom-lower reduction operations to set up the corresponding custom
      // nodes' operands.
      setOperationAction(ISD::VECREDUCE_ADD, VT, Custom);
      setOperationAction(ISD::VECREDUCE_AND, VT, Custom);
      setOperationAction(ISD::VECREDUCE_OR, VT, Custom);
      setOperationAction(ISD::VECREDUCE_XOR, VT, Custom);
      setOperationAction(ISD::VECREDUCE_SMAX, VT, Custom);
      setOperationAction(ISD::VECREDUCE_SMIN, VT, Custom);
      setOperationAction(ISD::VECREDUCE_UMAX, VT, Custom);
      setOperationAction(ISD::VECREDUCE_UMIN, VT, Custom);

      for (unsigned VPOpc : IntegerVPOps)
        setOperationAction(VPOpc, VT, Custom);

      setOperationAction(ISD::MLOAD, VT, Custom);
      setOperationAction(ISD::MSTORE, VT, Custom);
      setOperationAction(ISD::MGATHER, VT, Custom);
      setOperationAction(ISD::MSCATTER, VT, Custom);

      setOperationAction(ISD::CONCAT_VECTORS, VT, Custom);
      setOperationAction(ISD::INSERT_SUBVECTOR, VT, Custom);
      setOperationAction(ISD::EXTRACT_SUBVECTOR, VT, Custom);

      setOperationAction(ISD::SELECT, VT, Expand);
      setOperationAction(ISD::SELECT_CC, VT, Expand);

      setOperationAction(ISD::STEP_VECTOR, VT, Custom);
      setOperationAction(ISD::VECTOR_REVERSE, VT, Custom);

      for (MVT OtherVT : MVT::integer_scalable_vector_valuetypes()) {
        setTruncStoreAction(VT, OtherVT, Expand);
        setLoadExtAction(ISD::EXTLOAD, OtherVT, VT, Expand);
        setLoadExtAction(ISD::SEXTLOAD, OtherVT, VT, Expand);
        setLoadExtAction(ISD::ZEXTLOAD, OtherVT, VT, Expand);
      }

	  // Splice
      setOperationAction(ISD::VECTOR_SPLICE, VT, Custom);
    }

    // Expand various CCs to best match the RVV ISA, which natively supports UNE
    // but no other unordered comparisons, and supports all ordered comparisons
    // except ONE. Additionally, we expand GT,OGT,GE,OGE for optimization
    // purposes; they are expanded to their swapped-operand CCs (LT,OLT,LE,OLE),
    // and we pattern-match those back to the "original", swapping operands once
    // more. This way we catch both operations and both "vf" and "fv" forms with
    // fewer patterns.
    ISD::CondCode VFPCCToExpand[] = {
        ISD::SETO,   ISD::SETONE, ISD::SETUEQ, ISD::SETUGT,
        ISD::SETUGE, ISD::SETULT, ISD::SETULE, ISD::SETUO,
        ISD::SETGT,  ISD::SETOGT, ISD::SETGE,  ISD::SETOGE,
    };

    // Sets common operation actions on RVV floating-point vector types.
    const auto SetCommonVFPActions = [&](MVT VT) {
      setOperationAction(ISD::SPLAT_VECTOR, VT, Legal);
      // RVV has native FP_ROUND & FP_EXTEND conversions where the element type
      // sizes are within one power-of-two of each other. Therefore conversions
      // between vXf16 and vXf64 must be lowered as sequences which convert via
      // vXf32.
      setOperationAction(ISD::FP_ROUND, VT, Custom);
      setOperationAction(ISD::FP_EXTEND, VT, Custom);
      // Custom-lower insert/extract operations to simplify patterns.
      setOperationAction(ISD::INSERT_VECTOR_ELT, VT, Custom);
      setOperationAction(ISD::EXTRACT_VECTOR_ELT, VT, Custom);
      setOperationAction(ISD::VECTOR_SHUFFLE, VT, Custom);
      // Expand various condition codes (explained above).
      for (auto CC : VFPCCToExpand)
        setCondCodeAction(CC, VT, Expand);

      setOperationAction(ISD::FMINNUM, VT, Legal);
      setOperationAction(ISD::FMAXNUM, VT, Legal);

      setOperationAction(ISD::VECREDUCE_FADD, VT, Custom);
      setOperationAction(ISD::VECREDUCE_SEQ_FADD, VT, Custom);
      setOperationAction(ISD::VECREDUCE_FMIN, VT, Custom);
      setOperationAction(ISD::VECREDUCE_FMAX, VT, Custom);
      setOperationAction(ISD::FCOPYSIGN, VT, Legal);

      setOperationAction(ISD::MLOAD, VT, Custom);
      setOperationAction(ISD::MSTORE, VT, Custom);
      setOperationAction(ISD::MGATHER, VT, Custom);
      setOperationAction(ISD::MSCATTER, VT, Custom);

      setOperationAction(ISD::SELECT, VT, Expand);
      setOperationAction(ISD::SELECT_CC, VT, Expand);

      setOperationAction(ISD::CONCAT_VECTORS, VT, Custom);
      setOperationAction(ISD::INSERT_SUBVECTOR, VT, Custom);
      setOperationAction(ISD::EXTRACT_SUBVECTOR, VT, Custom);

      setOperationAction(ISD::VECTOR_REVERSE, VT, Custom);

      for (unsigned VPOpc : FPVPOps) {
        setOperationAction(VPOpc, VT, Custom);
        // RV64 must custom-legalize the i32 EVL parameter.
        if (Subtarget.is64Bit())
          setOperationAction(VPOpc, MVT::i32, Custom);
      }
    };

    // Sets common extload/truncstore actions on RVV floating-point vector
    // types.
    const auto SetCommonVFPExtLoadTruncStoreActions =
        [&](MVT VT, ArrayRef<MVT::SimpleValueType> SmallerVTs) {
          for (auto SmallVT : SmallerVTs) {
            setTruncStoreAction(VT, SmallVT, Expand);
            setLoadExtAction(ISD::EXTLOAD, VT, SmallVT, Expand);
          }
        };

    if (Subtarget.hasStdExtZfh())
      for (MVT VT : F16VecVTs)
        SetCommonVFPActions(VT);

    for (MVT VT : F32VecVTs) {
      if (Subtarget.hasStdExtF())
        SetCommonVFPActions(VT);
      SetCommonVFPExtLoadTruncStoreActions(VT, F16VecVTs);
    }

    for (MVT VT : F64VecVTs) {
      if (Subtarget.hasStdExtD())
        SetCommonVFPActions(VT);
      SetCommonVFPExtLoadTruncStoreActions(VT, F16VecVTs);
      SetCommonVFPExtLoadTruncStoreActions(VT, F32VecVTs);
    }

    if (Subtarget.useRVVForFixedLengthVectors()) {
      for (MVT VT : MVT::integer_fixedlen_vector_valuetypes()) {
        if (!useRVVForFixedLengthVectorVT(VT))
          continue;

        // By default everything must be expanded.
        for (unsigned Op = 0; Op < ISD::BUILTIN_OP_END; ++Op)
          setOperationAction(Op, VT, Expand);
        for (MVT OtherVT : MVT::integer_fixedlen_vector_valuetypes()) {
          setTruncStoreAction(VT, OtherVT, Expand);
          setLoadExtAction(ISD::EXTLOAD, OtherVT, VT, Expand);
          setLoadExtAction(ISD::SEXTLOAD, OtherVT, VT, Expand);
          setLoadExtAction(ISD::ZEXTLOAD, OtherVT, VT, Expand);
        }

        // We use EXTRACT_SUBVECTOR as a "cast" from scalable to fixed.
        setOperationAction(ISD::INSERT_SUBVECTOR, VT, Custom);
        setOperationAction(ISD::EXTRACT_SUBVECTOR, VT, Custom);

        setOperationAction(ISD::BUILD_VECTOR, VT, Custom);
        setOperationAction(ISD::CONCAT_VECTORS, VT, Custom);

        setOperationAction(ISD::INSERT_VECTOR_ELT, VT, Custom);
        setOperationAction(ISD::EXTRACT_VECTOR_ELT, VT, Custom);

        setOperationAction(ISD::LOAD, VT, Custom);
        setOperationAction(ISD::STORE, VT, Custom);

        setOperationAction(ISD::SETCC, VT, Custom);

        setOperationAction(ISD::TRUNCATE, VT, Custom);

        setOperationAction(ISD::BITCAST, VT, Custom);

        setOperationAction(ISD::VECREDUCE_AND, VT, Custom);
        setOperationAction(ISD::VECREDUCE_OR, VT, Custom);
        setOperationAction(ISD::VECREDUCE_XOR, VT, Custom);

        setOperationAction(ISD::SINT_TO_FP, VT, Custom);
        setOperationAction(ISD::UINT_TO_FP, VT, Custom);
        setOperationAction(ISD::FP_TO_SINT, VT, Custom);
        setOperationAction(ISD::FP_TO_UINT, VT, Custom);

        // Operations below are different for between masks and other vectors.
        if (VT.getVectorElementType() == MVT::i1) {
          setOperationAction(ISD::AND, VT, Custom);
          setOperationAction(ISD::OR, VT, Custom);
          setOperationAction(ISD::XOR, VT, Custom);
          continue;
        }

        // Use SPLAT_VECTOR to prevent type legalization from destroying the
        // splats when type legalizing i64 scalar on RV32.
        // FIXME: Use SPLAT_VECTOR for all types? DAGCombine probably needs
        // improvements first.
        if (!Subtarget.is64Bit() && VT.getVectorElementType() == MVT::i64) {
          setOperationAction(ISD::SPLAT_VECTOR, VT, Custom);
          setOperationAction(ISD::SPLAT_VECTOR_PARTS, VT, Custom);
        }

        setOperationAction(ISD::VECTOR_SHUFFLE, VT, Custom);
        setOperationAction(ISD::INSERT_VECTOR_ELT, VT, Custom);

        setOperationAction(ISD::MLOAD, VT, Custom);
        setOperationAction(ISD::MSTORE, VT, Custom);
        setOperationAction(ISD::MGATHER, VT, Custom);
        setOperationAction(ISD::MSCATTER, VT, Custom);
        setOperationAction(ISD::ADD, VT, Custom);
        setOperationAction(ISD::MUL, VT, Custom);
        setOperationAction(ISD::SUB, VT, Custom);
        setOperationAction(ISD::AND, VT, Custom);
        setOperationAction(ISD::OR, VT, Custom);
        setOperationAction(ISD::XOR, VT, Custom);
        setOperationAction(ISD::SDIV, VT, Custom);
        setOperationAction(ISD::SREM, VT, Custom);
        setOperationAction(ISD::UDIV, VT, Custom);
        setOperationAction(ISD::UREM, VT, Custom);
        setOperationAction(ISD::SHL, VT, Custom);
        setOperationAction(ISD::SRA, VT, Custom);
        setOperationAction(ISD::SRL, VT, Custom);

        setOperationAction(ISD::SMIN, VT, Custom);
        setOperationAction(ISD::SMAX, VT, Custom);
        setOperationAction(ISD::UMIN, VT, Custom);
        setOperationAction(ISD::UMAX, VT, Custom);
        setOperationAction(ISD::ABS,  VT, Custom);

        setOperationAction(ISD::MULHS, VT, Custom);
        setOperationAction(ISD::MULHU, VT, Custom);

        setOperationAction(ISD::VSELECT, VT, Custom);
        setOperationAction(ISD::SELECT, VT, Expand);
        setOperationAction(ISD::SELECT_CC, VT, Expand);

        setOperationAction(ISD::ANY_EXTEND, VT, Custom);
        setOperationAction(ISD::SIGN_EXTEND, VT, Custom);
        setOperationAction(ISD::ZERO_EXTEND, VT, Custom);

        // Custom-lower reduction operations to set up the corresponding custom
        // nodes' operands.
        setOperationAction(ISD::VECREDUCE_ADD, VT, Custom);
        setOperationAction(ISD::VECREDUCE_SMAX, VT, Custom);
        setOperationAction(ISD::VECREDUCE_SMIN, VT, Custom);
        setOperationAction(ISD::VECREDUCE_UMAX, VT, Custom);
        setOperationAction(ISD::VECREDUCE_UMIN, VT, Custom);

        for (unsigned VPOpc : IntegerVPOps)
          setOperationAction(VPOpc, VT, Custom);
      }

      for (MVT VT : MVT::fp_fixedlen_vector_valuetypes()) {
        if (!useRVVForFixedLengthVectorVT(VT))
          continue;

        // By default everything must be expanded.
        for (unsigned Op = 0; Op < ISD::BUILTIN_OP_END; ++Op)
          setOperationAction(Op, VT, Expand);
        for (MVT OtherVT : MVT::fp_fixedlen_vector_valuetypes()) {
          setLoadExtAction(ISD::EXTLOAD, OtherVT, VT, Expand);
          setTruncStoreAction(VT, OtherVT, Expand);
        }

        // We use EXTRACT_SUBVECTOR as a "cast" from scalable to fixed.
        setOperationAction(ISD::INSERT_SUBVECTOR, VT, Custom);
        setOperationAction(ISD::EXTRACT_SUBVECTOR, VT, Custom);

        setOperationAction(ISD::BUILD_VECTOR, VT, Custom);
        setOperationAction(ISD::VECTOR_SHUFFLE, VT, Custom);
        setOperationAction(ISD::INSERT_VECTOR_ELT, VT, Custom);
        setOperationAction(ISD::EXTRACT_VECTOR_ELT, VT, Custom);

        setOperationAction(ISD::LOAD, VT, Custom);
        setOperationAction(ISD::STORE, VT, Custom);
        setOperationAction(ISD::MLOAD, VT, Custom);
        setOperationAction(ISD::MSTORE, VT, Custom);
        setOperationAction(ISD::MGATHER, VT, Custom);
        setOperationAction(ISD::MSCATTER, VT, Custom);
        setOperationAction(ISD::FADD, VT, Custom);
        setOperationAction(ISD::FSUB, VT, Custom);
        setOperationAction(ISD::FMUL, VT, Custom);
        setOperationAction(ISD::FDIV, VT, Custom);
        setOperationAction(ISD::FNEG, VT, Custom);
        setOperationAction(ISD::FABS, VT, Custom);
        setOperationAction(ISD::FCOPYSIGN, VT, Custom);
        setOperationAction(ISD::FSQRT, VT, Custom);
        setOperationAction(ISD::FMA, VT, Custom);
        setOperationAction(ISD::FMINNUM, VT, Custom);
        setOperationAction(ISD::FMAXNUM, VT, Custom);

        setOperationAction(ISD::FP_ROUND, VT, Custom);
        setOperationAction(ISD::FP_EXTEND, VT, Custom);

        for (auto CC : VFPCCToExpand)
          setCondCodeAction(CC, VT, Expand);

        setOperationAction(ISD::VSELECT, VT, Custom);
        setOperationAction(ISD::SELECT, VT, Expand);
        setOperationAction(ISD::SELECT_CC, VT, Expand);

        setOperationAction(ISD::BITCAST, VT, Custom);

        setOperationAction(ISD::VECREDUCE_FADD, VT, Custom);
        setOperationAction(ISD::VECREDUCE_SEQ_FADD, VT, Custom);
        setOperationAction(ISD::VECREDUCE_FMIN, VT, Custom);
        setOperationAction(ISD::VECREDUCE_FMAX, VT, Custom);
      }

      // Custom-legalize bitcasts from fixed-length vectors to scalar types.
      setOperationAction(ISD::BITCAST, MVT::i8, Custom);
      setOperationAction(ISD::BITCAST, MVT::i16, Custom);
      setOperationAction(ISD::BITCAST, MVT::i32, Custom);
      setOperationAction(ISD::BITCAST, MVT::i64, Custom);
      setOperationAction(ISD::BITCAST, MVT::f16, Custom);
      setOperationAction(ISD::BITCAST, MVT::f32, Custom);
      setOperationAction(ISD::BITCAST, MVT::f64, Custom);
    }
  }

  // Function alignments.
  const Align FunctionAlignment(Subtarget.hasStdExtC() ? 2 : 4);
  setMinFunctionAlignment(FunctionAlignment);
  setPrefFunctionAlignment(FunctionAlignment);

  setMinimumJumpTableEntries(5);

  // Jumps are expensive, compared to logic
  setJumpIsExpensive();

  // We can use any register for comparisons
  setHasMultipleConditionRegisters();

  if (Subtarget.hasStdExtZbp()) {
    setTargetDAGCombine(ISD::OR);
  }

  if (Subtarget.hasStdExtV()) {
    // EPI & VPred intrinsics may have illegal operands/results
    for (auto VT : {MVT::i1, MVT::i8, MVT::i16, MVT::i32, MVT::nxv1i32}) {
      setOperationAction(ISD::INTRINSIC_WO_CHAIN, VT, Custom);
    }

    // VPred intrinsics may have illegal operands/results
    for (auto VT : {MVT::i32}) {
      setOperationAction(ISD::INTRINSIC_W_CHAIN, VT, Custom);
      setOperationAction(ISD::INTRINSIC_VOID, VT, Custom);
    }

    // Some tuple operations are chained and need custom lowering.
    setOperationAction(ISD::INTRINSIC_W_CHAIN, MVT::Other, Custom);
    setOperationAction(ISD::INTRINSIC_VOID, MVT::Other, Custom);

    // Custom-legalize this node for scalable vectors.
    for (auto VT : {MVT::nxv1i64, MVT::nxv2i32, MVT::nxv4i16}) {
      setOperationAction(ISD::SIGN_EXTEND_VECTOR_INREG, VT, Custom);
      setOperationAction(ISD::ZERO_EXTEND_VECTOR_INREG, VT, Custom);
    }

    // Custom-legalize these nodes for scalable vectors.
    for (auto VT : {MVT::nxv8i8, MVT::nxv16i8, MVT::nxv32i8, MVT::nxv64i8,
                    MVT::nxv4i16, MVT::nxv8i16, MVT::nxv16i16, MVT::nxv32i16,
                    MVT::nxv2i32, MVT::nxv4i32, MVT::nxv8i32, MVT::nxv16i32,
                    MVT::nxv1i64, MVT::nxv2i64, MVT::nxv4i64, MVT::nxv8i64,
                    MVT::nxv2f32, MVT::nxv4f32, MVT::nxv8f32, MVT::nxv16f32,
                    MVT::nxv1f64, MVT::nxv2f64, MVT::nxv4f64, MVT::nxv8f64}) {
      setOperationAction(ISD::MGATHER, VT, Custom);
      setOperationAction(ISD::MSCATTER, VT, Custom);
      setOperationAction(ISD::SELECT, VT, Custom);
    }

    // Register libcalls for fp vector functions.
    setLibcallName(RTLIB::EXP_NXV1F64, "__epi_exp_nxv1f64");
    setLibcallName(RTLIB::EXP_NXV2F64, "__epi_exp_nxv2f64");
    setLibcallName(RTLIB::EXP_NXV4F64, "__epi_exp_nxv4f64");
    setLibcallName(RTLIB::EXP_NXV8F64, "__epi_exp_nxv8f64");
    setLibcallName(RTLIB::EXP_NXV1F32, "__epi_exp_nxv1f32");
    setLibcallName(RTLIB::EXP_NXV2F32, "__epi_exp_nxv2f32");
    setLibcallName(RTLIB::EXP_NXV4F32, "__epi_exp_nxv4f32");
    setLibcallName(RTLIB::EXP_NXV8F32, "__epi_exp_nxv8f32");
    setLibcallName(RTLIB::EXP_NXV16F32, "__epi_exp_nxv16f32");

    setLibcallName(RTLIB::SIN_NXV1F64, "__epi_sin_nxv1f64");
    setLibcallName(RTLIB::SIN_NXV2F64, "__epi_sin_nxv2f64");
    setLibcallName(RTLIB::SIN_NXV4F64, "__epi_sin_nxv4f64");
    setLibcallName(RTLIB::SIN_NXV8F64, "__epi_sin_nxv8f64");
    setLibcallName(RTLIB::SIN_NXV1F32, "__epi_sin_nxv1f32");
    setLibcallName(RTLIB::SIN_NXV2F32, "__epi_sin_nxv2f32");
    setLibcallName(RTLIB::SIN_NXV4F32, "__epi_sin_nxv4f32");
    setLibcallName(RTLIB::SIN_NXV8F32, "__epi_sin_nxv8f32");
    setLibcallName(RTLIB::SIN_NXV16F32, "__epi_sin_nxv16f32");

    setLibcallName(RTLIB::COS_NXV1F64, "__epi_cos_nxv1f64");
    setLibcallName(RTLIB::COS_NXV2F64, "__epi_cos_nxv2f64");
    setLibcallName(RTLIB::COS_NXV4F64, "__epi_cos_nxv4f64");
    setLibcallName(RTLIB::COS_NXV8F64, "__epi_cos_nxv8f64");
    setLibcallName(RTLIB::COS_NXV1F32, "__epi_cos_nxv1f32");
    setLibcallName(RTLIB::COS_NXV2F32, "__epi_cos_nxv2f32");
    setLibcallName(RTLIB::COS_NXV4F32, "__epi_cos_nxv4f32");
    setLibcallName(RTLIB::COS_NXV8F32, "__epi_cos_nxv8f32");
    setLibcallName(RTLIB::COS_NXV16F32, "__epi_cos_nxv16f32");

    setLibcallName(RTLIB::FMOD_NXV1F64, "__epi_fmod_nxv1f64");
    setLibcallName(RTLIB::FMOD_NXV2F64, "__epi_fmod_nxv2f64");
    setLibcallName(RTLIB::FMOD_NXV4F64, "__epi_fmod_nxv4f64");
    setLibcallName(RTLIB::FMOD_NXV8F64, "__epi_fmod_nxv8f64");
    setLibcallName(RTLIB::FMOD_NXV1F32, "__epi_fmod_nxv1f32");
    setLibcallName(RTLIB::FMOD_NXV2F32, "__epi_fmod_nxv2f32");
    setLibcallName(RTLIB::FMOD_NXV4F32, "__epi_fmod_nxv4f32");
    setLibcallName(RTLIB::FMOD_NXV8F32, "__epi_fmod_nxv8f32");
    setLibcallName(RTLIB::FMOD_NXV16F32, "__epi_fmod_nxv16f32");

    // Custom-legalize these nodes for fp scalable vectors.
    for (auto VT :
         {MVT::nxv1f32, MVT::nxv2f32, MVT::nxv4f32, MVT::nxv8f32, MVT::nxv16f32,
          MVT::nxv1f64, MVT::nxv2f64, MVT::nxv4f64, MVT::nxv8f64}) {
      setOperationAction(ISD::FEXP, VT, Custom);
      setOperationAction(ISD::FSIN, VT, Custom);
      setOperationAction(ISD::FCOS, VT, Custom);
      setOperationAction(ISD::FREM, VT, Custom);
      setOperationAction(ISD::VECTOR_SPLICE, VT, Custom);
    }
  }

  setTargetDAGCombine(ISD::AND);
  setTargetDAGCombine(ISD::OR);
  setTargetDAGCombine(ISD::XOR);
  if (Subtarget.hasStdExtV()) {
    setTargetDAGCombine(ISD::FCOPYSIGN);
    setTargetDAGCombine(ISD::MGATHER);
    setTargetDAGCombine(ISD::MSCATTER);
    setTargetDAGCombine(ISD::SRA);
    setTargetDAGCombine(ISD::SRL);
    setTargetDAGCombine(ISD::SHL);
  }
}

EVT RISCVTargetLowering::getSetCCResultType(const DataLayout &DL,
                                            LLVMContext &Context,
                                            EVT VT) const {
  if (!VT.isVector())
    return getPointerTy(DL);
  if (Subtarget.hasStdExtV() &&
      (VT.isScalableVector() || Subtarget.useRVVForFixedLengthVectors()))
    return EVT::getVectorVT(Context, MVT::i1, VT.getVectorElementCount());
  return VT.changeVectorElementTypeToInteger();
}

MVT RISCVTargetLowering::getVPExplicitVectorLengthTy() const {
  return Subtarget.getXLenVT();
}

bool RISCVTargetLowering::getTgtMemIntrinsic(IntrinsicInfo &Info,
                                             const CallInst &I,
                                             MachineFunction &MF,
                                             unsigned Intrinsic) const {
  auto &DL = I.getModule()->getDataLayout();
  switch (Intrinsic) {
  default:
    return false;
  case Intrinsic::riscv_masked_atomicrmw_xchg_i32:
  case Intrinsic::riscv_masked_atomicrmw_add_i32:
  case Intrinsic::riscv_masked_atomicrmw_sub_i32:
  case Intrinsic::riscv_masked_atomicrmw_nand_i32:
  case Intrinsic::riscv_masked_atomicrmw_max_i32:
  case Intrinsic::riscv_masked_atomicrmw_min_i32:
  case Intrinsic::riscv_masked_atomicrmw_umax_i32:
  case Intrinsic::riscv_masked_atomicrmw_umin_i32:
  case Intrinsic::riscv_masked_cmpxchg_i32: {
    PointerType *PtrTy = cast<PointerType>(I.getArgOperand(0)->getType());
    Info.opc = ISD::INTRINSIC_W_CHAIN;
    Info.memVT = MVT::getVT(PtrTy->getElementType());
    Info.ptrVal = I.getArgOperand(0);
    Info.offset = 0;
    Info.align = Align(4);
    Info.flags = MachineMemOperand::MOLoad | MachineMemOperand::MOStore |
                 MachineMemOperand::MOVolatile;
    return true;
  }
  case Intrinsic::epi_vload:
  case Intrinsic::epi_vload_strided:
  case Intrinsic::epi_vload_indexed: {
    PointerType *PtrTy = cast<PointerType>(I.getArgOperand(0)->getType());
    Info.opc = ISD::INTRINSIC_W_CHAIN;
    Info.memVT = MVT::getVT(PtrTy->getElementType());
    Info.ptrVal = I.getArgOperand(0);
    Info.offset = 0;
    Info.align = MaybeAlign(DL.getABITypeAlignment(PtrTy->getElementType()));
    Info.flags = MachineMemOperand::MOLoad;
    return true;
  }
  case Intrinsic::epi_vload_mask:
  case Intrinsic::epi_vload_strided_mask:
  case Intrinsic::epi_vload_indexed_mask: {
    PointerType *PtrTy = cast<PointerType>(I.getArgOperand(1)->getType());
    Info.opc = ISD::INTRINSIC_W_CHAIN;
    Info.memVT = MVT::getVT(PtrTy->getElementType());
    Info.ptrVal = I.getArgOperand(1);
    Info.offset = 0;
    Info.align = MaybeAlign(DL.getABITypeAlignment(PtrTy->getElementType()));
    Info.flags = MachineMemOperand::MOLoad;
    return true;
  }
  case Intrinsic::epi_vstore:
  case Intrinsic::epi_vstore_strided:
  case Intrinsic::epi_vstore_indexed:
  case Intrinsic::epi_vstore_mask:
  case Intrinsic::epi_vstore_strided_mask:
  case Intrinsic::epi_vstore_indexed_mask: {
    PointerType *PtrTy = cast<PointerType>(I.getArgOperand(1)->getType());
    Info.opc = ISD::INTRINSIC_VOID;
    Info.memVT = MVT::getVT(PtrTy->getElementType());
    Info.ptrVal = I.getArgOperand(1);
    Info.offset = 0;
    Info.align = MaybeAlign(DL.getABITypeAlignment(PtrTy->getElementType()));
    Info.flags = MachineMemOperand::MOStore;
    return true;
  }
  }
}

bool RISCVTargetLowering::isLegalAddressingMode(const DataLayout &DL,
                                                const AddrMode &AM, Type *Ty,
                                                unsigned AS,
                                                Instruction *I) const {
  // No global is ever allowed as a base.
  if (AM.BaseGV)
    return false;

  // Require a 12-bit signed offset.
  if (!isInt<12>(AM.BaseOffs))
    return false;

  switch (AM.Scale) {
  case 0: // "r+i" or just "i", depending on HasBaseReg.
    break;
  case 1:
    if (!AM.HasBaseReg) // allow "r+i".
      break;
    return false; // disallow "r+r" or "r+r+i".
  default:
    return false;
  }

  return true;
}

bool RISCVTargetLowering::isLegalICmpImmediate(int64_t Imm) const {
  return isInt<12>(Imm);
}

bool RISCVTargetLowering::isLegalAddImmediate(int64_t Imm) const {
  return isInt<12>(Imm);
}

// On RV32, 64-bit integers are split into their high and low parts and held
// in two different registers, so the trunc is free since the low register can
// just be used.
bool RISCVTargetLowering::isTruncateFree(Type *SrcTy, Type *DstTy) const {
  if (Subtarget.is64Bit() || !SrcTy->isIntegerTy() || !DstTy->isIntegerTy())
    return false;
  unsigned SrcBits = SrcTy->getPrimitiveSizeInBits();
  unsigned DestBits = DstTy->getPrimitiveSizeInBits();
  return (SrcBits == 64 && DestBits == 32);
}

bool RISCVTargetLowering::isTruncateFree(EVT SrcVT, EVT DstVT) const {
  if (Subtarget.is64Bit() || SrcVT.isVector() || DstVT.isVector() ||
      !SrcVT.isInteger() || !DstVT.isInteger())
    return false;
  unsigned SrcBits = SrcVT.getSizeInBits();
  unsigned DestBits = DstVT.getSizeInBits();
  return (SrcBits == 64 && DestBits == 32);
}

bool RISCVTargetLowering::isZExtFree(SDValue Val, EVT VT2) const {
  // Zexts are free if they can be combined with a load.
  if (auto *LD = dyn_cast<LoadSDNode>(Val)) {
    EVT MemVT = LD->getMemoryVT();
    if ((MemVT == MVT::i8 || MemVT == MVT::i16 ||
         (Subtarget.is64Bit() && MemVT == MVT::i32)) &&
        (LD->getExtensionType() == ISD::NON_EXTLOAD ||
         LD->getExtensionType() == ISD::ZEXTLOAD))
      return true;
  }

  return TargetLowering::isZExtFree(Val, VT2);
}

bool RISCVTargetLowering::isSExtCheaperThanZExt(EVT SrcVT, EVT DstVT) const {
  return Subtarget.is64Bit() && SrcVT == MVT::i32 && DstVT == MVT::i64;
}

bool RISCVTargetLowering::isCheapToSpeculateCttz() const {
  return Subtarget.hasStdExtZbb();
}

bool RISCVTargetLowering::isCheapToSpeculateCtlz() const {
  return Subtarget.hasStdExtZbb();
}

bool RISCVTargetLowering::isFPImmLegal(const APFloat &Imm, EVT VT,
                                       bool ForCodeSize) const {
  if (VT == MVT::f16 && !Subtarget.hasStdExtZfh())
    return false;
  if (VT == MVT::f32 && !Subtarget.hasStdExtF())
    return false;
  if (VT == MVT::f64 && !Subtarget.hasStdExtD())
    return false;
  if (Imm.isNegZero())
    return false;
  return Imm.isZero();
}

bool RISCVTargetLowering::hasBitPreservingFPLogic(EVT VT) const {
  return (VT == MVT::f16 && Subtarget.hasStdExtZfh()) ||
         (VT == MVT::f32 && Subtarget.hasStdExtF()) ||
         (VT == MVT::f64 && Subtarget.hasStdExtD());
}

MVT RISCVTargetLowering::getRegisterTypeForCallingConv(LLVMContext &Context,
                                                      CallingConv::ID CC,
                                                      EVT VT) const {
  // Use f32 to pass f16 if it is legal and Zfh is not enabled. We might still
  // end up using a GPR but that will be decided based on ABI.
  if (VT == MVT::f16 && Subtarget.hasStdExtF() && !Subtarget.hasStdExtZfh())
    return MVT::f32;

  return TargetLowering::getRegisterTypeForCallingConv(Context, CC, VT);
}

unsigned RISCVTargetLowering::getNumRegistersForCallingConv(LLVMContext &Context,
                                                           CallingConv::ID CC,
                                                           EVT VT) const {
  // Use f32 to pass f16 if it is legal and Zfh is not enabled. We might still
  // end up using a GPR but that will be decided based on ABI.
  if (VT == MVT::f16 && Subtarget.hasStdExtF() && !Subtarget.hasStdExtZfh())
    return 1;

  return TargetLowering::getNumRegistersForCallingConv(Context, CC, VT);
}

// Changes the condition code and swaps operands if necessary, so the SetCC
// operation matches one of the comparisons supported directly by branches
// in the RISC-V ISA. May adjust compares to favor compare with 0 over compare
// with 1/-1.
static void translateSetCCForBranch(const SDLoc &DL, SDValue &LHS, SDValue &RHS,
                                    ISD::CondCode &CC, SelectionDAG &DAG) {
  // Convert X > -1 to X >= 0.
  if (CC == ISD::SETGT && isAllOnesConstant(RHS)) {
    RHS = DAG.getConstant(0, DL, RHS.getValueType());
    CC = ISD::SETGE;
    return;
  }
  // Convert X < 1 to 0 >= X.
  if (CC == ISD::SETLT && isOneConstant(RHS)) {
    RHS = LHS;
    LHS = DAG.getConstant(0, DL, RHS.getValueType());
    CC = ISD::SETGE;
    return;
  }

  switch (CC) {
  default:
    break;
  case ISD::SETGT:
  case ISD::SETLE:
  case ISD::SETUGT:
  case ISD::SETULE:
    CC = ISD::getSetCCSwappedOperands(CC);
    std::swap(LHS, RHS);
    break;
  }
}

// Return the RISC-V branch opcode that matches the given DAG integer
// condition code. The CondCode must be one of those supported by the RISC-V
// ISA (see translateSetCCForBranch).
static unsigned getBranchOpcodeForIntCondCode(ISD::CondCode CC) {
  switch (CC) {
  default:
    llvm_unreachable("Unsupported CondCode");
  case ISD::SETEQ:
    return RISCV::BEQ;
  case ISD::SETNE:
    return RISCV::BNE;
  case ISD::SETLT:
    return RISCV::BLT;
  case ISD::SETGE:
    return RISCV::BGE;
  case ISD::SETULT:
    return RISCV::BLTU;
  case ISD::SETUGE:
    return RISCV::BGEU;
  }
}

SDValue RISCVTargetLowering::lowerExtendVectorInReg(SDValue Op,
                                                    SelectionDAG &DAG,
                                                    int Opcode) const {
  SDLoc DL(Op);
  EVT VT = Op.getValueType();

  EVT SrcVT = Op.getOperand(0).getValueType();

  uint64_t ResTyBits = VT.getScalarSizeInBits();
  uint64_t OpTyBits = SrcVT.getScalarSizeInBits();

  assert(isPowerOf2_64(ResTyBits) && isPowerOf2_64(OpTyBits) &&
         (ResTyBits > OpTyBits));

  // For this to work we need to shuffle the elements first.
  SDValue Shuffled =
      DAG.getNode(RISCVISD::SHUFFLE_EXTEND, DL, SrcVT, Op.getOperand(0),
                  DAG.getConstant(Log2_64(ResTyBits / OpTyBits), DL, MVT::i64));

  // Compute the number of bits to sign-extend.
  SDValue ExtendBits = DAG.getConstant(ResTyBits - OpTyBits, DL, MVT::i64);
  SDValue SextInreg = DAG.getNode(Opcode, DL, VT, Shuffled, ExtendBits);

  return SextInreg;
}

SDValue
RISCVTargetLowering::lowerSIGN_EXTEND_VECTOR_INREG(SDValue Op,
                                                   SelectionDAG &DAG) const {
  return lowerExtendVectorInReg(Op, DAG, RISCVISD::SIGN_EXTEND_BITS_INREG);
}

SDValue
RISCVTargetLowering::lowerZERO_EXTEND_VECTOR_INREG(SDValue Op,
                                                   SelectionDAG &DAG) const {
  return lowerExtendVectorInReg(Op, DAG, RISCVISD::ZERO_EXTEND_BITS_INREG);
}

SDValue RISCVTargetLowering::lowerVECLIBCALL(SDValue Op, SelectionDAG &DAG,
    ArrayRef<VTToLibCall> VTToLC) const
{
  SDLoc DL(Op);
  EVT VT = Op.getValueType();

  // FIXME

  auto LCIt = std::find_if(
      VTToLC.begin(), VTToLC.end(),
      [VT](const std::pair<EVT, RTLIB::Libcall> &P) { return P.first == VT; });
  assert(LCIt != VTToLC.end() && "Unexpected VT");

  RTLIB::Libcall LC = LCIt->second;

  MakeLibCallOptions CallOptions;
  SDValue Chain;
  SDValue Result;
  std::vector<SDValue> Operands(Op->op_begin(), Op->op_end());
  std::tie(Result, Chain) =
      makeLibCall(DAG, LC, Op.getValueType(), Operands, CallOptions, DL);
  return Result;
}

SDValue RISCVTargetLowering::lowerFEXP(SDValue Op, SelectionDAG &DAG) const {
  VTToLibCall VTToLC[] = {
      {MVT::nxv1f64, RTLIB::EXP_NXV1F64},   {MVT::nxv2f64, RTLIB::EXP_NXV2F64},
      {MVT::nxv4f64, RTLIB::EXP_NXV4F64},   {MVT::nxv8f64, RTLIB::EXP_NXV8F64},
      {MVT::nxv1f32, RTLIB::EXP_NXV1F32},   {MVT::nxv2f32, RTLIB::EXP_NXV2F32},
      {MVT::nxv4f32, RTLIB::EXP_NXV4F32},   {MVT::nxv8f32, RTLIB::EXP_NXV8F32},
      {MVT::nxv16f32, RTLIB::EXP_NXV16F32},
  };
  return lowerVECLIBCALL(Op, DAG, VTToLC);
}

SDValue RISCVTargetLowering::lowerFSIN(SDValue Op, SelectionDAG &DAG) const {
  VTToLibCall VTToLC[] = {
      {MVT::nxv1f64, RTLIB::SIN_NXV1F64},   {MVT::nxv2f64, RTLIB::SIN_NXV2F64},
      {MVT::nxv4f64, RTLIB::SIN_NXV4F64},   {MVT::nxv8f64, RTLIB::SIN_NXV8F64},
      {MVT::nxv1f32, RTLIB::SIN_NXV1F32},   {MVT::nxv2f32, RTLIB::SIN_NXV2F32},
      {MVT::nxv4f32, RTLIB::SIN_NXV4F32},   {MVT::nxv8f32, RTLIB::SIN_NXV8F32},
      {MVT::nxv16f32, RTLIB::SIN_NXV16F32},
  };
  return lowerVECLIBCALL(Op, DAG, VTToLC);
}

SDValue RISCVTargetLowering::lowerFCOS(SDValue Op, SelectionDAG &DAG) const {
  VTToLibCall VTToLC[] = {
      {MVT::nxv1f64, RTLIB::COS_NXV1F64},   {MVT::nxv2f64, RTLIB::COS_NXV2F64},
      {MVT::nxv4f64, RTLIB::COS_NXV4F64},   {MVT::nxv8f64, RTLIB::COS_NXV8F64},
      {MVT::nxv1f32, RTLIB::COS_NXV1F32},   {MVT::nxv2f32, RTLIB::COS_NXV2F32},
      {MVT::nxv4f32, RTLIB::COS_NXV4F32},   {MVT::nxv8f32, RTLIB::COS_NXV8F32},
      {MVT::nxv16f32, RTLIB::COS_NXV16F32},
  };
  return lowerVECLIBCALL(Op, DAG, VTToLC);
}

SDValue RISCVTargetLowering::lowerFREM(SDValue Op, SelectionDAG &DAG) const {
  VTToLibCall VTToLC[] = {
      {MVT::nxv1f64, RTLIB::FMOD_NXV1F64},
      {MVT::nxv2f64, RTLIB::FMOD_NXV2F64},
      {MVT::nxv4f64, RTLIB::FMOD_NXV4F64},
      {MVT::nxv8f64, RTLIB::FMOD_NXV8F64},
      {MVT::nxv1f32, RTLIB::FMOD_NXV1F32},
      {MVT::nxv2f32, RTLIB::FMOD_NXV2F32},
      {MVT::nxv4f32, RTLIB::FMOD_NXV4F32},
      {MVT::nxv8f32, RTLIB::FMOD_NXV8F32},
      {MVT::nxv16f32, RTLIB::FMOD_NXV16F32},
  };
  return lowerVECLIBCALL(Op, DAG, VTToLC);
}

RISCVII::VLMUL RISCVTargetLowering::getLMUL(MVT VT) {
  assert(VT.isScalableVector() && "Expecting a scalable vector type");
  unsigned KnownSize = VT.getSizeInBits().getKnownMinValue();
  if (VT.getVectorElementType() == MVT::i1)
    KnownSize *= 8;

  switch (KnownSize) {
  default:
    llvm_unreachable("Invalid LMUL.");
  case 8:
    return RISCVII::VLMUL::LMUL_F8;
  case 16:
    return RISCVII::VLMUL::LMUL_F4;
  case 32:
    return RISCVII::VLMUL::LMUL_F2;
  case 64:
    return RISCVII::VLMUL::LMUL_1;
  case 128:
    return RISCVII::VLMUL::LMUL_2;
  case 256:
    return RISCVII::VLMUL::LMUL_4;
  case 512:
    return RISCVII::VLMUL::LMUL_8;
  }
}

unsigned RISCVTargetLowering::getRegClassIDForLMUL(RISCVII::VLMUL LMul) {
  switch (LMul) {
  default:
    llvm_unreachable("Invalid LMUL.");
  case RISCVII::VLMUL::LMUL_F8:
  case RISCVII::VLMUL::LMUL_F4:
  case RISCVII::VLMUL::LMUL_F2:
  case RISCVII::VLMUL::LMUL_1:
    return RISCV::VRRegClassID;
  case RISCVII::VLMUL::LMUL_2:
    return RISCV::VRM2RegClassID;
  case RISCVII::VLMUL::LMUL_4:
    return RISCV::VRM4RegClassID;
  case RISCVII::VLMUL::LMUL_8:
    return RISCV::VRM8RegClassID;
  }
}

unsigned RISCVTargetLowering::getSubregIndexByMVT(MVT VT, unsigned Index) {
  RISCVII::VLMUL LMUL = getLMUL(VT);
  if (LMUL == RISCVII::VLMUL::LMUL_F8 ||
      LMUL == RISCVII::VLMUL::LMUL_F4 ||
      LMUL == RISCVII::VLMUL::LMUL_F2 ||
      LMUL == RISCVII::VLMUL::LMUL_1) {
    static_assert(RISCV::sub_vrm1_7 == RISCV::sub_vrm1_0 + 7,
                  "Unexpected subreg numbering");
    return RISCV::sub_vrm1_0 + Index;
  }
  if (LMUL == RISCVII::VLMUL::LMUL_2) {
    static_assert(RISCV::sub_vrm2_3 == RISCV::sub_vrm2_0 + 3,
                  "Unexpected subreg numbering");
    return RISCV::sub_vrm2_0 + Index;
  }
  if (LMUL == RISCVII::VLMUL::LMUL_4) {
    static_assert(RISCV::sub_vrm4_1 == RISCV::sub_vrm4_0 + 1,
                  "Unexpected subreg numbering");
    return RISCV::sub_vrm4_0 + Index;
  }
  llvm_unreachable("Invalid vector type.");
}

unsigned RISCVTargetLowering::getRegClassIDForVecVT(MVT VT) {
  if (VT.getVectorElementType() == MVT::i1)
    return RISCV::VRRegClassID;
  return getRegClassIDForLMUL(getLMUL(VT));
}

// Attempt to decompose a subvector insert/extract between VecVT and
// SubVecVT via subregister indices. Returns the subregister index that
// can perform the subvector insert/extract with the given element index, as
// well as the index corresponding to any leftover subvectors that must be
// further inserted/extracted within the register class for SubVecVT.
std::pair<unsigned, unsigned>
RISCVTargetLowering::decomposeSubvectorInsertExtractToSubRegs(
    MVT VecVT, MVT SubVecVT, unsigned InsertExtractIdx,
    const RISCVRegisterInfo *TRI) {
  static_assert((RISCV::VRM8RegClassID > RISCV::VRM4RegClassID &&
                 RISCV::VRM4RegClassID > RISCV::VRM2RegClassID &&
                 RISCV::VRM2RegClassID > RISCV::VRRegClassID),
                "Register classes not ordered");
  unsigned VecRegClassID = getRegClassIDForVecVT(VecVT);
  unsigned SubRegClassID = getRegClassIDForVecVT(SubVecVT);
  // Try to compose a subregister index that takes us from the incoming
  // LMUL>1 register class down to the outgoing one. At each step we half
  // the LMUL:
  //   nxv16i32@12 -> nxv2i32: sub_vrm4_1_then_sub_vrm2_1_then_sub_vrm1_0
  // Note that this is not guaranteed to find a subregister index, such as
  // when we are extracting from one VR type to another.
  unsigned SubRegIdx = RISCV::NoSubRegister;
  for (const unsigned RCID :
       {RISCV::VRM4RegClassID, RISCV::VRM2RegClassID, RISCV::VRRegClassID})
    if (VecRegClassID > RCID && SubRegClassID <= RCID) {
      VecVT = VecVT.getHalfNumVectorElementsVT();
      bool IsHi =
          InsertExtractIdx >= VecVT.getVectorElementCount().getKnownMinValue();
      SubRegIdx = TRI->composeSubRegIndices(SubRegIdx,
                                            getSubregIndexByMVT(VecVT, IsHi));
      if (IsHi)
        InsertExtractIdx -= VecVT.getVectorElementCount().getKnownMinValue();
    }
  return {SubRegIdx, InsertExtractIdx};
}

// Permit combining of mask vectors as BUILD_VECTOR never expands to scalar
// stores for those types.
bool RISCVTargetLowering::mergeStoresAfterLegalization(EVT VT) const {
  return !Subtarget.useRVVForFixedLengthVectors() ||
         (VT.isFixedLengthVector() && VT.getVectorElementType() == MVT::i1);
}

static bool useRVVForFixedLengthVectorVT(MVT VT,
                                         const RISCVSubtarget &Subtarget) {
  assert(VT.isFixedLengthVector() && "Expected a fixed length vector type!");
  if (!Subtarget.useRVVForFixedLengthVectors())
    return false;

  // We only support a set of vector types with an equivalent number of
  // elements to avoid legalization issues. Therefore -- since we don't have
  // v512i8/v512i16/etc -- the longest fixed-length vector type we support has
  // 256 elements.
  if (VT.getVectorNumElements() > 256)
    return false;

  unsigned MinVLen = Subtarget.getMinRVVVectorSizeInBits();

  // Don't use RVV for vectors we cannot scalarize if required.
  switch (VT.getVectorElementType().SimpleTy) {
  // i1 is supported but has different rules.
  default:
    return false;
  case MVT::i1:
    // Masks can only use a single register.
    if (VT.getVectorNumElements() > MinVLen)
      return false;
    MinVLen /= 8;
    break;
  case MVT::i8:
  case MVT::i16:
  case MVT::i32:
  case MVT::i64:
    break;
  case MVT::f16:
    if (!Subtarget.hasStdExtZfh())
      return false;
    break;
  case MVT::f32:
    if (!Subtarget.hasStdExtF())
      return false;
    break;
  case MVT::f64:
    if (!Subtarget.hasStdExtD())
      return false;
    break;
  }

  unsigned LMul = divideCeil(VT.getSizeInBits(), MinVLen);
  // Don't use RVV for types that don't fit.
  if (LMul > Subtarget.getMaxLMULForFixedLengthVectors())
    return false;

  // TODO: Perhaps an artificial restriction, but worth having whilst getting
  // the base fixed length RVV support in place.
  if (!VT.isPow2VectorType())
    return false;

  return true;
}

bool RISCVTargetLowering::useRVVForFixedLengthVectorVT(MVT VT) const {
  return ::useRVVForFixedLengthVectorVT(VT, Subtarget);
}

// Return the largest legal scalable vector type that matches VT's element type.
static MVT getContainerForFixedLengthVector(const TargetLowering &TLI, MVT VT,
                                            const RISCVSubtarget &Subtarget) {
  // This may be called before legal types are setup.
  assert(((VT.isFixedLengthVector() && TLI.isTypeLegal(VT)) ||
          useRVVForFixedLengthVectorVT(VT, Subtarget)) &&
         "Expected legal fixed length vector!");

  unsigned MinVLen = Subtarget.getMinRVVVectorSizeInBits();

  MVT EltVT = VT.getVectorElementType();
  switch (EltVT.SimpleTy) {
  default:
    llvm_unreachable("unexpected element type for RVV container");
  case MVT::i1:
  case MVT::i8:
  case MVT::i16:
  case MVT::i32:
  case MVT::i64:
  case MVT::f16:
  case MVT::f32:
  case MVT::f64: {
    // We prefer to use LMUL=1 for VLEN sized types. Use fractional lmuls for
    // narrower types, but we can't have a fractional LMUL with demoninator less
    // than 64/SEW.
    unsigned NumElts =
        divideCeil(VT.getVectorNumElements(), MinVLen / RISCV::RVVBitsPerBlock);
    return MVT::getScalableVectorVT(EltVT, NumElts);
  }
  }
}

static MVT getContainerForFixedLengthVector(SelectionDAG &DAG, MVT VT,
                                            const RISCVSubtarget &Subtarget) {
  return getContainerForFixedLengthVector(DAG.getTargetLoweringInfo(), VT,
                                          Subtarget);
}

MVT RISCVTargetLowering::getContainerForFixedLengthVector(MVT VT) const {
  return ::getContainerForFixedLengthVector(*this, VT, getSubtarget());
}

// Grow V to consume an entire RVV register.
static SDValue convertToScalableVector(EVT VT, SDValue V, SelectionDAG &DAG,
                                       const RISCVSubtarget &Subtarget) {
  assert(VT.isScalableVector() &&
         "Expected to convert into a scalable vector!");
  assert(V.getValueType().isFixedLengthVector() &&
         "Expected a fixed length vector operand!");
  SDLoc DL(V);
  SDValue Zero = DAG.getConstant(0, DL, Subtarget.getXLenVT());
  return DAG.getNode(ISD::INSERT_SUBVECTOR, DL, VT, DAG.getUNDEF(VT), V, Zero);
}

// Shrink V so it's just big enough to maintain a VT's worth of data.
static SDValue convertFromScalableVector(EVT VT, SDValue V, SelectionDAG &DAG,
                                         const RISCVSubtarget &Subtarget) {
  assert(VT.isFixedLengthVector() &&
         "Expected to convert into a fixed length vector!");
  assert(V.getValueType().isScalableVector() &&
         "Expected a scalable vector operand!");
  SDLoc DL(V);
  SDValue Zero = DAG.getConstant(0, DL, Subtarget.getXLenVT());
  return DAG.getNode(ISD::EXTRACT_SUBVECTOR, DL, VT, V, Zero);
}

// Gets the two common "VL" operands: an all-ones mask and the vector length.
// VecVT is a vector type, either fixed-length or scalable, and ContainerVT is
// the vector type that it is contained in.
static std::pair<SDValue, SDValue>
getDefaultVLOps(MVT VecVT, MVT ContainerVT, SDLoc DL, SelectionDAG &DAG,
                const RISCVSubtarget &Subtarget) {
  assert(ContainerVT.isScalableVector() && "Expecting scalable container type");
  MVT XLenVT = Subtarget.getXLenVT();
  SDValue VL = VecVT.isFixedLengthVector()
                   ? DAG.getConstant(VecVT.getVectorNumElements(), DL, XLenVT)
                   : DAG.getRegister(RISCV::X0, XLenVT);
  MVT MaskVT = MVT::getVectorVT(MVT::i1, ContainerVT.getVectorElementCount());
  SDValue Mask = DAG.getNode(RISCVISD::VMSET_VL, DL, MaskVT, VL);
  return {Mask, VL};
}

// As above but assuming the given type is a scalable vector type.
static std::pair<SDValue, SDValue>
getDefaultScalableVLOps(MVT VecVT, SDLoc DL, SelectionDAG &DAG,
                        const RISCVSubtarget &Subtarget) {
  assert(VecVT.isScalableVector() && "Expecting a scalable vector");
  return getDefaultVLOps(VecVT, VecVT, DL, DAG, Subtarget);
}

// The state of RVV BUILD_VECTOR and VECTOR_SHUFFLE lowering is that very few
// of either is (currently) supported. This can get us into an infinite loop
// where we try to lower a BUILD_VECTOR as a VECTOR_SHUFFLE as a BUILD_VECTOR
// as a ..., etc.
// Until either (or both) of these can reliably lower any node, reporting that
// we don't want to expand BUILD_VECTORs via VECTOR_SHUFFLEs at least breaks
// the infinite loop. Note that this lowers BUILD_VECTOR through the stack,
// which is not desirable.
bool RISCVTargetLowering::shouldExpandBuildVectorWithShuffles(
    EVT VT, unsigned DefinedValues) const {
  return false;
}

bool RISCVTargetLowering::isShuffleMaskLegal(ArrayRef<int> M, EVT VT) const {
  // Only splats are currently supported.
  if (ShuffleVectorSDNode::isSplatMask(M.data(), VT))
    return true;

  return false;
}

static SDValue lowerSPLAT_VECTOR(SDValue Op, SelectionDAG &DAG,
                                 const RISCVSubtarget &Subtarget) {
  MVT VT = Op.getSimpleValueType();
  assert(VT.isFixedLengthVector() && "Unexpected vector!");

  MVT ContainerVT = getContainerForFixedLengthVector(DAG, VT, Subtarget);

  SDLoc DL(Op);
  SDValue Mask, VL;
  std::tie(Mask, VL) = getDefaultVLOps(VT, ContainerVT, DL, DAG, Subtarget);

  unsigned Opc =
      VT.isFloatingPoint() ? RISCVISD::VFMV_V_F_VL : RISCVISD::VMV_V_X_VL;
  SDValue Splat = DAG.getNode(Opc, DL, ContainerVT, Op.getOperand(0), VL);
  return convertFromScalableVector(VT, Splat, DAG, Subtarget);
}

static SDValue lowerBUILD_VECTOR(SDValue Op, SelectionDAG &DAG,
                                 const RISCVSubtarget &Subtarget) {
  MVT VT = Op.getSimpleValueType();
  assert(VT.isFixedLengthVector() && "Unexpected vector!");

  MVT ContainerVT = getContainerForFixedLengthVector(DAG, VT, Subtarget);

  SDLoc DL(Op);
  SDValue Mask, VL;
  std::tie(Mask, VL) = getDefaultVLOps(VT, ContainerVT, DL, DAG, Subtarget);

  MVT XLenVT = Subtarget.getXLenVT();
  unsigned NumElts = Op.getNumOperands();

  if (VT.getVectorElementType() == MVT::i1) {
    if (ISD::isBuildVectorAllZeros(Op.getNode())) {
      SDValue VMClr = DAG.getNode(RISCVISD::VMCLR_VL, DL, ContainerVT, VL);
      return convertFromScalableVector(VT, VMClr, DAG, Subtarget);
    }

    if (ISD::isBuildVectorAllOnes(Op.getNode())) {
      SDValue VMSet = DAG.getNode(RISCVISD::VMSET_VL, DL, ContainerVT, VL);
      return convertFromScalableVector(VT, VMSet, DAG, Subtarget);
    }

    // Lower constant mask BUILD_VECTORs via an integer vector type, in
    // scalar integer chunks whose bit-width depends on the number of mask
    // bits and XLEN.
    // First, determine the most appropriate scalar integer type to use. This
    // is at most XLenVT, but may be shrunk to a smaller vector element type
    // according to the size of the final vector - use i8 chunks rather than
    // XLenVT if we're producing a v8i1. This results in more consistent
    // codegen across RV32 and RV64.
    unsigned NumViaIntegerBits =
        std::min(std::max(NumElts, 8u), Subtarget.getXLen());
    if (ISD::isBuildVectorOfConstantSDNodes(Op.getNode())) {
      // If we have to use more than one INSERT_VECTOR_ELT then this
      // optimization is likely to increase code size; avoid peforming it in
      // such a case. We can use a load from a constant pool in this case.
      if (DAG.shouldOptForSize() && NumElts > NumViaIntegerBits)
        return SDValue();
      // Now we can create our integer vector type. Note that it may be larger
      // than the resulting mask type: v4i1 would use v1i8 as its integer type.
      MVT IntegerViaVecVT =
          MVT::getVectorVT(MVT::getIntegerVT(NumViaIntegerBits),
                           divideCeil(NumElts, NumViaIntegerBits));

      uint64_t Bits = 0;
      unsigned BitPos = 0, IntegerEltIdx = 0;
      SDValue Vec = DAG.getUNDEF(IntegerViaVecVT);

      for (unsigned I = 0; I < NumElts; I++, BitPos++) {
        // Once we accumulate enough bits to fill our scalar type, insert into
        // our vector and clear our accumulated data.
        if (I != 0 && I % NumViaIntegerBits == 0) {
          if (NumViaIntegerBits <= 32)
            Bits = SignExtend64(Bits, 32);
          SDValue Elt = DAG.getConstant(Bits, DL, XLenVT);
          Vec = DAG.getNode(ISD::INSERT_VECTOR_ELT, DL, IntegerViaVecVT, Vec,
                            Elt, DAG.getConstant(IntegerEltIdx, DL, XLenVT));
          Bits = 0;
          BitPos = 0;
          IntegerEltIdx++;
        }
        SDValue V = Op.getOperand(I);
        bool BitValue = !V.isUndef() && cast<ConstantSDNode>(V)->getZExtValue();
        Bits |= ((uint64_t)BitValue << BitPos);
      }

      // Insert the (remaining) scalar value into position in our integer
      // vector type.
      if (NumViaIntegerBits <= 32)
        Bits = SignExtend64(Bits, 32);
      SDValue Elt = DAG.getConstant(Bits, DL, XLenVT);
      Vec = DAG.getNode(ISD::INSERT_VECTOR_ELT, DL, IntegerViaVecVT, Vec, Elt,
                        DAG.getConstant(IntegerEltIdx, DL, XLenVT));

      if (NumElts < NumViaIntegerBits) {
        // If we're producing a smaller vector than our minimum legal integer
        // type, bitcast to the equivalent (known-legal) mask type, and extract
        // our final mask.
        assert(IntegerViaVecVT == MVT::v1i8 && "Unexpected mask vector type");
        Vec = DAG.getBitcast(MVT::v8i1, Vec);
        Vec = DAG.getNode(ISD::EXTRACT_SUBVECTOR, DL, VT, Vec,
                          DAG.getConstant(0, DL, XLenVT));
      } else {
        // Else we must have produced an integer type with the same size as the
        // mask type; bitcast for the final result.
        assert(VT.getSizeInBits() == IntegerViaVecVT.getSizeInBits());
        Vec = DAG.getBitcast(VT, Vec);
      }

      return Vec;
    }

    // A BUILD_VECTOR can be lowered as a SETCC. For each fixed-length mask
    // vector type, we have a legal equivalently-sized i8 type, so we can use
    // that.
    MVT WideVecVT = VT.changeVectorElementType(MVT::i8);
    SDValue VecZero = DAG.getConstant(0, DL, WideVecVT);

    SDValue WideVec;
    if (SDValue Splat = cast<BuildVectorSDNode>(Op)->getSplatValue()) {
      // For a splat, perform a scalar truncate before creating the wider
      // vector.
      assert(Splat.getValueType() == XLenVT &&
             "Unexpected type for i1 splat value");
      Splat = DAG.getNode(ISD::AND, DL, XLenVT, Splat,
                          DAG.getConstant(1, DL, XLenVT));
      WideVec = DAG.getSplatBuildVector(WideVecVT, DL, Splat);
    } else {
      SmallVector<SDValue, 8> Ops(Op->op_values());
      WideVec = DAG.getBuildVector(WideVecVT, DL, Ops);
      SDValue VecOne = DAG.getConstant(1, DL, WideVecVT);
      WideVec = DAG.getNode(ISD::AND, DL, WideVecVT, WideVec, VecOne);
    }

    return DAG.getSetCC(DL, VT, WideVec, VecZero, ISD::SETNE);
  }

  if (SDValue Splat = cast<BuildVectorSDNode>(Op)->getSplatValue()) {
    unsigned Opc = VT.isFloatingPoint() ? RISCVISD::VFMV_V_F_VL
                                        : RISCVISD::VMV_V_X_VL;
    Splat = DAG.getNode(Opc, DL, ContainerVT, Splat, VL);
    return convertFromScalableVector(VT, Splat, DAG, Subtarget);
  }

  // Try and match an index sequence, which we can lower directly to the vid
  // instruction. An all-undef vector is matched by getSplatValue, above.
  if (VT.isInteger()) {
    bool IsVID = true;
    for (unsigned I = 0; I < NumElts && IsVID; I++)
      IsVID &= Op.getOperand(I).isUndef() ||
               (isa<ConstantSDNode>(Op.getOperand(I)) &&
                Op.getConstantOperandVal(I) == I);

    if (IsVID) {
      SDValue VID = DAG.getNode(RISCVISD::VID_VL, DL, ContainerVT, Mask, VL);
      return convertFromScalableVector(VT, VID, DAG, Subtarget);
    }
  }

  // Attempt to detect "hidden" splats, which only reveal themselves as splats
  // when re-interpreted as a vector with a larger element type. For example,
  //   v4i16 = build_vector i16 0, i16 1, i16 0, i16 1
  // could be instead splat as
  //   v2i32 = build_vector i32 0x00010000, i32 0x00010000
  // TODO: This optimization could also work on non-constant splats, but it
  // would require bit-manipulation instructions to construct the splat value.
  SmallVector<SDValue> Sequence;
  unsigned EltBitSize = VT.getScalarSizeInBits();
  const auto *BV = cast<BuildVectorSDNode>(Op);
  if (VT.isInteger() && EltBitSize < 64 &&
      ISD::isBuildVectorOfConstantSDNodes(Op.getNode()) &&
      BV->getRepeatedSequence(Sequence) &&
      (Sequence.size() * EltBitSize) <= 64) {
    unsigned SeqLen = Sequence.size();
    MVT ViaIntVT = MVT::getIntegerVT(EltBitSize * SeqLen);
    MVT ViaVecVT = MVT::getVectorVT(ViaIntVT, NumElts / SeqLen);
    assert((ViaIntVT == MVT::i16 || ViaIntVT == MVT::i32 ||
            ViaIntVT == MVT::i64) &&
           "Unexpected sequence type");

    unsigned EltIdx = 0;
    uint64_t EltMask = maskTrailingOnes<uint64_t>(EltBitSize);
    uint64_t SplatValue = 0;
    // Construct the amalgamated value which can be splatted as this larger
    // vector type.
    for (const auto &SeqV : Sequence) {
      if (!SeqV.isUndef())
        SplatValue |= ((cast<ConstantSDNode>(SeqV)->getZExtValue() & EltMask)
                       << (EltIdx * EltBitSize));
      EltIdx++;
    }

    // On RV64, sign-extend from 32 to 64 bits where possible in order to
    // achieve better constant materializion.
    if (Subtarget.is64Bit() && ViaIntVT == MVT::i32)
      SplatValue = SignExtend64(SplatValue, 32);

    // Since we can't introduce illegal i64 types at this stage, we can only
    // perform an i64 splat on RV32 if it is its own sign-extended value. That
    // way we can use RVV instructions to splat.
    assert((ViaIntVT.bitsLE(XLenVT) ||
            (!Subtarget.is64Bit() && ViaIntVT == MVT::i64)) &&
           "Unexpected bitcast sequence");
    if (ViaIntVT.bitsLE(XLenVT) || isInt<32>(SplatValue)) {
      SDValue ViaVL =
          DAG.getConstant(ViaVecVT.getVectorNumElements(), DL, XLenVT);
      MVT ViaContainerVT =
          getContainerForFixedLengthVector(DAG, ViaVecVT, Subtarget);
      SDValue Splat =
          DAG.getNode(RISCVISD::VMV_V_X_VL, DL, ViaContainerVT,
                      DAG.getConstant(SplatValue, DL, XLenVT), ViaVL);
      Splat = convertFromScalableVector(ViaVecVT, Splat, DAG, Subtarget);
      return DAG.getBitcast(VT, Splat);
    }
  }

  // Try and optimize BUILD_VECTORs with "dominant values" - these are values
  // which constitute a large proportion of the elements. In such cases we can
  // splat a vector with the dominant element and make up the shortfall with
  // INSERT_VECTOR_ELTs.
  // Note that this includes vectors of 2 elements by association. The
  // upper-most element is the "dominant" one, allowing us to use a splat to
  // "insert" the upper element, and an insert of the lower element at position
  // 0, which improves codegen.
  SDValue DominantValue;
  unsigned MostCommonCount = 0;
  DenseMap<SDValue, unsigned> ValueCounts;
  unsigned NumUndefElts =
      count_if(Op->op_values(), [](const SDValue &V) { return V.isUndef(); });

  for (SDValue V : Op->op_values()) {
    if (V.isUndef())
      continue;

    ValueCounts.insert(std::make_pair(V, 0));
    unsigned &Count = ValueCounts[V];

    // Is this value dominant? In case of a tie, prefer the highest element as
    // it's cheaper to insert near the beginning of a vector than it is at the
    // end.
    if (++Count >= MostCommonCount) {
      DominantValue = V;
      MostCommonCount = Count;
    }
  }

  assert(DominantValue && "Not expecting an all-undef BUILD_VECTOR");
  unsigned NumDefElts = NumElts - NumUndefElts;
  unsigned DominantValueCountThreshold = NumDefElts <= 2 ? 0 : NumDefElts - 2;

  // Don't perform this optimization when optimizing for size, since
  // materializing elements and inserting them tends to cause code bloat.
  if (!DAG.shouldOptForSize() &&
      ((MostCommonCount > DominantValueCountThreshold) ||
       (ValueCounts.size() <= Log2_32(NumDefElts)))) {
    // Start by splatting the most common element.
    SDValue Vec = DAG.getSplatBuildVector(VT, DL, DominantValue);

    DenseSet<SDValue> Processed{DominantValue};
    MVT SelMaskTy = VT.changeVectorElementType(MVT::i1);
    for (const auto &OpIdx : enumerate(Op->ops())) {
      const SDValue &V = OpIdx.value();
      if (V.isUndef() || !Processed.insert(V).second)
        continue;
      if (ValueCounts[V] == 1) {
        Vec = DAG.getNode(ISD::INSERT_VECTOR_ELT, DL, VT, Vec, V,
                          DAG.getConstant(OpIdx.index(), DL, XLenVT));
      } else {
        // Blend in all instances of this value using a VSELECT, using a
        // mask where each bit signals whether that element is the one
        // we're after.
        SmallVector<SDValue> Ops;
        transform(Op->op_values(), std::back_inserter(Ops), [&](SDValue V1) {
          return DAG.getConstant(V == V1, DL, XLenVT);
        });
        Vec = DAG.getNode(ISD::VSELECT, DL, VT,
                          DAG.getBuildVector(SelMaskTy, DL, Ops),
                          DAG.getSplatBuildVector(VT, DL, V), Vec);
      }
    }

    return Vec;
  }

  return SDValue();
}

static SDValue splatPartsI64WithVL(const SDLoc &DL, MVT VT, SDValue Lo,
                                   SDValue Hi, SDValue VL, SelectionDAG &DAG) {
  if (isa<ConstantSDNode>(Lo) && isa<ConstantSDNode>(Hi)) {
    int32_t LoC = cast<ConstantSDNode>(Lo)->getSExtValue();
    int32_t HiC = cast<ConstantSDNode>(Hi)->getSExtValue();
    // If Hi constant is all the same sign bit as Lo, lower this as a custom
    // node in order to try and match RVV vector/scalar instructions.
    if ((LoC >> 31) == HiC)
      return DAG.getNode(RISCVISD::VMV_V_X_VL, DL, VT, Lo, VL);
  }

  // Fall back to a stack store and stride x0 vector load.
  return DAG.getNode(RISCVISD::SPLAT_VECTOR_SPLIT_I64_VL, DL, VT, Lo, Hi, VL);
}

// Called by type legalization to handle splat of i64 on RV32.
// FIXME: We can optimize this when the type has sign or zero bits in one
// of the halves.
static SDValue splatSplitI64WithVL(const SDLoc &DL, MVT VT, SDValue Scalar,
                                   SDValue VL, SelectionDAG &DAG) {
  assert(Scalar.getValueType() == MVT::i64 && "Unexpected VT!");
  SDValue Lo = DAG.getNode(ISD::EXTRACT_ELEMENT, DL, MVT::i32, Scalar,
                           DAG.getConstant(0, DL, MVT::i32));
  SDValue Hi = DAG.getNode(ISD::EXTRACT_ELEMENT, DL, MVT::i32, Scalar,
                           DAG.getConstant(1, DL, MVT::i32));
  return splatPartsI64WithVL(DL, VT, Lo, Hi, VL, DAG);
}

// This function lowers a splat of a scalar operand Splat with the vector
// length VL. It ensures the final sequence is type legal, which is useful when
// lowering a splat after type legalization.
static SDValue lowerScalarSplat(SDValue Scalar, SDValue VL, MVT VT, SDLoc DL,
                                SelectionDAG &DAG,
                                const RISCVSubtarget &Subtarget) {
  if (VT.isFloatingPoint())
    return DAG.getNode(RISCVISD::VFMV_V_F_VL, DL, VT, Scalar, VL);

  MVT XLenVT = Subtarget.getXLenVT();

  // Simplest case is that the operand needs to be promoted to XLenVT.
  if (Scalar.getValueType().bitsLE(XLenVT)) {
    // If the operand is a constant, sign extend to increase our chances
    // of being able to use a .vi instruction. ANY_EXTEND would become a
    // a zero extend and the simm5 check in isel would fail.
    // FIXME: Should we ignore the upper bits in isel instead?
    unsigned ExtOpc =
        isa<ConstantSDNode>(Scalar) ? ISD::SIGN_EXTEND : ISD::ANY_EXTEND;
    Scalar = DAG.getNode(ExtOpc, DL, XLenVT, Scalar);
    return DAG.getNode(RISCVISD::VMV_V_X_VL, DL, VT, Scalar, VL);
  }

  assert(XLenVT == MVT::i32 && Scalar.getValueType() == MVT::i64 &&
         "Unexpected scalar for splat lowering!");

  // Otherwise use the more complicated splatting algorithm.
  return splatSplitI64WithVL(DL, VT, Scalar, VL, DAG);
}

static SDValue lowerVECTOR_SHUFFLE(SDValue Op, SelectionDAG &DAG,
                                   const RISCVSubtarget &Subtarget) {
  SDValue V1 = Op.getOperand(0);
  SDValue V2 = Op.getOperand(1);
  SDLoc DL(Op);
  MVT XLenVT = Subtarget.getXLenVT();
  MVT VT = Op.getSimpleValueType();
  unsigned NumElts = VT.getVectorNumElements();
  ShuffleVectorSDNode *SVN = cast<ShuffleVectorSDNode>(Op.getNode());

  MVT ContainerVT = getContainerForFixedLengthVector(DAG, VT, Subtarget);

  SDValue TrueMask, VL;
  std::tie(TrueMask, VL) = getDefaultVLOps(VT, ContainerVT, DL, DAG, Subtarget);

  if (SVN->isSplat()) {
    const int Lane = SVN->getSplatIndex();
    if (Lane >= 0) {
      MVT SVT = VT.getVectorElementType();

      // Turn splatted vector load into a strided load with an X0 stride.
      SDValue V = V1;
      // Peek through CONCAT_VECTORS as VectorCombine can concat a vector
      // with undef.
      // FIXME: Peek through INSERT_SUBVECTOR, EXTRACT_SUBVECTOR, bitcasts?
      int Offset = Lane;
      if (V.getOpcode() == ISD::CONCAT_VECTORS) {
        int OpElements =
            V.getOperand(0).getSimpleValueType().getVectorNumElements();
        V = V.getOperand(Offset / OpElements);
        Offset %= OpElements;
      }

      // We need to ensure the load isn't atomic or volatile.
      if (ISD::isNormalLoad(V.getNode()) && cast<LoadSDNode>(V)->isSimple()) {
        auto *Ld = cast<LoadSDNode>(V);
        Offset *= SVT.getStoreSize();
        SDValue NewAddr = DAG.getMemBasePlusOffset(Ld->getBasePtr(),
                                                   TypeSize::Fixed(Offset), DL);

        // If this is SEW=64 on RV32, use a strided load with a stride of x0.
        if (SVT.isInteger() && SVT.bitsGT(XLenVT)) {
          SDVTList VTs = DAG.getVTList({ContainerVT, MVT::Other});
          SDValue IntID =
              DAG.getTargetConstant(Intrinsic::riscv_vlse, DL, XLenVT);
          SDValue Ops[] = {Ld->getChain(), IntID, NewAddr,
                           DAG.getRegister(RISCV::X0, XLenVT), VL};
          SDValue NewLoad = DAG.getMemIntrinsicNode(
              ISD::INTRINSIC_W_CHAIN, DL, VTs, Ops, SVT,
              DAG.getMachineFunction().getMachineMemOperand(
                  Ld->getMemOperand(), Offset, SVT.getStoreSize()));
          DAG.makeEquivalentMemoryOrdering(Ld, NewLoad);
          return convertFromScalableVector(VT, NewLoad, DAG, Subtarget);
        }

        // Otherwise use a scalar load and splat. This will give the best
        // opportunity to fold a splat into the operation. ISel can turn it into
        // the x0 strided load if we aren't able to fold away the select.
        if (SVT.isFloatingPoint())
          V = DAG.getLoad(SVT, DL, Ld->getChain(), NewAddr,
                          Ld->getPointerInfo().getWithOffset(Offset),
                          Ld->getOriginalAlign(),
                          Ld->getMemOperand()->getFlags());
        else
          V = DAG.getExtLoad(ISD::SEXTLOAD, DL, XLenVT, Ld->getChain(), NewAddr,
                             Ld->getPointerInfo().getWithOffset(Offset), SVT,
                             Ld->getOriginalAlign(),
                             Ld->getMemOperand()->getFlags());
        DAG.makeEquivalentMemoryOrdering(Ld, V);

        unsigned Opc =
            VT.isFloatingPoint() ? RISCVISD::VFMV_V_F_VL : RISCVISD::VMV_V_X_VL;
        SDValue Splat = DAG.getNode(Opc, DL, ContainerVT, V, VL);
        return convertFromScalableVector(VT, Splat, DAG, Subtarget);
      }

      V1 = convertToScalableVector(ContainerVT, V1, DAG, Subtarget);
      assert(Lane < (int)NumElts && "Unexpected lane!");
      SDValue Gather =
          DAG.getNode(RISCVISD::VRGATHER_VX_VL, DL, ContainerVT, V1,
                      DAG.getConstant(Lane, DL, XLenVT), TrueMask, VL);
      return convertFromScalableVector(VT, Gather, DAG, Subtarget);
    }
  }

  // Detect shuffles which can be re-expressed as vector selects; these are
  // shuffles in which each element in the destination is taken from an element
  // at the corresponding index in either source vectors.
  bool IsSelect = all_of(enumerate(SVN->getMask()), [&](const auto &MaskIdx) {
    int MaskIndex = MaskIdx.value();
    return MaskIndex < 0 || MaskIdx.index() == (unsigned)MaskIndex % NumElts;
  });

  assert(!V1.isUndef() && "Unexpected shuffle canonicalization");

  SmallVector<SDValue> MaskVals;
  // As a backup, shuffles can be lowered via a vrgather instruction, possibly
  // merged with a second vrgather.
  SmallVector<SDValue> GatherIndicesLHS, GatherIndicesRHS;

  // By default we preserve the original operand order, and use a mask to
  // select LHS as true and RHS as false. However, since RVV vector selects may
  // feature splats but only on the LHS, we may choose to invert our mask and
  // instead select between RHS and LHS.
  bool SwapOps = DAG.isSplatValue(V2) && !DAG.isSplatValue(V1);
  bool InvertMask = IsSelect == SwapOps;

  // Now construct the mask that will be used by the vselect or blended
  // vrgather operation. For vrgathers, construct the appropriate indices into
  // each vector.
  for (int MaskIndex : SVN->getMask()) {
    bool SelectMaskVal = (MaskIndex < (int)NumElts) ^ InvertMask;
    MaskVals.push_back(DAG.getConstant(SelectMaskVal, DL, XLenVT));
    if (!IsSelect) {
      bool IsLHS = MaskIndex < (int)NumElts;
      // For "undef" elements of -1, shuffle in element 0 instead.
      GatherIndicesLHS.push_back(
          DAG.getConstant(IsLHS ? std::max(MaskIndex, 0) : 0, DL, XLenVT));
      // TODO: If we're masking out unused elements anyway, it might produce
      // better code if we use the most-common element index instead of 0.
      GatherIndicesRHS.push_back(
          DAG.getConstant(IsLHS ? 0 : MaskIndex - NumElts, DL, XLenVT));
    }
  }

  if (SwapOps) {
    std::swap(V1, V2);
    std::swap(GatherIndicesLHS, GatherIndicesRHS);
  }

  assert(MaskVals.size() == NumElts && "Unexpected select-like shuffle");
  MVT MaskVT = MVT::getVectorVT(MVT::i1, NumElts);
  SDValue SelectMask = DAG.getBuildVector(MaskVT, DL, MaskVals);

  if (IsSelect)
    return DAG.getNode(ISD::VSELECT, DL, VT, SelectMask, V1, V2);

  if (VT.getScalarSizeInBits() == 8 && VT.getVectorNumElements() > 256) {
    // On such a large vector we're unable to use i8 as the index type.
    // FIXME: We could promote the index to i16 and use vrgatherei16, but that
    // may involve vector splitting if we're already at LMUL=8, or our
    // user-supplied maximum fixed-length LMUL.
    return SDValue();
  }

  unsigned GatherOpc = RISCVISD::VRGATHER_VV_VL;
  MVT IndexVT = VT.changeTypeToInteger();
  // Since we can't introduce illegal index types at this stage, use i16 and
  // vrgatherei16 if the corresponding index type for plain vrgather is greater
  // than XLenVT.
  if (IndexVT.getScalarType().bitsGT(XLenVT)) {
    GatherOpc = RISCVISD::VRGATHEREI16_VV_VL;
    IndexVT = IndexVT.changeVectorElementType(MVT::i16);
  }

  MVT IndexContainerVT =
      ContainerVT.changeVectorElementType(IndexVT.getScalarType());

  SDValue Gather;
  // TODO: This doesn't trigger for i64 vectors on RV32, since there we
  // encounter a bitcasted BUILD_VECTOR with low/high i32 values.
  if (SDValue SplatValue = DAG.getSplatValue(V1, /*LegalTypes*/ true)) {
    Gather = lowerScalarSplat(SplatValue, VL, ContainerVT, DL, DAG, Subtarget);
  } else {
    SDValue LHSIndices = DAG.getBuildVector(IndexVT, DL, GatherIndicesLHS);
    LHSIndices =
        convertToScalableVector(IndexContainerVT, LHSIndices, DAG, Subtarget);

    V1 = convertToScalableVector(ContainerVT, V1, DAG, Subtarget);
    Gather =
        DAG.getNode(GatherOpc, DL, ContainerVT, V1, LHSIndices, TrueMask, VL);
  }

  // If a second vector operand is used by this shuffle, blend it in with an
  // additional vrgather.
  if (!V2.isUndef()) {
    MVT MaskContainerVT = ContainerVT.changeVectorElementType(MVT::i1);
    SelectMask =
        convertToScalableVector(MaskContainerVT, SelectMask, DAG, Subtarget);

    SDValue RHSIndices = DAG.getBuildVector(IndexVT, DL, GatherIndicesRHS);
    RHSIndices =
        convertToScalableVector(IndexContainerVT, RHSIndices, DAG, Subtarget);

    V2 = convertToScalableVector(ContainerVT, V2, DAG, Subtarget);
    V2 = DAG.getNode(GatherOpc, DL, ContainerVT, V2, RHSIndices, TrueMask, VL);
    Gather = DAG.getNode(RISCVISD::VSELECT_VL, DL, ContainerVT, SelectMask, V2,
                         Gather, VL);
  }

  return convertFromScalableVector(VT, Gather, DAG, Subtarget);
}

static SDValue getRVVFPExtendOrRound(SDValue Op, MVT VT, MVT ContainerVT,
                                     SDLoc DL, SelectionDAG &DAG,
                                     const RISCVSubtarget &Subtarget) {
  if (VT.isScalableVector())
    return DAG.getFPExtendOrRound(Op, DL, VT);
  assert(VT.isFixedLengthVector() &&
         "Unexpected value type for RVV FP extend/round lowering");
  SDValue Mask, VL;
  std::tie(Mask, VL) = getDefaultVLOps(VT, ContainerVT, DL, DAG, Subtarget);
  unsigned RVVOpc = ContainerVT.bitsGT(Op.getSimpleValueType())
                        ? RISCVISD::FP_EXTEND_VL
                        : RISCVISD::FP_ROUND_VL;
  return DAG.getNode(RVVOpc, DL, ContainerVT, Op, Mask, VL);
}

SDValue RISCVTargetLowering::LowerOperation(SDValue Op,
                                            SelectionDAG &DAG) const {
  switch (Op.getOpcode()) {
  default:
    report_fatal_error("unimplemented operand");
  case ISD::GlobalAddress:
    return lowerGlobalAddress(Op, DAG);
  case ISD::BlockAddress:
    return lowerBlockAddress(Op, DAG);
  case ISD::ConstantPool:
    return lowerConstantPool(Op, DAG);
  case ISD::JumpTable:
    return lowerJumpTable(Op, DAG);
  case ISD::GlobalTLSAddress:
    return lowerGlobalTLSAddress(Op, DAG);
  case ISD::SELECT:
    return lowerSELECT(Op, DAG);
  case ISD::BRCOND:
    return lowerBRCOND(Op, DAG);
  case ISD::VASTART:
    return lowerVASTART(Op, DAG);
  case ISD::FRAMEADDR:
    return lowerFRAMEADDR(Op, DAG);
  case ISD::RETURNADDR:
    return lowerRETURNADDR(Op, DAG);
  case ISD::SHL_PARTS:
    return lowerShiftLeftParts(Op, DAG);
  case ISD::SRA_PARTS:
    return lowerShiftRightParts(Op, DAG, true);
  case ISD::SRL_PARTS:
    return lowerShiftRightParts(Op, DAG, false);
  case ISD::BITCAST: {
    SDLoc DL(Op);
    EVT VT = Op.getValueType();
    SDValue Op0 = Op.getOperand(0);
    EVT Op0VT = Op0.getValueType();
    MVT XLenVT = Subtarget.getXLenVT();
    if (VT.isFixedLengthVector()) {
      // We can handle fixed length vector bitcasts with a simple replacement
      // in isel.
      if (Op0VT.isFixedLengthVector())
        return Op;
      // When bitcasting from scalar to fixed-length vector, insert the scalar
      // into a one-element vector of the result type, and perform a vector
      // bitcast.
      if (!Op0VT.isVector()) {
        auto BVT = EVT::getVectorVT(*DAG.getContext(), Op0VT, 1);
        return DAG.getBitcast(VT, DAG.getNode(ISD::INSERT_VECTOR_ELT, DL, BVT,
                                              DAG.getUNDEF(BVT), Op0,
                                              DAG.getConstant(0, DL, XLenVT)));
      }
      return SDValue();
    }
    // Custom-legalize bitcasts from fixed-length vector types to scalar types
    // thus: bitcast the vector to a one-element vector type whose element type
    // is the same as the result type, and extract the first element.
    if (!VT.isVector() && Op0VT.isFixedLengthVector()) {
      LLVMContext &Context = *DAG.getContext();
      SDValue BVec = DAG.getBitcast(EVT::getVectorVT(Context, VT, 1), Op0);
      return DAG.getNode(ISD::EXTRACT_VECTOR_ELT, DL, VT, BVec,
                         DAG.getConstant(0, DL, XLenVT));
    }
    if (VT == MVT::f16 && Op0VT == MVT::i16 && Subtarget.hasStdExtZfh()) {
      SDValue NewOp0 = DAG.getNode(ISD::ANY_EXTEND, DL, XLenVT, Op0);
      SDValue FPConv = DAG.getNode(RISCVISD::FMV_H_X, DL, MVT::f16, NewOp0);
      return FPConv;
    }
    if (VT == MVT::f32 && Op0VT == MVT::i32 && Subtarget.is64Bit() &&
        Subtarget.hasStdExtF()) {
      SDValue NewOp0 = DAG.getNode(ISD::ANY_EXTEND, DL, MVT::i64, Op0);
      SDValue FPConv =
          DAG.getNode(RISCVISD::FMV_W_X_RV64, DL, MVT::f32, NewOp0);
      return FPConv;
    }
    return SDValue();
  }
  case ISD::INTRINSIC_WO_CHAIN:
    return LowerINTRINSIC_WO_CHAIN(Op, DAG);
  case ISD::INTRINSIC_W_CHAIN:
    return LowerINTRINSIC_W_CHAIN(Op, DAG);
  case ISD::INTRINSIC_VOID:
    return LowerINTRINSIC_VOID(Op, DAG);
  case ISD::SIGN_EXTEND_VECTOR_INREG:
    return lowerSIGN_EXTEND_VECTOR_INREG(Op, DAG);
  case ISD::ZERO_EXTEND_VECTOR_INREG:
    return lowerZERO_EXTEND_VECTOR_INREG(Op, DAG);
  case ISD::FEXP:
    return lowerFEXP(Op, DAG);
  case ISD::FSIN:
    return lowerFSIN(Op, DAG);
  case ISD::FCOS:
    return lowerFCOS(Op, DAG);
  case ISD::FREM:
    return lowerFREM(Op, DAG);
  case ISD::BSWAP:
  case ISD::BITREVERSE: {
    // Convert BSWAP/BITREVERSE to GREVI to enable GREVI combinining.
    assert(Subtarget.hasStdExtZbp() && "Unexpected custom legalisation");
    MVT VT = Op.getSimpleValueType();
    SDLoc DL(Op);
    // Start with the maximum immediate value which is the bitwidth - 1.
    unsigned Imm = VT.getSizeInBits() - 1;
    // If this is BSWAP rather than BITREVERSE, clear the lower 3 bits.
    if (Op.getOpcode() == ISD::BSWAP)
      Imm &= ~0x7U;
    return DAG.getNode(RISCVISD::GREV, DL, VT, Op.getOperand(0),
                       DAG.getConstant(Imm, DL, VT));
  }
  case ISD::FSHL:
  case ISD::FSHR: {
    MVT VT = Op.getSimpleValueType();
    assert(VT == Subtarget.getXLenVT() && "Unexpected custom legalization");
    SDLoc DL(Op);
    if (Op.getOperand(2).getOpcode() == ISD::Constant)
      return Op;
    // FSL/FSR take a log2(XLen)+1 bit shift amount but XLenVT FSHL/FSHR only
    // use log(XLen) bits. Mask the shift amount accordingly.
    unsigned ShAmtWidth = Subtarget.getXLen() - 1;
    SDValue ShAmt = DAG.getNode(ISD::AND, DL, VT, Op.getOperand(2),
                                DAG.getConstant(ShAmtWidth, DL, VT));
    unsigned Opc = Op.getOpcode() == ISD::FSHL ? RISCVISD::FSL : RISCVISD::FSR;
    return DAG.getNode(Opc, DL, VT, Op.getOperand(0), Op.getOperand(1), ShAmt);
  }
  case ISD::TRUNCATE: {
    SDLoc DL(Op);
    MVT VT = Op.getSimpleValueType();
    // Only custom-lower vector truncates
    if (!VT.isVector())
      return Op;

    // Truncates to mask types are handled differently
    if (VT.getVectorElementType() == MVT::i1)
      return lowerVectorMaskTrunc(Op, DAG);

    // RVV only has truncates which operate from SEW*2->SEW, so lower arbitrary
    // truncates as a series of "RISCVISD::TRUNCATE_VECTOR_VL" nodes which
    // truncate by one power of two at a time.
    MVT DstEltVT = VT.getVectorElementType();

    SDValue Src = Op.getOperand(0);
    MVT SrcVT = Src.getSimpleValueType();
    MVT SrcEltVT = SrcVT.getVectorElementType();

    assert(DstEltVT.bitsLT(SrcEltVT) &&
           isPowerOf2_64(DstEltVT.getSizeInBits()) &&
           isPowerOf2_64(SrcEltVT.getSizeInBits()) &&
           "Unexpected vector truncate lowering");

    MVT ContainerVT = SrcVT;
    if (SrcVT.isFixedLengthVector()) {
      ContainerVT = getContainerForFixedLengthVector(SrcVT);
      Src = convertToScalableVector(ContainerVT, Src, DAG, Subtarget);
    }

    SDValue Result = Src;
    SDValue Mask, VL;
    std::tie(Mask, VL) =
        getDefaultVLOps(SrcVT, ContainerVT, DL, DAG, Subtarget);
    LLVMContext &Context = *DAG.getContext();
    const ElementCount Count = ContainerVT.getVectorElementCount();
    do {
      SrcEltVT = MVT::getIntegerVT(SrcEltVT.getSizeInBits() / 2);
      EVT ResultVT = EVT::getVectorVT(Context, SrcEltVT, Count);
      Result = DAG.getNode(RISCVISD::TRUNCATE_VECTOR_VL, DL, ResultVT, Result,
                           Mask, VL);
    } while (SrcEltVT != DstEltVT);

    if (SrcVT.isFixedLengthVector())
      Result = convertFromScalableVector(VT, Result, DAG, Subtarget);

    return Result;
  }
  case ISD::ANY_EXTEND:
  case ISD::ZERO_EXTEND:
    if (Op.getOperand(0).getValueType().isVector() &&
        Op.getOperand(0).getValueType().getVectorElementType() == MVT::i1)
      return lowerVectorMaskExt(Op, DAG, /*ExtVal*/ 1);
    return lowerFixedLengthVectorExtendToRVV(Op, DAG, RISCVISD::VZEXT_VL);
  case ISD::SIGN_EXTEND:
    if (Op.getOperand(0).getValueType().isVector() &&
        Op.getOperand(0).getValueType().getVectorElementType() == MVT::i1)
      return lowerVectorMaskExt(Op, DAG, /*ExtVal*/ -1);
    return lowerFixedLengthVectorExtendToRVV(Op, DAG, RISCVISD::VSEXT_VL);
  case ISD::SPLAT_VECTOR_PARTS:
    return lowerSPLAT_VECTOR_PARTS(Op, DAG);
  case ISD::INSERT_VECTOR_ELT:
    return lowerINSERT_VECTOR_ELT(Op, DAG);
  case ISD::EXTRACT_VECTOR_ELT:
    return lowerEXTRACT_VECTOR_ELT(Op, DAG);
  case ISD::VSCALE: {
    MVT VT = Op.getSimpleValueType();
    SDLoc DL(Op);
    SDValue VLENB = DAG.getNode(RISCVISD::READ_VLENB, DL, VT);
    // We define our scalable vector types for lmul=1 to use a 64 bit known
    // minimum size. e.g. <vscale x 2 x i32>. VLENB is in bytes so we calculate
    // vscale as VLENB / 8.
    assert(RISCV::RVVBitsPerBlock == 64 && "Unexpected bits per block!");
    SDValue VScale = DAG.getNode(ISD::SRL, DL, VT, VLENB,
                                 DAG.getConstant(3, DL, VT));
    return DAG.getNode(ISD::MUL, DL, VT, VScale, Op.getOperand(0));
  }
  case ISD::FP_EXTEND: {
    // RVV can only do fp_extend to types double the size as the source. We
    // custom-lower f16->f64 extensions to two hops of ISD::FP_EXTEND, going
    // via f32.
    SDLoc DL(Op);
    MVT VT = Op.getSimpleValueType();
    SDValue Src = Op.getOperand(0);
    MVT SrcVT = Src.getSimpleValueType();

    // Prepare any fixed-length vector operands.
    MVT ContainerVT = VT;
    if (SrcVT.isFixedLengthVector()) {
      ContainerVT = getContainerForFixedLengthVector(VT);
      MVT SrcContainerVT =
          ContainerVT.changeVectorElementType(SrcVT.getVectorElementType());
      Src = convertToScalableVector(SrcContainerVT, Src, DAG, Subtarget);
    }

    if (!VT.isVector() || VT.getVectorElementType() != MVT::f64 ||
        SrcVT.getVectorElementType() != MVT::f16) {
      // For scalable vectors, we only need to close the gap between
      // vXf16->vXf64.
      if (!VT.isFixedLengthVector())
        return Op;
      // For fixed-length vectors, lower the FP_EXTEND to a custom "VL" version.
      Src = getRVVFPExtendOrRound(Src, VT, ContainerVT, DL, DAG, Subtarget);
      return convertFromScalableVector(VT, Src, DAG, Subtarget);
    }

    MVT InterVT = VT.changeVectorElementType(MVT::f32);
    MVT InterContainerVT = ContainerVT.changeVectorElementType(MVT::f32);
    SDValue IntermediateExtend = getRVVFPExtendOrRound(
        Src, InterVT, InterContainerVT, DL, DAG, Subtarget);

    SDValue Extend = getRVVFPExtendOrRound(IntermediateExtend, VT, ContainerVT,
                                           DL, DAG, Subtarget);
    if (VT.isFixedLengthVector())
      return convertFromScalableVector(VT, Extend, DAG, Subtarget);
    return Extend;
  }
  case ISD::FP_ROUND: {
    // RVV can only do fp_round to types half the size as the source. We
    // custom-lower f64->f16 rounds via RVV's round-to-odd float
    // conversion instruction.
    SDLoc DL(Op);
    MVT VT = Op.getSimpleValueType();
    SDValue Src = Op.getOperand(0);
    MVT SrcVT = Src.getSimpleValueType();

    // Prepare any fixed-length vector operands.
    MVT ContainerVT = VT;
    if (VT.isFixedLengthVector()) {
      MVT SrcContainerVT = getContainerForFixedLengthVector(SrcVT);
      ContainerVT =
          SrcContainerVT.changeVectorElementType(VT.getVectorElementType());
      Src = convertToScalableVector(SrcContainerVT, Src, DAG, Subtarget);
    }

    if (!VT.isVector() || VT.getVectorElementType() != MVT::f16 ||
        SrcVT.getVectorElementType() != MVT::f64) {
      // For scalable vectors, we only need to close the gap between
      // vXf64<->vXf16.
      if (!VT.isFixedLengthVector())
        return Op;
      // For fixed-length vectors, lower the FP_ROUND to a custom "VL" version.
      Src = getRVVFPExtendOrRound(Src, VT, ContainerVT, DL, DAG, Subtarget);
      return convertFromScalableVector(VT, Src, DAG, Subtarget);
    }

    SDValue Mask, VL;
    std::tie(Mask, VL) = getDefaultVLOps(VT, ContainerVT, DL, DAG, Subtarget);

    MVT InterVT = ContainerVT.changeVectorElementType(MVT::f32);
    SDValue IntermediateRound =
        DAG.getNode(RISCVISD::VFNCVT_ROD_VL, DL, InterVT, Src, Mask, VL);
    SDValue Round = getRVVFPExtendOrRound(IntermediateRound, VT, ContainerVT,
                                          DL, DAG, Subtarget);

    if (VT.isFixedLengthVector())
      return convertFromScalableVector(VT, Round, DAG, Subtarget);
    return Round;
  }
  case ISD::FP_TO_SINT:
  case ISD::FP_TO_UINT:
  case ISD::SINT_TO_FP:
  case ISD::UINT_TO_FP: {
    // RVV can only do fp<->int conversions to types half/double the size as
    // the source. We custom-lower any conversions that do two hops into
    // sequences.
    MVT VT = Op.getSimpleValueType();
    if (!VT.isVector())
      return Op;
    SDLoc DL(Op);
    SDValue Src = Op.getOperand(0);
    MVT EltVT = VT.getVectorElementType();
    MVT SrcVT = Src.getSimpleValueType();
    MVT SrcEltVT = SrcVT.getVectorElementType();
    unsigned EltSize = EltVT.getSizeInBits();
    unsigned SrcEltSize = SrcEltVT.getSizeInBits();
    assert(isPowerOf2_32(EltSize) && isPowerOf2_32(SrcEltSize) &&
           "Unexpected vector element types");

    bool IsInt2FP = SrcEltVT.isInteger();
    // Widening conversions
    if (EltSize > SrcEltSize && (EltSize / SrcEltSize >= 4)) {
      if (IsInt2FP) {
        // Do a regular integer sign/zero extension then convert to float.
        MVT IVecVT = MVT::getVectorVT(MVT::getIntegerVT(EltVT.getSizeInBits()),
                                      VT.getVectorElementCount());
        unsigned ExtOpcode = Op.getOpcode() == ISD::UINT_TO_FP
                                 ? ISD::ZERO_EXTEND
                                 : ISD::SIGN_EXTEND;
        SDValue Ext = DAG.getNode(ExtOpcode, DL, IVecVT, Src);
        return DAG.getNode(Op.getOpcode(), DL, VT, Ext);
      }
      // FP2Int
      assert(SrcEltVT == MVT::f16 && "Unexpected FP_TO_[US]INT lowering");
      // Do one doubling fp_extend then complete the operation by converting
      // to int.
      MVT InterimFVT = MVT::getVectorVT(MVT::f32, VT.getVectorElementCount());
      SDValue FExt = DAG.getFPExtendOrRound(Src, DL, InterimFVT);
      return DAG.getNode(Op.getOpcode(), DL, VT, FExt);
    }

    // Narrowing conversions
    if (SrcEltSize > EltSize && (SrcEltSize / EltSize >= 4)) {
      if (IsInt2FP) {
        // One narrowing int_to_fp, then an fp_round.
        assert(EltVT == MVT::f16 && "Unexpected [US]_TO_FP lowering");
        MVT InterimFVT = MVT::getVectorVT(MVT::f32, VT.getVectorElementCount());
        SDValue Int2FP = DAG.getNode(Op.getOpcode(), DL, InterimFVT, Src);
        return DAG.getFPExtendOrRound(Int2FP, DL, VT);
      }
      // FP2Int
      // One narrowing fp_to_int, then truncate the integer. If the float isn't
      // representable by the integer, the result is poison.
      MVT IVecVT =
          MVT::getVectorVT(MVT::getIntegerVT(SrcEltVT.getSizeInBits() / 2),
                           VT.getVectorElementCount());
      SDValue FP2Int = DAG.getNode(Op.getOpcode(), DL, IVecVT, Src);
      return DAG.getNode(ISD::TRUNCATE, DL, VT, FP2Int);
    }

    // Scalable vectors can exit here. Patterns will handle equally-sized
    // conversions halving/doubling ones.
    if (!VT.isFixedLengthVector())
      return Op;

    // For fixed-length vectors we lower to a custom "VL" node.
    unsigned RVVOpc = 0;
    switch (Op.getOpcode()) {
    default:
      llvm_unreachable("Impossible opcode");
    case ISD::FP_TO_SINT:
      RVVOpc = RISCVISD::FP_TO_SINT_VL;
      break;
    case ISD::FP_TO_UINT:
      RVVOpc = RISCVISD::FP_TO_UINT_VL;
      break;
    case ISD::SINT_TO_FP:
      RVVOpc = RISCVISD::SINT_TO_FP_VL;
      break;
    case ISD::UINT_TO_FP:
      RVVOpc = RISCVISD::UINT_TO_FP_VL;
      break;
    }

    MVT ContainerVT, SrcContainerVT;
    // Derive the reference container type from the larger vector type.
    if (SrcEltSize > EltSize) {
      SrcContainerVT = getContainerForFixedLengthVector(SrcVT);
      ContainerVT =
          SrcContainerVT.changeVectorElementType(VT.getVectorElementType());
    } else {
      ContainerVT = getContainerForFixedLengthVector(VT);
      SrcContainerVT = ContainerVT.changeVectorElementType(SrcEltVT);
    }

    SDValue Mask, VL;
    std::tie(Mask, VL) = getDefaultVLOps(VT, ContainerVT, DL, DAG, Subtarget);

    Src = convertToScalableVector(SrcContainerVT, Src, DAG, Subtarget);
    Src = DAG.getNode(RVVOpc, DL, ContainerVT, Src, Mask, VL);
    return convertFromScalableVector(VT, Src, DAG, Subtarget);
  }
  case ISD::VECREDUCE_ADD:
  case ISD::VECREDUCE_UMAX:
  case ISD::VECREDUCE_SMAX:
  case ISD::VECREDUCE_UMIN:
  case ISD::VECREDUCE_SMIN:
    return lowerVECREDUCE(Op, DAG);
  case ISD::VECREDUCE_AND:
  case ISD::VECREDUCE_OR:
  case ISD::VECREDUCE_XOR:
    if (Op.getOperand(0).getValueType().getVectorElementType() == MVT::i1)
      return lowerVectorMaskVECREDUCE(Op, DAG);
    return lowerVECREDUCE(Op, DAG);
  case ISD::VECREDUCE_FADD:
  case ISD::VECREDUCE_SEQ_FADD:
  case ISD::VECREDUCE_FMIN:
  case ISD::VECREDUCE_FMAX:
    return lowerFPVECREDUCE(Op, DAG);
  case ISD::INSERT_SUBVECTOR:
    return lowerINSERT_SUBVECTOR(Op, DAG);
  case ISD::EXTRACT_SUBVECTOR:
    return lowerEXTRACT_SUBVECTOR(Op, DAG);
  case ISD::STEP_VECTOR:
    return lowerSTEP_VECTOR(Op, DAG);
  case ISD::VECTOR_REVERSE:
    return lowerVECTOR_REVERSE(Op, DAG);
  case ISD::BUILD_VECTOR:
    return lowerBUILD_VECTOR(Op, DAG, Subtarget);
  case ISD::SPLAT_VECTOR:
    if (Op.getValueType().getVectorElementType() == MVT::i1)
      return lowerVectorMaskSplat(Op, DAG);
    return lowerSPLAT_VECTOR(Op, DAG, Subtarget);
  case ISD::VECTOR_SHUFFLE:
    return lowerVECTOR_SHUFFLE(Op, DAG, Subtarget);
  case ISD::CONCAT_VECTORS: {
    // Split CONCAT_VECTORS into a series of INSERT_SUBVECTOR nodes. This is
    // better than going through the stack, as the default expansion does.
    SDLoc DL(Op);
    MVT VT = Op.getSimpleValueType();
    unsigned NumOpElts =
        Op.getOperand(0).getSimpleValueType().getVectorMinNumElements();
    SDValue Vec = DAG.getUNDEF(VT);
    for (const auto &OpIdx : enumerate(Op->ops()))
      Vec = DAG.getNode(ISD::INSERT_SUBVECTOR, DL, VT, Vec, OpIdx.value(),
                        DAG.getIntPtrConstant(OpIdx.index() * NumOpElts, DL));
    return Vec;
  }
  case ISD::LOAD:
    return lowerFixedLengthVectorLoadToRVV(Op, DAG);
  case ISD::STORE:
    return lowerFixedLengthVectorStoreToRVV(Op, DAG);
  case ISD::MLOAD:
    return lowerMLOAD(Op, DAG);
  case ISD::MSTORE:
    return lowerMSTORE(Op, DAG);
  case ISD::SETCC:
    return lowerFixedLengthVectorSetccToRVV(Op, DAG);
  case ISD::ADD:
    return lowerToScalableOp(Op, DAG, RISCVISD::ADD_VL);
  case ISD::SUB:
    return lowerToScalableOp(Op, DAG, RISCVISD::SUB_VL);
  case ISD::MUL:
    return lowerToScalableOp(Op, DAG, RISCVISD::MUL_VL);
  case ISD::MULHS:
    return lowerToScalableOp(Op, DAG, RISCVISD::MULHS_VL);
  case ISD::MULHU:
    return lowerToScalableOp(Op, DAG, RISCVISD::MULHU_VL);
  case ISD::AND:
    return lowerFixedLengthVectorLogicOpToRVV(Op, DAG, RISCVISD::VMAND_VL,
                                              RISCVISD::AND_VL);
  case ISD::OR:
    return lowerFixedLengthVectorLogicOpToRVV(Op, DAG, RISCVISD::VMOR_VL,
                                              RISCVISD::OR_VL);
  case ISD::XOR:
    return lowerFixedLengthVectorLogicOpToRVV(Op, DAG, RISCVISD::VMXOR_VL,
                                              RISCVISD::XOR_VL);
  case ISD::SDIV:
    return lowerToScalableOp(Op, DAG, RISCVISD::SDIV_VL);
  case ISD::SREM:
    return lowerToScalableOp(Op, DAG, RISCVISD::SREM_VL);
  case ISD::UDIV:
    return lowerToScalableOp(Op, DAG, RISCVISD::UDIV_VL);
  case ISD::UREM:
    return lowerToScalableOp(Op, DAG, RISCVISD::UREM_VL);
  case ISD::SHL:
    return lowerToScalableOp(Op, DAG, RISCVISD::SHL_VL);
  case ISD::SRA:
    return lowerToScalableOp(Op, DAG, RISCVISD::SRA_VL);
  case ISD::SRL:
    return lowerToScalableOp(Op, DAG, RISCVISD::SRL_VL);
  case ISD::FADD:
    return lowerToScalableOp(Op, DAG, RISCVISD::FADD_VL);
  case ISD::FSUB:
    return lowerToScalableOp(Op, DAG, RISCVISD::FSUB_VL);
  case ISD::FMUL:
    return lowerToScalableOp(Op, DAG, RISCVISD::FMUL_VL);
  case ISD::FDIV:
    return lowerToScalableOp(Op, DAG, RISCVISD::FDIV_VL);
  case ISD::FNEG:
    return lowerToScalableOp(Op, DAG, RISCVISD::FNEG_VL);
  case ISD::FABS:
    return lowerToScalableOp(Op, DAG, RISCVISD::FABS_VL);
  case ISD::FSQRT:
    return lowerToScalableOp(Op, DAG, RISCVISD::FSQRT_VL);
  case ISD::FMA:
    return lowerToScalableOp(Op, DAG, RISCVISD::FMA_VL);
  case ISD::SMIN:
    return lowerToScalableOp(Op, DAG, RISCVISD::SMIN_VL);
  case ISD::SMAX:
    return lowerToScalableOp(Op, DAG, RISCVISD::SMAX_VL);
  case ISD::UMIN:
    return lowerToScalableOp(Op, DAG, RISCVISD::UMIN_VL);
  case ISD::UMAX:
    return lowerToScalableOp(Op, DAG, RISCVISD::UMAX_VL);
  case ISD::FMINNUM:
    return lowerToScalableOp(Op, DAG, RISCVISD::FMINNUM_VL);
  case ISD::FMAXNUM:
    return lowerToScalableOp(Op, DAG, RISCVISD::FMAXNUM_VL);
  case ISD::ABS:
    return lowerABS(Op, DAG);
  case ISD::VSELECT:
    return lowerFixedLengthVectorSelectToRVV(Op, DAG);
  case ISD::FCOPYSIGN:
    return lowerFixedLengthVectorFCOPYSIGNToRVV(Op, DAG);
  case ISD::MGATHER:
    return lowerMGATHER(Op, DAG);
  case ISD::MSCATTER:
    return lowerMSCATTER(Op, DAG);
  case ISD::FLT_ROUNDS_:
    return lowerGET_ROUNDING(Op, DAG);
  case ISD::SET_ROUNDING:
    return lowerSET_ROUNDING(Op, DAG);
  case ISD::VP_ADD:
    return lowerVPOp(Op, DAG, RISCVISD::ADD_VL);
  case ISD::VP_SUB:
    return lowerVPOp(Op, DAG, RISCVISD::SUB_VL);
  case ISD::VP_MUL:
    return lowerVPOp(Op, DAG, RISCVISD::MUL_VL);
  case ISD::VP_SDIV:
    return lowerVPOp(Op, DAG, RISCVISD::SDIV_VL);
  case ISD::VP_UDIV:
    return lowerVPOp(Op, DAG, RISCVISD::UDIV_VL);
  case ISD::VP_SREM:
    return lowerVPOp(Op, DAG, RISCVISD::SREM_VL);
  case ISD::VP_UREM:
    return lowerVPOp(Op, DAG, RISCVISD::UREM_VL);
  case ISD::VP_AND:
    return lowerVPOp(Op, DAG, RISCVISD::AND_VL);
  case ISD::VP_OR:
    return lowerVPOp(Op, DAG, RISCVISD::OR_VL);
  case ISD::VP_XOR:
    return lowerVPOp(Op, DAG, RISCVISD::XOR_VL);
  case ISD::VP_ASHR:
    return lowerVPOp(Op, DAG, RISCVISD::SRA_VL);
  case ISD::VP_LSHR:
    return lowerVPOp(Op, DAG, RISCVISD::SRL_VL);
  case ISD::VP_SHL:
    return lowerVPOp(Op, DAG, RISCVISD::SHL_VL);
  case ISD::VP_FADD:
	return lowerVPOp(Op, DAG, RISCVISD::FADD_VL);
  case ISD::VP_FSUB:
	return lowerVPOp(Op, DAG, RISCVISD::FSUB_VL);
  case ISD::VP_FMUL:
	return lowerVPOp(Op, DAG, RISCVISD::FMUL_VL);
  case ISD::VP_FDIV:
	return lowerVPOp(Op, DAG, RISCVISD::FDIV_VL);
  case ISD::VECTOR_SPLICE:
    return lowerVECTOR_SPLICE(Op, DAG);
  }
}

static SDValue getTargetNode(GlobalAddressSDNode *N, SDLoc DL, EVT Ty,
                             SelectionDAG &DAG, unsigned Flags) {
  return DAG.getTargetGlobalAddress(N->getGlobal(), DL, Ty, 0, Flags);
}

static SDValue getTargetNode(BlockAddressSDNode *N, SDLoc DL, EVT Ty,
                             SelectionDAG &DAG, unsigned Flags) {
  return DAG.getTargetBlockAddress(N->getBlockAddress(), Ty, N->getOffset(),
                                   Flags);
}

static SDValue getTargetNode(ConstantPoolSDNode *N, SDLoc DL, EVT Ty,
                             SelectionDAG &DAG, unsigned Flags) {
  return DAG.getTargetConstantPool(N->getConstVal(), Ty, N->getAlign(),
                                   N->getOffset(), Flags);
}

static SDValue getTargetNode(JumpTableSDNode *N, SDLoc DL, EVT Ty,
                             SelectionDAG &DAG, unsigned Flags) {
  return DAG.getTargetJumpTable(N->getIndex(), Ty, Flags);
}

template <class NodeTy>
SDValue RISCVTargetLowering::getAddr(NodeTy *N, SelectionDAG &DAG,
                                     bool IsLocal) const {
  SDLoc DL(N);
  EVT Ty = getPointerTy(DAG.getDataLayout());

  if (isPositionIndependent()) {
    SDValue Addr = getTargetNode(N, DL, Ty, DAG, 0);
    if (IsLocal)
      // Use PC-relative addressing to access the symbol. This generates the
      // pattern (PseudoLLA sym), which expands to (addi (auipc %pcrel_hi(sym))
      // %pcrel_lo(auipc)).
      return SDValue(DAG.getMachineNode(RISCV::PseudoLLA, DL, Ty, Addr), 0);

    // Use PC-relative addressing to access the GOT for this symbol, then load
    // the address from the GOT. This generates the pattern (PseudoLA sym),
    // which expands to (ld (addi (auipc %got_pcrel_hi(sym)) %pcrel_lo(auipc))).
    return SDValue(DAG.getMachineNode(RISCV::PseudoLA, DL, Ty, Addr), 0);
  }

  switch (getTargetMachine().getCodeModel()) {
  default:
    report_fatal_error("Unsupported code model for lowering");
  case CodeModel::Small: {
    // Generate a sequence for accessing addresses within the first 2 GiB of
    // address space. This generates the pattern (addi (lui %hi(sym)) %lo(sym)).
    SDValue AddrHi = getTargetNode(N, DL, Ty, DAG, RISCVII::MO_HI);
    SDValue AddrLo = getTargetNode(N, DL, Ty, DAG, RISCVII::MO_LO);
    SDValue MNHi = SDValue(DAG.getMachineNode(RISCV::LUI, DL, Ty, AddrHi), 0);
    return SDValue(DAG.getMachineNode(RISCV::ADDI, DL, Ty, MNHi, AddrLo), 0);
  }
  case CodeModel::Medium: {
    // Generate a sequence for accessing addresses within any 2GiB range within
    // the address space. This generates the pattern (PseudoLLA sym), which
    // expands to (addi (auipc %pcrel_hi(sym)) %pcrel_lo(auipc)).
    SDValue Addr = getTargetNode(N, DL, Ty, DAG, 0);
    return SDValue(DAG.getMachineNode(RISCV::PseudoLLA, DL, Ty, Addr), 0);
  }
  }
}

SDValue RISCVTargetLowering::lowerGlobalAddress(SDValue Op,
                                                SelectionDAG &DAG) const {
  SDLoc DL(Op);
  EVT Ty = Op.getValueType();
  GlobalAddressSDNode *N = cast<GlobalAddressSDNode>(Op);
  int64_t Offset = N->getOffset();
  MVT XLenVT = Subtarget.getXLenVT();

  const GlobalValue *GV = N->getGlobal();
  bool IsLocal = getTargetMachine().shouldAssumeDSOLocal(*GV->getParent(), GV);
  SDValue Addr = getAddr(N, DAG, IsLocal);

  // In order to maximise the opportunity for common subexpression elimination,
  // emit a separate ADD node for the global address offset instead of folding
  // it in the global address node. Later peephole optimisations may choose to
  // fold it back in when profitable.
  if (Offset != 0)
    return DAG.getNode(ISD::ADD, DL, Ty, Addr,
                       DAG.getConstant(Offset, DL, XLenVT));
  return Addr;
}

SDValue RISCVTargetLowering::lowerBlockAddress(SDValue Op,
                                               SelectionDAG &DAG) const {
  BlockAddressSDNode *N = cast<BlockAddressSDNode>(Op);

  return getAddr(N, DAG);
}

SDValue RISCVTargetLowering::lowerConstantPool(SDValue Op,
                                               SelectionDAG &DAG) const {
  ConstantPoolSDNode *N = cast<ConstantPoolSDNode>(Op);

  return getAddr(N, DAG);
}

SDValue RISCVTargetLowering::lowerJumpTable(SDValue Op,
                                            SelectionDAG &DAG) const {
  JumpTableSDNode *N = cast<JumpTableSDNode>(Op);

  return getAddr(N, DAG);
}

SDValue RISCVTargetLowering::getStaticTLSAddr(GlobalAddressSDNode *N,
                                              SelectionDAG &DAG,
                                              bool UseGOT) const {
  SDLoc DL(N);
  EVT Ty = getPointerTy(DAG.getDataLayout());
  const GlobalValue *GV = N->getGlobal();
  MVT XLenVT = Subtarget.getXLenVT();

  if (UseGOT) {
    // Use PC-relative addressing to access the GOT for this TLS symbol, then
    // load the address from the GOT and add the thread pointer. This generates
    // the pattern (PseudoLA_TLS_IE sym), which expands to
    // (ld (auipc %tls_ie_pcrel_hi(sym)) %pcrel_lo(auipc)).
    SDValue Addr = DAG.getTargetGlobalAddress(GV, DL, Ty, 0, 0);
    SDValue Load =
        SDValue(DAG.getMachineNode(RISCV::PseudoLA_TLS_IE, DL, Ty, Addr), 0);

    // Add the thread pointer.
    SDValue TPReg = DAG.getRegister(RISCV::X4, XLenVT);
    return DAG.getNode(ISD::ADD, DL, Ty, Load, TPReg);
  }

  // Generate a sequence for accessing the address relative to the thread
  // pointer, with the appropriate adjustment for the thread pointer offset.
  // This generates the pattern
  // (add (add_tprel (lui %tprel_hi(sym)) tp %tprel_add(sym)) %tprel_lo(sym))
  SDValue AddrHi =
      DAG.getTargetGlobalAddress(GV, DL, Ty, 0, RISCVII::MO_TPREL_HI);
  SDValue AddrAdd =
      DAG.getTargetGlobalAddress(GV, DL, Ty, 0, RISCVII::MO_TPREL_ADD);
  SDValue AddrLo =
      DAG.getTargetGlobalAddress(GV, DL, Ty, 0, RISCVII::MO_TPREL_LO);

  SDValue MNHi = SDValue(DAG.getMachineNode(RISCV::LUI, DL, Ty, AddrHi), 0);
  SDValue TPReg = DAG.getRegister(RISCV::X4, XLenVT);
  SDValue MNAdd = SDValue(
      DAG.getMachineNode(RISCV::PseudoAddTPRel, DL, Ty, MNHi, TPReg, AddrAdd),
      0);
  return SDValue(DAG.getMachineNode(RISCV::ADDI, DL, Ty, MNAdd, AddrLo), 0);
}

SDValue RISCVTargetLowering::getDynamicTLSAddr(GlobalAddressSDNode *N,
                                               SelectionDAG &DAG) const {
  SDLoc DL(N);
  EVT Ty = getPointerTy(DAG.getDataLayout());
  IntegerType *CallTy = Type::getIntNTy(*DAG.getContext(), Ty.getSizeInBits());
  const GlobalValue *GV = N->getGlobal();

  // Use a PC-relative addressing mode to access the global dynamic GOT address.
  // This generates the pattern (PseudoLA_TLS_GD sym), which expands to
  // (addi (auipc %tls_gd_pcrel_hi(sym)) %pcrel_lo(auipc)).
  SDValue Addr = DAG.getTargetGlobalAddress(GV, DL, Ty, 0, 0);
  SDValue Load =
      SDValue(DAG.getMachineNode(RISCV::PseudoLA_TLS_GD, DL, Ty, Addr), 0);

  // Prepare argument list to generate call.
  ArgListTy Args;
  ArgListEntry Entry;
  Entry.Node = Load;
  Entry.Ty = CallTy;
  Args.push_back(Entry);

  // Setup call to __tls_get_addr.
  TargetLowering::CallLoweringInfo CLI(DAG);
  CLI.setDebugLoc(DL)
      .setChain(DAG.getEntryNode())
      .setLibCallee(CallingConv::C, CallTy,
                    DAG.getExternalSymbol("__tls_get_addr", Ty),
                    std::move(Args));

  return LowerCallTo(CLI).first;
}

SDValue RISCVTargetLowering::lowerGlobalTLSAddress(SDValue Op,
                                                   SelectionDAG &DAG) const {
  SDLoc DL(Op);
  EVT Ty = Op.getValueType();
  GlobalAddressSDNode *N = cast<GlobalAddressSDNode>(Op);
  int64_t Offset = N->getOffset();
  MVT XLenVT = Subtarget.getXLenVT();

  TLSModel::Model Model = getTargetMachine().getTLSModel(N->getGlobal());

  if (DAG.getMachineFunction().getFunction().getCallingConv() ==
      CallingConv::GHC)
    report_fatal_error("In GHC calling convention TLS is not supported");

  SDValue Addr;
  switch (Model) {
  case TLSModel::LocalExec:
    Addr = getStaticTLSAddr(N, DAG, /*UseGOT=*/false);
    break;
  case TLSModel::InitialExec:
    Addr = getStaticTLSAddr(N, DAG, /*UseGOT=*/true);
    break;
  case TLSModel::LocalDynamic:
  case TLSModel::GeneralDynamic:
    Addr = getDynamicTLSAddr(N, DAG);
    break;
  }

  // In order to maximise the opportunity for common subexpression elimination,
  // emit a separate ADD node for the global address offset instead of folding
  // it in the global address node. Later peephole optimisations may choose to
  // fold it back in when profitable.
  if (Offset != 0)
    return DAG.getNode(ISD::ADD, DL, Ty, Addr,
                       DAG.getConstant(Offset, DL, XLenVT));
  return Addr;
}

SDValue RISCVTargetLowering::lowerSELECT(SDValue Op, SelectionDAG &DAG) const {
  SDValue CondV = Op.getOperand(0);
  SDValue TrueV = Op.getOperand(1);
  SDValue FalseV = Op.getOperand(2);
  SDLoc DL(Op);
  EVT VT = Op.getValueType();
  MVT XLenVT = Subtarget.getXLenVT();

  if (VT.isScalableVector()) {
    // This sets all bits of a VR to the value of the condition bit. It sets more
    // bits than necessary but those can be safely ignored.
    // E.g. (nxv64i1:copy (nxv8i8:splat (i8:sext (i1:trunc (i64:CondV)))))
    SDValue Trunc = DAG.getNode(ISD::TRUNCATE, DL, MVT::i1, CondV);
    SDValue Sext = DAG.getNode(ISD::SIGN_EXTEND, DL, MVT::i8, Trunc);
    SDValue VecCondV = DAG.getNode(ISD::SPLAT_VECTOR, DL, MVT::nxv8i8, Sext);

    SDValue RC = DAG.getTargetConstant(RISCV::VRRegClass.getID(), DL, MVT::i64);
    SDValue CastVecCondV = SDValue(
        DAG.getMachineNode(TargetOpcode::COPY_TO_REGCLASS, DL,
                           VT.changeVectorElementType(MVT::i1), VecCondV, RC),
        0);
    return DAG.getNode(ISD::VSELECT, DL, VT, {CastVecCondV, TrueV, FalseV});
  }

  // If the result type is XLenVT and CondV is the output of a SETCC node
  // which also operated on XLenVT inputs, then merge the SETCC node into the
  // lowered RISCVISD::SELECT_CC to take advantage of the integer
  // compare+branch instructions. i.e.:
  // (select (setcc lhs, rhs, cc), truev, falsev)
  // -> (riscvisd::select_cc lhs, rhs, cc, truev, falsev)
  if (VT.getSimpleVT() == XLenVT && CondV.getOpcode() == ISD::SETCC &&
      CondV.getOperand(0).getSimpleValueType() == XLenVT) {
    SDValue LHS = CondV.getOperand(0);
    SDValue RHS = CondV.getOperand(1);
    auto CC = cast<CondCodeSDNode>(CondV.getOperand(2));
    ISD::CondCode CCVal = CC->get();

    // Special case for a select of 2 constants that have a diffence of 1.
    // Normally this is done by DAGCombine, but if the select is introduced by
    // type legalization or op legalization, we miss it. Restricting to SETLT
    // case for now because that is what signed saturating add/sub need.
    // FIXME: We don't need the condition to be SETLT or even a SETCC,
    // but we would probably want to swap the true/false values if the condition
    // is SETGE/SETLE to avoid an XORI.
    if (isa<ConstantSDNode>(TrueV) && isa<ConstantSDNode>(FalseV) &&
        CCVal == ISD::SETLT) {
      const APInt &TrueVal = cast<ConstantSDNode>(TrueV)->getAPIntValue();
      const APInt &FalseVal = cast<ConstantSDNode>(FalseV)->getAPIntValue();
      if (TrueVal - 1 == FalseVal)
        return DAG.getNode(ISD::ADD, DL, Op.getValueType(), CondV, FalseV);
      if (TrueVal + 1 == FalseVal)
        return DAG.getNode(ISD::SUB, DL, Op.getValueType(), FalseV, CondV);
    }

    translateSetCCForBranch(DL, LHS, RHS, CCVal, DAG);

    SDValue TargetCC = DAG.getTargetConstant(CCVal, DL, XLenVT);
    SDValue Ops[] = {LHS, RHS, TargetCC, TrueV, FalseV};
    return DAG.getNode(RISCVISD::SELECT_CC, DL, Op.getValueType(), Ops);
  }

  // Otherwise:
  // (select condv, truev, falsev)
  // -> (riscvisd::select_cc condv, zero, setne, truev, falsev)
  SDValue Zero = DAG.getConstant(0, DL, XLenVT);
  SDValue SetNE = DAG.getTargetConstant(ISD::SETNE, DL, XLenVT);

  SDValue Ops[] = {CondV, Zero, SetNE, TrueV, FalseV};

  return DAG.getNode(RISCVISD::SELECT_CC, DL, Op.getValueType(), Ops);
}

SDValue RISCVTargetLowering::lowerBRCOND(SDValue Op, SelectionDAG &DAG) const {
  SDValue CondV = Op.getOperand(1);
  SDLoc DL(Op);
  MVT XLenVT = Subtarget.getXLenVT();

  if (CondV.getOpcode() == ISD::SETCC &&
      CondV.getOperand(0).getValueType() == XLenVT) {
    SDValue LHS = CondV.getOperand(0);
    SDValue RHS = CondV.getOperand(1);
    ISD::CondCode CCVal = cast<CondCodeSDNode>(CondV.getOperand(2))->get();

    translateSetCCForBranch(DL, LHS, RHS, CCVal, DAG);

    SDValue TargetCC = DAG.getCondCode(CCVal);
    return DAG.getNode(RISCVISD::BR_CC, DL, Op.getValueType(), Op.getOperand(0),
                       LHS, RHS, TargetCC, Op.getOperand(2));
  }

  return DAG.getNode(RISCVISD::BR_CC, DL, Op.getValueType(), Op.getOperand(0),
                     CondV, DAG.getConstant(0, DL, XLenVT),
                     DAG.getCondCode(ISD::SETNE), Op.getOperand(2));
}

SDValue RISCVTargetLowering::lowerVASTART(SDValue Op, SelectionDAG &DAG) const {
  MachineFunction &MF = DAG.getMachineFunction();
  RISCVMachineFunctionInfo *FuncInfo = MF.getInfo<RISCVMachineFunctionInfo>();

  SDLoc DL(Op);
  SDValue FI = DAG.getFrameIndex(FuncInfo->getVarArgsFrameIndex(),
                                 getPointerTy(MF.getDataLayout()));

  // vastart just stores the address of the VarArgsFrameIndex slot into the
  // memory location argument.
  const Value *SV = cast<SrcValueSDNode>(Op.getOperand(2))->getValue();
  return DAG.getStore(Op.getOperand(0), DL, FI, Op.getOperand(1),
                      MachinePointerInfo(SV));
}

SDValue RISCVTargetLowering::lowerFRAMEADDR(SDValue Op,
                                            SelectionDAG &DAG) const {
  const RISCVRegisterInfo &RI = *Subtarget.getRegisterInfo();
  MachineFunction &MF = DAG.getMachineFunction();
  MachineFrameInfo &MFI = MF.getFrameInfo();
  MFI.setFrameAddressIsTaken(true);
  Register FrameReg = RI.getFrameRegister(MF);
  int XLenInBytes = Subtarget.getXLen() / 8;

  EVT VT = Op.getValueType();
  SDLoc DL(Op);
  SDValue FrameAddr = DAG.getCopyFromReg(DAG.getEntryNode(), DL, FrameReg, VT);
  unsigned Depth = cast<ConstantSDNode>(Op.getOperand(0))->getZExtValue();
  while (Depth--) {
    int Offset = -(XLenInBytes * 2);
    SDValue Ptr = DAG.getNode(ISD::ADD, DL, VT, FrameAddr,
                              DAG.getIntPtrConstant(Offset, DL));
    FrameAddr =
        DAG.getLoad(VT, DL, DAG.getEntryNode(), Ptr, MachinePointerInfo());
  }
  return FrameAddr;
}

SDValue RISCVTargetLowering::lowerRETURNADDR(SDValue Op,
                                             SelectionDAG &DAG) const {
  const RISCVRegisterInfo &RI = *Subtarget.getRegisterInfo();
  MachineFunction &MF = DAG.getMachineFunction();
  MachineFrameInfo &MFI = MF.getFrameInfo();
  MFI.setReturnAddressIsTaken(true);
  MVT XLenVT = Subtarget.getXLenVT();
  int XLenInBytes = Subtarget.getXLen() / 8;

  if (verifyReturnAddressArgumentIsConstant(Op, DAG))
    return SDValue();

  EVT VT = Op.getValueType();
  SDLoc DL(Op);
  unsigned Depth = cast<ConstantSDNode>(Op.getOperand(0))->getZExtValue();
  if (Depth) {
    int Off = -XLenInBytes;
    SDValue FrameAddr = lowerFRAMEADDR(Op, DAG);
    SDValue Offset = DAG.getConstant(Off, DL, VT);
    return DAG.getLoad(VT, DL, DAG.getEntryNode(),
                       DAG.getNode(ISD::ADD, DL, VT, FrameAddr, Offset),
                       MachinePointerInfo());
  }

  // Return the value of the return address register, marking it an implicit
  // live-in.
  Register Reg = MF.addLiveIn(RI.getRARegister(), getRegClassFor(XLenVT));
  return DAG.getCopyFromReg(DAG.getEntryNode(), DL, Reg, XLenVT);
}

SDValue RISCVTargetLowering::lowerShiftLeftParts(SDValue Op,
                                                 SelectionDAG &DAG) const {
  SDLoc DL(Op);
  SDValue Lo = Op.getOperand(0);
  SDValue Hi = Op.getOperand(1);
  SDValue Shamt = Op.getOperand(2);
  EVT VT = Lo.getValueType();

  // if Shamt-XLEN < 0: // Shamt < XLEN
  //   Lo = Lo << Shamt
  //   Hi = (Hi << Shamt) | ((Lo >>u 1) >>u (XLEN-1 - Shamt))
  // else:
  //   Lo = 0
  //   Hi = Lo << (Shamt-XLEN)

  SDValue Zero = DAG.getConstant(0, DL, VT);
  SDValue One = DAG.getConstant(1, DL, VT);
  SDValue MinusXLen = DAG.getConstant(-(int)Subtarget.getXLen(), DL, VT);
  SDValue XLenMinus1 = DAG.getConstant(Subtarget.getXLen() - 1, DL, VT);
  SDValue ShamtMinusXLen = DAG.getNode(ISD::ADD, DL, VT, Shamt, MinusXLen);
  SDValue XLenMinus1Shamt = DAG.getNode(ISD::SUB, DL, VT, XLenMinus1, Shamt);

  SDValue LoTrue = DAG.getNode(ISD::SHL, DL, VT, Lo, Shamt);
  SDValue ShiftRight1Lo = DAG.getNode(ISD::SRL, DL, VT, Lo, One);
  SDValue ShiftRightLo =
      DAG.getNode(ISD::SRL, DL, VT, ShiftRight1Lo, XLenMinus1Shamt);
  SDValue ShiftLeftHi = DAG.getNode(ISD::SHL, DL, VT, Hi, Shamt);
  SDValue HiTrue = DAG.getNode(ISD::OR, DL, VT, ShiftLeftHi, ShiftRightLo);
  SDValue HiFalse = DAG.getNode(ISD::SHL, DL, VT, Lo, ShamtMinusXLen);

  SDValue CC = DAG.getSetCC(DL, VT, ShamtMinusXLen, Zero, ISD::SETLT);

  Lo = DAG.getNode(ISD::SELECT, DL, VT, CC, LoTrue, Zero);
  Hi = DAG.getNode(ISD::SELECT, DL, VT, CC, HiTrue, HiFalse);

  SDValue Parts[2] = {Lo, Hi};
  return DAG.getMergeValues(Parts, DL);
}

SDValue RISCVTargetLowering::lowerShiftRightParts(SDValue Op, SelectionDAG &DAG,
                                                  bool IsSRA) const {
  SDLoc DL(Op);
  SDValue Lo = Op.getOperand(0);
  SDValue Hi = Op.getOperand(1);
  SDValue Shamt = Op.getOperand(2);
  EVT VT = Lo.getValueType();

  // SRA expansion:
  //   if Shamt-XLEN < 0: // Shamt < XLEN
  //     Lo = (Lo >>u Shamt) | ((Hi << 1) << (XLEN-1 - Shamt))
  //     Hi = Hi >>s Shamt
  //   else:
  //     Lo = Hi >>s (Shamt-XLEN);
  //     Hi = Hi >>s (XLEN-1)
  //
  // SRL expansion:
  //   if Shamt-XLEN < 0: // Shamt < XLEN
  //     Lo = (Lo >>u Shamt) | ((Hi << 1) << (XLEN-1 - Shamt))
  //     Hi = Hi >>u Shamt
  //   else:
  //     Lo = Hi >>u (Shamt-XLEN);
  //     Hi = 0;

  unsigned ShiftRightOp = IsSRA ? ISD::SRA : ISD::SRL;

  SDValue Zero = DAG.getConstant(0, DL, VT);
  SDValue One = DAG.getConstant(1, DL, VT);
  SDValue MinusXLen = DAG.getConstant(-(int)Subtarget.getXLen(), DL, VT);
  SDValue XLenMinus1 = DAG.getConstant(Subtarget.getXLen() - 1, DL, VT);
  SDValue ShamtMinusXLen = DAG.getNode(ISD::ADD, DL, VT, Shamt, MinusXLen);
  SDValue XLenMinus1Shamt = DAG.getNode(ISD::SUB, DL, VT, XLenMinus1, Shamt);

  SDValue ShiftRightLo = DAG.getNode(ISD::SRL, DL, VT, Lo, Shamt);
  SDValue ShiftLeftHi1 = DAG.getNode(ISD::SHL, DL, VT, Hi, One);
  SDValue ShiftLeftHi =
      DAG.getNode(ISD::SHL, DL, VT, ShiftLeftHi1, XLenMinus1Shamt);
  SDValue LoTrue = DAG.getNode(ISD::OR, DL, VT, ShiftRightLo, ShiftLeftHi);
  SDValue HiTrue = DAG.getNode(ShiftRightOp, DL, VT, Hi, Shamt);
  SDValue LoFalse = DAG.getNode(ShiftRightOp, DL, VT, Hi, ShamtMinusXLen);
  SDValue HiFalse =
      IsSRA ? DAG.getNode(ISD::SRA, DL, VT, Hi, XLenMinus1) : Zero;

  SDValue CC = DAG.getSetCC(DL, VT, ShamtMinusXLen, Zero, ISD::SETLT);

  Lo = DAG.getNode(ISD::SELECT, DL, VT, CC, LoTrue, LoFalse);
  Hi = DAG.getNode(ISD::SELECT, DL, VT, CC, HiTrue, HiFalse);

  SDValue Parts[2] = {Lo, Hi};
  return DAG.getMergeValues(Parts, DL);
}

static SDValue LowerVPUnorderedFCmp(unsigned EPIIntNo, const SDValue &Op1,
                                    const SDValue &Op2, const SDValue &EVL,
                                    EVT VT, SelectionDAG &DAG,
                                    const SDLoc &DL) {
  // Note: Implementing masked intrinsic as unmasked (this is correct given
  // that masked-off elements are undef and the operation is only applied
  // to ordered elements).
  //
  // %0 = vmfeq.vv %a, %a
  // %1 = vmfeq.vv %b, %b
  // %2 = vmand.mm %0, %1
  // v0 = %2
  // %3 = vm<fcmp>.vv %a, %b, v0.t
  // %result = vmornot.mm %3, %2

  assert(EVL.getValueType() == MVT::i32 && "Unexpected operand");
  SDValue AnyExtEVL = DAG.getNode(ISD::ANY_EXTEND, DL, MVT::i64, EVL);

  SDValue FeqOp1Operands[] = {
      DAG.getTargetConstant(Intrinsic::epi_vmfeq, DL, MVT::i64), Op1, Op1,
      AnyExtEVL
  };
  SDValue FeqOp2Operands[] = {
      DAG.getTargetConstant(Intrinsic::epi_vmfeq, DL, MVT::i64), Op2, Op2,
      AnyExtEVL
  };
  SDValue FeqOp1 = DAG.getNode(ISD::INTRINSIC_WO_CHAIN, DL, VT, FeqOp1Operands);
  SDValue FeqOp2 = DAG.getNode(ISD::INTRINSIC_WO_CHAIN, DL, VT, FeqOp2Operands);

  SDValue AndOperands[] = {
      DAG.getTargetConstant(Intrinsic::epi_vmand, DL, MVT::i64), FeqOp1, FeqOp2,
      AnyExtEVL
  };
  SDValue And = DAG.getNode(ISD::INTRINSIC_WO_CHAIN, DL, VT, AndOperands);

  SDValue FCmpOperands[] = {
      DAG.getTargetConstant(EPIIntNo, DL, MVT::i64),
      DAG.getNode(ISD::UNDEF, DL, VT), // Merge.
      Op1, Op2, And, AnyExtEVL
  };
  SDValue FCmp = DAG.getNode(ISD::INTRINSIC_WO_CHAIN, DL, VT, FCmpOperands);

  SDValue OrNotOperands[] = {
      DAG.getTargetConstant(Intrinsic::epi_vmornot, DL, MVT::i64), FCmp, And,
      AnyExtEVL
  };
  return DAG.getNode(ISD::INTRINSIC_WO_CHAIN, DL, VT, OrNotOperands);
}

static bool IsSplatOfOne(const SDValue &MaskOp) {
  ConstantSDNode *C;
  return MaskOp.getOpcode() == ISD::SPLAT_VECTOR &&
         (C = dyn_cast<ConstantSDNode>(MaskOp.getOperand(0))) &&
         C->getZExtValue() == 1;
}

static SDValue LowerVPIntrinsicConversion(SDValue Op, SelectionDAG &DAG) {
  unsigned IntNo = cast<ConstantSDNode>(Op.getOperand(0))->getZExtValue();
  SDLoc DL(Op);

  EVT DstType = Op.getValueType();
  uint64_t DstTypeSize = DstType.getScalarSizeInBits();
  SDValue SrcOp = Op.getOperand(1);
  EVT SrcType = SrcOp.getValueType();
  uint64_t SrcTypeSize = SrcType.getScalarSizeInBits();

  assert(isPowerOf2_64(DstTypeSize) && isPowerOf2_64(SrcTypeSize) &&
         "Types must be powers of two");
  int Ratio =
      std::max(DstTypeSize, SrcTypeSize) / std::min(DstTypeSize, SrcTypeSize);

  unsigned MaskOpNo;
  unsigned EVLOpNo;
  bool IsMasked;
  unsigned EPIIntNo;

  if (Ratio == 1) {
    switch (IntNo) {
    default:
      llvm_unreachable("Unexpected intrinsic");
      break;
    case Intrinsic::vp_sitofp:
      MaskOpNo = 2;
      EVLOpNo = 3;
      IsMasked = !IsSplatOfOne(Op.getOperand(MaskOpNo));
      EPIIntNo =
          IsMasked ? Intrinsic::epi_vfcvt_f_x_mask : Intrinsic::epi_vfcvt_f_x;
      break;
    case Intrinsic::vp_uitofp:
      MaskOpNo = 2;
      EVLOpNo = 3;
      IsMasked = !IsSplatOfOne(Op.getOperand(MaskOpNo));
      EPIIntNo =
          IsMasked ? Intrinsic::epi_vfcvt_f_xu_mask : Intrinsic::epi_vfcvt_f_xu;
      break;
    case Intrinsic::vp_fptosi:
      MaskOpNo = 2;
      EVLOpNo = 3;
      IsMasked = !IsSplatOfOne(Op.getOperand(MaskOpNo));
      EPIIntNo =
          IsMasked ? Intrinsic::epi_vfcvt_x_f_mask : Intrinsic::epi_vfcvt_x_f;
      break;
    case Intrinsic::vp_fptoui:
      MaskOpNo = 2;
      EVLOpNo = 3;
      IsMasked = !IsSplatOfOne(Op.getOperand(MaskOpNo));
      EPIIntNo =
          IsMasked ? Intrinsic::epi_vfcvt_xu_f_mask : Intrinsic::epi_vfcvt_xu_f;
      break;
    }
  } else if (Ratio == 2 && DstTypeSize > SrcTypeSize) {
    switch (IntNo) {
    default:
      llvm_unreachable("Unexpected intrinsic");
      break;
    case Intrinsic::vp_sitofp:
      MaskOpNo = 2;
      EVLOpNo = 3;
      IsMasked = !IsSplatOfOne(Op.getOperand(MaskOpNo));
      EPIIntNo =
          IsMasked ? Intrinsic::epi_vfwcvt_f_x_mask : Intrinsic::epi_vfwcvt_f_x;
      break;
    case Intrinsic::vp_uitofp:
      MaskOpNo = 2;
      EVLOpNo = 3;
      IsMasked = !IsSplatOfOne(Op.getOperand(MaskOpNo));
      EPIIntNo = IsMasked ? Intrinsic::epi_vfwcvt_f_xu_mask
                          : Intrinsic::epi_vfwcvt_f_xu;
      break;
    case Intrinsic::vp_fpext:
      MaskOpNo = 2;
      EVLOpNo = 3;
      IsMasked = !IsSplatOfOne(Op.getOperand(MaskOpNo));
      EPIIntNo = IsMasked ? Intrinsic::epi_vfwcvt_f_f_mask
                          : Intrinsic::epi_vfwcvt_f_f;
      break;
    case Intrinsic::vp_fptosi:
      MaskOpNo = 2;
      EVLOpNo = 3;
      IsMasked = !IsSplatOfOne(Op.getOperand(MaskOpNo));
      EPIIntNo =
          IsMasked ? Intrinsic::epi_vfwcvt_x_f_mask : Intrinsic::epi_vfwcvt_x_f;
      break;
    case Intrinsic::vp_fptoui:
      MaskOpNo = 2;
      EVLOpNo = 3;
      IsMasked = !IsSplatOfOne(Op.getOperand(MaskOpNo));
      EPIIntNo =
          IsMasked ? Intrinsic::epi_vfwcvt_xu_f_mask : Intrinsic::epi_vfwcvt_xu_f;
      break;
    case Intrinsic::vp_sext:
      MaskOpNo = 2;
      EVLOpNo = 3;
      IsMasked = !IsSplatOfOne(Op.getOperand(MaskOpNo));
      EPIIntNo = IsMasked ? Intrinsic::epi_vwadd_mask
                          : Intrinsic::epi_vwadd;
      break;
    case Intrinsic::vp_zext:
      MaskOpNo = 2;
      EVLOpNo = 3;
      IsMasked = !IsSplatOfOne(Op.getOperand(MaskOpNo));
      EPIIntNo = IsMasked ? Intrinsic::epi_vwaddu_mask
                          : Intrinsic::epi_vwaddu;
      break;
    }
  } else if (Ratio == 2 && DstTypeSize < SrcTypeSize) {
    switch (IntNo) {
    default:
      llvm_unreachable("Unexpected intrinsic");
      break;
    case Intrinsic::vp_sitofp:
      MaskOpNo = 2;
      EVLOpNo = 3;
      IsMasked = !IsSplatOfOne(Op.getOperand(MaskOpNo));
      EPIIntNo =
          IsMasked ? Intrinsic::epi_vfncvt_f_x_mask : Intrinsic::epi_vfncvt_f_x;
      break;
    case Intrinsic::vp_uitofp:
      MaskOpNo = 2;
      EVLOpNo = 3;
      IsMasked = !IsSplatOfOne(Op.getOperand(MaskOpNo));
      EPIIntNo = IsMasked ? Intrinsic::epi_vfncvt_f_xu_mask
                          : Intrinsic::epi_vfncvt_f_xu;
      break;
    case Intrinsic::vp_fptrunc:
      MaskOpNo = 2;
      EVLOpNo = 3;
      IsMasked = !IsSplatOfOne(Op.getOperand(MaskOpNo));
      EPIIntNo = IsMasked ? Intrinsic::epi_vfncvt_f_f_mask
                          : Intrinsic::epi_vfncvt_f_f;
      break;
    case Intrinsic::vp_fptosi:
      MaskOpNo = 2;
      EVLOpNo = 3;
      IsMasked = !IsSplatOfOne(Op.getOperand(MaskOpNo));
      EPIIntNo =
          IsMasked ? Intrinsic::epi_vfncvt_x_f_mask : Intrinsic::epi_vfncvt_x_f;
      break;
    case Intrinsic::vp_fptoui:
      MaskOpNo = 2;
      EVLOpNo = 3;
      IsMasked = !IsSplatOfOne(Op.getOperand(MaskOpNo));
      EPIIntNo =
          IsMasked ? Intrinsic::epi_vfncvt_xu_f_mask : Intrinsic::epi_vfncvt_xu_f;
      break;
    case Intrinsic::vp_trunc:
      MaskOpNo = 2;
      EVLOpNo = 3;
      IsMasked = !IsSplatOfOne(Op.getOperand(MaskOpNo));
      EPIIntNo = IsMasked ? Intrinsic::epi_vnsrl_mask
                          : Intrinsic::epi_vnsrl;
      break;
    }
  }

  // Straightforward cases.
  if (Ratio == 1 || Ratio == 2) {
    std::vector<SDValue> Operands;
    Operands.reserve(3 + IsMasked * 2);

    Operands.push_back(DAG.getTargetConstant(EPIIntNo, DL, MVT::i64));

    if (IsMasked)
      Operands.push_back(
          DAG.getNode(ISD::UNDEF, DL, Op.getValueType())); // Merge.

    Operands.push_back(SrcOp);

    // Special case because there is no unary narrowing instruction.
    if (IntNo == Intrinsic::vp_trunc || IntNo == Intrinsic::vp_zext ||
        IntNo == Intrinsic::vp_sext) {
      Operands.push_back(DAG.getConstant(0, DL, MVT::i64));
    }

    if (IsMasked)
      Operands.push_back(Op.getOperand(MaskOpNo)); // Mask.

    assert(Op.getOperand(EVLOpNo).getValueType() == MVT::i32 &&
           "Unexpected operand");
    Operands.push_back(DAG.getNode(ISD::ANY_EXTEND, DL, MVT::i64,
                                   Op.getOperand(EVLOpNo))); // EVL.

    SDValue Result = DAG.getNode(ISD::INTRINSIC_WO_CHAIN, DL, Op.getValueType(),
                       Operands);

    return Result;
  }

  // Ideas to implement this? Use a narrowing/widening operation and then
  // the required number of truncations/extensions.
  report_fatal_error("FP conversions not mappable to "
                     "widenings/narrowings not implemented yet");
  return SDValue();
}

// This exists to tame complexity when lowering VP intrinsics to EPI. Not ideal.
// This will probably go away when we handle them earlier in the pipeline.
#define VP_INTRINSIC_WO_CHAIN_SET                                              \
  VP_INTRINSIC(vp_add)                                                         \
  VP_INTRINSIC(vp_sub)                                                         \
  VP_INTRINSIC(vp_mul)                                                         \
  VP_INTRINSIC(vp_sdiv)                                                        \
  VP_INTRINSIC(vp_srem)                                                        \
  VP_INTRINSIC(vp_udiv)                                                        \
  VP_INTRINSIC(vp_urem)                                                        \
  VP_INTRINSIC(vp_and)                                                         \
  VP_INTRINSIC(vp_or)                                                          \
  VP_INTRINSIC(vp_xor)                                                         \
  VP_INTRINSIC(vp_ashr)                                                        \
  VP_INTRINSIC(vp_lshr)                                                        \
  VP_INTRINSIC(vp_shl)                                                         \
  VP_INTRINSIC(vp_fadd)                                                        \
  VP_INTRINSIC(vp_fsub)                                                        \
  VP_INTRINSIC(vp_fmul)                                                        \
  VP_INTRINSIC(vp_fdiv)                                                        \
  VP_INTRINSIC(vp_frem)                                                        \
  VP_INTRINSIC(vp_fma)                                                         \
  VP_INTRINSIC(vp_fneg)                                                        \
  VP_INTRINSIC(vp_icmp)                                                        \
  VP_INTRINSIC(vp_fcmp)                                                        \
  VP_INTRINSIC(vp_select)                                                      \
  VP_INTRINSIC(vp_bitcast)                                                     \
  VP_INTRINSIC(vp_sitofp)                                                      \
  VP_INTRINSIC(vp_uitofp)                                                      \
  VP_INTRINSIC(vp_fptosi)                                                      \
  VP_INTRINSIC(vp_fptoui)                                                      \
  VP_INTRINSIC(vp_fpext)                                                       \
  VP_INTRINSIC(vp_fptrunc)                                                     \
  VP_INTRINSIC(vp_trunc)                                                       \
  VP_INTRINSIC(vp_zext)                                                        \
  VP_INTRINSIC(vp_sext)

#define VP_INTRINSIC_W_CHAIN_SET                                               \
  VP_INTRINSIC(vp_load)                                                        \
  VP_INTRINSIC(vp_gather)

#define VP_INTRINSIC_VOID_SET                                                  \
  VP_INTRINSIC(vp_store)                                                       \
  VP_INTRINSIC(vp_scatter)

static SDValue LowerVPINTRINSIC_WO_CHAIN(SDValue Op, SelectionDAG &DAG) {
  unsigned IntNo = cast<ConstantSDNode>(Op.getOperand(0))->getZExtValue();
  SDLoc DL(Op);

  // Many instructions allow commuting the second operand with the first one.
  // This is beneficial when we can use a scalar in the second operand as way
  // to fold a vector splat.
  auto GetCanonicalCommutativePerm = [&](SmallVector<unsigned, 3> VOpsPerm) {
    if (VOpsPerm.size() < 2)
      return VOpsPerm;

    SDValue Operand0 = Op.getOperand(VOpsPerm[0]);
    SDValue Operand1 = Op.getOperand(VOpsPerm[1]);

    if (Operand0.getOpcode() == ISD::SPLAT_VECTOR &&
        Operand1.getOpcode() != ISD::SPLAT_VECTOR) {
      SmallVector<unsigned, 3> CanonicalVOpsPerm = {VOpsPerm[1], VOpsPerm[0]};

      for (unsigned i = 2; i < VOpsPerm.size(); ++i) {
        CanonicalVOpsPerm.push_back(VOpsPerm[i]);
      }

      return CanonicalVOpsPerm;
    }

    return VOpsPerm;
  };

  SmallVector<unsigned, 3> VOpsPerm;
  unsigned ScalarOpNo = 0;
  unsigned MaskOpNo;
  unsigned EVLOpNo;
  bool IsMasked;
  unsigned EPIIntNo;
  bool IsLogical = Op.getValueType().isVector() &&
                   Op.getValueType().getVectorElementType() == MVT::i1;
  switch (IntNo) {
  default:
    llvm_unreachable("Unexpected intrinsic");
  case Intrinsic::vp_add:
    VOpsPerm = GetCanonicalCommutativePerm({1, 2});
    ScalarOpNo = 2;
    MaskOpNo = 3;
    EVLOpNo = 4;
    IsMasked = !IsSplatOfOne(Op.getOperand(MaskOpNo));
    EPIIntNo = IsMasked ? Intrinsic::epi_vadd_mask : Intrinsic::epi_vadd;
    break;
  case Intrinsic::vp_sub:
    VOpsPerm = {1, 2};
    ScalarOpNo = 2;
    MaskOpNo = 3;
    EVLOpNo = 4;
    IsMasked = !IsSplatOfOne(Op.getOperand(MaskOpNo));
    EPIIntNo = IsMasked ? Intrinsic::epi_vsub_mask : Intrinsic::epi_vsub;
    break;
  case Intrinsic::vp_mul:
    VOpsPerm = GetCanonicalCommutativePerm({1, 2});
    ScalarOpNo = 2;
    MaskOpNo = 3;
    EVLOpNo = 4;
    IsMasked = !IsSplatOfOne(Op.getOperand(MaskOpNo));
    EPIIntNo = IsMasked ? Intrinsic::epi_vmul_mask : Intrinsic::epi_vmul;
    break;
  case Intrinsic::vp_sdiv:
    VOpsPerm = {1, 2};
    ScalarOpNo = 2;
    MaskOpNo = 3;
    EVLOpNo = 4;
    IsMasked = !IsSplatOfOne(Op.getOperand(MaskOpNo));
    EPIIntNo = IsMasked ? Intrinsic::epi_vdiv_mask : Intrinsic::epi_vdiv;
    break;
  case Intrinsic::vp_srem:
    VOpsPerm = {1, 2};
    ScalarOpNo = 2;
    MaskOpNo = 3;
    EVLOpNo = 4;
    IsMasked = !IsSplatOfOne(Op.getOperand(MaskOpNo));
    EPIIntNo = IsMasked ? Intrinsic::epi_vrem_mask : Intrinsic::epi_vrem;
    break;
  case Intrinsic::vp_udiv:
    VOpsPerm = {1, 2};
    ScalarOpNo = 2;
    MaskOpNo = 3;
    EVLOpNo = 4;
    IsMasked = !IsSplatOfOne(Op.getOperand(MaskOpNo));
    EPIIntNo = IsMasked ? Intrinsic::epi_vdivu_mask : Intrinsic::epi_vdivu;
    break;
  case Intrinsic::vp_urem:
    VOpsPerm = {1, 2};
    ScalarOpNo = 2;
    MaskOpNo = 3;
    EVLOpNo = 4;
    IsMasked = !IsSplatOfOne(Op.getOperand(MaskOpNo));
    EPIIntNo = IsMasked ? Intrinsic::epi_vremu_mask : Intrinsic::epi_vremu;
    break;
  case Intrinsic::vp_and:
    VOpsPerm = GetCanonicalCommutativePerm({1, 2});
    ScalarOpNo = 2;
    MaskOpNo = 3;
    EVLOpNo = 4;
    IsMasked = !IsSplatOfOne(Op.getOperand(MaskOpNo));
    if (IsLogical) {
      ScalarOpNo = 0;
      EPIIntNo = Intrinsic::epi_vmand;
      if (IsMasked)
        report_fatal_error("Unimplemented masked logical AND operation");
    } else
      EPIIntNo = IsMasked ? Intrinsic::epi_vand_mask : Intrinsic::epi_vand;
    break;
  case Intrinsic::vp_or:
    VOpsPerm = GetCanonicalCommutativePerm({1, 2});
    ScalarOpNo = 2;
    MaskOpNo = 3;
    EVLOpNo = 4;
    IsMasked = !IsSplatOfOne(Op.getOperand(MaskOpNo));
    if (IsLogical) {
      ScalarOpNo = 0;
      EPIIntNo = Intrinsic::epi_vmor;
      if (IsMasked)
        report_fatal_error("Unimplemented masked logical OR operation");
    } else
      EPIIntNo = IsMasked ? Intrinsic::epi_vor_mask : Intrinsic::epi_vor;
    break;
  case Intrinsic::vp_xor:
    VOpsPerm = GetCanonicalCommutativePerm({1, 2});
    ScalarOpNo = 2;
    MaskOpNo = 3;
    EVLOpNo = 4;
    IsMasked = !IsSplatOfOne(Op.getOperand(MaskOpNo));
    if (IsLogical) {
      ScalarOpNo = 0;
      EPIIntNo = Intrinsic::epi_vmxor;
      if (IsMasked)
        report_fatal_error("Unimplemented masked logical XOR operation");
    } else
      EPIIntNo = IsMasked ? Intrinsic::epi_vxor_mask : Intrinsic::epi_vxor;
    break;
  case Intrinsic::vp_ashr:
    VOpsPerm = {1, 2};
    ScalarOpNo = 2;
    MaskOpNo = 3;
    EVLOpNo = 4;
    IsMasked = !IsSplatOfOne(Op.getOperand(MaskOpNo));
    EPIIntNo = IsMasked ? Intrinsic::epi_vsra_mask : Intrinsic::epi_vsra;
    break;
  case Intrinsic::vp_lshr:
    VOpsPerm = {1, 2};
    ScalarOpNo = 2;
    MaskOpNo = 3;
    EVLOpNo = 4;
    IsMasked = !IsSplatOfOne(Op.getOperand(MaskOpNo));
    EPIIntNo = IsMasked ? Intrinsic::epi_vsrl_mask : Intrinsic::epi_vsrl;
    break;
  case Intrinsic::vp_shl:
    VOpsPerm = {1, 2};
    ScalarOpNo = 2;
    MaskOpNo = 3;
    EVLOpNo = 4;
    IsMasked = !IsSplatOfOne(Op.getOperand(MaskOpNo));
    EPIIntNo = IsMasked ? Intrinsic::epi_vsll_mask : Intrinsic::epi_vsll;
    break;
  case Intrinsic::vp_fadd:
    VOpsPerm = {1, 2};
    ScalarOpNo = 2;
    MaskOpNo = 3;
    EVLOpNo = 4;
    IsMasked = !IsSplatOfOne(Op.getOperand(MaskOpNo));
    EPIIntNo = IsMasked ? Intrinsic::epi_vfadd_mask : Intrinsic::epi_vfadd;
    break;
  case Intrinsic::vp_fsub:
    VOpsPerm = {1, 2};
    ScalarOpNo = 2;
    MaskOpNo = 3;
    EVLOpNo = 4;
    IsMasked = !IsSplatOfOne(Op.getOperand(MaskOpNo));
    EPIIntNo = IsMasked ? Intrinsic::epi_vfsub_mask : Intrinsic::epi_vfsub;
    break;
  case Intrinsic::vp_fmul:
    VOpsPerm = GetCanonicalCommutativePerm({1, 2});
    ScalarOpNo = 2;
    MaskOpNo = 3;
    EVLOpNo = 4;
    IsMasked = !IsSplatOfOne(Op.getOperand(MaskOpNo));
    EPIIntNo = IsMasked ? Intrinsic::epi_vfmul_mask : Intrinsic::epi_vfmul;
    break;
  case Intrinsic::vp_fdiv:
    VOpsPerm = {1, 2};
    ScalarOpNo = 2;
    MaskOpNo = 3;
    EVLOpNo = 4;
    IsMasked = !IsSplatOfOne(Op.getOperand(MaskOpNo));
    EPIIntNo = IsMasked ? Intrinsic::epi_vfdiv_mask : Intrinsic::epi_vfdiv;
    break;
  case Intrinsic::vp_frem:
    // FIXME Needs to be expanded.
    report_fatal_error("Unimplemented intrinsic vp_frem");
    break;
  case Intrinsic::vp_fma:
    VOpsPerm = GetCanonicalCommutativePerm({1, 2, 3});
    ScalarOpNo = 2;
    MaskOpNo = 4;
    EVLOpNo = 5;
    IsMasked = !IsSplatOfOne(Op.getOperand(MaskOpNo));
    EPIIntNo = IsMasked ? Intrinsic::epi_vfmadd_mask : Intrinsic::epi_vfmadd;
    break;
  case Intrinsic::vp_fneg:
    VOpsPerm = {1, 1};
    MaskOpNo = 2;
    EVLOpNo = 3;
    IsMasked = !IsSplatOfOne(Op.getOperand(MaskOpNo));
    EPIIntNo =
        IsMasked ? Intrinsic::epi_vfsgnjn_mask : Intrinsic::epi_vfsgnjn;
    break;
  case Intrinsic::vp_icmp: {
    VOpsPerm = {1, 2};
    ScalarOpNo = 2;
    MaskOpNo = 4;
    EVLOpNo = 5;
    IsMasked = !IsSplatOfOne(Op.getOperand(MaskOpNo));

    unsigned Cmp = cast<ConstantSDNode>(Op.getOperand(3))->getZExtValue();
    switch (Cmp) {
    case CmpInst::ICMP_EQ:
      VOpsPerm = GetCanonicalCommutativePerm({1, 2});
      EPIIntNo = IsMasked ? Intrinsic::epi_vmseq_mask : Intrinsic::epi_vmseq;
      break;
    case CmpInst::ICMP_NE:
      VOpsPerm = GetCanonicalCommutativePerm({1, 2});
      EPIIntNo = IsMasked ? Intrinsic::epi_vmsne_mask : Intrinsic::epi_vmsne;
      break;
    case CmpInst::ICMP_UGT: {
      SDValue RHS = Op.getOperand(2);
      if (RHS.getOpcode() == ISD::SPLAT_VECTOR) {
        EPIIntNo =
            IsMasked ? Intrinsic::epi_vmsgtu_mask : Intrinsic::epi_vmsgtu_mask;
      } else {
        VOpsPerm = {2, 1};
        EPIIntNo =
            IsMasked ? Intrinsic::epi_vmsltu_mask : Intrinsic::epi_vmsltu;
      }
      break;
    }
    case CmpInst::ICMP_UGE:
      // Note: The ISA does not provide vmsgeu.vx to fold a scalar.
      VOpsPerm = {2, 1};
      EPIIntNo = IsMasked ? Intrinsic::epi_vmsleu_mask : Intrinsic::epi_vmsleu;
      break;
    case CmpInst::ICMP_ULT: {
      SDValue LHS = Op.getOperand(1);
      if (LHS.getOpcode() == ISD::SPLAT_VECTOR) {
        VOpsPerm = {2, 1};
        EPIIntNo =
            IsMasked ? Intrinsic::epi_vmsgtu_mask : Intrinsic::epi_vmsgtu;
      } else {
        EPIIntNo =
            IsMasked ? Intrinsic::epi_vmsltu_mask : Intrinsic::epi_vmsltu;
      }
      break;
    }
    case CmpInst::ICMP_ULE:
      // Note: The ISA does not provide vmsgeu.vx so we can't flip the operands
      // to fold a scalar.
      EPIIntNo = IsMasked ? Intrinsic::epi_vmsleu_mask : Intrinsic::epi_vmsleu;
      break;
    case CmpInst::ICMP_SGT: {
      SDValue RHS = Op.getOperand(2);
      if (RHS.getOpcode() == ISD::SPLAT_VECTOR) {
        EPIIntNo =
            IsMasked ? Intrinsic::epi_vmsgt_mask : Intrinsic::epi_vmsgt_mask;
      } else {
        VOpsPerm = {2, 1};
        EPIIntNo = IsMasked ? Intrinsic::epi_vmslt_mask : Intrinsic::epi_vmslt;
      }
      break;
    }
    case CmpInst::ICMP_SGE:
      // Note: The ISA does not provide vmsge.vx to fold a scalar.
      VOpsPerm = {2, 1};
      EPIIntNo = IsMasked ? Intrinsic::epi_vmsle_mask : Intrinsic::epi_vmsle;
      break;
    case CmpInst::ICMP_SLT:
      EPIIntNo = IsMasked ? Intrinsic::epi_vmslt_mask : Intrinsic::epi_vmslt;
      break;
    case CmpInst::ICMP_SLE:
      // Note: The ISA does not provide vmsge.vx so we can't flip the operands
      // to fold a scalar.
      EPIIntNo = IsMasked ? Intrinsic::epi_vmsle_mask : Intrinsic::epi_vmsle;
      break;
    }
    break;
  }
  case Intrinsic::vp_fcmp: {
    VOpsPerm = {1, 2};
    ScalarOpNo = 2;
    MaskOpNo = 4;
    EVLOpNo = 5;
    IsMasked = !IsSplatOfOne(Op.getOperand(MaskOpNo));

    unsigned FCmp = cast<ConstantSDNode>(Op.getOperand(3))->getZExtValue();
    switch (FCmp) {
    case FCmpInst::FCMP_FALSE:
      // FIXME Lower to vmclr.
      report_fatal_error("Unimplemented case FCMP_FALSE for intrinsic vp_fcmp");
      break;
    case FCmpInst::FCMP_OEQ:
      VOpsPerm = GetCanonicalCommutativePerm({1, 2});
      EPIIntNo = IsMasked ? Intrinsic::epi_vmfeq_mask : Intrinsic::epi_vmfeq;
      break;
    case FCmpInst::FCMP_OGT: {
      SDValue RHS = Op.getOperand(2);
      if (RHS.getOpcode() == ISD::SPLAT_VECTOR) {
        EPIIntNo = IsMasked ? Intrinsic::epi_vmfgt_mask : Intrinsic::epi_vmfgt;
      } else {
        VOpsPerm = {2, 1};
        EPIIntNo = IsMasked ? Intrinsic::epi_vmflt_mask : Intrinsic::epi_vmflt;
      }
      break;
    }
    case FCmpInst::FCMP_OGE: {
      SDValue RHS = Op.getOperand(2);
      if (RHS.getOpcode() == ISD::SPLAT_VECTOR) {
        EPIIntNo = IsMasked ? Intrinsic::epi_vmfge_mask : Intrinsic::epi_vmfge;
      } else {
        VOpsPerm = {2, 1};
        EPIIntNo = IsMasked ? Intrinsic::epi_vmfle_mask : Intrinsic::epi_vmfle;
      }
      break;
    }
    case FCmpInst::FCMP_OLT: {
      SDValue LHS = Op.getOperand(1);
      if (LHS.getOpcode() == ISD::SPLAT_VECTOR) {
        VOpsPerm = {2, 1};
        EPIIntNo = IsMasked ? Intrinsic::epi_vmfgt_mask : Intrinsic::epi_vmfgt;
      } else {
        EPIIntNo = IsMasked ? Intrinsic::epi_vmflt_mask : Intrinsic::epi_vmflt;
      }
      break;
    }
    case FCmpInst::FCMP_OLE: {
      SDValue LHS = Op.getOperand(1);
      if (LHS.getOpcode() == ISD::SPLAT_VECTOR) {
        VOpsPerm = {2, 1};
        EPIIntNo = IsMasked ? Intrinsic::epi_vmfge_mask : Intrinsic::epi_vmfge;
      } else {
        EPIIntNo = IsMasked ? Intrinsic::epi_vmfle_mask : Intrinsic::epi_vmfle;
      }
      break;
    }
    case FCmpInst::FCMP_ONE:
      report_fatal_error("Unimplemented case FCMP_ONE for intrinsic vp_fcmp");
      break;
    case FCmpInst::FCMP_ORD:
      report_fatal_error("Unimplemented case FCMP_ORD for intrinsic vp_fcmp");
      break;
    case FCmpInst::FCMP_UEQ:
      report_fatal_error("Unimplemented case FCMP_UEQ for intrinsic vp_fcmp");
      break;
      // FIXME: Fold scalar operands also in unordered comparisons.
    case FCmpInst::FCMP_UGT:
      return LowerVPUnorderedFCmp(Intrinsic::epi_vmfgt_mask, Op.getOperand(1),
                                  Op.getOperand(2), Op.getOperand(EVLOpNo),
                                  Op.getValueType(), DAG, DL);
    case FCmpInst::FCMP_UGE:
      return LowerVPUnorderedFCmp(Intrinsic::epi_vmfge_mask, Op.getOperand(1),
                                  Op.getOperand(2), Op.getOperand(EVLOpNo),
                                  Op.getValueType(), DAG, DL);
    case FCmpInst::FCMP_ULT:
      return LowerVPUnorderedFCmp(Intrinsic::epi_vmflt_mask, Op.getOperand(1),
                                  Op.getOperand(2), Op.getOperand(EVLOpNo),
                                  Op.getValueType(), DAG, DL);
    case FCmpInst::FCMP_ULE:
      return LowerVPUnorderedFCmp(Intrinsic::epi_vmfle_mask, Op.getOperand(1),
                                  Op.getOperand(2), Op.getOperand(EVLOpNo),
                                  Op.getValueType(), DAG, DL);
    case FCmpInst::FCMP_UNE:
      VOpsPerm = GetCanonicalCommutativePerm({1, 2});
      EPIIntNo = IsMasked ? Intrinsic::epi_vmfne_mask : Intrinsic::epi_vmfne;
      break;
    case FCmpInst::FCMP_UNO:
      report_fatal_error("Unimplemented case FCMP_UNO for intrinsic vp_fcmp");
      break;
    case FCmpInst::FCMP_TRUE:
      // FIXME Lower to vmset.
      report_fatal_error("Unimplemented case FCMP_TRUE for intrinsic vp_fcmp");
      break;
    }
    break;
  }
  case Intrinsic::vp_select: {
    VOpsPerm = {3, 2, 1};
    ScalarOpNo = 2;
    MaskOpNo = -1;
    EVLOpNo = 4;
    IsMasked = false;

    const EVT &ElementType = Op.getValueType().getVectorElementType();
    if (ElementType.isFloatingPoint()) {
      EPIIntNo = Intrinsic::epi_vfmerge;
      break;
    } else if (ElementType != MVT::i1) {
      EPIIntNo = Intrinsic::epi_vmerge;
      break;
    }

    // llvm.vp.select applied to mask types.
    // vp.select computes a masked merge from two values. This can be naively
    // computed doing: (a & mask) | (b & ~mask)
    // However, the bithack described in
    // https://graphics.stanford.edu/~seander/bithacks.html#MaskedMerge shows
    // how it can be optimized to: b ^ ((b ^ a) & mask)

    assert(Op.getOperand(EVLOpNo).getValueType() == MVT::i32 &&
           "Unexpected operand");
    SDValue EVL =
        DAG.getNode(ISD::ANY_EXTEND, DL, MVT::i64, Op.getOperand(EVLOpNo));

    const SDValue &OpA = Op.getOperand(2);
    const SDValue &OpB = Op.getOperand(3);
    const SDValue &Mask = Op.getOperand(1);

    SDValue BXorA =
        DAG.getNode(ISD::INTRINSIC_WO_CHAIN, DL, Op.getValueType(),
                    {DAG.getTargetConstant(Intrinsic::epi_vmxor, DL, MVT::i64),
                     OpB, OpA, EVL});

    SDValue XorAndMask =
        DAG.getNode(ISD::INTRINSIC_WO_CHAIN, DL, Op.getValueType(),
                    {DAG.getTargetConstant(Intrinsic::epi_vmand, DL, MVT::i64),
                     BXorA, Mask, EVL});

    return DAG.getNode(
        ISD::INTRINSIC_WO_CHAIN, DL, Op.getValueType(),
        {DAG.getTargetConstant(Intrinsic::epi_vmxor, DL, MVT::i64), OpB,
         XorAndMask, EVL});
  }
  case Intrinsic::vp_bitcast: {
    assert(Op.getValueType().getSizeInBits() ==
               Op.getOperand(1).getValueType().getSizeInBits() &&
           "Unable to bitcast values of unmatching sizes");
    return Op.getOperand(1);
  }
  }

  std::vector<SDValue> Operands;
  Operands.reserve(2 + VOpsPerm.size() + IsMasked * 2);

  Operands.push_back(DAG.getTargetConstant(EPIIntNo, DL, MVT::i64));

  if (IsMasked && IntNo != Intrinsic::vp_fma)
    Operands.push_back(
        DAG.getNode(ISD::UNDEF, DL, Op.getValueType())); // Merge.

  for (auto VOpI = VOpsPerm.begin(), VOpE = VOpsPerm.end(), VOpStart = VOpI;
       VOpI != VOpE; VOpI++) {
    SDValue Operand = Op.getOperand(*VOpI);
    // +1 because we skip the IntrinsicID
    unsigned OpIdx = (VOpI - VOpStart) + 1;
    if ((OpIdx == ScalarOpNo) && (Operand.getOpcode() == ISD::SPLAT_VECTOR))
      Operand = Operand.getOperand(0);
    Operands.push_back(Operand);
  }

  if (IsMasked)
    Operands.push_back(Op.getOperand(MaskOpNo)); // Mask.

  assert(Op.getOperand(EVLOpNo).getValueType() == MVT::i32 &&
         "Unexpected operand");
  Operands.push_back(DAG.getNode(ISD::ANY_EXTEND, DL, MVT::i64,
                                 Op.getOperand(EVLOpNo))); // EVL.

  return DAG.getNode(ISD::INTRINSIC_WO_CHAIN, DL, Op.getValueType(), Operands);
}

// Decomposes a vector of addresses into a base address plus a vector of
// offsets.
static void GetBaseAddressAndOffsets(const SDValue &Addresses, EVT OffsetsVT,
                                     SDLoc DL, SelectionDAG &DAG,
                                     SDValue &BaseAddr, SDValue &Offsets) {
  unsigned Opcode = Addresses.getOpcode();
  if (Opcode == ISD::SPLAT_VECTOR) {
    // Addresses is a splat vector. Set the BaseAddr as the splatted value
    // and the offsets to zero.
    BaseAddr = Addresses.getOperand(0);
    Offsets =
        DAG.getNode(ISD::SPLAT_VECTOR, DL, OffsetsVT,
                    DAG.getConstant(0, DL, OffsetsVT.getVectorElementType()));
    return;
  }

  if (Opcode == ISD::ADD) {
    // Addresses is either (add a, (splat b)) or (add (splat a), b). Compute the
    // base address as int the previous case and use the addend as offsets.
    SDValue Op0 = Addresses.getOperand(0);
    SDValue Op1 = Addresses.getOperand(1);
    if (Op0.getOpcode() == ISD::SPLAT_VECTOR ||
        Op1.getOpcode() == ISD::SPLAT_VECTOR) {
      if (Op0.getOpcode() == ISD::SPLAT_VECTOR) {
        BaseAddr = Op0.getOperand(0);
        Offsets = Op1;
      } else {
        BaseAddr = Op1.getOperand(0);
        Offsets = Op0;
      }
      return;
    }
  }

  // Fallback to setting the base address to zero and the offsets to the
  // Addresses vector.
  BaseAddr = DAG.getConstant(0, DL, MVT::i64);
  Offsets = Addresses;
}


static SDValue lowerVLSEG(SDValue Op, SelectionDAG &DAG,
                          const RISCVSubtarget &Subtarget, unsigned OpCode,
                          const ArrayRef<unsigned> SubRegisters) {
  SDLoc DL(Op);
  SDVTList VTList = Op->getVTList();
  SDVTList VTs = DAG.getVTList(MVT::Untyped, MVT::Other);
  EVT VT = VTList.VTs[0];

  uint64_t SEWBits =
      VT.getSimpleVT().getVectorElementType().getScalarSizeInBits();
  assert(RISCVVType::isValidSEW(SEWBits) && "Unexpected SEW");
  MVT XLenVT = Subtarget.getXLenVT();
  SDValue SEW = DAG.getTargetConstant(SEWBits, DL, XLenVT);

  SmallVector<SDValue, 4> Operands;
  for (unsigned I = 0, E = Op->getNumOperands(); I != E; I++) {
    // Skip Intrinsic ID
    if (I == 1)
      continue;
    Operands.push_back(Op->getOperand(I));
  }
  Operands.push_back(SEW);

  SDValue TupleNode = DAG.getNode(OpCode, DL, VTs, Operands);

  SmallVector<SDValue, 4> ExtractedOps;
  for (unsigned SubReg : SubRegisters) {
    SDValue SubRegIdx = DAG.getTargetConstant(SubReg, DL, MVT::i32);
    MachineSDNode *SubRegNode = DAG.getMachineNode(
        TargetOpcode::EXTRACT_SUBREG, DL, VT, TupleNode, SubRegIdx);
    ExtractedOps.push_back(SDValue(SubRegNode, 0));
  }

  ExtractedOps.push_back(SDValue(TupleNode.getNode(), 1));
  return DAG.getNode(ISD::MERGE_VALUES, DL, VTList, ExtractedOps);
}

static SDValue LowerVPINTRINSIC_W_CHAIN(SDValue Op, SelectionDAG &DAG,
                                        const RISCVSubtarget &Subtarget) {
  unsigned IntNo = cast<ConstantSDNode>(Op.getOperand(1))->getZExtValue();
  SDLoc DL(Op);

  switch (IntNo) {
  default:
    llvm_unreachable("Unexpected intrinsic");
  case Intrinsic::vp_load: {
    assert(Op.getOperand(5).getValueType() == MVT::i32 && "Unexpected operand");

    std::vector<SDValue> Operands;
    const SDValue &MaskOp = Op.getOperand(4);
    ConstantSDNode *C;
    if (MaskOp.getOpcode() == ISD::SPLAT_VECTOR &&
        (C = dyn_cast<ConstantSDNode>(MaskOp.getOperand(0))) &&
        C->getZExtValue() == 1)
      // Unmasked.
      Operands = {
          Op.getOperand(0), // Chain.
          DAG.getTargetConstant(Intrinsic::epi_vload, DL, MVT::i64),
          Op.getOperand(2), // Address.
          // FIXME Alignment ignored.
          DAG.getNode(ISD::ANY_EXTEND, DL, MVT::i64,
                      Op.getOperand(5)) // EVL.
      };
    else
      Operands = {
          Op.getOperand(0), // Chain.
          DAG.getTargetConstant(Intrinsic::epi_vload_mask, DL, MVT::i64),
          DAG.getNode(ISD::UNDEF, DL, Op.getValueType()), // Merge.
          Op.getOperand(2),                               // Address.
          // FIXME Alignment ignored.
          Op.getOperand(4), // Mask.
          DAG.getNode(ISD::ANY_EXTEND, DL, MVT::i64,
                      Op.getOperand(5)) // EVL.
      };

    SDValue Result =
        DAG.getNode(ISD::INTRINSIC_W_CHAIN, DL, Op->getVTList(), Operands);

    return DAG.getMergeValues({Result, Result.getValue(1)}, DL);
  }
  case Intrinsic::vp_gather: {
    EVT VT = Op.getValueType();
    EVT OffsetsVT = VT.changeVectorElementTypeToInteger();

    SDValue BaseAddr;
    SDValue Offsets;
    SDValue Addresses = Op.getOperand(2);
    GetBaseAddressAndOffsets(Addresses, OffsetsVT, DL, DAG, BaseAddr, Offsets);

    SDValue VL = DAG.getNode(ISD::ANY_EXTEND, DL, MVT::i64, Op.getOperand(5));

    // FIXME Address alignment operand (3) ignored.
    SDValue VLXEOperands[] = {
        Op.getOperand(0), // Chain.
        DAG.getTargetConstant(Intrinsic::epi_vload_indexed_mask, DL, MVT::i64),
        DAG.getNode(ISD::UNDEF, DL, VT), // Merge.
        BaseAddr,
        Offsets,
        Op.getOperand(4), // Mask.
        VL};
    SDValue Result =
        DAG.getNode(ISD::INTRINSIC_W_CHAIN, DL, Op->getVTList(), VLXEOperands);

    return Result;
  }
  }
}

static SDValue lowerVSSEG(SDValue Op, SelectionDAG &DAG,
                          const RISCVSubtarget &Subtarget, unsigned TupleSize,
                          unsigned Opcode, unsigned BuildOpcode) {
  SDLoc DL(Op);
  EVT VT = Op->getOperand(2).getValueType();

  uint64_t SEWBits =
      VT.getSimpleVT().getVectorElementType().getScalarSizeInBits();
  assert(RISCVVType::isValidSEW(SEWBits) && "Unexpected SEW");
  MVT XLenVT = Subtarget.getXLenVT();
  SDValue SEW = DAG.getTargetConstant(SEWBits, DL, XLenVT);

  // Because the type is MVT:Untyped we can't actually use INSERT_SUBREG
  // so we use a pseudo instruction that we will expand later into proper
  // INSERT_SUBREGs using the right register class.
  SmallVector<SDValue, 4> TupleOperands;
  for (unsigned I = 0; I < TupleSize; I++) {
    TupleOperands.push_back(Op->getOperand(2 + I));
  }

  MachineSDNode *Tuple =
      DAG.getMachineNode(BuildOpcode, DL, MVT::Untyped, TupleOperands);

  SmallVector<SDValue, 4> Operands;
  Operands.push_back(/* Chain */ Op->getOperand(0));
  Operands.push_back(SDValue(Tuple, 0));
  for (unsigned I = 2 + TupleSize, E = Op.getNumOperands(); I != E; I++) {
    Operands.push_back(Op->getOperand(I));
  }
  Operands.push_back(SEW);

  SDVTList VTs = DAG.getVTList(MVT::Other);
  return DAG.getNode(Opcode, DL, VTs, Operands);
}

static SDValue LowerVPINTRINSIC_VOID(SDValue Op, SelectionDAG &DAG,
                                     const RISCVSubtarget &Subtarget) {
  unsigned IntNo = cast<ConstantSDNode>(Op.getOperand(1))->getZExtValue();
  SDLoc DL(Op);

  switch (IntNo) {
  default:
    llvm_unreachable("Unexpected intrinsic");
  case Intrinsic::vp_store: {
    assert(Op.getOperand(6).getValueType() == MVT::i32 && "Unexpected operand");

    std::vector<SDValue> Operands;
    const SDValue &MaskOp = Op.getOperand(5);
    ConstantSDNode *C;
    if (MaskOp.getOpcode() == ISD::SPLAT_VECTOR &&
        (C = dyn_cast<ConstantSDNode>(MaskOp.getOperand(0))) &&
        C->getZExtValue() == 1)
      // Unmasked.
      Operands = {
          Op.getOperand(0), // Chain.
          DAG.getTargetConstant(Intrinsic::epi_vstore, DL, MVT::i64),
          Op.getOperand(2), // Value.
          Op.getOperand(3), // Address.
          // FIXME Alignment ignored.
          DAG.getNode(ISD::ANY_EXTEND, DL, MVT::i64,
                      Op.getOperand(6)), // EVL.
      };
    else
      Operands = {
          Op.getOperand(0), // Chain.
          DAG.getTargetConstant(Intrinsic::epi_vstore_mask, DL, MVT::i64),
          Op.getOperand(2), // Value.
          Op.getOperand(3), // Address.
          // FIXME Alignment ignored.
          MaskOp, // Mask.
          DAG.getNode(ISD::ANY_EXTEND, DL, MVT::i64,
                      Op.getOperand(6)), // EVL.
      };

    return DAG.getNode(ISD::INTRINSIC_VOID, DL, Op->getVTList(), Operands);
    break;
  }
  case Intrinsic::vp_scatter: {
    SDValue Data = Op.getOperand(2);
    EVT OffsetsVT = Data.getValueType().changeVectorElementTypeToInteger();

    SDValue BaseAddr;
    SDValue Offsets;
    SDValue Addresses = Op.getOperand(3);
    GetBaseAddressAndOffsets(Addresses, OffsetsVT, DL, DAG, BaseAddr, Offsets);

    SDValue VL = DAG.getNode(ISD::ANY_EXTEND, DL, MVT::i64, Op.getOperand(6));

    // FIXME Address alignment operand (4) ignored.
    SDValue VSXEOperands[] = {
        Op.getOperand(0), // Chain.
        DAG.getTargetConstant(Intrinsic::epi_vstore_indexed_mask, DL, MVT::i64),
        Data,
        BaseAddr,
        Offsets,
        Op.getOperand(5), // Mask.
        VL};
    SDValue Result =
        DAG.getNode(ISD::INTRINSIC_VOID, DL, Op->getVTList(), VSXEOperands);

    return Result;
  }
  }
}

// This is just to make sure we properly dispatch all the VP intrinsics
// of VP_INTRINSIC_WO_CHAIN_SET in LowerVPIntrinsic

enum VPIntrinsicsSubset {
#define VP_INTRINSIC(X) Intrinsic__##X = Intrinsic::X,
  VP_INTRINSIC_WO_CHAIN_SET VP_INTRINSIC_W_CHAIN_SET VP_INTRINSIC_VOID_SET
#undef VP_INTRINSIC
};

static SDValue LowerVPIntrinsic(unsigned IntNo, SDValue Op, SelectionDAG &DAG,
                                const RISCVSubtarget &Subtarget) {
  VPIntrinsicsSubset VPIntNo = static_cast<VPIntrinsicsSubset>(IntNo);
  SDLoc DL(Op);

  switch (VPIntNo) {
    // Note the use of __ instead of ::
  case Intrinsic__vp_add:
  case Intrinsic__vp_sub:
  case Intrinsic__vp_mul:
  case Intrinsic__vp_sdiv:
  case Intrinsic__vp_srem:
  case Intrinsic__vp_udiv:
  case Intrinsic__vp_urem:
  case Intrinsic__vp_and:
  case Intrinsic__vp_or:
  case Intrinsic__vp_xor:
  case Intrinsic__vp_ashr:
  case Intrinsic__vp_lshr:
  case Intrinsic__vp_shl:
  case Intrinsic__vp_fadd:
  case Intrinsic__vp_fsub:
  case Intrinsic__vp_fmul:
  case Intrinsic__vp_fdiv:
  case Intrinsic__vp_frem:
  case Intrinsic__vp_fma:
  case Intrinsic__vp_fneg:
  case Intrinsic__vp_icmp:
  case Intrinsic__vp_fcmp:
  case Intrinsic__vp_select:
  case Intrinsic__vp_bitcast:
    return LowerVPINTRINSIC_WO_CHAIN(Op, DAG);
  case Intrinsic__vp_sitofp:
  case Intrinsic__vp_uitofp:
  case Intrinsic__vp_fptosi:
  case Intrinsic__vp_fptoui:
  case Intrinsic__vp_fpext:
  case Intrinsic__vp_fptrunc:
  case Intrinsic__vp_trunc:
  case Intrinsic__vp_zext:
  case Intrinsic__vp_sext:
    return LowerVPIntrinsicConversion(Op, DAG);
  case Intrinsic__vp_load:
  case Intrinsic__vp_gather:
    return LowerVPINTRINSIC_W_CHAIN(Op, DAG, Subtarget);
  case Intrinsic__vp_store:
  case Intrinsic__vp_scatter:
    return LowerVPINTRINSIC_VOID(Op, DAG, Subtarget);
  }
}

// Lower splats of i1 types to SETCC. For each mask vector type, we have a
// legal equivalently-sized i8 type, so we can use that as a go-between.
SDValue RISCVTargetLowering::lowerVectorMaskSplat(SDValue Op,
                                                  SelectionDAG &DAG) const {
  SDLoc DL(Op);
  MVT VT = Op.getSimpleValueType();
  SDValue SplatVal = Op.getOperand(0);
  // All-zeros or all-ones splats are handled specially.
  if (ISD::isConstantSplatVectorAllOnes(Op.getNode())) {
    SDValue VL = getDefaultScalableVLOps(VT, DL, DAG, Subtarget).second;
    return DAG.getNode(RISCVISD::VMSET_VL, DL, VT, VL);
  }
  if (ISD::isConstantSplatVectorAllZeros(Op.getNode())) {
    SDValue VL = getDefaultScalableVLOps(VT, DL, DAG, Subtarget).second;
    return DAG.getNode(RISCVISD::VMCLR_VL, DL, VT, VL);
  }
  MVT XLenVT = Subtarget.getXLenVT();
  assert(SplatVal.getValueType() == XLenVT &&
         "Unexpected type for i1 splat value");
  MVT InterVT = VT.changeVectorElementType(MVT::i8);
  SplatVal = DAG.getNode(ISD::AND, DL, XLenVT, SplatVal,
                         DAG.getConstant(1, DL, XLenVT));
  SDValue LHS = DAG.getSplatVector(InterVT, DL, SplatVal);
  SDValue Zero = DAG.getConstant(0, DL, InterVT);
  return DAG.getSetCC(DL, VT, LHS, Zero, ISD::SETNE);
}

// Custom-lower a SPLAT_VECTOR_PARTS where XLEN<SEW, as the SEW element type is
// illegal (currently only vXi64 RV32).
// FIXME: We could also catch non-constant sign-extended i32 values and lower
// them to SPLAT_VECTOR_I64
SDValue RISCVTargetLowering::lowerSPLAT_VECTOR_PARTS(SDValue Op,
                                                     SelectionDAG &DAG) const {
  SDLoc DL(Op);
  MVT VecVT = Op.getSimpleValueType();
  assert(!Subtarget.is64Bit() && VecVT.getVectorElementType() == MVT::i64 &&
         "Unexpected SPLAT_VECTOR_PARTS lowering");

  assert(Op.getNumOperands() == 2 && "Unexpected number of operands!");
  SDValue Lo = Op.getOperand(0);
  SDValue Hi = Op.getOperand(1);

  if (VecVT.isFixedLengthVector()) {
    MVT ContainerVT = getContainerForFixedLengthVector(VecVT);
    SDLoc DL(Op);
    SDValue Mask, VL;
    std::tie(Mask, VL) =
        getDefaultVLOps(VecVT, ContainerVT, DL, DAG, Subtarget);

    SDValue Res = splatPartsI64WithVL(DL, ContainerVT, Lo, Hi, VL, DAG);
    return convertFromScalableVector(VecVT, Res, DAG, Subtarget);
  }

  if (isa<ConstantSDNode>(Lo) && isa<ConstantSDNode>(Hi)) {
    int32_t LoC = cast<ConstantSDNode>(Lo)->getSExtValue();
    int32_t HiC = cast<ConstantSDNode>(Hi)->getSExtValue();
    // If Hi constant is all the same sign bit as Lo, lower this as a custom
    // node in order to try and match RVV vector/scalar instructions.
    if ((LoC >> 31) == HiC)
      return DAG.getNode(RISCVISD::SPLAT_VECTOR_I64, DL, VecVT, Lo);
  }

  // Detect cases where Hi is (SRA Lo, 31) which means Hi is Lo sign extended.
  if (Hi.getOpcode() == ISD::SRA && Hi.getOperand(0) == Lo &&
      isa<ConstantSDNode>(Hi.getOperand(1)) &&
      Hi.getConstantOperandVal(1) == 31)
    return DAG.getNode(RISCVISD::SPLAT_VECTOR_I64, DL, VecVT, Lo);

  // Fall back to use a stack store and stride x0 vector load. Use X0 as VL.
  return DAG.getNode(RISCVISD::SPLAT_VECTOR_SPLIT_I64_VL, DL, VecVT, Lo, Hi,
                     DAG.getRegister(RISCV::X0, MVT::i64));
}

// Custom-lower extensions from mask vectors by using a vselect either with 1
// for zero/any-extension or -1 for sign-extension:
//   (vXiN = (s|z)ext vXi1:vmask) -> (vXiN = vselect vmask, (-1 or 1), 0)
// Note that any-extension is lowered identically to zero-extension.
SDValue RISCVTargetLowering::lowerVectorMaskExt(SDValue Op, SelectionDAG &DAG,
                                                int64_t ExtTrueVal) const {
  SDLoc DL(Op);
  MVT VecVT = Op.getSimpleValueType();
  SDValue Src = Op.getOperand(0);
  // Only custom-lower extensions from mask types
  assert(Src.getValueType().isVector() &&
         Src.getValueType().getVectorElementType() == MVT::i1);

  MVT XLenVT = Subtarget.getXLenVT();
  SDValue SplatZero = DAG.getConstant(0, DL, XLenVT);
  SDValue SplatTrueVal = DAG.getConstant(ExtTrueVal, DL, XLenVT);

  if (VecVT.isScalableVector()) {
    // Be careful not to introduce illegal scalar types at this stage, and be
    // careful also about splatting constants as on RV32, vXi64 SPLAT_VECTOR is
    // illegal and must be expanded. Since we know that the constants are
    // sign-extended 32-bit values, we use SPLAT_VECTOR_I64 directly.
    bool IsRV32E64 =
        !Subtarget.is64Bit() && VecVT.getVectorElementType() == MVT::i64;

    if (!IsRV32E64) {
      SplatZero = DAG.getSplatVector(VecVT, DL, SplatZero);
      SplatTrueVal = DAG.getSplatVector(VecVT, DL, SplatTrueVal);
    } else {
      SplatZero = DAG.getNode(RISCVISD::SPLAT_VECTOR_I64, DL, VecVT, SplatZero);
      SplatTrueVal =
          DAG.getNode(RISCVISD::SPLAT_VECTOR_I64, DL, VecVT, SplatTrueVal);
    }

    return DAG.getNode(ISD::VSELECT, DL, VecVT, Src, SplatTrueVal, SplatZero);
  }

  MVT ContainerVT = getContainerForFixedLengthVector(VecVT);
  MVT I1ContainerVT =
      MVT::getVectorVT(MVT::i1, ContainerVT.getVectorElementCount());

  SDValue CC = convertToScalableVector(I1ContainerVT, Src, DAG, Subtarget);

  SDValue Mask, VL;
  std::tie(Mask, VL) = getDefaultVLOps(VecVT, ContainerVT, DL, DAG, Subtarget);

  SplatZero = DAG.getNode(RISCVISD::VMV_V_X_VL, DL, ContainerVT, SplatZero, VL);
  SplatTrueVal =
      DAG.getNode(RISCVISD::VMV_V_X_VL, DL, ContainerVT, SplatTrueVal, VL);
  SDValue Select = DAG.getNode(RISCVISD::VSELECT_VL, DL, ContainerVT, CC,
                               SplatTrueVal, SplatZero, VL);

  return convertFromScalableVector(VecVT, Select, DAG, Subtarget);
}

SDValue RISCVTargetLowering::lowerFixedLengthVectorExtendToRVV(
    SDValue Op, SelectionDAG &DAG, unsigned ExtendOpc) const {
  MVT ExtVT = Op.getSimpleValueType();
  // Only custom-lower extensions from fixed-length vector types.
  if (!ExtVT.isFixedLengthVector())
    return Op;
  MVT VT = Op.getOperand(0).getSimpleValueType();
  // Grab the canonical container type for the extended type. Infer the smaller
  // type from that to ensure the same number of vector elements, as we know
  // the LMUL will be sufficient to hold the smaller type.
  MVT ContainerExtVT = getContainerForFixedLengthVector(ExtVT);
  // Get the extended container type manually to ensure the same number of
  // vector elements between source and dest.
  MVT ContainerVT = MVT::getVectorVT(VT.getVectorElementType(),
                                     ContainerExtVT.getVectorElementCount());

  SDValue Op1 =
      convertToScalableVector(ContainerVT, Op.getOperand(0), DAG, Subtarget);

  SDLoc DL(Op);
  SDValue Mask, VL;
  std::tie(Mask, VL) = getDefaultVLOps(VT, ContainerVT, DL, DAG, Subtarget);

  SDValue Ext = DAG.getNode(ExtendOpc, DL, ContainerExtVT, Op1, Mask, VL);

  return convertFromScalableVector(ExtVT, Ext, DAG, Subtarget);
}

// Custom-lower truncations from vectors to mask vectors by using a mask and a
// setcc operation:
//   (vXi1 = trunc vXiN vec) -> (vXi1 = setcc (and vec, 1), 0, ne)
SDValue RISCVTargetLowering::lowerVectorMaskTrunc(SDValue Op,
                                                  SelectionDAG &DAG) const {
  SDLoc DL(Op);
  EVT MaskVT = Op.getValueType();
  // Only expect to custom-lower truncations to mask types
  assert(MaskVT.isVector() && MaskVT.getVectorElementType() == MVT::i1 &&
         "Unexpected type for vector mask lowering");
  SDValue Src = Op.getOperand(0);
  MVT VecVT = Src.getSimpleValueType();

  // If this is a fixed vector, we need to convert it to a scalable vector.
  MVT ContainerVT = VecVT;
  if (VecVT.isFixedLengthVector()) {
    ContainerVT = getContainerForFixedLengthVector(VecVT);
    Src = convertToScalableVector(ContainerVT, Src, DAG, Subtarget);
  }

  SDValue SplatOne = DAG.getConstant(1, DL, Subtarget.getXLenVT());
  SDValue SplatZero = DAG.getConstant(0, DL, Subtarget.getXLenVT());

  SplatOne = DAG.getNode(RISCVISD::VMV_V_X_VL, DL, ContainerVT, SplatOne);
  SplatZero = DAG.getNode(RISCVISD::VMV_V_X_VL, DL, ContainerVT, SplatZero);

  if (VecVT.isScalableVector()) {
    SDValue Trunc = DAG.getNode(ISD::AND, DL, VecVT, Src, SplatOne);
    return DAG.getSetCC(DL, MaskVT, Trunc, SplatZero, ISD::SETNE);
  }

  SDValue Mask, VL;
  std::tie(Mask, VL) = getDefaultVLOps(VecVT, ContainerVT, DL, DAG, Subtarget);

  MVT MaskContainerVT = ContainerVT.changeVectorElementType(MVT::i1);
  SDValue Trunc =
      DAG.getNode(RISCVISD::AND_VL, DL, ContainerVT, Src, SplatOne, Mask, VL);
  Trunc = DAG.getNode(RISCVISD::SETCC_VL, DL, MaskContainerVT, Trunc, SplatZero,
                      DAG.getCondCode(ISD::SETNE), Mask, VL);
  return convertFromScalableVector(MaskVT, Trunc, DAG, Subtarget);
}

// Custom-legalize INSERT_VECTOR_ELT so that the value is inserted into the
// first position of a vector, and that vector is slid up to the insert index.
// By limiting the active vector length to index+1 and merging with the
// original vector (with an undisturbed tail policy for elements >= VL), we
// achieve the desired result of leaving all elements untouched except the one
// at VL-1, which is replaced with the desired value.
SDValue RISCVTargetLowering::lowerINSERT_VECTOR_ELT(SDValue Op,
                                                    SelectionDAG &DAG) const {
  SDLoc DL(Op);
  MVT VecVT = Op.getSimpleValueType();
  SDValue Vec = Op.getOperand(0);
  SDValue Val = Op.getOperand(1);
  SDValue Idx = Op.getOperand(2);

  if (VecVT.getVectorElementType() == MVT::i1) {
    // FIXME: For now we just promote to an i8 vector and insert into that,
    // but this is probably not optimal.
    MVT WideVT = MVT::getVectorVT(MVT::i8, VecVT.getVectorElementCount());
    Vec = DAG.getNode(ISD::ZERO_EXTEND, DL, WideVT, Vec);
    Vec = DAG.getNode(ISD::INSERT_VECTOR_ELT, DL, WideVT, Vec, Val, Idx);
    return DAG.getNode(ISD::TRUNCATE, DL, VecVT, Vec);
  }

  MVT ContainerVT = VecVT;
  // If the operand is a fixed-length vector, convert to a scalable one.
  if (VecVT.isFixedLengthVector()) {
    ContainerVT = getContainerForFixedLengthVector(VecVT);
    Vec = convertToScalableVector(ContainerVT, Vec, DAG, Subtarget);
  }

  MVT XLenVT = Subtarget.getXLenVT();

  SDValue Zero = DAG.getConstant(0, DL, XLenVT);
  bool IsLegalInsert = Subtarget.is64Bit() || Val.getValueType() != MVT::i64;
  // Even i64-element vectors on RV32 can be lowered without scalar
  // legalization if the most-significant 32 bits of the value are not affected
  // by the sign-extension of the lower 32 bits.
  // TODO: We could also catch sign extensions of a 32-bit value.
  if (!IsLegalInsert && isa<ConstantSDNode>(Val)) {
    const auto *CVal = cast<ConstantSDNode>(Val);
    if (isInt<32>(CVal->getSExtValue())) {
      IsLegalInsert = true;
      Val = DAG.getConstant(CVal->getSExtValue(), DL, MVT::i32);
    }
  }

  SDValue Mask, VL;
  std::tie(Mask, VL) = getDefaultVLOps(VecVT, ContainerVT, DL, DAG, Subtarget);

  SDValue ValInVec;

  if (IsLegalInsert) {
    unsigned Opc =
        VecVT.isFloatingPoint() ? RISCVISD::VFMV_S_F_VL : RISCVISD::VMV_S_X_VL;
    if (isNullConstant(Idx)) {
      Vec = DAG.getNode(Opc, DL, ContainerVT, Vec, Val, VL);
      if (!VecVT.isFixedLengthVector())
        return Vec;
      return convertFromScalableVector(VecVT, Vec, DAG, Subtarget);
    }
    ValInVec =
        DAG.getNode(Opc, DL, ContainerVT, DAG.getUNDEF(ContainerVT), Val, VL);
  } else {
    // On RV32, i64-element vectors must be specially handled to place the
    // value at element 0, by using two vslide1up instructions in sequence on
    // the i32 split lo/hi value. Use an equivalently-sized i32 vector for
    // this.
    SDValue One = DAG.getConstant(1, DL, XLenVT);
    SDValue ValLo = DAG.getNode(ISD::EXTRACT_ELEMENT, DL, MVT::i32, Val, Zero);
    SDValue ValHi = DAG.getNode(ISD::EXTRACT_ELEMENT, DL, MVT::i32, Val, One);
    MVT I32ContainerVT =
        MVT::getVectorVT(MVT::i32, ContainerVT.getVectorElementCount() * 2);
    SDValue I32Mask =
        getDefaultScalableVLOps(I32ContainerVT, DL, DAG, Subtarget).first;
    // Limit the active VL to two.
    SDValue InsertI64VL = DAG.getConstant(2, DL, XLenVT);
    // Note: We can't pass a UNDEF to the first VSLIDE1UP_VL since an untied
    // undef doesn't obey the earlyclobber constraint. Just splat a zero value.
    ValInVec = DAG.getNode(RISCVISD::VMV_V_X_VL, DL, I32ContainerVT, Zero,
                           InsertI64VL);
    // First slide in the hi value, then the lo in underneath it.
    ValInVec = DAG.getNode(RISCVISD::VSLIDE1UP_VL, DL, I32ContainerVT, ValInVec,
                           ValHi, I32Mask, InsertI64VL);
    ValInVec = DAG.getNode(RISCVISD::VSLIDE1UP_VL, DL, I32ContainerVT, ValInVec,
                           ValLo, I32Mask, InsertI64VL);
    // Bitcast back to the right container type.
    ValInVec = DAG.getBitcast(ContainerVT, ValInVec);
  }

  // Now that the value is in a vector, slide it into position.
  SDValue InsertVL =
      DAG.getNode(ISD::ADD, DL, XLenVT, Idx, DAG.getConstant(1, DL, XLenVT));
  SDValue Slideup = DAG.getNode(RISCVISD::VSLIDEUP_VL, DL, ContainerVT, Vec,
                                ValInVec, Idx, Mask, InsertVL);
  if (!VecVT.isFixedLengthVector())
    return Slideup;
  return convertFromScalableVector(VecVT, Slideup, DAG, Subtarget);
}

// Custom-lower EXTRACT_VECTOR_ELT operations to slide the vector down, then
// extract the first element: (extractelt (slidedown vec, idx), 0). For integer
// types this is done using VMV_X_S to allow us to glean information about the
// sign bits of the result.
SDValue RISCVTargetLowering::lowerEXTRACT_VECTOR_ELT(SDValue Op,
                                                     SelectionDAG &DAG) const {
  SDLoc DL(Op);
  SDValue Idx = Op.getOperand(1);
  SDValue Vec = Op.getOperand(0);
  EVT EltVT = Op.getValueType();
  MVT VecVT = Vec.getSimpleValueType();
  MVT XLenVT = Subtarget.getXLenVT();

  if (VecVT.getVectorElementType() == MVT::i1) {
    // FIXME: For now we just promote to an i8 vector and extract from that,
    // but this is probably not optimal.
    MVT WideVT = MVT::getVectorVT(MVT::i8, VecVT.getVectorElementCount());
    Vec = DAG.getNode(ISD::ZERO_EXTEND, DL, WideVT, Vec);
    return DAG.getNode(ISD::EXTRACT_VECTOR_ELT, DL, EltVT, Vec, Idx);
  }

  // If this is a fixed vector, we need to convert it to a scalable vector.
  MVT ContainerVT = VecVT;
  if (VecVT.isFixedLengthVector()) {
    ContainerVT = getContainerForFixedLengthVector(VecVT);
    Vec = convertToScalableVector(ContainerVT, Vec, DAG, Subtarget);
  }

  // If the index is 0, the vector is already in the right position.
  if (!isNullConstant(Idx)) {
    // Use a VL of 1 to avoid processing more elements than we need.
    SDValue VL = DAG.getConstant(1, DL, XLenVT);
    MVT MaskVT = MVT::getVectorVT(MVT::i1, ContainerVT.getVectorElementCount());
    SDValue Mask = DAG.getNode(RISCVISD::VMSET_VL, DL, MaskVT, VL);
    Vec = DAG.getNode(RISCVISD::VSLIDEDOWN_VL, DL, ContainerVT,
                      DAG.getUNDEF(ContainerVT), Vec, Idx, Mask, VL);
  }

  if (!EltVT.isInteger()) {
    // Floating-point extracts are handled in TableGen.
    return DAG.getNode(ISD::EXTRACT_VECTOR_ELT, DL, EltVT, Vec,
                       DAG.getConstant(0, DL, XLenVT));
  }

  SDValue Elt0 = DAG.getNode(RISCVISD::VMV_X_S, DL, XLenVT, Vec);
  return DAG.getNode(ISD::TRUNCATE, DL, EltVT, Elt0);
}

// Some RVV intrinsics may claim that they want an integer operand to be
// promoted or expanded.
static SDValue lowerVectorIntrinsicSplats(SDValue Op, SelectionDAG &DAG,
                                          const RISCVSubtarget &Subtarget) {
  assert((Op.getOpcode() == ISD::INTRINSIC_WO_CHAIN ||
          Op.getOpcode() == ISD::INTRINSIC_W_CHAIN) &&
         "Unexpected opcode");

  if (!Subtarget.hasStdExtV())
    return SDValue();

  bool HasChain = Op.getOpcode() == ISD::INTRINSIC_W_CHAIN;
  unsigned IntNo = Op.getConstantOperandVal(HasChain ? 1 : 0);
  SDLoc DL(Op);

  const RISCVEPIIntrinsicsTable::EPIIntrinsicInfo *EII =
      RISCVEPIIntrinsicsTable::getEPIIntrinsicInfo(IntNo);
  const RISCVVIntrinsicsTable::RISCVVIntrinsicInfo *II =
      RISCVVIntrinsicsTable::getRISCVVIntrinsicInfo(IntNo);
  if ((!II || !II->SplatOperand)
      && (!EII || !EII->ExtendedOperand))
    return SDValue();

  unsigned SplatOp = (II ? II->SplatOperand : EII->ExtendedOperand) + HasChain;
  assert(SplatOp < Op.getNumOperands());

  SmallVector<SDValue, 8> Operands(Op->op_begin(), Op->op_end());
  SDValue &ScalarOp = Operands[SplatOp];
  MVT OpVT = ScalarOp.getSimpleValueType();
  MVT XLenVT = Subtarget.getXLenVT();

  // If this isn't a scalar, or its type is XLenVT we're done.
  if (!OpVT.isScalarInteger() || OpVT == XLenVT)
    return SDValue();

  // Simplest case is that the operand needs to be promoted to XLenVT.
  if (OpVT.bitsLT(XLenVT)) {
    // If the operand is a constant, sign extend to increase our chances
    // of being able to use a .vi instruction. ANY_EXTEND would become a
    // a zero extend and the simm5 check in isel would fail.
    // FIXME: Should we ignore the upper bits in isel instead?
    unsigned ExtOpc =
        isa<ConstantSDNode>(ScalarOp) ? ISD::SIGN_EXTEND : ISD::ANY_EXTEND;
    ScalarOp = DAG.getNode(ExtOpc, DL, XLenVT, ScalarOp);
    return DAG.getNode(Op->getOpcode(), DL, Op->getVTList(), Operands);
  }

  // Use the previous operand to get the vXi64 VT. The result might be a mask
  // VT for compares. Using the previous operand assumes that the previous
  // operand will never have a smaller element size than a scalar operand and
  // that a widening operation never uses SEW=64.
  // NOTE: If this fails the below assert, we can probably just find the
  // element count from any operand or result and use it to construct the VT.
  assert(II->SplatOperand > 1 && "Unexpected splat operand!");
  MVT VT = Op.getOperand(SplatOp - 1).getSimpleValueType();

  // The more complex case is when the scalar is larger than XLenVT.
  assert(XLenVT == MVT::i32 && OpVT == MVT::i64 &&
         VT.getVectorElementType() == MVT::i64 && "Unexpected VTs!");

  // If this is a sign-extended 32-bit constant, we can truncate it and rely
  // on the instruction to sign-extend since SEW>XLEN.
  if (auto *CVal = dyn_cast<ConstantSDNode>(ScalarOp)) {
    if (isInt<32>(CVal->getSExtValue())) {
      ScalarOp = DAG.getConstant(CVal->getSExtValue(), DL, MVT::i32);
      return DAG.getNode(Op->getOpcode(), DL, Op->getVTList(), Operands);
    }
  }

  // We need to convert the scalar to a splat vector.
  // FIXME: Can we implicitly truncate the scalar if it is known to
  // be sign extended?
  // VL should be the last operand.
  SDValue VL = Op.getOperand(Op.getNumOperands() - 1);
  assert(VL.getValueType() == XLenVT);
  ScalarOp = splatSplitI64WithVL(DL, VT, ScalarOp, VL, DAG);
  return DAG.getNode(Op->getOpcode(), DL, Op->getVTList(), Operands);
}

SDValue RISCVTargetLowering::LowerINTRINSIC_WO_CHAIN(SDValue Op,
                                                     SelectionDAG &DAG) const {
  unsigned IntNo = Op.getConstantOperandVal(0);
  SDLoc DL(Op);
  MVT XLenVT = Subtarget.getXLenVT();

  switch (IntNo) {
  default:
    break; // Don't custom lower most intrinsics.
  case Intrinsic::thread_pointer: {
    EVT PtrVT = getPointerTy(DAG.getDataLayout());
    return DAG.getRegister(RISCV::X4, PtrVT);
  }
  case Intrinsic::epi_vzip2:
  case Intrinsic::epi_vunzip2:
  case Intrinsic::epi_vtrn: {
    SDVTList VTList = Op->getVTList();
    assert(VTList.NumVTs == 2);
    EVT VT = VTList.VTs[0];

    unsigned TupleOpcode;
    switch (IntNo) {
    default:
      llvm_unreachable("Invalid opcode");
      break;
    case Intrinsic::epi_vzip2:
      TupleOpcode = RISCVISD::VZIP2;
      break;
    case Intrinsic::epi_vunzip2:
      TupleOpcode = RISCVISD::VUNZIP2;
      break;
    case Intrinsic::epi_vtrn:
      TupleOpcode = RISCVISD::VTRN;
      break;
    }

    SDValue TupleNode =
        DAG.getNode(TupleOpcode, DL, MVT::Untyped, Op->getOperand(1),
                    Op->getOperand(2), Op->getOperand(3));
    SDValue SubRegFirst = DAG.getTargetConstant(RISCV::sub_vrm1_0, DL, MVT::i32);
    MachineSDNode *FirstNode = DAG.getMachineNode(
        TargetOpcode::EXTRACT_SUBREG, DL, VT, TupleNode, SubRegFirst);

    SDValue SubRegSecond =
        DAG.getTargetConstant(RISCV::sub_vrm1_1, DL, MVT::i32);
    MachineSDNode *SecondNode = DAG.getMachineNode(
        TargetOpcode::EXTRACT_SUBREG, DL, VT, TupleNode, SubRegSecond);

    SDValue ExtractedOps[] = {SDValue(FirstNode, 0), SDValue(SecondNode, 0)};
    return DAG.getNode(ISD::MERGE_VALUES, DL, VTList, ExtractedOps);
  }
  // We handle VP Intrinsics elsewhere.
#define VP_INTRINSIC(X) case Intrinsic::X:
    VP_INTRINSIC_WO_CHAIN_SET
#undef VP_INTRINSIC
    return LowerVPIntrinsic(IntNo, Op, DAG, Subtarget);
  case Intrinsic::riscv_orc_b:
    // Lower to the GORCI encoding for orc.b.
    return DAG.getNode(RISCVISD::GORC, DL, XLenVT, Op.getOperand(1),
                       DAG.getConstant(7, DL, XLenVT));
  case Intrinsic::riscv_grev:
  case Intrinsic::riscv_gorc: {
    unsigned Opc =
        IntNo == Intrinsic::riscv_grev ? RISCVISD::GREV : RISCVISD::GORC;
    return DAG.getNode(Opc, DL, XLenVT, Op.getOperand(1), Op.getOperand(2));
  }
  case Intrinsic::riscv_shfl:
  case Intrinsic::riscv_unshfl: {
    unsigned Opc =
        IntNo == Intrinsic::riscv_shfl ? RISCVISD::SHFL : RISCVISD::UNSHFL;
    return DAG.getNode(Opc, DL, XLenVT, Op.getOperand(1), Op.getOperand(2));
  }
  case Intrinsic::riscv_bcompress:
  case Intrinsic::riscv_bdecompress: {
    unsigned Opc = IntNo == Intrinsic::riscv_bcompress ? RISCVISD::BCOMPRESS
                                                       : RISCVISD::BDECOMPRESS;
    return DAG.getNode(Opc, DL, XLenVT, Op.getOperand(1), Op.getOperand(2));
  }
  case Intrinsic::riscv_vmv_x_s:
    assert(Op.getValueType() == XLenVT && "Unexpected VT!");
    return DAG.getNode(RISCVISD::VMV_X_S, DL, Op.getValueType(),
                       Op.getOperand(1));
  case Intrinsic::experimental_vector_vp_slideleftfill:
  case Intrinsic::experimental_vector_slideleftfill: {
    SmallVector<SDValue, 8> Operands(Op->op_begin(), Op->op_end());
    SmallVector<unsigned, 8> OpIdxs;
    if (IntNo == Intrinsic::experimental_vector_vp_slideleftfill) {
      OpIdxs = {3, 4, 5};
    } else if (IntNo == Intrinsic::experimental_vector_slideleftfill) {
      OpIdxs = {3};
    } else {
      llvm_unreachable("Unexpected intrinsic");
    }
    // offset, evl1, evl2
    for (auto OpIdx : OpIdxs) {
      SDValue &ScalarOp = Operands[OpIdx];
      EVT OpVT = ScalarOp.getValueType();
      if (OpVT == MVT::i8 || OpVT == MVT::i16 ||
          (OpVT == MVT::i32 && Subtarget.is64Bit())) {
        ScalarOp =
            DAG.getNode(ISD::ANY_EXTEND, DL, Subtarget.getXLenVT(), ScalarOp);
      }
    }
    return DAG.getNode(ISD::INTRINSIC_WO_CHAIN, DL, Op.getValueType(),
                       Operands);
    break;
  }
  case Intrinsic::riscv_vmv_v_x:
    return lowerScalarSplat(Op.getOperand(1), Op.getOperand(2),
                            Op.getSimpleValueType(), DL, DAG, Subtarget);
  case Intrinsic::riscv_vfmv_v_f:
    return DAG.getNode(RISCVISD::VFMV_V_F_VL, DL, Op.getValueType(),
                       Op.getOperand(1), Op.getOperand(2));
  case Intrinsic::riscv_vmv_s_x: {
    SDValue Scalar = Op.getOperand(2);

    if (Scalar.getValueType().bitsLE(XLenVT)) {
      Scalar = DAG.getNode(ISD::ANY_EXTEND, DL, XLenVT, Scalar);
      return DAG.getNode(RISCVISD::VMV_S_X_VL, DL, Op.getValueType(),
                         Op.getOperand(1), Scalar, Op.getOperand(3));
    }

    assert(Scalar.getValueType() == MVT::i64 && "Unexpected scalar VT!");

    // This is an i64 value that lives in two scalar registers. We have to
    // insert this in a convoluted way. First we build vXi64 splat containing
    // the/ two values that we assemble using some bit math. Next we'll use
    // vid.v and vmseq to build a mask with bit 0 set. Then we'll use that mask
    // to merge element 0 from our splat into the source vector.
    // FIXME: This is probably not the best way to do this, but it is
    // consistent with INSERT_VECTOR_ELT lowering so it is a good starting
    // point.
    //   sw lo, (a0)
    //   sw hi, 4(a0)
    //   vlse vX, (a0)
    //
    //   vid.v      vVid
    //   vmseq.vx   mMask, vVid, 0
    //   vmerge.vvm vDest, vSrc, vVal, mMask
    MVT VT = Op.getSimpleValueType();
    SDValue Vec = Op.getOperand(1);
    SDValue VL = Op.getOperand(3);

    SDValue SplattedVal = splatSplitI64WithVL(DL, VT, Scalar, VL, DAG);
    SDValue SplattedIdx = DAG.getNode(RISCVISD::VMV_V_X_VL, DL, VT,
                                      DAG.getConstant(0, DL, MVT::i32), VL);

    MVT MaskVT = MVT::getVectorVT(MVT::i1, VT.getVectorElementCount());
    SDValue Mask = DAG.getNode(RISCVISD::VMSET_VL, DL, MaskVT, VL);
    SDValue VID = DAG.getNode(RISCVISD::VID_VL, DL, VT, Mask, VL);
    SDValue SelectCond =
        DAG.getNode(RISCVISD::SETCC_VL, DL, MaskVT, VID, SplattedIdx,
                    DAG.getCondCode(ISD::SETEQ), Mask, VL);
    return DAG.getNode(RISCVISD::VSELECT_VL, DL, VT, SelectCond, SplattedVal,
                       Vec, VL);
  }
  case Intrinsic::riscv_vslide1up:
  case Intrinsic::riscv_vslide1down:
  case Intrinsic::riscv_vslide1up_mask:
  case Intrinsic::riscv_vslide1down_mask: {
    // We need to special case these when the scalar is larger than XLen.
    unsigned NumOps = Op.getNumOperands();
    bool IsMasked = NumOps == 6;
    unsigned OpOffset = IsMasked ? 1 : 0;
    SDValue Scalar = Op.getOperand(2 + OpOffset);
    if (Scalar.getValueType().bitsLE(XLenVT))
      break;

    // Splatting a sign extended constant is fine.
    if (auto *CVal = dyn_cast<ConstantSDNode>(Scalar))
      if (isInt<32>(CVal->getSExtValue()))
        break;

    MVT VT = Op.getSimpleValueType();
    assert(VT.getVectorElementType() == MVT::i64 &&
           Scalar.getValueType() == MVT::i64 && "Unexpected VTs");

    // Convert the vector source to the equivalent nxvXi32 vector.
    MVT I32VT = MVT::getVectorVT(MVT::i32, VT.getVectorElementCount() * 2);
    SDValue Vec = DAG.getBitcast(I32VT, Op.getOperand(1 + OpOffset));

    SDValue ScalarLo = DAG.getNode(ISD::EXTRACT_ELEMENT, DL, MVT::i32, Scalar,
                                   DAG.getConstant(0, DL, XLenVT));
    SDValue ScalarHi = DAG.getNode(ISD::EXTRACT_ELEMENT, DL, MVT::i32, Scalar,
                                   DAG.getConstant(1, DL, XLenVT));

    // Double the VL since we halved SEW.
    SDValue VL = Op.getOperand(NumOps - 1);
    SDValue I32VL =
        DAG.getNode(ISD::SHL, DL, XLenVT, VL, DAG.getConstant(1, DL, XLenVT));

    MVT I32MaskVT = MVT::getVectorVT(MVT::i1, I32VT.getVectorElementCount());
    SDValue I32Mask = DAG.getNode(RISCVISD::VMSET_VL, DL, I32MaskVT, VL);

    // Shift the two scalar parts in using SEW=32 slide1up/slide1down
    // instructions.
    if (IntNo == Intrinsic::riscv_vslide1up ||
        IntNo == Intrinsic::riscv_vslide1up_mask) {
      Vec = DAG.getNode(RISCVISD::VSLIDE1UP_VL, DL, I32VT, Vec, ScalarHi,
                        I32Mask, I32VL);
      Vec = DAG.getNode(RISCVISD::VSLIDE1UP_VL, DL, I32VT, Vec, ScalarLo,
                        I32Mask, I32VL);
    } else {
      Vec = DAG.getNode(RISCVISD::VSLIDE1DOWN_VL, DL, I32VT, Vec, ScalarLo,
                        I32Mask, I32VL);
      Vec = DAG.getNode(RISCVISD::VSLIDE1DOWN_VL, DL, I32VT, Vec, ScalarHi,
                        I32Mask, I32VL);
    }

    // Convert back to nxvXi64.
    Vec = DAG.getBitcast(VT, Vec);

    if (!IsMasked)
      return Vec;

    // Apply mask after the operation.
    SDValue Mask = Op.getOperand(NumOps - 2);
    SDValue MaskedOff = Op.getOperand(1);
    return DAG.getNode(RISCVISD::VSELECT_VL, DL, VT, Mask, Vec, MaskedOff, VL);
  }
  }

  return lowerVectorIntrinsicSplats(Op, DAG, Subtarget);
}

SDValue RISCVTargetLowering::LowerINTRINSIC_W_CHAIN(SDValue Op,
                                                    SelectionDAG &DAG) const {
  unsigned IntNo = Op.getConstantOperandVal(1);
  switch (IntNo) {
    // By default we do not lower any intrinsic.
  default:
    break;
  case Intrinsic::epi_vlseg2:
    return lowerVLSEG(Op, DAG, Subtarget, RISCVISD::VLSEG2,
                      {RISCV::sub_vrm1_0, RISCV::sub_vrm1_1});
  case Intrinsic::epi_vlseg3:
    return lowerVLSEG(Op, DAG, Subtarget, RISCVISD::VLSEG3,
                      {RISCV::sub_vrm1_0, RISCV::sub_vrm1_1, RISCV::sub_vrm1_2});
  case Intrinsic::epi_vlseg4:
    return lowerVLSEG(Op, DAG, Subtarget, RISCVISD::VLSEG4,
                      {RISCV::sub_vrm1_0, RISCV::sub_vrm1_1, RISCV::sub_vrm1_2,
                       RISCV::sub_vrm1_3});
  case Intrinsic::epi_vlseg5:
    return lowerVLSEG(Op, DAG, Subtarget, RISCVISD::VLSEG5,
                      {RISCV::sub_vrm1_0, RISCV::sub_vrm1_1, RISCV::sub_vrm1_2,
                       RISCV::sub_vrm1_3, RISCV::sub_vrm1_4});
  case Intrinsic::epi_vlseg6:
    return lowerVLSEG(Op, DAG, Subtarget, RISCVISD::VLSEG6,
                      {RISCV::sub_vrm1_0, RISCV::sub_vrm1_1, RISCV::sub_vrm1_2,
                       RISCV::sub_vrm1_3, RISCV::sub_vrm1_4, RISCV::sub_vrm1_5});
  case Intrinsic::epi_vlseg7:
    return lowerVLSEG(Op, DAG, Subtarget, RISCVISD::VLSEG7,
                      {RISCV::sub_vrm1_0, RISCV::sub_vrm1_1, RISCV::sub_vrm1_2,
                       RISCV::sub_vrm1_3, RISCV::sub_vrm1_4, RISCV::sub_vrm1_5,
                       RISCV::sub_vrm1_6});
  case Intrinsic::epi_vlseg8:
    return lowerVLSEG(Op, DAG, Subtarget, RISCVISD::VLSEG8,
                      {RISCV::sub_vrm1_0, RISCV::sub_vrm1_1, RISCV::sub_vrm1_2,
                       RISCV::sub_vrm1_3, RISCV::sub_vrm1_4, RISCV::sub_vrm1_5,
                       RISCV::sub_vrm1_6, RISCV::sub_vrm1_7});
  case Intrinsic::epi_vlseg2_strided:
    return lowerVLSEG(Op, DAG, Subtarget, RISCVISD::VLSSEG2,
                      {RISCV::sub_vrm1_0, RISCV::sub_vrm1_1});
  case Intrinsic::epi_vlseg3_strided:
    return lowerVLSEG(Op, DAG, Subtarget, RISCVISD::VLSSEG3,
                      {RISCV::sub_vrm1_0, RISCV::sub_vrm1_1, RISCV::sub_vrm1_2});
  case Intrinsic::epi_vlseg4_strided:
    return lowerVLSEG(Op, DAG, Subtarget, RISCVISD::VLSSEG4,
                      {RISCV::sub_vrm1_0, RISCV::sub_vrm1_1, RISCV::sub_vrm1_2,
                       RISCV::sub_vrm1_3});
  case Intrinsic::epi_vlseg5_strided:
    return lowerVLSEG(Op, DAG, Subtarget, RISCVISD::VLSSEG5,
                      {RISCV::sub_vrm1_0, RISCV::sub_vrm1_1, RISCV::sub_vrm1_2,
                       RISCV::sub_vrm1_3, RISCV::sub_vrm1_4});
  case Intrinsic::epi_vlseg6_strided:
    return lowerVLSEG(Op, DAG, Subtarget, RISCVISD::VLSSEG6,
                      {RISCV::sub_vrm1_0, RISCV::sub_vrm1_1, RISCV::sub_vrm1_2,
                       RISCV::sub_vrm1_3, RISCV::sub_vrm1_4, RISCV::sub_vrm1_5});
  case Intrinsic::epi_vlseg7_strided:
    return lowerVLSEG(Op, DAG, Subtarget, RISCVISD::VLSSEG7,
                      {RISCV::sub_vrm1_0, RISCV::sub_vrm1_1, RISCV::sub_vrm1_2,
                       RISCV::sub_vrm1_3, RISCV::sub_vrm1_4, RISCV::sub_vrm1_5,
                       RISCV::sub_vrm1_6});
  case Intrinsic::epi_vlseg8_strided:
    return lowerVLSEG(Op, DAG, Subtarget, RISCVISD::VLSSEG8,
                      {RISCV::sub_vrm1_0, RISCV::sub_vrm1_1, RISCV::sub_vrm1_2,
                       RISCV::sub_vrm1_3, RISCV::sub_vrm1_4, RISCV::sub_vrm1_5,
                       RISCV::sub_vrm1_6, RISCV::sub_vrm1_7});
  case Intrinsic::epi_vlseg2_indexed:
    return lowerVLSEG(Op, DAG, Subtarget, RISCVISD::VLXSEG2,
                      {RISCV::sub_vrm1_0, RISCV::sub_vrm1_1});
  case Intrinsic::epi_vlseg3_indexed:
    return lowerVLSEG(Op, DAG, Subtarget, RISCVISD::VLXSEG3,
                      {RISCV::sub_vrm1_0, RISCV::sub_vrm1_1, RISCV::sub_vrm1_2});
  case Intrinsic::epi_vlseg4_indexed:
    return lowerVLSEG(Op, DAG, Subtarget, RISCVISD::VLXSEG4,
                      {RISCV::sub_vrm1_0, RISCV::sub_vrm1_1, RISCV::sub_vrm1_2,
                       RISCV::sub_vrm1_3});
  case Intrinsic::epi_vlseg5_indexed:
    return lowerVLSEG(Op, DAG, Subtarget, RISCVISD::VLXSEG5,
                      {RISCV::sub_vrm1_0, RISCV::sub_vrm1_1, RISCV::sub_vrm1_2,
                       RISCV::sub_vrm1_3, RISCV::sub_vrm1_4});
  case Intrinsic::epi_vlseg6_indexed:
    return lowerVLSEG(Op, DAG, Subtarget, RISCVISD::VLXSEG6,
                      {RISCV::sub_vrm1_0, RISCV::sub_vrm1_1, RISCV::sub_vrm1_2,
                       RISCV::sub_vrm1_3, RISCV::sub_vrm1_4, RISCV::sub_vrm1_5});
  case Intrinsic::epi_vlseg7_indexed:
    return lowerVLSEG(Op, DAG, Subtarget, RISCVISD::VLXSEG7,
                      {RISCV::sub_vrm1_0, RISCV::sub_vrm1_1, RISCV::sub_vrm1_2,
                       RISCV::sub_vrm1_3, RISCV::sub_vrm1_4, RISCV::sub_vrm1_5,
                       RISCV::sub_vrm1_6});
  case Intrinsic::epi_vlseg8_indexed:
    return lowerVLSEG(Op, DAG, Subtarget, RISCVISD::VLXSEG8,
                      {RISCV::sub_vrm1_0, RISCV::sub_vrm1_1, RISCV::sub_vrm1_2,
                       RISCV::sub_vrm1_3, RISCV::sub_vrm1_4, RISCV::sub_vrm1_5,
                       RISCV::sub_vrm1_6, RISCV::sub_vrm1_7});
#define VP_INTRINSIC(X) case Intrinsic::X:
    VP_INTRINSIC_W_CHAIN_SET
#undef VP_INTRINSIC
    return LowerVPIntrinsic(IntNo, Op, DAG, Subtarget);
  }

  return lowerVectorIntrinsicSplats(Op, DAG, Subtarget);
}

SDValue RISCVTargetLowering::LowerINTRINSIC_VOID(SDValue Op,
                                                 SelectionDAG &DAG) const {
  unsigned IntNo = cast<ConstantSDNode>(Op.getOperand(1))->getZExtValue();
  SDLoc DL(Op);

  if (Subtarget.hasStdExtV()) {
    if (const RISCVEPIIntrinsicsTable::EPIIntrinsicInfo *EII =
        RISCVEPIIntrinsicsTable::getEPIIntrinsicInfo(IntNo)) {
      // Widen vector operands.
      std::vector<SDValue> Operands(Op->op_begin(), Op->op_end());
      bool Changed = false;
      for (SDValue &Operand : Operands) {
        if (Operand.getValueType().isScalableVector() &&
            getPreferredVectorAction(Operand.getValueType().getSimpleVT()) ==
            TypeWidenVector) {
          EVT WidenVT =
            getTypeToTransformTo(*DAG.getContext(), Operand.getValueType());
          Operand =
            DAG.getNode(ISD::INSERT_SUBVECTOR, DL, WidenVT,
                DAG.getNode(ISD::UNDEF, DL, WidenVT), Operand,
                DAG.getTargetConstant(0, DL, Subtarget.getXLenVT()));
          Changed = true;
        }
      }

      if (Changed)
        return DAG.getNode(ISD::INTRINSIC_VOID, DL, Op->getVTList(), Operands);
    }
  }

  switch (IntNo) {
    // By default we do not lower any intrinsic.
  default:
    break;
  case Intrinsic::epi_vsseg2:
    return lowerVSSEG(Op, DAG, Subtarget, 2, RISCVISD::VSSEG2,
                      RISCV::PseudoEPIVBuildVRN2M1);
  case Intrinsic::epi_vsseg3:
    return lowerVSSEG(Op, DAG, Subtarget, 3, RISCVISD::VSSEG3,
                      RISCV::PseudoEPIVBuildVRN3M1);
  case Intrinsic::epi_vsseg4:
    return lowerVSSEG(Op, DAG, Subtarget, 4, RISCVISD::VSSEG4,
                      RISCV::PseudoEPIVBuildVRN4M1);
  case Intrinsic::epi_vsseg5:
    return lowerVSSEG(Op, DAG, Subtarget, 5, RISCVISD::VSSEG5,
                      RISCV::PseudoEPIVBuildVRN5M1);
  case Intrinsic::epi_vsseg6:
    return lowerVSSEG(Op, DAG, Subtarget, 6, RISCVISD::VSSEG6,
                      RISCV::PseudoEPIVBuildVRN6M1);
  case Intrinsic::epi_vsseg7:
    return lowerVSSEG(Op, DAG, Subtarget, 7, RISCVISD::VSSEG7,
                      RISCV::PseudoEPIVBuildVRN7M1);
  case Intrinsic::epi_vsseg8:
    return lowerVSSEG(Op, DAG, Subtarget, 8, RISCVISD::VSSEG8,
                      RISCV::PseudoEPIVBuildVRN8M1);
  case Intrinsic::epi_vsseg2_strided:
    return lowerVSSEG(Op, DAG, Subtarget, 2, RISCVISD::VSSSEG2,
                      RISCV::PseudoEPIVBuildVRN2M1);
  case Intrinsic::epi_vsseg3_strided:
    return lowerVSSEG(Op, DAG, Subtarget, 3, RISCVISD::VSSSEG3,
                      RISCV::PseudoEPIVBuildVRN3M1);
  case Intrinsic::epi_vsseg4_strided:
    return lowerVSSEG(Op, DAG, Subtarget, 4, RISCVISD::VSSSEG4,
                      RISCV::PseudoEPIVBuildVRN4M1);
  case Intrinsic::epi_vsseg5_strided:
    return lowerVSSEG(Op, DAG, Subtarget, 5, RISCVISD::VSSSEG5,
                      RISCV::PseudoEPIVBuildVRN5M1);
  case Intrinsic::epi_vsseg6_strided:
    return lowerVSSEG(Op, DAG, Subtarget, 6, RISCVISD::VSSSEG6,
                      RISCV::PseudoEPIVBuildVRN6M1);
  case Intrinsic::epi_vsseg7_strided:
    return lowerVSSEG(Op, DAG, Subtarget, 7, RISCVISD::VSSSEG7,
                      RISCV::PseudoEPIVBuildVRN7M1);
  case Intrinsic::epi_vsseg8_strided:
    return lowerVSSEG(Op, DAG, Subtarget, 8, RISCVISD::VSSSEG8,
                      RISCV::PseudoEPIVBuildVRN8M1);
  case Intrinsic::epi_vsseg2_indexed:
    return lowerVSSEG(Op, DAG, Subtarget, 2, RISCVISD::VSXSEG2,
                      RISCV::PseudoEPIVBuildVRN2M1);
  case Intrinsic::epi_vsseg3_indexed:
    return lowerVSSEG(Op, DAG, Subtarget, 3, RISCVISD::VSXSEG3,
                      RISCV::PseudoEPIVBuildVRN3M1);
  case Intrinsic::epi_vsseg4_indexed:
    return lowerVSSEG(Op, DAG, Subtarget, 4, RISCVISD::VSXSEG4,
                      RISCV::PseudoEPIVBuildVRN4M1);
  case Intrinsic::epi_vsseg5_indexed:
    return lowerVSSEG(Op, DAG, Subtarget, 5, RISCVISD::VSXSEG5,
                      RISCV::PseudoEPIVBuildVRN5M1);
  case Intrinsic::epi_vsseg6_indexed:
    return lowerVSSEG(Op, DAG, Subtarget, 6, RISCVISD::VSXSEG6,
                      RISCV::PseudoEPIVBuildVRN6M1);
  case Intrinsic::epi_vsseg7_indexed:
    return lowerVSSEG(Op, DAG, Subtarget, 7, RISCVISD::VSXSEG7,
                      RISCV::PseudoEPIVBuildVRN7M1);
  case Intrinsic::epi_vsseg8_indexed:
    return lowerVSSEG(Op, DAG, Subtarget, 8, RISCVISD::VSXSEG8,
                      RISCV::PseudoEPIVBuildVRN8M1);
  // We handle VP Intrinsics elsewhere.
#define VP_INTRINSIC(X) case Intrinsic::X:
    VP_INTRINSIC_VOID_SET
#undef VP_INTRINSIC
    return LowerVPIntrinsic(IntNo, Op, DAG, Subtarget);
  }

  return SDValue();
}

static MVT getLMUL1VT(MVT VT) {
  assert(VT.getVectorElementType().getSizeInBits() <= 64 &&
         "Unexpected vector MVT");
  return MVT::getScalableVectorVT(
      VT.getVectorElementType(),
      RISCV::RVVBitsPerBlock / VT.getVectorElementType().getSizeInBits());
}

static unsigned getRVVReductionOp(unsigned ISDOpcode) {
  switch (ISDOpcode) {
  default:
    llvm_unreachable("Unhandled reduction");
  case ISD::VECREDUCE_ADD:
    return RISCVISD::VECREDUCE_ADD_VL;
  case ISD::VECREDUCE_UMAX:
    return RISCVISD::VECREDUCE_UMAX_VL;
  case ISD::VECREDUCE_SMAX:
    return RISCVISD::VECREDUCE_SMAX_VL;
  case ISD::VECREDUCE_UMIN:
    return RISCVISD::VECREDUCE_UMIN_VL;
  case ISD::VECREDUCE_SMIN:
    return RISCVISD::VECREDUCE_SMIN_VL;
  case ISD::VECREDUCE_AND:
    return RISCVISD::VECREDUCE_AND_VL;
  case ISD::VECREDUCE_OR:
    return RISCVISD::VECREDUCE_OR_VL;
  case ISD::VECREDUCE_XOR:
    return RISCVISD::VECREDUCE_XOR_VL;
  }
}

SDValue RISCVTargetLowering::lowerVectorMaskVECREDUCE(SDValue Op,
                                                      SelectionDAG &DAG) const {
  SDLoc DL(Op);
  SDValue Vec = Op.getOperand(0);
  MVT VecVT = Vec.getSimpleValueType();
  assert((Op.getOpcode() == ISD::VECREDUCE_AND ||
          Op.getOpcode() == ISD::VECREDUCE_OR ||
          Op.getOpcode() == ISD::VECREDUCE_XOR) &&
         "Unexpected reduction lowering");

  MVT XLenVT = Subtarget.getXLenVT();
  assert(Op.getValueType() == XLenVT &&
         "Expected reduction output to be legalized to XLenVT");

  MVT ContainerVT = VecVT;
  if (VecVT.isFixedLengthVector()) {
    ContainerVT = getContainerForFixedLengthVector(VecVT);
    Vec = convertToScalableVector(ContainerVT, Vec, DAG, Subtarget);
  }

  SDValue Mask, VL;
  std::tie(Mask, VL) = getDefaultVLOps(VecVT, ContainerVT, DL, DAG, Subtarget);
  SDValue Zero = DAG.getConstant(0, DL, XLenVT);

  switch (Op.getOpcode()) {
  default:
    llvm_unreachable("Unhandled reduction");
  case ISD::VECREDUCE_AND:
    // vpopc ~x == 0
    Vec = DAG.getNode(RISCVISD::VMXOR_VL, DL, ContainerVT, Vec, Mask, VL);
    Vec = DAG.getNode(RISCVISD::VPOPC_VL, DL, XLenVT, Vec, Mask, VL);
    return DAG.getSetCC(DL, XLenVT, Vec, Zero, ISD::SETEQ);
  case ISD::VECREDUCE_OR:
    // vpopc x != 0
    Vec = DAG.getNode(RISCVISD::VPOPC_VL, DL, XLenVT, Vec, Mask, VL);
    return DAG.getSetCC(DL, XLenVT, Vec, Zero, ISD::SETNE);
  case ISD::VECREDUCE_XOR: {
    // ((vpopc x) & 1) != 0
    SDValue One = DAG.getConstant(1, DL, XLenVT);
    Vec = DAG.getNode(RISCVISD::VPOPC_VL, DL, XLenVT, Vec, Mask, VL);
    Vec = DAG.getNode(ISD::AND, DL, XLenVT, Vec, One);
    return DAG.getSetCC(DL, XLenVT, Vec, Zero, ISD::SETNE);
  }
  }
}

SDValue RISCVTargetLowering::lowerVECREDUCE(SDValue Op,
                                            SelectionDAG &DAG) const {
  SDLoc DL(Op);
  SDValue Vec = Op.getOperand(0);
  EVT VecEVT = Vec.getValueType();

  unsigned BaseOpc = ISD::getVecReduceBaseOpcode(Op.getOpcode());

  // Due to ordering in legalize types we may have a vector type that needs to
  // be split. Do that manually so we can get down to a legal type.
  while (getTypeAction(*DAG.getContext(), VecEVT) ==
         TargetLowering::TypeSplitVector) {
    SDValue Lo, Hi;
    std::tie(Lo, Hi) = DAG.SplitVector(Vec, DL);
    VecEVT = Lo.getValueType();
    Vec = DAG.getNode(BaseOpc, DL, VecEVT, Lo, Hi);
  }

  // TODO: The type may need to be widened rather than split. Or widened before
  // it can be split.
  if (!isTypeLegal(VecEVT))
    return SDValue();

  MVT VecVT = VecEVT.getSimpleVT();
  MVT VecEltVT = VecVT.getVectorElementType();
  unsigned RVVOpcode = getRVVReductionOp(Op.getOpcode());

  MVT ContainerVT = VecVT;
  if (VecVT.isFixedLengthVector()) {
    ContainerVT = getContainerForFixedLengthVector(VecVT);
    Vec = convertToScalableVector(ContainerVT, Vec, DAG, Subtarget);
  }

  MVT M1VT = getLMUL1VT(ContainerVT);

  SDValue Mask, VL;
  std::tie(Mask, VL) = getDefaultVLOps(VecVT, ContainerVT, DL, DAG, Subtarget);

  // FIXME: This is a VLMAX splat which might be too large and can prevent
  // vsetvli removal.
  SDValue NeutralElem =
      DAG.getNeutralElement(BaseOpc, DL, VecEltVT, SDNodeFlags());
  SDValue IdentitySplat = DAG.getSplatVector(M1VT, DL, NeutralElem);
  SDValue Reduction =
      DAG.getNode(RVVOpcode, DL, M1VT, Vec, IdentitySplat, Mask, VL);
  SDValue Elt0 = DAG.getNode(ISD::EXTRACT_VECTOR_ELT, DL, VecEltVT, Reduction,
                             DAG.getConstant(0, DL, Subtarget.getXLenVT()));
  return DAG.getSExtOrTrunc(Elt0, DL, Op.getValueType());
}

// Given a reduction op, this function returns the matching reduction opcode,
// the vector SDValue and the scalar SDValue required to lower this to a
// RISCVISD node.
static std::tuple<unsigned, SDValue, SDValue>
getRVVFPReductionOpAndOperands(SDValue Op, SelectionDAG &DAG, EVT EltVT) {
  SDLoc DL(Op);
  auto Flags = Op->getFlags();
  unsigned Opcode = Op.getOpcode();
  unsigned BaseOpcode = ISD::getVecReduceBaseOpcode(Opcode);
  switch (Opcode) {
  default:
    llvm_unreachable("Unhandled reduction");
  case ISD::VECREDUCE_FADD:
    return std::make_tuple(RISCVISD::VECREDUCE_FADD_VL, Op.getOperand(0),
                           DAG.getConstantFP(0.0, DL, EltVT));
  case ISD::VECREDUCE_SEQ_FADD:
    return std::make_tuple(RISCVISD::VECREDUCE_SEQ_FADD_VL, Op.getOperand(1),
                           Op.getOperand(0));
  case ISD::VECREDUCE_FMIN:
    return std::make_tuple(RISCVISD::VECREDUCE_FMIN_VL, Op.getOperand(0),
                           DAG.getNeutralElement(BaseOpcode, DL, EltVT, Flags));
  case ISD::VECREDUCE_FMAX:
    return std::make_tuple(RISCVISD::VECREDUCE_FMAX_VL, Op.getOperand(0),
                           DAG.getNeutralElement(BaseOpcode, DL, EltVT, Flags));
  }
}

SDValue RISCVTargetLowering::lowerFPVECREDUCE(SDValue Op,
                                              SelectionDAG &DAG) const {
  SDLoc DL(Op);
  MVT VecEltVT = Op.getSimpleValueType();

  unsigned RVVOpcode;
  SDValue VectorVal, ScalarVal;
  std::tie(RVVOpcode, VectorVal, ScalarVal) =
      getRVVFPReductionOpAndOperands(Op, DAG, VecEltVT);
  MVT VecVT = VectorVal.getSimpleValueType();

  MVT ContainerVT = VecVT;
  if (VecVT.isFixedLengthVector()) {
    ContainerVT = getContainerForFixedLengthVector(VecVT);
    VectorVal = convertToScalableVector(ContainerVT, VectorVal, DAG, Subtarget);
  }

  MVT M1VT = getLMUL1VT(VectorVal.getSimpleValueType());

  SDValue Mask, VL;
  std::tie(Mask, VL) = getDefaultVLOps(VecVT, ContainerVT, DL, DAG, Subtarget);

  // FIXME: This is a VLMAX splat which might be too large and can prevent
  // vsetvli removal.
  SDValue ScalarSplat = DAG.getSplatVector(M1VT, DL, ScalarVal);
  SDValue Reduction =
      DAG.getNode(RVVOpcode, DL, M1VT, VectorVal, ScalarSplat, Mask, VL);
  return DAG.getNode(ISD::EXTRACT_VECTOR_ELT, DL, VecEltVT, Reduction,
                     DAG.getConstant(0, DL, Subtarget.getXLenVT()));
}

SDValue RISCVTargetLowering::lowerINSERT_SUBVECTOR(SDValue Op,
                                                   SelectionDAG &DAG) const {
  SDValue Vec = Op.getOperand(0);
  SDValue SubVec = Op.getOperand(1);
  MVT VecVT = Vec.getSimpleValueType();
  MVT SubVecVT = SubVec.getSimpleValueType();

  SDLoc DL(Op);
  MVT XLenVT = Subtarget.getXLenVT();
  unsigned OrigIdx = Op.getConstantOperandVal(2);
  const RISCVRegisterInfo *TRI = Subtarget.getRegisterInfo();

  // We don't have the ability to slide mask vectors up indexed by their i1
  // elements; the smallest we can do is i8. Often we are able to bitcast to
  // equivalent i8 vectors. Note that when inserting a fixed-length vector
  // into a scalable one, we might not necessarily have enough scalable
  // elements to safely divide by 8: nxv1i1 = insert nxv1i1, v4i1 is valid.
  if (SubVecVT.getVectorElementType() == MVT::i1 &&
      (OrigIdx != 0 || !Vec.isUndef())) {
    if (VecVT.getVectorMinNumElements() >= 8 &&
        SubVecVT.getVectorMinNumElements() >= 8) {
      assert(OrigIdx % 8 == 0 && "Invalid index");
      assert(VecVT.getVectorMinNumElements() % 8 == 0 &&
             SubVecVT.getVectorMinNumElements() % 8 == 0 &&
             "Unexpected mask vector lowering");
      OrigIdx /= 8;
      SubVecVT =
          MVT::getVectorVT(MVT::i8, SubVecVT.getVectorMinNumElements() / 8,
                           SubVecVT.isScalableVector());
      VecVT = MVT::getVectorVT(MVT::i8, VecVT.getVectorMinNumElements() / 8,
                               VecVT.isScalableVector());
      Vec = DAG.getBitcast(VecVT, Vec);
      SubVec = DAG.getBitcast(SubVecVT, SubVec);
    } else {
      // We can't slide this mask vector up indexed by its i1 elements.
      // This poses a problem when we wish to insert a scalable vector which
      // can't be re-expressed as a larger type. Just choose the slow path and
      // extend to a larger type, then truncate back down.
      MVT ExtVecVT = VecVT.changeVectorElementType(MVT::i8);
      MVT ExtSubVecVT = SubVecVT.changeVectorElementType(MVT::i8);
      Vec = DAG.getNode(ISD::ZERO_EXTEND, DL, ExtVecVT, Vec);
      SubVec = DAG.getNode(ISD::ZERO_EXTEND, DL, ExtSubVecVT, SubVec);
      Vec = DAG.getNode(ISD::INSERT_SUBVECTOR, DL, ExtVecVT, Vec, SubVec,
                        Op.getOperand(2));
      SDValue SplatZero = DAG.getConstant(0, DL, ExtVecVT);
      return DAG.getSetCC(DL, VecVT, Vec, SplatZero, ISD::SETNE);
    }
  }

  // If the subvector vector is a fixed-length type, we cannot use subregister
  // manipulation to simplify the codegen; we don't know which register of a
  // LMUL group contains the specific subvector as we only know the minimum
  // register size. Therefore we must slide the vector group up the full
  // amount.
  if (SubVecVT.isFixedLengthVector()) {
    if (OrigIdx == 0 && Vec.isUndef())
      return Op;
    MVT ContainerVT = VecVT;
    if (VecVT.isFixedLengthVector()) {
      ContainerVT = getContainerForFixedLengthVector(VecVT);
      Vec = convertToScalableVector(ContainerVT, Vec, DAG, Subtarget);
    }
    SubVec = DAG.getNode(ISD::INSERT_SUBVECTOR, DL, ContainerVT,
                         DAG.getUNDEF(ContainerVT), SubVec,
                         DAG.getConstant(0, DL, XLenVT));
    SDValue Mask =
        getDefaultVLOps(VecVT, ContainerVT, DL, DAG, Subtarget).first;
    // Set the vector length to only the number of elements we care about. Note
    // that for slideup this includes the offset.
    SDValue VL =
        DAG.getConstant(OrigIdx + SubVecVT.getVectorNumElements(), DL, XLenVT);
    SDValue SlideupAmt = DAG.getConstant(OrigIdx, DL, XLenVT);
    SDValue Slideup = DAG.getNode(RISCVISD::VSLIDEUP_VL, DL, ContainerVT, Vec,
                                  SubVec, SlideupAmt, Mask, VL);
    if (VecVT.isFixedLengthVector())
      Slideup = convertFromScalableVector(VecVT, Slideup, DAG, Subtarget);
    return DAG.getBitcast(Op.getValueType(), Slideup);
  }

  unsigned SubRegIdx, RemIdx;
  std::tie(SubRegIdx, RemIdx) =
      RISCVTargetLowering::decomposeSubvectorInsertExtractToSubRegs(
          VecVT, SubVecVT, OrigIdx, TRI);

  RISCVII::VLMUL SubVecLMUL = RISCVTargetLowering::getLMUL(SubVecVT);
  bool IsSubVecPartReg = SubVecLMUL == RISCVII::VLMUL::LMUL_F2 ||
                         SubVecLMUL == RISCVII::VLMUL::LMUL_F4 ||
                         SubVecLMUL == RISCVII::VLMUL::LMUL_F8;

  // 1. If the Idx has been completely eliminated and this subvector's size is
  // a vector register or a multiple thereof, or the surrounding elements are
  // undef, then this is a subvector insert which naturally aligns to a vector
  // register. These can easily be handled using subregister manipulation.
  // 2. If the subvector is smaller than a vector register, then the insertion
  // must preserve the undisturbed elements of the register. We do this by
  // lowering to an EXTRACT_SUBVECTOR grabbing the nearest LMUL=1 vector type
  // (which resolves to a subregister copy), performing a VSLIDEUP to place the
  // subvector within the vector register, and an INSERT_SUBVECTOR of that
  // LMUL=1 type back into the larger vector (resolving to another subregister
  // operation). See below for how our VSLIDEUP works. We go via a LMUL=1 type
  // to avoid allocating a large register group to hold our subvector.
  if (RemIdx == 0 && (!IsSubVecPartReg || Vec.isUndef()))
    return Op;

  // VSLIDEUP works by leaving elements 0<i<OFFSET undisturbed, elements
  // OFFSET<=i<VL set to the "subvector" and vl<=i<VLMAX set to the tail policy
  // (in our case undisturbed). This means we can set up a subvector insertion
  // where OFFSET is the insertion offset, and the VL is the OFFSET plus the
  // size of the subvector.
  MVT InterSubVT = VecVT;
  SDValue AlignedExtract = Vec;
  unsigned AlignedIdx = OrigIdx - RemIdx;
  if (VecVT.bitsGT(getLMUL1VT(VecVT))) {
    InterSubVT = getLMUL1VT(VecVT);
    // Extract a subvector equal to the nearest full vector register type. This
    // should resolve to a EXTRACT_SUBREG instruction.
    AlignedExtract = DAG.getNode(ISD::EXTRACT_SUBVECTOR, DL, InterSubVT, Vec,
                                 DAG.getConstant(AlignedIdx, DL, XLenVT));
  }

  SDValue SlideupAmt = DAG.getConstant(RemIdx, DL, XLenVT);
  // For scalable vectors this must be further multiplied by vscale.
  SlideupAmt = DAG.getNode(ISD::VSCALE, DL, XLenVT, SlideupAmt);

  SDValue Mask, VL;
  std::tie(Mask, VL) = getDefaultScalableVLOps(VecVT, DL, DAG, Subtarget);

  // Construct the vector length corresponding to RemIdx + length(SubVecVT).
  VL = DAG.getConstant(SubVecVT.getVectorMinNumElements(), DL, XLenVT);
  VL = DAG.getNode(ISD::VSCALE, DL, XLenVT, VL);
  VL = DAG.getNode(ISD::ADD, DL, XLenVT, SlideupAmt, VL);

  SubVec = DAG.getNode(ISD::INSERT_SUBVECTOR, DL, InterSubVT,
                       DAG.getUNDEF(InterSubVT), SubVec,
                       DAG.getConstant(0, DL, XLenVT));

  SDValue Slideup = DAG.getNode(RISCVISD::VSLIDEUP_VL, DL, InterSubVT,
                                AlignedExtract, SubVec, SlideupAmt, Mask, VL);

  // If required, insert this subvector back into the correct vector register.
  // This should resolve to an INSERT_SUBREG instruction.
  if (VecVT.bitsGT(InterSubVT))
    Slideup = DAG.getNode(ISD::INSERT_SUBVECTOR, DL, VecVT, Vec, Slideup,
                          DAG.getConstant(AlignedIdx, DL, XLenVT));

  // We might have bitcast from a mask type: cast back to the original type if
  // required.
  return DAG.getBitcast(Op.getSimpleValueType(), Slideup);
}

SDValue RISCVTargetLowering::lowerEXTRACT_SUBVECTOR(SDValue Op,
                                                    SelectionDAG &DAG) const {
  SDValue Vec = Op.getOperand(0);
  MVT SubVecVT = Op.getSimpleValueType();
  MVT VecVT = Vec.getSimpleValueType();

  SDLoc DL(Op);
  MVT XLenVT = Subtarget.getXLenVT();
  unsigned OrigIdx = Op.getConstantOperandVal(1);
  const RISCVRegisterInfo *TRI = Subtarget.getRegisterInfo();

  // We don't have the ability to slide mask vectors down indexed by their i1
  // elements; the smallest we can do is i8. Often we are able to bitcast to
  // equivalent i8 vectors. Note that when extracting a fixed-length vector
  // from a scalable one, we might not necessarily have enough scalable
  // elements to safely divide by 8: v8i1 = extract nxv1i1 is valid.
  if (SubVecVT.getVectorElementType() == MVT::i1 && OrigIdx != 0) {
    if (VecVT.getVectorMinNumElements() >= 8 &&
        SubVecVT.getVectorMinNumElements() >= 8) {
      assert(OrigIdx % 8 == 0 && "Invalid index");
      assert(VecVT.getVectorMinNumElements() % 8 == 0 &&
             SubVecVT.getVectorMinNumElements() % 8 == 0 &&
             "Unexpected mask vector lowering");
      OrigIdx /= 8;
      SubVecVT =
          MVT::getVectorVT(MVT::i8, SubVecVT.getVectorMinNumElements() / 8,
                           SubVecVT.isScalableVector());
      VecVT = MVT::getVectorVT(MVT::i8, VecVT.getVectorMinNumElements() / 8,
                               VecVT.isScalableVector());
      Vec = DAG.getBitcast(VecVT, Vec);
    } else {
      // We can't slide this mask vector down, indexed by its i1 elements.
      // This poses a problem when we wish to extract a scalable vector which
      // can't be re-expressed as a larger type. Just choose the slow path and
      // extend to a larger type, then truncate back down.
      // TODO: We could probably improve this when extracting certain fixed
      // from fixed, where we can extract as i8 and shift the correct element
      // right to reach the desired subvector?
      MVT ExtVecVT = VecVT.changeVectorElementType(MVT::i8);
      MVT ExtSubVecVT = SubVecVT.changeVectorElementType(MVT::i8);
      Vec = DAG.getNode(ISD::ZERO_EXTEND, DL, ExtVecVT, Vec);
      Vec = DAG.getNode(ISD::EXTRACT_SUBVECTOR, DL, ExtSubVecVT, Vec,
                        Op.getOperand(1));
      SDValue SplatZero = DAG.getConstant(0, DL, ExtSubVecVT);
      return DAG.getSetCC(DL, SubVecVT, Vec, SplatZero, ISD::SETNE);
    }
  }

  // If the subvector vector is a fixed-length type, we cannot use subregister
  // manipulation to simplify the codegen; we don't know which register of a
  // LMUL group contains the specific subvector as we only know the minimum
  // register size. Therefore we must slide the vector group down the full
  // amount.
  if (SubVecVT.isFixedLengthVector()) {
    // With an index of 0 this is a cast-like subvector, which can be performed
    // with subregister operations.
    if (OrigIdx == 0)
      return Op;
    MVT ContainerVT = VecVT;
    if (VecVT.isFixedLengthVector()) {
      ContainerVT = getContainerForFixedLengthVector(VecVT);
      Vec = convertToScalableVector(ContainerVT, Vec, DAG, Subtarget);
    }
    SDValue Mask =
        getDefaultVLOps(VecVT, ContainerVT, DL, DAG, Subtarget).first;
    // Set the vector length to only the number of elements we care about. This
    // avoids sliding down elements we're going to discard straight away.
    SDValue VL = DAG.getConstant(SubVecVT.getVectorNumElements(), DL, XLenVT);
    SDValue SlidedownAmt = DAG.getConstant(OrigIdx, DL, XLenVT);
    SDValue Slidedown =
        DAG.getNode(RISCVISD::VSLIDEDOWN_VL, DL, ContainerVT,
                    DAG.getUNDEF(ContainerVT), Vec, SlidedownAmt, Mask, VL);
    // Now we can use a cast-like subvector extract to get the result.
    Slidedown = DAG.getNode(ISD::EXTRACT_SUBVECTOR, DL, SubVecVT, Slidedown,
                            DAG.getConstant(0, DL, XLenVT));
    return DAG.getBitcast(Op.getValueType(), Slidedown);
  }

  unsigned SubRegIdx, RemIdx;
  std::tie(SubRegIdx, RemIdx) =
      RISCVTargetLowering::decomposeSubvectorInsertExtractToSubRegs(
          VecVT, SubVecVT, OrigIdx, TRI);

  // If the Idx has been completely eliminated then this is a subvector extract
  // which naturally aligns to a vector register. These can easily be handled
  // using subregister manipulation.
  if (RemIdx == 0)
    return Op;

  // Else we must shift our vector register directly to extract the subvector.
  // Do this using VSLIDEDOWN.

  // If the vector type is an LMUL-group type, extract a subvector equal to the
  // nearest full vector register type. This should resolve to a EXTRACT_SUBREG
  // instruction.
  MVT InterSubVT = VecVT;
  if (VecVT.bitsGT(getLMUL1VT(VecVT))) {
    InterSubVT = getLMUL1VT(VecVT);
    Vec = DAG.getNode(ISD::EXTRACT_SUBVECTOR, DL, InterSubVT, Vec,
                      DAG.getConstant(OrigIdx - RemIdx, DL, XLenVT));
  }

  // Slide this vector register down by the desired number of elements in order
  // to place the desired subvector starting at element 0.
  SDValue SlidedownAmt = DAG.getConstant(RemIdx, DL, XLenVT);
  // For scalable vectors this must be further multiplied by vscale.
  SlidedownAmt = DAG.getNode(ISD::VSCALE, DL, XLenVT, SlidedownAmt);

  SDValue Mask, VL;
  std::tie(Mask, VL) = getDefaultScalableVLOps(InterSubVT, DL, DAG, Subtarget);
  SDValue Slidedown =
      DAG.getNode(RISCVISD::VSLIDEDOWN_VL, DL, InterSubVT,
                  DAG.getUNDEF(InterSubVT), Vec, SlidedownAmt, Mask, VL);

  // Now the vector is in the right position, extract our final subvector. This
  // should resolve to a COPY.
  Slidedown = DAG.getNode(ISD::EXTRACT_SUBVECTOR, DL, SubVecVT, Slidedown,
                          DAG.getConstant(0, DL, XLenVT));

  // We might have bitcast from a mask type: cast back to the original type if
  // required.
  return DAG.getBitcast(Op.getSimpleValueType(), Slidedown);
}

// Lower step_vector to the vid instruction. Any non-identity step value must
// be accounted for my manual expansion.
SDValue RISCVTargetLowering::lowerSTEP_VECTOR(SDValue Op,
                                              SelectionDAG &DAG) const {
  SDLoc DL(Op);
  MVT VT = Op.getSimpleValueType();
  MVT XLenVT = Subtarget.getXLenVT();
  SDValue Mask, VL;
  std::tie(Mask, VL) = getDefaultScalableVLOps(VT, DL, DAG, Subtarget);
  SDValue StepVec = DAG.getNode(RISCVISD::VID_VL, DL, VT, Mask, VL);
  uint64_t StepValImm = Op.getConstantOperandVal(0);
  if (StepValImm != 1) {
    assert(Op.getOperand(0).getValueType() == XLenVT &&
           "Unexpected step value type");
    if (isPowerOf2_64(StepValImm)) {
      SDValue StepVal =
          DAG.getNode(RISCVISD::VMV_V_X_VL, DL, VT,
                      DAG.getConstant(Log2_64(StepValImm), DL, XLenVT));
      StepVec = DAG.getNode(ISD::SHL, DL, VT, StepVec, StepVal);
    } else {
      SDValue StepVal =
          DAG.getNode(RISCVISD::VMV_V_X_VL, DL, VT, Op.getOperand(0));
      StepVec = DAG.getNode(ISD::MUL, DL, VT, StepVec, StepVal);
    }
  }
  return StepVec;
}

// Implement vector_reverse using vrgather.vv with indices determined by
// subtracting the id of each element from (VLMAX-1). This will convert
// the indices like so:
// (0, 1,..., VLMAX-2, VLMAX-1) -> (VLMAX-1, VLMAX-2,..., 1, 0).
// TODO: This code assumes VLMAX <= 65536 for LMUL=8 SEW=16.
SDValue RISCVTargetLowering::lowerVECTOR_REVERSE(SDValue Op,
                                                 SelectionDAG &DAG) const {
  SDLoc DL(Op);
  MVT VecVT = Op.getSimpleValueType();
  unsigned EltSize = VecVT.getScalarSizeInBits();
  unsigned MinSize = VecVT.getSizeInBits().getKnownMinValue();

  unsigned MaxVLMAX = 0;
  unsigned VectorBitsMax = Subtarget.getMaxRVVVectorSizeInBits();
  if (VectorBitsMax != 0)
    MaxVLMAX = ((VectorBitsMax / EltSize) * MinSize) / RISCV::RVVBitsPerBlock;

  unsigned GatherOpc = RISCVISD::VRGATHER_VV_VL;
  MVT IntVT = VecVT.changeVectorElementTypeToInteger();

  // If this is SEW=8 and VLMAX is unknown or more than 256, we need
  // to use vrgatherei16.vv.
  // TODO: It's also possible to use vrgatherei16.vv for other types to
  // decrease register width for the index calculation.
  if ((MaxVLMAX == 0 || MaxVLMAX > 256) && EltSize == 8) {
    // If this is LMUL=8, we have to split before can use vrgatherei16.vv.
    // Reverse each half, then reassemble them in reverse order.
    // NOTE: It's also possible that after splitting that VLMAX no longer
    // requires vrgatherei16.vv.
    if (MinSize == (8 * RISCV::RVVBitsPerBlock)) {
      SDValue Lo, Hi;
      std::tie(Lo, Hi) = DAG.SplitVectorOperand(Op.getNode(), 0);
      EVT LoVT, HiVT;
      std::tie(LoVT, HiVT) = DAG.GetSplitDestVTs(VecVT);
      Lo = DAG.getNode(ISD::VECTOR_REVERSE, DL, LoVT, Lo);
      Hi = DAG.getNode(ISD::VECTOR_REVERSE, DL, HiVT, Hi);
      // Reassemble the low and high pieces reversed.
      // FIXME: This is a CONCAT_VECTORS.
      SDValue Res =
          DAG.getNode(ISD::INSERT_SUBVECTOR, DL, VecVT, DAG.getUNDEF(VecVT), Hi,
                      DAG.getIntPtrConstant(0, DL));
      return DAG.getNode(
          ISD::INSERT_SUBVECTOR, DL, VecVT, Res, Lo,
          DAG.getIntPtrConstant(LoVT.getVectorMinNumElements(), DL));
    }

    // Just promote the int type to i16 which will double the LMUL.
    IntVT = MVT::getVectorVT(MVT::i16, VecVT.getVectorElementCount());
    GatherOpc = RISCVISD::VRGATHEREI16_VV_VL;
  }

  MVT XLenVT = Subtarget.getXLenVT();
  SDValue Mask, VL;
  std::tie(Mask, VL) = getDefaultScalableVLOps(VecVT, DL, DAG, Subtarget);

  // Calculate VLMAX-1 for the desired SEW.
  unsigned MinElts = VecVT.getVectorMinNumElements();
  SDValue VLMax = DAG.getNode(ISD::VSCALE, DL, XLenVT,
                              DAG.getConstant(MinElts, DL, XLenVT));
  SDValue VLMinus1 =
      DAG.getNode(ISD::SUB, DL, XLenVT, VLMax, DAG.getConstant(1, DL, XLenVT));

  // Splat VLMAX-1 taking care to handle SEW==64 on RV32.
  bool IsRV32E64 =
      !Subtarget.is64Bit() && IntVT.getVectorElementType() == MVT::i64;
  SDValue SplatVL;
  if (!IsRV32E64)
    SplatVL = DAG.getSplatVector(IntVT, DL, VLMinus1);
  else
    SplatVL = DAG.getNode(RISCVISD::SPLAT_VECTOR_I64, DL, IntVT, VLMinus1);

  SDValue VID = DAG.getNode(RISCVISD::VID_VL, DL, IntVT, Mask, VL);
  SDValue Indices =
      DAG.getNode(RISCVISD::SUB_VL, DL, IntVT, SplatVL, VID, Mask, VL);

  return DAG.getNode(GatherOpc, DL, VecVT, Op.getOperand(0), Indices, Mask, VL);
}

SDValue RISCVTargetLowering::lowerVECTOR_SPLICE(SDValue Op,
                                                SelectionDAG &DAG) const {

  SDLoc DL(Op);
  SDValue V1 = Op.getOperand(0);
  SDValue V2 = Op.getOperand(1);
  SDValue Offset = Op.getOperand(2);
  MVT XLenVT = Subtarget.getXLenVT();
  MVT VecVT = Op.getSimpleValueType();
  MVT MaskVT = MVT::getVectorVT(MVT::i1, VecVT.getVectorElementCount());

  unsigned MinElts = VecVT.getVectorMinNumElements();
  SDValue VLMax = DAG.getNode(ISD::VSCALE, DL, XLenVT,
                              DAG.getConstant(MinElts, DL, XLenVT));

  int64_t ImmValue = cast<ConstantSDNode>(Offset)->getSExtValue();
  Offset = (ImmValue < 0) ? DAG.getNode(ISD::ADD, DL, XLenVT, VLMax, Offset)
                          : Offset;

  SDValue UndefMask = DAG.getNode(RISCVISD::VMSET_VL, DL, MaskVT, VLMax);

  SDValue VSLIDEDOWN = DAG.getNode(RISCVISD::VSLIDEDOWN_VL, DL, VecVT, V1, V1,
                                   Offset, UndefMask, VLMax);
  SDValue Difference = DAG.getNode(ISD::SUB, DL, XLenVT, VLMax, Offset);
  return DAG.getNode(RISCVISD::VSLIDEUP_VL, DL, VecVT, VSLIDEDOWN, V2,
                     Difference, UndefMask, VLMax);
}

SDValue
RISCVTargetLowering::lowerFixedLengthVectorLoadToRVV(SDValue Op,
                                                     SelectionDAG &DAG) const {
  auto *Load = cast<LoadSDNode>(Op);

  SDLoc DL(Op);
  MVT VT = Op.getSimpleValueType();
  MVT ContainerVT = getContainerForFixedLengthVector(VT);

  SDValue VL =
      DAG.getConstant(VT.getVectorNumElements(), DL, Subtarget.getXLenVT());

  SDVTList VTs = DAG.getVTList({ContainerVT, MVT::Other});
  SDValue NewLoad = DAG.getMemIntrinsicNode(
      RISCVISD::VLE_VL, DL, VTs, {Load->getChain(), Load->getBasePtr(), VL},
      Load->getMemoryVT(), Load->getMemOperand());

  SDValue Result = convertFromScalableVector(VT, NewLoad, DAG, Subtarget);
  return DAG.getMergeValues({Result, Load->getChain()}, DL);
}

SDValue
RISCVTargetLowering::lowerFixedLengthVectorStoreToRVV(SDValue Op,
                                                      SelectionDAG &DAG) const {
  auto *Store = cast<StoreSDNode>(Op);

  SDLoc DL(Op);
  SDValue StoreVal = Store->getValue();
  MVT VT = StoreVal.getSimpleValueType();

  // If the size less than a byte, we need to pad with zeros to make a byte.
  if (VT.getVectorElementType() == MVT::i1 && VT.getVectorNumElements() < 8) {
    VT = MVT::v8i1;
    StoreVal = DAG.getNode(ISD::INSERT_SUBVECTOR, DL, VT,
                           DAG.getConstant(0, DL, VT), StoreVal,
                           DAG.getIntPtrConstant(0, DL));
  }

  MVT ContainerVT = getContainerForFixedLengthVector(VT);

  SDValue VL =
      DAG.getConstant(VT.getVectorNumElements(), DL, Subtarget.getXLenVT());

  SDValue NewValue =
      convertToScalableVector(ContainerVT, StoreVal, DAG, Subtarget);
  return DAG.getMemIntrinsicNode(
      RISCVISD::VSE_VL, DL, DAG.getVTList(MVT::Other),
      {Store->getChain(), NewValue, Store->getBasePtr(), VL},
      Store->getMemoryVT(), Store->getMemOperand());
}

SDValue RISCVTargetLowering::lowerMLOAD(SDValue Op, SelectionDAG &DAG) const {
  auto *Load = cast<MaskedLoadSDNode>(Op);

  SDLoc DL(Op);
  MVT VT = Op.getSimpleValueType();
  MVT XLenVT = Subtarget.getXLenVT();

  SDValue Mask = Load->getMask();
  SDValue PassThru = Load->getPassThru();
  SDValue VL;

  MVT ContainerVT = VT;
  if (VT.isFixedLengthVector()) {
    ContainerVT = getContainerForFixedLengthVector(VT);
    MVT MaskVT = MVT::getVectorVT(MVT::i1, ContainerVT.getVectorElementCount());

    Mask = convertToScalableVector(MaskVT, Mask, DAG, Subtarget);
    PassThru = convertToScalableVector(ContainerVT, PassThru, DAG, Subtarget);
    VL = DAG.getConstant(VT.getVectorNumElements(), DL, XLenVT);
  } else
    VL = DAG.getRegister(RISCV::X0, XLenVT);

  SDVTList VTs = DAG.getVTList({ContainerVT, MVT::Other});
  SDValue IntID = DAG.getTargetConstant(Intrinsic::riscv_vle_mask, DL, XLenVT);
  SDValue Ops[] = {Load->getChain(),   IntID, PassThru,
                   Load->getBasePtr(), Mask,  VL};
  SDValue Result =
      DAG.getMemIntrinsicNode(ISD::INTRINSIC_W_CHAIN, DL, VTs, Ops,
                              Load->getMemoryVT(), Load->getMemOperand());
  SDValue Chain = Result.getValue(1);

  if (VT.isFixedLengthVector())
    Result = convertFromScalableVector(VT, Result, DAG, Subtarget);

  return DAG.getMergeValues({Result, Chain}, DL);
}

SDValue RISCVTargetLowering::lowerMSTORE(SDValue Op, SelectionDAG &DAG) const {
  auto *Store = cast<MaskedStoreSDNode>(Op);

  SDLoc DL(Op);
  SDValue Val = Store->getValue();
  SDValue Mask = Store->getMask();
  MVT VT = Val.getSimpleValueType();
  MVT XLenVT = Subtarget.getXLenVT();
  SDValue VL;

  MVT ContainerVT = VT;
  if (VT.isFixedLengthVector()) {
    ContainerVT = getContainerForFixedLengthVector(VT);
    MVT MaskVT = MVT::getVectorVT(MVT::i1, ContainerVT.getVectorElementCount());

    Val = convertToScalableVector(ContainerVT, Val, DAG, Subtarget);
    Mask = convertToScalableVector(MaskVT, Mask, DAG, Subtarget);
    VL = DAG.getConstant(VT.getVectorNumElements(), DL, XLenVT);
  } else
    VL = DAG.getRegister(RISCV::X0, XLenVT);

  SDValue IntID = DAG.getTargetConstant(Intrinsic::riscv_vse_mask, DL, XLenVT);
  return DAG.getMemIntrinsicNode(
      ISD::INTRINSIC_VOID, DL, DAG.getVTList(MVT::Other),
      {Store->getChain(), IntID, Val, Store->getBasePtr(), Mask, VL},
      Store->getMemoryVT(), Store->getMemOperand());
}

SDValue
RISCVTargetLowering::lowerFixedLengthVectorSetccToRVV(SDValue Op,
                                                      SelectionDAG &DAG) const {
  MVT InVT = Op.getOperand(0).getSimpleValueType();
  MVT ContainerVT = getContainerForFixedLengthVector(InVT);

  MVT VT = Op.getSimpleValueType();

  SDValue Op1 =
      convertToScalableVector(ContainerVT, Op.getOperand(0), DAG, Subtarget);
  SDValue Op2 =
      convertToScalableVector(ContainerVT, Op.getOperand(1), DAG, Subtarget);

  SDLoc DL(Op);
  SDValue VL =
      DAG.getConstant(VT.getVectorNumElements(), DL, Subtarget.getXLenVT());

  MVT MaskVT = MVT::getVectorVT(MVT::i1, ContainerVT.getVectorElementCount());
  SDValue Mask = DAG.getNode(RISCVISD::VMSET_VL, DL, MaskVT, VL);

  SDValue Cmp = DAG.getNode(RISCVISD::SETCC_VL, DL, MaskVT, Op1, Op2,
                            Op.getOperand(2), Mask, VL);

  return convertFromScalableVector(VT, Cmp, DAG, Subtarget);
}

SDValue RISCVTargetLowering::lowerFixedLengthVectorLogicOpToRVV(
    SDValue Op, SelectionDAG &DAG, unsigned MaskOpc, unsigned VecOpc) const {
  MVT VT = Op.getSimpleValueType();

  if (VT.getVectorElementType() == MVT::i1)
    return lowerToScalableOp(Op, DAG, MaskOpc, /*HasMask*/ false);

  return lowerToScalableOp(Op, DAG, VecOpc, /*HasMask*/ true);
}

// Lower vector ABS to smax(X, sub(0, X)).
SDValue RISCVTargetLowering::lowerABS(SDValue Op, SelectionDAG &DAG) const {
  SDLoc DL(Op);
  MVT VT = Op.getSimpleValueType();
  SDValue X = Op.getOperand(0);

  assert(VT.isFixedLengthVector() && "Unexpected type");

  MVT ContainerVT = getContainerForFixedLengthVector(VT);
  X = convertToScalableVector(ContainerVT, X, DAG, Subtarget);

  SDValue Mask, VL;
  std::tie(Mask, VL) = getDefaultVLOps(VT, ContainerVT, DL, DAG, Subtarget);

  SDValue SplatZero =
      DAG.getNode(RISCVISD::VMV_V_X_VL, DL, ContainerVT,
                  DAG.getConstant(0, DL, Subtarget.getXLenVT()));
  SDValue NegX =
      DAG.getNode(RISCVISD::SUB_VL, DL, ContainerVT, SplatZero, X, Mask, VL);
  SDValue Max =
      DAG.getNode(RISCVISD::SMAX_VL, DL, ContainerVT, X, NegX, Mask, VL);

  return convertFromScalableVector(VT, Max, DAG, Subtarget);
}

SDValue RISCVTargetLowering::lowerFixedLengthVectorFCOPYSIGNToRVV(
    SDValue Op, SelectionDAG &DAG) const {
  SDLoc DL(Op);
  MVT VT = Op.getSimpleValueType();
  SDValue Mag = Op.getOperand(0);
  SDValue Sign = Op.getOperand(1);
  assert(Mag.getValueType() == Sign.getValueType() &&
         "Can only handle COPYSIGN with matching types.");

  MVT ContainerVT = getContainerForFixedLengthVector(VT);
  Mag = convertToScalableVector(ContainerVT, Mag, DAG, Subtarget);
  Sign = convertToScalableVector(ContainerVT, Sign, DAG, Subtarget);

  SDValue Mask, VL;
  std::tie(Mask, VL) = getDefaultVLOps(VT, ContainerVT, DL, DAG, Subtarget);

  SDValue CopySign =
      DAG.getNode(RISCVISD::FCOPYSIGN_VL, DL, ContainerVT, Mag, Sign, Mask, VL);

  return convertFromScalableVector(VT, CopySign, DAG, Subtarget);
}

SDValue RISCVTargetLowering::lowerFixedLengthVectorSelectToRVV(
    SDValue Op, SelectionDAG &DAG) const {
  MVT VT = Op.getSimpleValueType();
  MVT ContainerVT = getContainerForFixedLengthVector(VT);

  MVT I1ContainerVT =
      MVT::getVectorVT(MVT::i1, ContainerVT.getVectorElementCount());

  SDValue CC =
      convertToScalableVector(I1ContainerVT, Op.getOperand(0), DAG, Subtarget);
  SDValue Op1 =
      convertToScalableVector(ContainerVT, Op.getOperand(1), DAG, Subtarget);
  SDValue Op2 =
      convertToScalableVector(ContainerVT, Op.getOperand(2), DAG, Subtarget);

  SDLoc DL(Op);
  SDValue Mask, VL;
  std::tie(Mask, VL) = getDefaultVLOps(VT, ContainerVT, DL, DAG, Subtarget);

  SDValue Select =
      DAG.getNode(RISCVISD::VSELECT_VL, DL, ContainerVT, CC, Op1, Op2, VL);

  return convertFromScalableVector(VT, Select, DAG, Subtarget);
}

SDValue RISCVTargetLowering::lowerToScalableOp(SDValue Op, SelectionDAG &DAG,
                                               unsigned NewOpc,
                                               bool HasMask) const {
  MVT VT = Op.getSimpleValueType();
  MVT ContainerVT = getContainerForFixedLengthVector(VT);

  // Create list of operands by converting existing ones to scalable types.
  SmallVector<SDValue, 6> Ops;
  for (const SDValue &V : Op->op_values()) {
    assert(!isa<VTSDNode>(V) && "Unexpected VTSDNode node!");

    // Pass through non-vector operands.
    if (!V.getValueType().isVector()) {
      Ops.push_back(V);
      continue;
    }

    // "cast" fixed length vector to a scalable vector.
    assert(useRVVForFixedLengthVectorVT(V.getSimpleValueType()) &&
           "Only fixed length vectors are supported!");
    Ops.push_back(convertToScalableVector(ContainerVT, V, DAG, Subtarget));
  }

  SDLoc DL(Op);
  SDValue Mask, VL;
  std::tie(Mask, VL) = getDefaultVLOps(VT, ContainerVT, DL, DAG, Subtarget);
  if (HasMask)
    Ops.push_back(Mask);
  Ops.push_back(VL);

  SDValue ScalableRes = DAG.getNode(NewOpc, DL, ContainerVT, Ops);
  return convertFromScalableVector(VT, ScalableRes, DAG, Subtarget);
}

// Lower a VP_* ISD node to the corresponding RISCVISD::*_VL node:
// * Operands of each node are assumed to be in the same order.
// * The EVL operand is promoted from i32 to i64 on RV64.
// * Fixed-length vectors are converted to their scalable-vector container
//   types.
SDValue RISCVTargetLowering::lowerVPOp(SDValue Op, SelectionDAG &DAG,
                                       unsigned RISCVISDOpc) const {
  SDLoc DL(Op);
  MVT VT = Op.getSimpleValueType();
  SmallVector<SDValue, 4> Ops;

  for (const auto &OpIdx : enumerate(Op->ops())) {
    SDValue V = OpIdx.value();
    assert(!isa<VTSDNode>(V) && "Unexpected VTSDNode node!");
    // Pass through operands which aren't fixed-length vectors.
    if (!V.getValueType().isFixedLengthVector()) {
      Ops.push_back(V);
      continue;
    }
    // "cast" fixed length vector to a scalable vector.
    MVT OpVT = V.getSimpleValueType();
    MVT ContainerVT = getContainerForFixedLengthVector(OpVT);
    assert(useRVVForFixedLengthVectorVT(OpVT) &&
           "Only fixed length vectors are supported!");
    Ops.push_back(convertToScalableVector(ContainerVT, V, DAG, Subtarget));
  }

  if (!VT.isFixedLengthVector())
    return DAG.getNode(RISCVISDOpc, DL, VT, Ops);

  MVT ContainerVT = getContainerForFixedLengthVector(VT);

  SDValue VPOp = DAG.getNode(RISCVISDOpc, DL, ContainerVT, Ops);

  return convertFromScalableVector(VT, VPOp, DAG, Subtarget);
}

// Custom lower MGATHER to a legalized form for RVV. It will then be matched to
// a RVV indexed load. The RVV indexed load instructions only support the
// "unsigned unscaled" addressing mode; indices are implicitly zero-extended or
// truncated to XLEN and are treated as byte offsets. Any signed or scaled
// indexing is extended to the XLEN value type and scaled accordingly.
SDValue RISCVTargetLowering::lowerMGATHER(SDValue Op, SelectionDAG &DAG) const {
  auto *MGN = cast<MaskedGatherSDNode>(Op.getNode());
  SDLoc DL(Op);

  SDValue Index = MGN->getIndex();
  SDValue Mask = MGN->getMask();
  SDValue PassThru = MGN->getPassThru();

  MVT VT = Op.getSimpleValueType();
  MVT IndexVT = Index.getSimpleValueType();
  MVT XLenVT = Subtarget.getXLenVT();

  assert(VT.getVectorElementCount() == IndexVT.getVectorElementCount() &&
         "Unexpected VTs!");
  assert(MGN->getBasePtr().getSimpleValueType() == XLenVT &&
         "Unexpected pointer type");
  // Targets have to explicitly opt-in for extending vector loads.
  assert(MGN->getExtensionType() == ISD::NON_EXTLOAD &&
         "Unexpected extending MGATHER");

  // If the mask is known to be all ones, optimize to an unmasked intrinsic;
  // the selection of the masked intrinsics doesn't do this for us.
  bool IsUnmasked = ISD::isConstantSplatVectorAllOnes(Mask.getNode());

  SDValue VL;
  MVT ContainerVT = VT;
  if (VT.isFixedLengthVector()) {
    // We need to use the larger of the result and index type to determine the
    // scalable type to use so we don't increase LMUL for any operand/result.
    if (VT.bitsGE(IndexVT)) {
      ContainerVT = getContainerForFixedLengthVector(VT);
      IndexVT = MVT::getVectorVT(IndexVT.getVectorElementType(),
                                 ContainerVT.getVectorElementCount());
    } else {
      IndexVT = getContainerForFixedLengthVector(IndexVT);
      ContainerVT = MVT::getVectorVT(ContainerVT.getVectorElementType(),
                                     IndexVT.getVectorElementCount());
    }

    Index = convertToScalableVector(IndexVT, Index, DAG, Subtarget);

    if (!IsUnmasked) {
      MVT MaskVT =
          MVT::getVectorVT(MVT::i1, ContainerVT.getVectorElementCount());
      Mask = convertToScalableVector(MaskVT, Mask, DAG, Subtarget);
      PassThru = convertToScalableVector(ContainerVT, PassThru, DAG, Subtarget);
    }

    VL = DAG.getConstant(VT.getVectorNumElements(), DL, XLenVT);
  } else
    VL = DAG.getRegister(RISCV::X0, XLenVT);

  unsigned IntID =
      IsUnmasked ? Intrinsic::riscv_vloxei : Intrinsic::riscv_vloxei_mask;
  SmallVector<SDValue, 8> Ops{MGN->getChain(),
                              DAG.getTargetConstant(IntID, DL, XLenVT)};
  if (!IsUnmasked)
    Ops.push_back(PassThru);
  Ops.push_back(MGN->getBasePtr());
  Ops.push_back(Index);
  if (!IsUnmasked)
    Ops.push_back(Mask);
  Ops.push_back(VL);

  SDVTList VTs = DAG.getVTList({ContainerVT, MVT::Other});
  SDValue Result =
      DAG.getMemIntrinsicNode(ISD::INTRINSIC_W_CHAIN, DL, VTs, Ops,
                              MGN->getMemoryVT(), MGN->getMemOperand());
  SDValue Chain = Result.getValue(1);

  if (VT.isFixedLengthVector())
    Result = convertFromScalableVector(VT, Result, DAG, Subtarget);

  return DAG.getMergeValues({Result, Chain}, DL);
}

// Custom lower MSCATTER to a legalized form for RVV. It will then be matched to
// a RVV indexed store. The RVV indexed store instructions only support the
// "unsigned unscaled" addressing mode; indices are implicitly zero-extended or
// truncated to XLEN and are treated as byte offsets. Any signed or scaled
// indexing is extended to the XLEN value type and scaled accordingly.
SDValue RISCVTargetLowering::lowerMSCATTER(SDValue Op,
                                           SelectionDAG &DAG) const {
  auto *MSN = cast<MaskedScatterSDNode>(Op.getNode());
  SDLoc DL(Op);
  SDValue Index = MSN->getIndex();
  SDValue Mask = MSN->getMask();
  SDValue Val = MSN->getValue();

  MVT VT = Val.getSimpleValueType();
  MVT IndexVT = Index.getSimpleValueType();
  MVT XLenVT = Subtarget.getXLenVT();

  assert(VT.getVectorElementCount() == IndexVT.getVectorElementCount() &&
         "Unexpected VTs!");
  assert(MSN->getBasePtr().getSimpleValueType() == XLenVT &&
         "Unexpected pointer type");
  // Targets have to explicitly opt-in for extending vector loads and
  // truncating vector stores.
  assert(!MSN->isTruncatingStore() && "Unexpected extending MSCATTER");

  // If the mask is known to be all ones, optimize to an unmasked intrinsic;
  // the selection of the masked intrinsics doesn't do this for us.
  bool IsUnmasked = ISD::isConstantSplatVectorAllOnes(Mask.getNode());

  SDValue VL;
  if (VT.isFixedLengthVector()) {
    // We need to use the larger of the value and index type to determine the
    // scalable type to use so we don't increase LMUL for any operand/result.
    MVT ContainerVT;
    if (VT.bitsGE(IndexVT)) {
      ContainerVT = getContainerForFixedLengthVector(VT);
      IndexVT = MVT::getVectorVT(IndexVT.getVectorElementType(),
                                 ContainerVT.getVectorElementCount());
    } else {
      IndexVT = getContainerForFixedLengthVector(IndexVT);
      ContainerVT = MVT::getVectorVT(VT.getVectorElementType(),
                                     IndexVT.getVectorElementCount());
    }

    Index = convertToScalableVector(IndexVT, Index, DAG, Subtarget);
    Val = convertToScalableVector(ContainerVT, Val, DAG, Subtarget);

    if (!IsUnmasked) {
      MVT MaskVT =
          MVT::getVectorVT(MVT::i1, ContainerVT.getVectorElementCount());
      Mask = convertToScalableVector(MaskVT, Mask, DAG, Subtarget);
    }

    VL = DAG.getConstant(VT.getVectorNumElements(), DL, XLenVT);
  } else
    VL = DAG.getRegister(RISCV::X0, XLenVT);

  unsigned IntID =
      IsUnmasked ? Intrinsic::riscv_vsoxei : Intrinsic::riscv_vsoxei_mask;
  SmallVector<SDValue, 8> Ops{MSN->getChain(),
                              DAG.getTargetConstant(IntID, DL, XLenVT)};
  Ops.push_back(Val);
  Ops.push_back(MSN->getBasePtr());
  Ops.push_back(Index);
  if (!IsUnmasked)
    Ops.push_back(Mask);
  Ops.push_back(VL);

  return DAG.getMemIntrinsicNode(ISD::INTRINSIC_VOID, DL, MSN->getVTList(), Ops,
                                 MSN->getMemoryVT(), MSN->getMemOperand());
}

SDValue RISCVTargetLowering::lowerGET_ROUNDING(SDValue Op,
                                               SelectionDAG &DAG) const {
  const MVT XLenVT = Subtarget.getXLenVT();
  SDLoc DL(Op);
  SDValue Chain = Op->getOperand(0);
  SDValue SysRegNo = DAG.getConstant(
      RISCVSysReg::lookupSysRegByName("FRM")->Encoding, DL, XLenVT);
  SDVTList VTs = DAG.getVTList(XLenVT, MVT::Other);
  SDValue RM = DAG.getNode(RISCVISD::READ_CSR, DL, VTs, Chain, SysRegNo);

  // Encoding used for rounding mode in RISCV differs from that used in
  // FLT_ROUNDS. To convert it the RISCV rounding mode is used as an index in a
  // table, which consists of a sequence of 4-bit fields, each representing
  // corresponding FLT_ROUNDS mode.
  static const int Table =
      (int(RoundingMode::NearestTiesToEven) << 4 * RISCVFPRndMode::RNE) |
      (int(RoundingMode::TowardZero) << 4 * RISCVFPRndMode::RTZ) |
      (int(RoundingMode::TowardNegative) << 4 * RISCVFPRndMode::RDN) |
      (int(RoundingMode::TowardPositive) << 4 * RISCVFPRndMode::RUP) |
      (int(RoundingMode::NearestTiesToAway) << 4 * RISCVFPRndMode::RMM);

  SDValue Shift =
      DAG.getNode(ISD::SHL, DL, XLenVT, RM, DAG.getConstant(2, DL, XLenVT));
  SDValue Shifted = DAG.getNode(ISD::SRL, DL, XLenVT,
                                DAG.getConstant(Table, DL, XLenVT), Shift);
  SDValue Masked = DAG.getNode(ISD::AND, DL, XLenVT, Shifted,
                               DAG.getConstant(7, DL, XLenVT));

  return DAG.getMergeValues({Masked, Chain}, DL);
}

SDValue RISCVTargetLowering::lowerSET_ROUNDING(SDValue Op,
                                               SelectionDAG &DAG) const {
  const MVT XLenVT = Subtarget.getXLenVT();
  SDLoc DL(Op);
  SDValue Chain = Op->getOperand(0);
  SDValue RMValue = Op->getOperand(1);
  SDValue SysRegNo = DAG.getConstant(
      RISCVSysReg::lookupSysRegByName("FRM")->Encoding, DL, XLenVT);

  // Encoding used for rounding mode in RISCV differs from that used in
  // FLT_ROUNDS. To convert it the C rounding mode is used as an index in
  // a table, which consists of a sequence of 4-bit fields, each representing
  // corresponding RISCV mode.
  static const unsigned Table =
      (RISCVFPRndMode::RNE << 4 * int(RoundingMode::NearestTiesToEven)) |
      (RISCVFPRndMode::RTZ << 4 * int(RoundingMode::TowardZero)) |
      (RISCVFPRndMode::RDN << 4 * int(RoundingMode::TowardNegative)) |
      (RISCVFPRndMode::RUP << 4 * int(RoundingMode::TowardPositive)) |
      (RISCVFPRndMode::RMM << 4 * int(RoundingMode::NearestTiesToAway));

  SDValue Shift = DAG.getNode(ISD::SHL, DL, XLenVT, RMValue,
                              DAG.getConstant(2, DL, XLenVT));
  SDValue Shifted = DAG.getNode(ISD::SRL, DL, XLenVT,
                                DAG.getConstant(Table, DL, XLenVT), Shift);
  RMValue = DAG.getNode(ISD::AND, DL, XLenVT, Shifted,
                        DAG.getConstant(0x7, DL, XLenVT));
  return DAG.getNode(RISCVISD::WRITE_CSR, DL, MVT::Other, Chain, SysRegNo,
                     RMValue);
}

// Returns the opcode of the target-specific SDNode that implements the 32-bit
// form of the given Opcode.
static RISCVISD::NodeType getRISCVWOpcode(unsigned Opcode) {
  switch (Opcode) {
  default:
    llvm_unreachable("Unexpected opcode");
  case ISD::SHL:
    return RISCVISD::SLLW;
  case ISD::SRA:
    return RISCVISD::SRAW;
  case ISD::SRL:
    return RISCVISD::SRLW;
  case ISD::SDIV:
    return RISCVISD::DIVW;
  case ISD::UDIV:
    return RISCVISD::DIVUW;
  case ISD::UREM:
    return RISCVISD::REMUW;
  case ISD::ROTL:
    return RISCVISD::ROLW;
  case ISD::ROTR:
    return RISCVISD::RORW;
  case RISCVISD::GREV:
    return RISCVISD::GREVW;
  case RISCVISD::GORC:
    return RISCVISD::GORCW;
  }
}

// Converts the given 32-bit operation to a target-specific SelectionDAG node.
// Because i32 isn't a legal type for RV64, these operations would otherwise
// be promoted to i64, making it difficult to select the SLLW/DIVUW/.../*W
// later one because the fact the operation was originally of type i32 is
// lost.
static SDValue customLegalizeToWOp(SDNode *N, SelectionDAG &DAG,
                                   unsigned ExtOpc = ISD::ANY_EXTEND) {
  SDLoc DL(N);
  RISCVISD::NodeType WOpcode = getRISCVWOpcode(N->getOpcode());
  SDValue NewOp0 = DAG.getNode(ExtOpc, DL, MVT::i64, N->getOperand(0));
  SDValue NewOp1 = DAG.getNode(ExtOpc, DL, MVT::i64, N->getOperand(1));
  SDValue NewRes = DAG.getNode(WOpcode, DL, MVT::i64, NewOp0, NewOp1);
  // ReplaceNodeResults requires we maintain the same type for the return value.
  return DAG.getNode(ISD::TRUNCATE, DL, N->getValueType(0), NewRes);
}

// Converts the given 32-bit operation to a i64 operation with signed extension
// semantic to reduce the signed extension instructions.
static SDValue customLegalizeToWOpWithSExt(SDNode *N, SelectionDAG &DAG) {
  SDLoc DL(N);
  SDValue NewOp0 = DAG.getNode(ISD::ANY_EXTEND, DL, MVT::i64, N->getOperand(0));
  SDValue NewOp1 = DAG.getNode(ISD::ANY_EXTEND, DL, MVT::i64, N->getOperand(1));
  SDValue NewWOp = DAG.getNode(N->getOpcode(), DL, MVT::i64, NewOp0, NewOp1);
  SDValue NewRes = DAG.getNode(ISD::SIGN_EXTEND_INREG, DL, MVT::i64, NewWOp,
                               DAG.getValueType(MVT::i32));
  return DAG.getNode(ISD::TRUNCATE, DL, MVT::i32, NewRes);
}

void RISCVTargetLowering::ReplaceNodeResults(SDNode *N,
                                             SmallVectorImpl<SDValue> &Results,
                                             SelectionDAG &DAG) const {
  SDLoc DL(N);
  switch (N->getOpcode()) {
  default:
    llvm_unreachable("Don't know how to custom type legalize this operation!");
  case ISD::STRICT_FP_TO_SINT:
  case ISD::STRICT_FP_TO_UINT:
  case ISD::FP_TO_SINT:
  case ISD::FP_TO_UINT: {
    bool IsStrict = N->isStrictFPOpcode();
    assert(N->getValueType(0) == MVT::i32 && Subtarget.is64Bit() &&
           "Unexpected custom legalisation");
    SDValue Op0 = IsStrict ? N->getOperand(1) : N->getOperand(0);
    // If the FP type needs to be softened, emit a library call using the 'si'
    // version. If we left it to default legalization we'd end up with 'di'. If
    // the FP type doesn't need to be softened just let generic type
    // legalization promote the result type.
    if (getTypeAction(*DAG.getContext(), Op0.getValueType()) !=
        TargetLowering::TypeSoftenFloat)
      return;
    RTLIB::Libcall LC;
    if (N->getOpcode() == ISD::FP_TO_SINT ||
        N->getOpcode() == ISD::STRICT_FP_TO_SINT)
      LC = RTLIB::getFPTOSINT(Op0.getValueType(), N->getValueType(0));
    else
      LC = RTLIB::getFPTOUINT(Op0.getValueType(), N->getValueType(0));
    MakeLibCallOptions CallOptions;
    EVT OpVT = Op0.getValueType();
    CallOptions.setTypeListBeforeSoften(OpVT, N->getValueType(0), true);
    SDValue Chain = IsStrict ? N->getOperand(0) : SDValue();
    SDValue Result;
    std::tie(Result, Chain) =
        makeLibCall(DAG, LC, N->getValueType(0), Op0, CallOptions, DL, Chain);
    Results.push_back(Result);
    if (IsStrict)
      Results.push_back(Chain);
    break;
  }
  case ISD::READCYCLECOUNTER: {
    assert(!Subtarget.is64Bit() &&
           "READCYCLECOUNTER only has custom type legalization on riscv32");

    SDVTList VTs = DAG.getVTList(MVT::i32, MVT::i32, MVT::Other);
    SDValue RCW =
        DAG.getNode(RISCVISD::READ_CYCLE_WIDE, DL, VTs, N->getOperand(0));

    Results.push_back(
        DAG.getNode(ISD::BUILD_PAIR, DL, MVT::i64, RCW, RCW.getValue(1)));
    Results.push_back(RCW.getValue(2));
    break;
  }
  case ISD::MUL: {
    unsigned Size = N->getSimpleValueType(0).getSizeInBits();
    unsigned XLen = Subtarget.getXLen();
    // This multiply needs to be expanded, try to use MULHSU+MUL if possible.
    if (Size > XLen) {
      assert(Size == (XLen * 2) && "Unexpected custom legalisation");
      SDValue LHS = N->getOperand(0);
      SDValue RHS = N->getOperand(1);
      APInt HighMask = APInt::getHighBitsSet(Size, XLen);

      bool LHSIsU = DAG.MaskedValueIsZero(LHS, HighMask);
      bool RHSIsU = DAG.MaskedValueIsZero(RHS, HighMask);
      // We need exactly one side to be unsigned.
      if (LHSIsU == RHSIsU)
        return;

      auto MakeMULPair = [&](SDValue S, SDValue U) {
        MVT XLenVT = Subtarget.getXLenVT();
        S = DAG.getNode(ISD::TRUNCATE, DL, XLenVT, S);
        U = DAG.getNode(ISD::TRUNCATE, DL, XLenVT, U);
        SDValue Lo = DAG.getNode(ISD::MUL, DL, XLenVT, S, U);
        SDValue Hi = DAG.getNode(RISCVISD::MULHSU, DL, XLenVT, S, U);
        return DAG.getNode(ISD::BUILD_PAIR, DL, N->getValueType(0), Lo, Hi);
      };

      bool LHSIsS = DAG.ComputeNumSignBits(LHS) > XLen;
      bool RHSIsS = DAG.ComputeNumSignBits(RHS) > XLen;

      // The other operand should be signed, but still prefer MULH when
      // possible.
      if (RHSIsU && LHSIsS && !RHSIsS)
        Results.push_back(MakeMULPair(LHS, RHS));
      else if (LHSIsU && RHSIsS && !LHSIsS)
        Results.push_back(MakeMULPair(RHS, LHS));

      return;
    }
    LLVM_FALLTHROUGH;
  }
  case ISD::ADD:
  case ISD::SUB:
    assert(N->getValueType(0) == MVT::i32 && Subtarget.is64Bit() &&
           "Unexpected custom legalisation");
    if (N->getOperand(1).getOpcode() == ISD::Constant)
      return;
    Results.push_back(customLegalizeToWOpWithSExt(N, DAG));
    break;
  case ISD::SHL:
  case ISD::SRA:
  case ISD::SRL:
    assert(N->getValueType(0) == MVT::i32 && Subtarget.is64Bit() &&
           "Unexpected custom legalisation");
    if (N->getOperand(1).getOpcode() == ISD::Constant)
      return;
    Results.push_back(customLegalizeToWOp(N, DAG));
    break;
  case ISD::ROTL:
  case ISD::ROTR:
    assert(N->getValueType(0) == MVT::i32 && Subtarget.is64Bit() &&
           "Unexpected custom legalisation");
    Results.push_back(customLegalizeToWOp(N, DAG));
    break;
  case ISD::CTTZ:
  case ISD::CTTZ_ZERO_UNDEF:
  case ISD::CTLZ:
  case ISD::CTLZ_ZERO_UNDEF: {
    assert(N->getValueType(0) == MVT::i32 && Subtarget.is64Bit() &&
           "Unexpected custom legalisation");

    SDValue NewOp0 =
        DAG.getNode(ISD::ANY_EXTEND, DL, MVT::i64, N->getOperand(0));
    bool IsCTZ =
        N->getOpcode() == ISD::CTTZ || N->getOpcode() == ISD::CTTZ_ZERO_UNDEF;
    unsigned Opc = IsCTZ ? RISCVISD::CTZW : RISCVISD::CLZW;
    SDValue Res = DAG.getNode(Opc, DL, MVT::i64, NewOp0);
    Results.push_back(DAG.getNode(ISD::TRUNCATE, DL, MVT::i32, Res));
    return;
  }
  case ISD::SDIV:
  case ISD::UDIV:
  case ISD::UREM: {
    MVT VT = N->getSimpleValueType(0);
    assert((VT == MVT::i8 || VT == MVT::i16 || VT == MVT::i32) &&
           Subtarget.is64Bit() && Subtarget.hasStdExtM() &&
           "Unexpected custom legalisation");
    if (N->getOperand(0).getOpcode() == ISD::Constant ||
        N->getOperand(1).getOpcode() == ISD::Constant)
      return;

    // If the input is i32, use ANY_EXTEND since the W instructions don't read
    // the upper 32 bits. For other types we need to sign or zero extend
    // based on the opcode.
    unsigned ExtOpc = ISD::ANY_EXTEND;
    if (VT != MVT::i32)
      ExtOpc = N->getOpcode() == ISD::SDIV ? ISD::SIGN_EXTEND
                                           : ISD::ZERO_EXTEND;

    Results.push_back(customLegalizeToWOp(N, DAG, ExtOpc));
    break;
  }
  case ISD::UADDO:
  case ISD::USUBO: {
    assert(N->getValueType(0) == MVT::i32 && Subtarget.is64Bit() &&
           "Unexpected custom legalisation");
    bool IsAdd = N->getOpcode() == ISD::UADDO;
    // Create an ADDW or SUBW.
    SDValue LHS = DAG.getNode(ISD::ANY_EXTEND, DL, MVT::i64, N->getOperand(0));
    SDValue RHS = DAG.getNode(ISD::ANY_EXTEND, DL, MVT::i64, N->getOperand(1));
    SDValue Res =
        DAG.getNode(IsAdd ? ISD::ADD : ISD::SUB, DL, MVT::i64, LHS, RHS);
    Res = DAG.getNode(ISD::SIGN_EXTEND_INREG, DL, MVT::i64, Res,
                      DAG.getValueType(MVT::i32));

    // Sign extend the LHS and perform an unsigned compare with the ADDW result.
    // Since the inputs are sign extended from i32, this is equivalent to
    // comparing the lower 32 bits.
    LHS = DAG.getNode(ISD::SIGN_EXTEND, DL, MVT::i64, N->getOperand(0));
    SDValue Overflow = DAG.getSetCC(DL, N->getValueType(1), Res, LHS,
                                    IsAdd ? ISD::SETULT : ISD::SETUGT);

    Results.push_back(DAG.getNode(ISD::TRUNCATE, DL, MVT::i32, Res));
    Results.push_back(Overflow);
    return;
  }
  case ISD::UADDSAT:
  case ISD::USUBSAT: {
    assert(N->getValueType(0) == MVT::i32 && Subtarget.is64Bit() &&
           "Unexpected custom legalisation");
    if (Subtarget.hasStdExtZbb()) {
      // With Zbb we can sign extend and let LegalizeDAG use minu/maxu. Using
      // sign extend allows overflow of the lower 32 bits to be detected on
      // the promoted size.
      SDValue LHS =
          DAG.getNode(ISD::SIGN_EXTEND, DL, MVT::i64, N->getOperand(0));
      SDValue RHS =
          DAG.getNode(ISD::SIGN_EXTEND, DL, MVT::i64, N->getOperand(1));
      SDValue Res = DAG.getNode(N->getOpcode(), DL, MVT::i64, LHS, RHS);
      Results.push_back(DAG.getNode(ISD::TRUNCATE, DL, MVT::i32, Res));
      return;
    }

    // Without Zbb, expand to UADDO/USUBO+select which will trigger our custom
    // promotion for UADDO/USUBO.
    Results.push_back(expandAddSubSat(N, DAG));
    return;
  }
  case ISD::BITCAST: {
    EVT VT = N->getValueType(0);
    assert(VT.isInteger() && !VT.isVector() && "Unexpected VT!");
    SDValue Op0 = N->getOperand(0);
    EVT Op0VT = Op0.getValueType();
    MVT XLenVT = Subtarget.getXLenVT();
    if (VT == MVT::i16 && Op0VT == MVT::f16 && Subtarget.hasStdExtZfh()) {
      SDValue FPConv = DAG.getNode(RISCVISD::FMV_X_ANYEXTH, DL, XLenVT, Op0);
      Results.push_back(DAG.getNode(ISD::TRUNCATE, DL, MVT::i16, FPConv));
    } else if (VT == MVT::i32 && Op0VT == MVT::f32 && Subtarget.is64Bit() &&
               Subtarget.hasStdExtF()) {
      SDValue FPConv =
          DAG.getNode(RISCVISD::FMV_X_ANYEXTW_RV64, DL, MVT::i64, Op0);
      Results.push_back(DAG.getNode(ISD::TRUNCATE, DL, MVT::i32, FPConv));
    } else if (!VT.isVector() && Op0VT.isFixedLengthVector() &&
               isTypeLegal(Op0VT)) {
      // Custom-legalize bitcasts from fixed-length vector types to illegal
      // scalar types in order to improve codegen. Bitcast the vector to a
      // one-element vector type whose element type is the same as the result
      // type, and extract the first element.
      LLVMContext &Context = *DAG.getContext();
      SDValue BVec = DAG.getBitcast(EVT::getVectorVT(Context, VT, 1), Op0);
      Results.push_back(DAG.getNode(ISD::EXTRACT_VECTOR_ELT, DL, VT, BVec,
                                    DAG.getConstant(0, DL, XLenVT)));
    }
    break;
  }
  case RISCVISD::GREV:
  case RISCVISD::GORC: {
    assert(N->getValueType(0) == MVT::i32 && Subtarget.is64Bit() &&
           "Unexpected custom legalisation");
    assert(isa<ConstantSDNode>(N->getOperand(1)) && "Expected constant");
    // This is similar to customLegalizeToWOp, except that we pass the second
    // operand (a TargetConstant) straight through: it is already of type
    // XLenVT.
    RISCVISD::NodeType WOpcode = getRISCVWOpcode(N->getOpcode());
    SDValue NewOp0 =
        DAG.getNode(ISD::ANY_EXTEND, DL, MVT::i64, N->getOperand(0));
    SDValue NewOp1 =
        DAG.getNode(ISD::ANY_EXTEND, DL, MVT::i64, N->getOperand(1));
    SDValue NewRes = DAG.getNode(WOpcode, DL, MVT::i64, NewOp0, NewOp1);
    // ReplaceNodeResults requires we maintain the same type for the return
    // value.
    Results.push_back(DAG.getNode(ISD::TRUNCATE, DL, MVT::i32, NewRes));
    break;
  }
  case RISCVISD::SHFL: {
    // There is no SHFLIW instruction, but we can just promote the operation.
    assert(N->getValueType(0) == MVT::i32 && Subtarget.is64Bit() &&
           "Unexpected custom legalisation");
    assert(isa<ConstantSDNode>(N->getOperand(1)) && "Expected constant");
    SDValue NewOp0 =
        DAG.getNode(ISD::ANY_EXTEND, DL, MVT::i64, N->getOperand(0));
    SDValue NewOp1 =
        DAG.getNode(ISD::ANY_EXTEND, DL, MVT::i64, N->getOperand(1));
    SDValue NewRes = DAG.getNode(RISCVISD::SHFL, DL, MVT::i64, NewOp0, NewOp1);
    // ReplaceNodeResults requires we maintain the same type for the return
    // value.
    Results.push_back(DAG.getNode(ISD::TRUNCATE, DL, MVT::i32, NewRes));
    break;
  }
  case ISD::BSWAP:
  case ISD::BITREVERSE: {
    assert(N->getValueType(0) == MVT::i32 && Subtarget.is64Bit() &&
           Subtarget.hasStdExtZbp() && "Unexpected custom legalisation");
    SDValue NewOp0 = DAG.getNode(ISD::ANY_EXTEND, DL, MVT::i64,
                                 N->getOperand(0));
    unsigned Imm = N->getOpcode() == ISD::BITREVERSE ? 31 : 24;
    SDValue GREVIW = DAG.getNode(RISCVISD::GREVW, DL, MVT::i64, NewOp0,
                                 DAG.getConstant(Imm, DL, MVT::i64));
    // ReplaceNodeResults requires we maintain the same type for the return
    // value.
    Results.push_back(DAG.getNode(ISD::TRUNCATE, DL, MVT::i32, GREVIW));
    break;
  }
  case ISD::FSHL:
  case ISD::FSHR: {
    assert(N->getValueType(0) == MVT::i32 && Subtarget.is64Bit() &&
           Subtarget.hasStdExtZbt() && "Unexpected custom legalisation");
    SDValue NewOp0 =
        DAG.getNode(ISD::ANY_EXTEND, DL, MVT::i64, N->getOperand(0));
    SDValue NewOp1 =
        DAG.getNode(ISD::ANY_EXTEND, DL, MVT::i64, N->getOperand(1));
    SDValue NewOp2 =
        DAG.getNode(ISD::ANY_EXTEND, DL, MVT::i64, N->getOperand(2));
    // FSLW/FSRW take a 6 bit shift amount but i32 FSHL/FSHR only use 5 bits.
    // Mask the shift amount to 5 bits.
    NewOp2 = DAG.getNode(ISD::AND, DL, MVT::i64, NewOp2,
                         DAG.getConstant(0x1f, DL, MVT::i64));
    unsigned Opc =
        N->getOpcode() == ISD::FSHL ? RISCVISD::FSLW : RISCVISD::FSRW;
    SDValue NewOp = DAG.getNode(Opc, DL, MVT::i64, NewOp0, NewOp1, NewOp2);
    Results.push_back(DAG.getNode(ISD::TRUNCATE, DL, MVT::i32, NewOp));
  break;
  }
  case ISD::EXTRACT_SUBVECTOR: {
    unsigned Idx = cast<ConstantSDNode>(N->getOperand(1))->getZExtValue();
    assert(Idx == 0 && "We can only extract the lowest vector");
    Results.push_back(N->getOperand(0));
    // Results.push_back(DAG.getNode(RISCVISD::LOWER_PART, DL,
    //                               N->getOperand(0)->getValueType(0),
    //                               N->getOperand(0)));
    break;
  }
  case ISD::INTRINSIC_W_CHAIN: {
    unsigned IntNo = cast<ConstantSDNode>(N->getOperand(1))->getZExtValue();
    switch (IntNo) {
    case Intrinsic::vp_load: {
      EVT Ty = N->getValueType(0);
      EVT ChainTy = N->getValueType(1);
      assert(Ty.isScalableVector() && "Expecting a scalable type");
      EVT WidenVT = getTypeToTransformTo(*DAG.getContext(), Ty);

      SmallVector<SDValue, 4> ops(N->op_begin(), N->op_end());
      SDValue NewIntrinsic = LowerINTRINSIC_W_CHAIN(
          DAG.getNode(ISD::INTRINSIC_W_CHAIN, DL, DAG.getVTList(WidenVT, ChainTy),
                      ops),
          DAG);

      SDValue Extract =
          DAG.getNode(ISD::EXTRACT_SUBVECTOR, DL, Ty, NewIntrinsic,
                      DAG.getTargetConstant(0, DL, Subtarget.getXLenVT()));

      Results.push_back(Extract);
      Results.push_back(NewIntrinsic.getValue(1));
      break;
    }
    default:
      llvm_unreachable("Don't know how to custom type legalize the result of "
                       "this intrinsic!");
    }
    break;
  }
  case ISD::EXTRACT_VECTOR_ELT: {
    // Custom-legalize an EXTRACT_VECTOR_ELT where XLEN<SEW, as the SEW element
    // type is illegal (currently only vXi64 RV32).
    // With vmv.x.s, when SEW > XLEN, only the least-significant XLEN bits are
    // transferred to the destination register. We issue two of these from the
    // upper- and lower- halves of the SEW-bit vector element, slid down to the
    // first element.
    SDValue Vec = N->getOperand(0);
    SDValue Idx = N->getOperand(1);

    // The vector type hasn't been legalized yet so we can't issue target
    // specific nodes if it needs legalization.
    // FIXME: We would manually legalize if it's important.
    if (!isTypeLegal(Vec.getValueType()))
      return;

    MVT VecVT = Vec.getSimpleValueType();

    assert(!Subtarget.is64Bit() && N->getValueType(0) == MVT::i64 &&
           VecVT.getVectorElementType() == MVT::i64 &&
           "Unexpected EXTRACT_VECTOR_ELT legalization");

    // If this is a fixed vector, we need to convert it to a scalable vector.
    MVT ContainerVT = VecVT;
    if (VecVT.isFixedLengthVector()) {
      ContainerVT = getContainerForFixedLengthVector(VecVT);
      Vec = convertToScalableVector(ContainerVT, Vec, DAG, Subtarget);
    }

    MVT XLenVT = Subtarget.getXLenVT();

    // Use a VL of 1 to avoid processing more elements than we need.
    MVT MaskVT = MVT::getVectorVT(MVT::i1, VecVT.getVectorElementCount());
    SDValue VL = DAG.getConstant(1, DL, XLenVT);
    SDValue Mask = DAG.getNode(RISCVISD::VMSET_VL, DL, MaskVT, VL);

    // Unless the index is known to be 0, we must slide the vector down to get
    // the desired element into index 0.
    if (!isNullConstant(Idx)) {
      Vec = DAG.getNode(RISCVISD::VSLIDEDOWN_VL, DL, ContainerVT,
                        DAG.getUNDEF(ContainerVT), Vec, Idx, Mask, VL);
    }

    // Extract the lower XLEN bits of the correct vector element.
    SDValue EltLo = DAG.getNode(RISCVISD::VMV_X_S, DL, XLenVT, Vec);

    // To extract the upper XLEN bits of the vector element, shift the first
    // element right by 32 bits and re-extract the lower XLEN bits.
    SDValue ThirtyTwoV = DAG.getNode(RISCVISD::VMV_V_X_VL, DL, ContainerVT,
                                     DAG.getConstant(32, DL, XLenVT), VL);
    SDValue LShr32 = DAG.getNode(RISCVISD::SRL_VL, DL, ContainerVT, Vec,
                                 ThirtyTwoV, Mask, VL);

    SDValue EltHi = DAG.getNode(RISCVISD::VMV_X_S, DL, XLenVT, LShr32);

    Results.push_back(DAG.getNode(ISD::BUILD_PAIR, DL, MVT::i64, EltLo, EltHi));
    break;
  }
  case ISD::INTRINSIC_WO_CHAIN: {
    unsigned IntNo = cast<ConstantSDNode>(N->getOperand(0))->getZExtValue();
    switch (IntNo) {
    default:
      llvm_unreachable(
          "Don't know how to custom type legalize this intrinsic!");
    case Intrinsic::riscv_orc_b: {
      // Lower to the GORCI encoding for orc.b with the operand extended.
      SDValue NewOp =
          DAG.getNode(ISD::ANY_EXTEND, DL, MVT::i64, N->getOperand(1));
      // If Zbp is enabled, use GORCIW which will sign extend the result.
      unsigned Opc =
          Subtarget.hasStdExtZbp() ? RISCVISD::GORCW : RISCVISD::GORC;
      SDValue Res = DAG.getNode(Opc, DL, MVT::i64, NewOp,
                                DAG.getConstant(7, DL, MVT::i64));
      Results.push_back(DAG.getNode(ISD::TRUNCATE, DL, MVT::i32, Res));
      return;
    }
    case Intrinsic::riscv_grev:
    case Intrinsic::riscv_gorc: {
      assert(N->getValueType(0) == MVT::i32 && Subtarget.is64Bit() &&
             "Unexpected custom legalisation");
      SDValue NewOp1 =
          DAG.getNode(ISD::ANY_EXTEND, DL, MVT::i64, N->getOperand(1));
      SDValue NewOp2 =
          DAG.getNode(ISD::ANY_EXTEND, DL, MVT::i64, N->getOperand(2));
      unsigned Opc =
          IntNo == Intrinsic::riscv_grev ? RISCVISD::GREVW : RISCVISD::GORCW;
      SDValue Res = DAG.getNode(Opc, DL, MVT::i64, NewOp1, NewOp2);
      Results.push_back(DAG.getNode(ISD::TRUNCATE, DL, MVT::i32, Res));
      break;
    }
    case Intrinsic::riscv_shfl:
    case Intrinsic::riscv_unshfl: {
      assert(N->getValueType(0) == MVT::i32 && Subtarget.is64Bit() &&
             "Unexpected custom legalisation");
      SDValue NewOp1 =
          DAG.getNode(ISD::ANY_EXTEND, DL, MVT::i64, N->getOperand(1));
      SDValue NewOp2 =
          DAG.getNode(ISD::ANY_EXTEND, DL, MVT::i64, N->getOperand(2));
      unsigned Opc =
          IntNo == Intrinsic::riscv_shfl ? RISCVISD::SHFLW : RISCVISD::UNSHFLW;
      if (isa<ConstantSDNode>(N->getOperand(2))) {
        NewOp2 = DAG.getNode(ISD::AND, DL, MVT::i64, NewOp2,
                             DAG.getConstant(0xf, DL, MVT::i64));
        Opc =
            IntNo == Intrinsic::riscv_shfl ? RISCVISD::SHFL : RISCVISD::UNSHFL;
      }
      SDValue Res = DAG.getNode(Opc, DL, MVT::i64, NewOp1, NewOp2);
      Results.push_back(DAG.getNode(ISD::TRUNCATE, DL, MVT::i32, Res));
      break;
    }
    case Intrinsic::riscv_bcompress:
    case Intrinsic::riscv_bdecompress: {
      assert(N->getValueType(0) == MVT::i32 && Subtarget.is64Bit() &&
             "Unexpected custom legalisation");
      SDValue NewOp1 =
          DAG.getNode(ISD::ANY_EXTEND, DL, MVT::i64, N->getOperand(1));
      SDValue NewOp2 =
          DAG.getNode(ISD::ANY_EXTEND, DL, MVT::i64, N->getOperand(2));
      unsigned Opc = IntNo == Intrinsic::riscv_bcompress
                         ? RISCVISD::BCOMPRESSW
                         : RISCVISD::BDECOMPRESSW;
      SDValue Res = DAG.getNode(Opc, DL, MVT::i64, NewOp1, NewOp2);
      Results.push_back(DAG.getNode(ISD::TRUNCATE, DL, MVT::i32, Res));
      break;
    }
    case Intrinsic::riscv_vmv_x_s: {
      EVT VT = N->getValueType(0);
      MVT XLenVT = Subtarget.getXLenVT();
      if (VT.bitsLT(XLenVT)) {
        // Simple case just extract using vmv.x.s and truncate.
        SDValue Extract = DAG.getNode(RISCVISD::VMV_X_S, DL,
                                      Subtarget.getXLenVT(), N->getOperand(1));
        Results.push_back(DAG.getNode(ISD::TRUNCATE, DL, VT, Extract));
        return;
      }

      assert(VT == MVT::i64 && !Subtarget.is64Bit() &&
             "Unexpected custom legalization");

      // We need to do the move in two steps.
      SDValue Vec = N->getOperand(1);
      MVT VecVT = Vec.getSimpleValueType();

      // First extract the lower XLEN bits of the element.
      SDValue EltLo = DAG.getNode(RISCVISD::VMV_X_S, DL, XLenVT, Vec);

      // To extract the upper XLEN bits of the vector element, shift the first
      // element right by 32 bits and re-extract the lower XLEN bits.
      SDValue VL = DAG.getConstant(1, DL, XLenVT);
      MVT MaskVT = MVT::getVectorVT(MVT::i1, VecVT.getVectorElementCount());
      SDValue Mask = DAG.getNode(RISCVISD::VMSET_VL, DL, MaskVT, VL);
      SDValue ThirtyTwoV = DAG.getNode(RISCVISD::VMV_V_X_VL, DL, VecVT,
                                       DAG.getConstant(32, DL, XLenVT), VL);
      SDValue LShr32 =
          DAG.getNode(RISCVISD::SRL_VL, DL, VecVT, Vec, ThirtyTwoV, Mask, VL);
      SDValue EltHi = DAG.getNode(RISCVISD::VMV_X_S, DL, XLenVT, LShr32);

      Results.push_back(
          DAG.getNode(ISD::BUILD_PAIR, DL, MVT::i64, EltLo, EltHi));
      break;
    }
    case Intrinsic::vscale: {
      EVT Ty = N->getValueType(0);
      switch (Ty.getSimpleVT().SimpleTy) {
      default:
        llvm_unreachable("Unexpected result type to legalize");
      case MVT::i32:
      case MVT::i16:
      case MVT::i8:
        SDValue Promoted = DAG.getNode(ISD::INTRINSIC_WO_CHAIN, DL, MVT::i64,
                                       DAG.getConstant(IntNo, DL, MVT::i64));
        SDValue Trunc = DAG.getNode(ISD::TRUNCATE, DL, Ty, Promoted);
        Results.push_back(Trunc);
        break;
      }
      break;
    }
    case Intrinsic::epi_vmv_x_s: {
      EVT Ty = N->getValueType(0);
      MVT::SimpleValueType SimpleVT = Ty.getSimpleVT().SimpleTy;
      assert(SimpleVT == MVT::i8 || SimpleVT == MVT::i16 ||
             SimpleVT == MVT::i32);

      SDValue Extract64 =
          DAG.getNode(RISCVISD::VMV_X_S, DL, MVT::i64, N->getOperand(1));
      SDValue Trunc = DAG.getNode(ISD::TRUNCATE, DL, Ty, Extract64);
      Results.push_back(Trunc);

      break;
    }
#define VP_INTRINSIC(X) case Intrinsic::X:
      VP_INTRINSIC_WO_CHAIN_SET
#undef VP_INTRINSIC
      // VP intrinsics
      {
        EVT Ty = N->getValueType(0);
        assert(Ty.isScalableVector() && "Expecting a scalable type");
        EVT WidenVT = getTypeToTransformTo(*DAG.getContext(), Ty);

        SDValue NewIntrinsic = LowerINTRINSIC_WO_CHAIN(
            DAG.getNode(ISD::INTRINSIC_WO_CHAIN, DL, WidenVT, N->ops()), DAG);
        SDValue Extract =
            DAG.getNode(ISD::EXTRACT_SUBVECTOR, DL, Ty, NewIntrinsic,
                        DAG.getTargetConstant(0, DL, Subtarget.getXLenVT()));
        Results.push_back(Extract);
        break;
      }
    }
    break;
  }
  case ISD::VECREDUCE_ADD:
  case ISD::VECREDUCE_AND:
  case ISD::VECREDUCE_OR:
  case ISD::VECREDUCE_XOR:
  case ISD::VECREDUCE_SMAX:
  case ISD::VECREDUCE_UMAX:
  case ISD::VECREDUCE_SMIN:
  case ISD::VECREDUCE_UMIN:
    if (SDValue V = lowerVECREDUCE(SDValue(N, 0), DAG))
      Results.push_back(V);
    break;
  case ISD::FLT_ROUNDS_: {
    SDVTList VTs = DAG.getVTList(Subtarget.getXLenVT(), MVT::Other);
    SDValue Res = DAG.getNode(ISD::FLT_ROUNDS_, DL, VTs, N->getOperand(0));
    Results.push_back(Res.getValue(0));
    Results.push_back(Res.getValue(1));
    break;
  }
  }
}

// A structure to hold one of the bit-manipulation patterns below. Together, a
// SHL and non-SHL pattern may form a bit-manipulation pair on a single source:
//   (or (and (shl x, 1), 0xAAAAAAAA),
//       (and (srl x, 1), 0x55555555))
struct RISCVBitmanipPat {
  SDValue Op;
  unsigned ShAmt;
  bool IsSHL;

  bool formsPairWith(const RISCVBitmanipPat &Other) const {
    return Op == Other.Op && ShAmt == Other.ShAmt && IsSHL != Other.IsSHL;
  }
};

// Matches patterns of the form
//   (and (shl x, C2), (C1 << C2))
//   (and (srl x, C2), C1)
//   (shl (and x, C1), C2)
//   (srl (and x, (C1 << C2)), C2)
// Where C2 is a power of 2 and C1 has at least that many leading zeroes.
// The expected masks for each shift amount are specified in BitmanipMasks where
// BitmanipMasks[log2(C2)] specifies the expected C1 value.
// The max allowed shift amount is either XLen/2 or XLen/4 determined by whether
// BitmanipMasks contains 6 or 5 entries assuming that the maximum possible
// XLen is 64.
static Optional<RISCVBitmanipPat>
matchRISCVBitmanipPat(SDValue Op, ArrayRef<uint64_t> BitmanipMasks) {
  assert((BitmanipMasks.size() == 5 || BitmanipMasks.size() == 6) &&
         "Unexpected number of masks");
  Optional<uint64_t> Mask;
  // Optionally consume a mask around the shift operation.
  if (Op.getOpcode() == ISD::AND && isa<ConstantSDNode>(Op.getOperand(1))) {
    Mask = Op.getConstantOperandVal(1);
    Op = Op.getOperand(0);
  }
  if (Op.getOpcode() != ISD::SHL && Op.getOpcode() != ISD::SRL)
    return None;
  bool IsSHL = Op.getOpcode() == ISD::SHL;

  if (!isa<ConstantSDNode>(Op.getOperand(1)))
    return None;
  uint64_t ShAmt = Op.getConstantOperandVal(1);

  unsigned Width = Op.getValueType() == MVT::i64 ? 64 : 32;
  if (ShAmt >= Width && !isPowerOf2_64(ShAmt))
    return None;
  // If we don't have enough masks for 64 bit, then we must be trying to
  // match SHFL so we're only allowed to shift 1/4 of the width.
  if (BitmanipMasks.size() == 5 && ShAmt >= (Width / 2))
    return None;

  SDValue Src = Op.getOperand(0);

  // The expected mask is shifted left when the AND is found around SHL
  // patterns.
  //   ((x >> 1) & 0x55555555)
  //   ((x << 1) & 0xAAAAAAAA)
  bool SHLExpMask = IsSHL;

  if (!Mask) {
    // Sometimes LLVM keeps the mask as an operand of the shift, typically when
    // the mask is all ones: consume that now.
    if (Src.getOpcode() == ISD::AND && isa<ConstantSDNode>(Src.getOperand(1))) {
      Mask = Src.getConstantOperandVal(1);
      Src = Src.getOperand(0);
      // The expected mask is now in fact shifted left for SRL, so reverse the
      // decision.
      //   ((x & 0xAAAAAAAA) >> 1)
      //   ((x & 0x55555555) << 1)
      SHLExpMask = !SHLExpMask;
    } else {
      // Use a default shifted mask of all-ones if there's no AND, truncated
      // down to the expected width. This simplifies the logic later on.
      Mask = maskTrailingOnes<uint64_t>(Width);
      *Mask &= (IsSHL ? *Mask << ShAmt : *Mask >> ShAmt);
    }
  }

  unsigned MaskIdx = Log2_32(ShAmt);
  uint64_t ExpMask = BitmanipMasks[MaskIdx] & maskTrailingOnes<uint64_t>(Width);

  if (SHLExpMask)
    ExpMask <<= ShAmt;

  if (Mask != ExpMask)
    return None;

  return RISCVBitmanipPat{Src, (unsigned)ShAmt, IsSHL};
}

// Matches any of the following bit-manipulation patterns:
//   (and (shl x, 1), (0x55555555 << 1))
//   (and (srl x, 1), 0x55555555)
//   (shl (and x, 0x55555555), 1)
//   (srl (and x, (0x55555555 << 1)), 1)
// where the shift amount and mask may vary thus:
//   [1]  = 0x55555555 / 0xAAAAAAAA
//   [2]  = 0x33333333 / 0xCCCCCCCC
//   [4]  = 0x0F0F0F0F / 0xF0F0F0F0
//   [8]  = 0x00FF00FF / 0xFF00FF00
//   [16] = 0x0000FFFF / 0xFFFFFFFF
//   [32] = 0x00000000FFFFFFFF / 0xFFFFFFFF00000000 (for RV64)
static Optional<RISCVBitmanipPat> matchGREVIPat(SDValue Op) {
  // These are the unshifted masks which we use to match bit-manipulation
  // patterns. They may be shifted left in certain circumstances.
  static const uint64_t BitmanipMasks[] = {
      0x5555555555555555ULL, 0x3333333333333333ULL, 0x0F0F0F0F0F0F0F0FULL,
      0x00FF00FF00FF00FFULL, 0x0000FFFF0000FFFFULL, 0x00000000FFFFFFFFULL};

  return matchRISCVBitmanipPat(Op, BitmanipMasks);
}

// Match the following pattern as a GREVI(W) operation
//   (or (BITMANIP_SHL x), (BITMANIP_SRL x))
static SDValue combineORToGREV(SDValue Op, SelectionDAG &DAG,
                               const RISCVSubtarget &Subtarget) {
  assert(Subtarget.hasStdExtZbp() && "Expected Zbp extenson");
  EVT VT = Op.getValueType();

  if (VT == Subtarget.getXLenVT() || (Subtarget.is64Bit() && VT == MVT::i32)) {
    auto LHS = matchGREVIPat(Op.getOperand(0));
    auto RHS = matchGREVIPat(Op.getOperand(1));
    if (LHS && RHS && LHS->formsPairWith(*RHS)) {
      SDLoc DL(Op);
      return DAG.getNode(RISCVISD::GREV, DL, VT, LHS->Op,
                         DAG.getConstant(LHS->ShAmt, DL, VT));
    }
  }
  return SDValue();
}

// Matches any the following pattern as a GORCI(W) operation
// 1.  (or (GREVI x, shamt), x) if shamt is a power of 2
// 2.  (or x, (GREVI x, shamt)) if shamt is a power of 2
// 3.  (or (or (BITMANIP_SHL x), x), (BITMANIP_SRL x))
// Note that with the variant of 3.,
//     (or (or (BITMANIP_SHL x), (BITMANIP_SRL x)), x)
// the inner pattern will first be matched as GREVI and then the outer
// pattern will be matched to GORC via the first rule above.
// 4.  (or (rotl/rotr x, bitwidth/2), x)
static SDValue combineORToGORC(SDValue Op, SelectionDAG &DAG,
                               const RISCVSubtarget &Subtarget) {
  assert(Subtarget.hasStdExtZbp() && "Expected Zbp extenson");
  EVT VT = Op.getValueType();

  if (VT == Subtarget.getXLenVT() || (Subtarget.is64Bit() && VT == MVT::i32)) {
    SDLoc DL(Op);
    SDValue Op0 = Op.getOperand(0);
    SDValue Op1 = Op.getOperand(1);

    auto MatchOROfReverse = [&](SDValue Reverse, SDValue X) {
      if (Reverse.getOpcode() == RISCVISD::GREV && Reverse.getOperand(0) == X &&
          isa<ConstantSDNode>(Reverse.getOperand(1)) &&
          isPowerOf2_32(Reverse.getConstantOperandVal(1)))
        return DAG.getNode(RISCVISD::GORC, DL, VT, X, Reverse.getOperand(1));
      // We can also form GORCI from ROTL/ROTR by half the bitwidth.
      if ((Reverse.getOpcode() == ISD::ROTL ||
           Reverse.getOpcode() == ISD::ROTR) &&
          Reverse.getOperand(0) == X &&
          isa<ConstantSDNode>(Reverse.getOperand(1))) {
        uint64_t RotAmt = Reverse.getConstantOperandVal(1);
        if (RotAmt == (VT.getSizeInBits() / 2))
          return DAG.getNode(RISCVISD::GORC, DL, VT, X,
                             DAG.getConstant(RotAmt, DL, VT));
      }
      return SDValue();
    };

    // Check for either commutable permutation of (or (GREVI x, shamt), x)
    if (SDValue V = MatchOROfReverse(Op0, Op1))
      return V;
    if (SDValue V = MatchOROfReverse(Op1, Op0))
      return V;

    // OR is commutable so canonicalize its OR operand to the left
    if (Op0.getOpcode() != ISD::OR && Op1.getOpcode() == ISD::OR)
      std::swap(Op0, Op1);
    if (Op0.getOpcode() != ISD::OR)
      return SDValue();
    SDValue OrOp0 = Op0.getOperand(0);
    SDValue OrOp1 = Op0.getOperand(1);
    auto LHS = matchGREVIPat(OrOp0);
    // OR is commutable so swap the operands and try again: x might have been
    // on the left
    if (!LHS) {
      std::swap(OrOp0, OrOp1);
      LHS = matchGREVIPat(OrOp0);
    }
    auto RHS = matchGREVIPat(Op1);
    if (LHS && RHS && LHS->formsPairWith(*RHS) && LHS->Op == OrOp1) {
      return DAG.getNode(RISCVISD::GORC, DL, VT, LHS->Op,
                         DAG.getConstant(LHS->ShAmt, DL, VT));
    }
  }
  return SDValue();
}

// Matches any of the following bit-manipulation patterns:
//   (and (shl x, 1), (0x22222222 << 1))
//   (and (srl x, 1), 0x22222222)
//   (shl (and x, 0x22222222), 1)
//   (srl (and x, (0x22222222 << 1)), 1)
// where the shift amount and mask may vary thus:
//   [1]  = 0x22222222 / 0x44444444
//   [2]  = 0x0C0C0C0C / 0x3C3C3C3C
//   [4]  = 0x00F000F0 / 0x0F000F00
//   [8]  = 0x0000FF00 / 0x00FF0000
//   [16] = 0x00000000FFFF0000 / 0x0000FFFF00000000 (for RV64)
static Optional<RISCVBitmanipPat> matchSHFLPat(SDValue Op) {
  // These are the unshifted masks which we use to match bit-manipulation
  // patterns. They may be shifted left in certain circumstances.
  static const uint64_t BitmanipMasks[] = {
      0x2222222222222222ULL, 0x0C0C0C0C0C0C0C0CULL, 0x00F000F000F000F0ULL,
      0x0000FF000000FF00ULL, 0x00000000FFFF0000ULL};

  return matchRISCVBitmanipPat(Op, BitmanipMasks);
}

// Match (or (or (SHFL_SHL x), (SHFL_SHR x)), (SHFL_AND x)
static SDValue combineORToSHFL(SDValue Op, SelectionDAG &DAG,
                               const RISCVSubtarget &Subtarget) {
  assert(Subtarget.hasStdExtZbp() && "Expected Zbp extenson");
  EVT VT = Op.getValueType();

  if (VT != MVT::i32 && VT != Subtarget.getXLenVT())
    return SDValue();

  SDValue Op0 = Op.getOperand(0);
  SDValue Op1 = Op.getOperand(1);

  // Or is commutable so canonicalize the second OR to the LHS.
  if (Op0.getOpcode() != ISD::OR)
    std::swap(Op0, Op1);
  if (Op0.getOpcode() != ISD::OR)
    return SDValue();

  // We found an inner OR, so our operands are the operands of the inner OR
  // and the other operand of the outer OR.
  SDValue A = Op0.getOperand(0);
  SDValue B = Op0.getOperand(1);
  SDValue C = Op1;

  auto Match1 = matchSHFLPat(A);
  auto Match2 = matchSHFLPat(B);

  // If neither matched, we failed.
  if (!Match1 && !Match2)
    return SDValue();

  // We had at least one match. if one failed, try the remaining C operand.
  if (!Match1) {
    std::swap(A, C);
    Match1 = matchSHFLPat(A);
    if (!Match1)
      return SDValue();
  } else if (!Match2) {
    std::swap(B, C);
    Match2 = matchSHFLPat(B);
    if (!Match2)
      return SDValue();
  }
  assert(Match1 && Match2);

  // Make sure our matches pair up.
  if (!Match1->formsPairWith(*Match2))
    return SDValue();

  // All the remains is to make sure C is an AND with the same input, that masks
  // out the bits that are being shuffled.
  if (C.getOpcode() != ISD::AND || !isa<ConstantSDNode>(C.getOperand(1)) ||
      C.getOperand(0) != Match1->Op)
    return SDValue();

  uint64_t Mask = C.getConstantOperandVal(1);

  static const uint64_t BitmanipMasks[] = {
      0x9999999999999999ULL, 0xC3C3C3C3C3C3C3C3ULL, 0xF00FF00FF00FF00FULL,
      0xFF0000FFFF0000FFULL, 0xFFFF00000000FFFFULL,
  };

  unsigned Width = Op.getValueType() == MVT::i64 ? 64 : 32;
  unsigned MaskIdx = Log2_32(Match1->ShAmt);
  uint64_t ExpMask = BitmanipMasks[MaskIdx] & maskTrailingOnes<uint64_t>(Width);

  if (Mask != ExpMask)
    return SDValue();

  SDLoc DL(Op);
  return DAG.getNode(RISCVISD::SHFL, DL, VT, Match1->Op,
                     DAG.getConstant(Match1->ShAmt, DL, VT));
}

// Combine (GREVI (GREVI x, C2), C1) -> (GREVI x, C1^C2) when C1^C2 is
// non-zero, and to x when it is. Any repeated GREVI stage undoes itself.
// Combine (GORCI (GORCI x, C2), C1) -> (GORCI x, C1|C2). Repeated stage does
// not undo itself, but they are redundant.
static SDValue combineGREVI_GORCI(SDNode *N, SelectionDAG &DAG) {
  SDValue Src = N->getOperand(0);

  if (Src.getOpcode() != N->getOpcode())
    return SDValue();

  if (!isa<ConstantSDNode>(N->getOperand(1)) ||
      !isa<ConstantSDNode>(Src.getOperand(1)))
    return SDValue();

  unsigned ShAmt1 = N->getConstantOperandVal(1);
  unsigned ShAmt2 = Src.getConstantOperandVal(1);
  Src = Src.getOperand(0);

  unsigned CombinedShAmt;
  if (N->getOpcode() == RISCVISD::GORC || N->getOpcode() == RISCVISD::GORCW)
    CombinedShAmt = ShAmt1 | ShAmt2;
  else
    CombinedShAmt = ShAmt1 ^ ShAmt2;

  if (CombinedShAmt == 0)
    return Src;

  SDLoc DL(N);
  return DAG.getNode(
      N->getOpcode(), DL, N->getValueType(0), Src,
      DAG.getConstant(CombinedShAmt, DL, N->getOperand(1).getValueType()));
}

// Combine a constant select operand into its use:
//
// (and (select_cc lhs, rhs, cc, -1, c), x)
//   -> (select_cc lhs, rhs, cc, x, (and, x, c))  [AllOnes=1]
// (or  (select_cc lhs, rhs, cc, 0, c), x)
//   -> (select_cc lhs, rhs, cc, x, (or, x, c))  [AllOnes=0]
// (xor (select_cc lhs, rhs, cc, 0, c), x)
//   -> (select_cc lhs, rhs, cc, x, (xor, x, c))  [AllOnes=0]
static SDValue combineSelectCCAndUse(SDNode *N, SDValue Slct, SDValue OtherOp,
                                     SelectionDAG &DAG, bool AllOnes) {
  EVT VT = N->getValueType(0);

  if (Slct.getOpcode() != RISCVISD::SELECT_CC || !Slct.hasOneUse())
    return SDValue();

  auto isZeroOrAllOnes = [](SDValue N, bool AllOnes) {
    return AllOnes ? isAllOnesConstant(N) : isNullConstant(N);
  };

  bool SwapSelectOps;
  SDValue TrueVal = Slct.getOperand(3);
  SDValue FalseVal = Slct.getOperand(4);
  SDValue NonConstantVal;
  if (isZeroOrAllOnes(TrueVal, AllOnes)) {
    SwapSelectOps = false;
    NonConstantVal = FalseVal;
  } else if (isZeroOrAllOnes(FalseVal, AllOnes)) {
    SwapSelectOps = true;
    NonConstantVal = TrueVal;
  } else
    return SDValue();

  // Slct is now know to be the desired identity constant when CC is true.
  TrueVal = OtherOp;
  FalseVal = DAG.getNode(N->getOpcode(), SDLoc(N), VT, OtherOp, NonConstantVal);
  // Unless SwapSelectOps says CC should be false.
  if (SwapSelectOps)
    std::swap(TrueVal, FalseVal);

  return DAG.getNode(RISCVISD::SELECT_CC, SDLoc(N), VT,
                     {Slct.getOperand(0), Slct.getOperand(1),
                      Slct.getOperand(2), TrueVal, FalseVal});
}

// Attempt combineSelectAndUse on each operand of a commutative operator N.
static SDValue combineSelectCCAndUseCommutative(SDNode *N, SelectionDAG &DAG,
                                                bool AllOnes) {
  SDValue N0 = N->getOperand(0);
  SDValue N1 = N->getOperand(1);
  if (SDValue Result = combineSelectCCAndUse(N, N0, N1, DAG, AllOnes))
    return Result;
  if (SDValue Result = combineSelectCCAndUse(N, N1, N0, DAG, AllOnes))
    return Result;
  return SDValue();
}

static SDValue performANDCombine(SDNode *N,
                                 TargetLowering::DAGCombinerInfo &DCI,
                                 const RISCVSubtarget &Subtarget) {
  SelectionDAG &DAG = DCI.DAG;

  // fold (and (select_cc lhs, rhs, cc, -1, y), x) ->
  //      (select lhs, rhs, cc, x, (and x, y))
  return combineSelectCCAndUseCommutative(N, DAG, true);
}

static SDValue performORCombine(SDNode *N, TargetLowering::DAGCombinerInfo &DCI,
                                const RISCVSubtarget &Subtarget) {
  SelectionDAG &DAG = DCI.DAG;
  if (Subtarget.hasStdExtZbp()) {
    if (auto GREV = combineORToGREV(SDValue(N, 0), DAG, Subtarget))
      return GREV;
    if (auto GORC = combineORToGORC(SDValue(N, 0), DAG, Subtarget))
      return GORC;
    if (auto SHFL = combineORToSHFL(SDValue(N, 0), DAG, Subtarget))
      return SHFL;
  }

  // fold (or (select_cc lhs, rhs, cc, 0, y), x) ->
  //      (select lhs, rhs, cc, x, (or x, y))
  return combineSelectCCAndUseCommutative(N, DAG, false);
}

static SDValue performXORCombine(SDNode *N,
                                 TargetLowering::DAGCombinerInfo &DCI,
                                 const RISCVSubtarget &Subtarget) {
  SelectionDAG &DAG = DCI.DAG;

  // fold (xor (select_cc lhs, rhs, cc, 0, y), x) ->
  //      (select lhs, rhs, cc, x, (xor x, y))
  return combineSelectCCAndUseCommutative(N, DAG, false);
}

SDValue RISCVTargetLowering::PerformDAGCombine(SDNode *N,
                                               DAGCombinerInfo &DCI) const {
  SelectionDAG &DAG = DCI.DAG;

  switch (N->getOpcode()) {
  default:
    break;
  case RISCVISD::SplitF64: {
    SDValue Op0 = N->getOperand(0);
    // If the input to SplitF64 is just BuildPairF64 then the operation is
    // redundant. Instead, use BuildPairF64's operands directly.
    if (Op0->getOpcode() == RISCVISD::BuildPairF64)
      return DCI.CombineTo(N, Op0.getOperand(0), Op0.getOperand(1));

    SDLoc DL(N);

    // It's cheaper to materialise two 32-bit integers than to load a double
    // from the constant pool and transfer it to integer registers through the
    // stack.
    if (ConstantFPSDNode *C = dyn_cast<ConstantFPSDNode>(Op0)) {
      APInt V = C->getValueAPF().bitcastToAPInt();
      SDValue Lo = DAG.getConstant(V.trunc(32), DL, MVT::i32);
      SDValue Hi = DAG.getConstant(V.lshr(32).trunc(32), DL, MVT::i32);
      return DCI.CombineTo(N, Lo, Hi);
    }

    // This is a target-specific version of a DAGCombine performed in
    // DAGCombiner::visitBITCAST. It performs the equivalent of:
    // fold (bitconvert (fneg x)) -> (xor (bitconvert x), signbit)
    // fold (bitconvert (fabs x)) -> (and (bitconvert x), (not signbit))
    if (!(Op0.getOpcode() == ISD::FNEG || Op0.getOpcode() == ISD::FABS) ||
        !Op0.getNode()->hasOneUse())
      break;
    SDValue NewSplitF64 =
        DAG.getNode(RISCVISD::SplitF64, DL, DAG.getVTList(MVT::i32, MVT::i32),
                    Op0.getOperand(0));
    SDValue Lo = NewSplitF64.getValue(0);
    SDValue Hi = NewSplitF64.getValue(1);
    APInt SignBit = APInt::getSignMask(32);
    if (Op0.getOpcode() == ISD::FNEG) {
      SDValue NewHi = DAG.getNode(ISD::XOR, DL, MVT::i32, Hi,
                                  DAG.getConstant(SignBit, DL, MVT::i32));
      return DCI.CombineTo(N, Lo, NewHi);
    }
    assert(Op0.getOpcode() == ISD::FABS);
    SDValue NewHi = DAG.getNode(ISD::AND, DL, MVT::i32, Hi,
                                DAG.getConstant(~SignBit, DL, MVT::i32));
    return DCI.CombineTo(N, Lo, NewHi);
  }
  case RISCVISD::SLLW:
  case RISCVISD::SRAW:
  case RISCVISD::SRLW:
  case RISCVISD::ROLW:
  case RISCVISD::RORW: {
    // Only the lower 32 bits of LHS and lower 5 bits of RHS are read.
    SDValue LHS = N->getOperand(0);
    SDValue RHS = N->getOperand(1);
    APInt LHSMask = APInt::getLowBitsSet(LHS.getValueSizeInBits(), 32);
    APInt RHSMask = APInt::getLowBitsSet(RHS.getValueSizeInBits(), 5);
    if (SimplifyDemandedBits(N->getOperand(0), LHSMask, DCI) ||
        SimplifyDemandedBits(N->getOperand(1), RHSMask, DCI)) {
      if (N->getOpcode() != ISD::DELETED_NODE)
        DCI.AddToWorklist(N);
      return SDValue(N, 0);
    }
    break;
  }
  case RISCVISD::CLZW:
  case RISCVISD::CTZW: {
    // Only the lower 32 bits of the first operand are read
    SDValue Op0 = N->getOperand(0);
    APInt Mask = APInt::getLowBitsSet(Op0.getValueSizeInBits(), 32);
    if (SimplifyDemandedBits(Op0, Mask, DCI)) {
      if (N->getOpcode() != ISD::DELETED_NODE)
        DCI.AddToWorklist(N);
      return SDValue(N, 0);
    }
    break;
  }
  case RISCVISD::FSL:
  case RISCVISD::FSR: {
    // Only the lower log2(Bitwidth)+1 bits of the the shift amount are read.
    SDValue ShAmt = N->getOperand(2);
    unsigned BitWidth = ShAmt.getValueSizeInBits();
    assert(isPowerOf2_32(BitWidth) && "Unexpected bit width");
    APInt ShAmtMask(BitWidth, (BitWidth * 2) - 1);
    if (SimplifyDemandedBits(ShAmt, ShAmtMask, DCI)) {
      if (N->getOpcode() != ISD::DELETED_NODE)
        DCI.AddToWorklist(N);
      return SDValue(N, 0);
    }
    break;
  }
  case RISCVISD::FSLW:
  case RISCVISD::FSRW: {
    // Only the lower 32 bits of Values and lower 6 bits of shift amount are
    // read.
    SDValue Op0 = N->getOperand(0);
    SDValue Op1 = N->getOperand(1);
    SDValue ShAmt = N->getOperand(2);
    APInt OpMask = APInt::getLowBitsSet(Op0.getValueSizeInBits(), 32);
    APInt ShAmtMask = APInt::getLowBitsSet(ShAmt.getValueSizeInBits(), 6);
    if (SimplifyDemandedBits(Op0, OpMask, DCI) ||
        SimplifyDemandedBits(Op1, OpMask, DCI) ||
        SimplifyDemandedBits(ShAmt, ShAmtMask, DCI)) {
      if (N->getOpcode() != ISD::DELETED_NODE)
        DCI.AddToWorklist(N);
      return SDValue(N, 0);
    }
    break;
  }
  case RISCVISD::GREV:
  case RISCVISD::GORC: {
    // Only the lower log2(Bitwidth) bits of the the shift amount are read.
    SDValue ShAmt = N->getOperand(1);
    unsigned BitWidth = ShAmt.getValueSizeInBits();
    assert(isPowerOf2_32(BitWidth) && "Unexpected bit width");
    APInt ShAmtMask(BitWidth, BitWidth - 1);
    if (SimplifyDemandedBits(ShAmt, ShAmtMask, DCI)) {
      if (N->getOpcode() != ISD::DELETED_NODE)
        DCI.AddToWorklist(N);
      return SDValue(N, 0);
    }

    return combineGREVI_GORCI(N, DCI.DAG);
  }
  case RISCVISD::GREVW:
  case RISCVISD::GORCW: {
    // Only the lower 32 bits of LHS and lower 5 bits of RHS are read.
    SDValue LHS = N->getOperand(0);
    SDValue RHS = N->getOperand(1);
    APInt LHSMask = APInt::getLowBitsSet(LHS.getValueSizeInBits(), 32);
    APInt RHSMask = APInt::getLowBitsSet(RHS.getValueSizeInBits(), 5);
    if (SimplifyDemandedBits(LHS, LHSMask, DCI) ||
        SimplifyDemandedBits(RHS, RHSMask, DCI)) {
      if (N->getOpcode() != ISD::DELETED_NODE)
        DCI.AddToWorklist(N);
      return SDValue(N, 0);
    }

    return combineGREVI_GORCI(N, DCI.DAG);
  }
  case RISCVISD::SHFL:
  case RISCVISD::UNSHFL: {
    // Only the lower log2(Bitwidth) bits of the the shift amount are read.
    SDValue ShAmt = N->getOperand(1);
    unsigned BitWidth = ShAmt.getValueSizeInBits();
    assert(isPowerOf2_32(BitWidth) && "Unexpected bit width");
    APInt ShAmtMask(BitWidth, (BitWidth / 2) - 1);
    if (SimplifyDemandedBits(ShAmt, ShAmtMask, DCI)) {
      if (N->getOpcode() != ISD::DELETED_NODE)
        DCI.AddToWorklist(N);
      return SDValue(N, 0);
    }

    break;
  }
  case RISCVISD::SHFLW:
  case RISCVISD::UNSHFLW: {
    // Only the lower 32 bits of LHS and lower 5 bits of RHS are read.
    SDValue LHS = N->getOperand(0);
    SDValue RHS = N->getOperand(1);
    APInt LHSMask = APInt::getLowBitsSet(LHS.getValueSizeInBits(), 32);
    APInt RHSMask = APInt::getLowBitsSet(RHS.getValueSizeInBits(), 4);
    if (SimplifyDemandedBits(LHS, LHSMask, DCI) ||
        SimplifyDemandedBits(RHS, RHSMask, DCI)) {
      if (N->getOpcode() != ISD::DELETED_NODE)
        DCI.AddToWorklist(N);
      return SDValue(N, 0);
    }

    break;
  }
  case RISCVISD::BCOMPRESSW:
  case RISCVISD::BDECOMPRESSW: {
    // Only the lower 32 bits of LHS and RHS are read.
    SDValue LHS = N->getOperand(0);
    SDValue RHS = N->getOperand(1);
    APInt Mask = APInt::getLowBitsSet(LHS.getValueSizeInBits(), 32);
    if (SimplifyDemandedBits(LHS, Mask, DCI) ||
        SimplifyDemandedBits(RHS, Mask, DCI)) {
      if (N->getOpcode() != ISD::DELETED_NODE)
        DCI.AddToWorklist(N);
      return SDValue(N, 0);
    }

    break;
  }
  case RISCVISD::FMV_X_ANYEXTW_RV64: {
    SDLoc DL(N);
    SDValue Op0 = N->getOperand(0);
    // If the input to FMV_X_ANYEXTW_RV64 is just FMV_W_X_RV64 then the
    // conversion is unnecessary and can be replaced with an ANY_EXTEND
    // of the FMV_W_X_RV64 operand.
    if (Op0->getOpcode() == RISCVISD::FMV_W_X_RV64) {
      assert(Op0.getOperand(0).getValueType() == MVT::i64 &&
             "Unexpected value type!");
      return Op0.getOperand(0);
    }

    // This is a target-specific version of a DAGCombine performed in
    // DAGCombiner::visitBITCAST. It performs the equivalent of:
    // fold (bitconvert (fneg x)) -> (xor (bitconvert x), signbit)
    // fold (bitconvert (fabs x)) -> (and (bitconvert x), (not signbit))
    if (!(Op0.getOpcode() == ISD::FNEG || Op0.getOpcode() == ISD::FABS) ||
        !Op0.getNode()->hasOneUse())
      break;
    SDValue NewFMV = DAG.getNode(RISCVISD::FMV_X_ANYEXTW_RV64, DL, MVT::i64,
                                 Op0.getOperand(0));
    APInt SignBit = APInt::getSignMask(32).sext(64);
    if (Op0.getOpcode() == ISD::FNEG)
      return DAG.getNode(ISD::XOR, DL, MVT::i64, NewFMV,
                         DAG.getConstant(SignBit, DL, MVT::i64));

    assert(Op0.getOpcode() == ISD::FABS);
    return DAG.getNode(ISD::AND, DL, MVT::i64, NewFMV,
                       DAG.getConstant(~SignBit, DL, MVT::i64));
  }
  case ISD::AND:
    return performANDCombine(N, DCI, Subtarget);
  case ISD::OR:
    return performORCombine(N, DCI, Subtarget);
  case ISD::XOR:
    return performXORCombine(N, DCI, Subtarget);
  case RISCVISD::SELECT_CC: {
    // Transform
    SDValue LHS = N->getOperand(0);
    SDValue RHS = N->getOperand(1);
    auto CCVal = static_cast<ISD::CondCode>(N->getConstantOperandVal(2));
    if (!ISD::isIntEqualitySetCC(CCVal))
      break;

    // Fold (select_cc (setlt X, Y), 0, ne, trueV, falseV) ->
    //      (select_cc X, Y, lt, trueV, falseV)
    // Sometimes the setcc is introduced after select_cc has been formed.
    if (LHS.getOpcode() == ISD::SETCC && isNullConstant(RHS) &&
        LHS.getOperand(0).getValueType() == Subtarget.getXLenVT()) {
      // If we're looking for eq 0 instead of ne 0, we need to invert the
      // condition.
      bool Invert = CCVal == ISD::SETEQ;
      CCVal = cast<CondCodeSDNode>(LHS.getOperand(2))->get();
      if (Invert)
        CCVal = ISD::getSetCCInverse(CCVal, LHS.getValueType());

      SDLoc DL(N);
      RHS = LHS.getOperand(1);
      LHS = LHS.getOperand(0);
      translateSetCCForBranch(DL, LHS, RHS, CCVal, DAG);

      SDValue TargetCC =
          DAG.getTargetConstant(CCVal, DL, Subtarget.getXLenVT());
      return DAG.getNode(
          RISCVISD::SELECT_CC, DL, N->getValueType(0),
          {LHS, RHS, TargetCC, N->getOperand(3), N->getOperand(4)});
    }

    // Fold (select_cc (xor X, Y), 0, eq/ne, trueV, falseV) ->
    //      (select_cc X, Y, eq/ne, trueV, falseV)
    if (LHS.getOpcode() == ISD::XOR && isNullConstant(RHS))
      return DAG.getNode(RISCVISD::SELECT_CC, SDLoc(N), N->getValueType(0),
                         {LHS.getOperand(0), LHS.getOperand(1),
                          N->getOperand(2), N->getOperand(3),
                          N->getOperand(4)});
    // (select_cc X, 1, setne, trueV, falseV) ->
    // (select_cc X, 0, seteq, trueV, falseV) if we can prove X is 0/1.
    // This can occur when legalizing some floating point comparisons.
    APInt Mask = APInt::getBitsSetFrom(LHS.getValueSizeInBits(), 1);
    if (isOneConstant(RHS) && DAG.MaskedValueIsZero(LHS, Mask)) {
      SDLoc DL(N);
      CCVal = ISD::getSetCCInverse(CCVal, LHS.getValueType());
      SDValue TargetCC =
          DAG.getTargetConstant(CCVal, DL, Subtarget.getXLenVT());
      RHS = DAG.getConstant(0, DL, LHS.getValueType());
      return DAG.getNode(
          RISCVISD::SELECT_CC, DL, N->getValueType(0),
          {LHS, RHS, TargetCC, N->getOperand(3), N->getOperand(4)});
    }

    break;
  }
  case RISCVISD::BR_CC: {
    SDValue LHS = N->getOperand(1);
    SDValue RHS = N->getOperand(2);
    ISD::CondCode CCVal = cast<CondCodeSDNode>(N->getOperand(3))->get();
    if (!ISD::isIntEqualitySetCC(CCVal))
      break;

    // Fold (br_cc (setlt X, Y), 0, ne, dest) ->
    //      (br_cc X, Y, lt, dest)
    // Sometimes the setcc is introduced after br_cc has been formed.
    if (LHS.getOpcode() == ISD::SETCC && isNullConstant(RHS) &&
        LHS.getOperand(0).getValueType() == Subtarget.getXLenVT()) {
      // If we're looking for eq 0 instead of ne 0, we need to invert the
      // condition.
      bool Invert = CCVal == ISD::SETEQ;
      CCVal = cast<CondCodeSDNode>(LHS.getOperand(2))->get();
      if (Invert)
        CCVal = ISD::getSetCCInverse(CCVal, LHS.getValueType());

      SDLoc DL(N);
      RHS = LHS.getOperand(1);
      LHS = LHS.getOperand(0);
      translateSetCCForBranch(DL, LHS, RHS, CCVal, DAG);

      return DAG.getNode(RISCVISD::BR_CC, DL, N->getValueType(0),
                         N->getOperand(0), LHS, RHS, DAG.getCondCode(CCVal),
                         N->getOperand(4));
    }

    // Fold (br_cc (xor X, Y), 0, eq/ne, dest) ->
    //      (br_cc X, Y, eq/ne, trueV, falseV)
    if (LHS.getOpcode() == ISD::XOR && isNullConstant(RHS))
      return DAG.getNode(RISCVISD::BR_CC, SDLoc(N), N->getValueType(0),
                         N->getOperand(0), LHS.getOperand(0), LHS.getOperand(1),
                         N->getOperand(3), N->getOperand(4));

    // (br_cc X, 1, setne, br_cc) ->
    // (br_cc X, 0, seteq, br_cc) if we can prove X is 0/1.
    // This can occur when legalizing some floating point comparisons.
    APInt Mask = APInt::getBitsSetFrom(LHS.getValueSizeInBits(), 1);
    if (isOneConstant(RHS) && DAG.MaskedValueIsZero(LHS, Mask)) {
      SDLoc DL(N);
      CCVal = ISD::getSetCCInverse(CCVal, LHS.getValueType());
      SDValue TargetCC = DAG.getCondCode(CCVal);
      RHS = DAG.getConstant(0, DL, LHS.getValueType());
      return DAG.getNode(RISCVISD::BR_CC, DL, N->getValueType(0),
                         N->getOperand(0), LHS, RHS, TargetCC,
                         N->getOperand(4));
    }
    break;
  }
  case ISD::FCOPYSIGN: {
    EVT VT = N->getValueType(0);
    if (!VT.isVector())
      break;
    // There is a form of VFSGNJ which injects the negated sign of its second
    // operand. Try and bubble any FNEG up after the extend/round to produce
    // this optimized pattern. Avoid modifying cases where FP_ROUND and
    // TRUNC=1.
    SDValue In2 = N->getOperand(1);
    // Avoid cases where the extend/round has multiple uses, as duplicating
    // those is typically more expensive than removing a fneg.
    if (!In2.hasOneUse())
      break;
    if (In2.getOpcode() != ISD::FP_EXTEND &&
        (In2.getOpcode() != ISD::FP_ROUND || In2.getConstantOperandVal(1) != 0))
      break;
    In2 = In2.getOperand(0);
    if (In2.getOpcode() != ISD::FNEG)
      break;
    SDLoc DL(N);
    SDValue NewFPExtRound = DAG.getFPExtendOrRound(In2.getOperand(0), DL, VT);
    return DAG.getNode(ISD::FCOPYSIGN, DL, VT, N->getOperand(0),
                       DAG.getNode(ISD::FNEG, DL, VT, NewFPExtRound));
  }
  case ISD::MGATHER:
  case ISD::MSCATTER: {
    if (!DCI.isBeforeLegalize())
      break;
    MaskedGatherScatterSDNode *MGSN = cast<MaskedGatherScatterSDNode>(N);
    SDValue Index = MGSN->getIndex();
    EVT IndexVT = Index.getValueType();
    MVT XLenVT = Subtarget.getXLenVT();
    // RISCV indexed loads only support the "unsigned unscaled" addressing
    // mode, so anything else must be manually legalized.
    bool NeedsIdxLegalization = MGSN->isIndexScaled() ||
                                (MGSN->isIndexSigned() &&
                                 IndexVT.getVectorElementType().bitsLT(XLenVT));
    if (!NeedsIdxLegalization)
      break;

    SDLoc DL(N);

    // Any index legalization should first promote to XLenVT, so we don't lose
    // bits when scaling. This may create an illegal index type so we let
    // LLVM's legalization take care of the splitting.
    if (IndexVT.getVectorElementType().bitsLT(XLenVT)) {
      IndexVT = IndexVT.changeVectorElementType(XLenVT);
      Index = DAG.getNode(MGSN->isIndexSigned() ? ISD::SIGN_EXTEND
                                                : ISD::ZERO_EXTEND,
                          DL, IndexVT, Index);
    }

    unsigned Scale = N->getConstantOperandVal(5);
    if (MGSN->isIndexScaled() && Scale != 1) {
      // Manually scale the indices by the element size.
      // TODO: Sanitize the scale operand here?
      assert(isPowerOf2_32(Scale) && "Expecting power-of-two types");
      SDValue SplatScale = DAG.getConstant(Log2_32(Scale), DL, IndexVT);
      Index = DAG.getNode(ISD::SHL, DL, IndexVT, Index, SplatScale);
    }

    ISD::MemIndexType NewIndexTy = ISD::UNSIGNED_UNSCALED;
    if (const auto *MGN = dyn_cast<MaskedGatherSDNode>(N)) {
      return DAG.getMaskedGather(
          N->getVTList(), MGSN->getMemoryVT(), DL,
          {MGSN->getChain(), MGN->getPassThru(), MGSN->getMask(),
           MGSN->getBasePtr(), Index, MGN->getScale()},
          MGN->getMemOperand(), NewIndexTy, MGN->getExtensionType());
    }
    const auto *MSN = cast<MaskedScatterSDNode>(N);
    return DAG.getMaskedScatter(
        N->getVTList(), MGSN->getMemoryVT(), DL,
        {MGSN->getChain(), MSN->getValue(), MGSN->getMask(), MGSN->getBasePtr(),
         Index, MGSN->getScale()},
        MGSN->getMemOperand(), NewIndexTy, MSN->isTruncatingStore());
  }
  case RISCVISD::SRA_VL:
  case RISCVISD::SRL_VL:
  case RISCVISD::SHL_VL: {
    SDValue ShAmt = N->getOperand(1);
    if (ShAmt.getOpcode() == RISCVISD::SPLAT_VECTOR_SPLIT_I64_VL) {
      // We don't need the upper 32 bits of a 64-bit element for a shift amount.
      SDLoc DL(N);
      SDValue VL = N->getOperand(3);
      EVT VT = N->getValueType(0);
      ShAmt =
          DAG.getNode(RISCVISD::VMV_V_X_VL, DL, VT, ShAmt.getOperand(0), VL);
      return DAG.getNode(N->getOpcode(), DL, VT, N->getOperand(0), ShAmt,
                         N->getOperand(2), N->getOperand(3));
    }
    break;
  }
  case ISD::SRA:
  case ISD::SRL:
  case ISD::SHL: {
    SDValue ShAmt = N->getOperand(1);
    if (ShAmt.getOpcode() == RISCVISD::SPLAT_VECTOR_SPLIT_I64_VL) {
      // We don't need the upper 32 bits of a 64-bit element for a shift amount.
      SDLoc DL(N);
      EVT VT = N->getValueType(0);
      ShAmt =
          DAG.getNode(RISCVISD::SPLAT_VECTOR_I64, DL, VT, ShAmt.getOperand(0));
      return DAG.getNode(N->getOpcode(), DL, VT, N->getOperand(0), ShAmt);
    }
    break;
  }
  }

  return SDValue();
}

bool RISCVTargetLowering::isDesirableToCommuteWithShift(
    const SDNode *N, CombineLevel Level) const {
  // The following folds are only desirable if `(OP _, c1 << c2)` can be
  // materialised in fewer instructions than `(OP _, c1)`:
  //
  //   (shl (add x, c1), c2) -> (add (shl x, c2), c1 << c2)
  //   (shl (or x, c1), c2) -> (or (shl x, c2), c1 << c2)
  SDValue N0 = N->getOperand(0);
  EVT Ty = N0.getValueType();
  if (Ty.isScalarInteger() &&
      (N0.getOpcode() == ISD::ADD || N0.getOpcode() == ISD::OR)) {
    auto *C1 = dyn_cast<ConstantSDNode>(N0->getOperand(1));
    auto *C2 = dyn_cast<ConstantSDNode>(N->getOperand(1));
    if (C1 && C2) {
      const APInt &C1Int = C1->getAPIntValue();
      APInt ShiftedC1Int = C1Int << C2->getAPIntValue();

      // We can materialise `c1 << c2` into an add immediate, so it's "free",
      // and the combine should happen, to potentially allow further combines
      // later.
      if (ShiftedC1Int.getMinSignedBits() <= 64 &&
          isLegalAddImmediate(ShiftedC1Int.getSExtValue()))
        return true;

      // We can materialise `c1` in an add immediate, so it's "free", and the
      // combine should be prevented.
      if (C1Int.getMinSignedBits() <= 64 &&
          isLegalAddImmediate(C1Int.getSExtValue()))
        return false;

      // Neither constant will fit into an immediate, so find materialisation
      // costs.
      int C1Cost = RISCVMatInt::getIntMatCost(C1Int, Ty.getSizeInBits(),
                                              Subtarget.is64Bit());
      int ShiftedC1Cost = RISCVMatInt::getIntMatCost(
          ShiftedC1Int, Ty.getSizeInBits(), Subtarget.is64Bit());

      // Materialising `c1` is cheaper than materialising `c1 << c2`, so the
      // combine should be prevented.
      if (C1Cost < ShiftedC1Cost)
        return false;
    }
  }
  return true;
}

bool RISCVTargetLowering::targetShrinkDemandedConstant(
    SDValue Op, const APInt &DemandedBits, const APInt &DemandedElts,
    TargetLoweringOpt &TLO) const {
  // Delay this optimization as late as possible.
  if (!TLO.LegalOps)
    return false;

  EVT VT = Op.getValueType();
  if (VT.isVector())
    return false;

  // Only handle AND for now.
  if (Op.getOpcode() != ISD::AND)
    return false;

  ConstantSDNode *C = dyn_cast<ConstantSDNode>(Op.getOperand(1));
  if (!C)
    return false;

  const APInt &Mask = C->getAPIntValue();

  // Clear all non-demanded bits initially.
  APInt ShrunkMask = Mask & DemandedBits;

  // Try to make a smaller immediate by setting undemanded bits.

  APInt ExpandedMask = Mask | ~DemandedBits;

  auto IsLegalMask = [ShrunkMask, ExpandedMask](const APInt &Mask) -> bool {
    return ShrunkMask.isSubsetOf(Mask) && Mask.isSubsetOf(ExpandedMask);
  };
  auto UseMask = [Mask, Op, VT, &TLO](const APInt &NewMask) -> bool {
    if (NewMask == Mask)
      return true;
    SDLoc DL(Op);
    SDValue NewC = TLO.DAG.getConstant(NewMask, DL, VT);
    SDValue NewOp = TLO.DAG.getNode(ISD::AND, DL, VT, Op.getOperand(0), NewC);
    return TLO.CombineTo(Op, NewOp);
  };

  // If the shrunk mask fits in sign extended 12 bits, let the target
  // independent code apply it.
  if (ShrunkMask.isSignedIntN(12))
    return false;

  // Preserve (and X, 0xffff) when zext.h is supported.
  if (Subtarget.hasStdExtZbb() || Subtarget.hasStdExtZbp()) {
    APInt NewMask = APInt(Mask.getBitWidth(), 0xffff);
    if (IsLegalMask(NewMask))
      return UseMask(NewMask);
  }

  // Try to preserve (and X, 0xffffffff), the (zext_inreg X, i32) pattern.
  if (VT == MVT::i64) {
    APInt NewMask = APInt(64, 0xffffffff);
    if (IsLegalMask(NewMask))
      return UseMask(NewMask);
  }

  // For the remaining optimizations, we need to be able to make a negative
  // number through a combination of mask and undemanded bits.
  if (!ExpandedMask.isNegative())
    return false;

  // What is the fewest number of bits we need to represent the negative number.
  unsigned MinSignedBits = ExpandedMask.getMinSignedBits();

  // Try to make a 12 bit negative immediate. If that fails try to make a 32
  // bit negative immediate unless the shrunk immediate already fits in 32 bits.
  APInt NewMask = ShrunkMask;
  if (MinSignedBits <= 12)
    NewMask.setBitsFrom(11);
  else if (MinSignedBits <= 32 && !ShrunkMask.isSignedIntN(32))
    NewMask.setBitsFrom(31);
  else
    return false;

  // Sanity check that our new mask is a subset of the demanded mask.
  assert(IsLegalMask(NewMask));
  return UseMask(NewMask);
}

void RISCVTargetLowering::computeKnownBitsForTargetNode(const SDValue Op,
                                                        KnownBits &Known,
                                                        const APInt &DemandedElts,
                                                        const SelectionDAG &DAG,
                                                        unsigned Depth) const {
  unsigned BitWidth = Known.getBitWidth();
  unsigned Opc = Op.getOpcode();
  assert((Opc >= ISD::BUILTIN_OP_END ||
          Opc == ISD::INTRINSIC_WO_CHAIN ||
          Opc == ISD::INTRINSIC_W_CHAIN ||
          Opc == ISD::INTRINSIC_VOID) &&
         "Should use MaskedValueIsZero if you don't know whether Op"
         " is a target node!");

  Known.resetAll();
  switch (Opc) {
  default: break;
  case RISCVISD::SELECT_CC: {
    Known = DAG.computeKnownBits(Op.getOperand(4), Depth + 1);
    // If we don't know any bits, early out.
    if (Known.isUnknown())
      break;
    KnownBits Known2 = DAG.computeKnownBits(Op.getOperand(3), Depth + 1);

    // Only known if known in both the LHS and RHS.
    Known = KnownBits::commonBits(Known, Known2);
    break;
  }
  case RISCVISD::REMUW: {
    KnownBits Known2;
    Known = DAG.computeKnownBits(Op.getOperand(0), DemandedElts, Depth + 1);
    Known2 = DAG.computeKnownBits(Op.getOperand(1), DemandedElts, Depth + 1);
    // We only care about the lower 32 bits.
    Known = KnownBits::urem(Known.trunc(32), Known2.trunc(32));
    // Restore the original width by sign extending.
    Known = Known.sext(BitWidth);
    break;
  }
  case RISCVISD::DIVUW: {
    KnownBits Known2;
    Known = DAG.computeKnownBits(Op.getOperand(0), DemandedElts, Depth + 1);
    Known2 = DAG.computeKnownBits(Op.getOperand(1), DemandedElts, Depth + 1);
    // We only care about the lower 32 bits.
    Known = KnownBits::udiv(Known.trunc(32), Known2.trunc(32));
    // Restore the original width by sign extending.
    Known = Known.sext(BitWidth);
    break;
  }
  case RISCVISD::CTZW: {
    KnownBits Known2 = DAG.computeKnownBits(Op.getOperand(0), Depth + 1);
    unsigned PossibleTZ = Known2.trunc(32).countMaxTrailingZeros();
    unsigned LowBits = Log2_32(PossibleTZ) + 1;
    Known.Zero.setBitsFrom(LowBits);
    break;
  }
  case RISCVISD::CLZW: {
    KnownBits Known2 = DAG.computeKnownBits(Op.getOperand(0), Depth + 1);
    unsigned PossibleLZ = Known2.trunc(32).countMaxLeadingZeros();
    unsigned LowBits = Log2_32(PossibleLZ) + 1;
    Known.Zero.setBitsFrom(LowBits);
    break;
  }
  case RISCVISD::READ_VLENB:
    // We assume VLENB is at least 16 bytes.
    Known.Zero.setLowBits(4);
    break;
  case ISD::INTRINSIC_W_CHAIN: {
    unsigned IntNo = Op.getConstantOperandVal(1);
    switch (IntNo) {
    default:
      // We can't do anything for most intrinsics.
      break;
    case Intrinsic::riscv_vsetvli:
    case Intrinsic::riscv_vsetvlimax:
      // Assume that VL output is positive and would fit in an int32_t.
      // TODO: VLEN might be capped at 16 bits in a future V spec update.
      if (BitWidth >= 32)
        Known.Zero.setBitsFrom(31);
      break;
    }
    break;
  }
  }
}

unsigned RISCVTargetLowering::ComputeNumSignBitsForTargetNode(
    SDValue Op, const APInt &DemandedElts, const SelectionDAG &DAG,
    unsigned Depth) const {
  switch (Op.getOpcode()) {
  default:
    break;
  case RISCVISD::SLLW:
  case RISCVISD::SRAW:
  case RISCVISD::SRLW:
  case RISCVISD::DIVW:
  case RISCVISD::DIVUW:
  case RISCVISD::REMUW:
  case RISCVISD::ROLW:
  case RISCVISD::RORW:
  case RISCVISD::GREVW:
  case RISCVISD::GORCW:
  case RISCVISD::FSLW:
  case RISCVISD::FSRW:
  case RISCVISD::SHFLW:
  case RISCVISD::UNSHFLW:
  case RISCVISD::BCOMPRESSW:
  case RISCVISD::BDECOMPRESSW:
    // TODO: As the result is sign-extended, this is conservatively correct. A
    // more precise answer could be calculated for SRAW depending on known
    // bits in the shift amount.
    return 33;
  case RISCVISD::SHFL:
  case RISCVISD::UNSHFL: {
    // There is no SHFLIW, but a i64 SHFLI with bit 4 of the control word
    // cleared doesn't affect bit 31. The upper 32 bits will be shuffled, but
    // will stay within the upper 32 bits. If there were more than 32 sign bits
    // before there will be at least 33 sign bits after.
    if (Op.getValueType() == MVT::i64 &&
        isa<ConstantSDNode>(Op.getOperand(1)) &&
        (Op.getConstantOperandVal(1) & 0x10) == 0) {
      unsigned Tmp = DAG.ComputeNumSignBits(Op.getOperand(0), Depth + 1);
      if (Tmp > 32)
        return 33;
    }
    break;
  }
  case RISCVISD::VMV_X_S:
    // The number of sign bits of the scalar result is computed by obtaining the
    // element type of the input vector operand, subtracting its width from the
    // XLEN, and then adding one (sign bit within the element type). If the
    // element type is wider than XLen, the least-significant XLEN bits are
    // taken.
    if (Op.getOperand(0).getScalarValueSizeInBits() > Subtarget.getXLen())
      return 1;
    return Subtarget.getXLen() - Op.getOperand(0).getScalarValueSizeInBits() + 1;
  }

  return 1;
}

static MachineBasicBlock *emitReadCycleWidePseudo(MachineInstr &MI,
                                                  MachineBasicBlock *BB) {
  assert(MI.getOpcode() == RISCV::ReadCycleWide && "Unexpected instruction");

  // To read the 64-bit cycle CSR on a 32-bit target, we read the two halves.
  // Should the count have wrapped while it was being read, we need to try
  // again.
  // ...
  // read:
  // rdcycleh x3 # load high word of cycle
  // rdcycle  x2 # load low word of cycle
  // rdcycleh x4 # load high word of cycle
  // bne x3, x4, read # check if high word reads match, otherwise try again
  // ...

  MachineFunction &MF = *BB->getParent();
  const BasicBlock *LLVM_BB = BB->getBasicBlock();
  MachineFunction::iterator It = ++BB->getIterator();

  MachineBasicBlock *LoopMBB = MF.CreateMachineBasicBlock(LLVM_BB);
  MF.insert(It, LoopMBB);

  MachineBasicBlock *DoneMBB = MF.CreateMachineBasicBlock(LLVM_BB);
  MF.insert(It, DoneMBB);

  // Transfer the remainder of BB and its successor edges to DoneMBB.
  DoneMBB->splice(DoneMBB->begin(), BB,
                  std::next(MachineBasicBlock::iterator(MI)), BB->end());
  DoneMBB->transferSuccessorsAndUpdatePHIs(BB);

  BB->addSuccessor(LoopMBB);

  MachineRegisterInfo &RegInfo = MF.getRegInfo();
  Register ReadAgainReg = RegInfo.createVirtualRegister(&RISCV::GPRRegClass);
  Register LoReg = MI.getOperand(0).getReg();
  Register HiReg = MI.getOperand(1).getReg();
  DebugLoc DL = MI.getDebugLoc();

  const TargetInstrInfo *TII = MF.getSubtarget().getInstrInfo();
  BuildMI(LoopMBB, DL, TII->get(RISCV::CSRRS), HiReg)
      .addImm(RISCVSysReg::lookupSysRegByName("CYCLEH")->Encoding)
      .addReg(RISCV::X0);
  BuildMI(LoopMBB, DL, TII->get(RISCV::CSRRS), LoReg)
      .addImm(RISCVSysReg::lookupSysRegByName("CYCLE")->Encoding)
      .addReg(RISCV::X0);
  BuildMI(LoopMBB, DL, TII->get(RISCV::CSRRS), ReadAgainReg)
      .addImm(RISCVSysReg::lookupSysRegByName("CYCLEH")->Encoding)
      .addReg(RISCV::X0);

  BuildMI(LoopMBB, DL, TII->get(RISCV::BNE))
      .addReg(HiReg)
      .addReg(ReadAgainReg)
      .addMBB(LoopMBB);

  LoopMBB->addSuccessor(LoopMBB);
  LoopMBB->addSuccessor(DoneMBB);

  MI.eraseFromParent();

  return DoneMBB;
}

static MachineBasicBlock *emitSplitF64Pseudo(MachineInstr &MI,
                                             MachineBasicBlock *BB) {
  assert(MI.getOpcode() == RISCV::SplitF64Pseudo && "Unexpected instruction");

  MachineFunction &MF = *BB->getParent();
  DebugLoc DL = MI.getDebugLoc();
  const TargetInstrInfo &TII = *MF.getSubtarget().getInstrInfo();
  const TargetRegisterInfo *RI = MF.getSubtarget().getRegisterInfo();
  Register LoReg = MI.getOperand(0).getReg();
  Register HiReg = MI.getOperand(1).getReg();
  Register SrcReg = MI.getOperand(2).getReg();
  const TargetRegisterClass *SrcRC = &RISCV::FPR64RegClass;
  int FI = MF.getInfo<RISCVMachineFunctionInfo>()->getMoveF64FrameIndex(MF);

  TII.storeRegToStackSlot(*BB, MI, SrcReg, MI.getOperand(2).isKill(), FI, SrcRC,
                          RI);
  MachinePointerInfo MPI = MachinePointerInfo::getFixedStack(MF, FI);
  MachineMemOperand *MMOLo =
      MF.getMachineMemOperand(MPI, MachineMemOperand::MOLoad, 4, Align(8));
  MachineMemOperand *MMOHi = MF.getMachineMemOperand(
      MPI.getWithOffset(4), MachineMemOperand::MOLoad, 4, Align(8));
  BuildMI(*BB, MI, DL, TII.get(RISCV::LW), LoReg)
      .addFrameIndex(FI)
      .addImm(0)
      .addMemOperand(MMOLo);
  BuildMI(*BB, MI, DL, TII.get(RISCV::LW), HiReg)
      .addFrameIndex(FI)
      .addImm(4)
      .addMemOperand(MMOHi);
  MI.eraseFromParent(); // The pseudo instruction is gone now.
  return BB;
}

static MachineBasicBlock *emitBuildPairF64Pseudo(MachineInstr &MI,
                                                 MachineBasicBlock *BB) {
  assert(MI.getOpcode() == RISCV::BuildPairF64Pseudo &&
         "Unexpected instruction");

  MachineFunction &MF = *BB->getParent();
  DebugLoc DL = MI.getDebugLoc();
  const TargetInstrInfo &TII = *MF.getSubtarget().getInstrInfo();
  const TargetRegisterInfo *RI = MF.getSubtarget().getRegisterInfo();
  Register DstReg = MI.getOperand(0).getReg();
  Register LoReg = MI.getOperand(1).getReg();
  Register HiReg = MI.getOperand(2).getReg();
  const TargetRegisterClass *DstRC = &RISCV::FPR64RegClass;
  int FI = MF.getInfo<RISCVMachineFunctionInfo>()->getMoveF64FrameIndex(MF);

  MachinePointerInfo MPI = MachinePointerInfo::getFixedStack(MF, FI);
  MachineMemOperand *MMOLo =
      MF.getMachineMemOperand(MPI, MachineMemOperand::MOStore, 4, Align(8));
  MachineMemOperand *MMOHi = MF.getMachineMemOperand(
      MPI.getWithOffset(4), MachineMemOperand::MOStore, 4, Align(8));
  BuildMI(*BB, MI, DL, TII.get(RISCV::SW))
      .addReg(LoReg, getKillRegState(MI.getOperand(1).isKill()))
      .addFrameIndex(FI)
      .addImm(0)
      .addMemOperand(MMOLo);
  BuildMI(*BB, MI, DL, TII.get(RISCV::SW))
      .addReg(HiReg, getKillRegState(MI.getOperand(2).isKill()))
      .addFrameIndex(FI)
      .addImm(4)
      .addMemOperand(MMOHi);
  TII.loadRegFromStackSlot(*BB, MI, DstReg, FI, DstRC, RI);
  MI.eraseFromParent(); // The pseudo instruction is gone now.
  return BB;
}

static bool isSelectPseudo(MachineInstr &MI) {
  switch (MI.getOpcode()) {
  default:
    return false;
  case RISCV::Select_GPR_Using_CC_GPR:
  case RISCV::Select_FPR16_Using_CC_GPR:
  case RISCV::Select_FPR32_Using_CC_GPR:
  case RISCV::Select_FPR64_Using_CC_GPR:
    return true;
  }
}

static MachineBasicBlock *emitSelectPseudo(MachineInstr &MI,
                                           MachineBasicBlock *BB) {
  // To "insert" Select_* instructions, we actually have to insert the triangle
  // control-flow pattern.  The incoming instructions know the destination vreg
  // to set, the condition code register to branch on, the true/false values to
  // select between, and the condcode to use to select the appropriate branch.
  //
  // We produce the following control flow:
  //     HeadMBB
  //     |  \
  //     |  IfFalseMBB
  //     | /
  //    TailMBB
  //
  // When we find a sequence of selects we attempt to optimize their emission
  // by sharing the control flow. Currently we only handle cases where we have
  // multiple selects with the exact same condition (same LHS, RHS and CC).
  // The selects may be interleaved with other instructions if the other
  // instructions meet some requirements we deem safe:
  // - They are debug instructions. Otherwise,
  // - They do not have side-effects, do not access memory and their inputs do
  //   not depend on the results of the select pseudo-instructions.
  // The TrueV/FalseV operands of the selects cannot depend on the result of
  // previous selects in the sequence.
  // These conditions could be further relaxed. See the X86 target for a
  // related approach and more information.
  Register LHS = MI.getOperand(1).getReg();
  Register RHS = MI.getOperand(2).getReg();
  auto CC = static_cast<ISD::CondCode>(MI.getOperand(3).getImm());

  SmallVector<MachineInstr *, 4> SelectDebugValues;
  SmallSet<Register, 4> SelectDests;
  SelectDests.insert(MI.getOperand(0).getReg());

  MachineInstr *LastSelectPseudo = &MI;

  for (auto E = BB->end(), SequenceMBBI = MachineBasicBlock::iterator(MI);
       SequenceMBBI != E; ++SequenceMBBI) {
    if (SequenceMBBI->isDebugInstr())
      continue;
    else if (isSelectPseudo(*SequenceMBBI)) {
      if (SequenceMBBI->getOperand(1).getReg() != LHS ||
          SequenceMBBI->getOperand(2).getReg() != RHS ||
          SequenceMBBI->getOperand(3).getImm() != CC ||
          SelectDests.count(SequenceMBBI->getOperand(4).getReg()) ||
          SelectDests.count(SequenceMBBI->getOperand(5).getReg()))
        break;
      LastSelectPseudo = &*SequenceMBBI;
      SequenceMBBI->collectDebugValues(SelectDebugValues);
      SelectDests.insert(SequenceMBBI->getOperand(0).getReg());
    } else {
      if (SequenceMBBI->hasUnmodeledSideEffects() ||
          SequenceMBBI->mayLoadOrStore())
        break;
      if (llvm::any_of(SequenceMBBI->operands(), [&](MachineOperand &MO) {
            return MO.isReg() && MO.isUse() && SelectDests.count(MO.getReg());
          }))
        break;
    }
  }

  const TargetInstrInfo &TII = *BB->getParent()->getSubtarget().getInstrInfo();
  const BasicBlock *LLVM_BB = BB->getBasicBlock();
  DebugLoc DL = MI.getDebugLoc();
  MachineFunction::iterator I = ++BB->getIterator();

  MachineBasicBlock *HeadMBB = BB;
  MachineFunction *F = BB->getParent();
  MachineBasicBlock *TailMBB = F->CreateMachineBasicBlock(LLVM_BB);
  MachineBasicBlock *IfFalseMBB = F->CreateMachineBasicBlock(LLVM_BB);

  F->insert(I, IfFalseMBB);
  F->insert(I, TailMBB);

  // Transfer debug instructions associated with the selects to TailMBB.
  for (MachineInstr *DebugInstr : SelectDebugValues) {
    TailMBB->push_back(DebugInstr->removeFromParent());
  }

  // Move all instructions after the sequence to TailMBB.
  TailMBB->splice(TailMBB->end(), HeadMBB,
                  std::next(LastSelectPseudo->getIterator()), HeadMBB->end());
  // Update machine-CFG edges by transferring all successors of the current
  // block to the new block which will contain the Phi nodes for the selects.
  TailMBB->transferSuccessorsAndUpdatePHIs(HeadMBB);
  // Set the successors for HeadMBB.
  HeadMBB->addSuccessor(IfFalseMBB);
  HeadMBB->addSuccessor(TailMBB);

  // Insert appropriate branch.
  unsigned Opcode = getBranchOpcodeForIntCondCode(CC);

  BuildMI(HeadMBB, DL, TII.get(Opcode)).addReg(LHS).addReg(RHS).addMBB(TailMBB);

  // IfFalseMBB just falls through to TailMBB.
  IfFalseMBB->addSuccessor(TailMBB);

  // Create PHIs for all of the select pseudo-instructions.
  auto SelectMBBI = MI.getIterator();
  auto SelectEnd = std::next(LastSelectPseudo->getIterator());
  auto InsertionPoint = TailMBB->begin();
  while (SelectMBBI != SelectEnd) {
    auto Next = std::next(SelectMBBI);
    if (isSelectPseudo(*SelectMBBI)) {
      // %Result = phi [ %TrueValue, HeadMBB ], [ %FalseValue, IfFalseMBB ]
      BuildMI(*TailMBB, InsertionPoint, SelectMBBI->getDebugLoc(),
              TII.get(RISCV::PHI), SelectMBBI->getOperand(0).getReg())
          .addReg(SelectMBBI->getOperand(4).getReg())
          .addMBB(HeadMBB)
          .addReg(SelectMBBI->getOperand(5).getReg())
          .addMBB(IfFalseMBB);
      SelectMBBI->eraseFromParent();
    }
    SelectMBBI = Next;
  }

  F->getProperties().reset(MachineFunctionProperties::Property::NoPHIs);
  return TailMBB;
}

static MachineBasicBlock *addEPISetVL(MachineInstr &MI, MachineBasicBlock *BB,
                                      int VLIndex, unsigned SEWIndex,
                                      int MaskOpIdx, unsigned VLMul) {
  MachineFunction &MF = *BB->getParent();
  DebugLoc DL = MI.getDebugLoc();
  const TargetInstrInfo &TII = *MF.getSubtarget().getInstrInfo();

  unsigned Nontemporal = (MI.getOperand(SEWIndex).getImm() >> 9) & 0x1;
  unsigned SEW = MI.getOperand(SEWIndex).getImm() & ~(0x1 << 9);
  assert(RISCVVType::isValidSEW(SEW) && "Unexpected SEW");

  // LMUL should already be encoded correctly.
  RISCVII::VLMUL Multiplier = static_cast<RISCVII::VLMUL>(VLMul);

  MachineRegisterInfo &MRI = MF.getRegInfo();

  // VL and VTYPE are alive here.
  MachineInstrBuilder MIB =
      BuildMI(*BB, MI, DL, TII.get(RISCV::PseudoVSETVLI));

  if (VLIndex >= 0) {
    // Set VL (rs1 != X0).
    Register DestReg = MRI.createVirtualRegister(&RISCV::GPRRegClass);
    MIB.addReg(DestReg, RegState::Define | RegState::Dead)
        .addReg(MI.getOperand(VLIndex).getReg());
  } else
    // With no VL operator in the pseudo, do not modify VL (rd = X0, rs1 = X0).
    MIB.addReg(RISCV::X0, RegState::Define | RegState::Dead)
        .addReg(RISCV::X0, RegState::Kill);

  // For simplicity we reuse the vtype representation here.
  MIB.addImm(RISCVVType::encodeVTYPE(Multiplier, SEW,
                                     /*TailAgnostic*/ true,
                                     /*MaskAgnostic*/ false,
                                     Nontemporal));

  // Masked instructions under LMUL > 1 are a bit problematic as we don't want
  // the destination to overlap the mask. So if they are VR register classes,
  // make sure we use one that does not include V0.
  bool LMULOver1 = Multiplier == RISCVII::LMUL_2 ||
                   Multiplier == RISCVII::LMUL_4 ||
                   Multiplier == RISCVII::LMUL_8;
  if (LMULOver1 && MaskOpIdx >= 0 && MI.getOperand(MaskOpIdx).isReg() &&
      MI.getOperand(MaskOpIdx).getReg() != RISCV::NoRegister &&
      MI.getNumExplicitDefs() != 0) {
    assert(MI.getNumExplicitDefs() == 1 && "Too many explicit definitions!");
    assert(MI.getOperand(0).isDef() && "Expecting a def here");
    if (MI.getOperand(0).isReg()) {
      Register Def = MI.getOperand(0).getReg();
      assert(Register::isVirtualRegister(Def) && "Def should be virtual here");
      const TargetRegisterClass *RC = MRI.getRegClass(Def);
       // FIXME: what about tuples?
      if (RC->hasSuperClassEq(&RISCV::VRRegClass)) {
        MRI.setRegClass(Def, &RISCV::VRNoV0RegClass);
      } else if (RC->hasSuperClassEq(&RISCV::VRM2RegClass)) {
        MRI.setRegClass(Def, &RISCV::VRM2NoV0RegClass);
      } else if (RC->hasSuperClassEq(&RISCV::VRM4RegClass)) {
        MRI.setRegClass(Def, &RISCV::VRM4NoV0RegClass);
      } else if (RC->hasSuperClassEq(&RISCV::VRM8RegClass)) {
        MRI.setRegClass(Def, &RISCV::VRM8NoV0RegClass);
      }
    }
  }

  // Remove (now) redundant operands from pseudo
  if (VLIndex >= 0) {
    MI.getOperand(VLIndex).setReg(RISCV::NoRegister);
    MI.getOperand(VLIndex).setIsKill(false);
  }

  return BB;
}

static MachineBasicBlock *emitComputeVSCALE(MachineInstr &MI,
                                            MachineBasicBlock *BB) {
  MachineFunction &MF = *BB->getParent();
  DebugLoc DL = MI.getDebugLoc();
  const TargetInstrInfo &TII = *MF.getSubtarget().getInstrInfo();

  Register DestReg = MI.getOperand(0).getReg();

  // VSCALE can be computed as VLMAX of ELEN, given that the scaling factor for
  // ELEN is '1'.
  MachineInstr &I =
      *BuildMI(*BB, MI, DL, TII.get(RISCV::PseudoVSETVLI), DestReg)
           .addReg(RISCV::X0)
           // FIXME - ELEN hardcoded to SEW=64.
           .addImm(RISCVVType::encodeVTYPE(RISCVII::LMUL_1,
                                           /*SEW=64*/ 3,
                                           /*TailAgnostic*/ true,
                                           /*MaskAgnostic*/ false,
                                           /*Nontemporal*/ false));
  // Set VTYPE and VL as dead.
  I.getOperand(3).setIsDead();
  I.getOperand(4).setIsDead();

  // The pseudo instruction is gone now.
  MI.eraseFromParent();
  return BB;
}

static MachineBasicBlock *emitComputeEPIVMSET(MachineInstr &MI,
                                              MachineBasicBlock *BB) {
  MachineFunction &MF = *BB->getParent();
  DebugLoc DL = MI.getDebugLoc();
  const TargetInstrInfo &TII = *MF.getSubtarget().getInstrInfo();

  unsigned VLMul;
  switch (MI.getOpcode()) {
  default:
    llvm_unreachable("Unexpected instruction");
  case RISCV::PseudoEPIVMSET_M1:
    VLMul = static_cast<unsigned>(RISCVII::LMUL_1);
    break;
  case RISCV::PseudoEPIVMSET_M2:
    VLMul = static_cast<unsigned>(RISCVII::LMUL_2);
    break;
  case RISCV::PseudoEPIVMSET_M4:
    VLMul = static_cast<unsigned>(RISCVII::LMUL_4);
    break;
  case RISCV::PseudoEPIVMSET_M8:
    VLMul = static_cast<unsigned>(RISCVII::LMUL_8);
    break;
  }

  Register DestReg = MI.getOperand(0).getReg();
  unsigned SEW = MI.getOperand(2).getImm();

  MachineInstr *NewMI =
      BuildMI(*BB, MI, DL, TII.get(RISCV::PseudoEPIVMXNOR_MM_M1), DestReg)
          .addReg(DestReg, RegState::Undef)
          .addReg(DestReg, RegState::Undef)
          .addReg(MI.getOperand(1).getReg())
          .addImm(SEW);

  // The pseudo instruction is gone now.
  MI.eraseFromParent();

  return addEPISetVL(*NewMI, BB, /* VLIndex */ 3, /* SEWIndex */ 4,
                     /* MaskOpIdx */ -1, VLMul);
}

static MachineBasicBlock *emitComputeEPIVMCLR(MachineInstr &MI,
                                              MachineBasicBlock *BB) {
  MachineFunction &MF = *BB->getParent();
  DebugLoc DL = MI.getDebugLoc();
  const TargetInstrInfo &TII = *MF.getSubtarget().getInstrInfo();

  unsigned VLMul;
  switch (MI.getOpcode()) {
  default:
    llvm_unreachable("Unexpected instruction");
  case RISCV::PseudoEPIVMCLR_M1:
    VLMul = static_cast<unsigned>(RISCVII::LMUL_1);
    break;
  case RISCV::PseudoEPIVMCLR_M2:
    VLMul = static_cast<unsigned>(RISCVII::LMUL_2);
    break;
  case RISCV::PseudoEPIVMCLR_M4:
    VLMul = static_cast<unsigned>(RISCVII::LMUL_4);
    break;
  case RISCV::PseudoEPIVMCLR_M8:
    VLMul = static_cast<unsigned>(RISCVII::LMUL_8);
    break;
  }

  Register DestReg = MI.getOperand(0).getReg();
  unsigned SEW = MI.getOperand(2).getImm();

  MachineInstr *NewMI =
      BuildMI(*BB, MI, DL, TII.get(RISCV::PseudoEPIVMXOR_MM_M1), DestReg)
          .addReg(DestReg, RegState::Undef)
          .addReg(DestReg, RegState::Undef)
          .addReg(MI.getOperand(1).getReg())
          .addImm(SEW);

  // The pseudo instruction is gone now.
  MI.eraseFromParent();

  return addEPISetVL(*NewMI, BB, /* VLIndex */ 3, /* SEWIndex */ 4,
                     /* MaskOpIdx */ -1, VLMul);
}

static MachineBasicBlock *emitImplicitVRM1Tuple(MachineInstr &MI,
                                              MachineBasicBlock *BB) {
  MachineFunction &MF = *BB->getParent();
  DebugLoc DL = MI.getDebugLoc();
  const TargetInstrInfo &TII = *MF.getSubtarget().getInstrInfo();

  Register DestReg = MI.getOperand(0).getReg();
  BuildMI(*BB, MI, DL, TII.get(RISCV::IMPLICIT_DEF), DestReg);

  // The pseudo instruction is gone now.
  MI.eraseFromParent();
  return BB;
}

static MachineBasicBlock *
emitVBuildVRM1Tuple(MachineInstr &MI, MachineBasicBlock *BB,
                    const ArrayRef<unsigned> SubRegisters,
                    const TargetRegisterClass *RC) {
  MachineFunction &MF = *BB->getParent();
  MachineRegisterInfo &MRI = MF.getRegInfo();

  DebugLoc DL = MI.getDebugLoc();
  const TargetInstrInfo &TII = *MF.getSubtarget().getInstrInfo();

  assert(SubRegisters.size() > 1);
  Register DestReg = MI.getOperand(0).getReg();

  Register TmpSrc = MRI.createVirtualRegister(RC);
  BuildMI(*BB, MI, DL, TII.get(RISCV::IMPLICIT_DEF), TmpSrc);
  for (unsigned I = 0, E = SubRegisters.size(); I != E; I++) {
    Register TmpDest = I == E - 1 ? DestReg : MRI.createVirtualRegister(RC);
    BuildMI(*BB, MI, DL, TII.get(RISCV::INSERT_SUBREG), TmpDest)
        .addReg(TmpSrc)
        .addReg(MI.getOperand(I + 1).getReg())
        .addImm(SubRegisters[I]);
    TmpSrc = TmpDest;
  }

  // The pseudo instruction is gone now.
  MI.eraseFromParent();
  return BB;
}

MachineBasicBlock *
RISCVTargetLowering::EmitInstrWithCustomInserter(MachineInstr &MI,
                                                 MachineBasicBlock *BB) const {
  if (const RISCVEPIPseudosTable::EPIPseudoInfo *EPI =
          RISCVEPIPseudosTable::getEPIPseudoInfo(MI.getOpcode())) {
    // Don't do anything with them now.
    // FIXME - Remove custom inserter bit from those.
    return BB;
  }

  // Other EPI pseudo-instructions.
  switch (MI.getOpcode()) {
  default:
    break;
  case RISCV::PseudoEPIVSCALE:
    return emitComputeVSCALE(MI, BB);
  case RISCV::PseudoEPIVMSET_M1:
  case RISCV::PseudoEPIVMSET_M2:
  case RISCV::PseudoEPIVMSET_M4:
  case RISCV::PseudoEPIVMSET_M8:
    return emitComputeEPIVMSET(MI, BB);
  case RISCV::PseudoEPIVMCLR_M1:
  case RISCV::PseudoEPIVMCLR_M2:
  case RISCV::PseudoEPIVMCLR_M4:
  case RISCV::PseudoEPIVMCLR_M8:
    return emitComputeEPIVMCLR(MI, BB);
  case RISCV::PseudoEPIImplicitVRN2M1:
  case RISCV::PseudoEPIImplicitVRN3M1:
  case RISCV::PseudoEPIImplicitVRN4M1:
  case RISCV::PseudoEPIImplicitVRN5M1:
  case RISCV::PseudoEPIImplicitVRN6M1:
  case RISCV::PseudoEPIImplicitVRN7M1:
  case RISCV::PseudoEPIImplicitVRN8M1:
    return emitImplicitVRM1Tuple(MI, BB);
  case RISCV::PseudoEPIVBuildVRN2M1:
    return emitVBuildVRM1Tuple(MI, BB, {RISCV::sub_vrm1_0, RISCV::sub_vrm1_1},
                               &RISCV::VRN2M1RegClass);
  case RISCV::PseudoEPIVBuildVRN3M1:
    return emitVBuildVRM1Tuple(
        MI, BB, {RISCV::sub_vrm1_0, RISCV::sub_vrm1_1, RISCV::sub_vrm1_2},
        &RISCV::VRN3M1RegClass);
  case RISCV::PseudoEPIVBuildVRN4M1:
    return emitVBuildVRM1Tuple(MI, BB,
                               {RISCV::sub_vrm1_0, RISCV::sub_vrm1_1,
                                RISCV::sub_vrm1_2, RISCV::sub_vrm1_3},
                               &RISCV::VRN4M1RegClass);
  case RISCV::PseudoEPIVBuildVRN5M1:
    return emitVBuildVRM1Tuple(MI, BB,
                               {RISCV::sub_vrm1_0, RISCV::sub_vrm1_1,
                                RISCV::sub_vrm1_2, RISCV::sub_vrm1_3,
                                RISCV::sub_vrm1_4},
                               &RISCV::VRN5M1RegClass);
  case RISCV::PseudoEPIVBuildVRN6M1:
    return emitVBuildVRM1Tuple(MI, BB,
                               {RISCV::sub_vrm1_0, RISCV::sub_vrm1_1,
                                RISCV::sub_vrm1_2, RISCV::sub_vrm1_3,
                                RISCV::sub_vrm1_4, RISCV::sub_vrm1_5},
                               &RISCV::VRN6M1RegClass);
  case RISCV::PseudoEPIVBuildVRN7M1:
    return emitVBuildVRM1Tuple(MI, BB,
                               {RISCV::sub_vrm1_0, RISCV::sub_vrm1_1,
                                RISCV::sub_vrm1_2, RISCV::sub_vrm1_3,
                                RISCV::sub_vrm1_4, RISCV::sub_vrm1_5,
                                RISCV::sub_vrm1_6},
                               &RISCV::VRN7M1RegClass);
  case RISCV::PseudoEPIVBuildVRN8M1:
    return emitVBuildVRM1Tuple(MI, BB,
                               {RISCV::sub_vrm1_0, RISCV::sub_vrm1_1,
                                RISCV::sub_vrm1_2, RISCV::sub_vrm1_3,
                                RISCV::sub_vrm1_4, RISCV::sub_vrm1_5,
                                RISCV::sub_vrm1_6, RISCV::sub_vrm1_7},
                               &RISCV::VRN8M1RegClass);
  }

  switch (MI.getOpcode()) {
  default:
    llvm_unreachable("Unexpected instr type to insert");
  case RISCV::ReadCycleWide:
    assert(!Subtarget.is64Bit() &&
           "ReadCycleWrite is only to be used on riscv32");
    return emitReadCycleWidePseudo(MI, BB);
  case RISCV::Select_GPR_Using_CC_GPR:
  case RISCV::Select_FPR16_Using_CC_GPR:
  case RISCV::Select_FPR32_Using_CC_GPR:
  case RISCV::Select_FPR64_Using_CC_GPR:
    return emitSelectPseudo(MI, BB);
  case RISCV::BuildPairF64Pseudo:
    return emitBuildPairF64Pseudo(MI, BB);
  case RISCV::SplitF64Pseudo:
    return emitSplitF64Pseudo(MI, BB);
  }
}

// Calling Convention Implementation.
// The expectations for frontend ABI lowering vary from target to target.
// Ideally, an LLVM frontend would be able to avoid worrying about many ABI
// details, but this is a longer term goal. For now, we simply try to keep the
// role of the frontend as simple and well-defined as possible. The rules can
// be summarised as:
// * Never split up large scalar arguments. We handle them here.
// * If a hardfloat calling convention is being used, and the struct may be
// passed in a pair of registers (fp+fp, int+fp), and both registers are
// available, then pass as two separate arguments. If either the GPRs or FPRs
// are exhausted, then pass according to the rule below.
// * If a struct could never be passed in registers or directly in a stack
// slot (as it is larger than 2*XLEN and the floating point rules don't
// apply), then pass it using a pointer with the byval attribute.
// * If a struct is less than 2*XLEN, then coerce to either a two-element
// word-sized array or a 2*XLEN scalar (depending on alignment).
// * The frontend can determine whether a struct is returned by reference or
// not based on its size and fields. If it will be returned by reference, the
// frontend must modify the prototype so a pointer with the sret annotation is
// passed as the first argument. This is not necessary for large scalar
// returns.
// * Struct return values and varargs should be coerced to structs containing
// register-size fields in the same situations they would be for fixed
// arguments.

static const MCPhysReg ArgGPRs[] = {
  RISCV::X10, RISCV::X11, RISCV::X12, RISCV::X13,
  RISCV::X14, RISCV::X15, RISCV::X16, RISCV::X17
};
static const MCPhysReg ArgFPR16s[] = {
  RISCV::F10_H, RISCV::F11_H, RISCV::F12_H, RISCV::F13_H,
  RISCV::F14_H, RISCV::F15_H, RISCV::F16_H, RISCV::F17_H
};
static const MCPhysReg ArgFPR32s[] = {
  RISCV::F10_F, RISCV::F11_F, RISCV::F12_F, RISCV::F13_F,
  RISCV::F14_F, RISCV::F15_F, RISCV::F16_F, RISCV::F17_F
};
static const MCPhysReg ArgFPR64s[] = {
  RISCV::F10_D, RISCV::F11_D, RISCV::F12_D, RISCV::F13_D,
  RISCV::F14_D, RISCV::F15_D, RISCV::F16_D, RISCV::F17_D
};
// This is an interim calling convention and it may be changed in the future.
static const MCPhysReg ArgVRs[] = {
    RISCV::V8,  RISCV::V9,  RISCV::V10, RISCV::V11, RISCV::V12, RISCV::V13,
    RISCV::V14, RISCV::V15, RISCV::V16, RISCV::V17, RISCV::V18, RISCV::V19,
    RISCV::V20, RISCV::V21, RISCV::V22, RISCV::V23};
static const MCPhysReg ArgVRM2s[] = {RISCV::V8M2,  RISCV::V10M2, RISCV::V12M2,
                                     RISCV::V14M2, RISCV::V16M2, RISCV::V18M2,
                                     RISCV::V20M2, RISCV::V22M2};
static const MCPhysReg ArgVRM4s[] = {RISCV::V8M4, RISCV::V12M4, RISCV::V16M4,
                                     RISCV::V20M4};
static const MCPhysReg ArgVRM8s[] = {RISCV::V8M8, RISCV::V16M8};

// Pass a 2*XLEN argument that has been split into two XLEN values through
// registers or the stack as necessary.
static bool CC_RISCVAssign2XLen(unsigned XLen, CCState &State, CCValAssign VA1,
                                ISD::ArgFlagsTy ArgFlags1, unsigned ValNo2,
                                MVT ValVT2, MVT LocVT2,
                                ISD::ArgFlagsTy ArgFlags2) {
  unsigned XLenInBytes = XLen / 8;
  if (Register Reg = State.AllocateReg(ArgGPRs)) {
    // At least one half can be passed via register.
    State.addLoc(CCValAssign::getReg(VA1.getValNo(), VA1.getValVT(), Reg,
                                     VA1.getLocVT(), CCValAssign::Full));
  } else {
    // Both halves must be passed on the stack, with proper alignment.
    Align StackAlign =
        std::max(Align(XLenInBytes), ArgFlags1.getNonZeroOrigAlign());
    State.addLoc(
        CCValAssign::getMem(VA1.getValNo(), VA1.getValVT(),
                            State.AllocateStack(XLenInBytes, StackAlign),
                            VA1.getLocVT(), CCValAssign::Full));
    State.addLoc(CCValAssign::getMem(
        ValNo2, ValVT2, State.AllocateStack(XLenInBytes, Align(XLenInBytes)),
        LocVT2, CCValAssign::Full));
    return false;
  }

  if (Register Reg = State.AllocateReg(ArgGPRs)) {
    // The second half can also be passed via register.
    State.addLoc(
        CCValAssign::getReg(ValNo2, ValVT2, Reg, LocVT2, CCValAssign::Full));
  } else {
    // The second half is passed via the stack, without additional alignment.
    State.addLoc(CCValAssign::getMem(
        ValNo2, ValVT2, State.AllocateStack(XLenInBytes, Align(XLenInBytes)),
        LocVT2, CCValAssign::Full));
  }

  return false;
}

static unsigned allocateRVVReg(MVT ValVT, unsigned ValNo,
                               Optional<unsigned> FirstMaskArgument,
                               CCState &State, const RISCVTargetLowering &TLI) {
  const TargetRegisterClass *RC = TLI.getRegClassFor(ValVT);
  if (RC == &RISCV::VRRegClass) {
    // Assign the first mask argument to V0.
    // This is an interim calling convention and it may be changed in the
    // future.
    if (FirstMaskArgument.hasValue() && ValNo == FirstMaskArgument.getValue())
      return State.AllocateReg(RISCV::V0);
    return State.AllocateReg(ArgVRs);
  }
  if (RC == &RISCV::VRM2RegClass)
    return State.AllocateReg(ArgVRM2s);
  if (RC == &RISCV::VRM4RegClass)
    return State.AllocateReg(ArgVRM4s);
  if (RC == &RISCV::VRM8RegClass)
    return State.AllocateReg(ArgVRM8s);
  llvm_unreachable("Unhandled register class for ValueType");
}

// Implements the RISC-V calling convention. Returns true upon failure.
static bool CC_RISCV(const DataLayout &DL, RISCVABI::ABI ABI, unsigned ValNo,
                     MVT ValVT, MVT LocVT, CCValAssign::LocInfo LocInfo,
                     ISD::ArgFlagsTy ArgFlags, CCState &State, bool IsFixed,
                     bool IsRet, Type *OrigTy, const RISCVTargetLowering &TLI,
                     Optional<unsigned> FirstMaskArgument) {
  unsigned XLen = DL.getLargestLegalIntTypeSizeInBits();
  assert(XLen == 32 || XLen == 64);
  MVT XLenVT = XLen == 32 ? MVT::i32 : MVT::i64;

  // Any return value split in to more than two values can't be returned
  // directly. Vectors are returned via the available vector registers.
  if (!LocVT.isVector() && IsRet && ValNo > 1)
    return true;

  // UseGPRForF16_F32 if targeting one of the soft-float ABIs, if passing a
  // variadic argument, or if no F16/F32 argument registers are available.
  bool UseGPRForF16_F32 = true;
  // UseGPRForF64 if targeting soft-float ABIs or an FLEN=32 ABI, if passing a
  // variadic argument, or if no F64 argument registers are available.
  bool UseGPRForF64 = true;

  switch (ABI) {
  default:
    llvm_unreachable("Unexpected ABI");
  case RISCVABI::ABI_ILP32:
  case RISCVABI::ABI_LP64:
    break;
  case RISCVABI::ABI_ILP32F:
  case RISCVABI::ABI_LP64F:
    UseGPRForF16_F32 = !IsFixed;
    break;
  case RISCVABI::ABI_ILP32D:
  case RISCVABI::ABI_LP64D:
    UseGPRForF16_F32 = !IsFixed;
    UseGPRForF64 = !IsFixed;
    break;
  }

  // FPR16, FPR32, and FPR64 alias each other.
  if (State.getFirstUnallocated(ArgFPR32s) == array_lengthof(ArgFPR32s)) {
    UseGPRForF16_F32 = true;
    UseGPRForF64 = true;
  }

  // From this point on, rely on UseGPRForF16_F32, UseGPRForF64 and
  // similar local variables rather than directly checking against the target
  // ABI.

  if (UseGPRForF16_F32 && (ValVT == MVT::f16 || ValVT == MVT::f32)) {
    LocVT = XLenVT;
    LocInfo = CCValAssign::BCvt;
  } else if (UseGPRForF64 && XLen == 64 && ValVT == MVT::f64) {
    LocVT = MVT::i64;
    LocInfo = CCValAssign::BCvt;
  }

  // If this is a variadic argument, the RISC-V calling convention requires
  // that it is assigned an 'even' or 'aligned' register if it has 8-byte
  // alignment (RV32) or 16-byte alignment (RV64). An aligned register should
  // be used regardless of whether the original argument was split during
  // legalisation or not. The argument will not be passed by registers if the
  // original type is larger than 2*XLEN, so the register alignment rule does
  // not apply.
  unsigned TwoXLenInBytes = (2 * XLen) / 8;
  if (!IsFixed && ArgFlags.getNonZeroOrigAlign() == TwoXLenInBytes &&
      DL.getTypeAllocSize(OrigTy) == TwoXLenInBytes) {
    unsigned RegIdx = State.getFirstUnallocated(ArgGPRs);
    // Skip 'odd' register if necessary.
    if (RegIdx != array_lengthof(ArgGPRs) && RegIdx % 2 == 1)
      State.AllocateReg(ArgGPRs);
  }

  SmallVectorImpl<CCValAssign> &PendingLocs = State.getPendingLocs();
  SmallVectorImpl<ISD::ArgFlagsTy> &PendingArgFlags =
      State.getPendingArgFlags();

  assert(PendingLocs.size() == PendingArgFlags.size() &&
         "PendingLocs and PendingArgFlags out of sync");

  // Handle passing f64 on RV32D with a soft float ABI or when floating point
  // registers are exhausted.
  if (UseGPRForF64 && XLen == 32 && ValVT == MVT::f64) {
    assert(!ArgFlags.isSplit() && PendingLocs.empty() &&
           "Can't lower f64 if it is split");
    // Depending on available argument GPRS, f64 may be passed in a pair of
    // GPRs, split between a GPR and the stack, or passed completely on the
    // stack. LowerCall/LowerFormalArguments/LowerReturn must recognise these
    // cases.
    Register Reg = State.AllocateReg(ArgGPRs);
    LocVT = MVT::i32;
    if (!Reg) {
      unsigned StackOffset = State.AllocateStack(8, Align(8));
      State.addLoc(
          CCValAssign::getMem(ValNo, ValVT, StackOffset, LocVT, LocInfo));
      return false;
    }
    if (!State.AllocateReg(ArgGPRs))
      State.AllocateStack(4, Align(4));
    State.addLoc(CCValAssign::getReg(ValNo, ValVT, Reg, LocVT, LocInfo));
    return false;
  }

  // Fixed-length vectors are located in the corresponding scalable-vector
  // container types.
  if (ValVT.isFixedLengthVector())
    LocVT = TLI.getContainerForFixedLengthVector(LocVT);

  // Split arguments might be passed indirectly, so keep track of the pending
  // values. Split vectors are passed via a mix of registers and indirectly, so
  // treat them as we would any other argument.
  if (!LocVT.isVector() && (ArgFlags.isSplit() || !PendingLocs.empty())) {
    LocVT = XLenVT;
    LocInfo = CCValAssign::Indirect;
    PendingLocs.push_back(
        CCValAssign::getPending(ValNo, ValVT, LocVT, LocInfo));
    PendingArgFlags.push_back(ArgFlags);
    if (!ArgFlags.isSplitEnd()) {
      return false;
    }
  }

  // If the split argument only had two elements, it should be passed directly
  // in registers or on the stack.
  if (!LocVT.isVector() && ArgFlags.isSplitEnd() && PendingLocs.size() <= 2) {
    assert(PendingLocs.size() == 2 && "Unexpected PendingLocs.size()");
    // Apply the normal calling convention rules to the first half of the
    // split argument.
    CCValAssign VA = PendingLocs[0];
    ISD::ArgFlagsTy AF = PendingArgFlags[0];
    PendingLocs.clear();
    PendingArgFlags.clear();
    return CC_RISCVAssign2XLen(XLen, State, VA, AF, ValNo, ValVT, LocVT,
                               ArgFlags);
  }

  // Allocate to a register if possible, or else a stack slot.
  Register Reg;
  unsigned StoreSizeBytes = XLen / 8;
  Align StackAlign = Align(XLen / 8);

  if (ValVT == MVT::f16 && !UseGPRForF16_F32)
    Reg = State.AllocateReg(ArgFPR16s);
  else if (ValVT == MVT::f32 && !UseGPRForF16_F32)
    Reg = State.AllocateReg(ArgFPR32s);
  else if (ValVT == MVT::f64 && !UseGPRForF64)
    Reg = State.AllocateReg(ArgFPR64s);
  else if (ValVT.isVector()) {
    Reg = allocateRVVReg(ValVT, ValNo, FirstMaskArgument, State, TLI);
    if (!Reg) {
      // For return values, the vector must be passed fully via registers or
      // via the stack.
      // FIXME: The proposed vector ABI only mandates v8-v15 for return values,
      // but we're using all of them.
      if (IsRet)
        return true;
      // Try using a GPR to pass the address
      if ((Reg = State.AllocateReg(ArgGPRs))) {
        LocVT = XLenVT;
        LocInfo = CCValAssign::Indirect;
      } else if (ValVT.isScalableVector()) {
        report_fatal_error("Unable to pass scalable vector types on the stack");
      } else {
        // Pass fixed-length vectors on the stack.
        LocVT = ValVT;
        StoreSizeBytes = ValVT.getStoreSize();
        // Align vectors to their element sizes, being careful for vXi1
        // vectors.
        StackAlign = MaybeAlign(ValVT.getScalarSizeInBits() / 8).valueOrOne();
      }
    }
  } else {
    Reg = State.AllocateReg(ArgGPRs);
  }

  unsigned StackOffset =
      Reg ? 0 : State.AllocateStack(StoreSizeBytes, StackAlign);

  // If we reach this point and PendingLocs is non-empty, we must be at the
  // end of a split argument that must be passed indirectly.
  if (!PendingLocs.empty()) {
    assert(ArgFlags.isSplitEnd() && "Expected ArgFlags.isSplitEnd()");
    assert(PendingLocs.size() > 2 && "Unexpected PendingLocs.size()");

    for (auto &It : PendingLocs) {
      if (Reg)
        It.convertToReg(Reg);
      else
        It.convertToMem(StackOffset);
      State.addLoc(It);
    }
    PendingLocs.clear();
    PendingArgFlags.clear();
    return false;
  }

  assert((!UseGPRForF16_F32 || !UseGPRForF64 || LocVT == XLenVT ||
          (TLI.getSubtarget().hasStdExtV() && ValVT.isVector())) &&
         "Expected an XLenVT or vector types at this stage");

  if (Reg) {
    State.addLoc(CCValAssign::getReg(ValNo, ValVT, Reg, LocVT, LocInfo));
    return false;
  }

  // When a floating-point value is passed on the stack, no bit-conversion is
  // needed.
  if (ValVT.isFloatingPoint()) {
    LocVT = ValVT;
    LocInfo = CCValAssign::Full;
  }
  State.addLoc(CCValAssign::getMem(ValNo, ValVT, StackOffset, LocVT, LocInfo));
  return false;
}

template <typename ArgTy>
static Optional<unsigned> preAssignMask(const ArgTy &Args) {
  for (const auto &ArgIdx : enumerate(Args)) {
    MVT ArgVT = ArgIdx.value().VT;
    if (ArgVT.isVector() && ArgVT.getVectorElementType() == MVT::i1)
      return ArgIdx.index();
  }
  return None;
}

void RISCVTargetLowering::analyzeInputArgs(
    MachineFunction &MF, CCState &CCInfo,
    const SmallVectorImpl<ISD::InputArg> &Ins, bool IsRet,
    RISCVCCAssignFn Fn) const {
  unsigned NumArgs = Ins.size();
  FunctionType *FType = MF.getFunction().getFunctionType();

  Optional<unsigned> FirstMaskArgument;
  if (Subtarget.hasStdExtV())
    FirstMaskArgument = preAssignMask(Ins);

  for (unsigned i = 0; i != NumArgs; ++i) {
    MVT ArgVT = Ins[i].VT;
    ISD::ArgFlagsTy ArgFlags = Ins[i].Flags;

    Type *ArgTy = nullptr;
    if (IsRet)
      ArgTy = FType->getReturnType();
    else if (Ins[i].isOrigArg())
      ArgTy = FType->getParamType(Ins[i].getOrigArgIndex());

    RISCVABI::ABI ABI = MF.getSubtarget<RISCVSubtarget>().getTargetABI();
    if (Fn(MF.getDataLayout(), ABI, i, ArgVT, ArgVT, CCValAssign::Full,
           ArgFlags, CCInfo, /*IsFixed=*/true, IsRet, ArgTy, *this,
           FirstMaskArgument)) {
      LLVM_DEBUG(dbgs() << "InputArg #" << i << " has unhandled type "
                        << EVT(ArgVT).getEVTString() << '\n');
      llvm_unreachable(nullptr);
    }
  }
}

void RISCVTargetLowering::analyzeOutputArgs(
    MachineFunction &MF, CCState &CCInfo,
    const SmallVectorImpl<ISD::OutputArg> &Outs, bool IsRet,
    CallLoweringInfo *CLI, RISCVCCAssignFn Fn) const {
  unsigned NumArgs = Outs.size();

  Optional<unsigned> FirstMaskArgument;
  if (Subtarget.hasStdExtV())
    FirstMaskArgument = preAssignMask(Outs);

  for (unsigned i = 0; i != NumArgs; i++) {
    MVT ArgVT = Outs[i].VT;
    ISD::ArgFlagsTy ArgFlags = Outs[i].Flags;
    Type *OrigTy = CLI ? CLI->getArgs()[Outs[i].OrigArgIndex].Ty : nullptr;

    RISCVABI::ABI ABI = MF.getSubtarget<RISCVSubtarget>().getTargetABI();
    if (Fn(MF.getDataLayout(), ABI, i, ArgVT, ArgVT, CCValAssign::Full,
           ArgFlags, CCInfo, Outs[i].IsFixed, IsRet, OrigTy, *this,
           FirstMaskArgument)) {
      LLVM_DEBUG(dbgs() << "OutputArg #" << i << " has unhandled type "
                        << EVT(ArgVT).getEVTString() << "\n");
      llvm_unreachable(nullptr);
    }
  }
}

// Convert Val to a ValVT. Should not be called for CCValAssign::Indirect
// values.
static SDValue convertLocVTToValVT(SelectionDAG &DAG, SDValue Val,
                                   const CCValAssign &VA, const SDLoc &DL,
                                   const RISCVSubtarget &Subtarget) {
  switch (VA.getLocInfo()) {
  default:
    llvm_unreachable("Unexpected CCValAssign::LocInfo");
  case CCValAssign::Full:
    if (VA.getValVT().isFixedLengthVector() && VA.getLocVT().isScalableVector())
      Val = convertFromScalableVector(VA.getValVT(), Val, DAG, Subtarget);
    break;
  case CCValAssign::BCvt:
    if (VA.getLocVT().isInteger() && VA.getValVT() == MVT::f16)
      Val = DAG.getNode(RISCVISD::FMV_H_X, DL, MVT::f16, Val);
    else if (VA.getLocVT() == MVT::i64 && VA.getValVT() == MVT::f32)
      Val = DAG.getNode(RISCVISD::FMV_W_X_RV64, DL, MVT::f32, Val);
    else
      Val = DAG.getNode(ISD::BITCAST, DL, VA.getValVT(), Val);
    break;
  }
  return Val;
}

// The caller is responsible for loading the full value if the argument is
// passed with CCValAssign::Indirect.
static SDValue unpackFromRegLoc(SelectionDAG &DAG, SDValue Chain,
                                const CCValAssign &VA, const SDLoc &DL,
                                const RISCVTargetLowering &TLI) {
  MachineFunction &MF = DAG.getMachineFunction();
  MachineRegisterInfo &RegInfo = MF.getRegInfo();
  EVT LocVT = VA.getLocVT();
  SDValue Val;
  const TargetRegisterClass *RC = TLI.getRegClassFor(LocVT.getSimpleVT());
  Register VReg = RegInfo.createVirtualRegister(RC);
  RegInfo.addLiveIn(VA.getLocReg(), VReg);
  Val = DAG.getCopyFromReg(Chain, DL, VReg, LocVT);

  if (VA.getLocInfo() == CCValAssign::Indirect)
    return Val;

  return convertLocVTToValVT(DAG, Val, VA, DL, TLI.getSubtarget());
}

static SDValue convertValVTToLocVT(SelectionDAG &DAG, SDValue Val,
                                   const CCValAssign &VA, const SDLoc &DL,
                                   const RISCVSubtarget &Subtarget) {
  EVT LocVT = VA.getLocVT();

  switch (VA.getLocInfo()) {
  default:
    llvm_unreachable("Unexpected CCValAssign::LocInfo");
  case CCValAssign::Full:
    if (VA.getValVT().isFixedLengthVector() && LocVT.isScalableVector())
      Val = convertToScalableVector(LocVT, Val, DAG, Subtarget);
    break;
  case CCValAssign::BCvt:
    if (VA.getLocVT().isInteger() && VA.getValVT() == MVT::f16)
      Val = DAG.getNode(RISCVISD::FMV_X_ANYEXTH, DL, VA.getLocVT(), Val);
    else if (VA.getLocVT() == MVT::i64 && VA.getValVT() == MVT::f32)
      Val = DAG.getNode(RISCVISD::FMV_X_ANYEXTW_RV64, DL, MVT::i64, Val);
    else
      Val = DAG.getNode(ISD::BITCAST, DL, LocVT, Val);
    break;
  }
  return Val;
}

// The caller is responsible for loading the full value if the argument is
// passed with CCValAssign::Indirect.
static SDValue unpackFromMemLoc(SelectionDAG &DAG, SDValue Chain,
                                const CCValAssign &VA, const SDLoc &DL) {
  MachineFunction &MF = DAG.getMachineFunction();
  MachineFrameInfo &MFI = MF.getFrameInfo();
  EVT LocVT = VA.getLocVT();
  EVT ValVT = VA.getValVT();
  EVT PtrVT = MVT::getIntegerVT(DAG.getDataLayout().getPointerSizeInBits(0));
  int FI = MFI.CreateFixedObject(ValVT.getStoreSize(), VA.getLocMemOffset(),
                                 /*Immutable=*/true);
  SDValue FIN = DAG.getFrameIndex(FI, PtrVT);
  SDValue Val;

  ISD::LoadExtType ExtType;
  switch (VA.getLocInfo()) {
  default:
    llvm_unreachable("Unexpected CCValAssign::LocInfo");
  case CCValAssign::Full:
  case CCValAssign::Indirect:
  case CCValAssign::BCvt:
    ExtType = ISD::NON_EXTLOAD;
    break;
  }
  Val = DAG.getExtLoad(
      ExtType, DL, LocVT, Chain, FIN,
      MachinePointerInfo::getFixedStack(DAG.getMachineFunction(), FI), ValVT);
  return Val;
}

static SDValue unpackF64OnRV32DSoftABI(SelectionDAG &DAG, SDValue Chain,
                                       const CCValAssign &VA, const SDLoc &DL) {
  assert(VA.getLocVT() == MVT::i32 && VA.getValVT() == MVT::f64 &&
         "Unexpected VA");
  MachineFunction &MF = DAG.getMachineFunction();
  MachineFrameInfo &MFI = MF.getFrameInfo();
  MachineRegisterInfo &RegInfo = MF.getRegInfo();

  if (VA.isMemLoc()) {
    // f64 is passed on the stack.
    int FI = MFI.CreateFixedObject(8, VA.getLocMemOffset(), /*Immutable=*/true);
    SDValue FIN = DAG.getFrameIndex(FI, MVT::i32);
    return DAG.getLoad(MVT::f64, DL, Chain, FIN,
                       MachinePointerInfo::getFixedStack(MF, FI));
  }

  assert(VA.isRegLoc() && "Expected register VA assignment");

  Register LoVReg = RegInfo.createVirtualRegister(&RISCV::GPRRegClass);
  RegInfo.addLiveIn(VA.getLocReg(), LoVReg);
  SDValue Lo = DAG.getCopyFromReg(Chain, DL, LoVReg, MVT::i32);
  SDValue Hi;
  if (VA.getLocReg() == RISCV::X17) {
    // Second half of f64 is passed on the stack.
    int FI = MFI.CreateFixedObject(4, 0, /*Immutable=*/true);
    SDValue FIN = DAG.getFrameIndex(FI, MVT::i32);
    Hi = DAG.getLoad(MVT::i32, DL, Chain, FIN,
                     MachinePointerInfo::getFixedStack(MF, FI));
  } else {
    // Second half of f64 is passed in another GPR.
    Register HiVReg = RegInfo.createVirtualRegister(&RISCV::GPRRegClass);
    RegInfo.addLiveIn(VA.getLocReg() + 1, HiVReg);
    Hi = DAG.getCopyFromReg(Chain, DL, HiVReg, MVT::i32);
  }
  return DAG.getNode(RISCVISD::BuildPairF64, DL, MVT::f64, Lo, Hi);
}

// FastCC has less than 1% performance improvement for some particular
// benchmark. But theoretically, it may has benenfit for some cases.
static bool CC_RISCV_FastCC(const DataLayout &DL, RISCVABI::ABI ABI,
                            unsigned ValNo, MVT ValVT, MVT LocVT,
                            CCValAssign::LocInfo LocInfo,
                            ISD::ArgFlagsTy ArgFlags, CCState &State,
                            bool IsFixed, bool IsRet, Type *OrigTy,
                            const RISCVTargetLowering &TLI,
                            Optional<unsigned> FirstMaskArgument) {

  // X5 and X6 might be used for save-restore libcall.
  static const MCPhysReg GPRList[] = {
      RISCV::X10, RISCV::X11, RISCV::X12, RISCV::X13, RISCV::X14,
      RISCV::X15, RISCV::X16, RISCV::X17, RISCV::X7,  RISCV::X28,
      RISCV::X29, RISCV::X30, RISCV::X31};

  if (LocVT == MVT::i32 || LocVT == MVT::i64) {
    if (unsigned Reg = State.AllocateReg(GPRList)) {
      State.addLoc(CCValAssign::getReg(ValNo, ValVT, Reg, LocVT, LocInfo));
      return false;
    }
  }

  if (LocVT == MVT::f16) {
    static const MCPhysReg FPR16List[] = {
        RISCV::F10_H, RISCV::F11_H, RISCV::F12_H, RISCV::F13_H, RISCV::F14_H,
        RISCV::F15_H, RISCV::F16_H, RISCV::F17_H, RISCV::F0_H,  RISCV::F1_H,
        RISCV::F2_H,  RISCV::F3_H,  RISCV::F4_H,  RISCV::F5_H,  RISCV::F6_H,
        RISCV::F7_H,  RISCV::F28_H, RISCV::F29_H, RISCV::F30_H, RISCV::F31_H};
    if (unsigned Reg = State.AllocateReg(FPR16List)) {
      State.addLoc(CCValAssign::getReg(ValNo, ValVT, Reg, LocVT, LocInfo));
      return false;
    }
  }

  if (LocVT == MVT::f32) {
    static const MCPhysReg FPR32List[] = {
        RISCV::F10_F, RISCV::F11_F, RISCV::F12_F, RISCV::F13_F, RISCV::F14_F,
        RISCV::F15_F, RISCV::F16_F, RISCV::F17_F, RISCV::F0_F,  RISCV::F1_F,
        RISCV::F2_F,  RISCV::F3_F,  RISCV::F4_F,  RISCV::F5_F,  RISCV::F6_F,
        RISCV::F7_F,  RISCV::F28_F, RISCV::F29_F, RISCV::F30_F, RISCV::F31_F};
    if (unsigned Reg = State.AllocateReg(FPR32List)) {
      State.addLoc(CCValAssign::getReg(ValNo, ValVT, Reg, LocVT, LocInfo));
      return false;
    }
  }

  if (LocVT == MVT::f64) {
    static const MCPhysReg FPR64List[] = {
        RISCV::F10_D, RISCV::F11_D, RISCV::F12_D, RISCV::F13_D, RISCV::F14_D,
        RISCV::F15_D, RISCV::F16_D, RISCV::F17_D, RISCV::F0_D,  RISCV::F1_D,
        RISCV::F2_D,  RISCV::F3_D,  RISCV::F4_D,  RISCV::F5_D,  RISCV::F6_D,
        RISCV::F7_D,  RISCV::F28_D, RISCV::F29_D, RISCV::F30_D, RISCV::F31_D};
    if (unsigned Reg = State.AllocateReg(FPR64List)) {
      State.addLoc(CCValAssign::getReg(ValNo, ValVT, Reg, LocVT, LocInfo));
      return false;
    }
  }

  if (LocVT == MVT::i32 || LocVT == MVT::f32) {
    unsigned Offset4 = State.AllocateStack(4, Align(4));
    State.addLoc(CCValAssign::getMem(ValNo, ValVT, Offset4, LocVT, LocInfo));
    return false;
  }

  if (LocVT == MVT::i64 || LocVT == MVT::f64) {
    unsigned Offset5 = State.AllocateStack(8, Align(8));
    State.addLoc(CCValAssign::getMem(ValNo, ValVT, Offset5, LocVT, LocInfo));
    return false;
  }

  if (LocVT.isVector()) {
    if (unsigned Reg =
            allocateRVVReg(ValVT, ValNo, FirstMaskArgument, State, TLI)) {
      // Fixed-length vectors are located in the corresponding scalable-vector
      // container types.
      if (ValVT.isFixedLengthVector())
        LocVT = TLI.getContainerForFixedLengthVector(LocVT);
      State.addLoc(CCValAssign::getReg(ValNo, ValVT, Reg, LocVT, LocInfo));
    } else {
      // Try and pass the address via a "fast" GPR.
      if (unsigned GPRReg = State.AllocateReg(GPRList)) {
        LocInfo = CCValAssign::Indirect;
        LocVT = TLI.getSubtarget().getXLenVT();
        State.addLoc(CCValAssign::getReg(ValNo, ValVT, GPRReg, LocVT, LocInfo));
      } else if (ValVT.isFixedLengthVector()) {
        auto StackAlign =
            MaybeAlign(ValVT.getScalarSizeInBits() / 8).valueOrOne();
        unsigned StackOffset =
            State.AllocateStack(ValVT.getStoreSize(), StackAlign);
        State.addLoc(
            CCValAssign::getMem(ValNo, ValVT, StackOffset, LocVT, LocInfo));
      } else {
        // Can't pass scalable vectors on the stack.
        return true;
      }
    }

    return false;
  }

  return true; // CC didn't match.
}

static bool CC_RISCV_GHC(unsigned ValNo, MVT ValVT, MVT LocVT,
                         CCValAssign::LocInfo LocInfo,
                         ISD::ArgFlagsTy ArgFlags, CCState &State) {

  if (LocVT == MVT::i32 || LocVT == MVT::i64) {
    // Pass in STG registers: Base, Sp, Hp, R1, R2, R3, R4, R5, R6, R7, SpLim
    //                        s1    s2  s3  s4  s5  s6  s7  s8  s9  s10 s11
    static const MCPhysReg GPRList[] = {
        RISCV::X9, RISCV::X18, RISCV::X19, RISCV::X20, RISCV::X21, RISCV::X22,
        RISCV::X23, RISCV::X24, RISCV::X25, RISCV::X26, RISCV::X27};
    if (unsigned Reg = State.AllocateReg(GPRList)) {
      State.addLoc(CCValAssign::getReg(ValNo, ValVT, Reg, LocVT, LocInfo));
      return false;
    }
  }

  if (LocVT == MVT::f32) {
    // Pass in STG registers: F1, ..., F6
    //                        fs0 ... fs5
    static const MCPhysReg FPR32List[] = {RISCV::F8_F, RISCV::F9_F,
                                          RISCV::F18_F, RISCV::F19_F,
                                          RISCV::F20_F, RISCV::F21_F};
    if (unsigned Reg = State.AllocateReg(FPR32List)) {
      State.addLoc(CCValAssign::getReg(ValNo, ValVT, Reg, LocVT, LocInfo));
      return false;
    }
  }

  if (LocVT == MVT::f64) {
    // Pass in STG registers: D1, ..., D6
    //                        fs6 ... fs11
    static const MCPhysReg FPR64List[] = {RISCV::F22_D, RISCV::F23_D,
                                          RISCV::F24_D, RISCV::F25_D,
                                          RISCV::F26_D, RISCV::F27_D};
    if (unsigned Reg = State.AllocateReg(FPR64List)) {
      State.addLoc(CCValAssign::getReg(ValNo, ValVT, Reg, LocVT, LocInfo));
      return false;
    }
  }

  report_fatal_error("No registers left in GHC calling convention");
  return true;
}

// Transform physical registers into virtual registers.
SDValue RISCVTargetLowering::LowerFormalArguments(
    SDValue Chain, CallingConv::ID CallConv, bool IsVarArg,
    const SmallVectorImpl<ISD::InputArg> &Ins, const SDLoc &DL,
    SelectionDAG &DAG, SmallVectorImpl<SDValue> &InVals) const {

  MachineFunction &MF = DAG.getMachineFunction();

  switch (CallConv) {
  default:
    report_fatal_error("Unsupported calling convention");
  case CallingConv::C:
  case CallingConv::Fast:
    break;
  case CallingConv::GHC:
    if (!MF.getSubtarget().getFeatureBits()[RISCV::FeatureStdExtF] ||
        !MF.getSubtarget().getFeatureBits()[RISCV::FeatureStdExtD])
      report_fatal_error(
        "GHC calling convention requires the F and D instruction set extensions");
  }

  const Function &Func = MF.getFunction();
  if (Func.hasFnAttribute("interrupt")) {
    if (!Func.arg_empty())
      report_fatal_error(
        "Functions with the interrupt attribute cannot have arguments!");

    StringRef Kind =
      MF.getFunction().getFnAttribute("interrupt").getValueAsString();

    if (!(Kind == "user" || Kind == "supervisor" || Kind == "machine"))
      report_fatal_error(
        "Function interrupt attribute argument not supported!");
  }

  EVT PtrVT = getPointerTy(DAG.getDataLayout());
  MVT XLenVT = Subtarget.getXLenVT();
  unsigned XLenInBytes = Subtarget.getXLen() / 8;
  // Used with vargs to acumulate store chains.
  std::vector<SDValue> OutChains;

  // Assign locations to all of the incoming arguments.
  SmallVector<CCValAssign, 16> ArgLocs;
  CCState CCInfo(CallConv, IsVarArg, MF, ArgLocs, *DAG.getContext());

<<<<<<< HEAD
  // We do not want to use fastcc when returning scalable vectors because
  // we want to have the CC for them in a single place in the code for now.
  bool HasInsScalableVectors =
      std::any_of(Ins.begin(), Ins.end(),
                  [](ISD::InputArg In) { return In.VT.isScalableVector(); });

  if (CallConv == CallingConv::Fast && !HasInsScalableVectors)
    CCInfo.AnalyzeFormalArguments(Ins, CC_RISCV_FastCC);
  else if (CallConv == CallingConv::GHC)
=======
  if (CallConv == CallingConv::GHC)
>>>>>>> 982eee2c
    CCInfo.AnalyzeFormalArguments(Ins, CC_RISCV_GHC);
  else
    analyzeInputArgs(MF, CCInfo, Ins, /*IsRet=*/false,
                     CallConv == CallingConv::Fast ? CC_RISCV_FastCC
                                                   : CC_RISCV);

  for (unsigned i = 0, e = ArgLocs.size(); i != e; ++i) {
    CCValAssign &VA = ArgLocs[i];
    SDValue ArgValue;
    // Passing f64 on RV32D with a soft float ABI must be handled as a special
    // case.
    if (VA.getLocVT() == MVT::i32 && VA.getValVT() == MVT::f64)
      ArgValue = unpackF64OnRV32DSoftABI(DAG, Chain, VA, DL);
    else if (VA.isRegLoc())
      ArgValue = unpackFromRegLoc(DAG, Chain, VA, DL, *this);
    else
      ArgValue = unpackFromMemLoc(DAG, Chain, VA, DL);

    if (VA.getLocInfo() == CCValAssign::Indirect) {
      // If the original argument was split and passed by reference (e.g. i128
      // on RV32), we need to load all parts of it here (using the same
      // address). Vectors may be partly split to registers and partly to the
      // stack, in which case the base address is partly offset and subsequent
      // stores are relative to that.
      InVals.push_back(DAG.getLoad(VA.getValVT(), DL, Chain, ArgValue,
                                   MachinePointerInfo()));
      unsigned ArgIndex = Ins[i].OrigArgIndex;
      unsigned ArgPartOffset = Ins[i].PartOffset;
      assert(VA.getValVT().isVector() || ArgPartOffset == 0);
      while (i + 1 != e && Ins[i + 1].OrigArgIndex == ArgIndex) {
        CCValAssign &PartVA = ArgLocs[i + 1];
        unsigned PartOffset = Ins[i + 1].PartOffset - ArgPartOffset;
        SDValue Offset = DAG.getIntPtrConstant(PartOffset, DL);
        if (PartVA.getValVT().isScalableVector())
          Offset = DAG.getNode(ISD::VSCALE, DL, XLenVT, Offset);
        SDValue Address = DAG.getNode(ISD::ADD, DL, PtrVT, ArgValue, Offset);
        InVals.push_back(DAG.getLoad(PartVA.getValVT(), DL, Chain, Address,
                                     MachinePointerInfo()));
        ++i;
      }
      continue;
    }
    InVals.push_back(ArgValue);
  }

  if (IsVarArg) {
    ArrayRef<MCPhysReg> ArgRegs = makeArrayRef(ArgGPRs);
    unsigned Idx = CCInfo.getFirstUnallocated(ArgRegs);
    const TargetRegisterClass *RC = &RISCV::GPRRegClass;
    MachineFrameInfo &MFI = MF.getFrameInfo();
    MachineRegisterInfo &RegInfo = MF.getRegInfo();
    RISCVMachineFunctionInfo *RVFI = MF.getInfo<RISCVMachineFunctionInfo>();

    // Offset of the first variable argument from stack pointer, and size of
    // the vararg save area. For now, the varargs save area is either zero or
    // large enough to hold a0-a7.
    int VaArgOffset, VarArgsSaveSize;

    // If all registers are allocated, then all varargs must be passed on the
    // stack and we don't need to save any argregs.
    if (ArgRegs.size() == Idx) {
      VaArgOffset = CCInfo.getNextStackOffset();
      VarArgsSaveSize = 0;
    } else {
      VarArgsSaveSize = XLenInBytes * (ArgRegs.size() - Idx);
      VaArgOffset = -VarArgsSaveSize;
    }

    // Record the frame index of the first variable argument
    // which is a value necessary to VASTART.
    int FI = MFI.CreateFixedObject(XLenInBytes, VaArgOffset, true);
    RVFI->setVarArgsFrameIndex(FI);

    // If saving an odd number of registers then create an extra stack slot to
    // ensure that the frame pointer is 2*XLEN-aligned, which in turn ensures
    // offsets to even-numbered registered remain 2*XLEN-aligned.
    if (Idx % 2) {
      MFI.CreateFixedObject(XLenInBytes, VaArgOffset - (int)XLenInBytes, true);
      VarArgsSaveSize += XLenInBytes;
    }

    // Copy the integer registers that may have been used for passing varargs
    // to the vararg save area.
    for (unsigned I = Idx; I < ArgRegs.size();
         ++I, VaArgOffset += XLenInBytes) {
      const Register Reg = RegInfo.createVirtualRegister(RC);
      RegInfo.addLiveIn(ArgRegs[I], Reg);
      SDValue ArgValue = DAG.getCopyFromReg(Chain, DL, Reg, XLenVT);
      FI = MFI.CreateFixedObject(XLenInBytes, VaArgOffset, true);
      SDValue PtrOff = DAG.getFrameIndex(FI, getPointerTy(DAG.getDataLayout()));
      SDValue Store = DAG.getStore(Chain, DL, ArgValue, PtrOff,
                                   MachinePointerInfo::getFixedStack(MF, FI));
      cast<StoreSDNode>(Store.getNode())
          ->getMemOperand()
          ->setValue((Value *)nullptr);
      OutChains.push_back(Store);
    }
    RVFI->setVarArgsSaveSize(VarArgsSaveSize);
  }

  // All stores are grouped in one node to allow the matching between
  // the size of Ins and InVals. This only happens for vararg functions.
  if (!OutChains.empty()) {
    OutChains.push_back(Chain);
    Chain = DAG.getNode(ISD::TokenFactor, DL, MVT::Other, OutChains);
  }

  return Chain;
}

/// isEligibleForTailCallOptimization - Check whether the call is eligible
/// for tail call optimization.
/// Note: This is modelled after ARM's IsEligibleForTailCallOptimization.
bool RISCVTargetLowering::isEligibleForTailCallOptimization(
    CCState &CCInfo, CallLoweringInfo &CLI, MachineFunction &MF,
    const SmallVector<CCValAssign, 16> &ArgLocs) const {

  auto &Callee = CLI.Callee;
  auto CalleeCC = CLI.CallConv;
  auto &Outs = CLI.Outs;
  auto &Caller = MF.getFunction();
  auto CallerCC = Caller.getCallingConv();

  // Exception-handling functions need a special set of instructions to
  // indicate a return to the hardware. Tail-calling another function would
  // probably break this.
  // TODO: The "interrupt" attribute isn't currently defined by RISC-V. This
  // should be expanded as new function attributes are introduced.
  if (Caller.hasFnAttribute("interrupt"))
    return false;

  // Do not tail call opt if the stack is used to pass parameters.
  if (CCInfo.getNextStackOffset() != 0)
    return false;

  // Do not tail call opt if any parameters need to be passed indirectly.
  // Since long doubles (fp128) and i128 are larger than 2*XLEN, they are
  // passed indirectly. So the address of the value will be passed in a
  // register, or if not available, then the address is put on the stack. In
  // order to pass indirectly, space on the stack often needs to be allocated
  // in order to store the value. In this case the CCInfo.getNextStackOffset()
  // != 0 check is not enough and we need to check if any CCValAssign ArgsLocs
  // are passed CCValAssign::Indirect.
  for (auto &VA : ArgLocs)
    if (VA.getLocInfo() == CCValAssign::Indirect)
      return false;

  // Do not tail call opt if either caller or callee uses struct return
  // semantics.
  auto IsCallerStructRet = Caller.hasStructRetAttr();
  auto IsCalleeStructRet = Outs.empty() ? false : Outs[0].Flags.isSRet();
  if (IsCallerStructRet || IsCalleeStructRet)
    return false;

  // Externally-defined functions with weak linkage should not be
  // tail-called. The behaviour of branch instructions in this situation (as
  // used for tail calls) is implementation-defined, so we cannot rely on the
  // linker replacing the tail call with a return.
  if (GlobalAddressSDNode *G = dyn_cast<GlobalAddressSDNode>(Callee)) {
    const GlobalValue *GV = G->getGlobal();
    if (GV->hasExternalWeakLinkage())
      return false;
  }

  // The callee has to preserve all registers the caller needs to preserve.
  const RISCVRegisterInfo *TRI = Subtarget.getRegisterInfo();
  const uint32_t *CallerPreserved = TRI->getCallPreservedMask(MF, CallerCC);
  if (CalleeCC != CallerCC) {
    const uint32_t *CalleePreserved = TRI->getCallPreservedMask(MF, CalleeCC);
    if (!TRI->regmaskSubsetEqual(CallerPreserved, CalleePreserved))
      return false;
  }

  // Byval parameters hand the function a pointer directly into the stack area
  // we want to reuse during a tail call. Working around this *is* possible
  // but less efficient and uglier in LowerCall.
  for (auto &Arg : Outs)
    if (Arg.Flags.isByVal())
      return false;

  return true;
}

static Align getPrefTypeAlign(EVT VT, SelectionDAG &DAG) {
  return DAG.getDataLayout().getPrefTypeAlign(
      VT.getTypeForEVT(*DAG.getContext()));
}

// Lower a call to a callseq_start + CALL + callseq_end chain, and add input
// and output parameter nodes.
SDValue RISCVTargetLowering::LowerCall(CallLoweringInfo &CLI,
                                       SmallVectorImpl<SDValue> &InVals) const {
  SelectionDAG &DAG = CLI.DAG;
  SDLoc &DL = CLI.DL;
  SmallVectorImpl<ISD::OutputArg> &Outs = CLI.Outs;
  SmallVectorImpl<SDValue> &OutVals = CLI.OutVals;
  SmallVectorImpl<ISD::InputArg> &Ins = CLI.Ins;
  SDValue Chain = CLI.Chain;
  SDValue Callee = CLI.Callee;
  bool &IsTailCall = CLI.IsTailCall;
  CallingConv::ID CallConv = CLI.CallConv;
  bool IsVarArg = CLI.IsVarArg;
  EVT PtrVT = getPointerTy(DAG.getDataLayout());
  MVT XLenVT = Subtarget.getXLenVT();

  MachineFunction &MF = DAG.getMachineFunction();

  // Analyze the operands of the call, assigning locations to each operand.
  SmallVector<CCValAssign, 16> ArgLocs;
  CCState ArgCCInfo(CallConv, IsVarArg, MF, ArgLocs, *DAG.getContext());

  if (CallConv == CallingConv::GHC)
    ArgCCInfo.AnalyzeCallOperands(Outs, CC_RISCV_GHC);
  else
    analyzeOutputArgs(MF, ArgCCInfo, Outs, /*IsRet=*/false, &CLI,
                      CallConv == CallingConv::Fast ? CC_RISCV_FastCC
                                                    : CC_RISCV);

  // Check if it's really possible to do a tail call.
  if (IsTailCall)
    IsTailCall = isEligibleForTailCallOptimization(ArgCCInfo, CLI, MF, ArgLocs);

  if (IsTailCall)
    ++NumTailCalls;
  else if (CLI.CB && CLI.CB->isMustTailCall())
    report_fatal_error("failed to perform tail call elimination on a call "
                       "site marked musttail");

  // Get a count of how many bytes are to be pushed on the stack.
  unsigned NumBytes = ArgCCInfo.getNextStackOffset();

  // Create local copies for byval args
  SmallVector<SDValue, 8> ByValArgs;
  for (unsigned i = 0, e = Outs.size(); i != e; ++i) {
    ISD::ArgFlagsTy Flags = Outs[i].Flags;
    if (!Flags.isByVal())
      continue;

    SDValue Arg = OutVals[i];
    unsigned Size = Flags.getByValSize();
    Align Alignment = Flags.getNonZeroByValAlign();

    int FI =
        MF.getFrameInfo().CreateStackObject(Size, Alignment, /*isSS=*/false);
    SDValue FIPtr = DAG.getFrameIndex(FI, getPointerTy(DAG.getDataLayout()));
    SDValue SizeNode = DAG.getConstant(Size, DL, XLenVT);

    Chain = DAG.getMemcpy(Chain, DL, FIPtr, Arg, SizeNode, Alignment,
                          /*IsVolatile=*/false,
                          /*AlwaysInline=*/false, IsTailCall,
                          MachinePointerInfo(), MachinePointerInfo());
    ByValArgs.push_back(FIPtr);
  }

  if (!IsTailCall)
    Chain = DAG.getCALLSEQ_START(Chain, NumBytes, 0, CLI.DL);

  // Copy argument values to their designated locations.
  SmallVector<std::pair<Register, SDValue>, 8> RegsToPass;
  SmallVector<SDValue, 8> MemOpChains;
  SDValue StackPtr;
  for (unsigned i = 0, j = 0, e = ArgLocs.size(); i != e; ++i) {
    CCValAssign &VA = ArgLocs[i];
    SDValue ArgValue = OutVals[i];
    ISD::ArgFlagsTy Flags = Outs[i].Flags;

    // Handle passing f64 on RV32D with a soft float ABI as a special case.
    bool IsF64OnRV32DSoftABI =
        VA.getLocVT() == MVT::i32 && VA.getValVT() == MVT::f64;
    if (IsF64OnRV32DSoftABI && VA.isRegLoc()) {
      SDValue SplitF64 = DAG.getNode(
          RISCVISD::SplitF64, DL, DAG.getVTList(MVT::i32, MVT::i32), ArgValue);
      SDValue Lo = SplitF64.getValue(0);
      SDValue Hi = SplitF64.getValue(1);

      Register RegLo = VA.getLocReg();
      RegsToPass.push_back(std::make_pair(RegLo, Lo));

      if (RegLo == RISCV::X17) {
        // Second half of f64 is passed on the stack.
        // Work out the address of the stack slot.
        if (!StackPtr.getNode())
          StackPtr = DAG.getCopyFromReg(Chain, DL, RISCV::X2, PtrVT);
        // Emit the store.
        MemOpChains.push_back(
            DAG.getStore(Chain, DL, Hi, StackPtr, MachinePointerInfo()));
      } else {
        // Second half of f64 is passed in another GPR.
        assert(RegLo < RISCV::X31 && "Invalid register pair");
        Register RegHigh = RegLo + 1;
        RegsToPass.push_back(std::make_pair(RegHigh, Hi));
      }
      continue;
    }

    // IsF64OnRV32DSoftABI && VA.isMemLoc() is handled below in the same way
    // as any other MemLoc.

    // Promote the value if needed.
    // For now, only handle fully promoted and indirect arguments.
    if (VA.getLocInfo() == CCValAssign::Indirect) {
      // Store the argument in a stack slot and pass its address.
      Align StackAlign =
          std::max(getPrefTypeAlign(Outs[i].ArgVT, DAG),
                   getPrefTypeAlign(ArgValue.getValueType(), DAG));
      TypeSize StoredSize = ArgValue.getValueType().getStoreSize();
      // If the original argument was split (e.g. i128), we need
      // to store the required parts of it here (and pass just one address).
      // Vectors may be partly split to registers and partly to the stack, in
      // which case the base address is partly offset and subsequent stores are
      // relative to that.
      unsigned ArgIndex = Outs[i].OrigArgIndex;
      unsigned ArgPartOffset = Outs[i].PartOffset;
      assert(VA.getValVT().isVector() || ArgPartOffset == 0);
      // Calculate the total size to store. We don't have access to what we're
      // actually storing other than performing the loop and collecting the
      // info.
      SmallVector<std::pair<SDValue, SDValue>> Parts;
      while (i + 1 != e && Outs[i + 1].OrigArgIndex == ArgIndex) {
        SDValue PartValue = OutVals[i + 1];
        unsigned PartOffset = Outs[i + 1].PartOffset - ArgPartOffset;
        SDValue Offset = DAG.getIntPtrConstant(PartOffset, DL);
        EVT PartVT = PartValue.getValueType();
        if (PartVT.isScalableVector())
          Offset = DAG.getNode(ISD::VSCALE, DL, XLenVT, Offset);
        StoredSize += PartVT.getStoreSize();
        StackAlign = std::max(StackAlign, getPrefTypeAlign(PartVT, DAG));
        Parts.push_back(std::make_pair(PartValue, Offset));
        ++i;
      }
      SDValue SpillSlot = DAG.CreateStackTemporary(StoredSize, StackAlign);
      int FI = cast<FrameIndexSDNode>(SpillSlot)->getIndex();
      MemOpChains.push_back(
          DAG.getStore(Chain, DL, ArgValue, SpillSlot,
                       MachinePointerInfo::getFixedStack(MF, FI)));
      for (const auto &Part : Parts) {
        SDValue PartValue = Part.first;
        SDValue PartOffset = Part.second;
        SDValue Address =
            DAG.getNode(ISD::ADD, DL, PtrVT, SpillSlot, PartOffset);
        MemOpChains.push_back(
            DAG.getStore(Chain, DL, PartValue, Address,
                         MachinePointerInfo::getFixedStack(MF, FI)));
      }
      ArgValue = SpillSlot;
    } else {
      ArgValue = convertValVTToLocVT(DAG, ArgValue, VA, DL, Subtarget);
    }

    // Use local copy if it is a byval arg.
    if (Flags.isByVal())
      ArgValue = ByValArgs[j++];

    if (VA.isRegLoc()) {
      // Queue up the argument copies and emit them at the end.
      RegsToPass.push_back(std::make_pair(VA.getLocReg(), ArgValue));
    } else {
      assert(VA.isMemLoc() && "Argument not register or memory");
      assert(!IsTailCall && "Tail call not allowed if stack is used "
                            "for passing parameters");

      // Work out the address of the stack slot.
      if (!StackPtr.getNode())
        StackPtr = DAG.getCopyFromReg(Chain, DL, RISCV::X2, PtrVT);
      SDValue Address =
          DAG.getNode(ISD::ADD, DL, PtrVT, StackPtr,
                      DAG.getIntPtrConstant(VA.getLocMemOffset(), DL));

      // Emit the store.
      MemOpChains.push_back(
          DAG.getStore(Chain, DL, ArgValue, Address, MachinePointerInfo()));
    }
  }

  // Join the stores, which are independent of one another.
  if (!MemOpChains.empty())
    Chain = DAG.getNode(ISD::TokenFactor, DL, MVT::Other, MemOpChains);

  SDValue Glue;

  // Build a sequence of copy-to-reg nodes, chained and glued together.
  for (auto &Reg : RegsToPass) {
    Chain = DAG.getCopyToReg(Chain, DL, Reg.first, Reg.second, Glue);
    Glue = Chain.getValue(1);
  }

  // Validate that none of the argument registers have been marked as
  // reserved, if so report an error. Do the same for the return address if this
  // is not a tailcall.
  validateCCReservedRegs(RegsToPass, MF);
  if (!IsTailCall &&
      MF.getSubtarget<RISCVSubtarget>().isRegisterReservedByUser(RISCV::X1))
    MF.getFunction().getContext().diagnose(DiagnosticInfoUnsupported{
        MF.getFunction(),
        "Return address register required, but has been reserved."});

  // If the callee is a GlobalAddress/ExternalSymbol node, turn it into a
  // TargetGlobalAddress/TargetExternalSymbol node so that legalize won't
  // split it and then direct call can be matched by PseudoCALL.
  if (GlobalAddressSDNode *S = dyn_cast<GlobalAddressSDNode>(Callee)) {
    const GlobalValue *GV = S->getGlobal();

    unsigned OpFlags = RISCVII::MO_CALL;
    if (!getTargetMachine().shouldAssumeDSOLocal(*GV->getParent(), GV))
      OpFlags = RISCVII::MO_PLT;

    Callee = DAG.getTargetGlobalAddress(GV, DL, PtrVT, 0, OpFlags);
  } else if (ExternalSymbolSDNode *S = dyn_cast<ExternalSymbolSDNode>(Callee)) {
    unsigned OpFlags = RISCVII::MO_CALL;

    if (!getTargetMachine().shouldAssumeDSOLocal(*MF.getFunction().getParent(),
                                                 nullptr))
      OpFlags = RISCVII::MO_PLT;

    Callee = DAG.getTargetExternalSymbol(S->getSymbol(), PtrVT, OpFlags);
  }

  // The first call operand is the chain and the second is the target address.
  SmallVector<SDValue, 8> Ops;
  Ops.push_back(Chain);
  Ops.push_back(Callee);

  // Add argument registers to the end of the list so that they are
  // known live into the call.
  for (auto &Reg : RegsToPass)
    Ops.push_back(DAG.getRegister(Reg.first, Reg.second.getValueType()));

  if (!IsTailCall) {
    // Add a register mask operand representing the call-preserved registers.
    const TargetRegisterInfo *TRI = Subtarget.getRegisterInfo();
    const uint32_t *Mask = TRI->getCallPreservedMask(MF, CallConv);
    assert(Mask && "Missing call preserved mask for calling convention");
    Ops.push_back(DAG.getRegisterMask(Mask));
  }

  // Glue the call to the argument copies, if any.
  if (Glue.getNode())
    Ops.push_back(Glue);

  // Emit the call.
  SDVTList NodeTys = DAG.getVTList(MVT::Other, MVT::Glue);

  if (IsTailCall) {
    MF.getFrameInfo().setHasTailCall();
    return DAG.getNode(RISCVISD::TAIL, DL, NodeTys, Ops);
  }

  Chain = DAG.getNode(RISCVISD::CALL, DL, NodeTys, Ops);
  DAG.addNoMergeSiteInfo(Chain.getNode(), CLI.NoMerge);
  Glue = Chain.getValue(1);

  // Mark the end of the call, which is glued to the call itself.
  Chain = DAG.getCALLSEQ_END(Chain,
                             DAG.getConstant(NumBytes, DL, PtrVT, true),
                             DAG.getConstant(0, DL, PtrVT, true),
                             Glue, DL);
  Glue = Chain.getValue(1);

  // Assign locations to each value returned by this call.
  SmallVector<CCValAssign, 16> RVLocs;
  CCState RetCCInfo(CallConv, IsVarArg, MF, RVLocs, *DAG.getContext());
  analyzeInputArgs(MF, RetCCInfo, Ins, /*IsRet=*/true, CC_RISCV);

  // Copy all of the result registers out of their specified physreg.
  for (auto &VA : RVLocs) {
    // Copy the value out
    SDValue RetValue =
        DAG.getCopyFromReg(Chain, DL, VA.getLocReg(), VA.getLocVT(), Glue);
    // Glue the RetValue to the end of the call sequence
    Chain = RetValue.getValue(1);
    Glue = RetValue.getValue(2);

    if (VA.getLocVT() == MVT::i32 && VA.getValVT() == MVT::f64) {
      assert(VA.getLocReg() == ArgGPRs[0] && "Unexpected reg assignment");
      SDValue RetValue2 =
          DAG.getCopyFromReg(Chain, DL, ArgGPRs[1], MVT::i32, Glue);
      Chain = RetValue2.getValue(1);
      Glue = RetValue2.getValue(2);
      RetValue = DAG.getNode(RISCVISD::BuildPairF64, DL, MVT::f64, RetValue,
                             RetValue2);
    }

    RetValue = convertLocVTToValVT(DAG, RetValue, VA, DL, Subtarget);

    InVals.push_back(RetValue);
  }

  return Chain;
}

bool RISCVTargetLowering::CanLowerReturn(
    CallingConv::ID CallConv, MachineFunction &MF, bool IsVarArg,
    const SmallVectorImpl<ISD::OutputArg> &Outs, LLVMContext &Context) const {
  SmallVector<CCValAssign, 16> RVLocs;
  CCState CCInfo(CallConv, IsVarArg, MF, RVLocs, Context);

  Optional<unsigned> FirstMaskArgument;
  if (Subtarget.hasStdExtV())
    FirstMaskArgument = preAssignMask(Outs);

  for (unsigned i = 0, e = Outs.size(); i != e; ++i) {
    MVT VT = Outs[i].VT;
    ISD::ArgFlagsTy ArgFlags = Outs[i].Flags;
    RISCVABI::ABI ABI = MF.getSubtarget<RISCVSubtarget>().getTargetABI();
    if (CC_RISCV(MF.getDataLayout(), ABI, i, VT, VT, CCValAssign::Full,
                 ArgFlags, CCInfo, /*IsFixed=*/true, /*IsRet=*/true, nullptr,
                 *this, FirstMaskArgument))
      return false;
  }
  return true;
}

SDValue
RISCVTargetLowering::LowerReturn(SDValue Chain, CallingConv::ID CallConv,
                                 bool IsVarArg,
                                 const SmallVectorImpl<ISD::OutputArg> &Outs,
                                 const SmallVectorImpl<SDValue> &OutVals,
                                 const SDLoc &DL, SelectionDAG &DAG) const {
  const MachineFunction &MF = DAG.getMachineFunction();
  const RISCVSubtarget &STI = MF.getSubtarget<RISCVSubtarget>();

  // Stores the assignment of the return value to a location.
  SmallVector<CCValAssign, 16> RVLocs;

  // Info about the registers and stack slot.
  CCState CCInfo(CallConv, IsVarArg, DAG.getMachineFunction(), RVLocs,
                 *DAG.getContext());

  analyzeOutputArgs(DAG.getMachineFunction(), CCInfo, Outs, /*IsRet=*/true,
                    nullptr, CC_RISCV);

  if (CallConv == CallingConv::GHC && !RVLocs.empty())
    report_fatal_error("GHC functions return void only");

  SDValue Glue;
  SmallVector<SDValue, 4> RetOps(1, Chain);

  // Copy the result values into the output registers.
  for (unsigned i = 0, e = RVLocs.size(); i < e; ++i) {
    SDValue Val = OutVals[i];
    CCValAssign &VA = RVLocs[i];
    assert(VA.isRegLoc() && "Can only return in registers!");

    if (VA.getLocVT() == MVT::i32 && VA.getValVT() == MVT::f64) {
      // Handle returning f64 on RV32D with a soft float ABI.
      assert(VA.isRegLoc() && "Expected return via registers");
      SDValue SplitF64 = DAG.getNode(RISCVISD::SplitF64, DL,
                                     DAG.getVTList(MVT::i32, MVT::i32), Val);
      SDValue Lo = SplitF64.getValue(0);
      SDValue Hi = SplitF64.getValue(1);
      Register RegLo = VA.getLocReg();
      assert(RegLo < RISCV::X31 && "Invalid register pair");
      Register RegHi = RegLo + 1;

      if (STI.isRegisterReservedByUser(RegLo) ||
          STI.isRegisterReservedByUser(RegHi))
        MF.getFunction().getContext().diagnose(DiagnosticInfoUnsupported{
            MF.getFunction(),
            "Return value register required, but has been reserved."});

      Chain = DAG.getCopyToReg(Chain, DL, RegLo, Lo, Glue);
      Glue = Chain.getValue(1);
      RetOps.push_back(DAG.getRegister(RegLo, MVT::i32));
      Chain = DAG.getCopyToReg(Chain, DL, RegHi, Hi, Glue);
      Glue = Chain.getValue(1);
      RetOps.push_back(DAG.getRegister(RegHi, MVT::i32));
    } else {
      // Handle a 'normal' return.
      Val = convertValVTToLocVT(DAG, Val, VA, DL, Subtarget);
      Chain = DAG.getCopyToReg(Chain, DL, VA.getLocReg(), Val, Glue);

      if (STI.isRegisterReservedByUser(VA.getLocReg()))
        MF.getFunction().getContext().diagnose(DiagnosticInfoUnsupported{
            MF.getFunction(),
            "Return value register required, but has been reserved."});

      // Guarantee that all emitted copies are stuck together.
      Glue = Chain.getValue(1);
      RetOps.push_back(DAG.getRegister(VA.getLocReg(), VA.getLocVT()));
    }
  }

  RetOps[0] = Chain; // Update chain.

  // Add the glue node if we have it.
  if (Glue.getNode()) {
    RetOps.push_back(Glue);
  }

  // Interrupt service routines use different return instructions.
  const Function &Func = DAG.getMachineFunction().getFunction();
  if (Func.hasFnAttribute("interrupt")) {
    if (!Func.getReturnType()->isVoidTy())
      report_fatal_error(
          "Functions with the interrupt attribute must have void return type!");

    MachineFunction &MF = DAG.getMachineFunction();
    StringRef Kind =
      MF.getFunction().getFnAttribute("interrupt").getValueAsString();

    unsigned RetOpc;
    if (Kind == "user")
      RetOpc = RISCVISD::URET_FLAG;
    else if (Kind == "supervisor")
      RetOpc = RISCVISD::SRET_FLAG;
    else
      RetOpc = RISCVISD::MRET_FLAG;

    return DAG.getNode(RetOpc, DL, MVT::Other, RetOps);
  }

  return DAG.getNode(RISCVISD::RET_FLAG, DL, MVT::Other, RetOps);
}

void RISCVTargetLowering::validateCCReservedRegs(
    const SmallVectorImpl<std::pair<llvm::Register, llvm::SDValue>> &Regs,
    MachineFunction &MF) const {
  const Function &F = MF.getFunction();
  const RISCVSubtarget &STI = MF.getSubtarget<RISCVSubtarget>();

  if (llvm::any_of(Regs, [&STI](auto Reg) {
        return STI.isRegisterReservedByUser(Reg.first);
      }))
    F.getContext().diagnose(DiagnosticInfoUnsupported{
        F, "Argument register required, but has been reserved."});
}

bool RISCVTargetLowering::mayBeEmittedAsTailCall(const CallInst *CI) const {
  return CI->isTailCall();
}

const char *RISCVTargetLowering::getTargetNodeName(unsigned Opcode) const {
#define NODE_NAME_CASE(NODE)                                                   \
  case RISCVISD::NODE:                                                         \
    return "RISCVISD::" #NODE;
  // clang-format off
  switch ((RISCVISD::NodeType)Opcode) {
  case RISCVISD::FIRST_NUMBER:
    break;
  NODE_NAME_CASE(RET_FLAG)
  NODE_NAME_CASE(URET_FLAG)
  NODE_NAME_CASE(SRET_FLAG)
  NODE_NAME_CASE(MRET_FLAG)
  NODE_NAME_CASE(CALL)
  NODE_NAME_CASE(SELECT_CC)
  NODE_NAME_CASE(BR_CC)
  NODE_NAME_CASE(BuildPairF64)
  NODE_NAME_CASE(SplitF64)
  NODE_NAME_CASE(TAIL)
  NODE_NAME_CASE(MULHSU)
  NODE_NAME_CASE(SLLW)
  NODE_NAME_CASE(SRAW)
  NODE_NAME_CASE(SRLW)
  NODE_NAME_CASE(DIVW)
  NODE_NAME_CASE(DIVUW)
  NODE_NAME_CASE(REMUW)
  NODE_NAME_CASE(ROLW)
  NODE_NAME_CASE(RORW)
  NODE_NAME_CASE(CLZW)
  NODE_NAME_CASE(CTZW)
  NODE_NAME_CASE(FSLW)
  NODE_NAME_CASE(FSRW)
  NODE_NAME_CASE(FSL)
  NODE_NAME_CASE(FSR)
  NODE_NAME_CASE(FMV_H_X)
  NODE_NAME_CASE(FMV_X_ANYEXTH)
  NODE_NAME_CASE(FMV_W_X_RV64)
  NODE_NAME_CASE(FMV_X_ANYEXTW_RV64)
  NODE_NAME_CASE(READ_CYCLE_WIDE)
  NODE_NAME_CASE(GREV)
  NODE_NAME_CASE(GREVW)
  NODE_NAME_CASE(GORC)
  NODE_NAME_CASE(GORCW)
  NODE_NAME_CASE(SHFL)
  NODE_NAME_CASE(SHFLW)
  NODE_NAME_CASE(UNSHFL)
  NODE_NAME_CASE(UNSHFLW)
  NODE_NAME_CASE(BCOMPRESS)
  NODE_NAME_CASE(BCOMPRESSW)
  NODE_NAME_CASE(BDECOMPRESS)
  NODE_NAME_CASE(BDECOMPRESSW)
  NODE_NAME_CASE(VMV_V_X_VL)
  NODE_NAME_CASE(VFMV_V_F_VL)
  NODE_NAME_CASE(VMV_X_S)
  NODE_NAME_CASE(SHUFFLE_EXTEND)
  NODE_NAME_CASE(SIGN_EXTEND_BITS_INREG)
  NODE_NAME_CASE(ZERO_EXTEND_BITS_INREG)

  NODE_NAME_CASE(VZIP2)
  NODE_NAME_CASE(VUNZIP2)
  NODE_NAME_CASE(VTRN)

#define TUPLE_NODE(X)  \
  NODE_NAME_CASE(X##2) \
  NODE_NAME_CASE(X##3) \
  NODE_NAME_CASE(X##4) \
  NODE_NAME_CASE(X##5) \
  NODE_NAME_CASE(X##6) \
  NODE_NAME_CASE(X##7) \
  NODE_NAME_CASE(X##8)
  TUPLE_NODE(VLSEG)
  TUPLE_NODE(VSSEG)
  TUPLE_NODE(VLSSEG)
  TUPLE_NODE(VSSSEG)
  TUPLE_NODE(VLXSEG)
  TUPLE_NODE(VSXSEG)
#undef TUPLE_NODE
  NODE_NAME_CASE(VMV_S_X_VL)
  NODE_NAME_CASE(VFMV_S_F_VL)
  NODE_NAME_CASE(SPLAT_VECTOR_I64)
  NODE_NAME_CASE(SPLAT_VECTOR_SPLIT_I64_VL)
  NODE_NAME_CASE(READ_VLENB)
  NODE_NAME_CASE(TRUNCATE_VECTOR_VL)
  NODE_NAME_CASE(VSLIDEUP_VL)
  NODE_NAME_CASE(VSLIDE1UP_VL)
  NODE_NAME_CASE(VSLIDEDOWN_VL)
  NODE_NAME_CASE(VSLIDE1DOWN_VL)
  NODE_NAME_CASE(VID_VL)
  NODE_NAME_CASE(VFNCVT_ROD_VL)
  NODE_NAME_CASE(VECREDUCE_ADD_VL)
  NODE_NAME_CASE(VECREDUCE_UMAX_VL)
  NODE_NAME_CASE(VECREDUCE_SMAX_VL)
  NODE_NAME_CASE(VECREDUCE_UMIN_VL)
  NODE_NAME_CASE(VECREDUCE_SMIN_VL)
  NODE_NAME_CASE(VECREDUCE_AND_VL)
  NODE_NAME_CASE(VECREDUCE_OR_VL)
  NODE_NAME_CASE(VECREDUCE_XOR_VL)
  NODE_NAME_CASE(VECREDUCE_FADD_VL)
  NODE_NAME_CASE(VECREDUCE_SEQ_FADD_VL)
  NODE_NAME_CASE(VECREDUCE_FMIN_VL)
  NODE_NAME_CASE(VECREDUCE_FMAX_VL)
  NODE_NAME_CASE(ADD_VL)
  NODE_NAME_CASE(AND_VL)
  NODE_NAME_CASE(MUL_VL)
  NODE_NAME_CASE(OR_VL)
  NODE_NAME_CASE(SDIV_VL)
  NODE_NAME_CASE(SHL_VL)
  NODE_NAME_CASE(SREM_VL)
  NODE_NAME_CASE(SRA_VL)
  NODE_NAME_CASE(SRL_VL)
  NODE_NAME_CASE(SUB_VL)
  NODE_NAME_CASE(UDIV_VL)
  NODE_NAME_CASE(UREM_VL)
  NODE_NAME_CASE(XOR_VL)
  NODE_NAME_CASE(FADD_VL)
  NODE_NAME_CASE(FSUB_VL)
  NODE_NAME_CASE(FMUL_VL)
  NODE_NAME_CASE(FDIV_VL)
  NODE_NAME_CASE(FNEG_VL)
  NODE_NAME_CASE(FABS_VL)
  NODE_NAME_CASE(FSQRT_VL)
  NODE_NAME_CASE(FMA_VL)
  NODE_NAME_CASE(FCOPYSIGN_VL)
  NODE_NAME_CASE(SMIN_VL)
  NODE_NAME_CASE(SMAX_VL)
  NODE_NAME_CASE(UMIN_VL)
  NODE_NAME_CASE(UMAX_VL)
  NODE_NAME_CASE(FMINNUM_VL)
  NODE_NAME_CASE(FMAXNUM_VL)
  NODE_NAME_CASE(MULHS_VL)
  NODE_NAME_CASE(MULHU_VL)
  NODE_NAME_CASE(FP_TO_SINT_VL)
  NODE_NAME_CASE(FP_TO_UINT_VL)
  NODE_NAME_CASE(SINT_TO_FP_VL)
  NODE_NAME_CASE(UINT_TO_FP_VL)
  NODE_NAME_CASE(FP_EXTEND_VL)
  NODE_NAME_CASE(FP_ROUND_VL)
  NODE_NAME_CASE(SETCC_VL)
  NODE_NAME_CASE(VSELECT_VL)
  NODE_NAME_CASE(VMAND_VL)
  NODE_NAME_CASE(VMOR_VL)
  NODE_NAME_CASE(VMXOR_VL)
  NODE_NAME_CASE(VMCLR_VL)
  NODE_NAME_CASE(VMSET_VL)
  NODE_NAME_CASE(VRGATHER_VX_VL)
  NODE_NAME_CASE(VRGATHER_VV_VL)
  NODE_NAME_CASE(VRGATHEREI16_VV_VL)
  NODE_NAME_CASE(VSEXT_VL)
  NODE_NAME_CASE(VZEXT_VL)
  NODE_NAME_CASE(VPOPC_VL)
  NODE_NAME_CASE(VLE_VL)
  NODE_NAME_CASE(VSE_VL)
  NODE_NAME_CASE(READ_CSR)
  NODE_NAME_CASE(WRITE_CSR)
  NODE_NAME_CASE(SWAP_CSR)
  }
  // clang-format on
  return nullptr;
#undef NODE_NAME_CASE
}

/// getConstraintType - Given a constraint letter, return the type of
/// constraint it is for this target.
RISCVTargetLowering::ConstraintType
RISCVTargetLowering::getConstraintType(StringRef Constraint) const {
  if (Constraint.size() == 1) {
    switch (Constraint[0]) {
    default:
      break;
    case 'f':
    case 'v':
      return C_RegisterClass;
    case 'I':
    case 'J':
    case 'K':
      return C_Immediate;
    case 'A':
      return C_Memory;
    }
  }
  return TargetLowering::getConstraintType(Constraint);
}

std::pair<unsigned, const TargetRegisterClass *>
RISCVTargetLowering::getRegForInlineAsmConstraint(const TargetRegisterInfo *TRI,
                                                  StringRef Constraint,
                                                  MVT VT) const {
  // First, see if this is a constraint that directly corresponds to a
  // RISCV register class.
  if (Constraint.size() == 1) {
    switch (Constraint[0]) {
    case 'r':
      return std::make_pair(0U, &RISCV::GPRRegClass);
    case 'f':
      if (Subtarget.hasStdExtZfh() && VT == MVT::f16)
        return std::make_pair(0U, &RISCV::FPR16RegClass);
      if (Subtarget.hasStdExtF() && VT == MVT::f32)
        return std::make_pair(0U, &RISCV::FPR32RegClass);
      if (Subtarget.hasStdExtD() && VT == MVT::f64)
        return std::make_pair(0U, &RISCV::FPR64RegClass);
      break;
    case 'v':
      for (const auto *RC :
           {&RISCV::VMRegClass, &RISCV::VRRegClass, &RISCV::VRM2RegClass,
            &RISCV::VRM4RegClass, &RISCV::VRM8RegClass}) {
        if (TRI->isTypeLegalForClass(*RC, VT.SimpleTy))
          return std::make_pair(0U, RC);
      }
      break;
    default:
      break;
    }
  }

  // Clang will correctly decode the usage of register name aliases into their
  // official names. However, other frontends like `rustc` do not. This allows
  // users of these frontends to use the ABI names for registers in LLVM-style
  // register constraints.
  unsigned XRegFromAlias = StringSwitch<unsigned>(Constraint.lower())
                               .Case("{zero}", RISCV::X0)
                               .Case("{ra}", RISCV::X1)
                               .Case("{sp}", RISCV::X2)
                               .Case("{gp}", RISCV::X3)
                               .Case("{tp}", RISCV::X4)
                               .Case("{t0}", RISCV::X5)
                               .Case("{t1}", RISCV::X6)
                               .Case("{t2}", RISCV::X7)
                               .Cases("{s0}", "{fp}", RISCV::X8)
                               .Case("{s1}", RISCV::X9)
                               .Case("{a0}", RISCV::X10)
                               .Case("{a1}", RISCV::X11)
                               .Case("{a2}", RISCV::X12)
                               .Case("{a3}", RISCV::X13)
                               .Case("{a4}", RISCV::X14)
                               .Case("{a5}", RISCV::X15)
                               .Case("{a6}", RISCV::X16)
                               .Case("{a7}", RISCV::X17)
                               .Case("{s2}", RISCV::X18)
                               .Case("{s3}", RISCV::X19)
                               .Case("{s4}", RISCV::X20)
                               .Case("{s5}", RISCV::X21)
                               .Case("{s6}", RISCV::X22)
                               .Case("{s7}", RISCV::X23)
                               .Case("{s8}", RISCV::X24)
                               .Case("{s9}", RISCV::X25)
                               .Case("{s10}", RISCV::X26)
                               .Case("{s11}", RISCV::X27)
                               .Case("{t3}", RISCV::X28)
                               .Case("{t4}", RISCV::X29)
                               .Case("{t5}", RISCV::X30)
                               .Case("{t6}", RISCV::X31)
                               .Default(RISCV::NoRegister);
  if (XRegFromAlias != RISCV::NoRegister)
    return std::make_pair(XRegFromAlias, &RISCV::GPRRegClass);

  // Since TargetLowering::getRegForInlineAsmConstraint uses the name of the
  // TableGen record rather than the AsmName to choose registers for InlineAsm
  // constraints, plus we want to match those names to the widest floating point
  // register type available, manually select floating point registers here.
  //
  // The second case is the ABI name of the register, so that frontends can also
  // use the ABI names in register constraint lists.
  if (Subtarget.hasStdExtF()) {
    unsigned FReg = StringSwitch<unsigned>(Constraint.lower())
                        .Cases("{f0}", "{ft0}", RISCV::F0_F)
                        .Cases("{f1}", "{ft1}", RISCV::F1_F)
                        .Cases("{f2}", "{ft2}", RISCV::F2_F)
                        .Cases("{f3}", "{ft3}", RISCV::F3_F)
                        .Cases("{f4}", "{ft4}", RISCV::F4_F)
                        .Cases("{f5}", "{ft5}", RISCV::F5_F)
                        .Cases("{f6}", "{ft6}", RISCV::F6_F)
                        .Cases("{f7}", "{ft7}", RISCV::F7_F)
                        .Cases("{f8}", "{fs0}", RISCV::F8_F)
                        .Cases("{f9}", "{fs1}", RISCV::F9_F)
                        .Cases("{f10}", "{fa0}", RISCV::F10_F)
                        .Cases("{f11}", "{fa1}", RISCV::F11_F)
                        .Cases("{f12}", "{fa2}", RISCV::F12_F)
                        .Cases("{f13}", "{fa3}", RISCV::F13_F)
                        .Cases("{f14}", "{fa4}", RISCV::F14_F)
                        .Cases("{f15}", "{fa5}", RISCV::F15_F)
                        .Cases("{f16}", "{fa6}", RISCV::F16_F)
                        .Cases("{f17}", "{fa7}", RISCV::F17_F)
                        .Cases("{f18}", "{fs2}", RISCV::F18_F)
                        .Cases("{f19}", "{fs3}", RISCV::F19_F)
                        .Cases("{f20}", "{fs4}", RISCV::F20_F)
                        .Cases("{f21}", "{fs5}", RISCV::F21_F)
                        .Cases("{f22}", "{fs6}", RISCV::F22_F)
                        .Cases("{f23}", "{fs7}", RISCV::F23_F)
                        .Cases("{f24}", "{fs8}", RISCV::F24_F)
                        .Cases("{f25}", "{fs9}", RISCV::F25_F)
                        .Cases("{f26}", "{fs10}", RISCV::F26_F)
                        .Cases("{f27}", "{fs11}", RISCV::F27_F)
                        .Cases("{f28}", "{ft8}", RISCV::F28_F)
                        .Cases("{f29}", "{ft9}", RISCV::F29_F)
                        .Cases("{f30}", "{ft10}", RISCV::F30_F)
                        .Cases("{f31}", "{ft11}", RISCV::F31_F)
                        .Default(RISCV::NoRegister);
    if (FReg != RISCV::NoRegister) {
      assert(RISCV::F0_F <= FReg && FReg <= RISCV::F31_F && "Unknown fp-reg");
      if (Subtarget.hasStdExtD()) {
        unsigned RegNo = FReg - RISCV::F0_F;
        unsigned DReg = RISCV::F0_D + RegNo;
        return std::make_pair(DReg, &RISCV::FPR64RegClass);
      }
      return std::make_pair(FReg, &RISCV::FPR32RegClass);
    }
  }

  if (Subtarget.hasStdExtV()) {
    Register VReg = StringSwitch<Register>(Constraint.lower())
                        .Case("{v0}", RISCV::V0)
                        .Case("{v1}", RISCV::V1)
                        .Case("{v2}", RISCV::V2)
                        .Case("{v3}", RISCV::V3)
                        .Case("{v4}", RISCV::V4)
                        .Case("{v5}", RISCV::V5)
                        .Case("{v6}", RISCV::V6)
                        .Case("{v7}", RISCV::V7)
                        .Case("{v8}", RISCV::V8)
                        .Case("{v9}", RISCV::V9)
                        .Case("{v10}", RISCV::V10)
                        .Case("{v11}", RISCV::V11)
                        .Case("{v12}", RISCV::V12)
                        .Case("{v13}", RISCV::V13)
                        .Case("{v14}", RISCV::V14)
                        .Case("{v15}", RISCV::V15)
                        .Case("{v16}", RISCV::V16)
                        .Case("{v17}", RISCV::V17)
                        .Case("{v18}", RISCV::V18)
                        .Case("{v19}", RISCV::V19)
                        .Case("{v20}", RISCV::V20)
                        .Case("{v21}", RISCV::V21)
                        .Case("{v22}", RISCV::V22)
                        .Case("{v23}", RISCV::V23)
                        .Case("{v24}", RISCV::V24)
                        .Case("{v25}", RISCV::V25)
                        .Case("{v26}", RISCV::V26)
                        .Case("{v27}", RISCV::V27)
                        .Case("{v28}", RISCV::V28)
                        .Case("{v29}", RISCV::V29)
                        .Case("{v30}", RISCV::V30)
                        .Case("{v31}", RISCV::V31)
                        .Default(RISCV::NoRegister);
    if (VReg != RISCV::NoRegister) {
      if (TRI->isTypeLegalForClass(RISCV::VMRegClass, VT.SimpleTy))
        return std::make_pair(VReg, &RISCV::VMRegClass);
      if (TRI->isTypeLegalForClass(RISCV::VRRegClass, VT.SimpleTy))
        return std::make_pair(VReg, &RISCV::VRRegClass);
      for (const auto *RC :
           {&RISCV::VRM2RegClass, &RISCV::VRM4RegClass, &RISCV::VRM8RegClass}) {
        if (TRI->isTypeLegalForClass(*RC, VT.SimpleTy)) {
          VReg = TRI->getMatchingSuperReg(VReg, RISCV::sub_vrm1_0, RC);
          return std::make_pair(VReg, RC);
        }
      }
    }
  }

  return TargetLowering::getRegForInlineAsmConstraint(TRI, Constraint, VT);
}

unsigned
RISCVTargetLowering::getInlineAsmMemConstraint(StringRef ConstraintCode) const {
  // Currently only support length 1 constraints.
  if (ConstraintCode.size() == 1) {
    switch (ConstraintCode[0]) {
    case 'A':
      return InlineAsm::Constraint_A;
    default:
      break;
    }
  }

  return TargetLowering::getInlineAsmMemConstraint(ConstraintCode);
}

void RISCVTargetLowering::LowerAsmOperandForConstraint(
    SDValue Op, std::string &Constraint, std::vector<SDValue> &Ops,
    SelectionDAG &DAG) const {
  // Currently only support length 1 constraints.
  if (Constraint.length() == 1) {
    switch (Constraint[0]) {
    case 'I':
      // Validate & create a 12-bit signed immediate operand.
      if (auto *C = dyn_cast<ConstantSDNode>(Op)) {
        uint64_t CVal = C->getSExtValue();
        if (isInt<12>(CVal))
          Ops.push_back(
              DAG.getTargetConstant(CVal, SDLoc(Op), Subtarget.getXLenVT()));
      }
      return;
    case 'J':
      // Validate & create an integer zero operand.
      if (auto *C = dyn_cast<ConstantSDNode>(Op))
        if (C->getZExtValue() == 0)
          Ops.push_back(
              DAG.getTargetConstant(0, SDLoc(Op), Subtarget.getXLenVT()));
      return;
    case 'K':
      // Validate & create a 5-bit unsigned immediate operand.
      if (auto *C = dyn_cast<ConstantSDNode>(Op)) {
        uint64_t CVal = C->getZExtValue();
        if (isUInt<5>(CVal))
          Ops.push_back(
              DAG.getTargetConstant(CVal, SDLoc(Op), Subtarget.getXLenVT()));
      }
      return;
    default:
      break;
    }
  }
  TargetLowering::LowerAsmOperandForConstraint(Op, Constraint, Ops, DAG);
}

Instruction *RISCVTargetLowering::emitLeadingFence(IRBuilder<> &Builder,
                                                   Instruction *Inst,
                                                   AtomicOrdering Ord) const {
  if (isa<LoadInst>(Inst) && Ord == AtomicOrdering::SequentiallyConsistent)
    return Builder.CreateFence(Ord);
  if (isa<StoreInst>(Inst) && isReleaseOrStronger(Ord))
    return Builder.CreateFence(AtomicOrdering::Release);
  return nullptr;
}

Instruction *RISCVTargetLowering::emitTrailingFence(IRBuilder<> &Builder,
                                                    Instruction *Inst,
                                                    AtomicOrdering Ord) const {
  if (isa<LoadInst>(Inst) && isAcquireOrStronger(Ord))
    return Builder.CreateFence(AtomicOrdering::Acquire);
  return nullptr;
}

TargetLowering::AtomicExpansionKind
RISCVTargetLowering::shouldExpandAtomicRMWInIR(AtomicRMWInst *AI) const {
  // atomicrmw {fadd,fsub} must be expanded to use compare-exchange, as floating
  // point operations can't be used in an lr/sc sequence without breaking the
  // forward-progress guarantee.
  if (AI->isFloatingPointOperation())
    return AtomicExpansionKind::CmpXChg;

  unsigned Size = AI->getType()->getPrimitiveSizeInBits();
  if (Size == 8 || Size == 16)
    return AtomicExpansionKind::MaskedIntrinsic;
  return AtomicExpansionKind::None;
}

static Intrinsic::ID
getIntrinsicForMaskedAtomicRMWBinOp(unsigned XLen, AtomicRMWInst::BinOp BinOp) {
  if (XLen == 32) {
    switch (BinOp) {
    default:
      llvm_unreachable("Unexpected AtomicRMW BinOp");
    case AtomicRMWInst::Xchg:
      return Intrinsic::riscv_masked_atomicrmw_xchg_i32;
    case AtomicRMWInst::Add:
      return Intrinsic::riscv_masked_atomicrmw_add_i32;
    case AtomicRMWInst::Sub:
      return Intrinsic::riscv_masked_atomicrmw_sub_i32;
    case AtomicRMWInst::Nand:
      return Intrinsic::riscv_masked_atomicrmw_nand_i32;
    case AtomicRMWInst::Max:
      return Intrinsic::riscv_masked_atomicrmw_max_i32;
    case AtomicRMWInst::Min:
      return Intrinsic::riscv_masked_atomicrmw_min_i32;
    case AtomicRMWInst::UMax:
      return Intrinsic::riscv_masked_atomicrmw_umax_i32;
    case AtomicRMWInst::UMin:
      return Intrinsic::riscv_masked_atomicrmw_umin_i32;
    }
  }

  if (XLen == 64) {
    switch (BinOp) {
    default:
      llvm_unreachable("Unexpected AtomicRMW BinOp");
    case AtomicRMWInst::Xchg:
      return Intrinsic::riscv_masked_atomicrmw_xchg_i64;
    case AtomicRMWInst::Add:
      return Intrinsic::riscv_masked_atomicrmw_add_i64;
    case AtomicRMWInst::Sub:
      return Intrinsic::riscv_masked_atomicrmw_sub_i64;
    case AtomicRMWInst::Nand:
      return Intrinsic::riscv_masked_atomicrmw_nand_i64;
    case AtomicRMWInst::Max:
      return Intrinsic::riscv_masked_atomicrmw_max_i64;
    case AtomicRMWInst::Min:
      return Intrinsic::riscv_masked_atomicrmw_min_i64;
    case AtomicRMWInst::UMax:
      return Intrinsic::riscv_masked_atomicrmw_umax_i64;
    case AtomicRMWInst::UMin:
      return Intrinsic::riscv_masked_atomicrmw_umin_i64;
    }
  }

  llvm_unreachable("Unexpected XLen\n");
}

Value *RISCVTargetLowering::emitMaskedAtomicRMWIntrinsic(
    IRBuilder<> &Builder, AtomicRMWInst *AI, Value *AlignedAddr, Value *Incr,
    Value *Mask, Value *ShiftAmt, AtomicOrdering Ord) const {
  unsigned XLen = Subtarget.getXLen();
  Value *Ordering =
      Builder.getIntN(XLen, static_cast<uint64_t>(AI->getOrdering()));
  Type *Tys[] = {AlignedAddr->getType()};
  Function *LrwOpScwLoop = Intrinsic::getDeclaration(
      AI->getModule(),
      getIntrinsicForMaskedAtomicRMWBinOp(XLen, AI->getOperation()), Tys);

  if (XLen == 64) {
    Incr = Builder.CreateSExt(Incr, Builder.getInt64Ty());
    Mask = Builder.CreateSExt(Mask, Builder.getInt64Ty());
    ShiftAmt = Builder.CreateSExt(ShiftAmt, Builder.getInt64Ty());
  }

  Value *Result;

  // Must pass the shift amount needed to sign extend the loaded value prior
  // to performing a signed comparison for min/max. ShiftAmt is the number of
  // bits to shift the value into position. Pass XLen-ShiftAmt-ValWidth, which
  // is the number of bits to left+right shift the value in order to
  // sign-extend.
  if (AI->getOperation() == AtomicRMWInst::Min ||
      AI->getOperation() == AtomicRMWInst::Max) {
    const DataLayout &DL = AI->getModule()->getDataLayout();
    unsigned ValWidth =
        DL.getTypeStoreSizeInBits(AI->getValOperand()->getType());
    Value *SextShamt =
        Builder.CreateSub(Builder.getIntN(XLen, XLen - ValWidth), ShiftAmt);
    Result = Builder.CreateCall(LrwOpScwLoop,
                                {AlignedAddr, Incr, Mask, SextShamt, Ordering});
  } else {
    Result =
        Builder.CreateCall(LrwOpScwLoop, {AlignedAddr, Incr, Mask, Ordering});
  }

  if (XLen == 64)
    Result = Builder.CreateTrunc(Result, Builder.getInt32Ty());
  return Result;
}

TargetLowering::AtomicExpansionKind
RISCVTargetLowering::shouldExpandAtomicCmpXchgInIR(
    AtomicCmpXchgInst *CI) const {
  unsigned Size = CI->getCompareOperand()->getType()->getPrimitiveSizeInBits();
  if (Size == 8 || Size == 16)
    return AtomicExpansionKind::MaskedIntrinsic;
  return AtomicExpansionKind::None;
}

Value *RISCVTargetLowering::emitMaskedAtomicCmpXchgIntrinsic(
    IRBuilder<> &Builder, AtomicCmpXchgInst *CI, Value *AlignedAddr,
    Value *CmpVal, Value *NewVal, Value *Mask, AtomicOrdering Ord) const {
  unsigned XLen = Subtarget.getXLen();
  Value *Ordering = Builder.getIntN(XLen, static_cast<uint64_t>(Ord));
  Intrinsic::ID CmpXchgIntrID = Intrinsic::riscv_masked_cmpxchg_i32;
  if (XLen == 64) {
    CmpVal = Builder.CreateSExt(CmpVal, Builder.getInt64Ty());
    NewVal = Builder.CreateSExt(NewVal, Builder.getInt64Ty());
    Mask = Builder.CreateSExt(Mask, Builder.getInt64Ty());
    CmpXchgIntrID = Intrinsic::riscv_masked_cmpxchg_i64;
  }
  Type *Tys[] = {AlignedAddr->getType()};
  Function *MaskedCmpXchg =
      Intrinsic::getDeclaration(CI->getModule(), CmpXchgIntrID, Tys);
  Value *Result = Builder.CreateCall(
      MaskedCmpXchg, {AlignedAddr, CmpVal, NewVal, Mask, Ordering});
  if (XLen == 64)
    Result = Builder.CreateTrunc(Result, Builder.getInt32Ty());
  return Result;
}

bool RISCVTargetLowering::shouldRemoveExtendFromGSIndex(EVT VT) const {
  return false;
}

bool RISCVTargetLowering::isFMAFasterThanFMulAndFAdd(const MachineFunction &MF,
                                                     EVT VT) const {
  VT = VT.getScalarType();

  if (!VT.isSimple())
    return false;

  switch (VT.getSimpleVT().SimpleTy) {
  case MVT::f16:
    return Subtarget.hasStdExtZfh();
  case MVT::f32:
    return Subtarget.hasStdExtF();
  case MVT::f64:
    return Subtarget.hasStdExtD();
  default:
    break;
  }

  return false;
}

Register RISCVTargetLowering::getExceptionPointerRegister(
    const Constant *PersonalityFn) const {
  return RISCV::X10;
}

Register RISCVTargetLowering::getExceptionSelectorRegister(
    const Constant *PersonalityFn) const {
  return RISCV::X11;
}

bool RISCVTargetLowering::shouldExtendTypeInLibCall(EVT Type) const {
  // Return false to suppress the unnecessary extensions if the LibCall
  // arguments or return value is f32 type for LP64 ABI.
  RISCVABI::ABI ABI = Subtarget.getTargetABI();
  if (ABI == RISCVABI::ABI_LP64 && (Type == MVT::f32))
    return false;

  return true;
}

bool RISCVTargetLowering::shouldSignExtendTypeInLibCall(EVT Type, bool IsSigned) const {
  if (Subtarget.is64Bit() && Type == MVT::i32)
    return true;

  return IsSigned;
}

bool RISCVTargetLowering::decomposeMulByConstant(LLVMContext &Context, EVT VT,
                                                 SDValue C) const {
  // Check integral scalar types.
  if (VT.isScalarInteger()) {
    // Omit the optimization if the sub target has the M extension and the data
    // size exceeds XLen.
    if (Subtarget.hasStdExtM() && VT.getSizeInBits() > Subtarget.getXLen())
      return false;
    if (auto *ConstNode = dyn_cast<ConstantSDNode>(C.getNode())) {
      // Break the MUL to a SLLI and an ADD/SUB.
      const APInt &Imm = ConstNode->getAPIntValue();
      if ((Imm + 1).isPowerOf2() || (Imm - 1).isPowerOf2() ||
          (1 - Imm).isPowerOf2() || (-1 - Imm).isPowerOf2())
        return true;
      // Omit the following optimization if the sub target has the M extension
      // and the data size >= XLen.
      if (Subtarget.hasStdExtM() && VT.getSizeInBits() >= Subtarget.getXLen())
        return false;
      // Break the MUL to two SLLI instructions and an ADD/SUB, if Imm needs
      // a pair of LUI/ADDI.
      if (!Imm.isSignedIntN(12) && Imm.countTrailingZeros() < 12) {
        APInt ImmS = Imm.ashr(Imm.countTrailingZeros());
        if ((ImmS + 1).isPowerOf2() || (ImmS - 1).isPowerOf2() ||
            (1 - ImmS).isPowerOf2())
        return true;
      }
    }
  }

  return false;
}

bool RISCVTargetLowering::allowsMisalignedMemoryAccesses(
    EVT VT, unsigned AddrSpace, Align Alignment, MachineMemOperand::Flags Flags,
    bool *Fast) const {
  if (!VT.isVector())
    return false;

  EVT ElemVT = VT.getVectorElementType();
  if (Alignment >= ElemVT.getStoreSize()) {
    if (Fast)
      *Fast = true;
    return true;
  }

  return false;
}

bool RISCVTargetLowering::splitValueIntoRegisterParts(
    SelectionDAG &DAG, const SDLoc &DL, SDValue Val, SDValue *Parts,
    unsigned NumParts, MVT PartVT, Optional<CallingConv::ID> CC) const {
  bool IsABIRegCopy = CC.hasValue();
  EVT ValueVT = Val.getValueType();
  if (IsABIRegCopy && ValueVT == MVT::f16 && PartVT == MVT::f32) {
    // Cast the f16 to i16, extend to i32, pad with ones to make a float nan,
    // and cast to f32.
    Val = DAG.getNode(ISD::BITCAST, DL, MVT::i16, Val);
    Val = DAG.getNode(ISD::ANY_EXTEND, DL, MVT::i32, Val);
    Val = DAG.getNode(ISD::OR, DL, MVT::i32, Val,
                      DAG.getConstant(0xFFFF0000, DL, MVT::i32));
    Val = DAG.getNode(ISD::BITCAST, DL, MVT::f32, Val);
    Parts[0] = Val;
    return true;
  }

  if (ValueVT.isScalableVector() && PartVT.isScalableVector()) {
    LLVMContext &Context = *DAG.getContext();
    EVT ValueEltVT = ValueVT.getVectorElementType();
    EVT PartEltVT = PartVT.getVectorElementType();
    unsigned ValueVTBitSize = ValueVT.getSizeInBits().getKnownMinSize();
    unsigned PartVTBitSize = PartVT.getSizeInBits().getKnownMinSize();
    if (PartVTBitSize % ValueVTBitSize == 0) {
      // If the element types are different, bitcast to the same element type of
      // PartVT first.
      if (ValueEltVT != PartEltVT) {
        unsigned Count = ValueVTBitSize / PartEltVT.getSizeInBits();
        assert(Count != 0 && "The number of element should not be zero.");
        EVT SameEltTypeVT =
            EVT::getVectorVT(Context, PartEltVT, Count, /*IsScalable=*/true);
        Val = DAG.getNode(ISD::BITCAST, DL, SameEltTypeVT, Val);
      }
      Val = DAG.getNode(ISD::INSERT_SUBVECTOR, DL, PartVT, DAG.getUNDEF(PartVT),
                        Val, DAG.getConstant(0, DL, Subtarget.getXLenVT()));
      Parts[0] = Val;
      return true;
    }
  }
  return false;
}

SDValue RISCVTargetLowering::joinRegisterPartsIntoValue(
    SelectionDAG &DAG, const SDLoc &DL, const SDValue *Parts, unsigned NumParts,
    MVT PartVT, EVT ValueVT, Optional<CallingConv::ID> CC) const {
  bool IsABIRegCopy = CC.hasValue();
  if (IsABIRegCopy && ValueVT == MVT::f16 && PartVT == MVT::f32) {
    SDValue Val = Parts[0];

    // Cast the f32 to i32, truncate to i16, and cast back to f16.
    Val = DAG.getNode(ISD::BITCAST, DL, MVT::i32, Val);
    Val = DAG.getNode(ISD::TRUNCATE, DL, MVT::i16, Val);
    Val = DAG.getNode(ISD::BITCAST, DL, MVT::f16, Val);
    return Val;
  }

  if (ValueVT.isScalableVector() && PartVT.isScalableVector()) {
    LLVMContext &Context = *DAG.getContext();
    SDValue Val = Parts[0];
    EVT ValueEltVT = ValueVT.getVectorElementType();
    EVT PartEltVT = PartVT.getVectorElementType();
    unsigned ValueVTBitSize = ValueVT.getSizeInBits().getKnownMinSize();
    unsigned PartVTBitSize = PartVT.getSizeInBits().getKnownMinSize();
    if (PartVTBitSize % ValueVTBitSize == 0) {
      EVT SameEltTypeVT = ValueVT;
      // If the element types are different, convert it to the same element type
      // of PartVT.
      if (ValueEltVT != PartEltVT) {
        unsigned Count = ValueVTBitSize / PartEltVT.getSizeInBits();
        assert(Count != 0 && "The number of element should not be zero.");
        SameEltTypeVT =
            EVT::getVectorVT(Context, PartEltVT, Count, /*IsScalable=*/true);
      }
      Val = DAG.getNode(ISD::EXTRACT_SUBVECTOR, DL, SameEltTypeVT, Val,
                        DAG.getConstant(0, DL, Subtarget.getXLenVT()));
      if (ValueEltVT != PartEltVT)
        Val = DAG.getNode(ISD::BITCAST, DL, ValueVT, Val);
      return Val;
    }
  }
  return SDValue();
}

#define GET_REGISTER_MATCHER
#include "RISCVGenAsmMatcher.inc"

Register
RISCVTargetLowering::getRegisterByName(const char *RegName, LLT VT,
                                       const MachineFunction &MF) const {
  Register Reg = MatchRegisterAltName(RegName);
  if (Reg == RISCV::NoRegister)
    Reg = MatchRegisterName(RegName);
  if (Reg == RISCV::NoRegister)
    report_fatal_error(
        Twine("Invalid register name \"" + StringRef(RegName) + "\"."));
  BitVector ReservedRegs = Subtarget.getRegisterInfo()->getReservedRegs(MF);
  if (!ReservedRegs.test(Reg) && !Subtarget.isRegisterReservedByUser(Reg))
    report_fatal_error(Twine("Trying to obtain non-reserved register \"" +
                             StringRef(RegName) + "\"."));
  return Reg;
}

bool RISCVTargetLowering::shouldSinkOperands(
    Instruction *I, SmallVectorImpl<Use *> &Ops) const {
  if (!isa<ScalableVectorType>(I->getType()))
    return false;

  // Sinking broadcasts is always beneficial because it avoids keeping
  // vector registers alive and often they can be folded into the operand.
  for (unsigned OpI = 0, E = I->getNumOperands(); OpI < E; OpI++) {
    Use &U = I->getOperandUse(OpI);
    if (auto *SI = dyn_cast<ShuffleVectorInst>(&U)) {
      if (SI->isZeroEltSplat()) {
        Ops.push_back(&SI->getOperandUse(0));
        Ops.push_back(&U);
      }
    } else if (auto *II = dyn_cast<IntrinsicInst>(&U)) {
      switch (II->getIntrinsicID()) {
      case Intrinsic::epi_vmv_v_x:
      case Intrinsic::epi_vfmv_v_f: {
        Ops.push_back(&U);
        break;
      }
      default:
        break;
      }
    }
    if (!Ops.empty())
      return true;
  }

  return false;
}

TargetLoweringBase::LegalizeTypeAction
RISCVTargetLowering::getPreferredVectorAction(MVT VT) const {
  switch (VT.SimpleTy) {
  case MVT::nxv1i32:
  case MVT::nxv1i16:
  case MVT::nxv1i8:
  case MVT::nxv2i16:
  case MVT::nxv2i8:
  case MVT::nxv4i8:
    return TypeWidenVector;
  default:
    break;
  }

  return TargetLoweringBase::getPreferredVectorAction(VT);
}

namespace llvm {
namespace RISCVVIntrinsicsTable {

#define GET_RISCVVIntrinsicsTable_IMPL
#include "RISCVGenSearchableTables.inc"

} // namespace RISCVVIntrinsicsTable

} // namespace llvm<|MERGE_RESOLUTION|>--- conflicted
+++ resolved
@@ -9268,19 +9268,7 @@
   SmallVector<CCValAssign, 16> ArgLocs;
   CCState CCInfo(CallConv, IsVarArg, MF, ArgLocs, *DAG.getContext());
 
-<<<<<<< HEAD
-  // We do not want to use fastcc when returning scalable vectors because
-  // we want to have the CC for them in a single place in the code for now.
-  bool HasInsScalableVectors =
-      std::any_of(Ins.begin(), Ins.end(),
-                  [](ISD::InputArg In) { return In.VT.isScalableVector(); });
-
-  if (CallConv == CallingConv::Fast && !HasInsScalableVectors)
-    CCInfo.AnalyzeFormalArguments(Ins, CC_RISCV_FastCC);
-  else if (CallConv == CallingConv::GHC)
-=======
   if (CallConv == CallingConv::GHC)
->>>>>>> 982eee2c
     CCInfo.AnalyzeFormalArguments(Ins, CC_RISCV_GHC);
   else
     analyzeInputArgs(MF, CCInfo, Ins, /*IsRet=*/false,

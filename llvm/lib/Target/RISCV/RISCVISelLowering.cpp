//===-- RISCVISelLowering.cpp - RISCV DAG Lowering Implementation  --------===//
//
// Part of the LLVM Project, under the Apache License v2.0 with LLVM Exceptions.
// See https://llvm.org/LICENSE.txt for license information.
// SPDX-License-Identifier: Apache-2.0 WITH LLVM-exception
//
//===----------------------------------------------------------------------===//
//
// This file defines the interfaces that RISCV uses to lower LLVM code into a
// selection DAG.
//
//===----------------------------------------------------------------------===//

#include "RISCVISelLowering.h"
#include "MCTargetDesc/RISCVMatInt.h"
#include "RISCV.h"
#include "RISCVMachineFunctionInfo.h"
#include "RISCVRegisterInfo.h"
#include "RISCVSubtarget.h"
#include "RISCVTargetMachine.h"
#include "llvm/ADT/SmallSet.h"
#include "llvm/ADT/Statistic.h"
#include "llvm/CodeGen/MachineFrameInfo.h"
#include "llvm/CodeGen/MachineFunction.h"
#include "llvm/CodeGen/MachineInstrBuilder.h"
#include "llvm/CodeGen/MachineRegisterInfo.h"
#include "llvm/CodeGen/TargetLoweringObjectFileImpl.h"
#include "llvm/CodeGen/ValueTypes.h"
#include "llvm/IR/DiagnosticInfo.h"
#include "llvm/IR/DiagnosticPrinter.h"
<<<<<<< HEAD
#include "llvm/IR/IntrinsicsRISCV.h"
#include "llvm/IR/IntrinsicsEPI.h"
=======
>>>>>>> 39b83250
#include "llvm/IR/IRBuilder.h"
#include "llvm/IR/IntrinsicsRISCV.h"
#include "llvm/IR/PatternMatch.h"
#include "llvm/Support/Debug.h"
#include "llvm/Support/ErrorHandling.h"
#include "llvm/Support/KnownBits.h"
#include "llvm/Support/MathExtras.h"
#include "llvm/Support/raw_ostream.h"

using namespace llvm;

#define DEBUG_TYPE "riscv-lower"

STATISTIC(NumTailCalls, "Number of tail calls");

RISCVTargetLowering::RISCVTargetLowering(const TargetMachine &TM,
                                         const RISCVSubtarget &STI)
    : TargetLowering(TM), Subtarget(STI) {

  if (Subtarget.isRV32E())
    report_fatal_error("Codegen not yet implemented for RV32E");

  RISCVABI::ABI ABI = Subtarget.getTargetABI();
  assert(ABI != RISCVABI::ABI_Unknown && "Improperly initialised target ABI");

  if ((ABI == RISCVABI::ABI_ILP32F || ABI == RISCVABI::ABI_LP64F) &&
      !Subtarget.hasStdExtF()) {
    errs() << "Hard-float 'f' ABI can't be used for a target that "
                "doesn't support the F instruction set extension (ignoring "
                          "target-abi)\n";
    ABI = Subtarget.is64Bit() ? RISCVABI::ABI_LP64 : RISCVABI::ABI_ILP32;
  } else if ((ABI == RISCVABI::ABI_ILP32D || ABI == RISCVABI::ABI_LP64D) &&
             !Subtarget.hasStdExtD()) {
    errs() << "Hard-float 'd' ABI can't be used for a target that "
              "doesn't support the D instruction set extension (ignoring "
              "target-abi)\n";
    ABI = Subtarget.is64Bit() ? RISCVABI::ABI_LP64 : RISCVABI::ABI_ILP32;
  }

  switch (ABI) {
  default:
    report_fatal_error("Don't know how to lower this ABI");
  case RISCVABI::ABI_ILP32:
  case RISCVABI::ABI_ILP32F:
  case RISCVABI::ABI_ILP32D:
  case RISCVABI::ABI_LP64:
  case RISCVABI::ABI_LP64F:
  case RISCVABI::ABI_LP64D:
    break;
  }

  MVT XLenVT = Subtarget.getXLenVT();

  // Set up the register classes.
  addRegisterClass(XLenVT, &RISCV::GPRRegClass);

  if (Subtarget.hasStdExtZfh())
    addRegisterClass(MVT::f16, &RISCV::FPR16RegClass);
  if (Subtarget.hasStdExtF())
    addRegisterClass(MVT::f32, &RISCV::FPR32RegClass);
  if (Subtarget.hasStdExtD())
    addRegisterClass(MVT::f64, &RISCV::FPR64RegClass);

  static const MVT::SimpleValueType BoolVecVTs[] = {
      MVT::nxv1i1,  MVT::nxv2i1,  MVT::nxv4i1, MVT::nxv8i1,
      MVT::nxv16i1, MVT::nxv32i1, MVT::nxv64i1};
  static const MVT::SimpleValueType IntVecVTs[] = {
      MVT::nxv1i8,  MVT::nxv2i8,   MVT::nxv4i8,   MVT::nxv8i8,  MVT::nxv16i8,
      MVT::nxv32i8, MVT::nxv64i8,  MVT::nxv1i16,  MVT::nxv2i16, MVT::nxv4i16,
      MVT::nxv8i16, MVT::nxv16i16, MVT::nxv32i16, MVT::nxv1i32, MVT::nxv2i32,
      MVT::nxv4i32, MVT::nxv8i32,  MVT::nxv16i32, MVT::nxv1i64, MVT::nxv2i64,
      MVT::nxv4i64, MVT::nxv8i64};
  static const MVT::SimpleValueType F16VecVTs[] = {
      MVT::nxv1f16, MVT::nxv2f16,  MVT::nxv4f16,
      MVT::nxv8f16, MVT::nxv16f16, MVT::nxv32f16};
  static const MVT::SimpleValueType F32VecVTs[] = {
      MVT::nxv1f32, MVT::nxv2f32, MVT::nxv4f32, MVT::nxv8f32, MVT::nxv16f32};
  static const MVT::SimpleValueType F64VecVTs[] = {
      MVT::nxv1f64, MVT::nxv2f64, MVT::nxv4f64, MVT::nxv8f64};

  if (Subtarget.hasStdExtV()) {
    auto addRegClassForRVV = [this](MVT VT) {
      unsigned Size = VT.getSizeInBits().getKnownMinValue();
      assert(Size <= 512 && isPowerOf2_32(Size));
      const TargetRegisterClass *RC;
      if (Size <= 64)
        RC = &RISCV::VRRegClass;
      else if (Size == 128)
        RC = &RISCV::VRM2RegClass;
      else if (Size == 256)
        RC = &RISCV::VRM4RegClass;
      else
        RC = &RISCV::VRM8RegClass;

      addRegisterClass(VT, RC);
    };

    for (MVT VT : BoolVecVTs)
      addRegClassForRVV(VT);
    for (MVT VT : IntVecVTs)
      addRegClassForRVV(VT);

    if (Subtarget.hasStdExtZfh())
      for (MVT VT : F16VecVTs)
        addRegClassForRVV(VT);

    if (Subtarget.hasStdExtF())
      for (MVT VT : F32VecVTs)
        addRegClassForRVV(VT);

    if (Subtarget.hasStdExtD())
      for (MVT VT : F64VecVTs)
        addRegClassForRVV(VT);

    if (Subtarget.useRVVForFixedLengthVectors()) {
      auto addRegClassForFixedVectors = [this](MVT VT) {
        MVT ContainerVT = getContainerForFixedLengthVector(VT);
        unsigned RCID = getRegClassIDForVecVT(ContainerVT);
        const RISCVRegisterInfo &TRI = *Subtarget.getRegisterInfo();
        addRegisterClass(VT, TRI.getRegClass(RCID));
      };
      for (MVT VT : MVT::integer_fixedlen_vector_valuetypes())
        if (useRVVForFixedLengthVectorVT(VT))
          addRegClassForFixedVectors(VT);

      for (MVT VT : MVT::fp_fixedlen_vector_valuetypes())
        if (useRVVForFixedLengthVectorVT(VT))
          addRegClassForFixedVectors(VT);
    }
  }

  // Compute derived properties from the register classes.
  computeRegisterProperties(STI.getRegisterInfo());

  setStackPointerRegisterToSaveRestore(RISCV::X2);

  for (auto N : {ISD::EXTLOAD, ISD::SEXTLOAD, ISD::ZEXTLOAD})
    setLoadExtAction(N, XLenVT, MVT::i1, Promote);

  // TODO: add all necessary setOperationAction calls.
  setOperationAction(ISD::DYNAMIC_STACKALLOC, XLenVT, Expand);

  setOperationAction(ISD::BR_JT, MVT::Other, Expand);
  setOperationAction(ISD::BR_CC, XLenVT, Expand);
  setOperationAction(ISD::BRCOND, MVT::Other, Custom);
  setOperationAction(ISD::SELECT_CC, XLenVT, Expand);

  setOperationAction(ISD::STACKSAVE, MVT::Other, Expand);
  setOperationAction(ISD::STACKRESTORE, MVT::Other, Expand);

  setOperationAction(ISD::VASTART, MVT::Other, Custom);
  setOperationAction(ISD::VAARG, MVT::Other, Expand);
  setOperationAction(ISD::VACOPY, MVT::Other, Expand);
  setOperationAction(ISD::VAEND, MVT::Other, Expand);

  setOperationAction(ISD::SIGN_EXTEND_INREG, MVT::i1, Expand);
  if (!Subtarget.hasStdExtZbb()) {
    setOperationAction(ISD::SIGN_EXTEND_INREG, MVT::i8, Expand);
    setOperationAction(ISD::SIGN_EXTEND_INREG, MVT::i16, Expand);
  }

  if (Subtarget.is64Bit()) {
    setOperationAction(ISD::ADD, MVT::i32, Custom);
    setOperationAction(ISD::SUB, MVT::i32, Custom);
    setOperationAction(ISD::SHL, MVT::i32, Custom);
    setOperationAction(ISD::SRA, MVT::i32, Custom);
    setOperationAction(ISD::SRL, MVT::i32, Custom);

    setOperationAction(ISD::UADDO, MVT::i32, Custom);
    setOperationAction(ISD::USUBO, MVT::i32, Custom);
    setOperationAction(ISD::UADDSAT, MVT::i32, Custom);
    setOperationAction(ISD::USUBSAT, MVT::i32, Custom);
  } else {
    setLibcallName(RTLIB::SHL_I128, nullptr);
    setLibcallName(RTLIB::SRL_I128, nullptr);
    setLibcallName(RTLIB::SRA_I128, nullptr);
    setLibcallName(RTLIB::MUL_I128, nullptr);
    setLibcallName(RTLIB::MULO_I64, nullptr);
  }

  if (!Subtarget.hasStdExtM()) {
    setOperationAction(ISD::MUL, XLenVT, Expand);
    setOperationAction(ISD::MULHS, XLenVT, Expand);
    setOperationAction(ISD::MULHU, XLenVT, Expand);
    setOperationAction(ISD::SDIV, XLenVT, Expand);
    setOperationAction(ISD::UDIV, XLenVT, Expand);
    setOperationAction(ISD::SREM, XLenVT, Expand);
    setOperationAction(ISD::UREM, XLenVT, Expand);
  } else {
    if (Subtarget.is64Bit()) {
      setOperationAction(ISD::MUL, MVT::i32, Custom);
      setOperationAction(ISD::MUL, MVT::i128, Custom);

      setOperationAction(ISD::SDIV, MVT::i8, Custom);
      setOperationAction(ISD::UDIV, MVT::i8, Custom);
      setOperationAction(ISD::UREM, MVT::i8, Custom);
      setOperationAction(ISD::SDIV, MVT::i16, Custom);
      setOperationAction(ISD::UDIV, MVT::i16, Custom);
      setOperationAction(ISD::UREM, MVT::i16, Custom);
      setOperationAction(ISD::SDIV, MVT::i32, Custom);
      setOperationAction(ISD::UDIV, MVT::i32, Custom);
      setOperationAction(ISD::UREM, MVT::i32, Custom);
    } else {
      setOperationAction(ISD::MUL, MVT::i64, Custom);
    }
  }

  setOperationAction(ISD::SDIVREM, XLenVT, Expand);
  setOperationAction(ISD::UDIVREM, XLenVT, Expand);
  setOperationAction(ISD::SMUL_LOHI, XLenVT, Expand);
  setOperationAction(ISD::UMUL_LOHI, XLenVT, Expand);

  setOperationAction(ISD::SHL_PARTS, XLenVT, Custom);
  setOperationAction(ISD::SRL_PARTS, XLenVT, Custom);
  setOperationAction(ISD::SRA_PARTS, XLenVT, Custom);

  if (Subtarget.hasStdExtZbb() || Subtarget.hasStdExtZbp()) {
    if (Subtarget.is64Bit()) {
      setOperationAction(ISD::ROTL, MVT::i32, Custom);
      setOperationAction(ISD::ROTR, MVT::i32, Custom);
    }
  } else {
    setOperationAction(ISD::ROTL, XLenVT, Expand);
    setOperationAction(ISD::ROTR, XLenVT, Expand);
  }

  if (Subtarget.hasStdExtZbp()) {
    // Custom lower bswap/bitreverse so we can convert them to GREVI to enable
    // more combining.
    setOperationAction(ISD::BITREVERSE, XLenVT,   Custom);
    setOperationAction(ISD::BSWAP,      XLenVT,   Custom);
    setOperationAction(ISD::BITREVERSE, MVT::i8,  Custom);
    // BSWAP i8 doesn't exist.
    setOperationAction(ISD::BITREVERSE, MVT::i16, Custom);
    setOperationAction(ISD::BSWAP,      MVT::i16, Custom);

    if (Subtarget.is64Bit()) {
      setOperationAction(ISD::BITREVERSE, MVT::i32, Custom);
      setOperationAction(ISD::BSWAP,      MVT::i32, Custom);
    }
  } else {
    // With Zbb we have an XLen rev8 instruction, but not GREVI. So we'll
    // pattern match it directly in isel.
    setOperationAction(ISD::BSWAP, XLenVT,
                       Subtarget.hasStdExtZbb() ? Legal : Expand);
  }

  if (Subtarget.hasStdExtZbb()) {
    setOperationAction(ISD::SMIN, XLenVT, Legal);
    setOperationAction(ISD::SMAX, XLenVT, Legal);
    setOperationAction(ISD::UMIN, XLenVT, Legal);
    setOperationAction(ISD::UMAX, XLenVT, Legal);

    if (Subtarget.is64Bit()) {
      setOperationAction(ISD::CTTZ, MVT::i32, Custom);
      setOperationAction(ISD::CTTZ_ZERO_UNDEF, MVT::i32, Custom);
      setOperationAction(ISD::CTLZ, MVT::i32, Custom);
      setOperationAction(ISD::CTLZ_ZERO_UNDEF, MVT::i32, Custom);
    }
  } else {
    setOperationAction(ISD::CTTZ, XLenVT, Expand);
    setOperationAction(ISD::CTLZ, XLenVT, Expand);
    setOperationAction(ISD::CTPOP, XLenVT, Expand);
  }

  if (Subtarget.hasStdExtZbt()) {
    setOperationAction(ISD::FSHL, XLenVT, Custom);
    setOperationAction(ISD::FSHR, XLenVT, Custom);
    setOperationAction(ISD::SELECT, XLenVT, Legal);

    if (Subtarget.is64Bit()) {
      setOperationAction(ISD::FSHL, MVT::i32, Custom);
      setOperationAction(ISD::FSHR, MVT::i32, Custom);
    }
  } else {
    setOperationAction(ISD::SELECT, XLenVT, Custom);
  }

  ISD::CondCode FPCCToExpand[] = {
      ISD::SETOGT, ISD::SETOGE, ISD::SETONE, ISD::SETUEQ, ISD::SETUGT,
      ISD::SETUGE, ISD::SETULT, ISD::SETULE, ISD::SETUNE, ISD::SETGT,
      ISD::SETGE,  ISD::SETNE,  ISD::SETO,   ISD::SETUO};

  ISD::NodeType FPOpToExpand[] = {
      ISD::FSIN, ISD::FCOS, ISD::FSINCOS, ISD::FPOW, ISD::FREM, ISD::FP16_TO_FP,
      ISD::FP_TO_FP16};

  if (Subtarget.hasStdExtZfh())
    setOperationAction(ISD::BITCAST, MVT::i16, Custom);

  if (Subtarget.hasStdExtZfh()) {
    setOperationAction(ISD::FMINNUM, MVT::f16, Legal);
    setOperationAction(ISD::FMAXNUM, MVT::f16, Legal);
    setOperationAction(ISD::LRINT, MVT::f16, Legal);
    setOperationAction(ISD::LLRINT, MVT::f16, Legal);
    setOperationAction(ISD::LROUND, MVT::f16, Legal);
    setOperationAction(ISD::LLROUND, MVT::f16, Legal);
    for (auto CC : FPCCToExpand)
      setCondCodeAction(CC, MVT::f16, Expand);
    setOperationAction(ISD::SELECT_CC, MVT::f16, Expand);
    setOperationAction(ISD::SELECT, MVT::f16, Custom);
    setOperationAction(ISD::BR_CC, MVT::f16, Expand);
    for (auto Op : FPOpToExpand)
      setOperationAction(Op, MVT::f16, Expand);
  }

  if (Subtarget.hasStdExtF()) {
    setOperationAction(ISD::FMINNUM, MVT::f32, Legal);
    setOperationAction(ISD::FMAXNUM, MVT::f32, Legal);
    setOperationAction(ISD::LRINT, MVT::f32, Legal);
    setOperationAction(ISD::LLRINT, MVT::f32, Legal);
    setOperationAction(ISD::LROUND, MVT::f32, Legal);
    setOperationAction(ISD::LLROUND, MVT::f32, Legal);
    for (auto CC : FPCCToExpand)
      setCondCodeAction(CC, MVT::f32, Expand);
    setOperationAction(ISD::SELECT_CC, MVT::f32, Expand);
    setOperationAction(ISD::SELECT, MVT::f32, Custom);
    setOperationAction(ISD::BR_CC, MVT::f32, Expand);
    for (auto Op : FPOpToExpand)
      setOperationAction(Op, MVT::f32, Expand);
    setLoadExtAction(ISD::EXTLOAD, MVT::f32, MVT::f16, Expand);
    setTruncStoreAction(MVT::f32, MVT::f16, Expand);
  }

  if (Subtarget.hasStdExtF() && Subtarget.is64Bit())
    setOperationAction(ISD::BITCAST, MVT::i32, Custom);

  if (Subtarget.hasStdExtD()) {
    setOperationAction(ISD::FMINNUM, MVT::f64, Legal);
    setOperationAction(ISD::FMAXNUM, MVT::f64, Legal);
    setOperationAction(ISD::LRINT, MVT::f64, Legal);
    setOperationAction(ISD::LLRINT, MVT::f64, Legal);
    setOperationAction(ISD::LROUND, MVT::f64, Legal);
    setOperationAction(ISD::LLROUND, MVT::f64, Legal);
    for (auto CC : FPCCToExpand)
      setCondCodeAction(CC, MVT::f64, Expand);
    setOperationAction(ISD::SELECT_CC, MVT::f64, Expand);
    setOperationAction(ISD::SELECT, MVT::f64, Custom);
    setOperationAction(ISD::BR_CC, MVT::f64, Expand);
    setLoadExtAction(ISD::EXTLOAD, MVT::f64, MVT::f32, Expand);
    setTruncStoreAction(MVT::f64, MVT::f32, Expand);
    for (auto Op : FPOpToExpand)
      setOperationAction(Op, MVT::f64, Expand);
    setLoadExtAction(ISD::EXTLOAD, MVT::f64, MVT::f16, Expand);
    setTruncStoreAction(MVT::f64, MVT::f16, Expand);
  }

  if (Subtarget.is64Bit()) {
    setOperationAction(ISD::FP_TO_UINT, MVT::i32, Custom);
    setOperationAction(ISD::FP_TO_SINT, MVT::i32, Custom);
    setOperationAction(ISD::STRICT_FP_TO_UINT, MVT::i32, Custom);
    setOperationAction(ISD::STRICT_FP_TO_SINT, MVT::i32, Custom);
  }

  if (Subtarget.hasStdExtF()) {
    setOperationAction(ISD::FP_TO_UINT_SAT, XLenVT, Custom);
    setOperationAction(ISD::FP_TO_SINT_SAT, XLenVT, Custom);

    setOperationAction(ISD::FLT_ROUNDS_, XLenVT, Custom);
    setOperationAction(ISD::SET_ROUNDING, MVT::Other, Custom);
  }

  setOperationAction(ISD::GlobalAddress, XLenVT, Custom);
  setOperationAction(ISD::BlockAddress, XLenVT, Custom);
  setOperationAction(ISD::ConstantPool, XLenVT, Custom);
  setOperationAction(ISD::JumpTable, XLenVT, Custom);

  setOperationAction(ISD::GlobalTLSAddress, XLenVT, Custom);

  // TODO: On M-mode only targets, the cycle[h] CSR may not be present.
  // Unfortunately this can't be determined just from the ISA naming string.
  setOperationAction(ISD::READCYCLECOUNTER, MVT::i64,
                     Subtarget.is64Bit() ? Legal : Custom);

  setOperationAction(ISD::TRAP, MVT::Other, Legal);
  setOperationAction(ISD::DEBUGTRAP, MVT::Other, Legal);
  setOperationAction(ISD::INTRINSIC_WO_CHAIN, MVT::Other, Custom);
  if (Subtarget.is64Bit())
    setOperationAction(ISD::INTRINSIC_WO_CHAIN, MVT::i32, Custom);

  if (Subtarget.hasStdExtA()) {
    setMaxAtomicSizeInBitsSupported(Subtarget.getXLen());
    setMinCmpXchgSizeInBits(32);
  } else {
    setMaxAtomicSizeInBitsSupported(0);
  }

  setBooleanContents(ZeroOrOneBooleanContent);

  if (Subtarget.hasStdExtV()) {
    setBooleanVectorContents(ZeroOrOneBooleanContent);

    setOperationAction(ISD::VSCALE, XLenVT, Custom);

    // RVV intrinsics may have illegal operands.
    // We also need to custom legalize vmv.x.s.
    setOperationAction(ISD::INTRINSIC_WO_CHAIN, MVT::i8, Custom);
    setOperationAction(ISD::INTRINSIC_WO_CHAIN, MVT::i16, Custom);
    setOperationAction(ISD::INTRINSIC_W_CHAIN, MVT::i8, Custom);
    setOperationAction(ISD::INTRINSIC_W_CHAIN, MVT::i16, Custom);
    if (Subtarget.is64Bit()) {
      setOperationAction(ISD::INTRINSIC_W_CHAIN, MVT::i32, Custom);
    } else {
      setOperationAction(ISD::INTRINSIC_WO_CHAIN, MVT::i64, Custom);
      setOperationAction(ISD::INTRINSIC_W_CHAIN, MVT::i64, Custom);
    }

    setOperationAction(ISD::INTRINSIC_W_CHAIN, MVT::Other, Custom);

    static unsigned IntegerVPOps[] = {
        ISD::VP_ADD,  ISD::VP_SUB,  ISD::VP_MUL, ISD::VP_SDIV, ISD::VP_UDIV,
        ISD::VP_SREM, ISD::VP_UREM, ISD::VP_AND, ISD::VP_OR,   ISD::VP_XOR,
        ISD::VP_ASHR, ISD::VP_LSHR, ISD::VP_SHL};

    static unsigned FloatingPointVPOps[] = {ISD::VP_FADD, ISD::VP_FSUB,
                                            ISD::VP_FMUL, ISD::VP_FDIV};

    if (!Subtarget.is64Bit()) {
      // We must custom-lower certain vXi64 operations on RV32 due to the vector
      // element type being illegal.
      setOperationAction(ISD::INSERT_VECTOR_ELT, MVT::i64, Custom);
      setOperationAction(ISD::EXTRACT_VECTOR_ELT, MVT::i64, Custom);

      setOperationAction(ISD::VECREDUCE_ADD, MVT::i64, Custom);
      setOperationAction(ISD::VECREDUCE_AND, MVT::i64, Custom);
      setOperationAction(ISD::VECREDUCE_OR, MVT::i64, Custom);
      setOperationAction(ISD::VECREDUCE_XOR, MVT::i64, Custom);
      setOperationAction(ISD::VECREDUCE_SMAX, MVT::i64, Custom);
      setOperationAction(ISD::VECREDUCE_SMIN, MVT::i64, Custom);
      setOperationAction(ISD::VECREDUCE_UMAX, MVT::i64, Custom);
      setOperationAction(ISD::VECREDUCE_UMIN, MVT::i64, Custom);
    }

    for (MVT VT : BoolVecVTs) {
      setOperationAction(ISD::SPLAT_VECTOR, VT, Custom);

      // Mask VTs are custom-expanded into a series of standard nodes
      setOperationAction(ISD::TRUNCATE, VT, Custom);
      setOperationAction(ISD::CONCAT_VECTORS, VT, Custom);
      setOperationAction(ISD::INSERT_SUBVECTOR, VT, Custom);
      setOperationAction(ISD::EXTRACT_SUBVECTOR, VT, Custom);

      setOperationAction(ISD::INSERT_VECTOR_ELT, VT, Custom);
      setOperationAction(ISD::EXTRACT_VECTOR_ELT, VT, Custom);

      setOperationAction(ISD::SELECT, VT, Custom);
      setOperationAction(ISD::SELECT_CC, VT, Expand);
      setOperationAction(ISD::VSELECT, VT, Expand);

      setOperationAction(ISD::VECREDUCE_AND, VT, Custom);
      setOperationAction(ISD::VECREDUCE_OR, VT, Custom);
      setOperationAction(ISD::VECREDUCE_XOR, VT, Custom);

      // RVV has native int->float & float->int conversions where the
      // element type sizes are within one power-of-two of each other. Any
      // wider distances between type sizes have to be lowered as sequences
      // which progressively narrow the gap in stages.
      setOperationAction(ISD::SINT_TO_FP, VT, Custom);
      setOperationAction(ISD::UINT_TO_FP, VT, Custom);
      setOperationAction(ISD::FP_TO_SINT, VT, Custom);
      setOperationAction(ISD::FP_TO_UINT, VT, Custom);

      // Expand all extending loads to types larger than this, and truncating
      // stores from types larger than this.
      for (MVT OtherVT : MVT::integer_scalable_vector_valuetypes()) {
        setTruncStoreAction(OtherVT, VT, Expand);
        setLoadExtAction(ISD::EXTLOAD, OtherVT, VT, Expand);
        setLoadExtAction(ISD::SEXTLOAD, OtherVT, VT, Expand);
        setLoadExtAction(ISD::ZEXTLOAD, OtherVT, VT, Expand);
      }
    }

    for (MVT VT : IntVecVTs) {
      setOperationAction(ISD::SPLAT_VECTOR, VT, Legal);
      setOperationAction(ISD::SPLAT_VECTOR_PARTS, VT, Custom);

      setOperationAction(ISD::SMIN, VT, Legal);
      setOperationAction(ISD::SMAX, VT, Legal);
      setOperationAction(ISD::UMIN, VT, Legal);
      setOperationAction(ISD::UMAX, VT, Legal);

      setOperationAction(ISD::ROTL, VT, Expand);
      setOperationAction(ISD::ROTR, VT, Expand);

      setOperationAction(ISD::VECTOR_SHUFFLE, VT, Custom);
      // Custom-lower extensions and truncations from/to mask types.
      setOperationAction(ISD::ANY_EXTEND, VT, Custom);
      setOperationAction(ISD::SIGN_EXTEND, VT, Custom);
      setOperationAction(ISD::ZERO_EXTEND, VT, Custom);

      // RVV has native int->float & float->int conversions where the
      // element type sizes are within one power-of-two of each other. Any
      // wider distances between type sizes have to be lowered as sequences
      // which progressively narrow the gap in stages.
      setOperationAction(ISD::SINT_TO_FP, VT, Custom);
      setOperationAction(ISD::UINT_TO_FP, VT, Custom);
      setOperationAction(ISD::FP_TO_SINT, VT, Custom);
      setOperationAction(ISD::FP_TO_UINT, VT, Custom);

      setOperationAction(ISD::SADDSAT, VT, Legal);
      setOperationAction(ISD::UADDSAT, VT, Legal);
      setOperationAction(ISD::SSUBSAT, VT, Legal);
      setOperationAction(ISD::USUBSAT, VT, Legal);

      // Integer VTs are lowered as a series of "RISCVISD::TRUNCATE_VECTOR_VL"
      // nodes which truncate by one power of two at a time.
      setOperationAction(ISD::TRUNCATE, VT, Custom);

      // Custom-lower insert/extract operations to simplify patterns.
      setOperationAction(ISD::INSERT_VECTOR_ELT, VT, Custom);
      setOperationAction(ISD::EXTRACT_VECTOR_ELT, VT, Custom);

      // Custom-lower reduction operations to set up the corresponding custom
      // nodes' operands.
      setOperationAction(ISD::VECREDUCE_ADD, VT, Custom);
      setOperationAction(ISD::VECREDUCE_AND, VT, Custom);
      setOperationAction(ISD::VECREDUCE_OR, VT, Custom);
      setOperationAction(ISD::VECREDUCE_XOR, VT, Custom);
      setOperationAction(ISD::VECREDUCE_SMAX, VT, Custom);
      setOperationAction(ISD::VECREDUCE_SMIN, VT, Custom);
      setOperationAction(ISD::VECREDUCE_UMAX, VT, Custom);
      setOperationAction(ISD::VECREDUCE_UMIN, VT, Custom);

      for (unsigned VPOpc : IntegerVPOps)
        setOperationAction(VPOpc, VT, Custom);

      setOperationAction(ISD::LOAD, VT, Custom);
      setOperationAction(ISD::STORE, VT, Custom);

      setOperationAction(ISD::MLOAD, VT, Custom);
      setOperationAction(ISD::MSTORE, VT, Custom);
      setOperationAction(ISD::MGATHER, VT, Custom);
      setOperationAction(ISD::MSCATTER, VT, Custom);

      setOperationAction(ISD::VP_LOAD, VT, Custom);
      setOperationAction(ISD::VP_STORE, VT, Custom);
      setOperationAction(ISD::VP_GATHER, VT, Custom);
      setOperationAction(ISD::VP_SCATTER, VT, Custom);

      setOperationAction(ISD::CONCAT_VECTORS, VT, Custom);
      setOperationAction(ISD::INSERT_SUBVECTOR, VT, Custom);
      setOperationAction(ISD::EXTRACT_SUBVECTOR, VT, Custom);

      setOperationAction(ISD::SELECT, VT, Custom);
      setOperationAction(ISD::SELECT_CC, VT, Expand);

      setOperationAction(ISD::STEP_VECTOR, VT, Custom);
      setOperationAction(ISD::VECTOR_REVERSE, VT, Custom);

      for (MVT OtherVT : MVT::integer_scalable_vector_valuetypes()) {
        setTruncStoreAction(VT, OtherVT, Expand);
        setLoadExtAction(ISD::EXTLOAD, OtherVT, VT, Expand);
        setLoadExtAction(ISD::SEXTLOAD, OtherVT, VT, Expand);
        setLoadExtAction(ISD::ZEXTLOAD, OtherVT, VT, Expand);
      }

	  // Splice
      setOperationAction(ISD::VECTOR_SPLICE, VT, Custom);
    }

    // Expand various CCs to best match the RVV ISA, which natively supports UNE
    // but no other unordered comparisons, and supports all ordered comparisons
    // except ONE. Additionally, we expand GT,OGT,GE,OGE for optimization
    // purposes; they are expanded to their swapped-operand CCs (LT,OLT,LE,OLE),
    // and we pattern-match those back to the "original", swapping operands once
    // more. This way we catch both operations and both "vf" and "fv" forms with
    // fewer patterns.
    ISD::CondCode VFPCCToExpand[] = {
        ISD::SETO,   ISD::SETONE, ISD::SETUEQ, ISD::SETUGT,
        ISD::SETUGE, ISD::SETULT, ISD::SETULE, ISD::SETUO,
        ISD::SETGT,  ISD::SETOGT, ISD::SETGE,  ISD::SETOGE,
    };

    // Sets common operation actions on RVV floating-point vector types.
    const auto SetCommonVFPActions = [&](MVT VT) {
      setOperationAction(ISD::SPLAT_VECTOR, VT, Legal);
      // RVV has native FP_ROUND & FP_EXTEND conversions where the element type
      // sizes are within one power-of-two of each other. Therefore conversions
      // between vXf16 and vXf64 must be lowered as sequences which convert via
      // vXf32.
      setOperationAction(ISD::FP_ROUND, VT, Custom);
      setOperationAction(ISD::FP_EXTEND, VT, Custom);
      // Custom-lower insert/extract operations to simplify patterns.
      setOperationAction(ISD::INSERT_VECTOR_ELT, VT, Custom);
      setOperationAction(ISD::EXTRACT_VECTOR_ELT, VT, Custom);
      setOperationAction(ISD::VECTOR_SHUFFLE, VT, Custom);
      // Expand various condition codes (explained above).
      for (auto CC : VFPCCToExpand)
        setCondCodeAction(CC, VT, Expand);

      setOperationAction(ISD::FMINNUM, VT, Legal);
      setOperationAction(ISD::FMAXNUM, VT, Legal);

      setOperationAction(ISD::VECREDUCE_FADD, VT, Custom);
      setOperationAction(ISD::VECREDUCE_SEQ_FADD, VT, Custom);
      setOperationAction(ISD::VECREDUCE_FMIN, VT, Custom);
      setOperationAction(ISD::VECREDUCE_FMAX, VT, Custom);
      setOperationAction(ISD::FCOPYSIGN, VT, Legal);

      setOperationAction(ISD::LOAD, VT, Custom);
      setOperationAction(ISD::STORE, VT, Custom);

      setOperationAction(ISD::MLOAD, VT, Custom);
      setOperationAction(ISD::MSTORE, VT, Custom);
      setOperationAction(ISD::MGATHER, VT, Custom);
      setOperationAction(ISD::MSCATTER, VT, Custom);

      setOperationAction(ISD::VP_LOAD, VT, Custom);
      setOperationAction(ISD::VP_STORE, VT, Custom);
      setOperationAction(ISD::VP_GATHER, VT, Custom);
      setOperationAction(ISD::VP_SCATTER, VT, Custom);

      setOperationAction(ISD::SELECT, VT, Custom);
      setOperationAction(ISD::SELECT_CC, VT, Expand);

      setOperationAction(ISD::CONCAT_VECTORS, VT, Custom);
      setOperationAction(ISD::INSERT_SUBVECTOR, VT, Custom);
      setOperationAction(ISD::EXTRACT_SUBVECTOR, VT, Custom);

      setOperationAction(ISD::VECTOR_REVERSE, VT, Custom);

      for (unsigned VPOpc : FloatingPointVPOps)
        setOperationAction(VPOpc, VT, Custom);
    };

    // Sets common extload/truncstore actions on RVV floating-point vector
    // types.
    const auto SetCommonVFPExtLoadTruncStoreActions =
        [&](MVT VT, ArrayRef<MVT::SimpleValueType> SmallerVTs) {
          for (auto SmallVT : SmallerVTs) {
            setTruncStoreAction(VT, SmallVT, Expand);
            setLoadExtAction(ISD::EXTLOAD, VT, SmallVT, Expand);
          }
        };

    if (Subtarget.hasStdExtZfh())
      for (MVT VT : F16VecVTs)
        SetCommonVFPActions(VT);

    for (MVT VT : F32VecVTs) {
      if (Subtarget.hasStdExtF())
        SetCommonVFPActions(VT);
      SetCommonVFPExtLoadTruncStoreActions(VT, F16VecVTs);
    }

    for (MVT VT : F64VecVTs) {
      if (Subtarget.hasStdExtD())
        SetCommonVFPActions(VT);
      SetCommonVFPExtLoadTruncStoreActions(VT, F16VecVTs);
      SetCommonVFPExtLoadTruncStoreActions(VT, F32VecVTs);
    }

    if (Subtarget.useRVVForFixedLengthVectors()) {
      for (MVT VT : MVT::integer_fixedlen_vector_valuetypes()) {
        if (!useRVVForFixedLengthVectorVT(VT))
          continue;

        // By default everything must be expanded.
        for (unsigned Op = 0; Op < ISD::BUILTIN_OP_END; ++Op)
          setOperationAction(Op, VT, Expand);
        for (MVT OtherVT : MVT::integer_fixedlen_vector_valuetypes()) {
          setTruncStoreAction(VT, OtherVT, Expand);
          setLoadExtAction(ISD::EXTLOAD, OtherVT, VT, Expand);
          setLoadExtAction(ISD::SEXTLOAD, OtherVT, VT, Expand);
          setLoadExtAction(ISD::ZEXTLOAD, OtherVT, VT, Expand);
        }

        // We use EXTRACT_SUBVECTOR as a "cast" from scalable to fixed.
        setOperationAction(ISD::INSERT_SUBVECTOR, VT, Custom);
        setOperationAction(ISD::EXTRACT_SUBVECTOR, VT, Custom);

        setOperationAction(ISD::BUILD_VECTOR, VT, Custom);
        setOperationAction(ISD::CONCAT_VECTORS, VT, Custom);

        setOperationAction(ISD::INSERT_VECTOR_ELT, VT, Custom);
        setOperationAction(ISD::EXTRACT_VECTOR_ELT, VT, Custom);

        setOperationAction(ISD::LOAD, VT, Custom);
        setOperationAction(ISD::STORE, VT, Custom);

        setOperationAction(ISD::SETCC, VT, Custom);

        setOperationAction(ISD::SELECT, VT, Custom);

        setOperationAction(ISD::TRUNCATE, VT, Custom);

        setOperationAction(ISD::BITCAST, VT, Custom);

        setOperationAction(ISD::VECREDUCE_AND, VT, Custom);
        setOperationAction(ISD::VECREDUCE_OR, VT, Custom);
        setOperationAction(ISD::VECREDUCE_XOR, VT, Custom);

        setOperationAction(ISD::SINT_TO_FP, VT, Custom);
        setOperationAction(ISD::UINT_TO_FP, VT, Custom);
        setOperationAction(ISD::FP_TO_SINT, VT, Custom);
        setOperationAction(ISD::FP_TO_UINT, VT, Custom);

        // Operations below are different for between masks and other vectors.
        if (VT.getVectorElementType() == MVT::i1) {
          setOperationAction(ISD::AND, VT, Custom);
          setOperationAction(ISD::OR, VT, Custom);
          setOperationAction(ISD::XOR, VT, Custom);
          continue;
        }

        // Use SPLAT_VECTOR to prevent type legalization from destroying the
        // splats when type legalizing i64 scalar on RV32.
        // FIXME: Use SPLAT_VECTOR for all types? DAGCombine probably needs
        // improvements first.
        if (!Subtarget.is64Bit() && VT.getVectorElementType() == MVT::i64) {
          setOperationAction(ISD::SPLAT_VECTOR, VT, Custom);
          setOperationAction(ISD::SPLAT_VECTOR_PARTS, VT, Custom);
        }

        setOperationAction(ISD::VECTOR_SHUFFLE, VT, Custom);
        setOperationAction(ISD::INSERT_VECTOR_ELT, VT, Custom);

        setOperationAction(ISD::MLOAD, VT, Custom);
        setOperationAction(ISD::MSTORE, VT, Custom);
        setOperationAction(ISD::MGATHER, VT, Custom);
        setOperationAction(ISD::MSCATTER, VT, Custom);

        setOperationAction(ISD::VP_LOAD, VT, Custom);
        setOperationAction(ISD::VP_STORE, VT, Custom);
        setOperationAction(ISD::VP_GATHER, VT, Custom);
        setOperationAction(ISD::VP_SCATTER, VT, Custom);

        setOperationAction(ISD::ADD, VT, Custom);
        setOperationAction(ISD::MUL, VT, Custom);
        setOperationAction(ISD::SUB, VT, Custom);
        setOperationAction(ISD::AND, VT, Custom);
        setOperationAction(ISD::OR, VT, Custom);
        setOperationAction(ISD::XOR, VT, Custom);
        setOperationAction(ISD::SDIV, VT, Custom);
        setOperationAction(ISD::SREM, VT, Custom);
        setOperationAction(ISD::UDIV, VT, Custom);
        setOperationAction(ISD::UREM, VT, Custom);
        setOperationAction(ISD::SHL, VT, Custom);
        setOperationAction(ISD::SRA, VT, Custom);
        setOperationAction(ISD::SRL, VT, Custom);

        setOperationAction(ISD::SMIN, VT, Custom);
        setOperationAction(ISD::SMAX, VT, Custom);
        setOperationAction(ISD::UMIN, VT, Custom);
        setOperationAction(ISD::UMAX, VT, Custom);
        setOperationAction(ISD::ABS,  VT, Custom);

        setOperationAction(ISD::MULHS, VT, Custom);
        setOperationAction(ISD::MULHU, VT, Custom);

        setOperationAction(ISD::SADDSAT, VT, Custom);
        setOperationAction(ISD::UADDSAT, VT, Custom);
        setOperationAction(ISD::SSUBSAT, VT, Custom);
        setOperationAction(ISD::USUBSAT, VT, Custom);

        setOperationAction(ISD::VSELECT, VT, Custom);
        setOperationAction(ISD::SELECT_CC, VT, Expand);

        setOperationAction(ISD::ANY_EXTEND, VT, Custom);
        setOperationAction(ISD::SIGN_EXTEND, VT, Custom);
        setOperationAction(ISD::ZERO_EXTEND, VT, Custom);

        // Custom-lower reduction operations to set up the corresponding custom
        // nodes' operands.
        setOperationAction(ISD::VECREDUCE_ADD, VT, Custom);
        setOperationAction(ISD::VECREDUCE_SMAX, VT, Custom);
        setOperationAction(ISD::VECREDUCE_SMIN, VT, Custom);
        setOperationAction(ISD::VECREDUCE_UMAX, VT, Custom);
        setOperationAction(ISD::VECREDUCE_UMIN, VT, Custom);

        for (unsigned VPOpc : IntegerVPOps)
          setOperationAction(VPOpc, VT, Custom);
      }

      for (MVT VT : MVT::fp_fixedlen_vector_valuetypes()) {
        if (!useRVVForFixedLengthVectorVT(VT))
          continue;

        // By default everything must be expanded.
        for (unsigned Op = 0; Op < ISD::BUILTIN_OP_END; ++Op)
          setOperationAction(Op, VT, Expand);
        for (MVT OtherVT : MVT::fp_fixedlen_vector_valuetypes()) {
          setLoadExtAction(ISD::EXTLOAD, OtherVT, VT, Expand);
          setTruncStoreAction(VT, OtherVT, Expand);
        }

        // We use EXTRACT_SUBVECTOR as a "cast" from scalable to fixed.
        setOperationAction(ISD::INSERT_SUBVECTOR, VT, Custom);
        setOperationAction(ISD::EXTRACT_SUBVECTOR, VT, Custom);

        setOperationAction(ISD::BUILD_VECTOR, VT, Custom);
        setOperationAction(ISD::CONCAT_VECTORS, VT, Custom);
        setOperationAction(ISD::VECTOR_SHUFFLE, VT, Custom);
        setOperationAction(ISD::INSERT_VECTOR_ELT, VT, Custom);
        setOperationAction(ISD::EXTRACT_VECTOR_ELT, VT, Custom);

        setOperationAction(ISD::LOAD, VT, Custom);
        setOperationAction(ISD::STORE, VT, Custom);
        setOperationAction(ISD::MLOAD, VT, Custom);
        setOperationAction(ISD::MSTORE, VT, Custom);
        setOperationAction(ISD::MGATHER, VT, Custom);
        setOperationAction(ISD::MSCATTER, VT, Custom);

        setOperationAction(ISD::VP_LOAD, VT, Custom);
        setOperationAction(ISD::VP_STORE, VT, Custom);
        setOperationAction(ISD::VP_GATHER, VT, Custom);
        setOperationAction(ISD::VP_SCATTER, VT, Custom);

        setOperationAction(ISD::FADD, VT, Custom);
        setOperationAction(ISD::FSUB, VT, Custom);
        setOperationAction(ISD::FMUL, VT, Custom);
        setOperationAction(ISD::FDIV, VT, Custom);
        setOperationAction(ISD::FNEG, VT, Custom);
        setOperationAction(ISD::FABS, VT, Custom);
        setOperationAction(ISD::FCOPYSIGN, VT, Custom);
        setOperationAction(ISD::FSQRT, VT, Custom);
        setOperationAction(ISD::FMA, VT, Custom);
        setOperationAction(ISD::FMINNUM, VT, Custom);
        setOperationAction(ISD::FMAXNUM, VT, Custom);

        setOperationAction(ISD::FP_ROUND, VT, Custom);
        setOperationAction(ISD::FP_EXTEND, VT, Custom);

        for (auto CC : VFPCCToExpand)
          setCondCodeAction(CC, VT, Expand);

        setOperationAction(ISD::VSELECT, VT, Custom);
        setOperationAction(ISD::SELECT, VT, Custom);
        setOperationAction(ISD::SELECT_CC, VT, Expand);

        setOperationAction(ISD::BITCAST, VT, Custom);

        setOperationAction(ISD::VECREDUCE_FADD, VT, Custom);
        setOperationAction(ISD::VECREDUCE_SEQ_FADD, VT, Custom);
        setOperationAction(ISD::VECREDUCE_FMIN, VT, Custom);
        setOperationAction(ISD::VECREDUCE_FMAX, VT, Custom);

        for (unsigned VPOpc : FloatingPointVPOps)
          setOperationAction(VPOpc, VT, Custom);
      }

      // Custom-legalize bitcasts from fixed-length vectors to scalar types.
      setOperationAction(ISD::BITCAST, MVT::i8, Custom);
      setOperationAction(ISD::BITCAST, MVT::i16, Custom);
      setOperationAction(ISD::BITCAST, MVT::i32, Custom);
      setOperationAction(ISD::BITCAST, MVT::i64, Custom);
      setOperationAction(ISD::BITCAST, MVT::f16, Custom);
      setOperationAction(ISD::BITCAST, MVT::f32, Custom);
      setOperationAction(ISD::BITCAST, MVT::f64, Custom);
    }
  }

  // Function alignments.
  const Align FunctionAlignment(Subtarget.hasStdExtC() ? 2 : 4);
  setMinFunctionAlignment(FunctionAlignment);
  setPrefFunctionAlignment(FunctionAlignment);

  setMinimumJumpTableEntries(5);

  // Jumps are expensive, compared to logic
  setJumpIsExpensive();

  // We can use any register for comparisons
  setHasMultipleConditionRegisters();

  if (Subtarget.hasStdExtZbp()) {
    setTargetDAGCombine(ISD::OR);
  }

  if (Subtarget.hasStdExtV()) {
    // EPI & VPred intrinsics may have illegal operands/results
    for (auto VT : {MVT::i1, MVT::i8, MVT::i16, MVT::i32, MVT::nxv1i32}) {
      setOperationAction(ISD::INTRINSIC_WO_CHAIN, VT, Custom);
    }

    // VPred intrinsics may have illegal operands/results
    for (auto VT : {MVT::i32}) {
      setOperationAction(ISD::INTRINSIC_W_CHAIN, VT, Custom);
      setOperationAction(ISD::INTRINSIC_VOID, VT, Custom);
    }

    // Some tuple operations are chained and need custom lowering.
    setOperationAction(ISD::INTRINSIC_W_CHAIN, MVT::Other, Custom);
    setOperationAction(ISD::INTRINSIC_VOID, MVT::Other, Custom);

    // Custom-legalize this node for scalable vectors.
    for (auto VT : {MVT::nxv1i64, MVT::nxv2i32, MVT::nxv4i16}) {
      setOperationAction(ISD::SIGN_EXTEND_VECTOR_INREG, VT, Custom);
      setOperationAction(ISD::ZERO_EXTEND_VECTOR_INREG, VT, Custom);
    }

    // Custom-legalize these nodes for scalable vectors.
    for (auto VT : {MVT::nxv8i8, MVT::nxv16i8, MVT::nxv32i8, MVT::nxv64i8,
                    MVT::nxv4i16, MVT::nxv8i16, MVT::nxv16i16, MVT::nxv32i16,
                    MVT::nxv2i32, MVT::nxv4i32, MVT::nxv8i32, MVT::nxv16i32,
                    MVT::nxv1i64, MVT::nxv2i64, MVT::nxv4i64, MVT::nxv8i64,
                    MVT::nxv2f32, MVT::nxv4f32, MVT::nxv8f32, MVT::nxv16f32,
                    MVT::nxv1f64, MVT::nxv2f64, MVT::nxv4f64, MVT::nxv8f64}) {
      setOperationAction(ISD::MGATHER, VT, Custom);
      setOperationAction(ISD::MSCATTER, VT, Custom);
      setOperationAction(ISD::SELECT, VT, Custom);
    }

    // Register libcalls for fp vector functions.
    setLibcallName(RTLIB::EXP_NXV1F64, "__epi_exp_nxv1f64");
    setLibcallName(RTLIB::EXP_NXV2F64, "__epi_exp_nxv2f64");
    setLibcallName(RTLIB::EXP_NXV4F64, "__epi_exp_nxv4f64");
    setLibcallName(RTLIB::EXP_NXV8F64, "__epi_exp_nxv8f64");
    setLibcallName(RTLIB::EXP_NXV1F32, "__epi_exp_nxv1f32");
    setLibcallName(RTLIB::EXP_NXV2F32, "__epi_exp_nxv2f32");
    setLibcallName(RTLIB::EXP_NXV4F32, "__epi_exp_nxv4f32");
    setLibcallName(RTLIB::EXP_NXV8F32, "__epi_exp_nxv8f32");
    setLibcallName(RTLIB::EXP_NXV16F32, "__epi_exp_nxv16f32");

    setLibcallName(RTLIB::SIN_NXV1F64, "__epi_sin_nxv1f64");
    setLibcallName(RTLIB::SIN_NXV2F64, "__epi_sin_nxv2f64");
    setLibcallName(RTLIB::SIN_NXV4F64, "__epi_sin_nxv4f64");
    setLibcallName(RTLIB::SIN_NXV8F64, "__epi_sin_nxv8f64");
    setLibcallName(RTLIB::SIN_NXV1F32, "__epi_sin_nxv1f32");
    setLibcallName(RTLIB::SIN_NXV2F32, "__epi_sin_nxv2f32");
    setLibcallName(RTLIB::SIN_NXV4F32, "__epi_sin_nxv4f32");
    setLibcallName(RTLIB::SIN_NXV8F32, "__epi_sin_nxv8f32");
    setLibcallName(RTLIB::SIN_NXV16F32, "__epi_sin_nxv16f32");

    setLibcallName(RTLIB::COS_NXV1F64, "__epi_cos_nxv1f64");
    setLibcallName(RTLIB::COS_NXV2F64, "__epi_cos_nxv2f64");
    setLibcallName(RTLIB::COS_NXV4F64, "__epi_cos_nxv4f64");
    setLibcallName(RTLIB::COS_NXV8F64, "__epi_cos_nxv8f64");
    setLibcallName(RTLIB::COS_NXV1F32, "__epi_cos_nxv1f32");
    setLibcallName(RTLIB::COS_NXV2F32, "__epi_cos_nxv2f32");
    setLibcallName(RTLIB::COS_NXV4F32, "__epi_cos_nxv4f32");
    setLibcallName(RTLIB::COS_NXV8F32, "__epi_cos_nxv8f32");
    setLibcallName(RTLIB::COS_NXV16F32, "__epi_cos_nxv16f32");

    setLibcallName(RTLIB::FMOD_NXV1F64, "__epi_fmod_nxv1f64");
    setLibcallName(RTLIB::FMOD_NXV2F64, "__epi_fmod_nxv2f64");
    setLibcallName(RTLIB::FMOD_NXV4F64, "__epi_fmod_nxv4f64");
    setLibcallName(RTLIB::FMOD_NXV8F64, "__epi_fmod_nxv8f64");
    setLibcallName(RTLIB::FMOD_NXV1F32, "__epi_fmod_nxv1f32");
    setLibcallName(RTLIB::FMOD_NXV2F32, "__epi_fmod_nxv2f32");
    setLibcallName(RTLIB::FMOD_NXV4F32, "__epi_fmod_nxv4f32");
    setLibcallName(RTLIB::FMOD_NXV8F32, "__epi_fmod_nxv8f32");
    setLibcallName(RTLIB::FMOD_NXV16F32, "__epi_fmod_nxv16f32");

    // Custom-legalize these nodes for fp scalable vectors.
    for (auto VT :
         {MVT::nxv1f32, MVT::nxv2f32, MVT::nxv4f32, MVT::nxv8f32, MVT::nxv16f32,
          MVT::nxv1f64, MVT::nxv2f64, MVT::nxv4f64, MVT::nxv8f64}) {
      setOperationAction(ISD::FEXP, VT, Custom);
      setOperationAction(ISD::FSIN, VT, Custom);
      setOperationAction(ISD::FCOS, VT, Custom);
      setOperationAction(ISD::FREM, VT, Custom);
      setOperationAction(ISD::VECTOR_SPLICE, VT, Custom);
    }
  }

  setTargetDAGCombine(ISD::ADD);
  setTargetDAGCombine(ISD::SUB);
  setTargetDAGCombine(ISD::AND);
  setTargetDAGCombine(ISD::OR);
  setTargetDAGCombine(ISD::XOR);
  setTargetDAGCombine(ISD::ANY_EXTEND);
  setTargetDAGCombine(ISD::ZERO_EXTEND);
  if (Subtarget.hasStdExtV()) {
    setTargetDAGCombine(ISD::FCOPYSIGN);
    setTargetDAGCombine(ISD::MGATHER);
    setTargetDAGCombine(ISD::MSCATTER);
    setTargetDAGCombine(ISD::VP_GATHER);
    setTargetDAGCombine(ISD::VP_SCATTER);
    setTargetDAGCombine(ISD::SRA);
    setTargetDAGCombine(ISD::SRL);
    setTargetDAGCombine(ISD::SHL);
  }
}

EVT RISCVTargetLowering::getSetCCResultType(const DataLayout &DL,
                                            LLVMContext &Context,
                                            EVT VT) const {
  if (!VT.isVector())
    return getPointerTy(DL);
  if (Subtarget.hasStdExtV() &&
      (VT.isScalableVector() || Subtarget.useRVVForFixedLengthVectors()))
    return EVT::getVectorVT(Context, MVT::i1, VT.getVectorElementCount());
  return VT.changeVectorElementTypeToInteger();
}

MVT RISCVTargetLowering::getVPExplicitVectorLengthTy() const {
  return Subtarget.getXLenVT();
}

bool RISCVTargetLowering::getTgtMemIntrinsic(IntrinsicInfo &Info,
                                             const CallInst &I,
                                             MachineFunction &MF,
                                             unsigned Intrinsic) const {
  auto &DL = I.getModule()->getDataLayout();
  switch (Intrinsic) {
  default:
    return false;
  case Intrinsic::riscv_masked_atomicrmw_xchg_i32:
  case Intrinsic::riscv_masked_atomicrmw_add_i32:
  case Intrinsic::riscv_masked_atomicrmw_sub_i32:
  case Intrinsic::riscv_masked_atomicrmw_nand_i32:
  case Intrinsic::riscv_masked_atomicrmw_max_i32:
  case Intrinsic::riscv_masked_atomicrmw_min_i32:
  case Intrinsic::riscv_masked_atomicrmw_umax_i32:
  case Intrinsic::riscv_masked_atomicrmw_umin_i32:
  case Intrinsic::riscv_masked_cmpxchg_i32: {
    PointerType *PtrTy = cast<PointerType>(I.getArgOperand(0)->getType());
    Info.opc = ISD::INTRINSIC_W_CHAIN;
    Info.memVT = MVT::getVT(PtrTy->getElementType());
    Info.ptrVal = I.getArgOperand(0);
    Info.offset = 0;
    Info.align = Align(4);
    Info.flags = MachineMemOperand::MOLoad | MachineMemOperand::MOStore |
                 MachineMemOperand::MOVolatile;
    return true;
  }
  case Intrinsic::epi_vload:
  case Intrinsic::epi_vload_strided:
  case Intrinsic::epi_vload_indexed: {
    PointerType *PtrTy = cast<PointerType>(I.getArgOperand(0)->getType());
    Info.opc = ISD::INTRINSIC_W_CHAIN;
    Info.memVT = MVT::getVT(PtrTy->getElementType());
    Info.ptrVal = I.getArgOperand(0);
    Info.offset = 0;
    Info.align = MaybeAlign(DL.getABITypeAlignment(PtrTy->getElementType()));
    Info.flags = MachineMemOperand::MOLoad;
    return true;
  }
  case Intrinsic::epi_vload_mask:
  case Intrinsic::epi_vload_strided_mask:
  case Intrinsic::epi_vload_indexed_mask: {
    PointerType *PtrTy = cast<PointerType>(I.getArgOperand(1)->getType());
    Info.opc = ISD::INTRINSIC_W_CHAIN;
    Info.memVT = MVT::getVT(PtrTy->getElementType());
    Info.ptrVal = I.getArgOperand(1);
    Info.offset = 0;
    Info.align = MaybeAlign(DL.getABITypeAlignment(PtrTy->getElementType()));
    Info.flags = MachineMemOperand::MOLoad;
    return true;
  }
  case Intrinsic::epi_vstore:
  case Intrinsic::epi_vstore_strided:
  case Intrinsic::epi_vstore_indexed:
  case Intrinsic::epi_vstore_mask:
  case Intrinsic::epi_vstore_strided_mask:
  case Intrinsic::epi_vstore_indexed_mask: {
    PointerType *PtrTy = cast<PointerType>(I.getArgOperand(1)->getType());
    Info.opc = ISD::INTRINSIC_VOID;
    Info.memVT = MVT::getVT(PtrTy->getElementType());
    Info.ptrVal = I.getArgOperand(1);
    Info.offset = 0;
    Info.align = MaybeAlign(DL.getABITypeAlignment(PtrTy->getElementType()));
    Info.flags = MachineMemOperand::MOStore;
    return true;
  }
  }
}

bool RISCVTargetLowering::isLegalAddressingMode(const DataLayout &DL,
                                                const AddrMode &AM, Type *Ty,
                                                unsigned AS,
                                                Instruction *I) const {
  // No global is ever allowed as a base.
  if (AM.BaseGV)
    return false;

  // Require a 12-bit signed offset.
  if (!isInt<12>(AM.BaseOffs))
    return false;

  switch (AM.Scale) {
  case 0: // "r+i" or just "i", depending on HasBaseReg.
    break;
  case 1:
    if (!AM.HasBaseReg) // allow "r+i".
      break;
    return false; // disallow "r+r" or "r+r+i".
  default:
    return false;
  }

  return true;
}

bool RISCVTargetLowering::isLegalICmpImmediate(int64_t Imm) const {
  return isInt<12>(Imm);
}

bool RISCVTargetLowering::isLegalAddImmediate(int64_t Imm) const {
  return isInt<12>(Imm);
}

// On RV32, 64-bit integers are split into their high and low parts and held
// in two different registers, so the trunc is free since the low register can
// just be used.
bool RISCVTargetLowering::isTruncateFree(Type *SrcTy, Type *DstTy) const {
  if (Subtarget.is64Bit() || !SrcTy->isIntegerTy() || !DstTy->isIntegerTy())
    return false;
  unsigned SrcBits = SrcTy->getPrimitiveSizeInBits();
  unsigned DestBits = DstTy->getPrimitiveSizeInBits();
  return (SrcBits == 64 && DestBits == 32);
}

bool RISCVTargetLowering::isTruncateFree(EVT SrcVT, EVT DstVT) const {
  if (Subtarget.is64Bit() || SrcVT.isVector() || DstVT.isVector() ||
      !SrcVT.isInteger() || !DstVT.isInteger())
    return false;
  unsigned SrcBits = SrcVT.getSizeInBits();
  unsigned DestBits = DstVT.getSizeInBits();
  return (SrcBits == 64 && DestBits == 32);
}

bool RISCVTargetLowering::isZExtFree(SDValue Val, EVT VT2) const {
  // Zexts are free if they can be combined with a load.
  if (auto *LD = dyn_cast<LoadSDNode>(Val)) {
    EVT MemVT = LD->getMemoryVT();
    if ((MemVT == MVT::i8 || MemVT == MVT::i16 ||
         (Subtarget.is64Bit() && MemVT == MVT::i32)) &&
        (LD->getExtensionType() == ISD::NON_EXTLOAD ||
         LD->getExtensionType() == ISD::ZEXTLOAD))
      return true;
  }

  return TargetLowering::isZExtFree(Val, VT2);
}

bool RISCVTargetLowering::isSExtCheaperThanZExt(EVT SrcVT, EVT DstVT) const {
  return Subtarget.is64Bit() && SrcVT == MVT::i32 && DstVT == MVT::i64;
}

bool RISCVTargetLowering::isCheapToSpeculateCttz() const {
  return Subtarget.hasStdExtZbb();
}

bool RISCVTargetLowering::isCheapToSpeculateCtlz() const {
  return Subtarget.hasStdExtZbb();
}

/// Check if sinking \p I's operands to I's basic block is profitable, because
/// the operands can be folded into a target instruction, e.g.
/// splats of scalars can fold into vector instructions.
bool RISCVTargetLowering::shouldSinkOperands(
    Instruction *I, SmallVectorImpl<Use *> &Ops) const {
  using namespace llvm::PatternMatch;

  if (!I->getType()->isVectorTy() || !Subtarget.hasStdExtV())
    return false;

  auto IsSinker = [&](Instruction *I, int Operand) {
    switch (I->getOpcode()) {
    case Instruction::Add:
    case Instruction::Sub:
    case Instruction::Mul:
      return true;
    case Instruction::Shl:
    case Instruction::LShr:
    case Instruction::AShr:
      return Operand == 1;
    default:
      return false;
    }
  };

  for (auto OpIdx : enumerate(I->operands())) {
    if (!IsSinker(I, OpIdx.index()))
      continue;

    Instruction *Op = dyn_cast<Instruction>(OpIdx.value().get());
    // Make sure we are not already sinking this operand
    if (!Op || any_of(Ops, [&](Use *U) { return U->get() == Op; }))
      continue;

    // We are looking for a splat that can be sunk.
    if (!match(Op, m_Shuffle(m_InsertElt(m_Undef(), m_Value(), m_ZeroInt()),
                             m_Undef(), m_ZeroMask())))
      continue;

    // All uses of the shuffle should be sunk to avoid duplicating it across gpr
    // and vector registers
    for (Use &U : Op->uses()) {
      Instruction *Insn = cast<Instruction>(U.getUser());
      if (!IsSinker(Insn, U.getOperandNo()))
        return false;
    }

    Ops.push_back(&Op->getOperandUse(0));
    Ops.push_back(&OpIdx.value());
  }
  return true;
}

bool RISCVTargetLowering::isFPImmLegal(const APFloat &Imm, EVT VT,
                                       bool ForCodeSize) const {
  if (VT == MVT::f16 && !Subtarget.hasStdExtZfh())
    return false;
  if (VT == MVT::f32 && !Subtarget.hasStdExtF())
    return false;
  if (VT == MVT::f64 && !Subtarget.hasStdExtD())
    return false;
  if (Imm.isNegZero())
    return false;
  return Imm.isZero();
}

bool RISCVTargetLowering::hasBitPreservingFPLogic(EVT VT) const {
  return (VT == MVT::f16 && Subtarget.hasStdExtZfh()) ||
         (VT == MVT::f32 && Subtarget.hasStdExtF()) ||
         (VT == MVT::f64 && Subtarget.hasStdExtD());
}

MVT RISCVTargetLowering::getRegisterTypeForCallingConv(LLVMContext &Context,
                                                      CallingConv::ID CC,
                                                      EVT VT) const {
  // Use f32 to pass f16 if it is legal and Zfh is not enabled. We might still
  // end up using a GPR but that will be decided based on ABI.
  if (VT == MVT::f16 && Subtarget.hasStdExtF() && !Subtarget.hasStdExtZfh())
    return MVT::f32;

  return TargetLowering::getRegisterTypeForCallingConv(Context, CC, VT);
}

unsigned RISCVTargetLowering::getNumRegistersForCallingConv(LLVMContext &Context,
                                                           CallingConv::ID CC,
                                                           EVT VT) const {
  // Use f32 to pass f16 if it is legal and Zfh is not enabled. We might still
  // end up using a GPR but that will be decided based on ABI.
  if (VT == MVT::f16 && Subtarget.hasStdExtF() && !Subtarget.hasStdExtZfh())
    return 1;

  return TargetLowering::getNumRegistersForCallingConv(Context, CC, VT);
}

// Changes the condition code and swaps operands if necessary, so the SetCC
// operation matches one of the comparisons supported directly by branches
// in the RISC-V ISA. May adjust compares to favor compare with 0 over compare
// with 1/-1.
static void translateSetCCForBranch(const SDLoc &DL, SDValue &LHS, SDValue &RHS,
                                    ISD::CondCode &CC, SelectionDAG &DAG) {
  // Convert X > -1 to X >= 0.
  if (CC == ISD::SETGT && isAllOnesConstant(RHS)) {
    RHS = DAG.getConstant(0, DL, RHS.getValueType());
    CC = ISD::SETGE;
    return;
  }
  // Convert X < 1 to 0 >= X.
  if (CC == ISD::SETLT && isOneConstant(RHS)) {
    RHS = LHS;
    LHS = DAG.getConstant(0, DL, RHS.getValueType());
    CC = ISD::SETGE;
    return;
  }

  switch (CC) {
  default:
    break;
  case ISD::SETGT:
  case ISD::SETLE:
  case ISD::SETUGT:
  case ISD::SETULE:
    CC = ISD::getSetCCSwappedOperands(CC);
    std::swap(LHS, RHS);
    break;
  }
}

SDValue RISCVTargetLowering::lowerExtendVectorInReg(SDValue Op,
                                                    SelectionDAG &DAG,
                                                    int Opcode) const {
  SDLoc DL(Op);
  EVT VT = Op.getValueType();

  EVT SrcVT = Op.getOperand(0).getValueType();

  uint64_t ResTyBits = VT.getScalarSizeInBits();
  uint64_t OpTyBits = SrcVT.getScalarSizeInBits();

  assert(isPowerOf2_64(ResTyBits) && isPowerOf2_64(OpTyBits) &&
         (ResTyBits > OpTyBits));

  // For this to work we need to shuffle the elements first.
  SDValue Shuffled =
      DAG.getNode(RISCVISD::SHUFFLE_EXTEND, DL, SrcVT, Op.getOperand(0),
                  DAG.getConstant(Log2_64(ResTyBits / OpTyBits), DL, MVT::i64));

  // Compute the number of bits to sign-extend.
  SDValue ExtendBits = DAG.getConstant(ResTyBits - OpTyBits, DL, MVT::i64);
  SDValue SextInreg = DAG.getNode(Opcode, DL, VT, Shuffled, ExtendBits);

  return SextInreg;
}

SDValue
RISCVTargetLowering::lowerSIGN_EXTEND_VECTOR_INREG(SDValue Op,
                                                   SelectionDAG &DAG) const {
  return lowerExtendVectorInReg(Op, DAG, RISCVISD::SIGN_EXTEND_BITS_INREG);
}

SDValue
RISCVTargetLowering::lowerZERO_EXTEND_VECTOR_INREG(SDValue Op,
                                                   SelectionDAG &DAG) const {
  return lowerExtendVectorInReg(Op, DAG, RISCVISD::ZERO_EXTEND_BITS_INREG);
}

SDValue RISCVTargetLowering::lowerVECLIBCALL(SDValue Op, SelectionDAG &DAG,
    ArrayRef<VTToLibCall> VTToLC) const
{
  SDLoc DL(Op);
  EVT VT = Op.getValueType();

  // FIXME

  auto LCIt = std::find_if(
      VTToLC.begin(), VTToLC.end(),
      [VT](const std::pair<EVT, RTLIB::Libcall> &P) { return P.first == VT; });
  assert(LCIt != VTToLC.end() && "Unexpected VT");

  RTLIB::Libcall LC = LCIt->second;

  MakeLibCallOptions CallOptions;
  SDValue Chain;
  SDValue Result;
  std::vector<SDValue> Operands(Op->op_begin(), Op->op_end());
  std::tie(Result, Chain) =
      makeLibCall(DAG, LC, Op.getValueType(), Operands, CallOptions, DL);
  return Result;
}

SDValue RISCVTargetLowering::lowerFEXP(SDValue Op, SelectionDAG &DAG) const {
  VTToLibCall VTToLC[] = {
      {MVT::nxv1f64, RTLIB::EXP_NXV1F64},   {MVT::nxv2f64, RTLIB::EXP_NXV2F64},
      {MVT::nxv4f64, RTLIB::EXP_NXV4F64},   {MVT::nxv8f64, RTLIB::EXP_NXV8F64},
      {MVT::nxv1f32, RTLIB::EXP_NXV1F32},   {MVT::nxv2f32, RTLIB::EXP_NXV2F32},
      {MVT::nxv4f32, RTLIB::EXP_NXV4F32},   {MVT::nxv8f32, RTLIB::EXP_NXV8F32},
      {MVT::nxv16f32, RTLIB::EXP_NXV16F32},
  };
  return lowerVECLIBCALL(Op, DAG, VTToLC);
}

SDValue RISCVTargetLowering::lowerFSIN(SDValue Op, SelectionDAG &DAG) const {
  VTToLibCall VTToLC[] = {
      {MVT::nxv1f64, RTLIB::SIN_NXV1F64},   {MVT::nxv2f64, RTLIB::SIN_NXV2F64},
      {MVT::nxv4f64, RTLIB::SIN_NXV4F64},   {MVT::nxv8f64, RTLIB::SIN_NXV8F64},
      {MVT::nxv1f32, RTLIB::SIN_NXV1F32},   {MVT::nxv2f32, RTLIB::SIN_NXV2F32},
      {MVT::nxv4f32, RTLIB::SIN_NXV4F32},   {MVT::nxv8f32, RTLIB::SIN_NXV8F32},
      {MVT::nxv16f32, RTLIB::SIN_NXV16F32},
  };
  return lowerVECLIBCALL(Op, DAG, VTToLC);
}

SDValue RISCVTargetLowering::lowerFCOS(SDValue Op, SelectionDAG &DAG) const {
  VTToLibCall VTToLC[] = {
      {MVT::nxv1f64, RTLIB::COS_NXV1F64},   {MVT::nxv2f64, RTLIB::COS_NXV2F64},
      {MVT::nxv4f64, RTLIB::COS_NXV4F64},   {MVT::nxv8f64, RTLIB::COS_NXV8F64},
      {MVT::nxv1f32, RTLIB::COS_NXV1F32},   {MVT::nxv2f32, RTLIB::COS_NXV2F32},
      {MVT::nxv4f32, RTLIB::COS_NXV4F32},   {MVT::nxv8f32, RTLIB::COS_NXV8F32},
      {MVT::nxv16f32, RTLIB::COS_NXV16F32},
  };
  return lowerVECLIBCALL(Op, DAG, VTToLC);
}

SDValue RISCVTargetLowering::lowerFREM(SDValue Op, SelectionDAG &DAG) const {
  VTToLibCall VTToLC[] = {
      {MVT::nxv1f64, RTLIB::FMOD_NXV1F64},
      {MVT::nxv2f64, RTLIB::FMOD_NXV2F64},
      {MVT::nxv4f64, RTLIB::FMOD_NXV4F64},
      {MVT::nxv8f64, RTLIB::FMOD_NXV8F64},
      {MVT::nxv1f32, RTLIB::FMOD_NXV1F32},
      {MVT::nxv2f32, RTLIB::FMOD_NXV2F32},
      {MVT::nxv4f32, RTLIB::FMOD_NXV4F32},
      {MVT::nxv8f32, RTLIB::FMOD_NXV8F32},
      {MVT::nxv16f32, RTLIB::FMOD_NXV16F32},
  };
  return lowerVECLIBCALL(Op, DAG, VTToLC);
}

RISCVII::VLMUL RISCVTargetLowering::getLMUL(MVT VT) {
  assert(VT.isScalableVector() && "Expecting a scalable vector type");
  unsigned KnownSize = VT.getSizeInBits().getKnownMinValue();
  if (VT.getVectorElementType() == MVT::i1)
    KnownSize *= 8;

  switch (KnownSize) {
  default:
    llvm_unreachable("Invalid LMUL.");
  case 8:
    return RISCVII::VLMUL::LMUL_F8;
  case 16:
    return RISCVII::VLMUL::LMUL_F4;
  case 32:
    return RISCVII::VLMUL::LMUL_F2;
  case 64:
    return RISCVII::VLMUL::LMUL_1;
  case 128:
    return RISCVII::VLMUL::LMUL_2;
  case 256:
    return RISCVII::VLMUL::LMUL_4;
  case 512:
    return RISCVII::VLMUL::LMUL_8;
  }
}

unsigned RISCVTargetLowering::getRegClassIDForLMUL(RISCVII::VLMUL LMul) {
  switch (LMul) {
  default:
    llvm_unreachable("Invalid LMUL.");
  case RISCVII::VLMUL::LMUL_F8:
  case RISCVII::VLMUL::LMUL_F4:
  case RISCVII::VLMUL::LMUL_F2:
  case RISCVII::VLMUL::LMUL_1:
    return RISCV::VRRegClassID;
  case RISCVII::VLMUL::LMUL_2:
    return RISCV::VRM2RegClassID;
  case RISCVII::VLMUL::LMUL_4:
    return RISCV::VRM4RegClassID;
  case RISCVII::VLMUL::LMUL_8:
    return RISCV::VRM8RegClassID;
  }
}

unsigned RISCVTargetLowering::getSubregIndexByMVT(MVT VT, unsigned Index) {
  RISCVII::VLMUL LMUL = getLMUL(VT);
  if (LMUL == RISCVII::VLMUL::LMUL_F8 ||
      LMUL == RISCVII::VLMUL::LMUL_F4 ||
      LMUL == RISCVII::VLMUL::LMUL_F2 ||
      LMUL == RISCVII::VLMUL::LMUL_1) {
    static_assert(RISCV::sub_vrm1_7 == RISCV::sub_vrm1_0 + 7,
                  "Unexpected subreg numbering");
    return RISCV::sub_vrm1_0 + Index;
  }
  if (LMUL == RISCVII::VLMUL::LMUL_2) {
    static_assert(RISCV::sub_vrm2_3 == RISCV::sub_vrm2_0 + 3,
                  "Unexpected subreg numbering");
    return RISCV::sub_vrm2_0 + Index;
  }
  if (LMUL == RISCVII::VLMUL::LMUL_4) {
    static_assert(RISCV::sub_vrm4_1 == RISCV::sub_vrm4_0 + 1,
                  "Unexpected subreg numbering");
    return RISCV::sub_vrm4_0 + Index;
  }
  llvm_unreachable("Invalid vector type.");
}

unsigned RISCVTargetLowering::getRegClassIDForVecVT(MVT VT) {
  if (VT.getVectorElementType() == MVT::i1)
    return RISCV::VRRegClassID;
  return getRegClassIDForLMUL(getLMUL(VT));
}

// Attempt to decompose a subvector insert/extract between VecVT and
// SubVecVT via subregister indices. Returns the subregister index that
// can perform the subvector insert/extract with the given element index, as
// well as the index corresponding to any leftover subvectors that must be
// further inserted/extracted within the register class for SubVecVT.
std::pair<unsigned, unsigned>
RISCVTargetLowering::decomposeSubvectorInsertExtractToSubRegs(
    MVT VecVT, MVT SubVecVT, unsigned InsertExtractIdx,
    const RISCVRegisterInfo *TRI) {
  static_assert((RISCV::VRM8RegClassID > RISCV::VRM4RegClassID &&
                 RISCV::VRM4RegClassID > RISCV::VRM2RegClassID &&
                 RISCV::VRM2RegClassID > RISCV::VRRegClassID),
                "Register classes not ordered");
  unsigned VecRegClassID = getRegClassIDForVecVT(VecVT);
  unsigned SubRegClassID = getRegClassIDForVecVT(SubVecVT);
  // Try to compose a subregister index that takes us from the incoming
  // LMUL>1 register class down to the outgoing one. At each step we half
  // the LMUL:
  //   nxv16i32@12 -> nxv2i32: sub_vrm4_1_then_sub_vrm2_1_then_sub_vrm1_0
  // Note that this is not guaranteed to find a subregister index, such as
  // when we are extracting from one VR type to another.
  unsigned SubRegIdx = RISCV::NoSubRegister;
  for (const unsigned RCID :
       {RISCV::VRM4RegClassID, RISCV::VRM2RegClassID, RISCV::VRRegClassID})
    if (VecRegClassID > RCID && SubRegClassID <= RCID) {
      VecVT = VecVT.getHalfNumVectorElementsVT();
      bool IsHi =
          InsertExtractIdx >= VecVT.getVectorElementCount().getKnownMinValue();
      SubRegIdx = TRI->composeSubRegIndices(SubRegIdx,
                                            getSubregIndexByMVT(VecVT, IsHi));
      if (IsHi)
        InsertExtractIdx -= VecVT.getVectorElementCount().getKnownMinValue();
    }
  return {SubRegIdx, InsertExtractIdx};
}

// Permit combining of mask vectors as BUILD_VECTOR never expands to scalar
// stores for those types.
bool RISCVTargetLowering::mergeStoresAfterLegalization(EVT VT) const {
  return !Subtarget.useRVVForFixedLengthVectors() ||
         (VT.isFixedLengthVector() && VT.getVectorElementType() == MVT::i1);
}

static bool useRVVForFixedLengthVectorVT(MVT VT,
                                         const RISCVSubtarget &Subtarget) {
  assert(VT.isFixedLengthVector() && "Expected a fixed length vector type!");
  if (!Subtarget.useRVVForFixedLengthVectors())
    return false;

  // We only support a set of vector types with a consistent maximum fixed size
  // across all supported vector element types to avoid legalization issues.
  // Therefore -- since the largest is v1024i8/v512i16/etc -- the largest
  // fixed-length vector type we support is 1024 bytes.
  if (VT.getFixedSizeInBits() > 1024 * 8)
    return false;

  unsigned MinVLen = Subtarget.getMinRVVVectorSizeInBits();

  MVT EltVT = VT.getVectorElementType();

  // Don't use RVV for vectors we cannot scalarize if required.
  switch (EltVT.SimpleTy) {
  // i1 is supported but has different rules.
  default:
    return false;
  case MVT::i1:
    // Masks can only use a single register.
    if (VT.getVectorNumElements() > MinVLen)
      return false;
    MinVLen /= 8;
    break;
  case MVT::i8:
  case MVT::i16:
  case MVT::i32:
  case MVT::i64:
    break;
  case MVT::f16:
    if (!Subtarget.hasStdExtZfh())
      return false;
    break;
  case MVT::f32:
    if (!Subtarget.hasStdExtF())
      return false;
    break;
  case MVT::f64:
    if (!Subtarget.hasStdExtD())
      return false;
    break;
  }

  // Reject elements larger than ELEN.
  if (EltVT.getSizeInBits() > Subtarget.getMaxELENForFixedLengthVectors())
    return false;

  unsigned LMul = divideCeil(VT.getSizeInBits(), MinVLen);
  // Don't use RVV for types that don't fit.
  if (LMul > Subtarget.getMaxLMULForFixedLengthVectors())
    return false;

  // TODO: Perhaps an artificial restriction, but worth having whilst getting
  // the base fixed length RVV support in place.
  if (!VT.isPow2VectorType())
    return false;

  return true;
}

bool RISCVTargetLowering::useRVVForFixedLengthVectorVT(MVT VT) const {
  return ::useRVVForFixedLengthVectorVT(VT, Subtarget);
}

// Return the largest legal scalable vector type that matches VT's element type.
static MVT getContainerForFixedLengthVector(const TargetLowering &TLI, MVT VT,
                                            const RISCVSubtarget &Subtarget) {
  // This may be called before legal types are setup.
  assert(((VT.isFixedLengthVector() && TLI.isTypeLegal(VT)) ||
          useRVVForFixedLengthVectorVT(VT, Subtarget)) &&
         "Expected legal fixed length vector!");

  unsigned MinVLen = Subtarget.getMinRVVVectorSizeInBits();
  unsigned MaxELen = Subtarget.getMaxELENForFixedLengthVectors();

  MVT EltVT = VT.getVectorElementType();
  switch (EltVT.SimpleTy) {
  default:
    llvm_unreachable("unexpected element type for RVV container");
  case MVT::i1:
  case MVT::i8:
  case MVT::i16:
  case MVT::i32:
  case MVT::i64:
  case MVT::f16:
  case MVT::f32:
  case MVT::f64: {
    // We prefer to use LMUL=1 for VLEN sized types. Use fractional lmuls for
    // narrower types. The smallest fractional LMUL we support is 8/ELEN. Within
    // each fractional LMUL we support SEW between 8 and LMUL*ELEN.
    unsigned NumElts =
        (VT.getVectorNumElements() * RISCV::RVVBitsPerBlock) / MinVLen;
    NumElts = std::max(NumElts, RISCV::RVVBitsPerBlock / MaxELen);
    assert(isPowerOf2_32(NumElts) && "Expected power of 2 NumElts");
    return MVT::getScalableVectorVT(EltVT, NumElts);
  }
  }
}

static MVT getContainerForFixedLengthVector(SelectionDAG &DAG, MVT VT,
                                            const RISCVSubtarget &Subtarget) {
  return getContainerForFixedLengthVector(DAG.getTargetLoweringInfo(), VT,
                                          Subtarget);
}

MVT RISCVTargetLowering::getContainerForFixedLengthVector(MVT VT) const {
  return ::getContainerForFixedLengthVector(*this, VT, getSubtarget());
}

// Grow V to consume an entire RVV register.
static SDValue convertToScalableVector(EVT VT, SDValue V, SelectionDAG &DAG,
                                       const RISCVSubtarget &Subtarget) {
  assert(VT.isScalableVector() &&
         "Expected to convert into a scalable vector!");
  assert(V.getValueType().isFixedLengthVector() &&
         "Expected a fixed length vector operand!");
  SDLoc DL(V);
  SDValue Zero = DAG.getConstant(0, DL, Subtarget.getXLenVT());
  return DAG.getNode(ISD::INSERT_SUBVECTOR, DL, VT, DAG.getUNDEF(VT), V, Zero);
}

// Shrink V so it's just big enough to maintain a VT's worth of data.
static SDValue convertFromScalableVector(EVT VT, SDValue V, SelectionDAG &DAG,
                                         const RISCVSubtarget &Subtarget) {
  assert(VT.isFixedLengthVector() &&
         "Expected to convert into a fixed length vector!");
  assert(V.getValueType().isScalableVector() &&
         "Expected a scalable vector operand!");
  SDLoc DL(V);
  SDValue Zero = DAG.getConstant(0, DL, Subtarget.getXLenVT());
  return DAG.getNode(ISD::EXTRACT_SUBVECTOR, DL, VT, V, Zero);
}

// Gets the two common "VL" operands: an all-ones mask and the vector length.
// VecVT is a vector type, either fixed-length or scalable, and ContainerVT is
// the vector type that it is contained in.
static std::pair<SDValue, SDValue>
getDefaultVLOps(MVT VecVT, MVT ContainerVT, SDLoc DL, SelectionDAG &DAG,
                const RISCVSubtarget &Subtarget) {
  assert(ContainerVT.isScalableVector() && "Expecting scalable container type");
  MVT XLenVT = Subtarget.getXLenVT();
  SDValue VL = VecVT.isFixedLengthVector()
                   ? DAG.getConstant(VecVT.getVectorNumElements(), DL, XLenVT)
                   : DAG.getTargetConstant(RISCV::VLMaxSentinel, DL, XLenVT);
  MVT MaskVT = MVT::getVectorVT(MVT::i1, ContainerVT.getVectorElementCount());
  SDValue Mask = DAG.getNode(RISCVISD::VMSET_VL, DL, MaskVT, VL);
  return {Mask, VL};
}

// As above but assuming the given type is a scalable vector type.
static std::pair<SDValue, SDValue>
getDefaultScalableVLOps(MVT VecVT, SDLoc DL, SelectionDAG &DAG,
                        const RISCVSubtarget &Subtarget) {
  assert(VecVT.isScalableVector() && "Expecting a scalable vector");
  return getDefaultVLOps(VecVT, VecVT, DL, DAG, Subtarget);
}

// The state of RVV BUILD_VECTOR and VECTOR_SHUFFLE lowering is that very few
// of either is (currently) supported. This can get us into an infinite loop
// where we try to lower a BUILD_VECTOR as a VECTOR_SHUFFLE as a BUILD_VECTOR
// as a ..., etc.
// Until either (or both) of these can reliably lower any node, reporting that
// we don't want to expand BUILD_VECTORs via VECTOR_SHUFFLEs at least breaks
// the infinite loop. Note that this lowers BUILD_VECTOR through the stack,
// which is not desirable.
bool RISCVTargetLowering::shouldExpandBuildVectorWithShuffles(
    EVT VT, unsigned DefinedValues) const {
  return false;
}

bool RISCVTargetLowering::isShuffleMaskLegal(ArrayRef<int> M, EVT VT) const {
  // Only splats are currently supported.
  if (ShuffleVectorSDNode::isSplatMask(M.data(), VT))
    return true;

  return false;
}

static SDValue lowerFP_TO_INT_SAT(SDValue Op, SelectionDAG &DAG) {
  // RISCV FP-to-int conversions saturate to the destination register size, but
  // don't produce 0 for nan. We can use a conversion instruction and fix the
  // nan case with a compare and a select.
  SDValue Src = Op.getOperand(0);

  EVT DstVT = Op.getValueType();
  EVT SatVT = cast<VTSDNode>(Op.getOperand(1))->getVT();

  bool IsSigned = Op.getOpcode() == ISD::FP_TO_SINT_SAT;
  unsigned Opc;
  if (SatVT == DstVT)
    Opc = IsSigned ? RISCVISD::FCVT_X_RTZ : RISCVISD::FCVT_XU_RTZ;
  else if (DstVT == MVT::i64 && SatVT == MVT::i32)
    Opc = IsSigned ? RISCVISD::FCVT_W_RTZ_RV64 : RISCVISD::FCVT_WU_RTZ_RV64;
  else
    return SDValue();
  // FIXME: Support other SatVTs by clamping before or after the conversion.

  SDLoc DL(Op);
  SDValue FpToInt = DAG.getNode(Opc, DL, DstVT, Src);

  SDValue ZeroInt = DAG.getConstant(0, DL, DstVT);
  return DAG.getSelectCC(DL, Src, Src, ZeroInt, FpToInt, ISD::CondCode::SETUO);
}

static SDValue lowerSPLAT_VECTOR(SDValue Op, SelectionDAG &DAG,
                                 const RISCVSubtarget &Subtarget) {
  MVT VT = Op.getSimpleValueType();
  assert(VT.isFixedLengthVector() && "Unexpected vector!");

  MVT ContainerVT = getContainerForFixedLengthVector(DAG, VT, Subtarget);

  SDLoc DL(Op);
  SDValue Mask, VL;
  std::tie(Mask, VL) = getDefaultVLOps(VT, ContainerVT, DL, DAG, Subtarget);

  unsigned Opc =
      VT.isFloatingPoint() ? RISCVISD::VFMV_V_F_VL : RISCVISD::VMV_V_X_VL;
  SDValue Splat = DAG.getNode(Opc, DL, ContainerVT, Op.getOperand(0), VL);
  return convertFromScalableVector(VT, Splat, DAG, Subtarget);
}

struct VIDSequence {
  int64_t StepNumerator;
  unsigned StepDenominator;
  int64_t Addend;
};

// Try to match an arithmetic-sequence BUILD_VECTOR [X,X+S,X+2*S,...,X+(N-1)*S]
// to the (non-zero) step S and start value X. This can be then lowered as the
// RVV sequence (VID * S) + X, for example.
// The step S is represented as an integer numerator divided by a positive
// denominator. Note that the implementation currently only identifies
// sequences in which either the numerator is +/- 1 or the denominator is 1. It
// cannot detect 2/3, for example.
// Note that this method will also match potentially unappealing index
// sequences, like <i32 0, i32 50939494>, however it is left to the caller to
// determine whether this is worth generating code for.
static Optional<VIDSequence> isSimpleVIDSequence(SDValue Op) {
  unsigned NumElts = Op.getNumOperands();
  assert(Op.getOpcode() == ISD::BUILD_VECTOR && "Unexpected BUILD_VECTOR");
  if (!Op.getValueType().isInteger())
    return None;

  Optional<unsigned> SeqStepDenom;
  Optional<int64_t> SeqStepNum, SeqAddend;
  Optional<std::pair<uint64_t, unsigned>> PrevElt;
  unsigned EltSizeInBits = Op.getValueType().getScalarSizeInBits();
  for (unsigned Idx = 0; Idx < NumElts; Idx++) {
    // Assume undef elements match the sequence; we just have to be careful
    // when interpolating across them.
    if (Op.getOperand(Idx).isUndef())
      continue;
    // The BUILD_VECTOR must be all constants.
    if (!isa<ConstantSDNode>(Op.getOperand(Idx)))
      return None;

    uint64_t Val = Op.getConstantOperandVal(Idx) &
                   maskTrailingOnes<uint64_t>(EltSizeInBits);

    if (PrevElt) {
      // Calculate the step since the last non-undef element, and ensure
      // it's consistent across the entire sequence.
      unsigned IdxDiff = Idx - PrevElt->second;
      int64_t ValDiff = SignExtend64(Val - PrevElt->first, EltSizeInBits);

      // A zero-value value difference means that we're somewhere in the middle
      // of a fractional step, e.g. <0,0,0*,0,1,1,1,1>. Wait until we notice a
      // step change before evaluating the sequence.
      if (ValDiff != 0) {
        int64_t Remainder = ValDiff % IdxDiff;
        // Normalize the step if it's greater than 1.
        if (Remainder != ValDiff) {
          // The difference must cleanly divide the element span.
          if (Remainder != 0)
            return None;
          ValDiff /= IdxDiff;
          IdxDiff = 1;
        }

        if (!SeqStepNum)
          SeqStepNum = ValDiff;
        else if (ValDiff != SeqStepNum)
          return None;

        if (!SeqStepDenom)
          SeqStepDenom = IdxDiff;
        else if (IdxDiff != *SeqStepDenom)
          return None;
      }
    }

    // Record and/or check any addend.
    if (SeqStepNum && SeqStepDenom) {
      uint64_t ExpectedVal =
          (int64_t)(Idx * (uint64_t)*SeqStepNum) / *SeqStepDenom;
      int64_t Addend = SignExtend64(Val - ExpectedVal, EltSizeInBits);
      if (!SeqAddend)
        SeqAddend = Addend;
      else if (SeqAddend != Addend)
        return None;
    }

    // Record this non-undef element for later.
    if (!PrevElt || PrevElt->first != Val)
      PrevElt = std::make_pair(Val, Idx);
  }
  // We need to have logged both a step and an addend for this to count as
  // a legal index sequence.
  if (!SeqStepNum || !SeqStepDenom || !SeqAddend)
    return None;

  return VIDSequence{*SeqStepNum, *SeqStepDenom, *SeqAddend};
}

static SDValue lowerBUILD_VECTOR(SDValue Op, SelectionDAG &DAG,
                                 const RISCVSubtarget &Subtarget) {
  MVT VT = Op.getSimpleValueType();
  assert(VT.isFixedLengthVector() && "Unexpected vector!");

  MVT ContainerVT = getContainerForFixedLengthVector(DAG, VT, Subtarget);

  SDLoc DL(Op);
  SDValue Mask, VL;
  std::tie(Mask, VL) = getDefaultVLOps(VT, ContainerVT, DL, DAG, Subtarget);

  MVT XLenVT = Subtarget.getXLenVT();
  unsigned NumElts = Op.getNumOperands();

  if (VT.getVectorElementType() == MVT::i1) {
    if (ISD::isBuildVectorAllZeros(Op.getNode())) {
      SDValue VMClr = DAG.getNode(RISCVISD::VMCLR_VL, DL, ContainerVT, VL);
      return convertFromScalableVector(VT, VMClr, DAG, Subtarget);
    }

    if (ISD::isBuildVectorAllOnes(Op.getNode())) {
      SDValue VMSet = DAG.getNode(RISCVISD::VMSET_VL, DL, ContainerVT, VL);
      return convertFromScalableVector(VT, VMSet, DAG, Subtarget);
    }

    // Lower constant mask BUILD_VECTORs via an integer vector type, in
    // scalar integer chunks whose bit-width depends on the number of mask
    // bits and XLEN.
    // First, determine the most appropriate scalar integer type to use. This
    // is at most XLenVT, but may be shrunk to a smaller vector element type
    // according to the size of the final vector - use i8 chunks rather than
    // XLenVT if we're producing a v8i1. This results in more consistent
    // codegen across RV32 and RV64.
    unsigned NumViaIntegerBits =
        std::min(std::max(NumElts, 8u), Subtarget.getXLen());
    if (ISD::isBuildVectorOfConstantSDNodes(Op.getNode())) {
      // If we have to use more than one INSERT_VECTOR_ELT then this
      // optimization is likely to increase code size; avoid peforming it in
      // such a case. We can use a load from a constant pool in this case.
      if (DAG.shouldOptForSize() && NumElts > NumViaIntegerBits)
        return SDValue();
      // Now we can create our integer vector type. Note that it may be larger
      // than the resulting mask type: v4i1 would use v1i8 as its integer type.
      MVT IntegerViaVecVT =
          MVT::getVectorVT(MVT::getIntegerVT(NumViaIntegerBits),
                           divideCeil(NumElts, NumViaIntegerBits));

      uint64_t Bits = 0;
      unsigned BitPos = 0, IntegerEltIdx = 0;
      SDValue Vec = DAG.getUNDEF(IntegerViaVecVT);

      for (unsigned I = 0; I < NumElts; I++, BitPos++) {
        // Once we accumulate enough bits to fill our scalar type, insert into
        // our vector and clear our accumulated data.
        if (I != 0 && I % NumViaIntegerBits == 0) {
          if (NumViaIntegerBits <= 32)
            Bits = SignExtend64(Bits, 32);
          SDValue Elt = DAG.getConstant(Bits, DL, XLenVT);
          Vec = DAG.getNode(ISD::INSERT_VECTOR_ELT, DL, IntegerViaVecVT, Vec,
                            Elt, DAG.getConstant(IntegerEltIdx, DL, XLenVT));
          Bits = 0;
          BitPos = 0;
          IntegerEltIdx++;
        }
        SDValue V = Op.getOperand(I);
        bool BitValue = !V.isUndef() && cast<ConstantSDNode>(V)->getZExtValue();
        Bits |= ((uint64_t)BitValue << BitPos);
      }

      // Insert the (remaining) scalar value into position in our integer
      // vector type.
      if (NumViaIntegerBits <= 32)
        Bits = SignExtend64(Bits, 32);
      SDValue Elt = DAG.getConstant(Bits, DL, XLenVT);
      Vec = DAG.getNode(ISD::INSERT_VECTOR_ELT, DL, IntegerViaVecVT, Vec, Elt,
                        DAG.getConstant(IntegerEltIdx, DL, XLenVT));

      if (NumElts < NumViaIntegerBits) {
        // If we're producing a smaller vector than our minimum legal integer
        // type, bitcast to the equivalent (known-legal) mask type, and extract
        // our final mask.
        assert(IntegerViaVecVT == MVT::v1i8 && "Unexpected mask vector type");
        Vec = DAG.getBitcast(MVT::v8i1, Vec);
        Vec = DAG.getNode(ISD::EXTRACT_SUBVECTOR, DL, VT, Vec,
                          DAG.getConstant(0, DL, XLenVT));
      } else {
        // Else we must have produced an integer type with the same size as the
        // mask type; bitcast for the final result.
        assert(VT.getSizeInBits() == IntegerViaVecVT.getSizeInBits());
        Vec = DAG.getBitcast(VT, Vec);
      }

      return Vec;
    }

    // A BUILD_VECTOR can be lowered as a SETCC. For each fixed-length mask
    // vector type, we have a legal equivalently-sized i8 type, so we can use
    // that.
    MVT WideVecVT = VT.changeVectorElementType(MVT::i8);
    SDValue VecZero = DAG.getConstant(0, DL, WideVecVT);

    SDValue WideVec;
    if (SDValue Splat = cast<BuildVectorSDNode>(Op)->getSplatValue()) {
      // For a splat, perform a scalar truncate before creating the wider
      // vector.
      assert(Splat.getValueType() == XLenVT &&
             "Unexpected type for i1 splat value");
      Splat = DAG.getNode(ISD::AND, DL, XLenVT, Splat,
                          DAG.getConstant(1, DL, XLenVT));
      WideVec = DAG.getSplatBuildVector(WideVecVT, DL, Splat);
    } else {
      SmallVector<SDValue, 8> Ops(Op->op_values());
      WideVec = DAG.getBuildVector(WideVecVT, DL, Ops);
      SDValue VecOne = DAG.getConstant(1, DL, WideVecVT);
      WideVec = DAG.getNode(ISD::AND, DL, WideVecVT, WideVec, VecOne);
    }

    return DAG.getSetCC(DL, VT, WideVec, VecZero, ISD::SETNE);
  }

  if (SDValue Splat = cast<BuildVectorSDNode>(Op)->getSplatValue()) {
    unsigned Opc = VT.isFloatingPoint() ? RISCVISD::VFMV_V_F_VL
                                        : RISCVISD::VMV_V_X_VL;
    Splat = DAG.getNode(Opc, DL, ContainerVT, Splat, VL);
    return convertFromScalableVector(VT, Splat, DAG, Subtarget);
  }

  // Try and match index sequences, which we can lower to the vid instruction
  // with optional modifications. An all-undef vector is matched by
  // getSplatValue, above.
  if (auto SimpleVID = isSimpleVIDSequence(Op)) {
    int64_t StepNumerator = SimpleVID->StepNumerator;
    unsigned StepDenominator = SimpleVID->StepDenominator;
    int64_t Addend = SimpleVID->Addend;
    // Only emit VIDs with suitably-small steps/addends. We use imm5 is a
    // threshold since it's the immediate value many RVV instructions accept.
    if (isInt<5>(StepNumerator) && isPowerOf2_32(StepDenominator) &&
        isInt<5>(Addend)) {
      SDValue VID = DAG.getNode(RISCVISD::VID_VL, DL, ContainerVT, Mask, VL);
      // Convert right out of the scalable type so we can use standard ISD
      // nodes for the rest of the computation. If we used scalable types with
      // these, we'd lose the fixed-length vector info and generate worse
      // vsetvli code.
      VID = convertFromScalableVector(VT, VID, DAG, Subtarget);
      assert(StepNumerator != 0 && "Invalid step");
      bool Negate = false;
      if (StepNumerator != 1) {
        int64_t SplatStepVal = StepNumerator;
        unsigned Opcode = ISD::MUL;
        if (isPowerOf2_64(std::abs(StepNumerator))) {
          Negate = StepNumerator < 0;
          Opcode = ISD::SHL;
          SplatStepVal = Log2_64(std::abs(StepNumerator));
        }
        SDValue SplatStep = DAG.getSplatVector(
            VT, DL, DAG.getConstant(SplatStepVal, DL, XLenVT));
        VID = DAG.getNode(Opcode, DL, VT, VID, SplatStep);
      }
      if (StepDenominator != 1) {
        SDValue SplatStep = DAG.getSplatVector(
            VT, DL, DAG.getConstant(Log2_64(StepDenominator), DL, XLenVT));
        VID = DAG.getNode(ISD::SRL, DL, VT, VID, SplatStep);
      }
      if (Addend != 0 || Negate) {
        SDValue SplatAddend =
            DAG.getSplatVector(VT, DL, DAG.getConstant(Addend, DL, XLenVT));
        VID = DAG.getNode(Negate ? ISD::SUB : ISD::ADD, DL, VT, SplatAddend, VID);
      }
      return VID;
    }
  }

  // Attempt to detect "hidden" splats, which only reveal themselves as splats
  // when re-interpreted as a vector with a larger element type. For example,
  //   v4i16 = build_vector i16 0, i16 1, i16 0, i16 1
  // could be instead splat as
  //   v2i32 = build_vector i32 0x00010000, i32 0x00010000
  // TODO: This optimization could also work on non-constant splats, but it
  // would require bit-manipulation instructions to construct the splat value.
  SmallVector<SDValue> Sequence;
  unsigned EltBitSize = VT.getScalarSizeInBits();
  const auto *BV = cast<BuildVectorSDNode>(Op);
  if (VT.isInteger() && EltBitSize < 64 &&
      ISD::isBuildVectorOfConstantSDNodes(Op.getNode()) &&
      BV->getRepeatedSequence(Sequence) &&
      (Sequence.size() * EltBitSize) <= 64) {
    unsigned SeqLen = Sequence.size();
    MVT ViaIntVT = MVT::getIntegerVT(EltBitSize * SeqLen);
    MVT ViaVecVT = MVT::getVectorVT(ViaIntVT, NumElts / SeqLen);
    assert((ViaIntVT == MVT::i16 || ViaIntVT == MVT::i32 ||
            ViaIntVT == MVT::i64) &&
           "Unexpected sequence type");

    unsigned EltIdx = 0;
    uint64_t EltMask = maskTrailingOnes<uint64_t>(EltBitSize);
    uint64_t SplatValue = 0;
    // Construct the amalgamated value which can be splatted as this larger
    // vector type.
    for (const auto &SeqV : Sequence) {
      if (!SeqV.isUndef())
        SplatValue |= ((cast<ConstantSDNode>(SeqV)->getZExtValue() & EltMask)
                       << (EltIdx * EltBitSize));
      EltIdx++;
    }

    // On RV64, sign-extend from 32 to 64 bits where possible in order to
    // achieve better constant materializion.
    if (Subtarget.is64Bit() && ViaIntVT == MVT::i32)
      SplatValue = SignExtend64(SplatValue, 32);

    // Since we can't introduce illegal i64 types at this stage, we can only
    // perform an i64 splat on RV32 if it is its own sign-extended value. That
    // way we can use RVV instructions to splat.
    assert((ViaIntVT.bitsLE(XLenVT) ||
            (!Subtarget.is64Bit() && ViaIntVT == MVT::i64)) &&
           "Unexpected bitcast sequence");
    if (ViaIntVT.bitsLE(XLenVT) || isInt<32>(SplatValue)) {
      SDValue ViaVL =
          DAG.getConstant(ViaVecVT.getVectorNumElements(), DL, XLenVT);
      MVT ViaContainerVT =
          getContainerForFixedLengthVector(DAG, ViaVecVT, Subtarget);
      SDValue Splat =
          DAG.getNode(RISCVISD::VMV_V_X_VL, DL, ViaContainerVT,
                      DAG.getConstant(SplatValue, DL, XLenVT), ViaVL);
      Splat = convertFromScalableVector(ViaVecVT, Splat, DAG, Subtarget);
      return DAG.getBitcast(VT, Splat);
    }
  }

  // Try and optimize BUILD_VECTORs with "dominant values" - these are values
  // which constitute a large proportion of the elements. In such cases we can
  // splat a vector with the dominant element and make up the shortfall with
  // INSERT_VECTOR_ELTs.
  // Note that this includes vectors of 2 elements by association. The
  // upper-most element is the "dominant" one, allowing us to use a splat to
  // "insert" the upper element, and an insert of the lower element at position
  // 0, which improves codegen.
  SDValue DominantValue;
  unsigned MostCommonCount = 0;
  DenseMap<SDValue, unsigned> ValueCounts;
  unsigned NumUndefElts =
      count_if(Op->op_values(), [](const SDValue &V) { return V.isUndef(); });

  // Track the number of scalar loads we know we'd be inserting, estimated as
  // any non-zero floating-point constant. Other kinds of element are either
  // already in registers or are materialized on demand. The threshold at which
  // a vector load is more desirable than several scalar materializion and
  // vector-insertion instructions is not known.
  unsigned NumScalarLoads = 0;

  for (SDValue V : Op->op_values()) {
    if (V.isUndef())
      continue;

    ValueCounts.insert(std::make_pair(V, 0));
    unsigned &Count = ValueCounts[V];

    if (auto *CFP = dyn_cast<ConstantFPSDNode>(V))
      NumScalarLoads += !CFP->isExactlyValue(+0.0);

    // Is this value dominant? In case of a tie, prefer the highest element as
    // it's cheaper to insert near the beginning of a vector than it is at the
    // end.
    if (++Count >= MostCommonCount) {
      DominantValue = V;
      MostCommonCount = Count;
    }
  }

  assert(DominantValue && "Not expecting an all-undef BUILD_VECTOR");
  unsigned NumDefElts = NumElts - NumUndefElts;
  unsigned DominantValueCountThreshold = NumDefElts <= 2 ? 0 : NumDefElts - 2;

  // Don't perform this optimization when optimizing for size, since
  // materializing elements and inserting them tends to cause code bloat.
  if (!DAG.shouldOptForSize() && NumScalarLoads < NumElts &&
      ((MostCommonCount > DominantValueCountThreshold) ||
       (ValueCounts.size() <= Log2_32(NumDefElts)))) {
    // Start by splatting the most common element.
    SDValue Vec = DAG.getSplatBuildVector(VT, DL, DominantValue);

    DenseSet<SDValue> Processed{DominantValue};
    MVT SelMaskTy = VT.changeVectorElementType(MVT::i1);
    for (const auto &OpIdx : enumerate(Op->ops())) {
      const SDValue &V = OpIdx.value();
      if (V.isUndef() || !Processed.insert(V).second)
        continue;
      if (ValueCounts[V] == 1) {
        Vec = DAG.getNode(ISD::INSERT_VECTOR_ELT, DL, VT, Vec, V,
                          DAG.getConstant(OpIdx.index(), DL, XLenVT));
      } else {
        // Blend in all instances of this value using a VSELECT, using a
        // mask where each bit signals whether that element is the one
        // we're after.
        SmallVector<SDValue> Ops;
        transform(Op->op_values(), std::back_inserter(Ops), [&](SDValue V1) {
          return DAG.getConstant(V == V1, DL, XLenVT);
        });
        Vec = DAG.getNode(ISD::VSELECT, DL, VT,
                          DAG.getBuildVector(SelMaskTy, DL, Ops),
                          DAG.getSplatBuildVector(VT, DL, V), Vec);
      }
    }

    return Vec;
  }

  return SDValue();
}

static SDValue splatPartsI64WithVL(const SDLoc &DL, MVT VT, SDValue Lo,
                                   SDValue Hi, SDValue VL, SelectionDAG &DAG) {
  if (isa<ConstantSDNode>(Lo) && isa<ConstantSDNode>(Hi)) {
    int32_t LoC = cast<ConstantSDNode>(Lo)->getSExtValue();
    int32_t HiC = cast<ConstantSDNode>(Hi)->getSExtValue();
    // If Hi constant is all the same sign bit as Lo, lower this as a custom
    // node in order to try and match RVV vector/scalar instructions.
    if ((LoC >> 31) == HiC)
      return DAG.getNode(RISCVISD::VMV_V_X_VL, DL, VT, Lo, VL);
  }

  // Fall back to a stack store and stride x0 vector load.
  return DAG.getNode(RISCVISD::SPLAT_VECTOR_SPLIT_I64_VL, DL, VT, Lo, Hi, VL);
}

// Called by type legalization to handle splat of i64 on RV32.
// FIXME: We can optimize this when the type has sign or zero bits in one
// of the halves.
static SDValue splatSplitI64WithVL(const SDLoc &DL, MVT VT, SDValue Scalar,
                                   SDValue VL, SelectionDAG &DAG) {
  assert(Scalar.getValueType() == MVT::i64 && "Unexpected VT!");
  SDValue Lo = DAG.getNode(ISD::EXTRACT_ELEMENT, DL, MVT::i32, Scalar,
                           DAG.getConstant(0, DL, MVT::i32));
  SDValue Hi = DAG.getNode(ISD::EXTRACT_ELEMENT, DL, MVT::i32, Scalar,
                           DAG.getConstant(1, DL, MVT::i32));
  return splatPartsI64WithVL(DL, VT, Lo, Hi, VL, DAG);
}

// This function lowers a splat of a scalar operand Splat with the vector
// length VL. It ensures the final sequence is type legal, which is useful when
// lowering a splat after type legalization.
static SDValue lowerScalarSplat(SDValue Scalar, SDValue VL, MVT VT, SDLoc DL,
                                SelectionDAG &DAG,
                                const RISCVSubtarget &Subtarget) {
  if (VT.isFloatingPoint())
    return DAG.getNode(RISCVISD::VFMV_V_F_VL, DL, VT, Scalar, VL);

  MVT XLenVT = Subtarget.getXLenVT();

  // Simplest case is that the operand needs to be promoted to XLenVT.
  if (Scalar.getValueType().bitsLE(XLenVT)) {
    // If the operand is a constant, sign extend to increase our chances
    // of being able to use a .vi instruction. ANY_EXTEND would become a
    // a zero extend and the simm5 check in isel would fail.
    // FIXME: Should we ignore the upper bits in isel instead?
    unsigned ExtOpc =
        isa<ConstantSDNode>(Scalar) ? ISD::SIGN_EXTEND : ISD::ANY_EXTEND;
    Scalar = DAG.getNode(ExtOpc, DL, XLenVT, Scalar);
    return DAG.getNode(RISCVISD::VMV_V_X_VL, DL, VT, Scalar, VL);
  }

  assert(XLenVT == MVT::i32 && Scalar.getValueType() == MVT::i64 &&
         "Unexpected scalar for splat lowering!");

  // Otherwise use the more complicated splatting algorithm.
  return splatSplitI64WithVL(DL, VT, Scalar, VL, DAG);
}

static SDValue lowerVECTOR_SHUFFLE(SDValue Op, SelectionDAG &DAG,
                                   const RISCVSubtarget &Subtarget) {
  SDValue V1 = Op.getOperand(0);
  SDValue V2 = Op.getOperand(1);
  SDLoc DL(Op);
  MVT XLenVT = Subtarget.getXLenVT();
  MVT VT = Op.getSimpleValueType();
  unsigned NumElts = VT.getVectorNumElements();
  ShuffleVectorSDNode *SVN = cast<ShuffleVectorSDNode>(Op.getNode());

  MVT ContainerVT = getContainerForFixedLengthVector(DAG, VT, Subtarget);

  SDValue TrueMask, VL;
  std::tie(TrueMask, VL) = getDefaultVLOps(VT, ContainerVT, DL, DAG, Subtarget);

  if (SVN->isSplat()) {
    const int Lane = SVN->getSplatIndex();
    if (Lane >= 0) {
      MVT SVT = VT.getVectorElementType();

      // Turn splatted vector load into a strided load with an X0 stride.
      SDValue V = V1;
      // Peek through CONCAT_VECTORS as VectorCombine can concat a vector
      // with undef.
      // FIXME: Peek through INSERT_SUBVECTOR, EXTRACT_SUBVECTOR, bitcasts?
      int Offset = Lane;
      if (V.getOpcode() == ISD::CONCAT_VECTORS) {
        int OpElements =
            V.getOperand(0).getSimpleValueType().getVectorNumElements();
        V = V.getOperand(Offset / OpElements);
        Offset %= OpElements;
      }

      // We need to ensure the load isn't atomic or volatile.
      if (ISD::isNormalLoad(V.getNode()) && cast<LoadSDNode>(V)->isSimple()) {
        auto *Ld = cast<LoadSDNode>(V);
        Offset *= SVT.getStoreSize();
        SDValue NewAddr = DAG.getMemBasePlusOffset(Ld->getBasePtr(),
                                                   TypeSize::Fixed(Offset), DL);

        // If this is SEW=64 on RV32, use a strided load with a stride of x0.
        if (SVT.isInteger() && SVT.bitsGT(XLenVT)) {
          SDVTList VTs = DAG.getVTList({ContainerVT, MVT::Other});
          SDValue IntID =
              DAG.getTargetConstant(Intrinsic::riscv_vlse, DL, XLenVT);
          SDValue Ops[] = {Ld->getChain(), IntID, NewAddr,
                           DAG.getRegister(RISCV::X0, XLenVT), VL};
          SDValue NewLoad = DAG.getMemIntrinsicNode(
              ISD::INTRINSIC_W_CHAIN, DL, VTs, Ops, SVT,
              DAG.getMachineFunction().getMachineMemOperand(
                  Ld->getMemOperand(), Offset, SVT.getStoreSize()));
          DAG.makeEquivalentMemoryOrdering(Ld, NewLoad);
          return convertFromScalableVector(VT, NewLoad, DAG, Subtarget);
        }

        // Otherwise use a scalar load and splat. This will give the best
        // opportunity to fold a splat into the operation. ISel can turn it into
        // the x0 strided load if we aren't able to fold away the select.
        if (SVT.isFloatingPoint())
          V = DAG.getLoad(SVT, DL, Ld->getChain(), NewAddr,
                          Ld->getPointerInfo().getWithOffset(Offset),
                          Ld->getOriginalAlign(),
                          Ld->getMemOperand()->getFlags());
        else
          V = DAG.getExtLoad(ISD::SEXTLOAD, DL, XLenVT, Ld->getChain(), NewAddr,
                             Ld->getPointerInfo().getWithOffset(Offset), SVT,
                             Ld->getOriginalAlign(),
                             Ld->getMemOperand()->getFlags());
        DAG.makeEquivalentMemoryOrdering(Ld, V);

        unsigned Opc =
            VT.isFloatingPoint() ? RISCVISD::VFMV_V_F_VL : RISCVISD::VMV_V_X_VL;
        SDValue Splat = DAG.getNode(Opc, DL, ContainerVT, V, VL);
        return convertFromScalableVector(VT, Splat, DAG, Subtarget);
      }

      V1 = convertToScalableVector(ContainerVT, V1, DAG, Subtarget);
      assert(Lane < (int)NumElts && "Unexpected lane!");
      SDValue Gather =
          DAG.getNode(RISCVISD::VRGATHER_VX_VL, DL, ContainerVT, V1,
                      DAG.getConstant(Lane, DL, XLenVT), TrueMask, VL);
      return convertFromScalableVector(VT, Gather, DAG, Subtarget);
    }
  }

  // Detect shuffles which can be re-expressed as vector selects; these are
  // shuffles in which each element in the destination is taken from an element
  // at the corresponding index in either source vectors.
  bool IsSelect = all_of(enumerate(SVN->getMask()), [&](const auto &MaskIdx) {
    int MaskIndex = MaskIdx.value();
    return MaskIndex < 0 || MaskIdx.index() == (unsigned)MaskIndex % NumElts;
  });

  assert(!V1.isUndef() && "Unexpected shuffle canonicalization");

  SmallVector<SDValue> MaskVals;
  // As a backup, shuffles can be lowered via a vrgather instruction, possibly
  // merged with a second vrgather.
  SmallVector<SDValue> GatherIndicesLHS, GatherIndicesRHS;

  // By default we preserve the original operand order, and use a mask to
  // select LHS as true and RHS as false. However, since RVV vector selects may
  // feature splats but only on the LHS, we may choose to invert our mask and
  // instead select between RHS and LHS.
  bool SwapOps = DAG.isSplatValue(V2) && !DAG.isSplatValue(V1);
  bool InvertMask = IsSelect == SwapOps;

  // Keep a track of which non-undef indices are used by each LHS/RHS shuffle
  // half.
  DenseMap<int, unsigned> LHSIndexCounts, RHSIndexCounts;

  // Now construct the mask that will be used by the vselect or blended
  // vrgather operation. For vrgathers, construct the appropriate indices into
  // each vector.
  for (int MaskIndex : SVN->getMask()) {
    bool SelectMaskVal = (MaskIndex < (int)NumElts) ^ InvertMask;
    MaskVals.push_back(DAG.getConstant(SelectMaskVal, DL, XLenVT));
    if (!IsSelect) {
      bool IsLHSOrUndefIndex = MaskIndex < (int)NumElts;
      GatherIndicesLHS.push_back(IsLHSOrUndefIndex && MaskIndex >= 0
                                     ? DAG.getConstant(MaskIndex, DL, XLenVT)
                                     : DAG.getUNDEF(XLenVT));
      GatherIndicesRHS.push_back(
          IsLHSOrUndefIndex ? DAG.getUNDEF(XLenVT)
                            : DAG.getConstant(MaskIndex - NumElts, DL, XLenVT));
      if (IsLHSOrUndefIndex && MaskIndex >= 0)
        ++LHSIndexCounts[MaskIndex];
      if (!IsLHSOrUndefIndex)
        ++RHSIndexCounts[MaskIndex - NumElts];
    }
  }

  if (SwapOps) {
    std::swap(V1, V2);
    std::swap(GatherIndicesLHS, GatherIndicesRHS);
  }

  assert(MaskVals.size() == NumElts && "Unexpected select-like shuffle");
  MVT MaskVT = MVT::getVectorVT(MVT::i1, NumElts);
  SDValue SelectMask = DAG.getBuildVector(MaskVT, DL, MaskVals);

  if (IsSelect)
    return DAG.getNode(ISD::VSELECT, DL, VT, SelectMask, V1, V2);

  if (VT.getScalarSizeInBits() == 8 && VT.getVectorNumElements() > 256) {
    // On such a large vector we're unable to use i8 as the index type.
    // FIXME: We could promote the index to i16 and use vrgatherei16, but that
    // may involve vector splitting if we're already at LMUL=8, or our
    // user-supplied maximum fixed-length LMUL.
    return SDValue();
  }

  unsigned GatherVXOpc = RISCVISD::VRGATHER_VX_VL;
  unsigned GatherVVOpc = RISCVISD::VRGATHER_VV_VL;
  MVT IndexVT = VT.changeTypeToInteger();
  // Since we can't introduce illegal index types at this stage, use i16 and
  // vrgatherei16 if the corresponding index type for plain vrgather is greater
  // than XLenVT.
  if (IndexVT.getScalarType().bitsGT(XLenVT)) {
    GatherVVOpc = RISCVISD::VRGATHEREI16_VV_VL;
    IndexVT = IndexVT.changeVectorElementType(MVT::i16);
  }

  MVT IndexContainerVT =
      ContainerVT.changeVectorElementType(IndexVT.getScalarType());

  SDValue Gather;
  // TODO: This doesn't trigger for i64 vectors on RV32, since there we
  // encounter a bitcasted BUILD_VECTOR with low/high i32 values.
  if (SDValue SplatValue = DAG.getSplatValue(V1, /*LegalTypes*/ true)) {
    Gather = lowerScalarSplat(SplatValue, VL, ContainerVT, DL, DAG, Subtarget);
  } else {
    V1 = convertToScalableVector(ContainerVT, V1, DAG, Subtarget);
    // If only one index is used, we can use a "splat" vrgather.
    // TODO: We can splat the most-common index and fix-up any stragglers, if
    // that's beneficial.
    if (LHSIndexCounts.size() == 1) {
      int SplatIndex = LHSIndexCounts.begin()->getFirst();
      Gather =
          DAG.getNode(GatherVXOpc, DL, ContainerVT, V1,
                      DAG.getConstant(SplatIndex, DL, XLenVT), TrueMask, VL);
    } else {
      SDValue LHSIndices = DAG.getBuildVector(IndexVT, DL, GatherIndicesLHS);
      LHSIndices =
          convertToScalableVector(IndexContainerVT, LHSIndices, DAG, Subtarget);

      Gather = DAG.getNode(GatherVVOpc, DL, ContainerVT, V1, LHSIndices,
                           TrueMask, VL);
    }
  }

  // If a second vector operand is used by this shuffle, blend it in with an
  // additional vrgather.
  if (!V2.isUndef()) {
    V2 = convertToScalableVector(ContainerVT, V2, DAG, Subtarget);
    // If only one index is used, we can use a "splat" vrgather.
    // TODO: We can splat the most-common index and fix-up any stragglers, if
    // that's beneficial.
    if (RHSIndexCounts.size() == 1) {
      int SplatIndex = RHSIndexCounts.begin()->getFirst();
      V2 = DAG.getNode(GatherVXOpc, DL, ContainerVT, V2,
                       DAG.getConstant(SplatIndex, DL, XLenVT), TrueMask, VL);
    } else {
      SDValue RHSIndices = DAG.getBuildVector(IndexVT, DL, GatherIndicesRHS);
      RHSIndices =
          convertToScalableVector(IndexContainerVT, RHSIndices, DAG, Subtarget);
      V2 = DAG.getNode(GatherVVOpc, DL, ContainerVT, V2, RHSIndices, TrueMask,
                       VL);
    }

    MVT MaskContainerVT = ContainerVT.changeVectorElementType(MVT::i1);
    SelectMask =
        convertToScalableVector(MaskContainerVT, SelectMask, DAG, Subtarget);

    Gather = DAG.getNode(RISCVISD::VSELECT_VL, DL, ContainerVT, SelectMask, V2,
                         Gather, VL);
  }

  return convertFromScalableVector(VT, Gather, DAG, Subtarget);
}

static SDValue getRVVFPExtendOrRound(SDValue Op, MVT VT, MVT ContainerVT,
                                     SDLoc DL, SelectionDAG &DAG,
                                     const RISCVSubtarget &Subtarget) {
  if (VT.isScalableVector())
    return DAG.getFPExtendOrRound(Op, DL, VT);
  assert(VT.isFixedLengthVector() &&
         "Unexpected value type for RVV FP extend/round lowering");
  SDValue Mask, VL;
  std::tie(Mask, VL) = getDefaultVLOps(VT, ContainerVT, DL, DAG, Subtarget);
  unsigned RVVOpc = ContainerVT.bitsGT(Op.getSimpleValueType())
                        ? RISCVISD::FP_EXTEND_VL
                        : RISCVISD::FP_ROUND_VL;
  return DAG.getNode(RVVOpc, DL, ContainerVT, Op, Mask, VL);
}

// While RVV has alignment restrictions, we should always be able to load as a
// legal equivalently-sized byte-typed vector instead. This method is
// responsible for re-expressing a ISD::LOAD via a correctly-aligned type. If
// the load is already correctly-aligned, it returns SDValue().
SDValue RISCVTargetLowering::expandUnalignedRVVLoad(SDValue Op,
                                                    SelectionDAG &DAG) const {
  auto *Load = cast<LoadSDNode>(Op);
  assert(Load && Load->getMemoryVT().isVector() && "Expected vector load");

  if (allowsMemoryAccessForAlignment(*DAG.getContext(), DAG.getDataLayout(),
                                     Load->getMemoryVT(),
                                     *Load->getMemOperand()))
    return SDValue();

  SDLoc DL(Op);
  MVT VT = Op.getSimpleValueType();
  unsigned EltSizeBits = VT.getScalarSizeInBits();
  assert((EltSizeBits == 16 || EltSizeBits == 32 || EltSizeBits == 64) &&
         "Unexpected unaligned RVV load type");
  MVT NewVT =
      MVT::getVectorVT(MVT::i8, VT.getVectorElementCount() * (EltSizeBits / 8));
  assert(NewVT.isValid() &&
         "Expecting equally-sized RVV vector types to be legal");
  SDValue L = DAG.getLoad(NewVT, DL, Load->getChain(), Load->getBasePtr(),
                          Load->getPointerInfo(), Load->getOriginalAlign(),
                          Load->getMemOperand()->getFlags());
  return DAG.getMergeValues({DAG.getBitcast(VT, L), L.getValue(1)}, DL);
}

// While RVV has alignment restrictions, we should always be able to store as a
// legal equivalently-sized byte-typed vector instead. This method is
// responsible for re-expressing a ISD::STORE via a correctly-aligned type. It
// returns SDValue() if the store is already correctly aligned.
SDValue RISCVTargetLowering::expandUnalignedRVVStore(SDValue Op,
                                                     SelectionDAG &DAG) const {
  auto *Store = cast<StoreSDNode>(Op);
  assert(Store && Store->getValue().getValueType().isVector() &&
         "Expected vector store");

  if (allowsMemoryAccessForAlignment(*DAG.getContext(), DAG.getDataLayout(),
                                     Store->getMemoryVT(),
                                     *Store->getMemOperand()))
    return SDValue();

  SDLoc DL(Op);
  SDValue StoredVal = Store->getValue();
  MVT VT = StoredVal.getSimpleValueType();
  unsigned EltSizeBits = VT.getScalarSizeInBits();
  assert((EltSizeBits == 16 || EltSizeBits == 32 || EltSizeBits == 64) &&
         "Unexpected unaligned RVV store type");
  MVT NewVT =
      MVT::getVectorVT(MVT::i8, VT.getVectorElementCount() * (EltSizeBits / 8));
  assert(NewVT.isValid() &&
         "Expecting equally-sized RVV vector types to be legal");
  StoredVal = DAG.getBitcast(NewVT, StoredVal);
  return DAG.getStore(Store->getChain(), DL, StoredVal, Store->getBasePtr(),
                      Store->getPointerInfo(), Store->getOriginalAlign(),
                      Store->getMemOperand()->getFlags());
}

SDValue RISCVTargetLowering::LowerOperation(SDValue Op,
                                            SelectionDAG &DAG) const {
  switch (Op.getOpcode()) {
  default:
    report_fatal_error("unimplemented operand");
  case ISD::GlobalAddress:
    return lowerGlobalAddress(Op, DAG);
  case ISD::BlockAddress:
    return lowerBlockAddress(Op, DAG);
  case ISD::ConstantPool:
    return lowerConstantPool(Op, DAG);
  case ISD::JumpTable:
    return lowerJumpTable(Op, DAG);
  case ISD::GlobalTLSAddress:
    return lowerGlobalTLSAddress(Op, DAG);
  case ISD::SELECT:
    return lowerSELECT(Op, DAG);
  case ISD::BRCOND:
    return lowerBRCOND(Op, DAG);
  case ISD::VASTART:
    return lowerVASTART(Op, DAG);
  case ISD::FRAMEADDR:
    return lowerFRAMEADDR(Op, DAG);
  case ISD::RETURNADDR:
    return lowerRETURNADDR(Op, DAG);
  case ISD::SHL_PARTS:
    return lowerShiftLeftParts(Op, DAG);
  case ISD::SRA_PARTS:
    return lowerShiftRightParts(Op, DAG, true);
  case ISD::SRL_PARTS:
    return lowerShiftRightParts(Op, DAG, false);
  case ISD::BITCAST: {
    SDLoc DL(Op);
    EVT VT = Op.getValueType();
    SDValue Op0 = Op.getOperand(0);
    EVT Op0VT = Op0.getValueType();
    MVT XLenVT = Subtarget.getXLenVT();
    if (VT.isFixedLengthVector()) {
      // We can handle fixed length vector bitcasts with a simple replacement
      // in isel.
      if (Op0VT.isFixedLengthVector())
        return Op;
      // When bitcasting from scalar to fixed-length vector, insert the scalar
      // into a one-element vector of the result type, and perform a vector
      // bitcast.
      if (!Op0VT.isVector()) {
        auto BVT = EVT::getVectorVT(*DAG.getContext(), Op0VT, 1);
        return DAG.getBitcast(VT, DAG.getNode(ISD::INSERT_VECTOR_ELT, DL, BVT,
                                              DAG.getUNDEF(BVT), Op0,
                                              DAG.getConstant(0, DL, XLenVT)));
      }
      return SDValue();
    }
    // Custom-legalize bitcasts from fixed-length vector types to scalar types
    // thus: bitcast the vector to a one-element vector type whose element type
    // is the same as the result type, and extract the first element.
    if (!VT.isVector() && Op0VT.isFixedLengthVector()) {
      LLVMContext &Context = *DAG.getContext();
      SDValue BVec = DAG.getBitcast(EVT::getVectorVT(Context, VT, 1), Op0);
      return DAG.getNode(ISD::EXTRACT_VECTOR_ELT, DL, VT, BVec,
                         DAG.getConstant(0, DL, XLenVT));
    }
    if (VT == MVT::f16 && Op0VT == MVT::i16 && Subtarget.hasStdExtZfh()) {
      SDValue NewOp0 = DAG.getNode(ISD::ANY_EXTEND, DL, XLenVT, Op0);
      SDValue FPConv = DAG.getNode(RISCVISD::FMV_H_X, DL, MVT::f16, NewOp0);
      return FPConv;
    }
    if (VT == MVT::f32 && Op0VT == MVT::i32 && Subtarget.is64Bit() &&
        Subtarget.hasStdExtF()) {
      SDValue NewOp0 = DAG.getNode(ISD::ANY_EXTEND, DL, MVT::i64, Op0);
      SDValue FPConv =
          DAG.getNode(RISCVISD::FMV_W_X_RV64, DL, MVT::f32, NewOp0);
      return FPConv;
    }
    return SDValue();
  }
  case ISD::INTRINSIC_WO_CHAIN:
    return LowerINTRINSIC_WO_CHAIN(Op, DAG);
  case ISD::INTRINSIC_W_CHAIN:
    return LowerINTRINSIC_W_CHAIN(Op, DAG);
  case ISD::INTRINSIC_VOID:
    return LowerINTRINSIC_VOID(Op, DAG);
  case ISD::SIGN_EXTEND_VECTOR_INREG:
    return lowerSIGN_EXTEND_VECTOR_INREG(Op, DAG);
  case ISD::ZERO_EXTEND_VECTOR_INREG:
    return lowerZERO_EXTEND_VECTOR_INREG(Op, DAG);
  case ISD::FEXP:
    return lowerFEXP(Op, DAG);
  case ISD::FSIN:
    return lowerFSIN(Op, DAG);
  case ISD::FCOS:
    return lowerFCOS(Op, DAG);
  case ISD::FREM:
    return lowerFREM(Op, DAG);
  case ISD::BSWAP:
  case ISD::BITREVERSE: {
    // Convert BSWAP/BITREVERSE to GREVI to enable GREVI combinining.
    assert(Subtarget.hasStdExtZbp() && "Unexpected custom legalisation");
    MVT VT = Op.getSimpleValueType();
    SDLoc DL(Op);
    // Start with the maximum immediate value which is the bitwidth - 1.
    unsigned Imm = VT.getSizeInBits() - 1;
    // If this is BSWAP rather than BITREVERSE, clear the lower 3 bits.
    if (Op.getOpcode() == ISD::BSWAP)
      Imm &= ~0x7U;
    return DAG.getNode(RISCVISD::GREV, DL, VT, Op.getOperand(0),
                       DAG.getConstant(Imm, DL, VT));
  }
  case ISD::FSHL:
  case ISD::FSHR: {
    MVT VT = Op.getSimpleValueType();
    assert(VT == Subtarget.getXLenVT() && "Unexpected custom legalization");
    SDLoc DL(Op);
    if (Op.getOperand(2).getOpcode() == ISD::Constant)
      return Op;
    // FSL/FSR take a log2(XLen)+1 bit shift amount but XLenVT FSHL/FSHR only
    // use log(XLen) bits. Mask the shift amount accordingly.
    unsigned ShAmtWidth = Subtarget.getXLen() - 1;
    SDValue ShAmt = DAG.getNode(ISD::AND, DL, VT, Op.getOperand(2),
                                DAG.getConstant(ShAmtWidth, DL, VT));
    unsigned Opc = Op.getOpcode() == ISD::FSHL ? RISCVISD::FSL : RISCVISD::FSR;
    return DAG.getNode(Opc, DL, VT, Op.getOperand(0), Op.getOperand(1), ShAmt);
  }
  case ISD::TRUNCATE: {
    SDLoc DL(Op);
    MVT VT = Op.getSimpleValueType();
    // Only custom-lower vector truncates
    if (!VT.isVector())
      return Op;

    // Truncates to mask types are handled differently
    if (VT.getVectorElementType() == MVT::i1)
      return lowerVectorMaskTrunc(Op, DAG);

    // RVV only has truncates which operate from SEW*2->SEW, so lower arbitrary
    // truncates as a series of "RISCVISD::TRUNCATE_VECTOR_VL" nodes which
    // truncate by one power of two at a time.
    MVT DstEltVT = VT.getVectorElementType();

    SDValue Src = Op.getOperand(0);
    MVT SrcVT = Src.getSimpleValueType();
    MVT SrcEltVT = SrcVT.getVectorElementType();

    assert(DstEltVT.bitsLT(SrcEltVT) &&
           isPowerOf2_64(DstEltVT.getSizeInBits()) &&
           isPowerOf2_64(SrcEltVT.getSizeInBits()) &&
           "Unexpected vector truncate lowering");

    MVT ContainerVT = SrcVT;
    if (SrcVT.isFixedLengthVector()) {
      ContainerVT = getContainerForFixedLengthVector(SrcVT);
      Src = convertToScalableVector(ContainerVT, Src, DAG, Subtarget);
    }

    SDValue Result = Src;
    SDValue Mask, VL;
    std::tie(Mask, VL) =
        getDefaultVLOps(SrcVT, ContainerVT, DL, DAG, Subtarget);
    LLVMContext &Context = *DAG.getContext();
    const ElementCount Count = ContainerVT.getVectorElementCount();
    do {
      SrcEltVT = MVT::getIntegerVT(SrcEltVT.getSizeInBits() / 2);
      EVT ResultVT = EVT::getVectorVT(Context, SrcEltVT, Count);
      Result = DAG.getNode(RISCVISD::TRUNCATE_VECTOR_VL, DL, ResultVT, Result,
                           Mask, VL);
    } while (SrcEltVT != DstEltVT);

    if (SrcVT.isFixedLengthVector())
      Result = convertFromScalableVector(VT, Result, DAG, Subtarget);

    return Result;
  }
  case ISD::ANY_EXTEND:
  case ISD::ZERO_EXTEND:
    if (Op.getOperand(0).getValueType().isVector() &&
        Op.getOperand(0).getValueType().getVectorElementType() == MVT::i1)
      return lowerVectorMaskExt(Op, DAG, /*ExtVal*/ 1);
    return lowerFixedLengthVectorExtendToRVV(Op, DAG, RISCVISD::VZEXT_VL);
  case ISD::SIGN_EXTEND:
    if (Op.getOperand(0).getValueType().isVector() &&
        Op.getOperand(0).getValueType().getVectorElementType() == MVT::i1)
      return lowerVectorMaskExt(Op, DAG, /*ExtVal*/ -1);
    return lowerFixedLengthVectorExtendToRVV(Op, DAG, RISCVISD::VSEXT_VL);
  case ISD::SPLAT_VECTOR_PARTS:
    return lowerSPLAT_VECTOR_PARTS(Op, DAG);
  case ISD::INSERT_VECTOR_ELT:
    return lowerINSERT_VECTOR_ELT(Op, DAG);
  case ISD::EXTRACT_VECTOR_ELT:
    return lowerEXTRACT_VECTOR_ELT(Op, DAG);
  case ISD::VSCALE: {
    MVT VT = Op.getSimpleValueType();
    SDLoc DL(Op);
    SDValue VLENB = DAG.getNode(RISCVISD::READ_VLENB, DL, VT);
    // We define our scalable vector types for lmul=1 to use a 64 bit known
    // minimum size. e.g. <vscale x 2 x i32>. VLENB is in bytes so we calculate
    // vscale as VLENB / 8.
    assert(RISCV::RVVBitsPerBlock == 64 && "Unexpected bits per block!");
    if (isa<ConstantSDNode>(Op.getOperand(0))) {
      // We assume VLENB is a multiple of 8. We manually choose the best shift
      // here because SimplifyDemandedBits isn't always able to simplify it.
      uint64_t Val = Op.getConstantOperandVal(0);
      if (isPowerOf2_64(Val)) {
        uint64_t Log2 = Log2_64(Val);
        if (Log2 < 3)
          return DAG.getNode(ISD::SRL, DL, VT, VLENB,
                             DAG.getConstant(3 - Log2, DL, VT));
        if (Log2 > 3)
          return DAG.getNode(ISD::SHL, DL, VT, VLENB,
                             DAG.getConstant(Log2 - 3, DL, VT));
        return VLENB;
      }
      // If the multiplier is a multiple of 8, scale it down to avoid needing
      // to shift the VLENB value.
      if ((Val % 8) == 0)
        return DAG.getNode(ISD::MUL, DL, VT, VLENB,
                           DAG.getConstant(Val / 8, DL, VT));
    }

    SDValue VScale = DAG.getNode(ISD::SRL, DL, VT, VLENB,
                                 DAG.getConstant(3, DL, VT));
    return DAG.getNode(ISD::MUL, DL, VT, VScale, Op.getOperand(0));
  }
  case ISD::FP_EXTEND: {
    // RVV can only do fp_extend to types double the size as the source. We
    // custom-lower f16->f64 extensions to two hops of ISD::FP_EXTEND, going
    // via f32.
    SDLoc DL(Op);
    MVT VT = Op.getSimpleValueType();
    SDValue Src = Op.getOperand(0);
    MVT SrcVT = Src.getSimpleValueType();

    // Prepare any fixed-length vector operands.
    MVT ContainerVT = VT;
    if (SrcVT.isFixedLengthVector()) {
      ContainerVT = getContainerForFixedLengthVector(VT);
      MVT SrcContainerVT =
          ContainerVT.changeVectorElementType(SrcVT.getVectorElementType());
      Src = convertToScalableVector(SrcContainerVT, Src, DAG, Subtarget);
    }

    if (!VT.isVector() || VT.getVectorElementType() != MVT::f64 ||
        SrcVT.getVectorElementType() != MVT::f16) {
      // For scalable vectors, we only need to close the gap between
      // vXf16->vXf64.
      if (!VT.isFixedLengthVector())
        return Op;
      // For fixed-length vectors, lower the FP_EXTEND to a custom "VL" version.
      Src = getRVVFPExtendOrRound(Src, VT, ContainerVT, DL, DAG, Subtarget);
      return convertFromScalableVector(VT, Src, DAG, Subtarget);
    }

    MVT InterVT = VT.changeVectorElementType(MVT::f32);
    MVT InterContainerVT = ContainerVT.changeVectorElementType(MVT::f32);
    SDValue IntermediateExtend = getRVVFPExtendOrRound(
        Src, InterVT, InterContainerVT, DL, DAG, Subtarget);

    SDValue Extend = getRVVFPExtendOrRound(IntermediateExtend, VT, ContainerVT,
                                           DL, DAG, Subtarget);
    if (VT.isFixedLengthVector())
      return convertFromScalableVector(VT, Extend, DAG, Subtarget);
    return Extend;
  }
  case ISD::FP_ROUND: {
    // RVV can only do fp_round to types half the size as the source. We
    // custom-lower f64->f16 rounds via RVV's round-to-odd float
    // conversion instruction.
    SDLoc DL(Op);
    MVT VT = Op.getSimpleValueType();
    SDValue Src = Op.getOperand(0);
    MVT SrcVT = Src.getSimpleValueType();

    // Prepare any fixed-length vector operands.
    MVT ContainerVT = VT;
    if (VT.isFixedLengthVector()) {
      MVT SrcContainerVT = getContainerForFixedLengthVector(SrcVT);
      ContainerVT =
          SrcContainerVT.changeVectorElementType(VT.getVectorElementType());
      Src = convertToScalableVector(SrcContainerVT, Src, DAG, Subtarget);
    }

    if (!VT.isVector() || VT.getVectorElementType() != MVT::f16 ||
        SrcVT.getVectorElementType() != MVT::f64) {
      // For scalable vectors, we only need to close the gap between
      // vXf64<->vXf16.
      if (!VT.isFixedLengthVector())
        return Op;
      // For fixed-length vectors, lower the FP_ROUND to a custom "VL" version.
      Src = getRVVFPExtendOrRound(Src, VT, ContainerVT, DL, DAG, Subtarget);
      return convertFromScalableVector(VT, Src, DAG, Subtarget);
    }

    SDValue Mask, VL;
    std::tie(Mask, VL) = getDefaultVLOps(VT, ContainerVT, DL, DAG, Subtarget);

    MVT InterVT = ContainerVT.changeVectorElementType(MVT::f32);
    SDValue IntermediateRound =
        DAG.getNode(RISCVISD::VFNCVT_ROD_VL, DL, InterVT, Src, Mask, VL);
    SDValue Round = getRVVFPExtendOrRound(IntermediateRound, VT, ContainerVT,
                                          DL, DAG, Subtarget);

    if (VT.isFixedLengthVector())
      return convertFromScalableVector(VT, Round, DAG, Subtarget);
    return Round;
  }
  case ISD::FP_TO_SINT:
  case ISD::FP_TO_UINT:
  case ISD::SINT_TO_FP:
  case ISD::UINT_TO_FP: {
    // RVV can only do fp<->int conversions to types half/double the size as
    // the source. We custom-lower any conversions that do two hops into
    // sequences.
    MVT VT = Op.getSimpleValueType();
    if (!VT.isVector())
      return Op;
    SDLoc DL(Op);
    SDValue Src = Op.getOperand(0);
    MVT EltVT = VT.getVectorElementType();
    MVT SrcVT = Src.getSimpleValueType();
    MVT SrcEltVT = SrcVT.getVectorElementType();
    unsigned EltSize = EltVT.getSizeInBits();
    unsigned SrcEltSize = SrcEltVT.getSizeInBits();
    assert(isPowerOf2_32(EltSize) && isPowerOf2_32(SrcEltSize) &&
           "Unexpected vector element types");

    bool IsInt2FP = SrcEltVT.isInteger();
    // Widening conversions
    if (EltSize > SrcEltSize && (EltSize / SrcEltSize >= 4)) {
      if (IsInt2FP) {
        // Do a regular integer sign/zero extension then convert to float.
        MVT IVecVT = MVT::getVectorVT(MVT::getIntegerVT(EltVT.getSizeInBits()),
                                      VT.getVectorElementCount());
        unsigned ExtOpcode = Op.getOpcode() == ISD::UINT_TO_FP
                                 ? ISD::ZERO_EXTEND
                                 : ISD::SIGN_EXTEND;
        SDValue Ext = DAG.getNode(ExtOpcode, DL, IVecVT, Src);
        return DAG.getNode(Op.getOpcode(), DL, VT, Ext);
      }
      // FP2Int
      assert(SrcEltVT == MVT::f16 && "Unexpected FP_TO_[US]INT lowering");
      // Do one doubling fp_extend then complete the operation by converting
      // to int.
      MVT InterimFVT = MVT::getVectorVT(MVT::f32, VT.getVectorElementCount());
      SDValue FExt = DAG.getFPExtendOrRound(Src, DL, InterimFVT);
      return DAG.getNode(Op.getOpcode(), DL, VT, FExt);
    }

    // Narrowing conversions
    if (SrcEltSize > EltSize && (SrcEltSize / EltSize >= 4)) {
      if (IsInt2FP) {
        // One narrowing int_to_fp, then an fp_round.
        assert(EltVT == MVT::f16 && "Unexpected [US]_TO_FP lowering");
        MVT InterimFVT = MVT::getVectorVT(MVT::f32, VT.getVectorElementCount());
        SDValue Int2FP = DAG.getNode(Op.getOpcode(), DL, InterimFVT, Src);
        return DAG.getFPExtendOrRound(Int2FP, DL, VT);
      }
      // FP2Int
      // One narrowing fp_to_int, then truncate the integer. If the float isn't
      // representable by the integer, the result is poison.
      MVT IVecVT =
          MVT::getVectorVT(MVT::getIntegerVT(SrcEltVT.getSizeInBits() / 2),
                           VT.getVectorElementCount());
      SDValue FP2Int = DAG.getNode(Op.getOpcode(), DL, IVecVT, Src);
      return DAG.getNode(ISD::TRUNCATE, DL, VT, FP2Int);
    }

    // Scalable vectors can exit here. Patterns will handle equally-sized
    // conversions halving/doubling ones.
    if (!VT.isFixedLengthVector())
      return Op;

    // For fixed-length vectors we lower to a custom "VL" node.
    unsigned RVVOpc = 0;
    switch (Op.getOpcode()) {
    default:
      llvm_unreachable("Impossible opcode");
    case ISD::FP_TO_SINT:
      RVVOpc = RISCVISD::FP_TO_SINT_VL;
      break;
    case ISD::FP_TO_UINT:
      RVVOpc = RISCVISD::FP_TO_UINT_VL;
      break;
    case ISD::SINT_TO_FP:
      RVVOpc = RISCVISD::SINT_TO_FP_VL;
      break;
    case ISD::UINT_TO_FP:
      RVVOpc = RISCVISD::UINT_TO_FP_VL;
      break;
    }

    MVT ContainerVT, SrcContainerVT;
    // Derive the reference container type from the larger vector type.
    if (SrcEltSize > EltSize) {
      SrcContainerVT = getContainerForFixedLengthVector(SrcVT);
      ContainerVT =
          SrcContainerVT.changeVectorElementType(VT.getVectorElementType());
    } else {
      ContainerVT = getContainerForFixedLengthVector(VT);
      SrcContainerVT = ContainerVT.changeVectorElementType(SrcEltVT);
    }

    SDValue Mask, VL;
    std::tie(Mask, VL) = getDefaultVLOps(VT, ContainerVT, DL, DAG, Subtarget);

    Src = convertToScalableVector(SrcContainerVT, Src, DAG, Subtarget);
    Src = DAG.getNode(RVVOpc, DL, ContainerVT, Src, Mask, VL);
    return convertFromScalableVector(VT, Src, DAG, Subtarget);
  }
  case ISD::FP_TO_SINT_SAT:
  case ISD::FP_TO_UINT_SAT:
    return lowerFP_TO_INT_SAT(Op, DAG);
  case ISD::VECREDUCE_ADD:
  case ISD::VECREDUCE_UMAX:
  case ISD::VECREDUCE_SMAX:
  case ISD::VECREDUCE_UMIN:
  case ISD::VECREDUCE_SMIN:
    return lowerVECREDUCE(Op, DAG);
  case ISD::VECREDUCE_AND:
  case ISD::VECREDUCE_OR:
  case ISD::VECREDUCE_XOR:
    if (Op.getOperand(0).getValueType().getVectorElementType() == MVT::i1)
      return lowerVectorMaskVECREDUCE(Op, DAG);
    return lowerVECREDUCE(Op, DAG);
  case ISD::VECREDUCE_FADD:
  case ISD::VECREDUCE_SEQ_FADD:
  case ISD::VECREDUCE_FMIN:
  case ISD::VECREDUCE_FMAX:
    return lowerFPVECREDUCE(Op, DAG);
  case ISD::INSERT_SUBVECTOR:
    return lowerINSERT_SUBVECTOR(Op, DAG);
  case ISD::EXTRACT_SUBVECTOR:
    return lowerEXTRACT_SUBVECTOR(Op, DAG);
  case ISD::STEP_VECTOR:
    return lowerSTEP_VECTOR(Op, DAG);
  case ISD::VECTOR_REVERSE:
    return lowerVECTOR_REVERSE(Op, DAG);
  case ISD::BUILD_VECTOR:
    return lowerBUILD_VECTOR(Op, DAG, Subtarget);
  case ISD::SPLAT_VECTOR:
    if (Op.getValueType().getVectorElementType() == MVT::i1)
      return lowerVectorMaskSplat(Op, DAG);
    return lowerSPLAT_VECTOR(Op, DAG, Subtarget);
  case ISD::VECTOR_SHUFFLE:
    return lowerVECTOR_SHUFFLE(Op, DAG, Subtarget);
  case ISD::CONCAT_VECTORS: {
    // Split CONCAT_VECTORS into a series of INSERT_SUBVECTOR nodes. This is
    // better than going through the stack, as the default expansion does.
    SDLoc DL(Op);
    MVT VT = Op.getSimpleValueType();
    unsigned NumOpElts =
        Op.getOperand(0).getSimpleValueType().getVectorMinNumElements();
    SDValue Vec = DAG.getUNDEF(VT);
    for (const auto &OpIdx : enumerate(Op->ops()))
      Vec = DAG.getNode(ISD::INSERT_SUBVECTOR, DL, VT, Vec, OpIdx.value(),
                        DAG.getIntPtrConstant(OpIdx.index() * NumOpElts, DL));
    return Vec;
  }
  case ISD::LOAD:
    if (auto V = expandUnalignedRVVLoad(Op, DAG))
      return V;
    if (Op.getValueType().isFixedLengthVector())
      return lowerFixedLengthVectorLoadToRVV(Op, DAG);
    return Op;
  case ISD::STORE:
    if (auto V = expandUnalignedRVVStore(Op, DAG))
      return V;
    if (Op.getOperand(1).getValueType().isFixedLengthVector())
      return lowerFixedLengthVectorStoreToRVV(Op, DAG);
    return Op;
  case ISD::MLOAD:
  case ISD::VP_LOAD:
    return lowerMaskedLoad(Op, DAG);
  case ISD::MSTORE:
  case ISD::VP_STORE:
    return lowerMaskedStore(Op, DAG);
  case ISD::SETCC:
    return lowerFixedLengthVectorSetccToRVV(Op, DAG);
  case ISD::ADD:
    return lowerToScalableOp(Op, DAG, RISCVISD::ADD_VL);
  case ISD::SUB:
    return lowerToScalableOp(Op, DAG, RISCVISD::SUB_VL);
  case ISD::MUL:
    return lowerToScalableOp(Op, DAG, RISCVISD::MUL_VL);
  case ISD::MULHS:
    return lowerToScalableOp(Op, DAG, RISCVISD::MULHS_VL);
  case ISD::MULHU:
    return lowerToScalableOp(Op, DAG, RISCVISD::MULHU_VL);
  case ISD::AND:
    return lowerFixedLengthVectorLogicOpToRVV(Op, DAG, RISCVISD::VMAND_VL,
                                              RISCVISD::AND_VL);
  case ISD::OR:
    return lowerFixedLengthVectorLogicOpToRVV(Op, DAG, RISCVISD::VMOR_VL,
                                              RISCVISD::OR_VL);
  case ISD::XOR:
    return lowerFixedLengthVectorLogicOpToRVV(Op, DAG, RISCVISD::VMXOR_VL,
                                              RISCVISD::XOR_VL);
  case ISD::SDIV:
    return lowerToScalableOp(Op, DAG, RISCVISD::SDIV_VL);
  case ISD::SREM:
    return lowerToScalableOp(Op, DAG, RISCVISD::SREM_VL);
  case ISD::UDIV:
    return lowerToScalableOp(Op, DAG, RISCVISD::UDIV_VL);
  case ISD::UREM:
    return lowerToScalableOp(Op, DAG, RISCVISD::UREM_VL);
  case ISD::SHL:
  case ISD::SRA:
  case ISD::SRL:
    if (Op.getSimpleValueType().isFixedLengthVector())
      return lowerFixedLengthVectorShiftToRVV(Op, DAG);
    // This can be called for an i32 shift amount that needs to be promoted.
    assert(Op.getOperand(1).getValueType() == MVT::i32 && Subtarget.is64Bit() &&
           "Unexpected custom legalisation");
    return SDValue();
  case ISD::SADDSAT:
    return lowerToScalableOp(Op, DAG, RISCVISD::SADDSAT_VL);
  case ISD::UADDSAT:
    return lowerToScalableOp(Op, DAG, RISCVISD::UADDSAT_VL);
  case ISD::SSUBSAT:
    return lowerToScalableOp(Op, DAG, RISCVISD::SSUBSAT_VL);
  case ISD::USUBSAT:
    return lowerToScalableOp(Op, DAG, RISCVISD::USUBSAT_VL);
  case ISD::FADD:
    return lowerToScalableOp(Op, DAG, RISCVISD::FADD_VL);
  case ISD::FSUB:
    return lowerToScalableOp(Op, DAG, RISCVISD::FSUB_VL);
  case ISD::FMUL:
    return lowerToScalableOp(Op, DAG, RISCVISD::FMUL_VL);
  case ISD::FDIV:
    return lowerToScalableOp(Op, DAG, RISCVISD::FDIV_VL);
  case ISD::FNEG:
    return lowerToScalableOp(Op, DAG, RISCVISD::FNEG_VL);
  case ISD::FABS:
    return lowerToScalableOp(Op, DAG, RISCVISD::FABS_VL);
  case ISD::FSQRT:
    return lowerToScalableOp(Op, DAG, RISCVISD::FSQRT_VL);
  case ISD::FMA:
    return lowerToScalableOp(Op, DAG, RISCVISD::FMA_VL);
  case ISD::SMIN:
    return lowerToScalableOp(Op, DAG, RISCVISD::SMIN_VL);
  case ISD::SMAX:
    return lowerToScalableOp(Op, DAG, RISCVISD::SMAX_VL);
  case ISD::UMIN:
    return lowerToScalableOp(Op, DAG, RISCVISD::UMIN_VL);
  case ISD::UMAX:
    return lowerToScalableOp(Op, DAG, RISCVISD::UMAX_VL);
  case ISD::FMINNUM:
    return lowerToScalableOp(Op, DAG, RISCVISD::FMINNUM_VL);
  case ISD::FMAXNUM:
    return lowerToScalableOp(Op, DAG, RISCVISD::FMAXNUM_VL);
  case ISD::ABS:
    return lowerABS(Op, DAG);
  case ISD::VSELECT:
    return lowerFixedLengthVectorSelectToRVV(Op, DAG);
  case ISD::FCOPYSIGN:
    return lowerFixedLengthVectorFCOPYSIGNToRVV(Op, DAG);
  case ISD::MGATHER:
  case ISD::VP_GATHER:
    return lowerMaskedGather(Op, DAG);
  case ISD::MSCATTER:
  case ISD::VP_SCATTER:
    return lowerMaskedScatter(Op, DAG);
  case ISD::FLT_ROUNDS_:
    return lowerGET_ROUNDING(Op, DAG);
  case ISD::SET_ROUNDING:
    return lowerSET_ROUNDING(Op, DAG);
  case ISD::VP_ADD:
    return lowerVPOp(Op, DAG, RISCVISD::ADD_VL);
  case ISD::VP_SUB:
    return lowerVPOp(Op, DAG, RISCVISD::SUB_VL);
  case ISD::VP_MUL:
    return lowerVPOp(Op, DAG, RISCVISD::MUL_VL);
  case ISD::VP_SDIV:
    return lowerVPOp(Op, DAG, RISCVISD::SDIV_VL);
  case ISD::VP_UDIV:
    return lowerVPOp(Op, DAG, RISCVISD::UDIV_VL);
  case ISD::VP_SREM:
    return lowerVPOp(Op, DAG, RISCVISD::SREM_VL);
  case ISD::VP_UREM:
    return lowerVPOp(Op, DAG, RISCVISD::UREM_VL);
  case ISD::VP_AND:
    return lowerVPOp(Op, DAG, RISCVISD::AND_VL);
  case ISD::VP_OR:
    return lowerVPOp(Op, DAG, RISCVISD::OR_VL);
  case ISD::VP_XOR:
    return lowerVPOp(Op, DAG, RISCVISD::XOR_VL);
  case ISD::VP_ASHR:
    return lowerVPOp(Op, DAG, RISCVISD::SRA_VL);
  case ISD::VP_LSHR:
    return lowerVPOp(Op, DAG, RISCVISD::SRL_VL);
  case ISD::VP_SHL:
    return lowerVPOp(Op, DAG, RISCVISD::SHL_VL);
  case ISD::VP_FADD:
    return lowerVPOp(Op, DAG, RISCVISD::FADD_VL);
  case ISD::VP_FSUB:
    return lowerVPOp(Op, DAG, RISCVISD::FSUB_VL);
  case ISD::VP_FMUL:
    return lowerVPOp(Op, DAG, RISCVISD::FMUL_VL);
  case ISD::VP_FDIV:
    return lowerVPOp(Op, DAG, RISCVISD::FDIV_VL);
  case ISD::VECTOR_SPLICE:
    return lowerVECTOR_SPLICE(Op, DAG);
  }
}

static SDValue getTargetNode(GlobalAddressSDNode *N, SDLoc DL, EVT Ty,
                             SelectionDAG &DAG, unsigned Flags) {
  return DAG.getTargetGlobalAddress(N->getGlobal(), DL, Ty, 0, Flags);
}

static SDValue getTargetNode(BlockAddressSDNode *N, SDLoc DL, EVT Ty,
                             SelectionDAG &DAG, unsigned Flags) {
  return DAG.getTargetBlockAddress(N->getBlockAddress(), Ty, N->getOffset(),
                                   Flags);
}

static SDValue getTargetNode(ConstantPoolSDNode *N, SDLoc DL, EVT Ty,
                             SelectionDAG &DAG, unsigned Flags) {
  return DAG.getTargetConstantPool(N->getConstVal(), Ty, N->getAlign(),
                                   N->getOffset(), Flags);
}

static SDValue getTargetNode(JumpTableSDNode *N, SDLoc DL, EVT Ty,
                             SelectionDAG &DAG, unsigned Flags) {
  return DAG.getTargetJumpTable(N->getIndex(), Ty, Flags);
}

template <class NodeTy>
SDValue RISCVTargetLowering::getAddr(NodeTy *N, SelectionDAG &DAG,
                                     bool IsLocal) const {
  SDLoc DL(N);
  EVT Ty = getPointerTy(DAG.getDataLayout());

  if (isPositionIndependent()) {
    SDValue Addr = getTargetNode(N, DL, Ty, DAG, 0);
    if (IsLocal)
      // Use PC-relative addressing to access the symbol. This generates the
      // pattern (PseudoLLA sym), which expands to (addi (auipc %pcrel_hi(sym))
      // %pcrel_lo(auipc)).
      return SDValue(DAG.getMachineNode(RISCV::PseudoLLA, DL, Ty, Addr), 0);

    // Use PC-relative addressing to access the GOT for this symbol, then load
    // the address from the GOT. This generates the pattern (PseudoLA sym),
    // which expands to (ld (addi (auipc %got_pcrel_hi(sym)) %pcrel_lo(auipc))).
    return SDValue(DAG.getMachineNode(RISCV::PseudoLA, DL, Ty, Addr), 0);
  }

  switch (getTargetMachine().getCodeModel()) {
  default:
    report_fatal_error("Unsupported code model for lowering");
  case CodeModel::Small: {
    // Generate a sequence for accessing addresses within the first 2 GiB of
    // address space. This generates the pattern (addi (lui %hi(sym)) %lo(sym)).
    SDValue AddrHi = getTargetNode(N, DL, Ty, DAG, RISCVII::MO_HI);
    SDValue AddrLo = getTargetNode(N, DL, Ty, DAG, RISCVII::MO_LO);
    SDValue MNHi = SDValue(DAG.getMachineNode(RISCV::LUI, DL, Ty, AddrHi), 0);
    return SDValue(DAG.getMachineNode(RISCV::ADDI, DL, Ty, MNHi, AddrLo), 0);
  }
  case CodeModel::Medium: {
    // Generate a sequence for accessing addresses within any 2GiB range within
    // the address space. This generates the pattern (PseudoLLA sym), which
    // expands to (addi (auipc %pcrel_hi(sym)) %pcrel_lo(auipc)).
    SDValue Addr = getTargetNode(N, DL, Ty, DAG, 0);
    return SDValue(DAG.getMachineNode(RISCV::PseudoLLA, DL, Ty, Addr), 0);
  }
  }
}

SDValue RISCVTargetLowering::lowerGlobalAddress(SDValue Op,
                                                SelectionDAG &DAG) const {
  SDLoc DL(Op);
  EVT Ty = Op.getValueType();
  GlobalAddressSDNode *N = cast<GlobalAddressSDNode>(Op);
  int64_t Offset = N->getOffset();
  MVT XLenVT = Subtarget.getXLenVT();

  const GlobalValue *GV = N->getGlobal();
  bool IsLocal = getTargetMachine().shouldAssumeDSOLocal(*GV->getParent(), GV);
  SDValue Addr = getAddr(N, DAG, IsLocal);

  // In order to maximise the opportunity for common subexpression elimination,
  // emit a separate ADD node for the global address offset instead of folding
  // it in the global address node. Later peephole optimisations may choose to
  // fold it back in when profitable.
  if (Offset != 0)
    return DAG.getNode(ISD::ADD, DL, Ty, Addr,
                       DAG.getConstant(Offset, DL, XLenVT));
  return Addr;
}

SDValue RISCVTargetLowering::lowerBlockAddress(SDValue Op,
                                               SelectionDAG &DAG) const {
  BlockAddressSDNode *N = cast<BlockAddressSDNode>(Op);

  return getAddr(N, DAG);
}

SDValue RISCVTargetLowering::lowerConstantPool(SDValue Op,
                                               SelectionDAG &DAG) const {
  ConstantPoolSDNode *N = cast<ConstantPoolSDNode>(Op);

  return getAddr(N, DAG);
}

SDValue RISCVTargetLowering::lowerJumpTable(SDValue Op,
                                            SelectionDAG &DAG) const {
  JumpTableSDNode *N = cast<JumpTableSDNode>(Op);

  return getAddr(N, DAG);
}

SDValue RISCVTargetLowering::getStaticTLSAddr(GlobalAddressSDNode *N,
                                              SelectionDAG &DAG,
                                              bool UseGOT) const {
  SDLoc DL(N);
  EVT Ty = getPointerTy(DAG.getDataLayout());
  const GlobalValue *GV = N->getGlobal();
  MVT XLenVT = Subtarget.getXLenVT();

  if (UseGOT) {
    // Use PC-relative addressing to access the GOT for this TLS symbol, then
    // load the address from the GOT and add the thread pointer. This generates
    // the pattern (PseudoLA_TLS_IE sym), which expands to
    // (ld (auipc %tls_ie_pcrel_hi(sym)) %pcrel_lo(auipc)).
    SDValue Addr = DAG.getTargetGlobalAddress(GV, DL, Ty, 0, 0);
    SDValue Load =
        SDValue(DAG.getMachineNode(RISCV::PseudoLA_TLS_IE, DL, Ty, Addr), 0);

    // Add the thread pointer.
    SDValue TPReg = DAG.getRegister(RISCV::X4, XLenVT);
    return DAG.getNode(ISD::ADD, DL, Ty, Load, TPReg);
  }

  // Generate a sequence for accessing the address relative to the thread
  // pointer, with the appropriate adjustment for the thread pointer offset.
  // This generates the pattern
  // (add (add_tprel (lui %tprel_hi(sym)) tp %tprel_add(sym)) %tprel_lo(sym))
  SDValue AddrHi =
      DAG.getTargetGlobalAddress(GV, DL, Ty, 0, RISCVII::MO_TPREL_HI);
  SDValue AddrAdd =
      DAG.getTargetGlobalAddress(GV, DL, Ty, 0, RISCVII::MO_TPREL_ADD);
  SDValue AddrLo =
      DAG.getTargetGlobalAddress(GV, DL, Ty, 0, RISCVII::MO_TPREL_LO);

  SDValue MNHi = SDValue(DAG.getMachineNode(RISCV::LUI, DL, Ty, AddrHi), 0);
  SDValue TPReg = DAG.getRegister(RISCV::X4, XLenVT);
  SDValue MNAdd = SDValue(
      DAG.getMachineNode(RISCV::PseudoAddTPRel, DL, Ty, MNHi, TPReg, AddrAdd),
      0);
  return SDValue(DAG.getMachineNode(RISCV::ADDI, DL, Ty, MNAdd, AddrLo), 0);
}

SDValue RISCVTargetLowering::getDynamicTLSAddr(GlobalAddressSDNode *N,
                                               SelectionDAG &DAG) const {
  SDLoc DL(N);
  EVT Ty = getPointerTy(DAG.getDataLayout());
  IntegerType *CallTy = Type::getIntNTy(*DAG.getContext(), Ty.getSizeInBits());
  const GlobalValue *GV = N->getGlobal();

  // Use a PC-relative addressing mode to access the global dynamic GOT address.
  // This generates the pattern (PseudoLA_TLS_GD sym), which expands to
  // (addi (auipc %tls_gd_pcrel_hi(sym)) %pcrel_lo(auipc)).
  SDValue Addr = DAG.getTargetGlobalAddress(GV, DL, Ty, 0, 0);
  SDValue Load =
      SDValue(DAG.getMachineNode(RISCV::PseudoLA_TLS_GD, DL, Ty, Addr), 0);

  // Prepare argument list to generate call.
  ArgListTy Args;
  ArgListEntry Entry;
  Entry.Node = Load;
  Entry.Ty = CallTy;
  Args.push_back(Entry);

  // Setup call to __tls_get_addr.
  TargetLowering::CallLoweringInfo CLI(DAG);
  CLI.setDebugLoc(DL)
      .setChain(DAG.getEntryNode())
      .setLibCallee(CallingConv::C, CallTy,
                    DAG.getExternalSymbol("__tls_get_addr", Ty),
                    std::move(Args));

  return LowerCallTo(CLI).first;
}

SDValue RISCVTargetLowering::lowerGlobalTLSAddress(SDValue Op,
                                                   SelectionDAG &DAG) const {
  SDLoc DL(Op);
  EVT Ty = Op.getValueType();
  GlobalAddressSDNode *N = cast<GlobalAddressSDNode>(Op);
  int64_t Offset = N->getOffset();
  MVT XLenVT = Subtarget.getXLenVT();

  TLSModel::Model Model = getTargetMachine().getTLSModel(N->getGlobal());

  if (DAG.getMachineFunction().getFunction().getCallingConv() ==
      CallingConv::GHC)
    report_fatal_error("In GHC calling convention TLS is not supported");

  SDValue Addr;
  switch (Model) {
  case TLSModel::LocalExec:
    Addr = getStaticTLSAddr(N, DAG, /*UseGOT=*/false);
    break;
  case TLSModel::InitialExec:
    Addr = getStaticTLSAddr(N, DAG, /*UseGOT=*/true);
    break;
  case TLSModel::LocalDynamic:
  case TLSModel::GeneralDynamic:
    Addr = getDynamicTLSAddr(N, DAG);
    break;
  }

  // In order to maximise the opportunity for common subexpression elimination,
  // emit a separate ADD node for the global address offset instead of folding
  // it in the global address node. Later peephole optimisations may choose to
  // fold it back in when profitable.
  if (Offset != 0)
    return DAG.getNode(ISD::ADD, DL, Ty, Addr,
                       DAG.getConstant(Offset, DL, XLenVT));
  return Addr;
}

SDValue RISCVTargetLowering::lowerSELECT(SDValue Op, SelectionDAG &DAG) const {
  SDValue CondV = Op.getOperand(0);
  SDValue TrueV = Op.getOperand(1);
  SDValue FalseV = Op.getOperand(2);
  SDLoc DL(Op);
  MVT VT = Op.getSimpleValueType();
  MVT XLenVT = Subtarget.getXLenVT();

  // Lower vector SELECTs to VSELECTs by splatting the condition.
  if (VT.isVector()) {
    MVT SplatCondVT = VT.changeVectorElementType(MVT::i1);
    SDValue CondSplat = VT.isScalableVector()
                            ? DAG.getSplatVector(SplatCondVT, DL, CondV)
                            : DAG.getSplatBuildVector(SplatCondVT, DL, CondV);
    return DAG.getNode(ISD::VSELECT, DL, VT, CondSplat, TrueV, FalseV);
  }

  // If the result type is XLenVT and CondV is the output of a SETCC node
  // which also operated on XLenVT inputs, then merge the SETCC node into the
  // lowered RISCVISD::SELECT_CC to take advantage of the integer
  // compare+branch instructions. i.e.:
  // (select (setcc lhs, rhs, cc), truev, falsev)
  // -> (riscvisd::select_cc lhs, rhs, cc, truev, falsev)
  if (VT == XLenVT && CondV.getOpcode() == ISD::SETCC &&
      CondV.getOperand(0).getSimpleValueType() == XLenVT) {
    SDValue LHS = CondV.getOperand(0);
    SDValue RHS = CondV.getOperand(1);
    const auto *CC = cast<CondCodeSDNode>(CondV.getOperand(2));
    ISD::CondCode CCVal = CC->get();

    // Special case for a select of 2 constants that have a diffence of 1.
    // Normally this is done by DAGCombine, but if the select is introduced by
    // type legalization or op legalization, we miss it. Restricting to SETLT
    // case for now because that is what signed saturating add/sub need.
    // FIXME: We don't need the condition to be SETLT or even a SETCC,
    // but we would probably want to swap the true/false values if the condition
    // is SETGE/SETLE to avoid an XORI.
    if (isa<ConstantSDNode>(TrueV) && isa<ConstantSDNode>(FalseV) &&
        CCVal == ISD::SETLT) {
      const APInt &TrueVal = cast<ConstantSDNode>(TrueV)->getAPIntValue();
      const APInt &FalseVal = cast<ConstantSDNode>(FalseV)->getAPIntValue();
      if (TrueVal - 1 == FalseVal)
        return DAG.getNode(ISD::ADD, DL, Op.getValueType(), CondV, FalseV);
      if (TrueVal + 1 == FalseVal)
        return DAG.getNode(ISD::SUB, DL, Op.getValueType(), FalseV, CondV);
    }

    translateSetCCForBranch(DL, LHS, RHS, CCVal, DAG);

    SDValue TargetCC = DAG.getCondCode(CCVal);
    SDValue Ops[] = {LHS, RHS, TargetCC, TrueV, FalseV};
    return DAG.getNode(RISCVISD::SELECT_CC, DL, Op.getValueType(), Ops);
  }

  // Otherwise:
  // (select condv, truev, falsev)
  // -> (riscvisd::select_cc condv, zero, setne, truev, falsev)
  SDValue Zero = DAG.getConstant(0, DL, XLenVT);
  SDValue SetNE = DAG.getCondCode(ISD::SETNE);

  SDValue Ops[] = {CondV, Zero, SetNE, TrueV, FalseV};

  return DAG.getNode(RISCVISD::SELECT_CC, DL, Op.getValueType(), Ops);
}

SDValue RISCVTargetLowering::lowerBRCOND(SDValue Op, SelectionDAG &DAG) const {
  SDValue CondV = Op.getOperand(1);
  SDLoc DL(Op);
  MVT XLenVT = Subtarget.getXLenVT();

  if (CondV.getOpcode() == ISD::SETCC &&
      CondV.getOperand(0).getValueType() == XLenVT) {
    SDValue LHS = CondV.getOperand(0);
    SDValue RHS = CondV.getOperand(1);
    ISD::CondCode CCVal = cast<CondCodeSDNode>(CondV.getOperand(2))->get();

    translateSetCCForBranch(DL, LHS, RHS, CCVal, DAG);

    SDValue TargetCC = DAG.getCondCode(CCVal);
    return DAG.getNode(RISCVISD::BR_CC, DL, Op.getValueType(), Op.getOperand(0),
                       LHS, RHS, TargetCC, Op.getOperand(2));
  }

  return DAG.getNode(RISCVISD::BR_CC, DL, Op.getValueType(), Op.getOperand(0),
                     CondV, DAG.getConstant(0, DL, XLenVT),
                     DAG.getCondCode(ISD::SETNE), Op.getOperand(2));
}

SDValue RISCVTargetLowering::lowerVASTART(SDValue Op, SelectionDAG &DAG) const {
  MachineFunction &MF = DAG.getMachineFunction();
  RISCVMachineFunctionInfo *FuncInfo = MF.getInfo<RISCVMachineFunctionInfo>();

  SDLoc DL(Op);
  SDValue FI = DAG.getFrameIndex(FuncInfo->getVarArgsFrameIndex(),
                                 getPointerTy(MF.getDataLayout()));

  // vastart just stores the address of the VarArgsFrameIndex slot into the
  // memory location argument.
  const Value *SV = cast<SrcValueSDNode>(Op.getOperand(2))->getValue();
  return DAG.getStore(Op.getOperand(0), DL, FI, Op.getOperand(1),
                      MachinePointerInfo(SV));
}

SDValue RISCVTargetLowering::lowerFRAMEADDR(SDValue Op,
                                            SelectionDAG &DAG) const {
  const RISCVRegisterInfo &RI = *Subtarget.getRegisterInfo();
  MachineFunction &MF = DAG.getMachineFunction();
  MachineFrameInfo &MFI = MF.getFrameInfo();
  MFI.setFrameAddressIsTaken(true);
  Register FrameReg = RI.getFrameRegister(MF);
  int XLenInBytes = Subtarget.getXLen() / 8;

  EVT VT = Op.getValueType();
  SDLoc DL(Op);
  SDValue FrameAddr = DAG.getCopyFromReg(DAG.getEntryNode(), DL, FrameReg, VT);
  unsigned Depth = cast<ConstantSDNode>(Op.getOperand(0))->getZExtValue();
  while (Depth--) {
    int Offset = -(XLenInBytes * 2);
    SDValue Ptr = DAG.getNode(ISD::ADD, DL, VT, FrameAddr,
                              DAG.getIntPtrConstant(Offset, DL));
    FrameAddr =
        DAG.getLoad(VT, DL, DAG.getEntryNode(), Ptr, MachinePointerInfo());
  }
  return FrameAddr;
}

SDValue RISCVTargetLowering::lowerRETURNADDR(SDValue Op,
                                             SelectionDAG &DAG) const {
  const RISCVRegisterInfo &RI = *Subtarget.getRegisterInfo();
  MachineFunction &MF = DAG.getMachineFunction();
  MachineFrameInfo &MFI = MF.getFrameInfo();
  MFI.setReturnAddressIsTaken(true);
  MVT XLenVT = Subtarget.getXLenVT();
  int XLenInBytes = Subtarget.getXLen() / 8;

  if (verifyReturnAddressArgumentIsConstant(Op, DAG))
    return SDValue();

  EVT VT = Op.getValueType();
  SDLoc DL(Op);
  unsigned Depth = cast<ConstantSDNode>(Op.getOperand(0))->getZExtValue();
  if (Depth) {
    int Off = -XLenInBytes;
    SDValue FrameAddr = lowerFRAMEADDR(Op, DAG);
    SDValue Offset = DAG.getConstant(Off, DL, VT);
    return DAG.getLoad(VT, DL, DAG.getEntryNode(),
                       DAG.getNode(ISD::ADD, DL, VT, FrameAddr, Offset),
                       MachinePointerInfo());
  }

  // Return the value of the return address register, marking it an implicit
  // live-in.
  Register Reg = MF.addLiveIn(RI.getRARegister(), getRegClassFor(XLenVT));
  return DAG.getCopyFromReg(DAG.getEntryNode(), DL, Reg, XLenVT);
}

SDValue RISCVTargetLowering::lowerShiftLeftParts(SDValue Op,
                                                 SelectionDAG &DAG) const {
  SDLoc DL(Op);
  SDValue Lo = Op.getOperand(0);
  SDValue Hi = Op.getOperand(1);
  SDValue Shamt = Op.getOperand(2);
  EVT VT = Lo.getValueType();

  // if Shamt-XLEN < 0: // Shamt < XLEN
  //   Lo = Lo << Shamt
  //   Hi = (Hi << Shamt) | ((Lo >>u 1) >>u (XLEN-1 - Shamt))
  // else:
  //   Lo = 0
  //   Hi = Lo << (Shamt-XLEN)

  SDValue Zero = DAG.getConstant(0, DL, VT);
  SDValue One = DAG.getConstant(1, DL, VT);
  SDValue MinusXLen = DAG.getConstant(-(int)Subtarget.getXLen(), DL, VT);
  SDValue XLenMinus1 = DAG.getConstant(Subtarget.getXLen() - 1, DL, VT);
  SDValue ShamtMinusXLen = DAG.getNode(ISD::ADD, DL, VT, Shamt, MinusXLen);
  SDValue XLenMinus1Shamt = DAG.getNode(ISD::SUB, DL, VT, XLenMinus1, Shamt);

  SDValue LoTrue = DAG.getNode(ISD::SHL, DL, VT, Lo, Shamt);
  SDValue ShiftRight1Lo = DAG.getNode(ISD::SRL, DL, VT, Lo, One);
  SDValue ShiftRightLo =
      DAG.getNode(ISD::SRL, DL, VT, ShiftRight1Lo, XLenMinus1Shamt);
  SDValue ShiftLeftHi = DAG.getNode(ISD::SHL, DL, VT, Hi, Shamt);
  SDValue HiTrue = DAG.getNode(ISD::OR, DL, VT, ShiftLeftHi, ShiftRightLo);
  SDValue HiFalse = DAG.getNode(ISD::SHL, DL, VT, Lo, ShamtMinusXLen);

  SDValue CC = DAG.getSetCC(DL, VT, ShamtMinusXLen, Zero, ISD::SETLT);

  Lo = DAG.getNode(ISD::SELECT, DL, VT, CC, LoTrue, Zero);
  Hi = DAG.getNode(ISD::SELECT, DL, VT, CC, HiTrue, HiFalse);

  SDValue Parts[2] = {Lo, Hi};
  return DAG.getMergeValues(Parts, DL);
}

SDValue RISCVTargetLowering::lowerShiftRightParts(SDValue Op, SelectionDAG &DAG,
                                                  bool IsSRA) const {
  SDLoc DL(Op);
  SDValue Lo = Op.getOperand(0);
  SDValue Hi = Op.getOperand(1);
  SDValue Shamt = Op.getOperand(2);
  EVT VT = Lo.getValueType();

  // SRA expansion:
  //   if Shamt-XLEN < 0: // Shamt < XLEN
  //     Lo = (Lo >>u Shamt) | ((Hi << 1) << (XLEN-1 - Shamt))
  //     Hi = Hi >>s Shamt
  //   else:
  //     Lo = Hi >>s (Shamt-XLEN);
  //     Hi = Hi >>s (XLEN-1)
  //
  // SRL expansion:
  //   if Shamt-XLEN < 0: // Shamt < XLEN
  //     Lo = (Lo >>u Shamt) | ((Hi << 1) << (XLEN-1 - Shamt))
  //     Hi = Hi >>u Shamt
  //   else:
  //     Lo = Hi >>u (Shamt-XLEN);
  //     Hi = 0;

  unsigned ShiftRightOp = IsSRA ? ISD::SRA : ISD::SRL;

  SDValue Zero = DAG.getConstant(0, DL, VT);
  SDValue One = DAG.getConstant(1, DL, VT);
  SDValue MinusXLen = DAG.getConstant(-(int)Subtarget.getXLen(), DL, VT);
  SDValue XLenMinus1 = DAG.getConstant(Subtarget.getXLen() - 1, DL, VT);
  SDValue ShamtMinusXLen = DAG.getNode(ISD::ADD, DL, VT, Shamt, MinusXLen);
  SDValue XLenMinus1Shamt = DAG.getNode(ISD::SUB, DL, VT, XLenMinus1, Shamt);

  SDValue ShiftRightLo = DAG.getNode(ISD::SRL, DL, VT, Lo, Shamt);
  SDValue ShiftLeftHi1 = DAG.getNode(ISD::SHL, DL, VT, Hi, One);
  SDValue ShiftLeftHi =
      DAG.getNode(ISD::SHL, DL, VT, ShiftLeftHi1, XLenMinus1Shamt);
  SDValue LoTrue = DAG.getNode(ISD::OR, DL, VT, ShiftRightLo, ShiftLeftHi);
  SDValue HiTrue = DAG.getNode(ShiftRightOp, DL, VT, Hi, Shamt);
  SDValue LoFalse = DAG.getNode(ShiftRightOp, DL, VT, Hi, ShamtMinusXLen);
  SDValue HiFalse =
      IsSRA ? DAG.getNode(ISD::SRA, DL, VT, Hi, XLenMinus1) : Zero;

  SDValue CC = DAG.getSetCC(DL, VT, ShamtMinusXLen, Zero, ISD::SETLT);

  Lo = DAG.getNode(ISD::SELECT, DL, VT, CC, LoTrue, LoFalse);
  Hi = DAG.getNode(ISD::SELECT, DL, VT, CC, HiTrue, HiFalse);

  SDValue Parts[2] = {Lo, Hi};
  return DAG.getMergeValues(Parts, DL);
}

static SDValue LowerVPUnorderedFCmp(unsigned EPIIntNo, const SDValue &Op1,
                                    const SDValue &Op2, const SDValue &EVL,
                                    EVT VT, SelectionDAG &DAG,
                                    const SDLoc &DL) {
  // Note: Implementing masked intrinsic as unmasked (this is correct given
  // that masked-off elements are undef and the operation is only applied
  // to ordered elements).
  //
  // %0 = vmfeq.vv %a, %a
  // %1 = vmfeq.vv %b, %b
  // %2 = vmand.mm %0, %1
  // v0 = %2
  // %3 = vm<fcmp>.vv %a, %b, v0.t
  // %result = vmornot.mm %3, %2

  assert(EVL.getValueType() == MVT::i32 && "Unexpected operand");
  SDValue AnyExtEVL = DAG.getNode(ISD::ANY_EXTEND, DL, MVT::i64, EVL);

  SDValue FeqOp1Operands[] = {
      DAG.getTargetConstant(Intrinsic::epi_vmfeq, DL, MVT::i64), Op1, Op1,
      AnyExtEVL
  };
  SDValue FeqOp2Operands[] = {
      DAG.getTargetConstant(Intrinsic::epi_vmfeq, DL, MVT::i64), Op2, Op2,
      AnyExtEVL
  };
  SDValue FeqOp1 = DAG.getNode(ISD::INTRINSIC_WO_CHAIN, DL, VT, FeqOp1Operands);
  SDValue FeqOp2 = DAG.getNode(ISD::INTRINSIC_WO_CHAIN, DL, VT, FeqOp2Operands);

  SDValue AndOperands[] = {
      DAG.getTargetConstant(Intrinsic::epi_vmand, DL, MVT::i64), FeqOp1, FeqOp2,
      AnyExtEVL
  };
  SDValue And = DAG.getNode(ISD::INTRINSIC_WO_CHAIN, DL, VT, AndOperands);

  SDValue FCmpOperands[] = {
      DAG.getTargetConstant(EPIIntNo, DL, MVT::i64),
      DAG.getNode(ISD::UNDEF, DL, VT), // Merge.
      Op1, Op2, And, AnyExtEVL
  };
  SDValue FCmp = DAG.getNode(ISD::INTRINSIC_WO_CHAIN, DL, VT, FCmpOperands);

  SDValue OrNotOperands[] = {
      DAG.getTargetConstant(Intrinsic::epi_vmornot, DL, MVT::i64), FCmp, And,
      AnyExtEVL
  };
  return DAG.getNode(ISD::INTRINSIC_WO_CHAIN, DL, VT, OrNotOperands);
}

static bool IsSplatOfOne(const SDValue &MaskOp) {
  ConstantSDNode *C;
  return MaskOp.getOpcode() == ISD::SPLAT_VECTOR &&
         (C = dyn_cast<ConstantSDNode>(MaskOp.getOperand(0))) &&
         C->getZExtValue() == 1;
}

static SDValue LowerVPIntrinsicConversion(SDValue Op, SelectionDAG &DAG) {
  unsigned IntNo = cast<ConstantSDNode>(Op.getOperand(0))->getZExtValue();
  SDLoc DL(Op);

  EVT DstType = Op.getValueType();
  uint64_t DstTypeSize = DstType.getScalarSizeInBits();
  SDValue SrcOp = Op.getOperand(1);
  EVT SrcType = SrcOp.getValueType();
  uint64_t SrcTypeSize = SrcType.getScalarSizeInBits();
  assert(isPowerOf2_64(DstTypeSize) && isPowerOf2_64(SrcTypeSize) &&
         "Types must be powers of two");
  int Ratio =
      std::max(DstTypeSize, SrcTypeSize) / std::min(DstTypeSize, SrcTypeSize);

  unsigned MaskOpNo = 2;
  unsigned EVLOpNo = 3;
  assert(Op.getOperand(EVLOpNo).getValueType() == MVT::i32 &&
         "Unexpected operand");
  bool IsMasked = !IsSplatOfOne(Op.getOperand(MaskOpNo));
  unsigned EPIIntNo;
  // Further instrinsic to use to correctly widen/narrow the source operand
  unsigned FurtherEPIIntNo = Intrinsic::not_intrinsic;

  switch (IntNo) {
  default:
    llvm_unreachable("Unexpected intrinsic");
    break;
  case Intrinsic::vp_sitofp:
    if (Ratio == 1) {
      EPIIntNo =
          IsMasked ? Intrinsic::epi_vfcvt_f_x_mask : Intrinsic::epi_vfcvt_f_x;
    } else {
      if (DstTypeSize > SrcTypeSize) {
        EPIIntNo = IsMasked ? Intrinsic::epi_vfwcvt_f_x_mask
                            : Intrinsic::epi_vfwcvt_f_x;
        FurtherEPIIntNo =
            IsMasked ? Intrinsic::epi_vwadd_mask : Intrinsic::epi_vwadd;
      } else {
        EPIIntNo = IsMasked ? Intrinsic::epi_vfncvt_f_x_mask
                            : Intrinsic::epi_vfncvt_f_x;
        FurtherEPIIntNo =
            IsMasked ? Intrinsic::epi_vnsrl_mask : Intrinsic::epi_vnsrl;
      }
    }
    break;
  case Intrinsic::vp_uitofp:
    if (Ratio == 1) {
      EPIIntNo =
          IsMasked ? Intrinsic::epi_vfcvt_f_xu_mask : Intrinsic::epi_vfcvt_f_xu;
    } else {
      if (DstTypeSize > SrcTypeSize) {
        EPIIntNo = IsMasked ? Intrinsic::epi_vfwcvt_f_xu_mask
                            : Intrinsic::epi_vfwcvt_f_xu;
        FurtherEPIIntNo =
            IsMasked ? Intrinsic::epi_vwaddu_mask : Intrinsic::epi_vwaddu;
      } else {
        EPIIntNo = IsMasked ? Intrinsic::epi_vfncvt_f_xu_mask
                            : Intrinsic::epi_vfncvt_f_xu;
        FurtherEPIIntNo =
            IsMasked ? Intrinsic::epi_vnsrl_mask : Intrinsic::epi_vnsrl;
      }
    }
    break;
  case Intrinsic::vp_fptosi:
    if (Ratio == 1) {
      EPIIntNo =
          IsMasked ? Intrinsic::epi_vfcvt_x_f_mask : Intrinsic::epi_vfcvt_x_f;
    } else {
      if (DstTypeSize > SrcTypeSize) {
        EPIIntNo = IsMasked ? Intrinsic::epi_vfwcvt_x_f_mask
                            : Intrinsic::epi_vfwcvt_x_f;
        FurtherEPIIntNo =
            IsMasked ? Intrinsic::epi_vwadd_mask : Intrinsic::epi_vwadd;
      } else {
        EPIIntNo = IsMasked ? Intrinsic::epi_vfncvt_x_f_mask
                            : Intrinsic::epi_vfncvt_x_f;
        FurtherEPIIntNo =
            IsMasked ? Intrinsic::epi_vnsrl_mask : Intrinsic::epi_vnsrl;
      }
    }
    break;
  case Intrinsic::vp_fptoui:
    if (Ratio == 1) {
      EPIIntNo =
          IsMasked ? Intrinsic::epi_vfcvt_xu_f_mask : Intrinsic::epi_vfcvt_xu_f;
    } else {
      if (DstTypeSize > SrcTypeSize) {
        EPIIntNo = IsMasked ? Intrinsic::epi_vfwcvt_xu_f_mask
                            : Intrinsic::epi_vfwcvt_xu_f;
        FurtherEPIIntNo =
            IsMasked ? Intrinsic::epi_vwaddu_mask : Intrinsic::epi_vwaddu;
      } else {
        EPIIntNo = IsMasked ? Intrinsic::epi_vfncvt_xu_f_mask
                            : Intrinsic::epi_vfncvt_xu_f;
        FurtherEPIIntNo =
            IsMasked ? Intrinsic::epi_vnsrl_mask : Intrinsic::epi_vnsrl;
      }
    }
    break;
  case Intrinsic::vp_sext:
    assert(DstTypeSize > SrcTypeSize && "vp_sext can be used only when widening");
    assert(Ratio > 1 && "Ratio must be bigger than 1 to invoke a widening");
    EPIIntNo = IsMasked ? Intrinsic::epi_vwadd_mask : Intrinsic::epi_vwadd;
    FurtherEPIIntNo = EPIIntNo;
    break;
  case Intrinsic::vp_zext:
    assert(DstTypeSize > SrcTypeSize && "vp_zext can be used only when widening");
    assert(Ratio > 1 && "Ratio must be bigger than 1 to invoke a widening");
    EPIIntNo = IsMasked ? Intrinsic::epi_vwaddu_mask : Intrinsic::epi_vwaddu;
    FurtherEPIIntNo = EPIIntNo;
    break;
  case Intrinsic::vp_trunc:
    assert(DstTypeSize < SrcTypeSize && "vp_trunc can be used only when narrowing");
    assert(Ratio > 1 && "Ratio must be bigger than 1 to invoke a narrowing");
    EPIIntNo = IsMasked ? Intrinsic::epi_vnsrl_mask : Intrinsic::epi_vnsrl;
    FurtherEPIIntNo = EPIIntNo;
    break;
  case Intrinsic::vp_fpext:
    assert(DstTypeSize > SrcTypeSize && "vp_fpext can be used only when widening");
    // NOTE: to be modified when adding support for f16
    assert(Ratio == 2 && "No widening possible for floats with ratio not equal to 2");
    EPIIntNo =
        IsMasked ? Intrinsic::epi_vfwcvt_f_f_mask : Intrinsic::epi_vfwcvt_f_f;
    // FurtherEPIIntNo not used since Ratio == 2
    break;
  case Intrinsic::vp_fptrunc:
    assert(DstTypeSize < SrcTypeSize && "vp_fptrunc can be used only when narrowing");
    // NOTE: to be modified when adding support for f16
    assert(Ratio == 2 && "No narrowing possible for floats with ratio not equal to 2");
    EPIIntNo =
        IsMasked ? Intrinsic::epi_vfncvt_f_f_mask : Intrinsic::epi_vfncvt_f_f;
    // FurtherEPIIntNo not used since Ratio == 2
    break;
  }

  SDValue FromOperand = SrcOp;
  // NOTE: widenIntegerVectorElementType can be used because we do not need to
  // expand floats with a Ratio > 2; when we add in EPI support for f16,
  // then we need to use another (custom) method
  // (like we already do for narrowing, see below)
  if (Ratio > 2 && DstTypeSize > SrcTypeSize) {
    // If SrcType is MVT::i1, then use the same lowering as the llvm IR opcode
    if (SrcType.getVectorElementType() == MVT::i1) {
      switch (IntNo) {
      default:
        llvm_unreachable("SrcType == i1 not handled for intrinsics other than "
                         "vp_zext/vp_sext");
      // NOTE: for both vp_sext and vp_zext we do not handle the masked cases
      // because they are not trivial (and the unmasked cases generate a correct
      // result anyway)
      case Intrinsic::vp_sext:
      case Intrinsic::vp_zext: {
        uint64_t ExtValue = IntNo == Intrinsic::vp_zext ? 1 : -1;

        SmallVector<SDValue, 3> VMVOps;
        VMVOps.push_back(DAG.getTargetConstant(Intrinsic::epi_vmv_v_x, DL, MVT::i64));
        VMVOps.push_back(DAG.getConstant(0, DL, MVT::i64));
        VMVOps.push_back(DAG.getNode(ISD::ANY_EXTEND, DL, MVT::i64,
                                     Op.getOperand(EVLOpNo)));
        SDValue VMV = DAG.getNode(ISD::INTRINSIC_WO_CHAIN, DL, DstType, VMVOps);

        SmallVector<SDValue, 5> VMERGEOps;
        VMERGEOps.push_back(DAG.getTargetConstant(Intrinsic::epi_vmerge, DL, MVT::i64));
        VMERGEOps.push_back(VMV);
        VMERGEOps.push_back(DAG.getConstant(ExtValue, DL, MVT::i64));
        VMERGEOps.push_back(SrcOp);
        VMERGEOps.push_back(DAG.getNode(ISD::ANY_EXTEND, DL, MVT::i64,
                                     Op.getOperand(EVLOpNo)));

        return DAG.getNode(ISD::INTRINSIC_WO_CHAIN, DL, DstType, VMERGEOps);
      }
      }
    }
    // Invoke the FurtherEPIIntNo intrinsic to widen the source operand
    // as many times as needed, without changing the type
    EVT FromType = SrcType;
    for (int i = 0; i < Ratio/4; i++) {
      EVT ToType = FromType.widenIntegerVectorElementType(*DAG.getContext());
      std::vector<SDValue> Operands;
      Operands.reserve(4 + IsMasked * 2);
      Operands.push_back(DAG.getTargetConstant(FurtherEPIIntNo, DL, MVT::i64));
      if (IsMasked)
        Operands.push_back(
            DAG.getNode(ISD::UNDEF, DL, ToType)); // Merge.
      Operands.push_back(FromOperand);
      Operands.push_back(DAG.getConstant(0, DL, MVT::i64));
      if (IsMasked)
        Operands.push_back(Op.getOperand(MaskOpNo)); // Mask.
      Operands.push_back(DAG.getNode(ISD::ANY_EXTEND, DL, MVT::i64,
                                     Op.getOperand(EVLOpNo))); // EVL.

      FromOperand = DAG.getNode(ISD::INTRINSIC_WO_CHAIN, DL, ToType, Operands);
      FromType = ToType;
    }
  }

  auto NarrowVectorElementType = [&](EVT SrcVT) -> EVT {
    EVT SrcEltVT = SrcVT.getVectorElementType();
    const ElementCount EltCount = SrcVT.getVectorElementCount();
    MVT ToEltVT;
    // When narrowing AND converting, the first instruction is the conversion
    // (together with the first narrowing, if possible), so ToType always has
    // the same type as the Dst operand
    if (DstType.isInteger()) {
      ToEltVT = MVT::getIntegerVT(SrcEltVT.getSizeInBits() / 2);
    } else if (SrcEltVT.isFloatingPoint()) {
      ToEltVT = MVT::getFloatingPointVT(SrcEltVT.getSizeInBits() / 2);
    } else {
      llvm_unreachable("Vector Element type must be Integer of Floating Point");
    }
    return EVT::getVectorVT(*DAG.getContext(), ToEltVT, EltCount);
  };

  // Invoke EPIIntNo intrinsic
  EVT ToType = DstType;
  if (Ratio > 2 && DstTypeSize < SrcTypeSize) {
    // If DstType is MVT::i1, then use the same lowering as the llvm IR opcode
    if (DstType.getVectorElementType() == MVT::i1) {
      switch (IntNo) {
      default:
        llvm_unreachable("DstType == i1 not handled for intrinsics other than "
                         "vp_trunc");
      case Intrinsic::vp_trunc: {
        unsigned VANDIntNo = IsMasked ? Intrinsic::epi_vand_mask : Intrinsic::epi_vand;
        unsigned VMSNEIntNo = IsMasked ? Intrinsic::epi_vmsne_mask : Intrinsic::epi_vmsne;

        SmallVector<SDValue, 6> VANDOps;
        VANDOps.push_back(DAG.getTargetConstant(VANDIntNo, DL, MVT::i64));
        if (IsMasked)
          VANDOps.push_back(DAG.getNode(ISD::UNDEF, DL, SrcType)); // Merge
        VANDOps.push_back(SrcOp);
        VANDOps.push_back(DAG.getConstant(1, DL, MVT::i64));
        if (IsMasked)
          VANDOps.push_back(Op.getOperand(MaskOpNo)); // Mask.
        VANDOps.push_back(DAG.getNode(ISD::ANY_EXTEND, DL, MVT::i64,
                                     Op.getOperand(EVLOpNo)));
        SDValue VAND = DAG.getNode(ISD::INTRINSIC_WO_CHAIN, DL, SrcType, VANDOps);

        SmallVector<SDValue, 6> VMSNEOps;
        VMSNEOps.push_back(DAG.getTargetConstant(VMSNEIntNo, DL, MVT::i64));
        if (IsMasked)
          VMSNEOps.push_back(DAG.getNode(ISD::UNDEF, DL, DstType)); // Merge
        VMSNEOps.push_back(VAND);
        VMSNEOps.push_back(DAG.getConstant(0, DL, MVT::i64));
        if (IsMasked)
          VMSNEOps.push_back(Op.getOperand(MaskOpNo)); // Mask.
        VMSNEOps.push_back(DAG.getNode(ISD::ANY_EXTEND, DL, MVT::i64,
                                     Op.getOperand(EVLOpNo)));

        return DAG.getNode(ISD::INTRINSIC_WO_CHAIN, DL, DstType, VMSNEOps);
      }
      }
    }

    ToType = NarrowVectorElementType(SrcType);
  }
  std::vector<SDValue> Operands;
  Operands.reserve(4 + IsMasked * 2);
  Operands.push_back(DAG.getTargetConstant(EPIIntNo, DL, MVT::i64));
  if (IsMasked)
    Operands.push_back(
        DAG.getNode(ISD::UNDEF, DL, ToType)); // Merge.
  Operands.push_back(FromOperand);
  // Special case because there is no unary narrowing instruction.
  if (IntNo == Intrinsic::vp_trunc || IntNo == Intrinsic::vp_zext ||
      IntNo == Intrinsic::vp_sext) {
    Operands.push_back(DAG.getConstant(0, DL, MVT::i64));
  }
  if (IsMasked)
    Operands.push_back(Op.getOperand(MaskOpNo)); // Mask.
  Operands.push_back(DAG.getNode(ISD::ANY_EXTEND, DL, MVT::i64,
                                 Op.getOperand(EVLOpNo))); // EVL.

  SDValue Result =
      DAG.getNode(ISD::INTRINSIC_WO_CHAIN, DL, ToType, Operands);

  if (Ratio > 2 && DstTypeSize < SrcTypeSize) {
    // Invoke the FurtherEPIIntNo intrinsic to narrow the Result operand
    // as many times as needed, without changing the type
    EVT ResultType = ToType;
    for (int i = 0; i < Ratio/4; i++) {
      ToType = NarrowVectorElementType(ResultType);
      std::vector<SDValue> Operands;
      Operands.reserve(4 + IsMasked * 2);
      Operands.push_back(DAG.getTargetConstant(FurtherEPIIntNo, DL, MVT::i64));
      if (IsMasked)
        Operands.push_back(
            DAG.getNode(ISD::UNDEF, DL, ToType)); // Merge.
      Operands.push_back(Result);
      Operands.push_back(DAG.getConstant(0, DL, MVT::i64));
      if (IsMasked)
        Operands.push_back(Op.getOperand(MaskOpNo)); // Mask.
      Operands.push_back(DAG.getNode(ISD::ANY_EXTEND, DL, MVT::i64,
                                     Op.getOperand(EVLOpNo))); // EVL.

      Result = DAG.getNode(ISD::INTRINSIC_WO_CHAIN, DL, ToType, Operands);
      ResultType = ToType;
    }
  }

  return Result;
}

// This exists to tame complexity when lowering VP intrinsics to EPI. Not ideal.
// This will probably go away when we handle them earlier in the pipeline.
#define VP_INTRINSIC_WO_CHAIN_SET                                              \
  VP_INTRINSIC(vp_add)                                                         \
  VP_INTRINSIC(vp_sub)                                                         \
  VP_INTRINSIC(vp_mul)                                                         \
  VP_INTRINSIC(vp_sdiv)                                                        \
  VP_INTRINSIC(vp_srem)                                                        \
  VP_INTRINSIC(vp_udiv)                                                        \
  VP_INTRINSIC(vp_urem)                                                        \
  VP_INTRINSIC(vp_and)                                                         \
  VP_INTRINSIC(vp_or)                                                          \
  VP_INTRINSIC(vp_xor)                                                         \
  VP_INTRINSIC(vp_ashr)                                                        \
  VP_INTRINSIC(vp_lshr)                                                        \
  VP_INTRINSIC(vp_shl)                                                         \
  VP_INTRINSIC(vp_fadd)                                                        \
  VP_INTRINSIC(vp_fsub)                                                        \
  VP_INTRINSIC(vp_fmul)                                                        \
  VP_INTRINSIC(vp_fdiv)                                                        \
  VP_INTRINSIC(vp_frem)                                                        \
  VP_INTRINSIC(vp_fma)                                                         \
  VP_INTRINSIC(vp_fneg)                                                        \
  VP_INTRINSIC(vp_icmp)                                                        \
  VP_INTRINSIC(vp_fcmp)                                                        \
  VP_INTRINSIC(vp_select)                                                      \
  VP_INTRINSIC(vp_bitcast)                                                     \
  VP_INTRINSIC(vp_sitofp)                                                      \
  VP_INTRINSIC(vp_uitofp)                                                      \
  VP_INTRINSIC(vp_fptosi)                                                      \
  VP_INTRINSIC(vp_fptoui)                                                      \
  VP_INTRINSIC(vp_fpext)                                                       \
  VP_INTRINSIC(vp_fptrunc)                                                     \
  VP_INTRINSIC(vp_trunc)                                                       \
  VP_INTRINSIC(vp_zext)                                                        \
  VP_INTRINSIC(vp_sext)

#define VP_INTRINSIC_W_CHAIN_SET                                               \
  VP_INTRINSIC(vp_load)                                                        \
  VP_INTRINSIC(vp_strided_load)                                                \
  VP_INTRINSIC(vp_gather)

#define VP_INTRINSIC_VOID_SET                                                  \
  VP_INTRINSIC(vp_store)                                                       \
  VP_INTRINSIC(vp_strided_store)                                               \
  VP_INTRINSIC(vp_scatter)

static SDValue LowerVPINTRINSIC_WO_CHAIN(SDValue Op, SelectionDAG &DAG) {
  unsigned IntNo = cast<ConstantSDNode>(Op.getOperand(0))->getZExtValue();
  SDLoc DL(Op);

  // Many instructions allow commuting the second operand with the first one.
  // This is beneficial when we can use a scalar in the second operand as way
  // to fold a vector splat.
  auto GetCanonicalCommutativePerm = [&](SmallVector<unsigned, 3> VOpsPerm) {
    if (VOpsPerm.size() < 2)
      return VOpsPerm;

    SDValue Operand0 = Op.getOperand(VOpsPerm[0]);
    SDValue Operand1 = Op.getOperand(VOpsPerm[1]);

    if (Operand0.getOpcode() == ISD::SPLAT_VECTOR &&
        Operand1.getOpcode() != ISD::SPLAT_VECTOR) {
      SmallVector<unsigned, 3> CanonicalVOpsPerm = {VOpsPerm[1], VOpsPerm[0]};

      for (unsigned i = 2; i < VOpsPerm.size(); ++i) {
        CanonicalVOpsPerm.push_back(VOpsPerm[i]);
      }

      return CanonicalVOpsPerm;
    }

    return VOpsPerm;
  };

  SmallVector<unsigned, 3> VOpsPerm;
  unsigned ScalarOpNo = 0;
  unsigned MaskOpNo;
  unsigned EVLOpNo;
  bool IsMasked;
  unsigned EPIIntNo;
  bool IsLogical = Op.getValueType().isVector() &&
                   Op.getValueType().getVectorElementType() == MVT::i1;
  switch (IntNo) {
  default:
    llvm_unreachable("Unexpected intrinsic");
  case Intrinsic::vp_add:
    VOpsPerm = GetCanonicalCommutativePerm({1, 2});
    ScalarOpNo = 2;
    MaskOpNo = 3;
    EVLOpNo = 4;
    IsMasked = !IsSplatOfOne(Op.getOperand(MaskOpNo));
    EPIIntNo = IsMasked ? Intrinsic::epi_vadd_mask : Intrinsic::epi_vadd;
    break;
  case Intrinsic::vp_sub:
    VOpsPerm = {1, 2};
    ScalarOpNo = 2;
    MaskOpNo = 3;
    EVLOpNo = 4;
    IsMasked = !IsSplatOfOne(Op.getOperand(MaskOpNo));
    EPIIntNo = IsMasked ? Intrinsic::epi_vsub_mask : Intrinsic::epi_vsub;
    break;
  case Intrinsic::vp_mul:
    VOpsPerm = GetCanonicalCommutativePerm({1, 2});
    ScalarOpNo = 2;
    MaskOpNo = 3;
    EVLOpNo = 4;
    IsMasked = !IsSplatOfOne(Op.getOperand(MaskOpNo));
    EPIIntNo = IsMasked ? Intrinsic::epi_vmul_mask : Intrinsic::epi_vmul;
    break;
  case Intrinsic::vp_sdiv:
    VOpsPerm = {1, 2};
    ScalarOpNo = 2;
    MaskOpNo = 3;
    EVLOpNo = 4;
    IsMasked = !IsSplatOfOne(Op.getOperand(MaskOpNo));
    EPIIntNo = IsMasked ? Intrinsic::epi_vdiv_mask : Intrinsic::epi_vdiv;
    break;
  case Intrinsic::vp_srem:
    VOpsPerm = {1, 2};
    ScalarOpNo = 2;
    MaskOpNo = 3;
    EVLOpNo = 4;
    IsMasked = !IsSplatOfOne(Op.getOperand(MaskOpNo));
    EPIIntNo = IsMasked ? Intrinsic::epi_vrem_mask : Intrinsic::epi_vrem;
    break;
  case Intrinsic::vp_udiv:
    VOpsPerm = {1, 2};
    ScalarOpNo = 2;
    MaskOpNo = 3;
    EVLOpNo = 4;
    IsMasked = !IsSplatOfOne(Op.getOperand(MaskOpNo));
    EPIIntNo = IsMasked ? Intrinsic::epi_vdivu_mask : Intrinsic::epi_vdivu;
    break;
  case Intrinsic::vp_urem:
    VOpsPerm = {1, 2};
    ScalarOpNo = 2;
    MaskOpNo = 3;
    EVLOpNo = 4;
    IsMasked = !IsSplatOfOne(Op.getOperand(MaskOpNo));
    EPIIntNo = IsMasked ? Intrinsic::epi_vremu_mask : Intrinsic::epi_vremu;
    break;
  case Intrinsic::vp_and:
    VOpsPerm = GetCanonicalCommutativePerm({1, 2});
    ScalarOpNo = 2;
    MaskOpNo = 3;
    EVLOpNo = 4;
    IsMasked = !IsSplatOfOne(Op.getOperand(MaskOpNo));
    if (IsLogical) {
      ScalarOpNo = 0;
      EPIIntNo = Intrinsic::epi_vmand;
      // For masks operations, we ignore the mask (if present)
      IsMasked = false;
    } else
      EPIIntNo = IsMasked ? Intrinsic::epi_vand_mask : Intrinsic::epi_vand;
    break;
  case Intrinsic::vp_or:
    VOpsPerm = GetCanonicalCommutativePerm({1, 2});
    ScalarOpNo = 2;
    MaskOpNo = 3;
    EVLOpNo = 4;
    IsMasked = !IsSplatOfOne(Op.getOperand(MaskOpNo));
    if (IsLogical) {
      ScalarOpNo = 0;
      EPIIntNo = Intrinsic::epi_vmor;
      // For masks operations, we ignore the mask (if present)
      IsMasked = false;
    } else
      EPIIntNo = IsMasked ? Intrinsic::epi_vor_mask : Intrinsic::epi_vor;
    break;
  case Intrinsic::vp_xor:
    VOpsPerm = GetCanonicalCommutativePerm({1, 2});
    ScalarOpNo = 2;
    MaskOpNo = 3;
    EVLOpNo = 4;
    IsMasked = !IsSplatOfOne(Op.getOperand(MaskOpNo));
    if (IsLogical) {
      ScalarOpNo = 0;
      EPIIntNo = Intrinsic::epi_vmxor;
      // For masks operations, we ignore the mask (if present)
      IsMasked = false;
    } else
      EPIIntNo = IsMasked ? Intrinsic::epi_vxor_mask : Intrinsic::epi_vxor;
    break;
  case Intrinsic::vp_ashr:
    VOpsPerm = {1, 2};
    ScalarOpNo = 2;
    MaskOpNo = 3;
    EVLOpNo = 4;
    IsMasked = !IsSplatOfOne(Op.getOperand(MaskOpNo));
    EPIIntNo = IsMasked ? Intrinsic::epi_vsra_mask : Intrinsic::epi_vsra;
    break;
  case Intrinsic::vp_lshr:
    VOpsPerm = {1, 2};
    ScalarOpNo = 2;
    MaskOpNo = 3;
    EVLOpNo = 4;
    IsMasked = !IsSplatOfOne(Op.getOperand(MaskOpNo));
    EPIIntNo = IsMasked ? Intrinsic::epi_vsrl_mask : Intrinsic::epi_vsrl;
    break;
  case Intrinsic::vp_shl:
    VOpsPerm = {1, 2};
    ScalarOpNo = 2;
    MaskOpNo = 3;
    EVLOpNo = 4;
    IsMasked = !IsSplatOfOne(Op.getOperand(MaskOpNo));
    EPIIntNo = IsMasked ? Intrinsic::epi_vsll_mask : Intrinsic::epi_vsll;
    break;
  case Intrinsic::vp_fadd:
    VOpsPerm = {1, 2};
    ScalarOpNo = 2;
    MaskOpNo = 3;
    EVLOpNo = 4;
    IsMasked = !IsSplatOfOne(Op.getOperand(MaskOpNo));
    EPIIntNo = IsMasked ? Intrinsic::epi_vfadd_mask : Intrinsic::epi_vfadd;
    break;
  case Intrinsic::vp_fsub:
    VOpsPerm = {1, 2};
    ScalarOpNo = 2;
    MaskOpNo = 3;
    EVLOpNo = 4;
    IsMasked = !IsSplatOfOne(Op.getOperand(MaskOpNo));
    EPIIntNo = IsMasked ? Intrinsic::epi_vfsub_mask : Intrinsic::epi_vfsub;
    break;
  case Intrinsic::vp_fmul:
    VOpsPerm = GetCanonicalCommutativePerm({1, 2});
    ScalarOpNo = 2;
    MaskOpNo = 3;
    EVLOpNo = 4;
    IsMasked = !IsSplatOfOne(Op.getOperand(MaskOpNo));
    EPIIntNo = IsMasked ? Intrinsic::epi_vfmul_mask : Intrinsic::epi_vfmul;
    break;
  case Intrinsic::vp_fdiv:
    VOpsPerm = {1, 2};
    ScalarOpNo = 2;
    MaskOpNo = 3;
    EVLOpNo = 4;
    IsMasked = !IsSplatOfOne(Op.getOperand(MaskOpNo));
    EPIIntNo = IsMasked ? Intrinsic::epi_vfdiv_mask : Intrinsic::epi_vfdiv;
    break;
  case Intrinsic::vp_frem:
    // FIXME Needs to be expanded.
    report_fatal_error("Unimplemented intrinsic vp_frem");
    break;
  case Intrinsic::vp_fma:
    VOpsPerm = GetCanonicalCommutativePerm({1, 2, 3});
    ScalarOpNo = 2;
    MaskOpNo = 4;
    EVLOpNo = 5;
    IsMasked = !IsSplatOfOne(Op.getOperand(MaskOpNo));
    EPIIntNo = IsMasked ? Intrinsic::epi_vfmadd_mask : Intrinsic::epi_vfmadd;
    break;
  case Intrinsic::vp_fneg:
    VOpsPerm = {1, 1};
    MaskOpNo = 2;
    EVLOpNo = 3;
    IsMasked = !IsSplatOfOne(Op.getOperand(MaskOpNo));
    EPIIntNo =
        IsMasked ? Intrinsic::epi_vfsgnjn_mask : Intrinsic::epi_vfsgnjn;
    break;
  case Intrinsic::vp_icmp: {
    VOpsPerm = {1, 2};
    ScalarOpNo = 2;
    MaskOpNo = 4;
    EVLOpNo = 5;
    IsMasked = !IsSplatOfOne(Op.getOperand(MaskOpNo));

    unsigned Cmp = cast<ConstantSDNode>(Op.getOperand(3))->getZExtValue();
    switch (Cmp) {
    case CmpInst::ICMP_EQ:
      VOpsPerm = GetCanonicalCommutativePerm({1, 2});
      EPIIntNo = IsMasked ? Intrinsic::epi_vmseq_mask : Intrinsic::epi_vmseq;
      break;
    case CmpInst::ICMP_NE:
      VOpsPerm = GetCanonicalCommutativePerm({1, 2});
      EPIIntNo = IsMasked ? Intrinsic::epi_vmsne_mask : Intrinsic::epi_vmsne;
      break;
    case CmpInst::ICMP_UGT: {
      SDValue RHS = Op.getOperand(2);
      if (RHS.getOpcode() == ISD::SPLAT_VECTOR) {
        EPIIntNo =
            IsMasked ? Intrinsic::epi_vmsgtu_mask : Intrinsic::epi_vmsgtu;
      } else {
        VOpsPerm = {2, 1};
        EPIIntNo =
            IsMasked ? Intrinsic::epi_vmsltu_mask : Intrinsic::epi_vmsltu;
      }
      break;
    }
    case CmpInst::ICMP_UGE:
      // Note: The ISA does not provide vmsgeu.vx to fold a scalar.
      VOpsPerm = {2, 1};
      EPIIntNo = IsMasked ? Intrinsic::epi_vmsleu_mask : Intrinsic::epi_vmsleu;
      break;
    case CmpInst::ICMP_ULT: {
      SDValue LHS = Op.getOperand(1);
      if (LHS.getOpcode() == ISD::SPLAT_VECTOR) {
        VOpsPerm = {2, 1};
        EPIIntNo =
            IsMasked ? Intrinsic::epi_vmsgtu_mask : Intrinsic::epi_vmsgtu;
      } else {
        EPIIntNo =
            IsMasked ? Intrinsic::epi_vmsltu_mask : Intrinsic::epi_vmsltu;
      }
      break;
    }
    case CmpInst::ICMP_ULE:
      // Note: The ISA does not provide vmsgeu.vx so we can't flip the operands
      // to fold a scalar.
      EPIIntNo = IsMasked ? Intrinsic::epi_vmsleu_mask : Intrinsic::epi_vmsleu;
      break;
    case CmpInst::ICMP_SGT: {
      SDValue RHS = Op.getOperand(2);
      if (RHS.getOpcode() == ISD::SPLAT_VECTOR) {
        EPIIntNo =
            IsMasked ? Intrinsic::epi_vmsgt_mask : Intrinsic::epi_vmsgt;
      } else {
        VOpsPerm = {2, 1};
        EPIIntNo = IsMasked ? Intrinsic::epi_vmslt_mask : Intrinsic::epi_vmslt;
      }
      break;
    }
    case CmpInst::ICMP_SGE:
      // Note: The ISA does not provide vmsge.vx to fold a scalar.
      VOpsPerm = {2, 1};
      EPIIntNo = IsMasked ? Intrinsic::epi_vmsle_mask : Intrinsic::epi_vmsle;
      break;
    case CmpInst::ICMP_SLT:
      EPIIntNo = IsMasked ? Intrinsic::epi_vmslt_mask : Intrinsic::epi_vmslt;
      break;
    case CmpInst::ICMP_SLE:
      // Note: The ISA does not provide vmsge.vx so we can't flip the operands
      // to fold a scalar.
      EPIIntNo = IsMasked ? Intrinsic::epi_vmsle_mask : Intrinsic::epi_vmsle;
      break;
    }
    break;
  }
  case Intrinsic::vp_fcmp: {
    VOpsPerm = {1, 2};
    ScalarOpNo = 2;
    MaskOpNo = 4;
    EVLOpNo = 5;
    IsMasked = !IsSplatOfOne(Op.getOperand(MaskOpNo));

    unsigned FCmp = cast<ConstantSDNode>(Op.getOperand(3))->getZExtValue();
    switch (FCmp) {
    case FCmpInst::FCMP_FALSE: {
      assert(Op.getOperand(EVLOpNo).getValueType() == MVT::i32 && "Unexpected operand");
      SDValue AnyExtEVL = DAG.getNode(ISD::ANY_EXTEND, DL, MVT::i64, Op.getOperand(EVLOpNo));

      return DAG.getNode(
          ISD::INTRINSIC_WO_CHAIN, DL, Op.getValueType(),
          {DAG.getTargetConstant(Intrinsic::riscv_vmclr, DL, MVT::i64),
           AnyExtEVL});
    }
    case FCmpInst::FCMP_OEQ:
      VOpsPerm = GetCanonicalCommutativePerm({1, 2});
      EPIIntNo = IsMasked ? Intrinsic::epi_vmfeq_mask : Intrinsic::epi_vmfeq;
      break;
    case FCmpInst::FCMP_OGT: {
      SDValue RHS = Op.getOperand(2);
      if (RHS.getOpcode() == ISD::SPLAT_VECTOR) {
        EPIIntNo = IsMasked ? Intrinsic::epi_vmfgt_mask : Intrinsic::epi_vmfgt;
      } else {
        VOpsPerm = {2, 1};
        EPIIntNo = IsMasked ? Intrinsic::epi_vmflt_mask : Intrinsic::epi_vmflt;
      }
      break;
    }
    case FCmpInst::FCMP_OGE: {
      SDValue RHS = Op.getOperand(2);
      if (RHS.getOpcode() == ISD::SPLAT_VECTOR) {
        EPIIntNo = IsMasked ? Intrinsic::epi_vmfge_mask : Intrinsic::epi_vmfge;
      } else {
        VOpsPerm = {2, 1};
        EPIIntNo = IsMasked ? Intrinsic::epi_vmfle_mask : Intrinsic::epi_vmfle;
      }
      break;
    }
    case FCmpInst::FCMP_OLT: {
      SDValue LHS = Op.getOperand(1);
      if (LHS.getOpcode() == ISD::SPLAT_VECTOR) {
        VOpsPerm = {2, 1};
        EPIIntNo = IsMasked ? Intrinsic::epi_vmfgt_mask : Intrinsic::epi_vmfgt;
      } else {
        EPIIntNo = IsMasked ? Intrinsic::epi_vmflt_mask : Intrinsic::epi_vmflt;
      }
      break;
    }
    case FCmpInst::FCMP_OLE: {
      SDValue LHS = Op.getOperand(1);
      if (LHS.getOpcode() == ISD::SPLAT_VECTOR) {
        VOpsPerm = {2, 1};
        EPIIntNo = IsMasked ? Intrinsic::epi_vmfge_mask : Intrinsic::epi_vmfge;
      } else {
        EPIIntNo = IsMasked ? Intrinsic::epi_vmfle_mask : Intrinsic::epi_vmfle;
      }
      break;
    }
    case FCmpInst::FCMP_ONE: {
      assert(Op.getOperand(EVLOpNo).getValueType() == MVT::i32 &&
             "Unexpected operand");
      SDValue AnyExtEVL =
          DAG.getNode(ISD::ANY_EXTEND, DL, MVT::i64, Op.getOperand(EVLOpNo));

      SDValue FeqOp1Operands[] = {
          DAG.getTargetConstant(Intrinsic::epi_vmfeq, DL, MVT::i64),
          Op.getOperand(1), Op.getOperand(1), AnyExtEVL};
      SDValue FeqOp2Operands[] = {
          DAG.getTargetConstant(Intrinsic::epi_vmfeq, DL, MVT::i64),
          Op.getOperand(2), Op.getOperand(2), AnyExtEVL};
      SDValue FeqOp1 = DAG.getNode(ISD::INTRINSIC_WO_CHAIN, DL,
                                   Op.getValueType(), FeqOp1Operands);
      SDValue FeqOp2 = DAG.getNode(ISD::INTRINSIC_WO_CHAIN, DL,
                                   Op.getValueType(), FeqOp2Operands);

      SDValue FirstAndOperands[] = {
          DAG.getTargetConstant(Intrinsic::epi_vmand, DL, MVT::i64), FeqOp1,
          FeqOp2, AnyExtEVL};
      SDValue And = DAG.getNode(ISD::INTRINSIC_WO_CHAIN, DL, Op.getValueType(),
                         FirstAndOperands);

      SDValue FCmpOperands[] = {
          DAG.getTargetConstant(Intrinsic::epi_vmfne_mask, DL, MVT::i64),
          DAG.getNode(ISD::UNDEF, DL, Op.getValueType()), // Merge.
          Op.getOperand(1), Op.getOperand(2), And, AnyExtEVL
      };
      SDValue FCmp = DAG.getNode(ISD::INTRINSIC_WO_CHAIN, DL, Op.getValueType(),
                                 FCmpOperands);

      SDValue SecondAndOperands[] = {
          DAG.getTargetConstant(Intrinsic::epi_vmand, DL, MVT::i64), FCmp, And,
          AnyExtEVL
      };
      return DAG.getNode(ISD::INTRINSIC_WO_CHAIN, DL, Op.getValueType(),
                         SecondAndOperands);
    }
    case FCmpInst::FCMP_ORD: {
      assert(Op.getOperand(EVLOpNo).getValueType() == MVT::i32 &&
             "Unexpected operand");
      SDValue AnyExtEVL =
          DAG.getNode(ISD::ANY_EXTEND, DL, MVT::i64, Op.getOperand(EVLOpNo));

      SDValue FeqOp1Operands[] = {
          DAG.getTargetConstant(Intrinsic::epi_vmfeq, DL, MVT::i64),
          Op.getOperand(1), Op.getOperand(1), AnyExtEVL};
      SDValue FeqOp2Operands[] = {
          DAG.getTargetConstant(Intrinsic::epi_vmfeq, DL, MVT::i64),
          Op.getOperand(2), Op.getOperand(2), AnyExtEVL};
      SDValue FeqOp1 = DAG.getNode(ISD::INTRINSIC_WO_CHAIN, DL,
                                   Op.getValueType(), FeqOp1Operands);
      SDValue FeqOp2 = DAG.getNode(ISD::INTRINSIC_WO_CHAIN, DL,
                                   Op.getValueType(), FeqOp2Operands);

      SDValue FirstAndOperands[] = {
          DAG.getTargetConstant(Intrinsic::epi_vmand, DL, MVT::i64), FeqOp1,
          FeqOp2, AnyExtEVL};
      return DAG.getNode(ISD::INTRINSIC_WO_CHAIN, DL, Op.getValueType(),
                         FirstAndOperands);
    }
    // FIXME: Fold scalar operands also in unordered comparisons.
    case FCmpInst::FCMP_UEQ:
      return LowerVPUnorderedFCmp(Intrinsic::epi_vmfeq_mask, Op.getOperand(1),
                                  Op.getOperand(2), Op.getOperand(EVLOpNo),
                                  Op.getValueType(), DAG, DL);
    case FCmpInst::FCMP_UGT:
      return LowerVPUnorderedFCmp(Intrinsic::epi_vmfgt_mask, Op.getOperand(1),
                                  Op.getOperand(2), Op.getOperand(EVLOpNo),
                                  Op.getValueType(), DAG, DL);
    case FCmpInst::FCMP_UGE:
      return LowerVPUnorderedFCmp(Intrinsic::epi_vmfge_mask, Op.getOperand(1),
                                  Op.getOperand(2), Op.getOperand(EVLOpNo),
                                  Op.getValueType(), DAG, DL);
    case FCmpInst::FCMP_ULT:
      return LowerVPUnorderedFCmp(Intrinsic::epi_vmflt_mask, Op.getOperand(1),
                                  Op.getOperand(2), Op.getOperand(EVLOpNo),
                                  Op.getValueType(), DAG, DL);
    case FCmpInst::FCMP_ULE:
      return LowerVPUnorderedFCmp(Intrinsic::epi_vmfle_mask, Op.getOperand(1),
                                  Op.getOperand(2), Op.getOperand(EVLOpNo),
                                  Op.getValueType(), DAG, DL);
    case FCmpInst::FCMP_UNE:
      VOpsPerm = GetCanonicalCommutativePerm({1, 2});
      EPIIntNo = IsMasked ? Intrinsic::epi_vmfne_mask : Intrinsic::epi_vmfne;
      break;
    case FCmpInst::FCMP_UNO: {
      assert(Op.getOperand(EVLOpNo).getValueType() == MVT::i32 &&
             "Unexpected operand");
      SDValue AnyExtEVL =
          DAG.getNode(ISD::ANY_EXTEND, DL, MVT::i64, Op.getOperand(EVLOpNo));

      SDValue FeqOp1Operands[] = {
          DAG.getTargetConstant(Intrinsic::epi_vmfeq, DL, MVT::i64),
          Op.getOperand(1), Op.getOperand(1), AnyExtEVL};
      SDValue FeqOp2Operands[] = {
          DAG.getTargetConstant(Intrinsic::epi_vmfeq, DL, MVT::i64),
          Op.getOperand(2), Op.getOperand(2), AnyExtEVL};
      SDValue FeqOp1 = DAG.getNode(ISD::INTRINSIC_WO_CHAIN, DL,
                                   Op.getValueType(), FeqOp1Operands);
      SDValue FeqOp2 = DAG.getNode(ISD::INTRINSIC_WO_CHAIN, DL,
                                   Op.getValueType(), FeqOp2Operands);

      SDValue NandOperands[] = {
          DAG.getTargetConstant(Intrinsic::epi_vmnand, DL, MVT::i64), FeqOp1,
          FeqOp2, AnyExtEVL};
      return DAG.getNode(ISD::INTRINSIC_WO_CHAIN, DL, Op.getValueType(),
                         NandOperands);
    }
    case FCmpInst::FCMP_TRUE: {
      assert(Op.getOperand(EVLOpNo).getValueType() == MVT::i32 && "Unexpected operand");
      SDValue AnyExtEVL = DAG.getNode(ISD::ANY_EXTEND, DL, MVT::i64, Op.getOperand(EVLOpNo));

      return DAG.getNode(
          ISD::INTRINSIC_WO_CHAIN, DL, Op.getValueType(),
          {DAG.getTargetConstant(Intrinsic::riscv_vmset, DL, MVT::i64),
           AnyExtEVL});
    }
    }
    break;
  }
  case Intrinsic::vp_select: {
    VOpsPerm = {3, 2, 1};
    ScalarOpNo = 2;
    MaskOpNo = -1;
    EVLOpNo = 4;
    IsMasked = false;

    const EVT &ElementType = Op.getValueType().getVectorElementType();
    if (ElementType.isFloatingPoint()) {
      EPIIntNo = Intrinsic::epi_vfmerge;
      break;
    } else if (ElementType != MVT::i1) {
      EPIIntNo = Intrinsic::epi_vmerge;
      break;
    }

    // llvm.vp.select applied to mask types.
    // vp.select computes a masked merge from two values. This can be naively
    // computed doing: (a & mask) | (b & ~mask)
    // However, the bithack described in
    // https://graphics.stanford.edu/~seander/bithacks.html#MaskedMerge shows
    // how it can be optimized to: b ^ ((b ^ a) & mask)

    assert(Op.getOperand(EVLOpNo).getValueType() == MVT::i32 &&
           "Unexpected operand");
    SDValue EVL =
        DAG.getNode(ISD::ANY_EXTEND, DL, MVT::i64, Op.getOperand(EVLOpNo));

    const SDValue &OpA = Op.getOperand(2);
    const SDValue &OpB = Op.getOperand(3);
    const SDValue &Mask = Op.getOperand(1);

    SDValue BXorA =
        DAG.getNode(ISD::INTRINSIC_WO_CHAIN, DL, Op.getValueType(),
                    {DAG.getTargetConstant(Intrinsic::epi_vmxor, DL, MVT::i64),
                     OpB, OpA, EVL});

    SDValue XorAndMask =
        DAG.getNode(ISD::INTRINSIC_WO_CHAIN, DL, Op.getValueType(),
                    {DAG.getTargetConstant(Intrinsic::epi_vmand, DL, MVT::i64),
                     BXorA, Mask, EVL});

    return DAG.getNode(
        ISD::INTRINSIC_WO_CHAIN, DL, Op.getValueType(),
        {DAG.getTargetConstant(Intrinsic::epi_vmxor, DL, MVT::i64), OpB,
         XorAndMask, EVL});
  }
  case Intrinsic::vp_bitcast: {
    assert(Op.getValueType().getSizeInBits() ==
               Op.getOperand(1).getValueType().getSizeInBits() &&
           "Unable to bitcast values of unmatching sizes");
    return DAG.getNode(ISD::BITCAST, DL, Op.getValueType(), Op.getOperand(1));
  }
  }

  std::vector<SDValue> Operands;
  Operands.reserve(2 + VOpsPerm.size() + IsMasked * 2);

  Operands.push_back(DAG.getTargetConstant(EPIIntNo, DL, MVT::i64));

  if (IsMasked && IntNo != Intrinsic::vp_fma)
    Operands.push_back(
        DAG.getNode(ISD::UNDEF, DL, Op.getValueType())); // Merge.

  for (auto VOpI = VOpsPerm.begin(), VOpE = VOpsPerm.end(), VOpStart = VOpI;
       VOpI != VOpE; VOpI++) {
    SDValue Operand = Op.getOperand(*VOpI);
    // +1 because we skip the IntrinsicID
    unsigned OpIdx = (VOpI - VOpStart) + 1;
    if ((OpIdx == ScalarOpNo) && (Operand.getOpcode() == ISD::SPLAT_VECTOR))
      Operand = Operand.getOperand(0);
    Operands.push_back(Operand);
  }

  if (IsMasked)
    Operands.push_back(Op.getOperand(MaskOpNo)); // Mask.

  assert(Op.getOperand(EVLOpNo).getValueType() == MVT::i32 &&
         "Unexpected operand");
  Operands.push_back(DAG.getNode(ISD::ANY_EXTEND, DL, MVT::i64,
                                 Op.getOperand(EVLOpNo))); // EVL.

  return DAG.getNode(ISD::INTRINSIC_WO_CHAIN, DL, Op.getValueType(), Operands);
}

// Decomposes a vector of addresses into a base address plus a vector of
// offsets.
static void GetBaseAddressAndOffsets(const SDValue &Addresses, EVT OffsetsVT,
                                     SDLoc DL, SelectionDAG &DAG,
                                     SDValue &BaseAddr, SDValue &Offsets) {
  unsigned Opcode = Addresses.getOpcode();
  if (Opcode == ISD::SPLAT_VECTOR) {
    // Addresses is a splat vector. Set the BaseAddr as the splatted value
    // and the offsets to zero.
    BaseAddr = Addresses.getOperand(0);
    Offsets =
        DAG.getNode(ISD::SPLAT_VECTOR, DL, OffsetsVT,
                    DAG.getConstant(0, DL, OffsetsVT.getVectorElementType()));
    return;
  }

  if (Opcode == ISD::ADD) {
    // Addresses is either (add a, (splat b)) or (add (splat a), b). Compute the
    // base address as int the previous case and use the addend as offsets.
    SDValue Op0 = Addresses.getOperand(0);
    SDValue Op1 = Addresses.getOperand(1);
    if (Op0.getOpcode() == ISD::SPLAT_VECTOR ||
        Op1.getOpcode() == ISD::SPLAT_VECTOR) {
      if (Op0.getOpcode() == ISD::SPLAT_VECTOR) {
        BaseAddr = Op0.getOperand(0);
        Offsets = Op1;
      } else {
        BaseAddr = Op1.getOperand(0);
        Offsets = Op0;
      }
      return;
    }
  }

  // Fallback to setting the base address to zero and the offsets to the
  // Addresses vector.
  BaseAddr = DAG.getConstant(0, DL, MVT::i64);
  Offsets = Addresses;
}


static SDValue lowerVLSEG(SDValue Op, SelectionDAG &DAG,
                          const RISCVSubtarget &Subtarget, unsigned OpCode,
                          const ArrayRef<unsigned> SubRegisters) {
  SDLoc DL(Op);
  SDVTList VTList = Op->getVTList();
  SDVTList VTs = DAG.getVTList(MVT::Untyped, MVT::Other);
  EVT VT = VTList.VTs[0];

  uint64_t SEWBits =
      VT.getSimpleVT().getVectorElementType().getScalarSizeInBits();
  assert(RISCVVType::isValidSEW(SEWBits) && "Unexpected SEW");
  MVT XLenVT = Subtarget.getXLenVT();
  SDValue SEW = DAG.getTargetConstant(SEWBits, DL, XLenVT);

  SmallVector<SDValue, 4> Operands;
  for (unsigned I = 0, E = Op->getNumOperands(); I != E; I++) {
    // Skip Intrinsic ID
    if (I == 1)
      continue;
    Operands.push_back(Op->getOperand(I));
  }
  Operands.push_back(SEW);

  SDValue TupleNode = DAG.getNode(OpCode, DL, VTs, Operands);

  SmallVector<SDValue, 4> ExtractedOps;
  for (unsigned SubReg : SubRegisters) {
    SDValue SubRegIdx = DAG.getTargetConstant(SubReg, DL, MVT::i32);
    MachineSDNode *SubRegNode = DAG.getMachineNode(
        TargetOpcode::EXTRACT_SUBREG, DL, VT, TupleNode, SubRegIdx);
    ExtractedOps.push_back(SDValue(SubRegNode, 0));
  }

  ExtractedOps.push_back(SDValue(TupleNode.getNode(), 1));
  return DAG.getNode(ISD::MERGE_VALUES, DL, VTList, ExtractedOps);
}

static SDValue LowerVPINTRINSIC_W_CHAIN(SDValue Op, SelectionDAG &DAG,
                                        const RISCVSubtarget &Subtarget) {
  unsigned IntNo = cast<ConstantSDNode>(Op.getOperand(1))->getZExtValue();
  SDLoc DL(Op);

  switch (IntNo) {
  default:
    llvm_unreachable("Unexpected intrinsic");
  case Intrinsic::vp_load: {
    assert(Op.getOperand(4).getValueType() == MVT::i32 && "Unexpected operand");

    std::vector<SDValue> Operands;
    const SDValue &MaskOp = Op.getOperand(3);
    ConstantSDNode *C;
    if (MaskOp.getOpcode() == ISD::SPLAT_VECTOR &&
        (C = dyn_cast<ConstantSDNode>(MaskOp.getOperand(0))) &&
        C->getZExtValue() == 1)
      // Unmasked.
      Operands = {
          Op.getOperand(0), // Chain.
          DAG.getTargetConstant(Intrinsic::epi_vload, DL, MVT::i64),
          Op.getOperand(2), // Address.
          // FIXME Alignment ignored.
          DAG.getNode(ISD::ANY_EXTEND, DL, MVT::i64,
                      Op.getOperand(4)) // EVL.
      };
    else
      Operands = {
          Op.getOperand(0), // Chain.
          DAG.getTargetConstant(Intrinsic::epi_vload_mask, DL, MVT::i64),
          DAG.getNode(ISD::UNDEF, DL, Op.getValueType()), // Merge.
          Op.getOperand(2),                               // Address.
          Op.getOperand(3),                               // Mask.
          DAG.getNode(ISD::ANY_EXTEND, DL, MVT::i64,
                      Op.getOperand(4)) // EVL.
      };

    SDValue Result =
        DAG.getNode(ISD::INTRINSIC_W_CHAIN, DL, Op->getVTList(), Operands);

    return DAG.getMergeValues({Result, Result.getValue(1)}, DL);
  }
  case Intrinsic::vp_strided_load: {
    assert(Op.getOperand(5).getValueType() == MVT::i32 && "Unexpected operand");

    std::vector<SDValue> Operands;
    const SDValue &MaskOp = Op.getOperand(4);
    ConstantSDNode *C;
    if (MaskOp.getOpcode() == ISD::SPLAT_VECTOR &&
        (C = dyn_cast<ConstantSDNode>(MaskOp.getOperand(0))) &&
        C->getZExtValue() == 1)
      // Unmasked.
      Operands = {
          Op.getOperand(0), // Chain.
          DAG.getTargetConstant(Intrinsic::epi_vload_strided, DL, MVT::i64),
          Op.getOperand(2), // Address.
          Op.getOperand(3), // Stride.
          DAG.getNode(ISD::ANY_EXTEND, DL, MVT::i64,
                      Op.getOperand(5)) // EVL.
      };
    else
      Operands = {
          Op.getOperand(0), // Chain.
          DAG.getTargetConstant(Intrinsic::epi_vload_strided_mask, DL,
                                MVT::i64),
          DAG.getNode(ISD::UNDEF, DL, Op.getValueType()), // Merge.
          Op.getOperand(2),                               // Address.
          Op.getOperand(3),                               // Stride.
          MaskOp,                                         // Mask.
          DAG.getNode(ISD::ANY_EXTEND, DL, MVT::i64,
                      Op.getOperand(5)) // EVL.
      };

    SDValue Result =
        DAG.getNode(ISD::INTRINSIC_W_CHAIN, DL, Op->getVTList(), Operands);

    return DAG.getMergeValues({Result, Result.getValue(1)}, DL);
  }
  case Intrinsic::vp_gather: {
    EVT VT = Op.getValueType();
    EVT OffsetsVT = VT.changeVectorElementTypeToInteger();

    SDValue BaseAddr;
    SDValue Offsets;
    SDValue Addresses = Op.getOperand(2);
    GetBaseAddressAndOffsets(Addresses, OffsetsVT, DL, DAG, BaseAddr, Offsets);

    SDValue VL = DAG.getNode(ISD::ANY_EXTEND, DL, MVT::i64, Op.getOperand(4));

    std::vector<SDValue> Operands;
    const SDValue &MaskOp = Op.getOperand(3);
    ConstantSDNode *C;
    if (MaskOp.getOpcode() == ISD::SPLAT_VECTOR &&
        (C = dyn_cast<ConstantSDNode>(MaskOp.getOperand(0))) &&
        C->getZExtValue() == 1) {
      // Unmasked.
      Operands = {
          Op.getOperand(0), // Chain.
          DAG.getTargetConstant(Intrinsic::epi_vload_indexed, DL, MVT::i64),
          BaseAddr, Offsets, VL};
    } else {
      Operands = {Op.getOperand(0), // Chain.
                  DAG.getTargetConstant(Intrinsic::epi_vload_indexed_mask, DL,
                                        MVT::i64),
                  DAG.getNode(ISD::UNDEF, DL, VT), // Merge.
                  BaseAddr,
                  Offsets,
                  MaskOp,
                  VL};
    }
    SDValue Result =
        DAG.getNode(ISD::INTRINSIC_W_CHAIN, DL, Op->getVTList(), Operands);

    return Result;
  }
  }
}

static SDValue lowerVSSEG(SDValue Op, SelectionDAG &DAG,
                          const RISCVSubtarget &Subtarget, unsigned TupleSize,
                          unsigned Opcode, unsigned BuildOpcode) {
  SDLoc DL(Op);
  EVT VT = Op->getOperand(2).getValueType();

  uint64_t SEWBits =
      VT.getSimpleVT().getVectorElementType().getScalarSizeInBits();
  assert(RISCVVType::isValidSEW(SEWBits) && "Unexpected SEW");
  MVT XLenVT = Subtarget.getXLenVT();
  SDValue SEW = DAG.getTargetConstant(SEWBits, DL, XLenVT);

  // Because the type is MVT:Untyped we can't actually use INSERT_SUBREG
  // so we use a pseudo instruction that we will expand later into proper
  // INSERT_SUBREGs using the right register class.
  SmallVector<SDValue, 4> TupleOperands;
  for (unsigned I = 0; I < TupleSize; I++) {
    TupleOperands.push_back(Op->getOperand(2 + I));
  }

  MachineSDNode *Tuple =
      DAG.getMachineNode(BuildOpcode, DL, MVT::Untyped, TupleOperands);

  SmallVector<SDValue, 4> Operands;
  Operands.push_back(/* Chain */ Op->getOperand(0));
  Operands.push_back(SDValue(Tuple, 0));
  for (unsigned I = 2 + TupleSize, E = Op.getNumOperands(); I != E; I++) {
    Operands.push_back(Op->getOperand(I));
  }
  Operands.push_back(SEW);

  SDVTList VTs = DAG.getVTList(MVT::Other);
  return DAG.getNode(Opcode, DL, VTs, Operands);
}

static SDValue LowerVPINTRINSIC_VOID(SDValue Op, SelectionDAG &DAG,
                                     const RISCVSubtarget &Subtarget) {
  unsigned IntNo = cast<ConstantSDNode>(Op.getOperand(1))->getZExtValue();
  SDLoc DL(Op);

  switch (IntNo) {
  default:
    llvm_unreachable("Unexpected intrinsic");
  case Intrinsic::vp_store: {
    assert(Op.getOperand(5).getValueType() == MVT::i32 && "Unexpected operand");

    std::vector<SDValue> Operands;
    const SDValue &MaskOp = Op.getOperand(4);
    ConstantSDNode *C;
    if (MaskOp.getOpcode() == ISD::SPLAT_VECTOR &&
        (C = dyn_cast<ConstantSDNode>(MaskOp.getOperand(0))) &&
        C->getZExtValue() == 1)
      // Unmasked.
      Operands = {
          Op.getOperand(0), // Chain.
          DAG.getTargetConstant(Intrinsic::epi_vstore, DL, MVT::i64),
          Op.getOperand(2), // Value.
          Op.getOperand(3), // Address.
          // FIXME Alignment ignored.
          DAG.getNode(ISD::ANY_EXTEND, DL, MVT::i64,
                      Op.getOperand(5)), // EVL.
      };
    else
      Operands = {
          Op.getOperand(0), // Chain.
          DAG.getTargetConstant(Intrinsic::epi_vstore_mask, DL, MVT::i64),
          Op.getOperand(2), // Value.
          Op.getOperand(3), // Address.
          MaskOp, // Mask.
          DAG.getNode(ISD::ANY_EXTEND, DL, MVT::i64,
                      Op.getOperand(5)), // EVL.
      };

    return DAG.getNode(ISD::INTRINSIC_VOID, DL, Op->getVTList(), Operands);
    break;
  }
  case Intrinsic::vp_strided_store: {
    assert(Op.getOperand(6).getValueType() == MVT::i32 && "Unexpected operand");

    std::vector<SDValue> Operands;
    const SDValue &MaskOp = Op.getOperand(5);
    ConstantSDNode *C;
    if (MaskOp.getOpcode() == ISD::SPLAT_VECTOR &&
        (C = dyn_cast<ConstantSDNode>(MaskOp.getOperand(0))) &&
        C->getZExtValue() == 1)
      // Unmasked.
      Operands = {
          Op.getOperand(0), // Chain.
          DAG.getTargetConstant(Intrinsic::epi_vstore_strided, DL, MVT::i64),
          Op.getOperand(2), // Value.
          Op.getOperand(3), // Address.
          Op.getOperand(4), // Stride.
          DAG.getNode(ISD::ANY_EXTEND, DL, MVT::i64,
                      Op.getOperand(6)), // EVL.
      };
    else
      Operands = {
          Op.getOperand(0), // Chain.
          DAG.getTargetConstant(Intrinsic::epi_vstore_strided_mask, DL,
                                MVT::i64),
          Op.getOperand(2), // Value.
          Op.getOperand(3), // Address.
          Op.getOperand(4), // Stride.
          MaskOp,           // Mask.
          DAG.getNode(ISD::ANY_EXTEND, DL, MVT::i64,
                      Op.getOperand(6)), // EVL.
      };

    return DAG.getNode(ISD::INTRINSIC_VOID, DL, Op->getVTList(), Operands);
    break;
  }
  case Intrinsic::vp_scatter: {
    SDValue Data = Op.getOperand(2);
    EVT OffsetsVT = Data.getValueType().changeVectorElementTypeToInteger();

    SDValue BaseAddr;
    SDValue Offsets;
    SDValue Addresses = Op.getOperand(3);
    GetBaseAddressAndOffsets(Addresses, OffsetsVT, DL, DAG, BaseAddr, Offsets);

    SDValue VL = DAG.getNode(ISD::ANY_EXTEND, DL, MVT::i64, Op.getOperand(5));

    std::vector<SDValue> Operands;
    const SDValue &MaskOp = Op.getOperand(4);
    ConstantSDNode *C;
    if (MaskOp.getOpcode() == ISD::SPLAT_VECTOR &&
        (C = dyn_cast<ConstantSDNode>(MaskOp.getOperand(0))) &&
        C->getZExtValue() == 1) {
      // Unmasked.
      Operands = {
          Op.getOperand(0), // Chain.
          DAG.getTargetConstant(Intrinsic::epi_vstore_indexed, DL, MVT::i64),
          Data,
          BaseAddr,
          Offsets,
          VL};
    } else {
      Operands = {Op.getOperand(0), // Chain.
                  DAG.getTargetConstant(Intrinsic::epi_vstore_indexed_mask, DL,
                                        MVT::i64),
                  Data,
                  BaseAddr,
                  Offsets,
                  MaskOp, // Mask.
                  VL};
    }

    SDValue Result =
        DAG.getNode(ISD::INTRINSIC_VOID, DL, Op->getVTList(), Operands);
    return Result;
  }
  }
}

// This is just to make sure we properly dispatch all the VP intrinsics
// of VP_INTRINSIC_WO_CHAIN_SET in LowerVPIntrinsic

enum VPIntrinsicsSubset {
#define VP_INTRINSIC(X) Intrinsic__##X = Intrinsic::X,
  VP_INTRINSIC_WO_CHAIN_SET VP_INTRINSIC_W_CHAIN_SET VP_INTRINSIC_VOID_SET
#undef VP_INTRINSIC
};

static SDValue LowerVPIntrinsic(unsigned IntNo, SDValue Op, SelectionDAG &DAG,
                                const RISCVSubtarget &Subtarget) {
  VPIntrinsicsSubset VPIntNo = static_cast<VPIntrinsicsSubset>(IntNo);
  SDLoc DL(Op);

  switch (VPIntNo) {
    // Note the use of __ instead of ::
  case Intrinsic__vp_add:
  case Intrinsic__vp_sub:
  case Intrinsic__vp_mul:
  case Intrinsic__vp_sdiv:
  case Intrinsic__vp_srem:
  case Intrinsic__vp_udiv:
  case Intrinsic__vp_urem:
  case Intrinsic__vp_and:
  case Intrinsic__vp_or:
  case Intrinsic__vp_xor:
  case Intrinsic__vp_ashr:
  case Intrinsic__vp_lshr:
  case Intrinsic__vp_shl:
  case Intrinsic__vp_fadd:
  case Intrinsic__vp_fsub:
  case Intrinsic__vp_fmul:
  case Intrinsic__vp_fdiv:
  case Intrinsic__vp_frem:
  case Intrinsic__vp_fma:
  case Intrinsic__vp_fneg:
  case Intrinsic__vp_icmp:
  case Intrinsic__vp_fcmp:
  case Intrinsic__vp_select:
  case Intrinsic__vp_bitcast:
    return LowerVPINTRINSIC_WO_CHAIN(Op, DAG);
  case Intrinsic__vp_sitofp:
  case Intrinsic__vp_uitofp:
  case Intrinsic__vp_fptosi:
  case Intrinsic__vp_fptoui:
  case Intrinsic__vp_fpext:
  case Intrinsic__vp_fptrunc:
  case Intrinsic__vp_trunc:
  case Intrinsic__vp_zext:
  case Intrinsic__vp_sext:
    return LowerVPIntrinsicConversion(Op, DAG);
  case Intrinsic__vp_load:
  case Intrinsic__vp_strided_load:
  case Intrinsic__vp_gather:
    return LowerVPINTRINSIC_W_CHAIN(Op, DAG, Subtarget);
  case Intrinsic__vp_store:
  case Intrinsic__vp_strided_store:
  case Intrinsic__vp_scatter:
    return LowerVPINTRINSIC_VOID(Op, DAG, Subtarget);
  }
}

// Lower splats of i1 types to SETCC. For each mask vector type, we have a
// legal equivalently-sized i8 type, so we can use that as a go-between.
SDValue RISCVTargetLowering::lowerVectorMaskSplat(SDValue Op,
                                                  SelectionDAG &DAG) const {
  SDLoc DL(Op);
  MVT VT = Op.getSimpleValueType();
  SDValue SplatVal = Op.getOperand(0);
  // All-zeros or all-ones splats are handled specially.
  if (ISD::isConstantSplatVectorAllOnes(Op.getNode())) {
    SDValue VL = getDefaultScalableVLOps(VT, DL, DAG, Subtarget).second;
    return DAG.getNode(RISCVISD::VMSET_VL, DL, VT, VL);
  }
  if (ISD::isConstantSplatVectorAllZeros(Op.getNode())) {
    SDValue VL = getDefaultScalableVLOps(VT, DL, DAG, Subtarget).second;
    return DAG.getNode(RISCVISD::VMCLR_VL, DL, VT, VL);
  }
  MVT XLenVT = Subtarget.getXLenVT();
  assert(SplatVal.getValueType() == XLenVT &&
         "Unexpected type for i1 splat value");
  MVT InterVT = VT.changeVectorElementType(MVT::i8);
  SplatVal = DAG.getNode(ISD::AND, DL, XLenVT, SplatVal,
                         DAG.getConstant(1, DL, XLenVT));
  SDValue LHS = DAG.getSplatVector(InterVT, DL, SplatVal);
  SDValue Zero = DAG.getConstant(0, DL, InterVT);
  return DAG.getSetCC(DL, VT, LHS, Zero, ISD::SETNE);
}

// Custom-lower a SPLAT_VECTOR_PARTS where XLEN<SEW, as the SEW element type is
// illegal (currently only vXi64 RV32).
// FIXME: We could also catch non-constant sign-extended i32 values and lower
// them to SPLAT_VECTOR_I64
SDValue RISCVTargetLowering::lowerSPLAT_VECTOR_PARTS(SDValue Op,
                                                     SelectionDAG &DAG) const {
  SDLoc DL(Op);
  MVT VecVT = Op.getSimpleValueType();
  assert(!Subtarget.is64Bit() && VecVT.getVectorElementType() == MVT::i64 &&
         "Unexpected SPLAT_VECTOR_PARTS lowering");

  assert(Op.getNumOperands() == 2 && "Unexpected number of operands!");
  SDValue Lo = Op.getOperand(0);
  SDValue Hi = Op.getOperand(1);

  if (VecVT.isFixedLengthVector()) {
    MVT ContainerVT = getContainerForFixedLengthVector(VecVT);
    SDLoc DL(Op);
    SDValue Mask, VL;
    std::tie(Mask, VL) =
        getDefaultVLOps(VecVT, ContainerVT, DL, DAG, Subtarget);

    SDValue Res = splatPartsI64WithVL(DL, ContainerVT, Lo, Hi, VL, DAG);
    return convertFromScalableVector(VecVT, Res, DAG, Subtarget);
  }

  if (isa<ConstantSDNode>(Lo) && isa<ConstantSDNode>(Hi)) {
    int32_t LoC = cast<ConstantSDNode>(Lo)->getSExtValue();
    int32_t HiC = cast<ConstantSDNode>(Hi)->getSExtValue();
    // If Hi constant is all the same sign bit as Lo, lower this as a custom
    // node in order to try and match RVV vector/scalar instructions.
    if ((LoC >> 31) == HiC)
      return DAG.getNode(RISCVISD::SPLAT_VECTOR_I64, DL, VecVT, Lo);
  }

  // Detect cases where Hi is (SRA Lo, 31) which means Hi is Lo sign extended.
  if (Hi.getOpcode() == ISD::SRA && Hi.getOperand(0) == Lo &&
      isa<ConstantSDNode>(Hi.getOperand(1)) &&
      Hi.getConstantOperandVal(1) == 31)
    return DAG.getNode(RISCVISD::SPLAT_VECTOR_I64, DL, VecVT, Lo);

  // Fall back to use a stack store and stride x0 vector load. Use X0 as VL.
  return DAG.getNode(RISCVISD::SPLAT_VECTOR_SPLIT_I64_VL, DL, VecVT, Lo, Hi,
                     DAG.getTargetConstant(RISCV::VLMaxSentinel, DL, MVT::i64));
}

// Custom-lower extensions from mask vectors by using a vselect either with 1
// for zero/any-extension or -1 for sign-extension:
//   (vXiN = (s|z)ext vXi1:vmask) -> (vXiN = vselect vmask, (-1 or 1), 0)
// Note that any-extension is lowered identically to zero-extension.
SDValue RISCVTargetLowering::lowerVectorMaskExt(SDValue Op, SelectionDAG &DAG,
                                                int64_t ExtTrueVal) const {
  SDLoc DL(Op);
  MVT VecVT = Op.getSimpleValueType();
  SDValue Src = Op.getOperand(0);
  // Only custom-lower extensions from mask types
  assert(Src.getValueType().isVector() &&
         Src.getValueType().getVectorElementType() == MVT::i1);

  MVT XLenVT = Subtarget.getXLenVT();
  SDValue SplatZero = DAG.getConstant(0, DL, XLenVT);
  SDValue SplatTrueVal = DAG.getConstant(ExtTrueVal, DL, XLenVT);

  if (VecVT.isScalableVector()) {
    // Be careful not to introduce illegal scalar types at this stage, and be
    // careful also about splatting constants as on RV32, vXi64 SPLAT_VECTOR is
    // illegal and must be expanded. Since we know that the constants are
    // sign-extended 32-bit values, we use SPLAT_VECTOR_I64 directly.
    bool IsRV32E64 =
        !Subtarget.is64Bit() && VecVT.getVectorElementType() == MVT::i64;

    if (!IsRV32E64) {
      SplatZero = DAG.getSplatVector(VecVT, DL, SplatZero);
      SplatTrueVal = DAG.getSplatVector(VecVT, DL, SplatTrueVal);
    } else {
      SplatZero = DAG.getNode(RISCVISD::SPLAT_VECTOR_I64, DL, VecVT, SplatZero);
      SplatTrueVal =
          DAG.getNode(RISCVISD::SPLAT_VECTOR_I64, DL, VecVT, SplatTrueVal);
    }

    return DAG.getNode(ISD::VSELECT, DL, VecVT, Src, SplatTrueVal, SplatZero);
  }

  MVT ContainerVT = getContainerForFixedLengthVector(VecVT);
  MVT I1ContainerVT =
      MVT::getVectorVT(MVT::i1, ContainerVT.getVectorElementCount());

  SDValue CC = convertToScalableVector(I1ContainerVT, Src, DAG, Subtarget);

  SDValue Mask, VL;
  std::tie(Mask, VL) = getDefaultVLOps(VecVT, ContainerVT, DL, DAG, Subtarget);

  SplatZero = DAG.getNode(RISCVISD::VMV_V_X_VL, DL, ContainerVT, SplatZero, VL);
  SplatTrueVal =
      DAG.getNode(RISCVISD::VMV_V_X_VL, DL, ContainerVT, SplatTrueVal, VL);
  SDValue Select = DAG.getNode(RISCVISD::VSELECT_VL, DL, ContainerVT, CC,
                               SplatTrueVal, SplatZero, VL);

  return convertFromScalableVector(VecVT, Select, DAG, Subtarget);
}

SDValue RISCVTargetLowering::lowerFixedLengthVectorExtendToRVV(
    SDValue Op, SelectionDAG &DAG, unsigned ExtendOpc) const {
  MVT ExtVT = Op.getSimpleValueType();
  // Only custom-lower extensions from fixed-length vector types.
  if (!ExtVT.isFixedLengthVector())
    return Op;
  MVT VT = Op.getOperand(0).getSimpleValueType();
  // Grab the canonical container type for the extended type. Infer the smaller
  // type from that to ensure the same number of vector elements, as we know
  // the LMUL will be sufficient to hold the smaller type.
  MVT ContainerExtVT = getContainerForFixedLengthVector(ExtVT);
  // Get the extended container type manually to ensure the same number of
  // vector elements between source and dest.
  MVT ContainerVT = MVT::getVectorVT(VT.getVectorElementType(),
                                     ContainerExtVT.getVectorElementCount());

  SDValue Op1 =
      convertToScalableVector(ContainerVT, Op.getOperand(0), DAG, Subtarget);

  SDLoc DL(Op);
  SDValue Mask, VL;
  std::tie(Mask, VL) = getDefaultVLOps(VT, ContainerVT, DL, DAG, Subtarget);

  SDValue Ext = DAG.getNode(ExtendOpc, DL, ContainerExtVT, Op1, Mask, VL);

  return convertFromScalableVector(ExtVT, Ext, DAG, Subtarget);
}

// Custom-lower truncations from vectors to mask vectors by using a mask and a
// setcc operation:
//   (vXi1 = trunc vXiN vec) -> (vXi1 = setcc (and vec, 1), 0, ne)
SDValue RISCVTargetLowering::lowerVectorMaskTrunc(SDValue Op,
                                                  SelectionDAG &DAG) const {
  SDLoc DL(Op);
  EVT MaskVT = Op.getValueType();
  // Only expect to custom-lower truncations to mask types
  assert(MaskVT.isVector() && MaskVT.getVectorElementType() == MVT::i1 &&
         "Unexpected type for vector mask lowering");
  SDValue Src = Op.getOperand(0);
  MVT VecVT = Src.getSimpleValueType();

  // If this is a fixed vector, we need to convert it to a scalable vector.
  MVT ContainerVT = VecVT;
  if (VecVT.isFixedLengthVector()) {
    ContainerVT = getContainerForFixedLengthVector(VecVT);
    Src = convertToScalableVector(ContainerVT, Src, DAG, Subtarget);
  }

  SDValue SplatOne = DAG.getConstant(1, DL, Subtarget.getXLenVT());
  SDValue SplatZero = DAG.getConstant(0, DL, Subtarget.getXLenVT());

  SplatOne = DAG.getNode(RISCVISD::VMV_V_X_VL, DL, ContainerVT, SplatOne);
  SplatZero = DAG.getNode(RISCVISD::VMV_V_X_VL, DL, ContainerVT, SplatZero);

  if (VecVT.isScalableVector()) {
    SDValue Trunc = DAG.getNode(ISD::AND, DL, VecVT, Src, SplatOne);
    return DAG.getSetCC(DL, MaskVT, Trunc, SplatZero, ISD::SETNE);
  }

  SDValue Mask, VL;
  std::tie(Mask, VL) = getDefaultVLOps(VecVT, ContainerVT, DL, DAG, Subtarget);

  MVT MaskContainerVT = ContainerVT.changeVectorElementType(MVT::i1);
  SDValue Trunc =
      DAG.getNode(RISCVISD::AND_VL, DL, ContainerVT, Src, SplatOne, Mask, VL);
  Trunc = DAG.getNode(RISCVISD::SETCC_VL, DL, MaskContainerVT, Trunc, SplatZero,
                      DAG.getCondCode(ISD::SETNE), Mask, VL);
  return convertFromScalableVector(MaskVT, Trunc, DAG, Subtarget);
}

// Custom-legalize INSERT_VECTOR_ELT so that the value is inserted into the
// first position of a vector, and that vector is slid up to the insert index.
// By limiting the active vector length to index+1 and merging with the
// original vector (with an undisturbed tail policy for elements >= VL), we
// achieve the desired result of leaving all elements untouched except the one
// at VL-1, which is replaced with the desired value.
SDValue RISCVTargetLowering::lowerINSERT_VECTOR_ELT(SDValue Op,
                                                    SelectionDAG &DAG) const {
  SDLoc DL(Op);
  MVT VecVT = Op.getSimpleValueType();
  SDValue Vec = Op.getOperand(0);
  SDValue Val = Op.getOperand(1);
  SDValue Idx = Op.getOperand(2);

  if (VecVT.getVectorElementType() == MVT::i1) {
    // FIXME: For now we just promote to an i8 vector and insert into that,
    // but this is probably not optimal.
    MVT WideVT = MVT::getVectorVT(MVT::i8, VecVT.getVectorElementCount());
    Vec = DAG.getNode(ISD::ZERO_EXTEND, DL, WideVT, Vec);
    Vec = DAG.getNode(ISD::INSERT_VECTOR_ELT, DL, WideVT, Vec, Val, Idx);
    return DAG.getNode(ISD::TRUNCATE, DL, VecVT, Vec);
  }

  MVT ContainerVT = VecVT;
  // If the operand is a fixed-length vector, convert to a scalable one.
  if (VecVT.isFixedLengthVector()) {
    ContainerVT = getContainerForFixedLengthVector(VecVT);
    Vec = convertToScalableVector(ContainerVT, Vec, DAG, Subtarget);
  }

  MVT XLenVT = Subtarget.getXLenVT();

  SDValue Zero = DAG.getConstant(0, DL, XLenVT);
  bool IsLegalInsert = Subtarget.is64Bit() || Val.getValueType() != MVT::i64;
  // Even i64-element vectors on RV32 can be lowered without scalar
  // legalization if the most-significant 32 bits of the value are not affected
  // by the sign-extension of the lower 32 bits.
  // TODO: We could also catch sign extensions of a 32-bit value.
  if (!IsLegalInsert && isa<ConstantSDNode>(Val)) {
    const auto *CVal = cast<ConstantSDNode>(Val);
    if (isInt<32>(CVal->getSExtValue())) {
      IsLegalInsert = true;
      Val = DAG.getConstant(CVal->getSExtValue(), DL, MVT::i32);
    }
  }

  SDValue Mask, VL;
  std::tie(Mask, VL) = getDefaultVLOps(VecVT, ContainerVT, DL, DAG, Subtarget);

  SDValue ValInVec;

  if (IsLegalInsert) {
    unsigned Opc =
        VecVT.isFloatingPoint() ? RISCVISD::VFMV_S_F_VL : RISCVISD::VMV_S_X_VL;
    if (isNullConstant(Idx)) {
      Vec = DAG.getNode(Opc, DL, ContainerVT, Vec, Val, VL);
      if (!VecVT.isFixedLengthVector())
        return Vec;
      return convertFromScalableVector(VecVT, Vec, DAG, Subtarget);
    }
    ValInVec =
        DAG.getNode(Opc, DL, ContainerVT, DAG.getUNDEF(ContainerVT), Val, VL);
  } else {
    // On RV32, i64-element vectors must be specially handled to place the
    // value at element 0, by using two vslide1up instructions in sequence on
    // the i32 split lo/hi value. Use an equivalently-sized i32 vector for
    // this.
    SDValue One = DAG.getConstant(1, DL, XLenVT);
    SDValue ValLo = DAG.getNode(ISD::EXTRACT_ELEMENT, DL, MVT::i32, Val, Zero);
    SDValue ValHi = DAG.getNode(ISD::EXTRACT_ELEMENT, DL, MVT::i32, Val, One);
    MVT I32ContainerVT =
        MVT::getVectorVT(MVT::i32, ContainerVT.getVectorElementCount() * 2);
    SDValue I32Mask =
        getDefaultScalableVLOps(I32ContainerVT, DL, DAG, Subtarget).first;
    // Limit the active VL to two.
    SDValue InsertI64VL = DAG.getConstant(2, DL, XLenVT);
    // Note: We can't pass a UNDEF to the first VSLIDE1UP_VL since an untied
    // undef doesn't obey the earlyclobber constraint. Just splat a zero value.
    ValInVec = DAG.getNode(RISCVISD::VMV_V_X_VL, DL, I32ContainerVT, Zero,
                           InsertI64VL);
    // First slide in the hi value, then the lo in underneath it.
    ValInVec = DAG.getNode(RISCVISD::VSLIDE1UP_VL, DL, I32ContainerVT, ValInVec,
                           ValHi, I32Mask, InsertI64VL);
    ValInVec = DAG.getNode(RISCVISD::VSLIDE1UP_VL, DL, I32ContainerVT, ValInVec,
                           ValLo, I32Mask, InsertI64VL);
    // Bitcast back to the right container type.
    ValInVec = DAG.getBitcast(ContainerVT, ValInVec);
  }

  // Now that the value is in a vector, slide it into position.
  SDValue InsertVL =
      DAG.getNode(ISD::ADD, DL, XLenVT, Idx, DAG.getConstant(1, DL, XLenVT));
  SDValue Slideup = DAG.getNode(RISCVISD::VSLIDEUP_VL, DL, ContainerVT, Vec,
                                ValInVec, Idx, Mask, InsertVL);
  if (!VecVT.isFixedLengthVector())
    return Slideup;
  return convertFromScalableVector(VecVT, Slideup, DAG, Subtarget);
}

// Custom-lower EXTRACT_VECTOR_ELT operations to slide the vector down, then
// extract the first element: (extractelt (slidedown vec, idx), 0). For integer
// types this is done using VMV_X_S to allow us to glean information about the
// sign bits of the result.
SDValue RISCVTargetLowering::lowerEXTRACT_VECTOR_ELT(SDValue Op,
                                                     SelectionDAG &DAG) const {
  SDLoc DL(Op);
  SDValue Idx = Op.getOperand(1);
  SDValue Vec = Op.getOperand(0);
  EVT EltVT = Op.getValueType();
  MVT VecVT = Vec.getSimpleValueType();
  MVT XLenVT = Subtarget.getXLenVT();

  if (VecVT.getVectorElementType() == MVT::i1) {
    // FIXME: For now we just promote to an i8 vector and extract from that,
    // but this is probably not optimal.
    MVT WideVT = MVT::getVectorVT(MVT::i8, VecVT.getVectorElementCount());
    Vec = DAG.getNode(ISD::ZERO_EXTEND, DL, WideVT, Vec);
    return DAG.getNode(ISD::EXTRACT_VECTOR_ELT, DL, EltVT, Vec, Idx);
  }

  // If this is a fixed vector, we need to convert it to a scalable vector.
  MVT ContainerVT = VecVT;
  if (VecVT.isFixedLengthVector()) {
    ContainerVT = getContainerForFixedLengthVector(VecVT);
    Vec = convertToScalableVector(ContainerVT, Vec, DAG, Subtarget);
  }

  // If the index is 0, the vector is already in the right position.
  if (!isNullConstant(Idx)) {
    // Use a VL of 1 to avoid processing more elements than we need.
    SDValue VL = DAG.getConstant(1, DL, XLenVT);
    MVT MaskVT = MVT::getVectorVT(MVT::i1, ContainerVT.getVectorElementCount());
    SDValue Mask = DAG.getNode(RISCVISD::VMSET_VL, DL, MaskVT, VL);
    Vec = DAG.getNode(RISCVISD::VSLIDEDOWN_VL, DL, ContainerVT,
                      DAG.getUNDEF(ContainerVT), Vec, Idx, Mask, VL);
  }

  if (!EltVT.isInteger()) {
    // Floating-point extracts are handled in TableGen.
    return DAG.getNode(ISD::EXTRACT_VECTOR_ELT, DL, EltVT, Vec,
                       DAG.getConstant(0, DL, XLenVT));
  }

  SDValue Elt0 = DAG.getNode(RISCVISD::VMV_X_S, DL, XLenVT, Vec);
  return DAG.getNode(ISD::TRUNCATE, DL, EltVT, Elt0);
}

// Some RVV intrinsics may claim that they want an integer operand to be
// promoted or expanded.
static SDValue lowerVectorIntrinsicSplats(SDValue Op, SelectionDAG &DAG,
                                          const RISCVSubtarget &Subtarget) {
  assert((Op.getOpcode() == ISD::INTRINSIC_WO_CHAIN ||
          Op.getOpcode() == ISD::INTRINSIC_W_CHAIN) &&
         "Unexpected opcode");

  if (!Subtarget.hasStdExtV())
    return SDValue();

  bool HasChain = Op.getOpcode() == ISD::INTRINSIC_W_CHAIN;
  unsigned IntNo = Op.getConstantOperandVal(HasChain ? 1 : 0);
  SDLoc DL(Op);

  const RISCVEPIIntrinsicsTable::EPIIntrinsicInfo *EII =
      RISCVEPIIntrinsicsTable::getEPIIntrinsicInfo(IntNo);
  const RISCVVIntrinsicsTable::RISCVVIntrinsicInfo *II =
      RISCVVIntrinsicsTable::getRISCVVIntrinsicInfo(IntNo);
  if ((!II || !II->SplatOperand)
      && (!EII || !EII->ExtendedOperand))
    return SDValue();

  unsigned SplatOp = (II ? II->SplatOperand : EII->ExtendedOperand) + HasChain;
  assert(SplatOp < Op.getNumOperands());

  SmallVector<SDValue, 8> Operands(Op->op_begin(), Op->op_end());
  SDValue &ScalarOp = Operands[SplatOp];
  MVT OpVT = ScalarOp.getSimpleValueType();
  MVT XLenVT = Subtarget.getXLenVT();

  // If this isn't a scalar, or its type is XLenVT we're done.
  if (!OpVT.isScalarInteger() || OpVT == XLenVT)
    return SDValue();

  // Simplest case is that the operand needs to be promoted to XLenVT.
  if (OpVT.bitsLT(XLenVT)) {
    // If the operand is a constant, sign extend to increase our chances
    // of being able to use a .vi instruction. ANY_EXTEND would become a
    // a zero extend and the simm5 check in isel would fail.
    // FIXME: Should we ignore the upper bits in isel instead?
    unsigned ExtOpc =
        isa<ConstantSDNode>(ScalarOp) ? ISD::SIGN_EXTEND : ISD::ANY_EXTEND;
    ScalarOp = DAG.getNode(ExtOpc, DL, XLenVT, ScalarOp);
    return DAG.getNode(Op->getOpcode(), DL, Op->getVTList(), Operands);
  }

  // Use the previous operand to get the vXi64 VT. The result might be a mask
  // VT for compares. Using the previous operand assumes that the previous
  // operand will never have a smaller element size than a scalar operand and
  // that a widening operation never uses SEW=64.
  // NOTE: If this fails the below assert, we can probably just find the
  // element count from any operand or result and use it to construct the VT.
  assert(II->SplatOperand > 1 && "Unexpected splat operand!");
  MVT VT = Op.getOperand(SplatOp - 1).getSimpleValueType();

  // The more complex case is when the scalar is larger than XLenVT.
  assert(XLenVT == MVT::i32 && OpVT == MVT::i64 &&
         VT.getVectorElementType() == MVT::i64 && "Unexpected VTs!");

  // If this is a sign-extended 32-bit constant, we can truncate it and rely
  // on the instruction to sign-extend since SEW>XLEN.
  if (auto *CVal = dyn_cast<ConstantSDNode>(ScalarOp)) {
    if (isInt<32>(CVal->getSExtValue())) {
      ScalarOp = DAG.getConstant(CVal->getSExtValue(), DL, MVT::i32);
      return DAG.getNode(Op->getOpcode(), DL, Op->getVTList(), Operands);
    }
  }

  // We need to convert the scalar to a splat vector.
  // FIXME: Can we implicitly truncate the scalar if it is known to
  // be sign extended?
  // VL should be the last operand.
  SDValue VL = Op.getOperand(Op.getNumOperands() - 1);
  assert(VL.getValueType() == XLenVT);
  ScalarOp = splatSplitI64WithVL(DL, VT, ScalarOp, VL, DAG);
  return DAG.getNode(Op->getOpcode(), DL, Op->getVTList(), Operands);
}

SDValue RISCVTargetLowering::LowerINTRINSIC_WO_CHAIN(SDValue Op,
                                                     SelectionDAG &DAG) const {
  unsigned IntNo = Op.getConstantOperandVal(0);
  SDLoc DL(Op);
  MVT XLenVT = Subtarget.getXLenVT();

  switch (IntNo) {
  default:
    break; // Don't custom lower most intrinsics.
  case Intrinsic::thread_pointer: {
    EVT PtrVT = getPointerTy(DAG.getDataLayout());
    return DAG.getRegister(RISCV::X4, PtrVT);
  }
  case Intrinsic::epi_vzip2:
  case Intrinsic::epi_vunzip2:
  case Intrinsic::epi_vtrn: {
    SDVTList VTList = Op->getVTList();
    assert(VTList.NumVTs == 2);
    EVT VT = VTList.VTs[0];

    unsigned TupleOpcode;
    switch (IntNo) {
    default:
      llvm_unreachable("Invalid opcode");
      break;
    case Intrinsic::epi_vzip2:
      TupleOpcode = RISCVISD::VZIP2;
      break;
    case Intrinsic::epi_vunzip2:
      TupleOpcode = RISCVISD::VUNZIP2;
      break;
    case Intrinsic::epi_vtrn:
      TupleOpcode = RISCVISD::VTRN;
      break;
    }

    SDValue TupleNode =
        DAG.getNode(TupleOpcode, DL, MVT::Untyped, Op->getOperand(1),
                    Op->getOperand(2), Op->getOperand(3));
    SDValue SubRegFirst = DAG.getTargetConstant(RISCV::sub_vrm1_0, DL, MVT::i32);
    MachineSDNode *FirstNode = DAG.getMachineNode(
        TargetOpcode::EXTRACT_SUBREG, DL, VT, TupleNode, SubRegFirst);

    SDValue SubRegSecond =
        DAG.getTargetConstant(RISCV::sub_vrm1_1, DL, MVT::i32);
    MachineSDNode *SecondNode = DAG.getMachineNode(
        TargetOpcode::EXTRACT_SUBREG, DL, VT, TupleNode, SubRegSecond);

    SDValue ExtractedOps[] = {SDValue(FirstNode, 0), SDValue(SecondNode, 0)};
    return DAG.getNode(ISD::MERGE_VALUES, DL, VTList, ExtractedOps);
  }
  // We handle VP Intrinsics elsewhere.
#define VP_INTRINSIC(X) case Intrinsic::X:
    VP_INTRINSIC_WO_CHAIN_SET
#undef VP_INTRINSIC
    return LowerVPIntrinsic(IntNo, Op, DAG, Subtarget);
  case Intrinsic::riscv_orc_b:
    // Lower to the GORCI encoding for orc.b.
    return DAG.getNode(RISCVISD::GORC, DL, XLenVT, Op.getOperand(1),
                       DAG.getConstant(7, DL, XLenVT));
  case Intrinsic::riscv_grev:
  case Intrinsic::riscv_gorc: {
    unsigned Opc =
        IntNo == Intrinsic::riscv_grev ? RISCVISD::GREV : RISCVISD::GORC;
    return DAG.getNode(Opc, DL, XLenVT, Op.getOperand(1), Op.getOperand(2));
  }
  case Intrinsic::riscv_shfl:
  case Intrinsic::riscv_unshfl: {
    unsigned Opc =
        IntNo == Intrinsic::riscv_shfl ? RISCVISD::SHFL : RISCVISD::UNSHFL;
    return DAG.getNode(Opc, DL, XLenVT, Op.getOperand(1), Op.getOperand(2));
  }
  case Intrinsic::riscv_bcompress:
  case Intrinsic::riscv_bdecompress: {
    unsigned Opc = IntNo == Intrinsic::riscv_bcompress ? RISCVISD::BCOMPRESS
                                                       : RISCVISD::BDECOMPRESS;
    return DAG.getNode(Opc, DL, XLenVT, Op.getOperand(1), Op.getOperand(2));
  }
  case Intrinsic::riscv_vmv_x_s:
    assert(Op.getValueType() == XLenVT && "Unexpected VT!");
    return DAG.getNode(RISCVISD::VMV_X_S, DL, Op.getValueType(),
                       Op.getOperand(1));
  case Intrinsic::experimental_vector_vp_slideleftfill:
  case Intrinsic::experimental_vector_slideleftfill: {
    SmallVector<SDValue, 8> Operands(Op->op_begin(), Op->op_end());
    SmallVector<unsigned, 8> OpIdxs;
    if (IntNo == Intrinsic::experimental_vector_vp_slideleftfill) {
      OpIdxs = {3, 4, 5};
    } else if (IntNo == Intrinsic::experimental_vector_slideleftfill) {
      OpIdxs = {3};
    } else {
      llvm_unreachable("Unexpected intrinsic");
    }
    // offset, evl1, evl2
    for (auto OpIdx : OpIdxs) {
      SDValue &ScalarOp = Operands[OpIdx];
      EVT OpVT = ScalarOp.getValueType();
      if (OpVT == MVT::i8 || OpVT == MVT::i16 ||
          (OpVT == MVT::i32 && Subtarget.is64Bit())) {
        ScalarOp =
            DAG.getNode(ISD::ANY_EXTEND, DL, Subtarget.getXLenVT(), ScalarOp);
      }
    }
    return DAG.getNode(ISD::INTRINSIC_WO_CHAIN, DL, Op.getValueType(),
                       Operands);
    break;
  }
  case Intrinsic::riscv_vmv_v_x:
    return lowerScalarSplat(Op.getOperand(1), Op.getOperand(2),
                            Op.getSimpleValueType(), DL, DAG, Subtarget);
  case Intrinsic::riscv_vfmv_v_f:
    return DAG.getNode(RISCVISD::VFMV_V_F_VL, DL, Op.getValueType(),
                       Op.getOperand(1), Op.getOperand(2));
  case Intrinsic::riscv_vmv_s_x: {
    SDValue Scalar = Op.getOperand(2);

    if (Scalar.getValueType().bitsLE(XLenVT)) {
      Scalar = DAG.getNode(ISD::ANY_EXTEND, DL, XLenVT, Scalar);
      return DAG.getNode(RISCVISD::VMV_S_X_VL, DL, Op.getValueType(),
                         Op.getOperand(1), Scalar, Op.getOperand(3));
    }

    assert(Scalar.getValueType() == MVT::i64 && "Unexpected scalar VT!");

    // This is an i64 value that lives in two scalar registers. We have to
    // insert this in a convoluted way. First we build vXi64 splat containing
    // the/ two values that we assemble using some bit math. Next we'll use
    // vid.v and vmseq to build a mask with bit 0 set. Then we'll use that mask
    // to merge element 0 from our splat into the source vector.
    // FIXME: This is probably not the best way to do this, but it is
    // consistent with INSERT_VECTOR_ELT lowering so it is a good starting
    // point.
    //   sw lo, (a0)
    //   sw hi, 4(a0)
    //   vlse vX, (a0)
    //
    //   vid.v      vVid
    //   vmseq.vx   mMask, vVid, 0
    //   vmerge.vvm vDest, vSrc, vVal, mMask
    MVT VT = Op.getSimpleValueType();
    SDValue Vec = Op.getOperand(1);
    SDValue VL = Op.getOperand(3);

    SDValue SplattedVal = splatSplitI64WithVL(DL, VT, Scalar, VL, DAG);
    SDValue SplattedIdx = DAG.getNode(RISCVISD::VMV_V_X_VL, DL, VT,
                                      DAG.getConstant(0, DL, MVT::i32), VL);

    MVT MaskVT = MVT::getVectorVT(MVT::i1, VT.getVectorElementCount());
    SDValue Mask = DAG.getNode(RISCVISD::VMSET_VL, DL, MaskVT, VL);
    SDValue VID = DAG.getNode(RISCVISD::VID_VL, DL, VT, Mask, VL);
    SDValue SelectCond =
        DAG.getNode(RISCVISD::SETCC_VL, DL, MaskVT, VID, SplattedIdx,
                    DAG.getCondCode(ISD::SETEQ), Mask, VL);
    return DAG.getNode(RISCVISD::VSELECT_VL, DL, VT, SelectCond, SplattedVal,
                       Vec, VL);
  }
  case Intrinsic::riscv_vslide1up:
  case Intrinsic::riscv_vslide1down:
  case Intrinsic::riscv_vslide1up_mask:
  case Intrinsic::riscv_vslide1down_mask: {
    // We need to special case these when the scalar is larger than XLen.
    unsigned NumOps = Op.getNumOperands();
    bool IsMasked = NumOps == 6;
    unsigned OpOffset = IsMasked ? 1 : 0;
    SDValue Scalar = Op.getOperand(2 + OpOffset);
    if (Scalar.getValueType().bitsLE(XLenVT))
      break;

    // Splatting a sign extended constant is fine.
    if (auto *CVal = dyn_cast<ConstantSDNode>(Scalar))
      if (isInt<32>(CVal->getSExtValue()))
        break;

    MVT VT = Op.getSimpleValueType();
    assert(VT.getVectorElementType() == MVT::i64 &&
           Scalar.getValueType() == MVT::i64 && "Unexpected VTs");

    // Convert the vector source to the equivalent nxvXi32 vector.
    MVT I32VT = MVT::getVectorVT(MVT::i32, VT.getVectorElementCount() * 2);
    SDValue Vec = DAG.getBitcast(I32VT, Op.getOperand(1 + OpOffset));

    SDValue ScalarLo = DAG.getNode(ISD::EXTRACT_ELEMENT, DL, MVT::i32, Scalar,
                                   DAG.getConstant(0, DL, XLenVT));
    SDValue ScalarHi = DAG.getNode(ISD::EXTRACT_ELEMENT, DL, MVT::i32, Scalar,
                                   DAG.getConstant(1, DL, XLenVT));

    // Double the VL since we halved SEW.
    SDValue VL = Op.getOperand(NumOps - 1);
    SDValue I32VL =
        DAG.getNode(ISD::SHL, DL, XLenVT, VL, DAG.getConstant(1, DL, XLenVT));

    MVT I32MaskVT = MVT::getVectorVT(MVT::i1, I32VT.getVectorElementCount());
    SDValue I32Mask = DAG.getNode(RISCVISD::VMSET_VL, DL, I32MaskVT, VL);

    // Shift the two scalar parts in using SEW=32 slide1up/slide1down
    // instructions.
    if (IntNo == Intrinsic::riscv_vslide1up ||
        IntNo == Intrinsic::riscv_vslide1up_mask) {
      Vec = DAG.getNode(RISCVISD::VSLIDE1UP_VL, DL, I32VT, Vec, ScalarHi,
                        I32Mask, I32VL);
      Vec = DAG.getNode(RISCVISD::VSLIDE1UP_VL, DL, I32VT, Vec, ScalarLo,
                        I32Mask, I32VL);
    } else {
      Vec = DAG.getNode(RISCVISD::VSLIDE1DOWN_VL, DL, I32VT, Vec, ScalarLo,
                        I32Mask, I32VL);
      Vec = DAG.getNode(RISCVISD::VSLIDE1DOWN_VL, DL, I32VT, Vec, ScalarHi,
                        I32Mask, I32VL);
    }

    // Convert back to nxvXi64.
    Vec = DAG.getBitcast(VT, Vec);

    if (!IsMasked)
      return Vec;

    // Apply mask after the operation.
    SDValue Mask = Op.getOperand(NumOps - 2);
    SDValue MaskedOff = Op.getOperand(1);
    return DAG.getNode(RISCVISD::VSELECT_VL, DL, VT, Mask, Vec, MaskedOff, VL);
  }
  }

  return lowerVectorIntrinsicSplats(Op, DAG, Subtarget);
}

SDValue RISCVTargetLowering::LowerINTRINSIC_W_CHAIN(SDValue Op,
                                                    SelectionDAG &DAG) const {
  unsigned IntNo = Op.getConstantOperandVal(1);
  switch (IntNo) {
    // By default we do not lower any intrinsic.
  default:
    break;
  case Intrinsic::epi_vlseg2:
    return lowerVLSEG(Op, DAG, Subtarget, RISCVISD::VLSEG2,
                      {RISCV::sub_vrm1_0, RISCV::sub_vrm1_1});
  case Intrinsic::epi_vlseg3:
    return lowerVLSEG(Op, DAG, Subtarget, RISCVISD::VLSEG3,
                      {RISCV::sub_vrm1_0, RISCV::sub_vrm1_1, RISCV::sub_vrm1_2});
  case Intrinsic::epi_vlseg4:
    return lowerVLSEG(Op, DAG, Subtarget, RISCVISD::VLSEG4,
                      {RISCV::sub_vrm1_0, RISCV::sub_vrm1_1, RISCV::sub_vrm1_2,
                       RISCV::sub_vrm1_3});
  case Intrinsic::epi_vlseg5:
    return lowerVLSEG(Op, DAG, Subtarget, RISCVISD::VLSEG5,
                      {RISCV::sub_vrm1_0, RISCV::sub_vrm1_1, RISCV::sub_vrm1_2,
                       RISCV::sub_vrm1_3, RISCV::sub_vrm1_4});
  case Intrinsic::epi_vlseg6:
    return lowerVLSEG(Op, DAG, Subtarget, RISCVISD::VLSEG6,
                      {RISCV::sub_vrm1_0, RISCV::sub_vrm1_1, RISCV::sub_vrm1_2,
                       RISCV::sub_vrm1_3, RISCV::sub_vrm1_4, RISCV::sub_vrm1_5});
  case Intrinsic::epi_vlseg7:
    return lowerVLSEG(Op, DAG, Subtarget, RISCVISD::VLSEG7,
                      {RISCV::sub_vrm1_0, RISCV::sub_vrm1_1, RISCV::sub_vrm1_2,
                       RISCV::sub_vrm1_3, RISCV::sub_vrm1_4, RISCV::sub_vrm1_5,
                       RISCV::sub_vrm1_6});
  case Intrinsic::epi_vlseg8:
    return lowerVLSEG(Op, DAG, Subtarget, RISCVISD::VLSEG8,
                      {RISCV::sub_vrm1_0, RISCV::sub_vrm1_1, RISCV::sub_vrm1_2,
                       RISCV::sub_vrm1_3, RISCV::sub_vrm1_4, RISCV::sub_vrm1_5,
                       RISCV::sub_vrm1_6, RISCV::sub_vrm1_7});
  case Intrinsic::epi_vlseg2_strided:
    return lowerVLSEG(Op, DAG, Subtarget, RISCVISD::VLSSEG2,
                      {RISCV::sub_vrm1_0, RISCV::sub_vrm1_1});
  case Intrinsic::epi_vlseg3_strided:
    return lowerVLSEG(Op, DAG, Subtarget, RISCVISD::VLSSEG3,
                      {RISCV::sub_vrm1_0, RISCV::sub_vrm1_1, RISCV::sub_vrm1_2});
  case Intrinsic::epi_vlseg4_strided:
    return lowerVLSEG(Op, DAG, Subtarget, RISCVISD::VLSSEG4,
                      {RISCV::sub_vrm1_0, RISCV::sub_vrm1_1, RISCV::sub_vrm1_2,
                       RISCV::sub_vrm1_3});
  case Intrinsic::epi_vlseg5_strided:
    return lowerVLSEG(Op, DAG, Subtarget, RISCVISD::VLSSEG5,
                      {RISCV::sub_vrm1_0, RISCV::sub_vrm1_1, RISCV::sub_vrm1_2,
                       RISCV::sub_vrm1_3, RISCV::sub_vrm1_4});
  case Intrinsic::epi_vlseg6_strided:
    return lowerVLSEG(Op, DAG, Subtarget, RISCVISD::VLSSEG6,
                      {RISCV::sub_vrm1_0, RISCV::sub_vrm1_1, RISCV::sub_vrm1_2,
                       RISCV::sub_vrm1_3, RISCV::sub_vrm1_4, RISCV::sub_vrm1_5});
  case Intrinsic::epi_vlseg7_strided:
    return lowerVLSEG(Op, DAG, Subtarget, RISCVISD::VLSSEG7,
                      {RISCV::sub_vrm1_0, RISCV::sub_vrm1_1, RISCV::sub_vrm1_2,
                       RISCV::sub_vrm1_3, RISCV::sub_vrm1_4, RISCV::sub_vrm1_5,
                       RISCV::sub_vrm1_6});
  case Intrinsic::epi_vlseg8_strided:
    return lowerVLSEG(Op, DAG, Subtarget, RISCVISD::VLSSEG8,
                      {RISCV::sub_vrm1_0, RISCV::sub_vrm1_1, RISCV::sub_vrm1_2,
                       RISCV::sub_vrm1_3, RISCV::sub_vrm1_4, RISCV::sub_vrm1_5,
                       RISCV::sub_vrm1_6, RISCV::sub_vrm1_7});
  case Intrinsic::epi_vlseg2_indexed:
    return lowerVLSEG(Op, DAG, Subtarget, RISCVISD::VLXSEG2,
                      {RISCV::sub_vrm1_0, RISCV::sub_vrm1_1});
  case Intrinsic::epi_vlseg3_indexed:
    return lowerVLSEG(Op, DAG, Subtarget, RISCVISD::VLXSEG3,
                      {RISCV::sub_vrm1_0, RISCV::sub_vrm1_1, RISCV::sub_vrm1_2});
  case Intrinsic::epi_vlseg4_indexed:
    return lowerVLSEG(Op, DAG, Subtarget, RISCVISD::VLXSEG4,
                      {RISCV::sub_vrm1_0, RISCV::sub_vrm1_1, RISCV::sub_vrm1_2,
                       RISCV::sub_vrm1_3});
  case Intrinsic::epi_vlseg5_indexed:
    return lowerVLSEG(Op, DAG, Subtarget, RISCVISD::VLXSEG5,
                      {RISCV::sub_vrm1_0, RISCV::sub_vrm1_1, RISCV::sub_vrm1_2,
                       RISCV::sub_vrm1_3, RISCV::sub_vrm1_4});
  case Intrinsic::epi_vlseg6_indexed:
    return lowerVLSEG(Op, DAG, Subtarget, RISCVISD::VLXSEG6,
                      {RISCV::sub_vrm1_0, RISCV::sub_vrm1_1, RISCV::sub_vrm1_2,
                       RISCV::sub_vrm1_3, RISCV::sub_vrm1_4, RISCV::sub_vrm1_5});
  case Intrinsic::epi_vlseg7_indexed:
    return lowerVLSEG(Op, DAG, Subtarget, RISCVISD::VLXSEG7,
                      {RISCV::sub_vrm1_0, RISCV::sub_vrm1_1, RISCV::sub_vrm1_2,
                       RISCV::sub_vrm1_3, RISCV::sub_vrm1_4, RISCV::sub_vrm1_5,
                       RISCV::sub_vrm1_6});
  case Intrinsic::epi_vlseg8_indexed:
    return lowerVLSEG(Op, DAG, Subtarget, RISCVISD::VLXSEG8,
                      {RISCV::sub_vrm1_0, RISCV::sub_vrm1_1, RISCV::sub_vrm1_2,
                       RISCV::sub_vrm1_3, RISCV::sub_vrm1_4, RISCV::sub_vrm1_5,
                       RISCV::sub_vrm1_6, RISCV::sub_vrm1_7});
#define VP_INTRINSIC(X) case Intrinsic::X:
    VP_INTRINSIC_W_CHAIN_SET
#undef VP_INTRINSIC
    return LowerVPIntrinsic(IntNo, Op, DAG, Subtarget);
  }

  return lowerVectorIntrinsicSplats(Op, DAG, Subtarget);
}

SDValue RISCVTargetLowering::LowerINTRINSIC_VOID(SDValue Op,
                                                 SelectionDAG &DAG) const {
  unsigned IntNo = cast<ConstantSDNode>(Op.getOperand(1))->getZExtValue();
  SDLoc DL(Op);

  if (Subtarget.hasStdExtV()) {
    if (const RISCVEPIIntrinsicsTable::EPIIntrinsicInfo *EII =
        RISCVEPIIntrinsicsTable::getEPIIntrinsicInfo(IntNo)) {
      // Widen vector operands.
      std::vector<SDValue> Operands(Op->op_begin(), Op->op_end());
      bool Changed = false;
      for (SDValue &Operand : Operands) {
        if (Operand.getValueType().isScalableVector() &&
            getPreferredVectorAction(Operand.getValueType().getSimpleVT()) ==
            TypeWidenVector) {
          EVT WidenVT =
            getTypeToTransformTo(*DAG.getContext(), Operand.getValueType());
          Operand =
            DAG.getNode(ISD::INSERT_SUBVECTOR, DL, WidenVT,
                DAG.getNode(ISD::UNDEF, DL, WidenVT), Operand,
                DAG.getTargetConstant(0, DL, Subtarget.getXLenVT()));
          Changed = true;
        }
      }

      if (Changed)
        return DAG.getNode(ISD::INTRINSIC_VOID, DL, Op->getVTList(), Operands);
    }
  }

  switch (IntNo) {
    // By default we do not lower any intrinsic.
  default:
    break;
  case Intrinsic::epi_vsseg2:
    return lowerVSSEG(Op, DAG, Subtarget, 2, RISCVISD::VSSEG2,
                      RISCV::PseudoEPIVBuildVRN2M1);
  case Intrinsic::epi_vsseg3:
    return lowerVSSEG(Op, DAG, Subtarget, 3, RISCVISD::VSSEG3,
                      RISCV::PseudoEPIVBuildVRN3M1);
  case Intrinsic::epi_vsseg4:
    return lowerVSSEG(Op, DAG, Subtarget, 4, RISCVISD::VSSEG4,
                      RISCV::PseudoEPIVBuildVRN4M1);
  case Intrinsic::epi_vsseg5:
    return lowerVSSEG(Op, DAG, Subtarget, 5, RISCVISD::VSSEG5,
                      RISCV::PseudoEPIVBuildVRN5M1);
  case Intrinsic::epi_vsseg6:
    return lowerVSSEG(Op, DAG, Subtarget, 6, RISCVISD::VSSEG6,
                      RISCV::PseudoEPIVBuildVRN6M1);
  case Intrinsic::epi_vsseg7:
    return lowerVSSEG(Op, DAG, Subtarget, 7, RISCVISD::VSSEG7,
                      RISCV::PseudoEPIVBuildVRN7M1);
  case Intrinsic::epi_vsseg8:
    return lowerVSSEG(Op, DAG, Subtarget, 8, RISCVISD::VSSEG8,
                      RISCV::PseudoEPIVBuildVRN8M1);
  case Intrinsic::epi_vsseg2_strided:
    return lowerVSSEG(Op, DAG, Subtarget, 2, RISCVISD::VSSSEG2,
                      RISCV::PseudoEPIVBuildVRN2M1);
  case Intrinsic::epi_vsseg3_strided:
    return lowerVSSEG(Op, DAG, Subtarget, 3, RISCVISD::VSSSEG3,
                      RISCV::PseudoEPIVBuildVRN3M1);
  case Intrinsic::epi_vsseg4_strided:
    return lowerVSSEG(Op, DAG, Subtarget, 4, RISCVISD::VSSSEG4,
                      RISCV::PseudoEPIVBuildVRN4M1);
  case Intrinsic::epi_vsseg5_strided:
    return lowerVSSEG(Op, DAG, Subtarget, 5, RISCVISD::VSSSEG5,
                      RISCV::PseudoEPIVBuildVRN5M1);
  case Intrinsic::epi_vsseg6_strided:
    return lowerVSSEG(Op, DAG, Subtarget, 6, RISCVISD::VSSSEG6,
                      RISCV::PseudoEPIVBuildVRN6M1);
  case Intrinsic::epi_vsseg7_strided:
    return lowerVSSEG(Op, DAG, Subtarget, 7, RISCVISD::VSSSEG7,
                      RISCV::PseudoEPIVBuildVRN7M1);
  case Intrinsic::epi_vsseg8_strided:
    return lowerVSSEG(Op, DAG, Subtarget, 8, RISCVISD::VSSSEG8,
                      RISCV::PseudoEPIVBuildVRN8M1);
  case Intrinsic::epi_vsseg2_indexed:
    return lowerVSSEG(Op, DAG, Subtarget, 2, RISCVISD::VSXSEG2,
                      RISCV::PseudoEPIVBuildVRN2M1);
  case Intrinsic::epi_vsseg3_indexed:
    return lowerVSSEG(Op, DAG, Subtarget, 3, RISCVISD::VSXSEG3,
                      RISCV::PseudoEPIVBuildVRN3M1);
  case Intrinsic::epi_vsseg4_indexed:
    return lowerVSSEG(Op, DAG, Subtarget, 4, RISCVISD::VSXSEG4,
                      RISCV::PseudoEPIVBuildVRN4M1);
  case Intrinsic::epi_vsseg5_indexed:
    return lowerVSSEG(Op, DAG, Subtarget, 5, RISCVISD::VSXSEG5,
                      RISCV::PseudoEPIVBuildVRN5M1);
  case Intrinsic::epi_vsseg6_indexed:
    return lowerVSSEG(Op, DAG, Subtarget, 6, RISCVISD::VSXSEG6,
                      RISCV::PseudoEPIVBuildVRN6M1);
  case Intrinsic::epi_vsseg7_indexed:
    return lowerVSSEG(Op, DAG, Subtarget, 7, RISCVISD::VSXSEG7,
                      RISCV::PseudoEPIVBuildVRN7M1);
  case Intrinsic::epi_vsseg8_indexed:
    return lowerVSSEG(Op, DAG, Subtarget, 8, RISCVISD::VSXSEG8,
                      RISCV::PseudoEPIVBuildVRN8M1);
  // We handle VP Intrinsics elsewhere.
#define VP_INTRINSIC(X) case Intrinsic::X:
    VP_INTRINSIC_VOID_SET
#undef VP_INTRINSIC
    return LowerVPIntrinsic(IntNo, Op, DAG, Subtarget);
  }

  return SDValue();
}

static MVT getLMUL1VT(MVT VT) {
  assert(VT.getVectorElementType().getSizeInBits() <= 64 &&
         "Unexpected vector MVT");
  return MVT::getScalableVectorVT(
      VT.getVectorElementType(),
      RISCV::RVVBitsPerBlock / VT.getVectorElementType().getSizeInBits());
}

static unsigned getRVVReductionOp(unsigned ISDOpcode) {
  switch (ISDOpcode) {
  default:
    llvm_unreachable("Unhandled reduction");
  case ISD::VECREDUCE_ADD:
    return RISCVISD::VECREDUCE_ADD_VL;
  case ISD::VECREDUCE_UMAX:
    return RISCVISD::VECREDUCE_UMAX_VL;
  case ISD::VECREDUCE_SMAX:
    return RISCVISD::VECREDUCE_SMAX_VL;
  case ISD::VECREDUCE_UMIN:
    return RISCVISD::VECREDUCE_UMIN_VL;
  case ISD::VECREDUCE_SMIN:
    return RISCVISD::VECREDUCE_SMIN_VL;
  case ISD::VECREDUCE_AND:
    return RISCVISD::VECREDUCE_AND_VL;
  case ISD::VECREDUCE_OR:
    return RISCVISD::VECREDUCE_OR_VL;
  case ISD::VECREDUCE_XOR:
    return RISCVISD::VECREDUCE_XOR_VL;
  }
}

SDValue RISCVTargetLowering::lowerVectorMaskVECREDUCE(SDValue Op,
                                                      SelectionDAG &DAG) const {
  SDLoc DL(Op);
  SDValue Vec = Op.getOperand(0);
  MVT VecVT = Vec.getSimpleValueType();
  assert((Op.getOpcode() == ISD::VECREDUCE_AND ||
          Op.getOpcode() == ISD::VECREDUCE_OR ||
          Op.getOpcode() == ISD::VECREDUCE_XOR) &&
         "Unexpected reduction lowering");

  MVT XLenVT = Subtarget.getXLenVT();
  assert(Op.getValueType() == XLenVT &&
         "Expected reduction output to be legalized to XLenVT");

  MVT ContainerVT = VecVT;
  if (VecVT.isFixedLengthVector()) {
    ContainerVT = getContainerForFixedLengthVector(VecVT);
    Vec = convertToScalableVector(ContainerVT, Vec, DAG, Subtarget);
  }

  SDValue Mask, VL;
  std::tie(Mask, VL) = getDefaultVLOps(VecVT, ContainerVT, DL, DAG, Subtarget);
  SDValue Zero = DAG.getConstant(0, DL, XLenVT);

  switch (Op.getOpcode()) {
  default:
    llvm_unreachable("Unhandled reduction");
  case ISD::VECREDUCE_AND:
    // vpopc ~x == 0
    Vec = DAG.getNode(RISCVISD::VMXOR_VL, DL, ContainerVT, Vec, Mask, VL);
    Vec = DAG.getNode(RISCVISD::VPOPC_VL, DL, XLenVT, Vec, Mask, VL);
    return DAG.getSetCC(DL, XLenVT, Vec, Zero, ISD::SETEQ);
  case ISD::VECREDUCE_OR:
    // vpopc x != 0
    Vec = DAG.getNode(RISCVISD::VPOPC_VL, DL, XLenVT, Vec, Mask, VL);
    return DAG.getSetCC(DL, XLenVT, Vec, Zero, ISD::SETNE);
  case ISD::VECREDUCE_XOR: {
    // ((vpopc x) & 1) != 0
    SDValue One = DAG.getConstant(1, DL, XLenVT);
    Vec = DAG.getNode(RISCVISD::VPOPC_VL, DL, XLenVT, Vec, Mask, VL);
    Vec = DAG.getNode(ISD::AND, DL, XLenVT, Vec, One);
    return DAG.getSetCC(DL, XLenVT, Vec, Zero, ISD::SETNE);
  }
  }
}

SDValue RISCVTargetLowering::lowerVECREDUCE(SDValue Op,
                                            SelectionDAG &DAG) const {
  SDLoc DL(Op);
  SDValue Vec = Op.getOperand(0);
  EVT VecEVT = Vec.getValueType();

  unsigned BaseOpc = ISD::getVecReduceBaseOpcode(Op.getOpcode());

  // Due to ordering in legalize types we may have a vector type that needs to
  // be split. Do that manually so we can get down to a legal type.
  while (getTypeAction(*DAG.getContext(), VecEVT) ==
         TargetLowering::TypeSplitVector) {
    SDValue Lo, Hi;
    std::tie(Lo, Hi) = DAG.SplitVector(Vec, DL);
    VecEVT = Lo.getValueType();
    Vec = DAG.getNode(BaseOpc, DL, VecEVT, Lo, Hi);
  }

  // TODO: The type may need to be widened rather than split. Or widened before
  // it can be split.
  if (!isTypeLegal(VecEVT))
    return SDValue();

  MVT VecVT = VecEVT.getSimpleVT();
  MVT VecEltVT = VecVT.getVectorElementType();
  unsigned RVVOpcode = getRVVReductionOp(Op.getOpcode());

  MVT ContainerVT = VecVT;
  if (VecVT.isFixedLengthVector()) {
    ContainerVT = getContainerForFixedLengthVector(VecVT);
    Vec = convertToScalableVector(ContainerVT, Vec, DAG, Subtarget);
  }

  MVT M1VT = getLMUL1VT(ContainerVT);

  SDValue Mask, VL;
  std::tie(Mask, VL) = getDefaultVLOps(VecVT, ContainerVT, DL, DAG, Subtarget);

  // FIXME: This is a VLMAX splat which might be too large and can prevent
  // vsetvli removal.
  SDValue NeutralElem =
      DAG.getNeutralElement(BaseOpc, DL, VecEltVT, SDNodeFlags());
  SDValue IdentitySplat = DAG.getSplatVector(M1VT, DL, NeutralElem);
  SDValue Reduction =
      DAG.getNode(RVVOpcode, DL, M1VT, Vec, IdentitySplat, Mask, VL);
  SDValue Elt0 = DAG.getNode(ISD::EXTRACT_VECTOR_ELT, DL, VecEltVT, Reduction,
                             DAG.getConstant(0, DL, Subtarget.getXLenVT()));
  return DAG.getSExtOrTrunc(Elt0, DL, Op.getValueType());
}

// Given a reduction op, this function returns the matching reduction opcode,
// the vector SDValue and the scalar SDValue required to lower this to a
// RISCVISD node.
static std::tuple<unsigned, SDValue, SDValue>
getRVVFPReductionOpAndOperands(SDValue Op, SelectionDAG &DAG, EVT EltVT) {
  SDLoc DL(Op);
  auto Flags = Op->getFlags();
  unsigned Opcode = Op.getOpcode();
  unsigned BaseOpcode = ISD::getVecReduceBaseOpcode(Opcode);
  switch (Opcode) {
  default:
    llvm_unreachable("Unhandled reduction");
  case ISD::VECREDUCE_FADD:
    return std::make_tuple(RISCVISD::VECREDUCE_FADD_VL, Op.getOperand(0),
                           DAG.getNeutralElement(BaseOpcode, DL, EltVT, Flags));
  case ISD::VECREDUCE_SEQ_FADD:
    return std::make_tuple(RISCVISD::VECREDUCE_SEQ_FADD_VL, Op.getOperand(1),
                           Op.getOperand(0));
  case ISD::VECREDUCE_FMIN:
    return std::make_tuple(RISCVISD::VECREDUCE_FMIN_VL, Op.getOperand(0),
                           DAG.getNeutralElement(BaseOpcode, DL, EltVT, Flags));
  case ISD::VECREDUCE_FMAX:
    return std::make_tuple(RISCVISD::VECREDUCE_FMAX_VL, Op.getOperand(0),
                           DAG.getNeutralElement(BaseOpcode, DL, EltVT, Flags));
  }
}

SDValue RISCVTargetLowering::lowerFPVECREDUCE(SDValue Op,
                                              SelectionDAG &DAG) const {
  SDLoc DL(Op);
  MVT VecEltVT = Op.getSimpleValueType();

  unsigned RVVOpcode;
  SDValue VectorVal, ScalarVal;
  std::tie(RVVOpcode, VectorVal, ScalarVal) =
      getRVVFPReductionOpAndOperands(Op, DAG, VecEltVT);
  MVT VecVT = VectorVal.getSimpleValueType();

  MVT ContainerVT = VecVT;
  if (VecVT.isFixedLengthVector()) {
    ContainerVT = getContainerForFixedLengthVector(VecVT);
    VectorVal = convertToScalableVector(ContainerVT, VectorVal, DAG, Subtarget);
  }

  MVT M1VT = getLMUL1VT(VectorVal.getSimpleValueType());

  SDValue Mask, VL;
  std::tie(Mask, VL) = getDefaultVLOps(VecVT, ContainerVT, DL, DAG, Subtarget);

  // FIXME: This is a VLMAX splat which might be too large and can prevent
  // vsetvli removal.
  SDValue ScalarSplat = DAG.getSplatVector(M1VT, DL, ScalarVal);
  SDValue Reduction =
      DAG.getNode(RVVOpcode, DL, M1VT, VectorVal, ScalarSplat, Mask, VL);
  return DAG.getNode(ISD::EXTRACT_VECTOR_ELT, DL, VecEltVT, Reduction,
                     DAG.getConstant(0, DL, Subtarget.getXLenVT()));
}

SDValue RISCVTargetLowering::lowerINSERT_SUBVECTOR(SDValue Op,
                                                   SelectionDAG &DAG) const {
  SDValue Vec = Op.getOperand(0);
  SDValue SubVec = Op.getOperand(1);
  MVT VecVT = Vec.getSimpleValueType();
  MVT SubVecVT = SubVec.getSimpleValueType();

  SDLoc DL(Op);
  MVT XLenVT = Subtarget.getXLenVT();
  unsigned OrigIdx = Op.getConstantOperandVal(2);
  const RISCVRegisterInfo *TRI = Subtarget.getRegisterInfo();

  // We don't have the ability to slide mask vectors up indexed by their i1
  // elements; the smallest we can do is i8. Often we are able to bitcast to
  // equivalent i8 vectors. Note that when inserting a fixed-length vector
  // into a scalable one, we might not necessarily have enough scalable
  // elements to safely divide by 8: nxv1i1 = insert nxv1i1, v4i1 is valid.
  if (SubVecVT.getVectorElementType() == MVT::i1 &&
      (OrigIdx != 0 || !Vec.isUndef())) {
    if (VecVT.getVectorMinNumElements() >= 8 &&
        SubVecVT.getVectorMinNumElements() >= 8) {
      assert(OrigIdx % 8 == 0 && "Invalid index");
      assert(VecVT.getVectorMinNumElements() % 8 == 0 &&
             SubVecVT.getVectorMinNumElements() % 8 == 0 &&
             "Unexpected mask vector lowering");
      OrigIdx /= 8;
      SubVecVT =
          MVT::getVectorVT(MVT::i8, SubVecVT.getVectorMinNumElements() / 8,
                           SubVecVT.isScalableVector());
      VecVT = MVT::getVectorVT(MVT::i8, VecVT.getVectorMinNumElements() / 8,
                               VecVT.isScalableVector());
      Vec = DAG.getBitcast(VecVT, Vec);
      SubVec = DAG.getBitcast(SubVecVT, SubVec);
    } else {
      // We can't slide this mask vector up indexed by its i1 elements.
      // This poses a problem when we wish to insert a scalable vector which
      // can't be re-expressed as a larger type. Just choose the slow path and
      // extend to a larger type, then truncate back down.
      MVT ExtVecVT = VecVT.changeVectorElementType(MVT::i8);
      MVT ExtSubVecVT = SubVecVT.changeVectorElementType(MVT::i8);
      Vec = DAG.getNode(ISD::ZERO_EXTEND, DL, ExtVecVT, Vec);
      SubVec = DAG.getNode(ISD::ZERO_EXTEND, DL, ExtSubVecVT, SubVec);
      Vec = DAG.getNode(ISD::INSERT_SUBVECTOR, DL, ExtVecVT, Vec, SubVec,
                        Op.getOperand(2));
      SDValue SplatZero = DAG.getConstant(0, DL, ExtVecVT);
      return DAG.getSetCC(DL, VecVT, Vec, SplatZero, ISD::SETNE);
    }
  }

  // If the subvector vector is a fixed-length type, we cannot use subregister
  // manipulation to simplify the codegen; we don't know which register of a
  // LMUL group contains the specific subvector as we only know the minimum
  // register size. Therefore we must slide the vector group up the full
  // amount.
  if (SubVecVT.isFixedLengthVector()) {
    if (OrigIdx == 0 && Vec.isUndef())
      return Op;
    MVT ContainerVT = VecVT;
    if (VecVT.isFixedLengthVector()) {
      ContainerVT = getContainerForFixedLengthVector(VecVT);
      Vec = convertToScalableVector(ContainerVT, Vec, DAG, Subtarget);
    }
    SubVec = DAG.getNode(ISD::INSERT_SUBVECTOR, DL, ContainerVT,
                         DAG.getUNDEF(ContainerVT), SubVec,
                         DAG.getConstant(0, DL, XLenVT));
    SDValue Mask =
        getDefaultVLOps(VecVT, ContainerVT, DL, DAG, Subtarget).first;
    // Set the vector length to only the number of elements we care about. Note
    // that for slideup this includes the offset.
    SDValue VL =
        DAG.getConstant(OrigIdx + SubVecVT.getVectorNumElements(), DL, XLenVT);
    SDValue SlideupAmt = DAG.getConstant(OrigIdx, DL, XLenVT);
    SDValue Slideup = DAG.getNode(RISCVISD::VSLIDEUP_VL, DL, ContainerVT, Vec,
                                  SubVec, SlideupAmt, Mask, VL);
    if (VecVT.isFixedLengthVector())
      Slideup = convertFromScalableVector(VecVT, Slideup, DAG, Subtarget);
    return DAG.getBitcast(Op.getValueType(), Slideup);
  }

  unsigned SubRegIdx, RemIdx;
  std::tie(SubRegIdx, RemIdx) =
      RISCVTargetLowering::decomposeSubvectorInsertExtractToSubRegs(
          VecVT, SubVecVT, OrigIdx, TRI);

  RISCVII::VLMUL SubVecLMUL = RISCVTargetLowering::getLMUL(SubVecVT);
  bool IsSubVecPartReg = SubVecLMUL == RISCVII::VLMUL::LMUL_F2 ||
                         SubVecLMUL == RISCVII::VLMUL::LMUL_F4 ||
                         SubVecLMUL == RISCVII::VLMUL::LMUL_F8;

  // 1. If the Idx has been completely eliminated and this subvector's size is
  // a vector register or a multiple thereof, or the surrounding elements are
  // undef, then this is a subvector insert which naturally aligns to a vector
  // register. These can easily be handled using subregister manipulation.
  // 2. If the subvector is smaller than a vector register, then the insertion
  // must preserve the undisturbed elements of the register. We do this by
  // lowering to an EXTRACT_SUBVECTOR grabbing the nearest LMUL=1 vector type
  // (which resolves to a subregister copy), performing a VSLIDEUP to place the
  // subvector within the vector register, and an INSERT_SUBVECTOR of that
  // LMUL=1 type back into the larger vector (resolving to another subregister
  // operation). See below for how our VSLIDEUP works. We go via a LMUL=1 type
  // to avoid allocating a large register group to hold our subvector.
  if (RemIdx == 0 && (!IsSubVecPartReg || Vec.isUndef()))
    return Op;

  // VSLIDEUP works by leaving elements 0<i<OFFSET undisturbed, elements
  // OFFSET<=i<VL set to the "subvector" and vl<=i<VLMAX set to the tail policy
  // (in our case undisturbed). This means we can set up a subvector insertion
  // where OFFSET is the insertion offset, and the VL is the OFFSET plus the
  // size of the subvector.
  MVT InterSubVT = VecVT;
  SDValue AlignedExtract = Vec;
  unsigned AlignedIdx = OrigIdx - RemIdx;
  if (VecVT.bitsGT(getLMUL1VT(VecVT))) {
    InterSubVT = getLMUL1VT(VecVT);
    // Extract a subvector equal to the nearest full vector register type. This
    // should resolve to a EXTRACT_SUBREG instruction.
    AlignedExtract = DAG.getNode(ISD::EXTRACT_SUBVECTOR, DL, InterSubVT, Vec,
                                 DAG.getConstant(AlignedIdx, DL, XLenVT));
  }

  SDValue SlideupAmt = DAG.getConstant(RemIdx, DL, XLenVT);
  // For scalable vectors this must be further multiplied by vscale.
  SlideupAmt = DAG.getNode(ISD::VSCALE, DL, XLenVT, SlideupAmt);

  SDValue Mask, VL;
  std::tie(Mask, VL) = getDefaultScalableVLOps(VecVT, DL, DAG, Subtarget);

  // Construct the vector length corresponding to RemIdx + length(SubVecVT).
  VL = DAG.getConstant(SubVecVT.getVectorMinNumElements(), DL, XLenVT);
  VL = DAG.getNode(ISD::VSCALE, DL, XLenVT, VL);
  VL = DAG.getNode(ISD::ADD, DL, XLenVT, SlideupAmt, VL);

  SubVec = DAG.getNode(ISD::INSERT_SUBVECTOR, DL, InterSubVT,
                       DAG.getUNDEF(InterSubVT), SubVec,
                       DAG.getConstant(0, DL, XLenVT));

  SDValue Slideup = DAG.getNode(RISCVISD::VSLIDEUP_VL, DL, InterSubVT,
                                AlignedExtract, SubVec, SlideupAmt, Mask, VL);

  // If required, insert this subvector back into the correct vector register.
  // This should resolve to an INSERT_SUBREG instruction.
  if (VecVT.bitsGT(InterSubVT))
    Slideup = DAG.getNode(ISD::INSERT_SUBVECTOR, DL, VecVT, Vec, Slideup,
                          DAG.getConstant(AlignedIdx, DL, XLenVT));

  // We might have bitcast from a mask type: cast back to the original type if
  // required.
  return DAG.getBitcast(Op.getSimpleValueType(), Slideup);
}

SDValue RISCVTargetLowering::lowerEXTRACT_SUBVECTOR(SDValue Op,
                                                    SelectionDAG &DAG) const {
  SDValue Vec = Op.getOperand(0);
  MVT SubVecVT = Op.getSimpleValueType();
  MVT VecVT = Vec.getSimpleValueType();

  SDLoc DL(Op);
  MVT XLenVT = Subtarget.getXLenVT();
  unsigned OrigIdx = Op.getConstantOperandVal(1);
  const RISCVRegisterInfo *TRI = Subtarget.getRegisterInfo();

  // We don't have the ability to slide mask vectors down indexed by their i1
  // elements; the smallest we can do is i8. Often we are able to bitcast to
  // equivalent i8 vectors. Note that when extracting a fixed-length vector
  // from a scalable one, we might not necessarily have enough scalable
  // elements to safely divide by 8: v8i1 = extract nxv1i1 is valid.
  if (SubVecVT.getVectorElementType() == MVT::i1 && OrigIdx != 0) {
    if (VecVT.getVectorMinNumElements() >= 8 &&
        SubVecVT.getVectorMinNumElements() >= 8) {
      assert(OrigIdx % 8 == 0 && "Invalid index");
      assert(VecVT.getVectorMinNumElements() % 8 == 0 &&
             SubVecVT.getVectorMinNumElements() % 8 == 0 &&
             "Unexpected mask vector lowering");
      OrigIdx /= 8;
      SubVecVT =
          MVT::getVectorVT(MVT::i8, SubVecVT.getVectorMinNumElements() / 8,
                           SubVecVT.isScalableVector());
      VecVT = MVT::getVectorVT(MVT::i8, VecVT.getVectorMinNumElements() / 8,
                               VecVT.isScalableVector());
      Vec = DAG.getBitcast(VecVT, Vec);
    } else {
      // We can't slide this mask vector down, indexed by its i1 elements.
      // This poses a problem when we wish to extract a scalable vector which
      // can't be re-expressed as a larger type. Just choose the slow path and
      // extend to a larger type, then truncate back down.
      // TODO: We could probably improve this when extracting certain fixed
      // from fixed, where we can extract as i8 and shift the correct element
      // right to reach the desired subvector?
      MVT ExtVecVT = VecVT.changeVectorElementType(MVT::i8);
      MVT ExtSubVecVT = SubVecVT.changeVectorElementType(MVT::i8);
      Vec = DAG.getNode(ISD::ZERO_EXTEND, DL, ExtVecVT, Vec);
      Vec = DAG.getNode(ISD::EXTRACT_SUBVECTOR, DL, ExtSubVecVT, Vec,
                        Op.getOperand(1));
      SDValue SplatZero = DAG.getConstant(0, DL, ExtSubVecVT);
      return DAG.getSetCC(DL, SubVecVT, Vec, SplatZero, ISD::SETNE);
    }
  }

  // If the subvector vector is a fixed-length type, we cannot use subregister
  // manipulation to simplify the codegen; we don't know which register of a
  // LMUL group contains the specific subvector as we only know the minimum
  // register size. Therefore we must slide the vector group down the full
  // amount.
  if (SubVecVT.isFixedLengthVector()) {
    // With an index of 0 this is a cast-like subvector, which can be performed
    // with subregister operations.
    if (OrigIdx == 0)
      return Op;
    MVT ContainerVT = VecVT;
    if (VecVT.isFixedLengthVector()) {
      ContainerVT = getContainerForFixedLengthVector(VecVT);
      Vec = convertToScalableVector(ContainerVT, Vec, DAG, Subtarget);
    }
    SDValue Mask =
        getDefaultVLOps(VecVT, ContainerVT, DL, DAG, Subtarget).first;
    // Set the vector length to only the number of elements we care about. This
    // avoids sliding down elements we're going to discard straight away.
    SDValue VL = DAG.getConstant(SubVecVT.getVectorNumElements(), DL, XLenVT);
    SDValue SlidedownAmt = DAG.getConstant(OrigIdx, DL, XLenVT);
    SDValue Slidedown =
        DAG.getNode(RISCVISD::VSLIDEDOWN_VL, DL, ContainerVT,
                    DAG.getUNDEF(ContainerVT), Vec, SlidedownAmt, Mask, VL);
    // Now we can use a cast-like subvector extract to get the result.
    Slidedown = DAG.getNode(ISD::EXTRACT_SUBVECTOR, DL, SubVecVT, Slidedown,
                            DAG.getConstant(0, DL, XLenVT));
    return DAG.getBitcast(Op.getValueType(), Slidedown);
  }

  unsigned SubRegIdx, RemIdx;
  std::tie(SubRegIdx, RemIdx) =
      RISCVTargetLowering::decomposeSubvectorInsertExtractToSubRegs(
          VecVT, SubVecVT, OrigIdx, TRI);

  // If the Idx has been completely eliminated then this is a subvector extract
  // which naturally aligns to a vector register. These can easily be handled
  // using subregister manipulation.
  if (RemIdx == 0)
    return Op;

  // Else we must shift our vector register directly to extract the subvector.
  // Do this using VSLIDEDOWN.

  // If the vector type is an LMUL-group type, extract a subvector equal to the
  // nearest full vector register type. This should resolve to a EXTRACT_SUBREG
  // instruction.
  MVT InterSubVT = VecVT;
  if (VecVT.bitsGT(getLMUL1VT(VecVT))) {
    InterSubVT = getLMUL1VT(VecVT);
    Vec = DAG.getNode(ISD::EXTRACT_SUBVECTOR, DL, InterSubVT, Vec,
                      DAG.getConstant(OrigIdx - RemIdx, DL, XLenVT));
  }

  // Slide this vector register down by the desired number of elements in order
  // to place the desired subvector starting at element 0.
  SDValue SlidedownAmt = DAG.getConstant(RemIdx, DL, XLenVT);
  // For scalable vectors this must be further multiplied by vscale.
  SlidedownAmt = DAG.getNode(ISD::VSCALE, DL, XLenVT, SlidedownAmt);

  SDValue Mask, VL;
  std::tie(Mask, VL) = getDefaultScalableVLOps(InterSubVT, DL, DAG, Subtarget);
  SDValue Slidedown =
      DAG.getNode(RISCVISD::VSLIDEDOWN_VL, DL, InterSubVT,
                  DAG.getUNDEF(InterSubVT), Vec, SlidedownAmt, Mask, VL);

  // Now the vector is in the right position, extract our final subvector. This
  // should resolve to a COPY.
  Slidedown = DAG.getNode(ISD::EXTRACT_SUBVECTOR, DL, SubVecVT, Slidedown,
                          DAG.getConstant(0, DL, XLenVT));

  // We might have bitcast from a mask type: cast back to the original type if
  // required.
  return DAG.getBitcast(Op.getSimpleValueType(), Slidedown);
}

// Lower step_vector to the vid instruction. Any non-identity step value must
// be accounted for my manual expansion.
SDValue RISCVTargetLowering::lowerSTEP_VECTOR(SDValue Op,
                                              SelectionDAG &DAG) const {
  SDLoc DL(Op);
  MVT VT = Op.getSimpleValueType();
  MVT XLenVT = Subtarget.getXLenVT();
  SDValue Mask, VL;
  std::tie(Mask, VL) = getDefaultScalableVLOps(VT, DL, DAG, Subtarget);
  SDValue StepVec = DAG.getNode(RISCVISD::VID_VL, DL, VT, Mask, VL);
  uint64_t StepValImm = Op.getConstantOperandVal(0);
  if (StepValImm != 1) {
    if (isPowerOf2_64(StepValImm)) {
      SDValue StepVal =
          DAG.getNode(RISCVISD::VMV_V_X_VL, DL, VT,
                      DAG.getConstant(Log2_64(StepValImm), DL, XLenVT));
      StepVec = DAG.getNode(ISD::SHL, DL, VT, StepVec, StepVal);
    } else {
      SDValue StepVal = lowerScalarSplat(
          DAG.getConstant(StepValImm, DL, VT.getVectorElementType()), VL, VT,
          DL, DAG, Subtarget);
      StepVec = DAG.getNode(ISD::MUL, DL, VT, StepVec, StepVal);
    }
  }
  return StepVec;
}

// Implement vector_reverse using vrgather.vv with indices determined by
// subtracting the id of each element from (VLMAX-1). This will convert
// the indices like so:
// (0, 1,..., VLMAX-2, VLMAX-1) -> (VLMAX-1, VLMAX-2,..., 1, 0).
// TODO: This code assumes VLMAX <= 65536 for LMUL=8 SEW=16.
SDValue RISCVTargetLowering::lowerVECTOR_REVERSE(SDValue Op,
                                                 SelectionDAG &DAG) const {
  SDLoc DL(Op);
  MVT VecVT = Op.getSimpleValueType();
  unsigned EltSize = VecVT.getScalarSizeInBits();
  unsigned MinSize = VecVT.getSizeInBits().getKnownMinValue();

  unsigned MaxVLMAX = 0;
  unsigned VectorBitsMax = Subtarget.getMaxRVVVectorSizeInBits();
  if (VectorBitsMax != 0)
    MaxVLMAX = ((VectorBitsMax / EltSize) * MinSize) / RISCV::RVVBitsPerBlock;

  unsigned GatherOpc = RISCVISD::VRGATHER_VV_VL;
  MVT IntVT = VecVT.changeVectorElementTypeToInteger();

  // If this is SEW=8 and VLMAX is unknown or more than 256, we need
  // to use vrgatherei16.vv.
  // TODO: It's also possible to use vrgatherei16.vv for other types to
  // decrease register width for the index calculation.
  if ((MaxVLMAX == 0 || MaxVLMAX > 256) && EltSize == 8) {
    // If this is LMUL=8, we have to split before can use vrgatherei16.vv.
    // Reverse each half, then reassemble them in reverse order.
    // NOTE: It's also possible that after splitting that VLMAX no longer
    // requires vrgatherei16.vv.
    if (MinSize == (8 * RISCV::RVVBitsPerBlock)) {
      SDValue Lo, Hi;
      std::tie(Lo, Hi) = DAG.SplitVectorOperand(Op.getNode(), 0);
      EVT LoVT, HiVT;
      std::tie(LoVT, HiVT) = DAG.GetSplitDestVTs(VecVT);
      Lo = DAG.getNode(ISD::VECTOR_REVERSE, DL, LoVT, Lo);
      Hi = DAG.getNode(ISD::VECTOR_REVERSE, DL, HiVT, Hi);
      // Reassemble the low and high pieces reversed.
      // FIXME: This is a CONCAT_VECTORS.
      SDValue Res =
          DAG.getNode(ISD::INSERT_SUBVECTOR, DL, VecVT, DAG.getUNDEF(VecVT), Hi,
                      DAG.getIntPtrConstant(0, DL));
      return DAG.getNode(
          ISD::INSERT_SUBVECTOR, DL, VecVT, Res, Lo,
          DAG.getIntPtrConstant(LoVT.getVectorMinNumElements(), DL));
    }

    // Just promote the int type to i16 which will double the LMUL.
    IntVT = MVT::getVectorVT(MVT::i16, VecVT.getVectorElementCount());
    GatherOpc = RISCVISD::VRGATHEREI16_VV_VL;
  }

  MVT XLenVT = Subtarget.getXLenVT();
  SDValue Mask, VL;
  std::tie(Mask, VL) = getDefaultScalableVLOps(VecVT, DL, DAG, Subtarget);

  // Calculate VLMAX-1 for the desired SEW.
  unsigned MinElts = VecVT.getVectorMinNumElements();
  SDValue VLMax = DAG.getNode(ISD::VSCALE, DL, XLenVT,
                              DAG.getConstant(MinElts, DL, XLenVT));
  SDValue VLMinus1 =
      DAG.getNode(ISD::SUB, DL, XLenVT, VLMax, DAG.getConstant(1, DL, XLenVT));

  // Splat VLMAX-1 taking care to handle SEW==64 on RV32.
  bool IsRV32E64 =
      !Subtarget.is64Bit() && IntVT.getVectorElementType() == MVT::i64;
  SDValue SplatVL;
  if (!IsRV32E64)
    SplatVL = DAG.getSplatVector(IntVT, DL, VLMinus1);
  else
    SplatVL = DAG.getNode(RISCVISD::SPLAT_VECTOR_I64, DL, IntVT, VLMinus1);

  SDValue VID = DAG.getNode(RISCVISD::VID_VL, DL, IntVT, Mask, VL);
  SDValue Indices =
      DAG.getNode(RISCVISD::SUB_VL, DL, IntVT, SplatVL, VID, Mask, VL);

  return DAG.getNode(GatherOpc, DL, VecVT, Op.getOperand(0), Indices, Mask, VL);
}

SDValue RISCVTargetLowering::lowerVECTOR_SPLICE(SDValue Op,
                                                SelectionDAG &DAG) const {

  SDLoc DL(Op);
  SDValue V1 = Op.getOperand(0);
  SDValue V2 = Op.getOperand(1);
  SDValue Offset = Op.getOperand(2);
  MVT XLenVT = Subtarget.getXLenVT();
  MVT VecVT = Op.getSimpleValueType();
  MVT MaskVT = MVT::getVectorVT(MVT::i1, VecVT.getVectorElementCount());

  unsigned MinElts = VecVT.getVectorMinNumElements();
  SDValue VLMax = DAG.getNode(ISD::VSCALE, DL, XLenVT,
                              DAG.getConstant(MinElts, DL, XLenVT));

  int64_t ImmValue = cast<ConstantSDNode>(Offset)->getSExtValue();
  Offset = (ImmValue < 0) ? DAG.getNode(ISD::ADD, DL, XLenVT, VLMax, Offset)
                          : Offset;

  SDValue UndefMask = DAG.getNode(RISCVISD::VMSET_VL, DL, MaskVT, VLMax);

  SDValue VSLIDEDOWN = DAG.getNode(RISCVISD::VSLIDEDOWN_VL, DL, VecVT, V1, V1,
                                   Offset, UndefMask, VLMax);
  SDValue Difference = DAG.getNode(ISD::SUB, DL, XLenVT, VLMax, Offset);
  return DAG.getNode(RISCVISD::VSLIDEUP_VL, DL, VecVT, VSLIDEDOWN, V2,
                     Difference, UndefMask, VLMax);
}

SDValue
RISCVTargetLowering::lowerFixedLengthVectorLoadToRVV(SDValue Op,
                                                     SelectionDAG &DAG) const {
  SDLoc DL(Op);
  auto *Load = cast<LoadSDNode>(Op);

  assert(allowsMemoryAccessForAlignment(*DAG.getContext(), DAG.getDataLayout(),
                                        Load->getMemoryVT(),
                                        *Load->getMemOperand()) &&
         "Expecting a correctly-aligned load");

  MVT VT = Op.getSimpleValueType();
  MVT ContainerVT = getContainerForFixedLengthVector(VT);

  SDValue VL =
      DAG.getConstant(VT.getVectorNumElements(), DL, Subtarget.getXLenVT());

  SDVTList VTs = DAG.getVTList({ContainerVT, MVT::Other});
  SDValue NewLoad = DAG.getMemIntrinsicNode(
      RISCVISD::VLE_VL, DL, VTs, {Load->getChain(), Load->getBasePtr(), VL},
      Load->getMemoryVT(), Load->getMemOperand());

  SDValue Result = convertFromScalableVector(VT, NewLoad, DAG, Subtarget);
  return DAG.getMergeValues({Result, Load->getChain()}, DL);
}

SDValue
RISCVTargetLowering::lowerFixedLengthVectorStoreToRVV(SDValue Op,
                                                      SelectionDAG &DAG) const {
  SDLoc DL(Op);
  auto *Store = cast<StoreSDNode>(Op);

  assert(allowsMemoryAccessForAlignment(*DAG.getContext(), DAG.getDataLayout(),
                                        Store->getMemoryVT(),
                                        *Store->getMemOperand()) &&
         "Expecting a correctly-aligned store");

  SDValue StoreVal = Store->getValue();
  MVT VT = StoreVal.getSimpleValueType();

  // If the size less than a byte, we need to pad with zeros to make a byte.
  if (VT.getVectorElementType() == MVT::i1 && VT.getVectorNumElements() < 8) {
    VT = MVT::v8i1;
    StoreVal = DAG.getNode(ISD::INSERT_SUBVECTOR, DL, VT,
                           DAG.getConstant(0, DL, VT), StoreVal,
                           DAG.getIntPtrConstant(0, DL));
  }

  MVT ContainerVT = getContainerForFixedLengthVector(VT);

  SDValue VL =
      DAG.getConstant(VT.getVectorNumElements(), DL, Subtarget.getXLenVT());

  SDValue NewValue =
      convertToScalableVector(ContainerVT, StoreVal, DAG, Subtarget);
  return DAG.getMemIntrinsicNode(
      RISCVISD::VSE_VL, DL, DAG.getVTList(MVT::Other),
      {Store->getChain(), NewValue, Store->getBasePtr(), VL},
      Store->getMemoryVT(), Store->getMemOperand());
}

SDValue RISCVTargetLowering::lowerMaskedLoad(SDValue Op,
                                             SelectionDAG &DAG) const {
  SDLoc DL(Op);
  MVT VT = Op.getSimpleValueType();

  const auto *MemSD = cast<MemSDNode>(Op);
  EVT MemVT = MemSD->getMemoryVT();
  MachineMemOperand *MMO = MemSD->getMemOperand();
  SDValue Chain = MemSD->getChain();
  SDValue BasePtr = MemSD->getBasePtr();

  SDValue Mask, PassThru, VL;
  if (const auto *VPLoad = dyn_cast<VPLoadSDNode>(Op)) {
    Mask = VPLoad->getMask();
    PassThru = DAG.getUNDEF(VT);
    VL = VPLoad->getVectorLength();
  } else {
    const auto *MLoad = cast<MaskedLoadSDNode>(Op);
    Mask = MLoad->getMask();
    PassThru = MLoad->getPassThru();
  }

  MVT XLenVT = Subtarget.getXLenVT();

  MVT ContainerVT = VT;
  if (VT.isFixedLengthVector()) {
    ContainerVT = getContainerForFixedLengthVector(VT);
    MVT MaskVT = MVT::getVectorVT(MVT::i1, ContainerVT.getVectorElementCount());

    Mask = convertToScalableVector(MaskVT, Mask, DAG, Subtarget);
    PassThru = convertToScalableVector(ContainerVT, PassThru, DAG, Subtarget);
  }

  if (!VL)
    VL = getDefaultVLOps(VT, ContainerVT, DL, DAG, Subtarget).second;

  // If the mask is known to be all ones, optimize to an unmasked intrinsic;
  // the selection of the masked intrinsics doesn't do this for us.
  bool IsUnmasked = ISD::isConstantSplatVectorAllOnes(Mask.getNode());

  if (IsUnmasked) {
    SDVTList VTs = DAG.getVTList({ContainerVT, MVT::Other});
    SDValue IntID = DAG.getTargetConstant(Intrinsic::riscv_vle, DL, XLenVT);
    SDValue Ops[] = {Chain, IntID, BasePtr, VL};
    SDValue Result = DAG.getMemIntrinsicNode(ISD::INTRINSIC_W_CHAIN, DL, VTs,
                                             Ops, MemVT, MMO);
    Chain = Result.getValue(1);

    if (VT.isFixedLengthVector())
      Result = convertFromScalableVector(VT, Result, DAG, Subtarget);

    return DAG.getMergeValues({Result, Chain}, DL);
  } else {
    SDVTList VTs = DAG.getVTList({ContainerVT, MVT::Other});
    SDValue IntID =
        DAG.getTargetConstant(Intrinsic::riscv_vle_mask, DL, XLenVT);
    SDValue Ops[] = {Chain, IntID, PassThru, BasePtr, Mask, VL};
    SDValue Result = DAG.getMemIntrinsicNode(ISD::INTRINSIC_W_CHAIN, DL, VTs,
                                             Ops, MemVT, MMO);
    Chain = Result.getValue(1);

    if (VT.isFixedLengthVector())
      Result = convertFromScalableVector(VT, Result, DAG, Subtarget);

    return DAG.getMergeValues({Result, Chain}, DL);
  }
}

SDValue RISCVTargetLowering::lowerMaskedStore(SDValue Op,
                                              SelectionDAG &DAG) const {
  SDLoc DL(Op);

  const auto *MemSD = cast<MemSDNode>(Op);
  EVT MemVT = MemSD->getMemoryVT();
  MachineMemOperand *MMO = MemSD->getMemOperand();
  SDValue Chain = MemSD->getChain();
  SDValue BasePtr = MemSD->getBasePtr();
  SDValue Val, Mask, VL;

  if (const auto *VPStore = dyn_cast<VPStoreSDNode>(Op)) {
    Val = VPStore->getValue();
    Mask = VPStore->getMask();
    VL = VPStore->getVectorLength();
  } else {
    const auto *MStore = cast<MaskedStoreSDNode>(Op);
    Val = MStore->getValue();
    Mask = MStore->getMask();
  }

  MVT VT = Val.getSimpleValueType();
  MVT XLenVT = Subtarget.getXLenVT();

  MVT ContainerVT = VT;
  if (VT.isFixedLengthVector()) {
    ContainerVT = getContainerForFixedLengthVector(VT);
    MVT MaskVT = MVT::getVectorVT(MVT::i1, ContainerVT.getVectorElementCount());

    Val = convertToScalableVector(ContainerVT, Val, DAG, Subtarget);
    Mask = convertToScalableVector(MaskVT, Mask, DAG, Subtarget);
  }

  if (!VL)
    VL = getDefaultVLOps(VT, ContainerVT, DL, DAG, Subtarget).second;

  // If the mask is known to be all ones, optimize to an unmasked intrinsic;
  // the selection of the masked intrinsics doesn't do this for us.
  bool IsUnmasked = ISD::isConstantSplatVectorAllOnes(Mask.getNode());

  if (IsUnmasked) {
    SDValue IntID = DAG.getTargetConstant(Intrinsic::riscv_vse, DL, XLenVT);
    return DAG.getMemIntrinsicNode(
        ISD::INTRINSIC_VOID, DL, DAG.getVTList(MVT::Other),
        {Chain, IntID, Val, BasePtr, VL}, MemVT, MMO);
  } else {
    SDValue IntID =
        DAG.getTargetConstant(Intrinsic::riscv_vse_mask, DL, XLenVT);
    return DAG.getMemIntrinsicNode(
        ISD::INTRINSIC_VOID, DL, DAG.getVTList(MVT::Other),
        {Chain, IntID, Val, BasePtr, Mask, VL}, MemVT, MMO);
  }
}

SDValue
RISCVTargetLowering::lowerFixedLengthVectorSetccToRVV(SDValue Op,
                                                      SelectionDAG &DAG) const {
  MVT InVT = Op.getOperand(0).getSimpleValueType();
  MVT ContainerVT = getContainerForFixedLengthVector(InVT);

  MVT VT = Op.getSimpleValueType();

  SDValue Op1 =
      convertToScalableVector(ContainerVT, Op.getOperand(0), DAG, Subtarget);
  SDValue Op2 =
      convertToScalableVector(ContainerVT, Op.getOperand(1), DAG, Subtarget);

  SDLoc DL(Op);
  SDValue VL =
      DAG.getConstant(VT.getVectorNumElements(), DL, Subtarget.getXLenVT());

  MVT MaskVT = MVT::getVectorVT(MVT::i1, ContainerVT.getVectorElementCount());
  SDValue Mask = DAG.getNode(RISCVISD::VMSET_VL, DL, MaskVT, VL);

  SDValue Cmp = DAG.getNode(RISCVISD::SETCC_VL, DL, MaskVT, Op1, Op2,
                            Op.getOperand(2), Mask, VL);

  return convertFromScalableVector(VT, Cmp, DAG, Subtarget);
}

SDValue RISCVTargetLowering::lowerFixedLengthVectorLogicOpToRVV(
    SDValue Op, SelectionDAG &DAG, unsigned MaskOpc, unsigned VecOpc) const {
  MVT VT = Op.getSimpleValueType();

  if (VT.getVectorElementType() == MVT::i1)
    return lowerToScalableOp(Op, DAG, MaskOpc, /*HasMask*/ false);

  return lowerToScalableOp(Op, DAG, VecOpc, /*HasMask*/ true);
}

SDValue
RISCVTargetLowering::lowerFixedLengthVectorShiftToRVV(SDValue Op,
                                                      SelectionDAG &DAG) const {
  unsigned Opc;
  switch (Op.getOpcode()) {
  default: llvm_unreachable("Unexpected opcode!");
  case ISD::SHL: Opc = RISCVISD::SHL_VL; break;
  case ISD::SRA: Opc = RISCVISD::SRA_VL; break;
  case ISD::SRL: Opc = RISCVISD::SRL_VL; break;
  }

  return lowerToScalableOp(Op, DAG, Opc);
}

// Lower vector ABS to smax(X, sub(0, X)).
SDValue RISCVTargetLowering::lowerABS(SDValue Op, SelectionDAG &DAG) const {
  SDLoc DL(Op);
  MVT VT = Op.getSimpleValueType();
  SDValue X = Op.getOperand(0);

  assert(VT.isFixedLengthVector() && "Unexpected type");

  MVT ContainerVT = getContainerForFixedLengthVector(VT);
  X = convertToScalableVector(ContainerVT, X, DAG, Subtarget);

  SDValue Mask, VL;
  std::tie(Mask, VL) = getDefaultVLOps(VT, ContainerVT, DL, DAG, Subtarget);

  SDValue SplatZero =
      DAG.getNode(RISCVISD::VMV_V_X_VL, DL, ContainerVT,
                  DAG.getConstant(0, DL, Subtarget.getXLenVT()));
  SDValue NegX =
      DAG.getNode(RISCVISD::SUB_VL, DL, ContainerVT, SplatZero, X, Mask, VL);
  SDValue Max =
      DAG.getNode(RISCVISD::SMAX_VL, DL, ContainerVT, X, NegX, Mask, VL);

  return convertFromScalableVector(VT, Max, DAG, Subtarget);
}

SDValue RISCVTargetLowering::lowerFixedLengthVectorFCOPYSIGNToRVV(
    SDValue Op, SelectionDAG &DAG) const {
  SDLoc DL(Op);
  MVT VT = Op.getSimpleValueType();
  SDValue Mag = Op.getOperand(0);
  SDValue Sign = Op.getOperand(1);
  assert(Mag.getValueType() == Sign.getValueType() &&
         "Can only handle COPYSIGN with matching types.");

  MVT ContainerVT = getContainerForFixedLengthVector(VT);
  Mag = convertToScalableVector(ContainerVT, Mag, DAG, Subtarget);
  Sign = convertToScalableVector(ContainerVT, Sign, DAG, Subtarget);

  SDValue Mask, VL;
  std::tie(Mask, VL) = getDefaultVLOps(VT, ContainerVT, DL, DAG, Subtarget);

  SDValue CopySign =
      DAG.getNode(RISCVISD::FCOPYSIGN_VL, DL, ContainerVT, Mag, Sign, Mask, VL);

  return convertFromScalableVector(VT, CopySign, DAG, Subtarget);
}

SDValue RISCVTargetLowering::lowerFixedLengthVectorSelectToRVV(
    SDValue Op, SelectionDAG &DAG) const {
  MVT VT = Op.getSimpleValueType();
  MVT ContainerVT = getContainerForFixedLengthVector(VT);

  MVT I1ContainerVT =
      MVT::getVectorVT(MVT::i1, ContainerVT.getVectorElementCount());

  SDValue CC =
      convertToScalableVector(I1ContainerVT, Op.getOperand(0), DAG, Subtarget);
  SDValue Op1 =
      convertToScalableVector(ContainerVT, Op.getOperand(1), DAG, Subtarget);
  SDValue Op2 =
      convertToScalableVector(ContainerVT, Op.getOperand(2), DAG, Subtarget);

  SDLoc DL(Op);
  SDValue Mask, VL;
  std::tie(Mask, VL) = getDefaultVLOps(VT, ContainerVT, DL, DAG, Subtarget);

  SDValue Select =
      DAG.getNode(RISCVISD::VSELECT_VL, DL, ContainerVT, CC, Op1, Op2, VL);

  return convertFromScalableVector(VT, Select, DAG, Subtarget);
}

SDValue RISCVTargetLowering::lowerToScalableOp(SDValue Op, SelectionDAG &DAG,
                                               unsigned NewOpc,
                                               bool HasMask) const {
  MVT VT = Op.getSimpleValueType();
  MVT ContainerVT = getContainerForFixedLengthVector(VT);

  // Create list of operands by converting existing ones to scalable types.
  SmallVector<SDValue, 6> Ops;
  for (const SDValue &V : Op->op_values()) {
    assert(!isa<VTSDNode>(V) && "Unexpected VTSDNode node!");

    // Pass through non-vector operands.
    if (!V.getValueType().isVector()) {
      Ops.push_back(V);
      continue;
    }

    // "cast" fixed length vector to a scalable vector.
    assert(useRVVForFixedLengthVectorVT(V.getSimpleValueType()) &&
           "Only fixed length vectors are supported!");
    Ops.push_back(convertToScalableVector(ContainerVT, V, DAG, Subtarget));
  }

  SDLoc DL(Op);
  SDValue Mask, VL;
  std::tie(Mask, VL) = getDefaultVLOps(VT, ContainerVT, DL, DAG, Subtarget);
  if (HasMask)
    Ops.push_back(Mask);
  Ops.push_back(VL);

  SDValue ScalableRes = DAG.getNode(NewOpc, DL, ContainerVT, Ops);
  return convertFromScalableVector(VT, ScalableRes, DAG, Subtarget);
}

// Lower a VP_* ISD node to the corresponding RISCVISD::*_VL node:
// * Operands of each node are assumed to be in the same order.
// * The EVL operand is promoted from i32 to i64 on RV64.
// * Fixed-length vectors are converted to their scalable-vector container
//   types.
SDValue RISCVTargetLowering::lowerVPOp(SDValue Op, SelectionDAG &DAG,
                                       unsigned RISCVISDOpc) const {
  SDLoc DL(Op);
  MVT VT = Op.getSimpleValueType();
  SmallVector<SDValue, 4> Ops;

  for (const auto &OpIdx : enumerate(Op->ops())) {
    SDValue V = OpIdx.value();
    assert(!isa<VTSDNode>(V) && "Unexpected VTSDNode node!");
    // Pass through operands which aren't fixed-length vectors.
    if (!V.getValueType().isFixedLengthVector()) {
      Ops.push_back(V);
      continue;
    }
    // "cast" fixed length vector to a scalable vector.
    MVT OpVT = V.getSimpleValueType();
    MVT ContainerVT = getContainerForFixedLengthVector(OpVT);
    assert(useRVVForFixedLengthVectorVT(OpVT) &&
           "Only fixed length vectors are supported!");
    Ops.push_back(convertToScalableVector(ContainerVT, V, DAG, Subtarget));
  }

  if (!VT.isFixedLengthVector())
    return DAG.getNode(RISCVISDOpc, DL, VT, Ops);

  MVT ContainerVT = getContainerForFixedLengthVector(VT);

  SDValue VPOp = DAG.getNode(RISCVISDOpc, DL, ContainerVT, Ops);

  return convertFromScalableVector(VT, VPOp, DAG, Subtarget);
}

// Custom lower MGATHER/VP_GATHER to a legalized form for RVV. It will then be
// matched to a RVV indexed load. The RVV indexed load instructions only
// support the "unsigned unscaled" addressing mode; indices are implicitly
// zero-extended or truncated to XLEN and are treated as byte offsets. Any
// signed or scaled indexing is extended to the XLEN value type and scaled
// accordingly.
SDValue RISCVTargetLowering::lowerMaskedGather(SDValue Op,
                                               SelectionDAG &DAG) const {
  SDLoc DL(Op);
  MVT VT = Op.getSimpleValueType();

  const auto *MemSD = cast<MemSDNode>(Op.getNode());
  EVT MemVT = MemSD->getMemoryVT();
  MachineMemOperand *MMO = MemSD->getMemOperand();
  SDValue Chain = MemSD->getChain();
  SDValue BasePtr = MemSD->getBasePtr();

  ISD::LoadExtType LoadExtType;
  SDValue Index, Mask, PassThru, VL;

  if (auto *VPGN = dyn_cast<VPGatherSDNode>(Op.getNode())) {
    Index = VPGN->getIndex();
    Mask = VPGN->getMask();
    PassThru = DAG.getUNDEF(VT);
    VL = VPGN->getVectorLength();
    // VP doesn't support extending loads.
    LoadExtType = ISD::NON_EXTLOAD;
  } else {
    // Else it must be a MGATHER.
    auto *MGN = cast<MaskedGatherSDNode>(Op.getNode());
    Index = MGN->getIndex();
    Mask = MGN->getMask();
    PassThru = MGN->getPassThru();
    LoadExtType = MGN->getExtensionType();
  }

  MVT IndexVT = Index.getSimpleValueType();
  MVT XLenVT = Subtarget.getXLenVT();

  assert(VT.getVectorElementCount() == IndexVT.getVectorElementCount() &&
         "Unexpected VTs!");
  assert(BasePtr.getSimpleValueType() == XLenVT && "Unexpected pointer type");
  // Targets have to explicitly opt-in for extending vector loads.
  assert(LoadExtType == ISD::NON_EXTLOAD &&
         "Unexpected extending MGATHER/VP_GATHER");
  (void)LoadExtType;

  // If the mask is known to be all ones, optimize to an unmasked intrinsic;
  // the selection of the masked intrinsics doesn't do this for us.
  bool IsUnmasked = ISD::isConstantSplatVectorAllOnes(Mask.getNode());

  MVT ContainerVT = VT;
  if (VT.isFixedLengthVector()) {
    // We need to use the larger of the result and index type to determine the
    // scalable type to use so we don't increase LMUL for any operand/result.
    if (VT.bitsGE(IndexVT)) {
      ContainerVT = getContainerForFixedLengthVector(VT);
      IndexVT = MVT::getVectorVT(IndexVT.getVectorElementType(),
                                 ContainerVT.getVectorElementCount());
    } else {
      IndexVT = getContainerForFixedLengthVector(IndexVT);
      ContainerVT = MVT::getVectorVT(ContainerVT.getVectorElementType(),
                                     IndexVT.getVectorElementCount());
    }

    Index = convertToScalableVector(IndexVT, Index, DAG, Subtarget);

    if (!IsUnmasked) {
      MVT MaskVT =
          MVT::getVectorVT(MVT::i1, ContainerVT.getVectorElementCount());
      Mask = convertToScalableVector(MaskVT, Mask, DAG, Subtarget);
      PassThru = convertToScalableVector(ContainerVT, PassThru, DAG, Subtarget);
    }
  }

  if (!VL)
    VL = getDefaultVLOps(VT, ContainerVT, DL, DAG, Subtarget).second;

  unsigned IntID =
      IsUnmasked ? Intrinsic::riscv_vluxei : Intrinsic::riscv_vluxei_mask;
  SmallVector<SDValue, 8> Ops{Chain, DAG.getTargetConstant(IntID, DL, XLenVT)};
  if (!IsUnmasked)
    Ops.push_back(PassThru);
  Ops.push_back(BasePtr);
  Ops.push_back(Index);
  if (!IsUnmasked)
    Ops.push_back(Mask);
  Ops.push_back(VL);

  SDVTList VTs = DAG.getVTList({ContainerVT, MVT::Other});
  SDValue Result =
      DAG.getMemIntrinsicNode(ISD::INTRINSIC_W_CHAIN, DL, VTs, Ops, MemVT, MMO);
  Chain = Result.getValue(1);

  if (VT.isFixedLengthVector())
    Result = convertFromScalableVector(VT, Result, DAG, Subtarget);

  return DAG.getMergeValues({Result, Chain}, DL);
}

// Custom lower MSCATTER/VP_SCATTER to a legalized form for RVV. It will then be
// matched to a RVV indexed store. The RVV indexed store instructions only
// support the "unsigned unscaled" addressing mode; indices are implicitly
// zero-extended or truncated to XLEN and are treated as byte offsets. Any
// signed or scaled indexing is extended to the XLEN value type and scaled
// accordingly.
SDValue RISCVTargetLowering::lowerMaskedScatter(SDValue Op,
                                                SelectionDAG &DAG) const {
  SDLoc DL(Op);
  const auto *MemSD = cast<MemSDNode>(Op.getNode());
  EVT MemVT = MemSD->getMemoryVT();
  MachineMemOperand *MMO = MemSD->getMemOperand();
  SDValue Chain = MemSD->getChain();
  SDValue BasePtr = MemSD->getBasePtr();

  bool IsTruncatingStore = false;
  SDValue Index, Mask, Val, VL;

  if (auto *VPSN = dyn_cast<VPScatterSDNode>(Op.getNode())) {
    Index = VPSN->getIndex();
    Mask = VPSN->getMask();
    Val = VPSN->getValue();
    VL = VPSN->getVectorLength();
    // VP doesn't support truncating stores.
    IsTruncatingStore = false;
  } else {
    // Else it must be a MSCATTER.
    auto *MSN = cast<MaskedScatterSDNode>(Op.getNode());
    Index = MSN->getIndex();
    Mask = MSN->getMask();
    Val = MSN->getValue();
    IsTruncatingStore = MSN->isTruncatingStore();
  }

  MVT VT = Val.getSimpleValueType();
  MVT IndexVT = Index.getSimpleValueType();
  MVT XLenVT = Subtarget.getXLenVT();

  assert(VT.getVectorElementCount() == IndexVT.getVectorElementCount() &&
         "Unexpected VTs!");
  assert(BasePtr.getSimpleValueType() == XLenVT && "Unexpected pointer type");
  // Targets have to explicitly opt-in for extending vector loads and
  // truncating vector stores.
  assert(!IsTruncatingStore && "Unexpected truncating MSCATTER/VP_SCATTER");
  (void)IsTruncatingStore;

  // If the mask is known to be all ones, optimize to an unmasked intrinsic;
  // the selection of the masked intrinsics doesn't do this for us.
  bool IsUnmasked = ISD::isConstantSplatVectorAllOnes(Mask.getNode());

  MVT ContainerVT = VT;
  if (VT.isFixedLengthVector()) {
    // We need to use the larger of the value and index type to determine the
    // scalable type to use so we don't increase LMUL for any operand/result.
    if (VT.bitsGE(IndexVT)) {
      ContainerVT = getContainerForFixedLengthVector(VT);
      IndexVT = MVT::getVectorVT(IndexVT.getVectorElementType(),
                                 ContainerVT.getVectorElementCount());
    } else {
      IndexVT = getContainerForFixedLengthVector(IndexVT);
      ContainerVT = MVT::getVectorVT(VT.getVectorElementType(),
                                     IndexVT.getVectorElementCount());
    }

    Index = convertToScalableVector(IndexVT, Index, DAG, Subtarget);
    Val = convertToScalableVector(ContainerVT, Val, DAG, Subtarget);

    if (!IsUnmasked) {
      MVT MaskVT =
          MVT::getVectorVT(MVT::i1, ContainerVT.getVectorElementCount());
      Mask = convertToScalableVector(MaskVT, Mask, DAG, Subtarget);
    }
  }

  if (!VL)
    VL = getDefaultVLOps(VT, ContainerVT, DL, DAG, Subtarget).second;

  unsigned IntID =
      IsUnmasked ? Intrinsic::riscv_vsoxei : Intrinsic::riscv_vsoxei_mask;
  SmallVector<SDValue, 8> Ops{Chain, DAG.getTargetConstant(IntID, DL, XLenVT)};
  Ops.push_back(Val);
  Ops.push_back(BasePtr);
  Ops.push_back(Index);
  if (!IsUnmasked)
    Ops.push_back(Mask);
  Ops.push_back(VL);

  return DAG.getMemIntrinsicNode(ISD::INTRINSIC_VOID, DL,
                                 DAG.getVTList(MVT::Other), Ops, MemVT, MMO);
}

SDValue RISCVTargetLowering::lowerGET_ROUNDING(SDValue Op,
                                               SelectionDAG &DAG) const {
  const MVT XLenVT = Subtarget.getXLenVT();
  SDLoc DL(Op);
  SDValue Chain = Op->getOperand(0);
  SDValue SysRegNo = DAG.getConstant(
      RISCVSysReg::lookupSysRegByName("FRM")->Encoding, DL, XLenVT);
  SDVTList VTs = DAG.getVTList(XLenVT, MVT::Other);
  SDValue RM = DAG.getNode(RISCVISD::READ_CSR, DL, VTs, Chain, SysRegNo);

  // Encoding used for rounding mode in RISCV differs from that used in
  // FLT_ROUNDS. To convert it the RISCV rounding mode is used as an index in a
  // table, which consists of a sequence of 4-bit fields, each representing
  // corresponding FLT_ROUNDS mode.
  static const int Table =
      (int(RoundingMode::NearestTiesToEven) << 4 * RISCVFPRndMode::RNE) |
      (int(RoundingMode::TowardZero) << 4 * RISCVFPRndMode::RTZ) |
      (int(RoundingMode::TowardNegative) << 4 * RISCVFPRndMode::RDN) |
      (int(RoundingMode::TowardPositive) << 4 * RISCVFPRndMode::RUP) |
      (int(RoundingMode::NearestTiesToAway) << 4 * RISCVFPRndMode::RMM);

  SDValue Shift =
      DAG.getNode(ISD::SHL, DL, XLenVT, RM, DAG.getConstant(2, DL, XLenVT));
  SDValue Shifted = DAG.getNode(ISD::SRL, DL, XLenVT,
                                DAG.getConstant(Table, DL, XLenVT), Shift);
  SDValue Masked = DAG.getNode(ISD::AND, DL, XLenVT, Shifted,
                               DAG.getConstant(7, DL, XLenVT));

  return DAG.getMergeValues({Masked, Chain}, DL);
}

SDValue RISCVTargetLowering::lowerSET_ROUNDING(SDValue Op,
                                               SelectionDAG &DAG) const {
  const MVT XLenVT = Subtarget.getXLenVT();
  SDLoc DL(Op);
  SDValue Chain = Op->getOperand(0);
  SDValue RMValue = Op->getOperand(1);
  SDValue SysRegNo = DAG.getConstant(
      RISCVSysReg::lookupSysRegByName("FRM")->Encoding, DL, XLenVT);

  // Encoding used for rounding mode in RISCV differs from that used in
  // FLT_ROUNDS. To convert it the C rounding mode is used as an index in
  // a table, which consists of a sequence of 4-bit fields, each representing
  // corresponding RISCV mode.
  static const unsigned Table =
      (RISCVFPRndMode::RNE << 4 * int(RoundingMode::NearestTiesToEven)) |
      (RISCVFPRndMode::RTZ << 4 * int(RoundingMode::TowardZero)) |
      (RISCVFPRndMode::RDN << 4 * int(RoundingMode::TowardNegative)) |
      (RISCVFPRndMode::RUP << 4 * int(RoundingMode::TowardPositive)) |
      (RISCVFPRndMode::RMM << 4 * int(RoundingMode::NearestTiesToAway));

  SDValue Shift = DAG.getNode(ISD::SHL, DL, XLenVT, RMValue,
                              DAG.getConstant(2, DL, XLenVT));
  SDValue Shifted = DAG.getNode(ISD::SRL, DL, XLenVT,
                                DAG.getConstant(Table, DL, XLenVT), Shift);
  RMValue = DAG.getNode(ISD::AND, DL, XLenVT, Shifted,
                        DAG.getConstant(0x7, DL, XLenVT));
  return DAG.getNode(RISCVISD::WRITE_CSR, DL, MVT::Other, Chain, SysRegNo,
                     RMValue);
}

// Returns the opcode of the target-specific SDNode that implements the 32-bit
// form of the given Opcode.
static RISCVISD::NodeType getRISCVWOpcode(unsigned Opcode) {
  switch (Opcode) {
  default:
    llvm_unreachable("Unexpected opcode");
  case ISD::SHL:
    return RISCVISD::SLLW;
  case ISD::SRA:
    return RISCVISD::SRAW;
  case ISD::SRL:
    return RISCVISD::SRLW;
  case ISD::SDIV:
    return RISCVISD::DIVW;
  case ISD::UDIV:
    return RISCVISD::DIVUW;
  case ISD::UREM:
    return RISCVISD::REMUW;
  case ISD::ROTL:
    return RISCVISD::ROLW;
  case ISD::ROTR:
    return RISCVISD::RORW;
  case RISCVISD::GREV:
    return RISCVISD::GREVW;
  case RISCVISD::GORC:
    return RISCVISD::GORCW;
  }
}

// Converts the given i8/i16/i32 operation to a target-specific SelectionDAG
// node. Because i8/i16/i32 isn't a legal type for RV64, these operations would
// otherwise be promoted to i64, making it difficult to select the
// SLLW/DIVUW/.../*W later one because the fact the operation was originally of
// type i8/i16/i32 is lost.
static SDValue customLegalizeToWOp(SDNode *N, SelectionDAG &DAG,
                                   unsigned ExtOpc = ISD::ANY_EXTEND) {
  SDLoc DL(N);
  RISCVISD::NodeType WOpcode = getRISCVWOpcode(N->getOpcode());
  SDValue NewOp0 = DAG.getNode(ExtOpc, DL, MVT::i64, N->getOperand(0));
  SDValue NewOp1 = DAG.getNode(ExtOpc, DL, MVT::i64, N->getOperand(1));
  SDValue NewRes = DAG.getNode(WOpcode, DL, MVT::i64, NewOp0, NewOp1);
  // ReplaceNodeResults requires we maintain the same type for the return value.
  return DAG.getNode(ISD::TRUNCATE, DL, N->getValueType(0), NewRes);
}

// Converts the given 32-bit operation to a i64 operation with signed extension
// semantic to reduce the signed extension instructions.
static SDValue customLegalizeToWOpWithSExt(SDNode *N, SelectionDAG &DAG) {
  SDLoc DL(N);
  SDValue NewOp0 = DAG.getNode(ISD::ANY_EXTEND, DL, MVT::i64, N->getOperand(0));
  SDValue NewOp1 = DAG.getNode(ISD::ANY_EXTEND, DL, MVT::i64, N->getOperand(1));
  SDValue NewWOp = DAG.getNode(N->getOpcode(), DL, MVT::i64, NewOp0, NewOp1);
  SDValue NewRes = DAG.getNode(ISD::SIGN_EXTEND_INREG, DL, MVT::i64, NewWOp,
                               DAG.getValueType(MVT::i32));
  return DAG.getNode(ISD::TRUNCATE, DL, MVT::i32, NewRes);
}

void RISCVTargetLowering::ReplaceNodeResults(SDNode *N,
                                             SmallVectorImpl<SDValue> &Results,
                                             SelectionDAG &DAG) const {
  SDLoc DL(N);
  switch (N->getOpcode()) {
  default:
    llvm_unreachable("Don't know how to custom type legalize this operation!");
  case ISD::STRICT_FP_TO_SINT:
  case ISD::STRICT_FP_TO_UINT:
  case ISD::FP_TO_SINT:
  case ISD::FP_TO_UINT: {
    assert(N->getValueType(0) == MVT::i32 && Subtarget.is64Bit() &&
           "Unexpected custom legalisation");
    bool IsStrict = N->isStrictFPOpcode();
    bool IsSigned = N->getOpcode() == ISD::FP_TO_SINT ||
                    N->getOpcode() == ISD::STRICT_FP_TO_SINT;
    SDValue Op0 = IsStrict ? N->getOperand(1) : N->getOperand(0);
    if (getTypeAction(*DAG.getContext(), Op0.getValueType()) !=
        TargetLowering::TypeSoftenFloat) {
      // FIXME: Support strict FP.
      if (IsStrict)
        return;
      if (!isTypeLegal(Op0.getValueType()))
        return;
      unsigned Opc =
          IsSigned ? RISCVISD::FCVT_W_RTZ_RV64 : RISCVISD::FCVT_WU_RTZ_RV64;
      SDValue Res = DAG.getNode(Opc, DL, MVT::i64, Op0);
      Results.push_back(DAG.getNode(ISD::TRUNCATE, DL, MVT::i32, Res));
      return;
    }
    // If the FP type needs to be softened, emit a library call using the 'si'
    // version. If we left it to default legalization we'd end up with 'di'. If
    // the FP type doesn't need to be softened just let generic type
    // legalization promote the result type.
    RTLIB::Libcall LC;
    if (IsSigned)
      LC = RTLIB::getFPTOSINT(Op0.getValueType(), N->getValueType(0));
    else
      LC = RTLIB::getFPTOUINT(Op0.getValueType(), N->getValueType(0));
    MakeLibCallOptions CallOptions;
    EVT OpVT = Op0.getValueType();
    CallOptions.setTypeListBeforeSoften(OpVT, N->getValueType(0), true);
    SDValue Chain = IsStrict ? N->getOperand(0) : SDValue();
    SDValue Result;
    std::tie(Result, Chain) =
        makeLibCall(DAG, LC, N->getValueType(0), Op0, CallOptions, DL, Chain);
    Results.push_back(Result);
    if (IsStrict)
      Results.push_back(Chain);
    break;
  }
  case ISD::READCYCLECOUNTER: {
    assert(!Subtarget.is64Bit() &&
           "READCYCLECOUNTER only has custom type legalization on riscv32");

    SDVTList VTs = DAG.getVTList(MVT::i32, MVT::i32, MVT::Other);
    SDValue RCW =
        DAG.getNode(RISCVISD::READ_CYCLE_WIDE, DL, VTs, N->getOperand(0));

    Results.push_back(
        DAG.getNode(ISD::BUILD_PAIR, DL, MVT::i64, RCW, RCW.getValue(1)));
    Results.push_back(RCW.getValue(2));
    break;
  }
  case ISD::MUL: {
    unsigned Size = N->getSimpleValueType(0).getSizeInBits();
    unsigned XLen = Subtarget.getXLen();
    // This multiply needs to be expanded, try to use MULHSU+MUL if possible.
    if (Size > XLen) {
      assert(Size == (XLen * 2) && "Unexpected custom legalisation");
      SDValue LHS = N->getOperand(0);
      SDValue RHS = N->getOperand(1);
      APInt HighMask = APInt::getHighBitsSet(Size, XLen);

      bool LHSIsU = DAG.MaskedValueIsZero(LHS, HighMask);
      bool RHSIsU = DAG.MaskedValueIsZero(RHS, HighMask);
      // We need exactly one side to be unsigned.
      if (LHSIsU == RHSIsU)
        return;

      auto MakeMULPair = [&](SDValue S, SDValue U) {
        MVT XLenVT = Subtarget.getXLenVT();
        S = DAG.getNode(ISD::TRUNCATE, DL, XLenVT, S);
        U = DAG.getNode(ISD::TRUNCATE, DL, XLenVT, U);
        SDValue Lo = DAG.getNode(ISD::MUL, DL, XLenVT, S, U);
        SDValue Hi = DAG.getNode(RISCVISD::MULHSU, DL, XLenVT, S, U);
        return DAG.getNode(ISD::BUILD_PAIR, DL, N->getValueType(0), Lo, Hi);
      };

      bool LHSIsS = DAG.ComputeNumSignBits(LHS) > XLen;
      bool RHSIsS = DAG.ComputeNumSignBits(RHS) > XLen;

      // The other operand should be signed, but still prefer MULH when
      // possible.
      if (RHSIsU && LHSIsS && !RHSIsS)
        Results.push_back(MakeMULPair(LHS, RHS));
      else if (LHSIsU && RHSIsS && !LHSIsS)
        Results.push_back(MakeMULPair(RHS, LHS));

      return;
    }
    LLVM_FALLTHROUGH;
  }
  case ISD::ADD:
  case ISD::SUB:
    assert(N->getValueType(0) == MVT::i32 && Subtarget.is64Bit() &&
           "Unexpected custom legalisation");
    Results.push_back(customLegalizeToWOpWithSExt(N, DAG));
    break;
  case ISD::SHL:
  case ISD::SRA:
  case ISD::SRL:
    assert(N->getValueType(0) == MVT::i32 && Subtarget.is64Bit() &&
           "Unexpected custom legalisation");
    if (N->getOperand(1).getOpcode() != ISD::Constant) {
      Results.push_back(customLegalizeToWOp(N, DAG));
      break;
    }

    // Custom legalize ISD::SHL by placing a SIGN_EXTEND_INREG after. This is
    // similar to customLegalizeToWOpWithSExt, but we must zero_extend the
    // shift amount.
    if (N->getOpcode() == ISD::SHL) {
      SDLoc DL(N);
      SDValue NewOp0 =
          DAG.getNode(ISD::ANY_EXTEND, DL, MVT::i64, N->getOperand(0));
      SDValue NewOp1 =
          DAG.getNode(ISD::ZERO_EXTEND, DL, MVT::i64, N->getOperand(1));
      SDValue NewWOp = DAG.getNode(ISD::SHL, DL, MVT::i64, NewOp0, NewOp1);
      SDValue NewRes = DAG.getNode(ISD::SIGN_EXTEND_INREG, DL, MVT::i64, NewWOp,
                                   DAG.getValueType(MVT::i32));
      Results.push_back(DAG.getNode(ISD::TRUNCATE, DL, MVT::i32, NewRes));
    }

    break;
  case ISD::ROTL:
  case ISD::ROTR:
    assert(N->getValueType(0) == MVT::i32 && Subtarget.is64Bit() &&
           "Unexpected custom legalisation");
    Results.push_back(customLegalizeToWOp(N, DAG));
    break;
  case ISD::CTTZ:
  case ISD::CTTZ_ZERO_UNDEF:
  case ISD::CTLZ:
  case ISD::CTLZ_ZERO_UNDEF: {
    assert(N->getValueType(0) == MVT::i32 && Subtarget.is64Bit() &&
           "Unexpected custom legalisation");

    SDValue NewOp0 =
        DAG.getNode(ISD::ANY_EXTEND, DL, MVT::i64, N->getOperand(0));
    bool IsCTZ =
        N->getOpcode() == ISD::CTTZ || N->getOpcode() == ISD::CTTZ_ZERO_UNDEF;
    unsigned Opc = IsCTZ ? RISCVISD::CTZW : RISCVISD::CLZW;
    SDValue Res = DAG.getNode(Opc, DL, MVT::i64, NewOp0);
    Results.push_back(DAG.getNode(ISD::TRUNCATE, DL, MVT::i32, Res));
    return;
  }
  case ISD::SDIV:
  case ISD::UDIV:
  case ISD::UREM: {
    MVT VT = N->getSimpleValueType(0);
    assert((VT == MVT::i8 || VT == MVT::i16 || VT == MVT::i32) &&
           Subtarget.is64Bit() && Subtarget.hasStdExtM() &&
           "Unexpected custom legalisation");
    // Don't promote division/remainder by constant since we should expand those
    // to multiply by magic constant.
    // FIXME: What if the expansion is disabled for minsize.
    if (N->getOperand(1).getOpcode() == ISD::Constant)
      return;

    // If the input is i32, use ANY_EXTEND since the W instructions don't read
    // the upper 32 bits. For other types we need to sign or zero extend
    // based on the opcode.
    unsigned ExtOpc = ISD::ANY_EXTEND;
    if (VT != MVT::i32)
      ExtOpc = N->getOpcode() == ISD::SDIV ? ISD::SIGN_EXTEND
                                           : ISD::ZERO_EXTEND;

    Results.push_back(customLegalizeToWOp(N, DAG, ExtOpc));
    break;
  }
  case ISD::UADDO:
  case ISD::USUBO: {
    assert(N->getValueType(0) == MVT::i32 && Subtarget.is64Bit() &&
           "Unexpected custom legalisation");
    bool IsAdd = N->getOpcode() == ISD::UADDO;
    // Create an ADDW or SUBW.
    SDValue LHS = DAG.getNode(ISD::ANY_EXTEND, DL, MVT::i64, N->getOperand(0));
    SDValue RHS = DAG.getNode(ISD::ANY_EXTEND, DL, MVT::i64, N->getOperand(1));
    SDValue Res =
        DAG.getNode(IsAdd ? ISD::ADD : ISD::SUB, DL, MVT::i64, LHS, RHS);
    Res = DAG.getNode(ISD::SIGN_EXTEND_INREG, DL, MVT::i64, Res,
                      DAG.getValueType(MVT::i32));

    // Sign extend the LHS and perform an unsigned compare with the ADDW result.
    // Since the inputs are sign extended from i32, this is equivalent to
    // comparing the lower 32 bits.
    LHS = DAG.getNode(ISD::SIGN_EXTEND, DL, MVT::i64, N->getOperand(0));
    SDValue Overflow = DAG.getSetCC(DL, N->getValueType(1), Res, LHS,
                                    IsAdd ? ISD::SETULT : ISD::SETUGT);

    Results.push_back(DAG.getNode(ISD::TRUNCATE, DL, MVT::i32, Res));
    Results.push_back(Overflow);
    return;
  }
  case ISD::UADDSAT:
  case ISD::USUBSAT: {
    assert(N->getValueType(0) == MVT::i32 && Subtarget.is64Bit() &&
           "Unexpected custom legalisation");
    if (Subtarget.hasStdExtZbb()) {
      // With Zbb we can sign extend and let LegalizeDAG use minu/maxu. Using
      // sign extend allows overflow of the lower 32 bits to be detected on
      // the promoted size.
      SDValue LHS =
          DAG.getNode(ISD::SIGN_EXTEND, DL, MVT::i64, N->getOperand(0));
      SDValue RHS =
          DAG.getNode(ISD::SIGN_EXTEND, DL, MVT::i64, N->getOperand(1));
      SDValue Res = DAG.getNode(N->getOpcode(), DL, MVT::i64, LHS, RHS);
      Results.push_back(DAG.getNode(ISD::TRUNCATE, DL, MVT::i32, Res));
      return;
    }

    // Without Zbb, expand to UADDO/USUBO+select which will trigger our custom
    // promotion for UADDO/USUBO.
    Results.push_back(expandAddSubSat(N, DAG));
    return;
  }
  case ISD::BITCAST: {
    EVT VT = N->getValueType(0);
    assert(VT.isInteger() && !VT.isVector() && "Unexpected VT!");
    SDValue Op0 = N->getOperand(0);
    EVT Op0VT = Op0.getValueType();
    MVT XLenVT = Subtarget.getXLenVT();
    if (VT == MVT::i16 && Op0VT == MVT::f16 && Subtarget.hasStdExtZfh()) {
      SDValue FPConv = DAG.getNode(RISCVISD::FMV_X_ANYEXTH, DL, XLenVT, Op0);
      Results.push_back(DAG.getNode(ISD::TRUNCATE, DL, MVT::i16, FPConv));
    } else if (VT == MVT::i32 && Op0VT == MVT::f32 && Subtarget.is64Bit() &&
               Subtarget.hasStdExtF()) {
      SDValue FPConv =
          DAG.getNode(RISCVISD::FMV_X_ANYEXTW_RV64, DL, MVT::i64, Op0);
      Results.push_back(DAG.getNode(ISD::TRUNCATE, DL, MVT::i32, FPConv));
    } else if (!VT.isVector() && Op0VT.isFixedLengthVector() &&
               isTypeLegal(Op0VT)) {
      // Custom-legalize bitcasts from fixed-length vector types to illegal
      // scalar types in order to improve codegen. Bitcast the vector to a
      // one-element vector type whose element type is the same as the result
      // type, and extract the first element.
      LLVMContext &Context = *DAG.getContext();
      SDValue BVec = DAG.getBitcast(EVT::getVectorVT(Context, VT, 1), Op0);
      Results.push_back(DAG.getNode(ISD::EXTRACT_VECTOR_ELT, DL, VT, BVec,
                                    DAG.getConstant(0, DL, XLenVT)));
    }
    break;
  }
  case RISCVISD::GREV:
  case RISCVISD::GORC: {
    assert(N->getValueType(0) == MVT::i32 && Subtarget.is64Bit() &&
           "Unexpected custom legalisation");
    assert(isa<ConstantSDNode>(N->getOperand(1)) && "Expected constant");
    // This is similar to customLegalizeToWOp, except that we pass the second
    // operand (a TargetConstant) straight through: it is already of type
    // XLenVT.
    RISCVISD::NodeType WOpcode = getRISCVWOpcode(N->getOpcode());
    SDValue NewOp0 =
        DAG.getNode(ISD::ANY_EXTEND, DL, MVT::i64, N->getOperand(0));
    SDValue NewOp1 =
        DAG.getNode(ISD::ANY_EXTEND, DL, MVT::i64, N->getOperand(1));
    SDValue NewRes = DAG.getNode(WOpcode, DL, MVT::i64, NewOp0, NewOp1);
    // ReplaceNodeResults requires we maintain the same type for the return
    // value.
    Results.push_back(DAG.getNode(ISD::TRUNCATE, DL, MVT::i32, NewRes));
    break;
  }
  case RISCVISD::SHFL: {
    // There is no SHFLIW instruction, but we can just promote the operation.
    assert(N->getValueType(0) == MVT::i32 && Subtarget.is64Bit() &&
           "Unexpected custom legalisation");
    assert(isa<ConstantSDNode>(N->getOperand(1)) && "Expected constant");
    SDValue NewOp0 =
        DAG.getNode(ISD::ANY_EXTEND, DL, MVT::i64, N->getOperand(0));
    SDValue NewOp1 =
        DAG.getNode(ISD::ANY_EXTEND, DL, MVT::i64, N->getOperand(1));
    SDValue NewRes = DAG.getNode(RISCVISD::SHFL, DL, MVT::i64, NewOp0, NewOp1);
    // ReplaceNodeResults requires we maintain the same type for the return
    // value.
    Results.push_back(DAG.getNode(ISD::TRUNCATE, DL, MVT::i32, NewRes));
    break;
  }
  case ISD::BSWAP:
  case ISD::BITREVERSE: {
    MVT VT = N->getSimpleValueType(0);
    MVT XLenVT = Subtarget.getXLenVT();
    assert((VT == MVT::i8 || VT == MVT::i16 ||
            (VT == MVT::i32 && Subtarget.is64Bit())) &&
           Subtarget.hasStdExtZbp() && "Unexpected custom legalisation");
    SDValue NewOp0 = DAG.getNode(ISD::ANY_EXTEND, DL, XLenVT, N->getOperand(0));
    unsigned Imm = VT.getSizeInBits() - 1;
    // If this is BSWAP rather than BITREVERSE, clear the lower 3 bits.
    if (N->getOpcode() == ISD::BSWAP)
      Imm &= ~0x7U;
    unsigned Opc = Subtarget.is64Bit() ? RISCVISD::GREVW : RISCVISD::GREV;
    SDValue GREVI =
        DAG.getNode(Opc, DL, XLenVT, NewOp0, DAG.getConstant(Imm, DL, XLenVT));
    // ReplaceNodeResults requires we maintain the same type for the return
    // value.
    Results.push_back(DAG.getNode(ISD::TRUNCATE, DL, VT, GREVI));
    break;
  }
  case ISD::FSHL:
  case ISD::FSHR: {
    assert(N->getValueType(0) == MVT::i32 && Subtarget.is64Bit() &&
           Subtarget.hasStdExtZbt() && "Unexpected custom legalisation");
    SDValue NewOp0 =
        DAG.getNode(ISD::ANY_EXTEND, DL, MVT::i64, N->getOperand(0));
    SDValue NewOp1 =
        DAG.getNode(ISD::ANY_EXTEND, DL, MVT::i64, N->getOperand(1));
    SDValue NewOp2 =
        DAG.getNode(ISD::ANY_EXTEND, DL, MVT::i64, N->getOperand(2));
    // FSLW/FSRW take a 6 bit shift amount but i32 FSHL/FSHR only use 5 bits.
    // Mask the shift amount to 5 bits.
    NewOp2 = DAG.getNode(ISD::AND, DL, MVT::i64, NewOp2,
                         DAG.getConstant(0x1f, DL, MVT::i64));
    unsigned Opc =
        N->getOpcode() == ISD::FSHL ? RISCVISD::FSLW : RISCVISD::FSRW;
    SDValue NewOp = DAG.getNode(Opc, DL, MVT::i64, NewOp0, NewOp1, NewOp2);
    Results.push_back(DAG.getNode(ISD::TRUNCATE, DL, MVT::i32, NewOp));
  break;
  }
  case ISD::EXTRACT_SUBVECTOR: {
    unsigned Idx = cast<ConstantSDNode>(N->getOperand(1))->getZExtValue();
    assert(Idx == 0 && "We can only extract the lowest vector");
    Results.push_back(N->getOperand(0));
    // Results.push_back(DAG.getNode(RISCVISD::LOWER_PART, DL,
    //                               N->getOperand(0)->getValueType(0),
    //                               N->getOperand(0)));
    break;
  }
  case ISD::INTRINSIC_W_CHAIN: {
    unsigned IntNo = cast<ConstantSDNode>(N->getOperand(1))->getZExtValue();
    switch (IntNo) {
    case Intrinsic::vp_load: {
      EVT Ty = N->getValueType(0);
      EVT ChainTy = N->getValueType(1);
      assert(Ty.isScalableVector() && "Expecting a scalable type");
      EVT WidenVT = getTypeToTransformTo(*DAG.getContext(), Ty);

      SmallVector<SDValue, 4> ops(N->op_begin(), N->op_end());
      SDValue NewIntrinsic = LowerINTRINSIC_W_CHAIN(
          DAG.getNode(ISD::INTRINSIC_W_CHAIN, DL, DAG.getVTList(WidenVT, ChainTy),
                      ops),
          DAG);

      SDValue Extract =
          DAG.getNode(ISD::EXTRACT_SUBVECTOR, DL, Ty, NewIntrinsic,
                      DAG.getTargetConstant(0, DL, Subtarget.getXLenVT()));

      Results.push_back(Extract);
      Results.push_back(NewIntrinsic.getValue(1));
      break;
    }
    default:
      llvm_unreachable("Don't know how to custom type legalize the result of "
                       "this intrinsic!");
    }
    break;
  }
  case ISD::EXTRACT_VECTOR_ELT: {
    // Custom-legalize an EXTRACT_VECTOR_ELT where XLEN<SEW, as the SEW element
    // type is illegal (currently only vXi64 RV32).
    // With vmv.x.s, when SEW > XLEN, only the least-significant XLEN bits are
    // transferred to the destination register. We issue two of these from the
    // upper- and lower- halves of the SEW-bit vector element, slid down to the
    // first element.
    SDValue Vec = N->getOperand(0);
    SDValue Idx = N->getOperand(1);

    // The vector type hasn't been legalized yet so we can't issue target
    // specific nodes if it needs legalization.
    // FIXME: We would manually legalize if it's important.
    if (!isTypeLegal(Vec.getValueType()))
      return;

    MVT VecVT = Vec.getSimpleValueType();

    assert(!Subtarget.is64Bit() && N->getValueType(0) == MVT::i64 &&
           VecVT.getVectorElementType() == MVT::i64 &&
           "Unexpected EXTRACT_VECTOR_ELT legalization");

    // If this is a fixed vector, we need to convert it to a scalable vector.
    MVT ContainerVT = VecVT;
    if (VecVT.isFixedLengthVector()) {
      ContainerVT = getContainerForFixedLengthVector(VecVT);
      Vec = convertToScalableVector(ContainerVT, Vec, DAG, Subtarget);
    }

    MVT XLenVT = Subtarget.getXLenVT();

    // Use a VL of 1 to avoid processing more elements than we need.
    MVT MaskVT = MVT::getVectorVT(MVT::i1, VecVT.getVectorElementCount());
    SDValue VL = DAG.getConstant(1, DL, XLenVT);
    SDValue Mask = DAG.getNode(RISCVISD::VMSET_VL, DL, MaskVT, VL);

    // Unless the index is known to be 0, we must slide the vector down to get
    // the desired element into index 0.
    if (!isNullConstant(Idx)) {
      Vec = DAG.getNode(RISCVISD::VSLIDEDOWN_VL, DL, ContainerVT,
                        DAG.getUNDEF(ContainerVT), Vec, Idx, Mask, VL);
    }

    // Extract the lower XLEN bits of the correct vector element.
    SDValue EltLo = DAG.getNode(RISCVISD::VMV_X_S, DL, XLenVT, Vec);

    // To extract the upper XLEN bits of the vector element, shift the first
    // element right by 32 bits and re-extract the lower XLEN bits.
    SDValue ThirtyTwoV = DAG.getNode(RISCVISD::VMV_V_X_VL, DL, ContainerVT,
                                     DAG.getConstant(32, DL, XLenVT), VL);
    SDValue LShr32 = DAG.getNode(RISCVISD::SRL_VL, DL, ContainerVT, Vec,
                                 ThirtyTwoV, Mask, VL);

    SDValue EltHi = DAG.getNode(RISCVISD::VMV_X_S, DL, XLenVT, LShr32);

    Results.push_back(DAG.getNode(ISD::BUILD_PAIR, DL, MVT::i64, EltLo, EltHi));
    break;
  }
  case ISD::INTRINSIC_WO_CHAIN: {
    unsigned IntNo = cast<ConstantSDNode>(N->getOperand(0))->getZExtValue();
    switch (IntNo) {
    default:
      llvm_unreachable(
          "Don't know how to custom type legalize this intrinsic!");
    case Intrinsic::riscv_orc_b: {
      // Lower to the GORCI encoding for orc.b with the operand extended.
      SDValue NewOp =
          DAG.getNode(ISD::ANY_EXTEND, DL, MVT::i64, N->getOperand(1));
      // If Zbp is enabled, use GORCIW which will sign extend the result.
      unsigned Opc =
          Subtarget.hasStdExtZbp() ? RISCVISD::GORCW : RISCVISD::GORC;
      SDValue Res = DAG.getNode(Opc, DL, MVT::i64, NewOp,
                                DAG.getConstant(7, DL, MVT::i64));
      Results.push_back(DAG.getNode(ISD::TRUNCATE, DL, MVT::i32, Res));
      return;
    }
    case Intrinsic::riscv_grev:
    case Intrinsic::riscv_gorc: {
      assert(N->getValueType(0) == MVT::i32 && Subtarget.is64Bit() &&
             "Unexpected custom legalisation");
      SDValue NewOp1 =
          DAG.getNode(ISD::ANY_EXTEND, DL, MVT::i64, N->getOperand(1));
      SDValue NewOp2 =
          DAG.getNode(ISD::ANY_EXTEND, DL, MVT::i64, N->getOperand(2));
      unsigned Opc =
          IntNo == Intrinsic::riscv_grev ? RISCVISD::GREVW : RISCVISD::GORCW;
      SDValue Res = DAG.getNode(Opc, DL, MVT::i64, NewOp1, NewOp2);
      Results.push_back(DAG.getNode(ISD::TRUNCATE, DL, MVT::i32, Res));
      break;
    }
    case Intrinsic::riscv_shfl:
    case Intrinsic::riscv_unshfl: {
      assert(N->getValueType(0) == MVT::i32 && Subtarget.is64Bit() &&
             "Unexpected custom legalisation");
      SDValue NewOp1 =
          DAG.getNode(ISD::ANY_EXTEND, DL, MVT::i64, N->getOperand(1));
      SDValue NewOp2 =
          DAG.getNode(ISD::ANY_EXTEND, DL, MVT::i64, N->getOperand(2));
      unsigned Opc =
          IntNo == Intrinsic::riscv_shfl ? RISCVISD::SHFLW : RISCVISD::UNSHFLW;
      if (isa<ConstantSDNode>(N->getOperand(2))) {
        NewOp2 = DAG.getNode(ISD::AND, DL, MVT::i64, NewOp2,
                             DAG.getConstant(0xf, DL, MVT::i64));
        Opc =
            IntNo == Intrinsic::riscv_shfl ? RISCVISD::SHFL : RISCVISD::UNSHFL;
      }
      SDValue Res = DAG.getNode(Opc, DL, MVT::i64, NewOp1, NewOp2);
      Results.push_back(DAG.getNode(ISD::TRUNCATE, DL, MVT::i32, Res));
      break;
    }
    case Intrinsic::riscv_bcompress:
    case Intrinsic::riscv_bdecompress: {
      assert(N->getValueType(0) == MVT::i32 && Subtarget.is64Bit() &&
             "Unexpected custom legalisation");
      SDValue NewOp1 =
          DAG.getNode(ISD::ANY_EXTEND, DL, MVT::i64, N->getOperand(1));
      SDValue NewOp2 =
          DAG.getNode(ISD::ANY_EXTEND, DL, MVT::i64, N->getOperand(2));
      unsigned Opc = IntNo == Intrinsic::riscv_bcompress
                         ? RISCVISD::BCOMPRESSW
                         : RISCVISD::BDECOMPRESSW;
      SDValue Res = DAG.getNode(Opc, DL, MVT::i64, NewOp1, NewOp2);
      Results.push_back(DAG.getNode(ISD::TRUNCATE, DL, MVT::i32, Res));
      break;
    }
    case Intrinsic::riscv_vmv_x_s: {
      EVT VT = N->getValueType(0);
      MVT XLenVT = Subtarget.getXLenVT();
      if (VT.bitsLT(XLenVT)) {
        // Simple case just extract using vmv.x.s and truncate.
        SDValue Extract = DAG.getNode(RISCVISD::VMV_X_S, DL,
                                      Subtarget.getXLenVT(), N->getOperand(1));
        Results.push_back(DAG.getNode(ISD::TRUNCATE, DL, VT, Extract));
        return;
      }

      assert(VT == MVT::i64 && !Subtarget.is64Bit() &&
             "Unexpected custom legalization");

      // We need to do the move in two steps.
      SDValue Vec = N->getOperand(1);
      MVT VecVT = Vec.getSimpleValueType();

      // First extract the lower XLEN bits of the element.
      SDValue EltLo = DAG.getNode(RISCVISD::VMV_X_S, DL, XLenVT, Vec);

      // To extract the upper XLEN bits of the vector element, shift the first
      // element right by 32 bits and re-extract the lower XLEN bits.
      SDValue VL = DAG.getConstant(1, DL, XLenVT);
      MVT MaskVT = MVT::getVectorVT(MVT::i1, VecVT.getVectorElementCount());
      SDValue Mask = DAG.getNode(RISCVISD::VMSET_VL, DL, MaskVT, VL);
      SDValue ThirtyTwoV = DAG.getNode(RISCVISD::VMV_V_X_VL, DL, VecVT,
                                       DAG.getConstant(32, DL, XLenVT), VL);
      SDValue LShr32 =
          DAG.getNode(RISCVISD::SRL_VL, DL, VecVT, Vec, ThirtyTwoV, Mask, VL);
      SDValue EltHi = DAG.getNode(RISCVISD::VMV_X_S, DL, XLenVT, LShr32);

      Results.push_back(
          DAG.getNode(ISD::BUILD_PAIR, DL, MVT::i64, EltLo, EltHi));
      break;
    }
    case Intrinsic::vscale: {
      EVT Ty = N->getValueType(0);
      switch (Ty.getSimpleVT().SimpleTy) {
      default:
        llvm_unreachable("Unexpected result type to legalize");
      case MVT::i32:
      case MVT::i16:
      case MVT::i8:
        SDValue Promoted = DAG.getNode(ISD::INTRINSIC_WO_CHAIN, DL, MVT::i64,
                                       DAG.getConstant(IntNo, DL, MVT::i64));
        SDValue Trunc = DAG.getNode(ISD::TRUNCATE, DL, Ty, Promoted);
        Results.push_back(Trunc);
        break;
      }
      break;
    }
    case Intrinsic::epi_vmv_x_s: {
      EVT Ty = N->getValueType(0);
      MVT::SimpleValueType SimpleVT = Ty.getSimpleVT().SimpleTy;
      assert(SimpleVT == MVT::i8 || SimpleVT == MVT::i16 ||
             SimpleVT == MVT::i32);

      SDValue Extract64 =
          DAG.getNode(RISCVISD::VMV_X_S, DL, MVT::i64, N->getOperand(1));
      SDValue Trunc = DAG.getNode(ISD::TRUNCATE, DL, Ty, Extract64);
      Results.push_back(Trunc);

      break;
    }
#define VP_INTRINSIC(X) case Intrinsic::X:
      VP_INTRINSIC_WO_CHAIN_SET
#undef VP_INTRINSIC
      // VP intrinsics
      {
        EVT Ty = N->getValueType(0);
        assert(Ty.isScalableVector() && "Expecting a scalable type");
        EVT WidenVT = getTypeToTransformTo(*DAG.getContext(), Ty);

        SDValue NewIntrinsic = LowerINTRINSIC_WO_CHAIN(
            DAG.getNode(ISD::INTRINSIC_WO_CHAIN, DL, WidenVT, N->ops()), DAG);
        SDValue Extract =
            DAG.getNode(ISD::EXTRACT_SUBVECTOR, DL, Ty, NewIntrinsic,
                        DAG.getTargetConstant(0, DL, Subtarget.getXLenVT()));
        Results.push_back(Extract);
        break;
      }
    }
    break;
  }
  case ISD::VECREDUCE_ADD:
  case ISD::VECREDUCE_AND:
  case ISD::VECREDUCE_OR:
  case ISD::VECREDUCE_XOR:
  case ISD::VECREDUCE_SMAX:
  case ISD::VECREDUCE_UMAX:
  case ISD::VECREDUCE_SMIN:
  case ISD::VECREDUCE_UMIN:
    if (SDValue V = lowerVECREDUCE(SDValue(N, 0), DAG))
      Results.push_back(V);
    break;
  case ISD::FLT_ROUNDS_: {
    SDVTList VTs = DAG.getVTList(Subtarget.getXLenVT(), MVT::Other);
    SDValue Res = DAG.getNode(ISD::FLT_ROUNDS_, DL, VTs, N->getOperand(0));
    Results.push_back(Res.getValue(0));
    Results.push_back(Res.getValue(1));
    break;
  }
  }
}

// A structure to hold one of the bit-manipulation patterns below. Together, a
// SHL and non-SHL pattern may form a bit-manipulation pair on a single source:
//   (or (and (shl x, 1), 0xAAAAAAAA),
//       (and (srl x, 1), 0x55555555))
struct RISCVBitmanipPat {
  SDValue Op;
  unsigned ShAmt;
  bool IsSHL;

  bool formsPairWith(const RISCVBitmanipPat &Other) const {
    return Op == Other.Op && ShAmt == Other.ShAmt && IsSHL != Other.IsSHL;
  }
};

// Matches patterns of the form
//   (and (shl x, C2), (C1 << C2))
//   (and (srl x, C2), C1)
//   (shl (and x, C1), C2)
//   (srl (and x, (C1 << C2)), C2)
// Where C2 is a power of 2 and C1 has at least that many leading zeroes.
// The expected masks for each shift amount are specified in BitmanipMasks where
// BitmanipMasks[log2(C2)] specifies the expected C1 value.
// The max allowed shift amount is either XLen/2 or XLen/4 determined by whether
// BitmanipMasks contains 6 or 5 entries assuming that the maximum possible
// XLen is 64.
static Optional<RISCVBitmanipPat>
matchRISCVBitmanipPat(SDValue Op, ArrayRef<uint64_t> BitmanipMasks) {
  assert((BitmanipMasks.size() == 5 || BitmanipMasks.size() == 6) &&
         "Unexpected number of masks");
  Optional<uint64_t> Mask;
  // Optionally consume a mask around the shift operation.
  if (Op.getOpcode() == ISD::AND && isa<ConstantSDNode>(Op.getOperand(1))) {
    Mask = Op.getConstantOperandVal(1);
    Op = Op.getOperand(0);
  }
  if (Op.getOpcode() != ISD::SHL && Op.getOpcode() != ISD::SRL)
    return None;
  bool IsSHL = Op.getOpcode() == ISD::SHL;

  if (!isa<ConstantSDNode>(Op.getOperand(1)))
    return None;
  uint64_t ShAmt = Op.getConstantOperandVal(1);

  unsigned Width = Op.getValueType() == MVT::i64 ? 64 : 32;
  if (ShAmt >= Width || !isPowerOf2_64(ShAmt))
    return None;
  // If we don't have enough masks for 64 bit, then we must be trying to
  // match SHFL so we're only allowed to shift 1/4 of the width.
  if (BitmanipMasks.size() == 5 && ShAmt >= (Width / 2))
    return None;

  SDValue Src = Op.getOperand(0);

  // The expected mask is shifted left when the AND is found around SHL
  // patterns.
  //   ((x >> 1) & 0x55555555)
  //   ((x << 1) & 0xAAAAAAAA)
  bool SHLExpMask = IsSHL;

  if (!Mask) {
    // Sometimes LLVM keeps the mask as an operand of the shift, typically when
    // the mask is all ones: consume that now.
    if (Src.getOpcode() == ISD::AND && isa<ConstantSDNode>(Src.getOperand(1))) {
      Mask = Src.getConstantOperandVal(1);
      Src = Src.getOperand(0);
      // The expected mask is now in fact shifted left for SRL, so reverse the
      // decision.
      //   ((x & 0xAAAAAAAA) >> 1)
      //   ((x & 0x55555555) << 1)
      SHLExpMask = !SHLExpMask;
    } else {
      // Use a default shifted mask of all-ones if there's no AND, truncated
      // down to the expected width. This simplifies the logic later on.
      Mask = maskTrailingOnes<uint64_t>(Width);
      *Mask &= (IsSHL ? *Mask << ShAmt : *Mask >> ShAmt);
    }
  }

  unsigned MaskIdx = Log2_32(ShAmt);
  uint64_t ExpMask = BitmanipMasks[MaskIdx] & maskTrailingOnes<uint64_t>(Width);

  if (SHLExpMask)
    ExpMask <<= ShAmt;

  if (Mask != ExpMask)
    return None;

  return RISCVBitmanipPat{Src, (unsigned)ShAmt, IsSHL};
}

// Matches any of the following bit-manipulation patterns:
//   (and (shl x, 1), (0x55555555 << 1))
//   (and (srl x, 1), 0x55555555)
//   (shl (and x, 0x55555555), 1)
//   (srl (and x, (0x55555555 << 1)), 1)
// where the shift amount and mask may vary thus:
//   [1]  = 0x55555555 / 0xAAAAAAAA
//   [2]  = 0x33333333 / 0xCCCCCCCC
//   [4]  = 0x0F0F0F0F / 0xF0F0F0F0
//   [8]  = 0x00FF00FF / 0xFF00FF00
//   [16] = 0x0000FFFF / 0xFFFFFFFF
//   [32] = 0x00000000FFFFFFFF / 0xFFFFFFFF00000000 (for RV64)
static Optional<RISCVBitmanipPat> matchGREVIPat(SDValue Op) {
  // These are the unshifted masks which we use to match bit-manipulation
  // patterns. They may be shifted left in certain circumstances.
  static const uint64_t BitmanipMasks[] = {
      0x5555555555555555ULL, 0x3333333333333333ULL, 0x0F0F0F0F0F0F0F0FULL,
      0x00FF00FF00FF00FFULL, 0x0000FFFF0000FFFFULL, 0x00000000FFFFFFFFULL};

  return matchRISCVBitmanipPat(Op, BitmanipMasks);
}

// Match the following pattern as a GREVI(W) operation
//   (or (BITMANIP_SHL x), (BITMANIP_SRL x))
static SDValue combineORToGREV(SDValue Op, SelectionDAG &DAG,
                               const RISCVSubtarget &Subtarget) {
  assert(Subtarget.hasStdExtZbp() && "Expected Zbp extenson");
  EVT VT = Op.getValueType();

  if (VT == Subtarget.getXLenVT() || (Subtarget.is64Bit() && VT == MVT::i32)) {
    auto LHS = matchGREVIPat(Op.getOperand(0));
    auto RHS = matchGREVIPat(Op.getOperand(1));
    if (LHS && RHS && LHS->formsPairWith(*RHS)) {
      SDLoc DL(Op);
      return DAG.getNode(RISCVISD::GREV, DL, VT, LHS->Op,
                         DAG.getConstant(LHS->ShAmt, DL, VT));
    }
  }
  return SDValue();
}

// Matches any the following pattern as a GORCI(W) operation
// 1.  (or (GREVI x, shamt), x) if shamt is a power of 2
// 2.  (or x, (GREVI x, shamt)) if shamt is a power of 2
// 3.  (or (or (BITMANIP_SHL x), x), (BITMANIP_SRL x))
// Note that with the variant of 3.,
//     (or (or (BITMANIP_SHL x), (BITMANIP_SRL x)), x)
// the inner pattern will first be matched as GREVI and then the outer
// pattern will be matched to GORC via the first rule above.
// 4.  (or (rotl/rotr x, bitwidth/2), x)
static SDValue combineORToGORC(SDValue Op, SelectionDAG &DAG,
                               const RISCVSubtarget &Subtarget) {
  assert(Subtarget.hasStdExtZbp() && "Expected Zbp extenson");
  EVT VT = Op.getValueType();

  if (VT == Subtarget.getXLenVT() || (Subtarget.is64Bit() && VT == MVT::i32)) {
    SDLoc DL(Op);
    SDValue Op0 = Op.getOperand(0);
    SDValue Op1 = Op.getOperand(1);

    auto MatchOROfReverse = [&](SDValue Reverse, SDValue X) {
      if (Reverse.getOpcode() == RISCVISD::GREV && Reverse.getOperand(0) == X &&
          isa<ConstantSDNode>(Reverse.getOperand(1)) &&
          isPowerOf2_32(Reverse.getConstantOperandVal(1)))
        return DAG.getNode(RISCVISD::GORC, DL, VT, X, Reverse.getOperand(1));
      // We can also form GORCI from ROTL/ROTR by half the bitwidth.
      if ((Reverse.getOpcode() == ISD::ROTL ||
           Reverse.getOpcode() == ISD::ROTR) &&
          Reverse.getOperand(0) == X &&
          isa<ConstantSDNode>(Reverse.getOperand(1))) {
        uint64_t RotAmt = Reverse.getConstantOperandVal(1);
        if (RotAmt == (VT.getSizeInBits() / 2))
          return DAG.getNode(RISCVISD::GORC, DL, VT, X,
                             DAG.getConstant(RotAmt, DL, VT));
      }
      return SDValue();
    };

    // Check for either commutable permutation of (or (GREVI x, shamt), x)
    if (SDValue V = MatchOROfReverse(Op0, Op1))
      return V;
    if (SDValue V = MatchOROfReverse(Op1, Op0))
      return V;

    // OR is commutable so canonicalize its OR operand to the left
    if (Op0.getOpcode() != ISD::OR && Op1.getOpcode() == ISD::OR)
      std::swap(Op0, Op1);
    if (Op0.getOpcode() != ISD::OR)
      return SDValue();
    SDValue OrOp0 = Op0.getOperand(0);
    SDValue OrOp1 = Op0.getOperand(1);
    auto LHS = matchGREVIPat(OrOp0);
    // OR is commutable so swap the operands and try again: x might have been
    // on the left
    if (!LHS) {
      std::swap(OrOp0, OrOp1);
      LHS = matchGREVIPat(OrOp0);
    }
    auto RHS = matchGREVIPat(Op1);
    if (LHS && RHS && LHS->formsPairWith(*RHS) && LHS->Op == OrOp1) {
      return DAG.getNode(RISCVISD::GORC, DL, VT, LHS->Op,
                         DAG.getConstant(LHS->ShAmt, DL, VT));
    }
  }
  return SDValue();
}

// Matches any of the following bit-manipulation patterns:
//   (and (shl x, 1), (0x22222222 << 1))
//   (and (srl x, 1), 0x22222222)
//   (shl (and x, 0x22222222), 1)
//   (srl (and x, (0x22222222 << 1)), 1)
// where the shift amount and mask may vary thus:
//   [1]  = 0x22222222 / 0x44444444
//   [2]  = 0x0C0C0C0C / 0x3C3C3C3C
//   [4]  = 0x00F000F0 / 0x0F000F00
//   [8]  = 0x0000FF00 / 0x00FF0000
//   [16] = 0x00000000FFFF0000 / 0x0000FFFF00000000 (for RV64)
static Optional<RISCVBitmanipPat> matchSHFLPat(SDValue Op) {
  // These are the unshifted masks which we use to match bit-manipulation
  // patterns. They may be shifted left in certain circumstances.
  static const uint64_t BitmanipMasks[] = {
      0x2222222222222222ULL, 0x0C0C0C0C0C0C0C0CULL, 0x00F000F000F000F0ULL,
      0x0000FF000000FF00ULL, 0x00000000FFFF0000ULL};

  return matchRISCVBitmanipPat(Op, BitmanipMasks);
}

// Match (or (or (SHFL_SHL x), (SHFL_SHR x)), (SHFL_AND x)
static SDValue combineORToSHFL(SDValue Op, SelectionDAG &DAG,
                               const RISCVSubtarget &Subtarget) {
  assert(Subtarget.hasStdExtZbp() && "Expected Zbp extenson");
  EVT VT = Op.getValueType();

  if (VT != MVT::i32 && VT != Subtarget.getXLenVT())
    return SDValue();

  SDValue Op0 = Op.getOperand(0);
  SDValue Op1 = Op.getOperand(1);

  // Or is commutable so canonicalize the second OR to the LHS.
  if (Op0.getOpcode() != ISD::OR)
    std::swap(Op0, Op1);
  if (Op0.getOpcode() != ISD::OR)
    return SDValue();

  // We found an inner OR, so our operands are the operands of the inner OR
  // and the other operand of the outer OR.
  SDValue A = Op0.getOperand(0);
  SDValue B = Op0.getOperand(1);
  SDValue C = Op1;

  auto Match1 = matchSHFLPat(A);
  auto Match2 = matchSHFLPat(B);

  // If neither matched, we failed.
  if (!Match1 && !Match2)
    return SDValue();

  // We had at least one match. if one failed, try the remaining C operand.
  if (!Match1) {
    std::swap(A, C);
    Match1 = matchSHFLPat(A);
    if (!Match1)
      return SDValue();
  } else if (!Match2) {
    std::swap(B, C);
    Match2 = matchSHFLPat(B);
    if (!Match2)
      return SDValue();
  }
  assert(Match1 && Match2);

  // Make sure our matches pair up.
  if (!Match1->formsPairWith(*Match2))
    return SDValue();

  // All the remains is to make sure C is an AND with the same input, that masks
  // out the bits that are being shuffled.
  if (C.getOpcode() != ISD::AND || !isa<ConstantSDNode>(C.getOperand(1)) ||
      C.getOperand(0) != Match1->Op)
    return SDValue();

  uint64_t Mask = C.getConstantOperandVal(1);

  static const uint64_t BitmanipMasks[] = {
      0x9999999999999999ULL, 0xC3C3C3C3C3C3C3C3ULL, 0xF00FF00FF00FF00FULL,
      0xFF0000FFFF0000FFULL, 0xFFFF00000000FFFFULL,
  };

  unsigned Width = Op.getValueType() == MVT::i64 ? 64 : 32;
  unsigned MaskIdx = Log2_32(Match1->ShAmt);
  uint64_t ExpMask = BitmanipMasks[MaskIdx] & maskTrailingOnes<uint64_t>(Width);

  if (Mask != ExpMask)
    return SDValue();

  SDLoc DL(Op);
  return DAG.getNode(RISCVISD::SHFL, DL, VT, Match1->Op,
                     DAG.getConstant(Match1->ShAmt, DL, VT));
}

// Combine (GREVI (GREVI x, C2), C1) -> (GREVI x, C1^C2) when C1^C2 is
// non-zero, and to x when it is. Any repeated GREVI stage undoes itself.
// Combine (GORCI (GORCI x, C2), C1) -> (GORCI x, C1|C2). Repeated stage does
// not undo itself, but they are redundant.
static SDValue combineGREVI_GORCI(SDNode *N, SelectionDAG &DAG) {
  SDValue Src = N->getOperand(0);

  if (Src.getOpcode() != N->getOpcode())
    return SDValue();

  if (!isa<ConstantSDNode>(N->getOperand(1)) ||
      !isa<ConstantSDNode>(Src.getOperand(1)))
    return SDValue();

  unsigned ShAmt1 = N->getConstantOperandVal(1);
  unsigned ShAmt2 = Src.getConstantOperandVal(1);
  Src = Src.getOperand(0);

  unsigned CombinedShAmt;
  if (N->getOpcode() == RISCVISD::GORC || N->getOpcode() == RISCVISD::GORCW)
    CombinedShAmt = ShAmt1 | ShAmt2;
  else
    CombinedShAmt = ShAmt1 ^ ShAmt2;

  if (CombinedShAmt == 0)
    return Src;

  SDLoc DL(N);
  return DAG.getNode(
      N->getOpcode(), DL, N->getValueType(0), Src,
      DAG.getConstant(CombinedShAmt, DL, N->getOperand(1).getValueType()));
}

// Combine a constant select operand into its use:
//
// (and (select cond, -1, c), x)
//   -> (select cond, x, (and x, c))  [AllOnes=1]
// (or  (select cond, 0, c), x)
//   -> (select cond, x, (or x, c))  [AllOnes=0]
// (xor (select cond, 0, c), x)
//   -> (select cond, x, (xor x, c))  [AllOnes=0]
// (add (select cond, 0, c), x)
//   -> (select cond, x, (add x, c))  [AllOnes=0]
// (sub x, (select cond, 0, c))
//   -> (select cond, x, (sub x, c))  [AllOnes=0]
static SDValue combineSelectAndUse(SDNode *N, SDValue Slct, SDValue OtherOp,
                                   SelectionDAG &DAG, bool AllOnes) {
  EVT VT = N->getValueType(0);

  // Skip vectors.
  if (VT.isVector())
    return SDValue();

  if ((Slct.getOpcode() != ISD::SELECT &&
       Slct.getOpcode() != RISCVISD::SELECT_CC) ||
      !Slct.hasOneUse())
    return SDValue();

  auto isZeroOrAllOnes = [](SDValue N, bool AllOnes) {
    return AllOnes ? isAllOnesConstant(N) : isNullConstant(N);
  };

  bool SwapSelectOps;
  unsigned OpOffset = Slct.getOpcode() == RISCVISD::SELECT_CC ? 2 : 0;
  SDValue TrueVal = Slct.getOperand(1 + OpOffset);
  SDValue FalseVal = Slct.getOperand(2 + OpOffset);
  SDValue NonConstantVal;
  if (isZeroOrAllOnes(TrueVal, AllOnes)) {
    SwapSelectOps = false;
    NonConstantVal = FalseVal;
  } else if (isZeroOrAllOnes(FalseVal, AllOnes)) {
    SwapSelectOps = true;
    NonConstantVal = TrueVal;
  } else
    return SDValue();

  // Slct is now know to be the desired identity constant when CC is true.
  TrueVal = OtherOp;
  FalseVal = DAG.getNode(N->getOpcode(), SDLoc(N), VT, OtherOp, NonConstantVal);
  // Unless SwapSelectOps says the condition should be false.
  if (SwapSelectOps)
    std::swap(TrueVal, FalseVal);

  if (Slct.getOpcode() == RISCVISD::SELECT_CC)
    return DAG.getNode(RISCVISD::SELECT_CC, SDLoc(N), VT,
                       {Slct.getOperand(0), Slct.getOperand(1),
                        Slct.getOperand(2), TrueVal, FalseVal});

  return DAG.getNode(ISD::SELECT, SDLoc(N), VT,
                     {Slct.getOperand(0), TrueVal, FalseVal});
}

// Attempt combineSelectAndUse on each operand of a commutative operator N.
static SDValue combineSelectAndUseCommutative(SDNode *N, SelectionDAG &DAG,
                                              bool AllOnes) {
  SDValue N0 = N->getOperand(0);
  SDValue N1 = N->getOperand(1);
  if (SDValue Result = combineSelectAndUse(N, N0, N1, DAG, AllOnes))
    return Result;
  if (SDValue Result = combineSelectAndUse(N, N1, N0, DAG, AllOnes))
    return Result;
  return SDValue();
}

static SDValue performADDCombine(SDNode *N, SelectionDAG &DAG) {
  // fold (add (select lhs, rhs, cc, 0, y), x) ->
  //      (select lhs, rhs, cc, x, (add x, y))
  return combineSelectAndUseCommutative(N, DAG, /*AllOnes*/ false);
}

static SDValue performSUBCombine(SDNode *N, SelectionDAG &DAG) {
  // fold (sub x, (select lhs, rhs, cc, 0, y)) ->
  //      (select lhs, rhs, cc, x, (sub x, y))
  SDValue N0 = N->getOperand(0);
  SDValue N1 = N->getOperand(1);
  return combineSelectAndUse(N, N1, N0, DAG, /*AllOnes*/ false);
}

static SDValue performANDCombine(SDNode *N, SelectionDAG &DAG) {
  // fold (and (select lhs, rhs, cc, -1, y), x) ->
  //      (select lhs, rhs, cc, x, (and x, y))
  return combineSelectAndUseCommutative(N, DAG, /*AllOnes*/ true);
}

static SDValue performORCombine(SDNode *N, SelectionDAG &DAG,
                                const RISCVSubtarget &Subtarget) {
  if (Subtarget.hasStdExtZbp()) {
    if (auto GREV = combineORToGREV(SDValue(N, 0), DAG, Subtarget))
      return GREV;
    if (auto GORC = combineORToGORC(SDValue(N, 0), DAG, Subtarget))
      return GORC;
    if (auto SHFL = combineORToSHFL(SDValue(N, 0), DAG, Subtarget))
      return SHFL;
  }

  // fold (or (select cond, 0, y), x) ->
  //      (select cond, x, (or x, y))
  return combineSelectAndUseCommutative(N, DAG, /*AllOnes*/ false);
}

static SDValue performXORCombine(SDNode *N, SelectionDAG &DAG) {
  // fold (xor (select cond, 0, y), x) ->
  //      (select cond, x, (xor x, y))
  return combineSelectAndUseCommutative(N, DAG, /*AllOnes*/ false);
}

// Attempt to turn ANY_EXTEND into SIGN_EXTEND if the input to the ANY_EXTEND
// has users that require SIGN_EXTEND and the SIGN_EXTEND can be done for free
// by an instruction like ADDW/SUBW/MULW. Without this the ANY_EXTEND would be
// removed during type legalization leaving an ADD/SUB/MUL use that won't use
// ADDW/SUBW/MULW.
static SDValue performANY_EXTENDCombine(SDNode *N,
                                        TargetLowering::DAGCombinerInfo &DCI,
                                        const RISCVSubtarget &Subtarget) {
  if (!Subtarget.is64Bit())
    return SDValue();

  SelectionDAG &DAG = DCI.DAG;

  SDValue Src = N->getOperand(0);
  EVT VT = N->getValueType(0);
  if (VT != MVT::i64 || Src.getValueType() != MVT::i32)
    return SDValue();

  // The opcode must be one that can implicitly sign_extend.
  // FIXME: Additional opcodes.
  switch (Src.getOpcode()) {
  default:
    return SDValue();
  case ISD::MUL:
    if (!Subtarget.hasStdExtM())
      return SDValue();
    LLVM_FALLTHROUGH;
  case ISD::ADD:
  case ISD::SUB:
    break;
  }

  // Only handle cases where the result is used by a CopyToReg. That likely
  // means the value is a liveout of the basic block. This helps prevent
  // infinite combine loops like PR51206.
  if (none_of(N->uses(),
              [](SDNode *User) { return User->getOpcode() == ISD::CopyToReg; }))
    return SDValue();

  SmallVector<SDNode *, 4> SetCCs;
  for (SDNode::use_iterator UI = Src.getNode()->use_begin(),
                            UE = Src.getNode()->use_end();
       UI != UE; ++UI) {
    SDNode *User = *UI;
    if (User == N)
      continue;
    if (UI.getUse().getResNo() != Src.getResNo())
      continue;
    // All i32 setccs are legalized by sign extending operands.
    if (User->getOpcode() == ISD::SETCC) {
      SetCCs.push_back(User);
      continue;
    }
    // We don't know if we can extend this user.
    break;
  }

  // If we don't have any SetCCs, this isn't worthwhile.
  if (SetCCs.empty())
    return SDValue();

  SDLoc DL(N);
  SDValue SExt = DAG.getNode(ISD::SIGN_EXTEND, DL, MVT::i64, Src);
  DCI.CombineTo(N, SExt);

  // Promote all the setccs.
  for (SDNode *SetCC : SetCCs) {
    SmallVector<SDValue, 4> Ops;

    for (unsigned j = 0; j != 2; ++j) {
      SDValue SOp = SetCC->getOperand(j);
      if (SOp == Src)
        Ops.push_back(SExt);
      else
        Ops.push_back(DAG.getNode(ISD::SIGN_EXTEND, DL, MVT::i64, SOp));
    }

    Ops.push_back(SetCC->getOperand(2));
    DCI.CombineTo(SetCC,
                  DAG.getNode(ISD::SETCC, DL, SetCC->getValueType(0), Ops));
  }
  return SDValue(N, 0);
}

SDValue RISCVTargetLowering::PerformDAGCombine(SDNode *N,
                                               DAGCombinerInfo &DCI) const {
  SelectionDAG &DAG = DCI.DAG;

  // Helper to call SimplifyDemandedBits on an operand of N where only some low
  // bits are demanded. N will be added to the Worklist if it was not deleted.
  // Caller should return SDValue(N, 0) if this returns true.
  auto SimplifyDemandedLowBitsHelper = [&](unsigned OpNo, unsigned LowBits) {
    SDValue Op = N->getOperand(OpNo);
    APInt Mask = APInt::getLowBitsSet(Op.getValueSizeInBits(), LowBits);
    if (!SimplifyDemandedBits(Op, Mask, DCI))
      return false;

    if (N->getOpcode() != ISD::DELETED_NODE)
      DCI.AddToWorklist(N);
    return true;
  };

  switch (N->getOpcode()) {
  default:
    break;
  case RISCVISD::SplitF64: {
    SDValue Op0 = N->getOperand(0);
    // If the input to SplitF64 is just BuildPairF64 then the operation is
    // redundant. Instead, use BuildPairF64's operands directly.
    if (Op0->getOpcode() == RISCVISD::BuildPairF64)
      return DCI.CombineTo(N, Op0.getOperand(0), Op0.getOperand(1));

    SDLoc DL(N);

    // It's cheaper to materialise two 32-bit integers than to load a double
    // from the constant pool and transfer it to integer registers through the
    // stack.
    if (ConstantFPSDNode *C = dyn_cast<ConstantFPSDNode>(Op0)) {
      APInt V = C->getValueAPF().bitcastToAPInt();
      SDValue Lo = DAG.getConstant(V.trunc(32), DL, MVT::i32);
      SDValue Hi = DAG.getConstant(V.lshr(32).trunc(32), DL, MVT::i32);
      return DCI.CombineTo(N, Lo, Hi);
    }

    // This is a target-specific version of a DAGCombine performed in
    // DAGCombiner::visitBITCAST. It performs the equivalent of:
    // fold (bitconvert (fneg x)) -> (xor (bitconvert x), signbit)
    // fold (bitconvert (fabs x)) -> (and (bitconvert x), (not signbit))
    if (!(Op0.getOpcode() == ISD::FNEG || Op0.getOpcode() == ISD::FABS) ||
        !Op0.getNode()->hasOneUse())
      break;
    SDValue NewSplitF64 =
        DAG.getNode(RISCVISD::SplitF64, DL, DAG.getVTList(MVT::i32, MVT::i32),
                    Op0.getOperand(0));
    SDValue Lo = NewSplitF64.getValue(0);
    SDValue Hi = NewSplitF64.getValue(1);
    APInt SignBit = APInt::getSignMask(32);
    if (Op0.getOpcode() == ISD::FNEG) {
      SDValue NewHi = DAG.getNode(ISD::XOR, DL, MVT::i32, Hi,
                                  DAG.getConstant(SignBit, DL, MVT::i32));
      return DCI.CombineTo(N, Lo, NewHi);
    }
    assert(Op0.getOpcode() == ISD::FABS);
    SDValue NewHi = DAG.getNode(ISD::AND, DL, MVT::i32, Hi,
                                DAG.getConstant(~SignBit, DL, MVT::i32));
    return DCI.CombineTo(N, Lo, NewHi);
  }
  case RISCVISD::SLLW:
  case RISCVISD::SRAW:
  case RISCVISD::SRLW:
  case RISCVISD::ROLW:
  case RISCVISD::RORW: {
    // Only the lower 32 bits of LHS and lower 5 bits of RHS are read.
    if (SimplifyDemandedLowBitsHelper(0, 32) ||
        SimplifyDemandedLowBitsHelper(1, 5))
      return SDValue(N, 0);
    break;
  }
  case RISCVISD::CLZW:
  case RISCVISD::CTZW: {
    // Only the lower 32 bits of the first operand are read
    if (SimplifyDemandedLowBitsHelper(0, 32))
      return SDValue(N, 0);
    break;
  }
  case RISCVISD::FSL:
  case RISCVISD::FSR: {
    // Only the lower log2(Bitwidth)+1 bits of the the shift amount are read.
    unsigned BitWidth = N->getOperand(2).getValueSizeInBits();
    assert(isPowerOf2_32(BitWidth) && "Unexpected bit width");
    if (SimplifyDemandedLowBitsHelper(2, Log2_32(BitWidth) + 1))
      return SDValue(N, 0);
    break;
  }
  case RISCVISD::FSLW:
  case RISCVISD::FSRW: {
    // Only the lower 32 bits of Values and lower 6 bits of shift amount are
    // read.
    if (SimplifyDemandedLowBitsHelper(0, 32) ||
        SimplifyDemandedLowBitsHelper(1, 32) ||
        SimplifyDemandedLowBitsHelper(2, 6))
      return SDValue(N, 0);
    break;
  }
  case RISCVISD::GREV:
  case RISCVISD::GORC: {
    // Only the lower log2(Bitwidth) bits of the the shift amount are read.
    unsigned BitWidth = N->getOperand(1).getValueSizeInBits();
    assert(isPowerOf2_32(BitWidth) && "Unexpected bit width");
    if (SimplifyDemandedLowBitsHelper(1, Log2_32(BitWidth)))
      return SDValue(N, 0);

    return combineGREVI_GORCI(N, DCI.DAG);
  }
  case RISCVISD::GREVW:
  case RISCVISD::GORCW: {
    // Only the lower 32 bits of LHS and lower 5 bits of RHS are read.
    if (SimplifyDemandedLowBitsHelper(0, 32) ||
        SimplifyDemandedLowBitsHelper(1, 5))
      return SDValue(N, 0);

    return combineGREVI_GORCI(N, DCI.DAG);
  }
  case RISCVISD::SHFL:
  case RISCVISD::UNSHFL: {
    // Only the lower log2(Bitwidth)-1 bits of the the shift amount are read.
    unsigned BitWidth = N->getOperand(1).getValueSizeInBits();
    assert(isPowerOf2_32(BitWidth) && "Unexpected bit width");
    if (SimplifyDemandedLowBitsHelper(1, Log2_32(BitWidth) - 1))
      return SDValue(N, 0);

    break;
  }
  case RISCVISD::SHFLW:
  case RISCVISD::UNSHFLW: {
    // Only the lower 32 bits of LHS and lower 4 bits of RHS are read.
    SDValue LHS = N->getOperand(0);
    SDValue RHS = N->getOperand(1);
    APInt LHSMask = APInt::getLowBitsSet(LHS.getValueSizeInBits(), 32);
    APInt RHSMask = APInt::getLowBitsSet(RHS.getValueSizeInBits(), 4);
    if (SimplifyDemandedLowBitsHelper(0, 32) ||
        SimplifyDemandedLowBitsHelper(1, 4))
      return SDValue(N, 0);

    break;
  }
  case RISCVISD::BCOMPRESSW:
  case RISCVISD::BDECOMPRESSW: {
    // Only the lower 32 bits of LHS and RHS are read.
    if (SimplifyDemandedLowBitsHelper(0, 32) ||
        SimplifyDemandedLowBitsHelper(1, 32))
      return SDValue(N, 0);

    break;
  }
  case RISCVISD::FMV_X_ANYEXTH:
  case RISCVISD::FMV_X_ANYEXTW_RV64: {
    SDLoc DL(N);
    SDValue Op0 = N->getOperand(0);
    MVT VT = N->getSimpleValueType(0);
    // If the input to FMV_X_ANYEXTW_RV64 is just FMV_W_X_RV64 then the
    // conversion is unnecessary and can be replaced with the FMV_W_X_RV64
    // operand. Similar for FMV_X_ANYEXTH and FMV_H_X.
    if ((N->getOpcode() == RISCVISD::FMV_X_ANYEXTW_RV64 &&
         Op0->getOpcode() == RISCVISD::FMV_W_X_RV64) ||
        (N->getOpcode() == RISCVISD::FMV_X_ANYEXTH &&
         Op0->getOpcode() == RISCVISD::FMV_H_X)) {
      assert(Op0.getOperand(0).getValueType() == VT &&
             "Unexpected value type!");
      return Op0.getOperand(0);
    }

    // This is a target-specific version of a DAGCombine performed in
    // DAGCombiner::visitBITCAST. It performs the equivalent of:
    // fold (bitconvert (fneg x)) -> (xor (bitconvert x), signbit)
    // fold (bitconvert (fabs x)) -> (and (bitconvert x), (not signbit))
    if (!(Op0.getOpcode() == ISD::FNEG || Op0.getOpcode() == ISD::FABS) ||
        !Op0.getNode()->hasOneUse())
      break;
    SDValue NewFMV = DAG.getNode(N->getOpcode(), DL, VT, Op0.getOperand(0));
    unsigned FPBits = N->getOpcode() == RISCVISD::FMV_X_ANYEXTW_RV64 ? 32 : 16;
    APInt SignBit = APInt::getSignMask(FPBits).sextOrSelf(VT.getSizeInBits());
    if (Op0.getOpcode() == ISD::FNEG)
      return DAG.getNode(ISD::XOR, DL, VT, NewFMV,
                         DAG.getConstant(SignBit, DL, VT));

    assert(Op0.getOpcode() == ISD::FABS);
    return DAG.getNode(ISD::AND, DL, VT, NewFMV,
                       DAG.getConstant(~SignBit, DL, VT));
  }
  case ISD::ADD:
    return performADDCombine(N, DAG);
  case ISD::SUB:
    return performSUBCombine(N, DAG);
  case ISD::AND:
    return performANDCombine(N, DAG);
  case ISD::OR:
    return performORCombine(N, DAG, Subtarget);
  case ISD::XOR:
    return performXORCombine(N, DAG);
  case ISD::ANY_EXTEND:
    return performANY_EXTENDCombine(N, DCI, Subtarget);
  case ISD::ZERO_EXTEND:
    // Fold (zero_extend (fp_to_uint X)) to prevent forming fcvt+zexti32 during
    // type legalization. This is safe because fp_to_uint produces poison if
    // it overflows.
    if (N->getValueType(0) == MVT::i64 && Subtarget.is64Bit() &&
        N->getOperand(0).getOpcode() == ISD::FP_TO_UINT &&
        isTypeLegal(N->getOperand(0).getOperand(0).getValueType()))
      return DAG.getNode(ISD::FP_TO_UINT, SDLoc(N), MVT::i64,
                         N->getOperand(0).getOperand(0));
    return SDValue();
  case RISCVISD::SELECT_CC: {
    // Transform
    SDValue LHS = N->getOperand(0);
    SDValue RHS = N->getOperand(1);
    SDValue TrueV = N->getOperand(3);
    SDValue FalseV = N->getOperand(4);

    // If the True and False values are the same, we don't need a select_cc.
    if (TrueV == FalseV)
      return TrueV;

    ISD::CondCode CCVal = cast<CondCodeSDNode>(N->getOperand(2))->get();
    if (!ISD::isIntEqualitySetCC(CCVal))
      break;

    // Fold (select_cc (setlt X, Y), 0, ne, trueV, falseV) ->
    //      (select_cc X, Y, lt, trueV, falseV)
    // Sometimes the setcc is introduced after select_cc has been formed.
    if (LHS.getOpcode() == ISD::SETCC && isNullConstant(RHS) &&
        LHS.getOperand(0).getValueType() == Subtarget.getXLenVT()) {
      // If we're looking for eq 0 instead of ne 0, we need to invert the
      // condition.
      bool Invert = CCVal == ISD::SETEQ;
      CCVal = cast<CondCodeSDNode>(LHS.getOperand(2))->get();
      if (Invert)
        CCVal = ISD::getSetCCInverse(CCVal, LHS.getValueType());

      SDLoc DL(N);
      RHS = LHS.getOperand(1);
      LHS = LHS.getOperand(0);
      translateSetCCForBranch(DL, LHS, RHS, CCVal, DAG);

      SDValue TargetCC = DAG.getCondCode(CCVal);
      return DAG.getNode(RISCVISD::SELECT_CC, DL, N->getValueType(0),
                         {LHS, RHS, TargetCC, TrueV, FalseV});
    }

    // Fold (select_cc (xor X, Y), 0, eq/ne, trueV, falseV) ->
    //      (select_cc X, Y, eq/ne, trueV, falseV)
    if (LHS.getOpcode() == ISD::XOR && isNullConstant(RHS))
      return DAG.getNode(RISCVISD::SELECT_CC, SDLoc(N), N->getValueType(0),
                         {LHS.getOperand(0), LHS.getOperand(1),
                          N->getOperand(2), TrueV, FalseV});
    // (select_cc X, 1, setne, trueV, falseV) ->
    // (select_cc X, 0, seteq, trueV, falseV) if we can prove X is 0/1.
    // This can occur when legalizing some floating point comparisons.
    APInt Mask = APInt::getBitsSetFrom(LHS.getValueSizeInBits(), 1);
    if (isOneConstant(RHS) && DAG.MaskedValueIsZero(LHS, Mask)) {
      SDLoc DL(N);
      CCVal = ISD::getSetCCInverse(CCVal, LHS.getValueType());
      SDValue TargetCC = DAG.getCondCode(CCVal);
      RHS = DAG.getConstant(0, DL, LHS.getValueType());
      return DAG.getNode(RISCVISD::SELECT_CC, DL, N->getValueType(0),
                         {LHS, RHS, TargetCC, TrueV, FalseV});
    }

    break;
  }
  case RISCVISD::BR_CC: {
    SDValue LHS = N->getOperand(1);
    SDValue RHS = N->getOperand(2);
    ISD::CondCode CCVal = cast<CondCodeSDNode>(N->getOperand(3))->get();
    if (!ISD::isIntEqualitySetCC(CCVal))
      break;

    // Fold (br_cc (setlt X, Y), 0, ne, dest) ->
    //      (br_cc X, Y, lt, dest)
    // Sometimes the setcc is introduced after br_cc has been formed.
    if (LHS.getOpcode() == ISD::SETCC && isNullConstant(RHS) &&
        LHS.getOperand(0).getValueType() == Subtarget.getXLenVT()) {
      // If we're looking for eq 0 instead of ne 0, we need to invert the
      // condition.
      bool Invert = CCVal == ISD::SETEQ;
      CCVal = cast<CondCodeSDNode>(LHS.getOperand(2))->get();
      if (Invert)
        CCVal = ISD::getSetCCInverse(CCVal, LHS.getValueType());

      SDLoc DL(N);
      RHS = LHS.getOperand(1);
      LHS = LHS.getOperand(0);
      translateSetCCForBranch(DL, LHS, RHS, CCVal, DAG);

      return DAG.getNode(RISCVISD::BR_CC, DL, N->getValueType(0),
                         N->getOperand(0), LHS, RHS, DAG.getCondCode(CCVal),
                         N->getOperand(4));
    }

    // Fold (br_cc (xor X, Y), 0, eq/ne, dest) ->
    //      (br_cc X, Y, eq/ne, trueV, falseV)
    if (LHS.getOpcode() == ISD::XOR && isNullConstant(RHS))
      return DAG.getNode(RISCVISD::BR_CC, SDLoc(N), N->getValueType(0),
                         N->getOperand(0), LHS.getOperand(0), LHS.getOperand(1),
                         N->getOperand(3), N->getOperand(4));

    // (br_cc X, 1, setne, br_cc) ->
    // (br_cc X, 0, seteq, br_cc) if we can prove X is 0/1.
    // This can occur when legalizing some floating point comparisons.
    APInt Mask = APInt::getBitsSetFrom(LHS.getValueSizeInBits(), 1);
    if (isOneConstant(RHS) && DAG.MaskedValueIsZero(LHS, Mask)) {
      SDLoc DL(N);
      CCVal = ISD::getSetCCInverse(CCVal, LHS.getValueType());
      SDValue TargetCC = DAG.getCondCode(CCVal);
      RHS = DAG.getConstant(0, DL, LHS.getValueType());
      return DAG.getNode(RISCVISD::BR_CC, DL, N->getValueType(0),
                         N->getOperand(0), LHS, RHS, TargetCC,
                         N->getOperand(4));
    }
    break;
  }
  case ISD::FCOPYSIGN: {
    EVT VT = N->getValueType(0);
    if (!VT.isVector())
      break;
    // There is a form of VFSGNJ which injects the negated sign of its second
    // operand. Try and bubble any FNEG up after the extend/round to produce
    // this optimized pattern. Avoid modifying cases where FP_ROUND and
    // TRUNC=1.
    SDValue In2 = N->getOperand(1);
    // Avoid cases where the extend/round has multiple uses, as duplicating
    // those is typically more expensive than removing a fneg.
    if (!In2.hasOneUse())
      break;
    if (In2.getOpcode() != ISD::FP_EXTEND &&
        (In2.getOpcode() != ISD::FP_ROUND || In2.getConstantOperandVal(1) != 0))
      break;
    In2 = In2.getOperand(0);
    if (In2.getOpcode() != ISD::FNEG)
      break;
    SDLoc DL(N);
    SDValue NewFPExtRound = DAG.getFPExtendOrRound(In2.getOperand(0), DL, VT);
    return DAG.getNode(ISD::FCOPYSIGN, DL, VT, N->getOperand(0),
                       DAG.getNode(ISD::FNEG, DL, VT, NewFPExtRound));
  }
  case ISD::MGATHER:
  case ISD::MSCATTER:
  case ISD::VP_GATHER:
  case ISD::VP_SCATTER: {
    if (!DCI.isBeforeLegalize())
      break;
    SDValue Index, ScaleOp;
    bool IsIndexScaled = false;
    bool IsIndexSigned = false;
    if (const auto *VPGSN = dyn_cast<VPGatherScatterSDNode>(N)) {
      Index = VPGSN->getIndex();
      ScaleOp = VPGSN->getScale();
      IsIndexScaled = VPGSN->isIndexScaled();
      IsIndexSigned = VPGSN->isIndexSigned();
    } else {
      const auto *MGSN = cast<MaskedGatherScatterSDNode>(N);
      Index = MGSN->getIndex();
      ScaleOp = MGSN->getScale();
      IsIndexScaled = MGSN->isIndexScaled();
      IsIndexSigned = MGSN->isIndexSigned();
    }
    EVT IndexVT = Index.getValueType();
    MVT XLenVT = Subtarget.getXLenVT();
    // RISCV indexed loads only support the "unsigned unscaled" addressing
    // mode, so anything else must be manually legalized.
    bool NeedsIdxLegalization =
        IsIndexScaled ||
        (IsIndexSigned && IndexVT.getVectorElementType().bitsLT(XLenVT));
    if (!NeedsIdxLegalization)
      break;

    SDLoc DL(N);

    // Any index legalization should first promote to XLenVT, so we don't lose
    // bits when scaling. This may create an illegal index type so we let
    // LLVM's legalization take care of the splitting.
    // FIXME: LLVM can't split VP_GATHER or VP_SCATTER yet.
    if (IndexVT.getVectorElementType().bitsLT(XLenVT)) {
      IndexVT = IndexVT.changeVectorElementType(XLenVT);
      Index = DAG.getNode(IsIndexSigned ? ISD::SIGN_EXTEND : ISD::ZERO_EXTEND,
                          DL, IndexVT, Index);
    }

    unsigned Scale = cast<ConstantSDNode>(ScaleOp)->getZExtValue();
    if (IsIndexScaled && Scale != 1) {
      // Manually scale the indices by the element size.
      // TODO: Sanitize the scale operand here?
      // TODO: For VP nodes, should we use VP_SHL here?
      assert(isPowerOf2_32(Scale) && "Expecting power-of-two types");
      SDValue SplatScale = DAG.getConstant(Log2_32(Scale), DL, IndexVT);
      Index = DAG.getNode(ISD::SHL, DL, IndexVT, Index, SplatScale);
    }

    ISD::MemIndexType NewIndexTy = ISD::UNSIGNED_UNSCALED;
    if (const auto *VPGN = dyn_cast<VPGatherSDNode>(N))
      return DAG.getGatherVP(N->getVTList(), VPGN->getMemoryVT(), DL,
                             {VPGN->getChain(), VPGN->getBasePtr(), Index,
                              VPGN->getScale(), VPGN->getMask(),
                              VPGN->getVectorLength()},
                             VPGN->getMemOperand(), NewIndexTy);
    if (const auto *VPSN = dyn_cast<VPScatterSDNode>(N))
      return DAG.getScatterVP(N->getVTList(), VPSN->getMemoryVT(), DL,
                              {VPSN->getChain(), VPSN->getValue(),
                               VPSN->getBasePtr(), Index, VPSN->getScale(),
                               VPSN->getMask(), VPSN->getVectorLength()},
                              VPSN->getMemOperand(), NewIndexTy);
    if (const auto *MGN = dyn_cast<MaskedGatherSDNode>(N))
      return DAG.getMaskedGather(
          N->getVTList(), MGN->getMemoryVT(), DL,
          {MGN->getChain(), MGN->getPassThru(), MGN->getMask(),
           MGN->getBasePtr(), Index, MGN->getScale()},
          MGN->getMemOperand(), NewIndexTy, MGN->getExtensionType());
    const auto *MSN = cast<MaskedScatterSDNode>(N);
    return DAG.getMaskedScatter(
        N->getVTList(), MSN->getMemoryVT(), DL,
        {MSN->getChain(), MSN->getValue(), MSN->getMask(), MSN->getBasePtr(),
         Index, MSN->getScale()},
        MSN->getMemOperand(), NewIndexTy, MSN->isTruncatingStore());
  }
  case RISCVISD::SRA_VL:
  case RISCVISD::SRL_VL:
  case RISCVISD::SHL_VL: {
    SDValue ShAmt = N->getOperand(1);
    if (ShAmt.getOpcode() == RISCVISD::SPLAT_VECTOR_SPLIT_I64_VL) {
      // We don't need the upper 32 bits of a 64-bit element for a shift amount.
      SDLoc DL(N);
      SDValue VL = N->getOperand(3);
      EVT VT = N->getValueType(0);
      ShAmt =
          DAG.getNode(RISCVISD::VMV_V_X_VL, DL, VT, ShAmt.getOperand(0), VL);
      return DAG.getNode(N->getOpcode(), DL, VT, N->getOperand(0), ShAmt,
                         N->getOperand(2), N->getOperand(3));
    }
    break;
  }
  case ISD::SRA:
  case ISD::SRL:
  case ISD::SHL: {
    SDValue ShAmt = N->getOperand(1);
    if (ShAmt.getOpcode() == RISCVISD::SPLAT_VECTOR_SPLIT_I64_VL) {
      // We don't need the upper 32 bits of a 64-bit element for a shift amount.
      SDLoc DL(N);
      EVT VT = N->getValueType(0);
      ShAmt =
          DAG.getNode(RISCVISD::SPLAT_VECTOR_I64, DL, VT, ShAmt.getOperand(0));
      return DAG.getNode(N->getOpcode(), DL, VT, N->getOperand(0), ShAmt);
    }
    break;
  }
  case RISCVISD::MUL_VL: {
    // Try to form VWMUL or VWMULU.
    // FIXME: Look for splat of extended scalar as well.
    // FIXME: Support VWMULSU.
    SDValue Op0 = N->getOperand(0);
    SDValue Op1 = N->getOperand(1);
    bool IsSignExt = Op0.getOpcode() == RISCVISD::VSEXT_VL;
    bool IsZeroExt = Op0.getOpcode() == RISCVISD::VZEXT_VL;
    if ((!IsSignExt && !IsZeroExt) || Op0.getOpcode() != Op1.getOpcode())
      return SDValue();

    // Make sure the extends have a single use.
    if (!Op0.hasOneUse() || !Op1.hasOneUse())
      return SDValue();

    SDValue Mask = N->getOperand(2);
    SDValue VL = N->getOperand(3);
    if (Op0.getOperand(1) != Mask || Op1.getOperand(1) != Mask ||
        Op0.getOperand(2) != VL || Op1.getOperand(2) != VL)
      return SDValue();

    Op0 = Op0.getOperand(0);
    Op1 = Op1.getOperand(0);

    MVT VT = N->getSimpleValueType(0);
    MVT NarrowVT =
        MVT::getVectorVT(MVT::getIntegerVT(VT.getScalarSizeInBits() / 2),
                         VT.getVectorElementCount());

    SDLoc DL(N);

    // Re-introduce narrower extends if needed.
    unsigned ExtOpc = IsSignExt ? RISCVISD::VSEXT_VL : RISCVISD::VZEXT_VL;
    if (Op0.getValueType() != NarrowVT)
      Op0 = DAG.getNode(ExtOpc, DL, NarrowVT, Op0, Mask, VL);
    if (Op1.getValueType() != NarrowVT)
      Op1 = DAG.getNode(ExtOpc, DL, NarrowVT, Op1, Mask, VL);

    unsigned WMulOpc = IsSignExt ? RISCVISD::VWMUL_VL : RISCVISD::VWMULU_VL;
    return DAG.getNode(WMulOpc, DL, VT, Op0, Op1, Mask, VL);
  }
  }

  return SDValue();
}

bool RISCVTargetLowering::isDesirableToCommuteWithShift(
    const SDNode *N, CombineLevel Level) const {
  // The following folds are only desirable if `(OP _, c1 << c2)` can be
  // materialised in fewer instructions than `(OP _, c1)`:
  //
  //   (shl (add x, c1), c2) -> (add (shl x, c2), c1 << c2)
  //   (shl (or x, c1), c2) -> (or (shl x, c2), c1 << c2)
  SDValue N0 = N->getOperand(0);
  EVT Ty = N0.getValueType();
  if (Ty.isScalarInteger() &&
      (N0.getOpcode() == ISD::ADD || N0.getOpcode() == ISD::OR)) {
    auto *C1 = dyn_cast<ConstantSDNode>(N0->getOperand(1));
    auto *C2 = dyn_cast<ConstantSDNode>(N->getOperand(1));
    if (C1 && C2) {
      const APInt &C1Int = C1->getAPIntValue();
      APInt ShiftedC1Int = C1Int << C2->getAPIntValue();

      // We can materialise `c1 << c2` into an add immediate, so it's "free",
      // and the combine should happen, to potentially allow further combines
      // later.
      if (ShiftedC1Int.getMinSignedBits() <= 64 &&
          isLegalAddImmediate(ShiftedC1Int.getSExtValue()))
        return true;

      // We can materialise `c1` in an add immediate, so it's "free", and the
      // combine should be prevented.
      if (C1Int.getMinSignedBits() <= 64 &&
          isLegalAddImmediate(C1Int.getSExtValue()))
        return false;

      // Neither constant will fit into an immediate, so find materialisation
      // costs.
      int C1Cost = RISCVMatInt::getIntMatCost(C1Int, Ty.getSizeInBits(),
                                              Subtarget.getFeatureBits(),
                                              /*CompressionCost*/true);
      int ShiftedC1Cost = RISCVMatInt::getIntMatCost(
          ShiftedC1Int, Ty.getSizeInBits(), Subtarget.getFeatureBits(),
          /*CompressionCost*/true);

      // Materialising `c1` is cheaper than materialising `c1 << c2`, so the
      // combine should be prevented.
      if (C1Cost < ShiftedC1Cost)
        return false;
    }
  }
  return true;
}

bool RISCVTargetLowering::targetShrinkDemandedConstant(
    SDValue Op, const APInt &DemandedBits, const APInt &DemandedElts,
    TargetLoweringOpt &TLO) const {
  // Delay this optimization as late as possible.
  if (!TLO.LegalOps)
    return false;

  EVT VT = Op.getValueType();
  if (VT.isVector())
    return false;

  // Only handle AND for now.
  if (Op.getOpcode() != ISD::AND)
    return false;

  ConstantSDNode *C = dyn_cast<ConstantSDNode>(Op.getOperand(1));
  if (!C)
    return false;

  const APInt &Mask = C->getAPIntValue();

  // Clear all non-demanded bits initially.
  APInt ShrunkMask = Mask & DemandedBits;

  // Try to make a smaller immediate by setting undemanded bits.

  APInt ExpandedMask = Mask | ~DemandedBits;

  auto IsLegalMask = [ShrunkMask, ExpandedMask](const APInt &Mask) -> bool {
    return ShrunkMask.isSubsetOf(Mask) && Mask.isSubsetOf(ExpandedMask);
  };
  auto UseMask = [Mask, Op, VT, &TLO](const APInt &NewMask) -> bool {
    if (NewMask == Mask)
      return true;
    SDLoc DL(Op);
    SDValue NewC = TLO.DAG.getConstant(NewMask, DL, VT);
    SDValue NewOp = TLO.DAG.getNode(ISD::AND, DL, VT, Op.getOperand(0), NewC);
    return TLO.CombineTo(Op, NewOp);
  };

  // If the shrunk mask fits in sign extended 12 bits, let the target
  // independent code apply it.
  if (ShrunkMask.isSignedIntN(12))
    return false;

  // Preserve (and X, 0xffff) when zext.h is supported.
  if (Subtarget.hasStdExtZbb() || Subtarget.hasStdExtZbp()) {
    APInt NewMask = APInt(Mask.getBitWidth(), 0xffff);
    if (IsLegalMask(NewMask))
      return UseMask(NewMask);
  }

  // Try to preserve (and X, 0xffffffff), the (zext_inreg X, i32) pattern.
  if (VT == MVT::i64) {
    APInt NewMask = APInt(64, 0xffffffff);
    if (IsLegalMask(NewMask))
      return UseMask(NewMask);
  }

  // For the remaining optimizations, we need to be able to make a negative
  // number through a combination of mask and undemanded bits.
  if (!ExpandedMask.isNegative())
    return false;

  // What is the fewest number of bits we need to represent the negative number.
  unsigned MinSignedBits = ExpandedMask.getMinSignedBits();

  // Try to make a 12 bit negative immediate. If that fails try to make a 32
  // bit negative immediate unless the shrunk immediate already fits in 32 bits.
  APInt NewMask = ShrunkMask;
  if (MinSignedBits <= 12)
    NewMask.setBitsFrom(11);
  else if (MinSignedBits <= 32 && !ShrunkMask.isSignedIntN(32))
    NewMask.setBitsFrom(31);
  else
    return false;

  // Sanity check that our new mask is a subset of the demanded mask.
  assert(IsLegalMask(NewMask));
  return UseMask(NewMask);
}

static void computeGREV(APInt &Src, unsigned ShAmt) {
  ShAmt &= Src.getBitWidth() - 1;
  uint64_t x = Src.getZExtValue();
  if (ShAmt & 1)
    x = ((x & 0x5555555555555555LL) << 1) | ((x & 0xAAAAAAAAAAAAAAAALL) >> 1);
  if (ShAmt & 2)
    x = ((x & 0x3333333333333333LL) << 2) | ((x & 0xCCCCCCCCCCCCCCCCLL) >> 2);
  if (ShAmt & 4)
    x = ((x & 0x0F0F0F0F0F0F0F0FLL) << 4) | ((x & 0xF0F0F0F0F0F0F0F0LL) >> 4);
  if (ShAmt & 8)
    x = ((x & 0x00FF00FF00FF00FFLL) << 8) | ((x & 0xFF00FF00FF00FF00LL) >> 8);
  if (ShAmt & 16)
    x = ((x & 0x0000FFFF0000FFFFLL) << 16) | ((x & 0xFFFF0000FFFF0000LL) >> 16);
  if (ShAmt & 32)
    x = ((x & 0x00000000FFFFFFFFLL) << 32) | ((x & 0xFFFFFFFF00000000LL) >> 32);
  Src = x;
}

void RISCVTargetLowering::computeKnownBitsForTargetNode(const SDValue Op,
                                                        KnownBits &Known,
                                                        const APInt &DemandedElts,
                                                        const SelectionDAG &DAG,
                                                        unsigned Depth) const {
  unsigned BitWidth = Known.getBitWidth();
  unsigned Opc = Op.getOpcode();
  assert((Opc >= ISD::BUILTIN_OP_END ||
          Opc == ISD::INTRINSIC_WO_CHAIN ||
          Opc == ISD::INTRINSIC_W_CHAIN ||
          Opc == ISD::INTRINSIC_VOID) &&
         "Should use MaskedValueIsZero if you don't know whether Op"
         " is a target node!");

  Known.resetAll();
  switch (Opc) {
  default: break;
  case RISCVISD::SELECT_CC: {
    Known = DAG.computeKnownBits(Op.getOperand(4), Depth + 1);
    // If we don't know any bits, early out.
    if (Known.isUnknown())
      break;
    KnownBits Known2 = DAG.computeKnownBits(Op.getOperand(3), Depth + 1);

    // Only known if known in both the LHS and RHS.
    Known = KnownBits::commonBits(Known, Known2);
    break;
  }
  case RISCVISD::REMUW: {
    KnownBits Known2;
    Known = DAG.computeKnownBits(Op.getOperand(0), DemandedElts, Depth + 1);
    Known2 = DAG.computeKnownBits(Op.getOperand(1), DemandedElts, Depth + 1);
    // We only care about the lower 32 bits.
    Known = KnownBits::urem(Known.trunc(32), Known2.trunc(32));
    // Restore the original width by sign extending.
    Known = Known.sext(BitWidth);
    break;
  }
  case RISCVISD::DIVUW: {
    KnownBits Known2;
    Known = DAG.computeKnownBits(Op.getOperand(0), DemandedElts, Depth + 1);
    Known2 = DAG.computeKnownBits(Op.getOperand(1), DemandedElts, Depth + 1);
    // We only care about the lower 32 bits.
    Known = KnownBits::udiv(Known.trunc(32), Known2.trunc(32));
    // Restore the original width by sign extending.
    Known = Known.sext(BitWidth);
    break;
  }
  case RISCVISD::CTZW: {
    KnownBits Known2 = DAG.computeKnownBits(Op.getOperand(0), Depth + 1);
    unsigned PossibleTZ = Known2.trunc(32).countMaxTrailingZeros();
    unsigned LowBits = Log2_32(PossibleTZ) + 1;
    Known.Zero.setBitsFrom(LowBits);
    break;
  }
  case RISCVISD::CLZW: {
    KnownBits Known2 = DAG.computeKnownBits(Op.getOperand(0), Depth + 1);
    unsigned PossibleLZ = Known2.trunc(32).countMaxLeadingZeros();
    unsigned LowBits = Log2_32(PossibleLZ) + 1;
    Known.Zero.setBitsFrom(LowBits);
    break;
  }
  case RISCVISD::GREV:
  case RISCVISD::GREVW: {
    if (auto *C = dyn_cast<ConstantSDNode>(Op.getOperand(1))) {
      Known = DAG.computeKnownBits(Op.getOperand(0), Depth + 1);
      if (Opc == RISCVISD::GREVW)
        Known = Known.trunc(32);
      unsigned ShAmt = C->getZExtValue();
      computeGREV(Known.Zero, ShAmt);
      computeGREV(Known.One, ShAmt);
      if (Opc == RISCVISD::GREVW)
        Known = Known.sext(BitWidth);
    }
    break;
  }
  case RISCVISD::READ_VLENB:
    // We assume VLENB is at least 16 bytes.
    Known.Zero.setLowBits(4);
    // We assume VLENB is no more than 65536 / 8 bytes.
    Known.Zero.setBitsFrom(14);
    break;
  case ISD::INTRINSIC_W_CHAIN: {
    unsigned IntNo = Op.getConstantOperandVal(1);
    switch (IntNo) {
    default:
      // We can't do anything for most intrinsics.
      break;
    case Intrinsic::riscv_vsetvli:
    case Intrinsic::riscv_vsetvlimax:
      // Assume that VL output is positive and would fit in an int32_t.
      // TODO: VLEN might be capped at 16 bits in a future V spec update.
      if (BitWidth >= 32)
        Known.Zero.setBitsFrom(31);
      break;
    }
    break;
  }
  }
}

unsigned RISCVTargetLowering::ComputeNumSignBitsForTargetNode(
    SDValue Op, const APInt &DemandedElts, const SelectionDAG &DAG,
    unsigned Depth) const {
  switch (Op.getOpcode()) {
  default:
    break;
  case RISCVISD::SELECT_CC: {
    unsigned Tmp = DAG.ComputeNumSignBits(Op.getOperand(3), DemandedElts, Depth + 1);
    if (Tmp == 1) return 1;  // Early out.
    unsigned Tmp2 = DAG.ComputeNumSignBits(Op.getOperand(4), DemandedElts, Depth + 1);
    return std::min(Tmp, Tmp2);
  }
  case RISCVISD::SLLW:
  case RISCVISD::SRAW:
  case RISCVISD::SRLW:
  case RISCVISD::DIVW:
  case RISCVISD::DIVUW:
  case RISCVISD::REMUW:
  case RISCVISD::ROLW:
  case RISCVISD::RORW:
  case RISCVISD::GREVW:
  case RISCVISD::GORCW:
  case RISCVISD::FSLW:
  case RISCVISD::FSRW:
  case RISCVISD::SHFLW:
  case RISCVISD::UNSHFLW:
  case RISCVISD::BCOMPRESSW:
  case RISCVISD::BDECOMPRESSW:
  case RISCVISD::FCVT_W_RTZ_RV64:
  case RISCVISD::FCVT_WU_RTZ_RV64:
    // TODO: As the result is sign-extended, this is conservatively correct. A
    // more precise answer could be calculated for SRAW depending on known
    // bits in the shift amount.
    return 33;
  case RISCVISD::SHFL:
  case RISCVISD::UNSHFL: {
    // There is no SHFLIW, but a i64 SHFLI with bit 4 of the control word
    // cleared doesn't affect bit 31. The upper 32 bits will be shuffled, but
    // will stay within the upper 32 bits. If there were more than 32 sign bits
    // before there will be at least 33 sign bits after.
    if (Op.getValueType() == MVT::i64 &&
        isa<ConstantSDNode>(Op.getOperand(1)) &&
        (Op.getConstantOperandVal(1) & 0x10) == 0) {
      unsigned Tmp = DAG.ComputeNumSignBits(Op.getOperand(0), Depth + 1);
      if (Tmp > 32)
        return 33;
    }
    break;
  }
  case RISCVISD::VMV_X_S:
    // The number of sign bits of the scalar result is computed by obtaining the
    // element type of the input vector operand, subtracting its width from the
    // XLEN, and then adding one (sign bit within the element type). If the
    // element type is wider than XLen, the least-significant XLEN bits are
    // taken.
    if (Op.getOperand(0).getScalarValueSizeInBits() > Subtarget.getXLen())
      return 1;
    return Subtarget.getXLen() - Op.getOperand(0).getScalarValueSizeInBits() + 1;
  }

  return 1;
}

static MachineBasicBlock *emitReadCycleWidePseudo(MachineInstr &MI,
                                                  MachineBasicBlock *BB) {
  assert(MI.getOpcode() == RISCV::ReadCycleWide && "Unexpected instruction");

  // To read the 64-bit cycle CSR on a 32-bit target, we read the two halves.
  // Should the count have wrapped while it was being read, we need to try
  // again.
  // ...
  // read:
  // rdcycleh x3 # load high word of cycle
  // rdcycle  x2 # load low word of cycle
  // rdcycleh x4 # load high word of cycle
  // bne x3, x4, read # check if high word reads match, otherwise try again
  // ...

  MachineFunction &MF = *BB->getParent();
  const BasicBlock *LLVM_BB = BB->getBasicBlock();
  MachineFunction::iterator It = ++BB->getIterator();

  MachineBasicBlock *LoopMBB = MF.CreateMachineBasicBlock(LLVM_BB);
  MF.insert(It, LoopMBB);

  MachineBasicBlock *DoneMBB = MF.CreateMachineBasicBlock(LLVM_BB);
  MF.insert(It, DoneMBB);

  // Transfer the remainder of BB and its successor edges to DoneMBB.
  DoneMBB->splice(DoneMBB->begin(), BB,
                  std::next(MachineBasicBlock::iterator(MI)), BB->end());
  DoneMBB->transferSuccessorsAndUpdatePHIs(BB);

  BB->addSuccessor(LoopMBB);

  MachineRegisterInfo &RegInfo = MF.getRegInfo();
  Register ReadAgainReg = RegInfo.createVirtualRegister(&RISCV::GPRRegClass);
  Register LoReg = MI.getOperand(0).getReg();
  Register HiReg = MI.getOperand(1).getReg();
  DebugLoc DL = MI.getDebugLoc();

  const TargetInstrInfo *TII = MF.getSubtarget().getInstrInfo();
  BuildMI(LoopMBB, DL, TII->get(RISCV::CSRRS), HiReg)
      .addImm(RISCVSysReg::lookupSysRegByName("CYCLEH")->Encoding)
      .addReg(RISCV::X0);
  BuildMI(LoopMBB, DL, TII->get(RISCV::CSRRS), LoReg)
      .addImm(RISCVSysReg::lookupSysRegByName("CYCLE")->Encoding)
      .addReg(RISCV::X0);
  BuildMI(LoopMBB, DL, TII->get(RISCV::CSRRS), ReadAgainReg)
      .addImm(RISCVSysReg::lookupSysRegByName("CYCLEH")->Encoding)
      .addReg(RISCV::X0);

  BuildMI(LoopMBB, DL, TII->get(RISCV::BNE))
      .addReg(HiReg)
      .addReg(ReadAgainReg)
      .addMBB(LoopMBB);

  LoopMBB->addSuccessor(LoopMBB);
  LoopMBB->addSuccessor(DoneMBB);

  MI.eraseFromParent();

  return DoneMBB;
}

static MachineBasicBlock *emitSplitF64Pseudo(MachineInstr &MI,
                                             MachineBasicBlock *BB) {
  assert(MI.getOpcode() == RISCV::SplitF64Pseudo && "Unexpected instruction");

  MachineFunction &MF = *BB->getParent();
  DebugLoc DL = MI.getDebugLoc();
  const TargetInstrInfo &TII = *MF.getSubtarget().getInstrInfo();
  const TargetRegisterInfo *RI = MF.getSubtarget().getRegisterInfo();
  Register LoReg = MI.getOperand(0).getReg();
  Register HiReg = MI.getOperand(1).getReg();
  Register SrcReg = MI.getOperand(2).getReg();
  const TargetRegisterClass *SrcRC = &RISCV::FPR64RegClass;
  int FI = MF.getInfo<RISCVMachineFunctionInfo>()->getMoveF64FrameIndex(MF);

  TII.storeRegToStackSlot(*BB, MI, SrcReg, MI.getOperand(2).isKill(), FI, SrcRC,
                          RI);
  MachinePointerInfo MPI = MachinePointerInfo::getFixedStack(MF, FI);
  MachineMemOperand *MMOLo =
      MF.getMachineMemOperand(MPI, MachineMemOperand::MOLoad, 4, Align(8));
  MachineMemOperand *MMOHi = MF.getMachineMemOperand(
      MPI.getWithOffset(4), MachineMemOperand::MOLoad, 4, Align(8));
  BuildMI(*BB, MI, DL, TII.get(RISCV::LW), LoReg)
      .addFrameIndex(FI)
      .addImm(0)
      .addMemOperand(MMOLo);
  BuildMI(*BB, MI, DL, TII.get(RISCV::LW), HiReg)
      .addFrameIndex(FI)
      .addImm(4)
      .addMemOperand(MMOHi);
  MI.eraseFromParent(); // The pseudo instruction is gone now.
  return BB;
}

static MachineBasicBlock *emitBuildPairF64Pseudo(MachineInstr &MI,
                                                 MachineBasicBlock *BB) {
  assert(MI.getOpcode() == RISCV::BuildPairF64Pseudo &&
         "Unexpected instruction");

  MachineFunction &MF = *BB->getParent();
  DebugLoc DL = MI.getDebugLoc();
  const TargetInstrInfo &TII = *MF.getSubtarget().getInstrInfo();
  const TargetRegisterInfo *RI = MF.getSubtarget().getRegisterInfo();
  Register DstReg = MI.getOperand(0).getReg();
  Register LoReg = MI.getOperand(1).getReg();
  Register HiReg = MI.getOperand(2).getReg();
  const TargetRegisterClass *DstRC = &RISCV::FPR64RegClass;
  int FI = MF.getInfo<RISCVMachineFunctionInfo>()->getMoveF64FrameIndex(MF);

  MachinePointerInfo MPI = MachinePointerInfo::getFixedStack(MF, FI);
  MachineMemOperand *MMOLo =
      MF.getMachineMemOperand(MPI, MachineMemOperand::MOStore, 4, Align(8));
  MachineMemOperand *MMOHi = MF.getMachineMemOperand(
      MPI.getWithOffset(4), MachineMemOperand::MOStore, 4, Align(8));
  BuildMI(*BB, MI, DL, TII.get(RISCV::SW))
      .addReg(LoReg, getKillRegState(MI.getOperand(1).isKill()))
      .addFrameIndex(FI)
      .addImm(0)
      .addMemOperand(MMOLo);
  BuildMI(*BB, MI, DL, TII.get(RISCV::SW))
      .addReg(HiReg, getKillRegState(MI.getOperand(2).isKill()))
      .addFrameIndex(FI)
      .addImm(4)
      .addMemOperand(MMOHi);
  TII.loadRegFromStackSlot(*BB, MI, DstReg, FI, DstRC, RI);
  MI.eraseFromParent(); // The pseudo instruction is gone now.
  return BB;
}

static bool isSelectPseudo(MachineInstr &MI) {
  switch (MI.getOpcode()) {
  default:
    return false;
  case RISCV::Select_GPR_Using_CC_GPR:
  case RISCV::Select_FPR16_Using_CC_GPR:
  case RISCV::Select_FPR32_Using_CC_GPR:
  case RISCV::Select_FPR64_Using_CC_GPR:
    return true;
  }
}

static MachineBasicBlock *emitSelectPseudo(MachineInstr &MI,
                                           MachineBasicBlock *BB,
                                           const RISCVSubtarget &Subtarget) {
  // To "insert" Select_* instructions, we actually have to insert the triangle
  // control-flow pattern.  The incoming instructions know the destination vreg
  // to set, the condition code register to branch on, the true/false values to
  // select between, and the condcode to use to select the appropriate branch.
  //
  // We produce the following control flow:
  //     HeadMBB
  //     |  \
  //     |  IfFalseMBB
  //     | /
  //    TailMBB
  //
  // When we find a sequence of selects we attempt to optimize their emission
  // by sharing the control flow. Currently we only handle cases where we have
  // multiple selects with the exact same condition (same LHS, RHS and CC).
  // The selects may be interleaved with other instructions if the other
  // instructions meet some requirements we deem safe:
  // - They are debug instructions. Otherwise,
  // - They do not have side-effects, do not access memory and their inputs do
  //   not depend on the results of the select pseudo-instructions.
  // The TrueV/FalseV operands of the selects cannot depend on the result of
  // previous selects in the sequence.
  // These conditions could be further relaxed. See the X86 target for a
  // related approach and more information.
  Register LHS = MI.getOperand(1).getReg();
  Register RHS = MI.getOperand(2).getReg();
  auto CC = static_cast<RISCVCC::CondCode>(MI.getOperand(3).getImm());

  SmallVector<MachineInstr *, 4> SelectDebugValues;
  SmallSet<Register, 4> SelectDests;
  SelectDests.insert(MI.getOperand(0).getReg());

  MachineInstr *LastSelectPseudo = &MI;

  for (auto E = BB->end(), SequenceMBBI = MachineBasicBlock::iterator(MI);
       SequenceMBBI != E; ++SequenceMBBI) {
    if (SequenceMBBI->isDebugInstr())
      continue;
    else if (isSelectPseudo(*SequenceMBBI)) {
      if (SequenceMBBI->getOperand(1).getReg() != LHS ||
          SequenceMBBI->getOperand(2).getReg() != RHS ||
          SequenceMBBI->getOperand(3).getImm() != CC ||
          SelectDests.count(SequenceMBBI->getOperand(4).getReg()) ||
          SelectDests.count(SequenceMBBI->getOperand(5).getReg()))
        break;
      LastSelectPseudo = &*SequenceMBBI;
      SequenceMBBI->collectDebugValues(SelectDebugValues);
      SelectDests.insert(SequenceMBBI->getOperand(0).getReg());
    } else {
      if (SequenceMBBI->hasUnmodeledSideEffects() ||
          SequenceMBBI->mayLoadOrStore())
        break;
      if (llvm::any_of(SequenceMBBI->operands(), [&](MachineOperand &MO) {
            return MO.isReg() && MO.isUse() && SelectDests.count(MO.getReg());
          }))
        break;
    }
  }

  const RISCVInstrInfo &TII = *Subtarget.getInstrInfo();
  const BasicBlock *LLVM_BB = BB->getBasicBlock();
  DebugLoc DL = MI.getDebugLoc();
  MachineFunction::iterator I = ++BB->getIterator();

  MachineBasicBlock *HeadMBB = BB;
  MachineFunction *F = BB->getParent();
  MachineBasicBlock *TailMBB = F->CreateMachineBasicBlock(LLVM_BB);
  MachineBasicBlock *IfFalseMBB = F->CreateMachineBasicBlock(LLVM_BB);

  F->insert(I, IfFalseMBB);
  F->insert(I, TailMBB);

  // Transfer debug instructions associated with the selects to TailMBB.
  for (MachineInstr *DebugInstr : SelectDebugValues) {
    TailMBB->push_back(DebugInstr->removeFromParent());
  }

  // Move all instructions after the sequence to TailMBB.
  TailMBB->splice(TailMBB->end(), HeadMBB,
                  std::next(LastSelectPseudo->getIterator()), HeadMBB->end());
  // Update machine-CFG edges by transferring all successors of the current
  // block to the new block which will contain the Phi nodes for the selects.
  TailMBB->transferSuccessorsAndUpdatePHIs(HeadMBB);
  // Set the successors for HeadMBB.
  HeadMBB->addSuccessor(IfFalseMBB);
  HeadMBB->addSuccessor(TailMBB);

  // Insert appropriate branch.
  BuildMI(HeadMBB, DL, TII.getBrCond(CC))
    .addReg(LHS)
    .addReg(RHS)
    .addMBB(TailMBB);

  // IfFalseMBB just falls through to TailMBB.
  IfFalseMBB->addSuccessor(TailMBB);

  // Create PHIs for all of the select pseudo-instructions.
  auto SelectMBBI = MI.getIterator();
  auto SelectEnd = std::next(LastSelectPseudo->getIterator());
  auto InsertionPoint = TailMBB->begin();
  while (SelectMBBI != SelectEnd) {
    auto Next = std::next(SelectMBBI);
    if (isSelectPseudo(*SelectMBBI)) {
      // %Result = phi [ %TrueValue, HeadMBB ], [ %FalseValue, IfFalseMBB ]
      BuildMI(*TailMBB, InsertionPoint, SelectMBBI->getDebugLoc(),
              TII.get(RISCV::PHI), SelectMBBI->getOperand(0).getReg())
          .addReg(SelectMBBI->getOperand(4).getReg())
          .addMBB(HeadMBB)
          .addReg(SelectMBBI->getOperand(5).getReg())
          .addMBB(IfFalseMBB);
      SelectMBBI->eraseFromParent();
    }
    SelectMBBI = Next;
  }

  F->getProperties().reset(MachineFunctionProperties::Property::NoPHIs);
  return TailMBB;
}

static MachineBasicBlock *emitComputeVSCALE(MachineInstr &MI,
                                            MachineBasicBlock *BB) {
  MachineFunction &MF = *BB->getParent();
  DebugLoc DL = MI.getDebugLoc();
  const TargetInstrInfo &TII = *MF.getSubtarget().getInstrInfo();

  Register DestReg = MI.getOperand(0).getReg();

  // VSCALE can be computed as VLMAX of ELEN, given that the scaling factor for
  // ELEN is '1'.
  MachineInstr &I =
      *BuildMI(*BB, MI, DL, TII.get(RISCV::PseudoVSETVLI), DestReg)
           .addReg(RISCV::X0)
           // FIXME - ELEN hardcoded to SEW=64.
           .addImm(RISCVVType::encodeVTYPE(RISCVII::LMUL_1,
                                           /*SEW=64*/ 3,
                                           /*TailAgnostic*/ true,
                                           /*MaskAgnostic*/ false,
                                           /*Nontemporal*/ false));
  // Set VTYPE and VL as dead.
  I.getOperand(3).setIsDead();
  I.getOperand(4).setIsDead();

  // The pseudo instruction is gone now.
  MI.eraseFromParent();
  return BB;
}

static MachineBasicBlock *emitComputeEPIVMSET(MachineInstr &MI,
                                              MachineBasicBlock *BB) {
  MachineFunction &MF = *BB->getParent();
  DebugLoc DL = MI.getDebugLoc();
  const TargetInstrInfo &TII = *MF.getSubtarget().getInstrInfo();

  unsigned VLMul;
  switch (MI.getOpcode()) {
  default:
    llvm_unreachable("Unexpected instruction");
  case RISCV::PseudoEPIVMSET_M1:
    VLMul = static_cast<unsigned>(RISCVII::LMUL_1);
    break;
  case RISCV::PseudoEPIVMSET_M2:
    VLMul = static_cast<unsigned>(RISCVII::LMUL_2);
    break;
  case RISCV::PseudoEPIVMSET_M4:
    VLMul = static_cast<unsigned>(RISCVII::LMUL_4);
    break;
  case RISCV::PseudoEPIVMSET_M8:
    VLMul = static_cast<unsigned>(RISCVII::LMUL_8);
    break;
  }

  Register DestReg = MI.getOperand(0).getReg();
  unsigned SEW = MI.getOperand(2).getImm();

  BuildMI(*BB, MI, DL, TII.get(RISCV::PseudoEPIVMXNOR_MM_M1), DestReg)
      .addReg(DestReg, RegState::Undef)
      .addReg(DestReg, RegState::Undef)
      .addReg(MI.getOperand(1).getReg())
      .addImm(SEW);

  // The pseudo instruction is gone now.
  MI.eraseFromParent();

  return BB;
}

static MachineBasicBlock *emitComputeEPIVMCLR(MachineInstr &MI,
                                              MachineBasicBlock *BB) {
  MachineFunction &MF = *BB->getParent();
  DebugLoc DL = MI.getDebugLoc();
  const TargetInstrInfo &TII = *MF.getSubtarget().getInstrInfo();

  unsigned VLMul;
  switch (MI.getOpcode()) {
  default:
    llvm_unreachable("Unexpected instruction");
  case RISCV::PseudoEPIVMCLR_M1:
    VLMul = static_cast<unsigned>(RISCVII::LMUL_1);
    break;
  case RISCV::PseudoEPIVMCLR_M2:
    VLMul = static_cast<unsigned>(RISCVII::LMUL_2);
    break;
  case RISCV::PseudoEPIVMCLR_M4:
    VLMul = static_cast<unsigned>(RISCVII::LMUL_4);
    break;
  case RISCV::PseudoEPIVMCLR_M8:
    VLMul = static_cast<unsigned>(RISCVII::LMUL_8);
    break;
  }

  Register DestReg = MI.getOperand(0).getReg();
  unsigned SEW = MI.getOperand(2).getImm();

  BuildMI(*BB, MI, DL, TII.get(RISCV::PseudoEPIVMXOR_MM_M1), DestReg)
      .addReg(DestReg, RegState::Undef)
      .addReg(DestReg, RegState::Undef)
      .addReg(MI.getOperand(1).getReg())
      .addImm(SEW);

  // The pseudo instruction is gone now.
  MI.eraseFromParent();

  return BB;
}

static MachineBasicBlock *emitImplicitVRM1Tuple(MachineInstr &MI,
                                              MachineBasicBlock *BB) {
  MachineFunction &MF = *BB->getParent();
  DebugLoc DL = MI.getDebugLoc();
  const TargetInstrInfo &TII = *MF.getSubtarget().getInstrInfo();

  Register DestReg = MI.getOperand(0).getReg();
  BuildMI(*BB, MI, DL, TII.get(RISCV::IMPLICIT_DEF), DestReg);

  // The pseudo instruction is gone now.
  MI.eraseFromParent();
  return BB;
}

static MachineBasicBlock *
emitVBuildVRM1Tuple(MachineInstr &MI, MachineBasicBlock *BB,
                    const ArrayRef<unsigned> SubRegisters,
                    const TargetRegisterClass *RC) {
  MachineFunction &MF = *BB->getParent();
  MachineRegisterInfo &MRI = MF.getRegInfo();

  DebugLoc DL = MI.getDebugLoc();
  const TargetInstrInfo &TII = *MF.getSubtarget().getInstrInfo();

  assert(SubRegisters.size() > 1);
  Register DestReg = MI.getOperand(0).getReg();

  Register TmpSrc = MRI.createVirtualRegister(RC);
  BuildMI(*BB, MI, DL, TII.get(RISCV::IMPLICIT_DEF), TmpSrc);
  for (unsigned I = 0, E = SubRegisters.size(); I != E; I++) {
    Register TmpDest = I == E - 1 ? DestReg : MRI.createVirtualRegister(RC);
    BuildMI(*BB, MI, DL, TII.get(RISCV::INSERT_SUBREG), TmpDest)
        .addReg(TmpSrc)
        .addReg(MI.getOperand(I + 1).getReg())
        .addImm(SubRegisters[I]);
    TmpSrc = TmpDest;
  }

  // The pseudo instruction is gone now.
  MI.eraseFromParent();
  return BB;
}

MachineBasicBlock *
RISCVTargetLowering::EmitInstrWithCustomInserter(MachineInstr &MI,
                                                 MachineBasicBlock *BB) const {
  switch (MI.getOpcode()) {
  default:
    break;
  case RISCV::PseudoEPIVSCALE:
    return emitComputeVSCALE(MI, BB);
  case RISCV::PseudoEPIVMSET_M1:
  case RISCV::PseudoEPIVMSET_M2:
  case RISCV::PseudoEPIVMSET_M4:
  case RISCV::PseudoEPIVMSET_M8:
    return emitComputeEPIVMSET(MI, BB);
  case RISCV::PseudoEPIVMCLR_M1:
  case RISCV::PseudoEPIVMCLR_M2:
  case RISCV::PseudoEPIVMCLR_M4:
  case RISCV::PseudoEPIVMCLR_M8:
    return emitComputeEPIVMCLR(MI, BB);
  case RISCV::PseudoEPIImplicitVRN2M1:
  case RISCV::PseudoEPIImplicitVRN3M1:
  case RISCV::PseudoEPIImplicitVRN4M1:
  case RISCV::PseudoEPIImplicitVRN5M1:
  case RISCV::PseudoEPIImplicitVRN6M1:
  case RISCV::PseudoEPIImplicitVRN7M1:
  case RISCV::PseudoEPIImplicitVRN8M1:
    return emitImplicitVRM1Tuple(MI, BB);
  case RISCV::PseudoEPIVBuildVRN2M1:
    return emitVBuildVRM1Tuple(MI, BB, {RISCV::sub_vrm1_0, RISCV::sub_vrm1_1},
                               &RISCV::VRN2M1RegClass);
  case RISCV::PseudoEPIVBuildVRN3M1:
    return emitVBuildVRM1Tuple(
        MI, BB, {RISCV::sub_vrm1_0, RISCV::sub_vrm1_1, RISCV::sub_vrm1_2},
        &RISCV::VRN3M1RegClass);
  case RISCV::PseudoEPIVBuildVRN4M1:
    return emitVBuildVRM1Tuple(MI, BB,
                               {RISCV::sub_vrm1_0, RISCV::sub_vrm1_1,
                                RISCV::sub_vrm1_2, RISCV::sub_vrm1_3},
                               &RISCV::VRN4M1RegClass);
  case RISCV::PseudoEPIVBuildVRN5M1:
    return emitVBuildVRM1Tuple(MI, BB,
                               {RISCV::sub_vrm1_0, RISCV::sub_vrm1_1,
                                RISCV::sub_vrm1_2, RISCV::sub_vrm1_3,
                                RISCV::sub_vrm1_4},
                               &RISCV::VRN5M1RegClass);
  case RISCV::PseudoEPIVBuildVRN6M1:
    return emitVBuildVRM1Tuple(MI, BB,
                               {RISCV::sub_vrm1_0, RISCV::sub_vrm1_1,
                                RISCV::sub_vrm1_2, RISCV::sub_vrm1_3,
                                RISCV::sub_vrm1_4, RISCV::sub_vrm1_5},
                               &RISCV::VRN6M1RegClass);
  case RISCV::PseudoEPIVBuildVRN7M1:
    return emitVBuildVRM1Tuple(MI, BB,
                               {RISCV::sub_vrm1_0, RISCV::sub_vrm1_1,
                                RISCV::sub_vrm1_2, RISCV::sub_vrm1_3,
                                RISCV::sub_vrm1_4, RISCV::sub_vrm1_5,
                                RISCV::sub_vrm1_6},
                               &RISCV::VRN7M1RegClass);
  case RISCV::PseudoEPIVBuildVRN8M1:
    return emitVBuildVRM1Tuple(MI, BB,
                               {RISCV::sub_vrm1_0, RISCV::sub_vrm1_1,
                                RISCV::sub_vrm1_2, RISCV::sub_vrm1_3,
                                RISCV::sub_vrm1_4, RISCV::sub_vrm1_5,
                                RISCV::sub_vrm1_6, RISCV::sub_vrm1_7},
                               &RISCV::VRN8M1RegClass);
  }

  switch (MI.getOpcode()) {
  default:
    llvm_unreachable("Unexpected instr type to insert");
  case RISCV::ReadCycleWide:
    assert(!Subtarget.is64Bit() &&
           "ReadCycleWrite is only to be used on riscv32");
    return emitReadCycleWidePseudo(MI, BB);
  case RISCV::Select_GPR_Using_CC_GPR:
  case RISCV::Select_FPR16_Using_CC_GPR:
  case RISCV::Select_FPR32_Using_CC_GPR:
  case RISCV::Select_FPR64_Using_CC_GPR:
    return emitSelectPseudo(MI, BB, Subtarget);
  case RISCV::BuildPairF64Pseudo:
    return emitBuildPairF64Pseudo(MI, BB);
  case RISCV::SplitF64Pseudo:
    return emitSplitF64Pseudo(MI, BB);
  }
}

// Calling Convention Implementation.
// The expectations for frontend ABI lowering vary from target to target.
// Ideally, an LLVM frontend would be able to avoid worrying about many ABI
// details, but this is a longer term goal. For now, we simply try to keep the
// role of the frontend as simple and well-defined as possible. The rules can
// be summarised as:
// * Never split up large scalar arguments. We handle them here.
// * If a hardfloat calling convention is being used, and the struct may be
// passed in a pair of registers (fp+fp, int+fp), and both registers are
// available, then pass as two separate arguments. If either the GPRs or FPRs
// are exhausted, then pass according to the rule below.
// * If a struct could never be passed in registers or directly in a stack
// slot (as it is larger than 2*XLEN and the floating point rules don't
// apply), then pass it using a pointer with the byval attribute.
// * If a struct is less than 2*XLEN, then coerce to either a two-element
// word-sized array or a 2*XLEN scalar (depending on alignment).
// * The frontend can determine whether a struct is returned by reference or
// not based on its size and fields. If it will be returned by reference, the
// frontend must modify the prototype so a pointer with the sret annotation is
// passed as the first argument. This is not necessary for large scalar
// returns.
// * Struct return values and varargs should be coerced to structs containing
// register-size fields in the same situations they would be for fixed
// arguments.

static const MCPhysReg ArgGPRs[] = {
  RISCV::X10, RISCV::X11, RISCV::X12, RISCV::X13,
  RISCV::X14, RISCV::X15, RISCV::X16, RISCV::X17
};
static const MCPhysReg ArgFPR16s[] = {
  RISCV::F10_H, RISCV::F11_H, RISCV::F12_H, RISCV::F13_H,
  RISCV::F14_H, RISCV::F15_H, RISCV::F16_H, RISCV::F17_H
};
static const MCPhysReg ArgFPR32s[] = {
  RISCV::F10_F, RISCV::F11_F, RISCV::F12_F, RISCV::F13_F,
  RISCV::F14_F, RISCV::F15_F, RISCV::F16_F, RISCV::F17_F
};
static const MCPhysReg ArgFPR64s[] = {
  RISCV::F10_D, RISCV::F11_D, RISCV::F12_D, RISCV::F13_D,
  RISCV::F14_D, RISCV::F15_D, RISCV::F16_D, RISCV::F17_D
};
// This is an interim calling convention and it may be changed in the future.
static const MCPhysReg ArgVRs[] = {
    RISCV::V8,  RISCV::V9,  RISCV::V10, RISCV::V11, RISCV::V12, RISCV::V13,
    RISCV::V14, RISCV::V15, RISCV::V16, RISCV::V17, RISCV::V18, RISCV::V19,
    RISCV::V20, RISCV::V21, RISCV::V22, RISCV::V23};
static const MCPhysReg ArgVRM2s[] = {RISCV::V8M2,  RISCV::V10M2, RISCV::V12M2,
                                     RISCV::V14M2, RISCV::V16M2, RISCV::V18M2,
                                     RISCV::V20M2, RISCV::V22M2};
static const MCPhysReg ArgVRM4s[] = {RISCV::V8M4, RISCV::V12M4, RISCV::V16M4,
                                     RISCV::V20M4};
static const MCPhysReg ArgVRM8s[] = {RISCV::V8M8, RISCV::V16M8};

// Pass a 2*XLEN argument that has been split into two XLEN values through
// registers or the stack as necessary.
static bool CC_RISCVAssign2XLen(unsigned XLen, CCState &State, CCValAssign VA1,
                                ISD::ArgFlagsTy ArgFlags1, unsigned ValNo2,
                                MVT ValVT2, MVT LocVT2,
                                ISD::ArgFlagsTy ArgFlags2) {
  unsigned XLenInBytes = XLen / 8;
  if (Register Reg = State.AllocateReg(ArgGPRs)) {
    // At least one half can be passed via register.
    State.addLoc(CCValAssign::getReg(VA1.getValNo(), VA1.getValVT(), Reg,
                                     VA1.getLocVT(), CCValAssign::Full));
  } else {
    // Both halves must be passed on the stack, with proper alignment.
    Align StackAlign =
        std::max(Align(XLenInBytes), ArgFlags1.getNonZeroOrigAlign());
    State.addLoc(
        CCValAssign::getMem(VA1.getValNo(), VA1.getValVT(),
                            State.AllocateStack(XLenInBytes, StackAlign),
                            VA1.getLocVT(), CCValAssign::Full));
    State.addLoc(CCValAssign::getMem(
        ValNo2, ValVT2, State.AllocateStack(XLenInBytes, Align(XLenInBytes)),
        LocVT2, CCValAssign::Full));
    return false;
  }

  if (Register Reg = State.AllocateReg(ArgGPRs)) {
    // The second half can also be passed via register.
    State.addLoc(
        CCValAssign::getReg(ValNo2, ValVT2, Reg, LocVT2, CCValAssign::Full));
  } else {
    // The second half is passed via the stack, without additional alignment.
    State.addLoc(CCValAssign::getMem(
        ValNo2, ValVT2, State.AllocateStack(XLenInBytes, Align(XLenInBytes)),
        LocVT2, CCValAssign::Full));
  }

  return false;
}

static unsigned allocateRVVReg(MVT ValVT, unsigned ValNo,
                               Optional<unsigned> FirstMaskArgument,
                               CCState &State, const RISCVTargetLowering &TLI) {
  const TargetRegisterClass *RC = TLI.getRegClassFor(ValVT);
  if (RC == &RISCV::VRRegClass) {
    // Assign the first mask argument to V0.
    // This is an interim calling convention and it may be changed in the
    // future.
    if (FirstMaskArgument.hasValue() && ValNo == FirstMaskArgument.getValue())
      return State.AllocateReg(RISCV::V0);
    return State.AllocateReg(ArgVRs);
  }
  if (RC == &RISCV::VRM2RegClass)
    return State.AllocateReg(ArgVRM2s);
  if (RC == &RISCV::VRM4RegClass)
    return State.AllocateReg(ArgVRM4s);
  if (RC == &RISCV::VRM8RegClass)
    return State.AllocateReg(ArgVRM8s);
  llvm_unreachable("Unhandled register class for ValueType");
}

// Implements the RISC-V calling convention. Returns true upon failure.
static bool CC_RISCV(const DataLayout &DL, RISCVABI::ABI ABI, unsigned ValNo,
                     MVT ValVT, MVT LocVT, CCValAssign::LocInfo LocInfo,
                     ISD::ArgFlagsTy ArgFlags, CCState &State, bool IsFixed,
                     bool IsRet, Type *OrigTy, const RISCVTargetLowering &TLI,
                     Optional<unsigned> FirstMaskArgument) {
  unsigned XLen = DL.getLargestLegalIntTypeSizeInBits();
  assert(XLen == 32 || XLen == 64);
  MVT XLenVT = XLen == 32 ? MVT::i32 : MVT::i64;

  // Any return value split in to more than two values can't be returned
  // directly. Vectors are returned via the available vector registers.
  if (!LocVT.isVector() && IsRet && ValNo > 1)
    return true;

  // UseGPRForF16_F32 if targeting one of the soft-float ABIs, if passing a
  // variadic argument, or if no F16/F32 argument registers are available.
  bool UseGPRForF16_F32 = true;
  // UseGPRForF64 if targeting soft-float ABIs or an FLEN=32 ABI, if passing a
  // variadic argument, or if no F64 argument registers are available.
  bool UseGPRForF64 = true;

  switch (ABI) {
  default:
    llvm_unreachable("Unexpected ABI");
  case RISCVABI::ABI_ILP32:
  case RISCVABI::ABI_LP64:
    break;
  case RISCVABI::ABI_ILP32F:
  case RISCVABI::ABI_LP64F:
    UseGPRForF16_F32 = !IsFixed;
    break;
  case RISCVABI::ABI_ILP32D:
  case RISCVABI::ABI_LP64D:
    UseGPRForF16_F32 = !IsFixed;
    UseGPRForF64 = !IsFixed;
    break;
  }

  // FPR16, FPR32, and FPR64 alias each other.
  if (State.getFirstUnallocated(ArgFPR32s) == array_lengthof(ArgFPR32s)) {
    UseGPRForF16_F32 = true;
    UseGPRForF64 = true;
  }

  // From this point on, rely on UseGPRForF16_F32, UseGPRForF64 and
  // similar local variables rather than directly checking against the target
  // ABI.

  if (UseGPRForF16_F32 && (ValVT == MVT::f16 || ValVT == MVT::f32)) {
    LocVT = XLenVT;
    LocInfo = CCValAssign::BCvt;
  } else if (UseGPRForF64 && XLen == 64 && ValVT == MVT::f64) {
    LocVT = MVT::i64;
    LocInfo = CCValAssign::BCvt;
  }

  // If this is a variadic argument, the RISC-V calling convention requires
  // that it is assigned an 'even' or 'aligned' register if it has 8-byte
  // alignment (RV32) or 16-byte alignment (RV64). An aligned register should
  // be used regardless of whether the original argument was split during
  // legalisation or not. The argument will not be passed by registers if the
  // original type is larger than 2*XLEN, so the register alignment rule does
  // not apply.
  unsigned TwoXLenInBytes = (2 * XLen) / 8;
  if (!IsFixed && ArgFlags.getNonZeroOrigAlign() == TwoXLenInBytes &&
      DL.getTypeAllocSize(OrigTy) == TwoXLenInBytes) {
    unsigned RegIdx = State.getFirstUnallocated(ArgGPRs);
    // Skip 'odd' register if necessary.
    if (RegIdx != array_lengthof(ArgGPRs) && RegIdx % 2 == 1)
      State.AllocateReg(ArgGPRs);
  }

  SmallVectorImpl<CCValAssign> &PendingLocs = State.getPendingLocs();
  SmallVectorImpl<ISD::ArgFlagsTy> &PendingArgFlags =
      State.getPendingArgFlags();

  assert(PendingLocs.size() == PendingArgFlags.size() &&
         "PendingLocs and PendingArgFlags out of sync");

  // Handle passing f64 on RV32D with a soft float ABI or when floating point
  // registers are exhausted.
  if (UseGPRForF64 && XLen == 32 && ValVT == MVT::f64) {
    assert(!ArgFlags.isSplit() && PendingLocs.empty() &&
           "Can't lower f64 if it is split");
    // Depending on available argument GPRS, f64 may be passed in a pair of
    // GPRs, split between a GPR and the stack, or passed completely on the
    // stack. LowerCall/LowerFormalArguments/LowerReturn must recognise these
    // cases.
    Register Reg = State.AllocateReg(ArgGPRs);
    LocVT = MVT::i32;
    if (!Reg) {
      unsigned StackOffset = State.AllocateStack(8, Align(8));
      State.addLoc(
          CCValAssign::getMem(ValNo, ValVT, StackOffset, LocVT, LocInfo));
      return false;
    }
    if (!State.AllocateReg(ArgGPRs))
      State.AllocateStack(4, Align(4));
    State.addLoc(CCValAssign::getReg(ValNo, ValVT, Reg, LocVT, LocInfo));
    return false;
  }

  // Fixed-length vectors are located in the corresponding scalable-vector
  // container types.
  if (ValVT.isFixedLengthVector())
    LocVT = TLI.getContainerForFixedLengthVector(LocVT);

  // Split arguments might be passed indirectly, so keep track of the pending
  // values. Split vectors are passed via a mix of registers and indirectly, so
  // treat them as we would any other argument.
  if (ValVT.isScalarInteger() && (ArgFlags.isSplit() || !PendingLocs.empty())) {
    LocVT = XLenVT;
    LocInfo = CCValAssign::Indirect;
    PendingLocs.push_back(
        CCValAssign::getPending(ValNo, ValVT, LocVT, LocInfo));
    PendingArgFlags.push_back(ArgFlags);
    if (!ArgFlags.isSplitEnd()) {
      return false;
    }
  }

  // If the split argument only had two elements, it should be passed directly
  // in registers or on the stack.
  if (ValVT.isScalarInteger() && ArgFlags.isSplitEnd() &&
      PendingLocs.size() <= 2) {
    assert(PendingLocs.size() == 2 && "Unexpected PendingLocs.size()");
    // Apply the normal calling convention rules to the first half of the
    // split argument.
    CCValAssign VA = PendingLocs[0];
    ISD::ArgFlagsTy AF = PendingArgFlags[0];
    PendingLocs.clear();
    PendingArgFlags.clear();
    return CC_RISCVAssign2XLen(XLen, State, VA, AF, ValNo, ValVT, LocVT,
                               ArgFlags);
  }

  // Allocate to a register if possible, or else a stack slot.
  Register Reg;
  unsigned StoreSizeBytes = XLen / 8;
  Align StackAlign = Align(XLen / 8);

  if (ValVT == MVT::f16 && !UseGPRForF16_F32)
    Reg = State.AllocateReg(ArgFPR16s);
  else if (ValVT == MVT::f32 && !UseGPRForF16_F32)
    Reg = State.AllocateReg(ArgFPR32s);
  else if (ValVT == MVT::f64 && !UseGPRForF64)
    Reg = State.AllocateReg(ArgFPR64s);
  else if (ValVT.isVector()) {
    Reg = allocateRVVReg(ValVT, ValNo, FirstMaskArgument, State, TLI);
    if (!Reg) {
      // For return values, the vector must be passed fully via registers or
      // via the stack.
      // FIXME: The proposed vector ABI only mandates v8-v15 for return values,
      // but we're using all of them.
      if (IsRet)
        return true;
      // Try using a GPR to pass the address
      if ((Reg = State.AllocateReg(ArgGPRs))) {
        LocVT = XLenVT;
        LocInfo = CCValAssign::Indirect;
      } else if (ValVT.isScalableVector()) {
        report_fatal_error("Unable to pass scalable vector types on the stack");
      } else {
        // Pass fixed-length vectors on the stack.
        LocVT = ValVT;
        StoreSizeBytes = ValVT.getStoreSize();
        // Align vectors to their element sizes, being careful for vXi1
        // vectors.
        StackAlign = MaybeAlign(ValVT.getScalarSizeInBits() / 8).valueOrOne();
      }
    }
  } else {
    Reg = State.AllocateReg(ArgGPRs);
  }

  unsigned StackOffset =
      Reg ? 0 : State.AllocateStack(StoreSizeBytes, StackAlign);

  // If we reach this point and PendingLocs is non-empty, we must be at the
  // end of a split argument that must be passed indirectly.
  if (!PendingLocs.empty()) {
    assert(ArgFlags.isSplitEnd() && "Expected ArgFlags.isSplitEnd()");
    assert(PendingLocs.size() > 2 && "Unexpected PendingLocs.size()");

    for (auto &It : PendingLocs) {
      if (Reg)
        It.convertToReg(Reg);
      else
        It.convertToMem(StackOffset);
      State.addLoc(It);
    }
    PendingLocs.clear();
    PendingArgFlags.clear();
    return false;
  }

  assert((!UseGPRForF16_F32 || !UseGPRForF64 || LocVT == XLenVT ||
          (TLI.getSubtarget().hasStdExtV() && ValVT.isVector())) &&
         "Expected an XLenVT or vector types at this stage");

  if (Reg) {
    State.addLoc(CCValAssign::getReg(ValNo, ValVT, Reg, LocVT, LocInfo));
    return false;
  }

  // When a floating-point value is passed on the stack, no bit-conversion is
  // needed.
  if (ValVT.isFloatingPoint()) {
    LocVT = ValVT;
    LocInfo = CCValAssign::Full;
  }
  State.addLoc(CCValAssign::getMem(ValNo, ValVT, StackOffset, LocVT, LocInfo));
  return false;
}

template <typename ArgTy>
static Optional<unsigned> preAssignMask(const ArgTy &Args) {
  for (const auto &ArgIdx : enumerate(Args)) {
    MVT ArgVT = ArgIdx.value().VT;
    if (ArgVT.isVector() && ArgVT.getVectorElementType() == MVT::i1)
      return ArgIdx.index();
  }
  return None;
}

void RISCVTargetLowering::analyzeInputArgs(
    MachineFunction &MF, CCState &CCInfo,
    const SmallVectorImpl<ISD::InputArg> &Ins, bool IsRet,
    RISCVCCAssignFn Fn) const {
  unsigned NumArgs = Ins.size();
  FunctionType *FType = MF.getFunction().getFunctionType();

  Optional<unsigned> FirstMaskArgument;
  if (Subtarget.hasStdExtV())
    FirstMaskArgument = preAssignMask(Ins);

  for (unsigned i = 0; i != NumArgs; ++i) {
    MVT ArgVT = Ins[i].VT;
    ISD::ArgFlagsTy ArgFlags = Ins[i].Flags;

    Type *ArgTy = nullptr;
    if (IsRet)
      ArgTy = FType->getReturnType();
    else if (Ins[i].isOrigArg())
      ArgTy = FType->getParamType(Ins[i].getOrigArgIndex());

    RISCVABI::ABI ABI = MF.getSubtarget<RISCVSubtarget>().getTargetABI();
    if (Fn(MF.getDataLayout(), ABI, i, ArgVT, ArgVT, CCValAssign::Full,
           ArgFlags, CCInfo, /*IsFixed=*/true, IsRet, ArgTy, *this,
           FirstMaskArgument)) {
      LLVM_DEBUG(dbgs() << "InputArg #" << i << " has unhandled type "
                        << EVT(ArgVT).getEVTString() << '\n');
      llvm_unreachable(nullptr);
    }
  }
}

void RISCVTargetLowering::analyzeOutputArgs(
    MachineFunction &MF, CCState &CCInfo,
    const SmallVectorImpl<ISD::OutputArg> &Outs, bool IsRet,
    CallLoweringInfo *CLI, RISCVCCAssignFn Fn) const {
  unsigned NumArgs = Outs.size();

  Optional<unsigned> FirstMaskArgument;
  if (Subtarget.hasStdExtV())
    FirstMaskArgument = preAssignMask(Outs);

  for (unsigned i = 0; i != NumArgs; i++) {
    MVT ArgVT = Outs[i].VT;
    ISD::ArgFlagsTy ArgFlags = Outs[i].Flags;
    Type *OrigTy = CLI ? CLI->getArgs()[Outs[i].OrigArgIndex].Ty : nullptr;

    RISCVABI::ABI ABI = MF.getSubtarget<RISCVSubtarget>().getTargetABI();
    if (Fn(MF.getDataLayout(), ABI, i, ArgVT, ArgVT, CCValAssign::Full,
           ArgFlags, CCInfo, Outs[i].IsFixed, IsRet, OrigTy, *this,
           FirstMaskArgument)) {
      LLVM_DEBUG(dbgs() << "OutputArg #" << i << " has unhandled type "
                        << EVT(ArgVT).getEVTString() << "\n");
      llvm_unreachable(nullptr);
    }
  }
}

// Convert Val to a ValVT. Should not be called for CCValAssign::Indirect
// values.
static SDValue convertLocVTToValVT(SelectionDAG &DAG, SDValue Val,
                                   const CCValAssign &VA, const SDLoc &DL,
                                   const RISCVSubtarget &Subtarget) {
  switch (VA.getLocInfo()) {
  default:
    llvm_unreachable("Unexpected CCValAssign::LocInfo");
  case CCValAssign::Full:
    if (VA.getValVT().isFixedLengthVector() && VA.getLocVT().isScalableVector())
      Val = convertFromScalableVector(VA.getValVT(), Val, DAG, Subtarget);
    break;
  case CCValAssign::BCvt:
    if (VA.getLocVT().isInteger() && VA.getValVT() == MVT::f16)
      Val = DAG.getNode(RISCVISD::FMV_H_X, DL, MVT::f16, Val);
    else if (VA.getLocVT() == MVT::i64 && VA.getValVT() == MVT::f32)
      Val = DAG.getNode(RISCVISD::FMV_W_X_RV64, DL, MVT::f32, Val);
    else
      Val = DAG.getNode(ISD::BITCAST, DL, VA.getValVT(), Val);
    break;
  }
  return Val;
}

// The caller is responsible for loading the full value if the argument is
// passed with CCValAssign::Indirect.
static SDValue unpackFromRegLoc(SelectionDAG &DAG, SDValue Chain,
                                const CCValAssign &VA, const SDLoc &DL,
                                const RISCVTargetLowering &TLI) {
  MachineFunction &MF = DAG.getMachineFunction();
  MachineRegisterInfo &RegInfo = MF.getRegInfo();
  EVT LocVT = VA.getLocVT();
  SDValue Val;
  const TargetRegisterClass *RC = TLI.getRegClassFor(LocVT.getSimpleVT());
  Register VReg = RegInfo.createVirtualRegister(RC);
  RegInfo.addLiveIn(VA.getLocReg(), VReg);
  Val = DAG.getCopyFromReg(Chain, DL, VReg, LocVT);

  if (VA.getLocInfo() == CCValAssign::Indirect)
    return Val;

  return convertLocVTToValVT(DAG, Val, VA, DL, TLI.getSubtarget());
}

static SDValue convertValVTToLocVT(SelectionDAG &DAG, SDValue Val,
                                   const CCValAssign &VA, const SDLoc &DL,
                                   const RISCVSubtarget &Subtarget) {
  EVT LocVT = VA.getLocVT();

  switch (VA.getLocInfo()) {
  default:
    llvm_unreachable("Unexpected CCValAssign::LocInfo");
  case CCValAssign::Full:
    if (VA.getValVT().isFixedLengthVector() && LocVT.isScalableVector())
      Val = convertToScalableVector(LocVT, Val, DAG, Subtarget);
    break;
  case CCValAssign::BCvt:
    if (VA.getLocVT().isInteger() && VA.getValVT() == MVT::f16)
      Val = DAG.getNode(RISCVISD::FMV_X_ANYEXTH, DL, VA.getLocVT(), Val);
    else if (VA.getLocVT() == MVT::i64 && VA.getValVT() == MVT::f32)
      Val = DAG.getNode(RISCVISD::FMV_X_ANYEXTW_RV64, DL, MVT::i64, Val);
    else
      Val = DAG.getNode(ISD::BITCAST, DL, LocVT, Val);
    break;
  }
  return Val;
}

// The caller is responsible for loading the full value if the argument is
// passed with CCValAssign::Indirect.
static SDValue unpackFromMemLoc(SelectionDAG &DAG, SDValue Chain,
                                const CCValAssign &VA, const SDLoc &DL) {
  MachineFunction &MF = DAG.getMachineFunction();
  MachineFrameInfo &MFI = MF.getFrameInfo();
  EVT LocVT = VA.getLocVT();
  EVT ValVT = VA.getValVT();
  EVT PtrVT = MVT::getIntegerVT(DAG.getDataLayout().getPointerSizeInBits(0));
  int FI = MFI.CreateFixedObject(ValVT.getStoreSize(), VA.getLocMemOffset(),
                                 /*Immutable=*/true);
  SDValue FIN = DAG.getFrameIndex(FI, PtrVT);
  SDValue Val;

  ISD::LoadExtType ExtType;
  switch (VA.getLocInfo()) {
  default:
    llvm_unreachable("Unexpected CCValAssign::LocInfo");
  case CCValAssign::Full:
  case CCValAssign::Indirect:
  case CCValAssign::BCvt:
    ExtType = ISD::NON_EXTLOAD;
    break;
  }
  Val = DAG.getExtLoad(
      ExtType, DL, LocVT, Chain, FIN,
      MachinePointerInfo::getFixedStack(DAG.getMachineFunction(), FI), ValVT);
  return Val;
}

static SDValue unpackF64OnRV32DSoftABI(SelectionDAG &DAG, SDValue Chain,
                                       const CCValAssign &VA, const SDLoc &DL) {
  assert(VA.getLocVT() == MVT::i32 && VA.getValVT() == MVT::f64 &&
         "Unexpected VA");
  MachineFunction &MF = DAG.getMachineFunction();
  MachineFrameInfo &MFI = MF.getFrameInfo();
  MachineRegisterInfo &RegInfo = MF.getRegInfo();

  if (VA.isMemLoc()) {
    // f64 is passed on the stack.
    int FI = MFI.CreateFixedObject(8, VA.getLocMemOffset(), /*Immutable=*/true);
    SDValue FIN = DAG.getFrameIndex(FI, MVT::i32);
    return DAG.getLoad(MVT::f64, DL, Chain, FIN,
                       MachinePointerInfo::getFixedStack(MF, FI));
  }

  assert(VA.isRegLoc() && "Expected register VA assignment");

  Register LoVReg = RegInfo.createVirtualRegister(&RISCV::GPRRegClass);
  RegInfo.addLiveIn(VA.getLocReg(), LoVReg);
  SDValue Lo = DAG.getCopyFromReg(Chain, DL, LoVReg, MVT::i32);
  SDValue Hi;
  if (VA.getLocReg() == RISCV::X17) {
    // Second half of f64 is passed on the stack.
    int FI = MFI.CreateFixedObject(4, 0, /*Immutable=*/true);
    SDValue FIN = DAG.getFrameIndex(FI, MVT::i32);
    Hi = DAG.getLoad(MVT::i32, DL, Chain, FIN,
                     MachinePointerInfo::getFixedStack(MF, FI));
  } else {
    // Second half of f64 is passed in another GPR.
    Register HiVReg = RegInfo.createVirtualRegister(&RISCV::GPRRegClass);
    RegInfo.addLiveIn(VA.getLocReg() + 1, HiVReg);
    Hi = DAG.getCopyFromReg(Chain, DL, HiVReg, MVT::i32);
  }
  return DAG.getNode(RISCVISD::BuildPairF64, DL, MVT::f64, Lo, Hi);
}

// FastCC has less than 1% performance improvement for some particular
// benchmark. But theoretically, it may has benenfit for some cases.
static bool CC_RISCV_FastCC(const DataLayout &DL, RISCVABI::ABI ABI,
                            unsigned ValNo, MVT ValVT, MVT LocVT,
                            CCValAssign::LocInfo LocInfo,
                            ISD::ArgFlagsTy ArgFlags, CCState &State,
                            bool IsFixed, bool IsRet, Type *OrigTy,
                            const RISCVTargetLowering &TLI,
                            Optional<unsigned> FirstMaskArgument) {

  // X5 and X6 might be used for save-restore libcall.
  static const MCPhysReg GPRList[] = {
      RISCV::X10, RISCV::X11, RISCV::X12, RISCV::X13, RISCV::X14,
      RISCV::X15, RISCV::X16, RISCV::X17, RISCV::X7,  RISCV::X28,
      RISCV::X29, RISCV::X30, RISCV::X31};

  if (LocVT == MVT::i32 || LocVT == MVT::i64) {
    if (unsigned Reg = State.AllocateReg(GPRList)) {
      State.addLoc(CCValAssign::getReg(ValNo, ValVT, Reg, LocVT, LocInfo));
      return false;
    }
  }

  if (LocVT == MVT::f16) {
    static const MCPhysReg FPR16List[] = {
        RISCV::F10_H, RISCV::F11_H, RISCV::F12_H, RISCV::F13_H, RISCV::F14_H,
        RISCV::F15_H, RISCV::F16_H, RISCV::F17_H, RISCV::F0_H,  RISCV::F1_H,
        RISCV::F2_H,  RISCV::F3_H,  RISCV::F4_H,  RISCV::F5_H,  RISCV::F6_H,
        RISCV::F7_H,  RISCV::F28_H, RISCV::F29_H, RISCV::F30_H, RISCV::F31_H};
    if (unsigned Reg = State.AllocateReg(FPR16List)) {
      State.addLoc(CCValAssign::getReg(ValNo, ValVT, Reg, LocVT, LocInfo));
      return false;
    }
  }

  if (LocVT == MVT::f32) {
    static const MCPhysReg FPR32List[] = {
        RISCV::F10_F, RISCV::F11_F, RISCV::F12_F, RISCV::F13_F, RISCV::F14_F,
        RISCV::F15_F, RISCV::F16_F, RISCV::F17_F, RISCV::F0_F,  RISCV::F1_F,
        RISCV::F2_F,  RISCV::F3_F,  RISCV::F4_F,  RISCV::F5_F,  RISCV::F6_F,
        RISCV::F7_F,  RISCV::F28_F, RISCV::F29_F, RISCV::F30_F, RISCV::F31_F};
    if (unsigned Reg = State.AllocateReg(FPR32List)) {
      State.addLoc(CCValAssign::getReg(ValNo, ValVT, Reg, LocVT, LocInfo));
      return false;
    }
  }

  if (LocVT == MVT::f64) {
    static const MCPhysReg FPR64List[] = {
        RISCV::F10_D, RISCV::F11_D, RISCV::F12_D, RISCV::F13_D, RISCV::F14_D,
        RISCV::F15_D, RISCV::F16_D, RISCV::F17_D, RISCV::F0_D,  RISCV::F1_D,
        RISCV::F2_D,  RISCV::F3_D,  RISCV::F4_D,  RISCV::F5_D,  RISCV::F6_D,
        RISCV::F7_D,  RISCV::F28_D, RISCV::F29_D, RISCV::F30_D, RISCV::F31_D};
    if (unsigned Reg = State.AllocateReg(FPR64List)) {
      State.addLoc(CCValAssign::getReg(ValNo, ValVT, Reg, LocVT, LocInfo));
      return false;
    }
  }

  if (LocVT == MVT::i32 || LocVT == MVT::f32) {
    unsigned Offset4 = State.AllocateStack(4, Align(4));
    State.addLoc(CCValAssign::getMem(ValNo, ValVT, Offset4, LocVT, LocInfo));
    return false;
  }

  if (LocVT == MVT::i64 || LocVT == MVT::f64) {
    unsigned Offset5 = State.AllocateStack(8, Align(8));
    State.addLoc(CCValAssign::getMem(ValNo, ValVT, Offset5, LocVT, LocInfo));
    return false;
  }

  if (LocVT.isVector()) {
    if (unsigned Reg =
            allocateRVVReg(ValVT, ValNo, FirstMaskArgument, State, TLI)) {
      // Fixed-length vectors are located in the corresponding scalable-vector
      // container types.
      if (ValVT.isFixedLengthVector())
        LocVT = TLI.getContainerForFixedLengthVector(LocVT);
      State.addLoc(CCValAssign::getReg(ValNo, ValVT, Reg, LocVT, LocInfo));
    } else {
      // Try and pass the address via a "fast" GPR.
      if (unsigned GPRReg = State.AllocateReg(GPRList)) {
        LocInfo = CCValAssign::Indirect;
        LocVT = TLI.getSubtarget().getXLenVT();
        State.addLoc(CCValAssign::getReg(ValNo, ValVT, GPRReg, LocVT, LocInfo));
      } else if (ValVT.isFixedLengthVector()) {
        auto StackAlign =
            MaybeAlign(ValVT.getScalarSizeInBits() / 8).valueOrOne();
        unsigned StackOffset =
            State.AllocateStack(ValVT.getStoreSize(), StackAlign);
        State.addLoc(
            CCValAssign::getMem(ValNo, ValVT, StackOffset, LocVT, LocInfo));
      } else {
        // Can't pass scalable vectors on the stack.
        return true;
      }
    }

    return false;
  }

  return true; // CC didn't match.
}

static bool CC_RISCV_GHC(unsigned ValNo, MVT ValVT, MVT LocVT,
                         CCValAssign::LocInfo LocInfo,
                         ISD::ArgFlagsTy ArgFlags, CCState &State) {

  if (LocVT == MVT::i32 || LocVT == MVT::i64) {
    // Pass in STG registers: Base, Sp, Hp, R1, R2, R3, R4, R5, R6, R7, SpLim
    //                        s1    s2  s3  s4  s5  s6  s7  s8  s9  s10 s11
    static const MCPhysReg GPRList[] = {
        RISCV::X9, RISCV::X18, RISCV::X19, RISCV::X20, RISCV::X21, RISCV::X22,
        RISCV::X23, RISCV::X24, RISCV::X25, RISCV::X26, RISCV::X27};
    if (unsigned Reg = State.AllocateReg(GPRList)) {
      State.addLoc(CCValAssign::getReg(ValNo, ValVT, Reg, LocVT, LocInfo));
      return false;
    }
  }

  if (LocVT == MVT::f32) {
    // Pass in STG registers: F1, ..., F6
    //                        fs0 ... fs5
    static const MCPhysReg FPR32List[] = {RISCV::F8_F, RISCV::F9_F,
                                          RISCV::F18_F, RISCV::F19_F,
                                          RISCV::F20_F, RISCV::F21_F};
    if (unsigned Reg = State.AllocateReg(FPR32List)) {
      State.addLoc(CCValAssign::getReg(ValNo, ValVT, Reg, LocVT, LocInfo));
      return false;
    }
  }

  if (LocVT == MVT::f64) {
    // Pass in STG registers: D1, ..., D6
    //                        fs6 ... fs11
    static const MCPhysReg FPR64List[] = {RISCV::F22_D, RISCV::F23_D,
                                          RISCV::F24_D, RISCV::F25_D,
                                          RISCV::F26_D, RISCV::F27_D};
    if (unsigned Reg = State.AllocateReg(FPR64List)) {
      State.addLoc(CCValAssign::getReg(ValNo, ValVT, Reg, LocVT, LocInfo));
      return false;
    }
  }

  report_fatal_error("No registers left in GHC calling convention");
  return true;
}

// Transform physical registers into virtual registers.
SDValue RISCVTargetLowering::LowerFormalArguments(
    SDValue Chain, CallingConv::ID CallConv, bool IsVarArg,
    const SmallVectorImpl<ISD::InputArg> &Ins, const SDLoc &DL,
    SelectionDAG &DAG, SmallVectorImpl<SDValue> &InVals) const {

  MachineFunction &MF = DAG.getMachineFunction();

  switch (CallConv) {
  default:
    report_fatal_error("Unsupported calling convention");
  case CallingConv::C:
  case CallingConv::Fast:
    break;
  case CallingConv::GHC:
    if (!MF.getSubtarget().getFeatureBits()[RISCV::FeatureStdExtF] ||
        !MF.getSubtarget().getFeatureBits()[RISCV::FeatureStdExtD])
      report_fatal_error(
        "GHC calling convention requires the F and D instruction set extensions");
  }

  const Function &Func = MF.getFunction();
  if (Func.hasFnAttribute("interrupt")) {
    if (!Func.arg_empty())
      report_fatal_error(
        "Functions with the interrupt attribute cannot have arguments!");

    StringRef Kind =
      MF.getFunction().getFnAttribute("interrupt").getValueAsString();

    if (!(Kind == "user" || Kind == "supervisor" || Kind == "machine"))
      report_fatal_error(
        "Function interrupt attribute argument not supported!");
  }

  EVT PtrVT = getPointerTy(DAG.getDataLayout());
  MVT XLenVT = Subtarget.getXLenVT();
  unsigned XLenInBytes = Subtarget.getXLen() / 8;
  // Used with vargs to acumulate store chains.
  std::vector<SDValue> OutChains;

  // Assign locations to all of the incoming arguments.
  SmallVector<CCValAssign, 16> ArgLocs;
  CCState CCInfo(CallConv, IsVarArg, MF, ArgLocs, *DAG.getContext());

  if (CallConv == CallingConv::GHC)
    CCInfo.AnalyzeFormalArguments(Ins, CC_RISCV_GHC);
  else
    analyzeInputArgs(MF, CCInfo, Ins, /*IsRet=*/false,
                     CallConv == CallingConv::Fast ? CC_RISCV_FastCC
                                                   : CC_RISCV);

  for (unsigned i = 0, e = ArgLocs.size(); i != e; ++i) {
    CCValAssign &VA = ArgLocs[i];
    SDValue ArgValue;
    // Passing f64 on RV32D with a soft float ABI must be handled as a special
    // case.
    if (VA.getLocVT() == MVT::i32 && VA.getValVT() == MVT::f64)
      ArgValue = unpackF64OnRV32DSoftABI(DAG, Chain, VA, DL);
    else if (VA.isRegLoc())
      ArgValue = unpackFromRegLoc(DAG, Chain, VA, DL, *this);
    else
      ArgValue = unpackFromMemLoc(DAG, Chain, VA, DL);

    if (VA.getLocInfo() == CCValAssign::Indirect) {
      // If the original argument was split and passed by reference (e.g. i128
      // on RV32), we need to load all parts of it here (using the same
      // address). Vectors may be partly split to registers and partly to the
      // stack, in which case the base address is partly offset and subsequent
      // stores are relative to that.
      InVals.push_back(DAG.getLoad(VA.getValVT(), DL, Chain, ArgValue,
                                   MachinePointerInfo()));
      unsigned ArgIndex = Ins[i].OrigArgIndex;
      unsigned ArgPartOffset = Ins[i].PartOffset;
      assert(VA.getValVT().isVector() || ArgPartOffset == 0);
      while (i + 1 != e && Ins[i + 1].OrigArgIndex == ArgIndex) {
        CCValAssign &PartVA = ArgLocs[i + 1];
        unsigned PartOffset = Ins[i + 1].PartOffset - ArgPartOffset;
        SDValue Offset = DAG.getIntPtrConstant(PartOffset, DL);
        if (PartVA.getValVT().isScalableVector())
          Offset = DAG.getNode(ISD::VSCALE, DL, XLenVT, Offset);
        SDValue Address = DAG.getNode(ISD::ADD, DL, PtrVT, ArgValue, Offset);
        InVals.push_back(DAG.getLoad(PartVA.getValVT(), DL, Chain, Address,
                                     MachinePointerInfo()));
        ++i;
      }
      continue;
    }
    InVals.push_back(ArgValue);
  }

  if (IsVarArg) {
    ArrayRef<MCPhysReg> ArgRegs = makeArrayRef(ArgGPRs);
    unsigned Idx = CCInfo.getFirstUnallocated(ArgRegs);
    const TargetRegisterClass *RC = &RISCV::GPRRegClass;
    MachineFrameInfo &MFI = MF.getFrameInfo();
    MachineRegisterInfo &RegInfo = MF.getRegInfo();
    RISCVMachineFunctionInfo *RVFI = MF.getInfo<RISCVMachineFunctionInfo>();

    // Offset of the first variable argument from stack pointer, and size of
    // the vararg save area. For now, the varargs save area is either zero or
    // large enough to hold a0-a7.
    int VaArgOffset, VarArgsSaveSize;

    // If all registers are allocated, then all varargs must be passed on the
    // stack and we don't need to save any argregs.
    if (ArgRegs.size() == Idx) {
      VaArgOffset = CCInfo.getNextStackOffset();
      VarArgsSaveSize = 0;
    } else {
      VarArgsSaveSize = XLenInBytes * (ArgRegs.size() - Idx);
      VaArgOffset = -VarArgsSaveSize;
    }

    // Record the frame index of the first variable argument
    // which is a value necessary to VASTART.
    int FI = MFI.CreateFixedObject(XLenInBytes, VaArgOffset, true);
    RVFI->setVarArgsFrameIndex(FI);

    // If saving an odd number of registers then create an extra stack slot to
    // ensure that the frame pointer is 2*XLEN-aligned, which in turn ensures
    // offsets to even-numbered registered remain 2*XLEN-aligned.
    if (Idx % 2) {
      MFI.CreateFixedObject(XLenInBytes, VaArgOffset - (int)XLenInBytes, true);
      VarArgsSaveSize += XLenInBytes;
    }

    // Copy the integer registers that may have been used for passing varargs
    // to the vararg save area.
    for (unsigned I = Idx; I < ArgRegs.size();
         ++I, VaArgOffset += XLenInBytes) {
      const Register Reg = RegInfo.createVirtualRegister(RC);
      RegInfo.addLiveIn(ArgRegs[I], Reg);
      SDValue ArgValue = DAG.getCopyFromReg(Chain, DL, Reg, XLenVT);
      FI = MFI.CreateFixedObject(XLenInBytes, VaArgOffset, true);
      SDValue PtrOff = DAG.getFrameIndex(FI, getPointerTy(DAG.getDataLayout()));
      SDValue Store = DAG.getStore(Chain, DL, ArgValue, PtrOff,
                                   MachinePointerInfo::getFixedStack(MF, FI));
      cast<StoreSDNode>(Store.getNode())
          ->getMemOperand()
          ->setValue((Value *)nullptr);
      OutChains.push_back(Store);
    }
    RVFI->setVarArgsSaveSize(VarArgsSaveSize);
  }

  // All stores are grouped in one node to allow the matching between
  // the size of Ins and InVals. This only happens for vararg functions.
  if (!OutChains.empty()) {
    OutChains.push_back(Chain);
    Chain = DAG.getNode(ISD::TokenFactor, DL, MVT::Other, OutChains);
  }

  return Chain;
}

/// isEligibleForTailCallOptimization - Check whether the call is eligible
/// for tail call optimization.
/// Note: This is modelled after ARM's IsEligibleForTailCallOptimization.
bool RISCVTargetLowering::isEligibleForTailCallOptimization(
    CCState &CCInfo, CallLoweringInfo &CLI, MachineFunction &MF,
    const SmallVector<CCValAssign, 16> &ArgLocs) const {

  auto &Callee = CLI.Callee;
  auto CalleeCC = CLI.CallConv;
  auto &Outs = CLI.Outs;
  auto &Caller = MF.getFunction();
  auto CallerCC = Caller.getCallingConv();

  // Exception-handling functions need a special set of instructions to
  // indicate a return to the hardware. Tail-calling another function would
  // probably break this.
  // TODO: The "interrupt" attribute isn't currently defined by RISC-V. This
  // should be expanded as new function attributes are introduced.
  if (Caller.hasFnAttribute("interrupt"))
    return false;

  // Do not tail call opt if the stack is used to pass parameters.
  if (CCInfo.getNextStackOffset() != 0)
    return false;

  // Do not tail call opt if any parameters need to be passed indirectly.
  // Since long doubles (fp128) and i128 are larger than 2*XLEN, they are
  // passed indirectly. So the address of the value will be passed in a
  // register, or if not available, then the address is put on the stack. In
  // order to pass indirectly, space on the stack often needs to be allocated
  // in order to store the value. In this case the CCInfo.getNextStackOffset()
  // != 0 check is not enough and we need to check if any CCValAssign ArgsLocs
  // are passed CCValAssign::Indirect.
  for (auto &VA : ArgLocs)
    if (VA.getLocInfo() == CCValAssign::Indirect)
      return false;

  // Do not tail call opt if either caller or callee uses struct return
  // semantics.
  auto IsCallerStructRet = Caller.hasStructRetAttr();
  auto IsCalleeStructRet = Outs.empty() ? false : Outs[0].Flags.isSRet();
  if (IsCallerStructRet || IsCalleeStructRet)
    return false;

  // Externally-defined functions with weak linkage should not be
  // tail-called. The behaviour of branch instructions in this situation (as
  // used for tail calls) is implementation-defined, so we cannot rely on the
  // linker replacing the tail call with a return.
  if (GlobalAddressSDNode *G = dyn_cast<GlobalAddressSDNode>(Callee)) {
    const GlobalValue *GV = G->getGlobal();
    if (GV->hasExternalWeakLinkage())
      return false;
  }

  // The callee has to preserve all registers the caller needs to preserve.
  const RISCVRegisterInfo *TRI = Subtarget.getRegisterInfo();
  const uint32_t *CallerPreserved = TRI->getCallPreservedMask(MF, CallerCC);
  if (CalleeCC != CallerCC) {
    const uint32_t *CalleePreserved = TRI->getCallPreservedMask(MF, CalleeCC);
    if (!TRI->regmaskSubsetEqual(CallerPreserved, CalleePreserved))
      return false;
  }

  // Byval parameters hand the function a pointer directly into the stack area
  // we want to reuse during a tail call. Working around this *is* possible
  // but less efficient and uglier in LowerCall.
  for (auto &Arg : Outs)
    if (Arg.Flags.isByVal())
      return false;

  return true;
}

static Align getPrefTypeAlign(EVT VT, SelectionDAG &DAG) {
  return DAG.getDataLayout().getPrefTypeAlign(
      VT.getTypeForEVT(*DAG.getContext()));
}

// Lower a call to a callseq_start + CALL + callseq_end chain, and add input
// and output parameter nodes.
SDValue RISCVTargetLowering::LowerCall(CallLoweringInfo &CLI,
                                       SmallVectorImpl<SDValue> &InVals) const {
  SelectionDAG &DAG = CLI.DAG;
  SDLoc &DL = CLI.DL;
  SmallVectorImpl<ISD::OutputArg> &Outs = CLI.Outs;
  SmallVectorImpl<SDValue> &OutVals = CLI.OutVals;
  SmallVectorImpl<ISD::InputArg> &Ins = CLI.Ins;
  SDValue Chain = CLI.Chain;
  SDValue Callee = CLI.Callee;
  bool &IsTailCall = CLI.IsTailCall;
  CallingConv::ID CallConv = CLI.CallConv;
  bool IsVarArg = CLI.IsVarArg;
  EVT PtrVT = getPointerTy(DAG.getDataLayout());
  MVT XLenVT = Subtarget.getXLenVT();

  MachineFunction &MF = DAG.getMachineFunction();

  // Analyze the operands of the call, assigning locations to each operand.
  SmallVector<CCValAssign, 16> ArgLocs;
  CCState ArgCCInfo(CallConv, IsVarArg, MF, ArgLocs, *DAG.getContext());

  if (CallConv == CallingConv::GHC)
    ArgCCInfo.AnalyzeCallOperands(Outs, CC_RISCV_GHC);
  else
    analyzeOutputArgs(MF, ArgCCInfo, Outs, /*IsRet=*/false, &CLI,
                      CallConv == CallingConv::Fast ? CC_RISCV_FastCC
                                                    : CC_RISCV);

  // Check if it's really possible to do a tail call.
  if (IsTailCall)
    IsTailCall = isEligibleForTailCallOptimization(ArgCCInfo, CLI, MF, ArgLocs);

  if (IsTailCall)
    ++NumTailCalls;
  else if (CLI.CB && CLI.CB->isMustTailCall())
    report_fatal_error("failed to perform tail call elimination on a call "
                       "site marked musttail");

  // Get a count of how many bytes are to be pushed on the stack.
  unsigned NumBytes = ArgCCInfo.getNextStackOffset();

  // Create local copies for byval args
  SmallVector<SDValue, 8> ByValArgs;
  for (unsigned i = 0, e = Outs.size(); i != e; ++i) {
    ISD::ArgFlagsTy Flags = Outs[i].Flags;
    if (!Flags.isByVal())
      continue;

    SDValue Arg = OutVals[i];
    unsigned Size = Flags.getByValSize();
    Align Alignment = Flags.getNonZeroByValAlign();

    int FI =
        MF.getFrameInfo().CreateStackObject(Size, Alignment, /*isSS=*/false);
    SDValue FIPtr = DAG.getFrameIndex(FI, getPointerTy(DAG.getDataLayout()));
    SDValue SizeNode = DAG.getConstant(Size, DL, XLenVT);

    Chain = DAG.getMemcpy(Chain, DL, FIPtr, Arg, SizeNode, Alignment,
                          /*IsVolatile=*/false,
                          /*AlwaysInline=*/false, IsTailCall,
                          MachinePointerInfo(), MachinePointerInfo());
    ByValArgs.push_back(FIPtr);
  }

  if (!IsTailCall)
    Chain = DAG.getCALLSEQ_START(Chain, NumBytes, 0, CLI.DL);

  // Copy argument values to their designated locations.
  SmallVector<std::pair<Register, SDValue>, 8> RegsToPass;
  SmallVector<SDValue, 8> MemOpChains;
  SDValue StackPtr;
  for (unsigned i = 0, j = 0, e = ArgLocs.size(); i != e; ++i) {
    CCValAssign &VA = ArgLocs[i];
    SDValue ArgValue = OutVals[i];
    ISD::ArgFlagsTy Flags = Outs[i].Flags;

    // Handle passing f64 on RV32D with a soft float ABI as a special case.
    bool IsF64OnRV32DSoftABI =
        VA.getLocVT() == MVT::i32 && VA.getValVT() == MVT::f64;
    if (IsF64OnRV32DSoftABI && VA.isRegLoc()) {
      SDValue SplitF64 = DAG.getNode(
          RISCVISD::SplitF64, DL, DAG.getVTList(MVT::i32, MVT::i32), ArgValue);
      SDValue Lo = SplitF64.getValue(0);
      SDValue Hi = SplitF64.getValue(1);

      Register RegLo = VA.getLocReg();
      RegsToPass.push_back(std::make_pair(RegLo, Lo));

      if (RegLo == RISCV::X17) {
        // Second half of f64 is passed on the stack.
        // Work out the address of the stack slot.
        if (!StackPtr.getNode())
          StackPtr = DAG.getCopyFromReg(Chain, DL, RISCV::X2, PtrVT);
        // Emit the store.
        MemOpChains.push_back(
            DAG.getStore(Chain, DL, Hi, StackPtr, MachinePointerInfo()));
      } else {
        // Second half of f64 is passed in another GPR.
        assert(RegLo < RISCV::X31 && "Invalid register pair");
        Register RegHigh = RegLo + 1;
        RegsToPass.push_back(std::make_pair(RegHigh, Hi));
      }
      continue;
    }

    // IsF64OnRV32DSoftABI && VA.isMemLoc() is handled below in the same way
    // as any other MemLoc.

    // Promote the value if needed.
    // For now, only handle fully promoted and indirect arguments.
    if (VA.getLocInfo() == CCValAssign::Indirect) {
      // Store the argument in a stack slot and pass its address.
      Align StackAlign =
          std::max(getPrefTypeAlign(Outs[i].ArgVT, DAG),
                   getPrefTypeAlign(ArgValue.getValueType(), DAG));
      TypeSize StoredSize = ArgValue.getValueType().getStoreSize();
      // If the original argument was split (e.g. i128), we need
      // to store the required parts of it here (and pass just one address).
      // Vectors may be partly split to registers and partly to the stack, in
      // which case the base address is partly offset and subsequent stores are
      // relative to that.
      unsigned ArgIndex = Outs[i].OrigArgIndex;
      unsigned ArgPartOffset = Outs[i].PartOffset;
      assert(VA.getValVT().isVector() || ArgPartOffset == 0);
      // Calculate the total size to store. We don't have access to what we're
      // actually storing other than performing the loop and collecting the
      // info.
      SmallVector<std::pair<SDValue, SDValue>> Parts;
      while (i + 1 != e && Outs[i + 1].OrigArgIndex == ArgIndex) {
        SDValue PartValue = OutVals[i + 1];
        unsigned PartOffset = Outs[i + 1].PartOffset - ArgPartOffset;
        SDValue Offset = DAG.getIntPtrConstant(PartOffset, DL);
        EVT PartVT = PartValue.getValueType();
        if (PartVT.isScalableVector())
          Offset = DAG.getNode(ISD::VSCALE, DL, XLenVT, Offset);
        StoredSize += PartVT.getStoreSize();
        StackAlign = std::max(StackAlign, getPrefTypeAlign(PartVT, DAG));
        Parts.push_back(std::make_pair(PartValue, Offset));
        ++i;
      }
      SDValue SpillSlot = DAG.CreateStackTemporary(StoredSize, StackAlign);
      int FI = cast<FrameIndexSDNode>(SpillSlot)->getIndex();
      MemOpChains.push_back(
          DAG.getStore(Chain, DL, ArgValue, SpillSlot,
                       MachinePointerInfo::getFixedStack(MF, FI)));
      for (const auto &Part : Parts) {
        SDValue PartValue = Part.first;
        SDValue PartOffset = Part.second;
        SDValue Address =
            DAG.getNode(ISD::ADD, DL, PtrVT, SpillSlot, PartOffset);
        MemOpChains.push_back(
            DAG.getStore(Chain, DL, PartValue, Address,
                         MachinePointerInfo::getFixedStack(MF, FI)));
      }
      ArgValue = SpillSlot;
    } else {
      ArgValue = convertValVTToLocVT(DAG, ArgValue, VA, DL, Subtarget);
    }

    // Use local copy if it is a byval arg.
    if (Flags.isByVal())
      ArgValue = ByValArgs[j++];

    if (VA.isRegLoc()) {
      // Queue up the argument copies and emit them at the end.
      RegsToPass.push_back(std::make_pair(VA.getLocReg(), ArgValue));
    } else {
      assert(VA.isMemLoc() && "Argument not register or memory");
      assert(!IsTailCall && "Tail call not allowed if stack is used "
                            "for passing parameters");

      // Work out the address of the stack slot.
      if (!StackPtr.getNode())
        StackPtr = DAG.getCopyFromReg(Chain, DL, RISCV::X2, PtrVT);
      SDValue Address =
          DAG.getNode(ISD::ADD, DL, PtrVT, StackPtr,
                      DAG.getIntPtrConstant(VA.getLocMemOffset(), DL));

      // Emit the store.
      MemOpChains.push_back(
          DAG.getStore(Chain, DL, ArgValue, Address, MachinePointerInfo()));
    }
  }

  // Join the stores, which are independent of one another.
  if (!MemOpChains.empty())
    Chain = DAG.getNode(ISD::TokenFactor, DL, MVT::Other, MemOpChains);

  SDValue Glue;

  // Build a sequence of copy-to-reg nodes, chained and glued together.
  for (auto &Reg : RegsToPass) {
    Chain = DAG.getCopyToReg(Chain, DL, Reg.first, Reg.second, Glue);
    Glue = Chain.getValue(1);
  }

  // Validate that none of the argument registers have been marked as
  // reserved, if so report an error. Do the same for the return address if this
  // is not a tailcall.
  validateCCReservedRegs(RegsToPass, MF);
  if (!IsTailCall &&
      MF.getSubtarget<RISCVSubtarget>().isRegisterReservedByUser(RISCV::X1))
    MF.getFunction().getContext().diagnose(DiagnosticInfoUnsupported{
        MF.getFunction(),
        "Return address register required, but has been reserved."});

  // If the callee is a GlobalAddress/ExternalSymbol node, turn it into a
  // TargetGlobalAddress/TargetExternalSymbol node so that legalize won't
  // split it and then direct call can be matched by PseudoCALL.
  if (GlobalAddressSDNode *S = dyn_cast<GlobalAddressSDNode>(Callee)) {
    const GlobalValue *GV = S->getGlobal();

    unsigned OpFlags = RISCVII::MO_CALL;
    if (!getTargetMachine().shouldAssumeDSOLocal(*GV->getParent(), GV))
      OpFlags = RISCVII::MO_PLT;

    Callee = DAG.getTargetGlobalAddress(GV, DL, PtrVT, 0, OpFlags);
  } else if (ExternalSymbolSDNode *S = dyn_cast<ExternalSymbolSDNode>(Callee)) {
    unsigned OpFlags = RISCVII::MO_CALL;

    if (!getTargetMachine().shouldAssumeDSOLocal(*MF.getFunction().getParent(),
                                                 nullptr))
      OpFlags = RISCVII::MO_PLT;

    Callee = DAG.getTargetExternalSymbol(S->getSymbol(), PtrVT, OpFlags);
  }

  // The first call operand is the chain and the second is the target address.
  SmallVector<SDValue, 8> Ops;
  Ops.push_back(Chain);
  Ops.push_back(Callee);

  // Add argument registers to the end of the list so that they are
  // known live into the call.
  for (auto &Reg : RegsToPass)
    Ops.push_back(DAG.getRegister(Reg.first, Reg.second.getValueType()));

  if (!IsTailCall) {
    // Add a register mask operand representing the call-preserved registers.
    const TargetRegisterInfo *TRI = Subtarget.getRegisterInfo();
    const uint32_t *Mask = TRI->getCallPreservedMask(MF, CallConv);
    assert(Mask && "Missing call preserved mask for calling convention");
    Ops.push_back(DAG.getRegisterMask(Mask));
  }

  // Glue the call to the argument copies, if any.
  if (Glue.getNode())
    Ops.push_back(Glue);

  // Emit the call.
  SDVTList NodeTys = DAG.getVTList(MVT::Other, MVT::Glue);

  if (IsTailCall) {
    MF.getFrameInfo().setHasTailCall();
    return DAG.getNode(RISCVISD::TAIL, DL, NodeTys, Ops);
  }

  Chain = DAG.getNode(RISCVISD::CALL, DL, NodeTys, Ops);
  DAG.addNoMergeSiteInfo(Chain.getNode(), CLI.NoMerge);
  Glue = Chain.getValue(1);

  // Mark the end of the call, which is glued to the call itself.
  Chain = DAG.getCALLSEQ_END(Chain,
                             DAG.getConstant(NumBytes, DL, PtrVT, true),
                             DAG.getConstant(0, DL, PtrVT, true),
                             Glue, DL);
  Glue = Chain.getValue(1);

  // Assign locations to each value returned by this call.
  SmallVector<CCValAssign, 16> RVLocs;
  CCState RetCCInfo(CallConv, IsVarArg, MF, RVLocs, *DAG.getContext());
  analyzeInputArgs(MF, RetCCInfo, Ins, /*IsRet=*/true, CC_RISCV);

  // Copy all of the result registers out of their specified physreg.
  for (auto &VA : RVLocs) {
    // Copy the value out
    SDValue RetValue =
        DAG.getCopyFromReg(Chain, DL, VA.getLocReg(), VA.getLocVT(), Glue);
    // Glue the RetValue to the end of the call sequence
    Chain = RetValue.getValue(1);
    Glue = RetValue.getValue(2);

    if (VA.getLocVT() == MVT::i32 && VA.getValVT() == MVT::f64) {
      assert(VA.getLocReg() == ArgGPRs[0] && "Unexpected reg assignment");
      SDValue RetValue2 =
          DAG.getCopyFromReg(Chain, DL, ArgGPRs[1], MVT::i32, Glue);
      Chain = RetValue2.getValue(1);
      Glue = RetValue2.getValue(2);
      RetValue = DAG.getNode(RISCVISD::BuildPairF64, DL, MVT::f64, RetValue,
                             RetValue2);
    }

    RetValue = convertLocVTToValVT(DAG, RetValue, VA, DL, Subtarget);

    InVals.push_back(RetValue);
  }

  return Chain;
}

bool RISCVTargetLowering::CanLowerReturn(
    CallingConv::ID CallConv, MachineFunction &MF, bool IsVarArg,
    const SmallVectorImpl<ISD::OutputArg> &Outs, LLVMContext &Context) const {
  SmallVector<CCValAssign, 16> RVLocs;
  CCState CCInfo(CallConv, IsVarArg, MF, RVLocs, Context);

  Optional<unsigned> FirstMaskArgument;
  if (Subtarget.hasStdExtV())
    FirstMaskArgument = preAssignMask(Outs);

  for (unsigned i = 0, e = Outs.size(); i != e; ++i) {
    MVT VT = Outs[i].VT;
    ISD::ArgFlagsTy ArgFlags = Outs[i].Flags;
    RISCVABI::ABI ABI = MF.getSubtarget<RISCVSubtarget>().getTargetABI();
    if (CC_RISCV(MF.getDataLayout(), ABI, i, VT, VT, CCValAssign::Full,
                 ArgFlags, CCInfo, /*IsFixed=*/true, /*IsRet=*/true, nullptr,
                 *this, FirstMaskArgument))
      return false;
  }
  return true;
}

SDValue
RISCVTargetLowering::LowerReturn(SDValue Chain, CallingConv::ID CallConv,
                                 bool IsVarArg,
                                 const SmallVectorImpl<ISD::OutputArg> &Outs,
                                 const SmallVectorImpl<SDValue> &OutVals,
                                 const SDLoc &DL, SelectionDAG &DAG) const {
  const MachineFunction &MF = DAG.getMachineFunction();
  const RISCVSubtarget &STI = MF.getSubtarget<RISCVSubtarget>();

  // Stores the assignment of the return value to a location.
  SmallVector<CCValAssign, 16> RVLocs;

  // Info about the registers and stack slot.
  CCState CCInfo(CallConv, IsVarArg, DAG.getMachineFunction(), RVLocs,
                 *DAG.getContext());

  analyzeOutputArgs(DAG.getMachineFunction(), CCInfo, Outs, /*IsRet=*/true,
                    nullptr, CC_RISCV);

  if (CallConv == CallingConv::GHC && !RVLocs.empty())
    report_fatal_error("GHC functions return void only");

  SDValue Glue;
  SmallVector<SDValue, 4> RetOps(1, Chain);

  // Copy the result values into the output registers.
  for (unsigned i = 0, e = RVLocs.size(); i < e; ++i) {
    SDValue Val = OutVals[i];
    CCValAssign &VA = RVLocs[i];
    assert(VA.isRegLoc() && "Can only return in registers!");

    if (VA.getLocVT() == MVT::i32 && VA.getValVT() == MVT::f64) {
      // Handle returning f64 on RV32D with a soft float ABI.
      assert(VA.isRegLoc() && "Expected return via registers");
      SDValue SplitF64 = DAG.getNode(RISCVISD::SplitF64, DL,
                                     DAG.getVTList(MVT::i32, MVT::i32), Val);
      SDValue Lo = SplitF64.getValue(0);
      SDValue Hi = SplitF64.getValue(1);
      Register RegLo = VA.getLocReg();
      assert(RegLo < RISCV::X31 && "Invalid register pair");
      Register RegHi = RegLo + 1;

      if (STI.isRegisterReservedByUser(RegLo) ||
          STI.isRegisterReservedByUser(RegHi))
        MF.getFunction().getContext().diagnose(DiagnosticInfoUnsupported{
            MF.getFunction(),
            "Return value register required, but has been reserved."});

      Chain = DAG.getCopyToReg(Chain, DL, RegLo, Lo, Glue);
      Glue = Chain.getValue(1);
      RetOps.push_back(DAG.getRegister(RegLo, MVT::i32));
      Chain = DAG.getCopyToReg(Chain, DL, RegHi, Hi, Glue);
      Glue = Chain.getValue(1);
      RetOps.push_back(DAG.getRegister(RegHi, MVT::i32));
    } else {
      // Handle a 'normal' return.
      Val = convertValVTToLocVT(DAG, Val, VA, DL, Subtarget);
      Chain = DAG.getCopyToReg(Chain, DL, VA.getLocReg(), Val, Glue);

      if (STI.isRegisterReservedByUser(VA.getLocReg()))
        MF.getFunction().getContext().diagnose(DiagnosticInfoUnsupported{
            MF.getFunction(),
            "Return value register required, but has been reserved."});

      // Guarantee that all emitted copies are stuck together.
      Glue = Chain.getValue(1);
      RetOps.push_back(DAG.getRegister(VA.getLocReg(), VA.getLocVT()));
    }
  }

  RetOps[0] = Chain; // Update chain.

  // Add the glue node if we have it.
  if (Glue.getNode()) {
    RetOps.push_back(Glue);
  }

  unsigned RetOpc = RISCVISD::RET_FLAG;
  // Interrupt service routines use different return instructions.
  const Function &Func = DAG.getMachineFunction().getFunction();
  if (Func.hasFnAttribute("interrupt")) {
    if (!Func.getReturnType()->isVoidTy())
      report_fatal_error(
          "Functions with the interrupt attribute must have void return type!");

    MachineFunction &MF = DAG.getMachineFunction();
    StringRef Kind =
      MF.getFunction().getFnAttribute("interrupt").getValueAsString();

    if (Kind == "user")
      RetOpc = RISCVISD::URET_FLAG;
    else if (Kind == "supervisor")
      RetOpc = RISCVISD::SRET_FLAG;
    else
      RetOpc = RISCVISD::MRET_FLAG;
  }

  return DAG.getNode(RetOpc, DL, MVT::Other, RetOps);
}

void RISCVTargetLowering::validateCCReservedRegs(
    const SmallVectorImpl<std::pair<llvm::Register, llvm::SDValue>> &Regs,
    MachineFunction &MF) const {
  const Function &F = MF.getFunction();
  const RISCVSubtarget &STI = MF.getSubtarget<RISCVSubtarget>();

  if (llvm::any_of(Regs, [&STI](auto Reg) {
        return STI.isRegisterReservedByUser(Reg.first);
      }))
    F.getContext().diagnose(DiagnosticInfoUnsupported{
        F, "Argument register required, but has been reserved."});
}

bool RISCVTargetLowering::mayBeEmittedAsTailCall(const CallInst *CI) const {
  return CI->isTailCall();
}

const char *RISCVTargetLowering::getTargetNodeName(unsigned Opcode) const {
#define NODE_NAME_CASE(NODE)                                                   \
  case RISCVISD::NODE:                                                         \
    return "RISCVISD::" #NODE;
  // clang-format off
  switch ((RISCVISD::NodeType)Opcode) {
  case RISCVISD::FIRST_NUMBER:
    break;
  NODE_NAME_CASE(RET_FLAG)
  NODE_NAME_CASE(URET_FLAG)
  NODE_NAME_CASE(SRET_FLAG)
  NODE_NAME_CASE(MRET_FLAG)
  NODE_NAME_CASE(CALL)
  NODE_NAME_CASE(SELECT_CC)
  NODE_NAME_CASE(BR_CC)
  NODE_NAME_CASE(BuildPairF64)
  NODE_NAME_CASE(SplitF64)
  NODE_NAME_CASE(TAIL)
  NODE_NAME_CASE(MULHSU)
  NODE_NAME_CASE(SLLW)
  NODE_NAME_CASE(SRAW)
  NODE_NAME_CASE(SRLW)
  NODE_NAME_CASE(DIVW)
  NODE_NAME_CASE(DIVUW)
  NODE_NAME_CASE(REMUW)
  NODE_NAME_CASE(ROLW)
  NODE_NAME_CASE(RORW)
  NODE_NAME_CASE(CLZW)
  NODE_NAME_CASE(CTZW)
  NODE_NAME_CASE(FSLW)
  NODE_NAME_CASE(FSRW)
  NODE_NAME_CASE(FSL)
  NODE_NAME_CASE(FSR)
  NODE_NAME_CASE(FMV_H_X)
  NODE_NAME_CASE(FMV_X_ANYEXTH)
  NODE_NAME_CASE(FMV_W_X_RV64)
  NODE_NAME_CASE(FMV_X_ANYEXTW_RV64)
  NODE_NAME_CASE(FCVT_X_RTZ)
  NODE_NAME_CASE(FCVT_XU_RTZ)
  NODE_NAME_CASE(FCVT_W_RTZ_RV64)
  NODE_NAME_CASE(FCVT_WU_RTZ_RV64)
  NODE_NAME_CASE(READ_CYCLE_WIDE)
  NODE_NAME_CASE(GREV)
  NODE_NAME_CASE(GREVW)
  NODE_NAME_CASE(GORC)
  NODE_NAME_CASE(GORCW)
  NODE_NAME_CASE(SHFL)
  NODE_NAME_CASE(SHFLW)
  NODE_NAME_CASE(UNSHFL)
  NODE_NAME_CASE(UNSHFLW)
  NODE_NAME_CASE(BCOMPRESS)
  NODE_NAME_CASE(BCOMPRESSW)
  NODE_NAME_CASE(BDECOMPRESS)
  NODE_NAME_CASE(BDECOMPRESSW)
  NODE_NAME_CASE(VMV_V_X_VL)
  NODE_NAME_CASE(VFMV_V_F_VL)
  NODE_NAME_CASE(VMV_X_S)
  NODE_NAME_CASE(SHUFFLE_EXTEND)
  NODE_NAME_CASE(SIGN_EXTEND_BITS_INREG)
  NODE_NAME_CASE(ZERO_EXTEND_BITS_INREG)

  NODE_NAME_CASE(VZIP2)
  NODE_NAME_CASE(VUNZIP2)
  NODE_NAME_CASE(VTRN)

#define TUPLE_NODE(X)  \
  NODE_NAME_CASE(X##2) \
  NODE_NAME_CASE(X##3) \
  NODE_NAME_CASE(X##4) \
  NODE_NAME_CASE(X##5) \
  NODE_NAME_CASE(X##6) \
  NODE_NAME_CASE(X##7) \
  NODE_NAME_CASE(X##8)
  TUPLE_NODE(VLSEG)
  TUPLE_NODE(VSSEG)
  TUPLE_NODE(VLSSEG)
  TUPLE_NODE(VSSSEG)
  TUPLE_NODE(VLXSEG)
  TUPLE_NODE(VSXSEG)
#undef TUPLE_NODE
  NODE_NAME_CASE(VMV_S_X_VL)
  NODE_NAME_CASE(VFMV_S_F_VL)
  NODE_NAME_CASE(SPLAT_VECTOR_I64)
  NODE_NAME_CASE(SPLAT_VECTOR_SPLIT_I64_VL)
  NODE_NAME_CASE(READ_VLENB)
  NODE_NAME_CASE(TRUNCATE_VECTOR_VL)
  NODE_NAME_CASE(VSLIDEUP_VL)
  NODE_NAME_CASE(VSLIDE1UP_VL)
  NODE_NAME_CASE(VSLIDEDOWN_VL)
  NODE_NAME_CASE(VSLIDE1DOWN_VL)
  NODE_NAME_CASE(VID_VL)
  NODE_NAME_CASE(VFNCVT_ROD_VL)
  NODE_NAME_CASE(VECREDUCE_ADD_VL)
  NODE_NAME_CASE(VECREDUCE_UMAX_VL)
  NODE_NAME_CASE(VECREDUCE_SMAX_VL)
  NODE_NAME_CASE(VECREDUCE_UMIN_VL)
  NODE_NAME_CASE(VECREDUCE_SMIN_VL)
  NODE_NAME_CASE(VECREDUCE_AND_VL)
  NODE_NAME_CASE(VECREDUCE_OR_VL)
  NODE_NAME_CASE(VECREDUCE_XOR_VL)
  NODE_NAME_CASE(VECREDUCE_FADD_VL)
  NODE_NAME_CASE(VECREDUCE_SEQ_FADD_VL)
  NODE_NAME_CASE(VECREDUCE_FMIN_VL)
  NODE_NAME_CASE(VECREDUCE_FMAX_VL)
  NODE_NAME_CASE(ADD_VL)
  NODE_NAME_CASE(AND_VL)
  NODE_NAME_CASE(MUL_VL)
  NODE_NAME_CASE(OR_VL)
  NODE_NAME_CASE(SDIV_VL)
  NODE_NAME_CASE(SHL_VL)
  NODE_NAME_CASE(SREM_VL)
  NODE_NAME_CASE(SRA_VL)
  NODE_NAME_CASE(SRL_VL)
  NODE_NAME_CASE(SUB_VL)
  NODE_NAME_CASE(UDIV_VL)
  NODE_NAME_CASE(UREM_VL)
  NODE_NAME_CASE(XOR_VL)
  NODE_NAME_CASE(SADDSAT_VL)
  NODE_NAME_CASE(UADDSAT_VL)
  NODE_NAME_CASE(SSUBSAT_VL)
  NODE_NAME_CASE(USUBSAT_VL)
  NODE_NAME_CASE(FADD_VL)
  NODE_NAME_CASE(FSUB_VL)
  NODE_NAME_CASE(FMUL_VL)
  NODE_NAME_CASE(FDIV_VL)
  NODE_NAME_CASE(FNEG_VL)
  NODE_NAME_CASE(FABS_VL)
  NODE_NAME_CASE(FSQRT_VL)
  NODE_NAME_CASE(FMA_VL)
  NODE_NAME_CASE(FCOPYSIGN_VL)
  NODE_NAME_CASE(SMIN_VL)
  NODE_NAME_CASE(SMAX_VL)
  NODE_NAME_CASE(UMIN_VL)
  NODE_NAME_CASE(UMAX_VL)
  NODE_NAME_CASE(FMINNUM_VL)
  NODE_NAME_CASE(FMAXNUM_VL)
  NODE_NAME_CASE(MULHS_VL)
  NODE_NAME_CASE(MULHU_VL)
  NODE_NAME_CASE(FP_TO_SINT_VL)
  NODE_NAME_CASE(FP_TO_UINT_VL)
  NODE_NAME_CASE(SINT_TO_FP_VL)
  NODE_NAME_CASE(UINT_TO_FP_VL)
  NODE_NAME_CASE(FP_EXTEND_VL)
  NODE_NAME_CASE(FP_ROUND_VL)
  NODE_NAME_CASE(VWMUL_VL)
  NODE_NAME_CASE(VWMULU_VL)
  NODE_NAME_CASE(SETCC_VL)
  NODE_NAME_CASE(VSELECT_VL)
  NODE_NAME_CASE(VMAND_VL)
  NODE_NAME_CASE(VMOR_VL)
  NODE_NAME_CASE(VMXOR_VL)
  NODE_NAME_CASE(VMCLR_VL)
  NODE_NAME_CASE(VMSET_VL)
  NODE_NAME_CASE(VRGATHER_VX_VL)
  NODE_NAME_CASE(VRGATHER_VV_VL)
  NODE_NAME_CASE(VRGATHEREI16_VV_VL)
  NODE_NAME_CASE(VSEXT_VL)
  NODE_NAME_CASE(VZEXT_VL)
  NODE_NAME_CASE(VPOPC_VL)
  NODE_NAME_CASE(VLE_VL)
  NODE_NAME_CASE(VSE_VL)
  NODE_NAME_CASE(READ_CSR)
  NODE_NAME_CASE(WRITE_CSR)
  NODE_NAME_CASE(SWAP_CSR)
  }
  // clang-format on
  return nullptr;
#undef NODE_NAME_CASE
}

/// getConstraintType - Given a constraint letter, return the type of
/// constraint it is for this target.
RISCVTargetLowering::ConstraintType
RISCVTargetLowering::getConstraintType(StringRef Constraint) const {
  if (Constraint.size() == 1) {
    switch (Constraint[0]) {
    default:
      break;
    case 'f':
      return C_RegisterClass;
    case 'I':
    case 'J':
    case 'K':
      return C_Immediate;
    case 'A':
      return C_Memory;
    case 'S': // A symbolic address
      return C_Other;
    }
  } else {
    if (Constraint == "vr" || Constraint == "vm")
      return C_RegisterClass;
  }
  return TargetLowering::getConstraintType(Constraint);
}

std::pair<unsigned, const TargetRegisterClass *>
RISCVTargetLowering::getRegForInlineAsmConstraint(const TargetRegisterInfo *TRI,
                                                  StringRef Constraint,
                                                  MVT VT) const {
  // First, see if this is a constraint that directly corresponds to a
  // RISCV register class.
  if (Constraint.size() == 1) {
    switch (Constraint[0]) {
    case 'r':
      return std::make_pair(0U, &RISCV::GPRRegClass);
    case 'f':
      if (Subtarget.hasStdExtZfh() && VT == MVT::f16)
        return std::make_pair(0U, &RISCV::FPR16RegClass);
      if (Subtarget.hasStdExtF() && VT == MVT::f32)
        return std::make_pair(0U, &RISCV::FPR32RegClass);
      if (Subtarget.hasStdExtD() && VT == MVT::f64)
        return std::make_pair(0U, &RISCV::FPR64RegClass);
      break;
    default:
      break;
    }
  } else {
    if (Constraint == "vr") {
      for (const auto *RC : {&RISCV::VRRegClass, &RISCV::VRM2RegClass,
                             &RISCV::VRM4RegClass, &RISCV::VRM8RegClass}) {
        if (TRI->isTypeLegalForClass(*RC, VT.SimpleTy))
          return std::make_pair(0U, RC);
      }
    } else if (Constraint == "vm") {
      if (TRI->isTypeLegalForClass(RISCV::VMRegClass, VT.SimpleTy))
        return std::make_pair(0U, &RISCV::VMRegClass);
    }
  }

  // Clang will correctly decode the usage of register name aliases into their
  // official names. However, other frontends like `rustc` do not. This allows
  // users of these frontends to use the ABI names for registers in LLVM-style
  // register constraints.
  unsigned XRegFromAlias = StringSwitch<unsigned>(Constraint.lower())
                               .Case("{zero}", RISCV::X0)
                               .Case("{ra}", RISCV::X1)
                               .Case("{sp}", RISCV::X2)
                               .Case("{gp}", RISCV::X3)
                               .Case("{tp}", RISCV::X4)
                               .Case("{t0}", RISCV::X5)
                               .Case("{t1}", RISCV::X6)
                               .Case("{t2}", RISCV::X7)
                               .Cases("{s0}", "{fp}", RISCV::X8)
                               .Case("{s1}", RISCV::X9)
                               .Case("{a0}", RISCV::X10)
                               .Case("{a1}", RISCV::X11)
                               .Case("{a2}", RISCV::X12)
                               .Case("{a3}", RISCV::X13)
                               .Case("{a4}", RISCV::X14)
                               .Case("{a5}", RISCV::X15)
                               .Case("{a6}", RISCV::X16)
                               .Case("{a7}", RISCV::X17)
                               .Case("{s2}", RISCV::X18)
                               .Case("{s3}", RISCV::X19)
                               .Case("{s4}", RISCV::X20)
                               .Case("{s5}", RISCV::X21)
                               .Case("{s6}", RISCV::X22)
                               .Case("{s7}", RISCV::X23)
                               .Case("{s8}", RISCV::X24)
                               .Case("{s9}", RISCV::X25)
                               .Case("{s10}", RISCV::X26)
                               .Case("{s11}", RISCV::X27)
                               .Case("{t3}", RISCV::X28)
                               .Case("{t4}", RISCV::X29)
                               .Case("{t5}", RISCV::X30)
                               .Case("{t6}", RISCV::X31)
                               .Default(RISCV::NoRegister);
  if (XRegFromAlias != RISCV::NoRegister)
    return std::make_pair(XRegFromAlias, &RISCV::GPRRegClass);

  // Since TargetLowering::getRegForInlineAsmConstraint uses the name of the
  // TableGen record rather than the AsmName to choose registers for InlineAsm
  // constraints, plus we want to match those names to the widest floating point
  // register type available, manually select floating point registers here.
  //
  // The second case is the ABI name of the register, so that frontends can also
  // use the ABI names in register constraint lists.
  if (Subtarget.hasStdExtF()) {
    unsigned FReg = StringSwitch<unsigned>(Constraint.lower())
                        .Cases("{f0}", "{ft0}", RISCV::F0_F)
                        .Cases("{f1}", "{ft1}", RISCV::F1_F)
                        .Cases("{f2}", "{ft2}", RISCV::F2_F)
                        .Cases("{f3}", "{ft3}", RISCV::F3_F)
                        .Cases("{f4}", "{ft4}", RISCV::F4_F)
                        .Cases("{f5}", "{ft5}", RISCV::F5_F)
                        .Cases("{f6}", "{ft6}", RISCV::F6_F)
                        .Cases("{f7}", "{ft7}", RISCV::F7_F)
                        .Cases("{f8}", "{fs0}", RISCV::F8_F)
                        .Cases("{f9}", "{fs1}", RISCV::F9_F)
                        .Cases("{f10}", "{fa0}", RISCV::F10_F)
                        .Cases("{f11}", "{fa1}", RISCV::F11_F)
                        .Cases("{f12}", "{fa2}", RISCV::F12_F)
                        .Cases("{f13}", "{fa3}", RISCV::F13_F)
                        .Cases("{f14}", "{fa4}", RISCV::F14_F)
                        .Cases("{f15}", "{fa5}", RISCV::F15_F)
                        .Cases("{f16}", "{fa6}", RISCV::F16_F)
                        .Cases("{f17}", "{fa7}", RISCV::F17_F)
                        .Cases("{f18}", "{fs2}", RISCV::F18_F)
                        .Cases("{f19}", "{fs3}", RISCV::F19_F)
                        .Cases("{f20}", "{fs4}", RISCV::F20_F)
                        .Cases("{f21}", "{fs5}", RISCV::F21_F)
                        .Cases("{f22}", "{fs6}", RISCV::F22_F)
                        .Cases("{f23}", "{fs7}", RISCV::F23_F)
                        .Cases("{f24}", "{fs8}", RISCV::F24_F)
                        .Cases("{f25}", "{fs9}", RISCV::F25_F)
                        .Cases("{f26}", "{fs10}", RISCV::F26_F)
                        .Cases("{f27}", "{fs11}", RISCV::F27_F)
                        .Cases("{f28}", "{ft8}", RISCV::F28_F)
                        .Cases("{f29}", "{ft9}", RISCV::F29_F)
                        .Cases("{f30}", "{ft10}", RISCV::F30_F)
                        .Cases("{f31}", "{ft11}", RISCV::F31_F)
                        .Default(RISCV::NoRegister);
    if (FReg != RISCV::NoRegister) {
      assert(RISCV::F0_F <= FReg && FReg <= RISCV::F31_F && "Unknown fp-reg");
      if (Subtarget.hasStdExtD()) {
        unsigned RegNo = FReg - RISCV::F0_F;
        unsigned DReg = RISCV::F0_D + RegNo;
        return std::make_pair(DReg, &RISCV::FPR64RegClass);
      }
      return std::make_pair(FReg, &RISCV::FPR32RegClass);
    }
  }

  if (Subtarget.hasStdExtV()) {
    Register VReg = StringSwitch<Register>(Constraint.lower())
                        .Case("{v0}", RISCV::V0)
                        .Case("{v1}", RISCV::V1)
                        .Case("{v2}", RISCV::V2)
                        .Case("{v3}", RISCV::V3)
                        .Case("{v4}", RISCV::V4)
                        .Case("{v5}", RISCV::V5)
                        .Case("{v6}", RISCV::V6)
                        .Case("{v7}", RISCV::V7)
                        .Case("{v8}", RISCV::V8)
                        .Case("{v9}", RISCV::V9)
                        .Case("{v10}", RISCV::V10)
                        .Case("{v11}", RISCV::V11)
                        .Case("{v12}", RISCV::V12)
                        .Case("{v13}", RISCV::V13)
                        .Case("{v14}", RISCV::V14)
                        .Case("{v15}", RISCV::V15)
                        .Case("{v16}", RISCV::V16)
                        .Case("{v17}", RISCV::V17)
                        .Case("{v18}", RISCV::V18)
                        .Case("{v19}", RISCV::V19)
                        .Case("{v20}", RISCV::V20)
                        .Case("{v21}", RISCV::V21)
                        .Case("{v22}", RISCV::V22)
                        .Case("{v23}", RISCV::V23)
                        .Case("{v24}", RISCV::V24)
                        .Case("{v25}", RISCV::V25)
                        .Case("{v26}", RISCV::V26)
                        .Case("{v27}", RISCV::V27)
                        .Case("{v28}", RISCV::V28)
                        .Case("{v29}", RISCV::V29)
                        .Case("{v30}", RISCV::V30)
                        .Case("{v31}", RISCV::V31)
                        .Default(RISCV::NoRegister);
    if (VReg != RISCV::NoRegister) {
      if (TRI->isTypeLegalForClass(RISCV::VMRegClass, VT.SimpleTy))
        return std::make_pair(VReg, &RISCV::VMRegClass);
      if (TRI->isTypeLegalForClass(RISCV::VRRegClass, VT.SimpleTy))
        return std::make_pair(VReg, &RISCV::VRRegClass);
      for (const auto *RC :
           {&RISCV::VRM2RegClass, &RISCV::VRM4RegClass, &RISCV::VRM8RegClass}) {
        if (TRI->isTypeLegalForClass(*RC, VT.SimpleTy)) {
          VReg = TRI->getMatchingSuperReg(VReg, RISCV::sub_vrm1_0, RC);
          return std::make_pair(VReg, RC);
        }
      }
    }
  }

  return TargetLowering::getRegForInlineAsmConstraint(TRI, Constraint, VT);
}

unsigned
RISCVTargetLowering::getInlineAsmMemConstraint(StringRef ConstraintCode) const {
  // Currently only support length 1 constraints.
  if (ConstraintCode.size() == 1) {
    switch (ConstraintCode[0]) {
    case 'A':
      return InlineAsm::Constraint_A;
    default:
      break;
    }
  }

  return TargetLowering::getInlineAsmMemConstraint(ConstraintCode);
}

void RISCVTargetLowering::LowerAsmOperandForConstraint(
    SDValue Op, std::string &Constraint, std::vector<SDValue> &Ops,
    SelectionDAG &DAG) const {
  // Currently only support length 1 constraints.
  if (Constraint.length() == 1) {
    switch (Constraint[0]) {
    case 'I':
      // Validate & create a 12-bit signed immediate operand.
      if (auto *C = dyn_cast<ConstantSDNode>(Op)) {
        uint64_t CVal = C->getSExtValue();
        if (isInt<12>(CVal))
          Ops.push_back(
              DAG.getTargetConstant(CVal, SDLoc(Op), Subtarget.getXLenVT()));
      }
      return;
    case 'J':
      // Validate & create an integer zero operand.
      if (auto *C = dyn_cast<ConstantSDNode>(Op))
        if (C->getZExtValue() == 0)
          Ops.push_back(
              DAG.getTargetConstant(0, SDLoc(Op), Subtarget.getXLenVT()));
      return;
    case 'K':
      // Validate & create a 5-bit unsigned immediate operand.
      if (auto *C = dyn_cast<ConstantSDNode>(Op)) {
        uint64_t CVal = C->getZExtValue();
        if (isUInt<5>(CVal))
          Ops.push_back(
              DAG.getTargetConstant(CVal, SDLoc(Op), Subtarget.getXLenVT()));
      }
      return;
    case 'S':
      if (const auto *GA = dyn_cast<GlobalAddressSDNode>(Op)) {
        Ops.push_back(DAG.getTargetGlobalAddress(GA->getGlobal(), SDLoc(Op),
                                                 GA->getValueType(0)));
      } else if (const auto *BA = dyn_cast<BlockAddressSDNode>(Op)) {
        Ops.push_back(DAG.getTargetBlockAddress(BA->getBlockAddress(),
                                                BA->getValueType(0)));
      }
      return;
    default:
      break;
    }
  }
  TargetLowering::LowerAsmOperandForConstraint(Op, Constraint, Ops, DAG);
}

Instruction *RISCVTargetLowering::emitLeadingFence(IRBuilderBase &Builder,
                                                   Instruction *Inst,
                                                   AtomicOrdering Ord) const {
  if (isa<LoadInst>(Inst) && Ord == AtomicOrdering::SequentiallyConsistent)
    return Builder.CreateFence(Ord);
  if (isa<StoreInst>(Inst) && isReleaseOrStronger(Ord))
    return Builder.CreateFence(AtomicOrdering::Release);
  return nullptr;
}

Instruction *RISCVTargetLowering::emitTrailingFence(IRBuilderBase &Builder,
                                                    Instruction *Inst,
                                                    AtomicOrdering Ord) const {
  if (isa<LoadInst>(Inst) && isAcquireOrStronger(Ord))
    return Builder.CreateFence(AtomicOrdering::Acquire);
  return nullptr;
}

TargetLowering::AtomicExpansionKind
RISCVTargetLowering::shouldExpandAtomicRMWInIR(AtomicRMWInst *AI) const {
  // atomicrmw {fadd,fsub} must be expanded to use compare-exchange, as floating
  // point operations can't be used in an lr/sc sequence without breaking the
  // forward-progress guarantee.
  if (AI->isFloatingPointOperation())
    return AtomicExpansionKind::CmpXChg;

  unsigned Size = AI->getType()->getPrimitiveSizeInBits();
  if (Size == 8 || Size == 16)
    return AtomicExpansionKind::MaskedIntrinsic;
  return AtomicExpansionKind::None;
}

static Intrinsic::ID
getIntrinsicForMaskedAtomicRMWBinOp(unsigned XLen, AtomicRMWInst::BinOp BinOp) {
  if (XLen == 32) {
    switch (BinOp) {
    default:
      llvm_unreachable("Unexpected AtomicRMW BinOp");
    case AtomicRMWInst::Xchg:
      return Intrinsic::riscv_masked_atomicrmw_xchg_i32;
    case AtomicRMWInst::Add:
      return Intrinsic::riscv_masked_atomicrmw_add_i32;
    case AtomicRMWInst::Sub:
      return Intrinsic::riscv_masked_atomicrmw_sub_i32;
    case AtomicRMWInst::Nand:
      return Intrinsic::riscv_masked_atomicrmw_nand_i32;
    case AtomicRMWInst::Max:
      return Intrinsic::riscv_masked_atomicrmw_max_i32;
    case AtomicRMWInst::Min:
      return Intrinsic::riscv_masked_atomicrmw_min_i32;
    case AtomicRMWInst::UMax:
      return Intrinsic::riscv_masked_atomicrmw_umax_i32;
    case AtomicRMWInst::UMin:
      return Intrinsic::riscv_masked_atomicrmw_umin_i32;
    }
  }

  if (XLen == 64) {
    switch (BinOp) {
    default:
      llvm_unreachable("Unexpected AtomicRMW BinOp");
    case AtomicRMWInst::Xchg:
      return Intrinsic::riscv_masked_atomicrmw_xchg_i64;
    case AtomicRMWInst::Add:
      return Intrinsic::riscv_masked_atomicrmw_add_i64;
    case AtomicRMWInst::Sub:
      return Intrinsic::riscv_masked_atomicrmw_sub_i64;
    case AtomicRMWInst::Nand:
      return Intrinsic::riscv_masked_atomicrmw_nand_i64;
    case AtomicRMWInst::Max:
      return Intrinsic::riscv_masked_atomicrmw_max_i64;
    case AtomicRMWInst::Min:
      return Intrinsic::riscv_masked_atomicrmw_min_i64;
    case AtomicRMWInst::UMax:
      return Intrinsic::riscv_masked_atomicrmw_umax_i64;
    case AtomicRMWInst::UMin:
      return Intrinsic::riscv_masked_atomicrmw_umin_i64;
    }
  }

  llvm_unreachable("Unexpected XLen\n");
}

Value *RISCVTargetLowering::emitMaskedAtomicRMWIntrinsic(
    IRBuilderBase &Builder, AtomicRMWInst *AI, Value *AlignedAddr, Value *Incr,
    Value *Mask, Value *ShiftAmt, AtomicOrdering Ord) const {
  unsigned XLen = Subtarget.getXLen();
  Value *Ordering =
      Builder.getIntN(XLen, static_cast<uint64_t>(AI->getOrdering()));
  Type *Tys[] = {AlignedAddr->getType()};
  Function *LrwOpScwLoop = Intrinsic::getDeclaration(
      AI->getModule(),
      getIntrinsicForMaskedAtomicRMWBinOp(XLen, AI->getOperation()), Tys);

  if (XLen == 64) {
    Incr = Builder.CreateSExt(Incr, Builder.getInt64Ty());
    Mask = Builder.CreateSExt(Mask, Builder.getInt64Ty());
    ShiftAmt = Builder.CreateSExt(ShiftAmt, Builder.getInt64Ty());
  }

  Value *Result;

  // Must pass the shift amount needed to sign extend the loaded value prior
  // to performing a signed comparison for min/max. ShiftAmt is the number of
  // bits to shift the value into position. Pass XLen-ShiftAmt-ValWidth, which
  // is the number of bits to left+right shift the value in order to
  // sign-extend.
  if (AI->getOperation() == AtomicRMWInst::Min ||
      AI->getOperation() == AtomicRMWInst::Max) {
    const DataLayout &DL = AI->getModule()->getDataLayout();
    unsigned ValWidth =
        DL.getTypeStoreSizeInBits(AI->getValOperand()->getType());
    Value *SextShamt =
        Builder.CreateSub(Builder.getIntN(XLen, XLen - ValWidth), ShiftAmt);
    Result = Builder.CreateCall(LrwOpScwLoop,
                                {AlignedAddr, Incr, Mask, SextShamt, Ordering});
  } else {
    Result =
        Builder.CreateCall(LrwOpScwLoop, {AlignedAddr, Incr, Mask, Ordering});
  }

  if (XLen == 64)
    Result = Builder.CreateTrunc(Result, Builder.getInt32Ty());
  return Result;
}

TargetLowering::AtomicExpansionKind
RISCVTargetLowering::shouldExpandAtomicCmpXchgInIR(
    AtomicCmpXchgInst *CI) const {
  unsigned Size = CI->getCompareOperand()->getType()->getPrimitiveSizeInBits();
  if (Size == 8 || Size == 16)
    return AtomicExpansionKind::MaskedIntrinsic;
  return AtomicExpansionKind::None;
}

Value *RISCVTargetLowering::emitMaskedAtomicCmpXchgIntrinsic(
    IRBuilderBase &Builder, AtomicCmpXchgInst *CI, Value *AlignedAddr,
    Value *CmpVal, Value *NewVal, Value *Mask, AtomicOrdering Ord) const {
  unsigned XLen = Subtarget.getXLen();
  Value *Ordering = Builder.getIntN(XLen, static_cast<uint64_t>(Ord));
  Intrinsic::ID CmpXchgIntrID = Intrinsic::riscv_masked_cmpxchg_i32;
  if (XLen == 64) {
    CmpVal = Builder.CreateSExt(CmpVal, Builder.getInt64Ty());
    NewVal = Builder.CreateSExt(NewVal, Builder.getInt64Ty());
    Mask = Builder.CreateSExt(Mask, Builder.getInt64Ty());
    CmpXchgIntrID = Intrinsic::riscv_masked_cmpxchg_i64;
  }
  Type *Tys[] = {AlignedAddr->getType()};
  Function *MaskedCmpXchg =
      Intrinsic::getDeclaration(CI->getModule(), CmpXchgIntrID, Tys);
  Value *Result = Builder.CreateCall(
      MaskedCmpXchg, {AlignedAddr, CmpVal, NewVal, Mask, Ordering});
  if (XLen == 64)
    Result = Builder.CreateTrunc(Result, Builder.getInt32Ty());
  return Result;
}

bool RISCVTargetLowering::shouldRemoveExtendFromGSIndex(EVT VT) const {
  return false;
}

bool RISCVTargetLowering::isFMAFasterThanFMulAndFAdd(const MachineFunction &MF,
                                                     EVT VT) const {
  VT = VT.getScalarType();

  if (!VT.isSimple())
    return false;

  switch (VT.getSimpleVT().SimpleTy) {
  case MVT::f16:
    return Subtarget.hasStdExtZfh();
  case MVT::f32:
    return Subtarget.hasStdExtF();
  case MVT::f64:
    return Subtarget.hasStdExtD();
  default:
    break;
  }

  return false;
}

Register RISCVTargetLowering::getExceptionPointerRegister(
    const Constant *PersonalityFn) const {
  return RISCV::X10;
}

Register RISCVTargetLowering::getExceptionSelectorRegister(
    const Constant *PersonalityFn) const {
  return RISCV::X11;
}

bool RISCVTargetLowering::shouldExtendTypeInLibCall(EVT Type) const {
  // Return false to suppress the unnecessary extensions if the LibCall
  // arguments or return value is f32 type for LP64 ABI.
  RISCVABI::ABI ABI = Subtarget.getTargetABI();
  if (ABI == RISCVABI::ABI_LP64 && (Type == MVT::f32))
    return false;

  return true;
}

bool RISCVTargetLowering::shouldSignExtendTypeInLibCall(EVT Type, bool IsSigned) const {
  if (Subtarget.is64Bit() && Type == MVT::i32)
    return true;

  return IsSigned;
}

bool RISCVTargetLowering::decomposeMulByConstant(LLVMContext &Context, EVT VT,
                                                 SDValue C) const {
  // Check integral scalar types.
  if (VT.isScalarInteger()) {
    // Omit the optimization if the sub target has the M extension and the data
    // size exceeds XLen.
    if (Subtarget.hasStdExtM() && VT.getSizeInBits() > Subtarget.getXLen())
      return false;
    if (auto *ConstNode = dyn_cast<ConstantSDNode>(C.getNode())) {
      // Break the MUL to a SLLI and an ADD/SUB.
      const APInt &Imm = ConstNode->getAPIntValue();
      if ((Imm + 1).isPowerOf2() || (Imm - 1).isPowerOf2() ||
          (1 - Imm).isPowerOf2() || (-1 - Imm).isPowerOf2())
        return true;
      // Optimize the MUL to (SH*ADD x, (SLLI x, bits)) if Imm is not simm12.
      if (Subtarget.hasStdExtZba() && !Imm.isSignedIntN(12) &&
          ((Imm - 2).isPowerOf2() || (Imm - 4).isPowerOf2() ||
           (Imm - 8).isPowerOf2()))
        return true;
      // Omit the following optimization if the sub target has the M extension
      // and the data size >= XLen.
      if (Subtarget.hasStdExtM() && VT.getSizeInBits() >= Subtarget.getXLen())
        return false;
      // Break the MUL to two SLLI instructions and an ADD/SUB, if Imm needs
      // a pair of LUI/ADDI.
      if (!Imm.isSignedIntN(12) && Imm.countTrailingZeros() < 12) {
        APInt ImmS = Imm.ashr(Imm.countTrailingZeros());
        if ((ImmS + 1).isPowerOf2() || (ImmS - 1).isPowerOf2() ||
            (1 - ImmS).isPowerOf2())
        return true;
      }
    }
  }

  return false;
}

bool RISCVTargetLowering::isMulAddWithConstProfitable(
    const SDValue &AddNode, const SDValue &ConstNode) const {
  // Let the DAGCombiner decide for vectors.
  EVT VT = AddNode.getValueType();
  if (VT.isVector())
    return true;

  // Let the DAGCombiner decide for larger types.
  if (VT.getScalarSizeInBits() > Subtarget.getXLen())
    return true;

  // It is worse if c1 is simm12 while c1*c2 is not.
  ConstantSDNode *C1Node = cast<ConstantSDNode>(AddNode.getOperand(1));
  ConstantSDNode *C2Node = cast<ConstantSDNode>(ConstNode);
  const APInt &C1 = C1Node->getAPIntValue();
  const APInt &C2 = C2Node->getAPIntValue();
  if (C1.isSignedIntN(12) && !(C1 * C2).isSignedIntN(12))
    return false;

  // Default to true and let the DAGCombiner decide.
  return true;
}

bool RISCVTargetLowering::allowsMisalignedMemoryAccesses(
    EVT VT, unsigned AddrSpace, Align Alignment, MachineMemOperand::Flags Flags,
    bool *Fast) const {
  if (!VT.isVector())
    return false;

  EVT ElemVT = VT.getVectorElementType();
  if (Alignment >= ElemVT.getStoreSize()) {
    if (Fast)
      *Fast = true;
    return true;
  }

  return false;
}

bool RISCVTargetLowering::splitValueIntoRegisterParts(
    SelectionDAG &DAG, const SDLoc &DL, SDValue Val, SDValue *Parts,
    unsigned NumParts, MVT PartVT, Optional<CallingConv::ID> CC) const {
  bool IsABIRegCopy = CC.hasValue();
  EVT ValueVT = Val.getValueType();
  if (IsABIRegCopy && ValueVT == MVT::f16 && PartVT == MVT::f32) {
    // Cast the f16 to i16, extend to i32, pad with ones to make a float nan,
    // and cast to f32.
    Val = DAG.getNode(ISD::BITCAST, DL, MVT::i16, Val);
    Val = DAG.getNode(ISD::ANY_EXTEND, DL, MVT::i32, Val);
    Val = DAG.getNode(ISD::OR, DL, MVT::i32, Val,
                      DAG.getConstant(0xFFFF0000, DL, MVT::i32));
    Val = DAG.getNode(ISD::BITCAST, DL, MVT::f32, Val);
    Parts[0] = Val;
    return true;
  }

  if (ValueVT.isScalableVector() && PartVT.isScalableVector()) {
    LLVMContext &Context = *DAG.getContext();
    EVT ValueEltVT = ValueVT.getVectorElementType();
    EVT PartEltVT = PartVT.getVectorElementType();
    unsigned ValueVTBitSize = ValueVT.getSizeInBits().getKnownMinSize();
    unsigned PartVTBitSize = PartVT.getSizeInBits().getKnownMinSize();
    if (PartVTBitSize % ValueVTBitSize == 0) {
      // If the element types are different, bitcast to the same element type of
      // PartVT first.
      if (ValueEltVT != PartEltVT) {
        unsigned Count = ValueVTBitSize / PartEltVT.getSizeInBits();
        assert(Count != 0 && "The number of element should not be zero.");
        EVT SameEltTypeVT =
            EVT::getVectorVT(Context, PartEltVT, Count, /*IsScalable=*/true);
        Val = DAG.getNode(ISD::BITCAST, DL, SameEltTypeVT, Val);
      }
      Val = DAG.getNode(ISD::INSERT_SUBVECTOR, DL, PartVT, DAG.getUNDEF(PartVT),
                        Val, DAG.getConstant(0, DL, Subtarget.getXLenVT()));
      Parts[0] = Val;
      return true;
    }
  }
  return false;
}

SDValue RISCVTargetLowering::joinRegisterPartsIntoValue(
    SelectionDAG &DAG, const SDLoc &DL, const SDValue *Parts, unsigned NumParts,
    MVT PartVT, EVT ValueVT, Optional<CallingConv::ID> CC) const {
  bool IsABIRegCopy = CC.hasValue();
  if (IsABIRegCopy && ValueVT == MVT::f16 && PartVT == MVT::f32) {
    SDValue Val = Parts[0];

    // Cast the f32 to i32, truncate to i16, and cast back to f16.
    Val = DAG.getNode(ISD::BITCAST, DL, MVT::i32, Val);
    Val = DAG.getNode(ISD::TRUNCATE, DL, MVT::i16, Val);
    Val = DAG.getNode(ISD::BITCAST, DL, MVT::f16, Val);
    return Val;
  }

  if (ValueVT.isScalableVector() && PartVT.isScalableVector()) {
    LLVMContext &Context = *DAG.getContext();
    SDValue Val = Parts[0];
    EVT ValueEltVT = ValueVT.getVectorElementType();
    EVT PartEltVT = PartVT.getVectorElementType();
    unsigned ValueVTBitSize = ValueVT.getSizeInBits().getKnownMinSize();
    unsigned PartVTBitSize = PartVT.getSizeInBits().getKnownMinSize();
    if (PartVTBitSize % ValueVTBitSize == 0) {
      EVT SameEltTypeVT = ValueVT;
      // If the element types are different, convert it to the same element type
      // of PartVT.
      if (ValueEltVT != PartEltVT) {
        unsigned Count = ValueVTBitSize / PartEltVT.getSizeInBits();
        assert(Count != 0 && "The number of element should not be zero.");
        SameEltTypeVT =
            EVT::getVectorVT(Context, PartEltVT, Count, /*IsScalable=*/true);
      }
      Val = DAG.getNode(ISD::EXTRACT_SUBVECTOR, DL, SameEltTypeVT, Val,
                        DAG.getConstant(0, DL, Subtarget.getXLenVT()));
      if (ValueEltVT != PartEltVT)
        Val = DAG.getNode(ISD::BITCAST, DL, ValueVT, Val);
      return Val;
    }
  }
  return SDValue();
}

#define GET_REGISTER_MATCHER
#include "RISCVGenAsmMatcher.inc"

Register
RISCVTargetLowering::getRegisterByName(const char *RegName, LLT VT,
                                       const MachineFunction &MF) const {
  Register Reg = MatchRegisterAltName(RegName);
  if (Reg == RISCV::NoRegister)
    Reg = MatchRegisterName(RegName);
  if (Reg == RISCV::NoRegister)
    report_fatal_error(
        Twine("Invalid register name \"" + StringRef(RegName) + "\"."));
  BitVector ReservedRegs = Subtarget.getRegisterInfo()->getReservedRegs(MF);
  if (!ReservedRegs.test(Reg) && !Subtarget.isRegisterReservedByUser(Reg))
    report_fatal_error(Twine("Trying to obtain non-reserved register \"" +
                             StringRef(RegName) + "\"."));
  return Reg;
}

bool RISCVTargetLowering::shouldSinkOperands(
    Instruction *I, SmallVectorImpl<Use *> &Ops) const {
  if (!isa<ScalableVectorType>(I->getType()))
    return false;

  // Sinking broadcasts is always beneficial because it avoids keeping
  // vector registers alive and often they can be folded into the operand.
  for (unsigned OpI = 0, E = I->getNumOperands(); OpI < E; OpI++) {
    Use &U = I->getOperandUse(OpI);
    if (auto *SI = dyn_cast<ShuffleVectorInst>(&U)) {
      if (SI->isZeroEltSplat()) {
        Ops.push_back(&SI->getOperandUse(0));
        Ops.push_back(&U);
      }
    } else if (auto *II = dyn_cast<IntrinsicInst>(&U)) {
      switch (II->getIntrinsicID()) {
      case Intrinsic::epi_vmv_v_x:
      case Intrinsic::epi_vfmv_v_f: {
        Ops.push_back(&U);
        break;
      }
      default:
        break;
      }
    }
    if (!Ops.empty())
      return true;
  }

  return false;
}

TargetLoweringBase::LegalizeTypeAction
RISCVTargetLowering::getPreferredVectorAction(MVT VT) const {
  switch (VT.SimpleTy) {
  case MVT::nxv1i32:
  case MVT::nxv1i16:
  case MVT::nxv1i8:
  case MVT::nxv2i16:
  case MVT::nxv2i8:
  case MVT::nxv4i8:
    return TypeWidenVector;
  default:
    break;
  }

  return TargetLoweringBase::getPreferredVectorAction(VT);
}

namespace llvm {
namespace RISCVVIntrinsicsTable {

#define GET_RISCVVIntrinsicsTable_IMPL
#include "RISCVGenSearchableTables.inc"

} // namespace RISCVVIntrinsicsTable

} // namespace llvm<|MERGE_RESOLUTION|>--- conflicted
+++ resolved
@@ -28,13 +28,9 @@
 #include "llvm/CodeGen/ValueTypes.h"
 #include "llvm/IR/DiagnosticInfo.h"
 #include "llvm/IR/DiagnosticPrinter.h"
-<<<<<<< HEAD
+#include "llvm/IR/IRBuilder.h"
 #include "llvm/IR/IntrinsicsRISCV.h"
 #include "llvm/IR/IntrinsicsEPI.h"
-=======
->>>>>>> 39b83250
-#include "llvm/IR/IRBuilder.h"
-#include "llvm/IR/IntrinsicsRISCV.h"
 #include "llvm/IR/PatternMatch.h"
 #include "llvm/Support/Debug.h"
 #include "llvm/Support/ErrorHandling.h"
@@ -1179,6 +1175,32 @@
     Instruction *I, SmallVectorImpl<Use *> &Ops) const {
   using namespace llvm::PatternMatch;
 
+  if (isa<ScalableVectorType>(I->getType())) {
+    // Sinking broadcasts is always beneficial because it avoids keeping
+    // vector registers alive and often they can be folded into the operand.
+    for (unsigned OpI = 0, E = I->getNumOperands(); OpI < E; OpI++) {
+      Use &U = I->getOperandUse(OpI);
+      if (auto *SI = dyn_cast<ShuffleVectorInst>(&U)) {
+        if (SI->isZeroEltSplat()) {
+          Ops.push_back(&SI->getOperandUse(0));
+          Ops.push_back(&U);
+        }
+      } else if (auto *II = dyn_cast<IntrinsicInst>(&U)) {
+        switch (II->getIntrinsicID()) {
+        case Intrinsic::epi_vmv_v_x:
+        case Intrinsic::epi_vfmv_v_f: {
+          Ops.push_back(&U);
+          break;
+        }
+        default:
+          break;
+        }
+      }
+      if (!Ops.empty())
+        return true;
+    }
+  }
+
   if (!I->getType()->isVectorTy() || !Subtarget.hasStdExtV())
     return false;
 
@@ -1222,6 +1244,7 @@
     Ops.push_back(&Op->getOperandUse(0));
     Ops.push_back(&OpIdx.value());
   }
+
   return true;
 }
 
@@ -11690,38 +11713,6 @@
   return Reg;
 }
 
-bool RISCVTargetLowering::shouldSinkOperands(
-    Instruction *I, SmallVectorImpl<Use *> &Ops) const {
-  if (!isa<ScalableVectorType>(I->getType()))
-    return false;
-
-  // Sinking broadcasts is always beneficial because it avoids keeping
-  // vector registers alive and often they can be folded into the operand.
-  for (unsigned OpI = 0, E = I->getNumOperands(); OpI < E; OpI++) {
-    Use &U = I->getOperandUse(OpI);
-    if (auto *SI = dyn_cast<ShuffleVectorInst>(&U)) {
-      if (SI->isZeroEltSplat()) {
-        Ops.push_back(&SI->getOperandUse(0));
-        Ops.push_back(&U);
-      }
-    } else if (auto *II = dyn_cast<IntrinsicInst>(&U)) {
-      switch (II->getIntrinsicID()) {
-      case Intrinsic::epi_vmv_v_x:
-      case Intrinsic::epi_vfmv_v_f: {
-        Ops.push_back(&U);
-        break;
-      }
-      default:
-        break;
-      }
-    }
-    if (!Ops.empty())
-      return true;
-  }
-
-  return false;
-}
-
 TargetLoweringBase::LegalizeTypeAction
 RISCVTargetLowering::getPreferredVectorAction(MVT VT) const {
   switch (VT.SimpleTy) {

//===-- RISCVISelLowering.cpp - RISCV DAG Lowering Implementation  --------===//
//
// Part of the LLVM Project, under the Apache License v2.0 with LLVM Exceptions.
// See https://llvm.org/LICENSE.txt for license information.
// SPDX-License-Identifier: Apache-2.0 WITH LLVM-exception
//
//===----------------------------------------------------------------------===//
//
// This file defines the interfaces that RISCV uses to lower LLVM code into a
// selection DAG.
//
//===----------------------------------------------------------------------===//

#include "RISCVISelLowering.h"
#include "RISCV.h"
#include "RISCVMachineFunctionInfo.h"
#include "RISCVRegisterInfo.h"
#include "RISCVSubtarget.h"
#include "RISCVTargetMachine.h"
#include "Utils/RISCVMatInt.h"
#include "llvm/ADT/Optional.h"
#include "llvm/ADT/SmallSet.h"
#include "llvm/ADT/Statistic.h"
#include "llvm/CodeGen/CallingConvLower.h"
#include "llvm/CodeGen/MachineFrameInfo.h"
#include "llvm/CodeGen/MachineFunction.h"
#include "llvm/CodeGen/MachineInstrBuilder.h"
#include "llvm/CodeGen/MachineRegisterInfo.h"
#include "llvm/CodeGen/TargetLoweringObjectFileImpl.h"
#include "llvm/CodeGen/ValueTypes.h"
#include "llvm/IR/DiagnosticInfo.h"
#include "llvm/IR/DiagnosticPrinter.h"
#include "llvm/IR/IntrinsicsRISCV.h"
#include "llvm/IR/IntrinsicsEPI.h"
#include "llvm/Support/Debug.h"
#include "llvm/Support/ErrorHandling.h"
#include "llvm/Support/MathExtras.h"
#include "llvm/Support/raw_ostream.h"

using namespace llvm;

#define DEBUG_TYPE "riscv-lower"

STATISTIC(NumTailCalls, "Number of tail calls");

RISCVTargetLowering::RISCVTargetLowering(const TargetMachine &TM,
                                         const RISCVSubtarget &STI)
    : TargetLowering(TM), Subtarget(STI) {

  if (Subtarget.isRV32E())
    report_fatal_error("Codegen not yet implemented for RV32E");

  RISCVABI::ABI ABI = Subtarget.getTargetABI();
  assert(ABI != RISCVABI::ABI_Unknown && "Improperly initialised target ABI");

  if ((ABI == RISCVABI::ABI_ILP32F || ABI == RISCVABI::ABI_LP64F) &&
      !Subtarget.hasStdExtF()) {
    errs() << "Hard-float 'f' ABI can't be used for a target that "
                "doesn't support the F instruction set extension (ignoring "
                          "target-abi)\n";
    ABI = Subtarget.is64Bit() ? RISCVABI::ABI_LP64 : RISCVABI::ABI_ILP32;
  } else if ((ABI == RISCVABI::ABI_ILP32D || ABI == RISCVABI::ABI_LP64D) &&
             !Subtarget.hasStdExtD()) {
    errs() << "Hard-float 'd' ABI can't be used for a target that "
              "doesn't support the D instruction set extension (ignoring "
              "target-abi)\n";
    ABI = Subtarget.is64Bit() ? RISCVABI::ABI_LP64 : RISCVABI::ABI_ILP32;
  }

  switch (ABI) {
  default:
    report_fatal_error("Don't know how to lower this ABI");
  case RISCVABI::ABI_ILP32:
  case RISCVABI::ABI_ILP32F:
  case RISCVABI::ABI_ILP32D:
  case RISCVABI::ABI_LP64:
  case RISCVABI::ABI_LP64F:
  case RISCVABI::ABI_LP64D:
    break;
  }

  MVT XLenVT = Subtarget.getXLenVT();

  // Set up the register classes.
  addRegisterClass(XLenVT, &RISCV::GPRRegClass);

  if (Subtarget.hasStdExtZfh())
    addRegisterClass(MVT::f16, &RISCV::FPR16RegClass);
  if (Subtarget.hasStdExtF())
    addRegisterClass(MVT::f32, &RISCV::FPR32RegClass);
  if (Subtarget.hasStdExtD())
    addRegisterClass(MVT::f64, &RISCV::FPR64RegClass);

  if (Subtarget.hasStdExtV()) {
<<<<<<< HEAD
    addRegisterClass(MVT::nxv1i1, &RISCV::VRRegClass);
    addRegisterClass(MVT::nxv2i1, &RISCV::VRRegClass);
    addRegisterClass(MVT::nxv4i1, &RISCV::VRRegClass);
    addRegisterClass(MVT::nxv8i1, &RISCV::VRRegClass);
    addRegisterClass(MVT::nxv16i1, &RISCV::VRRegClass);
    addRegisterClass(MVT::nxv32i1, &RISCV::VRRegClass);
    addRegisterClass(MVT::nxv64i1, &RISCV::VRRegClass);

    //addRegisterClass(MVT::nxv1i8, &RISCV::VRRegClass); // FIXME illegal type
    //addRegisterClass(MVT::nxv2i8, &RISCV::VRRegClass); // FIXME illegal type
    //addRegisterClass(MVT::nxv4i8, &RISCV::VRRegClass); // FIXME illegal type
    addRegisterClass(MVT::nxv8i8, &RISCV::VRRegClass);
    addRegisterClass(MVT::nxv16i8, &RISCV::VRM2RegClass);
    addRegisterClass(MVT::nxv32i8, &RISCV::VRM4RegClass);
    addRegisterClass(MVT::nxv64i8, &RISCV::VRM8RegClass);

    //addRegisterClass(MVT::nxv1i16, &RISCV::VRRegClass); // FIXME illegal type
    //addRegisterClass(MVT::nxv2i16, &RISCV::VRRegClass); // FIXME illegal type
    addRegisterClass(MVT::nxv4i16, &RISCV::VRRegClass);
    addRegisterClass(MVT::nxv8i16, &RISCV::VRM2RegClass);
    addRegisterClass(MVT::nxv16i16, &RISCV::VRM4RegClass);
    addRegisterClass(MVT::nxv32i16, &RISCV::VRM8RegClass);

    //addRegisterClass(MVT::nxv1i32, &RISCV::VRRegClass); // FIXME illegal type
    addRegisterClass(MVT::nxv2i32, &RISCV::VRRegClass);
    addRegisterClass(MVT::nxv4i32, &RISCV::VRM2RegClass);
    addRegisterClass(MVT::nxv8i32, &RISCV::VRM4RegClass);
    addRegisterClass(MVT::nxv16i32, &RISCV::VRM8RegClass);

    addRegisterClass(MVT::nxv1i64, &RISCV::VRRegClass);
    addRegisterClass(MVT::nxv2i64, &RISCV::VRM2RegClass);
    addRegisterClass(MVT::nxv4i64, &RISCV::VRM4RegClass);
    addRegisterClass(MVT::nxv8i64, &RISCV::VRM8RegClass);

    //addRegisterClass(MVT::nxv1f32, &RISCV::VRRegClass); // FIXME illegal type
    addRegisterClass(MVT::nxv2f32, &RISCV::VRRegClass);
    addRegisterClass(MVT::nxv4f32, &RISCV::VRM2RegClass);
    addRegisterClass(MVT::nxv8f32, &RISCV::VRM4RegClass);
    addRegisterClass(MVT::nxv16f32, &RISCV::VRM8RegClass);

    addRegisterClass(MVT::nxv1f64, &RISCV::VRRegClass);
    addRegisterClass(MVT::nxv2f64, &RISCV::VRM2RegClass);
    addRegisterClass(MVT::nxv4f64, &RISCV::VRM4RegClass);
    addRegisterClass(MVT::nxv8f64, &RISCV::VRM8RegClass);

    setBooleanVectorContents(ZeroOrOneBooleanContent);

    for (auto VT : MVT::integer_scalable_vector_valuetypes()) {
      setOperationAction(ISD::SPLAT_VECTOR, VT, Legal);
      setOperationAction(ISD::VECTOR_SHUFFLE, VT, Custom);
    }
    for (auto VT : MVT::fp_scalable_vector_valuetypes()) {
      setOperationAction(ISD::SPLAT_VECTOR, VT, Legal);
      setOperationAction(ISD::VECTOR_SHUFFLE, VT, Custom);
    }
=======
    addRegisterClass(RISCVVMVTs::vbool64_t, &RISCV::VRRegClass);
    addRegisterClass(RISCVVMVTs::vbool32_t, &RISCV::VRRegClass);
    addRegisterClass(RISCVVMVTs::vbool16_t, &RISCV::VRRegClass);
    addRegisterClass(RISCVVMVTs::vbool8_t, &RISCV::VRRegClass);
    addRegisterClass(RISCVVMVTs::vbool4_t, &RISCV::VRRegClass);
    addRegisterClass(RISCVVMVTs::vbool2_t, &RISCV::VRRegClass);
    addRegisterClass(RISCVVMVTs::vbool1_t, &RISCV::VRRegClass);

    addRegisterClass(RISCVVMVTs::vint8mf8_t, &RISCV::VRRegClass);
    addRegisterClass(RISCVVMVTs::vint8mf4_t, &RISCV::VRRegClass);
    addRegisterClass(RISCVVMVTs::vint8mf2_t, &RISCV::VRRegClass);
    addRegisterClass(RISCVVMVTs::vint8m1_t, &RISCV::VRRegClass);
    addRegisterClass(RISCVVMVTs::vint8m2_t, &RISCV::VRM2RegClass);
    addRegisterClass(RISCVVMVTs::vint8m4_t, &RISCV::VRM4RegClass);
    addRegisterClass(RISCVVMVTs::vint8m8_t, &RISCV::VRM8RegClass);

    addRegisterClass(RISCVVMVTs::vint16mf4_t, &RISCV::VRRegClass);
    addRegisterClass(RISCVVMVTs::vint16mf2_t, &RISCV::VRRegClass);
    addRegisterClass(RISCVVMVTs::vint16m1_t, &RISCV::VRRegClass);
    addRegisterClass(RISCVVMVTs::vint16m2_t, &RISCV::VRM2RegClass);
    addRegisterClass(RISCVVMVTs::vint16m4_t, &RISCV::VRM4RegClass);
    addRegisterClass(RISCVVMVTs::vint16m8_t, &RISCV::VRM8RegClass);

    addRegisterClass(RISCVVMVTs::vint32mf2_t, &RISCV::VRRegClass);
    addRegisterClass(RISCVVMVTs::vint32m1_t, &RISCV::VRRegClass);
    addRegisterClass(RISCVVMVTs::vint32m2_t, &RISCV::VRM2RegClass);
    addRegisterClass(RISCVVMVTs::vint32m4_t, &RISCV::VRM4RegClass);
    addRegisterClass(RISCVVMVTs::vint32m8_t, &RISCV::VRM8RegClass);

    addRegisterClass(RISCVVMVTs::vint64m1_t, &RISCV::VRRegClass);
    addRegisterClass(RISCVVMVTs::vint64m2_t, &RISCV::VRM2RegClass);
    addRegisterClass(RISCVVMVTs::vint64m4_t, &RISCV::VRM4RegClass);
    addRegisterClass(RISCVVMVTs::vint64m8_t, &RISCV::VRM8RegClass);

    addRegisterClass(RISCVVMVTs::vfloat32mf2_t, &RISCV::VRRegClass);
    addRegisterClass(RISCVVMVTs::vfloat32m1_t, &RISCV::VRRegClass);
    addRegisterClass(RISCVVMVTs::vfloat32m2_t, &RISCV::VRM2RegClass);
    addRegisterClass(RISCVVMVTs::vfloat32m4_t, &RISCV::VRM4RegClass);
    addRegisterClass(RISCVVMVTs::vfloat32m8_t, &RISCV::VRM8RegClass);

    addRegisterClass(RISCVVMVTs::vfloat64m1_t, &RISCV::VRRegClass);
    addRegisterClass(RISCVVMVTs::vfloat64m2_t, &RISCV::VRM2RegClass);
    addRegisterClass(RISCVVMVTs::vfloat64m4_t, &RISCV::VRM4RegClass);
    addRegisterClass(RISCVVMVTs::vfloat64m8_t, &RISCV::VRM8RegClass);
>>>>>>> 1c09946b
  }

  // Compute derived properties from the register classes.
  computeRegisterProperties(STI.getRegisterInfo());

  setStackPointerRegisterToSaveRestore(RISCV::X2);

  for (auto N : {ISD::EXTLOAD, ISD::SEXTLOAD, ISD::ZEXTLOAD})
    setLoadExtAction(N, XLenVT, MVT::i1, Promote);

  // TODO: add all necessary setOperationAction calls.
  setOperationAction(ISD::DYNAMIC_STACKALLOC, XLenVT, Expand);

  setOperationAction(ISD::BR_JT, MVT::Other, Expand);
  setOperationAction(ISD::BR_CC, XLenVT, Expand);
  setOperationAction(ISD::SELECT, XLenVT, Custom);
  setOperationAction(ISD::SELECT_CC, XLenVT, Expand);

  setOperationAction(ISD::STACKSAVE, MVT::Other, Expand);
  setOperationAction(ISD::STACKRESTORE, MVT::Other, Expand);

  setOperationAction(ISD::VASTART, MVT::Other, Custom);
  setOperationAction(ISD::VAARG, MVT::Other, Expand);
  setOperationAction(ISD::VACOPY, MVT::Other, Expand);
  setOperationAction(ISD::VAEND, MVT::Other, Expand);

  setOperationAction(ISD::SIGN_EXTEND_INREG, MVT::i1, Expand);
  if (!Subtarget.hasStdExtZbb()) {
    setOperationAction(ISD::SIGN_EXTEND_INREG, MVT::i8, Expand);
    setOperationAction(ISD::SIGN_EXTEND_INREG, MVT::i16, Expand);
  }

  if (Subtarget.is64Bit()) {
    setOperationAction(ISD::ADD, MVT::i32, Custom);
    setOperationAction(ISD::SUB, MVT::i32, Custom);
    setOperationAction(ISD::SHL, MVT::i32, Custom);
    setOperationAction(ISD::SRA, MVT::i32, Custom);
    setOperationAction(ISD::SRL, MVT::i32, Custom);
  }

  if (!Subtarget.hasStdExtM()) {
    setOperationAction(ISD::MUL, XLenVT, Expand);
    setOperationAction(ISD::MULHS, XLenVT, Expand);
    setOperationAction(ISD::MULHU, XLenVT, Expand);
    setOperationAction(ISD::SDIV, XLenVT, Expand);
    setOperationAction(ISD::UDIV, XLenVT, Expand);
    setOperationAction(ISD::SREM, XLenVT, Expand);
    setOperationAction(ISD::UREM, XLenVT, Expand);
  }

  if (Subtarget.is64Bit() && Subtarget.hasStdExtM()) {
    setOperationAction(ISD::MUL, MVT::i32, Custom);
    setOperationAction(ISD::SDIV, MVT::i32, Custom);
    setOperationAction(ISD::UDIV, MVT::i32, Custom);
    setOperationAction(ISD::UREM, MVT::i32, Custom);
  }

  setOperationAction(ISD::SDIVREM, XLenVT, Expand);
  setOperationAction(ISD::UDIVREM, XLenVT, Expand);
  setOperationAction(ISD::SMUL_LOHI, XLenVT, Expand);
  setOperationAction(ISD::UMUL_LOHI, XLenVT, Expand);

  setOperationAction(ISD::SHL_PARTS, XLenVT, Custom);
  setOperationAction(ISD::SRL_PARTS, XLenVT, Custom);
  setOperationAction(ISD::SRA_PARTS, XLenVT, Custom);

  if (Subtarget.hasStdExtZbb() || Subtarget.hasStdExtZbp()) {
    if (Subtarget.is64Bit()) {
      setOperationAction(ISD::ROTL, MVT::i32, Custom);
      setOperationAction(ISD::ROTR, MVT::i32, Custom);
    }
  } else {
    setOperationAction(ISD::ROTL, XLenVT, Expand);
    setOperationAction(ISD::ROTR, XLenVT, Expand);
  }

  if (Subtarget.hasStdExtZbp()) {
    setOperationAction(ISD::BITREVERSE, XLenVT, Custom);
    setOperationAction(ISD::BSWAP, XLenVT, Custom);

    if (Subtarget.is64Bit()) {
      setOperationAction(ISD::BITREVERSE, MVT::i32, Custom);
      setOperationAction(ISD::BSWAP, MVT::i32, Custom);
    }
  } else {
    setOperationAction(ISD::BSWAP, XLenVT, Expand);
  }

  if (Subtarget.hasStdExtZbb()) {
    setOperationAction(ISD::SMIN, XLenVT, Legal);
    setOperationAction(ISD::SMAX, XLenVT, Legal);
    setOperationAction(ISD::UMIN, XLenVT, Legal);
    setOperationAction(ISD::UMAX, XLenVT, Legal);
  } else {
    setOperationAction(ISD::CTTZ, XLenVT, Expand);
    setOperationAction(ISD::CTLZ, XLenVT, Expand);
    setOperationAction(ISD::CTPOP, XLenVT, Expand);
  }

  if (Subtarget.hasStdExtZbt()) {
    setOperationAction(ISD::FSHL, XLenVT, Legal);
    setOperationAction(ISD::FSHR, XLenVT, Legal);

    if (Subtarget.is64Bit()) {
      setOperationAction(ISD::FSHL, MVT::i32, Custom);
      setOperationAction(ISD::FSHR, MVT::i32, Custom);
    }
  }

  ISD::CondCode FPCCToExpand[] = {
      ISD::SETOGT, ISD::SETOGE, ISD::SETONE, ISD::SETUEQ, ISD::SETUGT,
      ISD::SETUGE, ISD::SETULT, ISD::SETULE, ISD::SETUNE, ISD::SETGT,
      ISD::SETGE,  ISD::SETNE,  ISD::SETO,   ISD::SETUO};

  ISD::NodeType FPOpToExpand[] = {
      ISD::FSIN, ISD::FCOS, ISD::FSINCOS, ISD::FPOW, ISD::FREM, ISD::FP16_TO_FP,
      ISD::FP_TO_FP16};

  if (Subtarget.hasStdExtZfh())
    setOperationAction(ISD::BITCAST, MVT::i16, Custom);

  if (Subtarget.hasStdExtZfh()) {
    setOperationAction(ISD::FMINNUM, MVT::f16, Legal);
    setOperationAction(ISD::FMAXNUM, MVT::f16, Legal);
    for (auto CC : FPCCToExpand)
      setCondCodeAction(CC, MVT::f16, Expand);
    setOperationAction(ISD::SELECT_CC, MVT::f16, Expand);
    setOperationAction(ISD::SELECT, MVT::f16, Custom);
    setOperationAction(ISD::BR_CC, MVT::f16, Expand);
    for (auto Op : FPOpToExpand)
      setOperationAction(Op, MVT::f16, Expand);
  }

  if (Subtarget.hasStdExtF()) {
    setOperationAction(ISD::FMINNUM, MVT::f32, Legal);
    setOperationAction(ISD::FMAXNUM, MVT::f32, Legal);
    for (auto CC : FPCCToExpand)
      setCondCodeAction(CC, MVT::f32, Expand);
    setOperationAction(ISD::SELECT_CC, MVT::f32, Expand);
    setOperationAction(ISD::SELECT, MVT::f32, Custom);
    setOperationAction(ISD::BR_CC, MVT::f32, Expand);
    for (auto Op : FPOpToExpand)
      setOperationAction(Op, MVT::f32, Expand);
    setLoadExtAction(ISD::EXTLOAD, MVT::f32, MVT::f16, Expand);
    setTruncStoreAction(MVT::f32, MVT::f16, Expand);
  }

  if (Subtarget.hasStdExtF() && Subtarget.is64Bit())
    setOperationAction(ISD::BITCAST, MVT::i32, Custom);

  if (Subtarget.hasStdExtD()) {
    setOperationAction(ISD::FMINNUM, MVT::f64, Legal);
    setOperationAction(ISD::FMAXNUM, MVT::f64, Legal);
    for (auto CC : FPCCToExpand)
      setCondCodeAction(CC, MVT::f64, Expand);
    setOperationAction(ISD::SELECT_CC, MVT::f64, Expand);
    setOperationAction(ISD::SELECT, MVT::f64, Custom);
    setOperationAction(ISD::BR_CC, MVT::f64, Expand);
    setLoadExtAction(ISD::EXTLOAD, MVT::f64, MVT::f32, Expand);
    setTruncStoreAction(MVT::f64, MVT::f32, Expand);
    for (auto Op : FPOpToExpand)
      setOperationAction(Op, MVT::f64, Expand);
    setLoadExtAction(ISD::EXTLOAD, MVT::f64, MVT::f16, Expand);
    setTruncStoreAction(MVT::f64, MVT::f16, Expand);
  }

  if (Subtarget.is64Bit()) {
    setOperationAction(ISD::FP_TO_UINT, MVT::i32, Custom);
    setOperationAction(ISD::FP_TO_SINT, MVT::i32, Custom);
    setOperationAction(ISD::STRICT_FP_TO_UINT, MVT::i32, Custom);
    setOperationAction(ISD::STRICT_FP_TO_SINT, MVT::i32, Custom);
  }

  setOperationAction(ISD::GlobalAddress, XLenVT, Custom);
  setOperationAction(ISD::BlockAddress, XLenVT, Custom);
  setOperationAction(ISD::ConstantPool, XLenVT, Custom);

  setOperationAction(ISD::GlobalTLSAddress, XLenVT, Custom);

  // TODO: On M-mode only targets, the cycle[h] CSR may not be present.
  // Unfortunately this can't be determined just from the ISA naming string.
  setOperationAction(ISD::READCYCLECOUNTER, MVT::i64,
                     Subtarget.is64Bit() ? Legal : Custom);

  setOperationAction(ISD::TRAP, MVT::Other, Legal);
  setOperationAction(ISD::DEBUGTRAP, MVT::Other, Legal);
  setOperationAction(ISD::INTRINSIC_WO_CHAIN, MVT::Other, Custom);

  if (Subtarget.hasStdExtA()) {
    setMaxAtomicSizeInBitsSupported(Subtarget.getXLen());
    setMinCmpXchgSizeInBits(32);
  } else {
    setMaxAtomicSizeInBitsSupported(0);
  }

  setBooleanContents(ZeroOrOneBooleanContent);

  if (Subtarget.hasStdExtV())
    setBooleanVectorContents(ZeroOrOneBooleanContent);

  // Function alignments.
  const Align FunctionAlignment(Subtarget.hasStdExtC() ? 2 : 4);
  setMinFunctionAlignment(FunctionAlignment);
  setPrefFunctionAlignment(FunctionAlignment);

  // Effectively disable jump table generation.
  setMinimumJumpTableEntries(INT_MAX);

  // Jumps are expensive, compared to logic
  setJumpIsExpensive();

  // We can use any register for comparisons
  setHasMultipleConditionRegisters();

  if (Subtarget.hasStdExtZbp()) {
    setTargetDAGCombine(ISD::OR);
  }

  if (Subtarget.hasStdExtV()) {
    // EPI & VPred intrinsics may have illegal operands/results
    for (auto VT : {MVT::i1, MVT::i8, MVT::i16, MVT::i32, MVT::nxv1i32}) {
      setOperationAction(ISD::INTRINSIC_WO_CHAIN, VT, Custom);
    }

    // VPred intrinsics may have illegal operands/results
    for (auto VT : {MVT::i32}) {
      setOperationAction(ISD::INTRINSIC_W_CHAIN, VT, Custom);
      setOperationAction(ISD::INTRINSIC_VOID, VT, Custom);
    }

    // Some tuple operations are chained and need custom lowering.
    setOperationAction(ISD::INTRINSIC_W_CHAIN, MVT::Other, Custom);
    setOperationAction(ISD::INTRINSIC_VOID, MVT::Other, Custom);

    // Custom-legalize this node for illegal result types or mask operands.
    for (auto VT : {MVT::i8, MVT::i16, MVT::i32, MVT::nxv1i1, MVT::nxv2i1,
                    MVT::nxv4i1, MVT::nxv8i1, MVT::nxv16i1, MVT::nxv32i1,
                    MVT::nxv64i1}) {
      setOperationAction(ISD::EXTRACT_VECTOR_ELT, VT, Custom);
    }

    // Custom-legalize this node for scalable vectors.
    for (auto VT : {MVT::nxv1i64, MVT::nxv2i32, MVT::nxv4i16}) {
      setOperationAction(ISD::SIGN_EXTEND_VECTOR_INREG, VT, Custom);
      setOperationAction(ISD::ZERO_EXTEND_VECTOR_INREG, VT, Custom);
    }

    // Custom-legalize these nodes for scalable vectors.
    for (auto VT : {MVT::nxv8i8, MVT::nxv16i8, MVT::nxv32i8, MVT::nxv64i8,
                    MVT::nxv4i16, MVT::nxv8i16, MVT::nxv16i16, MVT::nxv32i16,
                    MVT::nxv2i32, MVT::nxv4i32, MVT::nxv8i32, MVT::nxv16i32,
                    MVT::nxv1i64, MVT::nxv2i64, MVT::nxv4i64, MVT::nxv8i64,
                    MVT::nxv2f32, MVT::nxv4f32, MVT::nxv8f32, MVT::nxv16f32,
                    MVT::nxv1f64, MVT::nxv2f64, MVT::nxv4f64, MVT::nxv8f64}) {
      setOperationAction(ISD::MGATHER, VT, Custom);
      setOperationAction(ISD::MSCATTER, VT, Custom);
      setOperationAction(ISD::SELECT, VT, Custom);
      setOperationAction(ISD::SIGN_EXTEND, VT, Custom);
      setOperationAction(ISD::ZERO_EXTEND, VT, Custom);
      setOperationAction(ISD::TRUNCATE, VT, Custom);
    }

    // Register libcalls for fp EXP functions.
    setLibcallName(RTLIB::EXP_NXV1F64, "__epi_exp_nxv1f64");
    setLibcallName(RTLIB::EXP_NXV2F64, "__epi_exp_nxv2f64");
    setLibcallName(RTLIB::EXP_NXV4F64, "__epi_exp_nxv4f64");
    setLibcallName(RTLIB::EXP_NXV8F64, "__epi_exp_nxv8f64");
    setLibcallName(RTLIB::EXP_NXV2F32, "__epi_exp_nxv2f32");
    setLibcallName(RTLIB::EXP_NXV4F32, "__epi_exp_nxv4f32");
    setLibcallName(RTLIB::EXP_NXV8F32, "__epi_exp_nxv8f32");
    setLibcallName(RTLIB::EXP_NXV16F32, "__epi_exp_nxv16f32");

    // Custom-legalize these nodes for fp scalable vectors.
    for (auto VT : {MVT::nxv2f32, MVT::nxv4f32, MVT::nxv8f32, MVT::nxv16f32,
                    MVT::nxv1f64, MVT::nxv2f64, MVT::nxv4f64, MVT::nxv8f64}) {
      setOperationAction(ISD::FEXP, VT, Custom);
    }

    // Vector integer reductions.
    for (auto VT : {MVT::nxv8i8, MVT::nxv16i8, MVT::nxv32i8, MVT::nxv64i8,
                    MVT::nxv4i16, MVT::nxv8i16, MVT::nxv16i16, MVT::nxv32i16,
                    MVT::nxv2i32, MVT::nxv4i32, MVT::nxv8i32, MVT::nxv16i32,
                    MVT::nxv1i64, MVT::nxv2i64, MVT::nxv4i64, MVT::nxv8i64}) {
      setOperationAction(ISD::VECREDUCE_ADD, VT, Legal);
      setOperationAction(ISD::VECREDUCE_AND, VT, Legal);
      setOperationAction(ISD::VECREDUCE_OR, VT, Legal);
      setOperationAction(ISD::VECREDUCE_XOR, VT, Legal);
      setOperationAction(ISD::VECREDUCE_SMAX, VT, Legal);
      setOperationAction(ISD::VECREDUCE_SMIN, VT, Legal);
      setOperationAction(ISD::VECREDUCE_UMAX, VT, Legal);
      setOperationAction(ISD::VECREDUCE_UMIN, VT, Legal);
    }

    // Vector fp reductions.
    for (auto VT : {MVT::nxv2f32, MVT::nxv4f32, MVT::nxv8f32, MVT::nxv16f32,
                    MVT::nxv1f64, MVT::nxv2f64, MVT::nxv4f64, MVT::nxv8f64}) {
      setOperationAction(ISD::VECREDUCE_SEQ_FADD, VT, Legal);
      setOperationAction(ISD::VECREDUCE_FADD, VT, Legal);
      setOperationAction(ISD::VECREDUCE_FMUL, VT, Legal);
      setOperationAction(ISD::VECREDUCE_FMAX, VT, Legal);
      setOperationAction(ISD::VECREDUCE_FMIN, VT, Legal);
    }

    // Vector fp min/max operations.
    for (auto VT : {MVT::nxv2f32, MVT::nxv4f32, MVT::nxv8f32, MVT::nxv16f32,
                    MVT::nxv1f64, MVT::nxv2f64, MVT::nxv4f64, MVT::nxv8f64}) {
      setOperationAction(ISD::FMINNUM, VT, Legal);
      setOperationAction(ISD::FMAXNUM, VT, Legal);
    }
  }
}

EVT RISCVTargetLowering::getSetCCResultType(const DataLayout &DL, LLVMContext &,
                                            EVT VT) const {
  if (!VT.isVector())
    return getPointerTy(DL);
  if (Subtarget.hasStdExtV())
    return MVT::getVectorVT(MVT::i1, VT.getVectorElementCount());
  else
    return VT.changeVectorElementTypeToInteger();
}

bool RISCVTargetLowering::getTgtMemIntrinsic(IntrinsicInfo &Info,
                                             const CallInst &I,
                                             MachineFunction &MF,
                                             unsigned Intrinsic) const {
  auto &DL = I.getModule()->getDataLayout();
  switch (Intrinsic) {
  default:
    return false;
  case Intrinsic::riscv_masked_atomicrmw_xchg_i32:
  case Intrinsic::riscv_masked_atomicrmw_add_i32:
  case Intrinsic::riscv_masked_atomicrmw_sub_i32:
  case Intrinsic::riscv_masked_atomicrmw_nand_i32:
  case Intrinsic::riscv_masked_atomicrmw_max_i32:
  case Intrinsic::riscv_masked_atomicrmw_min_i32:
  case Intrinsic::riscv_masked_atomicrmw_umax_i32:
  case Intrinsic::riscv_masked_atomicrmw_umin_i32:
  case Intrinsic::riscv_masked_cmpxchg_i32: {
    PointerType *PtrTy = cast<PointerType>(I.getArgOperand(0)->getType());
    Info.opc = ISD::INTRINSIC_W_CHAIN;
    Info.memVT = MVT::getVT(PtrTy->getElementType());
    Info.ptrVal = I.getArgOperand(0);
    Info.offset = 0;
    Info.align = Align(4);
    Info.flags = MachineMemOperand::MOLoad | MachineMemOperand::MOStore |
                 MachineMemOperand::MOVolatile;
    return true;
  }
  case Intrinsic::epi_vload:
  case Intrinsic::epi_vload_strided:
  case Intrinsic::epi_vload_indexed: {
    PointerType *PtrTy = cast<PointerType>(I.getArgOperand(0)->getType());
    Info.opc = ISD::INTRINSIC_W_CHAIN;
    Info.memVT = MVT::getVT(PtrTy->getElementType());
    Info.ptrVal = I.getArgOperand(0);
    Info.offset = 0;
    Info.align = MaybeAlign(DL.getABITypeAlignment(PtrTy->getElementType()));
    Info.flags = MachineMemOperand::MOLoad;
    return true;
  }
  case Intrinsic::epi_vload_mask:
  case Intrinsic::epi_vload_strided_mask:
  case Intrinsic::epi_vload_indexed_mask: {
    PointerType *PtrTy = cast<PointerType>(I.getArgOperand(1)->getType());
    Info.opc = ISD::INTRINSIC_W_CHAIN;
    Info.memVT = MVT::getVT(PtrTy->getElementType());
    Info.ptrVal = I.getArgOperand(1);
    Info.offset = 0;
    Info.align = MaybeAlign(DL.getABITypeAlignment(PtrTy->getElementType()));
    Info.flags = MachineMemOperand::MOLoad;
    return true;
  }
  case Intrinsic::epi_vstore:
  case Intrinsic::epi_vstore_strided:
  case Intrinsic::epi_vstore_indexed:
  case Intrinsic::epi_vstore_mask:
  case Intrinsic::epi_vstore_strided_mask:
  case Intrinsic::epi_vstore_indexed_mask: {
    PointerType *PtrTy = cast<PointerType>(I.getArgOperand(1)->getType());
    Info.opc = ISD::INTRINSIC_VOID;
    Info.memVT = MVT::getVT(PtrTy->getElementType());
    Info.ptrVal = I.getArgOperand(1);
    Info.offset = 0;
    Info.align = MaybeAlign(DL.getABITypeAlignment(PtrTy->getElementType()));
    Info.flags = MachineMemOperand::MOStore;
    return true;
  }
  }
}

bool RISCVTargetLowering::isLegalAddressingMode(const DataLayout &DL,
                                                const AddrMode &AM, Type *Ty,
                                                unsigned AS,
                                                Instruction *I) const {
  // No global is ever allowed as a base.
  if (AM.BaseGV)
    return false;

  // Require a 12-bit signed offset.
  if (!isInt<12>(AM.BaseOffs))
    return false;

  switch (AM.Scale) {
  case 0: // "r+i" or just "i", depending on HasBaseReg.
    break;
  case 1:
    if (!AM.HasBaseReg) // allow "r+i".
      break;
    return false; // disallow "r+r" or "r+r+i".
  default:
    return false;
  }

  return true;
}

bool RISCVTargetLowering::isLegalICmpImmediate(int64_t Imm) const {
  return isInt<12>(Imm);
}

bool RISCVTargetLowering::isLegalAddImmediate(int64_t Imm) const {
  return isInt<12>(Imm);
}

// On RV32, 64-bit integers are split into their high and low parts and held
// in two different registers, so the trunc is free since the low register can
// just be used.
bool RISCVTargetLowering::isTruncateFree(Type *SrcTy, Type *DstTy) const {
  if (Subtarget.is64Bit() || !SrcTy->isIntegerTy() || !DstTy->isIntegerTy())
    return false;
  unsigned SrcBits = SrcTy->getPrimitiveSizeInBits();
  unsigned DestBits = DstTy->getPrimitiveSizeInBits();
  return (SrcBits == 64 && DestBits == 32);
}

bool RISCVTargetLowering::isTruncateFree(EVT SrcVT, EVT DstVT) const {
  if (Subtarget.is64Bit() || SrcVT.isVector() || DstVT.isVector() ||
      !SrcVT.isInteger() || !DstVT.isInteger())
    return false;
  unsigned SrcBits = SrcVT.getSizeInBits();
  unsigned DestBits = DstVT.getSizeInBits();
  return (SrcBits == 64 && DestBits == 32);
}

bool RISCVTargetLowering::isZExtFree(SDValue Val, EVT VT2) const {
  // Zexts are free if they can be combined with a load.
  if (auto *LD = dyn_cast<LoadSDNode>(Val)) {
    EVT MemVT = LD->getMemoryVT();
    if ((MemVT == MVT::i8 || MemVT == MVT::i16 ||
         (Subtarget.is64Bit() && MemVT == MVT::i32)) &&
        (LD->getExtensionType() == ISD::NON_EXTLOAD ||
         LD->getExtensionType() == ISD::ZEXTLOAD))
      return true;
  }

  return TargetLowering::isZExtFree(Val, VT2);
}

bool RISCVTargetLowering::isSExtCheaperThanZExt(EVT SrcVT, EVT DstVT) const {
  return Subtarget.is64Bit() && SrcVT == MVT::i32 && DstVT == MVT::i64;
}

bool RISCVTargetLowering::isCheapToSpeculateCttz() const {
  return Subtarget.hasStdExtZbb();
}

bool RISCVTargetLowering::isCheapToSpeculateCtlz() const {
  return Subtarget.hasStdExtZbb();
}

bool RISCVTargetLowering::isFPImmLegal(const APFloat &Imm, EVT VT,
                                       bool ForCodeSize) const {
  if (VT == MVT::f16 && !Subtarget.hasStdExtZfh())
    return false;
  if (VT == MVT::f32 && !Subtarget.hasStdExtF())
    return false;
  if (VT == MVT::f64 && !Subtarget.hasStdExtD())
    return false;
  if (Imm.isNegZero())
    return false;
  return Imm.isZero();
}

bool RISCVTargetLowering::hasBitPreservingFPLogic(EVT VT) const {
  return (VT == MVT::f16 && Subtarget.hasStdExtZfh()) ||
         (VT == MVT::f32 && Subtarget.hasStdExtF()) ||
         (VT == MVT::f64 && Subtarget.hasStdExtD());
}

// Changes the condition code and swaps operands if necessary, so the SetCC
// operation matches one of the comparisons supported directly in the RISC-V
// ISA.
static void normaliseSetCC(SDValue &LHS, SDValue &RHS, ISD::CondCode &CC) {
  switch (CC) {
  default:
    break;
  case ISD::SETGT:
  case ISD::SETLE:
  case ISD::SETUGT:
  case ISD::SETULE:
    CC = ISD::getSetCCSwappedOperands(CC);
    std::swap(LHS, RHS);
    break;
  }
}

// Return the RISC-V branch opcode that matches the given DAG integer
// condition code. The CondCode must be one of those supported by the RISC-V
// ISA (see normaliseSetCC).
static unsigned getBranchOpcodeForIntCondCode(ISD::CondCode CC) {
  switch (CC) {
  default:
    llvm_unreachable("Unsupported CondCode");
  case ISD::SETEQ:
    return RISCV::BEQ;
  case ISD::SETNE:
    return RISCV::BNE;
  case ISD::SETLT:
    return RISCV::BLT;
  case ISD::SETGE:
    return RISCV::BGE;
  case ISD::SETULT:
    return RISCV::BLTU;
  case ISD::SETUGE:
    return RISCV::BGEU;
  }
}

SDValue RISCVTargetLowering::lowerVECTOR_SHUFFLE(SDValue Op,
                                                 SelectionDAG &DAG) const {
  SDLoc DL(Op);
  EVT VT = Op.getValueType();

  ShuffleVectorSDNode *SVN = cast<ShuffleVectorSDNode>(Op.getNode());

  if (!SVN->isSplat())
    return SDValue();

  // FIXME - Use splat index!
  if (SVN->getSplatIndex() != 0)
    return SDValue();

  // Recover the scalar value.
  SDValue SplatVector = Op.getOperand(0);
  // FIXME - Look other targets what they do with suffles, it should be
  // possible to use vmv/vfmv or vrgather.
  if (SplatVector.getOpcode() != ISD::INSERT_VECTOR_ELT)
    return SDValue();
  if (SplatVector.getOperand(0).getOpcode() != ISD::UNDEF)
    return SDValue();
  SDValue ScalarValue = SplatVector.getOperand(1);
  auto *ConstantValue = dyn_cast<ConstantSDNode>(SplatVector.getOperand(2));
  if (!ConstantValue || ConstantValue->getZExtValue() != 0)
    return SDValue();

  return DAG.getNode(ISD::SPLAT_VECTOR, DL, VT, ScalarValue);
}

SDValue RISCVTargetLowering::lowerExtend(SDValue Op, SelectionDAG &DAG,
                                         int Opcode) const {
  SDLoc DL(Op);
  EVT VT = Op.getValueType();

  SDValue Src = Op.getOperand(0);
  EVT SrcVT = Src.getValueType();

  // Skip masks.
  if (SrcVT.getVectorElementType() == MVT::i1)
    return Op;

  EVT ResultVT = SrcVT;
  SDValue Result = Src;
  do {
    ResultVT = ResultVT.widenIntegerVectorElementType(*DAG.getContext());
    Result = DAG.getNode(Opcode, DL, ResultVT, Result);
  } while (ResultVT != VT);

  return Result;
}

SDValue RISCVTargetLowering::lowerSIGN_EXTEND(SDValue Op,
                                              SelectionDAG &DAG) const {
  return lowerExtend(Op, DAG, RISCVISD::SIGN_EXTEND_VECTOR);
}

SDValue RISCVTargetLowering::lowerZERO_EXTEND(SDValue Op,
                                              SelectionDAG &DAG) const {
  return lowerExtend(Op, DAG, RISCVISD::ZERO_EXTEND_VECTOR);
}

SDValue RISCVTargetLowering::lowerTRUNCATE(SDValue Op,
                                           SelectionDAG &DAG) const {
  SDLoc DL(Op);
  EVT VT = Op.getValueType();

  SDValue Src = Op.getOperand(0);
  EVT SrcVT = Src.getValueType();

  // Skip masks.
  if (VT.getVectorElementType() == MVT::i1)
    return Op;

  auto HalfIntegerVectorElementType = [&DAG](EVT PrevVT) {
    EVT EltVT = PrevVT.getVectorElementType();
    assert(EltVT.getSizeInBits() % 2 == 0 && "Invalid bit size");
    EltVT = EVT::getIntegerVT(*DAG.getContext(), EltVT.getSizeInBits() / 2);
    return EVT::getVectorVT(*DAG.getContext(), EltVT,
                            PrevVT.getVectorElementCount());
  };

  EVT ResultVT = SrcVT;
  SDValue Result = Src;
  do {
    ResultVT = HalfIntegerVectorElementType(ResultVT);
    Result = DAG.getNode(RISCVISD::TRUNCATE_VECTOR, DL, ResultVT, Result);
  } while (ResultVT != VT);

  return Result;
}

SDValue RISCVTargetLowering::lowerExtendVectorInReg(SDValue Op,
                                                    SelectionDAG &DAG,
                                                    int Opcode) const {
  SDLoc DL(Op);
  EVT VT = Op.getValueType();

  EVT SrcVT = Op.getOperand(0).getValueType();

  uint64_t ResTyBits = VT.getScalarSizeInBits();
  uint64_t OpTyBits = SrcVT.getScalarSizeInBits();

  assert(isPowerOf2_64(ResTyBits) && isPowerOf2_64(OpTyBits) &&
         (ResTyBits > OpTyBits));

  // For this to work we need to shuffle the elements first.
  SDValue Shuffled =
      DAG.getNode(RISCVISD::SHUFFLE_EXTEND, DL, SrcVT, Op.getOperand(0),
                  DAG.getConstant(Log2_64(ResTyBits / OpTyBits), DL, MVT::i64));

  // Compute the number of bits to sign-extend.
  SDValue ExtendBits = DAG.getConstant(ResTyBits - OpTyBits, DL, MVT::i64);
  SDValue SextInreg = DAG.getNode(Opcode, DL, VT, Shuffled, ExtendBits);

  return SextInreg;
}

SDValue
RISCVTargetLowering::lowerSIGN_EXTEND_VECTOR_INREG(SDValue Op,
                                                   SelectionDAG &DAG) const {
  return lowerExtendVectorInReg(Op, DAG, RISCVISD::SIGN_EXTEND_BITS_INREG);
}

SDValue
RISCVTargetLowering::lowerZERO_EXTEND_VECTOR_INREG(SDValue Op,
                                                   SelectionDAG &DAG) const {
  return lowerExtendVectorInReg(Op, DAG, RISCVISD::ZERO_EXTEND_BITS_INREG);
}

SDValue RISCVTargetLowering::lowerMGATHER(SDValue Op, SelectionDAG &DAG) const {
  SDLoc DL(Op);
  EVT VT = Op.getValueType();
  assert(VT.isScalableVector() && "Unexpected type");

  SDValue Indices = Op.getOperand(4);
  EVT IndexVT = Indices.getValueType();
  assert(IndexVT == VT.changeVectorElementTypeToInteger() &&
         "Unexpected type for indices");

  SDValue Offsets;
  if (Op.getConstantOperandVal(5) == 1) {
    Offsets = Indices;
  } else {
    SDValue VSLLOperands[] = {
        DAG.getTargetConstant(Intrinsic::epi_vsll, DL, MVT::i64), Indices,
        DAG.getConstant(Log2_64(Op.getConstantOperandVal(5)), DL,
                        MVT::i64),           // log2(Scale).
        DAG.getRegister(RISCV::X0, MVT::i64) // VLMAX.
    };
    // FIXME: This may overflow. RVV-0.9 provides mechanisms to decouple the
    // index width from the data element width, solving this problem.
    Offsets = DAG.getNode(ISD::INTRINSIC_WO_CHAIN, DL, IndexVT, VSLLOperands);
  }

  SDValue VLXEOperands[] = {
      Op.getOperand(0), // Chain.
      DAG.getTargetConstant(Intrinsic::epi_vload_indexed_mask, DL, MVT::i64),
      Op.getOperand(1), // Merge.
      Op.getOperand(3), // Base address.
      Offsets,
      Op.getOperand(2),                    // Mask.
      DAG.getRegister(RISCV::X0, MVT::i64) // VLMAX.
  };

  return DAG.getNode(ISD::INTRINSIC_W_CHAIN, DL, Op->getVTList(), VLXEOperands);
}

SDValue RISCVTargetLowering::lowerMSCATTER(SDValue Op,
                                           SelectionDAG &DAG) const {
  SDLoc DL(Op);
  EVT VT = Op.getOperand(1).getValueType();
  assert(VT.isScalableVector() && "Unexpected type");

  SDValue Indices = Op.getOperand(4);
  EVT IndexVT = Indices.getValueType();
  assert(IndexVT == VT.changeVectorElementTypeToInteger() &&
         "Unexpected type for indices");

  SDValue Offsets;
  if (Op.getConstantOperandVal(5) == 1) {
    Offsets = Indices;
  } else {
    SDValue VSLLOperands[] = {
        DAG.getTargetConstant(Intrinsic::epi_vsll, DL, MVT::i64), Indices,
        DAG.getConstant(Log2_64(Op.getConstantOperandVal(5)), DL,
                        MVT::i64),           // log2(Scale).
        DAG.getRegister(RISCV::X0, MVT::i64) // VLMAX.
    };
    // FIXME: This may overflow. RVV-0.9 provides mechanisms to decouple the
    // index width from the data element width, solving this problem.
    Offsets = DAG.getNode(ISD::INTRINSIC_WO_CHAIN, DL, IndexVT, VSLLOperands);
  }

  // Val, OutChain = GATHER (InChain, PassThru, Mask, BasePtr, Index, Scale)
  //      OutChain = SCATTER(InChain, Value,    Mask, BasePtr, Index, Scale)
  SDValue VSXEOperands[] = {
      Op.getOperand(0), // Chain.
      DAG.getTargetConstant(Intrinsic::epi_vstore_indexed_mask, DL, MVT::i64),
      Op.getOperand(1), // Data
      Op.getOperand(3), // Base address.
      Offsets,
      Op.getOperand(2),                    // Mask.
      DAG.getRegister(RISCV::X0, MVT::i64) // VLMAX.
  };

  return DAG.getNode(ISD::INTRINSIC_VOID, DL, Op->getVTList(), VSXEOperands);
}

SDValue RISCVTargetLowering::lowerEXTRACT_VECTOR_ELT(SDValue Op,
                                                     SelectionDAG &DAG) const {
  SDLoc DL(Op);
  EVT VectorVT = Op.getOperand(0).getValueType();

  if (VectorVT.getVectorElementType() != MVT::i1)
    return SDValue();

  // Extend logical vector type before extracting an element:
  //
  // Before:
  //   (i64 (extract_vector_elt (nxv1i1), i64))
  // After:
  //   (i64 (extract_vector_elt (nxv1i64 (any_extend (nxv1i1))), i64))
  //
  // Before:
  //   (i64 (extract_vector_elt (nxv2i1), i64))
  // After:
  //   (i64 (extract_vector_elt (nxv2i32 (any_extend (nxv2i1))), i64))
  //
  // For LMUL>1 logical types we use LMUL>1 integer types (as opposed to LMUL=1
  // sub-byte types. Eg. nxv16i8 instead of nxv8i8 with two i4 elements in each
  // i8).
  // Before:
  //   (i64 (extract_vector_elt (nxv16i1), i64))
  // After:
  //   (i64 (extract_vector_elt (nxv16i8 (any_extend (nxv16i1))), i64))

  MVT ExtVectorEltVT =
      VectorVT.getVectorMinNumElements() <= 8
          ? MVT::getIntegerVT(64 / VectorVT.getVectorMinNumElements())
          : MVT::i8; // FIXME: ELEN=64 hardcoded.
  EVT ExtVectorVT = VectorVT.changeVectorElementType(ExtVectorEltVT);

  unsigned Opcode = ExtVectorEltVT == MVT::i64 ? ISD::EXTRACT_VECTOR_ELT
                                               : RISCVISD::EXTRACT_VECTOR_ELT;

  SDValue ExtOp0 =
      DAG.getNode(ISD::ANY_EXTEND, DL, ExtVectorVT, Op.getOperand(0));

  MVT ScalarResVT = Op.getValueType().getSimpleVT(); // Type already legalized.
  SDValue ExtractElt =
      DAG.getNode(Opcode, DL, ScalarResVT, ExtOp0, Op.getOperand(1));

  return DAG.getNode(ISD::AssertZext, DL, ScalarResVT, ExtractElt,
                     DAG.getValueType(MVT::i1));
}

SDValue RISCVTargetLowering::lowerFEXP(SDValue Op, SelectionDAG &DAG) const {
  SDLoc DL(Op);
  EVT VT = Op.getValueType();

  RTLIB::Libcall LC;
  switch (VT.getSimpleVT().SimpleTy) {
  default:
    llvm_unreachable("Unexpected VT");
  case MVT::nxv1f64:
    LC = RTLIB::EXP_NXV1F64;
    break;
  case MVT::nxv2f64:
    LC = RTLIB::EXP_NXV2F64;
    break;
  case MVT::nxv4f64:
    LC = RTLIB::EXP_NXV4F64;
    break;
  case MVT::nxv8f64:
    LC = RTLIB::EXP_NXV8F64;
    break;
  case MVT::nxv2f32:
    LC = RTLIB::EXP_NXV2F32;
    break;
  case MVT::nxv4f32:
    LC = RTLIB::EXP_NXV4F32;
    break;
  case MVT::nxv8f32:
    LC = RTLIB::EXP_NXV8F32;
    break;
  case MVT::nxv16f32:
    LC = RTLIB::EXP_NXV16F32;
    break;
  }

  MakeLibCallOptions CallOptions;
  SDValue Chain;
  SDValue Result;
  std::tie(Result, Chain) = makeLibCall(DAG, LC, Op.getValueType(),
                                        Op.getOperand(0), CallOptions, DL);
  return Result;
}

void RISCVTargetLowering::LowerOperationWrapper(
    SDNode *N, SmallVectorImpl<SDValue> &Results, SelectionDAG &DAG) const {
  SDValue Result = LowerOperation(SDValue(N, 0), DAG);

  if (Result)
    for (unsigned I = 0, E = Result->getNumValues(); I != E; ++I)
      Results.push_back(Result.getValue(I));
}

SDValue RISCVTargetLowering::LowerOperation(SDValue Op,
                                            SelectionDAG &DAG) const {
  switch (Op.getOpcode()) {
  default:
    report_fatal_error("unimplemented operand");
  case ISD::GlobalAddress:
    return lowerGlobalAddress(Op, DAG);
  case ISD::BlockAddress:
    return lowerBlockAddress(Op, DAG);
  case ISD::ConstantPool:
    return lowerConstantPool(Op, DAG);
  case ISD::GlobalTLSAddress:
    return lowerGlobalTLSAddress(Op, DAG);
  case ISD::SELECT:
    return lowerSELECT(Op, DAG);
  case ISD::VASTART:
    return lowerVASTART(Op, DAG);
  case ISD::FRAMEADDR:
    return lowerFRAMEADDR(Op, DAG);
  case ISD::RETURNADDR:
    return lowerRETURNADDR(Op, DAG);
  case ISD::SHL_PARTS:
    return lowerShiftLeftParts(Op, DAG);
  case ISD::SRA_PARTS:
    return lowerShiftRightParts(Op, DAG, true);
  case ISD::SRL_PARTS:
    return lowerShiftRightParts(Op, DAG, false);
  case ISD::BITCAST: {
    assert(((Subtarget.is64Bit() && Subtarget.hasStdExtF()) ||
            Subtarget.hasStdExtZfh()) &&
           "Unexpected custom legalisation");
    SDLoc DL(Op);
    SDValue Op0 = Op.getOperand(0);
    if (Op.getValueType() == MVT::f16 && Subtarget.hasStdExtZfh()) {
      if (Op0.getValueType() != MVT::i16)
        return SDValue();
      SDValue NewOp0 =
          DAG.getNode(ISD::ANY_EXTEND, DL, Subtarget.getXLenVT(), Op0);
      SDValue FPConv = DAG.getNode(RISCVISD::FMV_H_X, DL, MVT::f16, NewOp0);
      return FPConv;
    } else if (Op.getValueType() == MVT::f32 && Subtarget.is64Bit() &&
               Subtarget.hasStdExtF()) {
      if (Op0.getValueType() != MVT::i32)
        return SDValue();
      SDValue NewOp0 = DAG.getNode(ISD::ANY_EXTEND, DL, MVT::i64, Op0);
      SDValue FPConv =
          DAG.getNode(RISCVISD::FMV_W_X_RV64, DL, MVT::f32, NewOp0);
      return FPConv;
    }
    return SDValue();
  }
  case ISD::INTRINSIC_WO_CHAIN:
    return LowerINTRINSIC_WO_CHAIN(Op, DAG);
<<<<<<< HEAD
  case ISD::INTRINSIC_W_CHAIN:
    return LowerINTRINSIC_W_CHAIN(Op, DAG);
  case ISD::INTRINSIC_VOID:
    return LowerINTRINSIC_VOID(Op, DAG);
  case ISD::VECTOR_SHUFFLE:
    return lowerVECTOR_SHUFFLE(Op, DAG);
  case ISD::SIGN_EXTEND:
    return lowerSIGN_EXTEND(Op, DAG);
  case ISD::ZERO_EXTEND:
    return lowerZERO_EXTEND(Op, DAG);
  case ISD::TRUNCATE:
    return lowerTRUNCATE(Op, DAG);
  case ISD::SIGN_EXTEND_VECTOR_INREG:
    return lowerSIGN_EXTEND_VECTOR_INREG(Op, DAG);
  case ISD::ZERO_EXTEND_VECTOR_INREG:
    return lowerZERO_EXTEND_VECTOR_INREG(Op, DAG);
  case ISD::MGATHER:
    return lowerMGATHER(Op, DAG);
  case ISD::MSCATTER:
    return lowerMSCATTER(Op, DAG);
  case ISD::EXTRACT_VECTOR_ELT:
    return lowerEXTRACT_VECTOR_ELT(Op, DAG);
  case ISD::FEXP:
    return lowerFEXP(Op, DAG);
=======
  case ISD::BSWAP:
  case ISD::BITREVERSE: {
    // Convert BSWAP/BITREVERSE to GREVI to enable GREVI combinining.
    assert(Subtarget.hasStdExtZbp() && "Unexpected custom legalisation");
    MVT VT = Op.getSimpleValueType();
    SDLoc DL(Op);
    // Start with the maximum immediate value which is the bitwidth - 1.
    unsigned Imm = VT.getSizeInBits() - 1;
    // If this is BSWAP rather than BITREVERSE, clear the lower 3 bits.
    if (Op.getOpcode() == ISD::BSWAP)
      Imm &= ~0x7U;
    return DAG.getNode(RISCVISD::GREVI, DL, VT, Op.getOperand(0),
                       DAG.getTargetConstant(Imm, DL, Subtarget.getXLenVT()));
  }
>>>>>>> 1c09946b
  }
}

static SDValue getTargetNode(GlobalAddressSDNode *N, SDLoc DL, EVT Ty,
                             SelectionDAG &DAG, unsigned Flags) {
  return DAG.getTargetGlobalAddress(N->getGlobal(), DL, Ty, 0, Flags);
}

static SDValue getTargetNode(BlockAddressSDNode *N, SDLoc DL, EVT Ty,
                             SelectionDAG &DAG, unsigned Flags) {
  return DAG.getTargetBlockAddress(N->getBlockAddress(), Ty, N->getOffset(),
                                   Flags);
}

static SDValue getTargetNode(ConstantPoolSDNode *N, SDLoc DL, EVT Ty,
                             SelectionDAG &DAG, unsigned Flags) {
  return DAG.getTargetConstantPool(N->getConstVal(), Ty, N->getAlign(),
                                   N->getOffset(), Flags);
}

template <class NodeTy>
SDValue RISCVTargetLowering::getAddr(NodeTy *N, SelectionDAG &DAG,
                                     bool IsLocal) const {
  SDLoc DL(N);
  EVT Ty = getPointerTy(DAG.getDataLayout());

  if (isPositionIndependent()) {
    SDValue Addr = getTargetNode(N, DL, Ty, DAG, 0);
    if (IsLocal)
      // Use PC-relative addressing to access the symbol. This generates the
      // pattern (PseudoLLA sym), which expands to (addi (auipc %pcrel_hi(sym))
      // %pcrel_lo(auipc)).
      return SDValue(DAG.getMachineNode(RISCV::PseudoLLA, DL, Ty, Addr), 0);

    // Use PC-relative addressing to access the GOT for this symbol, then load
    // the address from the GOT. This generates the pattern (PseudoLA sym),
    // which expands to (ld (addi (auipc %got_pcrel_hi(sym)) %pcrel_lo(auipc))).
    return SDValue(DAG.getMachineNode(RISCV::PseudoLA, DL, Ty, Addr), 0);
  }

  switch (getTargetMachine().getCodeModel()) {
  default:
    report_fatal_error("Unsupported code model for lowering");
  case CodeModel::Small: {
    // Generate a sequence for accessing addresses within the first 2 GiB of
    // address space. This generates the pattern (addi (lui %hi(sym)) %lo(sym)).
    SDValue AddrHi = getTargetNode(N, DL, Ty, DAG, RISCVII::MO_HI);
    SDValue AddrLo = getTargetNode(N, DL, Ty, DAG, RISCVII::MO_LO);
    SDValue MNHi = SDValue(DAG.getMachineNode(RISCV::LUI, DL, Ty, AddrHi), 0);
    return SDValue(DAG.getMachineNode(RISCV::ADDI, DL, Ty, MNHi, AddrLo), 0);
  }
  case CodeModel::Medium: {
    // Generate a sequence for accessing addresses within any 2GiB range within
    // the address space. This generates the pattern (PseudoLLA sym), which
    // expands to (addi (auipc %pcrel_hi(sym)) %pcrel_lo(auipc)).
    SDValue Addr = getTargetNode(N, DL, Ty, DAG, 0);
    return SDValue(DAG.getMachineNode(RISCV::PseudoLLA, DL, Ty, Addr), 0);
  }
  }
}

SDValue RISCVTargetLowering::lowerGlobalAddress(SDValue Op,
                                                SelectionDAG &DAG) const {
  SDLoc DL(Op);
  EVT Ty = Op.getValueType();
  GlobalAddressSDNode *N = cast<GlobalAddressSDNode>(Op);
  int64_t Offset = N->getOffset();
  MVT XLenVT = Subtarget.getXLenVT();

  const GlobalValue *GV = N->getGlobal();
  bool IsLocal = getTargetMachine().shouldAssumeDSOLocal(*GV->getParent(), GV);
  SDValue Addr = getAddr(N, DAG, IsLocal);

  // In order to maximise the opportunity for common subexpression elimination,
  // emit a separate ADD node for the global address offset instead of folding
  // it in the global address node. Later peephole optimisations may choose to
  // fold it back in when profitable.
  if (Offset != 0)
    return DAG.getNode(ISD::ADD, DL, Ty, Addr,
                       DAG.getConstant(Offset, DL, XLenVT));
  return Addr;
}

SDValue RISCVTargetLowering::lowerBlockAddress(SDValue Op,
                                               SelectionDAG &DAG) const {
  BlockAddressSDNode *N = cast<BlockAddressSDNode>(Op);

  return getAddr(N, DAG);
}

SDValue RISCVTargetLowering::lowerConstantPool(SDValue Op,
                                               SelectionDAG &DAG) const {
  ConstantPoolSDNode *N = cast<ConstantPoolSDNode>(Op);

  return getAddr(N, DAG);
}

SDValue RISCVTargetLowering::getStaticTLSAddr(GlobalAddressSDNode *N,
                                              SelectionDAG &DAG,
                                              bool UseGOT) const {
  SDLoc DL(N);
  EVT Ty = getPointerTy(DAG.getDataLayout());
  const GlobalValue *GV = N->getGlobal();
  MVT XLenVT = Subtarget.getXLenVT();

  if (UseGOT) {
    // Use PC-relative addressing to access the GOT for this TLS symbol, then
    // load the address from the GOT and add the thread pointer. This generates
    // the pattern (PseudoLA_TLS_IE sym), which expands to
    // (ld (auipc %tls_ie_pcrel_hi(sym)) %pcrel_lo(auipc)).
    SDValue Addr = DAG.getTargetGlobalAddress(GV, DL, Ty, 0, 0);
    SDValue Load =
        SDValue(DAG.getMachineNode(RISCV::PseudoLA_TLS_IE, DL, Ty, Addr), 0);

    // Add the thread pointer.
    SDValue TPReg = DAG.getRegister(RISCV::X4, XLenVT);
    return DAG.getNode(ISD::ADD, DL, Ty, Load, TPReg);
  }

  // Generate a sequence for accessing the address relative to the thread
  // pointer, with the appropriate adjustment for the thread pointer offset.
  // This generates the pattern
  // (add (add_tprel (lui %tprel_hi(sym)) tp %tprel_add(sym)) %tprel_lo(sym))
  SDValue AddrHi =
      DAG.getTargetGlobalAddress(GV, DL, Ty, 0, RISCVII::MO_TPREL_HI);
  SDValue AddrAdd =
      DAG.getTargetGlobalAddress(GV, DL, Ty, 0, RISCVII::MO_TPREL_ADD);
  SDValue AddrLo =
      DAG.getTargetGlobalAddress(GV, DL, Ty, 0, RISCVII::MO_TPREL_LO);

  SDValue MNHi = SDValue(DAG.getMachineNode(RISCV::LUI, DL, Ty, AddrHi), 0);
  SDValue TPReg = DAG.getRegister(RISCV::X4, XLenVT);
  SDValue MNAdd = SDValue(
      DAG.getMachineNode(RISCV::PseudoAddTPRel, DL, Ty, MNHi, TPReg, AddrAdd),
      0);
  return SDValue(DAG.getMachineNode(RISCV::ADDI, DL, Ty, MNAdd, AddrLo), 0);
}

SDValue RISCVTargetLowering::getDynamicTLSAddr(GlobalAddressSDNode *N,
                                               SelectionDAG &DAG) const {
  SDLoc DL(N);
  EVT Ty = getPointerTy(DAG.getDataLayout());
  IntegerType *CallTy = Type::getIntNTy(*DAG.getContext(), Ty.getSizeInBits());
  const GlobalValue *GV = N->getGlobal();

  // Use a PC-relative addressing mode to access the global dynamic GOT address.
  // This generates the pattern (PseudoLA_TLS_GD sym), which expands to
  // (addi (auipc %tls_gd_pcrel_hi(sym)) %pcrel_lo(auipc)).
  SDValue Addr = DAG.getTargetGlobalAddress(GV, DL, Ty, 0, 0);
  SDValue Load =
      SDValue(DAG.getMachineNode(RISCV::PseudoLA_TLS_GD, DL, Ty, Addr), 0);

  // Prepare argument list to generate call.
  ArgListTy Args;
  ArgListEntry Entry;
  Entry.Node = Load;
  Entry.Ty = CallTy;
  Args.push_back(Entry);

  // Setup call to __tls_get_addr.
  TargetLowering::CallLoweringInfo CLI(DAG);
  CLI.setDebugLoc(DL)
      .setChain(DAG.getEntryNode())
      .setLibCallee(CallingConv::C, CallTy,
                    DAG.getExternalSymbol("__tls_get_addr", Ty),
                    std::move(Args));

  return LowerCallTo(CLI).first;
}

SDValue RISCVTargetLowering::lowerGlobalTLSAddress(SDValue Op,
                                                   SelectionDAG &DAG) const {
  SDLoc DL(Op);
  EVT Ty = Op.getValueType();
  GlobalAddressSDNode *N = cast<GlobalAddressSDNode>(Op);
  int64_t Offset = N->getOffset();
  MVT XLenVT = Subtarget.getXLenVT();

  TLSModel::Model Model = getTargetMachine().getTLSModel(N->getGlobal());

  if (DAG.getMachineFunction().getFunction().getCallingConv() ==
      CallingConv::GHC)
    report_fatal_error("In GHC calling convention TLS is not supported");

  SDValue Addr;
  switch (Model) {
  case TLSModel::LocalExec:
    Addr = getStaticTLSAddr(N, DAG, /*UseGOT=*/false);
    break;
  case TLSModel::InitialExec:
    Addr = getStaticTLSAddr(N, DAG, /*UseGOT=*/true);
    break;
  case TLSModel::LocalDynamic:
  case TLSModel::GeneralDynamic:
    Addr = getDynamicTLSAddr(N, DAG);
    break;
  }

  // In order to maximise the opportunity for common subexpression elimination,
  // emit a separate ADD node for the global address offset instead of folding
  // it in the global address node. Later peephole optimisations may choose to
  // fold it back in when profitable.
  if (Offset != 0)
    return DAG.getNode(ISD::ADD, DL, Ty, Addr,
                       DAG.getConstant(Offset, DL, XLenVT));
  return Addr;
}

SDValue RISCVTargetLowering::lowerSELECT(SDValue Op, SelectionDAG &DAG) const {
  SDValue CondV = Op.getOperand(0);
  SDValue TrueV = Op.getOperand(1);
  SDValue FalseV = Op.getOperand(2);
  SDLoc DL(Op);
  EVT VT = Op.getValueType();
  MVT XLenVT = Subtarget.getXLenVT();

  if (VT.isScalableVector()) {
    // This sets all bits of a VR to the value of the condition bit. It sets more
    // bits than necessary but those can be safely ignored.
    // E.g. (nxv64i1:copy (nxv8i8:splat (i8:sext (i1:trunc (i64:CondV)))))
    SDValue Trunc = DAG.getNode(ISD::TRUNCATE, DL, MVT::i1, CondV);
    SDValue Sext = DAG.getNode(ISD::SIGN_EXTEND, DL, MVT::i8, Trunc);
    SDValue VecCondV = DAG.getNode(ISD::SPLAT_VECTOR, DL, MVT::nxv8i8, Sext);

    SDValue RC = DAG.getTargetConstant(RISCV::VRRegClass.getID(), DL, MVT::i64);
    SDValue CastVecCondV = SDValue(
        DAG.getMachineNode(TargetOpcode::COPY_TO_REGCLASS, DL,
                           VT.changeVectorElementType(MVT::i1), VecCondV, RC),
        0);
    return DAG.getNode(ISD::VSELECT, DL, VT, {CastVecCondV, TrueV, FalseV});
  }

  // If the result type is XLenVT and CondV is the output of a SETCC node
  // which also operated on XLenVT inputs, then merge the SETCC node into the
  // lowered RISCVISD::SELECT_CC to take advantage of the integer
  // compare+branch instructions. i.e.:
  // (select (setcc lhs, rhs, cc), truev, falsev)
  // -> (riscvisd::select_cc lhs, rhs, cc, truev, falsev)
  if (VT.getSimpleVT() == XLenVT && CondV.getOpcode() == ISD::SETCC &&
      CondV.getOperand(0).getSimpleValueType() == XLenVT) {
    SDValue LHS = CondV.getOperand(0);
    SDValue RHS = CondV.getOperand(1);
    auto CC = cast<CondCodeSDNode>(CondV.getOperand(2));
    ISD::CondCode CCVal = CC->get();

    normaliseSetCC(LHS, RHS, CCVal);

    SDValue TargetCC = DAG.getConstant(CCVal, DL, XLenVT);
    SDValue Ops[] = {LHS, RHS, TargetCC, TrueV, FalseV};
    return DAG.getNode(RISCVISD::SELECT_CC, DL, Op.getValueType(), Ops);
  }

  // Otherwise:
  // (select condv, truev, falsev)
  // -> (riscvisd::select_cc condv, zero, setne, truev, falsev)
  SDValue Zero = DAG.getConstant(0, DL, XLenVT);
  SDValue SetNE = DAG.getConstant(ISD::SETNE, DL, XLenVT);

  SDValue Ops[] = {CondV, Zero, SetNE, TrueV, FalseV};

  return DAG.getNode(RISCVISD::SELECT_CC, DL, Op.getValueType(), Ops);
}

SDValue RISCVTargetLowering::lowerVASTART(SDValue Op, SelectionDAG &DAG) const {
  MachineFunction &MF = DAG.getMachineFunction();
  RISCVMachineFunctionInfo *FuncInfo = MF.getInfo<RISCVMachineFunctionInfo>();

  SDLoc DL(Op);
  SDValue FI = DAG.getFrameIndex(FuncInfo->getVarArgsFrameIndex(),
                                 getPointerTy(MF.getDataLayout()));

  // vastart just stores the address of the VarArgsFrameIndex slot into the
  // memory location argument.
  const Value *SV = cast<SrcValueSDNode>(Op.getOperand(2))->getValue();
  return DAG.getStore(Op.getOperand(0), DL, FI, Op.getOperand(1),
                      MachinePointerInfo(SV));
}

SDValue RISCVTargetLowering::lowerFRAMEADDR(SDValue Op,
                                            SelectionDAG &DAG) const {
  const RISCVRegisterInfo &RI = *Subtarget.getRegisterInfo();
  MachineFunction &MF = DAG.getMachineFunction();
  MachineFrameInfo &MFI = MF.getFrameInfo();
  MFI.setFrameAddressIsTaken(true);
  Register FrameReg = RI.getFrameRegister(MF);
  int XLenInBytes = Subtarget.getXLen() / 8;

  EVT VT = Op.getValueType();
  SDLoc DL(Op);
  SDValue FrameAddr = DAG.getCopyFromReg(DAG.getEntryNode(), DL, FrameReg, VT);
  unsigned Depth = cast<ConstantSDNode>(Op.getOperand(0))->getZExtValue();
  while (Depth--) {
    int Offset = -(XLenInBytes * 2);
    SDValue Ptr = DAG.getNode(ISD::ADD, DL, VT, FrameAddr,
                              DAG.getIntPtrConstant(Offset, DL));
    FrameAddr =
        DAG.getLoad(VT, DL, DAG.getEntryNode(), Ptr, MachinePointerInfo());
  }
  return FrameAddr;
}

SDValue RISCVTargetLowering::lowerRETURNADDR(SDValue Op,
                                             SelectionDAG &DAG) const {
  const RISCVRegisterInfo &RI = *Subtarget.getRegisterInfo();
  MachineFunction &MF = DAG.getMachineFunction();
  MachineFrameInfo &MFI = MF.getFrameInfo();
  MFI.setReturnAddressIsTaken(true);
  MVT XLenVT = Subtarget.getXLenVT();
  int XLenInBytes = Subtarget.getXLen() / 8;

  if (verifyReturnAddressArgumentIsConstant(Op, DAG))
    return SDValue();

  EVT VT = Op.getValueType();
  SDLoc DL(Op);
  unsigned Depth = cast<ConstantSDNode>(Op.getOperand(0))->getZExtValue();
  if (Depth) {
    int Off = -XLenInBytes;
    SDValue FrameAddr = lowerFRAMEADDR(Op, DAG);
    SDValue Offset = DAG.getConstant(Off, DL, VT);
    return DAG.getLoad(VT, DL, DAG.getEntryNode(),
                       DAG.getNode(ISD::ADD, DL, VT, FrameAddr, Offset),
                       MachinePointerInfo());
  }

  // Return the value of the return address register, marking it an implicit
  // live-in.
  Register Reg = MF.addLiveIn(RI.getRARegister(), getRegClassFor(XLenVT));
  return DAG.getCopyFromReg(DAG.getEntryNode(), DL, Reg, XLenVT);
}

SDValue RISCVTargetLowering::lowerShiftLeftParts(SDValue Op,
                                                 SelectionDAG &DAG) const {
  SDLoc DL(Op);
  SDValue Lo = Op.getOperand(0);
  SDValue Hi = Op.getOperand(1);
  SDValue Shamt = Op.getOperand(2);
  EVT VT = Lo.getValueType();

  // if Shamt-XLEN < 0: // Shamt < XLEN
  //   Lo = Lo << Shamt
  //   Hi = (Hi << Shamt) | ((Lo >>u 1) >>u (XLEN-1 - Shamt))
  // else:
  //   Lo = 0
  //   Hi = Lo << (Shamt-XLEN)

  SDValue Zero = DAG.getConstant(0, DL, VT);
  SDValue One = DAG.getConstant(1, DL, VT);
  SDValue MinusXLen = DAG.getConstant(-(int)Subtarget.getXLen(), DL, VT);
  SDValue XLenMinus1 = DAG.getConstant(Subtarget.getXLen() - 1, DL, VT);
  SDValue ShamtMinusXLen = DAG.getNode(ISD::ADD, DL, VT, Shamt, MinusXLen);
  SDValue XLenMinus1Shamt = DAG.getNode(ISD::SUB, DL, VT, XLenMinus1, Shamt);

  SDValue LoTrue = DAG.getNode(ISD::SHL, DL, VT, Lo, Shamt);
  SDValue ShiftRight1Lo = DAG.getNode(ISD::SRL, DL, VT, Lo, One);
  SDValue ShiftRightLo =
      DAG.getNode(ISD::SRL, DL, VT, ShiftRight1Lo, XLenMinus1Shamt);
  SDValue ShiftLeftHi = DAG.getNode(ISD::SHL, DL, VT, Hi, Shamt);
  SDValue HiTrue = DAG.getNode(ISD::OR, DL, VT, ShiftLeftHi, ShiftRightLo);
  SDValue HiFalse = DAG.getNode(ISD::SHL, DL, VT, Lo, ShamtMinusXLen);

  SDValue CC = DAG.getSetCC(DL, VT, ShamtMinusXLen, Zero, ISD::SETLT);

  Lo = DAG.getNode(ISD::SELECT, DL, VT, CC, LoTrue, Zero);
  Hi = DAG.getNode(ISD::SELECT, DL, VT, CC, HiTrue, HiFalse);

  SDValue Parts[2] = {Lo, Hi};
  return DAG.getMergeValues(Parts, DL);
}

SDValue RISCVTargetLowering::lowerShiftRightParts(SDValue Op, SelectionDAG &DAG,
                                                  bool IsSRA) const {
  SDLoc DL(Op);
  SDValue Lo = Op.getOperand(0);
  SDValue Hi = Op.getOperand(1);
  SDValue Shamt = Op.getOperand(2);
  EVT VT = Lo.getValueType();

  // SRA expansion:
  //   if Shamt-XLEN < 0: // Shamt < XLEN
  //     Lo = (Lo >>u Shamt) | ((Hi << 1) << (XLEN-1 - Shamt))
  //     Hi = Hi >>s Shamt
  //   else:
  //     Lo = Hi >>s (Shamt-XLEN);
  //     Hi = Hi >>s (XLEN-1)
  //
  // SRL expansion:
  //   if Shamt-XLEN < 0: // Shamt < XLEN
  //     Lo = (Lo >>u Shamt) | ((Hi << 1) << (XLEN-1 - Shamt))
  //     Hi = Hi >>u Shamt
  //   else:
  //     Lo = Hi >>u (Shamt-XLEN);
  //     Hi = 0;

  unsigned ShiftRightOp = IsSRA ? ISD::SRA : ISD::SRL;

  SDValue Zero = DAG.getConstant(0, DL, VT);
  SDValue One = DAG.getConstant(1, DL, VT);
  SDValue MinusXLen = DAG.getConstant(-(int)Subtarget.getXLen(), DL, VT);
  SDValue XLenMinus1 = DAG.getConstant(Subtarget.getXLen() - 1, DL, VT);
  SDValue ShamtMinusXLen = DAG.getNode(ISD::ADD, DL, VT, Shamt, MinusXLen);
  SDValue XLenMinus1Shamt = DAG.getNode(ISD::SUB, DL, VT, XLenMinus1, Shamt);

  SDValue ShiftRightLo = DAG.getNode(ISD::SRL, DL, VT, Lo, Shamt);
  SDValue ShiftLeftHi1 = DAG.getNode(ISD::SHL, DL, VT, Hi, One);
  SDValue ShiftLeftHi =
      DAG.getNode(ISD::SHL, DL, VT, ShiftLeftHi1, XLenMinus1Shamt);
  SDValue LoTrue = DAG.getNode(ISD::OR, DL, VT, ShiftRightLo, ShiftLeftHi);
  SDValue HiTrue = DAG.getNode(ShiftRightOp, DL, VT, Hi, Shamt);
  SDValue LoFalse = DAG.getNode(ShiftRightOp, DL, VT, Hi, ShamtMinusXLen);
  SDValue HiFalse =
      IsSRA ? DAG.getNode(ISD::SRA, DL, VT, Hi, XLenMinus1) : Zero;

  SDValue CC = DAG.getSetCC(DL, VT, ShamtMinusXLen, Zero, ISD::SETLT);

  Lo = DAG.getNode(ISD::SELECT, DL, VT, CC, LoTrue, LoFalse);
  Hi = DAG.getNode(ISD::SELECT, DL, VT, CC, HiTrue, HiFalse);

  SDValue Parts[2] = {Lo, Hi};
  return DAG.getMergeValues(Parts, DL);
}

static SDValue LowerVPUnorderedFCmp(unsigned EPIIntNo, const SDValue &Op1,
                                    const SDValue &Op2, const SDValue &EVL,
                                    EVT VT, SelectionDAG &DAG,
                                    const SDLoc &DL) {
  // Note: Implementing masked intrinsic as unmasked (this is correct given
  // that masked-off elements are undef and the operation is only applied
  // to ordered elements).
  //
  // %0 = vmfeq.vv %a, %a
  // %1 = vmfeq.vv %b, %b
  // %2 = vmand.mm %0, %1
  // v0 = %2
  // %3 = vm<fcmp>.vv %a, %b, v0.t
  // %result = vmornot.mm %3, %2

  assert(EVL.getValueType() == MVT::i32 && "Unexpected operand");
  SDValue AnyExtEVL = DAG.getNode(ISD::ANY_EXTEND, DL, MVT::i64, EVL);

  SDValue FeqOp1Operands[] = {
      DAG.getTargetConstant(Intrinsic::epi_vmfeq, DL, MVT::i64), Op1, Op1,
      AnyExtEVL
  };
  SDValue FeqOp2Operands[] = {
      DAG.getTargetConstant(Intrinsic::epi_vmfeq, DL, MVT::i64), Op2, Op2,
      AnyExtEVL
  };
  SDValue FeqOp1 = DAG.getNode(ISD::INTRINSIC_WO_CHAIN, DL, VT, FeqOp1Operands);
  SDValue FeqOp2 = DAG.getNode(ISD::INTRINSIC_WO_CHAIN, DL, VT, FeqOp2Operands);

  SDValue AndOperands[] = {
      DAG.getTargetConstant(Intrinsic::epi_vmand, DL, MVT::i64), FeqOp1, FeqOp2,
      AnyExtEVL
  };
  SDValue And = DAG.getNode(ISD::INTRINSIC_WO_CHAIN, DL, VT, AndOperands);

  SDValue FCmpOperands[] = {
      DAG.getTargetConstant(EPIIntNo, DL, MVT::i64),
      DAG.getNode(ISD::UNDEF, DL, VT), // Merge.
      Op1, Op2, And, AnyExtEVL
  };
  SDValue FCmp = DAG.getNode(ISD::INTRINSIC_WO_CHAIN, DL, VT, FCmpOperands);

  SDValue OrNotOperands[] = {
      DAG.getTargetConstant(Intrinsic::epi_vmornot, DL, MVT::i64), FCmp, And,
      AnyExtEVL
  };
  return DAG.getNode(ISD::INTRINSIC_WO_CHAIN, DL, VT, OrNotOperands);
}

static bool IsSplatOfOne(const SDValue &MaskOp) {
  ConstantSDNode *C;
  return MaskOp.getOpcode() == ISD::SPLAT_VECTOR &&
         (C = dyn_cast<ConstantSDNode>(MaskOp.getOperand(0))) &&
         C->getZExtValue() == 1;
}

static SDValue LowerVPIntrinsicConversion(SDValue Op, SelectionDAG &DAG) {
  unsigned IntNo = cast<ConstantSDNode>(Op.getOperand(0))->getZExtValue();
  SDLoc DL(Op);

  EVT DstType = Op.getValueType();
  uint64_t DstTypeSize = DstType.getScalarSizeInBits();
  SDValue SrcOp = Op.getOperand(1);
  EVT SrcType = SrcOp.getValueType();
  uint64_t SrcTypeSize = SrcType.getScalarSizeInBits();

  assert(isPowerOf2_64(DstTypeSize) && isPowerOf2_64(SrcTypeSize) &&
         "Types must be powers of two");
  int Ratio =
      std::max(DstTypeSize, SrcTypeSize) / std::min(DstTypeSize, SrcTypeSize);

  unsigned MaskOpNo;
  unsigned EVLOpNo;
  bool IsMasked;
  unsigned EPIIntNo;

  if (Ratio == 1) {
    switch (IntNo) {
    default:
      llvm_unreachable("Unexpected intrinsic");
      break;
    case Intrinsic::vp_sitofp:
      MaskOpNo = 2;
      EVLOpNo = 3;
      IsMasked = !IsSplatOfOne(Op.getOperand(MaskOpNo));
      EPIIntNo =
          IsMasked ? Intrinsic::epi_vfcvt_f_x_mask : Intrinsic::epi_vfcvt_f_x;
      break;
    case Intrinsic::vp_uitofp:
      MaskOpNo = 2;
      EVLOpNo = 3;
      IsMasked = !IsSplatOfOne(Op.getOperand(MaskOpNo));
      EPIIntNo =
          IsMasked ? Intrinsic::epi_vfcvt_f_xu_mask : Intrinsic::epi_vfcvt_f_xu;
      break;
    case Intrinsic::vp_fptosi:
      MaskOpNo = 2;
      EVLOpNo = 3;
      IsMasked = !IsSplatOfOne(Op.getOperand(MaskOpNo));
      EPIIntNo =
          IsMasked ? Intrinsic::epi_vfcvt_x_f_mask : Intrinsic::epi_vfcvt_x_f;
      break;
    case Intrinsic::vp_fptoui:
      MaskOpNo = 2;
      EVLOpNo = 3;
      IsMasked = !IsSplatOfOne(Op.getOperand(MaskOpNo));
      EPIIntNo =
          IsMasked ? Intrinsic::epi_vfcvt_xu_f_mask : Intrinsic::epi_vfcvt_xu_f;
      break;
    }
  } else if (Ratio == 2 && DstTypeSize > SrcTypeSize) {
    switch (IntNo) {
    default:
      llvm_unreachable("Unexpected intrinsic");
      break;
    case Intrinsic::vp_sitofp:
      MaskOpNo = 2;
      EVLOpNo = 3;
      IsMasked = !IsSplatOfOne(Op.getOperand(MaskOpNo));
      EPIIntNo =
          IsMasked ? Intrinsic::epi_vfwcvt_f_x_mask : Intrinsic::epi_vfwcvt_f_x;
      break;
    case Intrinsic::vp_uitofp:
      MaskOpNo = 2;
      EVLOpNo = 3;
      IsMasked = !IsSplatOfOne(Op.getOperand(MaskOpNo));
      EPIIntNo = IsMasked ? Intrinsic::epi_vfwcvt_f_xu_mask
                          : Intrinsic::epi_vfwcvt_f_xu;
      break;
    case Intrinsic::vp_fpext:
      MaskOpNo = 2;
      EVLOpNo = 3;
      IsMasked = !IsSplatOfOne(Op.getOperand(MaskOpNo));
      EPIIntNo = IsMasked ? Intrinsic::epi_vfwcvt_f_f_mask
                          : Intrinsic::epi_vfwcvt_f_f;
      break;
    case Intrinsic::vp_fptosi:
      MaskOpNo = 2;
      EVLOpNo = 3;
      IsMasked = !IsSplatOfOne(Op.getOperand(MaskOpNo));
      EPIIntNo =
          IsMasked ? Intrinsic::epi_vfwcvt_x_f_mask : Intrinsic::epi_vfwcvt_x_f;
      break;
    case Intrinsic::vp_fptoui:
      MaskOpNo = 2;
      EVLOpNo = 3;
      IsMasked = !IsSplatOfOne(Op.getOperand(MaskOpNo));
      EPIIntNo =
          IsMasked ? Intrinsic::epi_vfwcvt_xu_f_mask : Intrinsic::epi_vfwcvt_xu_f;
      break;
    case Intrinsic::vp_sext:
      MaskOpNo = 2;
      EVLOpNo = 3;
      IsMasked = !IsSplatOfOne(Op.getOperand(MaskOpNo));
      EPIIntNo = IsMasked ? Intrinsic::epi_vwadd_mask
                          : Intrinsic::epi_vwadd;
      break;
    case Intrinsic::vp_zext:
      MaskOpNo = 2;
      EVLOpNo = 3;
      IsMasked = !IsSplatOfOne(Op.getOperand(MaskOpNo));
      EPIIntNo = IsMasked ? Intrinsic::epi_vwaddu_mask
                          : Intrinsic::epi_vwaddu;
      break;
    }
  } else if (Ratio == 2 && DstTypeSize < SrcTypeSize) {
    switch (IntNo) {
    default:
      llvm_unreachable("Unexpected intrinsic");
      break;
    case Intrinsic::vp_sitofp:
      MaskOpNo = 2;
      EVLOpNo = 3;
      IsMasked = !IsSplatOfOne(Op.getOperand(MaskOpNo));
      EPIIntNo =
          IsMasked ? Intrinsic::epi_vfncvt_f_x_mask : Intrinsic::epi_vfncvt_f_x;
      break;
    case Intrinsic::vp_uitofp:
      MaskOpNo = 2;
      EVLOpNo = 3;
      IsMasked = !IsSplatOfOne(Op.getOperand(MaskOpNo));
      EPIIntNo = IsMasked ? Intrinsic::epi_vfncvt_f_xu_mask
                          : Intrinsic::epi_vfncvt_f_xu;
      break;
    case Intrinsic::vp_fptrunc:
      MaskOpNo = 2;
      EVLOpNo = 3;
      IsMasked = !IsSplatOfOne(Op.getOperand(MaskOpNo));
      EPIIntNo = IsMasked ? Intrinsic::epi_vfncvt_f_f_mask
                          : Intrinsic::epi_vfncvt_f_f;
      break;
    case Intrinsic::vp_fptosi:
      MaskOpNo = 2;
      EVLOpNo = 3;
      IsMasked = !IsSplatOfOne(Op.getOperand(MaskOpNo));
      EPIIntNo =
          IsMasked ? Intrinsic::epi_vfncvt_x_f_mask : Intrinsic::epi_vfncvt_x_f;
      break;
    case Intrinsic::vp_fptoui:
      MaskOpNo = 2;
      EVLOpNo = 3;
      IsMasked = !IsSplatOfOne(Op.getOperand(MaskOpNo));
      EPIIntNo =
          IsMasked ? Intrinsic::epi_vfncvt_xu_f_mask : Intrinsic::epi_vfncvt_xu_f;
      break;
    case Intrinsic::vp_trunc:
      MaskOpNo = 2;
      EVLOpNo = 3;
      IsMasked = !IsSplatOfOne(Op.getOperand(MaskOpNo));
      EPIIntNo = IsMasked ? Intrinsic::epi_vnsrl_mask
                          : Intrinsic::epi_vnsrl;
      break;
    }
  }

  // Straightforward cases.
  if (Ratio == 1 || Ratio == 2) {
    std::vector<SDValue> Operands;
    Operands.reserve(3 + IsMasked * 2);

    Operands.push_back(DAG.getTargetConstant(EPIIntNo, DL, MVT::i64));

    if (IsMasked)
      Operands.push_back(
          DAG.getNode(ISD::UNDEF, DL, Op.getValueType())); // Merge.

    Operands.push_back(SrcOp);

    // Special case because there is no unary narrowing instruction.
    if (IntNo == Intrinsic::vp_trunc || IntNo == Intrinsic::vp_zext ||
        IntNo == Intrinsic::vp_sext) {
      Operands.push_back(DAG.getConstant(0, DL, MVT::i64));
    }

    if (IsMasked)
      Operands.push_back(Op.getOperand(MaskOpNo)); // Mask.

    assert(Op.getOperand(EVLOpNo).getValueType() == MVT::i32 &&
           "Unexpected operand");
    Operands.push_back(DAG.getNode(ISD::ANY_EXTEND, DL, MVT::i64,
                                   Op.getOperand(EVLOpNo))); // EVL.

    SDValue Result = DAG.getNode(ISD::INTRINSIC_WO_CHAIN, DL, Op.getValueType(),
                       Operands);

    return Result;
  }

  // Ideas to implement this? Use a narrowing/widening operation and then
  // the required number of truncations/extensions.
  report_fatal_error("FP conversions not mappable to "
                     "widenings/narrowings not implemented yet");
  return SDValue();
}

// This exists to tame complexity when lowering VP intrinsics to EPI. Not ideal.
// This will probably go away when we handle them earlier in the pipeline.
#define VP_INTRINSIC_WO_CHAIN_SET                                              \
  VP_INTRINSIC(vp_add)                                                         \
  VP_INTRINSIC(vp_sub)                                                         \
  VP_INTRINSIC(vp_mul)                                                         \
  VP_INTRINSIC(vp_sdiv)                                                        \
  VP_INTRINSIC(vp_srem)                                                        \
  VP_INTRINSIC(vp_udiv)                                                        \
  VP_INTRINSIC(vp_urem)                                                        \
  VP_INTRINSIC(vp_and)                                                         \
  VP_INTRINSIC(vp_or)                                                          \
  VP_INTRINSIC(vp_xor)                                                         \
  VP_INTRINSIC(vp_ashr)                                                        \
  VP_INTRINSIC(vp_lshr)                                                        \
  VP_INTRINSIC(vp_shl)                                                         \
  VP_INTRINSIC(vp_fadd)                                                        \
  VP_INTRINSIC(vp_fsub)                                                        \
  VP_INTRINSIC(vp_fmul)                                                        \
  VP_INTRINSIC(vp_fdiv)                                                        \
  VP_INTRINSIC(vp_frem)                                                        \
  VP_INTRINSIC(vp_fma)                                                         \
  VP_INTRINSIC(vp_fneg)                                                        \
  VP_INTRINSIC(vp_icmp)                                                        \
  VP_INTRINSIC(vp_fcmp)                                                        \
  VP_INTRINSIC(vp_select)                                                      \
  VP_INTRINSIC(vp_bitcast)                                                     \
  VP_INTRINSIC(vp_sitofp)                                                      \
  VP_INTRINSIC(vp_uitofp)                                                      \
  VP_INTRINSIC(vp_fptosi)                                                      \
  VP_INTRINSIC(vp_fptoui)                                                      \
  VP_INTRINSIC(vp_fpext)                                                       \
  VP_INTRINSIC(vp_fptrunc)                                                     \
  VP_INTRINSIC(vp_trunc)                                                       \
  VP_INTRINSIC(vp_zext)                                                        \
  VP_INTRINSIC(vp_sext)

#define VP_INTRINSIC_W_CHAIN_SET                                               \
  VP_INTRINSIC(vp_load)                                                        \
  VP_INTRINSIC(vp_gather)

#define VP_INTRINSIC_VOID_SET                                                  \
  VP_INTRINSIC(vp_store)                                                       \
  VP_INTRINSIC(vp_scatter)

static SDValue LowerVPINTRINSIC_WO_CHAIN(SDValue Op, SelectionDAG &DAG) {
  unsigned IntNo = cast<ConstantSDNode>(Op.getOperand(0))->getZExtValue();
  SDLoc DL(Op);

  // Many instructions allow commuting the second operand with the first one.
  // This is beneficial when we can use a scalar in the second operand as way
  // to fold a vector splat.
  auto GetCanonicalCommutativePerm = [&](SmallVector<unsigned, 3> VOpsPerm) {
    if (VOpsPerm.size() < 2)
      return VOpsPerm;

    SDValue Operand0 = Op.getOperand(VOpsPerm[0]);
    SDValue Operand1 = Op.getOperand(VOpsPerm[1]);

    if (Operand0.getOpcode() == ISD::SPLAT_VECTOR &&
        Operand1.getOpcode() != ISD::SPLAT_VECTOR) {
      SmallVector<unsigned, 3> CanonicalVOpsPerm = {VOpsPerm[1], VOpsPerm[0]};

      for (unsigned i = 2; i < VOpsPerm.size(); ++i) {
        CanonicalVOpsPerm.push_back(VOpsPerm[i]);
      }

      return CanonicalVOpsPerm;
    }

    return VOpsPerm;
  };

  SmallVector<unsigned, 3> VOpsPerm;
  unsigned ScalarOpNo = 0;
  unsigned MaskOpNo;
  unsigned EVLOpNo;
  bool IsMasked;
  unsigned EPIIntNo;
  bool IsLogical = Op.getValueType().isVector() &&
                   Op.getValueType().getVectorElementType() == MVT::i1;
  switch (IntNo) {
  default:
    llvm_unreachable("Unexpected intrinsic");
  case Intrinsic::vp_add:
    VOpsPerm = GetCanonicalCommutativePerm({1, 2});
    ScalarOpNo = 2;
    MaskOpNo = 3;
    EVLOpNo = 4;
    IsMasked = !IsSplatOfOne(Op.getOperand(MaskOpNo));
    EPIIntNo = IsMasked ? Intrinsic::epi_vadd_mask : Intrinsic::epi_vadd;
    break;
  case Intrinsic::vp_sub:
    VOpsPerm = {1, 2};
    ScalarOpNo = 2;
    MaskOpNo = 3;
    EVLOpNo = 4;
    IsMasked = !IsSplatOfOne(Op.getOperand(MaskOpNo));
    EPIIntNo = IsMasked ? Intrinsic::epi_vsub_mask : Intrinsic::epi_vsub;
    break;
  case Intrinsic::vp_mul:
    VOpsPerm = GetCanonicalCommutativePerm({1, 2});
    ScalarOpNo = 2;
    MaskOpNo = 3;
    EVLOpNo = 4;
    IsMasked = !IsSplatOfOne(Op.getOperand(MaskOpNo));
    EPIIntNo = IsMasked ? Intrinsic::epi_vmul_mask : Intrinsic::epi_vmul;
    break;
  case Intrinsic::vp_sdiv:
    VOpsPerm = {1, 2};
    ScalarOpNo = 2;
    MaskOpNo = 3;
    EVLOpNo = 4;
    IsMasked = !IsSplatOfOne(Op.getOperand(MaskOpNo));
    EPIIntNo = IsMasked ? Intrinsic::epi_vdiv_mask : Intrinsic::epi_vdiv;
    break;
  case Intrinsic::vp_srem:
    VOpsPerm = {1, 2};
    ScalarOpNo = 2;
    MaskOpNo = 3;
    EVLOpNo = 4;
    IsMasked = !IsSplatOfOne(Op.getOperand(MaskOpNo));
    EPIIntNo = IsMasked ? Intrinsic::epi_vrem_mask : Intrinsic::epi_vrem;
    break;
  case Intrinsic::vp_udiv:
    VOpsPerm = {1, 2};
    ScalarOpNo = 2;
    MaskOpNo = 3;
    EVLOpNo = 4;
    IsMasked = !IsSplatOfOne(Op.getOperand(MaskOpNo));
    EPIIntNo = IsMasked ? Intrinsic::epi_vdivu_mask : Intrinsic::epi_vdivu;
    break;
  case Intrinsic::vp_urem:
    VOpsPerm = {1, 2};
    ScalarOpNo = 2;
    MaskOpNo = 3;
    EVLOpNo = 4;
    IsMasked = !IsSplatOfOne(Op.getOperand(MaskOpNo));
    EPIIntNo = IsMasked ? Intrinsic::epi_vremu_mask : Intrinsic::epi_vremu;
    break;
  case Intrinsic::vp_and:
    VOpsPerm = GetCanonicalCommutativePerm({1, 2});
    ScalarOpNo = 2;
    MaskOpNo = 3;
    EVLOpNo = 4;
    IsMasked = !IsSplatOfOne(Op.getOperand(MaskOpNo));
    if (IsLogical) {
      ScalarOpNo = 0;
      EPIIntNo = Intrinsic::epi_vmand;
      if (IsMasked)
        report_fatal_error("Unimplemented masked logical AND operation");
    } else
      EPIIntNo = IsMasked ? Intrinsic::epi_vand_mask : Intrinsic::epi_vand;
    break;
  case Intrinsic::vp_or:
    VOpsPerm = GetCanonicalCommutativePerm({1, 2});
    ScalarOpNo = 2;
    MaskOpNo = 3;
    EVLOpNo = 4;
    IsMasked = !IsSplatOfOne(Op.getOperand(MaskOpNo));
    if (IsLogical) {
      ScalarOpNo = 0;
      EPIIntNo = Intrinsic::epi_vmor;
      if (IsMasked)
        report_fatal_error("Unimplemented masked logical OR operation");
    } else
      EPIIntNo = IsMasked ? Intrinsic::epi_vor_mask : Intrinsic::epi_vor;
    break;
  case Intrinsic::vp_xor:
    VOpsPerm = GetCanonicalCommutativePerm({1, 2});
    ScalarOpNo = 2;
    MaskOpNo = 3;
    EVLOpNo = 4;
    IsMasked = !IsSplatOfOne(Op.getOperand(MaskOpNo));
    if (IsLogical) {
      ScalarOpNo = 0;
      EPIIntNo = Intrinsic::epi_vmxor;
      if (IsMasked)
        report_fatal_error("Unimplemented masked logical XOR operation");
    } else
      EPIIntNo = IsMasked ? Intrinsic::epi_vxor_mask : Intrinsic::epi_vxor;
    break;
  case Intrinsic::vp_ashr:
    VOpsPerm = {1, 2};
    ScalarOpNo = 2;
    MaskOpNo = 3;
    EVLOpNo = 4;
    IsMasked = !IsSplatOfOne(Op.getOperand(MaskOpNo));
    EPIIntNo = IsMasked ? Intrinsic::epi_vsra_mask : Intrinsic::epi_vsra;
    break;
  case Intrinsic::vp_lshr:
    VOpsPerm = {1, 2};
    ScalarOpNo = 2;
    MaskOpNo = 3;
    EVLOpNo = 4;
    IsMasked = !IsSplatOfOne(Op.getOperand(MaskOpNo));
    EPIIntNo = IsMasked ? Intrinsic::epi_vsrl_mask : Intrinsic::epi_vsrl;
    break;
  case Intrinsic::vp_shl:
    VOpsPerm = {1, 2};
    ScalarOpNo = 2;
    MaskOpNo = 3;
    EVLOpNo = 4;
    IsMasked = !IsSplatOfOne(Op.getOperand(MaskOpNo));
    EPIIntNo = IsMasked ? Intrinsic::epi_vsll_mask : Intrinsic::epi_vsll;
    break;
  case Intrinsic::vp_fadd:
    VOpsPerm = {1, 2};
    ScalarOpNo = 2;
    MaskOpNo = 3;
    EVLOpNo = 4;
    IsMasked = !IsSplatOfOne(Op.getOperand(MaskOpNo));
    EPIIntNo = IsMasked ? Intrinsic::epi_vfadd_mask : Intrinsic::epi_vfadd;
    break;
  case Intrinsic::vp_fsub:
    VOpsPerm = {1, 2};
    ScalarOpNo = 2;
    MaskOpNo = 3;
    EVLOpNo = 4;
    IsMasked = !IsSplatOfOne(Op.getOperand(MaskOpNo));
    EPIIntNo = IsMasked ? Intrinsic::epi_vfsub_mask : Intrinsic::epi_vfsub;
    break;
  case Intrinsic::vp_fmul:
    VOpsPerm = GetCanonicalCommutativePerm({1, 2});
    ScalarOpNo = 2;
    MaskOpNo = 3;
    EVLOpNo = 4;
    IsMasked = !IsSplatOfOne(Op.getOperand(MaskOpNo));
    EPIIntNo = IsMasked ? Intrinsic::epi_vfmul_mask : Intrinsic::epi_vfmul;
    break;
  case Intrinsic::vp_fdiv:
    VOpsPerm = {1, 2};
    ScalarOpNo = 2;
    MaskOpNo = 3;
    EVLOpNo = 4;
    IsMasked = !IsSplatOfOne(Op.getOperand(MaskOpNo));
    EPIIntNo = IsMasked ? Intrinsic::epi_vfdiv_mask : Intrinsic::epi_vfdiv;
    break;
  case Intrinsic::vp_frem:
    // FIXME Needs to be expanded.
    report_fatal_error("Unimplemented intrinsic vp_frem");
    break;
  case Intrinsic::vp_fma:
    VOpsPerm = GetCanonicalCommutativePerm({1, 2, 3});
    ScalarOpNo = 2;
    MaskOpNo = 4;
    EVLOpNo = 5;
    IsMasked = !IsSplatOfOne(Op.getOperand(MaskOpNo));
    EPIIntNo = IsMasked ? Intrinsic::epi_vfmadd_mask : Intrinsic::epi_vfmadd;
    break;
  case Intrinsic::vp_fneg:
    VOpsPerm = {1, 1};
    MaskOpNo = 2;
    EVLOpNo = 3;
    IsMasked = !IsSplatOfOne(Op.getOperand(MaskOpNo));
    EPIIntNo =
        IsMasked ? Intrinsic::epi_vfsgnjn_mask : Intrinsic::epi_vfsgnjn;
    break;
  case Intrinsic::vp_icmp: {
    VOpsPerm = {1, 2};
    ScalarOpNo = 2;
    MaskOpNo = 4;
    EVLOpNo = 5;
    IsMasked = !IsSplatOfOne(Op.getOperand(MaskOpNo));

    unsigned Cmp = cast<ConstantSDNode>(Op.getOperand(3))->getZExtValue();
    switch (Cmp) {
    case CmpInst::ICMP_EQ:
      VOpsPerm = GetCanonicalCommutativePerm({1, 2});
      EPIIntNo = IsMasked ? Intrinsic::epi_vmseq_mask : Intrinsic::epi_vmseq;
      break;
    case CmpInst::ICMP_NE:
      VOpsPerm = GetCanonicalCommutativePerm({1, 2});
      EPIIntNo = IsMasked ? Intrinsic::epi_vmsne_mask : Intrinsic::epi_vmsne;
      break;
    case CmpInst::ICMP_UGT: {
      SDValue RHS = Op.getOperand(2);
      if (RHS.getOpcode() == ISD::SPLAT_VECTOR) {
        EPIIntNo =
            IsMasked ? Intrinsic::epi_vmsgtu_mask : Intrinsic::epi_vmsgtu_mask;
      } else {
        VOpsPerm = {2, 1};
        EPIIntNo =
            IsMasked ? Intrinsic::epi_vmsltu_mask : Intrinsic::epi_vmsltu;
      }
      break;
    }
    case CmpInst::ICMP_UGE:
      // Note: The ISA does not provide vmsgeu.vx to fold a scalar.
      VOpsPerm = {2, 1};
      EPIIntNo = IsMasked ? Intrinsic::epi_vmsleu_mask : Intrinsic::epi_vmsleu;
      break;
    case CmpInst::ICMP_ULT: {
      SDValue LHS = Op.getOperand(1);
      if (LHS.getOpcode() == ISD::SPLAT_VECTOR) {
        VOpsPerm = {2, 1};
        EPIIntNo =
            IsMasked ? Intrinsic::epi_vmsgtu_mask : Intrinsic::epi_vmsgtu;
      } else {
        EPIIntNo =
            IsMasked ? Intrinsic::epi_vmsltu_mask : Intrinsic::epi_vmsltu;
      }
      break;
    }
    case CmpInst::ICMP_ULE:
      // Note: The ISA does not provide vmsgeu.vx so we can't flip the operands
      // to fold a scalar.
      EPIIntNo = IsMasked ? Intrinsic::epi_vmsleu_mask : Intrinsic::epi_vmsleu;
      break;
    case CmpInst::ICMP_SGT: {
      SDValue RHS = Op.getOperand(2);
      if (RHS.getOpcode() == ISD::SPLAT_VECTOR) {
        EPIIntNo =
            IsMasked ? Intrinsic::epi_vmsgt_mask : Intrinsic::epi_vmsgt_mask;
      } else {
        VOpsPerm = {2, 1};
        EPIIntNo = IsMasked ? Intrinsic::epi_vmslt_mask : Intrinsic::epi_vmslt;
      }
      break;
    }
    case CmpInst::ICMP_SGE:
      // Note: The ISA does not provide vmsge.vx to fold a scalar.
      VOpsPerm = {2, 1};
      EPIIntNo = IsMasked ? Intrinsic::epi_vmsle_mask : Intrinsic::epi_vmsle;
      break;
    case CmpInst::ICMP_SLT:
      EPIIntNo = IsMasked ? Intrinsic::epi_vmslt_mask : Intrinsic::epi_vmslt;
      break;
    case CmpInst::ICMP_SLE:
      // Note: The ISA does not provide vmsge.vx so we can't flip the operands
      // to fold a scalar.
      EPIIntNo = IsMasked ? Intrinsic::epi_vmsle_mask : Intrinsic::epi_vmsle;
      break;
    }
    break;
  }
  case Intrinsic::vp_fcmp: {
    VOpsPerm = {1, 2};
    ScalarOpNo = 2;
    MaskOpNo = 4;
    EVLOpNo = 5;
    IsMasked = !IsSplatOfOne(Op.getOperand(MaskOpNo));

    unsigned FCmp = cast<ConstantSDNode>(Op.getOperand(3))->getZExtValue();
    switch (FCmp) {
    case FCmpInst::FCMP_FALSE:
      // FIXME Lower to vmclr.
      report_fatal_error("Unimplemented case FCMP_FALSE for intrinsic vp_fcmp");
      break;
    case FCmpInst::FCMP_OEQ:
      VOpsPerm = GetCanonicalCommutativePerm({1, 2});
      EPIIntNo = IsMasked ? Intrinsic::epi_vmfeq_mask : Intrinsic::epi_vmfeq;
      break;
    case FCmpInst::FCMP_OGT: {
      SDValue RHS = Op.getOperand(2);
      if (RHS.getOpcode() == ISD::SPLAT_VECTOR) {
        EPIIntNo = IsMasked ? Intrinsic::epi_vmfgt_mask : Intrinsic::epi_vmfgt;
      } else {
        VOpsPerm = {2, 1};
        EPIIntNo = IsMasked ? Intrinsic::epi_vmflt_mask : Intrinsic::epi_vmflt;
      }
      break;
    }
    case FCmpInst::FCMP_OGE: {
      SDValue RHS = Op.getOperand(2);
      if (RHS.getOpcode() == ISD::SPLAT_VECTOR) {
        EPIIntNo = IsMasked ? Intrinsic::epi_vmfge_mask : Intrinsic::epi_vmfge;
      } else {
        VOpsPerm = {2, 1};
        EPIIntNo = IsMasked ? Intrinsic::epi_vmfle_mask : Intrinsic::epi_vmfle;
      }
      break;
    }
    case FCmpInst::FCMP_OLT: {
      SDValue LHS = Op.getOperand(1);
      if (LHS.getOpcode() == ISD::SPLAT_VECTOR) {
        VOpsPerm = {2, 1};
        EPIIntNo = IsMasked ? Intrinsic::epi_vmfgt_mask : Intrinsic::epi_vmfgt;
      } else {
        EPIIntNo = IsMasked ? Intrinsic::epi_vmflt_mask : Intrinsic::epi_vmflt;
      }
      break;
    }
    case FCmpInst::FCMP_OLE: {
      SDValue LHS = Op.getOperand(1);
      if (LHS.getOpcode() == ISD::SPLAT_VECTOR) {
        VOpsPerm = {2, 1};
        EPIIntNo = IsMasked ? Intrinsic::epi_vmfge_mask : Intrinsic::epi_vmfge;
      } else {
        EPIIntNo = IsMasked ? Intrinsic::epi_vmfle_mask : Intrinsic::epi_vmfle;
      }
      break;
    }
    case FCmpInst::FCMP_ONE:
      report_fatal_error("Unimplemented case FCMP_ONE for intrinsic vp_fcmp");
      break;
    case FCmpInst::FCMP_ORD:
      report_fatal_error("Unimplemented case FCMP_ORD for intrinsic vp_fcmp");
      break;
    case FCmpInst::FCMP_UEQ:
      report_fatal_error("Unimplemented case FCMP_UEQ for intrinsic vp_fcmp");
      break;
      // FIXME: Fold scalar operands also in unordered comparisons.
    case FCmpInst::FCMP_UGT:
      return LowerVPUnorderedFCmp(Intrinsic::epi_vmfgt_mask, Op.getOperand(1),
                                  Op.getOperand(2), Op.getOperand(EVLOpNo),
                                  Op.getValueType(), DAG, DL);
    case FCmpInst::FCMP_UGE:
      return LowerVPUnorderedFCmp(Intrinsic::epi_vmfge_mask, Op.getOperand(1),
                                  Op.getOperand(2), Op.getOperand(EVLOpNo),
                                  Op.getValueType(), DAG, DL);
    case FCmpInst::FCMP_ULT:
      return LowerVPUnorderedFCmp(Intrinsic::epi_vmflt_mask, Op.getOperand(1),
                                  Op.getOperand(2), Op.getOperand(EVLOpNo),
                                  Op.getValueType(), DAG, DL);
    case FCmpInst::FCMP_ULE:
      return LowerVPUnorderedFCmp(Intrinsic::epi_vmfle_mask, Op.getOperand(1),
                                  Op.getOperand(2), Op.getOperand(EVLOpNo),
                                  Op.getValueType(), DAG, DL);
    case FCmpInst::FCMP_UNE:
      VOpsPerm = GetCanonicalCommutativePerm({1, 2});
      EPIIntNo = IsMasked ? Intrinsic::epi_vmfne_mask : Intrinsic::epi_vmfne;
      break;
    case FCmpInst::FCMP_UNO:
      report_fatal_error("Unimplemented case FCMP_UNO for intrinsic vp_fcmp");
      break;
    case FCmpInst::FCMP_TRUE:
      // FIXME Lower to vmset.
      report_fatal_error("Unimplemented case FCMP_TRUE for intrinsic vp_fcmp");
      break;
    }
    break;
  }
  case Intrinsic::vp_select: {
    VOpsPerm = {3, 2, 1};
    ScalarOpNo = 2;
    MaskOpNo = -1;
    EVLOpNo = 4;
    IsMasked = false;

    const EVT &ElementType = Op.getValueType().getVectorElementType();
    if (ElementType.isFloatingPoint()) {
      EPIIntNo = Intrinsic::epi_vfmerge;
      break;
    } else if (ElementType != MVT::i1) {
      EPIIntNo = Intrinsic::epi_vmerge;
      break;
    }

    // llvm.vp.select applied to mask types.
    // vp.select computes a masked merge from two values. This can be naively
    // computed doing: (a & mask) | (b & ~mask)
    // However, the bithack described in
    // https://graphics.stanford.edu/~seander/bithacks.html#MaskedMerge shows
    // how it can be optimized to: b ^ ((b ^ a) & mask)

    assert(Op.getOperand(EVLOpNo).getValueType() == MVT::i32 &&
           "Unexpected operand");
    SDValue EVL =
        DAG.getNode(ISD::ANY_EXTEND, DL, MVT::i64, Op.getOperand(EVLOpNo));

    const SDValue &OpA = Op.getOperand(2);
    const SDValue &OpB = Op.getOperand(3);
    const SDValue &Mask = Op.getOperand(1);

    SDValue BXorA =
        DAG.getNode(ISD::INTRINSIC_WO_CHAIN, DL, Op.getValueType(),
                    {DAG.getTargetConstant(Intrinsic::epi_vmxor, DL, MVT::i64),
                     OpB, OpA, EVL});

    SDValue XorAndMask =
        DAG.getNode(ISD::INTRINSIC_WO_CHAIN, DL, Op.getValueType(),
                    {DAG.getTargetConstant(Intrinsic::epi_vmand, DL, MVT::i64),
                     BXorA, Mask, EVL});

    return DAG.getNode(
        ISD::INTRINSIC_WO_CHAIN, DL, Op.getValueType(),
        {DAG.getTargetConstant(Intrinsic::epi_vmxor, DL, MVT::i64), OpB,
         XorAndMask, EVL});
  }
  case Intrinsic::vp_bitcast: {
    assert(Op.getValueType().getSizeInBits() ==
               Op.getOperand(1).getValueType().getSizeInBits() &&
           "Unable to bitcast values of unmatching sizes");
    return Op.getOperand(1);
  }
  }

  std::vector<SDValue> Operands;
  Operands.reserve(2 + VOpsPerm.size() + IsMasked * 2);

  Operands.push_back(DAG.getTargetConstant(EPIIntNo, DL, MVT::i64));

  if (IsMasked && IntNo != Intrinsic::vp_fma)
    Operands.push_back(
        DAG.getNode(ISD::UNDEF, DL, Op.getValueType())); // Merge.

  for (auto VOpI = VOpsPerm.begin(), VOpE = VOpsPerm.end(), VOpStart = VOpI;
       VOpI != VOpE; VOpI++) {
    SDValue Operand = Op.getOperand(*VOpI);
    // +1 because we skip the IntrinsicID
    unsigned OpIdx = (VOpI - VOpStart) + 1;
    if ((OpIdx == ScalarOpNo) && (Operand.getOpcode() == ISD::SPLAT_VECTOR))
      Operand = Operand.getOperand(0);
    Operands.push_back(Operand);
  }

  if (IsMasked)
    Operands.push_back(Op.getOperand(MaskOpNo)); // Mask.

  assert(Op.getOperand(EVLOpNo).getValueType() == MVT::i32 &&
         "Unexpected operand");
  Operands.push_back(DAG.getNode(ISD::ANY_EXTEND, DL, MVT::i64,
                                 Op.getOperand(EVLOpNo))); // EVL.

  return DAG.getNode(ISD::INTRINSIC_WO_CHAIN, DL, Op.getValueType(), Operands);
}

// Decomposes a vector of addresses into a base address plus a vector of
// offsets.
static void GetBaseAddressAndOffsets(const SDValue &Addresses, EVT OffsetsVT,
                                     SDLoc DL, SelectionDAG &DAG,
                                     SDValue &BaseAddr, SDValue &Offsets) {
  unsigned Opcode = Addresses.getOpcode();
  if (Opcode == ISD::SPLAT_VECTOR) {
    // Addresses is a splat vector. Set the BaseAddr as the splatted value
    // and the offsets to zero.
    BaseAddr = Addresses.getOperand(0);
    Offsets =
        DAG.getNode(ISD::SPLAT_VECTOR, DL, OffsetsVT,
                    DAG.getConstant(0, DL, OffsetsVT.getVectorElementType()));
    return;
  }

  if (Opcode == ISD::ADD) {
    // Addresses is either (add a, (splat b)) or (add (splat a), b). Compute the
    // base address as int the previous case and use the addend as offsets.
    SDValue Op0 = Addresses.getOperand(0);
    SDValue Op1 = Addresses.getOperand(1);
    if (Op0.getOpcode() == ISD::SPLAT_VECTOR ||
        Op1.getOpcode() == ISD::SPLAT_VECTOR) {
      if (Op0.getOpcode() == ISD::SPLAT_VECTOR) {
        BaseAddr = Op0.getOperand(0);
        Offsets = Op1;
      } else {
        BaseAddr = Op1.getOperand(0);
        Offsets = Op0;
      }
      assert(OffsetsVT == Offsets.getValueType() &&
             "Unexpected type for the offsets vector");
      return;
    }
  }

  // Fallback to setting the base address to zero and the offsets to the
  // Addresses vector.
  assert(OffsetsVT == Addresses.getValueType() &&
         "Unexpected type for the offsets vector");
  BaseAddr = DAG.getConstant(0, DL, MVT::i64);
  Offsets = Addresses;
}

// FIXME: This does not handle fractional LMUL.
static std::pair<int64_t, int64_t> getSewLMul(MVT VT) {
  switch (VT.SimpleTy) {
  default:
    llvm_unreachable("Unexpected type");
    // LMUL=1
  case MVT::nxv1i64:
  case MVT::nxv1f64:
    return {64, 1};
  case MVT::nxv2i32:
  case MVT::nxv2f32:
    return {32, 1};
  case MVT::nxv4i16:
  case MVT::nxv4f16:
    return {16, 1};
  case MVT::nxv8i8:
    return {8, 1};
    // LMUL=2
  case MVT::nxv2i64:
  case MVT::nxv2f64:
    return {64, 2};
  case MVT::nxv4i32:
  case MVT::nxv4f32:
    return {32, 2};
  case MVT::nxv8i16:
  case MVT::nxv8f16:
    return {16, 2};
  case MVT::nxv16i8:
    return {8, 2};
    // LMUL=4
  case MVT::nxv4i64:
  case MVT::nxv4f64:
    return {64, 4};
  case MVT::nxv8i32:
  case MVT::nxv8f32:
    return {32, 4};
  case MVT::nxv16i16:
  case MVT::nxv16f16:
    return {16, 4};
  case MVT::nxv32i8:
    return {8, 4};
    // LMUL=8
  case MVT::nxv8i64:
  case MVT::nxv8f64:
    return {64, 8};
  case MVT::nxv16i32:
  case MVT::nxv16f32:
    return {32, 8};
  case MVT::nxv32i16:
  case MVT::nxv32f16:
    return {16, 8};
  case MVT::nxv64i8:
    return {8, 8};
  }
}


static SDValue lowerVLSEG(SDValue Op, SelectionDAG &DAG,
                          const RISCVSubtarget &Subtarget, unsigned OpCode,
                          const ArrayRef<unsigned> SubRegisters) {
  SDLoc DL(Op);
  SDVTList VTList = Op->getVTList();
  SDVTList VTs = DAG.getVTList(MVT::Untyped, MVT::Other);
  EVT VT = VTList.VTs[0];

  int64_t LMUL;
  int64_t SEWBits;
  std::tie(SEWBits, LMUL) = getSewLMul(VT.getSimpleVT());

  MVT XLenVT = Subtarget.getXLenVT();
  SDValue SEW = DAG.getTargetConstant(SEWBits, DL, XLenVT);

  SmallVector<SDValue, 4> Operands;
  for (unsigned I = 0, E = Op->getNumOperands(); I != E; I++) {
    // Skip Intrinsic ID
    if (I == 1)
      continue;
    Operands.push_back(Op->getOperand(I));
  }
  Operands.push_back(SEW);

  SDValue TupleNode = DAG.getNode(OpCode, DL, VTs, Operands);

  SmallVector<SDValue, 4> ExtractedOps;
  for (unsigned SubReg : SubRegisters) {
    SDValue SubRegIdx = DAG.getTargetConstant(SubReg, DL, MVT::i32);
    MachineSDNode *SubRegNode = DAG.getMachineNode(
        TargetOpcode::EXTRACT_SUBREG, DL, VT, TupleNode, SubRegIdx);
    ExtractedOps.push_back(SDValue(SubRegNode, 0));
  }

  ExtractedOps.push_back(SDValue(TupleNode.getNode(), 1));
  return DAG.getNode(ISD::MERGE_VALUES, DL, VTList, ExtractedOps);
}

static SDValue LowerVPINTRINSIC_W_CHAIN(SDValue Op, SelectionDAG &DAG,
                                        const RISCVSubtarget &Subtarget) {
  unsigned IntNo = cast<ConstantSDNode>(Op.getOperand(1))->getZExtValue();
  SDLoc DL(Op);

  switch (IntNo) {
  default:
    llvm_unreachable("Unexpected intrinsic");
  case Intrinsic::vp_load: {
    assert(Op.getOperand(5).getValueType() == MVT::i32 && "Unexpected operand");

    std::vector<SDValue> Operands;
    const SDValue &MaskOp = Op.getOperand(4);
    ConstantSDNode *C;
    if (MaskOp.getOpcode() == ISD::SPLAT_VECTOR &&
        (C = dyn_cast<ConstantSDNode>(MaskOp.getOperand(0))) &&
        C->getZExtValue() == 1)
      // Unmasked.
      Operands = {
          Op.getOperand(0), // Chain.
          DAG.getTargetConstant(Intrinsic::epi_vload, DL, MVT::i64),
          Op.getOperand(2), // Address.
          // FIXME Alignment ignored.
          DAG.getNode(ISD::ANY_EXTEND, DL, MVT::i64,
                      Op.getOperand(5)) // EVL.
      };
    else
      Operands = {
          Op.getOperand(0), // Chain.
          DAG.getTargetConstant(Intrinsic::epi_vload_mask, DL, MVT::i64),
          DAG.getNode(ISD::UNDEF, DL, Op.getValueType()), // Merge.
          Op.getOperand(2),                               // Address.
          // FIXME Alignment ignored.
          Op.getOperand(4), // Mask.
          DAG.getNode(ISD::ANY_EXTEND, DL, MVT::i64,
                      Op.getOperand(5)) // EVL.
      };

    SDValue Result =
        DAG.getNode(ISD::INTRINSIC_W_CHAIN, DL, Op->getVTList(), Operands);

    return DAG.getMergeValues({Result, Result.getValue(1)}, DL);
  }
  case Intrinsic::vp_gather: {
    EVT VT = Op.getValueType();
    EVT OffsetsVT = VT.changeVectorElementTypeToInteger();

    SDValue BaseAddr;
    SDValue Offsets;
    SDValue Addresses = Op.getOperand(2);
    GetBaseAddressAndOffsets(Addresses, OffsetsVT, DL, DAG, BaseAddr, Offsets);

    SDValue VL = DAG.getNode(ISD::ANY_EXTEND, DL, MVT::i64, Op.getOperand(5));

    // FIXME Address alignment operand (3) ignored.
    SDValue VLXEOperands[] = {
        Op.getOperand(0), // Chain.
        DAG.getTargetConstant(Intrinsic::epi_vload_indexed_mask, DL, MVT::i64),
        DAG.getNode(ISD::UNDEF, DL, VT), // Merge.
        BaseAddr,
        Offsets,
        Op.getOperand(4), // Mask.
        VL};
    SDValue Result =
        DAG.getNode(ISD::INTRINSIC_W_CHAIN, DL, Op->getVTList(), VLXEOperands);

    return Result;
  }
  }
}

static SDValue lowerVSSEG(SDValue Op, SelectionDAG &DAG,
                          const RISCVSubtarget &Subtarget, unsigned TupleSize,
                          unsigned Opcode, unsigned BuildOpcode) {
  SDLoc DL(Op);
  EVT VT = Op->getOperand(2).getValueType();
  int64_t LMUL;
  int64_t SEWBits;
  std::tie(SEWBits, LMUL) = getSewLMul(VT.getSimpleVT());

  MVT XLenVT = Subtarget.getXLenVT();
  SDValue SEW = DAG.getTargetConstant(SEWBits, DL, XLenVT);

  // Because the type is MVT:Untyped we can't actually use INSERT_SUBREG
  // so we use a pseudo instruction that we will expand later into proper
  // INSERT_SUBREGs using the right register class.
  SmallVector<SDValue, 4> TupleOperands;
  for (unsigned I = 0; I < TupleSize; I++) {
    TupleOperands.push_back(Op->getOperand(2 + I));
  }

  MachineSDNode *Tuple =
      DAG.getMachineNode(BuildOpcode, DL, MVT::Untyped, TupleOperands);

  SmallVector<SDValue, 4> Operands;
  Operands.push_back(/* Chain */ Op->getOperand(0));
  Operands.push_back(SDValue(Tuple, 0));
  for (unsigned I = 2 + TupleSize, E = Op.getNumOperands(); I != E; I++) {
    Operands.push_back(Op->getOperand(I));
  }
  Operands.push_back(SEW);

  SDVTList VTs = DAG.getVTList(MVT::Other);
  return DAG.getNode(Opcode, DL, VTs, Operands);
}

static SDValue LowerVPINTRINSIC_VOID(SDValue Op, SelectionDAG &DAG,
                                     const RISCVSubtarget &Subtarget) {
  unsigned IntNo = cast<ConstantSDNode>(Op.getOperand(1))->getZExtValue();
  SDLoc DL(Op);

  switch (IntNo) {
  default:
    llvm_unreachable("Unexpected intrinsic");
  case Intrinsic::vp_store: {
    assert(Op.getOperand(6).getValueType() == MVT::i32 && "Unexpected operand");

    std::vector<SDValue> Operands;
    const SDValue &MaskOp = Op.getOperand(5);
    ConstantSDNode *C;
    if (MaskOp.getOpcode() == ISD::SPLAT_VECTOR &&
        (C = dyn_cast<ConstantSDNode>(MaskOp.getOperand(0))) &&
        C->getZExtValue() == 1)
      // Unmasked.
      Operands = {
          Op.getOperand(0), // Chain.
          DAG.getTargetConstant(Intrinsic::epi_vstore, DL, MVT::i64),
          Op.getOperand(2), // Value.
          Op.getOperand(3), // Address.
          // FIXME Alignment ignored.
          DAG.getNode(ISD::ANY_EXTEND, DL, MVT::i64,
                      Op.getOperand(6)), // EVL.
      };
    else
      Operands = {
          Op.getOperand(0), // Chain.
          DAG.getTargetConstant(Intrinsic::epi_vstore_mask, DL, MVT::i64),
          Op.getOperand(2), // Value.
          Op.getOperand(3), // Address.
          // FIXME Alignment ignored.
          MaskOp, // Mask.
          DAG.getNode(ISD::ANY_EXTEND, DL, MVT::i64,
                      Op.getOperand(6)), // EVL.
      };

    return DAG.getNode(ISD::INTRINSIC_VOID, DL, Op->getVTList(), Operands);
    break;
  }
  case Intrinsic::vp_scatter: {
    SDValue Data = Op.getOperand(2);
    EVT OffsetsVT = Data.getValueType().changeVectorElementTypeToInteger();

    SDValue BaseAddr;
    SDValue Offsets;
    SDValue Addresses = Op.getOperand(3);
    GetBaseAddressAndOffsets(Addresses, OffsetsVT, DL, DAG, BaseAddr, Offsets);

    SDValue VL = DAG.getNode(ISD::ANY_EXTEND, DL, MVT::i64, Op.getOperand(6));

    // FIXME Address alignment operand (4) ignored.
    SDValue VSXEOperands[] = {
        Op.getOperand(0), // Chain.
        DAG.getTargetConstant(Intrinsic::epi_vstore_indexed_mask, DL, MVT::i64),
        Data,
        BaseAddr,
        Offsets,
        Op.getOperand(5), // Mask.
        VL};
    SDValue Result =
        DAG.getNode(ISD::INTRINSIC_VOID, DL, Op->getVTList(), VSXEOperands);

    return Result;
  }
  }
}

// This is just to make sure we properly dispatch all the VP intrinsics
// of VP_INTRINSIC_WO_CHAIN_SET in LowerVPIntrinsic

enum VPIntrinsicsSubset {
#define VP_INTRINSIC(X) Intrinsic__##X = Intrinsic::X,
  VP_INTRINSIC_WO_CHAIN_SET VP_INTRINSIC_W_CHAIN_SET VP_INTRINSIC_VOID_SET
#undef VP_INTRINSIC
};

static SDValue LowerVPIntrinsic(unsigned IntNo, SDValue Op, SelectionDAG &DAG,
                                const RISCVSubtarget &Subtarget) {
  VPIntrinsicsSubset VPIntNo = static_cast<VPIntrinsicsSubset>(IntNo);
  SDLoc DL(Op);

  switch (VPIntNo) {
    // Note the use of __ instead of ::
  case Intrinsic__vp_add:
  case Intrinsic__vp_sub:
  case Intrinsic__vp_mul:
  case Intrinsic__vp_sdiv:
  case Intrinsic__vp_srem:
  case Intrinsic__vp_udiv:
  case Intrinsic__vp_urem:
  case Intrinsic__vp_and:
  case Intrinsic__vp_or:
  case Intrinsic__vp_xor:
  case Intrinsic__vp_ashr:
  case Intrinsic__vp_lshr:
  case Intrinsic__vp_shl:
  case Intrinsic__vp_fadd:
  case Intrinsic__vp_fsub:
  case Intrinsic__vp_fmul:
  case Intrinsic__vp_fdiv:
  case Intrinsic__vp_frem:
  case Intrinsic__vp_fma:
  case Intrinsic__vp_fneg:
  case Intrinsic__vp_icmp:
  case Intrinsic__vp_fcmp:
  case Intrinsic__vp_select:
  case Intrinsic__vp_bitcast:
    return LowerVPINTRINSIC_WO_CHAIN(Op, DAG);
  case Intrinsic__vp_sitofp:
  case Intrinsic__vp_uitofp:
  case Intrinsic__vp_fptosi:
  case Intrinsic__vp_fptoui:
  case Intrinsic__vp_fpext:
  case Intrinsic__vp_fptrunc:
  case Intrinsic__vp_trunc:
  case Intrinsic__vp_zext:
  case Intrinsic__vp_sext:
    return LowerVPIntrinsicConversion(Op, DAG);
  case Intrinsic__vp_load:
  case Intrinsic__vp_gather:
    return LowerVPINTRINSIC_W_CHAIN(Op, DAG, Subtarget);
  case Intrinsic__vp_store:
  case Intrinsic__vp_scatter:
    return LowerVPINTRINSIC_VOID(Op, DAG, Subtarget);
  }
}

SDValue RISCVTargetLowering::LowerINTRINSIC_WO_CHAIN(SDValue Op,
                                                     SelectionDAG &DAG) const {
  unsigned IntNo = cast<ConstantSDNode>(Op.getOperand(0))->getZExtValue();
  SDLoc DL(Op);

  if (Subtarget.hasStdExtV()) {
    if (const RISCVEPIIntrinsicsTable::EPIIntrinsicInfo *EII =
            RISCVEPIIntrinsicsTable::getEPIIntrinsicInfo(IntNo)) {
      // Widen vector operands.
      std::vector<SDValue> Operands(Op->op_begin(), Op->op_end());
      bool Changed = false;
      for (SDValue &Operand : Operands) {
        if (Operand.getValueType().isScalableVector() &&
            getPreferredVectorAction(Operand.getValueType().getSimpleVT()) ==
                TypeWidenVector) {
          EVT WidenVT =
              getTypeToTransformTo(*DAG.getContext(), Operand.getValueType());
          Operand =
              DAG.getNode(ISD::INSERT_SUBVECTOR, DL, WidenVT,
                          DAG.getNode(ISD::UNDEF, DL, WidenVT), Operand,
                          DAG.getTargetConstant(0, DL, Subtarget.getXLenVT()));
          Changed = true;
        }
      }

      // Some EPI intrinsics may claim that they want an integer operand to be
      // extended.
      if (EII->ExtendedOperand) {
        assert(EII->ExtendedOperand < Op.getNumOperands());
        SDValue &ScalarOp = Operands[EII->ExtendedOperand];
        if (ScalarOp.getValueType() == MVT::i32 ||
            ScalarOp.getValueType() == MVT::i16 ||
            ScalarOp.getValueType() == MVT::i8) {
          ScalarOp = DAG.getNode(ISD::ANY_EXTEND, DL, MVT::i64, ScalarOp);
          Changed = true;
        }
      }

      if (Changed)
        return DAG.getNode(ISD::INTRINSIC_WO_CHAIN, DL, Op.getValueType(),
                           Operands);
    }
  }
  switch (IntNo) {
  default:
    return SDValue(); // Don't custom lower most intrinsics.
  case Intrinsic::thread_pointer: {
    EVT PtrVT = getPointerTy(DAG.getDataLayout());
    return DAG.getRegister(RISCV::X4, PtrVT);
  }
  case Intrinsic::epi_vzip2:
  case Intrinsic::epi_vunzip2:
  case Intrinsic::epi_vtrn: {
    SDVTList VTList = Op->getVTList();
    assert(VTList.NumVTs == 2);
    EVT VT = VTList.VTs[0];

    unsigned TupleOpcode;
    switch (IntNo) {
    default:
      llvm_unreachable("Invalid opcode");
      break;
    case Intrinsic::epi_vzip2:
      TupleOpcode = RISCVISD::VZIP2;
      break;
    case Intrinsic::epi_vunzip2:
      TupleOpcode = RISCVISD::VUNZIP2;
      break;
    case Intrinsic::epi_vtrn:
      TupleOpcode = RISCVISD::VTRN;
      break;
    }

    SDValue TupleNode =
        DAG.getNode(TupleOpcode, DL, MVT::Untyped, Op->getOperand(1),
                    Op->getOperand(2), Op->getOperand(3));
    SDValue SubRegFirst = DAG.getTargetConstant(RISCV::vtuple2_0, DL, MVT::i32);
    MachineSDNode *FirstNode = DAG.getMachineNode(
        TargetOpcode::EXTRACT_SUBREG, DL, VT, TupleNode, SubRegFirst);

    SDValue SubRegSecond =
        DAG.getTargetConstant(RISCV::vtuple2_1, DL, MVT::i32);
    MachineSDNode *SecondNode = DAG.getMachineNode(
        TargetOpcode::EXTRACT_SUBREG, DL, VT, TupleNode, SubRegSecond);

    SDValue ExtractedOps[] = {SDValue(FirstNode, 0), SDValue(SecondNode, 0)};
    return DAG.getNode(ISD::MERGE_VALUES, DL, VTList, ExtractedOps);
  }
  // We handle VP Intrinsics elsewhere.
#define VP_INTRINSIC(X) case Intrinsic::X:
    VP_INTRINSIC_WO_CHAIN_SET
#undef VP_INTRINSIC
    return LowerVPIntrinsic(IntNo, Op, DAG, Subtarget);
  }
}

SDValue RISCVTargetLowering::LowerINTRINSIC_W_CHAIN(SDValue Op,
                                                    SelectionDAG &DAG) const {
  unsigned IntNo = cast<ConstantSDNode>(Op.getOperand(1))->getZExtValue();
  SDLoc DL(Op);
  switch (IntNo) {
    // By default we do not lower any intrinsic.
  default:
    break;
  case Intrinsic::epi_vlseg2:
    return lowerVLSEG(Op, DAG, Subtarget, RISCVISD::VLSEG2,
                      {RISCV::vtuple2_0, RISCV::vtuple2_1});
  case Intrinsic::epi_vlseg3:
    return lowerVLSEG(Op, DAG, Subtarget, RISCVISD::VLSEG3,
                      {RISCV::vtuple3_0, RISCV::vtuple3_1, RISCV::vtuple3_2});
  case Intrinsic::epi_vlseg4:
    return lowerVLSEG(Op, DAG, Subtarget, RISCVISD::VLSEG4,
                      {RISCV::vtuple4_0, RISCV::vtuple4_1, RISCV::vtuple4_2,
                       RISCV::vtuple4_3});
  case Intrinsic::epi_vlseg5:
    return lowerVLSEG(Op, DAG, Subtarget, RISCVISD::VLSEG5,
                      {RISCV::vtuple5_0, RISCV::vtuple5_1, RISCV::vtuple5_2,
                       RISCV::vtuple5_3, RISCV::vtuple5_4});
  case Intrinsic::epi_vlseg6:
    return lowerVLSEG(Op, DAG, Subtarget, RISCVISD::VLSEG6,
                      {RISCV::vtuple6_0, RISCV::vtuple6_1, RISCV::vtuple6_2,
                       RISCV::vtuple6_3, RISCV::vtuple6_4, RISCV::vtuple6_5});
  case Intrinsic::epi_vlseg7:
    return lowerVLSEG(Op, DAG, Subtarget, RISCVISD::VLSEG7,
                      {RISCV::vtuple7_0, RISCV::vtuple7_1, RISCV::vtuple7_2,
                       RISCV::vtuple7_3, RISCV::vtuple7_4, RISCV::vtuple7_5,
                       RISCV::vtuple7_6});
  case Intrinsic::epi_vlseg8:
    return lowerVLSEG(Op, DAG, Subtarget, RISCVISD::VLSEG8,
                      {RISCV::vtuple8_0, RISCV::vtuple8_1, RISCV::vtuple8_2,
                       RISCV::vtuple8_3, RISCV::vtuple8_4, RISCV::vtuple8_5,
                       RISCV::vtuple8_6, RISCV::vtuple8_7});
  case Intrinsic::epi_vlseg2_strided:
    return lowerVLSEG(Op, DAG, Subtarget, RISCVISD::VLSSEG2,
                      {RISCV::vtuple2_0, RISCV::vtuple2_1});
  case Intrinsic::epi_vlseg3_strided:
    return lowerVLSEG(Op, DAG, Subtarget, RISCVISD::VLSSEG3,
                      {RISCV::vtuple3_0, RISCV::vtuple3_1, RISCV::vtuple3_2});
  case Intrinsic::epi_vlseg4_strided:
    return lowerVLSEG(Op, DAG, Subtarget, RISCVISD::VLSSEG4,
                      {RISCV::vtuple4_0, RISCV::vtuple4_1, RISCV::vtuple4_2,
                       RISCV::vtuple4_3});
  case Intrinsic::epi_vlseg5_strided:
    return lowerVLSEG(Op, DAG, Subtarget, RISCVISD::VLSSEG5,
                      {RISCV::vtuple5_0, RISCV::vtuple5_1, RISCV::vtuple5_2,
                       RISCV::vtuple5_3, RISCV::vtuple5_4});
  case Intrinsic::epi_vlseg6_strided:
    return lowerVLSEG(Op, DAG, Subtarget, RISCVISD::VLSSEG6,
                      {RISCV::vtuple6_0, RISCV::vtuple6_1, RISCV::vtuple6_2,
                       RISCV::vtuple6_3, RISCV::vtuple6_4, RISCV::vtuple6_5});
  case Intrinsic::epi_vlseg7_strided:
    return lowerVLSEG(Op, DAG, Subtarget, RISCVISD::VLSSEG7,
                      {RISCV::vtuple7_0, RISCV::vtuple7_1, RISCV::vtuple7_2,
                       RISCV::vtuple7_3, RISCV::vtuple7_4, RISCV::vtuple7_5,
                       RISCV::vtuple7_6});
  case Intrinsic::epi_vlseg8_strided:
    return lowerVLSEG(Op, DAG, Subtarget, RISCVISD::VLSSEG8,
                      {RISCV::vtuple8_0, RISCV::vtuple8_1, RISCV::vtuple8_2,
                       RISCV::vtuple8_3, RISCV::vtuple8_4, RISCV::vtuple8_5,
                       RISCV::vtuple8_6, RISCV::vtuple8_7});
  case Intrinsic::epi_vlseg2_indexed:
    return lowerVLSEG(Op, DAG, Subtarget, RISCVISD::VLXSEG2,
                      {RISCV::vtuple2_0, RISCV::vtuple2_1});
  case Intrinsic::epi_vlseg3_indexed:
    return lowerVLSEG(Op, DAG, Subtarget, RISCVISD::VLXSEG3,
                      {RISCV::vtuple3_0, RISCV::vtuple3_1, RISCV::vtuple3_2});
  case Intrinsic::epi_vlseg4_indexed:
    return lowerVLSEG(Op, DAG, Subtarget, RISCVISD::VLXSEG4,
                      {RISCV::vtuple4_0, RISCV::vtuple4_1, RISCV::vtuple4_2,
                       RISCV::vtuple4_3});
  case Intrinsic::epi_vlseg5_indexed:
    return lowerVLSEG(Op, DAG, Subtarget, RISCVISD::VLXSEG5,
                      {RISCV::vtuple5_0, RISCV::vtuple5_1, RISCV::vtuple5_2,
                       RISCV::vtuple5_3, RISCV::vtuple5_4});
  case Intrinsic::epi_vlseg6_indexed:
    return lowerVLSEG(Op, DAG, Subtarget, RISCVISD::VLXSEG6,
                      {RISCV::vtuple6_0, RISCV::vtuple6_1, RISCV::vtuple6_2,
                       RISCV::vtuple6_3, RISCV::vtuple6_4, RISCV::vtuple6_5});
  case Intrinsic::epi_vlseg7_indexed:
    return lowerVLSEG(Op, DAG, Subtarget, RISCVISD::VLXSEG7,
                      {RISCV::vtuple7_0, RISCV::vtuple7_1, RISCV::vtuple7_2,
                       RISCV::vtuple7_3, RISCV::vtuple7_4, RISCV::vtuple7_5,
                       RISCV::vtuple7_6});
  case Intrinsic::epi_vlseg8_indexed:
    return lowerVLSEG(Op, DAG, Subtarget, RISCVISD::VLXSEG8,
                      {RISCV::vtuple8_0, RISCV::vtuple8_1, RISCV::vtuple8_2,
                       RISCV::vtuple8_3, RISCV::vtuple8_4, RISCV::vtuple8_5,
                       RISCV::vtuple8_6, RISCV::vtuple8_7});
#define VP_INTRINSIC(X) case Intrinsic::X:
    VP_INTRINSIC_W_CHAIN_SET
#undef VP_INTRINSIC
    return LowerVPIntrinsic(IntNo, Op, DAG, Subtarget);
  }

  return SDValue();
}

SDValue RISCVTargetLowering::LowerINTRINSIC_VOID(SDValue Op,
                                                 SelectionDAG &DAG) const {
  unsigned IntNo = cast<ConstantSDNode>(Op.getOperand(1))->getZExtValue();
  SDLoc DL(Op);

  if (Subtarget.hasStdExtV()) {
    if (const RISCVEPIIntrinsicsTable::EPIIntrinsicInfo *EII =
            RISCVEPIIntrinsicsTable::getEPIIntrinsicInfo(IntNo)) {
      // Widen vector operands.
      std::vector<SDValue> Operands(Op->op_begin(), Op->op_end());
      bool Changed = false;
      for (SDValue &Operand : Operands) {
        if (Operand.getValueType().isScalableVector() &&
            getPreferredVectorAction(Operand.getValueType().getSimpleVT()) ==
                TypeWidenVector) {
          EVT WidenVT =
              getTypeToTransformTo(*DAG.getContext(), Operand.getValueType());
          Operand =
              DAG.getNode(ISD::INSERT_SUBVECTOR, DL, WidenVT,
                          DAG.getNode(ISD::UNDEF, DL, WidenVT), Operand,
                          DAG.getTargetConstant(0, DL, Subtarget.getXLenVT()));
          Changed = true;
        }
      }

      if (Changed)
        return DAG.getNode(ISD::INTRINSIC_VOID, DL, Op->getVTList(), Operands);
    }
  }

  switch (IntNo) {
    // By default we do not lower any intrinsic.
  default:
    break;
  case Intrinsic::epi_vsseg2:
    return lowerVSSEG(Op, DAG, Subtarget, 2, RISCVISD::VSSEG2,
                      RISCV::PseudoVBuildVRM1T2);
  case Intrinsic::epi_vsseg3:
    return lowerVSSEG(Op, DAG, Subtarget, 3, RISCVISD::VSSEG3,
                      RISCV::PseudoVBuildVRM1T3);
  case Intrinsic::epi_vsseg4:
    return lowerVSSEG(Op, DAG, Subtarget, 4, RISCVISD::VSSEG4,
                      RISCV::PseudoVBuildVRM1T4);
  case Intrinsic::epi_vsseg5:
    return lowerVSSEG(Op, DAG, Subtarget, 5, RISCVISD::VSSEG5,
                      RISCV::PseudoVBuildVRM1T5);
  case Intrinsic::epi_vsseg6:
    return lowerVSSEG(Op, DAG, Subtarget, 6, RISCVISD::VSSEG6,
                      RISCV::PseudoVBuildVRM1T6);
  case Intrinsic::epi_vsseg7:
    return lowerVSSEG(Op, DAG, Subtarget, 7, RISCVISD::VSSEG7,
                      RISCV::PseudoVBuildVRM1T7);
  case Intrinsic::epi_vsseg8:
    return lowerVSSEG(Op, DAG, Subtarget, 8, RISCVISD::VSSEG8,
                      RISCV::PseudoVBuildVRM1T8);
  case Intrinsic::epi_vsseg2_strided:
    return lowerVSSEG(Op, DAG, Subtarget, 2, RISCVISD::VSSSEG2,
                      RISCV::PseudoVBuildVRM1T2);
  case Intrinsic::epi_vsseg3_strided:
    return lowerVSSEG(Op, DAG, Subtarget, 3, RISCVISD::VSSSEG3,
                      RISCV::PseudoVBuildVRM1T3);
  case Intrinsic::epi_vsseg4_strided:
    return lowerVSSEG(Op, DAG, Subtarget, 4, RISCVISD::VSSSEG4,
                      RISCV::PseudoVBuildVRM1T4);
  case Intrinsic::epi_vsseg5_strided:
    return lowerVSSEG(Op, DAG, Subtarget, 5, RISCVISD::VSSSEG5,
                      RISCV::PseudoVBuildVRM1T5);
  case Intrinsic::epi_vsseg6_strided:
    return lowerVSSEG(Op, DAG, Subtarget, 6, RISCVISD::VSSSEG6,
                      RISCV::PseudoVBuildVRM1T6);
  case Intrinsic::epi_vsseg7_strided:
    return lowerVSSEG(Op, DAG, Subtarget, 7, RISCVISD::VSSSEG7,
                      RISCV::PseudoVBuildVRM1T7);
  case Intrinsic::epi_vsseg8_strided:
    return lowerVSSEG(Op, DAG, Subtarget, 8, RISCVISD::VSSSEG8,
                      RISCV::PseudoVBuildVRM1T8);
  case Intrinsic::epi_vsseg2_indexed:
    return lowerVSSEG(Op, DAG, Subtarget, 2, RISCVISD::VSXSEG2,
                      RISCV::PseudoVBuildVRM1T2);
  case Intrinsic::epi_vsseg3_indexed:
    return lowerVSSEG(Op, DAG, Subtarget, 3, RISCVISD::VSXSEG3,
                      RISCV::PseudoVBuildVRM1T3);
  case Intrinsic::epi_vsseg4_indexed:
    return lowerVSSEG(Op, DAG, Subtarget, 4, RISCVISD::VSXSEG4,
                      RISCV::PseudoVBuildVRM1T4);
  case Intrinsic::epi_vsseg5_indexed:
    return lowerVSSEG(Op, DAG, Subtarget, 5, RISCVISD::VSXSEG5,
                      RISCV::PseudoVBuildVRM1T5);
  case Intrinsic::epi_vsseg6_indexed:
    return lowerVSSEG(Op, DAG, Subtarget, 6, RISCVISD::VSXSEG6,
                      RISCV::PseudoVBuildVRM1T6);
  case Intrinsic::epi_vsseg7_indexed:
    return lowerVSSEG(Op, DAG, Subtarget, 7, RISCVISD::VSXSEG7,
                      RISCV::PseudoVBuildVRM1T7);
  case Intrinsic::epi_vsseg8_indexed:
    return lowerVSSEG(Op, DAG, Subtarget, 8, RISCVISD::VSXSEG8,
                      RISCV::PseudoVBuildVRM1T8);
  // We handle VP Intrinsics elsewhere.
#define VP_INTRINSIC(X) case Intrinsic::X:
    VP_INTRINSIC_VOID_SET
#undef VP_INTRINSIC
    return LowerVPIntrinsic(IntNo, Op, DAG, Subtarget);
  }

  return SDValue();
}

// Returns the opcode of the target-specific SDNode that implements the 32-bit
// form of the given Opcode.
static RISCVISD::NodeType getRISCVWOpcode(unsigned Opcode) {
  switch (Opcode) {
  default:
    llvm_unreachable("Unexpected opcode");
  case ISD::SHL:
    return RISCVISD::SLLW;
  case ISD::SRA:
    return RISCVISD::SRAW;
  case ISD::SRL:
    return RISCVISD::SRLW;
  case ISD::SDIV:
    return RISCVISD::DIVW;
  case ISD::UDIV:
    return RISCVISD::DIVUW;
  case ISD::UREM:
    return RISCVISD::REMUW;
  case ISD::ROTL:
    return RISCVISD::ROLW;
  case ISD::ROTR:
    return RISCVISD::RORW;
  case RISCVISD::GREVI:
    return RISCVISD::GREVIW;
  case RISCVISD::GORCI:
    return RISCVISD::GORCIW;
  }
}

// Converts the given 32-bit operation to a target-specific SelectionDAG node.
// Because i32 isn't a legal type for RV64, these operations would otherwise
// be promoted to i64, making it difficult to select the SLLW/DIVUW/.../*W
// later one because the fact the operation was originally of type i32 is
// lost.
static SDValue customLegalizeToWOp(SDNode *N, SelectionDAG &DAG) {
  SDLoc DL(N);
  RISCVISD::NodeType WOpcode = getRISCVWOpcode(N->getOpcode());
  SDValue NewOp0 = DAG.getNode(ISD::ANY_EXTEND, DL, MVT::i64, N->getOperand(0));
  SDValue NewOp1 = DAG.getNode(ISD::ANY_EXTEND, DL, MVT::i64, N->getOperand(1));
  SDValue NewRes = DAG.getNode(WOpcode, DL, MVT::i64, NewOp0, NewOp1);
  // ReplaceNodeResults requires we maintain the same type for the return value.
  return DAG.getNode(ISD::TRUNCATE, DL, MVT::i32, NewRes);
}

// Converts the given 32-bit operation to a i64 operation with signed extension
// semantic to reduce the signed extension instructions.
static SDValue customLegalizeToWOpWithSExt(SDNode *N, SelectionDAG &DAG) {
  SDLoc DL(N);
  SDValue NewOp0 = DAG.getNode(ISD::ANY_EXTEND, DL, MVT::i64, N->getOperand(0));
  SDValue NewOp1 = DAG.getNode(ISD::ANY_EXTEND, DL, MVT::i64, N->getOperand(1));
  SDValue NewWOp = DAG.getNode(N->getOpcode(), DL, MVT::i64, NewOp0, NewOp1);
  SDValue NewRes = DAG.getNode(ISD::SIGN_EXTEND_INREG, DL, MVT::i64, NewWOp,
                               DAG.getValueType(MVT::i32));
  return DAG.getNode(ISD::TRUNCATE, DL, MVT::i32, NewRes);
}

void RISCVTargetLowering::ReplaceNodeResults(SDNode *N,
                                             SmallVectorImpl<SDValue> &Results,
                                             SelectionDAG &DAG) const {
  SDLoc DL(N);
  switch (N->getOpcode()) {
  default:
    llvm_unreachable("Don't know how to custom type legalize this operation!");
  case ISD::STRICT_FP_TO_SINT:
  case ISD::STRICT_FP_TO_UINT:
  case ISD::FP_TO_SINT:
  case ISD::FP_TO_UINT: {
    bool IsStrict = N->isStrictFPOpcode();
    assert(N->getValueType(0) == MVT::i32 && Subtarget.is64Bit() &&
           "Unexpected custom legalisation");
    SDValue Op0 = IsStrict ? N->getOperand(1) : N->getOperand(0);
    // If the FP type needs to be softened, emit a library call using the 'si'
    // version. If we left it to default legalization we'd end up with 'di'. If
    // the FP type doesn't need to be softened just let generic type
    // legalization promote the result type.
    if (getTypeAction(*DAG.getContext(), Op0.getValueType()) !=
        TargetLowering::TypeSoftenFloat)
      return;
    RTLIB::Libcall LC;
    if (N->getOpcode() == ISD::FP_TO_SINT ||
        N->getOpcode() == ISD::STRICT_FP_TO_SINT)
      LC = RTLIB::getFPTOSINT(Op0.getValueType(), N->getValueType(0));
    else
      LC = RTLIB::getFPTOUINT(Op0.getValueType(), N->getValueType(0));
    MakeLibCallOptions CallOptions;
    EVT OpVT = Op0.getValueType();
    CallOptions.setTypeListBeforeSoften(OpVT, N->getValueType(0), true);
    SDValue Chain = IsStrict ? N->getOperand(0) : SDValue();
    SDValue Result;
    std::tie(Result, Chain) =
        makeLibCall(DAG, LC, N->getValueType(0), Op0, CallOptions, DL, Chain);
    Results.push_back(Result);
    if (IsStrict)
      Results.push_back(Chain);
    break;
  }
  case ISD::READCYCLECOUNTER: {
    assert(!Subtarget.is64Bit() &&
           "READCYCLECOUNTER only has custom type legalization on riscv32");

    SDVTList VTs = DAG.getVTList(MVT::i32, MVT::i32, MVT::Other);
    SDValue RCW =
        DAG.getNode(RISCVISD::READ_CYCLE_WIDE, DL, VTs, N->getOperand(0));

    Results.push_back(
        DAG.getNode(ISD::BUILD_PAIR, DL, MVT::i64, RCW, RCW.getValue(1)));
    Results.push_back(RCW.getValue(2));
    break;
  }
  case ISD::ADD:
  case ISD::SUB:
  case ISD::MUL:
    assert(N->getValueType(0) == MVT::i32 && Subtarget.is64Bit() &&
           "Unexpected custom legalisation");
    if (N->getOperand(1).getOpcode() == ISD::Constant)
      return;
    Results.push_back(customLegalizeToWOpWithSExt(N, DAG));
    break;
  case ISD::SHL:
  case ISD::SRA:
  case ISD::SRL:
    assert(N->getValueType(0) == MVT::i32 && Subtarget.is64Bit() &&
           "Unexpected custom legalisation");
    if (N->getOperand(1).getOpcode() == ISD::Constant)
      return;
    Results.push_back(customLegalizeToWOp(N, DAG));
    break;
  case ISD::ROTL:
  case ISD::ROTR:
    assert(N->getValueType(0) == MVT::i32 && Subtarget.is64Bit() &&
           "Unexpected custom legalisation");
    Results.push_back(customLegalizeToWOp(N, DAG));
    break;
  case ISD::SDIV:
  case ISD::UDIV:
  case ISD::UREM:
    assert(N->getValueType(0) == MVT::i32 && Subtarget.is64Bit() &&
           Subtarget.hasStdExtM() && "Unexpected custom legalisation");
    if (N->getOperand(0).getOpcode() == ISD::Constant ||
        N->getOperand(1).getOpcode() == ISD::Constant)
      return;
    Results.push_back(customLegalizeToWOp(N, DAG));
    break;
  case ISD::BITCAST: {
    assert(((N->getValueType(0) == MVT::i32 && Subtarget.is64Bit() &&
             Subtarget.hasStdExtF()) ||
            (N->getValueType(0) == MVT::i16 && Subtarget.hasStdExtZfh())) &&
           "Unexpected custom legalisation");
    SDValue Op0 = N->getOperand(0);
    if (N->getValueType(0) == MVT::i16 && Subtarget.hasStdExtZfh()) {
      if (Op0.getValueType() != MVT::f16)
        return;
      SDValue FPConv =
          DAG.getNode(RISCVISD::FMV_X_ANYEXTH, DL, Subtarget.getXLenVT(), Op0);
      Results.push_back(DAG.getNode(ISD::TRUNCATE, DL, MVT::i16, FPConv));
    } else if (N->getValueType(0) == MVT::i32 && Subtarget.is64Bit() &&
               Subtarget.hasStdExtF()) {
      if (Op0.getValueType() != MVT::f32)
        return;
      SDValue FPConv =
          DAG.getNode(RISCVISD::FMV_X_ANYEXTW_RV64, DL, MVT::i64, Op0);
      Results.push_back(DAG.getNode(ISD::TRUNCATE, DL, MVT::i32, FPConv));
    }
    break;
  }
  case RISCVISD::GREVI:
  case RISCVISD::GORCI: {
    assert(N->getValueType(0) == MVT::i32 && Subtarget.is64Bit() &&
           "Unexpected custom legalisation");
    // This is similar to customLegalizeToWOp, except that we pass the second
    // operand (a TargetConstant) straight through: it is already of type
    // XLenVT.
    SDLoc DL(N);
    RISCVISD::NodeType WOpcode = getRISCVWOpcode(N->getOpcode());
    SDValue NewOp0 =
        DAG.getNode(ISD::ANY_EXTEND, DL, MVT::i64, N->getOperand(0));
    SDValue NewRes =
        DAG.getNode(WOpcode, DL, MVT::i64, NewOp0, N->getOperand(1));
    // ReplaceNodeResults requires we maintain the same type for the return
    // value.
    Results.push_back(DAG.getNode(ISD::TRUNCATE, DL, MVT::i32, NewRes));
    break;
  }
  case ISD::BSWAP:
  case ISD::BITREVERSE: {
    assert(N->getValueType(0) == MVT::i32 && Subtarget.is64Bit() &&
           Subtarget.hasStdExtZbp() && "Unexpected custom legalisation");
    SDValue NewOp0 = DAG.getNode(ISD::ANY_EXTEND, DL, MVT::i64,
                                 N->getOperand(0));
    unsigned Imm = N->getOpcode() == ISD::BITREVERSE ? 31 : 24;
    SDValue GREVIW = DAG.getNode(RISCVISD::GREVIW, DL, MVT::i64, NewOp0,
                                 DAG.getTargetConstant(Imm, DL,
                                                       Subtarget.getXLenVT()));
    // ReplaceNodeResults requires we maintain the same type for the return
    // value.
    Results.push_back(DAG.getNode(ISD::TRUNCATE, DL, MVT::i32, GREVIW));
    break;
  }
  case ISD::FSHL:
  case ISD::FSHR: {
    assert(N->getValueType(0) == MVT::i32 && Subtarget.is64Bit() &&
           Subtarget.hasStdExtZbt() && "Unexpected custom legalisation");
    SDValue NewOp0 =
        DAG.getNode(ISD::ANY_EXTEND, DL, MVT::i64, N->getOperand(0));
    SDValue NewOp1 =
        DAG.getNode(ISD::ANY_EXTEND, DL, MVT::i64, N->getOperand(1));
    SDValue NewOp2 =
        DAG.getNode(ISD::ANY_EXTEND, DL, MVT::i64, N->getOperand(2));
    // FSLW/FSRW take a 6 bit shift amount but i32 FSHL/FSHR only use 5 bits.
    // Mask the shift amount to 5 bits.
    NewOp2 = DAG.getNode(ISD::AND, DL, MVT::i64, NewOp2,
                         DAG.getConstant(0x1f, DL, MVT::i64));
    unsigned Opc =
        N->getOpcode() == ISD::FSHL ? RISCVISD::FSLW : RISCVISD::FSRW;
    SDValue NewOp = DAG.getNode(Opc, DL, MVT::i64, NewOp0, NewOp1, NewOp2);
    Results.push_back(DAG.getNode(ISD::TRUNCATE, DL, MVT::i32, NewOp));
  break;
  }
  case ISD::INTRINSIC_WO_CHAIN: {
    unsigned IntNo = cast<ConstantSDNode>(N->getOperand(0))->getZExtValue();
    switch (IntNo) {
    default:
      llvm_unreachable(
          "Don't know how to custom type legalize this intrinsic!");
    case Intrinsic::vscale: {
      EVT Ty = N->getValueType(0);
      switch (Ty.getSimpleVT().SimpleTy) {
      default:
        llvm_unreachable("Unexpected result type to legalize");
      case MVT::i32:
      case MVT::i16:
      case MVT::i8:
        SDValue Promoted = DAG.getNode(ISD::INTRINSIC_WO_CHAIN, DL, MVT::i64,
                                       DAG.getConstant(IntNo, DL, MVT::i64));
        SDValue Trunc = DAG.getNode(ISD::TRUNCATE, DL, Ty, Promoted);
        Results.push_back(Trunc);
        break;
      }
      break;
    }
    case Intrinsic::epi_vmv_x_s: {
      EVT Ty = N->getValueType(0);
      MVT::SimpleValueType SimpleVT = Ty.getSimpleVT().SimpleTy;
      assert(SimpleVT == MVT::i8 || SimpleVT == MVT::i16 ||
             SimpleVT == MVT::i32);

      SDValue Extract64 =
          DAG.getNode(RISCVISD::VMV_X_S, DL, MVT::i64, N->getOperand(1));
      SDValue Trunc = DAG.getNode(ISD::TRUNCATE, DL, Ty, Extract64);
      Results.push_back(Trunc);

      break;
    }
    case Intrinsic::experimental_vector_stepvector: {
      EVT Ty = N->getValueType(0);
      switch (Ty.getSimpleVT().SimpleTy) {
      default:
        llvm_unreachable("Unexpected result type to legalize");
      case MVT::nxv1i32:
        SDValue Promoted =
            DAG.getNode(ISD::INTRINSIC_WO_CHAIN, DL, MVT::nxv1i64,
                        DAG.getConstant(IntNo, DL, MVT::i64));
        SDValue Trunc = DAG.getNode(ISD::TRUNCATE, DL, Ty, Promoted);
        Results.push_back(Trunc);
        break;
      }
      break;
    }
#define VP_INTRINSIC(X) case Intrinsic::X:
      VP_INTRINSIC_WO_CHAIN_SET
#undef VP_INTRINSIC
      // VP intrinsics
      {
        EVT Ty = N->getValueType(0);
        assert(Ty.isScalableVector() && "Expecting a scalable type");
        EVT WidenVT = getTypeToTransformTo(*DAG.getContext(), Ty);

        SDValue NewIntrinsic = LowerINTRINSIC_WO_CHAIN(
            DAG.getNode(ISD::INTRINSIC_WO_CHAIN, DL, WidenVT, N->ops()), DAG);
        SDValue Extract =
            DAG.getNode(ISD::EXTRACT_SUBVECTOR, DL, Ty, NewIntrinsic,
                        DAG.getTargetConstant(0, DL, Subtarget.getXLenVT()));
        Results.push_back(Extract);
        break;
      }
    }
    break;
  }
  case ISD::EXTRACT_VECTOR_ELT: {
    EVT Ty = N->getValueType(0);
    MVT::SimpleValueType SimpleVT = Ty.getSimpleVT().SimpleTy;
    assert(SimpleVT == MVT::i8 || SimpleVT == MVT::i16 || SimpleVT == MVT::i32);

    SDValue Extract64 = DAG.getNode(RISCVISD::EXTRACT_VECTOR_ELT, DL, MVT::i64,
                                    N->getOperand(0), N->getOperand(1));
    SDValue Trunc = DAG.getNode(ISD::TRUNCATE, DL, Ty, Extract64);
    Results.push_back(Trunc);
    break;
  }
  case ISD::EXTRACT_SUBVECTOR: {
    unsigned Idx = cast<ConstantSDNode>(N->getOperand(1))->getZExtValue();
    assert(Idx == 0 && "We can only extract the lowest vector");
    Results.push_back(N->getOperand(0));
    // Results.push_back(DAG.getNode(RISCVISD::LOWER_PART, DL,
    //                               N->getOperand(0)->getValueType(0),
    //                               N->getOperand(0)));
    break;
  }
  case ISD::INTRINSIC_W_CHAIN: {
    unsigned IntNo = cast<ConstantSDNode>(N->getOperand(1))->getZExtValue();
    switch (IntNo) {
    case Intrinsic::vp_load: {
      EVT Ty = N->getValueType(0);
      EVT ChainTy = N->getValueType(1);
      assert(Ty.isScalableVector() && "Expecting a scalable type");
      EVT WidenVT = getTypeToTransformTo(*DAG.getContext(), Ty);

      SmallVector<SDValue, 4> ops(N->op_begin(), N->op_end());
      SDValue NewIntrinsic = LowerINTRINSIC_W_CHAIN(
          DAG.getNode(ISD::INTRINSIC_W_CHAIN, DL, DAG.getVTList(WidenVT, ChainTy),
                      ops),
          DAG);

      SDValue Extract =
          DAG.getNode(ISD::EXTRACT_SUBVECTOR, DL, Ty, NewIntrinsic,
                      DAG.getTargetConstant(0, DL, Subtarget.getXLenVT()));

      Results.push_back(Extract);
      Results.push_back(NewIntrinsic.getValue(1));
      break;
    }
    default:
      llvm_unreachable("Don't know how to custom type legalize the result of "
                       "this intrinsic!");
    }
    break;
  }
  }
}

// A structure to hold one of the bit-manipulation patterns below. Together, a
// SHL and non-SHL pattern may form a bit-manipulation pair on a single source:
//   (or (and (shl x, 1), 0xAAAAAAAA),
//       (and (srl x, 1), 0x55555555))
struct RISCVBitmanipPat {
  SDValue Op;
  unsigned ShAmt;
  bool IsSHL;

  bool formsPairWith(const RISCVBitmanipPat &Other) const {
    return Op == Other.Op && ShAmt == Other.ShAmt && IsSHL != Other.IsSHL;
  }
};

// Matches any of the following bit-manipulation patterns:
//   (and (shl x, 1), (0x55555555 << 1))
//   (and (srl x, 1), 0x55555555)
//   (shl (and x, 0x55555555), 1)
//   (srl (and x, (0x55555555 << 1)), 1)
// where the shift amount and mask may vary thus:
//   [1]  = 0x55555555 / 0xAAAAAAAA
//   [2]  = 0x33333333 / 0xCCCCCCCC
//   [4]  = 0x0F0F0F0F / 0xF0F0F0F0
//   [8]  = 0x00FF00FF / 0xFF00FF00
//   [16] = 0x0000FFFF / 0xFFFFFFFF
//   [32] = 0x00000000FFFFFFFF / 0xFFFFFFFF00000000 (for RV64)
static Optional<RISCVBitmanipPat> matchRISCVBitmanipPat(SDValue Op) {
  Optional<uint64_t> Mask;
  // Optionally consume a mask around the shift operation.
  if (Op.getOpcode() == ISD::AND && isa<ConstantSDNode>(Op.getOperand(1))) {
    Mask = Op.getConstantOperandVal(1);
    Op = Op.getOperand(0);
  }
  if (Op.getOpcode() != ISD::SHL && Op.getOpcode() != ISD::SRL)
    return None;
  bool IsSHL = Op.getOpcode() == ISD::SHL;

  if (!isa<ConstantSDNode>(Op.getOperand(1)))
    return None;
  auto ShAmt = Op.getConstantOperandVal(1);

  if (!isPowerOf2_64(ShAmt))
    return None;

  // These are the unshifted masks which we use to match bit-manipulation
  // patterns. They may be shifted left in certain circumstances.
  static const uint64_t BitmanipMasks[] = {
      0x5555555555555555ULL, 0x3333333333333333ULL, 0x0F0F0F0F0F0F0F0FULL,
      0x00FF00FF00FF00FFULL, 0x0000FFFF0000FFFFULL, 0x00000000FFFFFFFFULL,
  };

  unsigned MaskIdx = Log2_64(ShAmt);
  if (MaskIdx >= array_lengthof(BitmanipMasks))
    return None;

  auto Src = Op.getOperand(0);

  unsigned Width = Op.getValueType() == MVT::i64 ? 64 : 32;
  auto ExpMask = BitmanipMasks[MaskIdx] & maskTrailingOnes<uint64_t>(Width);

  // The expected mask is shifted left when the AND is found around SHL
  // patterns.
  //   ((x >> 1) & 0x55555555)
  //   ((x << 1) & 0xAAAAAAAA)
  bool SHLExpMask = IsSHL;

  if (!Mask) {
    // Sometimes LLVM keeps the mask as an operand of the shift, typically when
    // the mask is all ones: consume that now.
    if (Src.getOpcode() == ISD::AND && isa<ConstantSDNode>(Src.getOperand(1))) {
      Mask = Src.getConstantOperandVal(1);
      Src = Src.getOperand(0);
      // The expected mask is now in fact shifted left for SRL, so reverse the
      // decision.
      //   ((x & 0xAAAAAAAA) >> 1)
      //   ((x & 0x55555555) << 1)
      SHLExpMask = !SHLExpMask;
    } else {
      // Use a default shifted mask of all-ones if there's no AND, truncated
      // down to the expected width. This simplifies the logic later on.
      Mask = maskTrailingOnes<uint64_t>(Width);
      *Mask &= (IsSHL ? *Mask << ShAmt : *Mask >> ShAmt);
    }
  }

  if (SHLExpMask)
    ExpMask <<= ShAmt;

  if (Mask != ExpMask)
    return None;

  return RISCVBitmanipPat{Src, (unsigned)ShAmt, IsSHL};
}

// Match the following pattern as a GREVI(W) operation
//   (or (BITMANIP_SHL x), (BITMANIP_SRL x))
static SDValue combineORToGREV(SDValue Op, SelectionDAG &DAG,
                               const RISCVSubtarget &Subtarget) {
  EVT VT = Op.getValueType();

  if (VT == Subtarget.getXLenVT() || (Subtarget.is64Bit() && VT == MVT::i32)) {
    auto LHS = matchRISCVBitmanipPat(Op.getOperand(0));
    auto RHS = matchRISCVBitmanipPat(Op.getOperand(1));
    if (LHS && RHS && LHS->formsPairWith(*RHS)) {
      SDLoc DL(Op);
      return DAG.getNode(
          RISCVISD::GREVI, DL, VT, LHS->Op,
          DAG.getTargetConstant(LHS->ShAmt, DL, Subtarget.getXLenVT()));
    }
  }
  return SDValue();
}

// Matches any the following pattern as a GORCI(W) operation
// 1.  (or (GREVI x, shamt), x) if shamt is a power of 2
// 2.  (or x, (GREVI x, shamt)) if shamt is a power of 2
// 3.  (or (or (BITMANIP_SHL x), x), (BITMANIP_SRL x))
// Note that with the variant of 3.,
//     (or (or (BITMANIP_SHL x), (BITMANIP_SRL x)), x)
// the inner pattern will first be matched as GREVI and then the outer
// pattern will be matched to GORC via the first rule above.
// 4.  (or (rotl/rotr x, bitwidth/2), x)
static SDValue combineORToGORC(SDValue Op, SelectionDAG &DAG,
                               const RISCVSubtarget &Subtarget) {
  EVT VT = Op.getValueType();

  if (VT == Subtarget.getXLenVT() || (Subtarget.is64Bit() && VT == MVT::i32)) {
    SDLoc DL(Op);
    SDValue Op0 = Op.getOperand(0);
    SDValue Op1 = Op.getOperand(1);

    auto MatchOROfReverse = [&](SDValue Reverse, SDValue X) {
      if (Reverse.getOpcode() == RISCVISD::GREVI && Reverse.getOperand(0) == X &&
          isPowerOf2_32(Reverse.getConstantOperandVal(1)))
        return DAG.getNode(RISCVISD::GORCI, DL, VT, X, Reverse.getOperand(1));
      // We can also form GORCI from ROTL/ROTR by half the bitwidth.
      if ((Reverse.getOpcode() == ISD::ROTL ||
           Reverse.getOpcode() == ISD::ROTR) &&
          Reverse.getOperand(0) == X &&
          isa<ConstantSDNode>(Reverse.getOperand(1))) {
        uint64_t RotAmt = Reverse.getConstantOperandVal(1);
        if (RotAmt == (VT.getSizeInBits() / 2))
          return DAG.getNode(
              RISCVISD::GORCI, DL, VT, X,
              DAG.getTargetConstant(RotAmt, DL, Subtarget.getXLenVT()));
      }
      return SDValue();
    };

    // Check for either commutable permutation of (or (GREVI x, shamt), x)
    if (SDValue V = MatchOROfReverse(Op0, Op1))
      return V;
    if (SDValue V = MatchOROfReverse(Op1, Op0))
      return V;

    // OR is commutable so canonicalize its OR operand to the left
    if (Op0.getOpcode() != ISD::OR && Op1.getOpcode() == ISD::OR)
      std::swap(Op0, Op1);
    if (Op0.getOpcode() != ISD::OR)
      return SDValue();
    SDValue OrOp0 = Op0.getOperand(0);
    SDValue OrOp1 = Op0.getOperand(1);
    auto LHS = matchRISCVBitmanipPat(OrOp0);
    // OR is commutable so swap the operands and try again: x might have been
    // on the left
    if (!LHS) {
      std::swap(OrOp0, OrOp1);
      LHS = matchRISCVBitmanipPat(OrOp0);
    }
    auto RHS = matchRISCVBitmanipPat(Op1);
    if (LHS && RHS && LHS->formsPairWith(*RHS) && LHS->Op == OrOp1) {
      return DAG.getNode(
          RISCVISD::GORCI, DL, VT, LHS->Op,
          DAG.getTargetConstant(LHS->ShAmt, DL, Subtarget.getXLenVT()));
    }
  }
  return SDValue();
}

// Combine (GREVI (GREVI x, C2), C1) -> (GREVI x, C1^C2) when C1^C2 is
// non-zero, and to x when it is. Any repeated GREVI stage undoes itself.
// Combine (GORCI (GORCI x, C2), C1) -> (GORCI x, C1|C2). Repeated stage does
// not undo itself, but they are redundant.
static SDValue combineGREVI_GORCI(SDNode *N, SelectionDAG &DAG) {
  unsigned ShAmt1 = N->getConstantOperandVal(1);
  SDValue Src = N->getOperand(0);

  if (Src.getOpcode() != N->getOpcode())
    return SDValue();

  unsigned ShAmt2 = Src.getConstantOperandVal(1);
  Src = Src.getOperand(0);

  unsigned CombinedShAmt;
  if (N->getOpcode() == RISCVISD::GORCI || N->getOpcode() == RISCVISD::GORCIW)
    CombinedShAmt = ShAmt1 | ShAmt2;
  else
    CombinedShAmt = ShAmt1 ^ ShAmt2;

  if (CombinedShAmt == 0)
    return Src;

  SDLoc DL(N);
  return DAG.getNode(N->getOpcode(), DL, N->getValueType(0), Src,
                     DAG.getTargetConstant(CombinedShAmt, DL,
                                           N->getOperand(1).getValueType()));
}

SDValue RISCVTargetLowering::PerformDAGCombine(SDNode *N,
                                               DAGCombinerInfo &DCI) const {
  SelectionDAG &DAG = DCI.DAG;

  switch (N->getOpcode()) {
  default:
    break;
  case RISCVISD::SplitF64: {
    SDValue Op0 = N->getOperand(0);
    // If the input to SplitF64 is just BuildPairF64 then the operation is
    // redundant. Instead, use BuildPairF64's operands directly.
    if (Op0->getOpcode() == RISCVISD::BuildPairF64)
      return DCI.CombineTo(N, Op0.getOperand(0), Op0.getOperand(1));

    SDLoc DL(N);

    // It's cheaper to materialise two 32-bit integers than to load a double
    // from the constant pool and transfer it to integer registers through the
    // stack.
    if (ConstantFPSDNode *C = dyn_cast<ConstantFPSDNode>(Op0)) {
      APInt V = C->getValueAPF().bitcastToAPInt();
      SDValue Lo = DAG.getConstant(V.trunc(32), DL, MVT::i32);
      SDValue Hi = DAG.getConstant(V.lshr(32).trunc(32), DL, MVT::i32);
      return DCI.CombineTo(N, Lo, Hi);
    }

    // This is a target-specific version of a DAGCombine performed in
    // DAGCombiner::visitBITCAST. It performs the equivalent of:
    // fold (bitconvert (fneg x)) -> (xor (bitconvert x), signbit)
    // fold (bitconvert (fabs x)) -> (and (bitconvert x), (not signbit))
    if (!(Op0.getOpcode() == ISD::FNEG || Op0.getOpcode() == ISD::FABS) ||
        !Op0.getNode()->hasOneUse())
      break;
    SDValue NewSplitF64 =
        DAG.getNode(RISCVISD::SplitF64, DL, DAG.getVTList(MVT::i32, MVT::i32),
                    Op0.getOperand(0));
    SDValue Lo = NewSplitF64.getValue(0);
    SDValue Hi = NewSplitF64.getValue(1);
    APInt SignBit = APInt::getSignMask(32);
    if (Op0.getOpcode() == ISD::FNEG) {
      SDValue NewHi = DAG.getNode(ISD::XOR, DL, MVT::i32, Hi,
                                  DAG.getConstant(SignBit, DL, MVT::i32));
      return DCI.CombineTo(N, Lo, NewHi);
    }
    assert(Op0.getOpcode() == ISD::FABS);
    SDValue NewHi = DAG.getNode(ISD::AND, DL, MVT::i32, Hi,
                                DAG.getConstant(~SignBit, DL, MVT::i32));
    return DCI.CombineTo(N, Lo, NewHi);
  }
  case RISCVISD::SLLW:
  case RISCVISD::SRAW:
  case RISCVISD::SRLW:
  case RISCVISD::ROLW:
  case RISCVISD::RORW: {
    // Only the lower 32 bits of LHS and lower 5 bits of RHS are read.
    SDValue LHS = N->getOperand(0);
    SDValue RHS = N->getOperand(1);
    APInt LHSMask = APInt::getLowBitsSet(LHS.getValueSizeInBits(), 32);
    APInt RHSMask = APInt::getLowBitsSet(RHS.getValueSizeInBits(), 5);
    if (SimplifyDemandedBits(N->getOperand(0), LHSMask, DCI) ||
        SimplifyDemandedBits(N->getOperand(1), RHSMask, DCI)) {
      if (N->getOpcode() != ISD::DELETED_NODE)
        DCI.AddToWorklist(N);
      return SDValue(N, 0);
    }
    break;
  }
  case RISCVISD::FSLW:
  case RISCVISD::FSRW: {
    // Only the lower 32 bits of Values and lower 6 bits of shift amount are
    // read.
    SDValue Op0 = N->getOperand(0);
    SDValue Op1 = N->getOperand(1);
    SDValue ShAmt = N->getOperand(2);
    APInt OpMask = APInt::getLowBitsSet(Op0.getValueSizeInBits(), 32);
    APInt ShAmtMask = APInt::getLowBitsSet(ShAmt.getValueSizeInBits(), 6);
    if (SimplifyDemandedBits(Op0, OpMask, DCI) ||
        SimplifyDemandedBits(Op1, OpMask, DCI) ||
        SimplifyDemandedBits(ShAmt, ShAmtMask, DCI)) {
      if (N->getOpcode() != ISD::DELETED_NODE)
        DCI.AddToWorklist(N);
      return SDValue(N, 0);
    }
    break;
  }
  case RISCVISD::GREVIW:
  case RISCVISD::GORCIW: {
    // Only the lower 32 bits of the first operand are read
    SDValue Op0 = N->getOperand(0);
    APInt Mask = APInt::getLowBitsSet(Op0.getValueSizeInBits(), 32);
    if (SimplifyDemandedBits(Op0, Mask, DCI)) {
      if (N->getOpcode() != ISD::DELETED_NODE)
        DCI.AddToWorklist(N);
      return SDValue(N, 0);
    }

    return combineGREVI_GORCI(N, DCI.DAG);
  }
  case RISCVISD::FMV_X_ANYEXTW_RV64: {
    SDLoc DL(N);
    SDValue Op0 = N->getOperand(0);
    // If the input to FMV_X_ANYEXTW_RV64 is just FMV_W_X_RV64 then the
    // conversion is unnecessary and can be replaced with an ANY_EXTEND
    // of the FMV_W_X_RV64 operand.
    if (Op0->getOpcode() == RISCVISD::FMV_W_X_RV64) {
      assert(Op0.getOperand(0).getValueType() == MVT::i64 &&
             "Unexpected value type!");
      return Op0.getOperand(0);
    }

    // This is a target-specific version of a DAGCombine performed in
    // DAGCombiner::visitBITCAST. It performs the equivalent of:
    // fold (bitconvert (fneg x)) -> (xor (bitconvert x), signbit)
    // fold (bitconvert (fabs x)) -> (and (bitconvert x), (not signbit))
    if (!(Op0.getOpcode() == ISD::FNEG || Op0.getOpcode() == ISD::FABS) ||
        !Op0.getNode()->hasOneUse())
      break;
    SDValue NewFMV = DAG.getNode(RISCVISD::FMV_X_ANYEXTW_RV64, DL, MVT::i64,
                                 Op0.getOperand(0));
    APInt SignBit = APInt::getSignMask(32).sext(64);
    if (Op0.getOpcode() == ISD::FNEG)
      return DAG.getNode(ISD::XOR, DL, MVT::i64, NewFMV,
                         DAG.getConstant(SignBit, DL, MVT::i64));

    assert(Op0.getOpcode() == ISD::FABS);
    return DAG.getNode(ISD::AND, DL, MVT::i64, NewFMV,
                       DAG.getConstant(~SignBit, DL, MVT::i64));
  }
  case RISCVISD::GREVI:
  case RISCVISD::GORCI:
    return combineGREVI_GORCI(N, DCI.DAG);
  case ISD::OR:
    if (auto GREV = combineORToGREV(SDValue(N, 0), DCI.DAG, Subtarget))
      return GREV;
    if (auto GORC = combineORToGORC(SDValue(N, 0), DCI.DAG, Subtarget))
      return GORC;
    break;
  }

  return SDValue();
}

bool RISCVTargetLowering::isDesirableToCommuteWithShift(
    const SDNode *N, CombineLevel Level) const {
  // The following folds are only desirable if `(OP _, c1 << c2)` can be
  // materialised in fewer instructions than `(OP _, c1)`:
  //
  //   (shl (add x, c1), c2) -> (add (shl x, c2), c1 << c2)
  //   (shl (or x, c1), c2) -> (or (shl x, c2), c1 << c2)
  SDValue N0 = N->getOperand(0);
  EVT Ty = N0.getValueType();
  if (Ty.isScalarInteger() &&
      (N0.getOpcode() == ISD::ADD || N0.getOpcode() == ISD::OR)) {
    auto *C1 = dyn_cast<ConstantSDNode>(N0->getOperand(1));
    auto *C2 = dyn_cast<ConstantSDNode>(N->getOperand(1));
    if (C1 && C2) {
      APInt C1Int = C1->getAPIntValue();
      APInt ShiftedC1Int = C1Int << C2->getAPIntValue();

      // We can materialise `c1 << c2` into an add immediate, so it's "free",
      // and the combine should happen, to potentially allow further combines
      // later.
      if (ShiftedC1Int.getMinSignedBits() <= 64 &&
          isLegalAddImmediate(ShiftedC1Int.getSExtValue()))
        return true;

      // We can materialise `c1` in an add immediate, so it's "free", and the
      // combine should be prevented.
      if (C1Int.getMinSignedBits() <= 64 &&
          isLegalAddImmediate(C1Int.getSExtValue()))
        return false;

      // Neither constant will fit into an immediate, so find materialisation
      // costs.
      int C1Cost = RISCVMatInt::getIntMatCost(C1Int, Ty.getSizeInBits(),
                                              Subtarget.is64Bit());
      int ShiftedC1Cost = RISCVMatInt::getIntMatCost(
          ShiftedC1Int, Ty.getSizeInBits(), Subtarget.is64Bit());

      // Materialising `c1` is cheaper than materialising `c1 << c2`, so the
      // combine should be prevented.
      if (C1Cost < ShiftedC1Cost)
        return false;
    }
  }
  return true;
}

unsigned RISCVTargetLowering::ComputeNumSignBitsForTargetNode(
    SDValue Op, const APInt &DemandedElts, const SelectionDAG &DAG,
    unsigned Depth) const {
  switch (Op.getOpcode()) {
  default:
    break;
  case RISCVISD::SLLW:
  case RISCVISD::SRAW:
  case RISCVISD::SRLW:
  case RISCVISD::DIVW:
  case RISCVISD::DIVUW:
  case RISCVISD::REMUW:
  case RISCVISD::ROLW:
  case RISCVISD::RORW:
  case RISCVISD::GREVIW:
  case RISCVISD::GORCIW:
  case RISCVISD::FSLW:
  case RISCVISD::FSRW:
    // TODO: As the result is sign-extended, this is conservatively correct. A
    // more precise answer could be calculated for SRAW depending on known
    // bits in the shift amount.
    return 33;
  case RISCVISD::VMV_X_S:
  case RISCVISD::EXTRACT_VECTOR_ELT:
    unsigned XLen = DAG.getDataLayout().getLargestLegalIntTypeSizeInBits();
    // The number of sign bits of the scalar result is computed by obtaining the
    // element type of the input vector operand, substracting its width from the
    // XLEN, and then adding one (sign bit within the element type).
    return XLen -
           Op->getOperand(0)
               .getValueType()
               .getVectorElementType()
               .getSizeInBits() +
           1;
  }

  return 1;
}

static MachineBasicBlock *emitReadCycleWidePseudo(MachineInstr &MI,
                                                  MachineBasicBlock *BB) {
  assert(MI.getOpcode() == RISCV::ReadCycleWide && "Unexpected instruction");

  // To read the 64-bit cycle CSR on a 32-bit target, we read the two halves.
  // Should the count have wrapped while it was being read, we need to try
  // again.
  // ...
  // read:
  // rdcycleh x3 # load high word of cycle
  // rdcycle  x2 # load low word of cycle
  // rdcycleh x4 # load high word of cycle
  // bne x3, x4, read # check if high word reads match, otherwise try again
  // ...

  MachineFunction &MF = *BB->getParent();
  const BasicBlock *LLVM_BB = BB->getBasicBlock();
  MachineFunction::iterator It = ++BB->getIterator();

  MachineBasicBlock *LoopMBB = MF.CreateMachineBasicBlock(LLVM_BB);
  MF.insert(It, LoopMBB);

  MachineBasicBlock *DoneMBB = MF.CreateMachineBasicBlock(LLVM_BB);
  MF.insert(It, DoneMBB);

  // Transfer the remainder of BB and its successor edges to DoneMBB.
  DoneMBB->splice(DoneMBB->begin(), BB,
                  std::next(MachineBasicBlock::iterator(MI)), BB->end());
  DoneMBB->transferSuccessorsAndUpdatePHIs(BB);

  BB->addSuccessor(LoopMBB);

  MachineRegisterInfo &RegInfo = MF.getRegInfo();
  Register ReadAgainReg = RegInfo.createVirtualRegister(&RISCV::GPRRegClass);
  Register LoReg = MI.getOperand(0).getReg();
  Register HiReg = MI.getOperand(1).getReg();
  DebugLoc DL = MI.getDebugLoc();

  const TargetInstrInfo *TII = MF.getSubtarget().getInstrInfo();
  BuildMI(LoopMBB, DL, TII->get(RISCV::CSRRS), HiReg)
      .addImm(RISCVSysReg::lookupSysRegByName("CYCLEH")->Encoding)
      .addReg(RISCV::X0);
  BuildMI(LoopMBB, DL, TII->get(RISCV::CSRRS), LoReg)
      .addImm(RISCVSysReg::lookupSysRegByName("CYCLE")->Encoding)
      .addReg(RISCV::X0);
  BuildMI(LoopMBB, DL, TII->get(RISCV::CSRRS), ReadAgainReg)
      .addImm(RISCVSysReg::lookupSysRegByName("CYCLEH")->Encoding)
      .addReg(RISCV::X0);

  BuildMI(LoopMBB, DL, TII->get(RISCV::BNE))
      .addReg(HiReg)
      .addReg(ReadAgainReg)
      .addMBB(LoopMBB);

  LoopMBB->addSuccessor(LoopMBB);
  LoopMBB->addSuccessor(DoneMBB);

  MI.eraseFromParent();

  return DoneMBB;
}

static MachineBasicBlock *emitSplitF64Pseudo(MachineInstr &MI,
                                             MachineBasicBlock *BB) {
  assert(MI.getOpcode() == RISCV::SplitF64Pseudo && "Unexpected instruction");

  MachineFunction &MF = *BB->getParent();
  DebugLoc DL = MI.getDebugLoc();
  const TargetInstrInfo &TII = *MF.getSubtarget().getInstrInfo();
  const TargetRegisterInfo *RI = MF.getSubtarget().getRegisterInfo();
  Register LoReg = MI.getOperand(0).getReg();
  Register HiReg = MI.getOperand(1).getReg();
  Register SrcReg = MI.getOperand(2).getReg();
  const TargetRegisterClass *SrcRC = &RISCV::FPR64RegClass;
  int FI = MF.getInfo<RISCVMachineFunctionInfo>()->getMoveF64FrameIndex(MF);

  TII.storeRegToStackSlot(*BB, MI, SrcReg, MI.getOperand(2).isKill(), FI, SrcRC,
                          RI);
  MachinePointerInfo MPI = MachinePointerInfo::getFixedStack(MF, FI);
  MachineMemOperand *MMOLo =
      MF.getMachineMemOperand(MPI, MachineMemOperand::MOLoad, 4, Align(8));
  MachineMemOperand *MMOHi = MF.getMachineMemOperand(
      MPI.getWithOffset(4), MachineMemOperand::MOLoad, 4, Align(8));
  BuildMI(*BB, MI, DL, TII.get(RISCV::LW), LoReg)
      .addFrameIndex(FI)
      .addImm(0)
      .addMemOperand(MMOLo);
  BuildMI(*BB, MI, DL, TII.get(RISCV::LW), HiReg)
      .addFrameIndex(FI)
      .addImm(4)
      .addMemOperand(MMOHi);
  MI.eraseFromParent(); // The pseudo instruction is gone now.
  return BB;
}

static MachineBasicBlock *emitBuildPairF64Pseudo(MachineInstr &MI,
                                                 MachineBasicBlock *BB) {
  assert(MI.getOpcode() == RISCV::BuildPairF64Pseudo &&
         "Unexpected instruction");

  MachineFunction &MF = *BB->getParent();
  DebugLoc DL = MI.getDebugLoc();
  const TargetInstrInfo &TII = *MF.getSubtarget().getInstrInfo();
  const TargetRegisterInfo *RI = MF.getSubtarget().getRegisterInfo();
  Register DstReg = MI.getOperand(0).getReg();
  Register LoReg = MI.getOperand(1).getReg();
  Register HiReg = MI.getOperand(2).getReg();
  const TargetRegisterClass *DstRC = &RISCV::FPR64RegClass;
  int FI = MF.getInfo<RISCVMachineFunctionInfo>()->getMoveF64FrameIndex(MF);

  MachinePointerInfo MPI = MachinePointerInfo::getFixedStack(MF, FI);
  MachineMemOperand *MMOLo =
      MF.getMachineMemOperand(MPI, MachineMemOperand::MOStore, 4, Align(8));
  MachineMemOperand *MMOHi = MF.getMachineMemOperand(
      MPI.getWithOffset(4), MachineMemOperand::MOStore, 4, Align(8));
  BuildMI(*BB, MI, DL, TII.get(RISCV::SW))
      .addReg(LoReg, getKillRegState(MI.getOperand(1).isKill()))
      .addFrameIndex(FI)
      .addImm(0)
      .addMemOperand(MMOLo);
  BuildMI(*BB, MI, DL, TII.get(RISCV::SW))
      .addReg(HiReg, getKillRegState(MI.getOperand(2).isKill()))
      .addFrameIndex(FI)
      .addImm(4)
      .addMemOperand(MMOHi);
  TII.loadRegFromStackSlot(*BB, MI, DstReg, FI, DstRC, RI);
  MI.eraseFromParent(); // The pseudo instruction is gone now.
  return BB;
}

static bool isSelectPseudo(MachineInstr &MI) {
  switch (MI.getOpcode()) {
  default:
    return false;
  case RISCV::Select_GPR_Using_CC_GPR:
  case RISCV::Select_FPR16_Using_CC_GPR:
  case RISCV::Select_FPR32_Using_CC_GPR:
  case RISCV::Select_FPR64_Using_CC_GPR:
    return true;
  }
}

static MachineBasicBlock *emitSelectPseudo(MachineInstr &MI,
                                           MachineBasicBlock *BB) {
  // To "insert" Select_* instructions, we actually have to insert the triangle
  // control-flow pattern.  The incoming instructions know the destination vreg
  // to set, the condition code register to branch on, the true/false values to
  // select between, and the condcode to use to select the appropriate branch.
  //
  // We produce the following control flow:
  //     HeadMBB
  //     |  \
  //     |  IfFalseMBB
  //     | /
  //    TailMBB
  //
  // When we find a sequence of selects we attempt to optimize their emission
  // by sharing the control flow. Currently we only handle cases where we have
  // multiple selects with the exact same condition (same LHS, RHS and CC).
  // The selects may be interleaved with other instructions if the other
  // instructions meet some requirements we deem safe:
  // - They are debug instructions. Otherwise,
  // - They do not have side-effects, do not access memory and their inputs do
  //   not depend on the results of the select pseudo-instructions.
  // The TrueV/FalseV operands of the selects cannot depend on the result of
  // previous selects in the sequence.
  // These conditions could be further relaxed. See the X86 target for a
  // related approach and more information.
  Register LHS = MI.getOperand(1).getReg();
  Register RHS = MI.getOperand(2).getReg();
  auto CC = static_cast<ISD::CondCode>(MI.getOperand(3).getImm());

  SmallVector<MachineInstr *, 4> SelectDebugValues;
  SmallSet<Register, 4> SelectDests;
  SelectDests.insert(MI.getOperand(0).getReg());

  MachineInstr *LastSelectPseudo = &MI;

  for (auto E = BB->end(), SequenceMBBI = MachineBasicBlock::iterator(MI);
       SequenceMBBI != E; ++SequenceMBBI) {
    if (SequenceMBBI->isDebugInstr())
      continue;
    else if (isSelectPseudo(*SequenceMBBI)) {
      if (SequenceMBBI->getOperand(1).getReg() != LHS ||
          SequenceMBBI->getOperand(2).getReg() != RHS ||
          SequenceMBBI->getOperand(3).getImm() != CC ||
          SelectDests.count(SequenceMBBI->getOperand(4).getReg()) ||
          SelectDests.count(SequenceMBBI->getOperand(5).getReg()))
        break;
      LastSelectPseudo = &*SequenceMBBI;
      SequenceMBBI->collectDebugValues(SelectDebugValues);
      SelectDests.insert(SequenceMBBI->getOperand(0).getReg());
    } else {
      if (SequenceMBBI->hasUnmodeledSideEffects() ||
          SequenceMBBI->mayLoadOrStore())
        break;
      if (llvm::any_of(SequenceMBBI->operands(), [&](MachineOperand &MO) {
            return MO.isReg() && MO.isUse() && SelectDests.count(MO.getReg());
          }))
        break;
    }
  }

  const TargetInstrInfo &TII = *BB->getParent()->getSubtarget().getInstrInfo();
  const BasicBlock *LLVM_BB = BB->getBasicBlock();
  DebugLoc DL = MI.getDebugLoc();
  MachineFunction::iterator I = ++BB->getIterator();

  MachineBasicBlock *HeadMBB = BB;
  MachineFunction *F = BB->getParent();
  MachineBasicBlock *TailMBB = F->CreateMachineBasicBlock(LLVM_BB);
  MachineBasicBlock *IfFalseMBB = F->CreateMachineBasicBlock(LLVM_BB);

  F->insert(I, IfFalseMBB);
  F->insert(I, TailMBB);

  // Transfer debug instructions associated with the selects to TailMBB.
  for (MachineInstr *DebugInstr : SelectDebugValues) {
    TailMBB->push_back(DebugInstr->removeFromParent());
  }

  // Move all instructions after the sequence to TailMBB.
  TailMBB->splice(TailMBB->end(), HeadMBB,
                  std::next(LastSelectPseudo->getIterator()), HeadMBB->end());
  // Update machine-CFG edges by transferring all successors of the current
  // block to the new block which will contain the Phi nodes for the selects.
  TailMBB->transferSuccessorsAndUpdatePHIs(HeadMBB);
  // Set the successors for HeadMBB.
  HeadMBB->addSuccessor(IfFalseMBB);
  HeadMBB->addSuccessor(TailMBB);

  // Insert appropriate branch.
  unsigned Opcode = getBranchOpcodeForIntCondCode(CC);

  BuildMI(HeadMBB, DL, TII.get(Opcode)).addReg(LHS).addReg(RHS).addMBB(TailMBB);

  // IfFalseMBB just falls through to TailMBB.
  IfFalseMBB->addSuccessor(TailMBB);

  // Create PHIs for all of the select pseudo-instructions.
  auto SelectMBBI = MI.getIterator();
  auto SelectEnd = std::next(LastSelectPseudo->getIterator());
  auto InsertionPoint = TailMBB->begin();
  while (SelectMBBI != SelectEnd) {
    auto Next = std::next(SelectMBBI);
    if (isSelectPseudo(*SelectMBBI)) {
      // %Result = phi [ %TrueValue, HeadMBB ], [ %FalseValue, IfFalseMBB ]
      BuildMI(*TailMBB, InsertionPoint, SelectMBBI->getDebugLoc(),
              TII.get(RISCV::PHI), SelectMBBI->getOperand(0).getReg())
          .addReg(SelectMBBI->getOperand(4).getReg())
          .addMBB(HeadMBB)
          .addReg(SelectMBBI->getOperand(5).getReg())
          .addMBB(IfFalseMBB);
      SelectMBBI->eraseFromParent();
    }
    SelectMBBI = Next;
  }

  F->getProperties().reset(MachineFunctionProperties::Property::NoPHIs);
  return TailMBB;
}

<<<<<<< HEAD
static MachineBasicBlock *addEPISetVL(MachineInstr &MI, MachineBasicBlock *BB,
                                      int VLIndex, unsigned SEWIndex,
                                      unsigned VLMul) {
=======
static MachineBasicBlock *addVSetVL(MachineInstr &MI, MachineBasicBlock *BB,
                                    int VLIndex, unsigned SEWIndex,
                                    unsigned VLMul) {
>>>>>>> 1c09946b
  MachineFunction &MF = *BB->getParent();
  DebugLoc DL = MI.getDebugLoc();
  const TargetInstrInfo &TII = *MF.getSubtarget().getInstrInfo();

<<<<<<< HEAD
  unsigned Nontemporal = (MI.getOperand(SEWIndex).getImm() >> 9) & 0x1;
  unsigned SEW = MI.getOperand(SEWIndex).getImm() & ~(0x1 << 9);
  RISCVEPIVectorMultiplier::VectorMultiplier Multiplier;

  switch (VLMul) {
  default:
    llvm_unreachable("Unexpected VLMul");
  case 1:
    Multiplier = RISCVEPIVectorMultiplier::VMul1;
    break;
  case 2:
    Multiplier = RISCVEPIVectorMultiplier::VMul2;
    break;
  case 4:
    Multiplier = RISCVEPIVectorMultiplier::VMul4;
    break;
  case 8:
    Multiplier = RISCVEPIVectorMultiplier::VMul8;
  }

  RISCVEPIVectorElementWidth::VectorElementWidth ElementWidth;
  switch (SEW) {
  default:
    llvm_unreachable("Unexpected SEW for instruction");
  case 8:
    ElementWidth = RISCVEPIVectorElementWidth::ElementWidth8;
    break;
  case 16:
    ElementWidth = RISCVEPIVectorElementWidth::ElementWidth16;
    break;
  case 32:
    ElementWidth = RISCVEPIVectorElementWidth::ElementWidth32;
    break;
  case 64:
    ElementWidth = RISCVEPIVectorElementWidth::ElementWidth64;
    break;
  case 128:
    ElementWidth = RISCVEPIVectorElementWidth::ElementWidth128;
  }

  MachineRegisterInfo &MRI = MF.getRegInfo();

  // Note: VL and VTYPE are alive here.
  MachineInstrBuilder MIB = BuildMI(*BB, MI, DL, TII.get(RISCV::PseudoVSETVLI));

  if (VLIndex >= 0) {
    // rs1 != X0.
    unsigned DestReg = MRI.createVirtualRegister(&RISCV::GPRRegClass);
    MIB.addReg(DestReg, RegState::Define | RegState::Dead);
    MIB.addReg(MI.getOperand(VLIndex).getReg());
  } else {
    // No VL operator in the pseudo, do not modify VL (rd = X0, rs1 = X0).
    MIB.addReg(RISCV::X0, RegState::Define | RegState::Dead);
    MIB.addReg(RISCV::X0, RegState::Kill);
  }

  MIB.addImm((ElementWidth << 2) | Multiplier | (Nontemporal << 9));
=======
  unsigned SEW = MI.getOperand(SEWIndex).getImm();
  assert(RISCVVType::isValidSEW(SEW) && "Unexpected SEW");
  RISCVVSEW ElementWidth = static_cast<RISCVVSEW>(Log2_32(SEW / 8));

  // LMUL should already be encoded correctly.
  RISCVVLMUL Multiplier = static_cast<RISCVVLMUL>(VLMul);

  MachineRegisterInfo &MRI = MF.getRegInfo();

  // VL and VTYPE are alive here.
  MachineInstrBuilder MIB = BuildMI(*BB, MI, DL, TII.get(RISCV::PseudoVSETVLI));

  if (VLIndex >= 0) {
    // Set VL (rs1 != X0).
    Register DestReg = MRI.createVirtualRegister(&RISCV::GPRRegClass);
    MIB.addReg(DestReg, RegState::Define | RegState::Dead)
        .addReg(MI.getOperand(VLIndex).getReg());
  } else
    // With no VL operator in the pseudo, do not modify VL (rd = X0, rs1 = X0).
    MIB.addReg(RISCV::X0, RegState::Define | RegState::Dead)
        .addReg(RISCV::X0, RegState::Kill);

  // For simplicity we reuse the vtype representation here.
  MIB.addImm(RISCVVType::encodeVTYPE(Multiplier, ElementWidth,
                                     /*TailAgnostic*/ true,
                                     /*MaskAgnostic*/ false));
>>>>>>> 1c09946b

  // Remove (now) redundant operands from pseudo
  MI.getOperand(SEWIndex).setImm(-1);
  if (VLIndex >= 0) {
    MI.getOperand(VLIndex).setReg(RISCV::NoRegister);
    MI.getOperand(VLIndex).setIsKill(false);
  }

  return BB;
}

<<<<<<< HEAD
static MachineBasicBlock *emitComputeVSCALE(MachineInstr &MI,
                                            MachineBasicBlock *BB) {
  MachineFunction &MF = *BB->getParent();
  DebugLoc DL = MI.getDebugLoc();
  const TargetInstrInfo &TII = *MF.getSubtarget().getInstrInfo();

  Register DestReg = MI.getOperand(0).getReg();

  // VSCALE can be computed as VLMAX of ELEN, given that the scaling factor for
  // ELEN is '1'.
  MachineInstr &I =
      *BuildMI(*BB, MI, DL, TII.get(RISCV::PseudoVSETVLI), DestReg)
           .addReg(RISCV::X0)
           // FIXME - ELEN hardcoded to SEW=64.
           .addImm(/* e64,m1 */ 3 << 2);
  // Set VTYPE and VL as dead.
  I.getOperand(3).setIsDead();
  I.getOperand(4).setIsDead();

  // The pseudo instruction is gone now.
  MI.eraseFromParent();
  return BB;
}

static MachineBasicBlock *emitComputeVMSET(MachineInstr &MI,
                                           MachineBasicBlock *BB) {
  MachineFunction &MF = *BB->getParent();
  DebugLoc DL = MI.getDebugLoc();
  const TargetInstrInfo &TII = *MF.getSubtarget().getInstrInfo();

  unsigned VLMul;
  switch (MI.getOpcode()) {
  default:
    llvm_unreachable("Unexpected instruction");
  case RISCV::PseudoVMSET_M1:
    VLMul = 1;
    break;
  case RISCV::PseudoVMSET_M2:
    VLMul = 2;
    break;
  case RISCV::PseudoVMSET_M4:
    VLMul = 4;
    break;
  case RISCV::PseudoVMSET_M8:
    VLMul = 8;
    break;
  }

  Register DestReg = MI.getOperand(0).getReg();
  unsigned SEW = MI.getOperand(2).getImm();

  MachineInstr *NewMI =
      BuildMI(*BB, MI, DL, TII.get(RISCV::PseudoVMXNOR_MM_M1), DestReg)
          .addReg(DestReg, RegState::Undef)
          .addReg(DestReg, RegState::Undef)
          .addReg(MI.getOperand(1).getReg())
          .addImm(SEW);

  // The pseudo instruction is gone now.
  MI.eraseFromParent();

  return addEPISetVL(*NewMI, BB, /* VLIndex */ 3, /* SEWIndex */ 4, VLMul);
}

static MachineBasicBlock *emitComputeVMCLR(MachineInstr &MI,
                                           MachineBasicBlock *BB) {
  MachineFunction &MF = *BB->getParent();
  DebugLoc DL = MI.getDebugLoc();
  const TargetInstrInfo &TII = *MF.getSubtarget().getInstrInfo();

  unsigned VLMul;
  switch (MI.getOpcode()) {
  default:
    llvm_unreachable("Unexpected instruction");
  case RISCV::PseudoVMCLR_M1:
    VLMul = 1;
    break;
  case RISCV::PseudoVMCLR_M2:
    VLMul = 2;
    break;
  case RISCV::PseudoVMCLR_M4:
    VLMul = 4;
    break;
  case RISCV::PseudoVMCLR_M8:
    VLMul = 8;
    break;
  }

  Register DestReg = MI.getOperand(0).getReg();
  unsigned SEW = MI.getOperand(2).getImm();

  MachineInstr *NewMI =
      BuildMI(*BB, MI, DL, TII.get(RISCV::PseudoVMXOR_MM_M1), DestReg)
          .addReg(DestReg, RegState::Undef)
          .addReg(DestReg, RegState::Undef)
          .addReg(MI.getOperand(1).getReg())
          .addImm(SEW);

  // The pseudo instruction is gone now.
  MI.eraseFromParent();

  return addEPISetVL(*NewMI, BB, /* VLIndex */ 3, /* SEWIndex */ 4, VLMul);
}

static MachineBasicBlock *emitImplicitVRM1Tuple(MachineInstr &MI,
                                              MachineBasicBlock *BB) {
  MachineFunction &MF = *BB->getParent();
  DebugLoc DL = MI.getDebugLoc();
  const TargetInstrInfo &TII = *MF.getSubtarget().getInstrInfo();

  Register DestReg = MI.getOperand(0).getReg();
  BuildMI(*BB, MI, DL, TII.get(RISCV::IMPLICIT_DEF), DestReg);

  // The pseudo instruction is gone now.
  MI.eraseFromParent();
  return BB;
}

static MachineBasicBlock *
emitVBuildVRM1Tuple(MachineInstr &MI, MachineBasicBlock *BB,
                    const ArrayRef<unsigned> SubRegisters,
                    const TargetRegisterClass *RC) {
  MachineFunction &MF = *BB->getParent();
  MachineRegisterInfo &MRI = MF.getRegInfo();

  DebugLoc DL = MI.getDebugLoc();
  const TargetInstrInfo &TII = *MF.getSubtarget().getInstrInfo();

  assert(SubRegisters.size() > 1);
  Register DestReg = MI.getOperand(0).getReg();

  Register TmpSrc = MRI.createVirtualRegister(RC);
  BuildMI(*BB, MI, DL, TII.get(RISCV::IMPLICIT_DEF), TmpSrc);
  for (unsigned I = 0, E = SubRegisters.size(); I != E; I++) {
    Register TmpDest = I == E - 1 ? DestReg : MRI.createVirtualRegister(RC);
    BuildMI(*BB, MI, DL, TII.get(RISCV::INSERT_SUBREG), TmpDest)
        .addReg(TmpSrc)
        .addReg(MI.getOperand(I + 1).getReg())
        .addImm(SubRegisters[I]);
    TmpSrc = TmpDest;
  }

  // The pseudo instruction is gone now.
  MI.eraseFromParent();
  return BB;
}

MachineBasicBlock *
RISCVTargetLowering::EmitInstrWithCustomInserter(MachineInstr &MI,
                                                 MachineBasicBlock *BB) const {
  if (const RISCVEPIPseudosTable::EPIPseudoInfo *EPI =
          RISCVEPIPseudosTable::getEPIPseudoInfo(MI.getOpcode())) {
    int VLIndex = EPI->getVLIndex();
    int SEWIndex = EPI->getSEWIndex();

    // SEWIndex must be >= 0
    assert(SEWIndex >= 0);

    return addEPISetVL(MI, BB, VLIndex, SEWIndex, EPI->VLMul);
  }

  // Other EPI pseudo-instructions.
  switch (MI.getOpcode()) {
  default:
    break;
  case RISCV::PseudoVSCALE:
    return emitComputeVSCALE(MI, BB);
  case RISCV::PseudoVMSET_M1:
  case RISCV::PseudoVMSET_M2:
  case RISCV::PseudoVMSET_M4:
  case RISCV::PseudoVMSET_M8:
    return emitComputeVMSET(MI, BB);
  case RISCV::PseudoVMCLR_M1:
  case RISCV::PseudoVMCLR_M2:
  case RISCV::PseudoVMCLR_M4:
  case RISCV::PseudoVMCLR_M8:
    return emitComputeVMCLR(MI, BB);
  case RISCV::PseudoImplicitVRM1T2:
  case RISCV::PseudoImplicitVRM1T3:
  case RISCV::PseudoImplicitVRM1T4:
  case RISCV::PseudoImplicitVRM1T5:
  case RISCV::PseudoImplicitVRM1T6:
  case RISCV::PseudoImplicitVRM1T7:
  case RISCV::PseudoImplicitVRM1T8:
    return emitImplicitVRM1Tuple(MI, BB);
  case RISCV::PseudoVBuildVRM1T2:
    return emitVBuildVRM1Tuple(MI, BB, {RISCV::vtuple2_0, RISCV::vtuple2_1},
                               &RISCV::VRM1T2RegClass);
  case RISCV::PseudoVBuildVRM1T3:
    return emitVBuildVRM1Tuple(
        MI, BB, {RISCV::vtuple3_0, RISCV::vtuple3_1, RISCV::vtuple3_2},
        &RISCV::VRM1T3RegClass);
  case RISCV::PseudoVBuildVRM1T4:
    return emitVBuildVRM1Tuple(MI, BB,
                               {RISCV::vtuple4_0, RISCV::vtuple4_1,
                                RISCV::vtuple4_2, RISCV::vtuple4_3},
                               &RISCV::VRM1T4RegClass);
  case RISCV::PseudoVBuildVRM1T5:
    return emitVBuildVRM1Tuple(MI, BB,
                               {RISCV::vtuple5_0, RISCV::vtuple5_1,
                                RISCV::vtuple5_2, RISCV::vtuple5_3,
                                RISCV::vtuple5_4},
                               &RISCV::VRM1T5RegClass);
  case RISCV::PseudoVBuildVRM1T6:
    return emitVBuildVRM1Tuple(MI, BB,
                               {RISCV::vtuple6_0, RISCV::vtuple6_1,
                                RISCV::vtuple6_2, RISCV::vtuple6_3,
                                RISCV::vtuple6_4, RISCV::vtuple6_5},
                               &RISCV::VRM1T6RegClass);
  case RISCV::PseudoVBuildVRM1T7:
    return emitVBuildVRM1Tuple(
        MI, BB,
        {RISCV::vtuple7_0, RISCV::vtuple7_1, RISCV::vtuple7_2, RISCV::vtuple7_3,
         RISCV::vtuple7_4, RISCV::vtuple7_5, RISCV::vtuple7_6},
        &RISCV::VRM1T7RegClass);
  case RISCV::PseudoVBuildVRM1T8:
    return emitVBuildVRM1Tuple(MI, BB,
                               {RISCV::vtuple8_0, RISCV::vtuple8_1,
                                RISCV::vtuple8_2, RISCV::vtuple8_3,
                                RISCV::vtuple8_4, RISCV::vtuple8_5,
                                RISCV::vtuple8_6, RISCV::vtuple8_7},
                               &RISCV::VRM1T8RegClass);
=======
MachineBasicBlock *
RISCVTargetLowering::EmitInstrWithCustomInserter(MachineInstr &MI,
                                                 MachineBasicBlock *BB) const {

  if (const RISCVVPseudosTable::PseudoInfo *RVV =
          RISCVVPseudosTable::getPseudoInfo(MI.getOpcode())) {
    int VLIndex = RVV->getVLIndex();
    int SEWIndex = RVV->getSEWIndex();

    assert(SEWIndex >= 0 && "SEWIndex must be >= 0");
    return addVSetVL(MI, BB, VLIndex, SEWIndex, RVV->VLMul);
>>>>>>> 1c09946b
  }

  switch (MI.getOpcode()) {
  default:
    llvm_unreachable("Unexpected instr type to insert");
  case RISCV::ReadCycleWide:
    assert(!Subtarget.is64Bit() &&
           "ReadCycleWrite is only to be used on riscv32");
    return emitReadCycleWidePseudo(MI, BB);
  case RISCV::Select_GPR_Using_CC_GPR:
  case RISCV::Select_FPR16_Using_CC_GPR:
  case RISCV::Select_FPR32_Using_CC_GPR:
  case RISCV::Select_FPR64_Using_CC_GPR:
    return emitSelectPseudo(MI, BB);
  case RISCV::BuildPairF64Pseudo:
    return emitBuildPairF64Pseudo(MI, BB);
  case RISCV::SplitF64Pseudo:
    return emitSplitF64Pseudo(MI, BB);
  }
}

// Calling Convention Implementation.
// The expectations for frontend ABI lowering vary from target to target.
// Ideally, an LLVM frontend would be able to avoid worrying about many ABI
// details, but this is a longer term goal. For now, we simply try to keep the
// role of the frontend as simple and well-defined as possible. The rules can
// be summarised as:
// * Never split up large scalar arguments. We handle them here.
// * If a hardfloat calling convention is being used, and the struct may be
// passed in a pair of registers (fp+fp, int+fp), and both registers are
// available, then pass as two separate arguments. If either the GPRs or FPRs
// are exhausted, then pass according to the rule below.
// * If a struct could never be passed in registers or directly in a stack
// slot (as it is larger than 2*XLEN and the floating point rules don't
// apply), then pass it using a pointer with the byval attribute.
// * If a struct is less than 2*XLEN, then coerce to either a two-element
// word-sized array or a 2*XLEN scalar (depending on alignment).
// * The frontend can determine whether a struct is returned by reference or
// not based on its size and fields. If it will be returned by reference, the
// frontend must modify the prototype so a pointer with the sret annotation is
// passed as the first argument. This is not necessary for large scalar
// returns.
// * Struct return values and varargs should be coerced to structs containing
// register-size fields in the same situations they would be for fixed
// arguments.

static const MCPhysReg ArgGPRs[] = {
  RISCV::X10, RISCV::X11, RISCV::X12, RISCV::X13,
  RISCV::X14, RISCV::X15, RISCV::X16, RISCV::X17
};
static const MCPhysReg ArgFPR16s[] = {
  RISCV::F10_H, RISCV::F11_H, RISCV::F12_H, RISCV::F13_H,
  RISCV::F14_H, RISCV::F15_H, RISCV::F16_H, RISCV::F17_H
};
static const MCPhysReg ArgFPR32s[] = {
  RISCV::F10_F, RISCV::F11_F, RISCV::F12_F, RISCV::F13_F,
  RISCV::F14_F, RISCV::F15_F, RISCV::F16_F, RISCV::F17_F
};
static const MCPhysReg ArgFPR64s[] = {
  RISCV::F10_D, RISCV::F11_D, RISCV::F12_D, RISCV::F13_D,
  RISCV::F14_D, RISCV::F15_D, RISCV::F16_D, RISCV::F17_D
};

static const MCPhysReg ArgVRs[] = {RISCV::V16, RISCV::V17, RISCV::V18,
                                    RISCV::V19, RISCV::V20, RISCV::V21,
                                    RISCV::V22, RISCV::V23};
static const MCPhysReg ArgVRM2s[] = {
    RISCV::V16M2,
    RISCV::V18M2,
    RISCV::V20M2,
    RISCV::V22M2,
};
static const MCPhysReg ArgVRM4s[] = {RISCV::V16M4, RISCV::V20M4};
static const MCPhysReg ArgVRM8s[] = {RISCV::V16M8};

// Pass a 2*XLEN argument that has been split into two XLEN values through
// registers or the stack as necessary.
static bool CC_RISCVAssign2XLen(unsigned XLen, CCState &State, CCValAssign VA1,
                                ISD::ArgFlagsTy ArgFlags1, unsigned ValNo2,
                                MVT ValVT2, MVT LocVT2,
                                ISD::ArgFlagsTy ArgFlags2) {
  unsigned XLenInBytes = XLen / 8;
  if (Register Reg = State.AllocateReg(ArgGPRs)) {
    // At least one half can be passed via register.
    State.addLoc(CCValAssign::getReg(VA1.getValNo(), VA1.getValVT(), Reg,
                                     VA1.getLocVT(), CCValAssign::Full));
  } else {
    // Both halves must be passed on the stack, with proper alignment.
    Align StackAlign =
        std::max(Align(XLenInBytes), ArgFlags1.getNonZeroOrigAlign());
    State.addLoc(
        CCValAssign::getMem(VA1.getValNo(), VA1.getValVT(),
                            State.AllocateStack(XLenInBytes, StackAlign),
                            VA1.getLocVT(), CCValAssign::Full));
    State.addLoc(CCValAssign::getMem(
        ValNo2, ValVT2, State.AllocateStack(XLenInBytes, Align(XLenInBytes)),
        LocVT2, CCValAssign::Full));
    return false;
  }

  if (Register Reg = State.AllocateReg(ArgGPRs)) {
    // The second half can also be passed via register.
    State.addLoc(
        CCValAssign::getReg(ValNo2, ValVT2, Reg, LocVT2, CCValAssign::Full));
  } else {
    // The second half is passed via the stack, without additional alignment.
    State.addLoc(CCValAssign::getMem(
        ValNo2, ValVT2, State.AllocateStack(XLenInBytes, Align(XLenInBytes)),
        LocVT2, CCValAssign::Full));
  }

  return false;
}

// Implements the RISC-V calling convention. Returns true upon failure.
static bool CC_RISCV(const DataLayout &DL, RISCVABI::ABI ABI, unsigned ValNo,
                     MVT ValVT, MVT LocVT, CCValAssign::LocInfo LocInfo,
                     ISD::ArgFlagsTy ArgFlags, CCState &State, bool IsFixed,
                     bool IsRet, Type *OrigTy, const RISCVTargetLowering *TLI,
                     Optional<unsigned> FirstMaskArgument) {
  unsigned XLen = DL.getLargestLegalIntTypeSizeInBits();
  assert(XLen == 32 || XLen == 64);
  MVT XLenVT = XLen == 32 ? MVT::i32 : MVT::i64;

  // Any return value split in to more than two values can't be returned
  // directly.
  if (IsRet && ValNo > 1)
    return true;

  // UseGPRForF16_F32 if targeting one of the soft-float ABIs, if passing a
  // variadic argument, or if no F16/F32 argument registers are available.
  bool UseGPRForF16_F32 = true;
  // UseGPRForF64 if targeting soft-float ABIs or an FLEN=32 ABI, if passing a
  // variadic argument, or if no F64 argument registers are available.
  bool UseGPRForF64 = true;

  switch (ABI) {
  default:
    llvm_unreachable("Unexpected ABI");
  case RISCVABI::ABI_ILP32:
  case RISCVABI::ABI_LP64:
    break;
  case RISCVABI::ABI_ILP32F:
  case RISCVABI::ABI_LP64F:
    UseGPRForF16_F32 = !IsFixed;
    break;
  case RISCVABI::ABI_ILP32D:
  case RISCVABI::ABI_LP64D:
    UseGPRForF16_F32 = !IsFixed;
    UseGPRForF64 = !IsFixed;
    break;
  }

  // FPR16, FPR32, and FPR64 alias each other.
  if (State.getFirstUnallocated(ArgFPR32s) == array_lengthof(ArgFPR32s)) {
    UseGPRForF16_F32 = true;
    UseGPRForF64 = true;
  }

  // From this point on, rely on UseGPRForF16_F32, UseGPRForF64 and
  // similar local variables rather than directly checking against the target
  // ABI.

  if (UseGPRForF16_F32 && (ValVT == MVT::f16 || ValVT == MVT::f32)) {
    LocVT = XLenVT;
    LocInfo = CCValAssign::BCvt;
  } else if (UseGPRForF64 && XLen == 64 && ValVT == MVT::f64) {
    LocVT = MVT::i64;
    LocInfo = CCValAssign::BCvt;
  }

  // If this is a variadic argument, the RISC-V calling convention requires
  // that it is assigned an 'even' or 'aligned' register if it has 8-byte
  // alignment (RV32) or 16-byte alignment (RV64). An aligned register should
  // be used regardless of whether the original argument was split during
  // legalisation or not. The argument will not be passed by registers if the
  // original type is larger than 2*XLEN, so the register alignment rule does
  // not apply.
  unsigned TwoXLenInBytes = (2 * XLen) / 8;
  if (!IsFixed && ArgFlags.getNonZeroOrigAlign() == TwoXLenInBytes &&
      DL.getTypeAllocSize(OrigTy) == TwoXLenInBytes) {
    unsigned RegIdx = State.getFirstUnallocated(ArgGPRs);
    // Skip 'odd' register if necessary.
    if (RegIdx != array_lengthof(ArgGPRs) && RegIdx % 2 == 1)
      State.AllocateReg(ArgGPRs);
  }

  SmallVectorImpl<CCValAssign> &PendingLocs = State.getPendingLocs();
  SmallVectorImpl<ISD::ArgFlagsTy> &PendingArgFlags =
      State.getPendingArgFlags();

  assert(PendingLocs.size() == PendingArgFlags.size() &&
         "PendingLocs and PendingArgFlags out of sync");

  // Handle passing f64 on RV32D with a soft float ABI or when floating point
  // registers are exhausted.
  if (UseGPRForF64 && XLen == 32 && ValVT == MVT::f64) {
    assert(!ArgFlags.isSplit() && PendingLocs.empty() &&
           "Can't lower f64 if it is split");
    // Depending on available argument GPRS, f64 may be passed in a pair of
    // GPRs, split between a GPR and the stack, or passed completely on the
    // stack. LowerCall/LowerFormalArguments/LowerReturn must recognise these
    // cases.
    Register Reg = State.AllocateReg(ArgGPRs);
    LocVT = MVT::i32;
    if (!Reg) {
      unsigned StackOffset = State.AllocateStack(8, Align(8));
      State.addLoc(
          CCValAssign::getMem(ValNo, ValVT, StackOffset, LocVT, LocInfo));
      return false;
    }
    if (!State.AllocateReg(ArgGPRs))
      State.AllocateStack(4, Align(4));
    State.addLoc(CCValAssign::getReg(ValNo, ValVT, Reg, LocVT, LocInfo));
    return false;
  }

  // Split arguments might be passed indirectly, so keep track of the pending
  // values.
  if (ArgFlags.isSplit() || !PendingLocs.empty()) {
    LocVT = XLenVT;
    LocInfo = CCValAssign::Indirect;
    PendingLocs.push_back(
        CCValAssign::getPending(ValNo, ValVT, LocVT, LocInfo));
    PendingArgFlags.push_back(ArgFlags);
    if (!ArgFlags.isSplitEnd()) {
      return false;
    }
  }

  // If the split argument only had two elements, it should be passed directly
  // in registers or on the stack.
  if (ArgFlags.isSplitEnd() && PendingLocs.size() <= 2) {
    assert(PendingLocs.size() == 2 && "Unexpected PendingLocs.size()");
    // Apply the normal calling convention rules to the first half of the
    // split argument.
    CCValAssign VA = PendingLocs[0];
    ISD::ArgFlagsTy AF = PendingArgFlags[0];
    PendingLocs.clear();
    PendingArgFlags.clear();
    return CC_RISCVAssign2XLen(XLen, State, VA, AF, ValNo, ValVT, LocVT,
                               ArgFlags);
  }

  // Allocate to a register if possible, or else a stack slot.
  Register Reg;
  if (ValVT == MVT::f16 && !UseGPRForF16_F32)
    Reg = State.AllocateReg(ArgFPR16s);
  else if (ValVT == MVT::f32 && !UseGPRForF16_F32)
    Reg = State.AllocateReg(ArgFPR32s);
  else if (ValVT == MVT::f64 && !UseGPRForF64)
    Reg = State.AllocateReg(ArgFPR64s);
  else if (ValVT.isScalableVector()) {
    const TargetRegisterClass *RC = TLI->getRegClassFor(ValVT);
    if (RC->hasSuperClassEq(&RISCV::VRRegClass)) {
      if (FirstMaskArgument.hasValue() &&
          ValNo == FirstMaskArgument.getValue()) {
        Reg = RISCV::V0;
      } else {
        Reg = State.AllocateReg(ArgVRs);
      }
    } else if (RC->hasSuperClassEq(&RISCV::VRM2RegClass)) {
      Reg = State.AllocateReg(ArgVRM2s);
    } else if (RC->hasSuperClassEq(&RISCV::VRM4RegClass)) {
      Reg = State.AllocateReg(ArgVRM4s);
    } else if (RC->hasSuperClassEq(&RISCV::VRM8RegClass)) {
      Reg = State.AllocateReg(ArgVRM8s);
    } else {
      llvm_unreachable("Unhandled class register for ValueType");
    }
    if (!Reg) {
      LocInfo = CCValAssign::Indirect;
      // Try using a GPR to pass the address
      Reg = State.AllocateReg(ArgGPRs);
      LocVT = XLenVT;
    }
  } else
    Reg = State.AllocateReg(ArgGPRs);
  unsigned StackOffset =
      Reg ? 0 : State.AllocateStack(XLen / 8, Align(XLen / 8));

  // If we reach this point and PendingLocs is non-empty, we must be at the
  // end of a split argument that must be passed indirectly.
  if (!PendingLocs.empty()) {
    assert(ArgFlags.isSplitEnd() && "Expected ArgFlags.isSplitEnd()");
    assert(PendingLocs.size() > 2 && "Unexpected PendingLocs.size()");

    for (auto &It : PendingLocs) {
      if (Reg)
        It.convertToReg(Reg);
      else
        It.convertToMem(StackOffset);
      State.addLoc(It);
    }
    PendingLocs.clear();
    PendingArgFlags.clear();
    return false;
  }

<<<<<<< HEAD
  assert((!UseGPRForF32 || !UseGPRForF64 ||
          (TLI->getSubtarget().hasStdExtV() && ValVT.isScalableVector()) ||
          LocVT == XLenVT) &&
=======
  assert((!UseGPRForF16_F32 || !UseGPRForF64 || LocVT == XLenVT) &&
>>>>>>> 1c09946b
         "Expected an XLenVT at this stage");

  if (Reg) {
    State.addLoc(CCValAssign::getReg(ValNo, ValVT, Reg, LocVT, LocInfo));
    return false;
  }

  // When a floating-point value is passed on the stack, no bit-conversion is
  // needed.
  if (ValVT.isFloatingPoint()) {
    LocVT = ValVT;
    LocInfo = CCValAssign::Full;
  }
  State.addLoc(CCValAssign::getMem(ValNo, ValVT, StackOffset, LocVT, LocInfo));
  return false;
}

template <typename ArgTy>
static void PreAssignMask(const ArgTy &Args,
                          Optional<unsigned> &FirstMaskArgument,
                          CCState &CCInfo) {
  unsigned NumArgs = Args.size();
  for (unsigned i = 0; i != NumArgs; ++i) {
    MVT ArgVT = Args[i].VT;
    if (!ArgVT.isScalableVector() ||
        ArgVT.getVectorElementType().SimpleTy != MVT::i1)
      continue;

    FirstMaskArgument = i;
    CCInfo.AllocateReg(RISCV::V0);
    break;
  }
}

void RISCVTargetLowering::analyzeInputArgs(
    MachineFunction &MF, CCState &CCInfo,
    const SmallVectorImpl<ISD::InputArg> &Ins, bool IsRet) const {
  unsigned NumArgs = Ins.size();
  FunctionType *FType = MF.getFunction().getFunctionType();

  Optional<unsigned> FirstMaskArgument;
  if (Subtarget.hasStdExtV()) {
    PreAssignMask(Ins, FirstMaskArgument, CCInfo);
  }

  for (unsigned i = 0; i != NumArgs; ++i) {
    MVT ArgVT = Ins[i].VT;
    ISD::ArgFlagsTy ArgFlags = Ins[i].Flags;

    Type *ArgTy = nullptr;
    if (IsRet)
      ArgTy = FType->getReturnType();
    else if (Ins[i].isOrigArg())
      ArgTy = FType->getParamType(Ins[i].getOrigArgIndex());

    RISCVABI::ABI ABI = MF.getSubtarget<RISCVSubtarget>().getTargetABI();
    if (CC_RISCV(MF.getDataLayout(), ABI, i, ArgVT, ArgVT, CCValAssign::Full,
                 ArgFlags, CCInfo, /*IsFixed=*/true, IsRet, ArgTy, this,
                 FirstMaskArgument)) {
      LLVM_DEBUG(dbgs() << "InputArg #" << i << " has unhandled type "
                        << EVT(ArgVT).getEVTString() << '\n');
      llvm_unreachable(nullptr);
    }
  }
}

void RISCVTargetLowering::analyzeOutputArgs(
    MachineFunction &MF, CCState &CCInfo,
    const SmallVectorImpl<ISD::OutputArg> &Outs, bool IsRet,
    CallLoweringInfo *CLI) const {
  unsigned NumArgs = Outs.size();

  Optional<unsigned> FirstMaskArgument;
  if (Subtarget.hasStdExtV()) {
    PreAssignMask(Outs, FirstMaskArgument, CCInfo);
  }

  for (unsigned i = 0; i != NumArgs; i++) {
    MVT ArgVT = Outs[i].VT;
    ISD::ArgFlagsTy ArgFlags = Outs[i].Flags;
    Type *OrigTy = CLI ? CLI->getArgs()[Outs[i].OrigArgIndex].Ty : nullptr;

    RISCVABI::ABI ABI = MF.getSubtarget<RISCVSubtarget>().getTargetABI();
    if (CC_RISCV(MF.getDataLayout(), ABI, i, ArgVT, ArgVT, CCValAssign::Full,
                 ArgFlags, CCInfo, Outs[i].IsFixed, IsRet, OrigTy, this,
                 FirstMaskArgument)) {
      LLVM_DEBUG(dbgs() << "OutputArg #" << i << " has unhandled type "
                        << EVT(ArgVT).getEVTString() << "\n");
      llvm_unreachable(nullptr);
    }
  }
}

// Convert Val to a ValVT. Should not be called for CCValAssign::Indirect
// values.
static SDValue convertLocVTToValVT(SelectionDAG &DAG, SDValue Val,
                                   const CCValAssign &VA, const SDLoc &DL) {
  switch (VA.getLocInfo()) {
  default:
    llvm_unreachable("Unexpected CCValAssign::LocInfo");
  case CCValAssign::Full:
    break;
  case CCValAssign::BCvt:
    if (VA.getLocVT().isInteger() && VA.getValVT() == MVT::f16)
      Val = DAG.getNode(RISCVISD::FMV_H_X, DL, MVT::f16, Val);
    else if (VA.getLocVT() == MVT::i64 && VA.getValVT() == MVT::f32)
      Val = DAG.getNode(RISCVISD::FMV_W_X_RV64, DL, MVT::f32, Val);
    else
      Val = DAG.getNode(ISD::BITCAST, DL, VA.getValVT(), Val);
    break;
  }
  return Val;
}

// The caller is responsible for loading the full value if the argument is
// passed with CCValAssign::Indirect.
static SDValue unpackFromRegLoc(SelectionDAG &DAG, SDValue Chain,
                                const CCValAssign &VA, const SDLoc &DL,
                                const RISCVTargetLowering *TLI) {
  MachineFunction &MF = DAG.getMachineFunction();
  MachineRegisterInfo &RegInfo = MF.getRegInfo();
  EVT LocVT = VA.getLocVT();
  SDValue Val;
  const TargetRegisterClass *RC;

<<<<<<< HEAD
  if (LocVT.getSimpleVT().isScalableVector()) {
    RC = TLI->getRegClassFor(LocVT.getSimpleVT());
  } else {
    switch (LocVT.getSimpleVT().SimpleTy) {
    default:
      llvm_unreachable("Unexpected register type");
    case MVT::i32:
    case MVT::i64:
      RC = &RISCV::GPRRegClass;
      break;
    case MVT::f32:
      RC = &RISCV::FPR32RegClass;
      break;
    case MVT::f64:
      RC = &RISCV::FPR64RegClass;
      break;
    }
=======
  switch (LocVT.getSimpleVT().SimpleTy) {
  default:
    llvm_unreachable("Unexpected register type");
  case MVT::i32:
  case MVT::i64:
    RC = &RISCV::GPRRegClass;
    break;
  case MVT::f16:
    RC = &RISCV::FPR16RegClass;
    break;
  case MVT::f32:
    RC = &RISCV::FPR32RegClass;
    break;
  case MVT::f64:
    RC = &RISCV::FPR64RegClass;
    break;
>>>>>>> 1c09946b
  }

  Register VReg = RegInfo.createVirtualRegister(RC);
  RegInfo.addLiveIn(VA.getLocReg(), VReg);
  Val = DAG.getCopyFromReg(Chain, DL, VReg, LocVT);

  if (VA.getLocInfo() == CCValAssign::Indirect)
    return Val;

  return convertLocVTToValVT(DAG, Val, VA, DL);
}

static SDValue convertValVTToLocVT(SelectionDAG &DAG, SDValue Val,
                                   const CCValAssign &VA, const SDLoc &DL) {
  EVT LocVT = VA.getLocVT();

  switch (VA.getLocInfo()) {
  default:
    llvm_unreachable("Unexpected CCValAssign::LocInfo");
  case CCValAssign::Full:
    break;
  case CCValAssign::BCvt:
    if (VA.getLocVT().isInteger() && VA.getValVT() == MVT::f16)
      Val = DAG.getNode(RISCVISD::FMV_X_ANYEXTH, DL, VA.getLocVT(), Val);
    else if (VA.getLocVT() == MVT::i64 && VA.getValVT() == MVT::f32)
      Val = DAG.getNode(RISCVISD::FMV_X_ANYEXTW_RV64, DL, MVT::i64, Val);
    else
      Val = DAG.getNode(ISD::BITCAST, DL, LocVT, Val);
    break;
  }
  return Val;
}

// The caller is responsible for loading the full value if the argument is
// passed with CCValAssign::Indirect.
static SDValue unpackFromMemLoc(SelectionDAG &DAG, SDValue Chain,
                                const CCValAssign &VA, const SDLoc &DL) {
  MachineFunction &MF = DAG.getMachineFunction();
  MachineFrameInfo &MFI = MF.getFrameInfo();
  EVT LocVT = VA.getLocVT();
  EVT ValVT = VA.getValVT();
  EVT PtrVT = MVT::getIntegerVT(DAG.getDataLayout().getPointerSizeInBits(0));
  int FI = MFI.CreateFixedObject(ValVT.getSizeInBits().getKnownMinSize() / 8,
                                 VA.getLocMemOffset(), /*Immutable=*/true);
  SDValue FIN = DAG.getFrameIndex(FI, PtrVT);
  SDValue Val;

  ISD::LoadExtType ExtType;
  switch (VA.getLocInfo()) {
  default:
    llvm_unreachable("Unexpected CCValAssign::LocInfo");
  case CCValAssign::Indirect:
    if (ValVT.isScalableVector()) {
      // Indirect load of the vector value
      SDValue Ptr = DAG.getLoad(
          LocVT, DL, Chain, FIN,
          MachinePointerInfo::getFixedStack(DAG.getMachineFunction(), FI));
      return Ptr;
    }
    LLVM_FALLTHROUGH;
  case CCValAssign::Full:
  case CCValAssign::BCvt:
    ExtType = ISD::NON_EXTLOAD;
    break;
  }
  Val = DAG.getExtLoad(
      ExtType, DL, LocVT, Chain, FIN,
      MachinePointerInfo::getFixedStack(DAG.getMachineFunction(), FI), ValVT);
  return Val;
}

static SDValue unpackF64OnRV32DSoftABI(SelectionDAG &DAG, SDValue Chain,
                                       const CCValAssign &VA, const SDLoc &DL) {
  assert(VA.getLocVT() == MVT::i32 && VA.getValVT() == MVT::f64 &&
         "Unexpected VA");
  MachineFunction &MF = DAG.getMachineFunction();
  MachineFrameInfo &MFI = MF.getFrameInfo();
  MachineRegisterInfo &RegInfo = MF.getRegInfo();

  if (VA.isMemLoc()) {
    // f64 is passed on the stack.
    int FI = MFI.CreateFixedObject(8, VA.getLocMemOffset(), /*Immutable=*/true);
    SDValue FIN = DAG.getFrameIndex(FI, MVT::i32);
    return DAG.getLoad(MVT::f64, DL, Chain, FIN,
                       MachinePointerInfo::getFixedStack(MF, FI));
  }

  assert(VA.isRegLoc() && "Expected register VA assignment");

  Register LoVReg = RegInfo.createVirtualRegister(&RISCV::GPRRegClass);
  RegInfo.addLiveIn(VA.getLocReg(), LoVReg);
  SDValue Lo = DAG.getCopyFromReg(Chain, DL, LoVReg, MVT::i32);
  SDValue Hi;
  if (VA.getLocReg() == RISCV::X17) {
    // Second half of f64 is passed on the stack.
    int FI = MFI.CreateFixedObject(4, 0, /*Immutable=*/true);
    SDValue FIN = DAG.getFrameIndex(FI, MVT::i32);
    Hi = DAG.getLoad(MVT::i32, DL, Chain, FIN,
                     MachinePointerInfo::getFixedStack(MF, FI));
  } else {
    // Second half of f64 is passed in another GPR.
    Register HiVReg = RegInfo.createVirtualRegister(&RISCV::GPRRegClass);
    RegInfo.addLiveIn(VA.getLocReg() + 1, HiVReg);
    Hi = DAG.getCopyFromReg(Chain, DL, HiVReg, MVT::i32);
  }
  return DAG.getNode(RISCVISD::BuildPairF64, DL, MVT::f64, Lo, Hi);
}

// FastCC has less than 1% performance improvement for some particular
// benchmark. But theoretically, it may has benenfit for some cases.
static bool CC_RISCV_FastCC(unsigned ValNo, MVT ValVT, MVT LocVT,
                            CCValAssign::LocInfo LocInfo,
                            ISD::ArgFlagsTy ArgFlags, CCState &State) {

  if (LocVT == MVT::i32 || LocVT == MVT::i64) {
    // X5 and X6 might be used for save-restore libcall.
    static const MCPhysReg GPRList[] = {
        RISCV::X10, RISCV::X11, RISCV::X12, RISCV::X13, RISCV::X14,
        RISCV::X15, RISCV::X16, RISCV::X17, RISCV::X7,  RISCV::X28,
        RISCV::X29, RISCV::X30, RISCV::X31};
    if (unsigned Reg = State.AllocateReg(GPRList)) {
      State.addLoc(CCValAssign::getReg(ValNo, ValVT, Reg, LocVT, LocInfo));
      return false;
    }
  }

  if (LocVT == MVT::f16) {
    static const MCPhysReg FPR16List[] = {
        RISCV::F10_H, RISCV::F11_H, RISCV::F12_H, RISCV::F13_H, RISCV::F14_H,
        RISCV::F15_H, RISCV::F16_H, RISCV::F17_H, RISCV::F0_H,  RISCV::F1_H,
        RISCV::F2_H,  RISCV::F3_H,  RISCV::F4_H,  RISCV::F5_H,  RISCV::F6_H,
        RISCV::F7_H,  RISCV::F28_H, RISCV::F29_H, RISCV::F30_H, RISCV::F31_H};
    if (unsigned Reg = State.AllocateReg(FPR16List)) {
      State.addLoc(CCValAssign::getReg(ValNo, ValVT, Reg, LocVT, LocInfo));
      return false;
    }
  }

  if (LocVT == MVT::f32) {
    static const MCPhysReg FPR32List[] = {
        RISCV::F10_F, RISCV::F11_F, RISCV::F12_F, RISCV::F13_F, RISCV::F14_F,
        RISCV::F15_F, RISCV::F16_F, RISCV::F17_F, RISCV::F0_F,  RISCV::F1_F,
        RISCV::F2_F,  RISCV::F3_F,  RISCV::F4_F,  RISCV::F5_F,  RISCV::F6_F,
        RISCV::F7_F,  RISCV::F28_F, RISCV::F29_F, RISCV::F30_F, RISCV::F31_F};
    if (unsigned Reg = State.AllocateReg(FPR32List)) {
      State.addLoc(CCValAssign::getReg(ValNo, ValVT, Reg, LocVT, LocInfo));
      return false;
    }
  }

  if (LocVT == MVT::f64) {
    static const MCPhysReg FPR64List[] = {
        RISCV::F10_D, RISCV::F11_D, RISCV::F12_D, RISCV::F13_D, RISCV::F14_D,
        RISCV::F15_D, RISCV::F16_D, RISCV::F17_D, RISCV::F0_D,  RISCV::F1_D,
        RISCV::F2_D,  RISCV::F3_D,  RISCV::F4_D,  RISCV::F5_D,  RISCV::F6_D,
        RISCV::F7_D,  RISCV::F28_D, RISCV::F29_D, RISCV::F30_D, RISCV::F31_D};
    if (unsigned Reg = State.AllocateReg(FPR64List)) {
      State.addLoc(CCValAssign::getReg(ValNo, ValVT, Reg, LocVT, LocInfo));
      return false;
    }
  }

  if (LocVT == MVT::i32 || LocVT == MVT::f32) {
    unsigned Offset4 = State.AllocateStack(4, Align(4));
    State.addLoc(CCValAssign::getMem(ValNo, ValVT, Offset4, LocVT, LocInfo));
    return false;
  }

  if (LocVT == MVT::i64 || LocVT == MVT::f64) {
    unsigned Offset5 = State.AllocateStack(8, Align(8));
    State.addLoc(CCValAssign::getMem(ValNo, ValVT, Offset5, LocVT, LocInfo));
    return false;
  }

  return true; // CC didn't match.
}

static bool CC_RISCV_GHC(unsigned ValNo, MVT ValVT, MVT LocVT,
                         CCValAssign::LocInfo LocInfo,
                         ISD::ArgFlagsTy ArgFlags, CCState &State) {

  if (LocVT == MVT::i32 || LocVT == MVT::i64) {
    // Pass in STG registers: Base, Sp, Hp, R1, R2, R3, R4, R5, R6, R7, SpLim
    //                        s1    s2  s3  s4  s5  s6  s7  s8  s9  s10 s11
    static const MCPhysReg GPRList[] = {
        RISCV::X9, RISCV::X18, RISCV::X19, RISCV::X20, RISCV::X21, RISCV::X22,
        RISCV::X23, RISCV::X24, RISCV::X25, RISCV::X26, RISCV::X27};
    if (unsigned Reg = State.AllocateReg(GPRList)) {
      State.addLoc(CCValAssign::getReg(ValNo, ValVT, Reg, LocVT, LocInfo));
      return false;
    }
  }

  if (LocVT == MVT::f32) {
    // Pass in STG registers: F1, ..., F6
    //                        fs0 ... fs5
    static const MCPhysReg FPR32List[] = {RISCV::F8_F, RISCV::F9_F,
                                          RISCV::F18_F, RISCV::F19_F,
                                          RISCV::F20_F, RISCV::F21_F};
    if (unsigned Reg = State.AllocateReg(FPR32List)) {
      State.addLoc(CCValAssign::getReg(ValNo, ValVT, Reg, LocVT, LocInfo));
      return false;
    }
  }

  if (LocVT == MVT::f64) {
    // Pass in STG registers: D1, ..., D6
    //                        fs6 ... fs11
    static const MCPhysReg FPR64List[] = {RISCV::F22_D, RISCV::F23_D,
                                          RISCV::F24_D, RISCV::F25_D,
                                          RISCV::F26_D, RISCV::F27_D};
    if (unsigned Reg = State.AllocateReg(FPR64List)) {
      State.addLoc(CCValAssign::getReg(ValNo, ValVT, Reg, LocVT, LocInfo));
      return false;
    }
  }

  report_fatal_error("No registers left in GHC calling convention");
  return true;
}

// Transform physical registers into virtual registers.
SDValue RISCVTargetLowering::LowerFormalArguments(
    SDValue Chain, CallingConv::ID CallConv, bool IsVarArg,
    const SmallVectorImpl<ISD::InputArg> &Ins, const SDLoc &DL,
    SelectionDAG &DAG, SmallVectorImpl<SDValue> &InVals) const {

  MachineFunction &MF = DAG.getMachineFunction();

  switch (CallConv) {
  default:
    report_fatal_error("Unsupported calling convention");
  case CallingConv::C:
  case CallingConv::Fast:
    break;
  case CallingConv::GHC:
    if (!MF.getSubtarget().getFeatureBits()[RISCV::FeatureStdExtF] ||
        !MF.getSubtarget().getFeatureBits()[RISCV::FeatureStdExtD])
      report_fatal_error(
        "GHC calling convention requires the F and D instruction set extensions");
  }

  const Function &Func = MF.getFunction();
  if (Func.hasFnAttribute("interrupt")) {
    if (!Func.arg_empty())
      report_fatal_error(
        "Functions with the interrupt attribute cannot have arguments!");

    StringRef Kind =
      MF.getFunction().getFnAttribute("interrupt").getValueAsString();

    if (!(Kind == "user" || Kind == "supervisor" || Kind == "machine"))
      report_fatal_error(
        "Function interrupt attribute argument not supported!");
  }

  EVT PtrVT = getPointerTy(DAG.getDataLayout());
  MVT XLenVT = Subtarget.getXLenVT();
  unsigned XLenInBytes = Subtarget.getXLen() / 8;
  // Used with vargs to acumulate store chains.
  std::vector<SDValue> OutChains;

  // Assign locations to all of the incoming arguments.
  SmallVector<CCValAssign, 16> ArgLocs;
  CCState CCInfo(CallConv, IsVarArg, MF, ArgLocs, *DAG.getContext());

  // We do not want to use fastcc when returning scalable vectors because
  // we want to have the CC for them in a single place in the code for now.
  bool HasInsScalableVectors =
      std::any_of(Ins.begin(), Ins.end(),
                  [](ISD::InputArg In) { return In.VT.isScalableVector(); });

  if (CallConv == CallingConv::Fast && !HasInsScalableVectors)
    CCInfo.AnalyzeFormalArguments(Ins, CC_RISCV_FastCC);
  else if (CallConv == CallingConv::GHC)
    CCInfo.AnalyzeFormalArguments(Ins, CC_RISCV_GHC);
  else
    analyzeInputArgs(MF, CCInfo, Ins, /*IsRet=*/false);

  for (unsigned i = 0, e = ArgLocs.size(); i != e; ++i) {
    CCValAssign &VA = ArgLocs[i];
    SDValue ArgValue;
    // Passing f64 on RV32D with a soft float ABI must be handled as a special
    // case.
    if (VA.getLocVT() == MVT::i32 && VA.getValVT() == MVT::f64)
      ArgValue = unpackF64OnRV32DSoftABI(DAG, Chain, VA, DL);
    else if (VA.isRegLoc())
      ArgValue = unpackFromRegLoc(DAG, Chain, VA, DL, this);
    else
      ArgValue = unpackFromMemLoc(DAG, Chain, VA, DL);

    if (VA.getLocInfo() == CCValAssign::Indirect) {
      // If the original argument was split and passed by reference (e.g. i128
      // on RV32), we need to load all parts of it here (using the same
      // address).
      InVals.push_back(DAG.getLoad(VA.getValVT(), DL, Chain, ArgValue,
                                   MachinePointerInfo()));
      unsigned ArgIndex = Ins[i].OrigArgIndex;
      assert(Ins[i].PartOffset == 0);
      while (i + 1 != e && Ins[i + 1].OrigArgIndex == ArgIndex) {
        CCValAssign &PartVA = ArgLocs[i + 1];
        unsigned PartOffset = Ins[i + 1].PartOffset;
        SDValue Address = DAG.getNode(ISD::ADD, DL, PtrVT, ArgValue,
                                      DAG.getIntPtrConstant(PartOffset, DL));
        InVals.push_back(DAG.getLoad(PartVA.getValVT(), DL, Chain, Address,
                                     MachinePointerInfo()));
        ++i;
      }
      continue;
    }
    InVals.push_back(ArgValue);
  }

  if (IsVarArg) {
    ArrayRef<MCPhysReg> ArgRegs = makeArrayRef(ArgGPRs);
    unsigned Idx = CCInfo.getFirstUnallocated(ArgRegs);
    const TargetRegisterClass *RC = &RISCV::GPRRegClass;
    MachineFrameInfo &MFI = MF.getFrameInfo();
    MachineRegisterInfo &RegInfo = MF.getRegInfo();
    RISCVMachineFunctionInfo *RVFI = MF.getInfo<RISCVMachineFunctionInfo>();

    // Offset of the first variable argument from stack pointer, and size of
    // the vararg save area. For now, the varargs save area is either zero or
    // large enough to hold a0-a7.
    int VaArgOffset, VarArgsSaveSize;

    // If all registers are allocated, then all varargs must be passed on the
    // stack and we don't need to save any argregs.
    if (ArgRegs.size() == Idx) {
      VaArgOffset = CCInfo.getNextStackOffset();
      VarArgsSaveSize = 0;
    } else {
      VarArgsSaveSize = XLenInBytes * (ArgRegs.size() - Idx);
      VaArgOffset = -VarArgsSaveSize;
    }

    // Record the frame index of the first variable argument
    // which is a value necessary to VASTART.
    int FI = MFI.CreateFixedObject(XLenInBytes, VaArgOffset, true);
    RVFI->setVarArgsFrameIndex(FI);

    // If saving an odd number of registers then create an extra stack slot to
    // ensure that the frame pointer is 2*XLEN-aligned, which in turn ensures
    // offsets to even-numbered registered remain 2*XLEN-aligned.
    if (Idx % 2) {
      MFI.CreateFixedObject(XLenInBytes, VaArgOffset - (int)XLenInBytes, true);
      VarArgsSaveSize += XLenInBytes;
    }

    // Copy the integer registers that may have been used for passing varargs
    // to the vararg save area.
    for (unsigned I = Idx; I < ArgRegs.size();
         ++I, VaArgOffset += XLenInBytes) {
      const Register Reg = RegInfo.createVirtualRegister(RC);
      RegInfo.addLiveIn(ArgRegs[I], Reg);
      SDValue ArgValue = DAG.getCopyFromReg(Chain, DL, Reg, XLenVT);
      FI = MFI.CreateFixedObject(XLenInBytes, VaArgOffset, true);
      SDValue PtrOff = DAG.getFrameIndex(FI, getPointerTy(DAG.getDataLayout()));
      SDValue Store = DAG.getStore(Chain, DL, ArgValue, PtrOff,
                                   MachinePointerInfo::getFixedStack(MF, FI));
      cast<StoreSDNode>(Store.getNode())
          ->getMemOperand()
          ->setValue((Value *)nullptr);
      OutChains.push_back(Store);
    }
    RVFI->setVarArgsSaveSize(VarArgsSaveSize);
  }

  // All stores are grouped in one node to allow the matching between
  // the size of Ins and InVals. This only happens for vararg functions.
  if (!OutChains.empty()) {
    OutChains.push_back(Chain);
    Chain = DAG.getNode(ISD::TokenFactor, DL, MVT::Other, OutChains);
  }

  return Chain;
}

/// isEligibleForTailCallOptimization - Check whether the call is eligible
/// for tail call optimization.
/// Note: This is modelled after ARM's IsEligibleForTailCallOptimization.
bool RISCVTargetLowering::isEligibleForTailCallOptimization(
    CCState &CCInfo, CallLoweringInfo &CLI, MachineFunction &MF,
    const SmallVector<CCValAssign, 16> &ArgLocs) const {

  auto &Callee = CLI.Callee;
  auto CalleeCC = CLI.CallConv;
  auto &Outs = CLI.Outs;
  auto &Caller = MF.getFunction();
  auto CallerCC = Caller.getCallingConv();

  // Exception-handling functions need a special set of instructions to
  // indicate a return to the hardware. Tail-calling another function would
  // probably break this.
  // TODO: The "interrupt" attribute isn't currently defined by RISC-V. This
  // should be expanded as new function attributes are introduced.
  if (Caller.hasFnAttribute("interrupt"))
    return false;

  // Do not tail call opt if the stack is used to pass parameters.
  if (CCInfo.getNextStackOffset() != 0)
    return false;

  // Do not tail call opt if any parameters need to be passed indirectly.
  // Since long doubles (fp128) and i128 are larger than 2*XLEN, they are
  // passed indirectly. So the address of the value will be passed in a
  // register, or if not available, then the address is put on the stack. In
  // order to pass indirectly, space on the stack often needs to be allocated
  // in order to store the value. In this case the CCInfo.getNextStackOffset()
  // != 0 check is not enough and we need to check if any CCValAssign ArgsLocs
  // are passed CCValAssign::Indirect.
  for (auto &VA : ArgLocs)
    if (VA.getLocInfo() == CCValAssign::Indirect)
      return false;

  // Do not tail call opt if either caller or callee uses struct return
  // semantics.
  auto IsCallerStructRet = Caller.hasStructRetAttr();
  auto IsCalleeStructRet = Outs.empty() ? false : Outs[0].Flags.isSRet();
  if (IsCallerStructRet || IsCalleeStructRet)
    return false;

  // Externally-defined functions with weak linkage should not be
  // tail-called. The behaviour of branch instructions in this situation (as
  // used for tail calls) is implementation-defined, so we cannot rely on the
  // linker replacing the tail call with a return.
  if (GlobalAddressSDNode *G = dyn_cast<GlobalAddressSDNode>(Callee)) {
    const GlobalValue *GV = G->getGlobal();
    if (GV->hasExternalWeakLinkage())
      return false;
  }

  // The callee has to preserve all registers the caller needs to preserve.
  const RISCVRegisterInfo *TRI = Subtarget.getRegisterInfo();
  const uint32_t *CallerPreserved = TRI->getCallPreservedMask(MF, CallerCC);
  if (CalleeCC != CallerCC) {
    const uint32_t *CalleePreserved = TRI->getCallPreservedMask(MF, CalleeCC);
    if (!TRI->regmaskSubsetEqual(CallerPreserved, CalleePreserved))
      return false;
  }

  // Byval parameters hand the function a pointer directly into the stack area
  // we want to reuse during a tail call. Working around this *is* possible
  // but less efficient and uglier in LowerCall.
  for (auto &Arg : Outs)
    if (Arg.Flags.isByVal())
      return false;

  return true;
}

// Lower a call to a callseq_start + CALL + callseq_end chain, and add input
// and output parameter nodes.
SDValue RISCVTargetLowering::LowerCall(CallLoweringInfo &CLI,
                                       SmallVectorImpl<SDValue> &InVals) const {
  SelectionDAG &DAG = CLI.DAG;
  SDLoc &DL = CLI.DL;
  SmallVectorImpl<ISD::OutputArg> &Outs = CLI.Outs;
  SmallVectorImpl<SDValue> &OutVals = CLI.OutVals;
  SmallVectorImpl<ISD::InputArg> &Ins = CLI.Ins;
  SDValue Chain = CLI.Chain;
  SDValue Callee = CLI.Callee;
  bool &IsTailCall = CLI.IsTailCall;
  CallingConv::ID CallConv = CLI.CallConv;
  bool IsVarArg = CLI.IsVarArg;
  EVT PtrVT = getPointerTy(DAG.getDataLayout());
  MVT XLenVT = Subtarget.getXLenVT();

  MachineFunction &MF = DAG.getMachineFunction();

  // Analyze the operands of the call, assigning locations to each operand.
  SmallVector<CCValAssign, 16> ArgLocs;
  CCState ArgCCInfo(CallConv, IsVarArg, MF, ArgLocs, *DAG.getContext());

  // We do not want to use fastcc when returning scalable vectors because
  // we want to have the CC for them in a single place in the code for now.
  bool ReturningScalableVectors =
      std::any_of(Outs.begin(), Outs.end(),
                  [](ISD::OutputArg Out) { return Out.VT.isScalableVector(); });

  if (CallConv == CallingConv::Fast && !ReturningScalableVectors)
    ArgCCInfo.AnalyzeCallOperands(Outs, CC_RISCV_FastCC);
  else if (CallConv == CallingConv::GHC)
    ArgCCInfo.AnalyzeCallOperands(Outs, CC_RISCV_GHC);
  else
    analyzeOutputArgs(MF, ArgCCInfo, Outs, /*IsRet=*/false, &CLI);

  // Check if it's really possible to do a tail call.
  if (IsTailCall)
    IsTailCall = isEligibleForTailCallOptimization(ArgCCInfo, CLI, MF, ArgLocs);

  if (IsTailCall)
    ++NumTailCalls;
  else if (CLI.CB && CLI.CB->isMustTailCall())
    report_fatal_error("failed to perform tail call elimination on a call "
                       "site marked musttail");

  // Get a count of how many bytes are to be pushed on the stack.
  unsigned NumBytes = ArgCCInfo.getNextStackOffset();

  // Create local copies for byval args
  SmallVector<SDValue, 8> ByValArgs;
  for (unsigned i = 0, e = Outs.size(); i != e; ++i) {
    ISD::ArgFlagsTy Flags = Outs[i].Flags;
    if (!Flags.isByVal())
      continue;

    SDValue Arg = OutVals[i];
    unsigned Size = Flags.getByValSize();
    Align Alignment = Flags.getNonZeroByValAlign();

    int FI =
        MF.getFrameInfo().CreateStackObject(Size, Alignment, /*isSS=*/false);
    SDValue FIPtr = DAG.getFrameIndex(FI, getPointerTy(DAG.getDataLayout()));
    SDValue SizeNode = DAG.getConstant(Size, DL, XLenVT);

    Chain = DAG.getMemcpy(Chain, DL, FIPtr, Arg, SizeNode, Alignment,
                          /*IsVolatile=*/false,
                          /*AlwaysInline=*/false, IsTailCall,
                          MachinePointerInfo(), MachinePointerInfo());
    ByValArgs.push_back(FIPtr);
  }

  if (!IsTailCall)
    Chain = DAG.getCALLSEQ_START(Chain, NumBytes, 0, CLI.DL);

  // Copy argument values to their designated locations.
  SmallVector<std::pair<Register, SDValue>, 8> RegsToPass;
  SmallVector<SDValue, 8> MemOpChains;
  SDValue StackPtr;
  for (unsigned i = 0, j = 0, e = ArgLocs.size(); i != e; ++i) {
    CCValAssign &VA = ArgLocs[i];
    SDValue ArgValue = OutVals[i];
    ISD::ArgFlagsTy Flags = Outs[i].Flags;

    // Handle passing f64 on RV32D with a soft float or hard float single ABI as
    // a special case.
    bool IsF64OnRV32DSoftABI =
        VA.getLocVT() == MVT::i32 && VA.getValVT() == MVT::f64;
    if (IsF64OnRV32DSoftABI && VA.isRegLoc()) {
      SDValue SplitF64 = DAG.getNode(
          RISCVISD::SplitF64, DL, DAG.getVTList(MVT::i32, MVT::i32), ArgValue);
      SDValue Lo = SplitF64.getValue(0);
      SDValue Hi = SplitF64.getValue(1);

      Register RegLo = VA.getLocReg();
      RegsToPass.push_back(std::make_pair(RegLo, Lo));

      if (RegLo == RISCV::X17) {
        // Second half of f64 is passed on the stack.
        // Work out the address of the stack slot.
        if (!StackPtr.getNode())
          StackPtr = DAG.getCopyFromReg(Chain, DL, RISCV::X2, PtrVT);
        // Emit the store.
        MemOpChains.push_back(
            DAG.getStore(Chain, DL, Hi, StackPtr, MachinePointerInfo()));
      } else {
        // Second half of f64 is passed in another GPR.
        assert(RegLo < RISCV::X31 && "Invalid register pair");
        Register RegHigh = RegLo + 1;
        RegsToPass.push_back(std::make_pair(RegHigh, Hi));
      }
      continue;
    }

    // IsF64OnRV32DSoftABI && VA.isMemLoc() is handled below in the same way
    // as any other MemLoc.

    // Promote the value if needed.
    // For now, only handle fully promoted and indirect arguments.
    if (VA.getLocInfo() == CCValAssign::Indirect) {
      if (VA.getValVT().isScalableVector()) {
        // Create a stack slot for the EPI register.
        SDValue SpillSlot = DAG.CreateStackTemporary(Outs[i].ArgVT);
        int FI = cast<FrameIndexSDNode>(SpillSlot)->getIndex();

        RISCVMachineFunctionInfo *RVFI = MF.getInfo<RISCVMachineFunctionInfo>();
        // Let know FrameLowering that we're spilling vector registers.
        RVFI->setHasSpilledVR();
        // Mark this spill as a vector spill.
        MF.getFrameInfo().setStackID(FI, TargetStackID::EPIVector);

        // We load an XLenVT from the spill slot because RISCVFrameLowering.cpp
        // will replace this slot from a vector type to an XLenVT.
        SDValue Ptr = DAG.getLoad(XLenVT, DL, Chain, SpillSlot,
                                  MachinePointerInfo::getFixedStack(MF, FI));

        MemOpChains.push_back(
            DAG.getStore(Chain, DL, ArgValue, Ptr, MachinePointerInfo()));
        ArgValue = Ptr;
      } else {
        // Store the argument in a stack slot and pass its address.
        SDValue SpillSlot = DAG.CreateStackTemporary(Outs[i].ArgVT);
        int FI = cast<FrameIndexSDNode>(SpillSlot)->getIndex();
        MemOpChains.push_back(
            DAG.getStore(Chain, DL, ArgValue, SpillSlot,
                         MachinePointerInfo::getFixedStack(MF, FI)));
        // If the original argument was split (e.g. i128), we need
        // to store all parts of it here (and pass just one address).
        unsigned ArgIndex = Outs[i].OrigArgIndex;
        assert(Outs[i].PartOffset == 0);
        while (i + 1 != e && Outs[i + 1].OrigArgIndex == ArgIndex) {
          SDValue PartValue = OutVals[i + 1];
          unsigned PartOffset = Outs[i + 1].PartOffset;
          SDValue Address = DAG.getNode(ISD::ADD, DL, PtrVT, SpillSlot,
                                        DAG.getIntPtrConstant(PartOffset, DL));
          MemOpChains.push_back(
              DAG.getStore(Chain, DL, PartValue, Address,
                           MachinePointerInfo::getFixedStack(MF, FI)));
          ++i;
        }
        ArgValue = SpillSlot;
      }
    } else {
      ArgValue = convertValVTToLocVT(DAG, ArgValue, VA, DL);
    }

    // Use local copy if it is a byval arg.
    if (Flags.isByVal())
      ArgValue = ByValArgs[j++];

    if (VA.isRegLoc()) {
      // Queue up the argument copies and emit them at the end.
      RegsToPass.push_back(std::make_pair(VA.getLocReg(), ArgValue));
    } else {
      assert(VA.isMemLoc() && "Argument not register or memory");
      assert(!IsTailCall && "Tail call not allowed if stack is used "
                            "for passing parameters");

      // Work out the address of the stack slot.
      if (!StackPtr.getNode())
        StackPtr = DAG.getCopyFromReg(Chain, DL, RISCV::X2, PtrVT);
      SDValue Address =
          DAG.getNode(ISD::ADD, DL, PtrVT, StackPtr,
                      DAG.getIntPtrConstant(VA.getLocMemOffset(), DL));

      // Emit the store.
      MemOpChains.push_back(
          DAG.getStore(Chain, DL, ArgValue, Address, MachinePointerInfo()));
    }
  }

  // Join the stores, which are independent of one another.
  if (!MemOpChains.empty())
    Chain = DAG.getNode(ISD::TokenFactor, DL, MVT::Other, MemOpChains);

  SDValue Glue;

  // Build a sequence of copy-to-reg nodes, chained and glued together.
  for (auto &Reg : RegsToPass) {
    Chain = DAG.getCopyToReg(Chain, DL, Reg.first, Reg.second, Glue);
    Glue = Chain.getValue(1);
  }

  // Validate that none of the argument registers have been marked as
  // reserved, if so report an error. Do the same for the return address if this
  // is not a tailcall.
  validateCCReservedRegs(RegsToPass, MF);
  if (!IsTailCall &&
      MF.getSubtarget<RISCVSubtarget>().isRegisterReservedByUser(RISCV::X1))
    MF.getFunction().getContext().diagnose(DiagnosticInfoUnsupported{
        MF.getFunction(),
        "Return address register required, but has been reserved."});

  // If the callee is a GlobalAddress/ExternalSymbol node, turn it into a
  // TargetGlobalAddress/TargetExternalSymbol node so that legalize won't
  // split it and then direct call can be matched by PseudoCALL.
  if (GlobalAddressSDNode *S = dyn_cast<GlobalAddressSDNode>(Callee)) {
    const GlobalValue *GV = S->getGlobal();

    unsigned OpFlags = RISCVII::MO_CALL;
    if (!getTargetMachine().shouldAssumeDSOLocal(*GV->getParent(), GV))
      OpFlags = RISCVII::MO_PLT;

    Callee = DAG.getTargetGlobalAddress(GV, DL, PtrVT, 0, OpFlags);
  } else if (ExternalSymbolSDNode *S = dyn_cast<ExternalSymbolSDNode>(Callee)) {
    unsigned OpFlags = RISCVII::MO_CALL;

    if (!getTargetMachine().shouldAssumeDSOLocal(*MF.getFunction().getParent(),
                                                 nullptr))
      OpFlags = RISCVII::MO_PLT;

    Callee = DAG.getTargetExternalSymbol(S->getSymbol(), PtrVT, OpFlags);
  }

  // The first call operand is the chain and the second is the target address.
  SmallVector<SDValue, 8> Ops;
  Ops.push_back(Chain);
  Ops.push_back(Callee);

  // Add argument registers to the end of the list so that they are
  // known live into the call.
  for (auto &Reg : RegsToPass)
    Ops.push_back(DAG.getRegister(Reg.first, Reg.second.getValueType()));

  if (!IsTailCall) {
    // Add a register mask operand representing the call-preserved registers.
    const TargetRegisterInfo *TRI = Subtarget.getRegisterInfo();
    const uint32_t *Mask = TRI->getCallPreservedMask(MF, CallConv);
    assert(Mask && "Missing call preserved mask for calling convention");
    Ops.push_back(DAG.getRegisterMask(Mask));
  }

  // Glue the call to the argument copies, if any.
  if (Glue.getNode())
    Ops.push_back(Glue);

  // Emit the call.
  SDVTList NodeTys = DAG.getVTList(MVT::Other, MVT::Glue);

  if (IsTailCall) {
    MF.getFrameInfo().setHasTailCall();
    return DAG.getNode(RISCVISD::TAIL, DL, NodeTys, Ops);
  }

  Chain = DAG.getNode(RISCVISD::CALL, DL, NodeTys, Ops);
  DAG.addNoMergeSiteInfo(Chain.getNode(), CLI.NoMerge);
  Glue = Chain.getValue(1);

  // Mark the end of the call, which is glued to the call itself.
  Chain = DAG.getCALLSEQ_END(Chain,
                             DAG.getConstant(NumBytes, DL, PtrVT, true),
                             DAG.getConstant(0, DL, PtrVT, true),
                             Glue, DL);
  Glue = Chain.getValue(1);

  // Assign locations to each value returned by this call.
  SmallVector<CCValAssign, 16> RVLocs;
  CCState RetCCInfo(CallConv, IsVarArg, MF, RVLocs, *DAG.getContext());
  analyzeInputArgs(MF, RetCCInfo, Ins, /*IsRet=*/true);

  // Copy all of the result registers out of their specified physreg.
  for (auto &VA : RVLocs) {
    // Copy the value out
    SDValue RetValue =
        DAG.getCopyFromReg(Chain, DL, VA.getLocReg(), VA.getLocVT(), Glue);
    // Glue the RetValue to the end of the call sequence
    Chain = RetValue.getValue(1);
    Glue = RetValue.getValue(2);

    if (VA.getLocVT() == MVT::i32 && VA.getValVT() == MVT::f64) {
      assert(VA.getLocReg() == ArgGPRs[0] && "Unexpected reg assignment");
      SDValue RetValue2 =
          DAG.getCopyFromReg(Chain, DL, ArgGPRs[1], MVT::i32, Glue);
      Chain = RetValue2.getValue(1);
      Glue = RetValue2.getValue(2);
      RetValue = DAG.getNode(RISCVISD::BuildPairF64, DL, MVT::f64, RetValue,
                             RetValue2);
    }

    RetValue = convertLocVTToValVT(DAG, RetValue, VA, DL);

    InVals.push_back(RetValue);
  }

  return Chain;
}

bool RISCVTargetLowering::CanLowerReturn(
    CallingConv::ID CallConv, MachineFunction &MF, bool IsVarArg,
    const SmallVectorImpl<ISD::OutputArg> &Outs, LLVMContext &Context) const {
  SmallVector<CCValAssign, 16> RVLocs;
  CCState CCInfo(CallConv, IsVarArg, MF, RVLocs, Context);

  Optional<unsigned> FirstMaskArgument;
  if (Subtarget.hasStdExtV()) {
    PreAssignMask(Outs, FirstMaskArgument, CCInfo);
  }

  for (unsigned i = 0, e = Outs.size(); i != e; ++i) {
    MVT VT = Outs[i].VT;
    ISD::ArgFlagsTy ArgFlags = Outs[i].Flags;
    RISCVABI::ABI ABI = MF.getSubtarget<RISCVSubtarget>().getTargetABI();
    if (CC_RISCV(MF.getDataLayout(), ABI, i, VT, VT, CCValAssign::Full,
                 ArgFlags, CCInfo, /*IsFixed=*/true, /*IsRet=*/true, nullptr,
                 this, FirstMaskArgument))
      return false;
  }
  return true;
}

SDValue
RISCVTargetLowering::LowerReturn(SDValue Chain, CallingConv::ID CallConv,
                                 bool IsVarArg,
                                 const SmallVectorImpl<ISD::OutputArg> &Outs,
                                 const SmallVectorImpl<SDValue> &OutVals,
                                 const SDLoc &DL, SelectionDAG &DAG) const {
  const MachineFunction &MF = DAG.getMachineFunction();
  const RISCVSubtarget &STI = MF.getSubtarget<RISCVSubtarget>();

  // Stores the assignment of the return value to a location.
  SmallVector<CCValAssign, 16> RVLocs;

  // Info about the registers and stack slot.
  CCState CCInfo(CallConv, IsVarArg, DAG.getMachineFunction(), RVLocs,
                 *DAG.getContext());

  analyzeOutputArgs(DAG.getMachineFunction(), CCInfo, Outs, /*IsRet=*/true,
                    nullptr);

  if (CallConv == CallingConv::GHC && !RVLocs.empty())
    report_fatal_error("GHC functions return void only");

  SDValue Glue;
  SmallVector<SDValue, 4> RetOps(1, Chain);

  // Copy the result values into the output registers.
  for (unsigned i = 0, e = RVLocs.size(); i < e; ++i) {
    SDValue Val = OutVals[i];
    CCValAssign &VA = RVLocs[i];
    assert(VA.isRegLoc() && "Can only return in registers!");

    if (VA.getLocVT() == MVT::i32 && VA.getValVT() == MVT::f64) {
      // Handle returning f64 on RV32D with a soft float ABI.
      assert(VA.isRegLoc() && "Expected return via registers");
      SDValue SplitF64 = DAG.getNode(RISCVISD::SplitF64, DL,
                                     DAG.getVTList(MVT::i32, MVT::i32), Val);
      SDValue Lo = SplitF64.getValue(0);
      SDValue Hi = SplitF64.getValue(1);
      Register RegLo = VA.getLocReg();
      assert(RegLo < RISCV::X31 && "Invalid register pair");
      Register RegHi = RegLo + 1;

      if (STI.isRegisterReservedByUser(RegLo) ||
          STI.isRegisterReservedByUser(RegHi))
        MF.getFunction().getContext().diagnose(DiagnosticInfoUnsupported{
            MF.getFunction(),
            "Return value register required, but has been reserved."});

      Chain = DAG.getCopyToReg(Chain, DL, RegLo, Lo, Glue);
      Glue = Chain.getValue(1);
      RetOps.push_back(DAG.getRegister(RegLo, MVT::i32));
      Chain = DAG.getCopyToReg(Chain, DL, RegHi, Hi, Glue);
      Glue = Chain.getValue(1);
      RetOps.push_back(DAG.getRegister(RegHi, MVT::i32));
    } else {
      // Handle a 'normal' return.
      Val = convertValVTToLocVT(DAG, Val, VA, DL);
      Chain = DAG.getCopyToReg(Chain, DL, VA.getLocReg(), Val, Glue);

      if (STI.isRegisterReservedByUser(VA.getLocReg()))
        MF.getFunction().getContext().diagnose(DiagnosticInfoUnsupported{
            MF.getFunction(),
            "Return value register required, but has been reserved."});

      // Guarantee that all emitted copies are stuck together.
      Glue = Chain.getValue(1);
      RetOps.push_back(DAG.getRegister(VA.getLocReg(), VA.getLocVT()));
    }
  }

  RetOps[0] = Chain; // Update chain.

  // Add the glue node if we have it.
  if (Glue.getNode()) {
    RetOps.push_back(Glue);
  }

  // Interrupt service routines use different return instructions.
  const Function &Func = DAG.getMachineFunction().getFunction();
  if (Func.hasFnAttribute("interrupt")) {
    if (!Func.getReturnType()->isVoidTy())
      report_fatal_error(
          "Functions with the interrupt attribute must have void return type!");

    MachineFunction &MF = DAG.getMachineFunction();
    StringRef Kind =
      MF.getFunction().getFnAttribute("interrupt").getValueAsString();

    unsigned RetOpc;
    if (Kind == "user")
      RetOpc = RISCVISD::URET_FLAG;
    else if (Kind == "supervisor")
      RetOpc = RISCVISD::SRET_FLAG;
    else
      RetOpc = RISCVISD::MRET_FLAG;

    return DAG.getNode(RetOpc, DL, MVT::Other, RetOps);
  }

  return DAG.getNode(RISCVISD::RET_FLAG, DL, MVT::Other, RetOps);
}

void RISCVTargetLowering::validateCCReservedRegs(
    const SmallVectorImpl<std::pair<llvm::Register, llvm::SDValue>> &Regs,
    MachineFunction &MF) const {
  const Function &F = MF.getFunction();
  const RISCVSubtarget &STI = MF.getSubtarget<RISCVSubtarget>();

  if (std::any_of(std::begin(Regs), std::end(Regs), [&STI](auto Reg) {
        return STI.isRegisterReservedByUser(Reg.first);
      }))
    F.getContext().diagnose(DiagnosticInfoUnsupported{
        F, "Argument register required, but has been reserved."});
}

bool RISCVTargetLowering::mayBeEmittedAsTailCall(const CallInst *CI) const {
  return CI->isTailCall();
}

const char *RISCVTargetLowering::getTargetNodeName(unsigned Opcode) const {
#define NODE_NAME_CASE(NODE)                                                   \
  case RISCVISD::NODE:                                                         \
    return "RISCVISD::" #NODE;
  // clang-format off
  switch ((RISCVISD::NodeType)Opcode) {
  case RISCVISD::FIRST_NUMBER:
    break;
  NODE_NAME_CASE(RET_FLAG)
  NODE_NAME_CASE(URET_FLAG)
  NODE_NAME_CASE(SRET_FLAG)
  NODE_NAME_CASE(MRET_FLAG)
  NODE_NAME_CASE(CALL)
  NODE_NAME_CASE(SELECT_CC)
  NODE_NAME_CASE(BuildPairF64)
  NODE_NAME_CASE(SplitF64)
  NODE_NAME_CASE(TAIL)
  NODE_NAME_CASE(SLLW)
  NODE_NAME_CASE(SRAW)
  NODE_NAME_CASE(SRLW)
  NODE_NAME_CASE(DIVW)
  NODE_NAME_CASE(DIVUW)
  NODE_NAME_CASE(REMUW)
  NODE_NAME_CASE(ROLW)
  NODE_NAME_CASE(RORW)
  NODE_NAME_CASE(FSLW)
  NODE_NAME_CASE(FSRW)
  NODE_NAME_CASE(FMV_H_X)
  NODE_NAME_CASE(FMV_X_ANYEXTH)
  NODE_NAME_CASE(FMV_W_X_RV64)
  NODE_NAME_CASE(FMV_X_ANYEXTW_RV64)
  NODE_NAME_CASE(READ_CYCLE_WIDE)
  NODE_NAME_CASE(GREVI)
  NODE_NAME_CASE(GREVIW)
  NODE_NAME_CASE(GORCI)
  NODE_NAME_CASE(GORCIW)
  NODE_NAME_CASE(VMV_X_S)
  NODE_NAME_CASE(EXTRACT_VECTOR_ELT)
  NODE_NAME_CASE(SIGN_EXTEND_VECTOR)
  NODE_NAME_CASE(ZERO_EXTEND_VECTOR)
  NODE_NAME_CASE(TRUNCATE_VECTOR)
  NODE_NAME_CASE(SHUFFLE_EXTEND)
  NODE_NAME_CASE(SIGN_EXTEND_BITS_INREG)
  NODE_NAME_CASE(ZERO_EXTEND_BITS_INREG)

  NODE_NAME_CASE(VZIP2)
  NODE_NAME_CASE(VUNZIP2)
  NODE_NAME_CASE(VTRN)

#define TUPLE_NODE(X)  \
  NODE_NAME_CASE(X##2) \
  NODE_NAME_CASE(X##3) \
  NODE_NAME_CASE(X##4) \
  NODE_NAME_CASE(X##5) \
  NODE_NAME_CASE(X##6) \
  NODE_NAME_CASE(X##7) \
  NODE_NAME_CASE(X##8)
  TUPLE_NODE(VLSEG)
  TUPLE_NODE(VSSEG)
  TUPLE_NODE(VLSSEG)
  TUPLE_NODE(VSSSEG)
  TUPLE_NODE(VLXSEG)
  TUPLE_NODE(VSXSEG)
#undef TUPLE_NODE
  }
  // clang-format on
  return nullptr;
#undef NODE_NAME_CASE
}

/// getConstraintType - Given a constraint letter, return the type of
/// constraint it is for this target.
RISCVTargetLowering::ConstraintType
RISCVTargetLowering::getConstraintType(StringRef Constraint) const {
  if (Constraint.size() == 1) {
    switch (Constraint[0]) {
    default:
      break;
    case 'f':
    case 'v':
      return C_RegisterClass;
    case 'I':
    case 'J':
    case 'K':
      return C_Immediate;
    case 'A':
      return C_Memory;
    }
  }
  return TargetLowering::getConstraintType(Constraint);
}

std::pair<unsigned, const TargetRegisterClass *>
RISCVTargetLowering::getRegForInlineAsmConstraint(const TargetRegisterInfo *TRI,
                                                  StringRef Constraint,
                                                  MVT VT) const {
  // First, see if this is a constraint that directly corresponds to a
  // RISCV register class.
  if (Constraint.size() == 1) {
    switch (Constraint[0]) {
    case 'r':
      return std::make_pair(0U, &RISCV::GPRRegClass);
    case 'f':
      if (Subtarget.hasStdExtZfh() && VT == MVT::f16)
        return std::make_pair(0U, &RISCV::FPR16RegClass);
      if (Subtarget.hasStdExtF() && VT == MVT::f32)
        return std::make_pair(0U, &RISCV::FPR32RegClass);
      if (Subtarget.hasStdExtD() && VT == MVT::f64)
        return std::make_pair(0U, &RISCV::FPR64RegClass);
      break;
    case 'v':
      for (const auto *RC : {&RISCV::VRRegClass, &RISCV::VRM2RegClass,
                             &RISCV::VRM4RegClass, &RISCV::VRM8RegClass}) {
        if (TRI->isTypeLegalForClass(*RC, VT.SimpleTy))
          return std::make_pair(0U, RC);
      }
      break;
    default:
      break;
    }
  }

  // Clang will correctly decode the usage of register name aliases into their
  // official names. However, other frontends like `rustc` do not. This allows
  // users of these frontends to use the ABI names for registers in LLVM-style
  // register constraints.
  unsigned XRegFromAlias = StringSwitch<unsigned>(Constraint.lower())
                               .Case("{zero}", RISCV::X0)
                               .Case("{ra}", RISCV::X1)
                               .Case("{sp}", RISCV::X2)
                               .Case("{gp}", RISCV::X3)
                               .Case("{tp}", RISCV::X4)
                               .Case("{t0}", RISCV::X5)
                               .Case("{t1}", RISCV::X6)
                               .Case("{t2}", RISCV::X7)
                               .Cases("{s0}", "{fp}", RISCV::X8)
                               .Case("{s1}", RISCV::X9)
                               .Case("{a0}", RISCV::X10)
                               .Case("{a1}", RISCV::X11)
                               .Case("{a2}", RISCV::X12)
                               .Case("{a3}", RISCV::X13)
                               .Case("{a4}", RISCV::X14)
                               .Case("{a5}", RISCV::X15)
                               .Case("{a6}", RISCV::X16)
                               .Case("{a7}", RISCV::X17)
                               .Case("{s2}", RISCV::X18)
                               .Case("{s3}", RISCV::X19)
                               .Case("{s4}", RISCV::X20)
                               .Case("{s5}", RISCV::X21)
                               .Case("{s6}", RISCV::X22)
                               .Case("{s7}", RISCV::X23)
                               .Case("{s8}", RISCV::X24)
                               .Case("{s9}", RISCV::X25)
                               .Case("{s10}", RISCV::X26)
                               .Case("{s11}", RISCV::X27)
                               .Case("{t3}", RISCV::X28)
                               .Case("{t4}", RISCV::X29)
                               .Case("{t5}", RISCV::X30)
                               .Case("{t6}", RISCV::X31)
                               .Default(RISCV::NoRegister);
  if (XRegFromAlias != RISCV::NoRegister)
    return std::make_pair(XRegFromAlias, &RISCV::GPRRegClass);

  // Since TargetLowering::getRegForInlineAsmConstraint uses the name of the
  // TableGen record rather than the AsmName to choose registers for InlineAsm
  // constraints, plus we want to match those names to the widest floating point
  // register type available, manually select floating point registers here.
  //
  // The second case is the ABI name of the register, so that frontends can also
  // use the ABI names in register constraint lists.
  if (Subtarget.hasStdExtF()) {
    unsigned FReg = StringSwitch<unsigned>(Constraint.lower())
                        .Cases("{f0}", "{ft0}", RISCV::F0_F)
                        .Cases("{f1}", "{ft1}", RISCV::F1_F)
                        .Cases("{f2}", "{ft2}", RISCV::F2_F)
                        .Cases("{f3}", "{ft3}", RISCV::F3_F)
                        .Cases("{f4}", "{ft4}", RISCV::F4_F)
                        .Cases("{f5}", "{ft5}", RISCV::F5_F)
                        .Cases("{f6}", "{ft6}", RISCV::F6_F)
                        .Cases("{f7}", "{ft7}", RISCV::F7_F)
                        .Cases("{f8}", "{fs0}", RISCV::F8_F)
                        .Cases("{f9}", "{fs1}", RISCV::F9_F)
                        .Cases("{f10}", "{fa0}", RISCV::F10_F)
                        .Cases("{f11}", "{fa1}", RISCV::F11_F)
                        .Cases("{f12}", "{fa2}", RISCV::F12_F)
                        .Cases("{f13}", "{fa3}", RISCV::F13_F)
                        .Cases("{f14}", "{fa4}", RISCV::F14_F)
                        .Cases("{f15}", "{fa5}", RISCV::F15_F)
                        .Cases("{f16}", "{fa6}", RISCV::F16_F)
                        .Cases("{f17}", "{fa7}", RISCV::F17_F)
                        .Cases("{f18}", "{fs2}", RISCV::F18_F)
                        .Cases("{f19}", "{fs3}", RISCV::F19_F)
                        .Cases("{f20}", "{fs4}", RISCV::F20_F)
                        .Cases("{f21}", "{fs5}", RISCV::F21_F)
                        .Cases("{f22}", "{fs6}", RISCV::F22_F)
                        .Cases("{f23}", "{fs7}", RISCV::F23_F)
                        .Cases("{f24}", "{fs8}", RISCV::F24_F)
                        .Cases("{f25}", "{fs9}", RISCV::F25_F)
                        .Cases("{f26}", "{fs10}", RISCV::F26_F)
                        .Cases("{f27}", "{fs11}", RISCV::F27_F)
                        .Cases("{f28}", "{ft8}", RISCV::F28_F)
                        .Cases("{f29}", "{ft9}", RISCV::F29_F)
                        .Cases("{f30}", "{ft10}", RISCV::F30_F)
                        .Cases("{f31}", "{ft11}", RISCV::F31_F)
                        .Default(RISCV::NoRegister);
    if (FReg != RISCV::NoRegister) {
      assert(RISCV::F0_F <= FReg && FReg <= RISCV::F31_F && "Unknown fp-reg");
      if (Subtarget.hasStdExtD()) {
        unsigned RegNo = FReg - RISCV::F0_F;
        unsigned DReg = RISCV::F0_D + RegNo;
        return std::make_pair(DReg, &RISCV::FPR64RegClass);
      }
      return std::make_pair(FReg, &RISCV::FPR32RegClass);
    }
  }

  return TargetLowering::getRegForInlineAsmConstraint(TRI, Constraint, VT);
}

unsigned
RISCVTargetLowering::getInlineAsmMemConstraint(StringRef ConstraintCode) const {
  // Currently only support length 1 constraints.
  if (ConstraintCode.size() == 1) {
    switch (ConstraintCode[0]) {
    case 'A':
      return InlineAsm::Constraint_A;
    default:
      break;
    }
  }

  return TargetLowering::getInlineAsmMemConstraint(ConstraintCode);
}

void RISCVTargetLowering::LowerAsmOperandForConstraint(
    SDValue Op, std::string &Constraint, std::vector<SDValue> &Ops,
    SelectionDAG &DAG) const {
  // Currently only support length 1 constraints.
  if (Constraint.length() == 1) {
    switch (Constraint[0]) {
    case 'I':
      // Validate & create a 12-bit signed immediate operand.
      if (auto *C = dyn_cast<ConstantSDNode>(Op)) {
        uint64_t CVal = C->getSExtValue();
        if (isInt<12>(CVal))
          Ops.push_back(
              DAG.getTargetConstant(CVal, SDLoc(Op), Subtarget.getXLenVT()));
      }
      return;
    case 'J':
      // Validate & create an integer zero operand.
      if (auto *C = dyn_cast<ConstantSDNode>(Op))
        if (C->getZExtValue() == 0)
          Ops.push_back(
              DAG.getTargetConstant(0, SDLoc(Op), Subtarget.getXLenVT()));
      return;
    case 'K':
      // Validate & create a 5-bit unsigned immediate operand.
      if (auto *C = dyn_cast<ConstantSDNode>(Op)) {
        uint64_t CVal = C->getZExtValue();
        if (isUInt<5>(CVal))
          Ops.push_back(
              DAG.getTargetConstant(CVal, SDLoc(Op), Subtarget.getXLenVT()));
      }
      return;
    default:
      break;
    }
  }
  TargetLowering::LowerAsmOperandForConstraint(Op, Constraint, Ops, DAG);
}

Instruction *RISCVTargetLowering::emitLeadingFence(IRBuilder<> &Builder,
                                                   Instruction *Inst,
                                                   AtomicOrdering Ord) const {
  if (isa<LoadInst>(Inst) && Ord == AtomicOrdering::SequentiallyConsistent)
    return Builder.CreateFence(Ord);
  if (isa<StoreInst>(Inst) && isReleaseOrStronger(Ord))
    return Builder.CreateFence(AtomicOrdering::Release);
  return nullptr;
}

Instruction *RISCVTargetLowering::emitTrailingFence(IRBuilder<> &Builder,
                                                    Instruction *Inst,
                                                    AtomicOrdering Ord) const {
  if (isa<LoadInst>(Inst) && isAcquireOrStronger(Ord))
    return Builder.CreateFence(AtomicOrdering::Acquire);
  return nullptr;
}

TargetLowering::AtomicExpansionKind
RISCVTargetLowering::shouldExpandAtomicRMWInIR(AtomicRMWInst *AI) const {
  // atomicrmw {fadd,fsub} must be expanded to use compare-exchange, as floating
  // point operations can't be used in an lr/sc sequence without breaking the
  // forward-progress guarantee.
  if (AI->isFloatingPointOperation())
    return AtomicExpansionKind::CmpXChg;

  unsigned Size = AI->getType()->getPrimitiveSizeInBits();
  if (Size == 8 || Size == 16)
    return AtomicExpansionKind::MaskedIntrinsic;
  return AtomicExpansionKind::None;
}

static Intrinsic::ID
getIntrinsicForMaskedAtomicRMWBinOp(unsigned XLen, AtomicRMWInst::BinOp BinOp) {
  if (XLen == 32) {
    switch (BinOp) {
    default:
      llvm_unreachable("Unexpected AtomicRMW BinOp");
    case AtomicRMWInst::Xchg:
      return Intrinsic::riscv_masked_atomicrmw_xchg_i32;
    case AtomicRMWInst::Add:
      return Intrinsic::riscv_masked_atomicrmw_add_i32;
    case AtomicRMWInst::Sub:
      return Intrinsic::riscv_masked_atomicrmw_sub_i32;
    case AtomicRMWInst::Nand:
      return Intrinsic::riscv_masked_atomicrmw_nand_i32;
    case AtomicRMWInst::Max:
      return Intrinsic::riscv_masked_atomicrmw_max_i32;
    case AtomicRMWInst::Min:
      return Intrinsic::riscv_masked_atomicrmw_min_i32;
    case AtomicRMWInst::UMax:
      return Intrinsic::riscv_masked_atomicrmw_umax_i32;
    case AtomicRMWInst::UMin:
      return Intrinsic::riscv_masked_atomicrmw_umin_i32;
    }
  }

  if (XLen == 64) {
    switch (BinOp) {
    default:
      llvm_unreachable("Unexpected AtomicRMW BinOp");
    case AtomicRMWInst::Xchg:
      return Intrinsic::riscv_masked_atomicrmw_xchg_i64;
    case AtomicRMWInst::Add:
      return Intrinsic::riscv_masked_atomicrmw_add_i64;
    case AtomicRMWInst::Sub:
      return Intrinsic::riscv_masked_atomicrmw_sub_i64;
    case AtomicRMWInst::Nand:
      return Intrinsic::riscv_masked_atomicrmw_nand_i64;
    case AtomicRMWInst::Max:
      return Intrinsic::riscv_masked_atomicrmw_max_i64;
    case AtomicRMWInst::Min:
      return Intrinsic::riscv_masked_atomicrmw_min_i64;
    case AtomicRMWInst::UMax:
      return Intrinsic::riscv_masked_atomicrmw_umax_i64;
    case AtomicRMWInst::UMin:
      return Intrinsic::riscv_masked_atomicrmw_umin_i64;
    }
  }

  llvm_unreachable("Unexpected XLen\n");
}

Value *RISCVTargetLowering::emitMaskedAtomicRMWIntrinsic(
    IRBuilder<> &Builder, AtomicRMWInst *AI, Value *AlignedAddr, Value *Incr,
    Value *Mask, Value *ShiftAmt, AtomicOrdering Ord) const {
  unsigned XLen = Subtarget.getXLen();
  Value *Ordering =
      Builder.getIntN(XLen, static_cast<uint64_t>(AI->getOrdering()));
  Type *Tys[] = {AlignedAddr->getType()};
  Function *LrwOpScwLoop = Intrinsic::getDeclaration(
      AI->getModule(),
      getIntrinsicForMaskedAtomicRMWBinOp(XLen, AI->getOperation()), Tys);

  if (XLen == 64) {
    Incr = Builder.CreateSExt(Incr, Builder.getInt64Ty());
    Mask = Builder.CreateSExt(Mask, Builder.getInt64Ty());
    ShiftAmt = Builder.CreateSExt(ShiftAmt, Builder.getInt64Ty());
  }

  Value *Result;

  // Must pass the shift amount needed to sign extend the loaded value prior
  // to performing a signed comparison for min/max. ShiftAmt is the number of
  // bits to shift the value into position. Pass XLen-ShiftAmt-ValWidth, which
  // is the number of bits to left+right shift the value in order to
  // sign-extend.
  if (AI->getOperation() == AtomicRMWInst::Min ||
      AI->getOperation() == AtomicRMWInst::Max) {
    const DataLayout &DL = AI->getModule()->getDataLayout();
    unsigned ValWidth =
        DL.getTypeStoreSizeInBits(AI->getValOperand()->getType());
    Value *SextShamt =
        Builder.CreateSub(Builder.getIntN(XLen, XLen - ValWidth), ShiftAmt);
    Result = Builder.CreateCall(LrwOpScwLoop,
                                {AlignedAddr, Incr, Mask, SextShamt, Ordering});
  } else {
    Result =
        Builder.CreateCall(LrwOpScwLoop, {AlignedAddr, Incr, Mask, Ordering});
  }

  if (XLen == 64)
    Result = Builder.CreateTrunc(Result, Builder.getInt32Ty());
  return Result;
}

TargetLowering::AtomicExpansionKind
RISCVTargetLowering::shouldExpandAtomicCmpXchgInIR(
    AtomicCmpXchgInst *CI) const {
  unsigned Size = CI->getCompareOperand()->getType()->getPrimitiveSizeInBits();
  if (Size == 8 || Size == 16)
    return AtomicExpansionKind::MaskedIntrinsic;
  return AtomicExpansionKind::None;
}

Value *RISCVTargetLowering::emitMaskedAtomicCmpXchgIntrinsic(
    IRBuilder<> &Builder, AtomicCmpXchgInst *CI, Value *AlignedAddr,
    Value *CmpVal, Value *NewVal, Value *Mask, AtomicOrdering Ord) const {
  unsigned XLen = Subtarget.getXLen();
  Value *Ordering = Builder.getIntN(XLen, static_cast<uint64_t>(Ord));
  Intrinsic::ID CmpXchgIntrID = Intrinsic::riscv_masked_cmpxchg_i32;
  if (XLen == 64) {
    CmpVal = Builder.CreateSExt(CmpVal, Builder.getInt64Ty());
    NewVal = Builder.CreateSExt(NewVal, Builder.getInt64Ty());
    Mask = Builder.CreateSExt(Mask, Builder.getInt64Ty());
    CmpXchgIntrID = Intrinsic::riscv_masked_cmpxchg_i64;
  }
  Type *Tys[] = {AlignedAddr->getType()};
  Function *MaskedCmpXchg =
      Intrinsic::getDeclaration(CI->getModule(), CmpXchgIntrID, Tys);
  Value *Result = Builder.CreateCall(
      MaskedCmpXchg, {AlignedAddr, CmpVal, NewVal, Mask, Ordering});
  if (XLen == 64)
    Result = Builder.CreateTrunc(Result, Builder.getInt32Ty());
  return Result;
}

bool RISCVTargetLowering::isFMAFasterThanFMulAndFAdd(const MachineFunction &MF,
                                                     EVT VT) const {
  VT = VT.getScalarType();

  if (!VT.isSimple())
    return false;

  switch (VT.getSimpleVT().SimpleTy) {
  case MVT::f16:
    return Subtarget.hasStdExtZfh();
  case MVT::f32:
    return Subtarget.hasStdExtF();
  case MVT::f64:
    return Subtarget.hasStdExtD();
  default:
    break;
  }

  return false;
}

Register RISCVTargetLowering::getExceptionPointerRegister(
    const Constant *PersonalityFn) const {
  return RISCV::X10;
}

Register RISCVTargetLowering::getExceptionSelectorRegister(
    const Constant *PersonalityFn) const {
  return RISCV::X11;
}

bool RISCVTargetLowering::allowsMisalignedMemoryAccesses(
    EVT E, unsigned AddrSpace, unsigned Align, MachineMemOperand::Flags Flags,
    bool *Fast) const {
  if (!E.isScalableVector())
    return false;

  // Scalable vectors enforce only the alignment of the element type.
  // There is no reason to think these should be any slower.
  if (Fast)
    *Fast = true;

  EVT ElementType = E.getVectorElementType();
  return Align >= ElementType.getStoreSize();
}

bool RISCVTargetLowering::shouldExtendTypeInLibCall(EVT Type) const {
  // Return false to suppress the unnecessary extensions if the LibCall
  // arguments or return value is f32 type for LP64 ABI.
  RISCVABI::ABI ABI = Subtarget.getTargetABI();
  if (ABI == RISCVABI::ABI_LP64 && (Type == MVT::f32))
    return false;

  return true;
}

bool RISCVTargetLowering::decomposeMulByConstant(LLVMContext &Context, EVT VT,
                                                 SDValue C) const {
  // Check integral scalar types.
  if (VT.isScalarInteger()) {
    // Do not perform the transformation on riscv32 with the M extension.
    if (!Subtarget.is64Bit() && Subtarget.hasStdExtM())
      return false;
    if (auto *ConstNode = dyn_cast<ConstantSDNode>(C.getNode())) {
      if (ConstNode->getAPIntValue().getBitWidth() > 8 * sizeof(int64_t))
        return false;
      int64_t Imm = ConstNode->getSExtValue();
      if (isPowerOf2_64(Imm + 1) || isPowerOf2_64(Imm - 1) ||
          isPowerOf2_64(1 - Imm) || isPowerOf2_64(-1 - Imm))
        return true;
    }
  }

  return false;
}

#define GET_REGISTER_MATCHER
#include "RISCVGenAsmMatcher.inc"

Register
RISCVTargetLowering::getRegisterByName(const char *RegName, LLT VT,
                                       const MachineFunction &MF) const {
  Register Reg = MatchRegisterAltName(RegName);
  if (Reg == RISCV::NoRegister)
    Reg = MatchRegisterName(RegName);
  if (Reg == RISCV::NoRegister)
    report_fatal_error(
        Twine("Invalid register name \"" + StringRef(RegName) + "\"."));
  BitVector ReservedRegs = Subtarget.getRegisterInfo()->getReservedRegs(MF);
  if (!ReservedRegs.test(Reg) && !Subtarget.isRegisterReservedByUser(Reg))
    report_fatal_error(Twine("Trying to obtain non-reserved register \"" +
                             StringRef(RegName) + "\"."));
  return Reg;
}

bool RISCVTargetLowering::shouldSinkOperands(
    Instruction *I, SmallVectorImpl<Use *> &Ops) const {
  if (!isa<ScalableVectorType>(I->getType()))
    return false;

  // Sinking broadcasts is always beneficial because it avoids keeping
  // vector registers alive and often they can be folded into the operand.
  for (unsigned OpI = 0, E = I->getNumOperands(); OpI < E; OpI++) {
    Use &U = I->getOperandUse(OpI);
    if (auto *SI = dyn_cast<ShuffleVectorInst>(&U)) {
      if (SI->isZeroEltSplat()) {
        Ops.push_back(&SI->getOperandUse(0));
        Ops.push_back(&U);
      }
    } else if (auto *II = dyn_cast<IntrinsicInst>(&U)) {
      switch (II->getIntrinsicID()) {
      case Intrinsic::epi_vmv_v_x:
      case Intrinsic::epi_vfmv_v_f: {
        Ops.push_back(&U);
        break;
      }
      default:
        break;
      }
    }
    if (!Ops.empty())
      return true;
  }

  return false;
}

TargetLoweringBase::LegalizeTypeAction
RISCVTargetLowering::getPreferredVectorAction(MVT VT) const {
  switch (VT.SimpleTy) {
  case MVT::nxv1i32:
  case MVT::nxv1i16:
  case MVT::nxv1i8:
  case MVT::nxv2i16:
  case MVT::nxv2i8:
  case MVT::nxv4i8:
    return TypeWidenVector;
  default:
    break;
  }

  return TargetLoweringBase::getPreferredVectorAction(VT);
}<|MERGE_RESOLUTION|>--- conflicted
+++ resolved
@@ -92,63 +92,6 @@
     addRegisterClass(MVT::f64, &RISCV::FPR64RegClass);
 
   if (Subtarget.hasStdExtV()) {
-<<<<<<< HEAD
-    addRegisterClass(MVT::nxv1i1, &RISCV::VRRegClass);
-    addRegisterClass(MVT::nxv2i1, &RISCV::VRRegClass);
-    addRegisterClass(MVT::nxv4i1, &RISCV::VRRegClass);
-    addRegisterClass(MVT::nxv8i1, &RISCV::VRRegClass);
-    addRegisterClass(MVT::nxv16i1, &RISCV::VRRegClass);
-    addRegisterClass(MVT::nxv32i1, &RISCV::VRRegClass);
-    addRegisterClass(MVT::nxv64i1, &RISCV::VRRegClass);
-
-    //addRegisterClass(MVT::nxv1i8, &RISCV::VRRegClass); // FIXME illegal type
-    //addRegisterClass(MVT::nxv2i8, &RISCV::VRRegClass); // FIXME illegal type
-    //addRegisterClass(MVT::nxv4i8, &RISCV::VRRegClass); // FIXME illegal type
-    addRegisterClass(MVT::nxv8i8, &RISCV::VRRegClass);
-    addRegisterClass(MVT::nxv16i8, &RISCV::VRM2RegClass);
-    addRegisterClass(MVT::nxv32i8, &RISCV::VRM4RegClass);
-    addRegisterClass(MVT::nxv64i8, &RISCV::VRM8RegClass);
-
-    //addRegisterClass(MVT::nxv1i16, &RISCV::VRRegClass); // FIXME illegal type
-    //addRegisterClass(MVT::nxv2i16, &RISCV::VRRegClass); // FIXME illegal type
-    addRegisterClass(MVT::nxv4i16, &RISCV::VRRegClass);
-    addRegisterClass(MVT::nxv8i16, &RISCV::VRM2RegClass);
-    addRegisterClass(MVT::nxv16i16, &RISCV::VRM4RegClass);
-    addRegisterClass(MVT::nxv32i16, &RISCV::VRM8RegClass);
-
-    //addRegisterClass(MVT::nxv1i32, &RISCV::VRRegClass); // FIXME illegal type
-    addRegisterClass(MVT::nxv2i32, &RISCV::VRRegClass);
-    addRegisterClass(MVT::nxv4i32, &RISCV::VRM2RegClass);
-    addRegisterClass(MVT::nxv8i32, &RISCV::VRM4RegClass);
-    addRegisterClass(MVT::nxv16i32, &RISCV::VRM8RegClass);
-
-    addRegisterClass(MVT::nxv1i64, &RISCV::VRRegClass);
-    addRegisterClass(MVT::nxv2i64, &RISCV::VRM2RegClass);
-    addRegisterClass(MVT::nxv4i64, &RISCV::VRM4RegClass);
-    addRegisterClass(MVT::nxv8i64, &RISCV::VRM8RegClass);
-
-    //addRegisterClass(MVT::nxv1f32, &RISCV::VRRegClass); // FIXME illegal type
-    addRegisterClass(MVT::nxv2f32, &RISCV::VRRegClass);
-    addRegisterClass(MVT::nxv4f32, &RISCV::VRM2RegClass);
-    addRegisterClass(MVT::nxv8f32, &RISCV::VRM4RegClass);
-    addRegisterClass(MVT::nxv16f32, &RISCV::VRM8RegClass);
-
-    addRegisterClass(MVT::nxv1f64, &RISCV::VRRegClass);
-    addRegisterClass(MVT::nxv2f64, &RISCV::VRM2RegClass);
-    addRegisterClass(MVT::nxv4f64, &RISCV::VRM4RegClass);
-    addRegisterClass(MVT::nxv8f64, &RISCV::VRM8RegClass);
-
-    setBooleanVectorContents(ZeroOrOneBooleanContent);
-
-    for (auto VT : MVT::integer_scalable_vector_valuetypes()) {
-      setOperationAction(ISD::SPLAT_VECTOR, VT, Legal);
-      setOperationAction(ISD::VECTOR_SHUFFLE, VT, Custom);
-    }
-    for (auto VT : MVT::fp_scalable_vector_valuetypes()) {
-      setOperationAction(ISD::SPLAT_VECTOR, VT, Legal);
-      setOperationAction(ISD::VECTOR_SHUFFLE, VT, Custom);
-    }
-=======
     addRegisterClass(RISCVVMVTs::vbool64_t, &RISCV::VRRegClass);
     addRegisterClass(RISCVVMVTs::vbool32_t, &RISCV::VRRegClass);
     addRegisterClass(RISCVVMVTs::vbool16_t, &RISCV::VRRegClass);
@@ -193,7 +136,17 @@
     addRegisterClass(RISCVVMVTs::vfloat64m2_t, &RISCV::VRM2RegClass);
     addRegisterClass(RISCVVMVTs::vfloat64m4_t, &RISCV::VRM4RegClass);
     addRegisterClass(RISCVVMVTs::vfloat64m8_t, &RISCV::VRM8RegClass);
->>>>>>> 1c09946b
+
+    setBooleanVectorContents(ZeroOrOneBooleanContent);
+
+    for (auto VT : MVT::integer_scalable_vector_valuetypes()) {
+      setOperationAction(ISD::SPLAT_VECTOR, VT, Legal);
+      setOperationAction(ISD::VECTOR_SHUFFLE, VT, Custom);
+    }
+    for (auto VT : MVT::fp_scalable_vector_valuetypes()) {
+      setOperationAction(ISD::SPLAT_VECTOR, VT, Legal);
+      setOperationAction(ISD::VECTOR_SHUFFLE, VT, Custom);
+    }
   }
 
   // Compute derived properties from the register classes.
@@ -1084,7 +1037,6 @@
   }
   case ISD::INTRINSIC_WO_CHAIN:
     return LowerINTRINSIC_WO_CHAIN(Op, DAG);
-<<<<<<< HEAD
   case ISD::INTRINSIC_W_CHAIN:
     return LowerINTRINSIC_W_CHAIN(Op, DAG);
   case ISD::INTRINSIC_VOID:
@@ -1109,7 +1061,6 @@
     return lowerEXTRACT_VECTOR_ELT(Op, DAG);
   case ISD::FEXP:
     return lowerFEXP(Op, DAG);
-=======
   case ISD::BSWAP:
   case ISD::BITREVERSE: {
     // Convert BSWAP/BITREVERSE to GREVI to enable GREVI combinining.
@@ -1124,7 +1075,6 @@
     return DAG.getNode(RISCVISD::GREVI, DL, VT, Op.getOperand(0),
                        DAG.getTargetConstant(Imm, DL, Subtarget.getXLenVT()));
   }
->>>>>>> 1c09946b
   }
 }
 
@@ -2928,67 +2878,67 @@
     break;
   case Intrinsic::epi_vsseg2:
     return lowerVSSEG(Op, DAG, Subtarget, 2, RISCVISD::VSSEG2,
-                      RISCV::PseudoVBuildVRM1T2);
+                      RISCV::PseudoEPIVBuildVRM1T2);
   case Intrinsic::epi_vsseg3:
     return lowerVSSEG(Op, DAG, Subtarget, 3, RISCVISD::VSSEG3,
-                      RISCV::PseudoVBuildVRM1T3);
+                      RISCV::PseudoEPIVBuildVRM1T3);
   case Intrinsic::epi_vsseg4:
     return lowerVSSEG(Op, DAG, Subtarget, 4, RISCVISD::VSSEG4,
-                      RISCV::PseudoVBuildVRM1T4);
+                      RISCV::PseudoEPIVBuildVRM1T4);
   case Intrinsic::epi_vsseg5:
     return lowerVSSEG(Op, DAG, Subtarget, 5, RISCVISD::VSSEG5,
-                      RISCV::PseudoVBuildVRM1T5);
+                      RISCV::PseudoEPIVBuildVRM1T5);
   case Intrinsic::epi_vsseg6:
     return lowerVSSEG(Op, DAG, Subtarget, 6, RISCVISD::VSSEG6,
-                      RISCV::PseudoVBuildVRM1T6);
+                      RISCV::PseudoEPIVBuildVRM1T6);
   case Intrinsic::epi_vsseg7:
     return lowerVSSEG(Op, DAG, Subtarget, 7, RISCVISD::VSSEG7,
-                      RISCV::PseudoVBuildVRM1T7);
+                      RISCV::PseudoEPIVBuildVRM1T7);
   case Intrinsic::epi_vsseg8:
     return lowerVSSEG(Op, DAG, Subtarget, 8, RISCVISD::VSSEG8,
-                      RISCV::PseudoVBuildVRM1T8);
+                      RISCV::PseudoEPIVBuildVRM1T8);
   case Intrinsic::epi_vsseg2_strided:
     return lowerVSSEG(Op, DAG, Subtarget, 2, RISCVISD::VSSSEG2,
-                      RISCV::PseudoVBuildVRM1T2);
+                      RISCV::PseudoEPIVBuildVRM1T2);
   case Intrinsic::epi_vsseg3_strided:
     return lowerVSSEG(Op, DAG, Subtarget, 3, RISCVISD::VSSSEG3,
-                      RISCV::PseudoVBuildVRM1T3);
+                      RISCV::PseudoEPIVBuildVRM1T3);
   case Intrinsic::epi_vsseg4_strided:
     return lowerVSSEG(Op, DAG, Subtarget, 4, RISCVISD::VSSSEG4,
-                      RISCV::PseudoVBuildVRM1T4);
+                      RISCV::PseudoEPIVBuildVRM1T4);
   case Intrinsic::epi_vsseg5_strided:
     return lowerVSSEG(Op, DAG, Subtarget, 5, RISCVISD::VSSSEG5,
-                      RISCV::PseudoVBuildVRM1T5);
+                      RISCV::PseudoEPIVBuildVRM1T5);
   case Intrinsic::epi_vsseg6_strided:
     return lowerVSSEG(Op, DAG, Subtarget, 6, RISCVISD::VSSSEG6,
-                      RISCV::PseudoVBuildVRM1T6);
+                      RISCV::PseudoEPIVBuildVRM1T6);
   case Intrinsic::epi_vsseg7_strided:
     return lowerVSSEG(Op, DAG, Subtarget, 7, RISCVISD::VSSSEG7,
-                      RISCV::PseudoVBuildVRM1T7);
+                      RISCV::PseudoEPIVBuildVRM1T7);
   case Intrinsic::epi_vsseg8_strided:
     return lowerVSSEG(Op, DAG, Subtarget, 8, RISCVISD::VSSSEG8,
-                      RISCV::PseudoVBuildVRM1T8);
+                      RISCV::PseudoEPIVBuildVRM1T8);
   case Intrinsic::epi_vsseg2_indexed:
     return lowerVSSEG(Op, DAG, Subtarget, 2, RISCVISD::VSXSEG2,
-                      RISCV::PseudoVBuildVRM1T2);
+                      RISCV::PseudoEPIVBuildVRM1T2);
   case Intrinsic::epi_vsseg3_indexed:
     return lowerVSSEG(Op, DAG, Subtarget, 3, RISCVISD::VSXSEG3,
-                      RISCV::PseudoVBuildVRM1T3);
+                      RISCV::PseudoEPIVBuildVRM1T3);
   case Intrinsic::epi_vsseg4_indexed:
     return lowerVSSEG(Op, DAG, Subtarget, 4, RISCVISD::VSXSEG4,
-                      RISCV::PseudoVBuildVRM1T4);
+                      RISCV::PseudoEPIVBuildVRM1T4);
   case Intrinsic::epi_vsseg5_indexed:
     return lowerVSSEG(Op, DAG, Subtarget, 5, RISCVISD::VSXSEG5,
-                      RISCV::PseudoVBuildVRM1T5);
+                      RISCV::PseudoEPIVBuildVRM1T5);
   case Intrinsic::epi_vsseg6_indexed:
     return lowerVSSEG(Op, DAG, Subtarget, 6, RISCVISD::VSXSEG6,
-                      RISCV::PseudoVBuildVRM1T6);
+                      RISCV::PseudoEPIVBuildVRM1T6);
   case Intrinsic::epi_vsseg7_indexed:
     return lowerVSSEG(Op, DAG, Subtarget, 7, RISCVISD::VSXSEG7,
-                      RISCV::PseudoVBuildVRM1T7);
+                      RISCV::PseudoEPIVBuildVRM1T7);
   case Intrinsic::epi_vsseg8_indexed:
     return lowerVSSEG(Op, DAG, Subtarget, 8, RISCVISD::VSXSEG8,
-                      RISCV::PseudoVBuildVRM1T8);
+                      RISCV::PseudoEPIVBuildVRM1T8);
   // We handle VP Intrinsics elsewhere.
 #define VP_INTRINSIC(X) case Intrinsic::X:
     VP_INTRINSIC_VOID_SET
@@ -4036,79 +3986,15 @@
   return TailMBB;
 }
 
-<<<<<<< HEAD
-static MachineBasicBlock *addEPISetVL(MachineInstr &MI, MachineBasicBlock *BB,
-                                      int VLIndex, unsigned SEWIndex,
-                                      unsigned VLMul) {
-=======
 static MachineBasicBlock *addVSetVL(MachineInstr &MI, MachineBasicBlock *BB,
                                     int VLIndex, unsigned SEWIndex,
                                     unsigned VLMul) {
->>>>>>> 1c09946b
   MachineFunction &MF = *BB->getParent();
   DebugLoc DL = MI.getDebugLoc();
   const TargetInstrInfo &TII = *MF.getSubtarget().getInstrInfo();
 
-<<<<<<< HEAD
   unsigned Nontemporal = (MI.getOperand(SEWIndex).getImm() >> 9) & 0x1;
   unsigned SEW = MI.getOperand(SEWIndex).getImm() & ~(0x1 << 9);
-  RISCVEPIVectorMultiplier::VectorMultiplier Multiplier;
-
-  switch (VLMul) {
-  default:
-    llvm_unreachable("Unexpected VLMul");
-  case 1:
-    Multiplier = RISCVEPIVectorMultiplier::VMul1;
-    break;
-  case 2:
-    Multiplier = RISCVEPIVectorMultiplier::VMul2;
-    break;
-  case 4:
-    Multiplier = RISCVEPIVectorMultiplier::VMul4;
-    break;
-  case 8:
-    Multiplier = RISCVEPIVectorMultiplier::VMul8;
-  }
-
-  RISCVEPIVectorElementWidth::VectorElementWidth ElementWidth;
-  switch (SEW) {
-  default:
-    llvm_unreachable("Unexpected SEW for instruction");
-  case 8:
-    ElementWidth = RISCVEPIVectorElementWidth::ElementWidth8;
-    break;
-  case 16:
-    ElementWidth = RISCVEPIVectorElementWidth::ElementWidth16;
-    break;
-  case 32:
-    ElementWidth = RISCVEPIVectorElementWidth::ElementWidth32;
-    break;
-  case 64:
-    ElementWidth = RISCVEPIVectorElementWidth::ElementWidth64;
-    break;
-  case 128:
-    ElementWidth = RISCVEPIVectorElementWidth::ElementWidth128;
-  }
-
-  MachineRegisterInfo &MRI = MF.getRegInfo();
-
-  // Note: VL and VTYPE are alive here.
-  MachineInstrBuilder MIB = BuildMI(*BB, MI, DL, TII.get(RISCV::PseudoVSETVLI));
-
-  if (VLIndex >= 0) {
-    // rs1 != X0.
-    unsigned DestReg = MRI.createVirtualRegister(&RISCV::GPRRegClass);
-    MIB.addReg(DestReg, RegState::Define | RegState::Dead);
-    MIB.addReg(MI.getOperand(VLIndex).getReg());
-  } else {
-    // No VL operator in the pseudo, do not modify VL (rd = X0, rs1 = X0).
-    MIB.addReg(RISCV::X0, RegState::Define | RegState::Dead);
-    MIB.addReg(RISCV::X0, RegState::Kill);
-  }
-
-  MIB.addImm((ElementWidth << 2) | Multiplier | (Nontemporal << 9));
-=======
-  unsigned SEW = MI.getOperand(SEWIndex).getImm();
   assert(RISCVVType::isValidSEW(SEW) && "Unexpected SEW");
   RISCVVSEW ElementWidth = static_cast<RISCVVSEW>(Log2_32(SEW / 8));
 
@@ -4133,8 +4019,8 @@
   // For simplicity we reuse the vtype representation here.
   MIB.addImm(RISCVVType::encodeVTYPE(Multiplier, ElementWidth,
                                      /*TailAgnostic*/ true,
-                                     /*MaskAgnostic*/ false));
->>>>>>> 1c09946b
+                                     /*MaskAgnostic*/ false,
+                                     Nontemporal));
 
   // Remove (now) redundant operands from pseudo
   MI.getOperand(SEWIndex).setImm(-1);
@@ -4146,7 +4032,86 @@
   return BB;
 }
 
-<<<<<<< HEAD
+static MachineBasicBlock *addEPISetVL(MachineInstr &MI, MachineBasicBlock *BB,
+                                      int VLIndex, unsigned SEWIndex,
+                                      unsigned VLMul) {
+  MachineFunction &MF = *BB->getParent();
+  DebugLoc DL = MI.getDebugLoc();
+  const TargetInstrInfo &TII = *MF.getSubtarget().getInstrInfo();
+
+  unsigned Nontemporal = (MI.getOperand(SEWIndex).getImm() >> 9) & 0x1;
+  unsigned SEW = MI.getOperand(SEWIndex).getImm() & ~(0x1 << 9);
+  RISCVVLMUL Multiplier;
+
+  switch (VLMul) {
+  default:
+    llvm_unreachable("Unexpected VLMul");
+  case 1:
+    Multiplier = RISCVVLMUL::LMUL_1;
+    break;
+  case 2:
+    Multiplier = RISCVVLMUL::LMUL_2;
+    break;
+  case 4:
+    Multiplier = RISCVVLMUL::LMUL_4;
+    break;
+  case 8:
+    Multiplier = RISCVVLMUL::LMUL_8;
+    break;
+  }
+
+  RISCVVSEW ElementWidth;
+  switch (SEW) {
+  default:
+    llvm_unreachable("Unexpected SEW for instruction");
+  case 8:
+    ElementWidth = RISCVVSEW::SEW_8;
+    break;
+  case 16:
+    ElementWidth = RISCVVSEW::SEW_16;
+    break;
+  case 32:
+    ElementWidth = RISCVVSEW::SEW_32;
+    break;
+  case 64:
+    ElementWidth = RISCVVSEW::SEW_64;
+    break;
+  case 128:
+    ElementWidth = RISCVVSEW::SEW_128;
+    break;
+  }
+
+  MachineRegisterInfo &MRI = MF.getRegInfo();
+
+  // VL and VTYPE are alive here.
+  MachineInstrBuilder MIB = BuildMI(*BB, MI, DL, TII.get(RISCV::PseudoVSETVLI));
+
+  if (VLIndex >= 0) {
+    // Set VL (rs1 != X0).
+    Register DestReg = MRI.createVirtualRegister(&RISCV::GPRRegClass);
+    MIB.addReg(DestReg, RegState::Define | RegState::Dead)
+        .addReg(MI.getOperand(VLIndex).getReg());
+  } else
+    // With no VL operator in the pseudo, do not modify VL (rd = X0, rs1 = X0).
+    MIB.addReg(RISCV::X0, RegState::Define | RegState::Dead)
+        .addReg(RISCV::X0, RegState::Kill);
+
+  // For simplicity we reuse the vtype representation here.
+  MIB.addImm(RISCVVType::encodeVTYPE(Multiplier, ElementWidth,
+                                     /*TailAgnostic*/ true,
+                                     /*MaskAgnostic*/ false,
+                                     Nontemporal));
+
+  // Remove (now) redundant operands from pseudo
+  MI.getOperand(SEWIndex).setImm(-1);
+  if (VLIndex >= 0) {
+    MI.getOperand(VLIndex).setReg(RISCV::NoRegister);
+    MI.getOperand(VLIndex).setIsKill(false);
+  }
+
+  return BB;
+}
+
 static MachineBasicBlock *emitComputeVSCALE(MachineInstr &MI,
                                             MachineBasicBlock *BB) {
   MachineFunction &MF = *BB->getParent();
@@ -4181,16 +4146,16 @@
   switch (MI.getOpcode()) {
   default:
     llvm_unreachable("Unexpected instruction");
-  case RISCV::PseudoVMSET_M1:
+  case RISCV::PseudoEPIVMSET_M1:
     VLMul = 1;
     break;
-  case RISCV::PseudoVMSET_M2:
+  case RISCV::PseudoEPIVMSET_M2:
     VLMul = 2;
     break;
-  case RISCV::PseudoVMSET_M4:
+  case RISCV::PseudoEPIVMSET_M4:
     VLMul = 4;
     break;
-  case RISCV::PseudoVMSET_M8:
+  case RISCV::PseudoEPIVMSET_M8:
     VLMul = 8;
     break;
   }
@@ -4199,7 +4164,7 @@
   unsigned SEW = MI.getOperand(2).getImm();
 
   MachineInstr *NewMI =
-      BuildMI(*BB, MI, DL, TII.get(RISCV::PseudoVMXNOR_MM_M1), DestReg)
+      BuildMI(*BB, MI, DL, TII.get(RISCV::PseudoEPIVMXNOR_MM_M1), DestReg)
           .addReg(DestReg, RegState::Undef)
           .addReg(DestReg, RegState::Undef)
           .addReg(MI.getOperand(1).getReg())
@@ -4208,7 +4173,7 @@
   // The pseudo instruction is gone now.
   MI.eraseFromParent();
 
-  return addEPISetVL(*NewMI, BB, /* VLIndex */ 3, /* SEWIndex */ 4, VLMul);
+  return addVSetVL(*NewMI, BB, /* VLIndex */ 3, /* SEWIndex */ 4, VLMul);
 }
 
 static MachineBasicBlock *emitComputeVMCLR(MachineInstr &MI,
@@ -4221,16 +4186,16 @@
   switch (MI.getOpcode()) {
   default:
     llvm_unreachable("Unexpected instruction");
-  case RISCV::PseudoVMCLR_M1:
+  case RISCV::PseudoEPIVMCLR_M1:
     VLMul = 1;
     break;
-  case RISCV::PseudoVMCLR_M2:
+  case RISCV::PseudoEPIVMCLR_M2:
     VLMul = 2;
     break;
-  case RISCV::PseudoVMCLR_M4:
+  case RISCV::PseudoEPIVMCLR_M4:
     VLMul = 4;
     break;
-  case RISCV::PseudoVMCLR_M8:
+  case RISCV::PseudoEPIVMCLR_M8:
     VLMul = 8;
     break;
   }
@@ -4239,7 +4204,7 @@
   unsigned SEW = MI.getOperand(2).getImm();
 
   MachineInstr *NewMI =
-      BuildMI(*BB, MI, DL, TII.get(RISCV::PseudoVMXOR_MM_M1), DestReg)
+      BuildMI(*BB, MI, DL, TII.get(RISCV::PseudoEPIVMXOR_MM_M1), DestReg)
           .addReg(DestReg, RegState::Undef)
           .addReg(DestReg, RegState::Undef)
           .addReg(MI.getOperand(1).getReg())
@@ -4248,7 +4213,7 @@
   // The pseudo instruction is gone now.
   MI.eraseFromParent();
 
-  return addEPISetVL(*NewMI, BB, /* VLIndex */ 3, /* SEWIndex */ 4, VLMul);
+  return addVSetVL(*NewMI, BB, /* VLIndex */ 3, /* SEWIndex */ 4, VLMul);
 }
 
 static MachineBasicBlock *emitImplicitVRM1Tuple(MachineInstr &MI,
@@ -4297,14 +4262,13 @@
 MachineBasicBlock *
 RISCVTargetLowering::EmitInstrWithCustomInserter(MachineInstr &MI,
                                                  MachineBasicBlock *BB) const {
+  // EPI intrinsics. At some point they will be superseeded by RVV ones.
   if (const RISCVEPIPseudosTable::EPIPseudoInfo *EPI =
           RISCVEPIPseudosTable::getEPIPseudoInfo(MI.getOpcode())) {
     int VLIndex = EPI->getVLIndex();
     int SEWIndex = EPI->getSEWIndex();
 
-    // SEWIndex must be >= 0
-    assert(SEWIndex >= 0);
-
+    assert(SEWIndex >= 0 && "SEWIndex must be >= 0");
     return addEPISetVL(MI, BB, VLIndex, SEWIndex, EPI->VLMul);
   }
 
@@ -4312,67 +4276,64 @@
   switch (MI.getOpcode()) {
   default:
     break;
-  case RISCV::PseudoVSCALE:
+  case RISCV::PseudoEPIVSCALE:
     return emitComputeVSCALE(MI, BB);
-  case RISCV::PseudoVMSET_M1:
-  case RISCV::PseudoVMSET_M2:
-  case RISCV::PseudoVMSET_M4:
-  case RISCV::PseudoVMSET_M8:
+  case RISCV::PseudoEPIVMSET_M1:
+  case RISCV::PseudoEPIVMSET_M2:
+  case RISCV::PseudoEPIVMSET_M4:
+  case RISCV::PseudoEPIVMSET_M8:
     return emitComputeVMSET(MI, BB);
-  case RISCV::PseudoVMCLR_M1:
-  case RISCV::PseudoVMCLR_M2:
-  case RISCV::PseudoVMCLR_M4:
-  case RISCV::PseudoVMCLR_M8:
+  case RISCV::PseudoEPIVMCLR_M1:
+  case RISCV::PseudoEPIVMCLR_M2:
+  case RISCV::PseudoEPIVMCLR_M4:
+  case RISCV::PseudoEPIVMCLR_M8:
     return emitComputeVMCLR(MI, BB);
-  case RISCV::PseudoImplicitVRM1T2:
-  case RISCV::PseudoImplicitVRM1T3:
-  case RISCV::PseudoImplicitVRM1T4:
-  case RISCV::PseudoImplicitVRM1T5:
-  case RISCV::PseudoImplicitVRM1T6:
-  case RISCV::PseudoImplicitVRM1T7:
-  case RISCV::PseudoImplicitVRM1T8:
+  case RISCV::PseudoEPIImplicitVRM1T2:
+  case RISCV::PseudoEPIImplicitVRM1T3:
+  case RISCV::PseudoEPIImplicitVRM1T4:
+  case RISCV::PseudoEPIImplicitVRM1T5:
+  case RISCV::PseudoEPIImplicitVRM1T6:
+  case RISCV::PseudoEPIImplicitVRM1T7:
+  case RISCV::PseudoEPIImplicitVRM1T8:
     return emitImplicitVRM1Tuple(MI, BB);
-  case RISCV::PseudoVBuildVRM1T2:
+  case RISCV::PseudoEPIVBuildVRM1T2:
     return emitVBuildVRM1Tuple(MI, BB, {RISCV::vtuple2_0, RISCV::vtuple2_1},
                                &RISCV::VRM1T2RegClass);
-  case RISCV::PseudoVBuildVRM1T3:
+  case RISCV::PseudoEPIVBuildVRM1T3:
     return emitVBuildVRM1Tuple(
         MI, BB, {RISCV::vtuple3_0, RISCV::vtuple3_1, RISCV::vtuple3_2},
         &RISCV::VRM1T3RegClass);
-  case RISCV::PseudoVBuildVRM1T4:
+  case RISCV::PseudoEPIVBuildVRM1T4:
     return emitVBuildVRM1Tuple(MI, BB,
                                {RISCV::vtuple4_0, RISCV::vtuple4_1,
                                 RISCV::vtuple4_2, RISCV::vtuple4_3},
                                &RISCV::VRM1T4RegClass);
-  case RISCV::PseudoVBuildVRM1T5:
+  case RISCV::PseudoEPIVBuildVRM1T5:
     return emitVBuildVRM1Tuple(MI, BB,
                                {RISCV::vtuple5_0, RISCV::vtuple5_1,
                                 RISCV::vtuple5_2, RISCV::vtuple5_3,
                                 RISCV::vtuple5_4},
                                &RISCV::VRM1T5RegClass);
-  case RISCV::PseudoVBuildVRM1T6:
+  case RISCV::PseudoEPIVBuildVRM1T6:
     return emitVBuildVRM1Tuple(MI, BB,
                                {RISCV::vtuple6_0, RISCV::vtuple6_1,
                                 RISCV::vtuple6_2, RISCV::vtuple6_3,
                                 RISCV::vtuple6_4, RISCV::vtuple6_5},
                                &RISCV::VRM1T6RegClass);
-  case RISCV::PseudoVBuildVRM1T7:
+  case RISCV::PseudoEPIVBuildVRM1T7:
     return emitVBuildVRM1Tuple(
         MI, BB,
         {RISCV::vtuple7_0, RISCV::vtuple7_1, RISCV::vtuple7_2, RISCV::vtuple7_3,
          RISCV::vtuple7_4, RISCV::vtuple7_5, RISCV::vtuple7_6},
         &RISCV::VRM1T7RegClass);
-  case RISCV::PseudoVBuildVRM1T8:
+  case RISCV::PseudoEPIVBuildVRM1T8:
     return emitVBuildVRM1Tuple(MI, BB,
                                {RISCV::vtuple8_0, RISCV::vtuple8_1,
                                 RISCV::vtuple8_2, RISCV::vtuple8_3,
                                 RISCV::vtuple8_4, RISCV::vtuple8_5,
                                 RISCV::vtuple8_6, RISCV::vtuple8_7},
                                &RISCV::VRM1T8RegClass);
-=======
-MachineBasicBlock *
-RISCVTargetLowering::EmitInstrWithCustomInserter(MachineInstr &MI,
-                                                 MachineBasicBlock *BB) const {
+  }
 
   if (const RISCVVPseudosTable::PseudoInfo *RVV =
           RISCVVPseudosTable::getPseudoInfo(MI.getOpcode())) {
@@ -4381,7 +4342,6 @@
 
     assert(SEWIndex >= 0 && "SEWIndex must be >= 0");
     return addVSetVL(MI, BB, VLIndex, SEWIndex, RVV->VLMul);
->>>>>>> 1c09946b
   }
 
   switch (MI.getOpcode()) {
@@ -4681,13 +4641,9 @@
     return false;
   }
 
-<<<<<<< HEAD
-  assert((!UseGPRForF32 || !UseGPRForF64 ||
+  assert((!UseGPRForF16_F32 || !UseGPRForF64 ||
           (TLI->getSubtarget().hasStdExtV() && ValVT.isScalableVector()) ||
           LocVT == XLenVT) &&
-=======
-  assert((!UseGPRForF16_F32 || !UseGPRForF64 || LocVT == XLenVT) &&
->>>>>>> 1c09946b
          "Expected an XLenVT at this stage");
 
   if (Reg) {
@@ -4813,7 +4769,6 @@
   SDValue Val;
   const TargetRegisterClass *RC;
 
-<<<<<<< HEAD
   if (LocVT.getSimpleVT().isScalableVector()) {
     RC = TLI->getRegClassFor(LocVT.getSimpleVT());
   } else {
@@ -4824,6 +4779,9 @@
     case MVT::i64:
       RC = &RISCV::GPRRegClass;
       break;
+    case MVT::f16:
+      RC = &RISCV::FPR16RegClass;
+      break;
     case MVT::f32:
       RC = &RISCV::FPR32RegClass;
       break;
@@ -4831,24 +4789,6 @@
       RC = &RISCV::FPR64RegClass;
       break;
     }
-=======
-  switch (LocVT.getSimpleVT().SimpleTy) {
-  default:
-    llvm_unreachable("Unexpected register type");
-  case MVT::i32:
-  case MVT::i64:
-    RC = &RISCV::GPRRegClass;
-    break;
-  case MVT::f16:
-    RC = &RISCV::FPR16RegClass;
-    break;
-  case MVT::f32:
-    RC = &RISCV::FPR32RegClass;
-    break;
-  case MVT::f64:
-    RC = &RISCV::FPR64RegClass;
-    break;
->>>>>>> 1c09946b
   }
 
   Register VReg = RegInfo.createVirtualRegister(RC);

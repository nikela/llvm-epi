--- conflicted
+++ resolved
@@ -320,7 +320,10 @@
   // We can use any register for comparisons
   setHasMultipleConditionRegisters();
 
-<<<<<<< HEAD
+  if (Subtarget.hasStdExtZbp()) {
+    setTargetDAGCombine(ISD::OR);
+  }
+
   if (Subtarget.hasStdExtV()) {
     // EPI & VPred intrinsics may have illegal operands/results
     for (auto VT : {MVT::i1, MVT::i8, MVT::i16, MVT::i32, MVT::nxv1i32}) {
@@ -412,10 +415,6 @@
       setOperationAction(ISD::FMINNUM, VT, Legal);
       setOperationAction(ISD::FMAXNUM, VT, Legal);
     }
-=======
-  if (Subtarget.hasStdExtZbp()) {
-    setTargetDAGCombine(ISD::OR);
->>>>>>> 323cd418
   }
 }
 
@@ -2871,7 +2870,24 @@
     Results.push_back(DAG.getNode(ISD::TRUNCATE, DL, MVT::i32, FPConv));
     break;
   }
-<<<<<<< HEAD
+  case RISCVISD::GREVI:
+  case RISCVISD::GORCI: {
+    assert(N->getValueType(0) == MVT::i32 && Subtarget.is64Bit() &&
+           "Unexpected custom legalisation");
+    // This is similar to customLegalizeToWOp, except that we pass the second
+    // operand (a TargetConstant) straight through: it is already of type
+    // XLenVT.
+    SDLoc DL(N);
+    RISCVISD::NodeType WOpcode = getRISCVWOpcode(N->getOpcode());
+    SDValue NewOp0 =
+        DAG.getNode(ISD::ANY_EXTEND, DL, MVT::i64, N->getOperand(0));
+    SDValue NewRes =
+        DAG.getNode(WOpcode, DL, MVT::i64, NewOp0, N->getOperand(1));
+    // ReplaceNodeResults requires we maintain the same type for the return
+    // value.
+    Results.push_back(DAG.getNode(ISD::TRUNCATE, DL, MVT::i32, NewRes));
+    break;
+  }
   case ISD::INTRINSIC_WO_CHAIN: {
     unsigned IntNo = cast<ConstantSDNode>(N->getOperand(0))->getZExtValue();
     switch (IntNo) {
@@ -2937,25 +2953,6 @@
 
     break;
   }
-=======
-  case RISCVISD::GREVI:
-  case RISCVISD::GORCI: {
-    assert(N->getValueType(0) == MVT::i32 && Subtarget.is64Bit() &&
-           "Unexpected custom legalisation");
-    // This is similar to customLegalizeToWOp, except that we pass the second
-    // operand (a TargetConstant) straight through: it is already of type
-    // XLenVT.
-    SDLoc DL(N);
-    RISCVISD::NodeType WOpcode = getRISCVWOpcode(N->getOpcode());
-    SDValue NewOp0 =
-        DAG.getNode(ISD::ANY_EXTEND, DL, MVT::i64, N->getOperand(0));
-    SDValue NewRes =
-        DAG.getNode(WOpcode, DL, MVT::i64, NewOp0, N->getOperand(1));
-    // ReplaceNodeResults requires we maintain the same type for the return
-    // value.
-    Results.push_back(DAG.getNode(ISD::TRUNCATE, DL, MVT::i32, NewRes));
-    break;
-  }
   }
 }
 
@@ -3042,7 +3039,6 @@
       Mask = maskTrailingOnes<uint64_t>(Width);
       *Mask &= (IsSHL ? *Mask << ShAmt : *Mask >> ShAmt);
     }
->>>>>>> 323cd418
   }
 
   if (SHLExpMask)
@@ -5163,8 +5159,10 @@
   NODE_NAME_CASE(FMV_W_X_RV64)
   NODE_NAME_CASE(FMV_X_ANYEXTW_RV64)
   NODE_NAME_CASE(READ_CYCLE_WIDE)
-<<<<<<< HEAD
-
+  NODE_NAME_CASE(GREVI)
+  NODE_NAME_CASE(GREVIW)
+  NODE_NAME_CASE(GORCI)
+  NODE_NAME_CASE(GORCIW)
   NODE_NAME_CASE(VMV_X_S)
   NODE_NAME_CASE(EXTRACT_VECTOR_ELT)
   NODE_NAME_CASE(SIGN_EXTEND_VECTOR)
@@ -5193,12 +5191,6 @@
   TUPLE_NODE(VLXSEG)
   TUPLE_NODE(VSXSEG)
 #undef TUPLE_NODE
-=======
-  NODE_NAME_CASE(GREVI)
-  NODE_NAME_CASE(GREVIW)
-  NODE_NAME_CASE(GORCI)
-  NODE_NAME_CASE(GORCIW)
->>>>>>> 323cd418
   }
   // clang-format on
   return nullptr;

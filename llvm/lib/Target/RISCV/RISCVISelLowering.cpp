--- conflicted
+++ resolved
@@ -680,7 +680,9 @@
   if (Subtarget.hasStdExtZbp()) {
     setTargetDAGCombine(ISD::OR);
   }
-<<<<<<< HEAD
+
+  if (Subtarget.hasStdExtV())
+    setTargetDAGCombine(ISD::FCOPYSIGN);
 
   if (Subtarget.hasStdExtV()) {
     // EPI & VPred intrinsics may have illegal operands/results
@@ -769,10 +771,6 @@
       setOperationAction(ISD::FMAXNUM, VT, Legal);
     }
   }
-=======
-  if (Subtarget.hasStdExtV())
-    setTargetDAGCombine(ISD::FCOPYSIGN);
->>>>>>> 83147c40
 }
 
 EVT RISCVTargetLowering::getSetCCResultType(const DataLayout &DL,
@@ -993,7 +991,6 @@
   }
 }
 
-<<<<<<< HEAD
 SDValue RISCVTargetLowering::lowerExtendVectorInReg(SDValue Op,
                                                     SelectionDAG &DAG,
                                                     int Opcode) const {
@@ -1226,7 +1223,8 @@
   if (Result)
     for (unsigned I = 0, E = Result->getNumValues(); I != E; ++I)
       Results.push_back(Result.getValue(I));
-=======
+}
+
 RISCVVLMUL RISCVTargetLowering::getLMUL(MVT VT) {
   assert(VT.isScalableVector() && "Expecting a scalable vector type");
   unsigned KnownSize = VT.getSizeInBits().getKnownMinValue();
@@ -1332,7 +1330,6 @@
         InsertExtractIdx -= VecVT.getVectorElementCount().getKnownMinValue();
     }
   return {SubRegIdx, InsertExtractIdx};
->>>>>>> 83147c40
 }
 
 // Return the largest legal scalable vector type that matches VT's element type.
@@ -1607,8 +1604,6 @@
     return LowerINTRINSIC_W_CHAIN(Op, DAG);
   case ISD::INTRINSIC_VOID:
     return LowerINTRINSIC_VOID(Op, DAG);
-  case ISD::VECTOR_SHUFFLE:
-    return lowerVECTOR_SHUFFLE(Op, DAG, Subtarget);
   case ISD::SIGN_EXTEND_VECTOR_INREG:
     return lowerSIGN_EXTEND_VECTOR_INREG(Op, DAG);
   case ISD::ZERO_EXTEND_VECTOR_INREG:
@@ -1936,8 +1931,6 @@
     return lowerVECTOR_REVERSE(Op, DAG);
   case ISD::BUILD_VECTOR:
     return lowerBUILD_VECTOR(Op, DAG, Subtarget);
-<<<<<<< HEAD
-=======
   case ISD::VECTOR_SHUFFLE:
     return lowerVECTOR_SHUFFLE(Op, DAG, Subtarget);
   case ISD::CONCAT_VECTORS: {
@@ -1954,7 +1947,6 @@
                         DAG.getIntPtrConstant(OpIdx.index() * NumOpElts, DL));
     return Vec;
   }
->>>>>>> 83147c40
   case ISD::LOAD:
     return lowerFixedLengthVectorLoadToRVV(Op, DAG);
   case ISD::STORE:
@@ -3950,79 +3942,15 @@
   unsigned IntNo = Op.getConstantOperandVal(HasChain ? 1 : 0);
   SDLoc DL(Op);
 
-<<<<<<< HEAD
-  if (Subtarget.hasStdExtV()) {
-    if (const RISCVEPIIntrinsicsTable::EPIIntrinsicInfo *EII =
-            RISCVEPIIntrinsicsTable::getEPIIntrinsicInfo(IntNo)) {
-      // Widen vector operands.
-      std::vector<SDValue> Operands(Op->op_begin(), Op->op_end());
-      bool Changed = false;
-      for (SDValue &Operand : Operands) {
-        if (Operand.getValueType().isScalableVector() &&
-            getPreferredVectorAction(Operand.getValueType().getSimpleVT()) ==
-                TypeWidenVector) {
-          EVT WidenVT =
-              getTypeToTransformTo(*DAG.getContext(), Operand.getValueType());
-          Operand =
-              DAG.getNode(ISD::INSERT_SUBVECTOR, DL, WidenVT,
-                          DAG.getNode(ISD::UNDEF, DL, WidenVT), Operand,
-                          DAG.getTargetConstant(0, DL, Subtarget.getXLenVT()));
-          Changed = true;
-        }
-      }
-
-      // Some EPI intrinsics may claim that they want an integer operand to be
-      // extended.
-      if (EII->ExtendedOperand) {
-        assert(EII->ExtendedOperand < Op.getNumOperands());
-        SDValue &ScalarOp = Operands[EII->ExtendedOperand];
-        if (ScalarOp.getValueType() == MVT::i32 ||
-            ScalarOp.getValueType() == MVT::i16 ||
-            ScalarOp.getValueType() == MVT::i8) {
-          ScalarOp = DAG.getNode(ISD::ANY_EXTEND, DL, MVT::i64, ScalarOp);
-          Changed = true;
-        }
-      }
-
-      if (Changed)
-        return DAG.getNode(ISD::INTRINSIC_WO_CHAIN, DL, Op.getValueType(),
-                           Operands);
-    }
-
-    // Some RVV intrinsics may claim that they want an integer operand to be
-    // extended.
-    if (const RISCVVIntrinsicsTable::RISCVVIntrinsicInfo *II =
-            RISCVVIntrinsicsTable::getRISCVVIntrinsicInfo(IntNo)) {
-      if (II->ExtendedOperand) {
-        assert(II->ExtendedOperand < Op.getNumOperands());
-        SmallVector<SDValue, 8> Operands(Op->op_begin(), Op->op_end());
-        SDValue &ScalarOp = Operands[II->ExtendedOperand];
-        EVT OpVT = ScalarOp.getValueType();
-        if (OpVT == MVT::i8 || OpVT == MVT::i16 ||
-            (OpVT == MVT::i32 && Subtarget.is64Bit())) {
-          // If the operand is a constant, sign extend to increase our chances
-          // of being able to use a .vi instruction. ANY_EXTEND would become a
-          // a zero extend and the simm5 check in isel would fail.
-          // FIXME: Should we ignore the upper bits in isel instead?
-          unsigned ExtOpc = isa<ConstantSDNode>(ScalarOp) ? ISD::SIGN_EXTEND
-                                                          : ISD::ANY_EXTEND;
-          ScalarOp = DAG.getNode(ExtOpc, DL, Subtarget.getXLenVT(), ScalarOp);
-          return DAG.getNode(ISD::INTRINSIC_WO_CHAIN, DL, Op.getValueType(),
-                             Operands);
-        }
-      }
-    }
-  }
-  switch (IntNo) {
-  default:
-    return SDValue(); // Don't custom lower most intrinsics.
-=======
+  const RISCVEPIIntrinsicsTable::EPIIntrinsicInfo *EII =
+      RISCVEPIIntrinsicsTable::getEPIIntrinsicInfo(IntNo);
   const RISCVVIntrinsicsTable::RISCVVIntrinsicInfo *II =
       RISCVVIntrinsicsTable::getRISCVVIntrinsicInfo(IntNo);
-  if (!II || !II->SplatOperand)
+  if ((!II || !II->SplatOperand)
+      && (!EII || !EII->ExtendedOperand))
     return SDValue();
 
-  unsigned SplatOp = II->SplatOperand + HasChain;
+  unsigned SplatOp = (II ? II->SplatOperand : EII->ExtendedOperand) + HasChain;
   assert(SplatOp < Op.getNumOperands());
 
   SmallVector<SDValue, 8> Operands(Op->op_begin(), Op->op_end());
@@ -4079,7 +4007,6 @@
   switch (IntNo) {
   default:
     break; // Don't custom lower most intrinsics.
->>>>>>> 83147c40
   case Intrinsic::thread_pointer: {
     EVT PtrVT = getPointerTy(DAG.getDataLayout());
     return DAG.getRegister(RISCV::X4, PtrVT);
@@ -4237,65 +4164,11 @@
 
 SDValue RISCVTargetLowering::LowerINTRINSIC_W_CHAIN(SDValue Op,
                                                     SelectionDAG &DAG) const {
-<<<<<<< HEAD
-  unsigned IntNo = cast<ConstantSDNode>(Op.getOperand(1))->getZExtValue();
-  SDLoc DL(Op);
-
-   if (Subtarget.hasStdExtV()) {
-    // Some RVV intrinsics may claim that they want an integer operand to be
-    // extended.
-    if (const RISCVVIntrinsicsTable::RISCVVIntrinsicInfo *II =
-            RISCVVIntrinsicsTable::getRISCVVIntrinsicInfo(IntNo)) {
-      if (II->ExtendedOperand) {
-        // The operands start from the second argument in INTRINSIC_W_CHAIN.
-        unsigned ExtendOp = II->ExtendedOperand + 1;
-        assert(ExtendOp < Op.getNumOperands());
-        SmallVector<SDValue, 8> Operands(Op->op_begin(), Op->op_end());
-        SDValue &ScalarOp = Operands[ExtendOp];
-        EVT OpVT = ScalarOp.getValueType();
-        if (OpVT == MVT::i8 || OpVT == MVT::i16 ||
-            (OpVT == MVT::i32 && Subtarget.is64Bit())) {
-          // If the operand is a constant, sign extend to increase our chances
-          // of being able to use a .vi instruction. ANY_EXTEND would become a
-          // a zero extend and the simm5 check in isel would fail.
-          // FIXME: Should we ignore the upper bits in isel instead?
-          unsigned ExtOpc = isa<ConstantSDNode>(ScalarOp) ? ISD::SIGN_EXTEND
-                                                          : ISD::ANY_EXTEND;
-          ScalarOp = DAG.getNode(ExtOpc, DL, Subtarget.getXLenVT(), ScalarOp);
-          return DAG.getNode(ISD::INTRINSIC_W_CHAIN, DL, Op->getVTList(),
-                             Operands);
-        }
-      }
-    }
-  }
-
+  unsigned IntNo = Op.getConstantOperandVal(1);
   switch (IntNo) {
     // By default we do not lower any intrinsic.
   default:
     break;
-  case Intrinsic::riscv_vleff: {
-    SDLoc DL(Op);
-    SDVTList VTs = DAG.getVTList(Op.getValueType(), MVT::Other, MVT::Glue);
-    SDValue Load = DAG.getNode(RISCVISD::VLEFF, DL, VTs, Op.getOperand(0),
-                               Op.getOperand(2), Op.getOperand(3));
-    SDValue ReadVL =
-        SDValue(DAG.getMachineNode(RISCV::PseudoReadVL, DL, Op->getValueType(1),
-                                   Load.getValue(2)),
-                0);
-    return DAG.getMergeValues({Load, ReadVL, Load.getValue(1)}, DL);
-  }
-  case Intrinsic::riscv_vleff_mask: {
-    SDLoc DL(Op);
-    SDVTList VTs = DAG.getVTList(Op.getValueType(), MVT::Other, MVT::Glue);
-    SDValue Load = DAG.getNode(RISCVISD::VLEFF_MASK, DL, VTs, Op.getOperand(0),
-                               Op.getOperand(2), Op.getOperand(3),
-                               Op.getOperand(4), Op.getOperand(5));
-    SDValue ReadVL =
-        SDValue(DAG.getMachineNode(RISCV::PseudoReadVL, DL, Op->getValueType(1),
-                                   Load.getValue(2)),
-                0);
-    return DAG.getMergeValues({Load, ReadVL, Load.getValue(1)}, DL);
-  }
   case Intrinsic::epi_vlseg2:
     return lowerVLSEG(Op, DAG, Subtarget, RISCVISD::VLSEG2,
                       {RISCV::sub_vrm1_0, RISCV::sub_vrm1_1});
@@ -4386,7 +4259,7 @@
     return LowerVPIntrinsic(IntNo, Op, DAG, Subtarget);
   }
 
-  return SDValue();
+  return lowerVectorIntrinsicSplats(Op, DAG, Subtarget);
 }
 
 SDValue RISCVTargetLowering::LowerINTRINSIC_VOID(SDValue Op,
@@ -4494,8 +4367,6 @@
   }
 
   return SDValue();
-=======
-  return lowerVectorIntrinsicSplats(Op, DAG, Subtarget);
 }
 
 static MVT getLMUL1VT(MVT VT) {
@@ -4504,7 +4375,6 @@
   return MVT::getScalableVectorVT(
       VT.getVectorElementType(),
       RISCV::RVVBitsPerBlock / VT.getVectorElementType().getSizeInBits());
->>>>>>> 83147c40
 }
 
 static unsigned getRVVReductionOp(unsigned ISDOpcode) {
@@ -6826,7 +6696,6 @@
                                      Nontemporal));
 
   // Remove (now) redundant operands from pseudo
-  MI.getOperand(SEWIndex).setImm(-1);
   if (VLIndex >= 0) {
     MI.getOperand(VLIndex).setReg(RISCV::NoRegister);
     MI.getOperand(VLIndex).setIsKill(false);
@@ -7540,11 +7409,14 @@
 // Convert Val to a ValVT. Should not be called for CCValAssign::Indirect
 // values.
 static SDValue convertLocVTToValVT(SelectionDAG &DAG, SDValue Val,
-                                   const CCValAssign &VA, const SDLoc &DL) {
+                                   const CCValAssign &VA, const SDLoc &DL,
+                                   const RISCVSubtarget &Subtarget) {
   switch (VA.getLocInfo()) {
   default:
     llvm_unreachable("Unexpected CCValAssign::LocInfo");
   case CCValAssign::Full:
+    if (VA.getValVT().isFixedLengthVector() && VA.getLocVT().isScalableVector())
+      Val = convertFromScalableVector(VA.getValVT(), Val, DAG, Subtarget);
     break;
   case CCValAssign::BCvt:
     if (VA.getLocVT().isInteger() && VA.getValVT() == MVT::f16)
@@ -7567,30 +7439,7 @@
   MachineRegisterInfo &RegInfo = MF.getRegInfo();
   EVT LocVT = VA.getLocVT();
   SDValue Val;
-  const TargetRegisterClass *RC;
-
-  if (LocVT.getSimpleVT().isScalableVector()) {
-    RC = TLI.getRegClassFor(LocVT.getSimpleVT());
-  } else {
-    switch (LocVT.getSimpleVT().SimpleTy) {
-    default:
-      llvm_unreachable("Unexpected register type");
-    case MVT::i32:
-    case MVT::i64:
-      RC = &RISCV::GPRRegClass;
-      break;
-    case MVT::f16:
-      RC = &RISCV::FPR16RegClass;
-      break;
-    case MVT::f32:
-      RC = &RISCV::FPR32RegClass;
-      break;
-    case MVT::f64:
-      RC = &RISCV::FPR64RegClass;
-      break;
-    }
-  }
-
+  const TargetRegisterClass *RC = TLI.getRegClassFor(LocVT.getSimpleVT());
   Register VReg = RegInfo.createVirtualRegister(RC);
   RegInfo.addLiveIn(VA.getLocReg(), VReg);
   Val = DAG.getCopyFromReg(Chain, DL, VReg, LocVT);
@@ -7598,17 +7447,20 @@
   if (VA.getLocInfo() == CCValAssign::Indirect)
     return Val;
 
-  return convertLocVTToValVT(DAG, Val, VA, DL);
+  return convertLocVTToValVT(DAG, Val, VA, DL, TLI.getSubtarget());
 }
 
 static SDValue convertValVTToLocVT(SelectionDAG &DAG, SDValue Val,
-                                   const CCValAssign &VA, const SDLoc &DL) {
+                                   const CCValAssign &VA, const SDLoc &DL,
+                                   const RISCVSubtarget &Subtarget) {
   EVT LocVT = VA.getLocVT();
 
   switch (VA.getLocInfo()) {
   default:
     llvm_unreachable("Unexpected CCValAssign::LocInfo");
   case CCValAssign::Full:
+    if (VA.getValVT().isFixedLengthVector() && LocVT.isScalableVector())
+      Val = convertToScalableVector(LocVT, Val, DAG, Subtarget);
     break;
   case CCValAssign::BCvt:
     if (VA.getLocVT().isInteger() && VA.getValVT() == MVT::f16)
@@ -7631,7 +7483,7 @@
   EVT LocVT = VA.getLocVT();
   EVT ValVT = VA.getValVT();
   EVT PtrVT = MVT::getIntegerVT(DAG.getDataLayout().getPointerSizeInBits(0));
-  int FI = MFI.CreateFixedObject(ValVT.getSizeInBits().getKnownMinSize() / 8,
+  int FI = MFI.CreateFixedObject(ValVT.getSizeInBits() / 8,
                                  VA.getLocMemOffset(), /*Immutable=*/true);
   SDValue FIN = DAG.getFrameIndex(FI, PtrVT);
   SDValue Val;
@@ -7640,16 +7492,8 @@
   switch (VA.getLocInfo()) {
   default:
     llvm_unreachable("Unexpected CCValAssign::LocInfo");
+  case CCValAssign::Full:
   case CCValAssign::Indirect:
-    if (ValVT.isScalableVector()) {
-      // Indirect load of the vector value
-      SDValue Ptr = DAG.getLoad(
-          LocVT, DL, Chain, FIN,
-          MachinePointerInfo::getFixedStack(DAG.getMachineFunction(), FI));
-      return Ptr;
-    }
-    LLVM_FALLTHROUGH;
-  case CCValAssign::Full:
   case CCValAssign::BCvt:
     ExtType = ISD::NON_EXTLOAD;
     break;
@@ -8063,13 +7907,7 @@
   SmallVector<CCValAssign, 16> ArgLocs;
   CCState ArgCCInfo(CallConv, IsVarArg, MF, ArgLocs, *DAG.getContext());
 
-  // We do not want to use fastcc when returning scalable vectors because
-  // we want to have the CC for them in a single place in the code for now.
-  bool ReturningScalableVectors =
-      std::any_of(Outs.begin(), Outs.end(),
-                  [](ISD::OutputArg Out) { return Out.VT.isScalableVector(); });
-
-  if (CallConv == CallingConv::Fast && !ReturningScalableVectors)
+  if (CallConv == CallingConv::Fast)
     ArgCCInfo.AnalyzeCallOperands(Outs, CC_RISCV_FastCC);
   else if (CallConv == CallingConv::GHC)
     ArgCCInfo.AnalyzeCallOperands(Outs, CC_RISCV_GHC);
@@ -8124,8 +7962,7 @@
     SDValue ArgValue = OutVals[i];
     ISD::ArgFlagsTy Flags = Outs[i].Flags;
 
-    // Handle passing f64 on RV32D with a soft float or hard float single ABI as
-    // a special case.
+    // Handle passing f64 on RV32D with a soft float ABI as a special case.
     bool IsF64OnRV32DSoftABI =
         VA.getLocVT() == MVT::i32 && VA.getValVT() == MVT::f64;
     if (IsF64OnRV32DSoftABI && VA.isRegLoc()) {
@@ -8160,50 +7997,33 @@
     // Promote the value if needed.
     // For now, only handle fully promoted and indirect arguments.
     if (VA.getLocInfo() == CCValAssign::Indirect) {
-      if (VA.getValVT().isScalableVector()) {
-        // Create a stack slot for the EPI register.
-        SDValue SpillSlot = DAG.CreateStackTemporary(Outs[i].ArgVT);
-        int FI = cast<FrameIndexSDNode>(SpillSlot)->getIndex();
-
-        RISCVMachineFunctionInfo *RVFI = MF.getInfo<RISCVMachineFunctionInfo>();
-        // Let know FrameLowering that we're spilling vector registers.
-        RVFI->setHasSpilledVR();
-        // Mark this spill as a vector spill.
-        MF.getFrameInfo().setStackID(FI, TargetStackID::ScalableVector);
-
-        // We load an XLenVT from the spill slot because RISCVFrameLowering.cpp
-        // will replace this slot from a vector type to an XLenVT.
-        SDValue Ptr = DAG.getLoad(XLenVT, DL, Chain, SpillSlot,
-                                  MachinePointerInfo::getFixedStack(MF, FI));
-
+      // Store the argument in a stack slot and pass its address.
+      SDValue SpillSlot = DAG.CreateStackTemporary(Outs[i].ArgVT);
+      int FI = cast<FrameIndexSDNode>(SpillSlot)->getIndex();
+      MemOpChains.push_back(
+          DAG.getStore(Chain, DL, ArgValue, SpillSlot,
+                       MachinePointerInfo::getFixedStack(MF, FI)));
+      // If the original argument was split (e.g. i128), we need
+      // to store the required parts of it here (and pass just one address).
+      // Vectors may be partly split to registers and partly to the stack, in
+      // which case the base address is partly offset and subsequent stores are
+      // relative to that.
+      unsigned ArgIndex = Outs[i].OrigArgIndex;
+      unsigned ArgPartOffset = Outs[i].PartOffset;
+      assert(VA.getValVT().isVector() || ArgPartOffset == 0);
+      while (i + 1 != e && Outs[i + 1].OrigArgIndex == ArgIndex) {
+        SDValue PartValue = OutVals[i + 1];
+        unsigned PartOffset = Outs[i + 1].PartOffset - ArgPartOffset;
+        SDValue Address = DAG.getNode(ISD::ADD, DL, PtrVT, SpillSlot,
+                                      DAG.getIntPtrConstant(PartOffset, DL));
         MemOpChains.push_back(
-            DAG.getStore(Chain, DL, ArgValue, Ptr, MachinePointerInfo()));
-        ArgValue = Ptr;
-      } else {
-        // Store the argument in a stack slot and pass its address.
-        SDValue SpillSlot = DAG.CreateStackTemporary(Outs[i].ArgVT);
-        int FI = cast<FrameIndexSDNode>(SpillSlot)->getIndex();
-        MemOpChains.push_back(
-            DAG.getStore(Chain, DL, ArgValue, SpillSlot,
+            DAG.getStore(Chain, DL, PartValue, Address,
                          MachinePointerInfo::getFixedStack(MF, FI)));
-        // If the original argument was split (e.g. i128), we need
-        // to store all parts of it here (and pass just one address).
-        unsigned ArgIndex = Outs[i].OrigArgIndex;
-        assert(Outs[i].PartOffset == 0);
-        while (i + 1 != e && Outs[i + 1].OrigArgIndex == ArgIndex) {
-          SDValue PartValue = OutVals[i + 1];
-          unsigned PartOffset = Outs[i + 1].PartOffset;
-          SDValue Address = DAG.getNode(ISD::ADD, DL, PtrVT, SpillSlot,
-                                        DAG.getIntPtrConstant(PartOffset, DL));
-          MemOpChains.push_back(
-              DAG.getStore(Chain, DL, PartValue, Address,
-                           MachinePointerInfo::getFixedStack(MF, FI)));
-          ++i;
-        }
-        ArgValue = SpillSlot;
+        ++i;
       }
+      ArgValue = SpillSlot;
     } else {
-      ArgValue = convertValVTToLocVT(DAG, ArgValue, VA, DL);
+      ArgValue = convertValVTToLocVT(DAG, ArgValue, VA, DL, Subtarget);
     }
 
     // Use local copy if it is a byval arg.
@@ -8339,7 +8159,7 @@
                              RetValue2);
     }
 
-    RetValue = convertLocVTToValVT(DAG, RetValue, VA, DL);
+    RetValue = convertLocVTToValVT(DAG, RetValue, VA, DL, Subtarget);
 
     InVals.push_back(RetValue);
   }
@@ -8425,7 +8245,7 @@
       RetOps.push_back(DAG.getRegister(RegHi, MVT::i32));
     } else {
       // Handle a 'normal' return.
-      Val = convertValVTToLocVT(DAG, Val, VA, DL);
+      Val = convertValVTToLocVT(DAG, Val, VA, DL, Subtarget);
       Chain = DAG.getCopyToReg(Chain, DL, VA.getLocReg(), Val, Glue);
 
       if (STI.isRegisterReservedByUser(VA.getLocReg()))
@@ -8530,7 +8350,7 @@
   NODE_NAME_CASE(VMV_V_X_VL)
   NODE_NAME_CASE(VFMV_V_F_VL)
   NODE_NAME_CASE(VMV_X_S)
-<<<<<<< HEAD
+  NODE_NAME_CASE(VMV_S_XF_VL)
   NODE_NAME_CASE(SHUFFLE_EXTEND)
   NODE_NAME_CASE(SIGN_EXTEND_BITS_INREG)
   NODE_NAME_CASE(ZERO_EXTEND_BITS_INREG)
@@ -8554,9 +8374,6 @@
   TUPLE_NODE(VLXSEG)
   TUPLE_NODE(VSXSEG)
 #undef TUPLE_NODE
-=======
-  NODE_NAME_CASE(VMV_S_XF_VL)
->>>>>>> 83147c40
   NODE_NAME_CASE(SPLAT_VECTOR_I64)
   NODE_NAME_CASE(READ_VLENB)
   NODE_NAME_CASE(TRUNCATE_VECTOR_VL)

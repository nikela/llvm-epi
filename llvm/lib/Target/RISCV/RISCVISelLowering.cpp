//===-- RISCVISelLowering.cpp - RISCV DAG Lowering Implementation  --------===//
//
// Part of the LLVM Project, under the Apache License v2.0 with LLVM Exceptions.
// See https://llvm.org/LICENSE.txt for license information.
// SPDX-License-Identifier: Apache-2.0 WITH LLVM-exception
//
//===----------------------------------------------------------------------===//
//
// This file defines the interfaces that RISCV uses to lower LLVM code into a
// selection DAG.
//
//===----------------------------------------------------------------------===//

#include "RISCVISelLowering.h"
#include "RISCV.h"
#include "RISCVMachineFunctionInfo.h"
#include "RISCVRegisterInfo.h"
#include "RISCVSubtarget.h"
#include "RISCVTargetMachine.h"
#include "Utils/RISCVMatInt.h"
#include "llvm/ADT/Optional.h"
#include "llvm/ADT/SmallSet.h"
#include "llvm/ADT/Statistic.h"
#include "llvm/CodeGen/CallingConvLower.h"
#include "llvm/CodeGen/MachineFrameInfo.h"
#include "llvm/CodeGen/MachineFunction.h"
#include "llvm/CodeGen/MachineInstrBuilder.h"
#include "llvm/CodeGen/MachineRegisterInfo.h"
#include "llvm/CodeGen/SelectionDAGISel.h"
#include "llvm/CodeGen/TargetLoweringObjectFileImpl.h"
#include "llvm/CodeGen/ValueTypes.h"
#include "llvm/IR/DiagnosticInfo.h"
#include "llvm/IR/DiagnosticPrinter.h"
#include "llvm/IR/IntrinsicsRISCV.h"
#include "llvm/IR/IntrinsicsEPI.h"
#include "llvm/Support/Debug.h"
#include "llvm/Support/ErrorHandling.h"
#include "llvm/Support/raw_ostream.h"

using namespace llvm;

#define DEBUG_TYPE "riscv-lower"

STATISTIC(NumTailCalls, "Number of tail calls");

RISCVTargetLowering::RISCVTargetLowering(const TargetMachine &TM,
                                         const RISCVSubtarget &STI)
    : TargetLowering(TM), Subtarget(STI) {

  if (Subtarget.isRV32E())
    report_fatal_error("Codegen not yet implemented for RV32E");

  RISCVABI::ABI ABI = Subtarget.getTargetABI();
  assert(ABI != RISCVABI::ABI_Unknown && "Improperly initialised target ABI");

  if ((ABI == RISCVABI::ABI_ILP32F || ABI == RISCVABI::ABI_LP64F) &&
      !Subtarget.hasStdExtF()) {
    errs() << "Hard-float 'f' ABI can't be used for a target that "
                "doesn't support the F instruction set extension (ignoring "
                          "target-abi)\n";
    ABI = Subtarget.is64Bit() ? RISCVABI::ABI_LP64 : RISCVABI::ABI_ILP32;
  } else if ((ABI == RISCVABI::ABI_ILP32D || ABI == RISCVABI::ABI_LP64D) &&
             !Subtarget.hasStdExtD()) {
    errs() << "Hard-float 'd' ABI can't be used for a target that "
              "doesn't support the D instruction set extension (ignoring "
              "target-abi)\n";
    ABI = Subtarget.is64Bit() ? RISCVABI::ABI_LP64 : RISCVABI::ABI_ILP32;
  }

  switch (ABI) {
  default:
    report_fatal_error("Don't know how to lower this ABI");
  case RISCVABI::ABI_ILP32:
  case RISCVABI::ABI_ILP32F:
  case RISCVABI::ABI_ILP32D:
  case RISCVABI::ABI_LP64:
  case RISCVABI::ABI_LP64F:
  case RISCVABI::ABI_LP64D:
    break;
  }

  MVT XLenVT = Subtarget.getXLenVT();

  // Set up the register classes.
  addRegisterClass(XLenVT, &RISCV::GPRRegClass);

  if (Subtarget.hasStdExtF())
    addRegisterClass(MVT::f32, &RISCV::FPR32RegClass);
  if (Subtarget.hasStdExtD())
    addRegisterClass(MVT::f64, &RISCV::FPR64RegClass);

  if (Subtarget.hasStdExtV()) {
    addRegisterClass(MVT::nxv1i1, &RISCV::VRRegClass);
    addRegisterClass(MVT::nxv2i1, &RISCV::VRRegClass);
    addRegisterClass(MVT::nxv4i1, &RISCV::VRRegClass);
    addRegisterClass(MVT::nxv8i1, &RISCV::VRRegClass);
    addRegisterClass(MVT::nxv16i1, &RISCV::VRRegClass);
    addRegisterClass(MVT::nxv32i1, &RISCV::VRRegClass);
    addRegisterClass(MVT::nxv64i1, &RISCV::VRRegClass);

    addRegisterClass(MVT::nxv32i2, &RISCV::VRRegClass);

    addRegisterClass(MVT::nxv16i4, &RISCV::VRRegClass);

    //addRegisterClass(MVT::nxv1i8, &RISCV::VRRegClass); // FIXME illegal type
    //addRegisterClass(MVT::nxv2i8, &RISCV::VRRegClass); // FIXME illegal type
    //addRegisterClass(MVT::nxv4i8, &RISCV::VRRegClass); // FIXME illegal type
    addRegisterClass(MVT::nxv8i8, &RISCV::VRRegClass);
    addRegisterClass(MVT::nxv16i8, &RISCV::VRM2RegClass);
    addRegisterClass(MVT::nxv32i8, &RISCV::VRM4RegClass);
    //addRegisterClass(MVT::nxv64i8, &RISCV::VRM8RegClass); // FIXME undefined type

    //addRegisterClass(MVT::nxv1i16, &RISCV::VRRegClass); // FIXME illegal type
    //addRegisterClass(MVT::nxv2i16, &RISCV::VRRegClass); // FIXME illegal type
    addRegisterClass(MVT::nxv4i16, &RISCV::VRRegClass);
    addRegisterClass(MVT::nxv8i16, &RISCV::VRM2RegClass);
    addRegisterClass(MVT::nxv16i16, &RISCV::VRM4RegClass);
    addRegisterClass(MVT::nxv32i16, &RISCV::VRM8RegClass);

    //addRegisterClass(MVT::nxv1i32, &RISCV::VRRegClass); // FIXME illegal type
    addRegisterClass(MVT::nxv2i32, &RISCV::VRRegClass);
    addRegisterClass(MVT::nxv4i32, &RISCV::VRM2RegClass);
    addRegisterClass(MVT::nxv8i32, &RISCV::VRM4RegClass);
    addRegisterClass(MVT::nxv16i32, &RISCV::VRM8RegClass);

    addRegisterClass(MVT::nxv1i64, &RISCV::VRRegClass);
    addRegisterClass(MVT::nxv2i64, &RISCV::VRM2RegClass);
    addRegisterClass(MVT::nxv4i64, &RISCV::VRM4RegClass);
    addRegisterClass(MVT::nxv8i64, &RISCV::VRM8RegClass);

    //addRegisterClass(MVT::nxv1f32, &RISCV::VRRegClass); // FIXME illegal type
    addRegisterClass(MVT::nxv2f32, &RISCV::VRRegClass);
    addRegisterClass(MVT::nxv4f32, &RISCV::VRM2RegClass);
    addRegisterClass(MVT::nxv8f32, &RISCV::VRM4RegClass);
    addRegisterClass(MVT::nxv16f32, &RISCV::VRM8RegClass);

    addRegisterClass(MVT::nxv1f64, &RISCV::VRRegClass);
    addRegisterClass(MVT::nxv2f64, &RISCV::VRM2RegClass);
    addRegisterClass(MVT::nxv4f64, &RISCV::VRM4RegClass);
    addRegisterClass(MVT::nxv8f64, &RISCV::VRM8RegClass);

    setBooleanVectorContents(ZeroOrOneBooleanContent);

    for (auto VT : MVT::integer_scalable_vector_valuetypes()) {
      setOperationAction(ISD::SPLAT_VECTOR, VT, Custom);
      setOperationAction(ISD::VECTOR_SHUFFLE, VT, Custom);
    }
    for (auto VT : MVT::fp_scalable_vector_valuetypes()) {
      setOperationAction(ISD::SPLAT_VECTOR, VT, Custom);
      setOperationAction(ISD::VECTOR_SHUFFLE, VT, Custom);
    }
  }

  // Compute derived properties from the register classes.
  computeRegisterProperties(STI.getRegisterInfo());

  setStackPointerRegisterToSaveRestore(RISCV::X2);

  for (auto N : {ISD::EXTLOAD, ISD::SEXTLOAD, ISD::ZEXTLOAD})
    setLoadExtAction(N, XLenVT, MVT::i1, Promote);

  // TODO: add all necessary setOperationAction calls.
  setOperationAction(ISD::DYNAMIC_STACKALLOC, XLenVT, Expand);

  setOperationAction(ISD::BR_JT, MVT::Other, Expand);
  setOperationAction(ISD::BR_CC, XLenVT, Expand);
  setOperationAction(ISD::SELECT, XLenVT, Custom);
  setOperationAction(ISD::SELECT_CC, XLenVT, Expand);

  setOperationAction(ISD::STACKSAVE, MVT::Other, Expand);
  setOperationAction(ISD::STACKRESTORE, MVT::Other, Expand);

  setOperationAction(ISD::VASTART, MVT::Other, Custom);
  setOperationAction(ISD::VAARG, MVT::Other, Expand);
  setOperationAction(ISD::VACOPY, MVT::Other, Expand);
  setOperationAction(ISD::VAEND, MVT::Other, Expand);

  for (auto VT : {MVT::i1, MVT::i8, MVT::i16})
    setOperationAction(ISD::SIGN_EXTEND_INREG, VT, Expand);

  if (Subtarget.is64Bit()) {
    setOperationAction(ISD::ADD, MVT::i32, Custom);
    setOperationAction(ISD::SUB, MVT::i32, Custom);
    setOperationAction(ISD::SHL, MVT::i32, Custom);
    setOperationAction(ISD::SRA, MVT::i32, Custom);
    setOperationAction(ISD::SRL, MVT::i32, Custom);
  }

  if (!Subtarget.hasStdExtM()) {
    setOperationAction(ISD::MUL, XLenVT, Expand);
    setOperationAction(ISD::MULHS, XLenVT, Expand);
    setOperationAction(ISD::MULHU, XLenVT, Expand);
    setOperationAction(ISD::SDIV, XLenVT, Expand);
    setOperationAction(ISD::UDIV, XLenVT, Expand);
    setOperationAction(ISD::SREM, XLenVT, Expand);
    setOperationAction(ISD::UREM, XLenVT, Expand);
  }

  if (Subtarget.is64Bit() && Subtarget.hasStdExtM()) {
    setOperationAction(ISD::MUL, MVT::i32, Custom);
    setOperationAction(ISD::SDIV, MVT::i32, Custom);
    setOperationAction(ISD::UDIV, MVT::i32, Custom);
    setOperationAction(ISD::UREM, MVT::i32, Custom);
  }

  setOperationAction(ISD::SDIVREM, XLenVT, Expand);
  setOperationAction(ISD::UDIVREM, XLenVT, Expand);
  setOperationAction(ISD::SMUL_LOHI, XLenVT, Expand);
  setOperationAction(ISD::UMUL_LOHI, XLenVT, Expand);

  setOperationAction(ISD::SHL_PARTS, XLenVT, Custom);
  setOperationAction(ISD::SRL_PARTS, XLenVT, Custom);
  setOperationAction(ISD::SRA_PARTS, XLenVT, Custom);

  setOperationAction(ISD::ROTL, XLenVT, Expand);
  setOperationAction(ISD::ROTR, XLenVT, Expand);
  setOperationAction(ISD::BSWAP, XLenVT, Expand);
  setOperationAction(ISD::CTTZ, XLenVT, Expand);
  setOperationAction(ISD::CTLZ, XLenVT, Expand);
  setOperationAction(ISD::CTPOP, XLenVT, Expand);

  ISD::CondCode FPCCToExtend[] = {
      ISD::SETOGT, ISD::SETOGE, ISD::SETONE, ISD::SETUEQ, ISD::SETUGT,
      ISD::SETUGE, ISD::SETULT, ISD::SETULE, ISD::SETUNE, ISD::SETGT,
      ISD::SETGE,  ISD::SETNE};

  ISD::NodeType FPOpToExtend[] = {
      ISD::FSIN, ISD::FCOS, ISD::FSINCOS, ISD::FPOW, ISD::FREM, ISD::FP16_TO_FP,
      ISD::FP_TO_FP16};

  if (Subtarget.hasStdExtF()) {
    setOperationAction(ISD::FMINNUM, MVT::f32, Legal);
    setOperationAction(ISD::FMAXNUM, MVT::f32, Legal);
    for (auto CC : FPCCToExtend)
      setCondCodeAction(CC, MVT::f32, Expand);
    setOperationAction(ISD::SELECT_CC, MVT::f32, Expand);
    setOperationAction(ISD::SELECT, MVT::f32, Custom);
    setOperationAction(ISD::BR_CC, MVT::f32, Expand);
    for (auto Op : FPOpToExtend)
      setOperationAction(Op, MVT::f32, Expand);
    setLoadExtAction(ISD::EXTLOAD, MVT::f32, MVT::f16, Expand);
    setTruncStoreAction(MVT::f32, MVT::f16, Expand);
  }

  if (Subtarget.hasStdExtF() && Subtarget.is64Bit())
    setOperationAction(ISD::BITCAST, MVT::i32, Custom);

  if (Subtarget.hasStdExtD()) {
    setOperationAction(ISD::FMINNUM, MVT::f64, Legal);
    setOperationAction(ISD::FMAXNUM, MVT::f64, Legal);
    for (auto CC : FPCCToExtend)
      setCondCodeAction(CC, MVT::f64, Expand);
    setOperationAction(ISD::SELECT_CC, MVT::f64, Expand);
    setOperationAction(ISD::SELECT, MVT::f64, Custom);
    setOperationAction(ISD::BR_CC, MVT::f64, Expand);
    setLoadExtAction(ISD::EXTLOAD, MVT::f64, MVT::f32, Expand);
    setTruncStoreAction(MVT::f64, MVT::f32, Expand);
    for (auto Op : FPOpToExtend)
      setOperationAction(Op, MVT::f64, Expand);
    setLoadExtAction(ISD::EXTLOAD, MVT::f64, MVT::f16, Expand);
    setTruncStoreAction(MVT::f64, MVT::f16, Expand);
  }

  setOperationAction(ISD::GlobalAddress, XLenVT, Custom);
  setOperationAction(ISD::BlockAddress, XLenVT, Custom);
  setOperationAction(ISD::ConstantPool, XLenVT, Custom);

  setOperationAction(ISD::GlobalTLSAddress, XLenVT, Custom);

  // TODO: On M-mode only targets, the cycle[h] CSR may not be present.
  // Unfortunately this can't be determined just from the ISA naming string.
  setOperationAction(ISD::READCYCLECOUNTER, MVT::i64,
                     Subtarget.is64Bit() ? Legal : Custom);

  setOperationAction(ISD::TRAP, MVT::Other, Legal);
  setOperationAction(ISD::DEBUGTRAP, MVT::Other, Legal);
  setOperationAction(ISD::INTRINSIC_WO_CHAIN, MVT::Other, Custom);

  if (Subtarget.hasStdExtA()) {
    setMaxAtomicSizeInBitsSupported(Subtarget.getXLen());
    setMinCmpXchgSizeInBits(32);
  } else {
    setMaxAtomicSizeInBitsSupported(0);
  }

  setBooleanContents(ZeroOrOneBooleanContent);

  // Function alignments.
  const Align FunctionAlignment(Subtarget.hasStdExtC() ? 2 : 4);
  setMinFunctionAlignment(FunctionAlignment);
  setPrefFunctionAlignment(FunctionAlignment);

  // Effectively disable jump table generation.
  setMinimumJumpTableEntries(INT_MAX);

  // EPI & VPred intrinsics may have illegal operands/results
  for (auto VT : {MVT::i1, MVT::i8, MVT::i16, MVT::i32, MVT::nxv1i32}) {
    setOperationAction(ISD::INTRINSIC_WO_CHAIN, VT, Custom);
  }

  // VPred intrinsics may have illegal operands/results
  for (auto VT : {MVT::i32}) {
    setOperationAction(ISD::INTRINSIC_W_CHAIN, VT, Custom);
    setOperationAction(ISD::INTRINSIC_VOID, VT, Custom);
  }

  if (Subtarget.hasStdExtV()) {
    // Custom-legalize this node for illegal result types.
    for (auto VT : {MVT::i8, MVT::i16, MVT::i32}) {
      setOperationAction(ISD::EXTRACT_VECTOR_ELT, VT, Custom);
    }

    // Custom-legalize this node for scalable vectors.
    for (auto VT : {MVT::nxv1i64, MVT::nxv2i32, MVT::nxv4i16}) {
      setOperationAction(ISD::SIGN_EXTEND_INREG, VT, Custom);
    }
  }
}

EVT RISCVTargetLowering::getSetCCResultType(const DataLayout &DL, LLVMContext &,
                                            EVT VT) const {
  if (!VT.isVector())
    return getPointerTy(DL);
  if (Subtarget.hasStdExtV())
    return MVT::getVectorVT(MVT::i1, VT.getVectorElementCount());
  else
    return VT.changeVectorElementTypeToInteger();
}

bool RISCVTargetLowering::getTgtMemIntrinsic(IntrinsicInfo &Info,
                                             const CallInst &I,
                                             MachineFunction &MF,
                                             unsigned Intrinsic) const {
  auto &DL = I.getModule()->getDataLayout();
  switch (Intrinsic) {
  default:
    return false;
  case Intrinsic::riscv_masked_atomicrmw_xchg_i32:
  case Intrinsic::riscv_masked_atomicrmw_add_i32:
  case Intrinsic::riscv_masked_atomicrmw_sub_i32:
  case Intrinsic::riscv_masked_atomicrmw_nand_i32:
  case Intrinsic::riscv_masked_atomicrmw_max_i32:
  case Intrinsic::riscv_masked_atomicrmw_min_i32:
  case Intrinsic::riscv_masked_atomicrmw_umax_i32:
  case Intrinsic::riscv_masked_atomicrmw_umin_i32:
  case Intrinsic::riscv_masked_cmpxchg_i32: {
    PointerType *PtrTy = cast<PointerType>(I.getArgOperand(0)->getType());
    Info.opc = ISD::INTRINSIC_W_CHAIN;
    Info.memVT = MVT::getVT(PtrTy->getElementType());
    Info.ptrVal = I.getArgOperand(0);
    Info.offset = 0;
    Info.align = Align(4);
    Info.flags = MachineMemOperand::MOLoad | MachineMemOperand::MOStore |
                 MachineMemOperand::MOVolatile;
    return true;
  }
  case Intrinsic::epi_vload:
  case Intrinsic::epi_vload_strided:
  case Intrinsic::epi_vload_indexed: {
    PointerType *PtrTy = cast<PointerType>(I.getArgOperand(0)->getType());
    Info.opc = ISD::INTRINSIC_W_CHAIN;
    Info.memVT = MVT::getVT(PtrTy->getElementType());
    Info.ptrVal = I.getArgOperand(0);
    Info.offset = 0;
    Info.align = MaybeAlign(DL.getABITypeAlignment(PtrTy->getElementType()));
    Info.flags = MachineMemOperand::MOLoad;
    return true;
  }
  case Intrinsic::epi_vload_mask:
  case Intrinsic::epi_vload_strided_mask:
  case Intrinsic::epi_vload_indexed_mask: {
    PointerType *PtrTy = cast<PointerType>(I.getArgOperand(1)->getType());
    Info.opc = ISD::INTRINSIC_W_CHAIN;
    Info.memVT = MVT::getVT(PtrTy->getElementType());
    Info.ptrVal = I.getArgOperand(1);
    Info.offset = 0;
    Info.align = MaybeAlign(DL.getABITypeAlignment(PtrTy->getElementType()));
    Info.flags = MachineMemOperand::MOLoad;
    return true;
  }
  case Intrinsic::epi_vstore:
  case Intrinsic::epi_vstore_strided:
  case Intrinsic::epi_vstore_indexed:
  case Intrinsic::epi_vstore_mask:
  case Intrinsic::epi_vstore_strided_mask:
  case Intrinsic::epi_vstore_indexed_mask: {
    PointerType *PtrTy = cast<PointerType>(I.getArgOperand(1)->getType());
    Info.opc = ISD::INTRINSIC_VOID;
    Info.memVT = MVT::getVT(PtrTy->getElementType());
    Info.ptrVal = I.getArgOperand(1);
    Info.offset = 0;
    Info.align = MaybeAlign(DL.getABITypeAlignment(PtrTy->getElementType()));
    Info.flags = MachineMemOperand::MOStore;
    return true;
  }
  }
}

bool RISCVTargetLowering::isLegalAddressingMode(const DataLayout &DL,
                                                const AddrMode &AM, Type *Ty,
                                                unsigned AS,
                                                Instruction *I) const {
  // No global is ever allowed as a base.
  if (AM.BaseGV)
    return false;

  // Require a 12-bit signed offset.
  if (!isInt<12>(AM.BaseOffs))
    return false;

  switch (AM.Scale) {
  case 0: // "r+i" or just "i", depending on HasBaseReg.
    break;
  case 1:
    if (!AM.HasBaseReg) // allow "r+i".
      break;
    return false; // disallow "r+r" or "r+r+i".
  default:
    return false;
  }

  return true;
}

bool RISCVTargetLowering::isLegalICmpImmediate(int64_t Imm) const {
  return isInt<12>(Imm);
}

bool RISCVTargetLowering::isLegalAddImmediate(int64_t Imm) const {
  return isInt<12>(Imm);
}

// On RV32, 64-bit integers are split into their high and low parts and held
// in two different registers, so the trunc is free since the low register can
// just be used.
bool RISCVTargetLowering::isTruncateFree(Type *SrcTy, Type *DstTy) const {
  if (Subtarget.is64Bit() || !SrcTy->isIntegerTy() || !DstTy->isIntegerTy())
    return false;
  unsigned SrcBits = SrcTy->getPrimitiveSizeInBits();
  unsigned DestBits = DstTy->getPrimitiveSizeInBits();
  return (SrcBits == 64 && DestBits == 32);
}

bool RISCVTargetLowering::isTruncateFree(EVT SrcVT, EVT DstVT) const {
  if (Subtarget.is64Bit() || SrcVT.isVector() || DstVT.isVector() ||
      !SrcVT.isInteger() || !DstVT.isInteger())
    return false;
  unsigned SrcBits = SrcVT.getSizeInBits();
  unsigned DestBits = DstVT.getSizeInBits();
  return (SrcBits == 64 && DestBits == 32);
}

bool RISCVTargetLowering::isZExtFree(SDValue Val, EVT VT2) const {
  // Zexts are free if they can be combined with a load.
  if (auto *LD = dyn_cast<LoadSDNode>(Val)) {
    EVT MemVT = LD->getMemoryVT();
    if ((MemVT == MVT::i8 || MemVT == MVT::i16 ||
         (Subtarget.is64Bit() && MemVT == MVT::i32)) &&
        (LD->getExtensionType() == ISD::NON_EXTLOAD ||
         LD->getExtensionType() == ISD::ZEXTLOAD))
      return true;
  }

  return TargetLowering::isZExtFree(Val, VT2);
}

bool RISCVTargetLowering::isSExtCheaperThanZExt(EVT SrcVT, EVT DstVT) const {
  return Subtarget.is64Bit() && SrcVT == MVT::i32 && DstVT == MVT::i64;
}

bool RISCVTargetLowering::isFPImmLegal(const APFloat &Imm, EVT VT,
                                       bool ForCodeSize) const {
  if (VT == MVT::f32 && !Subtarget.hasStdExtF())
    return false;
  if (VT == MVT::f64 && !Subtarget.hasStdExtD())
    return false;
  if (Imm.isNegZero())
    return false;
  return Imm.isZero();
}

bool RISCVTargetLowering::hasBitPreservingFPLogic(EVT VT) const {
  return (VT == MVT::f32 && Subtarget.hasStdExtF()) ||
         (VT == MVT::f64 && Subtarget.hasStdExtD());
}

// Changes the condition code and swaps operands if necessary, so the SetCC
// operation matches one of the comparisons supported directly in the RISC-V
// ISA.
static void normaliseSetCC(SDValue &LHS, SDValue &RHS, ISD::CondCode &CC) {
  switch (CC) {
  default:
    break;
  case ISD::SETGT:
  case ISD::SETLE:
  case ISD::SETUGT:
  case ISD::SETULE:
    CC = ISD::getSetCCSwappedOperands(CC);
    std::swap(LHS, RHS);
    break;
  }
}

// Return the RISC-V branch opcode that matches the given DAG integer
// condition code. The CondCode must be one of those supported by the RISC-V
// ISA (see normaliseSetCC).
static unsigned getBranchOpcodeForIntCondCode(ISD::CondCode CC) {
  switch (CC) {
  default:
    llvm_unreachable("Unsupported CondCode");
  case ISD::SETEQ:
    return RISCV::BEQ;
  case ISD::SETNE:
    return RISCV::BNE;
  case ISD::SETLT:
    return RISCV::BLT;
  case ISD::SETGE:
    return RISCV::BGE;
  case ISD::SETULT:
    return RISCV::BLTU;
  case ISD::SETUGE:
    return RISCV::BGEU;
  }
}

SDValue RISCVTargetLowering::lowerVECTOR_SHUFFLE(SDValue Op,
                                                 SelectionDAG &DAG) const {
  SDLoc DL(Op);
  EVT VT = Op.getValueType();

  ShuffleVectorSDNode *SVN = cast<ShuffleVectorSDNode>(Op.getNode());

  if (!SVN->isSplat())
    return SDValue();

  // FIXME - Use splat index!
  if (SVN->getSplatIndex() != 0)
    return SDValue();

  // Recover the scalar value.
  SDValue SplatVector = Op.getOperand(0);
  // FIXME - Look other targets what they do with suffles, it should be
  // possible to use vmv/vfmv or vrgather.
  if (SplatVector.getOpcode() != ISD::INSERT_VECTOR_ELT)
    return SDValue();
  if (SplatVector.getOperand(0).getOpcode() != ISD::UNDEF)
    return SDValue();
  SDValue ScalarValue = SplatVector.getOperand(1);
  auto *ConstantValue = dyn_cast<ConstantSDNode>(SplatVector.getOperand(2));
  if (!ConstantValue || ConstantValue->getZExtValue() != 0)
    return SDValue();

  RISCVISD::NodeType OpCode = ScalarValue.getValueType().isFloatingPoint()
                                  ? RISCVISD::VFMV_V_F
                                  : RISCVISD::VMV_V_X;

  return DAG.getNode(OpCode, DL, VT, ScalarValue);
}

SDValue RISCVTargetLowering::lowerSPLAT_VECTOR(SDValue Op,
                                               SelectionDAG &DAG) const {
  SDLoc DL(Op);
  EVT VT = Op.getValueType();

  SDValue V = Op.getOperand(0);

  RISCVISD::NodeType OpCode = V.getValueType().isFloatingPoint()
                                  ? RISCVISD::VFMV_V_F
                                  : RISCVISD::VMV_V_X;

  return DAG.getNode(OpCode, DL, VT, V);
}

SDValue RISCVTargetLowering::lowerSIGN_EXTEND_INREG(SDValue Op,
                                                    SelectionDAG &DAG) const {
  SDLoc DL(Op);
  EVT VT = Op.getValueType();

  VTSDNode *SrcVTNode = cast<VTSDNode>(Op.getOperand(1));
  assert(SrcVTNode != nullptr && "Unexpected SDNode");
  EVT SrcVT = SrcVTNode->getVT();
  MVT::SimpleValueType SimpleSrcVT = SrcVT.getSimpleVT().SimpleTy;

  assert((SimpleSrcVT == MVT::nxv1i8 || SimpleSrcVT == MVT::nxv1i16 ||
          SimpleSrcVT == MVT::nxv1i32 || SimpleSrcVT == MVT::nxv2i8 ||
          SimpleSrcVT == MVT::nxv2i16 || SimpleSrcVT == MVT::nxv4i8) &&
         "Unexpected type to extend");

  unsigned ResTyBits = VT.getScalarSizeInBits();
  unsigned OpTyBits = SrcVT.getScalarSizeInBits();

  assert(ResTyBits > OpTyBits);

  // Compute the number of bits to sign-extend.
  SDValue ExtendBits = DAG.getConstant(ResTyBits - OpTyBits, DL, MVT::i64);

  SDValue SextInreg = DAG.getNode(RISCVISD::SIGN_EXTEND_BITS_INREG, DL, VT,
                                  Op.getOperand(0), ExtendBits);

  return SextInreg;
}

void RISCVTargetLowering::LowerOperationWrapper(
    SDNode *N, SmallVectorImpl<SDValue> &Results, SelectionDAG &DAG) const {
  SDValue Result = LowerOperation(SDValue(N, 0), DAG);

  if (Result)
    for (unsigned I = 0, E = Result->getNumValues(); I != E; ++I)
      Results.push_back(Result.getValue(I));
}

SDValue RISCVTargetLowering::LowerOperation(SDValue Op,
                                            SelectionDAG &DAG) const {
  switch (Op.getOpcode()) {
  default:
    report_fatal_error("unimplemented operand");
  case ISD::GlobalAddress:
    return lowerGlobalAddress(Op, DAG);
  case ISD::BlockAddress:
    return lowerBlockAddress(Op, DAG);
  case ISD::ConstantPool:
    return lowerConstantPool(Op, DAG);
  case ISD::GlobalTLSAddress:
    return lowerGlobalTLSAddress(Op, DAG);
  case ISD::SELECT:
    return lowerSELECT(Op, DAG);
  case ISD::VASTART:
    return lowerVASTART(Op, DAG);
  case ISD::FRAMEADDR:
    return lowerFRAMEADDR(Op, DAG);
  case ISD::RETURNADDR:
    return lowerRETURNADDR(Op, DAG);
  case ISD::SHL_PARTS:
    return lowerShiftLeftParts(Op, DAG);
  case ISD::SRA_PARTS:
    return lowerShiftRightParts(Op, DAG, true);
  case ISD::SRL_PARTS:
    return lowerShiftRightParts(Op, DAG, false);
  case ISD::BITCAST: {
    assert(Subtarget.is64Bit() && Subtarget.hasStdExtF() &&
           "Unexpected custom legalisation");
    SDLoc DL(Op);
    SDValue Op0 = Op.getOperand(0);
    if (Op.getValueType() != MVT::f32 || Op0.getValueType() != MVT::i32)
      return SDValue();
    SDValue NewOp0 = DAG.getNode(ISD::ANY_EXTEND, DL, MVT::i64, Op0);
    SDValue FPConv = DAG.getNode(RISCVISD::FMV_W_X_RV64, DL, MVT::f32, NewOp0);
    return FPConv;
  }
  case ISD::INTRINSIC_WO_CHAIN:
    return LowerINTRINSIC_WO_CHAIN(Op, DAG);
  case ISD::INTRINSIC_W_CHAIN:
    return LowerINTRINSIC_W_CHAIN(Op, DAG);
  case ISD::INTRINSIC_VOID:
    return LowerINTRINSIC_VOID(Op, DAG);
  case ISD::VECTOR_SHUFFLE:
    return lowerVECTOR_SHUFFLE(Op, DAG);
  case ISD::SPLAT_VECTOR:
    return lowerSPLAT_VECTOR(Op, DAG);
  case ISD::SIGN_EXTEND_INREG:
    return lowerSIGN_EXTEND_INREG(Op, DAG);
  }
}

static SDValue getTargetNode(GlobalAddressSDNode *N, SDLoc DL, EVT Ty,
                             SelectionDAG &DAG, unsigned Flags) {
  return DAG.getTargetGlobalAddress(N->getGlobal(), DL, Ty, 0, Flags);
}

static SDValue getTargetNode(BlockAddressSDNode *N, SDLoc DL, EVT Ty,
                             SelectionDAG &DAG, unsigned Flags) {
  return DAG.getTargetBlockAddress(N->getBlockAddress(), Ty, N->getOffset(),
                                   Flags);
}

static SDValue getTargetNode(ConstantPoolSDNode *N, SDLoc DL, EVT Ty,
                             SelectionDAG &DAG, unsigned Flags) {
  return DAG.getTargetConstantPool(N->getConstVal(), Ty, N->getAlign(),
                                   N->getOffset(), Flags);
}

template <class NodeTy>
SDValue RISCVTargetLowering::getAddr(NodeTy *N, SelectionDAG &DAG,
                                     bool IsLocal) const {
  SDLoc DL(N);
  EVT Ty = getPointerTy(DAG.getDataLayout());

  if (isPositionIndependent()) {
    SDValue Addr = getTargetNode(N, DL, Ty, DAG, 0);
    if (IsLocal)
      // Use PC-relative addressing to access the symbol. This generates the
      // pattern (PseudoLLA sym), which expands to (addi (auipc %pcrel_hi(sym))
      // %pcrel_lo(auipc)).
      return SDValue(DAG.getMachineNode(RISCV::PseudoLLA, DL, Ty, Addr), 0);

    // Use PC-relative addressing to access the GOT for this symbol, then load
    // the address from the GOT. This generates the pattern (PseudoLA sym),
    // which expands to (ld (addi (auipc %got_pcrel_hi(sym)) %pcrel_lo(auipc))).
    return SDValue(DAG.getMachineNode(RISCV::PseudoLA, DL, Ty, Addr), 0);
  }

  switch (getTargetMachine().getCodeModel()) {
  default:
    report_fatal_error("Unsupported code model for lowering");
  case CodeModel::Small: {
    // Generate a sequence for accessing addresses within the first 2 GiB of
    // address space. This generates the pattern (addi (lui %hi(sym)) %lo(sym)).
    SDValue AddrHi = getTargetNode(N, DL, Ty, DAG, RISCVII::MO_HI);
    SDValue AddrLo = getTargetNode(N, DL, Ty, DAG, RISCVII::MO_LO);
    SDValue MNHi = SDValue(DAG.getMachineNode(RISCV::LUI, DL, Ty, AddrHi), 0);
    return SDValue(DAG.getMachineNode(RISCV::ADDI, DL, Ty, MNHi, AddrLo), 0);
  }
  case CodeModel::Medium: {
    // Generate a sequence for accessing addresses within any 2GiB range within
    // the address space. This generates the pattern (PseudoLLA sym), which
    // expands to (addi (auipc %pcrel_hi(sym)) %pcrel_lo(auipc)).
    SDValue Addr = getTargetNode(N, DL, Ty, DAG, 0);
    return SDValue(DAG.getMachineNode(RISCV::PseudoLLA, DL, Ty, Addr), 0);
  }
  }
}

SDValue RISCVTargetLowering::lowerGlobalAddress(SDValue Op,
                                                SelectionDAG &DAG) const {
  SDLoc DL(Op);
  EVT Ty = Op.getValueType();
  GlobalAddressSDNode *N = cast<GlobalAddressSDNode>(Op);
  int64_t Offset = N->getOffset();
  MVT XLenVT = Subtarget.getXLenVT();

  const GlobalValue *GV = N->getGlobal();
  bool IsLocal = getTargetMachine().shouldAssumeDSOLocal(*GV->getParent(), GV);
  SDValue Addr = getAddr(N, DAG, IsLocal);

  // In order to maximise the opportunity for common subexpression elimination,
  // emit a separate ADD node for the global address offset instead of folding
  // it in the global address node. Later peephole optimisations may choose to
  // fold it back in when profitable.
  if (Offset != 0)
    return DAG.getNode(ISD::ADD, DL, Ty, Addr,
                       DAG.getConstant(Offset, DL, XLenVT));
  return Addr;
}

SDValue RISCVTargetLowering::lowerBlockAddress(SDValue Op,
                                               SelectionDAG &DAG) const {
  BlockAddressSDNode *N = cast<BlockAddressSDNode>(Op);

  return getAddr(N, DAG);
}

SDValue RISCVTargetLowering::lowerConstantPool(SDValue Op,
                                               SelectionDAG &DAG) const {
  ConstantPoolSDNode *N = cast<ConstantPoolSDNode>(Op);

  return getAddr(N, DAG);
}

SDValue RISCVTargetLowering::getStaticTLSAddr(GlobalAddressSDNode *N,
                                              SelectionDAG &DAG,
                                              bool UseGOT) const {
  SDLoc DL(N);
  EVT Ty = getPointerTy(DAG.getDataLayout());
  const GlobalValue *GV = N->getGlobal();
  MVT XLenVT = Subtarget.getXLenVT();

  if (UseGOT) {
    // Use PC-relative addressing to access the GOT for this TLS symbol, then
    // load the address from the GOT and add the thread pointer. This generates
    // the pattern (PseudoLA_TLS_IE sym), which expands to
    // (ld (auipc %tls_ie_pcrel_hi(sym)) %pcrel_lo(auipc)).
    SDValue Addr = DAG.getTargetGlobalAddress(GV, DL, Ty, 0, 0);
    SDValue Load =
        SDValue(DAG.getMachineNode(RISCV::PseudoLA_TLS_IE, DL, Ty, Addr), 0);

    // Add the thread pointer.
    SDValue TPReg = DAG.getRegister(RISCV::X4, XLenVT);
    return DAG.getNode(ISD::ADD, DL, Ty, Load, TPReg);
  }

  // Generate a sequence for accessing the address relative to the thread
  // pointer, with the appropriate adjustment for the thread pointer offset.
  // This generates the pattern
  // (add (add_tprel (lui %tprel_hi(sym)) tp %tprel_add(sym)) %tprel_lo(sym))
  SDValue AddrHi =
      DAG.getTargetGlobalAddress(GV, DL, Ty, 0, RISCVII::MO_TPREL_HI);
  SDValue AddrAdd =
      DAG.getTargetGlobalAddress(GV, DL, Ty, 0, RISCVII::MO_TPREL_ADD);
  SDValue AddrLo =
      DAG.getTargetGlobalAddress(GV, DL, Ty, 0, RISCVII::MO_TPREL_LO);

  SDValue MNHi = SDValue(DAG.getMachineNode(RISCV::LUI, DL, Ty, AddrHi), 0);
  SDValue TPReg = DAG.getRegister(RISCV::X4, XLenVT);
  SDValue MNAdd = SDValue(
      DAG.getMachineNode(RISCV::PseudoAddTPRel, DL, Ty, MNHi, TPReg, AddrAdd),
      0);
  return SDValue(DAG.getMachineNode(RISCV::ADDI, DL, Ty, MNAdd, AddrLo), 0);
}

SDValue RISCVTargetLowering::getDynamicTLSAddr(GlobalAddressSDNode *N,
                                               SelectionDAG &DAG) const {
  SDLoc DL(N);
  EVT Ty = getPointerTy(DAG.getDataLayout());
  IntegerType *CallTy = Type::getIntNTy(*DAG.getContext(), Ty.getSizeInBits());
  const GlobalValue *GV = N->getGlobal();

  // Use a PC-relative addressing mode to access the global dynamic GOT address.
  // This generates the pattern (PseudoLA_TLS_GD sym), which expands to
  // (addi (auipc %tls_gd_pcrel_hi(sym)) %pcrel_lo(auipc)).
  SDValue Addr = DAG.getTargetGlobalAddress(GV, DL, Ty, 0, 0);
  SDValue Load =
      SDValue(DAG.getMachineNode(RISCV::PseudoLA_TLS_GD, DL, Ty, Addr), 0);

  // Prepare argument list to generate call.
  ArgListTy Args;
  ArgListEntry Entry;
  Entry.Node = Load;
  Entry.Ty = CallTy;
  Args.push_back(Entry);

  // Setup call to __tls_get_addr.
  TargetLowering::CallLoweringInfo CLI(DAG);
  CLI.setDebugLoc(DL)
      .setChain(DAG.getEntryNode())
      .setLibCallee(CallingConv::C, CallTy,
                    DAG.getExternalSymbol("__tls_get_addr", Ty),
                    std::move(Args));

  return LowerCallTo(CLI).first;
}

SDValue RISCVTargetLowering::lowerGlobalTLSAddress(SDValue Op,
                                                   SelectionDAG &DAG) const {
  SDLoc DL(Op);
  EVT Ty = Op.getValueType();
  GlobalAddressSDNode *N = cast<GlobalAddressSDNode>(Op);
  int64_t Offset = N->getOffset();
  MVT XLenVT = Subtarget.getXLenVT();

  TLSModel::Model Model = getTargetMachine().getTLSModel(N->getGlobal());

  SDValue Addr;
  switch (Model) {
  case TLSModel::LocalExec:
    Addr = getStaticTLSAddr(N, DAG, /*UseGOT=*/false);
    break;
  case TLSModel::InitialExec:
    Addr = getStaticTLSAddr(N, DAG, /*UseGOT=*/true);
    break;
  case TLSModel::LocalDynamic:
  case TLSModel::GeneralDynamic:
    Addr = getDynamicTLSAddr(N, DAG);
    break;
  }

  // In order to maximise the opportunity for common subexpression elimination,
  // emit a separate ADD node for the global address offset instead of folding
  // it in the global address node. Later peephole optimisations may choose to
  // fold it back in when profitable.
  if (Offset != 0)
    return DAG.getNode(ISD::ADD, DL, Ty, Addr,
                       DAG.getConstant(Offset, DL, XLenVT));
  return Addr;
}

SDValue RISCVTargetLowering::lowerSELECT(SDValue Op, SelectionDAG &DAG) const {
  SDValue CondV = Op.getOperand(0);
  SDValue TrueV = Op.getOperand(1);
  SDValue FalseV = Op.getOperand(2);
  SDLoc DL(Op);
  MVT XLenVT = Subtarget.getXLenVT();

  // If the result type is XLenVT and CondV is the output of a SETCC node
  // which also operated on XLenVT inputs, then merge the SETCC node into the
  // lowered RISCVISD::SELECT_CC to take advantage of the integer
  // compare+branch instructions. i.e.:
  // (select (setcc lhs, rhs, cc), truev, falsev)
  // -> (riscvisd::select_cc lhs, rhs, cc, truev, falsev)
  if (Op.getSimpleValueType() == XLenVT && CondV.getOpcode() == ISD::SETCC &&
      CondV.getOperand(0).getSimpleValueType() == XLenVT) {
    SDValue LHS = CondV.getOperand(0);
    SDValue RHS = CondV.getOperand(1);
    auto CC = cast<CondCodeSDNode>(CondV.getOperand(2));
    ISD::CondCode CCVal = CC->get();

    normaliseSetCC(LHS, RHS, CCVal);

    SDValue TargetCC = DAG.getConstant(CCVal, DL, XLenVT);
    SDVTList VTs = DAG.getVTList(Op.getValueType(), MVT::Glue);
    SDValue Ops[] = {LHS, RHS, TargetCC, TrueV, FalseV};
    return DAG.getNode(RISCVISD::SELECT_CC, DL, VTs, Ops);
  }

  // Otherwise:
  // (select condv, truev, falsev)
  // -> (riscvisd::select_cc condv, zero, setne, truev, falsev)
  SDValue Zero = DAG.getConstant(0, DL, XLenVT);
  SDValue SetNE = DAG.getConstant(ISD::SETNE, DL, XLenVT);

  SDVTList VTs = DAG.getVTList(Op.getValueType(), MVT::Glue);
  SDValue Ops[] = {CondV, Zero, SetNE, TrueV, FalseV};

  return DAG.getNode(RISCVISD::SELECT_CC, DL, VTs, Ops);
}

SDValue RISCVTargetLowering::lowerVASTART(SDValue Op, SelectionDAG &DAG) const {
  MachineFunction &MF = DAG.getMachineFunction();
  RISCVMachineFunctionInfo *FuncInfo = MF.getInfo<RISCVMachineFunctionInfo>();

  SDLoc DL(Op);
  SDValue FI = DAG.getFrameIndex(FuncInfo->getVarArgsFrameIndex(),
                                 getPointerTy(MF.getDataLayout()));

  // vastart just stores the address of the VarArgsFrameIndex slot into the
  // memory location argument.
  const Value *SV = cast<SrcValueSDNode>(Op.getOperand(2))->getValue();
  return DAG.getStore(Op.getOperand(0), DL, FI, Op.getOperand(1),
                      MachinePointerInfo(SV));
}

SDValue RISCVTargetLowering::lowerFRAMEADDR(SDValue Op,
                                            SelectionDAG &DAG) const {
  const RISCVRegisterInfo &RI = *Subtarget.getRegisterInfo();
  MachineFunction &MF = DAG.getMachineFunction();
  MachineFrameInfo &MFI = MF.getFrameInfo();
  MFI.setFrameAddressIsTaken(true);
  Register FrameReg = RI.getFrameRegister(MF);
  int XLenInBytes = Subtarget.getXLen() / 8;

  EVT VT = Op.getValueType();
  SDLoc DL(Op);
  SDValue FrameAddr = DAG.getCopyFromReg(DAG.getEntryNode(), DL, FrameReg, VT);
  unsigned Depth = cast<ConstantSDNode>(Op.getOperand(0))->getZExtValue();
  while (Depth--) {
    int Offset = -(XLenInBytes * 2);
    SDValue Ptr = DAG.getNode(ISD::ADD, DL, VT, FrameAddr,
                              DAG.getIntPtrConstant(Offset, DL));
    FrameAddr =
        DAG.getLoad(VT, DL, DAG.getEntryNode(), Ptr, MachinePointerInfo());
  }
  return FrameAddr;
}

SDValue RISCVTargetLowering::lowerRETURNADDR(SDValue Op,
                                             SelectionDAG &DAG) const {
  const RISCVRegisterInfo &RI = *Subtarget.getRegisterInfo();
  MachineFunction &MF = DAG.getMachineFunction();
  MachineFrameInfo &MFI = MF.getFrameInfo();
  MFI.setReturnAddressIsTaken(true);
  MVT XLenVT = Subtarget.getXLenVT();
  int XLenInBytes = Subtarget.getXLen() / 8;

  if (verifyReturnAddressArgumentIsConstant(Op, DAG))
    return SDValue();

  EVT VT = Op.getValueType();
  SDLoc DL(Op);
  unsigned Depth = cast<ConstantSDNode>(Op.getOperand(0))->getZExtValue();
  if (Depth) {
    int Off = -XLenInBytes;
    SDValue FrameAddr = lowerFRAMEADDR(Op, DAG);
    SDValue Offset = DAG.getConstant(Off, DL, VT);
    return DAG.getLoad(VT, DL, DAG.getEntryNode(),
                       DAG.getNode(ISD::ADD, DL, VT, FrameAddr, Offset),
                       MachinePointerInfo());
  }

  // Return the value of the return address register, marking it an implicit
  // live-in.
  Register Reg = MF.addLiveIn(RI.getRARegister(), getRegClassFor(XLenVT));
  return DAG.getCopyFromReg(DAG.getEntryNode(), DL, Reg, XLenVT);
}

SDValue RISCVTargetLowering::lowerShiftLeftParts(SDValue Op,
                                                 SelectionDAG &DAG) const {
  SDLoc DL(Op);
  SDValue Lo = Op.getOperand(0);
  SDValue Hi = Op.getOperand(1);
  SDValue Shamt = Op.getOperand(2);
  EVT VT = Lo.getValueType();

  // if Shamt-XLEN < 0: // Shamt < XLEN
  //   Lo = Lo << Shamt
  //   Hi = (Hi << Shamt) | ((Lo >>u 1) >>u (XLEN-1 - Shamt))
  // else:
  //   Lo = 0
  //   Hi = Lo << (Shamt-XLEN)

  SDValue Zero = DAG.getConstant(0, DL, VT);
  SDValue One = DAG.getConstant(1, DL, VT);
  SDValue MinusXLen = DAG.getConstant(-(int)Subtarget.getXLen(), DL, VT);
  SDValue XLenMinus1 = DAG.getConstant(Subtarget.getXLen() - 1, DL, VT);
  SDValue ShamtMinusXLen = DAG.getNode(ISD::ADD, DL, VT, Shamt, MinusXLen);
  SDValue XLenMinus1Shamt = DAG.getNode(ISD::SUB, DL, VT, XLenMinus1, Shamt);

  SDValue LoTrue = DAG.getNode(ISD::SHL, DL, VT, Lo, Shamt);
  SDValue ShiftRight1Lo = DAG.getNode(ISD::SRL, DL, VT, Lo, One);
  SDValue ShiftRightLo =
      DAG.getNode(ISD::SRL, DL, VT, ShiftRight1Lo, XLenMinus1Shamt);
  SDValue ShiftLeftHi = DAG.getNode(ISD::SHL, DL, VT, Hi, Shamt);
  SDValue HiTrue = DAG.getNode(ISD::OR, DL, VT, ShiftLeftHi, ShiftRightLo);
  SDValue HiFalse = DAG.getNode(ISD::SHL, DL, VT, Lo, ShamtMinusXLen);

  SDValue CC = DAG.getSetCC(DL, VT, ShamtMinusXLen, Zero, ISD::SETLT);

  Lo = DAG.getNode(ISD::SELECT, DL, VT, CC, LoTrue, Zero);
  Hi = DAG.getNode(ISD::SELECT, DL, VT, CC, HiTrue, HiFalse);

  SDValue Parts[2] = {Lo, Hi};
  return DAG.getMergeValues(Parts, DL);
}

SDValue RISCVTargetLowering::lowerShiftRightParts(SDValue Op, SelectionDAG &DAG,
                                                  bool IsSRA) const {
  SDLoc DL(Op);
  SDValue Lo = Op.getOperand(0);
  SDValue Hi = Op.getOperand(1);
  SDValue Shamt = Op.getOperand(2);
  EVT VT = Lo.getValueType();

  // SRA expansion:
  //   if Shamt-XLEN < 0: // Shamt < XLEN
  //     Lo = (Lo >>u Shamt) | ((Hi << 1) << (XLEN-1 - Shamt))
  //     Hi = Hi >>s Shamt
  //   else:
  //     Lo = Hi >>s (Shamt-XLEN);
  //     Hi = Hi >>s (XLEN-1)
  //
  // SRL expansion:
  //   if Shamt-XLEN < 0: // Shamt < XLEN
  //     Lo = (Lo >>u Shamt) | ((Hi << 1) << (XLEN-1 - Shamt))
  //     Hi = Hi >>u Shamt
  //   else:
  //     Lo = Hi >>u (Shamt-XLEN);
  //     Hi = 0;

  unsigned ShiftRightOp = IsSRA ? ISD::SRA : ISD::SRL;

  SDValue Zero = DAG.getConstant(0, DL, VT);
  SDValue One = DAG.getConstant(1, DL, VT);
  SDValue MinusXLen = DAG.getConstant(-(int)Subtarget.getXLen(), DL, VT);
  SDValue XLenMinus1 = DAG.getConstant(Subtarget.getXLen() - 1, DL, VT);
  SDValue ShamtMinusXLen = DAG.getNode(ISD::ADD, DL, VT, Shamt, MinusXLen);
  SDValue XLenMinus1Shamt = DAG.getNode(ISD::SUB, DL, VT, XLenMinus1, Shamt);

  SDValue ShiftRightLo = DAG.getNode(ISD::SRL, DL, VT, Lo, Shamt);
  SDValue ShiftLeftHi1 = DAG.getNode(ISD::SHL, DL, VT, Hi, One);
  SDValue ShiftLeftHi =
      DAG.getNode(ISD::SHL, DL, VT, ShiftLeftHi1, XLenMinus1Shamt);
  SDValue LoTrue = DAG.getNode(ISD::OR, DL, VT, ShiftRightLo, ShiftLeftHi);
  SDValue HiTrue = DAG.getNode(ShiftRightOp, DL, VT, Hi, Shamt);
  SDValue LoFalse = DAG.getNode(ShiftRightOp, DL, VT, Hi, ShamtMinusXLen);
  SDValue HiFalse =
      IsSRA ? DAG.getNode(ISD::SRA, DL, VT, Hi, XLenMinus1) : Zero;

  SDValue CC = DAG.getSetCC(DL, VT, ShamtMinusXLen, Zero, ISD::SETLT);

  Lo = DAG.getNode(ISD::SELECT, DL, VT, CC, LoTrue, LoFalse);
  Hi = DAG.getNode(ISD::SELECT, DL, VT, CC, HiTrue, HiFalse);

  SDValue Parts[2] = {Lo, Hi};
  return DAG.getMergeValues(Parts, DL);
}

static SDValue LowerVPINTRINSIC_WO_CHAIN(SDValue Op, SelectionDAG &DAG) {
  unsigned IntNo = cast<ConstantSDNode>(Op.getOperand(0))->getZExtValue();
  SDLoc DL(Op);

  auto IsSplatOfOne = [](const SDValue &MaskOp) {
    ConstantSDNode *C;
    return MaskOp.getOpcode() == ISD::SPLAT_VECTOR &&
           (C = dyn_cast<ConstantSDNode>(MaskOp.getOperand(0))) &&
           C->getZExtValue() == 1;
  };

  SmallVector<unsigned, 3> VOpsPerm;
  unsigned MaskOpNo;
  unsigned EVLOpNo;
  bool IsMasked;
  unsigned EPIIntNo;
  switch (IntNo) {
  default:
    llvm_unreachable("Unexpected intrinsic");
  case Intrinsic::vp_add:
    VOpsPerm = {1, 2};
    MaskOpNo = 3;
    EVLOpNo = 4;
    IsMasked = !IsSplatOfOne(Op.getOperand(MaskOpNo));
    EPIIntNo = IsMasked ? Intrinsic::epi_vadd_mask : Intrinsic::epi_vadd;
    break;
  case Intrinsic::vp_sub:
    VOpsPerm = {1, 2};
    MaskOpNo = 3;
    EVLOpNo = 4;
    IsMasked = !IsSplatOfOne(Op.getOperand(MaskOpNo));
    EPIIntNo = IsMasked ? Intrinsic::epi_vsub_mask : Intrinsic::epi_vsub;
    break;
  case Intrinsic::vp_mul:
    VOpsPerm = {1, 2};
    MaskOpNo = 3;
    EVLOpNo = 4;
    IsMasked = !IsSplatOfOne(Op.getOperand(MaskOpNo));
    EPIIntNo = IsMasked ? Intrinsic::epi_vmul_mask : Intrinsic::epi_vmul;
    break;
  case Intrinsic::vp_sdiv:
    VOpsPerm = {1, 2};
    MaskOpNo = 3;
    EVLOpNo = 4;
    IsMasked = !IsSplatOfOne(Op.getOperand(MaskOpNo));
    EPIIntNo = IsMasked ? Intrinsic::epi_vdiv_mask : Intrinsic::epi_vdiv;
    break;
  case Intrinsic::vp_srem:
    VOpsPerm = {1, 2};
    MaskOpNo = 3;
    EVLOpNo = 4;
    IsMasked = !IsSplatOfOne(Op.getOperand(MaskOpNo));
    EPIIntNo = IsMasked ? Intrinsic::epi_vrem_mask : Intrinsic::epi_vrem;
    break;
  case Intrinsic::vp_udiv:
    VOpsPerm = {1, 2};
    MaskOpNo = 3;
    EVLOpNo = 4;
    IsMasked = !IsSplatOfOne(Op.getOperand(MaskOpNo));
    EPIIntNo = IsMasked ? Intrinsic::epi_vdivu_mask : Intrinsic::epi_vdivu;
    break;
  case Intrinsic::vp_urem:
    VOpsPerm = {1, 2};
    MaskOpNo = 3;
    EVLOpNo = 4;
    IsMasked = !IsSplatOfOne(Op.getOperand(MaskOpNo));
    EPIIntNo = IsMasked ? Intrinsic::epi_vremu_mask : Intrinsic::epi_vremu;
    break;
  case Intrinsic::vp_and:
    VOpsPerm = {1, 2};
    MaskOpNo = 3;
    EVLOpNo = 4;
    IsMasked = !IsSplatOfOne(Op.getOperand(MaskOpNo));
    EPIIntNo = IsMasked ? Intrinsic::epi_vand_mask : Intrinsic::epi_vand;
    break;
  case Intrinsic::vp_or:
    VOpsPerm = {1, 2};
    MaskOpNo = 3;
    EVLOpNo = 4;
    IsMasked = !IsSplatOfOne(Op.getOperand(MaskOpNo));
    EPIIntNo = IsMasked ? Intrinsic::epi_vor_mask : Intrinsic::epi_vor;
    break;
  case Intrinsic::vp_xor:
    VOpsPerm = {1, 2};
    MaskOpNo = 3;
    EVLOpNo = 4;
    IsMasked = !IsSplatOfOne(Op.getOperand(MaskOpNo));
    EPIIntNo = IsMasked ? Intrinsic::epi_vxor_mask : Intrinsic::epi_vxor;
    break;
  case Intrinsic::vp_ashr:
    VOpsPerm = {1, 2};
    MaskOpNo = 3;
    EVLOpNo = 4;
    IsMasked = !IsSplatOfOne(Op.getOperand(MaskOpNo));
    EPIIntNo = IsMasked ? Intrinsic::epi_vsra_mask : Intrinsic::epi_vsra;
    break;
  case Intrinsic::vp_lshr:
    VOpsPerm = {1, 2};
    MaskOpNo = 3;
    EVLOpNo = 4;
    IsMasked = !IsSplatOfOne(Op.getOperand(MaskOpNo));
    EPIIntNo = IsMasked ? Intrinsic::epi_vsrl_mask : Intrinsic::epi_vsrl;
    break;
  case Intrinsic::vp_shl:
    VOpsPerm = {1, 2};
    MaskOpNo = 3;
    EVLOpNo = 4;
    IsMasked = !IsSplatOfOne(Op.getOperand(MaskOpNo));
    EPIIntNo = IsMasked ? Intrinsic::epi_vsll_mask : Intrinsic::epi_vsll;
    break;
  case Intrinsic::vp_fadd:
    VOpsPerm = {1, 2};
    MaskOpNo = 3;
    EVLOpNo = 4;
    IsMasked = !IsSplatOfOne(Op.getOperand(MaskOpNo));
    EPIIntNo = IsMasked ? Intrinsic::epi_vfadd_mask : Intrinsic::epi_vfadd;
    break;
  case Intrinsic::vp_fsub:
    VOpsPerm = {1, 2};
    MaskOpNo = 3;
    EVLOpNo = 4;
    IsMasked = !IsSplatOfOne(Op.getOperand(MaskOpNo));
    EPIIntNo = IsMasked ? Intrinsic::epi_vfsub_mask : Intrinsic::epi_vfsub;
    break;
  case Intrinsic::vp_fmul:
    VOpsPerm = {1, 2};
    MaskOpNo = 3;
    EVLOpNo = 4;
    IsMasked = !IsSplatOfOne(Op.getOperand(MaskOpNo));
    EPIIntNo = IsMasked ? Intrinsic::epi_vfmul_mask : Intrinsic::epi_vfmul;
    break;
  case Intrinsic::vp_fdiv:
    VOpsPerm = {1, 2};
    MaskOpNo = 3;
    EVLOpNo = 4;
    IsMasked = !IsSplatOfOne(Op.getOperand(MaskOpNo));
    EPIIntNo = IsMasked ? Intrinsic::epi_vfdiv_mask : Intrinsic::epi_vfdiv;
    break;
  case Intrinsic::vp_frem:
    // FIXME Needs to be expanded.
    report_fatal_error("Unimplemented intrinsic");
    break;
  case Intrinsic::vp_fma:
    VOpsPerm = {1, 2, 3};
    MaskOpNo = 4;
    EVLOpNo = 5;
    IsMasked = !IsSplatOfOne(Op.getOperand(MaskOpNo));
    EPIIntNo = IsMasked ? Intrinsic::epi_vfmacc_mask : Intrinsic::epi_vfmacc;
    break;
  case Intrinsic::vp_fneg:
    // FIXME Needs to be expanded.
    report_fatal_error("Unimplemented intrinsic");
    break;
  case Intrinsic::vp_icmp: {
    VOpsPerm = {1, 2};
    MaskOpNo = 4;
    EVLOpNo = 5;
    IsMasked = !IsSplatOfOne(Op.getOperand(MaskOpNo));

    unsigned Cmp = cast<ConstantSDNode>(Op.getOperand(3))->getZExtValue();
    switch (Cmp) {
    case CmpInst::ICMP_EQ:
      EPIIntNo = IsMasked ? Intrinsic::epi_vmseq_mask : Intrinsic::epi_vmseq;
      break;
    case CmpInst::ICMP_NE:
      EPIIntNo = IsMasked ? Intrinsic::epi_vmsne_mask : Intrinsic::epi_vmsne;
      break;
    case CmpInst::ICMP_UGT:
      VOpsPerm = {2, 1};
      EPIIntNo = IsMasked ? Intrinsic::epi_vmsleu_mask : Intrinsic::epi_vmsleu;
      break;
    case CmpInst::ICMP_UGE:
      VOpsPerm = {2, 1};
      EPIIntNo = IsMasked ? Intrinsic::epi_vmsltu_mask : Intrinsic::epi_vmsltu;
      break;
    case CmpInst::ICMP_ULT:
      EPIIntNo = IsMasked ? Intrinsic::epi_vmsltu_mask : Intrinsic::epi_vmsltu;
      break;
    case CmpInst::ICMP_ULE:
      EPIIntNo = IsMasked ? Intrinsic::epi_vmsleu_mask : Intrinsic::epi_vmsleu;
      break;
    case CmpInst::ICMP_SGT:
      VOpsPerm = {2, 1};
      EPIIntNo = IsMasked ? Intrinsic::epi_vmsle_mask : Intrinsic::epi_vmsle;
      break;
    case CmpInst::ICMP_SGE:
      VOpsPerm = {2, 1};
      EPIIntNo = IsMasked ? Intrinsic::epi_vmslt_mask : Intrinsic::epi_vmslt;
      break;
    case CmpInst::ICMP_SLT:
      EPIIntNo = IsMasked ? Intrinsic::epi_vmslt_mask : Intrinsic::epi_vmslt;
      break;
    case CmpInst::ICMP_SLE:
      EPIIntNo = IsMasked ? Intrinsic::epi_vmsle_mask : Intrinsic::epi_vmsle;
      break;
    }
    break;
  }
  case Intrinsic::vp_fcmp: {
    VOpsPerm = {1, 2};
    MaskOpNo = 4;
    EVLOpNo = 5;
    IsMasked = !IsSplatOfOne(Op.getOperand(MaskOpNo));

    unsigned FCmp = cast<ConstantSDNode>(Op.getOperand(3))->getZExtValue();
    switch (FCmp) {
    case FCmpInst::FCMP_FALSE:
      // FIXME Lower to vmclr.
      report_fatal_error("Unimplemented intrinsic");
      break;
    case FCmpInst::FCMP_OEQ:
      EPIIntNo = IsMasked ? Intrinsic::epi_vmfeq_mask : Intrinsic::epi_vmfeq;
      break;
    case FCmpInst::FCMP_OGT:
      VOpsPerm = {2, 1};
      EPIIntNo = IsMasked ? Intrinsic::epi_vmfle_mask : Intrinsic::epi_vmfle;
      break;
    case FCmpInst::FCMP_OGE:
      VOpsPerm = {2, 1};
      EPIIntNo = IsMasked ? Intrinsic::epi_vmflt_mask : Intrinsic::epi_vmflt;
      break;
    case FCmpInst::FCMP_OLT:
      EPIIntNo = IsMasked ? Intrinsic::epi_vmflt_mask : Intrinsic::epi_vmflt;
      break;
    case FCmpInst::FCMP_OLE:
      EPIIntNo = IsMasked ? Intrinsic::epi_vmfle_mask : Intrinsic::epi_vmfle;
      break;
    case FCmpInst::FCMP_ONE:
      report_fatal_error("Unimplemented intrinsic");
      break;
    case FCmpInst::FCMP_ORD:
      report_fatal_error("Unimplemented intrinsic");
      break;
    case FCmpInst::FCMP_UEQ:
      report_fatal_error("Unimplemented intrinsic");
      break;
    case FCmpInst::FCMP_UGT:
      report_fatal_error("Unimplemented intrinsic");
      break;
    case FCmpInst::FCMP_UGE:
      report_fatal_error("Unimplemented intrinsic");
      break;
    case FCmpInst::FCMP_ULT:
      report_fatal_error("Unimplemented intrinsic");
      break;
    case FCmpInst::FCMP_ULE:
      report_fatal_error("Unimplemented intrinsic");
      break;
    case FCmpInst::FCMP_UNE:
      EPIIntNo = IsMasked ? Intrinsic::epi_vmfne_mask : Intrinsic::epi_vmfne;
      break;
    case FCmpInst::FCMP_UNO:
      report_fatal_error("Unimplemented intrinsic");
      break;
    case FCmpInst::FCMP_TRUE:
      // FIXME Lower to vmset.
      report_fatal_error("Unimplemented intrinsic");
      break;
    }
    break;
  }
  case Intrinsic::vp_select: {
    VOpsPerm = {2, 3, 1};
    MaskOpNo = -1;
    EVLOpNo = 4;
    IsMasked = false;

    const EVT &ElementType = Op.getValueType().getVectorElementType();
    if (ElementType.isFloatingPoint()) {
      EPIIntNo = Intrinsic::epi_vfmerge;
      break;
    } else if (ElementType != MVT::i1) {
      EPIIntNo = Intrinsic::epi_vmerge;
      break;
    }

    // vp.select computes a masked merge from two values. This can be naively
    // computed doing: (a & mask) | (b & ~mask)
    // However, the bithack described in
    // https://graphics.stanford.edu/~seander/bithacks.html#MaskedMerge shows
    // how it can be optimized to: b ^ ((b ^ a) & mask)

    assert(Op.getOperand(EVLOpNo).getValueType() == MVT::i32 &&
           "Unexpected operand");
    SDValue EVL =
        DAG.getNode(ISD::ANY_EXTEND, DL, MVT::i64, Op.getOperand(EVLOpNo));

    const SDValue &OpA = Op.getOperand(2);
    const SDValue &OpB = Op.getOperand(3);
    const SDValue &Mask = Op.getOperand(1);

    SDValue BXorA =
        DAG.getNode(ISD::INTRINSIC_WO_CHAIN, DL, Op.getValueType(),
                    {DAG.getTargetConstant(Intrinsic::epi_vmxor, DL, MVT::i64),
                     OpB, OpA, EVL});

    SDValue XorAndMask =
        DAG.getNode(ISD::INTRINSIC_WO_CHAIN, DL, Op.getValueType(),
                    {DAG.getTargetConstant(Intrinsic::epi_vmand, DL, MVT::i64),
                     BXorA, Mask, EVL});

    return DAG.getNode(
        ISD::INTRINSIC_WO_CHAIN, DL, Op.getValueType(),
        {DAG.getTargetConstant(Intrinsic::epi_vmxor, DL, MVT::i64), OpB,
         XorAndMask, EVL});
  }
  }

  std::vector<SDValue> Operands;
  Operands.reserve(2 + VOpsPerm.size() + IsMasked * 2);
  Operands.push_back(DAG.getTargetConstant(EPIIntNo, DL, MVT::i64));
  if (IsMasked && IntNo != Intrinsic::vp_fma)
    Operands.push_back(
        DAG.getRegister(RISCV::NoRegister, Op.getValueType())); // Merge.
  for (auto VOp : VOpsPerm)
    Operands.push_back(Op.getOperand(VOp));
  if (IsMasked)
    Operands.push_back(Op.getOperand(MaskOpNo)); // Mask.
  assert(Op.getOperand(EVLOpNo).getValueType() == MVT::i32 &&
         "Unexpected operand");
  Operands.push_back(DAG.getNode(ISD::ANY_EXTEND, DL, MVT::i64,
                                 Op.getOperand(EVLOpNo))); // EVL.

  return DAG.getNode(ISD::INTRINSIC_WO_CHAIN, DL, Op.getValueType(), Operands);
}

SDValue RISCVTargetLowering::LowerINTRINSIC_WO_CHAIN(SDValue Op,
                                                     SelectionDAG &DAG) const {
  unsigned IntNo = cast<ConstantSDNode>(Op.getOperand(0))->getZExtValue();
  SDLoc DL(Op);

  if (Subtarget.hasStdExtV()) {
    // Some EPI intrinsics may claim that they want an integer operand to be
    // extended.
    if (const RISCVEPIIntrinsicsTable::EPIIntrinsicInfo *EII =
            RISCVEPIIntrinsicsTable::getEPIIntrinsicInfo(IntNo)) {
      if (EII->ExtendedOperand) {
        assert(EII->ExtendedOperand < Op.getNumOperands());
        std::vector<SDValue> Operands(Op->op_begin(), Op->op_end());
        SDValue &ScalarOp = Operands[EII->ExtendedOperand];
        if (ScalarOp.getValueType() == MVT::i32 ||
            ScalarOp.getValueType() == MVT::i16 ||
            ScalarOp.getValueType() == MVT::i8) {
          ScalarOp = DAG.getNode(ISD::ANY_EXTEND, DL, MVT::i64, ScalarOp);
          return DAG.getNode(ISD::INTRINSIC_WO_CHAIN, DL, Op.getValueType(),
                             Operands);
        }
      }
    }
  }

  switch (IntNo) {
  default:
    return SDValue();    // Don't custom lower most intrinsics.
  case Intrinsic::thread_pointer: {
    EVT PtrVT = getPointerTy(DAG.getDataLayout());
    return DAG.getRegister(RISCV::X4, PtrVT);
  }
  case Intrinsic::epi_vzip2:
  case Intrinsic::epi_vunzip2:
  case Intrinsic::epi_vtrn: {
    SDVTList VTList = Op->getVTList();
    assert(VTList.NumVTs == 2);
    EVT VT = VTList.VTs[0];

    unsigned TupleOpcode;
    switch (IntNo) {
    default:
      llvm_unreachable("Invalid opcode");
      break;
    case Intrinsic::epi_vzip2:
      TupleOpcode = RISCVISD::VZIP2;
      break;
    case Intrinsic::epi_vunzip2:
      TupleOpcode = RISCVISD::VUNZIP2;
      break;
    case Intrinsic::epi_vtrn:
      TupleOpcode = RISCVISD::VTRN;
      break;
    }

    SDValue TupleNode =
        DAG.getNode(TupleOpcode, DL, MVT::Untyped, Op->getOperand(1),
                    Op->getOperand(2), Op->getOperand(3));
    SDValue SubRegFirst = DAG.getTargetConstant(RISCV::vtfirst, DL, MVT::i32);
    MachineSDNode *FirstNode = DAG.getMachineNode(
        TargetOpcode::EXTRACT_SUBREG, DL, VT, TupleNode, SubRegFirst);

    SDValue SubRegSecond = DAG.getTargetConstant(RISCV::vtsecond, DL, MVT::i32);
    MachineSDNode *SecondNode = DAG.getMachineNode(
        TargetOpcode::EXTRACT_SUBREG, DL, VT, TupleNode, SubRegSecond);

    SDValue ExtractedOps[] = {SDValue(FirstNode, 0), SDValue(SecondNode, 0)};
    return DAG.getNode(ISD::MERGE_VALUES, DL, VTList, ExtractedOps);
  }
  case Intrinsic::vp_add:
  case Intrinsic::vp_sub:
  case Intrinsic::vp_mul:
  case Intrinsic::vp_sdiv:
  case Intrinsic::vp_srem:
  case Intrinsic::vp_udiv:
  case Intrinsic::vp_urem:
  case Intrinsic::vp_and:
  case Intrinsic::vp_or:
  case Intrinsic::vp_xor:
  case Intrinsic::vp_ashr:
  case Intrinsic::vp_lshr:
  case Intrinsic::vp_shl:
  case Intrinsic::vp_fadd:
  case Intrinsic::vp_fsub:
  case Intrinsic::vp_fmul:
  case Intrinsic::vp_fdiv:
  case Intrinsic::vp_frem:
  case Intrinsic::vp_fma:
  case Intrinsic::vp_fneg:
  case Intrinsic::vp_icmp:
  case Intrinsic::vp_fcmp:
  case Intrinsic::vp_select:
    return LowerVPINTRINSIC_WO_CHAIN(Op, DAG);
  }
}

SDValue RISCVTargetLowering::LowerINTRINSIC_W_CHAIN(SDValue Op,
                                                    SelectionDAG &DAG) const {
  unsigned IntNo = cast<ConstantSDNode>(Op.getOperand(1))->getZExtValue();
  SDLoc DL(Op);
  switch (IntNo) {
    // By default we do not lower any intrinsic.
  default:
    break;
  case Intrinsic::vp_load: {
    assert(Op.getOperand(5).getValueType() == MVT::i32 && "Unexpected operand");

    std::vector<SDValue> Operands;
    const SDValue &MaskOp = Op.getOperand(4);
    ConstantSDNode *C;
    if (MaskOp.getOpcode() == ISD::SPLAT_VECTOR &&
        (C = dyn_cast<ConstantSDNode>(MaskOp.getOperand(0))) &&
        C->getZExtValue() == 1)
      // Unmasked.
      Operands = {
          Op.getOperand(0),                                          // Chain.
          DAG.getTargetConstant(Intrinsic::epi_vload, DL, MVT::i64),
          Op.getOperand(2),                                          // Address.
          // FIXME Alignment ignored.
          DAG.getNode(ISD::ANY_EXTEND, DL, MVT::i64,
                      Op.getOperand(5))                              // EVL.
      };
    else
      Operands = {
          Op.getOperand(0),                                          // Chain.
          DAG.getTargetConstant(Intrinsic::epi_vload_mask, DL,
                                MVT::i64),
          DAG.getRegister(RISCV::NoRegister, Op.getValueType()),     // Merge.
          Op.getOperand(2),                                          // Address.
          // FIXME Alignment ignored.
          Op.getOperand(4),                                          // Mask.
          DAG.getNode(ISD::ANY_EXTEND, DL, MVT::i64,
                      Op.getOperand(5))                              // EVL.
      };

    SDValue Result =
        DAG.getNode(ISD::INTRINSIC_W_CHAIN, DL, Op->getVTList(), Operands);
    return DAG.getMergeValues({Result, Result.getValue(1)}, DL);
    break;
  }
  }

  return SDValue();
}

SDValue RISCVTargetLowering::LowerINTRINSIC_VOID(SDValue Op,
                                                 SelectionDAG &DAG) const {
  unsigned IntNo = cast<ConstantSDNode>(Op.getOperand(1))->getZExtValue();
  SDLoc DL(Op);
  switch (IntNo) {
    // By default we do not lower any intrinsic.
  default:
    break;
  case Intrinsic::vp_store: {
    assert(Op.getOperand(6).getValueType() == MVT::i32 && "Unexpected operand");

    std::vector<SDValue> Operands;
    const SDValue &MaskOp = Op.getOperand(5);
    ConstantSDNode *C;
    if (MaskOp.getOpcode() == ISD::SPLAT_VECTOR &&
        (C = dyn_cast<ConstantSDNode>(MaskOp.getOperand(0))) &&
        C->getZExtValue() == 1)
      // Unmasked.
      Operands = {
          Op.getOperand(0),                                     // Chain.
          DAG.getTargetConstant(Intrinsic::epi_vstore, DL,
                                MVT::i64),
          Op.getOperand(2),                                     // Value.
          Op.getOperand(3),                                     // Address.
          // FIXME Alignment ignored.
          DAG.getNode(ISD::ANY_EXTEND, DL, MVT::i64,
                      Op.getOperand(6)),                        // EVL.
      };
    else
      Operands = {
          Op.getOperand(0),                                     // Chain.
          DAG.getTargetConstant(Intrinsic::epi_vstore_mask, DL,
                                MVT::i64),
          Op.getOperand(2),                                     // Value.
          Op.getOperand(3),                                     // Address.
          // FIXME Alignment ignored.
          MaskOp,                                               // Mask.
          DAG.getNode(ISD::ANY_EXTEND, DL, MVT::i64,
                      Op.getOperand(6)),                        // EVL.
      };

    return DAG.getNode(ISD::INTRINSIC_VOID, DL, Op->getVTList(), Operands);
    break;
  }
  }

  return SDValue();
}

// Returns the opcode of the target-specific SDNode that implements the 32-bit
// form of the given Opcode.
static RISCVISD::NodeType getRISCVWOpcode(unsigned Opcode) {
  switch (Opcode) {
  default:
    llvm_unreachable("Unexpected opcode");
  case ISD::SHL:
    return RISCVISD::SLLW;
  case ISD::SRA:
    return RISCVISD::SRAW;
  case ISD::SRL:
    return RISCVISD::SRLW;
  case ISD::SDIV:
    return RISCVISD::DIVW;
  case ISD::UDIV:
    return RISCVISD::DIVUW;
  case ISD::UREM:
    return RISCVISD::REMUW;
  }
}

// Converts the given 32-bit operation to a target-specific SelectionDAG node.
// Because i32 isn't a legal type for RV64, these operations would otherwise
// be promoted to i64, making it difficult to select the SLLW/DIVUW/.../*W
// later one because the fact the operation was originally of type i32 is
// lost.
static SDValue customLegalizeToWOp(SDNode *N, SelectionDAG &DAG) {
  SDLoc DL(N);
  RISCVISD::NodeType WOpcode = getRISCVWOpcode(N->getOpcode());
  SDValue NewOp0 = DAG.getNode(ISD::ANY_EXTEND, DL, MVT::i64, N->getOperand(0));
  SDValue NewOp1 = DAG.getNode(ISD::ANY_EXTEND, DL, MVT::i64, N->getOperand(1));
  SDValue NewRes = DAG.getNode(WOpcode, DL, MVT::i64, NewOp0, NewOp1);
  // ReplaceNodeResults requires we maintain the same type for the return value.
  return DAG.getNode(ISD::TRUNCATE, DL, MVT::i32, NewRes);
}

// Converts the given 32-bit operation to a i64 operation with signed extension
// semantic to reduce the signed extension instructions.
static SDValue customLegalizeToWOpWithSExt(SDNode *N, SelectionDAG &DAG) {
  SDLoc DL(N);
  SDValue NewOp0 = DAG.getNode(ISD::ANY_EXTEND, DL, MVT::i64, N->getOperand(0));
  SDValue NewOp1 = DAG.getNode(ISD::ANY_EXTEND, DL, MVT::i64, N->getOperand(1));
  SDValue NewWOp = DAG.getNode(N->getOpcode(), DL, MVT::i64, NewOp0, NewOp1);
  SDValue NewRes = DAG.getNode(ISD::SIGN_EXTEND_INREG, DL, MVT::i64, NewWOp,
                               DAG.getValueType(MVT::i32));
  return DAG.getNode(ISD::TRUNCATE, DL, MVT::i32, NewRes);
}

void RISCVTargetLowering::ReplaceNodeResults(SDNode *N,
                                             SmallVectorImpl<SDValue> &Results,
                                             SelectionDAG &DAG) const {
  SDLoc DL(N);
  switch (N->getOpcode()) {
  default:
    llvm_unreachable("Don't know how to custom type legalize this operation!");
  case ISD::READCYCLECOUNTER: {
    assert(!Subtarget.is64Bit() &&
           "READCYCLECOUNTER only has custom type legalization on riscv32");

    SDVTList VTs = DAG.getVTList(MVT::i32, MVT::i32, MVT::Other);
    SDValue RCW =
        DAG.getNode(RISCVISD::READ_CYCLE_WIDE, DL, VTs, N->getOperand(0));

    Results.push_back(
        DAG.getNode(ISD::BUILD_PAIR, DL, MVT::i64, RCW, RCW.getValue(1)));
    Results.push_back(RCW.getValue(2));
    break;
  }
  case ISD::ADD:
  case ISD::SUB:
  case ISD::MUL:
    assert(N->getValueType(0) == MVT::i32 && Subtarget.is64Bit() &&
           "Unexpected custom legalisation");
    if (N->getOperand(1).getOpcode() == ISD::Constant)
      return;
    Results.push_back(customLegalizeToWOpWithSExt(N, DAG));
    break;
  case ISD::SHL:
  case ISD::SRA:
  case ISD::SRL:
    assert(N->getValueType(0) == MVT::i32 && Subtarget.is64Bit() &&
           "Unexpected custom legalisation");
    if (N->getOperand(1).getOpcode() == ISD::Constant)
      return;
    Results.push_back(customLegalizeToWOp(N, DAG));
    break;
  case ISD::SDIV:
  case ISD::UDIV:
  case ISD::UREM:
    assert(N->getValueType(0) == MVT::i32 && Subtarget.is64Bit() &&
           Subtarget.hasStdExtM() && "Unexpected custom legalisation");
    if (N->getOperand(0).getOpcode() == ISD::Constant ||
        N->getOperand(1).getOpcode() == ISD::Constant)
      return;
    Results.push_back(customLegalizeToWOp(N, DAG));
    break;
  case ISD::BITCAST: {
    assert(N->getValueType(0) == MVT::i32 && Subtarget.is64Bit() &&
           Subtarget.hasStdExtF() && "Unexpected custom legalisation");
    SDLoc DL(N);
    SDValue Op0 = N->getOperand(0);
    if (Op0.getValueType() != MVT::f32)
      return;
    SDValue FPConv =
        DAG.getNode(RISCVISD::FMV_X_ANYEXTW_RV64, DL, MVT::i64, Op0);
    Results.push_back(DAG.getNode(ISD::TRUNCATE, DL, MVT::i32, FPConv));
    break;
  }
  case ISD::INTRINSIC_WO_CHAIN: {
    unsigned IntNo = cast<ConstantSDNode>(N->getOperand(0))->getZExtValue();
    switch (IntNo) {
    default:
      llvm_unreachable(
          "Don't know how to custom type legalize this intrinsic!");
    case Intrinsic::vscale: {
      EVT Ty = N->getValueType(0);
      switch (Ty.getSimpleVT().SimpleTy) {
      default:
        llvm_unreachable("Unexpected result type to legalize");
      case MVT::i32:
      case MVT::i16:
      case MVT::i8:
        SDValue Promoted = DAG.getNode(ISD::INTRINSIC_WO_CHAIN, DL, MVT::i64,
                                       DAG.getConstant(IntNo, DL, MVT::i64));
        SDValue Trunc = DAG.getNode(ISD::TRUNCATE, DL, Ty, Promoted);
        Results.push_back(Trunc);
        break;
      }
      break;
    }
    case Intrinsic::epi_vmv_x_s: {
      EVT Ty = N->getValueType(0);
      MVT::SimpleValueType SimpleVT = Ty.getSimpleVT().SimpleTy;
      assert(SimpleVT == MVT::i8 || SimpleVT == MVT::i16 ||
             SimpleVT == MVT::i32);

      SDValue Extract64 =
          DAG.getNode(RISCVISD::VMV_X_S, DL, MVT::i64, N->getOperand(1));
      SDValue Trunc = DAG.getNode(ISD::TRUNCATE, DL, Ty, Extract64);
      Results.push_back(Trunc);

      break;
    }
    case Intrinsic::experimental_vector_stepvector: {
      EVT Ty = N->getValueType(0);
      switch (Ty.getSimpleVT().SimpleTy) {
      default:
        llvm_unreachable("Unexpected result type to legalize");
      case MVT::nxv1i32:
        SDValue Promoted =
            DAG.getNode(ISD::INTRINSIC_WO_CHAIN, DL, MVT::nxv1i64,
                        DAG.getConstant(IntNo, DL, MVT::i64));
        SDValue Trunc = DAG.getNode(ISD::TRUNCATE, DL, Ty, Promoted);
        Results.push_back(Trunc);
        break;
      }
      break;
    }
    }
    break;
  }
  case ISD::EXTRACT_VECTOR_ELT: {
    EVT Ty = N->getValueType(0);
    MVT::SimpleValueType SimpleVT = Ty.getSimpleVT().SimpleTy;
    assert(SimpleVT == MVT::i8 || SimpleVT == MVT::i16 || SimpleVT == MVT::i32);

    SDValue Extract64 = DAG.getNode(RISCVISD::EXTRACT_VECTOR_ELT, DL, MVT::i64,
                                    N->getOperand(0), N->getOperand(1));
    SDValue Trunc = DAG.getNode(ISD::TRUNCATE, DL, Ty, Extract64);
    Results.push_back(Trunc);

    break;
  }
  }
}

SDValue RISCVTargetLowering::PerformDAGCombine(SDNode *N,
                                               DAGCombinerInfo &DCI) const {
  SelectionDAG &DAG = DCI.DAG;

  switch (N->getOpcode()) {
  default:
    break;
  case RISCVISD::SplitF64: {
    SDValue Op0 = N->getOperand(0);
    // If the input to SplitF64 is just BuildPairF64 then the operation is
    // redundant. Instead, use BuildPairF64's operands directly.
    if (Op0->getOpcode() == RISCVISD::BuildPairF64)
      return DCI.CombineTo(N, Op0.getOperand(0), Op0.getOperand(1));

    SDLoc DL(N);

    // It's cheaper to materialise two 32-bit integers than to load a double
    // from the constant pool and transfer it to integer registers through the
    // stack.
    if (ConstantFPSDNode *C = dyn_cast<ConstantFPSDNode>(Op0)) {
      APInt V = C->getValueAPF().bitcastToAPInt();
      SDValue Lo = DAG.getConstant(V.trunc(32), DL, MVT::i32);
      SDValue Hi = DAG.getConstant(V.lshr(32).trunc(32), DL, MVT::i32);
      return DCI.CombineTo(N, Lo, Hi);
    }

    // This is a target-specific version of a DAGCombine performed in
    // DAGCombiner::visitBITCAST. It performs the equivalent of:
    // fold (bitconvert (fneg x)) -> (xor (bitconvert x), signbit)
    // fold (bitconvert (fabs x)) -> (and (bitconvert x), (not signbit))
    if (!(Op0.getOpcode() == ISD::FNEG || Op0.getOpcode() == ISD::FABS) ||
        !Op0.getNode()->hasOneUse())
      break;
    SDValue NewSplitF64 =
        DAG.getNode(RISCVISD::SplitF64, DL, DAG.getVTList(MVT::i32, MVT::i32),
                    Op0.getOperand(0));
    SDValue Lo = NewSplitF64.getValue(0);
    SDValue Hi = NewSplitF64.getValue(1);
    APInt SignBit = APInt::getSignMask(32);
    if (Op0.getOpcode() == ISD::FNEG) {
      SDValue NewHi = DAG.getNode(ISD::XOR, DL, MVT::i32, Hi,
                                  DAG.getConstant(SignBit, DL, MVT::i32));
      return DCI.CombineTo(N, Lo, NewHi);
    }
    assert(Op0.getOpcode() == ISD::FABS);
    SDValue NewHi = DAG.getNode(ISD::AND, DL, MVT::i32, Hi,
                                DAG.getConstant(~SignBit, DL, MVT::i32));
    return DCI.CombineTo(N, Lo, NewHi);
  }
  case RISCVISD::SLLW:
  case RISCVISD::SRAW:
  case RISCVISD::SRLW: {
    // Only the lower 32 bits of LHS and lower 5 bits of RHS are read.
    SDValue LHS = N->getOperand(0);
    SDValue RHS = N->getOperand(1);
    APInt LHSMask = APInt::getLowBitsSet(LHS.getValueSizeInBits(), 32);
    APInt RHSMask = APInt::getLowBitsSet(RHS.getValueSizeInBits(), 5);
    if ((SimplifyDemandedBits(N->getOperand(0), LHSMask, DCI)) ||
        (SimplifyDemandedBits(N->getOperand(1), RHSMask, DCI)))
      return SDValue();
    break;
  }
  case RISCVISD::FMV_X_ANYEXTW_RV64: {
    SDLoc DL(N);
    SDValue Op0 = N->getOperand(0);
    // If the input to FMV_X_ANYEXTW_RV64 is just FMV_W_X_RV64 then the
    // conversion is unnecessary and can be replaced with an ANY_EXTEND
    // of the FMV_W_X_RV64 operand.
    if (Op0->getOpcode() == RISCVISD::FMV_W_X_RV64) {
      SDValue AExtOp =
          DAG.getNode(ISD::ANY_EXTEND, DL, MVT::i64, Op0.getOperand(0));
      return DCI.CombineTo(N, AExtOp);
    }

    // This is a target-specific version of a DAGCombine performed in
    // DAGCombiner::visitBITCAST. It performs the equivalent of:
    // fold (bitconvert (fneg x)) -> (xor (bitconvert x), signbit)
    // fold (bitconvert (fabs x)) -> (and (bitconvert x), (not signbit))
    if (!(Op0.getOpcode() == ISD::FNEG || Op0.getOpcode() == ISD::FABS) ||
        !Op0.getNode()->hasOneUse())
      break;
    SDValue NewFMV = DAG.getNode(RISCVISD::FMV_X_ANYEXTW_RV64, DL, MVT::i64,
                                 Op0.getOperand(0));
    APInt SignBit = APInt::getSignMask(32).sext(64);
    if (Op0.getOpcode() == ISD::FNEG) {
      return DCI.CombineTo(N,
                           DAG.getNode(ISD::XOR, DL, MVT::i64, NewFMV,
                                       DAG.getConstant(SignBit, DL, MVT::i64)));
    }
    assert(Op0.getOpcode() == ISD::FABS);
    return DCI.CombineTo(N,
                         DAG.getNode(ISD::AND, DL, MVT::i64, NewFMV,
                                     DAG.getConstant(~SignBit, DL, MVT::i64)));
  }
  }

  return SDValue();
}

bool RISCVTargetLowering::isDesirableToCommuteWithShift(
    const SDNode *N, CombineLevel Level) const {
  // The following folds are only desirable if `(OP _, c1 << c2)` can be
  // materialised in fewer instructions than `(OP _, c1)`:
  //
  //   (shl (add x, c1), c2) -> (add (shl x, c2), c1 << c2)
  //   (shl (or x, c1), c2) -> (or (shl x, c2), c1 << c2)
  SDValue N0 = N->getOperand(0);
  EVT Ty = N0.getValueType();
  if (Ty.isScalarInteger() &&
      (N0.getOpcode() == ISD::ADD || N0.getOpcode() == ISD::OR)) {
    auto *C1 = dyn_cast<ConstantSDNode>(N0->getOperand(1));
    auto *C2 = dyn_cast<ConstantSDNode>(N->getOperand(1));
    if (C1 && C2) {
      APInt C1Int = C1->getAPIntValue();
      APInt ShiftedC1Int = C1Int << C2->getAPIntValue();

      // We can materialise `c1 << c2` into an add immediate, so it's "free",
      // and the combine should happen, to potentially allow further combines
      // later.
      if (ShiftedC1Int.getMinSignedBits() <= 64 &&
          isLegalAddImmediate(ShiftedC1Int.getSExtValue()))
        return true;

      // We can materialise `c1` in an add immediate, so it's "free", and the
      // combine should be prevented.
      if (C1Int.getMinSignedBits() <= 64 &&
          isLegalAddImmediate(C1Int.getSExtValue()))
        return false;

      // Neither constant will fit into an immediate, so find materialisation
      // costs.
      int C1Cost = RISCVMatInt::getIntMatCost(C1Int, Ty.getSizeInBits(),
                                              Subtarget.is64Bit());
      int ShiftedC1Cost = RISCVMatInt::getIntMatCost(
          ShiftedC1Int, Ty.getSizeInBits(), Subtarget.is64Bit());

      // Materialising `c1` is cheaper than materialising `c1 << c2`, so the
      // combine should be prevented.
      if (C1Cost < ShiftedC1Cost)
        return false;
    }
  }
  return true;
}

unsigned RISCVTargetLowering::ComputeNumSignBitsForTargetNode(
    SDValue Op, const APInt &DemandedElts, const SelectionDAG &DAG,
    unsigned Depth) const {
  switch (Op.getOpcode()) {
  default:
    break;
  case RISCVISD::SLLW:
  case RISCVISD::SRAW:
  case RISCVISD::SRLW:
  case RISCVISD::DIVW:
  case RISCVISD::DIVUW:
  case RISCVISD::REMUW:
    // TODO: As the result is sign-extended, this is conservatively correct. A
    // more precise answer could be calculated for SRAW depending on known
    // bits in the shift amount.
    return 33;
  case RISCVISD::VMV_X_S:
  case RISCVISD::EXTRACT_VECTOR_ELT:
    unsigned XLen = DAG.getDataLayout().getLargestLegalIntTypeSizeInBits();
    // The number of sign bits of the scalar result is computed by obtaining the
    // element type of the input vector operand, substracting its width from the
    // XLEN, and then adding one (sign bit within the element type).
    return XLen -
           Op->getOperand(0)
               .getValueType()
               .getVectorElementType()
               .getSizeInBits() +
           1;
  }

  return 1;
}

static MachineBasicBlock *emitReadCycleWidePseudo(MachineInstr &MI,
                                                  MachineBasicBlock *BB) {
  assert(MI.getOpcode() == RISCV::ReadCycleWide && "Unexpected instruction");

  // To read the 64-bit cycle CSR on a 32-bit target, we read the two halves.
  // Should the count have wrapped while it was being read, we need to try
  // again.
  // ...
  // read:
  // rdcycleh x3 # load high word of cycle
  // rdcycle  x2 # load low word of cycle
  // rdcycleh x4 # load high word of cycle
  // bne x3, x4, read # check if high word reads match, otherwise try again
  // ...

  MachineFunction &MF = *BB->getParent();
  const BasicBlock *LLVM_BB = BB->getBasicBlock();
  MachineFunction::iterator It = ++BB->getIterator();

  MachineBasicBlock *LoopMBB = MF.CreateMachineBasicBlock(LLVM_BB);
  MF.insert(It, LoopMBB);

  MachineBasicBlock *DoneMBB = MF.CreateMachineBasicBlock(LLVM_BB);
  MF.insert(It, DoneMBB);

  // Transfer the remainder of BB and its successor edges to DoneMBB.
  DoneMBB->splice(DoneMBB->begin(), BB,
                  std::next(MachineBasicBlock::iterator(MI)), BB->end());
  DoneMBB->transferSuccessorsAndUpdatePHIs(BB);

  BB->addSuccessor(LoopMBB);

  MachineRegisterInfo &RegInfo = MF.getRegInfo();
  Register ReadAgainReg = RegInfo.createVirtualRegister(&RISCV::GPRRegClass);
  Register LoReg = MI.getOperand(0).getReg();
  Register HiReg = MI.getOperand(1).getReg();
  DebugLoc DL = MI.getDebugLoc();

  const TargetInstrInfo *TII = MF.getSubtarget().getInstrInfo();
  BuildMI(LoopMBB, DL, TII->get(RISCV::CSRRS), HiReg)
      .addImm(RISCVSysReg::lookupSysRegByName("CYCLEH")->Encoding)
      .addReg(RISCV::X0);
  BuildMI(LoopMBB, DL, TII->get(RISCV::CSRRS), LoReg)
      .addImm(RISCVSysReg::lookupSysRegByName("CYCLE")->Encoding)
      .addReg(RISCV::X0);
  BuildMI(LoopMBB, DL, TII->get(RISCV::CSRRS), ReadAgainReg)
      .addImm(RISCVSysReg::lookupSysRegByName("CYCLEH")->Encoding)
      .addReg(RISCV::X0);

  BuildMI(LoopMBB, DL, TII->get(RISCV::BNE))
      .addReg(HiReg)
      .addReg(ReadAgainReg)
      .addMBB(LoopMBB);

  LoopMBB->addSuccessor(LoopMBB);
  LoopMBB->addSuccessor(DoneMBB);

  MI.eraseFromParent();

  return DoneMBB;
}

static MachineBasicBlock *emitSplitF64Pseudo(MachineInstr &MI,
                                             MachineBasicBlock *BB) {
  assert(MI.getOpcode() == RISCV::SplitF64Pseudo && "Unexpected instruction");

  MachineFunction &MF = *BB->getParent();
  DebugLoc DL = MI.getDebugLoc();
  const TargetInstrInfo &TII = *MF.getSubtarget().getInstrInfo();
  const TargetRegisterInfo *RI = MF.getSubtarget().getRegisterInfo();
  Register LoReg = MI.getOperand(0).getReg();
  Register HiReg = MI.getOperand(1).getReg();
  Register SrcReg = MI.getOperand(2).getReg();
  const TargetRegisterClass *SrcRC = &RISCV::FPR64RegClass;
  int FI = MF.getInfo<RISCVMachineFunctionInfo>()->getMoveF64FrameIndex();

  TII.storeRegToStackSlot(*BB, MI, SrcReg, MI.getOperand(2).isKill(), FI, SrcRC,
                          RI);
  MachineMemOperand *MMO =
      MF.getMachineMemOperand(MachinePointerInfo::getFixedStack(MF, FI),
                              MachineMemOperand::MOLoad, 8, Align(8));
  BuildMI(*BB, MI, DL, TII.get(RISCV::LW), LoReg)
      .addFrameIndex(FI)
      .addImm(0)
      .addMemOperand(MMO);
  BuildMI(*BB, MI, DL, TII.get(RISCV::LW), HiReg)
      .addFrameIndex(FI)
      .addImm(4)
      .addMemOperand(MMO);
  MI.eraseFromParent(); // The pseudo instruction is gone now.
  return BB;
}

static MachineBasicBlock *emitBuildPairF64Pseudo(MachineInstr &MI,
                                                 MachineBasicBlock *BB) {
  assert(MI.getOpcode() == RISCV::BuildPairF64Pseudo &&
         "Unexpected instruction");

  MachineFunction &MF = *BB->getParent();
  DebugLoc DL = MI.getDebugLoc();
  const TargetInstrInfo &TII = *MF.getSubtarget().getInstrInfo();
  const TargetRegisterInfo *RI = MF.getSubtarget().getRegisterInfo();
  Register DstReg = MI.getOperand(0).getReg();
  Register LoReg = MI.getOperand(1).getReg();
  Register HiReg = MI.getOperand(2).getReg();
  const TargetRegisterClass *DstRC = &RISCV::FPR64RegClass;
  int FI = MF.getInfo<RISCVMachineFunctionInfo>()->getMoveF64FrameIndex();

  MachineMemOperand *MMO =
      MF.getMachineMemOperand(MachinePointerInfo::getFixedStack(MF, FI),
                              MachineMemOperand::MOStore, 8, Align(8));
  BuildMI(*BB, MI, DL, TII.get(RISCV::SW))
      .addReg(LoReg, getKillRegState(MI.getOperand(1).isKill()))
      .addFrameIndex(FI)
      .addImm(0)
      .addMemOperand(MMO);
  BuildMI(*BB, MI, DL, TII.get(RISCV::SW))
      .addReg(HiReg, getKillRegState(MI.getOperand(2).isKill()))
      .addFrameIndex(FI)
      .addImm(4)
      .addMemOperand(MMO);
  TII.loadRegFromStackSlot(*BB, MI, DstReg, FI, DstRC, RI);
  MI.eraseFromParent(); // The pseudo instruction is gone now.
  return BB;
}

static bool isSelectPseudo(MachineInstr &MI) {
  switch (MI.getOpcode()) {
  default:
    return false;
  case RISCV::Select_GPR_Using_CC_GPR:
  case RISCV::Select_FPR32_Using_CC_GPR:
  case RISCV::Select_FPR64_Using_CC_GPR:
    return true;
  }
}

static MachineBasicBlock *emitSelectPseudo(MachineInstr &MI,
                                           MachineBasicBlock *BB) {
  // To "insert" Select_* instructions, we actually have to insert the triangle
  // control-flow pattern.  The incoming instructions know the destination vreg
  // to set, the condition code register to branch on, the true/false values to
  // select between, and the condcode to use to select the appropriate branch.
  //
  // We produce the following control flow:
  //     HeadMBB
  //     |  \
  //     |  IfFalseMBB
  //     | /
  //    TailMBB
  //
  // When we find a sequence of selects we attempt to optimize their emission
  // by sharing the control flow. Currently we only handle cases where we have
  // multiple selects with the exact same condition (same LHS, RHS and CC).
  // The selects may be interleaved with other instructions if the other
  // instructions meet some requirements we deem safe:
  // - They are debug instructions. Otherwise,
  // - They do not have side-effects, do not access memory and their inputs do
  //   not depend on the results of the select pseudo-instructions.
  // The TrueV/FalseV operands of the selects cannot depend on the result of
  // previous selects in the sequence.
  // These conditions could be further relaxed. See the X86 target for a
  // related approach and more information.
  Register LHS = MI.getOperand(1).getReg();
  Register RHS = MI.getOperand(2).getReg();
  auto CC = static_cast<ISD::CondCode>(MI.getOperand(3).getImm());

  SmallVector<MachineInstr *, 4> SelectDebugValues;
  SmallSet<Register, 4> SelectDests;
  SelectDests.insert(MI.getOperand(0).getReg());

  MachineInstr *LastSelectPseudo = &MI;

  for (auto E = BB->end(), SequenceMBBI = MachineBasicBlock::iterator(MI);
       SequenceMBBI != E; ++SequenceMBBI) {
    if (SequenceMBBI->isDebugInstr())
      continue;
    else if (isSelectPseudo(*SequenceMBBI)) {
      if (SequenceMBBI->getOperand(1).getReg() != LHS ||
          SequenceMBBI->getOperand(2).getReg() != RHS ||
          SequenceMBBI->getOperand(3).getImm() != CC ||
          SelectDests.count(SequenceMBBI->getOperand(4).getReg()) ||
          SelectDests.count(SequenceMBBI->getOperand(5).getReg()))
        break;
      LastSelectPseudo = &*SequenceMBBI;
      SequenceMBBI->collectDebugValues(SelectDebugValues);
      SelectDests.insert(SequenceMBBI->getOperand(0).getReg());
    } else {
      if (SequenceMBBI->hasUnmodeledSideEffects() ||
          SequenceMBBI->mayLoadOrStore())
        break;
      if (llvm::any_of(SequenceMBBI->operands(), [&](MachineOperand &MO) {
            return MO.isReg() && MO.isUse() && SelectDests.count(MO.getReg());
          }))
        break;
    }
  }

  const TargetInstrInfo &TII = *BB->getParent()->getSubtarget().getInstrInfo();
  const BasicBlock *LLVM_BB = BB->getBasicBlock();
  DebugLoc DL = MI.getDebugLoc();
  MachineFunction::iterator I = ++BB->getIterator();

  MachineBasicBlock *HeadMBB = BB;
  MachineFunction *F = BB->getParent();
  MachineBasicBlock *TailMBB = F->CreateMachineBasicBlock(LLVM_BB);
  MachineBasicBlock *IfFalseMBB = F->CreateMachineBasicBlock(LLVM_BB);

  F->insert(I, IfFalseMBB);
  F->insert(I, TailMBB);

  // Transfer debug instructions associated with the selects to TailMBB.
  for (MachineInstr *DebugInstr : SelectDebugValues) {
    TailMBB->push_back(DebugInstr->removeFromParent());
  }

  // Move all instructions after the sequence to TailMBB.
  TailMBB->splice(TailMBB->end(), HeadMBB,
                  std::next(LastSelectPseudo->getIterator()), HeadMBB->end());
  // Update machine-CFG edges by transferring all successors of the current
  // block to the new block which will contain the Phi nodes for the selects.
  TailMBB->transferSuccessorsAndUpdatePHIs(HeadMBB);
  // Set the successors for HeadMBB.
  HeadMBB->addSuccessor(IfFalseMBB);
  HeadMBB->addSuccessor(TailMBB);

  // Insert appropriate branch.
  unsigned Opcode = getBranchOpcodeForIntCondCode(CC);

  BuildMI(HeadMBB, DL, TII.get(Opcode)).addReg(LHS).addReg(RHS).addMBB(TailMBB);

  // IfFalseMBB just falls through to TailMBB.
  IfFalseMBB->addSuccessor(TailMBB);

  // Create PHIs for all of the select pseudo-instructions.
  auto SelectMBBI = MI.getIterator();
  auto SelectEnd = std::next(LastSelectPseudo->getIterator());
  auto InsertionPoint = TailMBB->begin();
  while (SelectMBBI != SelectEnd) {
    auto Next = std::next(SelectMBBI);
    if (isSelectPseudo(*SelectMBBI)) {
      // %Result = phi [ %TrueValue, HeadMBB ], [ %FalseValue, IfFalseMBB ]
      BuildMI(*TailMBB, InsertionPoint, SelectMBBI->getDebugLoc(),
              TII.get(RISCV::PHI), SelectMBBI->getOperand(0).getReg())
          .addReg(SelectMBBI->getOperand(4).getReg())
          .addMBB(HeadMBB)
          .addReg(SelectMBBI->getOperand(5).getReg())
          .addMBB(IfFalseMBB);
      SelectMBBI->eraseFromParent();
    }
    SelectMBBI = Next;
  }

  F->getProperties().reset(MachineFunctionProperties::Property::NoPHIs);
  return TailMBB;
}

static MachineBasicBlock *addEPISetVL(MachineInstr &MI, MachineBasicBlock *BB,
                                      int VLIndex, unsigned SEWIndex,
                                      unsigned VLMul) {
  MachineFunction &MF = *BB->getParent();
  DebugLoc DL = MI.getDebugLoc();
  const TargetInstrInfo &TII = *MF.getSubtarget().getInstrInfo();

  unsigned SEW = MI.getOperand(SEWIndex).getImm();
  RISCVEPIVectorMultiplier::VectorMultiplier Multiplier;

  switch (VLMul) {
  default:
    llvm_unreachable("Unexpected VLMul");
  case 1:
    Multiplier = RISCVEPIVectorMultiplier::VMul1;
    break;
  case 2:
    Multiplier = RISCVEPIVectorMultiplier::VMul2;
    break;
  case 4:
    Multiplier = RISCVEPIVectorMultiplier::VMul4;
    break;
  case 8:
    Multiplier = RISCVEPIVectorMultiplier::VMul8;
  }

  RISCVEPIVectorElementWidth::VectorElementWidth ElementWidth;
  switch (SEW) {
  default:
    llvm_unreachable("Unexpected SEW for instruction");
  case 8:
    ElementWidth = RISCVEPIVectorElementWidth::ElementWidth8;
    break;
  case 16:
    ElementWidth = RISCVEPIVectorElementWidth::ElementWidth16;
    break;
  case 32:
    ElementWidth = RISCVEPIVectorElementWidth::ElementWidth32;
    break;
  case 64:
    ElementWidth = RISCVEPIVectorElementWidth::ElementWidth64;
    break;
  case 128:
    ElementWidth = RISCVEPIVectorElementWidth::ElementWidth128;
  }

  MachineRegisterInfo &MRI = MF.getRegInfo();

  // Note: VL and VTYPE are alive here.
  MachineInstrBuilder MIB = BuildMI(*BB, MI, DL, TII.get(RISCV::PseudoVSETVLI));

  if (VLIndex >= 0) {
    // rs1 != X0.
    unsigned DestReg = MRI.createVirtualRegister(&RISCV::GPRRegClass);
    MIB.addReg(DestReg, RegState::Define | RegState::Dead);
    MIB.addReg(MI.getOperand(VLIndex).getReg());
  } else {
    // No VL operator in the pseudo, do not modify VL (rd = X0, rs1 = X0).
    MIB.addReg(RISCV::X0, RegState::Define | RegState::Dead);
    MIB.addReg(RISCV::X0, RegState::Kill);
  }

  MIB.addImm((ElementWidth << 2) | Multiplier);

  // Remove (now) redundant operands from pseudo
  MI.getOperand(SEWIndex).setImm(-1);
  if (VLIndex >= 0) {
    MI.getOperand(VLIndex).setReg(RISCV::NoRegister);
    MI.getOperand(VLIndex).setIsKill(false);
  }

  return BB;
}

static MachineBasicBlock *emitComputeVSCALE(MachineInstr &MI,
                                            MachineBasicBlock *BB) {
  MachineFunction &MF = *BB->getParent();
  DebugLoc DL = MI.getDebugLoc();
  const TargetInstrInfo &TII = *MF.getSubtarget().getInstrInfo();

  Register DestReg = MI.getOperand(0).getReg();

  // VSCALE can be computed as VLMAX of ELEN, given that the scaling factor for
  // ELEN is '1'.
  MachineInstr &I =
      *BuildMI(*BB, MI, DL, TII.get(RISCV::PseudoVSETVLI), DestReg)
           .addReg(RISCV::X0)
           // FIXME - ELEN hardcoded to SEW=64.
           .addImm(/* e64,m1 */ 3 << 2);
  // Set VTYPE and VL as dead.
  I.getOperand(3).setIsDead();
  I.getOperand(4).setIsDead();

  // The pseudo instruction is gone now.
  MI.eraseFromParent();
  return BB;
}

static MachineBasicBlock *emitComputeVMSET(MachineInstr &MI,
                                           MachineBasicBlock *BB) {
  MachineFunction &MF = *BB->getParent();
  DebugLoc DL = MI.getDebugLoc();
  const TargetInstrInfo &TII = *MF.getSubtarget().getInstrInfo();

  unsigned VLMul;
  switch (MI.getOpcode()) {
  default:
    llvm_unreachable("Unexpected instruction");
  case RISCV::PseudoVMSET_M1:
    VLMul = 1;
    break;
  case RISCV::PseudoVMSET_M2:
    VLMul = 2;
    break;
  case RISCV::PseudoVMSET_M4:
    VLMul = 4;
    break;
  case RISCV::PseudoVMSET_M8:
    VLMul = 8;
    break;
  }

  Register DestReg = MI.getOperand(0).getReg();
  unsigned SEW = MI.getOperand(2).getImm();

  MachineInstr *NewMI =
      BuildMI(*BB, MI, DL, TII.get(RISCV::PseudoVMXNOR_MM_M1), DestReg)
          .addReg(DestReg, RegState::Undef)
          .addReg(DestReg, RegState::Undef)
          .addReg(MI.getOperand(1).getReg())
          .addImm(SEW);

  // The pseudo instruction is gone now.
  MI.eraseFromParent();

  return addEPISetVL(*NewMI, BB, /* VLIndex */ 3, /* SEWIndex */ 4, VLMul);
}

static MachineBasicBlock *emitComputeVMCLR(MachineInstr &MI,
                                           MachineBasicBlock *BB) {
  MachineFunction &MF = *BB->getParent();
  DebugLoc DL = MI.getDebugLoc();
  const TargetInstrInfo &TII = *MF.getSubtarget().getInstrInfo();

  unsigned VLMul;
  switch (MI.getOpcode()) {
  default:
    llvm_unreachable("Unexpected instruction");
  case RISCV::PseudoVMCLR_M1:
    VLMul = 1;
    break;
  case RISCV::PseudoVMCLR_M2:
    VLMul = 2;
    break;
  case RISCV::PseudoVMCLR_M4:
    VLMul = 4;
    break;
  case RISCV::PseudoVMCLR_M8:
    VLMul = 8;
    break;
  }

  Register DestReg = MI.getOperand(0).getReg();
  unsigned SEW = MI.getOperand(2).getImm();

  MachineInstr *NewMI =
      BuildMI(*BB, MI, DL, TII.get(RISCV::PseudoVMXOR_MM_M1), DestReg)
          .addReg(DestReg, RegState::Undef)
          .addReg(DestReg, RegState::Undef)
          .addReg(MI.getOperand(1).getReg())
          .addImm(SEW);

  // The pseudo instruction is gone now.
  MI.eraseFromParent();

  return addEPISetVL(*NewMI, BB, /* VLIndex */ 3, /* SEWIndex */ 4, VLMul);
}

MachineBasicBlock *
RISCVTargetLowering::EmitInstrWithCustomInserter(MachineInstr &MI,
                                                 MachineBasicBlock *BB) const {
  if (const RISCVEPIPseudosTable::EPIPseudoInfo *EPI =
          RISCVEPIPseudosTable::getEPIPseudoInfo(MI.getOpcode())) {
    int VLIndex = EPI->getVLIndex();
    int SEWIndex = EPI->getSEWIndex();

    // SEWIndex must be >= 0
    assert(SEWIndex >= 0);

    return addEPISetVL(MI, BB, VLIndex, SEWIndex, EPI->VLMul);
  }

  // Other EPI pseudo-instructions.
  switch (MI.getOpcode()) {
  default:
    break;
  case RISCV::PseudoVSCALE:
    return emitComputeVSCALE(MI, BB);
  case RISCV::PseudoVMSET_M1:
  case RISCV::PseudoVMSET_M2:
  case RISCV::PseudoVMSET_M4:
  case RISCV::PseudoVMSET_M8:
    return emitComputeVMSET(MI, BB);
  case RISCV::PseudoVMCLR_M1:
  case RISCV::PseudoVMCLR_M2:
  case RISCV::PseudoVMCLR_M4:
  case RISCV::PseudoVMCLR_M8:
    return emitComputeVMCLR(MI, BB);
  }

  switch (MI.getOpcode()) {
  default:
    llvm_unreachable("Unexpected instr type to insert");
  case RISCV::ReadCycleWide:
    assert(!Subtarget.is64Bit() &&
           "ReadCycleWrite is only to be used on riscv32");
    return emitReadCycleWidePseudo(MI, BB);
  case RISCV::Select_GPR_Using_CC_GPR:
  case RISCV::Select_FPR32_Using_CC_GPR:
  case RISCV::Select_FPR64_Using_CC_GPR:
    return emitSelectPseudo(MI, BB);
  case RISCV::BuildPairF64Pseudo:
    return emitBuildPairF64Pseudo(MI, BB);
  case RISCV::SplitF64Pseudo:
    return emitSplitF64Pseudo(MI, BB);
  }
}

// Calling Convention Implementation.
// The expectations for frontend ABI lowering vary from target to target.
// Ideally, an LLVM frontend would be able to avoid worrying about many ABI
// details, but this is a longer term goal. For now, we simply try to keep the
// role of the frontend as simple and well-defined as possible. The rules can
// be summarised as:
// * Never split up large scalar arguments. We handle them here.
// * If a hardfloat calling convention is being used, and the struct may be
// passed in a pair of registers (fp+fp, int+fp), and both registers are
// available, then pass as two separate arguments. If either the GPRs or FPRs
// are exhausted, then pass according to the rule below.
// * If a struct could never be passed in registers or directly in a stack
// slot (as it is larger than 2*XLEN and the floating point rules don't
// apply), then pass it using a pointer with the byval attribute.
// * If a struct is less than 2*XLEN, then coerce to either a two-element
// word-sized array or a 2*XLEN scalar (depending on alignment).
// * The frontend can determine whether a struct is returned by reference or
// not based on its size and fields. If it will be returned by reference, the
// frontend must modify the prototype so a pointer with the sret annotation is
// passed as the first argument. This is not necessary for large scalar
// returns.
// * Struct return values and varargs should be coerced to structs containing
// register-size fields in the same situations they would be for fixed
// arguments.

static const MCPhysReg ArgGPRs[] = {
  RISCV::X10, RISCV::X11, RISCV::X12, RISCV::X13,
  RISCV::X14, RISCV::X15, RISCV::X16, RISCV::X17
};
static const MCPhysReg ArgFPR32s[] = {
  RISCV::F10_F, RISCV::F11_F, RISCV::F12_F, RISCV::F13_F,
  RISCV::F14_F, RISCV::F15_F, RISCV::F16_F, RISCV::F17_F
};
static const MCPhysReg ArgFPR64s[] = {
  RISCV::F10_D, RISCV::F11_D, RISCV::F12_D, RISCV::F13_D,
  RISCV::F14_D, RISCV::F15_D, RISCV::F16_D, RISCV::F17_D
};

static const MCPhysReg ArgVRs[] = {RISCV::V16, RISCV::V17, RISCV::V18,
                                    RISCV::V19, RISCV::V20, RISCV::V21,
                                    RISCV::V22, RISCV::V23};
static const MCPhysReg ArgVRM2s[] = {
    RISCV::V16M2,
    RISCV::V18M2,
    RISCV::V20M2,
    RISCV::V22M2,
};
static const MCPhysReg ArgVRM4s[] = {RISCV::V16M4, RISCV::V20M4};
static const MCPhysReg ArgVRM8s[] = {RISCV::V16M8};

// Pass a 2*XLEN argument that has been split into two XLEN values through
// registers or the stack as necessary.
static bool CC_RISCVAssign2XLen(unsigned XLen, CCState &State, CCValAssign VA1,
                                ISD::ArgFlagsTy ArgFlags1, unsigned ValNo2,
                                MVT ValVT2, MVT LocVT2,
                                ISD::ArgFlagsTy ArgFlags2) {
  unsigned XLenInBytes = XLen / 8;
  if (Register Reg = State.AllocateReg(ArgGPRs)) {
    // At least one half can be passed via register.
    State.addLoc(CCValAssign::getReg(VA1.getValNo(), VA1.getValVT(), Reg,
                                     VA1.getLocVT(), CCValAssign::Full));
  } else {
    // Both halves must be passed on the stack, with proper alignment.
    unsigned StackAlign = std::max(XLenInBytes, ArgFlags1.getOrigAlign());
    State.addLoc(
        CCValAssign::getMem(VA1.getValNo(), VA1.getValVT(),
                            State.AllocateStack(XLenInBytes, StackAlign),
                            VA1.getLocVT(), CCValAssign::Full));
    State.addLoc(CCValAssign::getMem(
        ValNo2, ValVT2, State.AllocateStack(XLenInBytes, XLenInBytes), LocVT2,
        CCValAssign::Full));
    return false;
  }

  if (Register Reg = State.AllocateReg(ArgGPRs)) {
    // The second half can also be passed via register.
    State.addLoc(
        CCValAssign::getReg(ValNo2, ValVT2, Reg, LocVT2, CCValAssign::Full));
  } else {
    // The second half is passed via the stack, without additional alignment.
    State.addLoc(CCValAssign::getMem(
        ValNo2, ValVT2, State.AllocateStack(XLenInBytes, XLenInBytes), LocVT2,
        CCValAssign::Full));
  }

  return false;
}

// Implements the RISC-V calling convention. Returns true upon failure.
static bool CC_RISCV(const DataLayout &DL, RISCVABI::ABI ABI, unsigned ValNo,
                     MVT ValVT, MVT LocVT, CCValAssign::LocInfo LocInfo,
                     ISD::ArgFlagsTy ArgFlags, CCState &State, bool IsFixed,
                     bool IsRet, Type *OrigTy, const RISCVTargetLowering *TLI,
                     Optional<unsigned> FirstMaskArgument) {
  unsigned XLen = DL.getLargestLegalIntTypeSizeInBits();
  assert(XLen == 32 || XLen == 64);
  MVT XLenVT = XLen == 32 ? MVT::i32 : MVT::i64;

  // Any return value split in to more than two values can't be returned
  // directly.
  if (IsRet && ValNo > 1)
    return true;

  // UseGPRForF32 if targeting one of the soft-float ABIs, if passing a
  // variadic argument, or if no F32 argument registers are available.
  bool UseGPRForF32 = true;
  // UseGPRForF64 if targeting soft-float ABIs or an FLEN=32 ABI, if passing a
  // variadic argument, or if no F64 argument registers are available.
  bool UseGPRForF64 = true;

  switch (ABI) {
  default:
    llvm_unreachable("Unexpected ABI");
  case RISCVABI::ABI_ILP32:
  case RISCVABI::ABI_LP64:
    break;
  case RISCVABI::ABI_ILP32F:
  case RISCVABI::ABI_LP64F:
    UseGPRForF32 = !IsFixed;
    break;
  case RISCVABI::ABI_ILP32D:
  case RISCVABI::ABI_LP64D:
    UseGPRForF32 = !IsFixed;
    UseGPRForF64 = !IsFixed;
    break;
  }

  if (State.getFirstUnallocated(ArgFPR32s) == array_lengthof(ArgFPR32s))
    UseGPRForF32 = true;
  if (State.getFirstUnallocated(ArgFPR64s) == array_lengthof(ArgFPR64s))
    UseGPRForF64 = true;

  // From this point on, rely on UseGPRForF32, UseGPRForF64 and similar local
  // variables rather than directly checking against the target ABI.

  if (UseGPRForF32 && ValVT == MVT::f32) {
    LocVT = XLenVT;
    LocInfo = CCValAssign::BCvt;
  } else if (UseGPRForF64 && XLen == 64 && ValVT == MVT::f64) {
    LocVT = MVT::i64;
    LocInfo = CCValAssign::BCvt;
  }

  // If this is a variadic argument, the RISC-V calling convention requires
  // that it is assigned an 'even' or 'aligned' register if it has 8-byte
  // alignment (RV32) or 16-byte alignment (RV64). An aligned register should
  // be used regardless of whether the original argument was split during
  // legalisation or not. The argument will not be passed by registers if the
  // original type is larger than 2*XLEN, so the register alignment rule does
  // not apply.
  unsigned TwoXLenInBytes = (2 * XLen) / 8;
  if (!IsFixed && ArgFlags.getOrigAlign() == TwoXLenInBytes &&
      DL.getTypeAllocSize(OrigTy) == TwoXLenInBytes) {
    unsigned RegIdx = State.getFirstUnallocated(ArgGPRs);
    // Skip 'odd' register if necessary.
    if (RegIdx != array_lengthof(ArgGPRs) && RegIdx % 2 == 1)
      State.AllocateReg(ArgGPRs);
  }

  SmallVectorImpl<CCValAssign> &PendingLocs = State.getPendingLocs();
  SmallVectorImpl<ISD::ArgFlagsTy> &PendingArgFlags =
      State.getPendingArgFlags();

  assert(PendingLocs.size() == PendingArgFlags.size() &&
         "PendingLocs and PendingArgFlags out of sync");

  // Handle passing f64 on RV32D with a soft float ABI or when floating point
  // registers are exhausted.
  if (UseGPRForF64 && XLen == 32 && ValVT == MVT::f64) {
    assert(!ArgFlags.isSplit() && PendingLocs.empty() &&
           "Can't lower f64 if it is split");
    // Depending on available argument GPRS, f64 may be passed in a pair of
    // GPRs, split between a GPR and the stack, or passed completely on the
    // stack. LowerCall/LowerFormalArguments/LowerReturn must recognise these
    // cases.
    Register Reg = State.AllocateReg(ArgGPRs);
    LocVT = MVT::i32;
    if (!Reg) {
      unsigned StackOffset = State.AllocateStack(8, 8);
      State.addLoc(
          CCValAssign::getMem(ValNo, ValVT, StackOffset, LocVT, LocInfo));
      return false;
    }
    if (!State.AllocateReg(ArgGPRs))
      State.AllocateStack(4, 4);
    State.addLoc(CCValAssign::getReg(ValNo, ValVT, Reg, LocVT, LocInfo));
    return false;
  }

  // Split arguments might be passed indirectly, so keep track of the pending
  // values.
  if (ArgFlags.isSplit() || !PendingLocs.empty()) {
    LocVT = XLenVT;
    LocInfo = CCValAssign::Indirect;
    PendingLocs.push_back(
        CCValAssign::getPending(ValNo, ValVT, LocVT, LocInfo));
    PendingArgFlags.push_back(ArgFlags);
    if (!ArgFlags.isSplitEnd()) {
      return false;
    }
  }

  // If the split argument only had two elements, it should be passed directly
  // in registers or on the stack.
  if (ArgFlags.isSplitEnd() && PendingLocs.size() <= 2) {
    assert(PendingLocs.size() == 2 && "Unexpected PendingLocs.size()");
    // Apply the normal calling convention rules to the first half of the
    // split argument.
    CCValAssign VA = PendingLocs[0];
    ISD::ArgFlagsTy AF = PendingArgFlags[0];
    PendingLocs.clear();
    PendingArgFlags.clear();
    return CC_RISCVAssign2XLen(XLen, State, VA, AF, ValNo, ValVT, LocVT,
                               ArgFlags);
  }

  // Allocate to a register if possible, or else a stack slot.
  Register Reg;
  if (ValVT == MVT::f32 && !UseGPRForF32)
    Reg = State.AllocateReg(ArgFPR32s, ArgFPR64s);
  else if (ValVT == MVT::f64 && !UseGPRForF64)
    Reg = State.AllocateReg(ArgFPR64s, ArgFPR32s);
  else if (ValVT.isScalableVector()) {
    const TargetRegisterClass *RC = TLI->getRegClassFor(ValVT);
    if (RC->hasSuperClassEq(&RISCV::VRRegClass)) {
      if (FirstMaskArgument.hasValue() &&
          ValNo == FirstMaskArgument.getValue()) {
        Reg = RISCV::V0;
      } else {
        Reg = State.AllocateReg(ArgVRs);
      }
    } else if (RC->hasSuperClassEq(&RISCV::VRM2RegClass)) {
      Reg = State.AllocateReg(ArgVRM2s);
    } else if (RC->hasSuperClassEq(&RISCV::VRM4RegClass)) {
      Reg = State.AllocateReg(ArgVRM4s);
    } else if (RC->hasSuperClassEq(&RISCV::VRM8RegClass)) {
      Reg = State.AllocateReg(ArgVRM8s);
    } else {
      llvm_unreachable("Unhandled class register for ValueType");
    }
    if (!Reg) {
      LocInfo = CCValAssign::Indirect;
      // Try using a GPR to pass the address
      Reg = State.AllocateReg(ArgGPRs);
      LocVT = XLenVT;
    }
  } else
    Reg = State.AllocateReg(ArgGPRs);
  unsigned StackOffset = Reg ? 0 : State.AllocateStack(XLen / 8, XLen / 8);

  // If we reach this point and PendingLocs is non-empty, we must be at the
  // end of a split argument that must be passed indirectly.
  if (!PendingLocs.empty()) {
    assert(ArgFlags.isSplitEnd() && "Expected ArgFlags.isSplitEnd()");
    assert(PendingLocs.size() > 2 && "Unexpected PendingLocs.size()");

    for (auto &It : PendingLocs) {
      if (Reg)
        It.convertToReg(Reg);
      else
        It.convertToMem(StackOffset);
      State.addLoc(It);
    }
    PendingLocs.clear();
    PendingArgFlags.clear();
    return false;
  }

  assert((!UseGPRForF32 || !UseGPRForF64 ||
          (TLI->getSubtarget().hasStdExtV() && ValVT.isScalableVector()) ||
          LocVT == XLenVT) &&
         "Expected an XLenVT at this stage");

  if (Reg) {
    State.addLoc(CCValAssign::getReg(ValNo, ValVT, Reg, LocVT, LocInfo));
    return false;
  }

  // When an f32 or f64 is passed on the stack, no bit-conversion is needed.
  if (ValVT == MVT::f32 || ValVT == MVT::f64) {
    LocVT = ValVT;
    LocInfo = CCValAssign::Full;
  }
  State.addLoc(CCValAssign::getMem(ValNo, ValVT, StackOffset, LocVT, LocInfo));
  return false;
}

template <typename ArgTy>
static void PreAssignMask(const ArgTy &Args,
                          Optional<unsigned> &FirstMaskArgument,
                          CCState &CCInfo) {
  unsigned NumArgs = Args.size();
  for (unsigned i = 0; i != NumArgs; ++i) {
    MVT ArgVT = Args[i].VT;
    if (!ArgVT.isScalableVector() ||
        ArgVT.getVectorElementType().SimpleTy != MVT::i1)
      continue;

    FirstMaskArgument = i;
    CCInfo.AllocateReg(RISCV::V0);
    break;
  }
}

void RISCVTargetLowering::analyzeInputArgs(
    MachineFunction &MF, CCState &CCInfo,
    const SmallVectorImpl<ISD::InputArg> &Ins, bool IsRet) const {
  unsigned NumArgs = Ins.size();
  FunctionType *FType = MF.getFunction().getFunctionType();

  Optional<unsigned> FirstMaskArgument;
  if (Subtarget.hasStdExtV()) {
    PreAssignMask(Ins, FirstMaskArgument, CCInfo);
  }

  for (unsigned i = 0; i != NumArgs; ++i) {
    MVT ArgVT = Ins[i].VT;
    ISD::ArgFlagsTy ArgFlags = Ins[i].Flags;

    Type *ArgTy = nullptr;
    if (IsRet)
      ArgTy = FType->getReturnType();
    else if (Ins[i].isOrigArg())
      ArgTy = FType->getParamType(Ins[i].getOrigArgIndex());

    RISCVABI::ABI ABI = MF.getSubtarget<RISCVSubtarget>().getTargetABI();
    if (CC_RISCV(MF.getDataLayout(), ABI, i, ArgVT, ArgVT, CCValAssign::Full,
<<<<<<< HEAD
                 ArgFlags, CCInfo, /*IsRet=*/true, IsRet, ArgTy, this,
                 FirstMaskArgument)) {
=======
                 ArgFlags, CCInfo, /*IsFixed=*/true, IsRet, ArgTy)) {
>>>>>>> 7f1b43ae
      LLVM_DEBUG(dbgs() << "InputArg #" << i << " has unhandled type "
                        << EVT(ArgVT).getEVTString() << '\n');
      llvm_unreachable(nullptr);
    }
  }
}

void RISCVTargetLowering::analyzeOutputArgs(
    MachineFunction &MF, CCState &CCInfo,
    const SmallVectorImpl<ISD::OutputArg> &Outs, bool IsRet,
    CallLoweringInfo *CLI) const {
  unsigned NumArgs = Outs.size();

  Optional<unsigned> FirstMaskArgument;
  if (Subtarget.hasStdExtV()) {
    PreAssignMask(Outs, FirstMaskArgument, CCInfo);
  }

  for (unsigned i = 0; i != NumArgs; i++) {
    MVT ArgVT = Outs[i].VT;
    ISD::ArgFlagsTy ArgFlags = Outs[i].Flags;
    Type *OrigTy = CLI ? CLI->getArgs()[Outs[i].OrigArgIndex].Ty : nullptr;

    RISCVABI::ABI ABI = MF.getSubtarget<RISCVSubtarget>().getTargetABI();
    if (CC_RISCV(MF.getDataLayout(), ABI, i, ArgVT, ArgVT, CCValAssign::Full,
                 ArgFlags, CCInfo, Outs[i].IsFixed, IsRet, OrigTy, this,
                 FirstMaskArgument)) {
      LLVM_DEBUG(dbgs() << "OutputArg #" << i << " has unhandled type "
                        << EVT(ArgVT).getEVTString() << "\n");
      llvm_unreachable(nullptr);
    }
  }
}

// Convert Val to a ValVT. Should not be called for CCValAssign::Indirect
// values.
static SDValue convertLocVTToValVT(SelectionDAG &DAG, SDValue Val,
                                   const CCValAssign &VA, const SDLoc &DL) {
  switch (VA.getLocInfo()) {
  default:
    llvm_unreachable("Unexpected CCValAssign::LocInfo");
  case CCValAssign::Full:
    break;
  case CCValAssign::BCvt:
    if (VA.getLocVT() == MVT::i64 && VA.getValVT() == MVT::f32) {
      Val = DAG.getNode(RISCVISD::FMV_W_X_RV64, DL, MVT::f32, Val);
      break;
    }
    Val = DAG.getNode(ISD::BITCAST, DL, VA.getValVT(), Val);
    break;
  }
  return Val;
}

// The caller is responsible for loading the full value if the argument is
// passed with CCValAssign::Indirect.
static SDValue unpackFromRegLoc(SelectionDAG &DAG, SDValue Chain,
                                const CCValAssign &VA, const SDLoc &DL,
                                const RISCVTargetLowering *TLI) {
  MachineFunction &MF = DAG.getMachineFunction();
  MachineRegisterInfo &RegInfo = MF.getRegInfo();
  EVT LocVT = VA.getLocVT();
  SDValue Val;
  const TargetRegisterClass *RC;

  if (LocVT.getSimpleVT().isScalableVector()) {
    RC = TLI->getRegClassFor(LocVT.getSimpleVT());
  } else {
    switch (LocVT.getSimpleVT().SimpleTy) {
    default:
      llvm_unreachable("Unexpected register type");
    case MVT::i32:
    case MVT::i64:
      RC = &RISCV::GPRRegClass;
      break;
    case MVT::f32:
      RC = &RISCV::FPR32RegClass;
      break;
    case MVT::f64:
      RC = &RISCV::FPR64RegClass;
      break;
    }
  }

  Register VReg = RegInfo.createVirtualRegister(RC);
  RegInfo.addLiveIn(VA.getLocReg(), VReg);
  Val = DAG.getCopyFromReg(Chain, DL, VReg, LocVT);

  if (VA.getLocInfo() == CCValAssign::Indirect)
    return Val;

  return convertLocVTToValVT(DAG, Val, VA, DL);
}

static SDValue convertValVTToLocVT(SelectionDAG &DAG, SDValue Val,
                                   const CCValAssign &VA, const SDLoc &DL) {
  EVT LocVT = VA.getLocVT();

  switch (VA.getLocInfo()) {
  default:
    llvm_unreachable("Unexpected CCValAssign::LocInfo");
  case CCValAssign::Full:
    break;
  case CCValAssign::BCvt:
    if (VA.getLocVT() == MVT::i64 && VA.getValVT() == MVT::f32) {
      Val = DAG.getNode(RISCVISD::FMV_X_ANYEXTW_RV64, DL, MVT::i64, Val);
      break;
    }
    Val = DAG.getNode(ISD::BITCAST, DL, LocVT, Val);
    break;
  }
  return Val;
}

// The caller is responsible for loading the full value if the argument is
// passed with CCValAssign::Indirect.
static SDValue unpackFromMemLoc(SelectionDAG &DAG, SDValue Chain,
                                const CCValAssign &VA, const SDLoc &DL) {
  MachineFunction &MF = DAG.getMachineFunction();
  MachineFrameInfo &MFI = MF.getFrameInfo();
  EVT LocVT = VA.getLocVT();
  EVT ValVT = VA.getValVT();
  EVT PtrVT = MVT::getIntegerVT(DAG.getDataLayout().getPointerSizeInBits(0));
  int FI = MFI.CreateFixedObject(ValVT.getSizeInBits().getKnownMinSize() / 8,
                                 VA.getLocMemOffset(), /*Immutable=*/true);
  SDValue FIN = DAG.getFrameIndex(FI, PtrVT);
  SDValue Val;

  ISD::LoadExtType ExtType;
  switch (VA.getLocInfo()) {
  default:
    llvm_unreachable("Unexpected CCValAssign::LocInfo");
  case CCValAssign::Indirect:
    if (ValVT.isScalableVector()) {
      // Indirect load of the vector value
      SDValue Ptr = DAG.getLoad(
          LocVT, DL, Chain, FIN,
          MachinePointerInfo::getFixedStack(DAG.getMachineFunction(), FI));
      return Ptr;
    }
    LLVM_FALLTHROUGH;
  case CCValAssign::Full:
  case CCValAssign::BCvt:
    ExtType = ISD::NON_EXTLOAD;
    break;
  }
  Val = DAG.getExtLoad(
      ExtType, DL, LocVT, Chain, FIN,
      MachinePointerInfo::getFixedStack(DAG.getMachineFunction(), FI), ValVT);
  return Val;
}

static SDValue unpackF64OnRV32DSoftABI(SelectionDAG &DAG, SDValue Chain,
                                       const CCValAssign &VA, const SDLoc &DL) {
  assert(VA.getLocVT() == MVT::i32 && VA.getValVT() == MVT::f64 &&
         "Unexpected VA");
  MachineFunction &MF = DAG.getMachineFunction();
  MachineFrameInfo &MFI = MF.getFrameInfo();
  MachineRegisterInfo &RegInfo = MF.getRegInfo();

  if (VA.isMemLoc()) {
    // f64 is passed on the stack.
    int FI = MFI.CreateFixedObject(8, VA.getLocMemOffset(), /*Immutable=*/true);
    SDValue FIN = DAG.getFrameIndex(FI, MVT::i32);
    return DAG.getLoad(MVT::f64, DL, Chain, FIN,
                       MachinePointerInfo::getFixedStack(MF, FI));
  }

  assert(VA.isRegLoc() && "Expected register VA assignment");

  Register LoVReg = RegInfo.createVirtualRegister(&RISCV::GPRRegClass);
  RegInfo.addLiveIn(VA.getLocReg(), LoVReg);
  SDValue Lo = DAG.getCopyFromReg(Chain, DL, LoVReg, MVT::i32);
  SDValue Hi;
  if (VA.getLocReg() == RISCV::X17) {
    // Second half of f64 is passed on the stack.
    int FI = MFI.CreateFixedObject(4, 0, /*Immutable=*/true);
    SDValue FIN = DAG.getFrameIndex(FI, MVT::i32);
    Hi = DAG.getLoad(MVT::i32, DL, Chain, FIN,
                     MachinePointerInfo::getFixedStack(MF, FI));
  } else {
    // Second half of f64 is passed in another GPR.
    Register HiVReg = RegInfo.createVirtualRegister(&RISCV::GPRRegClass);
    RegInfo.addLiveIn(VA.getLocReg() + 1, HiVReg);
    Hi = DAG.getCopyFromReg(Chain, DL, HiVReg, MVT::i32);
  }
  return DAG.getNode(RISCVISD::BuildPairF64, DL, MVT::f64, Lo, Hi);
}

static EVT MaskVTToMemVT(EVT VT) {
  assert(VT.isScalableVector() && "Must be a scalable vector");
  assert(VT.getVectorElementType() == MVT::i1 && "Must be a mask");
  // FIXME - Assumes ELEN=64
  EVT MemVT =
      MVT::getVectorVT(MVT::getIntegerVT(64 / VT.getVectorNumElements()),
                       VT.getVectorNumElements(),
                       /* IsScalable */ true);
  return MemVT;
}

// FastCC has less than 1% performance improvement for some particular
// benchmark. But theoretically, it may has benenfit for some cases.
static bool CC_RISCV_FastCC(unsigned ValNo, MVT ValVT, MVT LocVT,
                            CCValAssign::LocInfo LocInfo,
                            ISD::ArgFlagsTy ArgFlags, CCState &State) {

  if (LocVT == MVT::i32 || LocVT == MVT::i64) {
    // X5 and X6 might be used for save-restore libcall.
    static const MCPhysReg GPRList[] = {
        RISCV::X10, RISCV::X11, RISCV::X12, RISCV::X13, RISCV::X14,
        RISCV::X15, RISCV::X16, RISCV::X17, RISCV::X7,  RISCV::X28,
        RISCV::X29, RISCV::X30, RISCV::X31};
    if (unsigned Reg = State.AllocateReg(GPRList)) {
      State.addLoc(CCValAssign::getReg(ValNo, ValVT, Reg, LocVT, LocInfo));
      return false;
    }
  }

  if (LocVT == MVT::f32) {
    static const MCPhysReg FPR32List[] = {
        RISCV::F10_F, RISCV::F11_F, RISCV::F12_F, RISCV::F13_F, RISCV::F14_F,
        RISCV::F15_F, RISCV::F16_F, RISCV::F17_F, RISCV::F0_F,  RISCV::F1_F,
        RISCV::F2_F,  RISCV::F3_F,  RISCV::F4_F,  RISCV::F5_F,  RISCV::F6_F,
        RISCV::F7_F,  RISCV::F28_F, RISCV::F29_F, RISCV::F30_F, RISCV::F31_F};
    if (unsigned Reg = State.AllocateReg(FPR32List)) {
      State.addLoc(CCValAssign::getReg(ValNo, ValVT, Reg, LocVT, LocInfo));
      return false;
    }
  }

  if (LocVT == MVT::f64) {
    static const MCPhysReg FPR64List[] = {
        RISCV::F10_D, RISCV::F11_D, RISCV::F12_D, RISCV::F13_D, RISCV::F14_D,
        RISCV::F15_D, RISCV::F16_D, RISCV::F17_D, RISCV::F0_D,  RISCV::F1_D,
        RISCV::F2_D,  RISCV::F3_D,  RISCV::F4_D,  RISCV::F5_D,  RISCV::F6_D,
        RISCV::F7_D,  RISCV::F28_D, RISCV::F29_D, RISCV::F30_D, RISCV::F31_D};
    if (unsigned Reg = State.AllocateReg(FPR64List)) {
      State.addLoc(CCValAssign::getReg(ValNo, ValVT, Reg, LocVT, LocInfo));
      return false;
    }
  }

  if (LocVT == MVT::i32 || LocVT == MVT::f32) {
    unsigned Offset4 = State.AllocateStack(4, 4);
    State.addLoc(CCValAssign::getMem(ValNo, ValVT, Offset4, LocVT, LocInfo));
    return false;
  }

  if (LocVT == MVT::i64 || LocVT == MVT::f64) {
    unsigned Offset5 = State.AllocateStack(8, 8);
    State.addLoc(CCValAssign::getMem(ValNo, ValVT, Offset5, LocVT, LocInfo));
    return false;
  }

  return true; // CC didn't match.
}

// Transform physical registers into virtual registers.
SDValue RISCVTargetLowering::LowerFormalArguments(
    SDValue Chain, CallingConv::ID CallConv, bool IsVarArg,
    const SmallVectorImpl<ISD::InputArg> &Ins, const SDLoc &DL,
    SelectionDAG &DAG, SmallVectorImpl<SDValue> &InVals) const {

  switch (CallConv) {
  default:
    report_fatal_error("Unsupported calling convention");
  case CallingConv::C:
  case CallingConv::Fast:
    break;
  }

  MachineFunction &MF = DAG.getMachineFunction();

  const Function &Func = MF.getFunction();
  if (Func.hasFnAttribute("interrupt")) {
    if (!Func.arg_empty())
      report_fatal_error(
        "Functions with the interrupt attribute cannot have arguments!");

    StringRef Kind =
      MF.getFunction().getFnAttribute("interrupt").getValueAsString();

    if (!(Kind == "user" || Kind == "supervisor" || Kind == "machine"))
      report_fatal_error(
        "Function interrupt attribute argument not supported!");
  }

  EVT PtrVT = getPointerTy(DAG.getDataLayout());
  MVT XLenVT = Subtarget.getXLenVT();
  unsigned XLenInBytes = Subtarget.getXLen() / 8;
  // Used with vargs to acumulate store chains.
  std::vector<SDValue> OutChains;

  // Assign locations to all of the incoming arguments.
  SmallVector<CCValAssign, 16> ArgLocs;
  CCState CCInfo(CallConv, IsVarArg, MF, ArgLocs, *DAG.getContext());

  // We do not want to use fastcc when returning scalable vectors because
  // we want to have the CC for them in a single place in the code for now.
  bool HasInsScalableVectors =
      std::any_of(Ins.begin(), Ins.end(),
                  [](ISD::InputArg In) { return In.VT.isScalableVector(); });

  if (CallConv == CallingConv::Fast && !HasInsScalableVectors)
    CCInfo.AnalyzeFormalArguments(Ins, CC_RISCV_FastCC);
  else
    analyzeInputArgs(MF, CCInfo, Ins, /*IsRet=*/false);

  for (unsigned i = 0, e = ArgLocs.size(); i != e; ++i) {
    CCValAssign &VA = ArgLocs[i];
    SDValue ArgValue;
    // Passing f64 on RV32D with a soft float ABI must be handled as a special
    // case.
    if (VA.getLocVT() == MVT::i32 && VA.getValVT() == MVT::f64)
      ArgValue = unpackF64OnRV32DSoftABI(DAG, Chain, VA, DL);
    else if (VA.isRegLoc())
      ArgValue = unpackFromRegLoc(DAG, Chain, VA, DL, this);
    else
      ArgValue = unpackFromMemLoc(DAG, Chain, VA, DL);

    // Special case for mask vectors.
    if (VA.getLocInfo() == CCValAssign::Indirect &&
        VA.getValVT().isScalableVector() &&
        VA.getValVT().getVectorElementType() == MVT::i1) {
      EVT LocVT = MaskVTToMemVT(VA.getValVT());
      InVals.push_back(DAG.getNode(
          ISD::TRUNCATE, DL, VA.getValVT(),
          DAG.getLoad(LocVT, DL, Chain, ArgValue, MachinePointerInfo())));
      continue;
    } else if (VA.getLocInfo() == CCValAssign::Indirect) {
      // If the original argument was split and passed by reference (e.g. i128
      // on RV32), we need to load all parts of it here (using the same
      // address).
      InVals.push_back(DAG.getLoad(VA.getValVT(), DL, Chain, ArgValue,
                                   MachinePointerInfo()));
      unsigned ArgIndex = Ins[i].OrigArgIndex;
      assert(Ins[i].PartOffset == 0);
      while (i + 1 != e && Ins[i + 1].OrigArgIndex == ArgIndex) {
        CCValAssign &PartVA = ArgLocs[i + 1];
        unsigned PartOffset = Ins[i + 1].PartOffset;
        SDValue Address = DAG.getNode(ISD::ADD, DL, PtrVT, ArgValue,
                                      DAG.getIntPtrConstant(PartOffset, DL));
        InVals.push_back(DAG.getLoad(PartVA.getValVT(), DL, Chain, Address,
                                     MachinePointerInfo()));
        ++i;
      }
      continue;
    }
    InVals.push_back(ArgValue);
  }

  if (IsVarArg) {
    ArrayRef<MCPhysReg> ArgRegs = makeArrayRef(ArgGPRs);
    unsigned Idx = CCInfo.getFirstUnallocated(ArgRegs);
    const TargetRegisterClass *RC = &RISCV::GPRRegClass;
    MachineFrameInfo &MFI = MF.getFrameInfo();
    MachineRegisterInfo &RegInfo = MF.getRegInfo();
    RISCVMachineFunctionInfo *RVFI = MF.getInfo<RISCVMachineFunctionInfo>();

    // Offset of the first variable argument from stack pointer, and size of
    // the vararg save area. For now, the varargs save area is either zero or
    // large enough to hold a0-a7.
    int VaArgOffset, VarArgsSaveSize;

    // If all registers are allocated, then all varargs must be passed on the
    // stack and we don't need to save any argregs.
    if (ArgRegs.size() == Idx) {
      VaArgOffset = CCInfo.getNextStackOffset();
      VarArgsSaveSize = 0;
    } else {
      VarArgsSaveSize = XLenInBytes * (ArgRegs.size() - Idx);
      VaArgOffset = -VarArgsSaveSize;
    }

    // Record the frame index of the first variable argument
    // which is a value necessary to VASTART.
    int FI = MFI.CreateFixedObject(XLenInBytes, VaArgOffset, true);
    RVFI->setVarArgsFrameIndex(FI);

    // If saving an odd number of registers then create an extra stack slot to
    // ensure that the frame pointer is 2*XLEN-aligned, which in turn ensures
    // offsets to even-numbered registered remain 2*XLEN-aligned.
    if (Idx % 2) {
      MFI.CreateFixedObject(XLenInBytes, VaArgOffset - (int)XLenInBytes, true);
      VarArgsSaveSize += XLenInBytes;
    }

    // Copy the integer registers that may have been used for passing varargs
    // to the vararg save area.
    for (unsigned I = Idx; I < ArgRegs.size();
         ++I, VaArgOffset += XLenInBytes) {
      const Register Reg = RegInfo.createVirtualRegister(RC);
      RegInfo.addLiveIn(ArgRegs[I], Reg);
      SDValue ArgValue = DAG.getCopyFromReg(Chain, DL, Reg, XLenVT);
      FI = MFI.CreateFixedObject(XLenInBytes, VaArgOffset, true);
      SDValue PtrOff = DAG.getFrameIndex(FI, getPointerTy(DAG.getDataLayout()));
      SDValue Store = DAG.getStore(Chain, DL, ArgValue, PtrOff,
                                   MachinePointerInfo::getFixedStack(MF, FI));
      cast<StoreSDNode>(Store.getNode())
          ->getMemOperand()
          ->setValue((Value *)nullptr);
      OutChains.push_back(Store);
    }
    RVFI->setVarArgsSaveSize(VarArgsSaveSize);
  }

  // All stores are grouped in one node to allow the matching between
  // the size of Ins and InVals. This only happens for vararg functions.
  if (!OutChains.empty()) {
    OutChains.push_back(Chain);
    Chain = DAG.getNode(ISD::TokenFactor, DL, MVT::Other, OutChains);
  }

  return Chain;
}

/// isEligibleForTailCallOptimization - Check whether the call is eligible
/// for tail call optimization.
/// Note: This is modelled after ARM's IsEligibleForTailCallOptimization.
bool RISCVTargetLowering::isEligibleForTailCallOptimization(
    CCState &CCInfo, CallLoweringInfo &CLI, MachineFunction &MF,
    const SmallVector<CCValAssign, 16> &ArgLocs) const {

  auto &Callee = CLI.Callee;
  auto CalleeCC = CLI.CallConv;
  auto &Outs = CLI.Outs;
  auto &Caller = MF.getFunction();
  auto CallerCC = Caller.getCallingConv();

  // Exception-handling functions need a special set of instructions to
  // indicate a return to the hardware. Tail-calling another function would
  // probably break this.
  // TODO: The "interrupt" attribute isn't currently defined by RISC-V. This
  // should be expanded as new function attributes are introduced.
  if (Caller.hasFnAttribute("interrupt"))
    return false;

  // Do not tail call opt if the stack is used to pass parameters.
  if (CCInfo.getNextStackOffset() != 0)
    return false;

  // Do not tail call opt if any parameters need to be passed indirectly.
  // Since long doubles (fp128) and i128 are larger than 2*XLEN, they are
  // passed indirectly. So the address of the value will be passed in a
  // register, or if not available, then the address is put on the stack. In
  // order to pass indirectly, space on the stack often needs to be allocated
  // in order to store the value. In this case the CCInfo.getNextStackOffset()
  // != 0 check is not enough and we need to check if any CCValAssign ArgsLocs
  // are passed CCValAssign::Indirect.
  for (auto &VA : ArgLocs)
    if (VA.getLocInfo() == CCValAssign::Indirect)
      return false;

  // Do not tail call opt if either caller or callee uses struct return
  // semantics.
  auto IsCallerStructRet = Caller.hasStructRetAttr();
  auto IsCalleeStructRet = Outs.empty() ? false : Outs[0].Flags.isSRet();
  if (IsCallerStructRet || IsCalleeStructRet)
    return false;

  // Externally-defined functions with weak linkage should not be
  // tail-called. The behaviour of branch instructions in this situation (as
  // used for tail calls) is implementation-defined, so we cannot rely on the
  // linker replacing the tail call with a return.
  if (GlobalAddressSDNode *G = dyn_cast<GlobalAddressSDNode>(Callee)) {
    const GlobalValue *GV = G->getGlobal();
    if (GV->hasExternalWeakLinkage())
      return false;
  }

  // The callee has to preserve all registers the caller needs to preserve.
  const RISCVRegisterInfo *TRI = Subtarget.getRegisterInfo();
  const uint32_t *CallerPreserved = TRI->getCallPreservedMask(MF, CallerCC);
  if (CalleeCC != CallerCC) {
    const uint32_t *CalleePreserved = TRI->getCallPreservedMask(MF, CalleeCC);
    if (!TRI->regmaskSubsetEqual(CallerPreserved, CalleePreserved))
      return false;
  }

  // Byval parameters hand the function a pointer directly into the stack area
  // we want to reuse during a tail call. Working around this *is* possible
  // but less efficient and uglier in LowerCall.
  for (auto &Arg : Outs)
    if (Arg.Flags.isByVal())
      return false;

  return true;
}

// Lower a call to a callseq_start + CALL + callseq_end chain, and add input
// and output parameter nodes.
SDValue RISCVTargetLowering::LowerCall(CallLoweringInfo &CLI,
                                       SmallVectorImpl<SDValue> &InVals) const {
  SelectionDAG &DAG = CLI.DAG;
  SDLoc &DL = CLI.DL;
  SmallVectorImpl<ISD::OutputArg> &Outs = CLI.Outs;
  SmallVectorImpl<SDValue> &OutVals = CLI.OutVals;
  SmallVectorImpl<ISD::InputArg> &Ins = CLI.Ins;
  SDValue Chain = CLI.Chain;
  SDValue Callee = CLI.Callee;
  bool &IsTailCall = CLI.IsTailCall;
  CallingConv::ID CallConv = CLI.CallConv;
  bool IsVarArg = CLI.IsVarArg;
  EVT PtrVT = getPointerTy(DAG.getDataLayout());
  MVT XLenVT = Subtarget.getXLenVT();

  MachineFunction &MF = DAG.getMachineFunction();

  // Analyze the operands of the call, assigning locations to each operand.
  SmallVector<CCValAssign, 16> ArgLocs;
  CCState ArgCCInfo(CallConv, IsVarArg, MF, ArgLocs, *DAG.getContext());

  // We do not want to use fastcc when returning scalable vectors because
  // we want to have the CC for them in a single place in the code for now.
  bool ReturningScalableVectors =
      std::any_of(Outs.begin(), Outs.end(),
                  [](ISD::OutputArg Out) { return Out.VT.isScalableVector(); });

  if (CallConv == CallingConv::Fast && !ReturningScalableVectors)
    ArgCCInfo.AnalyzeCallOperands(Outs, CC_RISCV_FastCC);
  else
    analyzeOutputArgs(MF, ArgCCInfo, Outs, /*IsRet=*/false, &CLI);

  // Check if it's really possible to do a tail call.
  if (IsTailCall)
    IsTailCall = isEligibleForTailCallOptimization(ArgCCInfo, CLI, MF, ArgLocs);

  if (IsTailCall)
    ++NumTailCalls;
  else if (CLI.CB && CLI.CB->isMustTailCall())
    report_fatal_error("failed to perform tail call elimination on a call "
                       "site marked musttail");

  // Get a count of how many bytes are to be pushed on the stack.
  unsigned NumBytes = ArgCCInfo.getNextStackOffset();

  // Create local copies for byval args
  SmallVector<SDValue, 8> ByValArgs;
  for (unsigned i = 0, e = Outs.size(); i != e; ++i) {
    ISD::ArgFlagsTy Flags = Outs[i].Flags;
    if (!Flags.isByVal())
      continue;

    SDValue Arg = OutVals[i];
    unsigned Size = Flags.getByValSize();
    Align Alignment = Flags.getNonZeroByValAlign();

    int FI =
        MF.getFrameInfo().CreateStackObject(Size, Alignment, /*isSS=*/false);
    SDValue FIPtr = DAG.getFrameIndex(FI, getPointerTy(DAG.getDataLayout()));
    SDValue SizeNode = DAG.getConstant(Size, DL, XLenVT);

    Chain = DAG.getMemcpy(Chain, DL, FIPtr, Arg, SizeNode, Alignment,
                          /*IsVolatile=*/false,
                          /*AlwaysInline=*/false, IsTailCall,
                          MachinePointerInfo(), MachinePointerInfo());
    ByValArgs.push_back(FIPtr);
  }

  if (!IsTailCall)
    Chain = DAG.getCALLSEQ_START(Chain, NumBytes, 0, CLI.DL);

  // Copy argument values to their designated locations.
  SmallVector<std::pair<Register, SDValue>, 8> RegsToPass;
  SmallVector<SDValue, 8> MemOpChains;
  SDValue StackPtr;
  for (unsigned i = 0, j = 0, e = ArgLocs.size(); i != e; ++i) {
    CCValAssign &VA = ArgLocs[i];
    SDValue ArgValue = OutVals[i];
    ISD::ArgFlagsTy Flags = Outs[i].Flags;

    // Handle passing f64 on RV32D with a soft float or hard float single ABI as
    // a special case.
    bool IsF64OnRV32DSoftABI =
        VA.getLocVT() == MVT::i32 && VA.getValVT() == MVT::f64;
    if (IsF64OnRV32DSoftABI && VA.isRegLoc()) {
      SDValue SplitF64 = DAG.getNode(
          RISCVISD::SplitF64, DL, DAG.getVTList(MVT::i32, MVT::i32), ArgValue);
      SDValue Lo = SplitF64.getValue(0);
      SDValue Hi = SplitF64.getValue(1);

      Register RegLo = VA.getLocReg();
      RegsToPass.push_back(std::make_pair(RegLo, Lo));

      if (RegLo == RISCV::X17) {
        // Second half of f64 is passed on the stack.
        // Work out the address of the stack slot.
        if (!StackPtr.getNode())
          StackPtr = DAG.getCopyFromReg(Chain, DL, RISCV::X2, PtrVT);
        // Emit the store.
        MemOpChains.push_back(
            DAG.getStore(Chain, DL, Hi, StackPtr, MachinePointerInfo()));
      } else {
        // Second half of f64 is passed in another GPR.
        assert(RegLo < RISCV::X31 && "Invalid register pair");
        Register RegHigh = RegLo + 1;
        RegsToPass.push_back(std::make_pair(RegHigh, Hi));
      }
      continue;
    }

    // IsF64OnRV32DSoftABI && VA.isMemLoc() is handled below in the same way
    // as any other MemLoc.

    // Promote the value if needed.
    // For now, only handle fully promoted and indirect arguments.
    if (VA.getLocInfo() == CCValAssign::Indirect) {
      if (VA.getValVT().isScalableVector()) {
        // Create a stack slot for the EPI register.
        SDValue SpillSlot = DAG.CreateStackTemporary(Outs[i].ArgVT);
        int FI = cast<FrameIndexSDNode>(SpillSlot)->getIndex();

        RISCVMachineFunctionInfo *RVFI = MF.getInfo<RISCVMachineFunctionInfo>();
        // Let know FrameLowering that we're spilling vector registers.
        RVFI->setHasSpilledVR();
        // Mark this spill as a vector spill.
        MF.getFrameInfo().setStackID(FI, TargetStackID::EPIVector);

        // We load an XLenVT from the spill slot because RISCVFrameLowering.cpp
        // will replace this slot from a vector type to an XLenVT.
        SDValue Ptr = DAG.getLoad(XLenVT, DL, Chain, SpillSlot,
                                  MachinePointerInfo::getFixedStack(MF, FI));

        // Special case for masks.
        if (VA.getValVT().getVectorElementType() == MVT::i1) {
          EVT LocVT = MaskVTToMemVT(VA.getValVT());
          ArgValue = DAG.getNode(ISD::ZERO_EXTEND, DL, LocVT, ArgValue);
        }

        MemOpChains.push_back(
            DAG.getStore(Chain, DL, ArgValue, Ptr, MachinePointerInfo()));
        ArgValue = Ptr;
      } else {
        // Store the argument in a stack slot and pass its address.
        SDValue SpillSlot = DAG.CreateStackTemporary(Outs[i].ArgVT);
        int FI = cast<FrameIndexSDNode>(SpillSlot)->getIndex();
        MemOpChains.push_back(
            DAG.getStore(Chain, DL, ArgValue, SpillSlot,
                         MachinePointerInfo::getFixedStack(MF, FI)));
        // If the original argument was split (e.g. i128), we need
        // to store all parts of it here (and pass just one address).
        unsigned ArgIndex = Outs[i].OrigArgIndex;
        assert(Outs[i].PartOffset == 0);
        while (i + 1 != e && Outs[i + 1].OrigArgIndex == ArgIndex) {
          SDValue PartValue = OutVals[i + 1];
          unsigned PartOffset = Outs[i + 1].PartOffset;
          SDValue Address = DAG.getNode(ISD::ADD, DL, PtrVT, SpillSlot,
                                        DAG.getIntPtrConstant(PartOffset, DL));
          MemOpChains.push_back(
              DAG.getStore(Chain, DL, PartValue, Address,
                           MachinePointerInfo::getFixedStack(MF, FI)));
          ++i;
        }
        ArgValue = SpillSlot;
      }
    } else {
      ArgValue = convertValVTToLocVT(DAG, ArgValue, VA, DL);
    }

    // Use local copy if it is a byval arg.
    if (Flags.isByVal())
      ArgValue = ByValArgs[j++];

    if (VA.isRegLoc()) {
      // Queue up the argument copies and emit them at the end.
      RegsToPass.push_back(std::make_pair(VA.getLocReg(), ArgValue));
    } else {
      assert(VA.isMemLoc() && "Argument not register or memory");
      assert(!IsTailCall && "Tail call not allowed if stack is used "
                            "for passing parameters");

      // Work out the address of the stack slot.
      if (!StackPtr.getNode())
        StackPtr = DAG.getCopyFromReg(Chain, DL, RISCV::X2, PtrVT);
      SDValue Address =
          DAG.getNode(ISD::ADD, DL, PtrVT, StackPtr,
                      DAG.getIntPtrConstant(VA.getLocMemOffset(), DL));

      // Emit the store.
      MemOpChains.push_back(
          DAG.getStore(Chain, DL, ArgValue, Address, MachinePointerInfo()));
    }
  }

  // Join the stores, which are independent of one another.
  if (!MemOpChains.empty())
    Chain = DAG.getNode(ISD::TokenFactor, DL, MVT::Other, MemOpChains);

  SDValue Glue;

  // Build a sequence of copy-to-reg nodes, chained and glued together.
  for (auto &Reg : RegsToPass) {
    Chain = DAG.getCopyToReg(Chain, DL, Reg.first, Reg.second, Glue);
    Glue = Chain.getValue(1);
  }

  // Validate that none of the argument registers have been marked as
  // reserved, if so report an error. Do the same for the return address if this
  // is not a tailcall.
  validateCCReservedRegs(RegsToPass, MF);
  if (!IsTailCall &&
      MF.getSubtarget<RISCVSubtarget>().isRegisterReservedByUser(RISCV::X1))
    MF.getFunction().getContext().diagnose(DiagnosticInfoUnsupported{
        MF.getFunction(),
        "Return address register required, but has been reserved."});

  // If the callee is a GlobalAddress/ExternalSymbol node, turn it into a
  // TargetGlobalAddress/TargetExternalSymbol node so that legalize won't
  // split it and then direct call can be matched by PseudoCALL.
  if (GlobalAddressSDNode *S = dyn_cast<GlobalAddressSDNode>(Callee)) {
    const GlobalValue *GV = S->getGlobal();

    unsigned OpFlags = RISCVII::MO_CALL;
    if (!getTargetMachine().shouldAssumeDSOLocal(*GV->getParent(), GV))
      OpFlags = RISCVII::MO_PLT;

    Callee = DAG.getTargetGlobalAddress(GV, DL, PtrVT, 0, OpFlags);
  } else if (ExternalSymbolSDNode *S = dyn_cast<ExternalSymbolSDNode>(Callee)) {
    unsigned OpFlags = RISCVII::MO_CALL;

    if (!getTargetMachine().shouldAssumeDSOLocal(*MF.getFunction().getParent(),
                                                 nullptr))
      OpFlags = RISCVII::MO_PLT;

    Callee = DAG.getTargetExternalSymbol(S->getSymbol(), PtrVT, OpFlags);
  }

  // The first call operand is the chain and the second is the target address.
  SmallVector<SDValue, 8> Ops;
  Ops.push_back(Chain);
  Ops.push_back(Callee);

  // Add argument registers to the end of the list so that they are
  // known live into the call.
  for (auto &Reg : RegsToPass)
    Ops.push_back(DAG.getRegister(Reg.first, Reg.second.getValueType()));

  if (!IsTailCall) {
    // Add a register mask operand representing the call-preserved registers.
    const TargetRegisterInfo *TRI = Subtarget.getRegisterInfo();
    const uint32_t *Mask = TRI->getCallPreservedMask(MF, CallConv);
    assert(Mask && "Missing call preserved mask for calling convention");
    Ops.push_back(DAG.getRegisterMask(Mask));
  }

  // Glue the call to the argument copies, if any.
  if (Glue.getNode())
    Ops.push_back(Glue);

  // Emit the call.
  SDVTList NodeTys = DAG.getVTList(MVT::Other, MVT::Glue);

  if (IsTailCall) {
    MF.getFrameInfo().setHasTailCall();
    return DAG.getNode(RISCVISD::TAIL, DL, NodeTys, Ops);
  }

  Chain = DAG.getNode(RISCVISD::CALL, DL, NodeTys, Ops);
  DAG.addNoMergeSiteInfo(Chain.getNode(), CLI.NoMerge);
  Glue = Chain.getValue(1);

  // Mark the end of the call, which is glued to the call itself.
  Chain = DAG.getCALLSEQ_END(Chain,
                             DAG.getConstant(NumBytes, DL, PtrVT, true),
                             DAG.getConstant(0, DL, PtrVT, true),
                             Glue, DL);
  Glue = Chain.getValue(1);

  // Assign locations to each value returned by this call.
  SmallVector<CCValAssign, 16> RVLocs;
  CCState RetCCInfo(CallConv, IsVarArg, MF, RVLocs, *DAG.getContext());
  analyzeInputArgs(MF, RetCCInfo, Ins, /*IsRet=*/true);

  // Copy all of the result registers out of their specified physreg.
  for (auto &VA : RVLocs) {
    // Copy the value out
    SDValue RetValue =
        DAG.getCopyFromReg(Chain, DL, VA.getLocReg(), VA.getLocVT(), Glue);
    // Glue the RetValue to the end of the call sequence
    Chain = RetValue.getValue(1);
    Glue = RetValue.getValue(2);

    if (VA.getLocVT() == MVT::i32 && VA.getValVT() == MVT::f64) {
      assert(VA.getLocReg() == ArgGPRs[0] && "Unexpected reg assignment");
      SDValue RetValue2 =
          DAG.getCopyFromReg(Chain, DL, ArgGPRs[1], MVT::i32, Glue);
      Chain = RetValue2.getValue(1);
      Glue = RetValue2.getValue(2);
      RetValue = DAG.getNode(RISCVISD::BuildPairF64, DL, MVT::f64, RetValue,
                             RetValue2);
    }

    RetValue = convertLocVTToValVT(DAG, RetValue, VA, DL);

    InVals.push_back(RetValue);
  }

  return Chain;
}

bool RISCVTargetLowering::CanLowerReturn(
    CallingConv::ID CallConv, MachineFunction &MF, bool IsVarArg,
    const SmallVectorImpl<ISD::OutputArg> &Outs, LLVMContext &Context) const {
  SmallVector<CCValAssign, 16> RVLocs;
  CCState CCInfo(CallConv, IsVarArg, MF, RVLocs, Context);

  Optional<unsigned> FirstMaskArgument;
  if (Subtarget.hasStdExtV()) {
    PreAssignMask(Outs, FirstMaskArgument, CCInfo);
  }

  for (unsigned i = 0, e = Outs.size(); i != e; ++i) {
    MVT VT = Outs[i].VT;
    ISD::ArgFlagsTy ArgFlags = Outs[i].Flags;
    RISCVABI::ABI ABI = MF.getSubtarget<RISCVSubtarget>().getTargetABI();
    if (CC_RISCV(MF.getDataLayout(), ABI, i, VT, VT, CCValAssign::Full,
                 ArgFlags, CCInfo, /*IsFixed=*/true, /*IsRet=*/true, nullptr,
                 this, FirstMaskArgument))
      return false;
  }
  return true;
}

SDValue
RISCVTargetLowering::LowerReturn(SDValue Chain, CallingConv::ID CallConv,
                                 bool IsVarArg,
                                 const SmallVectorImpl<ISD::OutputArg> &Outs,
                                 const SmallVectorImpl<SDValue> &OutVals,
                                 const SDLoc &DL, SelectionDAG &DAG) const {
  const MachineFunction &MF = DAG.getMachineFunction();
  const RISCVSubtarget &STI = MF.getSubtarget<RISCVSubtarget>();

  // Stores the assignment of the return value to a location.
  SmallVector<CCValAssign, 16> RVLocs;

  // Info about the registers and stack slot.
  CCState CCInfo(CallConv, IsVarArg, DAG.getMachineFunction(), RVLocs,
                 *DAG.getContext());

  analyzeOutputArgs(DAG.getMachineFunction(), CCInfo, Outs, /*IsRet=*/true,
                    nullptr);

  SDValue Glue;
  SmallVector<SDValue, 4> RetOps(1, Chain);

  // Copy the result values into the output registers.
  for (unsigned i = 0, e = RVLocs.size(); i < e; ++i) {
    SDValue Val = OutVals[i];
    CCValAssign &VA = RVLocs[i];
    assert(VA.isRegLoc() && "Can only return in registers!");

    if (VA.getLocVT() == MVT::i32 && VA.getValVT() == MVT::f64) {
      // Handle returning f64 on RV32D with a soft float ABI.
      assert(VA.isRegLoc() && "Expected return via registers");
      SDValue SplitF64 = DAG.getNode(RISCVISD::SplitF64, DL,
                                     DAG.getVTList(MVT::i32, MVT::i32), Val);
      SDValue Lo = SplitF64.getValue(0);
      SDValue Hi = SplitF64.getValue(1);
      Register RegLo = VA.getLocReg();
      assert(RegLo < RISCV::X31 && "Invalid register pair");
      Register RegHi = RegLo + 1;

      if (STI.isRegisterReservedByUser(RegLo) ||
          STI.isRegisterReservedByUser(RegHi))
        MF.getFunction().getContext().diagnose(DiagnosticInfoUnsupported{
            MF.getFunction(),
            "Return value register required, but has been reserved."});

      Chain = DAG.getCopyToReg(Chain, DL, RegLo, Lo, Glue);
      Glue = Chain.getValue(1);
      RetOps.push_back(DAG.getRegister(RegLo, MVT::i32));
      Chain = DAG.getCopyToReg(Chain, DL, RegHi, Hi, Glue);
      Glue = Chain.getValue(1);
      RetOps.push_back(DAG.getRegister(RegHi, MVT::i32));
    } else {
      // Handle a 'normal' return.
      Val = convertValVTToLocVT(DAG, Val, VA, DL);
      Chain = DAG.getCopyToReg(Chain, DL, VA.getLocReg(), Val, Glue);

      if (STI.isRegisterReservedByUser(VA.getLocReg()))
        MF.getFunction().getContext().diagnose(DiagnosticInfoUnsupported{
            MF.getFunction(),
            "Return value register required, but has been reserved."});

      // Guarantee that all emitted copies are stuck together.
      Glue = Chain.getValue(1);
      RetOps.push_back(DAG.getRegister(VA.getLocReg(), VA.getLocVT()));
    }
  }

  RetOps[0] = Chain; // Update chain.

  // Add the glue node if we have it.
  if (Glue.getNode()) {
    RetOps.push_back(Glue);
  }

  // Interrupt service routines use different return instructions.
  const Function &Func = DAG.getMachineFunction().getFunction();
  if (Func.hasFnAttribute("interrupt")) {
    if (!Func.getReturnType()->isVoidTy())
      report_fatal_error(
          "Functions with the interrupt attribute must have void return type!");

    MachineFunction &MF = DAG.getMachineFunction();
    StringRef Kind =
      MF.getFunction().getFnAttribute("interrupt").getValueAsString();

    unsigned RetOpc;
    if (Kind == "user")
      RetOpc = RISCVISD::URET_FLAG;
    else if (Kind == "supervisor")
      RetOpc = RISCVISD::SRET_FLAG;
    else
      RetOpc = RISCVISD::MRET_FLAG;

    return DAG.getNode(RetOpc, DL, MVT::Other, RetOps);
  }

  return DAG.getNode(RISCVISD::RET_FLAG, DL, MVT::Other, RetOps);
}

void RISCVTargetLowering::validateCCReservedRegs(
    const SmallVectorImpl<std::pair<llvm::Register, llvm::SDValue>> &Regs,
    MachineFunction &MF) const {
  const Function &F = MF.getFunction();
  const RISCVSubtarget &STI = MF.getSubtarget<RISCVSubtarget>();

  if (std::any_of(std::begin(Regs), std::end(Regs), [&STI](auto Reg) {
        return STI.isRegisterReservedByUser(Reg.first);
      }))
    F.getContext().diagnose(DiagnosticInfoUnsupported{
        F, "Argument register required, but has been reserved."});
}

bool RISCVTargetLowering::mayBeEmittedAsTailCall(const CallInst *CI) const {
  return CI->isTailCall();
}

const char *RISCVTargetLowering::getTargetNodeName(unsigned Opcode) const {
  switch ((RISCVISD::NodeType)Opcode) {
  case RISCVISD::FIRST_NUMBER:
    break;
  case RISCVISD::RET_FLAG:
    return "RISCVISD::RET_FLAG";
  case RISCVISD::URET_FLAG:
    return "RISCVISD::URET_FLAG";
  case RISCVISD::SRET_FLAG:
    return "RISCVISD::SRET_FLAG";
  case RISCVISD::MRET_FLAG:
    return "RISCVISD::MRET_FLAG";
  case RISCVISD::CALL:
    return "RISCVISD::CALL";
  case RISCVISD::SELECT_CC:
    return "RISCVISD::SELECT_CC";
  case RISCVISD::BuildPairF64:
    return "RISCVISD::BuildPairF64";
  case RISCVISD::SplitF64:
    return "RISCVISD::SplitF64";
  case RISCVISD::TAIL:
    return "RISCVISD::TAIL";
  case RISCVISD::SLLW:
    return "RISCVISD::SLLW";
  case RISCVISD::SRAW:
    return "RISCVISD::SRAW";
  case RISCVISD::SRLW:
    return "RISCVISD::SRLW";
  case RISCVISD::DIVW:
    return "RISCVISD::DIVW";
  case RISCVISD::DIVUW:
    return "RISCVISD::DIVUW";
  case RISCVISD::REMUW:
    return "RISCVISD::REMUW";
  case RISCVISD::FMV_W_X_RV64:
    return "RISCVISD::FMV_W_X_RV64";
  case RISCVISD::FMV_X_ANYEXTW_RV64:
    return "RISCVISD::FMV_X_ANYEXTW_RV64";
  case RISCVISD::READ_CYCLE_WIDE:
    return "RISCVISD::READ_CYCLE_WIDE";
  case RISCVISD::VMV_V_X:
    return "RISCVISD::VMV_V_X";
  case RISCVISD::VFMV_V_F:
    return "RISCVISD::VFMV_V_F";
  case RISCVISD::VMV_X_S:
    return "RISCVISD::VMV_X_S";
  case RISCVISD::EXTRACT_VECTOR_ELT:
    return "RISCVISD::EXTRACT_VECTOR_ELT";
  case RISCVISD::SIGN_EXTEND_BITS_INREG:
    return "RISCVISD::SIGN_EXTEND_BITS_INREG";
  case RISCVISD::VZIP2:
    return "RISCVISD::VZIP2";
  case RISCVISD::VUNZIP2:
    return "RISCVISD::VUNZIP2";
  case RISCVISD::VTRN:
    return "RISCVISD::VTRN";
  }
  return nullptr;
}

/// getConstraintType - Given a constraint letter, return the type of
/// constraint it is for this target.
RISCVTargetLowering::ConstraintType
RISCVTargetLowering::getConstraintType(StringRef Constraint) const {
  if (Constraint.size() == 1) {
    switch (Constraint[0]) {
    default:
      break;
    case 'f':
    case 'v':
      return C_RegisterClass;
    case 'I':
    case 'J':
    case 'K':
      return C_Immediate;
    case 'A':
      return C_Memory;
    }
  }
  return TargetLowering::getConstraintType(Constraint);
}

std::pair<unsigned, const TargetRegisterClass *>
RISCVTargetLowering::getRegForInlineAsmConstraint(const TargetRegisterInfo *TRI,
                                                  StringRef Constraint,
                                                  MVT VT) const {
  // First, see if this is a constraint that directly corresponds to a
  // RISCV register class.
  if (Constraint.size() == 1) {
    switch (Constraint[0]) {
    case 'r':
      return std::make_pair(0U, &RISCV::GPRRegClass);
    case 'f':
      if (Subtarget.hasStdExtF() && VT == MVT::f32)
        return std::make_pair(0U, &RISCV::FPR32RegClass);
      if (Subtarget.hasStdExtD() && VT == MVT::f64)
        return std::make_pair(0U, &RISCV::FPR64RegClass);
      break;
    case 'v':
      for (const auto *RC : {&RISCV::VRRegClass, &RISCV::VRM2RegClass,
                             &RISCV::VRM4RegClass, &RISCV::VRM8RegClass}) {
        if (TRI->isTypeLegalForClass(*RC, VT.SimpleTy))
          return std::make_pair(0U, RC);
      }
      break;
    default:
      break;
    }
  }

  // Clang will correctly decode the usage of register name aliases into their
  // official names. However, other frontends like `rustc` do not. This allows
  // users of these frontends to use the ABI names for registers in LLVM-style
  // register constraints.
  Register XRegFromAlias = StringSwitch<Register>(Constraint.lower())
                               .Case("{zero}", RISCV::X0)
                               .Case("{ra}", RISCV::X1)
                               .Case("{sp}", RISCV::X2)
                               .Case("{gp}", RISCV::X3)
                               .Case("{tp}", RISCV::X4)
                               .Case("{t0}", RISCV::X5)
                               .Case("{t1}", RISCV::X6)
                               .Case("{t2}", RISCV::X7)
                               .Cases("{s0}", "{fp}", RISCV::X8)
                               .Case("{s1}", RISCV::X9)
                               .Case("{a0}", RISCV::X10)
                               .Case("{a1}", RISCV::X11)
                               .Case("{a2}", RISCV::X12)
                               .Case("{a3}", RISCV::X13)
                               .Case("{a4}", RISCV::X14)
                               .Case("{a5}", RISCV::X15)
                               .Case("{a6}", RISCV::X16)
                               .Case("{a7}", RISCV::X17)
                               .Case("{s2}", RISCV::X18)
                               .Case("{s3}", RISCV::X19)
                               .Case("{s4}", RISCV::X20)
                               .Case("{s5}", RISCV::X21)
                               .Case("{s6}", RISCV::X22)
                               .Case("{s7}", RISCV::X23)
                               .Case("{s8}", RISCV::X24)
                               .Case("{s9}", RISCV::X25)
                               .Case("{s10}", RISCV::X26)
                               .Case("{s11}", RISCV::X27)
                               .Case("{t3}", RISCV::X28)
                               .Case("{t4}", RISCV::X29)
                               .Case("{t5}", RISCV::X30)
                               .Case("{t6}", RISCV::X31)
                               .Default(RISCV::NoRegister);
  if (XRegFromAlias != RISCV::NoRegister)
    return std::make_pair(XRegFromAlias, &RISCV::GPRRegClass);

  // Since TargetLowering::getRegForInlineAsmConstraint uses the name of the
  // TableGen record rather than the AsmName to choose registers for InlineAsm
  // constraints, plus we want to match those names to the widest floating point
  // register type available, manually select floating point registers here.
  //
  // The second case is the ABI name of the register, so that frontends can also
  // use the ABI names in register constraint lists.
  if (Subtarget.hasStdExtF() || Subtarget.hasStdExtD()) {
    std::pair<Register, Register> FReg =
        StringSwitch<std::pair<Register, Register>>(Constraint.lower())
            .Cases("{f0}", "{ft0}", {RISCV::F0_F, RISCV::F0_D})
            .Cases("{f1}", "{ft1}", {RISCV::F1_F, RISCV::F1_D})
            .Cases("{f2}", "{ft2}", {RISCV::F2_F, RISCV::F2_D})
            .Cases("{f3}", "{ft3}", {RISCV::F3_F, RISCV::F3_D})
            .Cases("{f4}", "{ft4}", {RISCV::F4_F, RISCV::F4_D})
            .Cases("{f5}", "{ft5}", {RISCV::F5_F, RISCV::F5_D})
            .Cases("{f6}", "{ft6}", {RISCV::F6_F, RISCV::F6_D})
            .Cases("{f7}", "{ft7}", {RISCV::F7_F, RISCV::F7_D})
            .Cases("{f8}", "{fs0}", {RISCV::F8_F, RISCV::F8_D})
            .Cases("{f9}", "{fs1}", {RISCV::F9_F, RISCV::F9_D})
            .Cases("{f10}", "{fa0}", {RISCV::F10_F, RISCV::F10_D})
            .Cases("{f11}", "{fa1}", {RISCV::F11_F, RISCV::F11_D})
            .Cases("{f12}", "{fa2}", {RISCV::F12_F, RISCV::F12_D})
            .Cases("{f13}", "{fa3}", {RISCV::F13_F, RISCV::F13_D})
            .Cases("{f14}", "{fa4}", {RISCV::F14_F, RISCV::F14_D})
            .Cases("{f15}", "{fa5}", {RISCV::F15_F, RISCV::F15_D})
            .Cases("{f16}", "{fa6}", {RISCV::F16_F, RISCV::F16_D})
            .Cases("{f17}", "{fa7}", {RISCV::F17_F, RISCV::F17_D})
            .Cases("{f18}", "{fs2}", {RISCV::F18_F, RISCV::F18_D})
            .Cases("{f19}", "{fs3}", {RISCV::F19_F, RISCV::F19_D})
            .Cases("{f20}", "{fs4}", {RISCV::F20_F, RISCV::F20_D})
            .Cases("{f21}", "{fs5}", {RISCV::F21_F, RISCV::F21_D})
            .Cases("{f22}", "{fs6}", {RISCV::F22_F, RISCV::F22_D})
            .Cases("{f23}", "{fs7}", {RISCV::F23_F, RISCV::F23_D})
            .Cases("{f24}", "{fs8}", {RISCV::F24_F, RISCV::F24_D})
            .Cases("{f25}", "{fs9}", {RISCV::F25_F, RISCV::F25_D})
            .Cases("{f26}", "{fs10}", {RISCV::F26_F, RISCV::F26_D})
            .Cases("{f27}", "{fs11}", {RISCV::F27_F, RISCV::F27_D})
            .Cases("{f28}", "{ft8}", {RISCV::F28_F, RISCV::F28_D})
            .Cases("{f29}", "{ft9}", {RISCV::F29_F, RISCV::F29_D})
            .Cases("{f30}", "{ft10}", {RISCV::F30_F, RISCV::F30_D})
            .Cases("{f31}", "{ft11}", {RISCV::F31_F, RISCV::F31_D})
            .Default({RISCV::NoRegister, RISCV::NoRegister});
    if (FReg.first != RISCV::NoRegister)
      return Subtarget.hasStdExtD()
                 ? std::make_pair(FReg.second, &RISCV::FPR64RegClass)
                 : std::make_pair(FReg.first, &RISCV::FPR32RegClass);
  }

  return TargetLowering::getRegForInlineAsmConstraint(TRI, Constraint, VT);
}

unsigned
RISCVTargetLowering::getInlineAsmMemConstraint(StringRef ConstraintCode) const {
  // Currently only support length 1 constraints.
  if (ConstraintCode.size() == 1) {
    switch (ConstraintCode[0]) {
    case 'A':
      return InlineAsm::Constraint_A;
    default:
      break;
    }
  }

  return TargetLowering::getInlineAsmMemConstraint(ConstraintCode);
}

void RISCVTargetLowering::LowerAsmOperandForConstraint(
    SDValue Op, std::string &Constraint, std::vector<SDValue> &Ops,
    SelectionDAG &DAG) const {
  // Currently only support length 1 constraints.
  if (Constraint.length() == 1) {
    switch (Constraint[0]) {
    case 'I':
      // Validate & create a 12-bit signed immediate operand.
      if (auto *C = dyn_cast<ConstantSDNode>(Op)) {
        uint64_t CVal = C->getSExtValue();
        if (isInt<12>(CVal))
          Ops.push_back(
              DAG.getTargetConstant(CVal, SDLoc(Op), Subtarget.getXLenVT()));
      }
      return;
    case 'J':
      // Validate & create an integer zero operand.
      if (auto *C = dyn_cast<ConstantSDNode>(Op))
        if (C->getZExtValue() == 0)
          Ops.push_back(
              DAG.getTargetConstant(0, SDLoc(Op), Subtarget.getXLenVT()));
      return;
    case 'K':
      // Validate & create a 5-bit unsigned immediate operand.
      if (auto *C = dyn_cast<ConstantSDNode>(Op)) {
        uint64_t CVal = C->getZExtValue();
        if (isUInt<5>(CVal))
          Ops.push_back(
              DAG.getTargetConstant(CVal, SDLoc(Op), Subtarget.getXLenVT()));
      }
      return;
    default:
      break;
    }
  }
  TargetLowering::LowerAsmOperandForConstraint(Op, Constraint, Ops, DAG);
}

Instruction *RISCVTargetLowering::emitLeadingFence(IRBuilder<> &Builder,
                                                   Instruction *Inst,
                                                   AtomicOrdering Ord) const {
  if (isa<LoadInst>(Inst) && Ord == AtomicOrdering::SequentiallyConsistent)
    return Builder.CreateFence(Ord);
  if (isa<StoreInst>(Inst) && isReleaseOrStronger(Ord))
    return Builder.CreateFence(AtomicOrdering::Release);
  return nullptr;
}

Instruction *RISCVTargetLowering::emitTrailingFence(IRBuilder<> &Builder,
                                                    Instruction *Inst,
                                                    AtomicOrdering Ord) const {
  if (isa<LoadInst>(Inst) && isAcquireOrStronger(Ord))
    return Builder.CreateFence(AtomicOrdering::Acquire);
  return nullptr;
}

TargetLowering::AtomicExpansionKind
RISCVTargetLowering::shouldExpandAtomicRMWInIR(AtomicRMWInst *AI) const {
  // atomicrmw {fadd,fsub} must be expanded to use compare-exchange, as floating
  // point operations can't be used in an lr/sc sequence without breaking the
  // forward-progress guarantee.
  if (AI->isFloatingPointOperation())
    return AtomicExpansionKind::CmpXChg;

  unsigned Size = AI->getType()->getPrimitiveSizeInBits();
  if (Size == 8 || Size == 16)
    return AtomicExpansionKind::MaskedIntrinsic;
  return AtomicExpansionKind::None;
}

static Intrinsic::ID
getIntrinsicForMaskedAtomicRMWBinOp(unsigned XLen, AtomicRMWInst::BinOp BinOp) {
  if (XLen == 32) {
    switch (BinOp) {
    default:
      llvm_unreachable("Unexpected AtomicRMW BinOp");
    case AtomicRMWInst::Xchg:
      return Intrinsic::riscv_masked_atomicrmw_xchg_i32;
    case AtomicRMWInst::Add:
      return Intrinsic::riscv_masked_atomicrmw_add_i32;
    case AtomicRMWInst::Sub:
      return Intrinsic::riscv_masked_atomicrmw_sub_i32;
    case AtomicRMWInst::Nand:
      return Intrinsic::riscv_masked_atomicrmw_nand_i32;
    case AtomicRMWInst::Max:
      return Intrinsic::riscv_masked_atomicrmw_max_i32;
    case AtomicRMWInst::Min:
      return Intrinsic::riscv_masked_atomicrmw_min_i32;
    case AtomicRMWInst::UMax:
      return Intrinsic::riscv_masked_atomicrmw_umax_i32;
    case AtomicRMWInst::UMin:
      return Intrinsic::riscv_masked_atomicrmw_umin_i32;
    }
  }

  if (XLen == 64) {
    switch (BinOp) {
    default:
      llvm_unreachable("Unexpected AtomicRMW BinOp");
    case AtomicRMWInst::Xchg:
      return Intrinsic::riscv_masked_atomicrmw_xchg_i64;
    case AtomicRMWInst::Add:
      return Intrinsic::riscv_masked_atomicrmw_add_i64;
    case AtomicRMWInst::Sub:
      return Intrinsic::riscv_masked_atomicrmw_sub_i64;
    case AtomicRMWInst::Nand:
      return Intrinsic::riscv_masked_atomicrmw_nand_i64;
    case AtomicRMWInst::Max:
      return Intrinsic::riscv_masked_atomicrmw_max_i64;
    case AtomicRMWInst::Min:
      return Intrinsic::riscv_masked_atomicrmw_min_i64;
    case AtomicRMWInst::UMax:
      return Intrinsic::riscv_masked_atomicrmw_umax_i64;
    case AtomicRMWInst::UMin:
      return Intrinsic::riscv_masked_atomicrmw_umin_i64;
    }
  }

  llvm_unreachable("Unexpected XLen\n");
}

Value *RISCVTargetLowering::emitMaskedAtomicRMWIntrinsic(
    IRBuilder<> &Builder, AtomicRMWInst *AI, Value *AlignedAddr, Value *Incr,
    Value *Mask, Value *ShiftAmt, AtomicOrdering Ord) const {
  unsigned XLen = Subtarget.getXLen();
  Value *Ordering =
      Builder.getIntN(XLen, static_cast<uint64_t>(AI->getOrdering()));
  Type *Tys[] = {AlignedAddr->getType()};
  Function *LrwOpScwLoop = Intrinsic::getDeclaration(
      AI->getModule(),
      getIntrinsicForMaskedAtomicRMWBinOp(XLen, AI->getOperation()), Tys);

  if (XLen == 64) {
    Incr = Builder.CreateSExt(Incr, Builder.getInt64Ty());
    Mask = Builder.CreateSExt(Mask, Builder.getInt64Ty());
    ShiftAmt = Builder.CreateSExt(ShiftAmt, Builder.getInt64Ty());
  }

  Value *Result;

  // Must pass the shift amount needed to sign extend the loaded value prior
  // to performing a signed comparison for min/max. ShiftAmt is the number of
  // bits to shift the value into position. Pass XLen-ShiftAmt-ValWidth, which
  // is the number of bits to left+right shift the value in order to
  // sign-extend.
  if (AI->getOperation() == AtomicRMWInst::Min ||
      AI->getOperation() == AtomicRMWInst::Max) {
    const DataLayout &DL = AI->getModule()->getDataLayout();
    unsigned ValWidth =
        DL.getTypeStoreSizeInBits(AI->getValOperand()->getType());
    Value *SextShamt =
        Builder.CreateSub(Builder.getIntN(XLen, XLen - ValWidth), ShiftAmt);
    Result = Builder.CreateCall(LrwOpScwLoop,
                                {AlignedAddr, Incr, Mask, SextShamt, Ordering});
  } else {
    Result =
        Builder.CreateCall(LrwOpScwLoop, {AlignedAddr, Incr, Mask, Ordering});
  }

  if (XLen == 64)
    Result = Builder.CreateTrunc(Result, Builder.getInt32Ty());
  return Result;
}

TargetLowering::AtomicExpansionKind
RISCVTargetLowering::shouldExpandAtomicCmpXchgInIR(
    AtomicCmpXchgInst *CI) const {
  unsigned Size = CI->getCompareOperand()->getType()->getPrimitiveSizeInBits();
  if (Size == 8 || Size == 16)
    return AtomicExpansionKind::MaskedIntrinsic;
  return AtomicExpansionKind::None;
}

Value *RISCVTargetLowering::emitMaskedAtomicCmpXchgIntrinsic(
    IRBuilder<> &Builder, AtomicCmpXchgInst *CI, Value *AlignedAddr,
    Value *CmpVal, Value *NewVal, Value *Mask, AtomicOrdering Ord) const {
  unsigned XLen = Subtarget.getXLen();
  Value *Ordering = Builder.getIntN(XLen, static_cast<uint64_t>(Ord));
  Intrinsic::ID CmpXchgIntrID = Intrinsic::riscv_masked_cmpxchg_i32;
  if (XLen == 64) {
    CmpVal = Builder.CreateSExt(CmpVal, Builder.getInt64Ty());
    NewVal = Builder.CreateSExt(NewVal, Builder.getInt64Ty());
    Mask = Builder.CreateSExt(Mask, Builder.getInt64Ty());
    CmpXchgIntrID = Intrinsic::riscv_masked_cmpxchg_i64;
  }
  Type *Tys[] = {AlignedAddr->getType()};
  Function *MaskedCmpXchg =
      Intrinsic::getDeclaration(CI->getModule(), CmpXchgIntrID, Tys);
  Value *Result = Builder.CreateCall(
      MaskedCmpXchg, {AlignedAddr, CmpVal, NewVal, Mask, Ordering});
  if (XLen == 64)
    Result = Builder.CreateTrunc(Result, Builder.getInt32Ty());
  return Result;
}

bool RISCVTargetLowering::isFMAFasterThanFMulAndFAdd(const MachineFunction &MF,
                                                     EVT VT) const {
  VT = VT.getScalarType();

  if (!VT.isSimple())
    return false;

  switch (VT.getSimpleVT().SimpleTy) {
  case MVT::f32:
  case MVT::f64:
    return true;
  default:
    break;
  }

  return false;
}

Register RISCVTargetLowering::getExceptionPointerRegister(
    const Constant *PersonalityFn) const {
  return RISCV::X10;
}

Register RISCVTargetLowering::getExceptionSelectorRegister(
    const Constant *PersonalityFn) const {
  return RISCV::X11;
}

bool RISCVTargetLowering::allowsMisalignedMemoryAccesses(
    EVT E, unsigned AddrSpace, unsigned Align, MachineMemOperand::Flags Flags,
    bool *Fast) const {
  if (!E.isScalableVector())
    return false;

  // Scalable vectors enforce only the alignment of the element type.
  // There is no reason to think these should be any slower.
  if (Fast)
    *Fast = true;

  EVT ElementType = E.getVectorElementType();
  return Align >= ElementType.getStoreSize();
}

bool RISCVTargetLowering::shouldExtendTypeInLibCall(EVT Type) const {
  // Return false to suppress the unnecessary extensions if the LibCall
  // arguments or return value is f32 type for LP64 ABI.
  RISCVABI::ABI ABI = Subtarget.getTargetABI();
  if (ABI == RISCVABI::ABI_LP64 && (Type == MVT::f32))
    return false;

  return true;
}

#define GET_REGISTER_MATCHER
#include "RISCVGenAsmMatcher.inc"

Register
RISCVTargetLowering::getRegisterByName(const char *RegName, LLT VT,
                                       const MachineFunction &MF) const {
  Register Reg = MatchRegisterAltName(RegName);
  if (Reg == RISCV::NoRegister)
    Reg = MatchRegisterName(RegName);
  if (Reg == RISCV::NoRegister)
    report_fatal_error(
        Twine("Invalid register name \"" + StringRef(RegName) + "\"."));
  BitVector ReservedRegs = Subtarget.getRegisterInfo()->getReservedRegs(MF);
  if (!ReservedRegs.test(Reg) && !Subtarget.isRegisterReservedByUser(Reg))
    report_fatal_error(Twine("Trying to obtain non-reserved register \"" +
                             StringRef(RegName) + "\"."));
  return Reg;
}<|MERGE_RESOLUTION|>--- conflicted
+++ resolved
@@ -2748,12 +2748,8 @@
 
     RISCVABI::ABI ABI = MF.getSubtarget<RISCVSubtarget>().getTargetABI();
     if (CC_RISCV(MF.getDataLayout(), ABI, i, ArgVT, ArgVT, CCValAssign::Full,
-<<<<<<< HEAD
-                 ArgFlags, CCInfo, /*IsRet=*/true, IsRet, ArgTy, this,
+                 ArgFlags, CCInfo, /*IsFixed=*/true, IsRet, ArgTy, this,
                  FirstMaskArgument)) {
-=======
-                 ArgFlags, CCInfo, /*IsFixed=*/true, IsRet, ArgTy)) {
->>>>>>> 7f1b43ae
       LLVM_DEBUG(dbgs() << "InputArg #" << i << " has unhandled type "
                         << EVT(ArgVT).getEVTString() << '\n');
       llvm_unreachable(nullptr);

--- conflicted
+++ resolved
@@ -3052,10 +3052,29 @@
   }
 
   switch (IntNo) {
-<<<<<<< HEAD
     // By default we do not lower any intrinsic.
   default:
     break;
+  case Intrinsic::riscv_vleff: {
+    SDLoc DL(Op);
+    SDVTList VTs = DAG.getVTList(Op.getValueType(), MVT::Other, MVT::Glue);
+    SDValue Load = DAG.getNode(RISCVISD::VLEFF, DL, VTs, Op.getOperand(0),
+                               Op.getOperand(2), Op.getOperand(3));
+    VTs = DAG.getVTList(Op->getValueType(1), MVT::Other);
+    SDValue ReadVL = DAG.getNode(RISCVISD::READ_VL, DL, VTs, Load.getValue(2));
+    return DAG.getMergeValues({Load, ReadVL, Load.getValue(1)}, DL);
+  }
+  case Intrinsic::riscv_vleff_mask: {
+    SDLoc DL(Op);
+    SDVTList VTs = DAG.getVTList(Op.getValueType(), MVT::Other, MVT::Glue);
+    SDValue Load = DAG.getNode(RISCVISD::VLEFF_MASK, DL, VTs, Op.getOperand(0),
+                               Op.getOperand(2), Op.getOperand(3),
+                               Op.getOperand(4), Op.getOperand(5));
+    VTs = DAG.getVTList(Op->getValueType(1), MVT::Other);
+    SDValue ReadVL = DAG.getNode(RISCVISD::READ_VL, DL, VTs, Load.getValue(2));
+    return DAG.getMergeValues({Load, ReadVL, Load.getValue(1)}, DL);
+  }
+
   case Intrinsic::epi_vlseg2:
     return lowerVLSEG(Op, DAG, Subtarget, RISCVISD::VLSEG2,
                       {RISCV::sub_vrm1_0, RISCV::sub_vrm1_1});
@@ -3254,30 +3273,6 @@
   }
 
   return SDValue();
-=======
-  default:
-    return SDValue(); // Don't custom lower most intrinsics.
-  case Intrinsic::riscv_vleff: {
-    SDLoc DL(Op);
-    SDVTList VTs = DAG.getVTList(Op.getValueType(), MVT::Other, MVT::Glue);
-    SDValue Load = DAG.getNode(RISCVISD::VLEFF, DL, VTs, Op.getOperand(0),
-                               Op.getOperand(2), Op.getOperand(3));
-    VTs = DAG.getVTList(Op->getValueType(1), MVT::Other);
-    SDValue ReadVL = DAG.getNode(RISCVISD::READ_VL, DL, VTs, Load.getValue(2));
-    return DAG.getMergeValues({Load, ReadVL, Load.getValue(1)}, DL);
-  }
-  case Intrinsic::riscv_vleff_mask: {
-    SDLoc DL(Op);
-    SDVTList VTs = DAG.getVTList(Op.getValueType(), MVT::Other, MVT::Glue);
-    SDValue Load = DAG.getNode(RISCVISD::VLEFF_MASK, DL, VTs, Op.getOperand(0),
-                               Op.getOperand(2), Op.getOperand(3),
-                               Op.getOperand(4), Op.getOperand(5));
-    VTs = DAG.getVTList(Op->getValueType(1), MVT::Other);
-    SDValue ReadVL = DAG.getNode(RISCVISD::READ_VL, DL, VTs, Load.getValue(2));
-    return DAG.getMergeValues({Load, ReadVL, Load.getValue(1)}, DL);
-  }
-  }
->>>>>>> bfdff93a
 }
 
 // Returns the opcode of the target-specific SDNode that implements the 32-bit

--- conflicted
+++ resolved
@@ -3375,14 +3375,9 @@
 
   switch (VT.getSimpleVT().SimpleTy) {
   case MVT::f32:
-<<<<<<< HEAD
-  case MVT::f64:
-    return true;
-=======
     return Subtarget.hasStdExtF();
   case MVT::f64:
     return Subtarget.hasStdExtD();
->>>>>>> 53a14a47
   default:
     break;
   }

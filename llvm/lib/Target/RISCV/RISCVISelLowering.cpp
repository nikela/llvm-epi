--- conflicted
+++ resolved
@@ -4476,7 +4476,6 @@
     assert(Op.getValueType() == XLenVT && "Unexpected VT!");
     return DAG.getNode(RISCVISD::VMV_X_S, DL, Op.getValueType(),
                        Op.getOperand(1));
-<<<<<<< HEAD
   case Intrinsic::experimental_vector_vp_slideleftfill:
   case Intrinsic::experimental_vector_slideleftfill: {
     SmallVector<SDValue, 8> Operands(Op->op_begin(), Op->op_end());
@@ -4502,36 +4501,9 @@
                        Operands);
     break;
   }
-  case Intrinsic::riscv_vmv_v_x: {
-    SDValue Scalar = Op.getOperand(1);
-    if (Scalar.getValueType().bitsLE(XLenVT)) {
-      unsigned ExtOpc =
-          isa<ConstantSDNode>(Scalar) ? ISD::SIGN_EXTEND : ISD::ANY_EXTEND;
-      Scalar = DAG.getNode(ExtOpc, DL, XLenVT, Scalar);
-      return DAG.getNode(RISCVISD::VMV_V_X_VL, DL, Op.getValueType(), Scalar,
-                         Op.getOperand(2));
-    }
-
-    assert(Scalar.getValueType() == MVT::i64 && "Unexpected scalar VT!");
-
-    // If this is a sign-extended 32-bit constant, we can truncate it and rely
-    // on the instruction to sign-extend since SEW>XLEN.
-    if (auto *CVal = dyn_cast<ConstantSDNode>(Scalar)) {
-      if (isInt<32>(CVal->getSExtValue()))
-        return DAG.getNode(RISCVISD::VMV_V_X_VL, DL, Op.getValueType(),
-                           DAG.getConstant(CVal->getSExtValue(), DL, MVT::i32),
-                           Op.getOperand(2));
-    }
-
-    // Otherwise use the more complicated splatting algorithm.
-    return splatSplitI64WithVL(DL, Op.getSimpleValueType(), Scalar,
-                               Op.getOperand(2), DAG);
-  }
-=======
   case Intrinsic::riscv_vmv_v_x:
     return lowerScalarSplat(Op.getOperand(1), Op.getOperand(2),
                             Op.getSimpleValueType(), DL, DAG, Subtarget);
->>>>>>> 2806bd8b
   case Intrinsic::riscv_vfmv_v_f:
     return DAG.getNode(RISCVISD::VFMV_V_F_VL, DL, Op.getValueType(),
                        Op.getOperand(1), Op.getOperand(2));

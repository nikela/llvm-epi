//===-- RISCVISelLowering.cpp - RISCV DAG Lowering Implementation  --------===//
//
// Part of the LLVM Project, under the Apache License v2.0 with LLVM Exceptions.
// See https://llvm.org/LICENSE.txt for license information.
// SPDX-License-Identifier: Apache-2.0 WITH LLVM-exception
//
//===----------------------------------------------------------------------===//
//
// This file defines the interfaces that RISCV uses to lower LLVM code into a
// selection DAG.
//
//===----------------------------------------------------------------------===//

#include "RISCVISelLowering.h"
#include "MCTargetDesc/RISCVMatInt.h"
#include "RISCV.h"
#include "RISCVMachineFunctionInfo.h"
#include "RISCVRegisterInfo.h"
#include "RISCVSubtarget.h"
#include "RISCVTargetMachine.h"
#include "llvm/ADT/SmallSet.h"
#include "llvm/ADT/Statistic.h"
#include "llvm/CodeGen/CallingConvLower.h"
#include "llvm/CodeGen/MachineFrameInfo.h"
#include "llvm/CodeGen/MachineFunction.h"
#include "llvm/CodeGen/MachineInstrBuilder.h"
#include "llvm/CodeGen/MachineRegisterInfo.h"
#include "llvm/CodeGen/TargetLoweringObjectFileImpl.h"
#include "llvm/CodeGen/ValueTypes.h"
#include "llvm/IR/DiagnosticInfo.h"
#include "llvm/IR/DiagnosticPrinter.h"
#include "llvm/IR/IntrinsicsRISCV.h"
#include "llvm/IR/IntrinsicsEPI.h"
#include "llvm/Support/Debug.h"
#include "llvm/Support/ErrorHandling.h"
#include "llvm/Support/KnownBits.h"
#include "llvm/Support/MathExtras.h"
#include "llvm/Support/raw_ostream.h"

using namespace llvm;

#define DEBUG_TYPE "riscv-lower"

STATISTIC(NumTailCalls, "Number of tail calls");

RISCVTargetLowering::RISCVTargetLowering(const TargetMachine &TM,
                                         const RISCVSubtarget &STI)
    : TargetLowering(TM), Subtarget(STI) {

  if (Subtarget.isRV32E())
    report_fatal_error("Codegen not yet implemented for RV32E");

  RISCVABI::ABI ABI = Subtarget.getTargetABI();
  assert(ABI != RISCVABI::ABI_Unknown && "Improperly initialised target ABI");

  if ((ABI == RISCVABI::ABI_ILP32F || ABI == RISCVABI::ABI_LP64F) &&
      !Subtarget.hasStdExtF()) {
    errs() << "Hard-float 'f' ABI can't be used for a target that "
                "doesn't support the F instruction set extension (ignoring "
                          "target-abi)\n";
    ABI = Subtarget.is64Bit() ? RISCVABI::ABI_LP64 : RISCVABI::ABI_ILP32;
  } else if ((ABI == RISCVABI::ABI_ILP32D || ABI == RISCVABI::ABI_LP64D) &&
             !Subtarget.hasStdExtD()) {
    errs() << "Hard-float 'd' ABI can't be used for a target that "
              "doesn't support the D instruction set extension (ignoring "
              "target-abi)\n";
    ABI = Subtarget.is64Bit() ? RISCVABI::ABI_LP64 : RISCVABI::ABI_ILP32;
  }

  switch (ABI) {
  default:
    report_fatal_error("Don't know how to lower this ABI");
  case RISCVABI::ABI_ILP32:
  case RISCVABI::ABI_ILP32F:
  case RISCVABI::ABI_ILP32D:
  case RISCVABI::ABI_LP64:
  case RISCVABI::ABI_LP64F:
  case RISCVABI::ABI_LP64D:
    break;
  }

  MVT XLenVT = Subtarget.getXLenVT();

  // Set up the register classes.
  addRegisterClass(XLenVT, &RISCV::GPRRegClass);

  if (Subtarget.hasStdExtZfh())
    addRegisterClass(MVT::f16, &RISCV::FPR16RegClass);
  if (Subtarget.hasStdExtF())
    addRegisterClass(MVT::f32, &RISCV::FPR32RegClass);
  if (Subtarget.hasStdExtD())
    addRegisterClass(MVT::f64, &RISCV::FPR64RegClass);

  static const MVT::SimpleValueType BoolVecVTs[] = {
      MVT::nxv1i1,  MVT::nxv2i1,  MVT::nxv4i1, MVT::nxv8i1,
      MVT::nxv16i1, MVT::nxv32i1, MVT::nxv64i1};
  static const MVT::SimpleValueType IntVecVTs[] = {
      MVT::nxv1i8,  MVT::nxv2i8,   MVT::nxv4i8,   MVT::nxv8i8,  MVT::nxv16i8,
      MVT::nxv32i8, MVT::nxv64i8,  MVT::nxv1i16,  MVT::nxv2i16, MVT::nxv4i16,
      MVT::nxv8i16, MVT::nxv16i16, MVT::nxv32i16, MVT::nxv1i32, MVT::nxv2i32,
      MVT::nxv4i32, MVT::nxv8i32,  MVT::nxv16i32, MVT::nxv1i64, MVT::nxv2i64,
      MVT::nxv4i64, MVT::nxv8i64};
  static const MVT::SimpleValueType F16VecVTs[] = {
      MVT::nxv1f16, MVT::nxv2f16,  MVT::nxv4f16,
      MVT::nxv8f16, MVT::nxv16f16, MVT::nxv32f16};
  static const MVT::SimpleValueType F32VecVTs[] = {
      MVT::nxv1f32, MVT::nxv2f32, MVT::nxv4f32, MVT::nxv8f32, MVT::nxv16f32};
  static const MVT::SimpleValueType F64VecVTs[] = {
      MVT::nxv1f64, MVT::nxv2f64, MVT::nxv4f64, MVT::nxv8f64};

  if (Subtarget.hasStdExtV()) {
    auto addRegClassForRVV = [this](MVT VT) {
      unsigned Size = VT.getSizeInBits().getKnownMinValue();
      assert(Size <= 512 && isPowerOf2_32(Size));
      const TargetRegisterClass *RC;
      if (Size <= 64)
        RC = &RISCV::VRRegClass;
      else if (Size == 128)
        RC = &RISCV::VRM2RegClass;
      else if (Size == 256)
        RC = &RISCV::VRM4RegClass;
      else
        RC = &RISCV::VRM8RegClass;

      addRegisterClass(VT, RC);
    };

    for (MVT VT : BoolVecVTs)
      addRegClassForRVV(VT);
    for (MVT VT : IntVecVTs)
      addRegClassForRVV(VT);

    if (Subtarget.hasStdExtZfh())
      for (MVT VT : F16VecVTs)
        addRegClassForRVV(VT);

    if (Subtarget.hasStdExtF())
      for (MVT VT : F32VecVTs)
        addRegClassForRVV(VT);

    if (Subtarget.hasStdExtD())
      for (MVT VT : F64VecVTs)
        addRegClassForRVV(VT);

    if (Subtarget.useRVVForFixedLengthVectors()) {
      auto addRegClassForFixedVectors = [this](MVT VT) {
        unsigned LMul = Subtarget.getLMULForFixedLengthVector(VT);
        const TargetRegisterClass *RC;
        if (LMul == 1 || VT.getVectorElementType() == MVT::i1)
          RC = &RISCV::VRRegClass;
        else if (LMul == 2)
          RC = &RISCV::VRM2RegClass;
        else if (LMul == 4)
          RC = &RISCV::VRM4RegClass;
        else if (LMul == 8)
          RC = &RISCV::VRM8RegClass;
        else
          llvm_unreachable("Unexpected LMul!");

        addRegisterClass(VT, RC);
      };
      for (MVT VT : MVT::integer_fixedlen_vector_valuetypes())
        if (useRVVForFixedLengthVectorVT(VT))
          addRegClassForFixedVectors(VT);

      for (MVT VT : MVT::fp_fixedlen_vector_valuetypes())
        if (useRVVForFixedLengthVectorVT(VT))
          addRegClassForFixedVectors(VT);
    }
  }

  // Compute derived properties from the register classes.
  computeRegisterProperties(STI.getRegisterInfo());

  setStackPointerRegisterToSaveRestore(RISCV::X2);

  for (auto N : {ISD::EXTLOAD, ISD::SEXTLOAD, ISD::ZEXTLOAD})
    setLoadExtAction(N, XLenVT, MVT::i1, Promote);

  // TODO: add all necessary setOperationAction calls.
  setOperationAction(ISD::DYNAMIC_STACKALLOC, XLenVT, Expand);

  setOperationAction(ISD::BR_JT, MVT::Other, Expand);
  setOperationAction(ISD::BR_CC, XLenVT, Expand);
  setOperationAction(ISD::BRCOND, MVT::Other, Custom);
  setOperationAction(ISD::SELECT_CC, XLenVT, Expand);

  setOperationAction(ISD::STACKSAVE, MVT::Other, Expand);
  setOperationAction(ISD::STACKRESTORE, MVT::Other, Expand);

  setOperationAction(ISD::VASTART, MVT::Other, Custom);
  setOperationAction(ISD::VAARG, MVT::Other, Expand);
  setOperationAction(ISD::VACOPY, MVT::Other, Expand);
  setOperationAction(ISD::VAEND, MVT::Other, Expand);

  setOperationAction(ISD::SIGN_EXTEND_INREG, MVT::i1, Expand);
  if (!Subtarget.hasStdExtZbb()) {
    setOperationAction(ISD::SIGN_EXTEND_INREG, MVT::i8, Expand);
    setOperationAction(ISD::SIGN_EXTEND_INREG, MVT::i16, Expand);
  }

  if (Subtarget.hasStdExtZbb() && Subtarget.is64Bit())
    setOperationAction(ISD::INTRINSIC_WO_CHAIN, MVT::i32, Custom);

  if (Subtarget.is64Bit()) {
    setOperationAction(ISD::ADD, MVT::i32, Custom);
    setOperationAction(ISD::SUB, MVT::i32, Custom);
    setOperationAction(ISD::SHL, MVT::i32, Custom);
    setOperationAction(ISD::SRA, MVT::i32, Custom);
    setOperationAction(ISD::SRL, MVT::i32, Custom);

    setOperationAction(ISD::UADDO, MVT::i32, Custom);
    setOperationAction(ISD::USUBO, MVT::i32, Custom);
    setOperationAction(ISD::UADDSAT, MVT::i32, Custom);
    setOperationAction(ISD::USUBSAT, MVT::i32, Custom);
  }

  if (!Subtarget.hasStdExtM()) {
    setOperationAction(ISD::MUL, XLenVT, Expand);
    setOperationAction(ISD::MULHS, XLenVT, Expand);
    setOperationAction(ISD::MULHU, XLenVT, Expand);
    setOperationAction(ISD::SDIV, XLenVT, Expand);
    setOperationAction(ISD::UDIV, XLenVT, Expand);
    setOperationAction(ISD::SREM, XLenVT, Expand);
    setOperationAction(ISD::UREM, XLenVT, Expand);
  } else {
    if (Subtarget.is64Bit()) {
      setOperationAction(ISD::MUL, MVT::i32, Custom);
      setOperationAction(ISD::MUL, MVT::i128, Custom);

      setOperationAction(ISD::SDIV, MVT::i8, Custom);
      setOperationAction(ISD::UDIV, MVT::i8, Custom);
      setOperationAction(ISD::UREM, MVT::i8, Custom);
      setOperationAction(ISD::SDIV, MVT::i16, Custom);
      setOperationAction(ISD::UDIV, MVT::i16, Custom);
      setOperationAction(ISD::UREM, MVT::i16, Custom);
      setOperationAction(ISD::SDIV, MVT::i32, Custom);
      setOperationAction(ISD::UDIV, MVT::i32, Custom);
      setOperationAction(ISD::UREM, MVT::i32, Custom);
    } else {
      setOperationAction(ISD::MUL, MVT::i64, Custom);
    }
  }

  setOperationAction(ISD::SDIVREM, XLenVT, Expand);
  setOperationAction(ISD::UDIVREM, XLenVT, Expand);
  setOperationAction(ISD::SMUL_LOHI, XLenVT, Expand);
  setOperationAction(ISD::UMUL_LOHI, XLenVT, Expand);

  setOperationAction(ISD::SHL_PARTS, XLenVT, Custom);
  setOperationAction(ISD::SRL_PARTS, XLenVT, Custom);
  setOperationAction(ISD::SRA_PARTS, XLenVT, Custom);

  if (Subtarget.hasStdExtZbb() || Subtarget.hasStdExtZbp()) {
    if (Subtarget.is64Bit()) {
      setOperationAction(ISD::ROTL, MVT::i32, Custom);
      setOperationAction(ISD::ROTR, MVT::i32, Custom);
    }
  } else {
    setOperationAction(ISD::ROTL, XLenVT, Expand);
    setOperationAction(ISD::ROTR, XLenVT, Expand);
  }

  if (Subtarget.hasStdExtZbp()) {
    // Custom lower bswap/bitreverse so we can convert them to GREVI to enable
    // more combining.
    setOperationAction(ISD::BITREVERSE, XLenVT, Custom);
    setOperationAction(ISD::BSWAP, XLenVT, Custom);

    if (Subtarget.is64Bit()) {
      setOperationAction(ISD::BITREVERSE, MVT::i32, Custom);
      setOperationAction(ISD::BSWAP, MVT::i32, Custom);
    }
  } else {
    // With Zbb we have an XLen rev8 instruction, but not GREVI. So we'll
    // pattern match it directly in isel.
    setOperationAction(ISD::BSWAP, XLenVT,
                       Subtarget.hasStdExtZbb() ? Legal : Expand);
  }

  if (Subtarget.hasStdExtZbb()) {
    setOperationAction(ISD::SMIN, XLenVT, Legal);
    setOperationAction(ISD::SMAX, XLenVT, Legal);
    setOperationAction(ISD::UMIN, XLenVT, Legal);
    setOperationAction(ISD::UMAX, XLenVT, Legal);

    if (Subtarget.is64Bit()) {
      setOperationAction(ISD::CTTZ, MVT::i32, Custom);
      setOperationAction(ISD::CTTZ_ZERO_UNDEF, MVT::i32, Custom);
      setOperationAction(ISD::CTLZ, MVT::i32, Custom);
      setOperationAction(ISD::CTLZ_ZERO_UNDEF, MVT::i32, Custom);
    }
  } else {
    setOperationAction(ISD::CTTZ, XLenVT, Expand);
    setOperationAction(ISD::CTLZ, XLenVT, Expand);
    setOperationAction(ISD::CTPOP, XLenVT, Expand);
  }

  if (Subtarget.hasStdExtZbt()) {
    setOperationAction(ISD::FSHL, XLenVT, Custom);
    setOperationAction(ISD::FSHR, XLenVT, Custom);
    setOperationAction(ISD::SELECT, XLenVT, Legal);

    if (Subtarget.is64Bit()) {
      setOperationAction(ISD::FSHL, MVT::i32, Custom);
      setOperationAction(ISD::FSHR, MVT::i32, Custom);
    }
  } else {
    setOperationAction(ISD::SELECT, XLenVT, Custom);
  }

  ISD::CondCode FPCCToExpand[] = {
      ISD::SETOGT, ISD::SETOGE, ISD::SETONE, ISD::SETUEQ, ISD::SETUGT,
      ISD::SETUGE, ISD::SETULT, ISD::SETULE, ISD::SETUNE, ISD::SETGT,
      ISD::SETGE,  ISD::SETNE,  ISD::SETO,   ISD::SETUO};

  ISD::NodeType FPOpToExpand[] = {
      ISD::FSIN, ISD::FCOS, ISD::FSINCOS, ISD::FPOW, ISD::FREM, ISD::FP16_TO_FP,
      ISD::FP_TO_FP16};

  if (Subtarget.hasStdExtZfh())
    setOperationAction(ISD::BITCAST, MVT::i16, Custom);

  if (Subtarget.hasStdExtZfh()) {
    setOperationAction(ISD::FMINNUM, MVT::f16, Legal);
    setOperationAction(ISD::FMAXNUM, MVT::f16, Legal);
    for (auto CC : FPCCToExpand)
      setCondCodeAction(CC, MVT::f16, Expand);
    setOperationAction(ISD::SELECT_CC, MVT::f16, Expand);
    setOperationAction(ISD::SELECT, MVT::f16, Custom);
    setOperationAction(ISD::BR_CC, MVT::f16, Expand);
    for (auto Op : FPOpToExpand)
      setOperationAction(Op, MVT::f16, Expand);
  }

  if (Subtarget.hasStdExtF()) {
    setOperationAction(ISD::FMINNUM, MVT::f32, Legal);
    setOperationAction(ISD::FMAXNUM, MVT::f32, Legal);
    for (auto CC : FPCCToExpand)
      setCondCodeAction(CC, MVT::f32, Expand);
    setOperationAction(ISD::SELECT_CC, MVT::f32, Expand);
    setOperationAction(ISD::SELECT, MVT::f32, Custom);
    setOperationAction(ISD::BR_CC, MVT::f32, Expand);
    for (auto Op : FPOpToExpand)
      setOperationAction(Op, MVT::f32, Expand);
    setLoadExtAction(ISD::EXTLOAD, MVT::f32, MVT::f16, Expand);
    setTruncStoreAction(MVT::f32, MVT::f16, Expand);
  }

  if (Subtarget.hasStdExtF() && Subtarget.is64Bit())
    setOperationAction(ISD::BITCAST, MVT::i32, Custom);

  if (Subtarget.hasStdExtD()) {
    setOperationAction(ISD::FMINNUM, MVT::f64, Legal);
    setOperationAction(ISD::FMAXNUM, MVT::f64, Legal);
    for (auto CC : FPCCToExpand)
      setCondCodeAction(CC, MVT::f64, Expand);
    setOperationAction(ISD::SELECT_CC, MVT::f64, Expand);
    setOperationAction(ISD::SELECT, MVT::f64, Custom);
    setOperationAction(ISD::BR_CC, MVT::f64, Expand);
    setLoadExtAction(ISD::EXTLOAD, MVT::f64, MVT::f32, Expand);
    setTruncStoreAction(MVT::f64, MVT::f32, Expand);
    for (auto Op : FPOpToExpand)
      setOperationAction(Op, MVT::f64, Expand);
    setLoadExtAction(ISD::EXTLOAD, MVT::f64, MVT::f16, Expand);
    setTruncStoreAction(MVT::f64, MVT::f16, Expand);
  }

  if (Subtarget.is64Bit()) {
    setOperationAction(ISD::FP_TO_UINT, MVT::i32, Custom);
    setOperationAction(ISD::FP_TO_SINT, MVT::i32, Custom);
    setOperationAction(ISD::STRICT_FP_TO_UINT, MVT::i32, Custom);
    setOperationAction(ISD::STRICT_FP_TO_SINT, MVT::i32, Custom);
  }

  setOperationAction(ISD::GlobalAddress, XLenVT, Custom);
  setOperationAction(ISD::BlockAddress, XLenVT, Custom);
  setOperationAction(ISD::ConstantPool, XLenVT, Custom);
  setOperationAction(ISD::JumpTable, XLenVT, Custom);

  setOperationAction(ISD::GlobalTLSAddress, XLenVT, Custom);

  // TODO: On M-mode only targets, the cycle[h] CSR may not be present.
  // Unfortunately this can't be determined just from the ISA naming string.
  setOperationAction(ISD::READCYCLECOUNTER, MVT::i64,
                     Subtarget.is64Bit() ? Legal : Custom);

  setOperationAction(ISD::TRAP, MVT::Other, Legal);
  setOperationAction(ISD::DEBUGTRAP, MVT::Other, Legal);
  setOperationAction(ISD::INTRINSIC_WO_CHAIN, MVT::Other, Custom);

  if (Subtarget.hasStdExtA()) {
    setMaxAtomicSizeInBitsSupported(Subtarget.getXLen());
    setMinCmpXchgSizeInBits(32);
  } else {
    setMaxAtomicSizeInBitsSupported(0);
  }

  setBooleanContents(ZeroOrOneBooleanContent);

  if (Subtarget.hasStdExtV()) {
    setBooleanVectorContents(ZeroOrOneBooleanContent);

    setOperationAction(ISD::VSCALE, XLenVT, Custom);

    // RVV intrinsics may have illegal operands.
    // We also need to custom legalize vmv.x.s.
    setOperationAction(ISD::INTRINSIC_WO_CHAIN, MVT::i8, Custom);
    setOperationAction(ISD::INTRINSIC_WO_CHAIN, MVT::i16, Custom);
    setOperationAction(ISD::INTRINSIC_W_CHAIN, MVT::i8, Custom);
    setOperationAction(ISD::INTRINSIC_W_CHAIN, MVT::i16, Custom);
    setOperationAction(ISD::INTRINSIC_WO_CHAIN, MVT::i32, Custom);
    setOperationAction(ISD::INTRINSIC_W_CHAIN, MVT::i32, Custom);
    setOperationAction(ISD::INTRINSIC_WO_CHAIN, MVT::i64, Custom);
    setOperationAction(ISD::INTRINSIC_W_CHAIN, MVT::i64, Custom);

    setOperationAction(ISD::INTRINSIC_W_CHAIN, MVT::Other, Custom);

    if (!Subtarget.is64Bit()) {
      // We must custom-lower certain vXi64 operations on RV32 due to the vector
      // element type being illegal.
      setOperationAction(ISD::INSERT_VECTOR_ELT, MVT::i64, Custom);
      setOperationAction(ISD::EXTRACT_VECTOR_ELT, MVT::i64, Custom);

      setOperationAction(ISD::VECREDUCE_ADD, MVT::i64, Custom);
      setOperationAction(ISD::VECREDUCE_AND, MVT::i64, Custom);
      setOperationAction(ISD::VECREDUCE_OR, MVT::i64, Custom);
      setOperationAction(ISD::VECREDUCE_XOR, MVT::i64, Custom);
      setOperationAction(ISD::VECREDUCE_SMAX, MVT::i64, Custom);
      setOperationAction(ISD::VECREDUCE_SMIN, MVT::i64, Custom);
      setOperationAction(ISD::VECREDUCE_UMAX, MVT::i64, Custom);
      setOperationAction(ISD::VECREDUCE_UMIN, MVT::i64, Custom);
    }

    for (MVT VT : BoolVecVTs) {
      setOperationAction(ISD::SPLAT_VECTOR, VT, Legal);

      // Mask VTs are custom-expanded into a series of standard nodes
      setOperationAction(ISD::TRUNCATE, VT, Custom);
      setOperationAction(ISD::INSERT_SUBVECTOR, VT, Custom);
      setOperationAction(ISD::EXTRACT_SUBVECTOR, VT, Custom);

      setOperationAction(ISD::EXTRACT_VECTOR_ELT, VT, Custom);

      // Expand all extending loads to types larger than this, and truncating
      // stores from types larger than this.
      for (MVT OtherVT : MVT::integer_scalable_vector_valuetypes()) {
        setTruncStoreAction(OtherVT, VT, Expand);
        setLoadExtAction(ISD::EXTLOAD, OtherVT, VT, Expand);
        setLoadExtAction(ISD::SEXTLOAD, OtherVT, VT, Expand);
        setLoadExtAction(ISD::ZEXTLOAD, OtherVT, VT, Expand);
      }
    }

    for (MVT VT : IntVecVTs) {
      setOperationAction(ISD::SPLAT_VECTOR, VT, Legal);
      setOperationAction(ISD::SPLAT_VECTOR_PARTS, VT, Custom);

      setOperationAction(ISD::SMIN, VT, Legal);
      setOperationAction(ISD::SMAX, VT, Legal);
      setOperationAction(ISD::UMIN, VT, Legal);
      setOperationAction(ISD::UMAX, VT, Legal);

      setOperationAction(ISD::ROTL, VT, Expand);
      setOperationAction(ISD::ROTR, VT, Expand);

      setOperationAction(ISD::VECTOR_SHUFFLE, VT, Custom);
      // Custom-lower extensions and truncations from/to mask types.
      setOperationAction(ISD::ANY_EXTEND, VT, Custom);
      setOperationAction(ISD::SIGN_EXTEND, VT, Custom);
      setOperationAction(ISD::ZERO_EXTEND, VT, Custom);

      // RVV has native int->float & float->int conversions where the
      // element type sizes are within one power-of-two of each other. Any
      // wider distances between type sizes have to be lowered as sequences
      // which progressively narrow the gap in stages.
      setOperationAction(ISD::SINT_TO_FP, VT, Custom);
      setOperationAction(ISD::UINT_TO_FP, VT, Custom);
      setOperationAction(ISD::FP_TO_SINT, VT, Custom);
      setOperationAction(ISD::FP_TO_UINT, VT, Custom);

      // Integer VTs are lowered as a series of "RISCVISD::TRUNCATE_VECTOR_VL"
      // nodes which truncate by one power of two at a time.
      setOperationAction(ISD::TRUNCATE, VT, Custom);

      // Custom-lower insert/extract operations to simplify patterns.
      setOperationAction(ISD::INSERT_VECTOR_ELT, VT, Custom);
      setOperationAction(ISD::EXTRACT_VECTOR_ELT, VT, Custom);

      // Custom-lower reduction operations to set up the corresponding custom
      // nodes' operands.
      setOperationAction(ISD::VECREDUCE_ADD, VT, Custom);
      setOperationAction(ISD::VECREDUCE_AND, VT, Custom);
      setOperationAction(ISD::VECREDUCE_OR, VT, Custom);
      setOperationAction(ISD::VECREDUCE_XOR, VT, Custom);
      setOperationAction(ISD::VECREDUCE_SMAX, VT, Custom);
      setOperationAction(ISD::VECREDUCE_SMIN, VT, Custom);
      setOperationAction(ISD::VECREDUCE_UMAX, VT, Custom);
      setOperationAction(ISD::VECREDUCE_UMIN, VT, Custom);

      setOperationAction(ISD::MLOAD, VT, Custom);
      setOperationAction(ISD::MSTORE, VT, Custom);
      setOperationAction(ISD::MGATHER, VT, Custom);
      setOperationAction(ISD::MSCATTER, VT, Custom);

      setOperationAction(ISD::CONCAT_VECTORS, VT, Custom);
      setOperationAction(ISD::INSERT_SUBVECTOR, VT, Custom);
      setOperationAction(ISD::EXTRACT_SUBVECTOR, VT, Custom);

      setOperationAction(ISD::STEP_VECTOR, VT, Custom);
      setOperationAction(ISD::VECTOR_REVERSE, VT, Custom);

      for (MVT OtherVT : MVT::integer_scalable_vector_valuetypes()) {
        setTruncStoreAction(VT, OtherVT, Expand);
        setLoadExtAction(ISD::EXTLOAD, OtherVT, VT, Expand);
        setLoadExtAction(ISD::SEXTLOAD, OtherVT, VT, Expand);
        setLoadExtAction(ISD::ZEXTLOAD, OtherVT, VT, Expand);
      }
    }

    // Expand various CCs to best match the RVV ISA, which natively supports UNE
    // but no other unordered comparisons, and supports all ordered comparisons
    // except ONE. Additionally, we expand GT,OGT,GE,OGE for optimization
    // purposes; they are expanded to their swapped-operand CCs (LT,OLT,LE,OLE),
    // and we pattern-match those back to the "original", swapping operands once
    // more. This way we catch both operations and both "vf" and "fv" forms with
    // fewer patterns.
    ISD::CondCode VFPCCToExpand[] = {
        ISD::SETO,   ISD::SETONE, ISD::SETUEQ, ISD::SETUGT,
        ISD::SETUGE, ISD::SETULT, ISD::SETULE, ISD::SETUO,
        ISD::SETGT,  ISD::SETOGT, ISD::SETGE,  ISD::SETOGE,
    };

    // Sets common operation actions on RVV floating-point vector types.
    const auto SetCommonVFPActions = [&](MVT VT) {
      setOperationAction(ISD::SPLAT_VECTOR, VT, Legal);
      // RVV has native FP_ROUND & FP_EXTEND conversions where the element type
      // sizes are within one power-of-two of each other. Therefore conversions
      // between vXf16 and vXf64 must be lowered as sequences which convert via
      // vXf32.
      setOperationAction(ISD::FP_ROUND, VT, Custom);
      setOperationAction(ISD::FP_EXTEND, VT, Custom);
      // Custom-lower insert/extract operations to simplify patterns.
      setOperationAction(ISD::INSERT_VECTOR_ELT, VT, Custom);
      setOperationAction(ISD::EXTRACT_VECTOR_ELT, VT, Custom);
      setOperationAction(ISD::VECTOR_SHUFFLE, VT, Custom);
      // Expand various condition codes (explained above).
      for (auto CC : VFPCCToExpand)
        setCondCodeAction(CC, VT, Expand);

      setOperationAction(ISD::VECREDUCE_FADD, VT, Custom);
      setOperationAction(ISD::VECREDUCE_SEQ_FADD, VT, Custom);
      setOperationAction(ISD::FCOPYSIGN, VT, Legal);

      setOperationAction(ISD::MLOAD, VT, Custom);
      setOperationAction(ISD::MSTORE, VT, Custom);
      setOperationAction(ISD::MGATHER, VT, Custom);
      setOperationAction(ISD::MSCATTER, VT, Custom);

      setOperationAction(ISD::CONCAT_VECTORS, VT, Custom);
      setOperationAction(ISD::INSERT_SUBVECTOR, VT, Custom);
      setOperationAction(ISD::EXTRACT_SUBVECTOR, VT, Custom);

      setOperationAction(ISD::VECTOR_REVERSE, VT, Custom);
    };

    // Sets common extload/truncstore actions on RVV floating-point vector
    // types.
    const auto SetCommonVFPExtLoadTruncStoreActions =
        [&](MVT VT, ArrayRef<MVT::SimpleValueType> SmallerVTs) {
          for (auto SmallVT : SmallerVTs) {
            setTruncStoreAction(VT, SmallVT, Expand);
            setLoadExtAction(ISD::EXTLOAD, VT, SmallVT, Expand);
          }
        };

    if (Subtarget.hasStdExtZfh())
      for (MVT VT : F16VecVTs)
        SetCommonVFPActions(VT);

    for (MVT VT : F32VecVTs) {
      if (Subtarget.hasStdExtF())
        SetCommonVFPActions(VT);
      SetCommonVFPExtLoadTruncStoreActions(VT, F16VecVTs);
    }

    for (MVT VT : F64VecVTs) {
      if (Subtarget.hasStdExtD())
        SetCommonVFPActions(VT);
      SetCommonVFPExtLoadTruncStoreActions(VT, F16VecVTs);
      SetCommonVFPExtLoadTruncStoreActions(VT, F32VecVTs);
    }

    if (Subtarget.useRVVForFixedLengthVectors()) {
      for (MVT VT : MVT::integer_fixedlen_vector_valuetypes()) {
        if (!useRVVForFixedLengthVectorVT(VT))
          continue;

        // By default everything must be expanded.
        for (unsigned Op = 0; Op < ISD::BUILTIN_OP_END; ++Op)
          setOperationAction(Op, VT, Expand);
        for (MVT OtherVT : MVT::integer_fixedlen_vector_valuetypes()) {
          setTruncStoreAction(VT, OtherVT, Expand);
          setLoadExtAction(ISD::EXTLOAD, OtherVT, VT, Expand);
          setLoadExtAction(ISD::SEXTLOAD, OtherVT, VT, Expand);
          setLoadExtAction(ISD::ZEXTLOAD, OtherVT, VT, Expand);
        }

        // We use EXTRACT_SUBVECTOR as a "cast" from scalable to fixed.
        setOperationAction(ISD::INSERT_SUBVECTOR, VT, Custom);
        setOperationAction(ISD::EXTRACT_SUBVECTOR, VT, Custom);

        setOperationAction(ISD::BUILD_VECTOR, VT, Custom);
        setOperationAction(ISD::CONCAT_VECTORS, VT, Custom);

        setOperationAction(ISD::EXTRACT_VECTOR_ELT, VT, Custom);

        setOperationAction(ISD::LOAD, VT, Custom);
        setOperationAction(ISD::STORE, VT, Custom);

        setOperationAction(ISD::SETCC, VT, Custom);

        setOperationAction(ISD::TRUNCATE, VT, Custom);

        setOperationAction(ISD::BITCAST, VT, Custom);

        // Operations below are different for between masks and other vectors.
        if (VT.getVectorElementType() == MVT::i1) {
          setOperationAction(ISD::AND, VT, Custom);
          setOperationAction(ISD::OR, VT, Custom);
          setOperationAction(ISD::XOR, VT, Custom);
          continue;
        }

        setOperationAction(ISD::VECTOR_SHUFFLE, VT, Custom);
        setOperationAction(ISD::INSERT_VECTOR_ELT, VT, Custom);

        setOperationAction(ISD::MLOAD, VT, Custom);
        setOperationAction(ISD::MSTORE, VT, Custom);
        setOperationAction(ISD::MGATHER, VT, Custom);
        setOperationAction(ISD::MSCATTER, VT, Custom);
        setOperationAction(ISD::ADD, VT, Custom);
        setOperationAction(ISD::MUL, VT, Custom);
        setOperationAction(ISD::SUB, VT, Custom);
        setOperationAction(ISD::AND, VT, Custom);
        setOperationAction(ISD::OR, VT, Custom);
        setOperationAction(ISD::XOR, VT, Custom);
        setOperationAction(ISD::SDIV, VT, Custom);
        setOperationAction(ISD::SREM, VT, Custom);
        setOperationAction(ISD::UDIV, VT, Custom);
        setOperationAction(ISD::UREM, VT, Custom);
        setOperationAction(ISD::SHL, VT, Custom);
        setOperationAction(ISD::SRA, VT, Custom);
        setOperationAction(ISD::SRL, VT, Custom);

        setOperationAction(ISD::SMIN, VT, Custom);
        setOperationAction(ISD::SMAX, VT, Custom);
        setOperationAction(ISD::UMIN, VT, Custom);
        setOperationAction(ISD::UMAX, VT, Custom);
        setOperationAction(ISD::ABS,  VT, Custom);

        setOperationAction(ISD::MULHS, VT, Custom);
        setOperationAction(ISD::MULHU, VT, Custom);

        setOperationAction(ISD::SINT_TO_FP, VT, Custom);
        setOperationAction(ISD::UINT_TO_FP, VT, Custom);
        setOperationAction(ISD::FP_TO_SINT, VT, Custom);
        setOperationAction(ISD::FP_TO_UINT, VT, Custom);

        setOperationAction(ISD::VSELECT, VT, Custom);

        setOperationAction(ISD::ANY_EXTEND, VT, Custom);
        setOperationAction(ISD::SIGN_EXTEND, VT, Custom);
        setOperationAction(ISD::ZERO_EXTEND, VT, Custom);

        // Custom-lower reduction operations to set up the corresponding custom
        // nodes' operands.
        setOperationAction(ISD::VECREDUCE_ADD, VT, Custom);
        setOperationAction(ISD::VECREDUCE_AND, VT, Custom);
        setOperationAction(ISD::VECREDUCE_OR, VT, Custom);
        setOperationAction(ISD::VECREDUCE_XOR, VT, Custom);
        setOperationAction(ISD::VECREDUCE_SMAX, VT, Custom);
        setOperationAction(ISD::VECREDUCE_SMIN, VT, Custom);
        setOperationAction(ISD::VECREDUCE_UMAX, VT, Custom);
        setOperationAction(ISD::VECREDUCE_UMIN, VT, Custom);
      }

      for (MVT VT : MVT::fp_fixedlen_vector_valuetypes()) {
        if (!useRVVForFixedLengthVectorVT(VT))
          continue;

        // By default everything must be expanded.
        for (unsigned Op = 0; Op < ISD::BUILTIN_OP_END; ++Op)
          setOperationAction(Op, VT, Expand);
        for (MVT OtherVT : MVT::fp_fixedlen_vector_valuetypes()) {
          setLoadExtAction(ISD::EXTLOAD, OtherVT, VT, Expand);
          setTruncStoreAction(VT, OtherVT, Expand);
        }

        // We use EXTRACT_SUBVECTOR as a "cast" from scalable to fixed.
        setOperationAction(ISD::INSERT_SUBVECTOR, VT, Custom);
        setOperationAction(ISD::EXTRACT_SUBVECTOR, VT, Custom);

        setOperationAction(ISD::BUILD_VECTOR, VT, Custom);
        setOperationAction(ISD::VECTOR_SHUFFLE, VT, Custom);
        setOperationAction(ISD::INSERT_VECTOR_ELT, VT, Custom);
        setOperationAction(ISD::EXTRACT_VECTOR_ELT, VT, Custom);

        setOperationAction(ISD::LOAD, VT, Custom);
        setOperationAction(ISD::STORE, VT, Custom);
        setOperationAction(ISD::MLOAD, VT, Custom);
        setOperationAction(ISD::MSTORE, VT, Custom);
        setOperationAction(ISD::MGATHER, VT, Custom);
        setOperationAction(ISD::MSCATTER, VT, Custom);
        setOperationAction(ISD::FADD, VT, Custom);
        setOperationAction(ISD::FSUB, VT, Custom);
        setOperationAction(ISD::FMUL, VT, Custom);
        setOperationAction(ISD::FDIV, VT, Custom);
        setOperationAction(ISD::FNEG, VT, Custom);
        setOperationAction(ISD::FABS, VT, Custom);
        setOperationAction(ISD::FCOPYSIGN, VT, Custom);
        setOperationAction(ISD::FSQRT, VT, Custom);
        setOperationAction(ISD::FMA, VT, Custom);

        setOperationAction(ISD::FP_ROUND, VT, Custom);
        setOperationAction(ISD::FP_EXTEND, VT, Custom);

        for (auto CC : VFPCCToExpand)
          setCondCodeAction(CC, VT, Expand);

        setOperationAction(ISD::VSELECT, VT, Custom);

        setOperationAction(ISD::BITCAST, VT, Custom);

        setOperationAction(ISD::VECREDUCE_FADD, VT, Custom);
        setOperationAction(ISD::VECREDUCE_SEQ_FADD, VT, Custom);
      }

      // Custom-legalize bitcasts from fixed-length vectors to scalar types.
      setOperationAction(ISD::BITCAST, MVT::i8, Custom);
      setOperationAction(ISD::BITCAST, MVT::i16, Custom);
      setOperationAction(ISD::BITCAST, MVT::i32, Custom);
      setOperationAction(ISD::BITCAST, MVT::i64, Custom);
      setOperationAction(ISD::BITCAST, MVT::f16, Custom);
      setOperationAction(ISD::BITCAST, MVT::f32, Custom);
      setOperationAction(ISD::BITCAST, MVT::f64, Custom);
    }
  }

  // Function alignments.
  const Align FunctionAlignment(Subtarget.hasStdExtC() ? 2 : 4);
  setMinFunctionAlignment(FunctionAlignment);
  setPrefFunctionAlignment(FunctionAlignment);

  setMinimumJumpTableEntries(5);

  // Jumps are expensive, compared to logic
  setJumpIsExpensive();

  // We can use any register for comparisons
  setHasMultipleConditionRegisters();

  if (Subtarget.hasStdExtZbp()) {
    setTargetDAGCombine(ISD::OR);
  }

  if (Subtarget.hasStdExtV()) {
    // EPI & VPred intrinsics may have illegal operands/results
    for (auto VT : {MVT::i1, MVT::i8, MVT::i16, MVT::i32, MVT::nxv1i32}) {
      setOperationAction(ISD::INTRINSIC_WO_CHAIN, VT, Custom);
    }

    // VPred intrinsics may have illegal operands/results
    for (auto VT : {MVT::i32}) {
      setOperationAction(ISD::INTRINSIC_W_CHAIN, VT, Custom);
      setOperationAction(ISD::INTRINSIC_VOID, VT, Custom);
    }

    // Some tuple operations are chained and need custom lowering.
    setOperationAction(ISD::INTRINSIC_W_CHAIN, MVT::Other, Custom);
    setOperationAction(ISD::INTRINSIC_VOID, MVT::Other, Custom);

    // Custom-legalize this node for scalable vectors.
    for (auto VT : {MVT::nxv1i64, MVT::nxv2i32, MVT::nxv4i16}) {
      setOperationAction(ISD::SIGN_EXTEND_VECTOR_INREG, VT, Custom);
      setOperationAction(ISD::ZERO_EXTEND_VECTOR_INREG, VT, Custom);
    }

    // Custom-legalize these nodes for scalable vectors.
    for (auto VT : {MVT::nxv8i8, MVT::nxv16i8, MVT::nxv32i8, MVT::nxv64i8,
                    MVT::nxv4i16, MVT::nxv8i16, MVT::nxv16i16, MVT::nxv32i16,
                    MVT::nxv2i32, MVT::nxv4i32, MVT::nxv8i32, MVT::nxv16i32,
                    MVT::nxv1i64, MVT::nxv2i64, MVT::nxv4i64, MVT::nxv8i64,
                    MVT::nxv2f32, MVT::nxv4f32, MVT::nxv8f32, MVT::nxv16f32,
                    MVT::nxv1f64, MVT::nxv2f64, MVT::nxv4f64, MVT::nxv8f64}) {
      setOperationAction(ISD::MGATHER, VT, Custom);
      setOperationAction(ISD::MSCATTER, VT, Custom);
      setOperationAction(ISD::SELECT, VT, Custom);
    }

    // Register libcalls for fp vector functions.
    setLibcallName(RTLIB::EXP_NXV1F64, "__epi_exp_nxv1f64");
    setLibcallName(RTLIB::EXP_NXV2F64, "__epi_exp_nxv2f64");
    setLibcallName(RTLIB::EXP_NXV4F64, "__epi_exp_nxv4f64");
    setLibcallName(RTLIB::EXP_NXV8F64, "__epi_exp_nxv8f64");
    setLibcallName(RTLIB::EXP_NXV2F32, "__epi_exp_nxv2f32");
    setLibcallName(RTLIB::EXP_NXV4F32, "__epi_exp_nxv4f32");
    setLibcallName(RTLIB::EXP_NXV8F32, "__epi_exp_nxv8f32");
    setLibcallName(RTLIB::EXP_NXV16F32, "__epi_exp_nxv16f32");

    setLibcallName(RTLIB::SIN_NXV1F64, "__epi_sin_nxv1f64");
    setLibcallName(RTLIB::SIN_NXV2F64, "__epi_sin_nxv2f64");
    setLibcallName(RTLIB::SIN_NXV4F64, "__epi_sin_nxv4f64");
    setLibcallName(RTLIB::SIN_NXV8F64, "__epi_sin_nxv8f64");
    setLibcallName(RTLIB::SIN_NXV2F32, "__epi_sin_nxv2f32");
    setLibcallName(RTLIB::SIN_NXV4F32, "__epi_sin_nxv4f32");
    setLibcallName(RTLIB::SIN_NXV8F32, "__epi_sin_nxv8f32");
    setLibcallName(RTLIB::SIN_NXV16F32, "__epi_sin_nxv16f32");

    setLibcallName(RTLIB::COS_NXV1F64, "__epi_cos_nxv1f64");
    setLibcallName(RTLIB::COS_NXV2F64, "__epi_cos_nxv2f64");
    setLibcallName(RTLIB::COS_NXV4F64, "__epi_cos_nxv4f64");
    setLibcallName(RTLIB::COS_NXV8F64, "__epi_cos_nxv8f64");
    setLibcallName(RTLIB::COS_NXV2F32, "__epi_cos_nxv2f32");
    setLibcallName(RTLIB::COS_NXV4F32, "__epi_cos_nxv4f32");
    setLibcallName(RTLIB::COS_NXV8F32, "__epi_cos_nxv8f32");
    setLibcallName(RTLIB::COS_NXV16F32, "__epi_cos_nxv16f32");

    // Custom-legalize these nodes for fp scalable vectors.
    for (auto VT : {MVT::nxv2f32, MVT::nxv4f32, MVT::nxv8f32, MVT::nxv16f32,
                    MVT::nxv1f64, MVT::nxv2f64, MVT::nxv4f64, MVT::nxv8f64}) {
      setOperationAction(ISD::FEXP, VT, Custom);
      setOperationAction(ISD::FSIN, VT, Custom);
      setOperationAction(ISD::FCOS, VT, Custom);
    }

    // Vector fp reductions.
    for (auto VT : {MVT::nxv2f32, MVT::nxv4f32, MVT::nxv8f32, MVT::nxv16f32,
                    MVT::nxv1f64, MVT::nxv2f64, MVT::nxv4f64, MVT::nxv8f64}) {
      setOperationAction(ISD::VECREDUCE_FMUL, VT, Legal);
      setOperationAction(ISD::VECREDUCE_FMAX, VT, Legal);
      setOperationAction(ISD::VECREDUCE_FMIN, VT, Legal);
    }

    // Vector fp min/max operations.
    for (auto VT : {MVT::nxv2f32, MVT::nxv4f32, MVT::nxv8f32, MVT::nxv16f32,
                    MVT::nxv1f64, MVT::nxv2f64, MVT::nxv4f64, MVT::nxv8f64}) {
      setOperationAction(ISD::FMINNUM, VT, Legal);
      setOperationAction(ISD::FMAXNUM, VT, Legal);
    }
  }

  if (Subtarget.hasStdExtV()) {
    setTargetDAGCombine(ISD::FCOPYSIGN);
    setTargetDAGCombine(ISD::MGATHER);
    setTargetDAGCombine(ISD::MSCATTER);
  }
}

EVT RISCVTargetLowering::getSetCCResultType(const DataLayout &DL,
                                            LLVMContext &Context,
                                            EVT VT) const {
  if (!VT.isVector())
    return getPointerTy(DL);
  if (Subtarget.hasStdExtV() &&
      (VT.isScalableVector() || Subtarget.useRVVForFixedLengthVectors()))
    return EVT::getVectorVT(Context, MVT::i1, VT.getVectorElementCount());
  return VT.changeVectorElementTypeToInteger();
}

bool RISCVTargetLowering::getTgtMemIntrinsic(IntrinsicInfo &Info,
                                             const CallInst &I,
                                             MachineFunction &MF,
                                             unsigned Intrinsic) const {
  auto &DL = I.getModule()->getDataLayout();
  switch (Intrinsic) {
  default:
    return false;
  case Intrinsic::riscv_masked_atomicrmw_xchg_i32:
  case Intrinsic::riscv_masked_atomicrmw_add_i32:
  case Intrinsic::riscv_masked_atomicrmw_sub_i32:
  case Intrinsic::riscv_masked_atomicrmw_nand_i32:
  case Intrinsic::riscv_masked_atomicrmw_max_i32:
  case Intrinsic::riscv_masked_atomicrmw_min_i32:
  case Intrinsic::riscv_masked_atomicrmw_umax_i32:
  case Intrinsic::riscv_masked_atomicrmw_umin_i32:
  case Intrinsic::riscv_masked_cmpxchg_i32: {
    PointerType *PtrTy = cast<PointerType>(I.getArgOperand(0)->getType());
    Info.opc = ISD::INTRINSIC_W_CHAIN;
    Info.memVT = MVT::getVT(PtrTy->getElementType());
    Info.ptrVal = I.getArgOperand(0);
    Info.offset = 0;
    Info.align = Align(4);
    Info.flags = MachineMemOperand::MOLoad | MachineMemOperand::MOStore |
                 MachineMemOperand::MOVolatile;
    return true;
  }
  case Intrinsic::epi_vload:
  case Intrinsic::epi_vload_strided:
  case Intrinsic::epi_vload_indexed: {
    PointerType *PtrTy = cast<PointerType>(I.getArgOperand(0)->getType());
    Info.opc = ISD::INTRINSIC_W_CHAIN;
    Info.memVT = MVT::getVT(PtrTy->getElementType());
    Info.ptrVal = I.getArgOperand(0);
    Info.offset = 0;
    Info.align = MaybeAlign(DL.getABITypeAlignment(PtrTy->getElementType()));
    Info.flags = MachineMemOperand::MOLoad;
    return true;
  }
  case Intrinsic::epi_vload_mask:
  case Intrinsic::epi_vload_strided_mask:
  case Intrinsic::epi_vload_indexed_mask: {
    PointerType *PtrTy = cast<PointerType>(I.getArgOperand(1)->getType());
    Info.opc = ISD::INTRINSIC_W_CHAIN;
    Info.memVT = MVT::getVT(PtrTy->getElementType());
    Info.ptrVal = I.getArgOperand(1);
    Info.offset = 0;
    Info.align = MaybeAlign(DL.getABITypeAlignment(PtrTy->getElementType()));
    Info.flags = MachineMemOperand::MOLoad;
    return true;
  }
  case Intrinsic::epi_vstore:
  case Intrinsic::epi_vstore_strided:
  case Intrinsic::epi_vstore_indexed:
  case Intrinsic::epi_vstore_mask:
  case Intrinsic::epi_vstore_strided_mask:
  case Intrinsic::epi_vstore_indexed_mask: {
    PointerType *PtrTy = cast<PointerType>(I.getArgOperand(1)->getType());
    Info.opc = ISD::INTRINSIC_VOID;
    Info.memVT = MVT::getVT(PtrTy->getElementType());
    Info.ptrVal = I.getArgOperand(1);
    Info.offset = 0;
    Info.align = MaybeAlign(DL.getABITypeAlignment(PtrTy->getElementType()));
    Info.flags = MachineMemOperand::MOStore;
    return true;
  }
  }
}

bool RISCVTargetLowering::isLegalAddressingMode(const DataLayout &DL,
                                                const AddrMode &AM, Type *Ty,
                                                unsigned AS,
                                                Instruction *I) const {
  // No global is ever allowed as a base.
  if (AM.BaseGV)
    return false;

  // Require a 12-bit signed offset.
  if (!isInt<12>(AM.BaseOffs))
    return false;

  switch (AM.Scale) {
  case 0: // "r+i" or just "i", depending on HasBaseReg.
    break;
  case 1:
    if (!AM.HasBaseReg) // allow "r+i".
      break;
    return false; // disallow "r+r" or "r+r+i".
  default:
    return false;
  }

  return true;
}

bool RISCVTargetLowering::isLegalICmpImmediate(int64_t Imm) const {
  return isInt<12>(Imm);
}

bool RISCVTargetLowering::isLegalAddImmediate(int64_t Imm) const {
  return isInt<12>(Imm);
}

// On RV32, 64-bit integers are split into their high and low parts and held
// in two different registers, so the trunc is free since the low register can
// just be used.
bool RISCVTargetLowering::isTruncateFree(Type *SrcTy, Type *DstTy) const {
  if (Subtarget.is64Bit() || !SrcTy->isIntegerTy() || !DstTy->isIntegerTy())
    return false;
  unsigned SrcBits = SrcTy->getPrimitiveSizeInBits();
  unsigned DestBits = DstTy->getPrimitiveSizeInBits();
  return (SrcBits == 64 && DestBits == 32);
}

bool RISCVTargetLowering::isTruncateFree(EVT SrcVT, EVT DstVT) const {
  if (Subtarget.is64Bit() || SrcVT.isVector() || DstVT.isVector() ||
      !SrcVT.isInteger() || !DstVT.isInteger())
    return false;
  unsigned SrcBits = SrcVT.getSizeInBits();
  unsigned DestBits = DstVT.getSizeInBits();
  return (SrcBits == 64 && DestBits == 32);
}

bool RISCVTargetLowering::isZExtFree(SDValue Val, EVT VT2) const {
  // Zexts are free if they can be combined with a load.
  if (auto *LD = dyn_cast<LoadSDNode>(Val)) {
    EVT MemVT = LD->getMemoryVT();
    if ((MemVT == MVT::i8 || MemVT == MVT::i16 ||
         (Subtarget.is64Bit() && MemVT == MVT::i32)) &&
        (LD->getExtensionType() == ISD::NON_EXTLOAD ||
         LD->getExtensionType() == ISD::ZEXTLOAD))
      return true;
  }

  return TargetLowering::isZExtFree(Val, VT2);
}

bool RISCVTargetLowering::isSExtCheaperThanZExt(EVT SrcVT, EVT DstVT) const {
  return Subtarget.is64Bit() && SrcVT == MVT::i32 && DstVT == MVT::i64;
}

bool RISCVTargetLowering::isCheapToSpeculateCttz() const {
  return Subtarget.hasStdExtZbb();
}

bool RISCVTargetLowering::isCheapToSpeculateCtlz() const {
  return Subtarget.hasStdExtZbb();
}

bool RISCVTargetLowering::isFPImmLegal(const APFloat &Imm, EVT VT,
                                       bool ForCodeSize) const {
  if (VT == MVT::f16 && !Subtarget.hasStdExtZfh())
    return false;
  if (VT == MVT::f32 && !Subtarget.hasStdExtF())
    return false;
  if (VT == MVT::f64 && !Subtarget.hasStdExtD())
    return false;
  if (Imm.isNegZero())
    return false;
  return Imm.isZero();
}

bool RISCVTargetLowering::hasBitPreservingFPLogic(EVT VT) const {
  return (VT == MVT::f16 && Subtarget.hasStdExtZfh()) ||
         (VT == MVT::f32 && Subtarget.hasStdExtF()) ||
         (VT == MVT::f64 && Subtarget.hasStdExtD());
}

MVT RISCVTargetLowering::getRegisterTypeForCallingConv(LLVMContext &Context,
                                                      CallingConv::ID CC,
                                                      EVT VT) const {
  // Use f32 to pass f16 if it is legal and Zfh is not enabled. We might still
  // end up using a GPR but that will be decided based on ABI.
  if (VT == MVT::f16 && Subtarget.hasStdExtF() && !Subtarget.hasStdExtZfh())
    return MVT::f32;

  return TargetLowering::getRegisterTypeForCallingConv(Context, CC, VT);
}

unsigned RISCVTargetLowering::getNumRegistersForCallingConv(LLVMContext &Context,
                                                           CallingConv::ID CC,
                                                           EVT VT) const {
  // Use f32 to pass f16 if it is legal and Zfh is not enabled. We might still
  // end up using a GPR but that will be decided based on ABI.
  if (VT == MVT::f16 && Subtarget.hasStdExtF() && !Subtarget.hasStdExtZfh())
    return 1;

  return TargetLowering::getNumRegistersForCallingConv(Context, CC, VT);
}

// Changes the condition code and swaps operands if necessary, so the SetCC
// operation matches one of the comparisons supported directly by branches
// in the RISC-V ISA. May adjust compares to favor compare with 0 over compare
// with 1/-1.
static void translateSetCCForBranch(const SDLoc &DL, SDValue &LHS, SDValue &RHS,
                                    ISD::CondCode &CC, SelectionDAG &DAG) {
  // Convert X > -1 to X >= 0.
  if (CC == ISD::SETGT && isAllOnesConstant(RHS)) {
    RHS = DAG.getConstant(0, DL, RHS.getValueType());
    CC = ISD::SETGE;
    return;
  }
  // Convert X < 1 to 0 >= X.
  if (CC == ISD::SETLT && isOneConstant(RHS)) {
    RHS = LHS;
    LHS = DAG.getConstant(0, DL, RHS.getValueType());
    CC = ISD::SETGE;
    return;
  }

  switch (CC) {
  default:
    break;
  case ISD::SETGT:
  case ISD::SETLE:
  case ISD::SETUGT:
  case ISD::SETULE:
    CC = ISD::getSetCCSwappedOperands(CC);
    std::swap(LHS, RHS);
    break;
  }
}

// Return the RISC-V branch opcode that matches the given DAG integer
// condition code. The CondCode must be one of those supported by the RISC-V
// ISA (see translateSetCCForBranch).
static unsigned getBranchOpcodeForIntCondCode(ISD::CondCode CC) {
  switch (CC) {
  default:
    llvm_unreachable("Unsupported CondCode");
  case ISD::SETEQ:
    return RISCV::BEQ;
  case ISD::SETNE:
    return RISCV::BNE;
  case ISD::SETLT:
    return RISCV::BLT;
  case ISD::SETGE:
    return RISCV::BGE;
  case ISD::SETULT:
    return RISCV::BLTU;
  case ISD::SETUGE:
    return RISCV::BGEU;
  }
}

SDValue RISCVTargetLowering::lowerExtendVectorInReg(SDValue Op,
                                                    SelectionDAG &DAG,
                                                    int Opcode) const {
  SDLoc DL(Op);
  EVT VT = Op.getValueType();

  EVT SrcVT = Op.getOperand(0).getValueType();

  uint64_t ResTyBits = VT.getScalarSizeInBits();
  uint64_t OpTyBits = SrcVT.getScalarSizeInBits();

  assert(isPowerOf2_64(ResTyBits) && isPowerOf2_64(OpTyBits) &&
         (ResTyBits > OpTyBits));

  // For this to work we need to shuffle the elements first.
  SDValue Shuffled =
      DAG.getNode(RISCVISD::SHUFFLE_EXTEND, DL, SrcVT, Op.getOperand(0),
                  DAG.getConstant(Log2_64(ResTyBits / OpTyBits), DL, MVT::i64));

  // Compute the number of bits to sign-extend.
  SDValue ExtendBits = DAG.getConstant(ResTyBits - OpTyBits, DL, MVT::i64);
  SDValue SextInreg = DAG.getNode(Opcode, DL, VT, Shuffled, ExtendBits);

  return SextInreg;
}

SDValue
RISCVTargetLowering::lowerSIGN_EXTEND_VECTOR_INREG(SDValue Op,
                                                   SelectionDAG &DAG) const {
  return lowerExtendVectorInReg(Op, DAG, RISCVISD::SIGN_EXTEND_BITS_INREG);
}

SDValue
RISCVTargetLowering::lowerZERO_EXTEND_VECTOR_INREG(SDValue Op,
                                                   SelectionDAG &DAG) const {
  return lowerExtendVectorInReg(Op, DAG, RISCVISD::ZERO_EXTEND_BITS_INREG);
}

SDValue RISCVTargetLowering::lowerVECLIBCALL(SDValue Op, SelectionDAG &DAG,
    ArrayRef<VTToLibCall> VTToLC) const
{
  SDLoc DL(Op);
  EVT VT = Op.getValueType();

  // FIXME

  auto LCIt = std::find_if(
      VTToLC.begin(), VTToLC.end(),
      [VT](const std::pair<EVT, RTLIB::Libcall> &P) { return P.first == VT; });
  assert(LCIt != VTToLC.end() && "Unexpected VT");

  RTLIB::Libcall LC = LCIt->second;

  MakeLibCallOptions CallOptions;
  SDValue Chain;
  SDValue Result;
  std::vector<SDValue> Operands(Op->op_begin(), Op->op_end());
  std::tie(Result, Chain) =
      makeLibCall(DAG, LC, Op.getValueType(), Operands, CallOptions, DL);
  return Result;
}

SDValue RISCVTargetLowering::lowerFEXP(SDValue Op, SelectionDAG &DAG) const {
  VTToLibCall VTToLC[] = {
      {MVT::nxv1f64, RTLIB::EXP_NXV1F64}, {MVT::nxv2f64, RTLIB::EXP_NXV2F64},
      {MVT::nxv4f64, RTLIB::EXP_NXV4F64}, {MVT::nxv8f64, RTLIB::EXP_NXV8F64},
      {MVT::nxv2f32, RTLIB::EXP_NXV2F32}, {MVT::nxv4f32, RTLIB::EXP_NXV4F32},
      {MVT::nxv8f32, RTLIB::EXP_NXV8F32}, {MVT::nxv16f32, RTLIB::EXP_NXV16F32},
  };
  return lowerVECLIBCALL(Op, DAG, VTToLC);
}

SDValue RISCVTargetLowering::lowerFSIN(SDValue Op, SelectionDAG &DAG) const {
  VTToLibCall VTToLC[] = {
      {MVT::nxv1f64, RTLIB::SIN_NXV1F64}, {MVT::nxv2f64, RTLIB::SIN_NXV2F64},
      {MVT::nxv4f64, RTLIB::SIN_NXV4F64}, {MVT::nxv8f64, RTLIB::SIN_NXV8F64},
      {MVT::nxv2f32, RTLIB::SIN_NXV2F32}, {MVT::nxv4f32, RTLIB::SIN_NXV4F32},
      {MVT::nxv8f32, RTLIB::SIN_NXV8F32}, {MVT::nxv16f32, RTLIB::SIN_NXV16F32},
  };
  return lowerVECLIBCALL(Op, DAG, VTToLC);
}

SDValue RISCVTargetLowering::lowerFCOS(SDValue Op, SelectionDAG &DAG) const {
  VTToLibCall VTToLC[] = {
      {MVT::nxv1f64, RTLIB::COS_NXV1F64}, {MVT::nxv2f64, RTLIB::COS_NXV2F64},
      {MVT::nxv4f64, RTLIB::COS_NXV4F64}, {MVT::nxv8f64, RTLIB::COS_NXV8F64},
      {MVT::nxv2f32, RTLIB::COS_NXV2F32}, {MVT::nxv4f32, RTLIB::COS_NXV4F32},
      {MVT::nxv8f32, RTLIB::COS_NXV8F32}, {MVT::nxv16f32, RTLIB::COS_NXV16F32},
  };
  return lowerVECLIBCALL(Op, DAG, VTToLC);
}

void RISCVTargetLowering::LowerOperationWrapper(
    SDNode *N, SmallVectorImpl<SDValue> &Results, SelectionDAG &DAG) const {
  SDValue Result = LowerOperation(SDValue(N, 0), DAG);

  if (Result)
    for (unsigned I = 0, E = Result->getNumValues(); I != E; ++I)
      Results.push_back(Result.getValue(I));
}

RISCVVLMUL RISCVTargetLowering::getLMUL(MVT VT) {
  assert(VT.isScalableVector() && "Expecting a scalable vector type");
  unsigned KnownSize = VT.getSizeInBits().getKnownMinValue();
  if (VT.getVectorElementType() == MVT::i1)
    KnownSize *= 8;

  switch (KnownSize) {
  default:
    llvm_unreachable("Invalid LMUL.");
  case 8:
    return RISCVVLMUL::LMUL_F8;
  case 16:
    return RISCVVLMUL::LMUL_F4;
  case 32:
    return RISCVVLMUL::LMUL_F2;
  case 64:
    return RISCVVLMUL::LMUL_1;
  case 128:
    return RISCVVLMUL::LMUL_2;
  case 256:
    return RISCVVLMUL::LMUL_4;
  case 512:
    return RISCVVLMUL::LMUL_8;
  }
}

unsigned RISCVTargetLowering::getRegClassIDForLMUL(RISCVVLMUL LMul) {
  switch (LMul) {
  default:
    llvm_unreachable("Invalid LMUL.");
  case RISCVVLMUL::LMUL_F8:
  case RISCVVLMUL::LMUL_F4:
  case RISCVVLMUL::LMUL_F2:
  case RISCVVLMUL::LMUL_1:
    return RISCV::VRRegClassID;
  case RISCVVLMUL::LMUL_2:
    return RISCV::VRM2RegClassID;
  case RISCVVLMUL::LMUL_4:
    return RISCV::VRM4RegClassID;
  case RISCVVLMUL::LMUL_8:
    return RISCV::VRM8RegClassID;
  }
}

unsigned RISCVTargetLowering::getSubregIndexByMVT(MVT VT, unsigned Index) {
  RISCVVLMUL LMUL = getLMUL(VT);
  if (LMUL == RISCVVLMUL::LMUL_F8 || LMUL == RISCVVLMUL::LMUL_F4 ||
      LMUL == RISCVVLMUL::LMUL_F2 || LMUL == RISCVVLMUL::LMUL_1) {
    static_assert(RISCV::sub_vrm1_7 == RISCV::sub_vrm1_0 + 7,
                  "Unexpected subreg numbering");
    return RISCV::sub_vrm1_0 + Index;
  }
  if (LMUL == RISCVVLMUL::LMUL_2) {
    static_assert(RISCV::sub_vrm2_3 == RISCV::sub_vrm2_0 + 3,
                  "Unexpected subreg numbering");
    return RISCV::sub_vrm2_0 + Index;
  }
  if (LMUL == RISCVVLMUL::LMUL_4) {
    static_assert(RISCV::sub_vrm4_1 == RISCV::sub_vrm4_0 + 1,
                  "Unexpected subreg numbering");
    return RISCV::sub_vrm4_0 + Index;
  }
  llvm_unreachable("Invalid vector type.");
}

unsigned RISCVTargetLowering::getRegClassIDForVecVT(MVT VT) {
  if (VT.getVectorElementType() == MVT::i1)
    return RISCV::VRRegClassID;
  return getRegClassIDForLMUL(getLMUL(VT));
}

// Attempt to decompose a subvector insert/extract between VecVT and
// SubVecVT via subregister indices. Returns the subregister index that
// can perform the subvector insert/extract with the given element index, as
// well as the index corresponding to any leftover subvectors that must be
// further inserted/extracted within the register class for SubVecVT.
std::pair<unsigned, unsigned>
RISCVTargetLowering::decomposeSubvectorInsertExtractToSubRegs(
    MVT VecVT, MVT SubVecVT, unsigned InsertExtractIdx,
    const RISCVRegisterInfo *TRI) {
  static_assert((RISCV::VRM8RegClassID > RISCV::VRM4RegClassID &&
                 RISCV::VRM4RegClassID > RISCV::VRM2RegClassID &&
                 RISCV::VRM2RegClassID > RISCV::VRRegClassID),
                "Register classes not ordered");
  unsigned VecRegClassID = getRegClassIDForVecVT(VecVT);
  unsigned SubRegClassID = getRegClassIDForVecVT(SubVecVT);
  // Try to compose a subregister index that takes us from the incoming
  // LMUL>1 register class down to the outgoing one. At each step we half
  // the LMUL:
  //   nxv16i32@12 -> nxv2i32: sub_vrm4_1_then_sub_vrm2_1_then_sub_vrm1_0
  // Note that this is not guaranteed to find a subregister index, such as
  // when we are extracting from one VR type to another.
  unsigned SubRegIdx = RISCV::NoSubRegister;
  for (const unsigned RCID :
       {RISCV::VRM4RegClassID, RISCV::VRM2RegClassID, RISCV::VRRegClassID})
    if (VecRegClassID > RCID && SubRegClassID <= RCID) {
      VecVT = VecVT.getHalfNumVectorElementsVT();
      bool IsHi =
          InsertExtractIdx >= VecVT.getVectorElementCount().getKnownMinValue();
      SubRegIdx = TRI->composeSubRegIndices(SubRegIdx,
                                            getSubregIndexByMVT(VecVT, IsHi));
      if (IsHi)
        InsertExtractIdx -= VecVT.getVectorElementCount().getKnownMinValue();
    }
  return {SubRegIdx, InsertExtractIdx};
}

// Return the largest legal scalable vector type that matches VT's element type.
MVT RISCVTargetLowering::getContainerForFixedLengthVector(
    const TargetLowering &TLI, MVT VT, const RISCVSubtarget &Subtarget) {
  assert(VT.isFixedLengthVector() && TLI.isTypeLegal(VT) &&
         "Expected legal fixed length vector!");

  unsigned LMul = Subtarget.getLMULForFixedLengthVector(VT);
  assert(LMul <= 8 && isPowerOf2_32(LMul) && "Unexpected LMUL!");

  MVT EltVT = VT.getVectorElementType();
  switch (EltVT.SimpleTy) {
  default:
    llvm_unreachable("unexpected element type for RVV container");
  case MVT::i1: {
    // Masks are calculated assuming 8-bit elements since that's when we need
    // the most elements.
    unsigned EltsPerBlock = RISCV::RVVBitsPerBlock / 8;
    return MVT::getScalableVectorVT(MVT::i1, LMul * EltsPerBlock);
  }
  case MVT::i8:
  case MVT::i16:
  case MVT::i32:
  case MVT::i64:
  case MVT::f16:
  case MVT::f32:
  case MVT::f64: {
    unsigned EltsPerBlock = RISCV::RVVBitsPerBlock / EltVT.getSizeInBits();
    return MVT::getScalableVectorVT(EltVT, LMul * EltsPerBlock);
  }
  }
}

MVT RISCVTargetLowering::getContainerForFixedLengthVector(
    SelectionDAG &DAG, MVT VT, const RISCVSubtarget &Subtarget) {
  return getContainerForFixedLengthVector(DAG.getTargetLoweringInfo(), VT,
                                          Subtarget);
}

MVT RISCVTargetLowering::getContainerForFixedLengthVector(MVT VT) const {
  return getContainerForFixedLengthVector(*this, VT, getSubtarget());
}

// Grow V to consume an entire RVV register.
static SDValue convertToScalableVector(EVT VT, SDValue V, SelectionDAG &DAG,
                                       const RISCVSubtarget &Subtarget) {
  assert(VT.isScalableVector() &&
         "Expected to convert into a scalable vector!");
  assert(V.getValueType().isFixedLengthVector() &&
         "Expected a fixed length vector operand!");
  SDLoc DL(V);
  SDValue Zero = DAG.getConstant(0, DL, Subtarget.getXLenVT());
  return DAG.getNode(ISD::INSERT_SUBVECTOR, DL, VT, DAG.getUNDEF(VT), V, Zero);
}

// Shrink V so it's just big enough to maintain a VT's worth of data.
static SDValue convertFromScalableVector(EVT VT, SDValue V, SelectionDAG &DAG,
                                         const RISCVSubtarget &Subtarget) {
  assert(VT.isFixedLengthVector() &&
         "Expected to convert into a fixed length vector!");
  assert(V.getValueType().isScalableVector() &&
         "Expected a scalable vector operand!");
  SDLoc DL(V);
  SDValue Zero = DAG.getConstant(0, DL, Subtarget.getXLenVT());
  return DAG.getNode(ISD::EXTRACT_SUBVECTOR, DL, VT, V, Zero);
}

// Gets the two common "VL" operands: an all-ones mask and the vector length.
// VecVT is a vector type, either fixed-length or scalable, and ContainerVT is
// the vector type that it is contained in.
static std::pair<SDValue, SDValue>
getDefaultVLOps(MVT VecVT, MVT ContainerVT, SDLoc DL, SelectionDAG &DAG,
                const RISCVSubtarget &Subtarget) {
  assert(ContainerVT.isScalableVector() && "Expecting scalable container type");
  MVT XLenVT = Subtarget.getXLenVT();
  SDValue VL = VecVT.isFixedLengthVector()
                   ? DAG.getConstant(VecVT.getVectorNumElements(), DL, XLenVT)
                   : DAG.getRegister(RISCV::X0, XLenVT);
  MVT MaskVT = MVT::getVectorVT(MVT::i1, ContainerVT.getVectorElementCount());
  SDValue Mask = DAG.getNode(RISCVISD::VMSET_VL, DL, MaskVT, VL);
  return {Mask, VL};
}

// As above but assuming the given type is a scalable vector type.
static std::pair<SDValue, SDValue>
getDefaultScalableVLOps(MVT VecVT, SDLoc DL, SelectionDAG &DAG,
                        const RISCVSubtarget &Subtarget) {
  assert(VecVT.isScalableVector() && "Expecting a scalable vector");
  return getDefaultVLOps(VecVT, VecVT, DL, DAG, Subtarget);
}

// The state of RVV BUILD_VECTOR and VECTOR_SHUFFLE lowering is that very few
// of either is (currently) supported. This can get us into an infinite loop
// where we try to lower a BUILD_VECTOR as a VECTOR_SHUFFLE as a BUILD_VECTOR
// as a ..., etc.
// Until either (or both) of these can reliably lower any node, reporting that
// we don't want to expand BUILD_VECTORs via VECTOR_SHUFFLEs at least breaks
// the infinite loop. Note that this lowers BUILD_VECTOR through the stack,
// which is not desirable.
bool RISCVTargetLowering::shouldExpandBuildVectorWithShuffles(
    EVT VT, unsigned DefinedValues) const {
  return false;
}

bool RISCVTargetLowering::isShuffleMaskLegal(ArrayRef<int> M, EVT VT) const {
  // Only splats are currently supported.
  if (ShuffleVectorSDNode::isSplatMask(M.data(), VT))
    return true;

  return false;
}

static SDValue lowerBUILD_VECTOR(SDValue Op, SelectionDAG &DAG,
                                 const RISCVSubtarget &Subtarget) {
  MVT VT = Op.getSimpleValueType();
  assert(VT.isFixedLengthVector() && "Unexpected vector!");

  MVT ContainerVT =
      RISCVTargetLowering::getContainerForFixedLengthVector(DAG, VT, Subtarget);

  SDLoc DL(Op);
  SDValue Mask, VL;
  std::tie(Mask, VL) = getDefaultVLOps(VT, ContainerVT, DL, DAG, Subtarget);

  MVT XLenVT = Subtarget.getXLenVT();
  unsigned NumElts = Op.getNumOperands();

  if (VT.getVectorElementType() == MVT::i1) {
    if (ISD::isBuildVectorAllZeros(Op.getNode())) {
      SDValue VMClr = DAG.getNode(RISCVISD::VMCLR_VL, DL, ContainerVT, VL);
      return convertFromScalableVector(VT, VMClr, DAG, Subtarget);
    }

    if (ISD::isBuildVectorAllOnes(Op.getNode())) {
      SDValue VMSet = DAG.getNode(RISCVISD::VMSET_VL, DL, ContainerVT, VL);
      return convertFromScalableVector(VT, VMSet, DAG, Subtarget);
    }

    // Lower constant mask BUILD_VECTORs via an integer vector type, in
    // scalar integer chunks whose bit-width depends on the number of mask
    // bits and XLEN.
    // First, determine the most appropriate scalar integer type to use. This
    // is at most XLenVT, but may be shrunk to a smaller vector element type
    // according to the size of the final vector - use i8 chunks rather than
    // XLenVT if we're producing a v8i1. This results in more consistent
    // codegen across RV32 and RV64.
    // If we have to use more than one INSERT_VECTOR_ELT then this optimization
    // is likely to increase code size; avoid peforming it in such a case.
    unsigned NumViaIntegerBits =
        std::min(std::max(NumElts, 8u), Subtarget.getXLen());
    if (ISD::isBuildVectorOfConstantSDNodes(Op.getNode()) &&
        (!DAG.shouldOptForSize() || NumElts <= NumViaIntegerBits)) {
      // Now we can create our integer vector type. Note that it may be larger
      // than the resulting mask type: v4i1 would use v1i8 as its integer type.
      MVT IntegerViaVecVT =
          MVT::getVectorVT(MVT::getIntegerVT(NumViaIntegerBits),
                           divideCeil(NumElts, NumViaIntegerBits));

      uint64_t Bits = 0;
      unsigned BitPos = 0, IntegerEltIdx = 0;
      SDValue Vec = DAG.getUNDEF(IntegerViaVecVT);

      for (unsigned I = 0; I < NumElts; I++, BitPos++) {
        // Once we accumulate enough bits to fill our scalar type, insert into
        // our vector and clear our accumulated data.
        if (I != 0 && I % NumViaIntegerBits == 0) {
          if (NumViaIntegerBits <= 32)
            Bits = SignExtend64(Bits, 32);
          SDValue Elt = DAG.getConstant(Bits, DL, XLenVT);
          Vec = DAG.getNode(ISD::INSERT_VECTOR_ELT, DL, IntegerViaVecVT, Vec,
                            Elt, DAG.getConstant(IntegerEltIdx, DL, XLenVT));
          Bits = 0;
          BitPos = 0;
          IntegerEltIdx++;
        }
        SDValue V = Op.getOperand(I);
        bool BitValue = !V.isUndef() && cast<ConstantSDNode>(V)->getZExtValue();
        Bits |= ((uint64_t)BitValue << BitPos);
      }

      // Insert the (remaining) scalar value into position in our integer
      // vector type.
      if (NumViaIntegerBits <= 32)
        Bits = SignExtend64(Bits, 32);
      SDValue Elt = DAG.getConstant(Bits, DL, XLenVT);
      Vec = DAG.getNode(ISD::INSERT_VECTOR_ELT, DL, IntegerViaVecVT, Vec, Elt,
                        DAG.getConstant(IntegerEltIdx, DL, XLenVT));

      if (NumElts < NumViaIntegerBits) {
        // If we're producing a smaller vector than our minimum legal integer
        // type, bitcast to the equivalent (known-legal) mask type, and extract
        // our final mask.
        assert(IntegerViaVecVT == MVT::v1i8 && "Unexpected mask vector type");
        Vec = DAG.getBitcast(MVT::v8i1, Vec);
        Vec = DAG.getNode(ISD::EXTRACT_SUBVECTOR, DL, VT, Vec,
                          DAG.getConstant(0, DL, XLenVT));
      } else {
        // Else we must have produced an integer type with the same size as the
        // mask type; bitcast for the final result.
        assert(VT.getSizeInBits() == IntegerViaVecVT.getSizeInBits());
        Vec = DAG.getBitcast(VT, Vec);
      }

      return Vec;
    }

    return SDValue();
  }

  if (SDValue Splat = cast<BuildVectorSDNode>(Op)->getSplatValue()) {
    unsigned Opc = VT.isFloatingPoint() ? RISCVISD::VFMV_V_F_VL
                                        : RISCVISD::VMV_V_X_VL;
    Splat = DAG.getNode(Opc, DL, ContainerVT, Splat, VL);
    return convertFromScalableVector(VT, Splat, DAG, Subtarget);
  }

  // Try and match an index sequence, which we can lower directly to the vid
  // instruction. An all-undef vector is matched by getSplatValue, above.
  if (VT.isInteger()) {
    bool IsVID = true;
    for (unsigned I = 0; I < NumElts && IsVID; I++)
      IsVID &= Op.getOperand(I).isUndef() ||
               (isa<ConstantSDNode>(Op.getOperand(I)) &&
                Op.getConstantOperandVal(I) == I);

    if (IsVID) {
      SDValue VID = DAG.getNode(RISCVISD::VID_VL, DL, ContainerVT, Mask, VL);
      return convertFromScalableVector(VT, VID, DAG, Subtarget);
    }
  }

  // Attempt to detect "hidden" splats, which only reveal themselves as splats
  // when re-interpreted as a vector with a larger element type. For example,
  //   v4i16 = build_vector i16 0, i16 1, i16 0, i16 1
  // could be instead splat as
  //   v2i32 = build_vector i32 0x00010000, i32 0x00010000
  // TODO: This optimization could also work on non-constant splats, but it
  // would require bit-manipulation instructions to construct the splat value.
  SmallVector<SDValue> Sequence;
  unsigned EltBitSize = VT.getScalarSizeInBits();
  const auto *BV = cast<BuildVectorSDNode>(Op);
  if (VT.isInteger() && EltBitSize < 64 &&
      ISD::isBuildVectorOfConstantSDNodes(Op.getNode()) &&
      BV->getRepeatedSequence(Sequence) &&
      (Sequence.size() * EltBitSize) <= 64) {
    unsigned SeqLen = Sequence.size();
    MVT ViaIntVT = MVT::getIntegerVT(EltBitSize * SeqLen);
    MVT ViaVecVT = MVT::getVectorVT(ViaIntVT, NumElts / SeqLen);
    assert((ViaIntVT == MVT::i16 || ViaIntVT == MVT::i32 ||
            ViaIntVT == MVT::i64) &&
           "Unexpected sequence type");

    unsigned EltIdx = 0;
    uint64_t EltMask = maskTrailingOnes<uint64_t>(EltBitSize);
    uint64_t SplatValue = 0;
    // Construct the amalgamated value which can be splatted as this larger
    // vector type.
    for (const auto &SeqV : Sequence) {
      if (!SeqV.isUndef())
        SplatValue |= ((cast<ConstantSDNode>(SeqV)->getZExtValue() & EltMask)
                       << (EltIdx * EltBitSize));
      EltIdx++;
    }

    // On RV64, sign-extend from 32 to 64 bits where possible in order to
    // achieve better constant materializion.
    if (Subtarget.is64Bit() && ViaIntVT == MVT::i32)
      SplatValue = SignExtend64(SplatValue, 32);

    // Since we can't introduce illegal i64 types at this stage, we can only
    // perform an i64 splat on RV32 if it is its own sign-extended value. That
    // way we can use RVV instructions to splat.
    assert((ViaIntVT.bitsLE(XLenVT) ||
            (!Subtarget.is64Bit() && ViaIntVT == MVT::i64)) &&
           "Unexpected bitcast sequence");
    if (ViaIntVT.bitsLE(XLenVT) || isInt<32>(SplatValue)) {
      SDValue ViaVL =
          DAG.getConstant(ViaVecVT.getVectorNumElements(), DL, XLenVT);
      MVT ViaContainerVT =
          RISCVTargetLowering::getContainerForFixedLengthVector(DAG, ViaVecVT,
                                                                Subtarget);
      SDValue Splat =
          DAG.getNode(RISCVISD::VMV_V_X_VL, DL, ViaContainerVT,
                      DAG.getConstant(SplatValue, DL, XLenVT), ViaVL);
      Splat = convertFromScalableVector(ViaVecVT, Splat, DAG, Subtarget);
      return DAG.getBitcast(VT, Splat);
    }
  }

  // Try and optimize BUILD_VECTORs with "dominant values" - these are values
  // which constitute a large proportion of the elements. In such cases we can
  // splat a vector with the dominant element and make up the shortfall with
  // INSERT_VECTOR_ELTs.
  // Note that this includes vectors of 2 elements by association. The
  // upper-most element is the "dominant" one, allowing us to use a splat to
  // "insert" the upper element, and an insert of the lower element at position
  // 0, which improves codegen.
  SDValue DominantValue;
  unsigned MostCommonCount = 0;
  DenseMap<SDValue, unsigned> ValueCounts;
  unsigned NumUndefElts =
      count_if(Op->op_values(), [](const SDValue &V) { return V.isUndef(); });

  for (SDValue V : Op->op_values()) {
    if (V.isUndef())
      continue;

    ValueCounts.insert(std::make_pair(V, 0));
    unsigned &Count = ValueCounts[V];

    // Is this value dominant? In case of a tie, prefer the highest element as
    // it's cheaper to insert near the beginning of a vector than it is at the
    // end.
    if (++Count >= MostCommonCount) {
      DominantValue = V;
      MostCommonCount = Count;
    }
  }

  assert(DominantValue && "Not expecting an all-undef BUILD_VECTOR");
  unsigned NumDefElts = NumElts - NumUndefElts;
  unsigned DominantValueCountThreshold = NumDefElts <= 2 ? 0 : NumDefElts - 2;

  // Don't perform this optimization when optimizing for size, since
  // materializing elements and inserting them tends to cause code bloat.
  if (!DAG.shouldOptForSize() &&
      ((MostCommonCount > DominantValueCountThreshold) ||
       (ValueCounts.size() <= Log2_32(NumDefElts)))) {
    // Start by splatting the most common element.
    SDValue Vec = DAG.getSplatBuildVector(VT, DL, DominantValue);

    DenseSet<SDValue> Processed{DominantValue};
    MVT SelMaskTy = VT.changeVectorElementType(MVT::i1);
    for (const auto &OpIdx : enumerate(Op->ops())) {
      const SDValue &V = OpIdx.value();
      if (V.isUndef() || !Processed.insert(V).second)
        continue;
      if (ValueCounts[V] == 1) {
        Vec = DAG.getNode(ISD::INSERT_VECTOR_ELT, DL, VT, Vec, V,
                          DAG.getConstant(OpIdx.index(), DL, XLenVT));
      } else {
        // Blend in all instances of this value using a VSELECT, using a
        // mask where each bit signals whether that element is the one
        // we're after.
        SmallVector<SDValue> Ops;
        transform(Op->op_values(), std::back_inserter(Ops), [&](SDValue V1) {
          return DAG.getConstant(V == V1, DL, XLenVT);
        });
        Vec = DAG.getNode(ISD::VSELECT, DL, VT,
                          DAG.getBuildVector(SelMaskTy, DL, Ops),
                          DAG.getSplatBuildVector(VT, DL, V), Vec);
      }
    }

    return Vec;
  }

  return SDValue();
}

static SDValue lowerVECTOR_SHUFFLE(SDValue Op, SelectionDAG &DAG,
                                   const RISCVSubtarget &Subtarget) {
  SDValue V1 = Op.getOperand(0);
  SDValue V2 = Op.getOperand(1);
  SDLoc DL(Op);
  MVT XLenVT = Subtarget.getXLenVT();
  MVT VT = Op.getSimpleValueType();
  unsigned NumElts = VT.getVectorNumElements();
  ShuffleVectorSDNode *SVN = cast<ShuffleVectorSDNode>(Op.getNode());

  if (SVN->isSplat()) {
    int Lane = SVN->getSplatIndex();
    if (Lane >= 0) {
      MVT ContainerVT = RISCVTargetLowering::getContainerForFixedLengthVector(
          DAG, VT, Subtarget);

      V1 = convertToScalableVector(ContainerVT, V1, DAG, Subtarget);
      assert(Lane < (int)NumElts && "Unexpected lane!");

      SDValue Mask, VL;
      std::tie(Mask, VL) = getDefaultVLOps(VT, ContainerVT, DL, DAG, Subtarget);
      SDValue Gather =
          DAG.getNode(RISCVISD::VRGATHER_VX_VL, DL, ContainerVT, V1,
                      DAG.getConstant(Lane, DL, XLenVT), Mask, VL);
      return convertFromScalableVector(VT, Gather, DAG, Subtarget);
    }
  }

  // Detect shuffles which can be re-expressed as vector selects.
  SmallVector<SDValue> MaskVals;
  // By default we preserve the original operand order, and select LHS as true
  // and RHS as false. However, since RVV vector selects may feature splats but
  // only on the LHS, we may choose to invert our mask and instead select
  // between RHS and LHS.
  bool SwapOps = DAG.isSplatValue(V2) && !DAG.isSplatValue(V1);

  bool IsSelect = all_of(enumerate(SVN->getMask()), [&](const auto &MaskIdx) {
    int MaskIndex = MaskIdx.value();
    bool SelectMaskVal = (MaskIndex < (int)NumElts) ^ SwapOps;
    MaskVals.push_back(DAG.getConstant(SelectMaskVal, DL, XLenVT));
    return MaskIndex < 0 || MaskIdx.index() == (unsigned)MaskIndex % NumElts;
  });

  if (IsSelect) {
    assert(MaskVals.size() == NumElts && "Unexpected select-like shuffle");
    MVT MaskVT = MVT::getVectorVT(MVT::i1, NumElts);
    SDValue SelectMask = DAG.getBuildVector(MaskVT, DL, MaskVals);
    return DAG.getNode(ISD::VSELECT, DL, VT, SelectMask, SwapOps ? V2 : V1,
                       SwapOps ? V1 : V2);
  }

  return SDValue();
}

static SDValue getRVVFPExtendOrRound(SDValue Op, MVT VT, MVT ContainerVT,
                                     SDLoc DL, SelectionDAG &DAG,
                                     const RISCVSubtarget &Subtarget) {
  if (VT.isScalableVector())
    return DAG.getFPExtendOrRound(Op, DL, VT);
  assert(VT.isFixedLengthVector() &&
         "Unexpected value type for RVV FP extend/round lowering");
  SDValue Mask, VL;
  std::tie(Mask, VL) = getDefaultVLOps(VT, ContainerVT, DL, DAG, Subtarget);
  unsigned RVVOpc = ContainerVT.bitsGT(Op.getSimpleValueType())
                        ? RISCVISD::FP_EXTEND_VL
                        : RISCVISD::FP_ROUND_VL;
  return DAG.getNode(RVVOpc, DL, ContainerVT, Op, Mask, VL);
}

SDValue RISCVTargetLowering::LowerOperation(SDValue Op,
                                            SelectionDAG &DAG) const {
  switch (Op.getOpcode()) {
  default:
    report_fatal_error("unimplemented operand");
  case ISD::GlobalAddress:
    return lowerGlobalAddress(Op, DAG);
  case ISD::BlockAddress:
    return lowerBlockAddress(Op, DAG);
  case ISD::ConstantPool:
    return lowerConstantPool(Op, DAG);
  case ISD::JumpTable:
    return lowerJumpTable(Op, DAG);
  case ISD::GlobalTLSAddress:
    return lowerGlobalTLSAddress(Op, DAG);
  case ISD::SELECT:
    return lowerSELECT(Op, DAG);
  case ISD::BRCOND:
    return lowerBRCOND(Op, DAG);
  case ISD::VASTART:
    return lowerVASTART(Op, DAG);
  case ISD::FRAMEADDR:
    return lowerFRAMEADDR(Op, DAG);
  case ISD::RETURNADDR:
    return lowerRETURNADDR(Op, DAG);
  case ISD::SHL_PARTS:
    return lowerShiftLeftParts(Op, DAG);
  case ISD::SRA_PARTS:
    return lowerShiftRightParts(Op, DAG, true);
  case ISD::SRL_PARTS:
    return lowerShiftRightParts(Op, DAG, false);
  case ISD::BITCAST: {
    SDLoc DL(Op);
    EVT VT = Op.getValueType();
    SDValue Op0 = Op.getOperand(0);
    EVT Op0VT = Op0.getValueType();
    MVT XLenVT = Subtarget.getXLenVT();
    if (VT.isFixedLengthVector()) {
      // We can handle fixed length vector bitcasts with a simple replacement
      // in isel.
      if (Op0VT.isFixedLengthVector())
        return Op;
      // When bitcasting from scalar to fixed-length vector, insert the scalar
      // into a one-element vector of the result type, and perform a vector
      // bitcast.
      if (!Op0VT.isVector()) {
        auto BVT = EVT::getVectorVT(*DAG.getContext(), Op0VT, 1);
        return DAG.getBitcast(VT, DAG.getNode(ISD::INSERT_VECTOR_ELT, DL, BVT,
                                              DAG.getUNDEF(BVT), Op0,
                                              DAG.getConstant(0, DL, XLenVT)));
      }
      return SDValue();
    }
    // Custom-legalize bitcasts from fixed-length vector types to scalar types
    // thus: bitcast the vector to a one-element vector type whose element type
    // is the same as the result type, and extract the first element.
    if (!VT.isVector() && Op0VT.isFixedLengthVector()) {
      LLVMContext &Context = *DAG.getContext();
      SDValue BVec = DAG.getBitcast(EVT::getVectorVT(Context, VT, 1), Op0);
      return DAG.getNode(ISD::EXTRACT_VECTOR_ELT, DL, VT, BVec,
                         DAG.getConstant(0, DL, XLenVT));
    }
    if (VT == MVT::f16 && Op0VT == MVT::i16 && Subtarget.hasStdExtZfh()) {
      SDValue NewOp0 = DAG.getNode(ISD::ANY_EXTEND, DL, XLenVT, Op0);
      SDValue FPConv = DAG.getNode(RISCVISD::FMV_H_X, DL, MVT::f16, NewOp0);
      return FPConv;
    }
    if (VT == MVT::f32 && Op0VT == MVT::i32 && Subtarget.is64Bit() &&
        Subtarget.hasStdExtF()) {
      SDValue NewOp0 = DAG.getNode(ISD::ANY_EXTEND, DL, MVT::i64, Op0);
      SDValue FPConv =
          DAG.getNode(RISCVISD::FMV_W_X_RV64, DL, MVT::f32, NewOp0);
      return FPConv;
    }
    return SDValue();
  }
  case ISD::INTRINSIC_WO_CHAIN:
    return LowerINTRINSIC_WO_CHAIN(Op, DAG);
  case ISD::INTRINSIC_W_CHAIN:
    return LowerINTRINSIC_W_CHAIN(Op, DAG);
  case ISD::INTRINSIC_VOID:
    return LowerINTRINSIC_VOID(Op, DAG);
  case ISD::SIGN_EXTEND_VECTOR_INREG:
    return lowerSIGN_EXTEND_VECTOR_INREG(Op, DAG);
  case ISD::ZERO_EXTEND_VECTOR_INREG:
    return lowerZERO_EXTEND_VECTOR_INREG(Op, DAG);
  case ISD::FEXP:
    return lowerFEXP(Op, DAG);
  case ISD::FSIN:
    return lowerFSIN(Op, DAG);
  case ISD::FCOS:
    return lowerFCOS(Op, DAG);
  case ISD::BSWAP:
  case ISD::BITREVERSE: {
    // Convert BSWAP/BITREVERSE to GREVI to enable GREVI combinining.
    assert(Subtarget.hasStdExtZbp() && "Unexpected custom legalisation");
    MVT VT = Op.getSimpleValueType();
    SDLoc DL(Op);
    // Start with the maximum immediate value which is the bitwidth - 1.
    unsigned Imm = VT.getSizeInBits() - 1;
    // If this is BSWAP rather than BITREVERSE, clear the lower 3 bits.
    if (Op.getOpcode() == ISD::BSWAP)
      Imm &= ~0x7U;
    return DAG.getNode(RISCVISD::GREVI, DL, VT, Op.getOperand(0),
                       DAG.getTargetConstant(Imm, DL, Subtarget.getXLenVT()));
  }
  case ISD::FSHL:
  case ISD::FSHR: {
    MVT VT = Op.getSimpleValueType();
    assert(VT == Subtarget.getXLenVT() && "Unexpected custom legalization");
    SDLoc DL(Op);
    if (Op.getOperand(2).getOpcode() == ISD::Constant)
      return Op;
    // FSL/FSR take a log2(XLen)+1 bit shift amount but XLenVT FSHL/FSHR only
    // use log(XLen) bits. Mask the shift amount accordingly.
    unsigned ShAmtWidth = Subtarget.getXLen() - 1;
    SDValue ShAmt = DAG.getNode(ISD::AND, DL, VT, Op.getOperand(2),
                                DAG.getConstant(ShAmtWidth, DL, VT));
    unsigned Opc = Op.getOpcode() == ISD::FSHL ? RISCVISD::FSL : RISCVISD::FSR;
    return DAG.getNode(Opc, DL, VT, Op.getOperand(0), Op.getOperand(1), ShAmt);
  }
  case ISD::TRUNCATE: {
    SDLoc DL(Op);
    MVT VT = Op.getSimpleValueType();
    // Only custom-lower vector truncates
    if (!VT.isVector())
      return Op;

    // Truncates to mask types are handled differently
    if (VT.getVectorElementType() == MVT::i1)
      return lowerVectorMaskTrunc(Op, DAG);

    // RVV only has truncates which operate from SEW*2->SEW, so lower arbitrary
    // truncates as a series of "RISCVISD::TRUNCATE_VECTOR_VL" nodes which
    // truncate by one power of two at a time.
    MVT DstEltVT = VT.getVectorElementType();

    SDValue Src = Op.getOperand(0);
    MVT SrcVT = Src.getSimpleValueType();
    MVT SrcEltVT = SrcVT.getVectorElementType();

    assert(DstEltVT.bitsLT(SrcEltVT) &&
           isPowerOf2_64(DstEltVT.getSizeInBits()) &&
           isPowerOf2_64(SrcEltVT.getSizeInBits()) &&
           "Unexpected vector truncate lowering");

    MVT ContainerVT = SrcVT;
    if (SrcVT.isFixedLengthVector()) {
      ContainerVT = getContainerForFixedLengthVector(SrcVT);
      Src = convertToScalableVector(ContainerVT, Src, DAG, Subtarget);
    }

    SDValue Result = Src;
    SDValue Mask, VL;
    std::tie(Mask, VL) =
        getDefaultVLOps(SrcVT, ContainerVT, DL, DAG, Subtarget);
    LLVMContext &Context = *DAG.getContext();
    const ElementCount Count = ContainerVT.getVectorElementCount();
    do {
      SrcEltVT = MVT::getIntegerVT(SrcEltVT.getSizeInBits() / 2);
      EVT ResultVT = EVT::getVectorVT(Context, SrcEltVT, Count);
      Result = DAG.getNode(RISCVISD::TRUNCATE_VECTOR_VL, DL, ResultVT, Result,
                           Mask, VL);
    } while (SrcEltVT != DstEltVT);

    if (SrcVT.isFixedLengthVector())
      Result = convertFromScalableVector(VT, Result, DAG, Subtarget);

    return Result;
  }
  case ISD::ANY_EXTEND:
  case ISD::ZERO_EXTEND:
    if (Op.getOperand(0).getValueType().isVector() &&
        Op.getOperand(0).getValueType().getVectorElementType() == MVT::i1)
      return lowerVectorMaskExt(Op, DAG, /*ExtVal*/ 1);
    return lowerFixedLengthVectorExtendToRVV(Op, DAG, RISCVISD::VZEXT_VL);
  case ISD::SIGN_EXTEND:
    if (Op.getOperand(0).getValueType().isVector() &&
        Op.getOperand(0).getValueType().getVectorElementType() == MVT::i1)
      return lowerVectorMaskExt(Op, DAG, /*ExtVal*/ -1);
    return lowerFixedLengthVectorExtendToRVV(Op, DAG, RISCVISD::VSEXT_VL);
  case ISD::SPLAT_VECTOR_PARTS:
    return lowerSPLAT_VECTOR_PARTS(Op, DAG);
  case ISD::INSERT_VECTOR_ELT:
    return lowerINSERT_VECTOR_ELT(Op, DAG);
  case ISD::EXTRACT_VECTOR_ELT:
    return lowerEXTRACT_VECTOR_ELT(Op, DAG);
  case ISD::VSCALE: {
    MVT VT = Op.getSimpleValueType();
    SDLoc DL(Op);
    SDValue VLENB = DAG.getNode(RISCVISD::READ_VLENB, DL, VT);
    // We define our scalable vector types for lmul=1 to use a 64 bit known
    // minimum size. e.g. <vscale x 2 x i32>. VLENB is in bytes so we calculate
    // vscale as VLENB / 8.
    SDValue VScale = DAG.getNode(ISD::SRL, DL, VT, VLENB,
                                 DAG.getConstant(3, DL, VT));
    return DAG.getNode(ISD::MUL, DL, VT, VScale, Op.getOperand(0));
  }
  case ISD::FP_EXTEND: {
    // RVV can only do fp_extend to types double the size as the source. We
    // custom-lower f16->f64 extensions to two hops of ISD::FP_EXTEND, going
    // via f32.
    SDLoc DL(Op);
    MVT VT = Op.getSimpleValueType();
    SDValue Src = Op.getOperand(0);
    MVT SrcVT = Src.getSimpleValueType();

    // Prepare any fixed-length vector operands.
    MVT ContainerVT = VT;
    if (SrcVT.isFixedLengthVector()) {
      ContainerVT = getContainerForFixedLengthVector(VT);
      MVT SrcContainerVT =
          ContainerVT.changeVectorElementType(SrcVT.getVectorElementType());
      Src = convertToScalableVector(SrcContainerVT, Src, DAG, Subtarget);
    }

    if (!VT.isVector() || VT.getVectorElementType() != MVT::f64 ||
        SrcVT.getVectorElementType() != MVT::f16) {
      // For scalable vectors, we only need to close the gap between
      // vXf16->vXf64.
      if (!VT.isFixedLengthVector())
        return Op;
      // For fixed-length vectors, lower the FP_EXTEND to a custom "VL" version.
      Src = getRVVFPExtendOrRound(Src, VT, ContainerVT, DL, DAG, Subtarget);
      return convertFromScalableVector(VT, Src, DAG, Subtarget);
    }

    MVT InterVT = VT.changeVectorElementType(MVT::f32);
    MVT InterContainerVT = ContainerVT.changeVectorElementType(MVT::f32);
    SDValue IntermediateExtend = getRVVFPExtendOrRound(
        Src, InterVT, InterContainerVT, DL, DAG, Subtarget);

    SDValue Extend = getRVVFPExtendOrRound(IntermediateExtend, VT, ContainerVT,
                                           DL, DAG, Subtarget);
    if (VT.isFixedLengthVector())
      return convertFromScalableVector(VT, Extend, DAG, Subtarget);
    return Extend;
  }
  case ISD::FP_ROUND: {
    // RVV can only do fp_round to types half the size as the source. We
    // custom-lower f64->f16 rounds via RVV's round-to-odd float
    // conversion instruction.
    SDLoc DL(Op);
    MVT VT = Op.getSimpleValueType();
    SDValue Src = Op.getOperand(0);
    MVT SrcVT = Src.getSimpleValueType();

    // Prepare any fixed-length vector operands.
    MVT ContainerVT = VT;
    if (VT.isFixedLengthVector()) {
      MVT SrcContainerVT = getContainerForFixedLengthVector(SrcVT);
      ContainerVT =
          SrcContainerVT.changeVectorElementType(VT.getVectorElementType());
      Src = convertToScalableVector(SrcContainerVT, Src, DAG, Subtarget);
    }

    if (!VT.isVector() || VT.getVectorElementType() != MVT::f16 ||
        SrcVT.getVectorElementType() != MVT::f64) {
      // For scalable vectors, we only need to close the gap between
      // vXf64<->vXf16.
      if (!VT.isFixedLengthVector())
        return Op;
      // For fixed-length vectors, lower the FP_ROUND to a custom "VL" version.
      Src = getRVVFPExtendOrRound(Src, VT, ContainerVT, DL, DAG, Subtarget);
      return convertFromScalableVector(VT, Src, DAG, Subtarget);
    }

    SDValue Mask, VL;
    std::tie(Mask, VL) = getDefaultVLOps(VT, ContainerVT, DL, DAG, Subtarget);

    MVT InterVT = ContainerVT.changeVectorElementType(MVT::f32);
    SDValue IntermediateRound =
        DAG.getNode(RISCVISD::VFNCVT_ROD_VL, DL, InterVT, Src, Mask, VL);
    SDValue Round = getRVVFPExtendOrRound(IntermediateRound, VT, ContainerVT,
                                          DL, DAG, Subtarget);

    if (VT.isFixedLengthVector())
      return convertFromScalableVector(VT, Round, DAG, Subtarget);
    return Round;
  }
  case ISD::FP_TO_SINT:
  case ISD::FP_TO_UINT:
  case ISD::SINT_TO_FP:
  case ISD::UINT_TO_FP: {
    // RVV can only do fp<->int conversions to types half/double the size as
    // the source. We custom-lower any conversions that do two hops into
    // sequences.
    MVT VT = Op.getSimpleValueType();
    if (!VT.isVector())
      return Op;
    SDLoc DL(Op);
    SDValue Src = Op.getOperand(0);
    MVT EltVT = VT.getVectorElementType();
    MVT SrcVT = Src.getSimpleValueType();
    MVT SrcEltVT = SrcVT.getVectorElementType();
    unsigned EltSize = EltVT.getSizeInBits();
    unsigned SrcEltSize = SrcEltVT.getSizeInBits();
    assert(isPowerOf2_32(EltSize) && isPowerOf2_32(SrcEltSize) &&
           "Unexpected vector element types");

    bool IsInt2FP = SrcEltVT.isInteger();
    // Widening conversions
    if (EltSize > SrcEltSize && (EltSize / SrcEltSize >= 4)) {
      if (IsInt2FP) {
        // Do a regular integer sign/zero extension then convert to float.
        MVT IVecVT = MVT::getVectorVT(MVT::getIntegerVT(EltVT.getSizeInBits()),
                                      VT.getVectorElementCount());
        unsigned ExtOpcode = Op.getOpcode() == ISD::UINT_TO_FP
                                 ? ISD::ZERO_EXTEND
                                 : ISD::SIGN_EXTEND;
        SDValue Ext = DAG.getNode(ExtOpcode, DL, IVecVT, Src);
        return DAG.getNode(Op.getOpcode(), DL, VT, Ext);
      }
      // FP2Int
      assert(SrcEltVT == MVT::f16 && "Unexpected FP_TO_[US]INT lowering");
      // Do one doubling fp_extend then complete the operation by converting
      // to int.
      MVT InterimFVT = MVT::getVectorVT(MVT::f32, VT.getVectorElementCount());
      SDValue FExt = DAG.getFPExtendOrRound(Src, DL, InterimFVT);
      return DAG.getNode(Op.getOpcode(), DL, VT, FExt);
    }

    // Narrowing conversions
    if (SrcEltSize > EltSize && (SrcEltSize / EltSize >= 4)) {
      if (IsInt2FP) {
        // One narrowing int_to_fp, then an fp_round.
        assert(EltVT == MVT::f16 && "Unexpected [US]_TO_FP lowering");
        MVT InterimFVT = MVT::getVectorVT(MVT::f32, VT.getVectorElementCount());
        SDValue Int2FP = DAG.getNode(Op.getOpcode(), DL, InterimFVT, Src);
        return DAG.getFPExtendOrRound(Int2FP, DL, VT);
      }
      // FP2Int
      // One narrowing fp_to_int, then truncate the integer. If the float isn't
      // representable by the integer, the result is poison.
      MVT IVecVT =
          MVT::getVectorVT(MVT::getIntegerVT(SrcEltVT.getSizeInBits() / 2),
                           VT.getVectorElementCount());
      SDValue FP2Int = DAG.getNode(Op.getOpcode(), DL, IVecVT, Src);
      return DAG.getNode(ISD::TRUNCATE, DL, VT, FP2Int);
    }

    // Scalable vectors can exit here. Patterns will handle equally-sized
    // conversions halving/doubling ones.
    if (!VT.isFixedLengthVector())
      return Op;

    // For fixed-length vectors we lower to a custom "VL" node.
    unsigned RVVOpc = 0;
    switch (Op.getOpcode()) {
    default:
      llvm_unreachable("Impossible opcode");
    case ISD::FP_TO_SINT:
      RVVOpc = RISCVISD::FP_TO_SINT_VL;
      break;
    case ISD::FP_TO_UINT:
      RVVOpc = RISCVISD::FP_TO_UINT_VL;
      break;
    case ISD::SINT_TO_FP:
      RVVOpc = RISCVISD::SINT_TO_FP_VL;
      break;
    case ISD::UINT_TO_FP:
      RVVOpc = RISCVISD::UINT_TO_FP_VL;
      break;
    }

    MVT ContainerVT, SrcContainerVT;
    // Derive the reference container type from the larger vector type.
    if (SrcEltSize > EltSize) {
      SrcContainerVT = getContainerForFixedLengthVector(SrcVT);
      ContainerVT =
          SrcContainerVT.changeVectorElementType(VT.getVectorElementType());
    } else {
      ContainerVT = getContainerForFixedLengthVector(VT);
      SrcContainerVT = ContainerVT.changeVectorElementType(SrcEltVT);
    }

    SDValue Mask, VL;
    std::tie(Mask, VL) = getDefaultVLOps(VT, ContainerVT, DL, DAG, Subtarget);

    Src = convertToScalableVector(SrcContainerVT, Src, DAG, Subtarget);
    Src = DAG.getNode(RVVOpc, DL, ContainerVT, Src, Mask, VL);
    return convertFromScalableVector(VT, Src, DAG, Subtarget);
  }
  case ISD::VECREDUCE_ADD:
  case ISD::VECREDUCE_UMAX:
  case ISD::VECREDUCE_SMAX:
  case ISD::VECREDUCE_UMIN:
  case ISD::VECREDUCE_SMIN:
  case ISD::VECREDUCE_AND:
  case ISD::VECREDUCE_OR:
  case ISD::VECREDUCE_XOR:
    return lowerVECREDUCE(Op, DAG);
  case ISD::VECREDUCE_FADD:
  case ISD::VECREDUCE_SEQ_FADD:
    return lowerFPVECREDUCE(Op, DAG);
  case ISD::INSERT_SUBVECTOR:
    return lowerINSERT_SUBVECTOR(Op, DAG);
  case ISD::EXTRACT_SUBVECTOR:
    return lowerEXTRACT_SUBVECTOR(Op, DAG);
  case ISD::STEP_VECTOR:
    return lowerSTEP_VECTOR(Op, DAG);
  case ISD::VECTOR_REVERSE:
    return lowerVECTOR_REVERSE(Op, DAG);
  case ISD::BUILD_VECTOR:
    return lowerBUILD_VECTOR(Op, DAG, Subtarget);
  case ISD::VECTOR_SHUFFLE:
    return lowerVECTOR_SHUFFLE(Op, DAG, Subtarget);
  case ISD::CONCAT_VECTORS: {
    // Split CONCAT_VECTORS into a series of INSERT_SUBVECTOR nodes. This is
    // better than going through the stack, as the default expansion does.
    SDLoc DL(Op);
    MVT VT = Op.getSimpleValueType();
    unsigned NumOpElts =
        Op.getOperand(0).getSimpleValueType().getVectorMinNumElements();
    SDValue Vec = DAG.getUNDEF(VT);
    for (const auto &OpIdx : enumerate(Op->ops()))
      Vec = DAG.getNode(ISD::INSERT_SUBVECTOR, DL, VT, Vec, OpIdx.value(),
                        DAG.getIntPtrConstant(OpIdx.index() * NumOpElts, DL));
    return Vec;
  }
  case ISD::LOAD:
    return lowerFixedLengthVectorLoadToRVV(Op, DAG);
  case ISD::STORE:
    return lowerFixedLengthVectorStoreToRVV(Op, DAG);
  case ISD::MLOAD:
    return lowerMLOAD(Op, DAG);
  case ISD::MSTORE:
    return lowerMSTORE(Op, DAG);
  case ISD::SETCC:
    return lowerFixedLengthVectorSetccToRVV(Op, DAG);
  case ISD::ADD:
    return lowerToScalableOp(Op, DAG, RISCVISD::ADD_VL);
  case ISD::SUB:
    return lowerToScalableOp(Op, DAG, RISCVISD::SUB_VL);
  case ISD::MUL:
    return lowerToScalableOp(Op, DAG, RISCVISD::MUL_VL);
  case ISD::MULHS:
    return lowerToScalableOp(Op, DAG, RISCVISD::MULHS_VL);
  case ISD::MULHU:
    return lowerToScalableOp(Op, DAG, RISCVISD::MULHU_VL);
  case ISD::AND:
    return lowerFixedLengthVectorLogicOpToRVV(Op, DAG, RISCVISD::VMAND_VL,
                                              RISCVISD::AND_VL);
  case ISD::OR:
    return lowerFixedLengthVectorLogicOpToRVV(Op, DAG, RISCVISD::VMOR_VL,
                                              RISCVISD::OR_VL);
  case ISD::XOR:
    return lowerFixedLengthVectorLogicOpToRVV(Op, DAG, RISCVISD::VMXOR_VL,
                                              RISCVISD::XOR_VL);
  case ISD::SDIV:
    return lowerToScalableOp(Op, DAG, RISCVISD::SDIV_VL);
  case ISD::SREM:
    return lowerToScalableOp(Op, DAG, RISCVISD::SREM_VL);
  case ISD::UDIV:
    return lowerToScalableOp(Op, DAG, RISCVISD::UDIV_VL);
  case ISD::UREM:
    return lowerToScalableOp(Op, DAG, RISCVISD::UREM_VL);
  case ISD::SHL:
    return lowerToScalableOp(Op, DAG, RISCVISD::SHL_VL);
  case ISD::SRA:
    return lowerToScalableOp(Op, DAG, RISCVISD::SRA_VL);
  case ISD::SRL:
    return lowerToScalableOp(Op, DAG, RISCVISD::SRL_VL);
  case ISD::FADD:
    return lowerToScalableOp(Op, DAG, RISCVISD::FADD_VL);
  case ISD::FSUB:
    return lowerToScalableOp(Op, DAG, RISCVISD::FSUB_VL);
  case ISD::FMUL:
    return lowerToScalableOp(Op, DAG, RISCVISD::FMUL_VL);
  case ISD::FDIV:
    return lowerToScalableOp(Op, DAG, RISCVISD::FDIV_VL);
  case ISD::FNEG:
    return lowerToScalableOp(Op, DAG, RISCVISD::FNEG_VL);
  case ISD::FABS:
    return lowerToScalableOp(Op, DAG, RISCVISD::FABS_VL);
  case ISD::FSQRT:
    return lowerToScalableOp(Op, DAG, RISCVISD::FSQRT_VL);
  case ISD::FMA:
    return lowerToScalableOp(Op, DAG, RISCVISD::FMA_VL);
  case ISD::SMIN:
    return lowerToScalableOp(Op, DAG, RISCVISD::SMIN_VL);
  case ISD::SMAX:
    return lowerToScalableOp(Op, DAG, RISCVISD::SMAX_VL);
  case ISD::UMIN:
    return lowerToScalableOp(Op, DAG, RISCVISD::UMIN_VL);
  case ISD::UMAX:
    return lowerToScalableOp(Op, DAG, RISCVISD::UMAX_VL);
  case ISD::ABS:
    return lowerABS(Op, DAG);
  case ISD::VSELECT:
    return lowerFixedLengthVectorSelectToRVV(Op, DAG);
  case ISD::FCOPYSIGN:
    return lowerFixedLengthVectorFCOPYSIGNToRVV(Op, DAG);
  case ISD::MGATHER:
    return lowerMGATHER(Op, DAG);
  case ISD::MSCATTER:
    return lowerMSCATTER(Op, DAG);
  }
}

static SDValue getTargetNode(GlobalAddressSDNode *N, SDLoc DL, EVT Ty,
                             SelectionDAG &DAG, unsigned Flags) {
  return DAG.getTargetGlobalAddress(N->getGlobal(), DL, Ty, 0, Flags);
}

static SDValue getTargetNode(BlockAddressSDNode *N, SDLoc DL, EVT Ty,
                             SelectionDAG &DAG, unsigned Flags) {
  return DAG.getTargetBlockAddress(N->getBlockAddress(), Ty, N->getOffset(),
                                   Flags);
}

static SDValue getTargetNode(ConstantPoolSDNode *N, SDLoc DL, EVT Ty,
                             SelectionDAG &DAG, unsigned Flags) {
  return DAG.getTargetConstantPool(N->getConstVal(), Ty, N->getAlign(),
                                   N->getOffset(), Flags);
}

static SDValue getTargetNode(JumpTableSDNode *N, SDLoc DL, EVT Ty,
                             SelectionDAG &DAG, unsigned Flags) {
  return DAG.getTargetJumpTable(N->getIndex(), Ty, Flags);
}

template <class NodeTy>
SDValue RISCVTargetLowering::getAddr(NodeTy *N, SelectionDAG &DAG,
                                     bool IsLocal) const {
  SDLoc DL(N);
  EVT Ty = getPointerTy(DAG.getDataLayout());

  if (isPositionIndependent()) {
    SDValue Addr = getTargetNode(N, DL, Ty, DAG, 0);
    if (IsLocal)
      // Use PC-relative addressing to access the symbol. This generates the
      // pattern (PseudoLLA sym), which expands to (addi (auipc %pcrel_hi(sym))
      // %pcrel_lo(auipc)).
      return SDValue(DAG.getMachineNode(RISCV::PseudoLLA, DL, Ty, Addr), 0);

    // Use PC-relative addressing to access the GOT for this symbol, then load
    // the address from the GOT. This generates the pattern (PseudoLA sym),
    // which expands to (ld (addi (auipc %got_pcrel_hi(sym)) %pcrel_lo(auipc))).
    return SDValue(DAG.getMachineNode(RISCV::PseudoLA, DL, Ty, Addr), 0);
  }

  switch (getTargetMachine().getCodeModel()) {
  default:
    report_fatal_error("Unsupported code model for lowering");
  case CodeModel::Small: {
    // Generate a sequence for accessing addresses within the first 2 GiB of
    // address space. This generates the pattern (addi (lui %hi(sym)) %lo(sym)).
    SDValue AddrHi = getTargetNode(N, DL, Ty, DAG, RISCVII::MO_HI);
    SDValue AddrLo = getTargetNode(N, DL, Ty, DAG, RISCVII::MO_LO);
    SDValue MNHi = SDValue(DAG.getMachineNode(RISCV::LUI, DL, Ty, AddrHi), 0);
    return SDValue(DAG.getMachineNode(RISCV::ADDI, DL, Ty, MNHi, AddrLo), 0);
  }
  case CodeModel::Medium: {
    // Generate a sequence for accessing addresses within any 2GiB range within
    // the address space. This generates the pattern (PseudoLLA sym), which
    // expands to (addi (auipc %pcrel_hi(sym)) %pcrel_lo(auipc)).
    SDValue Addr = getTargetNode(N, DL, Ty, DAG, 0);
    return SDValue(DAG.getMachineNode(RISCV::PseudoLLA, DL, Ty, Addr), 0);
  }
  }
}

SDValue RISCVTargetLowering::lowerGlobalAddress(SDValue Op,
                                                SelectionDAG &DAG) const {
  SDLoc DL(Op);
  EVT Ty = Op.getValueType();
  GlobalAddressSDNode *N = cast<GlobalAddressSDNode>(Op);
  int64_t Offset = N->getOffset();
  MVT XLenVT = Subtarget.getXLenVT();

  const GlobalValue *GV = N->getGlobal();
  bool IsLocal = getTargetMachine().shouldAssumeDSOLocal(*GV->getParent(), GV);
  SDValue Addr = getAddr(N, DAG, IsLocal);

  // In order to maximise the opportunity for common subexpression elimination,
  // emit a separate ADD node for the global address offset instead of folding
  // it in the global address node. Later peephole optimisations may choose to
  // fold it back in when profitable.
  if (Offset != 0)
    return DAG.getNode(ISD::ADD, DL, Ty, Addr,
                       DAG.getConstant(Offset, DL, XLenVT));
  return Addr;
}

SDValue RISCVTargetLowering::lowerBlockAddress(SDValue Op,
                                               SelectionDAG &DAG) const {
  BlockAddressSDNode *N = cast<BlockAddressSDNode>(Op);

  return getAddr(N, DAG);
}

SDValue RISCVTargetLowering::lowerConstantPool(SDValue Op,
                                               SelectionDAG &DAG) const {
  ConstantPoolSDNode *N = cast<ConstantPoolSDNode>(Op);

  return getAddr(N, DAG);
}

SDValue RISCVTargetLowering::lowerJumpTable(SDValue Op,
                                            SelectionDAG &DAG) const {
  JumpTableSDNode *N = cast<JumpTableSDNode>(Op);

  return getAddr(N, DAG);
}

SDValue RISCVTargetLowering::getStaticTLSAddr(GlobalAddressSDNode *N,
                                              SelectionDAG &DAG,
                                              bool UseGOT) const {
  SDLoc DL(N);
  EVT Ty = getPointerTy(DAG.getDataLayout());
  const GlobalValue *GV = N->getGlobal();
  MVT XLenVT = Subtarget.getXLenVT();

  if (UseGOT) {
    // Use PC-relative addressing to access the GOT for this TLS symbol, then
    // load the address from the GOT and add the thread pointer. This generates
    // the pattern (PseudoLA_TLS_IE sym), which expands to
    // (ld (auipc %tls_ie_pcrel_hi(sym)) %pcrel_lo(auipc)).
    SDValue Addr = DAG.getTargetGlobalAddress(GV, DL, Ty, 0, 0);
    SDValue Load =
        SDValue(DAG.getMachineNode(RISCV::PseudoLA_TLS_IE, DL, Ty, Addr), 0);

    // Add the thread pointer.
    SDValue TPReg = DAG.getRegister(RISCV::X4, XLenVT);
    return DAG.getNode(ISD::ADD, DL, Ty, Load, TPReg);
  }

  // Generate a sequence for accessing the address relative to the thread
  // pointer, with the appropriate adjustment for the thread pointer offset.
  // This generates the pattern
  // (add (add_tprel (lui %tprel_hi(sym)) tp %tprel_add(sym)) %tprel_lo(sym))
  SDValue AddrHi =
      DAG.getTargetGlobalAddress(GV, DL, Ty, 0, RISCVII::MO_TPREL_HI);
  SDValue AddrAdd =
      DAG.getTargetGlobalAddress(GV, DL, Ty, 0, RISCVII::MO_TPREL_ADD);
  SDValue AddrLo =
      DAG.getTargetGlobalAddress(GV, DL, Ty, 0, RISCVII::MO_TPREL_LO);

  SDValue MNHi = SDValue(DAG.getMachineNode(RISCV::LUI, DL, Ty, AddrHi), 0);
  SDValue TPReg = DAG.getRegister(RISCV::X4, XLenVT);
  SDValue MNAdd = SDValue(
      DAG.getMachineNode(RISCV::PseudoAddTPRel, DL, Ty, MNHi, TPReg, AddrAdd),
      0);
  return SDValue(DAG.getMachineNode(RISCV::ADDI, DL, Ty, MNAdd, AddrLo), 0);
}

SDValue RISCVTargetLowering::getDynamicTLSAddr(GlobalAddressSDNode *N,
                                               SelectionDAG &DAG) const {
  SDLoc DL(N);
  EVT Ty = getPointerTy(DAG.getDataLayout());
  IntegerType *CallTy = Type::getIntNTy(*DAG.getContext(), Ty.getSizeInBits());
  const GlobalValue *GV = N->getGlobal();

  // Use a PC-relative addressing mode to access the global dynamic GOT address.
  // This generates the pattern (PseudoLA_TLS_GD sym), which expands to
  // (addi (auipc %tls_gd_pcrel_hi(sym)) %pcrel_lo(auipc)).
  SDValue Addr = DAG.getTargetGlobalAddress(GV, DL, Ty, 0, 0);
  SDValue Load =
      SDValue(DAG.getMachineNode(RISCV::PseudoLA_TLS_GD, DL, Ty, Addr), 0);

  // Prepare argument list to generate call.
  ArgListTy Args;
  ArgListEntry Entry;
  Entry.Node = Load;
  Entry.Ty = CallTy;
  Args.push_back(Entry);

  // Setup call to __tls_get_addr.
  TargetLowering::CallLoweringInfo CLI(DAG);
  CLI.setDebugLoc(DL)
      .setChain(DAG.getEntryNode())
      .setLibCallee(CallingConv::C, CallTy,
                    DAG.getExternalSymbol("__tls_get_addr", Ty),
                    std::move(Args));

  return LowerCallTo(CLI).first;
}

SDValue RISCVTargetLowering::lowerGlobalTLSAddress(SDValue Op,
                                                   SelectionDAG &DAG) const {
  SDLoc DL(Op);
  EVT Ty = Op.getValueType();
  GlobalAddressSDNode *N = cast<GlobalAddressSDNode>(Op);
  int64_t Offset = N->getOffset();
  MVT XLenVT = Subtarget.getXLenVT();

  TLSModel::Model Model = getTargetMachine().getTLSModel(N->getGlobal());

  if (DAG.getMachineFunction().getFunction().getCallingConv() ==
      CallingConv::GHC)
    report_fatal_error("In GHC calling convention TLS is not supported");

  SDValue Addr;
  switch (Model) {
  case TLSModel::LocalExec:
    Addr = getStaticTLSAddr(N, DAG, /*UseGOT=*/false);
    break;
  case TLSModel::InitialExec:
    Addr = getStaticTLSAddr(N, DAG, /*UseGOT=*/true);
    break;
  case TLSModel::LocalDynamic:
  case TLSModel::GeneralDynamic:
    Addr = getDynamicTLSAddr(N, DAG);
    break;
  }

  // In order to maximise the opportunity for common subexpression elimination,
  // emit a separate ADD node for the global address offset instead of folding
  // it in the global address node. Later peephole optimisations may choose to
  // fold it back in when profitable.
  if (Offset != 0)
    return DAG.getNode(ISD::ADD, DL, Ty, Addr,
                       DAG.getConstant(Offset, DL, XLenVT));
  return Addr;
}

SDValue RISCVTargetLowering::lowerSELECT(SDValue Op, SelectionDAG &DAG) const {
  SDValue CondV = Op.getOperand(0);
  SDValue TrueV = Op.getOperand(1);
  SDValue FalseV = Op.getOperand(2);
  SDLoc DL(Op);
  EVT VT = Op.getValueType();
  MVT XLenVT = Subtarget.getXLenVT();

  if (VT.isScalableVector()) {
    // This sets all bits of a VR to the value of the condition bit. It sets more
    // bits than necessary but those can be safely ignored.
    // E.g. (nxv64i1:copy (nxv8i8:splat (i8:sext (i1:trunc (i64:CondV)))))
    SDValue Trunc = DAG.getNode(ISD::TRUNCATE, DL, MVT::i1, CondV);
    SDValue Sext = DAG.getNode(ISD::SIGN_EXTEND, DL, MVT::i8, Trunc);
    SDValue VecCondV = DAG.getNode(ISD::SPLAT_VECTOR, DL, MVT::nxv8i8, Sext);

    SDValue RC = DAG.getTargetConstant(RISCV::VRRegClass.getID(), DL, MVT::i64);
    SDValue CastVecCondV = SDValue(
        DAG.getMachineNode(TargetOpcode::COPY_TO_REGCLASS, DL,
                           VT.changeVectorElementType(MVT::i1), VecCondV, RC),
        0);
    return DAG.getNode(ISD::VSELECT, DL, VT, {CastVecCondV, TrueV, FalseV});
  }

  // If the result type is XLenVT and CondV is the output of a SETCC node
  // which also operated on XLenVT inputs, then merge the SETCC node into the
  // lowered RISCVISD::SELECT_CC to take advantage of the integer
  // compare+branch instructions. i.e.:
  // (select (setcc lhs, rhs, cc), truev, falsev)
  // -> (riscvisd::select_cc lhs, rhs, cc, truev, falsev)
  if (VT.getSimpleVT() == XLenVT && CondV.getOpcode() == ISD::SETCC &&
      CondV.getOperand(0).getSimpleValueType() == XLenVT) {
    SDValue LHS = CondV.getOperand(0);
    SDValue RHS = CondV.getOperand(1);
    auto CC = cast<CondCodeSDNode>(CondV.getOperand(2));
    ISD::CondCode CCVal = CC->get();

    translateSetCCForBranch(DL, LHS, RHS, CCVal, DAG);

    SDValue TargetCC = DAG.getConstant(CCVal, DL, XLenVT);
    SDValue Ops[] = {LHS, RHS, TargetCC, TrueV, FalseV};
    return DAG.getNode(RISCVISD::SELECT_CC, DL, Op.getValueType(), Ops);
  }

  // Otherwise:
  // (select condv, truev, falsev)
  // -> (riscvisd::select_cc condv, zero, setne, truev, falsev)
  SDValue Zero = DAG.getConstant(0, DL, XLenVT);
  SDValue SetNE = DAG.getConstant(ISD::SETNE, DL, XLenVT);

  SDValue Ops[] = {CondV, Zero, SetNE, TrueV, FalseV};

  return DAG.getNode(RISCVISD::SELECT_CC, DL, Op.getValueType(), Ops);
}

SDValue RISCVTargetLowering::lowerBRCOND(SDValue Op, SelectionDAG &DAG) const {
  SDValue CondV = Op.getOperand(1);
  SDLoc DL(Op);
  MVT XLenVT = Subtarget.getXLenVT();

  if (CondV.getOpcode() == ISD::SETCC &&
      CondV.getOperand(0).getValueType() == XLenVT) {
    SDValue LHS = CondV.getOperand(0);
    SDValue RHS = CondV.getOperand(1);
    ISD::CondCode CCVal = cast<CondCodeSDNode>(CondV.getOperand(2))->get();

    translateSetCCForBranch(DL, LHS, RHS, CCVal, DAG);

    SDValue TargetCC = DAG.getCondCode(CCVal);
    return DAG.getNode(RISCVISD::BR_CC, DL, Op.getValueType(), Op.getOperand(0),
                       LHS, RHS, TargetCC, Op.getOperand(2));
  }

  return DAG.getNode(RISCVISD::BR_CC, DL, Op.getValueType(), Op.getOperand(0),
                     CondV, DAG.getConstant(0, DL, XLenVT),
                     DAG.getCondCode(ISD::SETNE), Op.getOperand(2));
}

SDValue RISCVTargetLowering::lowerVASTART(SDValue Op, SelectionDAG &DAG) const {
  MachineFunction &MF = DAG.getMachineFunction();
  RISCVMachineFunctionInfo *FuncInfo = MF.getInfo<RISCVMachineFunctionInfo>();

  SDLoc DL(Op);
  SDValue FI = DAG.getFrameIndex(FuncInfo->getVarArgsFrameIndex(),
                                 getPointerTy(MF.getDataLayout()));

  // vastart just stores the address of the VarArgsFrameIndex slot into the
  // memory location argument.
  const Value *SV = cast<SrcValueSDNode>(Op.getOperand(2))->getValue();
  return DAG.getStore(Op.getOperand(0), DL, FI, Op.getOperand(1),
                      MachinePointerInfo(SV));
}

SDValue RISCVTargetLowering::lowerFRAMEADDR(SDValue Op,
                                            SelectionDAG &DAG) const {
  const RISCVRegisterInfo &RI = *Subtarget.getRegisterInfo();
  MachineFunction &MF = DAG.getMachineFunction();
  MachineFrameInfo &MFI = MF.getFrameInfo();
  MFI.setFrameAddressIsTaken(true);
  Register FrameReg = RI.getFrameRegister(MF);
  int XLenInBytes = Subtarget.getXLen() / 8;

  EVT VT = Op.getValueType();
  SDLoc DL(Op);
  SDValue FrameAddr = DAG.getCopyFromReg(DAG.getEntryNode(), DL, FrameReg, VT);
  unsigned Depth = cast<ConstantSDNode>(Op.getOperand(0))->getZExtValue();
  while (Depth--) {
    int Offset = -(XLenInBytes * 2);
    SDValue Ptr = DAG.getNode(ISD::ADD, DL, VT, FrameAddr,
                              DAG.getIntPtrConstant(Offset, DL));
    FrameAddr =
        DAG.getLoad(VT, DL, DAG.getEntryNode(), Ptr, MachinePointerInfo());
  }
  return FrameAddr;
}

SDValue RISCVTargetLowering::lowerRETURNADDR(SDValue Op,
                                             SelectionDAG &DAG) const {
  const RISCVRegisterInfo &RI = *Subtarget.getRegisterInfo();
  MachineFunction &MF = DAG.getMachineFunction();
  MachineFrameInfo &MFI = MF.getFrameInfo();
  MFI.setReturnAddressIsTaken(true);
  MVT XLenVT = Subtarget.getXLenVT();
  int XLenInBytes = Subtarget.getXLen() / 8;

  if (verifyReturnAddressArgumentIsConstant(Op, DAG))
    return SDValue();

  EVT VT = Op.getValueType();
  SDLoc DL(Op);
  unsigned Depth = cast<ConstantSDNode>(Op.getOperand(0))->getZExtValue();
  if (Depth) {
    int Off = -XLenInBytes;
    SDValue FrameAddr = lowerFRAMEADDR(Op, DAG);
    SDValue Offset = DAG.getConstant(Off, DL, VT);
    return DAG.getLoad(VT, DL, DAG.getEntryNode(),
                       DAG.getNode(ISD::ADD, DL, VT, FrameAddr, Offset),
                       MachinePointerInfo());
  }

  // Return the value of the return address register, marking it an implicit
  // live-in.
  Register Reg = MF.addLiveIn(RI.getRARegister(), getRegClassFor(XLenVT));
  return DAG.getCopyFromReg(DAG.getEntryNode(), DL, Reg, XLenVT);
}

SDValue RISCVTargetLowering::lowerShiftLeftParts(SDValue Op,
                                                 SelectionDAG &DAG) const {
  SDLoc DL(Op);
  SDValue Lo = Op.getOperand(0);
  SDValue Hi = Op.getOperand(1);
  SDValue Shamt = Op.getOperand(2);
  EVT VT = Lo.getValueType();

  // if Shamt-XLEN < 0: // Shamt < XLEN
  //   Lo = Lo << Shamt
  //   Hi = (Hi << Shamt) | ((Lo >>u 1) >>u (XLEN-1 - Shamt))
  // else:
  //   Lo = 0
  //   Hi = Lo << (Shamt-XLEN)

  SDValue Zero = DAG.getConstant(0, DL, VT);
  SDValue One = DAG.getConstant(1, DL, VT);
  SDValue MinusXLen = DAG.getConstant(-(int)Subtarget.getXLen(), DL, VT);
  SDValue XLenMinus1 = DAG.getConstant(Subtarget.getXLen() - 1, DL, VT);
  SDValue ShamtMinusXLen = DAG.getNode(ISD::ADD, DL, VT, Shamt, MinusXLen);
  SDValue XLenMinus1Shamt = DAG.getNode(ISD::SUB, DL, VT, XLenMinus1, Shamt);

  SDValue LoTrue = DAG.getNode(ISD::SHL, DL, VT, Lo, Shamt);
  SDValue ShiftRight1Lo = DAG.getNode(ISD::SRL, DL, VT, Lo, One);
  SDValue ShiftRightLo =
      DAG.getNode(ISD::SRL, DL, VT, ShiftRight1Lo, XLenMinus1Shamt);
  SDValue ShiftLeftHi = DAG.getNode(ISD::SHL, DL, VT, Hi, Shamt);
  SDValue HiTrue = DAG.getNode(ISD::OR, DL, VT, ShiftLeftHi, ShiftRightLo);
  SDValue HiFalse = DAG.getNode(ISD::SHL, DL, VT, Lo, ShamtMinusXLen);

  SDValue CC = DAG.getSetCC(DL, VT, ShamtMinusXLen, Zero, ISD::SETLT);

  Lo = DAG.getNode(ISD::SELECT, DL, VT, CC, LoTrue, Zero);
  Hi = DAG.getNode(ISD::SELECT, DL, VT, CC, HiTrue, HiFalse);

  SDValue Parts[2] = {Lo, Hi};
  return DAG.getMergeValues(Parts, DL);
}

SDValue RISCVTargetLowering::lowerShiftRightParts(SDValue Op, SelectionDAG &DAG,
                                                  bool IsSRA) const {
  SDLoc DL(Op);
  SDValue Lo = Op.getOperand(0);
  SDValue Hi = Op.getOperand(1);
  SDValue Shamt = Op.getOperand(2);
  EVT VT = Lo.getValueType();

  // SRA expansion:
  //   if Shamt-XLEN < 0: // Shamt < XLEN
  //     Lo = (Lo >>u Shamt) | ((Hi << 1) << (XLEN-1 - Shamt))
  //     Hi = Hi >>s Shamt
  //   else:
  //     Lo = Hi >>s (Shamt-XLEN);
  //     Hi = Hi >>s (XLEN-1)
  //
  // SRL expansion:
  //   if Shamt-XLEN < 0: // Shamt < XLEN
  //     Lo = (Lo >>u Shamt) | ((Hi << 1) << (XLEN-1 - Shamt))
  //     Hi = Hi >>u Shamt
  //   else:
  //     Lo = Hi >>u (Shamt-XLEN);
  //     Hi = 0;

  unsigned ShiftRightOp = IsSRA ? ISD::SRA : ISD::SRL;

  SDValue Zero = DAG.getConstant(0, DL, VT);
  SDValue One = DAG.getConstant(1, DL, VT);
  SDValue MinusXLen = DAG.getConstant(-(int)Subtarget.getXLen(), DL, VT);
  SDValue XLenMinus1 = DAG.getConstant(Subtarget.getXLen() - 1, DL, VT);
  SDValue ShamtMinusXLen = DAG.getNode(ISD::ADD, DL, VT, Shamt, MinusXLen);
  SDValue XLenMinus1Shamt = DAG.getNode(ISD::SUB, DL, VT, XLenMinus1, Shamt);

  SDValue ShiftRightLo = DAG.getNode(ISD::SRL, DL, VT, Lo, Shamt);
  SDValue ShiftLeftHi1 = DAG.getNode(ISD::SHL, DL, VT, Hi, One);
  SDValue ShiftLeftHi =
      DAG.getNode(ISD::SHL, DL, VT, ShiftLeftHi1, XLenMinus1Shamt);
  SDValue LoTrue = DAG.getNode(ISD::OR, DL, VT, ShiftRightLo, ShiftLeftHi);
  SDValue HiTrue = DAG.getNode(ShiftRightOp, DL, VT, Hi, Shamt);
  SDValue LoFalse = DAG.getNode(ShiftRightOp, DL, VT, Hi, ShamtMinusXLen);
  SDValue HiFalse =
      IsSRA ? DAG.getNode(ISD::SRA, DL, VT, Hi, XLenMinus1) : Zero;

  SDValue CC = DAG.getSetCC(DL, VT, ShamtMinusXLen, Zero, ISD::SETLT);

  Lo = DAG.getNode(ISD::SELECT, DL, VT, CC, LoTrue, LoFalse);
  Hi = DAG.getNode(ISD::SELECT, DL, VT, CC, HiTrue, HiFalse);

  SDValue Parts[2] = {Lo, Hi};
  return DAG.getMergeValues(Parts, DL);
}

static SDValue LowerVPUnorderedFCmp(unsigned EPIIntNo, const SDValue &Op1,
                                    const SDValue &Op2, const SDValue &EVL,
                                    EVT VT, SelectionDAG &DAG,
                                    const SDLoc &DL) {
  // Note: Implementing masked intrinsic as unmasked (this is correct given
  // that masked-off elements are undef and the operation is only applied
  // to ordered elements).
  //
  // %0 = vmfeq.vv %a, %a
  // %1 = vmfeq.vv %b, %b
  // %2 = vmand.mm %0, %1
  // v0 = %2
  // %3 = vm<fcmp>.vv %a, %b, v0.t
  // %result = vmornot.mm %3, %2

  assert(EVL.getValueType() == MVT::i32 && "Unexpected operand");
  SDValue AnyExtEVL = DAG.getNode(ISD::ANY_EXTEND, DL, MVT::i64, EVL);

  SDValue FeqOp1Operands[] = {
      DAG.getTargetConstant(Intrinsic::epi_vmfeq, DL, MVT::i64), Op1, Op1,
      AnyExtEVL
  };
  SDValue FeqOp2Operands[] = {
      DAG.getTargetConstant(Intrinsic::epi_vmfeq, DL, MVT::i64), Op2, Op2,
      AnyExtEVL
  };
  SDValue FeqOp1 = DAG.getNode(ISD::INTRINSIC_WO_CHAIN, DL, VT, FeqOp1Operands);
  SDValue FeqOp2 = DAG.getNode(ISD::INTRINSIC_WO_CHAIN, DL, VT, FeqOp2Operands);

  SDValue AndOperands[] = {
      DAG.getTargetConstant(Intrinsic::epi_vmand, DL, MVT::i64), FeqOp1, FeqOp2,
      AnyExtEVL
  };
  SDValue And = DAG.getNode(ISD::INTRINSIC_WO_CHAIN, DL, VT, AndOperands);

  SDValue FCmpOperands[] = {
      DAG.getTargetConstant(EPIIntNo, DL, MVT::i64),
      DAG.getNode(ISD::UNDEF, DL, VT), // Merge.
      Op1, Op2, And, AnyExtEVL
  };
  SDValue FCmp = DAG.getNode(ISD::INTRINSIC_WO_CHAIN, DL, VT, FCmpOperands);

  SDValue OrNotOperands[] = {
      DAG.getTargetConstant(Intrinsic::epi_vmornot, DL, MVT::i64), FCmp, And,
      AnyExtEVL
  };
  return DAG.getNode(ISD::INTRINSIC_WO_CHAIN, DL, VT, OrNotOperands);
}

static bool IsSplatOfOne(const SDValue &MaskOp) {
  ConstantSDNode *C;
  return MaskOp.getOpcode() == ISD::SPLAT_VECTOR &&
         (C = dyn_cast<ConstantSDNode>(MaskOp.getOperand(0))) &&
         C->getZExtValue() == 1;
}

static SDValue LowerVPIntrinsicConversion(SDValue Op, SelectionDAG &DAG) {
  unsigned IntNo = cast<ConstantSDNode>(Op.getOperand(0))->getZExtValue();
  SDLoc DL(Op);

  EVT DstType = Op.getValueType();
  uint64_t DstTypeSize = DstType.getScalarSizeInBits();
  SDValue SrcOp = Op.getOperand(1);
  EVT SrcType = SrcOp.getValueType();
  uint64_t SrcTypeSize = SrcType.getScalarSizeInBits();

  assert(isPowerOf2_64(DstTypeSize) && isPowerOf2_64(SrcTypeSize) &&
         "Types must be powers of two");
  int Ratio =
      std::max(DstTypeSize, SrcTypeSize) / std::min(DstTypeSize, SrcTypeSize);

  unsigned MaskOpNo;
  unsigned EVLOpNo;
  bool IsMasked;
  unsigned EPIIntNo;

  if (Ratio == 1) {
    switch (IntNo) {
    default:
      llvm_unreachable("Unexpected intrinsic");
      break;
    case Intrinsic::vp_sitofp:
      MaskOpNo = 2;
      EVLOpNo = 3;
      IsMasked = !IsSplatOfOne(Op.getOperand(MaskOpNo));
      EPIIntNo =
          IsMasked ? Intrinsic::epi_vfcvt_f_x_mask : Intrinsic::epi_vfcvt_f_x;
      break;
    case Intrinsic::vp_uitofp:
      MaskOpNo = 2;
      EVLOpNo = 3;
      IsMasked = !IsSplatOfOne(Op.getOperand(MaskOpNo));
      EPIIntNo =
          IsMasked ? Intrinsic::epi_vfcvt_f_xu_mask : Intrinsic::epi_vfcvt_f_xu;
      break;
    case Intrinsic::vp_fptosi:
      MaskOpNo = 2;
      EVLOpNo = 3;
      IsMasked = !IsSplatOfOne(Op.getOperand(MaskOpNo));
      EPIIntNo =
          IsMasked ? Intrinsic::epi_vfcvt_x_f_mask : Intrinsic::epi_vfcvt_x_f;
      break;
    case Intrinsic::vp_fptoui:
      MaskOpNo = 2;
      EVLOpNo = 3;
      IsMasked = !IsSplatOfOne(Op.getOperand(MaskOpNo));
      EPIIntNo =
          IsMasked ? Intrinsic::epi_vfcvt_xu_f_mask : Intrinsic::epi_vfcvt_xu_f;
      break;
    }
  } else if (Ratio == 2 && DstTypeSize > SrcTypeSize) {
    switch (IntNo) {
    default:
      llvm_unreachable("Unexpected intrinsic");
      break;
    case Intrinsic::vp_sitofp:
      MaskOpNo = 2;
      EVLOpNo = 3;
      IsMasked = !IsSplatOfOne(Op.getOperand(MaskOpNo));
      EPIIntNo =
          IsMasked ? Intrinsic::epi_vfwcvt_f_x_mask : Intrinsic::epi_vfwcvt_f_x;
      break;
    case Intrinsic::vp_uitofp:
      MaskOpNo = 2;
      EVLOpNo = 3;
      IsMasked = !IsSplatOfOne(Op.getOperand(MaskOpNo));
      EPIIntNo = IsMasked ? Intrinsic::epi_vfwcvt_f_xu_mask
                          : Intrinsic::epi_vfwcvt_f_xu;
      break;
    case Intrinsic::vp_fpext:
      MaskOpNo = 2;
      EVLOpNo = 3;
      IsMasked = !IsSplatOfOne(Op.getOperand(MaskOpNo));
      EPIIntNo = IsMasked ? Intrinsic::epi_vfwcvt_f_f_mask
                          : Intrinsic::epi_vfwcvt_f_f;
      break;
    case Intrinsic::vp_fptosi:
      MaskOpNo = 2;
      EVLOpNo = 3;
      IsMasked = !IsSplatOfOne(Op.getOperand(MaskOpNo));
      EPIIntNo =
          IsMasked ? Intrinsic::epi_vfwcvt_x_f_mask : Intrinsic::epi_vfwcvt_x_f;
      break;
    case Intrinsic::vp_fptoui:
      MaskOpNo = 2;
      EVLOpNo = 3;
      IsMasked = !IsSplatOfOne(Op.getOperand(MaskOpNo));
      EPIIntNo =
          IsMasked ? Intrinsic::epi_vfwcvt_xu_f_mask : Intrinsic::epi_vfwcvt_xu_f;
      break;
    case Intrinsic::vp_sext:
      MaskOpNo = 2;
      EVLOpNo = 3;
      IsMasked = !IsSplatOfOne(Op.getOperand(MaskOpNo));
      EPIIntNo = IsMasked ? Intrinsic::epi_vwadd_mask
                          : Intrinsic::epi_vwadd;
      break;
    case Intrinsic::vp_zext:
      MaskOpNo = 2;
      EVLOpNo = 3;
      IsMasked = !IsSplatOfOne(Op.getOperand(MaskOpNo));
      EPIIntNo = IsMasked ? Intrinsic::epi_vwaddu_mask
                          : Intrinsic::epi_vwaddu;
      break;
    }
  } else if (Ratio == 2 && DstTypeSize < SrcTypeSize) {
    switch (IntNo) {
    default:
      llvm_unreachable("Unexpected intrinsic");
      break;
    case Intrinsic::vp_sitofp:
      MaskOpNo = 2;
      EVLOpNo = 3;
      IsMasked = !IsSplatOfOne(Op.getOperand(MaskOpNo));
      EPIIntNo =
          IsMasked ? Intrinsic::epi_vfncvt_f_x_mask : Intrinsic::epi_vfncvt_f_x;
      break;
    case Intrinsic::vp_uitofp:
      MaskOpNo = 2;
      EVLOpNo = 3;
      IsMasked = !IsSplatOfOne(Op.getOperand(MaskOpNo));
      EPIIntNo = IsMasked ? Intrinsic::epi_vfncvt_f_xu_mask
                          : Intrinsic::epi_vfncvt_f_xu;
      break;
    case Intrinsic::vp_fptrunc:
      MaskOpNo = 2;
      EVLOpNo = 3;
      IsMasked = !IsSplatOfOne(Op.getOperand(MaskOpNo));
      EPIIntNo = IsMasked ? Intrinsic::epi_vfncvt_f_f_mask
                          : Intrinsic::epi_vfncvt_f_f;
      break;
    case Intrinsic::vp_fptosi:
      MaskOpNo = 2;
      EVLOpNo = 3;
      IsMasked = !IsSplatOfOne(Op.getOperand(MaskOpNo));
      EPIIntNo =
          IsMasked ? Intrinsic::epi_vfncvt_x_f_mask : Intrinsic::epi_vfncvt_x_f;
      break;
    case Intrinsic::vp_fptoui:
      MaskOpNo = 2;
      EVLOpNo = 3;
      IsMasked = !IsSplatOfOne(Op.getOperand(MaskOpNo));
      EPIIntNo =
          IsMasked ? Intrinsic::epi_vfncvt_xu_f_mask : Intrinsic::epi_vfncvt_xu_f;
      break;
    case Intrinsic::vp_trunc:
      MaskOpNo = 2;
      EVLOpNo = 3;
      IsMasked = !IsSplatOfOne(Op.getOperand(MaskOpNo));
      EPIIntNo = IsMasked ? Intrinsic::epi_vnsrl_mask
                          : Intrinsic::epi_vnsrl;
      break;
    }
  }

  // Straightforward cases.
  if (Ratio == 1 || Ratio == 2) {
    std::vector<SDValue> Operands;
    Operands.reserve(3 + IsMasked * 2);

    Operands.push_back(DAG.getTargetConstant(EPIIntNo, DL, MVT::i64));

    if (IsMasked)
      Operands.push_back(
          DAG.getNode(ISD::UNDEF, DL, Op.getValueType())); // Merge.

    Operands.push_back(SrcOp);

    // Special case because there is no unary narrowing instruction.
    if (IntNo == Intrinsic::vp_trunc || IntNo == Intrinsic::vp_zext ||
        IntNo == Intrinsic::vp_sext) {
      Operands.push_back(DAG.getConstant(0, DL, MVT::i64));
    }

    if (IsMasked)
      Operands.push_back(Op.getOperand(MaskOpNo)); // Mask.

    assert(Op.getOperand(EVLOpNo).getValueType() == MVT::i32 &&
           "Unexpected operand");
    Operands.push_back(DAG.getNode(ISD::ANY_EXTEND, DL, MVT::i64,
                                   Op.getOperand(EVLOpNo))); // EVL.

    SDValue Result = DAG.getNode(ISD::INTRINSIC_WO_CHAIN, DL, Op.getValueType(),
                       Operands);

    return Result;
  }

  // Ideas to implement this? Use a narrowing/widening operation and then
  // the required number of truncations/extensions.
  report_fatal_error("FP conversions not mappable to "
                     "widenings/narrowings not implemented yet");
  return SDValue();
}

// This exists to tame complexity when lowering VP intrinsics to EPI. Not ideal.
// This will probably go away when we handle them earlier in the pipeline.
#define VP_INTRINSIC_WO_CHAIN_SET                                              \
  VP_INTRINSIC(vp_add)                                                         \
  VP_INTRINSIC(vp_sub)                                                         \
  VP_INTRINSIC(vp_mul)                                                         \
  VP_INTRINSIC(vp_sdiv)                                                        \
  VP_INTRINSIC(vp_srem)                                                        \
  VP_INTRINSIC(vp_udiv)                                                        \
  VP_INTRINSIC(vp_urem)                                                        \
  VP_INTRINSIC(vp_and)                                                         \
  VP_INTRINSIC(vp_or)                                                          \
  VP_INTRINSIC(vp_xor)                                                         \
  VP_INTRINSIC(vp_ashr)                                                        \
  VP_INTRINSIC(vp_lshr)                                                        \
  VP_INTRINSIC(vp_shl)                                                         \
  VP_INTRINSIC(vp_fadd)                                                        \
  VP_INTRINSIC(vp_fsub)                                                        \
  VP_INTRINSIC(vp_fmul)                                                        \
  VP_INTRINSIC(vp_fdiv)                                                        \
  VP_INTRINSIC(vp_frem)                                                        \
  VP_INTRINSIC(vp_fma)                                                         \
  VP_INTRINSIC(vp_fneg)                                                        \
  VP_INTRINSIC(vp_icmp)                                                        \
  VP_INTRINSIC(vp_fcmp)                                                        \
  VP_INTRINSIC(vp_select)                                                      \
  VP_INTRINSIC(vp_bitcast)                                                     \
  VP_INTRINSIC(vp_sitofp)                                                      \
  VP_INTRINSIC(vp_uitofp)                                                      \
  VP_INTRINSIC(vp_fptosi)                                                      \
  VP_INTRINSIC(vp_fptoui)                                                      \
  VP_INTRINSIC(vp_fpext)                                                       \
  VP_INTRINSIC(vp_fptrunc)                                                     \
  VP_INTRINSIC(vp_trunc)                                                       \
  VP_INTRINSIC(vp_zext)                                                        \
  VP_INTRINSIC(vp_sext)

#define VP_INTRINSIC_W_CHAIN_SET                                               \
  VP_INTRINSIC(vp_load)                                                        \
  VP_INTRINSIC(vp_gather)

#define VP_INTRINSIC_VOID_SET                                                  \
  VP_INTRINSIC(vp_store)                                                       \
  VP_INTRINSIC(vp_scatter)

static SDValue LowerVPINTRINSIC_WO_CHAIN(SDValue Op, SelectionDAG &DAG) {
  unsigned IntNo = cast<ConstantSDNode>(Op.getOperand(0))->getZExtValue();
  SDLoc DL(Op);

  // Many instructions allow commuting the second operand with the first one.
  // This is beneficial when we can use a scalar in the second operand as way
  // to fold a vector splat.
  auto GetCanonicalCommutativePerm = [&](SmallVector<unsigned, 3> VOpsPerm) {
    if (VOpsPerm.size() < 2)
      return VOpsPerm;

    SDValue Operand0 = Op.getOperand(VOpsPerm[0]);
    SDValue Operand1 = Op.getOperand(VOpsPerm[1]);

    if (Operand0.getOpcode() == ISD::SPLAT_VECTOR &&
        Operand1.getOpcode() != ISD::SPLAT_VECTOR) {
      SmallVector<unsigned, 3> CanonicalVOpsPerm = {VOpsPerm[1], VOpsPerm[0]};

      for (unsigned i = 2; i < VOpsPerm.size(); ++i) {
        CanonicalVOpsPerm.push_back(VOpsPerm[i]);
      }

      return CanonicalVOpsPerm;
    }

    return VOpsPerm;
  };

  SmallVector<unsigned, 3> VOpsPerm;
  unsigned ScalarOpNo = 0;
  unsigned MaskOpNo;
  unsigned EVLOpNo;
  bool IsMasked;
  unsigned EPIIntNo;
  bool IsLogical = Op.getValueType().isVector() &&
                   Op.getValueType().getVectorElementType() == MVT::i1;
  switch (IntNo) {
  default:
    llvm_unreachable("Unexpected intrinsic");
  case Intrinsic::vp_add:
    VOpsPerm = GetCanonicalCommutativePerm({1, 2});
    ScalarOpNo = 2;
    MaskOpNo = 3;
    EVLOpNo = 4;
    IsMasked = !IsSplatOfOne(Op.getOperand(MaskOpNo));
    EPIIntNo = IsMasked ? Intrinsic::epi_vadd_mask : Intrinsic::epi_vadd;
    break;
  case Intrinsic::vp_sub:
    VOpsPerm = {1, 2};
    ScalarOpNo = 2;
    MaskOpNo = 3;
    EVLOpNo = 4;
    IsMasked = !IsSplatOfOne(Op.getOperand(MaskOpNo));
    EPIIntNo = IsMasked ? Intrinsic::epi_vsub_mask : Intrinsic::epi_vsub;
    break;
  case Intrinsic::vp_mul:
    VOpsPerm = GetCanonicalCommutativePerm({1, 2});
    ScalarOpNo = 2;
    MaskOpNo = 3;
    EVLOpNo = 4;
    IsMasked = !IsSplatOfOne(Op.getOperand(MaskOpNo));
    EPIIntNo = IsMasked ? Intrinsic::epi_vmul_mask : Intrinsic::epi_vmul;
    break;
  case Intrinsic::vp_sdiv:
    VOpsPerm = {1, 2};
    ScalarOpNo = 2;
    MaskOpNo = 3;
    EVLOpNo = 4;
    IsMasked = !IsSplatOfOne(Op.getOperand(MaskOpNo));
    EPIIntNo = IsMasked ? Intrinsic::epi_vdiv_mask : Intrinsic::epi_vdiv;
    break;
  case Intrinsic::vp_srem:
    VOpsPerm = {1, 2};
    ScalarOpNo = 2;
    MaskOpNo = 3;
    EVLOpNo = 4;
    IsMasked = !IsSplatOfOne(Op.getOperand(MaskOpNo));
    EPIIntNo = IsMasked ? Intrinsic::epi_vrem_mask : Intrinsic::epi_vrem;
    break;
  case Intrinsic::vp_udiv:
    VOpsPerm = {1, 2};
    ScalarOpNo = 2;
    MaskOpNo = 3;
    EVLOpNo = 4;
    IsMasked = !IsSplatOfOne(Op.getOperand(MaskOpNo));
    EPIIntNo = IsMasked ? Intrinsic::epi_vdivu_mask : Intrinsic::epi_vdivu;
    break;
  case Intrinsic::vp_urem:
    VOpsPerm = {1, 2};
    ScalarOpNo = 2;
    MaskOpNo = 3;
    EVLOpNo = 4;
    IsMasked = !IsSplatOfOne(Op.getOperand(MaskOpNo));
    EPIIntNo = IsMasked ? Intrinsic::epi_vremu_mask : Intrinsic::epi_vremu;
    break;
  case Intrinsic::vp_and:
    VOpsPerm = GetCanonicalCommutativePerm({1, 2});
    ScalarOpNo = 2;
    MaskOpNo = 3;
    EVLOpNo = 4;
    IsMasked = !IsSplatOfOne(Op.getOperand(MaskOpNo));
    if (IsLogical) {
      ScalarOpNo = 0;
      EPIIntNo = Intrinsic::epi_vmand;
      if (IsMasked)
        report_fatal_error("Unimplemented masked logical AND operation");
    } else
      EPIIntNo = IsMasked ? Intrinsic::epi_vand_mask : Intrinsic::epi_vand;
    break;
  case Intrinsic::vp_or:
    VOpsPerm = GetCanonicalCommutativePerm({1, 2});
    ScalarOpNo = 2;
    MaskOpNo = 3;
    EVLOpNo = 4;
    IsMasked = !IsSplatOfOne(Op.getOperand(MaskOpNo));
    if (IsLogical) {
      ScalarOpNo = 0;
      EPIIntNo = Intrinsic::epi_vmor;
      if (IsMasked)
        report_fatal_error("Unimplemented masked logical OR operation");
    } else
      EPIIntNo = IsMasked ? Intrinsic::epi_vor_mask : Intrinsic::epi_vor;
    break;
  case Intrinsic::vp_xor:
    VOpsPerm = GetCanonicalCommutativePerm({1, 2});
    ScalarOpNo = 2;
    MaskOpNo = 3;
    EVLOpNo = 4;
    IsMasked = !IsSplatOfOne(Op.getOperand(MaskOpNo));
    if (IsLogical) {
      ScalarOpNo = 0;
      EPIIntNo = Intrinsic::epi_vmxor;
      if (IsMasked)
        report_fatal_error("Unimplemented masked logical XOR operation");
    } else
      EPIIntNo = IsMasked ? Intrinsic::epi_vxor_mask : Intrinsic::epi_vxor;
    break;
  case Intrinsic::vp_ashr:
    VOpsPerm = {1, 2};
    ScalarOpNo = 2;
    MaskOpNo = 3;
    EVLOpNo = 4;
    IsMasked = !IsSplatOfOne(Op.getOperand(MaskOpNo));
    EPIIntNo = IsMasked ? Intrinsic::epi_vsra_mask : Intrinsic::epi_vsra;
    break;
  case Intrinsic::vp_lshr:
    VOpsPerm = {1, 2};
    ScalarOpNo = 2;
    MaskOpNo = 3;
    EVLOpNo = 4;
    IsMasked = !IsSplatOfOne(Op.getOperand(MaskOpNo));
    EPIIntNo = IsMasked ? Intrinsic::epi_vsrl_mask : Intrinsic::epi_vsrl;
    break;
  case Intrinsic::vp_shl:
    VOpsPerm = {1, 2};
    ScalarOpNo = 2;
    MaskOpNo = 3;
    EVLOpNo = 4;
    IsMasked = !IsSplatOfOne(Op.getOperand(MaskOpNo));
    EPIIntNo = IsMasked ? Intrinsic::epi_vsll_mask : Intrinsic::epi_vsll;
    break;
  case Intrinsic::vp_fadd:
    VOpsPerm = {1, 2};
    ScalarOpNo = 2;
    MaskOpNo = 3;
    EVLOpNo = 4;
    IsMasked = !IsSplatOfOne(Op.getOperand(MaskOpNo));
    EPIIntNo = IsMasked ? Intrinsic::epi_vfadd_mask : Intrinsic::epi_vfadd;
    break;
  case Intrinsic::vp_fsub:
    VOpsPerm = {1, 2};
    ScalarOpNo = 2;
    MaskOpNo = 3;
    EVLOpNo = 4;
    IsMasked = !IsSplatOfOne(Op.getOperand(MaskOpNo));
    EPIIntNo = IsMasked ? Intrinsic::epi_vfsub_mask : Intrinsic::epi_vfsub;
    break;
  case Intrinsic::vp_fmul:
    VOpsPerm = GetCanonicalCommutativePerm({1, 2});
    ScalarOpNo = 2;
    MaskOpNo = 3;
    EVLOpNo = 4;
    IsMasked = !IsSplatOfOne(Op.getOperand(MaskOpNo));
    EPIIntNo = IsMasked ? Intrinsic::epi_vfmul_mask : Intrinsic::epi_vfmul;
    break;
  case Intrinsic::vp_fdiv:
    VOpsPerm = {1, 2};
    ScalarOpNo = 2;
    MaskOpNo = 3;
    EVLOpNo = 4;
    IsMasked = !IsSplatOfOne(Op.getOperand(MaskOpNo));
    EPIIntNo = IsMasked ? Intrinsic::epi_vfdiv_mask : Intrinsic::epi_vfdiv;
    break;
  case Intrinsic::vp_frem:
    // FIXME Needs to be expanded.
    report_fatal_error("Unimplemented intrinsic vp_frem");
    break;
  case Intrinsic::vp_fma:
    VOpsPerm = GetCanonicalCommutativePerm({1, 2, 3});
    ScalarOpNo = 2;
    MaskOpNo = 4;
    EVLOpNo = 5;
    IsMasked = !IsSplatOfOne(Op.getOperand(MaskOpNo));
    EPIIntNo = IsMasked ? Intrinsic::epi_vfmadd_mask : Intrinsic::epi_vfmadd;
    break;
  case Intrinsic::vp_fneg:
    VOpsPerm = {1, 1};
    MaskOpNo = 2;
    EVLOpNo = 3;
    IsMasked = !IsSplatOfOne(Op.getOperand(MaskOpNo));
    EPIIntNo =
        IsMasked ? Intrinsic::epi_vfsgnjn_mask : Intrinsic::epi_vfsgnjn;
    break;
  case Intrinsic::vp_icmp: {
    VOpsPerm = {1, 2};
    ScalarOpNo = 2;
    MaskOpNo = 4;
    EVLOpNo = 5;
    IsMasked = !IsSplatOfOne(Op.getOperand(MaskOpNo));

    unsigned Cmp = cast<ConstantSDNode>(Op.getOperand(3))->getZExtValue();
    switch (Cmp) {
    case CmpInst::ICMP_EQ:
      VOpsPerm = GetCanonicalCommutativePerm({1, 2});
      EPIIntNo = IsMasked ? Intrinsic::epi_vmseq_mask : Intrinsic::epi_vmseq;
      break;
    case CmpInst::ICMP_NE:
      VOpsPerm = GetCanonicalCommutativePerm({1, 2});
      EPIIntNo = IsMasked ? Intrinsic::epi_vmsne_mask : Intrinsic::epi_vmsne;
      break;
    case CmpInst::ICMP_UGT: {
      SDValue RHS = Op.getOperand(2);
      if (RHS.getOpcode() == ISD::SPLAT_VECTOR) {
        EPIIntNo =
            IsMasked ? Intrinsic::epi_vmsgtu_mask : Intrinsic::epi_vmsgtu_mask;
      } else {
        VOpsPerm = {2, 1};
        EPIIntNo =
            IsMasked ? Intrinsic::epi_vmsltu_mask : Intrinsic::epi_vmsltu;
      }
      break;
    }
    case CmpInst::ICMP_UGE:
      // Note: The ISA does not provide vmsgeu.vx to fold a scalar.
      VOpsPerm = {2, 1};
      EPIIntNo = IsMasked ? Intrinsic::epi_vmsleu_mask : Intrinsic::epi_vmsleu;
      break;
    case CmpInst::ICMP_ULT: {
      SDValue LHS = Op.getOperand(1);
      if (LHS.getOpcode() == ISD::SPLAT_VECTOR) {
        VOpsPerm = {2, 1};
        EPIIntNo =
            IsMasked ? Intrinsic::epi_vmsgtu_mask : Intrinsic::epi_vmsgtu;
      } else {
        EPIIntNo =
            IsMasked ? Intrinsic::epi_vmsltu_mask : Intrinsic::epi_vmsltu;
      }
      break;
    }
    case CmpInst::ICMP_ULE:
      // Note: The ISA does not provide vmsgeu.vx so we can't flip the operands
      // to fold a scalar.
      EPIIntNo = IsMasked ? Intrinsic::epi_vmsleu_mask : Intrinsic::epi_vmsleu;
      break;
    case CmpInst::ICMP_SGT: {
      SDValue RHS = Op.getOperand(2);
      if (RHS.getOpcode() == ISD::SPLAT_VECTOR) {
        EPIIntNo =
            IsMasked ? Intrinsic::epi_vmsgt_mask : Intrinsic::epi_vmsgt_mask;
      } else {
        VOpsPerm = {2, 1};
        EPIIntNo = IsMasked ? Intrinsic::epi_vmslt_mask : Intrinsic::epi_vmslt;
      }
      break;
    }
    case CmpInst::ICMP_SGE:
      // Note: The ISA does not provide vmsge.vx to fold a scalar.
      VOpsPerm = {2, 1};
      EPIIntNo = IsMasked ? Intrinsic::epi_vmsle_mask : Intrinsic::epi_vmsle;
      break;
    case CmpInst::ICMP_SLT:
      EPIIntNo = IsMasked ? Intrinsic::epi_vmslt_mask : Intrinsic::epi_vmslt;
      break;
    case CmpInst::ICMP_SLE:
      // Note: The ISA does not provide vmsge.vx so we can't flip the operands
      // to fold a scalar.
      EPIIntNo = IsMasked ? Intrinsic::epi_vmsle_mask : Intrinsic::epi_vmsle;
      break;
    }
    break;
  }
  case Intrinsic::vp_fcmp: {
    VOpsPerm = {1, 2};
    ScalarOpNo = 2;
    MaskOpNo = 4;
    EVLOpNo = 5;
    IsMasked = !IsSplatOfOne(Op.getOperand(MaskOpNo));

    unsigned FCmp = cast<ConstantSDNode>(Op.getOperand(3))->getZExtValue();
    switch (FCmp) {
    case FCmpInst::FCMP_FALSE:
      // FIXME Lower to vmclr.
      report_fatal_error("Unimplemented case FCMP_FALSE for intrinsic vp_fcmp");
      break;
    case FCmpInst::FCMP_OEQ:
      VOpsPerm = GetCanonicalCommutativePerm({1, 2});
      EPIIntNo = IsMasked ? Intrinsic::epi_vmfeq_mask : Intrinsic::epi_vmfeq;
      break;
    case FCmpInst::FCMP_OGT: {
      SDValue RHS = Op.getOperand(2);
      if (RHS.getOpcode() == ISD::SPLAT_VECTOR) {
        EPIIntNo = IsMasked ? Intrinsic::epi_vmfgt_mask : Intrinsic::epi_vmfgt;
      } else {
        VOpsPerm = {2, 1};
        EPIIntNo = IsMasked ? Intrinsic::epi_vmflt_mask : Intrinsic::epi_vmflt;
      }
      break;
    }
    case FCmpInst::FCMP_OGE: {
      SDValue RHS = Op.getOperand(2);
      if (RHS.getOpcode() == ISD::SPLAT_VECTOR) {
        EPIIntNo = IsMasked ? Intrinsic::epi_vmfge_mask : Intrinsic::epi_vmfge;
      } else {
        VOpsPerm = {2, 1};
        EPIIntNo = IsMasked ? Intrinsic::epi_vmfle_mask : Intrinsic::epi_vmfle;
      }
      break;
    }
    case FCmpInst::FCMP_OLT: {
      SDValue LHS = Op.getOperand(1);
      if (LHS.getOpcode() == ISD::SPLAT_VECTOR) {
        VOpsPerm = {2, 1};
        EPIIntNo = IsMasked ? Intrinsic::epi_vmfgt_mask : Intrinsic::epi_vmfgt;
      } else {
        EPIIntNo = IsMasked ? Intrinsic::epi_vmflt_mask : Intrinsic::epi_vmflt;
      }
      break;
    }
    case FCmpInst::FCMP_OLE: {
      SDValue LHS = Op.getOperand(1);
      if (LHS.getOpcode() == ISD::SPLAT_VECTOR) {
        VOpsPerm = {2, 1};
        EPIIntNo = IsMasked ? Intrinsic::epi_vmfge_mask : Intrinsic::epi_vmfge;
      } else {
        EPIIntNo = IsMasked ? Intrinsic::epi_vmfle_mask : Intrinsic::epi_vmfle;
      }
      break;
    }
    case FCmpInst::FCMP_ONE:
      report_fatal_error("Unimplemented case FCMP_ONE for intrinsic vp_fcmp");
      break;
    case FCmpInst::FCMP_ORD:
      report_fatal_error("Unimplemented case FCMP_ORD for intrinsic vp_fcmp");
      break;
    case FCmpInst::FCMP_UEQ:
      report_fatal_error("Unimplemented case FCMP_UEQ for intrinsic vp_fcmp");
      break;
      // FIXME: Fold scalar operands also in unordered comparisons.
    case FCmpInst::FCMP_UGT:
      return LowerVPUnorderedFCmp(Intrinsic::epi_vmfgt_mask, Op.getOperand(1),
                                  Op.getOperand(2), Op.getOperand(EVLOpNo),
                                  Op.getValueType(), DAG, DL);
    case FCmpInst::FCMP_UGE:
      return LowerVPUnorderedFCmp(Intrinsic::epi_vmfge_mask, Op.getOperand(1),
                                  Op.getOperand(2), Op.getOperand(EVLOpNo),
                                  Op.getValueType(), DAG, DL);
    case FCmpInst::FCMP_ULT:
      return LowerVPUnorderedFCmp(Intrinsic::epi_vmflt_mask, Op.getOperand(1),
                                  Op.getOperand(2), Op.getOperand(EVLOpNo),
                                  Op.getValueType(), DAG, DL);
    case FCmpInst::FCMP_ULE:
      return LowerVPUnorderedFCmp(Intrinsic::epi_vmfle_mask, Op.getOperand(1),
                                  Op.getOperand(2), Op.getOperand(EVLOpNo),
                                  Op.getValueType(), DAG, DL);
    case FCmpInst::FCMP_UNE:
      VOpsPerm = GetCanonicalCommutativePerm({1, 2});
      EPIIntNo = IsMasked ? Intrinsic::epi_vmfne_mask : Intrinsic::epi_vmfne;
      break;
    case FCmpInst::FCMP_UNO:
      report_fatal_error("Unimplemented case FCMP_UNO for intrinsic vp_fcmp");
      break;
    case FCmpInst::FCMP_TRUE:
      // FIXME Lower to vmset.
      report_fatal_error("Unimplemented case FCMP_TRUE for intrinsic vp_fcmp");
      break;
    }
    break;
  }
  case Intrinsic::vp_select: {
    VOpsPerm = {3, 2, 1};
    ScalarOpNo = 2;
    MaskOpNo = -1;
    EVLOpNo = 4;
    IsMasked = false;

    const EVT &ElementType = Op.getValueType().getVectorElementType();
    if (ElementType.isFloatingPoint()) {
      EPIIntNo = Intrinsic::epi_vfmerge;
      break;
    } else if (ElementType != MVT::i1) {
      EPIIntNo = Intrinsic::epi_vmerge;
      break;
    }

    // llvm.vp.select applied to mask types.
    // vp.select computes a masked merge from two values. This can be naively
    // computed doing: (a & mask) | (b & ~mask)
    // However, the bithack described in
    // https://graphics.stanford.edu/~seander/bithacks.html#MaskedMerge shows
    // how it can be optimized to: b ^ ((b ^ a) & mask)

    assert(Op.getOperand(EVLOpNo).getValueType() == MVT::i32 &&
           "Unexpected operand");
    SDValue EVL =
        DAG.getNode(ISD::ANY_EXTEND, DL, MVT::i64, Op.getOperand(EVLOpNo));

    const SDValue &OpA = Op.getOperand(2);
    const SDValue &OpB = Op.getOperand(3);
    const SDValue &Mask = Op.getOperand(1);

    SDValue BXorA =
        DAG.getNode(ISD::INTRINSIC_WO_CHAIN, DL, Op.getValueType(),
                    {DAG.getTargetConstant(Intrinsic::epi_vmxor, DL, MVT::i64),
                     OpB, OpA, EVL});

    SDValue XorAndMask =
        DAG.getNode(ISD::INTRINSIC_WO_CHAIN, DL, Op.getValueType(),
                    {DAG.getTargetConstant(Intrinsic::epi_vmand, DL, MVT::i64),
                     BXorA, Mask, EVL});

    return DAG.getNode(
        ISD::INTRINSIC_WO_CHAIN, DL, Op.getValueType(),
        {DAG.getTargetConstant(Intrinsic::epi_vmxor, DL, MVT::i64), OpB,
         XorAndMask, EVL});
  }
  case Intrinsic::vp_bitcast: {
    assert(Op.getValueType().getSizeInBits() ==
               Op.getOperand(1).getValueType().getSizeInBits() &&
           "Unable to bitcast values of unmatching sizes");
    return Op.getOperand(1);
  }
  }

  std::vector<SDValue> Operands;
  Operands.reserve(2 + VOpsPerm.size() + IsMasked * 2);

  Operands.push_back(DAG.getTargetConstant(EPIIntNo, DL, MVT::i64));

  if (IsMasked && IntNo != Intrinsic::vp_fma)
    Operands.push_back(
        DAG.getNode(ISD::UNDEF, DL, Op.getValueType())); // Merge.

  for (auto VOpI = VOpsPerm.begin(), VOpE = VOpsPerm.end(), VOpStart = VOpI;
       VOpI != VOpE; VOpI++) {
    SDValue Operand = Op.getOperand(*VOpI);
    // +1 because we skip the IntrinsicID
    unsigned OpIdx = (VOpI - VOpStart) + 1;
    if ((OpIdx == ScalarOpNo) && (Operand.getOpcode() == ISD::SPLAT_VECTOR))
      Operand = Operand.getOperand(0);
    Operands.push_back(Operand);
  }

  if (IsMasked)
    Operands.push_back(Op.getOperand(MaskOpNo)); // Mask.

  assert(Op.getOperand(EVLOpNo).getValueType() == MVT::i32 &&
         "Unexpected operand");
  Operands.push_back(DAG.getNode(ISD::ANY_EXTEND, DL, MVT::i64,
                                 Op.getOperand(EVLOpNo))); // EVL.

  return DAG.getNode(ISD::INTRINSIC_WO_CHAIN, DL, Op.getValueType(), Operands);
}

// Decomposes a vector of addresses into a base address plus a vector of
// offsets.
static void GetBaseAddressAndOffsets(const SDValue &Addresses, EVT OffsetsVT,
                                     SDLoc DL, SelectionDAG &DAG,
                                     SDValue &BaseAddr, SDValue &Offsets) {
  unsigned Opcode = Addresses.getOpcode();
  if (Opcode == ISD::SPLAT_VECTOR) {
    // Addresses is a splat vector. Set the BaseAddr as the splatted value
    // and the offsets to zero.
    BaseAddr = Addresses.getOperand(0);
    Offsets =
        DAG.getNode(ISD::SPLAT_VECTOR, DL, OffsetsVT,
                    DAG.getConstant(0, DL, OffsetsVT.getVectorElementType()));
    return;
  }

  if (Opcode == ISD::ADD) {
    // Addresses is either (add a, (splat b)) or (add (splat a), b). Compute the
    // base address as int the previous case and use the addend as offsets.
    SDValue Op0 = Addresses.getOperand(0);
    SDValue Op1 = Addresses.getOperand(1);
    if (Op0.getOpcode() == ISD::SPLAT_VECTOR ||
        Op1.getOpcode() == ISD::SPLAT_VECTOR) {
      if (Op0.getOpcode() == ISD::SPLAT_VECTOR) {
        BaseAddr = Op0.getOperand(0);
        Offsets = Op1;
      } else {
        BaseAddr = Op1.getOperand(0);
        Offsets = Op0;
      }
      return;
    }
  }

  // Fallback to setting the base address to zero and the offsets to the
  // Addresses vector.
  BaseAddr = DAG.getConstant(0, DL, MVT::i64);
  Offsets = Addresses;
}

// FIXME: This does not handle fractional LMUL.
static std::pair<int64_t, int64_t> getSewLMul(MVT VT) {
  switch (VT.SimpleTy) {
  default:
    llvm_unreachable("Unexpected type");
    // LMUL=1
  case MVT::nxv1i64:
  case MVT::nxv1f64:
    return {64, 1};
  case MVT::nxv2i32:
  case MVT::nxv2f32:
    return {32, 1};
  case MVT::nxv4i16:
  case MVT::nxv4f16:
    return {16, 1};
  case MVT::nxv8i8:
    return {8, 1};
    // LMUL=2
  case MVT::nxv2i64:
  case MVT::nxv2f64:
    return {64, 2};
  case MVT::nxv4i32:
  case MVT::nxv4f32:
    return {32, 2};
  case MVT::nxv8i16:
  case MVT::nxv8f16:
    return {16, 2};
  case MVT::nxv16i8:
    return {8, 2};
    // LMUL=4
  case MVT::nxv4i64:
  case MVT::nxv4f64:
    return {64, 4};
  case MVT::nxv8i32:
  case MVT::nxv8f32:
    return {32, 4};
  case MVT::nxv16i16:
  case MVT::nxv16f16:
    return {16, 4};
  case MVT::nxv32i8:
    return {8, 4};
    // LMUL=8
  case MVT::nxv8i64:
  case MVT::nxv8f64:
    return {64, 8};
  case MVT::nxv16i32:
  case MVT::nxv16f32:
    return {32, 8};
  case MVT::nxv32i16:
  case MVT::nxv32f16:
    return {16, 8};
  case MVT::nxv64i8:
    return {8, 8};
  }
}


static SDValue lowerVLSEG(SDValue Op, SelectionDAG &DAG,
                          const RISCVSubtarget &Subtarget, unsigned OpCode,
                          const ArrayRef<unsigned> SubRegisters) {
  SDLoc DL(Op);
  SDVTList VTList = Op->getVTList();
  SDVTList VTs = DAG.getVTList(MVT::Untyped, MVT::Other);
  EVT VT = VTList.VTs[0];

  int64_t LMUL;
  int64_t SEWBits;
  std::tie(SEWBits, LMUL) = getSewLMul(VT.getSimpleVT());

  MVT XLenVT = Subtarget.getXLenVT();
  SDValue SEW = DAG.getTargetConstant(SEWBits, DL, XLenVT);

  SmallVector<SDValue, 4> Operands;
  for (unsigned I = 0, E = Op->getNumOperands(); I != E; I++) {
    // Skip Intrinsic ID
    if (I == 1)
      continue;
    Operands.push_back(Op->getOperand(I));
  }
  Operands.push_back(SEW);

  SDValue TupleNode = DAG.getNode(OpCode, DL, VTs, Operands);

  SmallVector<SDValue, 4> ExtractedOps;
  for (unsigned SubReg : SubRegisters) {
    SDValue SubRegIdx = DAG.getTargetConstant(SubReg, DL, MVT::i32);
    MachineSDNode *SubRegNode = DAG.getMachineNode(
        TargetOpcode::EXTRACT_SUBREG, DL, VT, TupleNode, SubRegIdx);
    ExtractedOps.push_back(SDValue(SubRegNode, 0));
  }

  ExtractedOps.push_back(SDValue(TupleNode.getNode(), 1));
  return DAG.getNode(ISD::MERGE_VALUES, DL, VTList, ExtractedOps);
}

static SDValue LowerVPINTRINSIC_W_CHAIN(SDValue Op, SelectionDAG &DAG,
                                        const RISCVSubtarget &Subtarget) {
  unsigned IntNo = cast<ConstantSDNode>(Op.getOperand(1))->getZExtValue();
  SDLoc DL(Op);

  switch (IntNo) {
  default:
    llvm_unreachable("Unexpected intrinsic");
  case Intrinsic::vp_load: {
    assert(Op.getOperand(5).getValueType() == MVT::i32 && "Unexpected operand");

    std::vector<SDValue> Operands;
    const SDValue &MaskOp = Op.getOperand(4);
    ConstantSDNode *C;
    if (MaskOp.getOpcode() == ISD::SPLAT_VECTOR &&
        (C = dyn_cast<ConstantSDNode>(MaskOp.getOperand(0))) &&
        C->getZExtValue() == 1)
      // Unmasked.
      Operands = {
          Op.getOperand(0), // Chain.
          DAG.getTargetConstant(Intrinsic::epi_vload, DL, MVT::i64),
          Op.getOperand(2), // Address.
          // FIXME Alignment ignored.
          DAG.getNode(ISD::ANY_EXTEND, DL, MVT::i64,
                      Op.getOperand(5)) // EVL.
      };
    else
      Operands = {
          Op.getOperand(0), // Chain.
          DAG.getTargetConstant(Intrinsic::epi_vload_mask, DL, MVT::i64),
          DAG.getNode(ISD::UNDEF, DL, Op.getValueType()), // Merge.
          Op.getOperand(2),                               // Address.
          // FIXME Alignment ignored.
          Op.getOperand(4), // Mask.
          DAG.getNode(ISD::ANY_EXTEND, DL, MVT::i64,
                      Op.getOperand(5)) // EVL.
      };

    SDValue Result =
        DAG.getNode(ISD::INTRINSIC_W_CHAIN, DL, Op->getVTList(), Operands);

    return DAG.getMergeValues({Result, Result.getValue(1)}, DL);
  }
  case Intrinsic::vp_gather: {
    EVT VT = Op.getValueType();
    EVT OffsetsVT = VT.changeVectorElementTypeToInteger();

    SDValue BaseAddr;
    SDValue Offsets;
    SDValue Addresses = Op.getOperand(2);
    GetBaseAddressAndOffsets(Addresses, OffsetsVT, DL, DAG, BaseAddr, Offsets);

    SDValue VL = DAG.getNode(ISD::ANY_EXTEND, DL, MVT::i64, Op.getOperand(5));

    // FIXME Address alignment operand (3) ignored.
    SDValue VLXEOperands[] = {
        Op.getOperand(0), // Chain.
        DAG.getTargetConstant(Intrinsic::epi_vload_indexed_mask, DL, MVT::i64),
        DAG.getNode(ISD::UNDEF, DL, VT), // Merge.
        BaseAddr,
        Offsets,
        Op.getOperand(4), // Mask.
        VL};
    SDValue Result =
        DAG.getNode(ISD::INTRINSIC_W_CHAIN, DL, Op->getVTList(), VLXEOperands);

    return Result;
  }
  }
}

static SDValue lowerVSSEG(SDValue Op, SelectionDAG &DAG,
                          const RISCVSubtarget &Subtarget, unsigned TupleSize,
                          unsigned Opcode, unsigned BuildOpcode) {
  SDLoc DL(Op);
  EVT VT = Op->getOperand(2).getValueType();
  int64_t LMUL;
  int64_t SEWBits;
  std::tie(SEWBits, LMUL) = getSewLMul(VT.getSimpleVT());

  MVT XLenVT = Subtarget.getXLenVT();
  SDValue SEW = DAG.getTargetConstant(SEWBits, DL, XLenVT);

  // Because the type is MVT:Untyped we can't actually use INSERT_SUBREG
  // so we use a pseudo instruction that we will expand later into proper
  // INSERT_SUBREGs using the right register class.
  SmallVector<SDValue, 4> TupleOperands;
  for (unsigned I = 0; I < TupleSize; I++) {
    TupleOperands.push_back(Op->getOperand(2 + I));
  }

  MachineSDNode *Tuple =
      DAG.getMachineNode(BuildOpcode, DL, MVT::Untyped, TupleOperands);

  SmallVector<SDValue, 4> Operands;
  Operands.push_back(/* Chain */ Op->getOperand(0));
  Operands.push_back(SDValue(Tuple, 0));
  for (unsigned I = 2 + TupleSize, E = Op.getNumOperands(); I != E; I++) {
    Operands.push_back(Op->getOperand(I));
  }
  Operands.push_back(SEW);

  SDVTList VTs = DAG.getVTList(MVT::Other);
  return DAG.getNode(Opcode, DL, VTs, Operands);
}

static SDValue LowerVPINTRINSIC_VOID(SDValue Op, SelectionDAG &DAG,
                                     const RISCVSubtarget &Subtarget) {
  unsigned IntNo = cast<ConstantSDNode>(Op.getOperand(1))->getZExtValue();
  SDLoc DL(Op);

  switch (IntNo) {
  default:
    llvm_unreachable("Unexpected intrinsic");
  case Intrinsic::vp_store: {
    assert(Op.getOperand(6).getValueType() == MVT::i32 && "Unexpected operand");

    std::vector<SDValue> Operands;
    const SDValue &MaskOp = Op.getOperand(5);
    ConstantSDNode *C;
    if (MaskOp.getOpcode() == ISD::SPLAT_VECTOR &&
        (C = dyn_cast<ConstantSDNode>(MaskOp.getOperand(0))) &&
        C->getZExtValue() == 1)
      // Unmasked.
      Operands = {
          Op.getOperand(0), // Chain.
          DAG.getTargetConstant(Intrinsic::epi_vstore, DL, MVT::i64),
          Op.getOperand(2), // Value.
          Op.getOperand(3), // Address.
          // FIXME Alignment ignored.
          DAG.getNode(ISD::ANY_EXTEND, DL, MVT::i64,
                      Op.getOperand(6)), // EVL.
      };
    else
      Operands = {
          Op.getOperand(0), // Chain.
          DAG.getTargetConstant(Intrinsic::epi_vstore_mask, DL, MVT::i64),
          Op.getOperand(2), // Value.
          Op.getOperand(3), // Address.
          // FIXME Alignment ignored.
          MaskOp, // Mask.
          DAG.getNode(ISD::ANY_EXTEND, DL, MVT::i64,
                      Op.getOperand(6)), // EVL.
      };

    return DAG.getNode(ISD::INTRINSIC_VOID, DL, Op->getVTList(), Operands);
    break;
  }
  case Intrinsic::vp_scatter: {
    SDValue Data = Op.getOperand(2);
    EVT OffsetsVT = Data.getValueType().changeVectorElementTypeToInteger();

    SDValue BaseAddr;
    SDValue Offsets;
    SDValue Addresses = Op.getOperand(3);
    GetBaseAddressAndOffsets(Addresses, OffsetsVT, DL, DAG, BaseAddr, Offsets);

    SDValue VL = DAG.getNode(ISD::ANY_EXTEND, DL, MVT::i64, Op.getOperand(6));

    // FIXME Address alignment operand (4) ignored.
    SDValue VSXEOperands[] = {
        Op.getOperand(0), // Chain.
        DAG.getTargetConstant(Intrinsic::epi_vstore_indexed_mask, DL, MVT::i64),
        Data,
        BaseAddr,
        Offsets,
        Op.getOperand(5), // Mask.
        VL};
    SDValue Result =
        DAG.getNode(ISD::INTRINSIC_VOID, DL, Op->getVTList(), VSXEOperands);

    return Result;
  }
  }
}

// This is just to make sure we properly dispatch all the VP intrinsics
// of VP_INTRINSIC_WO_CHAIN_SET in LowerVPIntrinsic

enum VPIntrinsicsSubset {
#define VP_INTRINSIC(X) Intrinsic__##X = Intrinsic::X,
  VP_INTRINSIC_WO_CHAIN_SET VP_INTRINSIC_W_CHAIN_SET VP_INTRINSIC_VOID_SET
#undef VP_INTRINSIC
};

static SDValue LowerVPIntrinsic(unsigned IntNo, SDValue Op, SelectionDAG &DAG,
                                const RISCVSubtarget &Subtarget) {
  VPIntrinsicsSubset VPIntNo = static_cast<VPIntrinsicsSubset>(IntNo);
  SDLoc DL(Op);

  switch (VPIntNo) {
    // Note the use of __ instead of ::
  case Intrinsic__vp_add:
  case Intrinsic__vp_sub:
  case Intrinsic__vp_mul:
  case Intrinsic__vp_sdiv:
  case Intrinsic__vp_srem:
  case Intrinsic__vp_udiv:
  case Intrinsic__vp_urem:
  case Intrinsic__vp_and:
  case Intrinsic__vp_or:
  case Intrinsic__vp_xor:
  case Intrinsic__vp_ashr:
  case Intrinsic__vp_lshr:
  case Intrinsic__vp_shl:
  case Intrinsic__vp_fadd:
  case Intrinsic__vp_fsub:
  case Intrinsic__vp_fmul:
  case Intrinsic__vp_fdiv:
  case Intrinsic__vp_frem:
  case Intrinsic__vp_fma:
  case Intrinsic__vp_fneg:
  case Intrinsic__vp_icmp:
  case Intrinsic__vp_fcmp:
  case Intrinsic__vp_select:
  case Intrinsic__vp_bitcast:
    return LowerVPINTRINSIC_WO_CHAIN(Op, DAG);
  case Intrinsic__vp_sitofp:
  case Intrinsic__vp_uitofp:
  case Intrinsic__vp_fptosi:
  case Intrinsic__vp_fptoui:
  case Intrinsic__vp_fpext:
  case Intrinsic__vp_fptrunc:
  case Intrinsic__vp_trunc:
  case Intrinsic__vp_zext:
  case Intrinsic__vp_sext:
    return LowerVPIntrinsicConversion(Op, DAG);
  case Intrinsic__vp_load:
  case Intrinsic__vp_gather:
    return LowerVPINTRINSIC_W_CHAIN(Op, DAG, Subtarget);
  case Intrinsic__vp_store:
  case Intrinsic__vp_scatter:
    return LowerVPINTRINSIC_VOID(Op, DAG, Subtarget);
  }
}

// Custom-lower a SPLAT_VECTOR_PARTS where XLEN<SEW, as the SEW element type is
// illegal (currently only vXi64 RV32).
// FIXME: We could also catch non-constant sign-extended i32 values and lower
// them to SPLAT_VECTOR_I64
SDValue RISCVTargetLowering::lowerSPLAT_VECTOR_PARTS(SDValue Op,
                                                     SelectionDAG &DAG) const {
  SDLoc DL(Op);
  EVT VecVT = Op.getValueType();
  assert(!Subtarget.is64Bit() && VecVT.getVectorElementType() == MVT::i64 &&
         "Unexpected SPLAT_VECTOR_PARTS lowering");

  assert(Op.getNumOperands() == 2 && "Unexpected number of operands!");
  SDValue Lo = Op.getOperand(0);
  SDValue Hi = Op.getOperand(1);

  if (isa<ConstantSDNode>(Lo) && isa<ConstantSDNode>(Hi)) {
    int32_t LoC = cast<ConstantSDNode>(Lo)->getSExtValue();
    int32_t HiC = cast<ConstantSDNode>(Hi)->getSExtValue();
    // If Hi constant is all the same sign bit as Lo, lower this as a custom
    // node in order to try and match RVV vector/scalar instructions.
    if ((LoC >> 31) == HiC)
      return DAG.getNode(RISCVISD::SPLAT_VECTOR_I64, DL, VecVT, Lo);
  }

  // Else, on RV32 we lower an i64-element SPLAT_VECTOR thus, being careful not
  // to accidentally sign-extend the 32-bit halves to the e64 SEW:
  // vmv.v.x vX, hi
  // vsll.vx vX, vX, /*32*/
  // vmv.v.x vY, lo
  // vsll.vx vY, vY, /*32*/
  // vsrl.vx vY, vY, /*32*/
  // vor.vv vX, vX, vY
  SDValue ThirtyTwoV = DAG.getConstant(32, DL, VecVT);

  Lo = DAG.getNode(RISCVISD::SPLAT_VECTOR_I64, DL, VecVT, Lo);
  Lo = DAG.getNode(ISD::SHL, DL, VecVT, Lo, ThirtyTwoV);
  Lo = DAG.getNode(ISD::SRL, DL, VecVT, Lo, ThirtyTwoV);

  if (isNullConstant(Hi))
    return Lo;

  Hi = DAG.getNode(RISCVISD::SPLAT_VECTOR_I64, DL, VecVT, Hi);
  Hi = DAG.getNode(ISD::SHL, DL, VecVT, Hi, ThirtyTwoV);

  return DAG.getNode(ISD::OR, DL, VecVT, Lo, Hi);
}

// Custom-lower extensions from mask vectors by using a vselect either with 1
// for zero/any-extension or -1 for sign-extension:
//   (vXiN = (s|z)ext vXi1:vmask) -> (vXiN = vselect vmask, (-1 or 1), 0)
// Note that any-extension is lowered identically to zero-extension.
SDValue RISCVTargetLowering::lowerVectorMaskExt(SDValue Op, SelectionDAG &DAG,
                                                int64_t ExtTrueVal) const {
  SDLoc DL(Op);
  MVT VecVT = Op.getSimpleValueType();
  SDValue Src = Op.getOperand(0);
  // Only custom-lower extensions from mask types
  assert(Src.getValueType().isVector() &&
         Src.getValueType().getVectorElementType() == MVT::i1);

  MVT XLenVT = Subtarget.getXLenVT();
  SDValue SplatZero = DAG.getConstant(0, DL, XLenVT);
  SDValue SplatTrueVal = DAG.getConstant(ExtTrueVal, DL, XLenVT);

  if (VecVT.isScalableVector()) {
    // Be careful not to introduce illegal scalar types at this stage, and be
    // careful also about splatting constants as on RV32, vXi64 SPLAT_VECTOR is
    // illegal and must be expanded. Since we know that the constants are
    // sign-extended 32-bit values, we use SPLAT_VECTOR_I64 directly.
    bool IsRV32E64 =
        !Subtarget.is64Bit() && VecVT.getVectorElementType() == MVT::i64;

    if (!IsRV32E64) {
      SplatZero = DAG.getSplatVector(VecVT, DL, SplatZero);
      SplatTrueVal = DAG.getSplatVector(VecVT, DL, SplatTrueVal);
    } else {
      SplatZero = DAG.getNode(RISCVISD::SPLAT_VECTOR_I64, DL, VecVT, SplatZero);
      SplatTrueVal =
          DAG.getNode(RISCVISD::SPLAT_VECTOR_I64, DL, VecVT, SplatTrueVal);
    }

    return DAG.getNode(ISD::VSELECT, DL, VecVT, Src, SplatTrueVal, SplatZero);
  }

  MVT ContainerVT = getContainerForFixedLengthVector(VecVT);
  MVT I1ContainerVT =
      MVT::getVectorVT(MVT::i1, ContainerVT.getVectorElementCount());

  SDValue CC = convertToScalableVector(I1ContainerVT, Src, DAG, Subtarget);

  SDValue Mask, VL;
  std::tie(Mask, VL) = getDefaultVLOps(VecVT, ContainerVT, DL, DAG, Subtarget);

  SplatZero = DAG.getNode(RISCVISD::VMV_V_X_VL, DL, ContainerVT, SplatZero, VL);
  SplatTrueVal =
      DAG.getNode(RISCVISD::VMV_V_X_VL, DL, ContainerVT, SplatTrueVal, VL);
  SDValue Select = DAG.getNode(RISCVISD::VSELECT_VL, DL, ContainerVT, CC,
                               SplatTrueVal, SplatZero, VL);

  return convertFromScalableVector(VecVT, Select, DAG, Subtarget);
}

SDValue RISCVTargetLowering::lowerFixedLengthVectorExtendToRVV(
    SDValue Op, SelectionDAG &DAG, unsigned ExtendOpc) const {
  MVT ExtVT = Op.getSimpleValueType();
  // Only custom-lower extensions from fixed-length vector types.
  if (!ExtVT.isFixedLengthVector())
    return Op;
  MVT VT = Op.getOperand(0).getSimpleValueType();
  // Grab the canonical container type for the extended type. Infer the smaller
  // type from that to ensure the same number of vector elements, as we know
  // the LMUL will be sufficient to hold the smaller type.
  MVT ContainerExtVT = getContainerForFixedLengthVector(ExtVT);
  // Get the extended container type manually to ensure the same number of
  // vector elements between source and dest.
  MVT ContainerVT = MVT::getVectorVT(VT.getVectorElementType(),
                                     ContainerExtVT.getVectorElementCount());

  SDValue Op1 =
      convertToScalableVector(ContainerVT, Op.getOperand(0), DAG, Subtarget);

  SDLoc DL(Op);
  SDValue Mask, VL;
  std::tie(Mask, VL) = getDefaultVLOps(VT, ContainerVT, DL, DAG, Subtarget);

  SDValue Ext = DAG.getNode(ExtendOpc, DL, ContainerExtVT, Op1, Mask, VL);

  return convertFromScalableVector(ExtVT, Ext, DAG, Subtarget);
}

// Custom-lower truncations from vectors to mask vectors by using a mask and a
// setcc operation:
//   (vXi1 = trunc vXiN vec) -> (vXi1 = setcc (and vec, 1), 0, ne)
SDValue RISCVTargetLowering::lowerVectorMaskTrunc(SDValue Op,
                                                  SelectionDAG &DAG) const {
  SDLoc DL(Op);
  EVT MaskVT = Op.getValueType();
  // Only expect to custom-lower truncations to mask types
  assert(MaskVT.isVector() && MaskVT.getVectorElementType() == MVT::i1 &&
         "Unexpected type for vector mask lowering");
  SDValue Src = Op.getOperand(0);
  MVT VecVT = Src.getSimpleValueType();

  // If this is a fixed vector, we need to convert it to a scalable vector.
  MVT ContainerVT = VecVT;
  if (VecVT.isFixedLengthVector()) {
    ContainerVT = getContainerForFixedLengthVector(VecVT);
    Src = convertToScalableVector(ContainerVT, Src, DAG, Subtarget);
  }

  SDValue SplatOne = DAG.getConstant(1, DL, Subtarget.getXLenVT());
  SDValue SplatZero = DAG.getConstant(0, DL, Subtarget.getXLenVT());

  SplatOne = DAG.getNode(RISCVISD::VMV_V_X_VL, DL, ContainerVT, SplatOne);
  SplatZero = DAG.getNode(RISCVISD::VMV_V_X_VL, DL, ContainerVT, SplatZero);

  if (VecVT.isScalableVector()) {
    SDValue Trunc = DAG.getNode(ISD::AND, DL, VecVT, Src, SplatOne);
    return DAG.getSetCC(DL, MaskVT, Trunc, SplatZero, ISD::SETNE);
  }

  SDValue Mask, VL;
  std::tie(Mask, VL) = getDefaultVLOps(VecVT, ContainerVT, DL, DAG, Subtarget);

  MVT MaskContainerVT = ContainerVT.changeVectorElementType(MVT::i1);
  SDValue Trunc =
      DAG.getNode(RISCVISD::AND_VL, DL, ContainerVT, Src, SplatOne, Mask, VL);
  Trunc = DAG.getNode(RISCVISD::SETCC_VL, DL, MaskContainerVT, Trunc, SplatZero,
                      DAG.getCondCode(ISD::SETNE), Mask, VL);
  return convertFromScalableVector(MaskVT, Trunc, DAG, Subtarget);
}

// Custom-legalize INSERT_VECTOR_ELT so that the value is inserted into the
// first position of a vector, and that vector is slid up to the insert index.
// By limiting the active vector length to index+1 and merging with the
// original vector (with an undisturbed tail policy for elements >= VL), we
// achieve the desired result of leaving all elements untouched except the one
// at VL-1, which is replaced with the desired value.
SDValue RISCVTargetLowering::lowerINSERT_VECTOR_ELT(SDValue Op,
                                                    SelectionDAG &DAG) const {
  SDLoc DL(Op);
  MVT VecVT = Op.getSimpleValueType();
  SDValue Vec = Op.getOperand(0);
  SDValue Val = Op.getOperand(1);
  SDValue Idx = Op.getOperand(2);

  MVT ContainerVT = VecVT;
  // If the operand is a fixed-length vector, convert to a scalable one.
  if (VecVT.isFixedLengthVector()) {
    ContainerVT = getContainerForFixedLengthVector(VecVT);
    Vec = convertToScalableVector(ContainerVT, Vec, DAG, Subtarget);
  }

  MVT XLenVT = Subtarget.getXLenVT();

  SDValue Zero = DAG.getConstant(0, DL, XLenVT);
  bool IsLegalInsert = Subtarget.is64Bit() || Val.getValueType() != MVT::i64;
  // Even i64-element vectors on RV32 can be lowered without scalar
  // legalization if the most-significant 32 bits of the value are not affected
  // by the sign-extension of the lower 32 bits.
  // TODO: We could also catch sign extensions of a 32-bit value.
  if (!IsLegalInsert && isa<ConstantSDNode>(Val)) {
    const auto *CVal = cast<ConstantSDNode>(Val);
    if (isInt<32>(CVal->getSExtValue())) {
      IsLegalInsert = true;
      Val = DAG.getConstant(CVal->getSExtValue(), DL, MVT::i32);
    }
  }

  SDValue Mask, VL;
  std::tie(Mask, VL) = getDefaultVLOps(VecVT, ContainerVT, DL, DAG, Subtarget);

  SDValue ValInVec;

  if (IsLegalInsert) {
    unsigned Opc =
        VecVT.isFloatingPoint() ? RISCVISD::VFMV_S_F_VL : RISCVISD::VMV_S_X_VL;
    if (isNullConstant(Idx)) {
      Vec = DAG.getNode(Opc, DL, ContainerVT, Vec, Val, VL);
      if (!VecVT.isFixedLengthVector())
        return Vec;
      return convertFromScalableVector(VecVT, Vec, DAG, Subtarget);
    }
    ValInVec =
        DAG.getNode(Opc, DL, ContainerVT, DAG.getUNDEF(ContainerVT), Val, VL);
  } else {
    // On RV32, i64-element vectors must be specially handled to place the
    // value at element 0, by using two vslide1up instructions in sequence on
    // the i32 split lo/hi value. Use an equivalently-sized i32 vector for
    // this.
    SDValue One = DAG.getConstant(1, DL, XLenVT);
    SDValue ValLo = DAG.getNode(ISD::EXTRACT_ELEMENT, DL, MVT::i32, Val, Zero);
    SDValue ValHi = DAG.getNode(ISD::EXTRACT_ELEMENT, DL, MVT::i32, Val, One);
    MVT I32ContainerVT =
        MVT::getVectorVT(MVT::i32, ContainerVT.getVectorElementCount() * 2);
    SDValue I32Mask =
        getDefaultScalableVLOps(I32ContainerVT, DL, DAG, Subtarget).first;
    // Limit the active VL to two.
    SDValue InsertI64VL = DAG.getConstant(2, DL, XLenVT);
    // Note: We can't pass a UNDEF to the first VSLIDE1UP_VL since an untied
    // undef doesn't obey the earlyclobber constraint. Just splat a zero value.
    ValInVec = DAG.getNode(RISCVISD::VMV_V_X_VL, DL, I32ContainerVT, Zero,
                           InsertI64VL);
    // First slide in the hi value, then the lo in underneath it.
    ValInVec = DAG.getNode(RISCVISD::VSLIDE1UP_VL, DL, I32ContainerVT, ValInVec,
                           ValHi, I32Mask, InsertI64VL);
    ValInVec = DAG.getNode(RISCVISD::VSLIDE1UP_VL, DL, I32ContainerVT, ValInVec,
                           ValLo, I32Mask, InsertI64VL);
    // Bitcast back to the right container type.
    ValInVec = DAG.getBitcast(ContainerVT, ValInVec);
  }

  // Now that the value is in a vector, slide it into position.
  SDValue InsertVL =
      DAG.getNode(ISD::ADD, DL, XLenVT, Idx, DAG.getConstant(1, DL, XLenVT));
  SDValue Slideup = DAG.getNode(RISCVISD::VSLIDEUP_VL, DL, ContainerVT, Vec,
                                ValInVec, Idx, Mask, InsertVL);
  if (!VecVT.isFixedLengthVector())
    return Slideup;
  return convertFromScalableVector(VecVT, Slideup, DAG, Subtarget);
}

// Custom-lower EXTRACT_VECTOR_ELT operations to slide the vector down, then
// extract the first element: (extractelt (slidedown vec, idx), 0). For integer
// types this is done using VMV_X_S to allow us to glean information about the
// sign bits of the result.
SDValue RISCVTargetLowering::lowerEXTRACT_VECTOR_ELT(SDValue Op,
                                                     SelectionDAG &DAG) const {
  SDLoc DL(Op);
  SDValue Idx = Op.getOperand(1);
  SDValue Vec = Op.getOperand(0);
  EVT EltVT = Op.getValueType();
  MVT VecVT = Vec.getSimpleValueType();
  MVT XLenVT = Subtarget.getXLenVT();

  if (VecVT.getVectorElementType() == MVT::i1) {
    // FIXME: For now we just promote to an i8 vector and extract from that,
    // but this is probably not optimal.
    MVT WideVT = MVT::getVectorVT(MVT::i8, VecVT.getVectorElementCount());
    Vec = DAG.getNode(ISD::ZERO_EXTEND, DL, WideVT, Vec);
    return DAG.getNode(ISD::EXTRACT_VECTOR_ELT, DL, EltVT, Vec, Idx);
  }

  // If this is a fixed vector, we need to convert it to a scalable vector.
  MVT ContainerVT = VecVT;
  if (VecVT.isFixedLengthVector()) {
    ContainerVT = getContainerForFixedLengthVector(VecVT);
    Vec = convertToScalableVector(ContainerVT, Vec, DAG, Subtarget);
  }

  // If the index is 0, the vector is already in the right position.
  if (!isNullConstant(Idx)) {
    // Use a VL of 1 to avoid processing more elements than we need.
    SDValue VL = DAG.getConstant(1, DL, XLenVT);
    MVT MaskVT = MVT::getVectorVT(MVT::i1, ContainerVT.getVectorElementCount());
    SDValue Mask = DAG.getNode(RISCVISD::VMSET_VL, DL, MaskVT, VL);
    Vec = DAG.getNode(RISCVISD::VSLIDEDOWN_VL, DL, ContainerVT,
                      DAG.getUNDEF(ContainerVT), Vec, Idx, Mask, VL);
  }

  if (!EltVT.isInteger()) {
    // Floating-point extracts are handled in TableGen.
    return DAG.getNode(ISD::EXTRACT_VECTOR_ELT, DL, EltVT, Vec,
                       DAG.getConstant(0, DL, XLenVT));
  }

  SDValue Elt0 = DAG.getNode(RISCVISD::VMV_X_S, DL, XLenVT, Vec);
  return DAG.getNode(ISD::TRUNCATE, DL, EltVT, Elt0);
}

// Called by type legalization to handle splat of i64 on RV32.
// FIXME: We can optimize this when the type has sign or zero bits in one
// of the halves.
static SDValue splatSplitI64WithVL(const SDLoc &DL, MVT VT, SDValue Scalar,
                                   SDValue VL, SelectionDAG &DAG) {
  SDValue ThirtyTwoV = DAG.getConstant(32, DL, VT);
  SDValue Lo = DAG.getNode(ISD::EXTRACT_ELEMENT, DL, MVT::i32, Scalar,
                           DAG.getConstant(0, DL, MVT::i32));
  SDValue Hi = DAG.getNode(ISD::EXTRACT_ELEMENT, DL, MVT::i32, Scalar,
                           DAG.getConstant(1, DL, MVT::i32));

  // vmv.v.x vX, hi
  // vsll.vx vX, vX, /*32*/
  // vmv.v.x vY, lo
  // vsll.vx vY, vY, /*32*/
  // vsrl.vx vY, vY, /*32*/
  // vor.vv vX, vX, vY
  MVT MaskVT = MVT::getVectorVT(MVT::i1, VT.getVectorElementCount());
  SDValue Mask = DAG.getNode(RISCVISD::VMSET_VL, DL, MaskVT, VL);
  Lo = DAG.getNode(RISCVISD::VMV_V_X_VL, DL, VT, Lo, VL);
  Lo = DAG.getNode(RISCVISD::SHL_VL, DL, VT, Lo, ThirtyTwoV, Mask, VL);
  Lo = DAG.getNode(RISCVISD::SRL_VL, DL, VT, Lo, ThirtyTwoV, Mask, VL);

  Hi = DAG.getNode(RISCVISD::VMV_V_X_VL, DL, VT, Hi, VL);
  Hi = DAG.getNode(RISCVISD::SHL_VL, DL, VT, Hi, ThirtyTwoV, Mask, VL);

  return DAG.getNode(RISCVISD::OR_VL, DL, VT, Lo, Hi, Mask, VL);
}

// Some RVV intrinsics may claim that they want an integer operand to be
// promoted or expanded.
static SDValue lowerVectorIntrinsicSplats(SDValue Op, SelectionDAG &DAG,
                                          const RISCVSubtarget &Subtarget) {
  assert((Op.getOpcode() == ISD::INTRINSIC_WO_CHAIN ||
          Op.getOpcode() == ISD::INTRINSIC_W_CHAIN) &&
         "Unexpected opcode");

  if (!Subtarget.hasStdExtV())
    return SDValue();

  bool HasChain = Op.getOpcode() == ISD::INTRINSIC_W_CHAIN;
  unsigned IntNo = Op.getConstantOperandVal(HasChain ? 1 : 0);
  SDLoc DL(Op);

  const RISCVEPIIntrinsicsTable::EPIIntrinsicInfo *EII =
      RISCVEPIIntrinsicsTable::getEPIIntrinsicInfo(IntNo);
  const RISCVVIntrinsicsTable::RISCVVIntrinsicInfo *II =
      RISCVVIntrinsicsTable::getRISCVVIntrinsicInfo(IntNo);
  if ((!II || !II->SplatOperand)
      && (!EII || !EII->ExtendedOperand))
    return SDValue();

  unsigned SplatOp = (II ? II->SplatOperand : EII->ExtendedOperand) + HasChain;
  assert(SplatOp < Op.getNumOperands());

  SmallVector<SDValue, 8> Operands(Op->op_begin(), Op->op_end());
  SDValue &ScalarOp = Operands[SplatOp];
  MVT OpVT = ScalarOp.getSimpleValueType();
  MVT XLenVT = Subtarget.getXLenVT();

  // If this isn't a scalar, or its type is XLenVT we're done.
  if (!OpVT.isScalarInteger() || OpVT == XLenVT)
    return SDValue();

  // Simplest case is that the operand needs to be promoted to XLenVT.
  if (OpVT.bitsLT(XLenVT)) {
    // If the operand is a constant, sign extend to increase our chances
    // of being able to use a .vi instruction. ANY_EXTEND would become a
    // a zero extend and the simm5 check in isel would fail.
    // FIXME: Should we ignore the upper bits in isel instead?
    unsigned ExtOpc =
        isa<ConstantSDNode>(ScalarOp) ? ISD::SIGN_EXTEND : ISD::ANY_EXTEND;
    ScalarOp = DAG.getNode(ExtOpc, DL, XLenVT, ScalarOp);
    return DAG.getNode(Op->getOpcode(), DL, Op->getVTList(), Operands);
  }

  // Use the previous operand to get the vXi64 VT. The result might be a mask
  // VT for compares. Using the previous operand assumes that the previous
  // operand will never have a smaller element size than a scalar operand and
  // that a widening operation never uses SEW=64.
  // NOTE: If this fails the below assert, we can probably just find the
  // element count from any operand or result and use it to construct the VT.
  assert(II->SplatOperand > 1 && "Unexpected splat operand!");
  MVT VT = Op.getOperand(SplatOp - 1).getSimpleValueType();

  // The more complex case is when the scalar is larger than XLenVT.
  assert(XLenVT == MVT::i32 && OpVT == MVT::i64 &&
         VT.getVectorElementType() == MVT::i64 && "Unexpected VTs!");

  // If this is a sign-extended 32-bit constant, we can truncate it and rely
  // on the instruction to sign-extend since SEW>XLEN.
  if (auto *CVal = dyn_cast<ConstantSDNode>(ScalarOp)) {
    if (isInt<32>(CVal->getSExtValue())) {
      ScalarOp = DAG.getConstant(CVal->getSExtValue(), DL, MVT::i32);
      return DAG.getNode(Op->getOpcode(), DL, Op->getVTList(), Operands);
    }
  }

  // We need to convert the scalar to a splat vector.
  // FIXME: Can we implicitly truncate the scalar if it is known to
  // be sign extended?
  // VL should be the last operand.
  SDValue VL = Op.getOperand(Op.getNumOperands() - 1);
  assert(VL.getValueType() == XLenVT);
  ScalarOp = splatSplitI64WithVL(DL, VT, ScalarOp, VL, DAG);
  return DAG.getNode(Op->getOpcode(), DL, Op->getVTList(), Operands);
}

SDValue RISCVTargetLowering::LowerINTRINSIC_WO_CHAIN(SDValue Op,
                                                     SelectionDAG &DAG) const {
  unsigned IntNo = Op.getConstantOperandVal(0);
  SDLoc DL(Op);
  MVT XLenVT = Subtarget.getXLenVT();

  switch (IntNo) {
  default:
    break; // Don't custom lower most intrinsics.
  case Intrinsic::thread_pointer: {
    EVT PtrVT = getPointerTy(DAG.getDataLayout());
    return DAG.getRegister(RISCV::X4, PtrVT);
  }
<<<<<<< HEAD
  case Intrinsic::epi_vzip2:
  case Intrinsic::epi_vunzip2:
  case Intrinsic::epi_vtrn: {
    SDVTList VTList = Op->getVTList();
    assert(VTList.NumVTs == 2);
    EVT VT = VTList.VTs[0];

    unsigned TupleOpcode;
    switch (IntNo) {
    default:
      llvm_unreachable("Invalid opcode");
      break;
    case Intrinsic::epi_vzip2:
      TupleOpcode = RISCVISD::VZIP2;
      break;
    case Intrinsic::epi_vunzip2:
      TupleOpcode = RISCVISD::VUNZIP2;
      break;
    case Intrinsic::epi_vtrn:
      TupleOpcode = RISCVISD::VTRN;
      break;
    }

    SDValue TupleNode =
        DAG.getNode(TupleOpcode, DL, MVT::Untyped, Op->getOperand(1),
                    Op->getOperand(2), Op->getOperand(3));
    SDValue SubRegFirst = DAG.getTargetConstant(RISCV::sub_vrm1_0, DL, MVT::i32);
    MachineSDNode *FirstNode = DAG.getMachineNode(
        TargetOpcode::EXTRACT_SUBREG, DL, VT, TupleNode, SubRegFirst);

    SDValue SubRegSecond =
        DAG.getTargetConstant(RISCV::sub_vrm1_1, DL, MVT::i32);
    MachineSDNode *SecondNode = DAG.getMachineNode(
        TargetOpcode::EXTRACT_SUBREG, DL, VT, TupleNode, SubRegSecond);

    SDValue ExtractedOps[] = {SDValue(FirstNode, 0), SDValue(SecondNode, 0)};
    return DAG.getNode(ISD::MERGE_VALUES, DL, VTList, ExtractedOps);
  }
  // We handle VP Intrinsics elsewhere.
#define VP_INTRINSIC(X) case Intrinsic::X:
    VP_INTRINSIC_WO_CHAIN_SET
#undef VP_INTRINSIC
    return LowerVPIntrinsic(IntNo, Op, DAG, Subtarget);
=======
  case Intrinsic::riscv_orc_b:
    // Lower to the GORCI encoding for orc.b.
    return DAG.getNode(RISCVISD::GORCI, DL, XLenVT, Op.getOperand(1),
                       DAG.getTargetConstant(7, DL, XLenVT));
>>>>>>> b0c72c3d
  case Intrinsic::riscv_vmv_x_s:
    assert(Op.getValueType() == XLenVT && "Unexpected VT!");
    return DAG.getNode(RISCVISD::VMV_X_S, DL, Op.getValueType(),
                       Op.getOperand(1));
  case Intrinsic::experimental_vector_vp_slideleftfill:
  case Intrinsic::experimental_vector_slideleftfill: {
    SmallVector<SDValue, 8> Operands(Op->op_begin(), Op->op_end());
    SmallVector<unsigned, 8> OpIdxs;
    if (IntNo == Intrinsic::experimental_vector_vp_slideleftfill) {
      OpIdxs = {3, 4, 5};
    } else if (IntNo == Intrinsic::experimental_vector_slideleftfill) {
      OpIdxs = {3};
    } else {
      llvm_unreachable("Unexpected intrinsic");
    }
    // offset, evl1, evl2
    for (auto OpIdx : OpIdxs) {
      SDValue &ScalarOp = Operands[OpIdx];
      EVT OpVT = ScalarOp.getValueType();
      if (OpVT == MVT::i8 || OpVT == MVT::i16 ||
          (OpVT == MVT::i32 && Subtarget.is64Bit())) {
        ScalarOp =
            DAG.getNode(ISD::ANY_EXTEND, DL, Subtarget.getXLenVT(), ScalarOp);
      }
    }
    return DAG.getNode(ISD::INTRINSIC_WO_CHAIN, DL, Op.getValueType(),
                       Operands);
    break;
  }
  case Intrinsic::riscv_vmv_v_x: {
    SDValue Scalar = Op.getOperand(1);
    if (Scalar.getValueType().bitsLE(XLenVT)) {
      unsigned ExtOpc =
          isa<ConstantSDNode>(Scalar) ? ISD::SIGN_EXTEND : ISD::ANY_EXTEND;
      Scalar = DAG.getNode(ExtOpc, DL, XLenVT, Scalar);
      return DAG.getNode(RISCVISD::VMV_V_X_VL, DL, Op.getValueType(), Scalar,
                         Op.getOperand(2));
    }

    assert(Scalar.getValueType() == MVT::i64 && "Unexpected scalar VT!");

    // If this is a sign-extended 32-bit constant, we can truncate it and rely
    // on the instruction to sign-extend since SEW>XLEN.
    if (auto *CVal = dyn_cast<ConstantSDNode>(Scalar)) {
      if (isInt<32>(CVal->getSExtValue()))
        return DAG.getNode(RISCVISD::VMV_V_X_VL, DL, Op.getValueType(),
                           DAG.getConstant(CVal->getSExtValue(), DL, MVT::i32),
                           Op.getOperand(2));
    }

    // Otherwise use the more complicated splatting algorithm.
    return splatSplitI64WithVL(DL, Op.getSimpleValueType(), Scalar,
                               Op.getOperand(2), DAG);
  }
  case Intrinsic::riscv_vfmv_v_f:
    return DAG.getNode(RISCVISD::VFMV_V_F_VL, DL, Op.getValueType(),
                       Op.getOperand(1), Op.getOperand(2));
  case Intrinsic::riscv_vmv_s_x: {
    SDValue Scalar = Op.getOperand(2);

    if (Scalar.getValueType().bitsLE(XLenVT)) {
      Scalar = DAG.getNode(ISD::ANY_EXTEND, DL, XLenVT, Scalar);
      return DAG.getNode(RISCVISD::VMV_S_X_VL, DL, Op.getValueType(),
                         Op.getOperand(1), Scalar, Op.getOperand(3));
    }

    assert(Scalar.getValueType() == MVT::i64 && "Unexpected scalar VT!");

    // This is an i64 value that lives in two scalar registers. We have to
    // insert this in a convoluted way. First we build vXi64 splat containing
    // the/ two values that we assemble using some bit math. Next we'll use
    // vid.v and vmseq to build a mask with bit 0 set. Then we'll use that mask
    // to merge element 0 from our splat into the source vector.
    // FIXME: This is probably not the best way to do this, but it is
    // consistent with INSERT_VECTOR_ELT lowering so it is a good starting
    // point.
    //   vmv.v.x vX, hi
    //   vsll.vx vX, vX, /*32*/
    //   vmv.v.x vY, lo
    //   vsll.vx vY, vY, /*32*/
    //   vsrl.vx vY, vY, /*32*/
    //   vor.vv vX, vX, vY
    //
    //   vid.v      vVid
    //   vmseq.vx   mMask, vVid, 0
    //   vmerge.vvm vDest, vSrc, vVal, mMask
    MVT VT = Op.getSimpleValueType();
    SDValue Vec = Op.getOperand(1);
    SDValue VL = Op.getOperand(3);

    SDValue SplattedVal = splatSplitI64WithVL(DL, VT, Scalar, VL, DAG);
    SDValue SplattedIdx = DAG.getNode(RISCVISD::VMV_V_X_VL, DL, VT,
                                      DAG.getConstant(0, DL, MVT::i32), VL);

    MVT MaskVT = MVT::getVectorVT(MVT::i1, VT.getVectorElementCount());
    SDValue Mask = DAG.getNode(RISCVISD::VMSET_VL, DL, MaskVT, VL);
    SDValue VID = DAG.getNode(RISCVISD::VID_VL, DL, VT, Mask, VL);
    SDValue SelectCond =
        DAG.getNode(RISCVISD::SETCC_VL, DL, MaskVT, VID, SplattedIdx,
                    DAG.getCondCode(ISD::SETEQ), Mask, VL);
    return DAG.getNode(RISCVISD::VSELECT_VL, DL, VT, SelectCond, SplattedVal,
                       Vec, VL);
  }
  }

  return lowerVectorIntrinsicSplats(Op, DAG, Subtarget);
}

SDValue RISCVTargetLowering::LowerINTRINSIC_W_CHAIN(SDValue Op,
                                                    SelectionDAG &DAG) const {
  unsigned IntNo = Op.getConstantOperandVal(1);
  switch (IntNo) {
    // By default we do not lower any intrinsic.
  default:
    break;
  case Intrinsic::epi_vlseg2:
    return lowerVLSEG(Op, DAG, Subtarget, RISCVISD::VLSEG2,
                      {RISCV::sub_vrm1_0, RISCV::sub_vrm1_1});
  case Intrinsic::epi_vlseg3:
    return lowerVLSEG(Op, DAG, Subtarget, RISCVISD::VLSEG3,
                      {RISCV::sub_vrm1_0, RISCV::sub_vrm1_1, RISCV::sub_vrm1_2});
  case Intrinsic::epi_vlseg4:
    return lowerVLSEG(Op, DAG, Subtarget, RISCVISD::VLSEG4,
                      {RISCV::sub_vrm1_0, RISCV::sub_vrm1_1, RISCV::sub_vrm1_2,
                       RISCV::sub_vrm1_3});
  case Intrinsic::epi_vlseg5:
    return lowerVLSEG(Op, DAG, Subtarget, RISCVISD::VLSEG5,
                      {RISCV::sub_vrm1_0, RISCV::sub_vrm1_1, RISCV::sub_vrm1_2,
                       RISCV::sub_vrm1_3, RISCV::sub_vrm1_4});
  case Intrinsic::epi_vlseg6:
    return lowerVLSEG(Op, DAG, Subtarget, RISCVISD::VLSEG6,
                      {RISCV::sub_vrm1_0, RISCV::sub_vrm1_1, RISCV::sub_vrm1_2,
                       RISCV::sub_vrm1_3, RISCV::sub_vrm1_4, RISCV::sub_vrm1_5});
  case Intrinsic::epi_vlseg7:
    return lowerVLSEG(Op, DAG, Subtarget, RISCVISD::VLSEG7,
                      {RISCV::sub_vrm1_0, RISCV::sub_vrm1_1, RISCV::sub_vrm1_2,
                       RISCV::sub_vrm1_3, RISCV::sub_vrm1_4, RISCV::sub_vrm1_5,
                       RISCV::sub_vrm1_6});
  case Intrinsic::epi_vlseg8:
    return lowerVLSEG(Op, DAG, Subtarget, RISCVISD::VLSEG8,
                      {RISCV::sub_vrm1_0, RISCV::sub_vrm1_1, RISCV::sub_vrm1_2,
                       RISCV::sub_vrm1_3, RISCV::sub_vrm1_4, RISCV::sub_vrm1_5,
                       RISCV::sub_vrm1_6, RISCV::sub_vrm1_7});
  case Intrinsic::epi_vlseg2_strided:
    return lowerVLSEG(Op, DAG, Subtarget, RISCVISD::VLSSEG2,
                      {RISCV::sub_vrm1_0, RISCV::sub_vrm1_1});
  case Intrinsic::epi_vlseg3_strided:
    return lowerVLSEG(Op, DAG, Subtarget, RISCVISD::VLSSEG3,
                      {RISCV::sub_vrm1_0, RISCV::sub_vrm1_1, RISCV::sub_vrm1_2});
  case Intrinsic::epi_vlseg4_strided:
    return lowerVLSEG(Op, DAG, Subtarget, RISCVISD::VLSSEG4,
                      {RISCV::sub_vrm1_0, RISCV::sub_vrm1_1, RISCV::sub_vrm1_2,
                       RISCV::sub_vrm1_3});
  case Intrinsic::epi_vlseg5_strided:
    return lowerVLSEG(Op, DAG, Subtarget, RISCVISD::VLSSEG5,
                      {RISCV::sub_vrm1_0, RISCV::sub_vrm1_1, RISCV::sub_vrm1_2,
                       RISCV::sub_vrm1_3, RISCV::sub_vrm1_4});
  case Intrinsic::epi_vlseg6_strided:
    return lowerVLSEG(Op, DAG, Subtarget, RISCVISD::VLSSEG6,
                      {RISCV::sub_vrm1_0, RISCV::sub_vrm1_1, RISCV::sub_vrm1_2,
                       RISCV::sub_vrm1_3, RISCV::sub_vrm1_4, RISCV::sub_vrm1_5});
  case Intrinsic::epi_vlseg7_strided:
    return lowerVLSEG(Op, DAG, Subtarget, RISCVISD::VLSSEG7,
                      {RISCV::sub_vrm1_0, RISCV::sub_vrm1_1, RISCV::sub_vrm1_2,
                       RISCV::sub_vrm1_3, RISCV::sub_vrm1_4, RISCV::sub_vrm1_5,
                       RISCV::sub_vrm1_6});
  case Intrinsic::epi_vlseg8_strided:
    return lowerVLSEG(Op, DAG, Subtarget, RISCVISD::VLSSEG8,
                      {RISCV::sub_vrm1_0, RISCV::sub_vrm1_1, RISCV::sub_vrm1_2,
                       RISCV::sub_vrm1_3, RISCV::sub_vrm1_4, RISCV::sub_vrm1_5,
                       RISCV::sub_vrm1_6, RISCV::sub_vrm1_7});
  case Intrinsic::epi_vlseg2_indexed:
    return lowerVLSEG(Op, DAG, Subtarget, RISCVISD::VLXSEG2,
                      {RISCV::sub_vrm1_0, RISCV::sub_vrm1_1});
  case Intrinsic::epi_vlseg3_indexed:
    return lowerVLSEG(Op, DAG, Subtarget, RISCVISD::VLXSEG3,
                      {RISCV::sub_vrm1_0, RISCV::sub_vrm1_1, RISCV::sub_vrm1_2});
  case Intrinsic::epi_vlseg4_indexed:
    return lowerVLSEG(Op, DAG, Subtarget, RISCVISD::VLXSEG4,
                      {RISCV::sub_vrm1_0, RISCV::sub_vrm1_1, RISCV::sub_vrm1_2,
                       RISCV::sub_vrm1_3});
  case Intrinsic::epi_vlseg5_indexed:
    return lowerVLSEG(Op, DAG, Subtarget, RISCVISD::VLXSEG5,
                      {RISCV::sub_vrm1_0, RISCV::sub_vrm1_1, RISCV::sub_vrm1_2,
                       RISCV::sub_vrm1_3, RISCV::sub_vrm1_4});
  case Intrinsic::epi_vlseg6_indexed:
    return lowerVLSEG(Op, DAG, Subtarget, RISCVISD::VLXSEG6,
                      {RISCV::sub_vrm1_0, RISCV::sub_vrm1_1, RISCV::sub_vrm1_2,
                       RISCV::sub_vrm1_3, RISCV::sub_vrm1_4, RISCV::sub_vrm1_5});
  case Intrinsic::epi_vlseg7_indexed:
    return lowerVLSEG(Op, DAG, Subtarget, RISCVISD::VLXSEG7,
                      {RISCV::sub_vrm1_0, RISCV::sub_vrm1_1, RISCV::sub_vrm1_2,
                       RISCV::sub_vrm1_3, RISCV::sub_vrm1_4, RISCV::sub_vrm1_5,
                       RISCV::sub_vrm1_6});
  case Intrinsic::epi_vlseg8_indexed:
    return lowerVLSEG(Op, DAG, Subtarget, RISCVISD::VLXSEG8,
                      {RISCV::sub_vrm1_0, RISCV::sub_vrm1_1, RISCV::sub_vrm1_2,
                       RISCV::sub_vrm1_3, RISCV::sub_vrm1_4, RISCV::sub_vrm1_5,
                       RISCV::sub_vrm1_6, RISCV::sub_vrm1_7});
#define VP_INTRINSIC(X) case Intrinsic::X:
    VP_INTRINSIC_W_CHAIN_SET
#undef VP_INTRINSIC
    return LowerVPIntrinsic(IntNo, Op, DAG, Subtarget);
  }

  return lowerVectorIntrinsicSplats(Op, DAG, Subtarget);
}

SDValue RISCVTargetLowering::LowerINTRINSIC_VOID(SDValue Op,
                                                 SelectionDAG &DAG) const {
  unsigned IntNo = cast<ConstantSDNode>(Op.getOperand(1))->getZExtValue();
  SDLoc DL(Op);

  if (Subtarget.hasStdExtV()) {
    if (const RISCVEPIIntrinsicsTable::EPIIntrinsicInfo *EII =
        RISCVEPIIntrinsicsTable::getEPIIntrinsicInfo(IntNo)) {
      // Widen vector operands.
      std::vector<SDValue> Operands(Op->op_begin(), Op->op_end());
      bool Changed = false;
      for (SDValue &Operand : Operands) {
        if (Operand.getValueType().isScalableVector() &&
            getPreferredVectorAction(Operand.getValueType().getSimpleVT()) ==
            TypeWidenVector) {
          EVT WidenVT =
            getTypeToTransformTo(*DAG.getContext(), Operand.getValueType());
          Operand =
            DAG.getNode(ISD::INSERT_SUBVECTOR, DL, WidenVT,
                DAG.getNode(ISD::UNDEF, DL, WidenVT), Operand,
                DAG.getTargetConstant(0, DL, Subtarget.getXLenVT()));
          Changed = true;
        }
      }

      if (Changed)
        return DAG.getNode(ISD::INTRINSIC_VOID, DL, Op->getVTList(), Operands);
    }
  }

  switch (IntNo) {
    // By default we do not lower any intrinsic.
  default:
    break;
  case Intrinsic::epi_vsseg2:
    return lowerVSSEG(Op, DAG, Subtarget, 2, RISCVISD::VSSEG2,
                      RISCV::PseudoEPIVBuildVRN2M1);
  case Intrinsic::epi_vsseg3:
    return lowerVSSEG(Op, DAG, Subtarget, 3, RISCVISD::VSSEG3,
                      RISCV::PseudoEPIVBuildVRN3M1);
  case Intrinsic::epi_vsseg4:
    return lowerVSSEG(Op, DAG, Subtarget, 4, RISCVISD::VSSEG4,
                      RISCV::PseudoEPIVBuildVRN4M1);
  case Intrinsic::epi_vsseg5:
    return lowerVSSEG(Op, DAG, Subtarget, 5, RISCVISD::VSSEG5,
                      RISCV::PseudoEPIVBuildVRN5M1);
  case Intrinsic::epi_vsseg6:
    return lowerVSSEG(Op, DAG, Subtarget, 6, RISCVISD::VSSEG6,
                      RISCV::PseudoEPIVBuildVRN6M1);
  case Intrinsic::epi_vsseg7:
    return lowerVSSEG(Op, DAG, Subtarget, 7, RISCVISD::VSSEG7,
                      RISCV::PseudoEPIVBuildVRN7M1);
  case Intrinsic::epi_vsseg8:
    return lowerVSSEG(Op, DAG, Subtarget, 8, RISCVISD::VSSEG8,
                      RISCV::PseudoEPIVBuildVRN8M1);
  case Intrinsic::epi_vsseg2_strided:
    return lowerVSSEG(Op, DAG, Subtarget, 2, RISCVISD::VSSSEG2,
                      RISCV::PseudoEPIVBuildVRN2M1);
  case Intrinsic::epi_vsseg3_strided:
    return lowerVSSEG(Op, DAG, Subtarget, 3, RISCVISD::VSSSEG3,
                      RISCV::PseudoEPIVBuildVRN3M1);
  case Intrinsic::epi_vsseg4_strided:
    return lowerVSSEG(Op, DAG, Subtarget, 4, RISCVISD::VSSSEG4,
                      RISCV::PseudoEPIVBuildVRN4M1);
  case Intrinsic::epi_vsseg5_strided:
    return lowerVSSEG(Op, DAG, Subtarget, 5, RISCVISD::VSSSEG5,
                      RISCV::PseudoEPIVBuildVRN5M1);
  case Intrinsic::epi_vsseg6_strided:
    return lowerVSSEG(Op, DAG, Subtarget, 6, RISCVISD::VSSSEG6,
                      RISCV::PseudoEPIVBuildVRN6M1);
  case Intrinsic::epi_vsseg7_strided:
    return lowerVSSEG(Op, DAG, Subtarget, 7, RISCVISD::VSSSEG7,
                      RISCV::PseudoEPIVBuildVRN7M1);
  case Intrinsic::epi_vsseg8_strided:
    return lowerVSSEG(Op, DAG, Subtarget, 8, RISCVISD::VSSSEG8,
                      RISCV::PseudoEPIVBuildVRN8M1);
  case Intrinsic::epi_vsseg2_indexed:
    return lowerVSSEG(Op, DAG, Subtarget, 2, RISCVISD::VSXSEG2,
                      RISCV::PseudoEPIVBuildVRN2M1);
  case Intrinsic::epi_vsseg3_indexed:
    return lowerVSSEG(Op, DAG, Subtarget, 3, RISCVISD::VSXSEG3,
                      RISCV::PseudoEPIVBuildVRN3M1);
  case Intrinsic::epi_vsseg4_indexed:
    return lowerVSSEG(Op, DAG, Subtarget, 4, RISCVISD::VSXSEG4,
                      RISCV::PseudoEPIVBuildVRN4M1);
  case Intrinsic::epi_vsseg5_indexed:
    return lowerVSSEG(Op, DAG, Subtarget, 5, RISCVISD::VSXSEG5,
                      RISCV::PseudoEPIVBuildVRN5M1);
  case Intrinsic::epi_vsseg6_indexed:
    return lowerVSSEG(Op, DAG, Subtarget, 6, RISCVISD::VSXSEG6,
                      RISCV::PseudoEPIVBuildVRN6M1);
  case Intrinsic::epi_vsseg7_indexed:
    return lowerVSSEG(Op, DAG, Subtarget, 7, RISCVISD::VSXSEG7,
                      RISCV::PseudoEPIVBuildVRN7M1);
  case Intrinsic::epi_vsseg8_indexed:
    return lowerVSSEG(Op, DAG, Subtarget, 8, RISCVISD::VSXSEG8,
                      RISCV::PseudoEPIVBuildVRN8M1);
  // We handle VP Intrinsics elsewhere.
#define VP_INTRINSIC(X) case Intrinsic::X:
    VP_INTRINSIC_VOID_SET
#undef VP_INTRINSIC
    return LowerVPIntrinsic(IntNo, Op, DAG, Subtarget);
  }

  return SDValue();
}

static MVT getLMUL1VT(MVT VT) {
  assert(VT.getVectorElementType().getSizeInBits() <= 64 &&
         "Unexpected vector MVT");
  return MVT::getScalableVectorVT(
      VT.getVectorElementType(),
      RISCV::RVVBitsPerBlock / VT.getVectorElementType().getSizeInBits());
}

static unsigned getRVVReductionOp(unsigned ISDOpcode) {
  switch (ISDOpcode) {
  default:
    llvm_unreachable("Unhandled reduction");
  case ISD::VECREDUCE_ADD:
    return RISCVISD::VECREDUCE_ADD_VL;
  case ISD::VECREDUCE_UMAX:
    return RISCVISD::VECREDUCE_UMAX_VL;
  case ISD::VECREDUCE_SMAX:
    return RISCVISD::VECREDUCE_SMAX_VL;
  case ISD::VECREDUCE_UMIN:
    return RISCVISD::VECREDUCE_UMIN_VL;
  case ISD::VECREDUCE_SMIN:
    return RISCVISD::VECREDUCE_SMIN_VL;
  case ISD::VECREDUCE_AND:
    return RISCVISD::VECREDUCE_AND_VL;
  case ISD::VECREDUCE_OR:
    return RISCVISD::VECREDUCE_OR_VL;
  case ISD::VECREDUCE_XOR:
    return RISCVISD::VECREDUCE_XOR_VL;
  }
}

SDValue RISCVTargetLowering::lowerVECREDUCE(SDValue Op,
                                            SelectionDAG &DAG) const {
  SDLoc DL(Op);
  SDValue Vec = Op.getOperand(0);
  EVT VecEVT = Vec.getValueType();

  unsigned BaseOpc = ISD::getVecReduceBaseOpcode(Op.getOpcode());

  // Due to ordering in legalize types we may have a vector type that needs to
  // be split. Do that manually so we can get down to a legal type.
  while (getTypeAction(*DAG.getContext(), VecEVT) ==
         TargetLowering::TypeSplitVector) {
    SDValue Lo, Hi;
    std::tie(Lo, Hi) = DAG.SplitVector(Vec, DL);
    VecEVT = Lo.getValueType();
    Vec = DAG.getNode(BaseOpc, DL, VecEVT, Lo, Hi);
  }

  // TODO: The type may need to be widened rather than split. Or widened before
  // it can be split.
  if (!isTypeLegal(VecEVT))
    return SDValue();

  MVT VecVT = VecEVT.getSimpleVT();
  MVT VecEltVT = VecVT.getVectorElementType();
  unsigned RVVOpcode = getRVVReductionOp(Op.getOpcode());

  MVT ContainerVT = VecVT;
  if (VecVT.isFixedLengthVector()) {
    ContainerVT = getContainerForFixedLengthVector(VecVT);
    Vec = convertToScalableVector(ContainerVT, Vec, DAG, Subtarget);
  }

  MVT M1VT = getLMUL1VT(ContainerVT);

  SDValue Mask, VL;
  std::tie(Mask, VL) = getDefaultVLOps(VecVT, ContainerVT, DL, DAG, Subtarget);

  // FIXME: This is a VLMAX splat which might be too large and can prevent
  // vsetvli removal.
  SDValue NeutralElem =
      DAG.getNeutralElement(BaseOpc, DL, VecEltVT, SDNodeFlags());
  SDValue IdentitySplat = DAG.getSplatVector(M1VT, DL, NeutralElem);
  SDValue Reduction =
      DAG.getNode(RVVOpcode, DL, M1VT, Vec, IdentitySplat, Mask, VL);
  SDValue Elt0 = DAG.getNode(ISD::EXTRACT_VECTOR_ELT, DL, VecEltVT, Reduction,
                             DAG.getConstant(0, DL, Subtarget.getXLenVT()));
  return DAG.getSExtOrTrunc(Elt0, DL, Op.getValueType());
}

// Given a reduction op, this function returns the matching reduction opcode,
// the vector SDValue and the scalar SDValue required to lower this to a
// RISCVISD node.
static std::tuple<unsigned, SDValue, SDValue>
getRVVFPReductionOpAndOperands(SDValue Op, SelectionDAG &DAG, EVT EltVT) {
  SDLoc DL(Op);
  switch (Op.getOpcode()) {
  default:
    llvm_unreachable("Unhandled reduction");
  case ISD::VECREDUCE_FADD:
    return std::make_tuple(RISCVISD::VECREDUCE_FADD_VL, Op.getOperand(0),
                           DAG.getConstantFP(0.0, DL, EltVT));
  case ISD::VECREDUCE_SEQ_FADD:
    return std::make_tuple(RISCVISD::VECREDUCE_SEQ_FADD_VL, Op.getOperand(1),
                           Op.getOperand(0));
  }
}

SDValue RISCVTargetLowering::lowerFPVECREDUCE(SDValue Op,
                                              SelectionDAG &DAG) const {
  SDLoc DL(Op);
  MVT VecEltVT = Op.getSimpleValueType();

  unsigned RVVOpcode;
  SDValue VectorVal, ScalarVal;
  std::tie(RVVOpcode, VectorVal, ScalarVal) =
      getRVVFPReductionOpAndOperands(Op, DAG, VecEltVT);
  MVT VecVT = VectorVal.getSimpleValueType();

  MVT ContainerVT = VecVT;
  if (VecVT.isFixedLengthVector()) {
    ContainerVT = getContainerForFixedLengthVector(VecVT);
    VectorVal = convertToScalableVector(ContainerVT, VectorVal, DAG, Subtarget);
  }

  MVT M1VT = getLMUL1VT(VectorVal.getSimpleValueType());

  SDValue Mask, VL;
  std::tie(Mask, VL) = getDefaultVLOps(VecVT, ContainerVT, DL, DAG, Subtarget);

  // FIXME: This is a VLMAX splat which might be too large and can prevent
  // vsetvli removal.
  SDValue ScalarSplat = DAG.getSplatVector(M1VT, DL, ScalarVal);
  SDValue Reduction =
      DAG.getNode(RVVOpcode, DL, M1VT, VectorVal, ScalarSplat, Mask, VL);
  return DAG.getNode(ISD::EXTRACT_VECTOR_ELT, DL, VecEltVT, Reduction,
                     DAG.getConstant(0, DL, Subtarget.getXLenVT()));
}

SDValue RISCVTargetLowering::lowerINSERT_SUBVECTOR(SDValue Op,
                                                   SelectionDAG &DAG) const {
  SDValue Vec = Op.getOperand(0);
  SDValue SubVec = Op.getOperand(1);
  MVT VecVT = Vec.getSimpleValueType();
  MVT SubVecVT = SubVec.getSimpleValueType();

  SDLoc DL(Op);
  MVT XLenVT = Subtarget.getXLenVT();
  unsigned OrigIdx = Op.getConstantOperandVal(2);
  const RISCVRegisterInfo *TRI = Subtarget.getRegisterInfo();

  // We don't have the ability to slide mask vectors up indexed by their i1
  // elements; the smallest we can do is i8. Often we are able to bitcast to
  // equivalent i8 vectors. Note that when inserting a fixed-length vector
  // into a scalable one, we might not necessarily have enough scalable
  // elements to safely divide by 8: nxv1i1 = insert nxv1i1, v4i1 is valid.
  if (SubVecVT.getVectorElementType() == MVT::i1 &&
      (OrigIdx != 0 || !Vec.isUndef())) {
    if (VecVT.getVectorMinNumElements() >= 8 &&
        SubVecVT.getVectorMinNumElements() >= 8) {
      assert(OrigIdx % 8 == 0 && "Invalid index");
      assert(VecVT.getVectorMinNumElements() % 8 == 0 &&
             SubVecVT.getVectorMinNumElements() % 8 == 0 &&
             "Unexpected mask vector lowering");
      OrigIdx /= 8;
      SubVecVT =
          MVT::getVectorVT(MVT::i8, SubVecVT.getVectorMinNumElements() / 8,
                           SubVecVT.isScalableVector());
      VecVT = MVT::getVectorVT(MVT::i8, VecVT.getVectorMinNumElements() / 8,
                               VecVT.isScalableVector());
      Vec = DAG.getBitcast(VecVT, Vec);
      SubVec = DAG.getBitcast(SubVecVT, SubVec);
    } else {
      // We can't slide this mask vector up indexed by its i1 elements.
      // This poses a problem when we wish to insert a scalable vector which
      // can't be re-expressed as a larger type. Just choose the slow path and
      // extend to a larger type, then truncate back down.
      MVT ExtVecVT = VecVT.changeVectorElementType(MVT::i8);
      MVT ExtSubVecVT = SubVecVT.changeVectorElementType(MVT::i8);
      Vec = DAG.getNode(ISD::ZERO_EXTEND, DL, ExtVecVT, Vec);
      SubVec = DAG.getNode(ISD::ZERO_EXTEND, DL, ExtSubVecVT, SubVec);
      Vec = DAG.getNode(ISD::INSERT_SUBVECTOR, DL, ExtVecVT, Vec, SubVec,
                        Op.getOperand(2));
      SDValue SplatZero = DAG.getConstant(0, DL, ExtVecVT);
      return DAG.getSetCC(DL, VecVT, Vec, SplatZero, ISD::SETNE);
    }
  }

  // If the subvector vector is a fixed-length type, we cannot use subregister
  // manipulation to simplify the codegen; we don't know which register of a
  // LMUL group contains the specific subvector as we only know the minimum
  // register size. Therefore we must slide the vector group up the full
  // amount.
  if (SubVecVT.isFixedLengthVector()) {
    if (OrigIdx == 0 && Vec.isUndef())
      return Op;
    MVT ContainerVT = VecVT;
    if (VecVT.isFixedLengthVector()) {
      ContainerVT = getContainerForFixedLengthVector(VecVT);
      Vec = convertToScalableVector(ContainerVT, Vec, DAG, Subtarget);
    }
    SubVec = DAG.getNode(ISD::INSERT_SUBVECTOR, DL, ContainerVT,
                         DAG.getUNDEF(ContainerVT), SubVec,
                         DAG.getConstant(0, DL, XLenVT));
    SDValue Mask =
        getDefaultVLOps(VecVT, ContainerVT, DL, DAG, Subtarget).first;
    // Set the vector length to only the number of elements we care about. Note
    // that for slideup this includes the offset.
    SDValue VL =
        DAG.getConstant(OrigIdx + SubVecVT.getVectorNumElements(), DL, XLenVT);
    SDValue SlideupAmt = DAG.getConstant(OrigIdx, DL, XLenVT);
    SDValue Slideup = DAG.getNode(RISCVISD::VSLIDEUP_VL, DL, ContainerVT, Vec,
                                  SubVec, SlideupAmt, Mask, VL);
    if (VecVT.isFixedLengthVector())
      Slideup = convertFromScalableVector(VecVT, Slideup, DAG, Subtarget);
    return DAG.getBitcast(Op.getValueType(), Slideup);
  }

  unsigned SubRegIdx, RemIdx;
  std::tie(SubRegIdx, RemIdx) =
      RISCVTargetLowering::decomposeSubvectorInsertExtractToSubRegs(
          VecVT, SubVecVT, OrigIdx, TRI);

  RISCVVLMUL SubVecLMUL = RISCVTargetLowering::getLMUL(SubVecVT);
  bool IsSubVecPartReg = SubVecLMUL == RISCVVLMUL::LMUL_F2 ||
                         SubVecLMUL == RISCVVLMUL::LMUL_F4 ||
                         SubVecLMUL == RISCVVLMUL::LMUL_F8;

  // 1. If the Idx has been completely eliminated and this subvector's size is
  // a vector register or a multiple thereof, or the surrounding elements are
  // undef, then this is a subvector insert which naturally aligns to a vector
  // register. These can easily be handled using subregister manipulation.
  // 2. If the subvector is smaller than a vector register, then the insertion
  // must preserve the undisturbed elements of the register. We do this by
  // lowering to an EXTRACT_SUBVECTOR grabbing the nearest LMUL=1 vector type
  // (which resolves to a subregister copy), performing a VSLIDEUP to place the
  // subvector within the vector register, and an INSERT_SUBVECTOR of that
  // LMUL=1 type back into the larger vector (resolving to another subregister
  // operation). See below for how our VSLIDEUP works. We go via a LMUL=1 type
  // to avoid allocating a large register group to hold our subvector.
  if (RemIdx == 0 && (!IsSubVecPartReg || Vec.isUndef()))
    return Op;

  // VSLIDEUP works by leaving elements 0<i<OFFSET undisturbed, elements
  // OFFSET<=i<VL set to the "subvector" and vl<=i<VLMAX set to the tail policy
  // (in our case undisturbed). This means we can set up a subvector insertion
  // where OFFSET is the insertion offset, and the VL is the OFFSET plus the
  // size of the subvector.
  MVT InterSubVT = VecVT;
  SDValue AlignedExtract = Vec;
  unsigned AlignedIdx = OrigIdx - RemIdx;
  if (VecVT.bitsGT(getLMUL1VT(VecVT))) {
    InterSubVT = getLMUL1VT(VecVT);
    // Extract a subvector equal to the nearest full vector register type. This
    // should resolve to a EXTRACT_SUBREG instruction.
    AlignedExtract = DAG.getNode(ISD::EXTRACT_SUBVECTOR, DL, InterSubVT, Vec,
                                 DAG.getConstant(AlignedIdx, DL, XLenVT));
  }

  SDValue SlideupAmt = DAG.getConstant(RemIdx, DL, XLenVT);
  // For scalable vectors this must be further multiplied by vscale.
  SlideupAmt = DAG.getNode(ISD::VSCALE, DL, XLenVT, SlideupAmt);

  SDValue Mask, VL;
  std::tie(Mask, VL) = getDefaultScalableVLOps(VecVT, DL, DAG, Subtarget);

  // Construct the vector length corresponding to RemIdx + length(SubVecVT).
  VL = DAG.getConstant(SubVecVT.getVectorMinNumElements(), DL, XLenVT);
  VL = DAG.getNode(ISD::VSCALE, DL, XLenVT, VL);
  VL = DAG.getNode(ISD::ADD, DL, XLenVT, SlideupAmt, VL);

  SubVec = DAG.getNode(ISD::INSERT_SUBVECTOR, DL, InterSubVT,
                       DAG.getUNDEF(InterSubVT), SubVec,
                       DAG.getConstant(0, DL, XLenVT));

  SDValue Slideup = DAG.getNode(RISCVISD::VSLIDEUP_VL, DL, InterSubVT,
                                AlignedExtract, SubVec, SlideupAmt, Mask, VL);

  // If required, insert this subvector back into the correct vector register.
  // This should resolve to an INSERT_SUBREG instruction.
  if (VecVT.bitsGT(InterSubVT))
    Slideup = DAG.getNode(ISD::INSERT_SUBVECTOR, DL, VecVT, Vec, Slideup,
                          DAG.getConstant(AlignedIdx, DL, XLenVT));

  // We might have bitcast from a mask type: cast back to the original type if
  // required.
  return DAG.getBitcast(Op.getSimpleValueType(), Slideup);
}

SDValue RISCVTargetLowering::lowerEXTRACT_SUBVECTOR(SDValue Op,
                                                    SelectionDAG &DAG) const {
  SDValue Vec = Op.getOperand(0);
  MVT SubVecVT = Op.getSimpleValueType();
  MVT VecVT = Vec.getSimpleValueType();

  SDLoc DL(Op);
  MVT XLenVT = Subtarget.getXLenVT();
  unsigned OrigIdx = Op.getConstantOperandVal(1);
  const RISCVRegisterInfo *TRI = Subtarget.getRegisterInfo();

  // We don't have the ability to slide mask vectors down indexed by their i1
  // elements; the smallest we can do is i8. Often we are able to bitcast to
  // equivalent i8 vectors. Note that when extracting a fixed-length vector
  // from a scalable one, we might not necessarily have enough scalable
  // elements to safely divide by 8: v8i1 = extract nxv1i1 is valid.
  if (SubVecVT.getVectorElementType() == MVT::i1 && OrigIdx != 0) {
    if (VecVT.getVectorMinNumElements() >= 8 &&
        SubVecVT.getVectorMinNumElements() >= 8) {
      assert(OrigIdx % 8 == 0 && "Invalid index");
      assert(VecVT.getVectorMinNumElements() % 8 == 0 &&
             SubVecVT.getVectorMinNumElements() % 8 == 0 &&
             "Unexpected mask vector lowering");
      OrigIdx /= 8;
      SubVecVT =
          MVT::getVectorVT(MVT::i8, SubVecVT.getVectorMinNumElements() / 8,
                           SubVecVT.isScalableVector());
      VecVT = MVT::getVectorVT(MVT::i8, VecVT.getVectorMinNumElements() / 8,
                               VecVT.isScalableVector());
      Vec = DAG.getBitcast(VecVT, Vec);
    } else {
      // We can't slide this mask vector down, indexed by its i1 elements.
      // This poses a problem when we wish to extract a scalable vector which
      // can't be re-expressed as a larger type. Just choose the slow path and
      // extend to a larger type, then truncate back down.
      // TODO: We could probably improve this when extracting certain fixed
      // from fixed, where we can extract as i8 and shift the correct element
      // right to reach the desired subvector?
      MVT ExtVecVT = VecVT.changeVectorElementType(MVT::i8);
      MVT ExtSubVecVT = SubVecVT.changeVectorElementType(MVT::i8);
      Vec = DAG.getNode(ISD::ZERO_EXTEND, DL, ExtVecVT, Vec);
      Vec = DAG.getNode(ISD::EXTRACT_SUBVECTOR, DL, ExtSubVecVT, Vec,
                        Op.getOperand(1));
      SDValue SplatZero = DAG.getConstant(0, DL, ExtSubVecVT);
      return DAG.getSetCC(DL, SubVecVT, Vec, SplatZero, ISD::SETNE);
    }
  }

  // If the subvector vector is a fixed-length type, we cannot use subregister
  // manipulation to simplify the codegen; we don't know which register of a
  // LMUL group contains the specific subvector as we only know the minimum
  // register size. Therefore we must slide the vector group down the full
  // amount.
  if (SubVecVT.isFixedLengthVector()) {
    // With an index of 0 this is a cast-like subvector, which can be performed
    // with subregister operations.
    if (OrigIdx == 0)
      return Op;
    MVT ContainerVT = VecVT;
    if (VecVT.isFixedLengthVector()) {
      ContainerVT = getContainerForFixedLengthVector(VecVT);
      Vec = convertToScalableVector(ContainerVT, Vec, DAG, Subtarget);
    }
    SDValue Mask =
        getDefaultVLOps(VecVT, ContainerVT, DL, DAG, Subtarget).first;
    // Set the vector length to only the number of elements we care about. This
    // avoids sliding down elements we're going to discard straight away.
    SDValue VL = DAG.getConstant(SubVecVT.getVectorNumElements(), DL, XLenVT);
    SDValue SlidedownAmt = DAG.getConstant(OrigIdx, DL, XLenVT);
    SDValue Slidedown =
        DAG.getNode(RISCVISD::VSLIDEDOWN_VL, DL, ContainerVT,
                    DAG.getUNDEF(ContainerVT), Vec, SlidedownAmt, Mask, VL);
    // Now we can use a cast-like subvector extract to get the result.
    Slidedown = DAG.getNode(ISD::EXTRACT_SUBVECTOR, DL, SubVecVT, Slidedown,
                            DAG.getConstant(0, DL, XLenVT));
    return DAG.getBitcast(Op.getValueType(), Slidedown);
  }

  unsigned SubRegIdx, RemIdx;
  std::tie(SubRegIdx, RemIdx) =
      RISCVTargetLowering::decomposeSubvectorInsertExtractToSubRegs(
          VecVT, SubVecVT, OrigIdx, TRI);

  // If the Idx has been completely eliminated then this is a subvector extract
  // which naturally aligns to a vector register. These can easily be handled
  // using subregister manipulation.
  if (RemIdx == 0)
    return Op;

  // Else we must shift our vector register directly to extract the subvector.
  // Do this using VSLIDEDOWN.

  // If the vector type is an LMUL-group type, extract a subvector equal to the
  // nearest full vector register type. This should resolve to a EXTRACT_SUBREG
  // instruction.
  MVT InterSubVT = VecVT;
  if (VecVT.bitsGT(getLMUL1VT(VecVT))) {
    InterSubVT = getLMUL1VT(VecVT);
    Vec = DAG.getNode(ISD::EXTRACT_SUBVECTOR, DL, InterSubVT, Vec,
                      DAG.getConstant(OrigIdx - RemIdx, DL, XLenVT));
  }

  // Slide this vector register down by the desired number of elements in order
  // to place the desired subvector starting at element 0.
  SDValue SlidedownAmt = DAG.getConstant(RemIdx, DL, XLenVT);
  // For scalable vectors this must be further multiplied by vscale.
  SlidedownAmt = DAG.getNode(ISD::VSCALE, DL, XLenVT, SlidedownAmt);

  SDValue Mask, VL;
  std::tie(Mask, VL) = getDefaultScalableVLOps(InterSubVT, DL, DAG, Subtarget);
  SDValue Slidedown =
      DAG.getNode(RISCVISD::VSLIDEDOWN_VL, DL, InterSubVT,
                  DAG.getUNDEF(InterSubVT), Vec, SlidedownAmt, Mask, VL);

  // Now the vector is in the right position, extract our final subvector. This
  // should resolve to a COPY.
  Slidedown = DAG.getNode(ISD::EXTRACT_SUBVECTOR, DL, SubVecVT, Slidedown,
                          DAG.getConstant(0, DL, XLenVT));

  // We might have bitcast from a mask type: cast back to the original type if
  // required.
  return DAG.getBitcast(Op.getSimpleValueType(), Slidedown);
}

// Implement step_vector to the vid instruction.
SDValue RISCVTargetLowering::lowerSTEP_VECTOR(SDValue Op,
                                              SelectionDAG &DAG) const {
  SDLoc DL(Op);
  assert(Op.getConstantOperandAPInt(0) == 1 && "Unexpected step value");
  MVT VT = Op.getSimpleValueType();
  SDValue Mask, VL;
  std::tie(Mask, VL) = getDefaultScalableVLOps(VT, DL, DAG, Subtarget);
  return DAG.getNode(RISCVISD::VID_VL, DL, VT, Mask, VL);
}

// Implement vector_reverse using vrgather.vv with indices determined by
// subtracting the id of each element from (VLMAX-1). This will convert
// the indices like so:
// (0, 1,..., VLMAX-2, VLMAX-1) -> (VLMAX-1, VLMAX-2,..., 1, 0).
// TODO: This code assumes VLMAX <= 65536 for LMUL=8 SEW=16.
SDValue RISCVTargetLowering::lowerVECTOR_REVERSE(SDValue Op,
                                                 SelectionDAG &DAG) const {
  SDLoc DL(Op);
  MVT VecVT = Op.getSimpleValueType();
  unsigned EltSize = VecVT.getScalarSizeInBits();
  unsigned MinSize = VecVT.getSizeInBits().getKnownMinValue();

  unsigned MaxVLMAX = 0;
  unsigned VectorBitsMax = Subtarget.getMaxRVVVectorSizeInBits();
  if (VectorBitsMax != 0)
    MaxVLMAX = ((VectorBitsMax / EltSize) * MinSize) / RISCV::RVVBitsPerBlock;

  unsigned GatherOpc = RISCVISD::VRGATHER_VV_VL;
  MVT IntVT = VecVT.changeVectorElementTypeToInteger();

  // If this is SEW=8 and VLMAX is unknown or more than 256, we need
  // to use vrgatherei16.vv.
  // TODO: It's also possible to use vrgatherei16.vv for other types to
  // decrease register width for the index calculation.
  if ((MaxVLMAX == 0 || MaxVLMAX > 256) && EltSize == 8) {
    // If this is LMUL=8, we have to split before can use vrgatherei16.vv.
    // Reverse each half, then reassemble them in reverse order.
    // NOTE: It's also possible that after splitting that VLMAX no longer
    // requires vrgatherei16.vv.
    if (MinSize == (8 * RISCV::RVVBitsPerBlock)) {
      SDValue Lo, Hi;
      std::tie(Lo, Hi) = DAG.SplitVectorOperand(Op.getNode(), 0);
      EVT LoVT, HiVT;
      std::tie(LoVT, HiVT) = DAG.GetSplitDestVTs(VecVT);
      Lo = DAG.getNode(ISD::VECTOR_REVERSE, DL, LoVT, Lo);
      Hi = DAG.getNode(ISD::VECTOR_REVERSE, DL, HiVT, Hi);
      // Reassemble the low and high pieces reversed.
      // FIXME: This is a CONCAT_VECTORS.
      SDValue Res =
          DAG.getNode(ISD::INSERT_SUBVECTOR, DL, VecVT, DAG.getUNDEF(VecVT), Hi,
                      DAG.getIntPtrConstant(0, DL));
      return DAG.getNode(
          ISD::INSERT_SUBVECTOR, DL, VecVT, Res, Lo,
          DAG.getIntPtrConstant(LoVT.getVectorMinNumElements(), DL));
    }

    // Just promote the int type to i16 which will double the LMUL.
    IntVT = MVT::getVectorVT(MVT::i16, VecVT.getVectorElementCount());
    GatherOpc = RISCVISD::VRGATHEREI16_VV_VL;
  }

  MVT XLenVT = Subtarget.getXLenVT();
  SDValue Mask, VL;
  std::tie(Mask, VL) = getDefaultScalableVLOps(VecVT, DL, DAG, Subtarget);

  // Calculate VLMAX-1 for the desired SEW.
  unsigned MinElts = VecVT.getVectorMinNumElements();
  SDValue VLMax = DAG.getNode(ISD::VSCALE, DL, XLenVT,
                              DAG.getConstant(MinElts, DL, XLenVT));
  SDValue VLMinus1 =
      DAG.getNode(ISD::SUB, DL, XLenVT, VLMax, DAG.getConstant(1, DL, XLenVT));

  // Splat VLMAX-1 taking care to handle SEW==64 on RV32.
  bool IsRV32E64 =
      !Subtarget.is64Bit() && IntVT.getVectorElementType() == MVT::i64;
  SDValue SplatVL;
  if (!IsRV32E64)
    SplatVL = DAG.getSplatVector(IntVT, DL, VLMinus1);
  else
    SplatVL = DAG.getNode(RISCVISD::SPLAT_VECTOR_I64, DL, IntVT, VLMinus1);

  SDValue VID = DAG.getNode(RISCVISD::VID_VL, DL, IntVT, Mask, VL);
  SDValue Indices =
      DAG.getNode(RISCVISD::SUB_VL, DL, IntVT, SplatVL, VID, Mask, VL);

  return DAG.getNode(GatherOpc, DL, VecVT, Op.getOperand(0), Indices, Mask, VL);
}

SDValue
RISCVTargetLowering::lowerFixedLengthVectorLoadToRVV(SDValue Op,
                                                     SelectionDAG &DAG) const {
  auto *Load = cast<LoadSDNode>(Op);

  SDLoc DL(Op);
  MVT VT = Op.getSimpleValueType();
  MVT ContainerVT = getContainerForFixedLengthVector(VT);

  SDValue VL =
      DAG.getConstant(VT.getVectorNumElements(), DL, Subtarget.getXLenVT());

  SDVTList VTs = DAG.getVTList({ContainerVT, MVT::Other});
  SDValue NewLoad = DAG.getMemIntrinsicNode(
      RISCVISD::VLE_VL, DL, VTs, {Load->getChain(), Load->getBasePtr(), VL},
      Load->getMemoryVT(), Load->getMemOperand());

  SDValue Result = convertFromScalableVector(VT, NewLoad, DAG, Subtarget);
  return DAG.getMergeValues({Result, Load->getChain()}, DL);
}

SDValue
RISCVTargetLowering::lowerFixedLengthVectorStoreToRVV(SDValue Op,
                                                      SelectionDAG &DAG) const {
  auto *Store = cast<StoreSDNode>(Op);

  SDLoc DL(Op);
  MVT VT = Store->getValue().getSimpleValueType();

  // FIXME: We probably need to zero any extra bits in a byte for mask stores.
  // This is tricky to do.

  MVT ContainerVT = getContainerForFixedLengthVector(VT);

  SDValue VL =
      DAG.getConstant(VT.getVectorNumElements(), DL, Subtarget.getXLenVT());

  SDValue NewValue =
      convertToScalableVector(ContainerVT, Store->getValue(), DAG, Subtarget);
  return DAG.getMemIntrinsicNode(
      RISCVISD::VSE_VL, DL, DAG.getVTList(MVT::Other),
      {Store->getChain(), NewValue, Store->getBasePtr(), VL},
      Store->getMemoryVT(), Store->getMemOperand());
}

SDValue RISCVTargetLowering::lowerMLOAD(SDValue Op, SelectionDAG &DAG) const {
  auto *Load = cast<MaskedLoadSDNode>(Op);

  SDLoc DL(Op);
  MVT VT = Op.getSimpleValueType();
  MVT XLenVT = Subtarget.getXLenVT();

  SDValue Mask = Load->getMask();
  SDValue PassThru = Load->getPassThru();
  SDValue VL;

  MVT ContainerVT = VT;
  if (VT.isFixedLengthVector()) {
    ContainerVT = getContainerForFixedLengthVector(VT);
    MVT MaskVT = MVT::getVectorVT(MVT::i1, ContainerVT.getVectorElementCount());

    Mask = convertToScalableVector(MaskVT, Mask, DAG, Subtarget);
    PassThru = convertToScalableVector(ContainerVT, PassThru, DAG, Subtarget);
    VL = DAG.getConstant(VT.getVectorNumElements(), DL, XLenVT);
  } else
    VL = DAG.getRegister(RISCV::X0, XLenVT);

  SDVTList VTs = DAG.getVTList({ContainerVT, MVT::Other});
  SDValue IntID = DAG.getTargetConstant(Intrinsic::riscv_vle_mask, DL, XLenVT);
  SDValue Ops[] = {Load->getChain(),   IntID, PassThru,
                   Load->getBasePtr(), Mask,  VL};
  SDValue Result =
      DAG.getMemIntrinsicNode(ISD::INTRINSIC_W_CHAIN, DL, VTs, Ops,
                              Load->getMemoryVT(), Load->getMemOperand());
  SDValue Chain = Result.getValue(1);

  if (VT.isFixedLengthVector())
    Result = convertFromScalableVector(VT, Result, DAG, Subtarget);

  return DAG.getMergeValues({Result, Chain}, DL);
}

SDValue RISCVTargetLowering::lowerMSTORE(SDValue Op, SelectionDAG &DAG) const {
  auto *Store = cast<MaskedStoreSDNode>(Op);

  SDLoc DL(Op);
  SDValue Val = Store->getValue();
  SDValue Mask = Store->getMask();
  MVT VT = Val.getSimpleValueType();
  MVT XLenVT = Subtarget.getXLenVT();
  SDValue VL;

  MVT ContainerVT = VT;
  if (VT.isFixedLengthVector()) {
    ContainerVT = getContainerForFixedLengthVector(VT);
    MVT MaskVT = MVT::getVectorVT(MVT::i1, ContainerVT.getVectorElementCount());

    Val = convertToScalableVector(ContainerVT, Val, DAG, Subtarget);
    Mask = convertToScalableVector(MaskVT, Mask, DAG, Subtarget);
    VL = DAG.getConstant(VT.getVectorNumElements(), DL, XLenVT);
  } else
    VL = DAG.getRegister(RISCV::X0, XLenVT);

  SDValue IntID = DAG.getTargetConstant(Intrinsic::riscv_vse_mask, DL, XLenVT);
  return DAG.getMemIntrinsicNode(
      ISD::INTRINSIC_VOID, DL, DAG.getVTList(MVT::Other),
      {Store->getChain(), IntID, Val, Store->getBasePtr(), Mask, VL},
      Store->getMemoryVT(), Store->getMemOperand());
}

SDValue
RISCVTargetLowering::lowerFixedLengthVectorSetccToRVV(SDValue Op,
                                                      SelectionDAG &DAG) const {
  MVT InVT = Op.getOperand(0).getSimpleValueType();
  MVT ContainerVT = getContainerForFixedLengthVector(InVT);

  MVT VT = Op.getSimpleValueType();

  SDValue Op1 =
      convertToScalableVector(ContainerVT, Op.getOperand(0), DAG, Subtarget);
  SDValue Op2 =
      convertToScalableVector(ContainerVT, Op.getOperand(1), DAG, Subtarget);

  SDLoc DL(Op);
  SDValue VL =
      DAG.getConstant(VT.getVectorNumElements(), DL, Subtarget.getXLenVT());

  MVT MaskVT = MVT::getVectorVT(MVT::i1, ContainerVT.getVectorElementCount());
  SDValue Mask = DAG.getNode(RISCVISD::VMSET_VL, DL, MaskVT, VL);

  SDValue Cmp = DAG.getNode(RISCVISD::SETCC_VL, DL, MaskVT, Op1, Op2,
                            Op.getOperand(2), Mask, VL);

  return convertFromScalableVector(VT, Cmp, DAG, Subtarget);
}

SDValue RISCVTargetLowering::lowerFixedLengthVectorLogicOpToRVV(
    SDValue Op, SelectionDAG &DAG, unsigned MaskOpc, unsigned VecOpc) const {
  MVT VT = Op.getSimpleValueType();

  if (VT.getVectorElementType() == MVT::i1)
    return lowerToScalableOp(Op, DAG, MaskOpc, /*HasMask*/ false);

  return lowerToScalableOp(Op, DAG, VecOpc, /*HasMask*/ true);
}

// Lower vector ABS to smax(X, sub(0, X)).
SDValue RISCVTargetLowering::lowerABS(SDValue Op, SelectionDAG &DAG) const {
  SDLoc DL(Op);
  MVT VT = Op.getSimpleValueType();
  SDValue X = Op.getOperand(0);

  assert(VT.isFixedLengthVector() && "Unexpected type");

  MVT ContainerVT = getContainerForFixedLengthVector(VT);
  X = convertToScalableVector(ContainerVT, X, DAG, Subtarget);

  SDValue Mask, VL;
  std::tie(Mask, VL) = getDefaultVLOps(VT, ContainerVT, DL, DAG, Subtarget);

  SDValue SplatZero =
      DAG.getNode(RISCVISD::VMV_V_X_VL, DL, ContainerVT,
                  DAG.getConstant(0, DL, Subtarget.getXLenVT()));
  SDValue NegX =
      DAG.getNode(RISCVISD::SUB_VL, DL, ContainerVT, SplatZero, X, Mask, VL);
  SDValue Max =
      DAG.getNode(RISCVISD::SMAX_VL, DL, ContainerVT, X, NegX, Mask, VL);

  return convertFromScalableVector(VT, Max, DAG, Subtarget);
}

SDValue RISCVTargetLowering::lowerFixedLengthVectorFCOPYSIGNToRVV(
    SDValue Op, SelectionDAG &DAG) const {
  SDLoc DL(Op);
  MVT VT = Op.getSimpleValueType();
  SDValue Mag = Op.getOperand(0);
  SDValue Sign = Op.getOperand(1);
  assert(Mag.getValueType() == Sign.getValueType() &&
         "Can only handle COPYSIGN with matching types.");

  MVT ContainerVT = getContainerForFixedLengthVector(VT);
  Mag = convertToScalableVector(ContainerVT, Mag, DAG, Subtarget);
  Sign = convertToScalableVector(ContainerVT, Sign, DAG, Subtarget);

  SDValue Mask, VL;
  std::tie(Mask, VL) = getDefaultVLOps(VT, ContainerVT, DL, DAG, Subtarget);

  SDValue CopySign =
      DAG.getNode(RISCVISD::FCOPYSIGN_VL, DL, ContainerVT, Mag, Sign, Mask, VL);

  return convertFromScalableVector(VT, CopySign, DAG, Subtarget);
}

SDValue RISCVTargetLowering::lowerFixedLengthVectorSelectToRVV(
    SDValue Op, SelectionDAG &DAG) const {
  MVT VT = Op.getSimpleValueType();
  MVT ContainerVT = getContainerForFixedLengthVector(VT);

  MVT I1ContainerVT =
      MVT::getVectorVT(MVT::i1, ContainerVT.getVectorElementCount());

  SDValue CC =
      convertToScalableVector(I1ContainerVT, Op.getOperand(0), DAG, Subtarget);
  SDValue Op1 =
      convertToScalableVector(ContainerVT, Op.getOperand(1), DAG, Subtarget);
  SDValue Op2 =
      convertToScalableVector(ContainerVT, Op.getOperand(2), DAG, Subtarget);

  SDLoc DL(Op);
  SDValue Mask, VL;
  std::tie(Mask, VL) = getDefaultVLOps(VT, ContainerVT, DL, DAG, Subtarget);

  SDValue Select =
      DAG.getNode(RISCVISD::VSELECT_VL, DL, ContainerVT, CC, Op1, Op2, VL);

  return convertFromScalableVector(VT, Select, DAG, Subtarget);
}

SDValue RISCVTargetLowering::lowerToScalableOp(SDValue Op, SelectionDAG &DAG,
                                               unsigned NewOpc,
                                               bool HasMask) const {
  MVT VT = Op.getSimpleValueType();
  assert(useRVVForFixedLengthVectorVT(VT) &&
         "Only expected to lower fixed length vector operation!");
  MVT ContainerVT = getContainerForFixedLengthVector(VT);

  // Create list of operands by converting existing ones to scalable types.
  SmallVector<SDValue, 6> Ops;
  for (const SDValue &V : Op->op_values()) {
    assert(!isa<VTSDNode>(V) && "Unexpected VTSDNode node!");

    // Pass through non-vector operands.
    if (!V.getValueType().isVector()) {
      Ops.push_back(V);
      continue;
    }

    // "cast" fixed length vector to a scalable vector.
    assert(useRVVForFixedLengthVectorVT(V.getSimpleValueType()) &&
           "Only fixed length vectors are supported!");
    Ops.push_back(convertToScalableVector(ContainerVT, V, DAG, Subtarget));
  }

  SDLoc DL(Op);
  SDValue Mask, VL;
  std::tie(Mask, VL) = getDefaultVLOps(VT, ContainerVT, DL, DAG, Subtarget);
  if (HasMask)
    Ops.push_back(Mask);
  Ops.push_back(VL);

  SDValue ScalableRes = DAG.getNode(NewOpc, DL, ContainerVT, Ops);
  return convertFromScalableVector(VT, ScalableRes, DAG, Subtarget);
}

// Custom lower MGATHER to a legalized form for RVV. It will then be matched to
// a RVV indexed load. The RVV indexed load instructions only support the
// "unsigned unscaled" addressing mode; indices are implicitly zero-extended or
// truncated to XLEN and are treated as byte offsets. Any signed or scaled
// indexing is extended to the XLEN value type and scaled accordingly.
SDValue RISCVTargetLowering::lowerMGATHER(SDValue Op, SelectionDAG &DAG) const {
  auto *MGN = cast<MaskedGatherSDNode>(Op.getNode());
  SDLoc DL(Op);

  SDValue Index = MGN->getIndex();
  SDValue Mask = MGN->getMask();
  SDValue PassThru = MGN->getPassThru();

  MVT VT = Op.getSimpleValueType();
  MVT IndexVT = Index.getSimpleValueType();
  MVT XLenVT = Subtarget.getXLenVT();

  assert(VT.getVectorElementCount() == IndexVT.getVectorElementCount() &&
         "Unexpected VTs!");
  assert(MGN->getBasePtr().getSimpleValueType() == XLenVT &&
         "Unexpected pointer type");
  // Targets have to explicitly opt-in for extending vector loads.
  assert(MGN->getExtensionType() == ISD::NON_EXTLOAD &&
         "Unexpected extending MGATHER");

  // If the mask is known to be all ones, optimize to an unmasked intrinsic;
  // the selection of the masked intrinsics doesn't do this for us.
  bool IsUnmasked = ISD::isConstantSplatVectorAllOnes(Mask.getNode());

  SDValue VL;
  MVT ContainerVT = VT;
  if (VT.isFixedLengthVector()) {
    // We need to use the larger of the result and index type to determine the
    // scalable type to use so we don't increase LMUL for any operand/result.
    if (VT.bitsGE(IndexVT)) {
      ContainerVT = getContainerForFixedLengthVector(VT);
      IndexVT = MVT::getVectorVT(IndexVT.getVectorElementType(),
                                 ContainerVT.getVectorElementCount());
    } else {
      IndexVT = getContainerForFixedLengthVector(IndexVT);
      ContainerVT = MVT::getVectorVT(ContainerVT.getVectorElementType(),
                                     IndexVT.getVectorElementCount());
    }

    Index = convertToScalableVector(IndexVT, Index, DAG, Subtarget);

    if (!IsUnmasked) {
      MVT MaskVT =
          MVT::getVectorVT(MVT::i1, ContainerVT.getVectorElementCount());
      Mask = convertToScalableVector(MaskVT, Mask, DAG, Subtarget);
      PassThru = convertToScalableVector(ContainerVT, PassThru, DAG, Subtarget);
    }

    VL = DAG.getConstant(VT.getVectorNumElements(), DL, XLenVT);
  } else
    VL = DAG.getRegister(RISCV::X0, XLenVT);

  unsigned IntID =
      IsUnmasked ? Intrinsic::riscv_vloxei : Intrinsic::riscv_vloxei_mask;
  SmallVector<SDValue, 8> Ops{MGN->getChain(),
                              DAG.getTargetConstant(IntID, DL, XLenVT)};
  if (!IsUnmasked)
    Ops.push_back(PassThru);
  Ops.push_back(MGN->getBasePtr());
  Ops.push_back(Index);
  if (!IsUnmasked)
    Ops.push_back(Mask);
  Ops.push_back(VL);

  SDVTList VTs = DAG.getVTList({ContainerVT, MVT::Other});
  SDValue Result =
      DAG.getMemIntrinsicNode(ISD::INTRINSIC_W_CHAIN, DL, VTs, Ops,
                              MGN->getMemoryVT(), MGN->getMemOperand());
  SDValue Chain = Result.getValue(1);

  if (VT.isFixedLengthVector())
    Result = convertFromScalableVector(VT, Result, DAG, Subtarget);

  return DAG.getMergeValues({Result, Chain}, DL);
}

// Custom lower MSCATTER to a legalized form for RVV. It will then be matched to
// a RVV indexed store. The RVV indexed store instructions only support the
// "unsigned unscaled" addressing mode; indices are implicitly zero-extended or
// truncated to XLEN and are treated as byte offsets. Any signed or scaled
// indexing is extended to the XLEN value type and scaled accordingly.
SDValue RISCVTargetLowering::lowerMSCATTER(SDValue Op,
                                           SelectionDAG &DAG) const {
  auto *MSN = cast<MaskedScatterSDNode>(Op.getNode());
  SDLoc DL(Op);
  SDValue Index = MSN->getIndex();
  SDValue Mask = MSN->getMask();
  SDValue Val = MSN->getValue();

  MVT VT = Val.getSimpleValueType();
  MVT IndexVT = Index.getSimpleValueType();
  MVT XLenVT = Subtarget.getXLenVT();

  assert(VT.getVectorElementCount() == IndexVT.getVectorElementCount() &&
         "Unexpected VTs!");
  assert(MSN->getBasePtr().getSimpleValueType() == XLenVT &&
         "Unexpected pointer type");
  // Targets have to explicitly opt-in for extending vector loads and
  // truncating vector stores.
  assert(!MSN->isTruncatingStore() && "Unexpected extending MSCATTER");

  // If the mask is known to be all ones, optimize to an unmasked intrinsic;
  // the selection of the masked intrinsics doesn't do this for us.
  bool IsUnmasked = ISD::isConstantSplatVectorAllOnes(Mask.getNode());

  SDValue VL;
  if (VT.isFixedLengthVector()) {
    // We need to use the larger of the value and index type to determine the
    // scalable type to use so we don't increase LMUL for any operand/result.
    if (VT.bitsGE(IndexVT)) {
      VT = getContainerForFixedLengthVector(VT);
      IndexVT = MVT::getVectorVT(IndexVT.getVectorElementType(),
                                 VT.getVectorElementCount());
    } else {
      IndexVT = getContainerForFixedLengthVector(IndexVT);
      VT = MVT::getVectorVT(VT.getVectorElementType(),
                            IndexVT.getVectorElementCount());
    }

    Index = convertToScalableVector(IndexVT, Index, DAG, Subtarget);
    Val = convertToScalableVector(VT, Val, DAG, Subtarget);

    if (!IsUnmasked) {
      MVT MaskVT = MVT::getVectorVT(MVT::i1, VT.getVectorElementCount());
      Mask = convertToScalableVector(MaskVT, Mask, DAG, Subtarget);
    }

    VL = DAG.getConstant(VT.getVectorNumElements(), DL, XLenVT);
  } else
    VL = DAG.getRegister(RISCV::X0, XLenVT);

  unsigned IntID =
      IsUnmasked ? Intrinsic::riscv_vsoxei : Intrinsic::riscv_vsoxei_mask;
  SmallVector<SDValue, 8> Ops{MSN->getChain(),
                              DAG.getTargetConstant(IntID, DL, XLenVT)};
  Ops.push_back(Val);
  Ops.push_back(MSN->getBasePtr());
  Ops.push_back(Index);
  if (!IsUnmasked)
    Ops.push_back(Mask);
  Ops.push_back(VL);

  return DAG.getMemIntrinsicNode(ISD::INTRINSIC_VOID, DL, MSN->getVTList(), Ops,
                                 MSN->getMemoryVT(), MSN->getMemOperand());
}

// Returns the opcode of the target-specific SDNode that implements the 32-bit
// form of the given Opcode.
static RISCVISD::NodeType getRISCVWOpcode(unsigned Opcode) {
  switch (Opcode) {
  default:
    llvm_unreachable("Unexpected opcode");
  case ISD::SHL:
    return RISCVISD::SLLW;
  case ISD::SRA:
    return RISCVISD::SRAW;
  case ISD::SRL:
    return RISCVISD::SRLW;
  case ISD::SDIV:
    return RISCVISD::DIVW;
  case ISD::UDIV:
    return RISCVISD::DIVUW;
  case ISD::UREM:
    return RISCVISD::REMUW;
  case ISD::ROTL:
    return RISCVISD::ROLW;
  case ISD::ROTR:
    return RISCVISD::RORW;
  case RISCVISD::GREVI:
    return RISCVISD::GREVIW;
  case RISCVISD::GORCI:
    return RISCVISD::GORCIW;
  }
}

// Converts the given 32-bit operation to a target-specific SelectionDAG node.
// Because i32 isn't a legal type for RV64, these operations would otherwise
// be promoted to i64, making it difficult to select the SLLW/DIVUW/.../*W
// later one because the fact the operation was originally of type i32 is
// lost.
static SDValue customLegalizeToWOp(SDNode *N, SelectionDAG &DAG,
                                   unsigned ExtOpc = ISD::ANY_EXTEND) {
  SDLoc DL(N);
  RISCVISD::NodeType WOpcode = getRISCVWOpcode(N->getOpcode());
  SDValue NewOp0 = DAG.getNode(ExtOpc, DL, MVT::i64, N->getOperand(0));
  SDValue NewOp1 = DAG.getNode(ExtOpc, DL, MVT::i64, N->getOperand(1));
  SDValue NewRes = DAG.getNode(WOpcode, DL, MVT::i64, NewOp0, NewOp1);
  // ReplaceNodeResults requires we maintain the same type for the return value.
  return DAG.getNode(ISD::TRUNCATE, DL, N->getValueType(0), NewRes);
}

// Converts the given 32-bit operation to a i64 operation with signed extension
// semantic to reduce the signed extension instructions.
static SDValue customLegalizeToWOpWithSExt(SDNode *N, SelectionDAG &DAG) {
  SDLoc DL(N);
  SDValue NewOp0 = DAG.getNode(ISD::ANY_EXTEND, DL, MVT::i64, N->getOperand(0));
  SDValue NewOp1 = DAG.getNode(ISD::ANY_EXTEND, DL, MVT::i64, N->getOperand(1));
  SDValue NewWOp = DAG.getNode(N->getOpcode(), DL, MVT::i64, NewOp0, NewOp1);
  SDValue NewRes = DAG.getNode(ISD::SIGN_EXTEND_INREG, DL, MVT::i64, NewWOp,
                               DAG.getValueType(MVT::i32));
  return DAG.getNode(ISD::TRUNCATE, DL, MVT::i32, NewRes);
}

void RISCVTargetLowering::ReplaceNodeResults(SDNode *N,
                                             SmallVectorImpl<SDValue> &Results,
                                             SelectionDAG &DAG) const {
  SDLoc DL(N);
  switch (N->getOpcode()) {
  default:
    llvm_unreachable("Don't know how to custom type legalize this operation!");
  case ISD::STRICT_FP_TO_SINT:
  case ISD::STRICT_FP_TO_UINT:
  case ISD::FP_TO_SINT:
  case ISD::FP_TO_UINT: {
    bool IsStrict = N->isStrictFPOpcode();
    assert(N->getValueType(0) == MVT::i32 && Subtarget.is64Bit() &&
           "Unexpected custom legalisation");
    SDValue Op0 = IsStrict ? N->getOperand(1) : N->getOperand(0);
    // If the FP type needs to be softened, emit a library call using the 'si'
    // version. If we left it to default legalization we'd end up with 'di'. If
    // the FP type doesn't need to be softened just let generic type
    // legalization promote the result type.
    if (getTypeAction(*DAG.getContext(), Op0.getValueType()) !=
        TargetLowering::TypeSoftenFloat)
      return;
    RTLIB::Libcall LC;
    if (N->getOpcode() == ISD::FP_TO_SINT ||
        N->getOpcode() == ISD::STRICT_FP_TO_SINT)
      LC = RTLIB::getFPTOSINT(Op0.getValueType(), N->getValueType(0));
    else
      LC = RTLIB::getFPTOUINT(Op0.getValueType(), N->getValueType(0));
    MakeLibCallOptions CallOptions;
    EVT OpVT = Op0.getValueType();
    CallOptions.setTypeListBeforeSoften(OpVT, N->getValueType(0), true);
    SDValue Chain = IsStrict ? N->getOperand(0) : SDValue();
    SDValue Result;
    std::tie(Result, Chain) =
        makeLibCall(DAG, LC, N->getValueType(0), Op0, CallOptions, DL, Chain);
    Results.push_back(Result);
    if (IsStrict)
      Results.push_back(Chain);
    break;
  }
  case ISD::READCYCLECOUNTER: {
    assert(!Subtarget.is64Bit() &&
           "READCYCLECOUNTER only has custom type legalization on riscv32");

    SDVTList VTs = DAG.getVTList(MVT::i32, MVT::i32, MVT::Other);
    SDValue RCW =
        DAG.getNode(RISCVISD::READ_CYCLE_WIDE, DL, VTs, N->getOperand(0));

    Results.push_back(
        DAG.getNode(ISD::BUILD_PAIR, DL, MVT::i64, RCW, RCW.getValue(1)));
    Results.push_back(RCW.getValue(2));
    break;
  }
  case ISD::MUL: {
    unsigned Size = N->getSimpleValueType(0).getSizeInBits();
    unsigned XLen = Subtarget.getXLen();
    // This multiply needs to be expanded, try to use MULHSU+MUL if possible.
    if (Size > XLen) {
      assert(Size == (XLen * 2) && "Unexpected custom legalisation");
      SDValue LHS = N->getOperand(0);
      SDValue RHS = N->getOperand(1);
      APInt HighMask = APInt::getHighBitsSet(Size, XLen);

      bool LHSIsU = DAG.MaskedValueIsZero(LHS, HighMask);
      bool RHSIsU = DAG.MaskedValueIsZero(RHS, HighMask);
      // We need exactly one side to be unsigned.
      if (LHSIsU == RHSIsU)
        return;

      auto MakeMULPair = [&](SDValue S, SDValue U) {
        MVT XLenVT = Subtarget.getXLenVT();
        S = DAG.getNode(ISD::TRUNCATE, DL, XLenVT, S);
        U = DAG.getNode(ISD::TRUNCATE, DL, XLenVT, U);
        SDValue Lo = DAG.getNode(ISD::MUL, DL, XLenVT, S, U);
        SDValue Hi = DAG.getNode(RISCVISD::MULHSU, DL, XLenVT, S, U);
        return DAG.getNode(ISD::BUILD_PAIR, DL, N->getValueType(0), Lo, Hi);
      };

      bool LHSIsS = DAG.ComputeNumSignBits(LHS) > XLen;
      bool RHSIsS = DAG.ComputeNumSignBits(RHS) > XLen;

      // The other operand should be signed, but still prefer MULH when
      // possible.
      if (RHSIsU && LHSIsS && !RHSIsS)
        Results.push_back(MakeMULPair(LHS, RHS));
      else if (LHSIsU && RHSIsS && !LHSIsS)
        Results.push_back(MakeMULPair(RHS, LHS));

      return;
    }
    LLVM_FALLTHROUGH;
  }
  case ISD::ADD:
  case ISD::SUB:
    assert(N->getValueType(0) == MVT::i32 && Subtarget.is64Bit() &&
           "Unexpected custom legalisation");
    if (N->getOperand(1).getOpcode() == ISD::Constant)
      return;
    Results.push_back(customLegalizeToWOpWithSExt(N, DAG));
    break;
  case ISD::SHL:
  case ISD::SRA:
  case ISD::SRL:
    assert(N->getValueType(0) == MVT::i32 && Subtarget.is64Bit() &&
           "Unexpected custom legalisation");
    if (N->getOperand(1).getOpcode() == ISD::Constant)
      return;
    Results.push_back(customLegalizeToWOp(N, DAG));
    break;
  case ISD::ROTL:
  case ISD::ROTR:
    assert(N->getValueType(0) == MVT::i32 && Subtarget.is64Bit() &&
           "Unexpected custom legalisation");
    Results.push_back(customLegalizeToWOp(N, DAG));
    break;
  case ISD::CTTZ:
  case ISD::CTTZ_ZERO_UNDEF:
  case ISD::CTLZ:
  case ISD::CTLZ_ZERO_UNDEF: {
    assert(N->getValueType(0) == MVT::i32 && Subtarget.is64Bit() &&
           "Unexpected custom legalisation");

    SDValue NewOp0 =
        DAG.getNode(ISD::ANY_EXTEND, DL, MVT::i64, N->getOperand(0));
    bool IsCTZ =
        N->getOpcode() == ISD::CTTZ || N->getOpcode() == ISD::CTTZ_ZERO_UNDEF;
    unsigned Opc = IsCTZ ? RISCVISD::CTZW : RISCVISD::CLZW;
    SDValue Res = DAG.getNode(Opc, DL, MVT::i64, NewOp0);
    Results.push_back(DAG.getNode(ISD::TRUNCATE, DL, MVT::i32, Res));
    return;
  }
  case ISD::SDIV:
  case ISD::UDIV:
  case ISD::UREM: {
    MVT VT = N->getSimpleValueType(0);
    assert((VT == MVT::i8 || VT == MVT::i16 || VT == MVT::i32) &&
           Subtarget.is64Bit() && Subtarget.hasStdExtM() &&
           "Unexpected custom legalisation");
    if (N->getOperand(0).getOpcode() == ISD::Constant ||
        N->getOperand(1).getOpcode() == ISD::Constant)
      return;

    // If the input is i32, use ANY_EXTEND since the W instructions don't read
    // the upper 32 bits. For other types we need to sign or zero extend
    // based on the opcode.
    unsigned ExtOpc = ISD::ANY_EXTEND;
    if (VT != MVT::i32)
      ExtOpc = N->getOpcode() == ISD::SDIV ? ISD::SIGN_EXTEND
                                           : ISD::ZERO_EXTEND;

    Results.push_back(customLegalizeToWOp(N, DAG, ExtOpc));
    break;
  }
  case ISD::UADDO:
  case ISD::USUBO: {
    assert(N->getValueType(0) == MVT::i32 && Subtarget.is64Bit() &&
           "Unexpected custom legalisation");
    bool IsAdd = N->getOpcode() == ISD::UADDO;
    // Create an ADDW or SUBW.
    SDValue LHS = DAG.getNode(ISD::ANY_EXTEND, DL, MVT::i64, N->getOperand(0));
    SDValue RHS = DAG.getNode(ISD::ANY_EXTEND, DL, MVT::i64, N->getOperand(1));
    SDValue Res =
        DAG.getNode(IsAdd ? ISD::ADD : ISD::SUB, DL, MVT::i64, LHS, RHS);
    Res = DAG.getNode(ISD::SIGN_EXTEND_INREG, DL, MVT::i64, Res,
                      DAG.getValueType(MVT::i32));

    // Sign extend the LHS and perform an unsigned compare with the ADDW result.
    // Since the inputs are sign extended from i32, this is equivalent to
    // comparing the lower 32 bits.
    LHS = DAG.getNode(ISD::SIGN_EXTEND, DL, MVT::i64, N->getOperand(0));
    SDValue Overflow = DAG.getSetCC(DL, N->getValueType(1), Res, LHS,
                                    IsAdd ? ISD::SETULT : ISD::SETUGT);

    Results.push_back(DAG.getNode(ISD::TRUNCATE, DL, MVT::i32, Res));
    Results.push_back(Overflow);
    return;
  }
  case ISD::UADDSAT:
  case ISD::USUBSAT: {
    assert(N->getValueType(0) == MVT::i32 && Subtarget.is64Bit() &&
           "Unexpected custom legalisation");
    if (Subtarget.hasStdExtZbb()) {
      // With Zbb we can sign extend and let LegalizeDAG use minu/maxu. Using
      // sign extend allows overflow of the lower 32 bits to be detected on
      // the promoted size.
      SDValue LHS =
          DAG.getNode(ISD::SIGN_EXTEND, DL, MVT::i64, N->getOperand(0));
      SDValue RHS =
          DAG.getNode(ISD::SIGN_EXTEND, DL, MVT::i64, N->getOperand(1));
      SDValue Res = DAG.getNode(N->getOpcode(), DL, MVT::i64, LHS, RHS);
      Results.push_back(DAG.getNode(ISD::TRUNCATE, DL, MVT::i32, Res));
      return;
    }

    // Without Zbb, expand to UADDO/USUBO+select which will trigger our custom
    // promotion for UADDO/USUBO.
    Results.push_back(expandAddSubSat(N, DAG));
    return;
  }
  case ISD::BITCAST: {
    EVT VT = N->getValueType(0);
    SDValue Op0 = N->getOperand(0);
    EVT Op0VT = Op0.getValueType();
    MVT XLenVT = Subtarget.getXLenVT();
    if (VT == MVT::i16 && Op0VT == MVT::f16 && Subtarget.hasStdExtZfh()) {
      SDValue FPConv = DAG.getNode(RISCVISD::FMV_X_ANYEXTH, DL, XLenVT, Op0);
      Results.push_back(DAG.getNode(ISD::TRUNCATE, DL, MVT::i16, FPConv));
    } else if (VT == MVT::i32 && Op0VT == MVT::f32 && Subtarget.is64Bit() &&
               Subtarget.hasStdExtF()) {
      SDValue FPConv =
          DAG.getNode(RISCVISD::FMV_X_ANYEXTW_RV64, DL, MVT::i64, Op0);
      Results.push_back(DAG.getNode(ISD::TRUNCATE, DL, MVT::i32, FPConv));
    } else if (!VT.isVector() && Op0VT.isFixedLengthVector()) {
      // Custom-legalize bitcasts from fixed-length vector types to illegal
      // scalar types in order to improve codegen. Bitcast the vector to a
      // one-element vector type whose element type is the same as the result
      // type, and extract the first element.
      LLVMContext &Context = *DAG.getContext();
      SDValue BVec = DAG.getBitcast(EVT::getVectorVT(Context, VT, 1), Op0);
      Results.push_back(DAG.getNode(ISD::EXTRACT_VECTOR_ELT, DL, VT, BVec,
                                    DAG.getConstant(0, DL, XLenVT)));
    }
    break;
  }
  case RISCVISD::GREVI:
  case RISCVISD::GORCI: {
    assert(N->getValueType(0) == MVT::i32 && Subtarget.is64Bit() &&
           "Unexpected custom legalisation");
    // This is similar to customLegalizeToWOp, except that we pass the second
    // operand (a TargetConstant) straight through: it is already of type
    // XLenVT.
    RISCVISD::NodeType WOpcode = getRISCVWOpcode(N->getOpcode());
    SDValue NewOp0 =
        DAG.getNode(ISD::ANY_EXTEND, DL, MVT::i64, N->getOperand(0));
    SDValue NewRes =
        DAG.getNode(WOpcode, DL, MVT::i64, NewOp0, N->getOperand(1));
    // ReplaceNodeResults requires we maintain the same type for the return
    // value.
    Results.push_back(DAG.getNode(ISD::TRUNCATE, DL, MVT::i32, NewRes));
    break;
  }
  case RISCVISD::SHFLI: {
    // There is no SHFLIW instruction, but we can just promote the operation.
    assert(N->getValueType(0) == MVT::i32 && Subtarget.is64Bit() &&
           "Unexpected custom legalisation");
    SDValue NewOp0 =
        DAG.getNode(ISD::ANY_EXTEND, DL, MVT::i64, N->getOperand(0));
    SDValue NewRes =
        DAG.getNode(RISCVISD::SHFLI, DL, MVT::i64, NewOp0, N->getOperand(1));
    // ReplaceNodeResults requires we maintain the same type for the return
    // value.
    Results.push_back(DAG.getNode(ISD::TRUNCATE, DL, MVT::i32, NewRes));
    break;
  }
  case ISD::BSWAP:
  case ISD::BITREVERSE: {
    assert(N->getValueType(0) == MVT::i32 && Subtarget.is64Bit() &&
           Subtarget.hasStdExtZbp() && "Unexpected custom legalisation");
    SDValue NewOp0 = DAG.getNode(ISD::ANY_EXTEND, DL, MVT::i64,
                                 N->getOperand(0));
    unsigned Imm = N->getOpcode() == ISD::BITREVERSE ? 31 : 24;
    SDValue GREVIW = DAG.getNode(RISCVISD::GREVIW, DL, MVT::i64, NewOp0,
                                 DAG.getTargetConstant(Imm, DL,
                                                       Subtarget.getXLenVT()));
    // ReplaceNodeResults requires we maintain the same type for the return
    // value.
    Results.push_back(DAG.getNode(ISD::TRUNCATE, DL, MVT::i32, GREVIW));
    break;
  }
  case ISD::FSHL:
  case ISD::FSHR: {
    assert(N->getValueType(0) == MVT::i32 && Subtarget.is64Bit() &&
           Subtarget.hasStdExtZbt() && "Unexpected custom legalisation");
    SDValue NewOp0 =
        DAG.getNode(ISD::ANY_EXTEND, DL, MVT::i64, N->getOperand(0));
    SDValue NewOp1 =
        DAG.getNode(ISD::ANY_EXTEND, DL, MVT::i64, N->getOperand(1));
    SDValue NewOp2 =
        DAG.getNode(ISD::ANY_EXTEND, DL, MVT::i64, N->getOperand(2));
    // FSLW/FSRW take a 6 bit shift amount but i32 FSHL/FSHR only use 5 bits.
    // Mask the shift amount to 5 bits.
    NewOp2 = DAG.getNode(ISD::AND, DL, MVT::i64, NewOp2,
                         DAG.getConstant(0x1f, DL, MVT::i64));
    unsigned Opc =
        N->getOpcode() == ISD::FSHL ? RISCVISD::FSLW : RISCVISD::FSRW;
    SDValue NewOp = DAG.getNode(Opc, DL, MVT::i64, NewOp0, NewOp1, NewOp2);
    Results.push_back(DAG.getNode(ISD::TRUNCATE, DL, MVT::i32, NewOp));
  break;
  }
  case ISD::EXTRACT_SUBVECTOR: {
    unsigned Idx = cast<ConstantSDNode>(N->getOperand(1))->getZExtValue();
    assert(Idx == 0 && "We can only extract the lowest vector");
    Results.push_back(N->getOperand(0));
    // Results.push_back(DAG.getNode(RISCVISD::LOWER_PART, DL,
    //                               N->getOperand(0)->getValueType(0),
    //                               N->getOperand(0)));
    break;
  }
  case ISD::INTRINSIC_W_CHAIN: {
    unsigned IntNo = cast<ConstantSDNode>(N->getOperand(1))->getZExtValue();
    switch (IntNo) {
    case Intrinsic::vp_load: {
      EVT Ty = N->getValueType(0);
      EVT ChainTy = N->getValueType(1);
      assert(Ty.isScalableVector() && "Expecting a scalable type");
      EVT WidenVT = getTypeToTransformTo(*DAG.getContext(), Ty);

      SmallVector<SDValue, 4> ops(N->op_begin(), N->op_end());
      SDValue NewIntrinsic = LowerINTRINSIC_W_CHAIN(
          DAG.getNode(ISD::INTRINSIC_W_CHAIN, DL, DAG.getVTList(WidenVT, ChainTy),
                      ops),
          DAG);

      SDValue Extract =
          DAG.getNode(ISD::EXTRACT_SUBVECTOR, DL, Ty, NewIntrinsic,
                      DAG.getTargetConstant(0, DL, Subtarget.getXLenVT()));

      Results.push_back(Extract);
      Results.push_back(NewIntrinsic.getValue(1));
      break;
    }
    default:
      llvm_unreachable("Don't know how to custom type legalize the result of "
                       "this intrinsic!");
    }
    break;
  }
  case ISD::EXTRACT_VECTOR_ELT: {
    // Custom-legalize an EXTRACT_VECTOR_ELT where XLEN<SEW, as the SEW element
    // type is illegal (currently only vXi64 RV32).
    // With vmv.x.s, when SEW > XLEN, only the least-significant XLEN bits are
    // transferred to the destination register. We issue two of these from the
    // upper- and lower- halves of the SEW-bit vector element, slid down to the
    // first element.
    SDValue Vec = N->getOperand(0);
    SDValue Idx = N->getOperand(1);

    // The vector type hasn't been legalized yet so we can't issue target
    // specific nodes if it needs legalization.
    // FIXME: We would manually legalize if it's important.
    if (!isTypeLegal(Vec.getValueType()))
      return;

    MVT VecVT = Vec.getSimpleValueType();

    assert(!Subtarget.is64Bit() && N->getValueType(0) == MVT::i64 &&
           VecVT.getVectorElementType() == MVT::i64 &&
           "Unexpected EXTRACT_VECTOR_ELT legalization");

    // If this is a fixed vector, we need to convert it to a scalable vector.
    MVT ContainerVT = VecVT;
    if (VecVT.isFixedLengthVector()) {
      ContainerVT = getContainerForFixedLengthVector(VecVT);
      Vec = convertToScalableVector(ContainerVT, Vec, DAG, Subtarget);
    }

    MVT XLenVT = Subtarget.getXLenVT();

    // Use a VL of 1 to avoid processing more elements than we need.
    MVT MaskVT = MVT::getVectorVT(MVT::i1, VecVT.getVectorElementCount());
    SDValue VL = DAG.getConstant(1, DL, XLenVT);
    SDValue Mask = DAG.getNode(RISCVISD::VMSET_VL, DL, MaskVT, VL);

    // Unless the index is known to be 0, we must slide the vector down to get
    // the desired element into index 0.
    if (!isNullConstant(Idx)) {
      Vec = DAG.getNode(RISCVISD::VSLIDEDOWN_VL, DL, ContainerVT,
                        DAG.getUNDEF(ContainerVT), Vec, Idx, Mask, VL);
    }

    // Extract the lower XLEN bits of the correct vector element.
    SDValue EltLo = DAG.getNode(RISCVISD::VMV_X_S, DL, XLenVT, Vec);

    // To extract the upper XLEN bits of the vector element, shift the first
    // element right by 32 bits and re-extract the lower XLEN bits.
    SDValue ThirtyTwoV = DAG.getNode(RISCVISD::VMV_V_X_VL, DL, ContainerVT,
                                     DAG.getConstant(32, DL, XLenVT), VL);
    SDValue LShr32 = DAG.getNode(RISCVISD::SRL_VL, DL, ContainerVT, Vec,
                                 ThirtyTwoV, Mask, VL);

    SDValue EltHi = DAG.getNode(RISCVISD::VMV_X_S, DL, XLenVT, LShr32);

    Results.push_back(DAG.getNode(ISD::BUILD_PAIR, DL, MVT::i64, EltLo, EltHi));
    break;
  }
  case ISD::INTRINSIC_WO_CHAIN: {
    unsigned IntNo = cast<ConstantSDNode>(N->getOperand(0))->getZExtValue();
    switch (IntNo) {
    default:
      llvm_unreachable(
          "Don't know how to custom type legalize this intrinsic!");
    case Intrinsic::riscv_orc_b: {
      // Lower to the GORCI encoding for orc.b with the operand extended.
      SDValue NewOp =
          DAG.getNode(ISD::ANY_EXTEND, DL, MVT::i64, N->getOperand(1));
      // If Zbp is enabled, use GORCIW which will sign extend the result.
      unsigned Opc =
          Subtarget.hasStdExtZbp() ? RISCVISD::GORCIW : RISCVISD::GORCI;
      SDValue Res = DAG.getNode(Opc, DL, MVT::i64, NewOp,
                                DAG.getTargetConstant(7, DL, MVT::i64));
      Results.push_back(DAG.getNode(ISD::TRUNCATE, DL, MVT::i32, Res));
      return;
    }
    case Intrinsic::riscv_vmv_x_s: {
      EVT VT = N->getValueType(0);
      MVT XLenVT = Subtarget.getXLenVT();
      if (VT.bitsLT(XLenVT)) {
        // Simple case just extract using vmv.x.s and truncate.
        SDValue Extract = DAG.getNode(RISCVISD::VMV_X_S, DL,
                                      Subtarget.getXLenVT(), N->getOperand(1));
        Results.push_back(DAG.getNode(ISD::TRUNCATE, DL, VT, Extract));
        return;
      }

      assert(VT == MVT::i64 && !Subtarget.is64Bit() &&
             "Unexpected custom legalization");

      // We need to do the move in two steps.
      SDValue Vec = N->getOperand(1);
      MVT VecVT = Vec.getSimpleValueType();

      // First extract the lower XLEN bits of the element.
      SDValue EltLo = DAG.getNode(RISCVISD::VMV_X_S, DL, XLenVT, Vec);

      // To extract the upper XLEN bits of the vector element, shift the first
      // element right by 32 bits and re-extract the lower XLEN bits.
      SDValue VL = DAG.getConstant(1, DL, XLenVT);
      MVT MaskVT = MVT::getVectorVT(MVT::i1, VecVT.getVectorElementCount());
      SDValue Mask = DAG.getNode(RISCVISD::VMSET_VL, DL, MaskVT, VL);
      SDValue ThirtyTwoV = DAG.getNode(RISCVISD::VMV_V_X_VL, DL, VecVT,
                                       DAG.getConstant(32, DL, XLenVT), VL);
      SDValue LShr32 =
          DAG.getNode(RISCVISD::SRL_VL, DL, VecVT, Vec, ThirtyTwoV, Mask, VL);
      SDValue EltHi = DAG.getNode(RISCVISD::VMV_X_S, DL, XLenVT, LShr32);

      Results.push_back(
          DAG.getNode(ISD::BUILD_PAIR, DL, MVT::i64, EltLo, EltHi));
      break;
    }
    case Intrinsic::vscale: {
      EVT Ty = N->getValueType(0);
      switch (Ty.getSimpleVT().SimpleTy) {
      default:
        llvm_unreachable("Unexpected result type to legalize");
      case MVT::i32:
      case MVT::i16:
      case MVT::i8:
        SDValue Promoted = DAG.getNode(ISD::INTRINSIC_WO_CHAIN, DL, MVT::i64,
                                       DAG.getConstant(IntNo, DL, MVT::i64));
        SDValue Trunc = DAG.getNode(ISD::TRUNCATE, DL, Ty, Promoted);
        Results.push_back(Trunc);
        break;
      }
      break;
    }
    case Intrinsic::epi_vmv_x_s: {
      EVT Ty = N->getValueType(0);
      MVT::SimpleValueType SimpleVT = Ty.getSimpleVT().SimpleTy;
      assert(SimpleVT == MVT::i8 || SimpleVT == MVT::i16 ||
             SimpleVT == MVT::i32);

      SDValue Extract64 =
          DAG.getNode(RISCVISD::VMV_X_S, DL, MVT::i64, N->getOperand(1));
      SDValue Trunc = DAG.getNode(ISD::TRUNCATE, DL, Ty, Extract64);
      Results.push_back(Trunc);

      break;
    }
#define VP_INTRINSIC(X) case Intrinsic::X:
      VP_INTRINSIC_WO_CHAIN_SET
#undef VP_INTRINSIC
      // VP intrinsics
      {
        EVT Ty = N->getValueType(0);
        assert(Ty.isScalableVector() && "Expecting a scalable type");
        EVT WidenVT = getTypeToTransformTo(*DAG.getContext(), Ty);

        SDValue NewIntrinsic = LowerINTRINSIC_WO_CHAIN(
            DAG.getNode(ISD::INTRINSIC_WO_CHAIN, DL, WidenVT, N->ops()), DAG);
        SDValue Extract =
            DAG.getNode(ISD::EXTRACT_SUBVECTOR, DL, Ty, NewIntrinsic,
                        DAG.getTargetConstant(0, DL, Subtarget.getXLenVT()));
        Results.push_back(Extract);
        break;
      }
    }
    break;
  }
  case ISD::VECREDUCE_ADD:
  case ISD::VECREDUCE_AND:
  case ISD::VECREDUCE_OR:
  case ISD::VECREDUCE_XOR:
  case ISD::VECREDUCE_SMAX:
  case ISD::VECREDUCE_UMAX:
  case ISD::VECREDUCE_SMIN:
  case ISD::VECREDUCE_UMIN:
    if (SDValue V = lowerVECREDUCE(SDValue(N, 0), DAG))
      Results.push_back(V);
    break;
  }
}

// A structure to hold one of the bit-manipulation patterns below. Together, a
// SHL and non-SHL pattern may form a bit-manipulation pair on a single source:
//   (or (and (shl x, 1), 0xAAAAAAAA),
//       (and (srl x, 1), 0x55555555))
struct RISCVBitmanipPat {
  SDValue Op;
  unsigned ShAmt;
  bool IsSHL;

  bool formsPairWith(const RISCVBitmanipPat &Other) const {
    return Op == Other.Op && ShAmt == Other.ShAmt && IsSHL != Other.IsSHL;
  }
};

// Matches patterns of the form
//   (and (shl x, C2), (C1 << C2))
//   (and (srl x, C2), C1)
//   (shl (and x, C1), C2)
//   (srl (and x, (C1 << C2)), C2)
// Where C2 is a power of 2 and C1 has at least that many leading zeroes.
// The expected masks for each shift amount are specified in BitmanipMasks where
// BitmanipMasks[log2(C2)] specifies the expected C1 value.
// The max allowed shift amount is either XLen/2 or XLen/4 determined by whether
// BitmanipMasks contains 6 or 5 entries assuming that the maximum possible
// XLen is 64.
static Optional<RISCVBitmanipPat>
matchRISCVBitmanipPat(SDValue Op, ArrayRef<uint64_t> BitmanipMasks) {
  assert((BitmanipMasks.size() == 5 || BitmanipMasks.size() == 6) &&
         "Unexpected number of masks");
  Optional<uint64_t> Mask;
  // Optionally consume a mask around the shift operation.
  if (Op.getOpcode() == ISD::AND && isa<ConstantSDNode>(Op.getOperand(1))) {
    Mask = Op.getConstantOperandVal(1);
    Op = Op.getOperand(0);
  }
  if (Op.getOpcode() != ISD::SHL && Op.getOpcode() != ISD::SRL)
    return None;
  bool IsSHL = Op.getOpcode() == ISD::SHL;

  if (!isa<ConstantSDNode>(Op.getOperand(1)))
    return None;
  uint64_t ShAmt = Op.getConstantOperandVal(1);

  unsigned Width = Op.getValueType() == MVT::i64 ? 64 : 32;
  if (ShAmt >= Width && !isPowerOf2_64(ShAmt))
    return None;
  // If we don't have enough masks for 64 bit, then we must be trying to
  // match SHFL so we're only allowed to shift 1/4 of the width.
  if (BitmanipMasks.size() == 5 && ShAmt >= (Width / 2))
    return None;

  SDValue Src = Op.getOperand(0);

  // The expected mask is shifted left when the AND is found around SHL
  // patterns.
  //   ((x >> 1) & 0x55555555)
  //   ((x << 1) & 0xAAAAAAAA)
  bool SHLExpMask = IsSHL;

  if (!Mask) {
    // Sometimes LLVM keeps the mask as an operand of the shift, typically when
    // the mask is all ones: consume that now.
    if (Src.getOpcode() == ISD::AND && isa<ConstantSDNode>(Src.getOperand(1))) {
      Mask = Src.getConstantOperandVal(1);
      Src = Src.getOperand(0);
      // The expected mask is now in fact shifted left for SRL, so reverse the
      // decision.
      //   ((x & 0xAAAAAAAA) >> 1)
      //   ((x & 0x55555555) << 1)
      SHLExpMask = !SHLExpMask;
    } else {
      // Use a default shifted mask of all-ones if there's no AND, truncated
      // down to the expected width. This simplifies the logic later on.
      Mask = maskTrailingOnes<uint64_t>(Width);
      *Mask &= (IsSHL ? *Mask << ShAmt : *Mask >> ShAmt);
    }
  }

  unsigned MaskIdx = Log2_32(ShAmt);
  uint64_t ExpMask = BitmanipMasks[MaskIdx] & maskTrailingOnes<uint64_t>(Width);

  if (SHLExpMask)
    ExpMask <<= ShAmt;

  if (Mask != ExpMask)
    return None;

  return RISCVBitmanipPat{Src, (unsigned)ShAmt, IsSHL};
}

// Matches any of the following bit-manipulation patterns:
//   (and (shl x, 1), (0x55555555 << 1))
//   (and (srl x, 1), 0x55555555)
//   (shl (and x, 0x55555555), 1)
//   (srl (and x, (0x55555555 << 1)), 1)
// where the shift amount and mask may vary thus:
//   [1]  = 0x55555555 / 0xAAAAAAAA
//   [2]  = 0x33333333 / 0xCCCCCCCC
//   [4]  = 0x0F0F0F0F / 0xF0F0F0F0
//   [8]  = 0x00FF00FF / 0xFF00FF00
//   [16] = 0x0000FFFF / 0xFFFFFFFF
//   [32] = 0x00000000FFFFFFFF / 0xFFFFFFFF00000000 (for RV64)
static Optional<RISCVBitmanipPat> matchGREVIPat(SDValue Op) {
  // These are the unshifted masks which we use to match bit-manipulation
  // patterns. They may be shifted left in certain circumstances.
  static const uint64_t BitmanipMasks[] = {
      0x5555555555555555ULL, 0x3333333333333333ULL, 0x0F0F0F0F0F0F0F0FULL,
      0x00FF00FF00FF00FFULL, 0x0000FFFF0000FFFFULL, 0x00000000FFFFFFFFULL};

  return matchRISCVBitmanipPat(Op, BitmanipMasks);
}

// Match the following pattern as a GREVI(W) operation
//   (or (BITMANIP_SHL x), (BITMANIP_SRL x))
static SDValue combineORToGREV(SDValue Op, SelectionDAG &DAG,
                               const RISCVSubtarget &Subtarget) {
  assert(Subtarget.hasStdExtZbp() && "Expected Zbp extenson");
  EVT VT = Op.getValueType();

  if (VT == Subtarget.getXLenVT() || (Subtarget.is64Bit() && VT == MVT::i32)) {
    auto LHS = matchGREVIPat(Op.getOperand(0));
    auto RHS = matchGREVIPat(Op.getOperand(1));
    if (LHS && RHS && LHS->formsPairWith(*RHS)) {
      SDLoc DL(Op);
      return DAG.getNode(
          RISCVISD::GREVI, DL, VT, LHS->Op,
          DAG.getTargetConstant(LHS->ShAmt, DL, Subtarget.getXLenVT()));
    }
  }
  return SDValue();
}

// Matches any the following pattern as a GORCI(W) operation
// 1.  (or (GREVI x, shamt), x) if shamt is a power of 2
// 2.  (or x, (GREVI x, shamt)) if shamt is a power of 2
// 3.  (or (or (BITMANIP_SHL x), x), (BITMANIP_SRL x))
// Note that with the variant of 3.,
//     (or (or (BITMANIP_SHL x), (BITMANIP_SRL x)), x)
// the inner pattern will first be matched as GREVI and then the outer
// pattern will be matched to GORC via the first rule above.
// 4.  (or (rotl/rotr x, bitwidth/2), x)
static SDValue combineORToGORC(SDValue Op, SelectionDAG &DAG,
                               const RISCVSubtarget &Subtarget) {
  assert(Subtarget.hasStdExtZbp() && "Expected Zbp extenson");
  EVT VT = Op.getValueType();

  if (VT == Subtarget.getXLenVT() || (Subtarget.is64Bit() && VT == MVT::i32)) {
    SDLoc DL(Op);
    SDValue Op0 = Op.getOperand(0);
    SDValue Op1 = Op.getOperand(1);

    auto MatchOROfReverse = [&](SDValue Reverse, SDValue X) {
      if (Reverse.getOpcode() == RISCVISD::GREVI && Reverse.getOperand(0) == X &&
          isPowerOf2_32(Reverse.getConstantOperandVal(1)))
        return DAG.getNode(RISCVISD::GORCI, DL, VT, X, Reverse.getOperand(1));
      // We can also form GORCI from ROTL/ROTR by half the bitwidth.
      if ((Reverse.getOpcode() == ISD::ROTL ||
           Reverse.getOpcode() == ISD::ROTR) &&
          Reverse.getOperand(0) == X &&
          isa<ConstantSDNode>(Reverse.getOperand(1))) {
        uint64_t RotAmt = Reverse.getConstantOperandVal(1);
        if (RotAmt == (VT.getSizeInBits() / 2))
          return DAG.getNode(
              RISCVISD::GORCI, DL, VT, X,
              DAG.getTargetConstant(RotAmt, DL, Subtarget.getXLenVT()));
      }
      return SDValue();
    };

    // Check for either commutable permutation of (or (GREVI x, shamt), x)
    if (SDValue V = MatchOROfReverse(Op0, Op1))
      return V;
    if (SDValue V = MatchOROfReverse(Op1, Op0))
      return V;

    // OR is commutable so canonicalize its OR operand to the left
    if (Op0.getOpcode() != ISD::OR && Op1.getOpcode() == ISD::OR)
      std::swap(Op0, Op1);
    if (Op0.getOpcode() != ISD::OR)
      return SDValue();
    SDValue OrOp0 = Op0.getOperand(0);
    SDValue OrOp1 = Op0.getOperand(1);
    auto LHS = matchGREVIPat(OrOp0);
    // OR is commutable so swap the operands and try again: x might have been
    // on the left
    if (!LHS) {
      std::swap(OrOp0, OrOp1);
      LHS = matchGREVIPat(OrOp0);
    }
    auto RHS = matchGREVIPat(Op1);
    if (LHS && RHS && LHS->formsPairWith(*RHS) && LHS->Op == OrOp1) {
      return DAG.getNode(
          RISCVISD::GORCI, DL, VT, LHS->Op,
          DAG.getTargetConstant(LHS->ShAmt, DL, Subtarget.getXLenVT()));
    }
  }
  return SDValue();
}

// Matches any of the following bit-manipulation patterns:
//   (and (shl x, 1), (0x22222222 << 1))
//   (and (srl x, 1), 0x22222222)
//   (shl (and x, 0x22222222), 1)
//   (srl (and x, (0x22222222 << 1)), 1)
// where the shift amount and mask may vary thus:
//   [1]  = 0x22222222 / 0x44444444
//   [2]  = 0x0C0C0C0C / 0x3C3C3C3C
//   [4]  = 0x00F000F0 / 0x0F000F00
//   [8]  = 0x0000FF00 / 0x00FF0000
//   [16] = 0x00000000FFFF0000 / 0x0000FFFF00000000 (for RV64)
static Optional<RISCVBitmanipPat> matchSHFLPat(SDValue Op) {
  // These are the unshifted masks which we use to match bit-manipulation
  // patterns. They may be shifted left in certain circumstances.
  static const uint64_t BitmanipMasks[] = {
      0x2222222222222222ULL, 0x0C0C0C0C0C0C0C0CULL, 0x00F000F000F000F0ULL,
      0x0000FF000000FF00ULL, 0x00000000FFFF0000ULL};

  return matchRISCVBitmanipPat(Op, BitmanipMasks);
}

// Match (or (or (SHFL_SHL x), (SHFL_SHR x)), (SHFL_AND x)
static SDValue combineORToSHFL(SDValue Op, SelectionDAG &DAG,
                               const RISCVSubtarget &Subtarget) {
  assert(Subtarget.hasStdExtZbp() && "Expected Zbp extenson");
  EVT VT = Op.getValueType();

  if (VT != MVT::i32 && VT != Subtarget.getXLenVT())
    return SDValue();

  SDValue Op0 = Op.getOperand(0);
  SDValue Op1 = Op.getOperand(1);

  // Or is commutable so canonicalize the second OR to the LHS.
  if (Op0.getOpcode() != ISD::OR)
    std::swap(Op0, Op1);
  if (Op0.getOpcode() != ISD::OR)
    return SDValue();

  // We found an inner OR, so our operands are the operands of the inner OR
  // and the other operand of the outer OR.
  SDValue A = Op0.getOperand(0);
  SDValue B = Op0.getOperand(1);
  SDValue C = Op1;

  auto Match1 = matchSHFLPat(A);
  auto Match2 = matchSHFLPat(B);

  // If neither matched, we failed.
  if (!Match1 && !Match2)
    return SDValue();

  // We had at least one match. if one failed, try the remaining C operand.
  if (!Match1) {
    std::swap(A, C);
    Match1 = matchSHFLPat(A);
    if (!Match1)
      return SDValue();
  } else if (!Match2) {
    std::swap(B, C);
    Match2 = matchSHFLPat(B);
    if (!Match2)
      return SDValue();
  }
  assert(Match1 && Match2);

  // Make sure our matches pair up.
  if (!Match1->formsPairWith(*Match2))
    return SDValue();

  // All the remains is to make sure C is an AND with the same input, that masks
  // out the bits that are being shuffled.
  if (C.getOpcode() != ISD::AND || !isa<ConstantSDNode>(C.getOperand(1)) ||
      C.getOperand(0) != Match1->Op)
    return SDValue();

  uint64_t Mask = C.getConstantOperandVal(1);

  static const uint64_t BitmanipMasks[] = {
      0x9999999999999999ULL, 0xC3C3C3C3C3C3C3C3ULL, 0xF00FF00FF00FF00FULL,
      0xFF0000FFFF0000FFULL, 0xFFFF00000000FFFFULL,
  };

  unsigned Width = Op.getValueType() == MVT::i64 ? 64 : 32;
  unsigned MaskIdx = Log2_32(Match1->ShAmt);
  uint64_t ExpMask = BitmanipMasks[MaskIdx] & maskTrailingOnes<uint64_t>(Width);

  if (Mask != ExpMask)
    return SDValue();

  SDLoc DL(Op);
  return DAG.getNode(
      RISCVISD::SHFLI, DL, VT, Match1->Op,
      DAG.getTargetConstant(Match1->ShAmt, DL, Subtarget.getXLenVT()));
}

// Combine (GREVI (GREVI x, C2), C1) -> (GREVI x, C1^C2) when C1^C2 is
// non-zero, and to x when it is. Any repeated GREVI stage undoes itself.
// Combine (GORCI (GORCI x, C2), C1) -> (GORCI x, C1|C2). Repeated stage does
// not undo itself, but they are redundant.
static SDValue combineGREVI_GORCI(SDNode *N, SelectionDAG &DAG) {
  unsigned ShAmt1 = N->getConstantOperandVal(1);
  SDValue Src = N->getOperand(0);

  if (Src.getOpcode() != N->getOpcode())
    return SDValue();

  unsigned ShAmt2 = Src.getConstantOperandVal(1);
  Src = Src.getOperand(0);

  unsigned CombinedShAmt;
  if (N->getOpcode() == RISCVISD::GORCI || N->getOpcode() == RISCVISD::GORCIW)
    CombinedShAmt = ShAmt1 | ShAmt2;
  else
    CombinedShAmt = ShAmt1 ^ ShAmt2;

  if (CombinedShAmt == 0)
    return Src;

  SDLoc DL(N);
  return DAG.getNode(N->getOpcode(), DL, N->getValueType(0), Src,
                     DAG.getTargetConstant(CombinedShAmt, DL,
                                           N->getOperand(1).getValueType()));
}

SDValue RISCVTargetLowering::PerformDAGCombine(SDNode *N,
                                               DAGCombinerInfo &DCI) const {
  SelectionDAG &DAG = DCI.DAG;

  switch (N->getOpcode()) {
  default:
    break;
  case RISCVISD::SplitF64: {
    SDValue Op0 = N->getOperand(0);
    // If the input to SplitF64 is just BuildPairF64 then the operation is
    // redundant. Instead, use BuildPairF64's operands directly.
    if (Op0->getOpcode() == RISCVISD::BuildPairF64)
      return DCI.CombineTo(N, Op0.getOperand(0), Op0.getOperand(1));

    SDLoc DL(N);

    // It's cheaper to materialise two 32-bit integers than to load a double
    // from the constant pool and transfer it to integer registers through the
    // stack.
    if (ConstantFPSDNode *C = dyn_cast<ConstantFPSDNode>(Op0)) {
      APInt V = C->getValueAPF().bitcastToAPInt();
      SDValue Lo = DAG.getConstant(V.trunc(32), DL, MVT::i32);
      SDValue Hi = DAG.getConstant(V.lshr(32).trunc(32), DL, MVT::i32);
      return DCI.CombineTo(N, Lo, Hi);
    }

    // This is a target-specific version of a DAGCombine performed in
    // DAGCombiner::visitBITCAST. It performs the equivalent of:
    // fold (bitconvert (fneg x)) -> (xor (bitconvert x), signbit)
    // fold (bitconvert (fabs x)) -> (and (bitconvert x), (not signbit))
    if (!(Op0.getOpcode() == ISD::FNEG || Op0.getOpcode() == ISD::FABS) ||
        !Op0.getNode()->hasOneUse())
      break;
    SDValue NewSplitF64 =
        DAG.getNode(RISCVISD::SplitF64, DL, DAG.getVTList(MVT::i32, MVT::i32),
                    Op0.getOperand(0));
    SDValue Lo = NewSplitF64.getValue(0);
    SDValue Hi = NewSplitF64.getValue(1);
    APInt SignBit = APInt::getSignMask(32);
    if (Op0.getOpcode() == ISD::FNEG) {
      SDValue NewHi = DAG.getNode(ISD::XOR, DL, MVT::i32, Hi,
                                  DAG.getConstant(SignBit, DL, MVT::i32));
      return DCI.CombineTo(N, Lo, NewHi);
    }
    assert(Op0.getOpcode() == ISD::FABS);
    SDValue NewHi = DAG.getNode(ISD::AND, DL, MVT::i32, Hi,
                                DAG.getConstant(~SignBit, DL, MVT::i32));
    return DCI.CombineTo(N, Lo, NewHi);
  }
  case RISCVISD::SLLW:
  case RISCVISD::SRAW:
  case RISCVISD::SRLW:
  case RISCVISD::ROLW:
  case RISCVISD::RORW: {
    // Only the lower 32 bits of LHS and lower 5 bits of RHS are read.
    SDValue LHS = N->getOperand(0);
    SDValue RHS = N->getOperand(1);
    APInt LHSMask = APInt::getLowBitsSet(LHS.getValueSizeInBits(), 32);
    APInt RHSMask = APInt::getLowBitsSet(RHS.getValueSizeInBits(), 5);
    if (SimplifyDemandedBits(N->getOperand(0), LHSMask, DCI) ||
        SimplifyDemandedBits(N->getOperand(1), RHSMask, DCI)) {
      if (N->getOpcode() != ISD::DELETED_NODE)
        DCI.AddToWorklist(N);
      return SDValue(N, 0);
    }
    break;
  }
  case RISCVISD::CLZW:
  case RISCVISD::CTZW: {
    // Only the lower 32 bits of the first operand are read
    SDValue Op0 = N->getOperand(0);
    APInt Mask = APInt::getLowBitsSet(Op0.getValueSizeInBits(), 32);
    if (SimplifyDemandedBits(Op0, Mask, DCI)) {
      if (N->getOpcode() != ISD::DELETED_NODE)
        DCI.AddToWorklist(N);
      return SDValue(N, 0);
    }
    break;
  }
  case RISCVISD::FSL:
  case RISCVISD::FSR: {
    // Only the lower log2(Bitwidth)+1 bits of the the shift amount are read.
    SDValue ShAmt = N->getOperand(2);
    unsigned BitWidth = ShAmt.getValueSizeInBits();
    assert(isPowerOf2_32(BitWidth) && "Unexpected bit width");
    APInt ShAmtMask(BitWidth, (BitWidth * 2) - 1);
    if (SimplifyDemandedBits(ShAmt, ShAmtMask, DCI)) {
      if (N->getOpcode() != ISD::DELETED_NODE)
        DCI.AddToWorklist(N);
      return SDValue(N, 0);
    }
    break;
  }
  case RISCVISD::FSLW:
  case RISCVISD::FSRW: {
    // Only the lower 32 bits of Values and lower 6 bits of shift amount are
    // read.
    SDValue Op0 = N->getOperand(0);
    SDValue Op1 = N->getOperand(1);
    SDValue ShAmt = N->getOperand(2);
    APInt OpMask = APInt::getLowBitsSet(Op0.getValueSizeInBits(), 32);
    APInt ShAmtMask = APInt::getLowBitsSet(ShAmt.getValueSizeInBits(), 6);
    if (SimplifyDemandedBits(Op0, OpMask, DCI) ||
        SimplifyDemandedBits(Op1, OpMask, DCI) ||
        SimplifyDemandedBits(ShAmt, ShAmtMask, DCI)) {
      if (N->getOpcode() != ISD::DELETED_NODE)
        DCI.AddToWorklist(N);
      return SDValue(N, 0);
    }
    break;
  }
  case RISCVISD::GREVIW:
  case RISCVISD::GORCIW: {
    // Only the lower 32 bits of the first operand are read
    SDValue Op0 = N->getOperand(0);
    APInt Mask = APInt::getLowBitsSet(Op0.getValueSizeInBits(), 32);
    if (SimplifyDemandedBits(Op0, Mask, DCI)) {
      if (N->getOpcode() != ISD::DELETED_NODE)
        DCI.AddToWorklist(N);
      return SDValue(N, 0);
    }

    return combineGREVI_GORCI(N, DCI.DAG);
  }
  case RISCVISD::FMV_X_ANYEXTW_RV64: {
    SDLoc DL(N);
    SDValue Op0 = N->getOperand(0);
    // If the input to FMV_X_ANYEXTW_RV64 is just FMV_W_X_RV64 then the
    // conversion is unnecessary and can be replaced with an ANY_EXTEND
    // of the FMV_W_X_RV64 operand.
    if (Op0->getOpcode() == RISCVISD::FMV_W_X_RV64) {
      assert(Op0.getOperand(0).getValueType() == MVT::i64 &&
             "Unexpected value type!");
      return Op0.getOperand(0);
    }

    // This is a target-specific version of a DAGCombine performed in
    // DAGCombiner::visitBITCAST. It performs the equivalent of:
    // fold (bitconvert (fneg x)) -> (xor (bitconvert x), signbit)
    // fold (bitconvert (fabs x)) -> (and (bitconvert x), (not signbit))
    if (!(Op0.getOpcode() == ISD::FNEG || Op0.getOpcode() == ISD::FABS) ||
        !Op0.getNode()->hasOneUse())
      break;
    SDValue NewFMV = DAG.getNode(RISCVISD::FMV_X_ANYEXTW_RV64, DL, MVT::i64,
                                 Op0.getOperand(0));
    APInt SignBit = APInt::getSignMask(32).sext(64);
    if (Op0.getOpcode() == ISD::FNEG)
      return DAG.getNode(ISD::XOR, DL, MVT::i64, NewFMV,
                         DAG.getConstant(SignBit, DL, MVT::i64));

    assert(Op0.getOpcode() == ISD::FABS);
    return DAG.getNode(ISD::AND, DL, MVT::i64, NewFMV,
                       DAG.getConstant(~SignBit, DL, MVT::i64));
  }
  case RISCVISD::GREVI:
  case RISCVISD::GORCI:
    return combineGREVI_GORCI(N, DCI.DAG);
  case ISD::OR:
    if (auto GREV = combineORToGREV(SDValue(N, 0), DCI.DAG, Subtarget))
      return GREV;
    if (auto GORC = combineORToGORC(SDValue(N, 0), DCI.DAG, Subtarget))
      return GORC;
    if (auto SHFL = combineORToSHFL(SDValue(N, 0), DCI.DAG, Subtarget))
      return SHFL;
    break;
  case RISCVISD::SELECT_CC: {
    // Transform
    SDValue LHS = N->getOperand(0);
    SDValue RHS = N->getOperand(1);
    auto CCVal = static_cast<ISD::CondCode>(N->getConstantOperandVal(2));
    if (!ISD::isIntEqualitySetCC(CCVal))
      break;

    // Fold (select_cc (setlt X, Y), 0, ne, trueV, falseV) ->
    //      (select_cc X, Y, lt, trueV, falseV)
    // Sometimes the setcc is introduced after select_cc has been formed.
    if (LHS.getOpcode() == ISD::SETCC && isNullConstant(RHS) &&
        LHS.getOperand(0).getValueType() == Subtarget.getXLenVT()) {
      // If we're looking for eq 0 instead of ne 0, we need to invert the
      // condition.
      bool Invert = CCVal == ISD::SETEQ;
      CCVal = cast<CondCodeSDNode>(LHS.getOperand(2))->get();
      if (Invert)
        CCVal = ISD::getSetCCInverse(CCVal, LHS.getValueType());

      SDLoc DL(N);
      RHS = LHS.getOperand(1);
      LHS = LHS.getOperand(0);
      translateSetCCForBranch(DL, LHS, RHS, CCVal, DAG);

      SDValue TargetCC = DAG.getConstant(CCVal, DL, Subtarget.getXLenVT());
      return DAG.getNode(
          RISCVISD::SELECT_CC, DL, N->getValueType(0),
          {LHS, RHS, TargetCC, N->getOperand(3), N->getOperand(4)});
    }

    // Fold (select_cc (xor X, Y), 0, eq/ne, trueV, falseV) ->
    //      (select_cc X, Y, eq/ne, trueV, falseV)
    if (LHS.getOpcode() == ISD::XOR && isNullConstant(RHS))
      return DAG.getNode(RISCVISD::SELECT_CC, SDLoc(N), N->getValueType(0),
                         {LHS.getOperand(0), LHS.getOperand(1),
                          N->getOperand(2), N->getOperand(3),
                          N->getOperand(4)});
    // (select_cc X, 1, setne, trueV, falseV) ->
    // (select_cc X, 0, seteq, trueV, falseV) if we can prove X is 0/1.
    // This can occur when legalizing some floating point comparisons.
    APInt Mask = APInt::getBitsSetFrom(LHS.getValueSizeInBits(), 1);
    if (isOneConstant(RHS) && DAG.MaskedValueIsZero(LHS, Mask)) {
      SDLoc DL(N);
      CCVal = ISD::getSetCCInverse(CCVal, LHS.getValueType());
      SDValue TargetCC = DAG.getConstant(CCVal, DL, Subtarget.getXLenVT());
      RHS = DAG.getConstant(0, DL, LHS.getValueType());
      return DAG.getNode(
          RISCVISD::SELECT_CC, DL, N->getValueType(0),
          {LHS, RHS, TargetCC, N->getOperand(3), N->getOperand(4)});
    }

    break;
  }
  case RISCVISD::BR_CC: {
    SDValue LHS = N->getOperand(1);
    SDValue RHS = N->getOperand(2);
    ISD::CondCode CCVal = cast<CondCodeSDNode>(N->getOperand(3))->get();
    if (!ISD::isIntEqualitySetCC(CCVal))
      break;

    // Fold (br_cc (setlt X, Y), 0, ne, dest) ->
    //      (br_cc X, Y, lt, dest)
    // Sometimes the setcc is introduced after br_cc has been formed.
    if (LHS.getOpcode() == ISD::SETCC && isNullConstant(RHS) &&
        LHS.getOperand(0).getValueType() == Subtarget.getXLenVT()) {
      // If we're looking for eq 0 instead of ne 0, we need to invert the
      // condition.
      bool Invert = CCVal == ISD::SETEQ;
      CCVal = cast<CondCodeSDNode>(LHS.getOperand(2))->get();
      if (Invert)
        CCVal = ISD::getSetCCInverse(CCVal, LHS.getValueType());

      SDLoc DL(N);
      RHS = LHS.getOperand(1);
      LHS = LHS.getOperand(0);
      translateSetCCForBranch(DL, LHS, RHS, CCVal, DAG);

      return DAG.getNode(RISCVISD::BR_CC, DL, N->getValueType(0),
                         N->getOperand(0), LHS, RHS, DAG.getCondCode(CCVal),
                         N->getOperand(4));
    }

    // Fold (br_cc (xor X, Y), 0, eq/ne, dest) ->
    //      (br_cc X, Y, eq/ne, trueV, falseV)
    if (LHS.getOpcode() == ISD::XOR && isNullConstant(RHS))
      return DAG.getNode(RISCVISD::BR_CC, SDLoc(N), N->getValueType(0),
                         N->getOperand(0), LHS.getOperand(0), LHS.getOperand(1),
                         N->getOperand(3), N->getOperand(4));

    // (br_cc X, 1, setne, br_cc) ->
    // (br_cc X, 0, seteq, br_cc) if we can prove X is 0/1.
    // This can occur when legalizing some floating point comparisons.
    APInt Mask = APInt::getBitsSetFrom(LHS.getValueSizeInBits(), 1);
    if (isOneConstant(RHS) && DAG.MaskedValueIsZero(LHS, Mask)) {
      SDLoc DL(N);
      CCVal = ISD::getSetCCInverse(CCVal, LHS.getValueType());
      SDValue TargetCC = DAG.getCondCode(CCVal);
      RHS = DAG.getConstant(0, DL, LHS.getValueType());
      return DAG.getNode(RISCVISD::BR_CC, DL, N->getValueType(0),
                         N->getOperand(0), LHS, RHS, TargetCC,
                         N->getOperand(4));
    }
    break;
  }
  case ISD::FCOPYSIGN: {
    EVT VT = N->getValueType(0);
    if (!VT.isVector())
      break;
    // There is a form of VFSGNJ which injects the negated sign of its second
    // operand. Try and bubble any FNEG up after the extend/round to produce
    // this optimized pattern. Avoid modifying cases where FP_ROUND and
    // TRUNC=1.
    SDValue In2 = N->getOperand(1);
    // Avoid cases where the extend/round has multiple uses, as duplicating
    // those is typically more expensive than removing a fneg.
    if (!In2.hasOneUse())
      break;
    if (In2.getOpcode() != ISD::FP_EXTEND &&
        (In2.getOpcode() != ISD::FP_ROUND || In2.getConstantOperandVal(1) != 0))
      break;
    In2 = In2.getOperand(0);
    if (In2.getOpcode() != ISD::FNEG)
      break;
    SDLoc DL(N);
    SDValue NewFPExtRound = DAG.getFPExtendOrRound(In2.getOperand(0), DL, VT);
    return DAG.getNode(ISD::FCOPYSIGN, DL, VT, N->getOperand(0),
                       DAG.getNode(ISD::FNEG, DL, VT, NewFPExtRound));
  }
  case ISD::MGATHER:
  case ISD::MSCATTER: {
    if (!DCI.isBeforeLegalize())
      break;
    MaskedGatherScatterSDNode *MGSN = cast<MaskedGatherScatterSDNode>(N);
    SDValue Index = MGSN->getIndex();
    EVT IndexVT = Index.getValueType();
    MVT XLenVT = Subtarget.getXLenVT();
    // RISCV indexed loads only support the "unsigned unscaled" addressing
    // mode, so anything else must be manually legalized.
    bool NeedsIdxLegalization = MGSN->isIndexScaled() ||
                                (MGSN->isIndexSigned() &&
                                 IndexVT.getVectorElementType().bitsLT(XLenVT));
    if (!NeedsIdxLegalization)
      break;

    SDLoc DL(N);

    // Any index legalization should first promote to XLenVT, so we don't lose
    // bits when scaling. This may create an illegal index type so we let
    // LLVM's legalization take care of the splitting.
    if (IndexVT.getVectorElementType().bitsLT(XLenVT)) {
      IndexVT = IndexVT.changeVectorElementType(XLenVT);
      Index = DAG.getNode(MGSN->isIndexSigned() ? ISD::SIGN_EXTEND
                                                : ISD::ZERO_EXTEND,
                          DL, IndexVT, Index);
    }

    unsigned Scale = N->getConstantOperandVal(5);
    if (MGSN->isIndexScaled() && Scale != 1) {
      // Manually scale the indices by the element size.
      // TODO: Sanitize the scale operand here?
      assert(isPowerOf2_32(Scale) && "Expecting power-of-two types");
      SDValue SplatScale = DAG.getConstant(Log2_32(Scale), DL, IndexVT);
      Index = DAG.getNode(ISD::SHL, DL, IndexVT, Index, SplatScale);
    }

    ISD::MemIndexType NewIndexTy = ISD::UNSIGNED_UNSCALED;
    if (const auto *MGN = dyn_cast<MaskedGatherSDNode>(N)) {
      return DAG.getMaskedGather(
          N->getVTList(), MGSN->getMemoryVT(), DL,
          {MGSN->getChain(), MGN->getPassThru(), MGSN->getMask(),
           MGSN->getBasePtr(), Index, MGN->getScale()},
          MGN->getMemOperand(), NewIndexTy, MGN->getExtensionType());
    }
    const auto *MSN = cast<MaskedScatterSDNode>(N);
    return DAG.getMaskedScatter(
        N->getVTList(), MGSN->getMemoryVT(), DL,
        {MGSN->getChain(), MSN->getValue(), MGSN->getMask(), MGSN->getBasePtr(),
         Index, MGSN->getScale()},
        MGSN->getMemOperand(), NewIndexTy, MSN->isTruncatingStore());
  }
  }

  return SDValue();
}

bool RISCVTargetLowering::isDesirableToCommuteWithShift(
    const SDNode *N, CombineLevel Level) const {
  // The following folds are only desirable if `(OP _, c1 << c2)` can be
  // materialised in fewer instructions than `(OP _, c1)`:
  //
  //   (shl (add x, c1), c2) -> (add (shl x, c2), c1 << c2)
  //   (shl (or x, c1), c2) -> (or (shl x, c2), c1 << c2)
  SDValue N0 = N->getOperand(0);
  EVT Ty = N0.getValueType();
  if (Ty.isScalarInteger() &&
      (N0.getOpcode() == ISD::ADD || N0.getOpcode() == ISD::OR)) {
    auto *C1 = dyn_cast<ConstantSDNode>(N0->getOperand(1));
    auto *C2 = dyn_cast<ConstantSDNode>(N->getOperand(1));
    if (C1 && C2) {
      const APInt &C1Int = C1->getAPIntValue();
      APInt ShiftedC1Int = C1Int << C2->getAPIntValue();

      // We can materialise `c1 << c2` into an add immediate, so it's "free",
      // and the combine should happen, to potentially allow further combines
      // later.
      if (ShiftedC1Int.getMinSignedBits() <= 64 &&
          isLegalAddImmediate(ShiftedC1Int.getSExtValue()))
        return true;

      // We can materialise `c1` in an add immediate, so it's "free", and the
      // combine should be prevented.
      if (C1Int.getMinSignedBits() <= 64 &&
          isLegalAddImmediate(C1Int.getSExtValue()))
        return false;

      // Neither constant will fit into an immediate, so find materialisation
      // costs.
      int C1Cost = RISCVMatInt::getIntMatCost(C1Int, Ty.getSizeInBits(),
                                              Subtarget.is64Bit());
      int ShiftedC1Cost = RISCVMatInt::getIntMatCost(
          ShiftedC1Int, Ty.getSizeInBits(), Subtarget.is64Bit());

      // Materialising `c1` is cheaper than materialising `c1 << c2`, so the
      // combine should be prevented.
      if (C1Cost < ShiftedC1Cost)
        return false;
    }
  }
  return true;
}

bool RISCVTargetLowering::targetShrinkDemandedConstant(
    SDValue Op, const APInt &DemandedBits, const APInt &DemandedElts,
    TargetLoweringOpt &TLO) const {
  // Delay this optimization as late as possible.
  if (!TLO.LegalOps)
    return false;

  EVT VT = Op.getValueType();
  if (VT.isVector())
    return false;

  // Only handle AND for now.
  if (Op.getOpcode() != ISD::AND)
    return false;

  ConstantSDNode *C = dyn_cast<ConstantSDNode>(Op.getOperand(1));
  if (!C)
    return false;

  const APInt &Mask = C->getAPIntValue();

  // Clear all non-demanded bits initially.
  APInt ShrunkMask = Mask & DemandedBits;

  // Try to make a smaller immediate by setting undemanded bits.

  APInt ExpandedMask = Mask | ~DemandedBits;

  auto IsLegalMask = [ShrunkMask, ExpandedMask](const APInt &Mask) -> bool {
    return ShrunkMask.isSubsetOf(Mask) && Mask.isSubsetOf(ExpandedMask);
  };
  auto UseMask = [Mask, Op, VT, &TLO](const APInt &NewMask) -> bool {
    if (NewMask == Mask)
      return true;
    SDLoc DL(Op);
    SDValue NewC = TLO.DAG.getConstant(NewMask, DL, VT);
    SDValue NewOp = TLO.DAG.getNode(ISD::AND, DL, VT, Op.getOperand(0), NewC);
    return TLO.CombineTo(Op, NewOp);
  };

  // If the shrunk mask fits in sign extended 12 bits, let the target
  // independent code apply it.
  if (ShrunkMask.isSignedIntN(12))
    return false;

  // Try to preserve (and X, 0xffffffff), the (zext_inreg X, i32) pattern.
  if (VT == MVT::i64) {
    APInt NewMask = APInt(64, 0xffffffff);
    if (IsLegalMask(NewMask))
      return UseMask(NewMask);
  }

  // For the remaining optimizations, we need to be able to make a negative
  // number through a combination of mask and undemanded bits.
  if (!ExpandedMask.isNegative())
    return false;

  // What is the fewest number of bits we need to represent the negative number.
  unsigned MinSignedBits = ExpandedMask.getMinSignedBits();

  // Try to make a 12 bit negative immediate. If that fails try to make a 32
  // bit negative immediate unless the shrunk immediate already fits in 32 bits.
  APInt NewMask = ShrunkMask;
  if (MinSignedBits <= 12)
    NewMask.setBitsFrom(11);
  else if (MinSignedBits <= 32 && !ShrunkMask.isSignedIntN(32))
    NewMask.setBitsFrom(31);
  else
    return false;

  // Sanity check that our new mask is a subset of the demanded mask.
  assert(IsLegalMask(NewMask));
  return UseMask(NewMask);
}

void RISCVTargetLowering::computeKnownBitsForTargetNode(const SDValue Op,
                                                        KnownBits &Known,
                                                        const APInt &DemandedElts,
                                                        const SelectionDAG &DAG,
                                                        unsigned Depth) const {
  unsigned BitWidth = Known.getBitWidth();
  unsigned Opc = Op.getOpcode();
  assert((Opc >= ISD::BUILTIN_OP_END ||
          Opc == ISD::INTRINSIC_WO_CHAIN ||
          Opc == ISD::INTRINSIC_W_CHAIN ||
          Opc == ISD::INTRINSIC_VOID) &&
         "Should use MaskedValueIsZero if you don't know whether Op"
         " is a target node!");

  Known.resetAll();
  switch (Opc) {
  default: break;
  case RISCVISD::SELECT_CC: {
    Known = DAG.computeKnownBits(Op.getOperand(4), Depth + 1);
    // If we don't know any bits, early out.
    if (Known.isUnknown())
      break;
    KnownBits Known2 = DAG.computeKnownBits(Op.getOperand(3), Depth + 1);

    // Only known if known in both the LHS and RHS.
    Known = KnownBits::commonBits(Known, Known2);
    break;
  }
  case RISCVISD::REMUW: {
    KnownBits Known2;
    Known = DAG.computeKnownBits(Op.getOperand(0), DemandedElts, Depth + 1);
    Known2 = DAG.computeKnownBits(Op.getOperand(1), DemandedElts, Depth + 1);
    // We only care about the lower 32 bits.
    Known = KnownBits::urem(Known.trunc(32), Known2.trunc(32));
    // Restore the original width by sign extending.
    Known = Known.sext(BitWidth);
    break;
  }
  case RISCVISD::DIVUW: {
    KnownBits Known2;
    Known = DAG.computeKnownBits(Op.getOperand(0), DemandedElts, Depth + 1);
    Known2 = DAG.computeKnownBits(Op.getOperand(1), DemandedElts, Depth + 1);
    // We only care about the lower 32 bits.
    Known = KnownBits::udiv(Known.trunc(32), Known2.trunc(32));
    // Restore the original width by sign extending.
    Known = Known.sext(BitWidth);
    break;
  }
  case RISCVISD::CTZW: {
    KnownBits Known2 = DAG.computeKnownBits(Op.getOperand(0), Depth + 1);
    unsigned PossibleTZ = Known2.trunc(32).countMaxTrailingZeros();
    unsigned LowBits = Log2_32(PossibleTZ) + 1;
    Known.Zero.setBitsFrom(LowBits);
    break;
  }
  case RISCVISD::CLZW: {
    KnownBits Known2 = DAG.computeKnownBits(Op.getOperand(0), Depth + 1);
    unsigned PossibleLZ = Known2.trunc(32).countMaxLeadingZeros();
    unsigned LowBits = Log2_32(PossibleLZ) + 1;
    Known.Zero.setBitsFrom(LowBits);
    break;
  }
  case RISCVISD::READ_VLENB:
    // We assume VLENB is at least 8 bytes.
    // FIXME: The 1.0 draft spec defines minimum VLEN as 128 bits.
    Known.Zero.setLowBits(3);
    break;
  }
}

unsigned RISCVTargetLowering::ComputeNumSignBitsForTargetNode(
    SDValue Op, const APInt &DemandedElts, const SelectionDAG &DAG,
    unsigned Depth) const {
  switch (Op.getOpcode()) {
  default:
    break;
  case RISCVISD::SLLW:
  case RISCVISD::SRAW:
  case RISCVISD::SRLW:
  case RISCVISD::DIVW:
  case RISCVISD::DIVUW:
  case RISCVISD::REMUW:
  case RISCVISD::ROLW:
  case RISCVISD::RORW:
  case RISCVISD::GREVIW:
  case RISCVISD::GORCIW:
  case RISCVISD::FSLW:
  case RISCVISD::FSRW:
    // TODO: As the result is sign-extended, this is conservatively correct. A
    // more precise answer could be calculated for SRAW depending on known
    // bits in the shift amount.
    return 33;
  case RISCVISD::SHFLI: {
    // There is no SHFLIW, but a i64 SHFLI with bit 4 of the control word
    // cleared doesn't affect bit 31. The upper 32 bits will be shuffled, but
    // will stay within the upper 32 bits. If there were more than 32 sign bits
    // before there will be at least 33 sign bits after.
    if (Op.getValueType() == MVT::i64 &&
        (Op.getConstantOperandVal(1) & 0x10) == 0) {
      unsigned Tmp = DAG.ComputeNumSignBits(Op.getOperand(0), Depth + 1);
      if (Tmp > 32)
        return 33;
    }
    break;
  }
  case RISCVISD::VMV_X_S:
    // The number of sign bits of the scalar result is computed by obtaining the
    // element type of the input vector operand, subtracting its width from the
    // XLEN, and then adding one (sign bit within the element type). If the
    // element type is wider than XLen, the least-significant XLEN bits are
    // taken.
    if (Op.getOperand(0).getScalarValueSizeInBits() > Subtarget.getXLen())
      return 1;
    return Subtarget.getXLen() - Op.getOperand(0).getScalarValueSizeInBits() + 1;
  }

  return 1;
}

static MachineBasicBlock *emitReadCycleWidePseudo(MachineInstr &MI,
                                                  MachineBasicBlock *BB) {
  assert(MI.getOpcode() == RISCV::ReadCycleWide && "Unexpected instruction");

  // To read the 64-bit cycle CSR on a 32-bit target, we read the two halves.
  // Should the count have wrapped while it was being read, we need to try
  // again.
  // ...
  // read:
  // rdcycleh x3 # load high word of cycle
  // rdcycle  x2 # load low word of cycle
  // rdcycleh x4 # load high word of cycle
  // bne x3, x4, read # check if high word reads match, otherwise try again
  // ...

  MachineFunction &MF = *BB->getParent();
  const BasicBlock *LLVM_BB = BB->getBasicBlock();
  MachineFunction::iterator It = ++BB->getIterator();

  MachineBasicBlock *LoopMBB = MF.CreateMachineBasicBlock(LLVM_BB);
  MF.insert(It, LoopMBB);

  MachineBasicBlock *DoneMBB = MF.CreateMachineBasicBlock(LLVM_BB);
  MF.insert(It, DoneMBB);

  // Transfer the remainder of BB and its successor edges to DoneMBB.
  DoneMBB->splice(DoneMBB->begin(), BB,
                  std::next(MachineBasicBlock::iterator(MI)), BB->end());
  DoneMBB->transferSuccessorsAndUpdatePHIs(BB);

  BB->addSuccessor(LoopMBB);

  MachineRegisterInfo &RegInfo = MF.getRegInfo();
  Register ReadAgainReg = RegInfo.createVirtualRegister(&RISCV::GPRRegClass);
  Register LoReg = MI.getOperand(0).getReg();
  Register HiReg = MI.getOperand(1).getReg();
  DebugLoc DL = MI.getDebugLoc();

  const TargetInstrInfo *TII = MF.getSubtarget().getInstrInfo();
  BuildMI(LoopMBB, DL, TII->get(RISCV::CSRRS), HiReg)
      .addImm(RISCVSysReg::lookupSysRegByName("CYCLEH")->Encoding)
      .addReg(RISCV::X0);
  BuildMI(LoopMBB, DL, TII->get(RISCV::CSRRS), LoReg)
      .addImm(RISCVSysReg::lookupSysRegByName("CYCLE")->Encoding)
      .addReg(RISCV::X0);
  BuildMI(LoopMBB, DL, TII->get(RISCV::CSRRS), ReadAgainReg)
      .addImm(RISCVSysReg::lookupSysRegByName("CYCLEH")->Encoding)
      .addReg(RISCV::X0);

  BuildMI(LoopMBB, DL, TII->get(RISCV::BNE))
      .addReg(HiReg)
      .addReg(ReadAgainReg)
      .addMBB(LoopMBB);

  LoopMBB->addSuccessor(LoopMBB);
  LoopMBB->addSuccessor(DoneMBB);

  MI.eraseFromParent();

  return DoneMBB;
}

static MachineBasicBlock *emitSplitF64Pseudo(MachineInstr &MI,
                                             MachineBasicBlock *BB) {
  assert(MI.getOpcode() == RISCV::SplitF64Pseudo && "Unexpected instruction");

  MachineFunction &MF = *BB->getParent();
  DebugLoc DL = MI.getDebugLoc();
  const TargetInstrInfo &TII = *MF.getSubtarget().getInstrInfo();
  const TargetRegisterInfo *RI = MF.getSubtarget().getRegisterInfo();
  Register LoReg = MI.getOperand(0).getReg();
  Register HiReg = MI.getOperand(1).getReg();
  Register SrcReg = MI.getOperand(2).getReg();
  const TargetRegisterClass *SrcRC = &RISCV::FPR64RegClass;
  int FI = MF.getInfo<RISCVMachineFunctionInfo>()->getMoveF64FrameIndex(MF);

  TII.storeRegToStackSlot(*BB, MI, SrcReg, MI.getOperand(2).isKill(), FI, SrcRC,
                          RI);
  MachinePointerInfo MPI = MachinePointerInfo::getFixedStack(MF, FI);
  MachineMemOperand *MMOLo =
      MF.getMachineMemOperand(MPI, MachineMemOperand::MOLoad, 4, Align(8));
  MachineMemOperand *MMOHi = MF.getMachineMemOperand(
      MPI.getWithOffset(4), MachineMemOperand::MOLoad, 4, Align(8));
  BuildMI(*BB, MI, DL, TII.get(RISCV::LW), LoReg)
      .addFrameIndex(FI)
      .addImm(0)
      .addMemOperand(MMOLo);
  BuildMI(*BB, MI, DL, TII.get(RISCV::LW), HiReg)
      .addFrameIndex(FI)
      .addImm(4)
      .addMemOperand(MMOHi);
  MI.eraseFromParent(); // The pseudo instruction is gone now.
  return BB;
}

static MachineBasicBlock *emitBuildPairF64Pseudo(MachineInstr &MI,
                                                 MachineBasicBlock *BB) {
  assert(MI.getOpcode() == RISCV::BuildPairF64Pseudo &&
         "Unexpected instruction");

  MachineFunction &MF = *BB->getParent();
  DebugLoc DL = MI.getDebugLoc();
  const TargetInstrInfo &TII = *MF.getSubtarget().getInstrInfo();
  const TargetRegisterInfo *RI = MF.getSubtarget().getRegisterInfo();
  Register DstReg = MI.getOperand(0).getReg();
  Register LoReg = MI.getOperand(1).getReg();
  Register HiReg = MI.getOperand(2).getReg();
  const TargetRegisterClass *DstRC = &RISCV::FPR64RegClass;
  int FI = MF.getInfo<RISCVMachineFunctionInfo>()->getMoveF64FrameIndex(MF);

  MachinePointerInfo MPI = MachinePointerInfo::getFixedStack(MF, FI);
  MachineMemOperand *MMOLo =
      MF.getMachineMemOperand(MPI, MachineMemOperand::MOStore, 4, Align(8));
  MachineMemOperand *MMOHi = MF.getMachineMemOperand(
      MPI.getWithOffset(4), MachineMemOperand::MOStore, 4, Align(8));
  BuildMI(*BB, MI, DL, TII.get(RISCV::SW))
      .addReg(LoReg, getKillRegState(MI.getOperand(1).isKill()))
      .addFrameIndex(FI)
      .addImm(0)
      .addMemOperand(MMOLo);
  BuildMI(*BB, MI, DL, TII.get(RISCV::SW))
      .addReg(HiReg, getKillRegState(MI.getOperand(2).isKill()))
      .addFrameIndex(FI)
      .addImm(4)
      .addMemOperand(MMOHi);
  TII.loadRegFromStackSlot(*BB, MI, DstReg, FI, DstRC, RI);
  MI.eraseFromParent(); // The pseudo instruction is gone now.
  return BB;
}

static bool isSelectPseudo(MachineInstr &MI) {
  switch (MI.getOpcode()) {
  default:
    return false;
  case RISCV::Select_GPR_Using_CC_GPR:
  case RISCV::Select_FPR16_Using_CC_GPR:
  case RISCV::Select_FPR32_Using_CC_GPR:
  case RISCV::Select_FPR64_Using_CC_GPR:
    return true;
  }
}

static MachineBasicBlock *emitSelectPseudo(MachineInstr &MI,
                                           MachineBasicBlock *BB) {
  // To "insert" Select_* instructions, we actually have to insert the triangle
  // control-flow pattern.  The incoming instructions know the destination vreg
  // to set, the condition code register to branch on, the true/false values to
  // select between, and the condcode to use to select the appropriate branch.
  //
  // We produce the following control flow:
  //     HeadMBB
  //     |  \
  //     |  IfFalseMBB
  //     | /
  //    TailMBB
  //
  // When we find a sequence of selects we attempt to optimize their emission
  // by sharing the control flow. Currently we only handle cases where we have
  // multiple selects with the exact same condition (same LHS, RHS and CC).
  // The selects may be interleaved with other instructions if the other
  // instructions meet some requirements we deem safe:
  // - They are debug instructions. Otherwise,
  // - They do not have side-effects, do not access memory and their inputs do
  //   not depend on the results of the select pseudo-instructions.
  // The TrueV/FalseV operands of the selects cannot depend on the result of
  // previous selects in the sequence.
  // These conditions could be further relaxed. See the X86 target for a
  // related approach and more information.
  Register LHS = MI.getOperand(1).getReg();
  Register RHS = MI.getOperand(2).getReg();
  auto CC = static_cast<ISD::CondCode>(MI.getOperand(3).getImm());

  SmallVector<MachineInstr *, 4> SelectDebugValues;
  SmallSet<Register, 4> SelectDests;
  SelectDests.insert(MI.getOperand(0).getReg());

  MachineInstr *LastSelectPseudo = &MI;

  for (auto E = BB->end(), SequenceMBBI = MachineBasicBlock::iterator(MI);
       SequenceMBBI != E; ++SequenceMBBI) {
    if (SequenceMBBI->isDebugInstr())
      continue;
    else if (isSelectPseudo(*SequenceMBBI)) {
      if (SequenceMBBI->getOperand(1).getReg() != LHS ||
          SequenceMBBI->getOperand(2).getReg() != RHS ||
          SequenceMBBI->getOperand(3).getImm() != CC ||
          SelectDests.count(SequenceMBBI->getOperand(4).getReg()) ||
          SelectDests.count(SequenceMBBI->getOperand(5).getReg()))
        break;
      LastSelectPseudo = &*SequenceMBBI;
      SequenceMBBI->collectDebugValues(SelectDebugValues);
      SelectDests.insert(SequenceMBBI->getOperand(0).getReg());
    } else {
      if (SequenceMBBI->hasUnmodeledSideEffects() ||
          SequenceMBBI->mayLoadOrStore())
        break;
      if (llvm::any_of(SequenceMBBI->operands(), [&](MachineOperand &MO) {
            return MO.isReg() && MO.isUse() && SelectDests.count(MO.getReg());
          }))
        break;
    }
  }

  const TargetInstrInfo &TII = *BB->getParent()->getSubtarget().getInstrInfo();
  const BasicBlock *LLVM_BB = BB->getBasicBlock();
  DebugLoc DL = MI.getDebugLoc();
  MachineFunction::iterator I = ++BB->getIterator();

  MachineBasicBlock *HeadMBB = BB;
  MachineFunction *F = BB->getParent();
  MachineBasicBlock *TailMBB = F->CreateMachineBasicBlock(LLVM_BB);
  MachineBasicBlock *IfFalseMBB = F->CreateMachineBasicBlock(LLVM_BB);

  F->insert(I, IfFalseMBB);
  F->insert(I, TailMBB);

  // Transfer debug instructions associated with the selects to TailMBB.
  for (MachineInstr *DebugInstr : SelectDebugValues) {
    TailMBB->push_back(DebugInstr->removeFromParent());
  }

  // Move all instructions after the sequence to TailMBB.
  TailMBB->splice(TailMBB->end(), HeadMBB,
                  std::next(LastSelectPseudo->getIterator()), HeadMBB->end());
  // Update machine-CFG edges by transferring all successors of the current
  // block to the new block which will contain the Phi nodes for the selects.
  TailMBB->transferSuccessorsAndUpdatePHIs(HeadMBB);
  // Set the successors for HeadMBB.
  HeadMBB->addSuccessor(IfFalseMBB);
  HeadMBB->addSuccessor(TailMBB);

  // Insert appropriate branch.
  unsigned Opcode = getBranchOpcodeForIntCondCode(CC);

  BuildMI(HeadMBB, DL, TII.get(Opcode)).addReg(LHS).addReg(RHS).addMBB(TailMBB);

  // IfFalseMBB just falls through to TailMBB.
  IfFalseMBB->addSuccessor(TailMBB);

  // Create PHIs for all of the select pseudo-instructions.
  auto SelectMBBI = MI.getIterator();
  auto SelectEnd = std::next(LastSelectPseudo->getIterator());
  auto InsertionPoint = TailMBB->begin();
  while (SelectMBBI != SelectEnd) {
    auto Next = std::next(SelectMBBI);
    if (isSelectPseudo(*SelectMBBI)) {
      // %Result = phi [ %TrueValue, HeadMBB ], [ %FalseValue, IfFalseMBB ]
      BuildMI(*TailMBB, InsertionPoint, SelectMBBI->getDebugLoc(),
              TII.get(RISCV::PHI), SelectMBBI->getOperand(0).getReg())
          .addReg(SelectMBBI->getOperand(4).getReg())
          .addMBB(HeadMBB)
          .addReg(SelectMBBI->getOperand(5).getReg())
          .addMBB(IfFalseMBB);
      SelectMBBI->eraseFromParent();
    }
    SelectMBBI = Next;
  }

  F->getProperties().reset(MachineFunctionProperties::Property::NoPHIs);
  return TailMBB;
}

static MachineInstr *elideCopies(MachineInstr *MI,
                                 const MachineRegisterInfo &MRI) {
  while (true) {
    if (!MI->isFullCopy())
      return MI;
    if (!Register::isVirtualRegister(MI->getOperand(1).getReg()))
      return nullptr;
    MI = MRI.getVRegDef(MI->getOperand(1).getReg());
    if (!MI)
      return nullptr;
  }
}

static MachineBasicBlock *addVSetVL(MachineInstr &MI, MachineBasicBlock *BB,
                                    int VLIndex, unsigned SEWIndex,
                                    RISCVVLMUL VLMul, bool ForceTailAgnostic) {
  MachineFunction &MF = *BB->getParent();
  DebugLoc DL = MI.getDebugLoc();
  const TargetInstrInfo &TII = *MF.getSubtarget().getInstrInfo();

  unsigned Nontemporal = (MI.getOperand(SEWIndex).getImm() >> 9) & 0x1;
  unsigned SEW = MI.getOperand(SEWIndex).getImm();
  assert(RISCVVType::isValidSEW(SEW) && "Unexpected SEW");
  RISCVVSEW ElementWidth = static_cast<RISCVVSEW>(Log2_32(SEW / 8));

  MachineRegisterInfo &MRI = MF.getRegInfo();

  auto BuildVSETVLI = [&]() {
    if (VLIndex >= 0) {
      Register DestReg = MRI.createVirtualRegister(&RISCV::GPRRegClass);
      Register VLReg = MI.getOperand(VLIndex).getReg();

      // VL might be a compile time constant, but isel would have to put it
      // in a register. See if VL comes from an ADDI X0, imm.
      if (VLReg.isVirtual()) {
        MachineInstr *Def = MRI.getVRegDef(VLReg);
        if (Def && Def->getOpcode() == RISCV::ADDI &&
            Def->getOperand(1).getReg() == RISCV::X0 &&
            Def->getOperand(2).isImm()) {
          uint64_t Imm = Def->getOperand(2).getImm();
          // VSETIVLI allows a 5-bit zero extended immediate.
          if (isUInt<5>(Imm))
            return BuildMI(*BB, MI, DL, TII.get(RISCV::PseudoVSETIVLI))
                .addReg(DestReg, RegState::Define | RegState::Dead)
                .addImm(Imm);
        }
      }

      return BuildMI(*BB, MI, DL, TII.get(RISCV::PseudoVSETVLI))
          .addReg(DestReg, RegState::Define | RegState::Dead)
          .addReg(VLReg);
    }

    // With no VL operator in the pseudo, do not modify VL (rd = X0, rs1 = X0).
    return BuildMI(*BB, MI, DL, TII.get(RISCV::PseudoVSETVLI))
        .addReg(RISCV::X0, RegState::Define | RegState::Dead)
        .addReg(RISCV::X0, RegState::Kill);
  };

  MachineInstrBuilder MIB = BuildVSETVLI();

  // Default to tail agnostic unless the destination is tied to a source. In
  // that case the user would have some control over the tail values. The tail
  // policy is also ignored on instructions that only update element 0 like
  // vmv.s.x or reductions so use agnostic there to match the common case.
  // FIXME: This is conservatively correct, but we might want to detect that
  // the input is undefined.
  bool TailAgnostic = true;
  unsigned UseOpIdx;
  if (!ForceTailAgnostic && MI.isRegTiedToUseOperand(0, &UseOpIdx)) {
    TailAgnostic = false;
    // If the tied operand is an IMPLICIT_DEF we can keep TailAgnostic.
    const MachineOperand &UseMO = MI.getOperand(UseOpIdx);
    MachineInstr *UseMI = MRI.getVRegDef(UseMO.getReg());
    if (UseMI) {
      UseMI = elideCopies(UseMI, MRI);
      if (UseMI && UseMI->isImplicitDef())
        TailAgnostic = true;
    }
  }

  // For simplicity we reuse the vtype representation here.
  MIB.addImm(RISCVVType::encodeVTYPE(VLMul, ElementWidth,
                                     /*TailAgnostic*/ TailAgnostic,
                                     /*MaskAgnostic*/ false,
                                     Nontemporal));

  // Remove (now) redundant operands from pseudo
  if (VLIndex >= 0) {
    MI.getOperand(VLIndex).setReg(RISCV::NoRegister);
    MI.getOperand(VLIndex).setIsKill(false);
  }

  return BB;
}

static MachineBasicBlock *addEPISetVL(MachineInstr &MI, MachineBasicBlock *BB,
                                      int VLIndex, unsigned SEWIndex,
                                      int MaskOpIdx, unsigned VLMul) {
  MachineFunction &MF = *BB->getParent();
  DebugLoc DL = MI.getDebugLoc();
  const TargetInstrInfo &TII = *MF.getSubtarget().getInstrInfo();

  unsigned Nontemporal = (MI.getOperand(SEWIndex).getImm() >> 9) & 0x1;
  unsigned SEW = MI.getOperand(SEWIndex).getImm() & ~(0x1 << 9);
  assert(RISCVVType::isValidSEW(SEW) && "Unexpected SEW");
  RISCVVSEW ElementWidth = static_cast<RISCVVSEW>(Log2_32(SEW / 8));

  // LMUL should already be encoded correctly.
  RISCVVLMUL Multiplier = static_cast<RISCVVLMUL>(VLMul);

  MachineRegisterInfo &MRI = MF.getRegInfo();

  // VL and VTYPE are alive here.
  MachineInstrBuilder MIB =
      BuildMI(*BB, MI, DL, TII.get(RISCV::PseudoVSETVLI));

  if (VLIndex >= 0) {
    // Set VL (rs1 != X0).
    Register DestReg = MRI.createVirtualRegister(&RISCV::GPRRegClass);
    MIB.addReg(DestReg, RegState::Define | RegState::Dead)
        .addReg(MI.getOperand(VLIndex).getReg());
  } else
    // With no VL operator in the pseudo, do not modify VL (rd = X0, rs1 = X0).
    MIB.addReg(RISCV::X0, RegState::Define | RegState::Dead)
        .addReg(RISCV::X0, RegState::Kill);

  // For simplicity we reuse the vtype representation here.
  MIB.addImm(RISCVVType::encodeVTYPE(Multiplier, ElementWidth,
                                     /*TailAgnostic*/ true,
                                     /*MaskAgnostic*/ false,
                                     Nontemporal));

  // Masked instructions under LMUL > 1 are a bit problematic as we don't want
  // the destination to overlap the mask. So if they are VR register classes,
  // make sure we use one that does not include V0.
  bool LMULOver1 = Multiplier == RISCVVLMUL::LMUL_2 ||
                   Multiplier == RISCVVLMUL::LMUL_4 ||
                   Multiplier == RISCVVLMUL::LMUL_8;
  if (LMULOver1 && MaskOpIdx >= 0 && MI.getOperand(MaskOpIdx).isReg() &&
      MI.getOperand(MaskOpIdx).getReg() != RISCV::NoRegister &&
      MI.getNumExplicitDefs() != 0) {
    assert(MI.getNumExplicitDefs() == 1 && "Too many explicit definitions!");
    assert(MI.getOperand(0).isDef() && "Expecting a def here");
    if (MI.getOperand(0).isReg()) {
      Register Def = MI.getOperand(0).getReg();
      assert(Register::isVirtualRegister(Def) && "Def should be virtual here");
      const TargetRegisterClass *RC = MRI.getRegClass(Def);
       // FIXME: what about tuples?
      if (RC->hasSuperClassEq(&RISCV::VRRegClass)) {
        MRI.setRegClass(Def, &RISCV::VRNoV0RegClass);
      } else if (RC->hasSuperClassEq(&RISCV::VRM2RegClass)) {
        MRI.setRegClass(Def, &RISCV::VRM2NoV0RegClass);
      } else if (RC->hasSuperClassEq(&RISCV::VRM4RegClass)) {
        MRI.setRegClass(Def, &RISCV::VRM4NoV0RegClass);
      } else if (RC->hasSuperClassEq(&RISCV::VRM8RegClass)) {
        MRI.setRegClass(Def, &RISCV::VRM8NoV0RegClass);
      }
    }
  }

  // Remove (now) redundant operands from pseudo
  if (VLIndex >= 0) {
    MI.getOperand(VLIndex).setReg(RISCV::NoRegister);
    MI.getOperand(VLIndex).setIsKill(false);
  }

  return BB;
}

static MachineBasicBlock *emitComputeVSCALE(MachineInstr &MI,
                                            MachineBasicBlock *BB) {
  MachineFunction &MF = *BB->getParent();
  DebugLoc DL = MI.getDebugLoc();
  const TargetInstrInfo &TII = *MF.getSubtarget().getInstrInfo();

  Register DestReg = MI.getOperand(0).getReg();

  // VSCALE can be computed as VLMAX of ELEN, given that the scaling factor for
  // ELEN is '1'.
  MachineInstr &I =
      *BuildMI(*BB, MI, DL, TII.get(RISCV::PseudoVSETVLI), DestReg)
           .addReg(RISCV::X0)
           // FIXME - ELEN hardcoded to SEW=64.
           .addImm(RISCVVType::encodeVTYPE(RISCVVLMUL::LMUL_1,
                                           RISCVVSEW::SEW_64,
                                           /*TailAgnostic*/ true,
                                           /*MaskAgnostic*/ false,
                                           /*Nontemporal*/ false));
  // Set VTYPE and VL as dead.
  I.getOperand(3).setIsDead();
  I.getOperand(4).setIsDead();

  // The pseudo instruction is gone now.
  MI.eraseFromParent();
  return BB;
}

static MachineBasicBlock *emitComputeEPIVMSET(MachineInstr &MI,
                                              MachineBasicBlock *BB) {
  MachineFunction &MF = *BB->getParent();
  DebugLoc DL = MI.getDebugLoc();
  const TargetInstrInfo &TII = *MF.getSubtarget().getInstrInfo();

  unsigned VLMul;
  switch (MI.getOpcode()) {
  default:
    llvm_unreachable("Unexpected instruction");
  case RISCV::PseudoEPIVMSET_M1:
    VLMul = static_cast<unsigned>(RISCVVLMUL::LMUL_1);
    break;
  case RISCV::PseudoEPIVMSET_M2:
    VLMul = static_cast<unsigned>(RISCVVLMUL::LMUL_2);
    break;
  case RISCV::PseudoEPIVMSET_M4:
    VLMul = static_cast<unsigned>(RISCVVLMUL::LMUL_4);
    break;
  case RISCV::PseudoEPIVMSET_M8:
    VLMul = static_cast<unsigned>(RISCVVLMUL::LMUL_8);
    break;
  }

  Register DestReg = MI.getOperand(0).getReg();
  unsigned SEW = MI.getOperand(2).getImm();

  MachineInstr *NewMI =
      BuildMI(*BB, MI, DL, TII.get(RISCV::PseudoEPIVMXNOR_MM_M1), DestReg)
          .addReg(DestReg, RegState::Undef)
          .addReg(DestReg, RegState::Undef)
          .addReg(MI.getOperand(1).getReg())
          .addImm(SEW);

  // The pseudo instruction is gone now.
  MI.eraseFromParent();

  return addEPISetVL(*NewMI, BB, /* VLIndex */ 3, /* SEWIndex */ 4,
                     /* MaskOpIdx */ -1, VLMul);
}

static MachineBasicBlock *emitComputeEPIVMCLR(MachineInstr &MI,
                                              MachineBasicBlock *BB) {
  MachineFunction &MF = *BB->getParent();
  DebugLoc DL = MI.getDebugLoc();
  const TargetInstrInfo &TII = *MF.getSubtarget().getInstrInfo();

  unsigned VLMul;
  switch (MI.getOpcode()) {
  default:
    llvm_unreachable("Unexpected instruction");
  case RISCV::PseudoEPIVMCLR_M1:
    VLMul = static_cast<unsigned>(RISCVVLMUL::LMUL_1);
    break;
  case RISCV::PseudoEPIVMCLR_M2:
    VLMul = static_cast<unsigned>(RISCVVLMUL::LMUL_2);
    break;
  case RISCV::PseudoEPIVMCLR_M4:
    VLMul = static_cast<unsigned>(RISCVVLMUL::LMUL_4);
    break;
  case RISCV::PseudoEPIVMCLR_M8:
    VLMul = static_cast<unsigned>(RISCVVLMUL::LMUL_8);
    break;
  }

  Register DestReg = MI.getOperand(0).getReg();
  unsigned SEW = MI.getOperand(2).getImm();

  MachineInstr *NewMI =
      BuildMI(*BB, MI, DL, TII.get(RISCV::PseudoEPIVMXOR_MM_M1), DestReg)
          .addReg(DestReg, RegState::Undef)
          .addReg(DestReg, RegState::Undef)
          .addReg(MI.getOperand(1).getReg())
          .addImm(SEW);

  // The pseudo instruction is gone now.
  MI.eraseFromParent();

  return addEPISetVL(*NewMI, BB, /* VLIndex */ 3, /* SEWIndex */ 4,
                     /* MaskOpIdx */ -1, VLMul);
}

static MachineBasicBlock *emitImplicitVRM1Tuple(MachineInstr &MI,
                                              MachineBasicBlock *BB) {
  MachineFunction &MF = *BB->getParent();
  DebugLoc DL = MI.getDebugLoc();
  const TargetInstrInfo &TII = *MF.getSubtarget().getInstrInfo();

  Register DestReg = MI.getOperand(0).getReg();
  BuildMI(*BB, MI, DL, TII.get(RISCV::IMPLICIT_DEF), DestReg);

  // The pseudo instruction is gone now.
  MI.eraseFromParent();
  return BB;
}

static MachineBasicBlock *
emitVBuildVRM1Tuple(MachineInstr &MI, MachineBasicBlock *BB,
                    const ArrayRef<unsigned> SubRegisters,
                    const TargetRegisterClass *RC) {
  MachineFunction &MF = *BB->getParent();
  MachineRegisterInfo &MRI = MF.getRegInfo();

  DebugLoc DL = MI.getDebugLoc();
  const TargetInstrInfo &TII = *MF.getSubtarget().getInstrInfo();

  assert(SubRegisters.size() > 1);
  Register DestReg = MI.getOperand(0).getReg();

  Register TmpSrc = MRI.createVirtualRegister(RC);
  BuildMI(*BB, MI, DL, TII.get(RISCV::IMPLICIT_DEF), TmpSrc);
  for (unsigned I = 0, E = SubRegisters.size(); I != E; I++) {
    Register TmpDest = I == E - 1 ? DestReg : MRI.createVirtualRegister(RC);
    BuildMI(*BB, MI, DL, TII.get(RISCV::INSERT_SUBREG), TmpDest)
        .addReg(TmpSrc)
        .addReg(MI.getOperand(I + 1).getReg())
        .addImm(SubRegisters[I]);
    TmpSrc = TmpDest;
  }

  // The pseudo instruction is gone now.
  MI.eraseFromParent();
  return BB;
}

MachineBasicBlock *
RISCVTargetLowering::EmitInstrWithCustomInserter(MachineInstr &MI,
                                                 MachineBasicBlock *BB) const {
  // EPI intrinsics. At some point they will be superseeded by RVV ones.
  if (const RISCVEPIPseudosTable::EPIPseudoInfo *EPI =
          RISCVEPIPseudosTable::getEPIPseudoInfo(MI.getOpcode())) {
    int VLIndex = EPI->getVLIndex();
    int SEWIndex = EPI->getSEWIndex();
    int MaskOpIndex = EPI->getMaskOpIndex();

    assert(SEWIndex >= 0 && "SEWIndex must be >= 0");
    return addEPISetVL(MI, BB, VLIndex, SEWIndex, MaskOpIndex, EPI->VLMul);
  }

  // Other EPI pseudo-instructions.
  switch (MI.getOpcode()) {
  default:
    break;
  case RISCV::PseudoEPIVSCALE:
    return emitComputeVSCALE(MI, BB);
  case RISCV::PseudoEPIVMSET_M1:
  case RISCV::PseudoEPIVMSET_M2:
  case RISCV::PseudoEPIVMSET_M4:
  case RISCV::PseudoEPIVMSET_M8:
    return emitComputeEPIVMSET(MI, BB);
  case RISCV::PseudoEPIVMCLR_M1:
  case RISCV::PseudoEPIVMCLR_M2:
  case RISCV::PseudoEPIVMCLR_M4:
  case RISCV::PseudoEPIVMCLR_M8:
    return emitComputeEPIVMCLR(MI, BB);
  case RISCV::PseudoEPIImplicitVRN2M1:
  case RISCV::PseudoEPIImplicitVRN3M1:
  case RISCV::PseudoEPIImplicitVRN4M1:
  case RISCV::PseudoEPIImplicitVRN5M1:
  case RISCV::PseudoEPIImplicitVRN6M1:
  case RISCV::PseudoEPIImplicitVRN7M1:
  case RISCV::PseudoEPIImplicitVRN8M1:
    return emitImplicitVRM1Tuple(MI, BB);
  case RISCV::PseudoEPIVBuildVRN2M1:
    return emitVBuildVRM1Tuple(MI, BB, {RISCV::sub_vrm1_0, RISCV::sub_vrm1_1},
                               &RISCV::VRN2M1RegClass);
  case RISCV::PseudoEPIVBuildVRN3M1:
    return emitVBuildVRM1Tuple(
        MI, BB, {RISCV::sub_vrm1_0, RISCV::sub_vrm1_1, RISCV::sub_vrm1_2},
        &RISCV::VRN3M1RegClass);
  case RISCV::PseudoEPIVBuildVRN4M1:
    return emitVBuildVRM1Tuple(MI, BB,
                               {RISCV::sub_vrm1_0, RISCV::sub_vrm1_1,
                                RISCV::sub_vrm1_2, RISCV::sub_vrm1_3},
                               &RISCV::VRN4M1RegClass);
  case RISCV::PseudoEPIVBuildVRN5M1:
    return emitVBuildVRM1Tuple(MI, BB,
                               {RISCV::sub_vrm1_0, RISCV::sub_vrm1_1,
                                RISCV::sub_vrm1_2, RISCV::sub_vrm1_3,
                                RISCV::sub_vrm1_4},
                               &RISCV::VRN5M1RegClass);
  case RISCV::PseudoEPIVBuildVRN6M1:
    return emitVBuildVRM1Tuple(MI, BB,
                               {RISCV::sub_vrm1_0, RISCV::sub_vrm1_1,
                                RISCV::sub_vrm1_2, RISCV::sub_vrm1_3,
                                RISCV::sub_vrm1_4, RISCV::sub_vrm1_5},
                               &RISCV::VRN6M1RegClass);
  case RISCV::PseudoEPIVBuildVRN7M1:
    return emitVBuildVRM1Tuple(
        MI, BB,
        {RISCV::sub_vrm1_0, RISCV::sub_vrm1_1, RISCV::sub_vrm1_2, RISCV::sub_vrm1_3,
         RISCV::sub_vrm1_4, RISCV::sub_vrm1_5, RISCV::sub_vrm1_6},
        &RISCV::VRN7M1RegClass);
  case RISCV::PseudoEPIVBuildVRN8M1:
    return emitVBuildVRM1Tuple(MI, BB,
                               {RISCV::sub_vrm1_0, RISCV::sub_vrm1_1,
                                RISCV::sub_vrm1_2, RISCV::sub_vrm1_3,
                                RISCV::sub_vrm1_4, RISCV::sub_vrm1_5,
                                RISCV::sub_vrm1_6, RISCV::sub_vrm1_7},
                               &RISCV::VRN8M1RegClass);
  }

  uint64_t TSFlags = MI.getDesc().TSFlags;
  if (TSFlags & RISCVII::HasSEWOpMask) {
    unsigned NumOperands = MI.getNumExplicitOperands();
    int VLIndex = (TSFlags & RISCVII::HasVLOpMask) ? NumOperands - 2 : -1;
    unsigned SEWIndex = NumOperands - 1;
    bool ForceTailAgnostic = TSFlags & RISCVII::ForceTailAgnosticMask;

    RISCVVLMUL VLMul = static_cast<RISCVVLMUL>((TSFlags & RISCVII::VLMulMask) >>
                                               RISCVII::VLMulShift);
    return addVSetVL(MI, BB, VLIndex, SEWIndex, VLMul, ForceTailAgnostic);
  }

  switch (MI.getOpcode()) {
  default:
    llvm_unreachable("Unexpected instr type to insert");
  case RISCV::ReadCycleWide:
    assert(!Subtarget.is64Bit() &&
           "ReadCycleWrite is only to be used on riscv32");
    return emitReadCycleWidePseudo(MI, BB);
  case RISCV::Select_GPR_Using_CC_GPR:
  case RISCV::Select_FPR16_Using_CC_GPR:
  case RISCV::Select_FPR32_Using_CC_GPR:
  case RISCV::Select_FPR64_Using_CC_GPR:
    return emitSelectPseudo(MI, BB);
  case RISCV::BuildPairF64Pseudo:
    return emitBuildPairF64Pseudo(MI, BB);
  case RISCV::SplitF64Pseudo:
    return emitSplitF64Pseudo(MI, BB);
  }
}

// Calling Convention Implementation.
// The expectations for frontend ABI lowering vary from target to target.
// Ideally, an LLVM frontend would be able to avoid worrying about many ABI
// details, but this is a longer term goal. For now, we simply try to keep the
// role of the frontend as simple and well-defined as possible. The rules can
// be summarised as:
// * Never split up large scalar arguments. We handle them here.
// * If a hardfloat calling convention is being used, and the struct may be
// passed in a pair of registers (fp+fp, int+fp), and both registers are
// available, then pass as two separate arguments. If either the GPRs or FPRs
// are exhausted, then pass according to the rule below.
// * If a struct could never be passed in registers or directly in a stack
// slot (as it is larger than 2*XLEN and the floating point rules don't
// apply), then pass it using a pointer with the byval attribute.
// * If a struct is less than 2*XLEN, then coerce to either a two-element
// word-sized array or a 2*XLEN scalar (depending on alignment).
// * The frontend can determine whether a struct is returned by reference or
// not based on its size and fields. If it will be returned by reference, the
// frontend must modify the prototype so a pointer with the sret annotation is
// passed as the first argument. This is not necessary for large scalar
// returns.
// * Struct return values and varargs should be coerced to structs containing
// register-size fields in the same situations they would be for fixed
// arguments.

static const MCPhysReg ArgGPRs[] = {
  RISCV::X10, RISCV::X11, RISCV::X12, RISCV::X13,
  RISCV::X14, RISCV::X15, RISCV::X16, RISCV::X17
};
static const MCPhysReg ArgFPR16s[] = {
  RISCV::F10_H, RISCV::F11_H, RISCV::F12_H, RISCV::F13_H,
  RISCV::F14_H, RISCV::F15_H, RISCV::F16_H, RISCV::F17_H
};
static const MCPhysReg ArgFPR32s[] = {
  RISCV::F10_F, RISCV::F11_F, RISCV::F12_F, RISCV::F13_F,
  RISCV::F14_F, RISCV::F15_F, RISCV::F16_F, RISCV::F17_F
};
static const MCPhysReg ArgFPR64s[] = {
  RISCV::F10_D, RISCV::F11_D, RISCV::F12_D, RISCV::F13_D,
  RISCV::F14_D, RISCV::F15_D, RISCV::F16_D, RISCV::F17_D
};
// This is an interim calling convention and it may be changed in the future.
static const MCPhysReg ArgVRs[] = {
    RISCV::V8,  RISCV::V9,  RISCV::V10, RISCV::V11, RISCV::V12, RISCV::V13,
    RISCV::V14, RISCV::V15, RISCV::V16, RISCV::V17, RISCV::V18, RISCV::V19,
    RISCV::V20, RISCV::V21, RISCV::V22, RISCV::V23};
static const MCPhysReg ArgVRM2s[] = {RISCV::V8M2,  RISCV::V10M2, RISCV::V12M2,
                                     RISCV::V14M2, RISCV::V16M2, RISCV::V18M2,
                                     RISCV::V20M2, RISCV::V22M2};
static const MCPhysReg ArgVRM4s[] = {RISCV::V8M4, RISCV::V12M4, RISCV::V16M4,
                                     RISCV::V20M4};
static const MCPhysReg ArgVRM8s[] = {RISCV::V8M8, RISCV::V16M8};

// Pass a 2*XLEN argument that has been split into two XLEN values through
// registers or the stack as necessary.
static bool CC_RISCVAssign2XLen(unsigned XLen, CCState &State, CCValAssign VA1,
                                ISD::ArgFlagsTy ArgFlags1, unsigned ValNo2,
                                MVT ValVT2, MVT LocVT2,
                                ISD::ArgFlagsTy ArgFlags2) {
  unsigned XLenInBytes = XLen / 8;
  if (Register Reg = State.AllocateReg(ArgGPRs)) {
    // At least one half can be passed via register.
    State.addLoc(CCValAssign::getReg(VA1.getValNo(), VA1.getValVT(), Reg,
                                     VA1.getLocVT(), CCValAssign::Full));
  } else {
    // Both halves must be passed on the stack, with proper alignment.
    Align StackAlign =
        std::max(Align(XLenInBytes), ArgFlags1.getNonZeroOrigAlign());
    State.addLoc(
        CCValAssign::getMem(VA1.getValNo(), VA1.getValVT(),
                            State.AllocateStack(XLenInBytes, StackAlign),
                            VA1.getLocVT(), CCValAssign::Full));
    State.addLoc(CCValAssign::getMem(
        ValNo2, ValVT2, State.AllocateStack(XLenInBytes, Align(XLenInBytes)),
        LocVT2, CCValAssign::Full));
    return false;
  }

  if (Register Reg = State.AllocateReg(ArgGPRs)) {
    // The second half can also be passed via register.
    State.addLoc(
        CCValAssign::getReg(ValNo2, ValVT2, Reg, LocVT2, CCValAssign::Full));
  } else {
    // The second half is passed via the stack, without additional alignment.
    State.addLoc(CCValAssign::getMem(
        ValNo2, ValVT2, State.AllocateStack(XLenInBytes, Align(XLenInBytes)),
        LocVT2, CCValAssign::Full));
  }

  return false;
}

// Implements the RISC-V calling convention. Returns true upon failure.
static bool CC_RISCV(const DataLayout &DL, RISCVABI::ABI ABI, unsigned ValNo,
                     MVT ValVT, MVT LocVT, CCValAssign::LocInfo LocInfo,
                     ISD::ArgFlagsTy ArgFlags, CCState &State, bool IsFixed,
                     bool IsRet, Type *OrigTy, const RISCVTargetLowering &TLI,
                     Optional<unsigned> FirstMaskArgument) {
  unsigned XLen = DL.getLargestLegalIntTypeSizeInBits();
  assert(XLen == 32 || XLen == 64);
  MVT XLenVT = XLen == 32 ? MVT::i32 : MVT::i64;

  // Any return value split in to more than two values can't be returned
  // directly. Vectors are returned via the available vector registers.
  if (!LocVT.isVector() && IsRet && ValNo > 1)
    return true;

  // UseGPRForF16_F32 if targeting one of the soft-float ABIs, if passing a
  // variadic argument, or if no F16/F32 argument registers are available.
  bool UseGPRForF16_F32 = true;
  // UseGPRForF64 if targeting soft-float ABIs or an FLEN=32 ABI, if passing a
  // variadic argument, or if no F64 argument registers are available.
  bool UseGPRForF64 = true;

  switch (ABI) {
  default:
    llvm_unreachable("Unexpected ABI");
  case RISCVABI::ABI_ILP32:
  case RISCVABI::ABI_LP64:
    break;
  case RISCVABI::ABI_ILP32F:
  case RISCVABI::ABI_LP64F:
    UseGPRForF16_F32 = !IsFixed;
    break;
  case RISCVABI::ABI_ILP32D:
  case RISCVABI::ABI_LP64D:
    UseGPRForF16_F32 = !IsFixed;
    UseGPRForF64 = !IsFixed;
    break;
  }

  // FPR16, FPR32, and FPR64 alias each other.
  if (State.getFirstUnallocated(ArgFPR32s) == array_lengthof(ArgFPR32s)) {
    UseGPRForF16_F32 = true;
    UseGPRForF64 = true;
  }

  // From this point on, rely on UseGPRForF16_F32, UseGPRForF64 and
  // similar local variables rather than directly checking against the target
  // ABI.

  if (UseGPRForF16_F32 && (ValVT == MVT::f16 || ValVT == MVT::f32)) {
    LocVT = XLenVT;
    LocInfo = CCValAssign::BCvt;
  } else if (UseGPRForF64 && XLen == 64 && ValVT == MVT::f64) {
    LocVT = MVT::i64;
    LocInfo = CCValAssign::BCvt;
  }

  // If this is a variadic argument, the RISC-V calling convention requires
  // that it is assigned an 'even' or 'aligned' register if it has 8-byte
  // alignment (RV32) or 16-byte alignment (RV64). An aligned register should
  // be used regardless of whether the original argument was split during
  // legalisation or not. The argument will not be passed by registers if the
  // original type is larger than 2*XLEN, so the register alignment rule does
  // not apply.
  unsigned TwoXLenInBytes = (2 * XLen) / 8;
  if (!IsFixed && ArgFlags.getNonZeroOrigAlign() == TwoXLenInBytes &&
      DL.getTypeAllocSize(OrigTy) == TwoXLenInBytes) {
    unsigned RegIdx = State.getFirstUnallocated(ArgGPRs);
    // Skip 'odd' register if necessary.
    if (RegIdx != array_lengthof(ArgGPRs) && RegIdx % 2 == 1)
      State.AllocateReg(ArgGPRs);
  }

  SmallVectorImpl<CCValAssign> &PendingLocs = State.getPendingLocs();
  SmallVectorImpl<ISD::ArgFlagsTy> &PendingArgFlags =
      State.getPendingArgFlags();

  assert(PendingLocs.size() == PendingArgFlags.size() &&
         "PendingLocs and PendingArgFlags out of sync");

  // Handle passing f64 on RV32D with a soft float ABI or when floating point
  // registers are exhausted.
  if (UseGPRForF64 && XLen == 32 && ValVT == MVT::f64) {
    assert(!ArgFlags.isSplit() && PendingLocs.empty() &&
           "Can't lower f64 if it is split");
    // Depending on available argument GPRS, f64 may be passed in a pair of
    // GPRs, split between a GPR and the stack, or passed completely on the
    // stack. LowerCall/LowerFormalArguments/LowerReturn must recognise these
    // cases.
    Register Reg = State.AllocateReg(ArgGPRs);
    LocVT = MVT::i32;
    if (!Reg) {
      unsigned StackOffset = State.AllocateStack(8, Align(8));
      State.addLoc(
          CCValAssign::getMem(ValNo, ValVT, StackOffset, LocVT, LocInfo));
      return false;
    }
    if (!State.AllocateReg(ArgGPRs))
      State.AllocateStack(4, Align(4));
    State.addLoc(CCValAssign::getReg(ValNo, ValVT, Reg, LocVT, LocInfo));
    return false;
  }

  // Fixed-length vectors are located in the corresponding scalable-vector
  // container types.
  if (ValVT.isFixedLengthVector())
    LocVT = TLI.getContainerForFixedLengthVector(LocVT);

  // Split arguments might be passed indirectly, so keep track of the pending
  // values. Split vectors are passed via a mix of registers and indirectly, so
  // treat them as we would any other argument.
  if (!LocVT.isVector() && (ArgFlags.isSplit() || !PendingLocs.empty())) {
    LocVT = XLenVT;
    LocInfo = CCValAssign::Indirect;
    PendingLocs.push_back(
        CCValAssign::getPending(ValNo, ValVT, LocVT, LocInfo));
    PendingArgFlags.push_back(ArgFlags);
    if (!ArgFlags.isSplitEnd()) {
      return false;
    }
  }

  // If the split argument only had two elements, it should be passed directly
  // in registers or on the stack.
  if (!LocVT.isVector() && ArgFlags.isSplitEnd() && PendingLocs.size() <= 2) {
    assert(PendingLocs.size() == 2 && "Unexpected PendingLocs.size()");
    // Apply the normal calling convention rules to the first half of the
    // split argument.
    CCValAssign VA = PendingLocs[0];
    ISD::ArgFlagsTy AF = PendingArgFlags[0];
    PendingLocs.clear();
    PendingArgFlags.clear();
    return CC_RISCVAssign2XLen(XLen, State, VA, AF, ValNo, ValVT, LocVT,
                               ArgFlags);
  }

  // Allocate to a register if possible, or else a stack slot.
  Register Reg;
  if (ValVT == MVT::f16 && !UseGPRForF16_F32)
    Reg = State.AllocateReg(ArgFPR16s);
  else if (ValVT == MVT::f32 && !UseGPRForF16_F32)
    Reg = State.AllocateReg(ArgFPR32s);
  else if (ValVT == MVT::f64 && !UseGPRForF64)
    Reg = State.AllocateReg(ArgFPR64s);
  else if (ValVT.isVector()) {
    const TargetRegisterClass *RC = TLI.getRegClassFor(ValVT);
    if (RC == &RISCV::VRRegClass) {
      // Assign the first mask argument to V0.
      // This is an interim calling convention and it may be changed in the
      // future.
      if (FirstMaskArgument.hasValue() &&
          ValNo == FirstMaskArgument.getValue()) {
        Reg = State.AllocateReg(RISCV::V0);
      } else {
        Reg = State.AllocateReg(ArgVRs);
      }
    } else if (RC == &RISCV::VRM2RegClass) {
      Reg = State.AllocateReg(ArgVRM2s);
    } else if (RC == &RISCV::VRM4RegClass) {
      Reg = State.AllocateReg(ArgVRM4s);
    } else if (RC == &RISCV::VRM8RegClass) {
      Reg = State.AllocateReg(ArgVRM8s);
    } else {
      llvm_unreachable("Unhandled class register for ValueType");
    }
    if (!Reg) {
      // For return values, the vector must be passed fully via registers or
      // via the stack.
      // FIXME: The proposed vector ABI only mandates v8-v15 for return values,
      // but we're using all of them.
      if (IsRet)
        return true;
      LocInfo = CCValAssign::Indirect;
      // Try using a GPR to pass the address
      Reg = State.AllocateReg(ArgGPRs);
      LocVT = XLenVT;
    }
  } else
    Reg = State.AllocateReg(ArgGPRs);
  unsigned StackOffset =
      Reg ? 0 : State.AllocateStack(XLen / 8, Align(XLen / 8));

  // If we reach this point and PendingLocs is non-empty, we must be at the
  // end of a split argument that must be passed indirectly.
  if (!PendingLocs.empty()) {
    assert(ArgFlags.isSplitEnd() && "Expected ArgFlags.isSplitEnd()");
    assert(PendingLocs.size() > 2 && "Unexpected PendingLocs.size()");

    for (auto &It : PendingLocs) {
      if (Reg)
        It.convertToReg(Reg);
      else
        It.convertToMem(StackOffset);
      State.addLoc(It);
    }
    PendingLocs.clear();
    PendingArgFlags.clear();
    return false;
  }

  assert((!UseGPRForF16_F32 || !UseGPRForF64 || LocVT == XLenVT ||
          (TLI.getSubtarget().hasStdExtV() && ValVT.isVector())) &&
         "Expected an XLenVT or vector types at this stage");

  if (Reg) {
    State.addLoc(CCValAssign::getReg(ValNo, ValVT, Reg, LocVT, LocInfo));
    return false;
  }

  // When a floating-point value is passed on the stack, no bit-conversion is
  // needed.
  if (ValVT.isFloatingPoint()) {
    LocVT = ValVT;
    LocInfo = CCValAssign::Full;
  }
  State.addLoc(CCValAssign::getMem(ValNo, ValVT, StackOffset, LocVT, LocInfo));
  return false;
}

template <typename ArgTy>
static Optional<unsigned> preAssignMask(const ArgTy &Args) {
  for (const auto &ArgIdx : enumerate(Args)) {
    MVT ArgVT = ArgIdx.value().VT;
    if (ArgVT.isVector() && ArgVT.getVectorElementType() == MVT::i1)
      return ArgIdx.index();
  }
  return None;
}

void RISCVTargetLowering::analyzeInputArgs(
    MachineFunction &MF, CCState &CCInfo,
    const SmallVectorImpl<ISD::InputArg> &Ins, bool IsRet) const {
  unsigned NumArgs = Ins.size();
  FunctionType *FType = MF.getFunction().getFunctionType();

  Optional<unsigned> FirstMaskArgument;
  if (Subtarget.hasStdExtV())
    FirstMaskArgument = preAssignMask(Ins);

  for (unsigned i = 0; i != NumArgs; ++i) {
    MVT ArgVT = Ins[i].VT;
    ISD::ArgFlagsTy ArgFlags = Ins[i].Flags;

    Type *ArgTy = nullptr;
    if (IsRet)
      ArgTy = FType->getReturnType();
    else if (Ins[i].isOrigArg())
      ArgTy = FType->getParamType(Ins[i].getOrigArgIndex());

    RISCVABI::ABI ABI = MF.getSubtarget<RISCVSubtarget>().getTargetABI();
    if (CC_RISCV(MF.getDataLayout(), ABI, i, ArgVT, ArgVT, CCValAssign::Full,
                 ArgFlags, CCInfo, /*IsFixed=*/true, IsRet, ArgTy, *this,
                 FirstMaskArgument)) {
      LLVM_DEBUG(dbgs() << "InputArg #" << i << " has unhandled type "
                        << EVT(ArgVT).getEVTString() << '\n');
      llvm_unreachable(nullptr);
    }
  }
}

void RISCVTargetLowering::analyzeOutputArgs(
    MachineFunction &MF, CCState &CCInfo,
    const SmallVectorImpl<ISD::OutputArg> &Outs, bool IsRet,
    CallLoweringInfo *CLI) const {
  unsigned NumArgs = Outs.size();

  Optional<unsigned> FirstMaskArgument;
  if (Subtarget.hasStdExtV())
    FirstMaskArgument = preAssignMask(Outs);

  for (unsigned i = 0; i != NumArgs; i++) {
    MVT ArgVT = Outs[i].VT;
    ISD::ArgFlagsTy ArgFlags = Outs[i].Flags;
    Type *OrigTy = CLI ? CLI->getArgs()[Outs[i].OrigArgIndex].Ty : nullptr;

    RISCVABI::ABI ABI = MF.getSubtarget<RISCVSubtarget>().getTargetABI();
    if (CC_RISCV(MF.getDataLayout(), ABI, i, ArgVT, ArgVT, CCValAssign::Full,
                 ArgFlags, CCInfo, Outs[i].IsFixed, IsRet, OrigTy, *this,
                 FirstMaskArgument)) {
      LLVM_DEBUG(dbgs() << "OutputArg #" << i << " has unhandled type "
                        << EVT(ArgVT).getEVTString() << "\n");
      llvm_unreachable(nullptr);
    }
  }
}

// Convert Val to a ValVT. Should not be called for CCValAssign::Indirect
// values.
static SDValue convertLocVTToValVT(SelectionDAG &DAG, SDValue Val,
                                   const CCValAssign &VA, const SDLoc &DL,
                                   const RISCVSubtarget &Subtarget) {
  switch (VA.getLocInfo()) {
  default:
    llvm_unreachable("Unexpected CCValAssign::LocInfo");
  case CCValAssign::Full:
    if (VA.getValVT().isFixedLengthVector() && VA.getLocVT().isScalableVector())
      Val = convertFromScalableVector(VA.getValVT(), Val, DAG, Subtarget);
    break;
  case CCValAssign::BCvt:
    if (VA.getLocVT().isInteger() && VA.getValVT() == MVT::f16)
      Val = DAG.getNode(RISCVISD::FMV_H_X, DL, MVT::f16, Val);
    else if (VA.getLocVT() == MVT::i64 && VA.getValVT() == MVT::f32)
      Val = DAG.getNode(RISCVISD::FMV_W_X_RV64, DL, MVT::f32, Val);
    else
      Val = DAG.getNode(ISD::BITCAST, DL, VA.getValVT(), Val);
    break;
  }
  return Val;
}

// The caller is responsible for loading the full value if the argument is
// passed with CCValAssign::Indirect.
static SDValue unpackFromRegLoc(SelectionDAG &DAG, SDValue Chain,
                                const CCValAssign &VA, const SDLoc &DL,
                                const RISCVTargetLowering &TLI) {
  MachineFunction &MF = DAG.getMachineFunction();
  MachineRegisterInfo &RegInfo = MF.getRegInfo();
  EVT LocVT = VA.getLocVT();
  SDValue Val;
  const TargetRegisterClass *RC = TLI.getRegClassFor(LocVT.getSimpleVT());
  Register VReg = RegInfo.createVirtualRegister(RC);
  RegInfo.addLiveIn(VA.getLocReg(), VReg);
  Val = DAG.getCopyFromReg(Chain, DL, VReg, LocVT);

  if (VA.getLocInfo() == CCValAssign::Indirect)
    return Val;

  return convertLocVTToValVT(DAG, Val, VA, DL, TLI.getSubtarget());
}

static SDValue convertValVTToLocVT(SelectionDAG &DAG, SDValue Val,
                                   const CCValAssign &VA, const SDLoc &DL,
                                   const RISCVSubtarget &Subtarget) {
  EVT LocVT = VA.getLocVT();

  switch (VA.getLocInfo()) {
  default:
    llvm_unreachable("Unexpected CCValAssign::LocInfo");
  case CCValAssign::Full:
    if (VA.getValVT().isFixedLengthVector() && LocVT.isScalableVector())
      Val = convertToScalableVector(LocVT, Val, DAG, Subtarget);
    break;
  case CCValAssign::BCvt:
    if (VA.getLocVT().isInteger() && VA.getValVT() == MVT::f16)
      Val = DAG.getNode(RISCVISD::FMV_X_ANYEXTH, DL, VA.getLocVT(), Val);
    else if (VA.getLocVT() == MVT::i64 && VA.getValVT() == MVT::f32)
      Val = DAG.getNode(RISCVISD::FMV_X_ANYEXTW_RV64, DL, MVT::i64, Val);
    else
      Val = DAG.getNode(ISD::BITCAST, DL, LocVT, Val);
    break;
  }
  return Val;
}

// The caller is responsible for loading the full value if the argument is
// passed with CCValAssign::Indirect.
static SDValue unpackFromMemLoc(SelectionDAG &DAG, SDValue Chain,
                                const CCValAssign &VA, const SDLoc &DL) {
  MachineFunction &MF = DAG.getMachineFunction();
  MachineFrameInfo &MFI = MF.getFrameInfo();
  EVT LocVT = VA.getLocVT();
  EVT ValVT = VA.getValVT();
  EVT PtrVT = MVT::getIntegerVT(DAG.getDataLayout().getPointerSizeInBits(0));
  int FI = MFI.CreateFixedObject(ValVT.getSizeInBits() / 8,
                                 VA.getLocMemOffset(), /*Immutable=*/true);
  SDValue FIN = DAG.getFrameIndex(FI, PtrVT);
  SDValue Val;

  ISD::LoadExtType ExtType;
  switch (VA.getLocInfo()) {
  default:
    llvm_unreachable("Unexpected CCValAssign::LocInfo");
  case CCValAssign::Full:
  case CCValAssign::Indirect:
  case CCValAssign::BCvt:
    ExtType = ISD::NON_EXTLOAD;
    break;
  }
  Val = DAG.getExtLoad(
      ExtType, DL, LocVT, Chain, FIN,
      MachinePointerInfo::getFixedStack(DAG.getMachineFunction(), FI), ValVT);
  return Val;
}

static SDValue unpackF64OnRV32DSoftABI(SelectionDAG &DAG, SDValue Chain,
                                       const CCValAssign &VA, const SDLoc &DL) {
  assert(VA.getLocVT() == MVT::i32 && VA.getValVT() == MVT::f64 &&
         "Unexpected VA");
  MachineFunction &MF = DAG.getMachineFunction();
  MachineFrameInfo &MFI = MF.getFrameInfo();
  MachineRegisterInfo &RegInfo = MF.getRegInfo();

  if (VA.isMemLoc()) {
    // f64 is passed on the stack.
    int FI = MFI.CreateFixedObject(8, VA.getLocMemOffset(), /*Immutable=*/true);
    SDValue FIN = DAG.getFrameIndex(FI, MVT::i32);
    return DAG.getLoad(MVT::f64, DL, Chain, FIN,
                       MachinePointerInfo::getFixedStack(MF, FI));
  }

  assert(VA.isRegLoc() && "Expected register VA assignment");

  Register LoVReg = RegInfo.createVirtualRegister(&RISCV::GPRRegClass);
  RegInfo.addLiveIn(VA.getLocReg(), LoVReg);
  SDValue Lo = DAG.getCopyFromReg(Chain, DL, LoVReg, MVT::i32);
  SDValue Hi;
  if (VA.getLocReg() == RISCV::X17) {
    // Second half of f64 is passed on the stack.
    int FI = MFI.CreateFixedObject(4, 0, /*Immutable=*/true);
    SDValue FIN = DAG.getFrameIndex(FI, MVT::i32);
    Hi = DAG.getLoad(MVT::i32, DL, Chain, FIN,
                     MachinePointerInfo::getFixedStack(MF, FI));
  } else {
    // Second half of f64 is passed in another GPR.
    Register HiVReg = RegInfo.createVirtualRegister(&RISCV::GPRRegClass);
    RegInfo.addLiveIn(VA.getLocReg() + 1, HiVReg);
    Hi = DAG.getCopyFromReg(Chain, DL, HiVReg, MVT::i32);
  }
  return DAG.getNode(RISCVISD::BuildPairF64, DL, MVT::f64, Lo, Hi);
}

// FastCC has less than 1% performance improvement for some particular
// benchmark. But theoretically, it may has benenfit for some cases.
static bool CC_RISCV_FastCC(unsigned ValNo, MVT ValVT, MVT LocVT,
                            CCValAssign::LocInfo LocInfo,
                            ISD::ArgFlagsTy ArgFlags, CCState &State) {

  if (LocVT == MVT::i32 || LocVT == MVT::i64) {
    // X5 and X6 might be used for save-restore libcall.
    static const MCPhysReg GPRList[] = {
        RISCV::X10, RISCV::X11, RISCV::X12, RISCV::X13, RISCV::X14,
        RISCV::X15, RISCV::X16, RISCV::X17, RISCV::X7,  RISCV::X28,
        RISCV::X29, RISCV::X30, RISCV::X31};
    if (unsigned Reg = State.AllocateReg(GPRList)) {
      State.addLoc(CCValAssign::getReg(ValNo, ValVT, Reg, LocVT, LocInfo));
      return false;
    }
  }

  if (LocVT == MVT::f16) {
    static const MCPhysReg FPR16List[] = {
        RISCV::F10_H, RISCV::F11_H, RISCV::F12_H, RISCV::F13_H, RISCV::F14_H,
        RISCV::F15_H, RISCV::F16_H, RISCV::F17_H, RISCV::F0_H,  RISCV::F1_H,
        RISCV::F2_H,  RISCV::F3_H,  RISCV::F4_H,  RISCV::F5_H,  RISCV::F6_H,
        RISCV::F7_H,  RISCV::F28_H, RISCV::F29_H, RISCV::F30_H, RISCV::F31_H};
    if (unsigned Reg = State.AllocateReg(FPR16List)) {
      State.addLoc(CCValAssign::getReg(ValNo, ValVT, Reg, LocVT, LocInfo));
      return false;
    }
  }

  if (LocVT == MVT::f32) {
    static const MCPhysReg FPR32List[] = {
        RISCV::F10_F, RISCV::F11_F, RISCV::F12_F, RISCV::F13_F, RISCV::F14_F,
        RISCV::F15_F, RISCV::F16_F, RISCV::F17_F, RISCV::F0_F,  RISCV::F1_F,
        RISCV::F2_F,  RISCV::F3_F,  RISCV::F4_F,  RISCV::F5_F,  RISCV::F6_F,
        RISCV::F7_F,  RISCV::F28_F, RISCV::F29_F, RISCV::F30_F, RISCV::F31_F};
    if (unsigned Reg = State.AllocateReg(FPR32List)) {
      State.addLoc(CCValAssign::getReg(ValNo, ValVT, Reg, LocVT, LocInfo));
      return false;
    }
  }

  if (LocVT == MVT::f64) {
    static const MCPhysReg FPR64List[] = {
        RISCV::F10_D, RISCV::F11_D, RISCV::F12_D, RISCV::F13_D, RISCV::F14_D,
        RISCV::F15_D, RISCV::F16_D, RISCV::F17_D, RISCV::F0_D,  RISCV::F1_D,
        RISCV::F2_D,  RISCV::F3_D,  RISCV::F4_D,  RISCV::F5_D,  RISCV::F6_D,
        RISCV::F7_D,  RISCV::F28_D, RISCV::F29_D, RISCV::F30_D, RISCV::F31_D};
    if (unsigned Reg = State.AllocateReg(FPR64List)) {
      State.addLoc(CCValAssign::getReg(ValNo, ValVT, Reg, LocVT, LocInfo));
      return false;
    }
  }

  if (LocVT == MVT::i32 || LocVT == MVT::f32) {
    unsigned Offset4 = State.AllocateStack(4, Align(4));
    State.addLoc(CCValAssign::getMem(ValNo, ValVT, Offset4, LocVT, LocInfo));
    return false;
  }

  if (LocVT == MVT::i64 || LocVT == MVT::f64) {
    unsigned Offset5 = State.AllocateStack(8, Align(8));
    State.addLoc(CCValAssign::getMem(ValNo, ValVT, Offset5, LocVT, LocInfo));
    return false;
  }

  return true; // CC didn't match.
}

static bool CC_RISCV_GHC(unsigned ValNo, MVT ValVT, MVT LocVT,
                         CCValAssign::LocInfo LocInfo,
                         ISD::ArgFlagsTy ArgFlags, CCState &State) {

  if (LocVT == MVT::i32 || LocVT == MVT::i64) {
    // Pass in STG registers: Base, Sp, Hp, R1, R2, R3, R4, R5, R6, R7, SpLim
    //                        s1    s2  s3  s4  s5  s6  s7  s8  s9  s10 s11
    static const MCPhysReg GPRList[] = {
        RISCV::X9, RISCV::X18, RISCV::X19, RISCV::X20, RISCV::X21, RISCV::X22,
        RISCV::X23, RISCV::X24, RISCV::X25, RISCV::X26, RISCV::X27};
    if (unsigned Reg = State.AllocateReg(GPRList)) {
      State.addLoc(CCValAssign::getReg(ValNo, ValVT, Reg, LocVT, LocInfo));
      return false;
    }
  }

  if (LocVT == MVT::f32) {
    // Pass in STG registers: F1, ..., F6
    //                        fs0 ... fs5
    static const MCPhysReg FPR32List[] = {RISCV::F8_F, RISCV::F9_F,
                                          RISCV::F18_F, RISCV::F19_F,
                                          RISCV::F20_F, RISCV::F21_F};
    if (unsigned Reg = State.AllocateReg(FPR32List)) {
      State.addLoc(CCValAssign::getReg(ValNo, ValVT, Reg, LocVT, LocInfo));
      return false;
    }
  }

  if (LocVT == MVT::f64) {
    // Pass in STG registers: D1, ..., D6
    //                        fs6 ... fs11
    static const MCPhysReg FPR64List[] = {RISCV::F22_D, RISCV::F23_D,
                                          RISCV::F24_D, RISCV::F25_D,
                                          RISCV::F26_D, RISCV::F27_D};
    if (unsigned Reg = State.AllocateReg(FPR64List)) {
      State.addLoc(CCValAssign::getReg(ValNo, ValVT, Reg, LocVT, LocInfo));
      return false;
    }
  }

  report_fatal_error("No registers left in GHC calling convention");
  return true;
}

// Transform physical registers into virtual registers.
SDValue RISCVTargetLowering::LowerFormalArguments(
    SDValue Chain, CallingConv::ID CallConv, bool IsVarArg,
    const SmallVectorImpl<ISD::InputArg> &Ins, const SDLoc &DL,
    SelectionDAG &DAG, SmallVectorImpl<SDValue> &InVals) const {

  MachineFunction &MF = DAG.getMachineFunction();

  switch (CallConv) {
  default:
    report_fatal_error("Unsupported calling convention");
  case CallingConv::C:
  case CallingConv::Fast:
    break;
  case CallingConv::GHC:
    if (!MF.getSubtarget().getFeatureBits()[RISCV::FeatureStdExtF] ||
        !MF.getSubtarget().getFeatureBits()[RISCV::FeatureStdExtD])
      report_fatal_error(
        "GHC calling convention requires the F and D instruction set extensions");
  }

  const Function &Func = MF.getFunction();
  if (Func.hasFnAttribute("interrupt")) {
    if (!Func.arg_empty())
      report_fatal_error(
        "Functions with the interrupt attribute cannot have arguments!");

    StringRef Kind =
      MF.getFunction().getFnAttribute("interrupt").getValueAsString();

    if (!(Kind == "user" || Kind == "supervisor" || Kind == "machine"))
      report_fatal_error(
        "Function interrupt attribute argument not supported!");
  }

  EVT PtrVT = getPointerTy(DAG.getDataLayout());
  MVT XLenVT = Subtarget.getXLenVT();
  unsigned XLenInBytes = Subtarget.getXLen() / 8;
  // Used with vargs to acumulate store chains.
  std::vector<SDValue> OutChains;

  // Assign locations to all of the incoming arguments.
  SmallVector<CCValAssign, 16> ArgLocs;
  CCState CCInfo(CallConv, IsVarArg, MF, ArgLocs, *DAG.getContext());

  // We do not want to use fastcc when returning scalable vectors because
  // we want to have the CC for them in a single place in the code for now.
  bool HasInsScalableVectors =
      std::any_of(Ins.begin(), Ins.end(),
                  [](ISD::InputArg In) { return In.VT.isScalableVector(); });

  if (CallConv == CallingConv::Fast && !HasInsScalableVectors)
    CCInfo.AnalyzeFormalArguments(Ins, CC_RISCV_FastCC);
  else if (CallConv == CallingConv::GHC)
    CCInfo.AnalyzeFormalArguments(Ins, CC_RISCV_GHC);
  else
    analyzeInputArgs(MF, CCInfo, Ins, /*IsRet=*/false);

  for (unsigned i = 0, e = ArgLocs.size(); i != e; ++i) {
    CCValAssign &VA = ArgLocs[i];
    SDValue ArgValue;
    // Passing f64 on RV32D with a soft float ABI must be handled as a special
    // case.
    if (VA.getLocVT() == MVT::i32 && VA.getValVT() == MVT::f64)
      ArgValue = unpackF64OnRV32DSoftABI(DAG, Chain, VA, DL);
    else if (VA.isRegLoc())
      ArgValue = unpackFromRegLoc(DAG, Chain, VA, DL, *this);
    else
      ArgValue = unpackFromMemLoc(DAG, Chain, VA, DL);

    if (VA.getLocInfo() == CCValAssign::Indirect) {
      // If the original argument was split and passed by reference (e.g. i128
      // on RV32), we need to load all parts of it here (using the same
      // address). Vectors may be partly split to registers and partly to the
      // stack, in which case the base address is partly offset and subsequent
      // stores are relative to that.
      InVals.push_back(DAG.getLoad(VA.getValVT(), DL, Chain, ArgValue,
                                   MachinePointerInfo()));
      unsigned ArgIndex = Ins[i].OrigArgIndex;
      unsigned ArgPartOffset = Ins[i].PartOffset;
      assert(VA.getValVT().isVector() || ArgPartOffset == 0);
      while (i + 1 != e && Ins[i + 1].OrigArgIndex == ArgIndex) {
        CCValAssign &PartVA = ArgLocs[i + 1];
        unsigned PartOffset = Ins[i + 1].PartOffset - ArgPartOffset;
        SDValue Address = DAG.getNode(ISD::ADD, DL, PtrVT, ArgValue,
                                      DAG.getIntPtrConstant(PartOffset, DL));
        InVals.push_back(DAG.getLoad(PartVA.getValVT(), DL, Chain, Address,
                                     MachinePointerInfo()));
        ++i;
      }
      continue;
    }
    InVals.push_back(ArgValue);
  }

  if (IsVarArg) {
    ArrayRef<MCPhysReg> ArgRegs = makeArrayRef(ArgGPRs);
    unsigned Idx = CCInfo.getFirstUnallocated(ArgRegs);
    const TargetRegisterClass *RC = &RISCV::GPRRegClass;
    MachineFrameInfo &MFI = MF.getFrameInfo();
    MachineRegisterInfo &RegInfo = MF.getRegInfo();
    RISCVMachineFunctionInfo *RVFI = MF.getInfo<RISCVMachineFunctionInfo>();

    // Offset of the first variable argument from stack pointer, and size of
    // the vararg save area. For now, the varargs save area is either zero or
    // large enough to hold a0-a7.
    int VaArgOffset, VarArgsSaveSize;

    // If all registers are allocated, then all varargs must be passed on the
    // stack and we don't need to save any argregs.
    if (ArgRegs.size() == Idx) {
      VaArgOffset = CCInfo.getNextStackOffset();
      VarArgsSaveSize = 0;
    } else {
      VarArgsSaveSize = XLenInBytes * (ArgRegs.size() - Idx);
      VaArgOffset = -VarArgsSaveSize;
    }

    // Record the frame index of the first variable argument
    // which is a value necessary to VASTART.
    int FI = MFI.CreateFixedObject(XLenInBytes, VaArgOffset, true);
    RVFI->setVarArgsFrameIndex(FI);

    // If saving an odd number of registers then create an extra stack slot to
    // ensure that the frame pointer is 2*XLEN-aligned, which in turn ensures
    // offsets to even-numbered registered remain 2*XLEN-aligned.
    if (Idx % 2) {
      MFI.CreateFixedObject(XLenInBytes, VaArgOffset - (int)XLenInBytes, true);
      VarArgsSaveSize += XLenInBytes;
    }

    // Copy the integer registers that may have been used for passing varargs
    // to the vararg save area.
    for (unsigned I = Idx; I < ArgRegs.size();
         ++I, VaArgOffset += XLenInBytes) {
      const Register Reg = RegInfo.createVirtualRegister(RC);
      RegInfo.addLiveIn(ArgRegs[I], Reg);
      SDValue ArgValue = DAG.getCopyFromReg(Chain, DL, Reg, XLenVT);
      FI = MFI.CreateFixedObject(XLenInBytes, VaArgOffset, true);
      SDValue PtrOff = DAG.getFrameIndex(FI, getPointerTy(DAG.getDataLayout()));
      SDValue Store = DAG.getStore(Chain, DL, ArgValue, PtrOff,
                                   MachinePointerInfo::getFixedStack(MF, FI));
      cast<StoreSDNode>(Store.getNode())
          ->getMemOperand()
          ->setValue((Value *)nullptr);
      OutChains.push_back(Store);
    }
    RVFI->setVarArgsSaveSize(VarArgsSaveSize);
  }

  // All stores are grouped in one node to allow the matching between
  // the size of Ins and InVals. This only happens for vararg functions.
  if (!OutChains.empty()) {
    OutChains.push_back(Chain);
    Chain = DAG.getNode(ISD::TokenFactor, DL, MVT::Other, OutChains);
  }

  return Chain;
}

/// isEligibleForTailCallOptimization - Check whether the call is eligible
/// for tail call optimization.
/// Note: This is modelled after ARM's IsEligibleForTailCallOptimization.
bool RISCVTargetLowering::isEligibleForTailCallOptimization(
    CCState &CCInfo, CallLoweringInfo &CLI, MachineFunction &MF,
    const SmallVector<CCValAssign, 16> &ArgLocs) const {

  auto &Callee = CLI.Callee;
  auto CalleeCC = CLI.CallConv;
  auto &Outs = CLI.Outs;
  auto &Caller = MF.getFunction();
  auto CallerCC = Caller.getCallingConv();

  // Exception-handling functions need a special set of instructions to
  // indicate a return to the hardware. Tail-calling another function would
  // probably break this.
  // TODO: The "interrupt" attribute isn't currently defined by RISC-V. This
  // should be expanded as new function attributes are introduced.
  if (Caller.hasFnAttribute("interrupt"))
    return false;

  // Do not tail call opt if the stack is used to pass parameters.
  if (CCInfo.getNextStackOffset() != 0)
    return false;

  // Do not tail call opt if any parameters need to be passed indirectly.
  // Since long doubles (fp128) and i128 are larger than 2*XLEN, they are
  // passed indirectly. So the address of the value will be passed in a
  // register, or if not available, then the address is put on the stack. In
  // order to pass indirectly, space on the stack often needs to be allocated
  // in order to store the value. In this case the CCInfo.getNextStackOffset()
  // != 0 check is not enough and we need to check if any CCValAssign ArgsLocs
  // are passed CCValAssign::Indirect.
  for (auto &VA : ArgLocs)
    if (VA.getLocInfo() == CCValAssign::Indirect)
      return false;

  // Do not tail call opt if either caller or callee uses struct return
  // semantics.
  auto IsCallerStructRet = Caller.hasStructRetAttr();
  auto IsCalleeStructRet = Outs.empty() ? false : Outs[0].Flags.isSRet();
  if (IsCallerStructRet || IsCalleeStructRet)
    return false;

  // Externally-defined functions with weak linkage should not be
  // tail-called. The behaviour of branch instructions in this situation (as
  // used for tail calls) is implementation-defined, so we cannot rely on the
  // linker replacing the tail call with a return.
  if (GlobalAddressSDNode *G = dyn_cast<GlobalAddressSDNode>(Callee)) {
    const GlobalValue *GV = G->getGlobal();
    if (GV->hasExternalWeakLinkage())
      return false;
  }

  // The callee has to preserve all registers the caller needs to preserve.
  const RISCVRegisterInfo *TRI = Subtarget.getRegisterInfo();
  const uint32_t *CallerPreserved = TRI->getCallPreservedMask(MF, CallerCC);
  if (CalleeCC != CallerCC) {
    const uint32_t *CalleePreserved = TRI->getCallPreservedMask(MF, CalleeCC);
    if (!TRI->regmaskSubsetEqual(CallerPreserved, CalleePreserved))
      return false;
  }

  // Byval parameters hand the function a pointer directly into the stack area
  // we want to reuse during a tail call. Working around this *is* possible
  // but less efficient and uglier in LowerCall.
  for (auto &Arg : Outs)
    if (Arg.Flags.isByVal())
      return false;

  return true;
}

// Lower a call to a callseq_start + CALL + callseq_end chain, and add input
// and output parameter nodes.
SDValue RISCVTargetLowering::LowerCall(CallLoweringInfo &CLI,
                                       SmallVectorImpl<SDValue> &InVals) const {
  SelectionDAG &DAG = CLI.DAG;
  SDLoc &DL = CLI.DL;
  SmallVectorImpl<ISD::OutputArg> &Outs = CLI.Outs;
  SmallVectorImpl<SDValue> &OutVals = CLI.OutVals;
  SmallVectorImpl<ISD::InputArg> &Ins = CLI.Ins;
  SDValue Chain = CLI.Chain;
  SDValue Callee = CLI.Callee;
  bool &IsTailCall = CLI.IsTailCall;
  CallingConv::ID CallConv = CLI.CallConv;
  bool IsVarArg = CLI.IsVarArg;
  EVT PtrVT = getPointerTy(DAG.getDataLayout());
  MVT XLenVT = Subtarget.getXLenVT();

  MachineFunction &MF = DAG.getMachineFunction();

  // Analyze the operands of the call, assigning locations to each operand.
  SmallVector<CCValAssign, 16> ArgLocs;
  CCState ArgCCInfo(CallConv, IsVarArg, MF, ArgLocs, *DAG.getContext());

  if (CallConv == CallingConv::Fast)
    ArgCCInfo.AnalyzeCallOperands(Outs, CC_RISCV_FastCC);
  else if (CallConv == CallingConv::GHC)
    ArgCCInfo.AnalyzeCallOperands(Outs, CC_RISCV_GHC);
  else
    analyzeOutputArgs(MF, ArgCCInfo, Outs, /*IsRet=*/false, &CLI);

  // Check if it's really possible to do a tail call.
  if (IsTailCall)
    IsTailCall = isEligibleForTailCallOptimization(ArgCCInfo, CLI, MF, ArgLocs);

  if (IsTailCall)
    ++NumTailCalls;
  else if (CLI.CB && CLI.CB->isMustTailCall())
    report_fatal_error("failed to perform tail call elimination on a call "
                       "site marked musttail");

  // Get a count of how many bytes are to be pushed on the stack.
  unsigned NumBytes = ArgCCInfo.getNextStackOffset();

  // Create local copies for byval args
  SmallVector<SDValue, 8> ByValArgs;
  for (unsigned i = 0, e = Outs.size(); i != e; ++i) {
    ISD::ArgFlagsTy Flags = Outs[i].Flags;
    if (!Flags.isByVal())
      continue;

    SDValue Arg = OutVals[i];
    unsigned Size = Flags.getByValSize();
    Align Alignment = Flags.getNonZeroByValAlign();

    int FI =
        MF.getFrameInfo().CreateStackObject(Size, Alignment, /*isSS=*/false);
    SDValue FIPtr = DAG.getFrameIndex(FI, getPointerTy(DAG.getDataLayout()));
    SDValue SizeNode = DAG.getConstant(Size, DL, XLenVT);

    Chain = DAG.getMemcpy(Chain, DL, FIPtr, Arg, SizeNode, Alignment,
                          /*IsVolatile=*/false,
                          /*AlwaysInline=*/false, IsTailCall,
                          MachinePointerInfo(), MachinePointerInfo());
    ByValArgs.push_back(FIPtr);
  }

  if (!IsTailCall)
    Chain = DAG.getCALLSEQ_START(Chain, NumBytes, 0, CLI.DL);

  // Copy argument values to their designated locations.
  SmallVector<std::pair<Register, SDValue>, 8> RegsToPass;
  SmallVector<SDValue, 8> MemOpChains;
  SDValue StackPtr;
  for (unsigned i = 0, j = 0, e = ArgLocs.size(); i != e; ++i) {
    CCValAssign &VA = ArgLocs[i];
    SDValue ArgValue = OutVals[i];
    ISD::ArgFlagsTy Flags = Outs[i].Flags;

    // Handle passing f64 on RV32D with a soft float ABI as a special case.
    bool IsF64OnRV32DSoftABI =
        VA.getLocVT() == MVT::i32 && VA.getValVT() == MVT::f64;
    if (IsF64OnRV32DSoftABI && VA.isRegLoc()) {
      SDValue SplitF64 = DAG.getNode(
          RISCVISD::SplitF64, DL, DAG.getVTList(MVT::i32, MVT::i32), ArgValue);
      SDValue Lo = SplitF64.getValue(0);
      SDValue Hi = SplitF64.getValue(1);

      Register RegLo = VA.getLocReg();
      RegsToPass.push_back(std::make_pair(RegLo, Lo));

      if (RegLo == RISCV::X17) {
        // Second half of f64 is passed on the stack.
        // Work out the address of the stack slot.
        if (!StackPtr.getNode())
          StackPtr = DAG.getCopyFromReg(Chain, DL, RISCV::X2, PtrVT);
        // Emit the store.
        MemOpChains.push_back(
            DAG.getStore(Chain, DL, Hi, StackPtr, MachinePointerInfo()));
      } else {
        // Second half of f64 is passed in another GPR.
        assert(RegLo < RISCV::X31 && "Invalid register pair");
        Register RegHigh = RegLo + 1;
        RegsToPass.push_back(std::make_pair(RegHigh, Hi));
      }
      continue;
    }

    // IsF64OnRV32DSoftABI && VA.isMemLoc() is handled below in the same way
    // as any other MemLoc.

    // Promote the value if needed.
    // For now, only handle fully promoted and indirect arguments.
    if (VA.getLocInfo() == CCValAssign::Indirect) {
      // Store the argument in a stack slot and pass its address.
      SDValue SpillSlot = DAG.CreateStackTemporary(Outs[i].ArgVT);
      int FI = cast<FrameIndexSDNode>(SpillSlot)->getIndex();
      MemOpChains.push_back(
          DAG.getStore(Chain, DL, ArgValue, SpillSlot,
                       MachinePointerInfo::getFixedStack(MF, FI)));
      // If the original argument was split (e.g. i128), we need
      // to store the required parts of it here (and pass just one address).
      // Vectors may be partly split to registers and partly to the stack, in
      // which case the base address is partly offset and subsequent stores are
      // relative to that.
      unsigned ArgIndex = Outs[i].OrigArgIndex;
      unsigned ArgPartOffset = Outs[i].PartOffset;
      assert(VA.getValVT().isVector() || ArgPartOffset == 0);
      while (i + 1 != e && Outs[i + 1].OrigArgIndex == ArgIndex) {
        SDValue PartValue = OutVals[i + 1];
        unsigned PartOffset = Outs[i + 1].PartOffset - ArgPartOffset;
        SDValue Address = DAG.getNode(ISD::ADD, DL, PtrVT, SpillSlot,
                                      DAG.getIntPtrConstant(PartOffset, DL));
        MemOpChains.push_back(
            DAG.getStore(Chain, DL, PartValue, Address,
                         MachinePointerInfo::getFixedStack(MF, FI)));
        ++i;
      }
      ArgValue = SpillSlot;
    } else {
      ArgValue = convertValVTToLocVT(DAG, ArgValue, VA, DL, Subtarget);
    }

    // Use local copy if it is a byval arg.
    if (Flags.isByVal())
      ArgValue = ByValArgs[j++];

    if (VA.isRegLoc()) {
      // Queue up the argument copies and emit them at the end.
      RegsToPass.push_back(std::make_pair(VA.getLocReg(), ArgValue));
    } else {
      assert(VA.isMemLoc() && "Argument not register or memory");
      assert(!IsTailCall && "Tail call not allowed if stack is used "
                            "for passing parameters");

      // Work out the address of the stack slot.
      if (!StackPtr.getNode())
        StackPtr = DAG.getCopyFromReg(Chain, DL, RISCV::X2, PtrVT);
      SDValue Address =
          DAG.getNode(ISD::ADD, DL, PtrVT, StackPtr,
                      DAG.getIntPtrConstant(VA.getLocMemOffset(), DL));

      // Emit the store.
      MemOpChains.push_back(
          DAG.getStore(Chain, DL, ArgValue, Address, MachinePointerInfo()));
    }
  }

  // Join the stores, which are independent of one another.
  if (!MemOpChains.empty())
    Chain = DAG.getNode(ISD::TokenFactor, DL, MVT::Other, MemOpChains);

  SDValue Glue;

  // Build a sequence of copy-to-reg nodes, chained and glued together.
  for (auto &Reg : RegsToPass) {
    Chain = DAG.getCopyToReg(Chain, DL, Reg.first, Reg.second, Glue);
    Glue = Chain.getValue(1);
  }

  // Validate that none of the argument registers have been marked as
  // reserved, if so report an error. Do the same for the return address if this
  // is not a tailcall.
  validateCCReservedRegs(RegsToPass, MF);
  if (!IsTailCall &&
      MF.getSubtarget<RISCVSubtarget>().isRegisterReservedByUser(RISCV::X1))
    MF.getFunction().getContext().diagnose(DiagnosticInfoUnsupported{
        MF.getFunction(),
        "Return address register required, but has been reserved."});

  // If the callee is a GlobalAddress/ExternalSymbol node, turn it into a
  // TargetGlobalAddress/TargetExternalSymbol node so that legalize won't
  // split it and then direct call can be matched by PseudoCALL.
  if (GlobalAddressSDNode *S = dyn_cast<GlobalAddressSDNode>(Callee)) {
    const GlobalValue *GV = S->getGlobal();

    unsigned OpFlags = RISCVII::MO_CALL;
    if (!getTargetMachine().shouldAssumeDSOLocal(*GV->getParent(), GV))
      OpFlags = RISCVII::MO_PLT;

    Callee = DAG.getTargetGlobalAddress(GV, DL, PtrVT, 0, OpFlags);
  } else if (ExternalSymbolSDNode *S = dyn_cast<ExternalSymbolSDNode>(Callee)) {
    unsigned OpFlags = RISCVII::MO_CALL;

    if (!getTargetMachine().shouldAssumeDSOLocal(*MF.getFunction().getParent(),
                                                 nullptr))
      OpFlags = RISCVII::MO_PLT;

    Callee = DAG.getTargetExternalSymbol(S->getSymbol(), PtrVT, OpFlags);
  }

  // The first call operand is the chain and the second is the target address.
  SmallVector<SDValue, 8> Ops;
  Ops.push_back(Chain);
  Ops.push_back(Callee);

  // Add argument registers to the end of the list so that they are
  // known live into the call.
  for (auto &Reg : RegsToPass)
    Ops.push_back(DAG.getRegister(Reg.first, Reg.second.getValueType()));

  if (!IsTailCall) {
    // Add a register mask operand representing the call-preserved registers.
    const TargetRegisterInfo *TRI = Subtarget.getRegisterInfo();
    const uint32_t *Mask = TRI->getCallPreservedMask(MF, CallConv);
    assert(Mask && "Missing call preserved mask for calling convention");
    Ops.push_back(DAG.getRegisterMask(Mask));
  }

  // Glue the call to the argument copies, if any.
  if (Glue.getNode())
    Ops.push_back(Glue);

  // Emit the call.
  SDVTList NodeTys = DAG.getVTList(MVT::Other, MVT::Glue);

  if (IsTailCall) {
    MF.getFrameInfo().setHasTailCall();
    return DAG.getNode(RISCVISD::TAIL, DL, NodeTys, Ops);
  }

  Chain = DAG.getNode(RISCVISD::CALL, DL, NodeTys, Ops);
  DAG.addNoMergeSiteInfo(Chain.getNode(), CLI.NoMerge);
  Glue = Chain.getValue(1);

  // Mark the end of the call, which is glued to the call itself.
  Chain = DAG.getCALLSEQ_END(Chain,
                             DAG.getConstant(NumBytes, DL, PtrVT, true),
                             DAG.getConstant(0, DL, PtrVT, true),
                             Glue, DL);
  Glue = Chain.getValue(1);

  // Assign locations to each value returned by this call.
  SmallVector<CCValAssign, 16> RVLocs;
  CCState RetCCInfo(CallConv, IsVarArg, MF, RVLocs, *DAG.getContext());
  analyzeInputArgs(MF, RetCCInfo, Ins, /*IsRet=*/true);

  // Copy all of the result registers out of their specified physreg.
  for (auto &VA : RVLocs) {
    // Copy the value out
    SDValue RetValue =
        DAG.getCopyFromReg(Chain, DL, VA.getLocReg(), VA.getLocVT(), Glue);
    // Glue the RetValue to the end of the call sequence
    Chain = RetValue.getValue(1);
    Glue = RetValue.getValue(2);

    if (VA.getLocVT() == MVT::i32 && VA.getValVT() == MVT::f64) {
      assert(VA.getLocReg() == ArgGPRs[0] && "Unexpected reg assignment");
      SDValue RetValue2 =
          DAG.getCopyFromReg(Chain, DL, ArgGPRs[1], MVT::i32, Glue);
      Chain = RetValue2.getValue(1);
      Glue = RetValue2.getValue(2);
      RetValue = DAG.getNode(RISCVISD::BuildPairF64, DL, MVT::f64, RetValue,
                             RetValue2);
    }

    RetValue = convertLocVTToValVT(DAG, RetValue, VA, DL, Subtarget);

    InVals.push_back(RetValue);
  }

  return Chain;
}

bool RISCVTargetLowering::CanLowerReturn(
    CallingConv::ID CallConv, MachineFunction &MF, bool IsVarArg,
    const SmallVectorImpl<ISD::OutputArg> &Outs, LLVMContext &Context) const {
  SmallVector<CCValAssign, 16> RVLocs;
  CCState CCInfo(CallConv, IsVarArg, MF, RVLocs, Context);

  Optional<unsigned> FirstMaskArgument;
  if (Subtarget.hasStdExtV())
    FirstMaskArgument = preAssignMask(Outs);

  for (unsigned i = 0, e = Outs.size(); i != e; ++i) {
    MVT VT = Outs[i].VT;
    ISD::ArgFlagsTy ArgFlags = Outs[i].Flags;
    RISCVABI::ABI ABI = MF.getSubtarget<RISCVSubtarget>().getTargetABI();
    if (CC_RISCV(MF.getDataLayout(), ABI, i, VT, VT, CCValAssign::Full,
                 ArgFlags, CCInfo, /*IsFixed=*/true, /*IsRet=*/true, nullptr,
                 *this, FirstMaskArgument))
      return false;
  }
  return true;
}

SDValue
RISCVTargetLowering::LowerReturn(SDValue Chain, CallingConv::ID CallConv,
                                 bool IsVarArg,
                                 const SmallVectorImpl<ISD::OutputArg> &Outs,
                                 const SmallVectorImpl<SDValue> &OutVals,
                                 const SDLoc &DL, SelectionDAG &DAG) const {
  const MachineFunction &MF = DAG.getMachineFunction();
  const RISCVSubtarget &STI = MF.getSubtarget<RISCVSubtarget>();

  // Stores the assignment of the return value to a location.
  SmallVector<CCValAssign, 16> RVLocs;

  // Info about the registers and stack slot.
  CCState CCInfo(CallConv, IsVarArg, DAG.getMachineFunction(), RVLocs,
                 *DAG.getContext());

  analyzeOutputArgs(DAG.getMachineFunction(), CCInfo, Outs, /*IsRet=*/true,
                    nullptr);

  if (CallConv == CallingConv::GHC && !RVLocs.empty())
    report_fatal_error("GHC functions return void only");

  SDValue Glue;
  SmallVector<SDValue, 4> RetOps(1, Chain);

  // Copy the result values into the output registers.
  for (unsigned i = 0, e = RVLocs.size(); i < e; ++i) {
    SDValue Val = OutVals[i];
    CCValAssign &VA = RVLocs[i];
    assert(VA.isRegLoc() && "Can only return in registers!");

    if (VA.getLocVT() == MVT::i32 && VA.getValVT() == MVT::f64) {
      // Handle returning f64 on RV32D with a soft float ABI.
      assert(VA.isRegLoc() && "Expected return via registers");
      SDValue SplitF64 = DAG.getNode(RISCVISD::SplitF64, DL,
                                     DAG.getVTList(MVT::i32, MVT::i32), Val);
      SDValue Lo = SplitF64.getValue(0);
      SDValue Hi = SplitF64.getValue(1);
      Register RegLo = VA.getLocReg();
      assert(RegLo < RISCV::X31 && "Invalid register pair");
      Register RegHi = RegLo + 1;

      if (STI.isRegisterReservedByUser(RegLo) ||
          STI.isRegisterReservedByUser(RegHi))
        MF.getFunction().getContext().diagnose(DiagnosticInfoUnsupported{
            MF.getFunction(),
            "Return value register required, but has been reserved."});

      Chain = DAG.getCopyToReg(Chain, DL, RegLo, Lo, Glue);
      Glue = Chain.getValue(1);
      RetOps.push_back(DAG.getRegister(RegLo, MVT::i32));
      Chain = DAG.getCopyToReg(Chain, DL, RegHi, Hi, Glue);
      Glue = Chain.getValue(1);
      RetOps.push_back(DAG.getRegister(RegHi, MVT::i32));
    } else {
      // Handle a 'normal' return.
      Val = convertValVTToLocVT(DAG, Val, VA, DL, Subtarget);
      Chain = DAG.getCopyToReg(Chain, DL, VA.getLocReg(), Val, Glue);

      if (STI.isRegisterReservedByUser(VA.getLocReg()))
        MF.getFunction().getContext().diagnose(DiagnosticInfoUnsupported{
            MF.getFunction(),
            "Return value register required, but has been reserved."});

      // Guarantee that all emitted copies are stuck together.
      Glue = Chain.getValue(1);
      RetOps.push_back(DAG.getRegister(VA.getLocReg(), VA.getLocVT()));
    }
  }

  RetOps[0] = Chain; // Update chain.

  // Add the glue node if we have it.
  if (Glue.getNode()) {
    RetOps.push_back(Glue);
  }

  // Interrupt service routines use different return instructions.
  const Function &Func = DAG.getMachineFunction().getFunction();
  if (Func.hasFnAttribute("interrupt")) {
    if (!Func.getReturnType()->isVoidTy())
      report_fatal_error(
          "Functions with the interrupt attribute must have void return type!");

    MachineFunction &MF = DAG.getMachineFunction();
    StringRef Kind =
      MF.getFunction().getFnAttribute("interrupt").getValueAsString();

    unsigned RetOpc;
    if (Kind == "user")
      RetOpc = RISCVISD::URET_FLAG;
    else if (Kind == "supervisor")
      RetOpc = RISCVISD::SRET_FLAG;
    else
      RetOpc = RISCVISD::MRET_FLAG;

    return DAG.getNode(RetOpc, DL, MVT::Other, RetOps);
  }

  return DAG.getNode(RISCVISD::RET_FLAG, DL, MVT::Other, RetOps);
}

void RISCVTargetLowering::validateCCReservedRegs(
    const SmallVectorImpl<std::pair<llvm::Register, llvm::SDValue>> &Regs,
    MachineFunction &MF) const {
  const Function &F = MF.getFunction();
  const RISCVSubtarget &STI = MF.getSubtarget<RISCVSubtarget>();

  if (llvm::any_of(Regs, [&STI](auto Reg) {
        return STI.isRegisterReservedByUser(Reg.first);
      }))
    F.getContext().diagnose(DiagnosticInfoUnsupported{
        F, "Argument register required, but has been reserved."});
}

bool RISCVTargetLowering::mayBeEmittedAsTailCall(const CallInst *CI) const {
  return CI->isTailCall();
}

const char *RISCVTargetLowering::getTargetNodeName(unsigned Opcode) const {
#define NODE_NAME_CASE(NODE)                                                   \
  case RISCVISD::NODE:                                                         \
    return "RISCVISD::" #NODE;
  // clang-format off
  switch ((RISCVISD::NodeType)Opcode) {
  case RISCVISD::FIRST_NUMBER:
    break;
  NODE_NAME_CASE(RET_FLAG)
  NODE_NAME_CASE(URET_FLAG)
  NODE_NAME_CASE(SRET_FLAG)
  NODE_NAME_CASE(MRET_FLAG)
  NODE_NAME_CASE(CALL)
  NODE_NAME_CASE(SELECT_CC)
  NODE_NAME_CASE(BR_CC)
  NODE_NAME_CASE(BuildPairF64)
  NODE_NAME_CASE(SplitF64)
  NODE_NAME_CASE(TAIL)
  NODE_NAME_CASE(MULHSU)
  NODE_NAME_CASE(SLLW)
  NODE_NAME_CASE(SRAW)
  NODE_NAME_CASE(SRLW)
  NODE_NAME_CASE(DIVW)
  NODE_NAME_CASE(DIVUW)
  NODE_NAME_CASE(REMUW)
  NODE_NAME_CASE(ROLW)
  NODE_NAME_CASE(RORW)
  NODE_NAME_CASE(CLZW)
  NODE_NAME_CASE(CTZW)
  NODE_NAME_CASE(FSLW)
  NODE_NAME_CASE(FSRW)
  NODE_NAME_CASE(FSL)
  NODE_NAME_CASE(FSR)
  NODE_NAME_CASE(FMV_H_X)
  NODE_NAME_CASE(FMV_X_ANYEXTH)
  NODE_NAME_CASE(FMV_W_X_RV64)
  NODE_NAME_CASE(FMV_X_ANYEXTW_RV64)
  NODE_NAME_CASE(READ_CYCLE_WIDE)
  NODE_NAME_CASE(GREVI)
  NODE_NAME_CASE(GREVIW)
  NODE_NAME_CASE(GORCI)
  NODE_NAME_CASE(GORCIW)
  NODE_NAME_CASE(SHFLI)
  NODE_NAME_CASE(VMV_V_X_VL)
  NODE_NAME_CASE(VFMV_V_F_VL)
  NODE_NAME_CASE(VMV_X_S)
<<<<<<< HEAD
  NODE_NAME_CASE(VMV_S_XF_VL)
  NODE_NAME_CASE(SHUFFLE_EXTEND)
  NODE_NAME_CASE(SIGN_EXTEND_BITS_INREG)
  NODE_NAME_CASE(ZERO_EXTEND_BITS_INREG)

  NODE_NAME_CASE(VZIP2)
  NODE_NAME_CASE(VUNZIP2)
  NODE_NAME_CASE(VTRN)

#define TUPLE_NODE(X)  \
  NODE_NAME_CASE(X##2) \
  NODE_NAME_CASE(X##3) \
  NODE_NAME_CASE(X##4) \
  NODE_NAME_CASE(X##5) \
  NODE_NAME_CASE(X##6) \
  NODE_NAME_CASE(X##7) \
  NODE_NAME_CASE(X##8)
  TUPLE_NODE(VLSEG)
  TUPLE_NODE(VSSEG)
  TUPLE_NODE(VLSSEG)
  TUPLE_NODE(VSSSEG)
  TUPLE_NODE(VLXSEG)
  TUPLE_NODE(VSXSEG)
#undef TUPLE_NODE
=======
  NODE_NAME_CASE(VMV_S_X_VL)
  NODE_NAME_CASE(VFMV_S_F_VL)
>>>>>>> b0c72c3d
  NODE_NAME_CASE(SPLAT_VECTOR_I64)
  NODE_NAME_CASE(READ_VLENB)
  NODE_NAME_CASE(TRUNCATE_VECTOR_VL)
  NODE_NAME_CASE(VLEFF)
  NODE_NAME_CASE(VLEFF_MASK)
  NODE_NAME_CASE(VSLIDEUP_VL)
  NODE_NAME_CASE(VSLIDE1UP_VL)
  NODE_NAME_CASE(VSLIDEDOWN_VL)
  NODE_NAME_CASE(VID_VL)
  NODE_NAME_CASE(VFNCVT_ROD_VL)
  NODE_NAME_CASE(VECREDUCE_ADD_VL)
  NODE_NAME_CASE(VECREDUCE_UMAX_VL)
  NODE_NAME_CASE(VECREDUCE_SMAX_VL)
  NODE_NAME_CASE(VECREDUCE_UMIN_VL)
  NODE_NAME_CASE(VECREDUCE_SMIN_VL)
  NODE_NAME_CASE(VECREDUCE_AND_VL)
  NODE_NAME_CASE(VECREDUCE_OR_VL)
  NODE_NAME_CASE(VECREDUCE_XOR_VL)
  NODE_NAME_CASE(VECREDUCE_FADD_VL)
  NODE_NAME_CASE(VECREDUCE_SEQ_FADD_VL)
  NODE_NAME_CASE(ADD_VL)
  NODE_NAME_CASE(AND_VL)
  NODE_NAME_CASE(MUL_VL)
  NODE_NAME_CASE(OR_VL)
  NODE_NAME_CASE(SDIV_VL)
  NODE_NAME_CASE(SHL_VL)
  NODE_NAME_CASE(SREM_VL)
  NODE_NAME_CASE(SRA_VL)
  NODE_NAME_CASE(SRL_VL)
  NODE_NAME_CASE(SUB_VL)
  NODE_NAME_CASE(UDIV_VL)
  NODE_NAME_CASE(UREM_VL)
  NODE_NAME_CASE(XOR_VL)
  NODE_NAME_CASE(FADD_VL)
  NODE_NAME_CASE(FSUB_VL)
  NODE_NAME_CASE(FMUL_VL)
  NODE_NAME_CASE(FDIV_VL)
  NODE_NAME_CASE(FNEG_VL)
  NODE_NAME_CASE(FABS_VL)
  NODE_NAME_CASE(FSQRT_VL)
  NODE_NAME_CASE(FMA_VL)
  NODE_NAME_CASE(FCOPYSIGN_VL)
  NODE_NAME_CASE(SMIN_VL)
  NODE_NAME_CASE(SMAX_VL)
  NODE_NAME_CASE(UMIN_VL)
  NODE_NAME_CASE(UMAX_VL)
  NODE_NAME_CASE(MULHS_VL)
  NODE_NAME_CASE(MULHU_VL)
  NODE_NAME_CASE(FP_TO_SINT_VL)
  NODE_NAME_CASE(FP_TO_UINT_VL)
  NODE_NAME_CASE(SINT_TO_FP_VL)
  NODE_NAME_CASE(UINT_TO_FP_VL)
  NODE_NAME_CASE(FP_EXTEND_VL)
  NODE_NAME_CASE(FP_ROUND_VL)
  NODE_NAME_CASE(SETCC_VL)
  NODE_NAME_CASE(VSELECT_VL)
  NODE_NAME_CASE(VMAND_VL)
  NODE_NAME_CASE(VMOR_VL)
  NODE_NAME_CASE(VMXOR_VL)
  NODE_NAME_CASE(VMCLR_VL)
  NODE_NAME_CASE(VMSET_VL)
  NODE_NAME_CASE(VRGATHER_VX_VL)
  NODE_NAME_CASE(VRGATHER_VV_VL)
  NODE_NAME_CASE(VRGATHEREI16_VV_VL)
  NODE_NAME_CASE(VSEXT_VL)
  NODE_NAME_CASE(VZEXT_VL)
  NODE_NAME_CASE(VLE_VL)
  NODE_NAME_CASE(VSE_VL)
  }
  // clang-format on
  return nullptr;
#undef NODE_NAME_CASE
}

/// getConstraintType - Given a constraint letter, return the type of
/// constraint it is for this target.
RISCVTargetLowering::ConstraintType
RISCVTargetLowering::getConstraintType(StringRef Constraint) const {
  if (Constraint.size() == 1) {
    switch (Constraint[0]) {
    default:
      break;
    case 'f':
    case 'v':
      return C_RegisterClass;
    case 'I':
    case 'J':
    case 'K':
      return C_Immediate;
    case 'A':
      return C_Memory;
    }
  }
  return TargetLowering::getConstraintType(Constraint);
}

std::pair<unsigned, const TargetRegisterClass *>
RISCVTargetLowering::getRegForInlineAsmConstraint(const TargetRegisterInfo *TRI,
                                                  StringRef Constraint,
                                                  MVT VT) const {
  // First, see if this is a constraint that directly corresponds to a
  // RISCV register class.
  if (Constraint.size() == 1) {
    switch (Constraint[0]) {
    case 'r':
      return std::make_pair(0U, &RISCV::GPRRegClass);
    case 'f':
      if (Subtarget.hasStdExtZfh() && VT == MVT::f16)
        return std::make_pair(0U, &RISCV::FPR16RegClass);
      if (Subtarget.hasStdExtF() && VT == MVT::f32)
        return std::make_pair(0U, &RISCV::FPR32RegClass);
      if (Subtarget.hasStdExtD() && VT == MVT::f64)
        return std::make_pair(0U, &RISCV::FPR64RegClass);
      break;
    case 'v':
      for (const auto *RC :
           {&RISCV::VMRegClass, &RISCV::VRRegClass, &RISCV::VRM2RegClass,
            &RISCV::VRM4RegClass, &RISCV::VRM8RegClass}) {
        if (TRI->isTypeLegalForClass(*RC, VT.SimpleTy))
          return std::make_pair(0U, RC);
      }
      break;
    default:
      break;
    }
  }

  // Clang will correctly decode the usage of register name aliases into their
  // official names. However, other frontends like `rustc` do not. This allows
  // users of these frontends to use the ABI names for registers in LLVM-style
  // register constraints.
  unsigned XRegFromAlias = StringSwitch<unsigned>(Constraint.lower())
                               .Case("{zero}", RISCV::X0)
                               .Case("{ra}", RISCV::X1)
                               .Case("{sp}", RISCV::X2)
                               .Case("{gp}", RISCV::X3)
                               .Case("{tp}", RISCV::X4)
                               .Case("{t0}", RISCV::X5)
                               .Case("{t1}", RISCV::X6)
                               .Case("{t2}", RISCV::X7)
                               .Cases("{s0}", "{fp}", RISCV::X8)
                               .Case("{s1}", RISCV::X9)
                               .Case("{a0}", RISCV::X10)
                               .Case("{a1}", RISCV::X11)
                               .Case("{a2}", RISCV::X12)
                               .Case("{a3}", RISCV::X13)
                               .Case("{a4}", RISCV::X14)
                               .Case("{a5}", RISCV::X15)
                               .Case("{a6}", RISCV::X16)
                               .Case("{a7}", RISCV::X17)
                               .Case("{s2}", RISCV::X18)
                               .Case("{s3}", RISCV::X19)
                               .Case("{s4}", RISCV::X20)
                               .Case("{s5}", RISCV::X21)
                               .Case("{s6}", RISCV::X22)
                               .Case("{s7}", RISCV::X23)
                               .Case("{s8}", RISCV::X24)
                               .Case("{s9}", RISCV::X25)
                               .Case("{s10}", RISCV::X26)
                               .Case("{s11}", RISCV::X27)
                               .Case("{t3}", RISCV::X28)
                               .Case("{t4}", RISCV::X29)
                               .Case("{t5}", RISCV::X30)
                               .Case("{t6}", RISCV::X31)
                               .Default(RISCV::NoRegister);
  if (XRegFromAlias != RISCV::NoRegister)
    return std::make_pair(XRegFromAlias, &RISCV::GPRRegClass);

  // Since TargetLowering::getRegForInlineAsmConstraint uses the name of the
  // TableGen record rather than the AsmName to choose registers for InlineAsm
  // constraints, plus we want to match those names to the widest floating point
  // register type available, manually select floating point registers here.
  //
  // The second case is the ABI name of the register, so that frontends can also
  // use the ABI names in register constraint lists.
  if (Subtarget.hasStdExtF()) {
    unsigned FReg = StringSwitch<unsigned>(Constraint.lower())
                        .Cases("{f0}", "{ft0}", RISCV::F0_F)
                        .Cases("{f1}", "{ft1}", RISCV::F1_F)
                        .Cases("{f2}", "{ft2}", RISCV::F2_F)
                        .Cases("{f3}", "{ft3}", RISCV::F3_F)
                        .Cases("{f4}", "{ft4}", RISCV::F4_F)
                        .Cases("{f5}", "{ft5}", RISCV::F5_F)
                        .Cases("{f6}", "{ft6}", RISCV::F6_F)
                        .Cases("{f7}", "{ft7}", RISCV::F7_F)
                        .Cases("{f8}", "{fs0}", RISCV::F8_F)
                        .Cases("{f9}", "{fs1}", RISCV::F9_F)
                        .Cases("{f10}", "{fa0}", RISCV::F10_F)
                        .Cases("{f11}", "{fa1}", RISCV::F11_F)
                        .Cases("{f12}", "{fa2}", RISCV::F12_F)
                        .Cases("{f13}", "{fa3}", RISCV::F13_F)
                        .Cases("{f14}", "{fa4}", RISCV::F14_F)
                        .Cases("{f15}", "{fa5}", RISCV::F15_F)
                        .Cases("{f16}", "{fa6}", RISCV::F16_F)
                        .Cases("{f17}", "{fa7}", RISCV::F17_F)
                        .Cases("{f18}", "{fs2}", RISCV::F18_F)
                        .Cases("{f19}", "{fs3}", RISCV::F19_F)
                        .Cases("{f20}", "{fs4}", RISCV::F20_F)
                        .Cases("{f21}", "{fs5}", RISCV::F21_F)
                        .Cases("{f22}", "{fs6}", RISCV::F22_F)
                        .Cases("{f23}", "{fs7}", RISCV::F23_F)
                        .Cases("{f24}", "{fs8}", RISCV::F24_F)
                        .Cases("{f25}", "{fs9}", RISCV::F25_F)
                        .Cases("{f26}", "{fs10}", RISCV::F26_F)
                        .Cases("{f27}", "{fs11}", RISCV::F27_F)
                        .Cases("{f28}", "{ft8}", RISCV::F28_F)
                        .Cases("{f29}", "{ft9}", RISCV::F29_F)
                        .Cases("{f30}", "{ft10}", RISCV::F30_F)
                        .Cases("{f31}", "{ft11}", RISCV::F31_F)
                        .Default(RISCV::NoRegister);
    if (FReg != RISCV::NoRegister) {
      assert(RISCV::F0_F <= FReg && FReg <= RISCV::F31_F && "Unknown fp-reg");
      if (Subtarget.hasStdExtD()) {
        unsigned RegNo = FReg - RISCV::F0_F;
        unsigned DReg = RISCV::F0_D + RegNo;
        return std::make_pair(DReg, &RISCV::FPR64RegClass);
      }
      return std::make_pair(FReg, &RISCV::FPR32RegClass);
    }
  }

  if (Subtarget.hasStdExtV()) {
    Register VReg = StringSwitch<Register>(Constraint.lower())
                        .Case("{v0}", RISCV::V0)
                        .Case("{v1}", RISCV::V1)
                        .Case("{v2}", RISCV::V2)
                        .Case("{v3}", RISCV::V3)
                        .Case("{v4}", RISCV::V4)
                        .Case("{v5}", RISCV::V5)
                        .Case("{v6}", RISCV::V6)
                        .Case("{v7}", RISCV::V7)
                        .Case("{v8}", RISCV::V8)
                        .Case("{v9}", RISCV::V9)
                        .Case("{v10}", RISCV::V10)
                        .Case("{v11}", RISCV::V11)
                        .Case("{v12}", RISCV::V12)
                        .Case("{v13}", RISCV::V13)
                        .Case("{v14}", RISCV::V14)
                        .Case("{v15}", RISCV::V15)
                        .Case("{v16}", RISCV::V16)
                        .Case("{v17}", RISCV::V17)
                        .Case("{v18}", RISCV::V18)
                        .Case("{v19}", RISCV::V19)
                        .Case("{v20}", RISCV::V20)
                        .Case("{v21}", RISCV::V21)
                        .Case("{v22}", RISCV::V22)
                        .Case("{v23}", RISCV::V23)
                        .Case("{v24}", RISCV::V24)
                        .Case("{v25}", RISCV::V25)
                        .Case("{v26}", RISCV::V26)
                        .Case("{v27}", RISCV::V27)
                        .Case("{v28}", RISCV::V28)
                        .Case("{v29}", RISCV::V29)
                        .Case("{v30}", RISCV::V30)
                        .Case("{v31}", RISCV::V31)
                        .Default(RISCV::NoRegister);
    if (VReg != RISCV::NoRegister) {
      if (TRI->isTypeLegalForClass(RISCV::VMRegClass, VT.SimpleTy))
        return std::make_pair(VReg, &RISCV::VMRegClass);
      if (TRI->isTypeLegalForClass(RISCV::VRRegClass, VT.SimpleTy))
        return std::make_pair(VReg, &RISCV::VRRegClass);
      for (const auto *RC :
           {&RISCV::VRM2RegClass, &RISCV::VRM4RegClass, &RISCV::VRM8RegClass}) {
        if (TRI->isTypeLegalForClass(*RC, VT.SimpleTy)) {
          VReg = TRI->getMatchingSuperReg(VReg, RISCV::sub_vrm1_0, RC);
          return std::make_pair(VReg, RC);
        }
      }
    }
  }

  return TargetLowering::getRegForInlineAsmConstraint(TRI, Constraint, VT);
}

unsigned
RISCVTargetLowering::getInlineAsmMemConstraint(StringRef ConstraintCode) const {
  // Currently only support length 1 constraints.
  if (ConstraintCode.size() == 1) {
    switch (ConstraintCode[0]) {
    case 'A':
      return InlineAsm::Constraint_A;
    default:
      break;
    }
  }

  return TargetLowering::getInlineAsmMemConstraint(ConstraintCode);
}

void RISCVTargetLowering::LowerAsmOperandForConstraint(
    SDValue Op, std::string &Constraint, std::vector<SDValue> &Ops,
    SelectionDAG &DAG) const {
  // Currently only support length 1 constraints.
  if (Constraint.length() == 1) {
    switch (Constraint[0]) {
    case 'I':
      // Validate & create a 12-bit signed immediate operand.
      if (auto *C = dyn_cast<ConstantSDNode>(Op)) {
        uint64_t CVal = C->getSExtValue();
        if (isInt<12>(CVal))
          Ops.push_back(
              DAG.getTargetConstant(CVal, SDLoc(Op), Subtarget.getXLenVT()));
      }
      return;
    case 'J':
      // Validate & create an integer zero operand.
      if (auto *C = dyn_cast<ConstantSDNode>(Op))
        if (C->getZExtValue() == 0)
          Ops.push_back(
              DAG.getTargetConstant(0, SDLoc(Op), Subtarget.getXLenVT()));
      return;
    case 'K':
      // Validate & create a 5-bit unsigned immediate operand.
      if (auto *C = dyn_cast<ConstantSDNode>(Op)) {
        uint64_t CVal = C->getZExtValue();
        if (isUInt<5>(CVal))
          Ops.push_back(
              DAG.getTargetConstant(CVal, SDLoc(Op), Subtarget.getXLenVT()));
      }
      return;
    default:
      break;
    }
  }
  TargetLowering::LowerAsmOperandForConstraint(Op, Constraint, Ops, DAG);
}

Instruction *RISCVTargetLowering::emitLeadingFence(IRBuilder<> &Builder,
                                                   Instruction *Inst,
                                                   AtomicOrdering Ord) const {
  if (isa<LoadInst>(Inst) && Ord == AtomicOrdering::SequentiallyConsistent)
    return Builder.CreateFence(Ord);
  if (isa<StoreInst>(Inst) && isReleaseOrStronger(Ord))
    return Builder.CreateFence(AtomicOrdering::Release);
  return nullptr;
}

Instruction *RISCVTargetLowering::emitTrailingFence(IRBuilder<> &Builder,
                                                    Instruction *Inst,
                                                    AtomicOrdering Ord) const {
  if (isa<LoadInst>(Inst) && isAcquireOrStronger(Ord))
    return Builder.CreateFence(AtomicOrdering::Acquire);
  return nullptr;
}

TargetLowering::AtomicExpansionKind
RISCVTargetLowering::shouldExpandAtomicRMWInIR(AtomicRMWInst *AI) const {
  // atomicrmw {fadd,fsub} must be expanded to use compare-exchange, as floating
  // point operations can't be used in an lr/sc sequence without breaking the
  // forward-progress guarantee.
  if (AI->isFloatingPointOperation())
    return AtomicExpansionKind::CmpXChg;

  unsigned Size = AI->getType()->getPrimitiveSizeInBits();
  if (Size == 8 || Size == 16)
    return AtomicExpansionKind::MaskedIntrinsic;
  return AtomicExpansionKind::None;
}

static Intrinsic::ID
getIntrinsicForMaskedAtomicRMWBinOp(unsigned XLen, AtomicRMWInst::BinOp BinOp) {
  if (XLen == 32) {
    switch (BinOp) {
    default:
      llvm_unreachable("Unexpected AtomicRMW BinOp");
    case AtomicRMWInst::Xchg:
      return Intrinsic::riscv_masked_atomicrmw_xchg_i32;
    case AtomicRMWInst::Add:
      return Intrinsic::riscv_masked_atomicrmw_add_i32;
    case AtomicRMWInst::Sub:
      return Intrinsic::riscv_masked_atomicrmw_sub_i32;
    case AtomicRMWInst::Nand:
      return Intrinsic::riscv_masked_atomicrmw_nand_i32;
    case AtomicRMWInst::Max:
      return Intrinsic::riscv_masked_atomicrmw_max_i32;
    case AtomicRMWInst::Min:
      return Intrinsic::riscv_masked_atomicrmw_min_i32;
    case AtomicRMWInst::UMax:
      return Intrinsic::riscv_masked_atomicrmw_umax_i32;
    case AtomicRMWInst::UMin:
      return Intrinsic::riscv_masked_atomicrmw_umin_i32;
    }
  }

  if (XLen == 64) {
    switch (BinOp) {
    default:
      llvm_unreachable("Unexpected AtomicRMW BinOp");
    case AtomicRMWInst::Xchg:
      return Intrinsic::riscv_masked_atomicrmw_xchg_i64;
    case AtomicRMWInst::Add:
      return Intrinsic::riscv_masked_atomicrmw_add_i64;
    case AtomicRMWInst::Sub:
      return Intrinsic::riscv_masked_atomicrmw_sub_i64;
    case AtomicRMWInst::Nand:
      return Intrinsic::riscv_masked_atomicrmw_nand_i64;
    case AtomicRMWInst::Max:
      return Intrinsic::riscv_masked_atomicrmw_max_i64;
    case AtomicRMWInst::Min:
      return Intrinsic::riscv_masked_atomicrmw_min_i64;
    case AtomicRMWInst::UMax:
      return Intrinsic::riscv_masked_atomicrmw_umax_i64;
    case AtomicRMWInst::UMin:
      return Intrinsic::riscv_masked_atomicrmw_umin_i64;
    }
  }

  llvm_unreachable("Unexpected XLen\n");
}

Value *RISCVTargetLowering::emitMaskedAtomicRMWIntrinsic(
    IRBuilder<> &Builder, AtomicRMWInst *AI, Value *AlignedAddr, Value *Incr,
    Value *Mask, Value *ShiftAmt, AtomicOrdering Ord) const {
  unsigned XLen = Subtarget.getXLen();
  Value *Ordering =
      Builder.getIntN(XLen, static_cast<uint64_t>(AI->getOrdering()));
  Type *Tys[] = {AlignedAddr->getType()};
  Function *LrwOpScwLoop = Intrinsic::getDeclaration(
      AI->getModule(),
      getIntrinsicForMaskedAtomicRMWBinOp(XLen, AI->getOperation()), Tys);

  if (XLen == 64) {
    Incr = Builder.CreateSExt(Incr, Builder.getInt64Ty());
    Mask = Builder.CreateSExt(Mask, Builder.getInt64Ty());
    ShiftAmt = Builder.CreateSExt(ShiftAmt, Builder.getInt64Ty());
  }

  Value *Result;

  // Must pass the shift amount needed to sign extend the loaded value prior
  // to performing a signed comparison for min/max. ShiftAmt is the number of
  // bits to shift the value into position. Pass XLen-ShiftAmt-ValWidth, which
  // is the number of bits to left+right shift the value in order to
  // sign-extend.
  if (AI->getOperation() == AtomicRMWInst::Min ||
      AI->getOperation() == AtomicRMWInst::Max) {
    const DataLayout &DL = AI->getModule()->getDataLayout();
    unsigned ValWidth =
        DL.getTypeStoreSizeInBits(AI->getValOperand()->getType());
    Value *SextShamt =
        Builder.CreateSub(Builder.getIntN(XLen, XLen - ValWidth), ShiftAmt);
    Result = Builder.CreateCall(LrwOpScwLoop,
                                {AlignedAddr, Incr, Mask, SextShamt, Ordering});
  } else {
    Result =
        Builder.CreateCall(LrwOpScwLoop, {AlignedAddr, Incr, Mask, Ordering});
  }

  if (XLen == 64)
    Result = Builder.CreateTrunc(Result, Builder.getInt32Ty());
  return Result;
}

TargetLowering::AtomicExpansionKind
RISCVTargetLowering::shouldExpandAtomicCmpXchgInIR(
    AtomicCmpXchgInst *CI) const {
  unsigned Size = CI->getCompareOperand()->getType()->getPrimitiveSizeInBits();
  if (Size == 8 || Size == 16)
    return AtomicExpansionKind::MaskedIntrinsic;
  return AtomicExpansionKind::None;
}

Value *RISCVTargetLowering::emitMaskedAtomicCmpXchgIntrinsic(
    IRBuilder<> &Builder, AtomicCmpXchgInst *CI, Value *AlignedAddr,
    Value *CmpVal, Value *NewVal, Value *Mask, AtomicOrdering Ord) const {
  unsigned XLen = Subtarget.getXLen();
  Value *Ordering = Builder.getIntN(XLen, static_cast<uint64_t>(Ord));
  Intrinsic::ID CmpXchgIntrID = Intrinsic::riscv_masked_cmpxchg_i32;
  if (XLen == 64) {
    CmpVal = Builder.CreateSExt(CmpVal, Builder.getInt64Ty());
    NewVal = Builder.CreateSExt(NewVal, Builder.getInt64Ty());
    Mask = Builder.CreateSExt(Mask, Builder.getInt64Ty());
    CmpXchgIntrID = Intrinsic::riscv_masked_cmpxchg_i64;
  }
  Type *Tys[] = {AlignedAddr->getType()};
  Function *MaskedCmpXchg =
      Intrinsic::getDeclaration(CI->getModule(), CmpXchgIntrID, Tys);
  Value *Result = Builder.CreateCall(
      MaskedCmpXchg, {AlignedAddr, CmpVal, NewVal, Mask, Ordering});
  if (XLen == 64)
    Result = Builder.CreateTrunc(Result, Builder.getInt32Ty());
  return Result;
}

bool RISCVTargetLowering::shouldRemoveExtendFromGSIndex(EVT VT) const {
  return false;
}

bool RISCVTargetLowering::isFMAFasterThanFMulAndFAdd(const MachineFunction &MF,
                                                     EVT VT) const {
  VT = VT.getScalarType();

  if (!VT.isSimple())
    return false;

  switch (VT.getSimpleVT().SimpleTy) {
  case MVT::f16:
    return Subtarget.hasStdExtZfh();
  case MVT::f32:
    return Subtarget.hasStdExtF();
  case MVT::f64:
    return Subtarget.hasStdExtD();
  default:
    break;
  }

  return false;
}

Register RISCVTargetLowering::getExceptionPointerRegister(
    const Constant *PersonalityFn) const {
  return RISCV::X10;
}

Register RISCVTargetLowering::getExceptionSelectorRegister(
    const Constant *PersonalityFn) const {
  return RISCV::X11;
}

bool RISCVTargetLowering::shouldExtendTypeInLibCall(EVT Type) const {
  // Return false to suppress the unnecessary extensions if the LibCall
  // arguments or return value is f32 type for LP64 ABI.
  RISCVABI::ABI ABI = Subtarget.getTargetABI();
  if (ABI == RISCVABI::ABI_LP64 && (Type == MVT::f32))
    return false;

  return true;
}

bool RISCVTargetLowering::shouldSignExtendTypeInLibCall(EVT Type, bool IsSigned) const {
  if (Subtarget.is64Bit() && Type == MVT::i32)
    return true;

  return IsSigned;
}

bool RISCVTargetLowering::decomposeMulByConstant(LLVMContext &Context, EVT VT,
                                                 SDValue C) const {
  // Check integral scalar types.
  if (VT.isScalarInteger()) {
    // Omit the optimization if the sub target has the M extension and the data
    // size exceeds XLen.
    if (Subtarget.hasStdExtM() && VT.getSizeInBits() > Subtarget.getXLen())
      return false;
    if (auto *ConstNode = dyn_cast<ConstantSDNode>(C.getNode())) {
      // Break the MUL to a SLLI and an ADD/SUB.
      const APInt &Imm = ConstNode->getAPIntValue();
      if ((Imm + 1).isPowerOf2() || (Imm - 1).isPowerOf2() ||
          (1 - Imm).isPowerOf2() || (-1 - Imm).isPowerOf2())
        return true;
      // Omit the following optimization if the sub target has the M extension
      // and the data size >= XLen.
      if (Subtarget.hasStdExtM() && VT.getSizeInBits() >= Subtarget.getXLen())
        return false;
      // Break the MUL to two SLLI instructions and an ADD/SUB, if Imm needs
      // a pair of LUI/ADDI.
      if (!Imm.isSignedIntN(12) && Imm.countTrailingZeros() < 12) {
        APInt ImmS = Imm.ashr(Imm.countTrailingZeros());
        if ((ImmS + 1).isPowerOf2() || (ImmS - 1).isPowerOf2() ||
            (1 - ImmS).isPowerOf2())
        return true;
      }
    }
  }

  return false;
}

bool RISCVTargetLowering::useRVVForFixedLengthVectorVT(MVT VT) const {
  if (!Subtarget.useRVVForFixedLengthVectors())
    return false;

  if (!VT.isFixedLengthVector())
    return false;

  // Don't use RVV for vectors we cannot scalarize if required.
  switch (VT.getVectorElementType().SimpleTy) {
  // i1 is supported but has different rules.
  default:
    return false;
  case MVT::i1:
    // Masks can only use a single register.
    if (VT.getVectorNumElements() > Subtarget.getMinRVVVectorSizeInBits())
      return false;
    break;
  case MVT::i8:
  case MVT::i16:
  case MVT::i32:
  case MVT::i64:
    break;
  case MVT::f16:
    if (!Subtarget.hasStdExtZfh())
      return false;
    break;
  case MVT::f32:
    if (!Subtarget.hasStdExtF())
      return false;
    break;
  case MVT::f64:
    if (!Subtarget.hasStdExtD())
      return false;
    break;
  }

  unsigned LMul = Subtarget.getLMULForFixedLengthVector(VT);
  // Don't use RVV for types that don't fit.
  if (LMul > Subtarget.getMaxLMULForFixedLengthVectors())
    return false;

  // TODO: Perhaps an artificial restriction, but worth having whilst getting
  // the base fixed length RVV support in place.
  if (!VT.isPow2VectorType())
    return false;

  return true;
}

bool RISCVTargetLowering::allowsMisalignedMemoryAccesses(
    EVT VT, unsigned AddrSpace, Align Alignment, MachineMemOperand::Flags Flags,
    bool *Fast) const {
  if (!VT.isScalableVector())
    return false;

  EVT ElemVT = VT.getVectorElementType();
  if (Alignment >= ElemVT.getStoreSize()) {
    if (Fast)
      *Fast = true;
    return true;
  }

  return false;
}

bool RISCVTargetLowering::splitValueIntoRegisterParts(
    SelectionDAG &DAG, const SDLoc &DL, SDValue Val, SDValue *Parts,
    unsigned NumParts, MVT PartVT, Optional<CallingConv::ID> CC) const {
  bool IsABIRegCopy = CC.hasValue();
  EVT ValueVT = Val.getValueType();
  if (IsABIRegCopy && ValueVT == MVT::f16 && PartVT == MVT::f32) {
    // Cast the f16 to i16, extend to i32, pad with ones to make a float nan,
    // and cast to f32.
    Val = DAG.getNode(ISD::BITCAST, DL, MVT::i16, Val);
    Val = DAG.getNode(ISD::ANY_EXTEND, DL, MVT::i32, Val);
    Val = DAG.getNode(ISD::OR, DL, MVT::i32, Val,
                      DAG.getConstant(0xFFFF0000, DL, MVT::i32));
    Val = DAG.getNode(ISD::BITCAST, DL, MVT::f32, Val);
    Parts[0] = Val;
    return true;
  }

  if (ValueVT.isScalableVector() && PartVT.isScalableVector()) {
    LLVMContext &Context = *DAG.getContext();
    EVT ValueEltVT = ValueVT.getVectorElementType();
    EVT PartEltVT = PartVT.getVectorElementType();
    unsigned ValueVTBitSize = ValueVT.getSizeInBits().getKnownMinSize();
    unsigned PartVTBitSize = PartVT.getSizeInBits().getKnownMinSize();
    if (PartVTBitSize % ValueVTBitSize == 0) {
      // If the element types are different, bitcast to the same element type of
      // PartVT first.
      if (ValueEltVT != PartEltVT) {
        unsigned Count = ValueVTBitSize / PartEltVT.getSizeInBits();
        assert(Count != 0 && "The number of element should not be zero.");
        EVT SameEltTypeVT =
            EVT::getVectorVT(Context, PartEltVT, Count, /*IsScalable=*/true);
        Val = DAG.getNode(ISD::BITCAST, DL, SameEltTypeVT, Val);
      }
      Val = DAG.getNode(ISD::INSERT_SUBVECTOR, DL, PartVT, DAG.getUNDEF(PartVT),
                        Val, DAG.getConstant(0, DL, Subtarget.getXLenVT()));
      Parts[0] = Val;
      return true;
    }
  }
  return false;
}

SDValue RISCVTargetLowering::joinRegisterPartsIntoValue(
    SelectionDAG &DAG, const SDLoc &DL, const SDValue *Parts, unsigned NumParts,
    MVT PartVT, EVT ValueVT, Optional<CallingConv::ID> CC) const {
  bool IsABIRegCopy = CC.hasValue();
  if (IsABIRegCopy && ValueVT == MVT::f16 && PartVT == MVT::f32) {
    SDValue Val = Parts[0];

    // Cast the f32 to i32, truncate to i16, and cast back to f16.
    Val = DAG.getNode(ISD::BITCAST, DL, MVT::i32, Val);
    Val = DAG.getNode(ISD::TRUNCATE, DL, MVT::i16, Val);
    Val = DAG.getNode(ISD::BITCAST, DL, MVT::f16, Val);
    return Val;
  }

  if (ValueVT.isScalableVector() && PartVT.isScalableVector()) {
    LLVMContext &Context = *DAG.getContext();
    SDValue Val = Parts[0];
    EVT ValueEltVT = ValueVT.getVectorElementType();
    EVT PartEltVT = PartVT.getVectorElementType();
    unsigned ValueVTBitSize = ValueVT.getSizeInBits().getKnownMinSize();
    unsigned PartVTBitSize = PartVT.getSizeInBits().getKnownMinSize();
    if (PartVTBitSize % ValueVTBitSize == 0) {
      EVT SameEltTypeVT = ValueVT;
      // If the element types are different, convert it to the same element type
      // of PartVT.
      if (ValueEltVT != PartEltVT) {
        unsigned Count = ValueVTBitSize / PartEltVT.getSizeInBits();
        assert(Count != 0 && "The number of element should not be zero.");
        SameEltTypeVT =
            EVT::getVectorVT(Context, PartEltVT, Count, /*IsScalable=*/true);
      }
      Val = DAG.getNode(ISD::EXTRACT_SUBVECTOR, DL, SameEltTypeVT, Val,
                        DAG.getConstant(0, DL, Subtarget.getXLenVT()));
      if (ValueEltVT != PartEltVT)
        Val = DAG.getNode(ISD::BITCAST, DL, ValueVT, Val);
      return Val;
    }
  }
  return SDValue();
}

#define GET_REGISTER_MATCHER
#include "RISCVGenAsmMatcher.inc"

Register
RISCVTargetLowering::getRegisterByName(const char *RegName, LLT VT,
                                       const MachineFunction &MF) const {
  Register Reg = MatchRegisterAltName(RegName);
  if (Reg == RISCV::NoRegister)
    Reg = MatchRegisterName(RegName);
  if (Reg == RISCV::NoRegister)
    report_fatal_error(
        Twine("Invalid register name \"" + StringRef(RegName) + "\"."));
  BitVector ReservedRegs = Subtarget.getRegisterInfo()->getReservedRegs(MF);
  if (!ReservedRegs.test(Reg) && !Subtarget.isRegisterReservedByUser(Reg))
    report_fatal_error(Twine("Trying to obtain non-reserved register \"" +
                             StringRef(RegName) + "\"."));
  return Reg;
}

bool RISCVTargetLowering::shouldSinkOperands(
    Instruction *I, SmallVectorImpl<Use *> &Ops) const {
  if (!isa<ScalableVectorType>(I->getType()))
    return false;

  // Sinking broadcasts is always beneficial because it avoids keeping
  // vector registers alive and often they can be folded into the operand.
  for (unsigned OpI = 0, E = I->getNumOperands(); OpI < E; OpI++) {
    Use &U = I->getOperandUse(OpI);
    if (auto *SI = dyn_cast<ShuffleVectorInst>(&U)) {
      if (SI->isZeroEltSplat()) {
        Ops.push_back(&SI->getOperandUse(0));
        Ops.push_back(&U);
      }
    } else if (auto *II = dyn_cast<IntrinsicInst>(&U)) {
      switch (II->getIntrinsicID()) {
      case Intrinsic::epi_vmv_v_x:
      case Intrinsic::epi_vfmv_v_f: {
        Ops.push_back(&U);
        break;
      }
      default:
        break;
      }
    }
    if (!Ops.empty())
      return true;
  }

  return false;
}

TargetLoweringBase::LegalizeTypeAction
RISCVTargetLowering::getPreferredVectorAction(MVT VT) const {
  switch (VT.SimpleTy) {
  case MVT::nxv1i32:
  case MVT::nxv1i16:
  case MVT::nxv1i8:
  case MVT::nxv2i16:
  case MVT::nxv2i8:
  case MVT::nxv4i8:
    return TypeWidenVector;
  default:
    break;
  }

  return TargetLoweringBase::getPreferredVectorAction(VT);
}

namespace llvm {
namespace RISCVVIntrinsicsTable {

#define GET_RISCVVIntrinsicsTable_IMPL
#include "RISCVGenSearchableTables.inc"

} // namespace RISCVVIntrinsicsTable

} // namespace llvm<|MERGE_RESOLUTION|>--- conflicted
+++ resolved
@@ -4278,7 +4278,6 @@
     EVT PtrVT = getPointerTy(DAG.getDataLayout());
     return DAG.getRegister(RISCV::X4, PtrVT);
   }
-<<<<<<< HEAD
   case Intrinsic::epi_vzip2:
   case Intrinsic::epi_vunzip2:
   case Intrinsic::epi_vtrn: {
@@ -4322,12 +4321,10 @@
     VP_INTRINSIC_WO_CHAIN_SET
 #undef VP_INTRINSIC
     return LowerVPIntrinsic(IntNo, Op, DAG, Subtarget);
-=======
   case Intrinsic::riscv_orc_b:
     // Lower to the GORCI encoding for orc.b.
     return DAG.getNode(RISCVISD::GORCI, DL, XLenVT, Op.getOperand(1),
                        DAG.getTargetConstant(7, DL, XLenVT));
->>>>>>> b0c72c3d
   case Intrinsic::riscv_vmv_x_s:
     assert(Op.getValueType() == XLenVT && "Unexpected VT!");
     return DAG.getNode(RISCVISD::VMV_X_S, DL, Op.getValueType(),
@@ -9037,8 +9034,6 @@
   NODE_NAME_CASE(VMV_V_X_VL)
   NODE_NAME_CASE(VFMV_V_F_VL)
   NODE_NAME_CASE(VMV_X_S)
-<<<<<<< HEAD
-  NODE_NAME_CASE(VMV_S_XF_VL)
   NODE_NAME_CASE(SHUFFLE_EXTEND)
   NODE_NAME_CASE(SIGN_EXTEND_BITS_INREG)
   NODE_NAME_CASE(ZERO_EXTEND_BITS_INREG)
@@ -9062,10 +9057,8 @@
   TUPLE_NODE(VLXSEG)
   TUPLE_NODE(VSXSEG)
 #undef TUPLE_NODE
-=======
   NODE_NAME_CASE(VMV_S_X_VL)
   NODE_NAME_CASE(VFMV_S_F_VL)
->>>>>>> b0c72c3d
   NODE_NAME_CASE(SPLAT_VECTOR_I64)
   NODE_NAME_CASE(READ_VLENB)
   NODE_NAME_CASE(TRUNCATE_VECTOR_VL)

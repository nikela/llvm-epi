--- conflicted
+++ resolved
@@ -6929,24 +6929,6 @@
   if (!VL)
     VL = getDefaultVLOps(VT, ContainerVT, DL, DAG, Subtarget).second;
 
-<<<<<<< HEAD
-  // If the mask is known to be all ones, optimize to an unmasked intrinsic;
-  // the selection of the masked intrinsics doesn't do this for us.
-  bool IsUnmasked = ISD::isConstantSplatVectorAllOnes(Mask.getNode());
-
-  if (IsUnmasked) {
-    SDValue IntID = DAG.getTargetConstant(Intrinsic::riscv_vse, DL, XLenVT);
-    return DAG.getMemIntrinsicNode(
-        ISD::INTRINSIC_VOID, DL, DAG.getVTList(MVT::Other),
-        {Chain, IntID, Val, BasePtr, VL}, MemVT, MMO);
-  } else {
-    SDValue IntID =
-        DAG.getTargetConstant(Intrinsic::riscv_vse_mask, DL, XLenVT);
-    return DAG.getMemIntrinsicNode(
-        ISD::INTRINSIC_VOID, DL, DAG.getVTList(MVT::Other),
-        {Chain, IntID, Val, BasePtr, Mask, VL}, MemVT, MMO);
-  }
-=======
   unsigned IntID =
       IsUnmasked ? Intrinsic::riscv_vse : Intrinsic::riscv_vse_mask;
   SmallVector<SDValue, 8> Ops{Chain, DAG.getTargetConstant(IntID, DL, XLenVT)};
@@ -6958,7 +6940,6 @@
 
   return DAG.getMemIntrinsicNode(ISD::INTRINSIC_VOID, DL,
                                  DAG.getVTList(MVT::Other), Ops, MemVT, MMO);
->>>>>>> bc268852
 }
 
 SDValue

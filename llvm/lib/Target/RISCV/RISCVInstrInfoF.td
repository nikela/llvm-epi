--- conflicted
+++ resolved
@@ -355,28 +355,7 @@
 def : PatFpr32Fpr32<setle, FLE_S>;
 def : PatFpr32Fpr32<setole, FLE_S>;
 
-<<<<<<< HEAD
-// Define pattern expansions for setcc operations which aren't directly
-// handled by a RISC-V instruction and aren't expanded in the SelectionDAG
-// Legalizer.
-
-def : Pat<(seto FPR32:$rs1, FPR32:$rs2),
-          (AND (FEQ_S FPR32:$rs1, FPR32:$rs1),
-               (FEQ_S FPR32:$rs2, FPR32:$rs2))>;
-def : Pat<(seto FPR32:$rs1, FPR32:$rs1),
-          (FEQ_S $rs1, $rs1)>;
-
-def : Pat<(setuo FPR32:$rs1, FPR32:$rs2),
-          (SLTIU (AND (FEQ_S FPR32:$rs1, FPR32:$rs1),
-                      (FEQ_S FPR32:$rs2, FPR32:$rs2)),
-                 1)>;
-def : Pat<(setuo FPR32:$rs1, FPR32:$rs1),
-          (SLTIU (FEQ_S $rs1, $rs1), 1)>;
-
 def Select_FPR32_Using_CC_GPR : SelectCC_rrirr<FPR32, GPR>, Sched<[]>;
-=======
-def Select_FPR32_Using_CC_GPR : SelectCC_rrirr<FPR32, GPR>;
->>>>>>> 1c09946b
 
 /// Loads
 

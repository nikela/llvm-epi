//===-- RISCVRegisterInfo.cpp - RISCV Register Information ------*- C++ -*-===//
//
// Part of the LLVM Project, under the Apache License v2.0 with LLVM Exceptions.
// See https://llvm.org/LICENSE.txt for license information.
// SPDX-License-Identifier: Apache-2.0 WITH LLVM-exception
//
//===----------------------------------------------------------------------===//
//
// This file contains the RISCV implementation of the TargetRegisterInfo class.
//
//===----------------------------------------------------------------------===//

#include "RISCVRegisterInfo.h"
#include "RISCV.h"
#include "RISCVMachineFunctionInfo.h"
#include "RISCVSubtarget.h"
#include "llvm/BinaryFormat/Dwarf.h"
#include "llvm/CodeGen/MachineFrameInfo.h"
#include "llvm/CodeGen/MachineFunction.h"
#include "llvm/CodeGen/MachineInstrBuilder.h"
#include "llvm/CodeGen/RegisterScavenging.h"
#include "llvm/CodeGen/TargetFrameLowering.h"
#include "llvm/CodeGen/TargetInstrInfo.h"
#include "llvm/IR/DebugInfoMetadata.h"
#include "llvm/Support/ErrorHandling.h"

#define GET_REGINFO_TARGET_DESC
#include "RISCVGenRegisterInfo.inc"

using namespace llvm;

static cl::opt<bool>
    DisableRegAllocHints("riscv-disable-regalloc-hints", cl::Hidden,
                         cl::init(false),
                         cl::desc("Disable two address hints for register "
                                  "allocation"));

static_assert(RISCV::X1 == RISCV::X0 + 1, "Register list not consecutive");
static_assert(RISCV::X31 == RISCV::X0 + 31, "Register list not consecutive");
static_assert(RISCV::F1_H == RISCV::F0_H + 1, "Register list not consecutive");
static_assert(RISCV::F31_H == RISCV::F0_H + 31,
              "Register list not consecutive");
static_assert(RISCV::F1_F == RISCV::F0_F + 1, "Register list not consecutive");
static_assert(RISCV::F31_F == RISCV::F0_F + 31,
              "Register list not consecutive");
static_assert(RISCV::F1_D == RISCV::F0_D + 1, "Register list not consecutive");
static_assert(RISCV::F31_D == RISCV::F0_D + 31,
              "Register list not consecutive");
static_assert(RISCV::V1 == RISCV::V0 + 1, "Register list not consecutive");
static_assert(RISCV::V31 == RISCV::V0 + 31, "Register list not consecutive");

RISCVRegisterInfo::RISCVRegisterInfo(unsigned HwMode)
    : RISCVGenRegisterInfo(RISCV::X1, /*DwarfFlavour*/0, /*EHFlavor*/0,
                           /*PC*/0, HwMode) {}

const MCPhysReg *
RISCVRegisterInfo::getCalleeSavedRegs(const MachineFunction *MF) const {
  auto &Subtarget = MF->getSubtarget<RISCVSubtarget>();
  if (MF->getFunction().getCallingConv() == CallingConv::GHC)
    return CSR_NoRegs_SaveList;
  if (MF->getFunction().hasFnAttribute("interrupt")) {
    if (Subtarget.hasStdExtD())
      return CSR_XLEN_F64_Interrupt_SaveList;
    if (Subtarget.hasStdExtF())
      return CSR_XLEN_F32_Interrupt_SaveList;
    return CSR_Interrupt_SaveList;
  }
  if (MF->getFunction().getCallingConv() == CallingConv::EPI_VectorCall)
    return CSR_ILP32D_LP64D_VECLIB_SaveList;

  switch (Subtarget.getTargetABI()) {
  default:
    llvm_unreachable("Unrecognized ABI");
  case RISCVABI::ABI_ILP32:
  case RISCVABI::ABI_LP64:
    return CSR_ILP32_LP64_SaveList;
  case RISCVABI::ABI_ILP32F:
  case RISCVABI::ABI_LP64F:
    return CSR_ILP32F_LP64F_SaveList;
  case RISCVABI::ABI_ILP32D:
  case RISCVABI::ABI_LP64D:
    return CSR_ILP32D_LP64D_SaveList;
  }
}

BitVector RISCVRegisterInfo::getReservedRegs(const MachineFunction &MF) const {
  const RISCVFrameLowering *TFI = getFrameLowering(MF);
  BitVector Reserved(getNumRegs());

  // Mark any registers requested to be reserved as such
  for (size_t Reg = 0; Reg < getNumRegs(); Reg++) {
    if (MF.getSubtarget<RISCVSubtarget>().isRegisterReservedByUser(Reg))
      markSuperRegs(Reserved, Reg);
  }

  // Use markSuperRegs to ensure any register aliases are also reserved
  markSuperRegs(Reserved, RISCV::X0); // zero
  markSuperRegs(Reserved, RISCV::X2); // sp
  markSuperRegs(Reserved, RISCV::X3); // gp
  markSuperRegs(Reserved, RISCV::X4); // tp
  if (TFI->hasFP(MF))
    markSuperRegs(Reserved, RISCV::X8); // fp
  // Reserve the base register if we need to realign the stack and allocate
  // variable-sized objects at runtime.
  if (TFI->hasBP(MF))
    markSuperRegs(Reserved, RISCVABI::getBPReg()); // bp

  // V registers for code generation. We handle them manually.
  markSuperRegs(Reserved, RISCV::VL);
  markSuperRegs(Reserved, RISCV::VTYPE);
  markSuperRegs(Reserved, RISCV::VXSAT);
  markSuperRegs(Reserved, RISCV::VXRM);
  markSuperRegs(Reserved, RISCV::VLENB); // vlenb (constant)

  // Floating point environment registers.
  markSuperRegs(Reserved, RISCV::FRM);
  markSuperRegs(Reserved, RISCV::FFLAGS);

  assert(checkAllSuperRegsMarked(Reserved));
  return Reserved;
}

bool RISCVRegisterInfo::isAsmClobberable(const MachineFunction &MF,
                                         MCRegister PhysReg) const {
  return !MF.getSubtarget<RISCVSubtarget>().isRegisterReservedByUser(PhysReg);
}

const uint32_t *RISCVRegisterInfo::getNoPreservedMask() const {
  return CSR_NoRegs_RegMask;
}

// Frame indexes representing locations of CSRs which are given a fixed location
// by save/restore libcalls.
static const std::pair<unsigned, int> FixedCSRFIMap[] = {
  {/*ra*/  RISCV::X1,   -1},
  {/*s0*/  RISCV::X8,   -2},
  {/*s1*/  RISCV::X9,   -3},
  {/*s2*/  RISCV::X18,  -4},
  {/*s3*/  RISCV::X19,  -5},
  {/*s4*/  RISCV::X20,  -6},
  {/*s5*/  RISCV::X21,  -7},
  {/*s6*/  RISCV::X22,  -8},
  {/*s7*/  RISCV::X23,  -9},
  {/*s8*/  RISCV::X24,  -10},
  {/*s9*/  RISCV::X25,  -11},
  {/*s10*/ RISCV::X26,  -12},
  {/*s11*/ RISCV::X27,  -13}
};

bool RISCVRegisterInfo::hasReservedSpillSlot(const MachineFunction &MF,
                                             Register Reg,
                                             int &FrameIdx) const {
  const auto *RVFI = MF.getInfo<RISCVMachineFunctionInfo>();
  if (!RVFI->useSaveRestoreLibCalls(MF))
    return false;

  const auto *FII =
      llvm::find_if(FixedCSRFIMap, [&](auto P) { return P.first == Reg; });
  if (FII == std::end(FixedCSRFIMap))
    return false;

  FrameIdx = FII->second;
  return true;
}

bool RISCVRegisterInfo::adjustReg(MachineBasicBlock &MBB,
                                  MachineBasicBlock::iterator II,
                                  const DebugLoc &DL, Register DestReg,
                                  Register SrcReg, StackOffset Offset,
                                  MachineInstr::MIFlag Flag,
                                  MaybeAlign RequiredAlign,
                                  Register ScratchReg) const {
  if (DestReg == SrcReg && !Offset.getFixed() && !Offset.getScalable())
    return false;

  MachineFunction &MF = *MBB.getParent();
  MachineRegisterInfo &MRI = MF.getRegInfo();
  const RISCVSubtarget &ST = MF.getSubtarget<RISCVSubtarget>();
  const RISCVInstrInfo *TII = ST.getInstrInfo();

  bool KillSrcReg = false;

  if (Offset.getScalable()) {
    unsigned ScalableAdjOpc = RISCV::ADD;
    int64_t ScalableValue = Offset.getScalable();
    if (ScalableValue < 0) {
      ScalableValue = -ScalableValue;
      ScalableAdjOpc = RISCV::SUB;
    }
    // Get vlenb and multiply vlen with the number of vector registers.
    Register ScratchReg = DestReg;
    if (DestReg == SrcReg)
      ScratchReg = MRI.createVirtualRegister(&RISCV::GPRRegClass);
    TII->getVLENFactoredAmount(MF, MBB, II, DL, ScratchReg, ScalableValue, Flag);
    BuildMI(MBB, II, DL, TII->get(ScalableAdjOpc), DestReg)
      .addReg(SrcReg).addReg(ScratchReg, RegState::Kill)
      .setMIFlag(Flag);
    SrcReg = DestReg;
    KillSrcReg = true;
  }

  int64_t Val = Offset.getFixed();
  if (DestReg == SrcReg && Val == 0)
    return false;

  const uint64_t Align = RequiredAlign.valueOrOne().value();

  if (isInt<12>(Val)) {
    BuildMI(MBB, II, DL, TII->get(RISCV::ADDI), DestReg)
        .addReg(SrcReg, getKillRegState(KillSrcReg))
        .addImm(Val)
        .setMIFlag(Flag);
    return false;
  }

  // Try to split the offset across two ADDIs. We need to keep the intermediate
  // result aligned after each ADDI.  We need to determine the maximum value we
  // can put in each ADDI. In the negative direction, we can use -2048 which is
  // always sufficiently aligned. In the positive direction, we need to find the
  // largest 12-bit immediate that is aligned.  Exclude -4096 since it can be
  // created with LUI.
  assert(Align < 2048 && "Required alignment too large");
  int64_t MaxPosAdjStep = 2048 - Align;
  if (Val > -4096 && Val <= (2 * MaxPosAdjStep)) {
    int64_t FirstAdj = Val < 0 ? -2048 : MaxPosAdjStep;
    Val -= FirstAdj;
    BuildMI(MBB, II, DL, TII->get(RISCV::ADDI), DestReg)
        .addReg(SrcReg, getKillRegState(KillSrcReg))
        .addImm(FirstAdj)
        .setMIFlag(Flag);
    BuildMI(MBB, II, DL, TII->get(RISCV::ADDI), DestReg)
        .addReg(DestReg, RegState::Kill)
        .addImm(Val)
        .setMIFlag(Flag);
    return false;
  }

  unsigned Opc = RISCV::ADD;
  if (Val < 0) {
    Val = -Val;
    Opc = RISCV::SUB;
  }

  if (ScratchReg == RISCV::NoRegister)
    ScratchReg = MRI.createVirtualRegister(&RISCV::GPRRegClass);
  TII->movImm(MBB, II, DL, ScratchReg, Val, Flag);
  BuildMI(MBB, II, DL, TII->get(Opc), DestReg)
      .addReg(SrcReg, getKillRegState(KillSrcReg))
      .addReg(ScratchReg, RegState::Kill)
      .setMIFlag(Flag);

<<<<<<< HEAD
  return true;
=======
// Split a VSPILLx_Mx pseudo into multiple whole register stores separated by
// LMUL*VLENB bytes.
void RISCVRegisterInfo::lowerVSPILL(MachineBasicBlock::iterator II) const {
  DebugLoc DL = II->getDebugLoc();
  MachineBasicBlock &MBB = *II->getParent();
  MachineFunction &MF = *MBB.getParent();
  MachineRegisterInfo &MRI = MF.getRegInfo();
  const TargetInstrInfo *TII = MF.getSubtarget().getInstrInfo();
  const TargetRegisterInfo *TRI = MF.getSubtarget().getRegisterInfo();

  auto ZvlssegInfo = RISCV::isRVVSpillForZvlsseg(II->getOpcode());
  unsigned NF = ZvlssegInfo->first;
  unsigned LMUL = ZvlssegInfo->second;
  assert(NF * LMUL <= 8 && "Invalid NF/LMUL combinations.");
  unsigned Opcode, SubRegIdx;
  switch (LMUL) {
  default:
    llvm_unreachable("LMUL must be 1, 2, or 4.");
  case 1:
    Opcode = RISCV::VS1R_V;
    SubRegIdx = RISCV::sub_vrm1_0;
    break;
  case 2:
    Opcode = RISCV::VS2R_V;
    SubRegIdx = RISCV::sub_vrm2_0;
    break;
  case 4:
    Opcode = RISCV::VS4R_V;
    SubRegIdx = RISCV::sub_vrm4_0;
    break;
  }
  static_assert(RISCV::sub_vrm1_7 == RISCV::sub_vrm1_0 + 7,
                "Unexpected subreg numbering");
  static_assert(RISCV::sub_vrm2_3 == RISCV::sub_vrm2_0 + 3,
                "Unexpected subreg numbering");
  static_assert(RISCV::sub_vrm4_1 == RISCV::sub_vrm4_0 + 1,
                "Unexpected subreg numbering");

  Register VL = MRI.createVirtualRegister(&RISCV::GPRRegClass);
  BuildMI(MBB, II, DL, TII->get(RISCV::PseudoReadVLENB), VL);
  uint32_t ShiftAmount = Log2_32(LMUL);
  if (ShiftAmount != 0)
    BuildMI(MBB, II, DL, TII->get(RISCV::SLLI), VL)
        .addReg(VL)
        .addImm(ShiftAmount);

  Register SrcReg = II->getOperand(0).getReg();
  Register Base = II->getOperand(1).getReg();
  bool IsBaseKill = II->getOperand(1).isKill();
  Register NewBase = MRI.createVirtualRegister(&RISCV::GPRRegClass);
  for (unsigned I = 0; I < NF; ++I) {
    // Adding implicit-use of super register to describe we are using part of
    // super register, that prevents machine verifier complaining when part of
    // subreg is undef, see comment in MachineVerifier::checkLiveness for more
    // detail.
    BuildMI(MBB, II, DL, TII->get(Opcode))
        .addReg(TRI->getSubReg(SrcReg, SubRegIdx + I))
        .addReg(Base, getKillRegState(I == NF - 1))
        .addMemOperand(*(II->memoperands_begin()))
        .addReg(SrcReg, RegState::Implicit);
    if (I != NF - 1)
      BuildMI(MBB, II, DL, TII->get(RISCV::ADD), NewBase)
          .addReg(Base, getKillRegState(I != 0 || IsBaseKill))
          .addReg(VL, getKillRegState(I == NF - 2));
    Base = NewBase;
  }
  II->eraseFromParent();
}

// Split a VSPILLx_Mx pseudo into multiple whole register loads separated by
// LMUL*VLENB bytes.
void RISCVRegisterInfo::lowerVRELOAD(MachineBasicBlock::iterator II) const {
  DebugLoc DL = II->getDebugLoc();
  MachineBasicBlock &MBB = *II->getParent();
  MachineFunction &MF = *MBB.getParent();
  MachineRegisterInfo &MRI = MF.getRegInfo();
  const TargetInstrInfo *TII = MF.getSubtarget().getInstrInfo();
  const TargetRegisterInfo *TRI = MF.getSubtarget().getRegisterInfo();

  auto ZvlssegInfo = RISCV::isRVVSpillForZvlsseg(II->getOpcode());
  unsigned NF = ZvlssegInfo->first;
  unsigned LMUL = ZvlssegInfo->second;
  assert(NF * LMUL <= 8 && "Invalid NF/LMUL combinations.");
  unsigned Opcode, SubRegIdx;
  switch (LMUL) {
  default:
    llvm_unreachable("LMUL must be 1, 2, or 4.");
  case 1:
    Opcode = RISCV::VL1RE8_V;
    SubRegIdx = RISCV::sub_vrm1_0;
    break;
  case 2:
    Opcode = RISCV::VL2RE8_V;
    SubRegIdx = RISCV::sub_vrm2_0;
    break;
  case 4:
    Opcode = RISCV::VL4RE8_V;
    SubRegIdx = RISCV::sub_vrm4_0;
    break;
  }
  static_assert(RISCV::sub_vrm1_7 == RISCV::sub_vrm1_0 + 7,
                "Unexpected subreg numbering");
  static_assert(RISCV::sub_vrm2_3 == RISCV::sub_vrm2_0 + 3,
                "Unexpected subreg numbering");
  static_assert(RISCV::sub_vrm4_1 == RISCV::sub_vrm4_0 + 1,
                "Unexpected subreg numbering");

  Register VL = MRI.createVirtualRegister(&RISCV::GPRRegClass);
  BuildMI(MBB, II, DL, TII->get(RISCV::PseudoReadVLENB), VL);
  uint32_t ShiftAmount = Log2_32(LMUL);
  if (ShiftAmount != 0)
    BuildMI(MBB, II, DL, TII->get(RISCV::SLLI), VL)
        .addReg(VL)
        .addImm(ShiftAmount);

  Register DestReg = II->getOperand(0).getReg();
  Register Base = II->getOperand(1).getReg();
  bool IsBaseKill = II->getOperand(1).isKill();
  Register NewBase = MRI.createVirtualRegister(&RISCV::GPRRegClass);
  for (unsigned I = 0; I < NF; ++I) {
    BuildMI(MBB, II, DL, TII->get(Opcode),
            TRI->getSubReg(DestReg, SubRegIdx + I))
        .addReg(Base, getKillRegState(I == NF - 1))
        .addMemOperand(*(II->memoperands_begin()));
    if (I != NF - 1)
      BuildMI(MBB, II, DL, TII->get(RISCV::ADD), NewBase)
          .addReg(Base, getKillRegState(I != 0 || IsBaseKill))
          .addReg(VL, getKillRegState(I == NF - 2));
    Base = NewBase;
  }
  II->eraseFromParent();
>>>>>>> e4b5b3a8
}

bool RISCVRegisterInfo::eliminateFrameIndex(MachineBasicBlock::iterator II,
                                            int SPAdj, unsigned FIOperandNum,
                                            RegScavenger *RS) const {
  assert(SPAdj == 0 && "Unexpected non-zero SPAdj value");

  MachineInstr &MI = *II;
  MachineFunction &MF = *MI.getParent()->getParent();
  MachineRegisterInfo &MRI = MF.getRegInfo();
  const RISCVSubtarget &ST = MF.getSubtarget<RISCVSubtarget>();
  DebugLoc DL = MI.getDebugLoc();

  int FrameIndex = MI.getOperand(FIOperandNum).getIndex();
  Register FrameReg;
  StackOffset Offset =
      getFrameLowering(MF)->getFrameIndexReference(MF, FrameIndex, FrameReg);
  bool IsRVVSpill = RISCV::isRVVSpill(MI)
                    // EPI remaining cases.
                    || RISCVEPIPseudosTable::getEPIPseudoInfo(MI.getOpcode());
  if (!IsRVVSpill)
    Offset += StackOffset::getFixed(MI.getOperand(FIOperandNum + 1).getImm());

  if (Offset.getScalable() &&
      ST.getRealMinVLen() == ST.getRealMaxVLen()) {
    // For an exact VLEN value, scalable offsets become constant and thus
    // can be converted entirely into fixed offsets.
    int64_t FixedValue = Offset.getFixed();
    int64_t ScalableValue = Offset.getScalable();
    assert(ScalableValue % 8 == 0 &&
           "Scalable offset is not a multiple of a single vector size.");
    int64_t NumOfVReg = ScalableValue / 8;
    int64_t VLENB = ST.getRealMinVLen() / 8;
    Offset = StackOffset::getFixed(FixedValue + NumOfVReg * VLENB);
  }

  if (!isInt<32>(Offset.getFixed())) {
    report_fatal_error(
        "Frame offsets outside of the signed 32-bit range not supported");
  }

  if (!IsRVVSpill) {
    if (MI.getOpcode() == RISCV::ADDI && !isInt<12>(Offset.getFixed())) {
      // We chose to emit the canonical immediate sequence rather than folding
      // the offset into the using add under the theory that doing so doesn't
      // save dynamic instruction count and some target may fuse the canonical
      // 32 bit immediate sequence.  We still need to clear the portion of the
      // offset encoded in the immediate.
      MI.getOperand(FIOperandNum + 1).ChangeToImmediate(0);
    } else {
      // We can encode an add with 12 bit signed immediate in the immediate
      // operand of our user instruction.  As a result, the remaining
      // offset can by construction, at worst, a LUI and a ADD.
      int64_t Val = Offset.getFixed();
      int64_t Lo12 = SignExtend64<12>(Val);
      MI.getOperand(FIOperandNum + 1).ChangeToImmediate(Lo12);
      Offset = StackOffset::get((uint64_t)Val - (uint64_t)Lo12,
                                Offset.getScalable());
    }
  }

  if (Offset.getScalable() || Offset.getFixed()) {
    Register DestReg;
    if (MI.getOpcode() == RISCV::ADDI)
      DestReg = MI.getOperand(0).getReg();
    else
      DestReg = MRI.createVirtualRegister(&RISCV::GPRRegClass);
    adjustReg(*II->getParent(), II, DL, DestReg, FrameReg, Offset,
              MachineInstr::NoFlags, std::nullopt);
    MI.getOperand(FIOperandNum).ChangeToRegister(DestReg, /*IsDef*/false,
                                                 /*IsImp*/false,
                                                 /*IsKill*/true);
  } else {
    MI.getOperand(FIOperandNum).ChangeToRegister(FrameReg, /*IsDef*/false,
                                                 /*IsImp*/false,
                                                 /*IsKill*/false);
  }

  // If after materializing the adjustment, we have a pointless ADDI, remove it
  if (MI.getOpcode() == RISCV::ADDI &&
      MI.getOperand(0).getReg() == MI.getOperand(1).getReg() &&
      MI.getOperand(2).getImm() == 0) {
    MI.eraseFromParent();
    return true;
  }

  // Handle spill/fill of synthetic register classes for segment operations to
  // ensure correctness in the edge case one gets spilled. There are many
  // possible optimizations here, but given the extreme rarity of such spills,
  // we prefer simplicity of implementation for now.
  switch (MI.getOpcode()) {
  case RISCV::PseudoVSPILL2_M1:
  case RISCV::PseudoVSPILL2_M2:
  case RISCV::PseudoVSPILL2_M4:
  case RISCV::PseudoVSPILL3_M1:
  case RISCV::PseudoVSPILL3_M2:
  case RISCV::PseudoVSPILL4_M1:
  case RISCV::PseudoVSPILL4_M2:
  case RISCV::PseudoVSPILL5_M1:
  case RISCV::PseudoVSPILL6_M1:
  case RISCV::PseudoVSPILL7_M1:
  case RISCV::PseudoVSPILL8_M1:
    lowerVSPILL(II);
    return true;
  case RISCV::PseudoVRELOAD2_M1:
  case RISCV::PseudoVRELOAD2_M2:
  case RISCV::PseudoVRELOAD2_M4:
  case RISCV::PseudoVRELOAD3_M1:
  case RISCV::PseudoVRELOAD3_M2:
  case RISCV::PseudoVRELOAD4_M1:
  case RISCV::PseudoVRELOAD4_M2:
  case RISCV::PseudoVRELOAD5_M1:
  case RISCV::PseudoVRELOAD6_M1:
  case RISCV::PseudoVRELOAD7_M1:
  case RISCV::PseudoVRELOAD8_M1:
    lowerVRELOAD(II);
    return true;
  }

  return false;
}

Register RISCVRegisterInfo::getFrameRegister(const MachineFunction &MF) const {
  const TargetFrameLowering *TFI = getFrameLowering(MF);
  return TFI->hasFP(MF) ? RISCV::X8 : RISCV::X2;
}

const uint32_t *
RISCVRegisterInfo::getCallPreservedMask(const MachineFunction & MF,
                                        CallingConv::ID CC) const {
  auto &Subtarget = MF.getSubtarget<RISCVSubtarget>();

  if (CC == CallingConv::GHC)
    return CSR_NoRegs_RegMask;
  if (CC == CallingConv::EPI_VectorCall)
    return CSR_ILP32D_LP64D_VECLIB_RegMask;

  switch (Subtarget.getTargetABI()) {
  default:
    llvm_unreachable("Unrecognized ABI");
  case RISCVABI::ABI_ILP32:
  case RISCVABI::ABI_LP64:
    return CSR_ILP32_LP64_RegMask;
  case RISCVABI::ABI_ILP32F:
  case RISCVABI::ABI_LP64F:
    return CSR_ILP32F_LP64F_RegMask;
  case RISCVABI::ABI_ILP32D:
  case RISCVABI::ABI_LP64D:
    return CSR_ILP32D_LP64D_RegMask;
  }
}

const TargetRegisterClass *
RISCVRegisterInfo::getLargestLegalSuperClass(const TargetRegisterClass *RC,
                                             const MachineFunction &) const {
  if (RC == &RISCV::VMV0RegClass)
    return &RISCV::VRRegClass;
  return RC;
}

unsigned RISCVRegisterInfo::getRegPressureSetScore(const MachineFunction &MF,
                                                   unsigned PSetID) const {
  // Score register pressure for vector registers very low.
  for (const int *PSets = getRegClassPressureSets(&RISCV::VRRegClass);
       *PSets != -1; PSets++) {
    if ((unsigned)*PSets == PSetID)
      return 0;
  }

  return PSetID;
}

void RISCVRegisterInfo::getOffsetOpcodes(const StackOffset &Offset,
                                         SmallVectorImpl<uint64_t> &Ops) const {
  // VLENB is the length of a vector register in bytes. We use <vscale x 8 x i8>
  // to represent one vector register. The dwarf offset is
  // VLENB * scalable_offset / 8.
  assert(Offset.getScalable() % 8 == 0 && "Invalid frame offset");

  // Add fixed-sized offset using existing DIExpression interface.
  DIExpression::appendOffset(Ops, Offset.getFixed());

  unsigned VLENB = getDwarfRegNum(RISCV::VLENB, true);
  int64_t VLENBSized = Offset.getScalable() / 8;
  if (VLENBSized > 0) {
    Ops.push_back(dwarf::DW_OP_constu);
    Ops.push_back(VLENBSized);
    Ops.append({dwarf::DW_OP_bregx, VLENB, 0ULL});
    Ops.push_back(dwarf::DW_OP_mul);
    Ops.push_back(dwarf::DW_OP_plus);
  } else if (VLENBSized < 0) {
    Ops.push_back(dwarf::DW_OP_constu);
    Ops.push_back(-VLENBSized);
    Ops.append({dwarf::DW_OP_bregx, VLENB, 0ULL});
    Ops.push_back(dwarf::DW_OP_mul);
    Ops.push_back(dwarf::DW_OP_minus);
  }
}

unsigned
RISCVRegisterInfo::getRegisterCostTableIndex(const MachineFunction &MF) const {
  return MF.getSubtarget<RISCVSubtarget>().hasStdExtC() ? 1 : 0;
}

// Add two address hints to improve chances of being able to use a compressed
// instruction.
bool RISCVRegisterInfo::getRegAllocationHints(
    Register VirtReg, ArrayRef<MCPhysReg> Order,
    SmallVectorImpl<MCPhysReg> &Hints, const MachineFunction &MF,
    const VirtRegMap *VRM, const LiveRegMatrix *Matrix) const {
  const MachineRegisterInfo *MRI = &MF.getRegInfo();

  bool BaseImplRetVal = TargetRegisterInfo::getRegAllocationHints(
      VirtReg, Order, Hints, MF, VRM, Matrix);

  if (!VRM || DisableRegAllocHints)
    return BaseImplRetVal;

  // Add any two address hints after any copy hints.
  SmallSet<Register, 4> TwoAddrHints;

  auto tryAddHint = [&](const MachineOperand &VRRegMO, const MachineOperand &MO,
                        bool NeedGPRC) -> void {
    Register Reg = MO.getReg();
    Register PhysReg =
        Register::isPhysicalRegister(Reg) ? Reg : Register(VRM->getPhys(Reg));
    if (PhysReg && (!NeedGPRC || RISCV::GPRCRegClass.contains(PhysReg))) {
      assert(!MO.getSubReg() && !VRRegMO.getSubReg() && "Unexpected subreg!");
      if (!MRI->isReserved(PhysReg) && !is_contained(Hints, PhysReg))
        TwoAddrHints.insert(PhysReg);
    }
  };

  // This is all of the compressible binary instructions. If an instruction
  // needs GPRC register class operands \p NeedGPRC will be set to true.
  auto isCompressible = [](const MachineInstr &MI, bool &NeedGPRC) {
    NeedGPRC = false;
    switch (MI.getOpcode()) {
    default:
      return false;
    case RISCV::AND:
    case RISCV::OR:
    case RISCV::XOR:
    case RISCV::SUB:
    case RISCV::ADDW:
    case RISCV::SUBW:
      NeedGPRC = true;
      return true;
    case RISCV::ANDI:
      NeedGPRC = true;
      return MI.getOperand(2).isImm() && isInt<6>(MI.getOperand(2).getImm());
    case RISCV::SRAI:
    case RISCV::SRLI:
      NeedGPRC = true;
      return true;
    case RISCV::ADD:
    case RISCV::SLLI:
      return true;
    case RISCV::ADDI:
    case RISCV::ADDIW:
      return MI.getOperand(2).isImm() && isInt<6>(MI.getOperand(2).getImm());
    }
  };

  // Returns true if this operand is compressible. For non-registers it always
  // returns true. Immediate range was already checked in isCompressible.
  // For registers, it checks if the register is a GPRC register. reg-reg
  // instructions that require GPRC need all register operands to be GPRC.
  auto isCompressibleOpnd = [&](const MachineOperand &MO) {
    if (!MO.isReg())
      return true;
    Register Reg = MO.getReg();
    Register PhysReg =
        Register::isPhysicalRegister(Reg) ? Reg : Register(VRM->getPhys(Reg));
    return PhysReg && RISCV::GPRCRegClass.contains(PhysReg);
  };

  for (auto &MO : MRI->reg_nodbg_operands(VirtReg)) {
    const MachineInstr &MI = *MO.getParent();
    unsigned OpIdx = MI.getOperandNo(&MO);
    bool NeedGPRC;
    if (isCompressible(MI, NeedGPRC)) {
      if (OpIdx == 0 && MI.getOperand(1).isReg()) {
        if (!NeedGPRC || isCompressibleOpnd(MI.getOperand(2)))
          tryAddHint(MO, MI.getOperand(1), NeedGPRC);
        if (MI.isCommutable() && MI.getOperand(2).isReg() &&
            (!NeedGPRC || isCompressibleOpnd(MI.getOperand(1))))
          tryAddHint(MO, MI.getOperand(2), NeedGPRC);
      } else if (OpIdx == 1 &&
                 (!NeedGPRC || isCompressibleOpnd(MI.getOperand(2)))) {
        tryAddHint(MO, MI.getOperand(0), NeedGPRC);
      } else if (MI.isCommutable() && OpIdx == 2 &&
                 (!NeedGPRC || isCompressibleOpnd(MI.getOperand(1)))) {
        tryAddHint(MO, MI.getOperand(0), NeedGPRC);
      }
    }
  }

  for (MCPhysReg OrderReg : Order)
    if (TwoAddrHints.count(OrderReg))
      Hints.push_back(OrderReg);

  return BaseImplRetVal;
}<|MERGE_RESOLUTION|>--- conflicted
+++ resolved
@@ -249,9 +249,9 @@
       .addReg(ScratchReg, RegState::Kill)
       .setMIFlag(Flag);
 
-<<<<<<< HEAD
   return true;
-=======
+}
+
 // Split a VSPILLx_Mx pseudo into multiple whole register stores separated by
 // LMUL*VLENB bytes.
 void RISCVRegisterInfo::lowerVSPILL(MachineBasicBlock::iterator II) const {
@@ -383,7 +383,6 @@
     Base = NewBase;
   }
   II->eraseFromParent();
->>>>>>> e4b5b3a8
 }
 
 bool RISCVRegisterInfo::eliminateFrameIndex(MachineBasicBlock::iterator II,

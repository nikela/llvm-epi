--- conflicted
+++ resolved
@@ -163,32 +163,19 @@
   return true;
 }
 
-<<<<<<< HEAD
 bool RISCVRegisterInfo::adjustReg(MachineBasicBlock &MBB,
-                                  MachineBasicBlock::iterator MBBI,
-=======
-void RISCVRegisterInfo::adjustReg(MachineBasicBlock &MBB,
                                   MachineBasicBlock::iterator II,
->>>>>>> 24333283
                                   const DebugLoc &DL, Register DestReg,
                                   Register SrcReg, StackOffset Offset,
                                   MachineInstr::MIFlag Flag,
-<<<<<<< HEAD
                                   MaybeAlign RequiredAlign,
                                   Register ScratchReg) const {
-  const uint64_t Align = RequiredAlign.valueOrOne().value();
-  MachineRegisterInfo &MRI = MBB.getParent()->getRegInfo();
-  const RISCVSubtarget &ST = MBB.getParent()->getSubtarget<RISCVSubtarget>();
-=======
-                                  MaybeAlign RequiredAlign) const {
-
   if (DestReg == SrcReg && !Offset.getFixed() && !Offset.getScalable())
-    return;
+    return false;
 
   MachineFunction &MF = *MBB.getParent();
   MachineRegisterInfo &MRI = MF.getRegInfo();
   const RISCVSubtarget &ST = MF.getSubtarget<RISCVSubtarget>();
->>>>>>> 24333283
   const RISCVInstrInfo *TII = ST.getInstrInfo();
 
   bool KillSrcReg = false;
@@ -254,24 +241,16 @@
     Opc = RISCV::SUB;
   }
 
-<<<<<<< HEAD
   if (ScratchReg == RISCV::NoRegister)
     ScratchReg = MRI.createVirtualRegister(&RISCV::GPRRegClass);
-  TII->movImm(MBB, MBBI, DL, ScratchReg, Val, Flag);
-  BuildMI(MBB, MBBI, DL, TII->get(Opc), DestReg)
-      .addReg(SrcReg)
-=======
-  Register ScratchReg = MRI.createVirtualRegister(&RISCV::GPRRegClass);
   TII->movImm(MBB, II, DL, ScratchReg, Val, Flag);
   BuildMI(MBB, II, DL, TII->get(Opc), DestReg)
       .addReg(SrcReg, getKillRegState(KillSrcReg))
->>>>>>> 24333283
       .addReg(ScratchReg, RegState::Kill)
       .setMIFlag(Flag);
 
   return true;
 }
-
 
 bool RISCVRegisterInfo::eliminateFrameIndex(MachineBasicBlock::iterator II,
                                             int SPAdj, unsigned FIOperandNum,

//===-- RISCVRegisterInfo.cpp - RISCV Register Information ------*- C++ -*-===//
//
// Part of the LLVM Project, under the Apache License v2.0 with LLVM Exceptions.
// See https://llvm.org/LICENSE.txt for license information.
// SPDX-License-Identifier: Apache-2.0 WITH LLVM-exception
//
//===----------------------------------------------------------------------===//
//
// This file contains the RISCV implementation of the TargetRegisterInfo class.
//
//===----------------------------------------------------------------------===//

#include "RISCVRegisterInfo.h"
#include "RISCV.h"
#include "RISCVMachineFunctionInfo.h"
#include "RISCVSubtarget.h"
#include "llvm/CodeGen/MachineFrameInfo.h"
#include "llvm/CodeGen/MachineFunction.h"
#include "llvm/CodeGen/MachineInstrBuilder.h"
#include "llvm/CodeGen/RegisterScavenging.h"
#include "llvm/CodeGen/TargetFrameLowering.h"
#include "llvm/CodeGen/TargetInstrInfo.h"
#include "llvm/Support/ErrorHandling.h"

#define GET_REGINFO_TARGET_DESC
#include "RISCVGenRegisterInfo.inc"

using namespace llvm;

static_assert(RISCV::X1 == RISCV::X0 + 1, "Register list not consecutive");
static_assert(RISCV::X31 == RISCV::X0 + 31, "Register list not consecutive");
static_assert(RISCV::F1_F == RISCV::F0_F + 1, "Register list not consecutive");
static_assert(RISCV::F31_F == RISCV::F0_F + 31,
              "Register list not consecutive");
static_assert(RISCV::F1_D == RISCV::F0_D + 1, "Register list not consecutive");
static_assert(RISCV::F31_D == RISCV::F0_D + 31,
              "Register list not consecutive");

RISCVRegisterInfo::RISCVRegisterInfo(unsigned HwMode)
    : RISCVGenRegisterInfo(RISCV::X1, /*DwarfFlavour*/0, /*EHFlavor*/0,
                           /*PC*/0, HwMode) {}

const MCPhysReg *
RISCVRegisterInfo::getCalleeSavedRegs(const MachineFunction *MF) const {
  auto &Subtarget = MF->getSubtarget<RISCVSubtarget>();
  if (MF->getFunction().hasFnAttribute("interrupt")) {
    if (Subtarget.hasStdExtD())
      return CSR_XLEN_F64_Interrupt_SaveList;
    if (Subtarget.hasStdExtF())
      return CSR_XLEN_F32_Interrupt_SaveList;
    return CSR_Interrupt_SaveList;
  }

  switch (Subtarget.getTargetABI()) {
  default:
    llvm_unreachable("Unrecognized ABI");
  case RISCVABI::ABI_ILP32:
  case RISCVABI::ABI_LP64:
    return CSR_ILP32_LP64_SaveList;
  case RISCVABI::ABI_ILP32F:
  case RISCVABI::ABI_LP64F:
    return CSR_ILP32F_LP64F_SaveList;
  case RISCVABI::ABI_ILP32D:
  case RISCVABI::ABI_LP64D:
    return CSR_ILP32D_LP64D_SaveList;
  }
}

BitVector RISCVRegisterInfo::getReservedRegs(const MachineFunction &MF) const {
  const RISCVSubtarget &Subtarget = MF.getSubtarget<RISCVSubtarget>();
  const TargetFrameLowering *TFI = getFrameLowering(MF);
  BitVector Reserved(getNumRegs());

  // Mark any registers requested to be reserved as such
  for (size_t Reg = 0; Reg < getNumRegs(); Reg++) {
    if (MF.getSubtarget<RISCVSubtarget>().isRegisterReservedByUser(Reg))
      markSuperRegs(Reserved, Reg);
  }

  // Use markSuperRegs to ensure any register aliases are also reserved
  markSuperRegs(Reserved, RISCV::X0); // zero
  markSuperRegs(Reserved, RISCV::X2); // sp
  markSuperRegs(Reserved, RISCV::X3); // gp
  markSuperRegs(Reserved, RISCV::X4); // tp
  // When using EPI we need to reserve FP tentatively just in case there is a
  // spill.  Unfortunately we know there are spills _after_ the Register
  // Allocator has queried the reserved registers.
  //
  // TODO: Add a pass that undoes this.
  if (TFI->hasFP(MF) || Subtarget.hasExtEPI())
    markSuperRegs(Reserved, RISCV::X8); // fp
  if (hasBasePointer(MF))
    markSuperRegs(Reserved, RISCV::X9); // bp

  // EPI registers
  markSuperRegs(Reserved, RISCV::VL);
  markSuperRegs(Reserved, RISCV::VTYPE);

  assert(checkAllSuperRegsMarked(Reserved));
  return Reserved;
}

bool RISCVRegisterInfo::isAsmClobberable(const MachineFunction &MF,
                                         unsigned PhysReg) const {
  return !MF.getSubtarget<RISCVSubtarget>().isRegisterReservedByUser(PhysReg);
}

bool RISCVRegisterInfo::isConstantPhysReg(unsigned PhysReg) const {
  return PhysReg == RISCV::X0;
}

const uint32_t *RISCVRegisterInfo::getNoPreservedMask() const {
  return CSR_NoRegs_RegMask;
}

void RISCVRegisterInfo::eliminateFrameIndex(MachineBasicBlock::iterator II,
                                            int SPAdj, unsigned FIOperandNum,
                                            RegScavenger *RS) const {
  assert(SPAdj == 0 && "Unexpected non-zero SPAdj value");

  MachineInstr &MI = *II;
  MachineFunction &MF = *MI.getParent()->getParent();
  MachineFrameInfo &MFI = MF.getFrameInfo();
  MachineRegisterInfo &MRI = MF.getRegInfo();
  const RISCVInstrInfo *TII = MF.getSubtarget<RISCVSubtarget>().getInstrInfo();
  DebugLoc DL = MI.getDebugLoc();

  int FrameIndex = MI.getOperand(FIOperandNum).getIndex();
  unsigned FrameReg;
  int Offset =
      getFrameLowering(MF)->getFrameIndexReference(MF, FrameIndex, FrameReg);

  bool NeedsIndirectAddressing = false;
  bool OffsetFits = false;
  int OffsetIndex = -1;
  // FIXME: Improve this to make it more robust.
  switch (MI.getOpcode()) {
  case RISCV::PseudoVLE_V_M1:
  case RISCV::PseudoVLE_V_M2:
  case RISCV::PseudoVLE_V_M4:
  case RISCV::PseudoVLE_V_M8:
  case RISCV::PseudoVSE_V_M1:
  case RISCV::PseudoVSE_V_M2:
  case RISCV::PseudoVSE_V_M4:
  case RISCV::PseudoVSE_V_M8:
    // FIXME: Are the following two needed now?
  case RISCV::VLE_V:
  case RISCV::VSE_V:
    // The following two are handled later in this function
  case RISCV::PseudoVSPILL:
  case RISCV::PseudoVRELOAD:
    NeedsIndirectAddressing =
        MFI.getStackID(FrameIndex) == RISCVStackID::EPIVR_SPILL;
    break;
  default:
    OffsetIndex = FIOperandNum + 1;
    Offset += MI.getOperand(OffsetIndex).getImm();
    OffsetFits = isInt<12>(Offset);
    break;
  }

  if (!isInt<32>(Offset)) {
    report_fatal_error(
        "Frame offsets outside of the signed 32-bit range not supported");
  }

  MachineBasicBlock &MBB = *MI.getParent();

  if (NeedsIndirectAddressing) {
    assert(OffsetIndex == -1 && "There must not be offset");
    assert(MFI.getStackID(FrameIndex) == RISCVStackID::EPIVR_SPILL &&
           "Unexpected stack ID");

    MachineOperand SlotAddr = MI.getOperand(FIOperandNum);

    // TODO: Consider using loadRegFromStackSlot but this has to be before
    // replacing the FI above.
    unsigned LoadHandleOpcode =
        getRegSizeInBits(RISCV::GPRRegClass) == 32 ? RISCV::LW : RISCV::LD;
    unsigned HandleReg = MRI.createVirtualRegister(&RISCV::GPRRegClass);
    MachineInstr *LoadHandle =
        BuildMI(MBB, II, DL, TII->get(LoadHandleOpcode), HandleReg)
            .add(SlotAddr)
            .addImm(0);

    // Handle vector spills here
    if (MI.getOpcode() == RISCV::PseudoVSPILL ||
        MI.getOpcode() == RISCV::PseudoVRELOAD) {

      // Save VTYPE and VL
      unsigned OldVTypeReg = MRI.createVirtualRegister(&RISCV::GPRRegClass);
      BuildMI(MBB, II, DL, TII->get(RISCV::PseudoReadVTYPE), OldVTypeReg);
      unsigned OldVLReg = MRI.createVirtualRegister(&RISCV::GPRRegClass);
      BuildMI(MBB, II, DL, TII->get(RISCV::PseudoReadVL), OldVLReg);

      // Make sure we spill/reload all the bits.
      // Note: VL and VTYPE are alive here.
      BuildMI(MBB, II, DL, TII->get(RISCV::VSETVLI), RISCV::X0)
          .addReg(RISCV::X0)
          // FIXME - Hardcoded to SEW=64
          .addImm(3)
          // VLMUL=1
          .addImm(0);

      MachineOperand &OpReg = MI.getOperand(0);
      switch (MI.getOpcode()) {
      default:
        llvm_unreachable("Unexpected instruction");
      case RISCV::PseudoVSPILL: {
        BuildMI(MBB, II, DL, TII->get(RISCV::VSE_V))
            .addReg(OpReg.getReg(), getKillRegState(OpReg.isKill()))
            .addReg(HandleReg, RegState::Kill);
        break;
      }
      case RISCV::PseudoVRELOAD: {
        BuildMI(MBB, II, DL, TII->get(RISCV::VLE_V), OpReg.getReg())
            .addReg(HandleReg, RegState::Kill);
        break;
      }
      }

      // Restore VTYPE and VL
      BuildMI(MBB, II, DL, TII->get(RISCV::VSETVL), RISCV::X0)
          .addReg(OldVLReg, RegState::Kill)
          .addReg(OldVTypeReg, RegState::Kill);

      // Remove the pseudo
      MI.eraseFromParent();
    } else {
      // Use the handle as address
      MI.getOperand(FIOperandNum)
          .ChangeToRegister(HandleReg, false, false, /* isKill */ true);
    }

    // Now remove the FI of the handle load
    return eliminateFrameIndex(LoadHandle, /* SPAdj */ 0, 1, RS);
  }

  bool FrameRegIsKill = false;

  if (!OffsetFits) {
    assert(isInt<32>(Offset) && "Int32 expected");
    // The offset won't fit in an immediate, so use a scratch register instead
    // Modify Offset and FrameReg appropriately
<<<<<<< HEAD
    unsigned ScratchReg = MRI.createVirtualRegister(&RISCV::GPRRegClass);
    TII->movImm32(MBB, II, DL, ScratchReg, Offset);
=======
    Register ScratchReg = MRI.createVirtualRegister(&RISCV::GPRRegClass);
    TII->movImm(MBB, II, DL, ScratchReg, Offset);
>>>>>>> 7eddee45
    BuildMI(MBB, II, DL, TII->get(RISCV::ADD), ScratchReg)
        .addReg(FrameReg)
        .addReg(ScratchReg, RegState::Kill);
    Offset = 0;
    FrameReg = ScratchReg;
    FrameRegIsKill = true;
  }

  MI.getOperand(FIOperandNum)
      .ChangeToRegister(FrameReg, false, false, FrameRegIsKill);
  if (OffsetIndex >= 0) {
    MI.getOperand(OffsetIndex).ChangeToImmediate(Offset);
  }
}

Register RISCVRegisterInfo::getFrameRegister(const MachineFunction &MF) const {
  const TargetFrameLowering *TFI = getFrameLowering(MF);
  return TFI->hasFP(MF) ? RISCV::X8 : RISCV::X2;
}

const uint32_t *
RISCVRegisterInfo::getCallPreservedMask(const MachineFunction &MF,
                                        CallingConv::ID /*CC*/) const {
  const RISCVSubtarget &Subtarget = MF.getSubtarget<RISCVSubtarget>();
  if (MF.getFunction().hasFnAttribute("interrupt")) {
    if (Subtarget.hasStdExtD())
      return CSR_XLEN_F64_Interrupt_RegMask;
    if (Subtarget.hasStdExtF())
      return CSR_XLEN_F32_Interrupt_RegMask;
    return CSR_Interrupt_RegMask;
  }

  switch (Subtarget.getTargetABI()) {
  default:
    llvm_unreachable("Unrecognized ABI");
  case RISCVABI::ABI_ILP32:
  case RISCVABI::ABI_LP64:
    return CSR_ILP32_LP64_RegMask;
  case RISCVABI::ABI_ILP32F:
  case RISCVABI::ABI_LP64F:
    return CSR_ILP32F_LP64F_RegMask;
  case RISCVABI::ABI_ILP32D:
  case RISCVABI::ABI_LP64D:
    return CSR_ILP32D_LP64D_RegMask;
  }
}

bool RISCVRegisterInfo::hasBasePointer(const MachineFunction &MF) const {
  // We use a BP when all of the following are true:
  // - the stack needs realignment (due to overaligned local objects)
  // - the stack has VLAs
  // Note that when we need a BP the conditions also imply a FP.
  const MachineFrameInfo &MFI = MF.getFrameInfo();
  auto *RVFI = MF.getInfo<RISCVMachineFunctionInfo>();
  return needsStackRealignment(MF) &&
         (MFI.hasVarSizedObjects() || RVFI->hasSpilledEPIVR());
}

const TargetRegisterClass *
RISCVRegisterInfo::getPointerRegClass(const MachineFunction &MF,
                                        unsigned Kind) const {
  return &RISCV::GPRRegClass;
}<|MERGE_RESOLUTION|>--- conflicted
+++ resolved
@@ -150,7 +150,7 @@
   case RISCV::PseudoVSPILL:
   case RISCV::PseudoVRELOAD:
     NeedsIndirectAddressing =
-        MFI.getStackID(FrameIndex) == RISCVStackID::EPIVR_SPILL;
+        MFI.getStackID(FrameIndex) == TargetStackID::EPIVector;
     break;
   default:
     OffsetIndex = FIOperandNum + 1;
@@ -168,7 +168,7 @@
 
   if (NeedsIndirectAddressing) {
     assert(OffsetIndex == -1 && "There must not be offset");
-    assert(MFI.getStackID(FrameIndex) == RISCVStackID::EPIVR_SPILL &&
+    assert(MFI.getStackID(FrameIndex) == TargetStackID::EPIVector &&
            "Unexpected stack ID");
 
     MachineOperand SlotAddr = MI.getOperand(FIOperandNum);
@@ -242,13 +242,8 @@
     assert(isInt<32>(Offset) && "Int32 expected");
     // The offset won't fit in an immediate, so use a scratch register instead
     // Modify Offset and FrameReg appropriately
-<<<<<<< HEAD
-    unsigned ScratchReg = MRI.createVirtualRegister(&RISCV::GPRRegClass);
-    TII->movImm32(MBB, II, DL, ScratchReg, Offset);
-=======
     Register ScratchReg = MRI.createVirtualRegister(&RISCV::GPRRegClass);
     TII->movImm(MBB, II, DL, ScratchReg, Offset);
->>>>>>> 7eddee45
     BuildMI(MBB, II, DL, TII->get(RISCV::ADD), ScratchReg)
         .addReg(FrameReg)
         .addReg(ScratchReg, RegState::Kill);
@@ -305,10 +300,4 @@
   auto *RVFI = MF.getInfo<RISCVMachineFunctionInfo>();
   return needsStackRealignment(MF) &&
          (MFI.hasVarSizedObjects() || RVFI->hasSpilledEPIVR());
-}
-
-const TargetRegisterClass *
-RISCVRegisterInfo::getPointerRegClass(const MachineFunction &MF,
-                                        unsigned Kind) const {
-  return &RISCV::GPRRegClass;
 }
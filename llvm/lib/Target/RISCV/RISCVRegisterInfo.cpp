//===-- RISCVRegisterInfo.cpp - RISCV Register Information ------*- C++ -*-===//
//
// Part of the LLVM Project, under the Apache License v2.0 with LLVM Exceptions.
// See https://llvm.org/LICENSE.txt for license information.
// SPDX-License-Identifier: Apache-2.0 WITH LLVM-exception
//
//===----------------------------------------------------------------------===//
//
// This file contains the RISCV implementation of the TargetRegisterInfo class.
//
//===----------------------------------------------------------------------===//

#include "RISCVRegisterInfo.h"
#include "RISCV.h"
#include "RISCVMachineFunctionInfo.h"
#include "RISCVSubtarget.h"
#include "llvm/CodeGen/MachineFrameInfo.h"
#include "llvm/CodeGen/MachineFunction.h"
#include "llvm/CodeGen/MachineInstrBuilder.h"
#include "llvm/CodeGen/RegisterScavenging.h"
#include "llvm/CodeGen/TargetFrameLowering.h"
#include "llvm/CodeGen/TargetInstrInfo.h"
#include "llvm/Support/ErrorHandling.h"

#define GET_REGINFO_TARGET_DESC
#include "RISCVGenRegisterInfo.inc"

using namespace llvm;

static_assert(RISCV::X1 == RISCV::X0 + 1, "Register list not consecutive");
static_assert(RISCV::X31 == RISCV::X0 + 31, "Register list not consecutive");
static_assert(RISCV::F1_H == RISCV::F0_H + 1, "Register list not consecutive");
static_assert(RISCV::F31_H == RISCV::F0_H + 31,
              "Register list not consecutive");
static_assert(RISCV::F1_F == RISCV::F0_F + 1, "Register list not consecutive");
static_assert(RISCV::F31_F == RISCV::F0_F + 31,
              "Register list not consecutive");
static_assert(RISCV::F1_D == RISCV::F0_D + 1, "Register list not consecutive");
static_assert(RISCV::F31_D == RISCV::F0_D + 31,
              "Register list not consecutive");
static_assert(RISCV::V1 == RISCV::V0 + 1, "Register list not consecutive");
static_assert(RISCV::V31 == RISCV::V0 + 31, "Register list not consecutive");

RISCVRegisterInfo::RISCVRegisterInfo(unsigned HwMode)
    : RISCVGenRegisterInfo(RISCV::X1, /*DwarfFlavour*/0, /*EHFlavor*/0,
                           /*PC*/0, HwMode) {}

const MCPhysReg *
RISCVRegisterInfo::getCalleeSavedRegs(const MachineFunction *MF) const {
  auto &Subtarget = MF->getSubtarget<RISCVSubtarget>();
  if (MF->getFunction().getCallingConv() == CallingConv::GHC)
    return CSR_NoRegs_SaveList;
  if (MF->getFunction().hasFnAttribute("interrupt")) {
    if (Subtarget.hasStdExtD())
      return CSR_XLEN_F64_Interrupt_SaveList;
    if (Subtarget.hasStdExtF())
      return CSR_XLEN_F32_Interrupt_SaveList;
    return CSR_Interrupt_SaveList;
  }

  switch (Subtarget.getTargetABI()) {
  default:
    llvm_unreachable("Unrecognized ABI");
  case RISCVABI::ABI_ILP32:
  case RISCVABI::ABI_LP64:
    return CSR_ILP32_LP64_SaveList;
  case RISCVABI::ABI_ILP32F:
  case RISCVABI::ABI_LP64F:
    return CSR_ILP32F_LP64F_SaveList;
  case RISCVABI::ABI_ILP32D:
  case RISCVABI::ABI_LP64D:
    return CSR_ILP32D_LP64D_SaveList;
  }
}

BitVector RISCVRegisterInfo::getReservedRegs(const MachineFunction &MF) const {
  const RISCVFrameLowering *TFI = getFrameLowering(MF);
  BitVector Reserved(getNumRegs());

  // Mark any registers requested to be reserved as such
  for (size_t Reg = 0; Reg < getNumRegs(); Reg++) {
    if (MF.getSubtarget<RISCVSubtarget>().isRegisterReservedByUser(Reg))
      markSuperRegs(Reserved, Reg);
  }

  // Use markSuperRegs to ensure any register aliases are also reserved
  markSuperRegs(Reserved, RISCV::X0); // zero
  markSuperRegs(Reserved, RISCV::X2); // sp
  markSuperRegs(Reserved, RISCV::X3); // gp
  markSuperRegs(Reserved, RISCV::X4); // tp
  if (TFI->hasFP(MF))
    markSuperRegs(Reserved, RISCV::X8); // fp
  // Reserve the base register if we need to realign the stack and allocate
  // variable-sized objects at runtime.
  if (TFI->hasBP(MF))
    markSuperRegs(Reserved, RISCVABI::getBPReg()); // bp

  // V registers for code generation. We handle them manually.
  markSuperRegs(Reserved, RISCV::VL);
  markSuperRegs(Reserved, RISCV::VTYPE);
  markSuperRegs(Reserved, RISCV::VXSAT);
  markSuperRegs(Reserved, RISCV::VXRM);

  assert(checkAllSuperRegsMarked(Reserved));
  return Reserved;
}

bool RISCVRegisterInfo::isAsmClobberable(const MachineFunction &MF,
                                         MCRegister PhysReg) const {
  return !MF.getSubtarget<RISCVSubtarget>().isRegisterReservedByUser(PhysReg);
}

bool RISCVRegisterInfo::isConstantPhysReg(MCRegister PhysReg) const {
  return PhysReg == RISCV::X0;
}

const uint32_t *RISCVRegisterInfo::getNoPreservedMask() const {
  return CSR_NoRegs_RegMask;
}

// Frame indexes representing locations of CSRs which are given a fixed location
// by save/restore libcalls.
static const std::map<unsigned, int> FixedCSRFIMap = {
  {/*ra*/  RISCV::X1,   -1},
  {/*s0*/  RISCV::X8,   -2},
  {/*s1*/  RISCV::X9,   -3},
  {/*s2*/  RISCV::X18,  -4},
  {/*s3*/  RISCV::X19,  -5},
  {/*s4*/  RISCV::X20,  -6},
  {/*s5*/  RISCV::X21,  -7},
  {/*s6*/  RISCV::X22,  -8},
  {/*s7*/  RISCV::X23,  -9},
  {/*s8*/  RISCV::X24,  -10},
  {/*s9*/  RISCV::X25,  -11},
  {/*s10*/ RISCV::X26,  -12},
  {/*s11*/ RISCV::X27,  -13}
};

bool RISCVRegisterInfo::hasReservedSpillSlot(const MachineFunction &MF,
                                             Register Reg,
                                             int &FrameIdx) const {
  const auto *RVFI = MF.getInfo<RISCVMachineFunctionInfo>();
  if (!RVFI->useSaveRestoreLibCalls(MF))
    return false;

  auto FII = FixedCSRFIMap.find(Reg);
  if (FII == FixedCSRFIMap.end())
    return false;

  FrameIdx = FII->second;
  return true;
}

static bool isRVVWholeLoadStore(unsigned Opcode) {
  switch (Opcode) {
  default:
    return false;
  case RISCV::VS1R_V:
  case RISCV::VS2R_V:
  case RISCV::VS4R_V:
  case RISCV::VS8R_V:
  case RISCV::VL1RE8_V:
  case RISCV::VL2RE8_V:
  case RISCV::VL4RE8_V:
  case RISCV::VL8RE8_V:
  case RISCV::VL1RE16_V:
  case RISCV::VL2RE16_V:
  case RISCV::VL4RE16_V:
  case RISCV::VL8RE16_V:
  case RISCV::VL1RE32_V:
  case RISCV::VL2RE32_V:
  case RISCV::VL4RE32_V:
  case RISCV::VL8RE32_V:
  case RISCV::VL1RE64_V:
  case RISCV::VL2RE64_V:
  case RISCV::VL4RE64_V:
  case RISCV::VL8RE64_V:
    return true;
  }
}

void RISCVRegisterInfo::eliminateFrameIndex(MachineBasicBlock::iterator II,
                                            int SPAdj, unsigned FIOperandNum,
                                            RegScavenger *RS) const {
  assert(SPAdj == 0 && "Unexpected non-zero SPAdj value");

  MachineInstr &MI = *II;
  MachineFunction &MF = *MI.getParent()->getParent();
  MachineRegisterInfo &MRI = MF.getRegInfo();
  const RISCVInstrInfo *TII = MF.getSubtarget<RISCVSubtarget>().getInstrInfo();
  DebugLoc DL = MI.getDebugLoc();

  int FrameIndex = MI.getOperand(FIOperandNum).getIndex();
  Register FrameReg;
  StackOffset Offset =
      getFrameLowering(MF)->getFrameIndexReference(MF, FrameIndex, FrameReg);
  bool isRVV = RISCVVPseudosTable::getPseudoInfo(MI.getOpcode()) ||
               isRVVWholeLoadStore(MI.getOpcode());
  if (!isRVV)
    Offset += StackOffset::getFixed(MI.getOperand(FIOperandNum + 1).getImm());

  if (!isInt<32>(Offset.getFixed())) {
    report_fatal_error(
        "Frame offsets outside of the signed 32-bit range not supported");
  }

  MachineBasicBlock &MBB = *MI.getParent();
  bool FrameRegIsKill = false;

  if (!isInt<12>(Offset.getFixed())) {
    // The offset won't fit in an immediate, so use a scratch register instead
    // Modify Offset and FrameReg appropriately
    Register ScratchReg = MRI.createVirtualRegister(&RISCV::GPRRegClass);
    TII->movImm(MBB, II, DL, ScratchReg, Offset.getFixed());
    BuildMI(MBB, II, DL, TII->get(RISCV::ADD), ScratchReg)
        .addReg(FrameReg)
        .addReg(ScratchReg, RegState::Kill);
    Offset = StackOffset::get(0, Offset.getScalable());
    FrameReg = ScratchReg;
    FrameRegIsKill = true;
  }

  if (!Offset.getScalable()) {
    // Offset = (fixed offset, 0)
    MI.getOperand(FIOperandNum)
        .ChangeToRegister(FrameReg, false, false, FrameRegIsKill);
    if (!isRVV)
      MI.getOperand(FIOperandNum + 1).ChangeToImmediate(Offset.getFixed());
    else {
      if (Offset.getFixed()) {
        Register ScratchReg = MRI.createVirtualRegister(&RISCV::GPRRegClass);
        BuildMI(MBB, II, DL, TII->get(RISCV::ADDI), ScratchReg)
          .addReg(FrameReg, getKillRegState(FrameRegIsKill))
          .addImm(Offset.getFixed());
        MI.getOperand(FIOperandNum)
          .ChangeToRegister(ScratchReg, false, false, true);
      }
    }
  } else {
    // Offset = (fixed offset, scalable offset)
    unsigned Opc = RISCV::ADD;
    int64_t ScalableValue = Offset.getScalable();
    if (ScalableValue < 0) {
      ScalableValue = -ScalableValue;
      Opc = RISCV::SUB;
    }

    // 1. Get vlenb && multiply vlen with number of vector register.
    Register FactorRegister =
        TII->getVLENFactoredAmount(MF, MBB, II, ScalableValue);

    // 2. Calculate address: FrameReg + result of multiply
    Register VL = MRI.createVirtualRegister(&RISCV::GPRRegClass);
    BuildMI(MBB, II, DL, TII->get(Opc), VL)
        .addReg(FrameReg, getKillRegState(FrameRegIsKill))
        .addReg(FactorRegister, RegState::Kill);

    if (isRVV && Offset.getFixed()) {
      // Scalable load/store has no immediate argument. We need to add the
      // fixed part into the load/store base address.
      BuildMI(MBB, II, DL, TII->get(RISCV::ADDI), VL)
          .addReg(VL)
          .addImm(Offset.getFixed());
    }

    // 3. Replace address register with calculated address register
    MI.getOperand(FIOperandNum).ChangeToRegister(VL, false, false, true);
    if (!isRVV)
      MI.getOperand(FIOperandNum + 1).ChangeToImmediate(Offset.getFixed());
  }
}

Register RISCVRegisterInfo::getFrameRegister(const MachineFunction &MF) const {
  const TargetFrameLowering *TFI = getFrameLowering(MF);
  return TFI->hasFP(MF) ? RISCV::X8 : RISCV::X2;
}

const uint32_t *
RISCVRegisterInfo::getCallPreservedMask(const MachineFunction & MF,
                                        CallingConv::ID CC) const {
  auto &Subtarget = MF.getSubtarget<RISCVSubtarget>();

  if (CC == CallingConv::GHC)
    return CSR_NoRegs_RegMask;
  switch (Subtarget.getTargetABI()) {
  default:
    llvm_unreachable("Unrecognized ABI");
  case RISCVABI::ABI_ILP32:
  case RISCVABI::ABI_LP64:
    return CSR_ILP32_LP64_RegMask;
  case RISCVABI::ABI_ILP32F:
  case RISCVABI::ABI_LP64F:
    return CSR_ILP32F_LP64F_RegMask;
  case RISCVABI::ABI_ILP32D:
  case RISCVABI::ABI_LP64D:
    return CSR_ILP32D_LP64D_RegMask;
  }
}

<<<<<<< HEAD
bool RISCVRegisterInfo::hasBasePointer(const MachineFunction &MF) const {
  // We use a BP when all of the following are true:
  // - the stack needs realignment (due to overaligned local objects)
  // - the stack has VLAs
  // Note that when we need a BP the conditions also imply a FP.
  const MachineFrameInfo &MFI = MF.getFrameInfo();
  return needsStackRealignment(MF) && MFI.hasVarSizedObjects();
=======
const TargetRegisterClass *
RISCVRegisterInfo::getLargestLegalSuperClass(const TargetRegisterClass *RC,
                                             const MachineFunction &) const {
  if (RC == &RISCV::VMV0RegClass)
    return &RISCV::VRRegClass;
  return RC;
>>>>>>> daeb70be
}<|MERGE_RESOLUTION|>--- conflicted
+++ resolved
@@ -297,20 +297,10 @@
   }
 }
 
-<<<<<<< HEAD
-bool RISCVRegisterInfo::hasBasePointer(const MachineFunction &MF) const {
-  // We use a BP when all of the following are true:
-  // - the stack needs realignment (due to overaligned local objects)
-  // - the stack has VLAs
-  // Note that when we need a BP the conditions also imply a FP.
-  const MachineFrameInfo &MFI = MF.getFrameInfo();
-  return needsStackRealignment(MF) && MFI.hasVarSizedObjects();
-=======
 const TargetRegisterClass *
 RISCVRegisterInfo::getLargestLegalSuperClass(const TargetRegisterClass *RC,
                                              const MachineFunction &) const {
   if (RC == &RISCV::VMV0RegClass)
     return &RISCV::VRRegClass;
   return RC;
->>>>>>> daeb70be
 }
--- conflicted
+++ resolved
@@ -40,7 +40,6 @@
       return CSR_XLEN_F32_Interrupt_SaveList;
     return CSR_Interrupt_SaveList;
   }
-<<<<<<< HEAD
 
   const RISCVSubtarget &SubTarget = MF->getSubtarget<RISCVSubtarget>();
   if (SubTarget.isHardFloatSingle())
@@ -48,10 +47,7 @@
   else if (SubTarget.isHardFloatDouble())
     return CSR_HardFloatDouble_SaveList;
 
-  return CSR_SaveList;
-=======
   return CSR_ILP32_LP64_SaveList;
->>>>>>> 9f96f1f1
 }
 
 BitVector RISCVRegisterInfo::getReservedRegs(const MachineFunction &MF) const {
@@ -64,14 +60,10 @@
   markSuperRegs(Reserved, RISCV::X2); // sp
   markSuperRegs(Reserved, RISCV::X3); // gp
   markSuperRegs(Reserved, RISCV::X4); // tp
-<<<<<<< HEAD
-  markSuperRegs(Reserved, RISCV::X8); // fp
+  if (TFI->hasFP(MF))
+    markSuperRegs(Reserved, RISCV::X8); // fp
   if (hasBasePointer(MF))
     markSuperRegs(Reserved, RISCV::X9); // bp
-=======
-  if (TFI->hasFP(MF))
-    markSuperRegs(Reserved, RISCV::X8); // fp
->>>>>>> 9f96f1f1
   assert(checkAllSuperRegsMarked(Reserved));
   return Reserved;
 }
@@ -136,7 +128,6 @@
 const uint32_t *
 RISCVRegisterInfo::getCallPreservedMask(const MachineFunction &MF,
                                         CallingConv::ID /*CC*/) const {
-<<<<<<< HEAD
   const RISCVSubtarget &SubTarget = MF.getSubtarget<RISCVSubtarget>();
   if (MF.getFunction().hasFnAttribute("interrupt")) {
     if (SubTarget.hasStdExtD())
@@ -147,7 +138,7 @@
   }
 
   if (SubTarget.isSoftFloat())
-    return CSR_RegMask;
+    return CSR_ILP32_LP64_RegMask;
   else if (SubTarget.isHardFloatSingle())
     return CSR_HardFloatSingle_RegMask;
   else if (SubTarget.isHardFloatDouble())
@@ -155,7 +146,7 @@
   else
     llvm_unreachable("Unhandled ABI");
 
-  return CSR_RegMask;
+  return CSR_ILP32_LP64_RegMask;
 }
 
 bool RISCVRegisterInfo::hasBasePointer(const MachineFunction &MF) const {
@@ -165,15 +156,4 @@
   // Note that when we need a BP the conditions also imply a FP.
   const MachineFrameInfo &MFI = MF.getFrameInfo();
   return needsStackRealignment(MF) && MFI.hasVarSizedObjects();
-=======
-  auto &Subtarget = MF.getSubtarget<RISCVSubtarget>();
-  if (MF.getFunction().hasFnAttribute("interrupt")) {
-    if (Subtarget.hasStdExtD())
-      return CSR_XLEN_F64_Interrupt_RegMask;
-    if (Subtarget.hasStdExtF())
-      return CSR_XLEN_F32_Interrupt_RegMask;
-    return CSR_Interrupt_RegMask;
-  }
-  return CSR_ILP32_LP64_RegMask;
->>>>>>> 9f96f1f1
 }
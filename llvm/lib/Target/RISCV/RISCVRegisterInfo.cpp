--- conflicted
+++ resolved
@@ -176,13 +176,9 @@
   Register FrameReg;
   StackOffset Offset =
       getFrameLowering(MF)->getFrameIndexReference(MF, FrameIndex, FrameReg);
-<<<<<<< HEAD
-  bool IsRVVSpill = TII->isRVVSpill(MI, /*CheckFIs*/ false) ||
+  bool IsRVVSpill = RISCV::isRVVSpill(MI, /*CheckFIs*/ false) ||
                     // EPI remaining cases.
                     RISCVEPIPseudosTable::getEPIPseudoInfo(MI.getOpcode());
-=======
-  bool IsRVVSpill = RISCV::isRVVSpill(MI, /*CheckFIs*/ false);
->>>>>>> 628ce33e
   if (!IsRVVSpill)
     Offset += StackOffset::getFixed(MI.getOperand(FIOperandNum + 1).getImm());
 

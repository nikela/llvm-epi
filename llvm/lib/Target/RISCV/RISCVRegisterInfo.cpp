--- conflicted
+++ resolved
@@ -325,7 +325,6 @@
   return RC;
 }
 
-<<<<<<< HEAD
 unsigned RISCVRegisterInfo::getRegPressureSetScore(const MachineFunction &MF,
                                                    unsigned PSetID) const {
   // Score register pressure for vector registers very low.
@@ -336,7 +335,8 @@
   }
 
   return PSetID;
-=======
+}
+
 void RISCVRegisterInfo::getOffsetOpcodes(const StackOffset &Offset,
                                          SmallVectorImpl<uint64_t> &Ops) const {
   // VLENB is the length of a vector register in bytes. We use <vscale x 8 x i8>
@@ -362,5 +362,4 @@
     Ops.push_back(dwarf::DW_OP_mul);
     Ops.push_back(dwarf::DW_OP_minus);
   }
->>>>>>> de701ffd
 }
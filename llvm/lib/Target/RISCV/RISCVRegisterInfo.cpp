--- conflicted
+++ resolved
@@ -149,110 +149,6 @@
 
   FrameIdx = FII->second;
   return true;
-}
-
-static Register computeVRSpillReloadInstructions(
-    MachineBasicBlock::iterator II, const Register &ValueReg,
-    const Register &AddrReg, unsigned LMUL, bool IsReload, unsigned TupleSize,
-    bool KillVReg, Register VLenBReg = 0, bool KillAddr = false) {
-  MachineBasicBlock &MBB = *II->getParent();
-  MachineFunction &MF = *MBB.getParent();
-  MachineRegisterInfo &MRI = MF.getRegInfo();
-  const TargetRegisterInfo &RI = *MF.getSubtarget().getRegisterInfo();
-  const RISCVInstrInfo &TII = *MF.getSubtarget<RISCVSubtarget>().getInstrInfo();
-  DebugLoc DL = II->getDebugLoc();
-
-  assert(TupleSize != 1 && "TupleSize can't be 1");
-
-  if (LMUL == 1) {
-    if (!TupleSize) {
-      // This is the same as a single register and we only get there now
-      // via tuples. Individual vector registers are handled elsewhere.
-      if (IsReload)
-        BuildMI(MBB, II, DL, TII.get(RISCV::VL1RE8_V), ValueReg)
-            .addReg(AddrReg, getKillRegState(KillAddr || !VLenBReg));
-      else
-        BuildMI(MBB, II, DL, TII.get(RISCV::VS1R_V))
-            .addReg(ValueReg, getKillRegState(KillVReg))
-            .addReg(AddrReg, getKillRegState(KillAddr || !VLenBReg));
-
-      return AddrReg;
-    } else {
-      assert(TupleSize == 2 && "Unexpected tuple size");
-      Register VRegFirst = RI.getSubReg(ValueReg, RISCV::sub_vrm1_0);
-      Register VRegSecond = RI.getSubReg(ValueReg, RISCV::sub_vrm1_1);
-
-      // Compute the second handle already so we can kill the first handle
-      // when spilling the first register.
-      assert(VLenBReg == 0 && "Unexpected register");
-      VLenBReg = MRI.createVirtualRegister(&RISCV::GPRRegClass);
-      BuildMI(MBB, II, DL, TII.get(RISCV::PseudoEPIReadVLENB), VLenBReg);
-
-      Register AddrRegSecond = MRI.createVirtualRegister(&RISCV::GPRRegClass);
-      BuildMI(MBB, II, DL, TII.get(RISCV::ADD), AddrRegSecond)
-          .addReg(AddrReg)
-          .addReg(VLenBReg);
-
-      // First part.
-      computeVRSpillReloadInstructions(II, VRegFirst, AddrReg, LMUL, IsReload,
-                                       /* TupleSize */ 0, KillVReg);
-      // Second part.
-      computeVRSpillReloadInstructions(II, VRegSecond, AddrRegSecond, LMUL,
-                                       IsReload, /* TupleSize */ 0, KillVReg);
-      // We're done. Return zero_reg to make sure nobody attempts to use this
-      // for now.
-      return RISCV::NoRegister;
-    }
-  }
-
-  assert(TupleSize == 0 && "No tuple vectors of LMUL>1 yet");
-
-  Register VRegEven, VRegOdd;
-  switch (LMUL) {
-  default:
-    llvm_unreachable("Unexpected LMUL value");
-  case 2:
-    VRegEven = RI.getSubReg(ValueReg, RISCV::sub_vrm1_0);
-    VRegOdd = RI.getSubReg(ValueReg, RISCV::sub_vrm1_1);
-    break;
-  case 4:
-    VRegEven = RI.getSubReg(ValueReg, RISCV::sub_vrm2_0);
-    VRegOdd = RI.getSubReg(ValueReg, RISCV::sub_vrm2_1);
-    break;
-  case 8:
-    VRegEven = RI.getSubReg(ValueReg, RISCV::sub_vrm4_0);
-    VRegOdd = RI.getSubReg(ValueReg, RISCV::sub_vrm4_1);
-    break;
-  }
-
-  // Compute VLENB if it hasn't been computed.
-  if (!VLenBReg) {
-    VLenBReg = MRI.createVirtualRegister(&RISCV::GPRRegClass);
-    BuildMI(MBB, II, DL, TII.get(RISCV::PseudoEPIReadVLENB), VLenBReg);
-
-    // The handle should only be killed in the VS1R/VL1R for the last register
-    // in the register group. This boolean is forwarded through the odd
-    // recursive calls only.
-    // Since VLENB hasn't been computed this must be the toplevel recursive
-    // call.
-    KillAddr = true;
-  }
-
-  // Recursive call on the even subregister. The handle corresponding to the
-  // latest spill/reload in the recursion is returned as a result.
-  Register LastAddrReg =
-      computeVRSpillReloadInstructions(II, VRegEven, AddrReg, LMUL / 2,
-                                       IsReload, TupleSize, KillVReg, VLenBReg);
-
-  Register AddrRegOdd = MRI.createVirtualRegister(&RISCV::GPRRegClass);
-  BuildMI(MBB, II, DL, TII.get(RISCV::ADD), AddrRegOdd)
-      .addReg(LastAddrReg, RegState::Kill)
-      .addReg(VLenBReg);
-
-  // Recursive call on the odd subregister. Return latest spill/reload handle.
-  return computeVRSpillReloadInstructions(II, VRegOdd, AddrRegOdd, LMUL / 2,
-                                          IsReload, TupleSize, KillVReg, VLenBReg,
-                                          KillAddr);
 }
 
 static bool isRVVWholeLoadStore(unsigned Opcode) {
@@ -283,29 +179,6 @@
   }
 }
 
-static bool isEPISpillReload(unsigned Opcode) {
-  switch (Opcode) {
-  default:
-    return false;
-  case RISCV::PseudoEPIVRELOAD_VRN2M1:
-  case RISCV::PseudoEPIVRELOAD_VRN3M1:
-  case RISCV::PseudoEPIVRELOAD_VRN4M1:
-  case RISCV::PseudoEPIVRELOAD_VRN5M1:
-  case RISCV::PseudoEPIVRELOAD_VRN6M1:
-  case RISCV::PseudoEPIVRELOAD_VRN7M1:
-  case RISCV::PseudoEPIVRELOAD_VRN8M1:
-
-  case RISCV::PseudoEPIVSPILL_VRN2M1:
-  case RISCV::PseudoEPIVSPILL_VRN3M1:
-  case RISCV::PseudoEPIVSPILL_VRN4M1:
-  case RISCV::PseudoEPIVSPILL_VRN5M1:
-  case RISCV::PseudoEPIVSPILL_VRN6M1:
-  case RISCV::PseudoEPIVSPILL_VRN7M1:
-  case RISCV::PseudoEPIVSPILL_VRN8M1:
-    return true;
-  }
-}
-
 void RISCVRegisterInfo::eliminateFrameIndex(MachineBasicBlock::iterator II,
                                             int SPAdj, unsigned FIOperandNum,
                                             RegScavenger *RS) const {
@@ -323,13 +196,10 @@
       getFrameLowering(MF)->getFrameIndexReference(MF, FrameIndex, FrameReg);
   bool isRVV = RISCVVPseudosTable::getPseudoInfo(MI.getOpcode()) ||
                isRVVWholeLoadStore(MI.getOpcode()) ||
-<<<<<<< HEAD
+               TII->isRVVSpillForZvlsseg(MI.getOpcode()) ||
                // EPI remaining cases.
-               RISCVEPIPseudosTable::getEPIPseudoInfo(MI.getOpcode()) ||
-               isEPISpillReload(MI.getOpcode());
-=======
-               TII->isRVVSpillForZvlsseg(MI.getOpcode());
->>>>>>> 92b1d908
+               RISCVEPIPseudosTable::getEPIPseudoInfo(MI.getOpcode());
+
   if (!isRVV)
     Offset += StackOffset::getFixed(MI.getOperand(FIOperandNum + 1).getImm());
 
@@ -411,59 +281,6 @@
 
   }
 
-  // Lower EPI spill/reload for tuples with the actual instructions.
-  if (MI.getOpcode() == RISCV::PseudoEPIVSPILL_VRN2M1 ||
-      MI.getOpcode() == RISCV::PseudoEPIVRELOAD_VRN2M1 ||
-      MI.getOpcode() == RISCV::PseudoEPIVSPILL_VRN3M1 ||
-      MI.getOpcode() == RISCV::PseudoEPIVRELOAD_VRN3M1 ||
-      MI.getOpcode() == RISCV::PseudoEPIVSPILL_VRN4M1 ||
-      MI.getOpcode() == RISCV::PseudoEPIVRELOAD_VRN4M1 ||
-      MI.getOpcode() == RISCV::PseudoEPIVSPILL_VRN5M1 ||
-      MI.getOpcode() == RISCV::PseudoEPIVRELOAD_VRN5M1 ||
-      MI.getOpcode() == RISCV::PseudoEPIVSPILL_VRN6M1 ||
-      MI.getOpcode() == RISCV::PseudoEPIVRELOAD_VRN6M1 ||
-      MI.getOpcode() == RISCV::PseudoEPIVSPILL_VRN7M1 ||
-      MI.getOpcode() == RISCV::PseudoEPIVRELOAD_VRN7M1 ||
-      MI.getOpcode() == RISCV::PseudoEPIVSPILL_VRN8M1 ||
-      MI.getOpcode() == RISCV::PseudoEPIVRELOAD_VRN8M1) {
-
-    // Make sure we spill/reload all the bits using whole register
-    // instructions.
-    MachineOperand &ValueReg = MI.getOperand(0);
-    MachineOperand &AddrReg = MI.getOperand(FIOperandNum);
-    bool IsReload;
-    unsigned LMUL;
-    unsigned TupleSize = 0;
-    switch (MI.getOpcode()) {
-    default:
-      llvm_unreachable("Unexpected instruction");
-#define TUPLE_SPILL_RELOAD(N)                                                  \
-  case RISCV::PseudoEPIVSPILL_VRN##N##M1:                                      \
-    IsReload = false;                                                          \
-    LMUL = 1;                                                                  \
-    TupleSize = N;                                                             \
-    break;                                                                     \
-  case RISCV::PseudoEPIVRELOAD_VRN##N##M1:                                     \
-    IsReload = true;                                                           \
-    LMUL = 1;                                                                  \
-    TupleSize = N;                                                             \
-    break;
-      TUPLE_SPILL_RELOAD(2)
-      TUPLE_SPILL_RELOAD(3)
-      TUPLE_SPILL_RELOAD(4)
-      TUPLE_SPILL_RELOAD(5)
-      TUPLE_SPILL_RELOAD(6)
-      TUPLE_SPILL_RELOAD(7)
-      TUPLE_SPILL_RELOAD(8)
-    }
-    computeVRSpillReloadInstructions(II, ValueReg.getReg(), AddrReg.getReg(),
-                                     LMUL, IsReload, TupleSize,
-                                     /* KillVReg */ ValueReg.isKill());
-
-    // Remove the pseudo.
-    MI.eraseFromParent();
-  }
-
   MachineFrameInfo &MFI = MF.getFrameInfo();
   auto ZvlssegInfo = TII->isRVVSpillForZvlsseg(MI.getOpcode());
   if (ZvlssegInfo) {

--- conflicted
+++ resolved
@@ -176,13 +176,9 @@
   Register FrameReg;
   StackOffset Offset =
       getFrameLowering(MF)->getFrameIndexReference(MF, FrameIndex, FrameReg);
-<<<<<<< HEAD
-  bool IsRVVSpill = RISCV::isRVVSpill(MI, /*CheckFIs*/ false) ||
+  bool IsRVVSpill = RISCV::isRVVSpill(MI)
                     // EPI remaining cases.
-                    RISCVEPIPseudosTable::getEPIPseudoInfo(MI.getOpcode());
-=======
-  bool IsRVVSpill = RISCV::isRVVSpill(MI);
->>>>>>> 459045fd
+                    || RISCVEPIPseudosTable::getEPIPseudoInfo(MI.getOpcode());
   if (!IsRVVSpill)
     Offset += StackOffset::getFixed(MI.getOperand(FIOperandNum + 1).getImm());
 

//===-- RISCVRegisterInfo.cpp - RISCV Register Information ------*- C++ -*-===//
//
// Part of the LLVM Project, under the Apache License v2.0 with LLVM Exceptions.
// See https://llvm.org/LICENSE.txt for license information.
// SPDX-License-Identifier: Apache-2.0 WITH LLVM-exception
//
//===----------------------------------------------------------------------===//
//
// This file contains the RISCV implementation of the TargetRegisterInfo class.
//
//===----------------------------------------------------------------------===//

#include "RISCVRegisterInfo.h"
#include "RISCV.h"
#include "RISCVMachineFunctionInfo.h"
#include "RISCVSubtarget.h"
#include "llvm/CodeGen/MachineFrameInfo.h"
#include "llvm/CodeGen/MachineFunction.h"
#include "llvm/CodeGen/MachineInstrBuilder.h"
#include "llvm/CodeGen/RegisterScavenging.h"
#include "llvm/CodeGen/TargetFrameLowering.h"
#include "llvm/CodeGen/TargetInstrInfo.h"
#include "llvm/Support/ErrorHandling.h"

#define GET_REGINFO_TARGET_DESC
#include "RISCVGenRegisterInfo.inc"

using namespace llvm;

static_assert(RISCV::X1 == RISCV::X0 + 1, "Register list not consecutive");
static_assert(RISCV::X31 == RISCV::X0 + 31, "Register list not consecutive");
static_assert(RISCV::F1_F == RISCV::F0_F + 1, "Register list not consecutive");
static_assert(RISCV::F31_F == RISCV::F0_F + 31,
              "Register list not consecutive");
static_assert(RISCV::F1_D == RISCV::F0_D + 1, "Register list not consecutive");
static_assert(RISCV::F31_D == RISCV::F0_D + 31,
              "Register list not consecutive");
static_assert(RISCV::V1 == RISCV::V0 + 1, "Register list not consecutive");
static_assert(RISCV::V31 == RISCV::V0 + 31, "Register list not consecutive");

RISCVRegisterInfo::RISCVRegisterInfo(unsigned HwMode)
    : RISCVGenRegisterInfo(RISCV::X1, /*DwarfFlavour*/0, /*EHFlavor*/0,
                           /*PC*/0, HwMode) {}

const MCPhysReg *
RISCVRegisterInfo::getCalleeSavedRegs(const MachineFunction *MF) const {
  auto &Subtarget = MF->getSubtarget<RISCVSubtarget>();
  if (MF->getFunction().getCallingConv() == CallingConv::GHC)
    return CSR_NoRegs_SaveList;
  if (MF->getFunction().hasFnAttribute("interrupt")) {
    if (Subtarget.hasStdExtD())
      return CSR_XLEN_F64_Interrupt_SaveList;
    if (Subtarget.hasStdExtF())
      return CSR_XLEN_F32_Interrupt_SaveList;
    return CSR_Interrupt_SaveList;
  }

  switch (Subtarget.getTargetABI()) {
  default:
    llvm_unreachable("Unrecognized ABI");
  case RISCVABI::ABI_ILP32:
  case RISCVABI::ABI_LP64:
    return CSR_ILP32_LP64_SaveList;
  case RISCVABI::ABI_ILP32F:
  case RISCVABI::ABI_LP64F:
    return CSR_ILP32F_LP64F_SaveList;
  case RISCVABI::ABI_ILP32D:
  case RISCVABI::ABI_LP64D:
    return CSR_ILP32D_LP64D_SaveList;
  }
}

BitVector RISCVRegisterInfo::getReservedRegs(const MachineFunction &MF) const {
  const RISCVFrameLowering *TFI = getFrameLowering(MF);
  BitVector Reserved(getNumRegs());

  // Mark any registers requested to be reserved as such
  for (size_t Reg = 0; Reg < getNumRegs(); Reg++) {
    if (MF.getSubtarget<RISCVSubtarget>().isRegisterReservedByUser(Reg))
      markSuperRegs(Reserved, Reg);
  }

  // Use markSuperRegs to ensure any register aliases are also reserved
  markSuperRegs(Reserved, RISCV::X0); // zero
  markSuperRegs(Reserved, RISCV::X2); // sp
  markSuperRegs(Reserved, RISCV::X3); // gp
  markSuperRegs(Reserved, RISCV::X4); // tp
  if (TFI->hasFP(MF))
    markSuperRegs(Reserved, RISCV::X8); // fp
  // Reserve the base register if we need to realign the stack and allocate
  // variable-sized objects at runtime.
  if (TFI->hasBP(MF))
    markSuperRegs(Reserved, RISCVABI::getBPReg()); // bp
  assert(checkAllSuperRegsMarked(Reserved));
  return Reserved;
}

bool RISCVRegisterInfo::isAsmClobberable(const MachineFunction &MF,
                                         MCRegister PhysReg) const {
  return !MF.getSubtarget<RISCVSubtarget>().isRegisterReservedByUser(PhysReg);
}

bool RISCVRegisterInfo::isConstantPhysReg(MCRegister PhysReg) const {
  return PhysReg == RISCV::X0;
}

const uint32_t *RISCVRegisterInfo::getNoPreservedMask() const {
  return CSR_NoRegs_RegMask;
}

// Frame indexes representing locations of CSRs which are given a fixed location
// by save/restore libcalls.
static const std::map<unsigned, int> FixedCSRFIMap = {
  {/*ra*/  RISCV::X1,   -1},
  {/*s0*/  RISCV::X8,   -2},
  {/*s1*/  RISCV::X9,   -3},
  {/*s2*/  RISCV::X18,  -4},
  {/*s3*/  RISCV::X19,  -5},
  {/*s4*/  RISCV::X20,  -6},
  {/*s5*/  RISCV::X21,  -7},
  {/*s6*/  RISCV::X22,  -8},
  {/*s7*/  RISCV::X23,  -9},
  {/*s8*/  RISCV::X24,  -10},
  {/*s9*/  RISCV::X25,  -11},
  {/*s10*/ RISCV::X26,  -12},
  {/*s11*/ RISCV::X27,  -13}
};

bool RISCVRegisterInfo::hasReservedSpillSlot(const MachineFunction &MF,
                                             Register Reg,
                                             int &FrameIdx) const {
  const auto *RVFI = MF.getInfo<RISCVMachineFunctionInfo>();
  if (!RVFI->useSaveRestoreLibCalls(MF))
    return false;

  auto FII = FixedCSRFIMap.find(Reg);
  if (FII == FixedCSRFIMap.end())
    return false;

  FrameIdx = FII->second;
  return true;
}

void RISCVRegisterInfo::eliminateFrameIndex(MachineBasicBlock::iterator II,
                                            int SPAdj, unsigned FIOperandNum,
                                            RegScavenger *RS) const {
  assert(SPAdj == 0 && "Unexpected non-zero SPAdj value");

  MachineInstr &MI = *II;
  MachineFunction &MF = *MI.getParent()->getParent();
  MachineRegisterInfo &MRI = MF.getRegInfo();
  const RISCVInstrInfo *TII = MF.getSubtarget<RISCVSubtarget>().getInstrInfo();
  DebugLoc DL = MI.getDebugLoc();

  int FrameIndex = MI.getOperand(FIOperandNum).getIndex();
  Register FrameReg;
  int Offset = getFrameLowering(MF)
                   ->getFrameIndexReference(MF, FrameIndex, FrameReg)
                   .getFixed() +
               MI.getOperand(FIOperandNum + 1).getImm();

  if (!isInt<32>(Offset)) {
    report_fatal_error(
        "Frame offsets outside of the signed 32-bit range not supported");
  }

  MachineBasicBlock &MBB = *MI.getParent();
  bool FrameRegIsKill = false;

  if (!isInt<12>(Offset)) {
    assert(isInt<32>(Offset) && "Int32 expected");
    // The offset won't fit in an immediate, so use a scratch register instead
    // Modify Offset and FrameReg appropriately
    Register ScratchReg = MRI.createVirtualRegister(&RISCV::GPRRegClass);
    TII->movImm(MBB, II, DL, ScratchReg, Offset);
    BuildMI(MBB, II, DL, TII->get(RISCV::ADD), ScratchReg)
        .addReg(FrameReg)
        .addReg(ScratchReg, RegState::Kill);
    Offset = 0;
    FrameReg = ScratchReg;
    FrameRegIsKill = true;
  }

  MI.getOperand(FIOperandNum)
      .ChangeToRegister(FrameReg, false, false, FrameRegIsKill);
  MI.getOperand(FIOperandNum + 1).ChangeToImmediate(Offset);
}

Register RISCVRegisterInfo::getFrameRegister(const MachineFunction &MF) const {
  const TargetFrameLowering *TFI = getFrameLowering(MF);
  return TFI->hasFP(MF) ? RISCV::X8 : RISCV::X2;
}

const uint32_t *
<<<<<<< HEAD
RISCVRegisterInfo::getCallPreservedMask(const MachineFunction &MF,
                                        CallingConv::ID /*CC*/) const {
  const RISCVSubtarget &Subtarget = MF.getSubtarget<RISCVSubtarget>();
  if (MF.getFunction().hasFnAttribute("interrupt")) {
    if (Subtarget.hasStdExtD())
      return CSR_XLEN_F64_Interrupt_RegMask;
    if (Subtarget.hasStdExtF())
      return CSR_XLEN_F32_Interrupt_RegMask;
    return CSR_Interrupt_RegMask;
  }
=======
RISCVRegisterInfo::getCallPreservedMask(const MachineFunction & MF,
                                        CallingConv::ID CC) const {
  auto &Subtarget = MF.getSubtarget<RISCVSubtarget>();
>>>>>>> a8d74517

  if (CC == CallingConv::GHC)
    return CSR_NoRegs_RegMask;
  switch (Subtarget.getTargetABI()) {
  default:
    llvm_unreachable("Unrecognized ABI");
  case RISCVABI::ABI_ILP32:
  case RISCVABI::ABI_LP64:
    return CSR_ILP32_LP64_RegMask;
  case RISCVABI::ABI_ILP32F:
  case RISCVABI::ABI_LP64F:
    return CSR_ILP32F_LP64F_RegMask;
  case RISCVABI::ABI_ILP32D:
  case RISCVABI::ABI_LP64D:
    return CSR_ILP32D_LP64D_RegMask;
  }
}

bool RISCVRegisterInfo::hasBasePointer(const MachineFunction &MF) const {
  // We use a BP when all of the following are true:
  // - the stack needs realignment (due to overaligned local objects)
  // - the stack has VLAs
  // Note that when we need a BP the conditions also imply a FP.
  const MachineFrameInfo &MFI = MF.getFrameInfo();
  return needsStackRealignment(MF) && MFI.hasVarSizedObjects();
}<|MERGE_RESOLUTION|>--- conflicted
+++ resolved
@@ -192,22 +192,9 @@
 }
 
 const uint32_t *
-<<<<<<< HEAD
-RISCVRegisterInfo::getCallPreservedMask(const MachineFunction &MF,
-                                        CallingConv::ID /*CC*/) const {
-  const RISCVSubtarget &Subtarget = MF.getSubtarget<RISCVSubtarget>();
-  if (MF.getFunction().hasFnAttribute("interrupt")) {
-    if (Subtarget.hasStdExtD())
-      return CSR_XLEN_F64_Interrupt_RegMask;
-    if (Subtarget.hasStdExtF())
-      return CSR_XLEN_F32_Interrupt_RegMask;
-    return CSR_Interrupt_RegMask;
-  }
-=======
 RISCVRegisterInfo::getCallPreservedMask(const MachineFunction & MF,
                                         CallingConv::ID CC) const {
   auto &Subtarget = MF.getSubtarget<RISCVSubtarget>();
->>>>>>> a8d74517
 
   if (CC == CallingConv::GHC)
     return CSR_NoRegs_RegMask;

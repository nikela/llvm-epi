--- conflicted
+++ resolved
@@ -425,9 +425,9 @@
   }
 
   Register FrameReg;
-<<<<<<< HEAD
-  int Offset =
-      getFrameLowering(MF)->getFrameIndexReference(MF, FrameIndex, FrameReg);
+  int Offset = getFrameLowering(MF)
+                   ->getFrameIndexReference(MF, FrameIndex, FrameReg)
+                   .getFixed();
 
   // FIXME: PseudoVSE / PseudoVLE don't have an offset operand and in some
   // cases we don't use the EPIVector stack (e.g. a bitcast from
@@ -438,12 +438,6 @@
     HasOffsetOperand = true;
     Offset += MI.getOperand(FIOperandNum + 1).getImm();
   }
-=======
-  int Offset = getFrameLowering(MF)
-                   ->getFrameIndexReference(MF, FrameIndex, FrameReg)
-                   .getFixed() +
-               MI.getOperand(FIOperandNum + 1).getImm();
->>>>>>> 60313562
 
   if (!isInt<32>(Offset)) {
     report_fatal_error(

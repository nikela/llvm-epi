--- conflicted
+++ resolved
@@ -67,12 +67,8 @@
 }
 
 BitVector RISCVRegisterInfo::getReservedRegs(const MachineFunction &MF) const {
-<<<<<<< HEAD
   const RISCVSubtarget &Subtarget = MF.getSubtarget<RISCVSubtarget>();
-  const TargetFrameLowering *TFI = getFrameLowering(MF);
-=======
   const RISCVFrameLowering *TFI = getFrameLowering(MF);
->>>>>>> 94e7191d
   BitVector Reserved(getNumRegs());
 
   // Mark any registers requested to be reserved as such
@@ -93,20 +89,15 @@
   // TODO: Add a pass that undoes this.
   if (TFI->hasFP(MF) || Subtarget.hasExtEPI())
     markSuperRegs(Reserved, RISCV::X8); // fp
-<<<<<<< HEAD
-  if (hasBasePointer(MF))
-    markSuperRegs(Reserved, RISCV::X9); // bp
-
-  // EPI registers
-  markSuperRegs(Reserved, RISCV::VL);
-  markSuperRegs(Reserved, RISCV::VTYPE);
-
-=======
   // Reserve the base register if we need to realign the stack and allocate
   // variable-sized objects at runtime.
   if (TFI->hasBP(MF))
     markSuperRegs(Reserved, RISCVABI::getBPReg()); // bp
->>>>>>> 94e7191d
+
+  // EPI registers
+  markSuperRegs(Reserved, RISCV::VL);
+  markSuperRegs(Reserved, RISCV::VTYPE);
+
   assert(checkAllSuperRegsMarked(Reserved));
   return Reserved;
 }

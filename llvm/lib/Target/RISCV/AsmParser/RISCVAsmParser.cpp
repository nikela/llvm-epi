//===-- RISCVAsmParser.cpp - Parse RISCV assembly to MCInst instructions --===//
//
// Part of the LLVM Project, under the Apache License v2.0 with LLVM Exceptions.
// See https://llvm.org/LICENSE.txt for license information.
// SPDX-License-Identifier: Apache-2.0 WITH LLVM-exception
//
//===----------------------------------------------------------------------===//

#include "MCTargetDesc/RISCVAsmBackend.h"
#include "MCTargetDesc/RISCVMCExpr.h"
#include "MCTargetDesc/RISCVMCTargetDesc.h"
#include "MCTargetDesc/RISCVTargetStreamer.h"
#include "TargetInfo/RISCVTargetInfo.h"
#include "Utils/RISCVBaseInfo.h"
#include "Utils/RISCVMatInt.h"
#include "llvm/ADT/STLExtras.h"
#include "llvm/ADT/SmallVector.h"
#include "llvm/ADT/Statistic.h"
#include "llvm/ADT/StringSwitch.h"
#include "llvm/CodeGen/Register.h"
#include "llvm/MC/MCAssembler.h"
#include "llvm/MC/MCContext.h"
#include "llvm/MC/MCExpr.h"
#include "llvm/MC/MCInstBuilder.h"
#include "llvm/MC/MCObjectFileInfo.h"
#include "llvm/MC/MCParser/MCAsmLexer.h"
#include "llvm/MC/MCParser/MCParsedAsmOperand.h"
#include "llvm/MC/MCParser/MCTargetAsmParser.h"
#include "llvm/MC/MCRegisterInfo.h"
#include "llvm/MC/MCStreamer.h"
#include "llvm/MC/MCSubtargetInfo.h"
#include "llvm/Support/Casting.h"
#include "llvm/Support/MathExtras.h"
#include "llvm/Support/RISCVAttributes.h"
#include "llvm/Support/TargetRegistry.h"

#include <limits>

using namespace llvm;

#define DEBUG_TYPE "riscv-asm-parser"

// Include the auto-generated portion of the compress emitter.
#define GEN_COMPRESS_INSTR
#include "RISCVGenCompressInstEmitter.inc"

STATISTIC(RISCVNumInstrsCompressed,
          "Number of RISC-V Compressed instructions emitted");

namespace {
struct RISCVOperand;

struct ParserOptionsSet {
  bool IsPicEnabled;
};

class RISCVAsmParser : public MCTargetAsmParser {
  SmallVector<FeatureBitset, 4> FeatureBitStack;
  // FIXME: I think this has to got to MCSubtargetInfo
  bool IsPicEnabled;

  SmallVector<ParserOptionsSet, 4> ParserOptionsStack;
  ParserOptionsSet ParserOptions;

  SMLoc getLoc() const { return getParser().getTok().getLoc(); }
  bool isRV64() const { return getSTI().hasFeature(RISCV::Feature64Bit); }
  bool isRV32E() const { return getSTI().hasFeature(RISCV::FeatureRV32E); }

  RISCVTargetStreamer &getTargetStreamer() {
    MCTargetStreamer &TS = *getParser().getStreamer().getTargetStreamer();
    return static_cast<RISCVTargetStreamer &>(TS);
  }

  unsigned validateTargetOperandClass(MCParsedAsmOperand &Op,
                                      unsigned Kind) override;

  bool generateImmOutOfRangeError(OperandVector &Operands, uint64_t ErrorInfo,
                                  int64_t Lower, int64_t Upper, Twine Msg);

  bool MatchAndEmitInstruction(SMLoc IDLoc, unsigned &Opcode,
                               OperandVector &Operands, MCStreamer &Out,
                               uint64_t &ErrorInfo,
                               bool MatchingInlineAsm) override;

  bool ParseRegister(unsigned &RegNo, SMLoc &StartLoc, SMLoc &EndLoc) override;
  OperandMatchResultTy tryParseRegister(unsigned &RegNo, SMLoc &StartLoc,
                                        SMLoc &EndLoc) override;

  bool ParseInstruction(ParseInstructionInfo &Info, StringRef Name,
                        SMLoc NameLoc, OperandVector &Operands) override;

  bool ParseDirective(AsmToken DirectiveID) override;

  // Helper to actually emit an instruction to the MCStreamer. Also, when
  // possible, compression of the instruction is performed.
  void emitToStreamer(MCStreamer &S, const MCInst &Inst);

  // Helper to emit a combination of LUI, ADDI(W), and SLLI instructions that
  // synthesize the desired immedate value into the destination register.
  void emitLoadImm(Register DestReg, int64_t Value, MCStreamer &Out);

  // Helper to emit a combination of AUIPC and SecondOpcode. Used to implement
  // helpers such as emitLoadLocalAddress and emitLoadAddress.
  void emitAuipcInstPair(MCOperand DestReg, MCOperand TmpReg,
                         const MCExpr *Symbol, RISCVMCExpr::VariantKind VKHi,
                         unsigned SecondOpcode, SMLoc IDLoc, MCStreamer &Out);

  // Helper to emit pseudo instruction "lla" used in PC-rel addressing.
  void emitLoadLocalAddress(MCInst &Inst, SMLoc IDLoc, MCStreamer &Out);

  // Helper to emit pseudo instruction "la" used in GOT/PC-rel addressing.
  void emitLoadAddress(MCInst &Inst, SMLoc IDLoc, MCStreamer &Out);

  // Helper to emit pseudo instruction "la.tls.ie" used in initial-exec TLS
  // addressing.
  void emitLoadTLSIEAddress(MCInst &Inst, SMLoc IDLoc, MCStreamer &Out);

  // Helper to emit pseudo instruction "la.tls.gd" used in global-dynamic TLS
  // addressing.
  void emitLoadTLSGDAddress(MCInst &Inst, SMLoc IDLoc, MCStreamer &Out);

  // Helper to emit pseudo load/store instruction with a symbol.
  void emitLoadStoreSymbol(MCInst &Inst, unsigned Opcode, SMLoc IDLoc,
                           MCStreamer &Out, bool HasTmpReg);

  // Checks that a PseudoAddTPRel is using x4/tp in its second input operand.
  // Enforcing this using a restricted register class for the second input
  // operand of PseudoAddTPRel results in a poor diagnostic due to the fact
  // 'add' is an overloaded mnemonic.
  bool checkPseudoAddTPRel(MCInst &Inst, OperandVector &Operands);

  /// Helper for processing MC instructions that have been successfully matched
  /// by MatchAndEmitInstruction. Modifications to the emitted instructions,
  /// like the expansion of pseudo instructions (e.g., "li"), can be performed
  /// in this method.
  bool processInstruction(MCInst &Inst, SMLoc IDLoc, OperandVector &Operands,
                          MCStreamer &Out);

// Auto-generated instruction matching functions
#define GET_ASSEMBLER_HEADER
#include "RISCVGenAsmMatcher.inc"

  OperandMatchResultTy parseCSRSystemRegister(OperandVector &Operands);
  OperandMatchResultTy parseImmediate(OperandVector &Operands);
  OperandMatchResultTy parseRegister(OperandVector &Operands,
                                     bool AllowParens = false);
  OperandMatchResultTy parseMemOpBaseReg(OperandVector &Operands);
  OperandMatchResultTy parseAtomicMemOp(OperandVector &Operands);
  OperandMatchResultTy parseOperandWithModifier(OperandVector &Operands);
  OperandMatchResultTy parseBareSymbol(OperandVector &Operands);
  OperandMatchResultTy parseCallSymbol(OperandVector &Operands);
  OperandMatchResultTy parsePseudoJumpSymbol(OperandVector &Operands);
  OperandMatchResultTy parseJALOffset(OperandVector &Operands);

  bool parseOperand(OperandVector &Operands, StringRef Mnemonic);

  bool parseDirectiveOption();
  bool parseDirectiveAttribute();

  void setFeatureBits(uint64_t Feature, StringRef FeatureString) {
    if (!(getSTI().getFeatureBits()[Feature])) {
      MCSubtargetInfo &STI = copySTI();
      setAvailableFeatures(
          ComputeAvailableFeatures(STI.ToggleFeature(FeatureString)));
    }
  }

  bool getFeatureBits(uint64_t Feature) {
    return getSTI().getFeatureBits()[Feature];
  }

  void clearFeatureBits(uint64_t Feature, StringRef FeatureString) {
    if (getSTI().getFeatureBits()[Feature]) {
      MCSubtargetInfo &STI = copySTI();
      setAvailableFeatures(
          ComputeAvailableFeatures(STI.ToggleFeature(FeatureString)));
    }
  }

  void pushFeatureBits() {
    assert(FeatureBitStack.size() == ParserOptionsStack.size() &&
           "These two stacks must be kept synchronized");
    FeatureBitStack.push_back(getSTI().getFeatureBits());
    ParserOptionsStack.push_back(ParserOptions);
  }

  bool popFeatureBits() {
    assert(FeatureBitStack.size() == ParserOptionsStack.size() &&
           "These two stacks must be kept synchronized");
    if (FeatureBitStack.empty())
      return true;

    FeatureBitset FeatureBits = FeatureBitStack.pop_back_val();
    copySTI().setFeatureBits(FeatureBits);
    setAvailableFeatures(ComputeAvailableFeatures(FeatureBits));

    ParserOptions = ParserOptionsStack.pop_back_val();

    return false;
  }

public:
  enum RISCVMatchResultTy {
    Match_Dummy = FIRST_TARGET_MATCH_RESULT_TY,
#define GET_OPERAND_DIAGNOSTIC_TYPES
#include "RISCVGenAsmMatcher.inc"
#undef GET_OPERAND_DIAGNOSTIC_TYPES
  };

  static bool classifySymbolRef(const MCExpr *Expr,
                                RISCVMCExpr::VariantKind &Kind,
                                int64_t &Addend);

  RISCVAsmParser(const MCSubtargetInfo &STI, MCAsmParser &Parser,
                 const MCInstrInfo &MII, const MCTargetOptions &Options)
      : MCTargetAsmParser(Options, STI, MII) {
    MCAsmParserExtension::Initialize(Parser);

    Parser.addAliasForDirective(".half", ".2byte");
    Parser.addAliasForDirective(".hword", ".2byte");
    Parser.addAliasForDirective(".word", ".4byte");
    Parser.addAliasForDirective(".dword", ".8byte");
    setAvailableFeatures(ComputeAvailableFeatures(STI.getFeatureBits()));

    auto ABIName = StringRef(Options.ABIName);
    if (ABIName.endswith("f") &&
        !getSTI().getFeatureBits()[RISCV::FeatureStdExtF]) {
      errs() << "Hard-float 'f' ABI can't be used for a target that "
                "doesn't support the F instruction set extension (ignoring "
                "target-abi)\n";
    } else if (ABIName.endswith("d") &&
               !getSTI().getFeatureBits()[RISCV::FeatureStdExtD]) {
      errs() << "Hard-float 'd' ABI can't be used for a target that "
                "doesn't support the D instruction set extension (ignoring "
                "target-abi)\n";
    }

<<<<<<< HEAD
    IsPicEnabled = getContext().getObjectFileInfo()->isPositionIndependent();
=======
    const MCObjectFileInfo *MOFI = Parser.getContext().getObjectFileInfo();
    ParserOptions.IsPicEnabled = MOFI->isPositionIndependent();
>>>>>>> 5f236864
  }
};

/// RISCVOperand - Instances of this class represent a parsed machine
/// instruction
struct RISCVOperand : public MCParsedAsmOperand {

  enum class KindTy {
    Token,
    Register,
    Immediate,
    SystemRegister
  } Kind;

  bool IsRV64;

  struct RegOp {
    Register RegNum;
  };

  struct ImmOp {
    const MCExpr *Val;
  };

  struct SysRegOp {
    const char *Data;
    unsigned Length;
    unsigned Encoding;
    // FIXME: Add the Encoding parsed fields as needed for checks,
    // e.g.: read/write or user/supervisor/machine privileges.
  };

  SMLoc StartLoc, EndLoc;
  union {
    StringRef Tok;
    RegOp Reg;
    ImmOp Imm;
    struct SysRegOp SysReg;
  };

  RISCVOperand(KindTy K) : MCParsedAsmOperand(), Kind(K) {}

public:
  RISCVOperand(const RISCVOperand &o) : MCParsedAsmOperand() {
    Kind = o.Kind;
    IsRV64 = o.IsRV64;
    StartLoc = o.StartLoc;
    EndLoc = o.EndLoc;
    switch (Kind) {
    case KindTy::Register:
      Reg = o.Reg;
      break;
    case KindTy::Immediate:
      Imm = o.Imm;
      break;
    case KindTy::Token:
      Tok = o.Tok;
      break;
    case KindTy::SystemRegister:
      SysReg = o.SysReg;
      break;
    }
  }

  bool isToken() const override { return Kind == KindTy::Token; }
  bool isReg() const override { return Kind == KindTy::Register; }
  bool isImm() const override { return Kind == KindTy::Immediate; }
  bool isMem() const override { return false; }
  bool isSystemRegister() const { return Kind == KindTy::SystemRegister; }

  bool isGPR() const {
    return Kind == KindTy::Register &&
           RISCVMCRegisterClasses[RISCV::GPRRegClassID].contains(Reg.RegNum);
  }

  static bool evaluateConstantImm(const MCExpr *Expr, int64_t &Imm,
                                  RISCVMCExpr::VariantKind &VK) {
    if (auto *RE = dyn_cast<RISCVMCExpr>(Expr)) {
      VK = RE->getKind();
      return RE->evaluateAsConstant(Imm);
    }

    if (auto CE = dyn_cast<MCConstantExpr>(Expr)) {
      VK = RISCVMCExpr::VK_RISCV_None;
      Imm = CE->getValue();
      return true;
    }

    return false;
  }

  // True if operand is a symbol with no modifiers, or a constant with no
  // modifiers and isShiftedInt<N-1, 1>(Op).
  template <int N> bool isBareSimmNLsb0() const {
    int64_t Imm;
    RISCVMCExpr::VariantKind VK = RISCVMCExpr::VK_RISCV_None;
    if (!isImm())
      return false;
    bool IsConstantImm = evaluateConstantImm(getImm(), Imm, VK);
    bool IsValid;
    if (!IsConstantImm)
      IsValid = RISCVAsmParser::classifySymbolRef(getImm(), VK, Imm);
    else
      IsValid = isShiftedInt<N - 1, 1>(Imm);
    return IsValid && VK == RISCVMCExpr::VK_RISCV_None;
  }

  // Predicate methods for AsmOperands defined in RISCVInstrInfo.td

  bool isBareSymbol() const {
    int64_t Imm;
    RISCVMCExpr::VariantKind VK = RISCVMCExpr::VK_RISCV_None;
    // Must be of 'immediate' type but not a constant.
    if (!isImm() || evaluateConstantImm(getImm(), Imm, VK))
      return false;
    return RISCVAsmParser::classifySymbolRef(getImm(), VK, Imm) &&
           VK == RISCVMCExpr::VK_RISCV_None;
  }

  bool isCallSymbol() const {
    int64_t Imm;
    RISCVMCExpr::VariantKind VK = RISCVMCExpr::VK_RISCV_None;
    // Must be of 'immediate' type but not a constant.
    if (!isImm() || evaluateConstantImm(getImm(), Imm, VK))
      return false;
    return RISCVAsmParser::classifySymbolRef(getImm(), VK, Imm) &&
           (VK == RISCVMCExpr::VK_RISCV_CALL ||
            VK == RISCVMCExpr::VK_RISCV_CALL_PLT);
  }

  bool isPseudoJumpSymbol() const {
    int64_t Imm;
    RISCVMCExpr::VariantKind VK = RISCVMCExpr::VK_RISCV_None;
    // Must be of 'immediate' type but not a constant.
    if (!isImm() || evaluateConstantImm(getImm(), Imm, VK))
      return false;
    return RISCVAsmParser::classifySymbolRef(getImm(), VK, Imm) &&
           VK == RISCVMCExpr::VK_RISCV_CALL;
  }

  bool isTPRelAddSymbol() const {
    int64_t Imm;
    RISCVMCExpr::VariantKind VK = RISCVMCExpr::VK_RISCV_None;
    // Must be of 'immediate' type but not a constant.
    if (!isImm() || evaluateConstantImm(getImm(), Imm, VK))
      return false;
    return RISCVAsmParser::classifySymbolRef(getImm(), VK, Imm) &&
           VK == RISCVMCExpr::VK_RISCV_TPREL_ADD;
  }

  bool isCSRSystemRegister() const { return isSystemRegister(); }

  /// Return true if the operand is a valid for the fence instruction e.g.
  /// ('iorw').
  bool isFenceArg() const {
    if (!isImm())
      return false;
    const MCExpr *Val = getImm();
    auto *SVal = dyn_cast<MCSymbolRefExpr>(Val);
    if (!SVal || SVal->getKind() != MCSymbolRefExpr::VK_None)
      return false;

    StringRef Str = SVal->getSymbol().getName();
    // Letters must be unique, taken from 'iorw', and in ascending order. This
    // holds as long as each individual character is one of 'iorw' and is
    // greater than the previous character.
    char Prev = '\0';
    for (char c : Str) {
      if (c != 'i' && c != 'o' && c != 'r' && c != 'w')
        return false;
      if (c <= Prev)
        return false;
      Prev = c;
    }
    return true;
  }

  /// Return true if the operand is a valid floating point rounding mode.
  bool isFRMArg() const {
    if (!isImm())
      return false;
    const MCExpr *Val = getImm();
    auto *SVal = dyn_cast<MCSymbolRefExpr>(Val);
    if (!SVal || SVal->getKind() != MCSymbolRefExpr::VK_None)
      return false;

    StringRef Str = SVal->getSymbol().getName();

    return RISCVFPRndMode::stringToRoundingMode(Str) != RISCVFPRndMode::Invalid;
  }

  bool isImmXLenLI() const {
    int64_t Imm;
    RISCVMCExpr::VariantKind VK = RISCVMCExpr::VK_RISCV_None;
    if (!isImm())
      return false;
    bool IsConstantImm = evaluateConstantImm(getImm(), Imm, VK);
    if (VK == RISCVMCExpr::VK_RISCV_LO || VK == RISCVMCExpr::VK_RISCV_PCREL_LO)
      return true;
    // Given only Imm, ensuring that the actually specified constant is either
    // a signed or unsigned 64-bit number is unfortunately impossible.
    return IsConstantImm && VK == RISCVMCExpr::VK_RISCV_None &&
           (isRV64() || (isInt<32>(Imm) || isUInt<32>(Imm)));
  }

  bool isUImmLog2XLen() const {
    int64_t Imm;
    RISCVMCExpr::VariantKind VK = RISCVMCExpr::VK_RISCV_None;
    if (!isImm())
      return false;
    if (!evaluateConstantImm(getImm(), Imm, VK) ||
        VK != RISCVMCExpr::VK_RISCV_None)
      return false;
    return (isRV64() && isUInt<6>(Imm)) || isUInt<5>(Imm);
  }

  bool isUImmLog2XLenNonZero() const {
    int64_t Imm;
    RISCVMCExpr::VariantKind VK = RISCVMCExpr::VK_RISCV_None;
    if (!isImm())
      return false;
    if (!evaluateConstantImm(getImm(), Imm, VK) ||
        VK != RISCVMCExpr::VK_RISCV_None)
      return false;
    if (Imm == 0)
      return false;
    return (isRV64() && isUInt<6>(Imm)) || isUInt<5>(Imm);
  }

  bool isUImmLog2XLenHalf() const {
    int64_t Imm;
    RISCVMCExpr::VariantKind VK = RISCVMCExpr::VK_RISCV_None;
    if (!isImm())
      return false;
    if (!evaluateConstantImm(getImm(), Imm, VK) ||
        VK != RISCVMCExpr::VK_RISCV_None)
      return false;
    return (isRV64() && isUInt<5>(Imm)) || isUInt<4>(Imm);
  }

  bool isUImm5() const {
    int64_t Imm;
    RISCVMCExpr::VariantKind VK = RISCVMCExpr::VK_RISCV_None;
    if (!isImm())
      return false;
    bool IsConstantImm = evaluateConstantImm(getImm(), Imm, VK);
    return IsConstantImm && isUInt<5>(Imm) && VK == RISCVMCExpr::VK_RISCV_None;
  }

  bool isUImm5NonZero() const {
    int64_t Imm;
    RISCVMCExpr::VariantKind VK = RISCVMCExpr::VK_RISCV_None;
    if (!isImm())
      return false;
    bool IsConstantImm = evaluateConstantImm(getImm(), Imm, VK);
    return IsConstantImm && isUInt<5>(Imm) && (Imm != 0) &&
           VK == RISCVMCExpr::VK_RISCV_None;
  }

  bool isSImm6() const {
    if (!isImm())
      return false;
    RISCVMCExpr::VariantKind VK = RISCVMCExpr::VK_RISCV_None;
    int64_t Imm;
    bool IsConstantImm = evaluateConstantImm(getImm(), Imm, VK);
    return IsConstantImm && isInt<6>(Imm) &&
	    VK == RISCVMCExpr::VK_RISCV_None;
  }

  bool isSImm6NonZero() const {
    if (!isImm())
      return false;
    RISCVMCExpr::VariantKind VK = RISCVMCExpr::VK_RISCV_None;
    int64_t Imm;
    bool IsConstantImm = evaluateConstantImm(getImm(), Imm, VK);
    return IsConstantImm && isInt<6>(Imm) && (Imm != 0) &&
           VK == RISCVMCExpr::VK_RISCV_None;
  }

  bool isCLUIImm() const {
    if (!isImm())
      return false;
    int64_t Imm;
    RISCVMCExpr::VariantKind VK = RISCVMCExpr::VK_RISCV_None;
    bool IsConstantImm = evaluateConstantImm(getImm(), Imm, VK);
    return IsConstantImm && (Imm != 0) &&
           (isUInt<5>(Imm) || (Imm >= 0xfffe0 && Imm <= 0xfffff)) &&
           VK == RISCVMCExpr::VK_RISCV_None;
  }

  bool isUImm7Lsb00() const {
    if (!isImm())
      return false;
    int64_t Imm;
    RISCVMCExpr::VariantKind VK = RISCVMCExpr::VK_RISCV_None;
    bool IsConstantImm = evaluateConstantImm(getImm(), Imm, VK);
    return IsConstantImm && isShiftedUInt<5, 2>(Imm) &&
           VK == RISCVMCExpr::VK_RISCV_None;
  }

  bool isUImm8Lsb00() const {
    if (!isImm())
      return false;
    int64_t Imm;
    RISCVMCExpr::VariantKind VK = RISCVMCExpr::VK_RISCV_None;
    bool IsConstantImm = evaluateConstantImm(getImm(), Imm, VK);
    return IsConstantImm && isShiftedUInt<6, 2>(Imm) &&
           VK == RISCVMCExpr::VK_RISCV_None;
  }

  bool isUImm8Lsb000() const {
    if (!isImm())
      return false;
    int64_t Imm;
    RISCVMCExpr::VariantKind VK = RISCVMCExpr::VK_RISCV_None;
    bool IsConstantImm = evaluateConstantImm(getImm(), Imm, VK);
    return IsConstantImm && isShiftedUInt<5, 3>(Imm) &&
           VK == RISCVMCExpr::VK_RISCV_None;
  }

  bool isSImm9Lsb0() const { return isBareSimmNLsb0<9>(); }

  bool isUImm9Lsb000() const {
    if (!isImm())
      return false;
    int64_t Imm;
    RISCVMCExpr::VariantKind VK = RISCVMCExpr::VK_RISCV_None;
    bool IsConstantImm = evaluateConstantImm(getImm(), Imm, VK);
    return IsConstantImm && isShiftedUInt<6, 3>(Imm) &&
           VK == RISCVMCExpr::VK_RISCV_None;
  }

  bool isUImm10Lsb00NonZero() const {
    if (!isImm())
      return false;
    int64_t Imm;
    RISCVMCExpr::VariantKind VK = RISCVMCExpr::VK_RISCV_None;
    bool IsConstantImm = evaluateConstantImm(getImm(), Imm, VK);
    return IsConstantImm && isShiftedUInt<8, 2>(Imm) && (Imm != 0) &&
           VK == RISCVMCExpr::VK_RISCV_None;
  }

  bool isSImm12() const {
    RISCVMCExpr::VariantKind VK = RISCVMCExpr::VK_RISCV_None;
    int64_t Imm;
    bool IsValid;
    if (!isImm())
      return false;
    bool IsConstantImm = evaluateConstantImm(getImm(), Imm, VK);
    if (!IsConstantImm)
      IsValid = RISCVAsmParser::classifySymbolRef(getImm(), VK, Imm);
    else
      IsValid = isInt<12>(Imm);
    return IsValid && ((IsConstantImm && VK == RISCVMCExpr::VK_RISCV_None) ||
                       VK == RISCVMCExpr::VK_RISCV_LO ||
                       VK == RISCVMCExpr::VK_RISCV_PCREL_LO ||
                       VK == RISCVMCExpr::VK_RISCV_TPREL_LO);
  }

  bool isSImm12Lsb0() const { return isBareSimmNLsb0<12>(); }

  bool isSImm13Lsb0() const { return isBareSimmNLsb0<13>(); }

  bool isSImm10Lsb0000NonZero() const {
    if (!isImm())
      return false;
    int64_t Imm;
    RISCVMCExpr::VariantKind VK = RISCVMCExpr::VK_RISCV_None;
    bool IsConstantImm = evaluateConstantImm(getImm(), Imm, VK);
    return IsConstantImm && (Imm != 0) && isShiftedInt<6, 4>(Imm) &&
           VK == RISCVMCExpr::VK_RISCV_None;
  }

  bool isUImm20LUI() const {
    RISCVMCExpr::VariantKind VK = RISCVMCExpr::VK_RISCV_None;
    int64_t Imm;
    bool IsValid;
    if (!isImm())
      return false;
    bool IsConstantImm = evaluateConstantImm(getImm(), Imm, VK);
    if (!IsConstantImm) {
      IsValid = RISCVAsmParser::classifySymbolRef(getImm(), VK, Imm);
      return IsValid && (VK == RISCVMCExpr::VK_RISCV_HI ||
                         VK == RISCVMCExpr::VK_RISCV_TPREL_HI);
    } else {
      return isUInt<20>(Imm) && (VK == RISCVMCExpr::VK_RISCV_None ||
                                 VK == RISCVMCExpr::VK_RISCV_HI ||
                                 VK == RISCVMCExpr::VK_RISCV_TPREL_HI);
    }
  }

  bool isUImm20AUIPC() const {
    RISCVMCExpr::VariantKind VK = RISCVMCExpr::VK_RISCV_None;
    int64_t Imm;
    bool IsValid;
    if (!isImm())
      return false;
    bool IsConstantImm = evaluateConstantImm(getImm(), Imm, VK);
    if (!IsConstantImm) {
      IsValid = RISCVAsmParser::classifySymbolRef(getImm(), VK, Imm);
      return IsValid && (VK == RISCVMCExpr::VK_RISCV_PCREL_HI ||
                         VK == RISCVMCExpr::VK_RISCV_GOT_HI ||
                         VK == RISCVMCExpr::VK_RISCV_TLS_GOT_HI ||
                         VK == RISCVMCExpr::VK_RISCV_TLS_GD_HI);
    } else {
      return isUInt<20>(Imm) && (VK == RISCVMCExpr::VK_RISCV_None ||
                                 VK == RISCVMCExpr::VK_RISCV_PCREL_HI ||
                                 VK == RISCVMCExpr::VK_RISCV_GOT_HI ||
                                 VK == RISCVMCExpr::VK_RISCV_TLS_GOT_HI ||
                                 VK == RISCVMCExpr::VK_RISCV_TLS_GD_HI);
    }
  }

  bool isSImm21Lsb0JAL() const { return isBareSimmNLsb0<21>(); }

  bool isImmZero() const {
    if (!isImm())
      return false;
    int64_t Imm;
    RISCVMCExpr::VariantKind VK = RISCVMCExpr::VK_RISCV_None;
    bool IsConstantImm = evaluateConstantImm(getImm(), Imm, VK);
    return IsConstantImm && (Imm == 0) && VK == RISCVMCExpr::VK_RISCV_None;
  }

  /// getStartLoc - Gets location of the first token of this operand
  SMLoc getStartLoc() const override { return StartLoc; }
  /// getEndLoc - Gets location of the last token of this operand
  SMLoc getEndLoc() const override { return EndLoc; }
  /// True if this operand is for an RV64 instruction
  bool isRV64() const { return IsRV64; }

  unsigned getReg() const override {
    assert(Kind == KindTy::Register && "Invalid type access!");
    return Reg.RegNum.id();
  }

  StringRef getSysReg() const {
    assert(Kind == KindTy::SystemRegister && "Invalid access!");
    return StringRef(SysReg.Data, SysReg.Length);
  }

  const MCExpr *getImm() const {
    assert(Kind == KindTy::Immediate && "Invalid type access!");
    return Imm.Val;
  }

  StringRef getToken() const {
    assert(Kind == KindTy::Token && "Invalid type access!");
    return Tok;
  }

  void print(raw_ostream &OS) const override {
    switch (Kind) {
    case KindTy::Immediate:
      OS << *getImm();
      break;
    case KindTy::Register:
      OS << "<register x";
      OS << getReg() << ">";
      break;
    case KindTy::Token:
      OS << "'" << getToken() << "'";
      break;
    case KindTy::SystemRegister:
      OS << "<sysreg: " << getSysReg() << '>';
      break;
    }
  }

  static std::unique_ptr<RISCVOperand> createToken(StringRef Str, SMLoc S,
                                                   bool IsRV64) {
    auto Op = std::make_unique<RISCVOperand>(KindTy::Token);
    Op->Tok = Str;
    Op->StartLoc = S;
    Op->EndLoc = S;
    Op->IsRV64 = IsRV64;
    return Op;
  }

  static std::unique_ptr<RISCVOperand> createReg(unsigned RegNo, SMLoc S,
                                                 SMLoc E, bool IsRV64) {
    auto Op = std::make_unique<RISCVOperand>(KindTy::Register);
    Op->Reg.RegNum = RegNo;
    Op->StartLoc = S;
    Op->EndLoc = E;
    Op->IsRV64 = IsRV64;
    return Op;
  }

  static std::unique_ptr<RISCVOperand> createImm(const MCExpr *Val, SMLoc S,
                                                 SMLoc E, bool IsRV64) {
    auto Op = std::make_unique<RISCVOperand>(KindTy::Immediate);
    Op->Imm.Val = Val;
    Op->StartLoc = S;
    Op->EndLoc = E;
    Op->IsRV64 = IsRV64;
    return Op;
  }

  static std::unique_ptr<RISCVOperand>
  createSysReg(StringRef Str, SMLoc S, unsigned Encoding, bool IsRV64) {
    auto Op = std::make_unique<RISCVOperand>(KindTy::SystemRegister);
    Op->SysReg.Data = Str.data();
    Op->SysReg.Length = Str.size();
    Op->SysReg.Encoding = Encoding;
    Op->StartLoc = S;
    Op->IsRV64 = IsRV64;
    return Op;
  }

  void addExpr(MCInst &Inst, const MCExpr *Expr) const {
    assert(Expr && "Expr shouldn't be null!");
    int64_t Imm = 0;
    RISCVMCExpr::VariantKind VK = RISCVMCExpr::VK_RISCV_None;
    bool IsConstant = evaluateConstantImm(Expr, Imm, VK);

    if (IsConstant)
      Inst.addOperand(MCOperand::createImm(Imm));
    else
      Inst.addOperand(MCOperand::createExpr(Expr));
  }

  // Used by the TableGen Code
  void addRegOperands(MCInst &Inst, unsigned N) const {
    assert(N == 1 && "Invalid number of operands!");
    Inst.addOperand(MCOperand::createReg(getReg()));
  }

  void addImmOperands(MCInst &Inst, unsigned N) const {
    assert(N == 1 && "Invalid number of operands!");
    addExpr(Inst, getImm());
  }

  void addFenceArgOperands(MCInst &Inst, unsigned N) const {
    assert(N == 1 && "Invalid number of operands!");
    // isFenceArg has validated the operand, meaning this cast is safe
    auto SE = cast<MCSymbolRefExpr>(getImm());

    unsigned Imm = 0;
    for (char c : SE->getSymbol().getName()) {
      switch (c) {
      default:
        llvm_unreachable("FenceArg must contain only [iorw]");
      case 'i': Imm |= RISCVFenceField::I; break;
      case 'o': Imm |= RISCVFenceField::O; break;
      case 'r': Imm |= RISCVFenceField::R; break;
      case 'w': Imm |= RISCVFenceField::W; break;
      }
    }
    Inst.addOperand(MCOperand::createImm(Imm));
  }

  void addCSRSystemRegisterOperands(MCInst &Inst, unsigned N) const {
    assert(N == 1 && "Invalid number of operands!");
    Inst.addOperand(MCOperand::createImm(SysReg.Encoding));
  }

  // Returns the rounding mode represented by this RISCVOperand. Should only
  // be called after checking isFRMArg.
  RISCVFPRndMode::RoundingMode getRoundingMode() const {
    // isFRMArg has validated the operand, meaning this cast is safe.
    auto SE = cast<MCSymbolRefExpr>(getImm());
    RISCVFPRndMode::RoundingMode FRM =
        RISCVFPRndMode::stringToRoundingMode(SE->getSymbol().getName());
    assert(FRM != RISCVFPRndMode::Invalid && "Invalid rounding mode");
    return FRM;
  }

  void addFRMArgOperands(MCInst &Inst, unsigned N) const {
    assert(N == 1 && "Invalid number of operands!");
    Inst.addOperand(MCOperand::createImm(getRoundingMode()));
  }
};
} // end anonymous namespace.

#define GET_REGISTER_MATCHER
#define GET_SUBTARGET_FEATURE_NAME
#define GET_MATCHER_IMPLEMENTATION
#define GET_MNEMONIC_SPELL_CHECKER
#include "RISCVGenAsmMatcher.inc"

static Register convertFPR64ToFPR32(Register Reg) {
  assert(Reg >= RISCV::F0_D && Reg <= RISCV::F31_D && "Invalid register");
  return Reg - RISCV::F0_D + RISCV::F0_F;
}

unsigned RISCVAsmParser::validateTargetOperandClass(MCParsedAsmOperand &AsmOp,
                                                    unsigned Kind) {
  RISCVOperand &Op = static_cast<RISCVOperand &>(AsmOp);
  if (!Op.isReg())
    return Match_InvalidOperand;

  Register Reg = Op.getReg();
  bool IsRegFPR64 =
      RISCVMCRegisterClasses[RISCV::FPR64RegClassID].contains(Reg);
  bool IsRegFPR64C =
      RISCVMCRegisterClasses[RISCV::FPR64CRegClassID].contains(Reg);

  // As the parser couldn't differentiate an FPR32 from an FPR64, coerce the
  // register from FPR64 to FPR32 or FPR64C to FPR32C if necessary.
  if ((IsRegFPR64 && Kind == MCK_FPR32) ||
      (IsRegFPR64C && Kind == MCK_FPR32C)) {
    Op.Reg.RegNum = convertFPR64ToFPR32(Reg);
    return Match_Success;
  }
  return Match_InvalidOperand;
}

bool RISCVAsmParser::generateImmOutOfRangeError(
    OperandVector &Operands, uint64_t ErrorInfo, int64_t Lower, int64_t Upper,
    Twine Msg = "immediate must be an integer in the range") {
  SMLoc ErrorLoc = ((RISCVOperand &)*Operands[ErrorInfo]).getStartLoc();
  return Error(ErrorLoc, Msg + " [" + Twine(Lower) + ", " + Twine(Upper) + "]");
}

static std::string RISCVMnemonicSpellCheck(StringRef S,
                                          const FeatureBitset &FBS,
                                          unsigned VariantID = 0);

bool RISCVAsmParser::MatchAndEmitInstruction(SMLoc IDLoc, unsigned &Opcode,
                                             OperandVector &Operands,
                                             MCStreamer &Out,
                                             uint64_t &ErrorInfo,
                                             bool MatchingInlineAsm) {
  MCInst Inst;
  FeatureBitset MissingFeatures;

  auto Result =
    MatchInstructionImpl(Operands, Inst, ErrorInfo, MissingFeatures,
                         MatchingInlineAsm);
  switch (Result) {
  default:
    break;
  case Match_Success:
    return processInstruction(Inst, IDLoc, Operands, Out);
  case Match_MissingFeature: {
    assert(MissingFeatures.any() && "Unknown missing features!");
    bool FirstFeature = true;
    std::string Msg = "instruction requires the following:";
    for (unsigned i = 0, e = MissingFeatures.size(); i != e; ++i) {
      if (MissingFeatures[i]) {
        Msg += FirstFeature ? " " : ", ";
        Msg += getSubtargetFeatureName(i);
        FirstFeature = false;
      }
    }
    return Error(IDLoc, Msg);
  }
  case Match_MnemonicFail: {
    FeatureBitset FBS = ComputeAvailableFeatures(getSTI().getFeatureBits());
    std::string Suggestion = RISCVMnemonicSpellCheck(
      ((RISCVOperand &)*Operands[0]).getToken(), FBS);
    return Error(IDLoc, "unrecognized instruction mnemonic" + Suggestion);
  }
  case Match_InvalidOperand: {
    SMLoc ErrorLoc = IDLoc;
    if (ErrorInfo != ~0U) {
      if (ErrorInfo >= Operands.size())
        return Error(ErrorLoc, "too few operands for instruction");

      ErrorLoc = ((RISCVOperand &)*Operands[ErrorInfo]).getStartLoc();
      if (ErrorLoc == SMLoc())
        ErrorLoc = IDLoc;
    }
    return Error(ErrorLoc, "invalid operand for instruction");
  }
  }

  // Handle the case when the error message is of specific type
  // other than the generic Match_InvalidOperand, and the
  // corresponding operand is missing.
  if (Result > FIRST_TARGET_MATCH_RESULT_TY) {
    SMLoc ErrorLoc = IDLoc;
    if (ErrorInfo != ~0U && ErrorInfo >= Operands.size())
        return Error(ErrorLoc, "too few operands for instruction");
  }

  switch (Result) {
  default:
    break;
  case Match_InvalidImmXLenLI:
    if (isRV64()) {
      SMLoc ErrorLoc = ((RISCVOperand &)*Operands[ErrorInfo]).getStartLoc();
      return Error(ErrorLoc, "operand must be a constant 64-bit integer");
    }
    return generateImmOutOfRangeError(Operands, ErrorInfo,
                                      std::numeric_limits<int32_t>::min(),
                                      std::numeric_limits<uint32_t>::max());
  case Match_InvalidImmZero: {
    SMLoc ErrorLoc = ((RISCVOperand &)*Operands[ErrorInfo]).getStartLoc();
    return Error(ErrorLoc, "immediate must be zero");
  }
  case Match_InvalidUImmLog2XLen:
    if (isRV64())
      return generateImmOutOfRangeError(Operands, ErrorInfo, 0, (1 << 6) - 1);
    return generateImmOutOfRangeError(Operands, ErrorInfo, 0, (1 << 5) - 1);
  case Match_InvalidUImmLog2XLenNonZero:
    if (isRV64())
      return generateImmOutOfRangeError(Operands, ErrorInfo, 1, (1 << 6) - 1);
    return generateImmOutOfRangeError(Operands, ErrorInfo, 1, (1 << 5) - 1);
  case Match_InvalidUImmLog2XLenHalf:
    if (isRV64())
      return generateImmOutOfRangeError(Operands, ErrorInfo, 0, (1 << 5) - 1);
    return generateImmOutOfRangeError(Operands, ErrorInfo, 0, (1 << 4) - 1);
  case Match_InvalidUImm5:
    return generateImmOutOfRangeError(Operands, ErrorInfo, 0, (1 << 5) - 1);
  case Match_InvalidSImm6:
    return generateImmOutOfRangeError(Operands, ErrorInfo, -(1 << 5),
                                      (1 << 5) - 1);
  case Match_InvalidSImm6NonZero:
    return generateImmOutOfRangeError(
        Operands, ErrorInfo, -(1 << 5), (1 << 5) - 1,
        "immediate must be non-zero in the range");
  case Match_InvalidCLUIImm:
    return generateImmOutOfRangeError(
        Operands, ErrorInfo, 1, (1 << 5) - 1,
        "immediate must be in [0xfffe0, 0xfffff] or");
  case Match_InvalidUImm7Lsb00:
    return generateImmOutOfRangeError(
        Operands, ErrorInfo, 0, (1 << 7) - 4,
        "immediate must be a multiple of 4 bytes in the range");
  case Match_InvalidUImm8Lsb00:
    return generateImmOutOfRangeError(
        Operands, ErrorInfo, 0, (1 << 8) - 4,
        "immediate must be a multiple of 4 bytes in the range");
  case Match_InvalidUImm8Lsb000:
    return generateImmOutOfRangeError(
        Operands, ErrorInfo, 0, (1 << 8) - 8,
        "immediate must be a multiple of 8 bytes in the range");
  case Match_InvalidSImm9Lsb0:
    return generateImmOutOfRangeError(
        Operands, ErrorInfo, -(1 << 8), (1 << 8) - 2,
        "immediate must be a multiple of 2 bytes in the range");
  case Match_InvalidUImm9Lsb000:
    return generateImmOutOfRangeError(
        Operands, ErrorInfo, 0, (1 << 9) - 8,
        "immediate must be a multiple of 8 bytes in the range");
  case Match_InvalidUImm10Lsb00NonZero:
    return generateImmOutOfRangeError(
        Operands, ErrorInfo, 4, (1 << 10) - 4,
        "immediate must be a multiple of 4 bytes in the range");
  case Match_InvalidSImm10Lsb0000NonZero:
    return generateImmOutOfRangeError(
        Operands, ErrorInfo, -(1 << 9), (1 << 9) - 16,
        "immediate must be a multiple of 16 bytes and non-zero in the range");
  case Match_InvalidSImm12:
    return generateImmOutOfRangeError(
        Operands, ErrorInfo, -(1 << 11), (1 << 11) - 1,
        "operand must be a symbol with %lo/%pcrel_lo/%tprel_lo modifier or an "
        "integer in the range");
  case Match_InvalidSImm12Lsb0:
    return generateImmOutOfRangeError(
        Operands, ErrorInfo, -(1 << 11), (1 << 11) - 2,
        "immediate must be a multiple of 2 bytes in the range");
  case Match_InvalidSImm13Lsb0:
    return generateImmOutOfRangeError(
        Operands, ErrorInfo, -(1 << 12), (1 << 12) - 2,
        "immediate must be a multiple of 2 bytes in the range");
  case Match_InvalidUImm20LUI:
    return generateImmOutOfRangeError(Operands, ErrorInfo, 0, (1 << 20) - 1,
                                      "operand must be a symbol with "
                                      "%hi/%tprel_hi modifier or an integer in "
                                      "the range");
  case Match_InvalidUImm20AUIPC:
    return generateImmOutOfRangeError(
        Operands, ErrorInfo, 0, (1 << 20) - 1,
        "operand must be a symbol with a "
        "%pcrel_hi/%got_pcrel_hi/%tls_ie_pcrel_hi/%tls_gd_pcrel_hi modifier or "
        "an integer in the range");
  case Match_InvalidSImm21Lsb0JAL:
    return generateImmOutOfRangeError(
        Operands, ErrorInfo, -(1 << 20), (1 << 20) - 2,
        "immediate must be a multiple of 2 bytes in the range");
  case Match_InvalidCSRSystemRegister: {
    return generateImmOutOfRangeError(Operands, ErrorInfo, 0, (1 << 12) - 1,
                                      "operand must be a valid system register "
                                      "name or an integer in the range");
  }
  case Match_InvalidFenceArg: {
    SMLoc ErrorLoc = ((RISCVOperand &)*Operands[ErrorInfo]).getStartLoc();
    return Error(
        ErrorLoc,
        "operand must be formed of letters selected in-order from 'iorw'");
  }
  case Match_InvalidFRMArg: {
    SMLoc ErrorLoc = ((RISCVOperand &)*Operands[ErrorInfo]).getStartLoc();
    return Error(
        ErrorLoc,
        "operand must be a valid floating point rounding mode mnemonic");
  }
  case Match_InvalidBareSymbol: {
    SMLoc ErrorLoc = ((RISCVOperand &)*Operands[ErrorInfo]).getStartLoc();
    return Error(ErrorLoc, "operand must be a bare symbol name");
  }
  case Match_InvalidPseudoJumpSymbol: {
    SMLoc ErrorLoc = ((RISCVOperand &)*Operands[ErrorInfo]).getStartLoc();
    return Error(ErrorLoc, "operand must be a valid jump target");
  }
  case Match_InvalidCallSymbol: {
    SMLoc ErrorLoc = ((RISCVOperand &)*Operands[ErrorInfo]).getStartLoc();
    return Error(
        ErrorLoc,
        "operand must be a bare symbol name, optionally with a '@plt' suffix");
  }
  case Match_InvalidTPRelAddSymbol: {
    SMLoc ErrorLoc = ((RISCVOperand &)*Operands[ErrorInfo]).getStartLoc();
    return Error(ErrorLoc, "operand must be a symbol with %tprel_add modifier");
  }
  }

  llvm_unreachable("Unknown match type detected!");
}

// Attempts to match Name as a register (either using the default name or
// alternative ABI names), setting RegNo to the matching register. Upon
// failure, returns true and sets RegNo to 0. If IsRV32E then registers
// x16-x31 will be rejected.
static bool matchRegisterNameHelper(bool IsRV32E, Register &RegNo,
                                    StringRef Name) {
  RegNo = MatchRegisterName(Name);
  // The 32- and 64-bit FPRs have the same asm name. Check that the initial
  // match always matches the 64-bit variant, and not the 32-bit one.
  assert(!(RegNo >= RISCV::F0_F && RegNo <= RISCV::F31_F));
  // The default FPR register class is based on the tablegen enum ordering.
  static_assert(RISCV::F0_D < RISCV::F0_F, "FPR matching must be updated");
  if (RegNo == RISCV::NoRegister)
    RegNo = MatchRegisterAltName(Name);
  if (IsRV32E && RegNo >= RISCV::X16 && RegNo <= RISCV::X31)
    RegNo = RISCV::NoRegister;
  return RegNo == RISCV::NoRegister;
}

bool RISCVAsmParser::ParseRegister(unsigned &RegNo, SMLoc &StartLoc,
                                   SMLoc &EndLoc) {
  if (tryParseRegister(RegNo, StartLoc, EndLoc) != MatchOperand_Success)
    return Error(StartLoc, "invalid register name");
  return false;
}

OperandMatchResultTy RISCVAsmParser::tryParseRegister(unsigned &RegNo,
                                                      SMLoc &StartLoc,
                                                      SMLoc &EndLoc) {
  const AsmToken &Tok = getParser().getTok();
  StartLoc = Tok.getLoc();
  EndLoc = Tok.getEndLoc();
  RegNo = 0;
  StringRef Name = getLexer().getTok().getIdentifier();

  if (matchRegisterNameHelper(isRV32E(), (Register &)RegNo, Name))
    return MatchOperand_NoMatch;

  getParser().Lex(); // Eat identifier token.
  return MatchOperand_Success;
}

OperandMatchResultTy RISCVAsmParser::parseRegister(OperandVector &Operands,
                                                   bool AllowParens) {
  SMLoc FirstS = getLoc();
  bool HadParens = false;
  AsmToken LParen;

  // If this is an LParen and a parenthesised register name is allowed, parse it
  // atomically.
  if (AllowParens && getLexer().is(AsmToken::LParen)) {
    AsmToken Buf[2];
    size_t ReadCount = getLexer().peekTokens(Buf);
    if (ReadCount == 2 && Buf[1].getKind() == AsmToken::RParen) {
      HadParens = true;
      LParen = getParser().getTok();
      getParser().Lex(); // Eat '('
    }
  }

  switch (getLexer().getKind()) {
  default:
    if (HadParens)
      getLexer().UnLex(LParen);
    return MatchOperand_NoMatch;
  case AsmToken::Identifier:
    StringRef Name = getLexer().getTok().getIdentifier();
    Register RegNo;
    matchRegisterNameHelper(isRV32E(), RegNo, Name);

    if (RegNo == RISCV::NoRegister) {
      if (HadParens)
        getLexer().UnLex(LParen);
      return MatchOperand_NoMatch;
    }
    if (HadParens)
      Operands.push_back(RISCVOperand::createToken("(", FirstS, isRV64()));
    SMLoc S = getLoc();
    SMLoc E = SMLoc::getFromPointer(S.getPointer() - 1);
    getLexer().Lex();
    Operands.push_back(RISCVOperand::createReg(RegNo, S, E, isRV64()));
  }

  if (HadParens) {
    getParser().Lex(); // Eat ')'
    Operands.push_back(RISCVOperand::createToken(")", getLoc(), isRV64()));
  }

  return MatchOperand_Success;
}

OperandMatchResultTy
RISCVAsmParser::parseCSRSystemRegister(OperandVector &Operands) {
  SMLoc S = getLoc();
  const MCExpr *Res;

  switch (getLexer().getKind()) {
  default:
    return MatchOperand_NoMatch;
  case AsmToken::LParen:
  case AsmToken::Minus:
  case AsmToken::Plus:
  case AsmToken::Exclaim:
  case AsmToken::Tilde:
  case AsmToken::Integer:
  case AsmToken::String: {
    if (getParser().parseExpression(Res))
      return MatchOperand_ParseFail;

    auto *CE = dyn_cast<MCConstantExpr>(Res);
    if (CE) {
      int64_t Imm = CE->getValue();
      if (isUInt<12>(Imm)) {
        auto SysReg = RISCVSysReg::lookupSysRegByEncoding(Imm);
        // Accept an immediate representing a named or un-named Sys Reg
        // if the range is valid, regardless of the required features.
        Operands.push_back(RISCVOperand::createSysReg(
            SysReg ? SysReg->Name : "", S, Imm, isRV64()));
        return MatchOperand_Success;
      }
    }

    Twine Msg = "immediate must be an integer in the range";
    Error(S, Msg + " [" + Twine(0) + ", " + Twine((1 << 12) - 1) + "]");
    return MatchOperand_ParseFail;
  }
  case AsmToken::Identifier: {
    StringRef Identifier;
    if (getParser().parseIdentifier(Identifier))
      return MatchOperand_ParseFail;

    auto SysReg = RISCVSysReg::lookupSysRegByName(Identifier);
    // Accept a named Sys Reg if the required features are present.
    if (SysReg) {
      if (!SysReg->haveRequiredFeatures(getSTI().getFeatureBits())) {
        Error(S, "system register use requires an option to be enabled");
        return MatchOperand_ParseFail;
      }
      Operands.push_back(RISCVOperand::createSysReg(
          Identifier, S, SysReg->Encoding, isRV64()));
      return MatchOperand_Success;
    }

    Twine Msg = "operand must be a valid system register name "
                "or an integer in the range";
    Error(S, Msg + " [" + Twine(0) + ", " + Twine((1 << 12) - 1) + "]");
    return MatchOperand_ParseFail;
  }
  case AsmToken::Percent: {
    // Discard operand with modifier.
    Twine Msg = "immediate must be an integer in the range";
    Error(S, Msg + " [" + Twine(0) + ", " + Twine((1 << 12) - 1) + "]");
    return MatchOperand_ParseFail;
  }
  }

  return MatchOperand_NoMatch;
}

OperandMatchResultTy RISCVAsmParser::parseImmediate(OperandVector &Operands) {
  SMLoc S = getLoc();
  SMLoc E = SMLoc::getFromPointer(S.getPointer() - 1);
  const MCExpr *Res;

  switch (getLexer().getKind()) {
  default:
    return MatchOperand_NoMatch;
  case AsmToken::LParen:
  case AsmToken::Dot:
  case AsmToken::Minus:
  case AsmToken::Plus:
  case AsmToken::Exclaim:
  case AsmToken::Tilde:
  case AsmToken::Integer:
  case AsmToken::String:
  case AsmToken::Identifier:
    if (getParser().parseExpression(Res))
      return MatchOperand_ParseFail;
    break;
  case AsmToken::Percent:
    return parseOperandWithModifier(Operands);
  }

  Operands.push_back(RISCVOperand::createImm(Res, S, E, isRV64()));
  return MatchOperand_Success;
}

OperandMatchResultTy
RISCVAsmParser::parseOperandWithModifier(OperandVector &Operands) {
  SMLoc S = getLoc();
  SMLoc E = SMLoc::getFromPointer(S.getPointer() - 1);

  if (getLexer().getKind() != AsmToken::Percent) {
    Error(getLoc(), "expected '%' for operand modifier");
    return MatchOperand_ParseFail;
  }

  getParser().Lex(); // Eat '%'

  if (getLexer().getKind() != AsmToken::Identifier) {
    Error(getLoc(), "expected valid identifier for operand modifier");
    return MatchOperand_ParseFail;
  }
  StringRef Identifier = getParser().getTok().getIdentifier();
  RISCVMCExpr::VariantKind VK = RISCVMCExpr::getVariantKindForName(Identifier);
  if (VK == RISCVMCExpr::VK_RISCV_Invalid) {
    Error(getLoc(), "unrecognized operand modifier");
    return MatchOperand_ParseFail;
  }

  getParser().Lex(); // Eat the identifier
  if (getLexer().getKind() != AsmToken::LParen) {
    Error(getLoc(), "expected '('");
    return MatchOperand_ParseFail;
  }
  getParser().Lex(); // Eat '('

  const MCExpr *SubExpr;
  if (getParser().parseParenExpression(SubExpr, E)) {
    return MatchOperand_ParseFail;
  }

  const MCExpr *ModExpr = RISCVMCExpr::create(SubExpr, VK, getContext());
  Operands.push_back(RISCVOperand::createImm(ModExpr, S, E, isRV64()));
  return MatchOperand_Success;
}

OperandMatchResultTy RISCVAsmParser::parseBareSymbol(OperandVector &Operands) {
  SMLoc S = getLoc();
  SMLoc E = SMLoc::getFromPointer(S.getPointer() - 1);
  const MCExpr *Res;

  if (getLexer().getKind() != AsmToken::Identifier)
    return MatchOperand_NoMatch;

  StringRef Identifier;
  AsmToken Tok = getLexer().getTok();

  if (getParser().parseIdentifier(Identifier))
    return MatchOperand_ParseFail;

  if (Identifier.consume_back("@plt")) {
    Error(getLoc(), "'@plt' operand not valid for instruction");
    return MatchOperand_ParseFail;
  }

  MCSymbol *Sym = getContext().getOrCreateSymbol(Identifier);

  if (Sym->isVariable()) {
    const MCExpr *V = Sym->getVariableValue(/*SetUsed=*/false);
    if (!isa<MCSymbolRefExpr>(V)) {
      getLexer().UnLex(Tok); // Put back if it's not a bare symbol.
      return MatchOperand_NoMatch;
    }
    Res = V;
  } else
    Res = MCSymbolRefExpr::create(Sym, MCSymbolRefExpr::VK_None, getContext());

  MCBinaryExpr::Opcode Opcode;
  switch (getLexer().getKind()) {
  default:
    Operands.push_back(RISCVOperand::createImm(Res, S, E, isRV64()));
    return MatchOperand_Success;
  case AsmToken::Plus:
    Opcode = MCBinaryExpr::Add;
    break;
  case AsmToken::Minus:
    Opcode = MCBinaryExpr::Sub;
    break;
  }

  const MCExpr *Expr;
  if (getParser().parseExpression(Expr))
    return MatchOperand_ParseFail;
  Res = MCBinaryExpr::create(Opcode, Res, Expr, getContext());
  Operands.push_back(RISCVOperand::createImm(Res, S, E, isRV64()));
  return MatchOperand_Success;
}

OperandMatchResultTy RISCVAsmParser::parseCallSymbol(OperandVector &Operands) {
  SMLoc S = getLoc();
  SMLoc E = SMLoc::getFromPointer(S.getPointer() - 1);
  const MCExpr *Res;

  if (getLexer().getKind() != AsmToken::Identifier)
    return MatchOperand_NoMatch;

  // Avoid parsing the register in `call rd, foo` as a call symbol.
  if (getLexer().peekTok().getKind() != AsmToken::EndOfStatement)
    return MatchOperand_NoMatch;

  StringRef Identifier;
  if (getParser().parseIdentifier(Identifier))
    return MatchOperand_ParseFail;

  RISCVMCExpr::VariantKind Kind = RISCVMCExpr::VK_RISCV_CALL;
  if (Identifier.consume_back("@plt"))
    Kind = RISCVMCExpr::VK_RISCV_CALL_PLT;

  MCSymbol *Sym = getContext().getOrCreateSymbol(Identifier);
  Res = MCSymbolRefExpr::create(Sym, MCSymbolRefExpr::VK_None, getContext());
  Res = RISCVMCExpr::create(Res, Kind, getContext());
  Operands.push_back(RISCVOperand::createImm(Res, S, E, isRV64()));
  return MatchOperand_Success;
}

OperandMatchResultTy
RISCVAsmParser::parsePseudoJumpSymbol(OperandVector &Operands) {
  SMLoc S = getLoc();
  SMLoc E = SMLoc::getFromPointer(S.getPointer() - 1);
  const MCExpr *Res;

  if (getParser().parseExpression(Res))
    return MatchOperand_ParseFail;

  if (Res->getKind() != MCExpr::ExprKind::SymbolRef ||
      cast<MCSymbolRefExpr>(Res)->getKind() ==
          MCSymbolRefExpr::VariantKind::VK_PLT) {
    Error(S, "operand must be a valid jump target");
    return MatchOperand_ParseFail;
  }

  Res = RISCVMCExpr::create(Res, RISCVMCExpr::VK_RISCV_CALL, getContext());
  Operands.push_back(RISCVOperand::createImm(Res, S, E, isRV64()));
  return MatchOperand_Success;
}

OperandMatchResultTy RISCVAsmParser::parseJALOffset(OperandVector &Operands) {
  // Parsing jal operands is fiddly due to the `jal foo` and `jal ra, foo`
  // both being acceptable forms. When parsing `jal ra, foo` this function
  // will be called for the `ra` register operand in an attempt to match the
  // single-operand alias. parseJALOffset must fail for this case. It would
  // seem logical to try parse the operand using parseImmediate and return
  // NoMatch if the next token is a comma (meaning we must be parsing a jal in
  // the second form rather than the first). We can't do this as there's no
  // way of rewinding the lexer state. Instead, return NoMatch if this operand
  // is an identifier and is followed by a comma.
  if (getLexer().is(AsmToken::Identifier) &&
      getLexer().peekTok().is(AsmToken::Comma))
    return MatchOperand_NoMatch;

  return parseImmediate(Operands);
}

OperandMatchResultTy
RISCVAsmParser::parseMemOpBaseReg(OperandVector &Operands) {
  if (getLexer().isNot(AsmToken::LParen)) {
    Error(getLoc(), "expected '('");
    return MatchOperand_ParseFail;
  }

  getParser().Lex(); // Eat '('
  Operands.push_back(RISCVOperand::createToken("(", getLoc(), isRV64()));

  if (parseRegister(Operands) != MatchOperand_Success) {
    Error(getLoc(), "expected register");
    return MatchOperand_ParseFail;
  }

  if (getLexer().isNot(AsmToken::RParen)) {
    Error(getLoc(), "expected ')'");
    return MatchOperand_ParseFail;
  }

  getParser().Lex(); // Eat ')'
  Operands.push_back(RISCVOperand::createToken(")", getLoc(), isRV64()));

  return MatchOperand_Success;
}

OperandMatchResultTy RISCVAsmParser::parseAtomicMemOp(OperandVector &Operands) {
  // Atomic operations such as lr.w, sc.w, and amo*.w accept a "memory operand"
  // as one of their register operands, such as `(a0)`. This just denotes that
  // the register (in this case `a0`) contains a memory address.
  //
  // Normally, we would be able to parse these by putting the parens into the
  // instruction string. However, GNU as also accepts a zero-offset memory
  // operand (such as `0(a0)`), and ignores the 0. Normally this would be parsed
  // with parseImmediate followed by parseMemOpBaseReg, but these instructions
  // do not accept an immediate operand, and we do not want to add a "dummy"
  // operand that is silently dropped.
  //
  // Instead, we use this custom parser. This will: allow (and discard) an
  // offset if it is zero; require (and discard) parentheses; and add only the
  // parsed register operand to `Operands`.
  //
  // These operands are printed with RISCVInstPrinter::printAtomicMemOp, which
  // will only print the register surrounded by parentheses (which GNU as also
  // uses as its canonical representation for these operands).
  std::unique_ptr<RISCVOperand> OptionalImmOp;

  if (getLexer().isNot(AsmToken::LParen)) {
    // Parse an Integer token. We do not accept arbritrary constant expressions
    // in the offset field (because they may include parens, which complicates
    // parsing a lot).
    int64_t ImmVal;
    SMLoc ImmStart = getLoc();
    if (getParser().parseIntToken(ImmVal,
                                  "expected '(' or optional integer offset"))
      return MatchOperand_ParseFail;

    // Create a RISCVOperand for checking later (so the error messages are
    // nicer), but we don't add it to Operands.
    SMLoc ImmEnd = getLoc();
    OptionalImmOp =
        RISCVOperand::createImm(MCConstantExpr::create(ImmVal, getContext()),
                                ImmStart, ImmEnd, isRV64());
  }

  if (getLexer().isNot(AsmToken::LParen)) {
    Error(getLoc(), OptionalImmOp ? "expected '(' after optional integer offset"
                                  : "expected '(' or optional integer offset");
    return MatchOperand_ParseFail;
  }
  getParser().Lex(); // Eat '('

  if (parseRegister(Operands) != MatchOperand_Success) {
    Error(getLoc(), "expected register");
    return MatchOperand_ParseFail;
  }

  if (getLexer().isNot(AsmToken::RParen)) {
    Error(getLoc(), "expected ')'");
    return MatchOperand_ParseFail;
  }
  getParser().Lex(); // Eat ')'

  // Deferred Handling of non-zero offsets. This makes the error messages nicer.
  if (OptionalImmOp && !OptionalImmOp->isImmZero()) {
    Error(OptionalImmOp->getStartLoc(), "optional integer offset must be 0",
          SMRange(OptionalImmOp->getStartLoc(), OptionalImmOp->getEndLoc()));
    return MatchOperand_ParseFail;
  }

  return MatchOperand_Success;
}

/// Looks at a token type and creates the relevant operand from this
/// information, adding to Operands. If operand was parsed, returns false, else
/// true.
bool RISCVAsmParser::parseOperand(OperandVector &Operands, StringRef Mnemonic) {
  // Check if the current operand has a custom associated parser, if so, try to
  // custom parse the operand, or fallback to the general approach.
  OperandMatchResultTy Result =
      MatchOperandParserImpl(Operands, Mnemonic, /*ParseForAllFeatures=*/true);
  if (Result == MatchOperand_Success)
    return false;
  if (Result == MatchOperand_ParseFail)
    return true;

  // Attempt to parse token as a register.
  if (parseRegister(Operands, true) == MatchOperand_Success)
    return false;

  // Attempt to parse token as an immediate
  if (parseImmediate(Operands) == MatchOperand_Success) {
    // Parse memory base register if present
    if (getLexer().is(AsmToken::LParen))
      return parseMemOpBaseReg(Operands) != MatchOperand_Success;
    return false;
  }

  // Finally we have exhausted all options and must declare defeat.
  Error(getLoc(), "unknown operand");
  return true;
}

bool RISCVAsmParser::ParseInstruction(ParseInstructionInfo &Info,
                                      StringRef Name, SMLoc NameLoc,
                                      OperandVector &Operands) {
  // Ensure that if the instruction occurs when relaxation is enabled,
  // relocations are forced for the file. Ideally this would be done when there
  // is enough information to reliably determine if the instruction itself may
  // cause relaxations. Unfortunately instruction processing stage occurs in the
  // same pass as relocation emission, so it's too late to set a 'sticky bit'
  // for the entire file.
  if (getSTI().getFeatureBits()[RISCV::FeatureRelax]) {
    auto *Assembler = getTargetStreamer().getStreamer().getAssemblerPtr();
    if (Assembler != nullptr) {
      RISCVAsmBackend &MAB =
          static_cast<RISCVAsmBackend &>(Assembler->getBackend());
      MAB.setForceRelocs();
    }
  }

  // First operand is token for instruction
  Operands.push_back(RISCVOperand::createToken(Name, NameLoc, isRV64()));

  // If there are no more operands, then finish
  if (getLexer().is(AsmToken::EndOfStatement))
    return false;

  // Parse first operand
  if (parseOperand(Operands, Name))
    return true;

  // Parse until end of statement, consuming commas between operands
  unsigned OperandIdx = 1;
  while (getLexer().is(AsmToken::Comma)) {
    // Consume comma token
    getLexer().Lex();

    // Parse next operand
    if (parseOperand(Operands, Name))
      return true;

    ++OperandIdx;
  }

  if (getLexer().isNot(AsmToken::EndOfStatement)) {
    SMLoc Loc = getLexer().getLoc();
    getParser().eatToEndOfStatement();
    return Error(Loc, "unexpected token");
  }

  getParser().Lex(); // Consume the EndOfStatement.
  return false;
}

bool RISCVAsmParser::classifySymbolRef(const MCExpr *Expr,
                                       RISCVMCExpr::VariantKind &Kind,
                                       int64_t &Addend) {
  Kind = RISCVMCExpr::VK_RISCV_None;
  Addend = 0;

  if (const RISCVMCExpr *RE = dyn_cast<RISCVMCExpr>(Expr)) {
    Kind = RE->getKind();
    Expr = RE->getSubExpr();
  }

  // It's a simple symbol reference or constant with no addend.
  if (isa<MCConstantExpr>(Expr) || isa<MCSymbolRefExpr>(Expr))
    return true;

  const MCBinaryExpr *BE = dyn_cast<MCBinaryExpr>(Expr);
  if (!BE)
    return false;

  if (!isa<MCSymbolRefExpr>(BE->getLHS()))
    return false;

  if (BE->getOpcode() != MCBinaryExpr::Add &&
      BE->getOpcode() != MCBinaryExpr::Sub)
    return false;

  // We are able to support the subtraction of two symbol references
  if (BE->getOpcode() == MCBinaryExpr::Sub &&
      isa<MCSymbolRefExpr>(BE->getRHS()))
    return true;

  // See if the addend is a constant, otherwise there's more going
  // on here than we can deal with.
  auto AddendExpr = dyn_cast<MCConstantExpr>(BE->getRHS());
  if (!AddendExpr)
    return false;

  Addend = AddendExpr->getValue();
  if (BE->getOpcode() == MCBinaryExpr::Sub)
    Addend = -Addend;

  // It's some symbol reference + a constant addend
  return Kind != RISCVMCExpr::VK_RISCV_Invalid;
}

bool RISCVAsmParser::ParseDirective(AsmToken DirectiveID) {
  // This returns false if this function recognizes the directive
  // regardless of whether it is successfully handles or reports an
  // error. Otherwise it returns true to give the generic parser a
  // chance at recognizing it.
  StringRef IDVal = DirectiveID.getString();

  if (IDVal == ".option")
    return parseDirectiveOption();
  else if (IDVal == ".attribute")
    return parseDirectiveAttribute();

  return true;
}

bool RISCVAsmParser::parseDirectiveOption() {
  MCAsmParser &Parser = getParser();
  // Get the option token.
  AsmToken Tok = Parser.getTok();
  // At the moment only identifiers are supported.
  if (Tok.isNot(AsmToken::Identifier))
    return Error(Parser.getTok().getLoc(),
                 "unexpected token, expected identifier");

  StringRef Option = Tok.getIdentifier();

  if (Option == "push") {
    getTargetStreamer().emitDirectiveOptionPush();

    Parser.Lex();
    if (Parser.getTok().isNot(AsmToken::EndOfStatement))
      return Error(Parser.getTok().getLoc(),
                   "unexpected token, expected end of statement");

    pushFeatureBits();
    return false;
  }

  if (Option == "pop") {
    SMLoc StartLoc = Parser.getTok().getLoc();
    getTargetStreamer().emitDirectiveOptionPop();

    Parser.Lex();
    if (Parser.getTok().isNot(AsmToken::EndOfStatement))
      return Error(Parser.getTok().getLoc(),
                   "unexpected token, expected end of statement");

    if (popFeatureBits())
      return Error(StartLoc, ".option pop with no .option push");

    return false;
  }

  if (Option == "rvc") {
    getTargetStreamer().emitDirectiveOptionRVC();

    Parser.Lex();
    if (Parser.getTok().isNot(AsmToken::EndOfStatement))
      return Error(Parser.getTok().getLoc(),
                   "unexpected token, expected end of statement");

    setFeatureBits(RISCV::FeatureStdExtC, "c");
    return false;
  }

  if (Option == "norvc") {
    getTargetStreamer().emitDirectiveOptionNoRVC();

    Parser.Lex();
    if (Parser.getTok().isNot(AsmToken::EndOfStatement))
      return Error(Parser.getTok().getLoc(),
                   "unexpected token, expected end of statement");

    clearFeatureBits(RISCV::FeatureStdExtC, "c");
    return false;
  }

  if (Option == "pic") {
    getTargetStreamer().emitDirectiveOptionPIC();

    Parser.Lex();
    if (Parser.getTok().isNot(AsmToken::EndOfStatement))
      return Error(Parser.getTok().getLoc(),
                   "unexpected token, expected end of statement");

<<<<<<< HEAD
    IsPicEnabled = true;
=======
    ParserOptions.IsPicEnabled = true;
>>>>>>> 5f236864
    return false;
  }

  if (Option == "nopic") {
    getTargetStreamer().emitDirectiveOptionNoPIC();

    Parser.Lex();
    if (Parser.getTok().isNot(AsmToken::EndOfStatement))
      return Error(Parser.getTok().getLoc(),
                   "unexpected token, expected end of statement");

<<<<<<< HEAD
    IsPicEnabled = false;
=======
    ParserOptions.IsPicEnabled = false;
>>>>>>> 5f236864
    return false;
  }

  if (Option == "relax") {
    getTargetStreamer().emitDirectiveOptionRelax();

    Parser.Lex();
    if (Parser.getTok().isNot(AsmToken::EndOfStatement))
      return Error(Parser.getTok().getLoc(),
                   "unexpected token, expected end of statement");

    setFeatureBits(RISCV::FeatureRelax, "relax");
    return false;
  }

  if (Option == "norelax") {
    getTargetStreamer().emitDirectiveOptionNoRelax();

    Parser.Lex();
    if (Parser.getTok().isNot(AsmToken::EndOfStatement))
      return Error(Parser.getTok().getLoc(),
                   "unexpected token, expected end of statement");

    clearFeatureBits(RISCV::FeatureRelax, "relax");
    return false;
  }

  // Unknown option.
  Warning(Parser.getTok().getLoc(),
          "unknown option, expected 'push', 'pop', 'rvc', 'norvc', 'relax' or "
          "'norelax'");
  Parser.eatToEndOfStatement();
  return false;
}

/// parseDirectiveAttribute
///  ::= .attribute expression ',' ( expression | "string" )
///  ::= .attribute identifier ',' ( expression | "string" )
bool RISCVAsmParser::parseDirectiveAttribute() {
  MCAsmParser &Parser = getParser();
  int64_t Tag;
  SMLoc TagLoc;
  TagLoc = Parser.getTok().getLoc();
  if (Parser.getTok().is(AsmToken::Identifier)) {
    StringRef Name = Parser.getTok().getIdentifier();
    Optional<unsigned> Ret =
        ELFAttrs::attrTypeFromString(Name, RISCVAttrs::RISCVAttributeTags);
    if (!Ret.hasValue()) {
      Error(TagLoc, "attribute name not recognised: " + Name);
      return false;
    }
    Tag = Ret.getValue();
    Parser.Lex();
  } else {
    const MCExpr *AttrExpr;

    TagLoc = Parser.getTok().getLoc();
    if (Parser.parseExpression(AttrExpr))
      return true;

    const MCConstantExpr *CE = dyn_cast<MCConstantExpr>(AttrExpr);
    if (check(!CE, TagLoc, "expected numeric constant"))
      return true;

    Tag = CE->getValue();
  }

  if (Parser.parseToken(AsmToken::Comma, "comma expected"))
    return true;

  StringRef StringValue;
  int64_t IntegerValue = 0;
  bool IsIntegerValue = true;

  // RISC-V attributes have a string value if the tag number is odd
  // and an integer value if the tag number is even.
  if (Tag % 2)
    IsIntegerValue = false;

  SMLoc ValueExprLoc = Parser.getTok().getLoc();
  if (IsIntegerValue) {
    const MCExpr *ValueExpr;
    if (Parser.parseExpression(ValueExpr))
      return true;

    const MCConstantExpr *CE = dyn_cast<MCConstantExpr>(ValueExpr);
    if (!CE)
      return Error(ValueExprLoc, "expected numeric constant");
    IntegerValue = CE->getValue();
  } else {
    if (Parser.getTok().isNot(AsmToken::String))
      return Error(Parser.getTok().getLoc(), "expected string constant");

    StringValue = Parser.getTok().getStringContents();
    Parser.Lex();
  }

  if (Parser.parseToken(AsmToken::EndOfStatement,
                        "unexpected token in '.attribute' directive"))
    return true;

  if (Tag == RISCVAttrs::ARCH) {
    StringRef Arch = StringValue;
    if (Arch.consume_front("rv32"))
      clearFeatureBits(RISCV::Feature64Bit, "64bit");
    else if (Arch.consume_front("rv64"))
      setFeatureBits(RISCV::Feature64Bit, "64bit");
    else
      return Error(ValueExprLoc, "bad arch string " + Arch);

    while (!Arch.empty()) {
      if (Arch[0] == 'i')
        clearFeatureBits(RISCV::FeatureRV32E, "e");
      else if (Arch[0] == 'e')
        setFeatureBits(RISCV::FeatureRV32E, "e");
      else if (Arch[0] == 'g') {
        clearFeatureBits(RISCV::FeatureRV32E, "e");
        setFeatureBits(RISCV::FeatureStdExtM, "m");
        setFeatureBits(RISCV::FeatureStdExtA, "a");
        setFeatureBits(RISCV::FeatureStdExtF, "f");
        setFeatureBits(RISCV::FeatureStdExtD, "d");
      } else if (Arch[0] == 'm')
        setFeatureBits(RISCV::FeatureStdExtM, "m");
      else if (Arch[0] == 'a')
        setFeatureBits(RISCV::FeatureStdExtA, "a");
      else if (Arch[0] == 'f')
        setFeatureBits(RISCV::FeatureStdExtF, "f");
      else if (Arch[0] == 'd') {
        setFeatureBits(RISCV::FeatureStdExtF, "f");
        setFeatureBits(RISCV::FeatureStdExtD, "d");
      } else if (Arch[0] == 'c') {
        setFeatureBits(RISCV::FeatureStdExtC, "c");
      } else
        return Error(ValueExprLoc, "bad arch string " + Arch);

      Arch = Arch.drop_front(1);
      int major = 0;
      int minor = 0;
      Arch.consumeInteger(10, major);
      Arch.consume_front("p");
      Arch.consumeInteger(10, minor);
      if (major != 0 || minor != 0) {
        Arch = Arch.drop_until([](char c) { return c == '_' || c == '"'; });
        Arch = Arch.drop_while([](char c) { return c == '_'; });
      }
    }
  }

  if (IsIntegerValue)
    getTargetStreamer().emitAttribute(Tag, IntegerValue);
  else {
    if (Tag != RISCVAttrs::ARCH) {
      getTargetStreamer().emitTextAttribute(Tag, StringValue);
    } else {
      std::string formalArchStr = "rv32";
      if (getFeatureBits(RISCV::Feature64Bit))
        formalArchStr = "rv64";
      if (getFeatureBits(RISCV::FeatureRV32E))
        formalArchStr = (Twine(formalArchStr) + "e1p9").str();
      else
        formalArchStr = (Twine(formalArchStr) + "i2p0").str();

      if (getFeatureBits(RISCV::FeatureStdExtM))
        formalArchStr = (Twine(formalArchStr) + "_m2p0").str();
      if (getFeatureBits(RISCV::FeatureStdExtA))
        formalArchStr = (Twine(formalArchStr) + "_a2p0").str();
      if (getFeatureBits(RISCV::FeatureStdExtF))
        formalArchStr = (Twine(formalArchStr) + "_f2p0").str();
      if (getFeatureBits(RISCV::FeatureStdExtD))
        formalArchStr = (Twine(formalArchStr) + "_d2p0").str();
      if (getFeatureBits(RISCV::FeatureStdExtC))
        formalArchStr = (Twine(formalArchStr) + "_c2p0").str();

      getTargetStreamer().emitTextAttribute(Tag, formalArchStr);
    }
  }

  return false;
}

void RISCVAsmParser::emitToStreamer(MCStreamer &S, const MCInst &Inst) {
  MCInst CInst;
  bool Res = compressInst(CInst, Inst, getSTI(), S.getContext());
  if (Res)
    ++RISCVNumInstrsCompressed;
  S.emitInstruction((Res ? CInst : Inst), getSTI());
}

void RISCVAsmParser::emitLoadImm(Register DestReg, int64_t Value,
                                 MCStreamer &Out) {
  RISCVMatInt::InstSeq Seq;
  RISCVMatInt::generateInstSeq(Value, isRV64(), Seq);

  Register SrcReg = RISCV::X0;
  for (RISCVMatInt::Inst &Inst : Seq) {
    if (Inst.Opc == RISCV::LUI) {
      emitToStreamer(
          Out, MCInstBuilder(RISCV::LUI).addReg(DestReg).addImm(Inst.Imm));
    } else {
      emitToStreamer(
          Out, MCInstBuilder(Inst.Opc).addReg(DestReg).addReg(SrcReg).addImm(
                   Inst.Imm));
    }

    // Only the first instruction has X0 as its source.
    SrcReg = DestReg;
  }
}

void RISCVAsmParser::emitAuipcInstPair(MCOperand DestReg, MCOperand TmpReg,
                                       const MCExpr *Symbol,
                                       RISCVMCExpr::VariantKind VKHi,
                                       unsigned SecondOpcode, SMLoc IDLoc,
                                       MCStreamer &Out) {
  // A pair of instructions for PC-relative addressing; expands to
  //   TmpLabel: AUIPC TmpReg, VKHi(symbol)
  //             OP DestReg, TmpReg, %pcrel_lo(TmpLabel)
  MCContext &Ctx = getContext();

  MCSymbol *TmpLabel = Ctx.createTempSymbol(
      "pcrel_hi", /* AlwaysAddSuffix */ true, /* CanBeUnnamed */ false);
  Out.emitLabel(TmpLabel);

  const RISCVMCExpr *SymbolHi = RISCVMCExpr::create(Symbol, VKHi, Ctx);
  emitToStreamer(
      Out, MCInstBuilder(RISCV::AUIPC).addOperand(TmpReg).addExpr(SymbolHi));

  const MCExpr *RefToLinkTmpLabel =
      RISCVMCExpr::create(MCSymbolRefExpr::create(TmpLabel, Ctx),
                          RISCVMCExpr::VK_RISCV_PCREL_LO, Ctx);

  emitToStreamer(Out, MCInstBuilder(SecondOpcode)
                          .addOperand(DestReg)
                          .addOperand(TmpReg)
                          .addExpr(RefToLinkTmpLabel));
}

void RISCVAsmParser::emitLoadLocalAddress(MCInst &Inst, SMLoc IDLoc,
                                          MCStreamer &Out) {
  // The load local address pseudo-instruction "lla" is used in PC-relative
  // addressing of local symbols:
  //   lla rdest, symbol
  // expands to
  //   TmpLabel: AUIPC rdest, %pcrel_hi(symbol)
  //             ADDI rdest, rdest, %pcrel_lo(TmpLabel)
  MCOperand DestReg = Inst.getOperand(0);
  const MCExpr *Symbol = Inst.getOperand(1).getExpr();
  emitAuipcInstPair(DestReg, DestReg, Symbol, RISCVMCExpr::VK_RISCV_PCREL_HI,
                    RISCV::ADDI, IDLoc, Out);
}

void RISCVAsmParser::emitLoadAddress(MCInst &Inst, SMLoc IDLoc,
                                     MCStreamer &Out) {
  // The load address pseudo-instruction "la" is used in PC-relative and
  // GOT-indirect addressing of global symbols:
  //   la rdest, symbol
  // expands to either (for non-PIC)
  //   TmpLabel: AUIPC rdest, %pcrel_hi(symbol)
  //             ADDI rdest, rdest, %pcrel_lo(TmpLabel)
  // or (for PIC)
  //   TmpLabel: AUIPC rdest, %got_pcrel_hi(symbol)
  //             Lx rdest, %pcrel_lo(TmpLabel)(rdest)
  MCOperand DestReg = Inst.getOperand(0);
  const MCExpr *Symbol = Inst.getOperand(1).getExpr();
  unsigned SecondOpcode;
  RISCVMCExpr::VariantKind VKHi;
<<<<<<< HEAD
  if (IsPicEnabled) {
=======
  if (ParserOptions.IsPicEnabled) {
>>>>>>> 5f236864
    SecondOpcode = isRV64() ? RISCV::LD : RISCV::LW;
    VKHi = RISCVMCExpr::VK_RISCV_GOT_HI;
  } else {
    SecondOpcode = RISCV::ADDI;
    VKHi = RISCVMCExpr::VK_RISCV_PCREL_HI;
  }
  emitAuipcInstPair(DestReg, DestReg, Symbol, VKHi, SecondOpcode, IDLoc, Out);
}

void RISCVAsmParser::emitLoadTLSIEAddress(MCInst &Inst, SMLoc IDLoc,
                                          MCStreamer &Out) {
  // The load TLS IE address pseudo-instruction "la.tls.ie" is used in
  // initial-exec TLS model addressing of global symbols:
  //   la.tls.ie rdest, symbol
  // expands to
  //   TmpLabel: AUIPC rdest, %tls_ie_pcrel_hi(symbol)
  //             Lx rdest, %pcrel_lo(TmpLabel)(rdest)
  MCOperand DestReg = Inst.getOperand(0);
  const MCExpr *Symbol = Inst.getOperand(1).getExpr();
  unsigned SecondOpcode = isRV64() ? RISCV::LD : RISCV::LW;
  emitAuipcInstPair(DestReg, DestReg, Symbol, RISCVMCExpr::VK_RISCV_TLS_GOT_HI,
                    SecondOpcode, IDLoc, Out);
}

void RISCVAsmParser::emitLoadTLSGDAddress(MCInst &Inst, SMLoc IDLoc,
                                          MCStreamer &Out) {
  // The load TLS GD address pseudo-instruction "la.tls.gd" is used in
  // global-dynamic TLS model addressing of global symbols:
  //   la.tls.gd rdest, symbol
  // expands to
  //   TmpLabel: AUIPC rdest, %tls_gd_pcrel_hi(symbol)
  //             ADDI rdest, rdest, %pcrel_lo(TmpLabel)
  MCOperand DestReg = Inst.getOperand(0);
  const MCExpr *Symbol = Inst.getOperand(1).getExpr();
  emitAuipcInstPair(DestReg, DestReg, Symbol, RISCVMCExpr::VK_RISCV_TLS_GD_HI,
                    RISCV::ADDI, IDLoc, Out);
}

void RISCVAsmParser::emitLoadStoreSymbol(MCInst &Inst, unsigned Opcode,
                                         SMLoc IDLoc, MCStreamer &Out,
                                         bool HasTmpReg) {
  // The load/store pseudo-instruction does a pc-relative load with
  // a symbol.
  //
  // The expansion looks like this
  //
  //   TmpLabel: AUIPC tmp, %pcrel_hi(symbol)
  //             [S|L]X    rd, %pcrel_lo(TmpLabel)(tmp)
  MCOperand DestReg = Inst.getOperand(0);
  unsigned SymbolOpIdx = HasTmpReg ? 2 : 1;
  unsigned TmpRegOpIdx = HasTmpReg ? 1 : 0;
  MCOperand TmpReg = Inst.getOperand(TmpRegOpIdx);
  const MCExpr *Symbol = Inst.getOperand(SymbolOpIdx).getExpr();
  emitAuipcInstPair(DestReg, TmpReg, Symbol, RISCVMCExpr::VK_RISCV_PCREL_HI,
                    Opcode, IDLoc, Out);
}

bool RISCVAsmParser::checkPseudoAddTPRel(MCInst &Inst,
                                         OperandVector &Operands) {
  assert(Inst.getOpcode() == RISCV::PseudoAddTPRel && "Invalid instruction");
  assert(Inst.getOperand(2).isReg() && "Unexpected second operand kind");
  if (Inst.getOperand(2).getReg() != RISCV::X4) {
    SMLoc ErrorLoc = ((RISCVOperand &)*Operands[3]).getStartLoc();
    return Error(ErrorLoc, "the second input operand must be tp/x4 when using "
                           "%tprel_add modifier");
  }

  return false;
}

bool RISCVAsmParser::processInstruction(MCInst &Inst, SMLoc IDLoc,
                                        OperandVector &Operands,
                                        MCStreamer &Out) {
  Inst.setLoc(IDLoc);

  switch (Inst.getOpcode()) {
  default:
    break;
  case RISCV::PseudoLI: {
    Register Reg = Inst.getOperand(0).getReg();
    const MCOperand &Op1 = Inst.getOperand(1);
    if (Op1.isExpr()) {
      // We must have li reg, %lo(sym) or li reg, %pcrel_lo(sym) or similar.
      // Just convert to an addi. This allows compatibility with gas.
      emitToStreamer(Out, MCInstBuilder(RISCV::ADDI)
                              .addReg(Reg)
                              .addReg(RISCV::X0)
                              .addExpr(Op1.getExpr()));
      return false;
    }
    int64_t Imm = Inst.getOperand(1).getImm();
    // On RV32 the immediate here can either be a signed or an unsigned
    // 32-bit number. Sign extension has to be performed to ensure that Imm
    // represents the expected signed 64-bit number.
    if (!isRV64())
      Imm = SignExtend64<32>(Imm);
    emitLoadImm(Reg, Imm, Out);
    return false;
  }
  case RISCV::PseudoLLA:
    emitLoadLocalAddress(Inst, IDLoc, Out);
    return false;
  case RISCV::PseudoLA:
    emitLoadAddress(Inst, IDLoc, Out);
    return false;
  case RISCV::PseudoLA_TLS_IE:
    emitLoadTLSIEAddress(Inst, IDLoc, Out);
    return false;
  case RISCV::PseudoLA_TLS_GD:
    emitLoadTLSGDAddress(Inst, IDLoc, Out);
    return false;
  case RISCV::PseudoLB:
    emitLoadStoreSymbol(Inst, RISCV::LB, IDLoc, Out, /*HasTmpReg=*/false);
    return false;
  case RISCV::PseudoLBU:
    emitLoadStoreSymbol(Inst, RISCV::LBU, IDLoc, Out, /*HasTmpReg=*/false);
    return false;
  case RISCV::PseudoLH:
    emitLoadStoreSymbol(Inst, RISCV::LH, IDLoc, Out, /*HasTmpReg=*/false);
    return false;
  case RISCV::PseudoLHU:
    emitLoadStoreSymbol(Inst, RISCV::LHU, IDLoc, Out, /*HasTmpReg=*/false);
    return false;
  case RISCV::PseudoLW:
    emitLoadStoreSymbol(Inst, RISCV::LW, IDLoc, Out, /*HasTmpReg=*/false);
    return false;
  case RISCV::PseudoLWU:
    emitLoadStoreSymbol(Inst, RISCV::LWU, IDLoc, Out, /*HasTmpReg=*/false);
    return false;
  case RISCV::PseudoLD:
    emitLoadStoreSymbol(Inst, RISCV::LD, IDLoc, Out, /*HasTmpReg=*/false);
    return false;
  case RISCV::PseudoFLW:
    emitLoadStoreSymbol(Inst, RISCV::FLW, IDLoc, Out, /*HasTmpReg=*/true);
    return false;
  case RISCV::PseudoFLD:
    emitLoadStoreSymbol(Inst, RISCV::FLD, IDLoc, Out, /*HasTmpReg=*/true);
    return false;
  case RISCV::PseudoSB:
    emitLoadStoreSymbol(Inst, RISCV::SB, IDLoc, Out, /*HasTmpReg=*/true);
    return false;
  case RISCV::PseudoSH:
    emitLoadStoreSymbol(Inst, RISCV::SH, IDLoc, Out, /*HasTmpReg=*/true);
    return false;
  case RISCV::PseudoSW:
    emitLoadStoreSymbol(Inst, RISCV::SW, IDLoc, Out, /*HasTmpReg=*/true);
    return false;
  case RISCV::PseudoSD:
    emitLoadStoreSymbol(Inst, RISCV::SD, IDLoc, Out, /*HasTmpReg=*/true);
    return false;
  case RISCV::PseudoFSW:
    emitLoadStoreSymbol(Inst, RISCV::FSW, IDLoc, Out, /*HasTmpReg=*/true);
    return false;
  case RISCV::PseudoFSD:
    emitLoadStoreSymbol(Inst, RISCV::FSD, IDLoc, Out, /*HasTmpReg=*/true);
    return false;
  case RISCV::PseudoAddTPRel:
    if (checkPseudoAddTPRel(Inst, Operands))
      return true;
    break;
  }

  emitToStreamer(Out, Inst);
  return false;
}

extern "C" LLVM_EXTERNAL_VISIBILITY void LLVMInitializeRISCVAsmParser() {
  RegisterMCAsmParser<RISCVAsmParser> X(getTheRISCV32Target());
  RegisterMCAsmParser<RISCVAsmParser> Y(getTheRISCV64Target());
}<|MERGE_RESOLUTION|>--- conflicted
+++ resolved
@@ -235,12 +235,8 @@
                 "target-abi)\n";
     }
 
-<<<<<<< HEAD
-    IsPicEnabled = getContext().getObjectFileInfo()->isPositionIndependent();
-=======
     const MCObjectFileInfo *MOFI = Parser.getContext().getObjectFileInfo();
     ParserOptions.IsPicEnabled = MOFI->isPositionIndependent();
->>>>>>> 5f236864
   }
 };
 
@@ -1703,11 +1699,7 @@
       return Error(Parser.getTok().getLoc(),
                    "unexpected token, expected end of statement");
 
-<<<<<<< HEAD
-    IsPicEnabled = true;
-=======
     ParserOptions.IsPicEnabled = true;
->>>>>>> 5f236864
     return false;
   }
 
@@ -1719,11 +1711,7 @@
       return Error(Parser.getTok().getLoc(),
                    "unexpected token, expected end of statement");
 
-<<<<<<< HEAD
-    IsPicEnabled = false;
-=======
     ParserOptions.IsPicEnabled = false;
->>>>>>> 5f236864
     return false;
   }
 
@@ -1990,11 +1978,7 @@
   const MCExpr *Symbol = Inst.getOperand(1).getExpr();
   unsigned SecondOpcode;
   RISCVMCExpr::VariantKind VKHi;
-<<<<<<< HEAD
-  if (IsPicEnabled) {
-=======
   if (ParserOptions.IsPicEnabled) {
->>>>>>> 5f236864
     SecondOpcode = isRV64() ? RISCV::LD : RISCV::LW;
     VKHi = RISCVMCExpr::VK_RISCV_GOT_HI;
   } else {

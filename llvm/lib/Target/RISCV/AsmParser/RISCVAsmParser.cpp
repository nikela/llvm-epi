--- conflicted
+++ resolved
@@ -772,51 +772,6 @@
     return Tok;
   }
 
-<<<<<<< HEAD
-  static StringRef getSEWStr(RISCVVSEW Sew) {
-    switch (Sew) {
-    case RISCVVSEW::SEW_8:
-      return "e8";
-    case RISCVVSEW::SEW_16:
-      return "e16";
-    case RISCVVSEW::SEW_32:
-      return "e32";
-    case RISCVVSEW::SEW_64:
-      return "e64";
-    case RISCVVSEW::SEW_128:
-      return "e128";
-    case RISCVVSEW::SEW_256:
-      return "e256";
-    case RISCVVSEW::SEW_512:
-      return "e512";
-    case RISCVVSEW::SEW_1024:
-      return "e1024";
-    }
-    llvm_unreachable("Unknown SEW.");
-  }
-
-  static StringRef getLMULStr(RISCVVLMUL Lmul) {
-    switch (Lmul) {
-    case RISCVVLMUL::LMUL_1:
-      return "m1";
-    case RISCVVLMUL::LMUL_2:
-      return "m2";
-    case RISCVVLMUL::LMUL_4:
-      return "m4";
-    case RISCVVLMUL::LMUL_8:
-      return "m8";
-    case RISCVVLMUL::LMUL_F2:
-      return "mf2";
-    case RISCVVLMUL::LMUL_F4:
-      return "mf4";
-    case RISCVVLMUL::LMUL_F8:
-      return "mf8";
-    }
-    llvm_unreachable("Unknown LMUL.");
-  }
-
-=======
->>>>>>> a8524517
   unsigned getVType() const {
     assert(Kind == KindTy::VType && "Invalid type access!");
     return VType.Val;
@@ -847,10 +802,7 @@
       OS << "<vtype: ";
       RISCVVType::printVType(getVType(), OS);
       OS << '>';
-<<<<<<< HEAD
-=======
       break;
->>>>>>> a8524517
     }
   }
 
@@ -1683,16 +1635,10 @@
   RISCVVLMUL VLMUL =
       static_cast<RISCVVLMUL>(Fractional ? 8 - LmulLog2 : LmulLog2);
 
-<<<<<<< HEAD
   unsigned VTypeI = RISCVVType::encodeVTYPE(VLMUL, VSEW, TailAgnostic,
                                             MaskAgnostic, Nontemporal);
-=======
-  unsigned VTypeI =
-      RISCVVType::encodeVTYPE(VLMUL, VSEW, TailAgnostic, MaskAgnostic);
   Operands.push_back(RISCVOperand::createVType(VTypeI, S, isRV64()));
->>>>>>> a8524517
-
-  Operands.push_back(RISCVOperand::createVType(VTypeI, S, isRV64()));
+
   return MatchOperand_Success;
 }
 

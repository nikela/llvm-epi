//===-- RISCVAsmParser.cpp - Parse RISCV assembly to MCInst instructions --===//
//
// Part of the LLVM Project, under the Apache License v2.0 with LLVM Exceptions.
// See https://llvm.org/LICENSE.txt for license information.
// SPDX-License-Identifier: Apache-2.0 WITH LLVM-exception
//
//===----------------------------------------------------------------------===//

#include "MCTargetDesc/RISCVAsmBackend.h"
#include "MCTargetDesc/RISCVBaseInfo.h"
#include "MCTargetDesc/RISCVInstPrinter.h"
#include "MCTargetDesc/RISCVMCExpr.h"
#include "MCTargetDesc/RISCVMCTargetDesc.h"
#include "MCTargetDesc/RISCVMatInt.h"
#include "MCTargetDesc/RISCVTargetStreamer.h"
#include "TargetInfo/RISCVTargetInfo.h"
#include "llvm/ADT/STLExtras.h"
#include "llvm/ADT/SmallBitVector.h"
#include "llvm/ADT/SmallString.h"
#include "llvm/ADT/SmallVector.h"
#include "llvm/ADT/Statistic.h"
#include "llvm/MC/MCAssembler.h"
#include "llvm/MC/MCContext.h"
#include "llvm/MC/MCExpr.h"
#include "llvm/MC/MCInst.h"
#include "llvm/MC/MCInstBuilder.h"
#include "llvm/MC/MCObjectFileInfo.h"
#include "llvm/MC/MCParser/MCAsmLexer.h"
#include "llvm/MC/MCParser/MCParsedAsmOperand.h"
#include "llvm/MC/MCParser/MCTargetAsmParser.h"
#include "llvm/MC/MCRegisterInfo.h"
#include "llvm/MC/MCStreamer.h"
#include "llvm/MC/MCSubtargetInfo.h"
#include "llvm/MC/MCValue.h"
#include "llvm/Support/Casting.h"
#include "llvm/Support/MathExtras.h"
#include "llvm/Support/RISCVAttributes.h"
#include "llvm/Support/TargetRegistry.h"

#include <limits>

using namespace llvm;

#define DEBUG_TYPE "riscv-asm-parser"

// Include the auto-generated portion of the compress emitter.
#define GEN_COMPRESS_INSTR
#include "RISCVGenCompressInstEmitter.inc"

STATISTIC(RISCVNumInstrsCompressed,
          "Number of RISC-V Compressed instructions emitted");

namespace {
struct RISCVOperand;

struct ParserOptionsSet {
  bool IsPicEnabled;
};

class RISCVAsmParser : public MCTargetAsmParser {
  SmallVector<FeatureBitset, 4> FeatureBitStack;

  SmallVector<ParserOptionsSet, 4> ParserOptionsStack;
  ParserOptionsSet ParserOptions;

  SMLoc getLoc() const { return getParser().getTok().getLoc(); }
  bool isRV64() const { return getSTI().hasFeature(RISCV::Feature64Bit); }
  bool isRV32E() const { return getSTI().hasFeature(RISCV::FeatureRV32E); }

  RISCVTargetStreamer &getTargetStreamer() {
    MCTargetStreamer &TS = *getParser().getStreamer().getTargetStreamer();
    return static_cast<RISCVTargetStreamer &>(TS);
  }

  unsigned validateTargetOperandClass(MCParsedAsmOperand &Op,
                                      unsigned Kind) override;

  bool generateImmOutOfRangeError(OperandVector &Operands, uint64_t ErrorInfo,
                                  int64_t Lower, int64_t Upper, Twine Msg);

  bool MatchAndEmitInstruction(SMLoc IDLoc, unsigned &Opcode,
                               OperandVector &Operands, MCStreamer &Out,
                               uint64_t &ErrorInfo,
                               bool MatchingInlineAsm) override;

  bool ParseRegister(unsigned &RegNo, SMLoc &StartLoc, SMLoc &EndLoc) override;
  OperandMatchResultTy tryParseRegister(unsigned &RegNo, SMLoc &StartLoc,
                                        SMLoc &EndLoc) override;

  bool ParseInstruction(ParseInstructionInfo &Info, StringRef Name,
                        SMLoc NameLoc, OperandVector &Operands) override;

  bool ParseDirective(AsmToken DirectiveID) override;

  // Helper to actually emit an instruction to the MCStreamer. Also, when
  // possible, compression of the instruction is performed.
  void emitToStreamer(MCStreamer &S, const MCInst &Inst);

  // Helper to emit a combination of LUI, ADDI(W), and SLLI instructions that
  // synthesize the desired immedate value into the destination register.
  void emitLoadImm(MCRegister DestReg, int64_t Value, MCStreamer &Out);

  // Helper to emit a combination of AUIPC and SecondOpcode. Used to implement
  // helpers such as emitLoadLocalAddress and emitLoadAddress.
  void emitAuipcInstPair(MCOperand DestReg, MCOperand TmpReg,
                         const MCExpr *Symbol, RISCVMCExpr::VariantKind VKHi,
                         unsigned SecondOpcode, SMLoc IDLoc, MCStreamer &Out);

  // Helper to emit pseudo instruction "lla" used in PC-rel addressing.
  void emitLoadLocalAddress(MCInst &Inst, SMLoc IDLoc, MCStreamer &Out);

  // Helper to emit pseudo instruction "la" used in GOT/PC-rel addressing.
  void emitLoadAddress(MCInst &Inst, SMLoc IDLoc, MCStreamer &Out);

  // Helper to emit pseudo instruction "la.tls.ie" used in initial-exec TLS
  // addressing.
  void emitLoadTLSIEAddress(MCInst &Inst, SMLoc IDLoc, MCStreamer &Out);

  // Helper to emit pseudo instruction "la.tls.gd" used in global-dynamic TLS
  // addressing.
  void emitLoadTLSGDAddress(MCInst &Inst, SMLoc IDLoc, MCStreamer &Out);

  // Helper to emit pseudo load/store instruction with a symbol.
  void emitLoadStoreSymbol(MCInst &Inst, unsigned Opcode, SMLoc IDLoc,
                           MCStreamer &Out, bool HasTmpReg);

  // Helper to emit pseudo sign/zero extend instruction.
  void emitPseudoExtend(MCInst &Inst, bool SignExtend, int64_t Width,
                        SMLoc IDLoc, MCStreamer &Out);

  // Helper to emit pseudo vmsge{u}.vx instruction.
  void emitVMSGE(MCInst &Inst, unsigned Opcode, SMLoc IDLoc, MCStreamer &Out);

  // Checks that a PseudoAddTPRel is using x4/tp in its second input operand.
  // Enforcing this using a restricted register class for the second input
  // operand of PseudoAddTPRel results in a poor diagnostic due to the fact
  // 'add' is an overloaded mnemonic.
  bool checkPseudoAddTPRel(MCInst &Inst, OperandVector &Operands);

  // Check instruction constraints.
  bool validateInstruction(MCInst &Inst, OperandVector &Operands);

  /// Helper for processing MC instructions that have been successfully matched
  /// by MatchAndEmitInstruction. Modifications to the emitted instructions,
  /// like the expansion of pseudo instructions (e.g., "li"), can be performed
  /// in this method.
  bool processInstruction(MCInst &Inst, SMLoc IDLoc, OperandVector &Operands,
                          MCStreamer &Out);

// Auto-generated instruction matching functions
#define GET_ASSEMBLER_HEADER
#include "RISCVGenAsmMatcher.inc"

  OperandMatchResultTy parseCSRSystemRegister(OperandVector &Operands);
  OperandMatchResultTy parseImmediate(OperandVector &Operands);
  OperandMatchResultTy parseRegister(OperandVector &Operands,
                                     bool AllowParens = false);
  OperandMatchResultTy parseMemOpBaseReg(OperandVector &Operands);
  OperandMatchResultTy parseAtomicMemOp(OperandVector &Operands);
  OperandMatchResultTy parseOperandWithModifier(OperandVector &Operands);
  OperandMatchResultTy parseBareSymbol(OperandVector &Operands);
  OperandMatchResultTy parseCallSymbol(OperandVector &Operands);
  OperandMatchResultTy parsePseudoJumpSymbol(OperandVector &Operands);
  OperandMatchResultTy parseJALOffset(OperandVector &Operands);
  OperandMatchResultTy parseVTypeI(OperandVector &Operands);
  OperandMatchResultTy parseMaskReg(OperandVector &Operands);

  bool parseOperand(OperandVector &Operands, StringRef Mnemonic);

  bool parseDirectiveOption();
  bool parseDirectiveAttribute();

  void setFeatureBits(uint64_t Feature, StringRef FeatureString) {
    if (!(getSTI().getFeatureBits()[Feature])) {
      MCSubtargetInfo &STI = copySTI();
      setAvailableFeatures(
          ComputeAvailableFeatures(STI.ToggleFeature(FeatureString)));
    }
  }

  bool getFeatureBits(uint64_t Feature) {
    return getSTI().getFeatureBits()[Feature];
  }

  void clearFeatureBits(uint64_t Feature, StringRef FeatureString) {
    if (getSTI().getFeatureBits()[Feature]) {
      MCSubtargetInfo &STI = copySTI();
      setAvailableFeatures(
          ComputeAvailableFeatures(STI.ToggleFeature(FeatureString)));
    }
  }

  void pushFeatureBits() {
    assert(FeatureBitStack.size() == ParserOptionsStack.size() &&
           "These two stacks must be kept synchronized");
    FeatureBitStack.push_back(getSTI().getFeatureBits());
    ParserOptionsStack.push_back(ParserOptions);
  }

  bool popFeatureBits() {
    assert(FeatureBitStack.size() == ParserOptionsStack.size() &&
           "These two stacks must be kept synchronized");
    if (FeatureBitStack.empty())
      return true;

    FeatureBitset FeatureBits = FeatureBitStack.pop_back_val();
    copySTI().setFeatureBits(FeatureBits);
    setAvailableFeatures(ComputeAvailableFeatures(FeatureBits));

    ParserOptions = ParserOptionsStack.pop_back_val();

    return false;
  }

  std::unique_ptr<RISCVOperand> defaultMaskRegOp() const;

public:
  enum RISCVMatchResultTy {
    Match_Dummy = FIRST_TARGET_MATCH_RESULT_TY,
#define GET_OPERAND_DIAGNOSTIC_TYPES
#include "RISCVGenAsmMatcher.inc"
#undef GET_OPERAND_DIAGNOSTIC_TYPES
  };

  static bool classifySymbolRef(const MCExpr *Expr,
                                RISCVMCExpr::VariantKind &Kind);

  RISCVAsmParser(const MCSubtargetInfo &STI, MCAsmParser &Parser,
                 const MCInstrInfo &MII, const MCTargetOptions &Options)
      : MCTargetAsmParser(Options, STI, MII) {
    Parser.addAliasForDirective(".half", ".2byte");
    Parser.addAliasForDirective(".hword", ".2byte");
    Parser.addAliasForDirective(".word", ".4byte");
    Parser.addAliasForDirective(".dword", ".8byte");
    setAvailableFeatures(ComputeAvailableFeatures(STI.getFeatureBits()));

    auto ABIName = StringRef(Options.ABIName);
    if (ABIName.endswith("f") &&
        !getSTI().getFeatureBits()[RISCV::FeatureStdExtF]) {
      errs() << "Hard-float 'f' ABI can't be used for a target that "
                "doesn't support the F instruction set extension (ignoring "
                "target-abi)\n";
    } else if (ABIName.endswith("d") &&
               !getSTI().getFeatureBits()[RISCV::FeatureStdExtD]) {
      errs() << "Hard-float 'd' ABI can't be used for a target that "
                "doesn't support the D instruction set extension (ignoring "
                "target-abi)\n";
    }

    const MCObjectFileInfo *MOFI = Parser.getContext().getObjectFileInfo();
    ParserOptions.IsPicEnabled = MOFI->isPositionIndependent();
  }
};

/// RISCVOperand - Instances of this class represent a parsed machine
/// instruction
struct RISCVOperand : public MCParsedAsmOperand {

  enum class KindTy {
    Token,
    Register,
    Immediate,
    SystemRegister,
    VType,
  } Kind;

  bool IsRV64;

  struct RegOp {
    MCRegister RegNum;
  };

  struct ImmOp {
    const MCExpr *Val;
  };

  struct SysRegOp {
    const char *Data;
    unsigned Length;
    unsigned Encoding;
    // FIXME: Add the Encoding parsed fields as needed for checks,
    // e.g.: read/write or user/supervisor/machine privileges.
  };

  struct VTypeOp {
    unsigned Val;
  };

  SMLoc StartLoc, EndLoc;
  union {
    StringRef Tok;
    RegOp Reg;
    ImmOp Imm;
    struct SysRegOp SysReg;
    struct VTypeOp VType;
  };

  RISCVOperand(KindTy K) : MCParsedAsmOperand(), Kind(K) {}

public:
  RISCVOperand(const RISCVOperand &o) : MCParsedAsmOperand() {
    Kind = o.Kind;
    IsRV64 = o.IsRV64;
    StartLoc = o.StartLoc;
    EndLoc = o.EndLoc;
    switch (Kind) {
    case KindTy::Register:
      Reg = o.Reg;
      break;
    case KindTy::Immediate:
      Imm = o.Imm;
      break;
    case KindTy::Token:
      Tok = o.Tok;
      break;
    case KindTy::SystemRegister:
      SysReg = o.SysReg;
      break;
    case KindTy::VType:
      VType = o.VType;
      break;
    }
  }

  bool isToken() const override { return Kind == KindTy::Token; }
  bool isReg() const override { return Kind == KindTy::Register; }
  bool isV0Reg() const {
    return Kind == KindTy::Register && Reg.RegNum == RISCV::V0;
  }
  bool isImm() const override { return Kind == KindTy::Immediate; }
  bool isMem() const override { return false; }
  bool isSystemRegister() const { return Kind == KindTy::SystemRegister; }
  bool isVType() const { return Kind == KindTy::VType; }

  bool isGPR() const {
    return Kind == KindTy::Register &&
           RISCVMCRegisterClasses[RISCV::GPRRegClassID].contains(Reg.RegNum);
  }

  static bool evaluateConstantImm(const MCExpr *Expr, int64_t &Imm,
                                  RISCVMCExpr::VariantKind &VK) {
    if (auto *RE = dyn_cast<RISCVMCExpr>(Expr)) {
      VK = RE->getKind();
      return RE->evaluateAsConstant(Imm);
    }

    if (auto CE = dyn_cast<MCConstantExpr>(Expr)) {
      VK = RISCVMCExpr::VK_RISCV_None;
      Imm = CE->getValue();
      return true;
    }

    return false;
  }

  // True if operand is a symbol with no modifiers, or a constant with no
  // modifiers and isShiftedInt<N-1, 1>(Op).
  template <int N> bool isBareSimmNLsb0() const {
    int64_t Imm;
    RISCVMCExpr::VariantKind VK = RISCVMCExpr::VK_RISCV_None;
    if (!isImm())
      return false;
    bool IsConstantImm = evaluateConstantImm(getImm(), Imm, VK);
    bool IsValid;
    if (!IsConstantImm)
      IsValid = RISCVAsmParser::classifySymbolRef(getImm(), VK);
    else
      IsValid = isShiftedInt<N - 1, 1>(Imm);
    return IsValid && VK == RISCVMCExpr::VK_RISCV_None;
  }

  // Predicate methods for AsmOperands defined in RISCVInstrInfo.td

  bool isBareSymbol() const {
    int64_t Imm;
    RISCVMCExpr::VariantKind VK = RISCVMCExpr::VK_RISCV_None;
    // Must be of 'immediate' type but not a constant.
    if (!isImm() || evaluateConstantImm(getImm(), Imm, VK))
      return false;
    return RISCVAsmParser::classifySymbolRef(getImm(), VK) &&
           VK == RISCVMCExpr::VK_RISCV_None;
  }

  bool isCallSymbol() const {
    int64_t Imm;
    RISCVMCExpr::VariantKind VK = RISCVMCExpr::VK_RISCV_None;
    // Must be of 'immediate' type but not a constant.
    if (!isImm() || evaluateConstantImm(getImm(), Imm, VK))
      return false;
    return RISCVAsmParser::classifySymbolRef(getImm(), VK) &&
           (VK == RISCVMCExpr::VK_RISCV_CALL ||
            VK == RISCVMCExpr::VK_RISCV_CALL_PLT);
  }

  bool isPseudoJumpSymbol() const {
    int64_t Imm;
    RISCVMCExpr::VariantKind VK = RISCVMCExpr::VK_RISCV_None;
    // Must be of 'immediate' type but not a constant.
    if (!isImm() || evaluateConstantImm(getImm(), Imm, VK))
      return false;
    return RISCVAsmParser::classifySymbolRef(getImm(), VK) &&
           VK == RISCVMCExpr::VK_RISCV_CALL;
  }

  bool isTPRelAddSymbol() const {
    int64_t Imm;
    RISCVMCExpr::VariantKind VK = RISCVMCExpr::VK_RISCV_None;
    // Must be of 'immediate' type but not a constant.
    if (!isImm() || evaluateConstantImm(getImm(), Imm, VK))
      return false;
    return RISCVAsmParser::classifySymbolRef(getImm(), VK) &&
           VK == RISCVMCExpr::VK_RISCV_TPREL_ADD;
  }

  bool isCSRSystemRegister() const { return isSystemRegister(); }

  bool isVTypeI() const { return isVType(); }

  /// Return true if the operand is a valid for the fence instruction e.g.
  /// ('iorw').
  bool isFenceArg() const {
    if (!isImm())
      return false;
    const MCExpr *Val = getImm();
    auto *SVal = dyn_cast<MCSymbolRefExpr>(Val);
    if (!SVal || SVal->getKind() != MCSymbolRefExpr::VK_None)
      return false;

    StringRef Str = SVal->getSymbol().getName();
    // Letters must be unique, taken from 'iorw', and in ascending order. This
    // holds as long as each individual character is one of 'iorw' and is
    // greater than the previous character.
    char Prev = '\0';
    for (char c : Str) {
      if (c != 'i' && c != 'o' && c != 'r' && c != 'w')
        return false;
      if (c <= Prev)
        return false;
      Prev = c;
    }
    return true;
  }

  /// Return true if the operand is a valid floating point rounding mode.
  bool isFRMArg() const {
    if (!isImm())
      return false;
    const MCExpr *Val = getImm();
    auto *SVal = dyn_cast<MCSymbolRefExpr>(Val);
    if (!SVal || SVal->getKind() != MCSymbolRefExpr::VK_None)
      return false;

    StringRef Str = SVal->getSymbol().getName();

    return RISCVFPRndMode::stringToRoundingMode(Str) != RISCVFPRndMode::Invalid;
  }

  bool isImmXLenLI() const {
    int64_t Imm;
    RISCVMCExpr::VariantKind VK = RISCVMCExpr::VK_RISCV_None;
    if (!isImm())
      return false;
    bool IsConstantImm = evaluateConstantImm(getImm(), Imm, VK);
    if (VK == RISCVMCExpr::VK_RISCV_LO || VK == RISCVMCExpr::VK_RISCV_PCREL_LO)
      return true;
    // Given only Imm, ensuring that the actually specified constant is either
    // a signed or unsigned 64-bit number is unfortunately impossible.
    return IsConstantImm && VK == RISCVMCExpr::VK_RISCV_None &&
           (isRV64() || (isInt<32>(Imm) || isUInt<32>(Imm)));
  }

  bool isUImmLog2XLen() const {
    int64_t Imm;
    RISCVMCExpr::VariantKind VK = RISCVMCExpr::VK_RISCV_None;
    if (!isImm())
      return false;
    if (!evaluateConstantImm(getImm(), Imm, VK) ||
        VK != RISCVMCExpr::VK_RISCV_None)
      return false;
    return (isRV64() && isUInt<6>(Imm)) || isUInt<5>(Imm);
  }

  bool isUImmLog2XLenNonZero() const {
    int64_t Imm;
    RISCVMCExpr::VariantKind VK = RISCVMCExpr::VK_RISCV_None;
    if (!isImm())
      return false;
    if (!evaluateConstantImm(getImm(), Imm, VK) ||
        VK != RISCVMCExpr::VK_RISCV_None)
      return false;
    if (Imm == 0)
      return false;
    return (isRV64() && isUInt<6>(Imm)) || isUInt<5>(Imm);
  }

  bool isSImm2() const {
    if (!isImm())
      return false;
    RISCVMCExpr::VariantKind VK;
    int64_t Imm;
    bool IsConstantImm = evaluateConstantImm(getImm(), Imm, VK);
    return IsConstantImm && isInt<2>(Imm) &&
           VK == RISCVMCExpr::VK_RISCV_None;
  }

  bool isSImm3() const {
    if (!isImm())
      return false;
    RISCVMCExpr::VariantKind VK;
    int64_t Imm;
    bool IsConstantImm = evaluateConstantImm(getImm(), Imm, VK);
    return IsConstantImm && isInt<3>(Imm) &&
           VK == RISCVMCExpr::VK_RISCV_None;
  }

  bool isSImm7() const {
    if (!isImm())
      return false;
    RISCVMCExpr::VariantKind VK;
    int64_t Imm;
    bool IsConstantImm = evaluateConstantImm(getImm(), Imm, VK);
    return IsConstantImm && isInt<7>(Imm) &&
           VK == RISCVMCExpr::VK_RISCV_None;
  }

  bool isSImm8() const {
    if (!isImm())
      return false;
    RISCVMCExpr::VariantKind VK;
    int64_t Imm;
    bool IsConstantImm = evaluateConstantImm(getImm(), Imm, VK);
    return IsConstantImm && isInt<8>(Imm) &&
           VK == RISCVMCExpr::VK_RISCV_None;
  }

  bool isUImmLog2XLenHalf() const {
    int64_t Imm;
    RISCVMCExpr::VariantKind VK = RISCVMCExpr::VK_RISCV_None;
    if (!isImm())
      return false;
    if (!evaluateConstantImm(getImm(), Imm, VK) ||
        VK != RISCVMCExpr::VK_RISCV_None)
      return false;
    return (isRV64() && isUInt<5>(Imm)) || isUInt<4>(Imm);
  }

  bool isUImm5() const {
    int64_t Imm;
    RISCVMCExpr::VariantKind VK = RISCVMCExpr::VK_RISCV_None;
    if (!isImm())
      return false;
    bool IsConstantImm = evaluateConstantImm(getImm(), Imm, VK);
    return IsConstantImm && isUInt<5>(Imm) && VK == RISCVMCExpr::VK_RISCV_None;
  }

  bool isSImm5() const {
    if (!isImm())
      return false;
    RISCVMCExpr::VariantKind VK = RISCVMCExpr::VK_RISCV_None;
    int64_t Imm;
    bool IsConstantImm = evaluateConstantImm(getImm(), Imm, VK);
    return IsConstantImm && isInt<5>(Imm) && VK == RISCVMCExpr::VK_RISCV_None;
  }

  bool isSImm6() const {
    if (!isImm())
      return false;
    RISCVMCExpr::VariantKind VK = RISCVMCExpr::VK_RISCV_None;
    int64_t Imm;
    bool IsConstantImm = evaluateConstantImm(getImm(), Imm, VK);
    return IsConstantImm && isInt<6>(Imm) &&
           VK == RISCVMCExpr::VK_RISCV_None;
  }

  bool isSImm6NonZero() const {
    if (!isImm())
      return false;
    RISCVMCExpr::VariantKind VK = RISCVMCExpr::VK_RISCV_None;
    int64_t Imm;
    bool IsConstantImm = evaluateConstantImm(getImm(), Imm, VK);
    return IsConstantImm && isInt<6>(Imm) && (Imm != 0) &&
           VK == RISCVMCExpr::VK_RISCV_None;
  }

  bool isCLUIImm() const {
    if (!isImm())
      return false;
    int64_t Imm;
    RISCVMCExpr::VariantKind VK = RISCVMCExpr::VK_RISCV_None;
    bool IsConstantImm = evaluateConstantImm(getImm(), Imm, VK);
    return IsConstantImm && (Imm != 0) &&
           (isUInt<5>(Imm) || (Imm >= 0xfffe0 && Imm <= 0xfffff)) &&
           VK == RISCVMCExpr::VK_RISCV_None;
  }

  bool isUImm7Lsb00() const {
    if (!isImm())
      return false;
    int64_t Imm;
    RISCVMCExpr::VariantKind VK = RISCVMCExpr::VK_RISCV_None;
    bool IsConstantImm = evaluateConstantImm(getImm(), Imm, VK);
    return IsConstantImm && isShiftedUInt<5, 2>(Imm) &&
           VK == RISCVMCExpr::VK_RISCV_None;
  }

  bool isUImm8Lsb00() const {
    if (!isImm())
      return false;
    int64_t Imm;
    RISCVMCExpr::VariantKind VK = RISCVMCExpr::VK_RISCV_None;
    bool IsConstantImm = evaluateConstantImm(getImm(), Imm, VK);
    return IsConstantImm && isShiftedUInt<6, 2>(Imm) &&
           VK == RISCVMCExpr::VK_RISCV_None;
  }

  bool isUImm8Lsb000() const {
    if (!isImm())
      return false;
    int64_t Imm;
    RISCVMCExpr::VariantKind VK = RISCVMCExpr::VK_RISCV_None;
    bool IsConstantImm = evaluateConstantImm(getImm(), Imm, VK);
    return IsConstantImm && isShiftedUInt<5, 3>(Imm) &&
           VK == RISCVMCExpr::VK_RISCV_None;
  }

  bool isSImm9Lsb0() const { return isBareSimmNLsb0<9>(); }

  bool isUImm9Lsb000() const {
    if (!isImm())
      return false;
    int64_t Imm;
    RISCVMCExpr::VariantKind VK = RISCVMCExpr::VK_RISCV_None;
    bool IsConstantImm = evaluateConstantImm(getImm(), Imm, VK);
    return IsConstantImm && isShiftedUInt<6, 3>(Imm) &&
           VK == RISCVMCExpr::VK_RISCV_None;
  }

  bool isUImm10Lsb00NonZero() const {
    if (!isImm())
      return false;
    int64_t Imm;
    RISCVMCExpr::VariantKind VK = RISCVMCExpr::VK_RISCV_None;
    bool IsConstantImm = evaluateConstantImm(getImm(), Imm, VK);
    return IsConstantImm && isShiftedUInt<8, 2>(Imm) && (Imm != 0) &&
           VK == RISCVMCExpr::VK_RISCV_None;
  }

  bool isSImm12() const {
    RISCVMCExpr::VariantKind VK = RISCVMCExpr::VK_RISCV_None;
    int64_t Imm;
    bool IsValid;
    if (!isImm())
      return false;
    bool IsConstantImm = evaluateConstantImm(getImm(), Imm, VK);
    if (!IsConstantImm)
      IsValid = RISCVAsmParser::classifySymbolRef(getImm(), VK);
    else
      IsValid = isInt<12>(Imm);
    return IsValid && ((IsConstantImm && VK == RISCVMCExpr::VK_RISCV_None) ||
                       VK == RISCVMCExpr::VK_RISCV_LO ||
                       VK == RISCVMCExpr::VK_RISCV_PCREL_LO ||
                       VK == RISCVMCExpr::VK_RISCV_TPREL_LO);
  }

  bool isSImm12Lsb0() const { return isBareSimmNLsb0<12>(); }

  bool isSImm13Lsb0() const { return isBareSimmNLsb0<13>(); }

  bool isSImm10Lsb0000NonZero() const {
    if (!isImm())
      return false;
    int64_t Imm;
    RISCVMCExpr::VariantKind VK = RISCVMCExpr::VK_RISCV_None;
    bool IsConstantImm = evaluateConstantImm(getImm(), Imm, VK);
    return IsConstantImm && (Imm != 0) && isShiftedInt<6, 4>(Imm) &&
           VK == RISCVMCExpr::VK_RISCV_None;
  }

  bool isUImm20LUI() const {
    RISCVMCExpr::VariantKind VK = RISCVMCExpr::VK_RISCV_None;
    int64_t Imm;
    bool IsValid;
    if (!isImm())
      return false;
    bool IsConstantImm = evaluateConstantImm(getImm(), Imm, VK);
    if (!IsConstantImm) {
      IsValid = RISCVAsmParser::classifySymbolRef(getImm(), VK);
      return IsValid && (VK == RISCVMCExpr::VK_RISCV_HI ||
                         VK == RISCVMCExpr::VK_RISCV_TPREL_HI);
    } else {
      return isUInt<20>(Imm) && (VK == RISCVMCExpr::VK_RISCV_None ||
                                 VK == RISCVMCExpr::VK_RISCV_HI ||
                                 VK == RISCVMCExpr::VK_RISCV_TPREL_HI);
    }
  }

  bool isUImm20AUIPC() const {
    RISCVMCExpr::VariantKind VK = RISCVMCExpr::VK_RISCV_None;
    int64_t Imm;
    bool IsValid;
    if (!isImm())
      return false;
    bool IsConstantImm = evaluateConstantImm(getImm(), Imm, VK);
    if (!IsConstantImm) {
      IsValid = RISCVAsmParser::classifySymbolRef(getImm(), VK);
      return IsValid && (VK == RISCVMCExpr::VK_RISCV_PCREL_HI ||
                         VK == RISCVMCExpr::VK_RISCV_GOT_HI ||
                         VK == RISCVMCExpr::VK_RISCV_TLS_GOT_HI ||
                         VK == RISCVMCExpr::VK_RISCV_TLS_GD_HI);
    } else {
      return isUInt<20>(Imm) && (VK == RISCVMCExpr::VK_RISCV_None ||
                                 VK == RISCVMCExpr::VK_RISCV_PCREL_HI ||
                                 VK == RISCVMCExpr::VK_RISCV_GOT_HI ||
                                 VK == RISCVMCExpr::VK_RISCV_TLS_GOT_HI ||
                                 VK == RISCVMCExpr::VK_RISCV_TLS_GD_HI);
    }
  }

  bool isSImm21Lsb0JAL() const { return isBareSimmNLsb0<21>(); }

  bool isImmZero() const {
    if (!isImm())
      return false;
    int64_t Imm;
    RISCVMCExpr::VariantKind VK = RISCVMCExpr::VK_RISCV_None;
    bool IsConstantImm = evaluateConstantImm(getImm(), Imm, VK);
    return IsConstantImm && (Imm == 0) && VK == RISCVMCExpr::VK_RISCV_None;
  }

  bool isSImm5Plus1() const {
    if (!isImm())
      return false;
    RISCVMCExpr::VariantKind VK = RISCVMCExpr::VK_RISCV_None;
    int64_t Imm;
    bool IsConstantImm = evaluateConstantImm(getImm(), Imm, VK);
    return IsConstantImm && isInt<5>(Imm - 1) &&
           VK == RISCVMCExpr::VK_RISCV_None;
  }

  /// getStartLoc - Gets location of the first token of this operand
  SMLoc getStartLoc() const override { return StartLoc; }
  /// getEndLoc - Gets location of the last token of this operand
  SMLoc getEndLoc() const override { return EndLoc; }
  /// True if this operand is for an RV64 instruction
  bool isRV64() const { return IsRV64; }

  unsigned getReg() const override {
    assert(Kind == KindTy::Register && "Invalid type access!");
    return Reg.RegNum.id();
  }

  StringRef getSysReg() const {
    assert(Kind == KindTy::SystemRegister && "Invalid type access!");
    return StringRef(SysReg.Data, SysReg.Length);
  }

  const MCExpr *getImm() const {
    assert(Kind == KindTy::Immediate && "Invalid type access!");
    return Imm.Val;
  }

  StringRef getToken() const {
    assert(Kind == KindTy::Token && "Invalid type access!");
    return Tok;
  }

  unsigned getVType() const {
    assert(Kind == KindTy::VType && "Invalid type access!");
    return VType.Val;
  }

  void print(raw_ostream &OS) const override {
    auto RegName = [](unsigned Reg) {
      if (Reg)
        return RISCVInstPrinter::getRegisterName(Reg);
      else
        return "noreg";
    };

    switch (Kind) {
    case KindTy::Immediate:
      OS << *getImm();
      break;
    case KindTy::Register:
      OS << "<register " << RegName(getReg()) << ">";
      break;
    case KindTy::Token:
      OS << "'" << getToken() << "'";
      break;
    case KindTy::SystemRegister:
      OS << "<sysreg: " << getSysReg() << '>';
      break;
    case KindTy::VType:
      OS << "<vtype: ";
      RISCVVType::printVType(getVType(), OS);
      OS << '>';
      break;
    }
  }

  static std::unique_ptr<RISCVOperand> createToken(StringRef Str, SMLoc S,
                                                   bool IsRV64) {
    auto Op = std::make_unique<RISCVOperand>(KindTy::Token);
    Op->Tok = Str;
    Op->StartLoc = S;
    Op->EndLoc = S;
    Op->IsRV64 = IsRV64;
    return Op;
  }

  static std::unique_ptr<RISCVOperand> createReg(unsigned RegNo, SMLoc S,
                                                 SMLoc E, bool IsRV64) {
    auto Op = std::make_unique<RISCVOperand>(KindTy::Register);
    Op->Reg.RegNum = RegNo;
    Op->StartLoc = S;
    Op->EndLoc = E;
    Op->IsRV64 = IsRV64;
    return Op;
  }

  static std::unique_ptr<RISCVOperand> createImm(const MCExpr *Val, SMLoc S,
                                                 SMLoc E, bool IsRV64) {
    auto Op = std::make_unique<RISCVOperand>(KindTy::Immediate);
    Op->Imm.Val = Val;
    Op->StartLoc = S;
    Op->EndLoc = E;
    Op->IsRV64 = IsRV64;
    return Op;
  }

  static std::unique_ptr<RISCVOperand>
  createSysReg(StringRef Str, SMLoc S, unsigned Encoding, bool IsRV64) {
    auto Op = std::make_unique<RISCVOperand>(KindTy::SystemRegister);
    Op->SysReg.Data = Str.data();
    Op->SysReg.Length = Str.size();
    Op->SysReg.Encoding = Encoding;
    Op->StartLoc = S;
    Op->IsRV64 = IsRV64;
    return Op;
  }

  static std::unique_ptr<RISCVOperand> createVType(unsigned VTypeI, SMLoc S,
                                                   bool IsRV64) {
    auto Op = std::make_unique<RISCVOperand>(KindTy::VType);
    Op->VType.Val = VTypeI;
    Op->StartLoc = S;
    Op->IsRV64 = IsRV64;
    return Op;
  }

  void addExpr(MCInst &Inst, const MCExpr *Expr) const {
    assert(Expr && "Expr shouldn't be null!");
    int64_t Imm = 0;
    RISCVMCExpr::VariantKind VK = RISCVMCExpr::VK_RISCV_None;
    bool IsConstant = evaluateConstantImm(Expr, Imm, VK);

    if (IsConstant)
      Inst.addOperand(MCOperand::createImm(Imm));
    else
      Inst.addOperand(MCOperand::createExpr(Expr));
  }

  // Used by the TableGen Code
  void addRegOperands(MCInst &Inst, unsigned N) const {
    assert(N == 1 && "Invalid number of operands!");
    Inst.addOperand(MCOperand::createReg(getReg()));
  }

  void addImmOperands(MCInst &Inst, unsigned N) const {
    assert(N == 1 && "Invalid number of operands!");
    addExpr(Inst, getImm());
  }

  void addFenceArgOperands(MCInst &Inst, unsigned N) const {
    assert(N == 1 && "Invalid number of operands!");
    // isFenceArg has validated the operand, meaning this cast is safe
    auto SE = cast<MCSymbolRefExpr>(getImm());

    unsigned Imm = 0;
    for (char c : SE->getSymbol().getName()) {
      switch (c) {
      default:
        llvm_unreachable("FenceArg must contain only [iorw]");
      case 'i': Imm |= RISCVFenceField::I; break;
      case 'o': Imm |= RISCVFenceField::O; break;
      case 'r': Imm |= RISCVFenceField::R; break;
      case 'w': Imm |= RISCVFenceField::W; break;
      }
    }
    Inst.addOperand(MCOperand::createImm(Imm));
  }

  void addCSRSystemRegisterOperands(MCInst &Inst, unsigned N) const {
    assert(N == 1 && "Invalid number of operands!");
    Inst.addOperand(MCOperand::createImm(SysReg.Encoding));
  }

  void addVTypeIOperands(MCInst &Inst, unsigned N) const {
    assert(N == 1 && "Invalid number of operands!");
    Inst.addOperand(MCOperand::createImm(getVType()));
  }

  // Returns the rounding mode represented by this RISCVOperand. Should only
  // be called after checking isFRMArg.
  RISCVFPRndMode::RoundingMode getRoundingMode() const {
    // isFRMArg has validated the operand, meaning this cast is safe.
    auto SE = cast<MCSymbolRefExpr>(getImm());
    RISCVFPRndMode::RoundingMode FRM =
        RISCVFPRndMode::stringToRoundingMode(SE->getSymbol().getName());
    assert(FRM != RISCVFPRndMode::Invalid && "Invalid rounding mode");
    return FRM;
  }

  void addFRMArgOperands(MCInst &Inst, unsigned N) const {
    assert(N == 1 && "Invalid number of operands!");
    Inst.addOperand(MCOperand::createImm(getRoundingMode()));
  }
};
} // end anonymous namespace.

#define GET_REGISTER_MATCHER
#define GET_SUBTARGET_FEATURE_NAME
#define GET_MATCHER_IMPLEMENTATION
#define GET_MNEMONIC_SPELL_CHECKER
#include "RISCVGenAsmMatcher.inc"

static MCRegister convertFPR64ToFPR16(MCRegister Reg) {
  assert(Reg >= RISCV::F0_D && Reg <= RISCV::F31_D && "Invalid register");
  return Reg - RISCV::F0_D + RISCV::F0_H;
}

static MCRegister convertFPR64ToFPR32(MCRegister Reg) {
  assert(Reg >= RISCV::F0_D && Reg <= RISCV::F31_D && "Invalid register");
  return Reg - RISCV::F0_D + RISCV::F0_F;
}

static MCRegister convertVRToVRMx(const MCRegisterInfo &RI, MCRegister Reg,
                                  unsigned Kind) {
  unsigned RegClassID;
  if (Kind == MCK_VRM2)
    RegClassID = RISCV::VRM2RegClassID;
  else if (Kind == MCK_VRM4)
    RegClassID = RISCV::VRM4RegClassID;
  else if (Kind == MCK_VRM8)
    RegClassID = RISCV::VRM8RegClassID;
  else
    return 0;
  return RI.getMatchingSuperReg(Reg, RISCV::sub_vrm1_0,
                                &RISCVMCRegisterClasses[RegClassID]);
}

unsigned RISCVAsmParser::validateTargetOperandClass(MCParsedAsmOperand &AsmOp,
                                                    unsigned Kind) {
  RISCVOperand &Op = static_cast<RISCVOperand &>(AsmOp);
  if (!Op.isReg())
    return Match_InvalidOperand;

  MCRegister Reg = Op.getReg();
  bool IsRegFPR64 =
      RISCVMCRegisterClasses[RISCV::FPR64RegClassID].contains(Reg);
  bool IsRegFPR64C =
      RISCVMCRegisterClasses[RISCV::FPR64CRegClassID].contains(Reg);
  bool IsRegVR = RISCVMCRegisterClasses[RISCV::VRRegClassID].contains(Reg);

  // As the parser couldn't differentiate an FPR32 from an FPR64, coerce the
  // register from FPR64 to FPR32 or FPR64C to FPR32C if necessary.
  if ((IsRegFPR64 && Kind == MCK_FPR32) ||
      (IsRegFPR64C && Kind == MCK_FPR32C)) {
    Op.Reg.RegNum = convertFPR64ToFPR32(Reg);
    return Match_Success;
  }
  // As the parser couldn't differentiate an FPR16 from an FPR64, coerce the
  // register from FPR64 to FPR16 if necessary.
  if (IsRegFPR64 && Kind == MCK_FPR16) {
    Op.Reg.RegNum = convertFPR64ToFPR16(Reg);
    return Match_Success;
  }
  // As the parser couldn't differentiate an VRM2/VRM4/VRM8 from an VR, coerce
  // the register from VR to VRM2/VRM4/VRM8 if necessary.
  if (IsRegVR && (Kind == MCK_VRM2 || Kind == MCK_VRM4 || Kind == MCK_VRM8)) {
    Op.Reg.RegNum = convertVRToVRMx(*getContext().getRegisterInfo(), Reg, Kind);
    if (Op.Reg.RegNum == 0)
      return Match_InvalidOperand;
    return Match_Success;
  }
  return Match_InvalidOperand;
}

bool RISCVAsmParser::generateImmOutOfRangeError(
    OperandVector &Operands, uint64_t ErrorInfo, int64_t Lower, int64_t Upper,
    Twine Msg = "immediate must be an integer in the range") {
  SMLoc ErrorLoc = ((RISCVOperand &)*Operands[ErrorInfo]).getStartLoc();
  return Error(ErrorLoc, Msg + " [" + Twine(Lower) + ", " + Twine(Upper) + "]");
}

static std::string RISCVMnemonicSpellCheck(StringRef S,
                                          const FeatureBitset &FBS,
                                          unsigned VariantID = 0);

bool RISCVAsmParser::MatchAndEmitInstruction(SMLoc IDLoc, unsigned &Opcode,
                                             OperandVector &Operands,
                                             MCStreamer &Out,
                                             uint64_t &ErrorInfo,
                                             bool MatchingInlineAsm) {
  MCInst Inst;
  FeatureBitset MissingFeatures;

  auto Result =
    MatchInstructionImpl(Operands, Inst, ErrorInfo, MissingFeatures,
                         MatchingInlineAsm);
  switch (Result) {
  default:
    break;
  case Match_Success:
    if (validateInstruction(Inst, Operands))
      return true;
    return processInstruction(Inst, IDLoc, Operands, Out);
  case Match_MissingFeature: {
    assert(MissingFeatures.any() && "Unknown missing features!");
    bool FirstFeature = true;
    std::string Msg = "instruction requires the following:";
    for (unsigned i = 0, e = MissingFeatures.size(); i != e; ++i) {
      if (MissingFeatures[i]) {
        Msg += FirstFeature ? " " : ", ";
        Msg += getSubtargetFeatureName(i);
        FirstFeature = false;
      }
    }
    return Error(IDLoc, Msg);
  }
  case Match_MnemonicFail: {
    FeatureBitset FBS = ComputeAvailableFeatures(getSTI().getFeatureBits());
    std::string Suggestion = RISCVMnemonicSpellCheck(
      ((RISCVOperand &)*Operands[0]).getToken(), FBS);
    return Error(IDLoc, "unrecognized instruction mnemonic" + Suggestion);
  }
  case Match_InvalidOperand: {
    SMLoc ErrorLoc = IDLoc;
    if (ErrorInfo != ~0U) {
      if (ErrorInfo >= Operands.size())
        return Error(ErrorLoc, "too few operands for instruction");

      ErrorLoc = ((RISCVOperand &)*Operands[ErrorInfo]).getStartLoc();
      if (ErrorLoc == SMLoc())
        ErrorLoc = IDLoc;
    }
    return Error(ErrorLoc, "invalid operand for instruction");
  }
  }

  // Handle the case when the error message is of specific type
  // other than the generic Match_InvalidOperand, and the
  // corresponding operand is missing.
  if (Result > FIRST_TARGET_MATCH_RESULT_TY) {
    SMLoc ErrorLoc = IDLoc;
    if (ErrorInfo != ~0U && ErrorInfo >= Operands.size())
        return Error(ErrorLoc, "too few operands for instruction");
  }

  switch(Result) {
  default:
    break;
  case Match_InvalidImmXLenLI:
    if (isRV64()) {
      SMLoc ErrorLoc = ((RISCVOperand &)*Operands[ErrorInfo]).getStartLoc();
      return Error(ErrorLoc, "operand must be a constant 64-bit integer");
    }
    return generateImmOutOfRangeError(Operands, ErrorInfo,
                                      std::numeric_limits<int32_t>::min(),
                                      std::numeric_limits<uint32_t>::max());
  case Match_InvalidImmZero: {
    SMLoc ErrorLoc = ((RISCVOperand &)*Operands[ErrorInfo]).getStartLoc();
    return Error(ErrorLoc, "immediate must be zero");
  }
  case Match_InvalidUImmLog2XLen:
    if (isRV64())
      return generateImmOutOfRangeError(Operands, ErrorInfo, 0, (1 << 6) - 1);
    return generateImmOutOfRangeError(Operands, ErrorInfo, 0, (1 << 5) - 1);
  case Match_InvalidUImmLog2XLenNonZero:
    if (isRV64())
      return generateImmOutOfRangeError(Operands, ErrorInfo, 1, (1 << 6) - 1);
    return generateImmOutOfRangeError(Operands, ErrorInfo, 1, (1 << 5) - 1);
  case Match_InvalidUImmLog2XLenHalf:
    if (isRV64())
      return generateImmOutOfRangeError(Operands, ErrorInfo, 0, (1 << 5) - 1);
    return generateImmOutOfRangeError(Operands, ErrorInfo, 0, (1 << 4) - 1);
  case Match_InvalidUImm5:
    return generateImmOutOfRangeError(Operands, ErrorInfo, 0, (1 << 5) - 1);
  case Match_InvalidSImm5:
    return generateImmOutOfRangeError(Operands, ErrorInfo, -(1 << 4),
                                      (1 << 4) - 1);
  case Match_InvalidSImm6:
    return generateImmOutOfRangeError(Operands, ErrorInfo, -(1 << 5),
                                      (1 << 5) - 1);
  case Match_InvalidSImm6NonZero:
    return generateImmOutOfRangeError(
        Operands, ErrorInfo, -(1 << 5), (1 << 5) - 1,
        "immediate must be non-zero in the range");
  case Match_InvalidCLUIImm:
    return generateImmOutOfRangeError(
        Operands, ErrorInfo, 1, (1 << 5) - 1,
        "immediate must be in [0xfffe0, 0xfffff] or");
  case Match_InvalidUImm7Lsb00:
    return generateImmOutOfRangeError(
        Operands, ErrorInfo, 0, (1 << 7) - 4,
        "immediate must be a multiple of 4 bytes in the range");
  case Match_InvalidUImm8Lsb00:
    return generateImmOutOfRangeError(
        Operands, ErrorInfo, 0, (1 << 8) - 4,
        "immediate must be a multiple of 4 bytes in the range");
  case Match_InvalidUImm8Lsb000:
    return generateImmOutOfRangeError(
        Operands, ErrorInfo, 0, (1 << 8) - 8,
        "immediate must be a multiple of 8 bytes in the range");
  case Match_InvalidSImm9Lsb0:
    return generateImmOutOfRangeError(
        Operands, ErrorInfo, -(1 << 8), (1 << 8) - 2,
        "immediate must be a multiple of 2 bytes in the range");
  case Match_InvalidUImm9Lsb000:
    return generateImmOutOfRangeError(
        Operands, ErrorInfo, 0, (1 << 9) - 8,
        "immediate must be a multiple of 8 bytes in the range");
  case Match_InvalidUImm10Lsb00NonZero:
    return generateImmOutOfRangeError(
        Operands, ErrorInfo, 4, (1 << 10) - 4,
        "immediate must be a multiple of 4 bytes in the range");
  case Match_InvalidSImm10Lsb0000NonZero:
    return generateImmOutOfRangeError(
        Operands, ErrorInfo, -(1 << 9), (1 << 9) - 16,
        "immediate must be a multiple of 16 bytes and non-zero in the range");
  case Match_InvalidSImm12:
    return generateImmOutOfRangeError(
        Operands, ErrorInfo, -(1 << 11), (1 << 11) - 1,
        "operand must be a symbol with %lo/%pcrel_lo/%tprel_lo modifier or an "
        "integer in the range");
  case Match_InvalidSImm12Lsb0:
    return generateImmOutOfRangeError(
        Operands, ErrorInfo, -(1 << 11), (1 << 11) - 2,
        "immediate must be a multiple of 2 bytes in the range");
  case Match_InvalidSImm13Lsb0:
    return generateImmOutOfRangeError(
        Operands, ErrorInfo, -(1 << 12), (1 << 12) - 2,
        "immediate must be a multiple of 2 bytes in the range");
  case Match_InvalidUImm20LUI:
    return generateImmOutOfRangeError(Operands, ErrorInfo, 0, (1 << 20) - 1,
                                      "operand must be a symbol with "
                                      "%hi/%tprel_hi modifier or an integer in "
                                      "the range");
  case Match_InvalidUImm20AUIPC:
    return generateImmOutOfRangeError(
        Operands, ErrorInfo, 0, (1 << 20) - 1,
        "operand must be a symbol with a "
        "%pcrel_hi/%got_pcrel_hi/%tls_ie_pcrel_hi/%tls_gd_pcrel_hi modifier or "
        "an integer in the range");
  case Match_InvalidSImm21Lsb0JAL:
    return generateImmOutOfRangeError(
        Operands, ErrorInfo, -(1 << 20), (1 << 20) - 2,
        "immediate must be a multiple of 2 bytes in the range");
  case Match_InvalidCSRSystemRegister: {
    return generateImmOutOfRangeError(Operands, ErrorInfo, 0, (1 << 12) - 1,
                                      "operand must be a valid system register "
                                      "name or an integer in the range");
  }
  case Match_InvalidFenceArg: {
    SMLoc ErrorLoc = ((RISCVOperand &)*Operands[ErrorInfo]).getStartLoc();
    return Error(
        ErrorLoc,
        "operand must be formed of letters selected in-order from 'iorw'");
  }
  case Match_InvalidFRMArg: {
    SMLoc ErrorLoc = ((RISCVOperand &)*Operands[ErrorInfo]).getStartLoc();
    return Error(
        ErrorLoc,
        "operand must be a valid floating point rounding mode mnemonic");
  }
  case Match_InvalidBareSymbol: {
    SMLoc ErrorLoc = ((RISCVOperand &)*Operands[ErrorInfo]).getStartLoc();
    return Error(ErrorLoc, "operand must be a bare symbol name");
  }
  case Match_InvalidPseudoJumpSymbol: {
    SMLoc ErrorLoc = ((RISCVOperand &)*Operands[ErrorInfo]).getStartLoc();
    return Error(ErrorLoc, "operand must be a valid jump target");
  }
  case Match_InvalidCallSymbol: {
    SMLoc ErrorLoc = ((RISCVOperand &)*Operands[ErrorInfo]).getStartLoc();
    return Error(ErrorLoc, "operand must be a bare symbol name");
  }
  case Match_InvalidTPRelAddSymbol: {
    SMLoc ErrorLoc = ((RISCVOperand &)*Operands[ErrorInfo]).getStartLoc();
    return Error(ErrorLoc, "operand must be a symbol with %tprel_add modifier");
  }
  case Match_InvalidVTypeI: {
    SMLoc ErrorLoc = ((RISCVOperand &)*Operands[ErrorInfo]).getStartLoc();
    return Error(
        ErrorLoc,
        "operand must be "
        "e[8|16|32|64|128|256|512|1024],m[1|2|4|8|f2|f4|f8],[ta|tu],[ma|mu][,nt]");
  }
  case Match_InvalidVMaskRegister: {
    SMLoc ErrorLoc = ((RISCVOperand &)*Operands[ErrorInfo]).getStartLoc();
    return Error(ErrorLoc, "operand must be v0.t");
  }
  case Match_InvalidSImm5Plus1: {
    return generateImmOutOfRangeError(Operands, ErrorInfo, -(1 << 4) + 1,
                                      (1 << 4),
                                      "immediate must be in the range");
  }
  }

  llvm_unreachable("Unknown match type detected!");
}

// Attempts to match Name as a register (either using the default name or
// alternative ABI names), setting RegNo to the matching register. Upon
// failure, returns true and sets RegNo to 0. If IsRV32E then registers
// x16-x31 will be rejected.
static bool matchRegisterNameHelper(bool IsRV32E, MCRegister &RegNo,
                                    StringRef Name) {
  RegNo = MatchRegisterName(Name);
  // The 16-/32- and 64-bit FPRs have the same asm name. Check that the initial
  // match always matches the 64-bit variant, and not the 16/32-bit one.
  assert(!(RegNo >= RISCV::F0_H && RegNo <= RISCV::F31_H));
  assert(!(RegNo >= RISCV::F0_F && RegNo <= RISCV::F31_F));
  // The default FPR register class is based on the tablegen enum ordering.
  static_assert(RISCV::F0_D < RISCV::F0_H, "FPR matching must be updated");
  static_assert(RISCV::F0_D < RISCV::F0_F, "FPR matching must be updated");
  if (RegNo == RISCV::NoRegister)
    RegNo = MatchRegisterAltName(Name);
  if (IsRV32E && RegNo >= RISCV::X16 && RegNo <= RISCV::X31)
    RegNo = RISCV::NoRegister;
  return RegNo == RISCV::NoRegister;
}

bool RISCVAsmParser::ParseRegister(unsigned &RegNo, SMLoc &StartLoc,
                                   SMLoc &EndLoc) {
  if (tryParseRegister(RegNo, StartLoc, EndLoc) != MatchOperand_Success)
    return Error(StartLoc, "invalid register name");
  return false;
}

OperandMatchResultTy RISCVAsmParser::tryParseRegister(unsigned &RegNo,
                                                      SMLoc &StartLoc,
                                                      SMLoc &EndLoc) {
  const AsmToken &Tok = getParser().getTok();
  StartLoc = Tok.getLoc();
  EndLoc = Tok.getEndLoc();
  RegNo = 0;
  StringRef Name = getLexer().getTok().getIdentifier();

  if (matchRegisterNameHelper(isRV32E(), (MCRegister &)RegNo, Name))
    return MatchOperand_NoMatch;

  getParser().Lex(); // Eat identifier token.
  return MatchOperand_Success;
}

OperandMatchResultTy RISCVAsmParser::parseRegister(OperandVector &Operands,
                                                   bool AllowParens) {
  SMLoc FirstS = getLoc();
  bool HadParens = false;
  AsmToken LParen;

  // If this is an LParen and a parenthesised register name is allowed, parse it
  // atomically.
  if (AllowParens && getLexer().is(AsmToken::LParen)) {
    AsmToken Buf[2];
    size_t ReadCount = getLexer().peekTokens(Buf);
    if (ReadCount == 2 && Buf[1].getKind() == AsmToken::RParen) {
      HadParens = true;
      LParen = getParser().getTok();
      getParser().Lex(); // Eat '('
    }
  }

  switch (getLexer().getKind()) {
  default:
    if (HadParens)
      getLexer().UnLex(LParen);
    return MatchOperand_NoMatch;
  case AsmToken::Identifier:
    StringRef Name = getLexer().getTok().getIdentifier();
    MCRegister RegNo;
    matchRegisterNameHelper(isRV32E(), RegNo, Name);

    if (RegNo == RISCV::NoRegister) {
      if (HadParens)
        getLexer().UnLex(LParen);
      return MatchOperand_NoMatch;
    }
    if (HadParens)
      Operands.push_back(RISCVOperand::createToken("(", FirstS, isRV64()));
    SMLoc S = getLoc();
    SMLoc E = SMLoc::getFromPointer(S.getPointer() - 1);
    getLexer().Lex();
    Operands.push_back(RISCVOperand::createReg(RegNo, S, E, isRV64()));
  }

  if (HadParens) {
    getParser().Lex(); // Eat ')'
    Operands.push_back(RISCVOperand::createToken(")", getLoc(), isRV64()));
  }

  return MatchOperand_Success;
}

OperandMatchResultTy
RISCVAsmParser::parseCSRSystemRegister(OperandVector &Operands) {
  SMLoc S = getLoc();
  const MCExpr *Res;

  switch (getLexer().getKind()) {
  default:
    return MatchOperand_NoMatch;
  case AsmToken::LParen:
  case AsmToken::Minus:
  case AsmToken::Plus:
  case AsmToken::Exclaim:
  case AsmToken::Tilde:
  case AsmToken::Integer:
  case AsmToken::String: {
    if (getParser().parseExpression(Res))
      return MatchOperand_ParseFail;

    auto *CE = dyn_cast<MCConstantExpr>(Res);
    if (CE) {
      int64_t Imm = CE->getValue();
      if (isUInt<12>(Imm)) {
        auto SysReg = RISCVSysReg::lookupSysRegByEncoding(Imm);
        // Accept an immediate representing a named or un-named Sys Reg
        // if the range is valid, regardless of the required features.
        Operands.push_back(RISCVOperand::createSysReg(
            SysReg ? SysReg->Name : "", S, Imm, isRV64()));
        return MatchOperand_Success;
      }
    }

    Twine Msg = "immediate must be an integer in the range";
    Error(S, Msg + " [" + Twine(0) + ", " + Twine((1 << 12) - 1) + "]");
    return MatchOperand_ParseFail;
  }
  case AsmToken::Identifier: {
    StringRef Identifier;
    if (getParser().parseIdentifier(Identifier))
      return MatchOperand_ParseFail;

    auto SysReg = RISCVSysReg::lookupSysRegByName(Identifier);
    if (!SysReg)
      SysReg = RISCVSysReg::lookupSysRegByAltName(Identifier);
    // Accept a named Sys Reg if the required features are present.
    if (SysReg) {
      if (!SysReg->haveRequiredFeatures(getSTI().getFeatureBits())) {
        Error(S, "system register use requires an option to be enabled");
        return MatchOperand_ParseFail;
      }
      Operands.push_back(RISCVOperand::createSysReg(
          Identifier, S, SysReg->Encoding, isRV64()));
      return MatchOperand_Success;
    }

    Twine Msg = "operand must be a valid system register name "
                "or an integer in the range";
    Error(S, Msg + " [" + Twine(0) + ", " + Twine((1 << 12) - 1) + "]");
    return MatchOperand_ParseFail;
  }
  case AsmToken::Percent: {
    // Discard operand with modifier.
    Twine Msg = "immediate must be an integer in the range";
    Error(S, Msg + " [" + Twine(0) + ", " + Twine((1 << 12) - 1) + "]");
    return MatchOperand_ParseFail;
  }
  }

  return MatchOperand_NoMatch;
}

OperandMatchResultTy RISCVAsmParser::parseImmediate(OperandVector &Operands) {
  SMLoc S = getLoc();
  SMLoc E = SMLoc::getFromPointer(S.getPointer() - 1);
  const MCExpr *Res;

  switch (getLexer().getKind()) {
  default:
    return MatchOperand_NoMatch;
  case AsmToken::LParen:
  case AsmToken::Dot:
  case AsmToken::Minus:
  case AsmToken::Plus:
  case AsmToken::Exclaim:
  case AsmToken::Tilde:
  case AsmToken::Integer:
  case AsmToken::String:
  case AsmToken::Identifier:
    if (getParser().parseExpression(Res))
      return MatchOperand_ParseFail;
    break;
  case AsmToken::Percent:
    return parseOperandWithModifier(Operands);
  }

  Operands.push_back(RISCVOperand::createImm(Res, S, E, isRV64()));
  return MatchOperand_Success;
}

OperandMatchResultTy
RISCVAsmParser::parseOperandWithModifier(OperandVector &Operands) {
  SMLoc S = getLoc();
  SMLoc E = SMLoc::getFromPointer(S.getPointer() - 1);

  if (getLexer().getKind() != AsmToken::Percent) {
    Error(getLoc(), "expected '%' for operand modifier");
    return MatchOperand_ParseFail;
  }

  getParser().Lex(); // Eat '%'

  if (getLexer().getKind() != AsmToken::Identifier) {
    Error(getLoc(), "expected valid identifier for operand modifier");
    return MatchOperand_ParseFail;
  }
  StringRef Identifier = getParser().getTok().getIdentifier();
  RISCVMCExpr::VariantKind VK = RISCVMCExpr::getVariantKindForName(Identifier);
  if (VK == RISCVMCExpr::VK_RISCV_Invalid) {
    Error(getLoc(), "unrecognized operand modifier");
    return MatchOperand_ParseFail;
  }

  getParser().Lex(); // Eat the identifier
  if (getLexer().getKind() != AsmToken::LParen) {
    Error(getLoc(), "expected '('");
    return MatchOperand_ParseFail;
  }
  getParser().Lex(); // Eat '('

  const MCExpr *SubExpr;
  if (getParser().parseParenExpression(SubExpr, E)) {
    return MatchOperand_ParseFail;
  }

  const MCExpr *ModExpr = RISCVMCExpr::create(SubExpr, VK, getContext());
  Operands.push_back(RISCVOperand::createImm(ModExpr, S, E, isRV64()));
  return MatchOperand_Success;
}

OperandMatchResultTy RISCVAsmParser::parseBareSymbol(OperandVector &Operands) {
  SMLoc S = getLoc();
  SMLoc E = SMLoc::getFromPointer(S.getPointer() - 1);
  const MCExpr *Res;

  if (getLexer().getKind() != AsmToken::Identifier)
    return MatchOperand_NoMatch;

  StringRef Identifier;
  AsmToken Tok = getLexer().getTok();

  if (getParser().parseIdentifier(Identifier))
    return MatchOperand_ParseFail;

  if (Identifier.consume_back("@plt")) {
    Error(getLoc(), "'@plt' operand not valid for instruction");
    return MatchOperand_ParseFail;
  }

  MCSymbol *Sym = getContext().getOrCreateSymbol(Identifier);

  if (Sym->isVariable()) {
    const MCExpr *V = Sym->getVariableValue(/*SetUsed=*/false);
    if (!isa<MCSymbolRefExpr>(V)) {
      getLexer().UnLex(Tok); // Put back if it's not a bare symbol.
      return MatchOperand_NoMatch;
    }
    Res = V;
  } else
    Res = MCSymbolRefExpr::create(Sym, MCSymbolRefExpr::VK_None, getContext());

  MCBinaryExpr::Opcode Opcode;
  switch (getLexer().getKind()) {
  default:
    Operands.push_back(RISCVOperand::createImm(Res, S, E, isRV64()));
    return MatchOperand_Success;
  case AsmToken::Plus:
    Opcode = MCBinaryExpr::Add;
    break;
  case AsmToken::Minus:
    Opcode = MCBinaryExpr::Sub;
    break;
  }

  const MCExpr *Expr;
  if (getParser().parseExpression(Expr))
    return MatchOperand_ParseFail;
  Res = MCBinaryExpr::create(Opcode, Res, Expr, getContext());
  Operands.push_back(RISCVOperand::createImm(Res, S, E, isRV64()));
  return MatchOperand_Success;
}

OperandMatchResultTy RISCVAsmParser::parseCallSymbol(OperandVector &Operands) {
  SMLoc S = getLoc();
  SMLoc E = SMLoc::getFromPointer(S.getPointer() - 1);
  const MCExpr *Res;

  if (getLexer().getKind() != AsmToken::Identifier)
    return MatchOperand_NoMatch;

  // Avoid parsing the register in `call rd, foo` as a call symbol.
  if (getLexer().peekTok().getKind() != AsmToken::EndOfStatement)
    return MatchOperand_NoMatch;

  StringRef Identifier;
  if (getParser().parseIdentifier(Identifier))
    return MatchOperand_ParseFail;

  RISCVMCExpr::VariantKind Kind = RISCVMCExpr::VK_RISCV_CALL;
  if (Identifier.consume_back("@plt"))
    Kind = RISCVMCExpr::VK_RISCV_CALL_PLT;

  MCSymbol *Sym = getContext().getOrCreateSymbol(Identifier);
  Res = MCSymbolRefExpr::create(Sym, MCSymbolRefExpr::VK_None, getContext());
  Res = RISCVMCExpr::create(Res, Kind, getContext());
  Operands.push_back(RISCVOperand::createImm(Res, S, E, isRV64()));
  return MatchOperand_Success;
}

OperandMatchResultTy
RISCVAsmParser::parsePseudoJumpSymbol(OperandVector &Operands) {
  SMLoc S = getLoc();
  SMLoc E = SMLoc::getFromPointer(S.getPointer() - 1);
  const MCExpr *Res;

  if (getParser().parseExpression(Res))
    return MatchOperand_ParseFail;

  if (Res->getKind() != MCExpr::ExprKind::SymbolRef ||
      cast<MCSymbolRefExpr>(Res)->getKind() ==
          MCSymbolRefExpr::VariantKind::VK_PLT) {
    Error(S, "operand must be a valid jump target");
    return MatchOperand_ParseFail;
  }

  Res = RISCVMCExpr::create(Res, RISCVMCExpr::VK_RISCV_CALL, getContext());
  Operands.push_back(RISCVOperand::createImm(Res, S, E, isRV64()));
  return MatchOperand_Success;
}

OperandMatchResultTy RISCVAsmParser::parseJALOffset(OperandVector &Operands) {
  // Parsing jal operands is fiddly due to the `jal foo` and `jal ra, foo`
  // both being acceptable forms. When parsing `jal ra, foo` this function
  // will be called for the `ra` register operand in an attempt to match the
  // single-operand alias. parseJALOffset must fail for this case. It would
  // seem logical to try parse the operand using parseImmediate and return
  // NoMatch if the next token is a comma (meaning we must be parsing a jal in
  // the second form rather than the first). We can't do this as there's no
  // way of rewinding the lexer state. Instead, return NoMatch if this operand
  // is an identifier and is followed by a comma.
  if (getLexer().is(AsmToken::Identifier) &&
      getLexer().peekTok().is(AsmToken::Comma))
    return MatchOperand_NoMatch;

  return parseImmediate(Operands);
}

OperandMatchResultTy RISCVAsmParser::parseVTypeI(OperandVector &Operands) {
  SMLoc S = getLoc();
  if (getLexer().isNot(AsmToken::Identifier))
    return MatchOperand_NoMatch;

  SmallVector<AsmToken, 7> VTypeIElements;
  // Put all the tokens for vtypei operand into VTypeIElements vector.
  while (getLexer().isNot(AsmToken::EndOfStatement)) {
    VTypeIElements.push_back(getLexer().getTok());
    getLexer().Lex();
    if (getLexer().is(AsmToken::EndOfStatement))
      break;
    if (getLexer().isNot(AsmToken::Comma))
      goto MatchFail;
    AsmToken Comma = getLexer().getTok();
    VTypeIElements.push_back(Comma);
    getLexer().Lex();
  }

<<<<<<< HEAD
  // Optional ",nt"
  bool Nontemporal = false;
  if (getLexer().is(AsmToken::Comma)) {
    getLexer().Lex();
    Name = getLexer().getTok().getIdentifier();
    if (Name == "nt") {
      Nontemporal = true;
    } else
      return MatchOperand_NoMatch;
    getLexer().Lex();
  }

  if (getLexer().getKind() != AsmToken::EndOfStatement)
    return MatchOperand_NoMatch;
=======
  if (VTypeIElements.size() == 7) {
    // The VTypeIElements layout is:
    // SEW comma LMUL comma TA comma MA
    //  0    1    2     3    4   5    6
    StringRef Name = VTypeIElements[0].getIdentifier();
    if (!Name.consume_front("e"))
      goto MatchFail;
    unsigned Sew;
    if (Name.getAsInteger(10, Sew))
      goto MatchFail;
    if (!RISCVVType::isValidSEW(Sew))
      goto MatchFail;

    Name = VTypeIElements[2].getIdentifier();
    if (!Name.consume_front("m"))
      goto MatchFail;
    // "m" or "mf"
    bool Fractional = Name.consume_front("f");
    unsigned Lmul;
    if (Name.getAsInteger(10, Lmul))
      goto MatchFail;
    if (!RISCVVType::isValidLMUL(Lmul, Fractional))
      goto MatchFail;

    // ta or tu
    Name = VTypeIElements[4].getIdentifier();
    bool TailAgnostic;
    if (Name == "ta")
      TailAgnostic = true;
    else if (Name == "tu")
      TailAgnostic = false;
    else
      goto MatchFail;

    // ma or mu
    Name = VTypeIElements[6].getIdentifier();
    bool MaskAgnostic;
    if (Name == "ma")
      MaskAgnostic = true;
    else if (Name == "mu")
      MaskAgnostic = false;
    else
      goto MatchFail;
>>>>>>> 412dd7ff

    unsigned SewLog2 = Log2_32(Sew / 8);
    unsigned LmulLog2 = Log2_32(Lmul);
    RISCVVSEW VSEW = static_cast<RISCVVSEW>(SewLog2);
    RISCVVLMUL VLMUL =
        static_cast<RISCVVLMUL>(Fractional ? 8 - LmulLog2 : LmulLog2);

<<<<<<< HEAD
  unsigned VTypeI = RISCVVType::encodeVTYPE(VLMUL, VSEW, TailAgnostic,
                                            MaskAgnostic, Nontemporal);
  Operands.push_back(RISCVOperand::createVType(VTypeI, S, isRV64()));
=======
    unsigned VTypeI =
        RISCVVType::encodeVTYPE(VLMUL, VSEW, TailAgnostic, MaskAgnostic);
    Operands.push_back(RISCVOperand::createVType(VTypeI, S, isRV64()));
    return MatchOperand_Success;
  }
>>>>>>> 412dd7ff

// If NoMatch, unlex all the tokens that comprise a vtypei operand
MatchFail:
  while (!VTypeIElements.empty())
    getLexer().UnLex(VTypeIElements.pop_back_val());
  return MatchOperand_NoMatch;
}

OperandMatchResultTy RISCVAsmParser::parseMaskReg(OperandVector &Operands) {
  switch (getLexer().getKind()) {
  default:
    return MatchOperand_NoMatch;
  case AsmToken::Identifier:
    StringRef Name = getLexer().getTok().getIdentifier();
    if (!Name.consume_back(".t")) {
      Error(getLoc(), "expected '.t' suffix");
      return MatchOperand_ParseFail;
    }
    MCRegister RegNo;
    matchRegisterNameHelper(isRV32E(), RegNo, Name);

    if (RegNo == RISCV::NoRegister)
      return MatchOperand_NoMatch;
    if (RegNo != RISCV::V0)
      return MatchOperand_NoMatch;
    SMLoc S = getLoc();
    SMLoc E = SMLoc::getFromPointer(S.getPointer() - 1);
    getLexer().Lex();
    Operands.push_back(RISCVOperand::createReg(RegNo, S, E, isRV64()));
  }

  return MatchOperand_Success;
}

OperandMatchResultTy
RISCVAsmParser::parseMemOpBaseReg(OperandVector &Operands) {
  if (getLexer().isNot(AsmToken::LParen)) {
    Error(getLoc(), "expected '('");
    return MatchOperand_ParseFail;
  }

  getParser().Lex(); // Eat '('
  Operands.push_back(RISCVOperand::createToken("(", getLoc(), isRV64()));

  if (parseRegister(Operands) != MatchOperand_Success) {
    Error(getLoc(), "expected register");
    return MatchOperand_ParseFail;
  }

  if (getLexer().isNot(AsmToken::RParen)) {
    Error(getLoc(), "expected ')'");
    return MatchOperand_ParseFail;
  }

  getParser().Lex(); // Eat ')'
  Operands.push_back(RISCVOperand::createToken(")", getLoc(), isRV64()));

  return MatchOperand_Success;
}

OperandMatchResultTy RISCVAsmParser::parseAtomicMemOp(OperandVector &Operands) {
  // Atomic operations such as lr.w, sc.w, and amo*.w accept a "memory operand"
  // as one of their register operands, such as `(a0)`. This just denotes that
  // the register (in this case `a0`) contains a memory address.
  //
  // Normally, we would be able to parse these by putting the parens into the
  // instruction string. However, GNU as also accepts a zero-offset memory
  // operand (such as `0(a0)`), and ignores the 0. Normally this would be parsed
  // with parseImmediate followed by parseMemOpBaseReg, but these instructions
  // do not accept an immediate operand, and we do not want to add a "dummy"
  // operand that is silently dropped.
  //
  // Instead, we use this custom parser. This will: allow (and discard) an
  // offset if it is zero; require (and discard) parentheses; and add only the
  // parsed register operand to `Operands`.
  //
  // These operands are printed with RISCVInstPrinter::printAtomicMemOp, which
  // will only print the register surrounded by parentheses (which GNU as also
  // uses as its canonical representation for these operands).
  std::unique_ptr<RISCVOperand> OptionalImmOp;

  if (getLexer().isNot(AsmToken::LParen)) {
    // Parse an Integer token. We do not accept arbritrary constant expressions
    // in the offset field (because they may include parens, which complicates
    // parsing a lot).
    int64_t ImmVal;
    SMLoc ImmStart = getLoc();
    if (getParser().parseIntToken(ImmVal,
                                  "expected '(' or optional integer offset"))
      return MatchOperand_ParseFail;

    // Create a RISCVOperand for checking later (so the error messages are
    // nicer), but we don't add it to Operands.
    SMLoc ImmEnd = getLoc();
    OptionalImmOp =
        RISCVOperand::createImm(MCConstantExpr::create(ImmVal, getContext()),
                                ImmStart, ImmEnd, isRV64());
  }

  if (getLexer().isNot(AsmToken::LParen)) {
    Error(getLoc(), OptionalImmOp ? "expected '(' after optional integer offset"
                                  : "expected '(' or optional integer offset");
    return MatchOperand_ParseFail;
  }
  getParser().Lex(); // Eat '('

  if (parseRegister(Operands) != MatchOperand_Success) {
    Error(getLoc(), "expected register");
    return MatchOperand_ParseFail;
  }

  if (getLexer().isNot(AsmToken::RParen)) {
    Error(getLoc(), "expected ')'");
    return MatchOperand_ParseFail;
  }
  getParser().Lex(); // Eat ')'

  // Deferred Handling of non-zero offsets. This makes the error messages nicer.
  if (OptionalImmOp && !OptionalImmOp->isImmZero()) {
    Error(OptionalImmOp->getStartLoc(), "optional integer offset must be 0",
          SMRange(OptionalImmOp->getStartLoc(), OptionalImmOp->getEndLoc()));
    return MatchOperand_ParseFail;
  }

  return MatchOperand_Success;
}

/// Looks at a token type and creates the relevant operand from this
/// information, adding to Operands. If operand was parsed, returns false, else
/// true.
bool RISCVAsmParser::parseOperand(OperandVector &Operands, StringRef Mnemonic) {
  // Check if the current operand has a custom associated parser, if so, try to
  // custom parse the operand, or fallback to the general approach.
  OperandMatchResultTy Result =
      MatchOperandParserImpl(Operands, Mnemonic, /*ParseForAllFeatures=*/true);
  if (Result == MatchOperand_Success)
    return false;
  if (Result == MatchOperand_ParseFail)
    return true;

  // Attempt to parse token as a register.
  if (parseRegister(Operands, true) == MatchOperand_Success)
    return false;

  // Attempt to parse token as an immediate
  if (parseImmediate(Operands) == MatchOperand_Success) {
    // Parse memory base register if present
    if (getLexer().is(AsmToken::LParen))
      return parseMemOpBaseReg(Operands) != MatchOperand_Success;
    return false;
  }

  // Finally we have exhausted all options and must declare defeat.
  Error(getLoc(), "unknown operand");
  return true;
}

bool RISCVAsmParser::ParseInstruction(ParseInstructionInfo &Info,
                                      StringRef Name, SMLoc NameLoc,
                                      OperandVector &Operands) {
  // Ensure that if the instruction occurs when relaxation is enabled,
  // relocations are forced for the file. Ideally this would be done when there
  // is enough information to reliably determine if the instruction itself may
  // cause relaxations. Unfortunately instruction processing stage occurs in the
  // same pass as relocation emission, so it's too late to set a 'sticky bit'
  // for the entire file.
  if (getSTI().getFeatureBits()[RISCV::FeatureRelax]) {
    auto *Assembler = getTargetStreamer().getStreamer().getAssemblerPtr();
    if (Assembler != nullptr) {
      RISCVAsmBackend &MAB =
          static_cast<RISCVAsmBackend &>(Assembler->getBackend());
      MAB.setForceRelocs();
    }
  }

  // First operand is token for instruction
  Operands.push_back(RISCVOperand::createToken(Name, NameLoc, isRV64()));

  // If there are no more operands, then finish
  if (getLexer().is(AsmToken::EndOfStatement))
    return false;

  // Parse first operand
  if (parseOperand(Operands, Name))
    return true;

  // Parse until end of statement, consuming commas between operands
  unsigned OperandIdx = 1;
  while (getLexer().is(AsmToken::Comma)) {
    // Consume comma token
    getLexer().Lex();

    // Parse next operand
    if (parseOperand(Operands, Name))
      return true;

    ++OperandIdx;
  }

  if (getLexer().isNot(AsmToken::EndOfStatement)) {
    SMLoc Loc = getLexer().getLoc();
    getParser().eatToEndOfStatement();
    return Error(Loc, "unexpected token");
  }

  getParser().Lex(); // Consume the EndOfStatement.
  return false;
}

bool RISCVAsmParser::classifySymbolRef(const MCExpr *Expr,
                                       RISCVMCExpr::VariantKind &Kind) {
  Kind = RISCVMCExpr::VK_RISCV_None;

  if (const RISCVMCExpr *RE = dyn_cast<RISCVMCExpr>(Expr)) {
    Kind = RE->getKind();
    Expr = RE->getSubExpr();
  }

  MCValue Res;
  MCFixup Fixup;
  if (Expr->evaluateAsRelocatable(Res, nullptr, &Fixup))
    return Res.getRefKind() == RISCVMCExpr::VK_RISCV_None;
  return false;
}

bool RISCVAsmParser::ParseDirective(AsmToken DirectiveID) {
  // This returns false if this function recognizes the directive
  // regardless of whether it is successfully handles or reports an
  // error. Otherwise it returns true to give the generic parser a
  // chance at recognizing it.
  StringRef IDVal = DirectiveID.getString();

  if (IDVal == ".option")
    return parseDirectiveOption();
  else if (IDVal == ".attribute")
    return parseDirectiveAttribute();

  return true;
}

bool RISCVAsmParser::parseDirectiveOption() {
  MCAsmParser &Parser = getParser();
  // Get the option token.
  AsmToken Tok = Parser.getTok();
  // At the moment only identifiers are supported.
  if (Tok.isNot(AsmToken::Identifier))
    return Error(Parser.getTok().getLoc(),
                 "unexpected token, expected identifier");

  StringRef Option = Tok.getIdentifier();

  if (Option == "push") {
    getTargetStreamer().emitDirectiveOptionPush();

    Parser.Lex();
    if (Parser.getTok().isNot(AsmToken::EndOfStatement))
      return Error(Parser.getTok().getLoc(),
                   "unexpected token, expected end of statement");

    pushFeatureBits();
    return false;
  }

  if (Option == "pop") {
    SMLoc StartLoc = Parser.getTok().getLoc();
    getTargetStreamer().emitDirectiveOptionPop();

    Parser.Lex();
    if (Parser.getTok().isNot(AsmToken::EndOfStatement))
      return Error(Parser.getTok().getLoc(),
                   "unexpected token, expected end of statement");

    if (popFeatureBits())
      return Error(StartLoc, ".option pop with no .option push");

    return false;
  }

  if (Option == "rvc") {
    getTargetStreamer().emitDirectiveOptionRVC();

    Parser.Lex();
    if (Parser.getTok().isNot(AsmToken::EndOfStatement))
      return Error(Parser.getTok().getLoc(),
                   "unexpected token, expected end of statement");

    setFeatureBits(RISCV::FeatureStdExtC, "c");
    return false;
  }

  if (Option == "norvc") {
    getTargetStreamer().emitDirectiveOptionNoRVC();

    Parser.Lex();
    if (Parser.getTok().isNot(AsmToken::EndOfStatement))
      return Error(Parser.getTok().getLoc(),
                   "unexpected token, expected end of statement");

    clearFeatureBits(RISCV::FeatureStdExtC, "c");
    return false;
  }

  if (Option == "pic") {
    getTargetStreamer().emitDirectiveOptionPIC();

    Parser.Lex();
    if (Parser.getTok().isNot(AsmToken::EndOfStatement))
      return Error(Parser.getTok().getLoc(),
                   "unexpected token, expected end of statement");

    ParserOptions.IsPicEnabled = true;
    return false;
  }

  if (Option == "nopic") {
    getTargetStreamer().emitDirectiveOptionNoPIC();

    Parser.Lex();
    if (Parser.getTok().isNot(AsmToken::EndOfStatement))
      return Error(Parser.getTok().getLoc(),
                   "unexpected token, expected end of statement");

    ParserOptions.IsPicEnabled = false;
    return false;
  }

  if (Option == "relax") {
    getTargetStreamer().emitDirectiveOptionRelax();

    Parser.Lex();
    if (Parser.getTok().isNot(AsmToken::EndOfStatement))
      return Error(Parser.getTok().getLoc(),
                   "unexpected token, expected end of statement");

    setFeatureBits(RISCV::FeatureRelax, "relax");
    return false;
  }

  if (Option == "norelax") {
    getTargetStreamer().emitDirectiveOptionNoRelax();

    Parser.Lex();
    if (Parser.getTok().isNot(AsmToken::EndOfStatement))
      return Error(Parser.getTok().getLoc(),
                   "unexpected token, expected end of statement");

    clearFeatureBits(RISCV::FeatureRelax, "relax");
    return false;
  }

  // Unknown option.
  Warning(Parser.getTok().getLoc(),
          "unknown option, expected 'push', 'pop', 'rvc', 'norvc', 'relax' or "
          "'norelax'");
  Parser.eatToEndOfStatement();
  return false;
}

/// parseDirectiveAttribute
///  ::= .attribute expression ',' ( expression | "string" )
///  ::= .attribute identifier ',' ( expression | "string" )
bool RISCVAsmParser::parseDirectiveAttribute() {
  MCAsmParser &Parser = getParser();
  int64_t Tag;
  SMLoc TagLoc;
  TagLoc = Parser.getTok().getLoc();
  if (Parser.getTok().is(AsmToken::Identifier)) {
    StringRef Name = Parser.getTok().getIdentifier();
    Optional<unsigned> Ret =
        ELFAttrs::attrTypeFromString(Name, RISCVAttrs::RISCVAttributeTags);
    if (!Ret.hasValue()) {
      Error(TagLoc, "attribute name not recognised: " + Name);
      return false;
    }
    Tag = Ret.getValue();
    Parser.Lex();
  } else {
    const MCExpr *AttrExpr;

    TagLoc = Parser.getTok().getLoc();
    if (Parser.parseExpression(AttrExpr))
      return true;

    const MCConstantExpr *CE = dyn_cast<MCConstantExpr>(AttrExpr);
    if (check(!CE, TagLoc, "expected numeric constant"))
      return true;

    Tag = CE->getValue();
  }

  if (Parser.parseToken(AsmToken::Comma, "comma expected"))
    return true;

  StringRef StringValue;
  int64_t IntegerValue = 0;
  bool IsIntegerValue = true;

  // RISC-V attributes have a string value if the tag number is odd
  // and an integer value if the tag number is even.
  if (Tag % 2)
    IsIntegerValue = false;

  SMLoc ValueExprLoc = Parser.getTok().getLoc();
  if (IsIntegerValue) {
    const MCExpr *ValueExpr;
    if (Parser.parseExpression(ValueExpr))
      return true;

    const MCConstantExpr *CE = dyn_cast<MCConstantExpr>(ValueExpr);
    if (!CE)
      return Error(ValueExprLoc, "expected numeric constant");
    IntegerValue = CE->getValue();
  } else {
    if (Parser.getTok().isNot(AsmToken::String))
      return Error(Parser.getTok().getLoc(), "expected string constant");

    StringValue = Parser.getTok().getStringContents();
    Parser.Lex();
  }

  if (Parser.parseToken(AsmToken::EndOfStatement,
                        "unexpected token in '.attribute' directive"))
    return true;

  if (Tag == RISCVAttrs::ARCH) {
    StringRef Arch = StringValue;
    if (Arch.consume_front("rv32"))
      clearFeatureBits(RISCV::Feature64Bit, "64bit");
    else if (Arch.consume_front("rv64"))
      setFeatureBits(RISCV::Feature64Bit, "64bit");
    else
      return Error(ValueExprLoc, "bad arch string " + Arch);

    // .attribute arch overrides the current architecture, so unset all
    // currently enabled extensions
    clearFeatureBits(RISCV::FeatureRV32E, "e");
    clearFeatureBits(RISCV::FeatureStdExtM, "m");
    clearFeatureBits(RISCV::FeatureStdExtA, "a");
    clearFeatureBits(RISCV::FeatureStdExtF, "f");
    clearFeatureBits(RISCV::FeatureStdExtD, "d");
    clearFeatureBits(RISCV::FeatureStdExtC, "c");
    clearFeatureBits(RISCV::FeatureStdExtB, "experimental-b");
    clearFeatureBits(RISCV::FeatureStdExtV, "experimental-v");
    clearFeatureBits(RISCV::FeatureExtZfh, "experimental-zfh");
    clearFeatureBits(RISCV::FeatureExtZba, "experimental-zba");
    clearFeatureBits(RISCV::FeatureExtZbb, "experimental-zbb");
    clearFeatureBits(RISCV::FeatureExtZbc, "experimental-zbc");
    clearFeatureBits(RISCV::FeatureExtZbe, "experimental-zbe");
    clearFeatureBits(RISCV::FeatureExtZbf, "experimental-zbf");
    clearFeatureBits(RISCV::FeatureExtZbm, "experimental-zbm");
    clearFeatureBits(RISCV::FeatureExtZbp, "experimental-zbp");
    clearFeatureBits(RISCV::FeatureExtZbproposedc, "experimental-zbproposedc");
    clearFeatureBits(RISCV::FeatureExtZbr, "experimental-zbr");
    clearFeatureBits(RISCV::FeatureExtZbs, "experimental-zbs");
    clearFeatureBits(RISCV::FeatureExtZbt, "experimental-zbt");
    clearFeatureBits(RISCV::FeatureExtZvamo, "experimental-zvamo");
    clearFeatureBits(RISCV::FeatureStdExtZvlsseg, "experimental-zvlsseg");

    while (!Arch.empty()) {
      bool DropFirst = true;
      if (Arch[0] == 'i')
        clearFeatureBits(RISCV::FeatureRV32E, "e");
      else if (Arch[0] == 'e')
        setFeatureBits(RISCV::FeatureRV32E, "e");
      else if (Arch[0] == 'g') {
        clearFeatureBits(RISCV::FeatureRV32E, "e");
        setFeatureBits(RISCV::FeatureStdExtM, "m");
        setFeatureBits(RISCV::FeatureStdExtA, "a");
        setFeatureBits(RISCV::FeatureStdExtF, "f");
        setFeatureBits(RISCV::FeatureStdExtD, "d");
      } else if (Arch[0] == 'm')
        setFeatureBits(RISCV::FeatureStdExtM, "m");
      else if (Arch[0] == 'a')
        setFeatureBits(RISCV::FeatureStdExtA, "a");
      else if (Arch[0] == 'f')
        setFeatureBits(RISCV::FeatureStdExtF, "f");
      else if (Arch[0] == 'd') {
        setFeatureBits(RISCV::FeatureStdExtF, "f");
        setFeatureBits(RISCV::FeatureStdExtD, "d");
      } else if (Arch[0] == 'c') {
        setFeatureBits(RISCV::FeatureStdExtC, "c");
      } else if (Arch[0] == 'b') {
        setFeatureBits(RISCV::FeatureStdExtB, "experimental-b");
      } else if (Arch[0] == 'v') {
        setFeatureBits(RISCV::FeatureStdExtV, "experimental-v");
      } else if (Arch[0] == 's' || Arch[0] == 'x' || Arch[0] == 'z') {
        StringRef Ext =
            Arch.take_until([](char c) { return ::isdigit(c) || c == '_'; });
        if (Ext == "zba")
          setFeatureBits(RISCV::FeatureExtZba, "experimental-zba");
        else if (Ext == "zbb")
          setFeatureBits(RISCV::FeatureExtZbb, "experimental-zbb");
        else if (Ext == "zbc")
          setFeatureBits(RISCV::FeatureExtZbc, "experimental-zbc");
        else if (Ext == "zbe")
          setFeatureBits(RISCV::FeatureExtZbe, "experimental-zbe");
        else if (Ext == "zbf")
          setFeatureBits(RISCV::FeatureExtZbf, "experimental-zbf");
        else if (Ext == "zbm")
          setFeatureBits(RISCV::FeatureExtZbm, "experimental-zbm");
        else if (Ext == "zbp")
          setFeatureBits(RISCV::FeatureExtZbp, "experimental-zbp");
        else if (Ext == "zbproposedc")
          setFeatureBits(RISCV::FeatureExtZbproposedc,
                         "experimental-zbproposedc");
        else if (Ext == "zbr")
          setFeatureBits(RISCV::FeatureExtZbr, "experimental-zbr");
        else if (Ext == "zbs")
          setFeatureBits(RISCV::FeatureExtZbs, "experimental-zbs");
        else if (Ext == "zbt")
          setFeatureBits(RISCV::FeatureExtZbt, "experimental-zbt");
        else if (Ext == "zfh")
          setFeatureBits(RISCV::FeatureExtZfh, "experimental-zfh");
        else if (Ext == "zvamo")
          setFeatureBits(RISCV::FeatureExtZvamo, "experimental-zvamo");
        else if (Ext == "zvlsseg")
          setFeatureBits(RISCV::FeatureStdExtZvlsseg, "experimental-zvlsseg");
        else
          return Error(ValueExprLoc, "bad arch string " + Ext);
        Arch = Arch.drop_until([](char c) { return ::isdigit(c) || c == '_'; });
        DropFirst = false;
      } else
        return Error(ValueExprLoc, "bad arch string " + Arch);

      if (DropFirst)
        Arch = Arch.drop_front(1);
      int major = 0;
      int minor = 0;
      Arch.consumeInteger(10, major);
      Arch.consume_front("p");
      Arch.consumeInteger(10, minor);
      Arch = Arch.drop_while([](char c) { return c == '_'; });
    }
  }

  if (IsIntegerValue)
    getTargetStreamer().emitAttribute(Tag, IntegerValue);
  else {
    if (Tag != RISCVAttrs::ARCH) {
      getTargetStreamer().emitTextAttribute(Tag, StringValue);
    } else {
      std::string formalArchStr = "rv32";
      if (getFeatureBits(RISCV::Feature64Bit))
        formalArchStr = "rv64";
      if (getFeatureBits(RISCV::FeatureRV32E))
        formalArchStr = (Twine(formalArchStr) + "e1p9").str();
      else
        formalArchStr = (Twine(formalArchStr) + "i2p0").str();

      if (getFeatureBits(RISCV::FeatureStdExtM))
        formalArchStr = (Twine(formalArchStr) + "_m2p0").str();
      if (getFeatureBits(RISCV::FeatureStdExtA))
        formalArchStr = (Twine(formalArchStr) + "_a2p0").str();
      if (getFeatureBits(RISCV::FeatureStdExtF))
        formalArchStr = (Twine(formalArchStr) + "_f2p0").str();
      if (getFeatureBits(RISCV::FeatureStdExtD))
        formalArchStr = (Twine(formalArchStr) + "_d2p0").str();
      if (getFeatureBits(RISCV::FeatureStdExtC))
        formalArchStr = (Twine(formalArchStr) + "_c2p0").str();
      if (getFeatureBits(RISCV::FeatureStdExtB))
        formalArchStr = (Twine(formalArchStr) + "_b0p93").str();
      if (getFeatureBits(RISCV::FeatureStdExtV))
        formalArchStr = (Twine(formalArchStr) + "_v0p10").str();
      if (getFeatureBits(RISCV::FeatureExtZfh))
        formalArchStr = (Twine(formalArchStr) + "_zfh0p1").str();
      if (getFeatureBits(RISCV::FeatureExtZba))
        formalArchStr = (Twine(formalArchStr) + "_zba0p93").str();
      if (getFeatureBits(RISCV::FeatureExtZbb))
        formalArchStr = (Twine(formalArchStr) + "_zbb0p93").str();
      if (getFeatureBits(RISCV::FeatureExtZbc))
        formalArchStr = (Twine(formalArchStr) + "_zbc0p93").str();
      if (getFeatureBits(RISCV::FeatureExtZbe))
        formalArchStr = (Twine(formalArchStr) + "_zbe0p93").str();
      if (getFeatureBits(RISCV::FeatureExtZbf))
        formalArchStr = (Twine(formalArchStr) + "_zbf0p93").str();
      if (getFeatureBits(RISCV::FeatureExtZbm))
        formalArchStr = (Twine(formalArchStr) + "_zbm0p93").str();
      if (getFeatureBits(RISCV::FeatureExtZbp))
        formalArchStr = (Twine(formalArchStr) + "_zbp0p93").str();
      if (getFeatureBits(RISCV::FeatureExtZbproposedc))
        formalArchStr = (Twine(formalArchStr) + "_zbproposedc0p93").str();
      if (getFeatureBits(RISCV::FeatureExtZbr))
        formalArchStr = (Twine(formalArchStr) + "_zbr0p93").str();
      if (getFeatureBits(RISCV::FeatureExtZbs))
        formalArchStr = (Twine(formalArchStr) + "_zbs0p93").str();
      if (getFeatureBits(RISCV::FeatureExtZbt))
        formalArchStr = (Twine(formalArchStr) + "_zbt0p93").str();
      if (getFeatureBits(RISCV::FeatureExtZvamo))
        formalArchStr = (Twine(formalArchStr) + "_zvamo0p10").str();
      if (getFeatureBits(RISCV::FeatureStdExtZvlsseg))
        formalArchStr = (Twine(formalArchStr) + "_zvlsseg0p10").str();

      getTargetStreamer().emitTextAttribute(Tag, formalArchStr);
    }
  }

  return false;
}

void RISCVAsmParser::emitToStreamer(MCStreamer &S, const MCInst &Inst) {
  MCInst CInst;
  bool Res = compressInst(CInst, Inst, getSTI(), S.getContext());
  if (Res)
    ++RISCVNumInstrsCompressed;
  S.emitInstruction((Res ? CInst : Inst), getSTI());
}

void RISCVAsmParser::emitLoadImm(MCRegister DestReg, int64_t Value,
                                 MCStreamer &Out) {
  RISCVMatInt::InstSeq Seq;
  RISCVMatInt::generateInstSeq(Value, isRV64(), Seq);

  MCRegister SrcReg = RISCV::X0;
  for (RISCVMatInt::Inst &Inst : Seq) {
    if (Inst.Opc == RISCV::LUI) {
      emitToStreamer(
          Out, MCInstBuilder(RISCV::LUI).addReg(DestReg).addImm(Inst.Imm));
    } else {
      emitToStreamer(
          Out, MCInstBuilder(Inst.Opc).addReg(DestReg).addReg(SrcReg).addImm(
                   Inst.Imm));
    }

    // Only the first instruction has X0 as its source.
    SrcReg = DestReg;
  }
}

void RISCVAsmParser::emitAuipcInstPair(MCOperand DestReg, MCOperand TmpReg,
                                       const MCExpr *Symbol,
                                       RISCVMCExpr::VariantKind VKHi,
                                       unsigned SecondOpcode, SMLoc IDLoc,
                                       MCStreamer &Out) {
  // A pair of instructions for PC-relative addressing; expands to
  //   TmpLabel: AUIPC TmpReg, VKHi(symbol)
  //             OP DestReg, TmpReg, %pcrel_lo(TmpLabel)
  MCContext &Ctx = getContext();

  MCSymbol *TmpLabel = Ctx.createNamedTempSymbol("pcrel_hi");
  Out.emitLabel(TmpLabel);

  const RISCVMCExpr *SymbolHi = RISCVMCExpr::create(Symbol, VKHi, Ctx);
  emitToStreamer(
      Out, MCInstBuilder(RISCV::AUIPC).addOperand(TmpReg).addExpr(SymbolHi));

  const MCExpr *RefToLinkTmpLabel =
      RISCVMCExpr::create(MCSymbolRefExpr::create(TmpLabel, Ctx),
                          RISCVMCExpr::VK_RISCV_PCREL_LO, Ctx);

  emitToStreamer(Out, MCInstBuilder(SecondOpcode)
                          .addOperand(DestReg)
                          .addOperand(TmpReg)
                          .addExpr(RefToLinkTmpLabel));
}

void RISCVAsmParser::emitLoadLocalAddress(MCInst &Inst, SMLoc IDLoc,
                                          MCStreamer &Out) {
  // The load local address pseudo-instruction "lla" is used in PC-relative
  // addressing of local symbols:
  //   lla rdest, symbol
  // expands to
  //   TmpLabel: AUIPC rdest, %pcrel_hi(symbol)
  //             ADDI rdest, rdest, %pcrel_lo(TmpLabel)
  MCOperand DestReg = Inst.getOperand(0);
  const MCExpr *Symbol = Inst.getOperand(1).getExpr();
  emitAuipcInstPair(DestReg, DestReg, Symbol, RISCVMCExpr::VK_RISCV_PCREL_HI,
                    RISCV::ADDI, IDLoc, Out);
}

void RISCVAsmParser::emitLoadAddress(MCInst &Inst, SMLoc IDLoc,
                                     MCStreamer &Out) {
  // The load address pseudo-instruction "la" is used in PC-relative and
  // GOT-indirect addressing of global symbols:
  //   la rdest, symbol
  // expands to either (for non-PIC)
  //   TmpLabel: AUIPC rdest, %pcrel_hi(symbol)
  //             ADDI rdest, rdest, %pcrel_lo(TmpLabel)
  // or (for PIC)
  //   TmpLabel: AUIPC rdest, %got_pcrel_hi(symbol)
  //             Lx rdest, %pcrel_lo(TmpLabel)(rdest)
  MCOperand DestReg = Inst.getOperand(0);
  const MCExpr *Symbol = Inst.getOperand(1).getExpr();
  unsigned SecondOpcode;
  RISCVMCExpr::VariantKind VKHi;
  if (ParserOptions.IsPicEnabled) {
    SecondOpcode = isRV64() ? RISCV::LD : RISCV::LW;
    VKHi = RISCVMCExpr::VK_RISCV_GOT_HI;
  } else {
    SecondOpcode = RISCV::ADDI;
    VKHi = RISCVMCExpr::VK_RISCV_PCREL_HI;
  }
  emitAuipcInstPair(DestReg, DestReg, Symbol, VKHi, SecondOpcode, IDLoc, Out);
}

void RISCVAsmParser::emitLoadTLSIEAddress(MCInst &Inst, SMLoc IDLoc,
                                          MCStreamer &Out) {
  // The load TLS IE address pseudo-instruction "la.tls.ie" is used in
  // initial-exec TLS model addressing of global symbols:
  //   la.tls.ie rdest, symbol
  // expands to
  //   TmpLabel: AUIPC rdest, %tls_ie_pcrel_hi(symbol)
  //             Lx rdest, %pcrel_lo(TmpLabel)(rdest)
  MCOperand DestReg = Inst.getOperand(0);
  const MCExpr *Symbol = Inst.getOperand(1).getExpr();
  unsigned SecondOpcode = isRV64() ? RISCV::LD : RISCV::LW;
  emitAuipcInstPair(DestReg, DestReg, Symbol, RISCVMCExpr::VK_RISCV_TLS_GOT_HI,
                    SecondOpcode, IDLoc, Out);
}

void RISCVAsmParser::emitLoadTLSGDAddress(MCInst &Inst, SMLoc IDLoc,
                                          MCStreamer &Out) {
  // The load TLS GD address pseudo-instruction "la.tls.gd" is used in
  // global-dynamic TLS model addressing of global symbols:
  //   la.tls.gd rdest, symbol
  // expands to
  //   TmpLabel: AUIPC rdest, %tls_gd_pcrel_hi(symbol)
  //             ADDI rdest, rdest, %pcrel_lo(TmpLabel)
  MCOperand DestReg = Inst.getOperand(0);
  const MCExpr *Symbol = Inst.getOperand(1).getExpr();
  emitAuipcInstPair(DestReg, DestReg, Symbol, RISCVMCExpr::VK_RISCV_TLS_GD_HI,
                    RISCV::ADDI, IDLoc, Out);
}

void RISCVAsmParser::emitLoadStoreSymbol(MCInst &Inst, unsigned Opcode,
                                         SMLoc IDLoc, MCStreamer &Out,
                                         bool HasTmpReg) {
  // The load/store pseudo-instruction does a pc-relative load with
  // a symbol.
  //
  // The expansion looks like this
  //
  //   TmpLabel: AUIPC tmp, %pcrel_hi(symbol)
  //             [S|L]X    rd, %pcrel_lo(TmpLabel)(tmp)
  MCOperand DestReg = Inst.getOperand(0);
  unsigned SymbolOpIdx = HasTmpReg ? 2 : 1;
  unsigned TmpRegOpIdx = HasTmpReg ? 1 : 0;
  MCOperand TmpReg = Inst.getOperand(TmpRegOpIdx);
  const MCExpr *Symbol = Inst.getOperand(SymbolOpIdx).getExpr();
  emitAuipcInstPair(DestReg, TmpReg, Symbol, RISCVMCExpr::VK_RISCV_PCREL_HI,
                    Opcode, IDLoc, Out);
}

void RISCVAsmParser::emitPseudoExtend(MCInst &Inst, bool SignExtend,
                                      int64_t Width, SMLoc IDLoc,
                                      MCStreamer &Out) {
  // The sign/zero extend pseudo-instruction does two shifts, with the shift
  // amounts dependent on the XLEN.
  //
  // The expansion looks like this
  //
  //    SLLI rd, rs, XLEN - Width
  //    SR[A|R]I rd, rd, XLEN - Width
  MCOperand DestReg = Inst.getOperand(0);
  MCOperand SourceReg = Inst.getOperand(1);

  unsigned SecondOpcode = SignExtend ? RISCV::SRAI : RISCV::SRLI;
  int64_t ShAmt = (isRV64() ? 64 : 32) - Width;

  assert(ShAmt > 0 && "Shift amount must be non-zero.");

  emitToStreamer(Out, MCInstBuilder(RISCV::SLLI)
                          .addOperand(DestReg)
                          .addOperand(SourceReg)
                          .addImm(ShAmt));

  emitToStreamer(Out, MCInstBuilder(SecondOpcode)
                          .addOperand(DestReg)
                          .addOperand(DestReg)
                          .addImm(ShAmt));
}

void RISCVAsmParser::emitVMSGE(MCInst &Inst, unsigned Opcode, SMLoc IDLoc,
                               MCStreamer &Out) {
  if (Inst.getNumOperands() == 3) {
    // unmasked va >= x
    //
    //  pseudoinstruction: vmsge{u}.vx vd, va, x
    //  expansion: vmslt{u}.vx vd, va, x; vmnand.mm vd, vd, vd
    emitToStreamer(Out, MCInstBuilder(Opcode)
                            .addOperand(Inst.getOperand(0))
                            .addOperand(Inst.getOperand(1))
                            .addOperand(Inst.getOperand(2))
                            .addReg(RISCV::NoRegister));
    emitToStreamer(Out, MCInstBuilder(RISCV::VMNAND_MM)
                            .addOperand(Inst.getOperand(0))
                            .addOperand(Inst.getOperand(0))
                            .addOperand(Inst.getOperand(0)));
  } else if (Inst.getNumOperands() == 4) {
    // masked va >= x, vd != v0
    //
    //  pseudoinstruction: vmsge{u}.vx vd, va, x, v0.t
    //  expansion: vmslt{u}.vx vd, va, x, v0.t; vmxor.mm vd, vd, v0
    assert(Inst.getOperand(0).getReg() != RISCV::V0 &&
           "The destination register should not be V0.");
    emitToStreamer(Out, MCInstBuilder(Opcode)
                            .addOperand(Inst.getOperand(0))
                            .addOperand(Inst.getOperand(1))
                            .addOperand(Inst.getOperand(2))
                            .addOperand(Inst.getOperand(3)));
    emitToStreamer(Out, MCInstBuilder(RISCV::VMXOR_MM)
                            .addOperand(Inst.getOperand(0))
                            .addOperand(Inst.getOperand(0))
                            .addReg(RISCV::V0));
  } else if (Inst.getNumOperands() == 5) {
    // masked va >= x, vd == v0
    //
    //  pseudoinstruction: vmsge{u}.vx vd, va, x, v0.t, vt
    //  expansion: vmslt{u}.vx vt, va, x;  vmandnot.mm vd, vd, vt
    assert(Inst.getOperand(0).getReg() == RISCV::V0 &&
           "The destination register should be V0.");
    assert(Inst.getOperand(1).getReg() != RISCV::V0 &&
           "The temporary vector register should not be V0.");
    emitToStreamer(Out, MCInstBuilder(Opcode)
                            .addOperand(Inst.getOperand(1))
                            .addOperand(Inst.getOperand(2))
                            .addOperand(Inst.getOperand(3))
                            .addOperand(Inst.getOperand(4)));
    emitToStreamer(Out, MCInstBuilder(RISCV::VMANDNOT_MM)
                            .addOperand(Inst.getOperand(0))
                            .addOperand(Inst.getOperand(0))
                            .addOperand(Inst.getOperand(1)));
  }
}

bool RISCVAsmParser::checkPseudoAddTPRel(MCInst &Inst,
                                         OperandVector &Operands) {
  assert(Inst.getOpcode() == RISCV::PseudoAddTPRel && "Invalid instruction");
  assert(Inst.getOperand(2).isReg() && "Unexpected second operand kind");
  if (Inst.getOperand(2).getReg() != RISCV::X4) {
    SMLoc ErrorLoc = ((RISCVOperand &)*Operands[3]).getStartLoc();
    return Error(ErrorLoc, "the second input operand must be tp/x4 when using "
                           "%tprel_add modifier");
  }

  return false;
}

std::unique_ptr<RISCVOperand> RISCVAsmParser::defaultMaskRegOp() const {
  return RISCVOperand::createReg(RISCV::NoRegister, llvm::SMLoc(),
                                 llvm::SMLoc(), isRV64());
}

bool RISCVAsmParser::validateInstruction(MCInst &Inst,
                                         OperandVector &Operands) {
  const MCInstrDesc &MCID = MII.get(Inst.getOpcode());
  unsigned Constraints =
      (MCID.TSFlags & RISCVII::ConstraintMask) >> RISCVII::ConstraintShift;
  if (Constraints == RISCVII::NoConstraint)
    return false;

  unsigned DestReg = Inst.getOperand(0).getReg();
  // Operands[1] will be the first operand, DestReg.
  SMLoc Loc = Operands[1]->getStartLoc();
  if (Constraints & RISCVII::VS2Constraint) {
    unsigned CheckReg = Inst.getOperand(1).getReg();
    if (DestReg == CheckReg)
      return Error(Loc, "The destination vector register group cannot overlap"
                        " the source vector register group.");
  }
  if ((Constraints & RISCVII::VS1Constraint) && (Inst.getOperand(2).isReg())) {
    unsigned CheckReg = Inst.getOperand(2).getReg();
    if (DestReg == CheckReg)
      return Error(Loc, "The destination vector register group cannot overlap"
                        " the source vector register group.");
  }
  if ((Constraints & RISCVII::VMConstraint) && (DestReg == RISCV::V0)) {
    // vadc, vsbc are special cases. These instructions have no mask register.
    // The destination register could not be V0.
    unsigned Opcode = Inst.getOpcode();
    if (Opcode == RISCV::VADC_VVM || Opcode == RISCV::VADC_VXM ||
        Opcode == RISCV::VADC_VIM || Opcode == RISCV::VSBC_VVM ||
        Opcode == RISCV::VSBC_VXM || Opcode == RISCV::VFMERGE_VFM ||
        Opcode == RISCV::VMERGE_VIM || Opcode == RISCV::VMERGE_VVM ||
        Opcode == RISCV::VMERGE_VXM)
      return Error(Loc, "The destination vector register group cannot be V0.");

    // Regardless masked or unmasked version, the number of operands is the
    // same. For example, "viota.m v0, v2" is "viota.m v0, v2, NoRegister"
    // actually. We need to check the last operand to ensure whether it is
    // masked or not.
    unsigned CheckReg = Inst.getOperand(Inst.getNumOperands() - 1).getReg();
    assert((CheckReg == RISCV::V0 || CheckReg == RISCV::NoRegister) &&
           "Unexpected register for mask operand");

    if (DestReg == CheckReg)
      return Error(Loc, "The destination vector register group cannot overlap"
                        " the mask register.");
  }
  return false;
}

bool RISCVAsmParser::processInstruction(MCInst &Inst, SMLoc IDLoc,
                                        OperandVector &Operands,
                                        MCStreamer &Out) {
  Inst.setLoc(IDLoc);

  switch (Inst.getOpcode()) {
  default:
    break;
  case RISCV::PseudoLI: {
    MCRegister Reg = Inst.getOperand(0).getReg();
    const MCOperand &Op1 = Inst.getOperand(1);
    if (Op1.isExpr()) {
      // We must have li reg, %lo(sym) or li reg, %pcrel_lo(sym) or similar.
      // Just convert to an addi. This allows compatibility with gas.
      emitToStreamer(Out, MCInstBuilder(RISCV::ADDI)
                              .addReg(Reg)
                              .addReg(RISCV::X0)
                              .addExpr(Op1.getExpr()));
      return false;
    }
    int64_t Imm = Inst.getOperand(1).getImm();
    // On RV32 the immediate here can either be a signed or an unsigned
    // 32-bit number. Sign extension has to be performed to ensure that Imm
    // represents the expected signed 64-bit number.
    if (!isRV64())
      Imm = SignExtend64<32>(Imm);
    emitLoadImm(Reg, Imm, Out);
    return false;
  }
  case RISCV::PseudoLLA:
    emitLoadLocalAddress(Inst, IDLoc, Out);
    return false;
  case RISCV::PseudoLA:
    emitLoadAddress(Inst, IDLoc, Out);
    return false;
  case RISCV::PseudoLA_TLS_IE:
    emitLoadTLSIEAddress(Inst, IDLoc, Out);
    return false;
  case RISCV::PseudoLA_TLS_GD:
    emitLoadTLSGDAddress(Inst, IDLoc, Out);
    return false;
  case RISCV::PseudoLB:
    emitLoadStoreSymbol(Inst, RISCV::LB, IDLoc, Out, /*HasTmpReg=*/false);
    return false;
  case RISCV::PseudoLBU:
    emitLoadStoreSymbol(Inst, RISCV::LBU, IDLoc, Out, /*HasTmpReg=*/false);
    return false;
  case RISCV::PseudoLH:
    emitLoadStoreSymbol(Inst, RISCV::LH, IDLoc, Out, /*HasTmpReg=*/false);
    return false;
  case RISCV::PseudoLHU:
    emitLoadStoreSymbol(Inst, RISCV::LHU, IDLoc, Out, /*HasTmpReg=*/false);
    return false;
  case RISCV::PseudoLW:
    emitLoadStoreSymbol(Inst, RISCV::LW, IDLoc, Out, /*HasTmpReg=*/false);
    return false;
  case RISCV::PseudoLWU:
    emitLoadStoreSymbol(Inst, RISCV::LWU, IDLoc, Out, /*HasTmpReg=*/false);
    return false;
  case RISCV::PseudoLD:
    emitLoadStoreSymbol(Inst, RISCV::LD, IDLoc, Out, /*HasTmpReg=*/false);
    return false;
  case RISCV::PseudoFLH:
    emitLoadStoreSymbol(Inst, RISCV::FLH, IDLoc, Out, /*HasTmpReg=*/true);
    return false;
  case RISCV::PseudoFLW:
    emitLoadStoreSymbol(Inst, RISCV::FLW, IDLoc, Out, /*HasTmpReg=*/true);
    return false;
  case RISCV::PseudoFLD:
    emitLoadStoreSymbol(Inst, RISCV::FLD, IDLoc, Out, /*HasTmpReg=*/true);
    return false;
  case RISCV::PseudoSB:
    emitLoadStoreSymbol(Inst, RISCV::SB, IDLoc, Out, /*HasTmpReg=*/true);
    return false;
  case RISCV::PseudoSH:
    emitLoadStoreSymbol(Inst, RISCV::SH, IDLoc, Out, /*HasTmpReg=*/true);
    return false;
  case RISCV::PseudoSW:
    emitLoadStoreSymbol(Inst, RISCV::SW, IDLoc, Out, /*HasTmpReg=*/true);
    return false;
  case RISCV::PseudoSD:
    emitLoadStoreSymbol(Inst, RISCV::SD, IDLoc, Out, /*HasTmpReg=*/true);
    return false;
  case RISCV::PseudoFSH:
    emitLoadStoreSymbol(Inst, RISCV::FSH, IDLoc, Out, /*HasTmpReg=*/true);
    return false;
  case RISCV::PseudoFSW:
    emitLoadStoreSymbol(Inst, RISCV::FSW, IDLoc, Out, /*HasTmpReg=*/true);
    return false;
  case RISCV::PseudoFSD:
    emitLoadStoreSymbol(Inst, RISCV::FSD, IDLoc, Out, /*HasTmpReg=*/true);
    return false;
  case RISCV::PseudoAddTPRel:
    if (checkPseudoAddTPRel(Inst, Operands))
      return true;
    break;
  case RISCV::PseudoSEXT_B:
    emitPseudoExtend(Inst, /*SignExtend=*/true, /*Width=*/8, IDLoc, Out);
    return false;
  case RISCV::PseudoSEXT_H:
    emitPseudoExtend(Inst, /*SignExtend=*/true, /*Width=*/16, IDLoc, Out);
    return false;
  case RISCV::PseudoZEXT_H:
    emitPseudoExtend(Inst, /*SignExtend=*/false, /*Width=*/16, IDLoc, Out);
    return false;
  case RISCV::PseudoZEXT_W:
    emitPseudoExtend(Inst, /*SignExtend=*/false, /*Width=*/32, IDLoc, Out);
    return false;
  case RISCV::PseudoVMSGEU_VX:
  case RISCV::PseudoVMSGEU_VX_M:
  case RISCV::PseudoVMSGEU_VX_M_T:
    emitVMSGE(Inst, RISCV::VMSLTU_VX, IDLoc, Out);
    return false;
  case RISCV::PseudoVMSGE_VX:
  case RISCV::PseudoVMSGE_VX_M:
  case RISCV::PseudoVMSGE_VX_M_T:
    emitVMSGE(Inst, RISCV::VMSLT_VX, IDLoc, Out);
    return false;
  case RISCV::PseudoVMSGE_VI:
  case RISCV::PseudoVMSLT_VI: {
    // These instructions are signed and so is immediate so we can subtract one
    // and change the opcode.
    int64_t Imm = Inst.getOperand(2).getImm();
    unsigned Opc = Inst.getOpcode() == RISCV::PseudoVMSGE_VI ? RISCV::VMSGT_VI
                                                             : RISCV::VMSLE_VI;
    emitToStreamer(Out, MCInstBuilder(Opc)
                            .addOperand(Inst.getOperand(0))
                            .addOperand(Inst.getOperand(1))
                            .addImm(Imm - 1)
                            .addOperand(Inst.getOperand(3)));
    return false;
  }
  case RISCV::PseudoVMSGEU_VI:
  case RISCV::PseudoVMSLTU_VI: {
    int64_t Imm = Inst.getOperand(2).getImm();
    // Unsigned comparisons are tricky because the immediate is signed. If the
    // immediate is 0 we can't just subtract one. vmsltu.vi v0, v1, 0 is always
    // false, but vmsle.vi v0, v1, -1 is always true. Instead we use
    // vmsne v0, v1, v1 which is always false.
    if (Imm == 0) {
      unsigned Opc = Inst.getOpcode() == RISCV::PseudoVMSGEU_VI
                         ? RISCV::VMSEQ_VV
                         : RISCV::VMSNE_VV;
      emitToStreamer(Out, MCInstBuilder(Opc)
                              .addOperand(Inst.getOperand(0))
                              .addOperand(Inst.getOperand(1))
                              .addOperand(Inst.getOperand(1))
                              .addOperand(Inst.getOperand(3)));
    } else {
      // Other immediate values can subtract one like signed.
      unsigned Opc = Inst.getOpcode() == RISCV::PseudoVMSGEU_VI
                         ? RISCV::VMSGTU_VI
                         : RISCV::VMSLEU_VI;
      emitToStreamer(Out, MCInstBuilder(Opc)
                              .addOperand(Inst.getOperand(0))
                              .addOperand(Inst.getOperand(1))
                              .addImm(Imm - 1)
                              .addOperand(Inst.getOperand(3)));
    }

    return false;
  }
  }

  emitToStreamer(Out, Inst);
  return false;
}

extern "C" LLVM_EXTERNAL_VISIBILITY void LLVMInitializeRISCVAsmParser() {
  RegisterMCAsmParser<RISCVAsmParser> X(getTheRISCV32Target());
  RegisterMCAsmParser<RISCVAsmParser> Y(getTheRISCV64Target());
}<|MERGE_RESOLUTION|>--- conflicted
+++ resolved
@@ -1577,26 +1577,11 @@
     getLexer().Lex();
   }
 
-<<<<<<< HEAD
-  // Optional ",nt"
-  bool Nontemporal = false;
-  if (getLexer().is(AsmToken::Comma)) {
-    getLexer().Lex();
-    Name = getLexer().getTok().getIdentifier();
-    if (Name == "nt") {
-      Nontemporal = true;
-    } else
-      return MatchOperand_NoMatch;
-    getLexer().Lex();
-  }
-
-  if (getLexer().getKind() != AsmToken::EndOfStatement)
-    return MatchOperand_NoMatch;
-=======
-  if (VTypeIElements.size() == 7) {
+
+  if (VTypeIElements.size() == 7 || VTypeIElements.size() == 9) {
     // The VTypeIElements layout is:
-    // SEW comma LMUL comma TA comma MA
-    //  0    1    2     3    4   5    6
+    // SEW comma LMUL comma TA comma MA [comma NT]
+    //  0    1    2     3    4   5    6  7     8
     StringRef Name = VTypeIElements[0].getIdentifier();
     if (!Name.consume_front("e"))
       goto MatchFail;
@@ -1636,7 +1621,16 @@
       MaskAgnostic = false;
     else
       goto MatchFail;
->>>>>>> 412dd7ff
+
+    // Optional ",nt"
+    bool Nontemporal = false;
+    if (VTypeIElements.size() == 9) {
+      Name = VTypeIElements[8].getIdentifier();
+      if (Name == "nt") {
+        Nontemporal = true;
+      } else
+        goto MatchFail;
+    }
 
     unsigned SewLog2 = Log2_32(Sew / 8);
     unsigned LmulLog2 = Log2_32(Lmul);
@@ -1644,17 +1638,11 @@
     RISCVVLMUL VLMUL =
         static_cast<RISCVVLMUL>(Fractional ? 8 - LmulLog2 : LmulLog2);
 
-<<<<<<< HEAD
-  unsigned VTypeI = RISCVVType::encodeVTYPE(VLMUL, VSEW, TailAgnostic,
-                                            MaskAgnostic, Nontemporal);
-  Operands.push_back(RISCVOperand::createVType(VTypeI, S, isRV64()));
-=======
-    unsigned VTypeI =
-        RISCVVType::encodeVTYPE(VLMUL, VSEW, TailAgnostic, MaskAgnostic);
+    unsigned VTypeI = RISCVVType::encodeVTYPE(VLMUL, VSEW, TailAgnostic,
+                                              MaskAgnostic, Nontemporal);
     Operands.push_back(RISCVOperand::createVType(VTypeI, S, isRV64()));
     return MatchOperand_Success;
   }
->>>>>>> 412dd7ff
 
 // If NoMatch, unlex all the tokens that comprise a vtypei operand
 MatchFail:

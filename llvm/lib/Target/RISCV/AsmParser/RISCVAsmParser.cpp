//===-- RISCVAsmParser.cpp - Parse RISCV assembly to MCInst instructions --===//
//
// Part of the LLVM Project, under the Apache License v2.0 with LLVM Exceptions.
// See https://llvm.org/LICENSE.txt for license information.
// SPDX-License-Identifier: Apache-2.0 WITH LLVM-exception
//
//===----------------------------------------------------------------------===//

#include "MCTargetDesc/RISCVAsmBackend.h"
#include "MCTargetDesc/RISCVBaseInfo.h"
#include "MCTargetDesc/RISCVInstPrinter.h"
#include "MCTargetDesc/RISCVMCExpr.h"
#include "MCTargetDesc/RISCVMCTargetDesc.h"
#include "MCTargetDesc/RISCVMatInt.h"
#include "MCTargetDesc/RISCVTargetStreamer.h"
#include "TargetInfo/RISCVTargetInfo.h"
#include "llvm/ADT/STLExtras.h"
#include "llvm/ADT/SmallBitVector.h"
#include "llvm/ADT/SmallString.h"
#include "llvm/ADT/SmallVector.h"
#include "llvm/ADT/Statistic.h"
#include "llvm/MC/MCAssembler.h"
#include "llvm/MC/MCContext.h"
#include "llvm/MC/MCExpr.h"
#include "llvm/MC/MCInst.h"
#include "llvm/MC/MCInstBuilder.h"
#include "llvm/MC/MCInstrInfo.h"
#include "llvm/MC/MCObjectFileInfo.h"
#include "llvm/MC/MCParser/MCAsmLexer.h"
#include "llvm/MC/MCParser/MCParsedAsmOperand.h"
#include "llvm/MC/MCParser/MCTargetAsmParser.h"
#include "llvm/MC/MCRegisterInfo.h"
#include "llvm/MC/MCStreamer.h"
#include "llvm/MC/MCSubtargetInfo.h"
#include "llvm/MC/MCValue.h"
#include "llvm/MC/TargetRegistry.h"
#include "llvm/Support/Casting.h"
#include "llvm/Support/MathExtras.h"
#include "llvm/Support/RISCVAttributes.h"
#include "llvm/Support/RISCVISAInfo.h"

#include <limits>

using namespace llvm;

#define DEBUG_TYPE "riscv-asm-parser"

// Include the auto-generated portion of the compress emitter.
#define GEN_COMPRESS_INSTR
#include "RISCVGenCompressInstEmitter.inc"

STATISTIC(RISCVNumInstrsCompressed,
          "Number of RISC-V Compressed instructions emitted");

namespace llvm {
extern const SubtargetFeatureKV RISCVFeatureKV[RISCV::NumSubtargetFeatures];
} // namespace llvm

namespace {
struct RISCVOperand;

struct ParserOptionsSet {
  bool IsPicEnabled;
};

class RISCVAsmParser : public MCTargetAsmParser {
  SmallVector<FeatureBitset, 4> FeatureBitStack;

  SmallVector<ParserOptionsSet, 4> ParserOptionsStack;
  ParserOptionsSet ParserOptions;

  SMLoc getLoc() const { return getParser().getTok().getLoc(); }
  bool isRV64() const { return getSTI().hasFeature(RISCV::Feature64Bit); }
  bool isRV32E() const { return getSTI().hasFeature(RISCV::FeatureRV32E); }

  RISCVTargetStreamer &getTargetStreamer() {
    MCTargetStreamer &TS = *getParser().getStreamer().getTargetStreamer();
    return static_cast<RISCVTargetStreamer &>(TS);
  }

  unsigned validateTargetOperandClass(MCParsedAsmOperand &Op,
                                      unsigned Kind) override;

  bool generateImmOutOfRangeError(OperandVector &Operands, uint64_t ErrorInfo,
                                  int64_t Lower, int64_t Upper, Twine Msg);

  bool MatchAndEmitInstruction(SMLoc IDLoc, unsigned &Opcode,
                               OperandVector &Operands, MCStreamer &Out,
                               uint64_t &ErrorInfo,
                               bool MatchingInlineAsm) override;

  bool ParseRegister(unsigned &RegNo, SMLoc &StartLoc, SMLoc &EndLoc) override;
  OperandMatchResultTy tryParseRegister(unsigned &RegNo, SMLoc &StartLoc,
                                        SMLoc &EndLoc) override;

  bool ParseInstruction(ParseInstructionInfo &Info, StringRef Name,
                        SMLoc NameLoc, OperandVector &Operands) override;

  bool ParseDirective(AsmToken DirectiveID) override;

  // Helper to actually emit an instruction to the MCStreamer. Also, when
  // possible, compression of the instruction is performed.
  void emitToStreamer(MCStreamer &S, const MCInst &Inst);

  // Helper to emit a combination of LUI, ADDI(W), and SLLI instructions that
  // synthesize the desired immedate value into the destination register.
  void emitLoadImm(MCRegister DestReg, int64_t Value, MCStreamer &Out);

  // Helper to emit a combination of AUIPC and SecondOpcode. Used to implement
  // helpers such as emitLoadLocalAddress and emitLoadAddress.
  void emitAuipcInstPair(MCOperand DestReg, MCOperand TmpReg,
                         const MCExpr *Symbol, RISCVMCExpr::VariantKind VKHi,
                         unsigned SecondOpcode, SMLoc IDLoc, MCStreamer &Out);

  // Helper to emit pseudo instruction "lla" used in PC-rel addressing.
  void emitLoadLocalAddress(MCInst &Inst, SMLoc IDLoc, MCStreamer &Out);

  // Helper to emit pseudo instruction "la" used in GOT/PC-rel addressing.
  void emitLoadAddress(MCInst &Inst, SMLoc IDLoc, MCStreamer &Out);

  // Helper to emit pseudo instruction "la.tls.ie" used in initial-exec TLS
  // addressing.
  void emitLoadTLSIEAddress(MCInst &Inst, SMLoc IDLoc, MCStreamer &Out);

  // Helper to emit pseudo instruction "la.tls.gd" used in global-dynamic TLS
  // addressing.
  void emitLoadTLSGDAddress(MCInst &Inst, SMLoc IDLoc, MCStreamer &Out);

  // Helper to emit pseudo load/store instruction with a symbol.
  void emitLoadStoreSymbol(MCInst &Inst, unsigned Opcode, SMLoc IDLoc,
                           MCStreamer &Out, bool HasTmpReg);

  // Helper to emit pseudo sign/zero extend instruction.
  void emitPseudoExtend(MCInst &Inst, bool SignExtend, int64_t Width,
                        SMLoc IDLoc, MCStreamer &Out);

  // Helper to emit pseudo vmsge{u}.vx instruction.
  void emitVMSGE(MCInst &Inst, unsigned Opcode, SMLoc IDLoc, MCStreamer &Out);

  // Checks that a PseudoAddTPRel is using x4/tp in its second input operand.
  // Enforcing this using a restricted register class for the second input
  // operand of PseudoAddTPRel results in a poor diagnostic due to the fact
  // 'add' is an overloaded mnemonic.
  bool checkPseudoAddTPRel(MCInst &Inst, OperandVector &Operands);

  // Check instruction constraints.
  bool validateInstruction(MCInst &Inst, OperandVector &Operands);

  /// Helper for processing MC instructions that have been successfully matched
  /// by MatchAndEmitInstruction. Modifications to the emitted instructions,
  /// like the expansion of pseudo instructions (e.g., "li"), can be performed
  /// in this method.
  bool processInstruction(MCInst &Inst, SMLoc IDLoc, OperandVector &Operands,
                          MCStreamer &Out);

// Auto-generated instruction matching functions
#define GET_ASSEMBLER_HEADER
#include "RISCVGenAsmMatcher.inc"

  OperandMatchResultTy parseCSRSystemRegister(OperandVector &Operands);
  OperandMatchResultTy parseImmediate(OperandVector &Operands);
  OperandMatchResultTy parseRegister(OperandVector &Operands,
                                     bool AllowParens = false);
  OperandMatchResultTy parseMemOpBaseReg(OperandVector &Operands);
  OperandMatchResultTy parseZeroOffsetMemOp(OperandVector &Operands);
  OperandMatchResultTy parseOperandWithModifier(OperandVector &Operands);
  OperandMatchResultTy parseBareSymbol(OperandVector &Operands);
  OperandMatchResultTy parseCallSymbol(OperandVector &Operands);
  OperandMatchResultTy parsePseudoJumpSymbol(OperandVector &Operands);
  OperandMatchResultTy parseJALOffset(OperandVector &Operands);
  OperandMatchResultTy parseVTypeI(OperandVector &Operands);
  OperandMatchResultTy parseMaskReg(OperandVector &Operands);
  OperandMatchResultTy parseInsnDirectiveOpcode(OperandVector &Operands);
  OperandMatchResultTy parseGPRAsFPR(OperandVector &Operands);

  bool parseOperand(OperandVector &Operands, StringRef Mnemonic);

  bool parseDirectiveOption();
  bool parseDirectiveAttribute();
  bool parseDirectiveInsn(SMLoc L);

  void setFeatureBits(uint64_t Feature, StringRef FeatureString) {
    if (!(getSTI().getFeatureBits()[Feature])) {
      MCSubtargetInfo &STI = copySTI();
      setAvailableFeatures(
          ComputeAvailableFeatures(STI.ToggleFeature(FeatureString)));
    }
  }

  bool getFeatureBits(uint64_t Feature) {
    return getSTI().getFeatureBits()[Feature];
  }

  void clearFeatureBits(uint64_t Feature, StringRef FeatureString) {
    if (getSTI().getFeatureBits()[Feature]) {
      MCSubtargetInfo &STI = copySTI();
      setAvailableFeatures(
          ComputeAvailableFeatures(STI.ToggleFeature(FeatureString)));
    }
  }

  void pushFeatureBits() {
    assert(FeatureBitStack.size() == ParserOptionsStack.size() &&
           "These two stacks must be kept synchronized");
    FeatureBitStack.push_back(getSTI().getFeatureBits());
    ParserOptionsStack.push_back(ParserOptions);
  }

  bool popFeatureBits() {
    assert(FeatureBitStack.size() == ParserOptionsStack.size() &&
           "These two stacks must be kept synchronized");
    if (FeatureBitStack.empty())
      return true;

    FeatureBitset FeatureBits = FeatureBitStack.pop_back_val();
    copySTI().setFeatureBits(FeatureBits);
    setAvailableFeatures(ComputeAvailableFeatures(FeatureBits));

    ParserOptions = ParserOptionsStack.pop_back_val();

    return false;
  }

  std::unique_ptr<RISCVOperand> defaultMaskRegOp() const;

public:
  enum RISCVMatchResultTy {
    Match_Dummy = FIRST_TARGET_MATCH_RESULT_TY,
#define GET_OPERAND_DIAGNOSTIC_TYPES
#include "RISCVGenAsmMatcher.inc"
#undef GET_OPERAND_DIAGNOSTIC_TYPES
  };

  static bool classifySymbolRef(const MCExpr *Expr,
                                RISCVMCExpr::VariantKind &Kind);

  RISCVAsmParser(const MCSubtargetInfo &STI, MCAsmParser &Parser,
                 const MCInstrInfo &MII, const MCTargetOptions &Options)
      : MCTargetAsmParser(Options, STI, MII) {
    Parser.addAliasForDirective(".half", ".2byte");
    Parser.addAliasForDirective(".hword", ".2byte");
    Parser.addAliasForDirective(".word", ".4byte");
    Parser.addAliasForDirective(".dword", ".8byte");
    setAvailableFeatures(ComputeAvailableFeatures(STI.getFeatureBits()));

    auto ABIName = StringRef(Options.ABIName);
    if (ABIName.endswith("f") &&
        !getSTI().getFeatureBits()[RISCV::FeatureStdExtF]) {
      errs() << "Hard-float 'f' ABI can't be used for a target that "
                "doesn't support the F instruction set extension (ignoring "
                "target-abi)\n";
    } else if (ABIName.endswith("d") &&
               !getSTI().getFeatureBits()[RISCV::FeatureStdExtD]) {
      errs() << "Hard-float 'd' ABI can't be used for a target that "
                "doesn't support the D instruction set extension (ignoring "
                "target-abi)\n";
    }

    // Use computeTargetABI to check if ABIName is valid. If invalid, output
    // error message.
    RISCVABI::computeTargetABI(STI.getTargetTriple(), STI.getFeatureBits(),
                               ABIName);

    const MCObjectFileInfo *MOFI = Parser.getContext().getObjectFileInfo();
    ParserOptions.IsPicEnabled = MOFI->isPositionIndependent();
  }
};

/// RISCVOperand - Instances of this class represent a parsed machine
/// instruction
struct RISCVOperand : public MCParsedAsmOperand {

  enum class KindTy {
    Token,
    Register,
    Immediate,
    SystemRegister,
    VType,
  } Kind;

  bool IsRV64;

  bool IsGPRAsFPR;

  struct RegOp {
    MCRegister RegNum;
  };

  struct ImmOp {
    const MCExpr *Val;
  };

  struct SysRegOp {
    const char *Data;
    unsigned Length;
    unsigned Encoding;
    // FIXME: Add the Encoding parsed fields as needed for checks,
    // e.g.: read/write or user/supervisor/machine privileges.
  };

  struct VTypeOp {
    unsigned Val;
  };

  SMLoc StartLoc, EndLoc;
  union {
    StringRef Tok;
    RegOp Reg;
    ImmOp Imm;
    struct SysRegOp SysReg;
    struct VTypeOp VType;
  };

  RISCVOperand(KindTy K) : Kind(K) {}

public:
  RISCVOperand(const RISCVOperand &o) : MCParsedAsmOperand() {
    Kind = o.Kind;
    IsRV64 = o.IsRV64;
    StartLoc = o.StartLoc;
    EndLoc = o.EndLoc;
    switch (Kind) {
    case KindTy::Register:
      Reg = o.Reg;
      break;
    case KindTy::Immediate:
      Imm = o.Imm;
      break;
    case KindTy::Token:
      Tok = o.Tok;
      break;
    case KindTy::SystemRegister:
      SysReg = o.SysReg;
      break;
    case KindTy::VType:
      VType = o.VType;
      break;
    }
  }

  bool isToken() const override { return Kind == KindTy::Token; }
  bool isReg() const override { return Kind == KindTy::Register; }
  bool isV0Reg() const {
    return Kind == KindTy::Register && Reg.RegNum == RISCV::V0;
  }
  bool isImm() const override { return Kind == KindTy::Immediate; }
  bool isMem() const override { return false; }
  bool isSystemRegister() const { return Kind == KindTy::SystemRegister; }

  bool isGPR() const {
    return Kind == KindTy::Register &&
           RISCVMCRegisterClasses[RISCV::GPRRegClassID].contains(Reg.RegNum);
  }

  bool isGPRAsFPR() const { return isGPR() && IsGPRAsFPR; }

  bool isGPRF64AsFPR() const { return isGPR() && IsGPRAsFPR && IsRV64; }

  bool isGPRPF64AsFPR() const {
    return isGPR() && IsGPRAsFPR && !IsRV64 && !((Reg.RegNum - RISCV::X0) & 1);
  }

  static bool evaluateConstantImm(const MCExpr *Expr, int64_t &Imm,
                                  RISCVMCExpr::VariantKind &VK) {
    if (auto *RE = dyn_cast<RISCVMCExpr>(Expr)) {
      VK = RE->getKind();
      return RE->evaluateAsConstant(Imm);
    }

    if (auto CE = dyn_cast<MCConstantExpr>(Expr)) {
      VK = RISCVMCExpr::VK_RISCV_None;
      Imm = CE->getValue();
      return true;
    }

    return false;
  }

  // True if operand is a symbol with no modifiers, or a constant with no
  // modifiers and isShiftedInt<N-1, 1>(Op).
  template <int N> bool isBareSimmNLsb0() const {
    int64_t Imm;
    RISCVMCExpr::VariantKind VK = RISCVMCExpr::VK_RISCV_None;
    if (!isImm())
      return false;
    bool IsConstantImm = evaluateConstantImm(getImm(), Imm, VK);
    bool IsValid;
    if (!IsConstantImm)
      IsValid = RISCVAsmParser::classifySymbolRef(getImm(), VK);
    else
      IsValid = isShiftedInt<N - 1, 1>(Imm);
    return IsValid && VK == RISCVMCExpr::VK_RISCV_None;
  }

  // Predicate methods for AsmOperands defined in RISCVInstrInfo.td

  bool isBareSymbol() const {
    int64_t Imm;
    RISCVMCExpr::VariantKind VK = RISCVMCExpr::VK_RISCV_None;
    // Must be of 'immediate' type but not a constant.
    if (!isImm() || evaluateConstantImm(getImm(), Imm, VK))
      return false;
    return RISCVAsmParser::classifySymbolRef(getImm(), VK) &&
           VK == RISCVMCExpr::VK_RISCV_None;
  }

  bool isCallSymbol() const {
    int64_t Imm;
    RISCVMCExpr::VariantKind VK = RISCVMCExpr::VK_RISCV_None;
    // Must be of 'immediate' type but not a constant.
    if (!isImm() || evaluateConstantImm(getImm(), Imm, VK))
      return false;
    return RISCVAsmParser::classifySymbolRef(getImm(), VK) &&
           (VK == RISCVMCExpr::VK_RISCV_CALL ||
            VK == RISCVMCExpr::VK_RISCV_CALL_PLT);
  }

  bool isPseudoJumpSymbol() const {
    int64_t Imm;
    RISCVMCExpr::VariantKind VK = RISCVMCExpr::VK_RISCV_None;
    // Must be of 'immediate' type but not a constant.
    if (!isImm() || evaluateConstantImm(getImm(), Imm, VK))
      return false;
    return RISCVAsmParser::classifySymbolRef(getImm(), VK) &&
           VK == RISCVMCExpr::VK_RISCV_CALL;
  }

  bool isTPRelAddSymbol() const {
    int64_t Imm;
    RISCVMCExpr::VariantKind VK = RISCVMCExpr::VK_RISCV_None;
    // Must be of 'immediate' type but not a constant.
    if (!isImm() || evaluateConstantImm(getImm(), Imm, VK))
      return false;
    return RISCVAsmParser::classifySymbolRef(getImm(), VK) &&
           VK == RISCVMCExpr::VK_RISCV_TPREL_ADD;
  }

  bool isCSRSystemRegister() const { return isSystemRegister(); }

  bool isVTypeImm(unsigned N) const {
    int64_t Imm;
    RISCVMCExpr::VariantKind VK = RISCVMCExpr::VK_RISCV_None;
    if (!isImm())
      return false;
    bool IsConstantImm = evaluateConstantImm(getImm(), Imm, VK);
    return IsConstantImm && isUIntN(N, Imm) && VK == RISCVMCExpr::VK_RISCV_None;
  }

  // If the last operand of the vsetvli/vsetvli instruction is a constant
  // expression, KindTy is Immediate.
  bool isVTypeI10() const {
    if (Kind == KindTy::Immediate)
      return isVTypeImm(10);
    return Kind == KindTy::VType;
  }
  bool isVTypeI11() const {
    if (Kind == KindTy::Immediate)
      return isVTypeImm(11);
    return Kind == KindTy::VType;
  }

  /// Return true if the operand is a valid for the fence instruction e.g.
  /// ('iorw').
  bool isFenceArg() const {
    if (!isImm())
      return false;

    int64_t Imm;
    RISCVMCExpr::VariantKind VK = RISCVMCExpr::VK_RISCV_None;
    if (evaluateConstantImm(getImm(), Imm, VK)) {
      // Only accept 0 as a constant immediate.
      return VK == RISCVMCExpr::VK_RISCV_None && Imm == 0;
    }

    auto *SVal = dyn_cast<MCSymbolRefExpr>(getImm());

    if (!SVal || SVal->getKind() != MCSymbolRefExpr::VK_None)
      return false;

    StringRef Str = SVal->getSymbol().getName();
    // Letters must be unique, taken from 'iorw', and in ascending order. This
    // holds as long as each individual character is one of 'iorw' and is
    // greater than the previous character.
    char Prev = '\0';
    for (char c : Str) {
      if (c != 'i' && c != 'o' && c != 'r' && c != 'w')
        return false;
      if (c <= Prev)
        return false;
      Prev = c;
    }
    return true;
  }

  /// Return true if the operand is a valid floating point rounding mode.
  bool isFRMArg() const {
    if (!isImm())
      return false;
    const MCExpr *Val = getImm();
    auto *SVal = dyn_cast<MCSymbolRefExpr>(Val);
    if (!SVal || SVal->getKind() != MCSymbolRefExpr::VK_None)
      return false;

    StringRef Str = SVal->getSymbol().getName();

    return RISCVFPRndMode::stringToRoundingMode(Str) != RISCVFPRndMode::Invalid;
  }

  bool isImmXLenLI() const {
    int64_t Imm;
    RISCVMCExpr::VariantKind VK = RISCVMCExpr::VK_RISCV_None;
    if (!isImm())
      return false;
    bool IsConstantImm = evaluateConstantImm(getImm(), Imm, VK);
    if (VK == RISCVMCExpr::VK_RISCV_LO || VK == RISCVMCExpr::VK_RISCV_PCREL_LO)
      return true;
    // Given only Imm, ensuring that the actually specified constant is either
    // a signed or unsigned 64-bit number is unfortunately impossible.
    return IsConstantImm && VK == RISCVMCExpr::VK_RISCV_None &&
           (isRV64() || (isInt<32>(Imm) || isUInt<32>(Imm)));
  }

  bool isUImmLog2XLen() const {
    int64_t Imm;
    RISCVMCExpr::VariantKind VK = RISCVMCExpr::VK_RISCV_None;
    if (!isImm())
      return false;
    if (!evaluateConstantImm(getImm(), Imm, VK) ||
        VK != RISCVMCExpr::VK_RISCV_None)
      return false;
    return (isRV64() && isUInt<6>(Imm)) || isUInt<5>(Imm);
  }

  bool isUImmLog2XLenNonZero() const {
    int64_t Imm;
    RISCVMCExpr::VariantKind VK = RISCVMCExpr::VK_RISCV_None;
    if (!isImm())
      return false;
    if (!evaluateConstantImm(getImm(), Imm, VK) ||
        VK != RISCVMCExpr::VK_RISCV_None)
      return false;
    if (Imm == 0)
      return false;
    return (isRV64() && isUInt<6>(Imm)) || isUInt<5>(Imm);
  }

  bool isSImm2() const {
    if (!isImm())
      return false;
    RISCVMCExpr::VariantKind VK;
    int64_t Imm;
    bool IsConstantImm = evaluateConstantImm(getImm(), Imm, VK);
    return IsConstantImm && isInt<2>(Imm) &&
           VK == RISCVMCExpr::VK_RISCV_None;
  }

  bool isSImm3() const {
    if (!isImm())
      return false;
    RISCVMCExpr::VariantKind VK;
    int64_t Imm;
    bool IsConstantImm = evaluateConstantImm(getImm(), Imm, VK);
    return IsConstantImm && isInt<3>(Imm) &&
           VK == RISCVMCExpr::VK_RISCV_None;
  }

  bool isSImm7() const {
    if (!isImm())
      return false;
    RISCVMCExpr::VariantKind VK;
    int64_t Imm;
    bool IsConstantImm = evaluateConstantImm(getImm(), Imm, VK);
    return IsConstantImm && isInt<7>(Imm) &&
           VK == RISCVMCExpr::VK_RISCV_None;
  }

  bool isSImm8() const {
    if (!isImm())
      return false;
    RISCVMCExpr::VariantKind VK;
    int64_t Imm;
    bool IsConstantImm = evaluateConstantImm(getImm(), Imm, VK);
    return IsConstantImm && isInt<8>(Imm) &&
           VK == RISCVMCExpr::VK_RISCV_None;
  }

  bool isUImmLog2XLenHalf() const {
    int64_t Imm;
    RISCVMCExpr::VariantKind VK = RISCVMCExpr::VK_RISCV_None;
    if (!isImm())
      return false;
    if (!evaluateConstantImm(getImm(), Imm, VK) ||
        VK != RISCVMCExpr::VK_RISCV_None)
      return false;
    return (isRV64() && isUInt<5>(Imm)) || isUInt<4>(Imm);
  }

  bool isUImm2() const {
    int64_t Imm;
    RISCVMCExpr::VariantKind VK = RISCVMCExpr::VK_RISCV_None;
    if (!isImm())
      return false;
    bool IsConstantImm = evaluateConstantImm(getImm(), Imm, VK);
    return IsConstantImm && isUInt<2>(Imm) && VK == RISCVMCExpr::VK_RISCV_None;
  }

  bool isUImm3() const {
    int64_t Imm;
    RISCVMCExpr::VariantKind VK = RISCVMCExpr::VK_RISCV_None;
    if (!isImm())
      return false;
    bool IsConstantImm = evaluateConstantImm(getImm(), Imm, VK);
    return IsConstantImm && isUInt<3>(Imm) && VK == RISCVMCExpr::VK_RISCV_None;
  }

  bool isUImm5() const {
    int64_t Imm;
    RISCVMCExpr::VariantKind VK = RISCVMCExpr::VK_RISCV_None;
    if (!isImm())
      return false;
    bool IsConstantImm = evaluateConstantImm(getImm(), Imm, VK);
    return IsConstantImm && isUInt<5>(Imm) && VK == RISCVMCExpr::VK_RISCV_None;
  }

  bool isUImm7() const {
    int64_t Imm;
    RISCVMCExpr::VariantKind VK = RISCVMCExpr::VK_RISCV_None;
    if (!isImm())
      return false;
    bool IsConstantImm = evaluateConstantImm(getImm(), Imm, VK);
    return IsConstantImm && isUInt<7>(Imm) && VK == RISCVMCExpr::VK_RISCV_None;
  }

  bool isRnumArg() const {
    int64_t Imm;
    RISCVMCExpr::VariantKind VK = RISCVMCExpr::VK_RISCV_None;
    if (!isImm())
      return false;
    bool IsConstantImm = evaluateConstantImm(getImm(), Imm, VK);
    return IsConstantImm && Imm >= INT64_C(0) && Imm <= INT64_C(10) &&
           VK == RISCVMCExpr::VK_RISCV_None;
  }

  bool isSImm5() const {
    if (!isImm())
      return false;
    RISCVMCExpr::VariantKind VK = RISCVMCExpr::VK_RISCV_None;
    int64_t Imm;
    bool IsConstantImm = evaluateConstantImm(getImm(), Imm, VK);
    return IsConstantImm && isInt<5>(Imm) && VK == RISCVMCExpr::VK_RISCV_None;
  }

  bool isSImm6() const {
    if (!isImm())
      return false;
    RISCVMCExpr::VariantKind VK = RISCVMCExpr::VK_RISCV_None;
    int64_t Imm;
    bool IsConstantImm = evaluateConstantImm(getImm(), Imm, VK);
    return IsConstantImm && isInt<6>(Imm) && VK == RISCVMCExpr::VK_RISCV_None;
  }

  bool isSImm6NonZero() const {
    if (!isImm())
      return false;
    RISCVMCExpr::VariantKind VK = RISCVMCExpr::VK_RISCV_None;
    int64_t Imm;
    bool IsConstantImm = evaluateConstantImm(getImm(), Imm, VK);
    return IsConstantImm && isInt<6>(Imm) && (Imm != 0) &&
           VK == RISCVMCExpr::VK_RISCV_None;
  }

  bool isCLUIImm() const {
    if (!isImm())
      return false;
    int64_t Imm;
    RISCVMCExpr::VariantKind VK = RISCVMCExpr::VK_RISCV_None;
    bool IsConstantImm = evaluateConstantImm(getImm(), Imm, VK);
    return IsConstantImm && (Imm != 0) &&
           (isUInt<5>(Imm) || (Imm >= 0xfffe0 && Imm <= 0xfffff)) &&
           VK == RISCVMCExpr::VK_RISCV_None;
  }

  bool isUImm7Lsb00() const {
    if (!isImm())
      return false;
    int64_t Imm;
    RISCVMCExpr::VariantKind VK = RISCVMCExpr::VK_RISCV_None;
    bool IsConstantImm = evaluateConstantImm(getImm(), Imm, VK);
    return IsConstantImm && isShiftedUInt<5, 2>(Imm) &&
           VK == RISCVMCExpr::VK_RISCV_None;
  }

  bool isUImm8Lsb00() const {
    if (!isImm())
      return false;
    int64_t Imm;
    RISCVMCExpr::VariantKind VK = RISCVMCExpr::VK_RISCV_None;
    bool IsConstantImm = evaluateConstantImm(getImm(), Imm, VK);
    return IsConstantImm && isShiftedUInt<6, 2>(Imm) &&
           VK == RISCVMCExpr::VK_RISCV_None;
  }

  bool isUImm8Lsb000() const {
    if (!isImm())
      return false;
    int64_t Imm;
    RISCVMCExpr::VariantKind VK = RISCVMCExpr::VK_RISCV_None;
    bool IsConstantImm = evaluateConstantImm(getImm(), Imm, VK);
    return IsConstantImm && isShiftedUInt<5, 3>(Imm) &&
           VK == RISCVMCExpr::VK_RISCV_None;
  }

  bool isSImm9Lsb0() const { return isBareSimmNLsb0<9>(); }

  bool isUImm9Lsb000() const {
    if (!isImm())
      return false;
    int64_t Imm;
    RISCVMCExpr::VariantKind VK = RISCVMCExpr::VK_RISCV_None;
    bool IsConstantImm = evaluateConstantImm(getImm(), Imm, VK);
    return IsConstantImm && isShiftedUInt<6, 3>(Imm) &&
           VK == RISCVMCExpr::VK_RISCV_None;
  }

  bool isUImm10Lsb00NonZero() const {
    if (!isImm())
      return false;
    int64_t Imm;
    RISCVMCExpr::VariantKind VK = RISCVMCExpr::VK_RISCV_None;
    bool IsConstantImm = evaluateConstantImm(getImm(), Imm, VK);
    return IsConstantImm && isShiftedUInt<8, 2>(Imm) && (Imm != 0) &&
           VK == RISCVMCExpr::VK_RISCV_None;
  }

  bool isSImm12() const {
    RISCVMCExpr::VariantKind VK = RISCVMCExpr::VK_RISCV_None;
    int64_t Imm;
    bool IsValid;
    if (!isImm())
      return false;
    bool IsConstantImm = evaluateConstantImm(getImm(), Imm, VK);
    if (!IsConstantImm)
      IsValid = RISCVAsmParser::classifySymbolRef(getImm(), VK);
    else
      IsValid = isInt<12>(Imm);
    return IsValid && ((IsConstantImm && VK == RISCVMCExpr::VK_RISCV_None) ||
                       VK == RISCVMCExpr::VK_RISCV_LO ||
                       VK == RISCVMCExpr::VK_RISCV_PCREL_LO ||
                       VK == RISCVMCExpr::VK_RISCV_TPREL_LO);
  }

  bool isSImm12Lsb0() const { return isBareSimmNLsb0<12>(); }

  bool isSImm13Lsb0() const { return isBareSimmNLsb0<13>(); }

  bool isSImm10Lsb0000NonZero() const {
    if (!isImm())
      return false;
    int64_t Imm;
    RISCVMCExpr::VariantKind VK = RISCVMCExpr::VK_RISCV_None;
    bool IsConstantImm = evaluateConstantImm(getImm(), Imm, VK);
    return IsConstantImm && (Imm != 0) && isShiftedInt<6, 4>(Imm) &&
           VK == RISCVMCExpr::VK_RISCV_None;
  }

  bool isUImm20LUI() const {
    RISCVMCExpr::VariantKind VK = RISCVMCExpr::VK_RISCV_None;
    int64_t Imm;
    bool IsValid;
    if (!isImm())
      return false;
    bool IsConstantImm = evaluateConstantImm(getImm(), Imm, VK);
    if (!IsConstantImm) {
      IsValid = RISCVAsmParser::classifySymbolRef(getImm(), VK);
      return IsValid && (VK == RISCVMCExpr::VK_RISCV_HI ||
                         VK == RISCVMCExpr::VK_RISCV_TPREL_HI);
    } else {
      return isUInt<20>(Imm) && (VK == RISCVMCExpr::VK_RISCV_None ||
                                 VK == RISCVMCExpr::VK_RISCV_HI ||
                                 VK == RISCVMCExpr::VK_RISCV_TPREL_HI);
    }
  }

  bool isUImm20AUIPC() const {
    RISCVMCExpr::VariantKind VK = RISCVMCExpr::VK_RISCV_None;
    int64_t Imm;
    bool IsValid;
    if (!isImm())
      return false;
    bool IsConstantImm = evaluateConstantImm(getImm(), Imm, VK);
    if (!IsConstantImm) {
      IsValid = RISCVAsmParser::classifySymbolRef(getImm(), VK);
      return IsValid && (VK == RISCVMCExpr::VK_RISCV_PCREL_HI ||
                         VK == RISCVMCExpr::VK_RISCV_GOT_HI ||
                         VK == RISCVMCExpr::VK_RISCV_TLS_GOT_HI ||
                         VK == RISCVMCExpr::VK_RISCV_TLS_GD_HI);
    } else {
      return isUInt<20>(Imm) && (VK == RISCVMCExpr::VK_RISCV_None ||
                                 VK == RISCVMCExpr::VK_RISCV_PCREL_HI ||
                                 VK == RISCVMCExpr::VK_RISCV_GOT_HI ||
                                 VK == RISCVMCExpr::VK_RISCV_TLS_GOT_HI ||
                                 VK == RISCVMCExpr::VK_RISCV_TLS_GD_HI);
    }
  }

  bool isSImm21Lsb0JAL() const { return isBareSimmNLsb0<21>(); }

  bool isImmZero() const {
    if (!isImm())
      return false;
    int64_t Imm;
    RISCVMCExpr::VariantKind VK = RISCVMCExpr::VK_RISCV_None;
    bool IsConstantImm = evaluateConstantImm(getImm(), Imm, VK);
    return IsConstantImm && (Imm == 0) && VK == RISCVMCExpr::VK_RISCV_None;
  }

  bool isSImm5Plus1() const {
    if (!isImm())
      return false;
    RISCVMCExpr::VariantKind VK = RISCVMCExpr::VK_RISCV_None;
    int64_t Imm;
    bool IsConstantImm = evaluateConstantImm(getImm(), Imm, VK);
    return IsConstantImm && isInt<5>(Imm - 1) &&
           VK == RISCVMCExpr::VK_RISCV_None;
  }

  /// getStartLoc - Gets location of the first token of this operand
  SMLoc getStartLoc() const override { return StartLoc; }
  /// getEndLoc - Gets location of the last token of this operand
  SMLoc getEndLoc() const override { return EndLoc; }
  /// True if this operand is for an RV64 instruction
  bool isRV64() const { return IsRV64; }

  unsigned getReg() const override {
    assert(Kind == KindTy::Register && "Invalid type access!");
    return Reg.RegNum.id();
  }

  StringRef getSysReg() const {
    assert(Kind == KindTy::SystemRegister && "Invalid type access!");
    return StringRef(SysReg.Data, SysReg.Length);
  }

  const MCExpr *getImm() const {
    assert(Kind == KindTy::Immediate && "Invalid type access!");
    return Imm.Val;
  }

  StringRef getToken() const {
    assert(Kind == KindTy::Token && "Invalid type access!");
    return Tok;
  }

  unsigned getVType() const {
    assert(Kind == KindTy::VType && "Invalid type access!");
    return VType.Val;
  }

  void print(raw_ostream &OS) const override {
    auto RegName = [](unsigned Reg) {
      if (Reg)
        return RISCVInstPrinter::getRegisterName(Reg);
      else
        return "noreg";
    };

    switch (Kind) {
    case KindTy::Immediate:
      OS << *getImm();
      break;
    case KindTy::Register:
      OS << "<register " << RegName(getReg()) << ">";
      break;
    case KindTy::Token:
      OS << "'" << getToken() << "'";
      break;
    case KindTy::SystemRegister:
      OS << "<sysreg: " << getSysReg() << '>';
      break;
    case KindTy::VType:
      OS << "<vtype: ";
      RISCVVType::printVType(getVType(), OS);
      OS << '>';
      break;
    }
  }

  static std::unique_ptr<RISCVOperand> createToken(StringRef Str, SMLoc S,
                                                   bool IsRV64) {
    auto Op = std::make_unique<RISCVOperand>(KindTy::Token);
    Op->Tok = Str;
    Op->StartLoc = S;
    Op->EndLoc = S;
    Op->IsRV64 = IsRV64;
    return Op;
  }

  static std::unique_ptr<RISCVOperand> createReg(unsigned RegNo, SMLoc S,
                                                 SMLoc E, bool IsRV64,
                                                 bool IsGPRAsFPR = false) {
    auto Op = std::make_unique<RISCVOperand>(KindTy::Register);
    Op->Reg.RegNum = RegNo;
    Op->StartLoc = S;
    Op->EndLoc = E;
    Op->IsRV64 = IsRV64;
    Op->IsGPRAsFPR = IsGPRAsFPR;
    return Op;
  }

  static std::unique_ptr<RISCVOperand> createImm(const MCExpr *Val, SMLoc S,
                                                 SMLoc E, bool IsRV64) {
    auto Op = std::make_unique<RISCVOperand>(KindTy::Immediate);
    Op->Imm.Val = Val;
    Op->StartLoc = S;
    Op->EndLoc = E;
    Op->IsRV64 = IsRV64;
    return Op;
  }

  static std::unique_ptr<RISCVOperand>
  createSysReg(StringRef Str, SMLoc S, unsigned Encoding, bool IsRV64) {
    auto Op = std::make_unique<RISCVOperand>(KindTy::SystemRegister);
    Op->SysReg.Data = Str.data();
    Op->SysReg.Length = Str.size();
    Op->SysReg.Encoding = Encoding;
    Op->StartLoc = S;
    Op->EndLoc = S;
    Op->IsRV64 = IsRV64;
    return Op;
  }

  static std::unique_ptr<RISCVOperand> createVType(unsigned VTypeI, SMLoc S,
                                                   bool IsRV64) {
    auto Op = std::make_unique<RISCVOperand>(KindTy::VType);
    Op->VType.Val = VTypeI;
    Op->StartLoc = S;
    Op->EndLoc = S;
    Op->IsRV64 = IsRV64;
    return Op;
  }

  void addExpr(MCInst &Inst, const MCExpr *Expr) const {
    assert(Expr && "Expr shouldn't be null!");
    int64_t Imm = 0;
    RISCVMCExpr::VariantKind VK = RISCVMCExpr::VK_RISCV_None;
    bool IsConstant = evaluateConstantImm(Expr, Imm, VK);

    if (IsConstant)
      Inst.addOperand(MCOperand::createImm(Imm));
    else
      Inst.addOperand(MCOperand::createExpr(Expr));
  }

  // Used by the TableGen Code
  void addRegOperands(MCInst &Inst, unsigned N) const {
    assert(N == 1 && "Invalid number of operands!");
    Inst.addOperand(MCOperand::createReg(getReg()));
  }

  void addImmOperands(MCInst &Inst, unsigned N) const {
    assert(N == 1 && "Invalid number of operands!");
    addExpr(Inst, getImm());
  }

  void addFenceArgOperands(MCInst &Inst, unsigned N) const {
    assert(N == 1 && "Invalid number of operands!");

    int64_t Constant = 0;
    RISCVMCExpr::VariantKind VK = RISCVMCExpr::VK_RISCV_None;
    if (evaluateConstantImm(getImm(), Constant, VK)) {
      if (Constant == 0) {
        Inst.addOperand(MCOperand::createImm(Constant));
        return;
      }
      llvm_unreachable("FenceArg must contain only [iorw] or be 0");
    }

    // isFenceArg has validated the operand, meaning this cast is safe
    auto SE = cast<MCSymbolRefExpr>(getImm());

    unsigned Imm = 0;
    for (char c : SE->getSymbol().getName()) {
      switch (c) {
      default:
        llvm_unreachable("FenceArg must contain only [iorw] or be 0");
      case 'i':
        Imm |= RISCVFenceField::I;
        break;
      case 'o':
        Imm |= RISCVFenceField::O;
        break;
      case 'r':
        Imm |= RISCVFenceField::R;
        break;
      case 'w':
        Imm |= RISCVFenceField::W;
        break;
      }
    }
    Inst.addOperand(MCOperand::createImm(Imm));
  }

  void addCSRSystemRegisterOperands(MCInst &Inst, unsigned N) const {
    assert(N == 1 && "Invalid number of operands!");
    Inst.addOperand(MCOperand::createImm(SysReg.Encoding));
  }

  // Support non-canonical syntax:
  // "vsetivli rd, uimm, 0xabc" or "vsetvli rd, rs1, 0xabc"
  // "vsetivli rd, uimm, (0xc << N)" or "vsetvli rd, rs1, (0xc << N)"
  void addVTypeIOperands(MCInst &Inst, unsigned N) const {
    assert(N == 1 && "Invalid number of operands!");
    int64_t Imm = 0;
    if (Kind == KindTy::Immediate) {
      RISCVMCExpr::VariantKind VK = RISCVMCExpr::VK_RISCV_None;
      bool IsConstantImm = evaluateConstantImm(getImm(), Imm, VK);
      (void)IsConstantImm;
      assert(IsConstantImm && "Invalid VTypeI Operand!");
    } else {
      Imm = getVType();
    }
    Inst.addOperand(MCOperand::createImm(Imm));
  }

  // Returns the rounding mode represented by this RISCVOperand. Should only
  // be called after checking isFRMArg.
  RISCVFPRndMode::RoundingMode getRoundingMode() const {
    // isFRMArg has validated the operand, meaning this cast is safe.
    auto SE = cast<MCSymbolRefExpr>(getImm());
    RISCVFPRndMode::RoundingMode FRM =
        RISCVFPRndMode::stringToRoundingMode(SE->getSymbol().getName());
    assert(FRM != RISCVFPRndMode::Invalid && "Invalid rounding mode");
    return FRM;
  }

  void addFRMArgOperands(MCInst &Inst, unsigned N) const {
    assert(N == 1 && "Invalid number of operands!");
    Inst.addOperand(MCOperand::createImm(getRoundingMode()));
  }
};
} // end anonymous namespace.

#define GET_REGISTER_MATCHER
#define GET_SUBTARGET_FEATURE_NAME
#define GET_MATCHER_IMPLEMENTATION
#define GET_MNEMONIC_SPELL_CHECKER
#include "RISCVGenAsmMatcher.inc"

static MCRegister convertFPR64ToFPR16(MCRegister Reg) {
  assert(Reg >= RISCV::F0_D && Reg <= RISCV::F31_D && "Invalid register");
  return Reg - RISCV::F0_D + RISCV::F0_H;
}

static MCRegister convertFPR64ToFPR32(MCRegister Reg) {
  assert(Reg >= RISCV::F0_D && Reg <= RISCV::F31_D && "Invalid register");
  return Reg - RISCV::F0_D + RISCV::F0_F;
}

static MCRegister convertVRToVRMx(const MCRegisterInfo &RI, MCRegister Reg,
                                  unsigned Kind) {
  unsigned RegClassID;
  if (Kind == MCK_VRM2)
    RegClassID = RISCV::VRM2RegClassID;
  else if (Kind == MCK_VRM4)
    RegClassID = RISCV::VRM4RegClassID;
  else if (Kind == MCK_VRM8)
    RegClassID = RISCV::VRM8RegClassID;
  else
    return 0;
  return RI.getMatchingSuperReg(Reg, RISCV::sub_vrm1_0,
                                &RISCVMCRegisterClasses[RegClassID]);
}

unsigned RISCVAsmParser::validateTargetOperandClass(MCParsedAsmOperand &AsmOp,
                                                    unsigned Kind) {
  RISCVOperand &Op = static_cast<RISCVOperand &>(AsmOp);
  if (!Op.isReg())
    return Match_InvalidOperand;

  MCRegister Reg = Op.getReg();
  bool IsRegFPR64 =
      RISCVMCRegisterClasses[RISCV::FPR64RegClassID].contains(Reg);
  bool IsRegFPR64C =
      RISCVMCRegisterClasses[RISCV::FPR64CRegClassID].contains(Reg);
  bool IsRegVR = RISCVMCRegisterClasses[RISCV::VRRegClassID].contains(Reg);

  // As the parser couldn't differentiate an FPR32 from an FPR64, coerce the
  // register from FPR64 to FPR32 or FPR64C to FPR32C if necessary.
  if ((IsRegFPR64 && Kind == MCK_FPR32) ||
      (IsRegFPR64C && Kind == MCK_FPR32C)) {
    Op.Reg.RegNum = convertFPR64ToFPR32(Reg);
    return Match_Success;
  }
  // As the parser couldn't differentiate an FPR16 from an FPR64, coerce the
  // register from FPR64 to FPR16 if necessary.
  if (IsRegFPR64 && Kind == MCK_FPR16) {
    Op.Reg.RegNum = convertFPR64ToFPR16(Reg);
    return Match_Success;
  }
  // As the parser couldn't differentiate an VRM2/VRM4/VRM8 from an VR, coerce
  // the register from VR to VRM2/VRM4/VRM8 if necessary.
  if (IsRegVR && (Kind == MCK_VRM2 || Kind == MCK_VRM4 || Kind == MCK_VRM8)) {
    Op.Reg.RegNum = convertVRToVRMx(*getContext().getRegisterInfo(), Reg, Kind);
    if (Op.Reg.RegNum == 0)
      return Match_InvalidOperand;
    return Match_Success;
  }
  return Match_InvalidOperand;
}

bool RISCVAsmParser::generateImmOutOfRangeError(
    OperandVector &Operands, uint64_t ErrorInfo, int64_t Lower, int64_t Upper,
    Twine Msg = "immediate must be an integer in the range") {
  SMLoc ErrorLoc = ((RISCVOperand &)*Operands[ErrorInfo]).getStartLoc();
  return Error(ErrorLoc, Msg + " [" + Twine(Lower) + ", " + Twine(Upper) + "]");
}

bool RISCVAsmParser::MatchAndEmitInstruction(SMLoc IDLoc, unsigned &Opcode,
                                             OperandVector &Operands,
                                             MCStreamer &Out,
                                             uint64_t &ErrorInfo,
                                             bool MatchingInlineAsm) {
  MCInst Inst;
  FeatureBitset MissingFeatures;

  auto Result = MatchInstructionImpl(Operands, Inst, ErrorInfo, MissingFeatures,
                                     MatchingInlineAsm);
  switch (Result) {
  default:
    break;
  case Match_Success:
    if (validateInstruction(Inst, Operands))
      return true;
    return processInstruction(Inst, IDLoc, Operands, Out);
  case Match_MissingFeature: {
    assert(MissingFeatures.any() && "Unknown missing features!");
    bool FirstFeature = true;
    std::string Msg = "instruction requires the following:";
    for (unsigned i = 0, e = MissingFeatures.size(); i != e; ++i) {
      if (MissingFeatures[i]) {
        Msg += FirstFeature ? " " : ", ";
        Msg += getSubtargetFeatureName(i);
        FirstFeature = false;
      }
    }
    return Error(IDLoc, Msg);
  }
  case Match_MnemonicFail: {
    FeatureBitset FBS = ComputeAvailableFeatures(getSTI().getFeatureBits());
    std::string Suggestion = RISCVMnemonicSpellCheck(
        ((RISCVOperand &)*Operands[0]).getToken(), FBS, 0);
    return Error(IDLoc, "unrecognized instruction mnemonic" + Suggestion);
  }
  case Match_InvalidOperand: {
    SMLoc ErrorLoc = IDLoc;
    if (ErrorInfo != ~0ULL) {
      if (ErrorInfo >= Operands.size())
        return Error(ErrorLoc, "too few operands for instruction");

      ErrorLoc = ((RISCVOperand &)*Operands[ErrorInfo]).getStartLoc();
      if (ErrorLoc == SMLoc())
        ErrorLoc = IDLoc;
    }
    return Error(ErrorLoc, "invalid operand for instruction");
  }
  }

  // Handle the case when the error message is of specific type
  // other than the generic Match_InvalidOperand, and the
  // corresponding operand is missing.
  if (Result > FIRST_TARGET_MATCH_RESULT_TY) {
    SMLoc ErrorLoc = IDLoc;
    if (ErrorInfo != ~0ULL && ErrorInfo >= Operands.size())
      return Error(ErrorLoc, "too few operands for instruction");
  }

  switch (Result) {
  default:
    break;
  case Match_InvalidImmXLenLI:
    if (isRV64()) {
      SMLoc ErrorLoc = ((RISCVOperand &)*Operands[ErrorInfo]).getStartLoc();
      return Error(ErrorLoc, "operand must be a constant 64-bit integer");
    }
    return generateImmOutOfRangeError(Operands, ErrorInfo,
                                      std::numeric_limits<int32_t>::min(),
                                      std::numeric_limits<uint32_t>::max());
  case Match_InvalidImmZero: {
    SMLoc ErrorLoc = ((RISCVOperand &)*Operands[ErrorInfo]).getStartLoc();
    return Error(ErrorLoc, "immediate must be zero");
  }
  case Match_InvalidUImmLog2XLen:
    if (isRV64())
      return generateImmOutOfRangeError(Operands, ErrorInfo, 0, (1 << 6) - 1);
    return generateImmOutOfRangeError(Operands, ErrorInfo, 0, (1 << 5) - 1);
  case Match_InvalidUImmLog2XLenNonZero:
    if (isRV64())
      return generateImmOutOfRangeError(Operands, ErrorInfo, 1, (1 << 6) - 1);
    return generateImmOutOfRangeError(Operands, ErrorInfo, 1, (1 << 5) - 1);
  case Match_InvalidUImmLog2XLenHalf:
    if (isRV64())
      return generateImmOutOfRangeError(Operands, ErrorInfo, 0, (1 << 5) - 1);
    return generateImmOutOfRangeError(Operands, ErrorInfo, 0, (1 << 4) - 1);
  case Match_InvalidUImm2:
    return generateImmOutOfRangeError(Operands, ErrorInfo, 0, (1 << 2) - 1);
  case Match_InvalidUImm3:
    return generateImmOutOfRangeError(Operands, ErrorInfo, 0, (1 << 3) - 1);
  case Match_InvalidUImm5:
    return generateImmOutOfRangeError(Operands, ErrorInfo, 0, (1 << 5) - 1);
  case Match_InvalidUImm7:
    return generateImmOutOfRangeError(Operands, ErrorInfo, 0, (1 << 7) - 1);
  case Match_InvalidSImm5:
    return generateImmOutOfRangeError(Operands, ErrorInfo, -(1 << 4),
                                      (1 << 4) - 1);
  case Match_InvalidSImm6:
    return generateImmOutOfRangeError(Operands, ErrorInfo, -(1 << 5),
                                      (1 << 5) - 1);
  case Match_InvalidSImm6NonZero:
    return generateImmOutOfRangeError(
        Operands, ErrorInfo, -(1 << 5), (1 << 5) - 1,
        "immediate must be non-zero in the range");
  case Match_InvalidCLUIImm:
    return generateImmOutOfRangeError(
        Operands, ErrorInfo, 1, (1 << 5) - 1,
        "immediate must be in [0xfffe0, 0xfffff] or");
  case Match_InvalidUImm7Lsb00:
    return generateImmOutOfRangeError(
        Operands, ErrorInfo, 0, (1 << 7) - 4,
        "immediate must be a multiple of 4 bytes in the range");
  case Match_InvalidUImm8Lsb00:
    return generateImmOutOfRangeError(
        Operands, ErrorInfo, 0, (1 << 8) - 4,
        "immediate must be a multiple of 4 bytes in the range");
  case Match_InvalidUImm8Lsb000:
    return generateImmOutOfRangeError(
        Operands, ErrorInfo, 0, (1 << 8) - 8,
        "immediate must be a multiple of 8 bytes in the range");
  case Match_InvalidSImm9Lsb0:
    return generateImmOutOfRangeError(
        Operands, ErrorInfo, -(1 << 8), (1 << 8) - 2,
        "immediate must be a multiple of 2 bytes in the range");
  case Match_InvalidUImm9Lsb000:
    return generateImmOutOfRangeError(
        Operands, ErrorInfo, 0, (1 << 9) - 8,
        "immediate must be a multiple of 8 bytes in the range");
  case Match_InvalidUImm10Lsb00NonZero:
    return generateImmOutOfRangeError(
        Operands, ErrorInfo, 4, (1 << 10) - 4,
        "immediate must be a multiple of 4 bytes in the range");
  case Match_InvalidSImm10Lsb0000NonZero:
    return generateImmOutOfRangeError(
        Operands, ErrorInfo, -(1 << 9), (1 << 9) - 16,
        "immediate must be a multiple of 16 bytes and non-zero in the range");
  case Match_InvalidSImm12:
    return generateImmOutOfRangeError(
        Operands, ErrorInfo, -(1 << 11), (1 << 11) - 1,
        "operand must be a symbol with %lo/%pcrel_lo/%tprel_lo modifier or an "
        "integer in the range");
  case Match_InvalidSImm12Lsb0:
    return generateImmOutOfRangeError(
        Operands, ErrorInfo, -(1 << 11), (1 << 11) - 2,
        "immediate must be a multiple of 2 bytes in the range");
  case Match_InvalidSImm13Lsb0:
    return generateImmOutOfRangeError(
        Operands, ErrorInfo, -(1 << 12), (1 << 12) - 2,
        "immediate must be a multiple of 2 bytes in the range");
  case Match_InvalidUImm20LUI:
    return generateImmOutOfRangeError(Operands, ErrorInfo, 0, (1 << 20) - 1,
                                      "operand must be a symbol with "
                                      "%hi/%tprel_hi modifier or an integer in "
                                      "the range");
  case Match_InvalidUImm20AUIPC:
    return generateImmOutOfRangeError(
        Operands, ErrorInfo, 0, (1 << 20) - 1,
        "operand must be a symbol with a "
        "%pcrel_hi/%got_pcrel_hi/%tls_ie_pcrel_hi/%tls_gd_pcrel_hi modifier or "
        "an integer in the range");
  case Match_InvalidSImm21Lsb0JAL:
    return generateImmOutOfRangeError(
        Operands, ErrorInfo, -(1 << 20), (1 << 20) - 2,
        "immediate must be a multiple of 2 bytes in the range");
  case Match_InvalidCSRSystemRegister: {
    return generateImmOutOfRangeError(Operands, ErrorInfo, 0, (1 << 12) - 1,
                                      "operand must be a valid system register "
                                      "name or an integer in the range");
  }
  case Match_InvalidFenceArg: {
    SMLoc ErrorLoc = ((RISCVOperand &)*Operands[ErrorInfo]).getStartLoc();
    return Error(ErrorLoc, "operand must be formed of letters selected "
                           "in-order from 'iorw' or be 0");
  }
  case Match_InvalidFRMArg: {
    SMLoc ErrorLoc = ((RISCVOperand &)*Operands[ErrorInfo]).getStartLoc();
    return Error(
        ErrorLoc,
        "operand must be a valid floating point rounding mode mnemonic");
  }
  case Match_InvalidBareSymbol: {
    SMLoc ErrorLoc = ((RISCVOperand &)*Operands[ErrorInfo]).getStartLoc();
    return Error(ErrorLoc, "operand must be a bare symbol name");
  }
  case Match_InvalidPseudoJumpSymbol: {
    SMLoc ErrorLoc = ((RISCVOperand &)*Operands[ErrorInfo]).getStartLoc();
    return Error(ErrorLoc, "operand must be a valid jump target");
  }
  case Match_InvalidCallSymbol: {
    SMLoc ErrorLoc = ((RISCVOperand &)*Operands[ErrorInfo]).getStartLoc();
    return Error(ErrorLoc, "operand must be a bare symbol name");
  }
  case Match_InvalidTPRelAddSymbol: {
    SMLoc ErrorLoc = ((RISCVOperand &)*Operands[ErrorInfo]).getStartLoc();
    return Error(ErrorLoc, "operand must be a symbol with %tprel_add modifier");
  }
  case Match_InvalidVTypeI: {
    SMLoc ErrorLoc = ((RISCVOperand &)*Operands[ErrorInfo]).getStartLoc();
    return Error(
        ErrorLoc,
        "operand must be "
        "e[8|16|32|64|128|256|512|1024],m[1|2|4|8|f2|f4|f8],[ta|tu],[ma|mu][,nt]");
  }
  case Match_InvalidVMaskRegister: {
    SMLoc ErrorLoc = ((RISCVOperand &)*Operands[ErrorInfo]).getStartLoc();
    return Error(ErrorLoc, "operand must be v0.t");
  }
  case Match_InvalidSImm5Plus1: {
    return generateImmOutOfRangeError(Operands, ErrorInfo, -(1 << 4) + 1,
                                      (1 << 4),
                                      "immediate must be in the range");
  }
  case Match_InvalidRnumArg: {
    return generateImmOutOfRangeError(Operands, ErrorInfo, 0, 10);
  }
  }

  llvm_unreachable("Unknown match type detected!");
}

// Attempts to match Name as a register (either using the default name or
// alternative ABI names), setting RegNo to the matching register. Upon
// failure, returns true and sets RegNo to 0. If IsRV32E then registers
// x16-x31 will be rejected.
static bool matchRegisterNameHelper(bool IsRV32E, MCRegister &RegNo,
                                    StringRef Name) {
  RegNo = MatchRegisterName(Name);
  // The 16-/32- and 64-bit FPRs have the same asm name. Check that the initial
  // match always matches the 64-bit variant, and not the 16/32-bit one.
  assert(!(RegNo >= RISCV::F0_H && RegNo <= RISCV::F31_H));
  assert(!(RegNo >= RISCV::F0_F && RegNo <= RISCV::F31_F));
  // The default FPR register class is based on the tablegen enum ordering.
  static_assert(RISCV::F0_D < RISCV::F0_H, "FPR matching must be updated");
  static_assert(RISCV::F0_D < RISCV::F0_F, "FPR matching must be updated");
  if (RegNo == RISCV::NoRegister)
    RegNo = MatchRegisterAltName(Name);
  if (IsRV32E && RegNo >= RISCV::X16 && RegNo <= RISCV::X31)
    RegNo = RISCV::NoRegister;
  return RegNo == RISCV::NoRegister;
}

bool RISCVAsmParser::ParseRegister(unsigned &RegNo, SMLoc &StartLoc,
                                   SMLoc &EndLoc) {
  if (tryParseRegister(RegNo, StartLoc, EndLoc) != MatchOperand_Success)
    return Error(StartLoc, "invalid register name");
  return false;
}

OperandMatchResultTy RISCVAsmParser::tryParseRegister(unsigned &RegNo,
                                                      SMLoc &StartLoc,
                                                      SMLoc &EndLoc) {
  const AsmToken &Tok = getParser().getTok();
  StartLoc = Tok.getLoc();
  EndLoc = Tok.getEndLoc();
  RegNo = 0;
  StringRef Name = getLexer().getTok().getIdentifier();

  if (matchRegisterNameHelper(isRV32E(), (MCRegister &)RegNo, Name))
    return MatchOperand_NoMatch;

  getParser().Lex(); // Eat identifier token.
  return MatchOperand_Success;
}

OperandMatchResultTy RISCVAsmParser::parseRegister(OperandVector &Operands,
                                                   bool AllowParens) {
  SMLoc FirstS = getLoc();
  bool HadParens = false;
  AsmToken LParen;

  // If this is an LParen and a parenthesised register name is allowed, parse it
  // atomically.
  if (AllowParens && getLexer().is(AsmToken::LParen)) {
    AsmToken Buf[2];
    size_t ReadCount = getLexer().peekTokens(Buf);
    if (ReadCount == 2 && Buf[1].getKind() == AsmToken::RParen) {
      HadParens = true;
      LParen = getParser().getTok();
      getParser().Lex(); // Eat '('
    }
  }

  switch (getLexer().getKind()) {
  default:
    if (HadParens)
      getLexer().UnLex(LParen);
    return MatchOperand_NoMatch;
  case AsmToken::Identifier:
    StringRef Name = getLexer().getTok().getIdentifier();
    MCRegister RegNo;
    matchRegisterNameHelper(isRV32E(), RegNo, Name);

    if (RegNo == RISCV::NoRegister) {
      if (HadParens)
        getLexer().UnLex(LParen);
      return MatchOperand_NoMatch;
    }
    if (HadParens)
      Operands.push_back(RISCVOperand::createToken("(", FirstS, isRV64()));
    SMLoc S = getLoc();
    SMLoc E = SMLoc::getFromPointer(S.getPointer() + Name.size());
    getLexer().Lex();
    Operands.push_back(RISCVOperand::createReg(RegNo, S, E, isRV64()));
  }

  if (HadParens) {
    getParser().Lex(); // Eat ')'
    Operands.push_back(RISCVOperand::createToken(")", getLoc(), isRV64()));
  }

  return MatchOperand_Success;
}

OperandMatchResultTy
RISCVAsmParser::parseInsnDirectiveOpcode(OperandVector &Operands) {
  SMLoc S = getLoc();
  SMLoc E;
  const MCExpr *Res;

  switch (getLexer().getKind()) {
  default:
    return MatchOperand_NoMatch;
  case AsmToken::LParen:
  case AsmToken::Minus:
  case AsmToken::Plus:
  case AsmToken::Exclaim:
  case AsmToken::Tilde:
  case AsmToken::Integer:
  case AsmToken::String: {
    if (getParser().parseExpression(Res, E))
      return MatchOperand_ParseFail;

    auto *CE = dyn_cast<MCConstantExpr>(Res);
    if (CE) {
      int64_t Imm = CE->getValue();
      if (isUInt<7>(Imm)) {
        Operands.push_back(RISCVOperand::createImm(Res, S, E, isRV64()));
        return MatchOperand_Success;
      }
    }

    Twine Msg = "immediate must be an integer in the range";
    Error(S, Msg + " [" + Twine(0) + ", " + Twine((1 << 7) - 1) + "]");
    return MatchOperand_ParseFail;
  }
  case AsmToken::Identifier: {
    StringRef Identifier;
    if (getParser().parseIdentifier(Identifier))
      return MatchOperand_ParseFail;

    auto Opcode = RISCVInsnOpcode::lookupRISCVOpcodeByName(Identifier);
    if (Opcode) {
      Res = MCConstantExpr::create(Opcode->Value, getContext());
      E = SMLoc::getFromPointer(S.getPointer() + Identifier.size());
      Operands.push_back(RISCVOperand::createImm(Res, S, E, isRV64()));
      return MatchOperand_Success;
    }

    Twine Msg = "operand must be a valid opcode name or an "
                "integer in the range";
    Error(S, Msg + " [" + Twine(0) + ", " + Twine((1 << 7) - 1) + "]");
    return MatchOperand_ParseFail;
  }
  case AsmToken::Percent: {
    // Discard operand with modifier.
    Twine Msg = "immediate must be an integer in the range";
    Error(S, Msg + " [" + Twine(0) + ", " + Twine((1 << 7) - 1) + "]");
    return MatchOperand_ParseFail;
  }
  }

  return MatchOperand_NoMatch;
}

OperandMatchResultTy
RISCVAsmParser::parseCSRSystemRegister(OperandVector &Operands) {
  SMLoc S = getLoc();
  const MCExpr *Res;

  switch (getLexer().getKind()) {
  default:
    return MatchOperand_NoMatch;
  case AsmToken::LParen:
  case AsmToken::Minus:
  case AsmToken::Plus:
  case AsmToken::Exclaim:
  case AsmToken::Tilde:
  case AsmToken::Integer:
  case AsmToken::String: {
    if (getParser().parseExpression(Res))
      return MatchOperand_ParseFail;

    auto *CE = dyn_cast<MCConstantExpr>(Res);
    if (CE) {
      int64_t Imm = CE->getValue();
      if (isUInt<12>(Imm)) {
        auto SysReg = RISCVSysReg::lookupSysRegByEncoding(Imm);
        // Accept an immediate representing a named or un-named Sys Reg
        // if the range is valid, regardless of the required features.
        Operands.push_back(RISCVOperand::createSysReg(
            SysReg ? SysReg->Name : "", S, Imm, isRV64()));
        return MatchOperand_Success;
      }
    }

    Twine Msg = "immediate must be an integer in the range";
    Error(S, Msg + " [" + Twine(0) + ", " + Twine((1 << 12) - 1) + "]");
    return MatchOperand_ParseFail;
  }
  case AsmToken::Identifier: {
    StringRef Identifier;
    if (getParser().parseIdentifier(Identifier))
      return MatchOperand_ParseFail;

    auto SysReg = RISCVSysReg::lookupSysRegByName(Identifier);
    if (!SysReg)
      SysReg = RISCVSysReg::lookupSysRegByAltName(Identifier);
    if (!SysReg)
      if ((SysReg = RISCVSysReg::lookupSysRegByDeprecatedName(Identifier)))
        Warning(S, "'" + Identifier + "' is a deprecated alias for '" +
                       SysReg->Name + "'");

    // Accept a named Sys Reg if the required features are present.
    if (SysReg) {
      if (!SysReg->haveRequiredFeatures(getSTI().getFeatureBits())) {
        Error(S, "system register use requires an option to be enabled");
        return MatchOperand_ParseFail;
      }
      Operands.push_back(RISCVOperand::createSysReg(
          Identifier, S, SysReg->Encoding, isRV64()));
      return MatchOperand_Success;
    }

    Twine Msg = "operand must be a valid system register name "
                "or an integer in the range";
    Error(S, Msg + " [" + Twine(0) + ", " + Twine((1 << 12) - 1) + "]");
    return MatchOperand_ParseFail;
  }
  case AsmToken::Percent: {
    // Discard operand with modifier.
    Twine Msg = "immediate must be an integer in the range";
    Error(S, Msg + " [" + Twine(0) + ", " + Twine((1 << 12) - 1) + "]");
    return MatchOperand_ParseFail;
  }
  }

  return MatchOperand_NoMatch;
}

OperandMatchResultTy RISCVAsmParser::parseImmediate(OperandVector &Operands) {
  SMLoc S = getLoc();
  SMLoc E;
  const MCExpr *Res;

  switch (getLexer().getKind()) {
  default:
    return MatchOperand_NoMatch;
  case AsmToken::LParen:
  case AsmToken::Dot:
  case AsmToken::Minus:
  case AsmToken::Plus:
  case AsmToken::Exclaim:
  case AsmToken::Tilde:
  case AsmToken::Integer:
  case AsmToken::String:
  case AsmToken::Identifier:
    if (getParser().parseExpression(Res, E))
      return MatchOperand_ParseFail;
    break;
  case AsmToken::Percent:
    return parseOperandWithModifier(Operands);
  }

  Operands.push_back(RISCVOperand::createImm(Res, S, E, isRV64()));
  return MatchOperand_Success;
}

OperandMatchResultTy
RISCVAsmParser::parseOperandWithModifier(OperandVector &Operands) {
  SMLoc S = getLoc();
  SMLoc E;

  if (getLexer().getKind() != AsmToken::Percent) {
    Error(getLoc(), "expected '%' for operand modifier");
    return MatchOperand_ParseFail;
  }

  getParser().Lex(); // Eat '%'

  if (getLexer().getKind() != AsmToken::Identifier) {
    Error(getLoc(), "expected valid identifier for operand modifier");
    return MatchOperand_ParseFail;
  }
  StringRef Identifier = getParser().getTok().getIdentifier();
  RISCVMCExpr::VariantKind VK = RISCVMCExpr::getVariantKindForName(Identifier);
  if (VK == RISCVMCExpr::VK_RISCV_Invalid) {
    Error(getLoc(), "unrecognized operand modifier");
    return MatchOperand_ParseFail;
  }

  getParser().Lex(); // Eat the identifier
  if (getLexer().getKind() != AsmToken::LParen) {
    Error(getLoc(), "expected '('");
    return MatchOperand_ParseFail;
  }
  getParser().Lex(); // Eat '('

  const MCExpr *SubExpr;
  if (getParser().parseParenExpression(SubExpr, E)) {
    return MatchOperand_ParseFail;
  }

  const MCExpr *ModExpr = RISCVMCExpr::create(SubExpr, VK, getContext());
  Operands.push_back(RISCVOperand::createImm(ModExpr, S, E, isRV64()));
  return MatchOperand_Success;
}

OperandMatchResultTy RISCVAsmParser::parseBareSymbol(OperandVector &Operands) {
  SMLoc S = getLoc();
  const MCExpr *Res;

  if (getLexer().getKind() != AsmToken::Identifier)
    return MatchOperand_NoMatch;

  StringRef Identifier;
  AsmToken Tok = getLexer().getTok();

  if (getParser().parseIdentifier(Identifier))
    return MatchOperand_ParseFail;

  SMLoc E = SMLoc::getFromPointer(S.getPointer() + Identifier.size());

  if (Identifier.consume_back("@plt")) {
    Error(getLoc(), "'@plt' operand not valid for instruction");
    return MatchOperand_ParseFail;
  }

  MCSymbol *Sym = getContext().getOrCreateSymbol(Identifier);

  if (Sym->isVariable()) {
    const MCExpr *V = Sym->getVariableValue(/*SetUsed=*/false);
    if (!isa<MCSymbolRefExpr>(V)) {
      getLexer().UnLex(Tok); // Put back if it's not a bare symbol.
      return MatchOperand_NoMatch;
    }
    Res = V;
  } else
    Res = MCSymbolRefExpr::create(Sym, MCSymbolRefExpr::VK_None, getContext());

  MCBinaryExpr::Opcode Opcode;
  switch (getLexer().getKind()) {
  default:
    Operands.push_back(RISCVOperand::createImm(Res, S, E, isRV64()));
    return MatchOperand_Success;
  case AsmToken::Plus:
    Opcode = MCBinaryExpr::Add;
    getLexer().Lex();
    break;
  case AsmToken::Minus:
    Opcode = MCBinaryExpr::Sub;
    getLexer().Lex();
    break;
  }

  const MCExpr *Expr;
  if (getParser().parseExpression(Expr, E))
    return MatchOperand_ParseFail;
  Res = MCBinaryExpr::create(Opcode, Res, Expr, getContext());
  Operands.push_back(RISCVOperand::createImm(Res, S, E, isRV64()));
  return MatchOperand_Success;
}

OperandMatchResultTy RISCVAsmParser::parseCallSymbol(OperandVector &Operands) {
  SMLoc S = getLoc();
  const MCExpr *Res;

  if (getLexer().getKind() != AsmToken::Identifier)
    return MatchOperand_NoMatch;

  // Avoid parsing the register in `call rd, foo` as a call symbol.
  if (getLexer().peekTok().getKind() != AsmToken::EndOfStatement)
    return MatchOperand_NoMatch;

  StringRef Identifier;
  if (getParser().parseIdentifier(Identifier))
    return MatchOperand_ParseFail;

  SMLoc E = SMLoc::getFromPointer(S.getPointer() + Identifier.size());

  RISCVMCExpr::VariantKind Kind = RISCVMCExpr::VK_RISCV_CALL;
  if (Identifier.consume_back("@plt"))
    Kind = RISCVMCExpr::VK_RISCV_CALL_PLT;

  MCSymbol *Sym = getContext().getOrCreateSymbol(Identifier);
  Res = MCSymbolRefExpr::create(Sym, MCSymbolRefExpr::VK_None, getContext());
  Res = RISCVMCExpr::create(Res, Kind, getContext());
  Operands.push_back(RISCVOperand::createImm(Res, S, E, isRV64()));
  return MatchOperand_Success;
}

OperandMatchResultTy
RISCVAsmParser::parsePseudoJumpSymbol(OperandVector &Operands) {
  SMLoc S = getLoc();
  SMLoc E;
  const MCExpr *Res;

  if (getParser().parseExpression(Res, E))
    return MatchOperand_ParseFail;

  if (Res->getKind() != MCExpr::ExprKind::SymbolRef ||
      cast<MCSymbolRefExpr>(Res)->getKind() ==
          MCSymbolRefExpr::VariantKind::VK_PLT) {
    Error(S, "operand must be a valid jump target");
    return MatchOperand_ParseFail;
  }

  Res = RISCVMCExpr::create(Res, RISCVMCExpr::VK_RISCV_CALL, getContext());
  Operands.push_back(RISCVOperand::createImm(Res, S, E, isRV64()));
  return MatchOperand_Success;
}

OperandMatchResultTy RISCVAsmParser::parseJALOffset(OperandVector &Operands) {
  // Parsing jal operands is fiddly due to the `jal foo` and `jal ra, foo`
  // both being acceptable forms. When parsing `jal ra, foo` this function
  // will be called for the `ra` register operand in an attempt to match the
  // single-operand alias. parseJALOffset must fail for this case. It would
  // seem logical to try parse the operand using parseImmediate and return
  // NoMatch if the next token is a comma (meaning we must be parsing a jal in
  // the second form rather than the first). We can't do this as there's no
  // way of rewinding the lexer state. Instead, return NoMatch if this operand
  // is an identifier and is followed by a comma.
  if (getLexer().is(AsmToken::Identifier) &&
      getLexer().peekTok().is(AsmToken::Comma))
    return MatchOperand_NoMatch;

  return parseImmediate(Operands);
}

OperandMatchResultTy RISCVAsmParser::parseVTypeI(OperandVector &Operands) {
  SMLoc S = getLoc();
  if (getLexer().isNot(AsmToken::Identifier))
    return MatchOperand_NoMatch;

  SmallVector<AsmToken, 7> VTypeIElements;
  // Put all the tokens for vtypei operand into VTypeIElements vector.
  while (getLexer().isNot(AsmToken::EndOfStatement)) {
    VTypeIElements.push_back(getLexer().getTok());
    getLexer().Lex();
    if (getLexer().is(AsmToken::EndOfStatement))
      break;
    if (getLexer().isNot(AsmToken::Comma))
      goto MatchFail;
    AsmToken Comma = getLexer().getTok();
    VTypeIElements.push_back(Comma);
    getLexer().Lex();
  }


  if (VTypeIElements.size() == 7 || VTypeIElements.size() == 9) {
    // The VTypeIElements layout is:
    // SEW comma LMUL comma TA comma MA [comma NT]
    //  0    1    2     3    4   5    6  7     8
    StringRef Name = VTypeIElements[0].getIdentifier();
    if (!Name.consume_front("e"))
      goto MatchFail;
    unsigned Sew;
    if (Name.getAsInteger(10, Sew))
      goto MatchFail;
    if (!RISCVVType::isValidSEW(Sew))
      goto MatchFail;

    Name = VTypeIElements[2].getIdentifier();
    if (!Name.consume_front("m"))
      goto MatchFail;
    // "m" or "mf"
    bool Fractional = Name.consume_front("f");
    unsigned Lmul;
    if (Name.getAsInteger(10, Lmul))
      goto MatchFail;
    if (!RISCVVType::isValidLMUL(Lmul, Fractional))
      goto MatchFail;

    // ta or tu
    Name = VTypeIElements[4].getIdentifier();
    bool TailAgnostic;
    if (Name == "ta")
      TailAgnostic = true;
    else if (Name == "tu")
      TailAgnostic = false;
    else
      goto MatchFail;

    // ma or mu
    Name = VTypeIElements[6].getIdentifier();
    bool MaskAgnostic;
    if (Name == "ma")
      MaskAgnostic = true;
    else if (Name == "mu")
      MaskAgnostic = false;
    else
      goto MatchFail;

<<<<<<< HEAD
    // Optional ",nt"
    bool Nontemporal = false;
    if (VTypeIElements.size() == 9) {
      Name = VTypeIElements[8].getIdentifier();
      if (Name == "nt") {
        Nontemporal = true;
      } else
        goto MatchFail;
    }

    unsigned LmulLog2 = Log2_32(Lmul);
    RISCVII::VLMUL VLMUL =
        static_cast<RISCVII::VLMUL>(Fractional ? 8 - LmulLog2 : LmulLog2);
=======
    RISCVII::VLMUL VLMUL = RISCVVType::encodeLMUL(Lmul, Fractional);
>>>>>>> 782949d9

    unsigned VTypeI =
        RISCVVType::encodeVTYPE(VLMUL, Sew, TailAgnostic, MaskAgnostic, Nontemporal);
    Operands.push_back(RISCVOperand::createVType(VTypeI, S, isRV64()));
    return MatchOperand_Success;
  }

// If NoMatch, unlex all the tokens that comprise a vtypei operand
MatchFail:
  while (!VTypeIElements.empty())
    getLexer().UnLex(VTypeIElements.pop_back_val());
  return MatchOperand_NoMatch;
}

OperandMatchResultTy RISCVAsmParser::parseMaskReg(OperandVector &Operands) {
  switch (getLexer().getKind()) {
  default:
    return MatchOperand_NoMatch;
  case AsmToken::Identifier:
    StringRef Name = getLexer().getTok().getIdentifier();
    if (!Name.consume_back(".t")) {
      Error(getLoc(), "expected '.t' suffix");
      return MatchOperand_ParseFail;
    }
    MCRegister RegNo;
    matchRegisterNameHelper(isRV32E(), RegNo, Name);

    if (RegNo == RISCV::NoRegister)
      return MatchOperand_NoMatch;
    if (RegNo != RISCV::V0)
      return MatchOperand_NoMatch;
    SMLoc S = getLoc();
    SMLoc E = SMLoc::getFromPointer(S.getPointer() + Name.size());
    getLexer().Lex();
    Operands.push_back(RISCVOperand::createReg(RegNo, S, E, isRV64()));
  }

  return MatchOperand_Success;
}

OperandMatchResultTy RISCVAsmParser::parseGPRAsFPR(OperandVector &Operands) {
  switch (getLexer().getKind()) {
  default:
    return MatchOperand_NoMatch;
  case AsmToken::Identifier:
    StringRef Name = getLexer().getTok().getIdentifier();
    MCRegister RegNo;
    matchRegisterNameHelper(isRV32E(), RegNo, Name);

    if (RegNo == RISCV::NoRegister)
      return MatchOperand_NoMatch;
    SMLoc S = getLoc();
    SMLoc E = SMLoc::getFromPointer(S.getPointer() - 1);
    getLexer().Lex();
    Operands.push_back(RISCVOperand::createReg(
        RegNo, S, E, isRV64(), !getSTI().hasFeature(RISCV::FeatureStdExtF)));
  }
  return MatchOperand_Success;
}

OperandMatchResultTy
RISCVAsmParser::parseMemOpBaseReg(OperandVector &Operands) {
  if (getLexer().isNot(AsmToken::LParen)) {
    Error(getLoc(), "expected '('");
    return MatchOperand_ParseFail;
  }

  getParser().Lex(); // Eat '('
  Operands.push_back(RISCVOperand::createToken("(", getLoc(), isRV64()));

  if (parseRegister(Operands) != MatchOperand_Success) {
    Error(getLoc(), "expected register");
    return MatchOperand_ParseFail;
  }

  if (getLexer().isNot(AsmToken::RParen)) {
    Error(getLoc(), "expected ')'");
    return MatchOperand_ParseFail;
  }

  getParser().Lex(); // Eat ')'
  Operands.push_back(RISCVOperand::createToken(")", getLoc(), isRV64()));

  return MatchOperand_Success;
}

OperandMatchResultTy
RISCVAsmParser::parseZeroOffsetMemOp(OperandVector &Operands) {
  // Atomic operations such as lr.w, sc.w, and amo*.w accept a "memory operand"
  // as one of their register operands, such as `(a0)`. This just denotes that
  // the register (in this case `a0`) contains a memory address.
  //
  // Normally, we would be able to parse these by putting the parens into the
  // instruction string. However, GNU as also accepts a zero-offset memory
  // operand (such as `0(a0)`), and ignores the 0. Normally this would be parsed
  // with parseImmediate followed by parseMemOpBaseReg, but these instructions
  // do not accept an immediate operand, and we do not want to add a "dummy"
  // operand that is silently dropped.
  //
  // Instead, we use this custom parser. This will: allow (and discard) an
  // offset if it is zero; require (and discard) parentheses; and add only the
  // parsed register operand to `Operands`.
  //
  // These operands are printed with RISCVInstPrinter::printZeroOffsetMemOp,
  // which will only print the register surrounded by parentheses (which GNU as
  // also uses as its canonical representation for these operands).
  std::unique_ptr<RISCVOperand> OptionalImmOp;

  if (getLexer().isNot(AsmToken::LParen)) {
    // Parse an Integer token. We do not accept arbritrary constant expressions
    // in the offset field (because they may include parens, which complicates
    // parsing a lot).
    int64_t ImmVal;
    SMLoc ImmStart = getLoc();
    if (getParser().parseIntToken(ImmVal,
                                  "expected '(' or optional integer offset"))
      return MatchOperand_ParseFail;

    // Create a RISCVOperand for checking later (so the error messages are
    // nicer), but we don't add it to Operands.
    SMLoc ImmEnd = getLoc();
    OptionalImmOp =
        RISCVOperand::createImm(MCConstantExpr::create(ImmVal, getContext()),
                                ImmStart, ImmEnd, isRV64());
  }

  if (getLexer().isNot(AsmToken::LParen)) {
    Error(getLoc(), OptionalImmOp ? "expected '(' after optional integer offset"
                                  : "expected '(' or optional integer offset");
    return MatchOperand_ParseFail;
  }
  getParser().Lex(); // Eat '('

  if (parseRegister(Operands) != MatchOperand_Success) {
    Error(getLoc(), "expected register");
    return MatchOperand_ParseFail;
  }

  if (getLexer().isNot(AsmToken::RParen)) {
    Error(getLoc(), "expected ')'");
    return MatchOperand_ParseFail;
  }
  getParser().Lex(); // Eat ')'

  // Deferred Handling of non-zero offsets. This makes the error messages nicer.
  if (OptionalImmOp && !OptionalImmOp->isImmZero()) {
    Error(OptionalImmOp->getStartLoc(), "optional integer offset must be 0",
          SMRange(OptionalImmOp->getStartLoc(), OptionalImmOp->getEndLoc()));
    return MatchOperand_ParseFail;
  }

  return MatchOperand_Success;
}

/// Looks at a token type and creates the relevant operand from this
/// information, adding to Operands. If operand was parsed, returns false, else
/// true.
bool RISCVAsmParser::parseOperand(OperandVector &Operands, StringRef Mnemonic) {
  // Check if the current operand has a custom associated parser, if so, try to
  // custom parse the operand, or fallback to the general approach.
  OperandMatchResultTy Result =
      MatchOperandParserImpl(Operands, Mnemonic, /*ParseForAllFeatures=*/true);
  if (Result == MatchOperand_Success)
    return false;
  if (Result == MatchOperand_ParseFail)
    return true;

  // Attempt to parse token as a register.
  if (parseRegister(Operands, true) == MatchOperand_Success)
    return false;

  // Attempt to parse token as an immediate
  if (parseImmediate(Operands) == MatchOperand_Success) {
    // Parse memory base register if present
    if (getLexer().is(AsmToken::LParen))
      return parseMemOpBaseReg(Operands) != MatchOperand_Success;
    return false;
  }

  // Finally we have exhausted all options and must declare defeat.
  Error(getLoc(), "unknown operand");
  return true;
}

bool RISCVAsmParser::ParseInstruction(ParseInstructionInfo &Info,
                                      StringRef Name, SMLoc NameLoc,
                                      OperandVector &Operands) {
  // Ensure that if the instruction occurs when relaxation is enabled,
  // relocations are forced for the file. Ideally this would be done when there
  // is enough information to reliably determine if the instruction itself may
  // cause relaxations. Unfortunately instruction processing stage occurs in the
  // same pass as relocation emission, so it's too late to set a 'sticky bit'
  // for the entire file.
  if (getSTI().getFeatureBits()[RISCV::FeatureRelax]) {
    auto *Assembler = getTargetStreamer().getStreamer().getAssemblerPtr();
    if (Assembler != nullptr) {
      RISCVAsmBackend &MAB =
          static_cast<RISCVAsmBackend &>(Assembler->getBackend());
      MAB.setForceRelocs();
    }
  }

  // First operand is token for instruction
  Operands.push_back(RISCVOperand::createToken(Name, NameLoc, isRV64()));

  // If there are no more operands, then finish
  if (getLexer().is(AsmToken::EndOfStatement)) {
    getParser().Lex(); // Consume the EndOfStatement.
    return false;
  }

  // Parse first operand
  if (parseOperand(Operands, Name))
    return true;

  // Parse until end of statement, consuming commas between operands
  while (getLexer().is(AsmToken::Comma)) {
    // Consume comma token
    getLexer().Lex();

    // Parse next operand
    if (parseOperand(Operands, Name))
      return true;
  }

  if (getLexer().isNot(AsmToken::EndOfStatement)) {
    SMLoc Loc = getLexer().getLoc();
    getParser().eatToEndOfStatement();
    return Error(Loc, "unexpected token");
  }

  getParser().Lex(); // Consume the EndOfStatement.
  return false;
}

bool RISCVAsmParser::classifySymbolRef(const MCExpr *Expr,
                                       RISCVMCExpr::VariantKind &Kind) {
  Kind = RISCVMCExpr::VK_RISCV_None;

  if (const RISCVMCExpr *RE = dyn_cast<RISCVMCExpr>(Expr)) {
    Kind = RE->getKind();
    Expr = RE->getSubExpr();
  }

  MCValue Res;
  MCFixup Fixup;
  if (Expr->evaluateAsRelocatable(Res, nullptr, &Fixup))
    return Res.getRefKind() == RISCVMCExpr::VK_RISCV_None;
  return false;
}

bool RISCVAsmParser::ParseDirective(AsmToken DirectiveID) {
  // This returns false if this function recognizes the directive
  // regardless of whether it is successfully handles or reports an
  // error. Otherwise it returns true to give the generic parser a
  // chance at recognizing it.
  StringRef IDVal = DirectiveID.getString();

  if (IDVal == ".option")
    return parseDirectiveOption();
  if (IDVal == ".attribute")
    return parseDirectiveAttribute();
  if (IDVal == ".insn")
    return parseDirectiveInsn(DirectiveID.getLoc());

  return true;
}

bool RISCVAsmParser::parseDirectiveOption() {
  MCAsmParser &Parser = getParser();
  // Get the option token.
  AsmToken Tok = Parser.getTok();
  // At the moment only identifiers are supported.
  if (Tok.isNot(AsmToken::Identifier))
    return Error(Parser.getTok().getLoc(),
                 "unexpected token, expected identifier");

  StringRef Option = Tok.getIdentifier();

  if (Option == "push") {
    getTargetStreamer().emitDirectiveOptionPush();

    Parser.Lex();
    if (Parser.getTok().isNot(AsmToken::EndOfStatement))
      return Error(Parser.getTok().getLoc(),
                   "unexpected token, expected end of statement");

    pushFeatureBits();
    return false;
  }

  if (Option == "pop") {
    SMLoc StartLoc = Parser.getTok().getLoc();
    getTargetStreamer().emitDirectiveOptionPop();

    Parser.Lex();
    if (Parser.getTok().isNot(AsmToken::EndOfStatement))
      return Error(Parser.getTok().getLoc(),
                   "unexpected token, expected end of statement");

    if (popFeatureBits())
      return Error(StartLoc, ".option pop with no .option push");

    return false;
  }

  if (Option == "rvc") {
    getTargetStreamer().emitDirectiveOptionRVC();

    Parser.Lex();
    if (Parser.getTok().isNot(AsmToken::EndOfStatement))
      return Error(Parser.getTok().getLoc(),
                   "unexpected token, expected end of statement");

    setFeatureBits(RISCV::FeatureStdExtC, "c");
    return false;
  }

  if (Option == "norvc") {
    getTargetStreamer().emitDirectiveOptionNoRVC();

    Parser.Lex();
    if (Parser.getTok().isNot(AsmToken::EndOfStatement))
      return Error(Parser.getTok().getLoc(),
                   "unexpected token, expected end of statement");

    clearFeatureBits(RISCV::FeatureStdExtC, "c");
    return false;
  }

  if (Option == "pic") {
    getTargetStreamer().emitDirectiveOptionPIC();

    Parser.Lex();
    if (Parser.getTok().isNot(AsmToken::EndOfStatement))
      return Error(Parser.getTok().getLoc(),
                   "unexpected token, expected end of statement");

    ParserOptions.IsPicEnabled = true;
    return false;
  }

  if (Option == "nopic") {
    getTargetStreamer().emitDirectiveOptionNoPIC();

    Parser.Lex();
    if (Parser.getTok().isNot(AsmToken::EndOfStatement))
      return Error(Parser.getTok().getLoc(),
                   "unexpected token, expected end of statement");

    ParserOptions.IsPicEnabled = false;
    return false;
  }

  if (Option == "relax") {
    getTargetStreamer().emitDirectiveOptionRelax();

    Parser.Lex();
    if (Parser.getTok().isNot(AsmToken::EndOfStatement))
      return Error(Parser.getTok().getLoc(),
                   "unexpected token, expected end of statement");

    setFeatureBits(RISCV::FeatureRelax, "relax");
    return false;
  }

  if (Option == "norelax") {
    getTargetStreamer().emitDirectiveOptionNoRelax();

    Parser.Lex();
    if (Parser.getTok().isNot(AsmToken::EndOfStatement))
      return Error(Parser.getTok().getLoc(),
                   "unexpected token, expected end of statement");

    clearFeatureBits(RISCV::FeatureRelax, "relax");
    return false;
  }

  // Unknown option.
  Warning(Parser.getTok().getLoc(),
          "unknown option, expected 'push', 'pop', 'rvc', 'norvc', 'relax' or "
          "'norelax'");
  Parser.eatToEndOfStatement();
  return false;
}

/// parseDirectiveAttribute
///  ::= .attribute expression ',' ( expression | "string" )
///  ::= .attribute identifier ',' ( expression | "string" )
bool RISCVAsmParser::parseDirectiveAttribute() {
  MCAsmParser &Parser = getParser();
  int64_t Tag;
  SMLoc TagLoc;
  TagLoc = Parser.getTok().getLoc();
  if (Parser.getTok().is(AsmToken::Identifier)) {
    StringRef Name = Parser.getTok().getIdentifier();
    Optional<unsigned> Ret =
        ELFAttrs::attrTypeFromString(Name, RISCVAttrs::getRISCVAttributeTags());
    if (!Ret.hasValue()) {
      Error(TagLoc, "attribute name not recognised: " + Name);
      return false;
    }
    Tag = Ret.getValue();
    Parser.Lex();
  } else {
    const MCExpr *AttrExpr;

    TagLoc = Parser.getTok().getLoc();
    if (Parser.parseExpression(AttrExpr))
      return true;

    const MCConstantExpr *CE = dyn_cast<MCConstantExpr>(AttrExpr);
    if (check(!CE, TagLoc, "expected numeric constant"))
      return true;

    Tag = CE->getValue();
  }

  if (Parser.parseToken(AsmToken::Comma, "comma expected"))
    return true;

  StringRef StringValue;
  int64_t IntegerValue = 0;
  bool IsIntegerValue = true;

  // RISC-V attributes have a string value if the tag number is odd
  // and an integer value if the tag number is even.
  if (Tag % 2)
    IsIntegerValue = false;

  SMLoc ValueExprLoc = Parser.getTok().getLoc();
  if (IsIntegerValue) {
    const MCExpr *ValueExpr;
    if (Parser.parseExpression(ValueExpr))
      return true;

    const MCConstantExpr *CE = dyn_cast<MCConstantExpr>(ValueExpr);
    if (!CE)
      return Error(ValueExprLoc, "expected numeric constant");
    IntegerValue = CE->getValue();
  } else {
    if (Parser.getTok().isNot(AsmToken::String))
      return Error(Parser.getTok().getLoc(), "expected string constant");

    StringValue = Parser.getTok().getStringContents();
    Parser.Lex();
  }

  if (Parser.parseToken(AsmToken::EndOfStatement,
                        "unexpected token in '.attribute' directive"))
    return true;

  if (IsIntegerValue)
    getTargetStreamer().emitAttribute(Tag, IntegerValue);
  else if (Tag != RISCVAttrs::ARCH)
    getTargetStreamer().emitTextAttribute(Tag, StringValue);
  else {
    StringRef Arch = StringValue;
    for (auto Feature : RISCVFeatureKV)
      if (llvm::RISCVISAInfo::isSupportedExtensionFeature(Feature.Key))
        clearFeatureBits(Feature.Value, Feature.Key);

    auto ParseResult = llvm::RISCVISAInfo::parseArchString(
        StringValue, /*EnableExperimentalExtension=*/true,
        /*ExperimentalExtensionVersionCheck=*/true);
    if (!ParseResult) {
      std::string Buffer;
      raw_string_ostream OutputErrMsg(Buffer);
      handleAllErrors(ParseResult.takeError(), [&](llvm::StringError &ErrMsg) {
        OutputErrMsg << "invalid arch name '" << Arch << "', "
                     << ErrMsg.getMessage();
      });

      return Error(ValueExprLoc, OutputErrMsg.str());
    }
    auto &ISAInfo = *ParseResult;

    for (auto Feature : RISCVFeatureKV)
      if (ISAInfo->hasExtension(Feature.Key))
        setFeatureBits(Feature.Value, Feature.Key);

    if (ISAInfo->getXLen() == 32)
      clearFeatureBits(RISCV::Feature64Bit, "64bit");
    else if (ISAInfo->getXLen() == 64)
      setFeatureBits(RISCV::Feature64Bit, "64bit");
    else
      return Error(ValueExprLoc, "bad arch string " + Arch);

    // Then emit the arch string.
    getTargetStreamer().emitTextAttribute(Tag, ISAInfo->toString());
  }

  return false;
}

/// parseDirectiveInsn
/// ::= .insn [ format encoding, (operands (, operands)*) ]
bool RISCVAsmParser::parseDirectiveInsn(SMLoc L) {
  MCAsmParser &Parser = getParser();

  // Expect instruction format as identifier.
  StringRef Format;
  SMLoc ErrorLoc = Parser.getTok().getLoc();
  if (Parser.parseIdentifier(Format))
    return Error(ErrorLoc, "expected instruction format");

  if (Format != "r" && Format != "r4" && Format != "i" && Format != "b" &&
      Format != "sb" && Format != "u" && Format != "j" && Format != "uj" &&
      Format != "s")
    return Error(ErrorLoc, "invalid instruction format");

  std::string FormatName = (".insn_" + Format).str();

  ParseInstructionInfo Info;
  SmallVector<std::unique_ptr<MCParsedAsmOperand>, 8> Operands;

  if (ParseInstruction(Info, FormatName, L, Operands))
    return true;

  unsigned Opcode;
  uint64_t ErrorInfo;
  return MatchAndEmitInstruction(L, Opcode, Operands, Parser.getStreamer(),
                                 ErrorInfo,
                                 /*MatchingInlineAsm=*/false);
}

void RISCVAsmParser::emitToStreamer(MCStreamer &S, const MCInst &Inst) {
  MCInst CInst;
  bool Res = compressInst(CInst, Inst, getSTI(), S.getContext());
  if (Res)
    ++RISCVNumInstrsCompressed;
  S.emitInstruction((Res ? CInst : Inst), getSTI());
}

void RISCVAsmParser::emitLoadImm(MCRegister DestReg, int64_t Value,
                                 MCStreamer &Out) {
  RISCVMatInt::InstSeq Seq =
      RISCVMatInt::generateInstSeq(Value, getSTI().getFeatureBits());

  MCRegister SrcReg = RISCV::X0;
  for (RISCVMatInt::Inst &Inst : Seq) {
    if (Inst.Opc == RISCV::LUI) {
      emitToStreamer(
          Out, MCInstBuilder(RISCV::LUI).addReg(DestReg).addImm(Inst.Imm));
    } else if (Inst.Opc == RISCV::ADD_UW) {
      emitToStreamer(Out, MCInstBuilder(RISCV::ADD_UW)
                              .addReg(DestReg)
                              .addReg(SrcReg)
                              .addReg(RISCV::X0));
    } else if (Inst.Opc == RISCV::SH1ADD || Inst.Opc == RISCV::SH2ADD ||
               Inst.Opc == RISCV::SH3ADD) {
      emitToStreamer(
          Out, MCInstBuilder(Inst.Opc).addReg(DestReg).addReg(SrcReg).addReg(
                   SrcReg));
    } else {
      emitToStreamer(
          Out, MCInstBuilder(Inst.Opc).addReg(DestReg).addReg(SrcReg).addImm(
                   Inst.Imm));
    }

    // Only the first instruction has X0 as its source.
    SrcReg = DestReg;
  }
}

void RISCVAsmParser::emitAuipcInstPair(MCOperand DestReg, MCOperand TmpReg,
                                       const MCExpr *Symbol,
                                       RISCVMCExpr::VariantKind VKHi,
                                       unsigned SecondOpcode, SMLoc IDLoc,
                                       MCStreamer &Out) {
  // A pair of instructions for PC-relative addressing; expands to
  //   TmpLabel: AUIPC TmpReg, VKHi(symbol)
  //             OP DestReg, TmpReg, %pcrel_lo(TmpLabel)
  MCContext &Ctx = getContext();

  MCSymbol *TmpLabel = Ctx.createNamedTempSymbol("pcrel_hi");
  Out.emitLabel(TmpLabel);

  const RISCVMCExpr *SymbolHi = RISCVMCExpr::create(Symbol, VKHi, Ctx);
  emitToStreamer(
      Out, MCInstBuilder(RISCV::AUIPC).addOperand(TmpReg).addExpr(SymbolHi));

  const MCExpr *RefToLinkTmpLabel =
      RISCVMCExpr::create(MCSymbolRefExpr::create(TmpLabel, Ctx),
                          RISCVMCExpr::VK_RISCV_PCREL_LO, Ctx);

  emitToStreamer(Out, MCInstBuilder(SecondOpcode)
                          .addOperand(DestReg)
                          .addOperand(TmpReg)
                          .addExpr(RefToLinkTmpLabel));
}

void RISCVAsmParser::emitLoadLocalAddress(MCInst &Inst, SMLoc IDLoc,
                                          MCStreamer &Out) {
  // The load local address pseudo-instruction "lla" is used in PC-relative
  // addressing of local symbols:
  //   lla rdest, symbol
  // expands to
  //   TmpLabel: AUIPC rdest, %pcrel_hi(symbol)
  //             ADDI rdest, rdest, %pcrel_lo(TmpLabel)
  MCOperand DestReg = Inst.getOperand(0);
  const MCExpr *Symbol = Inst.getOperand(1).getExpr();
  emitAuipcInstPair(DestReg, DestReg, Symbol, RISCVMCExpr::VK_RISCV_PCREL_HI,
                    RISCV::ADDI, IDLoc, Out);
}

void RISCVAsmParser::emitLoadAddress(MCInst &Inst, SMLoc IDLoc,
                                     MCStreamer &Out) {
  // The load address pseudo-instruction "la" is used in PC-relative and
  // GOT-indirect addressing of global symbols:
  //   la rdest, symbol
  // expands to either (for non-PIC)
  //   TmpLabel: AUIPC rdest, %pcrel_hi(symbol)
  //             ADDI rdest, rdest, %pcrel_lo(TmpLabel)
  // or (for PIC)
  //   TmpLabel: AUIPC rdest, %got_pcrel_hi(symbol)
  //             Lx rdest, %pcrel_lo(TmpLabel)(rdest)
  MCOperand DestReg = Inst.getOperand(0);
  const MCExpr *Symbol = Inst.getOperand(1).getExpr();
  unsigned SecondOpcode;
  RISCVMCExpr::VariantKind VKHi;
  if (ParserOptions.IsPicEnabled) {
    SecondOpcode = isRV64() ? RISCV::LD : RISCV::LW;
    VKHi = RISCVMCExpr::VK_RISCV_GOT_HI;
  } else {
    SecondOpcode = RISCV::ADDI;
    VKHi = RISCVMCExpr::VK_RISCV_PCREL_HI;
  }
  emitAuipcInstPair(DestReg, DestReg, Symbol, VKHi, SecondOpcode, IDLoc, Out);
}

void RISCVAsmParser::emitLoadTLSIEAddress(MCInst &Inst, SMLoc IDLoc,
                                          MCStreamer &Out) {
  // The load TLS IE address pseudo-instruction "la.tls.ie" is used in
  // initial-exec TLS model addressing of global symbols:
  //   la.tls.ie rdest, symbol
  // expands to
  //   TmpLabel: AUIPC rdest, %tls_ie_pcrel_hi(symbol)
  //             Lx rdest, %pcrel_lo(TmpLabel)(rdest)
  MCOperand DestReg = Inst.getOperand(0);
  const MCExpr *Symbol = Inst.getOperand(1).getExpr();
  unsigned SecondOpcode = isRV64() ? RISCV::LD : RISCV::LW;
  emitAuipcInstPair(DestReg, DestReg, Symbol, RISCVMCExpr::VK_RISCV_TLS_GOT_HI,
                    SecondOpcode, IDLoc, Out);
}

void RISCVAsmParser::emitLoadTLSGDAddress(MCInst &Inst, SMLoc IDLoc,
                                          MCStreamer &Out) {
  // The load TLS GD address pseudo-instruction "la.tls.gd" is used in
  // global-dynamic TLS model addressing of global symbols:
  //   la.tls.gd rdest, symbol
  // expands to
  //   TmpLabel: AUIPC rdest, %tls_gd_pcrel_hi(symbol)
  //             ADDI rdest, rdest, %pcrel_lo(TmpLabel)
  MCOperand DestReg = Inst.getOperand(0);
  const MCExpr *Symbol = Inst.getOperand(1).getExpr();
  emitAuipcInstPair(DestReg, DestReg, Symbol, RISCVMCExpr::VK_RISCV_TLS_GD_HI,
                    RISCV::ADDI, IDLoc, Out);
}

void RISCVAsmParser::emitLoadStoreSymbol(MCInst &Inst, unsigned Opcode,
                                         SMLoc IDLoc, MCStreamer &Out,
                                         bool HasTmpReg) {
  // The load/store pseudo-instruction does a pc-relative load with
  // a symbol.
  //
  // The expansion looks like this
  //
  //   TmpLabel: AUIPC tmp, %pcrel_hi(symbol)
  //             [S|L]X    rd, %pcrel_lo(TmpLabel)(tmp)
  unsigned DestRegOpIdx = HasTmpReg ? 1 : 0;
  MCOperand DestReg = Inst.getOperand(DestRegOpIdx);
  unsigned SymbolOpIdx = HasTmpReg ? 2 : 1;
  MCOperand TmpReg = Inst.getOperand(0);
  const MCExpr *Symbol = Inst.getOperand(SymbolOpIdx).getExpr();
  emitAuipcInstPair(DestReg, TmpReg, Symbol, RISCVMCExpr::VK_RISCV_PCREL_HI,
                    Opcode, IDLoc, Out);
}

void RISCVAsmParser::emitPseudoExtend(MCInst &Inst, bool SignExtend,
                                      int64_t Width, SMLoc IDLoc,
                                      MCStreamer &Out) {
  // The sign/zero extend pseudo-instruction does two shifts, with the shift
  // amounts dependent on the XLEN.
  //
  // The expansion looks like this
  //
  //    SLLI rd, rs, XLEN - Width
  //    SR[A|R]I rd, rd, XLEN - Width
  MCOperand DestReg = Inst.getOperand(0);
  MCOperand SourceReg = Inst.getOperand(1);

  unsigned SecondOpcode = SignExtend ? RISCV::SRAI : RISCV::SRLI;
  int64_t ShAmt = (isRV64() ? 64 : 32) - Width;

  assert(ShAmt > 0 && "Shift amount must be non-zero.");

  emitToStreamer(Out, MCInstBuilder(RISCV::SLLI)
                          .addOperand(DestReg)
                          .addOperand(SourceReg)
                          .addImm(ShAmt));

  emitToStreamer(Out, MCInstBuilder(SecondOpcode)
                          .addOperand(DestReg)
                          .addOperand(DestReg)
                          .addImm(ShAmt));
}

void RISCVAsmParser::emitVMSGE(MCInst &Inst, unsigned Opcode, SMLoc IDLoc,
                               MCStreamer &Out) {
  if (Inst.getNumOperands() == 3) {
    // unmasked va >= x
    //
    //  pseudoinstruction: vmsge{u}.vx vd, va, x
    //  expansion: vmslt{u}.vx vd, va, x; vmnand.mm vd, vd, vd
    emitToStreamer(Out, MCInstBuilder(Opcode)
                            .addOperand(Inst.getOperand(0))
                            .addOperand(Inst.getOperand(1))
                            .addOperand(Inst.getOperand(2))
                            .addReg(RISCV::NoRegister));
    emitToStreamer(Out, MCInstBuilder(RISCV::VMNAND_MM)
                            .addOperand(Inst.getOperand(0))
                            .addOperand(Inst.getOperand(0))
                            .addOperand(Inst.getOperand(0)));
  } else if (Inst.getNumOperands() == 4) {
    // masked va >= x, vd != v0
    //
    //  pseudoinstruction: vmsge{u}.vx vd, va, x, v0.t
    //  expansion: vmslt{u}.vx vd, va, x, v0.t; vmxor.mm vd, vd, v0
    assert(Inst.getOperand(0).getReg() != RISCV::V0 &&
           "The destination register should not be V0.");
    emitToStreamer(Out, MCInstBuilder(Opcode)
                            .addOperand(Inst.getOperand(0))
                            .addOperand(Inst.getOperand(1))
                            .addOperand(Inst.getOperand(2))
                            .addOperand(Inst.getOperand(3)));
    emitToStreamer(Out, MCInstBuilder(RISCV::VMXOR_MM)
                            .addOperand(Inst.getOperand(0))
                            .addOperand(Inst.getOperand(0))
                            .addReg(RISCV::V0));
  } else if (Inst.getNumOperands() == 5 &&
             Inst.getOperand(0).getReg() == RISCV::V0) {
    // masked va >= x, vd == v0
    //
    //  pseudoinstruction: vmsge{u}.vx vd, va, x, v0.t, vt
    //  expansion: vmslt{u}.vx vt, va, x;  vmandn.mm vd, vd, vt
    assert(Inst.getOperand(0).getReg() == RISCV::V0 &&
           "The destination register should be V0.");
    assert(Inst.getOperand(1).getReg() != RISCV::V0 &&
           "The temporary vector register should not be V0.");
    emitToStreamer(Out, MCInstBuilder(Opcode)
                            .addOperand(Inst.getOperand(1))
                            .addOperand(Inst.getOperand(2))
                            .addOperand(Inst.getOperand(3))
                            .addOperand(Inst.getOperand(4)));
    emitToStreamer(Out, MCInstBuilder(RISCV::VMANDN_MM)
                            .addOperand(Inst.getOperand(0))
                            .addOperand(Inst.getOperand(0))
                            .addOperand(Inst.getOperand(1)));
  } else if (Inst.getNumOperands() == 5) {
    // masked va >= x, any vd
    //
    // pseudoinstruction: vmsge{u}.vx vd, va, x, v0.t, vt
    // expansion: vmslt{u}.vx vt, va, x; vmandn.mm vt, v0, vt; vmandn.mm vd,
    // vd, v0; vmor.mm vd, vt, vd
    assert(Inst.getOperand(1).getReg() != RISCV::V0 &&
           "The temporary vector register should not be V0.");
    emitToStreamer(Out, MCInstBuilder(Opcode)
                            .addOperand(Inst.getOperand(1))
                            .addOperand(Inst.getOperand(2))
                            .addOperand(Inst.getOperand(3))
                            .addReg(RISCV::NoRegister));
    emitToStreamer(Out, MCInstBuilder(RISCV::VMANDN_MM)
                            .addOperand(Inst.getOperand(1))
                            .addReg(RISCV::V0)
                            .addOperand(Inst.getOperand(1)));
    emitToStreamer(Out, MCInstBuilder(RISCV::VMANDN_MM)
                            .addOperand(Inst.getOperand(0))
                            .addOperand(Inst.getOperand(0))
                            .addReg(RISCV::V0));
    emitToStreamer(Out, MCInstBuilder(RISCV::VMOR_MM)
                            .addOperand(Inst.getOperand(0))
                            .addOperand(Inst.getOperand(1))
                            .addOperand(Inst.getOperand(0)));
  }
}

bool RISCVAsmParser::checkPseudoAddTPRel(MCInst &Inst,
                                         OperandVector &Operands) {
  assert(Inst.getOpcode() == RISCV::PseudoAddTPRel && "Invalid instruction");
  assert(Inst.getOperand(2).isReg() && "Unexpected second operand kind");
  if (Inst.getOperand(2).getReg() != RISCV::X4) {
    SMLoc ErrorLoc = ((RISCVOperand &)*Operands[3]).getStartLoc();
    return Error(ErrorLoc, "the second input operand must be tp/x4 when using "
                           "%tprel_add modifier");
  }

  return false;
}

std::unique_ptr<RISCVOperand> RISCVAsmParser::defaultMaskRegOp() const {
  return RISCVOperand::createReg(RISCV::NoRegister, llvm::SMLoc(),
                                 llvm::SMLoc(), isRV64());
}

bool RISCVAsmParser::validateInstruction(MCInst &Inst,
                                         OperandVector &Operands) {
  if (Inst.getOpcode() == RISCV::PseudoVMSGEU_VX_M_T ||
      Inst.getOpcode() == RISCV::PseudoVMSGE_VX_M_T) {
    unsigned DestReg = Inst.getOperand(0).getReg();
    unsigned TempReg = Inst.getOperand(1).getReg();
    if (DestReg == TempReg) {
      SMLoc Loc = Operands.back()->getStartLoc();
      return Error(Loc, "The temporary vector register cannot be the same as "
                        "the destination register.");
    }
  }

  const MCInstrDesc &MCID = MII.get(Inst.getOpcode());
  RISCVII::VConstraintType Constraints = RISCVII::getConstraint(MCID.TSFlags);
  if (Constraints == RISCVII::NoConstraint)
    return false;

  unsigned DestReg = Inst.getOperand(0).getReg();
  // Operands[1] will be the first operand, DestReg.
  SMLoc Loc = Operands[1]->getStartLoc();
  if (Constraints & RISCVII::VS2Constraint) {
    unsigned CheckReg = Inst.getOperand(1).getReg();
    if (DestReg == CheckReg)
      return Error(Loc, "The destination vector register group cannot overlap"
                        " the source vector register group.");
  }
  if ((Constraints & RISCVII::VS1Constraint) && (Inst.getOperand(2).isReg())) {
    unsigned CheckReg = Inst.getOperand(2).getReg();
    if (DestReg == CheckReg)
      return Error(Loc, "The destination vector register group cannot overlap"
                        " the source vector register group.");
  }
  if ((Constraints & RISCVII::VMConstraint) && (DestReg == RISCV::V0)) {
    // vadc, vsbc are special cases. These instructions have no mask register.
    // The destination register could not be V0.
    unsigned Opcode = Inst.getOpcode();
    if (Opcode == RISCV::VADC_VVM || Opcode == RISCV::VADC_VXM ||
        Opcode == RISCV::VADC_VIM || Opcode == RISCV::VSBC_VVM ||
        Opcode == RISCV::VSBC_VXM || Opcode == RISCV::VFMERGE_VFM ||
        Opcode == RISCV::VMERGE_VIM || Opcode == RISCV::VMERGE_VVM ||
        Opcode == RISCV::VMERGE_VXM)
      return Error(Loc, "The destination vector register group cannot be V0.");

    // Regardless masked or unmasked version, the number of operands is the
    // same. For example, "viota.m v0, v2" is "viota.m v0, v2, NoRegister"
    // actually. We need to check the last operand to ensure whether it is
    // masked or not.
    unsigned CheckReg = Inst.getOperand(Inst.getNumOperands() - 1).getReg();
    assert((CheckReg == RISCV::V0 || CheckReg == RISCV::NoRegister) &&
           "Unexpected register for mask operand");

    if (DestReg == CheckReg)
      return Error(Loc, "The destination vector register group cannot overlap"
                        " the mask register.");
  }
  return false;
}

bool RISCVAsmParser::processInstruction(MCInst &Inst, SMLoc IDLoc,
                                        OperandVector &Operands,
                                        MCStreamer &Out) {
  Inst.setLoc(IDLoc);

  switch (Inst.getOpcode()) {
  default:
    break;
  case RISCV::PseudoLI: {
    MCRegister Reg = Inst.getOperand(0).getReg();
    const MCOperand &Op1 = Inst.getOperand(1);
    if (Op1.isExpr()) {
      // We must have li reg, %lo(sym) or li reg, %pcrel_lo(sym) or similar.
      // Just convert to an addi. This allows compatibility with gas.
      emitToStreamer(Out, MCInstBuilder(RISCV::ADDI)
                              .addReg(Reg)
                              .addReg(RISCV::X0)
                              .addExpr(Op1.getExpr()));
      return false;
    }
    int64_t Imm = Inst.getOperand(1).getImm();
    // On RV32 the immediate here can either be a signed or an unsigned
    // 32-bit number. Sign extension has to be performed to ensure that Imm
    // represents the expected signed 64-bit number.
    if (!isRV64())
      Imm = SignExtend64<32>(Imm);
    emitLoadImm(Reg, Imm, Out);
    return false;
  }
  case RISCV::PseudoLLA:
    emitLoadLocalAddress(Inst, IDLoc, Out);
    return false;
  case RISCV::PseudoLA:
    emitLoadAddress(Inst, IDLoc, Out);
    return false;
  case RISCV::PseudoLA_TLS_IE:
    emitLoadTLSIEAddress(Inst, IDLoc, Out);
    return false;
  case RISCV::PseudoLA_TLS_GD:
    emitLoadTLSGDAddress(Inst, IDLoc, Out);
    return false;
  case RISCV::PseudoLB:
    emitLoadStoreSymbol(Inst, RISCV::LB, IDLoc, Out, /*HasTmpReg=*/false);
    return false;
  case RISCV::PseudoLBU:
    emitLoadStoreSymbol(Inst, RISCV::LBU, IDLoc, Out, /*HasTmpReg=*/false);
    return false;
  case RISCV::PseudoLH:
    emitLoadStoreSymbol(Inst, RISCV::LH, IDLoc, Out, /*HasTmpReg=*/false);
    return false;
  case RISCV::PseudoLHU:
    emitLoadStoreSymbol(Inst, RISCV::LHU, IDLoc, Out, /*HasTmpReg=*/false);
    return false;
  case RISCV::PseudoLW:
    emitLoadStoreSymbol(Inst, RISCV::LW, IDLoc, Out, /*HasTmpReg=*/false);
    return false;
  case RISCV::PseudoLWU:
    emitLoadStoreSymbol(Inst, RISCV::LWU, IDLoc, Out, /*HasTmpReg=*/false);
    return false;
  case RISCV::PseudoLD:
    emitLoadStoreSymbol(Inst, RISCV::LD, IDLoc, Out, /*HasTmpReg=*/false);
    return false;
  case RISCV::PseudoFLH:
    emitLoadStoreSymbol(Inst, RISCV::FLH, IDLoc, Out, /*HasTmpReg=*/true);
    return false;
  case RISCV::PseudoFLW:
    emitLoadStoreSymbol(Inst, RISCV::FLW, IDLoc, Out, /*HasTmpReg=*/true);
    return false;
  case RISCV::PseudoFLD:
    emitLoadStoreSymbol(Inst, RISCV::FLD, IDLoc, Out, /*HasTmpReg=*/true);
    return false;
  case RISCV::PseudoSB:
    emitLoadStoreSymbol(Inst, RISCV::SB, IDLoc, Out, /*HasTmpReg=*/true);
    return false;
  case RISCV::PseudoSH:
    emitLoadStoreSymbol(Inst, RISCV::SH, IDLoc, Out, /*HasTmpReg=*/true);
    return false;
  case RISCV::PseudoSW:
    emitLoadStoreSymbol(Inst, RISCV::SW, IDLoc, Out, /*HasTmpReg=*/true);
    return false;
  case RISCV::PseudoSD:
    emitLoadStoreSymbol(Inst, RISCV::SD, IDLoc, Out, /*HasTmpReg=*/true);
    return false;
  case RISCV::PseudoFSH:
    emitLoadStoreSymbol(Inst, RISCV::FSH, IDLoc, Out, /*HasTmpReg=*/true);
    return false;
  case RISCV::PseudoFSW:
    emitLoadStoreSymbol(Inst, RISCV::FSW, IDLoc, Out, /*HasTmpReg=*/true);
    return false;
  case RISCV::PseudoFSD:
    emitLoadStoreSymbol(Inst, RISCV::FSD, IDLoc, Out, /*HasTmpReg=*/true);
    return false;
  case RISCV::PseudoAddTPRel:
    if (checkPseudoAddTPRel(Inst, Operands))
      return true;
    break;
  case RISCV::PseudoSEXT_B:
    emitPseudoExtend(Inst, /*SignExtend=*/true, /*Width=*/8, IDLoc, Out);
    return false;
  case RISCV::PseudoSEXT_H:
    emitPseudoExtend(Inst, /*SignExtend=*/true, /*Width=*/16, IDLoc, Out);
    return false;
  case RISCV::PseudoZEXT_H:
    emitPseudoExtend(Inst, /*SignExtend=*/false, /*Width=*/16, IDLoc, Out);
    return false;
  case RISCV::PseudoZEXT_W:
    emitPseudoExtend(Inst, /*SignExtend=*/false, /*Width=*/32, IDLoc, Out);
    return false;
  case RISCV::PseudoVMSGEU_VX:
  case RISCV::PseudoVMSGEU_VX_M:
  case RISCV::PseudoVMSGEU_VX_M_T:
    emitVMSGE(Inst, RISCV::VMSLTU_VX, IDLoc, Out);
    return false;
  case RISCV::PseudoVMSGE_VX:
  case RISCV::PseudoVMSGE_VX_M:
  case RISCV::PseudoVMSGE_VX_M_T:
    emitVMSGE(Inst, RISCV::VMSLT_VX, IDLoc, Out);
    return false;
  case RISCV::PseudoVMSGE_VI:
  case RISCV::PseudoVMSLT_VI: {
    // These instructions are signed and so is immediate so we can subtract one
    // and change the opcode.
    int64_t Imm = Inst.getOperand(2).getImm();
    unsigned Opc = Inst.getOpcode() == RISCV::PseudoVMSGE_VI ? RISCV::VMSGT_VI
                                                             : RISCV::VMSLE_VI;
    emitToStreamer(Out, MCInstBuilder(Opc)
                            .addOperand(Inst.getOperand(0))
                            .addOperand(Inst.getOperand(1))
                            .addImm(Imm - 1)
                            .addOperand(Inst.getOperand(3)));
    return false;
  }
  case RISCV::PseudoVMSGEU_VI:
  case RISCV::PseudoVMSLTU_VI: {
    int64_t Imm = Inst.getOperand(2).getImm();
    // Unsigned comparisons are tricky because the immediate is signed. If the
    // immediate is 0 we can't just subtract one. vmsltu.vi v0, v1, 0 is always
    // false, but vmsle.vi v0, v1, -1 is always true. Instead we use
    // vmsne v0, v1, v1 which is always false.
    if (Imm == 0) {
      unsigned Opc = Inst.getOpcode() == RISCV::PseudoVMSGEU_VI
                         ? RISCV::VMSEQ_VV
                         : RISCV::VMSNE_VV;
      emitToStreamer(Out, MCInstBuilder(Opc)
                              .addOperand(Inst.getOperand(0))
                              .addOperand(Inst.getOperand(1))
                              .addOperand(Inst.getOperand(1))
                              .addOperand(Inst.getOperand(3)));
    } else {
      // Other immediate values can subtract one like signed.
      unsigned Opc = Inst.getOpcode() == RISCV::PseudoVMSGEU_VI
                         ? RISCV::VMSGTU_VI
                         : RISCV::VMSLEU_VI;
      emitToStreamer(Out, MCInstBuilder(Opc)
                              .addOperand(Inst.getOperand(0))
                              .addOperand(Inst.getOperand(1))
                              .addImm(Imm - 1)
                              .addOperand(Inst.getOperand(3)));
    }

    return false;
  }
  }

  emitToStreamer(Out, Inst);
  return false;
}

extern "C" LLVM_EXTERNAL_VISIBILITY void LLVMInitializeRISCVAsmParser() {
  RegisterMCAsmParser<RISCVAsmParser> X(getTheRISCV32Target());
  RegisterMCAsmParser<RISCVAsmParser> Y(getTheRISCV64Target());
}<|MERGE_RESOLUTION|>--- conflicted
+++ resolved
@@ -1817,7 +1817,6 @@
     else
       goto MatchFail;
 
-<<<<<<< HEAD
     // Optional ",nt"
     bool Nontemporal = false;
     if (VTypeIElements.size() == 9) {
@@ -1828,12 +1827,7 @@
         goto MatchFail;
     }
 
-    unsigned LmulLog2 = Log2_32(Lmul);
-    RISCVII::VLMUL VLMUL =
-        static_cast<RISCVII::VLMUL>(Fractional ? 8 - LmulLog2 : LmulLog2);
-=======
     RISCVII::VLMUL VLMUL = RISCVVType::encodeLMUL(Lmul, Fractional);
->>>>>>> 782949d9
 
     unsigned VTypeI =
         RISCVVType::encodeVTYPE(VLMUL, Sew, TailAgnostic, MaskAgnostic, Nontemporal);

//===-- RISCVAsmParser.cpp - Parse RISCV assembly to MCInst instructions --===//
//
// Part of the LLVM Project, under the Apache License v2.0 with LLVM Exceptions.
// See https://llvm.org/LICENSE.txt for license information.
// SPDX-License-Identifier: Apache-2.0 WITH LLVM-exception
//
//===----------------------------------------------------------------------===//

#include "MCTargetDesc/RISCVAsmBackend.h"
#include "MCTargetDesc/RISCVBaseInfo.h"
#include "MCTargetDesc/RISCVInstPrinter.h"
#include "MCTargetDesc/RISCVMCExpr.h"
#include "MCTargetDesc/RISCVMCTargetDesc.h"
#include "MCTargetDesc/RISCVMatInt.h"
#include "MCTargetDesc/RISCVTargetStreamer.h"
#include "TargetInfo/RISCVTargetInfo.h"
#include "llvm/ADT/STLExtras.h"
#include "llvm/ADT/SmallBitVector.h"
#include "llvm/ADT/SmallString.h"
#include "llvm/ADT/SmallVector.h"
#include "llvm/ADT/Statistic.h"
#include "llvm/MC/MCAssembler.h"
#include "llvm/MC/MCContext.h"
#include "llvm/MC/MCExpr.h"
#include "llvm/MC/MCInst.h"
#include "llvm/MC/MCInstBuilder.h"
#include "llvm/MC/MCObjectFileInfo.h"
#include "llvm/MC/MCParser/MCAsmLexer.h"
#include "llvm/MC/MCParser/MCParsedAsmOperand.h"
#include "llvm/MC/MCParser/MCTargetAsmParser.h"
#include "llvm/MC/MCRegisterInfo.h"
#include "llvm/MC/MCStreamer.h"
#include "llvm/MC/MCSubtargetInfo.h"
#include "llvm/MC/MCValue.h"
#include "llvm/Support/Casting.h"
#include "llvm/Support/MathExtras.h"
#include "llvm/Support/RISCVAttributes.h"
#include "llvm/Support/TargetRegistry.h"

#include <limits>

using namespace llvm;

#define DEBUG_TYPE "riscv-asm-parser"

// Include the auto-generated portion of the compress emitter.
#define GEN_COMPRESS_INSTR
#include "RISCVGenCompressInstEmitter.inc"

STATISTIC(RISCVNumInstrsCompressed,
          "Number of RISC-V Compressed instructions emitted");

namespace {
struct RISCVOperand;

struct ParserOptionsSet {
  bool IsPicEnabled;
};

class RISCVAsmParser : public MCTargetAsmParser {
  SmallVector<FeatureBitset, 4> FeatureBitStack;

  SmallVector<ParserOptionsSet, 4> ParserOptionsStack;
  ParserOptionsSet ParserOptions;

  SMLoc getLoc() const { return getParser().getTok().getLoc(); }
  bool isRV64() const { return getSTI().hasFeature(RISCV::Feature64Bit); }
  bool isRV32E() const { return getSTI().hasFeature(RISCV::FeatureRV32E); }

  RISCVTargetStreamer &getTargetStreamer() {
    MCTargetStreamer &TS = *getParser().getStreamer().getTargetStreamer();
    return static_cast<RISCVTargetStreamer &>(TS);
  }

  unsigned validateTargetOperandClass(MCParsedAsmOperand &Op,
                                      unsigned Kind) override;

  bool generateImmOutOfRangeError(OperandVector &Operands, uint64_t ErrorInfo,
                                  int64_t Lower, int64_t Upper, Twine Msg);

  bool MatchAndEmitInstruction(SMLoc IDLoc, unsigned &Opcode,
                               OperandVector &Operands, MCStreamer &Out,
                               uint64_t &ErrorInfo,
                               bool MatchingInlineAsm) override;

  bool ParseRegister(unsigned &RegNo, SMLoc &StartLoc, SMLoc &EndLoc) override;
  OperandMatchResultTy tryParseRegister(unsigned &RegNo, SMLoc &StartLoc,
                                        SMLoc &EndLoc) override;

  bool ParseInstruction(ParseInstructionInfo &Info, StringRef Name,
                        SMLoc NameLoc, OperandVector &Operands) override;

  bool ParseDirective(AsmToken DirectiveID) override;

  // Helper to actually emit an instruction to the MCStreamer. Also, when
  // possible, compression of the instruction is performed.
  void emitToStreamer(MCStreamer &S, const MCInst &Inst);

  // Helper to emit a combination of LUI, ADDI(W), and SLLI instructions that
  // synthesize the desired immedate value into the destination register.
  void emitLoadImm(MCRegister DestReg, int64_t Value, MCStreamer &Out);

  // Helper to emit a combination of AUIPC and SecondOpcode. Used to implement
  // helpers such as emitLoadLocalAddress and emitLoadAddress.
  void emitAuipcInstPair(MCOperand DestReg, MCOperand TmpReg,
                         const MCExpr *Symbol, RISCVMCExpr::VariantKind VKHi,
                         unsigned SecondOpcode, SMLoc IDLoc, MCStreamer &Out);

  // Helper to emit pseudo instruction "lla" used in PC-rel addressing.
  void emitLoadLocalAddress(MCInst &Inst, SMLoc IDLoc, MCStreamer &Out);

  // Helper to emit pseudo instruction "la" used in GOT/PC-rel addressing.
  void emitLoadAddress(MCInst &Inst, SMLoc IDLoc, MCStreamer &Out);

  // Helper to emit pseudo instruction "la.tls.ie" used in initial-exec TLS
  // addressing.
  void emitLoadTLSIEAddress(MCInst &Inst, SMLoc IDLoc, MCStreamer &Out);

  // Helper to emit pseudo instruction "la.tls.gd" used in global-dynamic TLS
  // addressing.
  void emitLoadTLSGDAddress(MCInst &Inst, SMLoc IDLoc, MCStreamer &Out);

  // Helper to emit pseudo load/store instruction with a symbol.
  void emitLoadStoreSymbol(MCInst &Inst, unsigned Opcode, SMLoc IDLoc,
                           MCStreamer &Out, bool HasTmpReg);

  // Helper to emit pseudo sign/zero extend instruction.
  void emitPseudoExtend(MCInst &Inst, bool SignExtend, int64_t Width,
                        SMLoc IDLoc, MCStreamer &Out);

  // Helper to emit pseudo vmsge{u}.vx instruction.
  void emitVMSGE(MCInst &Inst, unsigned Opcode, SMLoc IDLoc, MCStreamer &Out);

  // Checks that a PseudoAddTPRel is using x4/tp in its second input operand.
  // Enforcing this using a restricted register class for the second input
  // operand of PseudoAddTPRel results in a poor diagnostic due to the fact
  // 'add' is an overloaded mnemonic.
  bool checkPseudoAddTPRel(MCInst &Inst, OperandVector &Operands);

  // Check instruction constraints.
  bool validateInstruction(MCInst &Inst, OperandVector &Operands);

  /// Helper for processing MC instructions that have been successfully matched
  /// by MatchAndEmitInstruction. Modifications to the emitted instructions,
  /// like the expansion of pseudo instructions (e.g., "li"), can be performed
  /// in this method.
  bool processInstruction(MCInst &Inst, SMLoc IDLoc, OperandVector &Operands,
                          MCStreamer &Out);

// Auto-generated instruction matching functions
#define GET_ASSEMBLER_HEADER
#include "RISCVGenAsmMatcher.inc"

  OperandMatchResultTy parseCSRSystemRegister(OperandVector &Operands);
  OperandMatchResultTy parseImmediate(OperandVector &Operands);
  OperandMatchResultTy parseRegister(OperandVector &Operands,
                                     bool AllowParens = false);
  OperandMatchResultTy parseMemOpBaseReg(OperandVector &Operands);
  OperandMatchResultTy parseAtomicMemOp(OperandVector &Operands);
  OperandMatchResultTy parseOperandWithModifier(OperandVector &Operands);
  OperandMatchResultTy parseBareSymbol(OperandVector &Operands);
  OperandMatchResultTy parseCallSymbol(OperandVector &Operands);
  OperandMatchResultTy parsePseudoJumpSymbol(OperandVector &Operands);
  OperandMatchResultTy parseJALOffset(OperandVector &Operands);
  OperandMatchResultTy parseVTypeI(OperandVector &Operands);
  OperandMatchResultTy parseMaskReg(OperandVector &Operands);

  bool parseOperand(OperandVector &Operands, StringRef Mnemonic);

  bool parseDirectiveOption();
  bool parseDirectiveAttribute();

  void setFeatureBits(uint64_t Feature, StringRef FeatureString) {
    if (!(getSTI().getFeatureBits()[Feature])) {
      MCSubtargetInfo &STI = copySTI();
      setAvailableFeatures(
          ComputeAvailableFeatures(STI.ToggleFeature(FeatureString)));
    }
  }

  bool getFeatureBits(uint64_t Feature) {
    return getSTI().getFeatureBits()[Feature];
  }

  void clearFeatureBits(uint64_t Feature, StringRef FeatureString) {
    if (getSTI().getFeatureBits()[Feature]) {
      MCSubtargetInfo &STI = copySTI();
      setAvailableFeatures(
          ComputeAvailableFeatures(STI.ToggleFeature(FeatureString)));
    }
  }

  void pushFeatureBits() {
    assert(FeatureBitStack.size() == ParserOptionsStack.size() &&
           "These two stacks must be kept synchronized");
    FeatureBitStack.push_back(getSTI().getFeatureBits());
    ParserOptionsStack.push_back(ParserOptions);
  }

  bool popFeatureBits() {
    assert(FeatureBitStack.size() == ParserOptionsStack.size() &&
           "These two stacks must be kept synchronized");
    if (FeatureBitStack.empty())
      return true;

    FeatureBitset FeatureBits = FeatureBitStack.pop_back_val();
    copySTI().setFeatureBits(FeatureBits);
    setAvailableFeatures(ComputeAvailableFeatures(FeatureBits));

    ParserOptions = ParserOptionsStack.pop_back_val();

    return false;
  }

  std::unique_ptr<RISCVOperand> defaultMaskRegOp() const;

public:
  enum RISCVMatchResultTy {
    Match_Dummy = FIRST_TARGET_MATCH_RESULT_TY,
#define GET_OPERAND_DIAGNOSTIC_TYPES
#include "RISCVGenAsmMatcher.inc"
#undef GET_OPERAND_DIAGNOSTIC_TYPES
  };

  static bool classifySymbolRef(const MCExpr *Expr,
                                RISCVMCExpr::VariantKind &Kind);

  RISCVAsmParser(const MCSubtargetInfo &STI, MCAsmParser &Parser,
                 const MCInstrInfo &MII, const MCTargetOptions &Options)
      : MCTargetAsmParser(Options, STI, MII) {
    Parser.addAliasForDirective(".half", ".2byte");
    Parser.addAliasForDirective(".hword", ".2byte");
    Parser.addAliasForDirective(".word", ".4byte");
    Parser.addAliasForDirective(".dword", ".8byte");
    setAvailableFeatures(ComputeAvailableFeatures(STI.getFeatureBits()));

    auto ABIName = StringRef(Options.ABIName);
    if (ABIName.endswith("f") &&
        !getSTI().getFeatureBits()[RISCV::FeatureStdExtF]) {
      errs() << "Hard-float 'f' ABI can't be used for a target that "
                "doesn't support the F instruction set extension (ignoring "
                "target-abi)\n";
    } else if (ABIName.endswith("d") &&
               !getSTI().getFeatureBits()[RISCV::FeatureStdExtD]) {
      errs() << "Hard-float 'd' ABI can't be used for a target that "
                "doesn't support the D instruction set extension (ignoring "
                "target-abi)\n";
    }

    const MCObjectFileInfo *MOFI = Parser.getContext().getObjectFileInfo();
    ParserOptions.IsPicEnabled = MOFI->isPositionIndependent();
  }
};

/// RISCVOperand - Instances of this class represent a parsed machine
/// instruction
struct RISCVOperand : public MCParsedAsmOperand {

  enum class KindTy {
    Token,
    Register,
    Immediate,
    SystemRegister,
    VType,
  } Kind;

  bool IsRV64;

  struct RegOp {
    MCRegister RegNum;
  };

  struct ImmOp {
    const MCExpr *Val;
  };

  struct SysRegOp {
    const char *Data;
    unsigned Length;
    unsigned Encoding;
    // FIXME: Add the Encoding parsed fields as needed for checks,
    // e.g.: read/write or user/supervisor/machine privileges.
  };

  struct VTypeOp {
    unsigned Val;
  };

  SMLoc StartLoc, EndLoc;
  union {
    StringRef Tok;
    RegOp Reg;
    ImmOp Imm;
    struct SysRegOp SysReg;
    struct VTypeOp VType;
  };

  RISCVOperand(KindTy K) : MCParsedAsmOperand(), Kind(K) {}

public:
  RISCVOperand(const RISCVOperand &o) : MCParsedAsmOperand() {
    Kind = o.Kind;
    IsRV64 = o.IsRV64;
    StartLoc = o.StartLoc;
    EndLoc = o.EndLoc;
    switch (Kind) {
    case KindTy::Register:
      Reg = o.Reg;
      break;
    case KindTy::Immediate:
      Imm = o.Imm;
      break;
    case KindTy::Token:
      Tok = o.Tok;
      break;
    case KindTy::SystemRegister:
      SysReg = o.SysReg;
      break;
    case KindTy::VType:
      VType = o.VType;
      break;
    }
  }

  bool isToken() const override { return Kind == KindTy::Token; }
  bool isReg() const override { return Kind == KindTy::Register; }
  bool isV0Reg() const {
    return Kind == KindTy::Register && Reg.RegNum == RISCV::V0;
  }
  bool isImm() const override { return Kind == KindTy::Immediate; }
  bool isMem() const override { return false; }
  bool isSystemRegister() const { return Kind == KindTy::SystemRegister; }
  bool isVType() const { return Kind == KindTy::VType; }

  bool isGPR() const {
    return Kind == KindTy::Register &&
           RISCVMCRegisterClasses[RISCV::GPRRegClassID].contains(Reg.RegNum);
  }

  static bool evaluateConstantImm(const MCExpr *Expr, int64_t &Imm,
                                  RISCVMCExpr::VariantKind &VK) {
    if (auto *RE = dyn_cast<RISCVMCExpr>(Expr)) {
      VK = RE->getKind();
      return RE->evaluateAsConstant(Imm);
    }

    if (auto CE = dyn_cast<MCConstantExpr>(Expr)) {
      VK = RISCVMCExpr::VK_RISCV_None;
      Imm = CE->getValue();
      return true;
    }

    return false;
  }

  // True if operand is a symbol with no modifiers, or a constant with no
  // modifiers and isShiftedInt<N-1, 1>(Op).
  template <int N> bool isBareSimmNLsb0() const {
    int64_t Imm;
    RISCVMCExpr::VariantKind VK = RISCVMCExpr::VK_RISCV_None;
    if (!isImm())
      return false;
    bool IsConstantImm = evaluateConstantImm(getImm(), Imm, VK);
    bool IsValid;
    if (!IsConstantImm)
      IsValid = RISCVAsmParser::classifySymbolRef(getImm(), VK);
    else
      IsValid = isShiftedInt<N - 1, 1>(Imm);
    return IsValid && VK == RISCVMCExpr::VK_RISCV_None;
  }

  // Predicate methods for AsmOperands defined in RISCVInstrInfo.td

  bool isBareSymbol() const {
    int64_t Imm;
    RISCVMCExpr::VariantKind VK = RISCVMCExpr::VK_RISCV_None;
    // Must be of 'immediate' type but not a constant.
    if (!isImm() || evaluateConstantImm(getImm(), Imm, VK))
      return false;
    return RISCVAsmParser::classifySymbolRef(getImm(), VK) &&
           VK == RISCVMCExpr::VK_RISCV_None;
  }

  bool isCallSymbol() const {
    int64_t Imm;
    RISCVMCExpr::VariantKind VK = RISCVMCExpr::VK_RISCV_None;
    // Must be of 'immediate' type but not a constant.
    if (!isImm() || evaluateConstantImm(getImm(), Imm, VK))
      return false;
    return RISCVAsmParser::classifySymbolRef(getImm(), VK) &&
           (VK == RISCVMCExpr::VK_RISCV_CALL ||
            VK == RISCVMCExpr::VK_RISCV_CALL_PLT);
  }

  bool isPseudoJumpSymbol() const {
    int64_t Imm;
    RISCVMCExpr::VariantKind VK = RISCVMCExpr::VK_RISCV_None;
    // Must be of 'immediate' type but not a constant.
    if (!isImm() || evaluateConstantImm(getImm(), Imm, VK))
      return false;
    return RISCVAsmParser::classifySymbolRef(getImm(), VK) &&
           VK == RISCVMCExpr::VK_RISCV_CALL;
  }

  bool isTPRelAddSymbol() const {
    int64_t Imm;
    RISCVMCExpr::VariantKind VK = RISCVMCExpr::VK_RISCV_None;
    // Must be of 'immediate' type but not a constant.
    if (!isImm() || evaluateConstantImm(getImm(), Imm, VK))
      return false;
    return RISCVAsmParser::classifySymbolRef(getImm(), VK) &&
           VK == RISCVMCExpr::VK_RISCV_TPREL_ADD;
  }

  bool isCSRSystemRegister() const { return isSystemRegister(); }

  bool isVTypeI() const { return isVType(); }

  /// Return true if the operand is a valid for the fence instruction e.g.
  /// ('iorw').
  bool isFenceArg() const {
    if (!isImm())
      return false;
    const MCExpr *Val = getImm();
    auto *SVal = dyn_cast<MCSymbolRefExpr>(Val);
    if (!SVal || SVal->getKind() != MCSymbolRefExpr::VK_None)
      return false;

    StringRef Str = SVal->getSymbol().getName();
    // Letters must be unique, taken from 'iorw', and in ascending order. This
    // holds as long as each individual character is one of 'iorw' and is
    // greater than the previous character.
    char Prev = '\0';
    for (char c : Str) {
      if (c != 'i' && c != 'o' && c != 'r' && c != 'w')
        return false;
      if (c <= Prev)
        return false;
      Prev = c;
    }
    return true;
  }

  /// Return true if the operand is a valid floating point rounding mode.
  bool isFRMArg() const {
    if (!isImm())
      return false;
    const MCExpr *Val = getImm();
    auto *SVal = dyn_cast<MCSymbolRefExpr>(Val);
    if (!SVal || SVal->getKind() != MCSymbolRefExpr::VK_None)
      return false;

    StringRef Str = SVal->getSymbol().getName();

    return RISCVFPRndMode::stringToRoundingMode(Str) != RISCVFPRndMode::Invalid;
  }

  bool isImmXLenLI() const {
    int64_t Imm;
    RISCVMCExpr::VariantKind VK = RISCVMCExpr::VK_RISCV_None;
    if (!isImm())
      return false;
    bool IsConstantImm = evaluateConstantImm(getImm(), Imm, VK);
    if (VK == RISCVMCExpr::VK_RISCV_LO || VK == RISCVMCExpr::VK_RISCV_PCREL_LO)
      return true;
    // Given only Imm, ensuring that the actually specified constant is either
    // a signed or unsigned 64-bit number is unfortunately impossible.
    return IsConstantImm && VK == RISCVMCExpr::VK_RISCV_None &&
           (isRV64() || (isInt<32>(Imm) || isUInt<32>(Imm)));
  }

  bool isUImmLog2XLen() const {
    int64_t Imm;
    RISCVMCExpr::VariantKind VK = RISCVMCExpr::VK_RISCV_None;
    if (!isImm())
      return false;
    if (!evaluateConstantImm(getImm(), Imm, VK) ||
        VK != RISCVMCExpr::VK_RISCV_None)
      return false;
    return (isRV64() && isUInt<6>(Imm)) || isUInt<5>(Imm);
  }

  bool isUImmLog2XLenNonZero() const {
    int64_t Imm;
    RISCVMCExpr::VariantKind VK = RISCVMCExpr::VK_RISCV_None;
    if (!isImm())
      return false;
    if (!evaluateConstantImm(getImm(), Imm, VK) ||
        VK != RISCVMCExpr::VK_RISCV_None)
      return false;
    if (Imm == 0)
      return false;
    return (isRV64() && isUInt<6>(Imm)) || isUInt<5>(Imm);
  }

  bool isSImm2() const {
    if (!isImm())
      return false;
    RISCVMCExpr::VariantKind VK;
    int64_t Imm;
    bool IsConstantImm = evaluateConstantImm(getImm(), Imm, VK);
    return IsConstantImm && isInt<2>(Imm) &&
           VK == RISCVMCExpr::VK_RISCV_None;
  }

  bool isSImm3() const {
    if (!isImm())
      return false;
    RISCVMCExpr::VariantKind VK;
    int64_t Imm;
    bool IsConstantImm = evaluateConstantImm(getImm(), Imm, VK);
    return IsConstantImm && isInt<3>(Imm) &&
           VK == RISCVMCExpr::VK_RISCV_None;
  }

  bool isSImm7() const {
    if (!isImm())
      return false;
    RISCVMCExpr::VariantKind VK;
    int64_t Imm;
    bool IsConstantImm = evaluateConstantImm(getImm(), Imm, VK);
    return IsConstantImm && isInt<7>(Imm) &&
           VK == RISCVMCExpr::VK_RISCV_None;
  }

  bool isSImm8() const {
    if (!isImm())
      return false;
    RISCVMCExpr::VariantKind VK;
    int64_t Imm;
    bool IsConstantImm = evaluateConstantImm(getImm(), Imm, VK);
    return IsConstantImm && isInt<8>(Imm) &&
           VK == RISCVMCExpr::VK_RISCV_None;
  }

  bool isUImmLog2XLenHalf() const {
    int64_t Imm;
    RISCVMCExpr::VariantKind VK = RISCVMCExpr::VK_RISCV_None;
    if (!isImm())
      return false;
    if (!evaluateConstantImm(getImm(), Imm, VK) ||
        VK != RISCVMCExpr::VK_RISCV_None)
      return false;
    return (isRV64() && isUInt<5>(Imm)) || isUInt<4>(Imm);
  }

  bool isUImm5() const {
    int64_t Imm;
    RISCVMCExpr::VariantKind VK = RISCVMCExpr::VK_RISCV_None;
    if (!isImm())
      return false;
    bool IsConstantImm = evaluateConstantImm(getImm(), Imm, VK);
    return IsConstantImm && isUInt<5>(Imm) && VK == RISCVMCExpr::VK_RISCV_None;
  }

  bool isSImm5() const {
    if (!isImm())
      return false;
    RISCVMCExpr::VariantKind VK = RISCVMCExpr::VK_RISCV_None;
    int64_t Imm;
    bool IsConstantImm = evaluateConstantImm(getImm(), Imm, VK);
    return IsConstantImm && isInt<5>(Imm) && VK == RISCVMCExpr::VK_RISCV_None;
  }

  bool isSImm6() const {
    if (!isImm())
      return false;
    RISCVMCExpr::VariantKind VK = RISCVMCExpr::VK_RISCV_None;
    int64_t Imm;
    bool IsConstantImm = evaluateConstantImm(getImm(), Imm, VK);
    return IsConstantImm && isInt<6>(Imm) && VK == RISCVMCExpr::VK_RISCV_None;
  }

  bool isSImm6NonZero() const {
    if (!isImm())
      return false;
    RISCVMCExpr::VariantKind VK = RISCVMCExpr::VK_RISCV_None;
    int64_t Imm;
    bool IsConstantImm = evaluateConstantImm(getImm(), Imm, VK);
    return IsConstantImm && isInt<6>(Imm) && (Imm != 0) &&
           VK == RISCVMCExpr::VK_RISCV_None;
  }

  bool isCLUIImm() const {
    if (!isImm())
      return false;
    int64_t Imm;
    RISCVMCExpr::VariantKind VK = RISCVMCExpr::VK_RISCV_None;
    bool IsConstantImm = evaluateConstantImm(getImm(), Imm, VK);
    return IsConstantImm && (Imm != 0) &&
           (isUInt<5>(Imm) || (Imm >= 0xfffe0 && Imm <= 0xfffff)) &&
           VK == RISCVMCExpr::VK_RISCV_None;
  }

  bool isUImm7Lsb00() const {
    if (!isImm())
      return false;
    int64_t Imm;
    RISCVMCExpr::VariantKind VK = RISCVMCExpr::VK_RISCV_None;
    bool IsConstantImm = evaluateConstantImm(getImm(), Imm, VK);
    return IsConstantImm && isShiftedUInt<5, 2>(Imm) &&
           VK == RISCVMCExpr::VK_RISCV_None;
  }

  bool isUImm8Lsb00() const {
    if (!isImm())
      return false;
    int64_t Imm;
    RISCVMCExpr::VariantKind VK = RISCVMCExpr::VK_RISCV_None;
    bool IsConstantImm = evaluateConstantImm(getImm(), Imm, VK);
    return IsConstantImm && isShiftedUInt<6, 2>(Imm) &&
           VK == RISCVMCExpr::VK_RISCV_None;
  }

  bool isUImm8Lsb000() const {
    if (!isImm())
      return false;
    int64_t Imm;
    RISCVMCExpr::VariantKind VK = RISCVMCExpr::VK_RISCV_None;
    bool IsConstantImm = evaluateConstantImm(getImm(), Imm, VK);
    return IsConstantImm && isShiftedUInt<5, 3>(Imm) &&
           VK == RISCVMCExpr::VK_RISCV_None;
  }

  bool isSImm9Lsb0() const { return isBareSimmNLsb0<9>(); }

  bool isUImm9Lsb000() const {
    if (!isImm())
      return false;
    int64_t Imm;
    RISCVMCExpr::VariantKind VK = RISCVMCExpr::VK_RISCV_None;
    bool IsConstantImm = evaluateConstantImm(getImm(), Imm, VK);
    return IsConstantImm && isShiftedUInt<6, 3>(Imm) &&
           VK == RISCVMCExpr::VK_RISCV_None;
  }

  bool isUImm10Lsb00NonZero() const {
    if (!isImm())
      return false;
    int64_t Imm;
    RISCVMCExpr::VariantKind VK = RISCVMCExpr::VK_RISCV_None;
    bool IsConstantImm = evaluateConstantImm(getImm(), Imm, VK);
    return IsConstantImm && isShiftedUInt<8, 2>(Imm) && (Imm != 0) &&
           VK == RISCVMCExpr::VK_RISCV_None;
  }

  bool isSImm12() const {
    RISCVMCExpr::VariantKind VK = RISCVMCExpr::VK_RISCV_None;
    int64_t Imm;
    bool IsValid;
    if (!isImm())
      return false;
    bool IsConstantImm = evaluateConstantImm(getImm(), Imm, VK);
    if (!IsConstantImm)
      IsValid = RISCVAsmParser::classifySymbolRef(getImm(), VK);
    else
      IsValid = isInt<12>(Imm);
    return IsValid && ((IsConstantImm && VK == RISCVMCExpr::VK_RISCV_None) ||
                       VK == RISCVMCExpr::VK_RISCV_LO ||
                       VK == RISCVMCExpr::VK_RISCV_PCREL_LO ||
                       VK == RISCVMCExpr::VK_RISCV_TPREL_LO);
  }

  bool isSImm12Lsb0() const { return isBareSimmNLsb0<12>(); }

  bool isSImm13Lsb0() const { return isBareSimmNLsb0<13>(); }

  bool isSImm10Lsb0000NonZero() const {
    if (!isImm())
      return false;
    int64_t Imm;
    RISCVMCExpr::VariantKind VK = RISCVMCExpr::VK_RISCV_None;
    bool IsConstantImm = evaluateConstantImm(getImm(), Imm, VK);
    return IsConstantImm && (Imm != 0) && isShiftedInt<6, 4>(Imm) &&
           VK == RISCVMCExpr::VK_RISCV_None;
  }

  bool isUImm20LUI() const {
    RISCVMCExpr::VariantKind VK = RISCVMCExpr::VK_RISCV_None;
    int64_t Imm;
    bool IsValid;
    if (!isImm())
      return false;
    bool IsConstantImm = evaluateConstantImm(getImm(), Imm, VK);
    if (!IsConstantImm) {
      IsValid = RISCVAsmParser::classifySymbolRef(getImm(), VK);
      return IsValid && (VK == RISCVMCExpr::VK_RISCV_HI ||
                         VK == RISCVMCExpr::VK_RISCV_TPREL_HI);
    } else {
      return isUInt<20>(Imm) && (VK == RISCVMCExpr::VK_RISCV_None ||
                                 VK == RISCVMCExpr::VK_RISCV_HI ||
                                 VK == RISCVMCExpr::VK_RISCV_TPREL_HI);
    }
  }

  bool isUImm20AUIPC() const {
    RISCVMCExpr::VariantKind VK = RISCVMCExpr::VK_RISCV_None;
    int64_t Imm;
    bool IsValid;
    if (!isImm())
      return false;
    bool IsConstantImm = evaluateConstantImm(getImm(), Imm, VK);
    if (!IsConstantImm) {
      IsValid = RISCVAsmParser::classifySymbolRef(getImm(), VK);
      return IsValid && (VK == RISCVMCExpr::VK_RISCV_PCREL_HI ||
                         VK == RISCVMCExpr::VK_RISCV_GOT_HI ||
                         VK == RISCVMCExpr::VK_RISCV_TLS_GOT_HI ||
                         VK == RISCVMCExpr::VK_RISCV_TLS_GD_HI);
    } else {
      return isUInt<20>(Imm) && (VK == RISCVMCExpr::VK_RISCV_None ||
                                 VK == RISCVMCExpr::VK_RISCV_PCREL_HI ||
                                 VK == RISCVMCExpr::VK_RISCV_GOT_HI ||
                                 VK == RISCVMCExpr::VK_RISCV_TLS_GOT_HI ||
                                 VK == RISCVMCExpr::VK_RISCV_TLS_GD_HI);
    }
  }

  bool isSImm21Lsb0JAL() const { return isBareSimmNLsb0<21>(); }

  bool isImmZero() const {
    if (!isImm())
      return false;
    int64_t Imm;
    RISCVMCExpr::VariantKind VK = RISCVMCExpr::VK_RISCV_None;
    bool IsConstantImm = evaluateConstantImm(getImm(), Imm, VK);
    return IsConstantImm && (Imm == 0) && VK == RISCVMCExpr::VK_RISCV_None;
  }

  bool isSImm5Plus1() const {
    if (!isImm())
      return false;
    RISCVMCExpr::VariantKind VK = RISCVMCExpr::VK_RISCV_None;
    int64_t Imm;
    bool IsConstantImm = evaluateConstantImm(getImm(), Imm, VK);
    return IsConstantImm && isInt<5>(Imm - 1) &&
           VK == RISCVMCExpr::VK_RISCV_None;
  }

  /// getStartLoc - Gets location of the first token of this operand
  SMLoc getStartLoc() const override { return StartLoc; }
  /// getEndLoc - Gets location of the last token of this operand
  SMLoc getEndLoc() const override { return EndLoc; }
  /// True if this operand is for an RV64 instruction
  bool isRV64() const { return IsRV64; }

  unsigned getReg() const override {
    assert(Kind == KindTy::Register && "Invalid type access!");
    return Reg.RegNum.id();
  }

  StringRef getSysReg() const {
    assert(Kind == KindTy::SystemRegister && "Invalid type access!");
    return StringRef(SysReg.Data, SysReg.Length);
  }

  const MCExpr *getImm() const {
    assert(Kind == KindTy::Immediate && "Invalid type access!");
    return Imm.Val;
  }

  StringRef getToken() const {
    assert(Kind == KindTy::Token && "Invalid type access!");
    return Tok;
  }

  unsigned getVType() const {
    assert(Kind == KindTy::VType && "Invalid type access!");
    return VType.Val;
  }

  void print(raw_ostream &OS) const override {
    auto RegName = [](unsigned Reg) {
      if (Reg)
        return RISCVInstPrinter::getRegisterName(Reg);
      else
        return "noreg";
    };

    switch (Kind) {
    case KindTy::Immediate:
      OS << *getImm();
      break;
    case KindTy::Register:
      OS << "<register " << RegName(getReg()) << ">";
      break;
    case KindTy::Token:
      OS << "'" << getToken() << "'";
      break;
    case KindTy::SystemRegister:
      OS << "<sysreg: " << getSysReg() << '>';
      break;
    case KindTy::VType:
      OS << "<vtype: ";
      RISCVVType::printVType(getVType(), OS);
      OS << '>';
      break;
    }
  }

  static std::unique_ptr<RISCVOperand> createToken(StringRef Str, SMLoc S,
                                                   bool IsRV64) {
    auto Op = std::make_unique<RISCVOperand>(KindTy::Token);
    Op->Tok = Str;
    Op->StartLoc = S;
    Op->EndLoc = S;
    Op->IsRV64 = IsRV64;
    return Op;
  }

  static std::unique_ptr<RISCVOperand> createReg(unsigned RegNo, SMLoc S,
                                                 SMLoc E, bool IsRV64) {
    auto Op = std::make_unique<RISCVOperand>(KindTy::Register);
    Op->Reg.RegNum = RegNo;
    Op->StartLoc = S;
    Op->EndLoc = E;
    Op->IsRV64 = IsRV64;
    return Op;
  }

  static std::unique_ptr<RISCVOperand> createImm(const MCExpr *Val, SMLoc S,
                                                 SMLoc E, bool IsRV64) {
    auto Op = std::make_unique<RISCVOperand>(KindTy::Immediate);
    Op->Imm.Val = Val;
    Op->StartLoc = S;
    Op->EndLoc = E;
    Op->IsRV64 = IsRV64;
    return Op;
  }

  static std::unique_ptr<RISCVOperand>
  createSysReg(StringRef Str, SMLoc S, unsigned Encoding, bool IsRV64) {
    auto Op = std::make_unique<RISCVOperand>(KindTy::SystemRegister);
    Op->SysReg.Data = Str.data();
    Op->SysReg.Length = Str.size();
    Op->SysReg.Encoding = Encoding;
    Op->StartLoc = S;
    Op->IsRV64 = IsRV64;
    return Op;
  }

  static std::unique_ptr<RISCVOperand> createVType(unsigned VTypeI, SMLoc S,
                                                   bool IsRV64) {
    auto Op = std::make_unique<RISCVOperand>(KindTy::VType);
    Op->VType.Val = VTypeI;
    Op->StartLoc = S;
    Op->IsRV64 = IsRV64;
    return Op;
  }

  void addExpr(MCInst &Inst, const MCExpr *Expr) const {
    assert(Expr && "Expr shouldn't be null!");
    int64_t Imm = 0;
    RISCVMCExpr::VariantKind VK = RISCVMCExpr::VK_RISCV_None;
    bool IsConstant = evaluateConstantImm(Expr, Imm, VK);

    if (IsConstant)
      Inst.addOperand(MCOperand::createImm(Imm));
    else
      Inst.addOperand(MCOperand::createExpr(Expr));
  }

  // Used by the TableGen Code
  void addRegOperands(MCInst &Inst, unsigned N) const {
    assert(N == 1 && "Invalid number of operands!");
    Inst.addOperand(MCOperand::createReg(getReg()));
  }

  void addImmOperands(MCInst &Inst, unsigned N) const {
    assert(N == 1 && "Invalid number of operands!");
    addExpr(Inst, getImm());
  }

  void addFenceArgOperands(MCInst &Inst, unsigned N) const {
    assert(N == 1 && "Invalid number of operands!");
    // isFenceArg has validated the operand, meaning this cast is safe
    auto SE = cast<MCSymbolRefExpr>(getImm());

    unsigned Imm = 0;
    for (char c : SE->getSymbol().getName()) {
      switch (c) {
      default:
        llvm_unreachable("FenceArg must contain only [iorw]");
      case 'i':
        Imm |= RISCVFenceField::I;
        break;
      case 'o':
        Imm |= RISCVFenceField::O;
        break;
      case 'r':
        Imm |= RISCVFenceField::R;
        break;
      case 'w':
        Imm |= RISCVFenceField::W;
        break;
      }
    }
    Inst.addOperand(MCOperand::createImm(Imm));
  }

  void addCSRSystemRegisterOperands(MCInst &Inst, unsigned N) const {
    assert(N == 1 && "Invalid number of operands!");
    Inst.addOperand(MCOperand::createImm(SysReg.Encoding));
  }

  void addVTypeIOperands(MCInst &Inst, unsigned N) const {
    assert(N == 1 && "Invalid number of operands!");
    Inst.addOperand(MCOperand::createImm(getVType()));
  }

  // Returns the rounding mode represented by this RISCVOperand. Should only
  // be called after checking isFRMArg.
  RISCVFPRndMode::RoundingMode getRoundingMode() const {
    // isFRMArg has validated the operand, meaning this cast is safe.
    auto SE = cast<MCSymbolRefExpr>(getImm());
    RISCVFPRndMode::RoundingMode FRM =
        RISCVFPRndMode::stringToRoundingMode(SE->getSymbol().getName());
    assert(FRM != RISCVFPRndMode::Invalid && "Invalid rounding mode");
    return FRM;
  }

  void addFRMArgOperands(MCInst &Inst, unsigned N) const {
    assert(N == 1 && "Invalid number of operands!");
    Inst.addOperand(MCOperand::createImm(getRoundingMode()));
  }
};
} // end anonymous namespace.

#define GET_REGISTER_MATCHER
#define GET_SUBTARGET_FEATURE_NAME
#define GET_MATCHER_IMPLEMENTATION
#define GET_MNEMONIC_SPELL_CHECKER
#include "RISCVGenAsmMatcher.inc"

static MCRegister convertFPR64ToFPR16(MCRegister Reg) {
  assert(Reg >= RISCV::F0_D && Reg <= RISCV::F31_D && "Invalid register");
  return Reg - RISCV::F0_D + RISCV::F0_H;
}

static MCRegister convertFPR64ToFPR32(MCRegister Reg) {
  assert(Reg >= RISCV::F0_D && Reg <= RISCV::F31_D && "Invalid register");
  return Reg - RISCV::F0_D + RISCV::F0_F;
}

static MCRegister convertVRToVRMx(const MCRegisterInfo &RI, MCRegister Reg,
                                  unsigned Kind) {
  unsigned RegClassID;
  if (Kind == MCK_VRM2)
    RegClassID = RISCV::VRM2RegClassID;
  else if (Kind == MCK_VRM4)
    RegClassID = RISCV::VRM4RegClassID;
  else if (Kind == MCK_VRM8)
    RegClassID = RISCV::VRM8RegClassID;
  else
    return 0;
  return RI.getMatchingSuperReg(Reg, RISCV::sub_vrm1_0,
                                &RISCVMCRegisterClasses[RegClassID]);
}

unsigned RISCVAsmParser::validateTargetOperandClass(MCParsedAsmOperand &AsmOp,
                                                    unsigned Kind) {
  RISCVOperand &Op = static_cast<RISCVOperand &>(AsmOp);
  if (!Op.isReg())
    return Match_InvalidOperand;

  MCRegister Reg = Op.getReg();
  bool IsRegFPR64 =
      RISCVMCRegisterClasses[RISCV::FPR64RegClassID].contains(Reg);
  bool IsRegFPR64C =
      RISCVMCRegisterClasses[RISCV::FPR64CRegClassID].contains(Reg);
  bool IsRegVR = RISCVMCRegisterClasses[RISCV::VRRegClassID].contains(Reg);

  // As the parser couldn't differentiate an FPR32 from an FPR64, coerce the
  // register from FPR64 to FPR32 or FPR64C to FPR32C if necessary.
  if ((IsRegFPR64 && Kind == MCK_FPR32) ||
      (IsRegFPR64C && Kind == MCK_FPR32C)) {
    Op.Reg.RegNum = convertFPR64ToFPR32(Reg);
    return Match_Success;
  }
  // As the parser couldn't differentiate an FPR16 from an FPR64, coerce the
  // register from FPR64 to FPR16 if necessary.
  if (IsRegFPR64 && Kind == MCK_FPR16) {
    Op.Reg.RegNum = convertFPR64ToFPR16(Reg);
    return Match_Success;
  }
  // As the parser couldn't differentiate an VRM2/VRM4/VRM8 from an VR, coerce
  // the register from VR to VRM2/VRM4/VRM8 if necessary.
  if (IsRegVR && (Kind == MCK_VRM2 || Kind == MCK_VRM4 || Kind == MCK_VRM8)) {
    Op.Reg.RegNum = convertVRToVRMx(*getContext().getRegisterInfo(), Reg, Kind);
    if (Op.Reg.RegNum == 0)
      return Match_InvalidOperand;
    return Match_Success;
  }
  return Match_InvalidOperand;
}

bool RISCVAsmParser::generateImmOutOfRangeError(
    OperandVector &Operands, uint64_t ErrorInfo, int64_t Lower, int64_t Upper,
    Twine Msg = "immediate must be an integer in the range") {
  SMLoc ErrorLoc = ((RISCVOperand &)*Operands[ErrorInfo]).getStartLoc();
  return Error(ErrorLoc, Msg + " [" + Twine(Lower) + ", " + Twine(Upper) + "]");
}

static std::string RISCVMnemonicSpellCheck(StringRef S,
                                           const FeatureBitset &FBS,
                                           unsigned VariantID = 0);

bool RISCVAsmParser::MatchAndEmitInstruction(SMLoc IDLoc, unsigned &Opcode,
                                             OperandVector &Operands,
                                             MCStreamer &Out,
                                             uint64_t &ErrorInfo,
                                             bool MatchingInlineAsm) {
  MCInst Inst;
  FeatureBitset MissingFeatures;

  auto Result = MatchInstructionImpl(Operands, Inst, ErrorInfo, MissingFeatures,
                                     MatchingInlineAsm);
  switch (Result) {
  default:
    break;
  case Match_Success:
    if (validateInstruction(Inst, Operands))
      return true;
    return processInstruction(Inst, IDLoc, Operands, Out);
  case Match_MissingFeature: {
    assert(MissingFeatures.any() && "Unknown missing features!");
    bool FirstFeature = true;
    std::string Msg = "instruction requires the following:";
    for (unsigned i = 0, e = MissingFeatures.size(); i != e; ++i) {
      if (MissingFeatures[i]) {
        Msg += FirstFeature ? " " : ", ";
        Msg += getSubtargetFeatureName(i);
        FirstFeature = false;
      }
    }
    return Error(IDLoc, Msg);
  }
  case Match_MnemonicFail: {
    FeatureBitset FBS = ComputeAvailableFeatures(getSTI().getFeatureBits());
    std::string Suggestion =
        RISCVMnemonicSpellCheck(((RISCVOperand &)*Operands[0]).getToken(), FBS);
    return Error(IDLoc, "unrecognized instruction mnemonic" + Suggestion);
  }
  case Match_InvalidOperand: {
    SMLoc ErrorLoc = IDLoc;
    if (ErrorInfo != ~0U) {
      if (ErrorInfo >= Operands.size())
        return Error(ErrorLoc, "too few operands for instruction");

      ErrorLoc = ((RISCVOperand &)*Operands[ErrorInfo]).getStartLoc();
      if (ErrorLoc == SMLoc())
        ErrorLoc = IDLoc;
    }
    return Error(ErrorLoc, "invalid operand for instruction");
  }
  }

  // Handle the case when the error message is of specific type
  // other than the generic Match_InvalidOperand, and the
  // corresponding operand is missing.
  if (Result > FIRST_TARGET_MATCH_RESULT_TY) {
    SMLoc ErrorLoc = IDLoc;
    if (ErrorInfo != ~0U && ErrorInfo >= Operands.size())
      return Error(ErrorLoc, "too few operands for instruction");
  }

  switch (Result) {
  default:
    break;
  case Match_InvalidImmXLenLI:
    if (isRV64()) {
      SMLoc ErrorLoc = ((RISCVOperand &)*Operands[ErrorInfo]).getStartLoc();
      return Error(ErrorLoc, "operand must be a constant 64-bit integer");
    }
    return generateImmOutOfRangeError(Operands, ErrorInfo,
                                      std::numeric_limits<int32_t>::min(),
                                      std::numeric_limits<uint32_t>::max());
  case Match_InvalidImmZero: {
    SMLoc ErrorLoc = ((RISCVOperand &)*Operands[ErrorInfo]).getStartLoc();
    return Error(ErrorLoc, "immediate must be zero");
  }
  case Match_InvalidUImmLog2XLen:
    if (isRV64())
      return generateImmOutOfRangeError(Operands, ErrorInfo, 0, (1 << 6) - 1);
    return generateImmOutOfRangeError(Operands, ErrorInfo, 0, (1 << 5) - 1);
  case Match_InvalidUImmLog2XLenNonZero:
    if (isRV64())
      return generateImmOutOfRangeError(Operands, ErrorInfo, 1, (1 << 6) - 1);
    return generateImmOutOfRangeError(Operands, ErrorInfo, 1, (1 << 5) - 1);
  case Match_InvalidUImmLog2XLenHalf:
    if (isRV64())
      return generateImmOutOfRangeError(Operands, ErrorInfo, 0, (1 << 5) - 1);
    return generateImmOutOfRangeError(Operands, ErrorInfo, 0, (1 << 4) - 1);
  case Match_InvalidUImm5:
    return generateImmOutOfRangeError(Operands, ErrorInfo, 0, (1 << 5) - 1);
  case Match_InvalidSImm5:
    return generateImmOutOfRangeError(Operands, ErrorInfo, -(1 << 4),
                                      (1 << 4) - 1);
  case Match_InvalidSImm6:
    return generateImmOutOfRangeError(Operands, ErrorInfo, -(1 << 5),
                                      (1 << 5) - 1);
  case Match_InvalidSImm6NonZero:
    return generateImmOutOfRangeError(
        Operands, ErrorInfo, -(1 << 5), (1 << 5) - 1,
        "immediate must be non-zero in the range");
  case Match_InvalidCLUIImm:
    return generateImmOutOfRangeError(
        Operands, ErrorInfo, 1, (1 << 5) - 1,
        "immediate must be in [0xfffe0, 0xfffff] or");
  case Match_InvalidUImm7Lsb00:
    return generateImmOutOfRangeError(
        Operands, ErrorInfo, 0, (1 << 7) - 4,
        "immediate must be a multiple of 4 bytes in the range");
  case Match_InvalidUImm8Lsb00:
    return generateImmOutOfRangeError(
        Operands, ErrorInfo, 0, (1 << 8) - 4,
        "immediate must be a multiple of 4 bytes in the range");
  case Match_InvalidUImm8Lsb000:
    return generateImmOutOfRangeError(
        Operands, ErrorInfo, 0, (1 << 8) - 8,
        "immediate must be a multiple of 8 bytes in the range");
  case Match_InvalidSImm9Lsb0:
    return generateImmOutOfRangeError(
        Operands, ErrorInfo, -(1 << 8), (1 << 8) - 2,
        "immediate must be a multiple of 2 bytes in the range");
  case Match_InvalidUImm9Lsb000:
    return generateImmOutOfRangeError(
        Operands, ErrorInfo, 0, (1 << 9) - 8,
        "immediate must be a multiple of 8 bytes in the range");
  case Match_InvalidUImm10Lsb00NonZero:
    return generateImmOutOfRangeError(
        Operands, ErrorInfo, 4, (1 << 10) - 4,
        "immediate must be a multiple of 4 bytes in the range");
  case Match_InvalidSImm10Lsb0000NonZero:
    return generateImmOutOfRangeError(
        Operands, ErrorInfo, -(1 << 9), (1 << 9) - 16,
        "immediate must be a multiple of 16 bytes and non-zero in the range");
  case Match_InvalidSImm12:
    return generateImmOutOfRangeError(
        Operands, ErrorInfo, -(1 << 11), (1 << 11) - 1,
        "operand must be a symbol with %lo/%pcrel_lo/%tprel_lo modifier or an "
        "integer in the range");
  case Match_InvalidSImm12Lsb0:
    return generateImmOutOfRangeError(
        Operands, ErrorInfo, -(1 << 11), (1 << 11) - 2,
        "immediate must be a multiple of 2 bytes in the range");
  case Match_InvalidSImm13Lsb0:
    return generateImmOutOfRangeError(
        Operands, ErrorInfo, -(1 << 12), (1 << 12) - 2,
        "immediate must be a multiple of 2 bytes in the range");
  case Match_InvalidUImm20LUI:
    return generateImmOutOfRangeError(Operands, ErrorInfo, 0, (1 << 20) - 1,
                                      "operand must be a symbol with "
                                      "%hi/%tprel_hi modifier or an integer in "
                                      "the range");
  case Match_InvalidUImm20AUIPC:
    return generateImmOutOfRangeError(
        Operands, ErrorInfo, 0, (1 << 20) - 1,
        "operand must be a symbol with a "
        "%pcrel_hi/%got_pcrel_hi/%tls_ie_pcrel_hi/%tls_gd_pcrel_hi modifier or "
        "an integer in the range");
  case Match_InvalidSImm21Lsb0JAL:
    return generateImmOutOfRangeError(
        Operands, ErrorInfo, -(1 << 20), (1 << 20) - 2,
        "immediate must be a multiple of 2 bytes in the range");
  case Match_InvalidCSRSystemRegister: {
    return generateImmOutOfRangeError(Operands, ErrorInfo, 0, (1 << 12) - 1,
                                      "operand must be a valid system register "
                                      "name or an integer in the range");
  }
  case Match_InvalidFenceArg: {
    SMLoc ErrorLoc = ((RISCVOperand &)*Operands[ErrorInfo]).getStartLoc();
    return Error(
        ErrorLoc,
        "operand must be formed of letters selected in-order from 'iorw'");
  }
  case Match_InvalidFRMArg: {
    SMLoc ErrorLoc = ((RISCVOperand &)*Operands[ErrorInfo]).getStartLoc();
    return Error(
        ErrorLoc,
        "operand must be a valid floating point rounding mode mnemonic");
  }
  case Match_InvalidBareSymbol: {
    SMLoc ErrorLoc = ((RISCVOperand &)*Operands[ErrorInfo]).getStartLoc();
    return Error(ErrorLoc, "operand must be a bare symbol name");
  }
  case Match_InvalidPseudoJumpSymbol: {
    SMLoc ErrorLoc = ((RISCVOperand &)*Operands[ErrorInfo]).getStartLoc();
    return Error(ErrorLoc, "operand must be a valid jump target");
  }
  case Match_InvalidCallSymbol: {
    SMLoc ErrorLoc = ((RISCVOperand &)*Operands[ErrorInfo]).getStartLoc();
    return Error(ErrorLoc, "operand must be a bare symbol name");
  }
  case Match_InvalidTPRelAddSymbol: {
    SMLoc ErrorLoc = ((RISCVOperand &)*Operands[ErrorInfo]).getStartLoc();
    return Error(ErrorLoc, "operand must be a symbol with %tprel_add modifier");
  }
  case Match_InvalidVTypeI: {
    SMLoc ErrorLoc = ((RISCVOperand &)*Operands[ErrorInfo]).getStartLoc();
    return Error(
        ErrorLoc,
        "operand must be "
        "e[8|16|32|64|128|256|512|1024],m[1|2|4|8|f2|f4|f8],[ta|tu],[ma|mu][,nt]");
  }
  case Match_InvalidVMaskRegister: {
    SMLoc ErrorLoc = ((RISCVOperand &)*Operands[ErrorInfo]).getStartLoc();
    return Error(ErrorLoc, "operand must be v0.t");
  }
  case Match_InvalidSImm5Plus1: {
    return generateImmOutOfRangeError(Operands, ErrorInfo, -(1 << 4) + 1,
                                      (1 << 4),
                                      "immediate must be in the range");
  }
  }

  llvm_unreachable("Unknown match type detected!");
}

// Attempts to match Name as a register (either using the default name or
// alternative ABI names), setting RegNo to the matching register. Upon
// failure, returns true and sets RegNo to 0. If IsRV32E then registers
// x16-x31 will be rejected.
static bool matchRegisterNameHelper(bool IsRV32E, MCRegister &RegNo,
                                    StringRef Name) {
  RegNo = MatchRegisterName(Name);
  // The 16-/32- and 64-bit FPRs have the same asm name. Check that the initial
  // match always matches the 64-bit variant, and not the 16/32-bit one.
  assert(!(RegNo >= RISCV::F0_H && RegNo <= RISCV::F31_H));
  assert(!(RegNo >= RISCV::F0_F && RegNo <= RISCV::F31_F));
  // The default FPR register class is based on the tablegen enum ordering.
  static_assert(RISCV::F0_D < RISCV::F0_H, "FPR matching must be updated");
  static_assert(RISCV::F0_D < RISCV::F0_F, "FPR matching must be updated");
  if (RegNo == RISCV::NoRegister)
    RegNo = MatchRegisterAltName(Name);
  if (IsRV32E && RegNo >= RISCV::X16 && RegNo <= RISCV::X31)
    RegNo = RISCV::NoRegister;
  return RegNo == RISCV::NoRegister;
}

bool RISCVAsmParser::ParseRegister(unsigned &RegNo, SMLoc &StartLoc,
                                   SMLoc &EndLoc) {
  if (tryParseRegister(RegNo, StartLoc, EndLoc) != MatchOperand_Success)
    return Error(StartLoc, "invalid register name");
  return false;
}

OperandMatchResultTy RISCVAsmParser::tryParseRegister(unsigned &RegNo,
                                                      SMLoc &StartLoc,
                                                      SMLoc &EndLoc) {
  const AsmToken &Tok = getParser().getTok();
  StartLoc = Tok.getLoc();
  EndLoc = Tok.getEndLoc();
  RegNo = 0;
  StringRef Name = getLexer().getTok().getIdentifier();

  if (matchRegisterNameHelper(isRV32E(), (MCRegister &)RegNo, Name))
    return MatchOperand_NoMatch;

  getParser().Lex(); // Eat identifier token.
  return MatchOperand_Success;
}

OperandMatchResultTy RISCVAsmParser::parseRegister(OperandVector &Operands,
                                                   bool AllowParens) {
  SMLoc FirstS = getLoc();
  bool HadParens = false;
  AsmToken LParen;

  // If this is an LParen and a parenthesised register name is allowed, parse it
  // atomically.
  if (AllowParens && getLexer().is(AsmToken::LParen)) {
    AsmToken Buf[2];
    size_t ReadCount = getLexer().peekTokens(Buf);
    if (ReadCount == 2 && Buf[1].getKind() == AsmToken::RParen) {
      HadParens = true;
      LParen = getParser().getTok();
      getParser().Lex(); // Eat '('
    }
  }

  switch (getLexer().getKind()) {
  default:
    if (HadParens)
      getLexer().UnLex(LParen);
    return MatchOperand_NoMatch;
  case AsmToken::Identifier:
    StringRef Name = getLexer().getTok().getIdentifier();
    MCRegister RegNo;
    matchRegisterNameHelper(isRV32E(), RegNo, Name);

    if (RegNo == RISCV::NoRegister) {
      if (HadParens)
        getLexer().UnLex(LParen);
      return MatchOperand_NoMatch;
    }
    if (HadParens)
      Operands.push_back(RISCVOperand::createToken("(", FirstS, isRV64()));
    SMLoc S = getLoc();
    SMLoc E = SMLoc::getFromPointer(S.getPointer() - 1);
    getLexer().Lex();
    Operands.push_back(RISCVOperand::createReg(RegNo, S, E, isRV64()));
  }

  if (HadParens) {
    getParser().Lex(); // Eat ')'
    Operands.push_back(RISCVOperand::createToken(")", getLoc(), isRV64()));
  }

  return MatchOperand_Success;
}

OperandMatchResultTy
RISCVAsmParser::parseCSRSystemRegister(OperandVector &Operands) {
  SMLoc S = getLoc();
  const MCExpr *Res;

  switch (getLexer().getKind()) {
  default:
    return MatchOperand_NoMatch;
  case AsmToken::LParen:
  case AsmToken::Minus:
  case AsmToken::Plus:
  case AsmToken::Exclaim:
  case AsmToken::Tilde:
  case AsmToken::Integer:
  case AsmToken::String: {
    if (getParser().parseExpression(Res))
      return MatchOperand_ParseFail;

    auto *CE = dyn_cast<MCConstantExpr>(Res);
    if (CE) {
      int64_t Imm = CE->getValue();
      if (isUInt<12>(Imm)) {
        auto SysReg = RISCVSysReg::lookupSysRegByEncoding(Imm);
        // Accept an immediate representing a named or un-named Sys Reg
        // if the range is valid, regardless of the required features.
        Operands.push_back(RISCVOperand::createSysReg(
            SysReg ? SysReg->Name : "", S, Imm, isRV64()));
        return MatchOperand_Success;
      }
    }

    Twine Msg = "immediate must be an integer in the range";
    Error(S, Msg + " [" + Twine(0) + ", " + Twine((1 << 12) - 1) + "]");
    return MatchOperand_ParseFail;
  }
  case AsmToken::Identifier: {
    StringRef Identifier;
    if (getParser().parseIdentifier(Identifier))
      return MatchOperand_ParseFail;

    auto SysReg = RISCVSysReg::lookupSysRegByName(Identifier);
    if (!SysReg)
      SysReg = RISCVSysReg::lookupSysRegByAltName(Identifier);
    // Accept a named Sys Reg if the required features are present.
    if (SysReg) {
      if (!SysReg->haveRequiredFeatures(getSTI().getFeatureBits())) {
        Error(S, "system register use requires an option to be enabled");
        return MatchOperand_ParseFail;
      }
      Operands.push_back(RISCVOperand::createSysReg(
          Identifier, S, SysReg->Encoding, isRV64()));
      return MatchOperand_Success;
    }

    Twine Msg = "operand must be a valid system register name "
                "or an integer in the range";
    Error(S, Msg + " [" + Twine(0) + ", " + Twine((1 << 12) - 1) + "]");
    return MatchOperand_ParseFail;
  }
  case AsmToken::Percent: {
    // Discard operand with modifier.
    Twine Msg = "immediate must be an integer in the range";
    Error(S, Msg + " [" + Twine(0) + ", " + Twine((1 << 12) - 1) + "]");
    return MatchOperand_ParseFail;
  }
  }

  return MatchOperand_NoMatch;
}

OperandMatchResultTy RISCVAsmParser::parseImmediate(OperandVector &Operands) {
  SMLoc S = getLoc();
  SMLoc E = SMLoc::getFromPointer(S.getPointer() - 1);
  const MCExpr *Res;

  switch (getLexer().getKind()) {
  default:
    return MatchOperand_NoMatch;
  case AsmToken::LParen:
  case AsmToken::Dot:
  case AsmToken::Minus:
  case AsmToken::Plus:
  case AsmToken::Exclaim:
  case AsmToken::Tilde:
  case AsmToken::Integer:
  case AsmToken::String:
  case AsmToken::Identifier:
    if (getParser().parseExpression(Res))
      return MatchOperand_ParseFail;
    break;
  case AsmToken::Percent:
    return parseOperandWithModifier(Operands);
  }

  Operands.push_back(RISCVOperand::createImm(Res, S, E, isRV64()));
  return MatchOperand_Success;
}

OperandMatchResultTy
RISCVAsmParser::parseOperandWithModifier(OperandVector &Operands) {
  SMLoc S = getLoc();
  SMLoc E = SMLoc::getFromPointer(S.getPointer() - 1);

  if (getLexer().getKind() != AsmToken::Percent) {
    Error(getLoc(), "expected '%' for operand modifier");
    return MatchOperand_ParseFail;
  }

  getParser().Lex(); // Eat '%'

  if (getLexer().getKind() != AsmToken::Identifier) {
    Error(getLoc(), "expected valid identifier for operand modifier");
    return MatchOperand_ParseFail;
  }
  StringRef Identifier = getParser().getTok().getIdentifier();
  RISCVMCExpr::VariantKind VK = RISCVMCExpr::getVariantKindForName(Identifier);
  if (VK == RISCVMCExpr::VK_RISCV_Invalid) {
    Error(getLoc(), "unrecognized operand modifier");
    return MatchOperand_ParseFail;
  }

  getParser().Lex(); // Eat the identifier
  if (getLexer().getKind() != AsmToken::LParen) {
    Error(getLoc(), "expected '('");
    return MatchOperand_ParseFail;
  }
  getParser().Lex(); // Eat '('

  const MCExpr *SubExpr;
  if (getParser().parseParenExpression(SubExpr, E)) {
    return MatchOperand_ParseFail;
  }

  const MCExpr *ModExpr = RISCVMCExpr::create(SubExpr, VK, getContext());
  Operands.push_back(RISCVOperand::createImm(ModExpr, S, E, isRV64()));
  return MatchOperand_Success;
}

OperandMatchResultTy RISCVAsmParser::parseBareSymbol(OperandVector &Operands) {
  SMLoc S = getLoc();
  SMLoc E = SMLoc::getFromPointer(S.getPointer() - 1);
  const MCExpr *Res;

  if (getLexer().getKind() != AsmToken::Identifier)
    return MatchOperand_NoMatch;

  StringRef Identifier;
  AsmToken Tok = getLexer().getTok();

  if (getParser().parseIdentifier(Identifier))
    return MatchOperand_ParseFail;

  if (Identifier.consume_back("@plt")) {
    Error(getLoc(), "'@plt' operand not valid for instruction");
    return MatchOperand_ParseFail;
  }

  MCSymbol *Sym = getContext().getOrCreateSymbol(Identifier);

  if (Sym->isVariable()) {
    const MCExpr *V = Sym->getVariableValue(/*SetUsed=*/false);
    if (!isa<MCSymbolRefExpr>(V)) {
      getLexer().UnLex(Tok); // Put back if it's not a bare symbol.
      return MatchOperand_NoMatch;
    }
    Res = V;
  } else
    Res = MCSymbolRefExpr::create(Sym, MCSymbolRefExpr::VK_None, getContext());

  MCBinaryExpr::Opcode Opcode;
  switch (getLexer().getKind()) {
  default:
    Operands.push_back(RISCVOperand::createImm(Res, S, E, isRV64()));
    return MatchOperand_Success;
  case AsmToken::Plus:
    Opcode = MCBinaryExpr::Add;
    break;
  case AsmToken::Minus:
    Opcode = MCBinaryExpr::Sub;
    break;
  }

  const MCExpr *Expr;
  if (getParser().parseExpression(Expr))
    return MatchOperand_ParseFail;
  Res = MCBinaryExpr::create(Opcode, Res, Expr, getContext());
  Operands.push_back(RISCVOperand::createImm(Res, S, E, isRV64()));
  return MatchOperand_Success;
}

OperandMatchResultTy RISCVAsmParser::parseCallSymbol(OperandVector &Operands) {
  SMLoc S = getLoc();
  SMLoc E = SMLoc::getFromPointer(S.getPointer() - 1);
  const MCExpr *Res;

  if (getLexer().getKind() != AsmToken::Identifier)
    return MatchOperand_NoMatch;

  // Avoid parsing the register in `call rd, foo` as a call symbol.
  if (getLexer().peekTok().getKind() != AsmToken::EndOfStatement)
    return MatchOperand_NoMatch;

  StringRef Identifier;
  if (getParser().parseIdentifier(Identifier))
    return MatchOperand_ParseFail;

  RISCVMCExpr::VariantKind Kind = RISCVMCExpr::VK_RISCV_CALL;
  if (Identifier.consume_back("@plt"))
    Kind = RISCVMCExpr::VK_RISCV_CALL_PLT;

  MCSymbol *Sym = getContext().getOrCreateSymbol(Identifier);
  Res = MCSymbolRefExpr::create(Sym, MCSymbolRefExpr::VK_None, getContext());
  Res = RISCVMCExpr::create(Res, Kind, getContext());
  Operands.push_back(RISCVOperand::createImm(Res, S, E, isRV64()));
  return MatchOperand_Success;
}

OperandMatchResultTy
RISCVAsmParser::parsePseudoJumpSymbol(OperandVector &Operands) {
  SMLoc S = getLoc();
  SMLoc E = SMLoc::getFromPointer(S.getPointer() - 1);
  const MCExpr *Res;

  if (getParser().parseExpression(Res))
    return MatchOperand_ParseFail;

  if (Res->getKind() != MCExpr::ExprKind::SymbolRef ||
      cast<MCSymbolRefExpr>(Res)->getKind() ==
          MCSymbolRefExpr::VariantKind::VK_PLT) {
    Error(S, "operand must be a valid jump target");
    return MatchOperand_ParseFail;
  }

  Res = RISCVMCExpr::create(Res, RISCVMCExpr::VK_RISCV_CALL, getContext());
  Operands.push_back(RISCVOperand::createImm(Res, S, E, isRV64()));
  return MatchOperand_Success;
}

OperandMatchResultTy RISCVAsmParser::parseJALOffset(OperandVector &Operands) {
  // Parsing jal operands is fiddly due to the `jal foo` and `jal ra, foo`
  // both being acceptable forms. When parsing `jal ra, foo` this function
  // will be called for the `ra` register operand in an attempt to match the
  // single-operand alias. parseJALOffset must fail for this case. It would
  // seem logical to try parse the operand using parseImmediate and return
  // NoMatch if the next token is a comma (meaning we must be parsing a jal in
  // the second form rather than the first). We can't do this as there's no
  // way of rewinding the lexer state. Instead, return NoMatch if this operand
  // is an identifier and is followed by a comma.
  if (getLexer().is(AsmToken::Identifier) &&
      getLexer().peekTok().is(AsmToken::Comma))
    return MatchOperand_NoMatch;

  return parseImmediate(Operands);
}

OperandMatchResultTy RISCVAsmParser::parseVTypeI(OperandVector &Operands) {
  SMLoc S = getLoc();
  if (getLexer().isNot(AsmToken::Identifier))
    return MatchOperand_NoMatch;

  SmallVector<AsmToken, 7> VTypeIElements;
  // Put all the tokens for vtypei operand into VTypeIElements vector.
  while (getLexer().isNot(AsmToken::EndOfStatement)) {
    VTypeIElements.push_back(getLexer().getTok());
    getLexer().Lex();
    if (getLexer().is(AsmToken::EndOfStatement))
      break;
    if (getLexer().isNot(AsmToken::Comma))
      goto MatchFail;
    AsmToken Comma = getLexer().getTok();
    VTypeIElements.push_back(Comma);
    getLexer().Lex();
  }


  if (VTypeIElements.size() == 7 || VTypeIElements.size() == 9) {
    // The VTypeIElements layout is:
    // SEW comma LMUL comma TA comma MA [comma NT]
    //  0    1    2     3    4   5    6  7     8
    StringRef Name = VTypeIElements[0].getIdentifier();
    if (!Name.consume_front("e"))
      goto MatchFail;
    unsigned Sew;
    if (Name.getAsInteger(10, Sew))
      goto MatchFail;
    if (!RISCVVType::isValidSEW(Sew))
      goto MatchFail;

    Name = VTypeIElements[2].getIdentifier();
    if (!Name.consume_front("m"))
      goto MatchFail;
    // "m" or "mf"
    bool Fractional = Name.consume_front("f");
    unsigned Lmul;
    if (Name.getAsInteger(10, Lmul))
      goto MatchFail;
    if (!RISCVVType::isValidLMUL(Lmul, Fractional))
      goto MatchFail;

    // ta or tu
    Name = VTypeIElements[4].getIdentifier();
    bool TailAgnostic;
    if (Name == "ta")
      TailAgnostic = true;
    else if (Name == "tu")
      TailAgnostic = false;
    else
      goto MatchFail;

    // ma or mu
    Name = VTypeIElements[6].getIdentifier();
    bool MaskAgnostic;
    if (Name == "ma")
      MaskAgnostic = true;
    else if (Name == "mu")
      MaskAgnostic = false;
    else
      goto MatchFail;

<<<<<<< HEAD
    // Optional ",nt"
    bool Nontemporal = false;
    if (VTypeIElements.size() == 9) {
      Name = VTypeIElements[8].getIdentifier();
      if (Name == "nt") {
        Nontemporal = true;
      } else
        goto MatchFail;
    }

    unsigned SewLog2 = Log2_32(Sew / 8);
=======
>>>>>>> 20c05413
    unsigned LmulLog2 = Log2_32(Lmul);
    RISCVII::VLMUL VLMUL =
        static_cast<RISCVII::VLMUL>(Fractional ? 8 - LmulLog2 : LmulLog2);

<<<<<<< HEAD
    unsigned VTypeI = RISCVVType::encodeVTYPE(VLMUL, VSEW, TailAgnostic,
                                              MaskAgnostic, Nontemporal);
=======
    unsigned VTypeI =
        RISCVVType::encodeVTYPE(VLMUL, Sew, TailAgnostic, MaskAgnostic);
>>>>>>> 20c05413
    Operands.push_back(RISCVOperand::createVType(VTypeI, S, isRV64()));
    return MatchOperand_Success;
  }

// If NoMatch, unlex all the tokens that comprise a vtypei operand
MatchFail:
  while (!VTypeIElements.empty())
    getLexer().UnLex(VTypeIElements.pop_back_val());
  return MatchOperand_NoMatch;
}

OperandMatchResultTy RISCVAsmParser::parseMaskReg(OperandVector &Operands) {
  switch (getLexer().getKind()) {
  default:
    return MatchOperand_NoMatch;
  case AsmToken::Identifier:
    StringRef Name = getLexer().getTok().getIdentifier();
    if (!Name.consume_back(".t")) {
      Error(getLoc(), "expected '.t' suffix");
      return MatchOperand_ParseFail;
    }
    MCRegister RegNo;
    matchRegisterNameHelper(isRV32E(), RegNo, Name);

    if (RegNo == RISCV::NoRegister)
      return MatchOperand_NoMatch;
    if (RegNo != RISCV::V0)
      return MatchOperand_NoMatch;
    SMLoc S = getLoc();
    SMLoc E = SMLoc::getFromPointer(S.getPointer() - 1);
    getLexer().Lex();
    Operands.push_back(RISCVOperand::createReg(RegNo, S, E, isRV64()));
  }

  return MatchOperand_Success;
}

OperandMatchResultTy
RISCVAsmParser::parseMemOpBaseReg(OperandVector &Operands) {
  if (getLexer().isNot(AsmToken::LParen)) {
    Error(getLoc(), "expected '('");
    return MatchOperand_ParseFail;
  }

  getParser().Lex(); // Eat '('
  Operands.push_back(RISCVOperand::createToken("(", getLoc(), isRV64()));

  if (parseRegister(Operands) != MatchOperand_Success) {
    Error(getLoc(), "expected register");
    return MatchOperand_ParseFail;
  }

  if (getLexer().isNot(AsmToken::RParen)) {
    Error(getLoc(), "expected ')'");
    return MatchOperand_ParseFail;
  }

  getParser().Lex(); // Eat ')'
  Operands.push_back(RISCVOperand::createToken(")", getLoc(), isRV64()));

  return MatchOperand_Success;
}

OperandMatchResultTy RISCVAsmParser::parseAtomicMemOp(OperandVector &Operands) {
  // Atomic operations such as lr.w, sc.w, and amo*.w accept a "memory operand"
  // as one of their register operands, such as `(a0)`. This just denotes that
  // the register (in this case `a0`) contains a memory address.
  //
  // Normally, we would be able to parse these by putting the parens into the
  // instruction string. However, GNU as also accepts a zero-offset memory
  // operand (such as `0(a0)`), and ignores the 0. Normally this would be parsed
  // with parseImmediate followed by parseMemOpBaseReg, but these instructions
  // do not accept an immediate operand, and we do not want to add a "dummy"
  // operand that is silently dropped.
  //
  // Instead, we use this custom parser. This will: allow (and discard) an
  // offset if it is zero; require (and discard) parentheses; and add only the
  // parsed register operand to `Operands`.
  //
  // These operands are printed with RISCVInstPrinter::printAtomicMemOp, which
  // will only print the register surrounded by parentheses (which GNU as also
  // uses as its canonical representation for these operands).
  std::unique_ptr<RISCVOperand> OptionalImmOp;

  if (getLexer().isNot(AsmToken::LParen)) {
    // Parse an Integer token. We do not accept arbritrary constant expressions
    // in the offset field (because they may include parens, which complicates
    // parsing a lot).
    int64_t ImmVal;
    SMLoc ImmStart = getLoc();
    if (getParser().parseIntToken(ImmVal,
                                  "expected '(' or optional integer offset"))
      return MatchOperand_ParseFail;

    // Create a RISCVOperand for checking later (so the error messages are
    // nicer), but we don't add it to Operands.
    SMLoc ImmEnd = getLoc();
    OptionalImmOp =
        RISCVOperand::createImm(MCConstantExpr::create(ImmVal, getContext()),
                                ImmStart, ImmEnd, isRV64());
  }

  if (getLexer().isNot(AsmToken::LParen)) {
    Error(getLoc(), OptionalImmOp ? "expected '(' after optional integer offset"
                                  : "expected '(' or optional integer offset");
    return MatchOperand_ParseFail;
  }
  getParser().Lex(); // Eat '('

  if (parseRegister(Operands) != MatchOperand_Success) {
    Error(getLoc(), "expected register");
    return MatchOperand_ParseFail;
  }

  if (getLexer().isNot(AsmToken::RParen)) {
    Error(getLoc(), "expected ')'");
    return MatchOperand_ParseFail;
  }
  getParser().Lex(); // Eat ')'

  // Deferred Handling of non-zero offsets. This makes the error messages nicer.
  if (OptionalImmOp && !OptionalImmOp->isImmZero()) {
    Error(OptionalImmOp->getStartLoc(), "optional integer offset must be 0",
          SMRange(OptionalImmOp->getStartLoc(), OptionalImmOp->getEndLoc()));
    return MatchOperand_ParseFail;
  }

  return MatchOperand_Success;
}

/// Looks at a token type and creates the relevant operand from this
/// information, adding to Operands. If operand was parsed, returns false, else
/// true.
bool RISCVAsmParser::parseOperand(OperandVector &Operands, StringRef Mnemonic) {
  // Check if the current operand has a custom associated parser, if so, try to
  // custom parse the operand, or fallback to the general approach.
  OperandMatchResultTy Result =
      MatchOperandParserImpl(Operands, Mnemonic, /*ParseForAllFeatures=*/true);
  if (Result == MatchOperand_Success)
    return false;
  if (Result == MatchOperand_ParseFail)
    return true;

  // Attempt to parse token as a register.
  if (parseRegister(Operands, true) == MatchOperand_Success)
    return false;

  // Attempt to parse token as an immediate
  if (parseImmediate(Operands) == MatchOperand_Success) {
    // Parse memory base register if present
    if (getLexer().is(AsmToken::LParen))
      return parseMemOpBaseReg(Operands) != MatchOperand_Success;
    return false;
  }

  // Finally we have exhausted all options and must declare defeat.
  Error(getLoc(), "unknown operand");
  return true;
}

bool RISCVAsmParser::ParseInstruction(ParseInstructionInfo &Info,
                                      StringRef Name, SMLoc NameLoc,
                                      OperandVector &Operands) {
  // Ensure that if the instruction occurs when relaxation is enabled,
  // relocations are forced for the file. Ideally this would be done when there
  // is enough information to reliably determine if the instruction itself may
  // cause relaxations. Unfortunately instruction processing stage occurs in the
  // same pass as relocation emission, so it's too late to set a 'sticky bit'
  // for the entire file.
  if (getSTI().getFeatureBits()[RISCV::FeatureRelax]) {
    auto *Assembler = getTargetStreamer().getStreamer().getAssemblerPtr();
    if (Assembler != nullptr) {
      RISCVAsmBackend &MAB =
          static_cast<RISCVAsmBackend &>(Assembler->getBackend());
      MAB.setForceRelocs();
    }
  }

  // First operand is token for instruction
  Operands.push_back(RISCVOperand::createToken(Name, NameLoc, isRV64()));

  // If there are no more operands, then finish
  if (getLexer().is(AsmToken::EndOfStatement))
    return false;

  // Parse first operand
  if (parseOperand(Operands, Name))
    return true;

  // Parse until end of statement, consuming commas between operands
  unsigned OperandIdx = 1;
  while (getLexer().is(AsmToken::Comma)) {
    // Consume comma token
    getLexer().Lex();

    // Parse next operand
    if (parseOperand(Operands, Name))
      return true;

    ++OperandIdx;
  }

  if (getLexer().isNot(AsmToken::EndOfStatement)) {
    SMLoc Loc = getLexer().getLoc();
    getParser().eatToEndOfStatement();
    return Error(Loc, "unexpected token");
  }

  getParser().Lex(); // Consume the EndOfStatement.
  return false;
}

bool RISCVAsmParser::classifySymbolRef(const MCExpr *Expr,
                                       RISCVMCExpr::VariantKind &Kind) {
  Kind = RISCVMCExpr::VK_RISCV_None;

  if (const RISCVMCExpr *RE = dyn_cast<RISCVMCExpr>(Expr)) {
    Kind = RE->getKind();
    Expr = RE->getSubExpr();
  }

  MCValue Res;
  MCFixup Fixup;
  if (Expr->evaluateAsRelocatable(Res, nullptr, &Fixup))
    return Res.getRefKind() == RISCVMCExpr::VK_RISCV_None;
  return false;
}

bool RISCVAsmParser::ParseDirective(AsmToken DirectiveID) {
  // This returns false if this function recognizes the directive
  // regardless of whether it is successfully handles or reports an
  // error. Otherwise it returns true to give the generic parser a
  // chance at recognizing it.
  StringRef IDVal = DirectiveID.getString();

  if (IDVal == ".option")
    return parseDirectiveOption();
  else if (IDVal == ".attribute")
    return parseDirectiveAttribute();

  return true;
}

bool RISCVAsmParser::parseDirectiveOption() {
  MCAsmParser &Parser = getParser();
  // Get the option token.
  AsmToken Tok = Parser.getTok();
  // At the moment only identifiers are supported.
  if (Tok.isNot(AsmToken::Identifier))
    return Error(Parser.getTok().getLoc(),
                 "unexpected token, expected identifier");

  StringRef Option = Tok.getIdentifier();

  if (Option == "push") {
    getTargetStreamer().emitDirectiveOptionPush();

    Parser.Lex();
    if (Parser.getTok().isNot(AsmToken::EndOfStatement))
      return Error(Parser.getTok().getLoc(),
                   "unexpected token, expected end of statement");

    pushFeatureBits();
    return false;
  }

  if (Option == "pop") {
    SMLoc StartLoc = Parser.getTok().getLoc();
    getTargetStreamer().emitDirectiveOptionPop();

    Parser.Lex();
    if (Parser.getTok().isNot(AsmToken::EndOfStatement))
      return Error(Parser.getTok().getLoc(),
                   "unexpected token, expected end of statement");

    if (popFeatureBits())
      return Error(StartLoc, ".option pop with no .option push");

    return false;
  }

  if (Option == "rvc") {
    getTargetStreamer().emitDirectiveOptionRVC();

    Parser.Lex();
    if (Parser.getTok().isNot(AsmToken::EndOfStatement))
      return Error(Parser.getTok().getLoc(),
                   "unexpected token, expected end of statement");

    setFeatureBits(RISCV::FeatureStdExtC, "c");
    return false;
  }

  if (Option == "norvc") {
    getTargetStreamer().emitDirectiveOptionNoRVC();

    Parser.Lex();
    if (Parser.getTok().isNot(AsmToken::EndOfStatement))
      return Error(Parser.getTok().getLoc(),
                   "unexpected token, expected end of statement");

    clearFeatureBits(RISCV::FeatureStdExtC, "c");
    return false;
  }

  if (Option == "pic") {
    getTargetStreamer().emitDirectiveOptionPIC();

    Parser.Lex();
    if (Parser.getTok().isNot(AsmToken::EndOfStatement))
      return Error(Parser.getTok().getLoc(),
                   "unexpected token, expected end of statement");

    ParserOptions.IsPicEnabled = true;
    return false;
  }

  if (Option == "nopic") {
    getTargetStreamer().emitDirectiveOptionNoPIC();

    Parser.Lex();
    if (Parser.getTok().isNot(AsmToken::EndOfStatement))
      return Error(Parser.getTok().getLoc(),
                   "unexpected token, expected end of statement");

    ParserOptions.IsPicEnabled = false;
    return false;
  }

  if (Option == "relax") {
    getTargetStreamer().emitDirectiveOptionRelax();

    Parser.Lex();
    if (Parser.getTok().isNot(AsmToken::EndOfStatement))
      return Error(Parser.getTok().getLoc(),
                   "unexpected token, expected end of statement");

    setFeatureBits(RISCV::FeatureRelax, "relax");
    return false;
  }

  if (Option == "norelax") {
    getTargetStreamer().emitDirectiveOptionNoRelax();

    Parser.Lex();
    if (Parser.getTok().isNot(AsmToken::EndOfStatement))
      return Error(Parser.getTok().getLoc(),
                   "unexpected token, expected end of statement");

    clearFeatureBits(RISCV::FeatureRelax, "relax");
    return false;
  }

  // Unknown option.
  Warning(Parser.getTok().getLoc(),
          "unknown option, expected 'push', 'pop', 'rvc', 'norvc', 'relax' or "
          "'norelax'");
  Parser.eatToEndOfStatement();
  return false;
}

/// parseDirectiveAttribute
///  ::= .attribute expression ',' ( expression | "string" )
///  ::= .attribute identifier ',' ( expression | "string" )
bool RISCVAsmParser::parseDirectiveAttribute() {
  MCAsmParser &Parser = getParser();
  int64_t Tag;
  SMLoc TagLoc;
  TagLoc = Parser.getTok().getLoc();
  if (Parser.getTok().is(AsmToken::Identifier)) {
    StringRef Name = Parser.getTok().getIdentifier();
    Optional<unsigned> Ret =
        ELFAttrs::attrTypeFromString(Name, RISCVAttrs::RISCVAttributeTags);
    if (!Ret.hasValue()) {
      Error(TagLoc, "attribute name not recognised: " + Name);
      return false;
    }
    Tag = Ret.getValue();
    Parser.Lex();
  } else {
    const MCExpr *AttrExpr;

    TagLoc = Parser.getTok().getLoc();
    if (Parser.parseExpression(AttrExpr))
      return true;

    const MCConstantExpr *CE = dyn_cast<MCConstantExpr>(AttrExpr);
    if (check(!CE, TagLoc, "expected numeric constant"))
      return true;

    Tag = CE->getValue();
  }

  if (Parser.parseToken(AsmToken::Comma, "comma expected"))
    return true;

  StringRef StringValue;
  int64_t IntegerValue = 0;
  bool IsIntegerValue = true;

  // RISC-V attributes have a string value if the tag number is odd
  // and an integer value if the tag number is even.
  if (Tag % 2)
    IsIntegerValue = false;

  SMLoc ValueExprLoc = Parser.getTok().getLoc();
  if (IsIntegerValue) {
    const MCExpr *ValueExpr;
    if (Parser.parseExpression(ValueExpr))
      return true;

    const MCConstantExpr *CE = dyn_cast<MCConstantExpr>(ValueExpr);
    if (!CE)
      return Error(ValueExprLoc, "expected numeric constant");
    IntegerValue = CE->getValue();
  } else {
    if (Parser.getTok().isNot(AsmToken::String))
      return Error(Parser.getTok().getLoc(), "expected string constant");

    StringValue = Parser.getTok().getStringContents();
    Parser.Lex();
  }

  if (Parser.parseToken(AsmToken::EndOfStatement,
                        "unexpected token in '.attribute' directive"))
    return true;

  if (Tag == RISCVAttrs::ARCH) {
    StringRef Arch = StringValue;
    if (Arch.consume_front("rv32"))
      clearFeatureBits(RISCV::Feature64Bit, "64bit");
    else if (Arch.consume_front("rv64"))
      setFeatureBits(RISCV::Feature64Bit, "64bit");
    else
      return Error(ValueExprLoc, "bad arch string " + Arch);

    // .attribute arch overrides the current architecture, so unset all
    // currently enabled extensions
    clearFeatureBits(RISCV::FeatureRV32E, "e");
    clearFeatureBits(RISCV::FeatureStdExtM, "m");
    clearFeatureBits(RISCV::FeatureStdExtA, "a");
    clearFeatureBits(RISCV::FeatureStdExtF, "f");
    clearFeatureBits(RISCV::FeatureStdExtD, "d");
    clearFeatureBits(RISCV::FeatureStdExtC, "c");
    clearFeatureBits(RISCV::FeatureStdExtB, "experimental-b");
    clearFeatureBits(RISCV::FeatureStdExtV, "experimental-v");
    clearFeatureBits(RISCV::FeatureExtZfh, "experimental-zfh");
    clearFeatureBits(RISCV::FeatureExtZba, "experimental-zba");
    clearFeatureBits(RISCV::FeatureExtZbb, "experimental-zbb");
    clearFeatureBits(RISCV::FeatureExtZbc, "experimental-zbc");
    clearFeatureBits(RISCV::FeatureExtZbe, "experimental-zbe");
    clearFeatureBits(RISCV::FeatureExtZbf, "experimental-zbf");
    clearFeatureBits(RISCV::FeatureExtZbm, "experimental-zbm");
    clearFeatureBits(RISCV::FeatureExtZbp, "experimental-zbp");
    clearFeatureBits(RISCV::FeatureExtZbproposedc, "experimental-zbproposedc");
    clearFeatureBits(RISCV::FeatureExtZbr, "experimental-zbr");
    clearFeatureBits(RISCV::FeatureExtZbs, "experimental-zbs");
    clearFeatureBits(RISCV::FeatureExtZbt, "experimental-zbt");
    clearFeatureBits(RISCV::FeatureExtZvamo, "experimental-zvamo");
    clearFeatureBits(RISCV::FeatureStdExtZvlsseg, "experimental-zvlsseg");

    while (!Arch.empty()) {
      bool DropFirst = true;
      if (Arch[0] == 'i')
        clearFeatureBits(RISCV::FeatureRV32E, "e");
      else if (Arch[0] == 'e')
        setFeatureBits(RISCV::FeatureRV32E, "e");
      else if (Arch[0] == 'g') {
        clearFeatureBits(RISCV::FeatureRV32E, "e");
        setFeatureBits(RISCV::FeatureStdExtM, "m");
        setFeatureBits(RISCV::FeatureStdExtA, "a");
        setFeatureBits(RISCV::FeatureStdExtF, "f");
        setFeatureBits(RISCV::FeatureStdExtD, "d");
      } else if (Arch[0] == 'm')
        setFeatureBits(RISCV::FeatureStdExtM, "m");
      else if (Arch[0] == 'a')
        setFeatureBits(RISCV::FeatureStdExtA, "a");
      else if (Arch[0] == 'f')
        setFeatureBits(RISCV::FeatureStdExtF, "f");
      else if (Arch[0] == 'd') {
        setFeatureBits(RISCV::FeatureStdExtF, "f");
        setFeatureBits(RISCV::FeatureStdExtD, "d");
      } else if (Arch[0] == 'c') {
        setFeatureBits(RISCV::FeatureStdExtC, "c");
      } else if (Arch[0] == 'b') {
        setFeatureBits(RISCV::FeatureStdExtB, "experimental-b");
      } else if (Arch[0] == 'v') {
        setFeatureBits(RISCV::FeatureStdExtV, "experimental-v");
      } else if (Arch[0] == 's' || Arch[0] == 'x' || Arch[0] == 'z') {
        StringRef Ext =
            Arch.take_until([](char c) { return ::isdigit(c) || c == '_'; });
        if (Ext == "zba")
          setFeatureBits(RISCV::FeatureExtZba, "experimental-zba");
        else if (Ext == "zbb")
          setFeatureBits(RISCV::FeatureExtZbb, "experimental-zbb");
        else if (Ext == "zbc")
          setFeatureBits(RISCV::FeatureExtZbc, "experimental-zbc");
        else if (Ext == "zbe")
          setFeatureBits(RISCV::FeatureExtZbe, "experimental-zbe");
        else if (Ext == "zbf")
          setFeatureBits(RISCV::FeatureExtZbf, "experimental-zbf");
        else if (Ext == "zbm")
          setFeatureBits(RISCV::FeatureExtZbm, "experimental-zbm");
        else if (Ext == "zbp")
          setFeatureBits(RISCV::FeatureExtZbp, "experimental-zbp");
        else if (Ext == "zbproposedc")
          setFeatureBits(RISCV::FeatureExtZbproposedc,
                         "experimental-zbproposedc");
        else if (Ext == "zbr")
          setFeatureBits(RISCV::FeatureExtZbr, "experimental-zbr");
        else if (Ext == "zbs")
          setFeatureBits(RISCV::FeatureExtZbs, "experimental-zbs");
        else if (Ext == "zbt")
          setFeatureBits(RISCV::FeatureExtZbt, "experimental-zbt");
        else if (Ext == "zfh")
          setFeatureBits(RISCV::FeatureExtZfh, "experimental-zfh");
        else if (Ext == "zvamo")
          setFeatureBits(RISCV::FeatureExtZvamo, "experimental-zvamo");
        else if (Ext == "zvlsseg")
          setFeatureBits(RISCV::FeatureStdExtZvlsseg, "experimental-zvlsseg");
        else
          return Error(ValueExprLoc, "bad arch string " + Ext);
        Arch = Arch.drop_until([](char c) { return ::isdigit(c) || c == '_'; });
        DropFirst = false;
      } else
        return Error(ValueExprLoc, "bad arch string " + Arch);

      if (DropFirst)
        Arch = Arch.drop_front(1);
      int major = 0;
      int minor = 0;
      Arch.consumeInteger(10, major);
      Arch.consume_front("p");
      Arch.consumeInteger(10, minor);
      Arch = Arch.drop_while([](char c) { return c == '_'; });
    }
  }

  if (IsIntegerValue)
    getTargetStreamer().emitAttribute(Tag, IntegerValue);
  else {
    if (Tag != RISCVAttrs::ARCH) {
      getTargetStreamer().emitTextAttribute(Tag, StringValue);
    } else {
      std::string formalArchStr = "rv32";
      if (getFeatureBits(RISCV::Feature64Bit))
        formalArchStr = "rv64";
      if (getFeatureBits(RISCV::FeatureRV32E))
        formalArchStr = (Twine(formalArchStr) + "e1p9").str();
      else
        formalArchStr = (Twine(formalArchStr) + "i2p0").str();

      if (getFeatureBits(RISCV::FeatureStdExtM))
        formalArchStr = (Twine(formalArchStr) + "_m2p0").str();
      if (getFeatureBits(RISCV::FeatureStdExtA))
        formalArchStr = (Twine(formalArchStr) + "_a2p0").str();
      if (getFeatureBits(RISCV::FeatureStdExtF))
        formalArchStr = (Twine(formalArchStr) + "_f2p0").str();
      if (getFeatureBits(RISCV::FeatureStdExtD))
        formalArchStr = (Twine(formalArchStr) + "_d2p0").str();
      if (getFeatureBits(RISCV::FeatureStdExtC))
        formalArchStr = (Twine(formalArchStr) + "_c2p0").str();
      if (getFeatureBits(RISCV::FeatureStdExtB))
        formalArchStr = (Twine(formalArchStr) + "_b0p93").str();
      if (getFeatureBits(RISCV::FeatureStdExtV))
        formalArchStr = (Twine(formalArchStr) + "_v0p10").str();
      if (getFeatureBits(RISCV::FeatureExtZfh))
        formalArchStr = (Twine(formalArchStr) + "_zfh0p1").str();
      if (getFeatureBits(RISCV::FeatureExtZba))
        formalArchStr = (Twine(formalArchStr) + "_zba0p93").str();
      if (getFeatureBits(RISCV::FeatureExtZbb))
        formalArchStr = (Twine(formalArchStr) + "_zbb0p93").str();
      if (getFeatureBits(RISCV::FeatureExtZbc))
        formalArchStr = (Twine(formalArchStr) + "_zbc0p93").str();
      if (getFeatureBits(RISCV::FeatureExtZbe))
        formalArchStr = (Twine(formalArchStr) + "_zbe0p93").str();
      if (getFeatureBits(RISCV::FeatureExtZbf))
        formalArchStr = (Twine(formalArchStr) + "_zbf0p93").str();
      if (getFeatureBits(RISCV::FeatureExtZbm))
        formalArchStr = (Twine(formalArchStr) + "_zbm0p93").str();
      if (getFeatureBits(RISCV::FeatureExtZbp))
        formalArchStr = (Twine(formalArchStr) + "_zbp0p93").str();
      if (getFeatureBits(RISCV::FeatureExtZbproposedc))
        formalArchStr = (Twine(formalArchStr) + "_zbproposedc0p93").str();
      if (getFeatureBits(RISCV::FeatureExtZbr))
        formalArchStr = (Twine(formalArchStr) + "_zbr0p93").str();
      if (getFeatureBits(RISCV::FeatureExtZbs))
        formalArchStr = (Twine(formalArchStr) + "_zbs0p93").str();
      if (getFeatureBits(RISCV::FeatureExtZbt))
        formalArchStr = (Twine(formalArchStr) + "_zbt0p93").str();
      if (getFeatureBits(RISCV::FeatureExtZvamo))
        formalArchStr = (Twine(formalArchStr) + "_zvamo0p10").str();
      if (getFeatureBits(RISCV::FeatureStdExtZvlsseg))
        formalArchStr = (Twine(formalArchStr) + "_zvlsseg0p10").str();

      getTargetStreamer().emitTextAttribute(Tag, formalArchStr);
    }
  }

  return false;
}

void RISCVAsmParser::emitToStreamer(MCStreamer &S, const MCInst &Inst) {
  MCInst CInst;
  bool Res = compressInst(CInst, Inst, getSTI(), S.getContext());
  if (Res)
    ++RISCVNumInstrsCompressed;
  S.emitInstruction((Res ? CInst : Inst), getSTI());
}

void RISCVAsmParser::emitLoadImm(MCRegister DestReg, int64_t Value,
                                 MCStreamer &Out) {
  RISCVMatInt::InstSeq Seq = RISCVMatInt::generateInstSeq(Value, isRV64());

  MCRegister SrcReg = RISCV::X0;
  for (RISCVMatInt::Inst &Inst : Seq) {
    if (Inst.Opc == RISCV::LUI) {
      emitToStreamer(
          Out, MCInstBuilder(RISCV::LUI).addReg(DestReg).addImm(Inst.Imm));
    } else {
      emitToStreamer(
          Out, MCInstBuilder(Inst.Opc).addReg(DestReg).addReg(SrcReg).addImm(
                   Inst.Imm));
    }

    // Only the first instruction has X0 as its source.
    SrcReg = DestReg;
  }
}

void RISCVAsmParser::emitAuipcInstPair(MCOperand DestReg, MCOperand TmpReg,
                                       const MCExpr *Symbol,
                                       RISCVMCExpr::VariantKind VKHi,
                                       unsigned SecondOpcode, SMLoc IDLoc,
                                       MCStreamer &Out) {
  // A pair of instructions for PC-relative addressing; expands to
  //   TmpLabel: AUIPC TmpReg, VKHi(symbol)
  //             OP DestReg, TmpReg, %pcrel_lo(TmpLabel)
  MCContext &Ctx = getContext();

  MCSymbol *TmpLabel = Ctx.createNamedTempSymbol("pcrel_hi");
  Out.emitLabel(TmpLabel);

  const RISCVMCExpr *SymbolHi = RISCVMCExpr::create(Symbol, VKHi, Ctx);
  emitToStreamer(
      Out, MCInstBuilder(RISCV::AUIPC).addOperand(TmpReg).addExpr(SymbolHi));

  const MCExpr *RefToLinkTmpLabel =
      RISCVMCExpr::create(MCSymbolRefExpr::create(TmpLabel, Ctx),
                          RISCVMCExpr::VK_RISCV_PCREL_LO, Ctx);

  emitToStreamer(Out, MCInstBuilder(SecondOpcode)
                          .addOperand(DestReg)
                          .addOperand(TmpReg)
                          .addExpr(RefToLinkTmpLabel));
}

void RISCVAsmParser::emitLoadLocalAddress(MCInst &Inst, SMLoc IDLoc,
                                          MCStreamer &Out) {
  // The load local address pseudo-instruction "lla" is used in PC-relative
  // addressing of local symbols:
  //   lla rdest, symbol
  // expands to
  //   TmpLabel: AUIPC rdest, %pcrel_hi(symbol)
  //             ADDI rdest, rdest, %pcrel_lo(TmpLabel)
  MCOperand DestReg = Inst.getOperand(0);
  const MCExpr *Symbol = Inst.getOperand(1).getExpr();
  emitAuipcInstPair(DestReg, DestReg, Symbol, RISCVMCExpr::VK_RISCV_PCREL_HI,
                    RISCV::ADDI, IDLoc, Out);
}

void RISCVAsmParser::emitLoadAddress(MCInst &Inst, SMLoc IDLoc,
                                     MCStreamer &Out) {
  // The load address pseudo-instruction "la" is used in PC-relative and
  // GOT-indirect addressing of global symbols:
  //   la rdest, symbol
  // expands to either (for non-PIC)
  //   TmpLabel: AUIPC rdest, %pcrel_hi(symbol)
  //             ADDI rdest, rdest, %pcrel_lo(TmpLabel)
  // or (for PIC)
  //   TmpLabel: AUIPC rdest, %got_pcrel_hi(symbol)
  //             Lx rdest, %pcrel_lo(TmpLabel)(rdest)
  MCOperand DestReg = Inst.getOperand(0);
  const MCExpr *Symbol = Inst.getOperand(1).getExpr();
  unsigned SecondOpcode;
  RISCVMCExpr::VariantKind VKHi;
  if (ParserOptions.IsPicEnabled) {
    SecondOpcode = isRV64() ? RISCV::LD : RISCV::LW;
    VKHi = RISCVMCExpr::VK_RISCV_GOT_HI;
  } else {
    SecondOpcode = RISCV::ADDI;
    VKHi = RISCVMCExpr::VK_RISCV_PCREL_HI;
  }
  emitAuipcInstPair(DestReg, DestReg, Symbol, VKHi, SecondOpcode, IDLoc, Out);
}

void RISCVAsmParser::emitLoadTLSIEAddress(MCInst &Inst, SMLoc IDLoc,
                                          MCStreamer &Out) {
  // The load TLS IE address pseudo-instruction "la.tls.ie" is used in
  // initial-exec TLS model addressing of global symbols:
  //   la.tls.ie rdest, symbol
  // expands to
  //   TmpLabel: AUIPC rdest, %tls_ie_pcrel_hi(symbol)
  //             Lx rdest, %pcrel_lo(TmpLabel)(rdest)
  MCOperand DestReg = Inst.getOperand(0);
  const MCExpr *Symbol = Inst.getOperand(1).getExpr();
  unsigned SecondOpcode = isRV64() ? RISCV::LD : RISCV::LW;
  emitAuipcInstPair(DestReg, DestReg, Symbol, RISCVMCExpr::VK_RISCV_TLS_GOT_HI,
                    SecondOpcode, IDLoc, Out);
}

void RISCVAsmParser::emitLoadTLSGDAddress(MCInst &Inst, SMLoc IDLoc,
                                          MCStreamer &Out) {
  // The load TLS GD address pseudo-instruction "la.tls.gd" is used in
  // global-dynamic TLS model addressing of global symbols:
  //   la.tls.gd rdest, symbol
  // expands to
  //   TmpLabel: AUIPC rdest, %tls_gd_pcrel_hi(symbol)
  //             ADDI rdest, rdest, %pcrel_lo(TmpLabel)
  MCOperand DestReg = Inst.getOperand(0);
  const MCExpr *Symbol = Inst.getOperand(1).getExpr();
  emitAuipcInstPair(DestReg, DestReg, Symbol, RISCVMCExpr::VK_RISCV_TLS_GD_HI,
                    RISCV::ADDI, IDLoc, Out);
}

void RISCVAsmParser::emitLoadStoreSymbol(MCInst &Inst, unsigned Opcode,
                                         SMLoc IDLoc, MCStreamer &Out,
                                         bool HasTmpReg) {
  // The load/store pseudo-instruction does a pc-relative load with
  // a symbol.
  //
  // The expansion looks like this
  //
  //   TmpLabel: AUIPC tmp, %pcrel_hi(symbol)
  //             [S|L]X    rd, %pcrel_lo(TmpLabel)(tmp)
  MCOperand DestReg = Inst.getOperand(0);
  unsigned SymbolOpIdx = HasTmpReg ? 2 : 1;
  unsigned TmpRegOpIdx = HasTmpReg ? 1 : 0;
  MCOperand TmpReg = Inst.getOperand(TmpRegOpIdx);
  const MCExpr *Symbol = Inst.getOperand(SymbolOpIdx).getExpr();
  emitAuipcInstPair(DestReg, TmpReg, Symbol, RISCVMCExpr::VK_RISCV_PCREL_HI,
                    Opcode, IDLoc, Out);
}

void RISCVAsmParser::emitPseudoExtend(MCInst &Inst, bool SignExtend,
                                      int64_t Width, SMLoc IDLoc,
                                      MCStreamer &Out) {
  // The sign/zero extend pseudo-instruction does two shifts, with the shift
  // amounts dependent on the XLEN.
  //
  // The expansion looks like this
  //
  //    SLLI rd, rs, XLEN - Width
  //    SR[A|R]I rd, rd, XLEN - Width
  MCOperand DestReg = Inst.getOperand(0);
  MCOperand SourceReg = Inst.getOperand(1);

  unsigned SecondOpcode = SignExtend ? RISCV::SRAI : RISCV::SRLI;
  int64_t ShAmt = (isRV64() ? 64 : 32) - Width;

  assert(ShAmt > 0 && "Shift amount must be non-zero.");

  emitToStreamer(Out, MCInstBuilder(RISCV::SLLI)
                          .addOperand(DestReg)
                          .addOperand(SourceReg)
                          .addImm(ShAmt));

  emitToStreamer(Out, MCInstBuilder(SecondOpcode)
                          .addOperand(DestReg)
                          .addOperand(DestReg)
                          .addImm(ShAmt));
}

void RISCVAsmParser::emitVMSGE(MCInst &Inst, unsigned Opcode, SMLoc IDLoc,
                               MCStreamer &Out) {
  if (Inst.getNumOperands() == 3) {
    // unmasked va >= x
    //
    //  pseudoinstruction: vmsge{u}.vx vd, va, x
    //  expansion: vmslt{u}.vx vd, va, x; vmnand.mm vd, vd, vd
    emitToStreamer(Out, MCInstBuilder(Opcode)
                            .addOperand(Inst.getOperand(0))
                            .addOperand(Inst.getOperand(1))
                            .addOperand(Inst.getOperand(2))
                            .addReg(RISCV::NoRegister));
    emitToStreamer(Out, MCInstBuilder(RISCV::VMNAND_MM)
                            .addOperand(Inst.getOperand(0))
                            .addOperand(Inst.getOperand(0))
                            .addOperand(Inst.getOperand(0)));
  } else if (Inst.getNumOperands() == 4) {
    // masked va >= x, vd != v0
    //
    //  pseudoinstruction: vmsge{u}.vx vd, va, x, v0.t
    //  expansion: vmslt{u}.vx vd, va, x, v0.t; vmxor.mm vd, vd, v0
    assert(Inst.getOperand(0).getReg() != RISCV::V0 &&
           "The destination register should not be V0.");
    emitToStreamer(Out, MCInstBuilder(Opcode)
                            .addOperand(Inst.getOperand(0))
                            .addOperand(Inst.getOperand(1))
                            .addOperand(Inst.getOperand(2))
                            .addOperand(Inst.getOperand(3)));
    emitToStreamer(Out, MCInstBuilder(RISCV::VMXOR_MM)
                            .addOperand(Inst.getOperand(0))
                            .addOperand(Inst.getOperand(0))
                            .addReg(RISCV::V0));
  } else if (Inst.getNumOperands() == 5 &&
             Inst.getOperand(0).getReg() == RISCV::V0) {
    // masked va >= x, vd == v0
    //
    //  pseudoinstruction: vmsge{u}.vx vd, va, x, v0.t, vt
    //  expansion: vmslt{u}.vx vt, va, x;  vmandnot.mm vd, vd, vt
    assert(Inst.getOperand(0).getReg() == RISCV::V0 &&
           "The destination register should be V0.");
    assert(Inst.getOperand(1).getReg() != RISCV::V0 &&
           "The temporary vector register should not be V0.");
    emitToStreamer(Out, MCInstBuilder(Opcode)
                            .addOperand(Inst.getOperand(1))
                            .addOperand(Inst.getOperand(2))
                            .addOperand(Inst.getOperand(3))
                            .addOperand(Inst.getOperand(4)));
    emitToStreamer(Out, MCInstBuilder(RISCV::VMANDNOT_MM)
                            .addOperand(Inst.getOperand(0))
                            .addOperand(Inst.getOperand(0))
                            .addOperand(Inst.getOperand(1)));
  } else if (Inst.getNumOperands() == 5) {
    // masked va >= x, any vd
    //
    // pseudoinstruction: vmsge{u}.vx vd, va, x, v0.t, vt
    // expansion: vmslt{u}.vx vt, va, x; vmandnot.mm vt, v0, vt; vmandnot.mm vd,
    // vd, v0; vmor.mm vd, vt, vd
    assert(Inst.getOperand(1).getReg() != RISCV::V0 &&
           "The temporary vector register should not be V0.");
    emitToStreamer(Out, MCInstBuilder(Opcode)
                            .addOperand(Inst.getOperand(1))
                            .addOperand(Inst.getOperand(2))
                            .addOperand(Inst.getOperand(3))
                            .addReg(RISCV::NoRegister));
    emitToStreamer(Out, MCInstBuilder(RISCV::VMANDNOT_MM)
                            .addOperand(Inst.getOperand(1))
                            .addReg(RISCV::V0)
                            .addOperand(Inst.getOperand(1)));
    emitToStreamer(Out, MCInstBuilder(RISCV::VMANDNOT_MM)
                            .addOperand(Inst.getOperand(0))
                            .addOperand(Inst.getOperand(0))
                            .addReg(RISCV::V0));
    emitToStreamer(Out, MCInstBuilder(RISCV::VMOR_MM)
                            .addOperand(Inst.getOperand(0))
                            .addOperand(Inst.getOperand(1))
                            .addOperand(Inst.getOperand(0)));
  }
}

bool RISCVAsmParser::checkPseudoAddTPRel(MCInst &Inst,
                                         OperandVector &Operands) {
  assert(Inst.getOpcode() == RISCV::PseudoAddTPRel && "Invalid instruction");
  assert(Inst.getOperand(2).isReg() && "Unexpected second operand kind");
  if (Inst.getOperand(2).getReg() != RISCV::X4) {
    SMLoc ErrorLoc = ((RISCVOperand &)*Operands[3]).getStartLoc();
    return Error(ErrorLoc, "the second input operand must be tp/x4 when using "
                           "%tprel_add modifier");
  }

  return false;
}

std::unique_ptr<RISCVOperand> RISCVAsmParser::defaultMaskRegOp() const {
  return RISCVOperand::createReg(RISCV::NoRegister, llvm::SMLoc(),
                                 llvm::SMLoc(), isRV64());
}

bool RISCVAsmParser::validateInstruction(MCInst &Inst,
                                         OperandVector &Operands) {
  if (Inst.getOpcode() == RISCV::PseudoVMSGEU_VX_M_T ||
      Inst.getOpcode() == RISCV::PseudoVMSGE_VX_M_T) {
    unsigned DestReg = Inst.getOperand(0).getReg();
    unsigned TempReg = Inst.getOperand(1).getReg();
    if (DestReg == TempReg) {
      SMLoc Loc = Operands.back()->getStartLoc();
      return Error(Loc, "The temporary vector register cannot be the same as "
                        "the destination register.");
    }
  }

  const MCInstrDesc &MCID = MII.get(Inst.getOpcode());
  RISCVII::VConstraintType Constraints =
      RISCVII::getConstraint(MCID.TSFlags);
  if (Constraints == RISCVII::NoConstraint)
    return false;

  unsigned DestReg = Inst.getOperand(0).getReg();
  // Operands[1] will be the first operand, DestReg.
  SMLoc Loc = Operands[1]->getStartLoc();
  if (Constraints & RISCVII::VS2Constraint) {
    unsigned CheckReg = Inst.getOperand(1).getReg();
    if (DestReg == CheckReg)
      return Error(Loc, "The destination vector register group cannot overlap"
                        " the source vector register group.");
  }
  if ((Constraints & RISCVII::VS1Constraint) && (Inst.getOperand(2).isReg())) {
    unsigned CheckReg = Inst.getOperand(2).getReg();
    if (DestReg == CheckReg)
      return Error(Loc, "The destination vector register group cannot overlap"
                        " the source vector register group.");
  }
  if ((Constraints & RISCVII::VMConstraint) && (DestReg == RISCV::V0)) {
    // vadc, vsbc are special cases. These instructions have no mask register.
    // The destination register could not be V0.
    unsigned Opcode = Inst.getOpcode();
    if (Opcode == RISCV::VADC_VVM || Opcode == RISCV::VADC_VXM ||
        Opcode == RISCV::VADC_VIM || Opcode == RISCV::VSBC_VVM ||
        Opcode == RISCV::VSBC_VXM || Opcode == RISCV::VFMERGE_VFM ||
        Opcode == RISCV::VMERGE_VIM || Opcode == RISCV::VMERGE_VVM ||
        Opcode == RISCV::VMERGE_VXM)
      return Error(Loc, "The destination vector register group cannot be V0.");

    // Regardless masked or unmasked version, the number of operands is the
    // same. For example, "viota.m v0, v2" is "viota.m v0, v2, NoRegister"
    // actually. We need to check the last operand to ensure whether it is
    // masked or not.
    unsigned CheckReg = Inst.getOperand(Inst.getNumOperands() - 1).getReg();
    assert((CheckReg == RISCV::V0 || CheckReg == RISCV::NoRegister) &&
           "Unexpected register for mask operand");

    if (DestReg == CheckReg)
      return Error(Loc, "The destination vector register group cannot overlap"
                        " the mask register.");
  }
  return false;
}

bool RISCVAsmParser::processInstruction(MCInst &Inst, SMLoc IDLoc,
                                        OperandVector &Operands,
                                        MCStreamer &Out) {
  Inst.setLoc(IDLoc);

  switch (Inst.getOpcode()) {
  default:
    break;
  case RISCV::PseudoLI: {
    MCRegister Reg = Inst.getOperand(0).getReg();
    const MCOperand &Op1 = Inst.getOperand(1);
    if (Op1.isExpr()) {
      // We must have li reg, %lo(sym) or li reg, %pcrel_lo(sym) or similar.
      // Just convert to an addi. This allows compatibility with gas.
      emitToStreamer(Out, MCInstBuilder(RISCV::ADDI)
                              .addReg(Reg)
                              .addReg(RISCV::X0)
                              .addExpr(Op1.getExpr()));
      return false;
    }
    int64_t Imm = Inst.getOperand(1).getImm();
    // On RV32 the immediate here can either be a signed or an unsigned
    // 32-bit number. Sign extension has to be performed to ensure that Imm
    // represents the expected signed 64-bit number.
    if (!isRV64())
      Imm = SignExtend64<32>(Imm);
    emitLoadImm(Reg, Imm, Out);
    return false;
  }
  case RISCV::PseudoLLA:
    emitLoadLocalAddress(Inst, IDLoc, Out);
    return false;
  case RISCV::PseudoLA:
    emitLoadAddress(Inst, IDLoc, Out);
    return false;
  case RISCV::PseudoLA_TLS_IE:
    emitLoadTLSIEAddress(Inst, IDLoc, Out);
    return false;
  case RISCV::PseudoLA_TLS_GD:
    emitLoadTLSGDAddress(Inst, IDLoc, Out);
    return false;
  case RISCV::PseudoLB:
    emitLoadStoreSymbol(Inst, RISCV::LB, IDLoc, Out, /*HasTmpReg=*/false);
    return false;
  case RISCV::PseudoLBU:
    emitLoadStoreSymbol(Inst, RISCV::LBU, IDLoc, Out, /*HasTmpReg=*/false);
    return false;
  case RISCV::PseudoLH:
    emitLoadStoreSymbol(Inst, RISCV::LH, IDLoc, Out, /*HasTmpReg=*/false);
    return false;
  case RISCV::PseudoLHU:
    emitLoadStoreSymbol(Inst, RISCV::LHU, IDLoc, Out, /*HasTmpReg=*/false);
    return false;
  case RISCV::PseudoLW:
    emitLoadStoreSymbol(Inst, RISCV::LW, IDLoc, Out, /*HasTmpReg=*/false);
    return false;
  case RISCV::PseudoLWU:
    emitLoadStoreSymbol(Inst, RISCV::LWU, IDLoc, Out, /*HasTmpReg=*/false);
    return false;
  case RISCV::PseudoLD:
    emitLoadStoreSymbol(Inst, RISCV::LD, IDLoc, Out, /*HasTmpReg=*/false);
    return false;
  case RISCV::PseudoFLH:
    emitLoadStoreSymbol(Inst, RISCV::FLH, IDLoc, Out, /*HasTmpReg=*/true);
    return false;
  case RISCV::PseudoFLW:
    emitLoadStoreSymbol(Inst, RISCV::FLW, IDLoc, Out, /*HasTmpReg=*/true);
    return false;
  case RISCV::PseudoFLD:
    emitLoadStoreSymbol(Inst, RISCV::FLD, IDLoc, Out, /*HasTmpReg=*/true);
    return false;
  case RISCV::PseudoSB:
    emitLoadStoreSymbol(Inst, RISCV::SB, IDLoc, Out, /*HasTmpReg=*/true);
    return false;
  case RISCV::PseudoSH:
    emitLoadStoreSymbol(Inst, RISCV::SH, IDLoc, Out, /*HasTmpReg=*/true);
    return false;
  case RISCV::PseudoSW:
    emitLoadStoreSymbol(Inst, RISCV::SW, IDLoc, Out, /*HasTmpReg=*/true);
    return false;
  case RISCV::PseudoSD:
    emitLoadStoreSymbol(Inst, RISCV::SD, IDLoc, Out, /*HasTmpReg=*/true);
    return false;
  case RISCV::PseudoFSH:
    emitLoadStoreSymbol(Inst, RISCV::FSH, IDLoc, Out, /*HasTmpReg=*/true);
    return false;
  case RISCV::PseudoFSW:
    emitLoadStoreSymbol(Inst, RISCV::FSW, IDLoc, Out, /*HasTmpReg=*/true);
    return false;
  case RISCV::PseudoFSD:
    emitLoadStoreSymbol(Inst, RISCV::FSD, IDLoc, Out, /*HasTmpReg=*/true);
    return false;
  case RISCV::PseudoAddTPRel:
    if (checkPseudoAddTPRel(Inst, Operands))
      return true;
    break;
  case RISCV::PseudoSEXT_B:
    emitPseudoExtend(Inst, /*SignExtend=*/true, /*Width=*/8, IDLoc, Out);
    return false;
  case RISCV::PseudoSEXT_H:
    emitPseudoExtend(Inst, /*SignExtend=*/true, /*Width=*/16, IDLoc, Out);
    return false;
  case RISCV::PseudoZEXT_H:
    emitPseudoExtend(Inst, /*SignExtend=*/false, /*Width=*/16, IDLoc, Out);
    return false;
  case RISCV::PseudoZEXT_W:
    emitPseudoExtend(Inst, /*SignExtend=*/false, /*Width=*/32, IDLoc, Out);
    return false;
  case RISCV::PseudoVMSGEU_VX:
  case RISCV::PseudoVMSGEU_VX_M:
  case RISCV::PseudoVMSGEU_VX_M_T:
    emitVMSGE(Inst, RISCV::VMSLTU_VX, IDLoc, Out);
    return false;
  case RISCV::PseudoVMSGE_VX:
  case RISCV::PseudoVMSGE_VX_M:
  case RISCV::PseudoVMSGE_VX_M_T:
    emitVMSGE(Inst, RISCV::VMSLT_VX, IDLoc, Out);
    return false;
  case RISCV::PseudoVMSGE_VI:
  case RISCV::PseudoVMSLT_VI: {
    // These instructions are signed and so is immediate so we can subtract one
    // and change the opcode.
    int64_t Imm = Inst.getOperand(2).getImm();
    unsigned Opc = Inst.getOpcode() == RISCV::PseudoVMSGE_VI ? RISCV::VMSGT_VI
                                                             : RISCV::VMSLE_VI;
    emitToStreamer(Out, MCInstBuilder(Opc)
                            .addOperand(Inst.getOperand(0))
                            .addOperand(Inst.getOperand(1))
                            .addImm(Imm - 1)
                            .addOperand(Inst.getOperand(3)));
    return false;
  }
  case RISCV::PseudoVMSGEU_VI:
  case RISCV::PseudoVMSLTU_VI: {
    int64_t Imm = Inst.getOperand(2).getImm();
    // Unsigned comparisons are tricky because the immediate is signed. If the
    // immediate is 0 we can't just subtract one. vmsltu.vi v0, v1, 0 is always
    // false, but vmsle.vi v0, v1, -1 is always true. Instead we use
    // vmsne v0, v1, v1 which is always false.
    if (Imm == 0) {
      unsigned Opc = Inst.getOpcode() == RISCV::PseudoVMSGEU_VI
                         ? RISCV::VMSEQ_VV
                         : RISCV::VMSNE_VV;
      emitToStreamer(Out, MCInstBuilder(Opc)
                              .addOperand(Inst.getOperand(0))
                              .addOperand(Inst.getOperand(1))
                              .addOperand(Inst.getOperand(1))
                              .addOperand(Inst.getOperand(3)));
    } else {
      // Other immediate values can subtract one like signed.
      unsigned Opc = Inst.getOpcode() == RISCV::PseudoVMSGEU_VI
                         ? RISCV::VMSGTU_VI
                         : RISCV::VMSLEU_VI;
      emitToStreamer(Out, MCInstBuilder(Opc)
                              .addOperand(Inst.getOperand(0))
                              .addOperand(Inst.getOperand(1))
                              .addImm(Imm - 1)
                              .addOperand(Inst.getOperand(3)));
    }

    return false;
  }
  }

  emitToStreamer(Out, Inst);
  return false;
}

extern "C" LLVM_EXTERNAL_VISIBILITY void LLVMInitializeRISCVAsmParser() {
  RegisterMCAsmParser<RISCVAsmParser> X(getTheRISCV32Target());
  RegisterMCAsmParser<RISCVAsmParser> Y(getTheRISCV64Target());
}<|MERGE_RESOLUTION|>--- conflicted
+++ resolved
@@ -1628,7 +1628,6 @@
     else
       goto MatchFail;
 
-<<<<<<< HEAD
     // Optional ",nt"
     bool Nontemporal = false;
     if (VTypeIElements.size() == 9) {
@@ -1639,20 +1638,12 @@
         goto MatchFail;
     }
 
-    unsigned SewLog2 = Log2_32(Sew / 8);
-=======
->>>>>>> 20c05413
     unsigned LmulLog2 = Log2_32(Lmul);
     RISCVII::VLMUL VLMUL =
         static_cast<RISCVII::VLMUL>(Fractional ? 8 - LmulLog2 : LmulLog2);
 
-<<<<<<< HEAD
-    unsigned VTypeI = RISCVVType::encodeVTYPE(VLMUL, VSEW, TailAgnostic,
-                                              MaskAgnostic, Nontemporal);
-=======
     unsigned VTypeI =
-        RISCVVType::encodeVTYPE(VLMUL, Sew, TailAgnostic, MaskAgnostic);
->>>>>>> 20c05413
+        RISCVVType::encodeVTYPE(VLMUL, Sew, TailAgnostic, MaskAgnostic, Nontemporal);
     Operands.push_back(RISCVOperand::createVType(VTypeI, S, isRV64()));
     return MatchOperand_Success;
   }

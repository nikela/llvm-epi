//===-- RISCVAsmParser.cpp - Parse RISCV assembly to MCInst instructions --===//
//
// Part of the LLVM Project, under the Apache License v2.0 with LLVM Exceptions.
// See https://llvm.org/LICENSE.txt for license information.
// SPDX-License-Identifier: Apache-2.0 WITH LLVM-exception
//
//===----------------------------------------------------------------------===//

#include "MCTargetDesc/RISCVAsmBackend.h"
#include "MCTargetDesc/RISCVMCExpr.h"
#include "MCTargetDesc/RISCVMCTargetDesc.h"
#include "MCTargetDesc/RISCVTargetStreamer.h"
#include "RISCVInstrInfo.h"
#include "TargetInfo/RISCVTargetInfo.h"
#include "Utils/RISCVBaseInfo.h"
#include "Utils/RISCVMatInt.h"
#include "llvm/ADT/STLExtras.h"
#include "llvm/ADT/SmallBitVector.h"
#include "llvm/ADT/SmallString.h"
#include "llvm/ADT/SmallVector.h"
#include "llvm/ADT/Statistic.h"
#include "llvm/ADT/StringSwitch.h"
#include "llvm/CodeGen/Register.h"
#include "llvm/MC/MCAssembler.h"
#include "llvm/MC/MCContext.h"
#include "llvm/MC/MCExpr.h"
#include "llvm/MC/MCInst.h"
#include "llvm/MC/MCInstBuilder.h"
#include "llvm/MC/MCObjectFileInfo.h"
#include "llvm/MC/MCParser/MCAsmLexer.h"
#include "llvm/MC/MCParser/MCParsedAsmOperand.h"
#include "llvm/MC/MCParser/MCTargetAsmParser.h"
#include "llvm/MC/MCRegisterInfo.h"
#include "llvm/MC/MCStreamer.h"
#include "llvm/MC/MCSubtargetInfo.h"
#include "llvm/Support/Casting.h"
#include "llvm/Support/MathExtras.h"
#include "llvm/Support/RISCVAttributes.h"
#include "llvm/Support/TargetRegistry.h"

#include <limits>

using namespace llvm;

#define DEBUG_TYPE "riscv-asm-parser"

// Include the auto-generated portion of the compress emitter.
#define GEN_COMPRESS_INSTR
#include "RISCVGenCompressInstEmitter.inc"

STATISTIC(RISCVNumInstrsCompressed,
          "Number of RISC-V Compressed instructions emitted");

namespace {
struct RISCVOperand;

struct ParserOptionsSet {
  bool IsPicEnabled;
};

class RISCVAsmParser : public MCTargetAsmParser {
  SmallVector<FeatureBitset, 4> FeatureBitStack;

  SmallVector<ParserOptionsSet, 4> ParserOptionsStack;
  ParserOptionsSet ParserOptions;

  SMLoc getLoc() const { return getParser().getTok().getLoc(); }
  bool isRV64() const { return getSTI().hasFeature(RISCV::Feature64Bit); }
  bool isRV32E() const { return getSTI().hasFeature(RISCV::FeatureRV32E); }

  RISCVTargetStreamer &getTargetStreamer() {
    MCTargetStreamer &TS = *getParser().getStreamer().getTargetStreamer();
    return static_cast<RISCVTargetStreamer &>(TS);
  }

  unsigned validateTargetOperandClass(MCParsedAsmOperand &Op,
                                      unsigned Kind) override;

  bool generateImmOutOfRangeError(OperandVector &Operands, uint64_t ErrorInfo,
                                  int64_t Lower, int64_t Upper, Twine Msg);

  bool MatchAndEmitInstruction(SMLoc IDLoc, unsigned &Opcode,
                               OperandVector &Operands, MCStreamer &Out,
                               uint64_t &ErrorInfo,
                               bool MatchingInlineAsm) override;

  bool ParseRegister(unsigned &RegNo, SMLoc &StartLoc, SMLoc &EndLoc) override;
  OperandMatchResultTy tryParseRegister(unsigned &RegNo, SMLoc &StartLoc,
                                        SMLoc &EndLoc) override;

  bool ParseInstruction(ParseInstructionInfo &Info, StringRef Name,
                        SMLoc NameLoc, OperandVector &Operands) override;

  bool ParseDirective(AsmToken DirectiveID) override;

  // Helper to actually emit an instruction to the MCStreamer. Also, when
  // possible, compression of the instruction is performed.
  void emitToStreamer(MCStreamer &S, const MCInst &Inst);

  // Helper to emit a combination of LUI, ADDI(W), and SLLI instructions that
  // synthesize the desired immedate value into the destination register.
  void emitLoadImm(Register DestReg, int64_t Value, MCStreamer &Out);

  // Helper to emit a combination of AUIPC and SecondOpcode. Used to implement
  // helpers such as emitLoadLocalAddress and emitLoadAddress.
  void emitAuipcInstPair(MCOperand DestReg, MCOperand TmpReg,
                         const MCExpr *Symbol, RISCVMCExpr::VariantKind VKHi,
                         unsigned SecondOpcode, SMLoc IDLoc, MCStreamer &Out);

  // Helper to emit pseudo instruction "lla" used in PC-rel addressing.
  void emitLoadLocalAddress(MCInst &Inst, SMLoc IDLoc, MCStreamer &Out);

  // Helper to emit pseudo instruction "la" used in GOT/PC-rel addressing.
  void emitLoadAddress(MCInst &Inst, SMLoc IDLoc, MCStreamer &Out);

  // Helper to emit pseudo instruction "la.tls.ie" used in initial-exec TLS
  // addressing.
  void emitLoadTLSIEAddress(MCInst &Inst, SMLoc IDLoc, MCStreamer &Out);

  // Helper to emit pseudo instruction "la.tls.gd" used in global-dynamic TLS
  // addressing.
  void emitLoadTLSGDAddress(MCInst &Inst, SMLoc IDLoc, MCStreamer &Out);

  // Helper to emit pseudo load/store instruction with a symbol.
  void emitLoadStoreSymbol(MCInst &Inst, unsigned Opcode, SMLoc IDLoc,
                           MCStreamer &Out, bool HasTmpReg);

  // Checks that a PseudoAddTPRel is using x4/tp in its second input operand.
  // Enforcing this using a restricted register class for the second input
  // operand of PseudoAddTPRel results in a poor diagnostic due to the fact
  // 'add' is an overloaded mnemonic.
  bool checkPseudoAddTPRel(MCInst &Inst, OperandVector &Operands);

  // Check instruction constraints.
  bool validateInstruction(MCInst &Inst, OperandVector &Operands);

  /// Helper for processing MC instructions that have been successfully matched
  /// by MatchAndEmitInstruction. Modifications to the emitted instructions,
  /// like the expansion of pseudo instructions (e.g., "li"), can be performed
  /// in this method.
  bool processInstruction(MCInst &Inst, SMLoc IDLoc, OperandVector &Operands,
                          MCStreamer &Out);

// Auto-generated instruction matching functions
#define GET_ASSEMBLER_HEADER
#include "RISCVGenAsmMatcher.inc"

  OperandMatchResultTy parseCSRSystemRegister(OperandVector &Operands);
  OperandMatchResultTy parseImmediate(OperandVector &Operands);
  OperandMatchResultTy parseRegister(OperandVector &Operands,
                                     bool AllowParens = false);
  OperandMatchResultTy parseMemOpBaseReg(OperandVector &Operands);
  OperandMatchResultTy parseAtomicMemOp(OperandVector &Operands);
  OperandMatchResultTy parseOperandWithModifier(OperandVector &Operands);
  OperandMatchResultTy parseBareSymbol(OperandVector &Operands);
  OperandMatchResultTy parseCallSymbol(OperandVector &Operands);
  OperandMatchResultTy parsePseudoJumpSymbol(OperandVector &Operands);
  OperandMatchResultTy parseJALOffset(OperandVector &Operands);
  OperandMatchResultTy parseVTypeI(OperandVector &Operands);
<<<<<<< HEAD
  OperandMatchResultTy parseTupleVRegister(OperandVector &Operands);
=======
>>>>>>> 3fb1a332
  OperandMatchResultTy parseMaskReg(OperandVector &Operands);

  bool parseOperand(OperandVector &Operands, StringRef Mnemonic);

  bool parseDirectiveOption();
  bool parseDirectiveAttribute();

  void setFeatureBits(uint64_t Feature, StringRef FeatureString) {
    if (!(getSTI().getFeatureBits()[Feature])) {
      MCSubtargetInfo &STI = copySTI();
      setAvailableFeatures(
          ComputeAvailableFeatures(STI.ToggleFeature(FeatureString)));
    }
  }

  bool getFeatureBits(uint64_t Feature) {
    return getSTI().getFeatureBits()[Feature];
  }

  void clearFeatureBits(uint64_t Feature, StringRef FeatureString) {
    if (getSTI().getFeatureBits()[Feature]) {
      MCSubtargetInfo &STI = copySTI();
      setAvailableFeatures(
          ComputeAvailableFeatures(STI.ToggleFeature(FeatureString)));
    }
  }

  void pushFeatureBits() {
    assert(FeatureBitStack.size() == ParserOptionsStack.size() &&
           "These two stacks must be kept synchronized");
    FeatureBitStack.push_back(getSTI().getFeatureBits());
    ParserOptionsStack.push_back(ParserOptions);
  }

  bool popFeatureBits() {
    assert(FeatureBitStack.size() == ParserOptionsStack.size() &&
           "These two stacks must be kept synchronized");
    if (FeatureBitStack.empty())
      return true;

    FeatureBitset FeatureBits = FeatureBitStack.pop_back_val();
    copySTI().setFeatureBits(FeatureBits);
    setAvailableFeatures(ComputeAvailableFeatures(FeatureBits));

    ParserOptions = ParserOptionsStack.pop_back_val();

    return false;
  }

  std::unique_ptr<RISCVOperand> defaultMaskRegOp() const;

public:
  enum RISCVMatchResultTy {
    Match_Dummy = FIRST_TARGET_MATCH_RESULT_TY,
#define GET_OPERAND_DIAGNOSTIC_TYPES
#include "RISCVGenAsmMatcher.inc"
#undef GET_OPERAND_DIAGNOSTIC_TYPES
  };

  static bool classifySymbolRef(const MCExpr *Expr,
                                RISCVMCExpr::VariantKind &Kind,
                                int64_t &Addend);

  RISCVAsmParser(const MCSubtargetInfo &STI, MCAsmParser &Parser,
                 const MCInstrInfo &MII, const MCTargetOptions &Options)
      : MCTargetAsmParser(Options, STI, MII) {
    Parser.addAliasForDirective(".half", ".2byte");
    Parser.addAliasForDirective(".hword", ".2byte");
    Parser.addAliasForDirective(".word", ".4byte");
    Parser.addAliasForDirective(".dword", ".8byte");
    setAvailableFeatures(ComputeAvailableFeatures(STI.getFeatureBits()));

    auto ABIName = StringRef(Options.ABIName);
    if (ABIName.endswith("f") &&
        !getSTI().getFeatureBits()[RISCV::FeatureStdExtF]) {
      errs() << "Hard-float 'f' ABI can't be used for a target that "
                "doesn't support the F instruction set extension (ignoring "
                "target-abi)\n";
    } else if (ABIName.endswith("d") &&
               !getSTI().getFeatureBits()[RISCV::FeatureStdExtD]) {
      errs() << "Hard-float 'd' ABI can't be used for a target that "
                "doesn't support the D instruction set extension (ignoring "
                "target-abi)\n";
    }

    const MCObjectFileInfo *MOFI = Parser.getContext().getObjectFileInfo();
    ParserOptions.IsPicEnabled = MOFI->isPositionIndependent();
  }
};

/// RISCVOperand - Instances of this class represent a parsed machine
/// instruction
struct RISCVOperand : public MCParsedAsmOperand {

  enum class KindTy {
    Token,
    Register,
    Immediate,
    SystemRegister,
    VType,
  } Kind;

  bool IsRV64;

  struct RegOp {
    Register RegNum;
  };

  struct ImmOp {
    const MCExpr *Val;
  };

  struct SysRegOp {
    const char *Data;
    unsigned Length;
    unsigned Encoding;
    // FIXME: Add the Encoding parsed fields as needed for checks,
    // e.g.: read/write or user/supervisor/machine privileges.
  };

  enum class VSEW {
    SEW_8 = 0,
    SEW_16,
    SEW_32,
    SEW_64,
    SEW_128,
    SEW_256,
    SEW_512,
    SEW_1024,
  };

  enum class VLMUL { LMUL_1 = 0, LMUL_2, LMUL_4, LMUL_8 };

  struct VTypeOp {
    VSEW Sew;
    VLMUL Lmul;
    unsigned Encoding;
  };

  SMLoc StartLoc, EndLoc;
  union {
    StringRef Tok;
    RegOp Reg;
    ImmOp Imm;
    struct SysRegOp SysReg;
    struct VTypeOp VType;
  };

  RISCVOperand(KindTy K) : MCParsedAsmOperand(), Kind(K) {}

public:
  RISCVOperand(const RISCVOperand &o) : MCParsedAsmOperand() {
    Kind = o.Kind;
    IsRV64 = o.IsRV64;
    StartLoc = o.StartLoc;
    EndLoc = o.EndLoc;
    switch (Kind) {
    case KindTy::Register:
      Reg = o.Reg;
      break;
    case KindTy::Immediate:
      Imm = o.Imm;
      break;
    case KindTy::Token:
      Tok = o.Tok;
      break;
    case KindTy::SystemRegister:
      SysReg = o.SysReg;
      break;
    case KindTy::VType:
      VType = o.VType;
      break;
    }
  }

  bool isToken() const override { return Kind == KindTy::Token; }
  bool isReg() const override { return Kind == KindTy::Register; }
  bool isV0Reg() const {
    return Kind == KindTy::Register && Reg.RegNum == RISCV::V0;
  }
  bool isImm() const override { return Kind == KindTy::Immediate; }
  bool isMem() const override { return false; }
  bool isSystemRegister() const { return Kind == KindTy::SystemRegister; }
  bool isVType() const { return Kind == KindTy::VType; }

  bool isGPR() const {
    return Kind == KindTy::Register &&
           RISCVMCRegisterClasses[RISCV::GPRRegClassID].contains(Reg.RegNum);
  }

  static bool evaluateConstantImm(const MCExpr *Expr, int64_t &Imm,
                                  RISCVMCExpr::VariantKind &VK) {
    if (auto *RE = dyn_cast<RISCVMCExpr>(Expr)) {
      VK = RE->getKind();
      return RE->evaluateAsConstant(Imm);
    }

    if (auto CE = dyn_cast<MCConstantExpr>(Expr)) {
      VK = RISCVMCExpr::VK_RISCV_None;
      Imm = CE->getValue();
      return true;
    }

    return false;
  }

  // True if operand is a symbol with no modifiers, or a constant with no
  // modifiers and isShiftedInt<N-1, 1>(Op).
  template <int N> bool isBareSimmNLsb0() const {
    int64_t Imm;
    RISCVMCExpr::VariantKind VK = RISCVMCExpr::VK_RISCV_None;
    if (!isImm())
      return false;
    bool IsConstantImm = evaluateConstantImm(getImm(), Imm, VK);
    bool IsValid;
    if (!IsConstantImm)
      IsValid = RISCVAsmParser::classifySymbolRef(getImm(), VK, Imm);
    else
      IsValid = isShiftedInt<N - 1, 1>(Imm);
    return IsValid && VK == RISCVMCExpr::VK_RISCV_None;
  }

  // Predicate methods for AsmOperands defined in RISCVInstrInfo.td

  bool isBareSymbol() const {
    int64_t Imm;
    RISCVMCExpr::VariantKind VK = RISCVMCExpr::VK_RISCV_None;
    // Must be of 'immediate' type but not a constant.
    if (!isImm() || evaluateConstantImm(getImm(), Imm, VK))
      return false;
    return RISCVAsmParser::classifySymbolRef(getImm(), VK, Imm) &&
           VK == RISCVMCExpr::VK_RISCV_None;
  }

  bool isCallSymbol() const {
    int64_t Imm;
    RISCVMCExpr::VariantKind VK = RISCVMCExpr::VK_RISCV_None;
    // Must be of 'immediate' type but not a constant.
    if (!isImm() || evaluateConstantImm(getImm(), Imm, VK))
      return false;
    return RISCVAsmParser::classifySymbolRef(getImm(), VK, Imm) &&
           (VK == RISCVMCExpr::VK_RISCV_CALL ||
            VK == RISCVMCExpr::VK_RISCV_CALL_PLT);
  }

  bool isPseudoJumpSymbol() const {
    int64_t Imm;
    RISCVMCExpr::VariantKind VK = RISCVMCExpr::VK_RISCV_None;
    // Must be of 'immediate' type but not a constant.
    if (!isImm() || evaluateConstantImm(getImm(), Imm, VK))
      return false;
    return RISCVAsmParser::classifySymbolRef(getImm(), VK, Imm) &&
           VK == RISCVMCExpr::VK_RISCV_CALL;
  }

  bool isTPRelAddSymbol() const {
    int64_t Imm;
    RISCVMCExpr::VariantKind VK = RISCVMCExpr::VK_RISCV_None;
    // Must be of 'immediate' type but not a constant.
    if (!isImm() || evaluateConstantImm(getImm(), Imm, VK))
      return false;
    return RISCVAsmParser::classifySymbolRef(getImm(), VK, Imm) &&
           VK == RISCVMCExpr::VK_RISCV_TPREL_ADD;
  }

  bool isCSRSystemRegister() const { return isSystemRegister(); }

  bool isVTypeI() const { return isVType(); }

  /// Return true if the operand is a valid for the fence instruction e.g.
  /// ('iorw').
  bool isFenceArg() const {
    if (!isImm())
      return false;
    const MCExpr *Val = getImm();
    auto *SVal = dyn_cast<MCSymbolRefExpr>(Val);
    if (!SVal || SVal->getKind() != MCSymbolRefExpr::VK_None)
      return false;

    StringRef Str = SVal->getSymbol().getName();
    // Letters must be unique, taken from 'iorw', and in ascending order. This
    // holds as long as each individual character is one of 'iorw' and is
    // greater than the previous character.
    char Prev = '\0';
    for (char c : Str) {
      if (c != 'i' && c != 'o' && c != 'r' && c != 'w')
        return false;
      if (c <= Prev)
        return false;
      Prev = c;
    }
    return true;
  }

  /// Return true if the operand is a valid floating point rounding mode.
  bool isFRMArg() const {
    if (!isImm())
      return false;
    const MCExpr *Val = getImm();
    auto *SVal = dyn_cast<MCSymbolRefExpr>(Val);
    if (!SVal || SVal->getKind() != MCSymbolRefExpr::VK_None)
      return false;

    StringRef Str = SVal->getSymbol().getName();

    return RISCVFPRndMode::stringToRoundingMode(Str) != RISCVFPRndMode::Invalid;
  }

  bool isImmXLenLI() const {
    int64_t Imm;
    RISCVMCExpr::VariantKind VK = RISCVMCExpr::VK_RISCV_None;
    if (!isImm())
      return false;
    bool IsConstantImm = evaluateConstantImm(getImm(), Imm, VK);
    if (VK == RISCVMCExpr::VK_RISCV_LO || VK == RISCVMCExpr::VK_RISCV_PCREL_LO)
      return true;
    // Given only Imm, ensuring that the actually specified constant is either
    // a signed or unsigned 64-bit number is unfortunately impossible.
    return IsConstantImm && VK == RISCVMCExpr::VK_RISCV_None &&
           (isRV64() || (isInt<32>(Imm) || isUInt<32>(Imm)));
  }

  bool isUImmLog2XLen() const {
    int64_t Imm;
    RISCVMCExpr::VariantKind VK = RISCVMCExpr::VK_RISCV_None;
    if (!isImm())
      return false;
    if (!evaluateConstantImm(getImm(), Imm, VK) ||
        VK != RISCVMCExpr::VK_RISCV_None)
      return false;
    return (isRV64() && isUInt<6>(Imm)) || isUInt<5>(Imm);
  }

  bool isUImmLog2XLenNonZero() const {
    int64_t Imm;
    RISCVMCExpr::VariantKind VK = RISCVMCExpr::VK_RISCV_None;
    if (!isImm())
      return false;
    if (!evaluateConstantImm(getImm(), Imm, VK) ||
        VK != RISCVMCExpr::VK_RISCV_None)
      return false;
    if (Imm == 0)
      return false;
    return (isRV64() && isUInt<6>(Imm)) || isUInt<5>(Imm);
  }

  bool isSImm2() const {
    if (!isImm())
      return false;
    RISCVMCExpr::VariantKind VK;
    int64_t Imm;
    bool IsConstantImm = evaluateConstantImm(getImm(), Imm, VK);
    return IsConstantImm && isInt<2>(Imm) &&
           VK == RISCVMCExpr::VK_RISCV_None;
  }

  bool isSImm3() const {
    if (!isImm())
      return false;
    RISCVMCExpr::VariantKind VK;
    int64_t Imm;
    bool IsConstantImm = evaluateConstantImm(getImm(), Imm, VK);
    return IsConstantImm && isInt<3>(Imm) &&
           VK == RISCVMCExpr::VK_RISCV_None;
  }

  bool isSImm7() const {
    if (!isImm())
      return false;
    RISCVMCExpr::VariantKind VK;
    int64_t Imm;
    bool IsConstantImm = evaluateConstantImm(getImm(), Imm, VK);
    return IsConstantImm && isInt<7>(Imm) &&
           VK == RISCVMCExpr::VK_RISCV_None;
  }

  bool isSImm8() const {
    if (!isImm())
      return false;
    RISCVMCExpr::VariantKind VK;
    int64_t Imm;
    bool IsConstantImm = evaluateConstantImm(getImm(), Imm, VK);
    return IsConstantImm && isInt<8>(Imm) &&
           VK == RISCVMCExpr::VK_RISCV_None;
  }

  bool isUImmLog2XLenHalf() const {
    int64_t Imm;
    RISCVMCExpr::VariantKind VK = RISCVMCExpr::VK_RISCV_None;
    if (!isImm())
      return false;
    if (!evaluateConstantImm(getImm(), Imm, VK) ||
        VK != RISCVMCExpr::VK_RISCV_None)
      return false;
    return (isRV64() && isUInt<5>(Imm)) || isUInt<4>(Imm);
  }

  bool isUImm5() const {
    int64_t Imm;
    RISCVMCExpr::VariantKind VK = RISCVMCExpr::VK_RISCV_None;
    if (!isImm())
      return false;
    bool IsConstantImm = evaluateConstantImm(getImm(), Imm, VK);
    return IsConstantImm && isUInt<5>(Imm) && VK == RISCVMCExpr::VK_RISCV_None;
  }

  bool isUImm5NonZero() const {
    int64_t Imm;
    RISCVMCExpr::VariantKind VK = RISCVMCExpr::VK_RISCV_None;
    if (!isImm())
      return false;
    bool IsConstantImm = evaluateConstantImm(getImm(), Imm, VK);
    return IsConstantImm && isUInt<5>(Imm) && (Imm != 0) &&
           VK == RISCVMCExpr::VK_RISCV_None;
  }

  bool isSImm5() const {
    if (!isImm())
      return false;
    RISCVMCExpr::VariantKind VK = RISCVMCExpr::VK_RISCV_None;
    int64_t Imm;
    bool IsConstantImm = evaluateConstantImm(getImm(), Imm, VK);
    return IsConstantImm && isInt<5>(Imm) && VK == RISCVMCExpr::VK_RISCV_None;
  }

  bool isSImm6() const {
    if (!isImm())
      return false;
    RISCVMCExpr::VariantKind VK = RISCVMCExpr::VK_RISCV_None;
    int64_t Imm;
    bool IsConstantImm = evaluateConstantImm(getImm(), Imm, VK);
    return IsConstantImm && isInt<6>(Imm) &&
	    VK == RISCVMCExpr::VK_RISCV_None;
  }

  bool isSImm6NonZero() const {
    if (!isImm())
      return false;
    RISCVMCExpr::VariantKind VK = RISCVMCExpr::VK_RISCV_None;
    int64_t Imm;
    bool IsConstantImm = evaluateConstantImm(getImm(), Imm, VK);
    return IsConstantImm && isInt<6>(Imm) && (Imm != 0) &&
           VK == RISCVMCExpr::VK_RISCV_None;
  }

  bool isCLUIImm() const {
    if (!isImm())
      return false;
    int64_t Imm;
    RISCVMCExpr::VariantKind VK = RISCVMCExpr::VK_RISCV_None;
    bool IsConstantImm = evaluateConstantImm(getImm(), Imm, VK);
    return IsConstantImm && (Imm != 0) &&
           (isUInt<5>(Imm) || (Imm >= 0xfffe0 && Imm <= 0xfffff)) &&
           VK == RISCVMCExpr::VK_RISCV_None;
  }

  bool isUImm7Lsb00() const {
    if (!isImm())
      return false;
    int64_t Imm;
    RISCVMCExpr::VariantKind VK = RISCVMCExpr::VK_RISCV_None;
    bool IsConstantImm = evaluateConstantImm(getImm(), Imm, VK);
    return IsConstantImm && isShiftedUInt<5, 2>(Imm) &&
           VK == RISCVMCExpr::VK_RISCV_None;
  }

  bool isUImm8Lsb00() const {
    if (!isImm())
      return false;
    int64_t Imm;
    RISCVMCExpr::VariantKind VK = RISCVMCExpr::VK_RISCV_None;
    bool IsConstantImm = evaluateConstantImm(getImm(), Imm, VK);
    return IsConstantImm && isShiftedUInt<6, 2>(Imm) &&
           VK == RISCVMCExpr::VK_RISCV_None;
  }

  bool isUImm8Lsb000() const {
    if (!isImm())
      return false;
    int64_t Imm;
    RISCVMCExpr::VariantKind VK = RISCVMCExpr::VK_RISCV_None;
    bool IsConstantImm = evaluateConstantImm(getImm(), Imm, VK);
    return IsConstantImm && isShiftedUInt<5, 3>(Imm) &&
           VK == RISCVMCExpr::VK_RISCV_None;
  }

  bool isSImm9Lsb0() const { return isBareSimmNLsb0<9>(); }

  bool isUImm9Lsb000() const {
    if (!isImm())
      return false;
    int64_t Imm;
    RISCVMCExpr::VariantKind VK = RISCVMCExpr::VK_RISCV_None;
    bool IsConstantImm = evaluateConstantImm(getImm(), Imm, VK);
    return IsConstantImm && isShiftedUInt<6, 3>(Imm) &&
           VK == RISCVMCExpr::VK_RISCV_None;
  }

  bool isUImm10Lsb00NonZero() const {
    if (!isImm())
      return false;
    int64_t Imm;
    RISCVMCExpr::VariantKind VK = RISCVMCExpr::VK_RISCV_None;
    bool IsConstantImm = evaluateConstantImm(getImm(), Imm, VK);
    return IsConstantImm && isShiftedUInt<8, 2>(Imm) && (Imm != 0) &&
           VK == RISCVMCExpr::VK_RISCV_None;
  }

  bool isSImm12() const {
    RISCVMCExpr::VariantKind VK = RISCVMCExpr::VK_RISCV_None;
    int64_t Imm;
    bool IsValid;
    if (!isImm())
      return false;
    bool IsConstantImm = evaluateConstantImm(getImm(), Imm, VK);
    if (!IsConstantImm)
      IsValid = RISCVAsmParser::classifySymbolRef(getImm(), VK, Imm);
    else
      IsValid = isInt<12>(Imm);
    return IsValid && ((IsConstantImm && VK == RISCVMCExpr::VK_RISCV_None) ||
                       VK == RISCVMCExpr::VK_RISCV_LO ||
                       VK == RISCVMCExpr::VK_RISCV_PCREL_LO ||
                       VK == RISCVMCExpr::VK_RISCV_TPREL_LO);
  }

  bool isSImm12Lsb0() const { return isBareSimmNLsb0<12>(); }

  bool isSImm13Lsb0() const { return isBareSimmNLsb0<13>(); }

  bool isSImm10Lsb0000NonZero() const {
    if (!isImm())
      return false;
    int64_t Imm;
    RISCVMCExpr::VariantKind VK = RISCVMCExpr::VK_RISCV_None;
    bool IsConstantImm = evaluateConstantImm(getImm(), Imm, VK);
    return IsConstantImm && (Imm != 0) && isShiftedInt<6, 4>(Imm) &&
           VK == RISCVMCExpr::VK_RISCV_None;
  }

  bool isUImm20LUI() const {
    RISCVMCExpr::VariantKind VK = RISCVMCExpr::VK_RISCV_None;
    int64_t Imm;
    bool IsValid;
    if (!isImm())
      return false;
    bool IsConstantImm = evaluateConstantImm(getImm(), Imm, VK);
    if (!IsConstantImm) {
      IsValid = RISCVAsmParser::classifySymbolRef(getImm(), VK, Imm);
      return IsValid && (VK == RISCVMCExpr::VK_RISCV_HI ||
                         VK == RISCVMCExpr::VK_RISCV_TPREL_HI);
    } else {
      return isUInt<20>(Imm) && (VK == RISCVMCExpr::VK_RISCV_None ||
                                 VK == RISCVMCExpr::VK_RISCV_HI ||
                                 VK == RISCVMCExpr::VK_RISCV_TPREL_HI);
    }
  }

  bool isUImm20AUIPC() const {
    RISCVMCExpr::VariantKind VK = RISCVMCExpr::VK_RISCV_None;
    int64_t Imm;
    bool IsValid;
    if (!isImm())
      return false;
    bool IsConstantImm = evaluateConstantImm(getImm(), Imm, VK);
    if (!IsConstantImm) {
      IsValid = RISCVAsmParser::classifySymbolRef(getImm(), VK, Imm);
      return IsValid && (VK == RISCVMCExpr::VK_RISCV_PCREL_HI ||
                         VK == RISCVMCExpr::VK_RISCV_GOT_HI ||
                         VK == RISCVMCExpr::VK_RISCV_TLS_GOT_HI ||
                         VK == RISCVMCExpr::VK_RISCV_TLS_GD_HI);
    } else {
      return isUInt<20>(Imm) && (VK == RISCVMCExpr::VK_RISCV_None ||
                                 VK == RISCVMCExpr::VK_RISCV_PCREL_HI ||
                                 VK == RISCVMCExpr::VK_RISCV_GOT_HI ||
                                 VK == RISCVMCExpr::VK_RISCV_TLS_GOT_HI ||
                                 VK == RISCVMCExpr::VK_RISCV_TLS_GD_HI);
    }
  }

  bool isSImm21Lsb0JAL() const { return isBareSimmNLsb0<21>(); }

  bool isImmZero() const {
    if (!isImm())
      return false;
    int64_t Imm;
    RISCVMCExpr::VariantKind VK = RISCVMCExpr::VK_RISCV_None;
    bool IsConstantImm = evaluateConstantImm(getImm(), Imm, VK);
    return IsConstantImm && (Imm == 0) && VK == RISCVMCExpr::VK_RISCV_None;
  }

  bool isSImm5Plus1() const {
    if (!isImm())
      return false;
    RISCVMCExpr::VariantKind VK = RISCVMCExpr::VK_RISCV_None;
    int64_t Imm;
    bool IsConstantImm = evaluateConstantImm(getImm(), Imm, VK);
    return IsConstantImm && isInt<5>(Imm - 1) &&
           VK == RISCVMCExpr::VK_RISCV_None;
  }

  /// getStartLoc - Gets location of the first token of this operand
  SMLoc getStartLoc() const override { return StartLoc; }
  /// getEndLoc - Gets location of the last token of this operand
  SMLoc getEndLoc() const override { return EndLoc; }
  /// True if this operand is for an RV64 instruction
  bool isRV64() const { return IsRV64; }

  unsigned getReg() const override {
    assert(Kind == KindTy::Register && "Invalid type access!");
    return Reg.RegNum.id();
  }

  StringRef getSysReg() const {
    assert(Kind == KindTy::SystemRegister && "Invalid access!");
    return StringRef(SysReg.Data, SysReg.Length);
  }

  const MCExpr *getImm() const {
    assert(Kind == KindTy::Immediate && "Invalid type access!");
    return Imm.Val;
  }

  StringRef getToken() const {
    assert(Kind == KindTy::Token && "Invalid type access!");
    return Tok;
  }

  static StringRef getSEWStr(VSEW Sew) {
    switch (Sew) {
    case VSEW::SEW_8:
      return "e8";
    case VSEW::SEW_16:
      return "e16";
    case VSEW::SEW_32:
      return "e32";
    case VSEW::SEW_64:
      return "e64";
    case VSEW::SEW_128:
      return "e128";
    case VSEW::SEW_256:
      return "e256";
    case VSEW::SEW_512:
      return "e512";
    case VSEW::SEW_1024:
      return "e1024";
    }
<<<<<<< HEAD
=======
    return "";
>>>>>>> 3fb1a332
  }

  static StringRef getLMULStr(VLMUL Lmul) {
    switch (Lmul) {
    case VLMUL::LMUL_1:
      return "m1";
    case VLMUL::LMUL_2:
      return "m2";
    case VLMUL::LMUL_4:
      return "m4";
    case VLMUL::LMUL_8:
      return "m8";
    }
<<<<<<< HEAD
=======
    return "";
>>>>>>> 3fb1a332
  }

  StringRef getVType(SmallString<32> &Buf) const {
    assert(Kind == KindTy::VType && "Invalid access!");
    Buf.append(getSEWStr(VType.Sew));
    Buf.append(",");
    Buf.append(getLMULStr(VType.Lmul));

    return Buf.str();
  }

  void print(raw_ostream &OS) const override {
    switch (Kind) {
    case KindTy::Immediate:
      OS << *getImm();
      break;
    case KindTy::Register:
      OS << "<register x";
      OS << getReg() << ">";
      break;
    case KindTy::Token:
      OS << "'" << getToken() << "'";
      break;
    case KindTy::SystemRegister:
      OS << "<sysreg: " << getSysReg() << '>';
      break;
    case KindTy::VType:
      SmallString<32> VTypeBuf;
      OS << "<vtype: " << getVType(VTypeBuf) << '>';
      break;
    }
  }

  static std::unique_ptr<RISCVOperand> createToken(StringRef Str, SMLoc S,
                                                   bool IsRV64) {
    auto Op = std::make_unique<RISCVOperand>(KindTy::Token);
    Op->Tok = Str;
    Op->StartLoc = S;
    Op->EndLoc = S;
    Op->IsRV64 = IsRV64;
    return Op;
  }

  static std::unique_ptr<RISCVOperand> createReg(unsigned RegNo, SMLoc S,
                                                 SMLoc E, bool IsRV64) {
    auto Op = std::make_unique<RISCVOperand>(KindTy::Register);
    Op->Reg.RegNum = RegNo;
    Op->StartLoc = S;
    Op->EndLoc = E;
    Op->IsRV64 = IsRV64;
    return Op;
  }

  static std::unique_ptr<RISCVOperand> createImm(const MCExpr *Val, SMLoc S,
                                                 SMLoc E, bool IsRV64) {
    auto Op = std::make_unique<RISCVOperand>(KindTy::Immediate);
    Op->Imm.Val = Val;
    Op->StartLoc = S;
    Op->EndLoc = E;
    Op->IsRV64 = IsRV64;
    return Op;
  }

  static std::unique_ptr<RISCVOperand>
  createSysReg(StringRef Str, SMLoc S, unsigned Encoding, bool IsRV64) {
    auto Op = std::make_unique<RISCVOperand>(KindTy::SystemRegister);
    Op->SysReg.Data = Str.data();
    Op->SysReg.Length = Str.size();
    Op->SysReg.Encoding = Encoding;
    Op->StartLoc = S;
    Op->IsRV64 = IsRV64;
    return Op;
  }

  static std::unique_ptr<RISCVOperand> createVType(APInt Sew, APInt Lmul,
                                                   SMLoc S, bool IsRV64) {
    auto Op = std::make_unique<RISCVOperand>(KindTy::VType);
    Sew.ashrInPlace(3);
    unsigned SewLog2 = Sew.logBase2();
    unsigned LmulLog2 = Lmul.logBase2();
    Op->VType.Sew = static_cast<VSEW>(SewLog2);
    Op->VType.Lmul = static_cast<VLMUL>(LmulLog2);
    Op->VType.Encoding = (SewLog2 << 2) | LmulLog2;
    Op->StartLoc = S;
    Op->IsRV64 = IsRV64;
    return Op;
  }

  void addExpr(MCInst &Inst, const MCExpr *Expr) const {
    assert(Expr && "Expr shouldn't be null!");
    int64_t Imm = 0;
    RISCVMCExpr::VariantKind VK = RISCVMCExpr::VK_RISCV_None;
    bool IsConstant = evaluateConstantImm(Expr, Imm, VK);

    if (IsConstant)
      Inst.addOperand(MCOperand::createImm(Imm));
    else
      Inst.addOperand(MCOperand::createExpr(Expr));
  }

  // Used by the TableGen Code
  void addRegOperands(MCInst &Inst, unsigned N) const {
    assert(N == 1 && "Invalid number of operands!");
    Inst.addOperand(MCOperand::createReg(getReg()));
  }

  void addImmOperands(MCInst &Inst, unsigned N) const {
    assert(N == 1 && "Invalid number of operands!");
    addExpr(Inst, getImm());
  }

  void addSImm5Plus1Operands(MCInst &Inst, unsigned N) const {
    assert(N == 1 && "Invalid number of operands!");
    int64_t Imm = 0;
    RISCVMCExpr::VariantKind VK = RISCVMCExpr::VK_RISCV_None;
    bool IsConstant = evaluateConstantImm(getImm(), Imm, VK);
    assert(IsConstant && "Expect constant value!");
<<<<<<< HEAD
=======
    (void)IsConstant;
>>>>>>> 3fb1a332
    Inst.addOperand(MCOperand::createImm(Imm - 1));
  }

  void addFenceArgOperands(MCInst &Inst, unsigned N) const {
    assert(N == 1 && "Invalid number of operands!");
    // isFenceArg has validated the operand, meaning this cast is safe
    auto SE = cast<MCSymbolRefExpr>(getImm());

    unsigned Imm = 0;
    for (char c : SE->getSymbol().getName()) {
      switch (c) {
      default:
        llvm_unreachable("FenceArg must contain only [iorw]");
      case 'i': Imm |= RISCVFenceField::I; break;
      case 'o': Imm |= RISCVFenceField::O; break;
      case 'r': Imm |= RISCVFenceField::R; break;
      case 'w': Imm |= RISCVFenceField::W; break;
      }
    }
    Inst.addOperand(MCOperand::createImm(Imm));
  }

  void addCSRSystemRegisterOperands(MCInst &Inst, unsigned N) const {
    assert(N == 1 && "Invalid number of operands!");
    Inst.addOperand(MCOperand::createImm(SysReg.Encoding));
  }

  void addVTypeIOperands(MCInst &Inst, unsigned N) const {
    assert(N == 1 && "Invalid number of operands!");
    Inst.addOperand(MCOperand::createImm(VType.Encoding));
  }

  // Returns the rounding mode represented by this RISCVOperand. Should only
  // be called after checking isFRMArg.
  RISCVFPRndMode::RoundingMode getRoundingMode() const {
    // isFRMArg has validated the operand, meaning this cast is safe.
    auto SE = cast<MCSymbolRefExpr>(getImm());
    RISCVFPRndMode::RoundingMode FRM =
        RISCVFPRndMode::stringToRoundingMode(SE->getSymbol().getName());
    assert(FRM != RISCVFPRndMode::Invalid && "Invalid rounding mode");
    return FRM;
  }

  void addFRMArgOperands(MCInst &Inst, unsigned N) const {
    assert(N == 1 && "Invalid number of operands!");
    Inst.addOperand(MCOperand::createImm(getRoundingMode()));
  }
};
} // end anonymous namespace.

#define GET_REGISTER_MATCHER
#define GET_SUBTARGET_FEATURE_NAME
#define GET_MATCHER_IMPLEMENTATION
#define GET_MNEMONIC_SPELL_CHECKER
#include "RISCVGenAsmMatcher.inc"

static Register convertFPR64ToFPR32(Register Reg) {
  assert(Reg >= RISCV::F0_D && Reg <= RISCV::F31_D && "Invalid register");
  return Reg - RISCV::F0_D + RISCV::F0_F;
}

unsigned RISCVAsmParser::validateTargetOperandClass(MCParsedAsmOperand &AsmOp,
                                                    unsigned Kind) {
  RISCVOperand &Op = static_cast<RISCVOperand &>(AsmOp);
  if (!Op.isReg())
    return Match_InvalidOperand;

  Register Reg = Op.getReg();
  bool IsRegFPR64 =
      RISCVMCRegisterClasses[RISCV::FPR64RegClassID].contains(Reg);
  bool IsRegFPR64C =
      RISCVMCRegisterClasses[RISCV::FPR64CRegClassID].contains(Reg);

  // As the parser couldn't differentiate an FPR32 from an FPR64, coerce the
  // register from FPR64 to FPR32 or FPR64C to FPR32C if necessary.
  if ((IsRegFPR64 && Kind == MCK_FPR32) ||
      (IsRegFPR64C && Kind == MCK_FPR32C)) {
    Op.Reg.RegNum = convertFPR64ToFPR32(Reg);
    return Match_Success;
  }
  return Match_InvalidOperand;
}

bool RISCVAsmParser::generateImmOutOfRangeError(
    OperandVector &Operands, uint64_t ErrorInfo, int64_t Lower, int64_t Upper,
    Twine Msg = "immediate must be an integer in the range") {
  SMLoc ErrorLoc = ((RISCVOperand &)*Operands[ErrorInfo]).getStartLoc();
  return Error(ErrorLoc, Msg + " [" + Twine(Lower) + ", " + Twine(Upper) + "]");
}

static std::string RISCVMnemonicSpellCheck(StringRef S,
                                          const FeatureBitset &FBS,
                                          unsigned VariantID = 0);

bool RISCVAsmParser::MatchAndEmitInstruction(SMLoc IDLoc, unsigned &Opcode,
                                             OperandVector &Operands,
                                             MCStreamer &Out,
                                             uint64_t &ErrorInfo,
                                             bool MatchingInlineAsm) {
  MCInst Inst;
  FeatureBitset MissingFeatures;

  auto Result =
    MatchInstructionImpl(Operands, Inst, ErrorInfo, MissingFeatures,
                         MatchingInlineAsm);
  switch (Result) {
  default:
    break;
  case Match_Success:
    if (validateInstruction(Inst, Operands))
      return true;
    return processInstruction(Inst, IDLoc, Operands, Out);
  case Match_MissingFeature: {
    assert(MissingFeatures.any() && "Unknown missing features!");
    bool FirstFeature = true;
    std::string Msg = "instruction requires the following:";
    for (unsigned i = 0, e = MissingFeatures.size(); i != e; ++i) {
      if (MissingFeatures[i]) {
        Msg += FirstFeature ? " " : ", ";
        Msg += getSubtargetFeatureName(i);
        FirstFeature = false;
      }
    }
    return Error(IDLoc, Msg);
  }
  case Match_MnemonicFail: {
    FeatureBitset FBS = ComputeAvailableFeatures(getSTI().getFeatureBits());
    std::string Suggestion = RISCVMnemonicSpellCheck(
      ((RISCVOperand &)*Operands[0]).getToken(), FBS);
    return Error(IDLoc, "unrecognized instruction mnemonic" + Suggestion);
  }
  case Match_InvalidOperand: {
    SMLoc ErrorLoc = IDLoc;
    if (ErrorInfo != ~0U) {
      if (ErrorInfo >= Operands.size())
        return Error(ErrorLoc, "too few operands for instruction");

      ErrorLoc = ((RISCVOperand &)*Operands[ErrorInfo]).getStartLoc();
      if (ErrorLoc == SMLoc())
        ErrorLoc = IDLoc;
    }
    return Error(ErrorLoc, "invalid operand for instruction");
  }
  }

  // Handle the case when the error message is of specific type
  // other than the generic Match_InvalidOperand, and the
  // corresponding operand is missing.
  if (Result > FIRST_TARGET_MATCH_RESULT_TY) {
    SMLoc ErrorLoc = IDLoc;
    if (ErrorInfo != ~0U && ErrorInfo >= Operands.size())
        return Error(ErrorLoc, "too few operands for instruction");
  }

  switch(Result) {
  default:
    break;
  case Match_InvalidImmXLenLI:
    if (isRV64()) {
      SMLoc ErrorLoc = ((RISCVOperand &)*Operands[ErrorInfo]).getStartLoc();
      return Error(ErrorLoc, "operand must be a constant 64-bit integer");
    }
    return generateImmOutOfRangeError(Operands, ErrorInfo,
                                      std::numeric_limits<int32_t>::min(),
                                      std::numeric_limits<uint32_t>::max());
  case Match_InvalidImmZero: {
    SMLoc ErrorLoc = ((RISCVOperand &)*Operands[ErrorInfo]).getStartLoc();
    return Error(ErrorLoc, "immediate must be zero");
  }
  case Match_InvalidUImmLog2XLen:
    if (isRV64())
      return generateImmOutOfRangeError(Operands, ErrorInfo, 0, (1 << 6) - 1);
    return generateImmOutOfRangeError(Operands, ErrorInfo, 0, (1 << 5) - 1);
  case Match_InvalidUImmLog2XLenNonZero:
    if (isRV64())
      return generateImmOutOfRangeError(Operands, ErrorInfo, 1, (1 << 6) - 1);
    return generateImmOutOfRangeError(Operands, ErrorInfo, 1, (1 << 5) - 1);
  case Match_InvalidUImmLog2XLenHalf:
    if (isRV64())
      return generateImmOutOfRangeError(Operands, ErrorInfo, 0, (1 << 5) - 1);
    return generateImmOutOfRangeError(Operands, ErrorInfo, 0, (1 << 4) - 1);
  case Match_InvalidUImm5:
    return generateImmOutOfRangeError(Operands, ErrorInfo, 0, (1 << 5) - 1);
  case Match_InvalidSImm6:
    return generateImmOutOfRangeError(Operands, ErrorInfo, -(1 << 5),
                                      (1 << 5) - 1);
  case Match_InvalidSImm5Plus1:
    return generateImmOutOfRangeError(
        Operands, ErrorInfo, -(1 << 4) + 1, (1 << 4),
        "immediate must be in the range");
  case Match_InvalidSImm6NonZero:
    return generateImmOutOfRangeError(
        Operands, ErrorInfo, -(1 << 5), (1 << 5) - 1,
        "immediate must be non-zero in the range");
  case Match_InvalidCLUIImm:
    return generateImmOutOfRangeError(
        Operands, ErrorInfo, 1, (1 << 5) - 1,
        "immediate must be in [0xfffe0, 0xfffff] or");
  case Match_InvalidUImm7Lsb00:
    return generateImmOutOfRangeError(
        Operands, ErrorInfo, 0, (1 << 7) - 4,
        "immediate must be a multiple of 4 bytes in the range");
  case Match_InvalidUImm8Lsb00:
    return generateImmOutOfRangeError(
        Operands, ErrorInfo, 0, (1 << 8) - 4,
        "immediate must be a multiple of 4 bytes in the range");
  case Match_InvalidUImm8Lsb000:
    return generateImmOutOfRangeError(
        Operands, ErrorInfo, 0, (1 << 8) - 8,
        "immediate must be a multiple of 8 bytes in the range");
  case Match_InvalidSImm9Lsb0:
    return generateImmOutOfRangeError(
        Operands, ErrorInfo, -(1 << 8), (1 << 8) - 2,
        "immediate must be a multiple of 2 bytes in the range");
  case Match_InvalidUImm9Lsb000:
    return generateImmOutOfRangeError(
        Operands, ErrorInfo, 0, (1 << 9) - 8,
        "immediate must be a multiple of 8 bytes in the range");
  case Match_InvalidUImm10Lsb00NonZero:
    return generateImmOutOfRangeError(
        Operands, ErrorInfo, 4, (1 << 10) - 4,
        "immediate must be a multiple of 4 bytes in the range");
  case Match_InvalidSImm10Lsb0000NonZero:
    return generateImmOutOfRangeError(
        Operands, ErrorInfo, -(1 << 9), (1 << 9) - 16,
        "immediate must be a multiple of 16 bytes and non-zero in the range");
  case Match_InvalidSImm12:
    return generateImmOutOfRangeError(
        Operands, ErrorInfo, -(1 << 11), (1 << 11) - 1,
        "operand must be a symbol with %lo/%pcrel_lo/%tprel_lo modifier or an "
        "integer in the range");
  case Match_InvalidSImm12Lsb0:
    return generateImmOutOfRangeError(
        Operands, ErrorInfo, -(1 << 11), (1 << 11) - 2,
        "immediate must be a multiple of 2 bytes in the range");
  case Match_InvalidSImm13Lsb0:
    return generateImmOutOfRangeError(
        Operands, ErrorInfo, -(1 << 12), (1 << 12) - 2,
        "immediate must be a multiple of 2 bytes in the range");
  case Match_InvalidUImm20LUI:
    return generateImmOutOfRangeError(Operands, ErrorInfo, 0, (1 << 20) - 1,
                                      "operand must be a symbol with "
                                      "%hi/%tprel_hi modifier or an integer in "
                                      "the range");
  case Match_InvalidUImm20AUIPC:
    return generateImmOutOfRangeError(
        Operands, ErrorInfo, 0, (1 << 20) - 1,
        "operand must be a symbol with a "
        "%pcrel_hi/%got_pcrel_hi/%tls_ie_pcrel_hi/%tls_gd_pcrel_hi modifier or "
        "an integer in the range");
  case Match_InvalidSImm21Lsb0JAL:
    return generateImmOutOfRangeError(
        Operands, ErrorInfo, -(1 << 20), (1 << 20) - 2,
        "immediate must be a multiple of 2 bytes in the range");
  case Match_InvalidCSRSystemRegister: {
    return generateImmOutOfRangeError(Operands, ErrorInfo, 0, (1 << 12) - 1,
                                      "operand must be a valid system register "
                                      "name or an integer in the range");
  }
  case Match_InvalidFenceArg: {
    SMLoc ErrorLoc = ((RISCVOperand &)*Operands[ErrorInfo]).getStartLoc();
    return Error(
        ErrorLoc,
        "operand must be formed of letters selected in-order from 'iorw'");
  }
  case Match_InvalidFRMArg: {
    SMLoc ErrorLoc = ((RISCVOperand &)*Operands[ErrorInfo]).getStartLoc();
    return Error(
        ErrorLoc,
        "operand must be a valid floating point rounding mode mnemonic");
  }
  case Match_InvalidBareSymbol: {
    SMLoc ErrorLoc = ((RISCVOperand &)*Operands[ErrorInfo]).getStartLoc();
    return Error(ErrorLoc, "operand must be a bare symbol name");
  }
  case Match_InvalidPseudoJumpSymbol: {
    SMLoc ErrorLoc = ((RISCVOperand &)*Operands[ErrorInfo]).getStartLoc();
    return Error(ErrorLoc, "operand must be a valid jump target");
  }
  case Match_InvalidCallSymbol: {
    SMLoc ErrorLoc = ((RISCVOperand &)*Operands[ErrorInfo]).getStartLoc();
    return Error(ErrorLoc, "operand must be a bare symbol name");
  }
  case Match_InvalidTPRelAddSymbol: {
    SMLoc ErrorLoc = ((RISCVOperand &)*Operands[ErrorInfo]).getStartLoc();
    return Error(ErrorLoc, "operand must be a symbol with %tprel_add modifier");
  }
  case Match_InvalidVTypeI: {
    SMLoc ErrorLoc = ((RISCVOperand &)*Operands[ErrorInfo]).getStartLoc();
    return Error(ErrorLoc,
                 "operand must be e[8|16|32|64|128|256|512|1024],m[1|2|4|8]");
  }
  case Match_InvalidVMaskRegister: {
    SMLoc ErrorLoc = ((RISCVOperand &)*Operands[ErrorInfo]).getStartLoc();
    return Error(ErrorLoc, "operand must be v0.t");
  }
<<<<<<< HEAD
=======
  case Match_InvalidSImm5Plus1: {
    return generateImmOutOfRangeError(Operands, ErrorInfo, -(1 << 4) + 1,
                                      (1 << 4),
                                      "immediate must be in the range");
  }
>>>>>>> 3fb1a332
  }

  llvm_unreachable("Unknown match type detected!");
}

// Attempts to match Name as a register (either using the default name or
// alternative ABI names), setting RegNo to the matching register. Upon
// failure, returns true and sets RegNo to 0. If IsRV32E then registers
// x16-x31 will be rejected.
static bool matchRegisterNameHelper(bool IsRV32E, Register &RegNo,
                                    StringRef Name) {
  RegNo = MatchRegisterName(Name);
  // The 32- and 64-bit FPRs have the same asm name. Check that the initial
  // match always matches the 64-bit variant, and not the 32-bit one.
  assert(!(RegNo >= RISCV::F0_F && RegNo <= RISCV::F31_F));
  // The default FPR register class is based on the tablegen enum ordering.
  static_assert(RISCV::F0_D < RISCV::F0_F, "FPR matching must be updated");
  if (RegNo == RISCV::NoRegister)
    RegNo = MatchRegisterAltName(Name);
  if (IsRV32E && RegNo >= RISCV::X16 && RegNo <= RISCV::X31)
    RegNo = RISCV::NoRegister;
  return RegNo == RISCV::NoRegister;
}

bool RISCVAsmParser::ParseRegister(unsigned &RegNo, SMLoc &StartLoc,
                                   SMLoc &EndLoc) {
  if (tryParseRegister(RegNo, StartLoc, EndLoc) != MatchOperand_Success)
    return Error(StartLoc, "invalid register name");
  return false;
}

OperandMatchResultTy RISCVAsmParser::tryParseRegister(unsigned &RegNo,
                                                      SMLoc &StartLoc,
                                                      SMLoc &EndLoc) {
  const AsmToken &Tok = getParser().getTok();
  StartLoc = Tok.getLoc();
  EndLoc = Tok.getEndLoc();
  RegNo = 0;
  StringRef Name = getLexer().getTok().getIdentifier();

  if (matchRegisterNameHelper(isRV32E(), (Register &)RegNo, Name))
    return MatchOperand_NoMatch;

  getParser().Lex(); // Eat identifier token.
  return MatchOperand_Success;
}

OperandMatchResultTy RISCVAsmParser::parseRegister(OperandVector &Operands,
                                                   bool AllowParens) {
  SMLoc FirstS = getLoc();
  bool HadParens = false;
  AsmToken LParen;

  // If this is an LParen and a parenthesised register name is allowed, parse it
  // atomically.
  if (AllowParens && getLexer().is(AsmToken::LParen)) {
    AsmToken Buf[2];
    size_t ReadCount = getLexer().peekTokens(Buf);
    if (ReadCount == 2 && Buf[1].getKind() == AsmToken::RParen) {
      HadParens = true;
      LParen = getParser().getTok();
      getParser().Lex(); // Eat '('
    }
  }

  switch (getLexer().getKind()) {
  default:
    if (HadParens)
      getLexer().UnLex(LParen);
    return MatchOperand_NoMatch;
  case AsmToken::Identifier:
    StringRef Name = getLexer().getTok().getIdentifier();
    Register RegNo;
    matchRegisterNameHelper(isRV32E(), RegNo, Name);

    if (RegNo == RISCV::NoRegister) {
      if (HadParens)
        getLexer().UnLex(LParen);
      return MatchOperand_NoMatch;
    }
    if (HadParens)
      Operands.push_back(RISCVOperand::createToken("(", FirstS, isRV64()));
    SMLoc S = getLoc();
    SMLoc E = SMLoc::getFromPointer(S.getPointer() - 1);
    getLexer().Lex();
    Operands.push_back(RISCVOperand::createReg(RegNo, S, E, isRV64()));
  }

  if (HadParens) {
    getParser().Lex(); // Eat ')'
    Operands.push_back(RISCVOperand::createToken(")", getLoc(), isRV64()));
  }

  return MatchOperand_Success;
}

OperandMatchResultTy
RISCVAsmParser::parseCSRSystemRegister(OperandVector &Operands) {
  SMLoc S = getLoc();
  const MCExpr *Res;

  switch (getLexer().getKind()) {
  default:
    return MatchOperand_NoMatch;
  case AsmToken::LParen:
  case AsmToken::Minus:
  case AsmToken::Plus:
  case AsmToken::Exclaim:
  case AsmToken::Tilde:
  case AsmToken::Integer:
  case AsmToken::String: {
    if (getParser().parseExpression(Res))
      return MatchOperand_ParseFail;

    auto *CE = dyn_cast<MCConstantExpr>(Res);
    if (CE) {
      int64_t Imm = CE->getValue();
      if (isUInt<12>(Imm)) {
        auto SysReg = RISCVSysReg::lookupSysRegByEncoding(Imm);
        // Accept an immediate representing a named or un-named Sys Reg
        // if the range is valid, regardless of the required features.
        Operands.push_back(RISCVOperand::createSysReg(
            SysReg ? SysReg->Name : "", S, Imm, isRV64()));
        return MatchOperand_Success;
      }
    }

    Twine Msg = "immediate must be an integer in the range";
    Error(S, Msg + " [" + Twine(0) + ", " + Twine((1 << 12) - 1) + "]");
    return MatchOperand_ParseFail;
  }
  case AsmToken::Identifier: {
    StringRef Identifier;
    if (getParser().parseIdentifier(Identifier))
      return MatchOperand_ParseFail;

    auto SysReg = RISCVSysReg::lookupSysRegByName(Identifier);
    if (!SysReg)
      SysReg = RISCVSysReg::lookupSysRegByAltName(Identifier);
    // Accept a named Sys Reg if the required features are present.
    if (SysReg) {
      if (!SysReg->haveRequiredFeatures(getSTI().getFeatureBits())) {
        Error(S, "system register use requires an option to be enabled");
        return MatchOperand_ParseFail;
      }
      Operands.push_back(RISCVOperand::createSysReg(
          Identifier, S, SysReg->Encoding, isRV64()));
      return MatchOperand_Success;
    }

    Twine Msg = "operand must be a valid system register name "
                "or an integer in the range";
    Error(S, Msg + " [" + Twine(0) + ", " + Twine((1 << 12) - 1) + "]");
    return MatchOperand_ParseFail;
  }
  case AsmToken::Percent: {
    // Discard operand with modifier.
    Twine Msg = "immediate must be an integer in the range";
    Error(S, Msg + " [" + Twine(0) + ", " + Twine((1 << 12) - 1) + "]");
    return MatchOperand_ParseFail;
  }
  }

  return MatchOperand_NoMatch;
}

OperandMatchResultTy RISCVAsmParser::parseImmediate(OperandVector &Operands) {
  SMLoc S = getLoc();
  SMLoc E = SMLoc::getFromPointer(S.getPointer() - 1);
  const MCExpr *Res;

  switch (getLexer().getKind()) {
  default:
    return MatchOperand_NoMatch;
  case AsmToken::LParen:
  case AsmToken::Dot:
  case AsmToken::Minus:
  case AsmToken::Plus:
  case AsmToken::Exclaim:
  case AsmToken::Tilde:
  case AsmToken::Integer:
  case AsmToken::String:
  case AsmToken::Identifier:
    if (getParser().parseExpression(Res))
      return MatchOperand_ParseFail;
    break;
  case AsmToken::Percent:
    return parseOperandWithModifier(Operands);
  }

  Operands.push_back(RISCVOperand::createImm(Res, S, E, isRV64()));
  return MatchOperand_Success;
}

OperandMatchResultTy
RISCVAsmParser::parseOperandWithModifier(OperandVector &Operands) {
  SMLoc S = getLoc();
  SMLoc E = SMLoc::getFromPointer(S.getPointer() - 1);

  if (getLexer().getKind() != AsmToken::Percent) {
    Error(getLoc(), "expected '%' for operand modifier");
    return MatchOperand_ParseFail;
  }

  getParser().Lex(); // Eat '%'

  if (getLexer().getKind() != AsmToken::Identifier) {
    Error(getLoc(), "expected valid identifier for operand modifier");
    return MatchOperand_ParseFail;
  }
  StringRef Identifier = getParser().getTok().getIdentifier();
  RISCVMCExpr::VariantKind VK = RISCVMCExpr::getVariantKindForName(Identifier);
  if (VK == RISCVMCExpr::VK_RISCV_Invalid) {
    Error(getLoc(), "unrecognized operand modifier");
    return MatchOperand_ParseFail;
  }

  getParser().Lex(); // Eat the identifier
  if (getLexer().getKind() != AsmToken::LParen) {
    Error(getLoc(), "expected '('");
    return MatchOperand_ParseFail;
  }
  getParser().Lex(); // Eat '('

  const MCExpr *SubExpr;
  if (getParser().parseParenExpression(SubExpr, E)) {
    return MatchOperand_ParseFail;
  }

  const MCExpr *ModExpr = RISCVMCExpr::create(SubExpr, VK, getContext());
  Operands.push_back(RISCVOperand::createImm(ModExpr, S, E, isRV64()));
  return MatchOperand_Success;
}

OperandMatchResultTy RISCVAsmParser::parseBareSymbol(OperandVector &Operands) {
  SMLoc S = getLoc();
  SMLoc E = SMLoc::getFromPointer(S.getPointer() - 1);
  const MCExpr *Res;

  if (getLexer().getKind() != AsmToken::Identifier)
    return MatchOperand_NoMatch;

  StringRef Identifier;
  AsmToken Tok = getLexer().getTok();

  if (getParser().parseIdentifier(Identifier))
    return MatchOperand_ParseFail;

  if (Identifier.consume_back("@plt")) {
    Error(getLoc(), "'@plt' operand not valid for instruction");
    return MatchOperand_ParseFail;
  }

  MCSymbol *Sym = getContext().getOrCreateSymbol(Identifier);

  if (Sym->isVariable()) {
    const MCExpr *V = Sym->getVariableValue(/*SetUsed=*/false);
    if (!isa<MCSymbolRefExpr>(V)) {
      getLexer().UnLex(Tok); // Put back if it's not a bare symbol.
      return MatchOperand_NoMatch;
    }
    Res = V;
  } else
    Res = MCSymbolRefExpr::create(Sym, MCSymbolRefExpr::VK_None, getContext());

  MCBinaryExpr::Opcode Opcode;
  switch (getLexer().getKind()) {
  default:
    Operands.push_back(RISCVOperand::createImm(Res, S, E, isRV64()));
    return MatchOperand_Success;
  case AsmToken::Plus:
    Opcode = MCBinaryExpr::Add;
    break;
  case AsmToken::Minus:
    Opcode = MCBinaryExpr::Sub;
    break;
  }

  const MCExpr *Expr;
  if (getParser().parseExpression(Expr))
    return MatchOperand_ParseFail;
  Res = MCBinaryExpr::create(Opcode, Res, Expr, getContext());
  Operands.push_back(RISCVOperand::createImm(Res, S, E, isRV64()));
  return MatchOperand_Success;
}

OperandMatchResultTy RISCVAsmParser::parseCallSymbol(OperandVector &Operands) {
  SMLoc S = getLoc();
  SMLoc E = SMLoc::getFromPointer(S.getPointer() - 1);
  const MCExpr *Res;

  if (getLexer().getKind() != AsmToken::Identifier)
    return MatchOperand_NoMatch;

  // Avoid parsing the register in `call rd, foo` as a call symbol.
  if (getLexer().peekTok().getKind() != AsmToken::EndOfStatement)
    return MatchOperand_NoMatch;

  StringRef Identifier;
  if (getParser().parseIdentifier(Identifier))
    return MatchOperand_ParseFail;

  RISCVMCExpr::VariantKind Kind = RISCVMCExpr::VK_RISCV_CALL;
  if (Identifier.consume_back("@plt"))
    Kind = RISCVMCExpr::VK_RISCV_CALL_PLT;

  MCSymbol *Sym = getContext().getOrCreateSymbol(Identifier);
  Res = MCSymbolRefExpr::create(Sym, MCSymbolRefExpr::VK_None, getContext());
  Res = RISCVMCExpr::create(Res, Kind, getContext());
  Operands.push_back(RISCVOperand::createImm(Res, S, E, isRV64()));
  return MatchOperand_Success;
}

OperandMatchResultTy
RISCVAsmParser::parsePseudoJumpSymbol(OperandVector &Operands) {
  SMLoc S = getLoc();
  SMLoc E = SMLoc::getFromPointer(S.getPointer() - 1);
  const MCExpr *Res;

  if (getParser().parseExpression(Res))
    return MatchOperand_ParseFail;

  if (Res->getKind() != MCExpr::ExprKind::SymbolRef ||
      cast<MCSymbolRefExpr>(Res)->getKind() ==
          MCSymbolRefExpr::VariantKind::VK_PLT) {
    Error(S, "operand must be a valid jump target");
    return MatchOperand_ParseFail;
  }

  Res = RISCVMCExpr::create(Res, RISCVMCExpr::VK_RISCV_CALL, getContext());
  Operands.push_back(RISCVOperand::createImm(Res, S, E, isRV64()));
  return MatchOperand_Success;
}

OperandMatchResultTy RISCVAsmParser::parseJALOffset(OperandVector &Operands) {
  // Parsing jal operands is fiddly due to the `jal foo` and `jal ra, foo`
  // both being acceptable forms. When parsing `jal ra, foo` this function
  // will be called for the `ra` register operand in an attempt to match the
  // single-operand alias. parseJALOffset must fail for this case. It would
  // seem logical to try parse the operand using parseImmediate and return
  // NoMatch if the next token is a comma (meaning we must be parsing a jal in
  // the second form rather than the first). We can't do this as there's no
  // way of rewinding the lexer state. Instead, return NoMatch if this operand
  // is an identifier and is followed by a comma.
  if (getLexer().is(AsmToken::Identifier) &&
      getLexer().peekTok().is(AsmToken::Comma))
    return MatchOperand_NoMatch;

  return parseImmediate(Operands);
}

OperandMatchResultTy RISCVAsmParser::parseVTypeI(OperandVector &Operands) {
  SMLoc S = getLoc();
  if (getLexer().getKind() != AsmToken::Identifier)
    return MatchOperand_NoMatch;

  // Parse "e8,m1"
  StringRef Name = getLexer().getTok().getIdentifier();
  if (!Name.consume_front("e"))
    return MatchOperand_NoMatch;
  APInt Sew(16, Name, 10);
  if (Sew != 8 && Sew != 16 && Sew != 32 && Sew != 64 && Sew != 128 &&
      Sew != 256 && Sew != 512 && Sew != 1024)
    return MatchOperand_NoMatch;
  getLexer().Lex();

  if (getLexer().getKind() == AsmToken::EndOfStatement) {
    Operands.push_back(
        RISCVOperand::createVType(Sew, APInt(16, 1), S, isRV64()));

    return MatchOperand_Success;
  }

  if (!getLexer().is(AsmToken::Comma))
    return MatchOperand_NoMatch;
  getLexer().Lex();

  Name = getLexer().getTok().getIdentifier();
  if (!Name.consume_front("m"))
    return MatchOperand_NoMatch;
  APInt Lmul(16, Name, 10);
  if (Lmul != 1 && Lmul != 2 && Lmul != 4 && Lmul != 8)
    return MatchOperand_NoMatch;
  getLexer().Lex();

  if (getLexer().getKind() != AsmToken::EndOfStatement)
    return MatchOperand_NoMatch;

  Operands.push_back(RISCVOperand::createVType(Sew, Lmul, S, isRV64()));

  return MatchOperand_Success;
}

<<<<<<< HEAD
OperandMatchResultTy
RISCVAsmParser::parseTupleVRegister(OperandVector &Operands) {
  switch (getLexer().getKind()) {
  default:
    return MatchOperand_NoMatch;
  case AsmToken::Identifier:
    StringRef Name = getLexer().getTok().getIdentifier();
    Register RegNo;
    matchRegisterNameHelper(isRV32E(), RegNo, Name);

    if (RegNo == RISCV::NoRegister)
      return MatchOperand_NoMatch;
    if (RegNo < RISCV::V0 || RegNo > RISCV::V31)
      return MatchOperand_NoMatch;
    RegNo = RISCV::V0_V1 + (RegNo - RISCV::V0);
    SMLoc S = getLoc();
    SMLoc E = SMLoc::getFromPointer(S.getPointer() - 1);
    getLexer().Lex();
    Operands.push_back(RISCVOperand::createReg(RegNo, S, E, isRV64()));
  }

  return MatchOperand_Success;
}

=======
>>>>>>> 3fb1a332
OperandMatchResultTy RISCVAsmParser::parseMaskReg(OperandVector &Operands) {
  switch (getLexer().getKind()) {
  default:
    return MatchOperand_NoMatch;
  case AsmToken::Identifier:
    StringRef Name = getLexer().getTok().getIdentifier();
    if (!Name.consume_back(".t")) {
      Error(getLoc(), "expected '.t' suffix");
      return MatchOperand_ParseFail;
    }
    Register RegNo;
    matchRegisterNameHelper(isRV32E(), RegNo, Name);

    if (RegNo == RISCV::NoRegister)
      return MatchOperand_NoMatch;
    if (RegNo != RISCV::V0)
      return MatchOperand_NoMatch;
    SMLoc S = getLoc();
    SMLoc E = SMLoc::getFromPointer(S.getPointer() - 1);
    getLexer().Lex();
    Operands.push_back(RISCVOperand::createReg(RegNo, S, E, isRV64()));
  }

  return MatchOperand_Success;
}

OperandMatchResultTy
RISCVAsmParser::parseMemOpBaseReg(OperandVector &Operands) {
  if (getLexer().isNot(AsmToken::LParen)) {
    Error(getLoc(), "expected '('");
    return MatchOperand_ParseFail;
  }

  getParser().Lex(); // Eat '('
  Operands.push_back(RISCVOperand::createToken("(", getLoc(), isRV64()));

  if (parseRegister(Operands) != MatchOperand_Success) {
    Error(getLoc(), "expected register");
    return MatchOperand_ParseFail;
  }

  if (getLexer().isNot(AsmToken::RParen)) {
    Error(getLoc(), "expected ')'");
    return MatchOperand_ParseFail;
  }

  getParser().Lex(); // Eat ')'
  Operands.push_back(RISCVOperand::createToken(")", getLoc(), isRV64()));

  return MatchOperand_Success;
}

OperandMatchResultTy RISCVAsmParser::parseAtomicMemOp(OperandVector &Operands) {
  // Atomic operations such as lr.w, sc.w, and amo*.w accept a "memory operand"
  // as one of their register operands, such as `(a0)`. This just denotes that
  // the register (in this case `a0`) contains a memory address.
  //
  // Normally, we would be able to parse these by putting the parens into the
  // instruction string. However, GNU as also accepts a zero-offset memory
  // operand (such as `0(a0)`), and ignores the 0. Normally this would be parsed
  // with parseImmediate followed by parseMemOpBaseReg, but these instructions
  // do not accept an immediate operand, and we do not want to add a "dummy"
  // operand that is silently dropped.
  //
  // Instead, we use this custom parser. This will: allow (and discard) an
  // offset if it is zero; require (and discard) parentheses; and add only the
  // parsed register operand to `Operands`.
  //
  // These operands are printed with RISCVInstPrinter::printAtomicMemOp, which
  // will only print the register surrounded by parentheses (which GNU as also
  // uses as its canonical representation for these operands).
  std::unique_ptr<RISCVOperand> OptionalImmOp;

  if (getLexer().isNot(AsmToken::LParen)) {
    // Parse an Integer token. We do not accept arbritrary constant expressions
    // in the offset field (because they may include parens, which complicates
    // parsing a lot).
    int64_t ImmVal;
    SMLoc ImmStart = getLoc();
    if (getParser().parseIntToken(ImmVal,
                                  "expected '(' or optional integer offset"))
      return MatchOperand_ParseFail;

    // Create a RISCVOperand for checking later (so the error messages are
    // nicer), but we don't add it to Operands.
    SMLoc ImmEnd = getLoc();
    OptionalImmOp =
        RISCVOperand::createImm(MCConstantExpr::create(ImmVal, getContext()),
                                ImmStart, ImmEnd, isRV64());
  }

  if (getLexer().isNot(AsmToken::LParen)) {
    Error(getLoc(), OptionalImmOp ? "expected '(' after optional integer offset"
                                  : "expected '(' or optional integer offset");
    return MatchOperand_ParseFail;
  }
  getParser().Lex(); // Eat '('

  if (parseRegister(Operands) != MatchOperand_Success) {
    Error(getLoc(), "expected register");
    return MatchOperand_ParseFail;
  }

  if (getLexer().isNot(AsmToken::RParen)) {
    Error(getLoc(), "expected ')'");
    return MatchOperand_ParseFail;
  }
  getParser().Lex(); // Eat ')'

  // Deferred Handling of non-zero offsets. This makes the error messages nicer.
  if (OptionalImmOp && !OptionalImmOp->isImmZero()) {
    Error(OptionalImmOp->getStartLoc(), "optional integer offset must be 0",
          SMRange(OptionalImmOp->getStartLoc(), OptionalImmOp->getEndLoc()));
    return MatchOperand_ParseFail;
  }

  return MatchOperand_Success;
}

/// Looks at a token type and creates the relevant operand from this
/// information, adding to Operands. If operand was parsed, returns false, else
/// true.
bool RISCVAsmParser::parseOperand(OperandVector &Operands, StringRef Mnemonic) {
  // Check if the current operand has a custom associated parser, if so, try to
  // custom parse the operand, or fallback to the general approach.
  OperandMatchResultTy Result =
      MatchOperandParserImpl(Operands, Mnemonic, /*ParseForAllFeatures=*/true);
  if (Result == MatchOperand_Success)
    return false;
  if (Result == MatchOperand_ParseFail)
    return true;

  // Attempt to parse token as a register.
  if (parseRegister(Operands, true) == MatchOperand_Success)
    return false;

  // Attempt to parse token as an immediate
  if (parseImmediate(Operands) == MatchOperand_Success) {
    // Parse memory base register if present
    if (getLexer().is(AsmToken::LParen))
      return parseMemOpBaseReg(Operands) != MatchOperand_Success;
    return false;
  }

  // Finally we have exhausted all options and must declare defeat.
  Error(getLoc(), "unknown operand");
  return true;
}

bool RISCVAsmParser::ParseInstruction(ParseInstructionInfo &Info,
                                      StringRef Name, SMLoc NameLoc,
                                      OperandVector &Operands) {
  // Ensure that if the instruction occurs when relaxation is enabled,
  // relocations are forced for the file. Ideally this would be done when there
  // is enough information to reliably determine if the instruction itself may
  // cause relaxations. Unfortunately instruction processing stage occurs in the
  // same pass as relocation emission, so it's too late to set a 'sticky bit'
  // for the entire file.
  if (getSTI().getFeatureBits()[RISCV::FeatureRelax]) {
    auto *Assembler = getTargetStreamer().getStreamer().getAssemblerPtr();
    if (Assembler != nullptr) {
      RISCVAsmBackend &MAB =
          static_cast<RISCVAsmBackend &>(Assembler->getBackend());
      MAB.setForceRelocs();
    }
  }

  // First operand is token for instruction
  Operands.push_back(RISCVOperand::createToken(Name, NameLoc, isRV64()));

  // If there are no more operands, then finish
  if (getLexer().is(AsmToken::EndOfStatement))
    return false;

  // Parse first operand
  if (parseOperand(Operands, Name))
    return true;

  // Parse until end of statement, consuming commas between operands
  unsigned OperandIdx = 1;
  while (getLexer().is(AsmToken::Comma)) {
    // Consume comma token
    getLexer().Lex();

    // Parse next operand
    if (parseOperand(Operands, Name))
      return true;

    ++OperandIdx;
  }

  if (getLexer().isNot(AsmToken::EndOfStatement)) {
    SMLoc Loc = getLexer().getLoc();
    getParser().eatToEndOfStatement();
    return Error(Loc, "unexpected token");
  }

  getParser().Lex(); // Consume the EndOfStatement.
  return false;
}

bool RISCVAsmParser::classifySymbolRef(const MCExpr *Expr,
                                       RISCVMCExpr::VariantKind &Kind,
                                       int64_t &Addend) {
  Kind = RISCVMCExpr::VK_RISCV_None;
  Addend = 0;

  if (const RISCVMCExpr *RE = dyn_cast<RISCVMCExpr>(Expr)) {
    Kind = RE->getKind();
    Expr = RE->getSubExpr();
  }

  // It's a simple symbol reference or constant with no addend.
  if (isa<MCConstantExpr>(Expr) || isa<MCSymbolRefExpr>(Expr))
    return true;

  const MCBinaryExpr *BE = dyn_cast<MCBinaryExpr>(Expr);
  if (!BE)
    return false;

  if (!isa<MCSymbolRefExpr>(BE->getLHS()))
    return false;

  if (BE->getOpcode() != MCBinaryExpr::Add &&
      BE->getOpcode() != MCBinaryExpr::Sub)
    return false;

  // We are able to support the subtraction of two symbol references
  if (BE->getOpcode() == MCBinaryExpr::Sub &&
      isa<MCSymbolRefExpr>(BE->getRHS()))
    return true;

  // See if the addend is a constant, otherwise there's more going
  // on here than we can deal with.
  auto AddendExpr = dyn_cast<MCConstantExpr>(BE->getRHS());
  if (!AddendExpr)
    return false;

  Addend = AddendExpr->getValue();
  if (BE->getOpcode() == MCBinaryExpr::Sub)
    Addend = -Addend;

  // It's some symbol reference + a constant addend
  return Kind != RISCVMCExpr::VK_RISCV_Invalid;
}

bool RISCVAsmParser::ParseDirective(AsmToken DirectiveID) {
  // This returns false if this function recognizes the directive
  // regardless of whether it is successfully handles or reports an
  // error. Otherwise it returns true to give the generic parser a
  // chance at recognizing it.
  StringRef IDVal = DirectiveID.getString();

  if (IDVal == ".option")
    return parseDirectiveOption();
  else if (IDVal == ".attribute")
    return parseDirectiveAttribute();

  return true;
}

bool RISCVAsmParser::parseDirectiveOption() {
  MCAsmParser &Parser = getParser();
  // Get the option token.
  AsmToken Tok = Parser.getTok();
  // At the moment only identifiers are supported.
  if (Tok.isNot(AsmToken::Identifier))
    return Error(Parser.getTok().getLoc(),
                 "unexpected token, expected identifier");

  StringRef Option = Tok.getIdentifier();

  if (Option == "push") {
    getTargetStreamer().emitDirectiveOptionPush();

    Parser.Lex();
    if (Parser.getTok().isNot(AsmToken::EndOfStatement))
      return Error(Parser.getTok().getLoc(),
                   "unexpected token, expected end of statement");

    pushFeatureBits();
    return false;
  }

  if (Option == "pop") {
    SMLoc StartLoc = Parser.getTok().getLoc();
    getTargetStreamer().emitDirectiveOptionPop();

    Parser.Lex();
    if (Parser.getTok().isNot(AsmToken::EndOfStatement))
      return Error(Parser.getTok().getLoc(),
                   "unexpected token, expected end of statement");

    if (popFeatureBits())
      return Error(StartLoc, ".option pop with no .option push");

    return false;
  }

  if (Option == "rvc") {
    getTargetStreamer().emitDirectiveOptionRVC();

    Parser.Lex();
    if (Parser.getTok().isNot(AsmToken::EndOfStatement))
      return Error(Parser.getTok().getLoc(),
                   "unexpected token, expected end of statement");

    setFeatureBits(RISCV::FeatureStdExtC, "c");
    return false;
  }

  if (Option == "norvc") {
    getTargetStreamer().emitDirectiveOptionNoRVC();

    Parser.Lex();
    if (Parser.getTok().isNot(AsmToken::EndOfStatement))
      return Error(Parser.getTok().getLoc(),
                   "unexpected token, expected end of statement");

    clearFeatureBits(RISCV::FeatureStdExtC, "c");
    return false;
  }

  if (Option == "pic") {
    getTargetStreamer().emitDirectiveOptionPIC();

    Parser.Lex();
    if (Parser.getTok().isNot(AsmToken::EndOfStatement))
      return Error(Parser.getTok().getLoc(),
                   "unexpected token, expected end of statement");

    ParserOptions.IsPicEnabled = true;
    return false;
  }

  if (Option == "nopic") {
    getTargetStreamer().emitDirectiveOptionNoPIC();

    Parser.Lex();
    if (Parser.getTok().isNot(AsmToken::EndOfStatement))
      return Error(Parser.getTok().getLoc(),
                   "unexpected token, expected end of statement");

    ParserOptions.IsPicEnabled = false;
    return false;
  }

  if (Option == "relax") {
    getTargetStreamer().emitDirectiveOptionRelax();

    Parser.Lex();
    if (Parser.getTok().isNot(AsmToken::EndOfStatement))
      return Error(Parser.getTok().getLoc(),
                   "unexpected token, expected end of statement");

    setFeatureBits(RISCV::FeatureRelax, "relax");
    return false;
  }

  if (Option == "norelax") {
    getTargetStreamer().emitDirectiveOptionNoRelax();

    Parser.Lex();
    if (Parser.getTok().isNot(AsmToken::EndOfStatement))
      return Error(Parser.getTok().getLoc(),
                   "unexpected token, expected end of statement");

    clearFeatureBits(RISCV::FeatureRelax, "relax");
    return false;
  }

  // Unknown option.
  Warning(Parser.getTok().getLoc(),
          "unknown option, expected 'push', 'pop', 'rvc', 'norvc', 'relax' or "
          "'norelax'");
  Parser.eatToEndOfStatement();
  return false;
}

/// parseDirectiveAttribute
///  ::= .attribute expression ',' ( expression | "string" )
///  ::= .attribute identifier ',' ( expression | "string" )
bool RISCVAsmParser::parseDirectiveAttribute() {
  MCAsmParser &Parser = getParser();
  int64_t Tag;
  SMLoc TagLoc;
  TagLoc = Parser.getTok().getLoc();
  if (Parser.getTok().is(AsmToken::Identifier)) {
    StringRef Name = Parser.getTok().getIdentifier();
    Optional<unsigned> Ret =
        ELFAttrs::attrTypeFromString(Name, RISCVAttrs::RISCVAttributeTags);
    if (!Ret.hasValue()) {
      Error(TagLoc, "attribute name not recognised: " + Name);
      return false;
    }
    Tag = Ret.getValue();
    Parser.Lex();
  } else {
    const MCExpr *AttrExpr;

    TagLoc = Parser.getTok().getLoc();
    if (Parser.parseExpression(AttrExpr))
      return true;

    const MCConstantExpr *CE = dyn_cast<MCConstantExpr>(AttrExpr);
    if (check(!CE, TagLoc, "expected numeric constant"))
      return true;

    Tag = CE->getValue();
  }

  if (Parser.parseToken(AsmToken::Comma, "comma expected"))
    return true;

  StringRef StringValue;
  int64_t IntegerValue = 0;
  bool IsIntegerValue = true;

  // RISC-V attributes have a string value if the tag number is odd
  // and an integer value if the tag number is even.
  if (Tag % 2)
    IsIntegerValue = false;

  SMLoc ValueExprLoc = Parser.getTok().getLoc();
  if (IsIntegerValue) {
    const MCExpr *ValueExpr;
    if (Parser.parseExpression(ValueExpr))
      return true;

    const MCConstantExpr *CE = dyn_cast<MCConstantExpr>(ValueExpr);
    if (!CE)
      return Error(ValueExprLoc, "expected numeric constant");
    IntegerValue = CE->getValue();
  } else {
    if (Parser.getTok().isNot(AsmToken::String))
      return Error(Parser.getTok().getLoc(), "expected string constant");

    StringValue = Parser.getTok().getStringContents();
    Parser.Lex();
  }

  if (Parser.parseToken(AsmToken::EndOfStatement,
                        "unexpected token in '.attribute' directive"))
    return true;

  if (Tag == RISCVAttrs::ARCH) {
    StringRef Arch = StringValue;
    if (Arch.consume_front("rv32"))
      clearFeatureBits(RISCV::Feature64Bit, "64bit");
    else if (Arch.consume_front("rv64"))
      setFeatureBits(RISCV::Feature64Bit, "64bit");
    else
      return Error(ValueExprLoc, "bad arch string " + Arch);

    while (!Arch.empty()) {
      if (Arch[0] == 'i')
        clearFeatureBits(RISCV::FeatureRV32E, "e");
      else if (Arch[0] == 'e')
        setFeatureBits(RISCV::FeatureRV32E, "e");
      else if (Arch[0] == 'g') {
        clearFeatureBits(RISCV::FeatureRV32E, "e");
        setFeatureBits(RISCV::FeatureStdExtM, "m");
        setFeatureBits(RISCV::FeatureStdExtA, "a");
        setFeatureBits(RISCV::FeatureStdExtF, "f");
        setFeatureBits(RISCV::FeatureStdExtD, "d");
      } else if (Arch[0] == 'm')
        setFeatureBits(RISCV::FeatureStdExtM, "m");
      else if (Arch[0] == 'a')
        setFeatureBits(RISCV::FeatureStdExtA, "a");
      else if (Arch[0] == 'f')
        setFeatureBits(RISCV::FeatureStdExtF, "f");
      else if (Arch[0] == 'd') {
        setFeatureBits(RISCV::FeatureStdExtF, "f");
        setFeatureBits(RISCV::FeatureStdExtD, "d");
      } else if (Arch[0] == 'c') {
        setFeatureBits(RISCV::FeatureStdExtC, "c");
      } else
        return Error(ValueExprLoc, "bad arch string " + Arch);

      Arch = Arch.drop_front(1);
      int major = 0;
      int minor = 0;
      Arch.consumeInteger(10, major);
      Arch.consume_front("p");
      Arch.consumeInteger(10, minor);
      if (major != 0 || minor != 0) {
        Arch = Arch.drop_until([](char c) { return c == '_' || c == '"'; });
        Arch = Arch.drop_while([](char c) { return c == '_'; });
      }
    }
  }

  if (IsIntegerValue)
    getTargetStreamer().emitAttribute(Tag, IntegerValue);
  else {
    if (Tag != RISCVAttrs::ARCH) {
      getTargetStreamer().emitTextAttribute(Tag, StringValue);
    } else {
      std::string formalArchStr = "rv32";
      if (getFeatureBits(RISCV::Feature64Bit))
        formalArchStr = "rv64";
      if (getFeatureBits(RISCV::FeatureRV32E))
        formalArchStr = (Twine(formalArchStr) + "e1p9").str();
      else
        formalArchStr = (Twine(formalArchStr) + "i2p0").str();

      if (getFeatureBits(RISCV::FeatureStdExtM))
        formalArchStr = (Twine(formalArchStr) + "_m2p0").str();
      if (getFeatureBits(RISCV::FeatureStdExtA))
        formalArchStr = (Twine(formalArchStr) + "_a2p0").str();
      if (getFeatureBits(RISCV::FeatureStdExtF))
        formalArchStr = (Twine(formalArchStr) + "_f2p0").str();
      if (getFeatureBits(RISCV::FeatureStdExtD))
        formalArchStr = (Twine(formalArchStr) + "_d2p0").str();
      if (getFeatureBits(RISCV::FeatureStdExtC))
        formalArchStr = (Twine(formalArchStr) + "_c2p0").str();

      getTargetStreamer().emitTextAttribute(Tag, formalArchStr);
    }
  }

  return false;
}

void RISCVAsmParser::emitToStreamer(MCStreamer &S, const MCInst &Inst) {
  MCInst CInst;
  bool Res = compressInst(CInst, Inst, getSTI(), S.getContext());
  if (Res)
    ++RISCVNumInstrsCompressed;
  S.emitInstruction((Res ? CInst : Inst), getSTI());
}

void RISCVAsmParser::emitLoadImm(Register DestReg, int64_t Value,
                                 MCStreamer &Out) {
  RISCVMatInt::InstSeq Seq;
  RISCVMatInt::generateInstSeq(Value, isRV64(), Seq);

  Register SrcReg = RISCV::X0;
  for (RISCVMatInt::Inst &Inst : Seq) {
    if (Inst.Opc == RISCV::LUI) {
      emitToStreamer(
          Out, MCInstBuilder(RISCV::LUI).addReg(DestReg).addImm(Inst.Imm));
    } else {
      emitToStreamer(
          Out, MCInstBuilder(Inst.Opc).addReg(DestReg).addReg(SrcReg).addImm(
                   Inst.Imm));
    }

    // Only the first instruction has X0 as its source.
    SrcReg = DestReg;
  }
}

void RISCVAsmParser::emitAuipcInstPair(MCOperand DestReg, MCOperand TmpReg,
                                       const MCExpr *Symbol,
                                       RISCVMCExpr::VariantKind VKHi,
                                       unsigned SecondOpcode, SMLoc IDLoc,
                                       MCStreamer &Out) {
  // A pair of instructions for PC-relative addressing; expands to
  //   TmpLabel: AUIPC TmpReg, VKHi(symbol)
  //             OP DestReg, TmpReg, %pcrel_lo(TmpLabel)
  MCContext &Ctx = getContext();

  MCSymbol *TmpLabel = Ctx.createTempSymbol(
      "pcrel_hi", /* AlwaysAddSuffix */ true, /* CanBeUnnamed */ false);
  Out.emitLabel(TmpLabel);

  const RISCVMCExpr *SymbolHi = RISCVMCExpr::create(Symbol, VKHi, Ctx);
  emitToStreamer(
      Out, MCInstBuilder(RISCV::AUIPC).addOperand(TmpReg).addExpr(SymbolHi));

  const MCExpr *RefToLinkTmpLabel =
      RISCVMCExpr::create(MCSymbolRefExpr::create(TmpLabel, Ctx),
                          RISCVMCExpr::VK_RISCV_PCREL_LO, Ctx);

  emitToStreamer(Out, MCInstBuilder(SecondOpcode)
                          .addOperand(DestReg)
                          .addOperand(TmpReg)
                          .addExpr(RefToLinkTmpLabel));
}

void RISCVAsmParser::emitLoadLocalAddress(MCInst &Inst, SMLoc IDLoc,
                                          MCStreamer &Out) {
  // The load local address pseudo-instruction "lla" is used in PC-relative
  // addressing of local symbols:
  //   lla rdest, symbol
  // expands to
  //   TmpLabel: AUIPC rdest, %pcrel_hi(symbol)
  //             ADDI rdest, rdest, %pcrel_lo(TmpLabel)
  MCOperand DestReg = Inst.getOperand(0);
  const MCExpr *Symbol = Inst.getOperand(1).getExpr();
  emitAuipcInstPair(DestReg, DestReg, Symbol, RISCVMCExpr::VK_RISCV_PCREL_HI,
                    RISCV::ADDI, IDLoc, Out);
}

void RISCVAsmParser::emitLoadAddress(MCInst &Inst, SMLoc IDLoc,
                                     MCStreamer &Out) {
  // The load address pseudo-instruction "la" is used in PC-relative and
  // GOT-indirect addressing of global symbols:
  //   la rdest, symbol
  // expands to either (for non-PIC)
  //   TmpLabel: AUIPC rdest, %pcrel_hi(symbol)
  //             ADDI rdest, rdest, %pcrel_lo(TmpLabel)
  // or (for PIC)
  //   TmpLabel: AUIPC rdest, %got_pcrel_hi(symbol)
  //             Lx rdest, %pcrel_lo(TmpLabel)(rdest)
  MCOperand DestReg = Inst.getOperand(0);
  const MCExpr *Symbol = Inst.getOperand(1).getExpr();
  unsigned SecondOpcode;
  RISCVMCExpr::VariantKind VKHi;
  if (ParserOptions.IsPicEnabled) {
    SecondOpcode = isRV64() ? RISCV::LD : RISCV::LW;
    VKHi = RISCVMCExpr::VK_RISCV_GOT_HI;
  } else {
    SecondOpcode = RISCV::ADDI;
    VKHi = RISCVMCExpr::VK_RISCV_PCREL_HI;
  }
  emitAuipcInstPair(DestReg, DestReg, Symbol, VKHi, SecondOpcode, IDLoc, Out);
}

void RISCVAsmParser::emitLoadTLSIEAddress(MCInst &Inst, SMLoc IDLoc,
                                          MCStreamer &Out) {
  // The load TLS IE address pseudo-instruction "la.tls.ie" is used in
  // initial-exec TLS model addressing of global symbols:
  //   la.tls.ie rdest, symbol
  // expands to
  //   TmpLabel: AUIPC rdest, %tls_ie_pcrel_hi(symbol)
  //             Lx rdest, %pcrel_lo(TmpLabel)(rdest)
  MCOperand DestReg = Inst.getOperand(0);
  const MCExpr *Symbol = Inst.getOperand(1).getExpr();
  unsigned SecondOpcode = isRV64() ? RISCV::LD : RISCV::LW;
  emitAuipcInstPair(DestReg, DestReg, Symbol, RISCVMCExpr::VK_RISCV_TLS_GOT_HI,
                    SecondOpcode, IDLoc, Out);
}

void RISCVAsmParser::emitLoadTLSGDAddress(MCInst &Inst, SMLoc IDLoc,
                                          MCStreamer &Out) {
  // The load TLS GD address pseudo-instruction "la.tls.gd" is used in
  // global-dynamic TLS model addressing of global symbols:
  //   la.tls.gd rdest, symbol
  // expands to
  //   TmpLabel: AUIPC rdest, %tls_gd_pcrel_hi(symbol)
  //             ADDI rdest, rdest, %pcrel_lo(TmpLabel)
  MCOperand DestReg = Inst.getOperand(0);
  const MCExpr *Symbol = Inst.getOperand(1).getExpr();
  emitAuipcInstPair(DestReg, DestReg, Symbol, RISCVMCExpr::VK_RISCV_TLS_GD_HI,
                    RISCV::ADDI, IDLoc, Out);
}

void RISCVAsmParser::emitLoadStoreSymbol(MCInst &Inst, unsigned Opcode,
                                         SMLoc IDLoc, MCStreamer &Out,
                                         bool HasTmpReg) {
  // The load/store pseudo-instruction does a pc-relative load with
  // a symbol.
  //
  // The expansion looks like this
  //
  //   TmpLabel: AUIPC tmp, %pcrel_hi(symbol)
  //             [S|L]X    rd, %pcrel_lo(TmpLabel)(tmp)
  MCOperand DestReg = Inst.getOperand(0);
  unsigned SymbolOpIdx = HasTmpReg ? 2 : 1;
  unsigned TmpRegOpIdx = HasTmpReg ? 1 : 0;
  MCOperand TmpReg = Inst.getOperand(TmpRegOpIdx);
  const MCExpr *Symbol = Inst.getOperand(SymbolOpIdx).getExpr();
  emitAuipcInstPair(DestReg, TmpReg, Symbol, RISCVMCExpr::VK_RISCV_PCREL_HI,
                    Opcode, IDLoc, Out);
}

bool RISCVAsmParser::checkPseudoAddTPRel(MCInst &Inst,
                                         OperandVector &Operands) {
  assert(Inst.getOpcode() == RISCV::PseudoAddTPRel && "Invalid instruction");
  assert(Inst.getOperand(2).isReg() && "Unexpected second operand kind");
  if (Inst.getOperand(2).getReg() != RISCV::X4) {
    SMLoc ErrorLoc = ((RISCVOperand &)*Operands[3]).getStartLoc();
    return Error(ErrorLoc, "the second input operand must be tp/x4 when using "
                           "%tprel_add modifier");
  }

  return false;
}

std::unique_ptr<RISCVOperand> RISCVAsmParser::defaultMaskRegOp() const {
  return RISCVOperand::createReg(RISCV::NoRegister, llvm::SMLoc(),
                                 llvm::SMLoc(), isRV64());
}

bool RISCVAsmParser::validateInstruction(MCInst &Inst,
                                         OperandVector &Operands) {
  const MCInstrDesc &MCID = MII.get(Inst.getOpcode());
  unsigned TargetFlags =
      (MCID.TSFlags >> RISCV::ConstraintOffset) & RISCV::ConstraintMask;
  if (TargetFlags == RISCV::NoConstraint)
    return false;

  unsigned DestReg = Inst.getOperand(0).getReg();
  // Operands[1] will be the first operand, DestReg.
  SMLoc Loc = Operands[1]->getStartLoc();
  if ((TargetFlags == RISCV::WidenV) || (TargetFlags == RISCV::WidenW) ||
      (TargetFlags == RISCV::SlideUp) || (TargetFlags == RISCV::Vrgather) ||
      (TargetFlags == RISCV::Vcompress)) {
    if (TargetFlags != RISCV::WidenW) {
      unsigned Src2Reg = Inst.getOperand(1).getReg();
      if (DestReg == Src2Reg)
        return Error(Loc, "The destination vector register group cannot overlap"
                          " the source vector register group.");
<<<<<<< HEAD
=======
      if (TargetFlags == RISCV::WidenV) {
        // Assume DestReg LMUL is 2 at least for widening/narrowing operations.
        if (DestReg + 1 == Src2Reg)
          return Error(Loc,
                       "The destination vector register group cannot overlap"
                       " the source vector register group.");
      }
>>>>>>> 3fb1a332
    }
    if (Inst.getOperand(2).isReg()) {
      unsigned Src1Reg = Inst.getOperand(2).getReg();
      if (DestReg == Src1Reg)
        return Error(Loc, "The destination vector register group cannot overlap"
                          " the source vector register group.");
<<<<<<< HEAD
=======
      if (TargetFlags == RISCV::WidenV || TargetFlags == RISCV::WidenW) {
        // Assume DestReg LMUL is 2 at least for widening/narrowing operations.
        if (DestReg + 1 == Src1Reg)
          return Error(Loc,
                       "The destination vector register group cannot overlap"
                       " the source vector register group.");
      }
>>>>>>> 3fb1a332
    }
    if (Inst.getNumOperands() == 4) {
      unsigned MaskReg = Inst.getOperand(3).getReg();

      if (DestReg == MaskReg)
        return Error(Loc, "The destination vector register group cannot overlap"
                          " the mask register.");
    }
  } else if (TargetFlags == RISCV::Narrow) {
    unsigned Src2Reg = Inst.getOperand(1).getReg();
    if (DestReg == Src2Reg)
      return Error(Loc, "The destination vector register group cannot overlap"
                        " the source vector register group.");
<<<<<<< HEAD
=======
    // Assume Src2Reg LMUL is 2 at least for widening/narrowing operations.
    if (DestReg == Src2Reg + 1)
      return Error(Loc, "The destination vector register group cannot overlap"
                        " the source vector register group.");
>>>>>>> 3fb1a332
  } else if (TargetFlags == RISCV::WidenCvt || TargetFlags == RISCV::Iota) {
    unsigned Src2Reg = Inst.getOperand(1).getReg();
    if (DestReg == Src2Reg)
      return Error(Loc, "The destination vector register group cannot overlap"
                        " the source vector register group.");
<<<<<<< HEAD
=======
    if (TargetFlags == RISCV::WidenCvt) {
      // Assume DestReg LMUL is 2 at least for widening/narrowing operations.
      if (DestReg + 1 == Src2Reg)
        return Error(Loc, "The destination vector register group cannot overlap"
                          " the source vector register group.");
    }
>>>>>>> 3fb1a332
    if (Inst.getNumOperands() == 3) {
      unsigned MaskReg = Inst.getOperand(2).getReg();

      if (DestReg == MaskReg)
        return Error(Loc, "The destination vector register group cannot overlap"
                          " the mask register.");
    }
  }
  return false;
}

bool RISCVAsmParser::processInstruction(MCInst &Inst, SMLoc IDLoc,
                                        OperandVector &Operands,
                                        MCStreamer &Out) {
  Inst.setLoc(IDLoc);

  switch (Inst.getOpcode()) {
  default:
    break;
  case RISCV::PseudoLI: {
    Register Reg = Inst.getOperand(0).getReg();
    const MCOperand &Op1 = Inst.getOperand(1);
    if (Op1.isExpr()) {
      // We must have li reg, %lo(sym) or li reg, %pcrel_lo(sym) or similar.
      // Just convert to an addi. This allows compatibility with gas.
      emitToStreamer(Out, MCInstBuilder(RISCV::ADDI)
                              .addReg(Reg)
                              .addReg(RISCV::X0)
                              .addExpr(Op1.getExpr()));
      return false;
    }
    int64_t Imm = Inst.getOperand(1).getImm();
    // On RV32 the immediate here can either be a signed or an unsigned
    // 32-bit number. Sign extension has to be performed to ensure that Imm
    // represents the expected signed 64-bit number.
    if (!isRV64())
      Imm = SignExtend64<32>(Imm);
    emitLoadImm(Reg, Imm, Out);
    return false;
  }
  case RISCV::PseudoLLA:
    emitLoadLocalAddress(Inst, IDLoc, Out);
    return false;
  case RISCV::PseudoLA:
    emitLoadAddress(Inst, IDLoc, Out);
    return false;
  case RISCV::PseudoLA_TLS_IE:
    emitLoadTLSIEAddress(Inst, IDLoc, Out);
    return false;
  case RISCV::PseudoLA_TLS_GD:
    emitLoadTLSGDAddress(Inst, IDLoc, Out);
    return false;
  case RISCV::PseudoLB:
    emitLoadStoreSymbol(Inst, RISCV::LB, IDLoc, Out, /*HasTmpReg=*/false);
    return false;
  case RISCV::PseudoLBU:
    emitLoadStoreSymbol(Inst, RISCV::LBU, IDLoc, Out, /*HasTmpReg=*/false);
    return false;
  case RISCV::PseudoLH:
    emitLoadStoreSymbol(Inst, RISCV::LH, IDLoc, Out, /*HasTmpReg=*/false);
    return false;
  case RISCV::PseudoLHU:
    emitLoadStoreSymbol(Inst, RISCV::LHU, IDLoc, Out, /*HasTmpReg=*/false);
    return false;
  case RISCV::PseudoLW:
    emitLoadStoreSymbol(Inst, RISCV::LW, IDLoc, Out, /*HasTmpReg=*/false);
    return false;
  case RISCV::PseudoLWU:
    emitLoadStoreSymbol(Inst, RISCV::LWU, IDLoc, Out, /*HasTmpReg=*/false);
    return false;
  case RISCV::PseudoLD:
    emitLoadStoreSymbol(Inst, RISCV::LD, IDLoc, Out, /*HasTmpReg=*/false);
    return false;
  case RISCV::PseudoFLW:
    emitLoadStoreSymbol(Inst, RISCV::FLW, IDLoc, Out, /*HasTmpReg=*/true);
    return false;
  case RISCV::PseudoFLD:
    emitLoadStoreSymbol(Inst, RISCV::FLD, IDLoc, Out, /*HasTmpReg=*/true);
    return false;
  case RISCV::PseudoSB:
    emitLoadStoreSymbol(Inst, RISCV::SB, IDLoc, Out, /*HasTmpReg=*/true);
    return false;
  case RISCV::PseudoSH:
    emitLoadStoreSymbol(Inst, RISCV::SH, IDLoc, Out, /*HasTmpReg=*/true);
    return false;
  case RISCV::PseudoSW:
    emitLoadStoreSymbol(Inst, RISCV::SW, IDLoc, Out, /*HasTmpReg=*/true);
    return false;
  case RISCV::PseudoSD:
    emitLoadStoreSymbol(Inst, RISCV::SD, IDLoc, Out, /*HasTmpReg=*/true);
    return false;
  case RISCV::PseudoFSW:
    emitLoadStoreSymbol(Inst, RISCV::FSW, IDLoc, Out, /*HasTmpReg=*/true);
    return false;
  case RISCV::PseudoFSD:
    emitLoadStoreSymbol(Inst, RISCV::FSD, IDLoc, Out, /*HasTmpReg=*/true);
    return false;
  case RISCV::PseudoAddTPRel:
    if (checkPseudoAddTPRel(Inst, Operands))
      return true;
    break;
  }

  emitToStreamer(Out, Inst);
  return false;
}

extern "C" LLVM_EXTERNAL_VISIBILITY void LLVMInitializeRISCVAsmParser() {
  RegisterMCAsmParser<RISCVAsmParser> X(getTheRISCV32Target());
  RegisterMCAsmParser<RISCVAsmParser> Y(getTheRISCV64Target());
}<|MERGE_RESOLUTION|>--- conflicted
+++ resolved
@@ -157,10 +157,7 @@
   OperandMatchResultTy parsePseudoJumpSymbol(OperandVector &Operands);
   OperandMatchResultTy parseJALOffset(OperandVector &Operands);
   OperandMatchResultTy parseVTypeI(OperandVector &Operands);
-<<<<<<< HEAD
   OperandMatchResultTy parseTupleVRegister(OperandVector &Operands);
-=======
->>>>>>> 3fb1a332
   OperandMatchResultTy parseMaskReg(OperandVector &Operands);
 
   bool parseOperand(OperandVector &Operands, StringRef Mnemonic);
@@ -807,10 +804,7 @@
     case VSEW::SEW_1024:
       return "e1024";
     }
-<<<<<<< HEAD
-=======
     return "";
->>>>>>> 3fb1a332
   }
 
   static StringRef getLMULStr(VLMUL Lmul) {
@@ -824,10 +818,7 @@
     case VLMUL::LMUL_8:
       return "m8";
     }
-<<<<<<< HEAD
-=======
     return "";
->>>>>>> 3fb1a332
   }
 
   StringRef getVType(SmallString<32> &Buf) const {
@@ -945,10 +936,7 @@
     RISCVMCExpr::VariantKind VK = RISCVMCExpr::VK_RISCV_None;
     bool IsConstant = evaluateConstantImm(getImm(), Imm, VK);
     assert(IsConstant && "Expect constant value!");
-<<<<<<< HEAD
-=======
     (void)IsConstant;
->>>>>>> 3fb1a332
     Inst.addOperand(MCOperand::createImm(Imm - 1));
   }
 
@@ -1135,10 +1123,6 @@
   case Match_InvalidSImm6:
     return generateImmOutOfRangeError(Operands, ErrorInfo, -(1 << 5),
                                       (1 << 5) - 1);
-  case Match_InvalidSImm5Plus1:
-    return generateImmOutOfRangeError(
-        Operands, ErrorInfo, -(1 << 4) + 1, (1 << 4),
-        "immediate must be in the range");
   case Match_InvalidSImm6NonZero:
     return generateImmOutOfRangeError(
         Operands, ErrorInfo, -(1 << 5), (1 << 5) - 1,
@@ -1245,14 +1229,11 @@
     SMLoc ErrorLoc = ((RISCVOperand &)*Operands[ErrorInfo]).getStartLoc();
     return Error(ErrorLoc, "operand must be v0.t");
   }
-<<<<<<< HEAD
-=======
   case Match_InvalidSImm5Plus1: {
     return generateImmOutOfRangeError(Operands, ErrorInfo, -(1 << 4) + 1,
                                       (1 << 4),
                                       "immediate must be in the range");
   }
->>>>>>> 3fb1a332
   }
 
   llvm_unreachable("Unknown match type detected!");
@@ -1646,7 +1627,6 @@
   return MatchOperand_Success;
 }
 
-<<<<<<< HEAD
 OperandMatchResultTy
 RISCVAsmParser::parseTupleVRegister(OperandVector &Operands) {
   switch (getLexer().getKind()) {
@@ -1671,8 +1651,6 @@
   return MatchOperand_Success;
 }
 
-=======
->>>>>>> 3fb1a332
 OperandMatchResultTy RISCVAsmParser::parseMaskReg(OperandVector &Operands) {
   switch (getLexer().getKind()) {
   default:
@@ -2378,8 +2356,6 @@
       if (DestReg == Src2Reg)
         return Error(Loc, "The destination vector register group cannot overlap"
                           " the source vector register group.");
-<<<<<<< HEAD
-=======
       if (TargetFlags == RISCV::WidenV) {
         // Assume DestReg LMUL is 2 at least for widening/narrowing operations.
         if (DestReg + 1 == Src2Reg)
@@ -2387,15 +2363,12 @@
                        "The destination vector register group cannot overlap"
                        " the source vector register group.");
       }
->>>>>>> 3fb1a332
     }
     if (Inst.getOperand(2).isReg()) {
       unsigned Src1Reg = Inst.getOperand(2).getReg();
       if (DestReg == Src1Reg)
         return Error(Loc, "The destination vector register group cannot overlap"
                           " the source vector register group.");
-<<<<<<< HEAD
-=======
       if (TargetFlags == RISCV::WidenV || TargetFlags == RISCV::WidenW) {
         // Assume DestReg LMUL is 2 at least for widening/narrowing operations.
         if (DestReg + 1 == Src1Reg)
@@ -2403,7 +2376,6 @@
                        "The destination vector register group cannot overlap"
                        " the source vector register group.");
       }
->>>>>>> 3fb1a332
     }
     if (Inst.getNumOperands() == 4) {
       unsigned MaskReg = Inst.getOperand(3).getReg();
@@ -2417,27 +2389,21 @@
     if (DestReg == Src2Reg)
       return Error(Loc, "The destination vector register group cannot overlap"
                         " the source vector register group.");
-<<<<<<< HEAD
-=======
     // Assume Src2Reg LMUL is 2 at least for widening/narrowing operations.
     if (DestReg == Src2Reg + 1)
       return Error(Loc, "The destination vector register group cannot overlap"
                         " the source vector register group.");
->>>>>>> 3fb1a332
   } else if (TargetFlags == RISCV::WidenCvt || TargetFlags == RISCV::Iota) {
     unsigned Src2Reg = Inst.getOperand(1).getReg();
     if (DestReg == Src2Reg)
       return Error(Loc, "The destination vector register group cannot overlap"
                         " the source vector register group.");
-<<<<<<< HEAD
-=======
     if (TargetFlags == RISCV::WidenCvt) {
       // Assume DestReg LMUL is 2 at least for widening/narrowing operations.
       if (DestReg + 1 == Src2Reg)
         return Error(Loc, "The destination vector register group cannot overlap"
                           " the source vector register group.");
     }
->>>>>>> 3fb1a332
     if (Inst.getNumOperands() == 3) {
       unsigned MaskReg = Inst.getOperand(2).getReg();
 

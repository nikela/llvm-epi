--- conflicted
+++ resolved
@@ -301,11 +301,7 @@
             VK == RISCVMCExpr::VK_RISCV_CALL_PLT);
   }
 
-<<<<<<< HEAD
-  bool isBareSymbolTpRelAdd() const {
-=======
   bool isTPRelAddSymbol() const {
->>>>>>> 798e83b5
     int64_t Imm;
     RISCVMCExpr::VariantKind VK;
     // Must be of 'immediate' type but not a constant.
@@ -946,10 +942,6 @@
         ErrorLoc,
         "operand must be a bare symbol name, optionally with a '@plt' suffix");
   }
-  case Match_InvalidBareSymbolTpRelAdd: {
-    SMLoc ErrorLoc = ((RISCVOperand &)*Operands[ErrorInfo]).getStartLoc();
-    return Error(ErrorLoc, "operand must be of the form '%tprel_add(symbol)'");
-  }
   case Match_InvalidTPRelAddSymbol: {
     SMLoc ErrorLoc = ((RISCVOperand &)*Operands[ErrorInfo]).getStartLoc();
     return Error(ErrorLoc, "operand must be a symbol with %tprel_add modifier");

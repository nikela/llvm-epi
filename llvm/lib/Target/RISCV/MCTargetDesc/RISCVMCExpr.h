--- conflicted
+++ resolved
@@ -28,11 +28,7 @@
     VK_RISCV_HI,
     VK_RISCV_PCREL_LO,
     VK_RISCV_PCREL_HI,
-<<<<<<< HEAD
-    VK_RISCV_GOT_HI_Pseudo, // Variant without syntax yet
-=======
     VK_RISCV_GOT_HI,
->>>>>>> cc004df7
     VK_RISCV_CALL,
     VK_RISCV_PLT,
     VK_RISCV_TPREL_HI,

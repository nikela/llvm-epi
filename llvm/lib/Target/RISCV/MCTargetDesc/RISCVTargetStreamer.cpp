--- conflicted
+++ resolved
@@ -39,14 +39,13 @@
                                                unsigned IntValue,
                                                StringRef StringValue) {}
 
+
 void RISCVTargetStreamer::emitTargetAttributes(const MCSubtargetInfo &STI) {
   if (STI.hasFeature(RISCV::FeatureRV32E))
     emitAttribute(RISCVAttrs::STACK_ALIGN, RISCVAttrs::ALIGN_4);
   else
     emitAttribute(RISCVAttrs::STACK_ALIGN, RISCVAttrs::ALIGN_16);
 
-<<<<<<< HEAD
-  unsigned XLen = STI.hasFeature(RISCV::Feature64Bit) ? 64 : 32;
   std::vector<std::string> FeatureVector;
   auto FeatureBits = STI.getFeatureBits();
   if (FeatureBits.test(RISCV::FeatureEPI)) {
@@ -69,13 +68,9 @@
     FeatureBits.reset(RISCV::FeatureStdExtZve64d);
     FeatureBits.reset(RISCV::FeatureEPI);
   }
-  RISCVFeatures::toFeatureVector(FeatureVector, FeatureBits);
 
-  auto ParseResult = llvm::RISCVISAInfo::parseFeatures(XLen, FeatureVector);
-=======
   auto ParseResult = RISCVFeatures::parseFeatureBits(
-      STI.hasFeature(RISCV::Feature64Bit), STI.getFeatureBits());
->>>>>>> 12c45a96
+      STI.hasFeature(RISCV::Feature64Bit), FeatureBits);
   if (!ParseResult) {
     /* Assume any error about features should handled earlier.  */
     consumeError(ParseResult.takeError());

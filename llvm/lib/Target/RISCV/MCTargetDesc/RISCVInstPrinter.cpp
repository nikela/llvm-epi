--- conflicted
+++ resolved
@@ -171,37 +171,7 @@
 void RISCVInstPrinter::printVTypeI(const MCInst *MI, unsigned OpNo,
                                    const MCSubtargetInfo &STI, raw_ostream &O) {
   unsigned Imm = MI->getOperand(OpNo).getImm();
-<<<<<<< HEAD
-  unsigned Sew = (Imm >> 2) & 0x7;
-  unsigned Lmul = Imm & 0x3;
-  bool Fractional = (Imm >> 5) & 0x1;
-  bool NonTemporal = (Imm >> 9) & 0x1;
-
-  Sew = 0x1 << (Sew + 3);
-  O << "e" << Sew;
-  if (Fractional) {
-    Lmul = 4 - Lmul;
-    Lmul = 0x1 << Lmul;
-    O << ",mf" << Lmul;
-  } else {
-    Lmul = 0x1 << Lmul;
-    O << ",m" << Lmul;
-  }
-  bool TailAgnostic = Imm & 0x40;
-  bool MaskedoffAgnostic = Imm & 0x80;
-  if (TailAgnostic)
-    O << ",ta";
-  else
-    O << ",tu";
-  if (MaskedoffAgnostic)
-    O << ",ma";
-  else
-    O << ",mu";
-  if (NonTemporal)
-    O << ",nt";
-=======
   RISCVVType::printVType(Imm, O);
->>>>>>> a8524517
 }
 
 void RISCVInstPrinter::printVMaskReg(const MCInst *MI, unsigned OpNo,

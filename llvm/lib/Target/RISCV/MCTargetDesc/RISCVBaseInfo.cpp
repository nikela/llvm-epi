--- conflicted
+++ resolved
@@ -97,31 +97,6 @@
 
 } // namespace RISCVFeatures
 
-<<<<<<< HEAD
-
-namespace RISCVEPIIntrinsicsTable {
-
-#define GET_EPIIntrinsicsTable_IMPL
-#include "RISCVGenSearchableTables.inc"
-
-} // namespace RISCVEPIIntrinsicsTable
-
-namespace RISCVEPIPseudosTable {
-
-#define GET_EPIPseudosTable_IMPL
-#include "RISCVGenSearchableTables.inc"
-
-} // namespace RISCVEPIPseudosTable
-
-namespace RISCVVPseudosTable {
-
-#define GET_RISCVVPseudosTable_IMPL
-#include "RISCVGenSearchableTables.inc"
-
-} // namespace RISCVVPseudosTable
-
-=======
->>>>>>> 6da3f85c
 void RISCVVType::printVType(unsigned VType, raw_ostream &OS) {
   RISCVVSEW VSEW = getVSEW(VType);
   RISCVVLMUL VLMUL = getVLMUL(VType);

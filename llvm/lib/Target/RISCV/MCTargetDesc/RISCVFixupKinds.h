--- conflicted
+++ resolved
@@ -34,8 +34,8 @@
   // fixup_riscv_pcrel_lo12_s - 12-bit fixup corresponding to pcrel_lo(foo) for
   // the S-type store instructions
   fixup_riscv_pcrel_lo12_s,
-<<<<<<< HEAD
-  // fixup_riscv_got_hi20 - 20-bit fixup corresponding to the address of the GOT
+  // fixup_riscv_got_hi20 - 20-bit fixup corresponding to got_pcrel_hi(foo) for
+  // instructions like auipc
   fixup_riscv_got_hi20,
   // fixup_riscv_tprel_hi20 - 20-bit fixup corresponding to tprel_hi(foo) for
   // instructions like auipc
@@ -55,11 +55,6 @@
   // fixup_riscv_tls_gd_hi20 - 20-bit fixup corresponding to the offset in the
   // TCB under TLS mode General Dynamic / Local Dynamic
   fixup_riscv_tls_gd_hi20,
-=======
-  // fixup_riscv_got_hi20 - 20-bit fixup corresponding to got_pcrel_hi(foo) for
-  // instructions like auipc
-  fixup_riscv_got_hi20,
->>>>>>> cc004df7
   // fixup_riscv_jal - 20-bit fixup for symbol references in the jal
   // instruction
   fixup_riscv_jal,

//===-- RISCVELFStreamer.cpp - RISCV ELF Target Streamer Methods ----------===//
//
// Part of the LLVM Project, under the Apache License v2.0 with LLVM Exceptions.
// See https://llvm.org/LICENSE.txt for license information.
// SPDX-License-Identifier: Apache-2.0 WITH LLVM-exception
//
//===----------------------------------------------------------------------===//
//
// This file provides RISCV specific target streamer methods.
//
//===----------------------------------------------------------------------===//

#include "RISCVELFStreamer.h"
<<<<<<< HEAD
#include "RISCVMCExpr.h"
=======
#include "MCTargetDesc/RISCVAsmBackend.h"
>>>>>>> bd0eff31
#include "RISCVMCTargetDesc.h"
#include "Utils/RISCVBaseInfo.h"
#include "llvm/BinaryFormat/ELF.h"
#include "llvm/MC/MCContext.h"
#include "llvm/MC/MCInstBuilder.h"
#include "llvm/MC/MCSubtargetInfo.h"

using namespace llvm;

// This part is for ELF object output.
RISCVTargetELFStreamer::RISCVTargetELFStreamer(MCStreamer &S,
                                               const MCSubtargetInfo &STI)
    : RISCVTargetStreamer(S) {
  MCAssembler &MCA = getStreamer().getAssembler();
  const FeatureBitset &Features = STI.getFeatureBits();
  auto &MAB = static_cast<RISCVAsmBackend &>(MCA.getBackend());
  RISCVABI::ABI ABI = MAB.getTargetABI();
  assert(ABI != RISCVABI::ABI_Unknown && "Improperly initialised target ABI");

  unsigned EFlags = MCA.getELFHeaderEFlags();

  if (Features[RISCV::FeatureStdExtC])
    EFlags |= ELF::EF_RISCV_RVC;

<<<<<<< HEAD
  if (Features[RISCV::HardFloatSingle])
    EFlags |= ELF::EF_RISCV_FLOAT_ABI_SINGLE;
  else if (Features[RISCV::HardFloatDouble])
    EFlags |= ELF::EF_RISCV_FLOAT_ABI_DOUBLE;
=======
  switch (ABI) {
  case RISCVABI::ABI_ILP32:
  case RISCVABI::ABI_LP64:
    break;
  case RISCVABI::ABI_ILP32F:
  case RISCVABI::ABI_LP64F:
    EFlags |= ELF::EF_RISCV_FLOAT_ABI_SINGLE;
    break;
  case RISCVABI::ABI_ILP32D:
  case RISCVABI::ABI_LP64D:
    EFlags |= ELF::EF_RISCV_FLOAT_ABI_DOUBLE;
    break;
  case RISCVABI::ABI_ILP32E:
    EFlags |= ELF::EF_RISCV_RVE;
    break;
  case RISCVABI::ABI_Unknown:
    llvm_unreachable("Improperly initialised target ABI");
  }
>>>>>>> bd0eff31

  MCA.setELFHeaderEFlags(EFlags);
}

RISCVELFStreamer &RISCVTargetELFStreamer::getStreamer() {
  return static_cast<RISCVELFStreamer &>(Streamer);
}

void RISCVTargetELFStreamer::emitDirectiveOptionPush() {}
void RISCVTargetELFStreamer::emitDirectiveOptionPop() {}
void RISCVTargetELFStreamer::emitDirectiveOptionRVC() {}
void RISCVTargetELFStreamer::emitDirectiveOptionNoRVC() {}
void RISCVTargetELFStreamer::emitDirectiveOptionPIC() {}
void RISCVTargetELFStreamer::emitDirectiveOptionNoPIC() {}
void RISCVTargetELFStreamer::emitDirectiveOptionRelax() {}
void RISCVTargetELFStreamer::emitDirectiveOptionNoRelax() {}

void RISCVELFStreamer::EmitInstruction(const MCInst &Inst,
                                       const MCSubtargetInfo &STI) {
  // Lower pseudo-instructions that we can't lower any later
  // because they require labels.
  if (EmitPseudoInstruction(Inst, STI))
    return;

  MCELFStreamer::EmitInstruction(Inst, STI);
}

bool RISCVELFStreamer::EmitPseudoInstruction(const MCInst &Inst,
                                             const MCSubtargetInfo &STI) {
  switch (Inst.getOpcode()) {
  default:
    return false;
  // FIXME this should go away
  case RISCV::PseudoLLA: {
    // PC-rel addressing
    MCContext &Ctx = getContext();

    // TmpLabel: AUIPC rdest, %pcrel_hi(symbol)
    //           ADDI rdest, %pcrel_lo(TmpLabel)
    MCSymbol *TmpLabel = Ctx.createTempSymbol(
        "pcrel_hi", /* AlwaysAddSuffix */ true, /* CanBeUnnamed */ false);
    EmitLabel(TmpLabel);

    MCOperand DestReg = Inst.getOperand(0);
    const RISCVMCExpr *Symbol = RISCVMCExpr::create(
        Inst.getOperand(1).getExpr(), RISCVMCExpr::VK_RISCV_PCREL_HI, Ctx);

    MCInst AUIPC =
        MCInstBuilder(RISCV::AUIPC).addOperand(DestReg).addExpr(Symbol);
    EmitInstruction(AUIPC, STI);

    const MCExpr *RefToLinkTmpLabel =
        RISCVMCExpr::create(MCSymbolRefExpr::create(TmpLabel, Ctx),
                            RISCVMCExpr::VK_RISCV_PCREL_LO, Ctx);

    MCInst Addi = MCInstBuilder(RISCV::ADDI)
                      .addOperand(DestReg)
                      .addOperand(DestReg)
                      .addExpr(RefToLinkTmpLabel);
    EmitInstruction(Addi, STI);
    break;
  }
  case RISCV::PseudoLA: {
    // GOT addressing
    MCContext &Ctx = getContext();

    // TmpLabel: AUIPC rdest, %got_pcrel_hi(symbol)
    //         L{W,D} rdest, rdest, %pcrel_lo(TmpLabel)
    MCSymbol *TmpLabel = Ctx.createTempSymbol(
        "got_hi", /* AlwaysAddSuffix */ true, /* CanBeUnnamed */ false);
    EmitLabel(TmpLabel);

    MCOperand DestReg = Inst.getOperand(0);
    const RISCVMCExpr *Symbol = RISCVMCExpr::create(
        Inst.getOperand(1).getExpr(), RISCVMCExpr::VK_RISCV_GOT_HI, Ctx);

    MCInst AUIPC =
        MCInstBuilder(RISCV::AUIPC).addOperand(DestReg).addExpr(Symbol);
    EmitInstruction(AUIPC, STI);

    const MCExpr *RefToLinkTmpLabel =
        RISCVMCExpr::create(MCSymbolRefExpr::create(TmpLabel, Ctx),
                            RISCVMCExpr::VK_RISCV_PCREL_LO, Ctx);

    bool is64Bit = STI.getTargetTriple().getArch() == Triple::riscv64;
    unsigned int LoadOpCode = is64Bit ? RISCV::LD : RISCV::LW;
    MCInst Load = MCInstBuilder(LoadOpCode)
                      .addOperand(DestReg)
                      .addOperand(DestReg)
                      .addExpr(RefToLinkTmpLabel);
    EmitInstruction(Load, STI);
    break;
  }
  case RISCV::PseudoLATLSIE: {
    // GOT addressing
    MCContext &Ctx = getContext();

    // TmpLabel: AUIPC rdest, %got_hi(symbol)
    //         L{W,D} rdest, rdest, %pcrel_lo(TmpLabel)
    // Note: there is not such thing as %got_hi, yet
    MCSymbol *TmpLabel = Ctx.createTempSymbol(
        "tls_got_hi", /* AlwaysAddSuffix */ true, /* CanBeUnnamed */ false);
    EmitLabel(TmpLabel);

    MCOperand DestReg = Inst.getOperand(0);
    const RISCVMCExpr *Symbol =
        RISCVMCExpr::create(Inst.getOperand(1).getExpr(),
                            RISCVMCExpr::VK_RISCV_TLS_GOT_HI_Pseudo, Ctx);

    MCInst AUIPC =
        MCInstBuilder(RISCV::AUIPC).addOperand(DestReg).addExpr(Symbol);
    EmitInstruction(AUIPC, STI);

    const MCExpr *RefToLinkTmpLabel =
        RISCVMCExpr::create(MCSymbolRefExpr::create(TmpLabel, Ctx),
                            RISCVMCExpr::VK_RISCV_PCREL_LO, Ctx);

    bool is64Bit = STI.getTargetTriple().getArch() == Triple::riscv64;
    unsigned int LoadOpCode = is64Bit ? RISCV::LD : RISCV::LW;
    MCInst Load = MCInstBuilder(LoadOpCode)
                      .addOperand(DestReg)
                      .addOperand(DestReg)
                      .addExpr(RefToLinkTmpLabel);
    EmitInstruction(Load, STI);
    break;
  }
  case RISCV::PseudoLATLSGD: {
    // PC-rel addressing for TLS General / Local Dynamic
    MCContext &Ctx = getContext();

    // TmpLabel: AUIPC rdest, %tls_gd_hi(symbol)
    //           ADDI rdest, %pcrel_lo(TmpLabel)
    // Note: there is not such thing as %tls_gd_hi, yet
    MCSymbol *TmpLabel = Ctx.createTempSymbol(
        "tls_gd_hi", /* AlwaysAddSuffix */ true, /* CanBeUnnamed */ false);
    EmitLabel(TmpLabel);

    MCOperand DestReg = Inst.getOperand(0);
    const RISCVMCExpr *Symbol =
        RISCVMCExpr::create(Inst.getOperand(1).getExpr(),
                            RISCVMCExpr::VK_RISCV_TLS_GD_HI_Pseudo, Ctx);

    MCInst AUIPC =
        MCInstBuilder(RISCV::AUIPC).addOperand(DestReg).addExpr(Symbol);
    EmitInstruction(AUIPC, STI);

    const MCExpr *RefToLinkTmpLabel =
        RISCVMCExpr::create(MCSymbolRefExpr::create(TmpLabel, Ctx),
                            RISCVMCExpr::VK_RISCV_PCREL_LO, Ctx);

    MCInst Addi = MCInstBuilder(RISCV::ADDI)
                      .addOperand(DestReg)
                      .addOperand(DestReg)
                      .addExpr(RefToLinkTmpLabel);
    EmitInstruction(Addi, STI);
    break;
  }
  }

  return true;
}<|MERGE_RESOLUTION|>--- conflicted
+++ resolved
@@ -11,12 +11,9 @@
 //===----------------------------------------------------------------------===//
 
 #include "RISCVELFStreamer.h"
-<<<<<<< HEAD
 #include "RISCVMCExpr.h"
-=======
+#include "RISCVMCTargetDesc.h"
 #include "MCTargetDesc/RISCVAsmBackend.h"
->>>>>>> bd0eff31
-#include "RISCVMCTargetDesc.h"
 #include "Utils/RISCVBaseInfo.h"
 #include "llvm/BinaryFormat/ELF.h"
 #include "llvm/MC/MCContext.h"
@@ -40,12 +37,6 @@
   if (Features[RISCV::FeatureStdExtC])
     EFlags |= ELF::EF_RISCV_RVC;
 
-<<<<<<< HEAD
-  if (Features[RISCV::HardFloatSingle])
-    EFlags |= ELF::EF_RISCV_FLOAT_ABI_SINGLE;
-  else if (Features[RISCV::HardFloatDouble])
-    EFlags |= ELF::EF_RISCV_FLOAT_ABI_DOUBLE;
-=======
   switch (ABI) {
   case RISCVABI::ABI_ILP32:
   case RISCVABI::ABI_LP64:
@@ -64,7 +55,6 @@
   case RISCVABI::ABI_Unknown:
     llvm_unreachable("Improperly initialised target ABI");
   }
->>>>>>> bd0eff31
 
   MCA.setELFHeaderEFlags(EFlags);
 }

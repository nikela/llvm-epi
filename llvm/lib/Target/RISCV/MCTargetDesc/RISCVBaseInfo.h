//===-- RISCVBaseInfo.h - Top level definitions for RISCV MC ----*- C++ -*-===//
//
// Part of the LLVM Project, under the Apache License v2.0 with LLVM Exceptions.
// See https://llvm.org/LICENSE.txt for license information.
// SPDX-License-Identifier: Apache-2.0 WITH LLVM-exception
//
//===----------------------------------------------------------------------===//
//
// This file contains small standalone enum definitions for the RISCV target
// useful for the compiler back-end and the MC libraries.
//
//===----------------------------------------------------------------------===//
#ifndef LLVM_LIB_TARGET_RISCV_MCTARGETDESC_RISCVBASEINFO_H
#define LLVM_LIB_TARGET_RISCV_MCTARGETDESC_RISCVBASEINFO_H

#include "MCTargetDesc/RISCVMCTargetDesc.h"
#include "llvm/ADT/StringRef.h"
#include "llvm/ADT/StringSwitch.h"
#include "llvm/CodeGen/Register.h"
#include "llvm/MC/MCInstrDesc.h"
#include "llvm/MC/SubtargetFeature.h"

namespace llvm {

// RISCVII - This namespace holds all of the target specific flags that
// instruction info tracks. All definitions must match RISCVInstrFormats.td.
namespace RISCVII {
enum {
  InstFormatPseudo = 0,
  InstFormatR = 1,
  InstFormatR4 = 2,
  InstFormatI = 3,
  InstFormatS = 4,
  InstFormatB = 5,
  InstFormatU = 6,
  InstFormatJ = 7,
  InstFormatCR = 8,
  InstFormatCI = 9,
  InstFormatCSS = 10,
  InstFormatCIW = 11,
  InstFormatCL = 12,
  InstFormatCS = 13,
  InstFormatCA = 14,
  InstFormatCB = 15,
  InstFormatCJ = 16,
  InstFormatOther = 17,

  InstFormatMask = 31,
  InstFormatShift = 0,

  ConstraintShift = InstFormatShift + 5,
  ConstraintMask = 0b111 << ConstraintShift,

  VLMulShift = ConstraintShift + 3,
  VLMulMask = 0b111 << VLMulShift,

  // Do we need to add a dummy mask op when converting RVV Pseudo to MCInst.
  HasDummyMaskOpShift = VLMulShift + 3,
  HasDummyMaskOpMask = 1 << HasDummyMaskOpShift,

  // Force a tail agnostic policy even this instruction has a tied destination.
  ForceTailAgnosticShift = HasDummyMaskOpShift + 1,
  ForceTailAgnosticMask = 1 << ForceTailAgnosticShift,

  // Does this instruction have a merge operand that must be removed when
  // converting to MCInst. It will be the first explicit use operand. Used by
  // RVV Pseudos.
  HasMergeOpShift = ForceTailAgnosticShift + 1,
  HasMergeOpMask = 1 << HasMergeOpShift,

  // Does this instruction have a SEW operand. It will be the last explicit
  // operand. Used by RVV Pseudos.
  HasSEWOpShift = HasMergeOpShift + 1,
  HasSEWOpMask = 1 << HasSEWOpShift,

  // Does this instruction have a VL operand. It will be the second to last
  // explicit operand. Used by RVV Pseudos.
  HasVLOpShift = HasSEWOpShift + 1,
  HasVLOpMask = 1 << HasVLOpShift,
};

// Match with the definitions in RISCVInstrFormatsV.td
enum VConstraintType {
  NoConstraint = 0,
  VS2Constraint = 0b001,
  VS1Constraint = 0b010,
  VMConstraint = 0b100,
};

enum VLMUL {
  LMUL_1 = 0,
  LMUL_2,
  LMUL_4,
  LMUL_8,
  LMUL_RESERVED,
  LMUL_F8,
  LMUL_F4,
  LMUL_F2
};

// Helper functions to read TSFlags.
/// \returns the format of the instruction.
static inline unsigned getFormat(uint64_t TSFlags) {
  return (TSFlags & InstFormatMask) >> InstFormatShift;
}
/// \returns the constraint for the instruction.
static inline VConstraintType getConstraint(uint64_t TSFlags) {
  return static_cast<VConstraintType>
             ((TSFlags & ConstraintMask) >> ConstraintShift);
}
/// \returns the LMUL for the instruction.
static inline VLMUL getLMul(uint64_t TSFlags) {
  return static_cast<VLMUL>((TSFlags & VLMulMask) >> VLMulShift);
}
/// \returns true if there is a dummy mask operand for the instruction.
static inline bool hasDummyMaskOp(uint64_t TSFlags) {
  return TSFlags & HasDummyMaskOpMask;
}
/// \returns true if tail agnostic is enforced for the instruction.
static inline bool doesForceTailAgnostic(uint64_t TSFlags) {
  return TSFlags & ForceTailAgnosticMask;
}
/// \returns true if there is a merge operand for the instruction.
static inline bool hasMergeOp(uint64_t TSFlags) {
  return TSFlags & HasMergeOpMask;
}
/// \returns true if there is a SEW operand for the instruction.
static inline bool hasSEWOp(uint64_t TSFlags) {
  return TSFlags & HasSEWOpMask;
}
/// \returns true if there is a VL operand for the instruction.
static inline bool hasVLOp(uint64_t TSFlags) {
  return TSFlags & HasVLOpMask;
}

// RISC-V Specific Machine Operand Flags
enum {
  MO_None = 0,
  MO_CALL = 1,
  MO_PLT = 2,
  MO_LO = 3,
  MO_HI = 4,
  MO_PCREL_LO = 5,
  MO_PCREL_HI = 6,
  MO_GOT_HI = 7,
  MO_TPREL_LO = 8,
  MO_TPREL_HI = 9,
  MO_TPREL_ADD = 10,
  MO_TLS_GOT_HI = 11,
  MO_TLS_GD_HI = 12,

  // Used to differentiate between target-specific "direct" flags and "bitmask"
  // flags. A machine operand can only have one "direct" flag, but can have
  // multiple "bitmask" flags.
  MO_DIRECT_FLAG_MASK = 15
};

} // namespace RISCVII

namespace EPICSR {

enum {
  VSTART = 0x008,
  VXSAT = 0x009,
  VXRM = 0x00A,
  VL = 0xC20,
  VTYPE = 0xC21,
  VLENB = 0xC22,
};

}

namespace RISCVOp {
enum OperandType : unsigned {
  OPERAND_FIRST_RISCV_IMM = MCOI::OPERAND_FIRST_TARGET,
  OPERAND_UIMM4 = OPERAND_FIRST_RISCV_IMM,
  OPERAND_UIMM5,
  OPERAND_UIMM12,
  OPERAND_SIMM12,
  OPERAND_UIMM20,
  OPERAND_UIMMLOG2XLEN,
  OPERAND_LAST_RISCV_IMM = OPERAND_UIMMLOG2XLEN,
  // Operand is either a register or uimm5, this is used by V extension pseudo
  // instructions to represent a value that be passed as AVL to either vsetvli
  // or vsetivli.
  OPERAND_AVL,
};
} // namespace RISCVOp

// Describes the predecessor/successor bits used in the FENCE instruction.
namespace RISCVFenceField {
enum FenceField {
  I = 8,
  O = 4,
  R = 2,
  W = 1
};
}

// Describes the supported floating point rounding mode encodings.
namespace RISCVFPRndMode {
enum RoundingMode {
  RNE = 0,
  RTZ = 1,
  RDN = 2,
  RUP = 3,
  RMM = 4,
  DYN = 7,
  Invalid
};

inline static StringRef roundingModeToString(RoundingMode RndMode) {
  switch (RndMode) {
  default:
    llvm_unreachable("Unknown floating point rounding mode");
  case RISCVFPRndMode::RNE:
    return "rne";
  case RISCVFPRndMode::RTZ:
    return "rtz";
  case RISCVFPRndMode::RDN:
    return "rdn";
  case RISCVFPRndMode::RUP:
    return "rup";
  case RISCVFPRndMode::RMM:
    return "rmm";
  case RISCVFPRndMode::DYN:
    return "dyn";
  }
}

inline static RoundingMode stringToRoundingMode(StringRef Str) {
  return StringSwitch<RoundingMode>(Str)
      .Case("rne", RISCVFPRndMode::RNE)
      .Case("rtz", RISCVFPRndMode::RTZ)
      .Case("rdn", RISCVFPRndMode::RDN)
      .Case("rup", RISCVFPRndMode::RUP)
      .Case("rmm", RISCVFPRndMode::RMM)
      .Case("dyn", RISCVFPRndMode::DYN)
      .Default(RISCVFPRndMode::Invalid);
}

inline static bool isValidRoundingMode(unsigned Mode) {
  switch (Mode) {
  default:
    return false;
  case RISCVFPRndMode::RNE:
  case RISCVFPRndMode::RTZ:
  case RISCVFPRndMode::RDN:
  case RISCVFPRndMode::RUP:
  case RISCVFPRndMode::RMM:
  case RISCVFPRndMode::DYN:
    return true;
  }
}
} // namespace RISCVFPRndMode

// EPI Vector mask
namespace RISCVEPIVectorMask {

inline static Register stringToVectorMask(StringRef Str) {
  return StringSwitch<Register>(Str)
      .Case("v0.t", RISCV::V0)
      .Default(RISCV::NoRegister);
}

} // namespace RISCVEPIVectorMask

namespace RISCVEPIVectorElementWidth {

#define VECTOR_ELEMENT_WIDTH_LIST                                              \
  VECTOR_ELEMENT_WIDTH(ElementWidth8, 0, "e8")                                     \
  VECTOR_ELEMENT_WIDTH(ElementWidth16, 1, "e16")                                   \
  VECTOR_ELEMENT_WIDTH(ElementWidth32, 2, "e32")                                   \
  VECTOR_ELEMENT_WIDTH(ElementWidth64, 3, "e64")                                   \
  VECTOR_ELEMENT_WIDTH(ElementWidth128, 4, "e128")

enum VectorElementWidth {
#define VECTOR_ELEMENT_WIDTH(ID, ENC, __) ID = ENC,
  VECTOR_ELEMENT_WIDTH_LIST
#undef VECTOR_ELEMENT_WIDTH
      Invalid
};

inline static VectorElementWidth stringToVectorElementWidth(StringRef Str) {
  return StringSwitch<VectorElementWidth>(Str)
#define VECTOR_ELEMENT_WIDTH(ID, _, STR)                                       \
  .Case(STR, RISCVEPIVectorElementWidth::ID)
      VECTOR_ELEMENT_WIDTH_LIST
#undef VECTOR_ELEMENT_WIDTH
          .Default(RISCVEPIVectorElementWidth::Invalid);
}

inline static StringRef VectorElementWidthToString(VectorElementWidth VM) {
  switch (VM) {
  default:
    llvm_unreachable("Invalid vector element width");
#define VECTOR_ELEMENT_WIDTH(ID, _, STR)                                       \
  case RISCVEPIVectorElementWidth::ID:                                         \
    return STR;
    VECTOR_ELEMENT_WIDTH_LIST
#undef VECTOR_ELEMENT_WIDTH
  }
}

inline static bool isValidVectorElementWidth(unsigned Mode) {
  switch (Mode) {
  default:
    return false;
#define VECTOR_ELEMENT_WIDTH(ID, _, STR) case RISCVEPIVectorElementWidth::ID:
    VECTOR_ELEMENT_WIDTH_LIST
#undef VECTOR_ELEMENT_WIDTH
    return true;
  }
}

#undef VECTOR_ELEMENT_WIDTH_LIST

} // namespace RISCVEPIVectorElementWidth

namespace RISCVSysReg {
struct SysReg {
  const char *Name;
  unsigned Encoding;
  const char *AltName;
  // FIXME: add these additional fields when needed.
  // Privilege Access: Read, Write, Read-Only.
  // unsigned ReadWrite;
  // Privilege Mode: User, System or Machine.
  // unsigned Mode;
  // Check field name.
  // unsigned Extra;
  // Register number without the privilege bits.
  // unsigned Number;
  FeatureBitset FeaturesRequired;
  bool isRV32Only;

  bool haveRequiredFeatures(FeatureBitset ActiveFeatures) const {
    // Not in 32-bit mode.
    if (isRV32Only && ActiveFeatures[RISCV::Feature64Bit])
      return false;
    // No required feature associated with the system register.
    if (FeaturesRequired.none())
      return true;
    return (FeaturesRequired & ActiveFeatures) == FeaturesRequired;
  }
};

#define GET_SysRegsList_DECL
#include "RISCVGenSearchableTables.inc"
} // end namespace RISCVSysReg

namespace RISCVABI {

enum ABI {
  ABI_ILP32,
  ABI_ILP32F,
  ABI_ILP32D,
  ABI_ILP32E,
  ABI_LP64,
  ABI_LP64F,
  ABI_LP64D,
  ABI_Unknown
};

// Returns the target ABI, or else a StringError if the requested ABIName is
// not supported for the given TT and FeatureBits combination.
ABI computeTargetABI(const Triple &TT, FeatureBitset FeatureBits,
                     StringRef ABIName);

ABI getTargetABI(StringRef ABIName);

// Returns the register used to hold the stack pointer after realignment.
MCRegister getBPReg();

// Returns the register holding shadow call stack pointer.
MCRegister getSCSPReg();

} // namespace RISCVABI

namespace RISCVFeatures {

// Validates if the given combination of features are valid for the target
// triple. Exits with report_fatal_error if not.
void validate(const Triple &TT, const FeatureBitset &FeatureBits);

} // namespace RISCVFeatures

namespace RISCVVType {
// Is this a SEW value that can be encoded into the VTYPE format.
inline static bool isValidSEW(unsigned SEW) {
  return isPowerOf2_32(SEW) && SEW >= 8 && SEW <= 1024;
}

// Is this a LMUL value that can be encoded into the VTYPE format.
inline static bool isValidLMUL(unsigned LMUL, bool Fractional) {
  return isPowerOf2_32(LMUL) && LMUL <= 8 && (!Fractional || LMUL != 1);
}

<<<<<<< HEAD
// Encode VTYPE into the binary format used by the the VSETVLI instruction which
// is used by our MC layer representation.
//
// Bits | Name       | Description
// -----+------------+------------------------------------------------
// 7    | vma        | Vector mask agnostic
// 6    | vta        | Vector tail agnostic
// 5:3  | vsew[2:0]  | Standard element width (SEW) setting
// 2:0  | vlmul[2:0] | Vector register group multiplier (LMUL) setting
inline static unsigned encodeVTYPE(RISCVII::VLMUL VLMUL, RISCVII::VSEW VSEW,
                                   bool TailAgnostic, bool MaskAgnostic,
                                   bool Nontemporal) {
  unsigned VLMULBits = static_cast<unsigned>(VLMUL);
  unsigned VSEWBits = static_cast<unsigned>(VSEW);
  unsigned VTypeI = (VSEWBits << 3) | (VLMULBits & 0x7);
  if (TailAgnostic)
    VTypeI |= 0x40;
  if (MaskAgnostic)
    VTypeI |= 0x80;
  if (Nontemporal)
    VTypeI |= 0x200;

  return VTypeI;
}
=======
unsigned encodeVTYPE(RISCVII::VLMUL VLMUL, unsigned SEW, bool TailAgnostic,
                     bool MaskAgnostic);
>>>>>>> 20c05413

inline static RISCVII::VLMUL getVLMUL(unsigned VType) {
  unsigned VLMUL = VType & 0x7;
  return static_cast<RISCVII::VLMUL>(VLMUL);
}

inline static unsigned decodeVSEW(unsigned VSEW) {
  assert(VSEW < 8 && "Unexpected VSEW value");
  return 1 << (VSEW + 3);
}

inline static unsigned getSEW(unsigned VType) {
  unsigned VSEW = (VType >> 3) & 0x7;
  return decodeVSEW(VSEW);
}

inline static bool isTailAgnostic(unsigned VType) { return VType & 0x40; }

inline static bool isMaskAgnostic(unsigned VType) { return VType & 0x80; }

inline static bool isNontemporal(unsigned VType) { return VType & 0x200; }

void printVType(unsigned VType, raw_ostream &OS);

} // namespace RISCVVType

} // namespace llvm

#endif<|MERGE_RESOLUTION|>--- conflicted
+++ resolved
@@ -396,35 +396,8 @@
   return isPowerOf2_32(LMUL) && LMUL <= 8 && (!Fractional || LMUL != 1);
 }
 
-<<<<<<< HEAD
-// Encode VTYPE into the binary format used by the the VSETVLI instruction which
-// is used by our MC layer representation.
-//
-// Bits | Name       | Description
-// -----+------------+------------------------------------------------
-// 7    | vma        | Vector mask agnostic
-// 6    | vta        | Vector tail agnostic
-// 5:3  | vsew[2:0]  | Standard element width (SEW) setting
-// 2:0  | vlmul[2:0] | Vector register group multiplier (LMUL) setting
-inline static unsigned encodeVTYPE(RISCVII::VLMUL VLMUL, RISCVII::VSEW VSEW,
-                                   bool TailAgnostic, bool MaskAgnostic,
-                                   bool Nontemporal) {
-  unsigned VLMULBits = static_cast<unsigned>(VLMUL);
-  unsigned VSEWBits = static_cast<unsigned>(VSEW);
-  unsigned VTypeI = (VSEWBits << 3) | (VLMULBits & 0x7);
-  if (TailAgnostic)
-    VTypeI |= 0x40;
-  if (MaskAgnostic)
-    VTypeI |= 0x80;
-  if (Nontemporal)
-    VTypeI |= 0x200;
-
-  return VTypeI;
-}
-=======
 unsigned encodeVTYPE(RISCVII::VLMUL VLMUL, unsigned SEW, bool TailAgnostic,
-                     bool MaskAgnostic);
->>>>>>> 20c05413
+                     bool MaskAgnostic, bool Nontemporal);
 
 inline static RISCVII::VLMUL getVLMUL(unsigned VType) {
   unsigned VLMUL = VType & 0x7;

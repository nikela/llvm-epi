--- conflicted
+++ resolved
@@ -61,15 +61,13 @@
                       SmallVectorImpl<MCFixup> &Fixups,
                       const MCSubtargetInfo &STI) const;
 
-<<<<<<< HEAD
   void expandEPIReadCSR(const MCInst &MI, raw_ostream &OS,
                         SmallVectorImpl<MCFixup> &Fixups,
                         const MCSubtargetInfo &STI, int64_t CSRNum) const;
-=======
+
   void expandVMSGE(const MCInst &MI, raw_ostream &OS,
                    SmallVectorImpl<MCFixup> &Fixups,
                    const MCSubtargetInfo &STI) const;
->>>>>>> ee128511
 
   /// TableGen'erated function for getting the binary encoding for an
   /// instruction.
@@ -198,7 +196,6 @@
   support::endian::write(OS, Binary, support::little);
 }
 
-<<<<<<< HEAD
 void RISCVMCCodeEmitter::expandEPIReadCSR(const MCInst &MI, raw_ostream &OS,
                                           SmallVectorImpl<MCFixup> &Fixups,
                                           const MCSubtargetInfo &STI,
@@ -209,7 +206,8 @@
                        .addReg(RISCV::X0);
   uint32_t Binary = getBinaryCodeForInstr(TmpInst, Fixups, STI);
   support::endian::write(OS, Binary, support::little);
-=======
+}
+
 void RISCVMCCodeEmitter::expandVMSGE(const MCInst &MI, raw_ostream &OS,
                                      SmallVectorImpl<MCFixup> &Fixups,
                                      const MCSubtargetInfo &STI) const {
@@ -294,7 +292,6 @@
     Binary = getBinaryCodeForInstr(TmpInst, Fixups, STI);
     support::endian::write(OS, Binary, support::little);
   }
->>>>>>> ee128511
 }
 
 void RISCVMCCodeEmitter::encodeInstruction(const MCInst &MI, raw_ostream &OS,
@@ -325,7 +322,6 @@
     return;
   }
 
-<<<<<<< HEAD
   if (MI.getOpcode() == RISCV::PseudoReadVL ||
       MI.getOpcode() == RISCV::PseudoReadVTYPE ||
       MI.getOpcode() == RISCV::PseudoReadVLENB) {
@@ -346,7 +342,9 @@
 
     expandEPIReadCSR(MI, OS, Fixups, STI, CSRNum);
     MCNumEmitted += 1;
-=======
+    return;
+  }
+
   if (MI.getOpcode() == RISCV::PseudoVMSGEU_VX ||
       MI.getOpcode() == RISCV::PseudoVMSGE_VX ||
       MI.getOpcode() == RISCV::PseudoVMSGEU_VX_M ||
@@ -354,7 +352,6 @@
       MI.getOpcode() == RISCV::PseudoVMSGEU_VX_M_T ||
       MI.getOpcode() == RISCV::PseudoVMSGE_VX_M_T) {
     expandVMSGE(MI, OS, Fixups, STI);
->>>>>>> ee128511
     return;
   }
 

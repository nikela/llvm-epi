//===-- RISCVMCCodeEmitter.cpp - Convert RISCV code to machine code -------===//
//
// Part of the LLVM Project, under the Apache License v2.0 with LLVM Exceptions.
// See https://llvm.org/LICENSE.txt for license information.
// SPDX-License-Identifier: Apache-2.0 WITH LLVM-exception
//
//===----------------------------------------------------------------------===//
//
// This file implements the RISCVMCCodeEmitter class.
//
//===----------------------------------------------------------------------===//

#include "MCTargetDesc/RISCVBaseInfo.h"
#include "MCTargetDesc/RISCVFixupKinds.h"
#include "MCTargetDesc/RISCVMCExpr.h"
#include "MCTargetDesc/RISCVMCTargetDesc.h"
#include "llvm/ADT/Statistic.h"
#include "llvm/MC/MCAsmInfo.h"
#include "llvm/MC/MCCodeEmitter.h"
#include "llvm/MC/MCContext.h"
#include "llvm/MC/MCExpr.h"
#include "llvm/MC/MCInst.h"
#include "llvm/MC/MCInstBuilder.h"
#include "llvm/MC/MCInstrInfo.h"
#include "llvm/MC/MCRegisterInfo.h"
#include "llvm/MC/MCSubtargetInfo.h"
#include "llvm/MC/MCSymbol.h"
#include "llvm/Support/Casting.h"
#include "llvm/Support/EndianStream.h"
#include "llvm/Support/raw_ostream.h"

using namespace llvm;

#define DEBUG_TYPE "mccodeemitter"

STATISTIC(MCNumEmitted, "Number of MC instructions emitted");
STATISTIC(MCNumFixups, "Number of MC fixups created");

namespace {
class RISCVMCCodeEmitter : public MCCodeEmitter {
  RISCVMCCodeEmitter(const RISCVMCCodeEmitter &) = delete;
  void operator=(const RISCVMCCodeEmitter &) = delete;
  MCContext &Ctx;
  MCInstrInfo const &MCII;

public:
  RISCVMCCodeEmitter(MCContext &ctx, MCInstrInfo const &MCII)
      : Ctx(ctx), MCII(MCII) {}

  ~RISCVMCCodeEmitter() override = default;

  void encodeInstruction(const MCInst &MI, raw_ostream &OS,
                         SmallVectorImpl<MCFixup> &Fixups,
                         const MCSubtargetInfo &STI) const override;

  void expandFunctionCall(const MCInst &MI, raw_ostream &OS,
                          SmallVectorImpl<MCFixup> &Fixups,
                          const MCSubtargetInfo &STI) const;

  void expandAddTPRel(const MCInst &MI, raw_ostream &OS,
                      SmallVectorImpl<MCFixup> &Fixups,
                      const MCSubtargetInfo &STI) const;

  void expandLongCondBr(const MCInst &MI, raw_ostream &OS,
                        SmallVectorImpl<MCFixup> &Fixups,
                        const MCSubtargetInfo &STI) const;

<<<<<<< HEAD
  void expandEPIReadCSR(const MCInst &MI, raw_ostream &OS,
                        SmallVectorImpl<MCFixup> &Fixups,
                        const MCSubtargetInfo &STI, int64_t CSRNum) const;

=======
>>>>>>> 95263fc1
  /// TableGen'erated function for getting the binary encoding for an
  /// instruction.
  uint64_t getBinaryCodeForInstr(const MCInst &MI,
                                 SmallVectorImpl<MCFixup> &Fixups,
                                 const MCSubtargetInfo &STI) const;

  /// Return binary encoding of operand. If the machine operand requires
  /// relocation, record the relocation and return zero.
  unsigned getMachineOpValue(const MCInst &MI, const MCOperand &MO,
                             SmallVectorImpl<MCFixup> &Fixups,
                             const MCSubtargetInfo &STI) const;

  unsigned getImmOpValueAsr1(const MCInst &MI, unsigned OpNo,
                             SmallVectorImpl<MCFixup> &Fixups,
                             const MCSubtargetInfo &STI) const;

  unsigned getImmOpValue(const MCInst &MI, unsigned OpNo,
                         SmallVectorImpl<MCFixup> &Fixups,
                         const MCSubtargetInfo &STI) const;

  unsigned getVMaskReg(const MCInst &MI, unsigned OpNo,
                       SmallVectorImpl<MCFixup> &Fixups,
                       const MCSubtargetInfo &STI) const;
};
} // end anonymous namespace

MCCodeEmitter *llvm::createRISCVMCCodeEmitter(const MCInstrInfo &MCII,
                                              MCContext &Ctx) {
  return new RISCVMCCodeEmitter(Ctx, MCII);
}

// Expand PseudoCALL(Reg), PseudoTAIL and PseudoJump to AUIPC and JALR with
// relocation types. We expand those pseudo-instructions while encoding them,
// meaning AUIPC and JALR won't go through RISCV MC to MC compressed
// instruction transformation. This is acceptable because AUIPC has no 16-bit
// form and C_JALR has no immediate operand field.  We let linker relaxation
// deal with it. When linker relaxation is enabled, AUIPC and JALR have a
// chance to relax to JAL.
// If the C extension is enabled, JAL has a chance relax to C_JAL.
void RISCVMCCodeEmitter::expandFunctionCall(const MCInst &MI, raw_ostream &OS,
                                            SmallVectorImpl<MCFixup> &Fixups,
                                            const MCSubtargetInfo &STI) const {
  MCInst TmpInst;
  MCOperand Func;
  MCRegister Ra;
  if (MI.getOpcode() == RISCV::PseudoTAIL) {
    Func = MI.getOperand(0);
    Ra = RISCV::X6;
  } else if (MI.getOpcode() == RISCV::PseudoCALLReg) {
    Func = MI.getOperand(1);
    Ra = MI.getOperand(0).getReg();
  } else if (MI.getOpcode() == RISCV::PseudoCALL) {
    Func = MI.getOperand(0);
    Ra = RISCV::X1;
  } else if (MI.getOpcode() == RISCV::PseudoJump) {
    Func = MI.getOperand(1);
    Ra = MI.getOperand(0).getReg();
  }
  uint32_t Binary;

  assert(Func.isExpr() && "Expected expression");

  const MCExpr *CallExpr = Func.getExpr();

  // Emit AUIPC Ra, Func with R_RISCV_CALL relocation type.
  TmpInst = MCInstBuilder(RISCV::AUIPC).addReg(Ra).addExpr(CallExpr);
  Binary = getBinaryCodeForInstr(TmpInst, Fixups, STI);
  support::endian::write(OS, Binary, support::little);

  if (MI.getOpcode() == RISCV::PseudoTAIL ||
      MI.getOpcode() == RISCV::PseudoJump)
    // Emit JALR X0, Ra, 0
    TmpInst = MCInstBuilder(RISCV::JALR).addReg(RISCV::X0).addReg(Ra).addImm(0);
  else
    // Emit JALR Ra, Ra, 0
    TmpInst = MCInstBuilder(RISCV::JALR).addReg(Ra).addReg(Ra).addImm(0);
  Binary = getBinaryCodeForInstr(TmpInst, Fixups, STI);
  support::endian::write(OS, Binary, support::little);
}

// Expand PseudoAddTPRel to a simple ADD with the correct relocation.
void RISCVMCCodeEmitter::expandAddTPRel(const MCInst &MI, raw_ostream &OS,
                                        SmallVectorImpl<MCFixup> &Fixups,
                                        const MCSubtargetInfo &STI) const {
  MCOperand DestReg = MI.getOperand(0);
  MCOperand SrcReg = MI.getOperand(1);
  MCOperand TPReg = MI.getOperand(2);
  assert(TPReg.isReg() && TPReg.getReg() == RISCV::X4 &&
         "Expected thread pointer as second input to TP-relative add");

  MCOperand SrcSymbol = MI.getOperand(3);
  assert(SrcSymbol.isExpr() &&
         "Expected expression as third input to TP-relative add");

  const RISCVMCExpr *Expr = dyn_cast<RISCVMCExpr>(SrcSymbol.getExpr());
  assert(Expr && Expr->getKind() == RISCVMCExpr::VK_RISCV_TPREL_ADD &&
         "Expected tprel_add relocation on TP-relative symbol");

  // Emit the correct tprel_add relocation for the symbol.
  Fixups.push_back(MCFixup::create(
      0, Expr, MCFixupKind(RISCV::fixup_riscv_tprel_add), MI.getLoc()));

  // Emit fixup_riscv_relax for tprel_add where the relax feature is enabled.
  if (STI.getFeatureBits()[RISCV::FeatureRelax]) {
    const MCConstantExpr *Dummy = MCConstantExpr::create(0, Ctx);
    Fixups.push_back(MCFixup::create(
        0, Dummy, MCFixupKind(RISCV::fixup_riscv_relax), MI.getLoc()));
  }

  // Emit a normal ADD instruction with the given operands.
  MCInst TmpInst = MCInstBuilder(RISCV::ADD)
                       .addOperand(DestReg)
                       .addOperand(SrcReg)
                       .addOperand(TPReg);
  uint32_t Binary = getBinaryCodeForInstr(TmpInst, Fixups, STI);
  support::endian::write(OS, Binary, support::little);
}

static unsigned getInvertedBranchOp(unsigned BrOp) {
  switch (BrOp) {
  default:
    llvm_unreachable("Unexpected branch opcode!");
  case RISCV::PseudoLongBEQ:
    return RISCV::BNE;
  case RISCV::PseudoLongBNE:
    return RISCV::BEQ;
  case RISCV::PseudoLongBLT:
    return RISCV::BGE;
  case RISCV::PseudoLongBGE:
    return RISCV::BLT;
  case RISCV::PseudoLongBLTU:
    return RISCV::BGEU;
  case RISCV::PseudoLongBGEU:
    return RISCV::BLTU;
  }
}

// Expand PseudoLongBxx to an inverted conditional branch and an unconditional
// jump.
void RISCVMCCodeEmitter::expandLongCondBr(const MCInst &MI, raw_ostream &OS,
                                          SmallVectorImpl<MCFixup> &Fixups,
                                          const MCSubtargetInfo &STI) const {
  MCRegister SrcReg1 = MI.getOperand(0).getReg();
  MCRegister SrcReg2 = MI.getOperand(1).getReg();
  MCOperand SrcSymbol = MI.getOperand(2);
  unsigned Opcode = MI.getOpcode();
  bool IsEqTest =
      Opcode == RISCV::PseudoLongBNE || Opcode == RISCV::PseudoLongBEQ;

  bool UseCompressedBr = false;
  if (IsEqTest && (STI.getFeatureBits()[RISCV::FeatureStdExtC] ||
                   STI.getFeatureBits()[RISCV::FeatureExtZca])) {
    if (RISCV::X8 <= SrcReg1.id() && SrcReg1.id() <= RISCV::X15 &&
        SrcReg2.id() == RISCV::X0) {
      UseCompressedBr = true;
    } else if (RISCV::X8 <= SrcReg2.id() && SrcReg2.id() <= RISCV::X15 &&
               SrcReg1.id() == RISCV::X0) {
      std::swap(SrcReg1, SrcReg2);
      UseCompressedBr = true;
    }
  }

  uint32_t Offset;
  if (UseCompressedBr) {
    unsigned InvOpc =
        Opcode == RISCV::PseudoLongBNE ? RISCV::C_BEQZ : RISCV::C_BNEZ;
    MCInst TmpInst = MCInstBuilder(InvOpc).addReg(SrcReg1).addImm(6);
    uint16_t Binary = getBinaryCodeForInstr(TmpInst, Fixups, STI);
    support::endian::write<uint16_t>(OS, Binary, support::little);
    Offset = 2;
  } else {
    unsigned InvOpc = getInvertedBranchOp(Opcode);
    MCInst TmpInst =
        MCInstBuilder(InvOpc).addReg(SrcReg1).addReg(SrcReg2).addImm(8);
    uint32_t Binary = getBinaryCodeForInstr(TmpInst, Fixups, STI);
    support::endian::write(OS, Binary, support::little);
    Offset = 4;
  }

  // Emit an unconditional jump to the destination.
  MCInst TmpInst =
      MCInstBuilder(RISCV::JAL).addReg(RISCV::X0).addOperand(SrcSymbol);
  uint32_t Binary = getBinaryCodeForInstr(TmpInst, Fixups, STI);
  support::endian::write(OS, Binary, support::little);

  Fixups.clear();
  if (SrcSymbol.isExpr()) {
    Fixups.push_back(MCFixup::create(Offset, SrcSymbol.getExpr(),
                                     MCFixupKind(RISCV::fixup_riscv_jal),
                                     MI.getLoc()));
  }
}

<<<<<<< HEAD
void RISCVMCCodeEmitter::expandEPIReadCSR(const MCInst &MI, raw_ostream &OS,
                                          SmallVectorImpl<MCFixup> &Fixups,
                                          const MCSubtargetInfo &STI,
                                          int64_t CSRNum) const {
  MCInst TmpInst = MCInstBuilder(RISCV::CSRRS)
                       .addOperand(MI.getOperand(0))
                       .addImm(CSRNum)
                       .addReg(RISCV::X0);
  uint32_t Binary = getBinaryCodeForInstr(TmpInst, Fixups, STI);
  support::endian::write(OS, Binary, support::little);
}

=======
>>>>>>> 95263fc1
void RISCVMCCodeEmitter::encodeInstruction(const MCInst &MI, raw_ostream &OS,
                                           SmallVectorImpl<MCFixup> &Fixups,
                                           const MCSubtargetInfo &STI) const {
  const MCInstrDesc &Desc = MCII.get(MI.getOpcode());
  // Get byte count of instruction.
  unsigned Size = Desc.getSize();

  // RISCVInstrInfo::getInstSizeInBytes expects that the total size of the
  // expanded instructions for each pseudo is correct in the Size field of the
  // tablegen definition for the pseudo.
  switch (MI.getOpcode()) {
  default:
    break;
  case RISCV::PseudoCALLReg:
  case RISCV::PseudoCALL:
  case RISCV::PseudoTAIL:
  case RISCV::PseudoJump:
    expandFunctionCall(MI, OS, Fixups, STI);
    MCNumEmitted += 2;
    return;
  case RISCV::PseudoAddTPRel:
    expandAddTPRel(MI, OS, Fixups, STI);
<<<<<<< HEAD
    MCNumEmitted += 1;
    return;
  case RISCV::PseudoLongBEQ:
  case RISCV::PseudoLongBNE:
  case RISCV::PseudoLongBLT:
  case RISCV::PseudoLongBGE:
  case RISCV::PseudoLongBLTU:
  case RISCV::PseudoLongBGEU:
    expandLongCondBr(MI, OS, Fixups, STI);
    MCNumEmitted += 2;
    return;
  }

  if (MI.getOpcode() == RISCV::PseudoEPIReadVL ||
      MI.getOpcode() == RISCV::PseudoEPIReadVTYPE ||
      MI.getOpcode() == RISCV::PseudoEPIReadVLENB) {
    int64_t CSRNum;
    switch (MI.getOpcode()) {
    default:
      llvm_unreachable("Unexpected pseudo-instruction");
    case RISCV::PseudoEPIReadVL:
      CSRNum = EPICSR::VL;
      break;
    case RISCV::PseudoEPIReadVTYPE:
      CSRNum = EPICSR::VTYPE;
      break;
    case RISCV::PseudoEPIReadVLENB:
      CSRNum = EPICSR::VLENB;
      break;
    }

    expandEPIReadCSR(MI, OS, Fixups, STI, CSRNum);
=======
>>>>>>> 95263fc1
    MCNumEmitted += 1;
    return;
  case RISCV::PseudoLongBEQ:
  case RISCV::PseudoLongBNE:
  case RISCV::PseudoLongBLT:
  case RISCV::PseudoLongBGE:
  case RISCV::PseudoLongBLTU:
  case RISCV::PseudoLongBGEU:
    expandLongCondBr(MI, OS, Fixups, STI);
    MCNumEmitted += 2;
    return;
  }

  switch (Size) {
  default:
    llvm_unreachable("Unhandled encodeInstruction length!");
  case 2: {
    uint16_t Bits = getBinaryCodeForInstr(MI, Fixups, STI);
    support::endian::write<uint16_t>(OS, Bits, support::little);
    break;
  }
  case 4: {
    uint32_t Bits = getBinaryCodeForInstr(MI, Fixups, STI);
    support::endian::write(OS, Bits, support::little);
    break;
  }
  }

  ++MCNumEmitted; // Keep track of the # of mi's emitted.
}

unsigned
RISCVMCCodeEmitter::getMachineOpValue(const MCInst &MI, const MCOperand &MO,
                                      SmallVectorImpl<MCFixup> &Fixups,
                                      const MCSubtargetInfo &STI) const {

  if (MO.isReg())
    return Ctx.getRegisterInfo()->getEncodingValue(MO.getReg());

  if (MO.isImm())
    return static_cast<unsigned>(MO.getImm());

  llvm_unreachable("Unhandled expression!");
  return 0;
}

unsigned
RISCVMCCodeEmitter::getImmOpValueAsr1(const MCInst &MI, unsigned OpNo,
                                      SmallVectorImpl<MCFixup> &Fixups,
                                      const MCSubtargetInfo &STI) const {
  const MCOperand &MO = MI.getOperand(OpNo);

  if (MO.isImm()) {
    unsigned Res = MO.getImm();
    assert((Res & 1) == 0 && "LSB is non-zero");
    return Res >> 1;
  }

  return getImmOpValue(MI, OpNo, Fixups, STI);
}

unsigned RISCVMCCodeEmitter::getImmOpValue(const MCInst &MI, unsigned OpNo,
                                           SmallVectorImpl<MCFixup> &Fixups,
                                           const MCSubtargetInfo &STI) const {
  bool EnableRelax = STI.getFeatureBits()[RISCV::FeatureRelax];
  const MCOperand &MO = MI.getOperand(OpNo);

  MCInstrDesc const &Desc = MCII.get(MI.getOpcode());
  unsigned MIFrm = RISCVII::getFormat(Desc.TSFlags);

  // If the destination is an immediate, there is nothing to do.
  if (MO.isImm())
    return MO.getImm();

  assert(MO.isExpr() &&
         "getImmOpValue expects only expressions or immediates");
  const MCExpr *Expr = MO.getExpr();
  MCExpr::ExprKind Kind = Expr->getKind();
  RISCV::Fixups FixupKind = RISCV::fixup_riscv_invalid;
  bool RelaxCandidate = false;
  if (Kind == MCExpr::Target) {
    const RISCVMCExpr *RVExpr = cast<RISCVMCExpr>(Expr);

    switch (RVExpr->getKind()) {
    case RISCVMCExpr::VK_RISCV_None:
    case RISCVMCExpr::VK_RISCV_Invalid:
    case RISCVMCExpr::VK_RISCV_32_PCREL:
      llvm_unreachable("Unhandled fixup kind!");
    case RISCVMCExpr::VK_RISCV_TPREL_ADD:
      // tprel_add is only used to indicate that a relocation should be emitted
      // for an add instruction used in TP-relative addressing. It should not be
      // expanded as if representing an actual instruction operand and so to
      // encounter it here is an error.
      llvm_unreachable(
          "VK_RISCV_TPREL_ADD should not represent an instruction operand");
    case RISCVMCExpr::VK_RISCV_LO:
      if (MIFrm == RISCVII::InstFormatI)
        FixupKind = RISCV::fixup_riscv_lo12_i;
      else if (MIFrm == RISCVII::InstFormatS)
        FixupKind = RISCV::fixup_riscv_lo12_s;
      else
        llvm_unreachable("VK_RISCV_LO used with unexpected instruction format");
      RelaxCandidate = true;
      break;
    case RISCVMCExpr::VK_RISCV_HI:
      FixupKind = RISCV::fixup_riscv_hi20;
      RelaxCandidate = true;
      break;
    case RISCVMCExpr::VK_RISCV_PCREL_LO:
      if (MIFrm == RISCVII::InstFormatI)
        FixupKind = RISCV::fixup_riscv_pcrel_lo12_i;
      else if (MIFrm == RISCVII::InstFormatS)
        FixupKind = RISCV::fixup_riscv_pcrel_lo12_s;
      else
        llvm_unreachable(
            "VK_RISCV_PCREL_LO used with unexpected instruction format");
      RelaxCandidate = true;
      break;
    case RISCVMCExpr::VK_RISCV_PCREL_HI:
      FixupKind = RISCV::fixup_riscv_pcrel_hi20;
      RelaxCandidate = true;
      break;
    case RISCVMCExpr::VK_RISCV_GOT_HI:
      FixupKind = RISCV::fixup_riscv_got_hi20;
      break;
    case RISCVMCExpr::VK_RISCV_TPREL_LO:
      if (MIFrm == RISCVII::InstFormatI)
        FixupKind = RISCV::fixup_riscv_tprel_lo12_i;
      else if (MIFrm == RISCVII::InstFormatS)
        FixupKind = RISCV::fixup_riscv_tprel_lo12_s;
      else
        llvm_unreachable(
            "VK_RISCV_TPREL_LO used with unexpected instruction format");
      RelaxCandidate = true;
      break;
    case RISCVMCExpr::VK_RISCV_TPREL_HI:
      FixupKind = RISCV::fixup_riscv_tprel_hi20;
      RelaxCandidate = true;
      break;
    case RISCVMCExpr::VK_RISCV_TLS_GOT_HI:
      FixupKind = RISCV::fixup_riscv_tls_got_hi20;
      break;
    case RISCVMCExpr::VK_RISCV_TLS_GD_HI:
      FixupKind = RISCV::fixup_riscv_tls_gd_hi20;
      break;
    case RISCVMCExpr::VK_RISCV_CALL:
      FixupKind = RISCV::fixup_riscv_call;
      RelaxCandidate = true;
      break;
    case RISCVMCExpr::VK_RISCV_CALL_PLT:
      FixupKind = RISCV::fixup_riscv_call_plt;
      RelaxCandidate = true;
      break;
    }
  } else if (Kind == MCExpr::SymbolRef &&
             cast<MCSymbolRefExpr>(Expr)->getKind() == MCSymbolRefExpr::VK_None) {
    if (MIFrm == RISCVII::InstFormatJ) {
      FixupKind = RISCV::fixup_riscv_jal;
    } else if (MIFrm == RISCVII::InstFormatB) {
      FixupKind = RISCV::fixup_riscv_branch;
    } else if (MIFrm == RISCVII::InstFormatCJ) {
      FixupKind = RISCV::fixup_riscv_rvc_jump;
    } else if (MIFrm == RISCVII::InstFormatCB) {
      FixupKind = RISCV::fixup_riscv_rvc_branch;
    }
  }

  assert(FixupKind != RISCV::fixup_riscv_invalid && "Unhandled expression!");

  Fixups.push_back(
      MCFixup::create(0, Expr, MCFixupKind(FixupKind), MI.getLoc()));
  ++MCNumFixups;

  // Ensure an R_RISCV_RELAX relocation will be emitted if linker relaxation is
  // enabled and the current fixup will result in a relocation that may be
  // relaxed.
  if (EnableRelax && RelaxCandidate) {
    const MCConstantExpr *Dummy = MCConstantExpr::create(0, Ctx);
    Fixups.push_back(
    MCFixup::create(0, Dummy, MCFixupKind(RISCV::fixup_riscv_relax),
                    MI.getLoc()));
    ++MCNumFixups;
  }

  return 0;
}

unsigned RISCVMCCodeEmitter::getVMaskReg(const MCInst &MI, unsigned OpNo,
                                         SmallVectorImpl<MCFixup> &Fixups,
                                         const MCSubtargetInfo &STI) const {
  MCOperand MO = MI.getOperand(OpNo);
  assert(MO.isReg() && "Expected a register.");

  switch (MO.getReg()) {
  default:
    llvm_unreachable("Invalid mask register.");
  case RISCV::V0:
    return 0;
  case RISCV::NoRegister:
    return 1;
  }
}

#include "RISCVGenMCCodeEmitter.inc"<|MERGE_RESOLUTION|>--- conflicted
+++ resolved
@@ -65,13 +65,10 @@
                         SmallVectorImpl<MCFixup> &Fixups,
                         const MCSubtargetInfo &STI) const;
 
-<<<<<<< HEAD
   void expandEPIReadCSR(const MCInst &MI, raw_ostream &OS,
                         SmallVectorImpl<MCFixup> &Fixups,
                         const MCSubtargetInfo &STI, int64_t CSRNum) const;
 
-=======
->>>>>>> 95263fc1
   /// TableGen'erated function for getting the binary encoding for an
   /// instruction.
   uint64_t getBinaryCodeForInstr(const MCInst &MI,
@@ -265,7 +262,6 @@
   }
 }
 
-<<<<<<< HEAD
 void RISCVMCCodeEmitter::expandEPIReadCSR(const MCInst &MI, raw_ostream &OS,
                                           SmallVectorImpl<MCFixup> &Fixups,
                                           const MCSubtargetInfo &STI,
@@ -278,8 +274,6 @@
   support::endian::write(OS, Binary, support::little);
 }
 
-=======
->>>>>>> 95263fc1
 void RISCVMCCodeEmitter::encodeInstruction(const MCInst &MI, raw_ostream &OS,
                                            SmallVectorImpl<MCFixup> &Fixups,
                                            const MCSubtargetInfo &STI) const {
@@ -302,7 +296,6 @@
     return;
   case RISCV::PseudoAddTPRel:
     expandAddTPRel(MI, OS, Fixups, STI);
-<<<<<<< HEAD
     MCNumEmitted += 1;
     return;
   case RISCV::PseudoLongBEQ:
@@ -335,19 +328,6 @@
     }
 
     expandEPIReadCSR(MI, OS, Fixups, STI, CSRNum);
-=======
->>>>>>> 95263fc1
-    MCNumEmitted += 1;
-    return;
-  case RISCV::PseudoLongBEQ:
-  case RISCV::PseudoLongBNE:
-  case RISCV::PseudoLongBLT:
-  case RISCV::PseudoLongBGE:
-  case RISCV::PseudoLongBLTU:
-  case RISCV::PseudoLongBGEU:
-    expandLongCondBr(MI, OS, Fixups, STI);
-    MCNumEmitted += 2;
-    return;
   }
 
   switch (Size) {

//===-- RISCVAsmBackend.h - RISCV Assembler Backend -----------------------===//
//
// Part of the LLVM Project, under the Apache License v2.0 with LLVM Exceptions.
// See https://llvm.org/LICENSE.txt for license information.
// SPDX-License-Identifier: Apache-2.0 WITH LLVM-exception
//
//===----------------------------------------------------------------------===//

#ifndef LLVM_LIB_TARGET_RISCV_MCTARGETDESC_RISCVASMBACKEND_H
#define LLVM_LIB_TARGET_RISCV_MCTARGETDESC_RISCVASMBACKEND_H

#include "MCTargetDesc/RISCVBaseInfo.h"
#include "MCTargetDesc/RISCVFixupKinds.h"
#include "MCTargetDesc/RISCVMCTargetDesc.h"
#include "llvm/MC/MCAsmBackend.h"
#include "llvm/MC/MCFixupKindInfo.h"
#include "llvm/MC/MCSubtargetInfo.h"
#include "llvm/MC/MCSymbol.h"

namespace llvm {
class MCAssembler;
class MCObjectTargetWriter;
class raw_ostream;

class RISCVAsmBackend : public MCAsmBackend {
  const MCSubtargetInfo &STI;
  uint8_t OSABI;
  bool Is64Bit;
  bool ForceRelocs = false;
  const MCTargetOptions &TargetOptions;
  RISCVABI::ABI TargetABI = RISCVABI::ABI_Unknown;

public:
  RISCVAsmBackend(const MCSubtargetInfo &STI, uint8_t OSABI, bool Is64Bit,
                  const MCTargetOptions &Options)
      : MCAsmBackend(support::little), STI(STI), OSABI(OSABI), Is64Bit(Is64Bit),
        TargetOptions(Options) {
    TargetABI = RISCVABI::computeTargetABI(
        STI.getTargetTriple(), STI.getFeatureBits(), Options.getABIName());
    RISCVFeatures::validate(STI.getTargetTriple(), STI.getFeatureBits());
  }
  ~RISCVAsmBackend() override {}

  void setForceRelocs() { ForceRelocs = true; }

<<<<<<< HEAD
  // Returns true if relocations will be forced for shouldForceRelocation by
  // default. This will be true if relaxation is enabled or had previously
  // been enabled.
  bool willForceRelocations() const {
    return ForceRelocs || STI.getFeatureBits()[RISCV::FeatureRelax];
  }

  // Generate diff expression relocations if the relax feature is enabled or had
  // previously been enabled, otherwise it is safe for the assembler to
  // calculate these internally.
  bool requiresDiffExpressionRelocations(
      ArrayRef<const MCSymbol *> Symbols) const override {
    // If any of the symbols is not in a code section, do not require a diff
    // expression relocation.
    if (std::any_of(Symbols.begin(), Symbols.end(),
                    [](const MCSymbol *Sym) -> bool {
                      assert(Sym && "Invalid symbol");
                      return !Sym->isInCodeSection();
                    }))
      return false;
    return willForceRelocations();
  }

=======
>>>>>>> 6de741de
  // Return Size with extra Nop Bytes for alignment directive in code section.
  bool shouldInsertExtraNopBytesForCodeAlign(const MCAlignFragment &AF,
                                             unsigned &Size) override;

  // Insert target specific fixup type for alignment directive in code section.
  bool shouldInsertFixupForCodeAlign(MCAssembler &Asm,
                                     const MCAsmLayout &Layout,
                                     MCAlignFragment &AF) override;

  bool evaluateTargetFixup(const MCAssembler &Asm, const MCAsmLayout &Layout,
                           const MCFixup &Fixup, const MCFragment *DF,
                           const MCValue &Target, uint64_t &Value,
                           bool &WasForced) override;

  void applyFixup(const MCAssembler &Asm, const MCFixup &Fixup,
                  const MCValue &Target, MutableArrayRef<char> Data,
                  uint64_t Value, bool IsResolved,
                  const MCSubtargetInfo *STI) const override;

  std::unique_ptr<MCObjectTargetWriter>
  createObjectTargetWriter() const override;

  bool shouldForceRelocation(const MCAssembler &Asm, const MCFixup &Fixup,
                             const MCValue &Target) override;

  bool fixupNeedsRelaxation(const MCFixup &Fixup, uint64_t Value,
                            const MCRelaxableFragment *DF,
                            const MCAsmLayout &Layout) const override {
    llvm_unreachable("Handled by fixupNeedsRelaxationAdvanced");
  }

  bool fixupNeedsRelaxationAdvanced(const MCFixup &Fixup, bool Resolved,
                                    uint64_t Value,
                                    const MCRelaxableFragment *DF,
                                    const MCAsmLayout &Layout,
                                    const bool WasForced) const override;

  unsigned getNumFixupKinds() const override {
    return RISCV::NumTargetFixupKinds;
  }

  Optional<MCFixupKind> getFixupKind(StringRef Name) const override;

  const MCFixupKindInfo &getFixupKindInfo(MCFixupKind Kind) const override;

  bool mayNeedRelaxation(const MCInst &Inst,
                         const MCSubtargetInfo &STI) const override;
  unsigned getRelaxedOpcode(unsigned Op) const;

  void relaxInstruction(MCInst &Inst,
                        const MCSubtargetInfo &STI) const override;

  bool relaxDwarfLineAddr(MCDwarfLineAddrFragment &DF, MCAsmLayout &Layout,
                          bool &WasRelaxed) const override;
  bool relaxDwarfCFA(MCDwarfCallFrameFragment &DF, MCAsmLayout &Layout,
                     bool &WasRelaxed) const override;

  bool writeNopData(raw_ostream &OS, uint64_t Count) const override;

  const MCTargetOptions &getTargetOptions() const { return TargetOptions; }
  RISCVABI::ABI getTargetABI() const { return TargetABI; }
};
}

#endif<|MERGE_RESOLUTION|>--- conflicted
+++ resolved
@@ -15,7 +15,6 @@
 #include "llvm/MC/MCAsmBackend.h"
 #include "llvm/MC/MCFixupKindInfo.h"
 #include "llvm/MC/MCSubtargetInfo.h"
-#include "llvm/MC/MCSymbol.h"
 
 namespace llvm {
 class MCAssembler;
@@ -43,32 +42,6 @@
 
   void setForceRelocs() { ForceRelocs = true; }
 
-<<<<<<< HEAD
-  // Returns true if relocations will be forced for shouldForceRelocation by
-  // default. This will be true if relaxation is enabled or had previously
-  // been enabled.
-  bool willForceRelocations() const {
-    return ForceRelocs || STI.getFeatureBits()[RISCV::FeatureRelax];
-  }
-
-  // Generate diff expression relocations if the relax feature is enabled or had
-  // previously been enabled, otherwise it is safe for the assembler to
-  // calculate these internally.
-  bool requiresDiffExpressionRelocations(
-      ArrayRef<const MCSymbol *> Symbols) const override {
-    // If any of the symbols is not in a code section, do not require a diff
-    // expression relocation.
-    if (std::any_of(Symbols.begin(), Symbols.end(),
-                    [](const MCSymbol *Sym) -> bool {
-                      assert(Sym && "Invalid symbol");
-                      return !Sym->isInCodeSection();
-                    }))
-      return false;
-    return willForceRelocations();
-  }
-
-=======
->>>>>>> 6de741de
   // Return Size with extra Nop Bytes for alignment directive in code section.
   bool shouldInsertExtraNopBytesForCodeAlign(const MCAlignFragment &AF,
                                              unsigned &Size) override;

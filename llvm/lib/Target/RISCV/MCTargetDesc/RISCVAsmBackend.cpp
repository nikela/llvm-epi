//===-- RISCVAsmBackend.cpp - RISCV Assembler Backend ---------------------===//
//
// Part of the LLVM Project, under the Apache License v2.0 with LLVM Exceptions.
// See https://llvm.org/LICENSE.txt for license information.
// SPDX-License-Identifier: Apache-2.0 WITH LLVM-exception
//
//===----------------------------------------------------------------------===//

#include "RISCVAsmBackend.h"
#include "RISCVMCExpr.h"
#include "llvm/ADT/APInt.h"
#include "llvm/MC/MCAsmLayout.h"
#include "llvm/MC/MCAssembler.h"
#include "llvm/MC/MCContext.h"
#include "llvm/MC/MCDirectives.h"
#include "llvm/MC/MCELFObjectWriter.h"
#include "llvm/MC/MCExpr.h"
#include "llvm/MC/MCObjectWriter.h"
#include "llvm/MC/MCSymbol.h"
#include "llvm/MC/MCValue.h"
#include "llvm/Support/ErrorHandling.h"
#include "llvm/Support/raw_ostream.h"

using namespace llvm;

// If linker relaxation is enabled, or the relax option had previously been
// enabled, always emit relocations even if the fixup can be resolved. This is
// necessary for correctness as offsets may change during relaxation.
bool RISCVAsmBackend::shouldForceRelocation(const MCAssembler &Asm,
                                            const MCFixup &Fixup,
                                            const MCValue &Target) {
<<<<<<< HEAD
  bool ShouldForce = false;

  if (Fixup.getKind() < FirstTargetFixupKind)
    return false;

=======
>>>>>>> e8fc8507
  switch (Fixup.getTargetKind()) {
  default:
    break;
  case FK_Data_1:
  case FK_Data_2:
  case FK_Data_4:
  case FK_Data_8:
    if (Target.isAbsolute())
      return false;
    break;
  case RISCV::fixup_riscv_call_plt:
  case RISCV::fixup_riscv_got_hi20:
    ShouldForce = true;
    break;
  case RISCV::fixup_riscv_tls_got_hi20:
  case RISCV::fixup_riscv_tls_gd_hi20:
<<<<<<< HEAD
    ShouldForce = true;
    break;
  case RISCV::fixup_riscv_pcrel_lo12_i:
  case RISCV::fixup_riscv_pcrel_lo12_s: {
    // For pcrel_lo12, force a relocation if the target of the corresponding
    // pcrel_hi20 is not in the same fragment.
    const MCFixup *T = cast<RISCVMCExpr>(Fixup.getValue())->getPCRelHiFixup();
    if (!T) {
      Asm.getContext().reportError(Fixup.getLoc(),
                                   "could not find corresponding %pcrel_hi");
      return false;
    }

    switch (T->getTargetKind()) {
    default:
      llvm_unreachable("Unexpected fixup kind for pcrel_lo12");
      break;
    case RISCV::fixup_riscv_got_hi20:
    case RISCV::fixup_riscv_tls_got_hi20:
    case RISCV::fixup_riscv_tls_gd_hi20:
      ShouldForce = true;
      break;
    case RISCV::fixup_riscv_pcrel_hi20: {
      MCFragment *TFragment = T->getValue()->findAssociatedFragment();
      MCFragment *FixupFragment = Fixup.getValue()->findAssociatedFragment();
      assert(FixupFragment && "We should have a fragment for this fixup");
      ShouldForce =
          !TFragment || TFragment->getParent() != FixupFragment->getParent();
      break;
    }
    }
    break;
=======
    return true;
>>>>>>> e8fc8507
  }
  }

  return STI.getFeatureBits()[RISCV::FeatureRelax] || ForceRelocs;
}

bool RISCVAsmBackend::fixupNeedsRelaxationAdvanced(const MCFixup &Fixup,
                                                   bool Resolved,
                                                   uint64_t Value,
                                                   const MCRelaxableFragment *DF,
                                                   const MCAsmLayout &Layout,
                                                   const bool WasForced) const {
  // Return true if the symbol is actually unresolved.
  // Resolved could be always false when shouldForceRelocation return true.
  // We use !WasForced to indicate that the symbol is unresolved and not forced
  // by shouldForceRelocation.
  if (!Resolved && !WasForced)
    return true;

  int64_t Offset = int64_t(Value);
  switch (Fixup.getTargetKind()) {
  default:
    return false;
  case RISCV::fixup_riscv_rvc_branch:
    // For compressed branch instructions the immediate must be
    // in the range [-256, 254].
    return Offset > 254 || Offset < -256;
  case RISCV::fixup_riscv_rvc_jump:
    // For compressed jump instructions the immediate must be
    // in the range [-2048, 2046].
    return Offset > 2046 || Offset < -2048;
  }
}

void RISCVAsmBackend::relaxInstruction(const MCInst &Inst,
                                       const MCSubtargetInfo &STI,
                                       MCInst &Res) const {
  // TODO: replace this with call to auto generated uncompressinstr() function.
  switch (Inst.getOpcode()) {
  default:
    llvm_unreachable("Opcode not expected!");
  case RISCV::C_BEQZ:
    // c.beqz $rs1, $imm -> beq $rs1, X0, $imm.
    Res.setOpcode(RISCV::BEQ);
    Res.addOperand(Inst.getOperand(0));
    Res.addOperand(MCOperand::createReg(RISCV::X0));
    Res.addOperand(Inst.getOperand(1));
    break;
  case RISCV::C_BNEZ:
    // c.bnez $rs1, $imm -> bne $rs1, X0, $imm.
    Res.setOpcode(RISCV::BNE);
    Res.addOperand(Inst.getOperand(0));
    Res.addOperand(MCOperand::createReg(RISCV::X0));
    Res.addOperand(Inst.getOperand(1));
    break;
  case RISCV::C_J:
    // c.j $imm -> jal X0, $imm.
    Res.setOpcode(RISCV::JAL);
    Res.addOperand(MCOperand::createReg(RISCV::X0));
    Res.addOperand(Inst.getOperand(0));
    break;
  case RISCV::C_JAL:
    // c.jal $imm -> jal X1, $imm.
    Res.setOpcode(RISCV::JAL);
    Res.addOperand(MCOperand::createReg(RISCV::X1));
    Res.addOperand(Inst.getOperand(0));
    break;
  }
}

// Given a compressed control flow instruction this function returns
// the expanded instruction.
unsigned RISCVAsmBackend::getRelaxedOpcode(unsigned Op) const {
  switch (Op) {
  default:
    return Op;
  case RISCV::C_BEQZ:
    return RISCV::BEQ;
  case RISCV::C_BNEZ:
    return RISCV::BNE;
  case RISCV::C_J:
  case RISCV::C_JAL: // fall through.
    return RISCV::JAL;
  }
}

bool RISCVAsmBackend::mayNeedRelaxation(const MCInst &Inst,
                                        const MCSubtargetInfo &STI) const {
  return getRelaxedOpcode(Inst.getOpcode()) != Inst.getOpcode();
}

bool RISCVAsmBackend::writeNopData(raw_ostream &OS, uint64_t Count) const {
  bool HasStdExtC = STI.getFeatureBits()[RISCV::FeatureStdExtC];
  unsigned MinNopLen = HasStdExtC ? 2 : 4;

  if ((Count % MinNopLen) != 0)
    return false;

  // The canonical nop on RISC-V is addi x0, x0, 0.
  for (; Count >= 4; Count -= 4)
    OS.write("\x13\0\0\0", 4);

  // The canonical nop on RVC is c.nop.
  if (Count && HasStdExtC)
    OS.write("\x01\0", 2);

  return true;
}

static uint64_t adjustFixupValue(const MCFixup &Fixup, uint64_t Value,
                                 MCContext &Ctx) {
  switch (Fixup.getTargetKind()) {
  default:
    llvm_unreachable("Unknown fixup kind!");
  case RISCV::fixup_riscv_got_hi20:
  case RISCV::fixup_riscv_tls_got_hi20:
  case RISCV::fixup_riscv_tls_gd_hi20:
    llvm_unreachable("Relocation should be unconditionally forced\n");
  case FK_Data_1:
  case FK_Data_2:
  case FK_Data_4:
  case FK_Data_8:
  case FK_Data_6b:
    return Value;
  case RISCV::fixup_riscv_lo12_i:
  case RISCV::fixup_riscv_pcrel_lo12_i:
  case RISCV::fixup_riscv_tprel_lo12_i:
    return Value & 0xfff;
  case RISCV::fixup_riscv_lo12_s:
  case RISCV::fixup_riscv_pcrel_lo12_s:
  case RISCV::fixup_riscv_tprel_lo12_s:
    return (((Value >> 5) & 0x7f) << 25) | ((Value & 0x1f) << 7);
  case RISCV::fixup_riscv_hi20:
  case RISCV::fixup_riscv_pcrel_hi20:
  case RISCV::fixup_riscv_tprel_hi20:
    // Add 1 if bit 11 is 1, to compensate for low 12 bits being negative.
    return ((Value + 0x800) >> 12) & 0xfffff;
  case RISCV::fixup_riscv_jal: {
    if (!isInt<21>(Value))
      Ctx.reportError(Fixup.getLoc(), "fixup value out of range");
    if (Value & 0x1)
      Ctx.reportError(Fixup.getLoc(), "fixup value must be 2-byte aligned");
    // Need to produce imm[19|10:1|11|19:12] from the 21-bit Value.
    unsigned Sbit = (Value >> 20) & 0x1;
    unsigned Hi8 = (Value >> 12) & 0xff;
    unsigned Mid1 = (Value >> 11) & 0x1;
    unsigned Lo10 = (Value >> 1) & 0x3ff;
    // Inst{31} = Sbit;
    // Inst{30-21} = Lo10;
    // Inst{20} = Mid1;
    // Inst{19-12} = Hi8;
    Value = (Sbit << 19) | (Lo10 << 9) | (Mid1 << 8) | Hi8;
    return Value;
  }
  case RISCV::fixup_riscv_branch: {
    if (!isInt<13>(Value))
      Ctx.reportError(Fixup.getLoc(), "fixup value out of range");
    if (Value & 0x1)
      Ctx.reportError(Fixup.getLoc(), "fixup value must be 2-byte aligned");
    // Need to extract imm[12], imm[10:5], imm[4:1], imm[11] from the 13-bit
    // Value.
    unsigned Sbit = (Value >> 12) & 0x1;
    unsigned Hi1 = (Value >> 11) & 0x1;
    unsigned Mid6 = (Value >> 5) & 0x3f;
    unsigned Lo4 = (Value >> 1) & 0xf;
    // Inst{31} = Sbit;
    // Inst{30-25} = Mid6;
    // Inst{11-8} = Lo4;
    // Inst{7} = Hi1;
    Value = (Sbit << 31) | (Mid6 << 25) | (Lo4 << 8) | (Hi1 << 7);
    return Value;
  }
  case RISCV::fixup_riscv_call:
  case RISCV::fixup_riscv_call_plt: {
    // Jalr will add UpperImm with the sign-extended 12-bit LowerImm,
    // we need to add 0x800ULL before extract upper bits to reflect the
    // effect of the sign extension.
    uint64_t UpperImm = (Value + 0x800ULL) & 0xfffff000ULL;
    uint64_t LowerImm = Value & 0xfffULL;
    return UpperImm | ((LowerImm << 20) << 32);
  }
  case RISCV::fixup_riscv_rvc_jump: {
    // Need to produce offset[11|4|9:8|10|6|7|3:1|5] from the 11-bit Value.
    unsigned Bit11  = (Value >> 11) & 0x1;
    unsigned Bit4   = (Value >> 4) & 0x1;
    unsigned Bit9_8 = (Value >> 8) & 0x3;
    unsigned Bit10  = (Value >> 10) & 0x1;
    unsigned Bit6   = (Value >> 6) & 0x1;
    unsigned Bit7   = (Value >> 7) & 0x1;
    unsigned Bit3_1 = (Value >> 1) & 0x7;
    unsigned Bit5   = (Value >> 5) & 0x1;
    Value = (Bit11 << 10) | (Bit4 << 9) | (Bit9_8 << 7) | (Bit10 << 6) |
            (Bit6 << 5) | (Bit7 << 4) | (Bit3_1 << 1) | Bit5;
    return Value;
  }
  case RISCV::fixup_riscv_rvc_branch: {
    // Need to produce offset[8|4:3], [reg 3 bit], offset[7:6|2:1|5]
    unsigned Bit8   = (Value >> 8) & 0x1;
    unsigned Bit7_6 = (Value >> 6) & 0x3;
    unsigned Bit5   = (Value >> 5) & 0x1;
    unsigned Bit4_3 = (Value >> 3) & 0x3;
    unsigned Bit2_1 = (Value >> 1) & 0x3;
    Value = (Bit8 << 12) | (Bit4_3 << 10) | (Bit7_6 << 5) | (Bit2_1 << 3) |
            (Bit5 << 2);
    return Value;
  }

  }
}

bool RISCVAsmBackend::evaluateTargetFixup(
    const MCAssembler &Asm, const MCAsmLayout &Layout, const MCFixup &Fixup,
    const MCFragment *DF, const MCValue &Target, uint64_t &Value,
    bool &WasForced) {
  const MCFixup *AUIPCFixup;
  const MCFragment *AUIPCDF;
  MCValue AUIPCTarget;
  switch (Fixup.getTargetKind()) {
  default:
    llvm_unreachable("Unexpected fixup kind!");
  case RISCV::fixup_riscv_pcrel_hi20:
    AUIPCFixup = &Fixup;
    AUIPCDF = DF;
    AUIPCTarget = Target;
    break;
  case RISCV::fixup_riscv_pcrel_lo12_i:
  case RISCV::fixup_riscv_pcrel_lo12_s: {
    AUIPCFixup = cast<RISCVMCExpr>(Fixup.getValue())->getPCRelHiFixup(&AUIPCDF);
    if (!AUIPCFixup) {
      Asm.getContext().reportError(Fixup.getLoc(),
                                   "could not find corresponding %pcrel_hi");
      return true;
    }

    // MCAssembler::evaluateFixup will emit an error for this case when it sees
    // the %pcrel_hi, so don't duplicate it when also seeing the %pcrel_lo.
    const MCExpr *AUIPCExpr = AUIPCFixup->getValue();
    if (!AUIPCExpr->evaluateAsRelocatable(AUIPCTarget, &Layout, AUIPCFixup))
      return true;
    break;
  }
  }

  if (!AUIPCTarget.getSymA() || AUIPCTarget.getSymB())
    return false;

  const MCSymbolRefExpr *A = AUIPCTarget.getSymA();
  const MCSymbol &SA = A->getSymbol();
  if (A->getKind() != MCSymbolRefExpr::VK_None || SA.isUndefined())
    return false;

  auto *Writer = Asm.getWriterPtr();
  if (!Writer)
    return false;

  bool IsResolved = Writer->isSymbolRefDifferenceFullyResolvedImpl(
      Asm, SA, *AUIPCDF, false, true);
  if (!IsResolved)
    return false;

  Value = Layout.getSymbolOffset(SA) + AUIPCTarget.getConstant();
  Value -= Layout.getFragmentOffset(AUIPCDF) + AUIPCFixup->getOffset();

  if (shouldForceRelocation(Asm, *AUIPCFixup, AUIPCTarget)) {
    WasForced = true;
    return false;
  }

  return true;
}

void RISCVAsmBackend::applyFixup(const MCAssembler &Asm, const MCFixup &Fixup,
                                 const MCValue &Target,
                                 MutableArrayRef<char> Data, uint64_t Value,
                                 bool IsResolved,
                                 const MCSubtargetInfo *STI) const {
  MCContext &Ctx = Asm.getContext();
  MCFixupKindInfo Info = getFixupKindInfo(Fixup.getKind());
  if (!Value)
    return; // Doesn't change encoding.
  // Apply any target-specific value adjustments.
  Value = adjustFixupValue(Fixup, Value, Ctx);

  // Shift the value into position.
  Value <<= Info.TargetOffset;

  unsigned Offset = Fixup.getOffset();
  unsigned NumBytes = alignTo(Info.TargetSize + Info.TargetOffset, 8) / 8;

  assert(Offset + NumBytes <= Data.size() && "Invalid fixup offset!");

  // For each byte of the fragment that the fixup touches, mask in the
  // bits from the fixup value.
  for (unsigned i = 0; i != NumBytes; ++i) {
    Data[Offset + i] |= uint8_t((Value >> (i * 8)) & 0xff);
  }
}

// Linker relaxation may change code size. We have to insert Nops
// for .align directive when linker relaxation enabled. So then Linker
// could satisfy alignment by removing Nops.
// The function return the total Nops Size we need to insert.
bool RISCVAsmBackend::shouldInsertExtraNopBytesForCodeAlign(
    const MCAlignFragment &AF, unsigned &Size) {
  // Calculate Nops Size only when linker relaxation enabled.
  if (!STI.getFeatureBits()[RISCV::FeatureRelax])
    return false;

  bool HasStdExtC = STI.getFeatureBits()[RISCV::FeatureStdExtC];
  unsigned MinNopLen = HasStdExtC ? 2 : 4;

  if (AF.getAlignment() <= MinNopLen) {
    return false;
  } else {
    Size = AF.getAlignment() - MinNopLen;
    return true;
  }
}

// We need to insert R_RISCV_ALIGN relocation type to indicate the
// position of Nops and the total bytes of the Nops have been inserted
// when linker relaxation enabled.
// The function insert fixup_riscv_align fixup which eventually will
// transfer to R_RISCV_ALIGN relocation type.
bool RISCVAsmBackend::shouldInsertFixupForCodeAlign(MCAssembler &Asm,
                                                    const MCAsmLayout &Layout,
                                                    MCAlignFragment &AF) {
  // Insert the fixup only when linker relaxation enabled.
  if (!STI.getFeatureBits()[RISCV::FeatureRelax])
    return false;

  // Calculate total Nops we need to insert. If there are none to insert
  // then simply return.
  unsigned Count;
  if (!shouldInsertExtraNopBytesForCodeAlign(AF, Count) || (Count == 0))
    return false;

  MCContext &Ctx = Asm.getContext();
  const MCExpr *Dummy = MCConstantExpr::create(0, Ctx);
  // Create fixup_riscv_align fixup.
  MCFixup Fixup =
      MCFixup::create(0, Dummy, MCFixupKind(RISCV::fixup_riscv_align), SMLoc());

  uint64_t FixedValue = 0;
  MCValue NopBytes = MCValue::get(Count);

  Asm.getWriter().recordRelocation(Asm, Layout, &AF, Fixup, NopBytes,
                                   FixedValue);

  return true;
}

std::unique_ptr<MCObjectTargetWriter>
RISCVAsmBackend::createObjectTargetWriter() const {
  return createRISCVELFObjectWriter(OSABI, Is64Bit);
}

MCAsmBackend *llvm::createRISCVAsmBackend(const Target &T,
                                          const MCSubtargetInfo &STI,
                                          const MCRegisterInfo &MRI,
                                          const MCTargetOptions &Options) {
  const Triple &TT = STI.getTargetTriple();
  uint8_t OSABI = MCELFObjectTargetWriter::getOSABI(TT.getOS());
  return new RISCVAsmBackend(STI, OSABI, TT.isArch64Bit(), Options);
}<|MERGE_RESOLUTION|>--- conflicted
+++ resolved
@@ -29,14 +29,6 @@
 bool RISCVAsmBackend::shouldForceRelocation(const MCAssembler &Asm,
                                             const MCFixup &Fixup,
                                             const MCValue &Target) {
-<<<<<<< HEAD
-  bool ShouldForce = false;
-
-  if (Fixup.getKind() < FirstTargetFixupKind)
-    return false;
-
-=======
->>>>>>> e8fc8507
   switch (Fixup.getTargetKind()) {
   default:
     break;
@@ -49,47 +41,9 @@
     break;
   case RISCV::fixup_riscv_call_plt:
   case RISCV::fixup_riscv_got_hi20:
-    ShouldForce = true;
-    break;
   case RISCV::fixup_riscv_tls_got_hi20:
   case RISCV::fixup_riscv_tls_gd_hi20:
-<<<<<<< HEAD
-    ShouldForce = true;
-    break;
-  case RISCV::fixup_riscv_pcrel_lo12_i:
-  case RISCV::fixup_riscv_pcrel_lo12_s: {
-    // For pcrel_lo12, force a relocation if the target of the corresponding
-    // pcrel_hi20 is not in the same fragment.
-    const MCFixup *T = cast<RISCVMCExpr>(Fixup.getValue())->getPCRelHiFixup();
-    if (!T) {
-      Asm.getContext().reportError(Fixup.getLoc(),
-                                   "could not find corresponding %pcrel_hi");
-      return false;
-    }
-
-    switch (T->getTargetKind()) {
-    default:
-      llvm_unreachable("Unexpected fixup kind for pcrel_lo12");
-      break;
-    case RISCV::fixup_riscv_got_hi20:
-    case RISCV::fixup_riscv_tls_got_hi20:
-    case RISCV::fixup_riscv_tls_gd_hi20:
-      ShouldForce = true;
-      break;
-    case RISCV::fixup_riscv_pcrel_hi20: {
-      MCFragment *TFragment = T->getValue()->findAssociatedFragment();
-      MCFragment *FixupFragment = Fixup.getValue()->findAssociatedFragment();
-      assert(FixupFragment && "We should have a fragment for this fixup");
-      ShouldForce =
-          !TFragment || TFragment->getParent() != FixupFragment->getParent();
-      break;
-    }
-    }
-    break;
-=======
     return true;
->>>>>>> e8fc8507
-  }
   }
 
   return STI.getFeatureBits()[RISCV::FeatureRelax] || ForceRelocs;

--- conflicted
+++ resolved
@@ -23,9 +23,10 @@
 
   virtual void emitDirectiveOptionRVC();
   virtual void emitDirectiveOptionNoRVC();
-<<<<<<< HEAD
   virtual void emitDirectiveOptionPIC();
   virtual void emitDirectiveOptionNoPIC();
+  virtual void emitDirectiveOptionRelax();
+  virtual void emitDirectiveOptionNoRelax();
 };
 
 class RISCVELFStreamer : public MCELFStreamer {
@@ -38,10 +39,6 @@
 
   void EmitInstruction(const MCInst &Inst, const MCSubtargetInfo &STI,
                        bool PrintSchedInfo) override;
-=======
-  virtual void emitDirectiveOptionRelax();
-  virtual void emitDirectiveOptionNoRelax();
->>>>>>> 8b078126
 };
 }
 #endif
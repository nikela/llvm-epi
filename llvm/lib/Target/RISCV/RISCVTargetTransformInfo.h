--- conflicted
+++ resolved
@@ -38,7 +38,6 @@
   const RISCVSubtarget *getST() const { return ST; }
   const RISCVTargetLowering *getTLI() const { return TLI; }
 
-<<<<<<< HEAD
   bool isLegalMaskedLoadStore(Type *DataType) const;
 
   /// Estimate a cost of Broadcast as an extract and sequence of insert
@@ -124,9 +123,7 @@
     return MinCost;
   }
 
-=======
   unsigned getMaxVLFor(VectorType *Ty);
->>>>>>> e71987c5
 public:
   explicit RISCVTTIImpl(const RISCVTargetMachine *TM, const Function &F)
       : BaseT(TM, F.getParent()->getDataLayout()), ST(TM->getSubtargetImpl(F)),

--- conflicted
+++ resolved
@@ -138,7 +138,6 @@
                                       const APInt &Imm, Type *Ty,
                                       TTI::TargetCostKind CostKind);
 
-  unsigned getNumberOfRegisters(unsigned ClassID) const;
   unsigned getMaxElementWidth() const;
   bool preferPredicatedVectorOps() const;
   bool isLegalMaskedLoad(Type *DataType, MaybeAlign Alignment) const;
@@ -189,14 +188,11 @@
 
   TypeSize getRegisterBitWidth(TargetTransformInfo::RegisterKind K) const;
 
-<<<<<<< HEAD
   InstructionCost getMaskedMemoryOpCost(unsigned Opcode, Type *Src,
                                         Align Alignment, unsigned AddressSpace,
                                         TTI::TargetCostKind CostKind);
-=======
   InstructionCost getRegUsageForType(Type *Ty);
 
->>>>>>> 2b9e53b1
   void getUnrollingPreferences(Loop *L, ScalarEvolution &SE,
                                TTI::UnrollingPreferences &UP,
                                OptimizationRemarkEmitter *ORE);
@@ -319,12 +315,26 @@
     return VF == 1 ? 1 : ST->getMaxInterleaveFactor();
   }
 
-<<<<<<< HEAD
-  InstructionCost getRegUsageForType(Type *Ty);
-=======
+  unsigned getNumberOfRegistersEPI(unsigned ClassID) const {
+    if (ClassID == 1 && ST->hasStdExtV())
+      // Although there are 32 vector registers, v0 is special in that it is
+      // the only register that can be used to hold a mask. We conservatively
+      // return 31 as the number of usable vector registers.
+      return 31;
+    else if (ClassID == 0)
+      // Similarly for scalar registers, x0(zero), x1(ra) and x2(sp) are
+      // special and we return 29 usable registers.
+      return 29;
+    else
+      return 0;
+  }
+
   // TODO: We should define RISC-V's own register classes.
   //       e.g. register class for FPR.
   unsigned getNumberOfRegisters(unsigned ClassID) const {
+    if (ST->hasEPI())
+      return getNumberOfRegistersEPI(ClassID);
+
     bool Vector = (ClassID == 1);
     if (Vector) {
       if (ST->hasVInstructions())
@@ -335,7 +345,6 @@
     // FIXME: Should we exclude fixed registers like SP, TP or GP?
     return 31;
   }
->>>>>>> 2b9e53b1
 };
 
 } // end namespace llvm

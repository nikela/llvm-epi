--- conflicted
+++ resolved
@@ -262,13 +262,11 @@
     return isLegalMaskedGatherScatter(DataType, Alignment);
   }
 
-<<<<<<< HEAD
+  bool isLegalToVectorizeReduction(RecurrenceDescriptor RdxDesc,
+                                   ElementCount VF) const;
+
   InstructionCost getIntrinsicInstrCost(const IntrinsicCostAttributes &ICA,
                                         TTI::TargetCostKind CostKind);
-=======
-  bool isLegalToVectorizeReduction(RecurrenceDescriptor RdxDesc,
-                                   ElementCount VF) const;
->>>>>>> 5bc33108
 };
 
 } // end namespace llvm

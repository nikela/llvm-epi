//===- RISCVTargetTransformInfo.h - RISC-V specific TTI ---------*- C++ -*-===//
//
// Part of the LLVM Project, under the Apache License v2.0 with LLVM Exceptions.
// See https://llvm.org/LICENSE.txt for license information.
// SPDX-License-Identifier: Apache-2.0 WITH LLVM-exception
//
//===----------------------------------------------------------------------===//
/// \file
/// This file defines a TargetTransformInfo::Concept conforming object specific
/// to the RISC-V target machine. It uses the target's detailed information to
/// provide more precise answers to certain TTI queries, while letting the
/// target independent and default TTI implementations handle the rest.
///
//===----------------------------------------------------------------------===//

#ifndef LLVM_LIB_TARGET_RISCV_RISCVTARGETTRANSFORMINFO_H
#define LLVM_LIB_TARGET_RISCV_RISCVTARGETTRANSFORMINFO_H

#include "RISCVSubtarget.h"
#include "RISCVTargetMachine.h"
#include "llvm/Analysis/IVDescriptors.h"
#include "llvm/Analysis/TargetTransformInfo.h"
#include "llvm/CodeGen/BasicTTIImpl.h"
#include "llvm/IR/DerivedTypes.h"
#include "llvm/IR/Function.h"
#include <optional>

namespace llvm {

class RISCVTTIImpl : public BasicTTIImplBase<RISCVTTIImpl> {
  using BaseT = BasicTTIImplBase<RISCVTTIImpl>;
  using TTI = TargetTransformInfo;

  friend BaseT;

  const RISCVSubtarget *ST;
  const RISCVTargetLowering *TLI;

  const RISCVSubtarget *getST() const { return ST; }
  const RISCVTargetLowering *getTLI() const { return TLI; }

  bool isLegalMaskedLoadStore(Type *DataType) const;

  /// Estimate a cost of Broadcast as an extract and sequence of insert
  /// operations.
  InstructionCost getBroadcastShuffleOverhead(ScalableVectorType *VTy,
                                              TTI::TargetCostKind CostKind) {
    InstructionCost MinCost = 0;
    // Broadcast cost is equal to the cost of extracting the zero'th element
    // plus the cost of inserting it into every element of the result vector.
    // FIXME: For scalable vectors for now we compute the MinCost based on Min
    // number of elements but this does not represent the correct cost. This
    // would be fixed once the cost model has support for scalable vectors.
    MinCost += getVectorInstrCost(Instruction::ExtractElement, VTy, CostKind, 0,
                                  nullptr, nullptr);

    for (int i = 0, e = VTy->getElementCount().getKnownMinValue(); i < e; ++i) {
      MinCost += getVectorInstrCost(Instruction::InsertElement, VTy, CostKind,
                                    i, nullptr, nullptr);
    }
    return MinCost;
  }

  /// Estimate a cost of shuffle as a sequence of extract and insert
  /// operations.
  InstructionCost getPermuteShuffleOverhead(ScalableVectorType *VTy,
                                            TTI::TargetCostKind CostKind) {
    InstructionCost MinCost = 0;
    // Shuffle cost is equal to the cost of extracting element from its argument
    // plus the cost of inserting them onto the result vector.

    // e.g. for a fixed vector <4 x float> has a mask of <0,5,2,7> i.e we need
    // to extract from index 0 of first vector, index 1 of second vector,index 2
    // of first vector and finally index 3 of second vector and insert them at
    // index <0,1,2,3> of result vector.
    // FIXME: For scalable vectors for now we compute the MinCost based on Min
    // number of elements but this does not represent the correct cost. This
    // would be fixed once the cost model has support for scalable vectors.
    for (int i = 0, e = VTy->getElementCount().getKnownMinValue(); i < e; ++i) {
      MinCost += getVectorInstrCost(Instruction::InsertElement, VTy, CostKind,
                                    i, nullptr, nullptr);
      MinCost += getVectorInstrCost(Instruction::ExtractElement, VTy, CostKind,
                                    i, nullptr, nullptr);
    }
    return MinCost;
  }

  /// Estimate a cost of subvector extraction as a sequence of extract and
  /// insert operations.
  InstructionCost getExtractSubvectorOverhead(ScalableVectorType *VTy,
                                              TTI::TargetCostKind CostKind,
                                              int Index,
                                              ScalableVectorType *SubVTy) {
    assert(VTy && SubVTy && "Can only extract subvectors from vectors");
    // FIXME: We cannot assert index bounds of SubVTy at compile time.

    unsigned NumSubElts = SubVTy->getElementCount().getKnownMinValue();
    InstructionCost MinCost = 0;
    // Subvector extraction cost is equal to the cost of extracting element
    // from the source type plus the cost of inserting them into the result
    // vector type.
    // FIXME: For scalable vectors for now we compute the MinCost based on Min
    // number of elements but this does not represent the correct cost. This
    // would be fixed once the cost model has support for scalable vectors.
    for (unsigned i = 0; i != NumSubElts; ++i) {
      MinCost += getVectorInstrCost(Instruction::ExtractElement, VTy, CostKind,
                                    i + Index, nullptr, nullptr);
      MinCost += getVectorInstrCost(Instruction::InsertElement, SubVTy,
                                    CostKind, i, nullptr, nullptr);
    }
    return MinCost;
  }

  /// Estimate a cost of subvector insertion as a sequence of extract and
  /// insert operations.
  InstructionCost getInsertSubvectorOverhead(ScalableVectorType *VTy,
                                             TTI::TargetCostKind CostKind,
                                             int Index,
                                             ScalableVectorType *SubVTy) {
    assert(VTy && SubVTy && "Can only insert subvectors into vectors");
    // FIXME: We cannot assert index bounds of SubVTy at compile time.

    unsigned NumSubElts = SubVTy->getElementCount().getKnownMinValue();
    InstructionCost MinCost = 0;
    // Subvector insertion cost is equal to the cost of extracting element
    // from the source type plus the cost of inserting them into the result
    // vector type.
    // FIXME: For scalable vectors for now we compute the MinCost based on Min
    // number of elements but this does not represent the correct cost. This
    // would be fixed once the cost model has support for scalable vectors.
    for (unsigned i = 0; i != NumSubElts; ++i) {
      MinCost += getVectorInstrCost(Instruction::ExtractElement, SubVTy, CostKind, i,
                                    nullptr, nullptr);
      MinCost += getVectorInstrCost(Instruction::InsertElement, VTy, CostKind, i + Index,
                                    nullptr, nullptr);
    }
    return MinCost;
  }

  /// This function returns an estimate for VL to be used in VL based terms
  /// of the cost model.  For fixed length vectors, this is simply the
  /// vector length.  For scalable vectors, we return results consistent
  /// with getVScaleForTuning under the assumption that clients are also
  /// using that when comparing costs between scalar and vector representation.
  /// This does unfortunately mean that we can both undershoot and overshot
  /// the true cost significantly if getVScaleForTuning is wildly off for the
  /// actual target hardware.
  unsigned getEstimatedVLFor(VectorType *Ty);

  /// Return the cost of LMUL. The larger the LMUL, the higher the cost.
  InstructionCost getLMULCost(MVT VT);

public:
  explicit RISCVTTIImpl(const RISCVTargetMachine *TM, const Function &F)
      : BaseT(TM, F.getParent()->getDataLayout()), ST(TM->getSubtargetImpl(F)),
        TLI(ST->getTargetLowering()) {}

  /// Return the cost of materializing an immediate for a value operand of
  /// a store instruction.
  InstructionCost getStoreImmCost(Type *VecTy, TTI::OperandValueInfo OpInfo,
                                  TTI::TargetCostKind CostKind);

  InstructionCost getIntImmCost(const APInt &Imm, Type *Ty,
                                TTI::TargetCostKind CostKind);
  InstructionCost getIntImmCostInst(unsigned Opcode, unsigned Idx,
                                    const APInt &Imm, Type *Ty,
                                    TTI::TargetCostKind CostKind,
                                    Instruction *Inst = nullptr);
  InstructionCost getIntImmCostIntrin(Intrinsic::ID IID, unsigned Idx,
                                      const APInt &Imm, Type *Ty,
                                      TTI::TargetCostKind CostKind);

  unsigned getMaxElementWidth() const;
  bool preferPredicatedVectorOps() const;
  bool canUseStridedAccesses() const;
  bool isLegalMaskedLoad(Type *DataType, MaybeAlign Alignment) const;
  bool isLegalMaskedStore(Type *DataType, MaybeAlign Alignment) const;
  bool isLegalMaskedGather(Type *DataType, MaybeAlign Alignment) const;
  bool isLegalMaskedScatter(Type *DataType, MaybeAlign Alignment) const;
  InstructionCost
  getOperandsScalarizationOverhead(ArrayRef<const Value *> Args,
                                   ArrayRef<Type *> Tys,
                                   TTI::TargetCostKind CostKind);
  InstructionCost getScalarizationOverhead(VectorType *InTy,
                                           const APInt &DemandedElts,
                                           bool Insert, bool Extract,
                                           TTI::TargetCostKind CostKind);
  bool shouldMaximizeVectorBandwidth(TargetTransformInfo::RegisterKind K) const;
  ElementCount getMinimumVF(unsigned ElemWidth, bool IsScalable) const;
  unsigned getVectorRegisterUsage(TargetTransformInfo::RegisterKind K,
                                  unsigned VFKnownMin, unsigned ElementTypeSize,
                                  unsigned SafeDepDist) const;
  std::pair<ElementCount, ElementCount>
  getFeasibleMaxVFRange(TargetTransformInfo::RegisterKind K,
                        unsigned SmallestType, unsigned WidestType,
                        unsigned MaxSafeRegisterWidth = -1U,
                        unsigned RegWidthFactor = 1,
                        bool IsScalable = false) const;
  // InstructionCost
  // getCmpSelInstrCost(unsigned Opcode, Type *ValTy, Type *CondTy = nullptr,
  //                    CmpInst::Predicate VecPred = CmpInst::BAD_ICMP_PREDICATE,
  //                    TTI::TargetCostKind CostKind = TTI::TCK_RecipThroughput,
  //                    const Instruction *I = nullptr);

  TargetTransformInfo::PopcntSupportKind getPopcntSupport(unsigned TyWidth);

  bool shouldExpandReduction(const IntrinsicInst *II) const;
  bool supportsScalableVectors() const { return ST->hasVInstructions(); }
  bool enableScalableVectorization() const { return ST->hasVInstructions(); }
<<<<<<< HEAD
  TailFoldingStyle getPreferredTailFoldingStyle() const {
    return (ST->hasVInstructions() && !ST->hasEPI())
               ? TailFoldingStyle::Data
               : TailFoldingStyle::DataWithoutLaneMask;
=======
  TailFoldingStyle
  getPreferredTailFoldingStyle(bool IVUpdateMayOverflow) const {
    return ST->hasVInstructions() ? TailFoldingStyle::Data
                                  : TailFoldingStyle::DataWithoutLaneMask;
>>>>>>> aca9e4ac
  }
  std::optional<unsigned> getMaxVScale() const;
  std::optional<unsigned> getVScaleForTuning() const;

  TypeSize getRegisterBitWidth(TargetTransformInfo::RegisterKind K) const;

  unsigned getRegUsageForType(Type *Ty);

  unsigned getMaximumVF(unsigned ElemWidth, unsigned Opcode) const;

  bool preferEpilogueVectorization() const {
    // Epilogue vectorization is usually unprofitable - tail folding or
    // a smaller VF would have been better.  This a blunt hammer - we
    // should re-examine this once vectorization is better tuned.
    return false;
  }

  InstructionCost getMaskedMemoryOpCost(unsigned Opcode, Type *Src,
                                        Align Alignment, unsigned AddressSpace,
                                        TTI::TargetCostKind CostKind);

  void getUnrollingPreferences(Loop *L, ScalarEvolution &SE,
                               TTI::UnrollingPreferences &UP,
                               OptimizationRemarkEmitter *ORE);

  void getPeelingPreferences(Loop *L, ScalarEvolution &SE,
                             TTI::PeelingPreferences &PP);

  unsigned getMinVectorRegisterBitWidth() const {
    return ST->useRVVForFixedLengthVectors() ? 16 : 0;
  }

  InstructionCost getSpliceCost(VectorType *Tp, int Index);
  InstructionCost getShuffleCost(TTI::ShuffleKind Kind, VectorType *Tp,
                                 ArrayRef<int> Mask,
                                 TTI::TargetCostKind CostKind, int Index,
                                 VectorType *SubTp,
                                 ArrayRef<const Value *> Args = std::nullopt);

  InstructionCost getIntrinsicInstrCost(const IntrinsicCostAttributes &ICA,
                                        TTI::TargetCostKind CostKind);

  InstructionCost getGatherScatterOpCost(unsigned Opcode, Type *DataTy,
                                         const Value *Ptr, bool VariableMask,
                                         Align Alignment,
                                         TTI::TargetCostKind CostKind,
                                         const Instruction *I);

  InstructionCost getCastInstrCost(unsigned Opcode, Type *Dst, Type *Src,
                                   TTI::CastContextHint CCH,
                                   TTI::TargetCostKind CostKind,
                                   const Instruction *I = nullptr);

  InstructionCost getMinMaxReductionCost(VectorType *Ty, VectorType *CondTy,
                                         bool IsUnsigned,
                                         TTI::TargetCostKind CostKind);

  InstructionCost getArithmeticReductionCost(unsigned Opcode, VectorType *Ty,
                                             std::optional<FastMathFlags> FMF,
                                             TTI::TargetCostKind CostKind);

  InstructionCost getExtendedReductionCost(unsigned Opcode, bool IsUnsigned,
                                           Type *ResTy, VectorType *ValTy,
                                           std::optional<FastMathFlags> FMF,
                                           TTI::TargetCostKind CostKind);

  InstructionCost
  getMemoryOpCost(unsigned Opcode, Type *Src, MaybeAlign Alignment,
                  unsigned AddressSpace, TTI::TargetCostKind CostKind,
                  TTI::OperandValueInfo OpdInfo = {TTI::OK_AnyValue, TTI::OP_None},
                  const Instruction *I = nullptr);

  InstructionCost getCmpSelInstrCost(unsigned Opcode, Type *ValTy, Type *CondTy,
                                     CmpInst::Predicate VecPred,
                                     TTI::TargetCostKind CostKind,
                                     const Instruction *I = nullptr);

  using BaseT::getVectorInstrCost;
  InstructionCost getVectorInstrCost(unsigned Opcode, Type *Val,
                                     TTI::TargetCostKind CostKind,
                                     unsigned Index, Value *Op0, Value *Op1);

  InstructionCost getArithmeticInstrCost(
      unsigned Opcode, Type *Ty, TTI::TargetCostKind CostKind,
      TTI::OperandValueInfo Op1Info = {TTI::OK_AnyValue, TTI::OP_None},
      TTI::OperandValueInfo Op2Info = {TTI::OK_AnyValue, TTI::OP_None},
      ArrayRef<const Value *> Args = ArrayRef<const Value *>(),
      const Instruction *CxtI = nullptr);

  bool isElementTypeLegalForScalableVector(Type *Ty) const {
    return TLI->isLegalElementTypeForRVV(Ty);
  }

  bool isLegalMaskedLoadStore(Type *DataType, Align Alignment) {
    if (!ST->hasVInstructions())
      return false;

    // Only support fixed vectors if we know the minimum vector size.
    if (isa<FixedVectorType>(DataType) && !ST->useRVVForFixedLengthVectors())
      return false;

    if (Alignment <
        DL.getTypeStoreSize(DataType->getScalarType()).getFixedValue())
      return false;

    return TLI->isLegalElementTypeForRVV(DataType->getScalarType());
  }

  bool isLegalMaskedLoad(Type *DataType, Align Alignment) {
    return isLegalMaskedLoadStore(DataType, Alignment);
  }
  bool isLegalMaskedStore(Type *DataType, Align Alignment) {
    return isLegalMaskedLoadStore(DataType, Alignment);
  }

  bool isLegalMaskedGatherScatter(Type *DataType, Align Alignment) {
    if (!ST->hasVInstructions())
      return false;

    // Only support fixed vectors if we know the minimum vector size.
    if (isa<FixedVectorType>(DataType) && !ST->useRVVForFixedLengthVectors())
      return false;

    if (Alignment <
        DL.getTypeStoreSize(DataType->getScalarType()).getFixedValue())
      return false;

    return TLI->isLegalElementTypeForRVV(DataType->getScalarType());
  }

  bool isLegalMaskedGather(Type *DataType, Align Alignment) {
    return isLegalMaskedGatherScatter(DataType, Alignment);
  }
  bool isLegalMaskedScatter(Type *DataType, Align Alignment) {
    return isLegalMaskedGatherScatter(DataType, Alignment);
  }

  bool forceScalarizeMaskedGather(VectorType *VTy, Align Alignment) {
    // Scalarize masked gather for RV64 if EEW=64 indices aren't supported.
    return ST->is64Bit() && !ST->hasVInstructionsI64();
  }

  bool forceScalarizeMaskedScatter(VectorType *VTy, Align Alignment) {
    // Scalarize masked scatter for RV64 if EEW=64 indices aren't supported.
    return ST->is64Bit() && !ST->hasVInstructionsI64();
  }

  /// \returns How the target needs this vector-predicated operation to be
  /// transformed.
  TargetTransformInfo::VPLegalization
  getVPLegalizationStrategy(const VPIntrinsic &PI) const {
    // FIXME: we may want to be more selective.
    if (ST->hasEPI())
      return {/* EVL */ TargetTransformInfo::VPLegalization::Legal,
              /* Op */ TargetTransformInfo::VPLegalization::Legal};

    using VPLegalization = TargetTransformInfo::VPLegalization;
    if (!ST->hasVInstructions() ||
        (PI.getIntrinsicID() == Intrinsic::vp_reduce_mul &&
         cast<VectorType>(PI.getArgOperand(1)->getType())
                 ->getElementType()
                 ->getIntegerBitWidth() != 1))
      return VPLegalization(VPLegalization::Discard, VPLegalization::Convert);
    return VPLegalization(VPLegalization::Legal, VPLegalization::Legal);
  }

  bool isLegalToVectorizeReduction(const RecurrenceDescriptor &RdxDesc,
                                   ElementCount VF) const {
    if (!VF.isScalable())
      return true;

    Type *Ty = RdxDesc.getRecurrenceType();
    if (!TLI->isLegalElementTypeForRVV(Ty))
      return false;

    switch (RdxDesc.getRecurrenceKind()) {
    case RecurKind::Add:
    case RecurKind::FAdd:
    case RecurKind::And:
    case RecurKind::Or:
    case RecurKind::Xor:
    case RecurKind::SMin:
    case RecurKind::SMax:
    case RecurKind::UMin:
    case RecurKind::UMax:
    case RecurKind::FMin:
    case RecurKind::FMax:
    case RecurKind::SelectICmp:
    case RecurKind::SelectFCmp:
    case RecurKind::FMulAdd:
      return true;
    default:
      return false;
    }
  }

  unsigned getMaxInterleaveFactor(ElementCount VF) {
    if (VF.isScalable() && !ST->hasEPI())
      return 1;
    // If the loop will not be vectorized, don't interleave the loop.
    // Let regular unroll to unroll the loop.
    return VF.isScalar() ? 1 : ST->getMaxInterleaveFactor();
  }

  enum RISCVRegisterClass { GPRRC, FPRRC, VRRC };

  unsigned getNumberOfRegistersEPI(unsigned ClassID) const {
    switch (ClassID) {
    case RISCVRegisterClass::GPRRC:
      // Similarly for scalar registers, x0(zero), x1(ra) and x2(sp) are
      // special and we return 29 usable registers.
      return 29;
    case RISCVRegisterClass::FPRRC:
      if (ST->hasStdExtF())
        return 32;
      return 0;
    case RISCVRegisterClass::VRRC:
      // Although there are 32 vector registers, v0 is special in that it is
      // the only register that can be used to hold a mask. We conservatively
      // return 31 as the number of usable vector registers.
      return ST->hasVInstructions() ? 31 : 0;
    }
    llvm_unreachable("unknown register class");
  }

  unsigned getNumberOfRegisters(unsigned ClassID) const {
    if (ST->hasEPI())
      return getNumberOfRegistersEPI(ClassID);

    switch (ClassID) {
    case RISCVRegisterClass::GPRRC:
      // 31 = 32 GPR - x0 (zero register)
      // FIXME: Should we exclude fixed registers like SP, TP or GP?
      return 31;
    case RISCVRegisterClass::FPRRC:
      if (ST->hasStdExtF())
        return 32;
      return 0;
    case RISCVRegisterClass::VRRC:
      // Although there are 32 vector registers, v0 is special in that it is the
      // only register that can be used to hold a mask.
      // FIXME: Should we conservatively return 31 as the number of usable
      // vector registers?
      return ST->hasVInstructions() ? 32 : 0;
    }
    llvm_unreachable("unknown register class");
  }

  unsigned getRegisterClassForType(bool Vector, Type *Ty = nullptr) const {
    if (Vector)
      return RISCVRegisterClass::VRRC;
    if (!Ty)
      return RISCVRegisterClass::GPRRC;

    Type *ScalarTy = Ty->getScalarType();
    if ((ScalarTy->isHalfTy() && ST->hasStdExtZfhOrZfhmin()) ||
        (ScalarTy->isFloatTy() && ST->hasStdExtF()) ||
        (ScalarTy->isDoubleTy() && ST->hasStdExtD())) {
      return RISCVRegisterClass::FPRRC;
    }

    return RISCVRegisterClass::GPRRC;
  }

  const char *getRegisterClassName(unsigned ClassID) const {
    switch (ClassID) {
    case RISCVRegisterClass::GPRRC:
      return "RISCV::GPRRC";
    case RISCVRegisterClass::FPRRC:
      return "RISCV::FPRRC";
    case RISCVRegisterClass::VRRC:
      return "RISCV::VRRC";
    }
    llvm_unreachable("unknown register class");
  }

  bool isLSRCostLess(const TargetTransformInfo::LSRCost &C1,
                     const TargetTransformInfo::LSRCost &C2);

  std::optional<Instruction *> instCombineIntrinsic(InstCombiner &IC,
                                                    IntrinsicInst &II) const;
};

} // end namespace llvm

#endif // LLVM_LIB_TARGET_RISCV_RISCVTARGETTRANSFORMINFO_H<|MERGE_RESOLUTION|>--- conflicted
+++ resolved
@@ -207,17 +207,11 @@
   bool shouldExpandReduction(const IntrinsicInst *II) const;
   bool supportsScalableVectors() const { return ST->hasVInstructions(); }
   bool enableScalableVectorization() const { return ST->hasVInstructions(); }
-<<<<<<< HEAD
-  TailFoldingStyle getPreferredTailFoldingStyle() const {
+  TailFoldingStyle
+  getPreferredTailFoldingStyle(bool IVUpdateMayOverflow) const {
     return (ST->hasVInstructions() && !ST->hasEPI())
                ? TailFoldingStyle::Data
                : TailFoldingStyle::DataWithoutLaneMask;
-=======
-  TailFoldingStyle
-  getPreferredTailFoldingStyle(bool IVUpdateMayOverflow) const {
-    return ST->hasVInstructions() ? TailFoldingStyle::Data
-                                  : TailFoldingStyle::DataWithoutLaneMask;
->>>>>>> aca9e4ac
   }
   std::optional<unsigned> getMaxVScale() const;
   std::optional<unsigned> getVScaleForTuning() const;

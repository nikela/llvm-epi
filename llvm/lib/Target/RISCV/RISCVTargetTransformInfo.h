//===- RISCVTargetTransformInfo.h - RISC-V specific TTI ---------*- C++ -*-===//
//
// Part of the LLVM Project, under the Apache License v2.0 with LLVM Exceptions.
// See https://llvm.org/LICENSE.txt for license information.
// SPDX-License-Identifier: Apache-2.0 WITH LLVM-exception
//
//===----------------------------------------------------------------------===//
/// \file
/// This file defines a TargetTransformInfo::Concept conforming object specific
/// to the RISC-V target machine. It uses the target's detailed information to
/// provide more precise answers to certain TTI queries, while letting the
/// target independent and default TTI implementations handle the rest.
///
//===----------------------------------------------------------------------===//

#ifndef LLVM_LIB_TARGET_RISCV_RISCVTARGETTRANSFORMINFO_H
#define LLVM_LIB_TARGET_RISCV_RISCVTARGETTRANSFORMINFO_H

#include "RISCVSubtarget.h"
#include "RISCVTargetMachine.h"
#include "llvm/Analysis/TargetTransformInfo.h"
#include "llvm/CodeGen/BasicTTIImpl.h"
#include "llvm/IR/DerivedTypes.h"
#include "llvm/IR/Function.h"

namespace llvm {

class RISCVTTIImpl : public BasicTTIImplBase<RISCVTTIImpl> {
  using BaseT = BasicTTIImplBase<RISCVTTIImpl>;
  using TTI = TargetTransformInfo;

  friend BaseT;

  const RISCVSubtarget *ST;
  const RISCVTargetLowering *TLI;

  const RISCVSubtarget *getST() const { return ST; }
  const RISCVTargetLowering *getTLI() const { return TLI; }

  // FIXME:This is just a temporary way to signal that the cost of an
  // instruction is too high to consider. When we have a more complete cost
  // object that has inbuilt mechanism to indicate an infinite/saturated cost,
  // use that. (For the same reason, at the moment we are limiting this const
  // value only to RISCV.)
  const int HighCost = 1 << 10;

  bool isLegalMaskedLoadStore(Type *DataType) const;

  /// Estimate a cost of Broadcast as an extract and sequence of insert
  /// operations.
  unsigned getBroadcastShuffleOverhead(ScalableVectorType *VTy) {
    unsigned MinCost = 0;
    // Broadcast cost is equal to the cost of extracting the zero'th element
    // plus the cost of inserting it into every element of the result vector.
    // FIXME: For scalable vectors for now we compute the MinCost based on Min
    // number of elements but this does not represent the correct cost. This
    // would be fixed once the cost model has support for scalable vectors.
    MinCost += getVectorInstrCost(Instruction::ExtractElement, VTy, 0);

    for (int i = 0, e = VTy->getElementCount().getKnownMinValue(); i < e; ++i) {
      MinCost += getVectorInstrCost(Instruction::InsertElement, VTy, i);
    }
    return MinCost;
  }

  /// Estimate a cost of shuffle as a sequence of extract and insert
  /// operations.
  unsigned getPermuteShuffleOverhead(ScalableVectorType *VTy) {
    unsigned MinCost = 0;
    // Shuffle cost is equal to the cost of extracting element from its argument
    // plus the cost of inserting them onto the result vector.

    // e.g. for a fixed vector <4 x float> has a mask of <0,5,2,7> i.e we need
    // to extract from index 0 of first vector, index 1 of second vector,index 2
    // of first vector and finally index 3 of second vector and insert them at
    // index <0,1,2,3> of result vector.
    // FIXME: For scalable vectors for now we compute the MinCost based on Min
    // number of elements but this does not represent the correct cost. This
    // would be fixed once the cost model has support for scalable vectors.
    for (int i = 0, e = VTy->getElementCount().getKnownMinValue(); i < e; ++i) {
      MinCost += getVectorInstrCost(Instruction::InsertElement, VTy, i);
      MinCost += getVectorInstrCost(Instruction::ExtractElement, VTy, i);
    }
    return MinCost;
  }

  /// Estimate a cost of subvector extraction as a sequence of extract and
  /// insert operations.
  unsigned getExtractSubvectorOverhead(ScalableVectorType *VTy, int Index,
                                       ScalableVectorType *SubVTy) {
    assert(VTy && SubVTy && "Can only extract subvectors from vectors");
    // FIXME: We cannot assert index bounds of SubVTy at compile time.

    unsigned NumSubElts = SubVTy->getElementCount().getKnownMinValue();
    unsigned MinCost = 0;
    // Subvector extraction cost is equal to the cost of extracting element
    // from the source type plus the cost of inserting them into the result
    // vector type.
    // FIXME: For scalable vectors for now we compute the MinCost based on Min
    // number of elements but this does not represent the correct cost. This
    // would be fixed once the cost model has support for scalable vectors.
    for (unsigned i = 0; i != NumSubElts; ++i) {
      MinCost +=
          getVectorInstrCost(Instruction::ExtractElement, VTy, i + Index);
      MinCost += getVectorInstrCost(Instruction::InsertElement, SubVTy, i);
    }
    return MinCost;
  }

  /// Estimate a cost of subvector insertion as a sequence of extract and
  /// insert operations.
  unsigned getInsertSubvectorOverhead(ScalableVectorType *VTy, int Index,
                                      ScalableVectorType *SubVTy) {
    assert(VTy && SubVTy && "Can only insert subvectors into vectors");
    // FIXME: We cannot assert index bounds of SubVTy at compile time.

    unsigned NumSubElts = SubVTy->getElementCount().getKnownMinValue();
    unsigned MinCost = 0;
    // Subvector insertion cost is equal to the cost of extracting element
    // from the source type plus the cost of inserting them into the result
    // vector type.
    // FIXME: For scalable vectors for now we compute the MinCost based on Min
    // number of elements but this does not represent the correct cost. This
    // would be fixed once the cost model has support for scalable vectors.
    for (unsigned i = 0; i != NumSubElts; ++i) {
      MinCost += getVectorInstrCost(Instruction::ExtractElement, SubVTy, i);
      MinCost += getVectorInstrCost(Instruction::InsertElement, VTy, i + Index);
    }
    return MinCost;
  }

public:
  explicit RISCVTTIImpl(const RISCVTargetMachine *TM, const Function &F)
      : BaseT(TM, F.getParent()->getDataLayout()), ST(TM->getSubtargetImpl(F)),
        TLI(ST->getTargetLowering()) {}

  int getIntImmCost(const APInt &Imm, Type *Ty, TTI::TargetCostKind CostKind);
  int getIntImmCostInst(unsigned Opcode, unsigned Idx, const APInt &Imm,
                        Type *Ty, TTI::TargetCostKind CostKind,
                        Instruction *Inst = nullptr);
  int getIntImmCostIntrin(Intrinsic::ID IID, unsigned Idx, const APInt &Imm,
                          Type *Ty, TTI::TargetCostKind CostKind);

  unsigned getNumberOfRegisters(unsigned ClassID) const;
  unsigned getMaxElementWidth() const;
  bool useScalableVectorType() const;
  bool preferPredicatedVectorOps() const;
  bool isLegalMaskedLoad(Type *DataType, MaybeAlign Alignment) const;
  bool isLegalMaskedStore(Type *DataType, MaybeAlign Alignment) const;
  bool isLegalMaskedGather(Type *DataType, MaybeAlign Alignment) const;
  bool isLegalMaskedScatter(Type *DataType, MaybeAlign Alignment) const;
  unsigned getVectorInstrCost(unsigned Opcode, Type *Val, unsigned Index);
  unsigned getShuffleCost(TTI::ShuffleKind Kind, VectorType *Tp, int Index,
                          VectorType *SubTp);
  unsigned getOperandsScalarizationOverhead(ArrayRef<const Value *> Args,
                                            unsigned MinNumElts);
  unsigned getScalarizationOverhead(VectorType *InTy, const APInt &DemandedElts,
                                    bool Insert, bool Extract);
  unsigned getScalarizationOverhead(VectorType *InTy, bool Insert,
                                    bool Extract);
  unsigned getScalarizationOverhead(VectorType *InTy,
                                    ArrayRef<const Value *> Args);
  unsigned getCastInstrCost(unsigned Opcode, Type *Dst, Type *Src,
                            TTI::CastContextHint CCH,
                            TTI::TargetCostKind CostKind,
                            const Instruction *I = nullptr);
  unsigned getRegisterBitWidth(bool Vector) const;
  bool shouldMaximizeVectorBandwidth(bool OptSize) const;
  unsigned getMinVectorRegisterBitWidth() const;
  unsigned getVectorRegisterBitWidth(unsigned WidthFactor) const;
  ElementCount getMinimumVF(unsigned ElemWidth, bool IsScalable) const;
  unsigned getVectorRegisterUsage(unsigned VFKnownMin, unsigned ElementTypeSize,
                                  unsigned SafeDepDist) const;
  std::pair<ElementCount, ElementCount>
  getFeasibleMaxVFRange(unsigned SmallestType, unsigned WidestType,
                        unsigned MaxSafeRegisterWidth = -1U,
                        unsigned RegWidthFactor = 1) const;
  int getCmpSelInstrCost(
      unsigned Opcode, Type *ValTy, Type *CondTy = nullptr,
      CmpInst::Predicate VecPred = CmpInst::BAD_ICMP_PREDICATE,
      TTI::TargetCostKind CostKind = TTI::TCK_RecipThroughput,
      const Instruction *I = nullptr);

  unsigned getGatherScatterOpCost(unsigned Opcode, Type *DataTy,
                                  const Value *Ptr, bool VariableMask,
                                  Align Alignment, TTI::TargetCostKind CostKind,
                                  const Instruction *I = nullptr);

  bool shouldExpandReduction(const IntrinsicInst *II) const;
  bool supportsScalableVectors() const { return ST->hasStdExtV(); }
  Optional<unsigned> getMaxVScale() const;
<<<<<<< HEAD
  int getArithmeticReductionCost(unsigned Opcode, VectorType *ValTy,
                                 bool IsPairwiseForm,
                                 TTI::TargetCostKind CostKind);
  int getMinMaxReductionCost(VectorType *Ty, VectorType *CondTy,
                             bool IsPairwise, bool IsUnsigned,
                             TTI::TargetCostKind CostKind);
=======

  unsigned getRegisterBitWidth(bool Vector) const {
    if (Vector) {
      if (ST->hasStdExtV())
        return ST->getMinRVVVectorSizeInBits();
      return 0;
    }
    return ST->getXLen();
  }
>>>>>>> 83147c40
};

} // end namespace llvm

#endif // LLVM_LIB_TARGET_RISCV_RISCVTARGETTRANSFORMINFO_H<|MERGE_RESOLUTION|>--- conflicted
+++ resolved
@@ -153,13 +153,9 @@
   unsigned getShuffleCost(TTI::ShuffleKind Kind, VectorType *Tp, int Index,
                           VectorType *SubTp);
   unsigned getOperandsScalarizationOverhead(ArrayRef<const Value *> Args,
-                                            unsigned MinNumElts);
+                                            ArrayRef<Type *> Tys);
   unsigned getScalarizationOverhead(VectorType *InTy, const APInt &DemandedElts,
                                     bool Insert, bool Extract);
-  unsigned getScalarizationOverhead(VectorType *InTy, bool Insert,
-                                    bool Extract);
-  unsigned getScalarizationOverhead(VectorType *InTy,
-                                    ArrayRef<const Value *> Args);
   unsigned getCastInstrCost(unsigned Opcode, Type *Dst, Type *Src,
                             TTI::CastContextHint CCH,
                             TTI::TargetCostKind CostKind,
@@ -189,24 +185,12 @@
   bool shouldExpandReduction(const IntrinsicInst *II) const;
   bool supportsScalableVectors() const { return ST->hasStdExtV(); }
   Optional<unsigned> getMaxVScale() const;
-<<<<<<< HEAD
   int getArithmeticReductionCost(unsigned Opcode, VectorType *ValTy,
                                  bool IsPairwiseForm,
                                  TTI::TargetCostKind CostKind);
   int getMinMaxReductionCost(VectorType *Ty, VectorType *CondTy,
                              bool IsPairwise, bool IsUnsigned,
                              TTI::TargetCostKind CostKind);
-=======
-
-  unsigned getRegisterBitWidth(bool Vector) const {
-    if (Vector) {
-      if (ST->hasStdExtV())
-        return ST->getMinRVVVectorSizeInBits();
-      return 0;
-    }
-    return ST->getXLen();
-  }
->>>>>>> 83147c40
 };
 
 } // end namespace llvm

//===- RISCVTargetTransformInfo.h - RISC-V specific TTI ---------*- C++ -*-===//
//
// Part of the LLVM Project, under the Apache License v2.0 with LLVM Exceptions.
// See https://llvm.org/LICENSE.txt for license information.
// SPDX-License-Identifier: Apache-2.0 WITH LLVM-exception
//
//===----------------------------------------------------------------------===//
/// \file
/// This file defines a TargetTransformInfo::Concept conforming object specific
/// to the RISC-V target machine. It uses the target's detailed information to
/// provide more precise answers to certain TTI queries, while letting the
/// target independent and default TTI implementations handle the rest.
///
//===----------------------------------------------------------------------===//

#ifndef LLVM_LIB_TARGET_RISCV_RISCVTARGETTRANSFORMINFO_H
#define LLVM_LIB_TARGET_RISCV_RISCVTARGETTRANSFORMINFO_H

#include "RISCVSubtarget.h"
#include "RISCVTargetMachine.h"
#include "llvm/Analysis/IVDescriptors.h"
#include "llvm/Analysis/TargetTransformInfo.h"
#include "llvm/CodeGen/BasicTTIImpl.h"
#include "llvm/IR/DerivedTypes.h"
#include "llvm/IR/Function.h"
#include <optional>

namespace llvm {

class RISCVTTIImpl : public BasicTTIImplBase<RISCVTTIImpl> {
  using BaseT = BasicTTIImplBase<RISCVTTIImpl>;
  using TTI = TargetTransformInfo;

  friend BaseT;

  const RISCVSubtarget *ST;
  const RISCVTargetLowering *TLI;

  const RISCVSubtarget *getST() const { return ST; }
  const RISCVTargetLowering *getTLI() const { return TLI; }

  bool isLegalMaskedLoadStore(Type *DataType) const;

  /// Estimate a cost of Broadcast as an extract and sequence of insert
  /// operations.
  InstructionCost getBroadcastShuffleOverhead(ScalableVectorType *VTy) {
    InstructionCost MinCost = 0;
    // Broadcast cost is equal to the cost of extracting the zero'th element
    // plus the cost of inserting it into every element of the result vector.
    // FIXME: For scalable vectors for now we compute the MinCost based on Min
    // number of elements but this does not represent the correct cost. This
    // would be fixed once the cost model has support for scalable vectors.
    MinCost += getVectorInstrCost(Instruction::ExtractElement, VTy, 0);

    for (int i = 0, e = VTy->getElementCount().getKnownMinValue(); i < e; ++i) {
      MinCost += getVectorInstrCost(Instruction::InsertElement, VTy, i);
    }
    return MinCost;
  }

  /// Estimate a cost of shuffle as a sequence of extract and insert
  /// operations.
  InstructionCost getPermuteShuffleOverhead(ScalableVectorType *VTy) {
    InstructionCost MinCost = 0;
    // Shuffle cost is equal to the cost of extracting element from its argument
    // plus the cost of inserting them onto the result vector.

    // e.g. for a fixed vector <4 x float> has a mask of <0,5,2,7> i.e we need
    // to extract from index 0 of first vector, index 1 of second vector,index 2
    // of first vector and finally index 3 of second vector and insert them at
    // index <0,1,2,3> of result vector.
    // FIXME: For scalable vectors for now we compute the MinCost based on Min
    // number of elements but this does not represent the correct cost. This
    // would be fixed once the cost model has support for scalable vectors.
    for (int i = 0, e = VTy->getElementCount().getKnownMinValue(); i < e; ++i) {
      MinCost += getVectorInstrCost(Instruction::InsertElement, VTy, i);
      MinCost += getVectorInstrCost(Instruction::ExtractElement, VTy, i);
    }
    return MinCost;
  }

  /// Estimate a cost of subvector extraction as a sequence of extract and
  /// insert operations.
  InstructionCost getExtractSubvectorOverhead(ScalableVectorType *VTy, int Index,
                                       ScalableVectorType *SubVTy) {
    assert(VTy && SubVTy && "Can only extract subvectors from vectors");
    // FIXME: We cannot assert index bounds of SubVTy at compile time.

    unsigned NumSubElts = SubVTy->getElementCount().getKnownMinValue();
    InstructionCost MinCost = 0;
    // Subvector extraction cost is equal to the cost of extracting element
    // from the source type plus the cost of inserting them into the result
    // vector type.
    // FIXME: For scalable vectors for now we compute the MinCost based on Min
    // number of elements but this does not represent the correct cost. This
    // would be fixed once the cost model has support for scalable vectors.
    for (unsigned i = 0; i != NumSubElts; ++i) {
      MinCost +=
          getVectorInstrCost(Instruction::ExtractElement, VTy, i + Index);
      MinCost += getVectorInstrCost(Instruction::InsertElement, SubVTy, i);
    }
    return MinCost;
  }

  /// Estimate a cost of subvector insertion as a sequence of extract and
  /// insert operations.
  InstructionCost getInsertSubvectorOverhead(ScalableVectorType *VTy, int Index,
                                             ScalableVectorType *SubVTy) {
    assert(VTy && SubVTy && "Can only insert subvectors into vectors");
    // FIXME: We cannot assert index bounds of SubVTy at compile time.

    unsigned NumSubElts = SubVTy->getElementCount().getKnownMinValue();
    InstructionCost MinCost = 0;
    // Subvector insertion cost is equal to the cost of extracting element
    // from the source type plus the cost of inserting them into the result
    // vector type.
    // FIXME: For scalable vectors for now we compute the MinCost based on Min
    // number of elements but this does not represent the correct cost. This
    // would be fixed once the cost model has support for scalable vectors.
    for (unsigned i = 0; i != NumSubElts; ++i) {
      MinCost += getVectorInstrCost(Instruction::ExtractElement, SubVTy, i);
      MinCost += getVectorInstrCost(Instruction::InsertElement, VTy, i + Index);
    }
    return MinCost;
  }

  /// This function returns an estimate for VL to be used in VL based terms
  /// of the cost model.  For fixed length vectors, this is simply the
  /// vector length.  For scalable vectors, we return results consistent
  /// with getVScaleForTuning under the assumption that clients are also
  /// using that when comparing costs between scalar and vector representation.
  /// This does unfortunately mean that we can both undershoot and overshot
  /// the true cost significantly if getVScaleForTuning is wildly off for the
  /// actual target hardware.
  unsigned getEstimatedVLFor(VectorType *Ty);

  /// Return the cost of LMUL. The larger the LMUL, the higher the cost.
  InstructionCost getLMULCost(MVT VT);

public:
  explicit RISCVTTIImpl(const RISCVTargetMachine *TM, const Function &F)
      : BaseT(TM, F.getParent()->getDataLayout()), ST(TM->getSubtargetImpl(F)),
        TLI(ST->getTargetLowering()) {}

  /// Return the cost of materializing an immediate for a value operand of
  /// a store instruction.
  InstructionCost getStoreImmCost(Type *VecTy, TTI::OperandValueInfo OpInfo,
                                  TTI::TargetCostKind CostKind);

  InstructionCost getIntImmCost(const APInt &Imm, Type *Ty,
                                TTI::TargetCostKind CostKind);
  InstructionCost getIntImmCostInst(unsigned Opcode, unsigned Idx,
                                    const APInt &Imm, Type *Ty,
                                    TTI::TargetCostKind CostKind,
                                    Instruction *Inst = nullptr);
  InstructionCost getIntImmCostIntrin(Intrinsic::ID IID, unsigned Idx,
                                      const APInt &Imm, Type *Ty,
                                      TTI::TargetCostKind CostKind);

  unsigned getMaxElementWidth() const;
  bool preferPredicatedVectorOps() const;
  bool canUseStridedAccesses() const;
  bool isLegalMaskedLoad(Type *DataType, MaybeAlign Alignment) const;
  bool isLegalMaskedStore(Type *DataType, MaybeAlign Alignment) const;
  bool isLegalMaskedGather(Type *DataType, MaybeAlign Alignment) const;
  bool isLegalMaskedScatter(Type *DataType, MaybeAlign Alignment) const;
  // InstructionCost getVectorInstrCost(unsigned Opcode, Type *Val,
  //                                    unsigned Index);
  InstructionCost getVectorInstrCost(const Instruction &I, Type *Val,
                                     unsigned Index);
  InstructionCost getOperandsScalarizationOverhead(ArrayRef<const Value *> Args,
                                                   ArrayRef<Type *> Tys);
  InstructionCost getScalarizationOverhead(VectorType *InTy,
                                           const APInt &DemandedElts,
                                           bool Insert, bool Extract);
  bool shouldMaximizeVectorBandwidth(TargetTransformInfo::RegisterKind K) const;
  ElementCount getMinimumVF(unsigned ElemWidth, bool IsScalable) const;
  unsigned getVectorRegisterUsage(TargetTransformInfo::RegisterKind K,
                                  unsigned VFKnownMin, unsigned ElementTypeSize,
                                  unsigned SafeDepDist) const;
  std::pair<ElementCount, ElementCount>
  getFeasibleMaxVFRange(TargetTransformInfo::RegisterKind K,
                        unsigned SmallestType, unsigned WidestType,
                        unsigned MaxSafeRegisterWidth = -1U,
                        unsigned RegWidthFactor = 1,
                        bool IsScalable = false) const;
  // InstructionCost
  // getCmpSelInstrCost(unsigned Opcode, Type *ValTy, Type *CondTy = nullptr,
  //                    CmpInst::Predicate VecPred = CmpInst::BAD_ICMP_PREDICATE,
  //                    TTI::TargetCostKind CostKind = TTI::TCK_RecipThroughput,
  //                    const Instruction *I = nullptr);

  TargetTransformInfo::PopcntSupportKind getPopcntSupport(unsigned TyWidth);

  bool shouldExpandReduction(const IntrinsicInst *II) const;
  bool supportsScalableVectors() const { return ST->hasVInstructions(); }
  bool enableScalableVectorization() const { return ST->hasVInstructions(); }
  PredicationStyle emitGetActiveLaneMask() const {
    return (ST->hasVInstructions() && !ST->hasEPI()) ? PredicationStyle::Data
                                                     : PredicationStyle::None;
  }
  std::optional<unsigned> getMaxVScale() const;
  std::optional<unsigned> getVScaleForTuning() const;

  TypeSize getRegisterBitWidth(TargetTransformInfo::RegisterKind K) const;

  unsigned getRegUsageForType(Type *Ty);

  unsigned getMaximumVF(unsigned ElemWidth, unsigned Opcode) const;

  bool preferEpilogueVectorization() const {
    // Epilogue vectorization is usually unprofitable - tail folding or
    // a smaller VF would have been better.  This a blunt hammer - we
    // should re-examine this once vectorization is better tuned.
    return false;
  }

  InstructionCost getMaskedMemoryOpCost(unsigned Opcode, Type *Src,
                                        Align Alignment, unsigned AddressSpace,
                                        TTI::TargetCostKind CostKind);

  void getUnrollingPreferences(Loop *L, ScalarEvolution &SE,
                               TTI::UnrollingPreferences &UP,
                               OptimizationRemarkEmitter *ORE);

  void getPeelingPreferences(Loop *L, ScalarEvolution &SE,
                             TTI::PeelingPreferences &PP);

  unsigned getMinVectorRegisterBitWidth() const {
    return ST->useRVVForFixedLengthVectors() ? 16 : 0;
  }

  InstructionCost getSpliceCost(VectorType *Tp, int Index);
  InstructionCost getShuffleCost(TTI::ShuffleKind Kind, VectorType *Tp,
                                 ArrayRef<int> Mask,
                                 TTI::TargetCostKind CostKind, int Index,
                                 VectorType *SubTp,
                                 ArrayRef<const Value *> Args = std::nullopt);

  InstructionCost getIntrinsicInstrCost(const IntrinsicCostAttributes &ICA,
                                        TTI::TargetCostKind CostKind);

  InstructionCost getGatherScatterOpCost(unsigned Opcode, Type *DataTy,
                                         const Value *Ptr, bool VariableMask,
                                         Align Alignment,
                                         TTI::TargetCostKind CostKind,
                                         const Instruction *I);

  InstructionCost getCastInstrCost(unsigned Opcode, Type *Dst, Type *Src,
                                   TTI::CastContextHint CCH,
                                   TTI::TargetCostKind CostKind,
                                   const Instruction *I = nullptr);

  InstructionCost getMinMaxReductionCost(VectorType *Ty, VectorType *CondTy,
                                         bool IsUnsigned,
                                         TTI::TargetCostKind CostKind);

  InstructionCost getArithmeticReductionCost(unsigned Opcode, VectorType *Ty,
                                             std::optional<FastMathFlags> FMF,
                                             TTI::TargetCostKind CostKind);

  InstructionCost getExtendedReductionCost(unsigned Opcode, bool IsUnsigned,
                                           Type *ResTy, VectorType *ValTy,
                                           std::optional<FastMathFlags> FMF,
                                           TTI::TargetCostKind CostKind);

  InstructionCost
  getMemoryOpCost(unsigned Opcode, Type *Src, MaybeAlign Alignment,
                  unsigned AddressSpace, TTI::TargetCostKind CostKind,
                  TTI::OperandValueInfo OpdInfo = {TTI::OK_AnyValue, TTI::OP_None},
                  const Instruction *I = nullptr);

  InstructionCost getCmpSelInstrCost(unsigned Opcode, Type *ValTy, Type *CondTy,
                                     CmpInst::Predicate VecPred,
                                     TTI::TargetCostKind CostKind,
                                     const Instruction *I = nullptr);

  using BaseT::getVectorInstrCost;
  InstructionCost getVectorInstrCost(unsigned Opcode, Type *Val,
                                     unsigned Index);

  InstructionCost getArithmeticInstrCost(
      unsigned Opcode, Type *Ty, TTI::TargetCostKind CostKind,
      TTI::OperandValueInfo Op1Info = {TTI::OK_AnyValue, TTI::OP_None},
      TTI::OperandValueInfo Op2Info = {TTI::OK_AnyValue, TTI::OP_None},
      ArrayRef<const Value *> Args = ArrayRef<const Value *>(),
      const Instruction *CxtI = nullptr);

  bool isElementTypeLegalForScalableVector(Type *Ty) const {
    return TLI->isLegalElementTypeForRVV(Ty);
  }

  bool isLegalMaskedLoadStore(Type *DataType, Align Alignment) {
    if (!ST->hasVInstructions())
      return false;

    // Only support fixed vectors if we know the minimum vector size.
    if (isa<FixedVectorType>(DataType) && !ST->useRVVForFixedLengthVectors())
      return false;

    // Don't allow elements larger than the ELEN.
    // FIXME: How to limit for scalable vectors?
    if (isa<FixedVectorType>(DataType) &&
        DataType->getScalarSizeInBits() > ST->getELEN())
      return false;

    if (Alignment <
        DL.getTypeStoreSize(DataType->getScalarType()).getFixedSize())
      return false;

    return TLI->isLegalElementTypeForRVV(DataType->getScalarType());
  }

  bool isLegalMaskedLoad(Type *DataType, Align Alignment) {
    return isLegalMaskedLoadStore(DataType, Alignment);
  }
  bool isLegalMaskedStore(Type *DataType, Align Alignment) {
    return isLegalMaskedLoadStore(DataType, Alignment);
  }

  bool isLegalMaskedGatherScatter(Type *DataType, Align Alignment) {
    if (!ST->hasVInstructions())
      return false;

    // Only support fixed vectors if we know the minimum vector size.
    if (isa<FixedVectorType>(DataType) && !ST->useRVVForFixedLengthVectors())
      return false;

    // Don't allow elements larger than the ELEN.
    // FIXME: How to limit for scalable vectors?
    if (isa<FixedVectorType>(DataType) &&
        DataType->getScalarSizeInBits() > ST->getELEN())
      return false;

    if (Alignment <
        DL.getTypeStoreSize(DataType->getScalarType()).getFixedSize())
      return false;

    return TLI->isLegalElementTypeForRVV(DataType->getScalarType());
  }

  bool isLegalMaskedGather(Type *DataType, Align Alignment) {
    return isLegalMaskedGatherScatter(DataType, Alignment);
  }
  bool isLegalMaskedScatter(Type *DataType, Align Alignment) {
    return isLegalMaskedGatherScatter(DataType, Alignment);
  }

  bool forceScalarizeMaskedGather(VectorType *VTy, Align Alignment) {
    // Scalarize masked gather for RV64 if EEW=64 indices aren't supported.
    return ST->is64Bit() && !ST->hasVInstructionsI64();
  }

  bool forceScalarizeMaskedScatter(VectorType *VTy, Align Alignment) {
    // Scalarize masked scatter for RV64 if EEW=64 indices aren't supported.
    return ST->is64Bit() && !ST->hasVInstructionsI64();
  }

  /// \returns How the target needs this vector-predicated operation to be
  /// transformed.
  TargetTransformInfo::VPLegalization
  getVPLegalizationStrategy(const VPIntrinsic &PI) const {
<<<<<<< HEAD
    // FIXME: we may want to be more selective.
    if (ST->hasVInstructions())
      return {/* EVL */ TargetTransformInfo::VPLegalization::Legal,
              /* Op */ TargetTransformInfo::VPLegalization::Legal};

    return BaseT::getVPLegalizationStrategy(PI);
=======
    using VPLegalization = TargetTransformInfo::VPLegalization;
    if (PI.getIntrinsicID() == Intrinsic::vp_reduce_mul &&
        cast<VectorType>(PI.getArgOperand(1)->getType())
                ->getElementType()
                ->getIntegerBitWidth() != 1)
      return VPLegalization(VPLegalization::Discard, VPLegalization::Convert);
    return VPLegalization(VPLegalization::Legal, VPLegalization::Legal);
>>>>>>> d8d652d9
  }

  bool isLegalToVectorizeReduction(const RecurrenceDescriptor &RdxDesc,
                                   ElementCount VF) const {
    if (!VF.isScalable())
      return true;

    Type *Ty = RdxDesc.getRecurrenceType();
    if (!TLI->isLegalElementTypeForRVV(Ty))
      return false;

    switch (RdxDesc.getRecurrenceKind()) {
    case RecurKind::Add:
    case RecurKind::FAdd:
    case RecurKind::And:
    case RecurKind::Or:
    case RecurKind::Xor:
    case RecurKind::SMin:
    case RecurKind::SMax:
    case RecurKind::UMin:
    case RecurKind::UMax:
    case RecurKind::FMin:
    case RecurKind::FMax:
    case RecurKind::SelectICmp:
    case RecurKind::SelectFCmp:
    case RecurKind::FMulAdd:
      return true;
    default:
      return false;
    }
  }

  unsigned getMaxInterleaveFactor(unsigned VF) {
    // If the loop will not be vectorized, don't interleave the loop.
    // Let regular unroll to unroll the loop.
    return VF == 1 ? 1 : ST->getMaxInterleaveFactor();
  }
  unsigned getMaxInterleaveFactorEC(ElementCount VF) {
    // If the loop will not be vectorized, don't interleave the loop.
    // Let regular unroll to unroll the loop.
    return VF.isScalar() ? 1 : ST->getMaxInterleaveFactor();
  }

  enum RISCVRegisterClass { GPRRC, FPRRC, VRRC };

  unsigned getNumberOfRegistersEPI(unsigned ClassID) const {
    switch (ClassID) {
    case RISCVRegisterClass::GPRRC:
      // Similarly for scalar registers, x0(zero), x1(ra) and x2(sp) are
      // special and we return 29 usable registers.
      return 29;
    case RISCVRegisterClass::FPRRC:
      if (ST->hasStdExtF())
        return 32;
      return 0;
    case RISCVRegisterClass::VRRC:
      // Although there are 32 vector registers, v0 is special in that it is
      // the only register that can be used to hold a mask. We conservatively
      // return 31 as the number of usable vector registers.
      return ST->hasVInstructions() ? 31 : 0;
    }
    llvm_unreachable("unknown register class");
  }

  unsigned getNumberOfRegisters(unsigned ClassID) const {
    if (ST->hasEPI())
      return getNumberOfRegistersEPI(ClassID);

    switch (ClassID) {
    case RISCVRegisterClass::GPRRC:
      // 31 = 32 GPR - x0 (zero register)
      // FIXME: Should we exclude fixed registers like SP, TP or GP?
      return 31;
    case RISCVRegisterClass::FPRRC:
      if (ST->hasStdExtF())
        return 32;
      return 0;
    case RISCVRegisterClass::VRRC:
      // Although there are 32 vector registers, v0 is special in that it is the
      // only register that can be used to hold a mask.
      // FIXME: Should we conservatively return 31 as the number of usable
      // vector registers?
      return ST->hasVInstructions() ? 32 : 0;
    }
    llvm_unreachable("unknown register class");
  }

  unsigned getRegisterClassForType(bool Vector, Type *Ty = nullptr) const {
    if (Vector)
      return RISCVRegisterClass::VRRC;
    if (!Ty)
      return RISCVRegisterClass::GPRRC;

    Type *ScalarTy = Ty->getScalarType();
    if ((ScalarTy->isHalfTy() && ST->hasStdExtZfhOrZfhmin()) ||
        (ScalarTy->isFloatTy() && ST->hasStdExtF()) ||
        (ScalarTy->isDoubleTy() && ST->hasStdExtD())) {
      return RISCVRegisterClass::FPRRC;
    }

    return RISCVRegisterClass::GPRRC;
  }

  const char *getRegisterClassName(unsigned ClassID) const {
    switch (ClassID) {
    case RISCVRegisterClass::GPRRC:
      return "RISCV::GPRRC";
    case RISCVRegisterClass::FPRRC:
      return "RISCV::FPRRC";
    case RISCVRegisterClass::VRRC:
      return "RISCV::VRRC";
    }
    llvm_unreachable("unknown register class");
  }

  std::optional<Instruction *> instCombineIntrinsic(InstCombiner &IC,
                                                    IntrinsicInst &II) const;
};

} // end namespace llvm

#endif // LLVM_LIB_TARGET_RISCV_RISCVTARGETTRANSFORMINFO_H<|MERGE_RESOLUTION|>--- conflicted
+++ resolved
@@ -360,14 +360,11 @@
   /// transformed.
   TargetTransformInfo::VPLegalization
   getVPLegalizationStrategy(const VPIntrinsic &PI) const {
-<<<<<<< HEAD
     // FIXME: we may want to be more selective.
-    if (ST->hasVInstructions())
+    if (ST->hasEPI())
       return {/* EVL */ TargetTransformInfo::VPLegalization::Legal,
               /* Op */ TargetTransformInfo::VPLegalization::Legal};
 
-    return BaseT::getVPLegalizationStrategy(PI);
-=======
     using VPLegalization = TargetTransformInfo::VPLegalization;
     if (PI.getIntrinsicID() == Intrinsic::vp_reduce_mul &&
         cast<VectorType>(PI.getArgOperand(1)->getType())
@@ -375,7 +372,6 @@
                 ->getIntegerBitWidth() != 1)
       return VPLegalization(VPLegalization::Discard, VPLegalization::Convert);
     return VPLegalization(VPLegalization::Legal, VPLegalization::Legal);
->>>>>>> d8d652d9
   }
 
   bool isLegalToVectorizeReduction(const RecurrenceDescriptor &RdxDesc,

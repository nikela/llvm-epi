--- conflicted
+++ resolved
@@ -159,7 +159,6 @@
                                    TTI::TargetCostKind CostKind,
                                    const Instruction *I = nullptr);
   bool shouldMaximizeVectorBandwidth() const;
-  unsigned getMinVectorRegisterBitWidth() const;
   ElementCount getMinimumVF(unsigned ElemWidth, bool IsScalable) const;
   unsigned getVectorRegisterUsage(TargetTransformInfo::RegisterKind K,
                                   unsigned VFKnownMin, unsigned ElementTypeSize,
@@ -202,15 +201,12 @@
     llvm_unreachable("Unsupported register kind");
   }
 
-<<<<<<< HEAD
   InstructionCost getMaskedMemoryOpCost(unsigned Opcode, Type *Src,
                                         Align Alignment, unsigned AddressSpace,
                                         TTI::TargetCostKind CostKind);
-=======
   unsigned getMinVectorRegisterBitWidth() const {
     return ST->hasStdExtV() ? ST->getMinRVVVectorSizeInBits() : 0;
   }
->>>>>>> 42590d45
 
   InstructionCost getGatherScatterOpCost(unsigned Opcode, Type *DataTy,
                                          const Value *Ptr, bool VariableMask,

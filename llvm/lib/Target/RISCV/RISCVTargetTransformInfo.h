//===- RISCVTargetTransformInfo.h - RISC-V specific TTI ---------*- C++ -*-===//
//
// Part of the LLVM Project, under the Apache License v2.0 with LLVM Exceptions.
// See https://llvm.org/LICENSE.txt for license information.
// SPDX-License-Identifier: Apache-2.0 WITH LLVM-exception
//
//===----------------------------------------------------------------------===//
/// \file
/// This file defines a TargetTransformInfo::Concept conforming object specific
/// to the RISC-V target machine. It uses the target's detailed information to
/// provide more precise answers to certain TTI queries, while letting the
/// target independent and default TTI implementations handle the rest.
///
//===----------------------------------------------------------------------===//

#ifndef LLVM_LIB_TARGET_RISCV_RISCVTARGETTRANSFORMINFO_H
#define LLVM_LIB_TARGET_RISCV_RISCVTARGETTRANSFORMINFO_H

#include "RISCVSubtarget.h"
#include "RISCVTargetMachine.h"
#include "llvm/Analysis/IVDescriptors.h"
#include "llvm/Analysis/TargetTransformInfo.h"
#include "llvm/CodeGen/BasicTTIImpl.h"
#include "llvm/IR/DerivedTypes.h"
#include "llvm/IR/Function.h"

namespace llvm {

class RISCVTTIImpl : public BasicTTIImplBase<RISCVTTIImpl> {
  using BaseT = BasicTTIImplBase<RISCVTTIImpl>;
  using TTI = TargetTransformInfo;

  friend BaseT;

  const RISCVSubtarget *ST;
  const RISCVTargetLowering *TLI;

  const RISCVSubtarget *getST() const { return ST; }
  const RISCVTargetLowering *getTLI() const { return TLI; }

<<<<<<< HEAD
  bool isLegalMaskedLoadStore(Type *DataType) const;

  /// Estimate a cost of Broadcast as an extract and sequence of insert
  /// operations.
  InstructionCost getBroadcastShuffleOverhead(ScalableVectorType *VTy) {
    InstructionCost MinCost = 0;
    // Broadcast cost is equal to the cost of extracting the zero'th element
    // plus the cost of inserting it into every element of the result vector.
    // FIXME: For scalable vectors for now we compute the MinCost based on Min
    // number of elements but this does not represent the correct cost. This
    // would be fixed once the cost model has support for scalable vectors.
    MinCost += getVectorInstrCost(Instruction::ExtractElement, VTy, 0);

    for (int i = 0, e = VTy->getElementCount().getKnownMinValue(); i < e; ++i) {
      MinCost += getVectorInstrCost(Instruction::InsertElement, VTy, i);
    }
    return MinCost;
  }

  /// Estimate a cost of shuffle as a sequence of extract and insert
  /// operations.
  InstructionCost getPermuteShuffleOverhead(ScalableVectorType *VTy) {
    InstructionCost MinCost = 0;
    // Shuffle cost is equal to the cost of extracting element from its argument
    // plus the cost of inserting them onto the result vector.

    // e.g. for a fixed vector <4 x float> has a mask of <0,5,2,7> i.e we need
    // to extract from index 0 of first vector, index 1 of second vector,index 2
    // of first vector and finally index 3 of second vector and insert them at
    // index <0,1,2,3> of result vector.
    // FIXME: For scalable vectors for now we compute the MinCost based on Min
    // number of elements but this does not represent the correct cost. This
    // would be fixed once the cost model has support for scalable vectors.
    for (int i = 0, e = VTy->getElementCount().getKnownMinValue(); i < e; ++i) {
      MinCost += getVectorInstrCost(Instruction::InsertElement, VTy, i);
      MinCost += getVectorInstrCost(Instruction::ExtractElement, VTy, i);
    }
    return MinCost;
  }

  /// Estimate a cost of subvector extraction as a sequence of extract and
  /// insert operations.
  InstructionCost getExtractSubvectorOverhead(ScalableVectorType *VTy, int Index,
                                       ScalableVectorType *SubVTy) {
    assert(VTy && SubVTy && "Can only extract subvectors from vectors");
    // FIXME: We cannot assert index bounds of SubVTy at compile time.

    unsigned NumSubElts = SubVTy->getElementCount().getKnownMinValue();
    InstructionCost MinCost = 0;
    // Subvector extraction cost is equal to the cost of extracting element
    // from the source type plus the cost of inserting them into the result
    // vector type.
    // FIXME: For scalable vectors for now we compute the MinCost based on Min
    // number of elements but this does not represent the correct cost. This
    // would be fixed once the cost model has support for scalable vectors.
    for (unsigned i = 0; i != NumSubElts; ++i) {
      MinCost +=
          getVectorInstrCost(Instruction::ExtractElement, VTy, i + Index);
      MinCost += getVectorInstrCost(Instruction::InsertElement, SubVTy, i);
    }
    return MinCost;
  }

  /// Estimate a cost of subvector insertion as a sequence of extract and
  /// insert operations.
  InstructionCost getInsertSubvectorOverhead(ScalableVectorType *VTy, int Index,
                                             ScalableVectorType *SubVTy) {
    assert(VTy && SubVTy && "Can only insert subvectors into vectors");
    // FIXME: We cannot assert index bounds of SubVTy at compile time.

    unsigned NumSubElts = SubVTy->getElementCount().getKnownMinValue();
    InstructionCost MinCost = 0;
    // Subvector insertion cost is equal to the cost of extracting element
    // from the source type plus the cost of inserting them into the result
    // vector type.
    // FIXME: For scalable vectors for now we compute the MinCost based on Min
    // number of elements but this does not represent the correct cost. This
    // would be fixed once the cost model has support for scalable vectors.
    for (unsigned i = 0; i != NumSubElts; ++i) {
      MinCost += getVectorInstrCost(Instruction::ExtractElement, SubVTy, i);
      MinCost += getVectorInstrCost(Instruction::InsertElement, VTy, i + Index);
    }
    return MinCost;
  }

  unsigned getMaxVLFor(VectorType *Ty);
=======
  /// This function returns an estimate for VL to be used in VL based terms
  /// of the cost model.  For fixed length vectors, this is simply the
  /// vector length.  For scalable vectors, we return results consistent
  /// with getVScaleForTuning under the assumption that clients are also
  /// using that when comparing costs between scalar and vector representation.
  /// This does unfortunately mean that we can both undershoot and overshot
  /// the true cost significantly if getVScaleForTuning is wildly off for the
  /// actual target hardware.
  unsigned getEstimatedVLFor(VectorType *Ty);
>>>>>>> ea0b8f3f
public:
  explicit RISCVTTIImpl(const RISCVTargetMachine *TM, const Function &F)
      : BaseT(TM, F.getParent()->getDataLayout()), ST(TM->getSubtargetImpl(F)),
        TLI(ST->getTargetLowering()) {}

  /// Return the cost of materializing a vector immediate, assuming it does
  /// not get folded into the using instruction(s).
  InstructionCost getVectorImmCost(VectorType *VecTy,
                                   TTI::OperandValueInfo OpInfo,
                                   TTI::TargetCostKind CostKind);

  InstructionCost getIntImmCost(const APInt &Imm, Type *Ty,
                                TTI::TargetCostKind CostKind);
  InstructionCost getIntImmCostInst(unsigned Opcode, unsigned Idx,
                                    const APInt &Imm, Type *Ty,
                                    TTI::TargetCostKind CostKind,
                                    Instruction *Inst = nullptr);
  InstructionCost getIntImmCostIntrin(Intrinsic::ID IID, unsigned Idx,
                                      const APInt &Imm, Type *Ty,
                                      TTI::TargetCostKind CostKind);

  unsigned getMaxElementWidth() const;
  bool preferPredicatedVectorOps() const;
  bool isLegalMaskedLoad(Type *DataType, MaybeAlign Alignment) const;
  bool isLegalMaskedStore(Type *DataType, MaybeAlign Alignment) const;
  bool isLegalMaskedGather(Type *DataType, MaybeAlign Alignment) const;
  bool isLegalMaskedScatter(Type *DataType, MaybeAlign Alignment) const;
  InstructionCost getVectorInstrCost(unsigned Opcode, Type *Val, unsigned Index);
  InstructionCost getOperandsScalarizationOverhead(ArrayRef<const Value *> Args,
                                                   ArrayRef<Type *> Tys);
  InstructionCost getScalarizationOverhead(VectorType *InTy,
                                           const APInt &DemandedElts,
                                           bool Insert, bool Extract);
  bool shouldMaximizeVectorBandwidth(TargetTransformInfo::RegisterKind K) const;
  ElementCount getMinimumVF(unsigned ElemWidth, bool IsScalable) const;
  unsigned getVectorRegisterUsage(TargetTransformInfo::RegisterKind K,
                                  unsigned VFKnownMin, unsigned ElementTypeSize,
                                  unsigned SafeDepDist) const;
  std::pair<ElementCount, ElementCount>
  getFeasibleMaxVFRange(TargetTransformInfo::RegisterKind K,
                        unsigned SmallestType, unsigned WidestType,
                        unsigned MaxSafeRegisterWidth = -1U,
                        unsigned RegWidthFactor = 1,
                        bool IsScalable = false) const;
  InstructionCost
  getCmpSelInstrCost(unsigned Opcode, Type *ValTy, Type *CondTy = nullptr,
                     CmpInst::Predicate VecPred = CmpInst::BAD_ICMP_PREDICATE,
                     TTI::TargetCostKind CostKind = TTI::TCK_RecipThroughput,
                     const Instruction *I = nullptr);

  TargetTransformInfo::PopcntSupportKind getPopcntSupport(unsigned TyWidth);

  bool shouldExpandReduction(const IntrinsicInst *II) const;
  bool supportsScalableVectors() const { return ST->hasVInstructions(); }
  bool enableScalableVectorization() const { return ST->hasVInstructions(); }
  PredicationStyle emitGetActiveLaneMask() const {
    return (ST->hasVInstructions() && !ST->hasEPI()) ? PredicationStyle::Data
                                                     : PredicationStyle::None;
  }
  Optional<unsigned> getMaxVScale() const;
  Optional<unsigned> getVScaleForTuning() const;

  TypeSize getRegisterBitWidth(TargetTransformInfo::RegisterKind K) const;

  unsigned getRegUsageForType(Type *Ty);

  InstructionCost getMemoryOpCost(unsigned Opcode, Type *Ty,
                                  MaybeAlign Alignment, unsigned AddressSpace,
                                  TTI::TargetCostKind CostKind,
                                  const Instruction *I = nullptr);

  InstructionCost getMaskedMemoryOpCost(unsigned Opcode, Type *Src,
                                        Align Alignment, unsigned AddressSpace,
                                        TTI::TargetCostKind CostKind);

  void getUnrollingPreferences(Loop *L, ScalarEvolution &SE,
                               TTI::UnrollingPreferences &UP,
                               OptimizationRemarkEmitter *ORE);

  void getPeelingPreferences(Loop *L, ScalarEvolution &SE,
                             TTI::PeelingPreferences &PP);

  unsigned getMinVectorRegisterBitWidth() const {
    return ST->useRVVForFixedLengthVectors() ? 16 : 0;
  }

  InstructionCost getSpliceCost(VectorType *Tp, int Index);
  InstructionCost getShuffleCost(TTI::ShuffleKind Kind, VectorType *Tp,
                                 ArrayRef<int> Mask,
                                 TTI::TargetCostKind CostKind, int Index,
                                 VectorType *SubTp,
                                 ArrayRef<const Value *> Args = None);

  InstructionCost getIntrinsicInstrCost(const IntrinsicCostAttributes &ICA,
                                        TTI::TargetCostKind CostKind);

  InstructionCost getGatherScatterOpCost(unsigned Opcode, Type *DataTy,
                                         const Value *Ptr, bool VariableMask,
                                         Align Alignment,
                                         TTI::TargetCostKind CostKind,
                                         const Instruction *I);

  InstructionCost getCastInstrCost(unsigned Opcode, Type *Dst, Type *Src,
                                   TTI::CastContextHint CCH,
                                   TTI::TargetCostKind CostKind,
                                   const Instruction *I = nullptr);

  InstructionCost getMinMaxReductionCost(VectorType *Ty, VectorType *CondTy,
                                         bool IsUnsigned,
                                         TTI::TargetCostKind CostKind);

  InstructionCost
  getArithmeticInstrCost(unsigned int Opcode, Type *Ty,
                         TTI::TargetCostKind CostKind,
                         TTI::OperandValueKind Opd1Info = TTI::OK_AnyValue,
                         TTI::OperandValueKind Opd2Info = TTI::OK_AnyValue,
                         TTI::OperandValueProperties Opd1PropInfo = TTI::OP_None,
                         TTI::OperandValueProperties Opd2PropInfo = TTI::OP_None,
                         ArrayRef<const Value *> Args = ArrayRef<const Value *>(),
                         const Instruction *CxtI = nullptr) {
    if (ST->hasEPI() && isa<ScalableVectorType>(Ty) && !isTypeLegal(Ty))
      return InstructionCost::getInvalid();

    return BaseT::getArithmeticInstrCost(Opcode, Ty, CostKind, Opd1Info, Opd2Info,
                                         Opd1PropInfo, Opd2PropInfo, Args, CxtI);
  }

  InstructionCost getArithmeticReductionCost(unsigned Opcode, VectorType *Ty,
                                             Optional<FastMathFlags> FMF,
                                             TTI::TargetCostKind CostKind);

  InstructionCost getExtendedReductionCost(unsigned Opcode, bool IsUnsigned,
                                           Type *ResTy, VectorType *ValTy,
                                           Optional<FastMathFlags> FMF,
                                           TTI::TargetCostKind CostKind);

  InstructionCost
  getMemoryOpCost(unsigned Opcode, Type *Src, MaybeAlign Alignment,
                  unsigned AddressSpace, TTI::TargetCostKind CostKind,
                  TTI::OperandValueKind OpdInfo = TTI::OK_AnyValue,
                  const Instruction *I = nullptr);

  bool isElementTypeLegalForScalableVector(Type *Ty) const {
    return TLI->isLegalElementTypeForRVV(Ty);
  }

  bool isLegalMaskedLoadStore(Type *DataType, Align Alignment) {
    if (!ST->hasVInstructions())
      return false;

    // Only support fixed vectors if we know the minimum vector size.
    if (isa<FixedVectorType>(DataType) && !ST->useRVVForFixedLengthVectors())
      return false;

    // Don't allow elements larger than the ELEN.
    // FIXME: How to limit for scalable vectors?
    if (isa<FixedVectorType>(DataType) &&
        DataType->getScalarSizeInBits() > ST->getELEN())
      return false;

    if (Alignment <
        DL.getTypeStoreSize(DataType->getScalarType()).getFixedSize())
      return false;

    return TLI->isLegalElementTypeForRVV(DataType->getScalarType());
  }

  bool isLegalMaskedLoad(Type *DataType, Align Alignment) {
    return isLegalMaskedLoadStore(DataType, Alignment);
  }
  bool isLegalMaskedStore(Type *DataType, Align Alignment) {
    return isLegalMaskedLoadStore(DataType, Alignment);
  }

  bool isLegalMaskedGatherScatter(Type *DataType, Align Alignment) {
    if (!ST->hasVInstructions())
      return false;

    // Only support fixed vectors if we know the minimum vector size.
    if (isa<FixedVectorType>(DataType) && !ST->useRVVForFixedLengthVectors())
      return false;

    // Don't allow elements larger than the ELEN.
    // FIXME: How to limit for scalable vectors?
    if (isa<FixedVectorType>(DataType) &&
        DataType->getScalarSizeInBits() > ST->getELEN())
      return false;

    if (Alignment <
        DL.getTypeStoreSize(DataType->getScalarType()).getFixedSize())
      return false;

    return TLI->isLegalElementTypeForRVV(DataType->getScalarType());
  }

  bool isLegalMaskedGather(Type *DataType, Align Alignment) {
    return isLegalMaskedGatherScatter(DataType, Alignment);
  }
  bool isLegalMaskedScatter(Type *DataType, Align Alignment) {
    return isLegalMaskedGatherScatter(DataType, Alignment);
  }

  bool forceScalarizeMaskedGather(VectorType *VTy, Align Alignment) {
    // Scalarize masked gather for RV64 if EEW=64 indices aren't supported.
    return ST->is64Bit() && !ST->hasVInstructionsI64();
  }

  bool forceScalarizeMaskedScatter(VectorType *VTy, Align Alignment) {
    // Scalarize masked scatter for RV64 if EEW=64 indices aren't supported.
    return ST->is64Bit() && !ST->hasVInstructionsI64();
  }

  /// \returns How the target needs this vector-predicated operation to be
  /// transformed.
  TargetTransformInfo::VPLegalization
  getVPLegalizationStrategy(const VPIntrinsic &PI) const {
    // FIXME: we may want to be more selective.
    if (ST->hasVInstructions())
      return {/* EVL */ TargetTransformInfo::VPLegalization::Legal,
              /* Op */ TargetTransformInfo::VPLegalization::Legal};

    return BaseT::getVPLegalizationStrategy(PI);
  }

  bool isLegalToVectorizeReduction(const RecurrenceDescriptor &RdxDesc,
                                   ElementCount VF) const {
    if (!VF.isScalable())
      return true;

    Type *Ty = RdxDesc.getRecurrenceType();
    if (!TLI->isLegalElementTypeForRVV(Ty))
      return false;

    switch (RdxDesc.getRecurrenceKind()) {
    case RecurKind::Add:
    case RecurKind::FAdd:
    case RecurKind::And:
    case RecurKind::Or:
    case RecurKind::Xor:
    case RecurKind::SMin:
    case RecurKind::SMax:
    case RecurKind::UMin:
    case RecurKind::UMax:
    case RecurKind::FMin:
    case RecurKind::FMax:
      return true;
    default:
      return false;
    }
  }

  unsigned getMaxInterleaveFactor(unsigned VF) {
    // If the loop will not be vectorized, don't interleave the loop.
    // Let regular unroll to unroll the loop.
    return VF == 1 ? 1 : ST->getMaxInterleaveFactor();
  }

  enum RISCVRegisterClass { GPRRC, FPRRC, VRRC };

  unsigned getNumberOfRegistersEPI(unsigned ClassID) const {
    switch (ClassID) {
    case RISCVRegisterClass::GPRRC:
      // Similarly for scalar registers, x0(zero), x1(ra) and x2(sp) are
      // special and we return 29 usable registers.
      return 29;
    case RISCVRegisterClass::FPRRC:
      if (ST->hasStdExtF())
        return 32;
      return 0;
    case RISCVRegisterClass::VRRC:
      // Although there are 32 vector registers, v0 is special in that it is
      // the only register that can be used to hold a mask. We conservatively
      // return 31 as the number of usable vector registers.
      return ST->hasVInstructions() ? 31 : 0;
    }
    llvm_unreachable("unknown register class");
  }

  unsigned getNumberOfRegisters(unsigned ClassID) const {
    if (ST->hasEPI())
      return getNumberOfRegistersEPI(ClassID);

    switch (ClassID) {
    case RISCVRegisterClass::GPRRC:
      // 31 = 32 GPR - x0 (zero register)
      // FIXME: Should we exclude fixed registers like SP, TP or GP?
      return 31;
    case RISCVRegisterClass::FPRRC:
      if (ST->hasStdExtF())
        return 32;
      return 0;
    case RISCVRegisterClass::VRRC:
      // Although there are 32 vector registers, v0 is special in that it is the
      // only register that can be used to hold a mask.
      // FIXME: Should we conservatively return 31 as the number of usable
      // vector registers?
      return ST->hasVInstructions() ? 32 : 0;
    }
    llvm_unreachable("unknown register class");
  }

  unsigned getRegisterClassForType(bool Vector, Type *Ty = nullptr) const {
    if (Vector)
      return RISCVRegisterClass::VRRC;
    if (!Ty)
      return RISCVRegisterClass::GPRRC;

    Type *ScalarTy = Ty->getScalarType();
    if ((ScalarTy->isHalfTy() && ST->hasStdExtZfh()) ||
        (ScalarTy->isFloatTy() && ST->hasStdExtF()) ||
        (ScalarTy->isDoubleTy() && ST->hasStdExtD())) {
      return RISCVRegisterClass::FPRRC;
    }

    return RISCVRegisterClass::GPRRC;
  }

  const char *getRegisterClassName(unsigned ClassID) const {
    switch (ClassID) {
    case RISCVRegisterClass::GPRRC:
      return "RISCV::GPRRC";
    case RISCVRegisterClass::FPRRC:
      return "RISCV::FPRRC";
    case RISCVRegisterClass::VRRC:
      return "RISCV::VRRC";
    }
    llvm_unreachable("unknown register class");
  }

  Optional<Instruction *> instCombineIntrinsic(InstCombiner &IC,
                                               IntrinsicInst &II) const;
};

} // end namespace llvm

#endif // LLVM_LIB_TARGET_RISCV_RISCVTARGETTRANSFORMINFO_H<|MERGE_RESOLUTION|>--- conflicted
+++ resolved
@@ -38,7 +38,6 @@
   const RISCVSubtarget *getST() const { return ST; }
   const RISCVTargetLowering *getTLI() const { return TLI; }
 
-<<<<<<< HEAD
   bool isLegalMaskedLoadStore(Type *DataType) const;
 
   /// Estimate a cost of Broadcast as an extract and sequence of insert
@@ -124,8 +123,6 @@
     return MinCost;
   }
 
-  unsigned getMaxVLFor(VectorType *Ty);
-=======
   /// This function returns an estimate for VL to be used in VL based terms
   /// of the cost model.  For fixed length vectors, this is simply the
   /// vector length.  For scalable vectors, we return results consistent
@@ -135,7 +132,6 @@
   /// the true cost significantly if getVScaleForTuning is wildly off for the
   /// actual target hardware.
   unsigned getEstimatedVLFor(VectorType *Ty);
->>>>>>> ea0b8f3f
 public:
   explicit RISCVTTIImpl(const RISCVTargetMachine *TM, const Function &F)
       : BaseT(TM, F.getParent()->getDataLayout()), ST(TM->getSubtargetImpl(F)),
@@ -163,7 +159,10 @@
   bool isLegalMaskedStore(Type *DataType, MaybeAlign Alignment) const;
   bool isLegalMaskedGather(Type *DataType, MaybeAlign Alignment) const;
   bool isLegalMaskedScatter(Type *DataType, MaybeAlign Alignment) const;
-  InstructionCost getVectorInstrCost(unsigned Opcode, Type *Val, unsigned Index);
+  InstructionCost getVectorInstrCost(unsigned Opcode, Type *Val,
+                                     unsigned Index);
+  InstructionCost getVectorInstrCost(const Instruction &I, Type *Val,
+                                     unsigned Index);
   InstructionCost getOperandsScalarizationOverhead(ArrayRef<const Value *> Args,
                                                    ArrayRef<Type *> Tys);
   InstructionCost getScalarizationOverhead(VectorType *InTy,
@@ -202,11 +201,6 @@
 
   unsigned getRegUsageForType(Type *Ty);
 
-  InstructionCost getMemoryOpCost(unsigned Opcode, Type *Ty,
-                                  MaybeAlign Alignment, unsigned AddressSpace,
-                                  TTI::TargetCostKind CostKind,
-                                  const Instruction *I = nullptr);
-
   InstructionCost getMaskedMemoryOpCost(unsigned Opcode, Type *Src,
                                         Align Alignment, unsigned AddressSpace,
                                         TTI::TargetCostKind CostKind);
@@ -247,20 +241,17 @@
                                          bool IsUnsigned,
                                          TTI::TargetCostKind CostKind);
 
-  InstructionCost
-  getArithmeticInstrCost(unsigned int Opcode, Type *Ty,
-                         TTI::TargetCostKind CostKind,
-                         TTI::OperandValueKind Opd1Info = TTI::OK_AnyValue,
-                         TTI::OperandValueKind Opd2Info = TTI::OK_AnyValue,
-                         TTI::OperandValueProperties Opd1PropInfo = TTI::OP_None,
-                         TTI::OperandValueProperties Opd2PropInfo = TTI::OP_None,
-                         ArrayRef<const Value *> Args = ArrayRef<const Value *>(),
-                         const Instruction *CxtI = nullptr) {
+  InstructionCost getArithmeticInstrCost(
+      unsigned int Opcode, Type *Ty, TTI::TargetCostKind CostKind,
+      TTI::OperandValueInfo Opd1Info = {TTI::OK_AnyValue, TTI::OP_None},
+      TTI::OperandValueInfo Opd2Info = {TTI::OK_AnyValue, TTI::OP_None},
+      ArrayRef<const Value *> Args = ArrayRef<const Value *>(),
+      const Instruction *CxtI = nullptr) {
     if (ST->hasEPI() && isa<ScalableVectorType>(Ty) && !isTypeLegal(Ty))
       return InstructionCost::getInvalid();
 
-    return BaseT::getArithmeticInstrCost(Opcode, Ty, CostKind, Opd1Info, Opd2Info,
-                                         Opd1PropInfo, Opd2PropInfo, Args, CxtI);
+    return BaseT::getArithmeticInstrCost(Opcode, Ty, CostKind, Opd1Info,
+                                         Opd2Info, Args, CxtI);
   }
 
   InstructionCost getArithmeticReductionCost(unsigned Opcode, VectorType *Ty,

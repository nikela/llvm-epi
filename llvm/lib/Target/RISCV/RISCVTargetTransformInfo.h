--- conflicted
+++ resolved
@@ -501,13 +501,11 @@
     llvm_unreachable("unknown register class");
   }
 
-<<<<<<< HEAD
+  bool isLSRCostLess(const TargetTransformInfo::LSRCost &C1,
+                     const TargetTransformInfo::LSRCost &C2);
+
   std::optional<Instruction *> instCombineIntrinsic(InstCombiner &IC,
                                                     IntrinsicInst &II) const;
-=======
-  bool isLSRCostLess(const TargetTransformInfo::LSRCost &C1,
-                     const TargetTransformInfo::LSRCost &C2);
->>>>>>> ac4f8540
 };
 
 } // end namespace llvm

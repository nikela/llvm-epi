//===-- RISCVFrameLowering.cpp - RISCV Frame Information ------------------===//
//
// Part of the LLVM Project, under the Apache License v2.0 with LLVM Exceptions.
// See https://llvm.org/LICENSE.txt for license information.
// SPDX-License-Identifier: Apache-2.0 WITH LLVM-exception
//
//===----------------------------------------------------------------------===//
//
// This file contains the RISCV implementation of TargetFrameLowering class.
//
//===----------------------------------------------------------------------===//

#include "RISCVFrameLowering.h"
#include "RISCVMachineFunctionInfo.h"
#include "RISCVSubtarget.h"
#include "llvm/CodeGen/MachineFrameInfo.h"
#include "llvm/CodeGen/MachineFunction.h"
#include "llvm/CodeGen/MachineInstrBuilder.h"
#include "llvm/CodeGen/MachineRegisterInfo.h"
#include "llvm/CodeGen/RegisterScavenging.h"
#include "llvm/IR/DiagnosticInfo.h"
#include "llvm/MC/MCDwarf.h"

#include <algorithm>

using namespace llvm;

// For now we use x18, a.k.a s2, as pointer to shadow call stack.
// User should explicitly set -ffixed-x18 and not use x18 in their asm.
static void emitSCSPrologue(MachineFunction &MF, MachineBasicBlock &MBB,
                            MachineBasicBlock::iterator MI,
                            const DebugLoc &DL) {
  if (!MF.getFunction().hasFnAttribute(Attribute::ShadowCallStack))
    return;

  const auto &STI = MF.getSubtarget<RISCVSubtarget>();
  Register RAReg = STI.getRegisterInfo()->getRARegister();

  // Do not save RA to the SCS if it's not saved to the regular stack,
  // i.e. RA is not at risk of being overwritten.
  std::vector<CalleeSavedInfo> &CSI = MF.getFrameInfo().getCalleeSavedInfo();
  if (llvm::none_of(
          CSI, [&](CalleeSavedInfo &CSR) { return CSR.getReg() == RAReg; }))
    return;

  Register SCSPReg = RISCVABI::getSCSPReg();

  auto &Ctx = MF.getFunction().getContext();
  if (!STI.isRegisterReservedByUser(SCSPReg)) {
    Ctx.diagnose(DiagnosticInfoUnsupported{
        MF.getFunction(), "x18 not reserved by user for Shadow Call Stack."});
    return;
  }

  const auto *RVFI = MF.getInfo<RISCVMachineFunctionInfo>();
  if (RVFI->useSaveRestoreLibCalls(MF)) {
    Ctx.diagnose(DiagnosticInfoUnsupported{
        MF.getFunction(),
        "Shadow Call Stack cannot be combined with Save/Restore LibCalls."});
    return;
  }

  const RISCVInstrInfo *TII = STI.getInstrInfo();
  bool IsRV64 = STI.hasFeature(RISCV::Feature64Bit);
  int64_t SlotSize = STI.getXLen() / 8;
  // Store return address to shadow call stack
  // s[w|d]  ra, 0(s2)
  // addi    s2, s2, [4|8]
  BuildMI(MBB, MI, DL, TII->get(IsRV64 ? RISCV::SD : RISCV::SW))
      .addReg(RAReg)
      .addReg(SCSPReg)
      .addImm(0)
      .setMIFlag(MachineInstr::FrameSetup);
  BuildMI(MBB, MI, DL, TII->get(RISCV::ADDI))
      .addReg(SCSPReg, RegState::Define)
      .addReg(SCSPReg)
      .addImm(SlotSize)
      .setMIFlag(MachineInstr::FrameSetup);
}

static void emitSCSEpilogue(MachineFunction &MF, MachineBasicBlock &MBB,
                            MachineBasicBlock::iterator MI,
                            const DebugLoc &DL) {
  if (!MF.getFunction().hasFnAttribute(Attribute::ShadowCallStack))
    return;

  const auto &STI = MF.getSubtarget<RISCVSubtarget>();
  Register RAReg = STI.getRegisterInfo()->getRARegister();

  // See emitSCSPrologue() above.
  std::vector<CalleeSavedInfo> &CSI = MF.getFrameInfo().getCalleeSavedInfo();
  if (llvm::none_of(
          CSI, [&](CalleeSavedInfo &CSR) { return CSR.getReg() == RAReg; }))
    return;

  Register SCSPReg = RISCVABI::getSCSPReg();

  auto &Ctx = MF.getFunction().getContext();
  if (!STI.isRegisterReservedByUser(SCSPReg)) {
    Ctx.diagnose(DiagnosticInfoUnsupported{
        MF.getFunction(), "x18 not reserved by user for Shadow Call Stack."});
    return;
  }

  const auto *RVFI = MF.getInfo<RISCVMachineFunctionInfo>();
  if (RVFI->useSaveRestoreLibCalls(MF)) {
    Ctx.diagnose(DiagnosticInfoUnsupported{
        MF.getFunction(),
        "Shadow Call Stack cannot be combined with Save/Restore LibCalls."});
    return;
  }

  const RISCVInstrInfo *TII = STI.getInstrInfo();
  bool IsRV64 = STI.hasFeature(RISCV::Feature64Bit);
  int64_t SlotSize = STI.getXLen() / 8;
  // Load return address from shadow call stack
  // l[w|d]  ra, -[4|8](s2)
  // addi    s2, s2, -[4|8]
  BuildMI(MBB, MI, DL, TII->get(IsRV64 ? RISCV::LD : RISCV::LW))
      .addReg(RAReg, RegState::Define)
      .addReg(SCSPReg)
      .addImm(-SlotSize)
      .setMIFlag(MachineInstr::FrameDestroy);
  BuildMI(MBB, MI, DL, TII->get(RISCV::ADDI))
      .addReg(SCSPReg, RegState::Define)
      .addReg(SCSPReg)
      .addImm(-SlotSize)
      .setMIFlag(MachineInstr::FrameDestroy);
}

// Get the ID of the libcall used for spilling and restoring callee saved
// registers. The ID is representative of the number of registers saved or
// restored by the libcall, except it is zero-indexed - ID 0 corresponds to a
// single register.
static int getLibCallID(const MachineFunction &MF,
                        const std::vector<CalleeSavedInfo> &CSI) {
  const auto *RVFI = MF.getInfo<RISCVMachineFunctionInfo>();

  if (CSI.empty() || !RVFI->useSaveRestoreLibCalls(MF))
    return -1;

  Register MaxReg = RISCV::NoRegister;
  for (auto &CS : CSI)
    // RISCVRegisterInfo::hasReservedSpillSlot assigns negative frame indexes to
    // registers which can be saved by libcall.
    if (CS.getFrameIdx() < 0)
      MaxReg = std::max(MaxReg.id(), CS.getReg().id());

  if (MaxReg == RISCV::NoRegister)
    return -1;

  switch (MaxReg) {
  default:
    llvm_unreachable("Something has gone wrong!");
  case /*s11*/ RISCV::X27: return 12;
  case /*s10*/ RISCV::X26: return 11;
  case /*s9*/  RISCV::X25: return 10;
  case /*s8*/  RISCV::X24: return 9;
  case /*s7*/  RISCV::X23: return 8;
  case /*s6*/  RISCV::X22: return 7;
  case /*s5*/  RISCV::X21: return 6;
  case /*s4*/  RISCV::X20: return 5;
  case /*s3*/  RISCV::X19: return 4;
  case /*s2*/  RISCV::X18: return 3;
  case /*s1*/  RISCV::X9:  return 2;
  case /*s0*/  RISCV::X8:  return 1;
  case /*ra*/  RISCV::X1:  return 0;
  }
}

// Get the name of the libcall used for spilling callee saved registers.
// If this function will not use save/restore libcalls, then return a nullptr.
static const char *
getSpillLibCallName(const MachineFunction &MF,
                    const std::vector<CalleeSavedInfo> &CSI) {
  static const char *const SpillLibCalls[] = {
    "__riscv_save_0",
    "__riscv_save_1",
    "__riscv_save_2",
    "__riscv_save_3",
    "__riscv_save_4",
    "__riscv_save_5",
    "__riscv_save_6",
    "__riscv_save_7",
    "__riscv_save_8",
    "__riscv_save_9",
    "__riscv_save_10",
    "__riscv_save_11",
    "__riscv_save_12"
  };

  int LibCallID = getLibCallID(MF, CSI);
  if (LibCallID == -1)
    return nullptr;
  return SpillLibCalls[LibCallID];
}

// Get the name of the libcall used for restoring callee saved registers.
// If this function will not use save/restore libcalls, then return a nullptr.
static const char *
getRestoreLibCallName(const MachineFunction &MF,
                      const std::vector<CalleeSavedInfo> &CSI) {
  static const char *const RestoreLibCalls[] = {
    "__riscv_restore_0",
    "__riscv_restore_1",
    "__riscv_restore_2",
    "__riscv_restore_3",
    "__riscv_restore_4",
    "__riscv_restore_5",
    "__riscv_restore_6",
    "__riscv_restore_7",
    "__riscv_restore_8",
    "__riscv_restore_9",
    "__riscv_restore_10",
    "__riscv_restore_11",
    "__riscv_restore_12"
  };

  int LibCallID = getLibCallID(MF, CSI);
  if (LibCallID == -1)
    return nullptr;
  return RestoreLibCalls[LibCallID];
}

// Return true if the specified function should have a dedicated frame
// pointer register.  This is true if frame pointer elimination is
// disabled, if it needs dynamic stack realignment, if the function has
// variable sized allocas, or if the frame address is taken.
bool RISCVFrameLowering::hasFP(const MachineFunction &MF) const {
  const TargetRegisterInfo *RegInfo = MF.getSubtarget().getRegisterInfo();

  const MachineFrameInfo &MFI = MF.getFrameInfo();
  return MF.getTarget().Options.DisableFramePointerElim(MF) ||
         RegInfo->hasStackRealignment(MF) || MFI.hasVarSizedObjects() ||
         MFI.isFrameAddressTaken();
}

bool RISCVFrameLowering::hasBP(const MachineFunction &MF) const {
  const MachineFrameInfo &MFI = MF.getFrameInfo();
  const TargetRegisterInfo *TRI = STI.getRegisterInfo();

  // If we do not reserve stack space for outgoing arguments in prologue,
  // we will adjust the stack pointer before call instruction. After the
  // adjustment, we can not use SP to access the stack objects for the
  // arguments. Instead, use BP to access these stack objects.
  return (MFI.hasVarSizedObjects() ||
          (!hasReservedCallFrame(MF) && (!MFI.isMaxCallFrameSizeComputed() ||
                                         MFI.getMaxCallFrameSize() != 0))) &&
         TRI->hasStackRealignment(MF);
}

// Determines the size of the frame and maximum call frame size.
void RISCVFrameLowering::determineFrameLayout(MachineFunction &MF) const {
  MachineFrameInfo &MFI = MF.getFrameInfo();
  auto *RVFI = MF.getInfo<RISCVMachineFunctionInfo>();

  // Get the number of bytes to allocate from the FrameInfo.
  uint64_t FrameSize = MFI.getStackSize();

  // Get the alignment.
  Align StackAlign = getStackAlign();

  // Make sure the frame is aligned.
  FrameSize = alignTo(FrameSize, StackAlign);

  // Update frame info.
  MFI.setStackSize(FrameSize);

  // When using SP or BP to access stack objects, we may require extra padding
  // to ensure the bottom of the RVV stack is correctly aligned within the main
  // stack. We calculate this as the amount required to align the scalar local
  // variable section up to the RVV alignment.
  const TargetRegisterInfo *TRI = STI.getRegisterInfo();
  if (RVFI->getRVVStackSize() && (!hasFP(MF) || TRI->hasStackRealignment(MF))) {
    int ScalarLocalVarSize = FrameSize - RVFI->getCalleeSavedStackSize() -
                             RVFI->getVarArgsSaveSize();
    if (auto RVVPadding =
            offsetToAlignment(ScalarLocalVarSize, RVFI->getRVVStackAlign()))
      RVFI->setRVVPadding(RVVPadding);
  }
}

// Returns the stack size including RVV padding (when required), rounded back
// up to the required stack alignment.
uint64_t RISCVFrameLowering::getStackSizeWithRVVPadding(
    const MachineFunction &MF) const {
  const MachineFrameInfo &MFI = MF.getFrameInfo();
  auto *RVFI = MF.getInfo<RISCVMachineFunctionInfo>();
  return alignTo(MFI.getStackSize() + RVFI->getRVVPadding(), getStackAlign());
}

<<<<<<< HEAD
// Returns true if we had to use a scratch register (either the one provided or
// a freshly created one).
bool RISCVFrameLowering::adjustReg(MachineBasicBlock &MBB,
                                   MachineBasicBlock::iterator MBBI,
                                   const DebugLoc &DL, Register DestReg,
                                   Register SrcReg, int64_t Val,
                                   MachineInstr::MIFlag Flag,
                                   Register ScratchReg) const {
  // We must keep the stack pointer aligned through any intermediate
  // updates.
  const RISCVRegisterInfo &RI = *STI.getRegisterInfo();
  return RI.adjustReg(MBB, MBBI, DL, DestReg, SrcReg, Val, Flag,
                      getStackAlign(), ScratchReg);
}

=======
>>>>>>> 24333283
// Returns the register used to hold the frame pointer.
static Register getFPReg(const RISCVSubtarget &STI) { return RISCV::X8; }

// Returns the register used to hold the stack pointer.
static Register getSPReg(const RISCVSubtarget &STI) { return RISCV::X2; }

static SmallVector<CalleeSavedInfo, 8>
getNonLibcallCSI(const MachineFunction &MF,
                 const std::vector<CalleeSavedInfo> &CSI) {
  const MachineFrameInfo &MFI = MF.getFrameInfo();
  SmallVector<CalleeSavedInfo, 8> NonLibcallCSI;

  for (auto &CS : CSI) {
    int FI = CS.getFrameIdx();
    if (FI >= 0 && MFI.getStackID(FI) == TargetStackID::Default)
      NonLibcallCSI.push_back(CS);
  }

  return NonLibcallCSI;
}

void RISCVFrameLowering::adjustStackForRVV(MachineFunction &MF,
                                           MachineBasicBlock &MBB,
                                           MachineBasicBlock::iterator MBBI,
                                           const DebugLoc &DL, int64_t Amount,
                                           MachineInstr::MIFlag Flag) const {
  assert(Amount != 0 && "Did not need to adjust stack pointer for RVV.");

  const Register SPReg = getSPReg(STI);

  // Optimize compile time offset case
  StackOffset Offset = StackOffset::getScalable(Amount);
  if (STI.getRealMinVLen() == STI.getRealMaxVLen()) {
    // 1. Multiply the number of v-slots by the (constant) length of register
    const int64_t VLENB = STI.getRealMinVLen() / 8;
    assert(Amount % 8 == 0 &&
           "Reserve the stack by the multiple of one vector size.");
    const int64_t NumOfVReg = Amount / 8;
    const int64_t FixedOffset = NumOfVReg * VLENB;
    if (!isInt<32>(FixedOffset)) {
      report_fatal_error(
        "Frame size outside of the signed 32-bit range not supported");
    }
    Offset = StackOffset::getFixed(FixedOffset);
  }

  const RISCVRegisterInfo &RI = *STI.getRegisterInfo();
  // We must keep the stack pointer aligned through any intermediate
  // updates.
  RI.adjustReg(MBB, MBBI, DL, SPReg, SPReg, Offset,
               Flag, getStackAlign());
}

void RISCVFrameLowering::emitPrologue(MachineFunction &MF,
                                      MachineBasicBlock &MBB) const {
  MachineFrameInfo &MFI = MF.getFrameInfo();
  auto *RVFI = MF.getInfo<RISCVMachineFunctionInfo>();
  const RISCVRegisterInfo *RI = STI.getRegisterInfo();
  const RISCVInstrInfo *TII = STI.getInstrInfo();
  MachineBasicBlock::iterator MBBI = MBB.begin();

  Register FPReg = getFPReg(STI);
  Register SPReg = getSPReg(STI);
  Register BPReg = RISCVABI::getBPReg();

  // Debug location must be unknown since the first debug location is used
  // to determine the end of the prologue.
  DebugLoc DL;

  // All calls are tail calls in GHC calling conv, and functions have no
  // prologue/epilogue.
  if (MF.getFunction().getCallingConv() == CallingConv::GHC)
    return;

  // Emit prologue for shadow call stack.
  emitSCSPrologue(MF, MBB, MBBI, DL);

  // Since spillCalleeSavedRegisters may have inserted a libcall, skip past
  // any instructions marked as FrameSetup
  while (MBBI != MBB.end() && MBBI->getFlag(MachineInstr::FrameSetup))
    ++MBBI;

  // Determine the correct frame layout
  determineFrameLayout(MF);

  // If libcalls are used to spill and restore callee-saved registers, the frame
  // has two sections; the opaque section managed by the libcalls, and the
  // section managed by MachineFrameInfo which can also hold callee saved
  // registers in fixed stack slots, both of which have negative frame indices.
  // This gets even more complicated when incoming arguments are passed via the
  // stack, as these too have negative frame indices. An example is detailed
  // below:
  //
  //  | incoming arg | <- FI[-3]
  //  | libcallspill |
  //  | calleespill  | <- FI[-2]
  //  | calleespill  | <- FI[-1]
  //  | this_frame   | <- FI[0]
  //
  // For negative frame indices, the offset from the frame pointer will differ
  // depending on which of these groups the frame index applies to.
  // The following calculates the correct offset knowing the number of callee
  // saved registers spilt by the two methods.
  if (int LibCallRegs = getLibCallID(MF, MFI.getCalleeSavedInfo()) + 1) {
    // Calculate the size of the frame managed by the libcall. The libcalls are
    // implemented such that the stack will always be 16 byte aligned.
    unsigned LibCallFrameSize = alignTo((STI.getXLen() / 8) * LibCallRegs, 16);
    RVFI->setLibCallStackSize(LibCallFrameSize);
  }

  // FIXME (note copied from Lanai): This appears to be overallocating.  Needs
  // investigation. Get the number of bytes to allocate from the FrameInfo.
  uint64_t StackSize = getStackSizeWithRVVPadding(MF);
  uint64_t RealStackSize = StackSize + RVFI->getLibCallStackSize();
  uint64_t RVVStackSize = RVFI->getRVVStackSize();

  // Early exit if there is no need to allocate on the stack
  if (RealStackSize == 0 && !MFI.adjustsStack() && RVVStackSize == 0)
    return;

  // If the stack pointer has been marked as reserved, then produce an error if
  // the frame requires stack allocation
  if (STI.isRegisterReservedByUser(SPReg))
    MF.getFunction().getContext().diagnose(DiagnosticInfoUnsupported{
        MF.getFunction(), "Stack pointer required, but has been reserved."});

  uint64_t FirstSPAdjustAmount = getFirstSPAdjustAmount(MF);
  // Split the SP adjustment to reduce the offsets of callee saved spill.
  if (FirstSPAdjustAmount) {
    StackSize = FirstSPAdjustAmount;
    RealStackSize = FirstSPAdjustAmount;
  }

  // Allocate space on the stack if necessary.
<<<<<<< HEAD
  bool UsesScratchReg = adjustReg(MBB, MBBI, DL, SPReg, SPReg, -StackSize,
                                  MachineInstr::FrameSetup,
                                  RISCV::X7);
  // The register scavenger (RS) cannot possibly work when updating the SP as RS
  // can choose to use an emergency spill slot which will see its offset
  // modified.
  // X5 (t0) and X6 (t1) may be already used for libcall and
  // outlining. Force the use of t2.
  if (UsesScratchReg && STI.isRegisterReservedByUser(FPReg)) {
    MF.getFunction().getContext().diagnose(DiagnosticInfoUnsupported{
        MF.getFunction(),
        "Register 'x7' (t2) required, but it has been reserved."});
  }
=======
  RI->adjustReg(MBB, MBBI, DL, SPReg, SPReg, StackOffset::getFixed(-StackSize),
                MachineInstr::FrameSetup, getStackAlign());
>>>>>>> 24333283

  // Emit ".cfi_def_cfa_offset RealStackSize"
  unsigned CFIIndex = MF.addFrameInst(
      MCCFIInstruction::cfiDefCfaOffset(nullptr, RealStackSize));
  BuildMI(MBB, MBBI, DL, TII->get(TargetOpcode::CFI_INSTRUCTION))
      .addCFIIndex(CFIIndex)
      .setMIFlag(MachineInstr::FrameSetup);

  const auto &CSI = MFI.getCalleeSavedInfo();

  // The frame pointer is callee-saved, and code has been generated for us to
  // save it to the stack. We need to skip over the storing of callee-saved
  // registers as the frame pointer must be modified after it has been saved
  // to the stack, not before.
  // FIXME: assumes exactly one instruction is used to save each callee-saved
  // register.
  std::advance(MBBI, getNonLibcallCSI(MF, CSI).size());

  // Iterate over list of callee-saved registers and emit .cfi_offset
  // directives.
  for (const auto &Entry : CSI) {
    int FrameIdx = Entry.getFrameIdx();
    int64_t Offset;
    // Offsets for objects with fixed locations (IE: those saved by libcall) are
    // simply calculated from the frame index.
    if (FrameIdx < 0)
      Offset = FrameIdx * (int64_t) STI.getXLen() / 8;
    else
      Offset = MFI.getObjectOffset(Entry.getFrameIdx()) -
               RVFI->getLibCallStackSize();
    Register Reg = Entry.getReg();
    unsigned CFIIndex = MF.addFrameInst(MCCFIInstruction::createOffset(
        nullptr, RI->getDwarfRegNum(Reg, true), Offset));
    BuildMI(MBB, MBBI, DL, TII->get(TargetOpcode::CFI_INSTRUCTION))
        .addCFIIndex(CFIIndex)
        .setMIFlag(MachineInstr::FrameSetup);
  }

  // Generate new FP.
  if (hasFP(MF)) {
    if (STI.isRegisterReservedByUser(FPReg))
      MF.getFunction().getContext().diagnose(DiagnosticInfoUnsupported{
          MF.getFunction(), "Frame pointer required, but has been reserved."});
    // The frame pointer does need to be reserved from register allocation.
    assert(MF.getRegInfo().isReserved(FPReg) && "FP not reserved");

    RI->adjustReg(MBB, MBBI, DL, FPReg, SPReg,
                  StackOffset::getFixed(RealStackSize - RVFI->getVarArgsSaveSize()),
                  MachineInstr::FrameSetup, getStackAlign());

    // Emit ".cfi_def_cfa $fp, RVFI->getVarArgsSaveSize()"
    unsigned CFIIndex = MF.addFrameInst(MCCFIInstruction::cfiDefCfa(
        nullptr, RI->getDwarfRegNum(FPReg, true), RVFI->getVarArgsSaveSize()));
    BuildMI(MBB, MBBI, DL, TII->get(TargetOpcode::CFI_INSTRUCTION))
        .addCFIIndex(CFIIndex)
        .setMIFlag(MachineInstr::FrameSetup);
  }

  // Emit the second SP adjustment after saving callee saved registers.
  if (FirstSPAdjustAmount) {
    uint64_t SecondSPAdjustAmount =
        getStackSizeWithRVVPadding(MF) - FirstSPAdjustAmount;
    assert(SecondSPAdjustAmount > 0 &&
           "SecondSPAdjustAmount should be greater than zero");
<<<<<<< HEAD
    adjustReg(MBB, MBBI, DL, SPReg, SPReg, -SecondSPAdjustAmount,
              MachineInstr::FrameSetup,
              RISCV::X7);
=======
    RI->adjustReg(MBB, MBBI, DL, SPReg, SPReg,
                  StackOffset::getFixed(-SecondSPAdjustAmount),
                  MachineInstr::FrameSetup, getStackAlign());
>>>>>>> 24333283

    // If we are using a frame-pointer, and thus emitted ".cfi_def_cfa fp, 0",
    // don't emit an sp-based .cfi_def_cfa_offset
    if (!hasFP(MF)) {
      // Emit ".cfi_def_cfa_offset StackSize"
      unsigned CFIIndex = MF.addFrameInst(MCCFIInstruction::cfiDefCfaOffset(
          nullptr, getStackSizeWithRVVPadding(MF)));
      BuildMI(MBB, MBBI, DL, TII->get(TargetOpcode::CFI_INSTRUCTION))
          .addCFIIndex(CFIIndex)
          .setMIFlag(MachineInstr::FrameSetup);
    }
  }

  if (RVVStackSize)
    adjustStackForRVV(MF, MBB, MBBI, DL, -RVVStackSize,
                      MachineInstr::FrameSetup);

  if (hasFP(MF)) {
    // Realign Stack
    const RISCVRegisterInfo *RI = STI.getRegisterInfo();
    if (RI->hasStackRealignment(MF)) {
      Align MaxAlignment = MFI.getMaxAlign();

      const RISCVInstrInfo *TII = STI.getInstrInfo();
      if (isInt<12>(-(int)MaxAlignment.value())) {
        BuildMI(MBB, MBBI, DL, TII->get(RISCV::ANDI), SPReg)
            .addReg(SPReg)
            .addImm(-(int)MaxAlignment.value())
            .setMIFlag(MachineInstr::FrameSetup);
      } else {
        unsigned ShiftAmount = Log2(MaxAlignment);
        Register VR =
            MF.getRegInfo().createVirtualRegister(&RISCV::GPRRegClass);
        BuildMI(MBB, MBBI, DL, TII->get(RISCV::SRLI), VR)
            .addReg(SPReg)
            .addImm(ShiftAmount)
            .setMIFlag(MachineInstr::FrameSetup);
        BuildMI(MBB, MBBI, DL, TII->get(RISCV::SLLI), SPReg)
            .addReg(VR)
            .addImm(ShiftAmount)
            .setMIFlag(MachineInstr::FrameSetup);
      }
      // FP will be used to restore the frame in the epilogue, so we need
      // another base register BP to record SP after re-alignment. SP will
      // track the current stack after allocating variable sized objects.
      if (hasBP(MF)) {
        // move BP, SP
        BuildMI(MBB, MBBI, DL, TII->get(RISCV::ADDI), BPReg)
            .addReg(SPReg)
            .addImm(0)
            .setMIFlag(MachineInstr::FrameSetup);
      }
    }
  }
}

void RISCVFrameLowering::emitEpilogue(MachineFunction &MF,
                                      MachineBasicBlock &MBB) const {
  const RISCVRegisterInfo *RI = STI.getRegisterInfo();
  MachineFrameInfo &MFI = MF.getFrameInfo();
  auto *RVFI = MF.getInfo<RISCVMachineFunctionInfo>();
  Register FPReg = getFPReg(STI);
  Register SPReg = getSPReg(STI);

  // All calls are tail calls in GHC calling conv, and functions have no
  // prologue/epilogue.
  if (MF.getFunction().getCallingConv() == CallingConv::GHC)
    return;

  // Get the insert location for the epilogue. If there were no terminators in
  // the block, get the last instruction.
  MachineBasicBlock::iterator MBBI = MBB.end();
  DebugLoc DL;
  if (!MBB.empty()) {
    MBBI = MBB.getLastNonDebugInstr();
    if (MBBI != MBB.end())
      DL = MBBI->getDebugLoc();

    MBBI = MBB.getFirstTerminator();

    // If callee-saved registers are saved via libcall, place stack adjustment
    // before this call.
    while (MBBI != MBB.begin() &&
           std::prev(MBBI)->getFlag(MachineInstr::FrameDestroy))
      --MBBI;
  }

  const auto &CSI = getNonLibcallCSI(MF, MFI.getCalleeSavedInfo());

  // Skip to before the restores of callee-saved registers
  // FIXME: assumes exactly one instruction is used to restore each
  // callee-saved register.
  auto LastFrameDestroy = MBBI;
  if (!CSI.empty())
    LastFrameDestroy = std::prev(MBBI, CSI.size());

  uint64_t StackSize = getStackSizeWithRVVPadding(MF);
  uint64_t RealStackSize = StackSize + RVFI->getLibCallStackSize();
  uint64_t FPOffset = RealStackSize - RVFI->getVarArgsSaveSize();
  uint64_t RVVStackSize = RVFI->getRVVStackSize();

  // Restore the stack pointer using the value of the frame pointer. Only
  // necessary if the stack pointer was modified, meaning the stack size is
  // unknown.
  //
  // In order to make sure the stack point is right through the EH region,
  // we also need to restore stack pointer from the frame pointer if we
  // don't preserve stack space within prologue/epilogue for outgoing variables,
  // normally it's just checking the variable sized object is present or not
  // is enough, but we also don't preserve that at prologue/epilogue when
  // have vector objects in stack.
  if (RI->hasStackRealignment(MF) || MFI.hasVarSizedObjects() ||
      !hasReservedCallFrame(MF)) {
    assert(hasFP(MF) && "frame pointer should not have been eliminated");
    RI->adjustReg(MBB, LastFrameDestroy, DL, SPReg, FPReg,
                  StackOffset::getFixed(-FPOffset),
                  MachineInstr::FrameDestroy, getStackAlign());
  } else {
    if (RVVStackSize)
      adjustStackForRVV(MF, MBB, LastFrameDestroy, DL, RVVStackSize,
                        MachineInstr::FrameDestroy);
  }

  uint64_t FirstSPAdjustAmount = getFirstSPAdjustAmount(MF);
  if (FirstSPAdjustAmount) {
    uint64_t SecondSPAdjustAmount =
        getStackSizeWithRVVPadding(MF) - FirstSPAdjustAmount;
    assert(SecondSPAdjustAmount > 0 &&
           "SecondSPAdjustAmount should be greater than zero");

<<<<<<< HEAD
    adjustReg(MBB, LastFrameDestroy, DL, SPReg, SPReg, SecondSPAdjustAmount,
              MachineInstr::FrameDestroy, RISCV::X7);
    // Not checking that the register x7 is reserved here because we'd have
    // detected this when emitting the prologue.
=======
    RI->adjustReg(MBB, LastFrameDestroy, DL, SPReg, SPReg,
                  StackOffset::getFixed(SecondSPAdjustAmount),
                  MachineInstr::FrameDestroy, getStackAlign());
>>>>>>> 24333283
  }

  if (FirstSPAdjustAmount)
    StackSize = FirstSPAdjustAmount;

  // Deallocate stack
<<<<<<< HEAD
  adjustReg(MBB, MBBI, DL, SPReg, SPReg, StackSize, MachineInstr::FrameDestroy,
            RISCV::X7);
=======
  RI->adjustReg(MBB, MBBI, DL, SPReg, SPReg, StackOffset::getFixed(StackSize),
                MachineInstr::FrameDestroy, getStackAlign());
>>>>>>> 24333283

  // Emit epilogue for shadow call stack.
  emitSCSEpilogue(MF, MBB, MBBI, DL);
}

StackOffset
RISCVFrameLowering::getFrameIndexReference(const MachineFunction &MF, int FI,
                                           Register &FrameReg) const {
  const MachineFrameInfo &MFI = MF.getFrameInfo();
  const TargetRegisterInfo *RI = MF.getSubtarget().getRegisterInfo();
  const auto *RVFI = MF.getInfo<RISCVMachineFunctionInfo>();

  // Callee-saved registers should be referenced relative to the stack
  // pointer (positive offset), otherwise use the frame pointer (negative
  // offset).
  const auto &CSI = getNonLibcallCSI(MF, MFI.getCalleeSavedInfo());
  int MinCSFI = 0;
  int MaxCSFI = -1;
  StackOffset Offset;
  auto StackID = MFI.getStackID(FI);

  assert((StackID == TargetStackID::Default ||
          StackID == TargetStackID::ScalableVector) &&
         "Unexpected stack ID for the frame object.");
  if (StackID == TargetStackID::Default) {
    Offset =
        StackOffset::getFixed(MFI.getObjectOffset(FI) - getOffsetOfLocalArea() +
                              MFI.getOffsetAdjustment());
  } else if (StackID == TargetStackID::ScalableVector) {
    Offset = StackOffset::getScalable(MFI.getObjectOffset(FI));
  }

  uint64_t FirstSPAdjustAmount = getFirstSPAdjustAmount(MF);

  if (CSI.size()) {
    MinCSFI = CSI[0].getFrameIdx();
    MaxCSFI = CSI[CSI.size() - 1].getFrameIdx();
  }

  if (FI >= MinCSFI && FI <= MaxCSFI) {
    FrameReg = RISCV::X2;

    if (FirstSPAdjustAmount)
      Offset += StackOffset::getFixed(FirstSPAdjustAmount);
    else
      Offset += StackOffset::getFixed(getStackSizeWithRVVPadding(MF));
    return Offset;
  }

  if (RI->hasStackRealignment(MF) && !MFI.isFixedObjectIndex(FI)) {
    // If the stack was realigned, the frame pointer is set in order to allow
    // SP to be restored, so we need another base register to record the stack
    // after realignment.
    // |--------------------------| -- <-- FP
    // | callee-allocated save    | | <----|
    // | area for register varargs| |      |
    // |--------------------------| |      |
    // | callee-saved registers   | |      |
    // |--------------------------| --     |
    // | realignment (the size of | |      |
    // | this area is not counted | |      |
    // | in MFI.getStackSize())   | |      |
    // |--------------------------| --     |-- MFI.getStackSize()
    // | RVV alignment padding    | |      |
    // | (not counted in          | |      |
    // | MFI.getStackSize() but   | |      |
    // | counted in               | |      |
    // | RVFI.getRVVStackSize())  | |      |
    // |--------------------------| --     |
    // | RVV objects              | |      |
    // | (not counted in          | |      |
    // | MFI.getStackSize())      | |      |
    // |--------------------------| --     |
    // | padding before RVV       | |      |
    // | (not counted in          | |      |
    // | MFI.getStackSize() or in | |      |
    // | RVFI.getRVVStackSize())  | |      |
    // |--------------------------| --     |
    // | scalar local variables   | | <----'
    // |--------------------------| -- <-- BP (if var sized objects present)
    // | VarSize objects          | |
    // |--------------------------| -- <-- SP
    if (hasBP(MF)) {
      FrameReg = RISCVABI::getBPReg();
    } else {
      // VarSize objects must be empty in this case!
      assert(!MFI.hasVarSizedObjects());
      FrameReg = RISCV::X2;
    }
  } else {
    FrameReg = RI->getFrameRegister(MF);
  }

  if (FrameReg == getFPReg(STI)) {
    Offset += StackOffset::getFixed(RVFI->getVarArgsSaveSize());
    if (FI >= 0)
      Offset -= StackOffset::getFixed(RVFI->getLibCallStackSize());
    // When using FP to access scalable vector objects, we need to minus
    // the frame size.
    //
    // |--------------------------| -- <-- FP
    // | callee-allocated save    | |
    // | area for register varargs| |
    // |--------------------------| |
    // | callee-saved registers   | |
    // |--------------------------| | MFI.getStackSize()
    // | scalar local variables   | |
    // |--------------------------| -- (Offset of RVV objects is from here.)
    // | RVV objects              |
    // |--------------------------|
    // | VarSize objects          |
    // |--------------------------| <-- SP
    if (MFI.getStackID(FI) == TargetStackID::ScalableVector) {
      assert(!RI->hasStackRealignment(MF) &&
             "Can't index across variable sized realign");
      // We don't expect any extra RVV alignment padding, as the stack size
      // and RVV object sections should be correct aligned in their own
      // right.
      assert(MFI.getStackSize() == getStackSizeWithRVVPadding(MF) &&
             "Inconsistent stack layout");
      Offset -= StackOffset::getFixed(MFI.getStackSize());
    }
    return Offset;
  }

  // This case handles indexing off both SP and BP.
  // If indexing off SP, there must not be any var sized objects
  assert(FrameReg == RISCVABI::getBPReg() || !MFI.hasVarSizedObjects());

  // When using SP to access frame objects, we need to add RVV stack size.
  //
  // |--------------------------| -- <-- FP
  // | callee-allocated save    | | <----|
  // | area for register varargs| |      |
  // |--------------------------| |      |
  // | callee-saved registers   | |      |
  // |--------------------------| --     |
  // | RVV alignment padding    | |      |
  // | (not counted in          | |      |
  // | MFI.getStackSize() but   | |      |
  // | counted in               | |      |
  // | RVFI.getRVVStackSize())  | |      |
  // |--------------------------| --     |
  // | RVV objects              | |      |-- MFI.getStackSize()
  // | (not counted in          | |      |
  // | MFI.getStackSize())      | |      |
  // |--------------------------| --     |
  // | padding before RVV       | |      |
  // | (not counted in          | |      |
  // | MFI.getStackSize())      | |      |
  // |--------------------------| --     |
  // | scalar local variables   | | <----'
  // |--------------------------| -- <-- BP (if var sized objects present)
  // | VarSize objects          | |
  // |--------------------------| -- <-- SP
  //
  // The total amount of padding surrounding RVV objects is described by
  // RVV->getRVVPadding() and it can be zero. It allows us to align the RVV
  // objects to the required alignment.
  if (MFI.getStackID(FI) == TargetStackID::Default) {
    if (MFI.isFixedObjectIndex(FI)) {
      assert(!RI->hasStackRealignment(MF) &&
             "Can't index across variable sized realign");
      Offset += StackOffset::get(getStackSizeWithRVVPadding(MF) +
                                 RVFI->getLibCallStackSize(),
                                 RVFI->getRVVStackSize());
    } else {
      Offset += StackOffset::getFixed(MFI.getStackSize());
    }
  } else if (MFI.getStackID(FI) == TargetStackID::ScalableVector) {
    // Ensure the base of the RVV stack is correctly aligned: add on the
    // alignment padding.
    int ScalarLocalVarSize =
      MFI.getStackSize() - RVFI->getCalleeSavedStackSize() -
      RVFI->getVarArgsSaveSize() + RVFI->getRVVPadding();
    Offset += StackOffset::get(ScalarLocalVarSize, RVFI->getRVVStackSize());
  }
  return Offset;
}

void RISCVFrameLowering::determineCalleeSaves(MachineFunction &MF,
                                              BitVector &SavedRegs,
                                              RegScavenger *RS) const {
  TargetFrameLowering::determineCalleeSaves(MF, SavedRegs, RS);
  // Unconditionally spill RA and FP only if the function uses a frame
  // pointer.
  if (hasFP(MF)) {
    SavedRegs.set(RISCV::X1);
    SavedRegs.set(RISCV::X8);
  }
  // Mark BP as used if function has dedicated base pointer.
  if (hasBP(MF))
    SavedRegs.set(RISCVABI::getBPReg());

  // If interrupt is enabled and there are calls in the handler,
  // unconditionally save all Caller-saved registers and
  // all FP registers, regardless whether they are used.
  MachineFrameInfo &MFI = MF.getFrameInfo();

  if (MF.getFunction().hasFnAttribute("interrupt") && MFI.hasCalls()) {

    static const MCPhysReg CSRegs[] = { RISCV::X1,      /* ra */
      RISCV::X5, RISCV::X6, RISCV::X7,                  /* t0-t2 */
      RISCV::X10, RISCV::X11,                           /* a0-a1, a2-a7 */
      RISCV::X12, RISCV::X13, RISCV::X14, RISCV::X15, RISCV::X16, RISCV::X17,
      RISCV::X28, RISCV::X29, RISCV::X30, RISCV::X31, 0 /* t3-t6 */
    };

    for (unsigned i = 0; CSRegs[i]; ++i)
      SavedRegs.set(CSRegs[i]);

    if (MF.getSubtarget<RISCVSubtarget>().hasStdExtF()) {

      // If interrupt is enabled, this list contains all FP registers.
      const MCPhysReg * Regs = MF.getRegInfo().getCalleeSavedRegs();

      for (unsigned i = 0; Regs[i]; ++i)
        if (RISCV::FPR16RegClass.contains(Regs[i]) ||
            RISCV::FPR32RegClass.contains(Regs[i]) ||
            RISCV::FPR64RegClass.contains(Regs[i]))
          SavedRegs.set(Regs[i]);
    }
  }
}

std::pair<int64_t, Align>
RISCVFrameLowering::assignRVVStackObjectOffsets(MachineFunction &MF) const {
  MachineFrameInfo &MFI = MF.getFrameInfo();
  // Create a buffer of RVV objects to allocate.
  SmallVector<int, 8> ObjectsToAllocate;
  for (int I = 0, E = MFI.getObjectIndexEnd(); I != E; ++I) {
    unsigned StackID = MFI.getStackID(I);
    if (StackID != TargetStackID::ScalableVector)
      continue;
    if (MFI.isDeadObjectIndex(I))
      continue;

    ObjectsToAllocate.push_back(I);
  }

  // The minimum alignment is 16 bytes.
  Align RVVStackAlign(16);
  const auto &ST = MF.getSubtarget<RISCVSubtarget>();

  if (!ST.hasVInstructions()) {
    assert(ObjectsToAllocate.empty() &&
           "Can't allocate scalable-vector objects without V instructions");
    return std::make_pair(0, RVVStackAlign);
  }

  // Allocate all RVV locals and spills
  int64_t Offset = 0;
  for (int FI : ObjectsToAllocate) {
    // ObjectSize in bytes.
    int64_t ObjectSize = MFI.getObjectSize(FI);
    auto ObjectAlign = std::max(Align(8), MFI.getObjectAlign(FI));
    // If the data type is the fractional vector type, reserve one vector
    // register for it.
    if (ObjectSize < 8)
      ObjectSize = 8;
    Offset = alignTo(Offset + ObjectSize, ObjectAlign);
    MFI.setObjectOffset(FI, -Offset);
    // Update the maximum alignment of the RVV stack section
    RVVStackAlign = std::max(RVVStackAlign, ObjectAlign);
  }

  // Ensure the alignment of the RVV stack. Since we want the most-aligned
  // object right at the bottom (i.e., any padding at the top of the frame),
  // readjust all RVV objects down by the alignment padding.
  uint64_t StackSize = Offset;
  if (auto AlignmentPadding = offsetToAlignment(StackSize, RVVStackAlign)) {
    StackSize += AlignmentPadding;
    for (int FI : ObjectsToAllocate)
      MFI.setObjectOffset(FI, MFI.getObjectOffset(FI) - AlignmentPadding);
  }

  return std::make_pair(StackSize, RVVStackAlign);
}

static unsigned getScavSlotsNumForRVV(MachineFunction &MF) {
  // For RVV spill, scalable stack offsets computing requires up to two scratch
  // registers
  static constexpr unsigned ScavSlotsNumRVVSpillScalableObject = 2;

  // For RVV spill, non-scalable stack offsets computing requires up to one
  // scratch register.
  static constexpr unsigned ScavSlotsNumRVVSpillNonScalableObject = 1;

  // ADDI instruction's destination register can be used for computing
  // offsets. So Scalable stack offsets require up to one scratch register.
  static constexpr unsigned ScavSlotsADDIScalableObject = 1;

  static constexpr unsigned MaxScavSlotsNumKnown =
      std::max({ScavSlotsADDIScalableObject, ScavSlotsNumRVVSpillScalableObject,
                ScavSlotsNumRVVSpillNonScalableObject});

  unsigned MaxScavSlotsNum = 0;
  if (!MF.getSubtarget<RISCVSubtarget>().hasVInstructions())
    return false;
  for (const MachineBasicBlock &MBB : MF)
    for (const MachineInstr &MI : MBB) {
      bool IsRVVSpill = RISCV::isRVVSpill(MI);
      for (auto &MO : MI.operands()) {
        if (!MO.isFI())
          continue;
        bool IsScalableVectorID = MF.getFrameInfo().getStackID(MO.getIndex()) ==
                                  TargetStackID::ScalableVector;
        if (IsRVVSpill) {
          MaxScavSlotsNum = std::max(
              MaxScavSlotsNum, IsScalableVectorID
                                   ? ScavSlotsNumRVVSpillScalableObject
                                   : ScavSlotsNumRVVSpillNonScalableObject);
        } else if (MI.getOpcode() == RISCV::ADDI && IsScalableVectorID) {
          MaxScavSlotsNum =
              std::max(MaxScavSlotsNum, ScavSlotsADDIScalableObject);
        }
      }
      if (MaxScavSlotsNum == MaxScavSlotsNumKnown)
        return MaxScavSlotsNumKnown;
    }
  return MaxScavSlotsNum;
}

static bool hasRVVFrameObject(const MachineFunction &MF) {
  // Originally, the function will scan all the stack objects to check whether
  // if there is any scalable vector object on the stack or not. However, it
  // causes errors in the register allocator. In issue 53016, it returns false
  // before RA because there is no RVV stack objects. After RA, it returns true
  // because there are spilling slots for RVV values during RA. It will not
  // reserve BP during register allocation and generate BP access in the PEI
  // pass due to the inconsistent behavior of the function.
  //
  // The function is changed to use hasVInstructions() as the return value. It
  // is not precise, but it can make the register allocation correct.
  //
  // FIXME: Find a better way to make the decision or revisit the solution in
  // D103622.
  //
  // Refer to https://github.com/llvm/llvm-project/issues/53016.
  return MF.getSubtarget<RISCVSubtarget>().hasVInstructions();
}

static unsigned estimateFunctionSizeInBytes(const MachineFunction &MF,
                                            const RISCVInstrInfo &TII) {
  unsigned FnSize = 0;
  for (auto &MBB : MF) {
    for (auto &MI : MBB) {
      // Far branches over 20-bit offset will be relaxed in branch relaxation
      // pass. In the worst case, conditional branches will be relaxed into
      // the following instruction sequence. Unconditional branches are
      // relaxed in the same way, with the exception that there is no first
      // branch instruction.
      //
      //        foo
      //        bne     t5, t6, .rev_cond # `TII->getInstSizeInBytes(MI)` bytes
      //        sd      s11, 0(sp)        # 4 bytes, or 2 bytes in RVC
      //        jump    .restore, s11     # 8 bytes
      // .rev_cond
      //        bar
      //        j       .dest_bb          # 4 bytes, or 2 bytes in RVC
      // .restore:
      //        ld      s11, 0(sp)        # 4 bytes, or 2 bytes in RVC
      // .dest:
      //        baz
      if (MI.isConditionalBranch())
        FnSize += TII.getInstSizeInBytes(MI);
      if (MI.isConditionalBranch() || MI.isUnconditionalBranch()) {
        if (MF.getSubtarget<RISCVSubtarget>().hasStdExtC())
          FnSize += 2 + 8 + 2 + 2;
        else
          FnSize += 4 + 8 + 4 + 4;
        continue;
      }

      FnSize += TII.getInstSizeInBytes(MI);
    }
  }
  return FnSize;
}

void RISCVFrameLowering::processFunctionBeforeFrameFinalized(
    MachineFunction &MF, RegScavenger *RS) const {
  const RISCVRegisterInfo *RegInfo =
      MF.getSubtarget<RISCVSubtarget>().getRegisterInfo();
  const RISCVInstrInfo *TII = MF.getSubtarget<RISCVSubtarget>().getInstrInfo();
  MachineFrameInfo &MFI = MF.getFrameInfo();
  const TargetRegisterClass *RC = &RISCV::GPRRegClass;
  auto *RVFI = MF.getInfo<RISCVMachineFunctionInfo>();

  int64_t RVVStackSize;
  Align RVVStackAlign;
  std::tie(RVVStackSize, RVVStackAlign) = assignRVVStackObjectOffsets(MF);

  RVFI->setRVVStackSize(RVVStackSize);
  RVFI->setRVVStackAlign(RVVStackAlign);

#ifndef NDEBUG
  bool HasBPBeforeRVV = hasBP(MF);
#endif
  if (hasRVVFrameObject(MF)) {
    // Ensure the entire stack is aligned to at least the RVV requirement: some
    // scalable-vector object alignments are not considered by the
    // target-independent code.
    MFI.ensureMaxAlignment(RVVStackAlign);
  }
#ifndef NDEBUG
  // Ensure we're stable when it comes to the frame layout even if we
  // have somehow increased the stack alignment.
  assert((!hasBP(MF) || HasBPBeforeRVV == hasBP(MF)) &&
         "assignment of RVV stack objects causes BP to become needed");
#endif

  unsigned ScavSlotsNum = 0;

  // estimateStackSize has been observed to under-estimate the final stack
  // size, so give ourselves wiggle-room by checking for stack size
  // representable an 11-bit signed field rather than 12-bits.
  if (!isInt<11>(MFI.estimateStackSize(MF)))
    ScavSlotsNum = 1;

  // Far branches over 20-bit offset require a spill slot for scratch register.
  bool IsLargeFunction = !isInt<20>(estimateFunctionSizeInBytes(MF, *TII));
  if (IsLargeFunction)
    ScavSlotsNum = std::max(ScavSlotsNum, 1u);

  // RVV loads & stores have no capacity to hold the immediate address offsets
  // so we must always reserve an emergency spill slot if the MachineFunction
  // contains any RVV spills.
  ScavSlotsNum = std::max(ScavSlotsNum, getScavSlotsNumForRVV(MF));

  for (unsigned I = 0; I < ScavSlotsNum; I++) {
    int FI = MFI.CreateStackObject(RegInfo->getSpillSize(*RC),
                                   RegInfo->getSpillAlign(*RC), false);
    RS->addScavengingFrameIndex(FI);

    if (IsLargeFunction && RVFI->getBranchRelaxationScratchFrameIndex() == -1)
      RVFI->setBranchRelaxationScratchFrameIndex(FI);
  }

  if (MFI.getCalleeSavedInfo().empty() || RVFI->useSaveRestoreLibCalls(MF)) {
    RVFI->setCalleeSavedStackSize(0);
    return;
  }

  unsigned Size = 0;
  for (const auto &Info : MFI.getCalleeSavedInfo()) {
    int FrameIdx = Info.getFrameIdx();
    if (MFI.getStackID(FrameIdx) != TargetStackID::Default)
      continue;

    Size += MFI.getObjectSize(FrameIdx);
  }
  RVFI->setCalleeSavedStackSize(Size);
}

// Not preserve stack space within prologue for outgoing variables when the
// function contains variable size objects or there are vector objects accessed
// by the frame pointer.
// Let eliminateCallFramePseudoInstr preserve stack space for it.
bool RISCVFrameLowering::hasReservedCallFrame(const MachineFunction &MF) const {
  return !MF.getFrameInfo().hasVarSizedObjects() &&
         !(hasFP(MF) && hasRVVFrameObject(MF));
}

// Eliminate ADJCALLSTACKDOWN, ADJCALLSTACKUP pseudo instructions.
MachineBasicBlock::iterator RISCVFrameLowering::eliminateCallFramePseudoInstr(
    MachineFunction &MF, MachineBasicBlock &MBB,
    MachineBasicBlock::iterator MI) const {
  Register SPReg = RISCV::X2;
  DebugLoc DL = MI->getDebugLoc();

  if (!hasReservedCallFrame(MF)) {
    // If space has not been reserved for a call frame, ADJCALLSTACKDOWN and
    // ADJCALLSTACKUP must be converted to instructions manipulating the stack
    // pointer. This is necessary when there is a variable length stack
    // allocation (e.g. alloca), which means it's not possible to allocate
    // space for outgoing arguments from within the function prologue.
    int64_t Amount = MI->getOperand(0).getImm();

    if (Amount != 0) {
      // Ensure the stack remains aligned after adjustment.
      Amount = alignSPAdjust(Amount);

      if (MI->getOpcode() == RISCV::ADJCALLSTACKDOWN)
        Amount = -Amount;

      const RISCVRegisterInfo &RI = *STI.getRegisterInfo();
      RI.adjustReg(MBB, MI, DL, SPReg, SPReg, StackOffset::getFixed(Amount),
                   MachineInstr::NoFlags, getStackAlign());
    }
  }

  return MBB.erase(MI);
}

// We would like to split the SP adjustment to reduce prologue/epilogue
// as following instructions. In this way, the offset of the callee saved
// register could fit in a single store.
//   add     sp,sp,-2032
//   sw      ra,2028(sp)
//   sw      s0,2024(sp)
//   sw      s1,2020(sp)
//   sw      s3,2012(sp)
//   sw      s4,2008(sp)
//   add     sp,sp,-64
uint64_t
RISCVFrameLowering::getFirstSPAdjustAmount(const MachineFunction &MF) const {
  const auto *RVFI = MF.getInfo<RISCVMachineFunctionInfo>();
  const MachineFrameInfo &MFI = MF.getFrameInfo();
  const std::vector<CalleeSavedInfo> &CSI = MFI.getCalleeSavedInfo();
  uint64_t StackSize = getStackSizeWithRVVPadding(MF);

  // Disable SplitSPAdjust if save-restore libcall is used. The callee-saved
  // registers will be pushed by the save-restore libcalls, so we don't have to
  // split the SP adjustment in this case.
  if (RVFI->getLibCallStackSize())
    return 0;

  // Return the FirstSPAdjustAmount if the StackSize can not fit in a signed
  // 12-bit and there exists a callee-saved register needing to be pushed.
  if (!isInt<12>(StackSize) && (CSI.size() > 0)) {
    // FirstSPAdjustAmount is chosen as (2048 - StackAlign) because 2048 will
    // cause sp = sp + 2048 in the epilogue to be split into multiple
    // instructions. Offsets smaller than 2048 can fit in a single load/store
    // instruction, and we have to stick with the stack alignment. 2048 has
    // 16-byte alignment. The stack alignment for RV32 and RV64 is 16 and for
    // RV32E it is 4. So (2048 - StackAlign) will satisfy the stack alignment.
    return 2048 - getStackAlign().value();
  }
  return 0;
}

bool RISCVFrameLowering::spillCalleeSavedRegisters(
    MachineBasicBlock &MBB, MachineBasicBlock::iterator MI,
    ArrayRef<CalleeSavedInfo> CSI, const TargetRegisterInfo *TRI) const {
  if (CSI.empty())
    return true;

  MachineFunction *MF = MBB.getParent();
  const TargetInstrInfo &TII = *MF->getSubtarget().getInstrInfo();
  DebugLoc DL;
  if (MI != MBB.end() && !MI->isDebugInstr())
    DL = MI->getDebugLoc();

  const char *SpillLibCall = getSpillLibCallName(*MF, CSI);
  if (SpillLibCall) {
    // Add spill libcall via non-callee-saved register t0.
    BuildMI(MBB, MI, DL, TII.get(RISCV::PseudoCALLReg), RISCV::X5)
        .addExternalSymbol(SpillLibCall, RISCVII::MO_CALL)
        .setMIFlag(MachineInstr::FrameSetup);

    // Add registers spilled in libcall as liveins.
    for (auto &CS : CSI)
      MBB.addLiveIn(CS.getReg());
  }

  // Manually spill values not spilled by libcall.
  const auto &NonLibcallCSI = getNonLibcallCSI(*MF, CSI);
  for (auto &CS : NonLibcallCSI) {
    // Insert the spill to the stack frame.
    Register Reg = CS.getReg();
    const TargetRegisterClass *RC = TRI->getMinimalPhysRegClass(Reg);
    TII.storeRegToStackSlot(MBB, MI, Reg, !MBB.isLiveIn(Reg), CS.getFrameIdx(),
                            RC, TRI);
  }

  return true;
}

bool RISCVFrameLowering::restoreCalleeSavedRegisters(
    MachineBasicBlock &MBB, MachineBasicBlock::iterator MI,
    MutableArrayRef<CalleeSavedInfo> CSI, const TargetRegisterInfo *TRI) const {
  if (CSI.empty())
    return true;

  MachineFunction *MF = MBB.getParent();
  const TargetInstrInfo &TII = *MF->getSubtarget().getInstrInfo();
  DebugLoc DL;
  if (MI != MBB.end() && !MI->isDebugInstr())
    DL = MI->getDebugLoc();

  // Manually restore values not restored by libcall.
  // Keep the same order as in the prologue. There is no need to reverse the
  // order in the epilogue. In addition, the return address will be restored
  // first in the epilogue. It increases the opportunity to avoid the
  // load-to-use data hazard between loading RA and return by RA.
  // loadRegFromStackSlot can insert multiple instructions.
  const auto &NonLibcallCSI = getNonLibcallCSI(*MF, CSI);
  for (auto &CS : NonLibcallCSI) {
    Register Reg = CS.getReg();
    const TargetRegisterClass *RC = TRI->getMinimalPhysRegClass(Reg);
    TII.loadRegFromStackSlot(MBB, MI, Reg, CS.getFrameIdx(), RC, TRI);
    assert(MI != MBB.begin() && "loadRegFromStackSlot didn't insert any code!");
  }

  const char *RestoreLibCall = getRestoreLibCallName(*MF, CSI);
  if (RestoreLibCall) {
    // Add restore libcall via tail call.
    MachineBasicBlock::iterator NewMI =
        BuildMI(MBB, MI, DL, TII.get(RISCV::PseudoTAIL))
            .addExternalSymbol(RestoreLibCall, RISCVII::MO_CALL)
            .setMIFlag(MachineInstr::FrameDestroy);

    // Remove trailing returns, since the terminator is now a tail call to the
    // restore function.
    if (MI != MBB.end() && MI->getOpcode() == RISCV::PseudoRET) {
      NewMI->copyImplicitOps(*MF, *MI);
      MI->eraseFromParent();
    }
  }

  return true;
}

bool RISCVFrameLowering::enableShrinkWrapping(const MachineFunction &MF) const {
  // Keep the conventional code flow when not optimizing.
  if (MF.getFunction().hasOptNone())
    return false;

  return true;
}

bool RISCVFrameLowering::canUseAsPrologue(const MachineBasicBlock &MBB) const {
  MachineBasicBlock *TmpMBB = const_cast<MachineBasicBlock *>(&MBB);
  const MachineFunction *MF = MBB.getParent();
  const auto *RVFI = MF->getInfo<RISCVMachineFunctionInfo>();

  if (!RVFI->useSaveRestoreLibCalls(*MF))
    return true;

  // Inserting a call to a __riscv_save libcall requires the use of the register
  // t0 (X5) to hold the return address. Therefore if this register is already
  // used we can't insert the call.

  RegScavenger RS;
  RS.enterBasicBlock(*TmpMBB);
  return !RS.isRegUsed(RISCV::X5);
}

bool RISCVFrameLowering::canUseAsEpilogue(const MachineBasicBlock &MBB) const {
  const MachineFunction *MF = MBB.getParent();
  MachineBasicBlock *TmpMBB = const_cast<MachineBasicBlock *>(&MBB);
  const auto *RVFI = MF->getInfo<RISCVMachineFunctionInfo>();

  if (!RVFI->useSaveRestoreLibCalls(*MF))
    return true;

  // Using the __riscv_restore libcalls to restore CSRs requires a tail call.
  // This means if we still need to continue executing code within this function
  // the restore cannot take place in this basic block.

  if (MBB.succ_size() > 1)
    return false;

  MachineBasicBlock *SuccMBB =
      MBB.succ_empty() ? TmpMBB->getFallThrough() : *MBB.succ_begin();

  // Doing a tail call should be safe if there are no successors, because either
  // we have a returning block or the end of the block is unreachable, so the
  // restore will be eliminated regardless.
  if (!SuccMBB)
    return true;

  // The successor can only contain a return, since we would effectively be
  // replacing the successor with our own tail return at the end of our block.
  return SuccMBB->isReturnBlock() && SuccMBB->size() == 1;
}

bool RISCVFrameLowering::isSupportedStackID(TargetStackID::Value ID) const {
  switch (ID) {
  case TargetStackID::Default:
  case TargetStackID::ScalableVector:
    return true;
  case TargetStackID::NoAlloc:
  case TargetStackID::SGPRSpill:
  case TargetStackID::WasmLocal:
    return false;
  }
  llvm_unreachable("Invalid TargetStackID::Value");
}

TargetStackID::Value RISCVFrameLowering::getStackIDForScalableVectors() const {
  return TargetStackID::ScalableVector;
}<|MERGE_RESOLUTION|>--- conflicted
+++ resolved
@@ -289,24 +289,6 @@
   return alignTo(MFI.getStackSize() + RVFI->getRVVPadding(), getStackAlign());
 }
 
-<<<<<<< HEAD
-// Returns true if we had to use a scratch register (either the one provided or
-// a freshly created one).
-bool RISCVFrameLowering::adjustReg(MachineBasicBlock &MBB,
-                                   MachineBasicBlock::iterator MBBI,
-                                   const DebugLoc &DL, Register DestReg,
-                                   Register SrcReg, int64_t Val,
-                                   MachineInstr::MIFlag Flag,
-                                   Register ScratchReg) const {
-  // We must keep the stack pointer aligned through any intermediate
-  // updates.
-  const RISCVRegisterInfo &RI = *STI.getRegisterInfo();
-  return RI.adjustReg(MBB, MBBI, DL, DestReg, SrcReg, Val, Flag,
-                      getStackAlign(), ScratchReg);
-}
-
-=======
->>>>>>> 24333283
 // Returns the register used to hold the frame pointer.
 static Register getFPReg(const RISCVSubtarget &STI) { return RISCV::X8; }
 
@@ -441,10 +423,9 @@
   }
 
   // Allocate space on the stack if necessary.
-<<<<<<< HEAD
-  bool UsesScratchReg = adjustReg(MBB, MBBI, DL, SPReg, SPReg, -StackSize,
-                                  MachineInstr::FrameSetup,
-                                  RISCV::X7);
+  bool UsesScratchReg = RI->adjustReg(
+      MBB, MBBI, DL, SPReg, SPReg, StackOffset::getFixed(-StackSize),
+      MachineInstr::FrameSetup, getStackAlign(), RISCV::X7);
   // The register scavenger (RS) cannot possibly work when updating the SP as RS
   // can choose to use an emergency spill slot which will see its offset
   // modified.
@@ -455,10 +436,6 @@
         MF.getFunction(),
         "Register 'x7' (t2) required, but it has been reserved."});
   }
-=======
-  RI->adjustReg(MBB, MBBI, DL, SPReg, SPReg, StackOffset::getFixed(-StackSize),
-                MachineInstr::FrameSetup, getStackAlign());
->>>>>>> 24333283
 
   // Emit ".cfi_def_cfa_offset RealStackSize"
   unsigned CFIIndex = MF.addFrameInst(
@@ -523,15 +500,9 @@
         getStackSizeWithRVVPadding(MF) - FirstSPAdjustAmount;
     assert(SecondSPAdjustAmount > 0 &&
            "SecondSPAdjustAmount should be greater than zero");
-<<<<<<< HEAD
-    adjustReg(MBB, MBBI, DL, SPReg, SPReg, -SecondSPAdjustAmount,
-              MachineInstr::FrameSetup,
-              RISCV::X7);
-=======
     RI->adjustReg(MBB, MBBI, DL, SPReg, SPReg,
                   StackOffset::getFixed(-SecondSPAdjustAmount),
-                  MachineInstr::FrameSetup, getStackAlign());
->>>>>>> 24333283
+                  MachineInstr::FrameSetup, getStackAlign(), RISCV::X7);
 
     // If we are using a frame-pointer, and thus emitted ".cfi_def_cfa fp, 0",
     // don't emit an sp-based .cfi_def_cfa_offset
@@ -662,29 +633,19 @@
     assert(SecondSPAdjustAmount > 0 &&
            "SecondSPAdjustAmount should be greater than zero");
 
-<<<<<<< HEAD
-    adjustReg(MBB, LastFrameDestroy, DL, SPReg, SPReg, SecondSPAdjustAmount,
-              MachineInstr::FrameDestroy, RISCV::X7);
+    RI->adjustReg(MBB, LastFrameDestroy, DL, SPReg, SPReg,
+                  StackOffset::getFixed(SecondSPAdjustAmount),
+                  MachineInstr::FrameDestroy, getStackAlign(), RISCV::X7);
     // Not checking that the register x7 is reserved here because we'd have
     // detected this when emitting the prologue.
-=======
-    RI->adjustReg(MBB, LastFrameDestroy, DL, SPReg, SPReg,
-                  StackOffset::getFixed(SecondSPAdjustAmount),
-                  MachineInstr::FrameDestroy, getStackAlign());
->>>>>>> 24333283
   }
 
   if (FirstSPAdjustAmount)
     StackSize = FirstSPAdjustAmount;
 
   // Deallocate stack
-<<<<<<< HEAD
-  adjustReg(MBB, MBBI, DL, SPReg, SPReg, StackSize, MachineInstr::FrameDestroy,
-            RISCV::X7);
-=======
   RI->adjustReg(MBB, MBBI, DL, SPReg, SPReg, StackOffset::getFixed(StackSize),
-                MachineInstr::FrameDestroy, getStackAlign());
->>>>>>> 24333283
+                MachineInstr::FrameDestroy, getStackAlign(), RISCV::X7);
 
   // Emit epilogue for shadow call stack.
   emitSCSEpilogue(MF, MBB, MBBI, DL);

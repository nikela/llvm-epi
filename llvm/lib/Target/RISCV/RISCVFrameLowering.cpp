--- conflicted
+++ resolved
@@ -642,11 +642,7 @@
     else
       Offset +=
           StackOffset::getFixed(MFI.getStackSize() + RVFI->getRVVPadding());
-<<<<<<< HEAD
-  } else if (RI->needsStackRealignment(MF) && !MFI.isFixedObjectIndex(FI)) {
-=======
   } else if (RI->hasStackRealignment(MF) && !MFI.isFixedObjectIndex(FI)) {
->>>>>>> 3f45388d
     // If the stack was realigned, the frame pointer is set in order to allow
     // SP to be restored, so we need another base register to record the stack
     // after realignment.

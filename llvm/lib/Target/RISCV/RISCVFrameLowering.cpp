//===-- RISCVFrameLowering.cpp - RISCV Frame Information ------------------===//
//
// Part of the LLVM Project, under the Apache License v2.0 with LLVM Exceptions.
// See https://llvm.org/LICENSE.txt for license information.
// SPDX-License-Identifier: Apache-2.0 WITH LLVM-exception
//
//===----------------------------------------------------------------------===//
//
// This file contains the RISCV implementation of TargetFrameLowering class.
//
//===----------------------------------------------------------------------===//

#include "RISCVFrameLowering.h"
#include "RISCVMachineFunctionInfo.h"
#include "RISCVSubtarget.h"
#include "llvm/CodeGen/MachineFrameInfo.h"
#include "llvm/CodeGen/MachineFunction.h"
#include "llvm/CodeGen/MachineInstrBuilder.h"
#include "llvm/CodeGen/MachineRegisterInfo.h"
#include "llvm/CodeGen/RegisterScavenging.h"
#include "llvm/IR/DiagnosticInfo.h"
#include "llvm/MC/MCDwarf.h"

using namespace llvm;

// For now we use x18, a.k.a s2, as pointer to shadow call stack.
// User should explicitly set -ffixed-x18 and not use x18 in their asm.
static void emitSCSPrologue(MachineFunction &MF, MachineBasicBlock &MBB,
                            MachineBasicBlock::iterator MI,
                            const DebugLoc &DL) {
  if (!MF.getFunction().hasFnAttribute(Attribute::ShadowCallStack))
    return;

  const auto &STI = MF.getSubtarget<RISCVSubtarget>();
  Register RAReg = STI.getRegisterInfo()->getRARegister();

  // Do not save RA to the SCS if it's not saved to the regular stack,
  // i.e. RA is not at risk of being overwritten.
  std::vector<CalleeSavedInfo> &CSI = MF.getFrameInfo().getCalleeSavedInfo();
  if (std::none_of(CSI.begin(), CSI.end(),
                   [&](CalleeSavedInfo &CSR) { return CSR.getReg() == RAReg; }))
    return;

  Register SCSPReg = RISCVABI::getSCSPReg();

  auto &Ctx = MF.getFunction().getContext();
  if (!STI.isRegisterReservedByUser(SCSPReg)) {
    Ctx.diagnose(DiagnosticInfoUnsupported{
        MF.getFunction(), "x18 not reserved by user for Shadow Call Stack."});
    return;
  }

  const auto *RVFI = MF.getInfo<RISCVMachineFunctionInfo>();
  if (RVFI->useSaveRestoreLibCalls(MF)) {
    Ctx.diagnose(DiagnosticInfoUnsupported{
        MF.getFunction(),
        "Shadow Call Stack cannot be combined with Save/Restore LibCalls."});
    return;
  }

  const RISCVInstrInfo *TII = STI.getInstrInfo();
  bool IsRV64 = STI.hasFeature(RISCV::Feature64Bit);
  int64_t SlotSize = STI.getXLen() / 8;
  // Store return address to shadow call stack
  // s[w|d]  ra, 0(s2)
  // addi    s2, s2, [4|8]
  BuildMI(MBB, MI, DL, TII->get(IsRV64 ? RISCV::SD : RISCV::SW))
      .addReg(RAReg)
      .addReg(SCSPReg)
      .addImm(0)
      .setMIFlag(MachineInstr::FrameSetup);
  BuildMI(MBB, MI, DL, TII->get(RISCV::ADDI))
      .addReg(SCSPReg, RegState::Define)
      .addReg(SCSPReg)
      .addImm(SlotSize)
      .setMIFlag(MachineInstr::FrameSetup);
}

static void emitSCSEpilogue(MachineFunction &MF, MachineBasicBlock &MBB,
                            MachineBasicBlock::iterator MI,
                            const DebugLoc &DL) {
  if (!MF.getFunction().hasFnAttribute(Attribute::ShadowCallStack))
    return;

  const auto &STI = MF.getSubtarget<RISCVSubtarget>();
  Register RAReg = STI.getRegisterInfo()->getRARegister();

  // See emitSCSPrologue() above.
  std::vector<CalleeSavedInfo> &CSI = MF.getFrameInfo().getCalleeSavedInfo();
  if (std::none_of(CSI.begin(), CSI.end(),
                   [&](CalleeSavedInfo &CSR) { return CSR.getReg() == RAReg; }))
    return;

  Register SCSPReg = RISCVABI::getSCSPReg();

  auto &Ctx = MF.getFunction().getContext();
  if (!STI.isRegisterReservedByUser(SCSPReg)) {
    Ctx.diagnose(DiagnosticInfoUnsupported{
        MF.getFunction(), "x18 not reserved by user for Shadow Call Stack."});
    return;
  }

  const auto *RVFI = MF.getInfo<RISCVMachineFunctionInfo>();
  if (RVFI->useSaveRestoreLibCalls(MF)) {
    Ctx.diagnose(DiagnosticInfoUnsupported{
        MF.getFunction(),
        "Shadow Call Stack cannot be combined with Save/Restore LibCalls."});
    return;
  }

  const RISCVInstrInfo *TII = STI.getInstrInfo();
  bool IsRV64 = STI.hasFeature(RISCV::Feature64Bit);
  int64_t SlotSize = STI.getXLen() / 8;
  // Load return address from shadow call stack
  // l[w|d]  ra, -[4|8](s2)
  // addi    s2, s2, -[4|8]
  BuildMI(MBB, MI, DL, TII->get(IsRV64 ? RISCV::LD : RISCV::LW))
      .addReg(RAReg, RegState::Define)
      .addReg(SCSPReg)
      .addImm(-SlotSize)
      .setMIFlag(MachineInstr::FrameDestroy);
  BuildMI(MBB, MI, DL, TII->get(RISCV::ADDI))
      .addReg(SCSPReg, RegState::Define)
      .addReg(SCSPReg)
      .addImm(-SlotSize)
      .setMIFlag(MachineInstr::FrameDestroy);
}

// Get the ID of the libcall used for spilling and restoring callee saved
// registers. The ID is representative of the number of registers saved or
// restored by the libcall, except it is zero-indexed - ID 0 corresponds to a
// single register.
static int getLibCallID(const MachineFunction &MF,
                        const std::vector<CalleeSavedInfo> &CSI) {
  const auto *RVFI = MF.getInfo<RISCVMachineFunctionInfo>();

  if (CSI.empty() || !RVFI->useSaveRestoreLibCalls(MF))
    return -1;

  Register MaxReg = RISCV::NoRegister;
  for (auto &CS : CSI)
    // RISCVRegisterInfo::hasReservedSpillSlot assigns negative frame indexes to
    // registers which can be saved by libcall.
    if (CS.getFrameIdx() < 0)
      MaxReg = std::max(MaxReg.id(), CS.getReg().id());

  if (MaxReg == RISCV::NoRegister)
    return -1;

  switch (MaxReg) {
  default:
    llvm_unreachable("Something has gone wrong!");
  case /*s11*/ RISCV::X27: return 12;
  case /*s10*/ RISCV::X26: return 11;
  case /*s9*/  RISCV::X25: return 10;
  case /*s8*/  RISCV::X24: return 9;
  case /*s7*/  RISCV::X23: return 8;
  case /*s6*/  RISCV::X22: return 7;
  case /*s5*/  RISCV::X21: return 6;
  case /*s4*/  RISCV::X20: return 5;
  case /*s3*/  RISCV::X19: return 4;
  case /*s2*/  RISCV::X18: return 3;
  case /*s1*/  RISCV::X9:  return 2;
  case /*s0*/  RISCV::X8:  return 1;
  case /*ra*/  RISCV::X1:  return 0;
  }
}

// Get the name of the libcall used for spilling callee saved registers.
// If this function will not use save/restore libcalls, then return a nullptr.
static const char *
getSpillLibCallName(const MachineFunction &MF,
                    const std::vector<CalleeSavedInfo> &CSI) {
  static const char *const SpillLibCalls[] = {
    "__riscv_save_0",
    "__riscv_save_1",
    "__riscv_save_2",
    "__riscv_save_3",
    "__riscv_save_4",
    "__riscv_save_5",
    "__riscv_save_6",
    "__riscv_save_7",
    "__riscv_save_8",
    "__riscv_save_9",
    "__riscv_save_10",
    "__riscv_save_11",
    "__riscv_save_12"
  };

  int LibCallID = getLibCallID(MF, CSI);
  if (LibCallID == -1)
    return nullptr;
  return SpillLibCalls[LibCallID];
}

// Get the name of the libcall used for restoring callee saved registers.
// If this function will not use save/restore libcalls, then return a nullptr.
static const char *
getRestoreLibCallName(const MachineFunction &MF,
                      const std::vector<CalleeSavedInfo> &CSI) {
  static const char *const RestoreLibCalls[] = {
    "__riscv_restore_0",
    "__riscv_restore_1",
    "__riscv_restore_2",
    "__riscv_restore_3",
    "__riscv_restore_4",
    "__riscv_restore_5",
    "__riscv_restore_6",
    "__riscv_restore_7",
    "__riscv_restore_8",
    "__riscv_restore_9",
    "__riscv_restore_10",
    "__riscv_restore_11",
    "__riscv_restore_12"
  };

  int LibCallID = getLibCallID(MF, CSI);
  if (LibCallID == -1)
    return nullptr;
  return RestoreLibCalls[LibCallID];
}

// Return true if the specified function should have a dedicated frame
// pointer register.  This is true if frame pointer elimination is
// disabled, if it needs dynamic stack realignment, if the function has
// variable sized allocas, or if the frame address is taken.
bool RISCVFrameLowering::hasFP(const MachineFunction &MF) const {
  const TargetRegisterInfo *RegInfo = MF.getSubtarget().getRegisterInfo();

  const MachineFrameInfo &MFI = MF.getFrameInfo();
  return MF.getTarget().Options.DisableFramePointerElim(MF) ||
         RegInfo->hasStackRealignment(MF) || MFI.hasVarSizedObjects() ||
         MFI.isFrameAddressTaken();
}

bool RISCVFrameLowering::hasBP(const MachineFunction &MF) const {
  const MachineFrameInfo &MFI = MF.getFrameInfo();
  const TargetRegisterInfo *TRI = STI.getRegisterInfo();

  // If we do not reserve stack space for outgoing arguments in prologue,
  // we will adjust the stack pointer before call instruction. After the
  // adjustment, we can not use SP to access the stack objects for the
  // arguments. Instead, use BP to access these stack objects.
  return (MFI.hasVarSizedObjects() ||
          (!hasReservedCallFrame(MF) && (!MFI.isMaxCallFrameSizeComputed() ||
                                         MFI.getMaxCallFrameSize() != 0))) &&
         TRI->hasStackRealignment(MF);
}

// Determines the size of the frame and maximum call frame size.
void RISCVFrameLowering::determineFrameLayout(MachineFunction &MF) const {
  MachineFrameInfo &MFI = MF.getFrameInfo();
  auto *RVFI = MF.getInfo<RISCVMachineFunctionInfo>();

  // Get the number of bytes to allocate from the FrameInfo.
  uint64_t FrameSize = MFI.getStackSize();

  // Get the alignment.
  Align StackAlign = getStackAlign();

  // Make sure the frame is aligned.
  FrameSize = alignTo(FrameSize, StackAlign);

  // Update frame info.
  MFI.setStackSize(FrameSize);

  // When using SP or BP to access stack objects, we may require extra padding
  // to ensure the bottom of the RVV stack is correctly aligned within the main
  // stack. We calculate this as the amount required to align the scalar local
  // variable section up to the RVV alignment.
  const TargetRegisterInfo *TRI = STI.getRegisterInfo();
  if (RVFI->getRVVStackSize() && (!hasFP(MF) || TRI->hasStackRealignment(MF))) {
    int ScalarLocalVarSize = FrameSize - RVFI->getCalleeSavedStackSize() -
                             RVFI->getVarArgsSaveSize();
    if (auto RVVPadding =
            offsetToAlignment(ScalarLocalVarSize, RVFI->getRVVStackAlign()))
      RVFI->setRVVPadding(RVVPadding);
  }
}

// Returns the stack size including RVV padding (when required), rounded back
// up to the required stack alignment.
uint64_t RISCVFrameLowering::getStackSizeWithRVVPadding(
    const MachineFunction &MF) const {
  const MachineFrameInfo &MFI = MF.getFrameInfo();
  auto *RVFI = MF.getInfo<RISCVMachineFunctionInfo>();
  return alignTo(MFI.getStackSize() + RVFI->getRVVPadding(), getStackAlign());
}

void RISCVFrameLowering::adjustReg(MachineBasicBlock &MBB,
                                   MachineBasicBlock::iterator MBBI,
                                   const DebugLoc &DL, Register DestReg,
                                   Register SrcReg, int64_t Val,
                                   MachineInstr::MIFlag Flag) const {
  MachineRegisterInfo &MRI = MBB.getParent()->getRegInfo();
  const RISCVInstrInfo *TII = STI.getInstrInfo();

  if (DestReg == SrcReg && Val == 0)
    return;

  if (isInt<12>(Val)) {
    BuildMI(MBB, MBBI, DL, TII->get(RISCV::ADDI), DestReg)
        .addReg(SrcReg)
        .addImm(Val)
        .setMIFlag(Flag);
  } else {
    unsigned Opc = RISCV::ADD;
    bool IsSub = Val < 0;
    if (IsSub) {
      Val = -Val;
      Opc = RISCV::SUB;
    }

    Register ScratchReg = MRI.createVirtualRegister(&RISCV::GPRRegClass);
    TII->movImm(MBB, MBBI, DL, ScratchReg, Val, Flag);
    BuildMI(MBB, MBBI, DL, TII->get(Opc), DestReg)
        .addReg(SrcReg)
        .addReg(ScratchReg, RegState::Kill)
        .setMIFlag(Flag);
  }
}

// Returns the register used to hold the frame pointer.
static Register getFPReg(const RISCVSubtarget &STI) { return RISCV::X8; }

// Returns the register used to hold the stack pointer.
static Register getSPReg(const RISCVSubtarget &STI) { return RISCV::X2; }

static SmallVector<CalleeSavedInfo, 8>
getNonLibcallCSI(const MachineFunction &MF,
                 const std::vector<CalleeSavedInfo> &CSI) {
  const MachineFrameInfo &MFI = MF.getFrameInfo();
  SmallVector<CalleeSavedInfo, 8> NonLibcallCSI;

  for (auto &CS : CSI) {
    int FI = CS.getFrameIdx();
    if (FI >= 0 && MFI.getStackID(FI) == TargetStackID::Default)
      NonLibcallCSI.push_back(CS);
  }

  return NonLibcallCSI;
}

void RISCVFrameLowering::adjustStackForRVV(MachineFunction &MF,
                                           MachineBasicBlock &MBB,
                                           MachineBasicBlock::iterator MBBI,
                                           const DebugLoc &DL, int64_t Amount,
                                           MachineInstr::MIFlag Flag) const {
  assert(Amount != 0 && "Did not need to adjust stack pointer for RVV.");

  const RISCVInstrInfo *TII = STI.getInstrInfo();
  Register SPReg = getSPReg(STI);
  unsigned Opc = RISCV::ADD;
  if (Amount < 0) {
    Amount = -Amount;
    Opc = RISCV::SUB;
  }
  // 1. Multiply the number of v-slots to the length of registers
  Register FactorRegister =
      TII->getVLENFactoredAmount(MF, MBB, MBBI, DL, Amount, Flag);
  // 2. SP = SP - RVV stack size
  BuildMI(MBB, MBBI, DL, TII->get(Opc), SPReg)
      .addReg(SPReg)
      .addReg(FactorRegister, RegState::Kill)
      .setMIFlag(Flag);
}

void RISCVFrameLowering::emitPrologue(MachineFunction &MF,
                                      MachineBasicBlock &MBB) const {
  MachineFrameInfo &MFI = MF.getFrameInfo();
  auto *RVFI = MF.getInfo<RISCVMachineFunctionInfo>();
  const RISCVRegisterInfo *RI = STI.getRegisterInfo();
  const RISCVInstrInfo *TII = STI.getInstrInfo();
  MachineBasicBlock::iterator MBBI = MBB.begin();

  Register FPReg = getFPReg(STI);
  Register SPReg = getSPReg(STI);
  Register BPReg = RISCVABI::getBPReg();

  // Debug location must be unknown since the first debug location is used
  // to determine the end of the prologue.
  DebugLoc DL;

  // All calls are tail calls in GHC calling conv, and functions have no
  // prologue/epilogue.
  if (MF.getFunction().getCallingConv() == CallingConv::GHC)
    return;

  // Emit prologue for shadow call stack.
  emitSCSPrologue(MF, MBB, MBBI, DL);

  // Since spillCalleeSavedRegisters may have inserted a libcall, skip past
  // any instructions marked as FrameSetup
  while (MBBI != MBB.end() && MBBI->getFlag(MachineInstr::FrameSetup))
    ++MBBI;

  // Determine the correct frame layout
  determineFrameLayout(MF);

  // If libcalls are used to spill and restore callee-saved registers, the frame
  // has two sections; the opaque section managed by the libcalls, and the
  // section managed by MachineFrameInfo which can also hold callee saved
  // registers in fixed stack slots, both of which have negative frame indices.
  // This gets even more complicated when incoming arguments are passed via the
  // stack, as these too have negative frame indices. An example is detailed
  // below:
  //
  //  | incoming arg | <- FI[-3]
  //  | libcallspill |
  //  | calleespill  | <- FI[-2]
  //  | calleespill  | <- FI[-1]
  //  | this_frame   | <- FI[0]
  //
  // For negative frame indices, the offset from the frame pointer will differ
  // depending on which of these groups the frame index applies to.
  // The following calculates the correct offset knowing the number of callee
  // saved registers spilt by the two methods.
  if (int LibCallRegs = getLibCallID(MF, MFI.getCalleeSavedInfo()) + 1) {
    // Calculate the size of the frame managed by the libcall. The libcalls are
    // implemented such that the stack will always be 16 byte aligned.
    unsigned LibCallFrameSize = alignTo((STI.getXLen() / 8) * LibCallRegs, 16);
    RVFI->setLibCallStackSize(LibCallFrameSize);
  }

  // FIXME (note copied from Lanai): This appears to be overallocating.  Needs
  // investigation. Get the number of bytes to allocate from the FrameInfo.
  uint64_t StackSize = getStackSizeWithRVVPadding(MF);
  uint64_t RealStackSize = StackSize + RVFI->getLibCallStackSize();
  uint64_t RVVStackSize = RVFI->getRVVStackSize();

  // Early exit if there is no need to allocate on the stack
  if (RealStackSize == 0 && !MFI.adjustsStack() && RVVStackSize == 0)
    return;

  // If the stack pointer has been marked as reserved, then produce an error if
  // the frame requires stack allocation
  if (STI.isRegisterReservedByUser(SPReg))
    MF.getFunction().getContext().diagnose(DiagnosticInfoUnsupported{
        MF.getFunction(), "Stack pointer required, but has been reserved."});

  uint64_t FirstSPAdjustAmount = getFirstSPAdjustAmount(MF);
  // Split the SP adjustment to reduce the offsets of callee saved spill.
  if (FirstSPAdjustAmount) {
    StackSize = FirstSPAdjustAmount;
    RealStackSize = FirstSPAdjustAmount;
  }

  // Allocate space on the stack if necessary.
  adjustReg(MBB, MBBI, DL, SPReg, SPReg, -StackSize, MachineInstr::FrameSetup);

  // Emit ".cfi_def_cfa_offset RealStackSize"
  unsigned CFIIndex = MF.addFrameInst(
      MCCFIInstruction::cfiDefCfaOffset(nullptr, RealStackSize));
  BuildMI(MBB, MBBI, DL, TII->get(TargetOpcode::CFI_INSTRUCTION))
      .addCFIIndex(CFIIndex)
      .setMIFlag(MachineInstr::FrameSetup);

  const auto &CSI = MFI.getCalleeSavedInfo();

  // The frame pointer is callee-saved, and code has been generated for us to
  // save it to the stack. We need to skip over the storing of callee-saved
  // registers as the frame pointer must be modified after it has been saved
  // to the stack, not before.
  // FIXME: assumes exactly one instruction is used to save each callee-saved
  // register.
  std::advance(MBBI, getNonLibcallCSI(MF, CSI).size());

  // Iterate over list of callee-saved registers and emit .cfi_offset
  // directives.
  for (const auto &Entry : CSI) {
    int FrameIdx = Entry.getFrameIdx();
    int64_t Offset;
    // Offsets for objects with fixed locations (IE: those saved by libcall) are
    // simply calculated from the frame index.
    if (FrameIdx < 0)
      Offset = FrameIdx * (int64_t) STI.getXLen() / 8;
    else
      Offset = MFI.getObjectOffset(Entry.getFrameIdx()) -
               RVFI->getLibCallStackSize();
    Register Reg = Entry.getReg();
    // We don't have sensible DWARF for VRs yet
    if (RISCV::VRRegClass.contains(Reg))
      continue;
    unsigned CFIIndex = MF.addFrameInst(MCCFIInstruction::createOffset(
        nullptr, RI->getDwarfRegNum(Reg, true), Offset));
    BuildMI(MBB, MBBI, DL, TII->get(TargetOpcode::CFI_INSTRUCTION))
        .addCFIIndex(CFIIndex)
        .setMIFlag(MachineInstr::FrameSetup);
  }

  // Generate new FP.
  if (hasFP(MF)) {
    if (STI.isRegisterReservedByUser(FPReg))
      MF.getFunction().getContext().diagnose(DiagnosticInfoUnsupported{
          MF.getFunction(), "Frame pointer required, but has been reserved."});

    adjustReg(MBB, MBBI, DL, FPReg, SPReg,
              RealStackSize - RVFI->getVarArgsSaveSize(),
              MachineInstr::FrameSetup);

    // Emit ".cfi_def_cfa $fp, RVFI->getVarArgsSaveSize()"
    unsigned CFIIndex = MF.addFrameInst(MCCFIInstruction::cfiDefCfa(
        nullptr, RI->getDwarfRegNum(FPReg, true), RVFI->getVarArgsSaveSize()));
    BuildMI(MBB, MBBI, DL, TII->get(TargetOpcode::CFI_INSTRUCTION))
        .addCFIIndex(CFIIndex)
        .setMIFlag(MachineInstr::FrameSetup);
  }

  // Emit the second SP adjustment after saving callee saved registers.
  if (FirstSPAdjustAmount) {
    uint64_t SecondSPAdjustAmount =
        getStackSizeWithRVVPadding(MF) - FirstSPAdjustAmount;
    assert(SecondSPAdjustAmount > 0 &&
           "SecondSPAdjustAmount should be greater than zero");
    adjustReg(MBB, MBBI, DL, SPReg, SPReg, -SecondSPAdjustAmount,
              MachineInstr::FrameSetup);

    // If we are using a frame-pointer, and thus emitted ".cfi_def_cfa fp, 0",
    // don't emit an sp-based .cfi_def_cfa_offset
    if (!hasFP(MF)) {
      // Emit ".cfi_def_cfa_offset StackSize"
      unsigned CFIIndex = MF.addFrameInst(MCCFIInstruction::cfiDefCfaOffset(
          nullptr, getStackSizeWithRVVPadding(MF)));
      BuildMI(MBB, MBBI, DL, TII->get(TargetOpcode::CFI_INSTRUCTION))
          .addCFIIndex(CFIIndex)
          .setMIFlag(MachineInstr::FrameSetup);
    }
  }

  if (RVVStackSize)
    adjustStackForRVV(MF, MBB, MBBI, DL, -RVVStackSize,
                      MachineInstr::FrameSetup);

  if (hasFP(MF)) {
    // Realign Stack
    const RISCVRegisterInfo *RI = STI.getRegisterInfo();
    if (RI->hasStackRealignment(MF)) {
      Align MaxAlignment = MFI.getMaxAlign();

      const RISCVInstrInfo *TII = STI.getInstrInfo();
      if (isInt<12>(-(int)MaxAlignment.value())) {
        BuildMI(MBB, MBBI, DL, TII->get(RISCV::ANDI), SPReg)
            .addReg(SPReg)
            .addImm(-(int)MaxAlignment.value())
            .setMIFlag(MachineInstr::FrameSetup);
      } else {
        unsigned ShiftAmount = Log2(MaxAlignment);
        Register VR =
            MF.getRegInfo().createVirtualRegister(&RISCV::GPRRegClass);
        BuildMI(MBB, MBBI, DL, TII->get(RISCV::SRLI), VR)
            .addReg(SPReg)
            .addImm(ShiftAmount)
            .setMIFlag(MachineInstr::FrameSetup);
        BuildMI(MBB, MBBI, DL, TII->get(RISCV::SLLI), SPReg)
            .addReg(VR)
            .addImm(ShiftAmount)
            .setMIFlag(MachineInstr::FrameSetup);
      }
      // FP will be used to restore the frame in the epilogue, so we need
      // another base register BP to record SP after re-alignment. SP will
      // track the current stack after allocating variable sized objects.
      if (hasBP(MF)) {
        // move BP, SP
        BuildMI(MBB, MBBI, DL, TII->get(RISCV::ADDI), BPReg)
            .addReg(SPReg)
            .addImm(0)
            .setMIFlag(MachineInstr::FrameSetup);
      }
    }
  }
}

void RISCVFrameLowering::emitEpilogue(MachineFunction &MF,
                                      MachineBasicBlock &MBB) const {
  const RISCVRegisterInfo *RI = STI.getRegisterInfo();
  MachineFrameInfo &MFI = MF.getFrameInfo();
  auto *RVFI = MF.getInfo<RISCVMachineFunctionInfo>();
  Register FPReg = getFPReg(STI);
  Register SPReg = getSPReg(STI);

  // All calls are tail calls in GHC calling conv, and functions have no
  // prologue/epilogue.
  if (MF.getFunction().getCallingConv() == CallingConv::GHC)
    return;

  // Get the insert location for the epilogue. If there were no terminators in
  // the block, get the last instruction.
  MachineBasicBlock::iterator MBBI = MBB.end();
  DebugLoc DL;
  if (!MBB.empty()) {
    MBBI = MBB.getLastNonDebugInstr();
    if (MBBI != MBB.end())
      DL = MBBI->getDebugLoc();

    MBBI = MBB.getFirstTerminator();

    // If callee-saved registers are saved via libcall, place stack adjustment
    // before this call.
    while (MBBI != MBB.begin() &&
           std::prev(MBBI)->getFlag(MachineInstr::FrameDestroy))
      --MBBI;
  }

  const auto &CSI = getNonLibcallCSI(MF, MFI.getCalleeSavedInfo());

  // Skip to before the restores of callee-saved registers
  // FIXME: assumes exactly one instruction is used to restore each
  // callee-saved register.
  auto LastFrameDestroy = MBBI;
  if (!CSI.empty())
    LastFrameDestroy = std::prev(MBBI, CSI.size());

  uint64_t StackSize = getStackSizeWithRVVPadding(MF);
  uint64_t RealStackSize = StackSize + RVFI->getLibCallStackSize();
  uint64_t FPOffset = RealStackSize - RVFI->getVarArgsSaveSize();
  uint64_t RVVStackSize = RVFI->getRVVStackSize();

  // Restore the stack pointer using the value of the frame pointer. Only
  // necessary if the stack pointer was modified, meaning the stack size is
  // unknown.
  if (RI->hasStackRealignment(MF) || MFI.hasVarSizedObjects()) {
    assert(hasFP(MF) && "frame pointer should not have been eliminated");
    adjustReg(MBB, LastFrameDestroy, DL, SPReg, FPReg, -FPOffset,
              MachineInstr::FrameDestroy);
  } else {
    if (RVVStackSize)
      adjustStackForRVV(MF, MBB, LastFrameDestroy, DL, RVVStackSize,
                        MachineInstr::FrameDestroy);
  }

  uint64_t FirstSPAdjustAmount = getFirstSPAdjustAmount(MF);
  if (FirstSPAdjustAmount) {
    uint64_t SecondSPAdjustAmount =
        getStackSizeWithRVVPadding(MF) - FirstSPAdjustAmount;
    assert(SecondSPAdjustAmount > 0 &&
           "SecondSPAdjustAmount should be greater than zero");

    adjustReg(MBB, LastFrameDestroy, DL, SPReg, SPReg, SecondSPAdjustAmount,
              MachineInstr::FrameDestroy);
  }

  if (FirstSPAdjustAmount)
    StackSize = FirstSPAdjustAmount;

  // Deallocate stack
  adjustReg(MBB, MBBI, DL, SPReg, SPReg, StackSize, MachineInstr::FrameDestroy);

  // Emit epilogue for shadow call stack.
  emitSCSEpilogue(MF, MBB, MBBI, DL);
}

StackOffset
RISCVFrameLowering::getFrameIndexReference(const MachineFunction &MF, int FI,
                                           Register &FrameReg) const {
  const MachineFrameInfo &MFI = MF.getFrameInfo();
  const TargetRegisterInfo *RI = MF.getSubtarget().getRegisterInfo();
  const auto *RVFI = MF.getInfo<RISCVMachineFunctionInfo>();

  // Callee-saved registers should be referenced relative to the stack
  // pointer (positive offset), otherwise use the frame pointer (negative
  // offset).
  const auto &CSI = getNonLibcallCSI(MF, MFI.getCalleeSavedInfo());
  int MinCSFI = 0;
  int MaxCSFI = -1;
  StackOffset Offset;
  auto StackID = MFI.getStackID(FI);

  assert((StackID == TargetStackID::Default ||
          StackID == TargetStackID::ScalableVector) &&
         "Unexpected stack ID for the frame object.");
  if (StackID == TargetStackID::Default) {
    Offset =
        StackOffset::getFixed(MFI.getObjectOffset(FI) - getOffsetOfLocalArea() +
                              MFI.getOffsetAdjustment());
  } else if (StackID == TargetStackID::ScalableVector) {
    Offset = StackOffset::getScalable(MFI.getObjectOffset(FI));
  }

  uint64_t FirstSPAdjustAmount = getFirstSPAdjustAmount(MF);

  if (CSI.size()) {
    MinCSFI = CSI[0].getFrameIdx();
    MaxCSFI = CSI[CSI.size() - 1].getFrameIdx();
  }

  if (FI >= MinCSFI && FI <= MaxCSFI) {
    FrameReg = RISCV::X2;

    if (FirstSPAdjustAmount)
      Offset += StackOffset::getFixed(FirstSPAdjustAmount);
    else
      Offset += StackOffset::getFixed(getStackSizeWithRVVPadding(MF));
    return Offset;
  }

  if (RI->hasStackRealignment(MF) && !MFI.isFixedObjectIndex(FI)) {
    // If the stack was realigned, the frame pointer is set in order to allow
    // SP to be restored, so we need another base register to record the stack
    // after realignment.
    // |--------------------------| -- <-- FP
    // | callee-allocated save    | | <----|
    // | area for register varargs| |      |
    // |--------------------------| |      |
    // | callee-saved registers   | |      |
    // |--------------------------| --     |
    // | realignment (the size of | |      |
    // | this area is not counted | |      |
    // | in MFI.getStackSize())   | |      |
    // |--------------------------| --     |-- MFI.getStackSize()
    // | RVV alignment padding    | |      |
    // | (not counted in          | |      |
    // | MFI.getStackSize() but   | |      |
    // | counted in               | |      |
    // | RVFI.getRVVStackSize())  | |      |
    // |--------------------------| --     |
    // | RVV objects              | |      |
    // | (not counted in          | |      |
    // | MFI.getStackSize())      | |      |
    // |--------------------------| --     |
    // | padding before RVV       | |      |
    // | (not counted in          | |      |
    // | MFI.getStackSize() or in | |      |
    // | RVFI.getRVVStackSize())  | |      |
    // |--------------------------| --     |
    // | scalar local variables   | | <----'
    // |--------------------------| -- <-- BP (if var sized objects present)
    // | VarSize objects          | |
    // |--------------------------| -- <-- SP
    if (hasBP(MF)) {
      FrameReg = RISCVABI::getBPReg();
    } else {
      // VarSize objects must be empty in this case!
      assert(!MFI.hasVarSizedObjects());
      FrameReg = RISCV::X2;
    }
  } else {
    FrameReg = RI->getFrameRegister(MF);
<<<<<<< HEAD
    if (hasFP(MF)) {
      Offset += StackOffset::getFixed(RVFI->getVarArgsSaveSize());
      if (FI >= 0)
        Offset -= StackOffset::getFixed(RVFI->getLibCallStackSize());
      // When using FP to access scalable vector objects, we need to minus
      // the frame size.
      //
      // |--------------------------| -- <-- FP
      // | callee-allocated save    | |
      // | area for register varargs| |
      // |--------------------------| |
      // | callee-saved registers   | |
      // |--------------------------| | MFI.getStackSize()
      // | scalar local variables   | |
      // |--------------------------| -- (Offset of RVV objects is from here.)
      // | RVV objects              |
      // |--------------------------|
      // | VarSize objects          |
      // |--------------------------| <-- SP
      if (MFI.getStackID(FI) == TargetStackID::ScalableVector) {
        // We don't expect any extra RVV alignment padding, as the stack size
        // and RVV object sections should be correct aligned in their own
        // right.
        assert(MFI.getStackSize() == getStackSizeWithRVVPadding(MF) &&
               "Inconsistent stack layout");
        Offset -= StackOffset::getFixed(MFI.getStackSize());
      }
    } else {
      // When using SP to access frame objects, we need to add RVV stack size,
      // except for emergency slots, that we want to keep them as close to SP
      // as possible.
      //
      // |--------------------------| -- <-- FP
      // | callee-allocated save    | | <----|
      // | area for register varargs| |      |
      // |--------------------------| |      |
      // | callee-saved registers   | |      |
      // |--------------------------| --     |
      // | RVV alignment padding    | |      |
      // | (not counted in          | |      |
      // | MFI.getStackSize() but   | |      |
      // | counted in               | |      |
      // | RVFI.getRVVStackSize())  | |      |
      // |--------------------------| --     |
      // | RVV objects              | |      |-- MFI.getStackSize()
      // | (not counted in          | |      |
      // | MFI.getStackSize())      | |      |
      // |--------------------------| --     |
      // | padding before RVV       | |      |
      // | (not counted in          | |      |
      // | MFI.getStackSize())      | |      |
      // |--------------------------| --     |
      // | scalar local variables   | | <----'
      // |--------------------------| -- <-- SP
      //
      // The total amount of padding surrounding RVV objects is described by
      // RVV->getRVVPadding() and it can be zero. It allows us to align the RVV
      // objects to the required alignment.
      if (MFI.getStackID(FI) == TargetStackID::Default) {
        if (MFI.isFixedObjectIndex(FI)) {
          Offset += StackOffset::get(getStackSizeWithRVVPadding(MF) +
                                         RVFI->getLibCallStackSize(),
                                     RVFI->getRVVStackSize());
        } else {
          Offset += StackOffset::getFixed(MFI.getStackSize());
        }
      } else if (MFI.getStackID(FI) == TargetStackID::ScalableVector) {
        // Ensure the base of the RVV stack is correctly aligned: add on the
        // alignment padding.
        int ScalarLocalVarSize =
            MFI.getStackSize() - RVFI->getCalleeSavedStackSize() -
            RVFI->getVarArgsSaveSize() + RVFI->getRVVPadding();
        Offset += StackOffset::get(ScalarLocalVarSize, RVFI->getRVVStackSize());
      }
=======
  }

  if (FrameReg == getFPReg(STI)) {
    Offset += StackOffset::getFixed(RVFI->getVarArgsSaveSize());
    if (FI >= 0)
      Offset -= StackOffset::getFixed(RVFI->getLibCallStackSize());
    // When using FP to access scalable vector objects, we need to minus
    // the frame size.
    //
    // |--------------------------| -- <-- FP
    // | callee-allocated save    | |
    // | area for register varargs| |
    // |--------------------------| |
    // | callee-saved registers   | |
    // |--------------------------| | MFI.getStackSize()
    // | scalar local variables   | |
    // |--------------------------| -- (Offset of RVV objects is from here.)
    // | RVV objects              |
    // |--------------------------|
    // | VarSize objects          |
    // |--------------------------| <-- SP
    if (MFI.getStackID(FI) == TargetStackID::ScalableVector) {
      assert(!RI->hasStackRealignment(MF) &&
             "Can't index across variable sized realign");
      // We don't expect any extra RVV alignment padding, as the stack size
      // and RVV object sections should be correct aligned in their own
      // right.
      assert(MFI.getStackSize() == getStackSizeWithRVVPadding(MF) &&
             "Inconsistent stack layout");
      Offset -= StackOffset::getFixed(MFI.getStackSize());
>>>>>>> ba34786b
    }
    return Offset;
  }

  // This case handles indexing off both SP and BP.
  // If indexing off SP, there must not be any var sized objects
  assert(FrameReg == RISCVABI::getBPReg() || !MFI.hasVarSizedObjects());

  // When using SP to access frame objects, we need to add RVV stack size.
  //
  // |--------------------------| -- <-- FP
  // | callee-allocated save    | | <----|
  // | area for register varargs| |      |
  // |--------------------------| |      |
  // | callee-saved registers   | |      |
  // |--------------------------| --     |
  // | RVV alignment padding    | |      |
  // | (not counted in          | |      |
  // | MFI.getStackSize() but   | |      |
  // | counted in               | |      |
  // | RVFI.getRVVStackSize())  | |      |
  // |--------------------------| --     |
  // | RVV objects              | |      |-- MFI.getStackSize()
  // | (not counted in          | |      |
  // | MFI.getStackSize())      | |      |
  // |--------------------------| --     |
  // | padding before RVV       | |      |
  // | (not counted in          | |      |
  // | MFI.getStackSize())      | |      |
  // |--------------------------| --     |
  // | scalar local variables   | | <----'
  // |--------------------------| -- <-- BP (if var sized objects present)
  // | VarSize objects          | |
  // |--------------------------| -- <-- SP
  //
  // The total amount of padding surrounding RVV objects is described by
  // RVV->getRVVPadding() and it can be zero. It allows us to align the RVV
  // objects to the required alignment.
  if (MFI.getStackID(FI) == TargetStackID::Default) {
    if (MFI.isFixedObjectIndex(FI)) {
      assert(!RI->hasStackRealignment(MF) &&
             "Can't index across variable sized realign");
      Offset += StackOffset::get(getStackSizeWithRVVPadding(MF) +
                                 RVFI->getLibCallStackSize(),
                                 RVFI->getRVVStackSize());
    } else {
      Offset += StackOffset::getFixed(MFI.getStackSize());
    }
  } else if (MFI.getStackID(FI) == TargetStackID::ScalableVector) {
    // Ensure the base of the RVV stack is correctly aligned: add on the
    // alignment padding.
    int ScalarLocalVarSize =
      MFI.getStackSize() - RVFI->getCalleeSavedStackSize() -
      RVFI->getVarArgsSaveSize() + RVFI->getRVVPadding();
    Offset += StackOffset::get(ScalarLocalVarSize, RVFI->getRVVStackSize());
  }
  return Offset;
}

void RISCVFrameLowering::determineCalleeSaves(MachineFunction &MF,
                                              BitVector &SavedRegs,
                                              RegScavenger *RS) const {
  TargetFrameLowering::determineCalleeSaves(MF, SavedRegs, RS);
  // Unconditionally spill RA and FP only if the function uses a frame
  // pointer.
  if (hasFP(MF)) {
    SavedRegs.set(RISCV::X1);
    SavedRegs.set(RISCV::X8);
  }
  // Mark BP as used if function has dedicated base pointer.
  if (hasBP(MF))
    SavedRegs.set(RISCVABI::getBPReg());

  // If interrupt is enabled and there are calls in the handler,
  // unconditionally save all Caller-saved registers and
  // all FP registers, regardless whether they are used.
  MachineFrameInfo &MFI = MF.getFrameInfo();

  if (MF.getFunction().hasFnAttribute("interrupt") && MFI.hasCalls()) {

    static const MCPhysReg CSRegs[] = { RISCV::X1,      /* ra */
      RISCV::X5, RISCV::X6, RISCV::X7,                  /* t0-t2 */
      RISCV::X10, RISCV::X11,                           /* a0-a1, a2-a7 */
      RISCV::X12, RISCV::X13, RISCV::X14, RISCV::X15, RISCV::X16, RISCV::X17,
      RISCV::X28, RISCV::X29, RISCV::X30, RISCV::X31, 0 /* t3-t6 */
    };

    for (unsigned i = 0; CSRegs[i]; ++i)
      SavedRegs.set(CSRegs[i]);

    if (MF.getSubtarget<RISCVSubtarget>().hasStdExtF()) {

      // If interrupt is enabled, this list contains all FP registers.
      const MCPhysReg * Regs = MF.getRegInfo().getCalleeSavedRegs();

      for (unsigned i = 0; Regs[i]; ++i)
        if (RISCV::FPR16RegClass.contains(Regs[i]) ||
            RISCV::FPR32RegClass.contains(Regs[i]) ||
            RISCV::FPR64RegClass.contains(Regs[i]))
          SavedRegs.set(Regs[i]);
    }
  }
}

std::pair<int64_t, Align>
RISCVFrameLowering::assignRVVStackObjectOffsets(MachineFrameInfo &MFI) const {
  // Create a buffer of RVV objects to allocate.
  SmallVector<int, 8> ObjectsToAllocate;
  for (int I = 0, E = MFI.getObjectIndexEnd(); I != E; ++I) {
    unsigned StackID = MFI.getStackID(I);
    if (StackID != TargetStackID::ScalableVector)
      continue;
    if (MFI.isDeadObjectIndex(I))
      continue;

    ObjectsToAllocate.push_back(I);
  }

  // Allocate all RVV locals and spills
  int64_t Offset = 0;
  // The minimum alignment is 16 bytes.
  Align RVVStackAlign(16);
  for (int FI : ObjectsToAllocate) {
    // ObjectSize in bytes.
    int64_t ObjectSize = MFI.getObjectSize(FI);
    auto ObjectAlign = std::max(Align(8), MFI.getObjectAlign(FI));
    // If the data type is the fractional vector type, reserve one vector
    // register for it.
    if (ObjectSize < 8)
      ObjectSize = 8;
    Offset = alignTo(Offset + ObjectSize, ObjectAlign);
    MFI.setObjectOffset(FI, -Offset);
    // Update the maximum alignment of the RVV stack section
    RVVStackAlign = std::max(RVVStackAlign, ObjectAlign);
  }

  // Ensure the alignment of the RVV stack. Since we want the most-aligned
  // object right at the bottom (i.e., any padding at the top of the frame),
  // readjust all RVV objects down by the alignment padding.
  uint64_t StackSize = Offset;
  if (auto AlignmentPadding = offsetToAlignment(StackSize, RVVStackAlign)) {
    StackSize += AlignmentPadding;
    for (int FI : ObjectsToAllocate)
      MFI.setObjectOffset(FI, MFI.getObjectOffset(FI) - AlignmentPadding);
  }

  return std::make_pair(StackSize, RVVStackAlign);
}

static bool hasRVVSpillWithFIs(MachineFunction &MF, const RISCVInstrInfo &TII) {
  if (!MF.getSubtarget<RISCVSubtarget>().hasVInstructions())
    return false;
  return any_of(MF, [&TII](const MachineBasicBlock &MBB) {
    return any_of(MBB, [&TII](const MachineInstr &MI) {
      return TII.isRVVSpill(MI, /*CheckFIs*/ true);
    });
  });
}

void RISCVFrameLowering::processFunctionBeforeFrameFinalized(
    MachineFunction &MF, RegScavenger *RS) const {
  const RISCVRegisterInfo *RegInfo =
      MF.getSubtarget<RISCVSubtarget>().getRegisterInfo();
  MachineFrameInfo &MFI = MF.getFrameInfo();
  const TargetRegisterClass *RC = &RISCV::GPRRegClass;
  auto *RVFI = MF.getInfo<RISCVMachineFunctionInfo>();

  int64_t RVVStackSize;
  Align RVVStackAlign;
  std::tie(RVVStackSize, RVVStackAlign) = assignRVVStackObjectOffsets(MFI);

  RVFI->setRVVStackSize(RVVStackSize);
  RVFI->setRVVStackAlign(RVVStackAlign);

  // Ensure the entire stack is aligned to at least the RVV requirement: some
  // scalable-vector object alignments are not considered by the
  // target-independent code.
  MFI.ensureMaxAlignment(RVVStackAlign);

  const RISCVInstrInfo &TII = *MF.getSubtarget<RISCVSubtarget>().getInstrInfo();

  // estimateStackSize has been observed to under-estimate the final stack
  // size, so give ourselves wiggle-room by checking for stack size
  // representable an 11-bit signed field rather than 12-bits.
  // FIXME: It may be possible to craft a function with a small stack that
  // still needs an emergency spill slot for branch relaxation. This case
  // would currently be missed.
  // RVV loads & stores have no capacity to hold the immediate address offsets
  // so we must always reserve an emergency spill slot if the MachineFunction
  // contains any RVV spills.
  if (!isInt<11>(MFI.estimateStackSize(MF)) || hasRVVSpillWithFIs(MF, TII)) {
    int RegScavFI = MFI.CreateStackObject(RegInfo->getSpillSize(*RC),
                                          RegInfo->getSpillAlign(*RC), false);
    RS->addScavengingFrameIndex(RegScavFI);
    // For RVV, scalable stack offsets require up to two scratch registers to
    // compute the final offset. Reserve an additional emergency spill slot.
    if (RVVStackSize != 0) {
      int RVVRegScavFI = MFI.CreateStackObject(
          RegInfo->getSpillSize(*RC), RegInfo->getSpillAlign(*RC), false);
      RS->addScavengingFrameIndex(RVVRegScavFI);
    }
  }

  if (MFI.getCalleeSavedInfo().empty() || RVFI->useSaveRestoreLibCalls(MF)) {
    RVFI->setCalleeSavedStackSize(0);
    return;
  }

  unsigned Size = 0;
  for (const auto &Info : MFI.getCalleeSavedInfo()) {
    int FrameIdx = Info.getFrameIdx();
    if (MFI.getStackID(FrameIdx) != TargetStackID::Default)
      continue;

    Size += MFI.getObjectSize(FrameIdx);
  }
  RVFI->setCalleeSavedStackSize(Size);
}

static bool hasRVVFrameObject(const MachineFunction &MF) {
  // Originally, the function will scan all the stack objects to check whether
  // if there is any scalable vector object on the stack or not. However, it
  // causes errors in the register allocator. In issue 53016, it returns false
  // before RA because there is no RVV stack objects. After RA, it returns true
  // because there are spilling slots for RVV values during RA. It will not
  // reserve BP during register allocation and generate BP access in the PEI
  // pass due to the inconsistent behavior of the function.
  //
  // The function is changed to use hasVInstructions() as the return value. It
  // is not precise, but it can make the register allocation correct.
  //
  // FIXME: Find a better way to make the decision or revisit the solution in
  // D103622.
  //
  // Refer to https://github.com/llvm/llvm-project/issues/53016.
  return MF.getSubtarget<RISCVSubtarget>().hasVInstructions();
}

// Not preserve stack space within prologue for outgoing variables when the
// function contains variable size objects or there are vector objects accessed
// by the frame pointer.
// Let eliminateCallFramePseudoInstr preserve stack space for it.
bool RISCVFrameLowering::hasReservedCallFrame(const MachineFunction &MF) const {
  return !MF.getFrameInfo().hasVarSizedObjects() &&
         !(hasFP(MF) && hasRVVFrameObject(MF));
}

// Eliminate ADJCALLSTACKDOWN, ADJCALLSTACKUP pseudo instructions.
MachineBasicBlock::iterator RISCVFrameLowering::eliminateCallFramePseudoInstr(
    MachineFunction &MF, MachineBasicBlock &MBB,
    MachineBasicBlock::iterator MI) const {
  Register SPReg = RISCV::X2;
  DebugLoc DL = MI->getDebugLoc();

  if (!hasReservedCallFrame(MF)) {
    // If space has not been reserved for a call frame, ADJCALLSTACKDOWN and
    // ADJCALLSTACKUP must be converted to instructions manipulating the stack
    // pointer. This is necessary when there is a variable length stack
    // allocation (e.g. alloca), which means it's not possible to allocate
    // space for outgoing arguments from within the function prologue.
    int64_t Amount = MI->getOperand(0).getImm();

    if (Amount != 0) {
      // Ensure the stack remains aligned after adjustment.
      Amount = alignSPAdjust(Amount);

      if (MI->getOpcode() == RISCV::ADJCALLSTACKDOWN)
        Amount = -Amount;

      adjustReg(MBB, MI, DL, SPReg, SPReg, Amount, MachineInstr::NoFlags);
    }
  }

  return MBB.erase(MI);
}

// We would like to split the SP adjustment to reduce prologue/epilogue
// as following instructions. In this way, the offset of the callee saved
// register could fit in a single store.
//   add     sp,sp,-2032
//   sw      ra,2028(sp)
//   sw      s0,2024(sp)
//   sw      s1,2020(sp)
//   sw      s3,2012(sp)
//   sw      s4,2008(sp)
//   add     sp,sp,-64
uint64_t
RISCVFrameLowering::getFirstSPAdjustAmount(const MachineFunction &MF) const {
  const auto *RVFI = MF.getInfo<RISCVMachineFunctionInfo>();
  const MachineFrameInfo &MFI = MF.getFrameInfo();
  const std::vector<CalleeSavedInfo> &CSI = MFI.getCalleeSavedInfo();
  uint64_t StackSize = getStackSizeWithRVVPadding(MF);

  // Disable SplitSPAdjust if save-restore libcall is used. The callee-saved
  // registers will be pushed by the save-restore libcalls, so we don't have to
  // split the SP adjustment in this case.
  if (RVFI->getLibCallStackSize())
    return 0;

  // Return the FirstSPAdjustAmount if the StackSize can not fit in a signed
  // 12-bit and there exists a callee-saved register needing to be pushed.
  if (!isInt<12>(StackSize) && (CSI.size() > 0)) {
    // FirstSPAdjustAmount is chosen as (2048 - StackAlign) because 2048 will
    // cause sp = sp + 2048 in the epilogue to be split into multiple
    // instructions. Offsets smaller than 2048 can fit in a single load/store
    // instruction, and we have to stick with the stack alignment. 2048 has
    // 16-byte alignment. The stack alignment for RV32 and RV64 is 16 and for
    // RV32E it is 4. So (2048 - StackAlign) will satisfy the stack alignment.
    return 2048 - getStackAlign().value();
  }
  return 0;
}

bool RISCVFrameLowering::spillCalleeSavedRegisters(
    MachineBasicBlock &MBB, MachineBasicBlock::iterator MI,
    ArrayRef<CalleeSavedInfo> CSI, const TargetRegisterInfo *TRI) const {
  if (CSI.empty())
    return true;

  MachineFunction *MF = MBB.getParent();
  const TargetInstrInfo &TII = *MF->getSubtarget().getInstrInfo();
  DebugLoc DL;
  if (MI != MBB.end() && !MI->isDebugInstr())
    DL = MI->getDebugLoc();

  const char *SpillLibCall = getSpillLibCallName(*MF, CSI);
  if (SpillLibCall) {
    // Add spill libcall via non-callee-saved register t0.
    BuildMI(MBB, MI, DL, TII.get(RISCV::PseudoCALLReg), RISCV::X5)
        .addExternalSymbol(SpillLibCall, RISCVII::MO_CALL)
        .setMIFlag(MachineInstr::FrameSetup);

    // Add registers spilled in libcall as liveins.
    for (auto &CS : CSI)
      MBB.addLiveIn(CS.getReg());
  }

  // Manually spill values not spilled by libcall.
  const auto &NonLibcallCSI = getNonLibcallCSI(*MF, CSI);
  for (auto &CS : NonLibcallCSI) {
    // Insert the spill to the stack frame.
    Register Reg = CS.getReg();
    const TargetRegisterClass *RC = TRI->getMinimalPhysRegClass(Reg);
    TII.storeRegToStackSlot(MBB, MI, Reg, !MBB.isLiveIn(Reg), CS.getFrameIdx(),
                            RC, TRI);
  }

  return true;
}

bool RISCVFrameLowering::restoreCalleeSavedRegisters(
    MachineBasicBlock &MBB, MachineBasicBlock::iterator MI,
    MutableArrayRef<CalleeSavedInfo> CSI, const TargetRegisterInfo *TRI) const {
  if (CSI.empty())
    return true;

  MachineFunction *MF = MBB.getParent();
  const TargetInstrInfo &TII = *MF->getSubtarget().getInstrInfo();
  DebugLoc DL;
  if (MI != MBB.end() && !MI->isDebugInstr())
    DL = MI->getDebugLoc();

  // Manually restore values not restored by libcall.
  // Keep the same order as in the prologue. There is no need to reverse the
  // order in the epilogue. In addition, the return address will be restored
  // first in the epilogue. It increases the opportunity to avoid the
  // load-to-use data hazard between loading RA and return by RA.
  // loadRegFromStackSlot can insert multiple instructions.
  const auto &NonLibcallCSI = getNonLibcallCSI(*MF, CSI);
  for (auto &CS : NonLibcallCSI) {
    Register Reg = CS.getReg();
    const TargetRegisterClass *RC = TRI->getMinimalPhysRegClass(Reg);
    TII.loadRegFromStackSlot(MBB, MI, Reg, CS.getFrameIdx(), RC, TRI);
    assert(MI != MBB.begin() && "loadRegFromStackSlot didn't insert any code!");
  }

  const char *RestoreLibCall = getRestoreLibCallName(*MF, CSI);
  if (RestoreLibCall) {
    // Add restore libcall via tail call.
    MachineBasicBlock::iterator NewMI =
        BuildMI(MBB, MI, DL, TII.get(RISCV::PseudoTAIL))
            .addExternalSymbol(RestoreLibCall, RISCVII::MO_CALL)
            .setMIFlag(MachineInstr::FrameDestroy);

    // Remove trailing returns, since the terminator is now a tail call to the
    // restore function.
    if (MI != MBB.end() && MI->getOpcode() == RISCV::PseudoRET) {
      NewMI->copyImplicitOps(*MF, *MI);
      MI->eraseFromParent();
    }
  }

  return true;
}

bool RISCVFrameLowering::canUseAsPrologue(const MachineBasicBlock &MBB) const {
  MachineBasicBlock *TmpMBB = const_cast<MachineBasicBlock *>(&MBB);
  const MachineFunction *MF = MBB.getParent();
  const auto *RVFI = MF->getInfo<RISCVMachineFunctionInfo>();

  if (!RVFI->useSaveRestoreLibCalls(*MF))
    return true;

  // Inserting a call to a __riscv_save libcall requires the use of the register
  // t0 (X5) to hold the return address. Therefore if this register is already
  // used we can't insert the call.

  RegScavenger RS;
  RS.enterBasicBlock(*TmpMBB);
  return !RS.isRegUsed(RISCV::X5);
}

bool RISCVFrameLowering::canUseAsEpilogue(const MachineBasicBlock &MBB) const {
  const MachineFunction *MF = MBB.getParent();
  MachineBasicBlock *TmpMBB = const_cast<MachineBasicBlock *>(&MBB);
  const auto *RVFI = MF->getInfo<RISCVMachineFunctionInfo>();

  if (!RVFI->useSaveRestoreLibCalls(*MF))
    return true;

  // Using the __riscv_restore libcalls to restore CSRs requires a tail call.
  // This means if we still need to continue executing code within this function
  // the restore cannot take place in this basic block.

  if (MBB.succ_size() > 1)
    return false;

  MachineBasicBlock *SuccMBB =
      MBB.succ_empty() ? TmpMBB->getFallThrough() : *MBB.succ_begin();

  // Doing a tail call should be safe if there are no successors, because either
  // we have a returning block or the end of the block is unreachable, so the
  // restore will be eliminated regardless.
  if (!SuccMBB)
    return true;

  // The successor can only contain a return, since we would effectively be
  // replacing the successor with our own tail return at the end of our block.
  return SuccMBB->isReturnBlock() && SuccMBB->size() == 1;
}

bool RISCVFrameLowering::isSupportedStackID(TargetStackID::Value ID) const {
  switch (ID) {
  case TargetStackID::Default:
  case TargetStackID::ScalableVector:
    return true;
  case TargetStackID::NoAlloc:
  case TargetStackID::SGPRSpill:
  case TargetStackID::WasmLocal:
    return false;
  }
  llvm_unreachable("Invalid TargetStackID::Value");
}

TargetStackID::Value RISCVFrameLowering::getStackIDForScalableVectors() const {
  return TargetStackID::ScalableVector;
}<|MERGE_RESOLUTION|>--- conflicted
+++ resolved
@@ -478,9 +478,6 @@
       Offset = MFI.getObjectOffset(Entry.getFrameIdx()) -
                RVFI->getLibCallStackSize();
     Register Reg = Entry.getReg();
-    // We don't have sensible DWARF for VRs yet
-    if (RISCV::VRRegClass.contains(Reg))
-      continue;
     unsigned CFIIndex = MF.addFrameInst(MCCFIInstruction::createOffset(
         nullptr, RI->getDwarfRegNum(Reg, true), Offset));
     BuildMI(MBB, MBBI, DL, TII->get(TargetOpcode::CFI_INSTRUCTION))
@@ -735,82 +732,6 @@
     }
   } else {
     FrameReg = RI->getFrameRegister(MF);
-<<<<<<< HEAD
-    if (hasFP(MF)) {
-      Offset += StackOffset::getFixed(RVFI->getVarArgsSaveSize());
-      if (FI >= 0)
-        Offset -= StackOffset::getFixed(RVFI->getLibCallStackSize());
-      // When using FP to access scalable vector objects, we need to minus
-      // the frame size.
-      //
-      // |--------------------------| -- <-- FP
-      // | callee-allocated save    | |
-      // | area for register varargs| |
-      // |--------------------------| |
-      // | callee-saved registers   | |
-      // |--------------------------| | MFI.getStackSize()
-      // | scalar local variables   | |
-      // |--------------------------| -- (Offset of RVV objects is from here.)
-      // | RVV objects              |
-      // |--------------------------|
-      // | VarSize objects          |
-      // |--------------------------| <-- SP
-      if (MFI.getStackID(FI) == TargetStackID::ScalableVector) {
-        // We don't expect any extra RVV alignment padding, as the stack size
-        // and RVV object sections should be correct aligned in their own
-        // right.
-        assert(MFI.getStackSize() == getStackSizeWithRVVPadding(MF) &&
-               "Inconsistent stack layout");
-        Offset -= StackOffset::getFixed(MFI.getStackSize());
-      }
-    } else {
-      // When using SP to access frame objects, we need to add RVV stack size,
-      // except for emergency slots, that we want to keep them as close to SP
-      // as possible.
-      //
-      // |--------------------------| -- <-- FP
-      // | callee-allocated save    | | <----|
-      // | area for register varargs| |      |
-      // |--------------------------| |      |
-      // | callee-saved registers   | |      |
-      // |--------------------------| --     |
-      // | RVV alignment padding    | |      |
-      // | (not counted in          | |      |
-      // | MFI.getStackSize() but   | |      |
-      // | counted in               | |      |
-      // | RVFI.getRVVStackSize())  | |      |
-      // |--------------------------| --     |
-      // | RVV objects              | |      |-- MFI.getStackSize()
-      // | (not counted in          | |      |
-      // | MFI.getStackSize())      | |      |
-      // |--------------------------| --     |
-      // | padding before RVV       | |      |
-      // | (not counted in          | |      |
-      // | MFI.getStackSize())      | |      |
-      // |--------------------------| --     |
-      // | scalar local variables   | | <----'
-      // |--------------------------| -- <-- SP
-      //
-      // The total amount of padding surrounding RVV objects is described by
-      // RVV->getRVVPadding() and it can be zero. It allows us to align the RVV
-      // objects to the required alignment.
-      if (MFI.getStackID(FI) == TargetStackID::Default) {
-        if (MFI.isFixedObjectIndex(FI)) {
-          Offset += StackOffset::get(getStackSizeWithRVVPadding(MF) +
-                                         RVFI->getLibCallStackSize(),
-                                     RVFI->getRVVStackSize());
-        } else {
-          Offset += StackOffset::getFixed(MFI.getStackSize());
-        }
-      } else if (MFI.getStackID(FI) == TargetStackID::ScalableVector) {
-        // Ensure the base of the RVV stack is correctly aligned: add on the
-        // alignment padding.
-        int ScalarLocalVarSize =
-            MFI.getStackSize() - RVFI->getCalleeSavedStackSize() -
-            RVFI->getVarArgsSaveSize() + RVFI->getRVVPadding();
-        Offset += StackOffset::get(ScalarLocalVarSize, RVFI->getRVVStackSize());
-      }
-=======
   }
 
   if (FrameReg == getFPReg(STI)) {
@@ -841,7 +762,6 @@
       assert(MFI.getStackSize() == getStackSizeWithRVVPadding(MF) &&
              "Inconsistent stack layout");
       Offset -= StackOffset::getFixed(MFI.getStackSize());
->>>>>>> ba34786b
     }
     return Offset;
   }

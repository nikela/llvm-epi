//===-- RISCVFrameLowering.cpp - RISCV Frame Information ------------------===//
//
// Part of the LLVM Project, under the Apache License v2.0 with LLVM Exceptions.
// See https://llvm.org/LICENSE.txt for license information.
// SPDX-License-Identifier: Apache-2.0 WITH LLVM-exception
//
//===----------------------------------------------------------------------===//
//
// This file contains the RISCV implementation of TargetFrameLowering class.
//
//===----------------------------------------------------------------------===//

#include "RISCVFrameLowering.h"
#include "RISCVMachineFunctionInfo.h"
#include "RISCVSubtarget.h"
#include "llvm/CodeGen/MachineFrameInfo.h"
#include "llvm/CodeGen/MachineFunction.h"
#include "llvm/CodeGen/MachineInstrBuilder.h"
#include "llvm/CodeGen/MachineRegisterInfo.h"
#include "llvm/CodeGen/RegisterScavenging.h"
#include "llvm/IR/DiagnosticInfo.h"
#include "llvm/MC/MCDwarf.h"

#include <algorithm>

using namespace llvm;

// For now we use x18, a.k.a s2, as pointer to shadow call stack.
// User should explicitly set -ffixed-x18 and not use x18 in their asm.
static void emitSCSPrologue(MachineFunction &MF, MachineBasicBlock &MBB,
                            MachineBasicBlock::iterator MI,
                            const DebugLoc &DL) {
  if (!MF.getFunction().hasFnAttribute(Attribute::ShadowCallStack))
    return;

  const auto &STI = MF.getSubtarget<RISCVSubtarget>();
  Register RAReg = STI.getRegisterInfo()->getRARegister();

  // Do not save RA to the SCS if it's not saved to the regular stack,
  // i.e. RA is not at risk of being overwritten.
  std::vector<CalleeSavedInfo> &CSI = MF.getFrameInfo().getCalleeSavedInfo();
  if (llvm::none_of(
          CSI, [&](CalleeSavedInfo &CSR) { return CSR.getReg() == RAReg; }))
    return;

  Register SCSPReg = RISCVABI::getSCSPReg();

  auto &Ctx = MF.getFunction().getContext();
  if (!STI.isRegisterReservedByUser(SCSPReg)) {
    Ctx.diagnose(DiagnosticInfoUnsupported{
        MF.getFunction(), "x18 not reserved by user for Shadow Call Stack."});
    return;
  }

  const auto *RVFI = MF.getInfo<RISCVMachineFunctionInfo>();
  if (RVFI->useSaveRestoreLibCalls(MF)) {
    Ctx.diagnose(DiagnosticInfoUnsupported{
        MF.getFunction(),
        "Shadow Call Stack cannot be combined with Save/Restore LibCalls."});
    return;
  }

  const RISCVInstrInfo *TII = STI.getInstrInfo();
  bool IsRV64 = STI.hasFeature(RISCV::Feature64Bit);
  int64_t SlotSize = STI.getXLen() / 8;
  // Store return address to shadow call stack
  // s[w|d]  ra, 0(s2)
  // addi    s2, s2, [4|8]
  BuildMI(MBB, MI, DL, TII->get(IsRV64 ? RISCV::SD : RISCV::SW))
      .addReg(RAReg)
      .addReg(SCSPReg)
      .addImm(0)
      .setMIFlag(MachineInstr::FrameSetup);
  BuildMI(MBB, MI, DL, TII->get(RISCV::ADDI))
      .addReg(SCSPReg, RegState::Define)
      .addReg(SCSPReg)
      .addImm(SlotSize)
      .setMIFlag(MachineInstr::FrameSetup);
}

static void emitSCSEpilogue(MachineFunction &MF, MachineBasicBlock &MBB,
                            MachineBasicBlock::iterator MI,
                            const DebugLoc &DL) {
  if (!MF.getFunction().hasFnAttribute(Attribute::ShadowCallStack))
    return;

  const auto &STI = MF.getSubtarget<RISCVSubtarget>();
  Register RAReg = STI.getRegisterInfo()->getRARegister();

  // See emitSCSPrologue() above.
  std::vector<CalleeSavedInfo> &CSI = MF.getFrameInfo().getCalleeSavedInfo();
  if (llvm::none_of(
          CSI, [&](CalleeSavedInfo &CSR) { return CSR.getReg() == RAReg; }))
    return;

  Register SCSPReg = RISCVABI::getSCSPReg();

  auto &Ctx = MF.getFunction().getContext();
  if (!STI.isRegisterReservedByUser(SCSPReg)) {
    Ctx.diagnose(DiagnosticInfoUnsupported{
        MF.getFunction(), "x18 not reserved by user for Shadow Call Stack."});
    return;
  }

  const auto *RVFI = MF.getInfo<RISCVMachineFunctionInfo>();
  if (RVFI->useSaveRestoreLibCalls(MF)) {
    Ctx.diagnose(DiagnosticInfoUnsupported{
        MF.getFunction(),
        "Shadow Call Stack cannot be combined with Save/Restore LibCalls."});
    return;
  }

  const RISCVInstrInfo *TII = STI.getInstrInfo();
  bool IsRV64 = STI.hasFeature(RISCV::Feature64Bit);
  int64_t SlotSize = STI.getXLen() / 8;
  // Load return address from shadow call stack
  // l[w|d]  ra, -[4|8](s2)
  // addi    s2, s2, -[4|8]
  BuildMI(MBB, MI, DL, TII->get(IsRV64 ? RISCV::LD : RISCV::LW))
      .addReg(RAReg, RegState::Define)
      .addReg(SCSPReg)
      .addImm(-SlotSize)
      .setMIFlag(MachineInstr::FrameDestroy);
  BuildMI(MBB, MI, DL, TII->get(RISCV::ADDI))
      .addReg(SCSPReg, RegState::Define)
      .addReg(SCSPReg)
      .addImm(-SlotSize)
      .setMIFlag(MachineInstr::FrameDestroy);
}

// Get the ID of the libcall used for spilling and restoring callee saved
// registers. The ID is representative of the number of registers saved or
// restored by the libcall, except it is zero-indexed - ID 0 corresponds to a
// single register.
static int getLibCallID(const MachineFunction &MF,
                        const std::vector<CalleeSavedInfo> &CSI) {
  const auto *RVFI = MF.getInfo<RISCVMachineFunctionInfo>();

  if (CSI.empty() || !RVFI->useSaveRestoreLibCalls(MF))
    return -1;

  Register MaxReg = RISCV::NoRegister;
  for (auto &CS : CSI)
    // RISCVRegisterInfo::hasReservedSpillSlot assigns negative frame indexes to
    // registers which can be saved by libcall.
    if (CS.getFrameIdx() < 0)
      MaxReg = std::max(MaxReg.id(), CS.getReg().id());

  if (MaxReg == RISCV::NoRegister)
    return -1;

  switch (MaxReg) {
  default:
    llvm_unreachable("Something has gone wrong!");
  case /*s11*/ RISCV::X27: return 12;
  case /*s10*/ RISCV::X26: return 11;
  case /*s9*/  RISCV::X25: return 10;
  case /*s8*/  RISCV::X24: return 9;
  case /*s7*/  RISCV::X23: return 8;
  case /*s6*/  RISCV::X22: return 7;
  case /*s5*/  RISCV::X21: return 6;
  case /*s4*/  RISCV::X20: return 5;
  case /*s3*/  RISCV::X19: return 4;
  case /*s2*/  RISCV::X18: return 3;
  case /*s1*/  RISCV::X9:  return 2;
  case /*s0*/  RISCV::X8:  return 1;
  case /*ra*/  RISCV::X1:  return 0;
  }
}

// Get the name of the libcall used for spilling callee saved registers.
// If this function will not use save/restore libcalls, then return a nullptr.
static const char *
getSpillLibCallName(const MachineFunction &MF,
                    const std::vector<CalleeSavedInfo> &CSI) {
  static const char *const SpillLibCalls[] = {
    "__riscv_save_0",
    "__riscv_save_1",
    "__riscv_save_2",
    "__riscv_save_3",
    "__riscv_save_4",
    "__riscv_save_5",
    "__riscv_save_6",
    "__riscv_save_7",
    "__riscv_save_8",
    "__riscv_save_9",
    "__riscv_save_10",
    "__riscv_save_11",
    "__riscv_save_12"
  };

  int LibCallID = getLibCallID(MF, CSI);
  if (LibCallID == -1)
    return nullptr;
  return SpillLibCalls[LibCallID];
}

// Get the name of the libcall used for restoring callee saved registers.
// If this function will not use save/restore libcalls, then return a nullptr.
static const char *
getRestoreLibCallName(const MachineFunction &MF,
                      const std::vector<CalleeSavedInfo> &CSI) {
  static const char *const RestoreLibCalls[] = {
    "__riscv_restore_0",
    "__riscv_restore_1",
    "__riscv_restore_2",
    "__riscv_restore_3",
    "__riscv_restore_4",
    "__riscv_restore_5",
    "__riscv_restore_6",
    "__riscv_restore_7",
    "__riscv_restore_8",
    "__riscv_restore_9",
    "__riscv_restore_10",
    "__riscv_restore_11",
    "__riscv_restore_12"
  };

  int LibCallID = getLibCallID(MF, CSI);
  if (LibCallID == -1)
    return nullptr;
  return RestoreLibCalls[LibCallID];
}

// Return true if the specified function should have a dedicated frame
// pointer register.  This is true if frame pointer elimination is
// disabled, if it needs dynamic stack realignment, if the function has
// variable sized allocas, or if the frame address is taken.
bool RISCVFrameLowering::hasFP(const MachineFunction &MF) const {
  const TargetRegisterInfo *RegInfo = MF.getSubtarget().getRegisterInfo();

  const MachineFrameInfo &MFI = MF.getFrameInfo();
  return MF.getTarget().Options.DisableFramePointerElim(MF) ||
         RegInfo->hasStackRealignment(MF) || MFI.hasVarSizedObjects() ||
         MFI.isFrameAddressTaken();
}

bool RISCVFrameLowering::hasBP(const MachineFunction &MF) const {
  const MachineFrameInfo &MFI = MF.getFrameInfo();
  const TargetRegisterInfo *TRI = STI.getRegisterInfo();

  // If we do not reserve stack space for outgoing arguments in prologue,
  // we will adjust the stack pointer before call instruction. After the
  // adjustment, we can not use SP to access the stack objects for the
  // arguments. Instead, use BP to access these stack objects.
  return (MFI.hasVarSizedObjects() ||
          (!hasReservedCallFrame(MF) && (!MFI.isMaxCallFrameSizeComputed() ||
                                         MFI.getMaxCallFrameSize() != 0))) &&
         TRI->hasStackRealignment(MF);
}

// Determines the size of the frame and maximum call frame size.
void RISCVFrameLowering::determineFrameLayout(MachineFunction &MF) const {
  MachineFrameInfo &MFI = MF.getFrameInfo();
  auto *RVFI = MF.getInfo<RISCVMachineFunctionInfo>();

  // Get the number of bytes to allocate from the FrameInfo.
  uint64_t FrameSize = MFI.getStackSize();

  // Get the alignment.
  Align StackAlign = getStackAlign();

  // Make sure the frame is aligned.
  FrameSize = alignTo(FrameSize, StackAlign);

  // Update frame info.
  MFI.setStackSize(FrameSize);

  // When using SP or BP to access stack objects, we may require extra padding
  // to ensure the bottom of the RVV stack is correctly aligned within the main
  // stack. We calculate this as the amount required to align the scalar local
  // variable section up to the RVV alignment.
  const TargetRegisterInfo *TRI = STI.getRegisterInfo();
  if (RVFI->getRVVStackSize() && (!hasFP(MF) || TRI->hasStackRealignment(MF))) {
    int ScalarLocalVarSize = FrameSize - RVFI->getCalleeSavedStackSize() -
                             RVFI->getVarArgsSaveSize();
    if (auto RVVPadding =
            offsetToAlignment(ScalarLocalVarSize, RVFI->getRVVStackAlign()))
      RVFI->setRVVPadding(RVVPadding);
  }
}

// Returns the stack size including RVV padding (when required), rounded back
// up to the required stack alignment.
uint64_t RISCVFrameLowering::getStackSizeWithRVVPadding(
    const MachineFunction &MF) const {
  const MachineFrameInfo &MFI = MF.getFrameInfo();
  auto *RVFI = MF.getInfo<RISCVMachineFunctionInfo>();
  return alignTo(MFI.getStackSize() + RVFI->getRVVPadding(), getStackAlign());
}

// Returns true if we had to use a scratch register (either the one provided or
// a freshly created one).
bool RISCVFrameLowering::adjustReg(MachineBasicBlock &MBB,
                                   MachineBasicBlock::iterator MBBI,
                                   const DebugLoc &DL, Register DestReg,
                                   Register SrcReg, int64_t Val,
<<<<<<< HEAD
                                   MachineInstr::MIFlag Flag,
                                   Register ScratchReg) const {
  MachineRegisterInfo &MRI = MBB.getParent()->getRegInfo();
  const RISCVInstrInfo *TII = STI.getInstrInfo();

  if (DestReg == SrcReg && Val == 0)
    return false;

  if (isInt<12>(Val)) {
    BuildMI(MBB, MBBI, DL, TII->get(RISCV::ADDI), DestReg)
        .addReg(SrcReg)
        .addImm(Val)
        .setMIFlag(Flag);
    return false;
  }

  // Try to split the offset across two ADDIs. We need to keep the stack pointer
  // aligned after each ADDI. We need to determine the maximum value we can put
  // in each ADDI. In the negative direction, we can use -2048 which is always
  // sufficiently aligned. In the positive direction, we need to find the
  // largest 12-bit immediate that is aligned. Exclude -4096 since it can be
  // created with LUI.
  assert(getStackAlign().value() < 2048 && "Stack alignment too large");
  int64_t MaxPosAdjStep = 2048 - getStackAlign().value();
  if (Val > -4096 && Val <= (2 * MaxPosAdjStep)) {
    int64_t FirstAdj = Val < 0 ? -2048 : MaxPosAdjStep;
    Val -= FirstAdj;
    BuildMI(MBB, MBBI, DL, TII->get(RISCV::ADDI), DestReg)
        .addReg(SrcReg)
        .addImm(FirstAdj)
        .setMIFlag(Flag);
    BuildMI(MBB, MBBI, DL, TII->get(RISCV::ADDI), DestReg)
        .addReg(DestReg, RegState::Kill)
        .addImm(Val)
        .setMIFlag(Flag);
    return false;
  }

  unsigned Opc = RISCV::ADD;
  if (Val < 0) {
    Val = -Val;
    Opc = RISCV::SUB;
  }

  if (ScratchReg == RISCV::NoRegister)
    ScratchReg = MRI.createVirtualRegister(&RISCV::GPRRegClass);
  TII->movImm(MBB, MBBI, DL, ScratchReg, Val, Flag);
  BuildMI(MBB, MBBI, DL, TII->get(Opc), DestReg)
      .addReg(SrcReg)
      .addReg(ScratchReg, RegState::Kill)
      .setMIFlag(Flag);

  return true;
=======
                                   MachineInstr::MIFlag Flag) const {
  // We must keep the stack pointer aligned through any intermediate
  // updates.
  const RISCVRegisterInfo &RI = *STI.getRegisterInfo();
  RI.adjustReg(MBB, MBBI, DL, DestReg, SrcReg, Val, Flag, getStackAlign());
>>>>>>> 88873827
}

// Returns the register used to hold the frame pointer.
static Register getFPReg(const RISCVSubtarget &STI) { return RISCV::X8; }

// Returns the register used to hold the stack pointer.
static Register getSPReg(const RISCVSubtarget &STI) { return RISCV::X2; }

static SmallVector<CalleeSavedInfo, 8>
getNonLibcallCSI(const MachineFunction &MF,
                 const std::vector<CalleeSavedInfo> &CSI) {
  const MachineFrameInfo &MFI = MF.getFrameInfo();
  SmallVector<CalleeSavedInfo, 8> NonLibcallCSI;

  for (auto &CS : CSI) {
    int FI = CS.getFrameIdx();
    if (FI >= 0 && MFI.getStackID(FI) == TargetStackID::Default)
      NonLibcallCSI.push_back(CS);
  }

  return NonLibcallCSI;
}

void RISCVFrameLowering::adjustStackForRVV(MachineFunction &MF,
                                           MachineBasicBlock &MBB,
                                           MachineBasicBlock::iterator MBBI,
                                           const DebugLoc &DL, int64_t Amount,
                                           MachineInstr::MIFlag Flag) const {
  assert(Amount != 0 && "Did not need to adjust stack pointer for RVV.");

  const RISCVInstrInfo *TII = STI.getInstrInfo();
  const Register SPReg = getSPReg(STI);

  // Optimize compile time offset case
  if (STI.getRealMinVLen() == STI.getRealMaxVLen()) {
    // 1. Multiply the number of v-slots by the (constant) length of register
    const int64_t VLENB = STI.getRealMinVLen() / 8;
    assert(Amount % 8 == 0 &&
           "Reserve the stack by the multiple of one vector size.");
    const int64_t NumOfVReg = Amount / 8;
    const int64_t Offset = NumOfVReg * VLENB;
    if (!isInt<32>(Offset)) {
      report_fatal_error(
        "Frame size outside of the signed 32-bit range not supported");
    }
    adjustReg(MBB, MBBI, DL, SPReg, SPReg, Offset, Flag);
    return;
  }

  unsigned Opc = RISCV::ADD;
  if (Amount < 0) {
    Amount = -Amount;
    Opc = RISCV::SUB;
  }
  // 1. Multiply the number of v-slots to the length of registers
  Register FactorRegister =
      MF.getRegInfo().createVirtualRegister(&RISCV::GPRRegClass);
  TII->getVLENFactoredAmount(MF, MBB, MBBI, DL, FactorRegister, Amount, Flag);
  // 2. SP = SP - RVV stack size
  BuildMI(MBB, MBBI, DL, TII->get(Opc), SPReg)
      .addReg(SPReg)
      .addReg(FactorRegister, RegState::Kill)
      .setMIFlag(Flag);
}

void RISCVFrameLowering::emitPrologue(MachineFunction &MF,
                                      MachineBasicBlock &MBB) const {
  MachineFrameInfo &MFI = MF.getFrameInfo();
  auto *RVFI = MF.getInfo<RISCVMachineFunctionInfo>();
  const RISCVRegisterInfo *RI = STI.getRegisterInfo();
  const RISCVInstrInfo *TII = STI.getInstrInfo();
  MachineBasicBlock::iterator MBBI = MBB.begin();

  Register FPReg = getFPReg(STI);
  Register SPReg = getSPReg(STI);
  Register BPReg = RISCVABI::getBPReg();

  // Debug location must be unknown since the first debug location is used
  // to determine the end of the prologue.
  DebugLoc DL;

  // All calls are tail calls in GHC calling conv, and functions have no
  // prologue/epilogue.
  if (MF.getFunction().getCallingConv() == CallingConv::GHC)
    return;

  // Emit prologue for shadow call stack.
  emitSCSPrologue(MF, MBB, MBBI, DL);

  // Since spillCalleeSavedRegisters may have inserted a libcall, skip past
  // any instructions marked as FrameSetup
  while (MBBI != MBB.end() && MBBI->getFlag(MachineInstr::FrameSetup))
    ++MBBI;

  // Determine the correct frame layout
  determineFrameLayout(MF);

  // If libcalls are used to spill and restore callee-saved registers, the frame
  // has two sections; the opaque section managed by the libcalls, and the
  // section managed by MachineFrameInfo which can also hold callee saved
  // registers in fixed stack slots, both of which have negative frame indices.
  // This gets even more complicated when incoming arguments are passed via the
  // stack, as these too have negative frame indices. An example is detailed
  // below:
  //
  //  | incoming arg | <- FI[-3]
  //  | libcallspill |
  //  | calleespill  | <- FI[-2]
  //  | calleespill  | <- FI[-1]
  //  | this_frame   | <- FI[0]
  //
  // For negative frame indices, the offset from the frame pointer will differ
  // depending on which of these groups the frame index applies to.
  // The following calculates the correct offset knowing the number of callee
  // saved registers spilt by the two methods.
  if (int LibCallRegs = getLibCallID(MF, MFI.getCalleeSavedInfo()) + 1) {
    // Calculate the size of the frame managed by the libcall. The libcalls are
    // implemented such that the stack will always be 16 byte aligned.
    unsigned LibCallFrameSize = alignTo((STI.getXLen() / 8) * LibCallRegs, 16);
    RVFI->setLibCallStackSize(LibCallFrameSize);
  }

  // FIXME (note copied from Lanai): This appears to be overallocating.  Needs
  // investigation. Get the number of bytes to allocate from the FrameInfo.
  uint64_t StackSize = getStackSizeWithRVVPadding(MF);
  uint64_t RealStackSize = StackSize + RVFI->getLibCallStackSize();
  uint64_t RVVStackSize = RVFI->getRVVStackSize();

  // Early exit if there is no need to allocate on the stack
  if (RealStackSize == 0 && !MFI.adjustsStack() && RVVStackSize == 0)
    return;

  // If the stack pointer has been marked as reserved, then produce an error if
  // the frame requires stack allocation
  if (STI.isRegisterReservedByUser(SPReg))
    MF.getFunction().getContext().diagnose(DiagnosticInfoUnsupported{
        MF.getFunction(), "Stack pointer required, but has been reserved."});

  uint64_t FirstSPAdjustAmount = getFirstSPAdjustAmount(MF);
  // Split the SP adjustment to reduce the offsets of callee saved spill.
  if (FirstSPAdjustAmount) {
    StackSize = FirstSPAdjustAmount;
    RealStackSize = FirstSPAdjustAmount;
  }

  // Allocate space on the stack if necessary.
  bool UsesScratchReg = adjustReg(MBB, MBBI, DL, SPReg, SPReg, -StackSize,
                                  MachineInstr::FrameSetup,
                                  RISCV::X7);
  // The register scavenger (RS) cannot possibly work when updating the SP as RS
  // can choose to use an emergency spill slot which will see its offset
  // modified.
  // X5 (t0) and X6 (t1) may be already used for libcall and
  // outlining. Force the use of t2.
  if (UsesScratchReg && STI.isRegisterReservedByUser(FPReg)) {
    MF.getFunction().getContext().diagnose(DiagnosticInfoUnsupported{
        MF.getFunction(),
        "Register 'x7' (t2) required, but it has been reserved."});
  }

  // Emit ".cfi_def_cfa_offset RealStackSize"
  unsigned CFIIndex = MF.addFrameInst(
      MCCFIInstruction::cfiDefCfaOffset(nullptr, RealStackSize));
  BuildMI(MBB, MBBI, DL, TII->get(TargetOpcode::CFI_INSTRUCTION))
      .addCFIIndex(CFIIndex)
      .setMIFlag(MachineInstr::FrameSetup);

  const auto &CSI = MFI.getCalleeSavedInfo();

  // The frame pointer is callee-saved, and code has been generated for us to
  // save it to the stack. We need to skip over the storing of callee-saved
  // registers as the frame pointer must be modified after it has been saved
  // to the stack, not before.
  // FIXME: assumes exactly one instruction is used to save each callee-saved
  // register.
  std::advance(MBBI, getNonLibcallCSI(MF, CSI).size());

  // Iterate over list of callee-saved registers and emit .cfi_offset
  // directives.
  for (const auto &Entry : CSI) {
    int FrameIdx = Entry.getFrameIdx();
    int64_t Offset;
    // Offsets for objects with fixed locations (IE: those saved by libcall) are
    // simply calculated from the frame index.
    if (FrameIdx < 0)
      Offset = FrameIdx * (int64_t) STI.getXLen() / 8;
    else
      Offset = MFI.getObjectOffset(Entry.getFrameIdx()) -
               RVFI->getLibCallStackSize();
    Register Reg = Entry.getReg();
    unsigned CFIIndex = MF.addFrameInst(MCCFIInstruction::createOffset(
        nullptr, RI->getDwarfRegNum(Reg, true), Offset));
    BuildMI(MBB, MBBI, DL, TII->get(TargetOpcode::CFI_INSTRUCTION))
        .addCFIIndex(CFIIndex)
        .setMIFlag(MachineInstr::FrameSetup);
  }

  // Generate new FP.
  if (hasFP(MF)) {
    if (STI.isRegisterReservedByUser(FPReg))
      MF.getFunction().getContext().diagnose(DiagnosticInfoUnsupported{
          MF.getFunction(), "Frame pointer required, but has been reserved."});
    // The frame pointer does need to be reserved from register allocation.
    assert(MF.getRegInfo().isReserved(FPReg) && "FP not reserved");

    adjustReg(MBB, MBBI, DL, FPReg, SPReg,
              RealStackSize - RVFI->getVarArgsSaveSize(),
              MachineInstr::FrameSetup);

    // Emit ".cfi_def_cfa $fp, RVFI->getVarArgsSaveSize()"
    unsigned CFIIndex = MF.addFrameInst(MCCFIInstruction::cfiDefCfa(
        nullptr, RI->getDwarfRegNum(FPReg, true), RVFI->getVarArgsSaveSize()));
    BuildMI(MBB, MBBI, DL, TII->get(TargetOpcode::CFI_INSTRUCTION))
        .addCFIIndex(CFIIndex)
        .setMIFlag(MachineInstr::FrameSetup);
  }

  // Emit the second SP adjustment after saving callee saved registers.
  if (FirstSPAdjustAmount) {
    uint64_t SecondSPAdjustAmount =
        getStackSizeWithRVVPadding(MF) - FirstSPAdjustAmount;
    assert(SecondSPAdjustAmount > 0 &&
           "SecondSPAdjustAmount should be greater than zero");
    adjustReg(MBB, MBBI, DL, SPReg, SPReg, -SecondSPAdjustAmount,
              MachineInstr::FrameSetup,
              RISCV::X7);

    // If we are using a frame-pointer, and thus emitted ".cfi_def_cfa fp, 0",
    // don't emit an sp-based .cfi_def_cfa_offset
    if (!hasFP(MF)) {
      // Emit ".cfi_def_cfa_offset StackSize"
      unsigned CFIIndex = MF.addFrameInst(MCCFIInstruction::cfiDefCfaOffset(
          nullptr, getStackSizeWithRVVPadding(MF)));
      BuildMI(MBB, MBBI, DL, TII->get(TargetOpcode::CFI_INSTRUCTION))
          .addCFIIndex(CFIIndex)
          .setMIFlag(MachineInstr::FrameSetup);
    }
  }

  if (RVVStackSize)
    adjustStackForRVV(MF, MBB, MBBI, DL, -RVVStackSize,
                      MachineInstr::FrameSetup);

  if (hasFP(MF)) {
    // Realign Stack
    const RISCVRegisterInfo *RI = STI.getRegisterInfo();
    if (RI->hasStackRealignment(MF)) {
      Align MaxAlignment = MFI.getMaxAlign();

      const RISCVInstrInfo *TII = STI.getInstrInfo();
      if (isInt<12>(-(int)MaxAlignment.value())) {
        BuildMI(MBB, MBBI, DL, TII->get(RISCV::ANDI), SPReg)
            .addReg(SPReg)
            .addImm(-(int)MaxAlignment.value())
            .setMIFlag(MachineInstr::FrameSetup);
      } else {
        unsigned ShiftAmount = Log2(MaxAlignment);
        Register VR =
            MF.getRegInfo().createVirtualRegister(&RISCV::GPRRegClass);
        BuildMI(MBB, MBBI, DL, TII->get(RISCV::SRLI), VR)
            .addReg(SPReg)
            .addImm(ShiftAmount)
            .setMIFlag(MachineInstr::FrameSetup);
        BuildMI(MBB, MBBI, DL, TII->get(RISCV::SLLI), SPReg)
            .addReg(VR)
            .addImm(ShiftAmount)
            .setMIFlag(MachineInstr::FrameSetup);
      }
      // FP will be used to restore the frame in the epilogue, so we need
      // another base register BP to record SP after re-alignment. SP will
      // track the current stack after allocating variable sized objects.
      if (hasBP(MF)) {
        // move BP, SP
        BuildMI(MBB, MBBI, DL, TII->get(RISCV::ADDI), BPReg)
            .addReg(SPReg)
            .addImm(0)
            .setMIFlag(MachineInstr::FrameSetup);
      }
    }
  }
}

void RISCVFrameLowering::emitEpilogue(MachineFunction &MF,
                                      MachineBasicBlock &MBB) const {
  const RISCVRegisterInfo *RI = STI.getRegisterInfo();
  MachineFrameInfo &MFI = MF.getFrameInfo();
  auto *RVFI = MF.getInfo<RISCVMachineFunctionInfo>();
  Register FPReg = getFPReg(STI);
  Register SPReg = getSPReg(STI);

  // All calls are tail calls in GHC calling conv, and functions have no
  // prologue/epilogue.
  if (MF.getFunction().getCallingConv() == CallingConv::GHC)
    return;

  // Get the insert location for the epilogue. If there were no terminators in
  // the block, get the last instruction.
  MachineBasicBlock::iterator MBBI = MBB.end();
  DebugLoc DL;
  if (!MBB.empty()) {
    MBBI = MBB.getLastNonDebugInstr();
    if (MBBI != MBB.end())
      DL = MBBI->getDebugLoc();

    MBBI = MBB.getFirstTerminator();

    // If callee-saved registers are saved via libcall, place stack adjustment
    // before this call.
    while (MBBI != MBB.begin() &&
           std::prev(MBBI)->getFlag(MachineInstr::FrameDestroy))
      --MBBI;
  }

  const auto &CSI = getNonLibcallCSI(MF, MFI.getCalleeSavedInfo());

  // Skip to before the restores of callee-saved registers
  // FIXME: assumes exactly one instruction is used to restore each
  // callee-saved register.
  auto LastFrameDestroy = MBBI;
  if (!CSI.empty())
    LastFrameDestroy = std::prev(MBBI, CSI.size());

  uint64_t StackSize = getStackSizeWithRVVPadding(MF);
  uint64_t RealStackSize = StackSize + RVFI->getLibCallStackSize();
  uint64_t FPOffset = RealStackSize - RVFI->getVarArgsSaveSize();
  uint64_t RVVStackSize = RVFI->getRVVStackSize();

  // Restore the stack pointer using the value of the frame pointer. Only
  // necessary if the stack pointer was modified, meaning the stack size is
  // unknown.
  //
  // In order to make sure the stack point is right through the EH region,
  // we also need to restore stack pointer from the frame pointer if we
  // don't preserve stack space within prologue/epilogue for outgoing variables,
  // normally it's just checking the variable sized object is present or not
  // is enough, but we also don't preserve that at prologue/epilogue when
  // have vector objects in stack.
  if (RI->hasStackRealignment(MF) || MFI.hasVarSizedObjects() ||
      !hasReservedCallFrame(MF)) {
    assert(hasFP(MF) && "frame pointer should not have been eliminated");
    adjustReg(MBB, LastFrameDestroy, DL, SPReg, FPReg, -FPOffset,
              MachineInstr::FrameDestroy);
  } else {
    if (RVVStackSize)
      adjustStackForRVV(MF, MBB, LastFrameDestroy, DL, RVVStackSize,
                        MachineInstr::FrameDestroy);
  }

  uint64_t FirstSPAdjustAmount = getFirstSPAdjustAmount(MF);
  if (FirstSPAdjustAmount) {
    uint64_t SecondSPAdjustAmount =
        getStackSizeWithRVVPadding(MF) - FirstSPAdjustAmount;
    assert(SecondSPAdjustAmount > 0 &&
           "SecondSPAdjustAmount should be greater than zero");

    adjustReg(MBB, LastFrameDestroy, DL, SPReg, SPReg, SecondSPAdjustAmount,
              MachineInstr::FrameDestroy, RISCV::X7);
    // Not checking that the register x7 is reserved here because we'd have
    // detected this when emitting the prologue.
  }

  if (FirstSPAdjustAmount)
    StackSize = FirstSPAdjustAmount;

  // Deallocate stack
  adjustReg(MBB, MBBI, DL, SPReg, SPReg, StackSize, MachineInstr::FrameDestroy,
            RISCV::X7);

  // Emit epilogue for shadow call stack.
  emitSCSEpilogue(MF, MBB, MBBI, DL);
}

StackOffset
RISCVFrameLowering::getFrameIndexReference(const MachineFunction &MF, int FI,
                                           Register &FrameReg) const {
  const MachineFrameInfo &MFI = MF.getFrameInfo();
  const TargetRegisterInfo *RI = MF.getSubtarget().getRegisterInfo();
  const auto *RVFI = MF.getInfo<RISCVMachineFunctionInfo>();

  // Callee-saved registers should be referenced relative to the stack
  // pointer (positive offset), otherwise use the frame pointer (negative
  // offset).
  const auto &CSI = getNonLibcallCSI(MF, MFI.getCalleeSavedInfo());
  int MinCSFI = 0;
  int MaxCSFI = -1;
  StackOffset Offset;
  auto StackID = MFI.getStackID(FI);

  assert((StackID == TargetStackID::Default ||
          StackID == TargetStackID::ScalableVector) &&
         "Unexpected stack ID for the frame object.");
  if (StackID == TargetStackID::Default) {
    Offset =
        StackOffset::getFixed(MFI.getObjectOffset(FI) - getOffsetOfLocalArea() +
                              MFI.getOffsetAdjustment());
  } else if (StackID == TargetStackID::ScalableVector) {
    Offset = StackOffset::getScalable(MFI.getObjectOffset(FI));
  }

  uint64_t FirstSPAdjustAmount = getFirstSPAdjustAmount(MF);

  if (CSI.size()) {
    MinCSFI = CSI[0].getFrameIdx();
    MaxCSFI = CSI[CSI.size() - 1].getFrameIdx();
  }

  if (FI >= MinCSFI && FI <= MaxCSFI) {
    FrameReg = RISCV::X2;

    if (FirstSPAdjustAmount)
      Offset += StackOffset::getFixed(FirstSPAdjustAmount);
    else
      Offset += StackOffset::getFixed(getStackSizeWithRVVPadding(MF));
    return Offset;
  }

  if (RI->hasStackRealignment(MF) && !MFI.isFixedObjectIndex(FI)) {
    // If the stack was realigned, the frame pointer is set in order to allow
    // SP to be restored, so we need another base register to record the stack
    // after realignment.
    // |--------------------------| -- <-- FP
    // | callee-allocated save    | | <----|
    // | area for register varargs| |      |
    // |--------------------------| |      |
    // | callee-saved registers   | |      |
    // |--------------------------| --     |
    // | realignment (the size of | |      |
    // | this area is not counted | |      |
    // | in MFI.getStackSize())   | |      |
    // |--------------------------| --     |-- MFI.getStackSize()
    // | RVV alignment padding    | |      |
    // | (not counted in          | |      |
    // | MFI.getStackSize() but   | |      |
    // | counted in               | |      |
    // | RVFI.getRVVStackSize())  | |      |
    // |--------------------------| --     |
    // | RVV objects              | |      |
    // | (not counted in          | |      |
    // | MFI.getStackSize())      | |      |
    // |--------------------------| --     |
    // | padding before RVV       | |      |
    // | (not counted in          | |      |
    // | MFI.getStackSize() or in | |      |
    // | RVFI.getRVVStackSize())  | |      |
    // |--------------------------| --     |
    // | scalar local variables   | | <----'
    // |--------------------------| -- <-- BP (if var sized objects present)
    // | VarSize objects          | |
    // |--------------------------| -- <-- SP
    if (hasBP(MF)) {
      FrameReg = RISCVABI::getBPReg();
    } else {
      // VarSize objects must be empty in this case!
      assert(!MFI.hasVarSizedObjects());
      FrameReg = RISCV::X2;
    }
  } else {
    FrameReg = RI->getFrameRegister(MF);
  }

  if (FrameReg == getFPReg(STI)) {
    Offset += StackOffset::getFixed(RVFI->getVarArgsSaveSize());
    if (FI >= 0)
      Offset -= StackOffset::getFixed(RVFI->getLibCallStackSize());
    // When using FP to access scalable vector objects, we need to minus
    // the frame size.
    //
    // |--------------------------| -- <-- FP
    // | callee-allocated save    | |
    // | area for register varargs| |
    // |--------------------------| |
    // | callee-saved registers   | |
    // |--------------------------| | MFI.getStackSize()
    // | scalar local variables   | |
    // |--------------------------| -- (Offset of RVV objects is from here.)
    // | RVV objects              |
    // |--------------------------|
    // | VarSize objects          |
    // |--------------------------| <-- SP
    if (MFI.getStackID(FI) == TargetStackID::ScalableVector) {
      assert(!RI->hasStackRealignment(MF) &&
             "Can't index across variable sized realign");
      // We don't expect any extra RVV alignment padding, as the stack size
      // and RVV object sections should be correct aligned in their own
      // right.
      assert(MFI.getStackSize() == getStackSizeWithRVVPadding(MF) &&
             "Inconsistent stack layout");
      Offset -= StackOffset::getFixed(MFI.getStackSize());
    }
    return Offset;
  }

  // This case handles indexing off both SP and BP.
  // If indexing off SP, there must not be any var sized objects
  assert(FrameReg == RISCVABI::getBPReg() || !MFI.hasVarSizedObjects());

  // When using SP to access frame objects, we need to add RVV stack size.
  //
  // |--------------------------| -- <-- FP
  // | callee-allocated save    | | <----|
  // | area for register varargs| |      |
  // |--------------------------| |      |
  // | callee-saved registers   | |      |
  // |--------------------------| --     |
  // | RVV alignment padding    | |      |
  // | (not counted in          | |      |
  // | MFI.getStackSize() but   | |      |
  // | counted in               | |      |
  // | RVFI.getRVVStackSize())  | |      |
  // |--------------------------| --     |
  // | RVV objects              | |      |-- MFI.getStackSize()
  // | (not counted in          | |      |
  // | MFI.getStackSize())      | |      |
  // |--------------------------| --     |
  // | padding before RVV       | |      |
  // | (not counted in          | |      |
  // | MFI.getStackSize())      | |      |
  // |--------------------------| --     |
  // | scalar local variables   | | <----'
  // |--------------------------| -- <-- BP (if var sized objects present)
  // | VarSize objects          | |
  // |--------------------------| -- <-- SP
  //
  // The total amount of padding surrounding RVV objects is described by
  // RVV->getRVVPadding() and it can be zero. It allows us to align the RVV
  // objects to the required alignment.
  if (MFI.getStackID(FI) == TargetStackID::Default) {
    if (MFI.isFixedObjectIndex(FI)) {
      assert(!RI->hasStackRealignment(MF) &&
             "Can't index across variable sized realign");
      Offset += StackOffset::get(getStackSizeWithRVVPadding(MF) +
                                 RVFI->getLibCallStackSize(),
                                 RVFI->getRVVStackSize());
    } else {
      Offset += StackOffset::getFixed(MFI.getStackSize());
    }
  } else if (MFI.getStackID(FI) == TargetStackID::ScalableVector) {
    // Ensure the base of the RVV stack is correctly aligned: add on the
    // alignment padding.
    int ScalarLocalVarSize =
      MFI.getStackSize() - RVFI->getCalleeSavedStackSize() -
      RVFI->getVarArgsSaveSize() + RVFI->getRVVPadding();
    Offset += StackOffset::get(ScalarLocalVarSize, RVFI->getRVVStackSize());
  }
  return Offset;
}

void RISCVFrameLowering::determineCalleeSaves(MachineFunction &MF,
                                              BitVector &SavedRegs,
                                              RegScavenger *RS) const {
  TargetFrameLowering::determineCalleeSaves(MF, SavedRegs, RS);
  // Unconditionally spill RA and FP only if the function uses a frame
  // pointer.
  if (hasFP(MF)) {
    SavedRegs.set(RISCV::X1);
    SavedRegs.set(RISCV::X8);
  }
  // Mark BP as used if function has dedicated base pointer.
  if (hasBP(MF))
    SavedRegs.set(RISCVABI::getBPReg());

  // If interrupt is enabled and there are calls in the handler,
  // unconditionally save all Caller-saved registers and
  // all FP registers, regardless whether they are used.
  MachineFrameInfo &MFI = MF.getFrameInfo();

  if (MF.getFunction().hasFnAttribute("interrupt") && MFI.hasCalls()) {

    static const MCPhysReg CSRegs[] = { RISCV::X1,      /* ra */
      RISCV::X5, RISCV::X6, RISCV::X7,                  /* t0-t2 */
      RISCV::X10, RISCV::X11,                           /* a0-a1, a2-a7 */
      RISCV::X12, RISCV::X13, RISCV::X14, RISCV::X15, RISCV::X16, RISCV::X17,
      RISCV::X28, RISCV::X29, RISCV::X30, RISCV::X31, 0 /* t3-t6 */
    };

    for (unsigned i = 0; CSRegs[i]; ++i)
      SavedRegs.set(CSRegs[i]);

    if (MF.getSubtarget<RISCVSubtarget>().hasStdExtF()) {

      // If interrupt is enabled, this list contains all FP registers.
      const MCPhysReg * Regs = MF.getRegInfo().getCalleeSavedRegs();

      for (unsigned i = 0; Regs[i]; ++i)
        if (RISCV::FPR16RegClass.contains(Regs[i]) ||
            RISCV::FPR32RegClass.contains(Regs[i]) ||
            RISCV::FPR64RegClass.contains(Regs[i]))
          SavedRegs.set(Regs[i]);
    }
  }
}

std::pair<int64_t, Align>
RISCVFrameLowering::assignRVVStackObjectOffsets(MachineFunction &MF) const {
  MachineFrameInfo &MFI = MF.getFrameInfo();
  // Create a buffer of RVV objects to allocate.
  SmallVector<int, 8> ObjectsToAllocate;
  for (int I = 0, E = MFI.getObjectIndexEnd(); I != E; ++I) {
    unsigned StackID = MFI.getStackID(I);
    if (StackID != TargetStackID::ScalableVector)
      continue;
    if (MFI.isDeadObjectIndex(I))
      continue;

    ObjectsToAllocate.push_back(I);
  }

  // The minimum alignment is 16 bytes.
  Align RVVStackAlign(16);
  const auto &ST = MF.getSubtarget<RISCVSubtarget>();

  if (!ST.hasVInstructions()) {
    assert(ObjectsToAllocate.empty() &&
           "Can't allocate scalable-vector objects without V instructions");
    return std::make_pair(0, RVVStackAlign);
  }

  // Allocate all RVV locals and spills
  int64_t Offset = 0;
  for (int FI : ObjectsToAllocate) {
    // ObjectSize in bytes.
    int64_t ObjectSize = MFI.getObjectSize(FI);
    auto ObjectAlign = std::max(Align(8), MFI.getObjectAlign(FI));
    // If the data type is the fractional vector type, reserve one vector
    // register for it.
    if (ObjectSize < 8)
      ObjectSize = 8;
    Offset = alignTo(Offset + ObjectSize, ObjectAlign);
    MFI.setObjectOffset(FI, -Offset);
    // Update the maximum alignment of the RVV stack section
    RVVStackAlign = std::max(RVVStackAlign, ObjectAlign);
  }

  // Ensure the alignment of the RVV stack. Since we want the most-aligned
  // object right at the bottom (i.e., any padding at the top of the frame),
  // readjust all RVV objects down by the alignment padding.
  uint64_t StackSize = Offset;
  if (auto AlignmentPadding = offsetToAlignment(StackSize, RVVStackAlign)) {
    StackSize += AlignmentPadding;
    for (int FI : ObjectsToAllocate)
      MFI.setObjectOffset(FI, MFI.getObjectOffset(FI) - AlignmentPadding);
  }

  return std::make_pair(StackSize, RVVStackAlign);
}

static unsigned getScavSlotsNumForRVV(MachineFunction &MF) {
  // For RVV spill, scalable stack offsets computing requires up to two scratch
  // registers
  static constexpr unsigned ScavSlotsNumRVVSpillScalableObject = 2;

  // For RVV spill, non-scalable stack offsets computing requires up to one
  // scratch register.
  static constexpr unsigned ScavSlotsNumRVVSpillNonScalableObject = 1;

  // ADDI instruction's destination register can be used for computing
  // offsets. So Scalable stack offsets require up to one scratch register.
  static constexpr unsigned ScavSlotsADDIScalableObject = 1;

  static constexpr unsigned MaxScavSlotsNumKnown =
      std::max({ScavSlotsADDIScalableObject, ScavSlotsNumRVVSpillScalableObject,
                ScavSlotsNumRVVSpillNonScalableObject});

  unsigned MaxScavSlotsNum = 0;
  if (!MF.getSubtarget<RISCVSubtarget>().hasVInstructions())
    return false;
  for (const MachineBasicBlock &MBB : MF)
    for (const MachineInstr &MI : MBB) {
      bool IsRVVSpill = RISCV::isRVVSpill(MI);
      for (auto &MO : MI.operands()) {
        if (!MO.isFI())
          continue;
        bool IsScalableVectorID = MF.getFrameInfo().getStackID(MO.getIndex()) ==
                                  TargetStackID::ScalableVector;
        if (IsRVVSpill) {
          MaxScavSlotsNum = std::max(
              MaxScavSlotsNum, IsScalableVectorID
                                   ? ScavSlotsNumRVVSpillScalableObject
                                   : ScavSlotsNumRVVSpillNonScalableObject);
        } else if (MI.getOpcode() == RISCV::ADDI && IsScalableVectorID) {
          MaxScavSlotsNum =
              std::max(MaxScavSlotsNum, ScavSlotsADDIScalableObject);
        }
      }
      if (MaxScavSlotsNum == MaxScavSlotsNumKnown)
        return MaxScavSlotsNumKnown;
    }
  return MaxScavSlotsNum;
}

static bool hasRVVFrameObject(const MachineFunction &MF) {
  // Originally, the function will scan all the stack objects to check whether
  // if there is any scalable vector object on the stack or not. However, it
  // causes errors in the register allocator. In issue 53016, it returns false
  // before RA because there is no RVV stack objects. After RA, it returns true
  // because there are spilling slots for RVV values during RA. It will not
  // reserve BP during register allocation and generate BP access in the PEI
  // pass due to the inconsistent behavior of the function.
  //
  // The function is changed to use hasVInstructions() as the return value. It
  // is not precise, but it can make the register allocation correct.
  //
  // FIXME: Find a better way to make the decision or revisit the solution in
  // D103622.
  //
  // Refer to https://github.com/llvm/llvm-project/issues/53016.
  return MF.getSubtarget<RISCVSubtarget>().hasVInstructions();
}

static unsigned estimateFunctionSizeInBytes(const MachineFunction &MF,
                                            const RISCVInstrInfo &TII) {
  unsigned FnSize = 0;
  for (auto &MBB : MF) {
    for (auto &MI : MBB) {
      // Far branches over 20-bit offset will be relaxed in branch relaxation
      // pass. In the worst case, conditional branches will be relaxed into
      // the following instruction sequence. Unconditional branches are
      // relaxed in the same way, with the exception that there is no first
      // branch instruction.
      //
      //        foo
      //        bne     t5, t6, .rev_cond # `TII->getInstSizeInBytes(MI)` bytes
      //        sd      s11, 0(sp)        # 4 bytes, or 2 bytes in RVC
      //        jump    .restore, s11     # 8 bytes
      // .rev_cond
      //        bar
      //        j       .dest_bb          # 4 bytes, or 2 bytes in RVC
      // .restore:
      //        ld      s11, 0(sp)        # 4 bytes, or 2 bytes in RVC
      // .dest:
      //        baz
      if (MI.isConditionalBranch())
        FnSize += TII.getInstSizeInBytes(MI);
      if (MI.isConditionalBranch() || MI.isUnconditionalBranch()) {
        if (MF.getSubtarget<RISCVSubtarget>().hasStdExtC())
          FnSize += 2 + 8 + 2 + 2;
        else
          FnSize += 4 + 8 + 4 + 4;
        continue;
      }

      FnSize += TII.getInstSizeInBytes(MI);
    }
  }
  return FnSize;
}

void RISCVFrameLowering::processFunctionBeforeFrameFinalized(
    MachineFunction &MF, RegScavenger *RS) const {
  const RISCVRegisterInfo *RegInfo =
      MF.getSubtarget<RISCVSubtarget>().getRegisterInfo();
  const RISCVInstrInfo *TII = MF.getSubtarget<RISCVSubtarget>().getInstrInfo();
  MachineFrameInfo &MFI = MF.getFrameInfo();
  const TargetRegisterClass *RC = &RISCV::GPRRegClass;
  auto *RVFI = MF.getInfo<RISCVMachineFunctionInfo>();

  int64_t RVVStackSize;
  Align RVVStackAlign;
  std::tie(RVVStackSize, RVVStackAlign) = assignRVVStackObjectOffsets(MF);

  RVFI->setRVVStackSize(RVVStackSize);
  RVFI->setRVVStackAlign(RVVStackAlign);

#ifndef NDEBUG
  bool HasBPBeforeRVV = hasBP(MF);
#endif
  if (hasRVVFrameObject(MF)) {
    // Ensure the entire stack is aligned to at least the RVV requirement: some
    // scalable-vector object alignments are not considered by the
    // target-independent code.
    MFI.ensureMaxAlignment(RVVStackAlign);
  }
#ifndef NDEBUG
  // Ensure we're stable when it comes to the frame layout even if we
  // have somehow increased the stack alignment.
  assert((!hasBP(MF) || HasBPBeforeRVV == hasBP(MF)) &&
         "assignment of RVV stack objects causes BP to become needed");
#endif

  unsigned ScavSlotsNum = 0;

  // estimateStackSize has been observed to under-estimate the final stack
  // size, so give ourselves wiggle-room by checking for stack size
  // representable an 11-bit signed field rather than 12-bits.
  if (!isInt<11>(MFI.estimateStackSize(MF)))
    ScavSlotsNum = 1;

  // Far branches over 20-bit offset require a spill slot for scratch register.
  bool IsLargeFunction = !isInt<20>(estimateFunctionSizeInBytes(MF, *TII));
  if (IsLargeFunction)
    ScavSlotsNum = std::max(ScavSlotsNum, 1u);

  // RVV loads & stores have no capacity to hold the immediate address offsets
  // so we must always reserve an emergency spill slot if the MachineFunction
  // contains any RVV spills.
  ScavSlotsNum = std::max(ScavSlotsNum, getScavSlotsNumForRVV(MF));

  for (unsigned I = 0; I < ScavSlotsNum; I++) {
    int FI = MFI.CreateStackObject(RegInfo->getSpillSize(*RC),
                                   RegInfo->getSpillAlign(*RC), false);
    RS->addScavengingFrameIndex(FI);

    if (IsLargeFunction && RVFI->getBranchRelaxationScratchFrameIndex() == -1)
      RVFI->setBranchRelaxationScratchFrameIndex(FI);
  }

  if (MFI.getCalleeSavedInfo().empty() || RVFI->useSaveRestoreLibCalls(MF)) {
    RVFI->setCalleeSavedStackSize(0);
    return;
  }

  unsigned Size = 0;
  for (const auto &Info : MFI.getCalleeSavedInfo()) {
    int FrameIdx = Info.getFrameIdx();
    if (MFI.getStackID(FrameIdx) != TargetStackID::Default)
      continue;

    Size += MFI.getObjectSize(FrameIdx);
  }
  RVFI->setCalleeSavedStackSize(Size);
}

// Not preserve stack space within prologue for outgoing variables when the
// function contains variable size objects or there are vector objects accessed
// by the frame pointer.
// Let eliminateCallFramePseudoInstr preserve stack space for it.
bool RISCVFrameLowering::hasReservedCallFrame(const MachineFunction &MF) const {
  return !MF.getFrameInfo().hasVarSizedObjects() &&
         !(hasFP(MF) && hasRVVFrameObject(MF));
}

// Eliminate ADJCALLSTACKDOWN, ADJCALLSTACKUP pseudo instructions.
MachineBasicBlock::iterator RISCVFrameLowering::eliminateCallFramePseudoInstr(
    MachineFunction &MF, MachineBasicBlock &MBB,
    MachineBasicBlock::iterator MI) const {
  Register SPReg = RISCV::X2;
  DebugLoc DL = MI->getDebugLoc();

  if (!hasReservedCallFrame(MF)) {
    // If space has not been reserved for a call frame, ADJCALLSTACKDOWN and
    // ADJCALLSTACKUP must be converted to instructions manipulating the stack
    // pointer. This is necessary when there is a variable length stack
    // allocation (e.g. alloca), which means it's not possible to allocate
    // space for outgoing arguments from within the function prologue.
    int64_t Amount = MI->getOperand(0).getImm();

    if (Amount != 0) {
      // Ensure the stack remains aligned after adjustment.
      Amount = alignSPAdjust(Amount);

      if (MI->getOpcode() == RISCV::ADJCALLSTACKDOWN)
        Amount = -Amount;

      adjustReg(MBB, MI, DL, SPReg, SPReg, Amount, MachineInstr::NoFlags);
    }
  }

  return MBB.erase(MI);
}

// We would like to split the SP adjustment to reduce prologue/epilogue
// as following instructions. In this way, the offset of the callee saved
// register could fit in a single store.
//   add     sp,sp,-2032
//   sw      ra,2028(sp)
//   sw      s0,2024(sp)
//   sw      s1,2020(sp)
//   sw      s3,2012(sp)
//   sw      s4,2008(sp)
//   add     sp,sp,-64
uint64_t
RISCVFrameLowering::getFirstSPAdjustAmount(const MachineFunction &MF) const {
  const auto *RVFI = MF.getInfo<RISCVMachineFunctionInfo>();
  const MachineFrameInfo &MFI = MF.getFrameInfo();
  const std::vector<CalleeSavedInfo> &CSI = MFI.getCalleeSavedInfo();
  uint64_t StackSize = getStackSizeWithRVVPadding(MF);

  // Disable SplitSPAdjust if save-restore libcall is used. The callee-saved
  // registers will be pushed by the save-restore libcalls, so we don't have to
  // split the SP adjustment in this case.
  if (RVFI->getLibCallStackSize())
    return 0;

  // Return the FirstSPAdjustAmount if the StackSize can not fit in a signed
  // 12-bit and there exists a callee-saved register needing to be pushed.
  if (!isInt<12>(StackSize) && (CSI.size() > 0)) {
    // FirstSPAdjustAmount is chosen as (2048 - StackAlign) because 2048 will
    // cause sp = sp + 2048 in the epilogue to be split into multiple
    // instructions. Offsets smaller than 2048 can fit in a single load/store
    // instruction, and we have to stick with the stack alignment. 2048 has
    // 16-byte alignment. The stack alignment for RV32 and RV64 is 16 and for
    // RV32E it is 4. So (2048 - StackAlign) will satisfy the stack alignment.
    return 2048 - getStackAlign().value();
  }
  return 0;
}

bool RISCVFrameLowering::spillCalleeSavedRegisters(
    MachineBasicBlock &MBB, MachineBasicBlock::iterator MI,
    ArrayRef<CalleeSavedInfo> CSI, const TargetRegisterInfo *TRI) const {
  if (CSI.empty())
    return true;

  MachineFunction *MF = MBB.getParent();
  const TargetInstrInfo &TII = *MF->getSubtarget().getInstrInfo();
  DebugLoc DL;
  if (MI != MBB.end() && !MI->isDebugInstr())
    DL = MI->getDebugLoc();

  const char *SpillLibCall = getSpillLibCallName(*MF, CSI);
  if (SpillLibCall) {
    // Add spill libcall via non-callee-saved register t0.
    BuildMI(MBB, MI, DL, TII.get(RISCV::PseudoCALLReg), RISCV::X5)
        .addExternalSymbol(SpillLibCall, RISCVII::MO_CALL)
        .setMIFlag(MachineInstr::FrameSetup);

    // Add registers spilled in libcall as liveins.
    for (auto &CS : CSI)
      MBB.addLiveIn(CS.getReg());
  }

  // Manually spill values not spilled by libcall.
  const auto &NonLibcallCSI = getNonLibcallCSI(*MF, CSI);
  for (auto &CS : NonLibcallCSI) {
    // Insert the spill to the stack frame.
    Register Reg = CS.getReg();
    const TargetRegisterClass *RC = TRI->getMinimalPhysRegClass(Reg);
    TII.storeRegToStackSlot(MBB, MI, Reg, !MBB.isLiveIn(Reg), CS.getFrameIdx(),
                            RC, TRI);
  }

  return true;
}

bool RISCVFrameLowering::restoreCalleeSavedRegisters(
    MachineBasicBlock &MBB, MachineBasicBlock::iterator MI,
    MutableArrayRef<CalleeSavedInfo> CSI, const TargetRegisterInfo *TRI) const {
  if (CSI.empty())
    return true;

  MachineFunction *MF = MBB.getParent();
  const TargetInstrInfo &TII = *MF->getSubtarget().getInstrInfo();
  DebugLoc DL;
  if (MI != MBB.end() && !MI->isDebugInstr())
    DL = MI->getDebugLoc();

  // Manually restore values not restored by libcall.
  // Keep the same order as in the prologue. There is no need to reverse the
  // order in the epilogue. In addition, the return address will be restored
  // first in the epilogue. It increases the opportunity to avoid the
  // load-to-use data hazard between loading RA and return by RA.
  // loadRegFromStackSlot can insert multiple instructions.
  const auto &NonLibcallCSI = getNonLibcallCSI(*MF, CSI);
  for (auto &CS : NonLibcallCSI) {
    Register Reg = CS.getReg();
    const TargetRegisterClass *RC = TRI->getMinimalPhysRegClass(Reg);
    TII.loadRegFromStackSlot(MBB, MI, Reg, CS.getFrameIdx(), RC, TRI);
    assert(MI != MBB.begin() && "loadRegFromStackSlot didn't insert any code!");
  }

  const char *RestoreLibCall = getRestoreLibCallName(*MF, CSI);
  if (RestoreLibCall) {
    // Add restore libcall via tail call.
    MachineBasicBlock::iterator NewMI =
        BuildMI(MBB, MI, DL, TII.get(RISCV::PseudoTAIL))
            .addExternalSymbol(RestoreLibCall, RISCVII::MO_CALL)
            .setMIFlag(MachineInstr::FrameDestroy);

    // Remove trailing returns, since the terminator is now a tail call to the
    // restore function.
    if (MI != MBB.end() && MI->getOpcode() == RISCV::PseudoRET) {
      NewMI->copyImplicitOps(*MF, *MI);
      MI->eraseFromParent();
    }
  }

  return true;
}

bool RISCVFrameLowering::enableShrinkWrapping(const MachineFunction &MF) const {
  // Keep the conventional code flow when not optimizing.
  if (MF.getFunction().hasOptNone())
    return false;

  return true;
}

bool RISCVFrameLowering::canUseAsPrologue(const MachineBasicBlock &MBB) const {
  MachineBasicBlock *TmpMBB = const_cast<MachineBasicBlock *>(&MBB);
  const MachineFunction *MF = MBB.getParent();
  const auto *RVFI = MF->getInfo<RISCVMachineFunctionInfo>();

  if (!RVFI->useSaveRestoreLibCalls(*MF))
    return true;

  // Inserting a call to a __riscv_save libcall requires the use of the register
  // t0 (X5) to hold the return address. Therefore if this register is already
  // used we can't insert the call.

  RegScavenger RS;
  RS.enterBasicBlock(*TmpMBB);
  return !RS.isRegUsed(RISCV::X5);
}

bool RISCVFrameLowering::canUseAsEpilogue(const MachineBasicBlock &MBB) const {
  const MachineFunction *MF = MBB.getParent();
  MachineBasicBlock *TmpMBB = const_cast<MachineBasicBlock *>(&MBB);
  const auto *RVFI = MF->getInfo<RISCVMachineFunctionInfo>();

  if (!RVFI->useSaveRestoreLibCalls(*MF))
    return true;

  // Using the __riscv_restore libcalls to restore CSRs requires a tail call.
  // This means if we still need to continue executing code within this function
  // the restore cannot take place in this basic block.

  if (MBB.succ_size() > 1)
    return false;

  MachineBasicBlock *SuccMBB =
      MBB.succ_empty() ? TmpMBB->getFallThrough() : *MBB.succ_begin();

  // Doing a tail call should be safe if there are no successors, because either
  // we have a returning block or the end of the block is unreachable, so the
  // restore will be eliminated regardless.
  if (!SuccMBB)
    return true;

  // The successor can only contain a return, since we would effectively be
  // replacing the successor with our own tail return at the end of our block.
  return SuccMBB->isReturnBlock() && SuccMBB->size() == 1;
}

bool RISCVFrameLowering::isSupportedStackID(TargetStackID::Value ID) const {
  switch (ID) {
  case TargetStackID::Default:
  case TargetStackID::ScalableVector:
    return true;
  case TargetStackID::NoAlloc:
  case TargetStackID::SGPRSpill:
  case TargetStackID::WasmLocal:
    return false;
  }
  llvm_unreachable("Invalid TargetStackID::Value");
}

TargetStackID::Value RISCVFrameLowering::getStackIDForScalableVectors() const {
  return TargetStackID::ScalableVector;
}<|MERGE_RESOLUTION|>--- conflicted
+++ resolved
@@ -295,67 +295,13 @@
                                    MachineBasicBlock::iterator MBBI,
                                    const DebugLoc &DL, Register DestReg,
                                    Register SrcReg, int64_t Val,
-<<<<<<< HEAD
                                    MachineInstr::MIFlag Flag,
                                    Register ScratchReg) const {
-  MachineRegisterInfo &MRI = MBB.getParent()->getRegInfo();
-  const RISCVInstrInfo *TII = STI.getInstrInfo();
-
-  if (DestReg == SrcReg && Val == 0)
-    return false;
-
-  if (isInt<12>(Val)) {
-    BuildMI(MBB, MBBI, DL, TII->get(RISCV::ADDI), DestReg)
-        .addReg(SrcReg)
-        .addImm(Val)
-        .setMIFlag(Flag);
-    return false;
-  }
-
-  // Try to split the offset across two ADDIs. We need to keep the stack pointer
-  // aligned after each ADDI. We need to determine the maximum value we can put
-  // in each ADDI. In the negative direction, we can use -2048 which is always
-  // sufficiently aligned. In the positive direction, we need to find the
-  // largest 12-bit immediate that is aligned. Exclude -4096 since it can be
-  // created with LUI.
-  assert(getStackAlign().value() < 2048 && "Stack alignment too large");
-  int64_t MaxPosAdjStep = 2048 - getStackAlign().value();
-  if (Val > -4096 && Val <= (2 * MaxPosAdjStep)) {
-    int64_t FirstAdj = Val < 0 ? -2048 : MaxPosAdjStep;
-    Val -= FirstAdj;
-    BuildMI(MBB, MBBI, DL, TII->get(RISCV::ADDI), DestReg)
-        .addReg(SrcReg)
-        .addImm(FirstAdj)
-        .setMIFlag(Flag);
-    BuildMI(MBB, MBBI, DL, TII->get(RISCV::ADDI), DestReg)
-        .addReg(DestReg, RegState::Kill)
-        .addImm(Val)
-        .setMIFlag(Flag);
-    return false;
-  }
-
-  unsigned Opc = RISCV::ADD;
-  if (Val < 0) {
-    Val = -Val;
-    Opc = RISCV::SUB;
-  }
-
-  if (ScratchReg == RISCV::NoRegister)
-    ScratchReg = MRI.createVirtualRegister(&RISCV::GPRRegClass);
-  TII->movImm(MBB, MBBI, DL, ScratchReg, Val, Flag);
-  BuildMI(MBB, MBBI, DL, TII->get(Opc), DestReg)
-      .addReg(SrcReg)
-      .addReg(ScratchReg, RegState::Kill)
-      .setMIFlag(Flag);
-
-  return true;
-=======
-                                   MachineInstr::MIFlag Flag) const {
   // We must keep the stack pointer aligned through any intermediate
   // updates.
   const RISCVRegisterInfo &RI = *STI.getRegisterInfo();
-  RI.adjustReg(MBB, MBBI, DL, DestReg, SrcReg, Val, Flag, getStackAlign());
->>>>>>> 88873827
+  return RI.adjustReg(MBB, MBBI, DL, DestReg, SrcReg, Val, Flag,
+                      getStackAlign(), ScratchReg);
 }
 
 // Returns the register used to hold the frame pointer.

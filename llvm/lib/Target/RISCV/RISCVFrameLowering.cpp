//===-- RISCVFrameLowering.cpp - RISCV Frame Information ------------------===//
//
// Part of the LLVM Project, under the Apache License v2.0 with LLVM Exceptions.
// See https://llvm.org/LICENSE.txt for license information.
// SPDX-License-Identifier: Apache-2.0 WITH LLVM-exception
//
//===----------------------------------------------------------------------===//
//
// This file contains the RISCV implementation of TargetFrameLowering class.
//
//===----------------------------------------------------------------------===//

#include "RISCVFrameLowering.h"
#include "RISCVMachineFunctionInfo.h"
#include "RISCVSubtarget.h"
#include "llvm/CodeGen/MachineFrameInfo.h"
#include "llvm/CodeGen/MachineFunction.h"
#include "llvm/CodeGen/MachineInstrBuilder.h"
#include "llvm/CodeGen/MachineModuleInfo.h"
#include "llvm/CodeGen/MachineRegisterInfo.h"
#include "llvm/CodeGen/RegisterScavenging.h"
#include "llvm/MC/MCDwarf.h"

using namespace llvm;

bool RISCVFrameLowering::hasFP(const MachineFunction &MF) const {
  const TargetRegisterInfo *RegInfo = MF.getSubtarget().getRegisterInfo();

  // We use a FP when any of the following is true:
  // - we are told to have one
  // - the stack needs realignment (due to overaligned local objects)
  // - the stack has VLAs
  // - the function uses @llvm.frameaddress
  const MachineFrameInfo &MFI = MF.getFrameInfo();
  return MF.getTarget().Options.DisableFramePointerElim(MF) ||
         RegInfo->needsStackRealignment(MF) || MFI.hasVarSizedObjects() ||
         MFI.isFrameAddressTaken();
}

// Determines the size of the frame and maximum call frame size.
void RISCVFrameLowering::determineFrameLayout(MachineFunction &MF) const {
  MachineFrameInfo &MFI = MF.getFrameInfo();
  const RISCVRegisterInfo *RI = STI.getRegisterInfo();

  // Get the number of bytes to allocate from the FrameInfo.
  uint64_t FrameSize = MFI.getStackSize();

  // Get the alignment.
  uint64_t StackAlign = RI->needsStackRealignment(MF) ? MFI.getMaxAlignment()
                                                      : getStackAlignment();
#if 0
  // Get the alignment.
  unsigned StackAlign = getStackAlignment();
  if (RI->needsStackRealignment(MF)) {
    unsigned MaxStackAlign = std::max(StackAlign, MFI.getMaxAlignment());
    FrameSize += (MaxStackAlign - StackAlign);
    StackAlign = MaxStackAlign;
  }

  // Set Max Call Frame Size
  uint64_t MaxCallSize = alignTo(MFI.getMaxCallFrameSize(), StackAlign);
  MFI.setMaxCallFrameSize(MaxCallSize);
#endif

// rferrer: This seems not used at the moment and makes a test fail
//          because the stack is overaligned.
#if 0
  // Get the maximum call frame size of all the calls.
  uint64_t MaxCallFrameSize = MFI.getMaxCallFrameSize();

  // If we have dynamic alloca then MaxCallFrameSize needs to be aligned so
  // that allocations will be aligned.
  if (MFI.hasVarSizedObjects())
    MaxCallFrameSize = alignTo(MaxCallFrameSize, StackAlign);

  // Update maximum call frame size.
  MFI.setMaxCallFrameSize(MaxCallFrameSize);

  // Include call frame size in total.
  if (!(hasReservedCallFrame(MF) && MFI.adjustsStack()))
    FrameSize += MaxCallFrameSize;
#endif

  // Make sure the frame is aligned.
  FrameSize = alignTo(FrameSize, StackAlign);

  // Update frame info.
  MFI.setStackSize(FrameSize);
}

void RISCVFrameLowering::adjustReg(MachineBasicBlock &MBB,
                                   MachineBasicBlock::iterator MBBI,
                                   const DebugLoc &DL, Register DestReg,
                                   Register SrcReg, int64_t Val,
                                   MachineInstr::MIFlag Flag) const {
  MachineRegisterInfo &MRI = MBB.getParent()->getRegInfo();
  const RISCVInstrInfo *TII = STI.getInstrInfo();

  if (DestReg == SrcReg && Val == 0)
    return;

  if (isInt<12>(Val)) {
    BuildMI(MBB, MBBI, DL, TII->get(RISCV::ADDI), DestReg)
        .addReg(SrcReg)
        .addImm(Val)
        .setMIFlag(Flag);
  } else {
    unsigned Opc = RISCV::ADD;
    bool isSub = Val < 0;
    if (isSub) {
      Val = -Val;
      Opc = RISCV::SUB;
    }

    Register ScratchReg = MRI.createVirtualRegister(&RISCV::GPRRegClass);
    TII->movImm(MBB, MBBI, DL, ScratchReg, Val, Flag);
    BuildMI(MBB, MBBI, DL, TII->get(Opc), DestReg)
        .addReg(SrcReg)
        .addReg(ScratchReg, RegState::Kill)
        .setMIFlag(Flag);
  }
}

// Returns the register used to hold the frame pointer.
static Register getFPReg(const RISCVSubtarget &STI) { return RISCV::X8; }

// Returns the register used to hold the base pointer.
static Register getBPReg(const RISCVSubtarget &STI) { return RISCV::X9; }

// Returns the register used to hold the stack pointer.
static Register getSPReg(const RISCVSubtarget &STI) { return RISCV::X2; }

void RISCVFrameLowering::alignSP(MachineBasicBlock &MBB,
                                 MachineBasicBlock::iterator MBBI,
                                 const DebugLoc &DL, int64_t Alignment) const {
  assert(isPowerOf2_64(Alignment) && "Alignment must be a power of 2");

  const RISCVInstrInfo *TII = STI.getInstrInfo();

  if (isInt<12>(Alignment)) {
    //  ANDI SP, SP, -Alignment
    BuildMI(MBB, MBBI, DL, TII->get(RISCV::ANDI), getSPReg(STI))
        .addReg(getSPReg(STI))
        .addImm(-Alignment)
        .setMIFlag(MachineInstr::FrameSetup);
  } else if (isInt<32>(Alignment)) {
    // Use shifts to avoid using a virtual register
    // SRLI SP, SP, Log2(Alignment)
    // SLLI SP, SP, Log2(Alignment)
    uint64_t Log2Alignment = Log2_64(Alignment);
    BuildMI(MBB, MBBI, DL, TII->get(RISCV::SRLI), getSPReg(STI))
        .addReg(getSPReg(STI))
        .addImm(Log2Alignment)
        .setMIFlag(MachineInstr::FrameSetup);
    BuildMI(MBB, MBBI, DL, TII->get(RISCV::SLLI), getSPReg(STI))
        .addReg(getSPReg(STI))
        .addImm(Log2Alignment)
        .setMIFlag(MachineInstr::FrameSetup);
  } else {
    report_fatal_error(
        "adjustReg cannot yet handle stack realignment >32 bits");
  }
}

void RISCVFrameLowering::emitPrologue(MachineFunction &MF,
                                      MachineBasicBlock &MBB) const {
  assert(&MF.front() == &MBB && "Shrink-wrapping not yet supported");

  MachineFrameInfo &MFI = MF.getFrameInfo();
  auto *RVFI = MF.getInfo<RISCVMachineFunctionInfo>();
  const RISCVRegisterInfo *RI = STI.getRegisterInfo();
  const RISCVInstrInfo *TII = STI.getInstrInfo();
  MachineBasicBlock::iterator MBBI = MBB.begin();
  const RISCVRegisterInfo *RegInfo =
      MF.getSubtarget<RISCVSubtarget>().getRegisterInfo();
  bool NeedsStackRealignment = RegInfo->needsStackRealignment(MF);

  Register FPReg = getFPReg(STI);
  Register SPReg = getSPReg(STI);
  Register BPReg = getBPReg(STI);

  // Debug location must be unknown since the first debug location is used
  // to determine the end of the prologue.
  DebugLoc DL;

  // Determine the correct frame layout
  determineFrameLayout(MF);

  // FIXME (note copied from Lanai): This appears to be overallocating.  Needs
  // investigation. Get the number of bytes to allocate from the FrameInfo.
  uint64_t StackSize = MFI.getStackSize();

  // Early exit if there is no need to allocate on the stack
  if (StackSize == 0 && !MFI.adjustsStack())
    return;

  uint64_t FirstSPAdjustAmount = getFirstSPAdjustAmount(MF);
  // Split the SP adjustment to reduce the offsets of callee saved spill.
  if (FirstSPAdjustAmount)
    StackSize = FirstSPAdjustAmount;

  // Allocate space on the stack if necessary.
  adjustReg(MBB, MBBI, DL, SPReg, SPReg, -StackSize, MachineInstr::FrameSetup);

  // Emit ".cfi_def_cfa_offset StackSize"
  unsigned CFIIndex = MF.addFrameInst(
      MCCFIInstruction::createDefCfaOffset(nullptr, -StackSize));
  BuildMI(MBB, MBBI, DL, TII->get(TargetOpcode::CFI_INSTRUCTION))
      .addCFIIndex(CFIIndex)
      .setMIFlag(MachineInstr::FrameSetup);

  // The frame pointer is callee-saved, and code has been generated for us to
  // save it to the stack. We need to skip over the storing of callee-saved
  // registers as the frame pointer must be modified after it has been saved
  // to the stack, not before.
  // FIXME: assumes exactly one instruction is used to save each callee-saved
  // register.
  const std::vector<CalleeSavedInfo> &CSI = MFI.getCalleeSavedInfo();
  std::advance(MBBI, CSI.size());

  // Iterate over list of callee-saved registers and emit .cfi_offset
  // directives.
  for (const auto &Entry : CSI) {
    int64_t Offset = MFI.getObjectOffset(Entry.getFrameIdx());
    Register Reg = Entry.getReg();
    unsigned CFIIndex = MF.addFrameInst(MCCFIInstruction::createOffset(
        nullptr, RI->getDwarfRegNum(Reg, true), Offset));
    BuildMI(MBB, MBBI, DL, TII->get(TargetOpcode::CFI_INSTRUCTION))
        .addCFIIndex(CFIIndex)
        .setMIFlag(MachineInstr::FrameSetup);
  }

  // Generate new FP.
  if (hasFP(MF)) {
    adjustReg(MBB, MBBI, DL, FPReg, SPReg,
              StackSize - RVFI->getVarArgsSaveSize(), MachineInstr::FrameSetup);

    // Emit ".cfi_def_cfa $fp, 0"
    unsigned CFIIndex = MF.addFrameInst(MCCFIInstruction::createDefCfa(
        nullptr, RI->getDwarfRegNum(FPReg, true), 0));
    BuildMI(MBB, MBBI, DL, TII->get(TargetOpcode::CFI_INSTRUCTION))
<<<<<<< HEAD
        .addCFIIndex(CFIIndex)
        .setMIFlag(MachineInstr::FrameSetup);
  }

  if (NeedsStackRealignment) {
    // Realign the stack now.
    alignSP(MBB, MBBI, DL, MFI.getMaxAlignment());

    assert(hasFP(MF) && "we need an FP to properly realign the stack");

    if (RegInfo->hasBasePointer(MF)) {
      // Set BP to be the current SP
      adjustReg(MBB, MBBI, DL, BPReg, SPReg, 0, MachineInstr::FrameSetup);
=======
        .addCFIIndex(CFIIndex);
  }

  // Emit the second SP adjustment after saving callee saved registers.
  if (FirstSPAdjustAmount) {
    uint64_t SecondSPAdjustAmount = MFI.getStackSize() - FirstSPAdjustAmount;
    assert(SecondSPAdjustAmount > 0 &&
           "SecondSPAdjustAmount should be greater than zero");
    adjustReg(MBB, MBBI, DL, SPReg, SPReg, -SecondSPAdjustAmount,
              MachineInstr::FrameSetup);
    // Emit ".cfi_def_cfa_offset StackSize"
    unsigned CFIIndex = MF.addFrameInst(
        MCCFIInstruction::createDefCfaOffset(nullptr, -MFI.getStackSize()));
    BuildMI(MBB, MBBI, DL, TII->get(TargetOpcode::CFI_INSTRUCTION))
        .addCFIIndex(CFIIndex);
  }

  if (hasFP(MF)) {
    // Realign Stack
    const RISCVRegisterInfo *RI = STI.getRegisterInfo();
    if (RI->needsStackRealignment(MF)) {
      unsigned MaxAlignment = MFI.getMaxAlignment();

      const RISCVInstrInfo *TII = STI.getInstrInfo();
      if (isInt<12>(-(int)MaxAlignment)) {
        BuildMI(MBB, MBBI, DL, TII->get(RISCV::ANDI), SPReg)
            .addReg(SPReg)
            .addImm(-(int)MaxAlignment);
      } else {
        unsigned ShiftAmount = countTrailingZeros(MaxAlignment);
        Register VR =
            MF.getRegInfo().createVirtualRegister(&RISCV::GPRRegClass);
        BuildMI(MBB, MBBI, DL, TII->get(RISCV::SRLI), VR)
            .addReg(SPReg)
            .addImm(ShiftAmount);
        BuildMI(MBB, MBBI, DL, TII->get(RISCV::SLLI), SPReg)
            .addReg(VR)
            .addImm(ShiftAmount);
      }
>>>>>>> 9819b9d3
    }
  }
}

void RISCVFrameLowering::emitEpilogue(MachineFunction &MF,
                                      MachineBasicBlock &MBB) const {
  MachineBasicBlock::iterator MBBI = MBB.getLastNonDebugInstr();
  const RISCVRegisterInfo *RI = STI.getRegisterInfo();
  MachineFrameInfo &MFI = MF.getFrameInfo();
  auto *RVFI = MF.getInfo<RISCVMachineFunctionInfo>();
  DebugLoc DL = MBBI->getDebugLoc();
  const RISCVInstrInfo *TII = STI.getInstrInfo();
  Register FPReg = getFPReg(STI);
  Register SPReg = getSPReg(STI);

  // Skip to before the restores of callee-saved registers
  // FIXME: assumes exactly one instruction is used to restore each
  // callee-saved register.
  auto LastFrameDestroy = std::prev(MBBI, MFI.getCalleeSavedInfo().size());

  uint64_t StackSize = MFI.getStackSize();
  uint64_t FPOffset = StackSize - RVFI->getVarArgsSaveSize();

  // Restore the stack pointer using the value of the frame pointer. Only
  // necessary if the stack pointer was modified, meaning the stack size is
  // unknown.
  if (RI->needsStackRealignment(MF) || MFI.hasVarSizedObjects()) {
    assert(hasFP(MF) && "frame pointer should not have been eliminated");
    adjustReg(MBB, LastFrameDestroy, DL, SPReg, FPReg, -FPOffset,
              MachineInstr::FrameDestroy);
  }

  uint64_t FirstSPAdjustAmount = getFirstSPAdjustAmount(MF);
  if (FirstSPAdjustAmount) {
    uint64_t SecondSPAdjustAmount = MFI.getStackSize() - FirstSPAdjustAmount;
    assert(SecondSPAdjustAmount > 0 &&
           "SecondSPAdjustAmount should be greater than zero");

    adjustReg(MBB, LastFrameDestroy, DL, SPReg, SPReg, SecondSPAdjustAmount,
              MachineInstr::FrameDestroy);

    // Emit ".cfi_def_cfa_offset FirstSPAdjustAmount"
    unsigned CFIIndex =
        MF.addFrameInst(
             MCCFIInstruction::createDefCfaOffset(nullptr,
                                                  -FirstSPAdjustAmount));
    BuildMI(MBB, LastFrameDestroy, DL, TII->get(TargetOpcode::CFI_INSTRUCTION))
        .addCFIIndex(CFIIndex);
  }

  if (hasFP(MF)) {
    // To find the instruction restoring FP from stack.
    for (auto &I = LastFrameDestroy; I != MBBI; ++I) {
      if (I->mayLoad() && I->getOperand(0).isReg()) {
        Register DestReg = I->getOperand(0).getReg();
        if (DestReg == FPReg) {
          // If there is frame pointer, after restoring $fp registers, we
          // need adjust CFA to ($sp - FPOffset).
          // Emit ".cfi_def_cfa $sp, -FPOffset"
          unsigned CFIIndex = MF.addFrameInst(MCCFIInstruction::createDefCfa(
              nullptr, RI->getDwarfRegNum(SPReg, true), -FPOffset));
          BuildMI(MBB, std::next(I), DL,
                  TII->get(TargetOpcode::CFI_INSTRUCTION))
              .addCFIIndex(CFIIndex)
              .setMIFlag(MachineInstr::FrameSetup);
          break;
        }
      }
    }
  }

  // Add CFI directives for callee-saved registers.
  const std::vector<CalleeSavedInfo> &CSI = MFI.getCalleeSavedInfo();
  // Iterate over list of callee-saved registers and emit .cfi_restore
  // directives.
  for (const auto &Entry : CSI) {
    Register Reg = Entry.getReg();
    unsigned CFIIndex = MF.addFrameInst(MCCFIInstruction::createRestore(
        nullptr, RI->getDwarfRegNum(Reg, true)));
    BuildMI(MBB, MBBI, DL, TII->get(TargetOpcode::CFI_INSTRUCTION))
        .addCFIIndex(CFIIndex)
        .setMIFlag(MachineInstr::FrameSetup);
  }

  if (FirstSPAdjustAmount)
    StackSize = FirstSPAdjustAmount;

  // Deallocate stack
  adjustReg(MBB, MBBI, DL, SPReg, SPReg, StackSize, MachineInstr::FrameDestroy);

  // After restoring $sp, we need to adjust CFA to $(sp + 0)
  // Emit ".cfi_def_cfa_offset 0"
  unsigned CFIIndex =
      MF.addFrameInst(MCCFIInstruction::createDefCfaOffset(nullptr, 0));
  BuildMI(MBB, MBBI, DL, TII->get(TargetOpcode::CFI_INSTRUCTION))
      .addCFIIndex(CFIIndex)
      .setMIFlag(MachineInstr::FrameSetup);
}

int RISCVFrameLowering::getFrameIndexReference(const MachineFunction &MF,
                                               int FI,
                                               unsigned &FrameReg) const {
  const MachineFrameInfo &MFI = MF.getFrameInfo();
  const RISCVRegisterInfo *RI =
      MF.getSubtarget<RISCVSubtarget>().getRegisterInfo();
  const auto *RVFI = MF.getInfo<RISCVMachineFunctionInfo>();

  // Callee-saved registers should be referenced relative to the stack pointer
  // (positive offset), otherwise use the frame pointer (negative offset)
  // unless the offset from FP is not known at constant time, as it happens
  // when we have to align the stack or we have variably sized data.
  const std::vector<CalleeSavedInfo> &CSI = MFI.getCalleeSavedInfo();
  int MinCSFI = 0;
  int MaxCSFI = -1;

  int Offset = MFI.getObjectOffset(FI) - getOffsetOfLocalArea() +
               MFI.getOffsetAdjustment();

  uint64_t FirstSPAdjustAmount = getFirstSPAdjustAmount(MF);

  if (CSI.size()) {
    MinCSFI = CSI[0].getFrameIdx();
    MaxCSFI = CSI[CSI.size() - 1].getFrameIdx();
  }
  bool IsCSR = FI >= MinCSFI && FI <= MaxCSFI;
  bool isFixed = !IsCSR && MFI.isFixedObjectIndex(FI);

<<<<<<< HEAD
  if (IsCSR) {
    FrameReg = getSPReg(STI);
=======
  if (FI >= MinCSFI && FI <= MaxCSFI) {
    FrameReg = RISCV::X2;

    if (FirstSPAdjustAmount)
      Offset += FirstSPAdjustAmount;
    else
      Offset += MF.getFrameInfo().getStackSize();
  } else if (RI->needsStackRealignment(MF)) {
    assert(!MFI.hasVarSizedObjects() &&
           "Unexpected combination of stack realignment and varsized objects");
    // If the stack was realigned, the frame pointer is set in order to allow
    // SP to be restored, but we still access stack objects using SP.
    FrameReg = RISCV::X2;
>>>>>>> 9819b9d3
    Offset += MF.getFrameInfo().getStackSize();
  } else {
    if (hasFP(MF) && (isFixed || (!RI->needsStackRealignment(MF) &&
                                  !MFI.isVariableSizedObjectIndex(FI)))) {
      FrameReg = getFPReg(STI);
      Offset += RVFI->getVarArgsSaveSize();
    } else {
      FrameReg = RI->hasBasePointer(MF) ? getBPReg(STI) : getSPReg(STI);
      Offset += MF.getFrameInfo().getStackSize();
    }
  }
  return Offset;
}

void RISCVFrameLowering::determineCalleeSaves(MachineFunction &MF,
                                              BitVector &SavedRegs,
                                              RegScavenger *RS) const {
  TargetFrameLowering::determineCalleeSaves(MF, SavedRegs, RS);
  const RISCVRegisterInfo *RI =
      MF.getSubtarget<RISCVSubtarget>().getRegisterInfo();
  // Unconditionally spill RA and FP only if the function uses a frame
  // pointer.
  if (hasFP(MF)) {
    SavedRegs.set(RISCV::X1);
    SavedRegs.set(getFPReg(STI));
  }
  if (RI->hasBasePointer(MF)) {
    SavedRegs.set(getBPReg(STI));
  }

  // If interrupt is enabled and there are calls in the handler,
  // unconditionally save all Caller-saved registers and
  // all FP registers, regardless whether they are used.
  MachineFrameInfo &MFI = MF.getFrameInfo();

  if (MF.getFunction().hasFnAttribute("interrupt") && MFI.hasCalls()) {

    static const MCPhysReg CSRegs[] = { RISCV::X1,      /* ra */
      RISCV::X5, RISCV::X6, RISCV::X7,                  /* t0-t2 */
      RISCV::X10, RISCV::X11,                           /* a0-a1, a2-a7 */
      RISCV::X12, RISCV::X13, RISCV::X14, RISCV::X15, RISCV::X16, RISCV::X17,
      RISCV::X28, RISCV::X29, RISCV::X30, RISCV::X31, 0 /* t3-t6 */
    };

    for (unsigned i = 0; CSRegs[i]; ++i)
      SavedRegs.set(CSRegs[i]);

    if (MF.getSubtarget<RISCVSubtarget>().hasStdExtD() ||
        MF.getSubtarget<RISCVSubtarget>().hasStdExtF()) {

      // If interrupt is enabled, this list contains all FP registers.
      const MCPhysReg * Regs = MF.getRegInfo().getCalleeSavedRegs();

      for (unsigned i = 0; Regs[i]; ++i)
        if (RISCV::FPR32RegClass.contains(Regs[i]) ||
            RISCV::FPR64RegClass.contains(Regs[i]))
          SavedRegs.set(Regs[i]);
    }
  }
}

void RISCVFrameLowering::processFunctionBeforeFrameFinalized(
    MachineFunction &MF, RegScavenger *RS) const {
  const TargetRegisterInfo *RegInfo = MF.getSubtarget().getRegisterInfo();
  MachineFrameInfo &MFI = MF.getFrameInfo();
  const TargetRegisterClass *RC = &RISCV::GPRRegClass;
  // estimateStackSize has been observed to under-estimate the final stack
  // size, so give ourselves wiggle-room by checking for stack size
  // representable an 11-bit signed field rather than 12-bits.
  // FIXME: It may be possible to craft a function with a small stack that
  // still needs an emergency spill slot for branch relaxation. This case
  // would currently be missed.
  if (!isInt<11>(MFI.estimateStackSize(MF))) {
    int RegScavFI = MFI.CreateStackObject(
        RegInfo->getSpillSize(*RC), RegInfo->getSpillAlignment(*RC), false);
    RS->addScavengingFrameIndex(RegScavFI);
  }
}

// Not preserve stack space within prologue for outgoing variables when the
// function contains variable size objects and let eliminateCallFramePseudoInstr
// preserve stack space for it.
bool RISCVFrameLowering::hasReservedCallFrame(const MachineFunction &MF) const {
  return !MF.getFrameInfo().hasVarSizedObjects();
}

// Eliminate ADJCALLSTACKDOWN, ADJCALLSTACKUP pseudo instructions.
MachineBasicBlock::iterator RISCVFrameLowering::eliminateCallFramePseudoInstr(
    MachineFunction &MF, MachineBasicBlock &MBB,
    MachineBasicBlock::iterator MI) const {
  Register SPReg = RISCV::X2;
  DebugLoc DL = MI->getDebugLoc();

  if (!hasReservedCallFrame(MF)) {
    // If space has not been reserved for a call frame, ADJCALLSTACKDOWN and
    // ADJCALLSTACKUP must be converted to instructions manipulating the stack
    // pointer. This is necessary when there is a variable length stack
    // allocation (e.g. alloca), which means it's not possible to allocate
    // space for outgoing arguments from within the function prologue.
    int64_t Amount = MI->getOperand(0).getImm();

    if (Amount != 0) {
      // Ensure the stack remains aligned after adjustment.
      Amount = alignSPAdjust(Amount);

      if (MI->getOpcode() == RISCV::ADJCALLSTACKDOWN)
        Amount = -Amount;

      adjustReg(MBB, MI, DL, SPReg, SPReg, Amount, MachineInstr::NoFlags);
    }
  }

  return MBB.erase(MI);
}

// We would like to split the SP adjustment to reduce prologue/epilogue
// as following instructions. In this way, the offset of the callee saved
// register could fit in a single store.
//   add     sp,sp,-2032
//   sw      ra,2028(sp)
//   sw      s0,2024(sp)
//   sw      s1,2020(sp)
//   sw      s3,2012(sp)
//   sw      s4,2008(sp)
//   add     sp,sp,-64
uint64_t
RISCVFrameLowering::getFirstSPAdjustAmount(const MachineFunction &MF) const {
  const MachineFrameInfo &MFI = MF.getFrameInfo();
  const std::vector<CalleeSavedInfo> &CSI = MFI.getCalleeSavedInfo();
  uint64_t StackSize = MFI.getStackSize();
  uint64_t StackAlign = getStackAlignment();

  // FIXME: Disable SplitSPAdjust if save-restore libcall enabled when the patch
  //        landing. The callee saved registers will be pushed by the
  //        save-restore libcalls, so we don't have to split the SP adjustment
  //        in this case.
  //
  // Return the FirstSPAdjustAmount if the StackSize can not fit in signed
  // 12-bit and there exists a callee saved register need to be pushed.
  if (!isInt<12>(StackSize) && (CSI.size() > 0)) {
    // FirstSPAdjustAmount is choosed as (2048 - StackAlign)
    // because 2048 will cause sp = sp + 2048 in epilogue split into
    // multi-instructions. The offset smaller than 2048 can fit in signle
    // load/store instruction and we have to stick with the stack alignment.
    // 2048 is 16-byte alignment. The stack alignment for RV32 and RV64 is 16,
    // for RV32E is 4. So (2048 - StackAlign) will satisfy the stack alignment.
    return 2048 - StackAlign;
  }
  return 0;
}<|MERGE_RESOLUTION|>--- conflicted
+++ resolved
@@ -239,22 +239,8 @@
     unsigned CFIIndex = MF.addFrameInst(MCCFIInstruction::createDefCfa(
         nullptr, RI->getDwarfRegNum(FPReg, true), 0));
     BuildMI(MBB, MBBI, DL, TII->get(TargetOpcode::CFI_INSTRUCTION))
-<<<<<<< HEAD
         .addCFIIndex(CFIIndex)
         .setMIFlag(MachineInstr::FrameSetup);
-  }
-
-  if (NeedsStackRealignment) {
-    // Realign the stack now.
-    alignSP(MBB, MBBI, DL, MFI.getMaxAlignment());
-
-    assert(hasFP(MF) && "we need an FP to properly realign the stack");
-
-    if (RegInfo->hasBasePointer(MF)) {
-      // Set BP to be the current SP
-      adjustReg(MBB, MBBI, DL, BPReg, SPReg, 0, MachineInstr::FrameSetup);
-=======
-        .addCFIIndex(CFIIndex);
   }
 
   // Emit the second SP adjustment after saving callee saved registers.
@@ -271,29 +257,15 @@
         .addCFIIndex(CFIIndex);
   }
 
-  if (hasFP(MF)) {
-    // Realign Stack
-    const RISCVRegisterInfo *RI = STI.getRegisterInfo();
-    if (RI->needsStackRealignment(MF)) {
-      unsigned MaxAlignment = MFI.getMaxAlignment();
-
-      const RISCVInstrInfo *TII = STI.getInstrInfo();
-      if (isInt<12>(-(int)MaxAlignment)) {
-        BuildMI(MBB, MBBI, DL, TII->get(RISCV::ANDI), SPReg)
-            .addReg(SPReg)
-            .addImm(-(int)MaxAlignment);
-      } else {
-        unsigned ShiftAmount = countTrailingZeros(MaxAlignment);
-        Register VR =
-            MF.getRegInfo().createVirtualRegister(&RISCV::GPRRegClass);
-        BuildMI(MBB, MBBI, DL, TII->get(RISCV::SRLI), VR)
-            .addReg(SPReg)
-            .addImm(ShiftAmount);
-        BuildMI(MBB, MBBI, DL, TII->get(RISCV::SLLI), SPReg)
-            .addReg(VR)
-            .addImm(ShiftAmount);
-      }
->>>>>>> 9819b9d3
+  if (NeedsStackRealignment) {
+    // Realign the stack now.
+    alignSP(MBB, MBBI, DL, MFI.getMaxAlignment());
+
+    assert(hasFP(MF) && "we need an FP to properly realign the stack");
+
+    if (RegInfo->hasBasePointer(MF)) {
+      // Set BP to be the current SP
+      adjustReg(MBB, MBBI, DL, BPReg, SPReg, 0, MachineInstr::FrameSetup);
     }
   }
 }
@@ -421,25 +393,12 @@
   bool IsCSR = FI >= MinCSFI && FI <= MaxCSFI;
   bool isFixed = !IsCSR && MFI.isFixedObjectIndex(FI);
 
-<<<<<<< HEAD
   if (IsCSR) {
     FrameReg = getSPReg(STI);
-=======
-  if (FI >= MinCSFI && FI <= MaxCSFI) {
-    FrameReg = RISCV::X2;
-
     if (FirstSPAdjustAmount)
       Offset += FirstSPAdjustAmount;
     else
       Offset += MF.getFrameInfo().getStackSize();
-  } else if (RI->needsStackRealignment(MF)) {
-    assert(!MFI.hasVarSizedObjects() &&
-           "Unexpected combination of stack realignment and varsized objects");
-    // If the stack was realigned, the frame pointer is set in order to allow
-    // SP to be restored, but we still access stack objects using SP.
-    FrameReg = RISCV::X2;
->>>>>>> 9819b9d3
-    Offset += MF.getFrameInfo().getStackSize();
   } else {
     if (hasFP(MF) && (isFixed || (!RI->needsStackRealignment(MF) &&
                                   !MFI.isVariableSizedObjectIndex(FI)))) {

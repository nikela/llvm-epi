--- conflicted
+++ resolved
@@ -148,15 +148,11 @@
   uint64_t FrameSize = MFI.getStackSize();
 
   // Get the alignment.
-<<<<<<< HEAD
-  uint64_t StackAlign = RI->needsStackRealignment(MF) ? MFI.getMaxAlignment()
-                                                      : getStackAlignment();
+  Align StackAlign =
+      RI->needsStackRealignment(MF) ? MFI.getMaxAlign() : getStackAlign();
 #if 0
   // Get the alignment.
-  unsigned StackAlign = getStackAlignment();
-=======
   Align StackAlign = getStackAlign();
->>>>>>> e13d153c
   if (RI->needsStackRealignment(MF)) {
     Align MaxStackAlign = std::max(StackAlign, MFI.getMaxAlign());
     FrameSize += (MaxStackAlign.value() - StackAlign.value());

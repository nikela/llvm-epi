--- conflicted
+++ resolved
@@ -328,26 +328,6 @@
   let Opcode = OPC_STORE_FP.Value;
 
   let Uses = [VTYPE, VL];
-<<<<<<< HEAD
-}
-
-class RVInstVAMO<RISCVAMOOP amoop, bits<3> width, dag outs, 
-                 dag ins, string opcodestr, string argstr>
-    : RVInst<outs, ins, opcodestr, argstr, [], InstFormatR> {
-  bits<5> vs2;
-  bits<5> rs1;
-  bit wd;
-  bit vm;
-
-  let Inst{31-27} = amoop.Value;
-  let Inst{26} = wd;
-  let Inst{25} = vm;
-  let Inst{24-20} = vs2;
-  let Inst{19-15} = rs1;
-  let Inst{14-12} = width;
-  let Opcode = OPC_AMO.Value;
-
-  let Uses = [VTYPE, VL];
 }
 
 // EPI extensions - We put them in CUSTOM-0 to avoid clashing with
@@ -369,7 +349,4 @@
   let Opcode = OPC_CUSTOM_0.Value;
 
   let Uses = [VTYPE, VL];
-}
-=======
-}
->>>>>>> 2c0705df
+}
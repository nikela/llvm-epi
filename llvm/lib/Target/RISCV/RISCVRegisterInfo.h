--- conflicted
+++ resolved
@@ -42,18 +42,11 @@
   // used during frame layout, and we may need to ensure that if we
   // split the offset internally that the DestReg is always aligned,
   // assuming that source reg was.
-<<<<<<< HEAD
-  bool adjustReg(MachineBasicBlock &MBB, MachineBasicBlock::iterator MBBI,
+  bool adjustReg(MachineBasicBlock &MBB, MachineBasicBlock::iterator II,
                  const DebugLoc &DL, Register DestReg, Register SrcReg,
-                 int64_t Val, MachineInstr::MIFlag Flag,
+                 StackOffset Offset, MachineInstr::MIFlag Flag,
                  MaybeAlign RequiredAlign,
                  Register ScratchReg = 0) const;
-=======
-  void adjustReg(MachineBasicBlock &MBB, MachineBasicBlock::iterator II,
-                 const DebugLoc &DL, Register DestReg, Register SrcReg,
-                 StackOffset Offset, MachineInstr::MIFlag Flag,
-                 MaybeAlign RequiredAlign) const;
->>>>>>> 24333283
 
   bool eliminateFrameIndex(MachineBasicBlock::iterator MI, int SPAdj,
                            unsigned FIOperandNum,

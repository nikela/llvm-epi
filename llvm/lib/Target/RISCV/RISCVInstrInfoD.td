//===-- RISCVInstrInfoD.td - RISC-V 'D' instructions -------*- tablegen -*-===//
//
// Part of the LLVM Project, under the Apache License v2.0 with LLVM Exceptions.
// See https://llvm.org/LICENSE.txt for license information.
// SPDX-License-Identifier: Apache-2.0 WITH LLVM-exception
//
//===----------------------------------------------------------------------===//
//
// This file describes the RISC-V instructions from the standard 'D',
// Double-Precision Floating-Point instruction set extension.
//
//===----------------------------------------------------------------------===//

//===----------------------------------------------------------------------===//
// RISC-V specific DAG Nodes.
//===----------------------------------------------------------------------===//

def SDT_RISCVBuildPairF64 : SDTypeProfile<1, 2, [SDTCisVT<0, f64>,
                                                 SDTCisVT<1, i32>,
                                                 SDTCisSameAs<1, 2>]>;
def SDT_RISCVSplitF64     : SDTypeProfile<2, 1, [SDTCisVT<0, i32>,
                                                 SDTCisVT<1, i32>,
                                                 SDTCisVT<2, f64>]>;

def RISCVBuildPairF64 : SDNode<"RISCVISD::BuildPairF64", SDT_RISCVBuildPairF64>;
def RISCVSplitF64     : SDNode<"RISCVISD::SplitF64", SDT_RISCVSplitF64>;

//===----------------------------------------------------------------------===//
// Instruction Class Templates
//===----------------------------------------------------------------------===//

let hasSideEffects = 0, mayLoad = 0, mayStore = 0 in
class FPFMAD_rrr_frm<RISCVOpcode opcode, string opcodestr>
    : RVInstR4<0b01, opcode, (outs FPR64:$rd),
               (ins FPR64:$rs1, FPR64:$rs2, FPR64:$rs3, frmarg:$funct3),
                opcodestr, "$rd, $rs1, $rs2, $rs3, $funct3">;

class FPFMADDynFrmAlias<FPFMAD_rrr_frm Inst, string OpcodeStr>
    : InstAlias<OpcodeStr#" $rd, $rs1, $rs2, $rs3",
                (Inst FPR64:$rd, FPR64:$rs1, FPR64:$rs2, FPR64:$rs3, 0b111)>;

let hasSideEffects = 0, mayLoad = 0, mayStore = 0 in
class FPALUD_rr<bits<7> funct7, bits<3> funct3, string opcodestr>
    : RVInstR<funct7, funct3, OPC_OP_FP, (outs FPR64:$rd),
              (ins FPR64:$rs1, FPR64:$rs2), opcodestr, "$rd, $rs1, $rs2">;

let hasSideEffects = 0, mayLoad = 0, mayStore = 0 in
class FPALUD_rr_frm<bits<7> funct7, string opcodestr>
    : RVInstRFrm<funct7, OPC_OP_FP, (outs FPR64:$rd),
                (ins FPR64:$rs1, FPR64:$rs2, frmarg:$funct3), opcodestr,
                 "$rd, $rs1, $rs2, $funct3">;

class FPALUDDynFrmAlias<FPALUD_rr_frm Inst, string OpcodeStr>
    : InstAlias<OpcodeStr#" $rd, $rs1, $rs2",
                (Inst FPR64:$rd, FPR64:$rs1, FPR64:$rs2, 0b111)>;

let hasSideEffects = 0, mayLoad = 0, mayStore = 0 in
class FPCmpD_rr<bits<3> funct3, string opcodestr>
    : RVInstR<0b1010001, funct3, OPC_OP_FP, (outs GPR:$rd),
              (ins FPR64:$rs1, FPR64:$rs2), opcodestr, "$rd, $rs1, $rs2">;

//===----------------------------------------------------------------------===//
// Instructions
//===----------------------------------------------------------------------===//

let Predicates = [HasStdExtD] in {

let hasSideEffects = 0, mayLoad = 1, mayStore = 0 in
def FLD : RVInstI<0b011, OPC_LOAD_FP, (outs FPR64:$rd),
                  (ins GPR:$rs1, simm12:$imm12),
                  "fld", "$rd, ${imm12}(${rs1})">;

// Operands for stores are in the order srcreg, base, offset rather than
// reflecting the order these fields are specified in the instruction
// encoding.
let hasSideEffects = 0, mayLoad = 0, mayStore = 1 in
def FSD : RVInstS<0b011, OPC_STORE_FP, (outs),
                  (ins FPR64:$rs2, GPR:$rs1, simm12:$imm12),
                   "fsd", "$rs2, ${imm12}(${rs1})">;

def FMADD_D  : FPFMAD_rrr_frm<OPC_MADD, "fmadd.d">;
def          : FPFMADDynFrmAlias<FMADD_D, "fmadd.d">;
def FMSUB_D  : FPFMAD_rrr_frm<OPC_MSUB, "fmsub.d">;
def          : FPFMADDynFrmAlias<FMSUB_D, "fmsub.d">;
def FNMSUB_D : FPFMAD_rrr_frm<OPC_NMSUB, "fnmsub.d">;
def          : FPFMADDynFrmAlias<FNMSUB_D, "fnmsub.d">;
def FNMADD_D : FPFMAD_rrr_frm<OPC_NMADD, "fnmadd.d">;
def          : FPFMADDynFrmAlias<FNMADD_D, "fnmadd.d">;

def FADD_D : FPALUD_rr_frm<0b0000001, "fadd.d">;
def        : FPALUDDynFrmAlias<FADD_D, "fadd.d">;
def FSUB_D : FPALUD_rr_frm<0b0000101, "fsub.d">;
def        : FPALUDDynFrmAlias<FSUB_D, "fsub.d">;
def FMUL_D : FPALUD_rr_frm<0b0001001, "fmul.d">;
def        : FPALUDDynFrmAlias<FMUL_D, "fmul.d">;
def FDIV_D : FPALUD_rr_frm<0b0001101, "fdiv.d">;
def        : FPALUDDynFrmAlias<FDIV_D, "fdiv.d">;

def FSQRT_D : FPUnaryOp_r_frm<0b0101101, FPR64, FPR64, "fsqrt.d"> {
  let rs2 = 0b00000;
}
def         : FPUnaryOpDynFrmAlias<FSQRT_D, "fsqrt.d", FPR64, FPR64>;

def FSGNJ_D  : FPALUD_rr<0b0010001, 0b000, "fsgnj.d">;
def FSGNJN_D : FPALUD_rr<0b0010001, 0b001, "fsgnjn.d">;
def FSGNJX_D : FPALUD_rr<0b0010001, 0b010, "fsgnjx.d">;
def FMIN_D   : FPALUD_rr<0b0010101, 0b000, "fmin.d">;
def FMAX_D   : FPALUD_rr<0b0010101, 0b001, "fmax.d">;

def FCVT_S_D : FPUnaryOp_r_frm<0b0100000, FPR32, FPR64, "fcvt.s.d"> {
  let rs2 = 0b00001;
}
def          : FPUnaryOpDynFrmAlias<FCVT_S_D, "fcvt.s.d", FPR32, FPR64>;

def FCVT_D_S : FPUnaryOp_r<0b0100001, 0b000, FPR64, FPR32, "fcvt.d.s"> {
  let rs2 = 0b00000;
}

def FEQ_D : FPCmpD_rr<0b010, "feq.d">;
def FLT_D : FPCmpD_rr<0b001, "flt.d">;
def FLE_D : FPCmpD_rr<0b000, "fle.d">;

def FCLASS_D : FPUnaryOp_r<0b1110001, 0b001, GPR, FPR64, "fclass.d"> {
  let rs2 = 0b00000;
}

def FCVT_W_D : FPUnaryOp_r_frm<0b1100001, GPR, FPR64, "fcvt.w.d"> {
  let rs2 = 0b00000;
}
def          : FPUnaryOpDynFrmAlias<FCVT_W_D, "fcvt.w.d", GPR, FPR64>;

def FCVT_WU_D : FPUnaryOp_r_frm<0b1100001, GPR, FPR64, "fcvt.wu.d"> {
  let rs2 = 0b00001;
}
def           : FPUnaryOpDynFrmAlias<FCVT_WU_D, "fcvt.wu.d", GPR, FPR64>;

def FCVT_D_W : FPUnaryOp_r<0b1101001, 0b000, FPR64, GPR, "fcvt.d.w"> {
  let rs2 = 0b00000;
}

def FCVT_D_WU : FPUnaryOp_r<0b1101001, 0b000, FPR64, GPR, "fcvt.d.wu"> {
  let rs2 = 0b00001;
}
} // Predicates = [HasStdExtD]

let Predicates = [HasStdExtD, IsRV64] in {
def FCVT_L_D : FPUnaryOp_r_frm<0b1100001, GPR, FPR64, "fcvt.l.d"> {
  let rs2 = 0b00010;
}
def          : FPUnaryOpDynFrmAlias<FCVT_L_D, "fcvt.l.d", GPR, FPR64>;

def FCVT_LU_D : FPUnaryOp_r_frm<0b1100001, GPR, FPR64, "fcvt.lu.d"> {
  let rs2 = 0b00011;
}
def           : FPUnaryOpDynFrmAlias<FCVT_LU_D, "fcvt.lu.d", GPR, FPR64>;

def FMV_X_D : FPUnaryOp_r<0b1110001, 0b000, GPR, FPR64, "fmv.x.d"> {
  let rs2 = 0b00000;
}

def FCVT_D_L : FPUnaryOp_r_frm<0b1101001, FPR64, GPR, "fcvt.d.l"> {
  let rs2 = 0b00010;
}
def          : FPUnaryOpDynFrmAlias<FCVT_D_L, "fcvt.d.l", FPR64, GPR>;

def FCVT_D_LU : FPUnaryOp_r_frm<0b1101001, FPR64, GPR, "fcvt.d.lu"> {
  let rs2 = 0b00011;
}
def           : FPUnaryOpDynFrmAlias<FCVT_D_LU, "fcvt.d.lu", FPR64, GPR>;

def FMV_D_X : FPUnaryOp_r<0b1111001, 0b000, FPR64, GPR, "fmv.d.x"> {
  let rs2 = 0b00000;
}
} // Predicates = [HasStdExtD, IsRV64]

//===----------------------------------------------------------------------===//
// Assembler Pseudo Instructions (User-Level ISA, Version 2.2, Chapter 20)
//===----------------------------------------------------------------------===//

let Predicates = [HasStdExtD] in {
// TODO fld
// TODO fsd

def : InstAlias<"fmv.d $rd, $rs",  (FSGNJ_D  FPR64:$rd, FPR64:$rs, FPR64:$rs)>;
def : InstAlias<"fabs.d $rd, $rs", (FSGNJX_D FPR64:$rd, FPR64:$rs, FPR64:$rs)>;
def : InstAlias<"fneg.d $rd, $rs", (FSGNJN_D FPR64:$rd, FPR64:$rs, FPR64:$rs)>;

// fgt.d/fge.d are recognised by the GNU assembler but the canonical
// flt.d/fle.d forms will always be printed. Therefore, set a zero weight.
def : InstAlias<"fgt.d $rd, $rs, $rt",
                (FLT_D GPR:$rd, FPR64:$rt, FPR64:$rs), 0>;
def : InstAlias<"fge.d $rd, $rs, $rt",
                (FLE_D GPR:$rd, FPR64:$rt, FPR64:$rs), 0>;
} // Predicates = [HasStdExtD]

//===----------------------------------------------------------------------===//
// Pseudo-instructions and codegen patterns
//===----------------------------------------------------------------------===//

class PatFpr64Fpr64<SDPatternOperator OpNode, RVInstR Inst>
    : Pat<(OpNode FPR64:$rs1, FPR64:$rs2), (Inst $rs1, $rs2)>;

class PatFpr64Fpr64DynFrm<SDPatternOperator OpNode, RVInstRFrm Inst>
    : Pat<(OpNode FPR64:$rs1, FPR64:$rs2), (Inst $rs1, $rs2, 0b111)>;

let Predicates = [HasStdExtD] in {

/// Float conversion operations

// Moves (no conversion)
def : Pat<(bitconvert GPR:$rs1), (FMV_D_X GPR:$rs1)>;
def : Pat<(bitconvert FPR64:$rs1), (FMV_X_D FPR64:$rs1)>;

// f64 -> f32, f32 -> f64
def : Pat<(fpround FPR64:$rs1), (FCVT_S_D FPR64:$rs1, 0b111)>;
def : Pat<(fpextend FPR32:$rs1), (FCVT_D_S FPR32:$rs1)>;

// [u]int<->double conversion patterns must be gated on IsRV32 or IsRV64, so
// are defined later.

/// Float arithmetic operations

def : PatFpr64Fpr64DynFrm<fadd, FADD_D>;
def : PatFpr64Fpr64DynFrm<fsub, FSUB_D>;
def : PatFpr64Fpr64DynFrm<fmul, FMUL_D>;
def : PatFpr64Fpr64DynFrm<fdiv, FDIV_D>;

def : Pat<(fsqrt FPR64:$rs1), (FSQRT_D FPR64:$rs1, 0b111)>;

def : Pat<(fneg FPR64:$rs1), (FSGNJN_D $rs1, $rs1)>;
def : Pat<(fabs FPR64:$rs1), (FSGNJX_D $rs1, $rs1)>;

def : PatFpr64Fpr64<fcopysign, FSGNJ_D>;
def : Pat<(fcopysign FPR64:$rs1, (fneg FPR64:$rs2)), (FSGNJN_D $rs1, $rs2)>;

// fmadd: rs1 * rs2 + rs3
def : Pat<(fma FPR64:$rs1, FPR64:$rs2, FPR64:$rs3),
          (FMADD_D $rs1, $rs2, $rs3, 0b111)>;

// fmsub: rs1 * rs2 - rs3
def : Pat<(fma FPR64:$rs1, FPR64:$rs2, (fneg FPR64:$rs3)),
          (FMSUB_D FPR64:$rs1, FPR64:$rs2, FPR64:$rs3, 0b111)>;

// fnmsub: -rs1 * rs2 + rs3
def : Pat<(fma (fneg FPR64:$rs1), FPR64:$rs2, FPR64:$rs3),
          (FNMSUB_D FPR64:$rs1, FPR64:$rs2, FPR64:$rs3, 0b111)>;

// fnmadd: -rs1 * rs2 - rs3
def : Pat<(fma (fneg FPR64:$rs1), FPR64:$rs2, (fneg FPR64:$rs3)),
          (FNMADD_D FPR64:$rs1, FPR64:$rs2, FPR64:$rs3, 0b111)>;

// The RISC-V 2.2 user-level ISA spec defines fmin and fmax as returning the
// canonical NaN when giving a signaling NaN. This doesn't match the LLVM
// behaviour (see https://bugs.llvm.org/show_bug.cgi?id=27363). However, the
// draft 2.3 ISA spec changes the definition of fmin and fmax in a way that
// matches LLVM's fminnum and fmaxnum
// <https://github.com/riscv/riscv-isa-manual/commit/cd20cee7efd9bac7c5aa127ec3b451749d2b3cce>.
def : PatFpr64Fpr64<fminnum, FMIN_D>;
def : PatFpr64Fpr64<fmaxnum, FMAX_D>;

/// Setcc

def : PatFpr64Fpr64<seteq, FEQ_D>;
def : PatFpr64Fpr64<setoeq, FEQ_D>;
def : PatFpr64Fpr64<setlt, FLT_D>;
def : PatFpr64Fpr64<setolt, FLT_D>;
def : PatFpr64Fpr64<setle, FLE_D>;
def : PatFpr64Fpr64<setole, FLE_D>;

// Three operands
def : Pat<(fma FPR64:$rs1, FPR64:$rs2, FPR64:$rs3),
          (FMADD_D $rs1, $rs2, $rs3, 0b111)>;

def : Pat<(fma FPR64:$rs1, FPR64:$rs2, (fneg FPR64:$rs3)),
          (FMSUB_D $rs1, $rs2, $rs3, 0b111)>;

def : Pat<(fneg (fma FPR64:$rs1, FPR64:$rs2, FPR64:$rs3)),
          (FNMADD_D $rs1, $rs2, $rs3, 0b111)>;

def : Pat<(fma (fneg FPR64:$rs1), FPR64:$rs2, FPR64:$rs3),
          (FNMSUB_D $rs1, $rs2, $rs3, 0b111)>;
def : Pat<(fma FPR64:$rs1, (fneg FPR64:$rs2), FPR64:$rs3),
          (FNMSUB_D $rs1, $rs2, $rs3, 0b111)>;

// Define pattern expansions for setcc operations which aren't directly
// handled by a RISC-V instruction and aren't expanded in the SelectionDAG
// Legalizer.

def : Pat<(setuo FPR64:$rs1, FPR64:$rs2),
          (SLTIU (AND (FEQ_D FPR64:$rs1, FPR64:$rs1),
                      (FEQ_D FPR64:$rs2, FPR64:$rs2)),
                 1)>;

def Select_FPR64_Using_CC_GPR : SelectCC_rrirr<FPR64, GPR>;

/// Loads

defm : LdPat<load, FLD>;

/// Stores

defm : StPat<store, FSD, FPR64>;

/// Pseudo-instructions needed for the soft-float ABI with RV32D

// Moves two GPRs to an FPR.
let usesCustomInserter = 1 in
def BuildPairF64Pseudo
    : Pseudo<(outs FPR64:$dst), (ins GPR:$src1, GPR:$src2),
             [(set FPR64:$dst, (RISCVBuildPairF64 GPR:$src1, GPR:$src2))]>;

// Moves an FPR to two GPRs.
let usesCustomInserter = 1 in
def SplitF64Pseudo
    : Pseudo<(outs GPR:$dst1, GPR:$dst2), (ins FPR64:$src),
             [(set GPR:$dst1, GPR:$dst2, (RISCVSplitF64 FPR64:$src))]>;

} // Predicates = [HasStdExtD]

let Predicates = [HasStdExtD, IsRV32] in {
// double->[u]int. Round-to-zero must be used.
def : Pat<(fp_to_sint FPR64:$rs1), (FCVT_W_D FPR64:$rs1, 0b001)>;
def : Pat<(fp_to_uint FPR64:$rs1), (FCVT_WU_D FPR64:$rs1, 0b001)>;

// [u]int->double.
def : Pat<(sint_to_fp GPR:$rs1), (FCVT_D_W GPR:$rs1)>;
def : Pat<(uint_to_fp GPR:$rs1), (FCVT_D_WU GPR:$rs1)>;
} // Predicates = [HasStdExtD, IsRV32]

let Predicates = [HasStdExtD, IsRV64] in {
def : Pat<(bitconvert GPR:$rs1), (FMV_D_X GPR:$rs1)>;
def : Pat<(bitconvert FPR64:$rs1), (FMV_X_D FPR64:$rs1)>;

<<<<<<< HEAD
// FP->[u]int32 are handled with custom selection code, because the root
// assertsext node never reaches the tablegenerated matcher.
=======
// FP->[u]int32 is mostly handled by the FP->[u]int64 patterns. This is safe
// because fpto[u|s]i produce poison if the value can't fit into the target.
// We match the single case below because fcvt.wu.d sign-extends its result so
// is cheaper than fcvt.lu.d+sext.w.
def : Pat<(sext_inreg (zexti32 (fp_to_uint FPR64:$rs1)), i32),
          (FCVT_WU_D $rs1, 0b001)>;
>>>>>>> c6931ddc

// [u]int32->fp
def : Pat<(sint_to_fp (sext_inreg GPR:$rs1, i32)), (FCVT_D_W $rs1)>;
def : Pat<(uint_to_fp (zexti32 GPR:$rs1)), (FCVT_D_WU $rs1)>;

def : Pat<(fp_to_sint FPR64:$rs1), (FCVT_L_D FPR64:$rs1, 0b001)>;
def : Pat<(fp_to_uint FPR64:$rs1), (FCVT_LU_D FPR64:$rs1, 0b001)>;

// [u]int64->fp. Match GCC and default to using dynamic rounding mode.
def : Pat<(sint_to_fp GPR:$rs1), (FCVT_D_L GPR:$rs1, 0b111)>;
def : Pat<(uint_to_fp GPR:$rs1), (FCVT_D_LU GPR:$rs1, 0b111)>;
} // Predicates = [HasStdExtD, IsRV64]<|MERGE_RESOLUTION|>--- conflicted
+++ resolved
@@ -331,17 +331,12 @@
 def : Pat<(bitconvert GPR:$rs1), (FMV_D_X GPR:$rs1)>;
 def : Pat<(bitconvert FPR64:$rs1), (FMV_X_D FPR64:$rs1)>;
 
-<<<<<<< HEAD
-// FP->[u]int32 are handled with custom selection code, because the root
-// assertsext node never reaches the tablegenerated matcher.
-=======
 // FP->[u]int32 is mostly handled by the FP->[u]int64 patterns. This is safe
 // because fpto[u|s]i produce poison if the value can't fit into the target.
 // We match the single case below because fcvt.wu.d sign-extends its result so
 // is cheaper than fcvt.lu.d+sext.w.
 def : Pat<(sext_inreg (zexti32 (fp_to_uint FPR64:$rs1)), i32),
           (FCVT_WU_D $rs1, 0b001)>;
->>>>>>> c6931ddc
 
 // [u]int32->fp
 def : Pat<(sint_to_fp (sext_inreg GPR:$rs1, i32)), (FCVT_D_W $rs1)>;

//===-- RISCVInstrInfoD.td - RISC-V 'D' instructions -------*- tablegen -*-===//
//
// Part of the LLVM Project, under the Apache License v2.0 with LLVM Exceptions.
// See https://llvm.org/LICENSE.txt for license information.
// SPDX-License-Identifier: Apache-2.0 WITH LLVM-exception
//
//===----------------------------------------------------------------------===//
//
// This file describes the RISC-V instructions from the standard 'D',
// Double-Precision Floating-Point instruction set extension.
//
//===----------------------------------------------------------------------===//

//===----------------------------------------------------------------------===//
// RISC-V specific DAG Nodes.
//===----------------------------------------------------------------------===//

def SDT_RISCVBuildPairF64 : SDTypeProfile<1, 2, [SDTCisVT<0, f64>,
                                                 SDTCisVT<1, i32>,
                                                 SDTCisSameAs<1, 2>]>;
def SDT_RISCVSplitF64     : SDTypeProfile<2, 1, [SDTCisVT<0, i32>,
                                                 SDTCisVT<1, i32>,
                                                 SDTCisVT<2, f64>]>;

def RISCVBuildPairF64 : SDNode<"RISCVISD::BuildPairF64", SDT_RISCVBuildPairF64>;
def RISCVSplitF64     : SDNode<"RISCVISD::SplitF64", SDT_RISCVSplitF64>;

//===----------------------------------------------------------------------===//
// Instruction Class Templates
//===----------------------------------------------------------------------===//

let hasSideEffects = 0, mayLoad = 0, mayStore = 0 in
class FPFMAD_rrr_frm<RISCVOpcode opcode, string opcodestr>
    : RVInstR4<0b01, opcode, (outs FPR64:$rd),
               (ins FPR64:$rs1, FPR64:$rs2, FPR64:$rs3, frmarg:$funct3),
                opcodestr, "$rd, $rs1, $rs2, $rs3, $funct3">;

class FPFMADDynFrmAlias<FPFMAD_rrr_frm Inst, string OpcodeStr>
    : InstAlias<OpcodeStr#" $rd, $rs1, $rs2, $rs3",
                (Inst FPR64:$rd, FPR64:$rs1, FPR64:$rs2, FPR64:$rs3, 0b111)>;

let hasSideEffects = 0, mayLoad = 0, mayStore = 0 in
class FPALUD_rr<bits<7> funct7, bits<3> funct3, string opcodestr>
    : RVInstR<funct7, funct3, OPC_OP_FP, (outs FPR64:$rd),
              (ins FPR64:$rs1, FPR64:$rs2), opcodestr, "$rd, $rs1, $rs2">;

let hasSideEffects = 0, mayLoad = 0, mayStore = 0 in
class FPALUD_rr_frm<bits<7> funct7, string opcodestr>
    : RVInstRFrm<funct7, OPC_OP_FP, (outs FPR64:$rd),
                (ins FPR64:$rs1, FPR64:$rs2, frmarg:$funct3), opcodestr,
                 "$rd, $rs1, $rs2, $funct3">;

class FPALUDDynFrmAlias<FPALUD_rr_frm Inst, string OpcodeStr>
    : InstAlias<OpcodeStr#" $rd, $rs1, $rs2",
                (Inst FPR64:$rd, FPR64:$rs1, FPR64:$rs2, 0b111)>;

let hasSideEffects = 0, mayLoad = 0, mayStore = 0 in
class FPCmpD_rr<bits<3> funct3, string opcodestr>
    : RVInstR<0b1010001, funct3, OPC_OP_FP, (outs GPR:$rd),
              (ins FPR64:$rs1, FPR64:$rs2), opcodestr, "$rd, $rs1, $rs2">;

//===----------------------------------------------------------------------===//
// Instructions
//===----------------------------------------------------------------------===//

let Predicates = [HasStdExtD] in {

let hasSideEffects = 0, mayLoad = 1, mayStore = 0 in
def FLD : RVInstI<0b011, OPC_LOAD_FP, (outs FPR64:$rd),
                  (ins GPR:$rs1, simm12:$imm12),
                  "fld", "$rd, ${imm12}(${rs1})">;

// Operands for stores are in the order srcreg, base, offset rather than
// reflecting the order these fields are specified in the instruction
// encoding.
let hasSideEffects = 0, mayLoad = 0, mayStore = 1 in
def FSD : RVInstS<0b011, OPC_STORE_FP, (outs),
                  (ins FPR64:$rs2, GPR:$rs1, simm12:$imm12),
                   "fsd", "$rs2, ${imm12}(${rs1})">;

def FMADD_D  : FPFMAD_rrr_frm<OPC_MADD, "fmadd.d">;
def          : FPFMADDynFrmAlias<FMADD_D, "fmadd.d">;
def FMSUB_D  : FPFMAD_rrr_frm<OPC_MSUB, "fmsub.d">;
def          : FPFMADDynFrmAlias<FMSUB_D, "fmsub.d">;
def FNMSUB_D : FPFMAD_rrr_frm<OPC_NMSUB, "fnmsub.d">;
def          : FPFMADDynFrmAlias<FNMSUB_D, "fnmsub.d">;
def FNMADD_D : FPFMAD_rrr_frm<OPC_NMADD, "fnmadd.d">;
def          : FPFMADDynFrmAlias<FNMADD_D, "fnmadd.d">;

def FADD_D : FPALUD_rr_frm<0b0000001, "fadd.d">;
def        : FPALUDDynFrmAlias<FADD_D, "fadd.d">;
def FSUB_D : FPALUD_rr_frm<0b0000101, "fsub.d">;
def        : FPALUDDynFrmAlias<FSUB_D, "fsub.d">;
def FMUL_D : FPALUD_rr_frm<0b0001001, "fmul.d">;
def        : FPALUDDynFrmAlias<FMUL_D, "fmul.d">;
def FDIV_D : FPALUD_rr_frm<0b0001101, "fdiv.d">;
def        : FPALUDDynFrmAlias<FDIV_D, "fdiv.d">;

def FSQRT_D : FPUnaryOp_r_frm<0b0101101, FPR64, FPR64, "fsqrt.d"> {
  let rs2 = 0b00000;
}
def         : FPUnaryOpDynFrmAlias<FSQRT_D, "fsqrt.d", FPR64, FPR64>;

def FSGNJ_D  : FPALUD_rr<0b0010001, 0b000, "fsgnj.d">;
def FSGNJN_D : FPALUD_rr<0b0010001, 0b001, "fsgnjn.d">;
def FSGNJX_D : FPALUD_rr<0b0010001, 0b010, "fsgnjx.d">;
def FMIN_D   : FPALUD_rr<0b0010101, 0b000, "fmin.d">;
def FMAX_D   : FPALUD_rr<0b0010101, 0b001, "fmax.d">;

def FCVT_S_D : FPUnaryOp_r_frm<0b0100000, FPR32, FPR64, "fcvt.s.d"> {
  let rs2 = 0b00001;
}
def          : FPUnaryOpDynFrmAlias<FCVT_S_D, "fcvt.s.d", FPR32, FPR64>;

def FCVT_D_S : FPUnaryOp_r<0b0100001, 0b000, FPR64, FPR32, "fcvt.d.s"> {
  let rs2 = 0b00000;
}

def FEQ_D : FPCmpD_rr<0b010, "feq.d">;
def FLT_D : FPCmpD_rr<0b001, "flt.d">;
def FLE_D : FPCmpD_rr<0b000, "fle.d">;

def FCLASS_D : FPUnaryOp_r<0b1110001, 0b001, GPR, FPR64, "fclass.d"> {
  let rs2 = 0b00000;
}

def FCVT_W_D : FPUnaryOp_r_frm<0b1100001, GPR, FPR64, "fcvt.w.d"> {
  let rs2 = 0b00000;
}
def          : FPUnaryOpDynFrmAlias<FCVT_W_D, "fcvt.w.d", GPR, FPR64>;

def FCVT_WU_D : FPUnaryOp_r_frm<0b1100001, GPR, FPR64, "fcvt.wu.d"> {
  let rs2 = 0b00001;
}
def           : FPUnaryOpDynFrmAlias<FCVT_WU_D, "fcvt.wu.d", GPR, FPR64>;

def FCVT_D_W : FPUnaryOp_r<0b1101001, 0b000, FPR64, GPR, "fcvt.d.w"> {
  let rs2 = 0b00000;
}

def FCVT_D_WU : FPUnaryOp_r<0b1101001, 0b000, FPR64, GPR, "fcvt.d.wu"> {
  let rs2 = 0b00001;
}
} // Predicates = [HasStdExtD]

let Predicates = [HasStdExtD, IsRV64] in {
def FCVT_L_D : FPUnaryOp_r_frm<0b1100001, GPR, FPR64, "fcvt.l.d"> {
  let rs2 = 0b00010;
}
def          : FPUnaryOpDynFrmAlias<FCVT_L_D, "fcvt.l.d", GPR, FPR64>;

def FCVT_LU_D : FPUnaryOp_r_frm<0b1100001, GPR, FPR64, "fcvt.lu.d"> {
  let rs2 = 0b00011;
}
def           : FPUnaryOpDynFrmAlias<FCVT_LU_D, "fcvt.lu.d", GPR, FPR64>;

def FMV_X_D : FPUnaryOp_r<0b1110001, 0b000, GPR, FPR64, "fmv.x.d"> {
  let rs2 = 0b00000;
}

def FCVT_D_L : FPUnaryOp_r_frm<0b1101001, FPR64, GPR, "fcvt.d.l"> {
  let rs2 = 0b00010;
}
def          : FPUnaryOpDynFrmAlias<FCVT_D_L, "fcvt.d.l", FPR64, GPR>;

def FCVT_D_LU : FPUnaryOp_r_frm<0b1101001, FPR64, GPR, "fcvt.d.lu"> {
  let rs2 = 0b00011;
}
def           : FPUnaryOpDynFrmAlias<FCVT_D_LU, "fcvt.d.lu", FPR64, GPR>;

def FMV_D_X : FPUnaryOp_r<0b1111001, 0b000, FPR64, GPR, "fmv.d.x"> {
  let rs2 = 0b00000;
}
} // Predicates = [HasStdExtD, IsRV64]

//===----------------------------------------------------------------------===//
// Assembler Pseudo Instructions (User-Level ISA, Version 2.2, Chapter 20)
//===----------------------------------------------------------------------===//

let Predicates = [HasStdExtD] in {
def : InstAlias<"fld $rd, (${rs1})",  (FLD FPR64:$rd,  GPR:$rs1, 0), 0>;
def : InstAlias<"fsd $rs2, (${rs1})", (FSD FPR64:$rs2, GPR:$rs1, 0), 0>;

def : InstAlias<"fmv.d $rd, $rs",  (FSGNJ_D  FPR64:$rd, FPR64:$rs, FPR64:$rs)>;
def : InstAlias<"fabs.d $rd, $rs", (FSGNJX_D FPR64:$rd, FPR64:$rs, FPR64:$rs)>;
def : InstAlias<"fneg.d $rd, $rs", (FSGNJN_D FPR64:$rd, FPR64:$rs, FPR64:$rs)>;

// fgt.d/fge.d are recognised by the GNU assembler but the canonical
// flt.d/fle.d forms will always be printed. Therefore, set a zero weight.
def : InstAlias<"fgt.d $rd, $rs, $rt",
                (FLT_D GPR:$rd, FPR64:$rt, FPR64:$rs), 0>;
def : InstAlias<"fge.d $rd, $rs, $rt",
                (FLE_D GPR:$rd, FPR64:$rt, FPR64:$rs), 0>;

def PseudoFLD  : PseudoFloatLoad<"fld", FPR64>;
def PseudoFSD  : PseudoStore<"fsd", FPR64>;
} // Predicates = [HasStdExtD]

//===----------------------------------------------------------------------===//
// Pseudo-instructions and codegen patterns
//===----------------------------------------------------------------------===//

class PatFpr64Fpr64<SDPatternOperator OpNode, RVInstR Inst>
    : Pat<(OpNode FPR64:$rs1, FPR64:$rs2), (Inst $rs1, $rs2)>;

class PatFpr64Fpr64DynFrm<SDPatternOperator OpNode, RVInstRFrm Inst>
    : Pat<(OpNode FPR64:$rs1, FPR64:$rs2), (Inst $rs1, $rs2, 0b111)>;

let Predicates = [HasStdExtD] in {

/// Float conversion operations

// f64 -> f32, f32 -> f64
def : Pat<(fpround FPR64:$rs1), (FCVT_S_D FPR64:$rs1, 0b111)>;
def : Pat<(fpextend FPR32:$rs1), (FCVT_D_S FPR32:$rs1)>;

// [u]int<->double conversion patterns must be gated on IsRV32 or IsRV64, so
// are defined later.

/// Float arithmetic operations

def : PatFpr64Fpr64DynFrm<fadd, FADD_D>;
def : PatFpr64Fpr64DynFrm<fsub, FSUB_D>;
def : PatFpr64Fpr64DynFrm<fmul, FMUL_D>;
def : PatFpr64Fpr64DynFrm<fdiv, FDIV_D>;

def : Pat<(fsqrt FPR64:$rs1), (FSQRT_D FPR64:$rs1, 0b111)>;

def : Pat<(fneg FPR64:$rs1), (FSGNJN_D $rs1, $rs1)>;
def : Pat<(fabs FPR64:$rs1), (FSGNJX_D $rs1, $rs1)>;

def : PatFpr64Fpr64<fcopysign, FSGNJ_D>;
def : Pat<(fcopysign FPR64:$rs1, (fneg FPR64:$rs2)), (FSGNJN_D $rs1, $rs2)>;

// fmadd: rs1 * rs2 + rs3
def : Pat<(fma FPR64:$rs1, FPR64:$rs2, FPR64:$rs3),
          (FMADD_D $rs1, $rs2, $rs3, 0b111)>;

// fmsub: rs1 * rs2 - rs3
def : Pat<(fma FPR64:$rs1, FPR64:$rs2, (fneg FPR64:$rs3)),
          (FMSUB_D FPR64:$rs1, FPR64:$rs2, FPR64:$rs3, 0b111)>;

// fnmsub: -rs1 * rs2 + rs3
def : Pat<(fma (fneg FPR64:$rs1), FPR64:$rs2, FPR64:$rs3),
          (FNMSUB_D FPR64:$rs1, FPR64:$rs2, FPR64:$rs3, 0b111)>;

// fnmadd: -rs1 * rs2 - rs3
def : Pat<(fma (fneg FPR64:$rs1), FPR64:$rs2, (fneg FPR64:$rs3)),
          (FNMADD_D FPR64:$rs1, FPR64:$rs2, FPR64:$rs3, 0b111)>;

// The RISC-V 2.2 user-level ISA spec defines fmin and fmax as returning the
// canonical NaN when giving a signaling NaN. This doesn't match the LLVM
// behaviour (see https://bugs.llvm.org/show_bug.cgi?id=27363). However, the
// draft 2.3 ISA spec changes the definition of fmin and fmax in a way that
// matches LLVM's fminnum and fmaxnum
// <https://github.com/riscv/riscv-isa-manual/commit/cd20cee7efd9bac7c5aa127ec3b451749d2b3cce>.
def : PatFpr64Fpr64<fminnum, FMIN_D>;
def : PatFpr64Fpr64<fmaxnum, FMAX_D>;

/// Setcc

def : PatFpr64Fpr64<seteq, FEQ_D>;
def : PatFpr64Fpr64<setoeq, FEQ_D>;
def : PatFpr64Fpr64<setlt, FLT_D>;
def : PatFpr64Fpr64<setolt, FLT_D>;
def : PatFpr64Fpr64<setle, FLE_D>;
def : PatFpr64Fpr64<setole, FLE_D>;

<<<<<<< HEAD
// Three operands
// fmadd: rs1 * rs2 + rs3
def : Pat<(fma FPR64:$rs1, FPR64:$rs2, FPR64:$rs3),
          (FMADD_D $rs1, $rs2, $rs3, 0b111)>;

// fmsub: rs1 * rs2 - rs3
def : Pat<(fma FPR64:$rs1, FPR64:$rs2, (fneg FPR64:$rs3)),
          (FMSUB_D $rs1, $rs2, $rs3, 0b111)>;

// fnmadd: -rs1 * rs2 - rs3
def : Pat<(fneg (fma FPR64:$rs1, FPR64:$rs2, FPR64:$rs3)),
          (FNMADD_D $rs1, $rs2, $rs3, 0b111)>;

// fnmsub: -rs1 * rs2 + rs3
def : Pat<(fma (fneg FPR64:$rs1), FPR64:$rs2, FPR64:$rs3),
          (FNMSUB_D $rs1, $rs2, $rs3, 0b111)>;
def : Pat<(fma FPR64:$rs1, (fneg FPR64:$rs2), FPR64:$rs3),
          (FNMSUB_D $rs1, $rs2, $rs3, 0b111)>;

=======
>>>>>>> 7eddee45
// Define pattern expansions for setcc operations which aren't directly
// handled by a RISC-V instruction and aren't expanded in the SelectionDAG
// Legalizer.

def : Pat<(seto FPR64:$rs1, FPR64:$rs2),
          (AND (FEQ_D FPR64:$rs1, FPR64:$rs1),
               (FEQ_D FPR64:$rs2, FPR64:$rs2))>;

def : Pat<(setuo FPR64:$rs1, FPR64:$rs2),
          (SLTIU (AND (FEQ_D FPR64:$rs1, FPR64:$rs1),
                      (FEQ_D FPR64:$rs2, FPR64:$rs2)),
                 1)>;

def Select_FPR64_Using_CC_GPR : SelectCC_rrirr<FPR64, GPR>;

/// Loads

defm : LdPat<load, FLD>;

/// Stores

defm : StPat<store, FSD, FPR64>;

/// Pseudo-instructions needed for the soft-float ABI with RV32D

// Moves two GPRs to an FPR.
let usesCustomInserter = 1 in
def BuildPairF64Pseudo
    : Pseudo<(outs FPR64:$dst), (ins GPR:$src1, GPR:$src2),
             [(set FPR64:$dst, (RISCVBuildPairF64 GPR:$src1, GPR:$src2))]>;

// Moves an FPR to two GPRs.
let usesCustomInserter = 1 in
def SplitF64Pseudo
    : Pseudo<(outs GPR:$dst1, GPR:$dst2), (ins FPR64:$src),
             [(set GPR:$dst1, GPR:$dst2, (RISCVSplitF64 FPR64:$src))]>;

} // Predicates = [HasStdExtD]

let Predicates = [HasStdExtD, IsRV32] in {
// double->[u]int. Round-to-zero must be used.
def : Pat<(fp_to_sint FPR64:$rs1), (FCVT_W_D FPR64:$rs1, 0b001)>;
def : Pat<(fp_to_uint FPR64:$rs1), (FCVT_WU_D FPR64:$rs1, 0b001)>;

// [u]int->double.
def : Pat<(sint_to_fp GPR:$rs1), (FCVT_D_W GPR:$rs1)>;
def : Pat<(uint_to_fp GPR:$rs1), (FCVT_D_WU GPR:$rs1)>;
} // Predicates = [HasStdExtD, IsRV32]

let Predicates = [HasStdExtD, IsRV64] in {
def : Pat<(bitconvert GPR:$rs1), (FMV_D_X GPR:$rs1)>;
def : Pat<(bitconvert FPR64:$rs1), (FMV_X_D FPR64:$rs1)>;

// FP->[u]int32 is mostly handled by the FP->[u]int64 patterns. This is safe
// because fpto[u|s]i produce poison if the value can't fit into the target.
// We match the single case below because fcvt.wu.d sign-extends its result so
// is cheaper than fcvt.lu.d+sext.w.
def : Pat<(sext_inreg (zexti32 (fp_to_uint FPR64:$rs1)), i32),
          (FCVT_WU_D $rs1, 0b001)>;

// [u]int32->fp
def : Pat<(sint_to_fp (sext_inreg GPR:$rs1, i32)), (FCVT_D_W $rs1)>;
def : Pat<(uint_to_fp (zexti32 GPR:$rs1)), (FCVT_D_WU $rs1)>;

def : Pat<(fp_to_sint FPR64:$rs1), (FCVT_L_D FPR64:$rs1, 0b001)>;
def : Pat<(fp_to_uint FPR64:$rs1), (FCVT_LU_D FPR64:$rs1, 0b001)>;

// [u]int64->fp. Match GCC and default to using dynamic rounding mode.
def : Pat<(sint_to_fp GPR:$rs1), (FCVT_D_L GPR:$rs1, 0b111)>;
def : Pat<(uint_to_fp GPR:$rs1), (FCVT_D_LU GPR:$rs1, 0b111)>;
} // Predicates = [HasStdExtD, IsRV64]<|MERGE_RESOLUTION|>--- conflicted
+++ resolved
@@ -266,28 +266,6 @@
 def : PatFpr64Fpr64<setle, FLE_D>;
 def : PatFpr64Fpr64<setole, FLE_D>;
 
-<<<<<<< HEAD
-// Three operands
-// fmadd: rs1 * rs2 + rs3
-def : Pat<(fma FPR64:$rs1, FPR64:$rs2, FPR64:$rs3),
-          (FMADD_D $rs1, $rs2, $rs3, 0b111)>;
-
-// fmsub: rs1 * rs2 - rs3
-def : Pat<(fma FPR64:$rs1, FPR64:$rs2, (fneg FPR64:$rs3)),
-          (FMSUB_D $rs1, $rs2, $rs3, 0b111)>;
-
-// fnmadd: -rs1 * rs2 - rs3
-def : Pat<(fneg (fma FPR64:$rs1, FPR64:$rs2, FPR64:$rs3)),
-          (FNMADD_D $rs1, $rs2, $rs3, 0b111)>;
-
-// fnmsub: -rs1 * rs2 + rs3
-def : Pat<(fma (fneg FPR64:$rs1), FPR64:$rs2, FPR64:$rs3),
-          (FNMSUB_D $rs1, $rs2, $rs3, 0b111)>;
-def : Pat<(fma FPR64:$rs1, (fneg FPR64:$rs2), FPR64:$rs3),
-          (FNMSUB_D $rs1, $rs2, $rs3, 0b111)>;
-
-=======
->>>>>>> 7eddee45
 // Define pattern expansions for setcc operations which aren't directly
 // handled by a RISC-V instruction and aren't expanded in the SelectionDAG
 // Legalizer.

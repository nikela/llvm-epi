//===-- RISCVInstrInfoD.td - RISC-V 'D' instructions -------*- tablegen -*-===//
//
// Part of the LLVM Project, under the Apache License v2.0 with LLVM Exceptions.
// See https://llvm.org/LICENSE.txt for license information.
// SPDX-License-Identifier: Apache-2.0 WITH LLVM-exception
//
//===----------------------------------------------------------------------===//
//
// This file describes the RISC-V instructions from the standard 'D',
// Double-Precision Floating-Point instruction set extension.
//
//===----------------------------------------------------------------------===//

//===----------------------------------------------------------------------===//
// RISC-V specific DAG Nodes.
//===----------------------------------------------------------------------===//

def SDT_RISCVBuildPairF64 : SDTypeProfile<1, 2, [SDTCisVT<0, f64>,
                                                 SDTCisVT<1, i32>,
                                                 SDTCisSameAs<1, 2>]>;
def SDT_RISCVSplitF64     : SDTypeProfile<2, 1, [SDTCisVT<0, i32>,
                                                 SDTCisVT<1, i32>,
                                                 SDTCisVT<2, f64>]>;

def RISCVBuildPairF64 : SDNode<"RISCVISD::BuildPairF64", SDT_RISCVBuildPairF64>;
def RISCVSplitF64     : SDNode<"RISCVISD::SplitF64", SDT_RISCVSplitF64>;

//===----------------------------------------------------------------------===//
// Operand and SDNode transformation definitions.
//===----------------------------------------------------------------------===//

// Zdinx

def GPRPF64AsFPR : AsmOperandClass {
  let Name = "GPRPF64AsFPR";
  let ParserMethod = "parseGPRAsFPR";
  let RenderMethod = "addRegOperands";
}

def GPRF64AsFPR : AsmOperandClass {
  let Name = "GPRF64AsFPR";
  let ParserMethod = "parseGPRAsFPR";
  let RenderMethod = "addRegOperands";
}

def FPR64INX : RegisterOperand<GPRF64> {
  let ParserMatchClass = GPRF64AsFPR;
  let DecoderMethod = "DecodeGPRRegisterClass";
}

def FPR64IN32X : RegisterOperand<GPRPF64> {
  let ParserMatchClass = GPRPF64AsFPR;
}

def DExt       : ExtInfo<0, [HasStdExtD]>;
def D64Ext     : ExtInfo<0, [HasStdExtD, IsRV64]>;
def ZdinxExt   : ExtInfo<1, [HasStdExtZdinx, IsRV64]>;
def Zdinx32Ext : ExtInfo<2, [HasStdExtZdinx, IsRV32]>;

def D       : ExtInfo_r<DExt,       FPR64>;
def D_INX   : ExtInfo_r<ZdinxExt,   FPR64INX>;
def D_IN32X : ExtInfo_r<Zdinx32Ext, FPR64IN32X>;

def DD       : ExtInfo_rr<DExt,       FPR64,      FPR64>;
def DD_INX   : ExtInfo_rr<ZdinxExt,   FPR64INX,   FPR64INX>;
def DD_IN32X : ExtInfo_rr<Zdinx32Ext, FPR64IN32X, FPR64IN32X>;
def DF       : ExtInfo_rr<DExt,       FPR64,      FPR32>;
def DF_INX   : ExtInfo_rr<ZdinxExt,   FPR64INX,   FPR32INX>;
def DF_IN32X : ExtInfo_rr<Zdinx32Ext, FPR64IN32X, FPR32INX>;
def DX       : ExtInfo_rr<DExt,       FPR64,      GPR>;
def DX_INX   : ExtInfo_rr<ZdinxExt,   FPR64INX,   GPR>;
def DX_IN32X : ExtInfo_rr<Zdinx32Ext, FPR64IN32X, GPR>;
def DX_64    : ExtInfo_rr<D64Ext,     FPR64,      GPR>;
def FD       : ExtInfo_rr<DExt,       FPR32,      FPR64>;
def FD_INX   : ExtInfo_rr<ZdinxExt,   FPR32INX,   FPR64INX>;
def FD_IN32X : ExtInfo_rr<Zdinx32Ext, FPR32INX,   FPR64IN32X>;
def XD       : ExtInfo_rr<DExt,       GPR,        FPR64>;
def XD_INX   : ExtInfo_rr<ZdinxExt,   GPR,        FPR64INX>;
def XD_IN32X : ExtInfo_rr<Zdinx32Ext, GPR,        FPR64IN32X>;
def XD_64    : ExtInfo_rr<D64Ext,     GPR,        FPR64>;

defvar DINX    = [D,     D_INX,  D_IN32X];
defvar DDINX   = [DD,    DD_INX, DD_IN32X];
defvar DXINX   = [DX,    DX_INX, DX_IN32X];
defvar DFINX   = [DF,    DF_INX, DF_IN32X];
defvar FDINX   = [FD,    FD_INX, FD_IN32X];
defvar XDINX   = [XD,    XD_INX, XD_IN32X];
defvar DXIN64X = [DX_64, DX_INX];
defvar XDIN64X = [XD_64, XD_INX];

//===----------------------------------------------------------------------===//
// Instructions
//===----------------------------------------------------------------------===//

let Predicates = [HasStdExtD] in {
def FLD : FPLoad_r<0b011, "fld", FPR64, WriteFLD64>;

// Operands for stores are in the order srcreg, base, offset rather than
// reflecting the order these fields are specified in the instruction
// encoding.
def FSD : FPStore_r<0b011, "fsd", FPR64, WriteFST64>;
} // Predicates = [HasStdExtD]

let SchedRW = [WriteFMA64, ReadFMA64, ReadFMA64, ReadFMA64] in {
defm FMADD_D  : FPFMA_rrr_frm_m<OPC_MADD,  0b01, "fmadd.d",  DINX>;
defm FMSUB_D  : FPFMA_rrr_frm_m<OPC_MSUB,  0b01, "fmsub.d",  DINX>;
defm FNMSUB_D : FPFMA_rrr_frm_m<OPC_NMSUB, 0b01, "fnmsub.d", DINX>;
defm FNMADD_D : FPFMA_rrr_frm_m<OPC_NMADD, 0b01, "fnmadd.d", DINX>;
}

defm : FPFMADynFrmAlias_m<FMADD_D,  "fmadd.d",  DINX>;
defm : FPFMADynFrmAlias_m<FMSUB_D,  "fmsub.d",  DINX>;
defm : FPFMADynFrmAlias_m<FNMSUB_D, "fnmsub.d", DINX>;
defm : FPFMADynFrmAlias_m<FNMADD_D, "fnmadd.d", DINX>;

let SchedRW = [WriteFALU64, ReadFALU64, ReadFALU64] in {
defm FADD_D : FPALU_rr_frm_m<0b0000001, "fadd.d", DINX, /*Commutable*/1>;
defm FSUB_D : FPALU_rr_frm_m<0b0000101, "fsub.d", DINX>;
}
let SchedRW = [WriteFMul64, ReadFMul64, ReadFMul64] in
defm FMUL_D : FPALU_rr_frm_m<0b0001001, "fmul.d", DINX, /*Commutable*/1>;

let SchedRW = [WriteFDiv64, ReadFDiv64, ReadFDiv64] in
defm FDIV_D : FPALU_rr_frm_m<0b0001101, "fdiv.d", DINX>;

defm : FPALUDynFrmAlias_m<FADD_D, "fadd.d", DINX>;
defm : FPALUDynFrmAlias_m<FSUB_D, "fsub.d", DINX>;
defm : FPALUDynFrmAlias_m<FMUL_D, "fmul.d", DINX>;
defm : FPALUDynFrmAlias_m<FDIV_D, "fdiv.d", DINX>;

defm FSQRT_D : FPUnaryOp_r_frm_m<0b0101101, 0b00000, DDINX, "fsqrt.d">,
               Sched<[WriteFSqrt64, ReadFSqrt64]>;
defm         : FPUnaryOpDynFrmAlias_m<FSQRT_D, "fsqrt.d", DDINX>;

let SchedRW = [WriteFSGNJ64, ReadFSGNJ64, ReadFSGNJ64],
    mayRaiseFPException = 0 in {
defm FSGNJ_D  : FPALU_rr_m<0b0010001, 0b000, "fsgnj.d",  DINX>;
defm FSGNJN_D : FPALU_rr_m<0b0010001, 0b001, "fsgnjn.d", DINX>;
defm FSGNJX_D : FPALU_rr_m<0b0010001, 0b010, "fsgnjx.d", DINX>;
}

let SchedRW = [WriteFMinMax64, ReadFMinMax64, ReadFMinMax64] in {
defm FMIN_D   : FPALU_rr_m<0b0010101, 0b000, "fmin.d", DINX, /*Commutable*/1>;
defm FMAX_D   : FPALU_rr_m<0b0010101, 0b001, "fmax.d", DINX, /*Commutable*/1>;
}

defm FCVT_S_D : FPUnaryOp_r_frm_m<0b0100000, 0b00001, FDINX, "fcvt.s.d">,
                Sched<[WriteFCvtF64ToF32, ReadFCvtF64ToF32]>;
defm          : FPUnaryOpDynFrmAlias_m<FCVT_S_D, "fcvt.s.d", FDINX>;

defm FCVT_D_S : FPUnaryOp_r_m<0b0100001, 0b00000, 0b000, DFINX, "fcvt.d.s">,
                Sched<[WriteFCvtF32ToF64, ReadFCvtF32ToF64]>;

let SchedRW = [WriteFCmp64, ReadFCmp64, ReadFCmp64] in {
defm FEQ_D : FPCmp_rr_m<0b1010001, 0b010, "feq.d", DINX, /*Commutable*/1>;
defm FLT_D : FPCmp_rr_m<0b1010001, 0b001, "flt.d", DINX>;
defm FLE_D : FPCmp_rr_m<0b1010001, 0b000, "fle.d", DINX>;
}

defm FCLASS_D : FPUnaryOp_r_m<0b1110001, 0b00000, 0b001, XDINX, "fclass.d">,
                Sched<[WriteFClass64, ReadFClass64]>;

defm FCVT_W_D : FPUnaryOp_r_frm_m<0b1100001, 0b00000, XDINX, "fcvt.w.d">,
               Sched<[WriteFCvtF64ToI32, ReadFCvtF64ToI32]>;
defm          : FPUnaryOpDynFrmAlias_m<FCVT_W_D, "fcvt.w.d", XDINX>;

defm FCVT_WU_D : FPUnaryOp_r_frm_m<0b1100001, 0b00001, XDINX, "fcvt.wu.d">,
                 Sched<[WriteFCvtF64ToI32, ReadFCvtF64ToI32]>;
defm           : FPUnaryOpDynFrmAlias_m<FCVT_WU_D, "fcvt.wu.d", XDINX>;

defm FCVT_D_W : FPUnaryOp_r_m<0b1101001, 0b00000, 0b000, DXINX, "fcvt.d.w">,
                Sched<[WriteFCvtI32ToF64, ReadFCvtI32ToF64]>;

defm FCVT_D_WU : FPUnaryOp_r_m<0b1101001, 0b00001, 0b000, DXINX, "fcvt.d.wu">,
                 Sched<[WriteFCvtI32ToF64, ReadFCvtI32ToF64]>;

defm FCVT_L_D : FPUnaryOp_r_frm_m<0b1100001, 0b00010, XDIN64X, "fcvt.l.d">,
                Sched<[WriteFCvtF64ToI64, ReadFCvtF64ToI64]>;
defm          : FPUnaryOpDynFrmAlias_m<FCVT_L_D, "fcvt.l.d", XDIN64X>;

defm FCVT_LU_D : FPUnaryOp_r_frm_m<0b1100001, 0b00011, XDIN64X, "fcvt.lu.d">,
                 Sched<[WriteFCvtF64ToI64, ReadFCvtF64ToI64]>;
defm           : FPUnaryOpDynFrmAlias_m<FCVT_LU_D, "fcvt.lu.d", XDIN64X>;

let Predicates = [HasStdExtD, IsRV64], mayRaiseFPException = 0 in
def FMV_X_D : FPUnaryOp_r<0b1110001, 0b00000, 0b000, GPR, FPR64, "fmv.x.d">,
              Sched<[WriteFMovF64ToI64, ReadFMovF64ToI64]>;

defm FCVT_D_L : FPUnaryOp_r_frm_m<0b1101001, 0b00010, DXIN64X, "fcvt.d.l">,
                Sched<[WriteFCvtI64ToF64, ReadFCvtI64ToF64]>;
defm          : FPUnaryOpDynFrmAlias_m<FCVT_D_L, "fcvt.d.l", DXIN64X>;

defm FCVT_D_LU : FPUnaryOp_r_frm_m<0b1101001, 0b00011, DXIN64X, "fcvt.d.lu">,
                 Sched<[WriteFCvtI64ToF64, ReadFCvtI64ToF64]>;
defm           : FPUnaryOpDynFrmAlias_m<FCVT_D_LU, "fcvt.d.lu", DXIN64X>;

let Predicates = [HasStdExtD, IsRV64], mayRaiseFPException = 0 in
def FMV_D_X : FPUnaryOp_r<0b1111001, 0b00000, 0b000, FPR64, GPR, "fmv.d.x">,
              Sched<[WriteFMovI64ToF64, ReadFMovI64ToF64]>;

//===----------------------------------------------------------------------===//
// Assembler Pseudo Instructions (User-Level ISA, Version 2.2, Chapter 20)
//===----------------------------------------------------------------------===//

let Predicates = [HasStdExtD] in {
def : InstAlias<"fld $rd, (${rs1})",  (FLD FPR64:$rd,  GPR:$rs1, 0), 0>;
def : InstAlias<"fsd $rs2, (${rs1})", (FSD FPR64:$rs2, GPR:$rs1, 0), 0>;

def : InstAlias<"fmv.d $rd, $rs",  (FSGNJ_D  FPR64:$rd, FPR64:$rs, FPR64:$rs)>;
def : InstAlias<"fabs.d $rd, $rs", (FSGNJX_D FPR64:$rd, FPR64:$rs, FPR64:$rs)>;
def : InstAlias<"fneg.d $rd, $rs", (FSGNJN_D FPR64:$rd, FPR64:$rs, FPR64:$rs)>;

// fgt.d/fge.d are recognised by the GNU assembler but the canonical
// flt.d/fle.d forms will always be printed. Therefore, set a zero weight.
def : InstAlias<"fgt.d $rd, $rs, $rt",
                (FLT_D GPR:$rd, FPR64:$rt, FPR64:$rs), 0>;
def : InstAlias<"fge.d $rd, $rs, $rt",
                (FLE_D GPR:$rd, FPR64:$rt, FPR64:$rs), 0>;

def PseudoFLD  : PseudoFloatLoad<"fld", FPR64>, Sched<[]>;
def PseudoFSD  : PseudoStore<"fsd", FPR64>, Sched<[]>;
let usesCustomInserter = 1 in {
def PseudoQuietFLE_D : PseudoQuietFCMP<FPR64>, Sched<[]>;
def PseudoQuietFLT_D : PseudoQuietFCMP<FPR64>, Sched<[]>;
}
} // Predicates = [HasStdExtD]

let Predicates = [HasStdExtZdinx, IsRV64] in {
def : InstAlias<"fabs.d $rd, $rs", (FSGNJX_D_INX FPR64INX:$rd, FPR64INX:$rs, FPR64INX:$rs)>;
def : InstAlias<"fneg.d $rd, $rs", (FSGNJN_D_INX FPR64INX:$rd, FPR64INX:$rs, FPR64INX:$rs)>;

def : InstAlias<"fgt.d $rd, $rs, $rt",
                (FLT_D_INX GPR:$rd, FPR64INX:$rt, FPR64INX:$rs), 0>;
def : InstAlias<"fge.d $rd, $rs, $rt",
                (FLE_D_INX GPR:$rd, FPR64INX:$rt, FPR64INX:$rs), 0>;
} // Predicates = [HasStdExtZdinx, IsRV64]

let Predicates = [HasStdExtZdinx, IsRV32] in {
def : InstAlias<"fabs.d $rd, $rs", (FSGNJX_D_IN32X FPR64IN32X:$rd, FPR64IN32X:$rs, FPR64IN32X:$rs)>;
def : InstAlias<"fneg.d $rd, $rs", (FSGNJN_D_IN32X FPR64IN32X:$rd, FPR64IN32X:$rs, FPR64IN32X:$rs)>;

def : InstAlias<"fgt.d $rd, $rs, $rt",
                (FLT_D_IN32X GPR:$rd, FPR64IN32X:$rt, FPR64IN32X:$rs), 0>;
def : InstAlias<"fge.d $rd, $rs, $rt",
                (FLE_D_IN32X GPR:$rd, FPR64IN32X:$rt, FPR64IN32X:$rs), 0>;
} // Predicates = [HasStdExtZdinx, IsRV32]

//===----------------------------------------------------------------------===//
// Pseudo-instructions and codegen patterns
//===----------------------------------------------------------------------===//

let Predicates = [HasStdExtD] in {

/// Float conversion operations

// f64 -> f32, f32 -> f64
def : Pat<(any_fpround FPR64:$rs1), (FCVT_S_D FPR64:$rs1, 0b111)>;
def : Pat<(any_fpextend FPR32:$rs1), (FCVT_D_S FPR32:$rs1)>;

// [u]int<->double conversion patterns must be gated on IsRV32 or IsRV64, so
// are defined later.

/// Float arithmetic operations

def : PatFprFprDynFrm<any_fadd, FADD_D, FPR64>;
def : PatFprFprDynFrm<any_fsub, FSUB_D, FPR64>;
def : PatFprFprDynFrm<any_fmul, FMUL_D, FPR64>;
def : PatFprFprDynFrm<any_fdiv, FDIV_D, FPR64>;

def : Pat<(any_fsqrt FPR64:$rs1), (FSQRT_D FPR64:$rs1, 0b111)>;

def : Pat<(fneg FPR64:$rs1), (FSGNJN_D $rs1, $rs1)>;
def : Pat<(fabs FPR64:$rs1), (FSGNJX_D $rs1, $rs1)>;

def : PatFprFpr<fcopysign, FSGNJ_D, FPR64>;
def : Pat<(fcopysign FPR64:$rs1, (fneg FPR64:$rs2)), (FSGNJN_D $rs1, $rs2)>;
def : Pat<(fcopysign FPR64:$rs1, FPR32:$rs2), (FSGNJ_D $rs1, (FCVT_D_S $rs2))>;
def : Pat<(fcopysign FPR32:$rs1, FPR64:$rs2), (FSGNJ_S $rs1, (FCVT_S_D $rs2,
                                                              0b111))>;

// fmadd: rs1 * rs2 + rs3
def : Pat<(any_fma FPR64:$rs1, FPR64:$rs2, FPR64:$rs3),
          (FMADD_D $rs1, $rs2, $rs3, 0b111)>;

// fmsub: rs1 * rs2 - rs3
def : Pat<(any_fma FPR64:$rs1, FPR64:$rs2, (fneg FPR64:$rs3)),
          (FMSUB_D FPR64:$rs1, FPR64:$rs2, FPR64:$rs3, 0b111)>;

// fnmsub: -rs1 * rs2 + rs3
def : Pat<(any_fma (fneg FPR64:$rs1), FPR64:$rs2, FPR64:$rs3),
          (FNMSUB_D FPR64:$rs1, FPR64:$rs2, FPR64:$rs3, 0b111)>;

// fnmadd: -rs1 * rs2 - rs3
def : Pat<(any_fma (fneg FPR64:$rs1), FPR64:$rs2, (fneg FPR64:$rs3)),
          (FNMADD_D FPR64:$rs1, FPR64:$rs2, FPR64:$rs3, 0b111)>;

// fnmadd: -(rs1 * rs2 + rs3) (the nsz flag on the FMA)
def : Pat<(fneg (any_fma_nsz FPR64:$rs1, FPR64:$rs2, FPR64:$rs3)),
          (FNMADD_D FPR64:$rs1, FPR64:$rs2, FPR64:$rs3, 0b111)>;

// The ratified 20191213 ISA spec defines fmin and fmax in a way that matches
// LLVM's fminnum and fmaxnum.
// <https://github.com/riscv/riscv-isa-manual/commit/cd20cee7efd9bac7c5aa127ec3b451749d2b3cce>.
def : PatFprFpr<fminnum, FMIN_D, FPR64>;
def : PatFprFpr<fmaxnum, FMAX_D, FPR64>;

/// Setcc
// FIXME: SETEQ/SETLT/SETLE imply nonans, can we pick better instructions for
// strict versions of those.

// Match non-signaling FEQ_D
def : PatSetCC<FPR64, any_fsetcc, SETEQ, FEQ_D>;
def : PatSetCC<FPR64, any_fsetcc, SETOEQ, FEQ_D>;
def : PatSetCC<FPR64, strict_fsetcc, SETLT, PseudoQuietFLT_D>;
def : PatSetCC<FPR64, strict_fsetcc, SETOLT, PseudoQuietFLT_D>;
def : PatSetCC<FPR64, strict_fsetcc, SETLE, PseudoQuietFLE_D>;
def : PatSetCC<FPR64, strict_fsetcc, SETOLE, PseudoQuietFLE_D>;

// Match signaling FEQ_D
def : Pat<(strict_fsetccs FPR64:$rs1, FPR64:$rs2, SETEQ),
          (AND (FLE_D $rs1, $rs2),
               (FLE_D $rs2, $rs1))>;
def : Pat<(strict_fsetccs FPR64:$rs1, FPR64:$rs2, SETOEQ),
          (AND (FLE_D $rs1, $rs2),
               (FLE_D $rs2, $rs1))>;
// If both operands are the same, use a single FLE.
def : Pat<(strict_fsetccs FPR64:$rs1, FPR64:$rs1, SETEQ),
          (FLE_D $rs1, $rs1)>;
def : Pat<(strict_fsetccs FPR64:$rs1, FPR64:$rs1, SETOEQ),
          (FLE_D $rs1, $rs1)>;

def : PatSetCC<FPR64, any_fsetccs, SETLT, FLT_D>;
def : PatSetCC<FPR64, any_fsetccs, SETOLT, FLT_D>;
def : PatSetCC<FPR64, any_fsetccs, SETLE, FLE_D>;
def : PatSetCC<FPR64, any_fsetccs, SETOLE, FLE_D>;

<<<<<<< HEAD
def Select_FPR64_Using_CC_GPR : SelectCC_rrirr<FPR64, GPR>, Sched<[]>;
=======
defm Select_FPR64 : SelectCC_GPR_rrirr<FPR64>;
>>>>>>> ea0b8f3f

/// Loads

defm : LdPat<load, FLD, f64>;

/// Stores

defm : StPat<store, FSD, FPR64, f64>;

/// Pseudo-instructions needed for the soft-float ABI with RV32D

// Moves two GPRs to an FPR.
let usesCustomInserter = 1 in
def BuildPairF64Pseudo
    : Pseudo<(outs FPR64:$dst), (ins GPR:$src1, GPR:$src2),
             [(set FPR64:$dst, (RISCVBuildPairF64 GPR:$src1, GPR:$src2))]>,
      Sched<[]>;

// Moves an FPR to two GPRs.
let usesCustomInserter = 1 in
def SplitF64Pseudo
    : Pseudo<(outs GPR:$dst1, GPR:$dst2), (ins FPR64:$src),
             [(set GPR:$dst1, GPR:$dst2, (RISCVSplitF64 FPR64:$src))]>,
      Sched<[]>;

} // Predicates = [HasStdExtD]

let Predicates = [HasStdExtD, IsRV32] in {

/// Float constants
def : Pat<(f64 (fpimm0)), (FCVT_D_W (i32 X0))>;
def : Pat<(f64 (fpimmneg0)), (FSGNJN_D (FCVT_D_W (i32 X0)),
                                       (FCVT_D_W (i32 X0)))>;

// double->[u]int. Round-to-zero must be used.
def : Pat<(i32 (any_fp_to_sint FPR64:$rs1)), (FCVT_W_D FPR64:$rs1, 0b001)>;
def : Pat<(i32 (any_fp_to_uint FPR64:$rs1)), (FCVT_WU_D FPR64:$rs1, 0b001)>;

// Saturating double->[u]int32.
def : Pat<(i32 (riscv_fcvt_x FPR64:$rs1, timm:$frm)), (FCVT_W_D $rs1, timm:$frm)>;
def : Pat<(i32 (riscv_fcvt_xu FPR64:$rs1, timm:$frm)), (FCVT_WU_D $rs1, timm:$frm)>;

// float->int32 with current rounding mode.
def : Pat<(i32 (any_lrint FPR64:$rs1)), (FCVT_W_D $rs1, 0b111)>;

// float->int32 rounded to nearest with ties rounded away from zero.
def : Pat<(i32 (any_lround FPR64:$rs1)), (FCVT_W_D $rs1, 0b100)>;

// [u]int->double.
def : Pat<(any_sint_to_fp (i32 GPR:$rs1)), (FCVT_D_W GPR:$rs1)>;
def : Pat<(any_uint_to_fp (i32 GPR:$rs1)), (FCVT_D_WU GPR:$rs1)>;
} // Predicates = [HasStdExtD, IsRV32]

let Predicates = [HasStdExtD, IsRV64] in {

/// Float constants
def : Pat<(f64 (fpimm0)), (FMV_D_X (i64 X0))>;
def : Pat<(f64 (fpimmneg0)), (FSGNJN_D (FMV_D_X (i64 X0)),
                                       (FMV_D_X (i64 X0)))>;

// Moves (no conversion)
def : Pat<(bitconvert (i64 GPR:$rs1)), (FMV_D_X GPR:$rs1)>;
def : Pat<(i64 (bitconvert FPR64:$rs1)), (FMV_X_D FPR64:$rs1)>;

// Use target specific isd nodes to help us remember the result is sign
// extended. Matching sext_inreg+fptoui/fptosi may cause the conversion to be
// duplicated if it has another user that didn't need the sign_extend.
def : Pat<(riscv_any_fcvt_w_rv64 FPR64:$rs1, timm:$frm),  (FCVT_W_D $rs1, timm:$frm)>;
def : Pat<(riscv_any_fcvt_wu_rv64 FPR64:$rs1, timm:$frm), (FCVT_WU_D $rs1, timm:$frm)>;

// [u]int32->fp
def : Pat<(any_sint_to_fp (i64 (sexti32 (i64 GPR:$rs1)))), (FCVT_D_W $rs1)>;
def : Pat<(any_uint_to_fp (i64 (zexti32 (i64 GPR:$rs1)))), (FCVT_D_WU $rs1)>;

// Saturating double->[u]int64.
def : Pat<(i64 (riscv_fcvt_x FPR64:$rs1, timm:$frm)), (FCVT_L_D $rs1, timm:$frm)>;
def : Pat<(i64 (riscv_fcvt_xu FPR64:$rs1, timm:$frm)), (FCVT_LU_D $rs1, timm:$frm)>;

// double->[u]int64. Round-to-zero must be used.
def : Pat<(i64 (any_fp_to_sint FPR64:$rs1)), (FCVT_L_D FPR64:$rs1, 0b001)>;
def : Pat<(i64 (any_fp_to_uint FPR64:$rs1)), (FCVT_LU_D FPR64:$rs1, 0b001)>;

// double->int64 with current rounding mode.
def : Pat<(i64 (any_lrint FPR64:$rs1)), (FCVT_L_D $rs1, 0b111)>;
def : Pat<(i64 (any_llrint FPR64:$rs1)), (FCVT_L_D $rs1, 0b111)>;

// double->int64 rounded to nearest with ties rounded away from zero.
def : Pat<(i64 (any_lround FPR64:$rs1)), (FCVT_L_D $rs1, 0b100)>;
def : Pat<(i64 (any_llround FPR64:$rs1)), (FCVT_L_D $rs1, 0b100)>;

// [u]int64->fp. Match GCC and default to using dynamic rounding mode.
def : Pat<(any_sint_to_fp (i64 GPR:$rs1)), (FCVT_D_L GPR:$rs1, 0b111)>;
def : Pat<(any_uint_to_fp (i64 GPR:$rs1)), (FCVT_D_LU GPR:$rs1, 0b111)>;
} // Predicates = [HasStdExtD, IsRV64]<|MERGE_RESOLUTION|>--- conflicted
+++ resolved
@@ -334,11 +334,7 @@
 def : PatSetCC<FPR64, any_fsetccs, SETLE, FLE_D>;
 def : PatSetCC<FPR64, any_fsetccs, SETOLE, FLE_D>;
 
-<<<<<<< HEAD
-def Select_FPR64_Using_CC_GPR : SelectCC_rrirr<FPR64, GPR>, Sched<[]>;
-=======
 defm Select_FPR64 : SelectCC_GPR_rrirr<FPR64>;
->>>>>>> ea0b8f3f
 
 /// Loads
 

--- conflicted
+++ resolved
@@ -299,28 +299,7 @@
 def : PatFpr64Fpr64<setle, FLE_D>;
 def : PatFpr64Fpr64<setole, FLE_D>;
 
-<<<<<<< HEAD
-// Define pattern expansions for setcc operations which aren't directly
-// handled by a RISC-V instruction and aren't expanded in the SelectionDAG
-// Legalizer.
-
-def : Pat<(seto FPR64:$rs1, FPR64:$rs2),
-          (AND (FEQ_D FPR64:$rs1, FPR64:$rs1),
-               (FEQ_D FPR64:$rs2, FPR64:$rs2))>;
-def : Pat<(seto FPR64:$rs1, FPR64:$rs1),
-          (FEQ_D $rs1, $rs1)>;
-
-def : Pat<(setuo FPR64:$rs1, FPR64:$rs2),
-          (SLTIU (AND (FEQ_D FPR64:$rs1, FPR64:$rs1),
-                      (FEQ_D FPR64:$rs2, FPR64:$rs2)),
-                 1)>;
-def : Pat<(setuo FPR64:$rs1, FPR64:$rs1),
-          (SLTIU (FEQ_D $rs1, $rs1), 1)>;
-
 def Select_FPR64_Using_CC_GPR : SelectCC_rrirr<FPR64, GPR>, Sched<[]>;
-=======
-def Select_FPR64_Using_CC_GPR : SelectCC_rrirr<FPR64, GPR>;
->>>>>>> 1c09946b
 
 /// Loads
 

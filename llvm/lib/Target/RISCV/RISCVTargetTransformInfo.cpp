--- conflicted
+++ resolved
@@ -982,17 +982,12 @@
                                               TTI::OperandValueInfo OpInfo,
                                               const Instruction *I) {
   InstructionCost Cost = 0;
-<<<<<<< HEAD
 
   if (ST->hasEPI() && isa<ScalableVectorType>(Src) && !isTypeLegal(Src))
     return InstructionCost::getInvalid();
 
-  if (Opcode == Instruction::Store && isa<VectorType>(Src) && OpInfo.isConstant())
-    Cost += getVectorImmCost(cast<VectorType>(Src), OpInfo, CostKind);
-=======
   if (Opcode == Instruction::Store && OpInfo.isConstant())
     Cost += getStoreImmCost(Src, OpInfo, CostKind);
->>>>>>> e68df2cc
   return Cost + BaseT::getMemoryOpCost(Opcode, Src, Alignment, AddressSpace,
                                        CostKind, OpInfo, I);
 }

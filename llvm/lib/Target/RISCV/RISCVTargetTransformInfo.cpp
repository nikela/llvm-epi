--- conflicted
+++ resolved
@@ -334,64 +334,6 @@
   return BaseT::getMaxVScale();
 }
 
-InstructionCost
-RISCVTTIImpl::getArithmeticReductionCost(unsigned Opcode, VectorType *ValTy,
-                                         Optional<FastMathFlags> FMF,
-                                         TTI::TargetCostKind CostKind) {
-  if (!isa<ScalableVectorType>(ValTy))
-    return BaseT::getArithmeticReductionCost(Opcode, ValTy, FMF, CostKind);
-
-  std::pair<InstructionCost, MVT> LT = TLI->getTypeLegalizationCost(DL, ValTy);
-  InstructionCost LegalizationCost = 0;
-  if (LT.first > 1) {
-    Type *LegalVTy = EVT(LT.second).getTypeForEVT(ValTy->getContext());
-    LegalizationCost = getArithmeticInstrCost(Opcode, LegalVTy, CostKind);
-    LegalizationCost *= LT.first - 1;
-  }
-
-  // Add the final reduction cost for the legal horizontal reduction
-  switch (Opcode) {
-  case Instruction::And:
-  case Instruction::Or:
-  case Instruction::Xor:
-  case Instruction::ICmp:
-  case Instruction::FCmp:
-  case Instruction::FAdd:
-  case Instruction::Add:
-    return LegalizationCost + 2;
-  default:
-    return InstructionCost::getInvalid();
-  }
-}
-
-// Taken from AArch64.
-InstructionCost
-RISCVTTIImpl::getMinMaxReductionCost(VectorType *Ty, VectorType *CondTy,
-                                     bool IsUnsigned,
-                                     TTI::TargetCostKind CostKind) {
-  if (!isa<ScalableVectorType>(Ty))
-    return BaseT::getMinMaxReductionCost(Ty, CondTy, IsUnsigned, CostKind);
-
-  assert((isa<ScalableVectorType>(Ty) && isa<ScalableVectorType>(CondTy)) &&
-         "Both vectors need to be scalable");
-
-  std::pair<InstructionCost, MVT> LT = TLI->getTypeLegalizationCost(DL, Ty);
-  InstructionCost LegalizationCost = 0;
-  if (LT.first > 1) {
-    Type *LegalVTy = EVT(LT.second).getTypeForEVT(Ty->getContext());
-    unsigned CmpOpcode =
-        Ty->isFPOrFPVectorTy() ? Instruction::FCmp : Instruction::ICmp;
-    LegalizationCost =
-        getCmpSelInstrCost(CmpOpcode, LegalVTy, LegalVTy,
-                           CmpInst::BAD_ICMP_PREDICATE, CostKind) +
-        getCmpSelInstrCost(Instruction::Select, LegalVTy, LegalVTy,
-                           CmpInst::BAD_ICMP_PREDICATE, CostKind);
-    LegalizationCost *= LT.first - 1;
-  }
-
-  return LegalizationCost + /*Cost of horizontal reduction*/ 2;
-}
-
 TypeSize
 RISCVTTIImpl::getRegisterBitWidth(TargetTransformInfo::RegisterKind K) const {
   unsigned LMUL = PowerOf2Floor(
@@ -493,7 +435,6 @@
 }
 
 InstructionCost
-<<<<<<< HEAD
 RISCVTTIImpl::getIntrinsicInstrCost(const IntrinsicCostAttributes &ICA,
                                     TTI::TargetCostKind CostKind) {
   // Taken from AArch64.
@@ -577,11 +518,32 @@
   }
 
   return BaseT::getIntrinsicInstrCost(ICA, CostKind);
-=======
+}
+
+InstructionCost
 RISCVTTIImpl::getMinMaxReductionCost(VectorType *Ty, VectorType *CondTy,
                                      bool IsUnsigned,
                                      TTI::TargetCostKind CostKind) {
-  // FIXME: Only supporting fixed vectors for now.
+  if (isa<ScalableVectorType>(Ty)) {
+    assert((isa<ScalableVectorType>(Ty) && isa<ScalableVectorType>(CondTy)) &&
+           "Both vectors need to be scalable");
+
+    std::pair<InstructionCost, MVT> LT = TLI->getTypeLegalizationCost(DL, Ty);
+    InstructionCost LegalizationCost = 0;
+    if (LT.first > 1) {
+      Type *LegalVTy = EVT(LT.second).getTypeForEVT(Ty->getContext());
+      unsigned CmpOpcode =
+          Ty->isFPOrFPVectorTy() ? Instruction::FCmp : Instruction::ICmp;
+      LegalizationCost =
+          getCmpSelInstrCost(CmpOpcode, LegalVTy, LegalVTy,
+                             CmpInst::BAD_ICMP_PREDICATE, CostKind) +
+          getCmpSelInstrCost(Instruction::Select, LegalVTy, LegalVTy,
+                             CmpInst::BAD_ICMP_PREDICATE, CostKind);
+      LegalizationCost *= LT.first - 1;
+    }
+    return LegalizationCost + /*Cost of horizontal reduction*/ 2;
+  }
+
   if (!isa<FixedVectorType>(Ty))
     return BaseT::getMinMaxReductionCost(Ty, CondTy, IsUnsigned, CostKind);
 
@@ -603,7 +565,32 @@
 RISCVTTIImpl::getArithmeticReductionCost(unsigned Opcode, VectorType *VTy,
                                          Optional<FastMathFlags> FMF,
                                          TTI::TargetCostKind CostKind) {
-  // FIXME: Only supporting fixed vectors for now.
+  if (isa<ScalableVectorType>(VTy)) {
+    std::pair<InstructionCost, MVT> LT =
+        TLI->getTypeLegalizationCost(DL, VTy);
+    InstructionCost LegalizationCost = 0;
+    if (LT.first > 1) {
+      Type *LegalVTy = EVT(LT.second).getTypeForEVT(VTy->getContext());
+      LegalizationCost = getArithmeticInstrCost(Opcode, LegalVTy, CostKind);
+      LegalizationCost *= LT.first - 1;
+    }
+
+    // Add the final reduction cost for the legal horizontal reduction
+    switch (Opcode) {
+    case Instruction::And:
+    case Instruction::Or:
+    case Instruction::Xor:
+    case Instruction::ICmp:
+    case Instruction::FCmp:
+    case Instruction::FAdd:
+    case Instruction::Add:
+      return LegalizationCost + 2;
+    default:
+      return InstructionCost::getInvalid();
+    }
+  }
+
+
   if (!isa<FixedVectorType>(VTy))
     return BaseT::getArithmeticReductionCost(Opcode, VTy, FMF, CostKind);
 
@@ -633,7 +620,6 @@
   if (TTI::requiresOrderedReduction(FMF))
     return (LT.first - 1) + BaseCost + VL;
   return (LT.first - 1) + BaseCost + Log2_32_Ceil(VL);
->>>>>>> 70c5ce3e
 }
 
 void RISCVTTIImpl::getUnrollingPreferences(Loop *L, ScalarEvolution &SE,

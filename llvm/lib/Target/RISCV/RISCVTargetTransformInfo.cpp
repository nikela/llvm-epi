--- conflicted
+++ resolved
@@ -177,6 +177,11 @@
   return BaseT::getVectorInstrCost(Opcode, Val, Index);
 }
 
+InstructionCost RISCVTTIImpl::getVectorInstrCost(const Instruction &I,
+                                                 Type *Val, unsigned Index) {
+  return BaseT::getVectorInstrCost(I, Val, Index);
+}
+
 /// Estimate the overhead of scalarizing an instructions unique
 /// non-constant operands. The types of the arguments are ordinarily
 /// scalar, in which case the costs are multiplied with VF.
@@ -341,14 +346,9 @@
                                              TTI::TargetCostKind CostKind,
                                              int Index, VectorType *SubTp,
                                              ArrayRef<const Value *> Args) {
-<<<<<<< HEAD
   if (isa<ScalableVectorType>(Tp) &&
       (!SubTp || isa<ScalableVectorType>(SubTp))) {
-    std::pair<InstructionCost, MVT> LT = TLI->getTypeLegalizationCost(DL, Tp);
-=======
-  if (isa<ScalableVectorType>(Tp)) {
     std::pair<InstructionCost, MVT> LT = getTypeLegalizationCost(Tp);
->>>>>>> ea0b8f3f
     switch (Kind) {
     case TTI::SK_Select:
     case TTI::SK_Transpose:
@@ -397,36 +397,9 @@
     return BaseT::getMaskedMemoryOpCost(Opcode, Src, Alignment, AddressSpace,
                                         CostKind);
 
-  auto LT = TLI->getTypeLegalizationCost(DL, Src);
+  auto LT = getTypeLegalizationCost(Src);
   if (!LT.first.isValid())
     return InstructionCost::getInvalid();
-  return LT.first;
-}
-
-InstructionCost RISCVTTIImpl::getMemoryOpCost(unsigned Opcode, Type *Ty,
-                                              MaybeAlign Alignment,
-                                              unsigned AddressSpace,
-                                              TTI::TargetCostKind CostKind,
-                                              const Instruction *I) {
-  if (!isa<ScalableVectorType>(Ty))
-    return BaseT::getMemoryOpCost(Opcode, Ty, Alignment, AddressSpace,
-                                  CostKind);
-
-  if (ST->hasEPI() && !isTypeLegal(Ty))
-    return InstructionCost::getInvalid();
-
-  // Taken from AArch64.
-  auto LT = TLI->getTypeLegalizationCost(DL, Ty);
-  if (!LT.first.isValid())
-    return InstructionCost::getInvalid();
-
-  // TODO: consider latency as well for TCK_SizeAndLatency.
-  if (CostKind == TTI::TCK_CodeSize || CostKind == TTI::TCK_SizeAndLatency)
-    return LT.first;
-
-  if (CostKind != TTI::TCK_RecipThroughput)
-    return 1;
-
   return LT.first;
 }
 
@@ -460,8 +433,6 @@
   return NumLoads * MemOpCost;
 }
 
-<<<<<<< HEAD
-=======
 // Currently, these represent both throughput and codesize costs
 // for the respective intrinsics.  The costs in this table are simply
 // instruction counts with the following adjustments made:
@@ -544,146 +515,6 @@
     auto LT = getTypeLegalizationCost(RetTy);
     return Cost + (LT.first - 1);
   }
-  default:
-    if (ST->hasVInstructions() && RetTy->isVectorTy()) {
-      auto LT = getTypeLegalizationCost(RetTy);
-      if (const auto *Entry = CostTableLookup(VectorIntrinsicCostTable,
-                                              ICA.getID(), LT.second))
-        return LT.first * Entry->Cost;
-    }
-    break;
-  }
-  return BaseT::getIntrinsicInstrCost(ICA, CostKind);
-}
-
->>>>>>> ea0b8f3f
-InstructionCost RISCVTTIImpl::getCastInstrCost(unsigned Opcode, Type *Dst,
-                                               Type *Src,
-                                               TTI::CastContextHint CCH,
-                                               TTI::TargetCostKind CostKind,
-                                               const Instruction *I) {
-  if (isa<ScalableVectorType>(Dst) && isa<ScalableVectorType>(Src)) {
-    unsigned LegalizationFactor = 1;
-    if (!isTypeLegal(Dst))
-      LegalizationFactor = 2;
-    if (!isTypeLegal(Src))
-      LegalizationFactor *= 2;
-
-    EVT DstVT = getTLI()->getValueType(DL, Dst);
-    EVT SrcVT = getTLI()->getValueType(DL, Src);
-
-    // Truncating a mask is cheap (vmsne.vi)
-    if (Dst->getScalarSizeInBits() == 1)
-      return LegalizationFactor;
-
-    // Extending to a mask should be cheap (vmv.v with mask)
-    if (Src->getScalarSizeInBits() == 1)
-      return LegalizationFactor;
-
-    int BitRatio =
-        std::max(DstVT.getScalarSizeInBits(), SrcVT.getScalarSizeInBits()) /
-        std::min(DstVT.getScalarSizeInBits(), SrcVT.getScalarSizeInBits());
-
-    // This case can be done with a single instruction.
-    if (BitRatio <= 2)
-      return LegalizationFactor;
-
-    // This costs log2(BitRatio) because we need to do several conversions.
-    return LegalizationFactor * Log2_32(BitRatio);
-  }
-  if (isa<VectorType>(Dst) && isa<VectorType>(Src)) {
-    // FIXME: Need to compute legalizing cost for illegal types.
-    if (!isTypeLegal(Src) || !isTypeLegal(Dst))
-      return BaseT::getCastInstrCost(Opcode, Dst, Src, CCH, CostKind, I);
-
-    // Skip if element size of Dst or Src is bigger than ELEN.
-    if (Src->getScalarSizeInBits() > ST->getELEN() ||
-        Dst->getScalarSizeInBits() > ST->getELEN())
-      return BaseT::getCastInstrCost(Opcode, Dst, Src, CCH, CostKind, I);
-
-    int ISD = TLI->InstructionOpcodeToISD(Opcode);
-    assert(ISD && "Invalid opcode");
-
-    // FIXME: Need to consider vsetvli and lmul.
-    int PowDiff = (int)Log2_32(Dst->getScalarSizeInBits()) -
-                  (int)Log2_32(Src->getScalarSizeInBits());
-    switch (ISD) {
-    case ISD::SIGN_EXTEND:
-    case ISD::ZERO_EXTEND:
-      if (Src->getScalarSizeInBits() == 1) {
-        // We do not use vsext/vzext to extend from mask vector.
-        // Instead we use the following instructions to extend from mask vector:
-        // vmv.v.i v8, 0
-        // vmerge.vim v8, v8, -1, v0
-        return 2;
-      }
-      return 1;
-    case ISD::TRUNCATE:
-      if (Dst->getScalarSizeInBits() == 1) {
-        // We do not use several vncvt to truncate to mask vector. So we could
-        // not use PowDiff to calculate it.
-        // Instead we use the following instructions to truncate to mask vector:
-        // vand.vi v8, v8, 1
-        // vmsne.vi v0, v8, 0
-        return 2;
-      }
-      [[fallthrough]];
-    case ISD::FP_EXTEND:
-    case ISD::FP_ROUND:
-      // Counts of narrow/widen instructions.
-      return std::abs(PowDiff);
-    case ISD::FP_TO_SINT:
-    case ISD::FP_TO_UINT:
-    case ISD::SINT_TO_FP:
-    case ISD::UINT_TO_FP:
-      if (Src->getScalarSizeInBits() == 1 || Dst->getScalarSizeInBits() == 1) {
-        // The cost of convert from or to mask vector is different from other
-        // cases. We could not use PowDiff to calculate it.
-        // For mask vector to fp, we should use the following instructions:
-        // vmv.v.i v8, 0
-        // vmerge.vim v8, v8, -1, v0
-        // vfcvt.f.x.v v8, v8
-
-        // And for fp vector to mask, we use:
-        // vfncvt.rtz.x.f.w v9, v8
-        // vand.vi v8, v9, 1
-        // vmsne.vi v0, v8, 0
-        return 3;
-      }
-      if (std::abs(PowDiff) <= 1)
-        return 1;
-      // Backend could lower (v[sz]ext i8 to double) to vfcvt(v[sz]ext.f8 i8),
-      // so it only need two conversion.
-      if (Src->isIntOrIntVectorTy())
-        return 2;
-      // Counts of narrow/widen instructions.
-      return std::abs(PowDiff);
-    }
-  }
-  return BaseT::getCastInstrCost(Opcode, Dst, Src, CCH, CostKind, I);
-}
-
-unsigned RISCVTTIImpl::getEstimatedVLFor(VectorType *Ty) {
-  if (isa<ScalableVectorType>(Ty)) {
-    const unsigned EltSize = DL.getTypeSizeInBits(Ty->getElementType());
-    const unsigned MinSize = DL.getTypeSizeInBits(Ty).getKnownMinValue();
-    const unsigned VectorBits = *getVScaleForTuning() * RISCV::RVVBitsPerBlock;
-    return RISCVTargetLowering::computeVLMAX(VectorBits, EltSize, MinSize);
-  }
-  return cast<FixedVectorType>(Ty)->getNumElements();
-}
-
-InstructionCost
-RISCVTTIImpl::getIntrinsicInstrCost(const IntrinsicCostAttributes &ICA,
-                                    TTI::TargetCostKind CostKind) {
-  // Taken from AArch64.
-  auto *RetTy = ICA.getReturnType();
-  switch (ICA.getID()) {
-  case Intrinsic::experimental_stepvector: {
-    InstructionCost Cost = 1; // Cost of the `index' instruction
-    auto LT = TLI->getTypeLegalizationCost(DL, RetTy);
-    return Cost + (LT.first - 1);
-  }
   case Intrinsic::nearbyint: {
     if (isa<ScalableVectorType>(RetTy))
       return InstructionCost::getInvalid();
@@ -750,10 +581,131 @@
 #undef VP_INTRINSIC
     return 1;
   default:
+    if (ST->hasVInstructions() && RetTy->isVectorTy()) {
+      auto LT = getTypeLegalizationCost(RetTy);
+      if (const auto *Entry = CostTableLookup(VectorIntrinsicCostTable,
+                                              ICA.getID(), LT.second))
+        return LT.first * Entry->Cost;
+    }
     break;
   }
-
   return BaseT::getIntrinsicInstrCost(ICA, CostKind);
+}
+
+InstructionCost RISCVTTIImpl::getCastInstrCost(unsigned Opcode, Type *Dst,
+                                               Type *Src,
+                                               TTI::CastContextHint CCH,
+                                               TTI::TargetCostKind CostKind,
+                                               const Instruction *I) {
+  if (isa<ScalableVectorType>(Dst) && isa<ScalableVectorType>(Src)) {
+    unsigned LegalizationFactor = 1;
+    if (!isTypeLegal(Dst))
+      LegalizationFactor = 2;
+    if (!isTypeLegal(Src))
+      LegalizationFactor *= 2;
+
+    EVT DstVT = getTLI()->getValueType(DL, Dst);
+    EVT SrcVT = getTLI()->getValueType(DL, Src);
+
+    // Truncating a mask is cheap (vmsne.vi)
+    if (Dst->getScalarSizeInBits() == 1)
+      return LegalizationFactor;
+
+    // Extending to a mask should be cheap (vmv.v with mask)
+    if (Src->getScalarSizeInBits() == 1)
+      return LegalizationFactor;
+
+    int BitRatio =
+        std::max(DstVT.getScalarSizeInBits(), SrcVT.getScalarSizeInBits()) /
+        std::min(DstVT.getScalarSizeInBits(), SrcVT.getScalarSizeInBits());
+
+    // This case can be done with a single instruction.
+    if (BitRatio <= 2)
+      return LegalizationFactor;
+
+    // This costs log2(BitRatio) because we need to do several conversions.
+    return LegalizationFactor * Log2_32(BitRatio);
+  }
+  if (isa<VectorType>(Dst) && isa<VectorType>(Src)) {
+    // FIXME: Need to compute legalizing cost for illegal types.
+    if (!isTypeLegal(Src) || !isTypeLegal(Dst))
+      return BaseT::getCastInstrCost(Opcode, Dst, Src, CCH, CostKind, I);
+
+    // Skip if element size of Dst or Src is bigger than ELEN.
+    if (Src->getScalarSizeInBits() > ST->getELEN() ||
+        Dst->getScalarSizeInBits() > ST->getELEN())
+      return BaseT::getCastInstrCost(Opcode, Dst, Src, CCH, CostKind, I);
+
+    int ISD = TLI->InstructionOpcodeToISD(Opcode);
+    assert(ISD && "Invalid opcode");
+
+    // FIXME: Need to consider vsetvli and lmul.
+    int PowDiff = (int)Log2_32(Dst->getScalarSizeInBits()) -
+                  (int)Log2_32(Src->getScalarSizeInBits());
+    switch (ISD) {
+    case ISD::SIGN_EXTEND:
+    case ISD::ZERO_EXTEND:
+      if (Src->getScalarSizeInBits() == 1) {
+        // We do not use vsext/vzext to extend from mask vector.
+        // Instead we use the following instructions to extend from mask vector:
+        // vmv.v.i v8, 0
+        // vmerge.vim v8, v8, -1, v0
+        return 2;
+      }
+      return 1;
+    case ISD::TRUNCATE:
+      if (Dst->getScalarSizeInBits() == 1) {
+        // We do not use several vncvt to truncate to mask vector. So we could
+        // not use PowDiff to calculate it.
+        // Instead we use the following instructions to truncate to mask vector:
+        // vand.vi v8, v8, 1
+        // vmsne.vi v0, v8, 0
+        return 2;
+      }
+      [[fallthrough]];
+    case ISD::FP_EXTEND:
+    case ISD::FP_ROUND:
+      // Counts of narrow/widen instructions.
+      return std::abs(PowDiff);
+    case ISD::FP_TO_SINT:
+    case ISD::FP_TO_UINT:
+    case ISD::SINT_TO_FP:
+    case ISD::UINT_TO_FP:
+      if (Src->getScalarSizeInBits() == 1 || Dst->getScalarSizeInBits() == 1) {
+        // The cost of convert from or to mask vector is different from other
+        // cases. We could not use PowDiff to calculate it.
+        // For mask vector to fp, we should use the following instructions:
+        // vmv.v.i v8, 0
+        // vmerge.vim v8, v8, -1, v0
+        // vfcvt.f.x.v v8, v8
+
+        // And for fp vector to mask, we use:
+        // vfncvt.rtz.x.f.w v9, v8
+        // vand.vi v8, v9, 1
+        // vmsne.vi v0, v8, 0
+        return 3;
+      }
+      if (std::abs(PowDiff) <= 1)
+        return 1;
+      // Backend could lower (v[sz]ext i8 to double) to vfcvt(v[sz]ext.f8 i8),
+      // so it only need two conversion.
+      if (Src->isIntOrIntVectorTy())
+        return 2;
+      // Counts of narrow/widen instructions.
+      return std::abs(PowDiff);
+    }
+  }
+  return BaseT::getCastInstrCost(Opcode, Dst, Src, CCH, CostKind, I);
+}
+
+unsigned RISCVTTIImpl::getEstimatedVLFor(VectorType *Ty) {
+  if (isa<ScalableVectorType>(Ty)) {
+    const unsigned EltSize = DL.getTypeSizeInBits(Ty->getElementType());
+    const unsigned MinSize = DL.getTypeSizeInBits(Ty).getKnownMinValue();
+    const unsigned VectorBits = *getVScaleForTuning() * RISCV::RVVBitsPerBlock;
+    return RISCVTargetLowering::computeVLMAX(VectorBits, EltSize, MinSize);
+  }
+  return cast<FixedVectorType>(Ty)->getNumElements();
 }
 
 InstructionCost
@@ -764,7 +716,7 @@
     assert((isa<ScalableVectorType>(Ty) && isa<ScalableVectorType>(CondTy)) &&
            "Both vectors need to be scalable");
 
-    std::pair<InstructionCost, MVT> LT = TLI->getTypeLegalizationCost(DL, Ty);
+    std::pair<InstructionCost, MVT> LT = getTypeLegalizationCost(Ty);
     InstructionCost LegalizationCost = 0;
     if (LT.first > 1) {
       Type *LegalVTy = EVT(LT.second).getTypeForEVT(Ty->getContext());
@@ -805,7 +757,7 @@
                                          TTI::TargetCostKind CostKind) {
   if (isa<ScalableVectorType>(Ty)) {
     std::pair<InstructionCost, MVT> LT =
-        TLI->getTypeLegalizationCost(DL, Ty);
+        getTypeLegalizationCost(Ty);
     InstructionCost LegalizationCost = 0;
     if (LT.first > 1) {
       Type *LegalVTy = EVT(LT.second).getTypeForEVT(Ty->getContext());
@@ -902,6 +854,10 @@
                                               const Instruction *I) {
   const TTI::OperandValueInfo OpInfo = {OpdKind, TTI::OP_None};
   InstructionCost Cost = 0;
+
+  if (ST->hasEPI() && isa<ScalableVectorType>(Src) && !isTypeLegal(Src))
+    return InstructionCost::getInvalid();
+
   if (Opcode == Instruction::Store && isa<VectorType>(Src) && OpInfo.isConstant())
     Cost += getVectorImmCost(cast<VectorType>(Src), OpInfo, CostKind);
   return Cost + BaseT::getMemoryOpCost(Opcode, Src, Alignment, AddressSpace,

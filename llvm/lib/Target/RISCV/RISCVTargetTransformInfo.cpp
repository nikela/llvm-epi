//===-- RISCVTargetTransformInfo.cpp - RISC-V specific TTI ----------------===//
//
// Part of the LLVM Project, under the Apache License v2.0 with LLVM Exceptions.
// See https://llvm.org/LICENSE.txt for license information.
// SPDX-License-Identifier: Apache-2.0 WITH LLVM-exception
//
//===----------------------------------------------------------------------===//

#include "RISCVTargetTransformInfo.h"
#include "MCTargetDesc/RISCVMatInt.h"
#include "llvm/Analysis/TargetTransformInfo.h"
#include "llvm/CodeGen/BasicTTIImpl.h"
#include "llvm/CodeGen/TargetLowering.h"
#include "llvm/IR/DerivedTypes.h"
#include "llvm/Support/Casting.h"
#include "llvm/Support/MathExtras.h"
#include <algorithm>
using namespace llvm;

#define DEBUG_TYPE "riscvtti"

int RISCVTTIImpl::getIntImmCost(const APInt &Imm, Type *Ty,
                                TTI::TargetCostKind CostKind) {
  assert(Ty->isIntegerTy() &&
         "getIntImmCost can only estimate cost of materialising integers");

  // We have a Zero register, so 0 is always free.
  if (Imm == 0)
    return TTI::TCC_Free;

  // Otherwise, we check how many instructions it will take to materialise.
  const DataLayout &DL = getDataLayout();
  return RISCVMatInt::getIntMatCost(Imm, DL.getTypeSizeInBits(Ty),
                                    getST()->is64Bit());
}

int RISCVTTIImpl::getIntImmCostInst(unsigned Opcode, unsigned Idx,
                                    const APInt &Imm, Type *Ty,
                                    TTI::TargetCostKind CostKind,
                                    Instruction *Inst) {
  assert(Ty->isIntegerTy() &&
         "getIntImmCost can only estimate cost of materialising integers");

  // We have a Zero register, so 0 is always free.
  if (Imm == 0)
    return TTI::TCC_Free;

  // Some instructions in RISC-V can take a 12-bit immediate. Some of these are
  // commutative, in others the immediate comes from a specific argument index.
  bool Takes12BitImm = false;
  unsigned ImmArgIdx = ~0U;

  switch (Opcode) {
  case Instruction::GetElementPtr:
    // Never hoist any arguments to a GetElementPtr. CodeGenPrepare will
    // split up large offsets in GEP into better parts than ConstantHoisting
    // can.
    return TTI::TCC_Free;
  case Instruction::Add:
  case Instruction::And:
  case Instruction::Or:
  case Instruction::Xor:
  case Instruction::Mul:
    Takes12BitImm = true;
    break;
  case Instruction::Sub:
  case Instruction::Shl:
  case Instruction::LShr:
  case Instruction::AShr:
    Takes12BitImm = true;
    ImmArgIdx = 1;
    break;
  default:
    break;
  }

  if (Takes12BitImm) {
    // Check immediate is the correct argument...
    if (Instruction::isCommutative(Opcode) || Idx == ImmArgIdx) {
      // ... and fits into the 12-bit immediate.
      if (Imm.getMinSignedBits() <= 64 &&
          getTLI()->isLegalAddImmediate(Imm.getSExtValue())) {
        return TTI::TCC_Free;
      }
    }

    // Otherwise, use the full materialisation cost.
    return getIntImmCost(Imm, Ty, CostKind);
  }

  // By default, prevent hoisting.
  return TTI::TCC_Free;
}

int RISCVTTIImpl::getIntImmCostIntrin(Intrinsic::ID IID, unsigned Idx,
                                      const APInt &Imm, Type *Ty,
                                      TTI::TargetCostKind CostKind) {
  // Prevent hoisting in unknown cases.
  return TTI::TCC_Free;
}

<<<<<<< HEAD
unsigned RISCVTTIImpl::getNumberOfRegisters(unsigned ClassID) const {
  if (ClassID == 1 && ST->hasStdExtV())
    // Although there are 32 vector registers, v0 is special in that it is the
    // only register that can be used to hold a mask. We conservatively return
    // 31 as the number of usable vector registers.
    return 31;
  else if (ClassID == 0)
    // Similarly for scalar registers, x0(zero), x1(ra) and x2(sp) are special
    // and we return 29 usable registers.
    return 29;
  else
    return 0;
}

unsigned RISCVTTIImpl::getMaxElementWidth() const {
  // Returns ELEN. This is the value for which k-scale-factor would be one.
  // Current EPI implementation plans this to be 64. 
  return 64;
}

bool RISCVTTIImpl::useScalableVectorType() const {
  return ST->hasStdExtV();
}

bool RISCVTTIImpl::preferPredicatedVectorOps() const {
  return (useScalableVectorType() && true);
}

bool RISCVTTIImpl::useReductionIntrinsic(unsigned Opcode, Type *Ty,
                                         TTI::ReductionFlags Flags) const {
  assert(isa<VectorType>(Ty) && "Expected Ty to be a vector type");
  if (!useScalableVectorType())
    return false;
  switch (Opcode) {
  case Instruction::And:
  case Instruction::Or:
  case Instruction::Xor:
  case Instruction::ICmp:
  case Instruction::FCmp:
  case Instruction::FAdd:
  case Instruction::Add:
    return true;
  case Instruction::Mul:
  case Instruction::FMul:
    return false;
  default:
    llvm_unreachable("Unhandled reduction opcode");
  }
  return false;
}

bool RISCVTTIImpl::isLegalMaskedLoadStore(Type *DataType) const {
  if (!ST->hasStdExtV())
    return false;
  Type *ScalarTy = DataType->getScalarType();
  return (ScalarTy->isFloatTy() || ScalarTy->isDoubleTy() ||
          ScalarTy->isIntegerTy(8) || ScalarTy->isIntegerTy(16) ||
          ScalarTy->isIntegerTy(32) || ScalarTy->isIntegerTy(64));
}

bool RISCVTTIImpl::isLegalMaskedLoad(Type *DataType,
                                     MaybeAlign Alignment) const {
  return isLegalMaskedLoadStore(DataType);
}

bool RISCVTTIImpl::isLegalMaskedStore(Type *DataType,
                                      MaybeAlign Alignment) const {
  return isLegalMaskedLoadStore(DataType);
}

bool RISCVTTIImpl::isLegalMaskedGather(Type *DataType,
                                       MaybeAlign Alignment) const {
  return isLegalMaskedLoadStore(DataType);
}

bool RISCVTTIImpl::isLegalMaskedScatter(Type *DataType,
                                        MaybeAlign Alignment) const {
  return isLegalMaskedLoadStore(DataType);
}

unsigned RISCVTTIImpl::getVectorInstrCost(unsigned Opcode, Type *Val,
                                          unsigned Index) {
  // FIXME: Implement a more precise cost computation model.
  // For now this function is simply a wrapper over the base implementation
  // (i.e. return the legalization cost of the scalar type of the vector
  // elements). It is the simplest reasonable assumption that does not break
  // existing calls to this function, including for FixedVectorTypes.
  return BaseT::getVectorInstrCost(Opcode, Val, Index);
}

unsigned RISCVTTIImpl::getShuffleCost(TTI::ShuffleKind Kind, VectorType *Tp,
                                      int Index, VectorType *SubTp) {
  if (isa<ScalableVectorType>(Tp) &&
      (!SubTp || isa<ScalableVectorType>(SubTp))) {
    switch (Kind) {
    case TTI::SK_Broadcast:
      return getBroadcastShuffleOverhead(cast<ScalableVectorType>(Tp));
    case TTI::SK_Select:
    case TTI::SK_Reverse:
    case TTI::SK_Transpose:
    case TTI::SK_PermuteSingleSrc:
    case TTI::SK_PermuteTwoSrc:
      return getPermuteShuffleOverhead(cast<ScalableVectorType>(Tp));
    case TTI::SK_ExtractSubvector:
      return getExtractSubvectorOverhead(cast<ScalableVectorType>(Tp), Index,
                                         cast<ScalableVectorType>(SubTp));
    case TTI::SK_InsertSubvector:
      return getInsertSubvectorOverhead(cast<ScalableVectorType>(Tp), Index,
                                        cast<ScalableVectorType>(SubTp));
    }
  }
  return BaseT::getShuffleCost(Kind, Tp, Index, SubTp);
}

/// Estimate the overhead of scalarizing an instructions unique
/// non-constant operands. The types of the arguments are ordinarily
/// scalar, in which case the costs are multiplied with VF.
unsigned
RISCVTTIImpl::getOperandsScalarizationOverhead(ArrayRef<const Value *> Args,
                                               unsigned MinNumElts) {
  unsigned MinCost = 0;
  SmallPtrSet<const Value *, 4> UniqueOperands;
  for (const Value *A : Args) {
    if (!isa<Constant>(A) && UniqueOperands.insert(A).second) {
      auto *VecTy = dyn_cast<VectorType>(A->getType());
      if (VecTy) {
        // If A is a vector operand, VF should correspond to A.
        assert(MinNumElts == cast<ScalableVectorType>(VecTy)
                                 ->getElementCount()
                                 .getKnownMinValue() &&
               "Vector argument does not match VF");
      } else
        VecTy = ScalableVectorType::get(A->getType(), MinNumElts);

      MinCost += getScalarizationOverhead(VecTy, false, true);
    }
  }
  return MinCost;
}

unsigned RISCVTTIImpl::getScalarizationOverhead(VectorType *InTy,
                                                const APInt &DemandedElts,
                                                bool Insert, bool Extract) {
  // FIXME: a bitfield is not a reasonable abstraction for talking about
  // which elements are needed from a scalable vector.
  // For scalable vectors DemenadedElts currently represent
  // ElementCount.getKnownMinValue() number of elements.

  unsigned NumELts = InTy->getElementCount().getKnownMinValue();
  assert(DemandedElts.getBitWidth() == NumELts && "Vector size mismatch");

  unsigned MinCost = 0;

  for (unsigned i = 0, e = NumELts; i < e; ++i) {
    if (!DemandedElts[i])
      continue;
    if (Insert)
      MinCost += getVectorInstrCost(Instruction::InsertElement, InTy, i);
    if (Extract)
      MinCost += getVectorInstrCost(Instruction::ExtractElement, InTy, i);
  }

  return MinCost;
}

/// Helper wrapper for the DemandedElts variant of getScalarizationOverhead.
unsigned RISCVTTIImpl::getScalarizationOverhead(VectorType *InTy, bool Insert,
                                                bool Extract) {
  // FIXME: DemandedElts represents active lanes using the number of elements.
  // For scalable vectors it represents min number of elements (vscale = 1).
  // This works fine as long as the cost model is based on the same model of
  // vscale = 1. Once the cost model is changed to represent scalability, we
  // would need a different ADT capable of representing scalable number of
  // elements.
  APInt MinDemandedElts =
      APInt::getAllOnesValue(InTy->getElementCount().getKnownMinValue());
  return getScalarizationOverhead(InTy, MinDemandedElts, Insert, Extract);
}

unsigned RISCVTTIImpl::getScalarizationOverhead(VectorType *InTy,
                                                ArrayRef<const Value *> Args) {
  unsigned Cost = 0;

  Cost += getScalarizationOverhead(InTy, true, false);
  if (!Args.empty())
    Cost += getOperandsScalarizationOverhead(
        Args, InTy->getElementCount().getKnownMinValue());
  else
    // When no information on arguments is provided, we add the cost
    // associated with one argument as a heuristic.
    Cost += getScalarizationOverhead(InTy, false, true);

  return Cost;
}

unsigned RISCVTTIImpl::getCastInstrCost(unsigned Opcode, Type *Dst, Type *Src,
                                        TTI::CastContextHint CCH,
                                        TTI::TargetCostKind CostKind,
                                        const Instruction *I) {
  if (!isa<ScalableVectorType>(Dst) || !isa<ScalableVectorType>(Src))
    return BaseT::getCastInstrCost(Opcode, Dst, Src, CCH, CostKind, I);

  unsigned LegalizationFactor = 1;
  if (!isTypeLegal(Dst))
    LegalizationFactor = 2;
  if (!isTypeLegal(Src))
    LegalizationFactor *= 2;

  EVT DstVT = getTLI()->getValueType(DL, Dst);
  EVT SrcVT = getTLI()->getValueType(DL, Src);

  // Truncating a mask is cheap (vmsne.vi)
  if (Dst->getScalarSizeInBits() == 1)
    return LegalizationFactor;

  // Extending to a mask should be cheap (vmv.v with mask)
  if (Src->getScalarSizeInBits() == 1)
    return LegalizationFactor;

  int BitRatio =
      std::max(DstVT.getScalarSizeInBits(), SrcVT.getScalarSizeInBits()) /
      std::min(DstVT.getScalarSizeInBits(), SrcVT.getScalarSizeInBits());

  // This case can be done with a single instruction.
  if (BitRatio <= 2)
    return LegalizationFactor;

  // This costs log2(BitRatio) because we need to do several conversions.
  return LegalizationFactor * Log2_32(BitRatio);
}

unsigned RISCVTTIImpl::getRegisterBitWidth(bool Vector) const {
  if (!Vector)
    return ST->is64Bit() ? 64 : 32;

  // Largest vector register type will be `vscale * 8 * 64` bits for LMUL = 8
  // (largest LMUL value). Since vscale is unknown at compile time, the largest
  // possible register (register-group to be precise) bit width will be at least
  // `64 * 8`.
  return ST->hasStdExtV() ? getMinVectorRegisterBitWidth() * 8 : 0;
}

bool RISCVTTIImpl::shouldMaximizeVectorBandwidth(bool OptSize) const {
  return (ST->hasStdExtV() && true);
}

unsigned RISCVTTIImpl::getMinVectorRegisterBitWidth() const {
  // Actual min vector register bitwidth is <vscale x ELEN>.
  // getMaxElementWidth() simply return ELEN.
  return ST->hasStdExtV() ? getMaxElementWidth() : 0;
}

unsigned RISCVTTIImpl::getVectorRegisterBitWidth(unsigned WidthFactor) const {
  assert(WidthFactor <= 8 && isPowerOf2_32(WidthFactor) &&
         "Possible RISC-V LMUL values are 1, 2, 4 and 8.");
  return ST->hasStdExtV() ? getMinVectorRegisterBitWidth() * WidthFactor : 0;
}

unsigned RISCVTTIImpl::getMinimumVF(unsigned ElemWidth) const {
  return ST->hasStdExtV()
             ? std::max<unsigned>(1, getMinVectorRegisterBitWidth() / ElemWidth)
             : 0;
}

unsigned RISCVTTIImpl::getVectorRegisterUsage(unsigned VFKnownMin,
                                              unsigned ElementTypeSize,
                                              unsigned SafeDepDist) const {

  // FIXME: For the time being we assume dependency distance is always safe.
  // Once we have dependency distance computations for scalable vectors, we need
  // to figure out its relationship with register group usage;
  unsigned RegisterWidth = getMinVectorRegisterBitWidth();
  return std::max<unsigned>(1, VFKnownMin * ElementTypeSize / RegisterWidth);
}

std::pair<ElementCount, ElementCount>
RISCVTTIImpl::getFeasibleMaxVFRange(unsigned SmallestType, unsigned WidestType,
                                    unsigned MaxSafeRegisterWidth,
                                    unsigned RegWidthFactor) const {
  // check for SEW <= ELEN in the base ISA
  assert(WidestType <= getMaxElementWidth() &&
         "Vector element type larger than the maximum supported type.");
  // Smallest SEW supported = 8. For 1 bit wide Type, clip to 8 bit to get a
  // valid range of VFs.
  SmallestType = std::max<unsigned>(8, SmallestType);
  WidestType = std::max<unsigned>(8, WidestType);
  unsigned WidestRegister =
      std::min(getVectorRegisterBitWidth(RegWidthFactor), MaxSafeRegisterWidth);
  unsigned SmallestRegister =
      std::min(getMinVectorRegisterBitWidth(), MaxSafeRegisterWidth);
  bool IsScalable = useScalableVectorType();

  unsigned LowerBoundVFKnownMin =
      std::max<unsigned>(1, PowerOf2Floor(SmallestRegister / SmallestType));
  ElementCount LowerBoundVF =
      ElementCount::get(LowerBoundVFKnownMin, IsScalable);

  unsigned UpperBoundVFKnownMin =
      std::min<unsigned>(64, PowerOf2Floor(WidestRegister / WidestType));
  ElementCount UpperBoundVF =
      ElementCount::get(UpperBoundVFKnownMin, IsScalable);

  return {LowerBoundVF, UpperBoundVF};
}

int RISCVTTIImpl::getCmpSelInstrCost(unsigned Opcode, Type *ValTy, Type *CondTy,
                                     CmpInst::Predicate VecPred,
                                     TTI::TargetCostKind CostKind,
                                     const Instruction *I) {
  // FIXME: For the time being we only consider the case when the ValTy or
  // CondTy is illegal and return an artificially high cost. For other cases we
  // default to the base implementation.
  if (ValTy && ValTy->isVectorTy() && !isTypeLegal(ValTy))
    return HighCost;

  if (CondTy && CondTy->isVectorTy() && !isTypeLegal(CondTy))
    return HighCost;

  return BaseT::getCmpSelInstrCost(Opcode, ValTy, CondTy, VecPred, CostKind, I);
}

unsigned RISCVTTIImpl::getGatherScatterOpCost(
    unsigned Opcode, Type *DataTy, const Value *Ptr, bool VariableMask,
    Align Alignment, TTI::TargetCostKind CostKind, const Instruction *I) {
  // We can do gather/scatter using a single instruction.
  // FIXME: The actual cost is likely to be higher than that.
  if (isa<ScalableVectorType>(DataTy))
    return 1;

  return BaseT::getGatherScatterOpCost(Opcode, DataTy, Ptr, VariableMask,
                                       Alignment, CostKind, I);
}
=======
bool RISCVTTIImpl::shouldExpandReduction(const IntrinsicInst *II) const {
  // Currently, the ExpandReductions pass can't expand scalable-vector
  // reductions, but we still request expansion as RVV doesn't support certain
  // reductions and the SelectionDAG can't legalize them either.
  switch (II->getIntrinsicID()) {
  default:
    return false;
  case Intrinsic::vector_reduce_mul:
  case Intrinsic::vector_reduce_fadd:
  case Intrinsic::vector_reduce_fmul:
  case Intrinsic::vector_reduce_fmax:
  case Intrinsic::vector_reduce_fmin:
    return true;
  }
}
>>>>>>> 6a96337c
<|MERGE_RESOLUTION|>--- conflicted
+++ resolved
@@ -99,7 +99,6 @@
   return TTI::TCC_Free;
 }
 
-<<<<<<< HEAD
 unsigned RISCVTTIImpl::getNumberOfRegisters(unsigned ClassID) const {
   if (ClassID == 1 && ST->hasStdExtV())
     // Although there are 32 vector registers, v0 is special in that it is the
@@ -432,7 +431,7 @@
   return BaseT::getGatherScatterOpCost(Opcode, DataTy, Ptr, VariableMask,
                                        Alignment, CostKind, I);
 }
-=======
+
 bool RISCVTTIImpl::shouldExpandReduction(const IntrinsicInst *II) const {
   // Currently, the ExpandReductions pass can't expand scalable-vector
   // reductions, but we still request expansion as RVV doesn't support certain
@@ -447,5 +446,4 @@
   case Intrinsic::vector_reduce_fmin:
     return true;
   }
-}
->>>>>>> 6a96337c
+}
--- conflicted
+++ resolved
@@ -11,15 +11,12 @@
 #include "llvm/Analysis/TargetTransformInfo.h"
 #include "llvm/CodeGen/BasicTTIImpl.h"
 #include "llvm/CodeGen/TargetLowering.h"
-<<<<<<< HEAD
 #include "llvm/IR/DerivedTypes.h"
 #include "llvm/Support/Casting.h"
 #include "llvm/Support/InstructionCost.h"
 #include "llvm/Support/MathExtras.h"
 #include <algorithm>
-=======
 #include <cmath>
->>>>>>> 6397df04
 using namespace llvm;
 
 #define DEBUG_TYPE "riscvtti"
@@ -201,43 +198,6 @@
   return *MinCost.getValue();
 }
 
-InstructionCost RISCVTTIImpl::getCastInstrCost(unsigned Opcode, Type *Dst,
-                                               Type *Src,
-                                               TTI::CastContextHint CCH,
-                                               TTI::TargetCostKind CostKind,
-                                               const Instruction *I) {
-  if (!isa<ScalableVectorType>(Dst) || !isa<ScalableVectorType>(Src))
-    return BaseT::getCastInstrCost(Opcode, Dst, Src, CCH, CostKind, I);
-
-  unsigned LegalizationFactor = 1;
-  if (!isTypeLegal(Dst))
-    LegalizationFactor = 2;
-  if (!isTypeLegal(Src))
-    LegalizationFactor *= 2;
-
-  EVT DstVT = getTLI()->getValueType(DL, Dst);
-  EVT SrcVT = getTLI()->getValueType(DL, Src);
-
-  // Truncating a mask is cheap (vmsne.vi)
-  if (Dst->getScalarSizeInBits() == 1)
-    return LegalizationFactor;
-
-  // Extending to a mask should be cheap (vmv.v with mask)
-  if (Src->getScalarSizeInBits() == 1)
-    return LegalizationFactor;
-
-  int BitRatio =
-      std::max(DstVT.getScalarSizeInBits(), SrcVT.getScalarSizeInBits()) /
-      std::min(DstVT.getScalarSizeInBits(), SrcVT.getScalarSizeInBits());
-
-  // This case can be done with a single instruction.
-  if (BitRatio <= 2)
-    return LegalizationFactor;
-
-  // This costs log2(BitRatio) because we need to do several conversions.
-  return LegalizationFactor * Log2_32(BitRatio);
-}
-
 bool RISCVTTIImpl::shouldMaximizeVectorBandwidth() const {
   return ST->hasVInstructions();
 }
@@ -368,8 +328,8 @@
 
 InstructionCost RISCVTTIImpl::getShuffleCost(TTI::ShuffleKind Kind,
                                              VectorType *Tp, ArrayRef<int> Mask,
-<<<<<<< HEAD
-                                             int Index, VectorType *SubTp) {
+                                             int Index, VectorType *SubTp,
+                                             ArrayRef<Value *> Args) {
   if (isa<ScalableVectorType>(Tp) &&
       (!SubTp || isa<ScalableVectorType>(SubTp))) {
     switch (Kind) {
@@ -395,12 +355,6 @@
       return getSpliceCost(Tp, Index);
     }
   }
-=======
-                                             int Index, VectorType *SubTp,
-                                             ArrayRef<Value *> Args) {
-  if (Kind == TTI::SK_Splice && isa<ScalableVectorType>(Tp))
-    return getSpliceCost(Tp, Index);
->>>>>>> 6397df04
   return BaseT::getShuffleCost(Kind, Tp, Mask, Index, SubTp);
 }
 
@@ -477,6 +431,35 @@
                                                TTI::CastContextHint CCH,
                                                TTI::TargetCostKind CostKind,
                                                const Instruction *I) {
+  if (isa<ScalableVectorType>(Dst) && isa<ScalableVectorType>(Src)) {
+    unsigned LegalizationFactor = 1;
+    if (!isTypeLegal(Dst))
+      LegalizationFactor = 2;
+    if (!isTypeLegal(Src))
+      LegalizationFactor *= 2;
+
+    EVT DstVT = getTLI()->getValueType(DL, Dst);
+    EVT SrcVT = getTLI()->getValueType(DL, Src);
+
+    // Truncating a mask is cheap (vmsne.vi)
+    if (Dst->getScalarSizeInBits() == 1)
+      return LegalizationFactor;
+
+    // Extending to a mask should be cheap (vmv.v with mask)
+    if (Src->getScalarSizeInBits() == 1)
+      return LegalizationFactor;
+
+    int BitRatio =
+        std::max(DstVT.getScalarSizeInBits(), SrcVT.getScalarSizeInBits()) /
+        std::min(DstVT.getScalarSizeInBits(), SrcVT.getScalarSizeInBits());
+
+    // This case can be done with a single instruction.
+    if (BitRatio <= 2)
+      return LegalizationFactor;
+
+    // This costs log2(BitRatio) because we need to do several conversions.
+    return LegalizationFactor * Log2_32(BitRatio);
+  }
   if (isa<VectorType>(Dst) && isa<VectorType>(Src)) {
     // FIXME: Need to compute legalizing cost for illegal types.
     if (!isTypeLegal(Src) || !isTypeLegal(Dst))

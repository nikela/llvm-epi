--- conflicted
+++ resolved
@@ -224,7 +224,7 @@
 
 bool RISCVTTIImpl::shouldMaximizeVectorBandwidth(
     TargetTransformInfo::RegisterKind) const {
-  return ST->hasVInstructions();
+  return ST->hasEPI() && ST->hasVInstructions();
 }
 
 ElementCount RISCVTTIImpl::getMinimumVF(unsigned ElemWidth,
@@ -1102,7 +1102,6 @@
   return BaseT::getRegUsageForType(Ty);
 }
 
-<<<<<<< HEAD
 Optional<Instruction *> instCombineEPIVSetVL(InstCombiner &IC, IntrinsicInst &II) {
   assert(II.getIntrinsicID() == Intrinsic::epi_vsetvl && "This is not an epi_vsetvl!");
 
@@ -1156,7 +1155,8 @@
   }
 
   return None;
-=======
+}
+
 unsigned RISCVTTIImpl::getMaximumVF(unsigned ElemWidth, unsigned Opcode) const {
   // This interface is currently only used by SLP.  Returning 1 (which is the
   // default value for SLPMaxVF) disables SLP. We currently have a cost modeling
@@ -1164,5 +1164,4 @@
   // unprofitable transformations.
   // TODO: Figure out constant materialization cost modeling and remove.
   return SLPMaxVF;
->>>>>>> d3e22fcb
 }
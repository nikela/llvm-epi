//===-- RISCVTargetTransformInfo.cpp - RISC-V specific TTI ----------------===//
//
// Part of the LLVM Project, under the Apache License v2.0 with LLVM Exceptions.
// See https://llvm.org/LICENSE.txt for license information.
// SPDX-License-Identifier: Apache-2.0 WITH LLVM-exception
//
//===----------------------------------------------------------------------===//

#include "RISCVTargetTransformInfo.h"
#include "MCTargetDesc/RISCVMatInt.h"
#include "llvm/ADT/STLExtras.h"
#include "llvm/Analysis/AssumptionCache.h"
#include "llvm/Analysis/TargetTransformInfo.h"
#include "llvm/CodeGen/BasicTTIImpl.h"
#include "llvm/CodeGen/CostTable.h"
#include "llvm/CodeGen/TargetLowering.h"
<<<<<<< HEAD
#include "llvm/IR/DerivedTypes.h"
#include "llvm/IR/IntrinsicsEPI.h"
#include "llvm/IR/PatternMatch.h"
#include "llvm/Support/Casting.h"
#include "llvm/Support/InstructionCost.h"
#include "llvm/Support/MathExtras.h"
#include "llvm/Transforms/InstCombine/InstCombiner.h"
#include <algorithm>
=======
#include "llvm/IR/Instructions.h"
>>>>>>> fe9f13e0
#include <cmath>
#include <optional>
using namespace llvm;
using namespace llvm::PatternMatch;

#define DEBUG_TYPE "riscvtti"

static cl::opt<unsigned> RVVRegisterWidthLMUL(
    "riscv-v-register-bit-width-lmul",
    cl::desc(
        "The LMUL to use for getRegisterBitWidth queries. Affects LMUL used "
        "by autovectorized code. Fractional LMULs are not supported."),
    cl::init(1), cl::Hidden);

static cl::opt<unsigned> SLPMaxVF(
    "riscv-v-slp-max-vf",
    cl::desc(
        "Result used for getMaximumVF query which is used exclusively by "
        "SLP vectorizer.  Defaults to 1 which disables SLP."),
    cl::init(1), cl::Hidden);

InstructionCost RISCVTTIImpl::getLMULCost(MVT VT) {
  // TODO: Here assume reciprocal throughput is 1 for LMUL_1, it is
  // implementation-defined.
  if (!VT.isVector())
    return InstructionCost::getInvalid();
  unsigned Cost;
  if (VT.isScalableVector()) {
    unsigned LMul;
    bool Fractional;
    std::tie(LMul, Fractional) =
        RISCVVType::decodeVLMUL(RISCVTargetLowering::getLMUL(VT));
    if (Fractional || ST->hasEPI()) // FIXME: we need a better cost model.
      Cost = 1;
    else
      Cost = LMul;
  } else {
    Cost = VT.getSizeInBits() / ST->getRealMinVLen();
  }
  return std::max<unsigned>(Cost, 1);
}

InstructionCost RISCVTTIImpl::getIntImmCost(const APInt &Imm, Type *Ty,
                                            TTI::TargetCostKind CostKind) {
  assert(Ty->isIntegerTy() &&
         "getIntImmCost can only estimate cost of materialising integers");

  // We have a Zero register, so 0 is always free.
  if (Imm == 0)
    return TTI::TCC_Free;

  // Otherwise, we check how many instructions it will take to materialise.
  const DataLayout &DL = getDataLayout();
  return RISCVMatInt::getIntMatCost(Imm, DL.getTypeSizeInBits(Ty),
                                    getST()->getFeatureBits());
}

// Look for patterns of shift followed by AND that can be turned into a pair of
// shifts. We won't need to materialize an immediate for the AND so these can
// be considered free.
static bool canUseShiftPair(Instruction *Inst, const APInt &Imm) {
  uint64_t Mask = Imm.getZExtValue();
  auto *BO = dyn_cast<BinaryOperator>(Inst->getOperand(0));
  if (!BO || !BO->hasOneUse())
    return false;

  if (BO->getOpcode() != Instruction::Shl)
    return false;

  if (!isa<ConstantInt>(BO->getOperand(1)))
    return false;

  unsigned ShAmt = cast<ConstantInt>(BO->getOperand(1))->getZExtValue();
  // (and (shl x, c2), c1) will be matched to (srli (slli x, c2+c3), c3) if c1
  // is a mask shifted by c2 bits with c3 leading zeros.
  if (isShiftedMask_64(Mask)) {
    unsigned Trailing = llvm::countr_zero(Mask);
    if (ShAmt == Trailing)
      return true;
  }

  return false;
}

InstructionCost RISCVTTIImpl::getIntImmCostInst(unsigned Opcode, unsigned Idx,
                                                const APInt &Imm, Type *Ty,
                                                TTI::TargetCostKind CostKind,
                                                Instruction *Inst) {
  assert(Ty->isIntegerTy() &&
         "getIntImmCost can only estimate cost of materialising integers");

  // We have a Zero register, so 0 is always free.
  if (Imm == 0)
    return TTI::TCC_Free;

  // Some instructions in RISC-V can take a 12-bit immediate. Some of these are
  // commutative, in others the immediate comes from a specific argument index.
  bool Takes12BitImm = false;
  unsigned ImmArgIdx = ~0U;

  switch (Opcode) {
  case Instruction::GetElementPtr:
    // Never hoist any arguments to a GetElementPtr. CodeGenPrepare will
    // split up large offsets in GEP into better parts than ConstantHoisting
    // can.
    return TTI::TCC_Free;
  case Instruction::And:
    // zext.h
    if (Imm == UINT64_C(0xffff) && ST->hasStdExtZbb())
      return TTI::TCC_Free;
    // zext.w
    if (Imm == UINT64_C(0xffffffff) && ST->hasStdExtZba())
      return TTI::TCC_Free;
    // bclri
    if (ST->hasStdExtZbs() && (~Imm).isPowerOf2())
      return TTI::TCC_Free;
    if (Inst && Idx == 1 && Imm.getBitWidth() <= ST->getXLen() &&
        canUseShiftPair(Inst, Imm))
      return TTI::TCC_Free;
    Takes12BitImm = true;
    break;
  case Instruction::Add:
    Takes12BitImm = true;
    break;
  case Instruction::Or:
  case Instruction::Xor:
    // bseti/binvi
    if (ST->hasStdExtZbs() && Imm.isPowerOf2())
      return TTI::TCC_Free;
    Takes12BitImm = true;
    break;
  case Instruction::Mul:
    // Negated power of 2 is a shift and a negate.
    if (Imm.isNegatedPowerOf2())
      return TTI::TCC_Free;
    // FIXME: There is no MULI instruction.
    Takes12BitImm = true;
    break;
  case Instruction::Sub:
  case Instruction::Shl:
  case Instruction::LShr:
  case Instruction::AShr:
    Takes12BitImm = true;
    ImmArgIdx = 1;
    break;
  default:
    break;
  }

  if (Takes12BitImm) {
    // Check immediate is the correct argument...
    if (Instruction::isCommutative(Opcode) || Idx == ImmArgIdx) {
      // ... and fits into the 12-bit immediate.
      if (Imm.getSignificantBits() <= 64 &&
          getTLI()->isLegalAddImmediate(Imm.getSExtValue())) {
        return TTI::TCC_Free;
      }
    }

    // Otherwise, use the full materialisation cost.
    return getIntImmCost(Imm, Ty, CostKind);
  }

  // By default, prevent hoisting.
  return TTI::TCC_Free;
}

InstructionCost
RISCVTTIImpl::getIntImmCostIntrin(Intrinsic::ID IID, unsigned Idx,
                                  const APInt &Imm, Type *Ty,
                                  TTI::TargetCostKind CostKind) {
  // Prevent hoisting in unknown cases.
  return TTI::TCC_Free;
}

unsigned RISCVTTIImpl::getMaxElementWidth() const {
  // Returns ELEN. This is the value for which k-scale-factor would be one.
  // Current EPI implementation plans this to be 64. 
  return 64;
}

bool RISCVTTIImpl::preferPredicatedVectorOps() const {
  return ST->hasEPI();
}

bool RISCVTTIImpl::canUseStridedAccesses() const {
  if (ST->hasEPI())
    return true;

  return BaseT::canUseStridedAccesses();
}

bool RISCVTTIImpl::isLegalMaskedLoadStore(Type *DataType) const {
  if (!ST->hasVInstructions())
    return false;
  Type *ScalarTy = DataType->getScalarType();
  return (ScalarTy->isFloatTy() || ScalarTy->isDoubleTy() ||
          ScalarTy->isIntegerTy(8) || ScalarTy->isIntegerTy(16) ||
          ScalarTy->isIntegerTy(32) || ScalarTy->isIntegerTy(64));
}

bool RISCVTTIImpl::isLegalMaskedLoad(Type *DataType,
                                     MaybeAlign Alignment) const {
  return isLegalMaskedLoadStore(DataType);
}

bool RISCVTTIImpl::isLegalMaskedStore(Type *DataType,
                                      MaybeAlign Alignment) const {
  return isLegalMaskedLoadStore(DataType);
}

bool RISCVTTIImpl::isLegalMaskedGather(Type *DataType,
                                       MaybeAlign Alignment) const {
  return isLegalMaskedLoadStore(DataType);
}

bool RISCVTTIImpl::isLegalMaskedScatter(Type *DataType,
                                        MaybeAlign Alignment) const {
  return isLegalMaskedLoadStore(DataType);
}

/// Estimate the overhead of scalarizing an instructions unique
/// non-constant operands. The types of the arguments are ordinarily
/// scalar, in which case the costs are multiplied with VF.
InstructionCost
RISCVTTIImpl::getOperandsScalarizationOverhead(ArrayRef<const Value *> Args,
                                               ArrayRef<Type *> Tys,
                                               TTI::TargetCostKind CostKind) {
  return BaseT::getOperandsScalarizationOverhead(Args, Tys, CostKind);
}

InstructionCost RISCVTTIImpl::getScalarizationOverhead(
    VectorType *InTy, const APInt &DemandedElts, bool Insert, bool Extract,
    TTI::TargetCostKind CostKind) {
  // FIXME: a bitfield is not a reasonable abstraction for talking about
  // which elements are needed from a scalable vector.
  // For scalable vectors DemenadedElts currently represent
  // ElementCount.getKnownMinValue() number of elements.

  unsigned NumELts = InTy->getElementCount().getKnownMinValue();
  assert(DemandedElts.getBitWidth() == NumELts && "Vector size mismatch");

  InstructionCost MinCost = 0;

  for (unsigned i = 0, e = NumELts; i < e; ++i) {
    if (!DemandedElts[i])
      continue;
    if (Insert)
      MinCost += getVectorInstrCost(Instruction::InsertElement, InTy, CostKind,
                                    i, nullptr, nullptr);
    if (Extract)
      MinCost += getVectorInstrCost(Instruction::ExtractElement, InTy, CostKind,
                                    i, nullptr, nullptr);
  }

  return *MinCost.getValue();
}

bool RISCVTTIImpl::shouldMaximizeVectorBandwidth(
    TargetTransformInfo::RegisterKind) const {
  return ST->hasEPI() && ST->hasVInstructions();
}

ElementCount RISCVTTIImpl::getMinimumVF(unsigned ElemWidth,
                                        bool IsScalable) const {
  return ST->hasVInstructions() && IsScalable
             ? ElementCount::get(
                   std::max<unsigned>(1, ST->getRealMinVLen() / ElemWidth),
                   IsScalable)
             : ElementCount::getFixed(0);
}

std::pair<ElementCount, ElementCount>
RISCVTTIImpl::getFeasibleMaxVFRange(TargetTransformInfo::RegisterKind K,
                                    unsigned SmallestType, unsigned WidestType,
                                    unsigned MaxSafeRegisterWidth,
                                    unsigned RegWidthFactor,
                                    bool IsScalable) const {
  // check for SEW <= ELEN in the base ISA
  if (WidestType > getMaxElementWidth() || SmallestType > getMaxElementWidth())
    return {ElementCount::getFixed(0), ElementCount::getFixed(0)};

  // Smallest SEW supported = 8. For 1 bit wide Type, clip to 8 bit to get a
  // valid range of VFs.
  SmallestType = std::max<unsigned>(8, SmallestType);
  WidestType = std::max<unsigned>(8, WidestType);
  unsigned WidestRegister = std::min<unsigned>(
      ST->getRealMinVLen() * RegWidthFactor, MaxSafeRegisterWidth);
  unsigned SmallestRegister =
      std::min(ST->getRealMinVLen(), MaxSafeRegisterWidth);

  unsigned LowerBoundVFKnownMin =
      std::max<unsigned>(1, llvm::bit_floor(SmallestRegister / SmallestType));
  ElementCount LowerBoundVF =
      ElementCount::get(LowerBoundVFKnownMin, IsScalable);

  unsigned UpperBoundVFKnownMin =
      std::min<unsigned>(64, llvm::bit_floor(WidestRegister / WidestType));
  ElementCount UpperBoundVF =
      ElementCount::get(UpperBoundVFKnownMin, IsScalable);

  return {LowerBoundVF, UpperBoundVF};
}

TargetTransformInfo::PopcntSupportKind
RISCVTTIImpl::getPopcntSupport(unsigned TyWidth) {
  assert(isPowerOf2_32(TyWidth) && "Ty width must be power of 2");
  return ST->hasStdExtZbb() ? TTI::PSK_FastHardware : TTI::PSK_Software;
}

bool RISCVTTIImpl::shouldExpandReduction(const IntrinsicInst *II) const {
  // Currently, the ExpandReductions pass can't expand scalable-vector
  // reductions, but we still request expansion as RVV doesn't support certain
  // reductions and the SelectionDAG can't legalize them either.
  switch (II->getIntrinsicID()) {
  default:
    return false;
  // These reductions have no equivalent in RVV
  case Intrinsic::vector_reduce_mul:
  case Intrinsic::vector_reduce_fmul:
    return true;
  }
}

std::optional<unsigned> RISCVTTIImpl::getMaxVScale() const {
  if (ST->hasVInstructions())
    return ST->getRealMaxVLen() / RISCV::RVVBitsPerBlock;
  return BaseT::getMaxVScale();
}

std::optional<unsigned> RISCVTTIImpl::getVScaleForTuning() const {
  if (ST->hasVInstructions())
    if (unsigned MinVLen = ST->getRealMinVLen();
        MinVLen >= RISCV::RVVBitsPerBlock)
      return MinVLen / RISCV::RVVBitsPerBlock;
  return BaseT::getVScaleForTuning();
}

TypeSize
RISCVTTIImpl::getRegisterBitWidth(TargetTransformInfo::RegisterKind K) const {
  unsigned LMUL =
      llvm::bit_floor(std::clamp<unsigned>(RVVRegisterWidthLMUL, 1, 8));
  switch (K) {
  case TargetTransformInfo::RGK_Scalar:
    return TypeSize::getFixed(ST->getXLen());
  case TargetTransformInfo::RGK_FixedWidthVector:
    return TypeSize::getFixed(
        ST->useRVVForFixedLengthVectors() ? LMUL * ST->getRealMinVLen() : 0);
  case TargetTransformInfo::RGK_ScalableVector:
    return TypeSize::getScalable(
        (ST->hasVInstructions() &&
         ST->getRealMinVLen() >= RISCV::RVVBitsPerBlock)
            ? LMUL * RISCV::RVVBitsPerBlock
            : 0);
  }

  llvm_unreachable("Unsupported register kind");
}

InstructionCost RISCVTTIImpl::getShuffleCost(TTI::ShuffleKind Kind,
                                             VectorType *Tp, ArrayRef<int> Mask,
                                             TTI::TargetCostKind CostKind,
                                             int Index, VectorType *SubTp,
                                             ArrayRef<const Value *> Args) {
<<<<<<< HEAD
  if (isa<ScalableVectorType>(Tp) &&
      (!SubTp || isa<ScalableVectorType>(SubTp))) {
    std::pair<InstructionCost, MVT> LT = getTypeLegalizationCost(Tp);
    switch (Kind) {
    case TTI::SK_Select:
    case TTI::SK_Transpose:
    case TTI::SK_PermuteSingleSrc:
    case TTI::SK_PermuteTwoSrc:
      // This may seem strange but the more elements out there the more work is
      // for the VPU.
      return getPermuteShuffleOverhead(cast<ScalableVectorType>(Tp), CostKind);
    case TTI::SK_ExtractSubvector:
      return getExtractSubvectorOverhead(cast<ScalableVectorType>(Tp), CostKind,
                                         Index,
                                         cast<ScalableVectorType>(SubTp));
    case TTI::SK_InsertSubvector:
      return getInsertSubvectorOverhead(cast<ScalableVectorType>(Tp), CostKind,
                                        Index, cast<ScalableVectorType>(SubTp));
      // Use the default.
    case TTI::SK_Broadcast: {
      return LT.first * 1;
=======
  std::pair<InstructionCost, MVT> LT = getTypeLegalizationCost(Tp);

  // First, handle cases where having a fixed length vector enables us to
  // give a more accurate cost than falling back to generic scalable codegen.
  // TODO: Each of these cases hints at a modeling gap around scalable vectors.
  if (isa<FixedVectorType>(Tp)) {
    switch (Kind) {
    default:
      break;
    case TTI::SK_PermuteSingleSrc: {
      if (Mask.size() >= 2 && LT.second.isFixedLengthVector()) {
        MVT EltTp = LT.second.getVectorElementType();
        // If the size of the element is < ELEN then shuffles of interleaves and
        // deinterleaves of 2 vectors can be lowered into the following
        // sequences
        if (EltTp.getScalarSizeInBits() < ST->getELEN()) {
          auto InterleaveMask = createInterleaveMask(Mask.size() / 2, 2);
          // Example sequence:
          //   vsetivli     zero, 4, e8, mf4, ta, ma (ignored)
          //   vwaddu.vv    v10, v8, v9
          //   li       a0, -1                   (ignored)
          //   vwmaccu.vx   v10, a0, v9
          if (ShuffleVectorInst::isInterleaveMask(Mask, 2, Mask.size() * 2))
            return 2 * LT.first * getLMULCost(LT.second);

          if (Mask[0] == 0 || Mask[0] == 1) {
            auto DeinterleaveMask = createStrideMask(Mask[0], 2, Mask.size());
            // Example sequence:
            //   vnsrl.wi   v10, v8, 0
            if (equal(DeinterleaveMask, Mask))
              return LT.first * getLMULCost(LT.second);
          }
        }
      }
>>>>>>> fe9f13e0
    }
    }
  };

  // Handle scalable vectors (and fixed vectors legalized to scalable vectors).
  switch (Kind) {
  default:
    // Fallthrough to generic handling.
    // TODO: Most of these cases will return getInvalid in generic code, and
    // must be implemented here.
    break;
  case TTI::SK_Broadcast: {
    bool HasScalar = (Args.size() > 0) && (Operator::getOpcode(Args[0]) ==
                                           Instruction::InsertElement);
    if (LT.second.getScalarSizeInBits() == 1) {
      if (HasScalar) {
        // Example sequence:
        //   andi a0, a0, 1
        //   vsetivli zero, 2, e8, mf8, ta, ma (ignored)
        //   vmv.v.x v8, a0
        //   vmsne.vi v0, v8, 0
        return LT.first * getLMULCost(LT.second) * 3;
      }
      // Example sequence:
      //   vsetivli  zero, 2, e8, mf8, ta, mu (ignored)
      //   vmv.v.i v8, 0
      //   vmerge.vim      v8, v8, 1, v0
      //   vmv.x.s a0, v8
      //   andi    a0, a0, 1
      //   vmv.v.x v8, a0
      //   vmsne.vi  v0, v8, 0

      return LT.first * getLMULCost(LT.second) * 6;
    }

    if (HasScalar) {
      // Example sequence:
      //   vmv.v.x v8, a0
      return LT.first * getLMULCost(LT.second);
    }

    // Example sequence:
    //   vrgather.vi     v9, v8, 0
    // TODO: vrgather could be slower than vmv.v.x. It is
    // implementation-dependent.
    return LT.first * getLMULCost(LT.second);
  }
  case TTI::SK_Splice:
    // vslidedown+vslideup.
    // TODO: Multiplying by LT.first implies this legalizes into multiple copies
    // of similar code, but I think we expand through memory.
    return 2 * LT.first * getLMULCost(LT.second);
  case TTI::SK_Reverse: {
    // TODO: Cases to improve here:
    // * LMUL > 1
    // * i64 on RV32
    // * i1 vector

    // Most of the cost here is producing the vrgather index register
    // Example sequence:
    //   csrr a0, vlenb
    //   srli a0, a0, 3
    //   addi a0, a0, -1
    //   vsetvli a1, zero, e8, mf8, ta, mu (ignored)
    //   vid.v v9
    //   vrsub.vx v10, v9, a0
    //   vrgather.vv v9, v8, v10
    unsigned LenCost = 3;
    if (LT.second.isFixedLengthVector())
      // vrsub.vi has a 5 bit immediate field, otherwise an li suffices
      LenCost = isInt<5>(LT.second.getVectorNumElements() - 1) ? 0 : 1;
    if (Tp->getElementType()->isIntegerTy(1))
      // Mask operation additionally required extend and truncate
      return LT.first * (LenCost + 6);
    return LT.first * (LenCost + 3);
  }
  }
  return BaseT::getShuffleCost(Kind, Tp, Mask, CostKind, Index, SubTp);
}

InstructionCost
RISCVTTIImpl::getMaskedMemoryOpCost(unsigned Opcode, Type *Src, Align Alignment,
                                    unsigned AddressSpace,
                                    TTI::TargetCostKind CostKind) {
  if (!isLegalMaskedLoadStore(Src, Alignment) ||
      CostKind != TTI::TCK_RecipThroughput)
    return BaseT::getMaskedMemoryOpCost(Opcode, Src, Alignment, AddressSpace,
                                        CostKind);

  auto LT = getTypeLegalizationCost(Src);
  if (!LT.first.isValid())
    return InstructionCost::getInvalid();
  return LT.first;
}

InstructionCost RISCVTTIImpl::getGatherScatterOpCost(
    unsigned Opcode, Type *DataTy, const Value *Ptr, bool VariableMask,
    Align Alignment, TTI::TargetCostKind CostKind, const Instruction *I) {
  // We can do gather/scatter using a single instruction.
  // FIXME: The actual cost is likely to be higher than that.
  if (isa<ScalableVectorType>(DataTy))
    return 1;

  if (CostKind != TTI::TCK_RecipThroughput)
    return BaseT::getGatherScatterOpCost(Opcode, DataTy, Ptr, VariableMask,
                                         Alignment, CostKind, I);

  if ((Opcode == Instruction::Load &&
       !isLegalMaskedGather(DataTy, Align(Alignment))) ||
      (Opcode == Instruction::Store &&
       !isLegalMaskedScatter(DataTy, Align(Alignment))))
    return BaseT::getGatherScatterOpCost(Opcode, DataTy, Ptr, VariableMask,
                                         Alignment, CostKind, I);

  // Cost is proportional to the number of memory operations implied.  For
  // scalable vectors, we use an estimate on that number since we don't
  // know exactly what VL will be.
  auto &VTy = *cast<VectorType>(DataTy);
  InstructionCost MemOpCost =
      getMemoryOpCost(Opcode, VTy.getElementType(), Alignment, 0, CostKind,
                      {TTI::OK_AnyValue, TTI::OP_None}, I);
  unsigned NumLoads = getEstimatedVLFor(&VTy);
  return NumLoads * MemOpCost;
}

// Currently, these represent both throughput and codesize costs
// for the respective intrinsics.  The costs in this table are simply
// instruction counts with the following adjustments made:
// * One vsetvli is considered free.
static const CostTblEntry VectorIntrinsicCostTable[]{
    {Intrinsic::floor, MVT::v2f32, 9},
    {Intrinsic::floor, MVT::v4f32, 9},
    {Intrinsic::floor, MVT::v8f32, 9},
    {Intrinsic::floor, MVT::v16f32, 9},
    {Intrinsic::floor, MVT::nxv1f32, 9},
    {Intrinsic::floor, MVT::nxv2f32, 9},
    {Intrinsic::floor, MVT::nxv4f32, 9},
    {Intrinsic::floor, MVT::nxv8f32, 9},
    {Intrinsic::floor, MVT::nxv16f32, 9},
    {Intrinsic::floor, MVT::v2f64, 9},
    {Intrinsic::floor, MVT::v4f64, 9},
    {Intrinsic::floor, MVT::v8f64, 9},
    {Intrinsic::floor, MVT::v16f64, 9},
    {Intrinsic::floor, MVT::nxv1f64, 9},
    {Intrinsic::floor, MVT::nxv2f64, 9},
    {Intrinsic::floor, MVT::nxv4f64, 9},
    {Intrinsic::floor, MVT::nxv8f64, 9},
    {Intrinsic::ceil, MVT::v2f32, 9},
    {Intrinsic::ceil, MVT::v4f32, 9},
    {Intrinsic::ceil, MVT::v8f32, 9},
    {Intrinsic::ceil, MVT::v16f32, 9},
    {Intrinsic::ceil, MVT::nxv1f32, 9},
    {Intrinsic::ceil, MVT::nxv2f32, 9},
    {Intrinsic::ceil, MVT::nxv4f32, 9},
    {Intrinsic::ceil, MVT::nxv8f32, 9},
    {Intrinsic::ceil, MVT::nxv16f32, 9},
    {Intrinsic::ceil, MVT::v2f64, 9},
    {Intrinsic::ceil, MVT::v4f64, 9},
    {Intrinsic::ceil, MVT::v8f64, 9},
    {Intrinsic::ceil, MVT::v16f64, 9},
    {Intrinsic::ceil, MVT::nxv1f64, 9},
    {Intrinsic::ceil, MVT::nxv2f64, 9},
    {Intrinsic::ceil, MVT::nxv4f64, 9},
    {Intrinsic::ceil, MVT::nxv8f64, 9},
    {Intrinsic::trunc, MVT::v2f32, 7},
    {Intrinsic::trunc, MVT::v4f32, 7},
    {Intrinsic::trunc, MVT::v8f32, 7},
    {Intrinsic::trunc, MVT::v16f32, 7},
    {Intrinsic::trunc, MVT::nxv1f32, 7},
    {Intrinsic::trunc, MVT::nxv2f32, 7},
    {Intrinsic::trunc, MVT::nxv4f32, 7},
    {Intrinsic::trunc, MVT::nxv8f32, 7},
    {Intrinsic::trunc, MVT::nxv16f32, 7},
    {Intrinsic::trunc, MVT::v2f64, 7},
    {Intrinsic::trunc, MVT::v4f64, 7},
    {Intrinsic::trunc, MVT::v8f64, 7},
    {Intrinsic::trunc, MVT::v16f64, 7},
    {Intrinsic::trunc, MVT::nxv1f64, 7},
    {Intrinsic::trunc, MVT::nxv2f64, 7},
    {Intrinsic::trunc, MVT::nxv4f64, 7},
    {Intrinsic::trunc, MVT::nxv8f64, 7},
    {Intrinsic::round, MVT::v2f32, 9},
    {Intrinsic::round, MVT::v4f32, 9},
    {Intrinsic::round, MVT::v8f32, 9},
    {Intrinsic::round, MVT::v16f32, 9},
    {Intrinsic::round, MVT::nxv1f32, 9},
    {Intrinsic::round, MVT::nxv2f32, 9},
    {Intrinsic::round, MVT::nxv4f32, 9},
    {Intrinsic::round, MVT::nxv8f32, 9},
    {Intrinsic::round, MVT::nxv16f32, 9},
    {Intrinsic::round, MVT::v2f64, 9},
    {Intrinsic::round, MVT::v4f64, 9},
    {Intrinsic::round, MVT::v8f64, 9},
    {Intrinsic::round, MVT::v16f64, 9},
    {Intrinsic::round, MVT::nxv1f64, 9},
    {Intrinsic::round, MVT::nxv2f64, 9},
    {Intrinsic::round, MVT::nxv4f64, 9},
    {Intrinsic::round, MVT::nxv8f64, 9},
    {Intrinsic::roundeven, MVT::v2f32, 9},
    {Intrinsic::roundeven, MVT::v4f32, 9},
    {Intrinsic::roundeven, MVT::v8f32, 9},
    {Intrinsic::roundeven, MVT::v16f32, 9},
    {Intrinsic::roundeven, MVT::nxv1f32, 9},
    {Intrinsic::roundeven, MVT::nxv2f32, 9},
    {Intrinsic::roundeven, MVT::nxv4f32, 9},
    {Intrinsic::roundeven, MVT::nxv8f32, 9},
    {Intrinsic::roundeven, MVT::nxv16f32, 9},
    {Intrinsic::roundeven, MVT::v2f64, 9},
    {Intrinsic::roundeven, MVT::v4f64, 9},
    {Intrinsic::roundeven, MVT::v8f64, 9},
    {Intrinsic::roundeven, MVT::v16f64, 9},
    {Intrinsic::roundeven, MVT::nxv1f64, 9},
    {Intrinsic::roundeven, MVT::nxv2f64, 9},
    {Intrinsic::roundeven, MVT::nxv4f64, 9},
    {Intrinsic::roundeven, MVT::nxv8f64, 9},
    {Intrinsic::bswap, MVT::v2i16, 3},
    {Intrinsic::bswap, MVT::v4i16, 3},
    {Intrinsic::bswap, MVT::v8i16, 3},
    {Intrinsic::bswap, MVT::v16i16, 3},
    {Intrinsic::bswap, MVT::nxv1i16, 3},
    {Intrinsic::bswap, MVT::nxv2i16, 3},
    {Intrinsic::bswap, MVT::nxv4i16, 3},
    {Intrinsic::bswap, MVT::nxv8i16, 3},
    {Intrinsic::bswap, MVT::nxv16i16, 3},
    {Intrinsic::bswap, MVT::v2i32, 12},
    {Intrinsic::bswap, MVT::v4i32, 12},
    {Intrinsic::bswap, MVT::v8i32, 12},
    {Intrinsic::bswap, MVT::v16i32, 12},
    {Intrinsic::bswap, MVT::nxv1i32, 12},
    {Intrinsic::bswap, MVT::nxv2i32, 12},
    {Intrinsic::bswap, MVT::nxv4i32, 12},
    {Intrinsic::bswap, MVT::nxv8i32, 12},
    {Intrinsic::bswap, MVT::nxv16i32, 12},
    {Intrinsic::bswap, MVT::v2i64, 31},
    {Intrinsic::bswap, MVT::v4i64, 31},
    {Intrinsic::bswap, MVT::v8i64, 31},
    {Intrinsic::bswap, MVT::v16i64, 31},
    {Intrinsic::bswap, MVT::nxv1i64, 31},
    {Intrinsic::bswap, MVT::nxv2i64, 31},
    {Intrinsic::bswap, MVT::nxv4i64, 31},
    {Intrinsic::bswap, MVT::nxv8i64, 31},
    {Intrinsic::vp_bswap, MVT::v2i16, 3},
    {Intrinsic::vp_bswap, MVT::v4i16, 3},
    {Intrinsic::vp_bswap, MVT::v8i16, 3},
    {Intrinsic::vp_bswap, MVT::v16i16, 3},
    {Intrinsic::vp_bswap, MVT::nxv1i16, 3},
    {Intrinsic::vp_bswap, MVT::nxv2i16, 3},
    {Intrinsic::vp_bswap, MVT::nxv4i16, 3},
    {Intrinsic::vp_bswap, MVT::nxv8i16, 3},
    {Intrinsic::vp_bswap, MVT::nxv16i16, 3},
    {Intrinsic::vp_bswap, MVT::v2i32, 12},
    {Intrinsic::vp_bswap, MVT::v4i32, 12},
    {Intrinsic::vp_bswap, MVT::v8i32, 12},
    {Intrinsic::vp_bswap, MVT::v16i32, 12},
    {Intrinsic::vp_bswap, MVT::nxv1i32, 12},
    {Intrinsic::vp_bswap, MVT::nxv2i32, 12},
    {Intrinsic::vp_bswap, MVT::nxv4i32, 12},
    {Intrinsic::vp_bswap, MVT::nxv8i32, 12},
    {Intrinsic::vp_bswap, MVT::nxv16i32, 12},
    {Intrinsic::vp_bswap, MVT::v2i64, 31},
    {Intrinsic::vp_bswap, MVT::v4i64, 31},
    {Intrinsic::vp_bswap, MVT::v8i64, 31},
    {Intrinsic::vp_bswap, MVT::v16i64, 31},
    {Intrinsic::vp_bswap, MVT::nxv1i64, 31},
    {Intrinsic::vp_bswap, MVT::nxv2i64, 31},
    {Intrinsic::vp_bswap, MVT::nxv4i64, 31},
    {Intrinsic::vp_bswap, MVT::nxv8i64, 31},
    {Intrinsic::vp_fshl, MVT::v2i8, 7},
    {Intrinsic::vp_fshl, MVT::v4i8, 7},
    {Intrinsic::vp_fshl, MVT::v8i8, 7},
    {Intrinsic::vp_fshl, MVT::v16i8, 7},
    {Intrinsic::vp_fshl, MVT::nxv1i8, 7},
    {Intrinsic::vp_fshl, MVT::nxv2i8, 7},
    {Intrinsic::vp_fshl, MVT::nxv4i8, 7},
    {Intrinsic::vp_fshl, MVT::nxv8i8, 7},
    {Intrinsic::vp_fshl, MVT::nxv16i8, 7},
    {Intrinsic::vp_fshl, MVT::nxv32i8, 7},
    {Intrinsic::vp_fshl, MVT::nxv64i8, 7},
    {Intrinsic::vp_fshl, MVT::v2i16, 7},
    {Intrinsic::vp_fshl, MVT::v4i16, 7},
    {Intrinsic::vp_fshl, MVT::v8i16, 7},
    {Intrinsic::vp_fshl, MVT::v16i16, 7},
    {Intrinsic::vp_fshl, MVT::nxv1i16, 7},
    {Intrinsic::vp_fshl, MVT::nxv2i16, 7},
    {Intrinsic::vp_fshl, MVT::nxv4i16, 7},
    {Intrinsic::vp_fshl, MVT::nxv8i16, 7},
    {Intrinsic::vp_fshl, MVT::nxv16i16, 7},
    {Intrinsic::vp_fshl, MVT::nxv32i16, 7},
    {Intrinsic::vp_fshl, MVT::v2i32, 7},
    {Intrinsic::vp_fshl, MVT::v4i32, 7},
    {Intrinsic::vp_fshl, MVT::v8i32, 7},
    {Intrinsic::vp_fshl, MVT::v16i32, 7},
    {Intrinsic::vp_fshl, MVT::nxv1i32, 7},
    {Intrinsic::vp_fshl, MVT::nxv2i32, 7},
    {Intrinsic::vp_fshl, MVT::nxv4i32, 7},
    {Intrinsic::vp_fshl, MVT::nxv8i32, 7},
    {Intrinsic::vp_fshl, MVT::nxv16i32, 7},
    {Intrinsic::vp_fshl, MVT::v2i64, 7},
    {Intrinsic::vp_fshl, MVT::v4i64, 7},
    {Intrinsic::vp_fshl, MVT::v8i64, 7},
    {Intrinsic::vp_fshl, MVT::v16i64, 7},
    {Intrinsic::vp_fshl, MVT::nxv1i64, 7},
    {Intrinsic::vp_fshl, MVT::nxv2i64, 7},
    {Intrinsic::vp_fshl, MVT::nxv4i64, 7},
    {Intrinsic::vp_fshl, MVT::nxv8i64, 7},
    {Intrinsic::vp_fshr, MVT::v2i8, 7},
    {Intrinsic::vp_fshr, MVT::v4i8, 7},
    {Intrinsic::vp_fshr, MVT::v8i8, 7},
    {Intrinsic::vp_fshr, MVT::v16i8, 7},
    {Intrinsic::vp_fshr, MVT::nxv1i8, 7},
    {Intrinsic::vp_fshr, MVT::nxv2i8, 7},
    {Intrinsic::vp_fshr, MVT::nxv4i8, 7},
    {Intrinsic::vp_fshr, MVT::nxv8i8, 7},
    {Intrinsic::vp_fshr, MVT::nxv16i8, 7},
    {Intrinsic::vp_fshr, MVT::nxv32i8, 7},
    {Intrinsic::vp_fshr, MVT::nxv64i8, 7},
    {Intrinsic::vp_fshr, MVT::v2i16, 7},
    {Intrinsic::vp_fshr, MVT::v4i16, 7},
    {Intrinsic::vp_fshr, MVT::v8i16, 7},
    {Intrinsic::vp_fshr, MVT::v16i16, 7},
    {Intrinsic::vp_fshr, MVT::nxv1i16, 7},
    {Intrinsic::vp_fshr, MVT::nxv2i16, 7},
    {Intrinsic::vp_fshr, MVT::nxv4i16, 7},
    {Intrinsic::vp_fshr, MVT::nxv8i16, 7},
    {Intrinsic::vp_fshr, MVT::nxv16i16, 7},
    {Intrinsic::vp_fshr, MVT::nxv32i16, 7},
    {Intrinsic::vp_fshr, MVT::v2i32, 7},
    {Intrinsic::vp_fshr, MVT::v4i32, 7},
    {Intrinsic::vp_fshr, MVT::v8i32, 7},
    {Intrinsic::vp_fshr, MVT::v16i32, 7},
    {Intrinsic::vp_fshr, MVT::nxv1i32, 7},
    {Intrinsic::vp_fshr, MVT::nxv2i32, 7},
    {Intrinsic::vp_fshr, MVT::nxv4i32, 7},
    {Intrinsic::vp_fshr, MVT::nxv8i32, 7},
    {Intrinsic::vp_fshr, MVT::nxv16i32, 7},
    {Intrinsic::vp_fshr, MVT::v2i64, 7},
    {Intrinsic::vp_fshr, MVT::v4i64, 7},
    {Intrinsic::vp_fshr, MVT::v8i64, 7},
    {Intrinsic::vp_fshr, MVT::v16i64, 7},
    {Intrinsic::vp_fshr, MVT::nxv1i64, 7},
    {Intrinsic::vp_fshr, MVT::nxv2i64, 7},
    {Intrinsic::vp_fshr, MVT::nxv4i64, 7},
    {Intrinsic::vp_fshr, MVT::nxv8i64, 7},
    {Intrinsic::bitreverse, MVT::v2i8, 17},
    {Intrinsic::bitreverse, MVT::v4i8, 17},
    {Intrinsic::bitreverse, MVT::v8i8, 17},
    {Intrinsic::bitreverse, MVT::v16i8, 17},
    {Intrinsic::bitreverse, MVT::nxv1i8, 17},
    {Intrinsic::bitreverse, MVT::nxv2i8, 17},
    {Intrinsic::bitreverse, MVT::nxv4i8, 17},
    {Intrinsic::bitreverse, MVT::nxv8i8, 17},
    {Intrinsic::bitreverse, MVT::nxv16i8, 17},
    {Intrinsic::bitreverse, MVT::v2i16, 24},
    {Intrinsic::bitreverse, MVT::v4i16, 24},
    {Intrinsic::bitreverse, MVT::v8i16, 24},
    {Intrinsic::bitreverse, MVT::v16i16, 24},
    {Intrinsic::bitreverse, MVT::nxv1i16, 24},
    {Intrinsic::bitreverse, MVT::nxv2i16, 24},
    {Intrinsic::bitreverse, MVT::nxv4i16, 24},
    {Intrinsic::bitreverse, MVT::nxv8i16, 24},
    {Intrinsic::bitreverse, MVT::nxv16i16, 24},
    {Intrinsic::bitreverse, MVT::v2i32, 33},
    {Intrinsic::bitreverse, MVT::v4i32, 33},
    {Intrinsic::bitreverse, MVT::v8i32, 33},
    {Intrinsic::bitreverse, MVT::v16i32, 33},
    {Intrinsic::bitreverse, MVT::nxv1i32, 33},
    {Intrinsic::bitreverse, MVT::nxv2i32, 33},
    {Intrinsic::bitreverse, MVT::nxv4i32, 33},
    {Intrinsic::bitreverse, MVT::nxv8i32, 33},
    {Intrinsic::bitreverse, MVT::nxv16i32, 33},
    {Intrinsic::bitreverse, MVT::v2i64, 52},
    {Intrinsic::bitreverse, MVT::v4i64, 52},
    {Intrinsic::bitreverse, MVT::v8i64, 52},
    {Intrinsic::bitreverse, MVT::v16i64, 52},
    {Intrinsic::bitreverse, MVT::nxv1i64, 52},
    {Intrinsic::bitreverse, MVT::nxv2i64, 52},
    {Intrinsic::bitreverse, MVT::nxv4i64, 52},
    {Intrinsic::bitreverse, MVT::nxv8i64, 52},
    {Intrinsic::vp_bitreverse, MVT::v2i8, 17},
    {Intrinsic::vp_bitreverse, MVT::v4i8, 17},
    {Intrinsic::vp_bitreverse, MVT::v8i8, 17},
    {Intrinsic::vp_bitreverse, MVT::v16i8, 17},
    {Intrinsic::vp_bitreverse, MVT::nxv1i8, 17},
    {Intrinsic::vp_bitreverse, MVT::nxv2i8, 17},
    {Intrinsic::vp_bitreverse, MVT::nxv4i8, 17},
    {Intrinsic::vp_bitreverse, MVT::nxv8i8, 17},
    {Intrinsic::vp_bitreverse, MVT::nxv16i8, 17},
    {Intrinsic::vp_bitreverse, MVT::v2i16, 24},
    {Intrinsic::vp_bitreverse, MVT::v4i16, 24},
    {Intrinsic::vp_bitreverse, MVT::v8i16, 24},
    {Intrinsic::vp_bitreverse, MVT::v16i16, 24},
    {Intrinsic::vp_bitreverse, MVT::nxv1i16, 24},
    {Intrinsic::vp_bitreverse, MVT::nxv2i16, 24},
    {Intrinsic::vp_bitreverse, MVT::nxv4i16, 24},
    {Intrinsic::vp_bitreverse, MVT::nxv8i16, 24},
    {Intrinsic::vp_bitreverse, MVT::nxv16i16, 24},
    {Intrinsic::vp_bitreverse, MVT::v2i32, 33},
    {Intrinsic::vp_bitreverse, MVT::v4i32, 33},
    {Intrinsic::vp_bitreverse, MVT::v8i32, 33},
    {Intrinsic::vp_bitreverse, MVT::v16i32, 33},
    {Intrinsic::vp_bitreverse, MVT::nxv1i32, 33},
    {Intrinsic::vp_bitreverse, MVT::nxv2i32, 33},
    {Intrinsic::vp_bitreverse, MVT::nxv4i32, 33},
    {Intrinsic::vp_bitreverse, MVT::nxv8i32, 33},
    {Intrinsic::vp_bitreverse, MVT::nxv16i32, 33},
    {Intrinsic::vp_bitreverse, MVT::v2i64, 52},
    {Intrinsic::vp_bitreverse, MVT::v4i64, 52},
    {Intrinsic::vp_bitreverse, MVT::v8i64, 52},
    {Intrinsic::vp_bitreverse, MVT::v16i64, 52},
    {Intrinsic::vp_bitreverse, MVT::nxv1i64, 52},
    {Intrinsic::vp_bitreverse, MVT::nxv2i64, 52},
    {Intrinsic::vp_bitreverse, MVT::nxv4i64, 52},
    {Intrinsic::vp_bitreverse, MVT::nxv8i64, 52},
    {Intrinsic::ctpop, MVT::v2i8, 12},
    {Intrinsic::ctpop, MVT::v4i8, 12},
    {Intrinsic::ctpop, MVT::v8i8, 12},
    {Intrinsic::ctpop, MVT::v16i8, 12},
    {Intrinsic::ctpop, MVT::nxv1i8, 12},
    {Intrinsic::ctpop, MVT::nxv2i8, 12},
    {Intrinsic::ctpop, MVT::nxv4i8, 12},
    {Intrinsic::ctpop, MVT::nxv8i8, 12},
    {Intrinsic::ctpop, MVT::nxv16i8, 12},
    {Intrinsic::ctpop, MVT::v2i16, 19},
    {Intrinsic::ctpop, MVT::v4i16, 19},
    {Intrinsic::ctpop, MVT::v8i16, 19},
    {Intrinsic::ctpop, MVT::v16i16, 19},
    {Intrinsic::ctpop, MVT::nxv1i16, 19},
    {Intrinsic::ctpop, MVT::nxv2i16, 19},
    {Intrinsic::ctpop, MVT::nxv4i16, 19},
    {Intrinsic::ctpop, MVT::nxv8i16, 19},
    {Intrinsic::ctpop, MVT::nxv16i16, 19},
    {Intrinsic::ctpop, MVT::v2i32, 20},
    {Intrinsic::ctpop, MVT::v4i32, 20},
    {Intrinsic::ctpop, MVT::v8i32, 20},
    {Intrinsic::ctpop, MVT::v16i32, 20},
    {Intrinsic::ctpop, MVT::nxv1i32, 20},
    {Intrinsic::ctpop, MVT::nxv2i32, 20},
    {Intrinsic::ctpop, MVT::nxv4i32, 20},
    {Intrinsic::ctpop, MVT::nxv8i32, 20},
    {Intrinsic::ctpop, MVT::nxv16i32, 20},
    {Intrinsic::ctpop, MVT::v2i64, 21},
    {Intrinsic::ctpop, MVT::v4i64, 21},
    {Intrinsic::ctpop, MVT::v8i64, 21},
    {Intrinsic::ctpop, MVT::v16i64, 21},
    {Intrinsic::ctpop, MVT::nxv1i64, 21},
    {Intrinsic::ctpop, MVT::nxv2i64, 21},
    {Intrinsic::ctpop, MVT::nxv4i64, 21},
    {Intrinsic::ctpop, MVT::nxv8i64, 21},
    {Intrinsic::vp_ctpop, MVT::v2i8, 12},
    {Intrinsic::vp_ctpop, MVT::v4i8, 12},
    {Intrinsic::vp_ctpop, MVT::v8i8, 12},
    {Intrinsic::vp_ctpop, MVT::v16i8, 12},
    {Intrinsic::vp_ctpop, MVT::nxv1i8, 12},
    {Intrinsic::vp_ctpop, MVT::nxv2i8, 12},
    {Intrinsic::vp_ctpop, MVT::nxv4i8, 12},
    {Intrinsic::vp_ctpop, MVT::nxv8i8, 12},
    {Intrinsic::vp_ctpop, MVT::nxv16i8, 12},
    {Intrinsic::vp_ctpop, MVT::v2i16, 19},
    {Intrinsic::vp_ctpop, MVT::v4i16, 19},
    {Intrinsic::vp_ctpop, MVT::v8i16, 19},
    {Intrinsic::vp_ctpop, MVT::v16i16, 19},
    {Intrinsic::vp_ctpop, MVT::nxv1i16, 19},
    {Intrinsic::vp_ctpop, MVT::nxv2i16, 19},
    {Intrinsic::vp_ctpop, MVT::nxv4i16, 19},
    {Intrinsic::vp_ctpop, MVT::nxv8i16, 19},
    {Intrinsic::vp_ctpop, MVT::nxv16i16, 19},
    {Intrinsic::vp_ctpop, MVT::v2i32, 20},
    {Intrinsic::vp_ctpop, MVT::v4i32, 20},
    {Intrinsic::vp_ctpop, MVT::v8i32, 20},
    {Intrinsic::vp_ctpop, MVT::v16i32, 20},
    {Intrinsic::vp_ctpop, MVT::nxv1i32, 20},
    {Intrinsic::vp_ctpop, MVT::nxv2i32, 20},
    {Intrinsic::vp_ctpop, MVT::nxv4i32, 20},
    {Intrinsic::vp_ctpop, MVT::nxv8i32, 20},
    {Intrinsic::vp_ctpop, MVT::nxv16i32, 20},
    {Intrinsic::vp_ctpop, MVT::v2i64, 21},
    {Intrinsic::vp_ctpop, MVT::v4i64, 21},
    {Intrinsic::vp_ctpop, MVT::v8i64, 21},
    {Intrinsic::vp_ctpop, MVT::v16i64, 21},
    {Intrinsic::vp_ctpop, MVT::nxv1i64, 21},
    {Intrinsic::vp_ctpop, MVT::nxv2i64, 21},
    {Intrinsic::vp_ctpop, MVT::nxv4i64, 21},
    {Intrinsic::vp_ctpop, MVT::nxv8i64, 21},
    {Intrinsic::vp_ctlz, MVT::v2i8, 19},
    {Intrinsic::vp_ctlz, MVT::v4i8, 19},
    {Intrinsic::vp_ctlz, MVT::v8i8, 19},
    {Intrinsic::vp_ctlz, MVT::v16i8, 19},
    {Intrinsic::vp_ctlz, MVT::nxv1i8, 19},
    {Intrinsic::vp_ctlz, MVT::nxv2i8, 19},
    {Intrinsic::vp_ctlz, MVT::nxv4i8, 19},
    {Intrinsic::vp_ctlz, MVT::nxv8i8, 19},
    {Intrinsic::vp_ctlz, MVT::nxv16i8, 19},
    {Intrinsic::vp_ctlz, MVT::nxv32i8, 19},
    {Intrinsic::vp_ctlz, MVT::nxv64i8, 19},
    {Intrinsic::vp_ctlz, MVT::v2i16, 28},
    {Intrinsic::vp_ctlz, MVT::v4i16, 28},
    {Intrinsic::vp_ctlz, MVT::v8i16, 28},
    {Intrinsic::vp_ctlz, MVT::v16i16, 28},
    {Intrinsic::vp_ctlz, MVT::nxv1i16, 28},
    {Intrinsic::vp_ctlz, MVT::nxv2i16, 28},
    {Intrinsic::vp_ctlz, MVT::nxv4i16, 28},
    {Intrinsic::vp_ctlz, MVT::nxv8i16, 28},
    {Intrinsic::vp_ctlz, MVT::nxv16i16, 28},
    {Intrinsic::vp_ctlz, MVT::nxv32i16, 28},
    {Intrinsic::vp_ctlz, MVT::v2i32, 31},
    {Intrinsic::vp_ctlz, MVT::v4i32, 31},
    {Intrinsic::vp_ctlz, MVT::v8i32, 31},
    {Intrinsic::vp_ctlz, MVT::v16i32, 31},
    {Intrinsic::vp_ctlz, MVT::nxv1i32, 31},
    {Intrinsic::vp_ctlz, MVT::nxv2i32, 31},
    {Intrinsic::vp_ctlz, MVT::nxv4i32, 31},
    {Intrinsic::vp_ctlz, MVT::nxv8i32, 31},
    {Intrinsic::vp_ctlz, MVT::nxv16i32, 31},
    {Intrinsic::vp_ctlz, MVT::v2i64, 35},
    {Intrinsic::vp_ctlz, MVT::v4i64, 35},
    {Intrinsic::vp_ctlz, MVT::v8i64, 35},
    {Intrinsic::vp_ctlz, MVT::v16i64, 35},
    {Intrinsic::vp_ctlz, MVT::nxv1i64, 35},
    {Intrinsic::vp_ctlz, MVT::nxv2i64, 35},
    {Intrinsic::vp_ctlz, MVT::nxv4i64, 35},
    {Intrinsic::vp_ctlz, MVT::nxv8i64, 35},
    {Intrinsic::vp_cttz, MVT::v2i8, 16},
    {Intrinsic::vp_cttz, MVT::v4i8, 16},
    {Intrinsic::vp_cttz, MVT::v8i8, 16},
    {Intrinsic::vp_cttz, MVT::v16i8, 16},
    {Intrinsic::vp_cttz, MVT::nxv1i8, 16},
    {Intrinsic::vp_cttz, MVT::nxv2i8, 16},
    {Intrinsic::vp_cttz, MVT::nxv4i8, 16},
    {Intrinsic::vp_cttz, MVT::nxv8i8, 16},
    {Intrinsic::vp_cttz, MVT::nxv16i8, 16},
    {Intrinsic::vp_cttz, MVT::nxv32i8, 16},
    {Intrinsic::vp_cttz, MVT::nxv64i8, 16},
    {Intrinsic::vp_cttz, MVT::v2i16, 23},
    {Intrinsic::vp_cttz, MVT::v4i16, 23},
    {Intrinsic::vp_cttz, MVT::v8i16, 23},
    {Intrinsic::vp_cttz, MVT::v16i16, 23},
    {Intrinsic::vp_cttz, MVT::nxv1i16, 23},
    {Intrinsic::vp_cttz, MVT::nxv2i16, 23},
    {Intrinsic::vp_cttz, MVT::nxv4i16, 23},
    {Intrinsic::vp_cttz, MVT::nxv8i16, 23},
    {Intrinsic::vp_cttz, MVT::nxv16i16, 23},
    {Intrinsic::vp_cttz, MVT::nxv32i16, 23},
    {Intrinsic::vp_cttz, MVT::v2i32, 24},
    {Intrinsic::vp_cttz, MVT::v4i32, 24},
    {Intrinsic::vp_cttz, MVT::v8i32, 24},
    {Intrinsic::vp_cttz, MVT::v16i32, 24},
    {Intrinsic::vp_cttz, MVT::nxv1i32, 24},
    {Intrinsic::vp_cttz, MVT::nxv2i32, 24},
    {Intrinsic::vp_cttz, MVT::nxv4i32, 24},
    {Intrinsic::vp_cttz, MVT::nxv8i32, 24},
    {Intrinsic::vp_cttz, MVT::nxv16i32, 24},
    {Intrinsic::vp_cttz, MVT::v2i64, 25},
    {Intrinsic::vp_cttz, MVT::v4i64, 25},
    {Intrinsic::vp_cttz, MVT::v8i64, 25},
    {Intrinsic::vp_cttz, MVT::v16i64, 25},
    {Intrinsic::vp_cttz, MVT::nxv1i64, 25},
    {Intrinsic::vp_cttz, MVT::nxv2i64, 25},
    {Intrinsic::vp_cttz, MVT::nxv4i64, 25},
    {Intrinsic::vp_cttz, MVT::nxv8i64, 25},
};

static unsigned getISDForVPIntrinsicID(Intrinsic::ID ID) {
  switch (ID) {
#define HELPER_MAP_VPID_TO_VPSD(VPID, VPSD)                                    \
  case Intrinsic::VPID:                                                        \
    return ISD::VPSD;
#include "llvm/IR/VPIntrinsics.def"
#undef HELPER_MAP_VPID_TO_VPSD
  }
  return ISD::DELETED_NODE;
}

InstructionCost
RISCVTTIImpl::getIntrinsicInstrCost(const IntrinsicCostAttributes &ICA,
                                    TTI::TargetCostKind CostKind) {
  auto *RetTy = ICA.getReturnType();
  switch (ICA.getID()) {
  case Intrinsic::ceil:
  case Intrinsic::floor:
  case Intrinsic::trunc:
  case Intrinsic::rint:
  case Intrinsic::round:
  case Intrinsic::roundeven: {
    // These all use the same code.
    auto LT = getTypeLegalizationCost(RetTy);
    if (!LT.second.isVector() && TLI->isOperationCustom(ISD::FCEIL, LT.second))
      return LT.first * 8;
    break;
  }
  case Intrinsic::umin:
  case Intrinsic::umax:
  case Intrinsic::smin:
  case Intrinsic::smax: {
    auto LT = getTypeLegalizationCost(RetTy);
    if ((ST->hasVInstructions() && LT.second.isVector()) ||
        (LT.second.isScalarInteger() && ST->hasStdExtZbb()))
      return LT.first;
    break;
  }
  case Intrinsic::sadd_sat:
  case Intrinsic::ssub_sat:
  case Intrinsic::uadd_sat:
  case Intrinsic::usub_sat:
  case Intrinsic::fabs:
  case Intrinsic::sqrt: {
    auto LT = getTypeLegalizationCost(RetTy);
    if (ST->hasVInstructions() && LT.second.isVector())
      return LT.first;
    break;
  }
  case Intrinsic::abs: {
    auto LT = getTypeLegalizationCost(RetTy);
    if (ST->hasVInstructions() && LT.second.isVector()) {
      // vrsub.vi v10, v8, 0
      // vmax.vv v8, v8, v10
      return LT.first * 2;
    }
    break;
  }
  // TODO: add more intrinsic
  case Intrinsic::experimental_stepvector: {
    unsigned Cost = 1; // vid
    auto LT = getTypeLegalizationCost(RetTy);
    return Cost + (LT.first - 1);
  }
  case Intrinsic::nearbyint: {
    if (isa<ScalableVectorType>(RetTy))
      return InstructionCost::getInvalid();
    break;
  }
  case Intrinsic::vp_rint: {
    // RISC-V target uses at least 5 instructions to lower rounding intrinsics.
    unsigned Cost = 5;
    auto LT = getTypeLegalizationCost(RetTy);
    if (TLI->isOperationCustom(ISD::VP_FRINT, LT.second))
      return Cost * LT.first;
    break;
  }
  case Intrinsic::vp_nearbyint: {
    // More one read and one write for fflags than vp_rint.
    unsigned Cost = 7;
    auto LT = getTypeLegalizationCost(RetTy);
    if (TLI->isOperationCustom(ISD::VP_FRINT, LT.second))
      return Cost * LT.first;
    break;
  }
  case Intrinsic::vp_ceil:
  case Intrinsic::vp_floor:
  case Intrinsic::vp_round:
  case Intrinsic::vp_roundeven:
  case Intrinsic::vp_roundtozero: {
    // Rounding with static rounding mode needs two more instructions to
    // swap/write FRM than vp_rint.
    unsigned Cost = 7;
    auto LT = getTypeLegalizationCost(RetTy);
    unsigned VPISD = getISDForVPIntrinsicID(ICA.getID());
    if (TLI->isOperationCustom(VPISD, LT.second))
      return Cost * LT.first;
    break;
  }
  // This is not ideal but untill all VP intrinsics are in upstream we can't use
  // the IsVPIntrinsic getter, so build the list manually from
  // IntrinsicEnums.inc.
#define VP_INTRINSIC_LIST                                                      \
  VP_INTRINSIC(vp_add)                                                         \
  VP_INTRINSIC(vp_and)                                                         \
  VP_INTRINSIC(vp_ashr)                                                        \
  VP_INTRINSIC(vp_fadd)                                                        \
  VP_INTRINSIC(vp_fcmp)                                                        \
  VP_INTRINSIC(vp_fdiv)                                                        \
  VP_INTRINSIC(vp_fma)                                                         \
  VP_INTRINSIC(vp_fmuladd)                                                     \
  VP_INTRINSIC(vp_fmul)                                                        \
  VP_INTRINSIC(vp_fneg)                                                        \
  VP_INTRINSIC(vp_fpext)                                                       \
  VP_INTRINSIC(vp_fptosi)                                                      \
  VP_INTRINSIC(vp_fptoui)                                                      \
  VP_INTRINSIC(vp_fptrunc)                                                     \
  VP_INTRINSIC(vp_frem)                                                        \
  VP_INTRINSIC(vp_fsub)                                                        \
  VP_INTRINSIC(vp_gather)                                                      \
  VP_INTRINSIC(vp_icmp)                                                        \
  VP_INTRINSIC(vp_inttoptr)                                                    \
  VP_INTRINSIC(vp_load)                                                        \
  VP_INTRINSIC(vp_lshr)                                                        \
  VP_INTRINSIC(vp_mul)                                                         \
  VP_INTRINSIC(vp_or)                                                          \
  VP_INTRINSIC(vp_ptrtoint)                                                    \
  VP_INTRINSIC(vp_scatter)                                                     \
  VP_INTRINSIC(vp_sdiv)                                                        \
  VP_INTRINSIC(vp_select)                                                      \
  VP_INTRINSIC(vp_sext)                                                        \
  VP_INTRINSIC(vp_shl)                                                         \
  VP_INTRINSIC(vp_sitofp)                                                      \
  VP_INTRINSIC(vp_srem)                                                        \
  VP_INTRINSIC(vp_store)                                                       \
  VP_INTRINSIC(vp_sub)                                                         \
  VP_INTRINSIC(vp_trunc)                                                       \
  VP_INTRINSIC(vp_udiv)                                                        \
  VP_INTRINSIC(vp_uitofp)                                                      \
  VP_INTRINSIC(vp_urem)                                                        \
  VP_INTRINSIC(vp_xor)                                                         \
  VP_INTRINSIC(vp_zext)                                                        \
  VP_INTRINSIC(experimental_vp_strided_load)                                   \
  VP_INTRINSIC(experimental_vp_strided_store)                                  \
  VP_INTRINSIC(experimental_vp_splice)                                         \
  VP_INTRINSIC(experimental_vp_reverse)                                        \
  VP_INTRINSIC(experimental_vp_stepvector)                                     \
  VP_INTRINSIC(vp_cos)                                                         \
  VP_INTRINSIC(vp_sin)                                                         \
  VP_INTRINSIC(vp_exp)                                                         \
  VP_INTRINSIC(vp_pow)                                                         \
  VP_INTRINSIC(vp_log)                                                         \
  VP_INTRINSIC(vp_log2)                                                        \
  VP_INTRINSIC(vp_log10)                                                       \
  VP_INTRINSIC(vp_sqrt)                                                        \
  VP_INTRINSIC(vp_smax)                                                        \
  VP_INTRINSIC(vp_smin)                                                        \
  VP_INTRINSIC(vp_umax)                                                        \
  VP_INTRINSIC(vp_umin)
#define VP_INTRINSIC(name) case Intrinsic::name:
  VP_INTRINSIC_LIST
#undef VP_INTRINSIC
    return 1;
  default:
    if (ST->hasVInstructions() && RetTy->isVectorTy()) {
      auto LT = getTypeLegalizationCost(RetTy);
      if (const auto *Entry = CostTableLookup(VectorIntrinsicCostTable,
                                              ICA.getID(), LT.second))
        return LT.first * Entry->Cost;
    }
    break;
  }

  if (ST->hasVInstructions() && RetTy->isVectorTy()) {
    auto LT = getTypeLegalizationCost(RetTy);
    if (const auto *Entry = CostTableLookup(VectorIntrinsicCostTable,
                                            ICA.getID(), LT.second))
      return LT.first * Entry->Cost;
  }

  return BaseT::getIntrinsicInstrCost(ICA, CostKind);
}

InstructionCost RISCVTTIImpl::getCastInstrCost(unsigned Opcode, Type *Dst,
                                               Type *Src,
                                               TTI::CastContextHint CCH,
                                               TTI::TargetCostKind CostKind,
                                               const Instruction *I) {
  if (isa<ScalableVectorType>(Dst) && isa<ScalableVectorType>(Src)) {
    unsigned LegalizationFactor = 1;
    if (!isTypeLegal(Dst))
      LegalizationFactor = 2;
    if (!isTypeLegal(Src))
      LegalizationFactor *= 2;

    EVT DstVT = getTLI()->getValueType(DL, Dst);
    EVT SrcVT = getTLI()->getValueType(DL, Src);

    // Truncating a mask is cheap (vmsne.vi)
    if (Dst->getScalarSizeInBits() == 1)
      return LegalizationFactor;

    // Extending to a mask should be cheap (vmv.v with mask)
    if (Src->getScalarSizeInBits() == 1)
      return LegalizationFactor;

    int BitRatio =
        std::max(DstVT.getScalarSizeInBits(), SrcVT.getScalarSizeInBits()) /
        std::min(DstVT.getScalarSizeInBits(), SrcVT.getScalarSizeInBits());

    // This case can be done with a single instruction.
    if (BitRatio <= 2)
      return LegalizationFactor;

    // This costs log2(BitRatio) because we need to do several conversions.
    return LegalizationFactor * Log2_32(BitRatio);
  }
  if (isa<VectorType>(Dst) && isa<VectorType>(Src)) {
    // FIXME: Need to compute legalizing cost for illegal types.
    if (!isTypeLegal(Src) || !isTypeLegal(Dst))
      return BaseT::getCastInstrCost(Opcode, Dst, Src, CCH, CostKind, I);

    // Skip if element size of Dst or Src is bigger than ELEN.
    if (Src->getScalarSizeInBits() > ST->getELEN() ||
        Dst->getScalarSizeInBits() > ST->getELEN())
      return BaseT::getCastInstrCost(Opcode, Dst, Src, CCH, CostKind, I);

    int ISD = TLI->InstructionOpcodeToISD(Opcode);
    assert(ISD && "Invalid opcode");

    // FIXME: Need to consider vsetvli and lmul.
    int PowDiff = (int)Log2_32(Dst->getScalarSizeInBits()) -
                  (int)Log2_32(Src->getScalarSizeInBits());
    switch (ISD) {
    case ISD::SIGN_EXTEND:
    case ISD::ZERO_EXTEND:
      if (Src->getScalarSizeInBits() == 1) {
        // We do not use vsext/vzext to extend from mask vector.
        // Instead we use the following instructions to extend from mask vector:
        // vmv.v.i v8, 0
        // vmerge.vim v8, v8, -1, v0
        return 2;
      }
      return 1;
    case ISD::TRUNCATE:
      if (Dst->getScalarSizeInBits() == 1) {
        // We do not use several vncvt to truncate to mask vector. So we could
        // not use PowDiff to calculate it.
        // Instead we use the following instructions to truncate to mask vector:
        // vand.vi v8, v8, 1
        // vmsne.vi v0, v8, 0
        return 2;
      }
      [[fallthrough]];
    case ISD::FP_EXTEND:
    case ISD::FP_ROUND:
      // Counts of narrow/widen instructions.
      return std::abs(PowDiff);
    case ISD::FP_TO_SINT:
    case ISD::FP_TO_UINT:
    case ISD::SINT_TO_FP:
    case ISD::UINT_TO_FP:
      if (Src->getScalarSizeInBits() == 1 || Dst->getScalarSizeInBits() == 1) {
        // The cost of convert from or to mask vector is different from other
        // cases. We could not use PowDiff to calculate it.
        // For mask vector to fp, we should use the following instructions:
        // vmv.v.i v8, 0
        // vmerge.vim v8, v8, -1, v0
        // vfcvt.f.x.v v8, v8

        // And for fp vector to mask, we use:
        // vfncvt.rtz.x.f.w v9, v8
        // vand.vi v8, v9, 1
        // vmsne.vi v0, v8, 0
        return 3;
      }
      if (std::abs(PowDiff) <= 1)
        return 1;
      // Backend could lower (v[sz]ext i8 to double) to vfcvt(v[sz]ext.f8 i8),
      // so it only need two conversion.
      if (Src->isIntOrIntVectorTy())
        return 2;
      // Counts of narrow/widen instructions.
      return std::abs(PowDiff);
    }
  }
  return BaseT::getCastInstrCost(Opcode, Dst, Src, CCH, CostKind, I);
}

unsigned RISCVTTIImpl::getEstimatedVLFor(VectorType *Ty) {
  if (isa<ScalableVectorType>(Ty)) {
    const unsigned EltSize = DL.getTypeSizeInBits(Ty->getElementType());
    const unsigned MinSize = DL.getTypeSizeInBits(Ty).getKnownMinValue();
    const unsigned VectorBits = *getVScaleForTuning() * RISCV::RVVBitsPerBlock;
    return RISCVTargetLowering::computeVLMAX(VectorBits, EltSize, MinSize);
  }
  return cast<FixedVectorType>(Ty)->getNumElements();
}

InstructionCost
RISCVTTIImpl::getMinMaxReductionCost(VectorType *Ty, VectorType *CondTy,
                                     bool IsUnsigned,
                                     TTI::TargetCostKind CostKind) {
  if (isa<ScalableVectorType>(Ty)) {
    assert((isa<ScalableVectorType>(Ty) && isa<ScalableVectorType>(CondTy)) &&
           "Both vectors need to be scalable");

    std::pair<InstructionCost, MVT> LT = getTypeLegalizationCost(Ty);
    InstructionCost LegalizationCost = 0;
    if (LT.first > 1) {
      Type *LegalVTy = EVT(LT.second).getTypeForEVT(Ty->getContext());
      unsigned CmpOpcode =
          Ty->isFPOrFPVectorTy() ? Instruction::FCmp : Instruction::ICmp;
      LegalizationCost =
          getCmpSelInstrCost(CmpOpcode, LegalVTy, LegalVTy,
                             CmpInst::BAD_ICMP_PREDICATE, CostKind) +
          getCmpSelInstrCost(Instruction::Select, LegalVTy, LegalVTy,
                             CmpInst::BAD_ICMP_PREDICATE, CostKind);
      LegalizationCost *= LT.first - 1;
    }
    return LegalizationCost + /*Cost of horizontal reduction*/ 2;
  }

  if (isa<FixedVectorType>(Ty) && !ST->useRVVForFixedLengthVectors())
    return BaseT::getMinMaxReductionCost(Ty, CondTy, IsUnsigned, CostKind);

  // Skip if scalar size of Ty is bigger than ELEN.
  if (Ty->getScalarSizeInBits() > ST->getELEN())
    return BaseT::getMinMaxReductionCost(Ty, CondTy, IsUnsigned, CostKind);

  std::pair<InstructionCost, MVT> LT = getTypeLegalizationCost(Ty);
  if (Ty->getElementType()->isIntegerTy(1))
    // vcpop sequences, see vreduction-mask.ll.  umax, smin actually only
    // cost 2, but we don't have enough info here so we slightly over cost.
    return (LT.first - 1) + 3;

  // IR Reduction is composed by two vmv and one rvv reduction instruction.
  InstructionCost BaseCost = 2;

  if (CostKind == TTI::TCK_CodeSize)
    return (LT.first - 1) + BaseCost;

  unsigned VL = getEstimatedVLFor(Ty);
  return (LT.first - 1) + BaseCost + Log2_32_Ceil(VL);
}

InstructionCost
RISCVTTIImpl::getArithmeticReductionCost(unsigned Opcode, VectorType *Ty,
                                         std::optional<FastMathFlags> FMF,
                                         TTI::TargetCostKind CostKind) {
  if (isa<ScalableVectorType>(Ty)) {
    std::pair<InstructionCost, MVT> LT =
        getTypeLegalizationCost(Ty);
    InstructionCost LegalizationCost = 0;
    if (LT.first > 1) {
      Type *LegalVTy = EVT(LT.second).getTypeForEVT(Ty->getContext());
      LegalizationCost = getArithmeticInstrCost(Opcode, LegalVTy, CostKind);
      LegalizationCost *= LT.first - 1;
    }

    // Add the final reduction cost for the legal horizontal reduction
    switch (Opcode) {
    case Instruction::And:
    case Instruction::Or:
    case Instruction::Xor:
    case Instruction::ICmp:
    case Instruction::FCmp:
    case Instruction::FAdd:
    case Instruction::Add:
      return LegalizationCost + 2;
    default:
      return InstructionCost::getInvalid();
    }
  }

  if (isa<FixedVectorType>(Ty) && !ST->useRVVForFixedLengthVectors())
    return BaseT::getArithmeticReductionCost(Opcode, Ty, FMF, CostKind);

  // Skip if scalar size of Ty is bigger than ELEN.
  if (Ty->getScalarSizeInBits() > ST->getELEN())
    return BaseT::getArithmeticReductionCost(Opcode, Ty, FMF, CostKind);

  int ISD = TLI->InstructionOpcodeToISD(Opcode);
  assert(ISD && "Invalid opcode");

  if (ISD != ISD::ADD && ISD != ISD::OR && ISD != ISD::XOR && ISD != ISD::AND &&
      ISD != ISD::FADD)
    return BaseT::getArithmeticReductionCost(Opcode, Ty, FMF, CostKind);

  std::pair<InstructionCost, MVT> LT = getTypeLegalizationCost(Ty);
  if (Ty->getElementType()->isIntegerTy(1))
    // vcpop sequences, see vreduction-mask.ll
    return (LT.first - 1) + (ISD == ISD::AND ? 3 : 2);

  // IR Reduction is composed by two vmv and one rvv reduction instruction.
  InstructionCost BaseCost = 2;

  if (CostKind == TTI::TCK_CodeSize)
    return (LT.first - 1) + BaseCost;

  unsigned VL = getEstimatedVLFor(Ty);
  if (TTI::requiresOrderedReduction(FMF))
    return (LT.first - 1) + BaseCost + VL;
  return (LT.first - 1) + BaseCost + Log2_32_Ceil(VL);
}

InstructionCost RISCVTTIImpl::getExtendedReductionCost(
    unsigned Opcode, bool IsUnsigned, Type *ResTy, VectorType *ValTy,
    std::optional<FastMathFlags> FMF, TTI::TargetCostKind CostKind) {
  if (isa<FixedVectorType>(ValTy) && !ST->useRVVForFixedLengthVectors())
    return BaseT::getExtendedReductionCost(Opcode, IsUnsigned, ResTy, ValTy,
                                           FMF, CostKind);

  // Skip if scalar size of ResTy is bigger than ELEN.
  if (ResTy->getScalarSizeInBits() > ST->getELEN())
    return BaseT::getExtendedReductionCost(Opcode, IsUnsigned, ResTy, ValTy,
                                           FMF, CostKind);

  if (Opcode != Instruction::Add && Opcode != Instruction::FAdd)
    return BaseT::getExtendedReductionCost(Opcode, IsUnsigned, ResTy, ValTy,
                                           FMF, CostKind);

  std::pair<InstructionCost, MVT> LT = getTypeLegalizationCost(ValTy);

  if (ResTy->getScalarSizeInBits() != 2 * LT.second.getScalarSizeInBits())
    return BaseT::getExtendedReductionCost(Opcode, IsUnsigned, ResTy, ValTy,
                                           FMF, CostKind);

  return (LT.first - 1) +
         getArithmeticReductionCost(Opcode, ValTy, FMF, CostKind);
}

InstructionCost RISCVTTIImpl::getStoreImmCost(Type *Ty,
                                              TTI::OperandValueInfo OpInfo,
                                              TTI::TargetCostKind CostKind) {
  assert(OpInfo.isConstant() && "non constant operand?");
  if (!isa<VectorType>(Ty))
    // FIXME: We need to account for immediate materialization here, but doing
    // a decent job requires more knowledge about the immediate than we
    // currently have here.
    return 0;

  if (OpInfo.isUniform())
    // vmv.x.i, vmv.v.x, or vfmv.v.f
    // We ignore the cost of the scalar constant materialization to be consistent
    // with how we treat scalar constants themselves just above.
    return 1;

  // Add a cost of address generation + the cost of the vector load. The
  // address is expected to be a PC relative offset to a constant pool entry
  // using auipc/addi.
  return 2 + getMemoryOpCost(Instruction::Load, Ty, DL.getABITypeAlign(Ty),
                             /*AddressSpace=*/0, CostKind);
}


InstructionCost RISCVTTIImpl::getMemoryOpCost(unsigned Opcode, Type *Src,
                                              MaybeAlign Alignment,
                                              unsigned AddressSpace,
                                              TTI::TargetCostKind CostKind,
                                              TTI::OperandValueInfo OpInfo,
                                              const Instruction *I) {
  InstructionCost Cost = 0;

  if (ST->hasEPI() && isa<ScalableVectorType>(Src) && !isTypeLegal(Src))
    return InstructionCost::getInvalid();

  if (Opcode == Instruction::Store && OpInfo.isConstant())
    Cost += getStoreImmCost(Src, OpInfo, CostKind);
  return Cost + BaseT::getMemoryOpCost(Opcode, Src, Alignment, AddressSpace,
                                       CostKind, OpInfo, I);
}

InstructionCost RISCVTTIImpl::getCmpSelInstrCost(unsigned Opcode, Type *ValTy,
                                                 Type *CondTy,
                                                 CmpInst::Predicate VecPred,
                                                 TTI::TargetCostKind CostKind,
                                                 const Instruction *I) {
  // EPI stuff.
  if (isa_and_nonnull<ScalableVectorType>(ValTy) && !isTypeLegal(ValTy))
    return InstructionCost::getInvalid();

  if (isa_and_nonnull<ScalableVectorType>(CondTy) && !isTypeLegal(CondTy))
    return InstructionCost::getInvalid();
  // end of EPI stuff.

  if (CostKind != TTI::TCK_RecipThroughput)
    return BaseT::getCmpSelInstrCost(Opcode, ValTy, CondTy, VecPred, CostKind,
                                     I);

  if (isa<FixedVectorType>(ValTy) && !ST->useRVVForFixedLengthVectors())
    return BaseT::getCmpSelInstrCost(Opcode, ValTy, CondTy, VecPred, CostKind,
                                     I);

  // Skip if scalar size of ValTy is bigger than ELEN.
  if (ValTy->isVectorTy() && ValTy->getScalarSizeInBits() > ST->getELEN())
    return BaseT::getCmpSelInstrCost(Opcode, ValTy, CondTy, VecPred, CostKind,
                                     I);

  if (Opcode == Instruction::Select && ValTy->isVectorTy()) {
    std::pair<InstructionCost, MVT> LT = getTypeLegalizationCost(ValTy);
    if (CondTy->isVectorTy()) {
      if (ValTy->getScalarSizeInBits() == 1) {
        // vmandn.mm v8, v8, v9
        // vmand.mm v9, v0, v9
        // vmor.mm v0, v9, v8
        return LT.first * 3;
      }
      // vselect and max/min are supported natively.
      return LT.first * 1;
    }

    if (ValTy->getScalarSizeInBits() == 1) {
      //  vmv.v.x v9, a0
      //  vmsne.vi v9, v9, 0
      //  vmandn.mm v8, v8, v9
      //  vmand.mm v9, v0, v9
      //  vmor.mm v0, v9, v8
      return LT.first * 5;
    }

    // vmv.v.x v10, a0
    // vmsne.vi v0, v10, 0
    // vmerge.vvm v8, v9, v8, v0
    return LT.first * 3;
  }

  if ((Opcode == Instruction::ICmp || Opcode == Instruction::FCmp) &&
      ValTy->isVectorTy()) {
    std::pair<InstructionCost, MVT> LT = getTypeLegalizationCost(ValTy);

    // Support natively.
    if (CmpInst::isIntPredicate(VecPred))
      return LT.first * 1;

    // If we do not support the input floating point vector type, use the base
    // one which will calculate as:
    // ScalarizeCost + Num * Cost for fixed vector,
    // InvalidCost for scalable vector.
    if ((ValTy->getScalarSizeInBits() == 16 && !ST->hasVInstructionsF16()) ||
        (ValTy->getScalarSizeInBits() == 32 && !ST->hasVInstructionsF32()) ||
        (ValTy->getScalarSizeInBits() == 64 && !ST->hasVInstructionsF64()))
      return BaseT::getCmpSelInstrCost(Opcode, ValTy, CondTy, VecPred, CostKind,
                                       I);
    switch (VecPred) {
      // Support natively.
    case CmpInst::FCMP_OEQ:
    case CmpInst::FCMP_OGT:
    case CmpInst::FCMP_OGE:
    case CmpInst::FCMP_OLT:
    case CmpInst::FCMP_OLE:
    case CmpInst::FCMP_UNE:
      return LT.first * 1;
    // TODO: Other comparisons?
    default:
      break;
    }
  }

  // TODO: Add cost for scalar type.

  return BaseT::getCmpSelInstrCost(Opcode, ValTy, CondTy, VecPred, CostKind, I);
}

InstructionCost RISCVTTIImpl::getVectorInstrCost(unsigned Opcode, Type *Val,
                                                 TTI::TargetCostKind CostKind,
                                                 unsigned Index, Value *Op0,
                                                 Value *Op1) {
  assert(Val->isVectorTy() && "This must be a vector type");

  if (Opcode != Instruction::ExtractElement &&
      Opcode != Instruction::InsertElement)
    return BaseT::getVectorInstrCost(Opcode, Val, CostKind, Index, Op0, Op1);

  // Legalize the type.
  std::pair<InstructionCost, MVT> LT = getTypeLegalizationCost(Val);

  // This type is legalized to a scalar type.
  if (!LT.second.isVector())
    return 0;

  // For unsupported scalable vector.
  if (LT.second.isScalableVector() && !LT.first.isValid())
    return LT.first;

  if (!isTypeLegal(Val))
    return BaseT::getVectorInstrCost(Opcode, Val, CostKind, Index, Op0, Op1);

  // In RVV, we could use vslidedown + vmv.x.s to extract element from vector
  // and vslideup + vmv.s.x to insert element to vector.
  unsigned BaseCost = 1;
  // When insertelement we should add the index with 1 as the input of vslideup.
  unsigned SlideCost = Opcode == Instruction::InsertElement ? 2 : 1;

  if (Index != -1U) {
    // The type may be split. For fixed-width vectors we can normalize the
    // index to the new type.
    if (LT.second.isFixedLengthVector()) {
      unsigned Width = LT.second.getVectorNumElements();
      Index = Index % Width;
    }

    // We could extract/insert the first element without vslidedown/vslideup.
    if (Index == 0)
      SlideCost = 0;
    else if (Opcode == Instruction::InsertElement)
      SlideCost = 1; // With a constant index, we do not need to use addi.
  }

  // Mask vector extract/insert element is different from normal case.
  if (Val->getScalarSizeInBits() == 1) {
    // For extractelement, we need the following instructions:
    // vmv.v.i v8, 0
    // vmerge.vim v8, v8, 1, v0
    // vsetivli zero, 1, e8, m2, ta, mu (not count)
    // vslidedown.vx v8, v8, a0
    // vmv.x.s a0, v8

    // For insertelement, we need the following instructions:
    // vsetvli a2, zero, e8, m1, ta, mu (not count)
    // vmv.s.x v8, a0
    // vmv.v.i v9, 0
    // vmerge.vim v9, v9, 1, v0
    // addi a0, a1, 1
    // vsetvli zero, a0, e8, m1, tu, mu (not count)
    // vslideup.vx v9, v8, a1
    // vsetvli a0, zero, e8, m1, ta, mu (not count)
    // vand.vi v8, v9, 1
    // vmsne.vi v0, v8, 0

    // TODO: should we count these special vsetvlis?
    BaseCost = Opcode == Instruction::InsertElement ? 5 : 3;
  }
  // Extract i64 in the target that has XLEN=32 need more instruction.
  if (Val->getScalarType()->isIntegerTy() &&
      ST->getXLen() < Val->getScalarSizeInBits()) {
    // For extractelement, we need the following instructions:
    // vsetivli zero, 1, e64, m1, ta, mu (not count)
    // vslidedown.vx v8, v8, a0
    // vmv.x.s a0, v8
    // li a1, 32
    // vsrl.vx v8, v8, a1
    // vmv.x.s a1, v8

    // For insertelement, we need the following instructions:
    // vsetivli zero, 2, e32, m4, ta, mu (not count)
    // vmv.v.i v12, 0
    // vslide1up.vx v16, v12, a1
    // vslide1up.vx v12, v16, a0
    // addi a0, a2, 1
    // vsetvli zero, a0, e64, m4, tu, mu (not count)
    // vslideup.vx v8, v12, a2

    // TODO: should we count these special vsetvlis?
    BaseCost = Opcode == Instruction::InsertElement ? 3 : 4;
  }
  return BaseCost + SlideCost;
}

InstructionCost RISCVTTIImpl::getArithmeticInstrCost(
    unsigned Opcode, Type *Ty, TTI::TargetCostKind CostKind,
    TTI::OperandValueInfo Op1Info, TTI::OperandValueInfo Op2Info,
    ArrayRef<const Value *> Args, const Instruction *CxtI) {

  // EPI only.
  if (ST->hasEPI() && isa<ScalableVectorType>(Ty) && !isTypeLegal(Ty))
    return InstructionCost::getInvalid();

  // TODO: Handle more cost kinds.
  if (CostKind != TTI::TCK_RecipThroughput)
    return BaseT::getArithmeticInstrCost(Opcode, Ty, CostKind, Op1Info, Op2Info,
                                         Args, CxtI);

  if (isa<FixedVectorType>(Ty) && !ST->useRVVForFixedLengthVectors())
    return BaseT::getArithmeticInstrCost(Opcode, Ty, CostKind, Op1Info, Op2Info,
                                         Args, CxtI);

  // Skip if scalar size of Ty is bigger than ELEN.
  if (isa<VectorType>(Ty) && Ty->getScalarSizeInBits() > ST->getELEN())
    return BaseT::getArithmeticInstrCost(Opcode, Ty, CostKind, Op1Info, Op2Info,
                                         Args, CxtI);

  // Legalize the type.
  std::pair<InstructionCost, MVT> LT = getTypeLegalizationCost(Ty);

  // TODO: Handle scalar type.
  if (!LT.second.isVector())
    return BaseT::getArithmeticInstrCost(Opcode, Ty, CostKind, Op1Info, Op2Info,
                                         Args, CxtI);


  auto getConstantMatCost =
    [&](unsigned Operand, TTI::OperandValueInfo OpInfo) -> InstructionCost {
    if (OpInfo.isUniform() && TLI->canSplatOperand(Opcode, Operand))
      // Two sub-cases:
      // * Has a 5 bit immediate operand which can be splatted.
      // * Has a larger immediate which must be materialized in scalar register
      // We return 0 for both as we currently ignore the cost of materializing
      // scalar constants in GPRs.
      return 0;

    // Add a cost of address generation + the cost of the vector load. The
    // address is expected to be a PC relative offset to a constant pool entry
    // using auipc/addi.
    return 2 + getMemoryOpCost(Instruction::Load, Ty, DL.getABITypeAlign(Ty),
                               /*AddressSpace=*/0, CostKind);
  };

  // Add the cost of materializing any constant vectors required.
  InstructionCost ConstantMatCost = 0;
  if (Op1Info.isConstant())
    ConstantMatCost += getConstantMatCost(0, Op1Info);
  if (Op2Info.isConstant())
    ConstantMatCost += getConstantMatCost(1, Op2Info);

  switch (TLI->InstructionOpcodeToISD(Opcode)) {
  case ISD::ADD:
  case ISD::SUB:
  case ISD::AND:
  case ISD::OR:
  case ISD::XOR:
  case ISD::SHL:
  case ISD::SRL:
  case ISD::SRA:
  case ISD::MUL:
  case ISD::MULHS:
  case ISD::MULHU:
  case ISD::FADD:
  case ISD::FSUB:
  case ISD::FMUL:
  case ISD::FNEG: {
    return ConstantMatCost + getLMULCost(LT.second) * LT.first * 1;
  }
  default:
    return ConstantMatCost +
           BaseT::getArithmeticInstrCost(Opcode, Ty, CostKind, Op1Info, Op2Info,
                                         Args, CxtI);
  }
}

void RISCVTTIImpl::getUnrollingPreferences(Loop *L, ScalarEvolution &SE,
                                           TTI::UnrollingPreferences &UP,
                                           OptimizationRemarkEmitter *ORE) {
  // TODO: More tuning on benchmarks and metrics with changes as needed
  //       would apply to all settings below to enable performance.


  if (ST->enableDefaultUnroll())
    return BasicTTIImplBase::getUnrollingPreferences(L, SE, UP, ORE);

  // Enable Upper bound unrolling universally, not dependant upon the conditions
  // below.
  UP.UpperBound = true;

  // Disable loop unrolling for Oz and Os.
  UP.OptSizeThreshold = 0;
  UP.PartialOptSizeThreshold = 0;
  if (L->getHeader()->getParent()->hasOptSize())
    return;

  SmallVector<BasicBlock *, 4> ExitingBlocks;
  L->getExitingBlocks(ExitingBlocks);
  LLVM_DEBUG(dbgs() << "Loop has:\n"
                    << "Blocks: " << L->getNumBlocks() << "\n"
                    << "Exit blocks: " << ExitingBlocks.size() << "\n");

  // Only allow another exit other than the latch. This acts as an early exit
  // as it mirrors the profitability calculation of the runtime unroller.
  if (ExitingBlocks.size() > 2)
    return;

  // Limit the CFG of the loop body for targets with a branch predictor.
  // Allowing 4 blocks permits if-then-else diamonds in the body.
  if (L->getNumBlocks() > 4)
    return;

  // Don't unroll vectorized loops, including the remainder loop
  if (getBooleanLoopAttribute(L, "llvm.loop.isvectorized"))
    return;

  // Scan the loop: don't unroll loops with calls as this could prevent
  // inlining.
  InstructionCost Cost = 0;
  for (auto *BB : L->getBlocks()) {
    for (auto &I : *BB) {
      // Initial setting - Don't unroll loops containing vectorized
      // instructions.
      if (I.getType()->isVectorTy())
        return;

      if (isa<CallInst>(I) || isa<InvokeInst>(I)) {
        if (const Function *F = cast<CallBase>(I).getCalledFunction()) {
          if (!isLoweredToCall(F))
            continue;
        }
        return;
      }

      SmallVector<const Value *> Operands(I.operand_values());
      Cost += getInstructionCost(&I, Operands,
                                 TargetTransformInfo::TCK_SizeAndLatency);
    }
  }

  LLVM_DEBUG(dbgs() << "Cost of loop: " << Cost << "\n");

  UP.Partial = true;
  UP.Runtime = true;
  UP.UnrollRemainder = true;
  UP.UnrollAndJam = true;
  UP.UnrollAndJamInnerLoopThreshold = 60;

  // Force unrolling small loops can be very useful because of the branch
  // taken cost of the backedge.
  if (Cost < 12)
    UP.Force = true;
}

void RISCVTTIImpl::getPeelingPreferences(Loop *L, ScalarEvolution &SE,
                                         TTI::PeelingPreferences &PP) {
  BaseT::getPeelingPreferences(L, SE, PP);
}

unsigned RISCVTTIImpl::getRegUsageForType(Type *Ty) {
  TypeSize Size = DL.getTypeSizeInBits(Ty);
  if (Ty->isVectorTy()) {
    if (Size.isScalable() && ST->hasVInstructions())
      return divideCeil(Size.getKnownMinValue(), RISCV::RVVBitsPerBlock);

    if (ST->useRVVForFixedLengthVectors())
      return divideCeil(Size, ST->getRealMinVLen());
  }

  return BaseT::getRegUsageForType(Ty);
}

std::optional<Instruction *> instCombineEPIVSetVL(InstCombiner &IC,
                                                  IntrinsicInst &II) {
  assert(II.getIntrinsicID() == Intrinsic::epi_vsetvl &&
         "This is not an epi_vsetvl!");

  // The rvl argument may be the result of a zeroext op;
  // in that case, we retrieve the value being extended,
  // otherwise we just use the value we find in that position.
  Value *RVL = nullptr;
  if (!match(II.getArgOperand(0), m_ZExt(m_Value(RVL))))
    RVL = II.getArgOperand(0);

  auto &AC = IC.getAssumptionCache();
  for (auto &Assumption : AC.assumptionsFor(RVL)) {
    if (!Assumption)
      continue;

    if (auto *Assume = dyn_cast<AssumeInst>(Assumption)) {
      // The assumption on the rvl is an icmp intrinsic (either ule or uge)
      // that compares VL with VLMax.
      Value *VLMax;
      CmpInst::Predicate Pred;
      if (!match(Assume->getArgOperand(0),
                 m_c_ICmp(Pred, m_Specific(RVL), m_Value(VLMax))))
        continue;
      if (Pred != CmpInst::ICMP_UGE && Pred != CmpInst::ICMP_ULE)
        continue;

      // VLMax = <vscale x k>, so it could either be the direct result of a
      // @llvm.vscale() call or the result of a binary operation between
      // vscale and the VF value k.
      BinaryOperator *BinOp;
      if (!match(VLMax, m_BinOp(BinOp))) {
        if (dyn_cast<IntrinsicInst>(VLMax)->getIntrinsicID() !=
            Intrinsic::vscale)
          continue;
      } else if (dyn_cast<IntrinsicInst>(BinOp->getOperand(0))
                     ->getIntrinsicID() != Intrinsic::vscale)
        continue;

      return IC.replaceInstUsesWith(II, II.getArgOperand(0));
    }
  }

  return std::nullopt;
}

std::optional<Instruction *>
RISCVTTIImpl::instCombineIntrinsic(InstCombiner &IC, IntrinsicInst &II) const {
  Intrinsic::ID IID = II.getIntrinsicID();
  switch (IID) {
  default:
    break;
  case Intrinsic::epi_vsetvl:
    return instCombineEPIVSetVL(IC, II);
  }

  return std::nullopt;
}

unsigned RISCVTTIImpl::getMaximumVF(unsigned ElemWidth, unsigned Opcode) const {
  // This interface is currently only used by SLP.  Returning 1 (which is the
  // default value for SLPMaxVF) disables SLP. We currently have a cost modeling
  // problem w/ constant materialization which causes SLP to perform majorly
  // unprofitable transformations.
  // TODO: Figure out constant materialization cost modeling and remove.
  return SLPMaxVF;
}

bool RISCVTTIImpl::isLSRCostLess(const TargetTransformInfo::LSRCost &C1,
                                 const TargetTransformInfo::LSRCost &C2) {
  // RISCV specific here are "instruction number 1st priority".
  return std::tie(C1.Insns, C1.NumRegs, C1.AddRecCost,
                  C1.NumIVMuls, C1.NumBaseAdds,
                  C1.ScaleCost, C1.ImmCost, C1.SetupCost) <
         std::tie(C2.Insns, C2.NumRegs, C2.AddRecCost,
                  C2.NumIVMuls, C2.NumBaseAdds,
                  C2.ScaleCost, C2.ImmCost, C2.SetupCost);
}<|MERGE_RESOLUTION|>--- conflicted
+++ resolved
@@ -14,7 +14,6 @@
 #include "llvm/CodeGen/BasicTTIImpl.h"
 #include "llvm/CodeGen/CostTable.h"
 #include "llvm/CodeGen/TargetLowering.h"
-<<<<<<< HEAD
 #include "llvm/IR/DerivedTypes.h"
 #include "llvm/IR/IntrinsicsEPI.h"
 #include "llvm/IR/PatternMatch.h"
@@ -23,9 +22,6 @@
 #include "llvm/Support/MathExtras.h"
 #include "llvm/Transforms/InstCombine/InstCombiner.h"
 #include <algorithm>
-=======
-#include "llvm/IR/Instructions.h"
->>>>>>> fe9f13e0
 #include <cmath>
 #include <optional>
 using namespace llvm;
@@ -390,29 +386,6 @@
                                              TTI::TargetCostKind CostKind,
                                              int Index, VectorType *SubTp,
                                              ArrayRef<const Value *> Args) {
-<<<<<<< HEAD
-  if (isa<ScalableVectorType>(Tp) &&
-      (!SubTp || isa<ScalableVectorType>(SubTp))) {
-    std::pair<InstructionCost, MVT> LT = getTypeLegalizationCost(Tp);
-    switch (Kind) {
-    case TTI::SK_Select:
-    case TTI::SK_Transpose:
-    case TTI::SK_PermuteSingleSrc:
-    case TTI::SK_PermuteTwoSrc:
-      // This may seem strange but the more elements out there the more work is
-      // for the VPU.
-      return getPermuteShuffleOverhead(cast<ScalableVectorType>(Tp), CostKind);
-    case TTI::SK_ExtractSubvector:
-      return getExtractSubvectorOverhead(cast<ScalableVectorType>(Tp), CostKind,
-                                         Index,
-                                         cast<ScalableVectorType>(SubTp));
-    case TTI::SK_InsertSubvector:
-      return getInsertSubvectorOverhead(cast<ScalableVectorType>(Tp), CostKind,
-                                        Index, cast<ScalableVectorType>(SubTp));
-      // Use the default.
-    case TTI::SK_Broadcast: {
-      return LT.first * 1;
-=======
   std::pair<InstructionCost, MVT> LT = getTypeLegalizationCost(Tp);
 
   // First, handle cases where having a fixed length vector enables us to
@@ -447,7 +420,6 @@
           }
         }
       }
->>>>>>> fe9f13e0
     }
     }
   };

--- conflicted
+++ resolved
@@ -99,7 +99,6 @@
   return TTI::TCC_Free;
 }
 
-<<<<<<< HEAD
 unsigned RISCVTTIImpl::getNumberOfRegisters(unsigned ClassID) const {
   if (ClassID == 1 && ST->hasStdExtV())
     // Although there are 32 vector registers, v0 is special in that it is the
@@ -168,7 +167,7 @@
 }
 
 unsigned RISCVTTIImpl::getShuffleCost(TTI::ShuffleKind Kind, VectorType *Tp,
-                                      int Index, VectorType *SubTp) {
+                                      ArrayRef<int> Mask, int Index, VectorType *SubTp) {
   if (isa<ScalableVectorType>(Tp) &&
       (!SubTp || isa<ScalableVectorType>(SubTp))) {
     switch (Kind) {
@@ -188,7 +187,7 @@
                                         cast<ScalableVectorType>(SubTp));
     }
   }
-  return BaseT::getShuffleCost(Kind, Tp, Index, SubTp);
+  return BaseT::getShuffleCost(Kind, Tp, Mask, Index, SubTp);
 }
 
 /// Estimate the overhead of scalarizing an instructions unique
@@ -261,17 +260,6 @@
   return LegalizationFactor * Log2_32(BitRatio);
 }
 
-unsigned RISCVTTIImpl::getRegisterBitWidth(bool Vector) const {
-  if (!Vector)
-    return ST->is64Bit() ? 64 : 32;
-
-  // Largest vector register type will be `vscale * 8 * 64` bits for LMUL = 8
-  // (largest LMUL value). Since vscale is unknown at compile time, the largest
-  // possible register (register-group to be precise) bit width will be at least
-  // `64 * 8`.
-  return ST->hasStdExtV() ? getMinVectorRegisterBitWidth() * 8 : 0;
-}
-
 bool RISCVTTIImpl::shouldMaximizeVectorBandwidth(bool OptSize) const {
   return (ST->hasStdExtV() && true);
 }
@@ -280,12 +268,6 @@
   // Actual min vector register bitwidth is <vscale x ELEN>.
   // getMaxElementWidth() simply return ELEN.
   return ST->hasStdExtV() ? getMaxElementWidth() : 0;
-}
-
-unsigned RISCVTTIImpl::getVectorRegisterBitWidth(unsigned WidthFactor) const {
-  assert(WidthFactor <= 8 && isPowerOf2_32(WidthFactor) &&
-         "Possible RISC-V LMUL values are 1, 2, 4 and 8.");
-  return ST->hasStdExtV() ? getMinVectorRegisterBitWidth() * WidthFactor : 0;
 }
 
 ElementCount RISCVTTIImpl::getMinimumVF(unsigned ElemWidth,
@@ -298,10 +280,9 @@
              : ElementCount::getNull();
 }
 
-unsigned RISCVTTIImpl::getVectorRegisterUsage(unsigned VFKnownMin,
-                                              unsigned ElementTypeSize,
-                                              unsigned SafeDepDist) const {
-
+unsigned RISCVTTIImpl::getVectorRegisterUsage(
+    TargetTransformInfo::RegisterKind K, unsigned VFKnownMin,
+    unsigned ElementTypeSize, unsigned SafeDepDist) const {
   // FIXME: For the time being we assume dependency distance is always safe.
   // Once we have dependency distance computations for scalable vectors, we need
   // to figure out its relationship with register group usage;
@@ -310,7 +291,8 @@
 }
 
 std::pair<ElementCount, ElementCount>
-RISCVTTIImpl::getFeasibleMaxVFRange(unsigned SmallestType, unsigned WidestType,
+RISCVTTIImpl::getFeasibleMaxVFRange(TargetTransformInfo::RegisterKind K,
+                                    unsigned SmallestType, unsigned WidestType,
                                     unsigned MaxSafeRegisterWidth,
                                     unsigned RegWidthFactor) const {
   // check for SEW <= ELEN in the base ISA
@@ -320,8 +302,9 @@
   // valid range of VFs.
   SmallestType = std::max<unsigned>(8, SmallestType);
   WidestType = std::max<unsigned>(8, WidestType);
-  unsigned WidestRegister =
-      std::min(getVectorRegisterBitWidth(RegWidthFactor), MaxSafeRegisterWidth);
+  unsigned WidestRegister = std::min<unsigned>(
+      getMinVectorRegisterBitWidth() * RegWidthFactor,
+      MaxSafeRegisterWidth);
   unsigned SmallestRegister =
       std::min(getMinVectorRegisterBitWidth(), MaxSafeRegisterWidth);
   bool IsScalable = useScalableVectorType();
@@ -355,22 +338,10 @@
   return BaseT::getCmpSelInstrCost(Opcode, ValTy, CondTy, VecPred, CostKind, I);
 }
 
-unsigned RISCVTTIImpl::getGatherScatterOpCost(
-    unsigned Opcode, Type *DataTy, const Value *Ptr, bool VariableMask,
-    Align Alignment, TTI::TargetCostKind CostKind, const Instruction *I) {
-  // We can do gather/scatter using a single instruction.
-  // FIXME: The actual cost is likely to be higher than that.
-  if (isa<ScalableVectorType>(DataTy))
-    return 1;
-
-  return BaseT::getGatherScatterOpCost(Opcode, DataTy, Ptr, VariableMask,
-                                       Alignment, CostKind, I);
-=======
 TargetTransformInfo::PopcntSupportKind
 RISCVTTIImpl::getPopcntSupport(unsigned TyWidth) {
   assert(isPowerOf2_32(TyWidth) && "Ty width must be power of 2");
   return ST->hasStdExtZbb() ? TTI::PSK_FastHardware : TTI::PSK_Software;
->>>>>>> 92b1d908
 }
 
 bool RISCVTTIImpl::shouldExpandReduction(const IntrinsicInst *II) const {
@@ -413,7 +384,6 @@
   return BaseT::getMaxVScale();
 }
 
-<<<<<<< HEAD
 int RISCVTTIImpl::getArithmeticReductionCost(unsigned Opcode, VectorType *ValTy,
                                              bool IsPairwiseForm,
                                              TTI::TargetCostKind CostKind) {
@@ -478,10 +448,16 @@
   }
 
   return LegalizationCost + /*Cost of horizontal reduction*/ 2;
-=======
+}
+
 unsigned RISCVTTIImpl::getGatherScatterOpCost(
     unsigned Opcode, Type *DataTy, const Value *Ptr, bool VariableMask,
     Align Alignment, TTI::TargetCostKind CostKind, const Instruction *I) {
+  // We can do gather/scatter using a single instruction.
+  // FIXME: The actual cost is likely to be higher than that.
+  if (isa<ScalableVectorType>(DataTy))
+    return 1;
+
   if (CostKind != TTI::TCK_RecipThroughput)
     return BaseT::getGatherScatterOpCost(Opcode, DataTy, Ptr, VariableMask,
                                          Alignment, CostKind, I);
@@ -493,7 +469,6 @@
     return BaseT::getGatherScatterOpCost(Opcode, DataTy, Ptr, VariableMask,
                                          Alignment, CostKind, I);
 
-  // FIXME: Only supporting fixed vectors for now.
   if (!isa<FixedVectorType>(DataTy))
     return BaseT::getGatherScatterOpCost(Opcode, DataTy, Ptr, VariableMask,
                                          Alignment, CostKind, I);
@@ -503,5 +478,4 @@
   unsigned MemOpCost =
       getMemoryOpCost(Opcode, VTy->getElementType(), Alignment, 0, CostKind, I);
   return NumLoads * MemOpCost;
->>>>>>> 92b1d908
 }
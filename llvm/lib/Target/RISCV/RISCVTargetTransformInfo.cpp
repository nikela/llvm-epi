//===-- RISCVTargetTransformInfo.cpp - RISC-V specific TTI ----------------===//
//
// Part of the LLVM Project, under the Apache License v2.0 with LLVM Exceptions.
// See https://llvm.org/LICENSE.txt for license information.
// SPDX-License-Identifier: Apache-2.0 WITH LLVM-exception
//
//===----------------------------------------------------------------------===//

#include "RISCVTargetTransformInfo.h"
#include "MCTargetDesc/RISCVMatInt.h"
#include "llvm/Analysis/AssumptionCache.h"
#include "llvm/Analysis/TargetTransformInfo.h"
#include "llvm/CodeGen/BasicTTIImpl.h"
#include "llvm/CodeGen/CostTable.h"
#include "llvm/CodeGen/TargetLowering.h"
#include "llvm/IR/DerivedTypes.h"
#include "llvm/IR/IntrinsicsEPI.h"
#include "llvm/IR/PatternMatch.h"
#include "llvm/Support/Casting.h"
#include "llvm/Support/InstructionCost.h"
#include "llvm/Support/MathExtras.h"
#include "llvm/Transforms/InstCombine/InstCombiner.h"
#include <algorithm>
#include <cmath>
using namespace llvm;
using namespace llvm::PatternMatch;

#define DEBUG_TYPE "riscvtti"

static cl::opt<unsigned> RVVRegisterWidthLMUL(
    "riscv-v-register-bit-width-lmul",
    cl::desc(
        "The LMUL to use for getRegisterBitWidth queries. Affects LMUL used "
        "by autovectorized code. Fractional LMULs are not supported."),
    cl::init(1), cl::Hidden);

static cl::opt<unsigned> SLPMaxVF(
    "riscv-v-slp-max-vf",
    cl::desc(
        "Result used for getMaximumVF query which is used exclusively by "
        "SLP vectorizer.  Defaults to 1 which disables SLP."),
    cl::init(1), cl::Hidden);

InstructionCost RISCVTTIImpl::getIntImmCost(const APInt &Imm, Type *Ty,
                                            TTI::TargetCostKind CostKind) {
  assert(Ty->isIntegerTy() &&
         "getIntImmCost can only estimate cost of materialising integers");

  // We have a Zero register, so 0 is always free.
  if (Imm == 0)
    return TTI::TCC_Free;

  // Otherwise, we check how many instructions it will take to materialise.
  const DataLayout &DL = getDataLayout();
  return RISCVMatInt::getIntMatCost(Imm, DL.getTypeSizeInBits(Ty),
                                    getST()->getFeatureBits());
}

InstructionCost RISCVTTIImpl::getIntImmCostInst(unsigned Opcode, unsigned Idx,
                                                const APInt &Imm, Type *Ty,
                                                TTI::TargetCostKind CostKind,
                                                Instruction *Inst) {
  assert(Ty->isIntegerTy() &&
         "getIntImmCost can only estimate cost of materialising integers");

  // We have a Zero register, so 0 is always free.
  if (Imm == 0)
    return TTI::TCC_Free;

  // Some instructions in RISC-V can take a 12-bit immediate. Some of these are
  // commutative, in others the immediate comes from a specific argument index.
  bool Takes12BitImm = false;
  unsigned ImmArgIdx = ~0U;

  switch (Opcode) {
  case Instruction::GetElementPtr:
    // Never hoist any arguments to a GetElementPtr. CodeGenPrepare will
    // split up large offsets in GEP into better parts than ConstantHoisting
    // can.
    return TTI::TCC_Free;
  case Instruction::And:
    // zext.h
    if (Imm == UINT64_C(0xffff) && ST->hasStdExtZbb())
      return TTI::TCC_Free;
    // zext.w
    if (Imm == UINT64_C(0xffffffff) && ST->hasStdExtZba())
      return TTI::TCC_Free;
    [[fallthrough]];
  case Instruction::Add:
  case Instruction::Or:
  case Instruction::Xor:
    Takes12BitImm = true;
    break;
  case Instruction::Mul:
    // Negated power of 2 is a shift and a negate.
    if (Imm.isNegatedPowerOf2())
      return TTI::TCC_Free;
    // FIXME: There is no MULI instruction.
    Takes12BitImm = true;
    break;
  case Instruction::Sub:
  case Instruction::Shl:
  case Instruction::LShr:
  case Instruction::AShr:
    Takes12BitImm = true;
    ImmArgIdx = 1;
    break;
  default:
    break;
  }

  if (Takes12BitImm) {
    // Check immediate is the correct argument...
    if (Instruction::isCommutative(Opcode) || Idx == ImmArgIdx) {
      // ... and fits into the 12-bit immediate.
      if (Imm.getMinSignedBits() <= 64 &&
          getTLI()->isLegalAddImmediate(Imm.getSExtValue())) {
        return TTI::TCC_Free;
      }
    }

    // Otherwise, use the full materialisation cost.
    return getIntImmCost(Imm, Ty, CostKind);
  }

  // By default, prevent hoisting.
  return TTI::TCC_Free;
}

InstructionCost
RISCVTTIImpl::getIntImmCostIntrin(Intrinsic::ID IID, unsigned Idx,
                                  const APInt &Imm, Type *Ty,
                                  TTI::TargetCostKind CostKind) {
  // Prevent hoisting in unknown cases.
  return TTI::TCC_Free;
}

unsigned RISCVTTIImpl::getMaxElementWidth() const {
  // Returns ELEN. This is the value for which k-scale-factor would be one.
  // Current EPI implementation plans this to be 64. 
  return 64;
}

bool RISCVTTIImpl::preferPredicatedVectorOps() const {
  return ST->hasEPI();
}

bool RISCVTTIImpl::isLegalMaskedLoadStore(Type *DataType) const {
  if (!ST->hasVInstructions())
    return false;
  Type *ScalarTy = DataType->getScalarType();
  return (ScalarTy->isFloatTy() || ScalarTy->isDoubleTy() ||
          ScalarTy->isIntegerTy(8) || ScalarTy->isIntegerTy(16) ||
          ScalarTy->isIntegerTy(32) || ScalarTy->isIntegerTy(64));
}

bool RISCVTTIImpl::isLegalMaskedLoad(Type *DataType,
                                     MaybeAlign Alignment) const {
  return isLegalMaskedLoadStore(DataType);
}

bool RISCVTTIImpl::isLegalMaskedStore(Type *DataType,
                                      MaybeAlign Alignment) const {
  return isLegalMaskedLoadStore(DataType);
}

bool RISCVTTIImpl::isLegalMaskedGather(Type *DataType,
                                       MaybeAlign Alignment) const {
  return isLegalMaskedLoadStore(DataType);
}

bool RISCVTTIImpl::isLegalMaskedScatter(Type *DataType,
                                        MaybeAlign Alignment) const {
  return isLegalMaskedLoadStore(DataType);
}

// InstructionCost RISCVTTIImpl::getVectorInstrCost(unsigned Opcode, Type *Val,
//                                           unsigned Index) {
//   // FIXME: Implement a more precise cost computation model.
//   // For now this function is simply a wrapper over the base implementation
//   // (i.e. return the legalization cost of the scalar type of the vector
//   // elements). It is the simplest reasonable assumption that does not break
//   // existing calls to this function, including for FixedVectorTypes.
//   return BaseT::getVectorInstrCost(Opcode, Val, Index);
// }

InstructionCost RISCVTTIImpl::getVectorInstrCost(const Instruction &I,
                                                 Type *Val, unsigned Index) {
  return BaseT::getVectorInstrCost(I, Val, Index);
}

/// Estimate the overhead of scalarizing an instructions unique
/// non-constant operands. The types of the arguments are ordinarily
/// scalar, in which case the costs are multiplied with VF.
InstructionCost
RISCVTTIImpl::getOperandsScalarizationOverhead(ArrayRef<const Value *> Args,
                                               ArrayRef<Type *> Tys) {
  return BaseT::getOperandsScalarizationOverhead(Args, Tys);
}

InstructionCost RISCVTTIImpl::getScalarizationOverhead(
    VectorType *InTy, const APInt &DemandedElts, bool Insert, bool Extract) {
  // FIXME: a bitfield is not a reasonable abstraction for talking about
  // which elements are needed from a scalable vector.
  // For scalable vectors DemenadedElts currently represent
  // ElementCount.getKnownMinValue() number of elements.

  unsigned NumELts = InTy->getElementCount().getKnownMinValue();
  assert(DemandedElts.getBitWidth() == NumELts && "Vector size mismatch");

  InstructionCost MinCost = 0;

  for (unsigned i = 0, e = NumELts; i < e; ++i) {
    if (!DemandedElts[i])
      continue;
    if (Insert)
      MinCost += getVectorInstrCost(Instruction::InsertElement, InTy, i);
    if (Extract)
      MinCost += getVectorInstrCost(Instruction::ExtractElement, InTy, i);
  }

  return *MinCost.getValue();
}

bool RISCVTTIImpl::shouldMaximizeVectorBandwidth(
    TargetTransformInfo::RegisterKind) const {
  return ST->hasEPI() && ST->hasVInstructions();
}

ElementCount RISCVTTIImpl::getMinimumVF(unsigned ElemWidth,
                                        bool IsScalable) const {
  return ST->hasVInstructions() && IsScalable
             ? ElementCount::get(
                   std::max<unsigned>(1, ST->getRealMinVLen() / ElemWidth),
                   IsScalable)
             : ElementCount::getNull();
}

std::pair<ElementCount, ElementCount>
RISCVTTIImpl::getFeasibleMaxVFRange(TargetTransformInfo::RegisterKind K,
                                    unsigned SmallestType, unsigned WidestType,
                                    unsigned MaxSafeRegisterWidth,
                                    unsigned RegWidthFactor,
                                    bool IsScalable) const {
  // check for SEW <= ELEN in the base ISA
  if (WidestType > getMaxElementWidth() || SmallestType > getMaxElementWidth())
    return {ElementCount::getNull(), ElementCount::getNull()};

  // Smallest SEW supported = 8. For 1 bit wide Type, clip to 8 bit to get a
  // valid range of VFs.
  SmallestType = std::max<unsigned>(8, SmallestType);
  WidestType = std::max<unsigned>(8, WidestType);
  unsigned WidestRegister = std::min<unsigned>(
      ST->getRealMinVLen() * RegWidthFactor, MaxSafeRegisterWidth);
  unsigned SmallestRegister =
      std::min(ST->getRealMinVLen(), MaxSafeRegisterWidth);

  unsigned LowerBoundVFKnownMin =
      std::max<unsigned>(1, PowerOf2Floor(SmallestRegister / SmallestType));
  ElementCount LowerBoundVF =
      ElementCount::get(LowerBoundVFKnownMin, IsScalable);

  unsigned UpperBoundVFKnownMin =
      std::min<unsigned>(64, PowerOf2Floor(WidestRegister / WidestType));
  ElementCount UpperBoundVF =
      ElementCount::get(UpperBoundVFKnownMin, IsScalable);

  return {LowerBoundVF, UpperBoundVF};
}

TargetTransformInfo::PopcntSupportKind
RISCVTTIImpl::getPopcntSupport(unsigned TyWidth) {
  assert(isPowerOf2_32(TyWidth) && "Ty width must be power of 2");
  return ST->hasStdExtZbb() ? TTI::PSK_FastHardware : TTI::PSK_Software;
}

bool RISCVTTIImpl::shouldExpandReduction(const IntrinsicInst *II) const {
  // Currently, the ExpandReductions pass can't expand scalable-vector
  // reductions, but we still request expansion as RVV doesn't support certain
  // reductions and the SelectionDAG can't legalize them either.
  switch (II->getIntrinsicID()) {
  default:
    return false;
  // These reductions have no equivalent in RVV
  case Intrinsic::vector_reduce_mul:
  case Intrinsic::vector_reduce_fmul:
    return true;
  }
}

Optional<unsigned> RISCVTTIImpl::getMaxVScale() const {
  if (ST->hasVInstructions())
    return ST->getRealMaxVLen() / RISCV::RVVBitsPerBlock;
  return BaseT::getMaxVScale();
}

Optional<unsigned> RISCVTTIImpl::getVScaleForTuning() const {
  if (ST->hasVInstructions())
    return ST->getRealMinVLen() / RISCV::RVVBitsPerBlock;
  return BaseT::getVScaleForTuning();
}

TypeSize
RISCVTTIImpl::getRegisterBitWidth(TargetTransformInfo::RegisterKind K) const {
  unsigned LMUL = PowerOf2Floor(
      std::max<unsigned>(std::min<unsigned>(RVVRegisterWidthLMUL, 8), 1));
  switch (K) {
  case TargetTransformInfo::RGK_Scalar:
    return TypeSize::getFixed(ST->getXLen());
  case TargetTransformInfo::RGK_FixedWidthVector:
    return TypeSize::getFixed(
        ST->useRVVForFixedLengthVectors() ? LMUL * ST->getRealMinVLen() : 0);
  case TargetTransformInfo::RGK_ScalableVector:
    return TypeSize::getScalable(
        ST->hasVInstructions() ? LMUL * RISCV::RVVBitsPerBlock : 0);
  }

  llvm_unreachable("Unsupported register kind");
}

InstructionCost RISCVTTIImpl::getSpliceCost(VectorType *Tp, int Index) {
  std::pair<InstructionCost, MVT> LT = getTypeLegalizationCost(Tp);

  unsigned Cost = 2; // vslidedown+vslideup.
  // TODO: LMUL should increase cost.
  // TODO: Multiplying by LT.first implies this legalizes into multiple copies
  // of similar code, but I think we expand through memory.
  return Cost * LT.first;
}

InstructionCost RISCVTTIImpl::getShuffleCost(TTI::ShuffleKind Kind,
                                             VectorType *Tp, ArrayRef<int> Mask,
                                             TTI::TargetCostKind CostKind,
                                             int Index, VectorType *SubTp,
                                             ArrayRef<const Value *> Args) {
  if (isa<ScalableVectorType>(Tp) &&
      (!SubTp || isa<ScalableVectorType>(SubTp))) {
    std::pair<InstructionCost, MVT> LT = getTypeLegalizationCost(Tp);
    switch (Kind) {
    case TTI::SK_Select:
    case TTI::SK_Transpose:
    case TTI::SK_PermuteSingleSrc:
    case TTI::SK_PermuteTwoSrc:
      // This may seem strange but the more elements out there the more work is
      // for the VPU.
      return getPermuteShuffleOverhead(cast<ScalableVectorType>(Tp));
    case TTI::SK_ExtractSubvector:
      return getExtractSubvectorOverhead(cast<ScalableVectorType>(Tp), Index,
                                         cast<ScalableVectorType>(SubTp));
    case TTI::SK_InsertSubvector:
      return getInsertSubvectorOverhead(cast<ScalableVectorType>(Tp), Index,
                                        cast<ScalableVectorType>(SubTp));
      // Use the default.
    case TTI::SK_Broadcast: {
      return LT.first * 1;
    }
    case TTI::SK_Splice:
      return getSpliceCost(Tp, Index);
    case TTI::SK_Reverse:
      // Most of the cost here is producing the vrgather index register
      // Example sequence:
      //   csrr a0, vlenb
      //   srli a0, a0, 3
      //   addi a0, a0, -1
      //   vsetvli a1, zero, e8, mf8, ta, mu (ignored)
      //   vid.v v9
      //   vrsub.vx v10, v9, a0
      //   vrgather.vv v9, v8, v10
      if (Tp->getElementType()->isIntegerTy(1))
        // Mask operation additionally required extend and truncate
        return LT.first * 9;
      return LT.first * 6;
    }
  }

  return BaseT::getShuffleCost(Kind, Tp, Mask, CostKind, Index, SubTp);
}

InstructionCost
RISCVTTIImpl::getMaskedMemoryOpCost(unsigned Opcode, Type *Src, Align Alignment,
                                    unsigned AddressSpace,
                                    TTI::TargetCostKind CostKind) {
  if (!isa<ScalableVectorType>(Src))
    return BaseT::getMaskedMemoryOpCost(Opcode, Src, Alignment, AddressSpace,
                                        CostKind);

  auto LT = getTypeLegalizationCost(Src);
  if (!LT.first.isValid())
    return InstructionCost::getInvalid();
  return LT.first;
}

InstructionCost RISCVTTIImpl::getGatherScatterOpCost(
    unsigned Opcode, Type *DataTy, const Value *Ptr, bool VariableMask,
    Align Alignment, TTI::TargetCostKind CostKind, const Instruction *I) {
  // We can do gather/scatter using a single instruction.
  // FIXME: The actual cost is likely to be higher than that.
  if (isa<ScalableVectorType>(DataTy))
    return 1;

  if (CostKind != TTI::TCK_RecipThroughput)
    return BaseT::getGatherScatterOpCost(Opcode, DataTy, Ptr, VariableMask,
                                         Alignment, CostKind, I);

  if ((Opcode == Instruction::Load &&
       !isLegalMaskedGather(DataTy, Align(Alignment))) ||
      (Opcode == Instruction::Store &&
       !isLegalMaskedScatter(DataTy, Align(Alignment))))
    return BaseT::getGatherScatterOpCost(Opcode, DataTy, Ptr, VariableMask,
                                         Alignment, CostKind, I);

  // Cost is proportional to the number of memory operations implied.  For
  // scalable vectors, we use an estimate on that number since we don't
  // know exactly what VL will be.
  auto &VTy = *cast<VectorType>(DataTy);
  InstructionCost MemOpCost =
      getMemoryOpCost(Opcode, VTy.getElementType(), Alignment, 0, CostKind,
                      {TTI::OK_AnyValue, TTI::OP_None}, I);
  unsigned NumLoads = getEstimatedVLFor(&VTy);
  return NumLoads * MemOpCost;
}

// Currently, these represent both throughput and codesize costs
// for the respective intrinsics.  The costs in this table are simply
// instruction counts with the following adjustments made:
// * One vsetvli is considered free.
static const CostTblEntry VectorIntrinsicCostTable[]{
    {Intrinsic::floor, MVT::v2f32, 9},
    {Intrinsic::floor, MVT::v4f32, 9},
    {Intrinsic::floor, MVT::v8f32, 9},
    {Intrinsic::floor, MVT::v16f32, 9},
    {Intrinsic::floor, MVT::nxv1f32, 9},
    {Intrinsic::floor, MVT::nxv2f32, 9},
    {Intrinsic::floor, MVT::nxv4f32, 9},
    {Intrinsic::floor, MVT::nxv8f32, 9},
    {Intrinsic::floor, MVT::nxv16f32, 9},
    {Intrinsic::floor, MVT::v2f64, 9},
    {Intrinsic::floor, MVT::v4f64, 9},
    {Intrinsic::floor, MVT::v8f64, 9},
    {Intrinsic::floor, MVT::v16f64, 9},
    {Intrinsic::floor, MVT::nxv1f64, 9},
    {Intrinsic::floor, MVT::nxv2f64, 9},
    {Intrinsic::floor, MVT::nxv4f64, 9},
    {Intrinsic::floor, MVT::nxv8f64, 9},
    {Intrinsic::ceil, MVT::v2f32, 9},
    {Intrinsic::ceil, MVT::v4f32, 9},
    {Intrinsic::ceil, MVT::v8f32, 9},
    {Intrinsic::ceil, MVT::v16f32, 9},
    {Intrinsic::ceil, MVT::nxv1f32, 9},
    {Intrinsic::ceil, MVT::nxv2f32, 9},
    {Intrinsic::ceil, MVT::nxv4f32, 9},
    {Intrinsic::ceil, MVT::nxv8f32, 9},
    {Intrinsic::ceil, MVT::nxv16f32, 9},
    {Intrinsic::ceil, MVT::v2f64, 9},
    {Intrinsic::ceil, MVT::v4f64, 9},
    {Intrinsic::ceil, MVT::v8f64, 9},
    {Intrinsic::ceil, MVT::v16f64, 9},
    {Intrinsic::ceil, MVT::nxv1f64, 9},
    {Intrinsic::ceil, MVT::nxv2f64, 9},
    {Intrinsic::ceil, MVT::nxv4f64, 9},
    {Intrinsic::ceil, MVT::nxv8f64, 9},
    {Intrinsic::trunc, MVT::v2f32, 7},
    {Intrinsic::trunc, MVT::v4f32, 7},
    {Intrinsic::trunc, MVT::v8f32, 7},
    {Intrinsic::trunc, MVT::v16f32, 7},
    {Intrinsic::trunc, MVT::nxv1f32, 7},
    {Intrinsic::trunc, MVT::nxv2f32, 7},
    {Intrinsic::trunc, MVT::nxv4f32, 7},
    {Intrinsic::trunc, MVT::nxv8f32, 7},
    {Intrinsic::trunc, MVT::nxv16f32, 7},
    {Intrinsic::trunc, MVT::v2f64, 7},
    {Intrinsic::trunc, MVT::v4f64, 7},
    {Intrinsic::trunc, MVT::v8f64, 7},
    {Intrinsic::trunc, MVT::v16f64, 7},
    {Intrinsic::trunc, MVT::nxv1f64, 7},
    {Intrinsic::trunc, MVT::nxv2f64, 7},
    {Intrinsic::trunc, MVT::nxv4f64, 7},
    {Intrinsic::trunc, MVT::nxv8f64, 7},
    {Intrinsic::round, MVT::v2f32, 9},
    {Intrinsic::round, MVT::v4f32, 9},
    {Intrinsic::round, MVT::v8f32, 9},
    {Intrinsic::round, MVT::v16f32, 9},
    {Intrinsic::round, MVT::nxv1f32, 9},
    {Intrinsic::round, MVT::nxv2f32, 9},
    {Intrinsic::round, MVT::nxv4f32, 9},
    {Intrinsic::round, MVT::nxv8f32, 9},
    {Intrinsic::round, MVT::nxv16f32, 9},
    {Intrinsic::round, MVT::v2f64, 9},
    {Intrinsic::round, MVT::v4f64, 9},
    {Intrinsic::round, MVT::v8f64, 9},
    {Intrinsic::round, MVT::v16f64, 9},
    {Intrinsic::round, MVT::nxv1f64, 9},
    {Intrinsic::round, MVT::nxv2f64, 9},
    {Intrinsic::round, MVT::nxv4f64, 9},
    {Intrinsic::round, MVT::nxv8f64, 9},
    {Intrinsic::roundeven, MVT::v2f32, 9},
    {Intrinsic::roundeven, MVT::v4f32, 9},
    {Intrinsic::roundeven, MVT::v8f32, 9},
    {Intrinsic::roundeven, MVT::v16f32, 9},
    {Intrinsic::roundeven, MVT::nxv1f32, 9},
    {Intrinsic::roundeven, MVT::nxv2f32, 9},
    {Intrinsic::roundeven, MVT::nxv4f32, 9},
    {Intrinsic::roundeven, MVT::nxv8f32, 9},
    {Intrinsic::roundeven, MVT::nxv16f32, 9},
    {Intrinsic::roundeven, MVT::v2f64, 9},
    {Intrinsic::roundeven, MVT::v4f64, 9},
    {Intrinsic::roundeven, MVT::v8f64, 9},
    {Intrinsic::roundeven, MVT::v16f64, 9},
    {Intrinsic::roundeven, MVT::nxv1f64, 9},
    {Intrinsic::roundeven, MVT::nxv2f64, 9},
    {Intrinsic::roundeven, MVT::nxv4f64, 9},
    {Intrinsic::roundeven, MVT::nxv8f64, 9},
    {Intrinsic::fabs, MVT::v2f32, 1},
    {Intrinsic::fabs, MVT::v4f32, 1},
    {Intrinsic::fabs, MVT::v8f32, 1},
    {Intrinsic::fabs, MVT::v16f32, 1},
    {Intrinsic::fabs, MVT::nxv1f32, 1},
    {Intrinsic::fabs, MVT::nxv2f32, 1},
    {Intrinsic::fabs, MVT::nxv4f32, 1},
    {Intrinsic::fabs, MVT::nxv8f32, 1},
    {Intrinsic::fabs, MVT::nxv16f32, 1},
    {Intrinsic::fabs, MVT::v2f64, 1},
    {Intrinsic::fabs, MVT::v4f64, 1},
    {Intrinsic::fabs, MVT::v8f64, 1},
    {Intrinsic::fabs, MVT::v16f64, 1},
    {Intrinsic::fabs, MVT::nxv1f64, 1},
    {Intrinsic::fabs, MVT::nxv2f64, 1},
    {Intrinsic::fabs, MVT::nxv4f64, 1},
    {Intrinsic::fabs, MVT::nxv8f64, 1},
    {Intrinsic::sqrt, MVT::v2f32, 1},
    {Intrinsic::sqrt, MVT::v4f32, 1},
    {Intrinsic::sqrt, MVT::v8f32, 1},
    {Intrinsic::sqrt, MVT::v16f32, 1},
    {Intrinsic::sqrt, MVT::nxv1f32, 1},
    {Intrinsic::sqrt, MVT::nxv2f32, 1},
    {Intrinsic::sqrt, MVT::nxv4f32, 1},
    {Intrinsic::sqrt, MVT::nxv8f32, 1},
    {Intrinsic::sqrt, MVT::nxv16f32, 1},
    {Intrinsic::sqrt, MVT::v2f64, 1},
    {Intrinsic::sqrt, MVT::v4f64, 1},
    {Intrinsic::sqrt, MVT::v8f64, 1},
    {Intrinsic::sqrt, MVT::v16f64, 1},
    {Intrinsic::sqrt, MVT::nxv1f64, 1},
    {Intrinsic::sqrt, MVT::nxv2f64, 1},
    {Intrinsic::sqrt, MVT::nxv4f64, 1},
    {Intrinsic::sqrt, MVT::nxv8f64, 1},
    {Intrinsic::bswap, MVT::v2i16, 3},
    {Intrinsic::bswap, MVT::v4i16, 3},
    {Intrinsic::bswap, MVT::v8i16, 3},
    {Intrinsic::bswap, MVT::v16i16, 3},
    {Intrinsic::bswap, MVT::nxv1i16, 3},
    {Intrinsic::bswap, MVT::nxv2i16, 3},
    {Intrinsic::bswap, MVT::nxv4i16, 3},
    {Intrinsic::bswap, MVT::nxv8i16, 3},
    {Intrinsic::bswap, MVT::nxv16i16, 3},
    {Intrinsic::bswap, MVT::v2i32, 12},
    {Intrinsic::bswap, MVT::v4i32, 12},
    {Intrinsic::bswap, MVT::v8i32, 12},
    {Intrinsic::bswap, MVT::v16i32, 12},
    {Intrinsic::bswap, MVT::nxv1i32, 12},
    {Intrinsic::bswap, MVT::nxv2i32, 12},
    {Intrinsic::bswap, MVT::nxv4i32, 12},
    {Intrinsic::bswap, MVT::nxv8i32, 12},
    {Intrinsic::bswap, MVT::nxv16i32, 12},
    {Intrinsic::bswap, MVT::v2i64, 31},
    {Intrinsic::bswap, MVT::v4i64, 31},
    {Intrinsic::bswap, MVT::v8i64, 31},
    {Intrinsic::bswap, MVT::v16i64, 31},
    {Intrinsic::bswap, MVT::nxv1i64, 31},
    {Intrinsic::bswap, MVT::nxv2i64, 31},
    {Intrinsic::bswap, MVT::nxv4i64, 31},
    {Intrinsic::bswap, MVT::nxv8i64, 31},
    {Intrinsic::bitreverse, MVT::v2i8, 17},
    {Intrinsic::bitreverse, MVT::v4i8, 17},
    {Intrinsic::bitreverse, MVT::v8i8, 17},
    {Intrinsic::bitreverse, MVT::v16i8, 17},
    {Intrinsic::bitreverse, MVT::nxv1i8, 17},
    {Intrinsic::bitreverse, MVT::nxv2i8, 17},
    {Intrinsic::bitreverse, MVT::nxv4i8, 17},
    {Intrinsic::bitreverse, MVT::nxv8i8, 17},
    {Intrinsic::bitreverse, MVT::nxv16i8, 17},
    {Intrinsic::bitreverse, MVT::v2i16, 24},
    {Intrinsic::bitreverse, MVT::v4i16, 24},
    {Intrinsic::bitreverse, MVT::v8i16, 24},
    {Intrinsic::bitreverse, MVT::v16i16, 24},
    {Intrinsic::bitreverse, MVT::nxv1i16, 24},
    {Intrinsic::bitreverse, MVT::nxv2i16, 24},
    {Intrinsic::bitreverse, MVT::nxv4i16, 24},
    {Intrinsic::bitreverse, MVT::nxv8i16, 24},
    {Intrinsic::bitreverse, MVT::nxv16i16, 24},
    {Intrinsic::bitreverse, MVT::v2i32, 33},
    {Intrinsic::bitreverse, MVT::v4i32, 33},
    {Intrinsic::bitreverse, MVT::v8i32, 33},
    {Intrinsic::bitreverse, MVT::v16i32, 33},
    {Intrinsic::bitreverse, MVT::nxv1i32, 33},
    {Intrinsic::bitreverse, MVT::nxv2i32, 33},
    {Intrinsic::bitreverse, MVT::nxv4i32, 33},
    {Intrinsic::bitreverse, MVT::nxv8i32, 33},
    {Intrinsic::bitreverse, MVT::nxv16i32, 33},
    {Intrinsic::bitreverse, MVT::v2i64, 52},
    {Intrinsic::bitreverse, MVT::v4i64, 52},
    {Intrinsic::bitreverse, MVT::v8i64, 52},
    {Intrinsic::bitreverse, MVT::v16i64, 52},
    {Intrinsic::bitreverse, MVT::nxv1i64, 52},
    {Intrinsic::bitreverse, MVT::nxv2i64, 52},
    {Intrinsic::bitreverse, MVT::nxv4i64, 52},
    {Intrinsic::bitreverse, MVT::nxv8i64, 52},
    {Intrinsic::ctpop, MVT::v2i8, 12},
    {Intrinsic::ctpop, MVT::v4i8, 12},
    {Intrinsic::ctpop, MVT::v8i8, 12},
    {Intrinsic::ctpop, MVT::v16i8, 12},
    {Intrinsic::ctpop, MVT::nxv1i8, 12},
    {Intrinsic::ctpop, MVT::nxv2i8, 12},
    {Intrinsic::ctpop, MVT::nxv4i8, 12},
    {Intrinsic::ctpop, MVT::nxv8i8, 12},
    {Intrinsic::ctpop, MVT::nxv16i8, 12},
    {Intrinsic::ctpop, MVT::v2i16, 19},
    {Intrinsic::ctpop, MVT::v4i16, 19},
    {Intrinsic::ctpop, MVT::v8i16, 19},
    {Intrinsic::ctpop, MVT::v16i16, 19},
    {Intrinsic::ctpop, MVT::nxv1i16, 19},
    {Intrinsic::ctpop, MVT::nxv2i16, 19},
    {Intrinsic::ctpop, MVT::nxv4i16, 19},
    {Intrinsic::ctpop, MVT::nxv8i16, 19},
    {Intrinsic::ctpop, MVT::nxv16i16, 19},
    {Intrinsic::ctpop, MVT::v2i32, 20},
    {Intrinsic::ctpop, MVT::v4i32, 20},
    {Intrinsic::ctpop, MVT::v8i32, 20},
    {Intrinsic::ctpop, MVT::v16i32, 20},
    {Intrinsic::ctpop, MVT::nxv1i32, 20},
    {Intrinsic::ctpop, MVT::nxv2i32, 20},
    {Intrinsic::ctpop, MVT::nxv4i32, 20},
    {Intrinsic::ctpop, MVT::nxv8i32, 20},
    {Intrinsic::ctpop, MVT::nxv16i32, 20},
    {Intrinsic::ctpop, MVT::v2i64, 21},
    {Intrinsic::ctpop, MVT::v4i64, 21},
    {Intrinsic::ctpop, MVT::v8i64, 21},
    {Intrinsic::ctpop, MVT::v16i64, 21},
    {Intrinsic::ctpop, MVT::nxv1i64, 21},
    {Intrinsic::ctpop, MVT::nxv2i64, 21},
    {Intrinsic::ctpop, MVT::nxv4i64, 21},
    {Intrinsic::ctpop, MVT::nxv8i64, 21},
};

InstructionCost
RISCVTTIImpl::getIntrinsicInstrCost(const IntrinsicCostAttributes &ICA,
                                    TTI::TargetCostKind CostKind) {
  auto *RetTy = ICA.getReturnType();
  switch (ICA.getID()) {
  case Intrinsic::ceil:
  case Intrinsic::floor:
  case Intrinsic::trunc:
  case Intrinsic::rint:
  case Intrinsic::round:
  case Intrinsic::roundeven: {
    // These all use the same code.
    auto LT = getTypeLegalizationCost(RetTy);
    if (!LT.second.isVector() && TLI->isOperationCustom(ISD::FCEIL, LT.second))
      return LT.first * 8;
    break;
  }
  case Intrinsic::umin:
  case Intrinsic::umax:
  case Intrinsic::smin:
  case Intrinsic::smax: {
    auto LT = getTypeLegalizationCost(RetTy);
    if ((ST->hasVInstructions() && LT.second.isVector()) ||
        (LT.second.isScalarInteger() && ST->hasStdExtZbb()))
      return LT.first;
    break;
  }
  case Intrinsic::sadd_sat:
  case Intrinsic::ssub_sat:
  case Intrinsic::uadd_sat:
  case Intrinsic::usub_sat: {
    auto LT = getTypeLegalizationCost(RetTy);
    if (ST->hasVInstructions() && LT.second.isVector())
      return LT.first;
    break;
  }
  // TODO: add more intrinsic
  case Intrinsic::experimental_stepvector: {
    unsigned Cost = 1; // vid
    auto LT = getTypeLegalizationCost(RetTy);
    return Cost + (LT.first - 1);
  }
<<<<<<< HEAD
  case Intrinsic::nearbyint: {
    if (isa<ScalableVectorType>(RetTy))
      return InstructionCost::getInvalid();
    break;
  }
  // This is not ideal but untill all VP intrinsics are in upstream we can't use
  // the IsVPIntrinsic getter, so build the list manually from
  // IntrinsicEnums.inc.
#define VP_INTRINSIC_LIST                                                      \
  VP_INTRINSIC(vp_add)                                                         \
  VP_INTRINSIC(vp_and)                                                         \
  VP_INTRINSIC(vp_ashr)                                                        \
  VP_INTRINSIC(vp_fadd)                                                        \
  VP_INTRINSIC(vp_fcmp)                                                        \
  VP_INTRINSIC(vp_fdiv)                                                        \
  VP_INTRINSIC(vp_fma)                                                         \
  VP_INTRINSIC(vp_fmuladd)                                                     \
  VP_INTRINSIC(vp_fmul)                                                        \
  VP_INTRINSIC(vp_fneg)                                                        \
  VP_INTRINSIC(vp_fpext)                                                       \
  VP_INTRINSIC(vp_fptosi)                                                      \
  VP_INTRINSIC(vp_fptoui)                                                      \
  VP_INTRINSIC(vp_fptrunc)                                                     \
  VP_INTRINSIC(vp_frem)                                                        \
  VP_INTRINSIC(vp_fsub)                                                        \
  VP_INTRINSIC(vp_gather)                                                      \
  VP_INTRINSIC(vp_icmp)                                                        \
  VP_INTRINSIC(vp_inttoptr)                                                    \
  VP_INTRINSIC(vp_load)                                                        \
  VP_INTRINSIC(vp_lshr)                                                        \
  VP_INTRINSIC(vp_mul)                                                         \
  VP_INTRINSIC(vp_or)                                                          \
  VP_INTRINSIC(vp_ptrtoint)                                                    \
  VP_INTRINSIC(vp_scatter)                                                     \
  VP_INTRINSIC(vp_sdiv)                                                        \
  VP_INTRINSIC(vp_select)                                                      \
  VP_INTRINSIC(vp_sext)                                                        \
  VP_INTRINSIC(vp_shl)                                                         \
  VP_INTRINSIC(vp_sitofp)                                                      \
  VP_INTRINSIC(vp_srem)                                                        \
  VP_INTRINSIC(vp_store)                                                       \
  VP_INTRINSIC(vp_sub)                                                         \
  VP_INTRINSIC(vp_trunc)                                                       \
  VP_INTRINSIC(vp_udiv)                                                        \
  VP_INTRINSIC(vp_uitofp)                                                      \
  VP_INTRINSIC(vp_urem)                                                        \
  VP_INTRINSIC(vp_xor)                                                         \
  VP_INTRINSIC(vp_zext)                                                        \
  VP_INTRINSIC(experimental_vp_strided_load)                                   \
  VP_INTRINSIC(experimental_vp_strided_store)                                  \
  VP_INTRINSIC(experimental_vp_splice)                                         \
  VP_INTRINSIC(experimental_vp_reverse)                                        \
  VP_INTRINSIC(vp_cos)                                                         \
  VP_INTRINSIC(vp_sin)                                                         \
  VP_INTRINSIC(vp_exp)                                                         \
  VP_INTRINSIC(vp_pow)                                                         \
  VP_INTRINSIC(vp_frint)                                                       \
  VP_INTRINSIC(vp_log)                                                         \
  VP_INTRINSIC(vp_log2)                                                        \
  VP_INTRINSIC(vp_log10)                                                       \
  VP_INTRINSIC(vp_sqrt)
#define VP_INTRINSIC(name) case Intrinsic::name:
  VP_INTRINSIC_LIST
#undef VP_INTRINSIC
    return 1;
  default:
    if (ST->hasVInstructions() && RetTy->isVectorTy()) {
      auto LT = getTypeLegalizationCost(RetTy);
      if (const auto *Entry = CostTableLookup(VectorIntrinsicCostTable,
                                              ICA.getID(), LT.second))
        return LT.first * Entry->Cost;
    }
    break;
=======
  case Intrinsic::vp_rint: {
    // RISC-V target uses at least 5 instructions to lower rounding intrinsics.
    unsigned Cost = 5;
    auto LT = getTypeLegalizationCost(RetTy);
    if (TLI->isOperationCustom(ISD::VP_FRINT, LT.second))
      return Cost * LT.first;
    break;
  }
>>>>>>> b9fc4271
  }

  if (ST->hasVInstructions() && RetTy->isVectorTy()) {
    auto LT = getTypeLegalizationCost(RetTy);
    if (const auto *Entry = CostTableLookup(VectorIntrinsicCostTable,
                                            ICA.getID(), LT.second))
      return LT.first * Entry->Cost;
  }

  return BaseT::getIntrinsicInstrCost(ICA, CostKind);
}

InstructionCost RISCVTTIImpl::getCastInstrCost(unsigned Opcode, Type *Dst,
                                               Type *Src,
                                               TTI::CastContextHint CCH,
                                               TTI::TargetCostKind CostKind,
                                               const Instruction *I) {
  if (isa<ScalableVectorType>(Dst) && isa<ScalableVectorType>(Src)) {
    unsigned LegalizationFactor = 1;
    if (!isTypeLegal(Dst))
      LegalizationFactor = 2;
    if (!isTypeLegal(Src))
      LegalizationFactor *= 2;

    EVT DstVT = getTLI()->getValueType(DL, Dst);
    EVT SrcVT = getTLI()->getValueType(DL, Src);

    // Truncating a mask is cheap (vmsne.vi)
    if (Dst->getScalarSizeInBits() == 1)
      return LegalizationFactor;

    // Extending to a mask should be cheap (vmv.v with mask)
    if (Src->getScalarSizeInBits() == 1)
      return LegalizationFactor;

    int BitRatio =
        std::max(DstVT.getScalarSizeInBits(), SrcVT.getScalarSizeInBits()) /
        std::min(DstVT.getScalarSizeInBits(), SrcVT.getScalarSizeInBits());

    // This case can be done with a single instruction.
    if (BitRatio <= 2)
      return LegalizationFactor;

    // This costs log2(BitRatio) because we need to do several conversions.
    return LegalizationFactor * Log2_32(BitRatio);
  }
  if (isa<VectorType>(Dst) && isa<VectorType>(Src)) {
    // FIXME: Need to compute legalizing cost for illegal types.
    if (!isTypeLegal(Src) || !isTypeLegal(Dst))
      return BaseT::getCastInstrCost(Opcode, Dst, Src, CCH, CostKind, I);

    // Skip if element size of Dst or Src is bigger than ELEN.
    if (Src->getScalarSizeInBits() > ST->getELEN() ||
        Dst->getScalarSizeInBits() > ST->getELEN())
      return BaseT::getCastInstrCost(Opcode, Dst, Src, CCH, CostKind, I);

    int ISD = TLI->InstructionOpcodeToISD(Opcode);
    assert(ISD && "Invalid opcode");

    // FIXME: Need to consider vsetvli and lmul.
    int PowDiff = (int)Log2_32(Dst->getScalarSizeInBits()) -
                  (int)Log2_32(Src->getScalarSizeInBits());
    switch (ISD) {
    case ISD::SIGN_EXTEND:
    case ISD::ZERO_EXTEND:
      if (Src->getScalarSizeInBits() == 1) {
        // We do not use vsext/vzext to extend from mask vector.
        // Instead we use the following instructions to extend from mask vector:
        // vmv.v.i v8, 0
        // vmerge.vim v8, v8, -1, v0
        return 2;
      }
      return 1;
    case ISD::TRUNCATE:
      if (Dst->getScalarSizeInBits() == 1) {
        // We do not use several vncvt to truncate to mask vector. So we could
        // not use PowDiff to calculate it.
        // Instead we use the following instructions to truncate to mask vector:
        // vand.vi v8, v8, 1
        // vmsne.vi v0, v8, 0
        return 2;
      }
      [[fallthrough]];
    case ISD::FP_EXTEND:
    case ISD::FP_ROUND:
      // Counts of narrow/widen instructions.
      return std::abs(PowDiff);
    case ISD::FP_TO_SINT:
    case ISD::FP_TO_UINT:
    case ISD::SINT_TO_FP:
    case ISD::UINT_TO_FP:
      if (Src->getScalarSizeInBits() == 1 || Dst->getScalarSizeInBits() == 1) {
        // The cost of convert from or to mask vector is different from other
        // cases. We could not use PowDiff to calculate it.
        // For mask vector to fp, we should use the following instructions:
        // vmv.v.i v8, 0
        // vmerge.vim v8, v8, -1, v0
        // vfcvt.f.x.v v8, v8

        // And for fp vector to mask, we use:
        // vfncvt.rtz.x.f.w v9, v8
        // vand.vi v8, v9, 1
        // vmsne.vi v0, v8, 0
        return 3;
      }
      if (std::abs(PowDiff) <= 1)
        return 1;
      // Backend could lower (v[sz]ext i8 to double) to vfcvt(v[sz]ext.f8 i8),
      // so it only need two conversion.
      if (Src->isIntOrIntVectorTy())
        return 2;
      // Counts of narrow/widen instructions.
      return std::abs(PowDiff);
    }
  }
  return BaseT::getCastInstrCost(Opcode, Dst, Src, CCH, CostKind, I);
}

unsigned RISCVTTIImpl::getEstimatedVLFor(VectorType *Ty) {
  if (isa<ScalableVectorType>(Ty)) {
    const unsigned EltSize = DL.getTypeSizeInBits(Ty->getElementType());
    const unsigned MinSize = DL.getTypeSizeInBits(Ty).getKnownMinValue();
    const unsigned VectorBits = *getVScaleForTuning() * RISCV::RVVBitsPerBlock;
    return RISCVTargetLowering::computeVLMAX(VectorBits, EltSize, MinSize);
  }
  return cast<FixedVectorType>(Ty)->getNumElements();
}

InstructionCost
RISCVTTIImpl::getMinMaxReductionCost(VectorType *Ty, VectorType *CondTy,
                                     bool IsUnsigned,
                                     TTI::TargetCostKind CostKind) {
  if (isa<ScalableVectorType>(Ty)) {
    assert((isa<ScalableVectorType>(Ty) && isa<ScalableVectorType>(CondTy)) &&
           "Both vectors need to be scalable");

    std::pair<InstructionCost, MVT> LT = getTypeLegalizationCost(Ty);
    InstructionCost LegalizationCost = 0;
    if (LT.first > 1) {
      Type *LegalVTy = EVT(LT.second).getTypeForEVT(Ty->getContext());
      unsigned CmpOpcode =
          Ty->isFPOrFPVectorTy() ? Instruction::FCmp : Instruction::ICmp;
      LegalizationCost =
          getCmpSelInstrCost(CmpOpcode, LegalVTy, LegalVTy,
                             CmpInst::BAD_ICMP_PREDICATE, CostKind) +
          getCmpSelInstrCost(Instruction::Select, LegalVTy, LegalVTy,
                             CmpInst::BAD_ICMP_PREDICATE, CostKind);
      LegalizationCost *= LT.first - 1;
    }
    return LegalizationCost + /*Cost of horizontal reduction*/ 2;
  }

  if (isa<FixedVectorType>(Ty) && !ST->useRVVForFixedLengthVectors())
    return BaseT::getMinMaxReductionCost(Ty, CondTy, IsUnsigned, CostKind);

  // Skip if scalar size of Ty is bigger than ELEN.
  if (Ty->getScalarSizeInBits() > ST->getELEN())
    return BaseT::getMinMaxReductionCost(Ty, CondTy, IsUnsigned, CostKind);

  std::pair<InstructionCost, MVT> LT = getTypeLegalizationCost(Ty);
  if (Ty->getElementType()->isIntegerTy(1))
    // vcpop sequences, see vreduction-mask.ll.  umax, smin actually only
    // cost 2, but we don't have enough info here so we slightly over cost.
    return (LT.first - 1) + 3;

  // IR Reduction is composed by two vmv and one rvv reduction instruction.
  InstructionCost BaseCost = 2;
  unsigned VL = getEstimatedVLFor(Ty);
  return (LT.first - 1) + BaseCost + Log2_32_Ceil(VL);
}

InstructionCost
RISCVTTIImpl::getArithmeticReductionCost(unsigned Opcode, VectorType *Ty,
                                         Optional<FastMathFlags> FMF,
                                         TTI::TargetCostKind CostKind) {
  if (isa<ScalableVectorType>(Ty)) {
    std::pair<InstructionCost, MVT> LT =
        getTypeLegalizationCost(Ty);
    InstructionCost LegalizationCost = 0;
    if (LT.first > 1) {
      Type *LegalVTy = EVT(LT.second).getTypeForEVT(Ty->getContext());
      LegalizationCost = getArithmeticInstrCost(Opcode, LegalVTy, CostKind);
      LegalizationCost *= LT.first - 1;
    }

    // Add the final reduction cost for the legal horizontal reduction
    switch (Opcode) {
    case Instruction::And:
    case Instruction::Or:
    case Instruction::Xor:
    case Instruction::ICmp:
    case Instruction::FCmp:
    case Instruction::FAdd:
    case Instruction::Add:
      return LegalizationCost + 2;
    default:
      return InstructionCost::getInvalid();
    }
  }

  if (isa<FixedVectorType>(Ty) && !ST->useRVVForFixedLengthVectors())
    return BaseT::getArithmeticReductionCost(Opcode, Ty, FMF, CostKind);

  // Skip if scalar size of Ty is bigger than ELEN.
  if (Ty->getScalarSizeInBits() > ST->getELEN())
    return BaseT::getArithmeticReductionCost(Opcode, Ty, FMF, CostKind);

  int ISD = TLI->InstructionOpcodeToISD(Opcode);
  assert(ISD && "Invalid opcode");

  if (ISD != ISD::ADD && ISD != ISD::OR && ISD != ISD::XOR && ISD != ISD::AND &&
      ISD != ISD::FADD)
    return BaseT::getArithmeticReductionCost(Opcode, Ty, FMF, CostKind);

  std::pair<InstructionCost, MVT> LT = getTypeLegalizationCost(Ty);
  if (Ty->getElementType()->isIntegerTy(1))
    // vcpop sequences, see vreduction-mask.ll
    return (LT.first - 1) + (ISD == ISD::AND ? 3 : 2);

  // IR Reduction is composed by two vmv and one rvv reduction instruction.
  InstructionCost BaseCost = 2;
  unsigned VL = getEstimatedVLFor(Ty);
  if (TTI::requiresOrderedReduction(FMF))
    return (LT.first - 1) + BaseCost + VL;
  return (LT.first - 1) + BaseCost + Log2_32_Ceil(VL);
}

InstructionCost RISCVTTIImpl::getExtendedReductionCost(
    unsigned Opcode, bool IsUnsigned, Type *ResTy, VectorType *ValTy,
    Optional<FastMathFlags> FMF, TTI::TargetCostKind CostKind) {
  if (isa<FixedVectorType>(ValTy) && !ST->useRVVForFixedLengthVectors())
    return BaseT::getExtendedReductionCost(Opcode, IsUnsigned, ResTy, ValTy,
                                           FMF, CostKind);

  // Skip if scalar size of ResTy is bigger than ELEN.
  if (ResTy->getScalarSizeInBits() > ST->getELEN())
    return BaseT::getExtendedReductionCost(Opcode, IsUnsigned, ResTy, ValTy,
                                           FMF, CostKind);

  if (Opcode != Instruction::Add && Opcode != Instruction::FAdd)
    return BaseT::getExtendedReductionCost(Opcode, IsUnsigned, ResTy, ValTy,
                                           FMF, CostKind);

  std::pair<InstructionCost, MVT> LT = getTypeLegalizationCost(ValTy);

  if (ResTy->getScalarSizeInBits() != 2 * LT.second.getScalarSizeInBits())
    return BaseT::getExtendedReductionCost(Opcode, IsUnsigned, ResTy, ValTy,
                                           FMF, CostKind);

  return (LT.first - 1) +
         getArithmeticReductionCost(Opcode, ValTy, FMF, CostKind);
}

InstructionCost RISCVTTIImpl::getStoreImmCost(Type *Ty,
                                              TTI::OperandValueInfo OpInfo,
                                              TTI::TargetCostKind CostKind) {
  assert(OpInfo.isConstant() && "non constant operand?");
  if (!isa<VectorType>(Ty))
    // FIXME: We need to account for immediate materialization here, but doing
    // a decent job requires more knowledge about the immediate than we
    // currently have here.
    return 0;

  if (OpInfo.isUniform())
    // vmv.x.i, vmv.v.x, or vfmv.v.f
    // We ignore the cost of the scalar constant materialization to be consistent
    // with how we treat scalar constants themselves just above.
    return 1;

  // Add a cost of address generation + the cost of the vector load. The
  // address is expected to be a PC relative offset to a constant pool entry
  // using auipc/addi.
  return 2 + getMemoryOpCost(Instruction::Load, Ty, DL.getABITypeAlign(Ty),
                             /*AddressSpace=*/0, CostKind);
}


InstructionCost RISCVTTIImpl::getMemoryOpCost(unsigned Opcode, Type *Src,
                                              MaybeAlign Alignment,
                                              unsigned AddressSpace,
                                              TTI::TargetCostKind CostKind,
                                              TTI::OperandValueInfo OpInfo,
                                              const Instruction *I) {
  InstructionCost Cost = 0;

  if (ST->hasEPI() && isa<ScalableVectorType>(Src) && !isTypeLegal(Src))
    return InstructionCost::getInvalid();

  if (Opcode == Instruction::Store && OpInfo.isConstant())
    Cost += getStoreImmCost(Src, OpInfo, CostKind);
  return Cost + BaseT::getMemoryOpCost(Opcode, Src, Alignment, AddressSpace,
                                       CostKind, OpInfo, I);
}

InstructionCost RISCVTTIImpl::getCmpSelInstrCost(unsigned Opcode, Type *ValTy,
                                                 Type *CondTy,
                                                 CmpInst::Predicate VecPred,
                                                 TTI::TargetCostKind CostKind,
                                                 const Instruction *I) {
  // EPI stuff.
  if (isa_and_nonnull<ScalableVectorType>(ValTy) && !isTypeLegal(ValTy))
    return InstructionCost::getInvalid();

  if (isa_and_nonnull<ScalableVectorType>(CondTy) && !isTypeLegal(CondTy))
    return InstructionCost::getInvalid();
  // end of EPI stuff.

  if (CostKind != TTI::TCK_RecipThroughput)
    return BaseT::getCmpSelInstrCost(Opcode, ValTy, CondTy, VecPred, CostKind,
                                     I);

  if (isa<FixedVectorType>(ValTy) && !ST->useRVVForFixedLengthVectors())
    return BaseT::getCmpSelInstrCost(Opcode, ValTy, CondTy, VecPred, CostKind,
                                     I);

  // Skip if scalar size of ValTy is bigger than ELEN.
  if (ValTy->isVectorTy() && ValTy->getScalarSizeInBits() > ST->getELEN())
    return BaseT::getCmpSelInstrCost(Opcode, ValTy, CondTy, VecPred, CostKind,
                                     I);

  if (Opcode == Instruction::Select && ValTy->isVectorTy()) {
    std::pair<InstructionCost, MVT> LT = getTypeLegalizationCost(ValTy);
    if (CondTy->isVectorTy()) {
      if (ValTy->getScalarSizeInBits() == 1) {
        // vmandn.mm v8, v8, v9
        // vmand.mm v9, v0, v9
        // vmor.mm v0, v9, v8
        return LT.first * 3;
      }
      // vselect and max/min are supported natively.
      return LT.first * 1;
    }

    if (ValTy->getScalarSizeInBits() == 1) {
      //  vmv.v.x v9, a0
      //  vmsne.vi v9, v9, 0
      //  vmandn.mm v8, v8, v9
      //  vmand.mm v9, v0, v9
      //  vmor.mm v0, v9, v8
      return LT.first * 5;
    }

    // vmv.v.x v10, a0
    // vmsne.vi v0, v10, 0
    // vmerge.vvm v8, v9, v8, v0
    return LT.first * 3;
  }

  if ((Opcode == Instruction::ICmp || Opcode == Instruction::FCmp) &&
      ValTy->isVectorTy()) {
    std::pair<InstructionCost, MVT> LT = getTypeLegalizationCost(ValTy);

    // Support natively.
    if (CmpInst::isIntPredicate(VecPred))
      return LT.first * 1;

    // If we do not support the input floating point vector type, use the base
    // one which will calculate as:
    // ScalarizeCost + Num * Cost for fixed vector,
    // InvalidCost for scalable vector.
    if ((ValTy->getScalarSizeInBits() == 16 && !ST->hasVInstructionsF16()) ||
        (ValTy->getScalarSizeInBits() == 32 && !ST->hasVInstructionsF32()) ||
        (ValTy->getScalarSizeInBits() == 64 && !ST->hasVInstructionsF64()))
      return BaseT::getCmpSelInstrCost(Opcode, ValTy, CondTy, VecPred, CostKind,
                                       I);
    switch (VecPred) {
      // Support natively.
    case CmpInst::FCMP_OEQ:
    case CmpInst::FCMP_OGT:
    case CmpInst::FCMP_OGE:
    case CmpInst::FCMP_OLT:
    case CmpInst::FCMP_OLE:
    case CmpInst::FCMP_UNE:
      return LT.first * 1;
    // TODO: Other comparisons?
    default:
      break;
    }
  }

  // TODO: Add cost for scalar type.

  return BaseT::getCmpSelInstrCost(Opcode, ValTy, CondTy, VecPred, CostKind, I);
}

InstructionCost RISCVTTIImpl::getVectorInstrCost(unsigned Opcode, Type *Val,
                                                 unsigned Index) {
  assert(Val->isVectorTy() && "This must be a vector type");

  if (Opcode != Instruction::ExtractElement &&
      Opcode != Instruction::InsertElement)
    return BaseT::getVectorInstrCost(Opcode, Val, Index);

  // Legalize the type.
  std::pair<InstructionCost, MVT> LT = getTypeLegalizationCost(Val);

  // This type is legalized to a scalar type.
  if (!LT.second.isVector())
    return 0;

  // For unsupported scalable vector.
  if (LT.second.isScalableVector() && !LT.first.isValid())
    return LT.first;

  if (!isTypeLegal(Val))
    return BaseT::getVectorInstrCost(Opcode, Val, Index);

  // In RVV, we could use vslidedown + vmv.x.s to extract element from vector
  // and vslideup + vmv.s.x to insert element to vector.
  unsigned BaseCost = 1;
  // When insertelement we should add the index with 1 as the input of vslideup.
  unsigned SlideCost = Opcode == Instruction::InsertElement ? 2 : 1;

  if (Index != -1U) {
    // The type may be split. For fixed-width vectors we can normalize the
    // index to the new type.
    if (LT.second.isFixedLengthVector()) {
      unsigned Width = LT.second.getVectorNumElements();
      Index = Index % Width;
    }

    // We could extract/insert the first element without vslidedown/vslideup.
    if (Index == 0)
      SlideCost = 0;
    else if (Opcode == Instruction::InsertElement)
      SlideCost = 1; // With a constant index, we do not need to use addi.
  }

  // Mask vector extract/insert element is different from normal case.
  if (Val->getScalarSizeInBits() == 1) {
    // For extractelement, we need the following instructions:
    // vmv.v.i v8, 0
    // vmerge.vim v8, v8, 1, v0
    // vsetivli zero, 1, e8, m2, ta, mu (not count)
    // vslidedown.vx v8, v8, a0
    // vmv.x.s a0, v8

    // For insertelement, we need the following instructions:
    // vsetvli a2, zero, e8, m1, ta, mu (not count)
    // vmv.s.x v8, a0
    // vmv.v.i v9, 0
    // vmerge.vim v9, v9, 1, v0
    // addi a0, a1, 1
    // vsetvli zero, a0, e8, m1, tu, mu (not count)
    // vslideup.vx v9, v8, a1
    // vsetvli a0, zero, e8, m1, ta, mu (not count)
    // vand.vi v8, v9, 1
    // vmsne.vi v0, v8, 0

    // TODO: should we count these special vsetvlis?
    BaseCost = Opcode == Instruction::InsertElement ? 5 : 3;
  }
  // Extract i64 in the target that has XLEN=32 need more instruction.
  if (Val->getScalarType()->isIntegerTy() &&
      ST->getXLen() < Val->getScalarSizeInBits()) {
    // For extractelement, we need the following instructions:
    // vsetivli zero, 1, e64, m1, ta, mu (not count)
    // vslidedown.vx v8, v8, a0
    // vmv.x.s a0, v8
    // li a1, 32
    // vsrl.vx v8, v8, a1
    // vmv.x.s a1, v8

    // For insertelement, we need the following instructions:
    // vsetivli zero, 2, e32, m4, ta, mu (not count)
    // vmv.v.i v12, 0
    // vslide1up.vx v16, v12, a1
    // vslide1up.vx v12, v16, a0
    // addi a0, a2, 1
    // vsetvli zero, a0, e64, m4, tu, mu (not count)
    // vslideup.vx v8, v12, a2

    // TODO: should we count these special vsetvlis?
    BaseCost = Opcode == Instruction::InsertElement ? 3 : 4;
  }
  return BaseCost + SlideCost;
}

void RISCVTTIImpl::getUnrollingPreferences(Loop *L, ScalarEvolution &SE,
                                           TTI::UnrollingPreferences &UP,
                                           OptimizationRemarkEmitter *ORE) {
  // TODO: More tuning on benchmarks and metrics with changes as needed
  //       would apply to all settings below to enable performance.


  if (ST->enableDefaultUnroll())
    return BasicTTIImplBase::getUnrollingPreferences(L, SE, UP, ORE);

  // Enable Upper bound unrolling universally, not dependant upon the conditions
  // below.
  UP.UpperBound = true;

  // Disable loop unrolling for Oz and Os.
  UP.OptSizeThreshold = 0;
  UP.PartialOptSizeThreshold = 0;
  if (L->getHeader()->getParent()->hasOptSize())
    return;

  SmallVector<BasicBlock *, 4> ExitingBlocks;
  L->getExitingBlocks(ExitingBlocks);
  LLVM_DEBUG(dbgs() << "Loop has:\n"
                    << "Blocks: " << L->getNumBlocks() << "\n"
                    << "Exit blocks: " << ExitingBlocks.size() << "\n");

  // Only allow another exit other than the latch. This acts as an early exit
  // as it mirrors the profitability calculation of the runtime unroller.
  if (ExitingBlocks.size() > 2)
    return;

  // Limit the CFG of the loop body for targets with a branch predictor.
  // Allowing 4 blocks permits if-then-else diamonds in the body.
  if (L->getNumBlocks() > 4)
    return;

  // Don't unroll vectorized loops, including the remainder loop
  if (getBooleanLoopAttribute(L, "llvm.loop.isvectorized"))
    return;

  // Scan the loop: don't unroll loops with calls as this could prevent
  // inlining.
  InstructionCost Cost = 0;
  for (auto *BB : L->getBlocks()) {
    for (auto &I : *BB) {
      // Initial setting - Don't unroll loops containing vectorized
      // instructions.
      if (I.getType()->isVectorTy())
        return;

      if (isa<CallInst>(I) || isa<InvokeInst>(I)) {
        if (const Function *F = cast<CallBase>(I).getCalledFunction()) {
          if (!isLoweredToCall(F))
            continue;
        }
        return;
      }

      SmallVector<const Value *> Operands(I.operand_values());
      Cost += getInstructionCost(&I, Operands,
                                 TargetTransformInfo::TCK_SizeAndLatency);
    }
  }

  LLVM_DEBUG(dbgs() << "Cost of loop: " << Cost << "\n");

  UP.Partial = true;
  UP.Runtime = true;
  UP.UnrollRemainder = true;
  UP.UnrollAndJam = true;
  UP.UnrollAndJamInnerLoopThreshold = 60;

  // Force unrolling small loops can be very useful because of the branch
  // taken cost of the backedge.
  if (Cost < 12)
    UP.Force = true;
}

void RISCVTTIImpl::getPeelingPreferences(Loop *L, ScalarEvolution &SE,
                                         TTI::PeelingPreferences &PP) {
  BaseT::getPeelingPreferences(L, SE, PP);
}

unsigned RISCVTTIImpl::getRegUsageForType(Type *Ty) {
  TypeSize Size = DL.getTypeSizeInBits(Ty);
  if (Ty->isVectorTy()) {
    if (Size.isScalable() && ST->hasVInstructions())
      return divideCeil(Size.getKnownMinValue(), RISCV::RVVBitsPerBlock);

    if (ST->useRVVForFixedLengthVectors())
      return divideCeil(Size, ST->getRealMinVLen());
  }

  return BaseT::getRegUsageForType(Ty);
}

Optional<Instruction *> instCombineEPIVSetVL(InstCombiner &IC, IntrinsicInst &II) {
  assert(II.getIntrinsicID() == Intrinsic::epi_vsetvl && "This is not an epi_vsetvl!");

  // The rvl argument may be the result of a zeroext op;
  // in that case, we retrieve the value being extended,
  // otherwise we just use the value we find in that position.
  Value *RVL = nullptr;
  if (!match(II.getArgOperand(0), m_ZExt(m_Value(RVL))))
    RVL = II.getArgOperand(0);

  auto &AC = IC.getAssumptionCache();
  for (auto &Assumption : AC.assumptionsFor(RVL)) {
    if (!Assumption)
      continue;

    if (auto *Assume = dyn_cast<AssumeInst>(Assumption)) {
      // The assumption on the rvl is an icmp intrinsic (either ule or uge)
      // that compares VL with VLMax.
      Value *VLMax;
      CmpInst::Predicate Pred;
      if (!match(Assume->getArgOperand(0), m_c_ICmp(Pred, m_Specific(RVL), m_Value(VLMax))))
        continue;
      if (Pred != CmpInst::ICMP_UGE && Pred != CmpInst::ICMP_ULE)
        continue;

      // VLMax = <vscale x k>, so it could either be the direct result of a
      // @llvm.vscale() call or the result of a binary operation between
      // vscale and the VF value k.
      BinaryOperator *BinOp;
      if (!match(VLMax, m_BinOp(BinOp))) {
        if (dyn_cast<IntrinsicInst>(VLMax)->getIntrinsicID() != Intrinsic::vscale)
          continue;
      } else if (dyn_cast<IntrinsicInst>(BinOp->getOperand(0))->getIntrinsicID() != Intrinsic::vscale)
        continue;

      return IC.replaceInstUsesWith(II, II.getArgOperand(0));
    }
  }

  return None;
}

Optional<Instruction *>
RISCVTTIImpl::instCombineIntrinsic(InstCombiner &IC, IntrinsicInst &II) const {
  Intrinsic::ID IID = II.getIntrinsicID();
  switch (IID) {
  default:
    break;
  case Intrinsic::epi_vsetvl:
    return instCombineEPIVSetVL(IC, II);
  }

  return None;
}

unsigned RISCVTTIImpl::getMaximumVF(unsigned ElemWidth, unsigned Opcode) const {
  // This interface is currently only used by SLP.  Returning 1 (which is the
  // default value for SLPMaxVF) disables SLP. We currently have a cost modeling
  // problem w/ constant materialization which causes SLP to perform majorly
  // unprofitable transformations.
  // TODO: Figure out constant materialization cost modeling and remove.
  return SLPMaxVF;
}<|MERGE_RESOLUTION|>--- conflicted
+++ resolved
@@ -684,10 +684,17 @@
     auto LT = getTypeLegalizationCost(RetTy);
     return Cost + (LT.first - 1);
   }
-<<<<<<< HEAD
   case Intrinsic::nearbyint: {
     if (isa<ScalableVectorType>(RetTy))
       return InstructionCost::getInvalid();
+    break;
+  }
+  case Intrinsic::vp_rint: {
+    // RISC-V target uses at least 5 instructions to lower rounding intrinsics.
+    unsigned Cost = 5;
+    auto LT = getTypeLegalizationCost(RetTy);
+    if (TLI->isOperationCustom(ISD::VP_FRINT, LT.second))
+      return Cost * LT.first;
     break;
   }
   // This is not ideal but untill all VP intrinsics are in upstream we can't use
@@ -741,7 +748,6 @@
   VP_INTRINSIC(vp_sin)                                                         \
   VP_INTRINSIC(vp_exp)                                                         \
   VP_INTRINSIC(vp_pow)                                                         \
-  VP_INTRINSIC(vp_frint)                                                       \
   VP_INTRINSIC(vp_log)                                                         \
   VP_INTRINSIC(vp_log2)                                                        \
   VP_INTRINSIC(vp_log10)                                                       \
@@ -758,16 +764,6 @@
         return LT.first * Entry->Cost;
     }
     break;
-=======
-  case Intrinsic::vp_rint: {
-    // RISC-V target uses at least 5 instructions to lower rounding intrinsics.
-    unsigned Cost = 5;
-    auto LT = getTypeLegalizationCost(RetTy);
-    if (TLI->isOperationCustom(ISD::VP_FRINT, LT.second))
-      return Cost * LT.first;
-    break;
-  }
->>>>>>> b9fc4271
   }
 
   if (ST->hasVInstructions() && RetTy->isVectorTy()) {

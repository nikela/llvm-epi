//===-- RISCVTargetTransformInfo.cpp - RISC-V specific TTI ----------------===//
//
// Part of the LLVM Project, under the Apache License v2.0 with LLVM Exceptions.
// See https://llvm.org/LICENSE.txt for license information.
// SPDX-License-Identifier: Apache-2.0 WITH LLVM-exception
//
//===----------------------------------------------------------------------===//

#include "RISCVTargetTransformInfo.h"
#include "MCTargetDesc/RISCVMatInt.h"
#include "llvm/Analysis/TargetTransformInfo.h"
#include "llvm/CodeGen/BasicTTIImpl.h"
#include "llvm/CodeGen/TargetLowering.h"
#include "llvm/IR/DerivedTypes.h"
#include "llvm/Support/Casting.h"
#include "llvm/Support/MathExtras.h"
#include <algorithm>
using namespace llvm;

#define DEBUG_TYPE "riscvtti"

int RISCVTTIImpl::getIntImmCost(const APInt &Imm, Type *Ty,
                                TTI::TargetCostKind CostKind) {
  assert(Ty->isIntegerTy() &&
         "getIntImmCost can only estimate cost of materialising integers");

  // We have a Zero register, so 0 is always free.
  if (Imm == 0)
    return TTI::TCC_Free;

  // Otherwise, we check how many instructions it will take to materialise.
  const DataLayout &DL = getDataLayout();
  return RISCVMatInt::getIntMatCost(Imm, DL.getTypeSizeInBits(Ty),
                                    getST()->is64Bit());
}

int RISCVTTIImpl::getIntImmCostInst(unsigned Opcode, unsigned Idx,
                                    const APInt &Imm, Type *Ty,
                                    TTI::TargetCostKind CostKind,
                                    Instruction *Inst) {
  assert(Ty->isIntegerTy() &&
         "getIntImmCost can only estimate cost of materialising integers");

  // We have a Zero register, so 0 is always free.
  if (Imm == 0)
    return TTI::TCC_Free;

  // Some instructions in RISC-V can take a 12-bit immediate. Some of these are
  // commutative, in others the immediate comes from a specific argument index.
  bool Takes12BitImm = false;
  unsigned ImmArgIdx = ~0U;

  switch (Opcode) {
  case Instruction::GetElementPtr:
    // Never hoist any arguments to a GetElementPtr. CodeGenPrepare will
    // split up large offsets in GEP into better parts than ConstantHoisting
    // can.
    return TTI::TCC_Free;
  case Instruction::Add:
  case Instruction::And:
  case Instruction::Or:
  case Instruction::Xor:
  case Instruction::Mul:
    Takes12BitImm = true;
    break;
  case Instruction::Sub:
  case Instruction::Shl:
  case Instruction::LShr:
  case Instruction::AShr:
    Takes12BitImm = true;
    ImmArgIdx = 1;
    break;
  default:
    break;
  }

  if (Takes12BitImm) {
    // Check immediate is the correct argument...
    if (Instruction::isCommutative(Opcode) || Idx == ImmArgIdx) {
      // ... and fits into the 12-bit immediate.
      if (Imm.getMinSignedBits() <= 64 &&
          getTLI()->isLegalAddImmediate(Imm.getSExtValue())) {
        return TTI::TCC_Free;
      }
    }

    // Otherwise, use the full materialisation cost.
    return getIntImmCost(Imm, Ty, CostKind);
  }

  // By default, prevent hoisting.
  return TTI::TCC_Free;
}

int RISCVTTIImpl::getIntImmCostIntrin(Intrinsic::ID IID, unsigned Idx,
                                      const APInt &Imm, Type *Ty,
                                      TTI::TargetCostKind CostKind) {
  // Prevent hoisting in unknown cases.
  return TTI::TCC_Free;
}

unsigned RISCVTTIImpl::getNumberOfRegisters(unsigned ClassID) const {
  if (ClassID == 1 && ST->hasStdExtV())
    // Although there are 32 vector registers, v0 is special in that it is the
    // only register that can be used to hold a mask. We conservatively return
    // 31 as the number of usable vector registers.
    return 31;
  else if (ClassID == 0)
    // Similarly for scalar registers, x0(zero), x1(ra) and x2(sp) are special
    // and we return 29 usable registers.
    return 29;
  else
    return 0;
}

unsigned RISCVTTIImpl::getMaxElementWidth() const {
  // Returns ELEN. This is the value for which k-scale-factor would be one.
  // Current EPI implementation plans this to be 64. 
  return 64;
}

bool RISCVTTIImpl::useScalableVectorType() const {
  return ST->hasStdExtV();
}

bool RISCVTTIImpl::preferPredicatedVectorOps() const {
  return (useScalableVectorType() && true);
}

bool RISCVTTIImpl::isLegalMaskedLoadStore(Type *DataType) const {
  if (!ST->hasStdExtV())
    return false;
  Type *ScalarTy = DataType->getScalarType();
  return (ScalarTy->isFloatTy() || ScalarTy->isDoubleTy() ||
          ScalarTy->isIntegerTy(8) || ScalarTy->isIntegerTy(16) ||
          ScalarTy->isIntegerTy(32) || ScalarTy->isIntegerTy(64));
}

bool RISCVTTIImpl::isLegalMaskedLoad(Type *DataType,
                                     MaybeAlign Alignment) const {
  return isLegalMaskedLoadStore(DataType);
}

bool RISCVTTIImpl::isLegalMaskedStore(Type *DataType,
                                      MaybeAlign Alignment) const {
  return isLegalMaskedLoadStore(DataType);
}

bool RISCVTTIImpl::isLegalMaskedGather(Type *DataType,
                                       MaybeAlign Alignment) const {
  return isLegalMaskedLoadStore(DataType);
}

bool RISCVTTIImpl::isLegalMaskedScatter(Type *DataType,
                                        MaybeAlign Alignment) const {
  return isLegalMaskedLoadStore(DataType);
}

unsigned RISCVTTIImpl::getVectorInstrCost(unsigned Opcode, Type *Val,
                                          unsigned Index) {
  // FIXME: Implement a more precise cost computation model.
  // For now this function is simply a wrapper over the base implementation
  // (i.e. return the legalization cost of the scalar type of the vector
  // elements). It is the simplest reasonable assumption that does not break
  // existing calls to this function, including for FixedVectorTypes.
  return BaseT::getVectorInstrCost(Opcode, Val, Index);
}

unsigned RISCVTTIImpl::getShuffleCost(TTI::ShuffleKind Kind, VectorType *Tp,
                                      ArrayRef<int> Mask, int Index, VectorType *SubTp) {
  if (isa<ScalableVectorType>(Tp) &&
      (!SubTp || isa<ScalableVectorType>(SubTp))) {
    switch (Kind) {
    case TTI::SK_Broadcast:
      return getBroadcastShuffleOverhead(cast<ScalableVectorType>(Tp));
    case TTI::SK_Select:
    case TTI::SK_Reverse:
    case TTI::SK_Transpose:
    case TTI::SK_PermuteSingleSrc:
    case TTI::SK_PermuteTwoSrc:
      return getPermuteShuffleOverhead(cast<ScalableVectorType>(Tp));
    case TTI::SK_ExtractSubvector:
      return getExtractSubvectorOverhead(cast<ScalableVectorType>(Tp), Index,
                                         cast<ScalableVectorType>(SubTp));
    case TTI::SK_InsertSubvector:
      return getInsertSubvectorOverhead(cast<ScalableVectorType>(Tp), Index,
                                        cast<ScalableVectorType>(SubTp));
    }
  }
  return BaseT::getShuffleCost(Kind, Tp, Mask, Index, SubTp);
}

/// Estimate the overhead of scalarizing an instructions unique
/// non-constant operands. The types of the arguments are ordinarily
/// scalar, in which case the costs are multiplied with VF.
unsigned
RISCVTTIImpl::getOperandsScalarizationOverhead(ArrayRef<const Value *> Args,
                                               ArrayRef<Type *> Tys) {
  return BaseT::getOperandsScalarizationOverhead(Args, Tys);
}

unsigned RISCVTTIImpl::getScalarizationOverhead(VectorType *InTy,
                                                const APInt &DemandedElts,
                                                bool Insert, bool Extract) {
  // FIXME: a bitfield is not a reasonable abstraction for talking about
  // which elements are needed from a scalable vector.
  // For scalable vectors DemenadedElts currently represent
  // ElementCount.getKnownMinValue() number of elements.

  unsigned NumELts = InTy->getElementCount().getKnownMinValue();
  assert(DemandedElts.getBitWidth() == NumELts && "Vector size mismatch");

  unsigned MinCost = 0;

  for (unsigned i = 0, e = NumELts; i < e; ++i) {
    if (!DemandedElts[i])
      continue;
    if (Insert)
      MinCost += getVectorInstrCost(Instruction::InsertElement, InTy, i);
    if (Extract)
      MinCost += getVectorInstrCost(Instruction::ExtractElement, InTy, i);
  }

  return MinCost;
}

unsigned RISCVTTIImpl::getCastInstrCost(unsigned Opcode, Type *Dst, Type *Src,
                                        TTI::CastContextHint CCH,
                                        TTI::TargetCostKind CostKind,
                                        const Instruction *I) {
  if (!isa<ScalableVectorType>(Dst) || !isa<ScalableVectorType>(Src))
    return BaseT::getCastInstrCost(Opcode, Dst, Src, CCH, CostKind, I);

  unsigned LegalizationFactor = 1;
  if (!isTypeLegal(Dst))
    LegalizationFactor = 2;
  if (!isTypeLegal(Src))
    LegalizationFactor *= 2;

  EVT DstVT = getTLI()->getValueType(DL, Dst);
  EVT SrcVT = getTLI()->getValueType(DL, Src);

  // Truncating a mask is cheap (vmsne.vi)
  if (Dst->getScalarSizeInBits() == 1)
    return LegalizationFactor;

  // Extending to a mask should be cheap (vmv.v with mask)
  if (Src->getScalarSizeInBits() == 1)
    return LegalizationFactor;

  int BitRatio =
      std::max(DstVT.getScalarSizeInBits(), SrcVT.getScalarSizeInBits()) /
      std::min(DstVT.getScalarSizeInBits(), SrcVT.getScalarSizeInBits());

  // This case can be done with a single instruction.
  if (BitRatio <= 2)
    return LegalizationFactor;

  // This costs log2(BitRatio) because we need to do several conversions.
  return LegalizationFactor * Log2_32(BitRatio);
}

bool RISCVTTIImpl::shouldMaximizeVectorBandwidth(bool OptSize) const {
  return (ST->hasStdExtV() && true);
}

unsigned RISCVTTIImpl::getMinVectorRegisterBitWidth() const {
  // Actual min vector register bitwidth is <vscale x ELEN>.
  // getMaxElementWidth() simply return ELEN.
  return ST->hasStdExtV() ? getMaxElementWidth() : 0;
}

ElementCount RISCVTTIImpl::getMinimumVF(unsigned ElemWidth,
                                        bool IsScalable) const {
  return ST->hasStdExtV() && IsScalable
             ? ElementCount::get(
                   std::max<unsigned>(1, getMinVectorRegisterBitWidth() /
                                             ElemWidth),
                   IsScalable)
             : ElementCount::getNull();
}

unsigned RISCVTTIImpl::getVectorRegisterUsage(
    TargetTransformInfo::RegisterKind K, unsigned VFKnownMin,
    unsigned ElementTypeSize, unsigned SafeDepDist) const {
  // FIXME: For the time being we assume dependency distance is always safe.
  // Once we have dependency distance computations for scalable vectors, we need
  // to figure out its relationship with register group usage;
  unsigned RegisterWidth = getMinVectorRegisterBitWidth();
  return std::max<unsigned>(1, VFKnownMin * ElementTypeSize / RegisterWidth);
}

std::pair<ElementCount, ElementCount>
RISCVTTIImpl::getFeasibleMaxVFRange(TargetTransformInfo::RegisterKind K,
                                    unsigned SmallestType, unsigned WidestType,
                                    unsigned MaxSafeRegisterWidth,
                                    unsigned RegWidthFactor) const {
  // check for SEW <= ELEN in the base ISA
  assert(WidestType <= getMaxElementWidth() &&
         "Vector element type larger than the maximum supported type.");
  // Smallest SEW supported = 8. For 1 bit wide Type, clip to 8 bit to get a
  // valid range of VFs.
  SmallestType = std::max<unsigned>(8, SmallestType);
  WidestType = std::max<unsigned>(8, WidestType);
  unsigned WidestRegister = std::min<unsigned>(
      getMinVectorRegisterBitWidth() * RegWidthFactor,
      MaxSafeRegisterWidth);
  unsigned SmallestRegister =
      std::min(getMinVectorRegisterBitWidth(), MaxSafeRegisterWidth);
  bool IsScalable = useScalableVectorType();

  unsigned LowerBoundVFKnownMin =
      std::max<unsigned>(1, PowerOf2Floor(SmallestRegister / SmallestType));
  ElementCount LowerBoundVF =
      ElementCount::get(LowerBoundVFKnownMin, IsScalable);

  unsigned UpperBoundVFKnownMin =
      std::min<unsigned>(64, PowerOf2Floor(WidestRegister / WidestType));
  ElementCount UpperBoundVF =
      ElementCount::get(UpperBoundVFKnownMin, IsScalable);

  return {LowerBoundVF, UpperBoundVF};
}

int RISCVTTIImpl::getCmpSelInstrCost(unsigned Opcode, Type *ValTy, Type *CondTy,
                                     CmpInst::Predicate VecPred,
                                     TTI::TargetCostKind CostKind,
                                     const Instruction *I) {
  // FIXME: For the time being we only consider the case when the ValTy or
  // CondTy is illegal and return an artificially high cost. For other cases we
  // default to the base implementation.
  if (ValTy && ValTy->isVectorTy() && !isTypeLegal(ValTy))
    return HighCost;

  if (CondTy && CondTy->isVectorTy() && !isTypeLegal(CondTy))
    return HighCost;

  return BaseT::getCmpSelInstrCost(Opcode, ValTy, CondTy, VecPred, CostKind, I);
}

TargetTransformInfo::PopcntSupportKind
RISCVTTIImpl::getPopcntSupport(unsigned TyWidth) {
  assert(isPowerOf2_32(TyWidth) && "Ty width must be power of 2");
  return ST->hasStdExtZbb() ? TTI::PSK_FastHardware : TTI::PSK_Software;
}

bool RISCVTTIImpl::shouldExpandReduction(const IntrinsicInst *II) const {
  // Currently, the ExpandReductions pass can't expand scalable-vector
  // reductions, but we still request expansion as RVV doesn't support certain
  // reductions and the SelectionDAG can't legalize them either.
  switch (II->getIntrinsicID()) {
  default:
    return false;
  // These reductions have no equivalent in RVV
  case Intrinsic::vector_reduce_mul:
  case Intrinsic::vector_reduce_fmul:
  // The fmin and fmax intrinsics are not currently supported due to a
  // discrepancy between the LLVM semantics and the RVV 0.10 ISA behaviour with
  // regards to signaling NaNs: the vector fmin/fmax reduction intrinsics match
  // the behaviour minnum/maxnum intrinsics, whereas the vfredmin/vfredmax
  // instructions match the vfmin/vfmax instructions which match the equivalent
  // scalar fmin/fmax instructions as defined in 2.2 F/D/Q extension (see
  // https://bugs.llvm.org/show_bug.cgi?id=27363).
  // This behaviour is likely fixed in version 2.3 of the RISC-V F/D/Q
  // extension, where fmin/fmax behave like minnum/maxnum, but until then the
  // intrinsics are left unsupported.
  case Intrinsic::vector_reduce_fmax:
  case Intrinsic::vector_reduce_fmin:
    return true;
  }
}

Optional<unsigned> RISCVTTIImpl::getMaxVScale() const {
  // There is no assumption of the maximum vector length in V specification.
  // We use the value specified by users as the maximum vector length.
  // This function will use the assumed maximum vector length to get the
  // maximum vscale for LoopVectorizer.
  // If users do not specify the maximum vector length, we have no way to
  // know whether the LoopVectorizer is safe to do or not.
  // We only consider to use single vector register (LMUL = 1) to vectorize.
  unsigned MaxVectorSizeInBits = ST->getMaxRVVVectorSizeInBits();
  if (ST->hasStdExtV() && MaxVectorSizeInBits != 0)
    return MaxVectorSizeInBits / RISCV::RVVBitsPerBlock;
  return BaseT::getMaxVScale();
}

int RISCVTTIImpl::getArithmeticReductionCost(unsigned Opcode, VectorType *ValTy,
                                             bool IsPairwiseForm,
                                             TTI::TargetCostKind CostKind) {
  if (!isa<ScalableVectorType>(ValTy))
    return BaseT::getArithmeticReductionCost(Opcode, ValTy, IsPairwiseForm,
                                             CostKind);

  // Following what AArch64 does here.
  if (IsPairwiseForm)
    return BaseT::getArithmeticReductionCost(Opcode, ValTy, IsPairwiseForm,
                                             CostKind);

  std::pair<int, MVT> LT = TLI->getTypeLegalizationCost(DL, ValTy);
  int LegalizationCost = 0;
  if (LT.first > 1) {
    Type *LegalVTy = EVT(LT.second).getTypeForEVT(ValTy->getContext());
    LegalizationCost = getArithmeticInstrCost(Opcode, LegalVTy, CostKind);
    LegalizationCost *= LT.first - 1;
  }

  // Update to InstructionCost when ready.
  constexpr int InfiniteCost = 1024;
  // Add the final reduction cost for the legal horizontal reduction
  switch (Opcode) {
  case Instruction::And:
  case Instruction::Or:
  case Instruction::Xor:
  case Instruction::ICmp:
  case Instruction::FCmp:
  case Instruction::FAdd:
  case Instruction::Add:
    return LegalizationCost + 2;
  default:
    // TODO: Replace for invalid when InstructionCost is used.
    return InfiniteCost;
  }
}

// Taken from AArch64.
int RISCVTTIImpl::getMinMaxReductionCost(VectorType *Ty, VectorType *CondTy,
                                         bool IsPairwise, bool IsUnsigned,
                                         TTI::TargetCostKind CostKind) {
  if (!isa<ScalableVectorType>(Ty))
    return BaseT::getMinMaxReductionCost(Ty, CondTy, IsPairwise, IsUnsigned,
                                         CostKind);

  assert((isa<ScalableVectorType>(Ty) && isa<ScalableVectorType>(CondTy)) &&
         "Both vectors need to be scalable");

  std::pair<int, MVT> LT = TLI->getTypeLegalizationCost(DL, Ty);
  int LegalizationCost = 0;
  if (LT.first > 1) {
    Type *LegalVTy = EVT(LT.second).getTypeForEVT(Ty->getContext());
    unsigned CmpOpcode =
        Ty->isFPOrFPVectorTy() ? Instruction::FCmp : Instruction::ICmp;
    LegalizationCost =
        getCmpSelInstrCost(CmpOpcode, LegalVTy, LegalVTy,
                           CmpInst::BAD_ICMP_PREDICATE, CostKind) +
        getCmpSelInstrCost(Instruction::Select, LegalVTy, LegalVTy,
                           CmpInst::BAD_ICMP_PREDICATE, CostKind);
    LegalizationCost *= LT.first - 1;
  }

  return LegalizationCost + /*Cost of horizontal reduction*/ 2;
}

unsigned RISCVTTIImpl::getGatherScatterOpCost(
    unsigned Opcode, Type *DataTy, const Value *Ptr, bool VariableMask,
    Align Alignment, TTI::TargetCostKind CostKind, const Instruction *I) {
  // We can do gather/scatter using a single instruction.
  // FIXME: The actual cost is likely to be higher than that.
  if (isa<ScalableVectorType>(DataTy))
    return 1;

  if (CostKind != TTI::TCK_RecipThroughput)
    return BaseT::getGatherScatterOpCost(Opcode, DataTy, Ptr, VariableMask,
                                         Alignment, CostKind, I);

  if ((Opcode == Instruction::Load &&
       !isLegalMaskedGather(DataTy, Align(Alignment))) ||
      (Opcode == Instruction::Store &&
       !isLegalMaskedScatter(DataTy, Align(Alignment))))
    return BaseT::getGatherScatterOpCost(Opcode, DataTy, Ptr, VariableMask,
                                         Alignment, CostKind, I);

  if (!isa<FixedVectorType>(DataTy))
    return BaseT::getGatherScatterOpCost(Opcode, DataTy, Ptr, VariableMask,
                                         Alignment, CostKind, I);

  auto *VTy = cast<FixedVectorType>(DataTy);
  unsigned NumLoads = VTy->getNumElements();
  unsigned MemOpCost =
      getMemoryOpCost(Opcode, VTy->getElementType(), Alignment, 0, CostKind, I);
  return NumLoads * MemOpCost;
}

<<<<<<< HEAD
InstructionCost
RISCVTTIImpl::getIntrinsicInstrCost(const IntrinsicCostAttributes &ICA,
                                    TTI::TargetCostKind CostKind) {
  // Taken from AArch64.
  auto *RetTy = ICA.getReturnType();
  switch (ICA.getID()) {
  case Intrinsic::experimental_stepvector: {
    unsigned Cost = 1; // Cost of the `index' instruction
    auto LT = TLI->getTypeLegalizationCost(DL, RetTy);
    // Legalisation of illegal vectors involves an `index' instruction plus
    // (LT.first - 1) vector adds.
    if (LT.first > 1) {
      Type *LegalVTy = EVT(LT.second).getTypeForEVT(RetTy->getContext());
      unsigned AddCost =
          getArithmeticInstrCost(Instruction::Add, LegalVTy, CostKind);
      Cost += AddCost * (LT.first - 1);
    }
    return Cost;
  }
  // This is not ideal but untill all VP intrinsics are in upstream we can't use
  // the IsVPIntrinsic getter, so build the list manually from
  // IntrinsicEnums.inc.
#define VP_INTRINSIC_LIST                                                      \
  VP_INTRINSIC(add)                                                            \
  VP_INTRINSIC(and)                                                            \
  VP_INTRINSIC(ashr)                                                           \
  VP_INTRINSIC(bitcast)                                                        \
  VP_INTRINSIC(fadd)                                                           \
  VP_INTRINSIC(fcmp)                                                           \
  VP_INTRINSIC(fdiv)                                                           \
  VP_INTRINSIC(fma)                                                            \
  VP_INTRINSIC(fmul)                                                           \
  VP_INTRINSIC(fneg)                                                           \
  VP_INTRINSIC(fpext)                                                          \
  VP_INTRINSIC(fptosi)                                                         \
  VP_INTRINSIC(fptoui)                                                         \
  VP_INTRINSIC(fptrunc)                                                        \
  VP_INTRINSIC(frem)                                                           \
  VP_INTRINSIC(fsub)                                                           \
  VP_INTRINSIC(gather)                                                         \
  VP_INTRINSIC(icmp)                                                           \
  VP_INTRINSIC(inttoptr)                                                       \
  VP_INTRINSIC(load)                                                           \
  VP_INTRINSIC(lshr)                                                           \
  VP_INTRINSIC(mul)                                                            \
  VP_INTRINSIC(or)                                                             \
  VP_INTRINSIC(ptrtoint)                                                       \
  VP_INTRINSIC(scatter)                                                        \
  VP_INTRINSIC(sdiv)                                                           \
  VP_INTRINSIC(select)                                                         \
  VP_INTRINSIC(sext)                                                           \
  VP_INTRINSIC(shl)                                                            \
  VP_INTRINSIC(sitofp)                                                         \
  VP_INTRINSIC(srem)                                                           \
  VP_INTRINSIC(store)                                                          \
  VP_INTRINSIC(sub)                                                            \
  VP_INTRINSIC(trunc)                                                          \
  VP_INTRINSIC(udiv)                                                           \
  VP_INTRINSIC(uitofp)                                                         \
  VP_INTRINSIC(urem)                                                           \
  VP_INTRINSIC(xor)                                                            \
  VP_INTRINSIC(zext)
#define VP_INTRINSIC(name) case Intrinsic::vp_##name:
    VP_INTRINSIC_LIST
    // FIXME: Assume they can be affordably implemented.
    // FIXME: This will swallow also fixed-vectors.
    return 1;
#undef VP_INTRINSIC
  default:
    break;
  }

  return BaseT::getIntrinsicInstrCost(ICA, CostKind);
=======
bool RISCVTTIImpl::isLegalToVectorizeReduction(RecurrenceDescriptor RdxDesc,
                                               ElementCount VF) const {
  if (!VF.isScalable())
    return true;

  // FIXME: Check legal types here.

  switch (RdxDesc.getRecurrenceKind()) {
  case RecurKind::Add:
  case RecurKind::FAdd:
  case RecurKind::And:
  case RecurKind::Or:
  case RecurKind::Xor:
  case RecurKind::SMin:
  case RecurKind::SMax:
  case RecurKind::UMin:
  case RecurKind::UMax:
  case RecurKind::FMin:
  case RecurKind::FMax:
    return true;
  default:
    return false;
  }
>>>>>>> 5bc33108
}<|MERGE_RESOLUTION|>--- conflicted
+++ resolved
@@ -480,7 +480,31 @@
   return NumLoads * MemOpCost;
 }
 
-<<<<<<< HEAD
+bool RISCVTTIImpl::isLegalToVectorizeReduction(RecurrenceDescriptor RdxDesc,
+                                               ElementCount VF) const {
+  if (!VF.isScalable())
+    return true;
+
+  // FIXME: Check legal types here.
+
+  switch (RdxDesc.getRecurrenceKind()) {
+  case RecurKind::Add:
+  case RecurKind::FAdd:
+  case RecurKind::And:
+  case RecurKind::Or:
+  case RecurKind::Xor:
+  case RecurKind::SMin:
+  case RecurKind::SMax:
+  case RecurKind::UMin:
+  case RecurKind::UMax:
+  case RecurKind::FMin:
+  case RecurKind::FMax:
+    return true;
+  default:
+    return false;
+  }
+}
+
 InstructionCost
 RISCVTTIImpl::getIntrinsicInstrCost(const IntrinsicCostAttributes &ICA,
                                     TTI::TargetCostKind CostKind) {
@@ -554,29 +578,4 @@
   }
 
   return BaseT::getIntrinsicInstrCost(ICA, CostKind);
-=======
-bool RISCVTTIImpl::isLegalToVectorizeReduction(RecurrenceDescriptor RdxDesc,
-                                               ElementCount VF) const {
-  if (!VF.isScalable())
-    return true;
-
-  // FIXME: Check legal types here.
-
-  switch (RdxDesc.getRecurrenceKind()) {
-  case RecurKind::Add:
-  case RecurKind::FAdd:
-  case RecurKind::And:
-  case RecurKind::Or:
-  case RecurKind::Xor:
-  case RecurKind::SMin:
-  case RecurKind::SMax:
-  case RecurKind::UMin:
-  case RecurKind::UMax:
-  case RecurKind::FMin:
-  case RecurKind::FMax:
-    return true;
-  default:
-    return false;
-  }
->>>>>>> 5bc33108
 }
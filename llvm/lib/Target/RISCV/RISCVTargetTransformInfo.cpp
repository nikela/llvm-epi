--- conflicted
+++ resolved
@@ -613,7 +613,6 @@
 RISCVTTIImpl::getMinMaxReductionCost(VectorType *Ty, VectorType *CondTy,
                                      bool IsUnsigned,
                                      TTI::TargetCostKind CostKind) {
-<<<<<<< HEAD
   if (isa<ScalableVectorType>(Ty)) {
     assert((isa<ScalableVectorType>(Ty) && isa<ScalableVectorType>(CondTy)) &&
            "Both vectors need to be scalable");
@@ -634,13 +633,7 @@
     return LegalizationCost + /*Cost of horizontal reduction*/ 2;
   }
 
-  if (!isa<FixedVectorType>(Ty))
-    return BaseT::getMinMaxReductionCost(Ty, CondTy, IsUnsigned, CostKind);
-
-  if (!ST->useRVVForFixedLengthVectors())
-=======
   if (isa<FixedVectorType>(Ty) && !ST->useRVVForFixedLengthVectors())
->>>>>>> e71987c5
     return BaseT::getMinMaxReductionCost(Ty, CondTy, IsUnsigned, CostKind);
 
   // Skip if scalar size of Ty is bigger than ELEN.
@@ -663,7 +656,6 @@
 RISCVTTIImpl::getArithmeticReductionCost(unsigned Opcode, VectorType *Ty,
                                          Optional<FastMathFlags> FMF,
                                          TTI::TargetCostKind CostKind) {
-<<<<<<< HEAD
   if (isa<ScalableVectorType>(Ty)) {
     std::pair<InstructionCost, MVT> LT =
         TLI->getTypeLegalizationCost(DL, Ty);
@@ -689,10 +681,7 @@
     }
   }
 
-  if (!ST->useRVVForFixedLengthVectors())
-=======
   if (isa<FixedVectorType>(Ty) && !ST->useRVVForFixedLengthVectors())
->>>>>>> e71987c5
     return BaseT::getArithmeticReductionCost(Opcode, Ty, FMF, CostKind);
 
   // Skip if scalar size of Ty is bigger than ELEN.

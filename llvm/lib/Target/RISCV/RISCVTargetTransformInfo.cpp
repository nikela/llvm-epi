--- conflicted
+++ resolved
@@ -433,16 +433,6 @@
     return BaseT::getGatherScatterOpCost(Opcode, DataTy, Ptr, VariableMask,
                                          Alignment, CostKind, I);
 
-<<<<<<< HEAD
-  if (!isa<FixedVectorType>(DataTy))
-    return BaseT::getGatherScatterOpCost(Opcode, DataTy, Ptr, VariableMask,
-                                         Alignment, CostKind, I);
-
-  auto *VTy = cast<FixedVectorType>(DataTy);
-  unsigned NumLoads = VTy->getNumElements();
-  InstructionCost MemOpCost =
-      getMemoryOpCost(Opcode, VTy->getElementType(), Alignment, 0, CostKind, I);
-=======
   // Cost is proportional to the number of memory operations implied.  For
   // scalable vectors, we use an upper bound on that number since we don't
   // know exactly what VL will be.
@@ -458,7 +448,6 @@
     return MaxVLMAX * MemOpCost;
   }
   unsigned NumLoads = cast<FixedVectorType>(VTy).getNumElements();
->>>>>>> 628ce33e
   return NumLoads * MemOpCost;
 }
 
@@ -671,13 +660,12 @@
 RISCVTTIImpl::getArithmeticReductionCost(unsigned Opcode, VectorType *Ty,
                                          Optional<FastMathFlags> FMF,
                                          TTI::TargetCostKind CostKind) {
-<<<<<<< HEAD
-  if (isa<ScalableVectorType>(VTy)) {
+  if (isa<ScalableVectorType>(Ty)) {
     std::pair<InstructionCost, MVT> LT =
-        TLI->getTypeLegalizationCost(DL, VTy);
+        TLI->getTypeLegalizationCost(DL, Ty);
     InstructionCost LegalizationCost = 0;
     if (LT.first > 1) {
-      Type *LegalVTy = EVT(LT.second).getTypeForEVT(VTy->getContext());
+      Type *LegalVTy = EVT(LT.second).getTypeForEVT(Ty->getContext());
       LegalizationCost = getArithmeticInstrCost(Opcode, LegalVTy, CostKind);
       LegalizationCost *= LT.first - 1;
     }
@@ -697,15 +685,6 @@
     }
   }
 
-
-  if (!isa<FixedVectorType>(VTy))
-    return BaseT::getArithmeticReductionCost(Opcode, VTy, FMF, CostKind);
-=======
-  // FIXME: Only supporting fixed vectors for now.
-  if (!isa<FixedVectorType>(Ty))
-    return BaseT::getArithmeticReductionCost(Opcode, Ty, FMF, CostKind);
->>>>>>> 628ce33e
-
   if (!ST->useRVVForFixedLengthVectors())
     return BaseT::getArithmeticReductionCost(Opcode, Ty, FMF, CostKind);
 

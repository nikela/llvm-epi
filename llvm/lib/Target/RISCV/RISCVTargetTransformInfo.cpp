--- conflicted
+++ resolved
@@ -331,7 +331,6 @@
                                              VectorType *Tp, ArrayRef<int> Mask,
                                              int Index, VectorType *SubTp,
                                              ArrayRef<const Value *> Args) {
-<<<<<<< HEAD
   if (isa<ScalableVectorType>(Tp) &&
       (!SubTp || isa<ScalableVectorType>(SubTp))) {
     switch (Kind) {
@@ -353,30 +352,10 @@
       return getInsertSubvectorOverhead(cast<ScalableVectorType>(Tp), Index,
                                         cast<ScalableVectorType>(SubTp));
       // Use the default.
-=======
-  if (isa<ScalableVectorType>(Tp)) {
-    switch (Kind) {
-    default:
-      // Fallthrough to generic handling.
-      // TODO: Most of these cases will return getInvalid in generic code, and
-      // must be implemented here.
-      break;
-    case TTI::SK_Broadcast: {
-      std::pair<InstructionCost, MVT> LT = TLI->getTypeLegalizationCost(DL, Tp);
-      return LT.first * 1;
-    }
->>>>>>> 1caf976c
     case TTI::SK_Splice:
       return getSpliceCost(Tp, Index);
     }
   }
-<<<<<<< HEAD
-
-  std::pair<InstructionCost, MVT> LT = TLI->getTypeLegalizationCost(DL, Tp);
-  if (Kind == TTI::SK_Broadcast && isa<ScalableVectorType>(Tp))
-    return LT.first * 1;
-=======
->>>>>>> 1caf976c
 
   return BaseT::getShuffleCost(Kind, Tp, Mask, Index, SubTp);
 }

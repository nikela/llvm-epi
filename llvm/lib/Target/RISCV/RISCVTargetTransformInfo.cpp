//===-- RISCVTargetTransformInfo.cpp - RISC-V specific TTI ----------------===//
//
// Part of the LLVM Project, under the Apache License v2.0 with LLVM Exceptions.
// See https://llvm.org/LICENSE.txt for license information.
// SPDX-License-Identifier: Apache-2.0 WITH LLVM-exception
//
//===----------------------------------------------------------------------===//

#include "RISCVTargetTransformInfo.h"
#include "MCTargetDesc/RISCVMatInt.h"
#include "llvm/Analysis/TargetTransformInfo.h"
#include "llvm/CodeGen/BasicTTIImpl.h"
#include "llvm/CodeGen/TargetLowering.h"
#include "llvm/IR/DerivedTypes.h"
#include "llvm/Support/Casting.h"
#include "llvm/Support/InstructionCost.h"
#include "llvm/Support/MathExtras.h"
#include <algorithm>
using namespace llvm;

#define DEBUG_TYPE "riscvtti"

static cl::opt<unsigned> RVVRegisterWidthLMUL(
    "riscv-v-register-bit-width-lmul",
    cl::desc(
        "The LMUL to use for getRegisterBitWidth queries. Affects LMUL used "
        "by autovectorized code. Fractional LMULs are not supported."),
    cl::init(1), cl::Hidden);

InstructionCost RISCVTTIImpl::getIntImmCost(const APInt &Imm, Type *Ty,
                                            TTI::TargetCostKind CostKind) {
  assert(Ty->isIntegerTy() &&
         "getIntImmCost can only estimate cost of materialising integers");

  // We have a Zero register, so 0 is always free.
  if (Imm == 0)
    return TTI::TCC_Free;

  // Otherwise, we check how many instructions it will take to materialise.
  const DataLayout &DL = getDataLayout();
  return RISCVMatInt::getIntMatCost(Imm, DL.getTypeSizeInBits(Ty),
                                    getST()->getFeatureBits());
}

InstructionCost RISCVTTIImpl::getIntImmCostInst(unsigned Opcode, unsigned Idx,
                                                const APInt &Imm, Type *Ty,
                                                TTI::TargetCostKind CostKind,
                                                Instruction *Inst) {
  assert(Ty->isIntegerTy() &&
         "getIntImmCost can only estimate cost of materialising integers");

  // We have a Zero register, so 0 is always free.
  if (Imm == 0)
    return TTI::TCC_Free;

  // Some instructions in RISC-V can take a 12-bit immediate. Some of these are
  // commutative, in others the immediate comes from a specific argument index.
  bool Takes12BitImm = false;
  unsigned ImmArgIdx = ~0U;

  switch (Opcode) {
  case Instruction::GetElementPtr:
    // Never hoist any arguments to a GetElementPtr. CodeGenPrepare will
    // split up large offsets in GEP into better parts than ConstantHoisting
    // can.
    return TTI::TCC_Free;
  case Instruction::And:
    // zext.h
    if (Imm == UINT64_C(0xffff) && ST->hasStdExtZbb())
      return TTI::TCC_Free;
    // zext.w
    if (Imm == UINT64_C(0xffffffff) && ST->hasStdExtZbb())
      return TTI::TCC_Free;
    LLVM_FALLTHROUGH;
  case Instruction::Add:
  case Instruction::Or:
  case Instruction::Xor:
  case Instruction::Mul:
    Takes12BitImm = true;
    break;
  case Instruction::Sub:
  case Instruction::Shl:
  case Instruction::LShr:
  case Instruction::AShr:
    Takes12BitImm = true;
    ImmArgIdx = 1;
    break;
  default:
    break;
  }

  if (Takes12BitImm) {
    // Check immediate is the correct argument...
    if (Instruction::isCommutative(Opcode) || Idx == ImmArgIdx) {
      // ... and fits into the 12-bit immediate.
      if (Imm.getMinSignedBits() <= 64 &&
          getTLI()->isLegalAddImmediate(Imm.getSExtValue())) {
        return TTI::TCC_Free;
      }
    }

    // Otherwise, use the full materialisation cost.
    return getIntImmCost(Imm, Ty, CostKind);
  }

  // By default, prevent hoisting.
  return TTI::TCC_Free;
}

InstructionCost
RISCVTTIImpl::getIntImmCostIntrin(Intrinsic::ID IID, unsigned Idx,
                                  const APInt &Imm, Type *Ty,
                                  TTI::TargetCostKind CostKind) {
  // Prevent hoisting in unknown cases.
  return TTI::TCC_Free;
}

unsigned RISCVTTIImpl::getNumberOfRegisters(unsigned ClassID) const {
  if (ClassID == 1 && ST->hasStdExtV())
    // Although there are 32 vector registers, v0 is special in that it is the
    // only register that can be used to hold a mask. We conservatively return
    // 31 as the number of usable vector registers.
    return 31;
  else if (ClassID == 0)
    // Similarly for scalar registers, x0(zero), x1(ra) and x2(sp) are special
    // and we return 29 usable registers.
    return 29;
  else
    return 0;
}

unsigned RISCVTTIImpl::getMaxElementWidth() const {
  // Returns ELEN. This is the value for which k-scale-factor would be one.
  // Current EPI implementation plans this to be 64. 
  return 64;
}

bool RISCVTTIImpl::preferPredicatedVectorOps() const {
  return ST->hasEPI();
}

bool RISCVTTIImpl::isLegalMaskedLoadStore(Type *DataType) const {
  if (!ST->hasStdExtV())
    return false;
  Type *ScalarTy = DataType->getScalarType();
  return (ScalarTy->isFloatTy() || ScalarTy->isDoubleTy() ||
          ScalarTy->isIntegerTy(8) || ScalarTy->isIntegerTy(16) ||
          ScalarTy->isIntegerTy(32) || ScalarTy->isIntegerTy(64));
}

bool RISCVTTIImpl::isLegalMaskedLoad(Type *DataType,
                                     MaybeAlign Alignment) const {
  return isLegalMaskedLoadStore(DataType);
}

bool RISCVTTIImpl::isLegalMaskedStore(Type *DataType,
                                      MaybeAlign Alignment) const {
  return isLegalMaskedLoadStore(DataType);
}

bool RISCVTTIImpl::isLegalMaskedGather(Type *DataType,
                                       MaybeAlign Alignment) const {
  return isLegalMaskedLoadStore(DataType);
}

bool RISCVTTIImpl::isLegalMaskedScatter(Type *DataType,
                                        MaybeAlign Alignment) const {
  return isLegalMaskedLoadStore(DataType);
}

InstructionCost RISCVTTIImpl::getVectorInstrCost(unsigned Opcode, Type *Val,
                                          unsigned Index) {
  // FIXME: Implement a more precise cost computation model.
  // For now this function is simply a wrapper over the base implementation
  // (i.e. return the legalization cost of the scalar type of the vector
  // elements). It is the simplest reasonable assumption that does not break
  // existing calls to this function, including for FixedVectorTypes.
  return BaseT::getVectorInstrCost(Opcode, Val, Index);
}

InstructionCost RISCVTTIImpl::getShuffleCost(TTI::ShuffleKind Kind,
                                             VectorType *Tp, ArrayRef<int> Mask,
                                             int Index, VectorType *SubTp) {
  if (isa<ScalableVectorType>(Tp) &&
      (!SubTp || isa<ScalableVectorType>(SubTp))) {
    switch (Kind) {
    case TTI::SK_Broadcast:
      // Broadcasts from lane 0 should not be slow.
      return 1;
    case TTI::SK_Select:
    case TTI::SK_Reverse:
    case TTI::SK_Transpose:
    case TTI::SK_PermuteSingleSrc:
    case TTI::SK_PermuteTwoSrc:
      // This may seem strange but the more elements out there the more work is
      // for the VPU.
      return getPermuteShuffleOverhead(cast<ScalableVectorType>(Tp));
    case TTI::SK_ExtractSubvector:
      return getExtractSubvectorOverhead(cast<ScalableVectorType>(Tp), Index,
                                         cast<ScalableVectorType>(SubTp));
    case TTI::SK_InsertSubvector:
      return getInsertSubvectorOverhead(cast<ScalableVectorType>(Tp), Index,
                                        cast<ScalableVectorType>(SubTp));
      // Use the default.
    case TTI::SK_Splice:
      break;
    }
  }
  return BaseT::getShuffleCost(Kind, Tp, Mask, Index, SubTp);
}

/// Estimate the overhead of scalarizing an instructions unique
/// non-constant operands. The types of the arguments are ordinarily
/// scalar, in which case the costs are multiplied with VF.
InstructionCost
RISCVTTIImpl::getOperandsScalarizationOverhead(ArrayRef<const Value *> Args,
                                               ArrayRef<Type *> Tys) {
  return BaseT::getOperandsScalarizationOverhead(Args, Tys);
}

InstructionCost RISCVTTIImpl::getScalarizationOverhead(
    VectorType *InTy, const APInt &DemandedElts, bool Insert, bool Extract) {
  // FIXME: a bitfield is not a reasonable abstraction for talking about
  // which elements are needed from a scalable vector.
  // For scalable vectors DemenadedElts currently represent
  // ElementCount.getKnownMinValue() number of elements.

  unsigned NumELts = InTy->getElementCount().getKnownMinValue();
  assert(DemandedElts.getBitWidth() == NumELts && "Vector size mismatch");

  InstructionCost MinCost = 0;

  for (unsigned i = 0, e = NumELts; i < e; ++i) {
    if (!DemandedElts[i])
      continue;
    if (Insert)
      MinCost += getVectorInstrCost(Instruction::InsertElement, InTy, i);
    if (Extract)
      MinCost += getVectorInstrCost(Instruction::ExtractElement, InTy, i);
  }

  return *MinCost.getValue();
}

InstructionCost RISCVTTIImpl::getCastInstrCost(unsigned Opcode, Type *Dst,
                                               Type *Src,
                                               TTI::CastContextHint CCH,
                                               TTI::TargetCostKind CostKind,
                                               const Instruction *I) {
  if (!isa<ScalableVectorType>(Dst) || !isa<ScalableVectorType>(Src))
    return BaseT::getCastInstrCost(Opcode, Dst, Src, CCH, CostKind, I);

  unsigned LegalizationFactor = 1;
  if (!isTypeLegal(Dst))
    LegalizationFactor = 2;
  if (!isTypeLegal(Src))
    LegalizationFactor *= 2;

  EVT DstVT = getTLI()->getValueType(DL, Dst);
  EVT SrcVT = getTLI()->getValueType(DL, Src);

  // Truncating a mask is cheap (vmsne.vi)
  if (Dst->getScalarSizeInBits() == 1)
    return LegalizationFactor;

  // Extending to a mask should be cheap (vmv.v with mask)
  if (Src->getScalarSizeInBits() == 1)
    return LegalizationFactor;

  int BitRatio =
      std::max(DstVT.getScalarSizeInBits(), SrcVT.getScalarSizeInBits()) /
      std::min(DstVT.getScalarSizeInBits(), SrcVT.getScalarSizeInBits());

  // This case can be done with a single instruction.
  if (BitRatio <= 2)
    return LegalizationFactor;

  // This costs log2(BitRatio) because we need to do several conversions.
  return LegalizationFactor * Log2_32(BitRatio);
}

bool RISCVTTIImpl::shouldMaximizeVectorBandwidth() const {
  return ST->hasStdExtV();
}

ElementCount RISCVTTIImpl::getMinimumVF(unsigned ElemWidth,
                                        bool IsScalable) const {
  return ST->hasStdExtV() && IsScalable
             ? ElementCount::get(
                   std::max<unsigned>(1, getMinVectorRegisterBitWidth() /
                                             ElemWidth),
                   IsScalable)
             : ElementCount::getNull();
}

InstructionCost RISCVTTIImpl::getRegUsageForType(Type *Ty) {
  if (!ST->hasStdExtV()) {
    return BaseT::getRegUsageForType(Ty);
  }

  // FIXME: May need some thought for fixed vectors.
  VectorType *VTy = cast<VectorType>(Ty);
  Type *ETy = VTy->getElementType();
  // Size in bits of this vector type.
  unsigned VectorSizeBits =
      ETy->getScalarSizeInBits() * VTy->getElementCount().getKnownMinValue();

  unsigned RegisterBitSize = getMinVectorRegisterBitWidth();
  return std::max<unsigned>(1, VectorSizeBits / RegisterBitSize);
}

std::pair<ElementCount, ElementCount>
RISCVTTIImpl::getFeasibleMaxVFRange(TargetTransformInfo::RegisterKind K,
                                    unsigned SmallestType, unsigned WidestType,
                                    unsigned MaxSafeRegisterWidth,
                                    unsigned RegWidthFactor,
                                    bool IsScalable) const {
  // check for SEW <= ELEN in the base ISA
  if (WidestType > getMaxElementWidth() || SmallestType > getMaxElementWidth())
    return {ElementCount::getNull(), ElementCount::getNull()};

  // Smallest SEW supported = 8. For 1 bit wide Type, clip to 8 bit to get a
  // valid range of VFs.
  SmallestType = std::max<unsigned>(8, SmallestType);
  WidestType = std::max<unsigned>(8, WidestType);
  unsigned WidestRegister = std::min<unsigned>(
      getMinVectorRegisterBitWidth() * RegWidthFactor,
      MaxSafeRegisterWidth);
  unsigned SmallestRegister =
      std::min(getMinVectorRegisterBitWidth(), MaxSafeRegisterWidth);

  unsigned LowerBoundVFKnownMin =
      std::max<unsigned>(1, PowerOf2Floor(SmallestRegister / SmallestType));
  ElementCount LowerBoundVF =
      ElementCount::get(LowerBoundVFKnownMin, IsScalable);

  unsigned UpperBoundVFKnownMin =
      std::min<unsigned>(64, PowerOf2Floor(WidestRegister / WidestType));
  ElementCount UpperBoundVF =
      ElementCount::get(UpperBoundVFKnownMin, IsScalable);

  return {LowerBoundVF, UpperBoundVF};
}

InstructionCost RISCVTTIImpl::getCmpSelInstrCost(unsigned Opcode, Type *ValTy,
                                                 Type *CondTy,
                                                 CmpInst::Predicate VecPred,
                                                 TTI::TargetCostKind CostKind,
                                                 const Instruction *I) {
  if (ValTy && isa<ScalableVectorType>(ValTy) && !isTypeLegal(ValTy))
    return InstructionCost::getInvalid();

  if (CondTy && isa<ScalableVectorType>(CondTy) && !isTypeLegal(CondTy))
    return InstructionCost::getInvalid();

  // Apparently the base cannot handle some scalable cases, so let's stop it
  // here for now.
  if (ValTy && isa<ScalableVectorType>(ValTy) && CondTy &&
      isa<ScalableVectorType>(CondTy))
    return 1;

  return BaseT::getCmpSelInstrCost(Opcode, ValTy, CondTy, VecPred, CostKind, I);
}

TargetTransformInfo::PopcntSupportKind
RISCVTTIImpl::getPopcntSupport(unsigned TyWidth) {
  assert(isPowerOf2_32(TyWidth) && "Ty width must be power of 2");
  return ST->hasStdExtZbb() ? TTI::PSK_FastHardware : TTI::PSK_Software;
}

bool RISCVTTIImpl::shouldExpandReduction(const IntrinsicInst *II) const {
  // Currently, the ExpandReductions pass can't expand scalable-vector
  // reductions, but we still request expansion as RVV doesn't support certain
  // reductions and the SelectionDAG can't legalize them either.
  switch (II->getIntrinsicID()) {
  default:
    return false;
  // These reductions have no equivalent in RVV
  case Intrinsic::vector_reduce_mul:
  case Intrinsic::vector_reduce_fmul:
    return true;
  }
}

Optional<unsigned> RISCVTTIImpl::getMaxVScale() const {
  // There is no assumption of the maximum vector length in V specification.
  // We use the value specified by users as the maximum vector length.
  // This function will use the assumed maximum vector length to get the
  // maximum vscale for LoopVectorizer.
  // If users do not specify the maximum vector length, we have no way to
  // know whether the LoopVectorizer is safe to do or not.
  // We only consider to use single vector register (LMUL = 1) to vectorize.
  unsigned MaxVectorSizeInBits = ST->getMaxRVVVectorSizeInBits();
  if (ST->hasVInstructions() && MaxVectorSizeInBits != 0)
    return MaxVectorSizeInBits / RISCV::RVVBitsPerBlock;
  return BaseT::getMaxVScale();
}

<<<<<<< HEAD
InstructionCost
RISCVTTIImpl::getArithmeticReductionCost(unsigned Opcode, VectorType *ValTy,
                                         Optional<FastMathFlags> FMF,
                                         TTI::TargetCostKind CostKind) {
  if (!isa<ScalableVectorType>(ValTy))
    return BaseT::getArithmeticReductionCost(Opcode, ValTy, FMF, CostKind);

  std::pair<InstructionCost, MVT> LT = TLI->getTypeLegalizationCost(DL, ValTy);
  InstructionCost LegalizationCost = 0;
  if (LT.first > 1) {
    Type *LegalVTy = EVT(LT.second).getTypeForEVT(ValTy->getContext());
    LegalizationCost = getArithmeticInstrCost(Opcode, LegalVTy, CostKind);
    LegalizationCost *= LT.first - 1;
  }

  // Add the final reduction cost for the legal horizontal reduction
  switch (Opcode) {
  case Instruction::And:
  case Instruction::Or:
  case Instruction::Xor:
  case Instruction::ICmp:
  case Instruction::FCmp:
  case Instruction::FAdd:
  case Instruction::Add:
    return LegalizationCost + 2;
  default:
    return InstructionCost::getInvalid();
  }
}

// Taken from AArch64.
InstructionCost
RISCVTTIImpl::getMinMaxReductionCost(VectorType *Ty, VectorType *CondTy,
                                     bool IsUnsigned,
                                     TTI::TargetCostKind CostKind) {
  if (!isa<ScalableVectorType>(Ty))
    return BaseT::getMinMaxReductionCost(Ty, CondTy, IsUnsigned, CostKind);

  assert((isa<ScalableVectorType>(Ty) && isa<ScalableVectorType>(CondTy)) &&
         "Both vectors need to be scalable");

  std::pair<InstructionCost, MVT> LT = TLI->getTypeLegalizationCost(DL, Ty);
  InstructionCost LegalizationCost = 0;
  if (LT.first > 1) {
    Type *LegalVTy = EVT(LT.second).getTypeForEVT(Ty->getContext());
    unsigned CmpOpcode =
        Ty->isFPOrFPVectorTy() ? Instruction::FCmp : Instruction::ICmp;
    LegalizationCost =
        getCmpSelInstrCost(CmpOpcode, LegalVTy, LegalVTy,
                           CmpInst::BAD_ICMP_PREDICATE, CostKind) +
        getCmpSelInstrCost(Instruction::Select, LegalVTy, LegalVTy,
                           CmpInst::BAD_ICMP_PREDICATE, CostKind);
    LegalizationCost *= LT.first - 1;
  }

  return LegalizationCost + /*Cost of horizontal reduction*/ 2;
}

InstructionCost
RISCVTTIImpl::getMaskedMemoryOpCost(unsigned Opcode, Type *Src, Align Alignment,
                                    unsigned AddressSpace,
                                    TTI::TargetCostKind CostKind) {
  if (!isa<ScalableVectorType>(Src))
    return BaseT::getMaskedMemoryOpCost(Opcode, Src, Alignment, AddressSpace,
                                        CostKind);

  return TLI->getTypeLegalizationCost(DL, Src).first;
=======
TypeSize
RISCVTTIImpl::getRegisterBitWidth(TargetTransformInfo::RegisterKind K) const {
  unsigned LMUL = PowerOf2Floor(
      std::max<unsigned>(std::min<unsigned>(RVVRegisterWidthLMUL, 8), 1));
  switch (K) {
  case TargetTransformInfo::RGK_Scalar:
    return TypeSize::getFixed(ST->getXLen());
  case TargetTransformInfo::RGK_FixedWidthVector:
    return TypeSize::getFixed(
        ST->hasVInstructions() ? LMUL * ST->getMinRVVVectorSizeInBits() : 0);
  case TargetTransformInfo::RGK_ScalableVector:
    return TypeSize::getScalable(
        ST->hasVInstructions() ? LMUL * RISCV::RVVBitsPerBlock : 0);
  }

  llvm_unreachable("Unsupported register kind");
>>>>>>> fc101e96
}

InstructionCost RISCVTTIImpl::getGatherScatterOpCost(
    unsigned Opcode, Type *DataTy, const Value *Ptr, bool VariableMask,
    Align Alignment, TTI::TargetCostKind CostKind, const Instruction *I) {
  // We can do gather/scatter using a single instruction.
  // FIXME: The actual cost is likely to be higher than that.
  if (isa<ScalableVectorType>(DataTy))
    return 1;

  if (CostKind != TTI::TCK_RecipThroughput)
    return BaseT::getGatherScatterOpCost(Opcode, DataTy, Ptr, VariableMask,
                                         Alignment, CostKind, I);

  if ((Opcode == Instruction::Load &&
       !isLegalMaskedGather(DataTy, Align(Alignment))) ||
      (Opcode == Instruction::Store &&
       !isLegalMaskedScatter(DataTy, Align(Alignment))))
    return BaseT::getGatherScatterOpCost(Opcode, DataTy, Ptr, VariableMask,
                                         Alignment, CostKind, I);

  if (!isa<FixedVectorType>(DataTy))
    return BaseT::getGatherScatterOpCost(Opcode, DataTy, Ptr, VariableMask,
                                         Alignment, CostKind, I);

  auto *VTy = cast<FixedVectorType>(DataTy);
  unsigned NumLoads = VTy->getNumElements();
  InstructionCost MemOpCost =
      getMemoryOpCost(Opcode, VTy->getElementType(), Alignment, 0, CostKind, I);
  return NumLoads * MemOpCost;
}

InstructionCost
RISCVTTIImpl::getIntrinsicInstrCost(const IntrinsicCostAttributes &ICA,
                                    TTI::TargetCostKind CostKind) {
  // Taken from AArch64.
  auto *RetTy = ICA.getReturnType();
  switch (ICA.getID()) {
  case Intrinsic::experimental_stepvector: {
    InstructionCost Cost = 1; // Cost of the `index' instruction
    auto LT = TLI->getTypeLegalizationCost(DL, RetTy);
    // Legalisation of illegal vectors involves an `index' instruction plus
    // (LT.first - 1) vector adds.
    if (LT.first > 1) {
      Type *LegalVTy = EVT(LT.second).getTypeForEVT(RetTy->getContext());
      InstructionCost AddCost =
          getArithmeticInstrCost(Instruction::Add, LegalVTy, CostKind);
      Cost += AddCost * (LT.first - 1);
    }
    return Cost;
  }
  case Intrinsic::nearbyint: {
    if (isa<ScalableVectorType>(RetTy))
      return InstructionCost::getInvalid();
    break;
  }
  // This is not ideal but untill all VP intrinsics are in upstream we can't use
  // the IsVPIntrinsic getter, so build the list manually from
  // IntrinsicEnums.inc.
#define VP_INTRINSIC_LIST                                                      \
  VP_INTRINSIC(vp_add)                                                         \
  VP_INTRINSIC(vp_and)                                                         \
  VP_INTRINSIC(vp_ashr)                                                        \
  VP_INTRINSIC(vp_fadd)                                                        \
  VP_INTRINSIC(vp_fcmp)                                                        \
  VP_INTRINSIC(vp_fdiv)                                                        \
  VP_INTRINSIC(vp_fma)                                                         \
  VP_INTRINSIC(vp_fmul)                                                        \
  VP_INTRINSIC(vp_fneg)                                                        \
  VP_INTRINSIC(vp_fpext)                                                       \
  VP_INTRINSIC(vp_fptosi)                                                      \
  VP_INTRINSIC(vp_fptoui)                                                      \
  VP_INTRINSIC(vp_fptrunc)                                                     \
  VP_INTRINSIC(vp_frem)                                                        \
  VP_INTRINSIC(vp_fsub)                                                        \
  VP_INTRINSIC(vp_gather)                                                      \
  VP_INTRINSIC(vp_icmp)                                                        \
  VP_INTRINSIC(vp_inttoptr)                                                    \
  VP_INTRINSIC(vp_load)                                                        \
  VP_INTRINSIC(vp_lshr)                                                        \
  VP_INTRINSIC(vp_mul)                                                         \
  VP_INTRINSIC(vp_or)                                                          \
  VP_INTRINSIC(vp_ptrtoint)                                                    \
  VP_INTRINSIC(vp_scatter)                                                     \
  VP_INTRINSIC(vp_sdiv)                                                        \
  VP_INTRINSIC(vp_select)                                                      \
  VP_INTRINSIC(vp_sext)                                                        \
  VP_INTRINSIC(vp_shl)                                                         \
  VP_INTRINSIC(vp_sitofp)                                                      \
  VP_INTRINSIC(vp_srem)                                                        \
  VP_INTRINSIC(vp_store)                                                       \
  VP_INTRINSIC(vp_sub)                                                         \
  VP_INTRINSIC(vp_trunc)                                                       \
  VP_INTRINSIC(vp_udiv)                                                        \
  VP_INTRINSIC(vp_uitofp)                                                      \
  VP_INTRINSIC(vp_urem)                                                        \
  VP_INTRINSIC(vp_xor)                                                         \
  VP_INTRINSIC(vp_zext)                                                        \
  VP_INTRINSIC(experimental_vp_strided_load)                                                \
  VP_INTRINSIC(experimental_vp_strided_store)                                               \
  VP_INTRINSIC(experimental_vp_splice)                                         \
  VP_INTRINSIC(experimental_vp_reverse)
#define VP_INTRINSIC(name) case Intrinsic::name:
  VP_INTRINSIC_LIST
#undef VP_INTRINSIC
    return 1;
  default:
    break;
  }

  return BaseT::getIntrinsicInstrCost(ICA, CostKind);
}

void RISCVTTIImpl::getUnrollingPreferences(Loop *L, ScalarEvolution &SE,
                                           TTI::UnrollingPreferences &UP,
                                           OptimizationRemarkEmitter *ORE) {
  // TODO: More tuning on benchmarks and metrics with changes as needed
  //       would apply to all settings below to enable performance.

  // Support explicit targets enabled for SiFive with the unrolling preferences
  // below
  bool UseDefaultPreferences = true;
  if (ST->getTuneCPU().contains("sifive-e76") ||
      ST->getTuneCPU().contains("sifive-s76") ||
      ST->getTuneCPU().contains("sifive-u74") ||
      ST->getTuneCPU().contains("sifive-7"))
    UseDefaultPreferences = false;

  if (UseDefaultPreferences)
    return BasicTTIImplBase::getUnrollingPreferences(L, SE, UP, ORE);

  // Enable Upper bound unrolling universally, not dependant upon the conditions
  // below.
  UP.UpperBound = true;

  // Disable loop unrolling for Oz and Os.
  UP.OptSizeThreshold = 0;
  UP.PartialOptSizeThreshold = 0;
  if (L->getHeader()->getParent()->hasOptSize())
    return;

  SmallVector<BasicBlock *, 4> ExitingBlocks;
  L->getExitingBlocks(ExitingBlocks);
  LLVM_DEBUG(dbgs() << "Loop has:\n"
                    << "Blocks: " << L->getNumBlocks() << "\n"
                    << "Exit blocks: " << ExitingBlocks.size() << "\n");

  // Only allow another exit other than the latch. This acts as an early exit
  // as it mirrors the profitability calculation of the runtime unroller.
  if (ExitingBlocks.size() > 2)
    return;

  // Limit the CFG of the loop body for targets with a branch predictor.
  // Allowing 4 blocks permits if-then-else diamonds in the body.
  if (L->getNumBlocks() > 4)
    return;

  // Don't unroll vectorized loops, including the remainder loop
  if (getBooleanLoopAttribute(L, "llvm.loop.isvectorized"))
    return;

  // Scan the loop: don't unroll loops with calls as this could prevent
  // inlining.
  InstructionCost Cost = 0;
  for (auto *BB : L->getBlocks()) {
    for (auto &I : *BB) {
      // Initial setting - Don't unroll loops containing vectorized
      // instructions.
      if (I.getType()->isVectorTy())
        return;

      if (isa<CallInst>(I) || isa<InvokeInst>(I)) {
        if (const Function *F = cast<CallBase>(I).getCalledFunction()) {
          if (!isLoweredToCall(F))
            continue;
        }
        return;
      }

      SmallVector<const Value *> Operands(I.operand_values());
      Cost +=
          getUserCost(&I, Operands, TargetTransformInfo::TCK_SizeAndLatency);
    }
  }

  LLVM_DEBUG(dbgs() << "Cost of loop: " << Cost << "\n");

  UP.Partial = true;
  UP.Runtime = true;
  UP.UnrollRemainder = true;
  UP.UnrollAndJam = true;
  UP.UnrollAndJamInnerLoopThreshold = 60;

  // Force unrolling small loops can be very useful because of the branch
  // taken cost of the backedge.
  if (Cost < 12)
    UP.Force = true;
}

void RISCVTTIImpl::getPeelingPreferences(Loop *L, ScalarEvolution &SE,
                                         TTI::PeelingPreferences &PP) {
  BaseT::getPeelingPreferences(L, SE, PP);
}<|MERGE_RESOLUTION|>--- conflicted
+++ resolved
@@ -287,7 +287,7 @@
                                         bool IsScalable) const {
   return ST->hasStdExtV() && IsScalable
              ? ElementCount::get(
-                   std::max<unsigned>(1, getMinVectorRegisterBitWidth() /
+                   std::max<unsigned>(1, ST->getMinRVVVectorSizeInBits() /
                                              ElemWidth),
                    IsScalable)
              : ElementCount::getNull();
@@ -305,7 +305,7 @@
   unsigned VectorSizeBits =
       ETy->getScalarSizeInBits() * VTy->getElementCount().getKnownMinValue();
 
-  unsigned RegisterBitSize = getMinVectorRegisterBitWidth();
+  unsigned RegisterBitSize = ST->getMinRVVVectorSizeInBits();
   return std::max<unsigned>(1, VectorSizeBits / RegisterBitSize);
 }
 
@@ -324,10 +324,9 @@
   SmallestType = std::max<unsigned>(8, SmallestType);
   WidestType = std::max<unsigned>(8, WidestType);
   unsigned WidestRegister = std::min<unsigned>(
-      getMinVectorRegisterBitWidth() * RegWidthFactor,
-      MaxSafeRegisterWidth);
+      ST->getMinRVVVectorSizeInBits() * RegWidthFactor, MaxSafeRegisterWidth);
   unsigned SmallestRegister =
-      std::min(getMinVectorRegisterBitWidth(), MaxSafeRegisterWidth);
+      std::min(ST->getMinRVVVectorSizeInBits(), MaxSafeRegisterWidth);
 
   unsigned LowerBoundVFKnownMin =
       std::max<unsigned>(1, PowerOf2Floor(SmallestRegister / SmallestType));
@@ -396,7 +395,6 @@
   return BaseT::getMaxVScale();
 }
 
-<<<<<<< HEAD
 InstructionCost
 RISCVTTIImpl::getArithmeticReductionCost(unsigned Opcode, VectorType *ValTy,
                                          Optional<FastMathFlags> FMF,
@@ -464,7 +462,8 @@
                                         CostKind);
 
   return TLI->getTypeLegalizationCost(DL, Src).first;
-=======
+}
+
 TypeSize
 RISCVTTIImpl::getRegisterBitWidth(TargetTransformInfo::RegisterKind K) const {
   unsigned LMUL = PowerOf2Floor(
@@ -481,7 +480,6 @@
   }
 
   llvm_unreachable("Unsupported register kind");
->>>>>>> fc101e96
 }
 
 InstructionCost RISCVTTIImpl::getGatherScatterOpCost(

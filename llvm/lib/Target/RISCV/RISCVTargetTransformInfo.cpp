--- conflicted
+++ resolved
@@ -156,7 +156,7 @@
   return isLegalMaskedLoadStore(DataType);
 }
 
-unsigned RISCVTTIImpl::getVectorInstrCost(unsigned Opcode, Type *Val,
+InstructionCost RISCVTTIImpl::getVectorInstrCost(unsigned Opcode, Type *Val,
                                           unsigned Index) {
   // FIXME: Implement a more precise cost computation model.
   // For now this function is simply a wrapper over the base implementation
@@ -166,8 +166,9 @@
   return BaseT::getVectorInstrCost(Opcode, Val, Index);
 }
 
-unsigned RISCVTTIImpl::getShuffleCost(TTI::ShuffleKind Kind, VectorType *Tp,
-                                      ArrayRef<int> Mask, int Index, VectorType *SubTp) {
+InstructionCost RISCVTTIImpl::getShuffleCost(TTI::ShuffleKind Kind,
+                                             VectorType *Tp, ArrayRef<int> Mask,
+                                             int Index, VectorType *SubTp) {
   if (isa<ScalableVectorType>(Tp) &&
       (!SubTp || isa<ScalableVectorType>(SubTp))) {
     switch (Kind) {
@@ -199,9 +200,8 @@
   return BaseT::getOperandsScalarizationOverhead(Args, Tys);
 }
 
-unsigned RISCVTTIImpl::getScalarizationOverhead(VectorType *InTy,
-                                                const APInt &DemandedElts,
-                                                bool Insert, bool Extract) {
+unsigned RISCVTTIImpl::getScalarizationOverhead(
+    VectorType *InTy, const APInt &DemandedElts, bool Insert, bool Extract) {
   // FIXME: a bitfield is not a reasonable abstraction for talking about
   // which elements are needed from a scalable vector.
   // For scalable vectors DemenadedElts currently represent
@@ -210,7 +210,7 @@
   unsigned NumELts = InTy->getElementCount().getKnownMinValue();
   assert(DemandedElts.getBitWidth() == NumELts && "Vector size mismatch");
 
-  unsigned MinCost = 0;
+  InstructionCost MinCost = 0;
 
   for (unsigned i = 0, e = NumELts; i < e; ++i) {
     if (!DemandedElts[i])
@@ -221,13 +221,14 @@
       MinCost += getVectorInstrCost(Instruction::ExtractElement, InTy, i);
   }
 
-  return MinCost;
-}
-
-unsigned RISCVTTIImpl::getCastInstrCost(unsigned Opcode, Type *Dst, Type *Src,
-                                        TTI::CastContextHint CCH,
-                                        TTI::TargetCostKind CostKind,
-                                        const Instruction *I) {
+  return *MinCost.getValue();
+}
+
+InstructionCost RISCVTTIImpl::getCastInstrCost(unsigned Opcode, Type *Dst,
+                                               Type *Src,
+                                               TTI::CastContextHint CCH,
+                                               TTI::TargetCostKind CostKind,
+                                               const Instruction *I) {
   if (!isa<ScalableVectorType>(Dst) || !isa<ScalableVectorType>(Src))
     return BaseT::getCastInstrCost(Opcode, Dst, Src, CCH, CostKind, I);
 
@@ -322,10 +323,11 @@
   return {LowerBoundVF, UpperBoundVF};
 }
 
-int RISCVTTIImpl::getCmpSelInstrCost(unsigned Opcode, Type *ValTy, Type *CondTy,
-                                     CmpInst::Predicate VecPred,
-                                     TTI::TargetCostKind CostKind,
-                                     const Instruction *I) {
+InstructionCost RISCVTTIImpl::getCmpSelInstrCost(unsigned Opcode, Type *ValTy,
+                                                 Type *CondTy,
+                                                 CmpInst::Predicate VecPred,
+                                                 TTI::TargetCostKind CostKind,
+                                                 const Instruction *I) {
   // FIXME: For the time being we only consider the case when the ValTy or
   // CondTy is illegal and return an artificially high cost. For other cases we
   // default to the base implementation.
@@ -384,10 +386,10 @@
   return BaseT::getMaxVScale();
 }
 
-<<<<<<< HEAD
-int RISCVTTIImpl::getArithmeticReductionCost(unsigned Opcode, VectorType *ValTy,
-                                             bool IsPairwiseForm,
-                                             TTI::TargetCostKind CostKind) {
+InstructionCost
+RISCVTTIImpl::getArithmeticReductionCost(unsigned Opcode, VectorType *ValTy,
+                                         bool IsPairwiseForm,
+                                         TTI::TargetCostKind CostKind) {
   if (!isa<ScalableVectorType>(ValTy))
     return BaseT::getArithmeticReductionCost(Opcode, ValTy, IsPairwiseForm,
                                              CostKind);
@@ -398,7 +400,7 @@
                                              CostKind);
 
   std::pair<int, MVT> LT = TLI->getTypeLegalizationCost(DL, ValTy);
-  int LegalizationCost = 0;
+  InstructionCost LegalizationCost = 0;
   if (LT.first > 1) {
     Type *LegalVTy = EVT(LT.second).getTypeForEVT(ValTy->getContext());
     LegalizationCost = getArithmeticInstrCost(Opcode, LegalVTy, CostKind);
@@ -424,9 +426,10 @@
 }
 
 // Taken from AArch64.
-int RISCVTTIImpl::getMinMaxReductionCost(VectorType *Ty, VectorType *CondTy,
-                                         bool IsPairwise, bool IsUnsigned,
-                                         TTI::TargetCostKind CostKind) {
+InstructionCost
+RISCVTTIImpl::getMinMaxReductionCost(VectorType *Ty, VectorType *CondTy,
+                                     bool IsPairwise, bool IsUnsigned,
+                                     TTI::TargetCostKind CostKind) {
   if (!isa<ScalableVectorType>(Ty))
     return BaseT::getMinMaxReductionCost(Ty, CondTy, IsPairwise, IsUnsigned,
                                          CostKind);
@@ -435,7 +438,7 @@
          "Both vectors need to be scalable");
 
   std::pair<int, MVT> LT = TLI->getTypeLegalizationCost(DL, Ty);
-  int LegalizationCost = 0;
+  InstructionCost LegalizationCost = 0;
   if (LT.first > 1) {
     Type *LegalVTy = EVT(LT.second).getTypeForEVT(Ty->getContext());
     unsigned CmpOpcode =
@@ -451,10 +454,7 @@
   return LegalizationCost + /*Cost of horizontal reduction*/ 2;
 }
 
-unsigned RISCVTTIImpl::getGatherScatterOpCost(
-=======
 InstructionCost RISCVTTIImpl::getGatherScatterOpCost(
->>>>>>> 2806bd8b
     unsigned Opcode, Type *DataTy, const Value *Ptr, bool VariableMask,
     Align Alignment, TTI::TargetCostKind CostKind, const Instruction *I) {
   // We can do gather/scatter using a single instruction.
@@ -516,13 +516,13 @@
   auto *RetTy = ICA.getReturnType();
   switch (ICA.getID()) {
   case Intrinsic::experimental_stepvector: {
-    unsigned Cost = 1; // Cost of the `index' instruction
+    InstructionCost Cost = 1; // Cost of the `index' instruction
     auto LT = TLI->getTypeLegalizationCost(DL, RetTy);
     // Legalisation of illegal vectors involves an `index' instruction plus
     // (LT.first - 1) vector adds.
     if (LT.first > 1) {
       Type *LegalVTy = EVT(LT.second).getTypeForEVT(RetTy->getContext());
-      unsigned AddCost =
+      InstructionCost AddCost =
           getArithmeticInstrCost(Instruction::Add, LegalVTy, CostKind);
       Cost += AddCost * (LT.first - 1);
     }

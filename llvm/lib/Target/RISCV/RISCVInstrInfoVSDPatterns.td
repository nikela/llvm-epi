//===- RISCVInstrInfoVSDPatterns.td - RVV SDNode patterns --*- tablegen -*-===//
//
// Part of the LLVM Project, under the Apache License v2.0 with LLVM Exceptions.
// See https://llvm.org/LICENSE.txt for license information.
// SPDX-License-Identifier: Apache-2.0 WITH LLVM-exception
//
//===----------------------------------------------------------------------===//
///
/// This file contains the required infrastructure and SDNode patterns to
/// support code generation for the standard 'V' (Vector) extension, version
/// 0.9.  This version is still experimental as the 'V' extension hasn't been
/// ratified yet.
///
/// This file is included from and depends upon RISCVInstrInfoVPseudos.td
///
/// Note: the patterns for RVV intrinsics are found in
/// RISCVInstrInfoVPseudos.td.
///
//===----------------------------------------------------------------------===//

//===----------------------------------------------------------------------===//
// Helpers to define the SDNode patterns.
//===----------------------------------------------------------------------===//

def SDTSplatI64 : SDTypeProfile<1, 1, [
  SDTCVecEltisVT<0, i64>, SDTCisVT<1, i32>
]>;

def rv32_splat_i64 : SDNode<"RISCVISD::SPLAT_VECTOR_I64", SDTSplatI64>;

def riscv_trunc_vector : SDNode<"RISCVISD::TRUNCATE_VECTOR",
                                SDTypeProfile<1, 1,
                                 [SDTCisVec<0>, SDTCisVec<1>]>>;

// Penalize the generic form with Complexity=1 to give the simm5/uimm5 variants
// precedence
def SplatPat       : ComplexPattern<vAny, 1, "selectVSplat", [], [], 1>;

def SplatPat_simm5 : ComplexPattern<vAny, 1, "selectVSplatSimm5", []>;
def SplatPat_uimm5 : ComplexPattern<vAny, 1, "selectVSplatUimm5", []>;

class SwapHelper<dag Prefix, dag A, dag B, dag Suffix, bit swap> {
   dag Value = !con(Prefix, !if(swap, B, A), !if(swap, A, B), Suffix);
}

multiclass VPatUSLoadStoreSDNode<LLVMType type,
                                 LLVMType mask_type,
                                 int sew,
                                 LMULInfo vlmul,
                                 OutPatFrag avl,
                                 RegisterClass reg_rs1,
                                 VReg reg_class>
{
  defvar load_instr = !cast<Instruction>("PseudoVLE"#sew#"_V_"#vlmul.MX);
  defvar store_instr = !cast<Instruction>("PseudoVSE"#sew#"_V_"#vlmul.MX);
  // Load
  def : Pat<(type (load reg_rs1:$rs1)),
            (load_instr reg_rs1:$rs1, avl, sew)>;
  // Store
  def : Pat<(store type:$rs2, reg_rs1:$rs1),
            (store_instr reg_class:$rs2, reg_rs1:$rs1, avl, sew)>;
}

multiclass VPatUSLoadStoreSDNodes<RegisterClass reg_rs1> {
  foreach vti = AllVectors in
    defm "" : VPatUSLoadStoreSDNode<vti.Vector, vti.Mask, vti.SEW, vti.LMul,
                                    vti.AVL, reg_rs1, vti.RegClass>;
}

class VPatBinarySDNode_VV<SDNode vop,
                          string instruction_name,
                          ValueType result_type,
                          ValueType op_type,
                          ValueType mask_type,
                          int sew,
                          LMULInfo vlmul,
                          OutPatFrag avl,
                          VReg RetClass,
                          VReg op_reg_class> :
    Pat<(result_type (vop
                     (op_type op_reg_class:$rs1),
                     (op_type op_reg_class:$rs2))),
        (!cast<Instruction>(instruction_name#"_VV_"# vlmul.MX)
                     op_reg_class:$rs1,
                     op_reg_class:$rs2,
                     avl, sew)>;

class VPatBinarySDNode_XI<SDNode vop,
                          string instruction_name,
                          string suffix,
                          ValueType result_type,
                          ValueType vop_type,
                          ValueType xop_type,
                          ValueType mask_type,
                          int sew,
                          LMULInfo vlmul,
                          OutPatFrag avl,
                          VReg RetClass,
                          VReg vop_reg_class,
                          ComplexPattern SplatPatKind,
                          DAGOperand xop_kind> :
    Pat<(result_type (vop
                     (vop_type vop_reg_class:$rs1),
                     (vop_type (SplatPatKind xop_kind:$rs2)))),
        (!cast<Instruction>(instruction_name#_#suffix#_# vlmul.MX)
                     vop_reg_class:$rs1,
                     xop_kind:$rs2,
                     avl, sew)>;

multiclass VPatBinarySDNode_VV_VX<SDNode vop, string instruction_name>
{
  foreach vti = AllIntegerVectors in {
    def : VPatBinarySDNode_VV<vop, instruction_name,
                              vti.Vector, vti.Vector, vti.Mask, vti.SEW,
                              vti.LMul, vti.AVL, vti.RegClass, vti.RegClass>;
    def : VPatBinarySDNode_XI<vop, instruction_name, "VX",
                              vti.Vector, vti.Vector, XLenVT, vti.Mask, vti.SEW,
                              vti.LMul, vti.AVL, vti.RegClass, vti.RegClass,
                              SplatPat, GPR>;
  }
}

multiclass VPatBinarySDNode_VV_VX_VI<SDNode vop, string instruction_name,
                                     Operand ImmType = simm5>
{
  foreach vti = AllIntegerVectors in {
    def : VPatBinarySDNode_VV<vop, instruction_name,
                              vti.Vector, vti.Vector, vti.Mask, vti.SEW,
                              vti.LMul, vti.AVL, vti.RegClass, vti.RegClass>;
    def : VPatBinarySDNode_XI<vop, instruction_name, "VX",
                              vti.Vector, vti.Vector, XLenVT, vti.Mask, vti.SEW,
                              vti.LMul, vti.AVL, vti.RegClass, vti.RegClass,
                              SplatPat, GPR>;
    def : VPatBinarySDNode_XI<vop, instruction_name, "VI",
                              vti.Vector, vti.Vector, XLenVT, vti.Mask, vti.SEW,
                              vti.LMul, vti.AVL, vti.RegClass, vti.RegClass,
                              !cast<ComplexPattern>(SplatPat#_#ImmType),
                              ImmType>;
  }
}

class VPatBinarySDNode_VF<SDNode vop,
                          string instruction_name,
                          ValueType result_type,
                          ValueType vop_type,
                          ValueType xop_type,
                          ValueType mask_type,
                          int sew,
                          LMULInfo vlmul,
                          OutPatFrag avl,
                          VReg RetClass,
                          VReg vop_reg_class,
                          DAGOperand xop_kind> :
    Pat<(result_type (vop (vop_type vop_reg_class:$rs1),
                          (vop_type (splat_vector xop_kind:$rs2)))),
        (!cast<Instruction>(instruction_name#"_VF_"#vlmul.MX)
                     vop_reg_class:$rs1,
                     ToFPR32<xop_type, xop_kind, "rs2">.ret,
                     avl, sew)>;

multiclass VPatBinaryFPSDNode_VV_VF<SDNode vop, string instruction_name> {
  foreach vti = AllFloatVectors in {
    def : VPatBinarySDNode_VV<vop, instruction_name,
                              vti.Vector, vti.Vector, vti.Mask, vti.SEW,
                              vti.LMul, vti.AVL, vti.RegClass, vti.RegClass>;
    def : VPatBinarySDNode_VF<vop, instruction_name,
                              vti.Vector, vti.Vector, vti.Scalar, vti.Mask,
                              vti.SEW, vti.LMul, vti.AVL, vti.RegClass, vti.RegClass,
                              vti.ScalarRegClass>;
  }
}

multiclass VPatBinaryFPSDNode_R_VF<SDNode vop, string instruction_name> {
  foreach fvti = AllFloatVectors in
    def : Pat<(fvti.Vector (vop (fvti.Vector (splat_vector fvti.Scalar:$rs2)),
                                (fvti.Vector fvti.RegClass:$rs1))),
              (!cast<Instruction>(instruction_name#"_VF_"#fvti.LMul.MX)
                           fvti.RegClass:$rs1,
                           ToFPR32<fvti.Scalar, fvti.ScalarRegClass, "rs2">.ret,
                           fvti.AVL, fvti.SEW)>;
}

multiclass VPatIntegerSetCCSDNode_VV<CondCode cc,
                                     string instruction_name,
                                     bit swap = 0> {
  foreach vti = AllIntegerVectors in {
    defvar instruction = !cast<Instruction>(instruction_name#"_VV_"#vti.LMul.MX);
    def : Pat<(vti.Mask (setcc (vti.Vector vti.RegClass:$rs1),
                               (vti.Vector vti.RegClass:$rs2), cc)),
              SwapHelper<(instruction),
                         (instruction vti.RegClass:$rs1),
                         (instruction vti.RegClass:$rs2),
                         (instruction vti.AVL, vti.SEW),
                         swap>.Value>;
  }
}

multiclass VPatIntegerSetCCSDNode_XI<CondCode cc,
                                     string instruction_name,
                                     string kind,
                                     ComplexPattern SplatPatKind,
                                     DAGOperand xop_kind,
                                     bit swap = 0> {
  foreach vti = AllIntegerVectors in {
    defvar instruction = !cast<Instruction>(instruction_name#_#kind#_#vti.LMul.MX);
    def : Pat<(vti.Mask (setcc (vti.Vector vti.RegClass:$rs1),
                               (vti.Vector (SplatPatKind xop_kind:$rs2)), cc)),
              SwapHelper<(instruction),
                         (instruction vti.RegClass:$rs1),
                         (instruction xop_kind:$rs2),
                         (instruction vti.AVL, vti.SEW),
                         swap>.Value>;
  }
}

multiclass VPatIntegerSetCCSDNode_VV_VX_VI<CondCode cc,
                                           string instruction_name,
                                           bit swap = 0> {
  defm : VPatIntegerSetCCSDNode_VV<cc, instruction_name, swap>;
  defm : VPatIntegerSetCCSDNode_XI<cc, instruction_name, "VX",
                                   SplatPat, GPR, swap>;
  defm : VPatIntegerSetCCSDNode_XI<cc, instruction_name, "VI",
                                   SplatPat_simm5, simm5, swap>;
}

multiclass VPatIntegerSetCCSDNode_VV_VX<CondCode cc,
                                        string instruction_name,
                                        bit swap = 0> {
  defm : VPatIntegerSetCCSDNode_VV<cc, instruction_name, swap>;
  defm : VPatIntegerSetCCSDNode_XI<cc, instruction_name, "VX",
                                   SplatPat, GPR, swap>;
}

multiclass VPatIntegerSetCCSDNode_VX_VI<CondCode cc,
                                        string instruction_name,
                                        bit swap = 0> {
  defm : VPatIntegerSetCCSDNode_XI<cc, instruction_name, "VX",
                                   SplatPat, GPR, swap>;
  defm : VPatIntegerSetCCSDNode_XI<cc, instruction_name, "VI",
                                   SplatPat_simm5, simm5, swap>;
}

multiclass VPatFPSetCCSDNode_VV<CondCode cc, string instruction_name> {
  foreach fvti = AllFloatVectors in
    def : Pat<(fvti.Mask (setcc (fvti.Vector fvti.RegClass:$rs1),
                                (fvti.Vector fvti.RegClass:$rs2),
                                cc)),
              (!cast<Instruction>(instruction_name#"_VV_"#fvti.LMul.MX)
                  fvti.RegClass:$rs1, fvti.RegClass:$rs2, fvti.AVL, fvti.SEW)>;
}

multiclass VPatFPSetCCSDNode_VF<CondCode cc, string instruction_name> {
  foreach fvti = AllFloatVectors in
    def : Pat<(fvti.Mask (setcc (fvti.Vector fvti.RegClass:$rs1),
                                (fvti.Vector (splat_vector fvti.ScalarRegClass:$rs2)),
                                cc)),
              (!cast<Instruction>(instruction_name#"_VF_"#fvti.LMul.MX)
                  fvti.RegClass:$rs1,
                  ToFPR32<fvti.Scalar, fvti.ScalarRegClass, "rs2">.ret,
                  fvti.AVL, fvti.SEW)>;
}

multiclass VPatFPSetCCSDNode_FV<CondCode cc, string swapped_op_instruction_name> {
  foreach fvti = AllFloatVectors in
    def : Pat<(fvti.Mask (setcc (fvti.Vector (splat_vector fvti.ScalarRegClass:$rs2)),
                                (fvti.Vector fvti.RegClass:$rs1),
                                cc)),
              (!cast<Instruction>(swapped_op_instruction_name#"_VF_"#fvti.LMul.MX)
                  fvti.RegClass:$rs1,
                  ToFPR32<fvti.Scalar, fvti.ScalarRegClass, "rs2">.ret,
                  fvti.AVL, fvti.SEW)>;
}

multiclass VPatFPSetCCSDNode_VV_VF_FV<CondCode cc,
                                      string inst_name,
                                      string swapped_op_inst_name> {
  defm : VPatFPSetCCSDNode_VV<cc, inst_name>;
  defm : VPatFPSetCCSDNode_VF<cc, inst_name>;
  defm : VPatFPSetCCSDNode_FV<cc, swapped_op_inst_name>;
}

multiclass VPatExtendSDNode_V<list<SDNode> ops, string inst_name, string suffix,
                              list <VTypeInfoToFraction> fraction_list> {
  foreach vtiTofti = fraction_list in {
    defvar vti = vtiTofti.Vti;
    defvar fti = vtiTofti.Fti;
    foreach op = ops in
      def : Pat<(vti.Vector (op (fti.Vector fti.RegClass:$rs2))),
                (!cast<Instruction>(inst_name#"_"#suffix#"_"#vti.LMul.MX)
                    fti.RegClass:$rs2, fti.AVL, vti.SEW)>;
  }
}

//===----------------------------------------------------------------------===//
// Patterns.
//===----------------------------------------------------------------------===//

let Predicates = [HasStdExtV] in {

// 7.4. Vector Unit-Stride Instructions
defm "" : VPatUSLoadStoreSDNodes<GPR>;
defm "" : VPatUSLoadStoreSDNodes<AddrFI>;

// 12.1. Vector Single-Width Integer Add and Subtract
defm "" : VPatBinarySDNode_VV_VX_VI<add, "PseudoVADD">;
defm "" : VPatBinarySDNode_VV_VX<sub, "PseudoVSUB">;
// Handle VRSUB specially since it's the only integer binary op with reversed
// pattern operands
foreach vti = AllIntegerVectors in {
  def : Pat<(sub (vti.Vector (SplatPat XLenVT:$rs2)),
                 (vti.Vector vti.RegClass:$rs1)),
            (!cast<Instruction>("PseudoVRSUB_VX_"# vti.LMul.MX)
                 vti.RegClass:$rs1, GPR:$rs2, vti.AVL, vti.SEW)>;
  def : Pat<(sub (vti.Vector (SplatPat_simm5 XLenVT:$rs2)),
                 (vti.Vector vti.RegClass:$rs1)),
            (!cast<Instruction>("PseudoVRSUB_VI_"# vti.LMul.MX)
                 vti.RegClass:$rs1, simm5:$rs2, vti.AVL, vti.SEW)>;
}

// 12.3. Vector Integer Extension
defm "" : VPatExtendSDNode_V<[zext, anyext], "PseudoVZEXT", "VF2",
                             AllFractionableVF2IntVectors>;
defm "" : VPatExtendSDNode_V<[sext],         "PseudoVSEXT", "VF2",
                             AllFractionableVF2IntVectors>;
defm "" : VPatExtendSDNode_V<[zext, anyext], "PseudoVZEXT", "VF4",
                             AllFractionableVF4IntVectors>;
defm "" : VPatExtendSDNode_V<[sext],         "PseudoVSEXT", "VF4",
                             AllFractionableVF4IntVectors>;
defm "" : VPatExtendSDNode_V<[zext, anyext], "PseudoVZEXT", "VF8",
                             AllFractionableVF8IntVectors>;
defm "" : VPatExtendSDNode_V<[sext],         "PseudoVSEXT", "VF8",
                             AllFractionableVF8IntVectors>;

// 12.5. Vector Bitwise Logical Instructions
defm "" : VPatBinarySDNode_VV_VX_VI<and, "PseudoVAND">;
defm "" : VPatBinarySDNode_VV_VX_VI<or, "PseudoVOR">;
defm "" : VPatBinarySDNode_VV_VX_VI<xor, "PseudoVXOR">;

// 12.6. Vector Single-Width Bit Shift Instructions
defm "" : VPatBinarySDNode_VV_VX_VI<shl, "PseudoVSLL", uimm5>;
defm "" : VPatBinarySDNode_VV_VX_VI<srl, "PseudoVSRL", uimm5>;
defm "" : VPatBinarySDNode_VV_VX_VI<sra, "PseudoVSRA", uimm5>;

// 12.7. Vector Narrowing Integer Right Shift Instructions
foreach vtiTofti = AllFractionableVF2IntVectors in {
  defvar vti = vtiTofti.Vti;
  defvar fti = vtiTofti.Fti;
  def : Pat<(fti.Vector (riscv_trunc_vector (vti.Vector vti.RegClass:$rs1))),
            (!cast<Instruction>("PseudoVNSRL_WI_"#fti.LMul.MX)
                vti.RegClass:$rs1, 0, fti.AVL, fti.SEW)>;
}

// 12.8. Vector Integer Comparison Instructions
defm "" : VPatIntegerSetCCSDNode_VV_VX_VI<SETEQ,  "PseudoVMSEQ">;
defm "" : VPatIntegerSetCCSDNode_VV_VX_VI<SETNE,  "PseudoVMSNE">;

// FIXME: Support immediate forms of these by choosing SLE decrementing the
// immediate
defm "" : VPatIntegerSetCCSDNode_VV_VX<SETLT,  "PseudoVMSLT">;
defm "" : VPatIntegerSetCCSDNode_VV_VX<SETULT, "PseudoVMSLTU">;

defm "" : VPatIntegerSetCCSDNode_VV<SETGT,  "PseudoVMSLT", /*swap*/1>;
defm "" : VPatIntegerSetCCSDNode_VV<SETUGT, "PseudoVMSLTU", /*swap*/1>;
defm "" : VPatIntegerSetCCSDNode_VX_VI<SETGT,  "PseudoVMSGT">;
defm "" : VPatIntegerSetCCSDNode_VX_VI<SETUGT, "PseudoVMSGTU">;

defm "" : VPatIntegerSetCCSDNode_VV_VX_VI<SETLE,  "PseudoVMSLE">;
defm "" : VPatIntegerSetCCSDNode_VV_VX_VI<SETULE, "PseudoVMSLEU">;

// FIXME: Support immediate forms of these by choosing SGT and decrementing the
// immediate
defm "" : VPatIntegerSetCCSDNode_VV<SETGE,  "PseudoVMSLE", /*swap*/1>;
defm "" : VPatIntegerSetCCSDNode_VV<SETUGE, "PseudoVMSLEU", /*swap*/1>;

// 12.9. Vector Integer Min/Max Instructions
defm "" : VPatBinarySDNode_VV_VX<umin, "PseudoVMINU">;
defm "" : VPatBinarySDNode_VV_VX<smin, "PseudoVMIN">;
defm "" : VPatBinarySDNode_VV_VX<umax, "PseudoVMAXU">;
defm "" : VPatBinarySDNode_VV_VX<smax, "PseudoVMAX">;

// 12.10. Vector Single-Width Integer Multiply Instructions
defm "" : VPatBinarySDNode_VV_VX<mul, "PseudoVMUL">;
defm "" : VPatBinarySDNode_VV_VX<mulhs, "PseudoVMULH">;
defm "" : VPatBinarySDNode_VV_VX<mulhu, "PseudoVMULHU">;

// 12.11. Vector Integer Divide Instructions
defm "" : VPatBinarySDNode_VV_VX<sdiv, "PseudoVDIVU">;
defm "" : VPatBinarySDNode_VV_VX<udiv, "PseudoVDIV">;
defm "" : VPatBinarySDNode_VV_VX<urem, "PseudoVREMU">;
defm "" : VPatBinarySDNode_VV_VX<srem, "PseudoVREM">;

// 12.16. Vector Integer Merge Instructions
foreach vti = AllIntegerVectors in {
  def : Pat<(vti.Vector (vselect (vti.Mask V0), vti.RegClass:$rs1,
                                                      vti.RegClass:$rs2)),
            (!cast<Instruction>("PseudoVMERGE_VVM_"#vti.LMul.MX)
<<<<<<< HEAD
                 vti.RegClass:$rs2, vti.RegClass:$rs1, (vti.Mask V0), VLMax, vti.SEW)>;
=======
                 vti.RegClass:$rs2, vti.RegClass:$rs1, VMV0:$vm,
                 vti.AVL, vti.SEW)>;
>>>>>>> b569f446

  def : Pat<(vti.Vector (vselect (vti.Mask V0), (SplatPat XLenVT:$rs1),
                                                      vti.RegClass:$rs2)),
            (!cast<Instruction>("PseudoVMERGE_VXM_"#vti.LMul.MX)
<<<<<<< HEAD
                 vti.RegClass:$rs2, GPR:$rs1, (vti.Mask V0), VLMax, vti.SEW)>;
=======
                 vti.RegClass:$rs2, GPR:$rs1, VMV0:$vm, vti.AVL, vti.SEW)>;
>>>>>>> b569f446

  def : Pat<(vti.Vector (vselect (vti.Mask V0), (SplatPat_simm5 simm5:$rs1),
                                                      vti.RegClass:$rs2)),
            (!cast<Instruction>("PseudoVMERGE_VIM_"#vti.LMul.MX)
<<<<<<< HEAD
                 vti.RegClass:$rs2, simm5:$rs1, (vti.Mask V0), VLMax, vti.SEW)>;
=======
                 vti.RegClass:$rs2, simm5:$rs1, VMV0:$vm, vti.AVL, vti.SEW)>;
>>>>>>> b569f446
}

// 16.1. Vector Mask-Register Logical Instructions
foreach mti = AllMasks in {
  def : Pat<(mti.Mask (and VR:$rs1, VR:$rs2)),
            (!cast<Instruction>("PseudoVMAND_MM_"#mti.LMul.MX)
                 VR:$rs1, VR:$rs2, mti.AVL, mti.SEW)>;
  def : Pat<(mti.Mask (or VR:$rs1, VR:$rs2)),
            (!cast<Instruction>("PseudoVMOR_MM_"#mti.LMul.MX)
                 VR:$rs1, VR:$rs2, mti.AVL, mti.SEW)>;
  def : Pat<(mti.Mask (xor VR:$rs1, VR:$rs2)),
            (!cast<Instruction>("PseudoVMXOR_MM_"#mti.LMul.MX)
                 VR:$rs1, VR:$rs2, mti.AVL, mti.SEW)>;

  def : Pat<(mti.Mask (vnot (and VR:$rs1, VR:$rs2))),
            (!cast<Instruction>("PseudoVMNAND_MM_"#mti.LMul.MX)
                 VR:$rs1, VR:$rs2, mti.AVL, mti.SEW)>;
  def : Pat<(mti.Mask (vnot (or VR:$rs1, VR:$rs2))),
            (!cast<Instruction>("PseudoVMNOR_MM_"#mti.LMul.MX)
                 VR:$rs1, VR:$rs2, mti.AVL, mti.SEW)>;
  def : Pat<(mti.Mask (vnot (xor VR:$rs1, VR:$rs2))),
            (!cast<Instruction>("PseudoVMXNOR_MM_"#mti.LMul.MX)
                 VR:$rs1, VR:$rs2, mti.AVL, mti.SEW)>;

  def : Pat<(mti.Mask (and VR:$rs1, (vnot VR:$rs2))),
            (!cast<Instruction>("PseudoVMANDNOT_MM_"#mti.LMul.MX)
                 VR:$rs1, VR:$rs2, mti.AVL, mti.SEW)>;
  def : Pat<(mti.Mask (or VR:$rs1, (vnot VR:$rs2))),
            (!cast<Instruction>("PseudoVMORNOT_MM_"#mti.LMul.MX)
                 VR:$rs1, VR:$rs2, mti.AVL, mti.SEW)>;
}

} // Predicates = [HasStdExtV]

let Predicates = [HasStdExtV, HasStdExtF] in {

// 14.2. Vector Single-Width Floating-Point Add/Subtract Instructions
defm "" : VPatBinaryFPSDNode_VV_VF<fadd, "PseudoVFADD">;
defm "" : VPatBinaryFPSDNode_VV_VF<fsub, "PseudoVFSUB">;
defm "" : VPatBinaryFPSDNode_R_VF<fsub, "PseudoVFRSUB">;

// 14.4. Vector Single-Width Floating-Point Multiply/Divide Instructions
defm "" : VPatBinaryFPSDNode_VV_VF<fmul, "PseudoVFMUL">;
defm "" : VPatBinaryFPSDNode_VV_VF<fdiv, "PseudoVFDIV">;
defm "" : VPatBinaryFPSDNode_R_VF<fdiv, "PseudoVFRDIV">;

// 14.11. Vector Floating-Point Compare Instructions
defm "" : VPatFPSetCCSDNode_VV_VF_FV<SETEQ,  "PseudoVMFEQ", "PseudoVMFEQ">;
defm "" : VPatFPSetCCSDNode_VV_VF_FV<SETOEQ, "PseudoVMFEQ", "PseudoVMFEQ">;

defm "" : VPatFPSetCCSDNode_VV_VF_FV<SETNE,  "PseudoVMFNE", "PseudoVMFNE">;
defm "" : VPatFPSetCCSDNode_VV_VF_FV<SETUNE, "PseudoVMFNE", "PseudoVMFNE">;

defm "" : VPatFPSetCCSDNode_VV_VF_FV<SETLT,  "PseudoVMFLT", "PseudoVMFGT">;
defm "" : VPatFPSetCCSDNode_VV_VF_FV<SETOLT, "PseudoVMFLT", "PseudoVMFGT">;

defm "" : VPatFPSetCCSDNode_VV_VF_FV<SETLE,  "PseudoVMFLE", "PseudoVMFGE">;
defm "" : VPatFPSetCCSDNode_VV_VF_FV<SETOLE, "PseudoVMFLE", "PseudoVMFGE">;

// Floating-point vselects:
// 12.16. Vector Integer Merge Instructions
// 14.13. Vector Floating-Point Merge Instruction
foreach fvti = AllFloatVectors in {
  def : Pat<(fvti.Vector (vselect (fvti.Mask V0), fvti.RegClass:$rs1,
                                                        fvti.RegClass:$rs2)),
            (!cast<Instruction>("PseudoVMERGE_VVM_"#fvti.LMul.MX)
<<<<<<< HEAD
                 fvti.RegClass:$rs2, fvti.RegClass:$rs1, (fvti.Mask V0),
                 VLMax, fvti.SEW)>;
=======
                 fvti.RegClass:$rs2, fvti.RegClass:$rs1, VMV0:$vm,
                 fvti.AVL, fvti.SEW)>;
>>>>>>> b569f446

  def : Pat<(fvti.Vector (vselect (fvti.Mask V0),
                                  (splat_vector fvti.ScalarRegClass:$rs1),
                                  fvti.RegClass:$rs2)),
            (!cast<Instruction>("PseudoVFMERGE_VFM_"#fvti.LMul.MX)
                 fvti.RegClass:$rs2,
                 ToFPR32<fvti.Scalar, fvti.ScalarRegClass, "rs1">.ret,
<<<<<<< HEAD
                 (fvti.Mask V0), VLMax, fvti.SEW)>;
=======
                 VMV0:$vm, fvti.AVL, fvti.SEW)>;
>>>>>>> b569f446

  def : Pat<(fvti.Vector (vselect (fvti.Mask V0),
                                  (splat_vector (fvti.Scalar fpimm0)),
                                  fvti.RegClass:$rs2)),
            (!cast<Instruction>("PseudoVMERGE_VIM_"#fvti.LMul.MX)
<<<<<<< HEAD
                 fvti.RegClass:$rs2, 0, (fvti.Mask V0), VLMax, fvti.SEW)>;
=======
                 fvti.RegClass:$rs2, 0, VMV0:$vm, fvti.AVL, fvti.SEW)>;
>>>>>>> b569f446
}
} // Predicates = [HasStdExtV, HasStdExtF]

//===----------------------------------------------------------------------===//
// Vector Splats
//===----------------------------------------------------------------------===//

let Predicates = [HasStdExtV] in {
foreach vti = AllIntegerVectors in {
  def : Pat<(vti.Vector (splat_vector GPR:$rs1)),
            (!cast<Instruction>("PseudoVMV_V_X_" # vti.LMul.MX)
              GPR:$rs1, vti.AVL, vti.SEW)>;
  def : Pat<(vti.Vector (splat_vector simm5:$rs1)),
            (!cast<Instruction>("PseudoVMV_V_I_" # vti.LMul.MX)
              simm5:$rs1, vti.AVL, vti.SEW)>;
}

foreach mti = AllMasks in {
  def : Pat<(mti.Mask immAllOnesV),
            (!cast<Instruction>("PseudoVMSET_M_"#mti.BX) mti.AVL, mti.SEW)>;
  def : Pat<(mti.Mask immAllZerosV),
            (!cast<Instruction>("PseudoVMCLR_M_"#mti.BX) mti.AVL, mti.SEW)>;
}
} // Predicates = [HasStdExtV]

let Predicates = [HasStdExtV, IsRV32] in {
foreach vti = AllIntegerVectors in {
  if !eq(vti.SEW, 64) then {
    def : Pat<(vti.Vector (rv32_splat_i64 GPR:$rs1)),
              (!cast<Instruction>("PseudoVMV_V_X_" # vti.LMul.MX)
                GPR:$rs1, vti.AVL, vti.SEW)>;
    def : Pat<(vti.Vector (rv32_splat_i64 simm5:$rs1)),
              (!cast<Instruction>("PseudoVMV_V_I_" # vti.LMul.MX)
                simm5:$rs1, vti.AVL, vti.SEW)>;
  }
}
} // Predicates = [HasStdExtV, IsRV32]

let Predicates = [HasStdExtV, HasStdExtF] in {
foreach fvti = AllFloatVectors in {
  def : Pat<(fvti.Vector (splat_vector fvti.ScalarRegClass:$rs1)),
            (!cast<Instruction>("PseudoVFMV_V_F_"#fvti.LMul.MX)
              ToFPR32<fvti.Scalar, fvti.ScalarRegClass, "rs1">.ret,
              fvti.AVL, fvti.SEW)>;

  def : Pat<(fvti.Vector (splat_vector (fvti.Scalar fpimm0))),
            (!cast<Instruction>("PseudoVMV_V_I_"#fvti.LMul.MX)
              0, fvti.AVL, fvti.SEW)>;
}
} // Predicates = [HasStdExtV, HasStdExtF]<|MERGE_RESOLUTION|>--- conflicted
+++ resolved
@@ -394,30 +394,18 @@
   def : Pat<(vti.Vector (vselect (vti.Mask V0), vti.RegClass:$rs1,
                                                       vti.RegClass:$rs2)),
             (!cast<Instruction>("PseudoVMERGE_VVM_"#vti.LMul.MX)
-<<<<<<< HEAD
-                 vti.RegClass:$rs2, vti.RegClass:$rs1, (vti.Mask V0), VLMax, vti.SEW)>;
-=======
-                 vti.RegClass:$rs2, vti.RegClass:$rs1, VMV0:$vm,
+                 vti.RegClass:$rs2, vti.RegClass:$rs1, (vti.Mask V0),
                  vti.AVL, vti.SEW)>;
->>>>>>> b569f446
 
   def : Pat<(vti.Vector (vselect (vti.Mask V0), (SplatPat XLenVT:$rs1),
                                                       vti.RegClass:$rs2)),
             (!cast<Instruction>("PseudoVMERGE_VXM_"#vti.LMul.MX)
-<<<<<<< HEAD
-                 vti.RegClass:$rs2, GPR:$rs1, (vti.Mask V0), VLMax, vti.SEW)>;
-=======
-                 vti.RegClass:$rs2, GPR:$rs1, VMV0:$vm, vti.AVL, vti.SEW)>;
->>>>>>> b569f446
+                 vti.RegClass:$rs2, GPR:$rs1, (vti.Mask V0), vti.AVL, vti.SEW)>;
 
   def : Pat<(vti.Vector (vselect (vti.Mask V0), (SplatPat_simm5 simm5:$rs1),
                                                       vti.RegClass:$rs2)),
             (!cast<Instruction>("PseudoVMERGE_VIM_"#vti.LMul.MX)
-<<<<<<< HEAD
-                 vti.RegClass:$rs2, simm5:$rs1, (vti.Mask V0), VLMax, vti.SEW)>;
-=======
-                 vti.RegClass:$rs2, simm5:$rs1, VMV0:$vm, vti.AVL, vti.SEW)>;
->>>>>>> b569f446
+                 vti.RegClass:$rs2, simm5:$rs1, (vti.Mask V0), vti.AVL, vti.SEW)>;
 }
 
 // 16.1. Vector Mask-Register Logical Instructions
@@ -484,13 +472,8 @@
   def : Pat<(fvti.Vector (vselect (fvti.Mask V0), fvti.RegClass:$rs1,
                                                         fvti.RegClass:$rs2)),
             (!cast<Instruction>("PseudoVMERGE_VVM_"#fvti.LMul.MX)
-<<<<<<< HEAD
                  fvti.RegClass:$rs2, fvti.RegClass:$rs1, (fvti.Mask V0),
-                 VLMax, fvti.SEW)>;
-=======
-                 fvti.RegClass:$rs2, fvti.RegClass:$rs1, VMV0:$vm,
                  fvti.AVL, fvti.SEW)>;
->>>>>>> b569f446
 
   def : Pat<(fvti.Vector (vselect (fvti.Mask V0),
                                   (splat_vector fvti.ScalarRegClass:$rs1),
@@ -498,21 +481,13 @@
             (!cast<Instruction>("PseudoVFMERGE_VFM_"#fvti.LMul.MX)
                  fvti.RegClass:$rs2,
                  ToFPR32<fvti.Scalar, fvti.ScalarRegClass, "rs1">.ret,
-<<<<<<< HEAD
-                 (fvti.Mask V0), VLMax, fvti.SEW)>;
-=======
-                 VMV0:$vm, fvti.AVL, fvti.SEW)>;
->>>>>>> b569f446
+                 (fvti.Mask V0), fvti.AVL, fvti.SEW)>;
 
   def : Pat<(fvti.Vector (vselect (fvti.Mask V0),
                                   (splat_vector (fvti.Scalar fpimm0)),
                                   fvti.RegClass:$rs2)),
             (!cast<Instruction>("PseudoVMERGE_VIM_"#fvti.LMul.MX)
-<<<<<<< HEAD
-                 fvti.RegClass:$rs2, 0, (fvti.Mask V0), VLMax, fvti.SEW)>;
-=======
-                 fvti.RegClass:$rs2, 0, VMV0:$vm, fvti.AVL, fvti.SEW)>;
->>>>>>> b569f446
+                 fvti.RegClass:$rs2, 0, (fvti.Mask V0), fvti.AVL, fvti.SEW)>;
 }
 } // Predicates = [HasStdExtV, HasStdExtF]
 

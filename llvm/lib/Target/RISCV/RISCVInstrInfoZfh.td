--- conflicted
+++ resolved
@@ -247,16 +247,10 @@
                 (FLE_H GPR:$rd, FPR16:$rt, FPR16:$rs), 0>;
 } // Predicates = [HasStdExtZfh]
 
-<<<<<<< HEAD
+let Predicates = [HasStdExtZfhmin] in {
 def PseudoFLH  : PseudoFloatLoad<"flh", FPR16>, Sched<[]>;
 def PseudoFSH  : PseudoStore<"fsh", FPR16>, Sched<[]>;
-} // Predicates = [HasStdExtZfh]
-=======
-let Predicates = [HasStdExtZfhmin] in {
-def PseudoFLH  : PseudoFloatLoad<"flh", FPR16>;
-def PseudoFSH  : PseudoStore<"fsh", FPR16>;
 } // Predicates = [HasStdExtZfhmin]
->>>>>>> 180664ca
 
 //===----------------------------------------------------------------------===//
 // Pseudo-instructions and codegen patterns
@@ -328,12 +322,8 @@
 def : PatFpr16Fpr16<setle, FLE_H>;
 def : PatFpr16Fpr16<setole, FLE_H>;
 
-<<<<<<< HEAD
 def Select_FPR16_Using_CC_GPR : SelectCC_rrirr<FPR16, GPR>, Sched<[]>;
-=======
-def Select_FPR16_Using_CC_GPR : SelectCC_rrirr<FPR16, GPR>;
 } // Predicates = [HasStdExtZfh]
->>>>>>> 180664ca
 
 let Predicates = [HasStdExtZfhmin] in {
 /// Loads

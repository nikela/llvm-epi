add_llvm_component_group(RISCV)

set(LLVM_TARGET_DEFINITIONS RISCV.td)

tablegen(LLVM RISCVGenAsmMatcher.inc -gen-asm-matcher)
tablegen(LLVM RISCVGenAsmWriter.inc -gen-asm-writer)
tablegen(LLVM RISCVGenCompressInstEmitter.inc -gen-compress-inst-emitter)
tablegen(LLVM RISCVGenDAGISel.inc -gen-dag-isel)
tablegen(LLVM RISCVGenDisassemblerTables.inc -gen-disassembler)
tablegen(LLVM RISCVGenGlobalISel.inc -gen-global-isel)
tablegen(LLVM RISCVGenInstrInfo.inc -gen-instr-info)
tablegen(LLVM RISCVGenMCCodeEmitter.inc -gen-emitter)
tablegen(LLVM RISCVGenMCPseudoLowering.inc -gen-pseudo-lowering)
tablegen(LLVM RISCVGenRegisterBank.inc -gen-register-bank)
tablegen(LLVM RISCVGenRegisterInfo.inc -gen-register-info)
tablegen(LLVM RISCVGenSubtargetInfo.inc -gen-subtarget)
tablegen(LLVM RISCVGenSearchableTables.inc -gen-searchable-tables)

add_public_tablegen_target(RISCVCommonTableGen)

add_llvm_target(RISCVCodeGen
  RISCVAsmPrinter.cpp
  RISCVCallLowering.cpp
  RISCVExpandAtomicPseudoInsts.cpp
  RISCVExpandPseudoInsts.cpp
  RISCVFrameLowering.cpp
  RISCVInstrInfo.cpp
  RISCVInstructionSelector.cpp
  RISCVISelDAGToDAG.cpp
  RISCVISelLowering.cpp
  RISCVLegalizerInfo.cpp
  RISCVMCInstLower.cpp
  RISCVMergeBaseOffset.cpp
  RISCVRegisterBankInfo.cpp
  RISCVRegisterInfo.cpp
  RISCVSubtarget.cpp
  RISCVTargetMachine.cpp
  RISCVTargetObjectFile.cpp
  RISCVTargetTransformInfo.cpp
<<<<<<< HEAD
  EPIFoldBroadcast.cpp
  EPIFMAContraction.cpp
  EPIRemoveRedundantVSETVL.cpp
  EPIRemoveRedundantVSETVLGlobal.cpp
=======

  LINK_COMPONENTS
  Analysis
  AsmPrinter
  Core
  CodeGen
  MC
  RISCVDesc
  RISCVInfo
  RISCVUtils
  SelectionDAG
  Support
  Target
  GlobalISel

  ADD_TO_COMPONENT
  RISCV
>>>>>>> 2c5741f7
  )

add_subdirectory(AsmParser)
add_subdirectory(Disassembler)
add_subdirectory(MCTargetDesc)
add_subdirectory(TargetInfo)
add_subdirectory(Utils)<|MERGE_RESOLUTION|>--- conflicted
+++ resolved
@@ -37,12 +37,10 @@
   RISCVTargetMachine.cpp
   RISCVTargetObjectFile.cpp
   RISCVTargetTransformInfo.cpp
-<<<<<<< HEAD
   EPIFoldBroadcast.cpp
   EPIFMAContraction.cpp
   EPIRemoveRedundantVSETVL.cpp
   EPIRemoveRedundantVSETVLGlobal.cpp
-=======
 
   LINK_COMPONENTS
   Analysis
@@ -60,7 +58,6 @@
 
   ADD_TO_COMPONENT
   RISCV
->>>>>>> 2c5741f7
   )
 
 add_subdirectory(AsmParser)

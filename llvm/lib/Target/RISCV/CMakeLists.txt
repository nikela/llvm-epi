add_llvm_component_group(RISCV)

set(LLVM_TARGET_DEFINITIONS RISCV.td)

tablegen(LLVM RISCVGenAsmMatcher.inc -gen-asm-matcher)
tablegen(LLVM RISCVGenAsmWriter.inc -gen-asm-writer)
tablegen(LLVM RISCVGenCompressInstEmitter.inc -gen-compress-inst-emitter)
tablegen(LLVM RISCVGenDAGISel.inc -gen-dag-isel)
tablegen(LLVM RISCVGenDisassemblerTables.inc -gen-disassembler)
tablegen(LLVM RISCVGenGlobalISel.inc -gen-global-isel)
tablegen(LLVM RISCVGenInstrInfo.inc -gen-instr-info)
tablegen(LLVM RISCVGenMCCodeEmitter.inc -gen-emitter)
tablegen(LLVM RISCVGenMCPseudoLowering.inc -gen-pseudo-lowering)
tablegen(LLVM RISCVGenRegisterBank.inc -gen-register-bank)
tablegen(LLVM RISCVGenRegisterInfo.inc -gen-register-info)
tablegen(LLVM RISCVGenSearchableTables.inc -gen-searchable-tables)
tablegen(LLVM RISCVGenSubtargetInfo.inc -gen-subtarget)

add_public_tablegen_target(RISCVCommonTableGen)

add_llvm_target(RISCVCodeGen
  RISCVAsmPrinter.cpp
  RISCVCodeGenPrepare.cpp
  RISCVMakeCompressible.cpp
  RISCVExpandAtomicPseudoInsts.cpp
  RISCVExpandPseudoInsts.cpp
  RISCVFrameLowering.cpp
  RISCVGatherScatterLowering.cpp
  RISCVInsertVSETVLI.cpp
  RISCVInstrInfo.cpp
  RISCVISelDAGToDAG.cpp
  RISCVISelLowering.cpp
  RISCVMachineFunctionInfo.cpp
  RISCVMacroFusion.cpp
  RISCVMCInstLower.cpp
  RISCVMergeBaseOffset.cpp
  RISCVRedundantCopyElimination.cpp
  RISCVRegisterInfo.cpp
  RISCVSExtWRemoval.cpp
  RISCVSubtarget.cpp
  RISCVTargetMachine.cpp
  RISCVTargetObjectFile.cpp
  RISCVTargetTransformInfo.cpp
<<<<<<< HEAD
  EPIFoldBroadcast.cpp
  EPIFMAContraction.cpp
=======
  GISel/RISCVCallLowering.cpp
  GISel/RISCVInstructionSelector.cpp
  GISel/RISCVLegalizerInfo.cpp
  GISel/RISCVRegisterBankInfo.cpp
>>>>>>> ea43742e

  LINK_COMPONENTS
  Analysis
  AsmPrinter
  Core
  IPO
  CodeGen
  MC
  RISCVDesc
  RISCVInfo
  SelectionDAG
  Support
  Target
  TransformUtils
  GlobalISel

  ADD_TO_COMPONENT
  RISCV
  )

add_subdirectory(AsmParser)
add_subdirectory(Disassembler)
add_subdirectory(MCTargetDesc)
add_subdirectory(TargetInfo)<|MERGE_RESOLUTION|>--- conflicted
+++ resolved
@@ -41,15 +41,12 @@
   RISCVTargetMachine.cpp
   RISCVTargetObjectFile.cpp
   RISCVTargetTransformInfo.cpp
-<<<<<<< HEAD
-  EPIFoldBroadcast.cpp
-  EPIFMAContraction.cpp
-=======
   GISel/RISCVCallLowering.cpp
   GISel/RISCVInstructionSelector.cpp
   GISel/RISCVLegalizerInfo.cpp
   GISel/RISCVRegisterBankInfo.cpp
->>>>>>> ea43742e
+  EPIFoldBroadcast.cpp
+  EPIFMAContraction.cpp
 
   LINK_COMPONENTS
   Analysis

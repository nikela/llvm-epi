//===-- RISCVSubtarget.cpp - RISCV Subtarget Information ------------------===//
//
// Part of the LLVM Project, under the Apache License v2.0 with LLVM Exceptions.
// See https://llvm.org/LICENSE.txt for license information.
// SPDX-License-Identifier: Apache-2.0 WITH LLVM-exception
//
//===----------------------------------------------------------------------===//
//
// This file implements the RISCV specific subclass of TargetSubtargetInfo.
//
//===----------------------------------------------------------------------===//

#include "RISCVSubtarget.h"
#include "RISCV.h"
#include "RISCVCallLowering.h"
#include "RISCVFrameLowering.h"
#include "RISCVLegalizerInfo.h"
#include "RISCVRegisterBankInfo.h"
#include "RISCVTargetMachine.h"
#include "llvm/MC/TargetRegistry.h"

using namespace llvm;

#define DEBUG_TYPE "riscv-subtarget"

#define GET_SUBTARGETINFO_TARGET_DESC
#define GET_SUBTARGETINFO_CTOR
#include "RISCVGenSubtargetInfo.inc"

static cl::opt<unsigned> RVVVectorBitsMax(
    "riscv-v-vector-bits-max",
    cl::desc("Assume V extension vector registers are at most this big, "
             "with zero meaning no maximum size is assumed."),
    cl::init(0), cl::Hidden);

static cl::opt<unsigned> RVVVectorBitsMin(
    "riscv-v-vector-bits-min",
    cl::desc("Assume V extension vector registers are at least this big, "
             "with zero meaning no minimum size is assumed."),
    cl::init(0), cl::Hidden);

static cl::opt<unsigned> RVVVectorLMULMax(
    "riscv-v-fixed-length-vector-lmul-max",
    cl::desc("The maximum LMUL value to use for fixed length vectors. "
             "Fractional LMUL values are not supported."),
    cl::init(8), cl::Hidden);

static cl::opt<unsigned> RVVVectorELENMax(
    "riscv-v-fixed-length-vector-elen-max",
    cl::desc("The maximum ELEN value to use for fixed length vectors."),
    cl::init(64), cl::Hidden);

static cl::opt<bool> RISCVDisableUsingConstantPoolForLargeInts(
    "riscv-disable-using-constant-pool-for-large-ints",
    cl::desc("Disable using constant pool for large integers."),
    cl::init(false), cl::Hidden);

static cl::opt<unsigned> RISCVMaxBuildIntsCost(
    "riscv-max-build-ints-cost",
    cl::desc("The maximum cost used for building integers."), cl::init(0),
    cl::Hidden);

void RISCVSubtarget::anchor() {}

RISCVSubtarget &
RISCVSubtarget::initializeSubtargetDependencies(const Triple &TT, StringRef CPU,
                                                StringRef TuneCPU, StringRef FS,
                                                StringRef ABIName) {
  // Determine default and user-specified characteristics
  bool Is64Bit = TT.isArch64Bit();
  if (CPU.empty())
    CPU = Is64Bit ? "generic-rv64" : "generic-rv32";
  if (CPU == "generic")
    report_fatal_error(Twine("CPU 'generic' is not supported. Use ") +
                       (Is64Bit ? "generic-rv64" : "generic-rv32"));

  if (TuneCPU.empty())
    TuneCPU = CPU;

  ParseSubtargetFeatures(CPU, TuneCPU, FS);
  if (Is64Bit) {
    XLenVT = MVT::i64;
    XLen = 64;
  }

  TargetABI = RISCVABI::computeTargetABI(TT, getFeatureBits(), ABIName);
  RISCVFeatures::validate(TT, getFeatureBits());
  return *this;
}

RISCVSubtarget::RISCVSubtarget(const Triple &TT, StringRef CPU,
                               StringRef TuneCPU, StringRef FS,
                               StringRef ABIName, const TargetMachine &TM)
    : RISCVGenSubtargetInfo(TT, CPU, TuneCPU, FS),
      UserReservedRegister(RISCV::NUM_TARGET_REGS),
      FrameLowering(initializeSubtargetDependencies(TT, CPU, TuneCPU, FS, ABIName)),
      InstrInfo(*this), RegInfo(getHwMode()), TLInfo(TM, *this) {
  CallLoweringInfo.reset(new RISCVCallLowering(*getTargetLowering()));
  Legalizer.reset(new RISCVLegalizerInfo(*this));

  auto *RBI = new RISCVRegisterBankInfo(*getRegisterInfo());
  RegBankInfo.reset(RBI);
  InstSelector.reset(createRISCVInstructionSelector(
      *static_cast<const RISCVTargetMachine *>(&TM), *this, *RBI));
}

const CallLowering *RISCVSubtarget::getCallLowering() const {
  return CallLoweringInfo.get();
}

InstructionSelector *RISCVSubtarget::getInstructionSelector() const {
  return InstSelector.get();
}

const LegalizerInfo *RISCVSubtarget::getLegalizerInfo() const {
  return Legalizer.get();
}

const RegisterBankInfo *RISCVSubtarget::getRegBankInfo() const {
  return RegBankInfo.get();
}

<<<<<<< HEAD
#define STRINGIZE_INTERNAL(arg) #arg
#define STRINGIZE(arg) STRINGIZE_INTERNAL(arg)

#define MINIMUM_VLEN 64
=======
bool RISCVSubtarget::useConstantPoolForLargeInts() const {
  return !RISCVDisableUsingConstantPoolForLargeInts;
}

unsigned RISCVSubtarget::getMaxBuildIntsCost() const {
  // Loading integer from constant pool needs two instructions (the reason why
  // the minimum cost is 2): an address calculation instruction and a load
  // instruction. Usually, address calculation and instructions used for
  // building integers (addi, slli, etc.) can be done in one cycle, so here we
  // set the default cost to (LoadLatency + 1) if no threshold is provided.
  return RISCVMaxBuildIntsCost == 0
             ? getSchedModel().LoadLatency + 1
             : std::max<unsigned>(2, RISCVMaxBuildIntsCost);
}
>>>>>>> f3a63dd9

unsigned RISCVSubtarget::getMaxRVVVectorSizeInBits() const {
  assert(hasVInstructions() &&
         "Tried to get vector length without Zve or V extension support!");
  if (RVVVectorBitsMax == 0)
    return 0;
  assert(RVVVectorBitsMax >= MINIMUM_VLEN && RVVVectorBitsMax <= 65536 &&
         isPowerOf2_32(RVVVectorBitsMax) &&
         "V extension requires vector length to be in the range of "
             STRINGIZE(MINIMUM_VLEN) " to 65536 and a power of 2!");
  assert(RVVVectorBitsMax >= RVVVectorBitsMin &&
         "Minimum V extension vector length should not be larger than its "
         "maximum!");
  unsigned Max = std::max(RVVVectorBitsMin, RVVVectorBitsMax);
  return PowerOf2Floor((Max < MINIMUM_VLEN || Max > 65536) ? 0 : Max);
}

unsigned RISCVSubtarget::getMinRVVVectorSizeInBits() const {
  assert(hasVInstructions() &&
         "Tried to get vector length without Zve or V extension support!");
  assert((RVVVectorBitsMin == 0 ||
          (RVVVectorBitsMin >= MINIMUM_VLEN && RVVVectorBitsMax <= 65536 &&
           isPowerOf2_32(RVVVectorBitsMin))) &&
         "V extension requires vector length to be in the range of "
             STRINGIZE(MINIMUM_VLEN) " to 65536 and a power of 2!");
  assert((RVVVectorBitsMax >= RVVVectorBitsMin || RVVVectorBitsMax == 0) &&
         "Minimum V extension vector length should not be larger than its "
         "maximum!");
  unsigned Min = RVVVectorBitsMin;
  if (RVVVectorBitsMax != 0)
    Min = std::min(RVVVectorBitsMin, RVVVectorBitsMax);
  return PowerOf2Floor((Min < MINIMUM_VLEN || Min > 65536) ? 0 : Min);
}

unsigned RISCVSubtarget::getMaxLMULForFixedLengthVectors() const {
  assert(hasVInstructions() &&
         "Tried to get vector length without Zve or V extension support!");
  assert(RVVVectorLMULMax <= 8 && isPowerOf2_32(RVVVectorLMULMax) &&
         "V extension requires a LMUL to be at most 8 and a power of 2!");
  return PowerOf2Floor(
      std::max<unsigned>(std::min<unsigned>(RVVVectorLMULMax, 8), 1));
}

unsigned RISCVSubtarget::getMaxELENForFixedLengthVectors() const {
  assert(hasVInstructions() &&
         "Tried to get maximum ELEN without Zve or V extension support!");
  assert(RVVVectorELENMax <= 64 && RVVVectorELENMax >= 8 &&
         isPowerOf2_32(RVVVectorELENMax) &&
         "V extension requires a ELEN to be a power of 2 between 8 and 64!");
  return PowerOf2Floor(
      std::max<unsigned>(std::min<unsigned>(RVVVectorELENMax, 64), 8));
}

bool RISCVSubtarget::useRVVForFixedLengthVectors() const {
  return hasVInstructions() && getMinRVVVectorSizeInBits() != 0;
}<|MERGE_RESOLUTION|>--- conflicted
+++ resolved
@@ -120,12 +120,12 @@
   return RegBankInfo.get();
 }
 
-<<<<<<< HEAD
+
 #define STRINGIZE_INTERNAL(arg) #arg
 #define STRINGIZE(arg) STRINGIZE_INTERNAL(arg)
 
 #define MINIMUM_VLEN 64
-=======
+
 bool RISCVSubtarget::useConstantPoolForLargeInts() const {
   return !RISCVDisableUsingConstantPoolForLargeInts;
 }
@@ -140,7 +140,6 @@
              ? getSchedModel().LoadLatency + 1
              : std::max<unsigned>(2, RISCVMaxBuildIntsCost);
 }
->>>>>>> f3a63dd9
 
 unsigned RISCVSubtarget::getMaxRVVVectorSizeInBits() const {
   assert(hasVInstructions() &&

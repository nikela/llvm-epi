--- conflicted
+++ resolved
@@ -84,6 +84,11 @@
     XLen = 64;
   }
 
+  // In EPI we expect VLEN to be 64 bit or larger.
+  if (HasEPI) {
+    ZvlLen = Zvl64b;
+  }
+
   TargetABI = RISCVABI::computeTargetABI(TT, getFeatureBits(), ABIName);
   RISCVFeatures::validate(TT, getFeatureBits());
   return *this;
@@ -147,9 +152,6 @@
          "Tried to get vector length without Zve or V extension support!");
   if (RVVVectorBitsMax == 0)
     return 0;
-<<<<<<< HEAD
-  assert(RVVVectorBitsMax >= MINIMUM_VLEN && RVVVectorBitsMax <= 65536 &&
-=======
 
   // ZvlLen specifies the minimum required vlen. The upper bound provided by
   // riscv-v-vector-bits-max should be no less than it.
@@ -159,7 +161,6 @@
 
   // FIXME: Change to >= 32 when VLEN = 32 is supported
   assert(RVVVectorBitsMax >= 64 && RVVVectorBitsMax <= 65536 &&
->>>>>>> 2b9e53b1
          isPowerOf2_32(RVVVectorBitsMax) &&
          "V extension requires vector length to be in the range of "
              STRINGIZE(MINIMUM_VLEN) " to 65536 and a power of 2!");
@@ -181,11 +182,7 @@
          "Tried to get vector length without Zve or V extension support!");
   // FIXME: Change to >= 32 when VLEN = 32 is supported
   assert((RVVVectorBitsMin == 0 ||
-<<<<<<< HEAD
-          (RVVVectorBitsMin >= MINIMUM_VLEN && RVVVectorBitsMax <= 65536 &&
-=======
           (RVVVectorBitsMin >= 64 && RVVVectorBitsMax <= 65536 &&
->>>>>>> 2b9e53b1
            isPowerOf2_32(RVVVectorBitsMin))) &&
          "V extension requires vector length to be in the range of "
              STRINGIZE(MINIMUM_VLEN) " to 65536 and a power of 2!");

//===-- RISCVInstrInfo.h - RISCV Instruction Information --------*- C++ -*-===//
//
// Part of the LLVM Project, under the Apache License v2.0 with LLVM Exceptions.
// See https://llvm.org/LICENSE.txt for license information.
// SPDX-License-Identifier: Apache-2.0 WITH LLVM-exception
//
//===----------------------------------------------------------------------===//
//
// This file contains the RISCV implementation of the TargetInstrInfo class.
//
//===----------------------------------------------------------------------===//

#ifndef LLVM_LIB_TARGET_RISCV_RISCVINSTRINFO_H
#define LLVM_LIB_TARGET_RISCV_RISCVINSTRINFO_H

#include "RISCVRegisterInfo.h"
#include "llvm/CodeGen/TargetInstrInfo.h"
#include "llvm/IR/DiagnosticInfo.h"

#define GET_INSTRINFO_HEADER
#include "RISCVGenInstrInfo.inc"

namespace llvm {

class RISCVSubtarget;

namespace RISCVCC {

enum CondCode {
  COND_EQ,
  COND_NE,
  COND_LT,
  COND_GE,
  COND_LTU,
  COND_GEU,
  COND_INVALID
};

CondCode getOppositeBranchCondition(CondCode);

} // end of namespace RISCVCC

class RISCVInstrInfo : public RISCVGenInstrInfo {

public:
  explicit RISCVInstrInfo(RISCVSubtarget &STI);

  MCInst getNop() const override;
  const MCInstrDesc &getBrCond(RISCVCC::CondCode CC) const;

  unsigned isLoadFromStackSlot(const MachineInstr &MI,
                               int &FrameIndex) const override;
  unsigned isStoreToStackSlot(const MachineInstr &MI,
                              int &FrameIndex) const override;

  void copyPhysReg(MachineBasicBlock &MBB, MachineBasicBlock::iterator MBBI,
                   const DebugLoc &DL, MCRegister DstReg, MCRegister SrcReg,
                   bool KillSrc) const override;

  void storeRegToStackSlot(MachineBasicBlock &MBB,
                           MachineBasicBlock::iterator MBBI, Register SrcReg,
                           bool IsKill, int FrameIndex,
                           const TargetRegisterClass *RC,
                           const TargetRegisterInfo *TRI) const override;

  void loadRegFromStackSlot(MachineBasicBlock &MBB,
                            MachineBasicBlock::iterator MBBI, Register DstReg,
                            int FrameIndex, const TargetRegisterClass *RC,
                            const TargetRegisterInfo *TRI) const override;

  // Materializes the given integer Val into DstReg.
  void movImm(MachineBasicBlock &MBB, MachineBasicBlock::iterator MBBI,
              const DebugLoc &DL, Register DstReg, uint64_t Val,
              MachineInstr::MIFlag Flag = MachineInstr::NoFlags) const;

  unsigned getInstSizeInBytes(const MachineInstr &MI) const override;

  bool analyzeBranch(MachineBasicBlock &MBB, MachineBasicBlock *&TBB,
                     MachineBasicBlock *&FBB,
                     SmallVectorImpl<MachineOperand> &Cond,
                     bool AllowModify) const override;

  unsigned insertBranch(MachineBasicBlock &MBB, MachineBasicBlock *TBB,
                        MachineBasicBlock *FBB, ArrayRef<MachineOperand> Cond,
                        const DebugLoc &dl,
                        int *BytesAdded = nullptr) const override;

  unsigned insertIndirectBranch(MachineBasicBlock &MBB,
                                MachineBasicBlock &NewDestBB,
                                const DebugLoc &DL, int64_t BrOffset,
                                RegScavenger *RS = nullptr) const override;

  unsigned removeBranch(MachineBasicBlock &MBB,
                        int *BytesRemoved = nullptr) const override;

  bool
  reverseBranchCondition(SmallVectorImpl<MachineOperand> &Cond) const override;

  MachineBasicBlock *getBranchDestBlock(const MachineInstr &MI) const override;

  bool isBranchOffsetInRange(unsigned BranchOpc,
                             int64_t BrOffset) const override;

  bool isAsCheapAsAMove(const MachineInstr &MI) const override;

  Optional<DestSourcePair>
  isCopyInstrImpl(const MachineInstr &MI) const override;

  bool verifyInstruction(const MachineInstr &MI,
                         StringRef &ErrInfo) const override;

  bool getMemOperandWithOffsetWidth(const MachineInstr &LdSt,
                                    const MachineOperand *&BaseOp,
                                    int64_t &Offset, unsigned &Width,
                                    const TargetRegisterInfo *TRI) const;

  bool areMemAccessesTriviallyDisjoint(const MachineInstr &MIa,
                                       const MachineInstr &MIb) const override;


  std::pair<unsigned, unsigned>
  decomposeMachineOperandsTargetFlags(unsigned TF) const override;

  ArrayRef<std::pair<unsigned, const char *>>
  getSerializableDirectMachineOperandTargetFlags() const override;

  // Return true if the function can safely be outlined from.
  virtual bool
  isFunctionSafeToOutlineFrom(MachineFunction &MF,
                              bool OutlineFromLinkOnceODRs) const override;

  // Return true if MBB is safe to outline from, and return any target-specific
  // information in Flags.
  virtual bool isMBBSafeToOutlineFrom(MachineBasicBlock &MBB,
                                      unsigned &Flags) const override;

  // Calculate target-specific information for a set of outlining candidates.
  outliner::OutlinedFunction getOutliningCandidateInfo(
      std::vector<outliner::Candidate> &RepeatedSequenceLocs) const override;

  // Return if/how a given MachineInstr should be outlined.
  virtual outliner::InstrType
  getOutliningType(MachineBasicBlock::iterator &MBBI,
                   unsigned Flags) const override;

  // Insert a custom frame for outlined functions.
  virtual void
  buildOutlinedFrame(MachineBasicBlock &MBB, MachineFunction &MF,
                     const outliner::OutlinedFunction &OF) const override;

  // Insert a call to an outlined function into a given basic block.
  virtual MachineBasicBlock::iterator
  insertOutlinedCall(Module &M, MachineBasicBlock &MBB,
                     MachineBasicBlock::iterator &It, MachineFunction &MF,
                     const outliner::Candidate &C) const override;

  bool findCommutedOpIndices(const MachineInstr &MI, unsigned &SrcOpIdx1,
                             unsigned &SrcOpIdx2) const override;
  MachineInstr *commuteInstructionImpl(MachineInstr &MI, bool NewMI,
                                       unsigned OpIdx1,
                                       unsigned OpIdx2) const override;

  MachineInstr *convertToThreeAddress(MachineFunction::iterator &MBB,
                                      MachineInstr &MI,
                                      LiveVariables *LV) const override;

  Register getVLENFactoredAmount(
      MachineFunction &MF, MachineBasicBlock &MBB,
      MachineBasicBlock::iterator II, const DebugLoc &DL, int64_t Amount,
      MachineInstr::MIFlag Flag = MachineInstr::NoFlags) const;

  // Returns true if the given MI is an RVV instruction opcode for which we may
  // expect to see a FrameIndex operand. When CheckFIs is true, the instruction
  // must contain at least one FrameIndex operand.
  bool isRVVSpill(const MachineInstr &MI, bool CheckFIs) const;

  Optional<std::pair<unsigned, unsigned>>
  isRVVSpillForZvlsseg(unsigned Opcode) const;

protected:
  const RISCVSubtarget &STI;
};

<<<<<<< HEAD
namespace RISCVEPIIntrinsicsTable {

struct EPIIntrinsicInfo {
  unsigned int IntrinsicID;
  unsigned int ClassID;
  unsigned int ExtendedOperand;
  unsigned int MaskOperand;
  unsigned int GVLOperand;
};

#define GET_EPIIntrClassID_DECL
#define GET_EPIIntrinsicsTable_DECL
using namespace RISCV;
#include "RISCVGenSearchableTables.inc"

} // end namespace RISCVEPIIntrinsicsTable

namespace RISCVEPIPseudosTable {

struct EPIPseudoInfo {
  unsigned int Pseudo;
  unsigned int BaseInstr;
  uint8_t VLIndex;
  uint8_t SEWIndex;
  uint8_t MergeOpIndex;
  uint8_t MaskOpIndex;
  uint8_t VLMul;

  int getVLIndex() const { return static_cast<int8_t>(VLIndex); }

  int getSEWIndex() const { return static_cast<int8_t>(SEWIndex); }

  int getMergeOpIndex() const { return static_cast<int8_t>(MergeOpIndex); }

  int getMaskOpIndex() const { return static_cast<int8_t>(MaskOpIndex); }
};

#define GET_EPIPseudosTable_DECL
using namespace RISCV;
#include "RISCVGenSearchableTables.inc"

} // end namespace RISCVEPIPseudosTable
=======
namespace RISCV {
// Special immediate for AVL operand of V pseudo instructions to indicate VLMax.
static constexpr int64_t VLMaxSentinel = -1LL;
} // namespace RISCV
>>>>>>> 42c1ac93

namespace RISCVVPseudosTable {

struct PseudoInfo {
  uint16_t Pseudo;
  uint16_t BaseInstr;
};

#define GET_RISCVVPseudosTable_DECL
#include "RISCVGenSearchableTables.inc"

} // end namespace RISCVVPseudosTable

} // end namespace llvm
#endif<|MERGE_RESOLUTION|>--- conflicted
+++ resolved
@@ -181,7 +181,11 @@
   const RISCVSubtarget &STI;
 };
 
-<<<<<<< HEAD
+namespace RISCV {
+// Special immediate for AVL operand of V pseudo instructions to indicate VLMax.
+static constexpr int64_t VLMaxSentinel = -1LL;
+} // namespace RISCV
+
 namespace RISCVEPIIntrinsicsTable {
 
 struct EPIIntrinsicInfo {
@@ -224,12 +228,6 @@
 #include "RISCVGenSearchableTables.inc"
 
 } // end namespace RISCVEPIPseudosTable
-=======
-namespace RISCV {
-// Special immediate for AVL operand of V pseudo instructions to indicate VLMax.
-static constexpr int64_t VLMaxSentinel = -1LL;
-} // namespace RISCV
->>>>>>> 42c1ac93
 
 namespace RISCVVPseudosTable {
 

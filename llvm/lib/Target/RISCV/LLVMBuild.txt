;===- ./lib/Target/RISCV/LLVMBuild.txt -------------------------*- Conf -*--===;
;
;                     The LLVM Compiler Infrastructure
;
; This file is distributed under the University of Illinois Open Source
; License. See LICENSE.TXT for details.
;
;===------------------------------------------------------------------------===;
;
; This is an LLVMBuild description file for the components in this subdirectory.
;
; For more information on the LLVMBuild system, please see:
;
;   http://llvm.org/docs/LLVMBuild.html
;
;===------------------------------------------------------------------------===;

[common]
subdirectories = AsmParser Disassembler InstPrinter TargetInfo MCTargetDesc Utils

[component_0]
type = TargetGroup
name = RISCV
parent = Target
has_asmparser = 1
has_asmprinter = 1
has_disassembler = 1

[component_1]
type = Library
name = RISCVCodeGen
parent = RISCV
required_libraries = AsmPrinter Core CodeGen MC RISCVAsmPrinter RISCVDesc
<<<<<<< HEAD
  RISCVInfo Scalar SelectionDAG Support Target
=======
  RISCVInfo RISCVUtils SelectionDAG Support Target
>>>>>>> 7c65078f
add_to_library_groups = RISCV<|MERGE_RESOLUTION|>--- conflicted
+++ resolved
@@ -31,9 +31,5 @@
 name = RISCVCodeGen
 parent = RISCV
 required_libraries = AsmPrinter Core CodeGen MC RISCVAsmPrinter RISCVDesc
-<<<<<<< HEAD
-  RISCVInfo Scalar SelectionDAG Support Target
-=======
-  RISCVInfo RISCVUtils SelectionDAG Support Target
->>>>>>> 7c65078f
+  RISCVInfo RISCVUtils Scalar SelectionDAG Support Target
 add_to_library_groups = RISCV
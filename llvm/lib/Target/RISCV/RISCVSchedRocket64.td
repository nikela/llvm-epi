--- conflicted
+++ resolved
@@ -16,11 +16,7 @@
   let IssueWidth = 1;        // 1 micro-ops are dispatched per cycle.
   let LoadLatency = 3;
   let MispredictPenalty = 3;
-<<<<<<< HEAD
-  let UnsupportedFeatures = [HasStdExtV, HasStdExtZvlsseg];
-=======
   let UnsupportedFeatures = [HasStdExtV, HasStdExtZvlsseg, HasStdExtZvamo];
->>>>>>> 242eac93
 }
 
 //===----------------------------------------------------------------------===//

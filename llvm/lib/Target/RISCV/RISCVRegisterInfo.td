//===-- RISCVRegisterInfo.td - RISC-V Register defs --------*- tablegen -*-===//
//
// Part of the LLVM Project, under the Apache License v2.0 with LLVM Exceptions.
// See https://llvm.org/LICENSE.txt for license information.
// SPDX-License-Identifier: Apache-2.0 WITH LLVM-exception
//
//===----------------------------------------------------------------------===//

//===----------------------------------------------------------------------===//
//  Declarations that describe the RISC-V register files
//===----------------------------------------------------------------------===//

let Namespace = "RISCV" in {
class RISCVReg<bits<5> Enc, string n, list<string> alt = []> : Register<n> {
  let HWEncoding{4-0} = Enc;
  let AltNames = alt;
}

class RISCVReg32<bits<5> Enc, string n, list<string> alt = []> : Register<n> {
  let HWEncoding{4-0} = Enc;
  let AltNames = alt;
}

// Because RISCVReg64 register have AsmName and AltNames that alias with their
// 32-bit sub-register, RISCVAsmParser will need to coerce a register number
// from a RISCVReg32 to the equivalent RISCVReg64 when appropriate.
def sub_32 : SubRegIndex<32>;
class RISCVReg64<RISCVReg32 subreg> : Register<""> {
  let HWEncoding{4-0} = subreg.HWEncoding{4-0};
  let SubRegs = [subreg];
  let SubRegIndices = [sub_32];
  let AsmName = subreg.AsmName;
  let AltNames = subreg.AltNames;
}

class RISCVRegWithSubRegs<bits<5> Enc, string n, list<Register> subregs,
                          list<string> alt = []>
      : RegisterWithSubRegs<n, subregs> {
  let HWEncoding{4-0} = Enc;
  let AltNames = alt;
}

def ABIRegAltName : RegAltNameIndex;

def sub_vrm2    : SubRegIndex<64, -1>;
def sub_vrm2_hi : SubRegIndex<64, -1>;
def sub_vrm4    : SubRegIndex<128, -1>;
def sub_vrm4_hi : SubRegIndex<128, -1>;
def sub_vrm8    : SubRegIndex<256, -1>;
def sub_vrm8_hi : SubRegIndex<256, -1>;
} // Namespace = "RISCV"

// Integer registers
// CostPerUse is set higher for registers that may not be compressible as they
// are not part of GPRC, the most restrictive register class used by the
// compressed instruction set. This will influence the greedy register
// allocator to reduce the use of registers that can't be encoded in 16 bit
// instructions. This affects register allocation even when compressed
// instruction isn't targeted, we see no major negative codegen impact.

let RegAltNameIndices = [ABIRegAltName] in {
  def X0  : RISCVReg<0, "x0", ["zero"]>, DwarfRegNum<[0]>;
  let CostPerUse = 1 in {
  def X1  : RISCVReg<1, "x1", ["ra"]>, DwarfRegNum<[1]>;
  def X2  : RISCVReg<2, "x2", ["sp"]>, DwarfRegNum<[2]>;
  def X3  : RISCVReg<3, "x3", ["gp"]>, DwarfRegNum<[3]>;
  def X4  : RISCVReg<4, "x4", ["tp"]>, DwarfRegNum<[4]>;
  def X5  : RISCVReg<5, "x5", ["t0"]>, DwarfRegNum<[5]>;
  def X6  : RISCVReg<6, "x6", ["t1"]>, DwarfRegNum<[6]>;
  def X7  : RISCVReg<7, "x7", ["t2"]>, DwarfRegNum<[7]>;
  }
  def X8  : RISCVReg<8, "x8", ["s0", "fp"]>, DwarfRegNum<[8]>;
  def X9  : RISCVReg<9, "x9", ["s1"]>, DwarfRegNum<[9]>;
  def X10 : RISCVReg<10,"x10", ["a0"]>, DwarfRegNum<[10]>;
  def X11 : RISCVReg<11,"x11", ["a1"]>, DwarfRegNum<[11]>;
  def X12 : RISCVReg<12,"x12", ["a2"]>, DwarfRegNum<[12]>;
  def X13 : RISCVReg<13,"x13", ["a3"]>, DwarfRegNum<[13]>;
  def X14 : RISCVReg<14,"x14", ["a4"]>, DwarfRegNum<[14]>;
  def X15 : RISCVReg<15,"x15", ["a5"]>, DwarfRegNum<[15]>;
  let CostPerUse = 1 in {
  def X16 : RISCVReg<16,"x16", ["a6"]>, DwarfRegNum<[16]>;
  def X17 : RISCVReg<17,"x17", ["a7"]>, DwarfRegNum<[17]>;
  def X18 : RISCVReg<18,"x18", ["s2"]>, DwarfRegNum<[18]>;
  def X19 : RISCVReg<19,"x19", ["s3"]>, DwarfRegNum<[19]>;
  def X20 : RISCVReg<20,"x20", ["s4"]>, DwarfRegNum<[20]>;
  def X21 : RISCVReg<21,"x21", ["s5"]>, DwarfRegNum<[21]>;
  def X22 : RISCVReg<22,"x22", ["s6"]>, DwarfRegNum<[22]>;
  def X23 : RISCVReg<23,"x23", ["s7"]>, DwarfRegNum<[23]>;
  def X24 : RISCVReg<24,"x24", ["s8"]>, DwarfRegNum<[24]>;
  def X25 : RISCVReg<25,"x25", ["s9"]>, DwarfRegNum<[25]>;
  def X26 : RISCVReg<26,"x26", ["s10"]>, DwarfRegNum<[26]>;
  def X27 : RISCVReg<27,"x27", ["s11"]>, DwarfRegNum<[27]>;
  def X28 : RISCVReg<28,"x28", ["t3"]>, DwarfRegNum<[28]>;
  def X29 : RISCVReg<29,"x29", ["t4"]>, DwarfRegNum<[29]>;
  def X30 : RISCVReg<30,"x30", ["t5"]>, DwarfRegNum<[30]>;
  def X31 : RISCVReg<31,"x31", ["t6"]>, DwarfRegNum<[31]>;
  }
}

def XLenVT : ValueTypeByHwMode<[RV32, RV64, DefaultMode],
                               [i32,  i64,  i32]>;

// The order of registers represents the preferred allocation sequence.
// Registers are listed in the order caller-save, callee-save, specials.
def GPR : RegisterClass<"RISCV", [XLenVT], 32, (add
    (sequence "X%u", 10, 17),
    (sequence "X%u", 5, 7),
    (sequence "X%u", 28, 31),
    (sequence "X%u", 8, 9),
    (sequence "X%u", 18, 27),
    (sequence "X%u", 0, 4)
  )> {
  let RegInfos = RegInfoByHwMode<
      [RV32,              RV64,              DefaultMode],
      [RegInfo<32,32,32>, RegInfo<64,64,64>, RegInfo<32,32,32>]>;
}

def GPRX0 : RegisterClass<"RISCV", [XLenVT], 32, (add X0)> {
  let RegInfos = RegInfoByHwMode<
      [RV32,              RV64,              DefaultMode],
      [RegInfo<32,32,32>, RegInfo<64,64,64>, RegInfo<32,32,32>]>;
}

// The order of registers represents the preferred allocation sequence.
// Registers are listed in the order caller-save, callee-save, specials.
def GPRNoX0 : RegisterClass<"RISCV", [XLenVT], 32, (add
    (sequence "X%u", 10, 17),
    (sequence "X%u", 5, 7),
    (sequence "X%u", 28, 31),
    (sequence "X%u", 8, 9),
    (sequence "X%u", 18, 27),
    (sequence "X%u", 1, 4)
  )> {
  let RegInfos = RegInfoByHwMode<
      [RV32,              RV64,              DefaultMode],
      [RegInfo<32,32,32>, RegInfo<64,64,64>, RegInfo<32,32,32>]>;
}

def GPRNoX0X2 : RegisterClass<"RISCV", [XLenVT], 32, (add
    (sequence "X%u", 10, 17),
    (sequence "X%u", 5, 7),
    (sequence "X%u", 28, 31),
    (sequence "X%u", 8, 9),
    (sequence "X%u", 18, 27),
    X1, X3, X4
  )> {
  let RegInfos = RegInfoByHwMode<
      [RV32,              RV64,              DefaultMode],
      [RegInfo<32,32,32>, RegInfo<64,64,64>, RegInfo<32,32,32>]>;
}

def GPRC : RegisterClass<"RISCV", [XLenVT], 32, (add
    (sequence "X%u", 10, 15),
    (sequence "X%u", 8, 9)
  )> {
  let RegInfos = RegInfoByHwMode<
      [RV32,              RV64,              DefaultMode],
      [RegInfo<32,32,32>, RegInfo<64,64,64>, RegInfo<32,32,32>]>;
}

// For indirect tail calls, we can't use callee-saved registers, as they are
// restored to the saved value before the tail call, which would clobber a call
// address.
def GPRTC : RegisterClass<"RISCV", [XLenVT], 32, (add
    (sequence "X%u", 5, 7),
    (sequence "X%u", 10, 17),
    (sequence "X%u", 28, 31)
  )> {
  let RegInfos = RegInfoByHwMode<
      [RV32,              RV64,              DefaultMode],
      [RegInfo<32,32,32>, RegInfo<64,64,64>, RegInfo<32,32,32>]>;
}

def SP : RegisterClass<"RISCV", [XLenVT], 32, (add X2)> {
  let RegInfos = RegInfoByHwMode<
      [RV32,              RV64,              DefaultMode],
      [RegInfo<32,32,32>, RegInfo<64,64,64>, RegInfo<32,32,32>]>;
}

// Floating point registers
let RegAltNameIndices = [ABIRegAltName] in {
  def F0_F  : RISCVReg32<0, "f0", ["ft0"]>, DwarfRegNum<[32]>;
  def F1_F  : RISCVReg32<1, "f1", ["ft1"]>, DwarfRegNum<[33]>;
  def F2_F  : RISCVReg32<2, "f2", ["ft2"]>, DwarfRegNum<[34]>;
  def F3_F  : RISCVReg32<3, "f3", ["ft3"]>, DwarfRegNum<[35]>;
  def F4_F  : RISCVReg32<4, "f4", ["ft4"]>, DwarfRegNum<[36]>;
  def F5_F  : RISCVReg32<5, "f5", ["ft5"]>, DwarfRegNum<[37]>;
  def F6_F  : RISCVReg32<6, "f6", ["ft6"]>, DwarfRegNum<[38]>;
  def F7_F  : RISCVReg32<7, "f7", ["ft7"]>, DwarfRegNum<[39]>;
  def F8_F  : RISCVReg32<8, "f8", ["fs0"]>, DwarfRegNum<[40]>;
  def F9_F  : RISCVReg32<9, "f9", ["fs1"]>, DwarfRegNum<[41]>;
  def F10_F : RISCVReg32<10,"f10", ["fa0"]>, DwarfRegNum<[42]>;
  def F11_F : RISCVReg32<11,"f11", ["fa1"]>, DwarfRegNum<[43]>;
  def F12_F : RISCVReg32<12,"f12", ["fa2"]>, DwarfRegNum<[44]>;
  def F13_F : RISCVReg32<13,"f13", ["fa3"]>, DwarfRegNum<[45]>;
  def F14_F : RISCVReg32<14,"f14", ["fa4"]>, DwarfRegNum<[46]>;
  def F15_F : RISCVReg32<15,"f15", ["fa5"]>, DwarfRegNum<[47]>;
  def F16_F : RISCVReg32<16,"f16", ["fa6"]>, DwarfRegNum<[48]>;
  def F17_F : RISCVReg32<17,"f17", ["fa7"]>, DwarfRegNum<[49]>;
  def F18_F : RISCVReg32<18,"f18", ["fs2"]>, DwarfRegNum<[50]>;
  def F19_F : RISCVReg32<19,"f19", ["fs3"]>, DwarfRegNum<[51]>;
  def F20_F : RISCVReg32<20,"f20", ["fs4"]>, DwarfRegNum<[52]>;
  def F21_F : RISCVReg32<21,"f21", ["fs5"]>, DwarfRegNum<[53]>;
  def F22_F : RISCVReg32<22,"f22", ["fs6"]>, DwarfRegNum<[54]>;
  def F23_F : RISCVReg32<23,"f23", ["fs7"]>, DwarfRegNum<[55]>;
  def F24_F : RISCVReg32<24,"f24", ["fs8"]>, DwarfRegNum<[56]>;
  def F25_F : RISCVReg32<25,"f25", ["fs9"]>, DwarfRegNum<[57]>;
  def F26_F : RISCVReg32<26,"f26", ["fs10"]>, DwarfRegNum<[58]>;
  def F27_F : RISCVReg32<27,"f27", ["fs11"]>, DwarfRegNum<[59]>;
  def F28_F : RISCVReg32<28,"f28", ["ft8"]>, DwarfRegNum<[60]>;
  def F29_F : RISCVReg32<29,"f29", ["ft9"]>, DwarfRegNum<[61]>;
  def F30_F : RISCVReg32<30,"f30", ["ft10"]>, DwarfRegNum<[62]>;
  def F31_F : RISCVReg32<31,"f31", ["ft11"]>, DwarfRegNum<[63]>;

  foreach Index = 0-31 in {
    def F#Index#_D : RISCVReg64<!cast<RISCVReg32>("F"#Index#"_F")>,
      DwarfRegNum<[!add(Index, 32)]>;
  }
}

// The order of registers represents the preferred allocation sequence,
// meaning caller-save regs are listed before callee-save.
def FPR32 : RegisterClass<"RISCV", [f32], 32, (add
    (sequence "F%u_F", 0, 7),
    (sequence "F%u_F", 10, 17),
    (sequence "F%u_F", 28, 31),
    (sequence "F%u_F", 8, 9),
    (sequence "F%u_F", 18, 27)
)>;

def FPR32C : RegisterClass<"RISCV", [f32], 32, (add
  (sequence "F%u_F", 10, 15),
  (sequence "F%u_F", 8, 9)
)>;

// The order of registers represents the preferred allocation sequence,
// meaning caller-save regs are listed before callee-save.
def FPR64 : RegisterClass<"RISCV", [f64], 64, (add
    (sequence "F%u_D", 0, 7),
    (sequence "F%u_D", 10, 17),
    (sequence "F%u_D", 28, 31),
    (sequence "F%u_D", 8, 9),
    (sequence "F%u_D", 18, 27)
)>;

def FPR64C : RegisterClass<"RISCV", [f64], 64, (add
  (sequence "F%u_D", 10, 15),
  (sequence "F%u_D", 8, 9)
)>;

// Vector registers
let RegAltNameIndices = [ABIRegAltName] in {
  foreach Index = 0-31 in {
    def V#Index : RISCVReg<Index, "v"#Index, ["v"#Index]>, DwarfRegNum<[!add(Index, 64)]>;
  }

  foreach Index = [0, 2, 4, 6, 8, 10, 12, 14, 16, 18, 20, 22,
                   24, 26, 28, 30] in {
    def V#Index#M2 : RISCVRegWithSubRegs<Index, "v"#Index,
                       [!cast<Register>("V"#Index),
                        !cast<Register>("V"#!add(Index, 1))],
                       ["v"#Index]>,
                     DwarfRegAlias<!cast<Register>("V"#Index)> {
      let SubRegIndices = [sub_vrm2, sub_vrm2_hi];
    }
  }

  foreach Index = [0, 4, 8, 12, 16, 20, 24, 28] in {
    def V#Index#M4 : RISCVRegWithSubRegs<Index, "v"#Index,
                       [!cast<Register>("V"#Index#"M2"),
                        !cast<Register>("V"#!add(Index, 2)#"M2")],
                       ["v"#Index]>,
                     DwarfRegAlias<!cast<Register>("V"#Index)> {
      let SubRegIndices = [sub_vrm4, sub_vrm4_hi];
    }
  }

  foreach Index = [0, 8, 16, 24] in {
    def V#Index#M8 : RISCVRegWithSubRegs<Index, "v"#Index,
                       [!cast<Register>("V"#Index#"M4"),
                        !cast<Register>("V"#!add(Index, 4)#"M4")],
                       ["v"#Index]>,
                     DwarfRegAlias<!cast<Register>("V"#Index)> {
      let SubRegIndices = [sub_vrm8, sub_vrm8_hi];
    }
  }

  def VTYPE  : RISCVReg<0, "vtype", ["vtype"]>;
  def VL     : RISCVReg<0, "vl", ["vl"]>;
}

// Represents the current vector length
def VLR : RegisterClass<"RISCV", [XLenVT], 32, (add VL)> {
  let CopyCost = -1; // Don't allow copying
  let isAllocatable = 0; // Not allocatable
  let RegInfos = RegInfoByHwMode<
      [RV32,              RV64,              DefaultMode],
      [RegInfo<32,32,32>, RegInfo<64,64,64>, RegInfo<32,32,32>]>;
}

// Represents the current vector type. This has been decoupled because
// some instructions are not polymorphic so they don't use VTYPE.
def VTypeR : RegisterClass<"RISCV", [XLenVT], 32, (add VTYPE)> {
  let CopyCost = -1; // Don't allow copying
  let isAllocatable = 0; // Not allocatable
  let RegInfos = RegInfoByHwMode<
      [RV32,              RV64,              DefaultMode],
      [RegInfo<32,32,32>, RegInfo<64,64,64>, RegInfo<32,32,32>]>;
}

class RegisterTypes<list<ValueType> reg_types> {
  list<ValueType> types = reg_types;
}

def VDataVT : RegisterTypes<[nxv8i8, nxv16i8, nxv32i8,
                            nxv4i16, nxv8i16, nxv16i16, nxv32i16,
                            nxv2i32, nxv4i32, nxv8i32, nxv16i32,
                            nxv1i64, nxv2i64, nxv4i64, nxv8i64]>;

class VReg<list<ValueType> regTypes, dag regList, int Vlmul>
  : RegisterClass<"RISCV",
                  regTypes,
                  // Alignment set to 16 bytes
                  128,
                  regList> {
  int VLMul = Vlmul;
  int Size = !mul(Vlmul, 64); // FIXME: assuming ELEN=64
}

defset list<VReg> AllVRegs = {

// The order of registers represents the preferred allocation sequence,
// meaning caller-save regs are listed before callee-save.
<<<<<<< HEAD
def VR : VReg<[nxv8i8, nxv4i16, nxv2i32, nxv1i64, nxv2f32, nxv1f64,
               nxv1i1, nxv2i1, nxv4i1, nxv8i1, nxv16i1, nxv32i1, nxv64i1],
              (add (sequence "V%u", 1, 7),
                   (sequence "V%u", 16, 23),
                   (sequence "V%u", 8, 15),
                   (sequence "V%u", 24, 31),
                   V0), 1>;

=======
def VR : RegisterClass<"RISCV", [nxv8i8, nxv4i16, nxv2i32, nxv1i64],
                       64, (add
    (sequence "V%u", 25, 31),
    (sequence "V%u", 8, 24),
    (sequence "V%u", 0, 7)
  )> {
  let Size = 64;
}

def VRNoV0 : RegisterClass<"RISCV", [nxv8i8, nxv4i16, nxv2i32, nxv1i64],
                           64, (add
    (sequence "V%u", 25, 31),
    (sequence "V%u", 8, 24),
    (sequence "V%u", 1, 7)
  )> {
  let Size = 64;
}

def VRM2 : RegisterClass<"RISCV", [nxv16i8, nxv8i16, nxv4i32, nxv2i64], 64,
                         (add V26M2, V28M2, V30M2, V8M2, V10M2, V12M2, V14M2, V16M2,
                              V18M2, V20M2, V22M2, V24M2, V0M2, V2M2, V4M2, V6M2)> {
  let Size = 128;
}
>>>>>>> ee128511

def VRM2 : VReg<[nxv16i8, nxv8i16, nxv4i32, nxv2i64, nxv4f32, nxv2f64],
                (add (sequence "V%uM2", 2, 7, 2),
                     (sequence "V%uM2", 16, 23, 2),
                     (sequence "V%uM2", 8, 15, 2),
                     (sequence "V%uM2", 24, 31, 2),
                     V0M2), 2>;


def VRM4 : VReg<[nxv32i8, nxv16i16, nxv8i32, nxv4i64, nxv8f32, nxv4f64],
                (add (sequence "V%uM4", 4, 7, 4),
                     (sequence "V%uM4", 16, 23, 4),
                     (sequence "V%uM4", 8, 15, 4),
                     (sequence "V%uM4", 24, 31, 4),
                     V0M4), 4>;


def VRM8 : VReg<[nxv64i8, nxv32i16, nxv16i32, nxv8i64, nxv16f32, nxv8f64],
                (add V16M8, V8M8, V24M8, V0M8), 8>;

} // list<VReg> AllVRegs

def VMaskVT : RegisterTypes<[nxv1i1, nxv2i1, nxv4i1, nxv8i1, nxv16i1, nxv32i1,
                             nxv64i1]>;

def VM : RegisterClass<"RISCV", VMaskVT.types, 64, (add
    (sequence "V%u", 25, 31),
    (sequence "V%u", 8, 24),
    (sequence "V%u", 0, 7))> {
  let Size = 64;
}

def VMV0 : RegisterClass<"RISCV", VMaskVT.types, 64, (add V0)> {
  let Size = 64;
  let AllowsNoRegister = 1;
}

// This defines pairs (V1, V2), ..., (V30, V31), (V0, V1)
def vtfirst : SubRegIndex<0, -1>;
def vtsecond : SubRegIndex<0, -1>;
def VSeqPairs : RegisterTuples<[vtfirst, vtsecond],
        [(add (sequence "V%u", 1, 30), V0),
         (add (sequence "V%u", 2, 31), V1)]>;

def VRTuple : VReg<[untyped], (add VSeqPairs), 1>
{
  // SpillSize is the same as VRM2.
  let Size = 128;
}<|MERGE_RESOLUTION|>--- conflicted
+++ resolved
@@ -331,7 +331,6 @@
 
 // The order of registers represents the preferred allocation sequence,
 // meaning caller-save regs are listed before callee-save.
-<<<<<<< HEAD
 def VR : VReg<[nxv8i8, nxv4i16, nxv2i32, nxv1i64, nxv2f32, nxv1f64,
                nxv1i1, nxv2i1, nxv4i1, nxv8i1, nxv16i1, nxv32i1, nxv64i1],
               (add (sequence "V%u", 1, 7),
@@ -339,33 +338,6 @@
                    (sequence "V%u", 8, 15),
                    (sequence "V%u", 24, 31),
                    V0), 1>;
-
-=======
-def VR : RegisterClass<"RISCV", [nxv8i8, nxv4i16, nxv2i32, nxv1i64],
-                       64, (add
-    (sequence "V%u", 25, 31),
-    (sequence "V%u", 8, 24),
-    (sequence "V%u", 0, 7)
-  )> {
-  let Size = 64;
-}
-
-def VRNoV0 : RegisterClass<"RISCV", [nxv8i8, nxv4i16, nxv2i32, nxv1i64],
-                           64, (add
-    (sequence "V%u", 25, 31),
-    (sequence "V%u", 8, 24),
-    (sequence "V%u", 1, 7)
-  )> {
-  let Size = 64;
-}
-
-def VRM2 : RegisterClass<"RISCV", [nxv16i8, nxv8i16, nxv4i32, nxv2i64], 64,
-                         (add V26M2, V28M2, V30M2, V8M2, V10M2, V12M2, V14M2, V16M2,
-                              V18M2, V20M2, V22M2, V24M2, V0M2, V2M2, V4M2, V6M2)> {
-  let Size = 128;
-}
->>>>>>> ee128511
-
 def VRM2 : VReg<[nxv16i8, nxv8i16, nxv4i32, nxv2i64, nxv4f32, nxv2f64],
                 (add (sequence "V%uM2", 2, 7, 2),
                      (sequence "V%uM2", 16, 23, 2),
@@ -387,6 +359,13 @@
 
 } // list<VReg> AllVRegs
 
+def VRNoV0 : VReg<[nxv8i8, nxv4i16, nxv2i32, nxv1i64, nxv2f32, nxv1f64,
+                   nxv1i1, nxv2i1, nxv4i1, nxv8i1, nxv16i1, nxv32i1, nxv64i1],
+                  (add (sequence "V%u", 1, 7),
+                       (sequence "V%u", 16, 23),
+                       (sequence "V%u", 8, 15),
+                       (sequence "V%u", 24, 31)), 1>;
+
 def VMaskVT : RegisterTypes<[nxv1i1, nxv2i1, nxv4i1, nxv8i1, nxv16i1, nxv32i1,
                              nxv64i1]>;
 

//===-- RISCVRegisterInfo.td - RISC-V Register defs --------*- tablegen -*-===//
//
// Part of the LLVM Project, under the Apache License v2.0 with LLVM Exceptions.
// See https://llvm.org/LICENSE.txt for license information.
// SPDX-License-Identifier: Apache-2.0 WITH LLVM-exception
//
//===----------------------------------------------------------------------===//

//===----------------------------------------------------------------------===//
//  Declarations that describe the RISC-V register files
//===----------------------------------------------------------------------===//

let Namespace = "RISCV" in {
class RISCVReg<bits<5> Enc, string n, list<string> alt = []> : Register<n> {
  let HWEncoding{4-0} = Enc;
  let AltNames = alt;
}

class RISCVReg16<bits<5> Enc, string n, list<string> alt = []> : Register<n> {
  let HWEncoding{4-0} = Enc;
  let AltNames = alt;
}

def sub_16 : SubRegIndex<16>;
class RISCVReg32<RISCVReg16 subreg> : Register<""> {
  let HWEncoding{4-0} = subreg.HWEncoding{4-0};
  let SubRegs = [subreg];
  let SubRegIndices = [sub_16];
  let AsmName = subreg.AsmName;
  let AltNames = subreg.AltNames;
}

// Because RISCVReg64 register have AsmName and AltNames that alias with their
// 16/32-bit sub-register, RISCVAsmParser will need to coerce a register number
// from a RISCVReg16/RISCVReg32 to the equivalent RISCVReg64 when appropriate.
def sub_32 : SubRegIndex<32>;
class RISCVReg64<RISCVReg32 subreg> : Register<""> {
  let HWEncoding{4-0} = subreg.HWEncoding{4-0};
  let SubRegs = [subreg];
  let SubRegIndices = [sub_32];
  let AsmName = subreg.AsmName;
  let AltNames = subreg.AltNames;
}

class RISCVRegWithSubRegs<bits<5> Enc, string n, list<Register> subregs,
                          list<string> alt = []>
      : RegisterWithSubRegs<n, subregs> {
  let HWEncoding{4-0} = Enc;
  let AltNames = alt;
}

def ABIRegAltName : RegAltNameIndex;

def sub_vrm2    : SubRegIndex<64, -1>;
def sub_vrm2_hi : SubRegIndex<64, -1>;
def sub_vrm4    : SubRegIndex<128, -1>;
def sub_vrm4_hi : SubRegIndex<128, -1>;
def sub_vrm8    : SubRegIndex<256, -1>;
def sub_vrm8_hi : SubRegIndex<256, -1>;


// Tablegen does not allow nested loops to depend on earlier foreach
// so we need to enumerate all the cases here.
foreach subreg = 0 ... 1 in {
  def "vtuple2_"#subreg : SubRegIndex<0, -1>;
}
foreach subreg = 0 ... 2 in {
  def "vtuple3_"#subreg : SubRegIndex<0, -1>;
}
foreach subreg = 0 ... 3 in {
  def "vtuple4_"#subreg : SubRegIndex<0, -1>;
}
foreach subreg = 0 ... 4 in {
  def "vtuple5_"#subreg : SubRegIndex<0, -1>;
}
foreach subreg = 0 ... 5 in {
  def "vtuple6_"#subreg : SubRegIndex<0, -1>;
}
foreach subreg = 0 ... 6 in {
  def "vtuple7_"#subreg : SubRegIndex<0, -1>;
}
foreach subreg = 0 ... 7 in {
  def "vtuple8_"#subreg : SubRegIndex<0, -1>;
}

} // Namespace = "RISCV"

// Integer registers
// CostPerUse is set higher for registers that may not be compressible as they
// are not part of GPRC, the most restrictive register class used by the
// compressed instruction set. This will influence the greedy register
// allocator to reduce the use of registers that can't be encoded in 16 bit
// instructions. This affects register allocation even when compressed
// instruction isn't targeted, we see no major negative codegen impact.

let RegAltNameIndices = [ABIRegAltName] in {
  def X0  : RISCVReg<0, "x0", ["zero"]>, DwarfRegNum<[0]>;
  let CostPerUse = 1 in {
  def X1  : RISCVReg<1, "x1", ["ra"]>, DwarfRegNum<[1]>;
  def X2  : RISCVReg<2, "x2", ["sp"]>, DwarfRegNum<[2]>;
  def X3  : RISCVReg<3, "x3", ["gp"]>, DwarfRegNum<[3]>;
  def X4  : RISCVReg<4, "x4", ["tp"]>, DwarfRegNum<[4]>;
  def X5  : RISCVReg<5, "x5", ["t0"]>, DwarfRegNum<[5]>;
  def X6  : RISCVReg<6, "x6", ["t1"]>, DwarfRegNum<[6]>;
  def X7  : RISCVReg<7, "x7", ["t2"]>, DwarfRegNum<[7]>;
  }
  def X8  : RISCVReg<8, "x8", ["s0", "fp"]>, DwarfRegNum<[8]>;
  def X9  : RISCVReg<9, "x9", ["s1"]>, DwarfRegNum<[9]>;
  def X10 : RISCVReg<10,"x10", ["a0"]>, DwarfRegNum<[10]>;
  def X11 : RISCVReg<11,"x11", ["a1"]>, DwarfRegNum<[11]>;
  def X12 : RISCVReg<12,"x12", ["a2"]>, DwarfRegNum<[12]>;
  def X13 : RISCVReg<13,"x13", ["a3"]>, DwarfRegNum<[13]>;
  def X14 : RISCVReg<14,"x14", ["a4"]>, DwarfRegNum<[14]>;
  def X15 : RISCVReg<15,"x15", ["a5"]>, DwarfRegNum<[15]>;
  let CostPerUse = 1 in {
  def X16 : RISCVReg<16,"x16", ["a6"]>, DwarfRegNum<[16]>;
  def X17 : RISCVReg<17,"x17", ["a7"]>, DwarfRegNum<[17]>;
  def X18 : RISCVReg<18,"x18", ["s2"]>, DwarfRegNum<[18]>;
  def X19 : RISCVReg<19,"x19", ["s3"]>, DwarfRegNum<[19]>;
  def X20 : RISCVReg<20,"x20", ["s4"]>, DwarfRegNum<[20]>;
  def X21 : RISCVReg<21,"x21", ["s5"]>, DwarfRegNum<[21]>;
  def X22 : RISCVReg<22,"x22", ["s6"]>, DwarfRegNum<[22]>;
  def X23 : RISCVReg<23,"x23", ["s7"]>, DwarfRegNum<[23]>;
  def X24 : RISCVReg<24,"x24", ["s8"]>, DwarfRegNum<[24]>;
  def X25 : RISCVReg<25,"x25", ["s9"]>, DwarfRegNum<[25]>;
  def X26 : RISCVReg<26,"x26", ["s10"]>, DwarfRegNum<[26]>;
  def X27 : RISCVReg<27,"x27", ["s11"]>, DwarfRegNum<[27]>;
  def X28 : RISCVReg<28,"x28", ["t3"]>, DwarfRegNum<[28]>;
  def X29 : RISCVReg<29,"x29", ["t4"]>, DwarfRegNum<[29]>;
  def X30 : RISCVReg<30,"x30", ["t5"]>, DwarfRegNum<[30]>;
  def X31 : RISCVReg<31,"x31", ["t6"]>, DwarfRegNum<[31]>;
  }
}

def XLenVT : ValueTypeByHwMode<[RV32, RV64],
                               [i32,  i64]>;

// The order of registers represents the preferred allocation sequence.
// Registers are listed in the order caller-save, callee-save, specials.
def GPR : RegisterClass<"RISCV", [XLenVT], 32, (add
    (sequence "X%u", 10, 17),
    (sequence "X%u", 5, 7),
    (sequence "X%u", 28, 31),
    (sequence "X%u", 8, 9),
    (sequence "X%u", 18, 27),
    (sequence "X%u", 0, 4)
  )> {
  let RegInfos = RegInfoByHwMode<
      [RV32,              RV64],
      [RegInfo<32,32,32>, RegInfo<64,64,64>]>;
}

def GPRX0 : RegisterClass<"RISCV", [XLenVT], 32, (add X0)> {
  let RegInfos = RegInfoByHwMode<
      [RV32,              RV64],
      [RegInfo<32,32,32>, RegInfo<64,64,64>]>;
}

// The order of registers represents the preferred allocation sequence.
// Registers are listed in the order caller-save, callee-save, specials.
def GPRNoX0 : RegisterClass<"RISCV", [XLenVT], 32, (add
    (sequence "X%u", 10, 17),
    (sequence "X%u", 5, 7),
    (sequence "X%u", 28, 31),
    (sequence "X%u", 8, 9),
    (sequence "X%u", 18, 27),
    (sequence "X%u", 1, 4)
  )> {
  let RegInfos = RegInfoByHwMode<
      [RV32,              RV64],
      [RegInfo<32,32,32>, RegInfo<64,64,64>]>;
}

def GPRNoX0X2 : RegisterClass<"RISCV", [XLenVT], 32, (add
    (sequence "X%u", 10, 17),
    (sequence "X%u", 5, 7),
    (sequence "X%u", 28, 31),
    (sequence "X%u", 8, 9),
    (sequence "X%u", 18, 27),
    X1, X3, X4
  )> {
  let RegInfos = RegInfoByHwMode<
      [RV32,              RV64],
      [RegInfo<32,32,32>, RegInfo<64,64,64>]>;
}

def GPRC : RegisterClass<"RISCV", [XLenVT], 32, (add
    (sequence "X%u", 10, 15),
    (sequence "X%u", 8, 9)
  )> {
  let RegInfos = RegInfoByHwMode<
      [RV32,              RV64],
      [RegInfo<32,32,32>, RegInfo<64,64,64>]>;
}

// For indirect tail calls, we can't use callee-saved registers, as they are
// restored to the saved value before the tail call, which would clobber a call
// address.
def GPRTC : RegisterClass<"RISCV", [XLenVT], 32, (add
    (sequence "X%u", 5, 7),
    (sequence "X%u", 10, 17),
    (sequence "X%u", 28, 31)
  )> {
  let RegInfos = RegInfoByHwMode<
      [RV32,              RV64],
      [RegInfo<32,32,32>, RegInfo<64,64,64>]>;
}

def SP : RegisterClass<"RISCV", [XLenVT], 32, (add X2)> {
  let RegInfos = RegInfoByHwMode<
      [RV32,              RV64],
      [RegInfo<32,32,32>, RegInfo<64,64,64>]>;
}

// Floating point registers
let RegAltNameIndices = [ABIRegAltName] in {
  def F0_H  : RISCVReg16<0, "f0", ["ft0"]>, DwarfRegNum<[32]>;
  def F1_H  : RISCVReg16<1, "f1", ["ft1"]>, DwarfRegNum<[33]>;
  def F2_H  : RISCVReg16<2, "f2", ["ft2"]>, DwarfRegNum<[34]>;
  def F3_H  : RISCVReg16<3, "f3", ["ft3"]>, DwarfRegNum<[35]>;
  def F4_H  : RISCVReg16<4, "f4", ["ft4"]>, DwarfRegNum<[36]>;
  def F5_H  : RISCVReg16<5, "f5", ["ft5"]>, DwarfRegNum<[37]>;
  def F6_H  : RISCVReg16<6, "f6", ["ft6"]>, DwarfRegNum<[38]>;
  def F7_H  : RISCVReg16<7, "f7", ["ft7"]>, DwarfRegNum<[39]>;
  def F8_H  : RISCVReg16<8, "f8", ["fs0"]>, DwarfRegNum<[40]>;
  def F9_H  : RISCVReg16<9, "f9", ["fs1"]>, DwarfRegNum<[41]>;
  def F10_H : RISCVReg16<10,"f10", ["fa0"]>, DwarfRegNum<[42]>;
  def F11_H : RISCVReg16<11,"f11", ["fa1"]>, DwarfRegNum<[43]>;
  def F12_H : RISCVReg16<12,"f12", ["fa2"]>, DwarfRegNum<[44]>;
  def F13_H : RISCVReg16<13,"f13", ["fa3"]>, DwarfRegNum<[45]>;
  def F14_H : RISCVReg16<14,"f14", ["fa4"]>, DwarfRegNum<[46]>;
  def F15_H : RISCVReg16<15,"f15", ["fa5"]>, DwarfRegNum<[47]>;
  def F16_H : RISCVReg16<16,"f16", ["fa6"]>, DwarfRegNum<[48]>;
  def F17_H : RISCVReg16<17,"f17", ["fa7"]>, DwarfRegNum<[49]>;
  def F18_H : RISCVReg16<18,"f18", ["fs2"]>, DwarfRegNum<[50]>;
  def F19_H : RISCVReg16<19,"f19", ["fs3"]>, DwarfRegNum<[51]>;
  def F20_H : RISCVReg16<20,"f20", ["fs4"]>, DwarfRegNum<[52]>;
  def F21_H : RISCVReg16<21,"f21", ["fs5"]>, DwarfRegNum<[53]>;
  def F22_H : RISCVReg16<22,"f22", ["fs6"]>, DwarfRegNum<[54]>;
  def F23_H : RISCVReg16<23,"f23", ["fs7"]>, DwarfRegNum<[55]>;
  def F24_H : RISCVReg16<24,"f24", ["fs8"]>, DwarfRegNum<[56]>;
  def F25_H : RISCVReg16<25,"f25", ["fs9"]>, DwarfRegNum<[57]>;
  def F26_H : RISCVReg16<26,"f26", ["fs10"]>, DwarfRegNum<[58]>;
  def F27_H : RISCVReg16<27,"f27", ["fs11"]>, DwarfRegNum<[59]>;
  def F28_H : RISCVReg16<28,"f28", ["ft8"]>, DwarfRegNum<[60]>;
  def F29_H : RISCVReg16<29,"f29", ["ft9"]>, DwarfRegNum<[61]>;
  def F30_H : RISCVReg16<30,"f30", ["ft10"]>, DwarfRegNum<[62]>;
  def F31_H : RISCVReg16<31,"f31", ["ft11"]>, DwarfRegNum<[63]>;

  foreach Index = 0-31 in {
    def F#Index#_F : RISCVReg32<!cast<RISCVReg16>("F"#Index#"_H")>,
      DwarfRegNum<[!add(Index, 32)]>;
  }

  foreach Index = 0-31 in {
    def F#Index#_D : RISCVReg64<!cast<RISCVReg32>("F"#Index#"_F")>,
      DwarfRegNum<[!add(Index, 32)]>;
  }
}

// The order of registers represents the preferred allocation sequence,
// meaning caller-save regs are listed before callee-save.
def FPR16 : RegisterClass<"RISCV", [f16], 16, (add
    (sequence "F%u_H", 0, 7),
    (sequence "F%u_H", 10, 17),
    (sequence "F%u_H", 28, 31),
    (sequence "F%u_H", 8, 9),
    (sequence "F%u_H", 18, 27)
)>;

def FPR32 : RegisterClass<"RISCV", [f32], 32, (add
    (sequence "F%u_F", 0, 7),
    (sequence "F%u_F", 10, 17),
    (sequence "F%u_F", 28, 31),
    (sequence "F%u_F", 8, 9),
    (sequence "F%u_F", 18, 27)
)>;

def FPR32C : RegisterClass<"RISCV", [f32], 32, (add
  (sequence "F%u_F", 10, 15),
  (sequence "F%u_F", 8, 9)
)>;

// The order of registers represents the preferred allocation sequence,
// meaning caller-save regs are listed before callee-save.
def FPR64 : RegisterClass<"RISCV", [f64], 64, (add
    (sequence "F%u_D", 0, 7),
    (sequence "F%u_D", 10, 17),
    (sequence "F%u_D", 28, 31),
    (sequence "F%u_D", 8, 9),
    (sequence "F%u_D", 18, 27)
)>;

def FPR64C : RegisterClass<"RISCV", [f64], 64, (add
  (sequence "F%u_D", 10, 15),
  (sequence "F%u_D", 8, 9)
)>;

// Vector type mapping to LLVM types.
//
// Though the V extension allows that VLEN be as small as 8,
// this approach assumes that VLEN>=64.
// Additionally, the only supported ELEN values are 32 and 64,
// thus `vscale` can be defined as VLEN/64,
// allowing the same types with either ELEN value.
//
//         MF8    MF4     MF2     M1      M2      M4       M8
// i64*    N/A    N/A     N/A     nxv1i64 nxv2i64 nxv4i64  nxv8i64
// i32     N/A    N/A     nxv1i32 nxv2i32 nxv4i32 nxv8i32  nxv16i32
// i16     N/A    nxv1i16 nxv2i16 nxv4i16 nxv8i16 nxv16i16 nxv32i16
// i8      nxv1i8 nxv2i8  nxv4i8  nxv8i8  nxv16i8 nxv32i8  nxv64i8
// double* N/A    N/A     N/A     nxv1f64 nxv2f64 nxv4f64  nxv8f64
// float   N/A    N/A     nxv1f32 nxv2f32 nxv4f32 nxv8f32  nxv16f32
// half    N/A    nxv1f16 nxv2f16 nxv4f16 nxv8f16 nxv16f16 nxv32f16
// * ELEN=64

defvar vint8mf8_t = nxv1i8;
defvar vint8mf4_t = nxv2i8;
defvar vint8mf2_t = nxv4i8;
defvar vint8m1_t = nxv8i8;
defvar vint8m2_t = nxv16i8;
defvar vint8m4_t = nxv32i8;
defvar vint8m8_t = nxv64i8;

defvar vint16mf4_t = nxv1i16;
defvar vint16mf2_t = nxv2i16;
defvar vint16m1_t  = nxv4i16;
defvar vint16m2_t  = nxv8i16;
defvar vint16m4_t  = nxv16i16;
defvar vint16m8_t  = nxv32i16;

defvar vint32mf2_t = nxv1i32;
defvar vint32m1_t  = nxv2i32;
defvar vint32m2_t  = nxv4i32;
defvar vint32m4_t  = nxv8i32;
defvar vint32m8_t  = nxv16i32;

defvar vint64m1_t = nxv1i64;
defvar vint64m2_t = nxv2i64;
defvar vint64m4_t = nxv4i64;
defvar vint64m8_t = nxv8i64;

defvar vfloat16mf4_t = nxv1f16;
defvar vfloat16mf2_t = nxv2f16;
defvar vfloat16m1_t  = nxv4f16;
defvar vfloat16m2_t  = nxv8f16;
defvar vfloat16m4_t  = nxv16f16;
defvar vfloat16m8_t  = nxv32f16;

defvar vfloat32mf2_t = nxv1f32;
defvar vfloat32m1_t  = nxv2f32;
defvar vfloat32m2_t  = nxv4f32;
defvar vfloat32m4_t  = nxv8f32;
defvar vfloat32m8_t  = nxv16f32;

defvar vfloat64m1_t = nxv1f64;
defvar vfloat64m2_t = nxv2f64;
defvar vfloat64m4_t = nxv4f64;
defvar vfloat64m8_t = nxv8f64;

defvar vbool1_t  = nxv64i1;
defvar vbool2_t  = nxv32i1;
defvar vbool4_t  = nxv16i1;
defvar vbool8_t  = nxv8i1;
defvar vbool16_t = nxv4i1;
defvar vbool32_t = nxv2i1;
defvar vbool64_t = nxv1i1;

// Vector registers
let RegAltNameIndices = [ABIRegAltName] in {
  foreach Index = 0-31 in {
    def V#Index : RISCVReg<Index, "v"#Index, ["v"#Index]>, DwarfRegNum<[!add(Index, 64)]>;
  }

  foreach Index = [0, 2, 4, 6, 8, 10, 12, 14, 16, 18, 20, 22,
                   24, 26, 28, 30] in {
    def V#Index#M2 : RISCVRegWithSubRegs<Index, "v"#Index,
                       [!cast<Register>("V"#Index),
                        !cast<Register>("V"#!add(Index, 1))],
                       ["v"#Index]>,
                     DwarfRegAlias<!cast<Register>("V"#Index)> {
      let SubRegIndices = [sub_vrm2, sub_vrm2_hi];
    }
  }

  foreach Index = [0, 4, 8, 12, 16, 20, 24, 28] in {
    def V#Index#M4 : RISCVRegWithSubRegs<Index, "v"#Index,
                       [!cast<Register>("V"#Index#"M2"),
                        !cast<Register>("V"#!add(Index, 2)#"M2")],
                       ["v"#Index]>,
                     DwarfRegAlias<!cast<Register>("V"#Index)> {
      let SubRegIndices = [sub_vrm4, sub_vrm4_hi];
    }
  }

  foreach Index = [0, 8, 16, 24] in {
    def V#Index#M8 : RISCVRegWithSubRegs<Index, "v"#Index,
                       [!cast<Register>("V"#Index#"M4"),
                        !cast<Register>("V"#!add(Index, 4)#"M4")],
                       ["v"#Index]>,
                     DwarfRegAlias<!cast<Register>("V"#Index)> {
      let SubRegIndices = [sub_vrm8, sub_vrm8_hi];
    }
  }

  def VTYPE  : RISCVReg<0, "vtype", ["vtype"]>;
  def VL     : RISCVReg<0, "vl", ["vl"]>;
}

class RegisterTypes<list<ValueType> reg_types> {
  list<ValueType> types = reg_types;
}

class VReg<list<ValueType> regTypes, dag regList, int Vlmul>
  : RegisterClass<"RISCV",
                  regTypes,
                  // FIXME: Spill alignment set to 16 bytes.
                  128,
                  regList> {
  int VLMul = Vlmul;
  int Size = !mul(Vlmul, 64); // FIXME: assuming ELEN=64
}

<<<<<<< HEAD
defset list<VReg> AllVRegs = {
=======
// Dummy V register class.
def NoVReg : VReg<[vint8m1_t], (add V0), 0>;
>>>>>>> a8524517

def VR : VReg<[vint8mf2_t, vint8mf4_t, vint8mf8_t,
               vint16mf2_t, vint16mf4_t, vint32mf2_t,
               vint8m1_t, vint16m1_t, vint32m1_t, vint64m1_t,
               vfloat16mf4_t, vfloat16mf2_t, vfloat16m1_t,
               vfloat32mf2_t, vfloat32m1_t, vfloat64m1_t,
               vbool64_t, vbool32_t, vbool16_t, vbool8_t, vbool4_t,
               vbool2_t, vbool1_t],
               (add (sequence "V%u", 1, 7),
                    (sequence "V%u", 16, 23),
                    (sequence "V%u", 8, 15),
                    (sequence "V%u", 24, 31),
                    V0), 1>;

def VRM2 : VReg<[vint8m2_t, vint16m2_t, vint32m2_t, vint64m2_t,
                 vfloat32m2_t, vfloat64m2_t],
                 (add (sequence "V%uM2", 2, 7, 2),
                      (sequence "V%uM2", 16, 23, 2),
                      (sequence "V%uM2", 8, 15, 2),
                      (sequence "V%uM2", 24, 31, 2),
                      V0M2), 2>;


def VRM4 : VReg<[vint8m4_t, vint16m4_t, vint32m4_t, vint64m4_t,
                 vfloat32m4_t, vfloat64m4_t],
                 (add (sequence "V%uM4", 4, 7, 4),
                      (sequence "V%uM4", 16, 23, 4),
                      (sequence "V%uM4", 8, 15, 4),
                      (sequence "V%uM4", 24, 31, 4),
                      V0M4), 4>;


def VRM8 : VReg<[vint8m8_t, vint16m8_t, vint32m8_t, vint64m8_t,
                 vfloat32m8_t, vfloat64m8_t],
                 (add V8M8, V16M8, V24M8, V0M8), 8>;

}

def VRNoV0 : VReg<[vint8mf2_t, vint8mf4_t, vint8mf8_t,
                   vint16mf2_t, vint16mf4_t, vint32mf2_t,
                   vint8m1_t, vint16m1_t, vint32m1_t, vint64m1_t,
                   vfloat16mf4_t, vfloat16mf2_t, vfloat16m1_t,
                   vfloat32mf2_t, vfloat32m1_t, vfloat64m1_t,
                   vbool64_t, vbool32_t, vbool16_t, vbool8_t, vbool4_t,
                   vbool2_t, vbool1_t],
               (add (sequence "V%u", 25, 31),
                    (sequence "V%u", 8, 24),
                    (sequence "V%u", 1, 7)), 1>;

<<<<<<< HEAD
=======
def VRM2 : VReg<[vint8m2_t, vint16m2_t, vint32m2_t, vint64m2_t,
                 vfloat16m2_t, vfloat32m2_t, vfloat64m2_t],
             (add V26M2, V28M2, V30M2, V8M2, V10M2, V12M2, V14M2, V16M2,
                  V18M2, V20M2, V22M2, V24M2, V0M2, V2M2, V4M2, V6M2), 2>;

def VRM2NoV0 : VReg<[vint8m2_t, vint16m2_t, vint32m2_t, vint64m2_t,
                     vfloat16m2_t, vfloat32m2_t, vfloat64m2_t],
                 (add V26M2, V28M2, V30M2, V8M2, V10M2, V12M2, V14M2, V16M2,
                      V18M2, V20M2, V22M2, V24M2, V2M2, V4M2, V6M2), 2>;

def VRM4 : VReg<[vint8m4_t, vint16m4_t, vint32m4_t, vint64m4_t,
                 vfloat16m4_t, vfloat32m4_t, vfloat64m4_t],
             (add V28M4, V8M4, V12M4, V16M4, V20M4, V24M4, V0M4, V4M4), 4>;

def VRM4NoV0 : VReg<[vint8m4_t, vint16m4_t, vint32m4_t, vint64m4_t,
                     vfloat16m4_t, vfloat32m4_t, vfloat64m4_t],
                 (add V28M4, V8M4, V12M4, V16M4, V20M4, V24M4, V4M4), 4>;

def VRM8 : VReg<[vint8m8_t, vint16m8_t, vint32m8_t, vint64m8_t,
                 vfloat16m8_t, vfloat32m8_t, vfloat64m8_t],
             (add V8M8, V16M8, V24M8, V0M8), 8>;
>>>>>>> a8524517

def VRM8NoV0 : VReg<[vint8m8_t, vint16m8_t, vint32m8_t, vint64m8_t,
                     vfloat16m8_t, vfloat32m8_t, vfloat64m8_t],
                 (add V8M8, V16M8, V24M8), 8>;

defvar VMaskVTs = [vbool64_t, vbool32_t, vbool16_t, vbool8_t,
                   vbool4_t, vbool2_t, vbool1_t];

def VMV0 : RegisterClass<"RISCV", VMaskVTs, 64, (add V0)> {
  let Size = 64;
  let AllowsNoRegister = 1;
}

class Iota<int N>
{
  list<int> Value = !if(!eq(N, 0),
                        []<int>,
                        !listconcat(Iota<!add(N, -1)>.Value, [!add(N, -1)]));
}

foreach tsize = 2 ... 8 in {
  defvar iota = Iota<tsize>.Value;

  def VRM1#T#tsize#Regs : RegisterTuples<
        !foreach(i, iota, !cast<SubRegIndex>("vtuple"#tsize#"_"#i)),
        !foreach(i, iota,
           (add (sequence "V%u", !add(i, 1), !add(32, !add(!mul(-1, tsize), i))),
                !cast<Register>("V"#i)))>;
  def VRM1#T#tsize : VReg<[untyped],
        (add !cast<RegisterTuples>("VRM1T"#tsize#"Regs")), 1>
  {
    let Size = !mul(64, tsize);
  }
}<|MERGE_RESOLUTION|>--- conflicted
+++ resolved
@@ -421,12 +421,8 @@
   int Size = !mul(Vlmul, 64); // FIXME: assuming ELEN=64
 }
 
-<<<<<<< HEAD
-defset list<VReg> AllVRegs = {
-=======
 // Dummy V register class.
 def NoVReg : VReg<[vint8m1_t], (add V0), 0>;
->>>>>>> a8524517
 
 def VR : VReg<[vint8mf2_t, vint8mf4_t, vint8mf8_t,
                vint16mf2_t, vint16mf4_t, vint32mf2_t,
@@ -435,35 +431,9 @@
                vfloat32mf2_t, vfloat32m1_t, vfloat64m1_t,
                vbool64_t, vbool32_t, vbool16_t, vbool8_t, vbool4_t,
                vbool2_t, vbool1_t],
-               (add (sequence "V%u", 1, 7),
-                    (sequence "V%u", 16, 23),
-                    (sequence "V%u", 8, 15),
-                    (sequence "V%u", 24, 31),
-                    V0), 1>;
-
-def VRM2 : VReg<[vint8m2_t, vint16m2_t, vint32m2_t, vint64m2_t,
-                 vfloat32m2_t, vfloat64m2_t],
-                 (add (sequence "V%uM2", 2, 7, 2),
-                      (sequence "V%uM2", 16, 23, 2),
-                      (sequence "V%uM2", 8, 15, 2),
-                      (sequence "V%uM2", 24, 31, 2),
-                      V0M2), 2>;
-
-
-def VRM4 : VReg<[vint8m4_t, vint16m4_t, vint32m4_t, vint64m4_t,
-                 vfloat32m4_t, vfloat64m4_t],
-                 (add (sequence "V%uM4", 4, 7, 4),
-                      (sequence "V%uM4", 16, 23, 4),
-                      (sequence "V%uM4", 8, 15, 4),
-                      (sequence "V%uM4", 24, 31, 4),
-                      V0M4), 4>;
-
-
-def VRM8 : VReg<[vint8m8_t, vint16m8_t, vint32m8_t, vint64m8_t,
-                 vfloat32m8_t, vfloat64m8_t],
-                 (add V8M8, V16M8, V24M8, V0M8), 8>;
-
-}
+           (add (sequence "V%u", 25, 31),
+                (sequence "V%u", 8, 24),
+                (sequence "V%u", 0, 7)), 1>;
 
 def VRNoV0 : VReg<[vint8mf2_t, vint8mf4_t, vint8mf8_t,
                    vint16mf2_t, vint16mf4_t, vint32mf2_t,
@@ -476,8 +446,6 @@
                     (sequence "V%u", 8, 24),
                     (sequence "V%u", 1, 7)), 1>;
 
-<<<<<<< HEAD
-=======
 def VRM2 : VReg<[vint8m2_t, vint16m2_t, vint32m2_t, vint64m2_t,
                  vfloat16m2_t, vfloat32m2_t, vfloat64m2_t],
              (add V26M2, V28M2, V30M2, V8M2, V10M2, V12M2, V14M2, V16M2,
@@ -499,7 +467,6 @@
 def VRM8 : VReg<[vint8m8_t, vint16m8_t, vint32m8_t, vint64m8_t,
                  vfloat16m8_t, vfloat32m8_t, vfloat64m8_t],
              (add V8M8, V16M8, V24M8, V0M8), 8>;
->>>>>>> a8524517
 
 def VRM8NoV0 : VReg<[vint8m8_t, vint16m8_t, vint32m8_t, vint64m8_t,
                      vfloat16m8_t, vfloat32m8_t, vfloat64m8_t],

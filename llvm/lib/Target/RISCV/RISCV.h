//===-- RISCV.h - Top-level interface for RISCV -----------------*- C++ -*-===//
//
// Part of the LLVM Project, under the Apache License v2.0 with LLVM Exceptions.
// See https://llvm.org/LICENSE.txt for license information.
// SPDX-License-Identifier: Apache-2.0 WITH LLVM-exception
//
//===----------------------------------------------------------------------===//
//
// This file contains the entry points for global functions defined in the LLVM
// RISC-V back-end.
//
//===----------------------------------------------------------------------===//

#ifndef LLVM_LIB_TARGET_RISCV_RISCV_H
#define LLVM_LIB_TARGET_RISCV_RISCV_H

#include "MCTargetDesc/RISCVBaseInfo.h"
#include "llvm/Pass.h"
#include "llvm/Target/TargetMachine.h"

namespace llvm {
class AsmPrinter;
class FunctionPass;
class InstructionSelector;
class MCInst;
class MCOperand;
class MachineInstr;
class MachineOperand;
class PassRegistry;
class RISCVRegisterBankInfo;
class RISCVSubtarget;
class RISCVTargetMachine;

FunctionPass *createRISCVCodeGenPreparePass();
void initializeRISCVCodeGenPreparePass(PassRegistry &);

bool lowerRISCVMachineInstrToMCInst(const MachineInstr *MI, MCInst &OutMI,
                                    AsmPrinter &AP);
bool lowerRISCVMachineOperandToMCOperand(const MachineOperand &MO,
                                         MCOperand &MCOp, const AsmPrinter &AP);

FunctionPass *createRISCVISelDag(RISCVTargetMachine &TM,
                                 CodeGenOpt::Level OptLevel);

FunctionPass *createRISCVMakeCompressibleOptPass();
void initializeRISCVMakeCompressibleOptPass(PassRegistry &);

FunctionPass *createRISCVGatherScatterLoweringPass();
void initializeRISCVGatherScatterLoweringPass(PassRegistry &);

FunctionPass *createRISCVSExtWRemovalPass();
void initializeRISCVSExtWRemovalPass(PassRegistry &);

FunctionPass *createRISCVMergeBaseOffsetOptPass();
void initializeRISCVMergeBaseOffsetOptPass(PassRegistry &);

FunctionPass *createRISCVExpandPseudoPass();
void initializeRISCVExpandPseudoPass(PassRegistry &);

FunctionPass *createRISCVPreRAExpandPseudoPass();
void initializeRISCVPreRAExpandPseudoPass(PassRegistry &);

FunctionPass *createRISCVExpandAtomicPseudoPass();
void initializeRISCVExpandAtomicPseudoPass(PassRegistry &);

FunctionPass *createRISCVInsertVSETVLIPass();
void initializeRISCVInsertVSETVLIPass(PassRegistry &);

FunctionPass *createRISCVRedundantCopyEliminationPass();
void initializeRISCVRedundantCopyEliminationPass(PassRegistry &);

InstructionSelector *createRISCVInstructionSelector(const RISCVTargetMachine &,
                                                    RISCVSubtarget &,
                                                    RISCVRegisterBankInfo &);
<<<<<<< HEAD

FunctionPass *createEPIFoldBroadcastPass();
void initializeEPIFoldBroadcastPass(PassRegistry &);

ModulePass *createEPIFMAContractionPass();
void initializeEPIFMAContractionPass(PassRegistry &);
}
=======
void initializeRISCVDAGToDAGISelPass(PassRegistry &);
} // namespace llvm
>>>>>>> 13929f2a

#endif<|MERGE_RESOLUTION|>--- conflicted
+++ resolved
@@ -72,17 +72,14 @@
 InstructionSelector *createRISCVInstructionSelector(const RISCVTargetMachine &,
                                                     RISCVSubtarget &,
                                                     RISCVRegisterBankInfo &);
-<<<<<<< HEAD
 
 FunctionPass *createEPIFoldBroadcastPass();
 void initializeEPIFoldBroadcastPass(PassRegistry &);
 
+void initializeRISCVDAGToDAGISelPass(PassRegistry &);
+
 ModulePass *createEPIFMAContractionPass();
 void initializeEPIFMAContractionPass(PassRegistry &);
-}
-=======
-void initializeRISCVDAGToDAGISelPass(PassRegistry &);
 } // namespace llvm
->>>>>>> 13929f2a
 
 #endif
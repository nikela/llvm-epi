--- conflicted
+++ resolved
@@ -149,31 +149,7 @@
     return;
   }
 
-<<<<<<< HEAD
-  // VR->VR, VRM2->VRM2, VRM4->VRM4, VRM8->VRM8
-  if (RISCV::VRRegClass.contains(DstReg, SrcReg) ||
-      RISCV::VRM2RegClass.contains(DstReg, SrcReg) ||
-      RISCV::VRM4RegClass.contains(DstReg, SrcReg) ||
-      RISCV::VRM8RegClass.contains(DstReg, SrcReg)) {
-    unsigned VMVOpcode;
-    if (RISCV::VRRegClass.contains(DstReg, SrcReg))
-      VMVOpcode = RISCV::VMV1R_V;
-    else if (RISCV::VRM2RegClass.contains(DstReg, SrcReg))
-      VMVOpcode = RISCV::PseudoEPIVMV2R_M2;
-    else if (RISCV::VRM4RegClass.contains(DstReg, SrcReg))
-      VMVOpcode = RISCV::PseudoEPIVMV4R_M4;
-    else {
-      assert(RISCV::VRM8RegClass.contains(DstReg, SrcReg));
-      VMVOpcode = RISCV::PseudoEPIVMV8R_M8;
-    }
-
-    // vmv<nf>r.v dest, src
-    BuildMI(MBB, MBBI, DL, get(VMVOpcode), DstReg)
-        .addReg(SrcReg, getKillRegState(KillSrc));
-
-    return;
-  }
-
+  // FIXME: Layout this a bit better.
   // VRM1T2->VRM1T2
   if (RISCV::VRM1T2RegClass.contains(DstReg, SrcReg)) {
     copyTupleRegister(*this, MBB, MBBI, DL, DstReg, SrcReg, KillSrc,
@@ -224,10 +200,7 @@
     return;
   }
 
-  // FPR->FPR
-=======
   // FPR->FPR copies and VR->VR copies.
->>>>>>> a8524517
   unsigned Opc;
   bool IsScalableVector = false;
   if (RISCV::FPR16RegClass.contains(DstReg, SrcReg))

--- conflicted
+++ resolved
@@ -42,18 +42,18 @@
   switch (MI.getOpcode()) {
   default:
     return 0;
-  case RISCV::PseudoVRELOAD_M1:
-  case RISCV::PseudoVRELOAD_M2:
-  case RISCV::PseudoVRELOAD_M4:
-  case RISCV::PseudoVRELOAD_M8:
-
-  case RISCV::PseudoVRELOAD_M1T2:
-  case RISCV::PseudoVRELOAD_M1T3:
-  case RISCV::PseudoVRELOAD_M1T4:
-  case RISCV::PseudoVRELOAD_M1T5:
-  case RISCV::PseudoVRELOAD_M1T6:
-  case RISCV::PseudoVRELOAD_M1T7:
-  case RISCV::PseudoVRELOAD_M1T8:
+  case RISCV::PseudoEPIVRELOAD_M1:
+  case RISCV::PseudoEPIVRELOAD_M2:
+  case RISCV::PseudoEPIVRELOAD_M4:
+  case RISCV::PseudoEPIVRELOAD_M8:
+
+  case RISCV::PseudoEPIVRELOAD_M1T2:
+  case RISCV::PseudoEPIVRELOAD_M1T3:
+  case RISCV::PseudoEPIVRELOAD_M1T4:
+  case RISCV::PseudoEPIVRELOAD_M1T5:
+  case RISCV::PseudoEPIVRELOAD_M1T6:
+  case RISCV::PseudoEPIVRELOAD_M1T7:
+  case RISCV::PseudoEPIVRELOAD_M1T8:
     assert(MI.getOperand(1).isFI());
     FrameIndex = MI.getOperand(1).getIndex();
     assert(MI.getOperand(0).isReg());
@@ -85,18 +85,18 @@
   switch (MI.getOpcode()) {
   default:
     return 0;
-  case RISCV::PseudoVSPILL_M1:
-  case RISCV::PseudoVSPILL_M2:
-  case RISCV::PseudoVSPILL_M4:
-  case RISCV::PseudoVSPILL_M8:
-
-  case RISCV::PseudoVSPILL_M1T2:
-  case RISCV::PseudoVSPILL_M1T3:
-  case RISCV::PseudoVSPILL_M1T4:
-  case RISCV::PseudoVSPILL_M1T5:
-  case RISCV::PseudoVSPILL_M1T6:
-  case RISCV::PseudoVSPILL_M1T7:
-  case RISCV::PseudoVSPILL_M1T8:
+  case RISCV::PseudoEPIVSPILL_M1:
+  case RISCV::PseudoEPIVSPILL_M2:
+  case RISCV::PseudoEPIVSPILL_M4:
+  case RISCV::PseudoEPIVSPILL_M8:
+
+  case RISCV::PseudoEPIVSPILL_M1T2:
+  case RISCV::PseudoEPIVSPILL_M1T3:
+  case RISCV::PseudoEPIVSPILL_M1T4:
+  case RISCV::PseudoEPIVSPILL_M1T5:
+  case RISCV::PseudoEPIVSPILL_M1T6:
+  case RISCV::PseudoEPIVSPILL_M1T7:
+  case RISCV::PseudoEPIVSPILL_M1T8:
     assert(MI.getOperand(1).isFI());
     FrameIndex = MI.getOperand(1).getIndex();
     assert(MI.getOperand(0).isReg());
@@ -149,6 +149,80 @@
     return;
   }
 
+  // VR->VR, VRM2->VRM2, VRM4->VRM4, VRM8->VRM8
+  if (RISCV::VRRegClass.contains(DstReg, SrcReg) ||
+      RISCV::VRM2RegClass.contains(DstReg, SrcReg) ||
+      RISCV::VRM4RegClass.contains(DstReg, SrcReg) ||
+      RISCV::VRM8RegClass.contains(DstReg, SrcReg)) {
+    unsigned VMVOpcode;
+    if (RISCV::VRRegClass.contains(DstReg, SrcReg))
+      VMVOpcode = RISCV::VMV1R_V;
+    else if (RISCV::VRM2RegClass.contains(DstReg, SrcReg))
+      VMVOpcode = RISCV::PseudoEPIVMV2R_M2;
+    else if (RISCV::VRM4RegClass.contains(DstReg, SrcReg))
+      VMVOpcode = RISCV::PseudoEPIVMV4R_M4;
+    else {
+      assert(RISCV::VRM8RegClass.contains(DstReg, SrcReg));
+      VMVOpcode = RISCV::PseudoEPIVMV8R_M8;
+    }
+
+    // vmv<nf>r.v dest, src
+    BuildMI(MBB, MBBI, DL, get(VMVOpcode), DstReg)
+        .addReg(SrcReg, getKillRegState(KillSrc));
+
+    return;
+  }
+
+  // VRM1T2->VRM1T2
+  if (RISCV::VRM1T2RegClass.contains(DstReg, SrcReg)) {
+    copyTupleRegister(*this, MBB, MBBI, DL, DstReg, SrcReg, KillSrc,
+                      {RISCV::vtuple2_0, RISCV::vtuple2_1});
+    return;
+  }
+  // VRM1T3->VRM1T3
+  if (RISCV::VRM1T3RegClass.contains(DstReg, SrcReg)) {
+    copyTupleRegister(*this, MBB, MBBI, DL, DstReg, SrcReg, KillSrc,
+                      {RISCV::vtuple3_0, RISCV::vtuple3_1, RISCV::vtuple3_2});
+    return;
+  }
+  // VRM1T4->VRM1T4
+  if (RISCV::VRM1T4RegClass.contains(DstReg, SrcReg)) {
+    copyTupleRegister(*this, MBB, MBBI, DL, DstReg, SrcReg, KillSrc,
+                      {RISCV::vtuple4_0, RISCV::vtuple4_1, RISCV::vtuple4_2,
+                       RISCV::vtuple4_3});
+    return;
+  }
+  // VRM1T5->VRM1T5
+  if (RISCV::VRM1T5RegClass.contains(DstReg, SrcReg)) {
+    copyTupleRegister(*this, MBB, MBBI, DL, DstReg, SrcReg, KillSrc,
+                      {RISCV::vtuple5_0, RISCV::vtuple5_1, RISCV::vtuple5_2,
+                       RISCV::vtuple5_3, RISCV::vtuple5_4});
+    return;
+  }
+  // VRM1T6->VRM1T6
+  if (RISCV::VRM1T6RegClass.contains(DstReg, SrcReg)) {
+    copyTupleRegister(*this, MBB, MBBI, DL, DstReg, SrcReg, KillSrc,
+                      {RISCV::vtuple6_0, RISCV::vtuple6_1, RISCV::vtuple6_2,
+                       RISCV::vtuple6_3, RISCV::vtuple6_4, RISCV::vtuple6_5});
+    return;
+  }
+  // VRM1T7->VRM1T7
+  if (RISCV::VRM1T7RegClass.contains(DstReg, SrcReg)) {
+    copyTupleRegister(*this, MBB, MBBI, DL, DstReg, SrcReg, KillSrc,
+                      {RISCV::vtuple7_0, RISCV::vtuple7_1, RISCV::vtuple7_2,
+                       RISCV::vtuple7_3, RISCV::vtuple7_4, RISCV::vtuple7_5,
+                       RISCV::vtuple7_6});
+    return;
+  }
+  // VRM1T8->VRM1T8
+  if (RISCV::VRM1T8RegClass.contains(DstReg, SrcReg)) {
+    copyTupleRegister(*this, MBB, MBBI, DL, DstReg, SrcReg, KillSrc,
+                      {RISCV::vtuple8_0, RISCV::vtuple8_1, RISCV::vtuple8_2,
+                       RISCV::vtuple8_3, RISCV::vtuple8_4, RISCV::vtuple8_5,
+                       RISCV::vtuple8_6, RISCV::vtuple8_7});
+    return;
+  }
+
   // FPR->FPR
   unsigned Opc;
   if (RISCV::FPR16RegClass.contains(DstReg, SrcReg))
@@ -160,87 +234,9 @@
   else
     llvm_unreachable("Impossible reg-to-reg copy");
 
-<<<<<<< HEAD
-  // VR->VR, VRM2->VRM2, VRM4->VRM4, VRM8->VRM8
-  if (RISCV::VRRegClass.contains(DstReg, SrcReg) ||
-      RISCV::VRM2RegClass.contains(DstReg, SrcReg) ||
-      RISCV::VRM4RegClass.contains(DstReg, SrcReg) ||
-      RISCV::VRM8RegClass.contains(DstReg, SrcReg)) {
-    unsigned VMVOpcode;
-    if (RISCV::VRRegClass.contains(DstReg, SrcReg))
-      VMVOpcode = RISCV::VMV1R_V;
-    else if (RISCV::VRM2RegClass.contains(DstReg, SrcReg))
-      VMVOpcode = RISCV::PseudoVMV2R_M2;
-    else if (RISCV::VRM4RegClass.contains(DstReg, SrcReg))
-      VMVOpcode = RISCV::PseudoVMV4R_M4;
-    else {
-      assert(RISCV::VRM8RegClass.contains(DstReg, SrcReg));
-      VMVOpcode = RISCV::PseudoVMV8R_M8;
-    }
-
-    // vmv<nf>r.v dest, src
-    BuildMI(MBB, MBBI, DL, get(VMVOpcode), DstReg)
-        .addReg(SrcReg, getKillRegState(KillSrc));
-
-    return;
-  }
-
-  // VRM1T2->VRM1T2
-  if (RISCV::VRM1T2RegClass.contains(DstReg, SrcReg)) {
-    copyTupleRegister(*this, MBB, MBBI, DL, DstReg, SrcReg, KillSrc,
-                      {RISCV::vtuple2_0, RISCV::vtuple2_1});
-    return;
-  }
-  // VRM1T3->VRM1T3
-  if (RISCV::VRM1T3RegClass.contains(DstReg, SrcReg)) {
-    copyTupleRegister(*this, MBB, MBBI, DL, DstReg, SrcReg, KillSrc,
-                      {RISCV::vtuple3_0, RISCV::vtuple3_1, RISCV::vtuple3_2});
-    return;
-  }
-  // VRM1T4->VRM1T4
-  if (RISCV::VRM1T4RegClass.contains(DstReg, SrcReg)) {
-    copyTupleRegister(*this, MBB, MBBI, DL, DstReg, SrcReg, KillSrc,
-                      {RISCV::vtuple4_0, RISCV::vtuple4_1, RISCV::vtuple4_2,
-                       RISCV::vtuple4_3});
-    return;
-  }
-  // VRM1T5->VRM1T5
-  if (RISCV::VRM1T5RegClass.contains(DstReg, SrcReg)) {
-    copyTupleRegister(*this, MBB, MBBI, DL, DstReg, SrcReg, KillSrc,
-                      {RISCV::vtuple5_0, RISCV::vtuple5_1, RISCV::vtuple5_2,
-                       RISCV::vtuple5_3, RISCV::vtuple5_4});
-    return;
-  }
-  // VRM1T6->VRM1T6
-  if (RISCV::VRM1T6RegClass.contains(DstReg, SrcReg)) {
-    copyTupleRegister(*this, MBB, MBBI, DL, DstReg, SrcReg, KillSrc,
-                      {RISCV::vtuple6_0, RISCV::vtuple6_1, RISCV::vtuple6_2,
-                       RISCV::vtuple6_3, RISCV::vtuple6_4, RISCV::vtuple6_5});
-    return;
-  }
-  // VRM1T7->VRM1T7
-  if (RISCV::VRM1T7RegClass.contains(DstReg, SrcReg)) {
-    copyTupleRegister(*this, MBB, MBBI, DL, DstReg, SrcReg, KillSrc,
-                      {RISCV::vtuple7_0, RISCV::vtuple7_1, RISCV::vtuple7_2,
-                       RISCV::vtuple7_3, RISCV::vtuple7_4, RISCV::vtuple7_5,
-                       RISCV::vtuple7_6});
-    return;
-  }
-  // VRM1T8->VRM1T8
-  if (RISCV::VRM1T8RegClass.contains(DstReg, SrcReg)) {
-    copyTupleRegister(*this, MBB, MBBI, DL, DstReg, SrcReg, KillSrc,
-                      {RISCV::vtuple8_0, RISCV::vtuple8_1, RISCV::vtuple8_2,
-                       RISCV::vtuple8_3, RISCV::vtuple8_4, RISCV::vtuple8_5,
-                       RISCV::vtuple8_6, RISCV::vtuple8_7});
-    return;
-  }
-
-  llvm_unreachable("Impossible reg-to-reg copy");
-=======
   BuildMI(MBB, MBBI, DL, get(Opc), DstReg)
       .addReg(SrcReg, getKillRegState(KillSrc))
       .addReg(SrcReg, getKillRegState(KillSrc));
->>>>>>> 1c09946b
 }
 
 void RISCVInstrInfo::storeRegToStackSlot(MachineBasicBlock &MBB,
@@ -273,77 +269,77 @@
   else if (RISCV::VRRegClass.hasSubClassEq(RC)) {
     RVFI->setHasSpilledVR();
     MFI.setStackID(FI, TargetStackID::EPIVector);
-    BuildMI(MBB, I, DL, get(RISCV::PseudoVSPILL_M1))
+    BuildMI(MBB, I, DL, get(RISCV::PseudoEPIVSPILL_M1))
         .addReg(SrcReg, getKillRegState(IsKill))
         .addFrameIndex(FI);
     return;
   } else if (RISCV::VRM2RegClass.hasSubClassEq(RC)) {
     RVFI->setHasSpilledVR();
     MFI.setStackID(FI, TargetStackID::EPIVector);
-    BuildMI(MBB, I, DL, get(RISCV::PseudoVSPILL_M2))
+    BuildMI(MBB, I, DL, get(RISCV::PseudoEPIVSPILL_M2))
         .addReg(SrcReg, getKillRegState(IsKill))
         .addFrameIndex(FI);
     return;
   } else if (RISCV::VRM4RegClass.hasSubClassEq(RC)) {
     RVFI->setHasSpilledVR();
     MFI.setStackID(FI, TargetStackID::EPIVector);
-    BuildMI(MBB, I, DL, get(RISCV::PseudoVSPILL_M4))
+    BuildMI(MBB, I, DL, get(RISCV::PseudoEPIVSPILL_M4))
         .addReg(SrcReg, getKillRegState(IsKill))
         .addFrameIndex(FI);
     return;
   } else if (RISCV::VRM8RegClass.hasSubClassEq(RC)) {
     RVFI->setHasSpilledVR();
     MFI.setStackID(FI, TargetStackID::EPIVector);
-    BuildMI(MBB, I, DL, get(RISCV::PseudoVSPILL_M8))
+    BuildMI(MBB, I, DL, get(RISCV::PseudoEPIVSPILL_M8))
         .addReg(SrcReg, getKillRegState(IsKill))
         .addFrameIndex(FI);
     return;
   } else if (RISCV::VRM1T2RegClass.hasSubClassEq(RC)) {
     RVFI->setHasSpilledVR();
     MFI.setStackID(FI, TargetStackID::EPIVector);
-    BuildMI(MBB, I, DL, get(RISCV::PseudoVSPILL_M1T2))
+    BuildMI(MBB, I, DL, get(RISCV::PseudoEPIVSPILL_M1T2))
         .addReg(SrcReg, getKillRegState(IsKill))
         .addFrameIndex(FI);
     return;
   } else if (RISCV::VRM1T3RegClass.hasSubClassEq(RC)) {
     RVFI->setHasSpilledVR();
     MFI.setStackID(FI, TargetStackID::EPIVector);
-    BuildMI(MBB, I, DL, get(RISCV::PseudoVSPILL_M1T3))
+    BuildMI(MBB, I, DL, get(RISCV::PseudoEPIVSPILL_M1T3))
         .addReg(SrcReg, getKillRegState(IsKill))
         .addFrameIndex(FI);
     return;
   } else if (RISCV::VRM1T4RegClass.hasSubClassEq(RC)) {
     RVFI->setHasSpilledVR();
     MFI.setStackID(FI, TargetStackID::EPIVector);
-    BuildMI(MBB, I, DL, get(RISCV::PseudoVSPILL_M1T4))
+    BuildMI(MBB, I, DL, get(RISCV::PseudoEPIVSPILL_M1T4))
         .addReg(SrcReg, getKillRegState(IsKill))
         .addFrameIndex(FI);
     return;
   } else if (RISCV::VRM1T5RegClass.hasSubClassEq(RC)) {
     RVFI->setHasSpilledVR();
     MFI.setStackID(FI, TargetStackID::EPIVector);
-    BuildMI(MBB, I, DL, get(RISCV::PseudoVSPILL_M1T5))
+    BuildMI(MBB, I, DL, get(RISCV::PseudoEPIVSPILL_M1T5))
         .addReg(SrcReg, getKillRegState(IsKill))
         .addFrameIndex(FI);
     return;
   } else if (RISCV::VRM1T6RegClass.hasSubClassEq(RC)) {
     RVFI->setHasSpilledVR();
     MFI.setStackID(FI, TargetStackID::EPIVector);
-    BuildMI(MBB, I, DL, get(RISCV::PseudoVSPILL_M1T6))
+    BuildMI(MBB, I, DL, get(RISCV::PseudoEPIVSPILL_M1T6))
         .addReg(SrcReg, getKillRegState(IsKill))
         .addFrameIndex(FI);
     return;
   } else if (RISCV::VRM1T7RegClass.hasSubClassEq(RC)) {
     RVFI->setHasSpilledVR();
     MFI.setStackID(FI, TargetStackID::EPIVector);
-    BuildMI(MBB, I, DL, get(RISCV::PseudoVSPILL_M1T7))
+    BuildMI(MBB, I, DL, get(RISCV::PseudoEPIVSPILL_M1T7))
         .addReg(SrcReg, getKillRegState(IsKill))
         .addFrameIndex(FI);
     return;
   } else if (RISCV::VRM1T8RegClass.hasSubClassEq(RC)) {
     RVFI->setHasSpilledVR();
     MFI.setStackID(FI, TargetStackID::EPIVector);
-    BuildMI(MBB, I, DL, get(RISCV::PseudoVSPILL_M1T8))
+    BuildMI(MBB, I, DL, get(RISCV::PseudoEPIVSPILL_M1T8))
         .addReg(SrcReg, getKillRegState(IsKill))
         .addFrameIndex(FI);
     return;
@@ -387,67 +383,67 @@
   else if (RISCV::VRRegClass.hasSubClassEq(RC)) {
     RVFI->setHasSpilledVR();
     MFI.setStackID(FI, TargetStackID::EPIVector);
-    BuildMI(MBB, I, DL, get(RISCV::PseudoVRELOAD_M1), DstReg)
+    BuildMI(MBB, I, DL, get(RISCV::PseudoEPIVRELOAD_M1), DstReg)
         .addFrameIndex(FI);
     return;
   } else if (RISCV::VRM2RegClass.hasSubClassEq(RC)) {
     RVFI->setHasSpilledVR();
     MFI.setStackID(FI, TargetStackID::EPIVector);
-    BuildMI(MBB, I, DL, get(RISCV::PseudoVRELOAD_M2), DstReg)
+    BuildMI(MBB, I, DL, get(RISCV::PseudoEPIVRELOAD_M2), DstReg)
         .addFrameIndex(FI);
     return;
   } else if (RISCV::VRM4RegClass.hasSubClassEq(RC)) {
     RVFI->setHasSpilledVR();
     MFI.setStackID(FI, TargetStackID::EPIVector);
-    BuildMI(MBB, I, DL, get(RISCV::PseudoVRELOAD_M4), DstReg)
+    BuildMI(MBB, I, DL, get(RISCV::PseudoEPIVRELOAD_M4), DstReg)
         .addFrameIndex(FI);
     return;
   } else if (RISCV::VRM8RegClass.hasSubClassEq(RC)) {
     RVFI->setHasSpilledVR();
     MFI.setStackID(FI, TargetStackID::EPIVector);
-    BuildMI(MBB, I, DL, get(RISCV::PseudoVRELOAD_M8), DstReg)
+    BuildMI(MBB, I, DL, get(RISCV::PseudoEPIVRELOAD_M8), DstReg)
         .addFrameIndex(FI);
     return;
   } else if (RISCV::VRM1T2RegClass.hasSubClassEq(RC)) {
     RVFI->setHasSpilledVR();
     MFI.setStackID(FI, TargetStackID::EPIVector);
-    BuildMI(MBB, I, DL, get(RISCV::PseudoVRELOAD_M1T2), DstReg)
+    BuildMI(MBB, I, DL, get(RISCV::PseudoEPIVRELOAD_M1T2), DstReg)
         .addFrameIndex(FI);
     return;
   } else if (RISCV::VRM1T3RegClass.hasSubClassEq(RC)) {
     RVFI->setHasSpilledVR();
     MFI.setStackID(FI, TargetStackID::EPIVector);
-    BuildMI(MBB, I, DL, get(RISCV::PseudoVRELOAD_M1T3), DstReg)
+    BuildMI(MBB, I, DL, get(RISCV::PseudoEPIVRELOAD_M1T3), DstReg)
         .addFrameIndex(FI);
     return;
   } else if (RISCV::VRM1T4RegClass.hasSubClassEq(RC)) {
     RVFI->setHasSpilledVR();
     MFI.setStackID(FI, TargetStackID::EPIVector);
-    BuildMI(MBB, I, DL, get(RISCV::PseudoVRELOAD_M1T4), DstReg)
+    BuildMI(MBB, I, DL, get(RISCV::PseudoEPIVRELOAD_M1T4), DstReg)
         .addFrameIndex(FI);
     return;
   } else if (RISCV::VRM1T5RegClass.hasSubClassEq(RC)) {
     RVFI->setHasSpilledVR();
     MFI.setStackID(FI, TargetStackID::EPIVector);
-    BuildMI(MBB, I, DL, get(RISCV::PseudoVRELOAD_M1T5), DstReg)
+    BuildMI(MBB, I, DL, get(RISCV::PseudoEPIVRELOAD_M1T5), DstReg)
         .addFrameIndex(FI);
     return;
   } else if (RISCV::VRM1T6RegClass.hasSubClassEq(RC)) {
     RVFI->setHasSpilledVR();
     MFI.setStackID(FI, TargetStackID::EPIVector);
-    BuildMI(MBB, I, DL, get(RISCV::PseudoVRELOAD_M1T6), DstReg)
+    BuildMI(MBB, I, DL, get(RISCV::PseudoEPIVRELOAD_M1T6), DstReg)
         .addFrameIndex(FI);
     return;
   } else if (RISCV::VRM1T7RegClass.hasSubClassEq(RC)) {
     RVFI->setHasSpilledVR();
     MFI.setStackID(FI, TargetStackID::EPIVector);
-    BuildMI(MBB, I, DL, get(RISCV::PseudoVRELOAD_M1T7), DstReg)
+    BuildMI(MBB, I, DL, get(RISCV::PseudoEPIVRELOAD_M1T7), DstReg)
         .addFrameIndex(FI);
     return;
   } else if (RISCV::VRM1T8RegClass.hasSubClassEq(RC)) {
     RVFI->setHasSpilledVR();
     MFI.setStackID(FI, TargetStackID::EPIVector);
-    BuildMI(MBB, I, DL, get(RISCV::PseudoVRELOAD_M1T8), DstReg)
+    BuildMI(MBB, I, DL, get(RISCV::PseudoEPIVRELOAD_M1T8), DstReg)
         .addFrameIndex(FI);
     return;
   } else

//===-- RISCVInstrInfo.cpp - RISCV Instruction Information ------*- C++ -*-===//
//
// Part of the LLVM Project, under the Apache License v2.0 with LLVM Exceptions.
// See https://llvm.org/LICENSE.txt for license information.
// SPDX-License-Identifier: Apache-2.0 WITH LLVM-exception
//
//===----------------------------------------------------------------------===//
//
// This file contains the RISCV implementation of the TargetInstrInfo class.
//
//===----------------------------------------------------------------------===//

#include "RISCVInstrInfo.h"
#include "MCTargetDesc/RISCVMatInt.h"
#include "RISCV.h"
#include "RISCVMachineFunctionInfo.h"
#include "RISCVSubtarget.h"
#include "RISCVTargetMachine.h"
#include "llvm/ADT/STLExtras.h"
#include "llvm/ADT/SmallVector.h"
#include "llvm/Analysis/MemoryLocation.h"
#include "llvm/CodeGen/LiveIntervals.h"
#include "llvm/CodeGen/LiveVariables.h"
#include "llvm/CodeGen/MachineCombinerPattern.h"
#include "llvm/CodeGen/MachineFunctionPass.h"
#include "llvm/CodeGen/MachineInstrBuilder.h"
#include "llvm/CodeGen/MachineRegisterInfo.h"
#include "llvm/CodeGen/MachineTraceMetrics.h"
#include "llvm/CodeGen/RegisterScavenging.h"
#include "llvm/IR/DebugInfoMetadata.h"
#include "llvm/MC/MCInstBuilder.h"
#include "llvm/MC/TargetRegistry.h"
#include "llvm/Support/ErrorHandling.h"
#include "llvm/IR/IntrinsicsEPI.h"

using namespace llvm;

#define GEN_CHECK_COMPRESS_INSTR
#include "RISCVGenCompressInstEmitter.inc"

#define GET_INSTRINFO_CTOR_DTOR
#define GET_INSTRINFO_NAMED_OPS
#include "RISCVGenInstrInfo.inc"

static cl::opt<bool> PreferWholeRegisterMove(
    "riscv-prefer-whole-register-move", cl::init(false), cl::Hidden,
    cl::desc("Prefer whole register move for vector registers."));

<<<<<<< HEAD
namespace llvm::RISCVEPIIntrinsicsTable {

using namespace RISCV;

#define GET_EPIIntrinsicsTable_IMPL
#include "RISCVGenSearchableTables.inc"

} // namespace llvm::RISCVEPIIntrinsicsTable

namespace llvm::RISCVEPIPseudosTable {

using namespace RISCV;

#define GET_EPIPseudosTable_IMPL
#include "RISCVGenSearchableTables.inc"

} // namespace llvm::RISCVEPIPseudosTable
=======
static cl::opt<MachineTraceStrategy> ForceMachineCombinerStrategy(
    "riscv-force-machine-combiner-strategy", cl::Hidden,
    cl::desc("Force machine combiner to use a specific strategy for machine "
             "trace metrics evaluation."),
    cl::init(MachineTraceStrategy::TS_NumStrategies),
    cl::values(clEnumValN(MachineTraceStrategy::TS_Local, "local",
                          "Local strategy."),
               clEnumValN(MachineTraceStrategy::TS_MinInstrCount, "min-instr",
                          "MinInstrCount strategy.")));
>>>>>>> 9be58f13

namespace llvm::RISCVVPseudosTable {

using namespace RISCV;

#define GET_RISCVVPseudosTable_IMPL
#include "RISCVGenSearchableTables.inc"

} // namespace llvm::RISCVVPseudosTable

RISCVInstrInfo::RISCVInstrInfo(RISCVSubtarget &STI)
    : RISCVGenInstrInfo(RISCV::ADJCALLSTACKDOWN, RISCV::ADJCALLSTACKUP),
      STI(STI) {}

MCInst RISCVInstrInfo::getNop() const {
  if (STI.hasStdExtCOrZca())
    return MCInstBuilder(RISCV::C_NOP);
  return MCInstBuilder(RISCV::ADDI)
      .addReg(RISCV::X0)
      .addReg(RISCV::X0)
      .addImm(0);
}

unsigned RISCVInstrInfo::isLoadFromStackSlot(const MachineInstr &MI,
                                             int &FrameIndex) const {
  switch (MI.getOpcode()) {
  default:
    return 0;
  case RISCV::PseudoVRELOAD2_M1:
  case RISCV::PseudoVRELOAD2_M2:
  case RISCV::PseudoVRELOAD2_M4:
  case RISCV::PseudoVRELOAD3_M1:
  case RISCV::PseudoVRELOAD3_M2:
  case RISCV::PseudoVRELOAD4_M1:
  case RISCV::PseudoVRELOAD4_M2:
  case RISCV::PseudoVRELOAD5_M1:
  case RISCV::PseudoVRELOAD6_M1:
  case RISCV::PseudoVRELOAD7_M1:
  case RISCV::PseudoVRELOAD8_M1:
    assert(MI.getOperand(1).isFI());
    FrameIndex = MI.getOperand(1).getIndex();
    assert(MI.getOperand(0).isReg());
    return MI.getOperand(0).getReg();
  case RISCV::VL1RE8_V:
  case RISCV::VL2RE8_V:
  case RISCV::VL4RE8_V:
  case RISCV::VL8RE8_V:
    if (MI.getOperand(1).isFI()) {
      FrameIndex = MI.getOperand(1).getIndex();
      assert(MI.getOperand(0).isReg());
      return MI.getOperand(0).getReg();
    }
    return 0;
  case RISCV::LB:
  case RISCV::LBU:
  case RISCV::LH:
  case RISCV::LHU:
  case RISCV::FLH:
  case RISCV::LW:
  case RISCV::FLW:
  case RISCV::LWU:
  case RISCV::LD:
  case RISCV::FLD:
    break;
  }

  if (MI.getOperand(1).isFI() && MI.getOperand(2).isImm() &&
      MI.getOperand(2).getImm() == 0) {
    FrameIndex = MI.getOperand(1).getIndex();
    return MI.getOperand(0).getReg();
  }

  return 0;
}

unsigned RISCVInstrInfo::isStoreToStackSlot(const MachineInstr &MI,
                                            int &FrameIndex) const {
  switch (MI.getOpcode()) {
  default:
    return 0;
  case RISCV::PseudoVSPILL2_M1:
  case RISCV::PseudoVSPILL2_M2:
  case RISCV::PseudoVSPILL2_M4:
  case RISCV::PseudoVSPILL3_M1:
  case RISCV::PseudoVSPILL3_M2:
  case RISCV::PseudoVSPILL4_M1:
  case RISCV::PseudoVSPILL4_M2:
  case RISCV::PseudoVSPILL5_M1:
  case RISCV::PseudoVSPILL6_M1:
  case RISCV::PseudoVSPILL7_M1:
  case RISCV::PseudoVSPILL8_M1:
    assert(MI.getOperand(1).isFI());
    FrameIndex = MI.getOperand(1).getIndex();
    assert(MI.getOperand(0).isReg());
    return MI.getOperand(0).getReg();
  case RISCV::VS1R_V:
  case RISCV::VS2R_V:
  case RISCV::VS4R_V:
  case RISCV::VS8R_V:
    if (MI.getOperand(1).isFI()) {
      FrameIndex = MI.getOperand(1).getIndex();
      assert(MI.getOperand(0).isReg());
      return MI.getOperand(0).getReg();
    }
    return 0;
  case RISCV::SB:
  case RISCV::SH:
  case RISCV::SW:
  case RISCV::FSH:
  case RISCV::FSW:
  case RISCV::SD:
  case RISCV::FSD:
    break;
  }

  if (MI.getOperand(1).isFI() && MI.getOperand(2).isImm() &&
      MI.getOperand(2).getImm() == 0) {
    FrameIndex = MI.getOperand(1).getIndex();
    return MI.getOperand(0).getReg();
  }

  return 0;
}

static bool forwardCopyWillClobberTuple(unsigned DstReg, unsigned SrcReg,
                                        unsigned NumRegs) {
  return DstReg > SrcReg && (DstReg - SrcReg) < NumRegs;
}

static bool isConvertibleToVMV_V_V(const RISCVSubtarget &STI,
                                   const MachineBasicBlock &MBB,
                                   MachineBasicBlock::const_iterator MBBI,
                                   MachineBasicBlock::const_iterator &DefMBBI,
                                   RISCVII::VLMUL LMul) {
  if (PreferWholeRegisterMove)
    return false;

  assert(MBBI->getOpcode() == TargetOpcode::COPY &&
         "Unexpected COPY instruction.");
  Register SrcReg = MBBI->getOperand(1).getReg();
  const TargetRegisterInfo *TRI = STI.getRegisterInfo();

  bool FoundDef = false;
  bool FirstVSetVLI = false;
  unsigned FirstSEW = 0;
  while (MBBI != MBB.begin()) {
    --MBBI;
    if (MBBI->isMetaInstruction())
      continue;

    if (MBBI->getOpcode() == RISCV::PseudoVSETVLI ||
        MBBI->getOpcode() == RISCV::PseudoVSETVLIX0 ||
        MBBI->getOpcode() == RISCV::PseudoVSETIVLI) {
      // There is a vsetvli between COPY and source define instruction.
      // vy = def_vop ...  (producing instruction)
      // ...
      // vsetvli
      // ...
      // vx = COPY vy
      if (!FoundDef) {
        if (!FirstVSetVLI) {
          FirstVSetVLI = true;
          unsigned FirstVType = MBBI->getOperand(2).getImm();
          RISCVII::VLMUL FirstLMul = RISCVVType::getVLMUL(FirstVType);
          FirstSEW = RISCVVType::getSEW(FirstVType);
          // The first encountered vsetvli must have the same lmul as the
          // register class of COPY.
          if (FirstLMul != LMul)
            return false;
        }
        // Only permit `vsetvli x0, x0, vtype` between COPY and the source
        // define instruction.
        if (MBBI->getOperand(0).getReg() != RISCV::X0)
          return false;
        if (MBBI->getOperand(1).isImm())
          return false;
        if (MBBI->getOperand(1).getReg() != RISCV::X0)
          return false;
        continue;
      }

      // MBBI is the first vsetvli before the producing instruction.
      unsigned VType = MBBI->getOperand(2).getImm();
      // If there is a vsetvli between COPY and the producing instruction.
      if (FirstVSetVLI) {
        // If SEW is different, return false.
        if (RISCVVType::getSEW(VType) != FirstSEW)
          return false;
      }

      // If the vsetvli is tail undisturbed, keep the whole register move.
      if (!RISCVVType::isTailAgnostic(VType))
        return false;

      // The checking is conservative. We only have register classes for
      // LMUL = 1/2/4/8. We should be able to convert vmv1r.v to vmv.v.v
      // for fractional LMUL operations. However, we could not use the vsetvli
      // lmul for widening operations. The result of widening operation is
      // 2 x LMUL.
      return LMul == RISCVVType::getVLMUL(VType);
    } else if (MBBI->isInlineAsm() || MBBI->isCall()) {
      return false;
    } else if (MBBI->getNumDefs()) {
      // Check all the instructions which will change VL.
      // For example, vleff has implicit def VL.
      if (MBBI->modifiesRegister(RISCV::VL))
        return false;

      // Only converting whole register copies to vmv.v.v when the defining
      // value appears in the explicit operands.
      for (const MachineOperand &MO : MBBI->explicit_operands()) {
        if (!MO.isReg() || !MO.isDef())
          continue;
        if (!FoundDef && TRI->isSubRegisterEq(MO.getReg(), SrcReg)) {
          // We only permit the source of COPY has the same LMUL as the defined
          // operand.
          // There are cases we need to keep the whole register copy if the LMUL
          // is different.
          // For example,
          // $x0 = PseudoVSETIVLI 4, 73   // vsetivli zero, 4, e16,m2,ta,m
          // $v28m4 = PseudoVWADD_VV_M2 $v26m2, $v8m2
          // # The COPY may be created by vlmul_trunc intrinsic.
          // $v26m2 = COPY renamable $v28m2, implicit killed $v28m4
          //
          // After widening, the valid value will be 4 x e32 elements. If we
          // convert the COPY to vmv.v.v, it will only copy 4 x e16 elements.
          // FIXME: The COPY of subregister of Zvlsseg register will not be able
          // to convert to vmv.v.[v|i] under the constraint.
          if (MO.getReg() != SrcReg)
            return false;

          // In widening reduction instructions with LMUL_1 input vector case,
          // only checking the LMUL is insufficient due to reduction result is
          // always LMUL_1.
          // For example,
          // $x11 = PseudoVSETIVLI 1, 64 // vsetivli a1, 1, e8, m1, ta, mu
          // $v8m1 = PseudoVWREDSUM_VS_M1 $v26, $v27
          // $v26 = COPY killed renamable $v8
          // After widening, The valid value will be 1 x e16 elements. If we
          // convert the COPY to vmv.v.v, it will only copy 1 x e8 elements.
          uint64_t TSFlags = MBBI->getDesc().TSFlags;
          if (RISCVII::isRVVWideningReduction(TSFlags))
            return false;

          // If the producing instruction does not depend on vsetvli, do not
          // convert COPY to vmv.v.v. For example, VL1R_V or PseudoVRELOAD.
          if (!RISCVII::hasSEWOp(TSFlags) || !RISCVII::hasVLOp(TSFlags))
            return false;

          // Found the definition.
          FoundDef = true;
          DefMBBI = MBBI;
          break;
        }
      }
    }
  }

  return false;
}

void RISCVInstrInfo::copyPhysReg(MachineBasicBlock &MBB,
                                 MachineBasicBlock::iterator MBBI,
                                 const DebugLoc &DL, MCRegister DstReg,
                                 MCRegister SrcReg, bool KillSrc) const {
  if (RISCV::GPRRegClass.contains(DstReg, SrcReg)) {
    BuildMI(MBB, MBBI, DL, get(RISCV::ADDI), DstReg)
        .addReg(SrcReg, getKillRegState(KillSrc))
        .addImm(0);
    return;
  }

  // Handle copy from csr
  if (RISCV::VCSRRegClass.contains(SrcReg) &&
      RISCV::GPRRegClass.contains(DstReg)) {
    const TargetRegisterInfo &TRI = *STI.getRegisterInfo();
    BuildMI(MBB, MBBI, DL, get(RISCV::CSRRS), DstReg)
      .addImm(RISCVSysReg::lookupSysRegByName(TRI.getName(SrcReg))->Encoding)
      .addReg(RISCV::X0);
    return;
  }

  // FPR->FPR copies and VR->VR copies.
  unsigned Opc;
  bool IsScalableVector = true;
  unsigned NF = 1;
  RISCVII::VLMUL LMul = RISCVII::LMUL_1;
  unsigned SubRegIdx = RISCV::sub_vrm1_0;
  if (RISCV::FPR16RegClass.contains(DstReg, SrcReg)) {
    if (!STI.hasStdExtZfh() && STI.hasStdExtZfhmin()) {
      // Zfhmin subset doesn't have FSGNJ_H, replaces FSGNJ_H with FSGNJ_S.
      const TargetRegisterInfo *TRI = STI.getRegisterInfo();
      DstReg = TRI->getMatchingSuperReg(DstReg, RISCV::sub_16,
                                        &RISCV::FPR32RegClass);
      SrcReg = TRI->getMatchingSuperReg(SrcReg, RISCV::sub_16,
                                        &RISCV::FPR32RegClass);
      Opc = RISCV::FSGNJ_S;
    } else {
      Opc = RISCV::FSGNJ_H;
    }
    IsScalableVector = false;
  } else if (RISCV::FPR32RegClass.contains(DstReg, SrcReg)) {
    Opc = RISCV::FSGNJ_S;
    IsScalableVector = false;
  } else if (RISCV::FPR64RegClass.contains(DstReg, SrcReg)) {
    Opc = RISCV::FSGNJ_D;
    IsScalableVector = false;
  } else if (RISCV::VRRegClass.contains(DstReg, SrcReg)) {
    Opc = RISCV::VMV1R_V;
    LMul = RISCVII::LMUL_1;
  } else if (RISCV::VRM2RegClass.contains(DstReg, SrcReg)) {
    Opc = RISCV::VMV2R_V;
    LMul = RISCVII::LMUL_2;
  } else if (RISCV::VRM4RegClass.contains(DstReg, SrcReg)) {
    Opc = RISCV::VMV4R_V;
    LMul = RISCVII::LMUL_4;
  } else if (RISCV::VRM8RegClass.contains(DstReg, SrcReg)) {
    Opc = RISCV::VMV8R_V;
    LMul = RISCVII::LMUL_8;
  } else if (RISCV::VRN2M1RegClass.contains(DstReg, SrcReg)) {
    Opc = RISCV::VMV1R_V;
    SubRegIdx = RISCV::sub_vrm1_0;
    NF = 2;
    LMul = RISCVII::LMUL_1;
  } else if (RISCV::VRN2M2RegClass.contains(DstReg, SrcReg)) {
    Opc = RISCV::VMV2R_V;
    SubRegIdx = RISCV::sub_vrm2_0;
    NF = 2;
    LMul = RISCVII::LMUL_2;
  } else if (RISCV::VRN2M4RegClass.contains(DstReg, SrcReg)) {
    Opc = RISCV::VMV4R_V;
    SubRegIdx = RISCV::sub_vrm4_0;
    NF = 2;
    LMul = RISCVII::LMUL_4;
  } else if (RISCV::VRN3M1RegClass.contains(DstReg, SrcReg)) {
    Opc = RISCV::VMV1R_V;
    SubRegIdx = RISCV::sub_vrm1_0;
    NF = 3;
    LMul = RISCVII::LMUL_1;
  } else if (RISCV::VRN3M2RegClass.contains(DstReg, SrcReg)) {
    Opc = RISCV::VMV2R_V;
    SubRegIdx = RISCV::sub_vrm2_0;
    NF = 3;
    LMul = RISCVII::LMUL_2;
  } else if (RISCV::VRN4M1RegClass.contains(DstReg, SrcReg)) {
    Opc = RISCV::VMV1R_V;
    SubRegIdx = RISCV::sub_vrm1_0;
    NF = 4;
    LMul = RISCVII::LMUL_1;
  } else if (RISCV::VRN4M2RegClass.contains(DstReg, SrcReg)) {
    Opc = RISCV::VMV2R_V;
    SubRegIdx = RISCV::sub_vrm2_0;
    NF = 4;
    LMul = RISCVII::LMUL_2;
  } else if (RISCV::VRN5M1RegClass.contains(DstReg, SrcReg)) {
    Opc = RISCV::VMV1R_V;
    SubRegIdx = RISCV::sub_vrm1_0;
    NF = 5;
    LMul = RISCVII::LMUL_1;
  } else if (RISCV::VRN6M1RegClass.contains(DstReg, SrcReg)) {
    Opc = RISCV::VMV1R_V;
    SubRegIdx = RISCV::sub_vrm1_0;
    NF = 6;
    LMul = RISCVII::LMUL_1;
  } else if (RISCV::VRN7M1RegClass.contains(DstReg, SrcReg)) {
    Opc = RISCV::VMV1R_V;
    SubRegIdx = RISCV::sub_vrm1_0;
    NF = 7;
    LMul = RISCVII::LMUL_1;
  } else if (RISCV::VRN8M1RegClass.contains(DstReg, SrcReg)) {
    Opc = RISCV::VMV1R_V;
    SubRegIdx = RISCV::sub_vrm1_0;
    NF = 8;
    LMul = RISCVII::LMUL_1;
  } else {
    llvm_unreachable("Impossible reg-to-reg copy");
  }

  if (IsScalableVector) {
    bool UseVMV_V_V = false;
    MachineBasicBlock::const_iterator DefMBBI;
    unsigned VIOpc;
    if (isConvertibleToVMV_V_V(STI, MBB, MBBI, DefMBBI, LMul)) {
      UseVMV_V_V = true;
      // We only need to handle LMUL = 1/2/4/8 here because we only define
      // vector register classes for LMUL = 1/2/4/8.
      switch (LMul) {
      default:
        llvm_unreachable("Impossible LMUL for vector register copy.");
      case RISCVII::LMUL_1:
        Opc = RISCV::PseudoVMV_V_V_M1;
        VIOpc = RISCV::PseudoVMV_V_I_M1;
        break;
      case RISCVII::LMUL_2:
        Opc = RISCV::PseudoVMV_V_V_M2;
        VIOpc = RISCV::PseudoVMV_V_I_M2;
        break;
      case RISCVII::LMUL_4:
        Opc = RISCV::PseudoVMV_V_V_M4;
        VIOpc = RISCV::PseudoVMV_V_I_M4;
        break;
      case RISCVII::LMUL_8:
        Opc = RISCV::PseudoVMV_V_V_M8;
        VIOpc = RISCV::PseudoVMV_V_I_M8;
        break;
      }
    }

    bool UseVMV_V_I = false;
    if (UseVMV_V_V && (DefMBBI->getOpcode() == VIOpc)) {
      UseVMV_V_I = true;
      Opc = VIOpc;
    }

    if (NF == 1) {
      auto MIB = BuildMI(MBB, MBBI, DL, get(Opc), DstReg);
      if (UseVMV_V_I)
        MIB = MIB.add(DefMBBI->getOperand(1));
      else
        MIB = MIB.addReg(SrcReg, getKillRegState(KillSrc));
      if (UseVMV_V_V) {
        const MCInstrDesc &Desc = DefMBBI->getDesc();
        MIB.add(DefMBBI->getOperand(RISCVII::getVLOpNum(Desc))); // AVL
        MIB.add(DefMBBI->getOperand(RISCVII::getSEWOpNum(Desc))); // SEW
        MIB.addReg(RISCV::VL, RegState::Implicit);
        MIB.addReg(RISCV::VTYPE, RegState::Implicit);
      }
    } else {
      const TargetRegisterInfo *TRI = STI.getRegisterInfo();

      int I = 0, End = NF, Incr = 1;
      unsigned SrcEncoding = TRI->getEncodingValue(SrcReg);
      unsigned DstEncoding = TRI->getEncodingValue(DstReg);
      unsigned LMulVal;
      bool Fractional;
      std::tie(LMulVal, Fractional) = RISCVVType::decodeVLMUL(LMul);
      assert(!Fractional && "It is impossible be fractional lmul here.");
      if (forwardCopyWillClobberTuple(DstEncoding, SrcEncoding, NF * LMulVal)) {
        I = NF - 1;
        End = -1;
        Incr = -1;
      }

      for (; I != End; I += Incr) {
        auto MIB = BuildMI(MBB, MBBI, DL, get(Opc),
                           TRI->getSubReg(DstReg, SubRegIdx + I));
        if (UseVMV_V_I)
          MIB = MIB.add(DefMBBI->getOperand(1));
        else
          MIB = MIB.addReg(TRI->getSubReg(SrcReg, SubRegIdx + I),
                           getKillRegState(KillSrc));
        if (UseVMV_V_V) {
          const MCInstrDesc &Desc = DefMBBI->getDesc();
          MIB.add(DefMBBI->getOperand(RISCVII::getVLOpNum(Desc))); // AVL
          MIB.add(DefMBBI->getOperand(RISCVII::getSEWOpNum(Desc))); // SEW
          MIB.addReg(RISCV::VL, RegState::Implicit);
          MIB.addReg(RISCV::VTYPE, RegState::Implicit);
        }
      }
    }
  } else {
    BuildMI(MBB, MBBI, DL, get(Opc), DstReg)
        .addReg(SrcReg, getKillRegState(KillSrc))
        .addReg(SrcReg, getKillRegState(KillSrc));
  }
}

void RISCVInstrInfo::storeRegToStackSlot(MachineBasicBlock &MBB,
                                         MachineBasicBlock::iterator I,
                                         Register SrcReg, bool IsKill, int FI,
                                         const TargetRegisterClass *RC,
                                         const TargetRegisterInfo *TRI,
                                         Register VReg) const {
  DebugLoc DL;
  if (I != MBB.end())
    DL = I->getDebugLoc();

  MachineFunction *MF = MBB.getParent();
  MachineFrameInfo &MFI = MF->getFrameInfo();

  unsigned Opcode;
  bool IsScalableVector = true;
  if (RISCV::GPRRegClass.hasSubClassEq(RC)) {
    Opcode = TRI->getRegSizeInBits(RISCV::GPRRegClass) == 32 ?
             RISCV::SW : RISCV::SD;
    IsScalableVector = false;
  } else if (RISCV::FPR16RegClass.hasSubClassEq(RC)) {
    Opcode = RISCV::FSH;
    IsScalableVector = false;
  } else if (RISCV::FPR32RegClass.hasSubClassEq(RC)) {
    Opcode = RISCV::FSW;
    IsScalableVector = false;
  } else if (RISCV::FPR64RegClass.hasSubClassEq(RC)) {
    Opcode = RISCV::FSD;
    IsScalableVector = false;
  } else if (RISCV::VRRegClass.hasSubClassEq(RC)) {
    Opcode = RISCV::VS1R_V;
  } else if (RISCV::VRM2RegClass.hasSubClassEq(RC)) {
    Opcode = RISCV::VS2R_V;
  } else if (RISCV::VRM4RegClass.hasSubClassEq(RC)) {
    Opcode = RISCV::VS4R_V;
  } else if (RISCV::VRM8RegClass.hasSubClassEq(RC)) {
    Opcode = RISCV::VS8R_V;
  } else if (RISCV::VRN2M1RegClass.hasSubClassEq(RC))
    Opcode = RISCV::PseudoVSPILL2_M1;
  else if (RISCV::VRN2M2RegClass.hasSubClassEq(RC))
    Opcode = RISCV::PseudoVSPILL2_M2;
  else if (RISCV::VRN2M4RegClass.hasSubClassEq(RC))
    Opcode = RISCV::PseudoVSPILL2_M4;
  else if (RISCV::VRN3M1RegClass.hasSubClassEq(RC))
    Opcode = RISCV::PseudoVSPILL3_M1;
  else if (RISCV::VRN3M2RegClass.hasSubClassEq(RC))
    Opcode = RISCV::PseudoVSPILL3_M2;
  else if (RISCV::VRN4M1RegClass.hasSubClassEq(RC))
    Opcode = RISCV::PseudoVSPILL4_M1;
  else if (RISCV::VRN4M2RegClass.hasSubClassEq(RC))
    Opcode = RISCV::PseudoVSPILL4_M2;
  else if (RISCV::VRN5M1RegClass.hasSubClassEq(RC))
    Opcode = RISCV::PseudoVSPILL5_M1;
  else if (RISCV::VRN6M1RegClass.hasSubClassEq(RC))
    Opcode = RISCV::PseudoVSPILL6_M1;
  else if (RISCV::VRN7M1RegClass.hasSubClassEq(RC))
    Opcode = RISCV::PseudoVSPILL7_M1;
  else if (RISCV::VRN8M1RegClass.hasSubClassEq(RC))
    Opcode = RISCV::PseudoVSPILL8_M1;
  else
    llvm_unreachable("Can't store this register to stack slot");

  if (IsScalableVector) {
    MachineMemOperand *MMO = MF->getMachineMemOperand(
        MachinePointerInfo::getFixedStack(*MF, FI), MachineMemOperand::MOStore,
        MemoryLocation::UnknownSize, MFI.getObjectAlign(FI));

    MFI.setStackID(FI, TargetStackID::ScalableVector);
    BuildMI(MBB, I, DL, get(Opcode))
        .addReg(SrcReg, getKillRegState(IsKill))
        .addFrameIndex(FI)
        .addMemOperand(MMO);
  } else {
    MachineMemOperand *MMO = MF->getMachineMemOperand(
        MachinePointerInfo::getFixedStack(*MF, FI), MachineMemOperand::MOStore,
        MFI.getObjectSize(FI), MFI.getObjectAlign(FI));

    BuildMI(MBB, I, DL, get(Opcode))
        .addReg(SrcReg, getKillRegState(IsKill))
        .addFrameIndex(FI)
        .addImm(0)
        .addMemOperand(MMO);
  }
}

void RISCVInstrInfo::loadRegFromStackSlot(MachineBasicBlock &MBB,
                                          MachineBasicBlock::iterator I,
                                          Register DstReg, int FI,
                                          const TargetRegisterClass *RC,
                                          const TargetRegisterInfo *TRI,
                                          Register VReg) const {
  DebugLoc DL;
  if (I != MBB.end())
    DL = I->getDebugLoc();

  MachineFunction *MF = MBB.getParent();
  MachineFrameInfo &MFI = MF->getFrameInfo();

  unsigned Opcode;
  bool IsScalableVector = true;
  if (RISCV::GPRRegClass.hasSubClassEq(RC)) {
    Opcode = TRI->getRegSizeInBits(RISCV::GPRRegClass) == 32 ?
             RISCV::LW : RISCV::LD;
    IsScalableVector = false;
  } else if (RISCV::FPR16RegClass.hasSubClassEq(RC)) {
    Opcode = RISCV::FLH;
    IsScalableVector = false;
  } else if (RISCV::FPR32RegClass.hasSubClassEq(RC)) {
    Opcode = RISCV::FLW;
    IsScalableVector = false;
  } else if (RISCV::FPR64RegClass.hasSubClassEq(RC)) {
    Opcode = RISCV::FLD;
    IsScalableVector = false;
  } else if (RISCV::VRRegClass.hasSubClassEq(RC)) {
    Opcode = RISCV::VL1RE8_V;
  } else if (RISCV::VRM2RegClass.hasSubClassEq(RC)) {
    Opcode = RISCV::VL2RE8_V;
  } else if (RISCV::VRM4RegClass.hasSubClassEq(RC)) {
    Opcode = RISCV::VL4RE8_V;
  } else if (RISCV::VRM8RegClass.hasSubClassEq(RC)) {
    Opcode = RISCV::VL8RE8_V;
  } else if (RISCV::VRN2M1RegClass.hasSubClassEq(RC))
    Opcode = RISCV::PseudoVRELOAD2_M1;
  else if (RISCV::VRN2M2RegClass.hasSubClassEq(RC))
    Opcode = RISCV::PseudoVRELOAD2_M2;
  else if (RISCV::VRN2M4RegClass.hasSubClassEq(RC))
    Opcode = RISCV::PseudoVRELOAD2_M4;
  else if (RISCV::VRN3M1RegClass.hasSubClassEq(RC))
    Opcode = RISCV::PseudoVRELOAD3_M1;
  else if (RISCV::VRN3M2RegClass.hasSubClassEq(RC))
    Opcode = RISCV::PseudoVRELOAD3_M2;
  else if (RISCV::VRN4M1RegClass.hasSubClassEq(RC))
    Opcode = RISCV::PseudoVRELOAD4_M1;
  else if (RISCV::VRN4M2RegClass.hasSubClassEq(RC))
    Opcode = RISCV::PseudoVRELOAD4_M2;
  else if (RISCV::VRN5M1RegClass.hasSubClassEq(RC))
    Opcode = RISCV::PseudoVRELOAD5_M1;
  else if (RISCV::VRN6M1RegClass.hasSubClassEq(RC))
    Opcode = RISCV::PseudoVRELOAD6_M1;
  else if (RISCV::VRN7M1RegClass.hasSubClassEq(RC))
    Opcode = RISCV::PseudoVRELOAD7_M1;
  else if (RISCV::VRN8M1RegClass.hasSubClassEq(RC))
    Opcode = RISCV::PseudoVRELOAD8_M1;
  else
    llvm_unreachable("Can't load this register from stack slot");

  if (IsScalableVector) {
    MachineMemOperand *MMO = MF->getMachineMemOperand(
        MachinePointerInfo::getFixedStack(*MF, FI), MachineMemOperand::MOLoad,
        MemoryLocation::UnknownSize, MFI.getObjectAlign(FI));

    MFI.setStackID(FI, TargetStackID::ScalableVector);
    BuildMI(MBB, I, DL, get(Opcode), DstReg)
        .addFrameIndex(FI)
        .addMemOperand(MMO);
  } else {
    MachineMemOperand *MMO = MF->getMachineMemOperand(
        MachinePointerInfo::getFixedStack(*MF, FI), MachineMemOperand::MOLoad,
        MFI.getObjectSize(FI), MFI.getObjectAlign(FI));

    BuildMI(MBB, I, DL, get(Opcode), DstReg)
        .addFrameIndex(FI)
        .addImm(0)
        .addMemOperand(MMO);
  }
}

MachineInstr *RISCVInstrInfo::foldMemoryOperandImpl(
    MachineFunction &MF, MachineInstr &MI, ArrayRef<unsigned> Ops,
    MachineBasicBlock::iterator InsertPt, int FrameIndex, LiveIntervals *LIS,
    VirtRegMap *VRM) const {
  const MachineFrameInfo &MFI = MF.getFrameInfo();

  // The below optimizations narrow the load so they are only valid for little
  // endian.
  // TODO: Support big endian by adding an offset into the frame object?
  if (MF.getDataLayout().isBigEndian())
    return nullptr;

  // Fold load from stack followed by sext.w into lw.
  // TODO: Fold with sext.b, sext.h, zext.b, zext.h, zext.w?
  if (Ops.size() != 1 || Ops[0] != 1)
   return nullptr;

  unsigned LoadOpc;
  switch (MI.getOpcode()) {
  default:
    if (RISCV::isSEXT_W(MI)) {
      LoadOpc = RISCV::LW;
      break;
    }
    if (RISCV::isZEXT_W(MI)) {
      LoadOpc = RISCV::LWU;
      break;
    }
    if (RISCV::isZEXT_B(MI)) {
      LoadOpc = RISCV::LBU;
      break;
    }
    return nullptr;
  case RISCV::SEXT_H:
    LoadOpc = RISCV::LH;
    break;
  case RISCV::SEXT_B:
    LoadOpc = RISCV::LB;
    break;
  case RISCV::ZEXT_H_RV32:
  case RISCV::ZEXT_H_RV64:
    LoadOpc = RISCV::LHU;
    break;
  }

  MachineMemOperand *MMO = MF.getMachineMemOperand(
      MachinePointerInfo::getFixedStack(MF, FrameIndex),
      MachineMemOperand::MOLoad, MFI.getObjectSize(FrameIndex),
      MFI.getObjectAlign(FrameIndex));

  Register DstReg = MI.getOperand(0).getReg();
  return BuildMI(*MI.getParent(), InsertPt, MI.getDebugLoc(), get(LoadOpc),
                 DstReg)
      .addFrameIndex(FrameIndex)
      .addImm(0)
      .addMemOperand(MMO);
}

void RISCVInstrInfo::movImm(MachineBasicBlock &MBB,
                            MachineBasicBlock::iterator MBBI,
                            const DebugLoc &DL, Register DstReg, uint64_t Val,
                            MachineInstr::MIFlag Flag) const {
  Register SrcReg = RISCV::X0;

  if (!STI.is64Bit() && !isInt<32>(Val))
    report_fatal_error("Should only materialize 32-bit constants for RV32");

  RISCVMatInt::InstSeq Seq =
      RISCVMatInt::generateInstSeq(Val, STI.getFeatureBits());
  assert(!Seq.empty());

  for (RISCVMatInt::Inst &Inst : Seq) {
    switch (Inst.getOpndKind()) {
    case RISCVMatInt::Imm:
      BuildMI(MBB, MBBI, DL, get(Inst.getOpcode()), DstReg)
          .addImm(Inst.getImm())
          .setMIFlag(Flag);
      break;
    case RISCVMatInt::RegX0:
      BuildMI(MBB, MBBI, DL, get(Inst.getOpcode()), DstReg)
          .addReg(SrcReg, RegState::Kill)
          .addReg(RISCV::X0)
          .setMIFlag(Flag);
      break;
    case RISCVMatInt::RegReg:
      BuildMI(MBB, MBBI, DL, get(Inst.getOpcode()), DstReg)
          .addReg(SrcReg, RegState::Kill)
          .addReg(SrcReg, RegState::Kill)
          .setMIFlag(Flag);
      break;
    case RISCVMatInt::RegImm:
      BuildMI(MBB, MBBI, DL, get(Inst.getOpcode()), DstReg)
          .addReg(SrcReg, RegState::Kill)
          .addImm(Inst.getImm())
          .setMIFlag(Flag);
      break;
    }

    // Only the first instruction has X0 as its source.
    SrcReg = DstReg;
  }
}

static RISCVCC::CondCode getCondFromBranchOpc(unsigned Opc) {
  switch (Opc) {
  default:
    return RISCVCC::COND_INVALID;
  case RISCV::BEQ:
    return RISCVCC::COND_EQ;
  case RISCV::BNE:
    return RISCVCC::COND_NE;
  case RISCV::BLT:
    return RISCVCC::COND_LT;
  case RISCV::BGE:
    return RISCVCC::COND_GE;
  case RISCV::BLTU:
    return RISCVCC::COND_LTU;
  case RISCV::BGEU:
    return RISCVCC::COND_GEU;
  }
}

// The contents of values added to Cond are not examined outside of
// RISCVInstrInfo, giving us flexibility in what to push to it. For RISCV, we
// push BranchOpcode, Reg1, Reg2.
static void parseCondBranch(MachineInstr &LastInst, MachineBasicBlock *&Target,
                            SmallVectorImpl<MachineOperand> &Cond) {
  // Block ends with fall-through condbranch.
  assert(LastInst.getDesc().isConditionalBranch() &&
         "Unknown conditional branch");
  Target = LastInst.getOperand(2).getMBB();
  unsigned CC = getCondFromBranchOpc(LastInst.getOpcode());
  Cond.push_back(MachineOperand::CreateImm(CC));
  Cond.push_back(LastInst.getOperand(0));
  Cond.push_back(LastInst.getOperand(1));
}

const MCInstrDesc &RISCVInstrInfo::getBrCond(RISCVCC::CondCode CC) const {
  switch (CC) {
  default:
    llvm_unreachable("Unknown condition code!");
  case RISCVCC::COND_EQ:
    return get(RISCV::BEQ);
  case RISCVCC::COND_NE:
    return get(RISCV::BNE);
  case RISCVCC::COND_LT:
    return get(RISCV::BLT);
  case RISCVCC::COND_GE:
    return get(RISCV::BGE);
  case RISCVCC::COND_LTU:
    return get(RISCV::BLTU);
  case RISCVCC::COND_GEU:
    return get(RISCV::BGEU);
  }
}

RISCVCC::CondCode RISCVCC::getOppositeBranchCondition(RISCVCC::CondCode CC) {
  switch (CC) {
  default:
    llvm_unreachable("Unrecognized conditional branch");
  case RISCVCC::COND_EQ:
    return RISCVCC::COND_NE;
  case RISCVCC::COND_NE:
    return RISCVCC::COND_EQ;
  case RISCVCC::COND_LT:
    return RISCVCC::COND_GE;
  case RISCVCC::COND_GE:
    return RISCVCC::COND_LT;
  case RISCVCC::COND_LTU:
    return RISCVCC::COND_GEU;
  case RISCVCC::COND_GEU:
    return RISCVCC::COND_LTU;
  }
}

bool RISCVInstrInfo::analyzeBranch(MachineBasicBlock &MBB,
                                   MachineBasicBlock *&TBB,
                                   MachineBasicBlock *&FBB,
                                   SmallVectorImpl<MachineOperand> &Cond,
                                   bool AllowModify) const {
  TBB = FBB = nullptr;
  Cond.clear();

  // If the block has no terminators, it just falls into the block after it.
  MachineBasicBlock::iterator I = MBB.getLastNonDebugInstr();
  if (I == MBB.end() || !isUnpredicatedTerminator(*I))
    return false;

  // Count the number of terminators and find the first unconditional or
  // indirect branch.
  MachineBasicBlock::iterator FirstUncondOrIndirectBr = MBB.end();
  int NumTerminators = 0;
  for (auto J = I.getReverse(); J != MBB.rend() && isUnpredicatedTerminator(*J);
       J++) {
    NumTerminators++;
    if (J->getDesc().isUnconditionalBranch() ||
        J->getDesc().isIndirectBranch()) {
      FirstUncondOrIndirectBr = J.getReverse();
    }
  }

  // If AllowModify is true, we can erase any terminators after
  // FirstUncondOrIndirectBR.
  if (AllowModify && FirstUncondOrIndirectBr != MBB.end()) {
    while (std::next(FirstUncondOrIndirectBr) != MBB.end()) {
      std::next(FirstUncondOrIndirectBr)->eraseFromParent();
      NumTerminators--;
    }
    I = FirstUncondOrIndirectBr;
  }

  // We can't handle blocks that end in an indirect branch.
  if (I->getDesc().isIndirectBranch())
    return true;

  // We can't handle blocks with more than 2 terminators.
  if (NumTerminators > 2)
    return true;

  // Handle a single unconditional branch.
  if (NumTerminators == 1 && I->getDesc().isUnconditionalBranch()) {
    TBB = getBranchDestBlock(*I);
    return false;
  }

  // Handle a single conditional branch.
  if (NumTerminators == 1 && I->getDesc().isConditionalBranch()) {
    parseCondBranch(*I, TBB, Cond);
    return false;
  }

  // Handle a conditional branch followed by an unconditional branch.
  if (NumTerminators == 2 && std::prev(I)->getDesc().isConditionalBranch() &&
      I->getDesc().isUnconditionalBranch()) {
    parseCondBranch(*std::prev(I), TBB, Cond);
    FBB = getBranchDestBlock(*I);
    return false;
  }

  // Otherwise, we can't handle this.
  return true;
}

unsigned RISCVInstrInfo::removeBranch(MachineBasicBlock &MBB,
                                      int *BytesRemoved) const {
  if (BytesRemoved)
    *BytesRemoved = 0;
  MachineBasicBlock::iterator I = MBB.getLastNonDebugInstr();
  if (I == MBB.end())
    return 0;

  if (!I->getDesc().isUnconditionalBranch() &&
      !I->getDesc().isConditionalBranch())
    return 0;

  // Remove the branch.
  if (BytesRemoved)
    *BytesRemoved += getInstSizeInBytes(*I);
  I->eraseFromParent();

  I = MBB.end();

  if (I == MBB.begin())
    return 1;
  --I;
  if (!I->getDesc().isConditionalBranch())
    return 1;

  // Remove the branch.
  if (BytesRemoved)
    *BytesRemoved += getInstSizeInBytes(*I);
  I->eraseFromParent();
  return 2;
}

// Inserts a branch into the end of the specific MachineBasicBlock, returning
// the number of instructions inserted.
unsigned RISCVInstrInfo::insertBranch(
    MachineBasicBlock &MBB, MachineBasicBlock *TBB, MachineBasicBlock *FBB,
    ArrayRef<MachineOperand> Cond, const DebugLoc &DL, int *BytesAdded) const {
  if (BytesAdded)
    *BytesAdded = 0;

  // Shouldn't be a fall through.
  assert(TBB && "insertBranch must not be told to insert a fallthrough");
  assert((Cond.size() == 3 || Cond.size() == 0) &&
         "RISCV branch conditions have two components!");

  // Unconditional branch.
  if (Cond.empty()) {
    MachineInstr &MI = *BuildMI(&MBB, DL, get(RISCV::PseudoBR)).addMBB(TBB);
    if (BytesAdded)
      *BytesAdded += getInstSizeInBytes(MI);
    return 1;
  }

  // Either a one or two-way conditional branch.
  auto CC = static_cast<RISCVCC::CondCode>(Cond[0].getImm());
  MachineInstr &CondMI =
      *BuildMI(&MBB, DL, getBrCond(CC)).add(Cond[1]).add(Cond[2]).addMBB(TBB);
  if (BytesAdded)
    *BytesAdded += getInstSizeInBytes(CondMI);

  // One-way conditional branch.
  if (!FBB)
    return 1;

  // Two-way conditional branch.
  MachineInstr &MI = *BuildMI(&MBB, DL, get(RISCV::PseudoBR)).addMBB(FBB);
  if (BytesAdded)
    *BytesAdded += getInstSizeInBytes(MI);
  return 2;
}

void RISCVInstrInfo::insertIndirectBranch(MachineBasicBlock &MBB,
                                          MachineBasicBlock &DestBB,
                                          MachineBasicBlock &RestoreBB,
                                          const DebugLoc &DL, int64_t BrOffset,
                                          RegScavenger *RS) const {
  assert(RS && "RegScavenger required for long branching");
  assert(MBB.empty() &&
         "new block should be inserted for expanding unconditional branch");
  assert(MBB.pred_size() == 1);
  assert(RestoreBB.empty() &&
         "restore block should be inserted for restoring clobbered registers");

  MachineFunction *MF = MBB.getParent();
  MachineRegisterInfo &MRI = MF->getRegInfo();
  RISCVMachineFunctionInfo *RVFI = MF->getInfo<RISCVMachineFunctionInfo>();
  const TargetRegisterInfo *TRI = MF->getSubtarget().getRegisterInfo();

  if (!isInt<32>(BrOffset))
    report_fatal_error(
        "Branch offsets outside of the signed 32-bit range not supported");

  // FIXME: A virtual register must be used initially, as the register
  // scavenger won't work with empty blocks (SIInstrInfo::insertIndirectBranch
  // uses the same workaround).
  Register ScratchReg = MRI.createVirtualRegister(&RISCV::GPRRegClass);
  auto II = MBB.end();
  // We may also update the jump target to RestoreBB later.
  MachineInstr &MI = *BuildMI(MBB, II, DL, get(RISCV::PseudoJump))
                          .addReg(ScratchReg, RegState::Define | RegState::Dead)
                          .addMBB(&DestBB, RISCVII::MO_CALL);

  RS->enterBasicBlockEnd(MBB);
  Register TmpGPR =
      RS->scavengeRegisterBackwards(RISCV::GPRRegClass, MI.getIterator(),
                                    /*RestoreAfter=*/false, /*SpAdj=*/0,
                                    /*AllowSpill=*/false);
  if (TmpGPR != RISCV::NoRegister)
    RS->setRegUsed(TmpGPR);
  else {
    // The case when there is no scavenged register needs special handling.

    // Pick s11 because it doesn't make a difference.
    TmpGPR = RISCV::X27;

    int FrameIndex = RVFI->getBranchRelaxationScratchFrameIndex();
    if (FrameIndex == -1)
      report_fatal_error("underestimated function size");

    storeRegToStackSlot(MBB, MI, TmpGPR, /*IsKill=*/true, FrameIndex,
                        &RISCV::GPRRegClass, TRI, Register());
    TRI->eliminateFrameIndex(std::prev(MI.getIterator()),
                             /*SpAdj=*/0, /*FIOperandNum=*/1);

    MI.getOperand(1).setMBB(&RestoreBB);

    loadRegFromStackSlot(RestoreBB, RestoreBB.end(), TmpGPR, FrameIndex,
                         &RISCV::GPRRegClass, TRI, Register());
    TRI->eliminateFrameIndex(RestoreBB.back(),
                             /*SpAdj=*/0, /*FIOperandNum=*/1);
  }

  MRI.replaceRegWith(ScratchReg, TmpGPR);
  MRI.clearVirtRegs();
}

bool RISCVInstrInfo::reverseBranchCondition(
    SmallVectorImpl<MachineOperand> &Cond) const {
  assert((Cond.size() == 3) && "Invalid branch condition!");
  auto CC = static_cast<RISCVCC::CondCode>(Cond[0].getImm());
  Cond[0].setImm(getOppositeBranchCondition(CC));
  return false;
}

MachineBasicBlock *
RISCVInstrInfo::getBranchDestBlock(const MachineInstr &MI) const {
  assert(MI.getDesc().isBranch() && "Unexpected opcode!");
  // The branch target is always the last operand.
  int NumOp = MI.getNumExplicitOperands();
  return MI.getOperand(NumOp - 1).getMBB();
}

bool RISCVInstrInfo::isBranchOffsetInRange(unsigned BranchOp,
                                           int64_t BrOffset) const {
  unsigned XLen = STI.getXLen();
  // Ideally we could determine the supported branch offset from the
  // RISCVII::FormMask, but this can't be used for Pseudo instructions like
  // PseudoBR.
  switch (BranchOp) {
  default:
    llvm_unreachable("Unexpected opcode!");
  case RISCV::BEQ:
  case RISCV::BNE:
  case RISCV::BLT:
  case RISCV::BGE:
  case RISCV::BLTU:
  case RISCV::BGEU:
    return isIntN(13, BrOffset);
  case RISCV::JAL:
  case RISCV::PseudoBR:
    return isIntN(21, BrOffset);
  case RISCV::PseudoJump:
    return isIntN(32, SignExtend64(BrOffset + 0x800, XLen));
  }
}

// If the operation has a predicated pseudo instruction, return the pseudo
// instruction opcode. Otherwise, return RISCV::INSTRUCTION_LIST_END.
// TODO: Support more operations.
unsigned getPredicatedOpcode(unsigned Opcode) {
  switch (Opcode) {
  case RISCV::ADD:   return RISCV::PseudoCCADD;   break;
  case RISCV::SUB:   return RISCV::PseudoCCSUB;   break;
  case RISCV::AND:   return RISCV::PseudoCCAND;   break;
  case RISCV::OR:    return RISCV::PseudoCCOR;    break;
  case RISCV::XOR:   return RISCV::PseudoCCXOR;   break;

  case RISCV::ADDW:  return RISCV::PseudoCCADDW;  break;
  case RISCV::SUBW:  return RISCV::PseudoCCSUBW;  break;
  }

  return RISCV::INSTRUCTION_LIST_END;
}

/// Identify instructions that can be folded into a CCMOV instruction, and
/// return the defining instruction.
static MachineInstr *canFoldAsPredicatedOp(Register Reg,
                                           const MachineRegisterInfo &MRI,
                                           const TargetInstrInfo *TII) {
  if (!Reg.isVirtual())
    return nullptr;
  if (!MRI.hasOneNonDBGUse(Reg))
    return nullptr;
  MachineInstr *MI = MRI.getVRegDef(Reg);
  if (!MI)
    return nullptr;
  // Check if MI can be predicated and folded into the CCMOV.
  if (getPredicatedOpcode(MI->getOpcode()) == RISCV::INSTRUCTION_LIST_END)
    return nullptr;
  // Check if MI has any other defs or physreg uses.
  for (unsigned i = 1, e = MI->getNumOperands(); i != e; ++i) {
    const MachineOperand &MO = MI->getOperand(i);
    // Reject frame index operands, PEI can't handle the predicated pseudos.
    if (MO.isFI() || MO.isCPI() || MO.isJTI())
      return nullptr;
    if (!MO.isReg())
      continue;
    // MI can't have any tied operands, that would conflict with predication.
    if (MO.isTied())
      return nullptr;
    if (MO.isDef())
      return nullptr;
    // Allow constant physregs.
    if (MO.getReg().isPhysical() && !MRI.isConstantPhysReg(MO.getReg()))
      return nullptr;
  }
  bool DontMoveAcrossStores = true;
  if (!MI->isSafeToMove(/* AliasAnalysis = */ nullptr, DontMoveAcrossStores))
    return nullptr;
  return MI;
}

bool RISCVInstrInfo::analyzeSelect(const MachineInstr &MI,
                                   SmallVectorImpl<MachineOperand> &Cond,
                                   unsigned &TrueOp, unsigned &FalseOp,
                                   bool &Optimizable) const {
  assert(MI.getOpcode() == RISCV::PseudoCCMOVGPR &&
         "Unknown select instruction");
  // CCMOV operands:
  // 0: Def.
  // 1: LHS of compare.
  // 2: RHS of compare.
  // 3: Condition code.
  // 4: False use.
  // 5: True use.
  TrueOp = 5;
  FalseOp = 4;
  Cond.push_back(MI.getOperand(1));
  Cond.push_back(MI.getOperand(2));
  Cond.push_back(MI.getOperand(3));
  // We can only fold when we support short forward branch opt.
  Optimizable = STI.hasShortForwardBranchOpt();
  return false;
}

MachineInstr *
RISCVInstrInfo::optimizeSelect(MachineInstr &MI,
                               SmallPtrSetImpl<MachineInstr *> &SeenMIs,
                               bool PreferFalse) const {
  assert(MI.getOpcode() == RISCV::PseudoCCMOVGPR &&
         "Unknown select instruction");
  if (!STI.hasShortForwardBranchOpt())
    return nullptr;

  MachineRegisterInfo &MRI = MI.getParent()->getParent()->getRegInfo();
  MachineInstr *DefMI =
      canFoldAsPredicatedOp(MI.getOperand(5).getReg(), MRI, this);
  bool Invert = !DefMI;
  if (!DefMI)
    DefMI = canFoldAsPredicatedOp(MI.getOperand(4).getReg(), MRI, this);
  if (!DefMI)
    return nullptr;

  // Find new register class to use.
  MachineOperand FalseReg = MI.getOperand(Invert ? 5 : 4);
  Register DestReg = MI.getOperand(0).getReg();
  const TargetRegisterClass *PreviousClass = MRI.getRegClass(FalseReg.getReg());
  if (!MRI.constrainRegClass(DestReg, PreviousClass))
    return nullptr;

  unsigned PredOpc = getPredicatedOpcode(DefMI->getOpcode());
  assert(PredOpc != RISCV::INSTRUCTION_LIST_END && "Unexpected opcode!");

  // Create a new predicated version of DefMI.
  MachineInstrBuilder NewMI =
      BuildMI(*MI.getParent(), MI, MI.getDebugLoc(), get(PredOpc), DestReg);

  // Copy the condition portion.
  NewMI.add(MI.getOperand(1));
  NewMI.add(MI.getOperand(2));

  // Add condition code, inverting if necessary.
  auto CC = static_cast<RISCVCC::CondCode>(MI.getOperand(3).getImm());
  if (Invert)
    CC = RISCVCC::getOppositeBranchCondition(CC);
  NewMI.addImm(CC);

  // Copy the false register.
  NewMI.add(FalseReg);

  // Copy all the DefMI operands.
  const MCInstrDesc &DefDesc = DefMI->getDesc();
  for (unsigned i = 1, e = DefDesc.getNumOperands(); i != e; ++i)
    NewMI.add(DefMI->getOperand(i));

  // Update SeenMIs set: register newly created MI and erase removed DefMI.
  SeenMIs.insert(NewMI);
  SeenMIs.erase(DefMI);

  // If MI is inside a loop, and DefMI is outside the loop, then kill flags on
  // DefMI would be invalid when tranferred inside the loop.  Checking for a
  // loop is expensive, but at least remove kill flags if they are in different
  // BBs.
  if (DefMI->getParent() != MI.getParent())
    NewMI->clearKillInfo();

  // The caller will erase MI, but not DefMI.
  DefMI->eraseFromParent();
  return NewMI;
}

unsigned RISCVInstrInfo::getInstSizeInBytes(const MachineInstr &MI) const {
  if (MI.isMetaInstruction())
    return 0;

  unsigned Opcode = MI.getOpcode();

  if (Opcode == TargetOpcode::INLINEASM ||
      Opcode == TargetOpcode::INLINEASM_BR) {
    const MachineFunction &MF = *MI.getParent()->getParent();
    const auto &TM = static_cast<const RISCVTargetMachine &>(MF.getTarget());
    return getInlineAsmLength(MI.getOperand(0).getSymbolName(),
                              *TM.getMCAsmInfo());
  }

  if (MI.getParent() && MI.getParent()->getParent()) {
    if (isCompressibleInst(MI, STI))
      return 2;
  }
  return get(Opcode).getSize();
}

bool RISCVInstrInfo::isAsCheapAsAMove(const MachineInstr &MI) const {
  const unsigned Opcode = MI.getOpcode();
  switch (Opcode) {
  default:
    break;
  case RISCV::FSGNJ_D:
  case RISCV::FSGNJ_S:
  case RISCV::FSGNJ_H:
    // The canonical floating-point move is fsgnj rd, rs, rs.
    return MI.getOperand(1).isReg() && MI.getOperand(2).isReg() &&
           MI.getOperand(1).getReg() == MI.getOperand(2).getReg();
  case RISCV::ADDI:
  case RISCV::ORI:
  case RISCV::XORI:
    return (MI.getOperand(1).isReg() &&
            MI.getOperand(1).getReg() == RISCV::X0) ||
           (MI.getOperand(2).isImm() && MI.getOperand(2).getImm() == 0);
  }
  return MI.isAsCheapAsAMove();
}

std::optional<DestSourcePair>
RISCVInstrInfo::isCopyInstrImpl(const MachineInstr &MI) const {
  if (MI.isMoveReg())
    return DestSourcePair{MI.getOperand(0), MI.getOperand(1)};
  switch (MI.getOpcode()) {
  default:
    break;
  case RISCV::ADDI:
    // Operand 1 can be a frameindex but callers expect registers
    if (MI.getOperand(1).isReg() && MI.getOperand(2).isImm() &&
        MI.getOperand(2).getImm() == 0)
      return DestSourcePair{MI.getOperand(0), MI.getOperand(1)};
    break;
  case RISCV::FSGNJ_D:
  case RISCV::FSGNJ_S:
  case RISCV::FSGNJ_H:
    // The canonical floating-point move is fsgnj rd, rs, rs.
    if (MI.getOperand(1).isReg() && MI.getOperand(2).isReg() &&
        MI.getOperand(1).getReg() == MI.getOperand(2).getReg())
      return DestSourcePair{MI.getOperand(0), MI.getOperand(1)};
    break;
  }
  return std::nullopt;
}

MachineTraceStrategy RISCVInstrInfo::getMachineCombinerTraceStrategy() const {
  if (ForceMachineCombinerStrategy.getNumOccurrences() == 0) {
    // The option is unused. Choose Local strategy only for in-order cores. When
    // scheduling model is unspecified, use MinInstrCount strategy as more
    // generic one.
    const auto &SchedModel = STI.getSchedModel();
    return (!SchedModel.hasInstrSchedModel() || SchedModel.isOutOfOrder())
               ? MachineTraceStrategy::TS_MinInstrCount
               : MachineTraceStrategy::TS_Local;
  }
  // The strategy was forced by the option.
  return ForceMachineCombinerStrategy;
}

void RISCVInstrInfo::setSpecialOperandAttr(MachineInstr &OldMI1,
                                           MachineInstr &OldMI2,
                                           MachineInstr &NewMI1,
                                           MachineInstr &NewMI2) const {
  uint16_t IntersectedFlags = OldMI1.getFlags() & OldMI2.getFlags();
  NewMI1.setFlags(IntersectedFlags);
  NewMI2.setFlags(IntersectedFlags);
}

void RISCVInstrInfo::finalizeInsInstrs(
    MachineInstr &Root, MachineCombinerPattern &P,
    SmallVectorImpl<MachineInstr *> &InsInstrs) const {
  int16_t FrmOpIdx =
      RISCV::getNamedOperandIdx(Root.getOpcode(), RISCV::OpName::frm);
  if (FrmOpIdx < 0) {
    assert(all_of(InsInstrs,
                  [](MachineInstr *MI) {
                    return RISCV::getNamedOperandIdx(MI->getOpcode(),
                                                     RISCV::OpName::frm) < 0;
                  }) &&
           "New instructions require FRM whereas the old one does not have it");
    return;
  }

  const MachineOperand &FRM = Root.getOperand(FrmOpIdx);
  MachineFunction &MF = *Root.getMF();

  for (auto *NewMI : InsInstrs) {
    assert(static_cast<unsigned>(RISCV::getNamedOperandIdx(
               NewMI->getOpcode(), RISCV::OpName::frm)) ==
               NewMI->getNumOperands() &&
           "Instruction has unexpected number of operands");
    MachineInstrBuilder MIB(MF, NewMI);
    MIB.add(FRM);
    if (FRM.getImm() == RISCVFPRndMode::DYN)
      MIB.addUse(RISCV::FRM, RegState::Implicit);
  }
}

static bool isFADD(unsigned Opc) {
  switch (Opc) {
  default:
    return false;
  case RISCV::FADD_H:
  case RISCV::FADD_S:
  case RISCV::FADD_D:
    return true;
  }
}

static bool isFSUB(unsigned Opc) {
  switch (Opc) {
  default:
    return false;
  case RISCV::FSUB_H:
  case RISCV::FSUB_S:
  case RISCV::FSUB_D:
    return true;
  }
}

static bool isFMUL(unsigned Opc) {
  switch (Opc) {
  default:
    return false;
  case RISCV::FMUL_H:
  case RISCV::FMUL_S:
  case RISCV::FMUL_D:
    return true;
  }
}

bool RISCVInstrInfo::hasReassociableSibling(const MachineInstr &Inst,
                                            bool &Commuted) const {
  if (!TargetInstrInfo::hasReassociableSibling(Inst, Commuted))
    return false;

  const MachineRegisterInfo &MRI = Inst.getMF()->getRegInfo();
  unsigned OperandIdx = Commuted ? 2 : 1;
  const MachineInstr &Sibling =
      *MRI.getVRegDef(Inst.getOperand(OperandIdx).getReg());

  int16_t InstFrmOpIdx =
      RISCV::getNamedOperandIdx(Inst.getOpcode(), RISCV::OpName::frm);
  int16_t SiblingFrmOpIdx =
      RISCV::getNamedOperandIdx(Sibling.getOpcode(), RISCV::OpName::frm);

  return (InstFrmOpIdx < 0 && SiblingFrmOpIdx < 0) ||
         RISCV::hasEqualFRM(Inst, Sibling);
}

bool RISCVInstrInfo::isAssociativeAndCommutative(const MachineInstr &Inst,
                                                 bool Invert) const {
  unsigned Opc = Inst.getOpcode();
  if (Invert) {
    auto InverseOpcode = getInverseOpcode(Opc);
    if (!InverseOpcode)
      return false;
    Opc = *InverseOpcode;
  }

  if (isFADD(Opc) || isFMUL(Opc))
    return Inst.getFlag(MachineInstr::MIFlag::FmReassoc) &&
           Inst.getFlag(MachineInstr::MIFlag::FmNsz);

  switch (Opc) {
  default:
    return false;
  case RISCV::ADD:
  case RISCV::ADDW:
  case RISCV::AND:
  case RISCV::OR:
  case RISCV::XOR:
  // From RISC-V ISA spec, if both the high and low bits of the same product
  // are required, then the recommended code sequence is:
  //
  // MULH[[S]U] rdh, rs1, rs2
  // MUL        rdl, rs1, rs2
  // (source register specifiers must be in same order and rdh cannot be the
  //  same as rs1 or rs2)
  //
  // Microarchitectures can then fuse these into a single multiply operation
  // instead of performing two separate multiplies.
  // MachineCombiner may reassociate MUL operands and lose the fusion
  // opportunity.
  case RISCV::MUL:
  case RISCV::MULW:
  case RISCV::MIN:
  case RISCV::MINU:
  case RISCV::MAX:
  case RISCV::MAXU:
  case RISCV::FMIN_H:
  case RISCV::FMIN_S:
  case RISCV::FMIN_D:
  case RISCV::FMAX_H:
  case RISCV::FMAX_S:
  case RISCV::FMAX_D:
    return true;
  }

  return false;
}

std::optional<unsigned>
RISCVInstrInfo::getInverseOpcode(unsigned Opcode) const {
  switch (Opcode) {
  default:
    return std::nullopt;
  case RISCV::FADD_H:
    return RISCV::FSUB_H;
  case RISCV::FADD_S:
    return RISCV::FSUB_S;
  case RISCV::FADD_D:
    return RISCV::FSUB_D;
  case RISCV::FSUB_H:
    return RISCV::FADD_H;
  case RISCV::FSUB_S:
    return RISCV::FADD_S;
  case RISCV::FSUB_D:
    return RISCV::FADD_D;
  case RISCV::ADD:
    return RISCV::SUB;
  case RISCV::SUB:
    return RISCV::ADD;
  case RISCV::ADDW:
    return RISCV::SUBW;
  case RISCV::SUBW:
    return RISCV::ADDW;
  }
}

static bool canCombineFPFusedMultiply(const MachineInstr &Root,
                                      const MachineOperand &MO,
                                      bool DoRegPressureReduce) {
  if (!MO.isReg() || !MO.getReg().isVirtual())
    return false;
  const MachineRegisterInfo &MRI = Root.getMF()->getRegInfo();
  MachineInstr *MI = MRI.getVRegDef(MO.getReg());
  if (!MI || !isFMUL(MI->getOpcode()))
    return false;

  if (!Root.getFlag(MachineInstr::MIFlag::FmContract) ||
      !MI->getFlag(MachineInstr::MIFlag::FmContract))
    return false;

  // Try combining even if fmul has more than one use as it eliminates
  // dependency between fadd(fsub) and fmul. However, it can extend liveranges
  // for fmul operands, so reject the transformation in register pressure
  // reduction mode.
  if (DoRegPressureReduce && !MRI.hasOneNonDBGUse(MI->getOperand(0).getReg()))
    return false;

  // Do not combine instructions from different basic blocks.
  if (Root.getParent() != MI->getParent())
    return false;
  return RISCV::hasEqualFRM(Root, *MI);
}

static bool
getFPFusedMultiplyPatterns(MachineInstr &Root,
                           SmallVectorImpl<MachineCombinerPattern> &Patterns,
                           bool DoRegPressureReduce) {
  unsigned Opc = Root.getOpcode();
  bool IsFAdd = isFADD(Opc);
  if (!IsFAdd && !isFSUB(Opc))
    return false;
  bool Added = false;
  if (canCombineFPFusedMultiply(Root, Root.getOperand(1),
                                DoRegPressureReduce)) {
    Patterns.push_back(IsFAdd ? MachineCombinerPattern::FMADD_AX
                              : MachineCombinerPattern::FMSUB);
    Added = true;
  }
  if (canCombineFPFusedMultiply(Root, Root.getOperand(2),
                                DoRegPressureReduce)) {
    Patterns.push_back(IsFAdd ? MachineCombinerPattern::FMADD_XA
                              : MachineCombinerPattern::FNMSUB);
    Added = true;
  }
  return Added;
}

static bool getFPPatterns(MachineInstr &Root,
                          SmallVectorImpl<MachineCombinerPattern> &Patterns,
                          bool DoRegPressureReduce) {
  return getFPFusedMultiplyPatterns(Root, Patterns, DoRegPressureReduce);
}

bool RISCVInstrInfo::getMachineCombinerPatterns(
    MachineInstr &Root, SmallVectorImpl<MachineCombinerPattern> &Patterns,
    bool DoRegPressureReduce) const {

  if (getFPPatterns(Root, Patterns, DoRegPressureReduce))
    return true;

  return TargetInstrInfo::getMachineCombinerPatterns(Root, Patterns,
                                                     DoRegPressureReduce);
}

static unsigned getFPFusedMultiplyOpcode(unsigned RootOpc,
                                         MachineCombinerPattern Pattern) {
  switch (RootOpc) {
  default:
    llvm_unreachable("Unexpected opcode");
  case RISCV::FADD_H:
    return RISCV::FMADD_H;
  case RISCV::FADD_S:
    return RISCV::FMADD_S;
  case RISCV::FADD_D:
    return RISCV::FMADD_D;
  case RISCV::FSUB_H:
    return Pattern == MachineCombinerPattern::FMSUB ? RISCV::FMSUB_H
                                                    : RISCV::FNMSUB_H;
  case RISCV::FSUB_S:
    return Pattern == MachineCombinerPattern::FMSUB ? RISCV::FMSUB_S
                                                    : RISCV::FNMSUB_S;
  case RISCV::FSUB_D:
    return Pattern == MachineCombinerPattern::FMSUB ? RISCV::FMSUB_D
                                                    : RISCV::FNMSUB_D;
  }
}

static unsigned getAddendOperandIdx(MachineCombinerPattern Pattern) {
  switch (Pattern) {
  default:
    llvm_unreachable("Unexpected pattern");
  case MachineCombinerPattern::FMADD_AX:
  case MachineCombinerPattern::FMSUB:
    return 2;
  case MachineCombinerPattern::FMADD_XA:
  case MachineCombinerPattern::FNMSUB:
    return 1;
  }
}

static void combineFPFusedMultiply(MachineInstr &Root, MachineInstr &Prev,
                                   MachineCombinerPattern Pattern,
                                   SmallVectorImpl<MachineInstr *> &InsInstrs,
                                   SmallVectorImpl<MachineInstr *> &DelInstrs) {
  MachineFunction *MF = Root.getMF();
  MachineRegisterInfo &MRI = MF->getRegInfo();
  const TargetInstrInfo *TII = MF->getSubtarget().getInstrInfo();

  MachineOperand &Mul1 = Prev.getOperand(1);
  MachineOperand &Mul2 = Prev.getOperand(2);
  MachineOperand &Dst = Root.getOperand(0);
  MachineOperand &Addend = Root.getOperand(getAddendOperandIdx(Pattern));

  Register DstReg = Dst.getReg();
  unsigned FusedOpc = getFPFusedMultiplyOpcode(Root.getOpcode(), Pattern);
  auto IntersectedFlags = Root.getFlags() & Prev.getFlags();
  DebugLoc MergedLoc =
      DILocation::getMergedLocation(Root.getDebugLoc(), Prev.getDebugLoc());

  MachineInstrBuilder MIB =
      BuildMI(*MF, MergedLoc, TII->get(FusedOpc), DstReg)
          .addReg(Mul1.getReg(), getKillRegState(Mul1.isKill()))
          .addReg(Mul2.getReg(), getKillRegState(Mul2.isKill()))
          .addReg(Addend.getReg(), getKillRegState(Addend.isKill()))
          .setMIFlags(IntersectedFlags);

  // Mul operands are not killed anymore.
  Mul1.setIsKill(false);
  Mul2.setIsKill(false);

  InsInstrs.push_back(MIB);
  if (MRI.hasOneNonDBGUse(Prev.getOperand(0).getReg()))
    DelInstrs.push_back(&Prev);
  DelInstrs.push_back(&Root);
}

void RISCVInstrInfo::genAlternativeCodeSequence(
    MachineInstr &Root, MachineCombinerPattern Pattern,
    SmallVectorImpl<MachineInstr *> &InsInstrs,
    SmallVectorImpl<MachineInstr *> &DelInstrs,
    DenseMap<unsigned, unsigned> &InstrIdxForVirtReg) const {
  MachineRegisterInfo &MRI = Root.getMF()->getRegInfo();
  switch (Pattern) {
  default:
    TargetInstrInfo::genAlternativeCodeSequence(Root, Pattern, InsInstrs,
                                                DelInstrs, InstrIdxForVirtReg);
    return;
  case MachineCombinerPattern::FMADD_AX:
  case MachineCombinerPattern::FMSUB: {
    MachineInstr &Prev = *MRI.getVRegDef(Root.getOperand(1).getReg());
    combineFPFusedMultiply(Root, Prev, Pattern, InsInstrs, DelInstrs);
    return;
  }
  case MachineCombinerPattern::FMADD_XA:
  case MachineCombinerPattern::FNMSUB: {
    MachineInstr &Prev = *MRI.getVRegDef(Root.getOperand(2).getReg());
    combineFPFusedMultiply(Root, Prev, Pattern, InsInstrs, DelInstrs);
    return;
  }
  }
}

bool RISCVInstrInfo::verifyInstruction(const MachineInstr &MI,
                                       StringRef &ErrInfo) const {
  MCInstrDesc const &Desc = MI.getDesc();

  for (auto &OI : enumerate(Desc.operands())) {
    unsigned OpType = OI.value().OperandType;
    if (OpType >= RISCVOp::OPERAND_FIRST_RISCV_IMM &&
        OpType <= RISCVOp::OPERAND_LAST_RISCV_IMM) {
      const MachineOperand &MO = MI.getOperand(OI.index());
      if (MO.isImm()) {
        int64_t Imm = MO.getImm();
        bool Ok;
        switch (OpType) {
        default:
          llvm_unreachable("Unexpected operand type");

          // clang-format off
#define CASE_OPERAND_UIMM(NUM)                                                 \
  case RISCVOp::OPERAND_UIMM##NUM:                                             \
    Ok = isUInt<NUM>(Imm);                                                     \
    break;
        CASE_OPERAND_UIMM(2)
        CASE_OPERAND_UIMM(3)
        CASE_OPERAND_UIMM(4)
        CASE_OPERAND_UIMM(5)
        CASE_OPERAND_UIMM(7)
        CASE_OPERAND_UIMM(12)
        CASE_OPERAND_UIMM(20)
          // clang-format on
        case RISCVOp::OPERAND_UIMM2_LSB0:
          Ok = isShiftedUInt<1, 1>(Imm);
          break;
        case RISCVOp::OPERAND_UIMM7_LSB00:
          Ok = isShiftedUInt<5, 2>(Imm);
          break;
        case RISCVOp::OPERAND_UIMM8_LSB00:
          Ok = isShiftedUInt<6, 2>(Imm);
          break;
        case RISCVOp::OPERAND_UIMM8_LSB000:
          Ok = isShiftedUInt<5, 3>(Imm);
          break;
        case RISCVOp::OPERAND_SIMM10_LSB0000_NONZERO:
          Ok = isShiftedInt<6, 4>(Imm) && (Imm != 0);
          break;
        case RISCVOp::OPERAND_ZERO:
          Ok = Imm == 0;
          break;
        case RISCVOp::OPERAND_SIMM5:
          Ok = isInt<5>(Imm);
          break;
        case RISCVOp::OPERAND_SIMM5_PLUS1:
          Ok = (isInt<5>(Imm) && Imm != -16) || Imm == 16;
          break;
        case RISCVOp::OPERAND_SIMM6:
          Ok = isInt<6>(Imm);
          break;
        case RISCVOp::OPERAND_SIMM6_NONZERO:
          Ok = Imm != 0 && isInt<6>(Imm);
          break;
        case RISCVOp::OPERAND_VTYPEI10:
          Ok = isUInt<10>(Imm);
          break;
        case RISCVOp::OPERAND_VTYPEI11:
          Ok = isUInt<11>(Imm);
          break;
        case RISCVOp::OPERAND_SIMM12:
          Ok = isInt<12>(Imm);
          break;
        case RISCVOp::OPERAND_SIMM12_LSB00000:
          Ok = isShiftedInt<7, 5>(Imm);
          break;
        case RISCVOp::OPERAND_UIMMLOG2XLEN:
          Ok = STI.is64Bit() ? isUInt<6>(Imm) : isUInt<5>(Imm);
          break;
        case RISCVOp::OPERAND_UIMMLOG2XLEN_NONZERO:
          Ok = STI.is64Bit() ? isUInt<6>(Imm) : isUInt<5>(Imm);
          Ok = Ok && Imm != 0;
          break;
        case RISCVOp::OPERAND_RVKRNUM:
          Ok = Imm >= 0 && Imm <= 10;
          break;
        }
        if (!Ok) {
          ErrInfo = "Invalid immediate";
          return false;
        }
      }
    }
  }

  const uint64_t TSFlags = Desc.TSFlags;
  if (RISCVII::hasMergeOp(TSFlags)) {
    unsigned OpIdx = RISCVII::getMergeOpNum(Desc);
    if (MI.findTiedOperandIdx(0) != OpIdx) {
      ErrInfo = "Merge op improperly tied";
      return false;
    }
  }
  if (RISCVII::hasVLOp(TSFlags)) {
    const MachineOperand &Op = MI.getOperand(RISCVII::getVLOpNum(Desc));
    if (!Op.isImm() && !Op.isReg())  {
      ErrInfo = "Invalid operand type for VL operand";
      return false;
    }
    if (Op.isReg() && Op.getReg() != RISCV::NoRegister) {
      const MachineRegisterInfo &MRI = MI.getParent()->getParent()->getRegInfo();
      auto *RC = MRI.getRegClass(Op.getReg());
      if (!RISCV::GPRRegClass.hasSubClassEq(RC)) {
        ErrInfo = "Invalid register class for VL operand";
        return false;
      }
    }
    if (!RISCVII::hasSEWOp(TSFlags)) {
      ErrInfo = "VL operand w/o SEW operand?";
      return false;
    }
  }
  if (RISCVII::hasSEWOp(TSFlags)) {
    unsigned OpIdx = RISCVII::getSEWOpNum(Desc);
    uint64_t Log2SEW = MI.getOperand(OpIdx).getImm();
    if (Log2SEW > 31) {
      ErrInfo = "Unexpected SEW value";
      return false;
    }
    unsigned SEW = Log2SEW ? 1 << Log2SEW : 8;
    if (!RISCVVType::isValidSEW(SEW)) {
      ErrInfo = "Unexpected SEW value";
      return false;
    }
  }
  if (RISCVII::hasVecPolicyOp(TSFlags)) {
    unsigned OpIdx = RISCVII::getVecPolicyOpNum(Desc);
    uint64_t Policy = MI.getOperand(OpIdx).getImm();
    if (Policy > (RISCVII::TAIL_AGNOSTIC | RISCVII::MASK_AGNOSTIC)) {
      ErrInfo = "Invalid Policy Value";
      return false;
    }
    if (!RISCVII::hasVLOp(TSFlags)) {
      ErrInfo = "policy operand w/o VL operand?";
      return false;
    }

    // VecPolicy operands can only exist on instructions with passthru/merge
    // arguments. Note that not all arguments with passthru have vec policy
    // operands- some instructions have implicit policies.
    unsigned UseOpIdx;
    if (!MI.isRegTiedToUseOperand(0, &UseOpIdx)) {
      ErrInfo = "policy operand w/o tied operand?";
      return false;
    }
  }

  return true;
}

// Return true if get the base operand, byte offset of an instruction and the
// memory width. Width is the size of memory that is being loaded/stored.
bool RISCVInstrInfo::getMemOperandWithOffsetWidth(
    const MachineInstr &LdSt, const MachineOperand *&BaseReg, int64_t &Offset,
    unsigned &Width, const TargetRegisterInfo *TRI) const {
  if (!LdSt.mayLoadOrStore())
    return false;

  // Here we assume the standard RISC-V ISA, which uses a base+offset
  // addressing mode. You'll need to relax these conditions to support custom
  // load/stores instructions.
  if (LdSt.getNumExplicitOperands() != 3)
    return false;
  if (!LdSt.getOperand(1).isReg() || !LdSt.getOperand(2).isImm())
    return false;

  if (!LdSt.hasOneMemOperand())
    return false;

  Width = (*LdSt.memoperands_begin())->getSize();
  BaseReg = &LdSt.getOperand(1);
  Offset = LdSt.getOperand(2).getImm();
  return true;
}

bool RISCVInstrInfo::areMemAccessesTriviallyDisjoint(
    const MachineInstr &MIa, const MachineInstr &MIb) const {
  assert(MIa.mayLoadOrStore() && "MIa must be a load or store.");
  assert(MIb.mayLoadOrStore() && "MIb must be a load or store.");

  if (MIa.hasUnmodeledSideEffects() || MIb.hasUnmodeledSideEffects() ||
      MIa.hasOrderedMemoryRef() || MIb.hasOrderedMemoryRef())
    return false;

  // Retrieve the base register, offset from the base register and width. Width
  // is the size of memory that is being loaded/stored (e.g. 1, 2, 4).  If
  // base registers are identical, and the offset of a lower memory access +
  // the width doesn't overlap the offset of a higher memory access,
  // then the memory accesses are different.
  const TargetRegisterInfo *TRI = STI.getRegisterInfo();
  const MachineOperand *BaseOpA = nullptr, *BaseOpB = nullptr;
  int64_t OffsetA = 0, OffsetB = 0;
  unsigned int WidthA = 0, WidthB = 0;
  if (getMemOperandWithOffsetWidth(MIa, BaseOpA, OffsetA, WidthA, TRI) &&
      getMemOperandWithOffsetWidth(MIb, BaseOpB, OffsetB, WidthB, TRI)) {
    if (BaseOpA->isIdenticalTo(*BaseOpB)) {
      int LowOffset = std::min(OffsetA, OffsetB);
      int HighOffset = std::max(OffsetA, OffsetB);
      int LowWidth = (LowOffset == OffsetA) ? WidthA : WidthB;
      if (LowOffset + LowWidth <= HighOffset)
        return true;
    }
  }
  return false;
}

std::pair<unsigned, unsigned>
RISCVInstrInfo::decomposeMachineOperandsTargetFlags(unsigned TF) const {
  const unsigned Mask = RISCVII::MO_DIRECT_FLAG_MASK;
  return std::make_pair(TF & Mask, TF & ~Mask);
}

ArrayRef<std::pair<unsigned, const char *>>
RISCVInstrInfo::getSerializableDirectMachineOperandTargetFlags() const {
  using namespace RISCVII;
  static const std::pair<unsigned, const char *> TargetFlags[] = {
      {MO_CALL, "riscv-call"},
      {MO_PLT, "riscv-plt"},
      {MO_LO, "riscv-lo"},
      {MO_HI, "riscv-hi"},
      {MO_PCREL_LO, "riscv-pcrel-lo"},
      {MO_PCREL_HI, "riscv-pcrel-hi"},
      {MO_GOT_HI, "riscv-got-hi"},
      {MO_TPREL_LO, "riscv-tprel-lo"},
      {MO_TPREL_HI, "riscv-tprel-hi"},
      {MO_TPREL_ADD, "riscv-tprel-add"},
      {MO_TLS_GOT_HI, "riscv-tls-got-hi"},
      {MO_TLS_GD_HI, "riscv-tls-gd-hi"}};
  return ArrayRef(TargetFlags);
}
bool RISCVInstrInfo::isFunctionSafeToOutlineFrom(
    MachineFunction &MF, bool OutlineFromLinkOnceODRs) const {
  const Function &F = MF.getFunction();

  // Can F be deduplicated by the linker? If it can, don't outline from it.
  if (!OutlineFromLinkOnceODRs && F.hasLinkOnceODRLinkage())
    return false;

  // Don't outline from functions with section markings; the program could
  // expect that all the code is in the named section.
  if (F.hasSection())
    return false;

  // It's safe to outline from MF.
  return true;
}

bool RISCVInstrInfo::isMBBSafeToOutlineFrom(MachineBasicBlock &MBB,
                                            unsigned &Flags) const {
  // More accurate safety checking is done in getOutliningCandidateInfo.
  return TargetInstrInfo::isMBBSafeToOutlineFrom(MBB, Flags);
}

// Enum values indicating how an outlined call should be constructed.
enum MachineOutlinerConstructionID {
  MachineOutlinerDefault
};

bool RISCVInstrInfo::shouldOutlineFromFunctionByDefault(
    MachineFunction &MF) const {
  return MF.getFunction().hasMinSize();
}

outliner::OutlinedFunction RISCVInstrInfo::getOutliningCandidateInfo(
    std::vector<outliner::Candidate> &RepeatedSequenceLocs) const {

  // First we need to filter out candidates where the X5 register (IE t0) can't
  // be used to setup the function call.
  auto CannotInsertCall = [](outliner::Candidate &C) {
    const TargetRegisterInfo *TRI = C.getMF()->getSubtarget().getRegisterInfo();
    return !C.isAvailableAcrossAndOutOfSeq(RISCV::X5, *TRI);
  };

  llvm::erase_if(RepeatedSequenceLocs, CannotInsertCall);

  // If the sequence doesn't have enough candidates left, then we're done.
  if (RepeatedSequenceLocs.size() < 2)
    return outliner::OutlinedFunction();

  unsigned SequenceSize = 0;

  auto I = RepeatedSequenceLocs[0].front();
  auto E = std::next(RepeatedSequenceLocs[0].back());
  for (; I != E; ++I)
    SequenceSize += getInstSizeInBytes(*I);

  // call t0, function = 8 bytes.
  unsigned CallOverhead = 8;
  for (auto &C : RepeatedSequenceLocs)
    C.setCallInfo(MachineOutlinerDefault, CallOverhead);

  // jr t0 = 4 bytes, 2 bytes if compressed instructions are enabled.
  unsigned FrameOverhead = 4;
  if (RepeatedSequenceLocs[0]
          .getMF()
          ->getSubtarget<RISCVSubtarget>()
          .hasStdExtCOrZca())
    FrameOverhead = 2;

  return outliner::OutlinedFunction(RepeatedSequenceLocs, SequenceSize,
                                    FrameOverhead, MachineOutlinerDefault);
}

outliner::InstrType
RISCVInstrInfo::getOutliningTypeImpl(MachineBasicBlock::iterator &MBBI,
                                 unsigned Flags) const {
  MachineInstr &MI = *MBBI;
  MachineBasicBlock *MBB = MI.getParent();
  const TargetRegisterInfo *TRI =
      MBB->getParent()->getSubtarget().getRegisterInfo();
  const auto &F = MI.getMF()->getFunction();

  // We can manually strip out CFI instructions later.
  if (MI.isCFIInstruction())
    // If current function has exception handling code, we can't outline &
    // strip these CFI instructions since it may break .eh_frame section
    // needed in unwinding.
    return F.needsUnwindTableEntry() ? outliner::InstrType::Illegal
                                     : outliner::InstrType::Invisible;

  // We need support for tail calls to outlined functions before return
  // statements can be allowed.
  if (MI.isReturn())
    return outliner::InstrType::Illegal;

  // Don't allow modifying the X5 register which we use for return addresses for
  // these outlined functions.
  if (MI.modifiesRegister(RISCV::X5, TRI) ||
      MI.getDesc().hasImplicitDefOfPhysReg(RISCV::X5))
    return outliner::InstrType::Illegal;

  // Make sure the operands don't reference something unsafe.
  for (const auto &MO : MI.operands()) {

    // pcrel-hi and pcrel-lo can't put in separate sections, filter that out
    // if any possible.
    if (MO.getTargetFlags() == RISCVII::MO_PCREL_LO &&
        (MI.getMF()->getTarget().getFunctionSections() || F.hasComdat() ||
         F.hasSection()))
      return outliner::InstrType::Illegal;
  }

  return outliner::InstrType::Legal;
}

void RISCVInstrInfo::buildOutlinedFrame(
    MachineBasicBlock &MBB, MachineFunction &MF,
    const outliner::OutlinedFunction &OF) const {

  // Strip out any CFI instructions
  bool Changed = true;
  while (Changed) {
    Changed = false;
    auto I = MBB.begin();
    auto E = MBB.end();
    for (; I != E; ++I) {
      if (I->isCFIInstruction()) {
        I->removeFromParent();
        Changed = true;
        break;
      }
    }
  }

  MBB.addLiveIn(RISCV::X5);

  // Add in a return instruction to the end of the outlined frame.
  MBB.insert(MBB.end(), BuildMI(MF, DebugLoc(), get(RISCV::JALR))
      .addReg(RISCV::X0, RegState::Define)
      .addReg(RISCV::X5)
      .addImm(0));
}

MachineBasicBlock::iterator RISCVInstrInfo::insertOutlinedCall(
    Module &M, MachineBasicBlock &MBB, MachineBasicBlock::iterator &It,
    MachineFunction &MF, outliner::Candidate &C) const {

  // Add in a call instruction to the outlined function at the given location.
  It = MBB.insert(It,
                  BuildMI(MF, DebugLoc(), get(RISCV::PseudoCALLReg), RISCV::X5)
                      .addGlobalAddress(M.getNamedValue(MF.getName()), 0,
                                        RISCVII::MO_CALL));
  return It;
}

// MIR printer helper function to annotate Operands with a comment.
std::string RISCVInstrInfo::createMIROperandComment(
    const MachineInstr &MI, const MachineOperand &Op, unsigned OpIdx,
    const TargetRegisterInfo *TRI) const {
  // Print a generic comment for this operand if there is one.
  std::string GenericComment =
      TargetInstrInfo::createMIROperandComment(MI, Op, OpIdx, TRI);
  if (!GenericComment.empty())
    return GenericComment;

  // If not, we must have an immediate operand.
  if (!Op.isImm())
    return std::string();

  std::string Comment;
  raw_string_ostream OS(Comment);

  uint64_t TSFlags = MI.getDesc().TSFlags;

  // Print the full VType operand of vsetvli/vsetivli instructions, and the SEW
  // operand of vector codegen pseudos.
  if ((MI.getOpcode() == RISCV::VSETVLI || MI.getOpcode() == RISCV::VSETIVLI ||
       MI.getOpcode() == RISCV::PseudoVSETVLI ||
       MI.getOpcode() == RISCV::PseudoVSETIVLI ||
       MI.getOpcode() == RISCV::PseudoVSETVLIX0) &&
      OpIdx == 2) {
    unsigned Imm = MI.getOperand(OpIdx).getImm();
    RISCVVType::printVType(Imm, OS);
  } else if (RISCVII::hasSEWOp(TSFlags) &&
             OpIdx == RISCVII::getSEWOpNum(MI.getDesc())) {
    unsigned Log2SEW = MI.getOperand(OpIdx).getImm();
    unsigned SEW = Log2SEW ? 1 << Log2SEW : 8;
    assert(RISCVVType::isValidSEW(SEW) && "Unexpected SEW");
    OS << "e" << SEW;
  } else if (RISCVII::hasVecPolicyOp(TSFlags) &&
             OpIdx == RISCVII::getVecPolicyOpNum(MI.getDesc())) {
    unsigned Policy = MI.getOperand(OpIdx).getImm();
    assert(Policy <= (RISCVII::TAIL_AGNOSTIC | RISCVII::MASK_AGNOSTIC) &&
           "Invalid Policy Value");
    OS << (Policy & RISCVII::TAIL_AGNOSTIC ? "ta" : "tu") << ", "
       << (Policy & RISCVII::MASK_AGNOSTIC ? "ma" : "mu");
  }

  OS.flush();
  return Comment;
}

// clang-format off
#define CASE_VFMA_OPCODE_COMMON(OP, TYPE, LMUL)                                \
  RISCV::PseudoV##OP##_##TYPE##_##LMUL

#define CASE_VFMA_OPCODE_LMULS_M1(OP, TYPE)                                    \
  CASE_VFMA_OPCODE_COMMON(OP, TYPE, M1):                                       \
  case CASE_VFMA_OPCODE_COMMON(OP, TYPE, M2):                                  \
  case CASE_VFMA_OPCODE_COMMON(OP, TYPE, M4):                                  \
  case CASE_VFMA_OPCODE_COMMON(OP, TYPE, M8)

#define CASE_VFMA_OPCODE_LMULS_MF2(OP, TYPE)                                   \
  CASE_VFMA_OPCODE_COMMON(OP, TYPE, MF2):                                      \
  case CASE_VFMA_OPCODE_LMULS_M1(OP, TYPE)

#define CASE_VFMA_OPCODE_LMULS_MF4(OP, TYPE)                                   \
  CASE_VFMA_OPCODE_COMMON(OP, TYPE, MF4):                                      \
  case CASE_VFMA_OPCODE_LMULS_MF2(OP, TYPE)

#define CASE_VFMA_OPCODE_LMULS(OP, TYPE)                                       \
  CASE_VFMA_OPCODE_COMMON(OP, TYPE, MF8):                                      \
  case CASE_VFMA_OPCODE_LMULS_MF4(OP, TYPE)

#define CASE_VFMA_SPLATS(OP)                                                   \
  CASE_VFMA_OPCODE_LMULS_MF4(OP, VF16):                                        \
  case CASE_VFMA_OPCODE_LMULS_MF2(OP, VF32):                                   \
  case CASE_VFMA_OPCODE_LMULS_M1(OP, VF64)
// clang-format on

bool RISCVInstrInfo::findCommutedOpIndices(const MachineInstr &MI,
                                           unsigned &SrcOpIdx1,
                                           unsigned &SrcOpIdx2) const {
  const MCInstrDesc &Desc = MI.getDesc();
  if (!Desc.isCommutable())
    return false;

  switch (MI.getOpcode()) {
  case RISCV::PseudoCCMOVGPR:
    // Operands 4 and 5 are commutable.
    return fixCommutedOpIndices(SrcOpIdx1, SrcOpIdx2, 4, 5);
  case CASE_VFMA_SPLATS(FMADD):
  case CASE_VFMA_SPLATS(FMSUB):
  case CASE_VFMA_SPLATS(FMACC):
  case CASE_VFMA_SPLATS(FMSAC):
  case CASE_VFMA_SPLATS(FNMADD):
  case CASE_VFMA_SPLATS(FNMSUB):
  case CASE_VFMA_SPLATS(FNMACC):
  case CASE_VFMA_SPLATS(FNMSAC):
  case CASE_VFMA_OPCODE_LMULS_MF4(FMACC, VV):
  case CASE_VFMA_OPCODE_LMULS_MF4(FMSAC, VV):
  case CASE_VFMA_OPCODE_LMULS_MF4(FNMACC, VV):
  case CASE_VFMA_OPCODE_LMULS_MF4(FNMSAC, VV):
  case CASE_VFMA_OPCODE_LMULS(MADD, VX):
  case CASE_VFMA_OPCODE_LMULS(NMSUB, VX):
  case CASE_VFMA_OPCODE_LMULS(MACC, VX):
  case CASE_VFMA_OPCODE_LMULS(NMSAC, VX):
  case CASE_VFMA_OPCODE_LMULS(MACC, VV):
  case CASE_VFMA_OPCODE_LMULS(NMSAC, VV): {
    // If the tail policy is undisturbed we can't commute.
    assert(RISCVII::hasVecPolicyOp(MI.getDesc().TSFlags));
    if ((MI.getOperand(MI.getNumExplicitOperands() - 1).getImm() & 1) == 0)
      return false;

    // For these instructions we can only swap operand 1 and operand 3 by
    // changing the opcode.
    unsigned CommutableOpIdx1 = 1;
    unsigned CommutableOpIdx2 = 3;
    if (!fixCommutedOpIndices(SrcOpIdx1, SrcOpIdx2, CommutableOpIdx1,
                              CommutableOpIdx2))
      return false;
    return true;
  }
  case CASE_VFMA_OPCODE_LMULS_MF4(FMADD, VV):
  case CASE_VFMA_OPCODE_LMULS_MF4(FMSUB, VV):
  case CASE_VFMA_OPCODE_LMULS_MF4(FNMADD, VV):
  case CASE_VFMA_OPCODE_LMULS_MF4(FNMSUB, VV):
  case CASE_VFMA_OPCODE_LMULS(MADD, VV):
  case CASE_VFMA_OPCODE_LMULS(NMSUB, VV): {
    // If the tail policy is undisturbed we can't commute.
    assert(RISCVII::hasVecPolicyOp(MI.getDesc().TSFlags));
    if ((MI.getOperand(MI.getNumExplicitOperands() - 1).getImm() & 1) == 0)
      return false;

    // For these instructions we have more freedom. We can commute with the
    // other multiplicand or with the addend/subtrahend/minuend.

    // Any fixed operand must be from source 1, 2 or 3.
    if (SrcOpIdx1 != CommuteAnyOperandIndex && SrcOpIdx1 > 3)
      return false;
    if (SrcOpIdx2 != CommuteAnyOperandIndex && SrcOpIdx2 > 3)
      return false;

    // It both ops are fixed one must be the tied source.
    if (SrcOpIdx1 != CommuteAnyOperandIndex &&
        SrcOpIdx2 != CommuteAnyOperandIndex && SrcOpIdx1 != 1 && SrcOpIdx2 != 1)
      return false;

    // Look for two different register operands assumed to be commutable
    // regardless of the FMA opcode. The FMA opcode is adjusted later if
    // needed.
    if (SrcOpIdx1 == CommuteAnyOperandIndex ||
        SrcOpIdx2 == CommuteAnyOperandIndex) {
      // At least one of operands to be commuted is not specified and
      // this method is free to choose appropriate commutable operands.
      unsigned CommutableOpIdx1 = SrcOpIdx1;
      if (SrcOpIdx1 == SrcOpIdx2) {
        // Both of operands are not fixed. Set one of commutable
        // operands to the tied source.
        CommutableOpIdx1 = 1;
      } else if (SrcOpIdx1 == CommuteAnyOperandIndex) {
        // Only one of the operands is not fixed.
        CommutableOpIdx1 = SrcOpIdx2;
      }

      // CommutableOpIdx1 is well defined now. Let's choose another commutable
      // operand and assign its index to CommutableOpIdx2.
      unsigned CommutableOpIdx2;
      if (CommutableOpIdx1 != 1) {
        // If we haven't already used the tied source, we must use it now.
        CommutableOpIdx2 = 1;
      } else {
        Register Op1Reg = MI.getOperand(CommutableOpIdx1).getReg();

        // The commuted operands should have different registers.
        // Otherwise, the commute transformation does not change anything and
        // is useless. We use this as a hint to make our decision.
        if (Op1Reg != MI.getOperand(2).getReg())
          CommutableOpIdx2 = 2;
        else
          CommutableOpIdx2 = 3;
      }

      // Assign the found pair of commutable indices to SrcOpIdx1 and
      // SrcOpIdx2 to return those values.
      if (!fixCommutedOpIndices(SrcOpIdx1, SrcOpIdx2, CommutableOpIdx1,
                                CommutableOpIdx2))
        return false;
    }

    return true;
  }
  }

  return TargetInstrInfo::findCommutedOpIndices(MI, SrcOpIdx1, SrcOpIdx2);
}

#define CASE_VFMA_CHANGE_OPCODE_COMMON(OLDOP, NEWOP, TYPE, LMUL)               \
  case RISCV::PseudoV##OLDOP##_##TYPE##_##LMUL:                                \
    Opc = RISCV::PseudoV##NEWOP##_##TYPE##_##LMUL;                             \
    break;

#define CASE_VFMA_CHANGE_OPCODE_LMULS_M1(OLDOP, NEWOP, TYPE)                   \
  CASE_VFMA_CHANGE_OPCODE_COMMON(OLDOP, NEWOP, TYPE, M1)                       \
  CASE_VFMA_CHANGE_OPCODE_COMMON(OLDOP, NEWOP, TYPE, M2)                       \
  CASE_VFMA_CHANGE_OPCODE_COMMON(OLDOP, NEWOP, TYPE, M4)                       \
  CASE_VFMA_CHANGE_OPCODE_COMMON(OLDOP, NEWOP, TYPE, M8)

#define CASE_VFMA_CHANGE_OPCODE_LMULS_MF2(OLDOP, NEWOP, TYPE)                  \
  CASE_VFMA_CHANGE_OPCODE_COMMON(OLDOP, NEWOP, TYPE, MF2)                      \
  CASE_VFMA_CHANGE_OPCODE_LMULS_M1(OLDOP, NEWOP, TYPE)

#define CASE_VFMA_CHANGE_OPCODE_LMULS_MF4(OLDOP, NEWOP, TYPE)                  \
  CASE_VFMA_CHANGE_OPCODE_COMMON(OLDOP, NEWOP, TYPE, MF4)                      \
  CASE_VFMA_CHANGE_OPCODE_LMULS_MF2(OLDOP, NEWOP, TYPE)

#define CASE_VFMA_CHANGE_OPCODE_LMULS(OLDOP, NEWOP, TYPE)                      \
  CASE_VFMA_CHANGE_OPCODE_COMMON(OLDOP, NEWOP, TYPE, MF8)                      \
  CASE_VFMA_CHANGE_OPCODE_LMULS_MF4(OLDOP, NEWOP, TYPE)

#define CASE_VFMA_CHANGE_OPCODE_SPLATS(OLDOP, NEWOP)                           \
  CASE_VFMA_CHANGE_OPCODE_LMULS_MF4(OLDOP, NEWOP, VF16)                        \
  CASE_VFMA_CHANGE_OPCODE_LMULS_MF2(OLDOP, NEWOP, VF32)                        \
  CASE_VFMA_CHANGE_OPCODE_LMULS_M1(OLDOP, NEWOP, VF64)

MachineInstr *RISCVInstrInfo::commuteInstructionImpl(MachineInstr &MI,
                                                     bool NewMI,
                                                     unsigned OpIdx1,
                                                     unsigned OpIdx2) const {
  auto cloneIfNew = [NewMI](MachineInstr &MI) -> MachineInstr & {
    if (NewMI)
      return *MI.getParent()->getParent()->CloneMachineInstr(&MI);
    return MI;
  };

  switch (MI.getOpcode()) {
  case RISCV::PseudoCCMOVGPR: {
    // CCMOV can be commuted by inverting the condition.
    auto CC = static_cast<RISCVCC::CondCode>(MI.getOperand(3).getImm());
    CC = RISCVCC::getOppositeBranchCondition(CC);
    auto &WorkingMI = cloneIfNew(MI);
    WorkingMI.getOperand(3).setImm(CC);
    return TargetInstrInfo::commuteInstructionImpl(WorkingMI, /*NewMI*/ false,
                                                   OpIdx1, OpIdx2);
  }
  case CASE_VFMA_SPLATS(FMACC):
  case CASE_VFMA_SPLATS(FMADD):
  case CASE_VFMA_SPLATS(FMSAC):
  case CASE_VFMA_SPLATS(FMSUB):
  case CASE_VFMA_SPLATS(FNMACC):
  case CASE_VFMA_SPLATS(FNMADD):
  case CASE_VFMA_SPLATS(FNMSAC):
  case CASE_VFMA_SPLATS(FNMSUB):
  case CASE_VFMA_OPCODE_LMULS_MF4(FMACC, VV):
  case CASE_VFMA_OPCODE_LMULS_MF4(FMSAC, VV):
  case CASE_VFMA_OPCODE_LMULS_MF4(FNMACC, VV):
  case CASE_VFMA_OPCODE_LMULS_MF4(FNMSAC, VV):
  case CASE_VFMA_OPCODE_LMULS(MADD, VX):
  case CASE_VFMA_OPCODE_LMULS(NMSUB, VX):
  case CASE_VFMA_OPCODE_LMULS(MACC, VX):
  case CASE_VFMA_OPCODE_LMULS(NMSAC, VX):
  case CASE_VFMA_OPCODE_LMULS(MACC, VV):
  case CASE_VFMA_OPCODE_LMULS(NMSAC, VV): {
    // It only make sense to toggle these between clobbering the
    // addend/subtrahend/minuend one of the multiplicands.
    assert((OpIdx1 == 1 || OpIdx2 == 1) && "Unexpected opcode index");
    assert((OpIdx1 == 3 || OpIdx2 == 3) && "Unexpected opcode index");
    unsigned Opc;
    switch (MI.getOpcode()) {
      default:
        llvm_unreachable("Unexpected opcode");
      CASE_VFMA_CHANGE_OPCODE_SPLATS(FMACC, FMADD)
      CASE_VFMA_CHANGE_OPCODE_SPLATS(FMADD, FMACC)
      CASE_VFMA_CHANGE_OPCODE_SPLATS(FMSAC, FMSUB)
      CASE_VFMA_CHANGE_OPCODE_SPLATS(FMSUB, FMSAC)
      CASE_VFMA_CHANGE_OPCODE_SPLATS(FNMACC, FNMADD)
      CASE_VFMA_CHANGE_OPCODE_SPLATS(FNMADD, FNMACC)
      CASE_VFMA_CHANGE_OPCODE_SPLATS(FNMSAC, FNMSUB)
      CASE_VFMA_CHANGE_OPCODE_SPLATS(FNMSUB, FNMSAC)
      CASE_VFMA_CHANGE_OPCODE_LMULS_MF4(FMACC, FMADD, VV)
      CASE_VFMA_CHANGE_OPCODE_LMULS_MF4(FMSAC, FMSUB, VV)
      CASE_VFMA_CHANGE_OPCODE_LMULS_MF4(FNMACC, FNMADD, VV)
      CASE_VFMA_CHANGE_OPCODE_LMULS_MF4(FNMSAC, FNMSUB, VV)
      CASE_VFMA_CHANGE_OPCODE_LMULS(MACC, MADD, VX)
      CASE_VFMA_CHANGE_OPCODE_LMULS(MADD, MACC, VX)
      CASE_VFMA_CHANGE_OPCODE_LMULS(NMSAC, NMSUB, VX)
      CASE_VFMA_CHANGE_OPCODE_LMULS(NMSUB, NMSAC, VX)
      CASE_VFMA_CHANGE_OPCODE_LMULS(MACC, MADD, VV)
      CASE_VFMA_CHANGE_OPCODE_LMULS(NMSAC, NMSUB, VV)
    }

    auto &WorkingMI = cloneIfNew(MI);
    WorkingMI.setDesc(get(Opc));
    return TargetInstrInfo::commuteInstructionImpl(WorkingMI, /*NewMI=*/false,
                                                   OpIdx1, OpIdx2);
  }
  case CASE_VFMA_OPCODE_LMULS_MF4(FMADD, VV):
  case CASE_VFMA_OPCODE_LMULS_MF4(FMSUB, VV):
  case CASE_VFMA_OPCODE_LMULS_MF4(FNMADD, VV):
  case CASE_VFMA_OPCODE_LMULS_MF4(FNMSUB, VV):
  case CASE_VFMA_OPCODE_LMULS(MADD, VV):
  case CASE_VFMA_OPCODE_LMULS(NMSUB, VV): {
    assert((OpIdx1 == 1 || OpIdx2 == 1) && "Unexpected opcode index");
    // If one of the operands, is the addend we need to change opcode.
    // Otherwise we're just swapping 2 of the multiplicands.
    if (OpIdx1 == 3 || OpIdx2 == 3) {
      unsigned Opc;
      switch (MI.getOpcode()) {
        default:
          llvm_unreachable("Unexpected opcode");
        CASE_VFMA_CHANGE_OPCODE_LMULS_MF4(FMADD, FMACC, VV)
        CASE_VFMA_CHANGE_OPCODE_LMULS_MF4(FMSUB, FMSAC, VV)
        CASE_VFMA_CHANGE_OPCODE_LMULS_MF4(FNMADD, FNMACC, VV)
        CASE_VFMA_CHANGE_OPCODE_LMULS_MF4(FNMSUB, FNMSAC, VV)
        CASE_VFMA_CHANGE_OPCODE_LMULS(MADD, MACC, VV)
        CASE_VFMA_CHANGE_OPCODE_LMULS(NMSUB, NMSAC, VV)
      }

      auto &WorkingMI = cloneIfNew(MI);
      WorkingMI.setDesc(get(Opc));
      return TargetInstrInfo::commuteInstructionImpl(WorkingMI, /*NewMI=*/false,
                                                     OpIdx1, OpIdx2);
    }
    // Let the default code handle it.
    break;
  }
  }

  return TargetInstrInfo::commuteInstructionImpl(MI, NewMI, OpIdx1, OpIdx2);
}

#undef CASE_VFMA_CHANGE_OPCODE_SPLATS
#undef CASE_VFMA_CHANGE_OPCODE_LMULS
#undef CASE_VFMA_CHANGE_OPCODE_COMMON
#undef CASE_VFMA_SPLATS
#undef CASE_VFMA_OPCODE_LMULS
#undef CASE_VFMA_OPCODE_COMMON

// clang-format off
#define CASE_WIDEOP_OPCODE_COMMON(OP, LMUL)                                    \
  RISCV::PseudoV##OP##_##LMUL##_TIED

#define CASE_WIDEOP_OPCODE_LMULS_MF4(OP)                                       \
  CASE_WIDEOP_OPCODE_COMMON(OP, MF4):                                          \
  case CASE_WIDEOP_OPCODE_COMMON(OP, MF2):                                     \
  case CASE_WIDEOP_OPCODE_COMMON(OP, M1):                                      \
  case CASE_WIDEOP_OPCODE_COMMON(OP, M2):                                      \
  case CASE_WIDEOP_OPCODE_COMMON(OP, M4)

#define CASE_WIDEOP_OPCODE_LMULS(OP)                                           \
  CASE_WIDEOP_OPCODE_COMMON(OP, MF8):                                          \
  case CASE_WIDEOP_OPCODE_LMULS_MF4(OP)
// clang-format on

#define CASE_WIDEOP_CHANGE_OPCODE_COMMON(OP, LMUL)                             \
  case RISCV::PseudoV##OP##_##LMUL##_TIED:                                     \
    NewOpc = RISCV::PseudoV##OP##_##LMUL;                                      \
    break;

#define CASE_WIDEOP_CHANGE_OPCODE_LMULS_MF4(OP)                                 \
  CASE_WIDEOP_CHANGE_OPCODE_COMMON(OP, MF4)                                    \
  CASE_WIDEOP_CHANGE_OPCODE_COMMON(OP, MF2)                                    \
  CASE_WIDEOP_CHANGE_OPCODE_COMMON(OP, M1)                                     \
  CASE_WIDEOP_CHANGE_OPCODE_COMMON(OP, M2)                                     \
  CASE_WIDEOP_CHANGE_OPCODE_COMMON(OP, M4)

#define CASE_WIDEOP_CHANGE_OPCODE_LMULS(OP)                                    \
  CASE_WIDEOP_CHANGE_OPCODE_COMMON(OP, MF8)                                    \
  CASE_WIDEOP_CHANGE_OPCODE_LMULS_MF4(OP)

MachineInstr *RISCVInstrInfo::convertToThreeAddress(MachineInstr &MI,
                                                    LiveVariables *LV,
                                                    LiveIntervals *LIS) const {
  switch (MI.getOpcode()) {
  default:
    break;
  case CASE_WIDEOP_OPCODE_LMULS_MF4(FWADD_WV):
  case CASE_WIDEOP_OPCODE_LMULS_MF4(FWSUB_WV):
  case CASE_WIDEOP_OPCODE_LMULS(WADD_WV):
  case CASE_WIDEOP_OPCODE_LMULS(WADDU_WV):
  case CASE_WIDEOP_OPCODE_LMULS(WSUB_WV):
  case CASE_WIDEOP_OPCODE_LMULS(WSUBU_WV): {
    // If the tail policy is undisturbed we can't convert.
    assert(RISCVII::hasVecPolicyOp(MI.getDesc().TSFlags) &&
           MI.getNumExplicitOperands() == 6);
    if ((MI.getOperand(5).getImm() & 1) == 0)
      return nullptr;

    // clang-format off
    unsigned NewOpc;
    switch (MI.getOpcode()) {
    default:
      llvm_unreachable("Unexpected opcode");
    CASE_WIDEOP_CHANGE_OPCODE_LMULS_MF4(FWADD_WV)
    CASE_WIDEOP_CHANGE_OPCODE_LMULS_MF4(FWSUB_WV)
    CASE_WIDEOP_CHANGE_OPCODE_LMULS(WADD_WV)
    CASE_WIDEOP_CHANGE_OPCODE_LMULS(WADDU_WV)
    CASE_WIDEOP_CHANGE_OPCODE_LMULS(WSUB_WV)
    CASE_WIDEOP_CHANGE_OPCODE_LMULS(WSUBU_WV)
    }
    // clang-format on

    MachineBasicBlock &MBB = *MI.getParent();
    MachineInstrBuilder MIB = BuildMI(MBB, MI, MI.getDebugLoc(), get(NewOpc))
                                  .add(MI.getOperand(0))
                                  .add(MI.getOperand(1))
                                  .add(MI.getOperand(2))
                                  .add(MI.getOperand(3))
                                  .add(MI.getOperand(4));
    MIB.copyImplicitOps(MI);

    if (LV) {
      unsigned NumOps = MI.getNumOperands();
      for (unsigned I = 1; I < NumOps; ++I) {
        MachineOperand &Op = MI.getOperand(I);
        if (Op.isReg() && Op.isKill())
          LV->replaceKillInstruction(Op.getReg(), MI, *MIB);
      }
    }

    if (LIS) {
      SlotIndex Idx = LIS->ReplaceMachineInstrInMaps(MI, *MIB);

      if (MI.getOperand(0).isEarlyClobber()) {
        // Use operand 1 was tied to early-clobber def operand 0, so its live
        // interval could have ended at an early-clobber slot. Now they are not
        // tied we need to update it to the normal register slot.
        LiveInterval &LI = LIS->getInterval(MI.getOperand(1).getReg());
        LiveRange::Segment *S = LI.getSegmentContaining(Idx);
        if (S->end == Idx.getRegSlot(true))
          S->end = Idx.getRegSlot();
      }
    }

    return MIB;
  }
  }

  return nullptr;
}

#undef CASE_WIDEOP_CHANGE_OPCODE_LMULS
#undef CASE_WIDEOP_CHANGE_OPCODE_COMMON
#undef CASE_WIDEOP_OPCODE_LMULS
#undef CASE_WIDEOP_OPCODE_COMMON

void RISCVInstrInfo::getVLENFactoredAmount(MachineFunction &MF,
                                           MachineBasicBlock &MBB,
                                           MachineBasicBlock::iterator II,
                                           const DebugLoc &DL, Register DestReg,
                                           int64_t Amount,
                                           MachineInstr::MIFlag Flag) const {
  assert(Amount > 0 && "There is no need to get VLEN scaled value.");
  assert(Amount % 8 == 0 &&
         "Reserve the stack by the multiple of one vector size.");

  MachineRegisterInfo &MRI = MF.getRegInfo();
  int64_t NumOfVReg = Amount / 8;

  BuildMI(MBB, II, DL, get(RISCV::PseudoReadVLENB), DestReg).setMIFlag(Flag);
  assert(isInt<32>(NumOfVReg) &&
         "Expect the number of vector registers within 32-bits.");
  if (llvm::has_single_bit<uint32_t>(NumOfVReg)) {
    uint32_t ShiftAmount = Log2_32(NumOfVReg);
    if (ShiftAmount == 0)
      return;
    BuildMI(MBB, II, DL, get(RISCV::SLLI), DestReg)
        .addReg(DestReg, RegState::Kill)
        .addImm(ShiftAmount)
        .setMIFlag(Flag);
  } else if (STI.hasStdExtZba() &&
             ((NumOfVReg % 3 == 0 && isPowerOf2_64(NumOfVReg / 3)) ||
              (NumOfVReg % 5 == 0 && isPowerOf2_64(NumOfVReg / 5)) ||
              (NumOfVReg % 9 == 0 && isPowerOf2_64(NumOfVReg / 9)))) {
    // We can use Zba SHXADD+SLLI instructions for multiply in some cases.
    unsigned Opc;
    uint32_t ShiftAmount;
    if (NumOfVReg % 9 == 0) {
      Opc = RISCV::SH3ADD;
      ShiftAmount = Log2_64(NumOfVReg / 9);
    } else if (NumOfVReg % 5 == 0) {
      Opc = RISCV::SH2ADD;
      ShiftAmount = Log2_64(NumOfVReg / 5);
    } else if (NumOfVReg % 3 == 0) {
      Opc = RISCV::SH1ADD;
      ShiftAmount = Log2_64(NumOfVReg / 3);
    } else {
      llvm_unreachable("Unexpected number of vregs");
    }
    if (ShiftAmount)
      BuildMI(MBB, II, DL, get(RISCV::SLLI), DestReg)
          .addReg(DestReg, RegState::Kill)
          .addImm(ShiftAmount)
          .setMIFlag(Flag);
    BuildMI(MBB, II, DL, get(Opc), DestReg)
        .addReg(DestReg, RegState::Kill)
        .addReg(DestReg)
        .setMIFlag(Flag);
  } else if (llvm::has_single_bit<uint32_t>(NumOfVReg - 1)) {
    Register ScaledRegister = MRI.createVirtualRegister(&RISCV::GPRRegClass);
    uint32_t ShiftAmount = Log2_32(NumOfVReg - 1);
    BuildMI(MBB, II, DL, get(RISCV::SLLI), ScaledRegister)
        .addReg(DestReg)
        .addImm(ShiftAmount)
        .setMIFlag(Flag);
    BuildMI(MBB, II, DL, get(RISCV::ADD), DestReg)
        .addReg(ScaledRegister, RegState::Kill)
        .addReg(DestReg, RegState::Kill)
        .setMIFlag(Flag);
  } else if (llvm::has_single_bit<uint32_t>(NumOfVReg + 1)) {
    Register ScaledRegister = MRI.createVirtualRegister(&RISCV::GPRRegClass);
    uint32_t ShiftAmount = Log2_32(NumOfVReg + 1);
    BuildMI(MBB, II, DL, get(RISCV::SLLI), ScaledRegister)
        .addReg(DestReg)
        .addImm(ShiftAmount)
        .setMIFlag(Flag);
    BuildMI(MBB, II, DL, get(RISCV::SUB), DestReg)
        .addReg(ScaledRegister, RegState::Kill)
        .addReg(DestReg, RegState::Kill)
        .setMIFlag(Flag);
  } else {
    Register N = MRI.createVirtualRegister(&RISCV::GPRRegClass);
    movImm(MBB, II, DL, N, NumOfVReg, Flag);
    if (!STI.hasStdExtM() && !STI.hasStdExtZmmul())
      MF.getFunction().getContext().diagnose(DiagnosticInfoUnsupported{
          MF.getFunction(),
          "M- or Zmmul-extension must be enabled to calculate the vscaled size/"
          "offset."});
    BuildMI(MBB, II, DL, get(RISCV::MUL), DestReg)
        .addReg(DestReg, RegState::Kill)
        .addReg(N, RegState::Kill)
        .setMIFlag(Flag);
  }
}

// Checks if all users only demand the lower \p OrigBits of the original
// instruction's result.
// TODO: handle multiple interdependent transformations
bool RISCVInstrInfo::hasAllNBitUsers(const MachineInstr &OrigMI,
                                     const MachineRegisterInfo &MRI,
                                     unsigned OrigBits) const {

  SmallSet<std::pair<const MachineInstr *, unsigned>, 4> Visited;
  SmallVector<std::pair<const MachineInstr *, unsigned>, 4> Worklist;

  Worklist.push_back(std::make_pair(&OrigMI, OrigBits));

  while (!Worklist.empty()) {
    auto P = Worklist.pop_back_val();
    const MachineInstr *MI = P.first;
    unsigned Bits = P.second;

    if (!Visited.insert(P).second)
      continue;

    // Only handle instructions with one def.
    if (MI->getNumExplicitDefs() != 1)
      return false;

    for (auto &UserOp : MRI.use_operands(MI->getOperand(0).getReg())) {
      const MachineInstr *UserMI = UserOp.getParent();
      unsigned OpIdx = UserOp.getOperandNo();

      switch (UserMI->getOpcode()) {
      default:
        return false;

      case RISCV::ADDIW:
      case RISCV::ADDW:
      case RISCV::DIVUW:
      case RISCV::DIVW:
      case RISCV::MULW:
      case RISCV::REMUW:
      case RISCV::REMW:
      case RISCV::SLLIW:
      case RISCV::SLLW:
      case RISCV::SRAIW:
      case RISCV::SRAW:
      case RISCV::SRLIW:
      case RISCV::SRLW:
      case RISCV::SUBW:
      case RISCV::ROLW:
      case RISCV::RORW:
      case RISCV::RORIW:
      case RISCV::CLZW:
      case RISCV::CTZW:
      case RISCV::CPOPW:
      case RISCV::SLLI_UW:
      case RISCV::FMV_W_X:
      case RISCV::FCVT_H_W:
      case RISCV::FCVT_H_WU:
      case RISCV::FCVT_S_W:
      case RISCV::FCVT_S_WU:
      case RISCV::FCVT_D_W:
      case RISCV::FCVT_D_WU:
        if (Bits >= 32)
          break;
        return false;
      case RISCV::SEXT_B:
      case RISCV::PACKH:
        if (Bits >= 8)
          break;
        return false;
      case RISCV::SEXT_H:
      case RISCV::FMV_H_X:
      case RISCV::ZEXT_H_RV32:
      case RISCV::ZEXT_H_RV64:
      case RISCV::PACKW:
        if (Bits >= 16)
          break;
        return false;

      case RISCV::PACK:
        if (Bits >= (STI.getXLen() / 2))
          break;
        return false;

      case RISCV::SRLI: {
        // If we are shifting right by less than Bits, and users don't demand
        // any bits that were shifted into [Bits-1:0], then we can consider this
        // as an N-Bit user.
        unsigned ShAmt = UserMI->getOperand(2).getImm();
        if (Bits > ShAmt) {
          Worklist.push_back(std::make_pair(UserMI, Bits - ShAmt));
          break;
        }
        return false;
      }

      // these overwrite higher input bits, otherwise the lower word of output
      // depends only on the lower word of input. So check their uses read W.
      case RISCV::SLLI:
        if (Bits >= (STI.getXLen() - UserMI->getOperand(2).getImm()))
          break;
        Worklist.push_back(std::make_pair(UserMI, Bits));
        break;
      case RISCV::ANDI: {
        uint64_t Imm = UserMI->getOperand(2).getImm();
        if (Bits >= (unsigned)llvm::bit_width(Imm))
          break;
        Worklist.push_back(std::make_pair(UserMI, Bits));
        break;
      }
      case RISCV::ORI: {
        uint64_t Imm = UserMI->getOperand(2).getImm();
        if (Bits >= (unsigned)llvm::bit_width<uint64_t>(~Imm))
          break;
        Worklist.push_back(std::make_pair(UserMI, Bits));
        break;
      }

      case RISCV::SLL:
      case RISCV::BSET:
      case RISCV::BCLR:
      case RISCV::BINV:
        // Operand 2 is the shift amount which uses log2(xlen) bits.
        if (OpIdx == 2) {
          if (Bits >= Log2_32(STI.getXLen()))
            break;
          return false;
        }
        Worklist.push_back(std::make_pair(UserMI, Bits));
        break;

      case RISCV::SRA:
      case RISCV::SRL:
      case RISCV::ROL:
      case RISCV::ROR:
        // Operand 2 is the shift amount which uses 6 bits.
        if (OpIdx == 2 && Bits >= Log2_32(STI.getXLen()))
          break;
        return false;

      case RISCV::ADD_UW:
      case RISCV::SH1ADD_UW:
      case RISCV::SH2ADD_UW:
      case RISCV::SH3ADD_UW:
        // Operand 1 is implicitly zero extended.
        if (OpIdx == 1 && Bits >= 32)
          break;
        Worklist.push_back(std::make_pair(UserMI, Bits));
        break;

      case RISCV::BEXTI:
        if (UserMI->getOperand(2).getImm() >= Bits)
          return false;
        break;

      case RISCV::SB:
        // The first argument is the value to store.
        if (OpIdx == 0 && Bits >= 8)
          break;
        return false;
      case RISCV::SH:
        // The first argument is the value to store.
        if (OpIdx == 0 && Bits >= 16)
          break;
        return false;
      case RISCV::SW:
        // The first argument is the value to store.
        if (OpIdx == 0 && Bits >= 32)
          break;
        return false;

      // For these, lower word of output in these operations, depends only on
      // the lower word of input. So, we check all uses only read lower word.
      case RISCV::COPY:
      case RISCV::PHI:

      case RISCV::ADD:
      case RISCV::ADDI:
      case RISCV::AND:
      case RISCV::MUL:
      case RISCV::OR:
      case RISCV::SUB:
      case RISCV::XOR:
      case RISCV::XORI:

      case RISCV::ANDN:
      case RISCV::BREV8:
      case RISCV::CLMUL:
      case RISCV::ORC_B:
      case RISCV::ORN:
      case RISCV::SH1ADD:
      case RISCV::SH2ADD:
      case RISCV::SH3ADD:
      case RISCV::XNOR:
      case RISCV::BSETI:
      case RISCV::BCLRI:
      case RISCV::BINVI:
        Worklist.push_back(std::make_pair(UserMI, Bits));
        break;

      case RISCV::PseudoCCMOVGPR:
        // Either operand 4 or operand 5 is returned by this instruction. If
        // only the lower word of the result is used, then only the lower word
        // of operand 4 and 5 is used.
        if (OpIdx != 4 && OpIdx != 5)
          return false;
        Worklist.push_back(std::make_pair(UserMI, Bits));
        break;

      case RISCV::VT_MASKC:
      case RISCV::VT_MASKCN:
        if (OpIdx != 1)
          return false;
        Worklist.push_back(std::make_pair(UserMI, Bits));
        break;
      }
    }
  }

  return true;
}

// Returns true if this is the sext.w pattern, addiw rd, rs1, 0.
bool RISCV::isSEXT_W(const MachineInstr &MI) {
  return MI.getOpcode() == RISCV::ADDIW && MI.getOperand(1).isReg() &&
         MI.getOperand(2).isImm() && MI.getOperand(2).getImm() == 0;
}

// Returns true if this is the zext.w pattern, adduw rd, rs1, x0.
bool RISCV::isZEXT_W(const MachineInstr &MI) {
  return MI.getOpcode() == RISCV::ADD_UW && MI.getOperand(1).isReg() &&
         MI.getOperand(2).isReg() && MI.getOperand(2).getReg() == RISCV::X0;
}

// Returns true if this is the zext.b pattern, andi rd, rs1, 255.
bool RISCV::isZEXT_B(const MachineInstr &MI) {
  return MI.getOpcode() == RISCV::ANDI && MI.getOperand(1).isReg() &&
         MI.getOperand(2).isImm() && MI.getOperand(2).getImm() == 255;
}

static bool isRVVWholeLoadStore(unsigned Opcode) {
  switch (Opcode) {
  default:
    return false;
  case RISCV::VS1R_V:
  case RISCV::VS2R_V:
  case RISCV::VS4R_V:
  case RISCV::VS8R_V:
  case RISCV::VL1RE8_V:
  case RISCV::VL2RE8_V:
  case RISCV::VL4RE8_V:
  case RISCV::VL8RE8_V:
  case RISCV::VL1RE16_V:
  case RISCV::VL2RE16_V:
  case RISCV::VL4RE16_V:
  case RISCV::VL8RE16_V:
  case RISCV::VL1RE32_V:
  case RISCV::VL2RE32_V:
  case RISCV::VL4RE32_V:
  case RISCV::VL8RE32_V:
  case RISCV::VL1RE64_V:
  case RISCV::VL2RE64_V:
  case RISCV::VL4RE64_V:
  case RISCV::VL8RE64_V:
    return true;
  }
}

bool RISCV::isRVVSpill(const MachineInstr &MI) {
  // RVV lacks any support for immediate addressing for stack addresses, so be
  // conservative.
  unsigned Opcode = MI.getOpcode();
  if (!RISCVVPseudosTable::getPseudoInfo(Opcode) &&
      !isRVVWholeLoadStore(Opcode) && !isRVVSpillForZvlsseg(Opcode))
    return false;
  return true;
}

std::optional<std::pair<unsigned, unsigned>>
RISCV::isRVVSpillForZvlsseg(unsigned Opcode) {
  switch (Opcode) {
  default:
    return std::nullopt;
  case RISCV::PseudoVSPILL2_M1:
  case RISCV::PseudoVRELOAD2_M1:
    return std::make_pair(2u, 1u);
  case RISCV::PseudoVSPILL2_M2:
  case RISCV::PseudoVRELOAD2_M2:
    return std::make_pair(2u, 2u);
  case RISCV::PseudoVSPILL2_M4:
  case RISCV::PseudoVRELOAD2_M4:
    return std::make_pair(2u, 4u);
  case RISCV::PseudoVSPILL3_M1:
  case RISCV::PseudoVRELOAD3_M1:
    return std::make_pair(3u, 1u);
  case RISCV::PseudoVSPILL3_M2:
  case RISCV::PseudoVRELOAD3_M2:
    return std::make_pair(3u, 2u);
  case RISCV::PseudoVSPILL4_M1:
  case RISCV::PseudoVRELOAD4_M1:
    return std::make_pair(4u, 1u);
  case RISCV::PseudoVSPILL4_M2:
  case RISCV::PseudoVRELOAD4_M2:
    return std::make_pair(4u, 2u);
  case RISCV::PseudoVSPILL5_M1:
  case RISCV::PseudoVRELOAD5_M1:
    return std::make_pair(5u, 1u);
  case RISCV::PseudoVSPILL6_M1:
  case RISCV::PseudoVRELOAD6_M1:
    return std::make_pair(6u, 1u);
  case RISCV::PseudoVSPILL7_M1:
  case RISCV::PseudoVRELOAD7_M1:
    return std::make_pair(7u, 1u);
  case RISCV::PseudoVSPILL8_M1:
  case RISCV::PseudoVRELOAD8_M1:
    return std::make_pair(8u, 1u);
  }
}

bool RISCV::isFaultFirstLoad(const MachineInstr &MI) {
  return MI.getNumExplicitDefs() == 2 && MI.modifiesRegister(RISCV::VL) &&
         !MI.isInlineAsm();
}

bool RISCV::hasEqualFRM(const MachineInstr &MI1, const MachineInstr &MI2) {
  int16_t MI1FrmOpIdx =
      RISCV::getNamedOperandIdx(MI1.getOpcode(), RISCV::OpName::frm);
  int16_t MI2FrmOpIdx =
      RISCV::getNamedOperandIdx(MI2.getOpcode(), RISCV::OpName::frm);
  if (MI1FrmOpIdx < 0 || MI2FrmOpIdx < 0)
    return false;
  MachineOperand FrmOp1 = MI1.getOperand(MI1FrmOpIdx);
  MachineOperand FrmOp2 = MI2.getOperand(MI2FrmOpIdx);
  return FrmOp1.getImm() == FrmOp2.getImm();
}<|MERGE_RESOLUTION|>--- conflicted
+++ resolved
@@ -46,25 +46,6 @@
     "riscv-prefer-whole-register-move", cl::init(false), cl::Hidden,
     cl::desc("Prefer whole register move for vector registers."));
 
-<<<<<<< HEAD
-namespace llvm::RISCVEPIIntrinsicsTable {
-
-using namespace RISCV;
-
-#define GET_EPIIntrinsicsTable_IMPL
-#include "RISCVGenSearchableTables.inc"
-
-} // namespace llvm::RISCVEPIIntrinsicsTable
-
-namespace llvm::RISCVEPIPseudosTable {
-
-using namespace RISCV;
-
-#define GET_EPIPseudosTable_IMPL
-#include "RISCVGenSearchableTables.inc"
-
-} // namespace llvm::RISCVEPIPseudosTable
-=======
 static cl::opt<MachineTraceStrategy> ForceMachineCombinerStrategy(
     "riscv-force-machine-combiner-strategy", cl::Hidden,
     cl::desc("Force machine combiner to use a specific strategy for machine "
@@ -74,7 +55,25 @@
                           "Local strategy."),
                clEnumValN(MachineTraceStrategy::TS_MinInstrCount, "min-instr",
                           "MinInstrCount strategy.")));
->>>>>>> 9be58f13
+
+namespace llvm::RISCVEPIIntrinsicsTable {
+
+using namespace RISCV;
+
+#define GET_EPIIntrinsicsTable_IMPL
+#include "RISCVGenSearchableTables.inc"
+
+} // namespace llvm::RISCVEPIIntrinsicsTable
+
+namespace llvm::RISCVEPIPseudosTable {
+
+using namespace RISCV;
+
+#define GET_EPIPseudosTable_IMPL
+#include "RISCVGenSearchableTables.inc"
+
+} // namespace llvm::RISCVEPIPseudosTable
+
 
 namespace llvm::RISCVVPseudosTable {
 

//===-- RISCVInstrInfo.cpp - RISCV Instruction Information ------*- C++ -*-===//
//
// Part of the LLVM Project, under the Apache License v2.0 with LLVM Exceptions.
// See https://llvm.org/LICENSE.txt for license information.
// SPDX-License-Identifier: Apache-2.0 WITH LLVM-exception
//
//===----------------------------------------------------------------------===//
//
// This file contains the RISCV implementation of the TargetInstrInfo class.
//
//===----------------------------------------------------------------------===//

#include "RISCVInstrInfo.h"
#include "MCTargetDesc/RISCVMatInt.h"
#include "RISCV.h"
#include "RISCVMachineFunctionInfo.h"
#include "RISCVSubtarget.h"
#include "RISCVTargetMachine.h"
#include "llvm/ADT/STLExtras.h"
#include "llvm/ADT/SmallVector.h"
#include "llvm/Analysis/MemoryLocation.h"
#include "llvm/CodeGen/MachineFunctionPass.h"
#include "llvm/CodeGen/MachineInstrBuilder.h"
#include "llvm/CodeGen/MachineRegisterInfo.h"
#include "llvm/CodeGen/RegisterScavenging.h"
#include "llvm/Support/ErrorHandling.h"
#include "llvm/Support/TargetRegistry.h"
#include "llvm/IR/IntrinsicsEPI.h"

using namespace llvm;

#define GEN_CHECK_COMPRESS_INSTR
#include "RISCVGenCompressInstEmitter.inc"

#define GET_INSTRINFO_CTOR_DTOR
#include "RISCVGenInstrInfo.inc"

namespace llvm {
namespace RISCVEPIIntrinsicsTable {

using namespace RISCV;

#define GET_EPIIntrinsicsTable_IMPL
#include "RISCVGenSearchableTables.inc"

} // namespace RISCVEPIIntrinsicsTable

namespace RISCVEPIPseudosTable {

using namespace RISCV;

#define GET_EPIPseudosTable_IMPL
#include "RISCVGenSearchableTables.inc"

} // namespace RISCVEPIPseudosTable

namespace RISCVVPseudosTable {

using namespace RISCV;

#define GET_RISCVVPseudosTable_IMPL
#include "RISCVGenSearchableTables.inc"

} // namespace RISCVVPseudosTable
} // namespace llvm

RISCVInstrInfo::RISCVInstrInfo(RISCVSubtarget &STI)
    : RISCVGenInstrInfo(RISCV::ADJCALLSTACKDOWN, RISCV::ADJCALLSTACKUP),
      STI(STI) {}

unsigned RISCVInstrInfo::isLoadFromStackSlot(const MachineInstr &MI,
                                             int &FrameIndex) const {
  switch (MI.getOpcode()) {
  default:
    return 0;
  case RISCV::PseudoEPIVRELOAD_VRM1:
  case RISCV::PseudoEPIVRELOAD_VRM2:
  case RISCV::PseudoEPIVRELOAD_VRM4:
  case RISCV::PseudoEPIVRELOAD_VRM8:

  case RISCV::PseudoEPIVRELOAD_VRN2M1:
  case RISCV::PseudoEPIVRELOAD_VRN3M1:
  case RISCV::PseudoEPIVRELOAD_VRN4M1:
  case RISCV::PseudoEPIVRELOAD_VRN5M1:
  case RISCV::PseudoEPIVRELOAD_VRN6M1:
  case RISCV::PseudoEPIVRELOAD_VRN7M1:
  case RISCV::PseudoEPIVRELOAD_VRN8M1:
    assert(MI.getOperand(1).isFI());
    FrameIndex = MI.getOperand(1).getIndex();
    assert(MI.getOperand(0).isReg());
    return MI.getOperand(0).getReg();
  case RISCV::LB:
  case RISCV::LBU:
  case RISCV::LH:
  case RISCV::LHU:
  case RISCV::FLH:
  case RISCV::LW:
  case RISCV::FLW:
  case RISCV::LWU:
  case RISCV::LD:
  case RISCV::FLD:
    break;
  }

  if (MI.getOperand(1).isFI() && MI.getOperand(2).isImm() &&
      MI.getOperand(2).getImm() == 0) {
    FrameIndex = MI.getOperand(1).getIndex();
    return MI.getOperand(0).getReg();
  }

  return 0;
}

unsigned RISCVInstrInfo::isStoreToStackSlot(const MachineInstr &MI,
                                            int &FrameIndex) const {
  switch (MI.getOpcode()) {
  default:
    return 0;
  case RISCV::PseudoEPIVSPILL_VRM1:
  case RISCV::PseudoEPIVSPILL_VRM2:
  case RISCV::PseudoEPIVSPILL_VRM4:
  case RISCV::PseudoEPIVSPILL_VRM8:

  case RISCV::PseudoEPIVSPILL_VRN2M1:
  case RISCV::PseudoEPIVSPILL_VRN3M1:
  case RISCV::PseudoEPIVSPILL_VRN4M1:
  case RISCV::PseudoEPIVSPILL_VRN5M1:
  case RISCV::PseudoEPIVSPILL_VRN6M1:
  case RISCV::PseudoEPIVSPILL_VRN7M1:
  case RISCV::PseudoEPIVSPILL_VRN8M1:
    assert(MI.getOperand(1).isFI());
    FrameIndex = MI.getOperand(1).getIndex();
    assert(MI.getOperand(0).isReg());
    return MI.getOperand(0).getReg();
  case RISCV::SB:
  case RISCV::SH:
  case RISCV::SW:
  case RISCV::FSH:
  case RISCV::FSW:
  case RISCV::SD:
  case RISCV::FSD:
    break;
  }

  if (MI.getOperand(1).isFI() && MI.getOperand(2).isImm() &&
      MI.getOperand(2).getImm() == 0) {
    FrameIndex = MI.getOperand(1).getIndex();
    return MI.getOperand(0).getReg();
  }

  return 0;
}

static void copyTupleRegister(const RISCVInstrInfo &TII, MachineBasicBlock &MBB,
                              MachineBasicBlock::iterator MBBI,
                              const DebugLoc &DL,
                              MCRegister DstReg, MCRegister SrcReg,
                              bool KillSrc,
                              ArrayRef<unsigned> SubRegisters) {
  // FIXME: use vmv2r.v when vehave implements it.
  MachineFunction *MF = MBB.getParent();
  const TargetRegisterInfo &RI = *MF->getSubtarget().getRegisterInfo();

  for (unsigned SubReg : SubRegisters) {
    Register SrcSubReg = RI.getSubReg(SrcReg, SubReg);
    Register DstSubReg = RI.getSubReg(DstReg, SubReg);
    BuildMI(MBB, MBBI, DL, TII.get(RISCV::VMV1R_V), DstSubReg)
        .addReg(SrcSubReg, getKillRegState(KillSrc));
  }
}

void RISCVInstrInfo::copyPhysReg(MachineBasicBlock &MBB,
                                 MachineBasicBlock::iterator MBBI,
                                 const DebugLoc &DL, MCRegister DstReg,
                                 MCRegister SrcReg, bool KillSrc) const {
  if (RISCV::GPRRegClass.contains(DstReg, SrcReg)) {
    BuildMI(MBB, MBBI, DL, get(RISCV::ADDI), DstReg)
        .addReg(SrcReg, getKillRegState(KillSrc))
        .addImm(0);
    return;
  }

  // FIXME: Layout this a bit better.
  // VRN2M1->VRN2M1
  if (RISCV::VRN2M1RegClass.contains(DstReg, SrcReg)) {
    copyTupleRegister(*this, MBB, MBBI, DL, DstReg, SrcReg, KillSrc,
                      {RISCV::sub_vrm1_0, RISCV::sub_vrm1_1});
    return;
  }
  // VRN3M1->VRN3M1
  if (RISCV::VRN3M1RegClass.contains(DstReg, SrcReg)) {
    copyTupleRegister(*this, MBB, MBBI, DL, DstReg, SrcReg, KillSrc,
                      {RISCV::sub_vrm1_0, RISCV::sub_vrm1_1, RISCV::sub_vrm1_2});
    return;
  }
  // VRN4M1->VRN4M1
  if (RISCV::VRN4M1RegClass.contains(DstReg, SrcReg)) {
    copyTupleRegister(*this, MBB, MBBI, DL, DstReg, SrcReg, KillSrc,
                      {RISCV::sub_vrm1_0, RISCV::sub_vrm1_1, RISCV::sub_vrm1_2,
                       RISCV::sub_vrm1_3});
    return;
  }
  // VRN5M1->VRN5M1
  if (RISCV::VRN5M1RegClass.contains(DstReg, SrcReg)) {
    copyTupleRegister(*this, MBB, MBBI, DL, DstReg, SrcReg, KillSrc,
                      {RISCV::sub_vrm1_0, RISCV::sub_vrm1_1, RISCV::sub_vrm1_2,
                       RISCV::sub_vrm1_3, RISCV::sub_vrm1_4});
    return;
  }
  // VRN6M1->VRN6M1
  if (RISCV::VRN6M1RegClass.contains(DstReg, SrcReg)) {
    copyTupleRegister(*this, MBB, MBBI, DL, DstReg, SrcReg, KillSrc,
                      {RISCV::sub_vrm1_0, RISCV::sub_vrm1_1, RISCV::sub_vrm1_2,
                       RISCV::sub_vrm1_3, RISCV::sub_vrm1_4, RISCV::sub_vrm1_5});
    return;
  }
  // VRN7M1->VRN7M1
  if (RISCV::VRN7M1RegClass.contains(DstReg, SrcReg)) {
    copyTupleRegister(*this, MBB, MBBI, DL, DstReg, SrcReg, KillSrc,
                      {RISCV::sub_vrm1_0, RISCV::sub_vrm1_1, RISCV::sub_vrm1_2,
                       RISCV::sub_vrm1_3, RISCV::sub_vrm1_4, RISCV::sub_vrm1_5,
                       RISCV::sub_vrm1_6});
    return;
  }
  // VRN8M1->VRN8M1
  if (RISCV::VRN8M1RegClass.contains(DstReg, SrcReg)) {
    copyTupleRegister(*this, MBB, MBBI, DL, DstReg, SrcReg, KillSrc,
                      {RISCV::sub_vrm1_0, RISCV::sub_vrm1_1, RISCV::sub_vrm1_2,
                       RISCV::sub_vrm1_3, RISCV::sub_vrm1_4, RISCV::sub_vrm1_5,
                       RISCV::sub_vrm1_6, RISCV::sub_vrm1_7});
    return;
  }

  // FPR->FPR copies and VR->VR copies.
  unsigned Opc;
  bool IsScalableVector = false;
  if (RISCV::FPR16RegClass.contains(DstReg, SrcReg))
    Opc = RISCV::FSGNJ_H;
  else if (RISCV::FPR32RegClass.contains(DstReg, SrcReg))
    Opc = RISCV::FSGNJ_S;
  else if (RISCV::FPR64RegClass.contains(DstReg, SrcReg))
    Opc = RISCV::FSGNJ_D;
  else if (RISCV::VRRegClass.contains(DstReg, SrcReg)) {
    Opc = RISCV::PseudoVMV1R_V;
    IsScalableVector = true;
  } else if (RISCV::VRM2RegClass.contains(DstReg, SrcReg)) {
    Opc = RISCV::PseudoVMV2R_V;
    IsScalableVector = true;
  } else if (RISCV::VRM4RegClass.contains(DstReg, SrcReg)) {
    Opc = RISCV::PseudoVMV4R_V;
    IsScalableVector = true;
  } else if (RISCV::VRM8RegClass.contains(DstReg, SrcReg)) {
    Opc = RISCV::PseudoVMV8R_V;
    IsScalableVector = true;
  } else
    llvm_unreachable("Impossible reg-to-reg copy");

  if (IsScalableVector)
    BuildMI(MBB, MBBI, DL, get(Opc), DstReg)
        .addReg(SrcReg, getKillRegState(KillSrc));
  else
    BuildMI(MBB, MBBI, DL, get(Opc), DstReg)
        .addReg(SrcReg, getKillRegState(KillSrc))
        .addReg(SrcReg, getKillRegState(KillSrc));
}

void RISCVInstrInfo::storeRegToStackSlot(MachineBasicBlock &MBB,
                                         MachineBasicBlock::iterator I,
                                         Register SrcReg, bool IsKill, int FI,
                                         const TargetRegisterClass *RC,
                                         const TargetRegisterInfo *TRI) const {
  MachineFunction *MF = MBB.getParent();
  RISCVMachineFunctionInfo *RVFI = MF->getInfo<RISCVMachineFunctionInfo>();
  MachineFrameInfo &MFI = MF->getFrameInfo();

  DebugLoc DL;
  if (I != MBB.end())
    DL = I->getDebugLoc();

<<<<<<< HEAD
  MachineMemOperand *MMO = MF->getMachineMemOperand(
      MachinePointerInfo::getFixedStack(*MF, FI), MachineMemOperand::MOStore,
      MFI.getObjectSize(FI), MFI.getObjectAlign(FI));
=======
  MachineFunction *MF = MBB.getParent();
  MachineFrameInfo &MFI = MF->getFrameInfo();
>>>>>>> 83147c40

  unsigned Opcode;
  bool IsScalableVector = false;
  if (RISCV::GPRRegClass.hasSubClassEq(RC))
    Opcode = TRI->getRegSizeInBits(RISCV::GPRRegClass) == 32 ?
             RISCV::SW : RISCV::SD;
  else if (RISCV::FPR16RegClass.hasSubClassEq(RC))
    Opcode = RISCV::FSH;
  else if (RISCV::FPR32RegClass.hasSubClassEq(RC))
    Opcode = RISCV::FSW;
  else if (RISCV::FPR64RegClass.hasSubClassEq(RC))
    Opcode = RISCV::FSD;
  else if (RISCV::VRRegClass.hasSubClassEq(RC)) {
<<<<<<< HEAD
    RVFI->setHasSpilledVR();
    MFI.setStackID(FI, TargetStackID::ScalableVector);
    BuildMI(MBB, I, DL, get(RISCV::PseudoEPIVSPILL_VRM1))
        .addReg(SrcReg, getKillRegState(IsKill))
        .addFrameIndex(FI);
    return;
  } else if (RISCV::VRM2RegClass.hasSubClassEq(RC)) {
    RVFI->setHasSpilledVR();
    MFI.setStackID(FI, TargetStackID::ScalableVector);
    BuildMI(MBB, I, DL, get(RISCV::PseudoEPIVSPILL_VRM2))
        .addReg(SrcReg, getKillRegState(IsKill))
        .addFrameIndex(FI);
    return;
  } else if (RISCV::VRM4RegClass.hasSubClassEq(RC)) {
    RVFI->setHasSpilledVR();
    MFI.setStackID(FI, TargetStackID::ScalableVector);
    BuildMI(MBB, I, DL, get(RISCV::PseudoEPIVSPILL_VRM4))
        .addReg(SrcReg, getKillRegState(IsKill))
        .addFrameIndex(FI);
    return;
  } else if (RISCV::VRM8RegClass.hasSubClassEq(RC)) {
    RVFI->setHasSpilledVR();
    MFI.setStackID(FI, TargetStackID::ScalableVector);
    BuildMI(MBB, I, DL, get(RISCV::PseudoEPIVSPILL_VRM8))
        .addReg(SrcReg, getKillRegState(IsKill))
        .addFrameIndex(FI);
    return;
  } else if (RISCV::VRN2M1RegClass.hasSubClassEq(RC)) {
    RVFI->setHasSpilledVR();
    MFI.setStackID(FI, TargetStackID::ScalableVector);
    BuildMI(MBB, I, DL, get(RISCV::PseudoEPIVSPILL_VRN2M1))
        .addReg(SrcReg, getKillRegState(IsKill))
        .addFrameIndex(FI);
    return;
  } else if (RISCV::VRN3M1RegClass.hasSubClassEq(RC)) {
    RVFI->setHasSpilledVR();
    MFI.setStackID(FI, TargetStackID::ScalableVector);
    BuildMI(MBB, I, DL, get(RISCV::PseudoEPIVSPILL_VRN3M1))
        .addReg(SrcReg, getKillRegState(IsKill))
        .addFrameIndex(FI);
    return;
  } else if (RISCV::VRN4M1RegClass.hasSubClassEq(RC)) {
    RVFI->setHasSpilledVR();
    MFI.setStackID(FI, TargetStackID::ScalableVector);
    BuildMI(MBB, I, DL, get(RISCV::PseudoEPIVSPILL_VRN4M1))
        .addReg(SrcReg, getKillRegState(IsKill))
        .addFrameIndex(FI);
    return;
  } else if (RISCV::VRN5M1RegClass.hasSubClassEq(RC)) {
    RVFI->setHasSpilledVR();
    MFI.setStackID(FI, TargetStackID::ScalableVector);
    BuildMI(MBB, I, DL, get(RISCV::PseudoEPIVSPILL_VRN5M1))
        .addReg(SrcReg, getKillRegState(IsKill))
        .addFrameIndex(FI);
    return;
  } else if (RISCV::VRN6M1RegClass.hasSubClassEq(RC)) {
    RVFI->setHasSpilledVR();
    MFI.setStackID(FI, TargetStackID::ScalableVector);
    BuildMI(MBB, I, DL, get(RISCV::PseudoEPIVSPILL_VRN6M1))
        .addReg(SrcReg, getKillRegState(IsKill))
        .addFrameIndex(FI);
    return;
  } else if (RISCV::VRN7M1RegClass.hasSubClassEq(RC)) {
    RVFI->setHasSpilledVR();
    MFI.setStackID(FI, TargetStackID::ScalableVector);
    BuildMI(MBB, I, DL, get(RISCV::PseudoEPIVSPILL_VRN7M1))
        .addReg(SrcReg, getKillRegState(IsKill))
        .addFrameIndex(FI);
    return;
  } else if (RISCV::VRN8M1RegClass.hasSubClassEq(RC)) {
    RVFI->setHasSpilledVR();
    MFI.setStackID(FI, TargetStackID::ScalableVector);
    BuildMI(MBB, I, DL, get(RISCV::PseudoEPIVSPILL_VRN8M1))
        .addReg(SrcReg, getKillRegState(IsKill))
        .addFrameIndex(FI);
    return;
=======
    Opcode = RISCV::PseudoVSPILL_M1;
    IsScalableVector = true;
  } else if (RISCV::VRM2RegClass.hasSubClassEq(RC)) {
    Opcode = RISCV::PseudoVSPILL_M2;
    IsScalableVector = true;
  } else if (RISCV::VRM4RegClass.hasSubClassEq(RC)) {
    Opcode = RISCV::PseudoVSPILL_M4;
    IsScalableVector = true;
  } else if (RISCV::VRM8RegClass.hasSubClassEq(RC)) {
    Opcode = RISCV::PseudoVSPILL_M8;
    IsScalableVector = true;
>>>>>>> 83147c40
  } else
    llvm_unreachable("Can't store this register to stack slot");

  if (IsScalableVector) {
    MachineMemOperand *MMO = MF->getMachineMemOperand(
        MachinePointerInfo::getFixedStack(*MF, FI), MachineMemOperand::MOStore,
        MemoryLocation::UnknownSize, MFI.getObjectAlign(FI));

    MFI.setStackID(FI, TargetStackID::ScalableVector);
    BuildMI(MBB, I, DL, get(Opcode))
        .addReg(SrcReg, getKillRegState(IsKill))
        .addFrameIndex(FI)
        .addMemOperand(MMO);
  } else {
    MachineMemOperand *MMO = MF->getMachineMemOperand(
        MachinePointerInfo::getFixedStack(*MF, FI), MachineMemOperand::MOStore,
        MFI.getObjectSize(FI), MFI.getObjectAlign(FI));

    BuildMI(MBB, I, DL, get(Opcode))
        .addReg(SrcReg, getKillRegState(IsKill))
        .addFrameIndex(FI)
        .addImm(0)
        .addMemOperand(MMO);
  }
}

void RISCVInstrInfo::loadRegFromStackSlot(MachineBasicBlock &MBB,
                                          MachineBasicBlock::iterator I,
                                          Register DstReg, int FI,
                                          const TargetRegisterClass *RC,
                                          const TargetRegisterInfo *TRI) const {
  MachineFunction *MF = MBB.getParent();
  RISCVMachineFunctionInfo *RVFI = MF->getInfo<RISCVMachineFunctionInfo>();
  MachineFrameInfo &MFI = MF->getFrameInfo();

  DebugLoc DL;
  if (I != MBB.end())
    DL = I->getDebugLoc();

<<<<<<< HEAD
  MachineMemOperand *MMO = MF->getMachineMemOperand(
      MachinePointerInfo::getFixedStack(*MF, FI), MachineMemOperand::MOLoad,
      MFI.getObjectSize(FI), MFI.getObjectAlign(FI));
=======
  MachineFunction *MF = MBB.getParent();
  MachineFrameInfo &MFI = MF->getFrameInfo();
>>>>>>> 83147c40

  unsigned Opcode;
  bool IsScalableVector = false;
  if (RISCV::GPRRegClass.hasSubClassEq(RC))
    Opcode = TRI->getRegSizeInBits(RISCV::GPRRegClass) == 32 ?
             RISCV::LW : RISCV::LD;
  else if (RISCV::FPR16RegClass.hasSubClassEq(RC))
    Opcode = RISCV::FLH;
  else if (RISCV::FPR32RegClass.hasSubClassEq(RC))
    Opcode = RISCV::FLW;
  else if (RISCV::FPR64RegClass.hasSubClassEq(RC))
    Opcode = RISCV::FLD;
  else if (RISCV::VRRegClass.hasSubClassEq(RC)) {
<<<<<<< HEAD
    RVFI->setHasSpilledVR();
    MFI.setStackID(FI, TargetStackID::ScalableVector);
    BuildMI(MBB, I, DL, get(RISCV::PseudoEPIVRELOAD_VRM1), DstReg)
        .addFrameIndex(FI);
    return;
  } else if (RISCV::VRM2RegClass.hasSubClassEq(RC)) {
    RVFI->setHasSpilledVR();
    MFI.setStackID(FI, TargetStackID::ScalableVector);
    BuildMI(MBB, I, DL, get(RISCV::PseudoEPIVRELOAD_VRM2), DstReg)
        .addFrameIndex(FI);
    return;
  } else if (RISCV::VRM4RegClass.hasSubClassEq(RC)) {
    RVFI->setHasSpilledVR();
    MFI.setStackID(FI, TargetStackID::ScalableVector);
    BuildMI(MBB, I, DL, get(RISCV::PseudoEPIVRELOAD_VRM4), DstReg)
        .addFrameIndex(FI);
    return;
  } else if (RISCV::VRM8RegClass.hasSubClassEq(RC)) {
    RVFI->setHasSpilledVR();
    MFI.setStackID(FI, TargetStackID::ScalableVector);
    BuildMI(MBB, I, DL, get(RISCV::PseudoEPIVRELOAD_VRM8), DstReg)
        .addFrameIndex(FI);
    return;
  } else if (RISCV::VRN2M1RegClass.hasSubClassEq(RC)) {
    RVFI->setHasSpilledVR();
    MFI.setStackID(FI, TargetStackID::ScalableVector);
    BuildMI(MBB, I, DL, get(RISCV::PseudoEPIVRELOAD_VRN2M1), DstReg)
        .addFrameIndex(FI);
    return;
  } else if (RISCV::VRN3M1RegClass.hasSubClassEq(RC)) {
    RVFI->setHasSpilledVR();
    MFI.setStackID(FI, TargetStackID::ScalableVector);
    BuildMI(MBB, I, DL, get(RISCV::PseudoEPIVRELOAD_VRN3M1), DstReg)
        .addFrameIndex(FI);
    return;
  } else if (RISCV::VRN4M1RegClass.hasSubClassEq(RC)) {
    RVFI->setHasSpilledVR();
    MFI.setStackID(FI, TargetStackID::ScalableVector);
    BuildMI(MBB, I, DL, get(RISCV::PseudoEPIVRELOAD_VRN4M1), DstReg)
        .addFrameIndex(FI);
    return;
  } else if (RISCV::VRN5M1RegClass.hasSubClassEq(RC)) {
    RVFI->setHasSpilledVR();
    MFI.setStackID(FI, TargetStackID::ScalableVector);
    BuildMI(MBB, I, DL, get(RISCV::PseudoEPIVRELOAD_VRN5M1), DstReg)
        .addFrameIndex(FI);
    return;
  } else if (RISCV::VRN6M1RegClass.hasSubClassEq(RC)) {
    RVFI->setHasSpilledVR();
    MFI.setStackID(FI, TargetStackID::ScalableVector);
    BuildMI(MBB, I, DL, get(RISCV::PseudoEPIVRELOAD_VRN6M1), DstReg)
        .addFrameIndex(FI);
    return;
  } else if (RISCV::VRN7M1RegClass.hasSubClassEq(RC)) {
    RVFI->setHasSpilledVR();
    MFI.setStackID(FI, TargetStackID::ScalableVector);
    BuildMI(MBB, I, DL, get(RISCV::PseudoEPIVRELOAD_VRN7M1), DstReg)
        .addFrameIndex(FI);
    return;
  } else if (RISCV::VRN8M1RegClass.hasSubClassEq(RC)) {
    RVFI->setHasSpilledVR();
    MFI.setStackID(FI, TargetStackID::ScalableVector);
    BuildMI(MBB, I, DL, get(RISCV::PseudoEPIVRELOAD_VRN8M1), DstReg)
        .addFrameIndex(FI);
    return;
=======
    Opcode = RISCV::PseudoVRELOAD_M1;
    IsScalableVector = true;
  } else if (RISCV::VRM2RegClass.hasSubClassEq(RC)) {
    Opcode = RISCV::PseudoVRELOAD_M2;
    IsScalableVector = true;
  } else if (RISCV::VRM4RegClass.hasSubClassEq(RC)) {
    Opcode = RISCV::PseudoVRELOAD_M4;
    IsScalableVector = true;
  } else if (RISCV::VRM8RegClass.hasSubClassEq(RC)) {
    Opcode = RISCV::PseudoVRELOAD_M8;
    IsScalableVector = true;
>>>>>>> 83147c40
  } else
    llvm_unreachable("Can't load this register from stack slot");

  if (IsScalableVector) {
    MachineMemOperand *MMO = MF->getMachineMemOperand(
        MachinePointerInfo::getFixedStack(*MF, FI), MachineMemOperand::MOLoad,
        MemoryLocation::UnknownSize, MFI.getObjectAlign(FI));

    MFI.setStackID(FI, TargetStackID::ScalableVector);
    BuildMI(MBB, I, DL, get(Opcode), DstReg)
        .addFrameIndex(FI)
        .addMemOperand(MMO);
  } else {
    MachineMemOperand *MMO = MF->getMachineMemOperand(
        MachinePointerInfo::getFixedStack(*MF, FI), MachineMemOperand::MOLoad,
        MFI.getObjectSize(FI), MFI.getObjectAlign(FI));

    BuildMI(MBB, I, DL, get(Opcode), DstReg)
        .addFrameIndex(FI)
        .addImm(0)
        .addMemOperand(MMO);
  }
}

void RISCVInstrInfo::movImm(MachineBasicBlock &MBB,
                            MachineBasicBlock::iterator MBBI,
                            const DebugLoc &DL, Register DstReg, uint64_t Val,
                            MachineInstr::MIFlag Flag) const {
  MachineFunction *MF = MBB.getParent();
  MachineRegisterInfo &MRI = MF->getRegInfo();
  bool IsRV64 = MF->getSubtarget<RISCVSubtarget>().is64Bit();
  Register SrcReg = RISCV::X0;
  Register Result = MRI.createVirtualRegister(&RISCV::GPRRegClass);
  unsigned Num = 0;

  if (!IsRV64 && !isInt<32>(Val))
    report_fatal_error("Should only materialize 32-bit constants for RV32");

  RISCVMatInt::InstSeq Seq;
  RISCVMatInt::generateInstSeq(Val, IsRV64, Seq);
  assert(Seq.size() > 0);

  for (RISCVMatInt::Inst &Inst : Seq) {
    // Write the final result to DstReg if it's the last instruction in the Seq.
    // Otherwise, write the result to the temp register.
    if (++Num == Seq.size())
      Result = DstReg;

    if (Inst.Opc == RISCV::LUI) {
      BuildMI(MBB, MBBI, DL, get(RISCV::LUI), Result)
          .addImm(Inst.Imm)
          .setMIFlag(Flag);
    } else {
      BuildMI(MBB, MBBI, DL, get(Inst.Opc), Result)
          .addReg(SrcReg, RegState::Kill)
          .addImm(Inst.Imm)
          .setMIFlag(Flag);
    }
    // Only the first instruction has X0 as its source.
    SrcReg = Result;
  }
}

// The contents of values added to Cond are not examined outside of
// RISCVInstrInfo, giving us flexibility in what to push to it. For RISCV, we
// push BranchOpcode, Reg1, Reg2.
static void parseCondBranch(MachineInstr &LastInst, MachineBasicBlock *&Target,
                            SmallVectorImpl<MachineOperand> &Cond) {
  // Block ends with fall-through condbranch.
  assert(LastInst.getDesc().isConditionalBranch() &&
         "Unknown conditional branch");
  Target = LastInst.getOperand(2).getMBB();
  Cond.push_back(MachineOperand::CreateImm(LastInst.getOpcode()));
  Cond.push_back(LastInst.getOperand(0));
  Cond.push_back(LastInst.getOperand(1));
}

static unsigned getOppositeBranchOpcode(int Opc) {
  switch (Opc) {
  default:
    llvm_unreachable("Unrecognized conditional branch");
  case RISCV::BEQ:
    return RISCV::BNE;
  case RISCV::BNE:
    return RISCV::BEQ;
  case RISCV::BLT:
    return RISCV::BGE;
  case RISCV::BGE:
    return RISCV::BLT;
  case RISCV::BLTU:
    return RISCV::BGEU;
  case RISCV::BGEU:
    return RISCV::BLTU;
  }
}

bool RISCVInstrInfo::analyzeBranch(MachineBasicBlock &MBB,
                                   MachineBasicBlock *&TBB,
                                   MachineBasicBlock *&FBB,
                                   SmallVectorImpl<MachineOperand> &Cond,
                                   bool AllowModify) const {
  TBB = FBB = nullptr;
  Cond.clear();

  // If the block has no terminators, it just falls into the block after it.
  MachineBasicBlock::iterator I = MBB.getLastNonDebugInstr();
  if (I == MBB.end() || !isUnpredicatedTerminator(*I))
    return false;

  // Count the number of terminators and find the first unconditional or
  // indirect branch.
  MachineBasicBlock::iterator FirstUncondOrIndirectBr = MBB.end();
  int NumTerminators = 0;
  for (auto J = I.getReverse(); J != MBB.rend() && isUnpredicatedTerminator(*J);
       J++) {
    NumTerminators++;
    if (J->getDesc().isUnconditionalBranch() ||
        J->getDesc().isIndirectBranch()) {
      FirstUncondOrIndirectBr = J.getReverse();
    }
  }

  // If AllowModify is true, we can erase any terminators after
  // FirstUncondOrIndirectBR.
  if (AllowModify && FirstUncondOrIndirectBr != MBB.end()) {
    while (std::next(FirstUncondOrIndirectBr) != MBB.end()) {
      std::next(FirstUncondOrIndirectBr)->eraseFromParent();
      NumTerminators--;
    }
    I = FirstUncondOrIndirectBr;
  }

  // We can't handle blocks that end in an indirect branch.
  if (I->getDesc().isIndirectBranch())
    return true;

  // We can't handle blocks with more than 2 terminators.
  if (NumTerminators > 2)
    return true;

  // Handle a single unconditional branch.
  if (NumTerminators == 1 && I->getDesc().isUnconditionalBranch()) {
    TBB = getBranchDestBlock(*I);
    return false;
  }

  // Handle a single conditional branch.
  if (NumTerminators == 1 && I->getDesc().isConditionalBranch()) {
    parseCondBranch(*I, TBB, Cond);
    return false;
  }

  // Handle a conditional branch followed by an unconditional branch.
  if (NumTerminators == 2 && std::prev(I)->getDesc().isConditionalBranch() &&
      I->getDesc().isUnconditionalBranch()) {
    parseCondBranch(*std::prev(I), TBB, Cond);
    FBB = getBranchDestBlock(*I);
    return false;
  }

  // Otherwise, we can't handle this.
  return true;
}

unsigned RISCVInstrInfo::removeBranch(MachineBasicBlock &MBB,
                                      int *BytesRemoved) const {
  if (BytesRemoved)
    *BytesRemoved = 0;
  MachineBasicBlock::iterator I = MBB.getLastNonDebugInstr();
  if (I == MBB.end())
    return 0;

  if (!I->getDesc().isUnconditionalBranch() &&
      !I->getDesc().isConditionalBranch())
    return 0;

  // Remove the branch.
  if (BytesRemoved)
    *BytesRemoved += getInstSizeInBytes(*I);
  I->eraseFromParent();

  I = MBB.end();

  if (I == MBB.begin())
    return 1;
  --I;
  if (!I->getDesc().isConditionalBranch())
    return 1;

  // Remove the branch.
  if (BytesRemoved)
    *BytesRemoved += getInstSizeInBytes(*I);
  I->eraseFromParent();
  return 2;
}

// Inserts a branch into the end of the specific MachineBasicBlock, returning
// the number of instructions inserted.
unsigned RISCVInstrInfo::insertBranch(
    MachineBasicBlock &MBB, MachineBasicBlock *TBB, MachineBasicBlock *FBB,
    ArrayRef<MachineOperand> Cond, const DebugLoc &DL, int *BytesAdded) const {
  if (BytesAdded)
    *BytesAdded = 0;

  // Shouldn't be a fall through.
  assert(TBB && "insertBranch must not be told to insert a fallthrough");
  assert((Cond.size() == 3 || Cond.size() == 0) &&
         "RISCV branch conditions have two components!");

  // Unconditional branch.
  if (Cond.empty()) {
    MachineInstr &MI = *BuildMI(&MBB, DL, get(RISCV::PseudoBR)).addMBB(TBB);
    if (BytesAdded)
      *BytesAdded += getInstSizeInBytes(MI);
    return 1;
  }

  // Either a one or two-way conditional branch.
  unsigned Opc = Cond[0].getImm();
  MachineInstr &CondMI =
      *BuildMI(&MBB, DL, get(Opc)).add(Cond[1]).add(Cond[2]).addMBB(TBB);
  if (BytesAdded)
    *BytesAdded += getInstSizeInBytes(CondMI);

  // One-way conditional branch.
  if (!FBB)
    return 1;

  // Two-way conditional branch.
  MachineInstr &MI = *BuildMI(&MBB, DL, get(RISCV::PseudoBR)).addMBB(FBB);
  if (BytesAdded)
    *BytesAdded += getInstSizeInBytes(MI);
  return 2;
}

unsigned RISCVInstrInfo::insertIndirectBranch(MachineBasicBlock &MBB,
                                              MachineBasicBlock &DestBB,
                                              const DebugLoc &DL,
                                              int64_t BrOffset,
                                              RegScavenger *RS) const {
  assert(RS && "RegScavenger required for long branching");
  assert(MBB.empty() &&
         "new block should be inserted for expanding unconditional branch");
  assert(MBB.pred_size() == 1);

  MachineFunction *MF = MBB.getParent();
  MachineRegisterInfo &MRI = MF->getRegInfo();

  if (!isInt<32>(BrOffset))
    report_fatal_error(
        "Branch offsets outside of the signed 32-bit range not supported");

  // FIXME: A virtual register must be used initially, as the register
  // scavenger won't work with empty blocks (SIInstrInfo::insertIndirectBranch
  // uses the same workaround).
  Register ScratchReg = MRI.createVirtualRegister(&RISCV::GPRRegClass);
  auto II = MBB.end();

  MachineInstr &MI = *BuildMI(MBB, II, DL, get(RISCV::PseudoJump))
                          .addReg(ScratchReg, RegState::Define | RegState::Dead)
                          .addMBB(&DestBB, RISCVII::MO_CALL);

  RS->enterBasicBlockEnd(MBB);
  unsigned Scav = RS->scavengeRegisterBackwards(RISCV::GPRRegClass,
                                                MI.getIterator(), false, 0);
  MRI.replaceRegWith(ScratchReg, Scav);
  MRI.clearVirtRegs();
  RS->setRegUsed(Scav);
  return 8;
}

bool RISCVInstrInfo::reverseBranchCondition(
    SmallVectorImpl<MachineOperand> &Cond) const {
  assert((Cond.size() == 3) && "Invalid branch condition!");
  Cond[0].setImm(getOppositeBranchOpcode(Cond[0].getImm()));
  return false;
}

MachineBasicBlock *
RISCVInstrInfo::getBranchDestBlock(const MachineInstr &MI) const {
  assert(MI.getDesc().isBranch() && "Unexpected opcode!");
  // The branch target is always the last operand.
  int NumOp = MI.getNumExplicitOperands();
  return MI.getOperand(NumOp - 1).getMBB();
}

bool RISCVInstrInfo::isBranchOffsetInRange(unsigned BranchOp,
                                           int64_t BrOffset) const {
  unsigned XLen = STI.getXLen();
  // Ideally we could determine the supported branch offset from the
  // RISCVII::FormMask, but this can't be used for Pseudo instructions like
  // PseudoBR.
  switch (BranchOp) {
  default:
    llvm_unreachable("Unexpected opcode!");
  case RISCV::BEQ:
  case RISCV::BNE:
  case RISCV::BLT:
  case RISCV::BGE:
  case RISCV::BLTU:
  case RISCV::BGEU:
    return isIntN(13, BrOffset);
  case RISCV::JAL:
  case RISCV::PseudoBR:
    return isIntN(21, BrOffset);
  case RISCV::PseudoJump:
    return isIntN(32, SignExtend64(BrOffset + 0x800, XLen));
  }
}

unsigned RISCVInstrInfo::getInstSizeInBytes(const MachineInstr &MI) const {
  unsigned Opcode = MI.getOpcode();

  switch (Opcode) {
  default: {
    if (MI.getParent() && MI.getParent()->getParent()) {
      const auto MF = MI.getMF();
      const auto &TM = static_cast<const RISCVTargetMachine &>(MF->getTarget());
      const MCRegisterInfo &MRI = *TM.getMCRegisterInfo();
      const MCSubtargetInfo &STI = *TM.getMCSubtargetInfo();
      const RISCVSubtarget &ST = MF->getSubtarget<RISCVSubtarget>();
      if (isCompressibleInst(MI, &ST, MRI, STI))
        return 2;
    }
    return get(Opcode).getSize();
  }
  case TargetOpcode::EH_LABEL:
  case TargetOpcode::IMPLICIT_DEF:
  case TargetOpcode::KILL:
  case TargetOpcode::DBG_VALUE:
    return 0;
  // These values are determined based on RISCVExpandAtomicPseudoInsts,
  // RISCVExpandPseudoInsts and RISCVMCCodeEmitter, depending on where the
  // pseudos are expanded.
  case RISCV::PseudoCALLReg:
  case RISCV::PseudoCALL:
  case RISCV::PseudoJump:
  case RISCV::PseudoTAIL:
  case RISCV::PseudoLLA:
  case RISCV::PseudoLA:
  case RISCV::PseudoLA_TLS_IE:
  case RISCV::PseudoLA_TLS_GD:
    return 8;
  case RISCV::PseudoAtomicLoadNand32:
  case RISCV::PseudoAtomicLoadNand64:
    return 20;
  case RISCV::PseudoMaskedAtomicSwap32:
  case RISCV::PseudoMaskedAtomicLoadAdd32:
  case RISCV::PseudoMaskedAtomicLoadSub32:
    return 28;
  case RISCV::PseudoMaskedAtomicLoadNand32:
    return 32;
  case RISCV::PseudoMaskedAtomicLoadMax32:
  case RISCV::PseudoMaskedAtomicLoadMin32:
    return 44;
  case RISCV::PseudoMaskedAtomicLoadUMax32:
  case RISCV::PseudoMaskedAtomicLoadUMin32:
    return 36;
  case RISCV::PseudoCmpXchg32:
  case RISCV::PseudoCmpXchg64:
    return 16;
  case RISCV::PseudoMaskedCmpXchg32:
    return 32;
  case TargetOpcode::INLINEASM:
  case TargetOpcode::INLINEASM_BR: {
    const MachineFunction &MF = *MI.getParent()->getParent();
    const auto &TM = static_cast<const RISCVTargetMachine &>(MF.getTarget());
    return getInlineAsmLength(MI.getOperand(0).getSymbolName(),
                              *TM.getMCAsmInfo());
  }
  }
}

bool RISCVInstrInfo::isAsCheapAsAMove(const MachineInstr &MI) const {
  const unsigned Opcode = MI.getOpcode();
  switch (Opcode) {
  default:
    break;
  case RISCV::FSGNJ_D:
  case RISCV::FSGNJ_S:
    // The canonical floating-point move is fsgnj rd, rs, rs.
    return MI.getOperand(1).isReg() && MI.getOperand(2).isReg() &&
           MI.getOperand(1).getReg() == MI.getOperand(2).getReg();
  case RISCV::ADDI:
  case RISCV::ORI:
  case RISCV::XORI:
    return (MI.getOperand(1).isReg() &&
            MI.getOperand(1).getReg() == RISCV::X0) ||
           (MI.getOperand(2).isImm() && MI.getOperand(2).getImm() == 0);
  }
  return MI.isAsCheapAsAMove();
}

Optional<DestSourcePair>
RISCVInstrInfo::isCopyInstrImpl(const MachineInstr &MI) const {
  if (MI.isMoveReg())
    return DestSourcePair{MI.getOperand(0), MI.getOperand(1)};
  switch (MI.getOpcode()) {
  default:
    break;
  case RISCV::ADDI:
    // Operand 1 can be a frameindex but callers expect registers
    if (MI.getOperand(1).isReg() && MI.getOperand(2).isImm() &&
        MI.getOperand(2).getImm() == 0)
      return DestSourcePair{MI.getOperand(0), MI.getOperand(1)};
    break;
  case RISCV::FSGNJ_D:
  case RISCV::FSGNJ_S:
    // The canonical floating-point move is fsgnj rd, rs, rs.
    if (MI.getOperand(1).isReg() && MI.getOperand(2).isReg() &&
        MI.getOperand(1).getReg() == MI.getOperand(2).getReg())
      return DestSourcePair{MI.getOperand(0), MI.getOperand(1)};
    break;
  }
  return None;
}

bool RISCVInstrInfo::verifyInstruction(const MachineInstr &MI,
                                       StringRef &ErrInfo) const {
  const MCInstrInfo *MCII = STI.getInstrInfo();
  MCInstrDesc const &Desc = MCII->get(MI.getOpcode());

  for (auto &OI : enumerate(Desc.operands())) {
    unsigned OpType = OI.value().OperandType;
    if (OpType >= RISCVOp::OPERAND_FIRST_RISCV_IMM &&
        OpType <= RISCVOp::OPERAND_LAST_RISCV_IMM) {
      const MachineOperand &MO = MI.getOperand(OI.index());
      if (MO.isImm()) {
        int64_t Imm = MO.getImm();
        bool Ok;
        switch (OpType) {
        default:
          llvm_unreachable("Unexpected operand type");
        case RISCVOp::OPERAND_UIMM4:
          Ok = isUInt<4>(Imm);
          break;
        case RISCVOp::OPERAND_UIMM5:
          Ok = isUInt<5>(Imm);
          break;
        case RISCVOp::OPERAND_UIMM12:
          Ok = isUInt<12>(Imm);
          break;
        case RISCVOp::OPERAND_SIMM12:
          Ok = isInt<12>(Imm);
          break;
        case RISCVOp::OPERAND_UIMM20:
          Ok = isUInt<20>(Imm);
          break;
        case RISCVOp::OPERAND_UIMMLOG2XLEN:
          if (STI.getTargetTriple().isArch64Bit())
            Ok = isUInt<6>(Imm);
          else
            Ok = isUInt<5>(Imm);
          break;
        }
        if (!Ok) {
          ErrInfo = "Invalid immediate";
          return false;
        }
      }
    }
  }

  return true;
}

// Return true if get the base operand, byte offset of an instruction and the
// memory width. Width is the size of memory that is being loaded/stored.
bool RISCVInstrInfo::getMemOperandWithOffsetWidth(
    const MachineInstr &LdSt, const MachineOperand *&BaseReg, int64_t &Offset,
    unsigned &Width, const TargetRegisterInfo *TRI) const {
  if (!LdSt.mayLoadOrStore())
    return false;

  // Here we assume the standard RISC-V ISA, which uses a base+offset
  // addressing mode. You'll need to relax these conditions to support custom
  // load/stores instructions.
  if (LdSt.getNumExplicitOperands() != 3)
    return false;
  if (!LdSt.getOperand(1).isReg() || !LdSt.getOperand(2).isImm())
    return false;

  if (!LdSt.hasOneMemOperand())
    return false;

  Width = (*LdSt.memoperands_begin())->getSize();
  BaseReg = &LdSt.getOperand(1);
  Offset = LdSt.getOperand(2).getImm();
  return true;
}

bool RISCVInstrInfo::areMemAccessesTriviallyDisjoint(
    const MachineInstr &MIa, const MachineInstr &MIb) const {
  assert(MIa.mayLoadOrStore() && "MIa must be a load or store.");
  assert(MIb.mayLoadOrStore() && "MIb must be a load or store.");

  if (MIa.hasUnmodeledSideEffects() || MIb.hasUnmodeledSideEffects() ||
      MIa.hasOrderedMemoryRef() || MIb.hasOrderedMemoryRef())
    return false;

  // Retrieve the base register, offset from the base register and width. Width
  // is the size of memory that is being loaded/stored (e.g. 1, 2, 4).  If
  // base registers are identical, and the offset of a lower memory access +
  // the width doesn't overlap the offset of a higher memory access,
  // then the memory accesses are different.
  const TargetRegisterInfo *TRI = STI.getRegisterInfo();
  const MachineOperand *BaseOpA = nullptr, *BaseOpB = nullptr;
  int64_t OffsetA = 0, OffsetB = 0;
  unsigned int WidthA = 0, WidthB = 0;
  if (getMemOperandWithOffsetWidth(MIa, BaseOpA, OffsetA, WidthA, TRI) &&
      getMemOperandWithOffsetWidth(MIb, BaseOpB, OffsetB, WidthB, TRI)) {
    if (BaseOpA->isIdenticalTo(*BaseOpB)) {
      int LowOffset = std::min(OffsetA, OffsetB);
      int HighOffset = std::max(OffsetA, OffsetB);
      int LowWidth = (LowOffset == OffsetA) ? WidthA : WidthB;
      if (LowOffset + LowWidth <= HighOffset)
        return true;
    }
  }
  return false;
}

std::pair<unsigned, unsigned>
RISCVInstrInfo::decomposeMachineOperandsTargetFlags(unsigned TF) const {
  const unsigned Mask = RISCVII::MO_DIRECT_FLAG_MASK;
  return std::make_pair(TF & Mask, TF & ~Mask);
}

ArrayRef<std::pair<unsigned, const char *>>
RISCVInstrInfo::getSerializableDirectMachineOperandTargetFlags() const {
  using namespace RISCVII;
  static const std::pair<unsigned, const char *> TargetFlags[] = {
      {MO_CALL, "riscv-call"},
      {MO_PLT, "riscv-plt"},
      {MO_LO, "riscv-lo"},
      {MO_HI, "riscv-hi"},
      {MO_PCREL_LO, "riscv-pcrel-lo"},
      {MO_PCREL_HI, "riscv-pcrel-hi"},
      {MO_GOT_HI, "riscv-got-hi"},
      {MO_TPREL_LO, "riscv-tprel-lo"},
      {MO_TPREL_HI, "riscv-tprel-hi"},
      {MO_TPREL_ADD, "riscv-tprel-add"},
      {MO_TLS_GOT_HI, "riscv-tls-got-hi"},
      {MO_TLS_GD_HI, "riscv-tls-gd-hi"}};
  return makeArrayRef(TargetFlags);
}
bool RISCVInstrInfo::isFunctionSafeToOutlineFrom(
    MachineFunction &MF, bool OutlineFromLinkOnceODRs) const {
  const Function &F = MF.getFunction();

  // Can F be deduplicated by the linker? If it can, don't outline from it.
  if (!OutlineFromLinkOnceODRs && F.hasLinkOnceODRLinkage())
    return false;

  // Don't outline from functions with section markings; the program could
  // expect that all the code is in the named section.
  if (F.hasSection())
    return false;

  // It's safe to outline from MF.
  return true;
}

bool RISCVInstrInfo::isMBBSafeToOutlineFrom(MachineBasicBlock &MBB,
                                            unsigned &Flags) const {
  // More accurate safety checking is done in getOutliningCandidateInfo.
  return true;
}

// Enum values indicating how an outlined call should be constructed.
enum MachineOutlinerConstructionID {
  MachineOutlinerDefault
};

outliner::OutlinedFunction RISCVInstrInfo::getOutliningCandidateInfo(
    std::vector<outliner::Candidate> &RepeatedSequenceLocs) const {

  // First we need to filter out candidates where the X5 register (IE t0) can't
  // be used to setup the function call.
  auto CannotInsertCall = [](outliner::Candidate &C) {
    const TargetRegisterInfo *TRI = C.getMF()->getSubtarget().getRegisterInfo();

    C.initLRU(*TRI);
    LiveRegUnits LRU = C.LRU;
    return !LRU.available(RISCV::X5);
  };

  llvm::erase_if(RepeatedSequenceLocs, CannotInsertCall);

  // If the sequence doesn't have enough candidates left, then we're done.
  if (RepeatedSequenceLocs.size() < 2)
    return outliner::OutlinedFunction();

  unsigned SequenceSize = 0;

  auto I = RepeatedSequenceLocs[0].front();
  auto E = std::next(RepeatedSequenceLocs[0].back());
  for (; I != E; ++I)
    SequenceSize += getInstSizeInBytes(*I);

  // call t0, function = 8 bytes.
  unsigned CallOverhead = 8;
  for (auto &C : RepeatedSequenceLocs)
    C.setCallInfo(MachineOutlinerDefault, CallOverhead);

  // jr t0 = 4 bytes, 2 bytes if compressed instructions are enabled.
  unsigned FrameOverhead = 4;
  if (RepeatedSequenceLocs[0].getMF()->getSubtarget()
          .getFeatureBits()[RISCV::FeatureStdExtC])
    FrameOverhead = 2;

  return outliner::OutlinedFunction(RepeatedSequenceLocs, SequenceSize,
                                    FrameOverhead, MachineOutlinerDefault);
}

outliner::InstrType
RISCVInstrInfo::getOutliningType(MachineBasicBlock::iterator &MBBI,
                                 unsigned Flags) const {
  MachineInstr &MI = *MBBI;
  MachineBasicBlock *MBB = MI.getParent();
  const TargetRegisterInfo *TRI =
      MBB->getParent()->getSubtarget().getRegisterInfo();

  // Positions generally can't safely be outlined.
  if (MI.isPosition()) {
    // We can manually strip out CFI instructions later.
    if (MI.isCFIInstruction())
      return outliner::InstrType::Invisible;

    return outliner::InstrType::Illegal;
  }

  // Don't trust the user to write safe inline assembly.
  if (MI.isInlineAsm())
    return outliner::InstrType::Illegal;

  // We can't outline branches to other basic blocks.
  if (MI.isTerminator() && !MBB->succ_empty())
    return outliner::InstrType::Illegal;

  // We need support for tail calls to outlined functions before return
  // statements can be allowed.
  if (MI.isReturn())
    return outliner::InstrType::Illegal;

  // Don't allow modifying the X5 register which we use for return addresses for
  // these outlined functions.
  if (MI.modifiesRegister(RISCV::X5, TRI) ||
      MI.getDesc().hasImplicitDefOfPhysReg(RISCV::X5))
    return outliner::InstrType::Illegal;

  // Make sure the operands don't reference something unsafe.
  for (const auto &MO : MI.operands())
    if (MO.isMBB() || MO.isBlockAddress() || MO.isCPI())
      return outliner::InstrType::Illegal;

  // Don't allow instructions which won't be materialized to impact outlining
  // analysis.
  if (MI.isMetaInstruction())
    return outliner::InstrType::Invisible;

  return outliner::InstrType::Legal;
}

void RISCVInstrInfo::buildOutlinedFrame(
    MachineBasicBlock &MBB, MachineFunction &MF,
    const outliner::OutlinedFunction &OF) const {

  // Strip out any CFI instructions
  bool Changed = true;
  while (Changed) {
    Changed = false;
    auto I = MBB.begin();
    auto E = MBB.end();
    for (; I != E; ++I) {
      if (I->isCFIInstruction()) {
        I->removeFromParent();
        Changed = true;
        break;
      }
    }
  }

  MBB.addLiveIn(RISCV::X5);

  // Add in a return instruction to the end of the outlined frame.
  MBB.insert(MBB.end(), BuildMI(MF, DebugLoc(), get(RISCV::JALR))
      .addReg(RISCV::X0, RegState::Define)
      .addReg(RISCV::X5)
      .addImm(0));
}

MachineBasicBlock::iterator RISCVInstrInfo::insertOutlinedCall(
    Module &M, MachineBasicBlock &MBB, MachineBasicBlock::iterator &It,
    MachineFunction &MF, const outliner::Candidate &C) const {

  // Add in a call instruction to the outlined function at the given location.
  It = MBB.insert(It,
                  BuildMI(MF, DebugLoc(), get(RISCV::PseudoCALLReg), RISCV::X5)
                      .addGlobalAddress(M.getNamedValue(MF.getName()), 0,
                                        RISCVII::MO_CALL));
  return It;
}

// clang-format off
#define CASE_VFMA_OPCODE_COMMON(OP, TYPE, LMUL)                                \
  RISCV::PseudoV##OP##_##TYPE##_##LMUL##_COMMUTABLE

#define CASE_VFMA_OPCODE_LMULS(OP, TYPE)                                       \
  CASE_VFMA_OPCODE_COMMON(OP, TYPE, MF8):                                      \
  case CASE_VFMA_OPCODE_COMMON(OP, TYPE, MF4):                                 \
  case CASE_VFMA_OPCODE_COMMON(OP, TYPE, MF2):                                 \
  case CASE_VFMA_OPCODE_COMMON(OP, TYPE, M1):                                  \
  case CASE_VFMA_OPCODE_COMMON(OP, TYPE, M2):                                  \
  case CASE_VFMA_OPCODE_COMMON(OP, TYPE, M4):                                  \
  case CASE_VFMA_OPCODE_COMMON(OP, TYPE, M8)

#define CASE_VFMA_SPLATS(OP)                                                   \
  CASE_VFMA_OPCODE_LMULS(OP, VF16):                                            \
  case CASE_VFMA_OPCODE_LMULS(OP, VF32):                                       \
  case CASE_VFMA_OPCODE_LMULS(OP, VF64)
// clang-format on

bool RISCVInstrInfo::findCommutedOpIndices(const MachineInstr &MI,
                                           unsigned &SrcOpIdx1,
                                           unsigned &SrcOpIdx2) const {
  const MCInstrDesc &Desc = MI.getDesc();
  if (!Desc.isCommutable())
    return false;

  switch (MI.getOpcode()) {
  case CASE_VFMA_SPLATS(FMADD):
  case CASE_VFMA_SPLATS(FMSUB):
  case CASE_VFMA_SPLATS(FMACC):
  case CASE_VFMA_SPLATS(FMSAC):
  case CASE_VFMA_SPLATS(FNMADD):
  case CASE_VFMA_SPLATS(FNMSUB):
  case CASE_VFMA_SPLATS(FNMACC):
  case CASE_VFMA_SPLATS(FNMSAC):
  case CASE_VFMA_OPCODE_LMULS(FMACC, VV):
  case CASE_VFMA_OPCODE_LMULS(FMSAC, VV):
  case CASE_VFMA_OPCODE_LMULS(FNMACC, VV):
  case CASE_VFMA_OPCODE_LMULS(FNMSAC, VV): {
    // For these instructions we can only swap operand 1 and operand 3 by
    // changing the opcode.
    unsigned CommutableOpIdx1 = 1;
    unsigned CommutableOpIdx2 = 3;
    if (!fixCommutedOpIndices(SrcOpIdx1, SrcOpIdx2, CommutableOpIdx1,
                              CommutableOpIdx2))
      return false;
    return true;
  }
  case CASE_VFMA_OPCODE_LMULS(FMADD, VV):
  case CASE_VFMA_OPCODE_LMULS(FMSUB, VV):
  case CASE_VFMA_OPCODE_LMULS(FNMADD, VV):
  case CASE_VFMA_OPCODE_LMULS(FNMSUB, VV): {
    // For these instructions we have more freedom. We can commute with the
    // other multiplicand or with the addend/subtrahend/minuend.

    // Any fixed operand must be from source 1, 2 or 3.
    if (SrcOpIdx1 != CommuteAnyOperandIndex && SrcOpIdx1 > 3)
      return false;
    if (SrcOpIdx2 != CommuteAnyOperandIndex && SrcOpIdx2 > 3)
      return false;

    // It both ops are fixed one must be the tied source.
    if (SrcOpIdx1 != CommuteAnyOperandIndex &&
        SrcOpIdx2 != CommuteAnyOperandIndex && SrcOpIdx1 != 1 && SrcOpIdx2 != 1)
      return false;

    // Look for two different register operands assumed to be commutable
    // regardless of the FMA opcode. The FMA opcode is adjusted later if
    // needed.
    if (SrcOpIdx1 == CommuteAnyOperandIndex ||
        SrcOpIdx2 == CommuteAnyOperandIndex) {
      // At least one of operands to be commuted is not specified and
      // this method is free to choose appropriate commutable operands.
      unsigned CommutableOpIdx1 = SrcOpIdx1;
      if (SrcOpIdx1 == SrcOpIdx2) {
        // Both of operands are not fixed. Set one of commutable
        // operands to the tied source.
        CommutableOpIdx1 = 1;
      } else if (SrcOpIdx1 == CommutableOpIdx1) {
        // Only one of the operands is not fixed.
        CommutableOpIdx1 = SrcOpIdx2;
      }

      // CommutableOpIdx1 is well defined now. Let's choose another commutable
      // operand and assign its index to CommutableOpIdx2.
      unsigned CommutableOpIdx2;
      if (CommutableOpIdx1 != 1) {
        // If we haven't already used the tied source, we must use it now.
        CommutableOpIdx2 = 1;
      } else {
        Register Op1Reg = MI.getOperand(CommutableOpIdx1).getReg();

        // The commuted operands should have different registers.
        // Otherwise, the commute transformation does not change anything and
        // is useless. We use this as a hint to make our decision.
        if (Op1Reg != MI.getOperand(2).getReg())
          CommutableOpIdx2 = 2;
        else
          CommutableOpIdx2 = 3;
      }

      // Assign the found pair of commutable indices to SrcOpIdx1 and
      // SrcOpIdx2 to return those values.
      if (!fixCommutedOpIndices(SrcOpIdx1, SrcOpIdx2, CommutableOpIdx1,
                                CommutableOpIdx2))
        return false;
    }

    return true;
  }
  }

  return TargetInstrInfo::findCommutedOpIndices(MI, SrcOpIdx1, SrcOpIdx2);
}

#define CASE_VFMA_CHANGE_OPCODE_COMMON(OLDOP, NEWOP, TYPE, LMUL)               \
  case RISCV::PseudoV##OLDOP##_##TYPE##_##LMUL##_COMMUTABLE:                   \
    Opc = RISCV::PseudoV##NEWOP##_##TYPE##_##LMUL##_COMMUTABLE;                \
    break;

#define CASE_VFMA_CHANGE_OPCODE_LMULS(OLDOP, NEWOP, TYPE)                      \
  CASE_VFMA_CHANGE_OPCODE_COMMON(OLDOP, NEWOP, TYPE, MF8)                      \
  CASE_VFMA_CHANGE_OPCODE_COMMON(OLDOP, NEWOP, TYPE, MF4)                      \
  CASE_VFMA_CHANGE_OPCODE_COMMON(OLDOP, NEWOP, TYPE, MF2)                      \
  CASE_VFMA_CHANGE_OPCODE_COMMON(OLDOP, NEWOP, TYPE, M1)                       \
  CASE_VFMA_CHANGE_OPCODE_COMMON(OLDOP, NEWOP, TYPE, M2)                       \
  CASE_VFMA_CHANGE_OPCODE_COMMON(OLDOP, NEWOP, TYPE, M4)                       \
  CASE_VFMA_CHANGE_OPCODE_COMMON(OLDOP, NEWOP, TYPE, M8)

#define CASE_VFMA_CHANGE_OPCODE_SPLATS(OLDOP, NEWOP)                           \
  CASE_VFMA_CHANGE_OPCODE_LMULS(OLDOP, NEWOP, VF16)                            \
  CASE_VFMA_CHANGE_OPCODE_LMULS(OLDOP, NEWOP, VF32)                            \
  CASE_VFMA_CHANGE_OPCODE_LMULS(OLDOP, NEWOP, VF64)

MachineInstr *RISCVInstrInfo::commuteInstructionImpl(MachineInstr &MI,
                                                     bool NewMI,
                                                     unsigned OpIdx1,
                                                     unsigned OpIdx2) const {
  auto cloneIfNew = [NewMI](MachineInstr &MI) -> MachineInstr & {
    if (NewMI)
      return *MI.getParent()->getParent()->CloneMachineInstr(&MI);
    return MI;
  };

  switch (MI.getOpcode()) {
  case CASE_VFMA_SPLATS(FMACC):
  case CASE_VFMA_SPLATS(FMADD):
  case CASE_VFMA_SPLATS(FMSAC):
  case CASE_VFMA_SPLATS(FMSUB):
  case CASE_VFMA_SPLATS(FNMACC):
  case CASE_VFMA_SPLATS(FNMADD):
  case CASE_VFMA_SPLATS(FNMSAC):
  case CASE_VFMA_SPLATS(FNMSUB):
  case CASE_VFMA_OPCODE_LMULS(FMACC, VV):
  case CASE_VFMA_OPCODE_LMULS(FMSAC, VV):
  case CASE_VFMA_OPCODE_LMULS(FNMACC, VV):
  case CASE_VFMA_OPCODE_LMULS(FNMSAC, VV): {
    // It only make sense to toggle these between clobbering the
    // addend/subtrahend/minuend one of the multiplicands.
    assert((OpIdx1 == 1 || OpIdx2 == 1) && "Unexpected opcode index");
    assert((OpIdx1 == 3 || OpIdx2 == 3) && "Unexpected opcode index");
    unsigned Opc;
    switch (MI.getOpcode()) {
      default:
        llvm_unreachable("Unexpected opcode");
      CASE_VFMA_CHANGE_OPCODE_SPLATS(FMACC, FMADD)
      CASE_VFMA_CHANGE_OPCODE_SPLATS(FMADD, FMACC)
      CASE_VFMA_CHANGE_OPCODE_SPLATS(FMSAC, FMSUB)
      CASE_VFMA_CHANGE_OPCODE_SPLATS(FMSUB, FMSAC)
      CASE_VFMA_CHANGE_OPCODE_SPLATS(FNMACC, FNMADD)
      CASE_VFMA_CHANGE_OPCODE_SPLATS(FNMADD, FNMACC)
      CASE_VFMA_CHANGE_OPCODE_SPLATS(FNMSAC, FNMSUB)
      CASE_VFMA_CHANGE_OPCODE_SPLATS(FNMSUB, FNMSAC)
      CASE_VFMA_CHANGE_OPCODE_LMULS(FMACC, FMADD, VV)
      CASE_VFMA_CHANGE_OPCODE_LMULS(FMSAC, FMSUB, VV)
      CASE_VFMA_CHANGE_OPCODE_LMULS(FNMACC, FNMADD, VV)
      CASE_VFMA_CHANGE_OPCODE_LMULS(FNMSAC, FNMSUB, VV)
    }

    auto &WorkingMI = cloneIfNew(MI);
    WorkingMI.setDesc(get(Opc));
    return TargetInstrInfo::commuteInstructionImpl(WorkingMI, /*NewMI=*/false,
                                                   OpIdx1, OpIdx2);
  }
  case CASE_VFMA_OPCODE_LMULS(FMADD, VV):
  case CASE_VFMA_OPCODE_LMULS(FMSUB, VV):
  case CASE_VFMA_OPCODE_LMULS(FNMADD, VV):
  case CASE_VFMA_OPCODE_LMULS(FNMSUB, VV): {
    assert((OpIdx1 == 1 || OpIdx2 == 1) && "Unexpected opcode index");
    // If one of the operands, is the addend we need to change opcode.
    // Otherwise we're just swapping 2 of the multiplicands.
    if (OpIdx1 == 3 || OpIdx2 == 3) {
      unsigned Opc;
      switch (MI.getOpcode()) {
        default:
          llvm_unreachable("Unexpected opcode");
        CASE_VFMA_CHANGE_OPCODE_LMULS(FMADD, FMACC, VV)
        CASE_VFMA_CHANGE_OPCODE_LMULS(FMSUB, FMSAC, VV)
        CASE_VFMA_CHANGE_OPCODE_LMULS(FNMADD, FNMACC, VV)
        CASE_VFMA_CHANGE_OPCODE_LMULS(FNMSUB, FNMSAC, VV)
      }

      auto &WorkingMI = cloneIfNew(MI);
      WorkingMI.setDesc(get(Opc));
      return TargetInstrInfo::commuteInstructionImpl(WorkingMI, /*NewMI=*/false,
                                                     OpIdx1, OpIdx2);
    }
    // Let the default code handle it.
    break;
  }
  }

  return TargetInstrInfo::commuteInstructionImpl(MI, NewMI, OpIdx1, OpIdx2);
}

#undef CASE_VFMA_CHANGE_OPCODE_SPLATS
#undef CASE_VFMA_CHANGE_OPCODE_LMULS
#undef CASE_VFMA_CHANGE_OPCODE_COMMON
#undef CASE_VFMA_SPLATS
#undef CASE_VFMA_OPCODE_LMULS
#undef CASE_VFMA_OPCODE_COMMON

Register RISCVInstrInfo::getVLENFactoredAmount(MachineFunction &MF,
                                               MachineBasicBlock &MBB,
                                               MachineBasicBlock::iterator II,
                                               int64_t Amount) const {
  assert(Amount > 0 && "There is no need to get VLEN scaled value.");
  assert(Amount % 8 == 0 &&
         "Reserve the stack by the multiple of one vector size.");

  MachineRegisterInfo &MRI = MF.getRegInfo();
  const RISCVInstrInfo *TII = MF.getSubtarget<RISCVSubtarget>().getInstrInfo();
  DebugLoc DL = II->getDebugLoc();
  int64_t NumOfVReg = Amount / 8;

  Register SizeOfVector = MRI.createVirtualRegister(&RISCV::GPRRegClass);
  BuildMI(MBB, II, DL, TII->get(RISCV::PseudoReadVLENB), SizeOfVector);
  Register FactorRegister = MRI.createVirtualRegister(&RISCV::GPRRegClass);
  assert(isInt<12>(NumOfVReg) &&
         "Expect the number of vector registers within 12-bits.");
  if (isPowerOf2_32(NumOfVReg)) {
    uint32_t ShiftAmount = Log2_32(NumOfVReg);
    if (ShiftAmount == 0)
      return SizeOfVector;
    BuildMI(MBB, II, DL, TII->get(RISCV::SLLI), FactorRegister)
        .addReg(SizeOfVector, RegState::Kill)
        .addImm(ShiftAmount);
  } else {
    Register VN = MRI.createVirtualRegister(&RISCV::GPRRegClass);
    BuildMI(MBB, II, DL, TII->get(RISCV::ADDI), VN)
        .addReg(RISCV::X0)
        .addImm(NumOfVReg);
    if (!MF.getSubtarget<RISCVSubtarget>().hasStdExtM())
      MF.getFunction().getContext().diagnose(DiagnosticInfoUnsupported{
          MF.getFunction(),
          "M-extension must be enabled to calculate the vscaled size/offset."});
    BuildMI(MBB, II, DL, TII->get(RISCV::MUL), FactorRegister)
        .addReg(SizeOfVector, RegState::Kill)
        .addReg(VN, RegState::Kill);
  }

  return FactorRegister;
}<|MERGE_RESOLUTION|>--- conflicted
+++ resolved
@@ -73,10 +73,10 @@
   switch (MI.getOpcode()) {
   default:
     return 0;
-  case RISCV::PseudoEPIVRELOAD_VRM1:
-  case RISCV::PseudoEPIVRELOAD_VRM2:
-  case RISCV::PseudoEPIVRELOAD_VRM4:
-  case RISCV::PseudoEPIVRELOAD_VRM8:
+  case RISCV::PseudoVRELOAD_M1:
+  case RISCV::PseudoVRELOAD_M2:
+  case RISCV::PseudoVRELOAD_M4:
+  case RISCV::PseudoVRELOAD_M8:
 
   case RISCV::PseudoEPIVRELOAD_VRN2M1:
   case RISCV::PseudoEPIVRELOAD_VRN3M1:
@@ -116,10 +116,10 @@
   switch (MI.getOpcode()) {
   default:
     return 0;
-  case RISCV::PseudoEPIVSPILL_VRM1:
-  case RISCV::PseudoEPIVSPILL_VRM2:
-  case RISCV::PseudoEPIVSPILL_VRM4:
-  case RISCV::PseudoEPIVSPILL_VRM8:
+  case RISCV::PseudoVSPILL_M1:
+  case RISCV::PseudoVSPILL_M2:
+  case RISCV::PseudoVSPILL_M4:
+  case RISCV::PseudoVSPILL_M8:
 
   case RISCV::PseudoEPIVSPILL_VRN2M1:
   case RISCV::PseudoEPIVSPILL_VRN3M1:
@@ -269,22 +269,12 @@
                                          Register SrcReg, bool IsKill, int FI,
                                          const TargetRegisterClass *RC,
                                          const TargetRegisterInfo *TRI) const {
-  MachineFunction *MF = MBB.getParent();
-  RISCVMachineFunctionInfo *RVFI = MF->getInfo<RISCVMachineFunctionInfo>();
-  MachineFrameInfo &MFI = MF->getFrameInfo();
-
   DebugLoc DL;
   if (I != MBB.end())
     DL = I->getDebugLoc();
 
-<<<<<<< HEAD
-  MachineMemOperand *MMO = MF->getMachineMemOperand(
-      MachinePointerInfo::getFixedStack(*MF, FI), MachineMemOperand::MOStore,
-      MFI.getObjectSize(FI), MFI.getObjectAlign(FI));
-=======
   MachineFunction *MF = MBB.getParent();
   MachineFrameInfo &MFI = MF->getFrameInfo();
->>>>>>> 83147c40
 
   unsigned Opcode;
   bool IsScalableVector = false;
@@ -298,84 +288,6 @@
   else if (RISCV::FPR64RegClass.hasSubClassEq(RC))
     Opcode = RISCV::FSD;
   else if (RISCV::VRRegClass.hasSubClassEq(RC)) {
-<<<<<<< HEAD
-    RVFI->setHasSpilledVR();
-    MFI.setStackID(FI, TargetStackID::ScalableVector);
-    BuildMI(MBB, I, DL, get(RISCV::PseudoEPIVSPILL_VRM1))
-        .addReg(SrcReg, getKillRegState(IsKill))
-        .addFrameIndex(FI);
-    return;
-  } else if (RISCV::VRM2RegClass.hasSubClassEq(RC)) {
-    RVFI->setHasSpilledVR();
-    MFI.setStackID(FI, TargetStackID::ScalableVector);
-    BuildMI(MBB, I, DL, get(RISCV::PseudoEPIVSPILL_VRM2))
-        .addReg(SrcReg, getKillRegState(IsKill))
-        .addFrameIndex(FI);
-    return;
-  } else if (RISCV::VRM4RegClass.hasSubClassEq(RC)) {
-    RVFI->setHasSpilledVR();
-    MFI.setStackID(FI, TargetStackID::ScalableVector);
-    BuildMI(MBB, I, DL, get(RISCV::PseudoEPIVSPILL_VRM4))
-        .addReg(SrcReg, getKillRegState(IsKill))
-        .addFrameIndex(FI);
-    return;
-  } else if (RISCV::VRM8RegClass.hasSubClassEq(RC)) {
-    RVFI->setHasSpilledVR();
-    MFI.setStackID(FI, TargetStackID::ScalableVector);
-    BuildMI(MBB, I, DL, get(RISCV::PseudoEPIVSPILL_VRM8))
-        .addReg(SrcReg, getKillRegState(IsKill))
-        .addFrameIndex(FI);
-    return;
-  } else if (RISCV::VRN2M1RegClass.hasSubClassEq(RC)) {
-    RVFI->setHasSpilledVR();
-    MFI.setStackID(FI, TargetStackID::ScalableVector);
-    BuildMI(MBB, I, DL, get(RISCV::PseudoEPIVSPILL_VRN2M1))
-        .addReg(SrcReg, getKillRegState(IsKill))
-        .addFrameIndex(FI);
-    return;
-  } else if (RISCV::VRN3M1RegClass.hasSubClassEq(RC)) {
-    RVFI->setHasSpilledVR();
-    MFI.setStackID(FI, TargetStackID::ScalableVector);
-    BuildMI(MBB, I, DL, get(RISCV::PseudoEPIVSPILL_VRN3M1))
-        .addReg(SrcReg, getKillRegState(IsKill))
-        .addFrameIndex(FI);
-    return;
-  } else if (RISCV::VRN4M1RegClass.hasSubClassEq(RC)) {
-    RVFI->setHasSpilledVR();
-    MFI.setStackID(FI, TargetStackID::ScalableVector);
-    BuildMI(MBB, I, DL, get(RISCV::PseudoEPIVSPILL_VRN4M1))
-        .addReg(SrcReg, getKillRegState(IsKill))
-        .addFrameIndex(FI);
-    return;
-  } else if (RISCV::VRN5M1RegClass.hasSubClassEq(RC)) {
-    RVFI->setHasSpilledVR();
-    MFI.setStackID(FI, TargetStackID::ScalableVector);
-    BuildMI(MBB, I, DL, get(RISCV::PseudoEPIVSPILL_VRN5M1))
-        .addReg(SrcReg, getKillRegState(IsKill))
-        .addFrameIndex(FI);
-    return;
-  } else if (RISCV::VRN6M1RegClass.hasSubClassEq(RC)) {
-    RVFI->setHasSpilledVR();
-    MFI.setStackID(FI, TargetStackID::ScalableVector);
-    BuildMI(MBB, I, DL, get(RISCV::PseudoEPIVSPILL_VRN6M1))
-        .addReg(SrcReg, getKillRegState(IsKill))
-        .addFrameIndex(FI);
-    return;
-  } else if (RISCV::VRN7M1RegClass.hasSubClassEq(RC)) {
-    RVFI->setHasSpilledVR();
-    MFI.setStackID(FI, TargetStackID::ScalableVector);
-    BuildMI(MBB, I, DL, get(RISCV::PseudoEPIVSPILL_VRN7M1))
-        .addReg(SrcReg, getKillRegState(IsKill))
-        .addFrameIndex(FI);
-    return;
-  } else if (RISCV::VRN8M1RegClass.hasSubClassEq(RC)) {
-    RVFI->setHasSpilledVR();
-    MFI.setStackID(FI, TargetStackID::ScalableVector);
-    BuildMI(MBB, I, DL, get(RISCV::PseudoEPIVSPILL_VRN8M1))
-        .addReg(SrcReg, getKillRegState(IsKill))
-        .addFrameIndex(FI);
-    return;
-=======
     Opcode = RISCV::PseudoVSPILL_M1;
     IsScalableVector = true;
   } else if (RISCV::VRM2RegClass.hasSubClassEq(RC)) {
@@ -387,7 +299,48 @@
   } else if (RISCV::VRM8RegClass.hasSubClassEq(RC)) {
     Opcode = RISCV::PseudoVSPILL_M8;
     IsScalableVector = true;
->>>>>>> 83147c40
+  } else if (RISCV::VRN2M1RegClass.hasSubClassEq(RC)) {
+    MFI.setStackID(FI, TargetStackID::ScalableVector);
+    BuildMI(MBB, I, DL, get(RISCV::PseudoEPIVSPILL_VRN2M1))
+        .addReg(SrcReg, getKillRegState(IsKill))
+        .addFrameIndex(FI);
+    return;
+  } else if (RISCV::VRN3M1RegClass.hasSubClassEq(RC)) {
+    MFI.setStackID(FI, TargetStackID::ScalableVector);
+    BuildMI(MBB, I, DL, get(RISCV::PseudoEPIVSPILL_VRN3M1))
+        .addReg(SrcReg, getKillRegState(IsKill))
+        .addFrameIndex(FI);
+    return;
+  } else if (RISCV::VRN4M1RegClass.hasSubClassEq(RC)) {
+    MFI.setStackID(FI, TargetStackID::ScalableVector);
+    BuildMI(MBB, I, DL, get(RISCV::PseudoEPIVSPILL_VRN4M1))
+        .addReg(SrcReg, getKillRegState(IsKill))
+        .addFrameIndex(FI);
+    return;
+  } else if (RISCV::VRN5M1RegClass.hasSubClassEq(RC)) {
+    MFI.setStackID(FI, TargetStackID::ScalableVector);
+    BuildMI(MBB, I, DL, get(RISCV::PseudoEPIVSPILL_VRN5M1))
+        .addReg(SrcReg, getKillRegState(IsKill))
+        .addFrameIndex(FI);
+    return;
+  } else if (RISCV::VRN6M1RegClass.hasSubClassEq(RC)) {
+    MFI.setStackID(FI, TargetStackID::ScalableVector);
+    BuildMI(MBB, I, DL, get(RISCV::PseudoEPIVSPILL_VRN6M1))
+        .addReg(SrcReg, getKillRegState(IsKill))
+        .addFrameIndex(FI);
+    return;
+  } else if (RISCV::VRN7M1RegClass.hasSubClassEq(RC)) {
+    MFI.setStackID(FI, TargetStackID::ScalableVector);
+    BuildMI(MBB, I, DL, get(RISCV::PseudoEPIVSPILL_VRN7M1))
+        .addReg(SrcReg, getKillRegState(IsKill))
+        .addFrameIndex(FI);
+    return;
+  } else if (RISCV::VRN8M1RegClass.hasSubClassEq(RC)) {
+    MFI.setStackID(FI, TargetStackID::ScalableVector);
+    BuildMI(MBB, I, DL, get(RISCV::PseudoEPIVSPILL_VRN8M1))
+        .addReg(SrcReg, getKillRegState(IsKill))
+        .addFrameIndex(FI);
+    return;
   } else
     llvm_unreachable("Can't store this register to stack slot");
 
@@ -419,22 +372,12 @@
                                           Register DstReg, int FI,
                                           const TargetRegisterClass *RC,
                                           const TargetRegisterInfo *TRI) const {
-  MachineFunction *MF = MBB.getParent();
-  RISCVMachineFunctionInfo *RVFI = MF->getInfo<RISCVMachineFunctionInfo>();
-  MachineFrameInfo &MFI = MF->getFrameInfo();
-
   DebugLoc DL;
   if (I != MBB.end())
     DL = I->getDebugLoc();
 
-<<<<<<< HEAD
-  MachineMemOperand *MMO = MF->getMachineMemOperand(
-      MachinePointerInfo::getFixedStack(*MF, FI), MachineMemOperand::MOLoad,
-      MFI.getObjectSize(FI), MFI.getObjectAlign(FI));
-=======
   MachineFunction *MF = MBB.getParent();
   MachineFrameInfo &MFI = MF->getFrameInfo();
->>>>>>> 83147c40
 
   unsigned Opcode;
   bool IsScalableVector = false;
@@ -448,73 +391,6 @@
   else if (RISCV::FPR64RegClass.hasSubClassEq(RC))
     Opcode = RISCV::FLD;
   else if (RISCV::VRRegClass.hasSubClassEq(RC)) {
-<<<<<<< HEAD
-    RVFI->setHasSpilledVR();
-    MFI.setStackID(FI, TargetStackID::ScalableVector);
-    BuildMI(MBB, I, DL, get(RISCV::PseudoEPIVRELOAD_VRM1), DstReg)
-        .addFrameIndex(FI);
-    return;
-  } else if (RISCV::VRM2RegClass.hasSubClassEq(RC)) {
-    RVFI->setHasSpilledVR();
-    MFI.setStackID(FI, TargetStackID::ScalableVector);
-    BuildMI(MBB, I, DL, get(RISCV::PseudoEPIVRELOAD_VRM2), DstReg)
-        .addFrameIndex(FI);
-    return;
-  } else if (RISCV::VRM4RegClass.hasSubClassEq(RC)) {
-    RVFI->setHasSpilledVR();
-    MFI.setStackID(FI, TargetStackID::ScalableVector);
-    BuildMI(MBB, I, DL, get(RISCV::PseudoEPIVRELOAD_VRM4), DstReg)
-        .addFrameIndex(FI);
-    return;
-  } else if (RISCV::VRM8RegClass.hasSubClassEq(RC)) {
-    RVFI->setHasSpilledVR();
-    MFI.setStackID(FI, TargetStackID::ScalableVector);
-    BuildMI(MBB, I, DL, get(RISCV::PseudoEPIVRELOAD_VRM8), DstReg)
-        .addFrameIndex(FI);
-    return;
-  } else if (RISCV::VRN2M1RegClass.hasSubClassEq(RC)) {
-    RVFI->setHasSpilledVR();
-    MFI.setStackID(FI, TargetStackID::ScalableVector);
-    BuildMI(MBB, I, DL, get(RISCV::PseudoEPIVRELOAD_VRN2M1), DstReg)
-        .addFrameIndex(FI);
-    return;
-  } else if (RISCV::VRN3M1RegClass.hasSubClassEq(RC)) {
-    RVFI->setHasSpilledVR();
-    MFI.setStackID(FI, TargetStackID::ScalableVector);
-    BuildMI(MBB, I, DL, get(RISCV::PseudoEPIVRELOAD_VRN3M1), DstReg)
-        .addFrameIndex(FI);
-    return;
-  } else if (RISCV::VRN4M1RegClass.hasSubClassEq(RC)) {
-    RVFI->setHasSpilledVR();
-    MFI.setStackID(FI, TargetStackID::ScalableVector);
-    BuildMI(MBB, I, DL, get(RISCV::PseudoEPIVRELOAD_VRN4M1), DstReg)
-        .addFrameIndex(FI);
-    return;
-  } else if (RISCV::VRN5M1RegClass.hasSubClassEq(RC)) {
-    RVFI->setHasSpilledVR();
-    MFI.setStackID(FI, TargetStackID::ScalableVector);
-    BuildMI(MBB, I, DL, get(RISCV::PseudoEPIVRELOAD_VRN5M1), DstReg)
-        .addFrameIndex(FI);
-    return;
-  } else if (RISCV::VRN6M1RegClass.hasSubClassEq(RC)) {
-    RVFI->setHasSpilledVR();
-    MFI.setStackID(FI, TargetStackID::ScalableVector);
-    BuildMI(MBB, I, DL, get(RISCV::PseudoEPIVRELOAD_VRN6M1), DstReg)
-        .addFrameIndex(FI);
-    return;
-  } else if (RISCV::VRN7M1RegClass.hasSubClassEq(RC)) {
-    RVFI->setHasSpilledVR();
-    MFI.setStackID(FI, TargetStackID::ScalableVector);
-    BuildMI(MBB, I, DL, get(RISCV::PseudoEPIVRELOAD_VRN7M1), DstReg)
-        .addFrameIndex(FI);
-    return;
-  } else if (RISCV::VRN8M1RegClass.hasSubClassEq(RC)) {
-    RVFI->setHasSpilledVR();
-    MFI.setStackID(FI, TargetStackID::ScalableVector);
-    BuildMI(MBB, I, DL, get(RISCV::PseudoEPIVRELOAD_VRN8M1), DstReg)
-        .addFrameIndex(FI);
-    return;
-=======
     Opcode = RISCV::PseudoVRELOAD_M1;
     IsScalableVector = true;
   } else if (RISCV::VRM2RegClass.hasSubClassEq(RC)) {
@@ -526,7 +402,41 @@
   } else if (RISCV::VRM8RegClass.hasSubClassEq(RC)) {
     Opcode = RISCV::PseudoVRELOAD_M8;
     IsScalableVector = true;
->>>>>>> 83147c40
+  } else if (RISCV::VRN2M1RegClass.hasSubClassEq(RC)) {
+    MFI.setStackID(FI, TargetStackID::ScalableVector);
+    BuildMI(MBB, I, DL, get(RISCV::PseudoEPIVRELOAD_VRN2M1), DstReg)
+        .addFrameIndex(FI);
+    return;
+  } else if (RISCV::VRN3M1RegClass.hasSubClassEq(RC)) {
+    MFI.setStackID(FI, TargetStackID::ScalableVector);
+    BuildMI(MBB, I, DL, get(RISCV::PseudoEPIVRELOAD_VRN3M1), DstReg)
+        .addFrameIndex(FI);
+    return;
+  } else if (RISCV::VRN4M1RegClass.hasSubClassEq(RC)) {
+    MFI.setStackID(FI, TargetStackID::ScalableVector);
+    BuildMI(MBB, I, DL, get(RISCV::PseudoEPIVRELOAD_VRN4M1), DstReg)
+        .addFrameIndex(FI);
+    return;
+  } else if (RISCV::VRN5M1RegClass.hasSubClassEq(RC)) {
+    MFI.setStackID(FI, TargetStackID::ScalableVector);
+    BuildMI(MBB, I, DL, get(RISCV::PseudoEPIVRELOAD_VRN5M1), DstReg)
+        .addFrameIndex(FI);
+    return;
+  } else if (RISCV::VRN6M1RegClass.hasSubClassEq(RC)) {
+    MFI.setStackID(FI, TargetStackID::ScalableVector);
+    BuildMI(MBB, I, DL, get(RISCV::PseudoEPIVRELOAD_VRN6M1), DstReg)
+        .addFrameIndex(FI);
+    return;
+  } else if (RISCV::VRN7M1RegClass.hasSubClassEq(RC)) {
+    MFI.setStackID(FI, TargetStackID::ScalableVector);
+    BuildMI(MBB, I, DL, get(RISCV::PseudoEPIVRELOAD_VRN7M1), DstReg)
+        .addFrameIndex(FI);
+    return;
+  } else if (RISCV::VRN8M1RegClass.hasSubClassEq(RC)) {
+    MFI.setStackID(FI, TargetStackID::ScalableVector);
+    BuildMI(MBB, I, DL, get(RISCV::PseudoEPIVRELOAD_VRN8M1), DstReg)
+        .addFrameIndex(FI);
+    return;
   } else
     llvm_unreachable("Can't load this register from stack slot");
 

//===-- RISCVInstrInfo.cpp - RISCV Instruction Information ------*- C++ -*-===//
//
// Part of the LLVM Project, under the Apache License v2.0 with LLVM Exceptions.
// See https://llvm.org/LICENSE.txt for license information.
// SPDX-License-Identifier: Apache-2.0 WITH LLVM-exception
//
//===----------------------------------------------------------------------===//
//
// This file contains the RISCV implementation of the TargetInstrInfo class.
//
//===----------------------------------------------------------------------===//

#include "RISCVInstrInfo.h"
#include "MCTargetDesc/RISCVMatInt.h"
#include "RISCV.h"
#include "RISCVMachineFunctionInfo.h"
#include "RISCVSubtarget.h"
#include "RISCVTargetMachine.h"
#include "llvm/ADT/STLExtras.h"
#include "llvm/ADT/SmallVector.h"
#include "llvm/Analysis/MemoryLocation.h"
#include "llvm/CodeGen/LiveIntervals.h"
#include "llvm/CodeGen/LiveVariables.h"
#include "llvm/CodeGen/MachineFunctionPass.h"
#include "llvm/CodeGen/MachineInstrBuilder.h"
#include "llvm/CodeGen/MachineRegisterInfo.h"
#include "llvm/CodeGen/RegisterScavenging.h"
#include "llvm/MC/MCInstBuilder.h"
#include "llvm/MC/TargetRegistry.h"
#include "llvm/Support/ErrorHandling.h"
#include "llvm/IR/IntrinsicsEPI.h"

using namespace llvm;

#define GEN_CHECK_COMPRESS_INSTR
#include "RISCVGenCompressInstEmitter.inc"

#define GET_INSTRINFO_CTOR_DTOR
#define GET_INSTRINFO_NAMED_OPS
#include "RISCVGenInstrInfo.inc"

static cl::opt<bool> PreferWholeRegisterMove(
    "riscv-prefer-whole-register-move", cl::init(false), cl::Hidden,
    cl::desc("Prefer whole register move for vector registers."));

<<<<<<< HEAD
namespace llvm {
namespace RISCVEPIIntrinsicsTable {

using namespace RISCV;

#define GET_EPIIntrinsicsTable_IMPL
#include "RISCVGenSearchableTables.inc"

} // namespace RISCVEPIIntrinsicsTable

namespace RISCVEPIPseudosTable {

using namespace RISCV;

#define GET_EPIPseudosTable_IMPL
#include "RISCVGenSearchableTables.inc"

} // namespace RISCVEPIPseudosTable

namespace RISCVVPseudosTable {
=======
namespace llvm::RISCVVPseudosTable {
>>>>>>> ea0b8f3f

using namespace RISCV;

#define GET_RISCVVPseudosTable_IMPL
#include "RISCVGenSearchableTables.inc"

} // namespace llvm::RISCVVPseudosTable

RISCVInstrInfo::RISCVInstrInfo(RISCVSubtarget &STI)
    : RISCVGenInstrInfo(RISCV::ADJCALLSTACKDOWN, RISCV::ADJCALLSTACKUP),
      STI(STI) {}

MCInst RISCVInstrInfo::getNop() const {
  if (STI.getFeatureBits()[RISCV::FeatureStdExtC])
    return MCInstBuilder(RISCV::C_NOP);
  return MCInstBuilder(RISCV::ADDI)
      .addReg(RISCV::X0)
      .addReg(RISCV::X0)
      .addImm(0);
}

unsigned RISCVInstrInfo::isLoadFromStackSlot(const MachineInstr &MI,
                                             int &FrameIndex) const {
  switch (MI.getOpcode()) {
  default:
    return 0;
  case RISCV::PseudoVRELOAD_M1:
  case RISCV::PseudoVRELOAD_M2:
  case RISCV::PseudoVRELOAD_M4:
  case RISCV::PseudoVRELOAD_M8:
  case RISCV::PseudoVRELOAD2_M1:
  case RISCV::PseudoVRELOAD2_M2:
  case RISCV::PseudoVRELOAD2_M4:
  case RISCV::PseudoVRELOAD3_M1:
  case RISCV::PseudoVRELOAD3_M2:
  case RISCV::PseudoVRELOAD4_M1:
  case RISCV::PseudoVRELOAD4_M2:
  case RISCV::PseudoVRELOAD5_M1:
  case RISCV::PseudoVRELOAD6_M1:
  case RISCV::PseudoVRELOAD7_M1:
  case RISCV::PseudoVRELOAD8_M1:
    assert(MI.getOperand(1).isFI());
    FrameIndex = MI.getOperand(1).getIndex();
    assert(MI.getOperand(0).isReg());
    return MI.getOperand(0).getReg();
  case RISCV::LB:
  case RISCV::LBU:
  case RISCV::LH:
  case RISCV::LHU:
  case RISCV::FLH:
  case RISCV::LW:
  case RISCV::FLW:
  case RISCV::LWU:
  case RISCV::LD:
  case RISCV::FLD:
    break;
  }

  if (MI.getOperand(1).isFI() && MI.getOperand(2).isImm() &&
      MI.getOperand(2).getImm() == 0) {
    FrameIndex = MI.getOperand(1).getIndex();
    return MI.getOperand(0).getReg();
  }

  return 0;
}

unsigned RISCVInstrInfo::isStoreToStackSlot(const MachineInstr &MI,
                                            int &FrameIndex) const {
  switch (MI.getOpcode()) {
  default:
    return 0;
  case RISCV::PseudoVSPILL_M1:
  case RISCV::PseudoVSPILL_M2:
  case RISCV::PseudoVSPILL_M4:
  case RISCV::PseudoVSPILL_M8:
  case RISCV::PseudoVSPILL2_M1:
  case RISCV::PseudoVSPILL2_M2:
  case RISCV::PseudoVSPILL2_M4:
  case RISCV::PseudoVSPILL3_M1:
  case RISCV::PseudoVSPILL3_M2:
  case RISCV::PseudoVSPILL4_M1:
  case RISCV::PseudoVSPILL4_M2:
  case RISCV::PseudoVSPILL5_M1:
  case RISCV::PseudoVSPILL6_M1:
  case RISCV::PseudoVSPILL7_M1:
  case RISCV::PseudoVSPILL8_M1:
    assert(MI.getOperand(1).isFI());
    FrameIndex = MI.getOperand(1).getIndex();
    assert(MI.getOperand(0).isReg());
    return MI.getOperand(0).getReg();
  case RISCV::SB:
  case RISCV::SH:
  case RISCV::SW:
  case RISCV::FSH:
  case RISCV::FSW:
  case RISCV::SD:
  case RISCV::FSD:
    break;
  }

  if (MI.getOperand(1).isFI() && MI.getOperand(2).isImm() &&
      MI.getOperand(2).getImm() == 0) {
    FrameIndex = MI.getOperand(1).getIndex();
    return MI.getOperand(0).getReg();
  }

  return 0;
}

static bool forwardCopyWillClobberTuple(unsigned DstReg, unsigned SrcReg,
                                        unsigned NumRegs) {
  return DstReg > SrcReg && (DstReg - SrcReg) < NumRegs;
}

static bool isConvertibleToVMV_V_V(const RISCVSubtarget &STI,
                                   const MachineBasicBlock &MBB,
                                   MachineBasicBlock::const_iterator MBBI,
                                   MachineBasicBlock::const_iterator &DefMBBI,
                                   RISCVII::VLMUL LMul) {
  if (PreferWholeRegisterMove)
    return false;

  assert(MBBI->getOpcode() == TargetOpcode::COPY &&
         "Unexpected COPY instruction.");
  Register SrcReg = MBBI->getOperand(1).getReg();
  const TargetRegisterInfo *TRI = STI.getRegisterInfo();

  bool FoundDef = false;
  bool FirstVSetVLI = false;
  unsigned FirstSEW = 0;
  while (MBBI != MBB.begin()) {
    --MBBI;
    if (MBBI->isMetaInstruction())
      continue;

    if (MBBI->getOpcode() == RISCV::PseudoVSETVLI ||
        MBBI->getOpcode() == RISCV::PseudoVSETVLIX0 ||
        MBBI->getOpcode() == RISCV::PseudoVSETIVLI) {
      // There is a vsetvli between COPY and source define instruction.
      // vy = def_vop ...  (producing instruction)
      // ...
      // vsetvli
      // ...
      // vx = COPY vy
      if (!FoundDef) {
        if (!FirstVSetVLI) {
          FirstVSetVLI = true;
          unsigned FirstVType = MBBI->getOperand(2).getImm();
          RISCVII::VLMUL FirstLMul = RISCVVType::getVLMUL(FirstVType);
          FirstSEW = RISCVVType::getSEW(FirstVType);
          // The first encountered vsetvli must have the same lmul as the
          // register class of COPY.
          if (FirstLMul != LMul)
            return false;
        }
        // Only permit `vsetvli x0, x0, vtype` between COPY and the source
        // define instruction.
        if (MBBI->getOperand(0).getReg() != RISCV::X0)
          return false;
        if (MBBI->getOperand(1).isImm())
          return false;
        if (MBBI->getOperand(1).getReg() != RISCV::X0)
          return false;
        continue;
      }

      // MBBI is the first vsetvli before the producing instruction.
      unsigned VType = MBBI->getOperand(2).getImm();
      // If there is a vsetvli between COPY and the producing instruction.
      if (FirstVSetVLI) {
        // If SEW is different, return false.
        if (RISCVVType::getSEW(VType) != FirstSEW)
          return false;
      }

      // If the vsetvli is tail undisturbed, keep the whole register move.
      if (!RISCVVType::isTailAgnostic(VType))
        return false;

      // The checking is conservative. We only have register classes for
      // LMUL = 1/2/4/8. We should be able to convert vmv1r.v to vmv.v.v
      // for fractional LMUL operations. However, we could not use the vsetvli
      // lmul for widening operations. The result of widening operation is
      // 2 x LMUL.
      return LMul == RISCVVType::getVLMUL(VType);
    } else if (MBBI->isInlineAsm() || MBBI->isCall()) {
      return false;
    } else if (MBBI->getNumDefs()) {
      // Check all the instructions which will change VL.
      // For example, vleff has implicit def VL.
      if (MBBI->modifiesRegister(RISCV::VL))
        return false;

      // Only converting whole register copies to vmv.v.v when the defining
      // value appears in the explicit operands.
      for (const MachineOperand &MO : MBBI->explicit_operands()) {
        if (!MO.isReg() || !MO.isDef())
          continue;
        if (!FoundDef && TRI->isSubRegisterEq(MO.getReg(), SrcReg)) {
          // We only permit the source of COPY has the same LMUL as the defined
          // operand.
          // There are cases we need to keep the whole register copy if the LMUL
          // is different.
          // For example,
          // $x0 = PseudoVSETIVLI 4, 73   // vsetivli zero, 4, e16,m2,ta,m
          // $v28m4 = PseudoVWADD_VV_M2 $v26m2, $v8m2
          // # The COPY may be created by vlmul_trunc intrinsic.
          // $v26m2 = COPY renamable $v28m2, implicit killed $v28m4
          //
          // After widening, the valid value will be 4 x e32 elements. If we
          // convert the COPY to vmv.v.v, it will only copy 4 x e16 elements.
          // FIXME: The COPY of subregister of Zvlsseg register will not be able
          // to convert to vmv.v.[v|i] under the constraint.
          if (MO.getReg() != SrcReg)
            return false;

          // In widening reduction instructions with LMUL_1 input vector case,
          // only checking the LMUL is insufficient due to reduction result is
          // always LMUL_1.
          // For example,
          // $x11 = PseudoVSETIVLI 1, 64 // vsetivli a1, 1, e8, m1, ta, mu
          // $v8m1 = PseudoVWREDSUM_VS_M1 $v26, $v27
          // $v26 = COPY killed renamable $v8
          // After widening, The valid value will be 1 x e16 elements. If we
          // convert the COPY to vmv.v.v, it will only copy 1 x e8 elements.
          uint64_t TSFlags = MBBI->getDesc().TSFlags;
          if (RISCVII::isRVVWideningReduction(TSFlags))
            return false;

          // Found the definition.
          FoundDef = true;
          DefMBBI = MBBI;
          // If the producing instruction does not depend on vsetvli, do not
          // convert COPY to vmv.v.v. For example, VL1R_V or PseudoVRELOAD.
          if (!RISCVII::hasSEWOp(TSFlags))
            return false;
          break;
        }
      }
    }
  }

  return false;
}

void RISCVInstrInfo::copyPhysReg(MachineBasicBlock &MBB,
                                 MachineBasicBlock::iterator MBBI,
                                 const DebugLoc &DL, MCRegister DstReg,
                                 MCRegister SrcReg, bool KillSrc) const {
  if (RISCV::GPRRegClass.contains(DstReg, SrcReg)) {
    BuildMI(MBB, MBBI, DL, get(RISCV::ADDI), DstReg)
        .addReg(SrcReg, getKillRegState(KillSrc))
        .addImm(0);
    return;
  }

  // Handle copy from csr
  if (RISCV::VCSRRegClass.contains(SrcReg) &&
      RISCV::GPRRegClass.contains(DstReg)) {
    const TargetRegisterInfo &TRI = *STI.getRegisterInfo();
    BuildMI(MBB, MBBI, DL, get(RISCV::CSRRS), DstReg)
      .addImm(RISCVSysReg::lookupSysRegByName(TRI.getName(SrcReg))->Encoding)
      .addReg(RISCV::X0);
    return;
  }

  // FPR->FPR copies and VR->VR copies.
  unsigned Opc;
  bool IsScalableVector = true;
  unsigned NF = 1;
  RISCVII::VLMUL LMul = RISCVII::LMUL_1;
  unsigned SubRegIdx = RISCV::sub_vrm1_0;
  if (RISCV::FPR16RegClass.contains(DstReg, SrcReg)) {
    Opc = RISCV::FSGNJ_H;
    IsScalableVector = false;
  } else if (RISCV::FPR32RegClass.contains(DstReg, SrcReg)) {
    Opc = RISCV::FSGNJ_S;
    IsScalableVector = false;
  } else if (RISCV::FPR64RegClass.contains(DstReg, SrcReg)) {
    Opc = RISCV::FSGNJ_D;
    IsScalableVector = false;
  } else if (RISCV::VRRegClass.contains(DstReg, SrcReg)) {
    Opc = RISCV::PseudoVMV1R_V;
    LMul = RISCVII::LMUL_1;
  } else if (RISCV::VRM2RegClass.contains(DstReg, SrcReg)) {
    Opc = RISCV::PseudoVMV2R_V;
    LMul = RISCVII::LMUL_2;
  } else if (RISCV::VRM4RegClass.contains(DstReg, SrcReg)) {
    Opc = RISCV::PseudoVMV4R_V;
    LMul = RISCVII::LMUL_4;
  } else if (RISCV::VRM8RegClass.contains(DstReg, SrcReg)) {
    Opc = RISCV::PseudoVMV8R_V;
    LMul = RISCVII::LMUL_8;
  } else if (RISCV::VRN2M1RegClass.contains(DstReg, SrcReg)) {
    Opc = RISCV::PseudoVMV1R_V;
    SubRegIdx = RISCV::sub_vrm1_0;
    NF = 2;
    LMul = RISCVII::LMUL_1;
  } else if (RISCV::VRN2M2RegClass.contains(DstReg, SrcReg)) {
    Opc = RISCV::PseudoVMV2R_V;
    SubRegIdx = RISCV::sub_vrm2_0;
    NF = 2;
    LMul = RISCVII::LMUL_2;
  } else if (RISCV::VRN2M4RegClass.contains(DstReg, SrcReg)) {
    Opc = RISCV::PseudoVMV4R_V;
    SubRegIdx = RISCV::sub_vrm4_0;
    NF = 2;
    LMul = RISCVII::LMUL_4;
  } else if (RISCV::VRN3M1RegClass.contains(DstReg, SrcReg)) {
    Opc = RISCV::PseudoVMV1R_V;
    SubRegIdx = RISCV::sub_vrm1_0;
    NF = 3;
    LMul = RISCVII::LMUL_1;
  } else if (RISCV::VRN3M2RegClass.contains(DstReg, SrcReg)) {
    Opc = RISCV::PseudoVMV2R_V;
    SubRegIdx = RISCV::sub_vrm2_0;
    NF = 3;
    LMul = RISCVII::LMUL_2;
  } else if (RISCV::VRN4M1RegClass.contains(DstReg, SrcReg)) {
    Opc = RISCV::PseudoVMV1R_V;
    SubRegIdx = RISCV::sub_vrm1_0;
    NF = 4;
    LMul = RISCVII::LMUL_1;
  } else if (RISCV::VRN4M2RegClass.contains(DstReg, SrcReg)) {
    Opc = RISCV::PseudoVMV2R_V;
    SubRegIdx = RISCV::sub_vrm2_0;
    NF = 4;
    LMul = RISCVII::LMUL_2;
  } else if (RISCV::VRN5M1RegClass.contains(DstReg, SrcReg)) {
    Opc = RISCV::PseudoVMV1R_V;
    SubRegIdx = RISCV::sub_vrm1_0;
    NF = 5;
    LMul = RISCVII::LMUL_1;
  } else if (RISCV::VRN6M1RegClass.contains(DstReg, SrcReg)) {
    Opc = RISCV::PseudoVMV1R_V;
    SubRegIdx = RISCV::sub_vrm1_0;
    NF = 6;
    LMul = RISCVII::LMUL_1;
  } else if (RISCV::VRN7M1RegClass.contains(DstReg, SrcReg)) {
    Opc = RISCV::PseudoVMV1R_V;
    SubRegIdx = RISCV::sub_vrm1_0;
    NF = 7;
    LMul = RISCVII::LMUL_1;
  } else if (RISCV::VRN8M1RegClass.contains(DstReg, SrcReg)) {
    Opc = RISCV::PseudoVMV1R_V;
    SubRegIdx = RISCV::sub_vrm1_0;
    NF = 8;
    LMul = RISCVII::LMUL_1;
  } else {
    llvm_unreachable("Impossible reg-to-reg copy");
  }

  if (IsScalableVector) {
    bool UseVMV_V_V = false;
    MachineBasicBlock::const_iterator DefMBBI;
    unsigned DefExplicitOpNum;
    unsigned VIOpc;
    if (isConvertibleToVMV_V_V(STI, MBB, MBBI, DefMBBI, LMul)) {
      UseVMV_V_V = true;
      DefExplicitOpNum = DefMBBI->getNumExplicitOperands();
      // We only need to handle LMUL = 1/2/4/8 here because we only define
      // vector register classes for LMUL = 1/2/4/8.
      switch (LMul) {
      default:
        llvm_unreachable("Impossible LMUL for vector register copy.");
      case RISCVII::LMUL_1:
        Opc = RISCV::PseudoVMV_V_V_M1;
        VIOpc = RISCV::PseudoVMV_V_I_M1;
        break;
      case RISCVII::LMUL_2:
        Opc = RISCV::PseudoVMV_V_V_M2;
        VIOpc = RISCV::PseudoVMV_V_I_M2;
        break;
      case RISCVII::LMUL_4:
        Opc = RISCV::PseudoVMV_V_V_M4;
        VIOpc = RISCV::PseudoVMV_V_I_M4;
        break;
      case RISCVII::LMUL_8:
        Opc = RISCV::PseudoVMV_V_V_M8;
        VIOpc = RISCV::PseudoVMV_V_I_M8;
        break;
      }
    }

    bool UseVMV_V_I = false;
    if (UseVMV_V_V && (DefMBBI->getOpcode() == VIOpc)) {
      UseVMV_V_I = true;
      Opc = VIOpc;
    }

    if (NF == 1) {
      auto MIB = BuildMI(MBB, MBBI, DL, get(Opc), DstReg);
      if (UseVMV_V_I)
        MIB = MIB.add(DefMBBI->getOperand(1));
      else
        MIB = MIB.addReg(SrcReg, getKillRegState(KillSrc));
      if (UseVMV_V_V) {
        // The last two arguments of vector instructions are
        // AVL, SEW. We also need to append the implicit-use vl and vtype.
        MIB.add(DefMBBI->getOperand(DefExplicitOpNum - 2)); // AVL
        MIB.add(DefMBBI->getOperand(DefExplicitOpNum - 1)); // SEW
        MIB.addReg(RISCV::VL, RegState::Implicit);
        MIB.addReg(RISCV::VTYPE, RegState::Implicit);
      }
    } else {
      const TargetRegisterInfo *TRI = STI.getRegisterInfo();

      int I = 0, End = NF, Incr = 1;
      unsigned SrcEncoding = TRI->getEncodingValue(SrcReg);
      unsigned DstEncoding = TRI->getEncodingValue(DstReg);
      unsigned LMulVal;
      bool Fractional;
      std::tie(LMulVal, Fractional) = RISCVVType::decodeVLMUL(LMul);
      assert(!Fractional && "It is impossible be fractional lmul here.");
      if (forwardCopyWillClobberTuple(DstEncoding, SrcEncoding, NF * LMulVal)) {
        I = NF - 1;
        End = -1;
        Incr = -1;
      }

      for (; I != End; I += Incr) {
        auto MIB = BuildMI(MBB, MBBI, DL, get(Opc),
                           TRI->getSubReg(DstReg, SubRegIdx + I));
        if (UseVMV_V_I)
          MIB = MIB.add(DefMBBI->getOperand(1));
        else
          MIB = MIB.addReg(TRI->getSubReg(SrcReg, SubRegIdx + I),
                           getKillRegState(KillSrc));
        if (UseVMV_V_V) {
          MIB.add(DefMBBI->getOperand(DefExplicitOpNum - 2)); // AVL
          MIB.add(DefMBBI->getOperand(DefExplicitOpNum - 1)); // SEW
          MIB.addReg(RISCV::VL, RegState::Implicit);
          MIB.addReg(RISCV::VTYPE, RegState::Implicit);
        }
      }
    }
  } else {
    BuildMI(MBB, MBBI, DL, get(Opc), DstReg)
        .addReg(SrcReg, getKillRegState(KillSrc))
        .addReg(SrcReg, getKillRegState(KillSrc));
  }
}

void RISCVInstrInfo::storeRegToStackSlot(MachineBasicBlock &MBB,
                                         MachineBasicBlock::iterator I,
                                         Register SrcReg, bool IsKill, int FI,
                                         const TargetRegisterClass *RC,
                                         const TargetRegisterInfo *TRI) const {
  DebugLoc DL;
  if (I != MBB.end())
    DL = I->getDebugLoc();

  MachineFunction *MF = MBB.getParent();
  MachineFrameInfo &MFI = MF->getFrameInfo();

  unsigned Opcode;
  bool IsScalableVector = true;
  bool IsZvlsseg = true;
  if (RISCV::GPRRegClass.hasSubClassEq(RC)) {
    Opcode = TRI->getRegSizeInBits(RISCV::GPRRegClass) == 32 ?
             RISCV::SW : RISCV::SD;
    IsScalableVector = false;
  } else if (RISCV::FPR16RegClass.hasSubClassEq(RC)) {
    Opcode = RISCV::FSH;
    IsScalableVector = false;
  } else if (RISCV::FPR32RegClass.hasSubClassEq(RC)) {
    Opcode = RISCV::FSW;
    IsScalableVector = false;
  } else if (RISCV::FPR64RegClass.hasSubClassEq(RC)) {
    Opcode = RISCV::FSD;
    IsScalableVector = false;
  } else if (RISCV::VRRegClass.hasSubClassEq(RC)) {
    Opcode = RISCV::PseudoVSPILL_M1;
    IsZvlsseg = false;
  } else if (RISCV::VRM2RegClass.hasSubClassEq(RC)) {
    Opcode = RISCV::PseudoVSPILL_M2;
    IsZvlsseg = false;
  } else if (RISCV::VRM4RegClass.hasSubClassEq(RC)) {
    Opcode = RISCV::PseudoVSPILL_M4;
    IsZvlsseg = false;
  } else if (RISCV::VRM8RegClass.hasSubClassEq(RC)) {
    Opcode = RISCV::PseudoVSPILL_M8;
    IsZvlsseg = false;
  } else if (RISCV::VRN2M1RegClass.hasSubClassEq(RC))
    Opcode = RISCV::PseudoVSPILL2_M1;
  else if (RISCV::VRN2M2RegClass.hasSubClassEq(RC))
    Opcode = RISCV::PseudoVSPILL2_M2;
  else if (RISCV::VRN2M4RegClass.hasSubClassEq(RC))
    Opcode = RISCV::PseudoVSPILL2_M4;
  else if (RISCV::VRN3M1RegClass.hasSubClassEq(RC))
    Opcode = RISCV::PseudoVSPILL3_M1;
  else if (RISCV::VRN3M2RegClass.hasSubClassEq(RC))
    Opcode = RISCV::PseudoVSPILL3_M2;
  else if (RISCV::VRN4M1RegClass.hasSubClassEq(RC))
    Opcode = RISCV::PseudoVSPILL4_M1;
  else if (RISCV::VRN4M2RegClass.hasSubClassEq(RC))
    Opcode = RISCV::PseudoVSPILL4_M2;
  else if (RISCV::VRN5M1RegClass.hasSubClassEq(RC))
    Opcode = RISCV::PseudoVSPILL5_M1;
  else if (RISCV::VRN6M1RegClass.hasSubClassEq(RC))
    Opcode = RISCV::PseudoVSPILL6_M1;
  else if (RISCV::VRN7M1RegClass.hasSubClassEq(RC))
    Opcode = RISCV::PseudoVSPILL7_M1;
  else if (RISCV::VRN8M1RegClass.hasSubClassEq(RC))
    Opcode = RISCV::PseudoVSPILL8_M1;
  else
    llvm_unreachable("Can't store this register to stack slot");

  if (IsScalableVector) {
    MachineMemOperand *MMO = MF->getMachineMemOperand(
        MachinePointerInfo::getFixedStack(*MF, FI), MachineMemOperand::MOStore,
        MemoryLocation::UnknownSize, MFI.getObjectAlign(FI));

    MFI.setStackID(FI, TargetStackID::ScalableVector);
    auto MIB = BuildMI(MBB, I, DL, get(Opcode))
                   .addReg(SrcReg, getKillRegState(IsKill))
                   .addFrameIndex(FI)
                   .addMemOperand(MMO);
    if (IsZvlsseg) {
      // For spilling/reloading Zvlsseg registers, append the dummy field for
      // the scaled vector length. The argument will be used when expanding
      // these pseudo instructions.
      MIB.addReg(RISCV::X0);
    }
  } else {
    MachineMemOperand *MMO = MF->getMachineMemOperand(
        MachinePointerInfo::getFixedStack(*MF, FI), MachineMemOperand::MOStore,
        MFI.getObjectSize(FI), MFI.getObjectAlign(FI));

    BuildMI(MBB, I, DL, get(Opcode))
        .addReg(SrcReg, getKillRegState(IsKill))
        .addFrameIndex(FI)
        .addImm(0)
        .addMemOperand(MMO);
  }
}

void RISCVInstrInfo::loadRegFromStackSlot(MachineBasicBlock &MBB,
                                          MachineBasicBlock::iterator I,
                                          Register DstReg, int FI,
                                          const TargetRegisterClass *RC,
                                          const TargetRegisterInfo *TRI) const {
  DebugLoc DL;
  if (I != MBB.end())
    DL = I->getDebugLoc();

  MachineFunction *MF = MBB.getParent();
  MachineFrameInfo &MFI = MF->getFrameInfo();

  unsigned Opcode;
  bool IsScalableVector = true;
  bool IsZvlsseg = true;
  if (RISCV::GPRRegClass.hasSubClassEq(RC)) {
    Opcode = TRI->getRegSizeInBits(RISCV::GPRRegClass) == 32 ?
             RISCV::LW : RISCV::LD;
    IsScalableVector = false;
  } else if (RISCV::FPR16RegClass.hasSubClassEq(RC)) {
    Opcode = RISCV::FLH;
    IsScalableVector = false;
  } else if (RISCV::FPR32RegClass.hasSubClassEq(RC)) {
    Opcode = RISCV::FLW;
    IsScalableVector = false;
  } else if (RISCV::FPR64RegClass.hasSubClassEq(RC)) {
    Opcode = RISCV::FLD;
    IsScalableVector = false;
  } else if (RISCV::VRRegClass.hasSubClassEq(RC)) {
    Opcode = RISCV::PseudoVRELOAD_M1;
    IsZvlsseg = false;
  } else if (RISCV::VRM2RegClass.hasSubClassEq(RC)) {
    Opcode = RISCV::PseudoVRELOAD_M2;
    IsZvlsseg = false;
  } else if (RISCV::VRM4RegClass.hasSubClassEq(RC)) {
    Opcode = RISCV::PseudoVRELOAD_M4;
    IsZvlsseg = false;
  } else if (RISCV::VRM8RegClass.hasSubClassEq(RC)) {
    Opcode = RISCV::PseudoVRELOAD_M8;
    IsZvlsseg = false;
  } else if (RISCV::VRN2M1RegClass.hasSubClassEq(RC))
    Opcode = RISCV::PseudoVRELOAD2_M1;
  else if (RISCV::VRN2M2RegClass.hasSubClassEq(RC))
    Opcode = RISCV::PseudoVRELOAD2_M2;
  else if (RISCV::VRN2M4RegClass.hasSubClassEq(RC))
    Opcode = RISCV::PseudoVRELOAD2_M4;
  else if (RISCV::VRN3M1RegClass.hasSubClassEq(RC))
    Opcode = RISCV::PseudoVRELOAD3_M1;
  else if (RISCV::VRN3M2RegClass.hasSubClassEq(RC))
    Opcode = RISCV::PseudoVRELOAD3_M2;
  else if (RISCV::VRN4M1RegClass.hasSubClassEq(RC))
    Opcode = RISCV::PseudoVRELOAD4_M1;
  else if (RISCV::VRN4M2RegClass.hasSubClassEq(RC))
    Opcode = RISCV::PseudoVRELOAD4_M2;
  else if (RISCV::VRN5M1RegClass.hasSubClassEq(RC))
    Opcode = RISCV::PseudoVRELOAD5_M1;
  else if (RISCV::VRN6M1RegClass.hasSubClassEq(RC))
    Opcode = RISCV::PseudoVRELOAD6_M1;
  else if (RISCV::VRN7M1RegClass.hasSubClassEq(RC))
    Opcode = RISCV::PseudoVRELOAD7_M1;
  else if (RISCV::VRN8M1RegClass.hasSubClassEq(RC))
    Opcode = RISCV::PseudoVRELOAD8_M1;
  else
    llvm_unreachable("Can't load this register from stack slot");

  if (IsScalableVector) {
    MachineMemOperand *MMO = MF->getMachineMemOperand(
        MachinePointerInfo::getFixedStack(*MF, FI), MachineMemOperand::MOLoad,
        MemoryLocation::UnknownSize, MFI.getObjectAlign(FI));

    MFI.setStackID(FI, TargetStackID::ScalableVector);
    auto MIB = BuildMI(MBB, I, DL, get(Opcode), DstReg)
                   .addFrameIndex(FI)
                   .addMemOperand(MMO);
    if (IsZvlsseg) {
      // For spilling/reloading Zvlsseg registers, append the dummy field for
      // the scaled vector length. The argument will be used when expanding
      // these pseudo instructions.
      MIB.addReg(RISCV::X0);
    }
  } else {
    MachineMemOperand *MMO = MF->getMachineMemOperand(
        MachinePointerInfo::getFixedStack(*MF, FI), MachineMemOperand::MOLoad,
        MFI.getObjectSize(FI), MFI.getObjectAlign(FI));

    BuildMI(MBB, I, DL, get(Opcode), DstReg)
        .addFrameIndex(FI)
        .addImm(0)
        .addMemOperand(MMO);
  }
}

MachineInstr *RISCVInstrInfo::foldMemoryOperandImpl(
    MachineFunction &MF, MachineInstr &MI, ArrayRef<unsigned> Ops,
    MachineBasicBlock::iterator InsertPt, int FrameIndex, LiveIntervals *LIS,
    VirtRegMap *VRM) const {
  const MachineFrameInfo &MFI = MF.getFrameInfo();

  // The below optimizations narrow the load so they are only valid for little
  // endian.
  // TODO: Support big endian by adding an offset into the frame object?
  if (MF.getDataLayout().isBigEndian())
    return nullptr;

  // Fold load from stack followed by sext.w into lw.
  // TODO: Fold with sext.b, sext.h, zext.b, zext.h, zext.w?
  if (Ops.size() != 1 || Ops[0] != 1)
   return nullptr;

  unsigned LoadOpc;
  switch (MI.getOpcode()) {
  default:
    if (RISCV::isSEXT_W(MI)) {
      LoadOpc = RISCV::LW;
      break;
    }
    if (RISCV::isZEXT_W(MI)) {
      LoadOpc = RISCV::LWU;
      break;
    }
    if (RISCV::isZEXT_B(MI)) {
      LoadOpc = RISCV::LBU;
      break;
    }
    return nullptr;
  case RISCV::SEXT_H:
    LoadOpc = RISCV::LH;
    break;
  case RISCV::SEXT_B:
    LoadOpc = RISCV::LB;
    break;
  case RISCV::ZEXT_H_RV32:
  case RISCV::ZEXT_H_RV64:
    LoadOpc = RISCV::LHU;
    break;
  }

  MachineMemOperand *MMO = MF.getMachineMemOperand(
      MachinePointerInfo::getFixedStack(MF, FrameIndex),
      MachineMemOperand::MOLoad, MFI.getObjectSize(FrameIndex),
      MFI.getObjectAlign(FrameIndex));

  Register DstReg = MI.getOperand(0).getReg();
  return BuildMI(*MI.getParent(), InsertPt, MI.getDebugLoc(), get(LoadOpc),
                 DstReg)
      .addFrameIndex(FrameIndex)
      .addImm(0)
      .addMemOperand(MMO);
}

void RISCVInstrInfo::movImm(MachineBasicBlock &MBB,
                            MachineBasicBlock::iterator MBBI,
                            const DebugLoc &DL, Register DstReg, uint64_t Val,
                            MachineInstr::MIFlag Flag) const {
  Register SrcReg = RISCV::X0;

  if (!STI.is64Bit() && !isInt<32>(Val))
    report_fatal_error("Should only materialize 32-bit constants for RV32");

  RISCVMatInt::InstSeq Seq =
      RISCVMatInt::generateInstSeq(Val, STI.getFeatureBits());
  assert(!Seq.empty());

  for (RISCVMatInt::Inst &Inst : Seq) {
    switch (Inst.getOpndKind()) {
    case RISCVMatInt::Imm:
      BuildMI(MBB, MBBI, DL, get(Inst.Opc), DstReg)
          .addImm(Inst.Imm)
          .setMIFlag(Flag);
      break;
    case RISCVMatInt::RegX0:
      BuildMI(MBB, MBBI, DL, get(Inst.Opc), DstReg)
          .addReg(SrcReg, RegState::Kill)
          .addReg(RISCV::X0)
          .setMIFlag(Flag);
      break;
    case RISCVMatInt::RegReg:
      BuildMI(MBB, MBBI, DL, get(Inst.Opc), DstReg)
          .addReg(SrcReg, RegState::Kill)
          .addReg(SrcReg, RegState::Kill)
          .setMIFlag(Flag);
      break;
    case RISCVMatInt::RegImm:
      BuildMI(MBB, MBBI, DL, get(Inst.Opc), DstReg)
          .addReg(SrcReg, RegState::Kill)
          .addImm(Inst.Imm)
          .setMIFlag(Flag);
      break;
    }

    // Only the first instruction has X0 as its source.
    SrcReg = DstReg;
  }
}

static RISCVCC::CondCode getCondFromBranchOpc(unsigned Opc) {
  switch (Opc) {
  default:
    return RISCVCC::COND_INVALID;
  case RISCV::BEQ:
    return RISCVCC::COND_EQ;
  case RISCV::BNE:
    return RISCVCC::COND_NE;
  case RISCV::BLT:
    return RISCVCC::COND_LT;
  case RISCV::BGE:
    return RISCVCC::COND_GE;
  case RISCV::BLTU:
    return RISCVCC::COND_LTU;
  case RISCV::BGEU:
    return RISCVCC::COND_GEU;
  }
}

// The contents of values added to Cond are not examined outside of
// RISCVInstrInfo, giving us flexibility in what to push to it. For RISCV, we
// push BranchOpcode, Reg1, Reg2.
static void parseCondBranch(MachineInstr &LastInst, MachineBasicBlock *&Target,
                            SmallVectorImpl<MachineOperand> &Cond) {
  // Block ends with fall-through condbranch.
  assert(LastInst.getDesc().isConditionalBranch() &&
         "Unknown conditional branch");
  Target = LastInst.getOperand(2).getMBB();
  unsigned CC = getCondFromBranchOpc(LastInst.getOpcode());
  Cond.push_back(MachineOperand::CreateImm(CC));
  Cond.push_back(LastInst.getOperand(0));
  Cond.push_back(LastInst.getOperand(1));
}

const MCInstrDesc &RISCVInstrInfo::getBrCond(RISCVCC::CondCode CC) const {
  switch (CC) {
  default:
    llvm_unreachable("Unknown condition code!");
  case RISCVCC::COND_EQ:
    return get(RISCV::BEQ);
  case RISCVCC::COND_NE:
    return get(RISCV::BNE);
  case RISCVCC::COND_LT:
    return get(RISCV::BLT);
  case RISCVCC::COND_GE:
    return get(RISCV::BGE);
  case RISCVCC::COND_LTU:
    return get(RISCV::BLTU);
  case RISCVCC::COND_GEU:
    return get(RISCV::BGEU);
  }
}

RISCVCC::CondCode RISCVCC::getOppositeBranchCondition(RISCVCC::CondCode CC) {
  switch (CC) {
  default:
    llvm_unreachable("Unrecognized conditional branch");
  case RISCVCC::COND_EQ:
    return RISCVCC::COND_NE;
  case RISCVCC::COND_NE:
    return RISCVCC::COND_EQ;
  case RISCVCC::COND_LT:
    return RISCVCC::COND_GE;
  case RISCVCC::COND_GE:
    return RISCVCC::COND_LT;
  case RISCVCC::COND_LTU:
    return RISCVCC::COND_GEU;
  case RISCVCC::COND_GEU:
    return RISCVCC::COND_LTU;
  }
}

bool RISCVInstrInfo::analyzeBranch(MachineBasicBlock &MBB,
                                   MachineBasicBlock *&TBB,
                                   MachineBasicBlock *&FBB,
                                   SmallVectorImpl<MachineOperand> &Cond,
                                   bool AllowModify) const {
  TBB = FBB = nullptr;
  Cond.clear();

  // If the block has no terminators, it just falls into the block after it.
  MachineBasicBlock::iterator I = MBB.getLastNonDebugInstr();
  if (I == MBB.end() || !isUnpredicatedTerminator(*I))
    return false;

  // Count the number of terminators and find the first unconditional or
  // indirect branch.
  MachineBasicBlock::iterator FirstUncondOrIndirectBr = MBB.end();
  int NumTerminators = 0;
  for (auto J = I.getReverse(); J != MBB.rend() && isUnpredicatedTerminator(*J);
       J++) {
    NumTerminators++;
    if (J->getDesc().isUnconditionalBranch() ||
        J->getDesc().isIndirectBranch()) {
      FirstUncondOrIndirectBr = J.getReverse();
    }
  }

  // If AllowModify is true, we can erase any terminators after
  // FirstUncondOrIndirectBR.
  if (AllowModify && FirstUncondOrIndirectBr != MBB.end()) {
    while (std::next(FirstUncondOrIndirectBr) != MBB.end()) {
      std::next(FirstUncondOrIndirectBr)->eraseFromParent();
      NumTerminators--;
    }
    I = FirstUncondOrIndirectBr;
  }

  // We can't handle blocks that end in an indirect branch.
  if (I->getDesc().isIndirectBranch())
    return true;

  // We can't handle blocks with more than 2 terminators.
  if (NumTerminators > 2)
    return true;

  // Handle a single unconditional branch.
  if (NumTerminators == 1 && I->getDesc().isUnconditionalBranch()) {
    TBB = getBranchDestBlock(*I);
    return false;
  }

  // Handle a single conditional branch.
  if (NumTerminators == 1 && I->getDesc().isConditionalBranch()) {
    parseCondBranch(*I, TBB, Cond);
    return false;
  }

  // Handle a conditional branch followed by an unconditional branch.
  if (NumTerminators == 2 && std::prev(I)->getDesc().isConditionalBranch() &&
      I->getDesc().isUnconditionalBranch()) {
    parseCondBranch(*std::prev(I), TBB, Cond);
    FBB = getBranchDestBlock(*I);
    return false;
  }

  // Otherwise, we can't handle this.
  return true;
}

unsigned RISCVInstrInfo::removeBranch(MachineBasicBlock &MBB,
                                      int *BytesRemoved) const {
  if (BytesRemoved)
    *BytesRemoved = 0;
  MachineBasicBlock::iterator I = MBB.getLastNonDebugInstr();
  if (I == MBB.end())
    return 0;

  if (!I->getDesc().isUnconditionalBranch() &&
      !I->getDesc().isConditionalBranch())
    return 0;

  // Remove the branch.
  if (BytesRemoved)
    *BytesRemoved += getInstSizeInBytes(*I);
  I->eraseFromParent();

  I = MBB.end();

  if (I == MBB.begin())
    return 1;
  --I;
  if (!I->getDesc().isConditionalBranch())
    return 1;

  // Remove the branch.
  if (BytesRemoved)
    *BytesRemoved += getInstSizeInBytes(*I);
  I->eraseFromParent();
  return 2;
}

// Inserts a branch into the end of the specific MachineBasicBlock, returning
// the number of instructions inserted.
unsigned RISCVInstrInfo::insertBranch(
    MachineBasicBlock &MBB, MachineBasicBlock *TBB, MachineBasicBlock *FBB,
    ArrayRef<MachineOperand> Cond, const DebugLoc &DL, int *BytesAdded) const {
  if (BytesAdded)
    *BytesAdded = 0;

  // Shouldn't be a fall through.
  assert(TBB && "insertBranch must not be told to insert a fallthrough");
  assert((Cond.size() == 3 || Cond.size() == 0) &&
         "RISCV branch conditions have two components!");

  // Unconditional branch.
  if (Cond.empty()) {
    MachineInstr &MI = *BuildMI(&MBB, DL, get(RISCV::PseudoBR)).addMBB(TBB);
    if (BytesAdded)
      *BytesAdded += getInstSizeInBytes(MI);
    return 1;
  }

  // Either a one or two-way conditional branch.
  auto CC = static_cast<RISCVCC::CondCode>(Cond[0].getImm());
  MachineInstr &CondMI =
      *BuildMI(&MBB, DL, getBrCond(CC)).add(Cond[1]).add(Cond[2]).addMBB(TBB);
  if (BytesAdded)
    *BytesAdded += getInstSizeInBytes(CondMI);

  // One-way conditional branch.
  if (!FBB)
    return 1;

  // Two-way conditional branch.
  MachineInstr &MI = *BuildMI(&MBB, DL, get(RISCV::PseudoBR)).addMBB(FBB);
  if (BytesAdded)
    *BytesAdded += getInstSizeInBytes(MI);
  return 2;
}

void RISCVInstrInfo::insertIndirectBranch(MachineBasicBlock &MBB,
                                          MachineBasicBlock &DestBB,
                                          MachineBasicBlock &RestoreBB,
                                          const DebugLoc &DL, int64_t BrOffset,
                                          RegScavenger *RS) const {
  assert(RS && "RegScavenger required for long branching");
  assert(MBB.empty() &&
         "new block should be inserted for expanding unconditional branch");
  assert(MBB.pred_size() == 1);

  MachineFunction *MF = MBB.getParent();
  MachineRegisterInfo &MRI = MF->getRegInfo();

  if (!isInt<32>(BrOffset))
    report_fatal_error(
        "Branch offsets outside of the signed 32-bit range not supported");

  // FIXME: A virtual register must be used initially, as the register
  // scavenger won't work with empty blocks (SIInstrInfo::insertIndirectBranch
  // uses the same workaround).
  Register ScratchReg = MRI.createVirtualRegister(&RISCV::GPRRegClass);
  auto II = MBB.end();

  MachineInstr &MI = *BuildMI(MBB, II, DL, get(RISCV::PseudoJump))
                          .addReg(ScratchReg, RegState::Define | RegState::Dead)
                          .addMBB(&DestBB, RISCVII::MO_CALL);

  RS->enterBasicBlockEnd(MBB);
  Register Scav = RS->scavengeRegisterBackwards(RISCV::GPRRegClass,
                                                MI.getIterator(), false, 0);
  // TODO: The case when there is no scavenged register needs special handling.
  assert(Scav != RISCV::NoRegister && "No register is scavenged!");
  MRI.replaceRegWith(ScratchReg, Scav);
  MRI.clearVirtRegs();
  RS->setRegUsed(Scav);
}

bool RISCVInstrInfo::reverseBranchCondition(
    SmallVectorImpl<MachineOperand> &Cond) const {
  assert((Cond.size() == 3) && "Invalid branch condition!");
  auto CC = static_cast<RISCVCC::CondCode>(Cond[0].getImm());
  Cond[0].setImm(getOppositeBranchCondition(CC));
  return false;
}

MachineBasicBlock *
RISCVInstrInfo::getBranchDestBlock(const MachineInstr &MI) const {
  assert(MI.getDesc().isBranch() && "Unexpected opcode!");
  // The branch target is always the last operand.
  int NumOp = MI.getNumExplicitOperands();
  return MI.getOperand(NumOp - 1).getMBB();
}

bool RISCVInstrInfo::isBranchOffsetInRange(unsigned BranchOp,
                                           int64_t BrOffset) const {
  unsigned XLen = STI.getXLen();
  // Ideally we could determine the supported branch offset from the
  // RISCVII::FormMask, but this can't be used for Pseudo instructions like
  // PseudoBR.
  switch (BranchOp) {
  default:
    llvm_unreachable("Unexpected opcode!");
  case RISCV::BEQ:
  case RISCV::BNE:
  case RISCV::BLT:
  case RISCV::BGE:
  case RISCV::BLTU:
  case RISCV::BGEU:
    return isIntN(13, BrOffset);
  case RISCV::JAL:
  case RISCV::PseudoBR:
    return isIntN(21, BrOffset);
  case RISCV::PseudoJump:
    return isIntN(32, SignExtend64(BrOffset + 0x800, XLen));
  }
}

unsigned RISCVInstrInfo::getInstSizeInBytes(const MachineInstr &MI) const {
  if (MI.isMetaInstruction())
    return 0;

  unsigned Opcode = MI.getOpcode();

  if (Opcode == TargetOpcode::INLINEASM ||
      Opcode == TargetOpcode::INLINEASM_BR) {
    const MachineFunction &MF = *MI.getParent()->getParent();
    const auto &TM = static_cast<const RISCVTargetMachine &>(MF.getTarget());
    return getInlineAsmLength(MI.getOperand(0).getSymbolName(),
                              *TM.getMCAsmInfo());
  }

  if (MI.getParent() && MI.getParent()->getParent()) {
    const auto MF = MI.getMF();
    const auto &TM = static_cast<const RISCVTargetMachine &>(MF->getTarget());
    const MCRegisterInfo &MRI = *TM.getMCRegisterInfo();
    const MCSubtargetInfo &STI = *TM.getMCSubtargetInfo();
    const RISCVSubtarget &ST = MF->getSubtarget<RISCVSubtarget>();
    if (isCompressibleInst(MI, &ST, MRI, STI))
      return 2;
  }
  return get(Opcode).getSize();
}

bool RISCVInstrInfo::isAsCheapAsAMove(const MachineInstr &MI) const {
  const unsigned Opcode = MI.getOpcode();
  switch (Opcode) {
  default:
    break;
  case RISCV::FSGNJ_D:
  case RISCV::FSGNJ_S:
  case RISCV::FSGNJ_H:
    // The canonical floating-point move is fsgnj rd, rs, rs.
    return MI.getOperand(1).isReg() && MI.getOperand(2).isReg() &&
           MI.getOperand(1).getReg() == MI.getOperand(2).getReg();
  case RISCV::ADDI:
  case RISCV::ORI:
  case RISCV::XORI:
    return (MI.getOperand(1).isReg() &&
            MI.getOperand(1).getReg() == RISCV::X0) ||
           (MI.getOperand(2).isImm() && MI.getOperand(2).getImm() == 0);
  }
  return MI.isAsCheapAsAMove();
}

Optional<DestSourcePair>
RISCVInstrInfo::isCopyInstrImpl(const MachineInstr &MI) const {
  if (MI.isMoveReg())
    return DestSourcePair{MI.getOperand(0), MI.getOperand(1)};
  switch (MI.getOpcode()) {
  default:
    break;
  case RISCV::ADDI:
    // Operand 1 can be a frameindex but callers expect registers
    if (MI.getOperand(1).isReg() && MI.getOperand(2).isImm() &&
        MI.getOperand(2).getImm() == 0)
      return DestSourcePair{MI.getOperand(0), MI.getOperand(1)};
    break;
  case RISCV::FSGNJ_D:
  case RISCV::FSGNJ_S:
  case RISCV::FSGNJ_H:
    // The canonical floating-point move is fsgnj rd, rs, rs.
    if (MI.getOperand(1).isReg() && MI.getOperand(2).isReg() &&
        MI.getOperand(1).getReg() == MI.getOperand(2).getReg())
      return DestSourcePair{MI.getOperand(0), MI.getOperand(1)};
    break;
  }
  return None;
}

bool RISCVInstrInfo::verifyInstruction(const MachineInstr &MI,
                                       StringRef &ErrInfo) const {
  const MCInstrInfo *MCII = STI.getInstrInfo();
  MCInstrDesc const &Desc = MCII->get(MI.getOpcode());

  for (auto &OI : enumerate(Desc.operands())) {
    unsigned OpType = OI.value().OperandType;
    if (OpType >= RISCVOp::OPERAND_FIRST_RISCV_IMM &&
        OpType <= RISCVOp::OPERAND_LAST_RISCV_IMM) {
      const MachineOperand &MO = MI.getOperand(OI.index());
      if (MO.isImm()) {
        int64_t Imm = MO.getImm();
        bool Ok;
        switch (OpType) {
        default:
          llvm_unreachable("Unexpected operand type");

          // clang-format off
#define CASE_OPERAND_UIMM(NUM)                                                 \
  case RISCVOp::OPERAND_UIMM##NUM:                                             \
    Ok = isUInt<NUM>(Imm);                                                     \
    break;
        CASE_OPERAND_UIMM(2)
        CASE_OPERAND_UIMM(3)
        CASE_OPERAND_UIMM(4)
        CASE_OPERAND_UIMM(5)
        CASE_OPERAND_UIMM(7)
        CASE_OPERAND_UIMM(12)
        CASE_OPERAND_UIMM(20)
          // clang-format on
        case RISCVOp::OPERAND_SIMM12:
          Ok = isInt<12>(Imm);
          break;
        case RISCVOp::OPERAND_SIMM12_LSB00000:
          Ok = isShiftedInt<7, 5>(Imm);
          break;
        case RISCVOp::OPERAND_UIMMLOG2XLEN:
          if (STI.getTargetTriple().isArch64Bit())
            Ok = isUInt<6>(Imm);
          else
            Ok = isUInt<5>(Imm);
          break;
        case RISCVOp::OPERAND_RVKRNUM:
          Ok = Imm >= 0 && Imm <= 10;
          break;
        }
        if (!Ok) {
          ErrInfo = "Invalid immediate";
          return false;
        }
      }
    }
  }

  return true;
}

// Return true if get the base operand, byte offset of an instruction and the
// memory width. Width is the size of memory that is being loaded/stored.
bool RISCVInstrInfo::getMemOperandWithOffsetWidth(
    const MachineInstr &LdSt, const MachineOperand *&BaseReg, int64_t &Offset,
    unsigned &Width, const TargetRegisterInfo *TRI) const {
  if (!LdSt.mayLoadOrStore())
    return false;

  // Here we assume the standard RISC-V ISA, which uses a base+offset
  // addressing mode. You'll need to relax these conditions to support custom
  // load/stores instructions.
  if (LdSt.getNumExplicitOperands() != 3)
    return false;
  if (!LdSt.getOperand(1).isReg() || !LdSt.getOperand(2).isImm())
    return false;

  if (!LdSt.hasOneMemOperand())
    return false;

  Width = (*LdSt.memoperands_begin())->getSize();
  BaseReg = &LdSt.getOperand(1);
  Offset = LdSt.getOperand(2).getImm();
  return true;
}

bool RISCVInstrInfo::areMemAccessesTriviallyDisjoint(
    const MachineInstr &MIa, const MachineInstr &MIb) const {
  assert(MIa.mayLoadOrStore() && "MIa must be a load or store.");
  assert(MIb.mayLoadOrStore() && "MIb must be a load or store.");

  if (MIa.hasUnmodeledSideEffects() || MIb.hasUnmodeledSideEffects() ||
      MIa.hasOrderedMemoryRef() || MIb.hasOrderedMemoryRef())
    return false;

  // Retrieve the base register, offset from the base register and width. Width
  // is the size of memory that is being loaded/stored (e.g. 1, 2, 4).  If
  // base registers are identical, and the offset of a lower memory access +
  // the width doesn't overlap the offset of a higher memory access,
  // then the memory accesses are different.
  const TargetRegisterInfo *TRI = STI.getRegisterInfo();
  const MachineOperand *BaseOpA = nullptr, *BaseOpB = nullptr;
  int64_t OffsetA = 0, OffsetB = 0;
  unsigned int WidthA = 0, WidthB = 0;
  if (getMemOperandWithOffsetWidth(MIa, BaseOpA, OffsetA, WidthA, TRI) &&
      getMemOperandWithOffsetWidth(MIb, BaseOpB, OffsetB, WidthB, TRI)) {
    if (BaseOpA->isIdenticalTo(*BaseOpB)) {
      int LowOffset = std::min(OffsetA, OffsetB);
      int HighOffset = std::max(OffsetA, OffsetB);
      int LowWidth = (LowOffset == OffsetA) ? WidthA : WidthB;
      if (LowOffset + LowWidth <= HighOffset)
        return true;
    }
  }
  return false;
}

std::pair<unsigned, unsigned>
RISCVInstrInfo::decomposeMachineOperandsTargetFlags(unsigned TF) const {
  const unsigned Mask = RISCVII::MO_DIRECT_FLAG_MASK;
  return std::make_pair(TF & Mask, TF & ~Mask);
}

ArrayRef<std::pair<unsigned, const char *>>
RISCVInstrInfo::getSerializableDirectMachineOperandTargetFlags() const {
  using namespace RISCVII;
  static const std::pair<unsigned, const char *> TargetFlags[] = {
      {MO_CALL, "riscv-call"},
      {MO_PLT, "riscv-plt"},
      {MO_LO, "riscv-lo"},
      {MO_HI, "riscv-hi"},
      {MO_PCREL_LO, "riscv-pcrel-lo"},
      {MO_PCREL_HI, "riscv-pcrel-hi"},
      {MO_GOT_HI, "riscv-got-hi"},
      {MO_TPREL_LO, "riscv-tprel-lo"},
      {MO_TPREL_HI, "riscv-tprel-hi"},
      {MO_TPREL_ADD, "riscv-tprel-add"},
      {MO_TLS_GOT_HI, "riscv-tls-got-hi"},
      {MO_TLS_GD_HI, "riscv-tls-gd-hi"}};
  return makeArrayRef(TargetFlags);
}
bool RISCVInstrInfo::isFunctionSafeToOutlineFrom(
    MachineFunction &MF, bool OutlineFromLinkOnceODRs) const {
  const Function &F = MF.getFunction();

  // Can F be deduplicated by the linker? If it can, don't outline from it.
  if (!OutlineFromLinkOnceODRs && F.hasLinkOnceODRLinkage())
    return false;

  // Don't outline from functions with section markings; the program could
  // expect that all the code is in the named section.
  if (F.hasSection())
    return false;

  // It's safe to outline from MF.
  return true;
}

bool RISCVInstrInfo::isMBBSafeToOutlineFrom(MachineBasicBlock &MBB,
                                            unsigned &Flags) const {
  // More accurate safety checking is done in getOutliningCandidateInfo.
  return TargetInstrInfo::isMBBSafeToOutlineFrom(MBB, Flags);
}

// Enum values indicating how an outlined call should be constructed.
enum MachineOutlinerConstructionID {
  MachineOutlinerDefault
};

bool RISCVInstrInfo::shouldOutlineFromFunctionByDefault(
    MachineFunction &MF) const {
  return MF.getFunction().hasMinSize();
}

outliner::OutlinedFunction RISCVInstrInfo::getOutliningCandidateInfo(
    std::vector<outliner::Candidate> &RepeatedSequenceLocs) const {

  // First we need to filter out candidates where the X5 register (IE t0) can't
  // be used to setup the function call.
  auto CannotInsertCall = [](outliner::Candidate &C) {
    const TargetRegisterInfo *TRI = C.getMF()->getSubtarget().getRegisterInfo();
    return !C.isAvailableAcrossAndOutOfSeq(RISCV::X5, *TRI);
  };

  llvm::erase_if(RepeatedSequenceLocs, CannotInsertCall);

  // If the sequence doesn't have enough candidates left, then we're done.
  if (RepeatedSequenceLocs.size() < 2)
    return outliner::OutlinedFunction();

  unsigned SequenceSize = 0;

  auto I = RepeatedSequenceLocs[0].front();
  auto E = std::next(RepeatedSequenceLocs[0].back());
  for (; I != E; ++I)
    SequenceSize += getInstSizeInBytes(*I);

  // call t0, function = 8 bytes.
  unsigned CallOverhead = 8;
  for (auto &C : RepeatedSequenceLocs)
    C.setCallInfo(MachineOutlinerDefault, CallOverhead);

  // jr t0 = 4 bytes, 2 bytes if compressed instructions are enabled.
  unsigned FrameOverhead = 4;
  if (RepeatedSequenceLocs[0].getMF()->getSubtarget()
          .getFeatureBits()[RISCV::FeatureStdExtC])
    FrameOverhead = 2;

  return outliner::OutlinedFunction(RepeatedSequenceLocs, SequenceSize,
                                    FrameOverhead, MachineOutlinerDefault);
}

outliner::InstrType
RISCVInstrInfo::getOutliningType(MachineBasicBlock::iterator &MBBI,
                                 unsigned Flags) const {
  MachineInstr &MI = *MBBI;
  MachineBasicBlock *MBB = MI.getParent();
  const TargetRegisterInfo *TRI =
      MBB->getParent()->getSubtarget().getRegisterInfo();

  // Positions generally can't safely be outlined.
  if (MI.isPosition()) {
    // We can manually strip out CFI instructions later.
    if (MI.isCFIInstruction())
      // If current function has exception handling code, we can't outline &
      // strip these CFI instructions since it may break .eh_frame section
      // needed in unwinding.
      return MI.getMF()->getFunction().needsUnwindTableEntry()
                 ? outliner::InstrType::Illegal
                 : outliner::InstrType::Invisible;

    return outliner::InstrType::Illegal;
  }

  // Don't trust the user to write safe inline assembly.
  if (MI.isInlineAsm())
    return outliner::InstrType::Illegal;

  // We can't outline branches to other basic blocks.
  if (MI.isTerminator() && !MBB->succ_empty())
    return outliner::InstrType::Illegal;

  // We need support for tail calls to outlined functions before return
  // statements can be allowed.
  if (MI.isReturn())
    return outliner::InstrType::Illegal;

  // Don't allow modifying the X5 register which we use for return addresses for
  // these outlined functions.
  if (MI.modifiesRegister(RISCV::X5, TRI) ||
      MI.getDesc().hasImplicitDefOfPhysReg(RISCV::X5))
    return outliner::InstrType::Illegal;

  // Make sure the operands don't reference something unsafe.
  for (const auto &MO : MI.operands())
    if (MO.isMBB() || MO.isBlockAddress() || MO.isCPI() || MO.isJTI())
      return outliner::InstrType::Illegal;

  // Don't allow instructions which won't be materialized to impact outlining
  // analysis.
  if (MI.isMetaInstruction())
    return outliner::InstrType::Invisible;

  return outliner::InstrType::Legal;
}

void RISCVInstrInfo::buildOutlinedFrame(
    MachineBasicBlock &MBB, MachineFunction &MF,
    const outliner::OutlinedFunction &OF) const {

  // Strip out any CFI instructions
  bool Changed = true;
  while (Changed) {
    Changed = false;
    auto I = MBB.begin();
    auto E = MBB.end();
    for (; I != E; ++I) {
      if (I->isCFIInstruction()) {
        I->removeFromParent();
        Changed = true;
        break;
      }
    }
  }

  MBB.addLiveIn(RISCV::X5);

  // Add in a return instruction to the end of the outlined frame.
  MBB.insert(MBB.end(), BuildMI(MF, DebugLoc(), get(RISCV::JALR))
      .addReg(RISCV::X0, RegState::Define)
      .addReg(RISCV::X5)
      .addImm(0));
}

MachineBasicBlock::iterator RISCVInstrInfo::insertOutlinedCall(
    Module &M, MachineBasicBlock &MBB, MachineBasicBlock::iterator &It,
    MachineFunction &MF, outliner::Candidate &C) const {

  // Add in a call instruction to the outlined function at the given location.
  It = MBB.insert(It,
                  BuildMI(MF, DebugLoc(), get(RISCV::PseudoCALLReg), RISCV::X5)
                      .addGlobalAddress(M.getNamedValue(MF.getName()), 0,
                                        RISCVII::MO_CALL));
  return It;
}

// MIR printer helper function to annotate Operands with a comment.
std::string RISCVInstrInfo::createMIROperandComment(
    const MachineInstr &MI, const MachineOperand &Op, unsigned OpIdx,
    const TargetRegisterInfo *TRI) const {
  // Print a generic comment for this operand if there is one.
  std::string GenericComment =
      TargetInstrInfo::createMIROperandComment(MI, Op, OpIdx, TRI);
  if (!GenericComment.empty())
    return GenericComment;

  // If not, we must have an immediate operand.
  if (!Op.isImm())
    return std::string();

  std::string Comment;
  raw_string_ostream OS(Comment);

  uint64_t TSFlags = MI.getDesc().TSFlags;

  // Print the full VType operand of vsetvli/vsetivli instructions, and the SEW
  // operand of vector codegen pseudos.
  if ((MI.getOpcode() == RISCV::VSETVLI || MI.getOpcode() == RISCV::VSETIVLI ||
       MI.getOpcode() == RISCV::PseudoVSETVLI ||
       MI.getOpcode() == RISCV::PseudoVSETIVLI ||
       MI.getOpcode() == RISCV::PseudoVSETVLIX0) &&
      OpIdx == 2) {
    unsigned Imm = MI.getOperand(OpIdx).getImm();
    RISCVVType::printVType(Imm, OS);
  } else if (RISCVII::hasSEWOp(TSFlags)) {
    unsigned NumOperands = MI.getNumExplicitOperands();
    bool HasPolicy = RISCVII::hasVecPolicyOp(TSFlags);

    // The SEW operand is before any policy operand.
    if (OpIdx != NumOperands - HasPolicy - 1)
      return std::string();

    unsigned Log2SEW = MI.getOperand(OpIdx).getImm();
    unsigned SEW = Log2SEW ? 1 << Log2SEW : 8;
    assert(RISCVVType::isValidSEW(SEW) && "Unexpected SEW");

    OS << "e" << SEW;
  }

  OS.flush();
  return Comment;
}

// clang-format off
#define CASE_VFMA_OPCODE_COMMON(OP, TYPE, LMUL)                                \
  RISCV::PseudoV##OP##_##TYPE##_##LMUL

#define CASE_VFMA_OPCODE_LMULS_M1(OP, TYPE)                                    \
  CASE_VFMA_OPCODE_COMMON(OP, TYPE, M1):                                       \
  case CASE_VFMA_OPCODE_COMMON(OP, TYPE, M2):                                  \
  case CASE_VFMA_OPCODE_COMMON(OP, TYPE, M4):                                  \
  case CASE_VFMA_OPCODE_COMMON(OP, TYPE, M8)

#define CASE_VFMA_OPCODE_LMULS_MF2(OP, TYPE)                                   \
  CASE_VFMA_OPCODE_COMMON(OP, TYPE, MF2):                                      \
  case CASE_VFMA_OPCODE_LMULS_M1(OP, TYPE)

#define CASE_VFMA_OPCODE_LMULS_MF4(OP, TYPE)                                   \
  CASE_VFMA_OPCODE_COMMON(OP, TYPE, MF4):                                      \
  case CASE_VFMA_OPCODE_LMULS_MF2(OP, TYPE)

#define CASE_VFMA_OPCODE_LMULS(OP, TYPE)                                       \
  CASE_VFMA_OPCODE_COMMON(OP, TYPE, MF8):                                      \
  case CASE_VFMA_OPCODE_LMULS_MF4(OP, TYPE)

#define CASE_VFMA_SPLATS(OP)                                                   \
  CASE_VFMA_OPCODE_LMULS_MF4(OP, VF16):                                        \
  case CASE_VFMA_OPCODE_LMULS_MF2(OP, VF32):                                   \
  case CASE_VFMA_OPCODE_LMULS_M1(OP, VF64)
// clang-format on

bool RISCVInstrInfo::findCommutedOpIndices(const MachineInstr &MI,
                                           unsigned &SrcOpIdx1,
                                           unsigned &SrcOpIdx2) const {
  const MCInstrDesc &Desc = MI.getDesc();
  if (!Desc.isCommutable())
    return false;

  switch (MI.getOpcode()) {
  case CASE_VFMA_SPLATS(FMADD):
  case CASE_VFMA_SPLATS(FMSUB):
  case CASE_VFMA_SPLATS(FMACC):
  case CASE_VFMA_SPLATS(FMSAC):
  case CASE_VFMA_SPLATS(FNMADD):
  case CASE_VFMA_SPLATS(FNMSUB):
  case CASE_VFMA_SPLATS(FNMACC):
  case CASE_VFMA_SPLATS(FNMSAC):
  case CASE_VFMA_OPCODE_LMULS_MF4(FMACC, VV):
  case CASE_VFMA_OPCODE_LMULS_MF4(FMSAC, VV):
  case CASE_VFMA_OPCODE_LMULS_MF4(FNMACC, VV):
  case CASE_VFMA_OPCODE_LMULS_MF4(FNMSAC, VV):
  case CASE_VFMA_OPCODE_LMULS(MADD, VX):
  case CASE_VFMA_OPCODE_LMULS(NMSUB, VX):
  case CASE_VFMA_OPCODE_LMULS(MACC, VX):
  case CASE_VFMA_OPCODE_LMULS(NMSAC, VX):
  case CASE_VFMA_OPCODE_LMULS(MACC, VV):
  case CASE_VFMA_OPCODE_LMULS(NMSAC, VV): {
    // If the tail policy is undisturbed we can't commute.
    assert(RISCVII::hasVecPolicyOp(MI.getDesc().TSFlags));
    if ((MI.getOperand(MI.getNumExplicitOperands() - 1).getImm() & 1) == 0)
      return false;

    // For these instructions we can only swap operand 1 and operand 3 by
    // changing the opcode.
    unsigned CommutableOpIdx1 = 1;
    unsigned CommutableOpIdx2 = 3;
    if (!fixCommutedOpIndices(SrcOpIdx1, SrcOpIdx2, CommutableOpIdx1,
                              CommutableOpIdx2))
      return false;
    return true;
  }
  case CASE_VFMA_OPCODE_LMULS_MF4(FMADD, VV):
  case CASE_VFMA_OPCODE_LMULS_MF4(FMSUB, VV):
  case CASE_VFMA_OPCODE_LMULS_MF4(FNMADD, VV):
  case CASE_VFMA_OPCODE_LMULS_MF4(FNMSUB, VV):
  case CASE_VFMA_OPCODE_LMULS(MADD, VV):
  case CASE_VFMA_OPCODE_LMULS(NMSUB, VV): {
    // If the tail policy is undisturbed we can't commute.
    assert(RISCVII::hasVecPolicyOp(MI.getDesc().TSFlags));
    if ((MI.getOperand(MI.getNumExplicitOperands() - 1).getImm() & 1) == 0)
      return false;

    // For these instructions we have more freedom. We can commute with the
    // other multiplicand or with the addend/subtrahend/minuend.

    // Any fixed operand must be from source 1, 2 or 3.
    if (SrcOpIdx1 != CommuteAnyOperandIndex && SrcOpIdx1 > 3)
      return false;
    if (SrcOpIdx2 != CommuteAnyOperandIndex && SrcOpIdx2 > 3)
      return false;

    // It both ops are fixed one must be the tied source.
    if (SrcOpIdx1 != CommuteAnyOperandIndex &&
        SrcOpIdx2 != CommuteAnyOperandIndex && SrcOpIdx1 != 1 && SrcOpIdx2 != 1)
      return false;

    // Look for two different register operands assumed to be commutable
    // regardless of the FMA opcode. The FMA opcode is adjusted later if
    // needed.
    if (SrcOpIdx1 == CommuteAnyOperandIndex ||
        SrcOpIdx2 == CommuteAnyOperandIndex) {
      // At least one of operands to be commuted is not specified and
      // this method is free to choose appropriate commutable operands.
      unsigned CommutableOpIdx1 = SrcOpIdx1;
      if (SrcOpIdx1 == SrcOpIdx2) {
        // Both of operands are not fixed. Set one of commutable
        // operands to the tied source.
        CommutableOpIdx1 = 1;
      } else if (SrcOpIdx1 == CommuteAnyOperandIndex) {
        // Only one of the operands is not fixed.
        CommutableOpIdx1 = SrcOpIdx2;
      }

      // CommutableOpIdx1 is well defined now. Let's choose another commutable
      // operand and assign its index to CommutableOpIdx2.
      unsigned CommutableOpIdx2;
      if (CommutableOpIdx1 != 1) {
        // If we haven't already used the tied source, we must use it now.
        CommutableOpIdx2 = 1;
      } else {
        Register Op1Reg = MI.getOperand(CommutableOpIdx1).getReg();

        // The commuted operands should have different registers.
        // Otherwise, the commute transformation does not change anything and
        // is useless. We use this as a hint to make our decision.
        if (Op1Reg != MI.getOperand(2).getReg())
          CommutableOpIdx2 = 2;
        else
          CommutableOpIdx2 = 3;
      }

      // Assign the found pair of commutable indices to SrcOpIdx1 and
      // SrcOpIdx2 to return those values.
      if (!fixCommutedOpIndices(SrcOpIdx1, SrcOpIdx2, CommutableOpIdx1,
                                CommutableOpIdx2))
        return false;
    }

    return true;
  }
  }

  return TargetInstrInfo::findCommutedOpIndices(MI, SrcOpIdx1, SrcOpIdx2);
}

#define CASE_VFMA_CHANGE_OPCODE_COMMON(OLDOP, NEWOP, TYPE, LMUL)               \
  case RISCV::PseudoV##OLDOP##_##TYPE##_##LMUL:                                \
    Opc = RISCV::PseudoV##NEWOP##_##TYPE##_##LMUL;                             \
    break;

#define CASE_VFMA_CHANGE_OPCODE_LMULS_M1(OLDOP, NEWOP, TYPE)                   \
  CASE_VFMA_CHANGE_OPCODE_COMMON(OLDOP, NEWOP, TYPE, M1)                       \
  CASE_VFMA_CHANGE_OPCODE_COMMON(OLDOP, NEWOP, TYPE, M2)                       \
  CASE_VFMA_CHANGE_OPCODE_COMMON(OLDOP, NEWOP, TYPE, M4)                       \
  CASE_VFMA_CHANGE_OPCODE_COMMON(OLDOP, NEWOP, TYPE, M8)

#define CASE_VFMA_CHANGE_OPCODE_LMULS_MF2(OLDOP, NEWOP, TYPE)                  \
  CASE_VFMA_CHANGE_OPCODE_COMMON(OLDOP, NEWOP, TYPE, MF2)                      \
  CASE_VFMA_CHANGE_OPCODE_LMULS_M1(OLDOP, NEWOP, TYPE)

#define CASE_VFMA_CHANGE_OPCODE_LMULS_MF4(OLDOP, NEWOP, TYPE)                  \
  CASE_VFMA_CHANGE_OPCODE_COMMON(OLDOP, NEWOP, TYPE, MF4)                      \
  CASE_VFMA_CHANGE_OPCODE_LMULS_MF2(OLDOP, NEWOP, TYPE)

#define CASE_VFMA_CHANGE_OPCODE_LMULS(OLDOP, NEWOP, TYPE)                      \
  CASE_VFMA_CHANGE_OPCODE_COMMON(OLDOP, NEWOP, TYPE, MF8)                      \
  CASE_VFMA_CHANGE_OPCODE_LMULS_MF4(OLDOP, NEWOP, TYPE)

#define CASE_VFMA_CHANGE_OPCODE_SPLATS(OLDOP, NEWOP)                           \
  CASE_VFMA_CHANGE_OPCODE_LMULS_MF4(OLDOP, NEWOP, VF16)                        \
  CASE_VFMA_CHANGE_OPCODE_LMULS_MF2(OLDOP, NEWOP, VF32)                        \
  CASE_VFMA_CHANGE_OPCODE_LMULS_M1(OLDOP, NEWOP, VF64)

MachineInstr *RISCVInstrInfo::commuteInstructionImpl(MachineInstr &MI,
                                                     bool NewMI,
                                                     unsigned OpIdx1,
                                                     unsigned OpIdx2) const {
  auto cloneIfNew = [NewMI](MachineInstr &MI) -> MachineInstr & {
    if (NewMI)
      return *MI.getParent()->getParent()->CloneMachineInstr(&MI);
    return MI;
  };

  switch (MI.getOpcode()) {
  case CASE_VFMA_SPLATS(FMACC):
  case CASE_VFMA_SPLATS(FMADD):
  case CASE_VFMA_SPLATS(FMSAC):
  case CASE_VFMA_SPLATS(FMSUB):
  case CASE_VFMA_SPLATS(FNMACC):
  case CASE_VFMA_SPLATS(FNMADD):
  case CASE_VFMA_SPLATS(FNMSAC):
  case CASE_VFMA_SPLATS(FNMSUB):
  case CASE_VFMA_OPCODE_LMULS_MF4(FMACC, VV):
  case CASE_VFMA_OPCODE_LMULS_MF4(FMSAC, VV):
  case CASE_VFMA_OPCODE_LMULS_MF4(FNMACC, VV):
  case CASE_VFMA_OPCODE_LMULS_MF4(FNMSAC, VV):
  case CASE_VFMA_OPCODE_LMULS(MADD, VX):
  case CASE_VFMA_OPCODE_LMULS(NMSUB, VX):
  case CASE_VFMA_OPCODE_LMULS(MACC, VX):
  case CASE_VFMA_OPCODE_LMULS(NMSAC, VX):
  case CASE_VFMA_OPCODE_LMULS(MACC, VV):
  case CASE_VFMA_OPCODE_LMULS(NMSAC, VV): {
    // It only make sense to toggle these between clobbering the
    // addend/subtrahend/minuend one of the multiplicands.
    assert((OpIdx1 == 1 || OpIdx2 == 1) && "Unexpected opcode index");
    assert((OpIdx1 == 3 || OpIdx2 == 3) && "Unexpected opcode index");
    unsigned Opc;
    switch (MI.getOpcode()) {
      default:
        llvm_unreachable("Unexpected opcode");
      CASE_VFMA_CHANGE_OPCODE_SPLATS(FMACC, FMADD)
      CASE_VFMA_CHANGE_OPCODE_SPLATS(FMADD, FMACC)
      CASE_VFMA_CHANGE_OPCODE_SPLATS(FMSAC, FMSUB)
      CASE_VFMA_CHANGE_OPCODE_SPLATS(FMSUB, FMSAC)
      CASE_VFMA_CHANGE_OPCODE_SPLATS(FNMACC, FNMADD)
      CASE_VFMA_CHANGE_OPCODE_SPLATS(FNMADD, FNMACC)
      CASE_VFMA_CHANGE_OPCODE_SPLATS(FNMSAC, FNMSUB)
      CASE_VFMA_CHANGE_OPCODE_SPLATS(FNMSUB, FNMSAC)
      CASE_VFMA_CHANGE_OPCODE_LMULS_MF4(FMACC, FMADD, VV)
      CASE_VFMA_CHANGE_OPCODE_LMULS_MF4(FMSAC, FMSUB, VV)
      CASE_VFMA_CHANGE_OPCODE_LMULS_MF4(FNMACC, FNMADD, VV)
      CASE_VFMA_CHANGE_OPCODE_LMULS_MF4(FNMSAC, FNMSUB, VV)
      CASE_VFMA_CHANGE_OPCODE_LMULS(MACC, MADD, VX)
      CASE_VFMA_CHANGE_OPCODE_LMULS(MADD, MACC, VX)
      CASE_VFMA_CHANGE_OPCODE_LMULS(NMSAC, NMSUB, VX)
      CASE_VFMA_CHANGE_OPCODE_LMULS(NMSUB, NMSAC, VX)
      CASE_VFMA_CHANGE_OPCODE_LMULS(MACC, MADD, VV)
      CASE_VFMA_CHANGE_OPCODE_LMULS(NMSAC, NMSUB, VV)
    }

    auto &WorkingMI = cloneIfNew(MI);
    WorkingMI.setDesc(get(Opc));
    return TargetInstrInfo::commuteInstructionImpl(WorkingMI, /*NewMI=*/false,
                                                   OpIdx1, OpIdx2);
  }
  case CASE_VFMA_OPCODE_LMULS_MF4(FMADD, VV):
  case CASE_VFMA_OPCODE_LMULS_MF4(FMSUB, VV):
  case CASE_VFMA_OPCODE_LMULS_MF4(FNMADD, VV):
  case CASE_VFMA_OPCODE_LMULS_MF4(FNMSUB, VV):
  case CASE_VFMA_OPCODE_LMULS(MADD, VV):
  case CASE_VFMA_OPCODE_LMULS(NMSUB, VV): {
    assert((OpIdx1 == 1 || OpIdx2 == 1) && "Unexpected opcode index");
    // If one of the operands, is the addend we need to change opcode.
    // Otherwise we're just swapping 2 of the multiplicands.
    if (OpIdx1 == 3 || OpIdx2 == 3) {
      unsigned Opc;
      switch (MI.getOpcode()) {
        default:
          llvm_unreachable("Unexpected opcode");
        CASE_VFMA_CHANGE_OPCODE_LMULS_MF4(FMADD, FMACC, VV)
        CASE_VFMA_CHANGE_OPCODE_LMULS_MF4(FMSUB, FMSAC, VV)
        CASE_VFMA_CHANGE_OPCODE_LMULS_MF4(FNMADD, FNMACC, VV)
        CASE_VFMA_CHANGE_OPCODE_LMULS_MF4(FNMSUB, FNMSAC, VV)
        CASE_VFMA_CHANGE_OPCODE_LMULS(MADD, MACC, VV)
        CASE_VFMA_CHANGE_OPCODE_LMULS(NMSUB, NMSAC, VV)
      }

      auto &WorkingMI = cloneIfNew(MI);
      WorkingMI.setDesc(get(Opc));
      return TargetInstrInfo::commuteInstructionImpl(WorkingMI, /*NewMI=*/false,
                                                     OpIdx1, OpIdx2);
    }
    // Let the default code handle it.
    break;
  }
  }

  return TargetInstrInfo::commuteInstructionImpl(MI, NewMI, OpIdx1, OpIdx2);
}

#undef CASE_VFMA_CHANGE_OPCODE_SPLATS
#undef CASE_VFMA_CHANGE_OPCODE_LMULS
#undef CASE_VFMA_CHANGE_OPCODE_COMMON
#undef CASE_VFMA_SPLATS
#undef CASE_VFMA_OPCODE_LMULS
#undef CASE_VFMA_OPCODE_COMMON

// clang-format off
#define CASE_WIDEOP_OPCODE_COMMON(OP, LMUL)                                    \
  RISCV::PseudoV##OP##_##LMUL##_TIED

#define CASE_WIDEOP_OPCODE_LMULS_MF4(OP)                                       \
  CASE_WIDEOP_OPCODE_COMMON(OP, MF4):                                          \
  case CASE_WIDEOP_OPCODE_COMMON(OP, MF2):                                     \
  case CASE_WIDEOP_OPCODE_COMMON(OP, M1):                                      \
  case CASE_WIDEOP_OPCODE_COMMON(OP, M2):                                      \
  case CASE_WIDEOP_OPCODE_COMMON(OP, M4)

#define CASE_WIDEOP_OPCODE_LMULS(OP)                                           \
  CASE_WIDEOP_OPCODE_COMMON(OP, MF8):                                          \
  case CASE_WIDEOP_OPCODE_LMULS_MF4(OP)
// clang-format on

#define CASE_WIDEOP_CHANGE_OPCODE_COMMON(OP, LMUL)                             \
  case RISCV::PseudoV##OP##_##LMUL##_TIED:                                     \
    NewOpc = RISCV::PseudoV##OP##_##LMUL;                                      \
    break;

#define CASE_WIDEOP_CHANGE_OPCODE_LMULS_MF4(OP)                                 \
  CASE_WIDEOP_CHANGE_OPCODE_COMMON(OP, MF4)                                    \
  CASE_WIDEOP_CHANGE_OPCODE_COMMON(OP, MF2)                                    \
  CASE_WIDEOP_CHANGE_OPCODE_COMMON(OP, M1)                                     \
  CASE_WIDEOP_CHANGE_OPCODE_COMMON(OP, M2)                                     \
  CASE_WIDEOP_CHANGE_OPCODE_COMMON(OP, M4)

#define CASE_WIDEOP_CHANGE_OPCODE_LMULS(OP)                                    \
  CASE_WIDEOP_CHANGE_OPCODE_COMMON(OP, MF8)                                    \
  CASE_WIDEOP_CHANGE_OPCODE_LMULS_MF4(OP)

MachineInstr *RISCVInstrInfo::convertToThreeAddress(MachineInstr &MI,
                                                    LiveVariables *LV,
                                                    LiveIntervals *LIS) const {
  switch (MI.getOpcode()) {
  default:
    break;
  case CASE_WIDEOP_OPCODE_LMULS_MF4(FWADD_WV):
  case CASE_WIDEOP_OPCODE_LMULS_MF4(FWSUB_WV):
  case CASE_WIDEOP_OPCODE_LMULS(WADD_WV):
  case CASE_WIDEOP_OPCODE_LMULS(WADDU_WV):
  case CASE_WIDEOP_OPCODE_LMULS(WSUB_WV):
  case CASE_WIDEOP_OPCODE_LMULS(WSUBU_WV): {
    // If the tail policy is undisturbed we can't convert.
    assert(RISCVII::hasVecPolicyOp(MI.getDesc().TSFlags) &&
           MI.getNumExplicitOperands() == 6);
    if ((MI.getOperand(5).getImm() & 1) == 0)
      return nullptr;

    // clang-format off
    unsigned NewOpc;
    switch (MI.getOpcode()) {
    default:
      llvm_unreachable("Unexpected opcode");
    CASE_WIDEOP_CHANGE_OPCODE_LMULS_MF4(FWADD_WV)
    CASE_WIDEOP_CHANGE_OPCODE_LMULS_MF4(FWSUB_WV)
    CASE_WIDEOP_CHANGE_OPCODE_LMULS(WADD_WV)
    CASE_WIDEOP_CHANGE_OPCODE_LMULS(WADDU_WV)
    CASE_WIDEOP_CHANGE_OPCODE_LMULS(WSUB_WV)
    CASE_WIDEOP_CHANGE_OPCODE_LMULS(WSUBU_WV)
    }
    // clang-format on

    MachineBasicBlock &MBB = *MI.getParent();
    MachineInstrBuilder MIB = BuildMI(MBB, MI, MI.getDebugLoc(), get(NewOpc))
                                  .add(MI.getOperand(0))
                                  .add(MI.getOperand(1))
                                  .add(MI.getOperand(2))
                                  .add(MI.getOperand(3))
                                  .add(MI.getOperand(4));
    MIB.copyImplicitOps(MI);

    if (LV) {
      unsigned NumOps = MI.getNumOperands();
      for (unsigned I = 1; I < NumOps; ++I) {
        MachineOperand &Op = MI.getOperand(I);
        if (Op.isReg() && Op.isKill())
          LV->replaceKillInstruction(Op.getReg(), MI, *MIB);
      }
    }

    if (LIS) {
      SlotIndex Idx = LIS->ReplaceMachineInstrInMaps(MI, *MIB);

      if (MI.getOperand(0).isEarlyClobber()) {
        // Use operand 1 was tied to early-clobber def operand 0, so its live
        // interval could have ended at an early-clobber slot. Now they are not
        // tied we need to update it to the normal register slot.
        LiveInterval &LI = LIS->getInterval(MI.getOperand(1).getReg());
        LiveRange::Segment *S = LI.getSegmentContaining(Idx);
        if (S->end == Idx.getRegSlot(true))
          S->end = Idx.getRegSlot();
      }
    }

    return MIB;
  }
  }

  return nullptr;
}

#undef CASE_WIDEOP_CHANGE_OPCODE_LMULS
#undef CASE_WIDEOP_CHANGE_OPCODE_COMMON
#undef CASE_WIDEOP_OPCODE_LMULS
#undef CASE_WIDEOP_OPCODE_COMMON

Register RISCVInstrInfo::getVLENFactoredAmount(MachineFunction &MF,
                                               MachineBasicBlock &MBB,
                                               MachineBasicBlock::iterator II,
                                               const DebugLoc &DL,
                                               int64_t Amount,
                                               MachineInstr::MIFlag Flag) const {
  assert(Amount > 0 && "There is no need to get VLEN scaled value.");
  assert(Amount % 8 == 0 &&
         "Reserve the stack by the multiple of one vector size.");

  MachineRegisterInfo &MRI = MF.getRegInfo();
  int64_t NumOfVReg = Amount / 8;

  Register VL = MRI.createVirtualRegister(&RISCV::GPRRegClass);
  BuildMI(MBB, II, DL, get(RISCV::PseudoReadVLENB), VL)
    .setMIFlag(Flag);
  assert(isInt<32>(NumOfVReg) &&
         "Expect the number of vector registers within 32-bits.");
  if (isPowerOf2_32(NumOfVReg)) {
    uint32_t ShiftAmount = Log2_32(NumOfVReg);
    if (ShiftAmount == 0)
      return VL;
    BuildMI(MBB, II, DL, get(RISCV::SLLI), VL)
        .addReg(VL, RegState::Kill)
        .addImm(ShiftAmount)
        .setMIFlag(Flag);
  } else if (STI.hasStdExtZba() &&
             ((NumOfVReg % 3 == 0 && isPowerOf2_64(NumOfVReg / 3)) ||
              (NumOfVReg % 5 == 0 && isPowerOf2_64(NumOfVReg / 5)) ||
              (NumOfVReg % 9 == 0 && isPowerOf2_64(NumOfVReg / 9)))) {
    // We can use Zba SHXADD+SLLI instructions for multiply in some cases.
    unsigned Opc;
    uint32_t ShiftAmount;
    if (NumOfVReg % 9 == 0) {
      Opc = RISCV::SH3ADD;
      ShiftAmount = Log2_64(NumOfVReg / 9);
    } else if (NumOfVReg % 5 == 0) {
      Opc = RISCV::SH2ADD;
      ShiftAmount = Log2_64(NumOfVReg / 5);
    } else if (NumOfVReg % 3 == 0) {
      Opc = RISCV::SH1ADD;
      ShiftAmount = Log2_64(NumOfVReg / 3);
    } else {
      llvm_unreachable("Unexpected number of vregs");
    }
    if (ShiftAmount)
      BuildMI(MBB, II, DL, get(RISCV::SLLI), VL)
          .addReg(VL, RegState::Kill)
          .addImm(ShiftAmount)
          .setMIFlag(Flag);
    BuildMI(MBB, II, DL, get(Opc), VL)
        .addReg(VL, RegState::Kill)
        .addReg(VL)
        .setMIFlag(Flag);
  } else if (isPowerOf2_32(NumOfVReg - 1)) {
    Register ScaledRegister = MRI.createVirtualRegister(&RISCV::GPRRegClass);
    uint32_t ShiftAmount = Log2_32(NumOfVReg - 1);
    BuildMI(MBB, II, DL, get(RISCV::SLLI), ScaledRegister)
        .addReg(VL)
        .addImm(ShiftAmount)
        .setMIFlag(Flag);
    BuildMI(MBB, II, DL, get(RISCV::ADD), VL)
        .addReg(ScaledRegister, RegState::Kill)
        .addReg(VL, RegState::Kill)
        .setMIFlag(Flag);
  } else if (isPowerOf2_32(NumOfVReg + 1)) {
    Register ScaledRegister = MRI.createVirtualRegister(&RISCV::GPRRegClass);
    uint32_t ShiftAmount = Log2_32(NumOfVReg + 1);
    BuildMI(MBB, II, DL, get(RISCV::SLLI), ScaledRegister)
        .addReg(VL)
        .addImm(ShiftAmount)
        .setMIFlag(Flag);
    BuildMI(MBB, II, DL, get(RISCV::SUB), VL)
        .addReg(ScaledRegister, RegState::Kill)
        .addReg(VL, RegState::Kill)
        .setMIFlag(Flag);
  } else {
    Register N = MRI.createVirtualRegister(&RISCV::GPRRegClass);
    movImm(MBB, II, DL, N, NumOfVReg, Flag);
    if (!STI.hasStdExtM() && !STI.hasStdExtZmmul())
      MF.getFunction().getContext().diagnose(DiagnosticInfoUnsupported{
          MF.getFunction(),
          "M- or Zmmul-extension must be enabled to calculate the vscaled size/"
          "offset."});
    BuildMI(MBB, II, DL, get(RISCV::MUL), VL)
        .addReg(VL, RegState::Kill)
        .addReg(N, RegState::Kill)
        .setMIFlag(Flag);
  }

  return VL;
}

// Returns true if this is the sext.w pattern, addiw rd, rs1, 0.
bool RISCV::isSEXT_W(const MachineInstr &MI) {
  return MI.getOpcode() == RISCV::ADDIW && MI.getOperand(1).isReg() &&
         MI.getOperand(2).isImm() && MI.getOperand(2).getImm() == 0;
}

// Returns true if this is the zext.w pattern, adduw rd, rs1, x0.
bool RISCV::isZEXT_W(const MachineInstr &MI) {
  return MI.getOpcode() == RISCV::ADD_UW && MI.getOperand(1).isReg() &&
         MI.getOperand(2).isReg() && MI.getOperand(2).getReg() == RISCV::X0;
}

// Returns true if this is the zext.b pattern, andi rd, rs1, 255.
bool RISCV::isZEXT_B(const MachineInstr &MI) {
  return MI.getOpcode() == RISCV::ANDI && MI.getOperand(1).isReg() &&
         MI.getOperand(2).isImm() && MI.getOperand(2).getImm() == 255;
}

static bool isRVVWholeLoadStore(unsigned Opcode) {
  switch (Opcode) {
  default:
    return false;
  case RISCV::VS1R_V:
  case RISCV::VS2R_V:
  case RISCV::VS4R_V:
  case RISCV::VS8R_V:
  case RISCV::VL1RE8_V:
  case RISCV::VL2RE8_V:
  case RISCV::VL4RE8_V:
  case RISCV::VL8RE8_V:
  case RISCV::VL1RE16_V:
  case RISCV::VL2RE16_V:
  case RISCV::VL4RE16_V:
  case RISCV::VL8RE16_V:
  case RISCV::VL1RE32_V:
  case RISCV::VL2RE32_V:
  case RISCV::VL4RE32_V:
  case RISCV::VL8RE32_V:
  case RISCV::VL1RE64_V:
  case RISCV::VL2RE64_V:
  case RISCV::VL4RE64_V:
  case RISCV::VL8RE64_V:
    return true;
  }
}

bool RISCV::isRVVSpill(const MachineInstr &MI) {
  // RVV lacks any support for immediate addressing for stack addresses, so be
  // conservative.
  unsigned Opcode = MI.getOpcode();
  if (!RISCVVPseudosTable::getPseudoInfo(Opcode) &&
      !isRVVWholeLoadStore(Opcode) && !isRVVSpillForZvlsseg(Opcode))
    return false;
  return true;
}

Optional<std::pair<unsigned, unsigned>>
RISCV::isRVVSpillForZvlsseg(unsigned Opcode) {
  switch (Opcode) {
  default:
    return None;
  case RISCV::PseudoVSPILL2_M1:
  case RISCV::PseudoVRELOAD2_M1:
    return std::make_pair(2u, 1u);
  case RISCV::PseudoVSPILL2_M2:
  case RISCV::PseudoVRELOAD2_M2:
    return std::make_pair(2u, 2u);
  case RISCV::PseudoVSPILL2_M4:
  case RISCV::PseudoVRELOAD2_M4:
    return std::make_pair(2u, 4u);
  case RISCV::PseudoVSPILL3_M1:
  case RISCV::PseudoVRELOAD3_M1:
    return std::make_pair(3u, 1u);
  case RISCV::PseudoVSPILL3_M2:
  case RISCV::PseudoVRELOAD3_M2:
    return std::make_pair(3u, 2u);
  case RISCV::PseudoVSPILL4_M1:
  case RISCV::PseudoVRELOAD4_M1:
    return std::make_pair(4u, 1u);
  case RISCV::PseudoVSPILL4_M2:
  case RISCV::PseudoVRELOAD4_M2:
    return std::make_pair(4u, 2u);
  case RISCV::PseudoVSPILL5_M1:
  case RISCV::PseudoVRELOAD5_M1:
    return std::make_pair(5u, 1u);
  case RISCV::PseudoVSPILL6_M1:
  case RISCV::PseudoVRELOAD6_M1:
    return std::make_pair(6u, 1u);
  case RISCV::PseudoVSPILL7_M1:
  case RISCV::PseudoVRELOAD7_M1:
    return std::make_pair(7u, 1u);
  case RISCV::PseudoVSPILL8_M1:
  case RISCV::PseudoVRELOAD8_M1:
    return std::make_pair(8u, 1u);
  }
}

bool RISCV::isFaultFirstLoad(const MachineInstr &MI) {
  // The check below is not precise enough for this instruction.
  if (MI.getOpcode() == RISCV::PseudoVSETVLEXT)
    return false;
  return MI.getNumExplicitDefs() == 2 && MI.modifiesRegister(RISCV::VL) &&
         !MI.isInlineAsm();
}<|MERGE_RESOLUTION|>--- conflicted
+++ resolved
@@ -43,30 +43,25 @@
     "riscv-prefer-whole-register-move", cl::init(false), cl::Hidden,
     cl::desc("Prefer whole register move for vector registers."));
 
-<<<<<<< HEAD
-namespace llvm {
-namespace RISCVEPIIntrinsicsTable {
+namespace llvm::RISCVEPIIntrinsicsTable {
 
 using namespace RISCV;
 
 #define GET_EPIIntrinsicsTable_IMPL
 #include "RISCVGenSearchableTables.inc"
 
-} // namespace RISCVEPIIntrinsicsTable
-
-namespace RISCVEPIPseudosTable {
+} // namespace llvm::RISCVEPIIntrinsicsTable
+
+namespace llvm::RISCVEPIPseudosTable {
 
 using namespace RISCV;
 
 #define GET_EPIPseudosTable_IMPL
 #include "RISCVGenSearchableTables.inc"
 
-} // namespace RISCVEPIPseudosTable
-
-namespace RISCVVPseudosTable {
-=======
+} // namespace llvm::RISCVEPIPseudosTable
+
 namespace llvm::RISCVVPseudosTable {
->>>>>>> ea0b8f3f
 
 using namespace RISCV;
 

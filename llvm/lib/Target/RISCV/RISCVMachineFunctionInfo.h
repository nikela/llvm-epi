//=- RISCVMachineFunctionInfo.h - RISCV machine function info -----*- C++ -*-=//
//
// Part of the LLVM Project, under the Apache License v2.0 with LLVM Exceptions.
// See https://llvm.org/LICENSE.txt for license information.
// SPDX-License-Identifier: Apache-2.0 WITH LLVM-exception
//
//===----------------------------------------------------------------------===//
//
// This file declares RISCV-specific per-machine-function information.
//
//===----------------------------------------------------------------------===//

#ifndef LLVM_LIB_TARGET_RISCV_RISCVMACHINEFUNCTIONINFO_H
#define LLVM_LIB_TARGET_RISCV_RISCVMACHINEFUNCTIONINFO_H

#include "RISCVSubtarget.h"
#include "llvm/CodeGen/MachineFrameInfo.h"
#include "llvm/CodeGen/MachineFunction.h"

namespace llvm {

/// RISCVMachineFunctionInfo - This class is derived from MachineFunctionInfo
/// and contains private RISCV-specific information for each MachineFunction.
class RISCVMachineFunctionInfo : public MachineFunctionInfo {
private:
  /// FrameIndex for start of varargs area
  int VarArgsFrameIndex = 0;
  /// Size of the save area used for varargs
  int VarArgsSaveSize = 0;
  /// FrameIndex used for transferring values between 64-bit FPRs and a pair
  /// of 32-bit GPRs via the stack.
  int MoveF64FrameIndex = -1;
  /// Size of any opaque stack adjustment due to save/restore libcalls.
  unsigned LibCallStackSize = 0;
  /// Size of RVV stack.
  uint64_t RVVStackSize = 0;

  // True if this function spills VR
  bool HasSpilledVR = false;

public:
  RISCVMachineFunctionInfo(const MachineFunction &MF) {}

  int getVarArgsFrameIndex() const { return VarArgsFrameIndex; }
  void setVarArgsFrameIndex(int Index) { VarArgsFrameIndex = Index; }

  unsigned getVarArgsSaveSize() const { return VarArgsSaveSize; }
  void setVarArgsSaveSize(int Size) { VarArgsSaveSize = Size; }

  int getMoveF64FrameIndex(MachineFunction &MF) {
    if (MoveF64FrameIndex == -1)
      MoveF64FrameIndex =
          MF.getFrameInfo().CreateStackObject(8, Align(8), false);
    return MoveF64FrameIndex;
  }

  unsigned getLibCallStackSize() const { return LibCallStackSize; }
  void setLibCallStackSize(unsigned Size) { LibCallStackSize = Size; }

  bool useSaveRestoreLibCalls(const MachineFunction &MF) const {
    // We cannot use fixed locations for the callee saved spill slots if the
    // function uses a varargs save area.
    return MF.getSubtarget<RISCVSubtarget>().enableSaveRestore() &&
           VarArgsSaveSize == 0 && !MF.getFrameInfo().hasTailCall();
  }

<<<<<<< HEAD
  bool hasSpilledVR() const { return HasSpilledVR; }
  void setHasSpilledVR(bool V = true) { HasSpilledVR = V; }
=======
  uint64_t getRVVStackSize() const { return RVVStackSize; }
  void setRVVStackSize(uint64_t Size) { RVVStackSize = Size; }
>>>>>>> 83147c40
};

} // end namespace llvm

#endif // LLVM_LIB_TARGET_RISCV_RISCVMACHINEFUNCTIONINFO_H<|MERGE_RESOLUTION|>--- conflicted
+++ resolved
@@ -34,9 +34,8 @@
   unsigned LibCallStackSize = 0;
   /// Size of RVV stack.
   uint64_t RVVStackSize = 0;
-
-  // True if this function spills VR
-  bool HasSpilledVR = false;
+  /// Size of stack frame to save callee saved registers
+  unsigned CalleeSavedStackSize = 0;
 
 public:
   RISCVMachineFunctionInfo(const MachineFunction &MF) {}
@@ -64,13 +63,11 @@
            VarArgsSaveSize == 0 && !MF.getFrameInfo().hasTailCall();
   }
 
-<<<<<<< HEAD
-  bool hasSpilledVR() const { return HasSpilledVR; }
-  void setHasSpilledVR(bool V = true) { HasSpilledVR = V; }
-=======
   uint64_t getRVVStackSize() const { return RVVStackSize; }
   void setRVVStackSize(uint64_t Size) { RVVStackSize = Size; }
->>>>>>> 83147c40
+
+  unsigned getCalleeSavedStackSize() const { return CalleeSavedStackSize; }
+  void setCalleeSavedStackSize(unsigned Size) { CalleeSavedStackSize = Size; }
 };
 
 } // end namespace llvm

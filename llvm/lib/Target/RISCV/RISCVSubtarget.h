--- conflicted
+++ resolved
@@ -92,11 +92,8 @@
   bool HasStdExtZicboz = false;
   bool HasStdExtZicbop = false;
   bool HasStdExtZmmul = false;
-<<<<<<< HEAD
+  bool HasRV32 = false;
   bool HasEPI = false;
-=======
-  bool HasRV32 = false;
->>>>>>> ea0b8f3f
   bool HasRV64 = false;
   bool IsRV32E = false;
   bool EnableLinkerRelax = false;

--- conflicted
+++ resolved
@@ -2001,8 +2001,7 @@
                                           VLOpFrag)),
             (!cast<Instruction>("PseudoVSLIDEUP_VI_"#vti.LMul.MX)
                 vti.RegClass:$rs3, vti.RegClass:$rs1, uimm5:$rs2,
-<<<<<<< HEAD
-                GPR:$vl, vti.Log2SEW)>;
+                GPR:$vl, vti.Log2SEW, TAIL_AGNOSTIC)>;
   def : Pat<(vti.Vector (riscv_slideup_vl (vti.Vector vti.RegClass:$rs3),
                                           (vti.Vector vti.RegClass:$rs1),
                                           uimm5:$rs2, (vti.Mask V0),
@@ -2010,9 +2009,6 @@
             (!cast<Instruction>("PseudoVSLIDEUP_VI_"#vti.LMul.MX#"_MASK")
                 vti.RegClass:$rs3, vti.RegClass:$rs1, uimm5:$rs2,
                 (vti.Mask V0), GPR:$vl, vti.Log2SEW, TAIL_AGNOSTIC)>;
-=======
-                GPR:$vl, vti.Log2SEW, TAIL_AGNOSTIC)>;
->>>>>>> 8978c8dd
 
   def : Pat<(vti.Vector (riscv_slideup_vl (vti.Vector vti.RegClass:$rs3),
                                           (vti.Vector vti.RegClass:$rs1),
@@ -2020,8 +2016,7 @@
                                           VLOpFrag)),
             (!cast<Instruction>("PseudoVSLIDEUP_VX_"#vti.LMul.MX)
                 vti.RegClass:$rs3, vti.RegClass:$rs1, GPR:$rs2,
-<<<<<<< HEAD
-                GPR:$vl, vti.Log2SEW)>;
+                GPR:$vl, vti.Log2SEW, TAIL_AGNOSTIC)>;
   def : Pat<(vti.Vector (riscv_slideup_vl (vti.Vector vti.RegClass:$rs3),
                                           (vti.Vector vti.RegClass:$rs1),
                                           GPR:$rs2, (vti.Mask V0),
@@ -2029,9 +2024,6 @@
             (!cast<Instruction>("PseudoVSLIDEUP_VX_"#vti.LMul.MX#"_MASK")
                 vti.RegClass:$rs3, vti.RegClass:$rs1, GPR:$rs2,
                 (vti.Mask V0), GPR:$vl, vti.Log2SEW, TAIL_AGNOSTIC)>;
-=======
-                GPR:$vl, vti.Log2SEW, TAIL_AGNOSTIC)>;
->>>>>>> 8978c8dd
 
   def : Pat<(vti.Vector (riscv_slidedown_vl (vti.Vector vti.RegClass:$rs3),
                                             (vti.Vector vti.RegClass:$rs1),
@@ -2039,8 +2031,7 @@
                                             VLOpFrag)),
             (!cast<Instruction>("PseudoVSLIDEDOWN_VI_"#vti.LMul.MX)
                 vti.RegClass:$rs3, vti.RegClass:$rs1, uimm5:$rs2,
-<<<<<<< HEAD
-                GPR:$vl, vti.Log2SEW)>;
+                GPR:$vl, vti.Log2SEW, TAIL_AGNOSTIC)>;
   def : Pat<(vti.Vector (riscv_slidedown_vl (vti.Vector vti.RegClass:$rs3),
                                             (vti.Vector vti.RegClass:$rs1),
                                             uimm5:$rs2, (vti.Mask V0),
@@ -2048,9 +2039,6 @@
             (!cast<Instruction>("PseudoVSLIDEDOWN_VI_"#vti.LMul.MX#"_MASK")
                 vti.RegClass:$rs3, vti.RegClass:$rs1, uimm5:$rs2,
                 (vti.Mask V0), GPR:$vl, vti.Log2SEW, TAIL_AGNOSTIC)>;
-=======
-                GPR:$vl, vti.Log2SEW, TAIL_AGNOSTIC)>;
->>>>>>> 8978c8dd
 
   def : Pat<(vti.Vector (riscv_slidedown_vl (vti.Vector vti.RegClass:$rs3),
                                             (vti.Vector vti.RegClass:$rs1),
@@ -2058,8 +2046,7 @@
                                             VLOpFrag)),
             (!cast<Instruction>("PseudoVSLIDEDOWN_VX_"#vti.LMul.MX)
                 vti.RegClass:$rs3, vti.RegClass:$rs1, GPR:$rs2,
-<<<<<<< HEAD
-                GPR:$vl, vti.Log2SEW)>;
+                GPR:$vl, vti.Log2SEW, TAIL_AGNOSTIC)>;
   def : Pat<(vti.Vector (riscv_slidedown_vl (vti.Vector vti.RegClass:$rs3),
                                             (vti.Vector vti.RegClass:$rs1),
                                             GPR:$rs2, (vti.Mask V0),
@@ -2067,9 +2054,6 @@
             (!cast<Instruction>("PseudoVSLIDEDOWN_VX_"#vti.LMul.MX#"_MASK")
                 vti.RegClass:$rs3, vti.RegClass:$rs1, GPR:$rs2,
                 (vti.Mask V0), GPR:$vl, vti.Log2SEW, TAIL_AGNOSTIC)>;
-=======
-                GPR:$vl, vti.Log2SEW, TAIL_AGNOSTIC)>;
->>>>>>> 8978c8dd
 }
 
 } // Predicates = [HasVInstructions]
--- conflicted
+++ resolved
@@ -1397,20 +1397,10 @@
   // 14.8. Vector Floating-Point Square-Root Instruction
   def : Pat<(riscv_fsqrt_vl (vti.Vector vti.RegClass:$rs2), (vti.Mask V0),
                             VLOpFrag),
-<<<<<<< HEAD
-            (!cast<Instruction>("PseudoVFSQRT_V_"# vti.LMul.MX)
-                 vti.RegClass:$rs2, GPR:$vl, vti.Log2SEW)>;
-  def : Pat<(riscv_fsqrt_vl (vti.Vector vti.RegClass:$rs2), (vti.Mask V0),
-                            VLOpFrag),
             (!cast<Instruction>("PseudoVFSQRT_V_"# vti.LMul.MX #"_MASK")
                  (vti.Vector (IMPLICIT_DEF)), vti.RegClass:$rs2,
                  (vti.Mask V0), GPR:$vl, vti.Log2SEW, TAIL_AGNOSTIC)>;
-=======
-            (!cast<Instruction>("PseudoVFSQRT_V_"# vti.LMul.MX #"_MASK")
-                 (vti.Vector (IMPLICIT_DEF)), vti.RegClass:$rs2,
-                 (vti.Mask V0), GPR:$vl, vti.Log2SEW, TAIL_AGNOSTIC)>;
-
->>>>>>> 8243b68d
+
   // 14.12. Vector Floating-Point Sign-Injection Instructions
   def : Pat<(riscv_fabs_vl (vti.Vector vti.RegClass:$rs), (vti.Mask V0),
                            VLOpFrag),

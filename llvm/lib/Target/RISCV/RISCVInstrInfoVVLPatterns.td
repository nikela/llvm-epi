--- conflicted
+++ resolved
@@ -1102,7 +1102,6 @@
                              true_mask, VLOpFrag)), true_mask, VLOpFrag)),
             (!cast<Instruction>("PseudoVNSRA_WI_"#vti.LMul.MX)
                 wti.RegClass:$rs1, uimm5:$rs2, GPR:$vl, vti.Log2SEW)>;
-<<<<<<< HEAD
   def : Pat<(vti.Vector
              (riscv_trunc_vector_vl
               (wti.Vector
@@ -1111,9 +1110,6 @@
             (!cast<Instruction>("PseudoVNSRA_WI_"#vti.LMul.MX#"_MASK")
                 (vti.Vector (IMPLICIT_DEF)), wti.RegClass:$rs1, uimm5:$rs2,
                 (vti.Mask V0), GPR:$vl, vti.Log2SEW, TAIL_AGNOSTIC)>;
-
-=======
->>>>>>> a4412a45
   def : Pat<(vti.Vector
              (riscv_trunc_vector_vl
               (wti.Vector

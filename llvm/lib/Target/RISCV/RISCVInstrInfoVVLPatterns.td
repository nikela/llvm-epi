//===- RISCVInstrInfoVVLPatterns.td - RVV VL patterns ------*- tablegen -*-===//
//
// Part of the LLVM Project, under the Apache License v2.0 with LLVM Exceptions.
// See https://llvm.org/LICENSE.txt for license information.
// SPDX-License-Identifier: Apache-2.0 WITH LLVM-exception
//
//===----------------------------------------------------------------------===//
///
/// This file contains the required infrastructure and VL patterns to
/// support code generation for the standard 'V' (Vector) extension, version
/// version 1.0.
///
/// This file is included from and depends upon RISCVInstrInfoVPseudos.td
///
/// Note: the patterns for RVV intrinsics are found in
/// RISCVInstrInfoVPseudos.td.
///
//===----------------------------------------------------------------------===//

//===----------------------------------------------------------------------===//
// Helpers to define the VL patterns.
//===----------------------------------------------------------------------===//

def SDT_RISCVIntBinOp_VL : SDTypeProfile<1, 5, [SDTCisSameAs<0, 1>,
                                                SDTCisSameAs<0, 2>,
                                                SDTCisVec<0>, SDTCisInt<0>,
                                                SDTCisSameAs<0, 3>,
                                                SDTCVecEltisVT<4, i1>,
                                                SDTCisSameNumEltsAs<0, 4>,
                                                SDTCisVT<5, XLenVT>]>;

def SDT_RISCVFPUnOp_VL : SDTypeProfile<1, 3, [SDTCisSameAs<0, 1>,
                                              SDTCisVec<0>, SDTCisFP<0>,
                                              SDTCVecEltisVT<2, i1>,
                                              SDTCisSameNumEltsAs<0, 2>,
                                              SDTCisVT<3, XLenVT>]>;
def SDT_RISCVFPBinOp_VL : SDTypeProfile<1, 5, [SDTCisSameAs<0, 1>,
                                               SDTCisSameAs<0, 2>,
                                               SDTCisVec<0>, SDTCisFP<0>,
                                               SDTCisSameAs<0, 3>,
                                               SDTCVecEltisVT<4, i1>,
                                               SDTCisSameNumEltsAs<0, 4>,
                                               SDTCisVT<5, XLenVT>]>;

def SDT_RISCVCopySign_VL : SDTypeProfile<1, 5, [SDTCisSameAs<0, 1>,
                                                SDTCisSameAs<0, 2>,
                                                SDTCisVec<0>, SDTCisFP<0>,
                                                SDTCisSameAs<0, 3>,
                                                SDTCVecEltisVT<4, i1>,
                                                SDTCisSameNumEltsAs<0, 4>,
                                                SDTCisVT<5, XLenVT>]>;

def riscv_vmv_v_x_vl : SDNode<"RISCVISD::VMV_V_X_VL",
                              SDTypeProfile<1, 3, [SDTCisVec<0>, SDTCisInt<0>,
                                                   SDTCisSameAs<0, 1>,
                                                   SDTCisVT<2, XLenVT>,
                                                   SDTCisVT<3, XLenVT>]>>;
def riscv_vfmv_v_f_vl : SDNode<"RISCVISD::VFMV_V_F_VL",
                               SDTypeProfile<1, 3, [SDTCisVec<0>, SDTCisFP<0>,
                                                    SDTCisSameAs<0, 1>,
                                                    SDTCisEltOfVec<2, 0>,
                                                    SDTCisVT<3, XLenVT>]>>;
def riscv_vmv_s_x_vl : SDNode<"RISCVISD::VMV_S_X_VL",
                              SDTypeProfile<1, 3, [SDTCisSameAs<0, 1>,
                                                   SDTCisInt<0>,
                                                   SDTCisVT<2, XLenVT>,
                                                   SDTCisVT<3, XLenVT>]>>;
def riscv_vfmv_s_f_vl : SDNode<"RISCVISD::VFMV_S_F_VL",
                               SDTypeProfile<1, 3, [SDTCisSameAs<0, 1>,
                                                    SDTCisFP<0>,
                                                    SDTCisEltOfVec<2, 0>,
                                                    SDTCisVT<3, XLenVT>]>>;

def riscv_add_vl   : SDNode<"RISCVISD::ADD_VL",   SDT_RISCVIntBinOp_VL, [SDNPCommutative]>;
def riscv_sub_vl   : SDNode<"RISCVISD::SUB_VL",   SDT_RISCVIntBinOp_VL>;
def riscv_mul_vl   : SDNode<"RISCVISD::MUL_VL",   SDT_RISCVIntBinOp_VL, [SDNPCommutative]>;
def riscv_mulhs_vl : SDNode<"RISCVISD::MULHS_VL", SDT_RISCVIntBinOp_VL, [SDNPCommutative]>;
def riscv_mulhu_vl : SDNode<"RISCVISD::MULHU_VL", SDT_RISCVIntBinOp_VL, [SDNPCommutative]>;
def riscv_and_vl   : SDNode<"RISCVISD::AND_VL",   SDT_RISCVIntBinOp_VL, [SDNPCommutative]>;
def riscv_or_vl    : SDNode<"RISCVISD::OR_VL",    SDT_RISCVIntBinOp_VL, [SDNPCommutative]>;
def riscv_xor_vl   : SDNode<"RISCVISD::XOR_VL",   SDT_RISCVIntBinOp_VL, [SDNPCommutative]>;
def riscv_sdiv_vl  : SDNode<"RISCVISD::SDIV_VL",  SDT_RISCVIntBinOp_VL>;
def riscv_srem_vl  : SDNode<"RISCVISD::SREM_VL",  SDT_RISCVIntBinOp_VL>;
def riscv_udiv_vl  : SDNode<"RISCVISD::UDIV_VL",  SDT_RISCVIntBinOp_VL>;
def riscv_urem_vl  : SDNode<"RISCVISD::UREM_VL",  SDT_RISCVIntBinOp_VL>;
def riscv_shl_vl   : SDNode<"RISCVISD::SHL_VL",   SDT_RISCVIntBinOp_VL>;
def riscv_sra_vl   : SDNode<"RISCVISD::SRA_VL",   SDT_RISCVIntBinOp_VL>;
def riscv_srl_vl   : SDNode<"RISCVISD::SRL_VL",   SDT_RISCVIntBinOp_VL>;
def riscv_smin_vl  : SDNode<"RISCVISD::SMIN_VL",  SDT_RISCVIntBinOp_VL, [SDNPCommutative]>;
def riscv_smax_vl  : SDNode<"RISCVISD::SMAX_VL",  SDT_RISCVIntBinOp_VL, [SDNPCommutative]>;
def riscv_umin_vl  : SDNode<"RISCVISD::UMIN_VL",  SDT_RISCVIntBinOp_VL, [SDNPCommutative]>;
def riscv_umax_vl  : SDNode<"RISCVISD::UMAX_VL",  SDT_RISCVIntBinOp_VL, [SDNPCommutative]>;

def riscv_saddsat_vl   : SDNode<"RISCVISD::SADDSAT_VL", SDT_RISCVIntBinOp_VL, [SDNPCommutative]>;
def riscv_uaddsat_vl   : SDNode<"RISCVISD::UADDSAT_VL", SDT_RISCVIntBinOp_VL, [SDNPCommutative]>;
def riscv_ssubsat_vl   : SDNode<"RISCVISD::SSUBSAT_VL", SDT_RISCVIntBinOp_VL>;
def riscv_usubsat_vl   : SDNode<"RISCVISD::USUBSAT_VL", SDT_RISCVIntBinOp_VL>;

def riscv_fadd_vl  : SDNode<"RISCVISD::FADD_VL",  SDT_RISCVFPBinOp_VL, [SDNPCommutative]>;
def riscv_fsub_vl  : SDNode<"RISCVISD::FSUB_VL",  SDT_RISCVFPBinOp_VL>;
def riscv_fmul_vl  : SDNode<"RISCVISD::FMUL_VL",  SDT_RISCVFPBinOp_VL, [SDNPCommutative]>;
def riscv_fdiv_vl  : SDNode<"RISCVISD::FDIV_VL",  SDT_RISCVFPBinOp_VL>;
def riscv_fneg_vl  : SDNode<"RISCVISD::FNEG_VL",  SDT_RISCVFPUnOp_VL>;
def riscv_fabs_vl  : SDNode<"RISCVISD::FABS_VL",  SDT_RISCVFPUnOp_VL>;
def riscv_fsqrt_vl : SDNode<"RISCVISD::FSQRT_VL", SDT_RISCVFPUnOp_VL>;
def riscv_fcopysign_vl : SDNode<"RISCVISD::FCOPYSIGN_VL", SDT_RISCVCopySign_VL>;
def riscv_fminnum_vl   : SDNode<"RISCVISD::FMINNUM_VL",  SDT_RISCVFPBinOp_VL, [SDNPCommutative]>;
def riscv_fmaxnum_vl   : SDNode<"RISCVISD::FMAXNUM_VL",  SDT_RISCVFPBinOp_VL, [SDNPCommutative]>;

def SDT_RISCVVecFMA_VL : SDTypeProfile<1, 5, [SDTCisSameAs<0, 1>,
                                              SDTCisSameAs<0, 2>,
                                              SDTCisSameAs<0, 3>,
                                              SDTCisVec<0>, SDTCisFP<0>,
                                              SDTCVecEltisVT<4, i1>,
                                              SDTCisSameNumEltsAs<0, 4>,
                                              SDTCisVT<5, XLenVT>]>;
def riscv_vfmadd_vl : SDNode<"RISCVISD::VFMADD_VL", SDT_RISCVVecFMA_VL, [SDNPCommutative]>;
def riscv_vfnmadd_vl : SDNode<"RISCVISD::VFNMADD_VL", SDT_RISCVVecFMA_VL, [SDNPCommutative]>;
def riscv_vfmsub_vl : SDNode<"RISCVISD::VFMSUB_VL", SDT_RISCVVecFMA_VL, [SDNPCommutative]>;
def riscv_vfnmsub_vl : SDNode<"RISCVISD::VFNMSUB_VL", SDT_RISCVVecFMA_VL, [SDNPCommutative]>;

def SDT_RISCVFPRoundOp_VL  : SDTypeProfile<1, 3, [
  SDTCisFP<0>, SDTCisFP<1>, SDTCisOpSmallerThanOp<0, 1>, SDTCisSameNumEltsAs<0, 1>,
  SDTCVecEltisVT<2, i1>, SDTCisSameNumEltsAs<1, 2>, SDTCisVT<3, XLenVT>
]>;
def SDT_RISCVFPExtendOp_VL  : SDTypeProfile<1, 3, [
  SDTCisFP<0>, SDTCisFP<1>, SDTCisOpSmallerThanOp<1, 0>, SDTCisSameNumEltsAs<0, 1>,
  SDTCVecEltisVT<2, i1>, SDTCisSameNumEltsAs<1, 2>, SDTCisVT<3, XLenVT>
]>;

def riscv_fpround_vl : SDNode<"RISCVISD::FP_ROUND_VL", SDT_RISCVFPRoundOp_VL>;
def riscv_fpextend_vl : SDNode<"RISCVISD::FP_EXTEND_VL", SDT_RISCVFPExtendOp_VL>;
def riscv_fncvt_rod_vl : SDNode<"RISCVISD::VFNCVT_ROD_VL", SDT_RISCVFPRoundOp_VL>;

def SDT_RISCVFP2IOp_VL  : SDTypeProfile<1, 3, [
  SDTCisInt<0>, SDTCisFP<1>, SDTCisSameNumEltsAs<0, 1>,
  SDTCVecEltisVT<2, i1>, SDTCisSameNumEltsAs<1, 2>, SDTCisVT<3, XLenVT>
]>;
def SDT_RISCVI2FPOp_VL  : SDTypeProfile<1, 3, [
  SDTCisFP<0>, SDTCisInt<1>, SDTCisSameNumEltsAs<0, 1>,
  SDTCVecEltisVT<2, i1>, SDTCisSameNumEltsAs<1, 2>, SDTCisVT<3, XLenVT>
]>;

def riscv_fp_to_sint_vl : SDNode<"RISCVISD::FP_TO_SINT_VL", SDT_RISCVFP2IOp_VL>;
def riscv_fp_to_uint_vl : SDNode<"RISCVISD::FP_TO_UINT_VL", SDT_RISCVFP2IOp_VL>;
def riscv_sint_to_fp_vl : SDNode<"RISCVISD::SINT_TO_FP_VL", SDT_RISCVI2FPOp_VL>;
def riscv_uint_to_fp_vl : SDNode<"RISCVISD::UINT_TO_FP_VL", SDT_RISCVI2FPOp_VL>;

def riscv_setcc_vl : SDNode<"RISCVISD::SETCC_VL",
                            SDTypeProfile<1, 6, [SDTCVecEltisVT<0, i1>,
                                                 SDTCisVec<1>,
                                                 SDTCisSameNumEltsAs<0, 1>,
                                                 SDTCisSameAs<1, 2>,
                                                 SDTCisVT<3, OtherVT>,
                                                 SDTCisSameAs<0, 4>,
                                                 SDTCisSameAs<0, 5>,
                                                 SDTCisVT<6, XLenVT>]>>;

def riscv_vrgather_vx_vl : SDNode<"RISCVISD::VRGATHER_VX_VL",
                                  SDTypeProfile<1, 5, [SDTCisVec<0>,
                                                       SDTCisSameAs<0, 1>,
                                                       SDTCisVT<2, XLenVT>,
                                                       SDTCisSameAs<0, 3>,
                                                       SDTCVecEltisVT<4, i1>,
                                                       SDTCisSameNumEltsAs<0, 4>,
                                                       SDTCisVT<5, XLenVT>]>>;
def riscv_vrgather_vv_vl : SDNode<"RISCVISD::VRGATHER_VV_VL",
                                  SDTypeProfile<1, 5, [SDTCisVec<0>,
                                                       SDTCisSameAs<0, 1>,
                                                       SDTCisInt<2>,
                                                       SDTCisSameNumEltsAs<0, 2>,
                                                       SDTCisSameSizeAs<0, 2>,
                                                       SDTCisSameAs<0, 3>,
                                                       SDTCVecEltisVT<4, i1>,
                                                       SDTCisSameNumEltsAs<0, 4>,
                                                       SDTCisVT<5, XLenVT>]>>;
def riscv_vrgatherei16_vv_vl : SDNode<"RISCVISD::VRGATHEREI16_VV_VL",
                                      SDTypeProfile<1, 5, [SDTCisVec<0>,
                                                           SDTCisSameAs<0, 1>,
                                                           SDTCisInt<2>,
                                                           SDTCVecEltisVT<2, i16>,
                                                           SDTCisSameNumEltsAs<0, 2>,
                                                           SDTCisSameAs<0, 3>,
                                                           SDTCVecEltisVT<4, i1>,
                                                           SDTCisSameNumEltsAs<0, 4>,
                                                           SDTCisVT<5, XLenVT>]>>;

def SDT_RISCVSelect_VL  : SDTypeProfile<1, 4, [
  SDTCisVec<0>, SDTCisVec<1>, SDTCisSameNumEltsAs<0, 1>, SDTCVecEltisVT<1, i1>,
  SDTCisSameAs<0, 2>, SDTCisSameAs<2, 3>, SDTCisVT<4, XLenVT>
]>;

def riscv_vselect_vl  : SDNode<"RISCVISD::VSELECT_VL", SDT_RISCVSelect_VL>;
def riscv_vp_merge_vl : SDNode<"RISCVISD::VP_MERGE_VL", SDT_RISCVSelect_VL>;

def SDT_RISCVVMSETCLR_VL : SDTypeProfile<1, 1, [SDTCVecEltisVT<0, i1>,
                                                SDTCisVT<1, XLenVT>]>;
def riscv_vmclr_vl : SDNode<"RISCVISD::VMCLR_VL", SDT_RISCVVMSETCLR_VL>;
def riscv_vmset_vl : SDNode<"RISCVISD::VMSET_VL", SDT_RISCVVMSETCLR_VL>;

def SDT_RISCVMaskBinOp_VL : SDTypeProfile<1, 3, [SDTCisSameAs<0, 1>,
                                                 SDTCisSameAs<0, 2>,
                                                 SDTCVecEltisVT<0, i1>,
                                                 SDTCisVT<3, XLenVT>]>;
def riscv_vmand_vl : SDNode<"RISCVISD::VMAND_VL", SDT_RISCVMaskBinOp_VL, [SDNPCommutative]>;
def riscv_vmor_vl  : SDNode<"RISCVISD::VMOR_VL",  SDT_RISCVMaskBinOp_VL, [SDNPCommutative]>;
def riscv_vmxor_vl : SDNode<"RISCVISD::VMXOR_VL", SDT_RISCVMaskBinOp_VL, [SDNPCommutative]>;

def true_mask : PatLeaf<(riscv_vmset_vl (XLenVT srcvalue))>;

def riscv_vmnot_vl : PatFrag<(ops node:$rs, node:$vl),
                             (riscv_vmxor_vl node:$rs, true_mask, node:$vl)>;

def riscv_vcpop_vl : SDNode<"RISCVISD::VCPOP_VL",
                            SDTypeProfile<1, 3, [SDTCisVT<0, XLenVT>,
                                                 SDTCisVec<1>, SDTCisInt<1>,
                                                 SDTCVecEltisVT<2, i1>,
                                                 SDTCisSameNumEltsAs<1, 2>,
                                                 SDTCisVT<3, XLenVT>]>>;

def SDT_RISCVVEXTEND_VL : SDTypeProfile<1, 3, [SDTCisVec<0>,
                                               SDTCisSameNumEltsAs<0, 1>,
                                               SDTCisSameNumEltsAs<1, 2>,
                                               SDTCVecEltisVT<2, i1>,
                                               SDTCisVT<3, XLenVT>]>;
def riscv_sext_vl : SDNode<"RISCVISD::VSEXT_VL", SDT_RISCVVEXTEND_VL>;
def riscv_zext_vl : SDNode<"RISCVISD::VZEXT_VL", SDT_RISCVVEXTEND_VL>;

def riscv_trunc_vector_vl : SDNode<"RISCVISD::TRUNCATE_VECTOR_VL",
                                   SDTypeProfile<1, 3, [SDTCisVec<0>,
                                                        SDTCisSameNumEltsAs<0, 1>,
                                                        SDTCisSameNumEltsAs<0, 2>,
                                                        SDTCVecEltisVT<2, i1>,
                                                        SDTCisVT<3, XLenVT>]>>;

def SDT_RISCVVWBinOp_VL : SDTypeProfile<1, 5, [SDTCisVec<0>,
                                               SDTCisSameNumEltsAs<0, 1>,
                                               SDTCisSameAs<1, 2>,
                                               SDTCisSameAs<0, 3>,
                                               SDTCisSameNumEltsAs<1, 4>,
                                               SDTCVecEltisVT<4, i1>,
                                               SDTCisVT<5, XLenVT>]>;
def riscv_vwmul_vl  : SDNode<"RISCVISD::VWMUL_VL",  SDT_RISCVVWBinOp_VL, [SDNPCommutative]>;
def riscv_vwmulu_vl : SDNode<"RISCVISD::VWMULU_VL", SDT_RISCVVWBinOp_VL, [SDNPCommutative]>;
def riscv_vwmulsu_vl : SDNode<"RISCVISD::VWMULSU_VL", SDT_RISCVVWBinOp_VL>;
def riscv_vwadd_vl :  SDNode<"RISCVISD::VWADD_VL",  SDT_RISCVVWBinOp_VL, [SDNPCommutative]>;
def riscv_vwaddu_vl : SDNode<"RISCVISD::VWADDU_VL", SDT_RISCVVWBinOp_VL, [SDNPCommutative]>;
def riscv_vwsub_vl :  SDNode<"RISCVISD::VWSUB_VL",  SDT_RISCVVWBinOp_VL, [SDNPCommutative]>;
def riscv_vwsubu_vl : SDNode<"RISCVISD::VWSUBU_VL", SDT_RISCVVWBinOp_VL, [SDNPCommutative]>;

def SDT_RISCVVWBinOpW_VL : SDTypeProfile<1, 5, [SDTCisVec<0>,
                                                SDTCisSameAs<0, 1>,
                                                SDTCisSameNumEltsAs<1, 2>,
                                                SDTCisOpSmallerThanOp<2, 1>,
                                                SDTCisSameAs<0, 3>,
                                                SDTCisSameNumEltsAs<1, 4>,
                                                SDTCVecEltisVT<4, i1>,
                                                SDTCisVT<5, XLenVT>]>;
def riscv_vwadd_w_vl :  SDNode<"RISCVISD::VWADD_W_VL",  SDT_RISCVVWBinOpW_VL>;
def riscv_vwaddu_w_vl : SDNode<"RISCVISD::VWADDU_W_VL", SDT_RISCVVWBinOpW_VL>;
def riscv_vwsub_w_vl :  SDNode<"RISCVISD::VWSUB_W_VL",  SDT_RISCVVWBinOpW_VL>;
def riscv_vwsubu_w_vl : SDNode<"RISCVISD::VWSUBU_W_VL", SDT_RISCVVWBinOpW_VL>;

def SDTRVVVecReduce : SDTypeProfile<1, 5, [
  SDTCisVec<0>, SDTCisVec<1>, SDTCisVec<2>, SDTCisSameAs<0, 3>,
  SDTCVecEltisVT<4, i1>, SDTCisSameNumEltsAs<2, 4>, SDTCisVT<5, XLenVT>
]>;

def riscv_mul_vl_oneuse : PatFrag<(ops node:$A, node:$B, node:$C, node:$D,
                                       node:$E),
                                  (riscv_mul_vl node:$A, node:$B, node:$C,
                                                node:$D, node:$E), [{
  return N->hasOneUse();
}]>;

def riscv_vwmul_vl_oneuse : PatFrag<(ops node:$A, node:$B, node:$C, node:$D,
                                         node:$E),
                                    (riscv_vwmul_vl node:$A, node:$B, node:$C,
                                                    node:$D, node:$E), [{
  return N->hasOneUse();
}]>;

def riscv_vwmulu_vl_oneuse : PatFrag<(ops node:$A, node:$B, node:$C, node:$D,
                                          node:$E),
                                     (riscv_vwmulu_vl node:$A, node:$B, node:$C,
                                                      node:$D, node:$E), [{
  return N->hasOneUse();
}]>;

def riscv_vwmulsu_vl_oneuse : PatFrag<(ops node:$A, node:$B, node:$C, node:$D,
                                           node:$E),
                                      (riscv_vwmulsu_vl node:$A, node:$B, node:$C,
                                                        node:$D, node:$E), [{
  return N->hasOneUse();
}]>;

def riscv_sext_vl_oneuse : PatFrag<(ops node:$A, node:$B, node:$C),
                           (riscv_sext_vl node:$A, node:$B, node:$C), [{
  return N->hasOneUse();
}]>;

def riscv_zext_vl_oneuse : PatFrag<(ops node:$A, node:$B, node:$C),
                           (riscv_zext_vl node:$A, node:$B, node:$C), [{
  return N->hasOneUse();
}]>;

def riscv_fpextend_vl_oneuse : PatFrag<(ops node:$A, node:$B, node:$C),
                           (riscv_fpextend_vl node:$A, node:$B, node:$C), [{
  return N->hasOneUse();
}]>;

foreach kind = ["ADD", "UMAX", "SMAX", "UMIN", "SMIN", "AND", "OR", "XOR",
                "FADD", "SEQ_FADD", "FMIN", "FMAX"] in
  def rvv_vecreduce_#kind#_vl : SDNode<"RISCVISD::VECREDUCE_"#kind#"_VL", SDTRVVVecReduce>;

// Give explicit Complexity to prefer simm5/uimm5.
def SplatPat       : ComplexPattern<vAny, 1, "selectVSplat",      [], [], 1>;
def SplatPat_simm5 : ComplexPattern<vAny, 1, "selectVSplatSimm5", [], [], 2>;
def SplatPat_uimm5 : ComplexPattern<vAny, 1, "selectVSplatUimm5", [], [], 2>;
def SplatPat_simm5_plus1
    : ComplexPattern<vAny, 1, "selectVSplatSimm5Plus1", [], [], 2>;
def SplatPat_simm5_plus1_nonzero
    : ComplexPattern<vAny, 1, "selectVSplatSimm5Plus1NonZero", [], [], 2>;

// Ignore the vl operand.
def SplatFPOp : PatFrags<(ops node:$op),
                        [(riscv_vfmv_v_f_vl undef, node:$op, srcvalue),
                         // FIXME: Sometimes the preprocessing of the DAG does not kick in?
                         (splat_vector node:$op)]>;

def sew8simm5  : ComplexPattern<XLenVT, 1, "selectRVVSimm5<8>",  []>;
def sew16simm5 : ComplexPattern<XLenVT, 1, "selectRVVSimm5<16>", []>;
def sew32simm5 : ComplexPattern<XLenVT, 1, "selectRVVSimm5<32>", []>;
def sew64simm5 : ComplexPattern<XLenVT, 1, "selectRVVSimm5<64>", []>;

multiclass VPatBinaryVL_V<SDNode vop,
                          string instruction_name,
                          string suffix,
                          ValueType result_type,
                          ValueType op1_type,
                          ValueType op2_type,
                          ValueType mask_type,
                          int sew,
                          LMULInfo vlmul,
                          VReg result_reg_class,
                          VReg op1_reg_class,
                          VReg op2_reg_class> {
  def : Pat<(result_type (vop
                         (op1_type op1_reg_class:$rs1),
                         (op2_type op2_reg_class:$rs2),
                         (result_type srcvalue), // FIXME
                         (mask_type true_mask),
                         VLOpFrag)),
            (!cast<Instruction>(instruction_name#"_"#suffix#"_"# vlmul.MX)
                         op1_reg_class:$rs1,
                         op2_reg_class:$rs2,
                         GPR:$vl, sew)>;

  def : Pat<(result_type (vop
                         (op1_type op1_reg_class:$rs1),
                         (op2_type op2_reg_class:$rs2),
                         (result_type result_reg_class:$merge),
                         (mask_type V0),
                         VLOpFrag)),
        (!cast<Instruction>(instruction_name#"_"#suffix#"_"# vlmul.MX#"_MASK")
                     result_reg_class:$merge,
                     op1_reg_class:$rs1,
                     op2_reg_class:$rs2,
                     (mask_type V0), GPR:$vl, sew, TAIL_AGNOSTIC)>;
}

multiclass VPatBinaryVL_XI<SDNode vop,
                           string instruction_name,
                           string suffix,
                           ValueType result_type,
                           ValueType vop1_type,
                           ValueType vop2_type,
                           ValueType mask_type,
                           int sew,
                           LMULInfo vlmul,
                           VReg result_reg_class,
                           VReg vop_reg_class,
                           ComplexPattern SplatPatKind,
                           DAGOperand xop_kind> {
  def : Pat<(result_type (vop
                     (vop1_type vop_reg_class:$rs1),
                     (vop2_type (SplatPatKind (XLenVT xop_kind:$rs2))),
                     (result_type srcvalue), // FIXME
                     (mask_type true_mask),
                     VLOpFrag)),
        (!cast<Instruction>(instruction_name#_#suffix#_# vlmul.MX)
                     vop_reg_class:$rs1,
                     xop_kind:$rs2,
                     GPR:$vl, sew)>;
  def : Pat<(result_type (vop
                     (vop1_type vop_reg_class:$rs1),
                     (vop2_type (SplatPatKind (XLenVT xop_kind:$rs2))),
                     (result_type result_reg_class:$merge),
                     (mask_type V0),
                     VLOpFrag)),
        (!cast<Instruction>(instruction_name#_#suffix#_# vlmul.MX#"_MASK")
                     result_reg_class:$merge,
                     vop_reg_class:$rs1,
                     xop_kind:$rs2,
                     (mask_type V0), GPR:$vl, sew, TAIL_AGNOSTIC)>;
}

multiclass VPatBinaryVL_VV_VX<SDNode vop, string instruction_name> {
  foreach vti = AllIntegerVectors in {
    defm : VPatBinaryVL_V<vop, instruction_name, "VV",
                           vti.Vector, vti.Vector, vti.Vector, vti.Mask,
                           vti.Log2SEW, vti.LMul, vti.RegClass, vti.RegClass,
                           vti.RegClass>;
    defm : VPatBinaryVL_XI<vop, instruction_name, "VX",
                           vti.Vector, vti.Vector, vti.Vector, vti.Mask,
                           vti.Log2SEW, vti.LMul, vti.RegClass, vti.RegClass,
                           SplatPat, GPR>;
  }
}

multiclass VPatBinaryVL_VV_VX_VI<SDNode vop, string instruction_name,
                                 Operand ImmType = simm5>
    : VPatBinaryVL_VV_VX<vop, instruction_name> {
  foreach vti = AllIntegerVectors in {
    defm : VPatBinaryVL_XI<vop, instruction_name, "VI",
                           vti.Vector, vti.Vector, vti.Vector, vti.Mask,
                           vti.Log2SEW, vti.LMul, vti.RegClass, vti.RegClass,
                           !cast<ComplexPattern>(SplatPat#_#ImmType),
                           ImmType>;
  }
}

multiclass VPatBinaryWVL_VV_VX<SDNode vop, string instruction_name> {
  foreach VtiToWti = AllWidenableIntVectors in {
    defvar vti = VtiToWti.Vti;
    defvar wti = VtiToWti.Wti;
    defm : VPatBinaryVL_V<vop, instruction_name, "VV",
                           wti.Vector, vti.Vector, vti.Vector, vti.Mask,
                           vti.Log2SEW, vti.LMul, wti.RegClass, vti.RegClass,
                           vti.RegClass>;
    defm : VPatBinaryVL_XI<vop, instruction_name, "VX",
                           wti.Vector, vti.Vector, vti.Vector, vti.Mask,
                           vti.Log2SEW, vti.LMul, wti.RegClass, vti.RegClass,
                           SplatPat, GPR>;
  }
}
multiclass VPatBinaryWVL_VV_VX_WV_WX<SDNode vop, SDNode vop_w,
                                     string instruction_name>
    : VPatBinaryWVL_VV_VX<vop, instruction_name> {
  foreach VtiToWti = AllWidenableIntVectors in {
    defvar vti = VtiToWti.Vti;
    defvar wti = VtiToWti.Wti;
    defm : VPatBinaryVL_V<vop_w, instruction_name, "WV",
                           wti.Vector, wti.Vector, vti.Vector, vti.Mask,
                           vti.Log2SEW, vti.LMul, wti.RegClass, wti.RegClass,
                           vti.RegClass>;
    defm : VPatBinaryVL_XI<vop_w, instruction_name, "WX",
                           wti.Vector, wti.Vector, vti.Vector, vti.Mask,
                           vti.Log2SEW, vti.LMul, wti.RegClass, wti.RegClass,
                           SplatPat, GPR>;
  }
}

multiclass VPatBinaryVL_VF<SDNode vop,
                           string instruction_name,
                           ValueType result_type,
                           ValueType vop_type,
                           ValueType mask_type,
                           int sew,
                           LMULInfo vlmul,
                           VReg result_reg_class,
                           VReg vop_reg_class,
                           RegisterClass scalar_reg_class> {
  def : Pat<(result_type (vop (vop_type vop_reg_class:$rs1),
                         (vop_type (SplatFPOp scalar_reg_class:$rs2)),
                         (result_type srcvalue), // FIXME
                         (mask_type true_mask),
                         VLOpFrag)),
        (!cast<Instruction>(instruction_name#"_"#vlmul.MX)
                     vop_reg_class:$rs1,
                     scalar_reg_class:$rs2,
                     GPR:$vl, sew)>;
  def : Pat<(result_type (vop (vop_type vop_reg_class:$rs1),
                         (vop_type (SplatFPOp scalar_reg_class:$rs2)),
                         (result_type result_reg_class:$merge),
                         (mask_type V0),
                         VLOpFrag)),
        (!cast<Instruction>(instruction_name#"_"#vlmul.MX#"_MASK")
                     result_reg_class:$merge,
                     vop_reg_class:$rs1,
                     scalar_reg_class:$rs2,
                     (mask_type V0), GPR:$vl, sew, TAIL_AGNOSTIC)>;
}

multiclass VPatBinaryFPVL_VV_VF<SDNode vop, string instruction_name> {
  foreach vti = AllFloatVectors in {
    defm : VPatBinaryVL_V<vop, instruction_name, "VV",
                          vti.Vector, vti.Vector, vti.Vector, vti.Mask,
                          vti.Log2SEW, vti.LMul, vti.RegClass, vti.RegClass,
                          vti.RegClass>;
    defm : VPatBinaryVL_VF<vop, instruction_name#"_V"#vti.ScalarSuffix,
                           vti.Vector, vti.Vector, vti.Mask, vti.Log2SEW,
                           vti.LMul, vti.RegClass, vti.RegClass,
                           vti.ScalarRegClass>;
  }
}

multiclass VPatBinaryFPVL_R_VF<SDNode vop, string instruction_name> {
  foreach fvti = AllFloatVectors in {
    def : Pat<(fvti.Vector (vop (SplatFPOp fvti.ScalarRegClass:$rs2),
                                fvti.RegClass:$rs1,
                                (fvti.Vector srcvalue), // FIXME
                                (fvti.Mask true_mask),
                                VLOpFrag)),
              (!cast<Instruction>(instruction_name#"_V"#fvti.ScalarSuffix#"_"#fvti.LMul.MX)
                           fvti.RegClass:$rs1, fvti.ScalarRegClass:$rs2,
                           GPR:$vl, fvti.Log2SEW)>;
    def : Pat<(fvti.Vector (vop (SplatFPOp fvti.ScalarRegClass:$rs2),
                                fvti.RegClass:$rs1,
                                (fvti.Vector fvti.RegClass:$merge),
                                (fvti.Mask V0),
                                VLOpFrag)),
              (!cast<Instruction>(instruction_name#"_V"#fvti.ScalarSuffix#"_"#fvti.LMul.MX#"_MASK")
                           fvti.RegClass:$merge,
                           fvti.RegClass:$rs1, fvti.ScalarRegClass:$rs2,
                           (fvti.Mask V0), GPR:$vl, fvti.Log2SEW, TAIL_AGNOSTIC)>;
  }
}

multiclass VPatIntegerSetCCVL_VV<VTypeInfo vti, string instruction_name,
                                 CondCode cc> {
  def : Pat<(vti.Mask (riscv_setcc_vl (vti.Vector vti.RegClass:$rs1),
                                      vti.RegClass:$rs2, cc,
                                      VR:$merge,
                                      (vti.Mask V0),
                                      VLOpFrag)),
            (!cast<Instruction>(instruction_name#"_VV_"#vti.LMul.MX#"_MASK")
                         VR:$merge,
                         vti.RegClass:$rs1,
                         vti.RegClass:$rs2,
                         (vti.Mask V0), GPR:$vl, vti.Log2SEW)>;
}

// Inherits from VPatIntegerSetCCVL_VV and adds a pattern with operands swapped.
multiclass VPatIntegerSetCCVL_VV_Swappable<VTypeInfo vti, string instruction_name,
                                           CondCode cc, CondCode invcc>
    : VPatIntegerSetCCVL_VV<vti, instruction_name, cc> {
  def : Pat<(vti.Mask (riscv_setcc_vl (vti.Vector vti.RegClass:$rs2),
                                      vti.RegClass:$rs1, invcc,
                                      VR:$merge,
                                      (vti.Mask V0),
                                      VLOpFrag)),
            (!cast<Instruction>(instruction_name#"_VV_"#vti.LMul.MX#"_MASK")
                         VR:$merge, vti.RegClass:$rs1,
                         vti.RegClass:$rs2, (vti.Mask V0), GPR:$vl, vti.Log2SEW)>;
}

multiclass VPatIntegerSetCCVL_VX_Swappable<VTypeInfo vti, string instruction_name,
                                           CondCode cc, CondCode invcc> {
  defvar instruction_masked = !cast<Instruction>(instruction_name#"_VX_"#vti.LMul.MX#"_MASK");
  def : Pat<(vti.Mask (riscv_setcc_vl (vti.Vector vti.RegClass:$rs1),
                                      (SplatPat (XLenVT GPR:$rs2)), cc,
                                      VR:$merge,
                                      (vti.Mask V0),
                                      VLOpFrag)),
            (instruction_masked VR:$merge, vti.RegClass:$rs1,
                                GPR:$rs2, (vti.Mask V0), GPR:$vl, vti.Log2SEW)>;
  def : Pat<(vti.Mask (riscv_setcc_vl (SplatPat (XLenVT GPR:$rs2)),
                                      (vti.Vector vti.RegClass:$rs1), invcc,
                                      VR:$merge,
                                      (vti.Mask V0),
                                      VLOpFrag)),
            (instruction_masked VR:$merge, vti.RegClass:$rs1,
                                GPR:$rs2, (vti.Mask V0), GPR:$vl, vti.Log2SEW)>;
}

multiclass VPatIntegerSetCCVL_VI_Swappable<VTypeInfo vti, string instruction_name,
                                           CondCode cc, CondCode invcc> {
  defvar instruction_masked = !cast<Instruction>(instruction_name#"_VI_"#vti.LMul.MX#"_MASK");
  def : Pat<(vti.Mask (riscv_setcc_vl (vti.Vector vti.RegClass:$rs1),
                                      (SplatPat_simm5 simm5:$rs2), cc,
                                      VR:$merge,
                                      (vti.Mask V0),
                                      VLOpFrag)),
            (instruction_masked VR:$merge, vti.RegClass:$rs1,
                                XLenVT:$rs2, (vti.Mask V0), GPR:$vl,
                                vti.Log2SEW)>;

  // FIXME: Can do some canonicalization to remove these patterns.
  def : Pat<(vti.Mask (riscv_setcc_vl (SplatPat_simm5 simm5:$rs2),
                                      (vti.Vector vti.RegClass:$rs1), invcc,
                                      VR:$merge,
                                      (vti.Mask V0),
                                      VLOpFrag)),
            (instruction_masked VR:$merge, vti.RegClass:$rs1,
                                simm5:$rs2, (vti.Mask V0), GPR:$vl,
                                vti.Log2SEW)>;
}

multiclass VPatIntegerSetCCVL_VIPlus1_Swappable<VTypeInfo vti,
                                                string instruction_name,
                                                CondCode cc, CondCode invcc,
                                                ComplexPattern splatpat_kind> {
  defvar instruction_masked = !cast<Instruction>(instruction_name#"_VI_"#vti.LMul.MX#"_MASK");
  def : Pat<(vti.Mask (riscv_setcc_vl (vti.Vector vti.RegClass:$rs1),
                                      (splatpat_kind simm5:$rs2), cc,
                                      VR:$merge,
                                      (vti.Mask V0),
                                      VLOpFrag)),
            (instruction_masked VR:$merge, vti.RegClass:$rs1,
                                (DecImm simm5:$rs2), (vti.Mask V0), GPR:$vl,
                                vti.Log2SEW)>;

  // FIXME: Can do some canonicalization to remove these patterns.
  def : Pat<(vti.Mask (riscv_setcc_vl (splatpat_kind simm5:$rs2),
                                      (vti.Vector vti.RegClass:$rs1), invcc,
                                      VR:$merge,
                                      (vti.Mask V0),
                                      VLOpFrag)),
            (instruction_masked VR:$merge, vti.RegClass:$rs1,
                                (DecImm simm5:$rs2), (vti.Mask V0), GPR:$vl,
                                vti.Log2SEW)>;
}

multiclass VPatFPSetCCVL_VV_VF_FV<CondCode cc,
                                  string inst_name,
                                  string swapped_op_inst_name> {
  foreach fvti = AllFloatVectors in {
    def : Pat<(fvti.Mask (riscv_setcc_vl (fvti.Vector fvti.RegClass:$rs1),
                                         fvti.RegClass:$rs2,
                                         cc,
                                         VR:$merge,
                                         (fvti.Mask V0),
                                         VLOpFrag)),
              (!cast<Instruction>(inst_name#"_VV_"#fvti.LMul.MX#"_MASK")
                  VR:$merge, fvti.RegClass:$rs1,
                  fvti.RegClass:$rs2, (fvti.Mask V0),
                  GPR:$vl, fvti.Log2SEW)>;
    def : Pat<(fvti.Mask (riscv_setcc_vl (fvti.Vector fvti.RegClass:$rs1),
                                         (SplatFPOp fvti.ScalarRegClass:$rs2),
                                         cc,
                                         VR:$merge,
                                         (fvti.Mask V0),
                                         VLOpFrag)),
              (!cast<Instruction>(inst_name#"_V"#fvti.ScalarSuffix#"_"#fvti.LMul.MX#"_MASK")
                  VR:$merge, fvti.RegClass:$rs1,
                  fvti.ScalarRegClass:$rs2, (fvti.Mask V0),
                  GPR:$vl, fvti.Log2SEW)>;
    def : Pat<(fvti.Mask (riscv_setcc_vl (SplatFPOp fvti.ScalarRegClass:$rs2),
                                         (fvti.Vector fvti.RegClass:$rs1),
                                         cc,
                                         VR:$merge,
                                         (fvti.Mask V0),
                                         VLOpFrag)),
              (!cast<Instruction>(swapped_op_inst_name#"_V"#fvti.ScalarSuffix#"_"#fvti.LMul.MX#"_MASK")
                  VR:$merge, fvti.RegClass:$rs1,
                  fvti.ScalarRegClass:$rs2, (fvti.Mask V0),
                  GPR:$vl, fvti.Log2SEW)>;
  }
}

multiclass VPatExtendSDNode_V_VL<SDNode vop, string inst_name, string suffix,
                                 list <VTypeInfoToFraction> fraction_list> {
  foreach vtiTofti = fraction_list in {
    defvar vti = vtiTofti.Vti;
    defvar fti = vtiTofti.Fti;
    def : Pat<(vti.Vector (vop (fti.Vector fti.RegClass:$rs2),
                               (fti.Mask V0), VLOpFrag)),
              (!cast<Instruction>(inst_name#"_"#suffix#"_"#vti.LMul.MX#"_MASK")
                  (vti.Vector (IMPLICIT_DEF)),
                  fti.RegClass:$rs2,
                  (fti.Mask V0), GPR:$vl, vti.Log2SEW, TAIL_AGNOSTIC)>;
  }
}

multiclass VPatConvertFP2ISDNode_V_VL<SDNode vop, string instruction_name> {
  foreach fvti = AllFloatVectors in {
    defvar ivti = GetIntVTypeInfo<fvti>.Vti;
    def : Pat<(ivti.Vector (vop (fvti.Vector fvti.RegClass:$rs1),
                                (fvti.Mask V0),
                                VLOpFrag)),
              (!cast<Instruction>(instruction_name#"_"#ivti.LMul.MX#"_MASK")
                  (ivti.Vector (IMPLICIT_DEF)), fvti.RegClass:$rs1,
                  (fvti.Mask V0), GPR:$vl, ivti.Log2SEW, TAIL_AGNOSTIC)>;
  }
}

multiclass VPatConvertI2FPSDNode_V_VL<SDNode vop, string instruction_name> {
  foreach fvti = AllFloatVectors in {
    defvar ivti = GetIntVTypeInfo<fvti>.Vti;
    def : Pat<(fvti.Vector (vop (ivti.Vector ivti.RegClass:$rs1),
                                (ivti.Mask V0),
                                VLOpFrag)),
              (!cast<Instruction>(instruction_name#"_"#fvti.LMul.MX#"_MASK")
                  (fvti.Vector (IMPLICIT_DEF)), ivti.RegClass:$rs1,
                  (ivti.Mask V0), GPR:$vl, fvti.Log2SEW, TAIL_AGNOSTIC)>;
  }
}

multiclass VPatWConvertFP2ISDNode_V_VL<SDNode vop, string instruction_name> {
  foreach fvtiToFWti = AllWidenableFloatVectors in {
    defvar fvti = fvtiToFWti.Vti;
    defvar iwti = GetIntVTypeInfo<fvtiToFWti.Wti>.Vti;
    def : Pat<(iwti.Vector (vop (fvti.Vector fvti.RegClass:$rs1),
                                (fvti.Mask V0),
                                VLOpFrag)),
              (!cast<Instruction>(instruction_name#"_"#fvti.LMul.MX#"_MASK")
                  (iwti.Vector (IMPLICIT_DEF)), fvti.RegClass:$rs1,
                  (fvti.Mask V0), GPR:$vl, fvti.Log2SEW, TAIL_AGNOSTIC)>;
  }
}

multiclass VPatWConvertI2FPSDNode_V_VL<SDNode vop, string instruction_name> {
  foreach vtiToWti = AllWidenableIntToFloatVectors in {
    defvar ivti = vtiToWti.Vti;
    defvar fwti = vtiToWti.Wti;
    def : Pat<(fwti.Vector (vop (ivti.Vector ivti.RegClass:$rs1),
                                (ivti.Mask V0),
                                VLOpFrag)),
              (!cast<Instruction>(instruction_name#"_"#ivti.LMul.MX#"_MASK")
                  (fwti.Vector (IMPLICIT_DEF)), ivti.RegClass:$rs1,
                  (ivti.Mask V0), GPR:$vl, ivti.Log2SEW, TAIL_AGNOSTIC)>;
  }
}

multiclass VPatNConvertFP2ISDNode_V_VL<SDNode vop, string instruction_name> {
  foreach vtiToWti = AllWidenableIntToFloatVectors in {
    defvar vti = vtiToWti.Vti;
    defvar fwti = vtiToWti.Wti;
    def : Pat<(vti.Vector (vop (fwti.Vector fwti.RegClass:$rs1),
                               (fwti.Mask V0),
                               VLOpFrag)),
              (!cast<Instruction>(instruction_name#"_"#vti.LMul.MX#"_MASK")
                  (vti.Vector (IMPLICIT_DEF)), fwti.RegClass:$rs1,
                  (fwti.Mask V0), GPR:$vl, vti.Log2SEW, TAIL_AGNOSTIC)>;
  }
}

multiclass VPatNConvertI2FPSDNode_V_VL<SDNode vop, string instruction_name> {
  foreach fvtiToFWti = AllWidenableFloatVectors in {
    defvar fvti = fvtiToFWti.Vti;
    defvar iwti = GetIntVTypeInfo<fvtiToFWti.Wti>.Vti;
    def : Pat<(fvti.Vector (vop (iwti.Vector iwti.RegClass:$rs1),
                                (iwti.Mask V0),
                                VLOpFrag)),
              (!cast<Instruction>(instruction_name#"_"#fvti.LMul.MX#"_MASK")
                  (fvti.Vector (IMPLICIT_DEF)), iwti.RegClass:$rs1,
                  (iwti.Mask V0), GPR:$vl, fvti.Log2SEW, TAIL_AGNOSTIC)>;
  }
}

multiclass VPatReductionVL<SDNode vop, string instruction_name, bit is_float> {
  foreach vti = !if(is_float, AllFloatVectors, AllIntegerVectors) in {
    defvar vti_m1 = !cast<VTypeInfo>(!if(is_float, "VF", "VI") # vti.SEW # "M1");
    def: Pat<(vti_m1.Vector (vop (vti_m1.Vector VR:$merge), (vti.Vector vti.RegClass:$rs1), VR:$rs2,
                                 (vti.Mask true_mask),
                                 VLOpFrag)),
        (!cast<Instruction>(instruction_name#"_VS_"#vti.LMul.MX)
            (vti_m1.Vector VR:$merge),
            (vti.Vector vti.RegClass:$rs1),
            (vti_m1.Vector VR:$rs2),
            GPR:$vl, vti.Log2SEW)>;

    def: Pat<(vti_m1.Vector (vop (vti_m1.Vector VR:$merge), (vti.Vector vti.RegClass:$rs1), VR:$rs2,
                                 (vti.Mask V0), VLOpFrag)),
        (!cast<Instruction>(instruction_name#"_VS_"#vti.LMul.MX#"_MASK")
            (vti_m1.Vector VR:$merge),
            (vti.Vector vti.RegClass:$rs1),
            (vti_m1.Vector VR:$rs2),
            (vti.Mask V0), GPR:$vl, vti.Log2SEW)>;
  }
}

multiclass VPatBinarySDNodeExt_V_WV_WX<SDNode op, PatFrags extop, string instruction_name> {
  foreach vtiToWti = AllWidenableIntVectors in {
    defvar vti = vtiToWti.Vti;
    defvar wti = vtiToWti.Wti;
    def : Pat<
      (vti.Vector
        (riscv_trunc_vector_vl
          (op (wti.Vector wti.RegClass:$rs2),
              (wti.Vector (extop (vti.Vector vti.RegClass:$rs1)))),
          (vti.Mask true_mask),
          VLOpFrag)),
      (!cast<Instruction>(instruction_name#"_WV_"#vti.LMul.MX)
        wti.RegClass:$rs2, vti.RegClass:$rs1, GPR:$vl, vti.Log2SEW)>;
    def : Pat<
      (vti.Vector
        (riscv_trunc_vector_vl
          (op (wti.Vector wti.RegClass:$rs2),
              (wti.Vector (extop (vti.Vector (SplatPat GPR:$rs1))))),
          (vti.Mask true_mask),
          VLOpFrag)),
      (!cast<Instruction>(instruction_name#"_WX_"#vti.LMul.MX)
        wti.RegClass:$rs2, GPR:$rs1, GPR:$vl, vti.Log2SEW)>;
  }
}

multiclass VPatBinarySDNode_V_WV_WX_WI<SDNode op, string instruction_name> {
  defm : VPatBinarySDNodeExt_V_WV_WX<op, sext_oneuse, instruction_name>;
  defm : VPatBinarySDNodeExt_V_WV_WX<op, zext_oneuse, instruction_name>;
  foreach vtiToWti = AllWidenableIntVectors in {
    defvar vti = vtiToWti.Vti;
    defvar wti = vtiToWti.Wti;
    def : Pat<
      (vti.Vector
        (riscv_trunc_vector_vl
          (op (wti.Vector wti.RegClass:$rs2),
              (wti.Vector (SplatPat_simm5 uimm5:$rs1))), (vti.Mask true_mask),
          VLOpFrag)),
      (!cast<Instruction>(instruction_name#"_WI_"#vti.LMul.MX)
        wti.RegClass:$rs2, uimm5:$rs1, GPR:$vl, vti.Log2SEW)>;
  }
}

multiclass VPatWidenReductionVL<SDNode vop, PatFrags extop, string instruction_name, bit is_float> {
  foreach vtiToWti = !if(is_float, AllWidenableFloatVectors, AllWidenableIntVectors) in {
    defvar vti = vtiToWti.Vti;
    defvar wti = vtiToWti.Wti;
    defvar wti_m1 = !cast<VTypeInfo>(!if(is_float, "VF", "VI") # wti.SEW # "M1");
    def: Pat<(wti_m1.Vector (vop (wti_m1.Vector VR:$merge),
                                 (wti.Vector (extop (vti.Vector vti.RegClass:$rs1))),
                                 VR:$rs2, (vti.Mask true_mask), VLOpFrag)),
             (!cast<Instruction>(instruction_name#"_VS_"#vti.LMul.MX)
                (wti_m1.Vector VR:$merge), (vti.Vector vti.RegClass:$rs1),
                (wti_m1.Vector VR:$rs2), GPR:$vl, vti.Log2SEW)>;
    def: Pat<(wti_m1.Vector (vop (wti_m1.Vector VR:$merge),
                                 (wti.Vector (extop (vti.Vector vti.RegClass:$rs1))),
                                 VR:$rs2, (vti.Mask V0), VLOpFrag)),
             (!cast<Instruction>(instruction_name#"_VS_"#vti.LMul.MX#"_MASK")
                (wti_m1.Vector VR:$merge), (vti.Vector vti.RegClass:$rs1),
                (wti_m1.Vector VR:$rs2), (vti.Mask V0), GPR:$vl, vti.Log2SEW)>;
  }
}

multiclass VPatWidenReductionVL_Ext_VL<SDNode vop, PatFrags extop, string instruction_name, bit is_float> {
  foreach vtiToWti = !if(is_float, AllWidenableFloatVectors, AllWidenableIntVectors) in {
    defvar vti = vtiToWti.Vti;
    defvar wti = vtiToWti.Wti;
    defvar wti_m1 = !cast<VTypeInfo>(!if(is_float, "VF", "VI") # wti.SEW # "M1");
    def: Pat<(wti_m1.Vector (vop (wti_m1.Vector VR:$merge),
                                 (wti.Vector (extop (vti.Vector vti.RegClass:$rs1), (vti.Mask true_mask), VLOpFrag)),
                                 VR:$rs2, (vti.Mask true_mask), VLOpFrag)),
             (!cast<Instruction>(instruction_name#"_VS_"#vti.LMul.MX)
                (wti_m1.Vector VR:$merge), (vti.Vector vti.RegClass:$rs1),
                (wti_m1.Vector VR:$rs2), GPR:$vl, vti.Log2SEW)>;
    def: Pat<(wti_m1.Vector (vop (wti_m1.Vector VR:$merge),
                                 (wti.Vector (extop (vti.Vector vti.RegClass:$rs1), (vti.Mask true_mask), VLOpFrag)),
                                 VR:$rs2, (vti.Mask V0), VLOpFrag)),
             (!cast<Instruction>(instruction_name#"_VS_"#vti.LMul.MX#"_MASK")
                (wti_m1.Vector VR:$merge), (vti.Vector vti.RegClass:$rs1),
                (wti_m1.Vector VR:$rs2), (vti.Mask V0), GPR:$vl, vti.Log2SEW)>;
  }
}

multiclass VPatWidenBinaryFPVL_VV_VF<SDNode op, PatFrags extop, string instruction_name> {
  foreach fvtiToFWti = AllWidenableFloatVectors in {
    defvar fvti = fvtiToFWti.Vti;
    defvar fwti = fvtiToFWti.Wti;
    def : Pat<(fwti.Vector (op (fwti.Vector (extop (fvti.Vector fvti.RegClass:$rs2),
                                                   (fvti.Mask true_mask), VLOpFrag)),
                               (fwti.Vector (extop (fvti.Vector fvti.RegClass:$rs1),
                                                   (fvti.Mask true_mask), VLOpFrag)),
                               srcvalue, (fwti.Mask true_mask), VLOpFrag)),
              (!cast<Instruction>(instruction_name#"_VV_"#fvti.LMul.MX)
                 fvti.RegClass:$rs2, fvti.RegClass:$rs1,
                 GPR:$vl, fvti.Log2SEW)>;
    def : Pat<(fwti.Vector (op (fwti.Vector (extop (fvti.Vector fvti.RegClass:$rs2),
                                                   (fvti.Mask true_mask), VLOpFrag)),
                               (fwti.Vector (extop (fvti.Vector (SplatFPOp fvti.ScalarRegClass:$rs1)),
                                                   (fvti.Mask true_mask), VLOpFrag)),
                               srcvalue, (fwti.Mask true_mask), VLOpFrag)),
              (!cast<Instruction>(instruction_name#"_V"#fvti.ScalarSuffix#"_"#fvti.LMul.MX)
                 fvti.RegClass:$rs2, fvti.ScalarRegClass:$rs1,
                 GPR:$vl, fvti.Log2SEW)>;
  }
}

multiclass VPatWidenBinaryFPVL_WV_WF<SDNode op, PatFrags extop, string instruction_name> {
  foreach fvtiToFWti = AllWidenableFloatVectors in {
    defvar fvti = fvtiToFWti.Vti;
    defvar fwti = fvtiToFWti.Wti;
    def : Pat<(fwti.Vector (op (fwti.Vector fwti.RegClass:$rs2),
                               (fwti.Vector (extop (fvti.Vector fvti.RegClass:$rs1),
                                                   (fvti.Mask true_mask), VLOpFrag)),
                               srcvalue, (fwti.Mask true_mask), VLOpFrag)),
              (!cast<Instruction>(instruction_name#"_WV_"#fvti.LMul.MX)
                 fwti.RegClass:$rs2, fvti.RegClass:$rs1,
                 GPR:$vl, fvti.Log2SEW)>;
    def : Pat<(fwti.Vector (op (fwti.Vector fwti.RegClass:$rs2),
                               (fwti.Vector (extop (fvti.Vector (SplatFPOp fvti.ScalarRegClass:$rs1)),
                                                   (fvti.Mask true_mask), VLOpFrag)),
                               srcvalue, (fwti.Mask true_mask), VLOpFrag)),
              (!cast<Instruction>(instruction_name#"_W"#fvti.ScalarSuffix#"_"#fvti.LMul.MX)
                 fwti.RegClass:$rs2, fvti.ScalarRegClass:$rs1,
                 GPR:$vl, fvti.Log2SEW)>;
  }
}

multiclass VPatWidenBinaryFPVL_VV_VF_WV_WF<SDNode op, string instruction_name> {
  defm : VPatWidenBinaryFPVL_VV_VF<op, riscv_fpextend_vl_oneuse, instruction_name>;
  defm : VPatWidenBinaryFPVL_WV_WF<op, riscv_fpextend_vl_oneuse, instruction_name>;
}

multiclass VPatNarrowShiftSplatExt_WX<SDNode op, PatFrags extop, string instruction_name> {
  foreach vtiToWti = AllWidenableIntVectors in {
    defvar vti = vtiToWti.Vti;
    defvar wti = vtiToWti.Wti;
    def : Pat<
      (vti.Vector
        (riscv_trunc_vector_vl
          (op (wti.Vector wti.RegClass:$rs2),
              (wti.Vector (extop (vti.Vector (SplatPat GPR:$rs1)),
                                 (vti.Mask true_mask), VLOpFrag)),
          srcvalue, (wti.Mask true_mask), VLOpFrag),
        (vti.Mask true_mask), VLOpFrag)),
      (!cast<Instruction>(instruction_name#"_WX_"#vti.LMul.MX)
        wti.RegClass:$rs2, GPR:$rs1, GPR:$vl, vti.Log2SEW)>;
  }
}

multiclass VPatMultiplyAddVL_VV_VX<SDNode op, string instruction_name> {
  foreach vti = AllIntegerVectors in {
    defvar suffix = vti.LMul.MX;
    // NOTE: We choose VMADD because it has the most commuting freedom. So it
    // works best with how TwoAddressInstructionPass tries commuting.
    def : Pat<(vti.Vector
             (op vti.RegClass:$rs2,
                 (riscv_mul_vl_oneuse vti.RegClass:$rs1,
                                      vti.RegClass:$rd,
                                      srcvalue, (vti.Mask true_mask), VLOpFrag),
                           srcvalue, (vti.Mask true_mask), VLOpFrag)),
            (!cast<Instruction>(instruction_name#"_VV_"# suffix)
                 vti.RegClass:$rd, vti.RegClass:$rs1, vti.RegClass:$rs2,
                 GPR:$vl, vti.Log2SEW, TAIL_AGNOSTIC)>;
    // The choice of VMADD here is arbitrary, vmadd.vx and vmacc.vx are equally
    // commutable.
    def : Pat<(vti.Vector
             (op vti.RegClass:$rs2,
                 (riscv_mul_vl_oneuse (SplatPat XLenVT:$rs1),
                                       vti.RegClass:$rd,
                                       srcvalue, (vti.Mask true_mask), VLOpFrag),
                           srcvalue, (vti.Mask true_mask), VLOpFrag)),
            (!cast<Instruction>(instruction_name#"_VX_" # suffix)
                 vti.RegClass:$rd, vti.ScalarRegClass:$rs1, vti.RegClass:$rs2,
                 GPR:$vl, vti.Log2SEW, TAIL_AGNOSTIC)>;
  }
}

multiclass VPatWidenMultiplyAddVL_VV_VX<PatFrag op1, string instruction_name> {
  foreach vtiTowti = AllWidenableIntVectors in {
    defvar vti = vtiTowti.Vti;
    defvar wti = vtiTowti.Wti;
    def : Pat<(wti.Vector
             (riscv_add_vl wti.RegClass:$rd,
                           (op1 vti.RegClass:$rs1,
                                (vti.Vector vti.RegClass:$rs2),
                                srcvalue, (vti.Mask true_mask), VLOpFrag),
                          srcvalue, (vti.Mask true_mask), VLOpFrag)),
            (!cast<Instruction>(instruction_name#"_VV_" # vti.LMul.MX)
                 wti.RegClass:$rd, vti.RegClass:$rs1, vti.RegClass:$rs2,
                 GPR:$vl, vti.Log2SEW, TAIL_AGNOSTIC)>;
    def : Pat<(wti.Vector
             (riscv_add_vl wti.RegClass:$rd,
                          (op1 (SplatPat XLenVT:$rs1),
                               (vti.Vector vti.RegClass:$rs2),
                               srcvalue, (vti.Mask true_mask), VLOpFrag),
                           srcvalue, (vti.Mask true_mask), VLOpFrag)),
            (!cast<Instruction>(instruction_name#"_VX_" # vti.LMul.MX)
                 wti.RegClass:$rd, vti.ScalarRegClass:$rs1, vti.RegClass:$rs2,
                 GPR:$vl, vti.Log2SEW, TAIL_AGNOSTIC)>;
  }
}

multiclass VPatNarrowShiftSplat_WX_WI<SDNode op, string instruction_name> {
  foreach vtiTowti = AllWidenableIntVectors in {
    defvar vti = vtiTowti.Vti;
    defvar wti = vtiTowti.Wti;
    def : Pat<(vti.Vector (riscv_trunc_vector_vl
              (wti.Vector (op wti.RegClass:$rs1, (SplatPat XLenVT:$rs2),
                              srcvalue, true_mask, VLOpFrag)), true_mask, VLOpFrag)),
              (!cast<Instruction>(instruction_name#"_WX_"#vti.LMul.MX)
                   wti.RegClass:$rs1, GPR:$rs2, GPR:$vl, vti.Log2SEW)>;
    def : Pat<(vti.Vector (riscv_trunc_vector_vl
              (wti.Vector (op wti.RegClass:$rs1, (SplatPat_uimm5 uimm5:$rs2),
                              srcvalue, true_mask, VLOpFrag)), true_mask, VLOpFrag)),
              (!cast<Instruction>(instruction_name#"_WI_"#vti.LMul.MX)
                   wti.RegClass:$rs1, uimm5:$rs2, GPR:$vl, vti.Log2SEW)>;
  }
}

multiclass VPatFPMulAddVL_VV_VF<SDNode vop, string instruction_name> {
  foreach vti = AllFloatVectors in {
  defvar suffix = vti.LMul.MX;
  def : Pat<(vti.Vector (vop vti.RegClass:$rs1, vti.RegClass:$rd,
                             vti.RegClass:$rs2, (vti.Mask true_mask),
                             VLOpFrag)),
            (!cast<Instruction>(instruction_name#"_VV_"# suffix)
                 vti.RegClass:$rd, vti.RegClass:$rs1, vti.RegClass:$rs2,
                 GPR:$vl, vti.Log2SEW, TAIL_AGNOSTIC)>;
  def : Pat<(vti.Vector (vop vti.RegClass:$rs1, vti.RegClass:$rd,
                             vti.RegClass:$rs2, (vti.Mask V0),
                             VLOpFrag)),
            (!cast<Instruction>(instruction_name#"_VV_"# suffix #"_MASK")
                 vti.RegClass:$rd, vti.RegClass:$rs1, vti.RegClass:$rs2,
                 (vti.Mask V0), GPR:$vl, vti.Log2SEW, TAIL_AGNOSTIC)>;

  def : Pat<(vti.Vector (vop (SplatFPOp vti.ScalarRegClass:$rs1),
                             vti.RegClass:$rd, vti.RegClass:$rs2,
                             (vti.Mask true_mask),
                             VLOpFrag)),
            (!cast<Instruction>(instruction_name#"_V" # vti.ScalarSuffix # "_" # suffix)
                 vti.RegClass:$rd, vti.ScalarRegClass:$rs1, vti.RegClass:$rs2,
                 GPR:$vl, vti.Log2SEW, TAIL_AGNOSTIC)>;
  def : Pat<(vti.Vector (vop (SplatFPOp vti.ScalarRegClass:$rs1),
                             vti.RegClass:$rd, vti.RegClass:$rs2,
                             (vti.Mask V0),
                             VLOpFrag)),
            (!cast<Instruction>(instruction_name#"_V" # vti.ScalarSuffix # "_" # suffix # "_MASK")
                 vti.RegClass:$rd, vti.ScalarRegClass:$rs1, vti.RegClass:$rs2,
                 (vti.Mask V0), GPR:$vl, vti.Log2SEW, TAIL_AGNOSTIC)>;
  }
}

multiclass VPatWidenFPMulAccVL_VV_VF<SDNode vop, string instruction_name> {
  foreach vtiToWti = AllWidenableFloatVectors in {
    defvar vti = vtiToWti.Vti;
    defvar wti = vtiToWti.Wti;
    def : Pat<(vop
                   (wti.Vector (riscv_fpextend_vl_oneuse
                                    (vti.Vector vti.RegClass:$rs1),
                                    (vti.Mask true_mask), VLOpFrag)),
                   (wti.Vector (riscv_fpextend_vl_oneuse
                                    (vti.Vector vti.RegClass:$rs2),
                                    (vti.Mask true_mask), VLOpFrag)),
                   (wti.Vector wti.RegClass:$rd), (vti.Mask true_mask),
                   VLOpFrag),
              (!cast<Instruction>(instruction_name#"_VV_"#vti.LMul.MX)
                 wti.RegClass:$rd, vti.RegClass:$rs1, vti.RegClass:$rs2,
                 GPR:$vl, vti.Log2SEW, TAIL_AGNOSTIC)>;
    def : Pat<(vop
                   (wti.Vector (riscv_fpextend_vl_oneuse
                                    (vti.Vector (SplatFPOp vti.ScalarRegClass:$rs1)),
                                    (vti.Mask true_mask), VLOpFrag)),
                   (wti.Vector (riscv_fpextend_vl_oneuse
                                    (vti.Vector vti.RegClass:$rs2),
                                    (vti.Mask true_mask), VLOpFrag)),
                   (wti.Vector wti.RegClass:$rd), (vti.Mask true_mask),
                   VLOpFrag),
              (!cast<Instruction>(instruction_name#"_V"#vti.ScalarSuffix#"_"#vti.LMul.MX)
                 wti.RegClass:$rd, vti.ScalarRegClass:$rs1, vti.RegClass:$rs2,
                 GPR:$vl, vti.Log2SEW, TAIL_AGNOSTIC)>;
  }
}

//===----------------------------------------------------------------------===//
// Patterns.
//===----------------------------------------------------------------------===//

let Predicates = [HasVInstructions] in {

// 12.1. Vector Single-Width Integer Add and Subtract
defm : VPatBinaryVL_VV_VX_VI<riscv_add_vl, "PseudoVADD">;
defm : VPatBinaryVL_VV_VX<riscv_sub_vl, "PseudoVSUB">;
// Handle VRSUB specially since it's the only integer binary op with reversed
// pattern operands
foreach vti = AllIntegerVectors in {
  def : Pat<(riscv_sub_vl (vti.Vector (SplatPat (XLenVT GPR:$rs2))),
                          (vti.Vector vti.RegClass:$rs1),
                          (vti.Vector srcvalue), // FIXME
                          (vti.Mask true_mask),
                          VLOpFrag),
            (!cast<Instruction>("PseudoVRSUB_VX_"# vti.LMul.MX)
                 vti.RegClass:$rs1, GPR:$rs2, GPR:$vl, vti.Log2SEW)>;
  def : Pat<(riscv_sub_vl (vti.Vector (SplatPat (XLenVT GPR:$rs2))),
                          (vti.Vector vti.RegClass:$rs1),
                          vti.RegClass:$merge, (vti.Mask V0), VLOpFrag),
            (!cast<Instruction>("PseudoVRSUB_VX_"# vti.LMul.MX#"_MASK")
                 vti.RegClass:$merge, vti.RegClass:$rs1, GPR:$rs2,
                 (vti.Mask V0), GPR:$vl, vti.Log2SEW, TAIL_AGNOSTIC)>;
  def : Pat<(riscv_sub_vl (vti.Vector (SplatPat_simm5 simm5:$rs2)),
                          (vti.Vector vti.RegClass:$rs1),
                          (vti.Vector srcvalue), // FIXME
                          (vti.Mask true_mask),
                          VLOpFrag),
            (!cast<Instruction>("PseudoVRSUB_VI_"# vti.LMul.MX)
                 vti.RegClass:$rs1, simm5:$rs2, GPR:$vl, vti.Log2SEW)>;
  def : Pat<(riscv_sub_vl (vti.Vector (SplatPat_simm5 simm5:$rs2)),
                          (vti.Vector vti.RegClass:$rs1),
                          vti.RegClass:$merge, (vti.Mask V0), VLOpFrag),
            (!cast<Instruction>("PseudoVRSUB_VI_"# vti.LMul.MX#"_MASK")
                 vti.RegClass:$merge, vti.RegClass:$rs1, simm5:$rs2,
                 (vti.Mask V0), GPR:$vl, vti.Log2SEW, TAIL_AGNOSTIC)>;
}

// 12.2. Vector Widening Integer Add/Subtract
defm : VPatBinaryWVL_VV_VX_WV_WX<riscv_vwadd_vl,  riscv_vwadd_w_vl,  "PseudoVWADD">;
defm : VPatBinaryWVL_VV_VX_WV_WX<riscv_vwaddu_vl, riscv_vwaddu_w_vl, "PseudoVWADDU">;
defm : VPatBinaryWVL_VV_VX_WV_WX<riscv_vwsub_vl,  riscv_vwsub_w_vl,  "PseudoVWSUB">;
defm : VPatBinaryWVL_VV_VX_WV_WX<riscv_vwsubu_vl, riscv_vwsubu_w_vl, "PseudoVWSUBU">;

// 12.3. Vector Integer Extension
defm : VPatExtendSDNode_V_VL<riscv_zext_vl, "PseudoVZEXT", "VF2",
                             AllFractionableVF2IntVectors>;
defm : VPatExtendSDNode_V_VL<riscv_sext_vl, "PseudoVSEXT", "VF2",
                             AllFractionableVF2IntVectors>;
defm : VPatExtendSDNode_V_VL<riscv_zext_vl, "PseudoVZEXT", "VF4",
                             AllFractionableVF4IntVectors>;
defm : VPatExtendSDNode_V_VL<riscv_sext_vl, "PseudoVSEXT", "VF4",
                             AllFractionableVF4IntVectors>;
defm : VPatExtendSDNode_V_VL<riscv_zext_vl, "PseudoVZEXT", "VF8",
                             AllFractionableVF8IntVectors>;
defm : VPatExtendSDNode_V_VL<riscv_sext_vl, "PseudoVSEXT", "VF8",
                             AllFractionableVF8IntVectors>;

// 12.5. Vector Bitwise Logical Instructions
defm : VPatBinaryVL_VV_VX_VI<riscv_and_vl, "PseudoVAND">;
defm : VPatBinaryVL_VV_VX_VI<riscv_or_vl,  "PseudoVOR">;
defm : VPatBinaryVL_VV_VX_VI<riscv_xor_vl, "PseudoVXOR">;

// 12.6. Vector Single-Width Bit Shift Instructions
defm : VPatBinaryVL_VV_VX_VI<riscv_shl_vl, "PseudoVSLL", uimm5>;
defm : VPatBinaryVL_VV_VX_VI<riscv_srl_vl, "PseudoVSRL", uimm5>;
defm : VPatBinaryVL_VV_VX_VI<riscv_sra_vl, "PseudoVSRA", uimm5>;

foreach vti = AllIntegerVectors in {
  // Emit shift by 1 as an add since it might be faster.
  def : Pat<(riscv_shl_vl (vti.Vector vti.RegClass:$rs1),
                          (riscv_vmv_v_x_vl (vti.Vector undef), 1, (XLenVT srcvalue)),
                          srcvalue, (vti.Mask true_mask), VLOpFrag),
            (!cast<Instruction>("PseudoVADD_VV_"# vti.LMul.MX)
                 vti.RegClass:$rs1, vti.RegClass:$rs1, GPR:$vl, vti.Log2SEW)>;
}

// 12.7. Vector Narrowing Integer Right Shift Instructions
defm : VPatBinarySDNode_V_WV_WX_WI<srl, "PseudoVNSRL">;
defm : VPatBinarySDNode_V_WV_WX_WI<sra, "PseudoVNSRA">;

defm : VPatNarrowShiftSplat_WX_WI<riscv_sra_vl, "PseudoVNSRA">;
defm : VPatNarrowShiftSplat_WX_WI<riscv_srl_vl, "PseudoVNSRL">;
defm : VPatNarrowShiftSplatExt_WX<riscv_sra_vl, riscv_sext_vl_oneuse, "PseudoVNSRA">;
defm : VPatNarrowShiftSplatExt_WX<riscv_sra_vl, riscv_zext_vl_oneuse, "PseudoVNSRA">;
defm : VPatNarrowShiftSplatExt_WX<riscv_srl_vl, riscv_sext_vl_oneuse, "PseudoVNSRL">;
defm : VPatNarrowShiftSplatExt_WX<riscv_srl_vl, riscv_zext_vl_oneuse, "PseudoVNSRL">;

foreach vtiTowti = AllWidenableIntVectors in {
  defvar vti = vtiTowti.Vti;
  defvar wti = vtiTowti.Wti;
  def : Pat<(vti.Vector (riscv_trunc_vector_vl (wti.Vector wti.RegClass:$rs1),
                                               (vti.Mask V0),
                                               VLOpFrag)),
            (!cast<Instruction>("PseudoVNSRL_WI_"#vti.LMul.MX#"_MASK")
                (vti.Vector (IMPLICIT_DEF)), wti.RegClass:$rs1, 0,
                (vti.Mask V0), GPR:$vl, vti.Log2SEW, TAIL_AGNOSTIC)>;
}

// 12.8. Vector Integer Comparison Instructions
foreach vti = AllIntegerVectors in {
  defm : VPatIntegerSetCCVL_VV<vti, "PseudoVMSEQ", SETEQ>;
  defm : VPatIntegerSetCCVL_VV<vti, "PseudoVMSNE", SETNE>;

  defm : VPatIntegerSetCCVL_VV_Swappable<vti, "PseudoVMSLT",  SETLT,  SETGT>;
  defm : VPatIntegerSetCCVL_VV_Swappable<vti, "PseudoVMSLTU", SETULT, SETUGT>;
  defm : VPatIntegerSetCCVL_VV_Swappable<vti, "PseudoVMSLE",  SETLE,  SETGE>;
  defm : VPatIntegerSetCCVL_VV_Swappable<vti, "PseudoVMSLEU", SETULE, SETUGE>;

  defm : VPatIntegerSetCCVL_VX_Swappable<vti, "PseudoVMSEQ",  SETEQ,  SETEQ>;
  defm : VPatIntegerSetCCVL_VX_Swappable<vti, "PseudoVMSNE",  SETNE,  SETNE>;
  defm : VPatIntegerSetCCVL_VX_Swappable<vti, "PseudoVMSLT",  SETLT,  SETGT>;
  defm : VPatIntegerSetCCVL_VX_Swappable<vti, "PseudoVMSLTU", SETULT, SETUGT>;
  defm : VPatIntegerSetCCVL_VX_Swappable<vti, "PseudoVMSLE",  SETLE,  SETGE>;
  defm : VPatIntegerSetCCVL_VX_Swappable<vti, "PseudoVMSLEU", SETULE, SETUGE>;
  defm : VPatIntegerSetCCVL_VX_Swappable<vti, "PseudoVMSGT",  SETGT,  SETLT>;
  defm : VPatIntegerSetCCVL_VX_Swappable<vti, "PseudoVMSGTU", SETUGT, SETULT>;
  // There is no VMSGE(U)_VX instruction

  defm : VPatIntegerSetCCVL_VI_Swappable<vti, "PseudoVMSEQ",  SETEQ,  SETEQ>;
  defm : VPatIntegerSetCCVL_VI_Swappable<vti, "PseudoVMSNE",  SETNE,  SETNE>;
  defm : VPatIntegerSetCCVL_VI_Swappable<vti, "PseudoVMSLE",  SETLE,  SETGE>;
  defm : VPatIntegerSetCCVL_VI_Swappable<vti, "PseudoVMSLEU", SETULE, SETUGE>;
  defm : VPatIntegerSetCCVL_VI_Swappable<vti, "PseudoVMSGT",  SETGT,  SETLT>;
  defm : VPatIntegerSetCCVL_VI_Swappable<vti, "PseudoVMSGTU", SETUGT, SETULT>;

  defm : VPatIntegerSetCCVL_VIPlus1_Swappable<vti, "PseudoVMSLE",  SETLT, SETGT,
                                              SplatPat_simm5_plus1_nonzero>;
  defm : VPatIntegerSetCCVL_VIPlus1_Swappable<vti, "PseudoVMSLEU", SETULT, SETUGT,
                                              SplatPat_simm5_plus1_nonzero>;
  defm : VPatIntegerSetCCVL_VIPlus1_Swappable<vti, "PseudoVMSGT",  SETGE, SETLE,
                                              SplatPat_simm5_plus1>;
  defm : VPatIntegerSetCCVL_VIPlus1_Swappable<vti, "PseudoVMSGTU", SETUGE, SETULE,
                                              SplatPat_simm5_plus1_nonzero>;
} // foreach vti = AllIntegerVectors

// 12.9. Vector Integer Min/Max Instructions
defm : VPatBinaryVL_VV_VX<riscv_umin_vl, "PseudoVMINU">;
defm : VPatBinaryVL_VV_VX<riscv_smin_vl, "PseudoVMIN">;
defm : VPatBinaryVL_VV_VX<riscv_umax_vl, "PseudoVMAXU">;
defm : VPatBinaryVL_VV_VX<riscv_smax_vl, "PseudoVMAX">;

// 12.10. Vector Single-Width Integer Multiply Instructions
defm : VPatBinaryVL_VV_VX<riscv_mul_vl, "PseudoVMUL">;
defm : VPatBinaryVL_VV_VX<riscv_mulhs_vl, "PseudoVMULH">;
defm : VPatBinaryVL_VV_VX<riscv_mulhu_vl, "PseudoVMULHU">;

// 12.11. Vector Integer Divide Instructions
defm : VPatBinaryVL_VV_VX<riscv_udiv_vl, "PseudoVDIVU">;
defm : VPatBinaryVL_VV_VX<riscv_sdiv_vl, "PseudoVDIV">;
defm : VPatBinaryVL_VV_VX<riscv_urem_vl, "PseudoVREMU">;
defm : VPatBinaryVL_VV_VX<riscv_srem_vl, "PseudoVREM">;

// 12.12. Vector Widening Integer Multiply Instructions
defm : VPatBinaryWVL_VV_VX<riscv_vwmul_vl, "PseudoVWMUL">;
defm : VPatBinaryWVL_VV_VX<riscv_vwmulu_vl, "PseudoVWMULU">;
defm : VPatBinaryWVL_VV_VX<riscv_vwmulsu_vl, "PseudoVWMULSU">;

// 12.13 Vector Single-Width Integer Multiply-Add Instructions
defm : VPatMultiplyAddVL_VV_VX<riscv_add_vl, "PseudoVMADD">;
defm : VPatMultiplyAddVL_VV_VX<riscv_sub_vl, "PseudoVNMSUB">;

// 12.14. Vector Widening Integer Multiply-Add Instructions
defm : VPatWidenMultiplyAddVL_VV_VX<riscv_vwmul_vl_oneuse, "PseudoVWMACC">;
defm : VPatWidenMultiplyAddVL_VV_VX<riscv_vwmulu_vl_oneuse, "PseudoVWMACCU">;
defm : VPatWidenMultiplyAddVL_VV_VX<riscv_vwmulsu_vl_oneuse, "PseudoVWMACCSU">;
foreach vtiTowti = AllWidenableIntVectors in {
  defvar vti = vtiTowti.Vti;
  defvar wti = vtiTowti.Wti;
  def : Pat<(wti.Vector
             (riscv_add_vl wti.RegClass:$rd,
                           (riscv_vwmulsu_vl_oneuse (vti.Vector vti.RegClass:$rs1),
                                                    (SplatPat XLenVT:$rs2),
                                                    srcvalue,
                                                    (vti.Mask true_mask),
                                                    VLOpFrag),
                           srcvalue, (vti.Mask true_mask),VLOpFrag)),
            (!cast<Instruction>("PseudoVWMACCUS_VX_" # vti.LMul.MX)
                 wti.RegClass:$rd, vti.ScalarRegClass:$rs2, vti.RegClass:$rs1,
                 GPR:$vl, vti.Log2SEW, TAIL_AGNOSTIC)>;
}

// 12.15. Vector Integer Merge Instructions
foreach vti = AllIntegerVectors in {
  def : Pat<(vti.Vector (riscv_vselect_vl (vti.Mask V0),
                                          vti.RegClass:$rs1,
                                          vti.RegClass:$rs2,
                                          VLOpFrag)),
            (!cast<Instruction>("PseudoVMERGE_VVM_"#vti.LMul.MX)
                 vti.RegClass:$rs2, vti.RegClass:$rs1, (vti.Mask V0),
                 GPR:$vl, vti.Log2SEW)>;

  def : Pat<(vti.Vector (riscv_vselect_vl (vti.Mask V0),
                                          (SplatPat XLenVT:$rs1),
                                          vti.RegClass:$rs2,
                                          VLOpFrag)),
            (!cast<Instruction>("PseudoVMERGE_VXM_"#vti.LMul.MX)
                 vti.RegClass:$rs2, GPR:$rs1, (vti.Mask V0), GPR:$vl, vti.Log2SEW)>;

  def : Pat<(vti.Vector (riscv_vselect_vl (vti.Mask V0),
                                          (SplatPat_simm5 simm5:$rs1),
                                          vti.RegClass:$rs2,
                                          VLOpFrag)),
            (!cast<Instruction>("PseudoVMERGE_VIM_"#vti.LMul.MX)
                 vti.RegClass:$rs2, simm5:$rs1, (vti.Mask V0), GPR:$vl, vti.Log2SEW)>;

  def : Pat<(vti.Vector (riscv_vp_merge_vl (vti.Mask V0),
                                           vti.RegClass:$rs1,
                                           vti.RegClass:$rs2,
                                           VLOpFrag)),
            (!cast<Instruction>("PseudoVMERGE_VVM_"#vti.LMul.MX#"_TU")
                 vti.RegClass:$rs2, vti.RegClass:$rs2, vti.RegClass:$rs1,
                 (vti.Mask V0), GPR:$vl, vti.Log2SEW)>;

  def : Pat<(vti.Vector (riscv_vp_merge_vl (vti.Mask V0),
                                           (SplatPat XLenVT:$rs1),
                                           vti.RegClass:$rs2,
                                           VLOpFrag)),
            (!cast<Instruction>("PseudoVMERGE_VXM_"#vti.LMul.MX#"_TU")
                 vti.RegClass:$rs2, vti.RegClass:$rs2, GPR:$rs1,
                 (vti.Mask V0), GPR:$vl, vti.Log2SEW)>;

  def : Pat<(vti.Vector (riscv_vp_merge_vl (vti.Mask V0),
                                           (SplatPat_simm5 simm5:$rs1),
                                           vti.RegClass:$rs2,
                                           VLOpFrag)),
            (!cast<Instruction>("PseudoVMERGE_VIM_"#vti.LMul.MX#"_TU")
                 vti.RegClass:$rs2, vti.RegClass:$rs2, simm5:$rs1,
                 (vti.Mask V0), GPR:$vl, vti.Log2SEW)>;
}

// 12.16. Vector Integer Move Instructions
foreach vti = AllIntegerVectors in {
  def : Pat<(vti.Vector (riscv_vmv_v_x_vl (vti.Vector undef), GPR:$rs2, VLOpFrag)),
            (!cast<Instruction>("PseudoVMV_V_X_"#vti.LMul.MX)
             $rs2, GPR:$vl, vti.Log2SEW)>;
  def : Pat<(vti.Vector (riscv_vmv_v_x_vl vti.Vector:$passthru, GPR:$rs2, VLOpFrag)),
            (!cast<Instruction>("PseudoVMV_V_X_"#vti.LMul.MX#"_TU")
             $passthru, $rs2, GPR:$vl, vti.Log2SEW)>;
  defvar ImmPat = !cast<ComplexPattern>("sew"#vti.SEW#"simm5");
  def : Pat<(vti.Vector (riscv_vmv_v_x_vl (vti.Vector undef), (ImmPat XLenVT:$imm5),
                                          VLOpFrag)),
            (!cast<Instruction>("PseudoVMV_V_I_"#vti.LMul.MX)
             XLenVT:$imm5, GPR:$vl, vti.Log2SEW)>;
  def : Pat<(vti.Vector (riscv_vmv_v_x_vl vti.Vector:$passthru, (ImmPat XLenVT:$imm5),
                                              VLOpFrag)),
            (!cast<Instruction>("PseudoVMV_V_I_"#vti.LMul.MX#"_TU")
             $passthru, XLenVT:$imm5, GPR:$vl, vti.Log2SEW)>;
}

// 12.1. Vector Single-Width Saturating Add and Subtract
defm : VPatBinaryVL_VV_VX_VI<riscv_saddsat_vl, "PseudoVSADD">;
defm : VPatBinaryVL_VV_VX_VI<riscv_uaddsat_vl, "PseudoVSADDU">;
defm : VPatBinaryVL_VV_VX<riscv_ssubsat_vl, "PseudoVSSUB">;
defm : VPatBinaryVL_VV_VX<riscv_usubsat_vl, "PseudoVSSUBU">;

} // Predicates = [HasVInstructions]

// 15.1. Vector Single-Width Integer Reduction Instructions
let Predicates = [HasVInstructions] in {
defm : VPatReductionVL<rvv_vecreduce_ADD_vl,  "PseudoVREDSUM", /*is_float*/0>;
defm : VPatReductionVL<rvv_vecreduce_UMAX_vl, "PseudoVREDMAXU", /*is_float*/0>;
defm : VPatReductionVL<rvv_vecreduce_SMAX_vl, "PseudoVREDMAX", /*is_float*/0>;
defm : VPatReductionVL<rvv_vecreduce_UMIN_vl, "PseudoVREDMINU", /*is_float*/0>;
defm : VPatReductionVL<rvv_vecreduce_SMIN_vl, "PseudoVREDMIN", /*is_float*/0>;
defm : VPatReductionVL<rvv_vecreduce_AND_vl,  "PseudoVREDAND", /*is_float*/0>;
defm : VPatReductionVL<rvv_vecreduce_OR_vl,   "PseudoVREDOR", /*is_float*/0>;
defm : VPatReductionVL<rvv_vecreduce_XOR_vl,  "PseudoVREDXOR", /*is_float*/0>;

// 15.2. Vector Widening Integer Reduction Instructions
defm : VPatWidenReductionVL<rvv_vecreduce_ADD_vl, anyext_oneuse, "PseudoVWREDSUMU", /*is_float*/0>;
defm : VPatWidenReductionVL<rvv_vecreduce_ADD_vl, zext_oneuse, "PseudoVWREDSUMU", /*is_float*/0>;
defm : VPatWidenReductionVL_Ext_VL<rvv_vecreduce_ADD_vl, riscv_zext_vl_oneuse, "PseudoVWREDSUMU", /*is_float*/0>;
defm : VPatWidenReductionVL<rvv_vecreduce_ADD_vl, sext_oneuse, "PseudoVWREDSUM", /*is_float*/0>;
defm : VPatWidenReductionVL_Ext_VL<rvv_vecreduce_ADD_vl, riscv_sext_vl_oneuse, "PseudoVWREDSUM", /*is_float*/0>;
} // Predicates = [HasVInstructions]

// 15.3. Vector Single-Width Floating-Point Reduction Instructions
let Predicates = [HasVInstructionsAnyF] in {
defm : VPatReductionVL<rvv_vecreduce_SEQ_FADD_vl, "PseudoVFREDOSUM", /*is_float*/1>;
defm : VPatReductionVL<rvv_vecreduce_FADD_vl,     "PseudoVFREDUSUM", /*is_float*/1>;
defm : VPatReductionVL<rvv_vecreduce_FMIN_vl,     "PseudoVFREDMIN", /*is_float*/1>;
defm : VPatReductionVL<rvv_vecreduce_FMAX_vl,     "PseudoVFREDMAX", /*is_float*/1>;

// 15.4. Vector Widening Floating-Point Reduction Instructions
defm : VPatWidenReductionVL<rvv_vecreduce_SEQ_FADD_vl, fpext_oneuse, "PseudoVFWREDOSUM", /*is_float*/1>;
defm : VPatWidenReductionVL_Ext_VL<rvv_vecreduce_SEQ_FADD_vl, riscv_fpextend_vl_oneuse, "PseudoVFWREDOSUM", /*is_float*/1>;
defm : VPatWidenReductionVL<rvv_vecreduce_FADD_vl, fpext_oneuse, "PseudoVFWREDUSUM", /*is_float*/1>;
defm : VPatWidenReductionVL_Ext_VL<rvv_vecreduce_FADD_vl, riscv_fpextend_vl_oneuse, "PseudoVFWREDUSUM", /*is_float*/1>;
} // Predicates = [HasVInstructionsAnyF]

let Predicates = [HasVInstructionsAnyF] in {

// 14.2. Vector Single-Width Floating-Point Add/Subtract Instructions
defm : VPatBinaryFPVL_VV_VF<riscv_fadd_vl, "PseudoVFADD">;
defm : VPatBinaryFPVL_VV_VF<riscv_fsub_vl, "PseudoVFSUB">;
defm : VPatBinaryFPVL_R_VF<riscv_fsub_vl, "PseudoVFRSUB">;

// 14.3. Vector Widening Floating-Point Add/Subtract Instructions
defm : VPatWidenBinaryFPVL_VV_VF_WV_WF<riscv_fadd_vl, "PseudoVFWADD">;
defm : VPatWidenBinaryFPVL_VV_VF_WV_WF<riscv_fsub_vl, "PseudoVFWSUB">;

// 14.4. Vector Single-Width Floating-Point Multiply/Divide Instructions
defm : VPatBinaryFPVL_VV_VF<riscv_fmul_vl, "PseudoVFMUL">;
defm : VPatBinaryFPVL_VV_VF<riscv_fdiv_vl, "PseudoVFDIV">;
defm : VPatBinaryFPVL_R_VF<riscv_fdiv_vl, "PseudoVFRDIV">;

// 14.5. Vector Widening Floating-Point Multiply Instructions
defm : VPatWidenBinaryFPVL_VV_VF<riscv_fmul_vl, riscv_fpextend_vl_oneuse, "PseudoVFWMUL">;

// 14.6 Vector Single-Width Floating-Point Fused Multiply-Add Instructions.
defm : VPatFPMulAddVL_VV_VF<riscv_vfmadd_vl,  "PseudoVFMADD">;
defm : VPatFPMulAddVL_VV_VF<riscv_vfmsub_vl,  "PseudoVFMSUB">;
defm : VPatFPMulAddVL_VV_VF<riscv_vfnmadd_vl, "PseudoVFNMADD">;
defm : VPatFPMulAddVL_VV_VF<riscv_vfnmsub_vl, "PseudoVFNMSUB">;

// 14.7. Vector Widening Floating-Point Fused Multiply-Add Instructions
defm : VPatWidenFPMulAccVL_VV_VF<riscv_vfmadd_vl, "PseudoVFWMACC">;
defm : VPatWidenFPMulAccVL_VV_VF<riscv_vfnmadd_vl, "PseudoVFWNMACC">;
defm : VPatWidenFPMulAccVL_VV_VF<riscv_vfmsub_vl, "PseudoVFWMSAC">;
defm : VPatWidenFPMulAccVL_VV_VF<riscv_vfnmsub_vl, "PseudoVFWNMSAC">;

// 14.11. Vector Floating-Point MIN/MAX Instructions
defm : VPatBinaryFPVL_VV_VF<riscv_fminnum_vl, "PseudoVFMIN">;
defm : VPatBinaryFPVL_VV_VF<riscv_fmaxnum_vl, "PseudoVFMAX">;

// 14.13. Vector Floating-Point Compare Instructions
defm : VPatFPSetCCVL_VV_VF_FV<SETEQ,  "PseudoVMFEQ", "PseudoVMFEQ">;
defm : VPatFPSetCCVL_VV_VF_FV<SETOEQ, "PseudoVMFEQ", "PseudoVMFEQ">;

defm : VPatFPSetCCVL_VV_VF_FV<SETNE,  "PseudoVMFNE", "PseudoVMFNE">;
defm : VPatFPSetCCVL_VV_VF_FV<SETUNE, "PseudoVMFNE", "PseudoVMFNE">;

defm : VPatFPSetCCVL_VV_VF_FV<SETLT,  "PseudoVMFLT", "PseudoVMFGT">;
defm : VPatFPSetCCVL_VV_VF_FV<SETOLT, "PseudoVMFLT", "PseudoVMFGT">;

defm : VPatFPSetCCVL_VV_VF_FV<SETLE,  "PseudoVMFLE", "PseudoVMFGE">;
defm : VPatFPSetCCVL_VV_VF_FV<SETOLE, "PseudoVMFLE", "PseudoVMFGE">;

foreach vti = AllFloatVectors in {
  // 14.8. Vector Floating-Point Square-Root Instruction
  def : Pat<(riscv_fsqrt_vl (vti.Vector vti.RegClass:$rs2), (vti.Mask true_mask),
                            VLOpFrag),
            (!cast<Instruction>("PseudoVFSQRT_V_"# vti.LMul.MX)
                 vti.RegClass:$rs2, GPR:$vl, vti.Log2SEW)>;
  def : Pat<(riscv_fsqrt_vl (vti.Vector vti.RegClass:$rs2), (vti.Mask V0),
                            VLOpFrag),
            (!cast<Instruction>("PseudoVFSQRT_V_"# vti.LMul.MX #"_MASK")
                 (vti.Vector (IMPLICIT_DEF)), vti.RegClass:$rs2,
                 (vti.Mask V0), GPR:$vl, vti.Log2SEW, TAIL_AGNOSTIC)>;
  // 14.12. Vector Floating-Point Sign-Injection Instructions
  def : Pat<(riscv_fabs_vl (vti.Vector vti.RegClass:$rs), (vti.Mask V0),
                           VLOpFrag),
<<<<<<< HEAD
            (!cast<Instruction>("PseudoVFSGNJX_VV_"# vti.LMul.MX)
                 vti.RegClass:$rs, vti.RegClass:$rs, GPR:$vl, vti.Log2SEW)>;
  def : Pat<(riscv_fneg_vl (vti.Vector vti.RegClass:$rs), (vti.Mask true_mask),
                           VLOpFrag),
            (!cast<Instruction>("PseudoVFSGNJN_VV_"# vti.LMul.MX)
                 vti.RegClass:$rs, vti.RegClass:$rs, GPR:$vl, vti.Log2SEW)>;
=======
            (!cast<Instruction>("PseudoVFSGNJX_VV_"# vti.LMul.MX #"_MASK")
                 (vti.Vector (IMPLICIT_DEF)), vti.RegClass:$rs,
                 vti.RegClass:$rs, (vti.Mask V0), GPR:$vl, vti.Log2SEW,
                 TAIL_AGNOSTIC)>;
>>>>>>> d3e22fcb
  // Handle fneg with VFSGNJN using the same input for both operands.
  def : Pat<(riscv_fneg_vl (vti.Vector vti.RegClass:$rs), (vti.Mask V0),
                           VLOpFrag),
            (!cast<Instruction>("PseudoVFSGNJN_VV_"# vti.LMul.MX #"_MASK")
                 (vti.Vector (IMPLICIT_DEF)), vti.RegClass:$rs,
                 vti.RegClass:$rs, (vti.Mask V0), GPR:$vl, vti.Log2SEW,
                 TAIL_AGNOSTIC)>;
  def : Pat<(riscv_fcopysign_vl (vti.Vector vti.RegClass:$rs1),
                                (vti.Vector vti.RegClass:$rs2),
                                vti.RegClass:$merge,
                                (vti.Mask V0),
                                VLOpFrag),
            (!cast<Instruction>("PseudoVFSGNJ_VV_"# vti.LMul.MX#"_MASK")
                 vti.RegClass:$merge, vti.RegClass:$rs1,
                 vti.RegClass:$rs2, (vti.Mask V0), GPR:$vl, vti.Log2SEW,
                 TAIL_AGNOSTIC)>;

  def : Pat<(riscv_fcopysign_vl (vti.Vector vti.RegClass:$rs1),
                                (vti.Vector vti.RegClass:$rs2),
                                vti.RegClass:$merge,
                                (vti.Mask V0),
                                VLOpFrag),
            (!cast<Instruction>("PseudoVFSGNJ_VV_"# vti.LMul.MX#"_MASK")
                 vti.RegClass:$merge, vti.RegClass:$rs1,
                 vti.RegClass:$rs2, (vti.Mask V0), GPR:$vl, vti.Log2SEW,
                 TAIL_AGNOSTIC)>;

  def : Pat<(riscv_fcopysign_vl (vti.Vector vti.RegClass:$rs1),
                                (riscv_fneg_vl vti.RegClass:$rs2,
                                               (vti.Mask true_mask),
                                               VLOpFrag),
                                srcvalue,
                                (vti.Mask true_mask),
                                VLOpFrag),
            (!cast<Instruction>("PseudoVFSGNJN_VV_"# vti.LMul.MX)
                 vti.RegClass:$rs1, vti.RegClass:$rs2, GPR:$vl, vti.Log2SEW)>;

  def : Pat<(riscv_fcopysign_vl (vti.Vector vti.RegClass:$rs1),
                                (SplatFPOp vti.ScalarRegClass:$rs2),
                                vti.RegClass:$merge,
                                (vti.Mask V0),
                                VLOpFrag),
            (!cast<Instruction>("PseudoVFSGNJ_V"#vti.ScalarSuffix#"_"# vti.LMul.MX#"_MASK")
                 vti.RegClass:$merge, vti.RegClass:$rs1,
                 vti.ScalarRegClass:$rs2, (vti.Mask V0), GPR:$vl, vti.Log2SEW,
                 TAIL_AGNOSTIC)>;
}

foreach fvti = AllFloatVectors in {
  // Floating-point vselects:
  // 12.15. Vector Integer Merge Instructions
  // 14.15. Vector Floating-Point Merge Instruction
  def : Pat<(fvti.Vector (riscv_vselect_vl (fvti.Mask V0),
                                           fvti.RegClass:$rs1,
                                           fvti.RegClass:$rs2,
                                           VLOpFrag)),
            (!cast<Instruction>("PseudoVMERGE_VVM_"#fvti.LMul.MX)
                 fvti.RegClass:$rs2, fvti.RegClass:$rs1, (fvti.Mask V0),
                 GPR:$vl, fvti.Log2SEW)>;

  def : Pat<(fvti.Vector (riscv_vselect_vl (fvti.Mask V0),
                                           (SplatFPOp fvti.ScalarRegClass:$rs1),
                                           fvti.RegClass:$rs2,
                                           VLOpFrag)),
            (!cast<Instruction>("PseudoVFMERGE_V"#fvti.ScalarSuffix#"M_"#fvti.LMul.MX)
                 fvti.RegClass:$rs2,
                 (fvti.Scalar fvti.ScalarRegClass:$rs1),
                 (fvti.Mask V0), GPR:$vl, fvti.Log2SEW)>;

  def : Pat<(fvti.Vector (riscv_vselect_vl (fvti.Mask V0),
                                           (SplatFPOp (fvti.Scalar fpimm0)),
                                           fvti.RegClass:$rs2,
                                           VLOpFrag)),
            (!cast<Instruction>("PseudoVMERGE_VIM_"#fvti.LMul.MX)
                 fvti.RegClass:$rs2, 0, (fvti.Mask V0), GPR:$vl, fvti.Log2SEW)>;

  def : Pat<(fvti.Vector (riscv_vp_merge_vl (fvti.Mask V0),
                                            fvti.RegClass:$rs1,
                                            fvti.RegClass:$rs2,
                                            VLOpFrag)),
            (!cast<Instruction>("PseudoVMERGE_VVM_"#fvti.LMul.MX#"_TU")
                 fvti.RegClass:$rs2, fvti.RegClass:$rs2, fvti.RegClass:$rs1, (fvti.Mask V0),
                 GPR:$vl, fvti.Log2SEW)>;

  def : Pat<(fvti.Vector (riscv_vp_merge_vl (fvti.Mask V0),
                                            (SplatFPOp fvti.ScalarRegClass:$rs1),
                                            fvti.RegClass:$rs2,
                                            VLOpFrag)),
            (!cast<Instruction>("PseudoVFMERGE_V"#fvti.ScalarSuffix#"M_"#fvti.LMul.MX#"_TU")
                 fvti.RegClass:$rs2, fvti.RegClass:$rs2,
                 (fvti.Scalar fvti.ScalarRegClass:$rs1),
                 (fvti.Mask V0), GPR:$vl, fvti.Log2SEW)>;

  def : Pat<(fvti.Vector (riscv_vp_merge_vl (fvti.Mask V0),
                                            (SplatFPOp (fvti.Scalar fpimm0)),
                                            fvti.RegClass:$rs2,
                                            VLOpFrag)),
            (!cast<Instruction>("PseudoVMERGE_VIM_"#fvti.LMul.MX#"_TU")
                 fvti.RegClass:$rs2, fvti.RegClass:$rs2, 0, (fvti.Mask V0),
                 GPR:$vl, fvti.Log2SEW)>;

  // 14.16. Vector Floating-Point Move Instruction
  // If we're splatting fpimm0, use vmv.v.x vd, x0.
  def : Pat<(fvti.Vector (riscv_vfmv_v_f_vl
                         (fvti.Vector undef), (fvti.Scalar (fpimm0)), VLOpFrag)),
            (!cast<Instruction>("PseudoVMV_V_I_"#fvti.LMul.MX)
             0, GPR:$vl, fvti.Log2SEW)>;
  def : Pat<(fvti.Vector (riscv_vfmv_v_f_vl
                         fvti.Vector:$passthru, (fvti.Scalar (fpimm0)), VLOpFrag)),
            (!cast<Instruction>("PseudoVMV_V_I_"#fvti.LMul.MX#"_TU")
             $passthru, 0, GPR:$vl, fvti.Log2SEW)>;

  def : Pat<(fvti.Vector (riscv_vfmv_v_f_vl
                         (fvti.Vector undef), (fvti.Scalar fvti.ScalarRegClass:$rs2), VLOpFrag)),
            (!cast<Instruction>("PseudoVFMV_V_" # fvti.ScalarSuffix # "_" #
                                fvti.LMul.MX)
             (fvti.Scalar fvti.ScalarRegClass:$rs2),
             GPR:$vl, fvti.Log2SEW)>;
  def : Pat<(fvti.Vector (riscv_vfmv_v_f_vl
                         fvti.Vector:$passthru, (fvti.Scalar fvti.ScalarRegClass:$rs2), VLOpFrag)),
            (!cast<Instruction>("PseudoVFMV_V_" # fvti.ScalarSuffix # "_" #
                                fvti.LMul.MX # "_TU")
             $passthru, (fvti.Scalar fvti.ScalarRegClass:$rs2),
             GPR:$vl, fvti.Log2SEW)>;

  // 14.17. Vector Single-Width Floating-Point/Integer Type-Convert Instructions
  defm : VPatConvertFP2ISDNode_V_VL<riscv_fp_to_sint_vl, "PseudoVFCVT_RTZ_X_F_V">;
  defm : VPatConvertFP2ISDNode_V_VL<riscv_fp_to_uint_vl, "PseudoVFCVT_RTZ_XU_F_V">;
  defm : VPatConvertI2FPSDNode_V_VL<riscv_sint_to_fp_vl, "PseudoVFCVT_F_X_V">;
  defm : VPatConvertI2FPSDNode_V_VL<riscv_uint_to_fp_vl, "PseudoVFCVT_F_XU_V">;

  // 14.18. Widening Floating-Point/Integer Type-Convert Instructions
  defm : VPatWConvertFP2ISDNode_V_VL<riscv_fp_to_sint_vl, "PseudoVFWCVT_RTZ_X_F_V">;
  defm : VPatWConvertFP2ISDNode_V_VL<riscv_fp_to_uint_vl, "PseudoVFWCVT_RTZ_XU_F_V">;
  defm : VPatWConvertI2FPSDNode_V_VL<riscv_sint_to_fp_vl, "PseudoVFWCVT_F_X_V">;
  defm : VPatWConvertI2FPSDNode_V_VL<riscv_uint_to_fp_vl, "PseudoVFWCVT_F_XU_V">;
  foreach fvtiToFWti = AllWidenableFloatVectors in {
    defvar fvti = fvtiToFWti.Vti;
    defvar fwti = fvtiToFWti.Wti;
    def : Pat<(fwti.Vector (riscv_fpextend_vl (fvti.Vector fvti.RegClass:$rs1),
                                              (fvti.Mask V0),
                                              VLOpFrag)),
              (!cast<Instruction>("PseudoVFWCVT_F_F_V_"#fvti.LMul.MX#"_MASK")
                  (fwti.Vector (IMPLICIT_DEF)), fvti.RegClass:$rs1,
                  (fvti.Mask V0), GPR:$vl, fvti.Log2SEW, TAIL_AGNOSTIC)>;
  }

  // 14.19 Narrowing Floating-Point/Integer Type-Convert Instructions
  defm : VPatNConvertFP2ISDNode_V_VL<riscv_fp_to_sint_vl, "PseudoVFNCVT_RTZ_X_F_W">;
  defm : VPatNConvertFP2ISDNode_V_VL<riscv_fp_to_uint_vl, "PseudoVFNCVT_RTZ_XU_F_W">;
  defm : VPatNConvertI2FPSDNode_V_VL<riscv_sint_to_fp_vl, "PseudoVFNCVT_F_X_W">;
  defm : VPatNConvertI2FPSDNode_V_VL<riscv_uint_to_fp_vl, "PseudoVFNCVT_F_XU_W">;
  foreach fvtiToFWti = AllWidenableFloatVectors in {
    defvar fvti = fvtiToFWti.Vti;
    defvar fwti = fvtiToFWti.Wti;
    def : Pat<(fvti.Vector (riscv_fpround_vl (fwti.Vector fwti.RegClass:$rs1),
                                             (fwti.Mask V0),
                                             VLOpFrag)),
              (!cast<Instruction>("PseudoVFNCVT_F_F_W_"#fvti.LMul.MX#"_MASK")
                  (fvti.Vector (IMPLICIT_DEF)), fwti.RegClass:$rs1,
                  (fwti.Mask V0), GPR:$vl, fvti.Log2SEW, TAIL_AGNOSTIC)>;

    def : Pat<(fvti.Vector (riscv_fncvt_rod_vl (fwti.Vector fwti.RegClass:$rs1),
                                               (fwti.Mask V0),
                                               VLOpFrag)),
              (!cast<Instruction>("PseudoVFNCVT_ROD_F_F_W_"#fvti.LMul.MX#"_MASK")
                  (fvti.Vector (IMPLICIT_DEF)), fwti.RegClass:$rs1,
                  (fwti.Mask V0), GPR:$vl, fvti.Log2SEW, TAIL_AGNOSTIC)>;
  }
}

} // Predicates = [HasVInstructionsAnyF]

let Predicates = [HasVInstructions] in {

foreach mti = AllMasks in {
  // 16.1 Vector Mask-Register Logical Instructions
  def : Pat<(mti.Mask (riscv_vmset_vl VLOpFrag)),
            (!cast<Instruction>("PseudoVMSET_M_" # mti.BX) GPR:$vl, mti.Log2SEW)>;
  def : Pat<(mti.Mask (riscv_vmclr_vl VLOpFrag)),
            (!cast<Instruction>("PseudoVMCLR_M_" # mti.BX) GPR:$vl, mti.Log2SEW)>;

  def : Pat<(mti.Mask (riscv_vmand_vl VR:$rs1, VR:$rs2, VLOpFrag)),
            (!cast<Instruction>("PseudoVMAND_MM_" # mti.LMul.MX)
                 VR:$rs1, VR:$rs2, GPR:$vl, mti.Log2SEW)>;
  def : Pat<(mti.Mask (riscv_vmor_vl VR:$rs1, VR:$rs2, VLOpFrag)),
            (!cast<Instruction>("PseudoVMOR_MM_" # mti.LMul.MX)
                 VR:$rs1, VR:$rs2, GPR:$vl, mti.Log2SEW)>;
  def : Pat<(mti.Mask (riscv_vmxor_vl VR:$rs1, VR:$rs2, VLOpFrag)),
            (!cast<Instruction>("PseudoVMXOR_MM_" # mti.LMul.MX)
                 VR:$rs1, VR:$rs2, GPR:$vl, mti.Log2SEW)>;

  def : Pat<(mti.Mask (riscv_vmand_vl VR:$rs1,
                                      (riscv_vmnot_vl VR:$rs2, VLOpFrag),
                                      VLOpFrag)),
            (!cast<Instruction>("PseudoVMANDN_MM_" # mti.LMul.MX)
                 VR:$rs1, VR:$rs2, GPR:$vl, mti.Log2SEW)>;
  def : Pat<(mti.Mask (riscv_vmor_vl VR:$rs1,
                                     (riscv_vmnot_vl VR:$rs2, VLOpFrag),
                                     VLOpFrag)),
            (!cast<Instruction>("PseudoVMORN_MM_" # mti.LMul.MX)
                 VR:$rs1, VR:$rs2, GPR:$vl, mti.Log2SEW)>;
  // XOR is associative so we need 2 patterns for VMXNOR.
  def : Pat<(mti.Mask (riscv_vmxor_vl (riscv_vmnot_vl VR:$rs1,
                                                      VLOpFrag),
                                     VR:$rs2, VLOpFrag)),
            (!cast<Instruction>("PseudoVMXNOR_MM_" # mti.LMul.MX)
                 VR:$rs1, VR:$rs2, GPR:$vl, mti.Log2SEW)>;

  def : Pat<(mti.Mask (riscv_vmnot_vl (riscv_vmand_vl VR:$rs1, VR:$rs2,
                                                      VLOpFrag),
                                      VLOpFrag)),
            (!cast<Instruction>("PseudoVMNAND_MM_" # mti.LMul.MX)
                 VR:$rs1, VR:$rs2, GPR:$vl, mti.Log2SEW)>;
  def : Pat<(mti.Mask (riscv_vmnot_vl (riscv_vmor_vl VR:$rs1, VR:$rs2,
                                                     VLOpFrag),
                                      VLOpFrag)),
            (!cast<Instruction>("PseudoVMNOR_MM_" # mti.LMul.MX)
                 VR:$rs1, VR:$rs2, GPR:$vl, mti.Log2SEW)>;
  def : Pat<(mti.Mask (riscv_vmnot_vl (riscv_vmxor_vl VR:$rs1, VR:$rs2,
                                                      VLOpFrag),
                                      VLOpFrag)),
            (!cast<Instruction>("PseudoVMXNOR_MM_" # mti.LMul.MX)
                 VR:$rs1, VR:$rs2, GPR:$vl, mti.Log2SEW)>;

  // Match the not idiom to the vmnot.m pseudo.
  def : Pat<(mti.Mask (riscv_vmnot_vl VR:$rs, VLOpFrag)),
            (!cast<Instruction>("PseudoVMNAND_MM_" # mti.LMul.MX)
                 VR:$rs, VR:$rs, GPR:$vl, mti.Log2SEW)>;

  // 16.2 Vector count population in mask vcpop.m
  def : Pat<(XLenVT (riscv_vcpop_vl (mti.Mask VR:$rs2), (mti.Mask true_mask),
                                    VLOpFrag)),
            (!cast<Instruction>("PseudoVCPOP_M_" # mti.BX)
                 VR:$rs2, GPR:$vl, mti.Log2SEW)>;
  def : Pat<(XLenVT (riscv_vcpop_vl (mti.Mask VR:$rs2), (mti.Mask V0),
                                    VLOpFrag)),
            (!cast<Instruction>("PseudoVCPOP_M_" # mti.BX # "_MASK")
                 VR:$rs2, (mti.Mask V0), GPR:$vl, mti.Log2SEW)>;
}

} // Predicates = [HasVInstructions]

let Predicates = [HasVInstructions] in {
// 17.1. Integer Scalar Move Instructions
// 17.4. Vector Register Gather Instruction
foreach vti = AllIntegerVectors in {
  def : Pat<(vti.Vector (riscv_vmv_s_x_vl (vti.Vector vti.RegClass:$merge),
                                          vti.ScalarRegClass:$rs1,
                                          VLOpFrag)),
            (!cast<Instruction>("PseudoVMV_S_X_"#vti.LMul.MX)
                vti.RegClass:$merge,
                (vti.Scalar vti.ScalarRegClass:$rs1), GPR:$vl, vti.Log2SEW)>;

  def : Pat<(vti.Vector (riscv_vrgather_vv_vl vti.RegClass:$rs2,
                                              vti.RegClass:$rs1,
                                              vti.RegClass:$merge,
                                              (vti.Mask V0),
                                              VLOpFrag)),
            (!cast<Instruction>("PseudoVRGATHER_VV_"# vti.LMul.MX#"_MASK")
                 vti.RegClass:$merge, vti.RegClass:$rs2, vti.RegClass:$rs1,
                 (vti.Mask V0), GPR:$vl, vti.Log2SEW, TAIL_AGNOSTIC)>;
  def : Pat<(vti.Vector (riscv_vrgather_vx_vl vti.RegClass:$rs2, GPR:$rs1,
                                              vti.RegClass:$merge,
                                              (vti.Mask V0),
                                              VLOpFrag)),
            (!cast<Instruction>("PseudoVRGATHER_VX_"# vti.LMul.MX#"_MASK")
                 vti.RegClass:$merge, vti.RegClass:$rs2, GPR:$rs1,
                 (vti.Mask V0), GPR:$vl, vti.Log2SEW, TAIL_AGNOSTIC)>;
  def : Pat<(vti.Vector (riscv_vrgather_vx_vl vti.RegClass:$rs2,
                                              uimm5:$imm,
                                              vti.RegClass:$merge,
                                              (vti.Mask V0),
                                              VLOpFrag)),
            (!cast<Instruction>("PseudoVRGATHER_VI_"# vti.LMul.MX#"_MASK")
                 vti.RegClass:$merge, vti.RegClass:$rs2, uimm5:$imm,
                 (vti.Mask V0), GPR:$vl, vti.Log2SEW, TAIL_AGNOSTIC)>;

  // emul = lmul * 16 / sew
  defvar vlmul = vti.LMul;
  defvar octuple_lmul = vlmul.octuple;
  defvar octuple_emul = !srl(!mul(octuple_lmul, 16), vti.Log2SEW);
  if !and(!ge(octuple_emul, 1), !le(octuple_emul, 64)) then {
    defvar emul_str = octuple_to_str<octuple_emul>.ret;
    defvar ivti = !cast<VTypeInfo>("VI16" # emul_str);
    defvar inst = "PseudoVRGATHEREI16_VV_" # vti.LMul.MX # "_" # emul_str;
    def : Pat<(vti.Vector (riscv_vrgatherei16_vv_vl vti.RegClass:$rs2,
                                                    (ivti.Vector ivti.RegClass:$rs1),
                                                    (vti.Vector srcvalue),
                                                    (vti.Mask true_mask),
                                                    VLOpFrag)),
              (!cast<Instruction>(inst)
                   vti.RegClass:$rs2, ivti.RegClass:$rs1, GPR:$vl, vti.Log2SEW)>;
    def : Pat<(vti.Vector
               (riscv_vrgatherei16_vv_vl vti.RegClass:$rs2,
                                         (ivti.Vector ivti.RegClass:$rs1),
                                         vti.RegClass:$merge,
                                         (vti.Mask V0),
                                         VLOpFrag)),
              (!cast<Instruction>(inst#"_MASK")
                   vti.RegClass:$merge, vti.RegClass:$rs2, ivti.RegClass:$rs1,
                   (vti.Mask V0), GPR:$vl, vti.Log2SEW, TAIL_AGNOSTIC)>;
  }
}

} // Predicates = [HasVInstructions]

let Predicates = [HasVInstructionsAnyF] in {

// 17.2. Floating-Point Scalar Move Instructions
foreach vti = AllFloatVectors in {
  def : Pat<(vti.Vector (riscv_vfmv_s_f_vl (vti.Vector vti.RegClass:$merge),
                                           (vti.Scalar (fpimm0)),
                                           VLOpFrag)),
            (!cast<Instruction>("PseudoVMV_S_X_"#vti.LMul.MX)
                vti.RegClass:$merge, X0, GPR:$vl, vti.Log2SEW)>;
  def : Pat<(vti.Vector (riscv_vfmv_s_f_vl (vti.Vector vti.RegClass:$merge),
                                           vti.ScalarRegClass:$rs1,
                                           VLOpFrag)),
            (!cast<Instruction>("PseudoVFMV_S_"#vti.ScalarSuffix#"_"#vti.LMul.MX)
                vti.RegClass:$merge,
                (vti.Scalar vti.ScalarRegClass:$rs1), GPR:$vl, vti.Log2SEW)>;
  defvar ivti = GetIntVTypeInfo<vti>.Vti;
  def : Pat<(vti.Vector (riscv_vrgather_vv_vl vti.RegClass:$rs2,
                                              (ivti.Vector vti.RegClass:$rs1),
                                              (vti.Vector srcvalue),
                                              (vti.Mask true_mask),
                                              VLOpFrag)),
            (!cast<Instruction>("PseudoVRGATHER_VV_"# vti.LMul.MX)
                 vti.RegClass:$rs2, vti.RegClass:$rs1, GPR:$vl, vti.Log2SEW)>;
  def : Pat<(vti.Vector (riscv_vrgather_vx_vl vti.RegClass:$rs2, GPR:$rs1,
                                              (vti.Vector srcvalue),
                                              (vti.Mask true_mask),
                                              VLOpFrag)),
            (!cast<Instruction>("PseudoVRGATHER_VX_"# vti.LMul.MX)
                 vti.RegClass:$rs2, GPR:$rs1, GPR:$vl, vti.Log2SEW)>;
  def : Pat<(vti.Vector (riscv_vrgather_vx_vl vti.RegClass:$rs2, uimm5:$imm,
                                              (vti.Vector srcvalue),
                                              (vti.Mask true_mask),
                                              VLOpFrag)),
            (!cast<Instruction>("PseudoVRGATHER_VI_"# vti.LMul.MX)
                 vti.RegClass:$rs2, uimm5:$imm, GPR:$vl, vti.Log2SEW)>;
  def : Pat<(vti.Vector
             (riscv_vrgather_vv_vl vti.RegClass:$rs2,
                                   (ivti.Vector vti.RegClass:$rs1),
                                   vti.RegClass:$merge,
                                   (vti.Mask V0),
                                   VLOpFrag)),
            (!cast<Instruction>("PseudoVRGATHER_VV_"# vti.LMul.MX#"_MASK")
                 vti.RegClass:$merge, vti.RegClass:$rs2, vti.RegClass:$rs1,
                 (vti.Mask V0), GPR:$vl, vti.Log2SEW, TAIL_AGNOSTIC)>;
  def : Pat<(vti.Vector (riscv_vrgather_vx_vl vti.RegClass:$rs2, GPR:$rs1,
                                              vti.RegClass:$merge,
                                              (vti.Mask V0),
                                              VLOpFrag)),
            (!cast<Instruction>("PseudoVRGATHER_VX_"# vti.LMul.MX#"_MASK")
                 vti.RegClass:$merge, vti.RegClass:$rs2, GPR:$rs1,
                 (vti.Mask V0), GPR:$vl, vti.Log2SEW, TAIL_AGNOSTIC)>;
  def : Pat<(vti.Vector
             (riscv_vrgather_vx_vl vti.RegClass:$rs2,
                                   uimm5:$imm,
                                   vti.RegClass:$merge,
                                   (vti.Mask V0),
                                   VLOpFrag)),
            (!cast<Instruction>("PseudoVRGATHER_VI_"# vti.LMul.MX#"_MASK")
                 vti.RegClass:$merge, vti.RegClass:$rs2, uimm5:$imm,
                 (vti.Mask V0), GPR:$vl, vti.Log2SEW, TAIL_AGNOSTIC)>;

  defvar vlmul = vti.LMul;
  defvar octuple_lmul = vlmul.octuple;
  defvar octuple_emul = !srl(!mul(octuple_lmul, 16), vti.Log2SEW);
  if !and(!ge(octuple_emul, 1), !le(octuple_emul, 64)) then {
    defvar emul_str = octuple_to_str<octuple_emul>.ret;
    defvar ivti = !cast<VTypeInfo>("VI16" # emul_str);
    defvar inst = "PseudoVRGATHEREI16_VV_" # vti.LMul.MX # "_" # emul_str;
    def : Pat<(vti.Vector (riscv_vrgatherei16_vv_vl vti.RegClass:$rs2,
                                                    (ivti.Vector ivti.RegClass:$rs1),
                                                    (vti.Vector srcvalue),
                                                    (vti.Mask true_mask),
                                                    VLOpFrag)),
              (!cast<Instruction>(inst)
                   vti.RegClass:$rs2, ivti.RegClass:$rs1, GPR:$vl, vti.Log2SEW)>;
    def : Pat<(vti.Vector
               (riscv_vrgatherei16_vv_vl vti.RegClass:$rs2,
                                         (ivti.Vector ivti.RegClass:$rs1),
                                         vti.RegClass:$merge,
                                         (vti.Mask V0),
                                         VLOpFrag)),
              (!cast<Instruction>(inst#"_MASK")
                   vti.RegClass:$merge, vti.RegClass:$rs2, ivti.RegClass:$rs1,
                   (vti.Mask V0), GPR:$vl, vti.Log2SEW, TAIL_AGNOSTIC)>;
  }
}

} // Predicates = [HasVInstructionsAnyF]

//===----------------------------------------------------------------------===//
// Miscellaneous RISCVISD SDNodes
//===----------------------------------------------------------------------===//

def riscv_vid_vl : SDNode<"RISCVISD::VID_VL", SDTypeProfile<1, 2,
                          [SDTCisVec<0>, SDTCVecEltisVT<1, i1>,
                           SDTCisSameNumEltsAs<0, 1>, SDTCisVT<2, XLenVT>]>, []>;

def SDTRVVSlide : SDTypeProfile<1, 5, [
  SDTCisVec<0>, SDTCisSameAs<1, 0>, SDTCisSameAs<2, 0>, SDTCisVT<3, XLenVT>,
  SDTCVecEltisVT<4, i1>, SDTCisSameNumEltsAs<0, 4>, SDTCisVT<5, XLenVT>
]>;
def SDTRVVSlide1 : SDTypeProfile<1, 5, [
  SDTCisVec<0>, SDTCisSameAs<1, 0>, SDTCisSameAs<2, 0>, SDTCisInt<0>,
  SDTCisVT<3, XLenVT>, SDTCVecEltisVT<4, i1>, SDTCisSameNumEltsAs<0, 4>,
  SDTCisVT<5, XLenVT>
]>;

def riscv_slideup_vl   : SDNode<"RISCVISD::VSLIDEUP_VL", SDTRVVSlide, []>;
def riscv_slide1up_vl  : SDNode<"RISCVISD::VSLIDE1UP_VL", SDTRVVSlide1, []>;
def riscv_slidedown_vl : SDNode<"RISCVISD::VSLIDEDOWN_VL", SDTRVVSlide, []>;
def riscv_slide1down_vl  : SDNode<"RISCVISD::VSLIDE1DOWN_VL", SDTRVVSlide1, []>;

let Predicates = [HasVInstructions] in {

foreach vti = AllIntegerVectors in {
  def : Pat<(vti.Vector (riscv_vid_vl (vti.Mask true_mask),
                                      VLOpFrag)),
            (!cast<Instruction>("PseudoVID_V_"#vti.LMul.MX) GPR:$vl, vti.Log2SEW)>;
  def : Pat<(vti.Vector (riscv_vid_vl (vti.Mask V0),
                                      VLOpFrag)),
            (!cast<Instruction>("PseudoVID_V_"#vti.LMul.MX#"_MASK")
                (vti.Vector (IMPLICIT_DEF)), (vti.Mask V0), GPR:$vl, vti.Log2SEW, TAIL_AGNOSTIC)>;


  def : Pat<(vti.Vector (riscv_slide1up_vl (vti.Vector undef),
                                           (vti.Vector vti.RegClass:$rs1),
                                           GPR:$rs2, (vti.Mask true_mask),
                                           VLOpFrag)),
            (!cast<Instruction>("PseudoVSLIDE1UP_VX_"#vti.LMul.MX)
                vti.RegClass:$rs1, GPR:$rs2, GPR:$vl, vti.Log2SEW)>;
  def : Pat<(vti.Vector (riscv_slide1up_vl (vti.Vector vti.RegClass:$rd),
                                           (vti.Vector vti.RegClass:$rs1),
                                           GPR:$rs2, (vti.Mask true_mask),
                                           VLOpFrag)),
            (!cast<Instruction>("PseudoVSLIDE1UP_VX_"#vti.LMul.MX#"_TU")
                vti.RegClass:$rd, vti.RegClass:$rs1, GPR:$rs2, GPR:$vl, vti.Log2SEW)>;
  def : Pat<(vti.Vector (riscv_slide1down_vl (vti.Vector undef),
                                             (vti.Vector vti.RegClass:$rs1),
                                             GPR:$rs2, (vti.Mask true_mask),
                                             VLOpFrag)),
            (!cast<Instruction>("PseudoVSLIDE1DOWN_VX_"#vti.LMul.MX)
                vti.RegClass:$rs1, GPR:$rs2, GPR:$vl, vti.Log2SEW)>;
  def : Pat<(vti.Vector (riscv_slide1down_vl (vti.Vector vti.RegClass:$rd),
                                             (vti.Vector vti.RegClass:$rs1),
                                             GPR:$rs2, (vti.Mask true_mask),
                                             VLOpFrag)),
            (!cast<Instruction>("PseudoVSLIDE1DOWN_VX_"#vti.LMul.MX#"_TU")
                vti.RegClass:$rd, vti.RegClass:$rs1, GPR:$rs2, GPR:$vl, vti.Log2SEW)>;
}

foreach vti = !listconcat(AllIntegerVectors, AllFloatVectors) in {
  def : Pat<(vti.Vector (riscv_slideup_vl (vti.Vector vti.RegClass:$rs3),
                                          (vti.Vector vti.RegClass:$rs1),
                                          uimm5:$rs2, (vti.Mask true_mask),
                                          VLOpFrag)),
            (!cast<Instruction>("PseudoVSLIDEUP_VI_"#vti.LMul.MX)
                vti.RegClass:$rs3, vti.RegClass:$rs1, uimm5:$rs2,
                GPR:$vl, vti.Log2SEW, TAIL_UNDISTURBED_MASK_UNDISTURBED)>;

  def : Pat<(vti.Vector (riscv_slideup_vl (vti.Vector vti.RegClass:$rs3),
                                          (vti.Vector vti.RegClass:$rs1),
                                          uimm5:$rs2, (vti.Mask V0),
                                          VLOpFrag)),
            (!cast<Instruction>("PseudoVSLIDEUP_VI_"#vti.LMul.MX#"_MASK")
                vti.RegClass:$rs3, vti.RegClass:$rs1, uimm5:$rs2,
                (vti.Mask V0), GPR:$vl, vti.Log2SEW,
                TAIL_UNDISTURBED_MASK_UNDISTURBED)>;

  def : Pat<(vti.Vector (riscv_slideup_vl (vti.Vector vti.RegClass:$rs3),
                                          (vti.Vector vti.RegClass:$rs1),
                                          GPR:$rs2, (vti.Mask true_mask),
                                          VLOpFrag)),
            (!cast<Instruction>("PseudoVSLIDEUP_VX_"#vti.LMul.MX)
                vti.RegClass:$rs3, vti.RegClass:$rs1, GPR:$rs2,
                GPR:$vl, vti.Log2SEW, TAIL_UNDISTURBED_MASK_UNDISTURBED)>;

  def : Pat<(vti.Vector (riscv_slideup_vl (vti.Vector vti.RegClass:$rs3),
                                          (vti.Vector vti.RegClass:$rs1),
                                          GPR:$rs2, (vti.Mask V0),
                                          VLOpFrag)),
            (!cast<Instruction>("PseudoVSLIDEUP_VX_"#vti.LMul.MX#"_MASK")
                vti.RegClass:$rs3, vti.RegClass:$rs1, GPR:$rs2,
                (vti.Mask V0), GPR:$vl, vti.Log2SEW,
                TAIL_UNDISTURBED_MASK_UNDISTURBED)>;

  def : Pat<(vti.Vector (riscv_slidedown_vl (vti.Vector vti.RegClass:$rs3),
                                            (vti.Vector vti.RegClass:$rs1),
                                            uimm5:$rs2, (vti.Mask true_mask),
                                            VLOpFrag)),
            (!cast<Instruction>("PseudoVSLIDEDOWN_VI_"#vti.LMul.MX)
                vti.RegClass:$rs3, vti.RegClass:$rs1, uimm5:$rs2,
                GPR:$vl, vti.Log2SEW, TAIL_UNDISTURBED_MASK_UNDISTURBED)>;

  def : Pat<(vti.Vector (riscv_slidedown_vl (vti.Vector vti.RegClass:$rs3),
                                            (vti.Vector vti.RegClass:$rs1),
                                            uimm5:$rs2, (vti.Mask V0),
                                            VLOpFrag)),
            (!cast<Instruction>("PseudoVSLIDEDOWN_VI_"#vti.LMul.MX#"_MASK")
                vti.RegClass:$rs3, vti.RegClass:$rs1, uimm5:$rs2, (vti.Mask V0),
                GPR:$vl, vti.Log2SEW, TAIL_UNDISTURBED_MASK_UNDISTURBED)>;

  def : Pat<(vti.Vector (riscv_slidedown_vl (vti.Vector undef),
                                            (vti.Vector vti.RegClass:$rs1),
                                            uimm5:$rs2, (vti.Mask true_mask),
                                            VLOpFrag)),
            (!cast<Instruction>("PseudoVSLIDEDOWN_VI_"#vti.LMul.MX)
                (vti.Vector (IMPLICIT_DEF)), vti.RegClass:$rs1, uimm5:$rs2,
                GPR:$vl, vti.Log2SEW, TAIL_AGNOSTIC)>;

  def : Pat<(vti.Vector (riscv_slidedown_vl (vti.Vector vti.RegClass:$rs3),
                                            (vti.Vector vti.RegClass:$rs1),
                                            GPR:$rs2, (vti.Mask true_mask),
                                            VLOpFrag)),
            (!cast<Instruction>("PseudoVSLIDEDOWN_VX_"#vti.LMul.MX)
                vti.RegClass:$rs3, vti.RegClass:$rs1, GPR:$rs2,
                GPR:$vl, vti.Log2SEW, TAIL_UNDISTURBED_MASK_UNDISTURBED)>;

  def : Pat<(vti.Vector (riscv_slidedown_vl (vti.Vector vti.RegClass:$rs3),
                                            (vti.Vector vti.RegClass:$rs1),
                                            GPR:$rs2, (vti.Mask V0),
                                            VLOpFrag)),
            (!cast<Instruction>("PseudoVSLIDEDOWN_VX_"#vti.LMul.MX#"_MASK")
                vti.RegClass:$rs3, vti.RegClass:$rs1, GPR:$rs2, (vti.Mask V0),
                GPR:$vl, vti.Log2SEW, TAIL_UNDISTURBED_MASK_UNDISTURBED)>;

  def : Pat<(vti.Vector (riscv_slidedown_vl (vti.Vector undef),
                                            (vti.Vector vti.RegClass:$rs1),
                                            GPR:$rs2, (vti.Mask true_mask),
                                            VLOpFrag)),
            (!cast<Instruction>("PseudoVSLIDEDOWN_VX_"#vti.LMul.MX)
                (vti.Vector (IMPLICIT_DEF)), vti.RegClass:$rs1, GPR:$rs2,
                GPR:$vl, vti.Log2SEW, TAIL_AGNOSTIC)>;
}

} // Predicates = [HasVInstructions]<|MERGE_RESOLUTION|>--- conflicted
+++ resolved
@@ -1408,19 +1408,10 @@
   // 14.12. Vector Floating-Point Sign-Injection Instructions
   def : Pat<(riscv_fabs_vl (vti.Vector vti.RegClass:$rs), (vti.Mask V0),
                            VLOpFrag),
-<<<<<<< HEAD
-            (!cast<Instruction>("PseudoVFSGNJX_VV_"# vti.LMul.MX)
-                 vti.RegClass:$rs, vti.RegClass:$rs, GPR:$vl, vti.Log2SEW)>;
-  def : Pat<(riscv_fneg_vl (vti.Vector vti.RegClass:$rs), (vti.Mask true_mask),
-                           VLOpFrag),
-            (!cast<Instruction>("PseudoVFSGNJN_VV_"# vti.LMul.MX)
-                 vti.RegClass:$rs, vti.RegClass:$rs, GPR:$vl, vti.Log2SEW)>;
-=======
             (!cast<Instruction>("PseudoVFSGNJX_VV_"# vti.LMul.MX #"_MASK")
                  (vti.Vector (IMPLICIT_DEF)), vti.RegClass:$rs,
                  vti.RegClass:$rs, (vti.Mask V0), GPR:$vl, vti.Log2SEW,
                  TAIL_AGNOSTIC)>;
->>>>>>> d3e22fcb
   // Handle fneg with VFSGNJN using the same input for both operands.
   def : Pat<(riscv_fneg_vl (vti.Vector vti.RegClass:$rs), (vti.Mask V0),
                            VLOpFrag),

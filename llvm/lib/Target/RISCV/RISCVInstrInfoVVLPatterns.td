--- conflicted
+++ resolved
@@ -1035,76 +1035,6 @@
             (!cast<Instruction>("PseudoVNSRL_WX_"#vti.LMul.MX#"_MASK")
                 (vti.Vector (IMPLICIT_DEF)), wti.RegClass:$rs1, X0,
                 (vti.Mask V0), GPR:$vl, vti.Log2SEW, TAIL_AGNOSTIC)>;
-<<<<<<< HEAD
-
-  def : Pat<(vti.Vector
-             (riscv_trunc_vector_vl
-              (wti.Vector
-               (riscv_sra_vl wti.RegClass:$rs1, (SplatPat XLenVT:$rs2),
-                             true_mask, VLOpFrag)), true_mask, VLOpFrag)),
-            (!cast<Instruction>("PseudoVNSRA_WX_"#vti.LMul.MX)
-                wti.RegClass:$rs1, GPR:$rs2, GPR:$vl, vti.Log2SEW)>;
-  defm :  VPatNarrowShiftSplatExt_WX<riscv_sra_vl, riscv_sext_vl_oneuse, "PseudoVNSRA">;
-  defm :  VPatNarrowShiftSplatExt_WX<riscv_sra_vl, riscv_zext_vl_oneuse, "PseudoVNSRA">;
-  def : Pat<(vti.Vector
-             (riscv_trunc_vector_vl
-              (wti.Vector
-               (riscv_sra_vl wti.RegClass:$rs1, (SplatPat XLenVT:$rs2),
-                             true_mask, VLOpFrag)), (vti.Mask V0), VLOpFrag)),
-            (!cast<Instruction>("PseudoVNSRA_WX_"#vti.LMul.MX#"_MASK")
-                (vti.Vector (IMPLICIT_DEF)), wti.RegClass:$rs1, GPR:$rs2,
-                (vti.Mask V0), GPR:$vl, vti.Log2SEW, TAIL_AGNOSTIC)>;
-
-  def : Pat<(vti.Vector
-             (riscv_trunc_vector_vl
-              (wti.Vector
-               (riscv_sra_vl wti.RegClass:$rs1, (SplatPat_uimm5 uimm5:$rs2),
-                             true_mask, VLOpFrag)), true_mask, VLOpFrag)),
-            (!cast<Instruction>("PseudoVNSRA_WI_"#vti.LMul.MX)
-                wti.RegClass:$rs1, uimm5:$rs2, GPR:$vl, vti.Log2SEW)>;
-  def : Pat<(vti.Vector
-             (riscv_trunc_vector_vl
-              (wti.Vector
-               (riscv_sra_vl wti.RegClass:$rs1, (SplatPat_uimm5 uimm5:$rs2),
-                             true_mask, VLOpFrag)), (vti.Mask V0), VLOpFrag)),
-            (!cast<Instruction>("PseudoVNSRA_WI_"#vti.LMul.MX#"_MASK")
-                (vti.Vector (IMPLICIT_DEF)), wti.RegClass:$rs1, uimm5:$rs2,
-                (vti.Mask V0), GPR:$vl, vti.Log2SEW, TAIL_AGNOSTIC)>;
-  def : Pat<(vti.Vector
-             (riscv_trunc_vector_vl
-              (wti.Vector
-               (riscv_srl_vl wti.RegClass:$rs1, (SplatPat XLenVT:$rs2),
-                             true_mask, VLOpFrag)), true_mask, VLOpFrag)),
-            (!cast<Instruction>("PseudoVNSRL_WX_"#vti.LMul.MX)
-                wti.RegClass:$rs1, GPR:$rs2, GPR:$vl, vti.Log2SEW)>;
-  defm :  VPatNarrowShiftSplatExt_WX<riscv_srl_vl, riscv_sext_vl_oneuse, "PseudoVNSRL">;
-  defm :  VPatNarrowShiftSplatExt_WX<riscv_srl_vl, riscv_zext_vl_oneuse, "PseudoVNSRL">;
-  def : Pat<(vti.Vector
-             (riscv_trunc_vector_vl
-              (wti.Vector
-               (riscv_srl_vl wti.RegClass:$rs1, (SplatPat XLenVT:$rs2),
-                             true_mask, VLOpFrag)), (vti.Mask V0), VLOpFrag)),
-            (!cast<Instruction>("PseudoVNSRL_WX_"#vti.LMul.MX#"_MASK")
-                (vti.Vector (IMPLICIT_DEF)), wti.RegClass:$rs1, GPR:$rs2,
-                (vti.Mask V0), GPR:$vl, vti.Log2SEW, TAIL_AGNOSTIC)>;
-
-  def : Pat<(vti.Vector
-             (riscv_trunc_vector_vl
-              (wti.Vector
-               (riscv_srl_vl wti.RegClass:$rs1, (SplatPat_uimm5 uimm5:$rs2),
-                             true_mask, VLOpFrag)), true_mask, VLOpFrag)),
-            (!cast<Instruction>("PseudoVNSRL_WI_"#vti.LMul.MX)
-                wti.RegClass:$rs1, uimm5:$rs2, GPR:$vl, vti.Log2SEW)>;
-  def : Pat<(vti.Vector
-             (riscv_trunc_vector_vl
-              (wti.Vector
-               (riscv_srl_vl wti.RegClass:$rs1, (SplatPat_uimm5 uimm5:$rs2),
-                             true_mask, VLOpFrag)), (vti.Mask V0), VLOpFrag)),
-            (!cast<Instruction>("PseudoVNSRL_WI_"#vti.LMul.MX#"_MASK")
-                (vti.Vector (IMPLICIT_DEF)), wti.RegClass:$rs1, uimm5:$rs2,
-                (vti.Mask V0), GPR:$vl, vti.Log2SEW, TAIL_AGNOSTIC)>;
-=======
->>>>>>> eb3720e6
 }
 
 // 12.8. Vector Integer Comparison Instructions

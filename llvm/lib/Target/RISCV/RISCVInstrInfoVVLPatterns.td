//===- RISCVInstrInfoVVLPatterns.td - RVV VL patterns ------*- tablegen -*-===//
//
// Part of the LLVM Project, under the Apache License v2.0 with LLVM Exceptions.
// See https://llvm.org/LICENSE.txt for license information.
// SPDX-License-Identifier: Apache-2.0 WITH LLVM-exception
//
//===----------------------------------------------------------------------===//
///
/// This file contains the required infrastructure and VL patterns to
/// support code generation for the standard 'V' (Vector) extension, version
/// version 1.0.
///
/// This file is included from and depends upon RISCVInstrInfoVPseudos.td
///
/// Note: the patterns for RVV intrinsics are found in
/// RISCVInstrInfoVPseudos.td.
///
//===----------------------------------------------------------------------===//

//===----------------------------------------------------------------------===//
// Helpers to define the VL patterns.
//===----------------------------------------------------------------------===//

def SDT_RISCVIntBinOp_VL : SDTypeProfile<1, 4, [SDTCisSameAs<0, 1>,
                                                SDTCisSameAs<0, 2>,
                                                SDTCisVec<0>, SDTCisInt<0>,
                                                SDTCVecEltisVT<3, i1>,
                                                SDTCisSameNumEltsAs<0, 3>,
                                                SDTCisVT<4, XLenVT>]>;

def SDT_RISCVFPUnOp_VL : SDTypeProfile<1, 3, [SDTCisSameAs<0, 1>,
                                              SDTCisVec<0>, SDTCisFP<0>,
                                              SDTCVecEltisVT<2, i1>,
                                              SDTCisSameNumEltsAs<0, 2>,
                                              SDTCisVT<3, XLenVT>]>;
def SDT_RISCVFPBinOp_VL : SDTypeProfile<1, 4, [SDTCisSameAs<0, 1>,
                                               SDTCisSameAs<0, 2>,
                                               SDTCisVec<0>, SDTCisFP<0>,
                                               SDTCVecEltisVT<3, i1>,
                                               SDTCisSameNumEltsAs<0, 3>,
                                               SDTCisVT<4, XLenVT>]>;

def riscv_vmv_v_x_vl : SDNode<"RISCVISD::VMV_V_X_VL",
                              SDTypeProfile<1, 3, [SDTCisVec<0>, SDTCisInt<0>,
                                                   SDTCisSameAs<0, 1>,
                                                   SDTCisVT<2, XLenVT>,
                                                   SDTCisVT<3, XLenVT>]>>;
def riscv_vfmv_v_f_vl : SDNode<"RISCVISD::VFMV_V_F_VL",
                               SDTypeProfile<1, 3, [SDTCisVec<0>, SDTCisFP<0>,
                                                    SDTCisSameAs<0, 1>,
                                                    SDTCisEltOfVec<2, 0>,
                                                    SDTCisVT<3, XLenVT>]>>;
def riscv_vmv_s_x_vl : SDNode<"RISCVISD::VMV_S_X_VL",
                              SDTypeProfile<1, 3, [SDTCisSameAs<0, 1>,
                                                   SDTCisInt<0>,
                                                   SDTCisVT<2, XLenVT>,
                                                   SDTCisVT<3, XLenVT>]>>;
def riscv_vfmv_s_f_vl : SDNode<"RISCVISD::VFMV_S_F_VL",
                               SDTypeProfile<1, 3, [SDTCisSameAs<0, 1>,
                                                    SDTCisFP<0>,
                                                    SDTCisEltOfVec<2, 0>,
                                                    SDTCisVT<3, XLenVT>]>>;

def riscv_add_vl   : SDNode<"RISCVISD::ADD_VL",   SDT_RISCVIntBinOp_VL, [SDNPCommutative]>;
def riscv_sub_vl   : SDNode<"RISCVISD::SUB_VL",   SDT_RISCVIntBinOp_VL>;
def riscv_mul_vl   : SDNode<"RISCVISD::MUL_VL",   SDT_RISCVIntBinOp_VL, [SDNPCommutative]>;
def riscv_mulhs_vl : SDNode<"RISCVISD::MULHS_VL", SDT_RISCVIntBinOp_VL, [SDNPCommutative]>;
def riscv_mulhu_vl : SDNode<"RISCVISD::MULHU_VL", SDT_RISCVIntBinOp_VL, [SDNPCommutative]>;
def riscv_and_vl   : SDNode<"RISCVISD::AND_VL",   SDT_RISCVIntBinOp_VL, [SDNPCommutative]>;
def riscv_or_vl    : SDNode<"RISCVISD::OR_VL",    SDT_RISCVIntBinOp_VL, [SDNPCommutative]>;
def riscv_xor_vl   : SDNode<"RISCVISD::XOR_VL",   SDT_RISCVIntBinOp_VL, [SDNPCommutative]>;
def riscv_sdiv_vl  : SDNode<"RISCVISD::SDIV_VL",  SDT_RISCVIntBinOp_VL>;
def riscv_srem_vl  : SDNode<"RISCVISD::SREM_VL",  SDT_RISCVIntBinOp_VL>;
def riscv_udiv_vl  : SDNode<"RISCVISD::UDIV_VL",  SDT_RISCVIntBinOp_VL>;
def riscv_urem_vl  : SDNode<"RISCVISD::UREM_VL",  SDT_RISCVIntBinOp_VL>;
def riscv_shl_vl   : SDNode<"RISCVISD::SHL_VL",   SDT_RISCVIntBinOp_VL>;
def riscv_sra_vl   : SDNode<"RISCVISD::SRA_VL",   SDT_RISCVIntBinOp_VL>;
def riscv_srl_vl   : SDNode<"RISCVISD::SRL_VL",   SDT_RISCVIntBinOp_VL>;
def riscv_smin_vl  : SDNode<"RISCVISD::SMIN_VL",  SDT_RISCVIntBinOp_VL>;
def riscv_smax_vl  : SDNode<"RISCVISD::SMAX_VL",  SDT_RISCVIntBinOp_VL>;
def riscv_umin_vl  : SDNode<"RISCVISD::UMIN_VL",  SDT_RISCVIntBinOp_VL>;
def riscv_umax_vl  : SDNode<"RISCVISD::UMAX_VL",  SDT_RISCVIntBinOp_VL>;

def riscv_saddsat_vl   : SDNode<"RISCVISD::SADDSAT_VL", SDT_RISCVIntBinOp_VL>;
def riscv_uaddsat_vl   : SDNode<"RISCVISD::UADDSAT_VL", SDT_RISCVIntBinOp_VL>;
def riscv_ssubsat_vl   : SDNode<"RISCVISD::SSUBSAT_VL", SDT_RISCVIntBinOp_VL>;
def riscv_usubsat_vl   : SDNode<"RISCVISD::USUBSAT_VL", SDT_RISCVIntBinOp_VL>;

def riscv_fadd_vl  : SDNode<"RISCVISD::FADD_VL",  SDT_RISCVFPBinOp_VL, [SDNPCommutative]>;
def riscv_fsub_vl  : SDNode<"RISCVISD::FSUB_VL",  SDT_RISCVFPBinOp_VL>;
def riscv_fmul_vl  : SDNode<"RISCVISD::FMUL_VL",  SDT_RISCVFPBinOp_VL, [SDNPCommutative]>;
def riscv_fdiv_vl  : SDNode<"RISCVISD::FDIV_VL",  SDT_RISCVFPBinOp_VL>;
def riscv_fneg_vl  : SDNode<"RISCVISD::FNEG_VL",  SDT_RISCVFPUnOp_VL>;
def riscv_fabs_vl  : SDNode<"RISCVISD::FABS_VL",  SDT_RISCVFPUnOp_VL>;
def riscv_fsqrt_vl : SDNode<"RISCVISD::FSQRT_VL", SDT_RISCVFPUnOp_VL>;
def riscv_fcopysign_vl : SDNode<"RISCVISD::FCOPYSIGN_VL",  SDT_RISCVFPBinOp_VL>;
def riscv_fminnum_vl   : SDNode<"RISCVISD::FMINNUM_VL",  SDT_RISCVFPBinOp_VL>;
def riscv_fmaxnum_vl   : SDNode<"RISCVISD::FMAXNUM_VL",  SDT_RISCVFPBinOp_VL>;

def SDT_RISCVVecFMA_VL : SDTypeProfile<1, 5, [SDTCisSameAs<0, 1>,
                                              SDTCisSameAs<0, 2>,
                                              SDTCisSameAs<0, 3>,
                                              SDTCisVec<0>, SDTCisFP<0>,
                                              SDTCVecEltisVT<4, i1>,
                                              SDTCisSameNumEltsAs<0, 4>,
                                              SDTCisVT<5, XLenVT>]>;
def riscv_fma_vl : SDNode<"RISCVISD::FMA_VL", SDT_RISCVVecFMA_VL, [SDNPCommutative]>;

def SDT_RISCVFPRoundOp_VL  : SDTypeProfile<1, 3, [
  SDTCisFP<0>, SDTCisFP<1>, SDTCisOpSmallerThanOp<0, 1>, SDTCisSameNumEltsAs<0, 1>,
  SDTCVecEltisVT<2, i1>, SDTCisSameNumEltsAs<1, 2>, SDTCisVT<3, XLenVT>
]>;
def SDT_RISCVFPExtendOp_VL  : SDTypeProfile<1, 3, [
  SDTCisFP<0>, SDTCisFP<1>, SDTCisOpSmallerThanOp<1, 0>, SDTCisSameNumEltsAs<0, 1>,
  SDTCVecEltisVT<2, i1>, SDTCisSameNumEltsAs<1, 2>, SDTCisVT<3, XLenVT>
]>;

def riscv_fpround_vl : SDNode<"RISCVISD::FP_ROUND_VL", SDT_RISCVFPRoundOp_VL>;
def riscv_fpextend_vl : SDNode<"RISCVISD::FP_EXTEND_VL", SDT_RISCVFPExtendOp_VL>;
def riscv_fncvt_rod_vl : SDNode<"RISCVISD::VFNCVT_ROD_VL", SDT_RISCVFPRoundOp_VL>;

def SDT_RISCVFP2IOp_VL  : SDTypeProfile<1, 3, [
  SDTCisInt<0>, SDTCisFP<1>, SDTCisSameNumEltsAs<0, 1>,
  SDTCVecEltisVT<2, i1>, SDTCisSameNumEltsAs<1, 2>, SDTCisVT<3, XLenVT>
]>;
def SDT_RISCVI2FPOp_VL  : SDTypeProfile<1, 3, [
  SDTCisFP<0>, SDTCisInt<1>, SDTCisSameNumEltsAs<0, 1>,
  SDTCVecEltisVT<2, i1>, SDTCisSameNumEltsAs<1, 2>, SDTCisVT<3, XLenVT>
]>;

def riscv_fp_to_sint_vl : SDNode<"RISCVISD::FP_TO_SINT_VL", SDT_RISCVFP2IOp_VL>;
def riscv_fp_to_uint_vl : SDNode<"RISCVISD::FP_TO_UINT_VL", SDT_RISCVFP2IOp_VL>;
def riscv_sint_to_fp_vl : SDNode<"RISCVISD::SINT_TO_FP_VL", SDT_RISCVI2FPOp_VL>;
def riscv_uint_to_fp_vl : SDNode<"RISCVISD::UINT_TO_FP_VL", SDT_RISCVI2FPOp_VL>;

def riscv_setcc_vl : SDNode<"RISCVISD::SETCC_VL",
                            SDTypeProfile<1, 5, [SDTCVecEltisVT<0, i1>,
                                                 SDTCisVec<1>,
                                                 SDTCisSameNumEltsAs<0, 1>,
                                                 SDTCisSameAs<1, 2>,
                                                 SDTCisVT<3, OtherVT>,
                                                 SDTCisSameAs<0, 4>,
                                                 SDTCisVT<5, XLenVT>]>>;

def riscv_vrgather_vx_vl : SDNode<"RISCVISD::VRGATHER_VX_VL",
                                  SDTypeProfile<1, 4, [SDTCisVec<0>,
                                                       SDTCisSameAs<0, 1>,
                                                       SDTCisVT<2, XLenVT>,
                                                       SDTCVecEltisVT<3, i1>,
                                                       SDTCisSameNumEltsAs<0, 3>,
                                                       SDTCisVT<4, XLenVT>]>>;
def riscv_vrgather_vv_vl : SDNode<"RISCVISD::VRGATHER_VV_VL",
                                  SDTypeProfile<1, 4, [SDTCisVec<0>,
                                                       SDTCisSameAs<0, 1>,
                                                       SDTCisInt<2>,
                                                       SDTCisSameNumEltsAs<0, 2>,
                                                       SDTCisSameSizeAs<0, 2>,
                                                       SDTCVecEltisVT<3, i1>,
                                                       SDTCisSameNumEltsAs<0, 3>,
                                                       SDTCisVT<4, XLenVT>]>>;
def riscv_vrgatherei16_vv_vl : SDNode<"RISCVISD::VRGATHEREI16_VV_VL",
                                      SDTypeProfile<1, 4, [SDTCisVec<0>,
                                                           SDTCisSameAs<0, 1>,
                                                           SDTCisInt<2>,
                                                           SDTCVecEltisVT<2, i16>,
                                                           SDTCisSameNumEltsAs<0, 2>,
                                                           SDTCVecEltisVT<3, i1>,
                                                           SDTCisSameNumEltsAs<0, 3>,
                                                           SDTCisVT<4, XLenVT>]>>;

def SDT_RISCVSelect_VL  : SDTypeProfile<1, 4, [
  SDTCisVec<0>, SDTCisVec<1>, SDTCisSameNumEltsAs<0, 1>, SDTCVecEltisVT<1, i1>,
  SDTCisSameAs<0, 2>, SDTCisSameAs<2, 3>, SDTCisVT<4, XLenVT>
]>;

def riscv_vselect_vl  : SDNode<"RISCVISD::VSELECT_VL", SDT_RISCVSelect_VL>;
def riscv_vp_merge_vl : SDNode<"RISCVISD::VP_MERGE_VL", SDT_RISCVSelect_VL>;

def SDT_RISCVVMSETCLR_VL : SDTypeProfile<1, 1, [SDTCVecEltisVT<0, i1>,
                                                SDTCisVT<1, XLenVT>]>;
def riscv_vmclr_vl : SDNode<"RISCVISD::VMCLR_VL", SDT_RISCVVMSETCLR_VL>;
def riscv_vmset_vl : SDNode<"RISCVISD::VMSET_VL", SDT_RISCVVMSETCLR_VL>;

def SDT_RISCVMaskBinOp_VL : SDTypeProfile<1, 3, [SDTCisSameAs<0, 1>,
                                                 SDTCisSameAs<0, 2>,
                                                 SDTCVecEltisVT<0, i1>,
                                                 SDTCisVT<3, XLenVT>]>;
def riscv_vmand_vl : SDNode<"RISCVISD::VMAND_VL", SDT_RISCVMaskBinOp_VL, [SDNPCommutative]>;
def riscv_vmor_vl  : SDNode<"RISCVISD::VMOR_VL",  SDT_RISCVMaskBinOp_VL, [SDNPCommutative]>;
def riscv_vmxor_vl : SDNode<"RISCVISD::VMXOR_VL", SDT_RISCVMaskBinOp_VL, [SDNPCommutative]>;

def true_mask : PatLeaf<(riscv_vmset_vl (XLenVT srcvalue))>;

def riscv_vmnot_vl : PatFrag<(ops node:$rs, node:$vl),
                             (riscv_vmxor_vl node:$rs, true_mask, node:$vl)>;

def riscv_vcpop_vl : SDNode<"RISCVISD::VCPOP_VL",
                            SDTypeProfile<1, 3, [SDTCisVT<0, XLenVT>,
                                                 SDTCisVec<1>, SDTCisInt<1>,
                                                 SDTCVecEltisVT<2, i1>,
                                                 SDTCisSameNumEltsAs<1, 2>,
                                                 SDTCisVT<3, XLenVT>]>>;

def SDT_RISCVVEXTEND_VL : SDTypeProfile<1, 3, [SDTCisVec<0>,
                                               SDTCisSameNumEltsAs<0, 1>,
                                               SDTCisSameNumEltsAs<1, 2>,
                                               SDTCVecEltisVT<2, i1>,
                                               SDTCisVT<3, XLenVT>]>;
def riscv_sext_vl : SDNode<"RISCVISD::VSEXT_VL", SDT_RISCVVEXTEND_VL>;
def riscv_zext_vl : SDNode<"RISCVISD::VZEXT_VL", SDT_RISCVVEXTEND_VL>;

def riscv_trunc_vector_vl : SDNode<"RISCVISD::TRUNCATE_VECTOR_VL",
                                   SDTypeProfile<1, 3, [SDTCisVec<0>,
                                                        SDTCisSameNumEltsAs<0, 1>,
                                                        SDTCisSameNumEltsAs<0, 2>,
                                                        SDTCVecEltisVT<2, i1>,
                                                        SDTCisVT<3, XLenVT>]>>;

def SDT_RISCVVWBinOp_VL : SDTypeProfile<1, 4, [SDTCisVec<0>,
                                               SDTCisSameNumEltsAs<0, 1>,
                                               SDTCisSameAs<1, 2>,
                                               SDTCisSameNumEltsAs<1, 3>,
                                               SDTCVecEltisVT<3, i1>,
                                               SDTCisVT<4, XLenVT>]>;
def riscv_vwmul_vl  : SDNode<"RISCVISD::VWMUL_VL",  SDT_RISCVVWBinOp_VL, [SDNPCommutative]>;
def riscv_vwmulu_vl : SDNode<"RISCVISD::VWMULU_VL", SDT_RISCVVWBinOp_VL, [SDNPCommutative]>;
def riscv_vwmulsu_vl : SDNode<"RISCVISD::VWMULSU_VL", SDT_RISCVVWBinOp_VL>;
def riscv_vwadd_vl :  SDNode<"RISCVISD::VWADD_VL",  SDT_RISCVVWBinOp_VL, [SDNPCommutative]>;
def riscv_vwaddu_vl : SDNode<"RISCVISD::VWADDU_VL", SDT_RISCVVWBinOp_VL, [SDNPCommutative]>;
def riscv_vwsub_vl :  SDNode<"RISCVISD::VWSUB_VL",  SDT_RISCVVWBinOp_VL, [SDNPCommutative]>;
def riscv_vwsubu_vl : SDNode<"RISCVISD::VWSUBU_VL", SDT_RISCVVWBinOp_VL, [SDNPCommutative]>;

def SDT_RISCVVWBinOpW_VL : SDTypeProfile<1, 4, [SDTCisVec<0>,
                                                SDTCisSameAs<0, 1>,
                                                SDTCisSameNumEltsAs<1, 2>,
                                                SDTCisOpSmallerThanOp<2, 1>,
                                                SDTCisSameNumEltsAs<1, 3>,
                                                SDTCVecEltisVT<3, i1>,
                                                SDTCisVT<4, XLenVT>]>;
def riscv_vwadd_w_vl :  SDNode<"RISCVISD::VWADD_W_VL",  SDT_RISCVVWBinOpW_VL>;
def riscv_vwaddu_w_vl : SDNode<"RISCVISD::VWADDU_W_VL", SDT_RISCVVWBinOpW_VL>;
def riscv_vwsub_w_vl :  SDNode<"RISCVISD::VWSUB_W_VL",  SDT_RISCVVWBinOpW_VL>;
def riscv_vwsubu_w_vl : SDNode<"RISCVISD::VWSUBU_W_VL", SDT_RISCVVWBinOpW_VL>;

def SDTRVVVecReduce : SDTypeProfile<1, 5, [
  SDTCisVec<0>, SDTCisVec<1>, SDTCisVec<2>, SDTCisSameAs<0, 3>,
  SDTCVecEltisVT<4, i1>, SDTCisSameNumEltsAs<2, 4>, SDTCisVT<5, XLenVT>
]>;

def riscv_mul_vl_oneuse : PatFrag<(ops node:$A, node:$B, node:$C, node:$D),
                                  (riscv_mul_vl node:$A, node:$B, node:$C,
                                                node:$D), [{
  return N->hasOneUse();
}]>;

def riscv_vwmul_vl_oneuse : PatFrag<(ops node:$A, node:$B, node:$C, node:$D),
                                    (riscv_vwmul_vl node:$A, node:$B, node:$C,
                                                    node:$D), [{
  return N->hasOneUse();
}]>;

def riscv_vwmulu_vl_oneuse : PatFrag<(ops node:$A, node:$B, node:$C, node:$D),
                                     (riscv_vwmulu_vl node:$A, node:$B, node:$C,
                                                      node:$D), [{
  return N->hasOneUse();
}]>;

def riscv_vwmulsu_vl_oneuse : PatFrag<(ops node:$A, node:$B, node:$C, node:$D),
                                      (riscv_vwmulsu_vl node:$A, node:$B, node:$C,
                                                        node:$D), [{
  return N->hasOneUse();
}]>;

def riscv_sext_vl_oneuse : PatFrag<(ops node:$A, node:$B, node:$C),
                           (riscv_sext_vl node:$A, node:$B, node:$C), [{
  return N->hasOneUse();
}]>;

def riscv_zext_vl_oneuse : PatFrag<(ops node:$A, node:$B, node:$C),
                           (riscv_zext_vl node:$A, node:$B, node:$C), [{
  return N->hasOneUse();
}]>;

def riscv_fpextend_vl_oneuse : PatFrag<(ops node:$A, node:$B, node:$C),
                           (riscv_fpextend_vl node:$A, node:$B, node:$C), [{
  return N->hasOneUse();
}]>;

foreach kind = ["ADD", "UMAX", "SMAX", "UMIN", "SMIN", "AND", "OR", "XOR",
                "FADD", "SEQ_FADD", "FMIN", "FMAX"] in
  def rvv_vecreduce_#kind#_vl : SDNode<"RISCVISD::VECREDUCE_"#kind#"_VL", SDTRVVVecReduce>;

// Give explicit Complexity to prefer simm5/uimm5.
def SplatPat       : ComplexPattern<vAny, 1, "selectVSplat",      [], [], 1>;
def SplatPat_simm5 : ComplexPattern<vAny, 1, "selectVSplatSimm5", [], [], 2>;
def SplatPat_uimm5 : ComplexPattern<vAny, 1, "selectVSplatUimm5", [], [], 2>;
def SplatPat_simm5_plus1
    : ComplexPattern<vAny, 1, "selectVSplatSimm5Plus1", [], [], 2>;
def SplatPat_simm5_plus1_nonzero
    : ComplexPattern<vAny, 1, "selectVSplatSimm5Plus1NonZero", [], [], 2>;

// Ignore the vl operand.
def SplatFPOp : PatFrags<(ops node:$op),
                        [(riscv_vfmv_v_f_vl undef, node:$op, srcvalue),
                         // FIXME: Sometimes the preprocessing of the DAG does not kick in?
                         (splat_vector node:$op)]>;

def sew8simm5  : ComplexPattern<XLenVT, 1, "selectRVVSimm5<8>",  []>;
def sew16simm5 : ComplexPattern<XLenVT, 1, "selectRVVSimm5<16>", []>;
def sew32simm5 : ComplexPattern<XLenVT, 1, "selectRVVSimm5<32>", []>;
def sew64simm5 : ComplexPattern<XLenVT, 1, "selectRVVSimm5<64>", []>;

multiclass VPatBinaryVL_V<SDNode vop,
                          string instruction_name,
                          string suffix,
                          ValueType result_type,
                          ValueType op1_type,
                          ValueType op2_type,
                          ValueType mask_type,
                          int sew,
                          LMULInfo vlmul,
                          VReg op1_reg_class,
                          VReg op2_reg_class> {
  def : Pat<(result_type (vop
                         (op1_type op1_reg_class:$rs1),
                         (op2_type op2_reg_class:$rs2),
                         (mask_type true_mask),
                         VLOpFrag)),
            (!cast<Instruction>(instruction_name#"_"#suffix#"_"# vlmul.MX)
                         op1_reg_class:$rs1,
                         op2_reg_class:$rs2,
                         GPR:$vl, sew)>;
  def : Pat<(result_type (vop
                         (op1_type op1_reg_class:$rs1),
                         (op2_type op2_reg_class:$rs2),
                         (mask_type V0),
                         VLOpFrag)),
        (!cast<Instruction>(instruction_name#"_"#suffix#"_"# vlmul.MX#"_MASK")
                     (result_type (IMPLICIT_DEF)),
                     op1_reg_class:$rs1,
                     op2_reg_class:$rs2,
                     (mask_type V0), GPR:$vl, sew, TAIL_AGNOSTIC)>;
}

multiclass VPatBinaryVL_XI<SDNode vop,
                           string instruction_name,
                           string suffix,
                           ValueType result_type,
                           ValueType vop1_type,
                           ValueType vop2_type,
                           ValueType mask_type,
                           int sew,
                           LMULInfo vlmul,
                           VReg vop_reg_class,
                           ComplexPattern SplatPatKind,
                           DAGOperand xop_kind> {
  def : Pat<(result_type (vop
                     (vop1_type vop_reg_class:$rs1),
                     (vop2_type (SplatPatKind (XLenVT xop_kind:$rs2))),
                     (mask_type true_mask),
                     VLOpFrag)),
        (!cast<Instruction>(instruction_name#_#suffix#_# vlmul.MX)
                     vop_reg_class:$rs1,
                     xop_kind:$rs2,
                     GPR:$vl, sew)>;
  def : Pat<(result_type (vop
                     (vop1_type vop_reg_class:$rs1),
                     (vop2_type (SplatPatKind (XLenVT xop_kind:$rs2))),
                     (mask_type V0),
                     VLOpFrag)),
        (!cast<Instruction>(instruction_name#_#suffix#_# vlmul.MX#"_MASK")
                     (result_type (IMPLICIT_DEF)),
                     vop_reg_class:$rs1,
                     xop_kind:$rs2,
                     (mask_type V0), GPR:$vl, sew, TAIL_AGNOSTIC)>;
}

multiclass VPatBinaryVL_VV_VX<SDNode vop, string instruction_name> {
  foreach vti = AllIntegerVectors in {
    defm : VPatBinaryVL_V<vop, instruction_name, "VV",
                           vti.Vector, vti.Vector, vti.Vector, vti.Mask,
                           vti.Log2SEW, vti.LMul, vti.RegClass, vti.RegClass>;
    defm : VPatBinaryVL_XI<vop, instruction_name, "VX",
                           vti.Vector, vti.Vector, vti.Vector, vti.Mask,
                           vti.Log2SEW, vti.LMul, vti.RegClass, SplatPat, GPR>;
  }
}

multiclass VPatBinaryVL_VV_VX_VI<SDNode vop, string instruction_name,
                                 Operand ImmType = simm5>
    : VPatBinaryVL_VV_VX<vop, instruction_name> {
  foreach vti = AllIntegerVectors in {
    defm : VPatBinaryVL_XI<vop, instruction_name, "VI",
                           vti.Vector, vti.Vector, vti.Vector, vti.Mask,
                           vti.Log2SEW, vti.LMul, vti.RegClass,
                           !cast<ComplexPattern>(SplatPat#_#ImmType),
                           ImmType>;
  }
}

multiclass VPatBinaryWVL_VV_VX<SDNode vop, string instruction_name> {
  foreach VtiToWti = AllWidenableIntVectors in {
    defvar vti = VtiToWti.Vti;
    defvar wti = VtiToWti.Wti;
    defm : VPatBinaryVL_V<vop, instruction_name, "VV",
                           wti.Vector, vti.Vector, vti.Vector, vti.Mask,
                           vti.Log2SEW, vti.LMul, vti.RegClass, vti.RegClass>;
    defm : VPatBinaryVL_XI<vop, instruction_name, "VX",
                           wti.Vector, vti.Vector, vti.Vector, vti.Mask,
                           vti.Log2SEW, vti.LMul, vti.RegClass, SplatPat, GPR>;
  }
}
multiclass VPatBinaryWVL_VV_VX_WV_WX<SDNode vop, SDNode vop_w,
                                     string instruction_name>
    : VPatBinaryWVL_VV_VX<vop, instruction_name> {
  foreach VtiToWti = AllWidenableIntVectors in {
    defvar vti = VtiToWti.Vti;
    defvar wti = VtiToWti.Wti;
    defm : VPatBinaryVL_V<vop_w, instruction_name, "WV",
                           wti.Vector, wti.Vector, vti.Vector, vti.Mask,
                           vti.Log2SEW, vti.LMul, wti.RegClass, vti.RegClass>;
    defm : VPatBinaryVL_XI<vop_w, instruction_name, "WX",
                           wti.Vector, wti.Vector, vti.Vector, vti.Mask,
                           vti.Log2SEW, vti.LMul, wti.RegClass, SplatPat, GPR>;
  }
}

multiclass VPatBinaryVL_VF<SDNode vop,
                           string instruction_name,
                           ValueType result_type,
                           ValueType vop_type,
                           ValueType mask_type,
                           int sew,
                           LMULInfo vlmul,
                           VReg vop_reg_class,
                           RegisterClass scalar_reg_class> {
  def : Pat<(result_type (vop (vop_type vop_reg_class:$rs1),
                         (vop_type (SplatFPOp scalar_reg_class:$rs2)),
                         (mask_type true_mask),
                         VLOpFrag)),
        (!cast<Instruction>(instruction_name#"_"#vlmul.MX)
                     vop_reg_class:$rs1,
                     scalar_reg_class:$rs2,
                     GPR:$vl, sew)>;
  def : Pat<(result_type (vop (vop_type vop_reg_class:$rs1),
                         (vop_type (SplatFPOp scalar_reg_class:$rs2)),
                         (mask_type V0),
                         VLOpFrag)),
        (!cast<Instruction>(instruction_name#"_"#vlmul.MX#"_MASK")
                     (result_type (IMPLICIT_DEF)),
                     vop_reg_class:$rs1,
                     scalar_reg_class:$rs2,
                     (mask_type V0), GPR:$vl, sew, TAIL_AGNOSTIC)>;
}

multiclass VPatBinaryFPVL_VV_VF<SDNode vop, string instruction_name> {
  foreach vti = AllFloatVectors in {
    defm : VPatBinaryVL_V<vop, instruction_name, "VV",
                          vti.Vector, vti.Vector, vti.Vector, vti.Mask,
                          vti.Log2SEW, vti.LMul, vti.RegClass, vti.RegClass>;
    defm : VPatBinaryVL_VF<vop, instruction_name#"_V"#vti.ScalarSuffix,
                           vti.Vector, vti.Vector, vti.Mask, vti.Log2SEW,
                           vti.LMul, vti.RegClass, vti.ScalarRegClass>;
  }
}

multiclass VPatBinaryFPVL_R_VF<SDNode vop, string instruction_name> {
  foreach fvti = AllFloatVectors in {
    def : Pat<(fvti.Vector (vop (SplatFPOp fvti.ScalarRegClass:$rs2),
                                fvti.RegClass:$rs1,
                                (fvti.Mask true_mask),
                                VLOpFrag)),
              (!cast<Instruction>(instruction_name#"_V"#fvti.ScalarSuffix#"_"#fvti.LMul.MX)
                           fvti.RegClass:$rs1, fvti.ScalarRegClass:$rs2,
                           GPR:$vl, fvti.Log2SEW)>;
    def : Pat<(fvti.Vector (vop (SplatFPOp fvti.ScalarRegClass:$rs2),
                                fvti.RegClass:$rs1,
                                (fvti.Mask V0),
                                VLOpFrag)),
              (!cast<Instruction>(instruction_name#"_V"#fvti.ScalarSuffix#"_"#fvti.LMul.MX#"_MASK")
                           (fvti.Vector (IMPLICIT_DEF)),
                           fvti.RegClass:$rs1, fvti.ScalarRegClass:$rs2,
                           (fvti.Mask V0), GPR:$vl, fvti.Log2SEW, TAIL_AGNOSTIC)>;
  }
}

multiclass VPatIntegerSetCCVL_VV<VTypeInfo vti, string instruction_name,
                                 CondCode cc> {
  def : Pat<(vti.Mask (riscv_setcc_vl (vti.Vector vti.RegClass:$rs1),
                                      vti.RegClass:$rs2, cc,
                                      (vti.Mask V0),
                                      VLOpFrag)),
            (!cast<Instruction>(instruction_name#"_VV_"#vti.LMul.MX#"_MASK")
                         (vti.Mask (IMPLICIT_DEF)),
                         vti.RegClass:$rs1,
                         vti.RegClass:$rs2,
                         (vti.Mask V0), GPR:$vl, vti.Log2SEW)>;
}

// Inherits from VPatIntegerSetCCVL_VV and adds a pattern with operands swapped.
multiclass VPatIntegerSetCCVL_VV_Swappable<VTypeInfo vti, string instruction_name,
                                           CondCode cc, CondCode invcc>
    : VPatIntegerSetCCVL_VV<vti, instruction_name, cc> {
  def : Pat<(vti.Mask (riscv_setcc_vl (vti.Vector vti.RegClass:$rs2),
                                      vti.RegClass:$rs1, invcc,
                                      (vti.Mask V0),
                                      VLOpFrag)),
            (!cast<Instruction>(instruction_name#"_VV_"#vti.LMul.MX#"_MASK")
                         (vti.Mask (IMPLICIT_DEF)), vti.RegClass:$rs1,
                         vti.RegClass:$rs2, (vti.Mask V0), GPR:$vl, vti.Log2SEW)>;
}

multiclass VPatIntegerSetCCVL_VX_Swappable<VTypeInfo vti, string instruction_name,
                                           CondCode cc, CondCode invcc> {
  defvar instruction_masked = !cast<Instruction>(instruction_name#"_VX_"#vti.LMul.MX#"_MASK");
  def : Pat<(vti.Mask (riscv_setcc_vl (vti.Vector vti.RegClass:$rs1),
                                      (SplatPat (XLenVT GPR:$rs2)), cc,
                                      (vti.Mask V0),
                                      VLOpFrag)),
            (instruction_masked (vti.Mask (IMPLICIT_DEF)), vti.RegClass:$rs1,
                                GPR:$rs2, (vti.Mask V0), GPR:$vl, vti.Log2SEW)>;
  def : Pat<(vti.Mask (riscv_setcc_vl (SplatPat (XLenVT GPR:$rs2)),
                                      (vti.Vector vti.RegClass:$rs1), invcc,
                                      (vti.Mask V0),
                                      VLOpFrag)),
            (instruction_masked (vti.Mask (IMPLICIT_DEF)), vti.RegClass:$rs1,
                                GPR:$rs2, (vti.Mask V0), GPR:$vl, vti.Log2SEW)>;
}

multiclass VPatIntegerSetCCVL_VI_Swappable<VTypeInfo vti, string instruction_name,
                                           CondCode cc, CondCode invcc> {
  defvar instruction_masked = !cast<Instruction>(instruction_name#"_VI_"#vti.LMul.MX#"_MASK");
  def : Pat<(vti.Mask (riscv_setcc_vl (vti.Vector vti.RegClass:$rs1),
                                      (SplatPat_simm5 simm5:$rs2), cc,
                                      (vti.Mask V0),
                                      VLOpFrag)),
            (instruction_masked (vti.Mask (IMPLICIT_DEF)), vti.RegClass:$rs1,
                                XLenVT:$rs2, (vti.Mask V0), GPR:$vl,
                                vti.Log2SEW)>;

  // FIXME: Can do some canonicalization to remove these patterns.
  def : Pat<(vti.Mask (riscv_setcc_vl (SplatPat_simm5 simm5:$rs2),
                                      (vti.Vector vti.RegClass:$rs1), invcc,
                                      (vti.Mask V0),
                                      VLOpFrag)),
            (instruction_masked (vti.Mask (IMPLICIT_DEF)), vti.RegClass:$rs1,
                                simm5:$rs2, (vti.Mask V0), GPR:$vl,
                                vti.Log2SEW)>;
}

multiclass VPatIntegerSetCCVL_VIPlus1_Swappable<VTypeInfo vti,
                                                string instruction_name,
                                                CondCode cc, CondCode invcc,
                                                ComplexPattern splatpat_kind> {
  defvar instruction_masked = !cast<Instruction>(instruction_name#"_VI_"#vti.LMul.MX#"_MASK");
  def : Pat<(vti.Mask (riscv_setcc_vl (vti.Vector vti.RegClass:$rs1),
                                      (splatpat_kind simm5:$rs2), cc,
                                      (vti.Mask V0),
                                      VLOpFrag)),
            (instruction_masked (vti.Mask (IMPLICIT_DEF)), vti.RegClass:$rs1,
                                (DecImm simm5:$rs2), (vti.Mask V0), GPR:$vl,
                                vti.Log2SEW)>;

  // FIXME: Can do some canonicalization to remove these patterns.
  def : Pat<(vti.Mask (riscv_setcc_vl (splatpat_kind simm5:$rs2),
                                      (vti.Vector vti.RegClass:$rs1), invcc,
                                      (vti.Mask V0),
                                      VLOpFrag)),
            (instruction_masked (vti.Mask (IMPLICIT_DEF)), vti.RegClass:$rs1,
                                (DecImm simm5:$rs2), (vti.Mask V0), GPR:$vl,
                                vti.Log2SEW)>;
}

multiclass VPatFPSetCCVL_VV_VF_FV<CondCode cc,
                                  string inst_name,
                                  string swapped_op_inst_name> {
  foreach fvti = AllFloatVectors in {
    def : Pat<(fvti.Mask (riscv_setcc_vl (fvti.Vector fvti.RegClass:$rs1),
                                         fvti.RegClass:$rs2,
                                         cc,
                                         (fvti.Mask V0),
                                         VLOpFrag)),
              (!cast<Instruction>(inst_name#"_VV_"#fvti.LMul.MX#"_MASK")
                  (fvti.Mask (IMPLICIT_DEF)), fvti.RegClass:$rs1,
                  fvti.RegClass:$rs2, (fvti.Mask V0),
                  GPR:$vl, fvti.Log2SEW)>;
    def : Pat<(fvti.Mask (riscv_setcc_vl (fvti.Vector fvti.RegClass:$rs1),
                                         (SplatFPOp fvti.ScalarRegClass:$rs2),
                                         cc,
                                         (fvti.Mask V0),
                                         VLOpFrag)),
              (!cast<Instruction>(inst_name#"_V"#fvti.ScalarSuffix#"_"#fvti.LMul.MX#"_MASK")
                  (fvti.Mask (IMPLICIT_DEF)), fvti.RegClass:$rs1,
                  fvti.ScalarRegClass:$rs2, (fvti.Mask V0),
                  GPR:$vl, fvti.Log2SEW)>;
    def : Pat<(fvti.Mask (riscv_setcc_vl (SplatFPOp fvti.ScalarRegClass:$rs2),
                                         (fvti.Vector fvti.RegClass:$rs1),
                                         cc,
                                         (fvti.Mask V0),
                                         VLOpFrag)),
              (!cast<Instruction>(swapped_op_inst_name#"_V"#fvti.ScalarSuffix#"_"#fvti.LMul.MX#"_MASK")
                  (fvti.Mask (IMPLICIT_DEF)), fvti.RegClass:$rs1,
                  fvti.ScalarRegClass:$rs2, (fvti.Mask V0),
                  GPR:$vl, fvti.Log2SEW)>;
  }
}

multiclass VPatExtendSDNode_V_VL<SDNode vop, string inst_name, string suffix,
                                 list <VTypeInfoToFraction> fraction_list> {
  foreach vtiTofti = fraction_list in {
    defvar vti = vtiTofti.Vti;
    defvar fti = vtiTofti.Fti;
    def : Pat<(vti.Vector (vop (fti.Vector fti.RegClass:$rs2),
                               (fti.Mask V0), VLOpFrag)),
              (!cast<Instruction>(inst_name#"_"#suffix#"_"#vti.LMul.MX#"_MASK")
                  (vti.Vector (IMPLICIT_DEF)),
                  fti.RegClass:$rs2,
                  (fti.Mask V0), GPR:$vl, vti.Log2SEW, TAIL_AGNOSTIC)>;
  }
}

multiclass VPatConvertFP2ISDNode_V_VL<SDNode vop, string instruction_name> {
  foreach fvti = AllFloatVectors in {
    defvar ivti = GetIntVTypeInfo<fvti>.Vti;
    def : Pat<(ivti.Vector (vop (fvti.Vector fvti.RegClass:$rs1),
                                (fvti.Mask V0),
                                VLOpFrag)),
              (!cast<Instruction>(instruction_name#"_"#ivti.LMul.MX#"_MASK")
                  (ivti.Vector (IMPLICIT_DEF)), fvti.RegClass:$rs1,
                  (fvti.Mask V0), GPR:$vl, ivti.Log2SEW, TAIL_AGNOSTIC)>;
  }
}

multiclass VPatConvertI2FPSDNode_V_VL<SDNode vop, string instruction_name> {
  foreach fvti = AllFloatVectors in {
    defvar ivti = GetIntVTypeInfo<fvti>.Vti;
    def : Pat<(fvti.Vector (vop (ivti.Vector ivti.RegClass:$rs1),
                                (ivti.Mask V0),
                                VLOpFrag)),
              (!cast<Instruction>(instruction_name#"_"#fvti.LMul.MX#"_MASK")
                  (fvti.Vector (IMPLICIT_DEF)), ivti.RegClass:$rs1,
                  (ivti.Mask V0), GPR:$vl, fvti.Log2SEW, TAIL_AGNOSTIC)>;
  }
}

multiclass VPatWConvertFP2ISDNode_V_VL<SDNode vop, string instruction_name> {
  foreach fvtiToFWti = AllWidenableFloatVectors in {
    defvar fvti = fvtiToFWti.Vti;
    defvar iwti = GetIntVTypeInfo<fvtiToFWti.Wti>.Vti;
    def : Pat<(iwti.Vector (vop (fvti.Vector fvti.RegClass:$rs1),
                                (fvti.Mask V0),
                                VLOpFrag)),
              (!cast<Instruction>(instruction_name#"_"#fvti.LMul.MX#"_MASK")
                  (iwti.Vector (IMPLICIT_DEF)), fvti.RegClass:$rs1,
                  (fvti.Mask V0), GPR:$vl, fvti.Log2SEW, TAIL_AGNOSTIC)>;
  }
}

multiclass VPatWConvertI2FPSDNode_V_VL<SDNode vop, string instruction_name> {
  foreach vtiToWti = AllWidenableIntToFloatVectors in {
    defvar ivti = vtiToWti.Vti;
    defvar fwti = vtiToWti.Wti;
    def : Pat<(fwti.Vector (vop (ivti.Vector ivti.RegClass:$rs1),
                                (ivti.Mask V0),
                                VLOpFrag)),
              (!cast<Instruction>(instruction_name#"_"#ivti.LMul.MX#"_MASK")
                  (fwti.Vector (IMPLICIT_DEF)), ivti.RegClass:$rs1,
                  (ivti.Mask V0), GPR:$vl, ivti.Log2SEW, TAIL_AGNOSTIC)>;
  }
}

multiclass VPatNConvertFP2ISDNode_V_VL<SDNode vop, string instruction_name> {
  foreach vtiToWti = AllWidenableIntToFloatVectors in {
    defvar vti = vtiToWti.Vti;
    defvar fwti = vtiToWti.Wti;
    def : Pat<(vti.Vector (vop (fwti.Vector fwti.RegClass:$rs1),
                               (fwti.Mask V0),
                               VLOpFrag)),
              (!cast<Instruction>(instruction_name#"_"#vti.LMul.MX#"_MASK")
                  (vti.Vector (IMPLICIT_DEF)), fwti.RegClass:$rs1,
                  (fwti.Mask V0), GPR:$vl, vti.Log2SEW, TAIL_AGNOSTIC)>;
  }
}

multiclass VPatNConvertI2FPSDNode_V_VL<SDNode vop, string instruction_name> {
  foreach fvtiToFWti = AllWidenableFloatVectors in {
    defvar fvti = fvtiToFWti.Vti;
    defvar iwti = GetIntVTypeInfo<fvtiToFWti.Wti>.Vti;
    def : Pat<(fvti.Vector (vop (iwti.Vector iwti.RegClass:$rs1),
                                (iwti.Mask V0),
                                VLOpFrag)),
              (!cast<Instruction>(instruction_name#"_"#fvti.LMul.MX#"_MASK")
                  (fvti.Vector (IMPLICIT_DEF)), iwti.RegClass:$rs1,
                  (iwti.Mask V0), GPR:$vl, fvti.Log2SEW, TAIL_AGNOSTIC)>;
  }
}

multiclass VPatReductionVL<SDNode vop, string instruction_name, bit is_float> {
  foreach vti = !if(is_float, AllFloatVectors, AllIntegerVectors) in {
    defvar vti_m1 = !cast<VTypeInfo>(!if(is_float, "VF", "VI") # vti.SEW # "M1");
    def: Pat<(vti_m1.Vector (vop (vti_m1.Vector VR:$merge), (vti.Vector vti.RegClass:$rs1), VR:$rs2,
                                 (vti.Mask true_mask),
                                 VLOpFrag)),
        (!cast<Instruction>(instruction_name#"_VS_"#vti.LMul.MX)
            (vti_m1.Vector VR:$merge),
            (vti.Vector vti.RegClass:$rs1),
            (vti_m1.Vector VR:$rs2),
            GPR:$vl, vti.Log2SEW)>;

    def: Pat<(vti_m1.Vector (vop (vti_m1.Vector VR:$merge), (vti.Vector vti.RegClass:$rs1), VR:$rs2,
                                 (vti.Mask V0), VLOpFrag)),
        (!cast<Instruction>(instruction_name#"_VS_"#vti.LMul.MX#"_MASK")
            (vti_m1.Vector VR:$merge),
            (vti.Vector vti.RegClass:$rs1),
            (vti_m1.Vector VR:$rs2),
            (vti.Mask V0), GPR:$vl, vti.Log2SEW)>;
  }
}

multiclass VPatBinarySDNodeExt_V_WV_WX<SDNode op, PatFrags extop, string instruction_name> {
  foreach vtiToWti = AllWidenableIntVectors in {
    defvar vti = vtiToWti.Vti;
    defvar wti = vtiToWti.Wti;
    def : Pat<
      (vti.Vector
        (riscv_trunc_vector_vl
          (op (wti.Vector wti.RegClass:$rs2),
              (wti.Vector (extop (vti.Vector vti.RegClass:$rs1)))),
          (vti.Mask true_mask),
          VLOpFrag)),
      (!cast<Instruction>(instruction_name#"_WV_"#vti.LMul.MX)
        wti.RegClass:$rs2, vti.RegClass:$rs1, GPR:$vl, vti.Log2SEW)>;
    def : Pat<
      (vti.Vector
        (riscv_trunc_vector_vl
          (op (wti.Vector wti.RegClass:$rs2),
              (wti.Vector (extop (vti.Vector (SplatPat GPR:$rs1))))),
          (vti.Mask true_mask),
          VLOpFrag)),
      (!cast<Instruction>(instruction_name#"_WX_"#vti.LMul.MX)
        wti.RegClass:$rs2, GPR:$rs1, GPR:$vl, vti.Log2SEW)>;
  }
}

multiclass VPatBinarySDNode_V_WV_WX_WI<SDNode op, string instruction_name> {
  defm : VPatBinarySDNodeExt_V_WV_WX<op, sext_oneuse, instruction_name>;
  defm : VPatBinarySDNodeExt_V_WV_WX<op, zext_oneuse, instruction_name>;
  foreach vtiToWti = AllWidenableIntVectors in {
    defvar vti = vtiToWti.Vti;
    defvar wti = vtiToWti.Wti;
    def : Pat<
      (vti.Vector
        (riscv_trunc_vector_vl
          (op (wti.Vector wti.RegClass:$rs2),
              (wti.Vector (SplatPat_uimm5 uimm5:$rs1))), (vti.Mask true_mask),
          VLOpFrag)),
      (!cast<Instruction>(instruction_name#"_WI_"#vti.LMul.MX)
        wti.RegClass:$rs2, uimm5:$rs1, GPR:$vl, vti.Log2SEW)>;
  }
}

multiclass VPatWidenReductionVL<SDNode vop, PatFrags extop, string instruction_name, bit is_float> {
  foreach vtiToWti = !if(is_float, AllWidenableFloatVectors, AllWidenableIntVectors) in {
    defvar vti = vtiToWti.Vti;
    defvar wti = vtiToWti.Wti;
    defvar wti_m1 = !cast<VTypeInfo>(!if(is_float, "VF", "VI") # wti.SEW # "M1");
    def: Pat<(wti_m1.Vector (vop (wti_m1.Vector VR:$merge),
                                 (wti.Vector (extop (vti.Vector vti.RegClass:$rs1))),
                                 VR:$rs2, (vti.Mask true_mask), VLOpFrag)),
             (!cast<Instruction>(instruction_name#"_VS_"#vti.LMul.MX)
                (wti_m1.Vector VR:$merge), (vti.Vector vti.RegClass:$rs1),
                (wti_m1.Vector VR:$rs2), GPR:$vl, vti.Log2SEW)>;
    def: Pat<(wti_m1.Vector (vop (wti_m1.Vector VR:$merge),
                                 (wti.Vector (extop (vti.Vector vti.RegClass:$rs1))),
                                 VR:$rs2, (vti.Mask V0), VLOpFrag)),
             (!cast<Instruction>(instruction_name#"_VS_"#vti.LMul.MX#"_MASK")
                (wti_m1.Vector VR:$merge), (vti.Vector vti.RegClass:$rs1),
                (wti_m1.Vector VR:$rs2), (vti.Mask V0), GPR:$vl, vti.Log2SEW)>;
  }
}

multiclass VPatWidenReductionVL_Ext_VL<SDNode vop, PatFrags extop, string instruction_name, bit is_float> {
  foreach vtiToWti = !if(is_float, AllWidenableFloatVectors, AllWidenableIntVectors) in {
    defvar vti = vtiToWti.Vti;
    defvar wti = vtiToWti.Wti;
    defvar wti_m1 = !cast<VTypeInfo>(!if(is_float, "VF", "VI") # wti.SEW # "M1");
    def: Pat<(wti_m1.Vector (vop (wti_m1.Vector VR:$merge),
                                 (wti.Vector (extop (vti.Vector vti.RegClass:$rs1), (vti.Mask true_mask), VLOpFrag)),
                                 VR:$rs2, (vti.Mask true_mask), VLOpFrag)),
             (!cast<Instruction>(instruction_name#"_VS_"#vti.LMul.MX)
                (wti_m1.Vector VR:$merge), (vti.Vector vti.RegClass:$rs1),
                (wti_m1.Vector VR:$rs2), GPR:$vl, vti.Log2SEW)>;
    def: Pat<(wti_m1.Vector (vop (wti_m1.Vector VR:$merge),
                                 (wti.Vector (extop (vti.Vector vti.RegClass:$rs1), (vti.Mask true_mask), VLOpFrag)),
                                 VR:$rs2, (vti.Mask V0), VLOpFrag)),
             (!cast<Instruction>(instruction_name#"_VS_"#vti.LMul.MX#"_MASK")
                (wti_m1.Vector VR:$merge), (vti.Vector vti.RegClass:$rs1),
                (wti_m1.Vector VR:$rs2), (vti.Mask V0), GPR:$vl, vti.Log2SEW)>;
  }
}

multiclass VPatWidenBinaryFPVL_VV_VF<SDNode op, PatFrags extop, string instruction_name> {
  foreach fvtiToFWti = AllWidenableFloatVectors in {
    defvar fvti = fvtiToFWti.Vti;
    defvar fwti = fvtiToFWti.Wti;
    def : Pat<(fwti.Vector (op (fwti.Vector (extop (fvti.Vector fvti.RegClass:$rs2),
                                                   (fvti.Mask true_mask), VLOpFrag)),
                               (fwti.Vector (extop (fvti.Vector fvti.RegClass:$rs1),
                                                   (fvti.Mask true_mask), VLOpFrag)),
                               (fwti.Mask true_mask), VLOpFrag)),
              (!cast<Instruction>(instruction_name#"_VV_"#fvti.LMul.MX)
                 fvti.RegClass:$rs2, fvti.RegClass:$rs1,
                 GPR:$vl, fvti.Log2SEW)>;
    def : Pat<(fwti.Vector (op (fwti.Vector (extop (fvti.Vector fvti.RegClass:$rs2),
                                                   (fvti.Mask true_mask), VLOpFrag)),
                               (fwti.Vector (extop (fvti.Vector (SplatFPOp fvti.ScalarRegClass:$rs1)),
                                                   (fvti.Mask true_mask), VLOpFrag)),
                               (fwti.Mask true_mask), VLOpFrag)),
              (!cast<Instruction>(instruction_name#"_V"#fvti.ScalarSuffix#"_"#fvti.LMul.MX)
                 fvti.RegClass:$rs2, fvti.ScalarRegClass:$rs1,
                 GPR:$vl, fvti.Log2SEW)>;
  }
}

multiclass VPatWidenBinaryFPVL_WV_WF<SDNode op, PatFrags extop, string instruction_name> {
  foreach fvtiToFWti = AllWidenableFloatVectors in {
    defvar fvti = fvtiToFWti.Vti;
    defvar fwti = fvtiToFWti.Wti;
    def : Pat<(fwti.Vector (op (fwti.Vector fwti.RegClass:$rs2),
                               (fwti.Vector (extop (fvti.Vector fvti.RegClass:$rs1),
                                                   (fvti.Mask true_mask), VLOpFrag)),
                               (fwti.Mask true_mask), VLOpFrag)),
              (!cast<Instruction>(instruction_name#"_WV_"#fvti.LMul.MX)
                 fwti.RegClass:$rs2, fvti.RegClass:$rs1,
                 GPR:$vl, fvti.Log2SEW)>;
    def : Pat<(fwti.Vector (op (fwti.Vector fwti.RegClass:$rs2),
                               (fwti.Vector (extop (fvti.Vector (SplatFPOp fvti.ScalarRegClass:$rs1)),
                                                   (fvti.Mask true_mask), VLOpFrag)),
                               (fwti.Mask true_mask), VLOpFrag)),
              (!cast<Instruction>(instruction_name#"_W"#fvti.ScalarSuffix#"_"#fvti.LMul.MX)
                 fwti.RegClass:$rs2, fvti.ScalarRegClass:$rs1,
                 GPR:$vl, fvti.Log2SEW)>;
  }
}

multiclass VPatWidenBinaryFPVL_VV_VF_WV_WF<SDNode op, string instruction_name> {
  defm : VPatWidenBinaryFPVL_VV_VF<op, riscv_fpextend_vl_oneuse, instruction_name>;
  defm : VPatWidenBinaryFPVL_WV_WF<op, riscv_fpextend_vl_oneuse, instruction_name>;
}

multiclass VPatNarrowShiftSplatExt_WX<SDNode op, PatFrags extop, string instruction_name> {
  foreach vtiToWti = AllWidenableIntVectors in {
    defvar vti = vtiToWti.Vti;
    defvar wti = vtiToWti.Wti;
    def : Pat<
      (vti.Vector
        (riscv_trunc_vector_vl
          (op (wti.Vector wti.RegClass:$rs2),
              (wti.Vector (extop (vti.Vector (SplatPat GPR:$rs1)),
                                 (vti.Mask true_mask), VLOpFrag)),
          (wti.Mask true_mask), VLOpFrag),
        (vti.Mask true_mask), VLOpFrag)),
      (!cast<Instruction>(instruction_name#"_WX_"#vti.LMul.MX)
        wti.RegClass:$rs2, GPR:$rs1, GPR:$vl, vti.Log2SEW)>;
  }
}

multiclass VPatMultiplyAddVL_VV_VX<SDNode op, string instruction_name> {
  foreach vti = AllIntegerVectors in {
    defvar suffix = vti.LMul.MX;
    // NOTE: We choose VMADD because it has the most commuting freedom. So it
    // works best with how TwoAddressInstructionPass tries commuting.
    def : Pat<(vti.Vector
             (op vti.RegClass:$rs2,
                 (riscv_mul_vl_oneuse vti.RegClass:$rs1,
                                      vti.RegClass:$rd,
                                      (vti.Mask true_mask), VLOpFrag),
                           (vti.Mask true_mask), VLOpFrag)),
            (!cast<Instruction>(instruction_name#"_VV_"# suffix)
                 vti.RegClass:$rd, vti.RegClass:$rs1, vti.RegClass:$rs2,
                 GPR:$vl, vti.Log2SEW, TAIL_AGNOSTIC)>;
    // The choice of VMADD here is arbitrary, vmadd.vx and vmacc.vx are equally
    // commutable.
    def : Pat<(vti.Vector
             (op vti.RegClass:$rs2,
                 (riscv_mul_vl_oneuse (SplatPat XLenVT:$rs1),
                                       vti.RegClass:$rd,
                                       (vti.Mask true_mask), VLOpFrag),
                           (vti.Mask true_mask), VLOpFrag)),
            (!cast<Instruction>(instruction_name#"_VX_" # suffix)
                 vti.RegClass:$rd, vti.ScalarRegClass:$rs1, vti.RegClass:$rs2,
                 GPR:$vl, vti.Log2SEW, TAIL_AGNOSTIC)>;
  }
}

multiclass VPatWidenMultiplyAddVL_VV_VX<PatFrag op1, string instruction_name> {
  foreach vtiTowti = AllWidenableIntVectors in {
    defvar vti = vtiTowti.Vti;
    defvar wti = vtiTowti.Wti;
    def : Pat<(wti.Vector
             (riscv_add_vl wti.RegClass:$rd,
                           (op1 vti.RegClass:$rs1,
                                (vti.Vector vti.RegClass:$rs2),
                                (vti.Mask true_mask), VLOpFrag),
                          (vti.Mask true_mask), VLOpFrag)),
            (!cast<Instruction>(instruction_name#"_VV_" # vti.LMul.MX)
                 wti.RegClass:$rd, vti.RegClass:$rs1, vti.RegClass:$rs2,
                 GPR:$vl, vti.Log2SEW, TAIL_AGNOSTIC)>;
    def : Pat<(wti.Vector
             (riscv_add_vl wti.RegClass:$rd,
                          (op1 (SplatPat XLenVT:$rs1),
                               (vti.Vector vti.RegClass:$rs2),
                               (vti.Mask true_mask), VLOpFrag),
                           (vti.Mask true_mask), VLOpFrag)),
            (!cast<Instruction>(instruction_name#"_VX_" # vti.LMul.MX)
                 wti.RegClass:$rd, vti.ScalarRegClass:$rs1, vti.RegClass:$rs2,
                 GPR:$vl, vti.Log2SEW, TAIL_AGNOSTIC)>;
  }
}

multiclass VPatNarrowShiftSplat_WX_WI<SDNode op, string instruction_name> {
  foreach vtiTowti = AllWidenableIntVectors in {
    defvar vti = vtiTowti.Vti;
    defvar wti = vtiTowti.Wti;
    def : Pat<(vti.Vector (riscv_trunc_vector_vl
              (wti.Vector (op wti.RegClass:$rs1, (SplatPat XLenVT:$rs2),
                              true_mask, VLOpFrag)), true_mask, VLOpFrag)),
              (!cast<Instruction>(instruction_name#"_WX_"#vti.LMul.MX)
                   wti.RegClass:$rs1, GPR:$rs2, GPR:$vl, vti.Log2SEW)>;
    def : Pat<(vti.Vector (riscv_trunc_vector_vl
              (wti.Vector (op wti.RegClass:$rs1, (SplatPat_uimm5 uimm5:$rs2),
                              true_mask, VLOpFrag)), true_mask, VLOpFrag)),
              (!cast<Instruction>(instruction_name#"_WI_"#vti.LMul.MX)
                   wti.RegClass:$rs1, uimm5:$rs2, GPR:$vl, vti.Log2SEW)>;
  }
}

multiclass VPatWidenFPMulAccVL_VV_VF<string instruction_name> {
  foreach vtiToWti = AllWidenableFloatVectors in {
    defvar vti = vtiToWti.Vti;
    defvar wti = vtiToWti.Wti;
    def : Pat<(riscv_fma_vl
                   (wti.Vector (riscv_fpextend_vl_oneuse
                                    (vti.Vector vti.RegClass:$rs1),
                                    (vti.Mask true_mask), VLOpFrag)),
                   (wti.Vector (riscv_fpextend_vl_oneuse
                                    (vti.Vector vti.RegClass:$rs2),
                                    (vti.Mask true_mask), VLOpFrag)),
                   (wti.Vector wti.RegClass:$rd), (vti.Mask true_mask),
                   VLOpFrag),
              (!cast<Instruction>(instruction_name#"_VV_"#vti.LMul.MX)
                 wti.RegClass:$rd, vti.RegClass:$rs1, vti.RegClass:$rs2,
                 GPR:$vl, vti.Log2SEW, TAIL_AGNOSTIC)>;
    def : Pat<(riscv_fma_vl
                   (wti.Vector (riscv_fpextend_vl_oneuse
                                    (vti.Vector (SplatFPOp vti.ScalarRegClass:$rs1)),
                                    (vti.Mask true_mask), VLOpFrag)),
                   (wti.Vector (riscv_fpextend_vl_oneuse
                                    (vti.Vector vti.RegClass:$rs2),
                                    (vti.Mask true_mask), VLOpFrag)),
                   (wti.Vector wti.RegClass:$rd), (vti.Mask true_mask),
                   VLOpFrag),
              (!cast<Instruction>(instruction_name#"_V"#vti.ScalarSuffix#"_"#vti.LMul.MX)
                 wti.RegClass:$rd, vti.ScalarRegClass:$rs1, vti.RegClass:$rs2,
                 GPR:$vl, vti.Log2SEW, TAIL_AGNOSTIC)>;
  }
}

multiclass VPatWidenFPNegMulAccVL_VV_VF<string instruction_name> {
  foreach vtiToWti = AllWidenableFloatVectors in {
    defvar vti = vtiToWti.Vti;
    defvar wti = vtiToWti.Wti;
    def : Pat<(riscv_fma_vl 
                   (riscv_fneg_vl
                       (wti.Vector (riscv_fpextend_vl_oneuse
                                        (vti.Vector vti.RegClass:$rs1),
                                        (vti.Mask true_mask), VLOpFrag)),
                       (wti.Mask true_mask), VLOpFrag),
                   (riscv_fpextend_vl_oneuse (vti.Vector vti.RegClass:$rs2),
                                             (vti.Mask true_mask), VLOpFrag),
                   (riscv_fneg_vl wti.RegClass:$rd, (wti.Mask true_mask),
                                  VLOpFrag),
                   (vti.Mask true_mask), VLOpFrag),
              (!cast<Instruction>(instruction_name#"_VV_"#vti.LMul.MX)
                 wti.RegClass:$rd, vti.RegClass:$rs1, vti.RegClass:$rs2,
                 GPR:$vl, vti.Log2SEW, TAIL_AGNOSTIC)>;
    def : Pat<(riscv_fma_vl
                   (riscv_fpextend_vl_oneuse
                        (vti.Vector (SplatFPOp vti.ScalarRegClass:$rs1)),
                        (vti.Mask true_mask), VLOpFrag),
                   (riscv_fneg_vl
                        (wti.Vector (riscv_fpextend_vl_oneuse
                                         (vti.Vector vti.RegClass:$rs2),
                                         (vti.Mask true_mask), VLOpFrag)),
                        (vti.Mask true_mask), VLOpFrag),
                   (riscv_fneg_vl wti.RegClass:$rd, (wti.Mask true_mask),
                                  VLOpFrag),
                   (vti.Mask true_mask), VLOpFrag),
              (!cast<Instruction>(instruction_name#"_V"#vti.ScalarSuffix#"_"#vti.LMul.MX)
                 wti.RegClass:$rd, vti.ScalarRegClass:$rs1, vti.RegClass:$rs2,
                 GPR:$vl, vti.Log2SEW, TAIL_AGNOSTIC)>;
    def : Pat<(riscv_fma_vl
                   (riscv_fneg_vl
                       (wti.Vector (riscv_fpextend_vl_oneuse
                                        (vti.Vector (SplatFPOp vti.ScalarRegClass:$rs1)),
                                        (vti.Mask true_mask), VLOpFrag)),
                                   (vti.Mask true_mask), VLOpFrag),
                   (riscv_fpextend_vl_oneuse (vti.Vector vti.RegClass:$rs2),
                                             (vti.Mask true_mask), VLOpFrag),
                   (riscv_fneg_vl wti.RegClass:$rd, (wti.Mask true_mask),
                                  VLOpFrag),
                   (vti.Mask true_mask), VLOpFrag),
              (!cast<Instruction>(instruction_name#"_V"#vti.ScalarSuffix#"_"#vti.LMul.MX)
                 wti.RegClass:$rd, vti.ScalarRegClass:$rs1, vti.RegClass:$rs2,
                 GPR:$vl, vti.Log2SEW, TAIL_AGNOSTIC)>;
  }
}

multiclass VPatWidenFPMulSacVL_VV_VF<string instruction_name> {
  foreach vtiToWti = AllWidenableFloatVectors in {
    defvar vti = vtiToWti.Vti;
    defvar wti = vtiToWti.Wti;
    def : Pat<(riscv_fma_vl
                   (wti.Vector (riscv_fpextend_vl_oneuse
                                    (vti.Vector vti.RegClass:$rs1),
                                    (vti.Mask true_mask), VLOpFrag)),
                   (riscv_fpextend_vl_oneuse (vti.Vector vti.RegClass:$rs2),
                                             (vti.Mask true_mask), VLOpFrag),
                   (riscv_fneg_vl wti.RegClass:$rd, (vti.Mask true_mask),
                   VLOpFrag),
                   (vti.Mask true_mask), VLOpFrag),
              (!cast<Instruction>(instruction_name#"_VV_"#vti.LMul.MX)
                 wti.RegClass:$rd, vti.RegClass:$rs1, vti.RegClass:$rs2,
                 GPR:$vl, vti.Log2SEW, TAIL_AGNOSTIC)>;
    def : Pat<(riscv_fma_vl
                   (wti.Vector (riscv_fpextend_vl_oneuse
                                    (vti.Vector (SplatFPOp vti.ScalarRegClass:$rs1)),
                                    (vti.Mask true_mask), VLOpFrag)),
                   (riscv_fpextend_vl_oneuse (vti.Vector vti.RegClass:$rs2),
                                             (vti.Mask true_mask), VLOpFrag),
                   (riscv_fneg_vl wti.RegClass:$rd, (vti.Mask true_mask),
                                  VLOpFrag),
                   (vti.Mask true_mask), VLOpFrag),
              (!cast<Instruction>(instruction_name#"_V"#vti.ScalarSuffix#"_"#vti.LMul.MX)
                 wti.RegClass:$rd, vti.ScalarRegClass:$rs1, vti.RegClass:$rs2,
                 GPR:$vl, vti.Log2SEW, TAIL_AGNOSTIC)>;
  }
}

multiclass VPatWidenFPNegMulSacVL_VV_VF<string instruction_name> {
  foreach vtiToWti = AllWidenableFloatVectors in {
    defvar vti = vtiToWti.Vti;
    defvar wti = vtiToWti.Wti;
    def : Pat<(riscv_fma_vl
                   (riscv_fneg_vl
                        (wti.Vector (riscv_fpextend_vl_oneuse
                                         (vti.Vector vti.RegClass:$rs1),
                                         (vti.Mask true_mask), VLOpFrag)),
                        (vti.Mask true_mask), VLOpFrag),
                   (riscv_fpextend_vl_oneuse (vti.Vector vti.RegClass:$rs2),
                                             (vti.Mask true_mask), VLOpFrag),
                   wti.RegClass:$rd, (wti.Mask true_mask), VLOpFrag),
              (!cast<Instruction>(instruction_name#"_VV_"#vti.LMul.MX)
                 wti.RegClass:$rd, vti.RegClass:$rs1, vti.RegClass:$rs2,
                 GPR:$vl, vti.Log2SEW, TAIL_AGNOSTIC)>;
    def : Pat<(riscv_fma_vl
                   (wti.Vector (riscv_fpextend_vl_oneuse
                                    (vti.Vector (SplatFPOp vti.ScalarRegClass:$rs1)),
                                    (vti.Mask true_mask), VLOpFrag)),
                   (riscv_fneg_vl
                        (wti.Vector (riscv_fpextend_vl_oneuse
                                         (vti.Vector vti.RegClass:$rs2), 
                                         (vti.Mask true_mask), VLOpFrag)),
                                  (wti.Mask true_mask), VLOpFrag),
                   wti.RegClass:$rd, (wti.Mask true_mask), VLOpFrag),
              (!cast<Instruction>(instruction_name#"_V"#vti.ScalarSuffix#"_"#vti.LMul.MX)
                 wti.RegClass:$rd, vti.ScalarRegClass:$rs1, vti.RegClass:$rs2,
                 GPR:$vl, vti.Log2SEW, TAIL_AGNOSTIC)>;
    def : Pat<(riscv_fma_vl
                   (riscv_fneg_vl
                        (wti.Vector (riscv_fpextend_vl_oneuse
                                         (vti.Vector (SplatFPOp vti.ScalarRegClass:$rs1)), 
                                         (vti.Mask true_mask), VLOpFrag)),
                        (vti.Mask true_mask), VLOpFrag),
                   (riscv_fpextend_vl_oneuse (vti.Vector vti.RegClass:$rs2),
                                             (vti.Mask true_mask), VLOpFrag),
                   wti.RegClass:$rd, (vti.Mask true_mask), VLOpFrag),
              (!cast<Instruction>(instruction_name#"_V"#vti.ScalarSuffix#"_"#vti.LMul.MX)
                 wti.RegClass:$rd, vti.ScalarRegClass:$rs1, vti.RegClass:$rs2,
                 GPR:$vl, vti.Log2SEW, TAIL_AGNOSTIC)>;
  }
}

//===----------------------------------------------------------------------===//
// Patterns.
//===----------------------------------------------------------------------===//

let Predicates = [HasVInstructions] in {

// 12.1. Vector Single-Width Integer Add and Subtract
defm : VPatBinaryVL_VV_VX_VI<riscv_add_vl, "PseudoVADD">;
defm : VPatBinaryVL_VV_VX<riscv_sub_vl, "PseudoVSUB">;
// Handle VRSUB specially since it's the only integer binary op with reversed
// pattern operands
foreach vti = AllIntegerVectors in {
  def : Pat<(riscv_sub_vl (vti.Vector (SplatPat (XLenVT GPR:$rs2))),
                          (vti.Vector vti.RegClass:$rs1), (vti.Mask true_mask),
                          VLOpFrag),
            (!cast<Instruction>("PseudoVRSUB_VX_"# vti.LMul.MX)
                 vti.RegClass:$rs1, GPR:$rs2, GPR:$vl, vti.Log2SEW)>;
  def : Pat<(riscv_sub_vl (vti.Vector (SplatPat (XLenVT GPR:$rs2))),
                          (vti.Vector vti.RegClass:$rs1), (vti.Mask V0),
                          VLOpFrag),
            (!cast<Instruction>("PseudoVRSUB_VX_"# vti.LMul.MX#"_MASK")
                 (vti.Vector (IMPLICIT_DEF)), vti.RegClass:$rs1, GPR:$rs2,
                 (vti.Mask V0), GPR:$vl, vti.Log2SEW, TAIL_AGNOSTIC)>;
  def : Pat<(riscv_sub_vl (vti.Vector (SplatPat_simm5 simm5:$rs2)),
                          (vti.Vector vti.RegClass:$rs1), (vti.Mask true_mask),
                          VLOpFrag),
            (!cast<Instruction>("PseudoVRSUB_VI_"# vti.LMul.MX)
                 vti.RegClass:$rs1, simm5:$rs2, GPR:$vl, vti.Log2SEW)>;
  def : Pat<(riscv_sub_vl (vti.Vector (SplatPat_simm5 simm5:$rs2)),
                          (vti.Vector vti.RegClass:$rs1), (vti.Mask V0),
                          VLOpFrag),
            (!cast<Instruction>("PseudoVRSUB_VI_"# vti.LMul.MX#"_MASK")
                 (vti.Vector (IMPLICIT_DEF)), vti.RegClass:$rs1, simm5:$rs2,
                 (vti.Mask V0), GPR:$vl, vti.Log2SEW, TAIL_AGNOSTIC)>;
}

// 12.2. Vector Widening Integer Add/Subtract
defm : VPatBinaryWVL_VV_VX_WV_WX<riscv_vwadd_vl,  riscv_vwadd_w_vl,  "PseudoVWADD">;
defm : VPatBinaryWVL_VV_VX_WV_WX<riscv_vwaddu_vl, riscv_vwaddu_w_vl, "PseudoVWADDU">;
defm : VPatBinaryWVL_VV_VX_WV_WX<riscv_vwsub_vl,  riscv_vwsub_w_vl,  "PseudoVWSUB">;
defm : VPatBinaryWVL_VV_VX_WV_WX<riscv_vwsubu_vl, riscv_vwsubu_w_vl, "PseudoVWSUBU">;

// 12.3. Vector Integer Extension
defm : VPatExtendSDNode_V_VL<riscv_zext_vl, "PseudoVZEXT", "VF2",
                             AllFractionableVF2IntVectors>;
defm : VPatExtendSDNode_V_VL<riscv_sext_vl, "PseudoVSEXT", "VF2",
                             AllFractionableVF2IntVectors>;
defm : VPatExtendSDNode_V_VL<riscv_zext_vl, "PseudoVZEXT", "VF4",
                             AllFractionableVF4IntVectors>;
defm : VPatExtendSDNode_V_VL<riscv_sext_vl, "PseudoVSEXT", "VF4",
                             AllFractionableVF4IntVectors>;
defm : VPatExtendSDNode_V_VL<riscv_zext_vl, "PseudoVZEXT", "VF8",
                             AllFractionableVF8IntVectors>;
defm : VPatExtendSDNode_V_VL<riscv_sext_vl, "PseudoVSEXT", "VF8",
                             AllFractionableVF8IntVectors>;

// 12.5. Vector Bitwise Logical Instructions
defm : VPatBinaryVL_VV_VX_VI<riscv_and_vl, "PseudoVAND">;
defm : VPatBinaryVL_VV_VX_VI<riscv_or_vl,  "PseudoVOR">;
defm : VPatBinaryVL_VV_VX_VI<riscv_xor_vl, "PseudoVXOR">;

// 12.6. Vector Single-Width Bit Shift Instructions
defm : VPatBinaryVL_VV_VX_VI<riscv_shl_vl, "PseudoVSLL", uimm5>;
defm : VPatBinaryVL_VV_VX_VI<riscv_srl_vl, "PseudoVSRL", uimm5>;
defm : VPatBinaryVL_VV_VX_VI<riscv_sra_vl, "PseudoVSRA", uimm5>;

foreach vti = AllIntegerVectors in {
  // Emit shift by 1 as an add since it might be faster.
  def : Pat<(riscv_shl_vl (vti.Vector vti.RegClass:$rs1),
                          (riscv_vmv_v_x_vl (vti.Vector undef), 1, (XLenVT srcvalue)),
                          (vti.Mask true_mask),
                          VLOpFrag),
            (!cast<Instruction>("PseudoVADD_VV_"# vti.LMul.MX)
                 vti.RegClass:$rs1, vti.RegClass:$rs1, GPR:$vl, vti.Log2SEW)>;
}

// 12.7. Vector Narrowing Integer Right Shift Instructions
defm : VPatBinarySDNode_V_WV_WX_WI<srl, "PseudoVNSRL">;
defm : VPatBinarySDNode_V_WV_WX_WI<sra, "PseudoVNSRA">;

defm : VPatNarrowShiftSplat_WX_WI<riscv_sra_vl, "PseudoVNSRA">;
defm : VPatNarrowShiftSplat_WX_WI<riscv_srl_vl, "PseudoVNSRL">;
defm : VPatNarrowShiftSplatExt_WX<riscv_sra_vl, riscv_sext_vl_oneuse, "PseudoVNSRA">;
defm : VPatNarrowShiftSplatExt_WX<riscv_sra_vl, riscv_zext_vl_oneuse, "PseudoVNSRA">;
defm : VPatNarrowShiftSplatExt_WX<riscv_srl_vl, riscv_sext_vl_oneuse, "PseudoVNSRL">;
defm : VPatNarrowShiftSplatExt_WX<riscv_srl_vl, riscv_zext_vl_oneuse, "PseudoVNSRL">;

foreach vtiTowti = AllWidenableIntVectors in {
  defvar vti = vtiTowti.Vti;
  defvar wti = vtiTowti.Wti;
  def : Pat<(vti.Vector (riscv_trunc_vector_vl (wti.Vector wti.RegClass:$rs1),
                                               (vti.Mask V0),
                                               VLOpFrag)),
            (!cast<Instruction>("PseudoVNSRL_WX_"#vti.LMul.MX#"_MASK")
                (vti.Vector (IMPLICIT_DEF)), wti.RegClass:$rs1, X0,
                (vti.Mask V0), GPR:$vl, vti.Log2SEW, TAIL_AGNOSTIC)>;
}

// 12.8. Vector Integer Comparison Instructions
foreach vti = AllIntegerVectors in {
  defm : VPatIntegerSetCCVL_VV<vti, "PseudoVMSEQ", SETEQ>;
  defm : VPatIntegerSetCCVL_VV<vti, "PseudoVMSNE", SETNE>;

  defm : VPatIntegerSetCCVL_VV_Swappable<vti, "PseudoVMSLT",  SETLT,  SETGT>;
  defm : VPatIntegerSetCCVL_VV_Swappable<vti, "PseudoVMSLTU", SETULT, SETUGT>;
  defm : VPatIntegerSetCCVL_VV_Swappable<vti, "PseudoVMSLE",  SETLE,  SETGE>;
  defm : VPatIntegerSetCCVL_VV_Swappable<vti, "PseudoVMSLEU", SETULE, SETUGE>;

  defm : VPatIntegerSetCCVL_VX_Swappable<vti, "PseudoVMSEQ",  SETEQ,  SETEQ>;
  defm : VPatIntegerSetCCVL_VX_Swappable<vti, "PseudoVMSNE",  SETNE,  SETNE>;
  defm : VPatIntegerSetCCVL_VX_Swappable<vti, "PseudoVMSLT",  SETLT,  SETGT>;
  defm : VPatIntegerSetCCVL_VX_Swappable<vti, "PseudoVMSLTU", SETULT, SETUGT>;
  defm : VPatIntegerSetCCVL_VX_Swappable<vti, "PseudoVMSLE",  SETLE,  SETGE>;
  defm : VPatIntegerSetCCVL_VX_Swappable<vti, "PseudoVMSLEU", SETULE, SETUGE>;
  defm : VPatIntegerSetCCVL_VX_Swappable<vti, "PseudoVMSGT",  SETGT,  SETLT>;
  defm : VPatIntegerSetCCVL_VX_Swappable<vti, "PseudoVMSGTU", SETUGT, SETULT>;
  // There is no VMSGE(U)_VX instruction

  defm : VPatIntegerSetCCVL_VI_Swappable<vti, "PseudoVMSEQ",  SETEQ,  SETEQ>;
  defm : VPatIntegerSetCCVL_VI_Swappable<vti, "PseudoVMSNE",  SETNE,  SETNE>;
  defm : VPatIntegerSetCCVL_VI_Swappable<vti, "PseudoVMSLE",  SETLE,  SETGE>;
  defm : VPatIntegerSetCCVL_VI_Swappable<vti, "PseudoVMSLEU", SETULE, SETUGE>;
  defm : VPatIntegerSetCCVL_VI_Swappable<vti, "PseudoVMSGT",  SETGT,  SETLT>;
  defm : VPatIntegerSetCCVL_VI_Swappable<vti, "PseudoVMSGTU", SETUGT, SETULT>;

  defm : VPatIntegerSetCCVL_VIPlus1_Swappable<vti, "PseudoVMSLE",  SETLT, SETGT,
                                              SplatPat_simm5_plus1_nonzero>;
  defm : VPatIntegerSetCCVL_VIPlus1_Swappable<vti, "PseudoVMSLEU", SETULT, SETUGT,
                                              SplatPat_simm5_plus1_nonzero>;
  defm : VPatIntegerSetCCVL_VIPlus1_Swappable<vti, "PseudoVMSGT",  SETGE, SETLE,
                                              SplatPat_simm5_plus1>;
  defm : VPatIntegerSetCCVL_VIPlus1_Swappable<vti, "PseudoVMSGTU", SETUGE, SETULE,
                                              SplatPat_simm5_plus1_nonzero>;
} // foreach vti = AllIntegerVectors

// 12.9. Vector Integer Min/Max Instructions
defm : VPatBinaryVL_VV_VX<riscv_umin_vl, "PseudoVMINU">;
defm : VPatBinaryVL_VV_VX<riscv_smin_vl, "PseudoVMIN">;
defm : VPatBinaryVL_VV_VX<riscv_umax_vl, "PseudoVMAXU">;
defm : VPatBinaryVL_VV_VX<riscv_smax_vl, "PseudoVMAX">;

// 12.10. Vector Single-Width Integer Multiply Instructions
defm : VPatBinaryVL_VV_VX<riscv_mul_vl, "PseudoVMUL">;
defm : VPatBinaryVL_VV_VX<riscv_mulhs_vl, "PseudoVMULH">;
defm : VPatBinaryVL_VV_VX<riscv_mulhu_vl, "PseudoVMULHU">;

// 12.11. Vector Integer Divide Instructions
defm : VPatBinaryVL_VV_VX<riscv_udiv_vl, "PseudoVDIVU">;
defm : VPatBinaryVL_VV_VX<riscv_sdiv_vl, "PseudoVDIV">;
defm : VPatBinaryVL_VV_VX<riscv_urem_vl, "PseudoVREMU">;
defm : VPatBinaryVL_VV_VX<riscv_srem_vl, "PseudoVREM">;

// 12.12. Vector Widening Integer Multiply Instructions
defm : VPatBinaryWVL_VV_VX<riscv_vwmul_vl, "PseudoVWMUL">;
defm : VPatBinaryWVL_VV_VX<riscv_vwmulu_vl, "PseudoVWMULU">;
defm : VPatBinaryWVL_VV_VX<riscv_vwmulsu_vl, "PseudoVWMULSU">;

// 12.13 Vector Single-Width Integer Multiply-Add Instructions
defm : VPatMultiplyAddVL_VV_VX<riscv_add_vl, "PseudoVMADD">;
defm : VPatMultiplyAddVL_VV_VX<riscv_sub_vl, "PseudoVNMSUB">;

// 12.14. Vector Widening Integer Multiply-Add Instructions
defm : VPatWidenMultiplyAddVL_VV_VX<riscv_vwmul_vl_oneuse, "PseudoVWMACC">;
defm : VPatWidenMultiplyAddVL_VV_VX<riscv_vwmulu_vl_oneuse, "PseudoVWMACCU">;
defm : VPatWidenMultiplyAddVL_VV_VX<riscv_vwmulsu_vl_oneuse, "PseudoVWMACCSU">;
foreach vtiTowti = AllWidenableIntVectors in {
  defvar vti = vtiTowti.Vti;
  defvar wti = vtiTowti.Wti;
  def : Pat<(wti.Vector
             (riscv_add_vl wti.RegClass:$rd,
                           (riscv_vwmulsu_vl_oneuse (vti.Vector vti.RegClass:$rs1),
                                                    (SplatPat XLenVT:$rs2),
                                                    (vti.Mask true_mask), VLOpFrag),
                           (vti.Mask true_mask), VLOpFrag)),
            (!cast<Instruction>("PseudoVWMACCUS_VX_" # vti.LMul.MX)
                 wti.RegClass:$rd, vti.ScalarRegClass:$rs2, vti.RegClass:$rs1,
                 GPR:$vl, vti.Log2SEW, TAIL_AGNOSTIC)>;
}

// 12.15. Vector Integer Merge Instructions
foreach vti = AllIntegerVectors in {
  def : Pat<(vti.Vector (riscv_vselect_vl (vti.Mask V0),
                                          vti.RegClass:$rs1,
                                          vti.RegClass:$rs2,
                                          VLOpFrag)),
            (!cast<Instruction>("PseudoVMERGE_VVM_"#vti.LMul.MX)
                 vti.RegClass:$rs2, vti.RegClass:$rs1, (vti.Mask V0),
                 GPR:$vl, vti.Log2SEW)>;

  def : Pat<(vti.Vector (riscv_vselect_vl (vti.Mask V0),
                                          (SplatPat XLenVT:$rs1),
                                          vti.RegClass:$rs2,
                                          VLOpFrag)),
            (!cast<Instruction>("PseudoVMERGE_VXM_"#vti.LMul.MX)
                 vti.RegClass:$rs2, GPR:$rs1, (vti.Mask V0), GPR:$vl, vti.Log2SEW)>;

  def : Pat<(vti.Vector (riscv_vselect_vl (vti.Mask V0),
                                          (SplatPat_simm5 simm5:$rs1),
                                          vti.RegClass:$rs2,
                                          VLOpFrag)),
            (!cast<Instruction>("PseudoVMERGE_VIM_"#vti.LMul.MX)
                 vti.RegClass:$rs2, simm5:$rs1, (vti.Mask V0), GPR:$vl, vti.Log2SEW)>;

  def : Pat<(vti.Vector (riscv_vp_merge_vl (vti.Mask V0),
                                           vti.RegClass:$rs1,
                                           vti.RegClass:$rs2,
                                           VLOpFrag)),
            (!cast<Instruction>("PseudoVMERGE_VVM_"#vti.LMul.MX#"_TU")
                 vti.RegClass:$rs2, vti.RegClass:$rs2, vti.RegClass:$rs1,
                 (vti.Mask V0), GPR:$vl, vti.Log2SEW)>;

  def : Pat<(vti.Vector (riscv_vp_merge_vl (vti.Mask V0),
                                           (SplatPat XLenVT:$rs1),
                                           vti.RegClass:$rs2,
                                           VLOpFrag)),
            (!cast<Instruction>("PseudoVMERGE_VXM_"#vti.LMul.MX#"_TU")
                 vti.RegClass:$rs2, vti.RegClass:$rs2, GPR:$rs1,
                 (vti.Mask V0), GPR:$vl, vti.Log2SEW)>;

  def : Pat<(vti.Vector (riscv_vp_merge_vl (vti.Mask V0),
                                           (SplatPat_simm5 simm5:$rs1),
                                           vti.RegClass:$rs2,
                                           VLOpFrag)),
            (!cast<Instruction>("PseudoVMERGE_VIM_"#vti.LMul.MX#"_TU")
                 vti.RegClass:$rs2, vti.RegClass:$rs2, simm5:$rs1,
                 (vti.Mask V0), GPR:$vl, vti.Log2SEW)>;
}

// 12.16. Vector Integer Move Instructions
foreach vti = AllIntegerVectors in {
  def : Pat<(vti.Vector (riscv_vmv_v_x_vl (vti.Vector undef), GPR:$rs2, VLOpFrag)),
            (!cast<Instruction>("PseudoVMV_V_X_"#vti.LMul.MX)
             $rs2, GPR:$vl, vti.Log2SEW)>;
  def : Pat<(vti.Vector (riscv_vmv_v_x_vl vti.Vector:$passthru, GPR:$rs2, VLOpFrag)),
            (!cast<Instruction>("PseudoVMV_V_X_"#vti.LMul.MX#"_TU")
             $passthru, $rs2, GPR:$vl, vti.Log2SEW)>;
  defvar ImmPat = !cast<ComplexPattern>("sew"#vti.SEW#"simm5");
  def : Pat<(vti.Vector (riscv_vmv_v_x_vl (vti.Vector undef), (ImmPat XLenVT:$imm5),
                                          VLOpFrag)),
            (!cast<Instruction>("PseudoVMV_V_I_"#vti.LMul.MX)
             XLenVT:$imm5, GPR:$vl, vti.Log2SEW)>;
  def : Pat<(vti.Vector (riscv_vmv_v_x_vl vti.Vector:$passthru, (ImmPat XLenVT:$imm5),
                                              VLOpFrag)),
            (!cast<Instruction>("PseudoVMV_V_I_"#vti.LMul.MX#"_TU")
             $passthru, XLenVT:$imm5, GPR:$vl, vti.Log2SEW)>;
}

// 12.1. Vector Single-Width Saturating Add and Subtract
defm : VPatBinaryVL_VV_VX_VI<riscv_saddsat_vl, "PseudoVSADD">;
defm : VPatBinaryVL_VV_VX_VI<riscv_uaddsat_vl, "PseudoVSADDU">;
defm : VPatBinaryVL_VV_VX<riscv_ssubsat_vl, "PseudoVSSUB">;
defm : VPatBinaryVL_VV_VX<riscv_usubsat_vl, "PseudoVSSUBU">;

} // Predicates = [HasVInstructions]

// 15.1. Vector Single-Width Integer Reduction Instructions
let Predicates = [HasVInstructions] in {
defm : VPatReductionVL<rvv_vecreduce_ADD_vl,  "PseudoVREDSUM", /*is_float*/0>;
defm : VPatReductionVL<rvv_vecreduce_UMAX_vl, "PseudoVREDMAXU", /*is_float*/0>;
defm : VPatReductionVL<rvv_vecreduce_SMAX_vl, "PseudoVREDMAX", /*is_float*/0>;
defm : VPatReductionVL<rvv_vecreduce_UMIN_vl, "PseudoVREDMINU", /*is_float*/0>;
defm : VPatReductionVL<rvv_vecreduce_SMIN_vl, "PseudoVREDMIN", /*is_float*/0>;
defm : VPatReductionVL<rvv_vecreduce_AND_vl,  "PseudoVREDAND", /*is_float*/0>;
defm : VPatReductionVL<rvv_vecreduce_OR_vl,   "PseudoVREDOR", /*is_float*/0>;
defm : VPatReductionVL<rvv_vecreduce_XOR_vl,  "PseudoVREDXOR", /*is_float*/0>;

// 15.2. Vector Widening Integer Reduction Instructions
defm : VPatWidenReductionVL<rvv_vecreduce_ADD_vl, anyext_oneuse, "PseudoVWREDSUMU", /*is_float*/0>;
defm : VPatWidenReductionVL<rvv_vecreduce_ADD_vl, zext_oneuse, "PseudoVWREDSUMU", /*is_float*/0>;
defm : VPatWidenReductionVL_Ext_VL<rvv_vecreduce_ADD_vl, riscv_zext_vl_oneuse, "PseudoVWREDSUMU", /*is_float*/0>;
defm : VPatWidenReductionVL<rvv_vecreduce_ADD_vl, sext_oneuse, "PseudoVWREDSUM", /*is_float*/0>;
defm : VPatWidenReductionVL_Ext_VL<rvv_vecreduce_ADD_vl, riscv_sext_vl_oneuse, "PseudoVWREDSUM", /*is_float*/0>;
} // Predicates = [HasVInstructions]

// 15.3. Vector Single-Width Floating-Point Reduction Instructions
let Predicates = [HasVInstructionsAnyF] in {
defm : VPatReductionVL<rvv_vecreduce_SEQ_FADD_vl, "PseudoVFREDOSUM", /*is_float*/1>;
defm : VPatReductionVL<rvv_vecreduce_FADD_vl,     "PseudoVFREDUSUM", /*is_float*/1>;
defm : VPatReductionVL<rvv_vecreduce_FMIN_vl,     "PseudoVFREDMIN", /*is_float*/1>;
defm : VPatReductionVL<rvv_vecreduce_FMAX_vl,     "PseudoVFREDMAX", /*is_float*/1>;

// 15.4. Vector Widening Floating-Point Reduction Instructions
defm : VPatWidenReductionVL<rvv_vecreduce_SEQ_FADD_vl, fpext_oneuse, "PseudoVFWREDOSUM", /*is_float*/1>;
defm : VPatWidenReductionVL_Ext_VL<rvv_vecreduce_SEQ_FADD_vl, riscv_fpextend_vl_oneuse, "PseudoVFWREDOSUM", /*is_float*/1>;
defm : VPatWidenReductionVL<rvv_vecreduce_FADD_vl, fpext_oneuse, "PseudoVFWREDUSUM", /*is_float*/1>;
defm : VPatWidenReductionVL_Ext_VL<rvv_vecreduce_FADD_vl, riscv_fpextend_vl_oneuse, "PseudoVFWREDUSUM", /*is_float*/1>;
} // Predicates = [HasVInstructionsAnyF]

let Predicates = [HasVInstructionsAnyF] in {

// 14.2. Vector Single-Width Floating-Point Add/Subtract Instructions
defm : VPatBinaryFPVL_VV_VF<riscv_fadd_vl, "PseudoVFADD">;
defm : VPatBinaryFPVL_VV_VF<riscv_fsub_vl, "PseudoVFSUB">;
defm : VPatBinaryFPVL_R_VF<riscv_fsub_vl, "PseudoVFRSUB">;

// 14.3. Vector Widening Floating-Point Add/Subtract Instructions
defm : VPatWidenBinaryFPVL_VV_VF_WV_WF<riscv_fadd_vl, "PseudoVFWADD">;
defm : VPatWidenBinaryFPVL_VV_VF_WV_WF<riscv_fsub_vl, "PseudoVFWSUB">;

// 14.4. Vector Single-Width Floating-Point Multiply/Divide Instructions
defm : VPatBinaryFPVL_VV_VF<riscv_fmul_vl, "PseudoVFMUL">;
defm : VPatBinaryFPVL_VV_VF<riscv_fdiv_vl, "PseudoVFDIV">;
defm : VPatBinaryFPVL_R_VF<riscv_fdiv_vl, "PseudoVFRDIV">;

// 14.5. Vector Widening Floating-Point Multiply Instructions
defm : VPatWidenBinaryFPVL_VV_VF<riscv_fmul_vl, riscv_fpextend_vl_oneuse, "PseudoVFWMUL">;

// 14.6 Vector Single-Width Floating-Point Fused Multiply-Add Instructions.
foreach vti = AllFloatVectors in {
  // NOTE: We choose VFMADD because it has the most commuting freedom. So it
  // works best with how TwoAddressInstructionPass tries commuting.
  defvar suffix = vti.LMul.MX;
  def : Pat<(vti.Vector (riscv_fma_vl vti.RegClass:$rs1, vti.RegClass:$rd,
                                      vti.RegClass:$rs2, (vti.Mask true_mask),
                                      VLOpFrag)),
            (!cast<Instruction>("PseudoVFMADD_VV_"# suffix)
                 vti.RegClass:$rd, vti.RegClass:$rs1, vti.RegClass:$rs2,
                 GPR:$vl, vti.Log2SEW, TAIL_AGNOSTIC)>;
  def : Pat<(vti.Vector (riscv_fma_vl vti.RegClass:$rs1, vti.RegClass:$rd,
                                      vti.RegClass:$rs2, (vti.Mask V0),
                                      VLOpFrag)),
            (!cast<Instruction>("PseudoVFMADD_VV_"# suffix #"_MASK")
                 vti.RegClass:$rd, vti.RegClass:$rs1, vti.RegClass:$rs2,
                 (vti.Mask V0), GPR:$vl, vti.Log2SEW, TAIL_AGNOSTIC)>;

  def : Pat<(vti.Vector (riscv_fma_vl vti.RegClass:$rs1, vti.RegClass:$rd,
                                      (riscv_fneg_vl vti.RegClass:$rs2,
                                                     (vti.Mask true_mask),
                                                     VLOpFrag),
                                      (vti.Mask true_mask),
                                      VLOpFrag)),
            (!cast<Instruction>("PseudoVFMSUB_VV_"# suffix)
                 vti.RegClass:$rd, vti.RegClass:$rs1, vti.RegClass:$rs2,
                 GPR:$vl, vti.Log2SEW, TAIL_AGNOSTIC)>;
  def : Pat<(vti.Vector (riscv_fma_vl vti.RegClass:$rs1, vti.RegClass:$rd,
                                      (riscv_fneg_vl vti.RegClass:$rs2,
                                                     (vti.Mask srcvalue),
                                                     VLOpFrag),
                                      (vti.Mask V0),
                                      VLOpFrag)),
            (!cast<Instruction>("PseudoVFMSUB_VV_"# suffix #"_MASK")
                 vti.RegClass:$rd, vti.RegClass:$rs1, vti.RegClass:$rs2,
                 (vti.Mask V0), GPR:$vl, vti.Log2SEW, TAIL_AGNOSTIC)>;

  def : Pat<(vti.Vector (riscv_fma_vl (riscv_fneg_vl vti.RegClass:$rs1,
                                                     (vti.Mask srcvalue),
                                                     VLOpFrag),
                                      vti.RegClass:$rd,
                                      (riscv_fneg_vl vti.RegClass:$rs2,
                                                     (vti.Mask srcvalue),
                                                     VLOpFrag),
                                      (vti.Mask true_mask),
                                      VLOpFrag)),
            (!cast<Instruction>("PseudoVFNMADD_VV_"# suffix)
                 vti.RegClass:$rd, vti.RegClass:$rs1, vti.RegClass:$rs2,
                 GPR:$vl, vti.Log2SEW, TAIL_AGNOSTIC)>;
  def : Pat<(vti.Vector (riscv_fma_vl (riscv_fneg_vl vti.RegClass:$rs1,
                                                     (vti.Mask srcvalue),
                                                     VLOpFrag),
                                      vti.RegClass:$rd,
                                      (riscv_fneg_vl vti.RegClass:$rs2,
                                                     (vti.Mask srcvalue),
                                                     VLOpFrag),
                                      (vti.Mask V0),
                                      VLOpFrag)),
            (!cast<Instruction>("PseudoVFNMADD_VV_"# suffix #"_MASK")
                 vti.RegClass:$rd, vti.RegClass:$rs1, vti.RegClass:$rs2,
                 (vti.Mask V0), GPR:$vl, vti.Log2SEW, TAIL_AGNOSTIC)>;

  def : Pat<(vti.Vector (riscv_fma_vl (riscv_fneg_vl vti.RegClass:$rs1,
                                                     (vti.Mask srcvalue),
                                                     VLOpFrag),
                                      vti.RegClass:$rd, vti.RegClass:$rs2,
                                      (vti.Mask true_mask),
                                      VLOpFrag)),
            (!cast<Instruction>("PseudoVFNMSUB_VV_"# suffix)
                 vti.RegClass:$rd, vti.RegClass:$rs1, vti.RegClass:$rs2,
                 GPR:$vl, vti.Log2SEW, TAIL_AGNOSTIC)>;
  def : Pat<(vti.Vector (riscv_fma_vl (riscv_fneg_vl vti.RegClass:$rs1,
                                                     (vti.Mask srcvalue),
                                                     VLOpFrag),
                                      vti.RegClass:$rd, vti.RegClass:$rs2,
                                      (vti.Mask V0),
                                      VLOpFrag)),
            (!cast<Instruction>("PseudoVFNMSUB_VV_"# suffix #"_MASK")
                 vti.RegClass:$rd, vti.RegClass:$rs1, vti.RegClass:$rs2,
                 (vti.Mask V0), GPR:$vl, vti.Log2SEW, TAIL_AGNOSTIC)>;

  // The choice of VFMADD here is arbitrary, vfmadd.vf and vfmacc.vf are equally
  // commutable.
  def : Pat<(vti.Vector (riscv_fma_vl (SplatFPOp vti.ScalarRegClass:$rs1),
                                       vti.RegClass:$rd, vti.RegClass:$rs2,
                                       (vti.Mask true_mask),
                                       VLOpFrag)),
            (!cast<Instruction>("PseudoVFMADD_V" # vti.ScalarSuffix # "_" # suffix)
                 vti.RegClass:$rd, vti.ScalarRegClass:$rs1, vti.RegClass:$rs2,
                 GPR:$vl, vti.Log2SEW, TAIL_AGNOSTIC)>;
  def : Pat<(vti.Vector (riscv_fma_vl (SplatFPOp vti.ScalarRegClass:$rs1),
                                       vti.RegClass:$rd, vti.RegClass:$rs2,
                                       (vti.Mask V0),
                                       VLOpFrag)),
            (!cast<Instruction>("PseudoVFMADD_V" # vti.ScalarSuffix # "_" # suffix # "_MASK")
                 vti.RegClass:$rd, vti.ScalarRegClass:$rs1, vti.RegClass:$rs2,
                 (vti.Mask V0), GPR:$vl, vti.Log2SEW, TAIL_AGNOSTIC)>;

  def : Pat<(vti.Vector (riscv_fma_vl (SplatFPOp vti.ScalarRegClass:$rs1),
                                       vti.RegClass:$rd,
                                       (riscv_fneg_vl vti.RegClass:$rs2,
                                                      (vti.Mask srcvalue),
                                                      VLOpFrag),
                                       (vti.Mask true_mask),
                                       VLOpFrag)),
            (!cast<Instruction>("PseudoVFMSUB_V" # vti.ScalarSuffix # "_" # suffix)
                 vti.RegClass:$rd, vti.ScalarRegClass:$rs1, vti.RegClass:$rs2,
                 GPR:$vl, vti.Log2SEW, TAIL_AGNOSTIC)>;
  def : Pat<(vti.Vector (riscv_fma_vl (SplatFPOp vti.ScalarRegClass:$rs1),
                                       vti.RegClass:$rd,
                                       (riscv_fneg_vl vti.RegClass:$rs2,
                                                      (vti.Mask srcvalue),
                                                      VLOpFrag),
                                       (vti.Mask V0),
                                       VLOpFrag)),
            (!cast<Instruction>("PseudoVFMSUB_V" # vti.ScalarSuffix # "_" # suffix # "_MASK")
                 vti.RegClass:$rd, vti.ScalarRegClass:$rs1, vti.RegClass:$rs2,
                 (vti.Mask V0), GPR:$vl, vti.Log2SEW, TAIL_AGNOSTIC)>;

  def : Pat<(vti.Vector (riscv_fma_vl (SplatFPOp vti.ScalarRegClass:$rs1),
                                       (riscv_fneg_vl vti.RegClass:$rd,
                                                      (vti.Mask srcvalue),
                                                      VLOpFrag),
                                       (riscv_fneg_vl vti.RegClass:$rs2,
                                                      (vti.Mask srcvalue),
                                                      VLOpFrag),
                                       (vti.Mask true_mask),
                                       VLOpFrag)),
            (!cast<Instruction>("PseudoVFNMADD_V" # vti.ScalarSuffix # "_" # suffix)
                 vti.RegClass:$rd, vti.ScalarRegClass:$rs1, vti.RegClass:$rs2,
                 GPR:$vl, vti.Log2SEW, TAIL_AGNOSTIC)>;
  def : Pat<(vti.Vector (riscv_fma_vl (SplatFPOp vti.ScalarRegClass:$rs1),
                                       (riscv_fneg_vl vti.RegClass:$rd,
                                                      (vti.Mask srcvalue),
                                                      VLOpFrag),
                                       (riscv_fneg_vl vti.RegClass:$rs2,
                                                      (vti.Mask srcvalue),
                                                      VLOpFrag),
                                       (vti.Mask V0),
                                       VLOpFrag)),
            (!cast<Instruction>("PseudoVFNMADD_V" # vti.ScalarSuffix # "_" # suffix # "_MASK")
                 vti.RegClass:$rd, vti.ScalarRegClass:$rs1, vti.RegClass:$rs2,
                 (vti.Mask V0), GPR:$vl, vti.Log2SEW, TAIL_AGNOSTIC)>;

  def : Pat<(vti.Vector (riscv_fma_vl (SplatFPOp vti.ScalarRegClass:$rs1),
                                       (riscv_fneg_vl vti.RegClass:$rd,
                                                      (vti.Mask srcvalue),
                                                      VLOpFrag),
                                       vti.RegClass:$rs2,
                                       (vti.Mask true_mask),
                                       VLOpFrag)),
            (!cast<Instruction>("PseudoVFNMSUB_V" # vti.ScalarSuffix # "_" # suffix)
                 vti.RegClass:$rd, vti.ScalarRegClass:$rs1, vti.RegClass:$rs2,
                 GPR:$vl, vti.Log2SEW, TAIL_AGNOSTIC)>;
  def : Pat<(vti.Vector (riscv_fma_vl (SplatFPOp vti.ScalarRegClass:$rs1),
                                       (riscv_fneg_vl vti.RegClass:$rd,
                                                      (vti.Mask srcvalue),
                                                      VLOpFrag),
                                       vti.RegClass:$rs2,
                                       (vti.Mask V0),
                                       VLOpFrag)),
            (!cast<Instruction>("PseudoVFNMSUB_V" # vti.ScalarSuffix # "_" # suffix # "_MASK")
                 vti.RegClass:$rd, vti.ScalarRegClass:$rs1, vti.RegClass:$rs2,
                 (vti.Mask V0), GPR:$vl, vti.Log2SEW, TAIL_AGNOSTIC)>;

  // The splat might be negated.
  def : Pat<(vti.Vector (riscv_fma_vl (riscv_fneg_vl (SplatFPOp vti.ScalarRegClass:$rs1),
                                                     (vti.Mask srcvalue),
                                                     VLOpFrag),
                                       vti.RegClass:$rd,
                                       (riscv_fneg_vl vti.RegClass:$rs2,
                                                      (vti.Mask srcvalue),
                                                      VLOpFrag),
                                       (vti.Mask true_mask),
                                       VLOpFrag)),
            (!cast<Instruction>("PseudoVFNMADD_V" # vti.ScalarSuffix # "_" # suffix)
                 vti.RegClass:$rd, vti.ScalarRegClass:$rs1, vti.RegClass:$rs2,
                 GPR:$vl, vti.Log2SEW, TAIL_AGNOSTIC)>;
  def : Pat<(vti.Vector (riscv_fma_vl (riscv_fneg_vl (SplatFPOp vti.ScalarRegClass:$rs1),
                                                     (vti.Mask srcvalue),
                                                     VLOpFrag),
                                       vti.RegClass:$rd,
                                       (riscv_fneg_vl vti.RegClass:$rs2,
                                                      (vti.Mask srcvalue),
                                                      VLOpFrag),
                                       (vti.Mask V0),
                                       VLOpFrag)),
            (!cast<Instruction>("PseudoVFNMADD_V" # vti.ScalarSuffix # "_" # suffix # "_MASK")
                 vti.RegClass:$rd, vti.ScalarRegClass:$rs1, vti.RegClass:$rs2,
                 (vti.Mask V0), GPR:$vl, vti.Log2SEW, TAIL_AGNOSTIC)>;

  def : Pat<(vti.Vector (riscv_fma_vl (riscv_fneg_vl (SplatFPOp vti.ScalarRegClass:$rs1),
                                                     (vti.Mask srcvalue),
                                                     VLOpFrag),
                                       vti.RegClass:$rd, vti.RegClass:$rs2,
                                       (vti.Mask true_mask),
                                       VLOpFrag)),
            (!cast<Instruction>("PseudoVFNMSUB_V" # vti.ScalarSuffix # "_" # suffix)
                 vti.RegClass:$rd, vti.ScalarRegClass:$rs1, vti.RegClass:$rs2,
                 GPR:$vl, vti.Log2SEW, TAIL_AGNOSTIC)>;
  def : Pat<(vti.Vector (riscv_fma_vl (riscv_fneg_vl (SplatFPOp vti.ScalarRegClass:$rs1),
                                                     (vti.Mask srcvalue),
                                                     VLOpFrag),
                                       vti.RegClass:$rd, vti.RegClass:$rs2,
                                       (vti.Mask V0),
                                       VLOpFrag)),
            (!cast<Instruction>("PseudoVFNMSUB_V" # vti.ScalarSuffix # "_" # suffix # "_MASK")
                 vti.RegClass:$rd, vti.ScalarRegClass:$rs1, vti.RegClass:$rs2,
                 (vti.Mask V0), GPR:$vl, vti.Log2SEW, TAIL_AGNOSTIC)>;
}

// 14.7. Vector Widening Floating-Point Fused Multiply-Add Instructions
defm : VPatWidenFPMulAccVL_VV_VF<"PseudoVFWMACC">;
defm : VPatWidenFPNegMulAccVL_VV_VF<"PseudoVFWNMACC">;
defm : VPatWidenFPMulSacVL_VV_VF<"PseudoVFWMSAC">;
defm : VPatWidenFPNegMulSacVL_VV_VF<"PseudoVFWNMSAC">;

// 14.11. Vector Floating-Point MIN/MAX Instructions
defm : VPatBinaryFPVL_VV_VF<riscv_fminnum_vl, "PseudoVFMIN">;
defm : VPatBinaryFPVL_VV_VF<riscv_fmaxnum_vl, "PseudoVFMAX">;

// 14.13. Vector Floating-Point Compare Instructions
defm : VPatFPSetCCVL_VV_VF_FV<SETEQ,  "PseudoVMFEQ", "PseudoVMFEQ">;
defm : VPatFPSetCCVL_VV_VF_FV<SETOEQ, "PseudoVMFEQ", "PseudoVMFEQ">;

defm : VPatFPSetCCVL_VV_VF_FV<SETNE,  "PseudoVMFNE", "PseudoVMFNE">;
defm : VPatFPSetCCVL_VV_VF_FV<SETUNE, "PseudoVMFNE", "PseudoVMFNE">;

defm : VPatFPSetCCVL_VV_VF_FV<SETLT,  "PseudoVMFLT", "PseudoVMFGT">;
defm : VPatFPSetCCVL_VV_VF_FV<SETOLT, "PseudoVMFLT", "PseudoVMFGT">;

defm : VPatFPSetCCVL_VV_VF_FV<SETLE,  "PseudoVMFLE", "PseudoVMFGE">;
defm : VPatFPSetCCVL_VV_VF_FV<SETOLE, "PseudoVMFLE", "PseudoVMFGE">;

foreach vti = AllFloatVectors in {
  // 14.8. Vector Floating-Point Square-Root Instruction
  def : Pat<(riscv_fsqrt_vl (vti.Vector vti.RegClass:$rs2), (vti.Mask true_mask),
                            VLOpFrag),
            (!cast<Instruction>("PseudoVFSQRT_V_"# vti.LMul.MX)
                 vti.RegClass:$rs2, GPR:$vl, vti.Log2SEW)>;
  def : Pat<(riscv_fsqrt_vl (vti.Vector vti.RegClass:$rs2), (vti.Mask V0),
                            VLOpFrag),
            (!cast<Instruction>("PseudoVFSQRT_V_"# vti.LMul.MX #"_MASK")
                 (vti.Vector (IMPLICIT_DEF)), vti.RegClass:$rs2,
                 (vti.Mask V0), GPR:$vl, vti.Log2SEW, TAIL_AGNOSTIC)>;
  // 14.12. Vector Floating-Point Sign-Injection Instructions
  def : Pat<(riscv_fabs_vl (vti.Vector vti.RegClass:$rs), (vti.Mask true_mask),
                           VLOpFrag),
            (!cast<Instruction>("PseudoVFSGNJX_VV_"# vti.LMul.MX)
                 vti.RegClass:$rs, vti.RegClass:$rs, GPR:$vl, vti.Log2SEW)>;
  def : Pat<(riscv_fneg_vl (vti.Vector vti.RegClass:$rs), (vti.Mask true_mask),
                           VLOpFrag),
            (!cast<Instruction>("PseudoVFSGNJN_VV_"# vti.LMul.MX)
                 vti.RegClass:$rs, vti.RegClass:$rs, GPR:$vl, vti.Log2SEW)>;
  // Handle fneg with VFSGNJN using the same input for both operands.
  def : Pat<(riscv_fneg_vl (vti.Vector vti.RegClass:$rs), (vti.Mask V0),
                           VLOpFrag),
            (!cast<Instruction>("PseudoVFSGNJN_VV_"# vti.LMul.MX #"_MASK")
                 (vti.Vector (IMPLICIT_DEF)), vti.RegClass:$rs,
                 vti.RegClass:$rs, (vti.Mask V0), GPR:$vl, vti.Log2SEW,
                 TAIL_AGNOSTIC)>;
  def : Pat<(riscv_fcopysign_vl (vti.Vector vti.RegClass:$rs1),
                                (vti.Vector vti.RegClass:$rs2),
                                (vti.Mask true_mask),
                                VLOpFrag),
            (!cast<Instruction>("PseudoVFSGNJ_VV_"# vti.LMul.MX)
                 vti.RegClass:$rs1, vti.RegClass:$rs2, GPR:$vl, vti.Log2SEW)>;
  def : Pat<(riscv_fcopysign_vl (vti.Vector vti.RegClass:$rs1),
                                (riscv_fneg_vl vti.RegClass:$rs2,
                                               (vti.Mask true_mask),
                                               VLOpFrag),
                                (vti.Mask true_mask),
                                VLOpFrag),
            (!cast<Instruction>("PseudoVFSGNJN_VV_"# vti.LMul.MX)
                 vti.RegClass:$rs1, vti.RegClass:$rs2, GPR:$vl, vti.Log2SEW)>;
  def : Pat<(riscv_fcopysign_vl (vti.Vector vti.RegClass:$rs1),
                                (SplatFPOp vti.ScalarRegClass:$rs2),
                                (vti.Mask true_mask),
                                VLOpFrag),
            (!cast<Instruction>("PseudoVFSGNJ_V"#vti.ScalarSuffix#"_"# vti.LMul.MX)
                 vti.RegClass:$rs1, vti.ScalarRegClass:$rs2, GPR:$vl, vti.Log2SEW)>;
  def : Pat<(riscv_fcopysign_vl (vti.Vector vti.RegClass:$rs1),
                                (vti.Vector vti.RegClass:$rs2),
                                (vti.Mask V0),
                                VLOpFrag),
            (!cast<Instruction>("PseudoVFSGNJ_VV_"# vti.LMul.MX #"_MASK")
                 (vti.Vector (IMPLICIT_DEF)), vti.RegClass:$rs1,
                 vti.RegClass:$rs2, (vti.Mask V0), GPR:$vl, vti.Log2SEW,
                 TAIL_AGNOSTIC)>;
}

foreach fvti = AllFloatVectors in {
  // Floating-point vselects:
  // 12.15. Vector Integer Merge Instructions
  // 14.15. Vector Floating-Point Merge Instruction
  def : Pat<(fvti.Vector (riscv_vselect_vl (fvti.Mask V0),
                                           fvti.RegClass:$rs1,
                                           fvti.RegClass:$rs2,
                                           VLOpFrag)),
            (!cast<Instruction>("PseudoVMERGE_VVM_"#fvti.LMul.MX)
                 fvti.RegClass:$rs2, fvti.RegClass:$rs1, (fvti.Mask V0),
                 GPR:$vl, fvti.Log2SEW)>;

  def : Pat<(fvti.Vector (riscv_vselect_vl (fvti.Mask V0),
                                           (SplatFPOp fvti.ScalarRegClass:$rs1),
                                           fvti.RegClass:$rs2,
                                           VLOpFrag)),
            (!cast<Instruction>("PseudoVFMERGE_V"#fvti.ScalarSuffix#"M_"#fvti.LMul.MX)
                 fvti.RegClass:$rs2,
                 (fvti.Scalar fvti.ScalarRegClass:$rs1),
                 (fvti.Mask V0), GPR:$vl, fvti.Log2SEW)>;

  def : Pat<(fvti.Vector (riscv_vselect_vl (fvti.Mask V0),
                                           (SplatFPOp (fvti.Scalar fpimm0)),
                                           fvti.RegClass:$rs2,
                                           VLOpFrag)),
            (!cast<Instruction>("PseudoVMERGE_VIM_"#fvti.LMul.MX)
                 fvti.RegClass:$rs2, 0, (fvti.Mask V0), GPR:$vl, fvti.Log2SEW)>;

  def : Pat<(fvti.Vector (riscv_vp_merge_vl (fvti.Mask V0),
                                            fvti.RegClass:$rs1,
                                            fvti.RegClass:$rs2,
                                            VLOpFrag)),
            (!cast<Instruction>("PseudoVMERGE_VVM_"#fvti.LMul.MX#"_TU")
                 fvti.RegClass:$rs2, fvti.RegClass:$rs2, fvti.RegClass:$rs1, (fvti.Mask V0),
                 GPR:$vl, fvti.Log2SEW)>;

  def : Pat<(fvti.Vector (riscv_vp_merge_vl (fvti.Mask V0),
                                            (SplatFPOp fvti.ScalarRegClass:$rs1),
                                            fvti.RegClass:$rs2,
                                            VLOpFrag)),
            (!cast<Instruction>("PseudoVFMERGE_V"#fvti.ScalarSuffix#"M_"#fvti.LMul.MX#"_TU")
                 fvti.RegClass:$rs2, fvti.RegClass:$rs2,
                 (fvti.Scalar fvti.ScalarRegClass:$rs1),
                 (fvti.Mask V0), GPR:$vl, fvti.Log2SEW)>;

  def : Pat<(fvti.Vector (riscv_vp_merge_vl (fvti.Mask V0),
                                            (SplatFPOp (fvti.Scalar fpimm0)),
                                            fvti.RegClass:$rs2,
                                            VLOpFrag)),
            (!cast<Instruction>("PseudoVMERGE_VIM_"#fvti.LMul.MX#"_TU")
                 fvti.RegClass:$rs2, fvti.RegClass:$rs2, 0, (fvti.Mask V0),
                 GPR:$vl, fvti.Log2SEW)>;

  // 14.16. Vector Floating-Point Move Instruction
  // If we're splatting fpimm0, use vmv.v.x vd, x0.
  def : Pat<(fvti.Vector (riscv_vfmv_v_f_vl
                         (fvti.Vector undef), (fvti.Scalar (fpimm0)), VLOpFrag)),
            (!cast<Instruction>("PseudoVMV_V_I_"#fvti.LMul.MX)
             0, GPR:$vl, fvti.Log2SEW)>;
  def : Pat<(fvti.Vector (riscv_vfmv_v_f_vl
                         fvti.Vector:$passthru, (fvti.Scalar (fpimm0)), VLOpFrag)),
            (!cast<Instruction>("PseudoVMV_V_I_"#fvti.LMul.MX#"_TU")
             $passthru, 0, GPR:$vl, fvti.Log2SEW)>;

  def : Pat<(fvti.Vector (riscv_vfmv_v_f_vl
                         (fvti.Vector undef), (fvti.Scalar fvti.ScalarRegClass:$rs2), VLOpFrag)),
            (!cast<Instruction>("PseudoVFMV_V_" # fvti.ScalarSuffix # "_" #
                                fvti.LMul.MX)
             (fvti.Scalar fvti.ScalarRegClass:$rs2),
             GPR:$vl, fvti.Log2SEW)>;
  def : Pat<(fvti.Vector (riscv_vfmv_v_f_vl
                         fvti.Vector:$passthru, (fvti.Scalar fvti.ScalarRegClass:$rs2), VLOpFrag)),
            (!cast<Instruction>("PseudoVFMV_V_" # fvti.ScalarSuffix # "_" #
                                fvti.LMul.MX # "_TU")
             $passthru, (fvti.Scalar fvti.ScalarRegClass:$rs2),
             GPR:$vl, fvti.Log2SEW)>;

  // 14.17. Vector Single-Width Floating-Point/Integer Type-Convert Instructions
  defm : VPatConvertFP2ISDNode_V_VL<riscv_fp_to_sint_vl, "PseudoVFCVT_RTZ_X_F_V">;
  defm : VPatConvertFP2ISDNode_V_VL<riscv_fp_to_uint_vl, "PseudoVFCVT_RTZ_XU_F_V">;
  defm : VPatConvertI2FPSDNode_V_VL<riscv_sint_to_fp_vl, "PseudoVFCVT_F_X_V">;
  defm : VPatConvertI2FPSDNode_V_VL<riscv_uint_to_fp_vl, "PseudoVFCVT_F_XU_V">;

  // 14.18. Widening Floating-Point/Integer Type-Convert Instructions
  defm : VPatWConvertFP2ISDNode_V_VL<riscv_fp_to_sint_vl, "PseudoVFWCVT_RTZ_X_F_V">;
  defm : VPatWConvertFP2ISDNode_V_VL<riscv_fp_to_uint_vl, "PseudoVFWCVT_RTZ_XU_F_V">;
  defm : VPatWConvertI2FPSDNode_V_VL<riscv_sint_to_fp_vl, "PseudoVFWCVT_F_X_V">;
  defm : VPatWConvertI2FPSDNode_V_VL<riscv_uint_to_fp_vl, "PseudoVFWCVT_F_XU_V">;
  foreach fvtiToFWti = AllWidenableFloatVectors in {
    defvar fvti = fvtiToFWti.Vti;
    defvar fwti = fvtiToFWti.Wti;
    def : Pat<(fwti.Vector (riscv_fpextend_vl (fvti.Vector fvti.RegClass:$rs1),
                                              (fvti.Mask V0),
                                              VLOpFrag)),
              (!cast<Instruction>("PseudoVFWCVT_F_F_V_"#fvti.LMul.MX#"_MASK")
                  (fwti.Vector (IMPLICIT_DEF)), fvti.RegClass:$rs1,
                  (fvti.Mask V0), GPR:$vl, fvti.Log2SEW, TAIL_AGNOSTIC)>;
  }

  // 14.19 Narrowing Floating-Point/Integer Type-Convert Instructions
  defm : VPatNConvertFP2ISDNode_V_VL<riscv_fp_to_sint_vl, "PseudoVFNCVT_RTZ_X_F_W">;
  defm : VPatNConvertFP2ISDNode_V_VL<riscv_fp_to_uint_vl, "PseudoVFNCVT_RTZ_XU_F_W">;
  defm : VPatNConvertI2FPSDNode_V_VL<riscv_sint_to_fp_vl, "PseudoVFNCVT_F_X_W">;
  defm : VPatNConvertI2FPSDNode_V_VL<riscv_uint_to_fp_vl, "PseudoVFNCVT_F_XU_W">;
  foreach fvtiToFWti = AllWidenableFloatVectors in {
    defvar fvti = fvtiToFWti.Vti;
    defvar fwti = fvtiToFWti.Wti;
    def : Pat<(fvti.Vector (riscv_fpround_vl (fwti.Vector fwti.RegClass:$rs1),
                                             (fwti.Mask V0),
                                             VLOpFrag)),
              (!cast<Instruction>("PseudoVFNCVT_F_F_W_"#fvti.LMul.MX#"_MASK")
                  (fvti.Vector (IMPLICIT_DEF)), fwti.RegClass:$rs1,
                  (fwti.Mask V0), GPR:$vl, fvti.Log2SEW, TAIL_AGNOSTIC)>;

    def : Pat<(fvti.Vector (riscv_fncvt_rod_vl (fwti.Vector fwti.RegClass:$rs1),
                                               (fwti.Mask V0),
                                               VLOpFrag)),
              (!cast<Instruction>("PseudoVFNCVT_ROD_F_F_W_"#fvti.LMul.MX#"_MASK")
                  (fvti.Vector (IMPLICIT_DEF)), fwti.RegClass:$rs1,
                  (fwti.Mask V0), GPR:$vl, fvti.Log2SEW, TAIL_AGNOSTIC)>;
  }
}

} // Predicates = [HasVInstructionsAnyF]

let Predicates = [HasVInstructions] in {

foreach mti = AllMasks in {
  // 16.1 Vector Mask-Register Logical Instructions
  def : Pat<(mti.Mask (riscv_vmset_vl VLOpFrag)),
            (!cast<Instruction>("PseudoVMSET_M_" # mti.BX) GPR:$vl, mti.Log2SEW)>;
  def : Pat<(mti.Mask (riscv_vmclr_vl VLOpFrag)),
            (!cast<Instruction>("PseudoVMCLR_M_" # mti.BX) GPR:$vl, mti.Log2SEW)>;

  def : Pat<(mti.Mask (riscv_vmand_vl VR:$rs1, VR:$rs2, VLOpFrag)),
            (!cast<Instruction>("PseudoVMAND_MM_" # mti.LMul.MX)
                 VR:$rs1, VR:$rs2, GPR:$vl, mti.Log2SEW)>;
  def : Pat<(mti.Mask (riscv_vmor_vl VR:$rs1, VR:$rs2, VLOpFrag)),
            (!cast<Instruction>("PseudoVMOR_MM_" # mti.LMul.MX)
                 VR:$rs1, VR:$rs2, GPR:$vl, mti.Log2SEW)>;
  def : Pat<(mti.Mask (riscv_vmxor_vl VR:$rs1, VR:$rs2, VLOpFrag)),
            (!cast<Instruction>("PseudoVMXOR_MM_" # mti.LMul.MX)
                 VR:$rs1, VR:$rs2, GPR:$vl, mti.Log2SEW)>;

  def : Pat<(mti.Mask (riscv_vmand_vl VR:$rs1,
                                      (riscv_vmnot_vl VR:$rs2, VLOpFrag),
                                      VLOpFrag)),
            (!cast<Instruction>("PseudoVMANDN_MM_" # mti.LMul.MX)
                 VR:$rs1, VR:$rs2, GPR:$vl, mti.Log2SEW)>;
  def : Pat<(mti.Mask (riscv_vmor_vl VR:$rs1,
                                     (riscv_vmnot_vl VR:$rs2, VLOpFrag),
                                     VLOpFrag)),
            (!cast<Instruction>("PseudoVMORN_MM_" # mti.LMul.MX)
                 VR:$rs1, VR:$rs2, GPR:$vl, mti.Log2SEW)>;
  // XOR is associative so we need 2 patterns for VMXNOR.
  def : Pat<(mti.Mask (riscv_vmxor_vl (riscv_vmnot_vl VR:$rs1,
                                                      VLOpFrag),
                                     VR:$rs2, VLOpFrag)),
            (!cast<Instruction>("PseudoVMXNOR_MM_" # mti.LMul.MX)
                 VR:$rs1, VR:$rs2, GPR:$vl, mti.Log2SEW)>;

  def : Pat<(mti.Mask (riscv_vmnot_vl (riscv_vmand_vl VR:$rs1, VR:$rs2,
                                                      VLOpFrag),
                                      VLOpFrag)),
            (!cast<Instruction>("PseudoVMNAND_MM_" # mti.LMul.MX)
                 VR:$rs1, VR:$rs2, GPR:$vl, mti.Log2SEW)>;
  def : Pat<(mti.Mask (riscv_vmnot_vl (riscv_vmor_vl VR:$rs1, VR:$rs2,
                                                     VLOpFrag),
                                      VLOpFrag)),
            (!cast<Instruction>("PseudoVMNOR_MM_" # mti.LMul.MX)
                 VR:$rs1, VR:$rs2, GPR:$vl, mti.Log2SEW)>;
  def : Pat<(mti.Mask (riscv_vmnot_vl (riscv_vmxor_vl VR:$rs1, VR:$rs2,
                                                      VLOpFrag),
                                      VLOpFrag)),
            (!cast<Instruction>("PseudoVMXNOR_MM_" # mti.LMul.MX)
                 VR:$rs1, VR:$rs2, GPR:$vl, mti.Log2SEW)>;

  // Match the not idiom to the vmnot.m pseudo.
  def : Pat<(mti.Mask (riscv_vmnot_vl VR:$rs, VLOpFrag)),
            (!cast<Instruction>("PseudoVMNAND_MM_" # mti.LMul.MX)
                 VR:$rs, VR:$rs, GPR:$vl, mti.Log2SEW)>;

  // 16.2 Vector count population in mask vcpop.m
  def : Pat<(XLenVT (riscv_vcpop_vl (mti.Mask VR:$rs2), (mti.Mask true_mask),
                                    VLOpFrag)),
            (!cast<Instruction>("PseudoVCPOP_M_" # mti.BX)
                 VR:$rs2, GPR:$vl, mti.Log2SEW)>;
  def : Pat<(XLenVT (riscv_vcpop_vl (mti.Mask VR:$rs2), (mti.Mask V0),
                                    VLOpFrag)),
            (!cast<Instruction>("PseudoVCPOP_M_" # mti.BX # "_MASK")
                 VR:$rs2, (mti.Mask V0), GPR:$vl, mti.Log2SEW)>;
}

} // Predicates = [HasVInstructions]

let Predicates = [HasVInstructions] in {
// 17.1. Integer Scalar Move Instructions
// 17.4. Vector Register Gather Instruction
foreach vti = AllIntegerVectors in {
  def : Pat<(vti.Vector (riscv_vmv_s_x_vl (vti.Vector vti.RegClass:$merge),
                                          vti.ScalarRegClass:$rs1,
                                          VLOpFrag)),
            (!cast<Instruction>("PseudoVMV_S_X_"#vti.LMul.MX)
                vti.RegClass:$merge,
                (vti.Scalar vti.ScalarRegClass:$rs1), GPR:$vl, vti.Log2SEW)>;
  def : Pat<(vti.Vector (riscv_vrgather_vv_vl vti.RegClass:$rs2,
                                              (vti.Vector vti.RegClass:$rs1),
                                              (vti.Mask true_mask),
                                              VLOpFrag)),
            (!cast<Instruction>("PseudoVRGATHER_VV_"# vti.LMul.MX)
                 vti.RegClass:$rs2, vti.RegClass:$rs1, GPR:$vl, vti.Log2SEW)>;
  def : Pat<(vti.Vector (riscv_vrgather_vv_vl vti.RegClass:$rs2,
                                              (vti.Vector vti.RegClass:$rs1),
                                              (vti.Mask V0),
                                              VLOpFrag)),
            (!cast<Instruction>("PseudoVRGATHER_VV_"# vti.LMul.MX#"_MASK")
                 (vti.Vector (IMPLICIT_DEF)), vti.RegClass:$rs2, vti.RegClass:$rs1,
                 (vti.Mask V0), GPR:$vl, vti.Log2SEW, TAIL_AGNOSTIC)>;
  def : Pat<(vti.Vector (riscv_vrgather_vx_vl vti.RegClass:$rs2, GPR:$rs1,
                                              (vti.Mask true_mask),
                                              VLOpFrag)),
            (!cast<Instruction>("PseudoVRGATHER_VX_"# vti.LMul.MX)
                 vti.RegClass:$rs2, GPR:$rs1, GPR:$vl, vti.Log2SEW)>;
  def : Pat<(vti.Vector (riscv_vrgather_vx_vl vti.RegClass:$rs2, uimm5:$imm,
                                              (vti.Mask true_mask),
                                              VLOpFrag)),
            (!cast<Instruction>("PseudoVRGATHER_VI_"# vti.LMul.MX)
                 vti.RegClass:$rs2, uimm5:$imm, GPR:$vl, vti.Log2SEW)>;

  def : Pat<(vti.Vector (riscv_vselect_vl (vti.Mask V0),
                                          (riscv_vrgather_vv_vl
                                            vti.RegClass:$rs2,
                                            vti.RegClass:$rs1,
                                            (vti.Mask true_mask),
                                            VLOpFrag),
                                          vti.RegClass:$merge,
                                          VLOpFrag)),
            (!cast<Instruction>("PseudoVRGATHER_VV_"# vti.LMul.MX#"_MASK")
                 vti.RegClass:$merge, vti.RegClass:$rs2, vti.RegClass:$rs1,
                 (vti.Mask V0), GPR:$vl, vti.Log2SEW, TAIL_AGNOSTIC)>;

  def : Pat<(vti.Vector (riscv_vselect_vl (vti.Mask V0),
                                          (riscv_vrgather_vx_vl
                                            vti.RegClass:$rs2,
                                            uimm5:$imm,
                                            (vti.Mask true_mask),
                                            VLOpFrag),
                                          vti.RegClass:$merge,
                                          VLOpFrag)),
            (!cast<Instruction>("PseudoVRGATHER_VI_"# vti.LMul.MX#"_MASK")
                 vti.RegClass:$merge, vti.RegClass:$rs2, uimm5:$imm,
                 (vti.Mask V0), GPR:$vl, vti.Log2SEW, TAIL_AGNOSTIC)>;

  // emul = lmul * 16 / sew
  defvar vlmul = vti.LMul;
  defvar octuple_lmul = vlmul.octuple;
  defvar octuple_emul = !srl(!mul(octuple_lmul, 16), vti.Log2SEW);
  if !and(!ge(octuple_emul, 1), !le(octuple_emul, 64)) then {
    defvar emul_str = octuple_to_str<octuple_emul>.ret;
    defvar ivti = !cast<VTypeInfo>("VI16" # emul_str);
    defvar inst = "PseudoVRGATHEREI16_VV_" # vti.LMul.MX # "_" # emul_str;
    defvar inst_mask = "PseudoVRGATHEREI16_VV_" # vti.LMul.MX # "_" # emul_str # "_MASK";
    def : Pat<(vti.Vector (riscv_vrgatherei16_vv_vl vti.RegClass:$rs2,
                                                    (ivti.Vector ivti.RegClass:$rs1),
                                                    (vti.Mask true_mask),
                                                    VLOpFrag)),
              (!cast<Instruction>(inst)
                   vti.RegClass:$rs2, ivti.RegClass:$rs1, GPR:$vl, vti.Log2SEW)>;
    def : Pat<(vti.Vector (riscv_vrgatherei16_vv_vl vti.RegClass:$rs2,
                                                    (ivti.Vector ivti.RegClass:$rs1),
                                                    (vti.Mask V0),
                                                    VLOpFrag)),
              (!cast<Instruction>(inst_mask)
                   (vti.Vector (IMPLICIT_DEF)), vti.RegClass:$rs2, ivti.RegClass:$rs1,
                   (vti.Mask V0), GPR:$vl, vti.Log2SEW, TAIL_AGNOSTIC)>;

    def : Pat<(vti.Vector (riscv_vselect_vl (vti.Mask V0),
                                            (riscv_vrgatherei16_vv_vl
                                              vti.RegClass:$rs2,
                                              (ivti.Vector ivti.RegClass:$rs1),
                                              (vti.Mask true_mask),
                                              VLOpFrag),
                                            vti.RegClass:$merge,
                                            VLOpFrag)),
              (!cast<Instruction>(inst#"_MASK")
                   vti.RegClass:$merge, vti.RegClass:$rs2, ivti.RegClass:$rs1,
                   (vti.Mask V0), GPR:$vl, vti.Log2SEW, TAIL_AGNOSTIC)>;
  }
}

} // Predicates = [HasVInstructions]

let Predicates = [HasVInstructionsAnyF] in {

// 17.2. Floating-Point Scalar Move Instructions
foreach vti = AllFloatVectors in {
  def : Pat<(vti.Vector (riscv_vfmv_s_f_vl (vti.Vector vti.RegClass:$merge),
                                           (vti.Scalar (fpimm0)),
                                           VLOpFrag)),
            (!cast<Instruction>("PseudoVMV_S_X_"#vti.LMul.MX)
                vti.RegClass:$merge, X0, GPR:$vl, vti.Log2SEW)>;
  def : Pat<(vti.Vector (riscv_vfmv_s_f_vl (vti.Vector vti.RegClass:$merge),
                                           vti.ScalarRegClass:$rs1,
                                           VLOpFrag)),
            (!cast<Instruction>("PseudoVFMV_S_"#vti.ScalarSuffix#"_"#vti.LMul.MX)
                vti.RegClass:$merge,
                (vti.Scalar vti.ScalarRegClass:$rs1), GPR:$vl, vti.Log2SEW)>;
  defvar ivti = GetIntVTypeInfo<vti>.Vti;
  def : Pat<(vti.Vector (riscv_vrgather_vv_vl vti.RegClass:$rs2,
                                              (ivti.Vector vti.RegClass:$rs1),
                                              (vti.Mask true_mask),
                                              VLOpFrag)),
            (!cast<Instruction>("PseudoVRGATHER_VV_"# vti.LMul.MX)
                 vti.RegClass:$rs2, vti.RegClass:$rs1, GPR:$vl, vti.Log2SEW)>;
  def : Pat<(vti.Vector (riscv_vrgather_vv_vl vti.RegClass:$rs2,
                                              (ivti.Vector vti.RegClass:$rs1),
                                              (vti.Mask V0),
                                              VLOpFrag)),
            (!cast<Instruction>("PseudoVRGATHER_VV_"# vti.LMul.MX#"_MASK")
                 (vti.Vector (IMPLICIT_DEF)), vti.RegClass:$rs2, vti.RegClass:$rs1,
                 (vti.Mask V0), GPR:$vl, vti.Log2SEW, TAIL_AGNOSTIC)>;
  def : Pat<(vti.Vector (riscv_vrgather_vx_vl vti.RegClass:$rs2, GPR:$rs1,
                                              (vti.Mask true_mask),
                                              VLOpFrag)),
            (!cast<Instruction>("PseudoVRGATHER_VX_"# vti.LMul.MX)
                 vti.RegClass:$rs2, GPR:$rs1, GPR:$vl, vti.Log2SEW)>;
  def : Pat<(vti.Vector (riscv_vrgather_vx_vl vti.RegClass:$rs2, uimm5:$imm,
                                              (vti.Mask true_mask),
                                              VLOpFrag)),
            (!cast<Instruction>("PseudoVRGATHER_VI_"# vti.LMul.MX)
                 vti.RegClass:$rs2, uimm5:$imm, GPR:$vl, vti.Log2SEW)>;

  def : Pat<(vti.Vector (riscv_vselect_vl (vti.Mask V0),
                                          (riscv_vrgather_vv_vl
                                            vti.RegClass:$rs2,
                                            (ivti.Vector vti.RegClass:$rs1),
                                            (vti.Mask true_mask),
                                            VLOpFrag),
                                          vti.RegClass:$merge,
                                          VLOpFrag)),
            (!cast<Instruction>("PseudoVRGATHER_VV_"# vti.LMul.MX#"_MASK")
                 vti.RegClass:$merge, vti.RegClass:$rs2, vti.RegClass:$rs1,
                 (vti.Mask V0), GPR:$vl, vti.Log2SEW, TAIL_AGNOSTIC)>;

  def : Pat<(vti.Vector (riscv_vselect_vl (vti.Mask V0),
                                          (riscv_vrgather_vx_vl
                                            vti.RegClass:$rs2,
                                            uimm5:$imm,
                                            (vti.Mask true_mask),
                                            VLOpFrag),
                                          vti.RegClass:$merge,
                                          VLOpFrag)),
            (!cast<Instruction>("PseudoVRGATHER_VI_"# vti.LMul.MX#"_MASK")
                 vti.RegClass:$merge, vti.RegClass:$rs2, uimm5:$imm,
                 (vti.Mask V0), GPR:$vl, vti.Log2SEW, TAIL_AGNOSTIC)>;

  defvar vlmul = vti.LMul;
  defvar octuple_lmul = vlmul.octuple;
  defvar octuple_emul = !srl(!mul(octuple_lmul, 16), vti.Log2SEW);
  if !and(!ge(octuple_emul, 1), !le(octuple_emul, 64)) then {
    defvar emul_str = octuple_to_str<octuple_emul>.ret;
    defvar ivti = !cast<VTypeInfo>("VI16" # emul_str);
    defvar inst = "PseudoVRGATHEREI16_VV_" # vti.LMul.MX # "_" # emul_str;
    defvar inst_mask = "PseudoVRGATHEREI16_VV_" # vti.LMul.MX # "_" # emul_str # "_MASK";
    def : Pat<(vti.Vector (riscv_vrgatherei16_vv_vl vti.RegClass:$rs2,
                                                    (ivti.Vector ivti.RegClass:$rs1),
                                                    (vti.Mask true_mask),
                                                    VLOpFrag)),
              (!cast<Instruction>(inst)
                   vti.RegClass:$rs2, ivti.RegClass:$rs1, GPR:$vl, vti.Log2SEW)>;
    def : Pat<(vti.Vector (riscv_vrgatherei16_vv_vl vti.RegClass:$rs2,
                                                    (ivti.Vector ivti.RegClass:$rs1),
                                                    (vti.Mask V0),
                                                    VLOpFrag)),
              (!cast<Instruction>(inst_mask)
                   (vti.Vector (IMPLICIT_DEF)), vti.RegClass:$rs2, ivti.RegClass:$rs1,
                   (vti.Mask V0), GPR:$vl, vti.Log2SEW, TAIL_AGNOSTIC)>;

    def : Pat<(vti.Vector (riscv_vselect_vl (vti.Mask V0),
                                            (riscv_vrgatherei16_vv_vl
                                              vti.RegClass:$rs2,
                                              (ivti.Vector ivti.RegClass:$rs1),
                                              (vti.Mask true_mask),
                                              VLOpFrag),
                                            vti.RegClass:$merge,
                                            VLOpFrag)),
              (!cast<Instruction>(inst#"_MASK")
                   vti.RegClass:$merge, vti.RegClass:$rs2, ivti.RegClass:$rs1,
                   (vti.Mask V0), GPR:$vl, vti.Log2SEW, TAIL_AGNOSTIC)>;
  }
}

} // Predicates = [HasVInstructionsAnyF]

//===----------------------------------------------------------------------===//
// Miscellaneous RISCVISD SDNodes
//===----------------------------------------------------------------------===//

def riscv_vid_vl : SDNode<"RISCVISD::VID_VL", SDTypeProfile<1, 2,
                          [SDTCisVec<0>, SDTCVecEltisVT<1, i1>,
                           SDTCisSameNumEltsAs<0, 1>, SDTCisVT<2, XLenVT>]>, []>;

def SDTRVVSlide : SDTypeProfile<1, 5, [
  SDTCisVec<0>, SDTCisSameAs<1, 0>, SDTCisSameAs<2, 0>, SDTCisVT<3, XLenVT>,
  SDTCVecEltisVT<4, i1>, SDTCisSameNumEltsAs<0, 4>, SDTCisVT<5, XLenVT>
]>;
def SDTRVVSlide1 : SDTypeProfile<1, 5, [
  SDTCisVec<0>, SDTCisSameAs<1, 0>, SDTCisSameAs<2, 0>, SDTCisInt<0>,
  SDTCisVT<3, XLenVT>, SDTCVecEltisVT<4, i1>, SDTCisSameNumEltsAs<0, 4>,
  SDTCisVT<5, XLenVT>
]>;

def riscv_slideup_vl   : SDNode<"RISCVISD::VSLIDEUP_VL", SDTRVVSlide, []>;
def riscv_slide1up_vl  : SDNode<"RISCVISD::VSLIDE1UP_VL", SDTRVVSlide1, []>;
def riscv_slidedown_vl : SDNode<"RISCVISD::VSLIDEDOWN_VL", SDTRVVSlide, []>;
def riscv_slide1down_vl  : SDNode<"RISCVISD::VSLIDE1DOWN_VL", SDTRVVSlide1, []>;

let Predicates = [HasVInstructions] in {

foreach vti = AllIntegerVectors in {
  def : Pat<(vti.Vector (riscv_vid_vl (vti.Mask true_mask),
                                      VLOpFrag)),
            (!cast<Instruction>("PseudoVID_V_"#vti.LMul.MX) GPR:$vl, vti.Log2SEW)>;
  def : Pat<(vti.Vector (riscv_vid_vl (vti.Mask V0),
                                      VLOpFrag)),
            (!cast<Instruction>("PseudoVID_V_"#vti.LMul.MX#"_MASK")
                (vti.Vector (IMPLICIT_DEF)), (vti.Mask V0), GPR:$vl, vti.Log2SEW, TAIL_AGNOSTIC)>;


  def : Pat<(vti.Vector (riscv_slide1up_vl (vti.Vector undef),
                                           (vti.Vector vti.RegClass:$rs1),
                                           GPR:$rs2, (vti.Mask true_mask),
                                           VLOpFrag)),
            (!cast<Instruction>("PseudoVSLIDE1UP_VX_"#vti.LMul.MX)
                vti.RegClass:$rs1, GPR:$rs2, GPR:$vl, vti.Log2SEW)>;
  def : Pat<(vti.Vector (riscv_slide1up_vl (vti.Vector vti.RegClass:$rd),
                                           (vti.Vector vti.RegClass:$rs1),
                                           GPR:$rs2, (vti.Mask true_mask),
                                           VLOpFrag)),
            (!cast<Instruction>("PseudoVSLIDE1UP_VX_"#vti.LMul.MX#"_TU")
                vti.RegClass:$rd, vti.RegClass:$rs1, GPR:$rs2, GPR:$vl, vti.Log2SEW)>;
  def : Pat<(vti.Vector (riscv_slide1down_vl (vti.Vector undef),
                                             (vti.Vector vti.RegClass:$rs1),
                                             GPR:$rs2, (vti.Mask true_mask),
                                             VLOpFrag)),
            (!cast<Instruction>("PseudoVSLIDE1DOWN_VX_"#vti.LMul.MX)
                vti.RegClass:$rs1, GPR:$rs2, GPR:$vl, vti.Log2SEW)>;
  def : Pat<(vti.Vector (riscv_slide1down_vl (vti.Vector vti.RegClass:$rd),
                                             (vti.Vector vti.RegClass:$rs1),
                                             GPR:$rs2, (vti.Mask true_mask),
                                             VLOpFrag)),
            (!cast<Instruction>("PseudoVSLIDE1DOWN_VX_"#vti.LMul.MX#"_TU")
                vti.RegClass:$rd, vti.RegClass:$rs1, GPR:$rs2, GPR:$vl, vti.Log2SEW)>;
}

foreach vti = !listconcat(AllIntegerVectors, AllFloatVectors) in {
  def : Pat<(vti.Vector (riscv_slideup_vl (vti.Vector vti.RegClass:$rs3),
                                          (vti.Vector vti.RegClass:$rs1),
                                          uimm5:$rs2, (vti.Mask true_mask),
                                          VLOpFrag)),
            (!cast<Instruction>("PseudoVSLIDEUP_VI_"#vti.LMul.MX)
                vti.RegClass:$rs3, vti.RegClass:$rs1, uimm5:$rs2,
                GPR:$vl, vti.Log2SEW, TAIL_UNDISTURBED_MASK_UNDISTURBED)>;
  def : Pat<(vti.Vector (riscv_slideup_vl (vti.Vector vti.RegClass:$rs3),
                                          (vti.Vector vti.RegClass:$rs1),
                                          uimm5:$rs2, (vti.Mask V0),
                                          VLOpFrag)),
            (!cast<Instruction>("PseudoVSLIDEUP_VI_"#vti.LMul.MX#"_MASK")
                vti.RegClass:$rs3, vti.RegClass:$rs1, uimm5:$rs2,
                (vti.Mask V0), GPR:$vl, vti.Log2SEW,
                TAIL_UNDISTURBED_MASK_UNDISTURBED)>;

  def : Pat<(vti.Vector (riscv_slideup_vl (vti.Vector vti.RegClass:$rs3),
                                          (vti.Vector vti.RegClass:$rs1),
                                          GPR:$rs2, (vti.Mask true_mask),
                                          VLOpFrag)),
            (!cast<Instruction>("PseudoVSLIDEUP_VX_"#vti.LMul.MX)
                vti.RegClass:$rs3, vti.RegClass:$rs1, GPR:$rs2,
                GPR:$vl, vti.Log2SEW, TAIL_UNDISTURBED_MASK_UNDISTURBED)>;
  def : Pat<(vti.Vector (riscv_slideup_vl (vti.Vector vti.RegClass:$rs3),
                                          (vti.Vector vti.RegClass:$rs1),
                                          GPR:$rs2, (vti.Mask V0),
                                          VLOpFrag)),
            (!cast<Instruction>("PseudoVSLIDEUP_VX_"#vti.LMul.MX#"_MASK")
                vti.RegClass:$rs3, vti.RegClass:$rs1, GPR:$rs2,
                (vti.Mask V0), GPR:$vl, vti.Log2SEW,
                TAIL_UNDISTURBED_MASK_UNDISTURBED)>;

  def : Pat<(vti.Vector (riscv_slidedown_vl (vti.Vector vti.RegClass:$rs3),
                                            (vti.Vector vti.RegClass:$rs1),
                                            uimm5:$rs2, (vti.Mask true_mask),
                                            VLOpFrag)),
            (!cast<Instruction>("PseudoVSLIDEDOWN_VI_"#vti.LMul.MX)
                vti.RegClass:$rs3, vti.RegClass:$rs1, uimm5:$rs2,
                GPR:$vl, vti.Log2SEW, TAIL_UNDISTURBED_MASK_UNDISTURBED)>;
<<<<<<< HEAD
  def : Pat<(vti.Vector (riscv_slidedown_vl (vti.Vector vti.RegClass:$rs3),
                                            (vti.Vector vti.RegClass:$rs1),
                                            uimm5:$rs2, (vti.Mask V0),
                                            VLOpFrag)),
            (!cast<Instruction>("PseudoVSLIDEDOWN_VI_"#vti.LMul.MX#"_MASK")
                vti.RegClass:$rs3, vti.RegClass:$rs1, uimm5:$rs2,
                (vti.Mask V0), GPR:$vl, vti.Log2SEW,
                TAIL_UNDISTURBED_MASK_UNDISTURBED)>;
=======
  def : Pat<(vti.Vector (riscv_slidedown_vl (vti.Vector undef),
                                            (vti.Vector vti.RegClass:$rs1),
                                            uimm5:$rs2, (vti.Mask true_mask),
                                            VLOpFrag)),
            (!cast<Instruction>("PseudoVSLIDEDOWN_VI_"#vti.LMul.MX)
                (vti.Vector (IMPLICIT_DEF)), vti.RegClass:$rs1, uimm5:$rs2,
                GPR:$vl, vti.Log2SEW, TAIL_AGNOSTIC)>;
>>>>>>> 628ce33e

  def : Pat<(vti.Vector (riscv_slidedown_vl (vti.Vector vti.RegClass:$rs3),
                                            (vti.Vector vti.RegClass:$rs1),
                                            GPR:$rs2, (vti.Mask true_mask),
                                            VLOpFrag)),
            (!cast<Instruction>("PseudoVSLIDEDOWN_VX_"#vti.LMul.MX)
                vti.RegClass:$rs3, vti.RegClass:$rs1, GPR:$rs2,
                GPR:$vl, vti.Log2SEW, TAIL_UNDISTURBED_MASK_UNDISTURBED)>;
<<<<<<< HEAD
  def : Pat<(vti.Vector (riscv_slidedown_vl (vti.Vector vti.RegClass:$rs3),
                                            (vti.Vector vti.RegClass:$rs1),
                                            GPR:$rs2, (vti.Mask V0),
                                            VLOpFrag)),
            (!cast<Instruction>("PseudoVSLIDEDOWN_VX_"#vti.LMul.MX#"_MASK")
                vti.RegClass:$rs3, vti.RegClass:$rs1, GPR:$rs2,
                (vti.Mask V0), GPR:$vl, vti.Log2SEW,
                TAIL_UNDISTURBED_MASK_UNDISTURBED)>;
=======
  def : Pat<(vti.Vector (riscv_slidedown_vl (vti.Vector undef),
                                            (vti.Vector vti.RegClass:$rs1),
                                            GPR:$rs2, (vti.Mask true_mask),
                                            VLOpFrag)),
            (!cast<Instruction>("PseudoVSLIDEDOWN_VX_"#vti.LMul.MX)
                (vti.Vector (IMPLICIT_DEF)), vti.RegClass:$rs1, GPR:$rs2,
                GPR:$vl, vti.Log2SEW, TAIL_AGNOSTIC)>;
>>>>>>> 628ce33e
}

} // Predicates = [HasVInstructions]<|MERGE_RESOLUTION|>--- conflicted
+++ resolved
@@ -2152,6 +2152,7 @@
             (!cast<Instruction>("PseudoVSLIDEUP_VI_"#vti.LMul.MX)
                 vti.RegClass:$rs3, vti.RegClass:$rs1, uimm5:$rs2,
                 GPR:$vl, vti.Log2SEW, TAIL_UNDISTURBED_MASK_UNDISTURBED)>;
+
   def : Pat<(vti.Vector (riscv_slideup_vl (vti.Vector vti.RegClass:$rs3),
                                           (vti.Vector vti.RegClass:$rs1),
                                           uimm5:$rs2, (vti.Mask V0),
@@ -2168,6 +2169,7 @@
             (!cast<Instruction>("PseudoVSLIDEUP_VX_"#vti.LMul.MX)
                 vti.RegClass:$rs3, vti.RegClass:$rs1, GPR:$rs2,
                 GPR:$vl, vti.Log2SEW, TAIL_UNDISTURBED_MASK_UNDISTURBED)>;
+
   def : Pat<(vti.Vector (riscv_slideup_vl (vti.Vector vti.RegClass:$rs3),
                                           (vti.Vector vti.RegClass:$rs1),
                                           GPR:$rs2, (vti.Mask V0),
@@ -2184,16 +2186,15 @@
             (!cast<Instruction>("PseudoVSLIDEDOWN_VI_"#vti.LMul.MX)
                 vti.RegClass:$rs3, vti.RegClass:$rs1, uimm5:$rs2,
                 GPR:$vl, vti.Log2SEW, TAIL_UNDISTURBED_MASK_UNDISTURBED)>;
-<<<<<<< HEAD
+
   def : Pat<(vti.Vector (riscv_slidedown_vl (vti.Vector vti.RegClass:$rs3),
                                             (vti.Vector vti.RegClass:$rs1),
                                             uimm5:$rs2, (vti.Mask V0),
                                             VLOpFrag)),
             (!cast<Instruction>("PseudoVSLIDEDOWN_VI_"#vti.LMul.MX#"_MASK")
-                vti.RegClass:$rs3, vti.RegClass:$rs1, uimm5:$rs2,
-                (vti.Mask V0), GPR:$vl, vti.Log2SEW,
-                TAIL_UNDISTURBED_MASK_UNDISTURBED)>;
-=======
+                vti.RegClass:$rs3, vti.RegClass:$rs1, uimm5:$rs2, (vti.Mask V0),
+                GPR:$vl, vti.Log2SEW, TAIL_UNDISTURBED_MASK_UNDISTURBED)>;
+
   def : Pat<(vti.Vector (riscv_slidedown_vl (vti.Vector undef),
                                             (vti.Vector vti.RegClass:$rs1),
                                             uimm5:$rs2, (vti.Mask true_mask),
@@ -2201,7 +2202,6 @@
             (!cast<Instruction>("PseudoVSLIDEDOWN_VI_"#vti.LMul.MX)
                 (vti.Vector (IMPLICIT_DEF)), vti.RegClass:$rs1, uimm5:$rs2,
                 GPR:$vl, vti.Log2SEW, TAIL_AGNOSTIC)>;
->>>>>>> 628ce33e
 
   def : Pat<(vti.Vector (riscv_slidedown_vl (vti.Vector vti.RegClass:$rs3),
                                             (vti.Vector vti.RegClass:$rs1),
@@ -2210,16 +2210,15 @@
             (!cast<Instruction>("PseudoVSLIDEDOWN_VX_"#vti.LMul.MX)
                 vti.RegClass:$rs3, vti.RegClass:$rs1, GPR:$rs2,
                 GPR:$vl, vti.Log2SEW, TAIL_UNDISTURBED_MASK_UNDISTURBED)>;
-<<<<<<< HEAD
+
   def : Pat<(vti.Vector (riscv_slidedown_vl (vti.Vector vti.RegClass:$rs3),
                                             (vti.Vector vti.RegClass:$rs1),
                                             GPR:$rs2, (vti.Mask V0),
                                             VLOpFrag)),
             (!cast<Instruction>("PseudoVSLIDEDOWN_VX_"#vti.LMul.MX#"_MASK")
-                vti.RegClass:$rs3, vti.RegClass:$rs1, GPR:$rs2,
-                (vti.Mask V0), GPR:$vl, vti.Log2SEW,
-                TAIL_UNDISTURBED_MASK_UNDISTURBED)>;
-=======
+                vti.RegClass:$rs3, vti.RegClass:$rs1, GPR:$rs2, (vti.Mask V0),
+                GPR:$vl, vti.Log2SEW, TAIL_UNDISTURBED_MASK_UNDISTURBED)>;
+
   def : Pat<(vti.Vector (riscv_slidedown_vl (vti.Vector undef),
                                             (vti.Vector vti.RegClass:$rs1),
                                             GPR:$rs2, (vti.Mask true_mask),
@@ -2227,7 +2226,6 @@
             (!cast<Instruction>("PseudoVSLIDEDOWN_VX_"#vti.LMul.MX)
                 (vti.Vector (IMPLICIT_DEF)), vti.RegClass:$rs1, GPR:$rs2,
                 GPR:$vl, vti.Log2SEW, TAIL_AGNOSTIC)>;
->>>>>>> 628ce33e
 }
 
 } // Predicates = [HasVInstructions]
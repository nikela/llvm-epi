--- conflicted
+++ resolved
@@ -558,128 +558,6 @@
                                 vti.Log2SEW)>;
 }
 
-<<<<<<< HEAD
-multiclass VPatFPSetCCVL_VV<VTypeInfo fvti, string inst_name, CondCode cc> {
-  def : Pat<(fvti.Mask (riscv_setcc_vl (fvti.Vector fvti.RegClass:$rs1),
-                                       fvti.RegClass:$rs2,
-                                       cc,
-                                       (fvti.Mask true_mask),
-                                       VLOpFrag)),
-            (!cast<Instruction>(inst_name#"_VV_"#fvti.LMul.MX)
-                fvti.RegClass:$rs1, fvti.RegClass:$rs2, GPR:$vl, fvti.Log2SEW)>;
-  def : Pat<(fvti.Mask (riscv_setcc_vl (fvti.Vector fvti.RegClass:$rs1),
-                                       fvti.RegClass:$rs2,
-                                       cc,
-                                       (fvti.Mask V0),
-                                       VLOpFrag)),
-            (!cast<Instruction>(inst_name#"_VV_"#fvti.LMul.MX#"_MASK")
-                (fvti.Mask (IMPLICIT_DEF)),
-                fvti.RegClass:$rs1,
-                fvti.RegClass:$rs2,
-                (fvti.Mask V0), GPR:$vl, fvti.Log2SEW)>;
-}
-
-multiclass VPatFPSetCCVL_VV_Swappable<VTypeInfo fvti, string inst_name,
-                                      CondCode cc, CondCode invcc> :
-  VPatFPSetCCVL_VV<fvti, inst_name, cc> {
-  def : Pat<(fvti.Mask (riscv_setcc_vl (fvti.Vector fvti.RegClass:$rs2),
-                                       fvti.RegClass:$rs1,
-                                       invcc,
-                                       (fvti.Mask true_mask),
-                                       VLOpFrag)),
-            (!cast<Instruction>(inst_name#"_VV_"#fvti.LMul.MX)
-                fvti.RegClass:$rs1, fvti.RegClass:$rs2, GPR:$vl, fvti.Log2SEW)>;
-  def : Pat<(fvti.Mask (riscv_setcc_vl (fvti.Vector fvti.RegClass:$rs2),
-                                       fvti.RegClass:$rs1,
-                                       invcc,
-                                       (fvti.Mask V0),
-                                       VLOpFrag)),
-            (!cast<Instruction>(inst_name#"_VV_"#fvti.LMul.MX#"_MASK")
-                (fvti.Mask (IMPLICIT_DEF)),
-                fvti.RegClass:$rs1,
-                fvti.RegClass:$rs2,
-                (fvti.Mask V0), GPR:$vl, fvti.Log2SEW)>;
-}
-
-multiclass VPatFPSetCCVL_VF_FV<VTypeInfo fvti, string inst_name,
-                              CondCode cc, CondCode invcc> {
-  // Fixed length vector splats
-  def : Pat<(fvti.Mask (riscv_setcc_vl (fvti.Vector fvti.RegClass:$rs1),
-                                       (SplatFPOp fvti.ScalarRegClass:$rs2),
-                                       cc,
-                                       (fvti.Mask true_mask),
-                                       VLOpFrag)),
-            (!cast<Instruction>(inst_name#"_V"#fvti.ScalarSuffix#"_"#fvti.LMul.MX)
-                fvti.RegClass:$rs1, fvti.ScalarRegClass:$rs2,
-                GPR:$vl, fvti.Log2SEW)>;
-  def : Pat<(fvti.Mask (riscv_setcc_vl (fvti.Vector fvti.RegClass:$rs1),
-                                       (SplatFPOp fvti.ScalarRegClass:$rs2),
-                                       cc,
-                                       (fvti.Mask V0),
-                                       VLOpFrag)),
-            (!cast<Instruction>(inst_name#"_V"#fvti.ScalarSuffix#"_"#fvti.LMul.MX#"_MASK")
-                (fvti.Mask (IMPLICIT_DEF)),
-                fvti.RegClass:$rs1,
-                fvti.ScalarRegClass:$rs2,
-                (fvti.Mask V0), GPR:$vl, fvti.Log2SEW)>;
-  // Scalable length vector splats
-  def : Pat<(fvti.Mask (riscv_setcc_vl (fvti.Vector fvti.RegClass:$rs1),
-                                       (SplatPat fvti.ScalarRegClass:$rs2),
-                                       cc,
-                                       (fvti.Mask true_mask),
-                                       VLOpFrag)),
-            (!cast<Instruction>(inst_name#"_V"#fvti.ScalarSuffix#"_"#fvti.LMul.MX)
-                fvti.RegClass:$rs1, fvti.ScalarRegClass:$rs2,
-                GPR:$vl, fvti.Log2SEW)>;
-  def : Pat<(fvti.Mask (riscv_setcc_vl (fvti.Vector fvti.RegClass:$rs1),
-                                       (SplatPat fvti.ScalarRegClass:$rs2),
-                                       cc,
-                                       (fvti.Mask V0),
-                                       VLOpFrag)),
-            (!cast<Instruction>(inst_name#"_V"#fvti.ScalarSuffix#"_"#fvti.LMul.MX#"_MASK")
-                (fvti.Mask (IMPLICIT_DEF)),
-                fvti.RegClass:$rs1,
-                fvti.ScalarRegClass:$rs2,
-                (fvti.Mask V0), GPR:$vl, fvti.Log2SEW)>;
-  // Fixed length vector splats
-  def : Pat<(fvti.Mask (riscv_setcc_vl (SplatFPOp fvti.ScalarRegClass:$rs2),
-                                       (fvti.Vector fvti.RegClass:$rs1),
-                                       invcc,
-                                       (fvti.Mask true_mask),
-                                       VLOpFrag)),
-            (!cast<Instruction>(inst_name#"_V"#fvti.ScalarSuffix#"_"#fvti.LMul.MX)
-                fvti.RegClass:$rs1, fvti.ScalarRegClass:$rs2,
-                GPR:$vl, fvti.Log2SEW)>;
-  def : Pat<(fvti.Mask (riscv_setcc_vl (SplatFPOp fvti.ScalarRegClass:$rs2),
-                                       (fvti.Vector fvti.RegClass:$rs1),
-                                       invcc,
-                                       (fvti.Mask V0),
-                                       VLOpFrag)),
-            (!cast<Instruction>(inst_name#"_V"#fvti.ScalarSuffix#"_"#fvti.LMul.MX#"_MASK")
-                (fvti.Mask (IMPLICIT_DEF)),
-                fvti.RegClass:$rs1,
-                fvti.ScalarRegClass:$rs2,
-                (fvti.Mask V0), GPR:$vl, fvti.Log2SEW)>;
-  // Scalable length vector splats
-  def : Pat<(fvti.Mask (riscv_setcc_vl (SplatPat fvti.ScalarRegClass:$rs2),
-                                       (fvti.Vector fvti.RegClass:$rs1),
-                                       invcc,
-                                       (fvti.Mask true_mask),
-                                       VLOpFrag)),
-            (!cast<Instruction>(inst_name#"_V"#fvti.ScalarSuffix#"_"#fvti.LMul.MX)
-                fvti.RegClass:$rs1, fvti.ScalarRegClass:$rs2,
-                GPR:$vl, fvti.Log2SEW)>;
-  def : Pat<(fvti.Mask (riscv_setcc_vl (SplatPat fvti.ScalarRegClass:$rs2),
-                                       (fvti.Vector fvti.RegClass:$rs1),
-                                       invcc,
-                                       (fvti.Mask V0),
-                                       VLOpFrag)),
-            (!cast<Instruction>(inst_name#"_V"#fvti.ScalarSuffix#"_"#fvti.LMul.MX#"_MASK")
-                (fvti.Mask (IMPLICIT_DEF)),
-                fvti.RegClass:$rs1,
-                fvti.ScalarRegClass:$rs2,
-                (fvti.Mask V0), GPR:$vl, fvti.Log2SEW)>;
-=======
 multiclass VPatFPSetCCVL_VV_VF_FV<CondCode cc,
                                   string inst_name,
                                   string swapped_op_inst_name> {
@@ -735,7 +613,6 @@
                   fvti.ScalarRegClass:$rs2, (fvti.Mask V0),
                   GPR:$vl, fvti.Log2SEW)>;
   }
->>>>>>> 03068f56
 }
 
 multiclass VPatExtendSDNode_V_VL<SDNode vop, string inst_name, string suffix,
@@ -1680,39 +1557,17 @@
 defm : VPatBinaryFPVL_VV_VF<riscv_fmaxnum_vl, "PseudoVFMAX">;
 
 // 14.13. Vector Floating-Point Compare Instructions
-foreach fvti = AllFloatVectors in {
-  // VV patterns
-  defm : VPatFPSetCCVL_VV<fvti, "PseudoVMFEQ", SETEQ>;
-  defm : VPatFPSetCCVL_VV<fvti, "PseudoVMFEQ", SETOEQ>;
-
-  defm : VPatFPSetCCVL_VV<fvti, "PseudoVMFNE", SETNE>;
-  defm : VPatFPSetCCVL_VV<fvti, "PseudoVMFNE", SETUNE>;
-
-  defm : VPatFPSetCCVL_VV_Swappable<fvti, "PseudoVMFLT", SETLT, SETGT>;
-  defm : VPatFPSetCCVL_VV_Swappable<fvti, "PseudoVMFLT", SETOLT, SETOGT>;
-
-  defm : VPatFPSetCCVL_VV_Swappable<fvti, "PseudoVMFLE", SETLE, SETGE>;
-  defm : VPatFPSetCCVL_VV_Swappable<fvti, "PseudoVMFLE", SETOLE, SETOGE>;
-
-  // VF_FV patterns
-  defm : VPatFPSetCCVL_VF_FV<fvti, "PseudoVMFEQ", SETEQ, SETEQ>;
-  defm : VPatFPSetCCVL_VF_FV<fvti, "PseudoVMFEQ", SETOEQ, SETOEQ>;
-
-  defm : VPatFPSetCCVL_VF_FV<fvti, "PseudoVMFNE", SETNE, SETNE>;
-  defm : VPatFPSetCCVL_VF_FV<fvti, "PseudoVMFNE", SETUNE, SETUNE>;
-
-  defm : VPatFPSetCCVL_VF_FV<fvti, "PseudoVMFLT", SETLT, SETGT>;
-  defm : VPatFPSetCCVL_VF_FV<fvti, "PseudoVMFLT", SETOLT, SETOGT>;
-
-  defm : VPatFPSetCCVL_VF_FV<fvti, "PseudoVMFLE", SETLE, SETGE>;
-  defm : VPatFPSetCCVL_VF_FV<fvti, "PseudoVMFLE", SETOLE, SETOGE>;
-
-  defm : VPatFPSetCCVL_VF_FV<fvti, "PseudoVMFGT", SETGT, SETLT>;
-  defm : VPatFPSetCCVL_VF_FV<fvti, "PseudoVMFGT", SETOGT, SETOLT>;
-
-  defm : VPatFPSetCCVL_VF_FV<fvti, "PseudoVMFGE", SETGE, SETLE>;
-  defm : VPatFPSetCCVL_VF_FV<fvti, "PseudoVMFGE", SETOGE, SETOLE>;
-}
+defm : VPatFPSetCCVL_VV_VF_FV<SETEQ,  "PseudoVMFEQ", "PseudoVMFEQ">;
+defm : VPatFPSetCCVL_VV_VF_FV<SETOEQ, "PseudoVMFEQ", "PseudoVMFEQ">;
+
+defm : VPatFPSetCCVL_VV_VF_FV<SETNE,  "PseudoVMFNE", "PseudoVMFNE">;
+defm : VPatFPSetCCVL_VV_VF_FV<SETUNE, "PseudoVMFNE", "PseudoVMFNE">;
+
+defm : VPatFPSetCCVL_VV_VF_FV<SETLT,  "PseudoVMFLT", "PseudoVMFGT">;
+defm : VPatFPSetCCVL_VV_VF_FV<SETOLT, "PseudoVMFLT", "PseudoVMFGT">;
+
+defm : VPatFPSetCCVL_VV_VF_FV<SETLE,  "PseudoVMFLE", "PseudoVMFGE">;
+defm : VPatFPSetCCVL_VV_VF_FV<SETOLE, "PseudoVMFLE", "PseudoVMFGE">;
 
 foreach vti = AllFloatVectors in {
   // 14.8. Vector Floating-Point Square-Root Instruction

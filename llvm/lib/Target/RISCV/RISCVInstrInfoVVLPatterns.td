//===- RISCVInstrInfoVVLPatterns.td - RVV VL patterns ------*- tablegen -*-===//
//
// Part of the LLVM Project, under the Apache License v2.0 with LLVM Exceptions.
// See https://llvm.org/LICENSE.txt for license information.
// SPDX-License-Identifier: Apache-2.0 WITH LLVM-exception
//
//===----------------------------------------------------------------------===//
///
/// This file contains the required infrastructure and VL patterns to
/// support code generation for the standard 'V' (Vector) extension, version
/// 0.10.  This version is still experimental as the 'V' extension hasn't been
/// ratified yet.
///
/// This file is included from and depends upon RISCVInstrInfoVPseudos.td
///
/// Note: the patterns for RVV intrinsics are found in
/// RISCVInstrInfoVPseudos.td.
///
//===----------------------------------------------------------------------===//

//===----------------------------------------------------------------------===//
// Helpers to define the VL patterns.
//===----------------------------------------------------------------------===//

def SDT_RISCVVLE_VL : SDTypeProfile<1, 3, [SDTCisVec<0>,
                                           SDTCisPtrTy<1>,
                                           SDTCVecEltisVT<2, i1>,
                                           SDTCisSameNumEltsAs<0, 2>,
                                           SDTCisVT<3, XLenVT>]>;
def SDT_RISCVVSE_VL : SDTypeProfile<0, 4, [SDTCisVec<0>,
                                           SDTCisPtrTy<1>,
                                           SDTCVecEltisVT<2, i1>,
                                           SDTCisSameNumEltsAs<0, 2>,
                                           SDTCisVT<3, XLenVT>]>;

def SDT_RISCVVLM_VL : SDTypeProfile<1, 2, [SDTCisVec<0>,
                                           SDTCisPtrTy<1>,
                                           SDTCisVT<2, XLenVT>]>;
def SDT_RISCVVSM_VL : SDTypeProfile<0, 3, [SDTCisVec<0>,
                                           SDTCisPtrTy<1>,
                                           SDTCisVT<2, XLenVT>]>;

def SDT_RISCVVLSE_VL : SDTypeProfile<1, 4, [SDTCisVec<0>,
                                           SDTCisPtrTy<1>,
                                           SDTCisInt<2>,
                                           SDTCVecEltisVT<3, i1>,
                                           SDTCisSameNumEltsAs<0, 3>,
                                           SDTCisVT<4, XLenVT>]>;
def SDT_RISCVVSSE_VL : SDTypeProfile<0, 5, [SDTCisVec<0>,
                                           SDTCisPtrTy<1>,
                                           SDTCisInt<2>,
                                           SDTCVecEltisVT<3, i1>,
                                           SDTCisSameNumEltsAs<0, 3>,
                                           SDTCisVT<4, XLenVT>]>;

def SDT_RISCVIntBinOp_VL : SDTypeProfile<1, 4, [SDTCisSameAs<0, 1>,
                                                SDTCisSameAs<0, 2>,
                                                SDTCisVec<0>, SDTCisInt<0>,
                                                SDTCVecEltisVT<3, i1>,
                                                SDTCisSameNumEltsAs<0, 3>,
                                                SDTCisVT<4, XLenVT>]>;

def SDT_RISCVFPUnOp_VL : SDTypeProfile<1, 3, [SDTCisSameAs<0, 1>,
                                              SDTCisVec<0>, SDTCisFP<0>,
                                              SDTCVecEltisVT<2, i1>,
                                              SDTCisSameNumEltsAs<0, 2>,
                                              SDTCisVT<3, XLenVT>]>;
def SDT_RISCVFPBinOp_VL : SDTypeProfile<1, 4, [SDTCisSameAs<0, 1>,
                                               SDTCisSameAs<0, 2>,
                                               SDTCisVec<0>, SDTCisFP<0>,
                                               SDTCVecEltisVT<3, i1>,
                                               SDTCisSameNumEltsAs<0, 3>,
                                               SDTCisVT<4, XLenVT>]>;

def riscv_vmv_v_x_vl : SDNode<"RISCVISD::VMV_V_X_VL",
                              SDTypeProfile<1, 2, [SDTCisVec<0>, SDTCisInt<0>,
                                                   SDTCisVT<1, XLenVT>,
                                                   SDTCisVT<2, XLenVT>]>>;
def riscv_vfmv_v_f_vl : SDNode<"RISCVISD::VFMV_V_F_VL",
                               SDTypeProfile<1, 2, [SDTCisVec<0>, SDTCisFP<0>,
                                                    SDTCisEltOfVec<1, 0>,
                                                    SDTCisVT<2, XLenVT>]>>;
def riscv_vmv_s_x_vl : SDNode<"RISCVISD::VMV_S_X_VL",
                              SDTypeProfile<1, 3, [SDTCisSameAs<0, 1>,
                                                   SDTCisInt<0>,
                                                   SDTCisVT<2, XLenVT>,
                                                   SDTCisVT<3, XLenVT>]>>;
def riscv_vfmv_s_f_vl : SDNode<"RISCVISD::VFMV_S_F_VL",
                               SDTypeProfile<1, 3, [SDTCisSameAs<0, 1>,
                                                    SDTCisFP<0>,
                                                    SDTCisEltOfVec<2, 0>,
                                                    SDTCisVT<3, XLenVT>]>>;

def riscv_vle_vl : SDNode<"RISCVISD::VLE_VL", SDT_RISCVVLE_VL,
                          [SDNPHasChain, SDNPMayLoad, SDNPMemOperand]>;
def riscv_vse_vl : SDNode<"RISCVISD::VSE_VL", SDT_RISCVVSE_VL,
                          [SDNPHasChain, SDNPMayStore, SDNPMemOperand]>;

def riscv_vlm_vl : SDNode<"RISCVISD::VLM_VL", SDT_RISCVVLM_VL,
                          [SDNPHasChain, SDNPMayLoad, SDNPMemOperand]>;
def riscv_vsm_vl : SDNode<"RISCVISD::VSM_VL", SDT_RISCVVSM_VL,
                          [SDNPHasChain, SDNPMayStore, SDNPMemOperand]>;

def riscv_vlse_vl : SDNode<"RISCVISD::VLSE_VL", SDT_RISCVVLSE_VL,
                          [SDNPHasChain, SDNPMayLoad, SDNPMemOperand]>;
def riscv_vsse_vl : SDNode<"RISCVISD::VSSE_VL", SDT_RISCVVSSE_VL,
                          [SDNPHasChain, SDNPMayStore, SDNPMemOperand]>;

def riscv_add_vl   : SDNode<"RISCVISD::ADD_VL",   SDT_RISCVIntBinOp_VL, [SDNPCommutative]>;
def riscv_sub_vl   : SDNode<"RISCVISD::SUB_VL",   SDT_RISCVIntBinOp_VL>;
def riscv_mul_vl   : SDNode<"RISCVISD::MUL_VL",   SDT_RISCVIntBinOp_VL, [SDNPCommutative]>;
def riscv_mulhs_vl : SDNode<"RISCVISD::MULHS_VL", SDT_RISCVIntBinOp_VL, [SDNPCommutative]>;
def riscv_mulhu_vl : SDNode<"RISCVISD::MULHU_VL", SDT_RISCVIntBinOp_VL, [SDNPCommutative]>;
def riscv_and_vl   : SDNode<"RISCVISD::AND_VL",   SDT_RISCVIntBinOp_VL, [SDNPCommutative]>;
def riscv_or_vl    : SDNode<"RISCVISD::OR_VL",    SDT_RISCVIntBinOp_VL, [SDNPCommutative]>;
def riscv_xor_vl   : SDNode<"RISCVISD::XOR_VL",   SDT_RISCVIntBinOp_VL, [SDNPCommutative]>;
def riscv_sdiv_vl  : SDNode<"RISCVISD::SDIV_VL",  SDT_RISCVIntBinOp_VL>;
def riscv_srem_vl  : SDNode<"RISCVISD::SREM_VL",  SDT_RISCVIntBinOp_VL>;
def riscv_udiv_vl  : SDNode<"RISCVISD::UDIV_VL",  SDT_RISCVIntBinOp_VL>;
def riscv_urem_vl  : SDNode<"RISCVISD::UREM_VL",  SDT_RISCVIntBinOp_VL>;
def riscv_shl_vl   : SDNode<"RISCVISD::SHL_VL",   SDT_RISCVIntBinOp_VL>;
def riscv_sra_vl   : SDNode<"RISCVISD::SRA_VL",   SDT_RISCVIntBinOp_VL>;
def riscv_srl_vl   : SDNode<"RISCVISD::SRL_VL",   SDT_RISCVIntBinOp_VL>;
def riscv_smin_vl  : SDNode<"RISCVISD::SMIN_VL",  SDT_RISCVIntBinOp_VL>;
def riscv_smax_vl  : SDNode<"RISCVISD::SMAX_VL",  SDT_RISCVIntBinOp_VL>;
def riscv_umin_vl  : SDNode<"RISCVISD::UMIN_VL",  SDT_RISCVIntBinOp_VL>;
def riscv_umax_vl  : SDNode<"RISCVISD::UMAX_VL",  SDT_RISCVIntBinOp_VL>;

def riscv_saddsat_vl   : SDNode<"RISCVISD::SADDSAT_VL", SDT_RISCVIntBinOp_VL>;
def riscv_uaddsat_vl   : SDNode<"RISCVISD::UADDSAT_VL", SDT_RISCVIntBinOp_VL>;
def riscv_ssubsat_vl   : SDNode<"RISCVISD::SSUBSAT_VL", SDT_RISCVIntBinOp_VL>;
def riscv_usubsat_vl   : SDNode<"RISCVISD::USUBSAT_VL", SDT_RISCVIntBinOp_VL>;

def riscv_fadd_vl  : SDNode<"RISCVISD::FADD_VL",  SDT_RISCVFPBinOp_VL, [SDNPCommutative]>;
def riscv_fsub_vl  : SDNode<"RISCVISD::FSUB_VL",  SDT_RISCVFPBinOp_VL>;
def riscv_fmul_vl  : SDNode<"RISCVISD::FMUL_VL",  SDT_RISCVFPBinOp_VL, [SDNPCommutative]>;
def riscv_fdiv_vl  : SDNode<"RISCVISD::FDIV_VL",  SDT_RISCVFPBinOp_VL>;
def riscv_fneg_vl  : SDNode<"RISCVISD::FNEG_VL",  SDT_RISCVFPUnOp_VL>;
def riscv_fabs_vl  : SDNode<"RISCVISD::FABS_VL",  SDT_RISCVFPUnOp_VL>;
def riscv_fsqrt_vl : SDNode<"RISCVISD::FSQRT_VL", SDT_RISCVFPUnOp_VL>;
def riscv_fcopysign_vl : SDNode<"RISCVISD::FCOPYSIGN_VL",  SDT_RISCVFPBinOp_VL>;
def riscv_fminnum_vl   : SDNode<"RISCVISD::FMINNUM_VL",  SDT_RISCVFPBinOp_VL>;
def riscv_fmaxnum_vl   : SDNode<"RISCVISD::FMAXNUM_VL",  SDT_RISCVFPBinOp_VL>;

def SDT_RISCVVecFMA_VL : SDTypeProfile<1, 5, [SDTCisSameAs<0, 1>,
                                              SDTCisSameAs<0, 2>,
                                              SDTCisSameAs<0, 3>,
                                              SDTCisVec<0>, SDTCisFP<0>,
                                              SDTCVecEltisVT<4, i1>,
                                              SDTCisSameNumEltsAs<0, 4>,
                                              SDTCisVT<5, XLenVT>]>;
def riscv_fma_vl : SDNode<"RISCVISD::FMA_VL", SDT_RISCVVecFMA_VL, [SDNPCommutative]>;

def SDT_RISCVFPRoundOp_VL  : SDTypeProfile<1, 3, [
  SDTCisFP<0>, SDTCisFP<1>, SDTCisOpSmallerThanOp<0, 1>, SDTCisSameNumEltsAs<0, 1>,
  SDTCVecEltisVT<2, i1>, SDTCisSameNumEltsAs<1, 2>, SDTCisVT<3, XLenVT>
]>;
def SDT_RISCVFPExtendOp_VL  : SDTypeProfile<1, 3, [
  SDTCisFP<0>, SDTCisFP<1>, SDTCisOpSmallerThanOp<1, 0>, SDTCisSameNumEltsAs<0, 1>,
  SDTCVecEltisVT<2, i1>, SDTCisSameNumEltsAs<1, 2>, SDTCisVT<3, XLenVT>
]>;

def riscv_fpround_vl : SDNode<"RISCVISD::FP_ROUND_VL", SDT_RISCVFPRoundOp_VL>;
def riscv_fpextend_vl : SDNode<"RISCVISD::FP_EXTEND_VL", SDT_RISCVFPExtendOp_VL>;
def riscv_fncvt_rod_vl : SDNode<"RISCVISD::VFNCVT_ROD_VL", SDT_RISCVFPRoundOp_VL>;

def SDT_RISCVFP2IOp_VL  : SDTypeProfile<1, 3, [
  SDTCisInt<0>, SDTCisFP<1>, SDTCisSameNumEltsAs<0, 1>,
  SDTCVecEltisVT<2, i1>, SDTCisSameNumEltsAs<1, 2>, SDTCisVT<3, XLenVT>
]>;
def SDT_RISCVI2FPOp_VL  : SDTypeProfile<1, 3, [
  SDTCisFP<0>, SDTCisInt<1>, SDTCisSameNumEltsAs<0, 1>,
  SDTCVecEltisVT<2, i1>, SDTCisSameNumEltsAs<1, 2>, SDTCisVT<3, XLenVT>
]>;

def riscv_fp_to_sint_vl : SDNode<"RISCVISD::FP_TO_SINT_VL", SDT_RISCVFP2IOp_VL>;
def riscv_fp_to_uint_vl : SDNode<"RISCVISD::FP_TO_UINT_VL", SDT_RISCVFP2IOp_VL>;
def riscv_sint_to_fp_vl : SDNode<"RISCVISD::SINT_TO_FP_VL", SDT_RISCVI2FPOp_VL>;
def riscv_uint_to_fp_vl : SDNode<"RISCVISD::UINT_TO_FP_VL", SDT_RISCVI2FPOp_VL>;

def riscv_setcc_vl : SDNode<"RISCVISD::SETCC_VL",
                            SDTypeProfile<1, 5, [SDTCVecEltisVT<0, i1>,
                                                 SDTCisVec<1>,
                                                 SDTCisSameNumEltsAs<0, 1>,
                                                 SDTCisSameAs<1, 2>,
                                                 SDTCisVT<3, OtherVT>,
                                                 SDTCisSameAs<0, 4>,
                                                 SDTCisVT<5, XLenVT>]>>;

def riscv_vrgather_vx_vl : SDNode<"RISCVISD::VRGATHER_VX_VL",
                                  SDTypeProfile<1, 4, [SDTCisVec<0>,
                                                       SDTCisSameAs<0, 1>,
                                                       SDTCisVT<2, XLenVT>,
                                                       SDTCVecEltisVT<3, i1>,
                                                       SDTCisSameNumEltsAs<0, 3>,
                                                       SDTCisVT<4, XLenVT>]>>;
def riscv_vrgather_vv_vl : SDNode<"RISCVISD::VRGATHER_VV_VL",
                                  SDTypeProfile<1, 4, [SDTCisVec<0>,
                                                       SDTCisSameAs<0, 1>,
                                                       SDTCisInt<2>,
                                                       SDTCisSameNumEltsAs<0, 2>,
                                                       SDTCisSameSizeAs<0, 2>,
                                                       SDTCVecEltisVT<3, i1>,
                                                       SDTCisSameNumEltsAs<0, 3>,
                                                       SDTCisVT<4, XLenVT>]>>;
def riscv_vrgatherei16_vv_vl : SDNode<"RISCVISD::VRGATHEREI16_VV_VL",
                                      SDTypeProfile<1, 4, [SDTCisVec<0>,
                                                           SDTCisSameAs<0, 1>,
                                                           SDTCisInt<2>,
                                                           SDTCVecEltisVT<2, i16>,
                                                           SDTCisSameNumEltsAs<0, 2>,
                                                           SDTCVecEltisVT<3, i1>,
                                                           SDTCisSameNumEltsAs<0, 3>,
                                                           SDTCisVT<4, XLenVT>]>>;

def SDT_RISCVSelect_VL  : SDTypeProfile<1, 4, [
  SDTCisVec<0>, SDTCisVec<1>, SDTCisSameNumEltsAs<0, 1>, SDTCVecEltisVT<1, i1>,
  SDTCisSameAs<0, 2>, SDTCisSameAs<2, 3>, SDTCisVT<4, XLenVT>
]>;

def riscv_vselect_vl  : SDNode<"RISCVISD::VSELECT_VL", SDT_RISCVSelect_VL>;
def riscv_vp_merge_vl : SDNode<"RISCVISD::VP_MERGE_VL", SDT_RISCVSelect_VL>;

def SDT_RISCVVMSETCLR_VL : SDTypeProfile<1, 1, [SDTCVecEltisVT<0, i1>,
                                                SDTCisVT<1, XLenVT>]>;
def riscv_vmclr_vl : SDNode<"RISCVISD::VMCLR_VL", SDT_RISCVVMSETCLR_VL>;
def riscv_vmset_vl : SDNode<"RISCVISD::VMSET_VL", SDT_RISCVVMSETCLR_VL>;

def SDT_RISCVMaskBinOp_VL : SDTypeProfile<1, 3, [SDTCisSameAs<0, 1>,
                                                 SDTCisSameAs<0, 2>,
                                                 SDTCVecEltisVT<0, i1>,
                                                 SDTCisVT<3, XLenVT>]>;
def riscv_vmand_vl : SDNode<"RISCVISD::VMAND_VL", SDT_RISCVMaskBinOp_VL, [SDNPCommutative]>;
def riscv_vmor_vl  : SDNode<"RISCVISD::VMOR_VL",  SDT_RISCVMaskBinOp_VL, [SDNPCommutative]>;
def riscv_vmxor_vl : SDNode<"RISCVISD::VMXOR_VL", SDT_RISCVMaskBinOp_VL, [SDNPCommutative]>;

def true_mask : PatLeaf<(riscv_vmset_vl (XLenVT srcvalue))>;

def riscv_vmnot_vl : PatFrag<(ops node:$rs, node:$vl),
                             (riscv_vmxor_vl node:$rs, true_mask, node:$vl)>;

def riscv_vcpop_vl : SDNode<"RISCVISD::VCPOP_VL",
                            SDTypeProfile<1, 3, [SDTCisVT<0, XLenVT>,
                                                 SDTCisVec<1>, SDTCisInt<1>,
                                                 SDTCVecEltisVT<2, i1>,
                                                 SDTCisSameNumEltsAs<1, 2>,
                                                 SDTCisVT<3, XLenVT>]>>;

def SDT_RISCVVEXTEND_VL : SDTypeProfile<1, 3, [SDTCisVec<0>,
                                               SDTCisSameNumEltsAs<0, 1>,
                                               SDTCisSameNumEltsAs<1, 2>,
                                               SDTCVecEltisVT<2, i1>,
                                               SDTCisVT<3, XLenVT>]>;
def riscv_sext_vl : SDNode<"RISCVISD::VSEXT_VL", SDT_RISCVVEXTEND_VL>;
def riscv_zext_vl : SDNode<"RISCVISD::VZEXT_VL", SDT_RISCVVEXTEND_VL>;

def riscv_trunc_vector_vl : SDNode<"RISCVISD::TRUNCATE_VECTOR_VL",
                                   SDTypeProfile<1, 3, [SDTCisVec<0>,
                                                        SDTCisSameNumEltsAs<0, 1>,
                                                        SDTCisSameNumEltsAs<0, 2>,
                                                        SDTCVecEltisVT<2, i1>,
                                                        SDTCisVT<3, XLenVT>]>>;

def SDT_RISCVVWBinOp_VL : SDTypeProfile<1, 4, [SDTCisVec<0>,
                                               SDTCisSameNumEltsAs<0, 1>,
                                               SDTCisSameAs<1, 2>,
                                               SDTCisSameNumEltsAs<1, 3>,
                                               SDTCVecEltisVT<3, i1>,
                                               SDTCisVT<4, XLenVT>]>;
def riscv_vwmul_vl  : SDNode<"RISCVISD::VWMUL_VL",  SDT_RISCVVWBinOp_VL, [SDNPCommutative]>;
def riscv_vwmulu_vl : SDNode<"RISCVISD::VWMULU_VL", SDT_RISCVVWBinOp_VL, [SDNPCommutative]>;
def riscv_vwmulsu_vl : SDNode<"RISCVISD::VWMULSU_VL", SDT_RISCVVWBinOp_VL>;
def riscv_vwadd_vl :  SDNode<"RISCVISD::VWADD_VL",  SDT_RISCVVWBinOp_VL, [SDNPCommutative]>;
def riscv_vwaddu_vl : SDNode<"RISCVISD::VWADDU_VL", SDT_RISCVVWBinOp_VL, [SDNPCommutative]>;
def riscv_vwsub_vl :  SDNode<"RISCVISD::VWSUB_VL",  SDT_RISCVVWBinOp_VL, [SDNPCommutative]>;
def riscv_vwsubu_vl : SDNode<"RISCVISD::VWSUBU_VL", SDT_RISCVVWBinOp_VL, [SDNPCommutative]>;

def SDT_RISCVVWBinOpW_VL : SDTypeProfile<1, 4, [SDTCisVec<0>,
                                                SDTCisSameAs<0, 1>,
                                                SDTCisSameNumEltsAs<1, 2>,
                                                SDTCisOpSmallerThanOp<2, 1>,
                                                SDTCisSameNumEltsAs<1, 3>,
                                                SDTCVecEltisVT<3, i1>,
                                                SDTCisVT<4, XLenVT>]>;
def riscv_vwadd_w_vl :  SDNode<"RISCVISD::VWADD_W_VL",  SDT_RISCVVWBinOpW_VL>;
def riscv_vwaddu_w_vl : SDNode<"RISCVISD::VWADDU_W_VL", SDT_RISCVVWBinOpW_VL>;
def riscv_vwsub_w_vl :  SDNode<"RISCVISD::VWSUB_W_VL",  SDT_RISCVVWBinOpW_VL>;
def riscv_vwsubu_w_vl : SDNode<"RISCVISD::VWSUBU_W_VL", SDT_RISCVVWBinOpW_VL>;

def SDTRVVVecReduce : SDTypeProfile<1, 5, [
  SDTCisVec<0>, SDTCisVec<1>, SDTCisVec<2>, SDTCisSameAs<0, 3>,
  SDTCVecEltisVT<4, i1>, SDTCisSameNumEltsAs<2, 4>, SDTCisVT<5, XLenVT>
]>;

def riscv_mul_vl_oneuse : PatFrag<(ops node:$A, node:$B, node:$C, node:$D),
                                  (riscv_mul_vl node:$A, node:$B, node:$C,
                                                node:$D), [{
  return N->hasOneUse();
}]>;

def riscv_vwmul_vl_oneuse : PatFrag<(ops node:$A, node:$B, node:$C, node:$D),
                                    (riscv_vwmul_vl node:$A, node:$B, node:$C,
                                                    node:$D), [{
  return N->hasOneUse();
}]>;

def riscv_vwmulu_vl_oneuse : PatFrag<(ops node:$A, node:$B, node:$C, node:$D),
                                     (riscv_vwmulu_vl node:$A, node:$B, node:$C,
                                                      node:$D), [{
  return N->hasOneUse();
}]>;

def riscv_vwmulsu_vl_oneuse : PatFrag<(ops node:$A, node:$B, node:$C, node:$D),
                                      (riscv_vwmulsu_vl node:$A, node:$B, node:$C,
                                                        node:$D), [{
  return N->hasOneUse();
}]>;

foreach kind = ["ADD", "UMAX", "SMAX", "UMIN", "SMIN", "AND", "OR", "XOR",
                "FADD", "SEQ_FADD", "FMIN", "FMAX"] in
  def rvv_vecreduce_#kind#_vl : SDNode<"RISCVISD::VECREDUCE_"#kind#"_VL", SDTRVVVecReduce>;

// Give explicit Complexity to prefer simm5/uimm5.
def SplatPat       : ComplexPattern<vAny, 1, "selectVSplat",      [], [], 1>;
def SplatPat_simm5 : ComplexPattern<vAny, 1, "selectVSplatSimm5", [], [], 2>;
def SplatPat_uimm5 : ComplexPattern<vAny, 1, "selectVSplatUimm5", [], [], 2>;
def SplatPat_simm5_plus1
    : ComplexPattern<vAny, 1, "selectVSplatSimm5Plus1", [], [], 2>;
def SplatPat_simm5_plus1_nonzero
    : ComplexPattern<vAny, 1, "selectVSplatSimm5Plus1NonZero", [], [], 2>;

// Ignore the vl operand.
def SplatFPOp : PatFrag<(ops node:$op),
                        (riscv_vfmv_v_f_vl node:$op, srcvalue)>;

def sew8simm5  : ComplexPattern<XLenVT, 1, "selectRVVSimm5<8>",  []>;
def sew16simm5 : ComplexPattern<XLenVT, 1, "selectRVVSimm5<16>", []>;
def sew32simm5 : ComplexPattern<XLenVT, 1, "selectRVVSimm5<32>", []>;
def sew64simm5 : ComplexPattern<XLenVT, 1, "selectRVVSimm5<64>", []>;

multiclass VPatBinaryVL_V<SDNode vop,
                          string instruction_name,
                          string suffix,
                          ValueType result_type,
                          ValueType op1_type,
                          ValueType op2_type,
                          ValueType mask_type,
                          int sew,
                          LMULInfo vlmul,
                          VReg op1_reg_class,
                          VReg op2_reg_class> {
  def : Pat<(result_type (vop
                         (op1_type op1_reg_class:$rs1),
                         (op2_type op2_reg_class:$rs2),
                         (mask_type V0),
                         VLOpFrag)),
        (!cast<Instruction>(instruction_name#"_"#suffix#"_"# vlmul.MX#"_MASK")
                     (result_type (IMPLICIT_DEF)),
                     op1_reg_class:$rs1,
                     op2_reg_class:$rs2,
                     (mask_type V0), GPR:$vl, sew, TAIL_AGNOSTIC)>;
}

multiclass VPatBinaryVL_XI<SDNode vop,
                           string instruction_name,
                           string suffix,
                           ValueType result_type,
                           ValueType vop1_type,
                           ValueType vop2_type,
                           ValueType mask_type,
                           int sew,
                           LMULInfo vlmul,
                           VReg vop_reg_class,
                           ComplexPattern SplatPatKind,
                           DAGOperand xop_kind> {
  def : Pat<(result_type (vop
                     (vop1_type vop_reg_class:$rs1),
                     (vop2_type (SplatPatKind (XLenVT xop_kind:$rs2))),
                     (mask_type V0),
                     VLOpFrag)),
        (!cast<Instruction>(instruction_name#_#suffix#_# vlmul.MX#"_MASK")
                     (result_type (IMPLICIT_DEF)),
                     vop_reg_class:$rs1,
                     xop_kind:$rs2,
                     (mask_type V0), GPR:$vl, sew, TAIL_AGNOSTIC)>;
}

multiclass VPatBinaryVL_VV_VX<SDNode vop, string instruction_name> {
  foreach vti = AllIntegerVectors in {
    defm : VPatBinaryVL_V<vop, instruction_name, "VV",
                           vti.Vector, vti.Vector, vti.Vector, vti.Mask,
                           vti.Log2SEW, vti.LMul, vti.RegClass, vti.RegClass>;
    defm : VPatBinaryVL_XI<vop, instruction_name, "VX",
                           vti.Vector, vti.Vector, vti.Vector, vti.Mask,
                           vti.Log2SEW, vti.LMul, vti.RegClass, SplatPat, GPR>;
  }
}

multiclass VPatBinaryVL_VV_VX_VI<SDNode vop, string instruction_name,
                                 Operand ImmType = simm5>
    : VPatBinaryVL_VV_VX<vop, instruction_name> {
  foreach vti = AllIntegerVectors in {
    defm : VPatBinaryVL_XI<vop, instruction_name, "VI",
                           vti.Vector, vti.Vector, vti.Vector, vti.Mask,
                           vti.Log2SEW, vti.LMul, vti.RegClass,
                           !cast<ComplexPattern>(SplatPat#_#ImmType),
                           ImmType>;
  }
}

multiclass VPatBinaryWVL_VV_VX<SDNode vop, string instruction_name> {
  foreach VtiToWti = AllWidenableIntVectors in {
    defvar vti = VtiToWti.Vti;
    defvar wti = VtiToWti.Wti;
    defm : VPatBinaryVL_V<vop, instruction_name, "VV",
                           wti.Vector, vti.Vector, vti.Vector, vti.Mask,
                           vti.Log2SEW, vti.LMul, vti.RegClass, vti.RegClass>;
    defm : VPatBinaryVL_XI<vop, instruction_name, "VX",
                           wti.Vector, vti.Vector, vti.Vector, vti.Mask,
                           vti.Log2SEW, vti.LMul, vti.RegClass, SplatPat, GPR>;
  }
}
multiclass VPatBinaryWVL_VV_VX_WV_WX<SDNode vop, SDNode vop_w,
                                     string instruction_name>
    : VPatBinaryWVL_VV_VX<vop, instruction_name> {
  foreach VtiToWti = AllWidenableIntVectors in {
    defvar vti = VtiToWti.Vti;
    defvar wti = VtiToWti.Wti;
    defm : VPatBinaryVL_V<vop_w, instruction_name, "WV",
                           wti.Vector, wti.Vector, vti.Vector, vti.Mask,
                           vti.Log2SEW, vti.LMul, wti.RegClass, vti.RegClass>;
    defm : VPatBinaryVL_XI<vop_w, instruction_name, "WX",
                           wti.Vector, wti.Vector, vti.Vector, vti.Mask,
                           vti.Log2SEW, vti.LMul, wti.RegClass, SplatPat, GPR>;
  }
}

multiclass VPatBinaryVL_VF<SDNode vop,
                           string instruction_name,
                           ValueType result_type,
                           ValueType vop_type,
                           ValueType mask_type,
                           int sew,
                           LMULInfo vlmul,
                           VReg vop_reg_class,
                           RegisterClass scalar_reg_class> {
  def : Pat<(result_type (vop (vop_type vop_reg_class:$rs1),
                         (vop_type (SplatFPOp scalar_reg_class:$rs2)),
                         (mask_type V0),
                         VLOpFrag)),
        (!cast<Instruction>(instruction_name#"_"#vlmul.MX#"_MASK")
                     (result_type (IMPLICIT_DEF)),
                     vop_reg_class:$rs1,
                     scalar_reg_class:$rs2,
                     (mask_type V0), GPR:$vl, sew, TAIL_AGNOSTIC)>;
}

multiclass VPatBinaryFPVL_VV_VF<SDNode vop, string instruction_name> {
  foreach vti = AllFloatVectors in {
    defm : VPatBinaryVL_V<vop, instruction_name, "VV",
                          vti.Vector, vti.Vector, vti.Vector, vti.Mask,
                          vti.Log2SEW, vti.LMul, vti.RegClass, vti.RegClass>;
    defm : VPatBinaryVL_VF<vop, instruction_name#"_V"#vti.ScalarSuffix,
                           vti.Vector, vti.Vector, vti.Mask, vti.Log2SEW,
                           vti.LMul, vti.RegClass, vti.ScalarRegClass>;
  }
}

multiclass VPatBinaryFPVL_R_VF<SDNode vop, string instruction_name> {
  foreach fvti = AllFloatVectors in {
    def : Pat<(fvti.Vector (vop (SplatFPOp fvti.ScalarRegClass:$rs2),
                                fvti.RegClass:$rs1,
                                (fvti.Mask V0),
                                VLOpFrag)),
              (!cast<Instruction>(instruction_name#"_V"#fvti.ScalarSuffix#"_"#fvti.LMul.MX#"_MASK")
                           (fvti.Vector (IMPLICIT_DEF)),
                           fvti.RegClass:$rs1, fvti.ScalarRegClass:$rs2,
                           (fvti.Mask V0), GPR:$vl, fvti.Log2SEW, TAIL_AGNOSTIC)>;
  }
}

multiclass VPatIntegerSetCCVL_VV<VTypeInfo vti, string instruction_name,
                                 CondCode cc> {
  def : Pat<(vti.Mask (riscv_setcc_vl (vti.Vector vti.RegClass:$rs1),
                                      vti.RegClass:$rs2, cc,
                                      (vti.Mask true_mask),
                                      VLOpFrag)),
            (!cast<Instruction>(instruction_name#"_VV_"#vti.LMul.MX)
                         vti.RegClass:$rs1, vti.RegClass:$rs2, GPR:$vl,
                         vti.Log2SEW)>;
  def : Pat<(vti.Mask (riscv_setcc_vl (vti.Vector vti.RegClass:$rs1),
                                      vti.RegClass:$rs2, cc,
                                      (vti.Mask V0),
                                      VLOpFrag)),
            (!cast<Instruction>(instruction_name#"_VV_"#vti.LMul.MX#"_MASK")
                         (vti.Mask (IMPLICIT_DEF)),
                         vti.RegClass:$rs1,
                         vti.RegClass:$rs2,
                         (vti.Mask V0), GPR:$vl, vti.Log2SEW)>;
}

// Inherits from VPatIntegerSetCCVL_VV and adds a pattern with operands swapped.
multiclass VPatIntegerSetCCVL_VV_Swappable<VTypeInfo vti, string instruction_name,
                                           CondCode cc, CondCode invcc> :
  VPatIntegerSetCCVL_VV<vti, instruction_name, cc> {
  def : Pat<(vti.Mask (riscv_setcc_vl (vti.Vector vti.RegClass:$rs2),
                                      vti.RegClass:$rs1, invcc,
                                      (vti.Mask true_mask),
                                      VLOpFrag)),
            (!cast<Instruction>(instruction_name#"_VV_"#vti.LMul.MX)
                         vti.RegClass:$rs1, vti.RegClass:$rs2, GPR:$vl,
                         vti.Log2SEW)>;
  def : Pat<(vti.Mask (riscv_setcc_vl (vti.Vector vti.RegClass:$rs2),
                                      vti.RegClass:$rs1, invcc,
                                      (vti.Mask V0),
                                      VLOpFrag)),
            (!cast<Instruction>(instruction_name#"_VV_"#vti.LMul.MX#"_MASK")
                         (vti.Mask (IMPLICIT_DEF)),
                         vti.RegClass:$rs1,
                         vti.RegClass:$rs2,
                         (vti.Mask V0), GPR:$vl, vti.Log2SEW)>;
}

multiclass VPatIntegerSetCCVL_VX_Swappable<VTypeInfo vti, string instruction_name,
                                           CondCode cc, CondCode invcc> {
  defvar instruction = !cast<Instruction>(instruction_name#"_VX_"#vti.LMul.MX);
  defvar instruction_masked = !cast<Instruction>(instruction_name#"_VX_"#vti.LMul.MX#"_MASK");
  def : Pat<(vti.Mask (riscv_setcc_vl (vti.Vector vti.RegClass:$rs1),
                                      (SplatPat (XLenVT GPR:$rs2)), cc,
                                      (vti.Mask true_mask),
                                      VLOpFrag)),
            (instruction vti.RegClass:$rs1, GPR:$rs2, GPR:$vl, vti.Log2SEW)>;
  def : Pat<(vti.Mask (riscv_setcc_vl (vti.Vector vti.RegClass:$rs1),
                                      (SplatPat (XLenVT GPR:$rs2)), cc,
                                      (vti.Mask V0),
                                      VLOpFrag)),
            (instruction_masked (vti.Mask (IMPLICIT_DEF)), vti.RegClass:$rs1,
                                GPR:$rs2, (vti.Mask V0), GPR:$vl, vti.Log2SEW)>;
  def : Pat<(vti.Mask (riscv_setcc_vl (SplatPat (XLenVT GPR:$rs2)),
                                      (vti.Vector vti.RegClass:$rs1), invcc,
                                      (vti.Mask true_mask),
                                      VLOpFrag)),
            (instruction vti.RegClass:$rs1, GPR:$rs2, GPR:$vl, vti.Log2SEW)>;
  def : Pat<(vti.Mask (riscv_setcc_vl (SplatPat (XLenVT GPR:$rs2)),
                                      (vti.Vector vti.RegClass:$rs1), invcc,
                                      (vti.Mask V0),
                                      VLOpFrag)),
            (instruction_masked (vti.Mask (IMPLICIT_DEF)), vti.RegClass:$rs1,
                                GPR:$rs2, (vti.Mask V0), GPR:$vl, vti.Log2SEW)>;
}

multiclass VPatIntegerSetCCVL_VI_Swappable<VTypeInfo vti, string instruction_name,
                                           CondCode cc, CondCode invcc> {
  defvar instruction = !cast<Instruction>(instruction_name#"_VI_"#vti.LMul.MX);
  defvar instruction_masked = !cast<Instruction>(instruction_name#"_VI_"#vti.LMul.MX#"_MASK");
  def : Pat<(vti.Mask (riscv_setcc_vl (vti.Vector vti.RegClass:$rs1),
                                      (SplatPat_simm5 simm5:$rs2), cc,
                                      (vti.Mask true_mask),
                                      VLOpFrag)),
            (instruction vti.RegClass:$rs1, XLenVT:$rs2, GPR:$vl, vti.Log2SEW)>;
  def : Pat<(vti.Mask (riscv_setcc_vl (vti.Vector vti.RegClass:$rs1),
                                      (SplatPat_simm5 simm5:$rs2), cc,
                                      (vti.Mask V0),
                                      VLOpFrag)),
            (instruction_masked (vti.Mask (IMPLICIT_DEF)), vti.RegClass:$rs1,
                                XLenVT:$rs2, (vti.Mask V0), GPR:$vl, vti.Log2SEW)>;
  def : Pat<(vti.Mask (riscv_setcc_vl (SplatPat_simm5 simm5:$rs2),
                                      (vti.Vector vti.RegClass:$rs1), invcc,
                                      (vti.Mask true_mask),
                                      VLOpFrag)),
            (instruction vti.RegClass:$rs1, simm5:$rs2, GPR:$vl, vti.Log2SEW)>;
  def : Pat<(vti.Mask (riscv_setcc_vl (SplatPat_simm5 simm5:$rs2),
                                      (vti.Vector vti.RegClass:$rs1), invcc,
                                      (vti.Mask V0),
                                      VLOpFrag)),
            (instruction_masked (vti.Mask (IMPLICIT_DEF)), vti.RegClass:$rs1,
                                simm5:$rs2, (vti.Mask V0), GPR:$vl, vti.Log2SEW)>;
}

multiclass VPatIntegerSetCCVL_VIPlus1<VTypeInfo vti, string instruction_name,
                                      CondCode cc, ComplexPattern splatpat_kind> {
  defvar instruction = !cast<Instruction>(instruction_name#"_VI_"#vti.LMul.MX);
  defvar instruction_masked = !cast<Instruction>(instruction_name#"_VI_"#vti.LMul.MX#"_MASK");
  def : Pat<(vti.Mask (riscv_setcc_vl (vti.Vector vti.RegClass:$rs1),
                                      (splatpat_kind simm5:$rs2), cc,
                                      (vti.Mask true_mask),
                                      VLOpFrag)),
            (instruction vti.RegClass:$rs1, (DecImm simm5:$rs2),
                         GPR:$vl, vti.Log2SEW)>;
  def : Pat<(vti.Mask (riscv_setcc_vl (vti.Vector vti.RegClass:$rs1),
                                      (splatpat_kind simm5:$rs2), cc,
                                      (vti.Mask V0),
                                      VLOpFrag)),
            (instruction_masked (vti.Mask (IMPLICIT_DEF)), vti.RegClass:$rs1,
                                (DecImm simm5:$rs2), (vti.Mask V0), GPR:$vl, vti.Log2SEW)>;
}

multiclass VPatFPSetCCVL_VV<VTypeInfo fvti, string inst_name, CondCode cc> {
  def : Pat<(fvti.Mask (riscv_setcc_vl (fvti.Vector fvti.RegClass:$rs1),
                                       fvti.RegClass:$rs2,
                                       cc,
                                       (fvti.Mask true_mask),
                                       VLOpFrag)),
            (!cast<Instruction>(inst_name#"_VV_"#fvti.LMul.MX)
                fvti.RegClass:$rs1, fvti.RegClass:$rs2, GPR:$vl, fvti.Log2SEW)>;
  def : Pat<(fvti.Mask (riscv_setcc_vl (fvti.Vector fvti.RegClass:$rs1),
                                       fvti.RegClass:$rs2,
                                       cc,
                                       (fvti.Mask V0),
                                       VLOpFrag)),
            (!cast<Instruction>(inst_name#"_VV_"#fvti.LMul.MX#"_MASK")
                (fvti.Mask (IMPLICIT_DEF)),
                fvti.RegClass:$rs1,
                fvti.RegClass:$rs2,
                (fvti.Mask V0), GPR:$vl, fvti.Log2SEW)>;
}

multiclass VPatFPSetCCVL_VV_Swappable<VTypeInfo fvti, string inst_name,
                                      CondCode cc, CondCode invcc> :
  VPatFPSetCCVL_VV<fvti, inst_name, cc> {
  def : Pat<(fvti.Mask (riscv_setcc_vl (fvti.Vector fvti.RegClass:$rs2),
                                       fvti.RegClass:$rs1,
                                       invcc,
                                       (fvti.Mask true_mask),
                                       VLOpFrag)),
            (!cast<Instruction>(inst_name#"_VV_"#fvti.LMul.MX)
                fvti.RegClass:$rs1, fvti.RegClass:$rs2, GPR:$vl, fvti.Log2SEW)>;
  def : Pat<(fvti.Mask (riscv_setcc_vl (fvti.Vector fvti.RegClass:$rs2),
                                       fvti.RegClass:$rs1,
                                       invcc,
                                       (fvti.Mask V0),
                                       VLOpFrag)),
            (!cast<Instruction>(inst_name#"_VV_"#fvti.LMul.MX#"_MASK")
                (fvti.Mask (IMPLICIT_DEF)),
                fvti.RegClass:$rs1,
                fvti.RegClass:$rs2,
                (fvti.Mask V0), GPR:$vl, fvti.Log2SEW)>;
}

multiclass VPatFPSetCCVL_VF_FV<VTypeInfo fvti, string inst_name,
                              CondCode cc, CondCode invcc> {
  // Fixed length vector splats
  def : Pat<(fvti.Mask (riscv_setcc_vl (fvti.Vector fvti.RegClass:$rs1),
                                       (SplatFPOp fvti.ScalarRegClass:$rs2),
                                       cc,
                                       (fvti.Mask true_mask),
                                       VLOpFrag)),
            (!cast<Instruction>(inst_name#"_V"#fvti.ScalarSuffix#"_"#fvti.LMul.MX)
                fvti.RegClass:$rs1, fvti.ScalarRegClass:$rs2,
                GPR:$vl, fvti.Log2SEW)>;
  def : Pat<(fvti.Mask (riscv_setcc_vl (fvti.Vector fvti.RegClass:$rs1),
                                       (SplatFPOp fvti.ScalarRegClass:$rs2),
                                       cc,
                                       (fvti.Mask V0),
                                       VLOpFrag)),
            (!cast<Instruction>(inst_name#"_V"#fvti.ScalarSuffix#"_"#fvti.LMul.MX#"_MASK")
                (fvti.Mask (IMPLICIT_DEF)),
                fvti.RegClass:$rs1,
                fvti.ScalarRegClass:$rs2,
                (fvti.Mask V0), GPR:$vl, fvti.Log2SEW)>;
  // Scalable length vector splats
  def : Pat<(fvti.Mask (riscv_setcc_vl (fvti.Vector fvti.RegClass:$rs1),
                                       (SplatPat fvti.ScalarRegClass:$rs2),
                                       cc,
                                       (fvti.Mask true_mask),
                                       VLOpFrag)),
            (!cast<Instruction>(inst_name#"_V"#fvti.ScalarSuffix#"_"#fvti.LMul.MX)
                fvti.RegClass:$rs1, fvti.ScalarRegClass:$rs2,
                GPR:$vl, fvti.Log2SEW)>;
  def : Pat<(fvti.Mask (riscv_setcc_vl (fvti.Vector fvti.RegClass:$rs1),
                                       (SplatPat fvti.ScalarRegClass:$rs2),
                                       cc,
                                       (fvti.Mask V0),
                                       VLOpFrag)),
            (!cast<Instruction>(inst_name#"_V"#fvti.ScalarSuffix#"_"#fvti.LMul.MX#"_MASK")
                (fvti.Mask (IMPLICIT_DEF)),
                fvti.RegClass:$rs1,
                fvti.ScalarRegClass:$rs2,
                (fvti.Mask V0), GPR:$vl, fvti.Log2SEW)>;
  // Fixed length vector splats
  def : Pat<(fvti.Mask (riscv_setcc_vl (SplatFPOp fvti.ScalarRegClass:$rs2),
                                       (fvti.Vector fvti.RegClass:$rs1),
                                       invcc,
                                       (fvti.Mask true_mask),
                                       VLOpFrag)),
            (!cast<Instruction>(inst_name#"_V"#fvti.ScalarSuffix#"_"#fvti.LMul.MX)
                fvti.RegClass:$rs1, fvti.ScalarRegClass:$rs2,
                GPR:$vl, fvti.Log2SEW)>;
  def : Pat<(fvti.Mask (riscv_setcc_vl (SplatFPOp fvti.ScalarRegClass:$rs2),
                                       (fvti.Vector fvti.RegClass:$rs1),
                                       invcc,
                                       (fvti.Mask V0),
                                       VLOpFrag)),
            (!cast<Instruction>(inst_name#"_V"#fvti.ScalarSuffix#"_"#fvti.LMul.MX#"_MASK")
                (fvti.Mask (IMPLICIT_DEF)),
                fvti.RegClass:$rs1,
                fvti.ScalarRegClass:$rs2,
                (fvti.Mask V0), GPR:$vl, fvti.Log2SEW)>;
  // Scalable length vector splats
  def : Pat<(fvti.Mask (riscv_setcc_vl (SplatPat fvti.ScalarRegClass:$rs2),
                                       (fvti.Vector fvti.RegClass:$rs1),
                                       invcc,
                                       (fvti.Mask true_mask),
                                       VLOpFrag)),
            (!cast<Instruction>(inst_name#"_V"#fvti.ScalarSuffix#"_"#fvti.LMul.MX)
                fvti.RegClass:$rs1, fvti.ScalarRegClass:$rs2,
                GPR:$vl, fvti.Log2SEW)>;
  def : Pat<(fvti.Mask (riscv_setcc_vl (SplatPat fvti.ScalarRegClass:$rs2),
                                       (fvti.Vector fvti.RegClass:$rs1),
                                       invcc,
                                       (fvti.Mask V0),
                                       VLOpFrag)),
            (!cast<Instruction>(inst_name#"_V"#fvti.ScalarSuffix#"_"#fvti.LMul.MX#"_MASK")
                (fvti.Mask (IMPLICIT_DEF)),
                fvti.RegClass:$rs1,
                fvti.ScalarRegClass:$rs2,
                (fvti.Mask V0), GPR:$vl, fvti.Log2SEW)>;
}

multiclass VPatExtendSDNode_V_VL<SDNode vop, string inst_name, string suffix,
                                 list <VTypeInfoToFraction> fraction_list> {
  foreach vtiTofti = fraction_list in {
    defvar vti = vtiTofti.Vti;
    defvar fti = vtiTofti.Fti;
    def : Pat<(vti.Vector (vop (fti.Vector fti.RegClass:$rs2),
                               true_mask, VLOpFrag)),
              (!cast<Instruction>(inst_name#"_"#suffix#"_"#vti.LMul.MX)
                  fti.RegClass:$rs2, GPR:$vl, vti.Log2SEW)>;
    def : Pat<(vti.Vector (vop (fti.Vector fti.RegClass:$rs2),
                               (fti.Mask V0), VLOpFrag)),
              (!cast<Instruction>(inst_name#"_"#suffix#"_"#vti.LMul.MX#"_MASK")
                  (vti.Vector (IMPLICIT_DEF)),
                  fti.RegClass:$rs2,
                  (fti.Mask V0), GPR:$vl, vti.Log2SEW, TAIL_AGNOSTIC)>;
  }
}

multiclass VPatConvertFP2ISDNode_V_VL<SDNode vop, string instruction_name> {
  foreach fvti = AllFloatVectors in {
    defvar ivti = GetIntVTypeInfo<fvti>.Vti;
    def : Pat<(ivti.Vector (vop (fvti.Vector fvti.RegClass:$rs1),
                                (fvti.Mask true_mask),
                                VLOpFrag)),
              (!cast<Instruction>(instruction_name#"_"#ivti.LMul.MX)
                  fvti.RegClass:$rs1, GPR:$vl, ivti.Log2SEW)>;
    def : Pat<(ivti.Vector (vop (fvti.Vector fvti.RegClass:$rs1),
                                (fvti.Mask V0),
                                VLOpFrag)),
              (!cast<Instruction>(instruction_name#"_"#ivti.LMul.MX#"_MASK")
                  (ivti.Vector (IMPLICIT_DEF)), fvti.RegClass:$rs1,
                  (fvti.Mask V0), GPR:$vl, ivti.Log2SEW, TAIL_AGNOSTIC)>;
  }
}

multiclass VPatConvertI2FPSDNode_V_VL<SDNode vop, string instruction_name> {
  foreach fvti = AllFloatVectors in {
    defvar ivti = GetIntVTypeInfo<fvti>.Vti;
    def : Pat<(fvti.Vector (vop (ivti.Vector ivti.RegClass:$rs1),
                                (ivti.Mask true_mask),
                                VLOpFrag)),
              (!cast<Instruction>(instruction_name#"_"#fvti.LMul.MX)
                  ivti.RegClass:$rs1, GPR:$vl, fvti.Log2SEW)>;
    def : Pat<(fvti.Vector (vop (ivti.Vector ivti.RegClass:$rs1),
                                (ivti.Mask V0),
                                VLOpFrag)),
              (!cast<Instruction>(instruction_name#"_"#fvti.LMul.MX#"_MASK")
                  (fvti.Vector (IMPLICIT_DEF)), ivti.RegClass:$rs1,
                  (ivti.Mask V0), GPR:$vl, fvti.Log2SEW, TAIL_AGNOSTIC)>;
  }
}

multiclass VPatWConvertFP2ISDNode_V_VL<SDNode vop, string instruction_name> {
  foreach fvtiToFWti = AllWidenableFloatVectors in {
    defvar fvti = fvtiToFWti.Vti;
    defvar iwti = GetIntVTypeInfo<fvtiToFWti.Wti>.Vti;
    def : Pat<(iwti.Vector (vop (fvti.Vector fvti.RegClass:$rs1),
                                (fvti.Mask true_mask),
                                VLOpFrag)),
              (!cast<Instruction>(instruction_name#"_"#fvti.LMul.MX)
                  fvti.RegClass:$rs1, GPR:$vl, fvti.Log2SEW)>;
    def : Pat<(iwti.Vector (vop (fvti.Vector fvti.RegClass:$rs1),
                                (fvti.Mask V0),
                                VLOpFrag)),
              (!cast<Instruction>(instruction_name#"_"#fvti.LMul.MX#"_MASK")
                  (iwti.Vector (IMPLICIT_DEF)), fvti.RegClass:$rs1,
                  (fvti.Mask V0), GPR:$vl, fvti.Log2SEW, TAIL_AGNOSTIC)>;
  }
}

multiclass VPatWConvertI2FPSDNode_V_VL<SDNode vop, string instruction_name> {
  foreach vtiToWti = AllWidenableIntToFloatVectors in {
    defvar ivti = vtiToWti.Vti;
    defvar fwti = vtiToWti.Wti;
    def : Pat<(fwti.Vector (vop (ivti.Vector ivti.RegClass:$rs1),
                                (ivti.Mask true_mask),
                                VLOpFrag)),
              (!cast<Instruction>(instruction_name#"_"#ivti.LMul.MX)
                  ivti.RegClass:$rs1, GPR:$vl, ivti.Log2SEW)>;
    def : Pat<(fwti.Vector (vop (ivti.Vector ivti.RegClass:$rs1),
                                (ivti.Mask V0),
                                VLOpFrag)),
              (!cast<Instruction>(instruction_name#"_"#ivti.LMul.MX#"_MASK")
                  (fwti.Vector (IMPLICIT_DEF)), ivti.RegClass:$rs1,
                  (ivti.Mask V0), GPR:$vl, ivti.Log2SEW, TAIL_AGNOSTIC)>;
  }
}

multiclass VPatNConvertFP2ISDNode_V_VL<SDNode vop, string instruction_name> {
  foreach vtiToWti = AllWidenableIntToFloatVectors in {
    defvar vti = vtiToWti.Vti;
    defvar fwti = vtiToWti.Wti;
    def : Pat<(vti.Vector (vop (fwti.Vector fwti.RegClass:$rs1),
                               (fwti.Mask true_mask),
                               VLOpFrag)),
              (!cast<Instruction>(instruction_name#"_"#vti.LMul.MX)
                  fwti.RegClass:$rs1, GPR:$vl, vti.Log2SEW)>;
    def : Pat<(vti.Vector (vop (fwti.Vector fwti.RegClass:$rs1),
                               (fwti.Mask V0),
                               VLOpFrag)),
              (!cast<Instruction>(instruction_name#"_"#vti.LMul.MX#"_MASK")
                  (vti.Vector (IMPLICIT_DEF)), fwti.RegClass:$rs1,
                  (fwti.Mask V0), GPR:$vl, vti.Log2SEW, TAIL_AGNOSTIC)>;
  }
}

multiclass VPatNConvertI2FPSDNode_V_VL<SDNode vop, string instruction_name> {
  foreach fvtiToFWti = AllWidenableFloatVectors in {
    defvar fvti = fvtiToFWti.Vti;
    defvar iwti = GetIntVTypeInfo<fvtiToFWti.Wti>.Vti;
    def : Pat<(fvti.Vector (vop (iwti.Vector iwti.RegClass:$rs1),
                                (iwti.Mask true_mask),
                                VLOpFrag)),
              (!cast<Instruction>(instruction_name#"_"#fvti.LMul.MX)
                  iwti.RegClass:$rs1, GPR:$vl, fvti.Log2SEW)>;
    def : Pat<(fvti.Vector (vop (iwti.Vector iwti.RegClass:$rs1),
                                (iwti.Mask V0),
                                VLOpFrag)),
              (!cast<Instruction>(instruction_name#"_"#fvti.LMul.MX#"_MASK")
                  (fvti.Vector (IMPLICIT_DEF)), iwti.RegClass:$rs1,
                  (iwti.Mask V0), GPR:$vl, fvti.Log2SEW, TAIL_AGNOSTIC)>;
  }
}

multiclass VPatReductionVL<SDNode vop, string instruction_name, bit is_float> {
  foreach vti = !if(is_float, AllFloatVectors, AllIntegerVectors) in {
    defvar vti_m1 = !cast<VTypeInfo>(!if(is_float, "VF", "VI") # vti.SEW # "M1");
    def: Pat<(vti_m1.Vector (vop (vti_m1.Vector VR:$merge), (vti.Vector vti.RegClass:$rs1), VR:$rs2,
                                 (vti.Mask true_mask),
                                 VLOpFrag)),
        (!cast<Instruction>(instruction_name#"_VS_"#vti.LMul.MX)
            (vti_m1.Vector VR:$merge),
            (vti.Vector vti.RegClass:$rs1),
            (vti_m1.Vector VR:$rs2),
            GPR:$vl, vti.Log2SEW)>;

    def: Pat<(vti_m1.Vector (vop (vti_m1.Vector VR:$merge), (vti.Vector vti.RegClass:$rs1), VR:$rs2,
                                 (vti.Mask V0), VLOpFrag)),
        (!cast<Instruction>(instruction_name#"_VS_"#vti.LMul.MX#"_MASK")
            (vti_m1.Vector VR:$merge),
            (vti.Vector vti.RegClass:$rs1),
            (vti_m1.Vector VR:$rs2),
            (vti.Mask V0), GPR:$vl, vti.Log2SEW)>;
  }
}

multiclass VPatBinarySDNodeExt_V_WV<SDNode op, PatFrags extop, string instruction_name> {
  foreach vti = AllWidenableIntVectors in {
    def : Pat<
      (vti.Vti.Vector
        (riscv_trunc_vector_vl
          (op (vti.Wti.Vector vti.Wti.RegClass:$rs2),
              (vti.Wti.Vector (extop (vti.Vti.Vector vti.Vti.RegClass:$rs1)))),
          (riscv_vmset_vl VLMax),
          VLMax)),
      (!cast<Instruction>(instruction_name#"_WV_"#vti.Vti.LMul.MX)
        vti.Wti.RegClass:$rs2, vti.Vti.RegClass:$rs1,
        vti.Vti.AVL, vti.Vti.Log2SEW)>;
  }
}

multiclass VPatBinarySDNodeExt_V_WX<SDNode op, PatFrags extop, string instruction_name> {
  foreach vti = AllWidenableIntVectors in {
    def : Pat<
      (vti.Vti.Vector
        (riscv_trunc_vector_vl
          (op (vti.Wti.Vector vti.Wti.RegClass:$rs2),
              (vti.Wti.Vector (extop (vti.Vti.Vector (SplatPat GPR:$rs1))))),
          (riscv_vmset_vl VLMax),
          VLMax)),
      (!cast<Instruction>(instruction_name#"_WX_"#vti.Vti.LMul.MX)
        vti.Wti.RegClass:$rs2, GPR:$rs1,
        vti.Vti.AVL, vti.Vti.Log2SEW)>;
  }
}


multiclass VPatBinarySDNode_V_WV<SDNode op, string instruction_name> {
  defm : VPatBinarySDNodeExt_V_WV<op, sext_oneuse, instruction_name>;
  defm : VPatBinarySDNodeExt_V_WV<op, zext_oneuse, instruction_name>;
}

multiclass VPatBinarySDNode_V_WX<SDNode op, string instruction_name> {
  defm : VPatBinarySDNodeExt_V_WX<op, sext_oneuse, instruction_name>;
  defm : VPatBinarySDNodeExt_V_WX<op, zext_oneuse, instruction_name>;
}

//===----------------------------------------------------------------------===//
// Patterns.
//===----------------------------------------------------------------------===//

let Predicates = [HasVInstructions] in {

// 7.4. Vector Unit-Stride Instructions
foreach vti = AllVectors in {
  defvar load_instr = !cast<Instruction>("PseudoVLE"#vti.SEW#"_V_"#vti.LMul.MX);
  defvar load_instr_masked = !cast<Instruction>("PseudoVLE"#vti.SEW#"_V_"#vti.LMul.MX#"_MASK");
  defvar store_instr = !cast<Instruction>("PseudoVSE"#vti.SEW#"_V_"#vti.LMul.MX);
  defvar store_instr_masked = !cast<Instruction>("PseudoVSE"#vti.SEW#"_V_"#vti.LMul.MX#"_MASK");
  // Load
  def : Pat<(vti.Vector (riscv_vle_vl BaseAddr:$rs1, (vti.Mask true_mask), VLOpFrag)),
            (load_instr BaseAddr:$rs1, GPR:$vl, vti.Log2SEW)>;
  def : Pat<(vti.Vector (riscv_vle_vl BaseAddr:$rs1, (vti.Mask V0), VLOpFrag)),
            (load_instr_masked (vti.Vector (IMPLICIT_DEF)), BaseAddr:$rs1,
                               (vti.Mask V0), GPR:$vl, vti.Log2SEW, TAIL_AGNOSTIC)>;

  // Store
  def : Pat<(riscv_vse_vl (vti.Vector vti.RegClass:$rs2), BaseAddr:$rs1,
                          (vti.Mask true_mask), VLOpFrag),
            (store_instr vti.RegClass:$rs2, BaseAddr:$rs1, GPR:$vl, vti.Log2SEW)>;
  def : Pat<(riscv_vse_vl (vti.Vector vti.RegClass:$rs2), BaseAddr:$rs1,
                          (vti.Mask V0), VLOpFrag),
            (store_instr_masked vti.RegClass:$rs2, BaseAddr:$rs1, (vti.Mask V0),
                                GPR:$vl, vti.Log2SEW)>;
}

foreach mti = AllMasks in {
  defvar load_instr = !cast<Instruction>("PseudoVLM_V_"#mti.BX);
  defvar store_instr = !cast<Instruction>("PseudoVSM_V_"#mti.BX);
  // Load
  def : Pat<(mti.Mask (riscv_vlm_vl BaseAddr:$rs1, VLOpFrag)),
            (load_instr BaseAddr:$rs1, GPR:$vl, mti.Log2SEW)>;

  // Store
  def : Pat<(riscv_vsm_vl (mti.Mask VR:$rs2), BaseAddr:$rs1, VLOpFrag),
            (store_instr VR:$rs2, BaseAddr:$rs1, GPR:$vl, mti.Log2SEW)>;
}

// Vector Strided Instructions
foreach vti = AllVectors in {
  defvar load_instr = !cast<Instruction>("PseudoVLSE"#vti.SEW#"_V_"#vti.LMul.MX);
  defvar load_instr_masked = !cast<Instruction>("PseudoVLSE"#vti.SEW#"_V_"#vti.LMul.MX#"_MASK");
  defvar store_instr = !cast<Instruction>("PseudoVSSE"#vti.SEW#"_V_"#vti.LMul.MX);
  defvar store_instr_masked = !cast<Instruction>("PseudoVSSE"#vti.SEW#"_V_"#vti.LMul.MX#"_MASK");

  // Load
  def : Pat<(vti.Vector (riscv_vlse_vl BaseAddr:$rs1,
                                      GPR:$rs2,
                                      (vti.Mask true_mask),
                                      VLOpFrag)),
            (load_instr BaseAddr:$rs1, GPR:$rs2, GPR:$vl, vti.Log2SEW)>;
  def : Pat<(vti.Vector (riscv_vlse_vl BaseAddr:$rs1,
                                      GPR:$rs2,
                                      (vti.Mask V0),
                                      VLOpFrag)),
            (load_instr_masked (vti.Vector (IMPLICIT_DEF)), BaseAddr:$rs1, GPR:$rs2,
                               (vti.Mask V0), GPR:$vl, vti.Log2SEW, TAIL_AGNOSTIC)>;

  // Store
  def : Pat<(riscv_vsse_vl (vti.Vector vti.RegClass:$rs2),
                          BaseAddr:$rs1,
                          GPR:$rs3,
                          (vti.Mask true_mask),
                          VLOpFrag),
            (store_instr vti.RegClass:$rs2, BaseAddr:$rs1,
                         GPR:$rs3, GPR:$vl, vti.Log2SEW)>;
  def : Pat<(riscv_vsse_vl (vti.Vector vti.RegClass:$rs2),
                          BaseAddr:$rs1,
                          GPR:$rs3,
                          (vti.Mask V0),
                          VLOpFrag),
            (store_instr_masked vti.RegClass:$rs2, BaseAddr:$rs1, GPR:$rs3,
                                (vti.Mask V0), GPR:$vl, vti.Log2SEW)>;
}

// 12.1. Vector Single-Width Integer Add and Subtract
defm : VPatBinaryVL_VV_VX_VI<riscv_add_vl, "PseudoVADD">;
defm : VPatBinaryVL_VV_VX<riscv_sub_vl, "PseudoVSUB">;
// Handle VRSUB specially since it's the only integer binary op with reversed
// pattern operands
foreach vti = AllIntegerVectors in {
  def : Pat<(riscv_sub_vl (vti.Vector (SplatPat (XLenVT GPR:$rs2))),
                          (vti.Vector vti.RegClass:$rs1), (vti.Mask V0),
                          VLOpFrag),
            (!cast<Instruction>("PseudoVRSUB_VX_"# vti.LMul.MX#"_MASK")
                 (vti.Vector (IMPLICIT_DEF)), vti.RegClass:$rs1, GPR:$rs2,
                 (vti.Mask V0), GPR:$vl, vti.Log2SEW, TAIL_AGNOSTIC)>;
  def : Pat<(riscv_sub_vl (vti.Vector (SplatPat_simm5 simm5:$rs2)),
                          (vti.Vector vti.RegClass:$rs1), (vti.Mask V0),
                          VLOpFrag),
            (!cast<Instruction>("PseudoVRSUB_VI_"# vti.LMul.MX#"_MASK")
                 (vti.Vector (IMPLICIT_DEF)), vti.RegClass:$rs1, simm5:$rs2,
                 (vti.Mask V0), GPR:$vl, vti.Log2SEW, TAIL_AGNOSTIC)>;
}

// 12.2. Vector Widening Integer Add/Subtract
defm : VPatBinaryWVL_VV_VX_WV_WX<riscv_vwadd_vl,  riscv_vwadd_w_vl,  "PseudoVWADD">;
defm : VPatBinaryWVL_VV_VX_WV_WX<riscv_vwaddu_vl, riscv_vwaddu_w_vl, "PseudoVWADDU">;
defm : VPatBinaryWVL_VV_VX_WV_WX<riscv_vwsub_vl,  riscv_vwsub_w_vl,  "PseudoVWSUB">;
defm : VPatBinaryWVL_VV_VX_WV_WX<riscv_vwsubu_vl, riscv_vwsubu_w_vl, "PseudoVWSUBU">;

// 12.3. Vector Integer Extension
defm : VPatExtendSDNode_V_VL<riscv_zext_vl, "PseudoVZEXT", "VF2",
                             AllFractionableVF2IntVectors>;
defm : VPatExtendSDNode_V_VL<riscv_sext_vl, "PseudoVSEXT", "VF2",
                             AllFractionableVF2IntVectors>;
defm : VPatExtendSDNode_V_VL<riscv_zext_vl, "PseudoVZEXT", "VF4",
                             AllFractionableVF4IntVectors>;
defm : VPatExtendSDNode_V_VL<riscv_sext_vl, "PseudoVSEXT", "VF4",
                             AllFractionableVF4IntVectors>;
defm : VPatExtendSDNode_V_VL<riscv_zext_vl, "PseudoVZEXT", "VF8",
                             AllFractionableVF8IntVectors>;
defm : VPatExtendSDNode_V_VL<riscv_sext_vl, "PseudoVSEXT", "VF8",
                                AllFractionableVF8IntVectors>;

// 12.5. Vector Bitwise Logical Instructions
defm : VPatBinaryVL_VV_VX_VI<riscv_and_vl, "PseudoVAND">;
defm : VPatBinaryVL_VV_VX_VI<riscv_or_vl,  "PseudoVOR">;
defm : VPatBinaryVL_VV_VX_VI<riscv_xor_vl, "PseudoVXOR">;

// 12.6. Vector Single-Width Bit Shift Instructions
defm : VPatBinaryVL_VV_VX_VI<riscv_shl_vl, "PseudoVSLL", uimm5>;
defm : VPatBinaryVL_VV_VX_VI<riscv_srl_vl, "PseudoVSRL", uimm5>;
defm : VPatBinaryVL_VV_VX_VI<riscv_sra_vl, "PseudoVSRA", uimm5>;

foreach vti = AllIntegerVectors in {
  // Emit shift by 1 as an add since it might be faster.
  def : Pat<(riscv_shl_vl (vti.Vector vti.RegClass:$rs1),
                          (riscv_vmv_v_x_vl 1, (XLenVT srcvalue)),
                          (vti.Mask true_mask),
                          VLOpFrag),
            (!cast<Instruction>("PseudoVADD_VV_"# vti.LMul.MX)
                 vti.RegClass:$rs1, vti.RegClass:$rs1, GPR:$vl, vti.Log2SEW)>;
}

// 12.7. Vector Narrowing Integer Right Shift Instructions
defm : VPatBinarySDNode_V_WV<srl, "PseudoVNSRL">;
defm : VPatBinarySDNode_V_WX<srl, "PseudoVNSRL">;
defm : VPatBinarySDNode_V_WV<sra, "PseudoVNSRA">;
defm : VPatBinarySDNode_V_WX<sra, "PseudoVNSRA">;

foreach vtiTowti = AllWidenableIntVectors in {
  defvar vti = vtiTowti.Vti;
  defvar wti = vtiTowti.Wti;
  def : Pat<(vti.Vector (riscv_trunc_vector_vl (wti.Vector wti.RegClass:$rs1),
                                               (vti.Mask true_mask),
                                               VLOpFrag)),
            (!cast<Instruction>("PseudoVNSRL_WX_"#vti.LMul.MX)
                wti.RegClass:$rs1, X0, GPR:$vl, vti.Log2SEW)>;
  def : Pat<(vti.Vector (riscv_trunc_vector_vl (wti.Vector wti.RegClass:$rs1),
                                               (vti.Mask V0),
                                               VLOpFrag)),
            (!cast<Instruction>("PseudoVNSRL_WX_"#vti.LMul.MX#"_MASK")
                (vti.Vector (IMPLICIT_DEF)), wti.RegClass:$rs1, X0,
                (vti.Mask V0), GPR:$vl, vti.Log2SEW, TAIL_AGNOSTIC)>;

  def : Pat<(vti.Vector
             (riscv_trunc_vector_vl
              (wti.Vector
               (riscv_sra_vl wti.RegClass:$rs1, (SplatPat XLenVT:$rs2),
                             true_mask, VLOpFrag)), true_mask, VLOpFrag)),
            (!cast<Instruction>("PseudoVNSRA_WX_"#vti.LMul.MX)
                wti.RegClass:$rs1, GPR:$rs2, GPR:$vl, vti.Log2SEW)>;
  def : Pat<(vti.Vector
             (riscv_trunc_vector_vl
              (wti.Vector
               (riscv_sra_vl wti.RegClass:$rs1, (SplatPat XLenVT:$rs2),
                             true_mask, VLOpFrag)), (vti.Mask V0), VLOpFrag)),
            (!cast<Instruction>("PseudoVNSRA_WX_"#vti.LMul.MX#"_MASK")
                (vti.Vector (IMPLICIT_DEF)), wti.RegClass:$rs1, GPR:$rs2,
                (vti.Mask V0), GPR:$vl, vti.Log2SEW, TAIL_AGNOSTIC)>;

  def : Pat<(vti.Vector
             (riscv_trunc_vector_vl
              (wti.Vector
               (riscv_sra_vl wti.RegClass:$rs1, (SplatPat_uimm5 uimm5:$rs2),
                             true_mask, VLOpFrag)), true_mask, VLOpFrag)),
            (!cast<Instruction>("PseudoVNSRA_WI_"#vti.LMul.MX)
                wti.RegClass:$rs1, uimm5:$rs2, GPR:$vl, vti.Log2SEW)>;
  def : Pat<(vti.Vector
             (riscv_trunc_vector_vl
              (wti.Vector
               (riscv_sra_vl wti.RegClass:$rs1, (SplatPat_uimm5 uimm5:$rs2),
                             true_mask, VLOpFrag)), (vti.Mask V0), VLOpFrag)),
            (!cast<Instruction>("PseudoVNSRA_WI_"#vti.LMul.MX#"_MASK")
                (vti.Vector (IMPLICIT_DEF)), wti.RegClass:$rs1, uimm5:$rs2,
                (vti.Mask V0), GPR:$vl, vti.Log2SEW, TAIL_AGNOSTIC)>;

  def : Pat<(vti.Vector
             (riscv_trunc_vector_vl
              (wti.Vector
               (riscv_srl_vl wti.RegClass:$rs1, (SplatPat XLenVT:$rs2),
                             true_mask, VLOpFrag)), true_mask, VLOpFrag)),
            (!cast<Instruction>("PseudoVNSRL_WX_"#vti.LMul.MX)
                wti.RegClass:$rs1, GPR:$rs2, GPR:$vl, vti.Log2SEW)>;
  def : Pat<(vti.Vector
             (riscv_trunc_vector_vl
              (wti.Vector
               (riscv_srl_vl wti.RegClass:$rs1, (SplatPat XLenVT:$rs2),
                             true_mask, VLOpFrag)), (vti.Mask V0), VLOpFrag)),
            (!cast<Instruction>("PseudoVNSRL_WX_"#vti.LMul.MX#"_MASK")
                (vti.Vector (IMPLICIT_DEF)), wti.RegClass:$rs1, GPR:$rs2,
                (vti.Mask V0), GPR:$vl, vti.Log2SEW, TAIL_AGNOSTIC)>;

  def : Pat<(vti.Vector
             (riscv_trunc_vector_vl
              (wti.Vector
               (riscv_srl_vl wti.RegClass:$rs1, (SplatPat_uimm5 uimm5:$rs2),
                             true_mask, VLOpFrag)), true_mask, VLOpFrag)),
            (!cast<Instruction>("PseudoVNSRL_WI_"#vti.LMul.MX)
                wti.RegClass:$rs1, uimm5:$rs2, GPR:$vl, vti.Log2SEW)>;
  def : Pat<(vti.Vector
             (riscv_trunc_vector_vl
              (wti.Vector
               (riscv_srl_vl wti.RegClass:$rs1, (SplatPat_uimm5 uimm5:$rs2),
                             true_mask, VLOpFrag)), (vti.Mask V0), VLOpFrag)),
            (!cast<Instruction>("PseudoVNSRL_WI_"#vti.LMul.MX#"_MASK")
                (vti.Vector (IMPLICIT_DEF)), wti.RegClass:$rs1, uimm5:$rs2,
                (vti.Mask V0), GPR:$vl, vti.Log2SEW, TAIL_AGNOSTIC)>;
}

// 12.8. Vector Integer Comparison Instructions
foreach vti = AllIntegerVectors in {
  defm : VPatIntegerSetCCVL_VV<vti, "PseudoVMSEQ", SETEQ>;
  defm : VPatIntegerSetCCVL_VV<vti, "PseudoVMSNE", SETNE>;

  defm : VPatIntegerSetCCVL_VV_Swappable<vti, "PseudoVMSLT",  SETLT,  SETGT>;
  defm : VPatIntegerSetCCVL_VV_Swappable<vti, "PseudoVMSLTU", SETULT, SETUGT>;
  defm : VPatIntegerSetCCVL_VV_Swappable<vti, "PseudoVMSLE",  SETLE,  SETGE>;
  defm : VPatIntegerSetCCVL_VV_Swappable<vti, "PseudoVMSLEU", SETULE, SETUGE>;

  defm : VPatIntegerSetCCVL_VX_Swappable<vti, "PseudoVMSEQ",  SETEQ,  SETEQ>;
  defm : VPatIntegerSetCCVL_VX_Swappable<vti, "PseudoVMSNE",  SETNE,  SETNE>;
  defm : VPatIntegerSetCCVL_VX_Swappable<vti, "PseudoVMSLT",  SETLT,  SETGT>;
  defm : VPatIntegerSetCCVL_VX_Swappable<vti, "PseudoVMSLTU", SETULT, SETUGT>;
  defm : VPatIntegerSetCCVL_VX_Swappable<vti, "PseudoVMSLE",  SETLE,  SETGE>;
  defm : VPatIntegerSetCCVL_VX_Swappable<vti, "PseudoVMSLEU", SETULE, SETUGE>;
  defm : VPatIntegerSetCCVL_VX_Swappable<vti, "PseudoVMSGT",  SETGT,  SETLT>;
  defm : VPatIntegerSetCCVL_VX_Swappable<vti, "PseudoVMSGTU", SETUGT, SETULT>;
  // There is no VMSGE(U)_VX instruction

  defm : VPatIntegerSetCCVL_VI_Swappable<vti, "PseudoVMSEQ",  SETEQ,  SETEQ>;
  defm : VPatIntegerSetCCVL_VI_Swappable<vti, "PseudoVMSNE",  SETNE,  SETNE>;
  defm : VPatIntegerSetCCVL_VI_Swappable<vti, "PseudoVMSLE",  SETLE,  SETGE>;
  defm : VPatIntegerSetCCVL_VI_Swappable<vti, "PseudoVMSLEU", SETULE, SETUGE>;
  defm : VPatIntegerSetCCVL_VI_Swappable<vti, "PseudoVMSGT",  SETGT,  SETLT>;
  defm : VPatIntegerSetCCVL_VI_Swappable<vti, "PseudoVMSGTU", SETUGT, SETULT>;

  defm : VPatIntegerSetCCVL_VIPlus1<vti, "PseudoVMSLE",  SETLT,
                                    SplatPat_simm5_plus1_nonzero>;
  defm : VPatIntegerSetCCVL_VIPlus1<vti, "PseudoVMSLEU", SETULT,
                                    SplatPat_simm5_plus1_nonzero>;
  defm : VPatIntegerSetCCVL_VIPlus1<vti, "PseudoVMSGT",  SETGE,
                                    SplatPat_simm5_plus1>;
  defm : VPatIntegerSetCCVL_VIPlus1<vti, "PseudoVMSGTU", SETUGE,
                                    SplatPat_simm5_plus1_nonzero>;
} // foreach vti = AllIntegerVectors

// 12.9. Vector Integer Min/Max Instructions
defm : VPatBinaryVL_VV_VX<riscv_umin_vl, "PseudoVMINU">;
defm : VPatBinaryVL_VV_VX<riscv_smin_vl, "PseudoVMIN">;
defm : VPatBinaryVL_VV_VX<riscv_umax_vl, "PseudoVMAXU">;
defm : VPatBinaryVL_VV_VX<riscv_smax_vl, "PseudoVMAX">;

// 12.10. Vector Single-Width Integer Multiply Instructions
defm : VPatBinaryVL_VV_VX<riscv_mul_vl, "PseudoVMUL">;
defm : VPatBinaryVL_VV_VX<riscv_mulhs_vl, "PseudoVMULH">;
defm : VPatBinaryVL_VV_VX<riscv_mulhu_vl, "PseudoVMULHU">;

// 12.11. Vector Integer Divide Instructions
defm : VPatBinaryVL_VV_VX<riscv_udiv_vl, "PseudoVDIVU">;
defm : VPatBinaryVL_VV_VX<riscv_sdiv_vl, "PseudoVDIV">;
defm : VPatBinaryVL_VV_VX<riscv_urem_vl, "PseudoVREMU">;
defm : VPatBinaryVL_VV_VX<riscv_srem_vl, "PseudoVREM">;

// 12.12. Vector Widening Integer Multiply Instructions
defm : VPatBinaryWVL_VV_VX<riscv_vwmul_vl, "PseudoVWMUL">;
defm : VPatBinaryWVL_VV_VX<riscv_vwmulu_vl, "PseudoVWMULU">;
defm : VPatBinaryWVL_VV_VX<riscv_vwmulsu_vl, "PseudoVWMULSU">;

// 12.13 Vector Single-Width Integer Multiply-Add Instructions
foreach vti = AllIntegerVectors in {
  // NOTE: We choose VMADD because it has the most commuting freedom. So it
  // works best with how TwoAddressInstructionPass tries commuting.
  defvar suffix = vti.LMul.MX;
  def : Pat<(vti.Vector
             (riscv_add_vl vti.RegClass:$rs2,
                           (riscv_mul_vl_oneuse vti.RegClass:$rs1,
                                                vti.RegClass:$rd,
                                                (vti.Mask true_mask), VLOpFrag),
                           (vti.Mask true_mask), VLOpFrag)),
            (!cast<Instruction>("PseudoVMADD_VV_"# suffix)
                 vti.RegClass:$rd, vti.RegClass:$rs1, vti.RegClass:$rs2,
                 GPR:$vl, vti.Log2SEW, TAIL_AGNOSTIC)>;
  def : Pat<(vti.Vector
             (riscv_sub_vl vti.RegClass:$rs2,
                           (riscv_mul_vl_oneuse vti.RegClass:$rs1,
                                                vti.RegClass:$rd,
                                                (vti.Mask true_mask), VLOpFrag),
                           (vti.Mask true_mask), VLOpFrag)),
            (!cast<Instruction>("PseudoVNMSUB_VV_"# suffix)
                 vti.RegClass:$rd, vti.RegClass:$rs1, vti.RegClass:$rs2,
                 GPR:$vl, vti.Log2SEW, TAIL_AGNOSTIC)>;

  // The choice of VMADD here is arbitrary, vmadd.vx and vmacc.vx are equally
  // commutable.
  def : Pat<(vti.Vector
             (riscv_add_vl vti.RegClass:$rs2,
                           (riscv_mul_vl_oneuse (SplatPat XLenVT:$rs1),
                                                vti.RegClass:$rd,
                                                (vti.Mask true_mask), VLOpFrag),
                           (vti.Mask true_mask), VLOpFrag)),
            (!cast<Instruction>("PseudoVMADD_VX_" # suffix)
                 vti.RegClass:$rd, vti.ScalarRegClass:$rs1, vti.RegClass:$rs2,
                 GPR:$vl, vti.Log2SEW, TAIL_AGNOSTIC)>;
  def : Pat<(vti.Vector
             (riscv_sub_vl vti.RegClass:$rs2,
                           (riscv_mul_vl_oneuse (SplatPat XLenVT:$rs1),
                                                vti.RegClass:$rd,
                                                (vti.Mask true_mask),
                                                VLOpFrag),
                           (vti.Mask true_mask), VLOpFrag)),
            (!cast<Instruction>("PseudoVNMSUB_VX_" # suffix)
                 vti.RegClass:$rd, vti.ScalarRegClass:$rs1, vti.RegClass:$rs2,
                 GPR:$vl, vti.Log2SEW, TAIL_AGNOSTIC)>;
}

// 12.14. Vector Widening Integer Multiply-Add Instructions
foreach vtiTowti = AllWidenableIntVectors in {
  defvar vti = vtiTowti.Vti;
  defvar wti = vtiTowti.Wti;
  def : Pat<(wti.Vector
             (riscv_add_vl wti.RegClass:$rd,
                           (riscv_vwmul_vl_oneuse vti.RegClass:$rs1,
                                                  (vti.Vector vti.RegClass:$rs2),
                                                  (vti.Mask true_mask), VLOpFrag),
                           (vti.Mask true_mask), VLOpFrag)),
            (!cast<Instruction>("PseudoVWMACC_VV_" # vti.LMul.MX)
                 wti.RegClass:$rd, vti.RegClass:$rs1, vti.RegClass:$rs2,
                 GPR:$vl, vti.Log2SEW, TAIL_AGNOSTIC)>;
  def : Pat<(wti.Vector
             (riscv_add_vl wti.RegClass:$rd,
                           (riscv_vwmulu_vl_oneuse vti.RegClass:$rs1,
                                                   (vti.Vector vti.RegClass:$rs2),
                                                   (vti.Mask true_mask), VLOpFrag),
                           (vti.Mask true_mask), VLOpFrag)),
            (!cast<Instruction>("PseudoVWMACCU_VV_" # vti.LMul.MX)
                 wti.RegClass:$rd, vti.RegClass:$rs1, vti.RegClass:$rs2,
                 GPR:$vl, vti.Log2SEW, TAIL_AGNOSTIC)>;
  def : Pat<(wti.Vector
             (riscv_add_vl wti.RegClass:$rd,
                           (riscv_vwmulsu_vl_oneuse vti.RegClass:$rs1,
                                                    (vti.Vector vti.RegClass:$rs2),
                                                    (vti.Mask true_mask), VLOpFrag),
                           (vti.Mask true_mask), VLOpFrag)),
            (!cast<Instruction>("PseudoVWMACCSU_VV_" # vti.LMul.MX)
                 wti.RegClass:$rd, vti.RegClass:$rs1, vti.RegClass:$rs2,
                 GPR:$vl, vti.Log2SEW, TAIL_AGNOSTIC)>;

  def : Pat<(wti.Vector
             (riscv_add_vl wti.RegClass:$rd,
                           (riscv_vwmul_vl_oneuse (SplatPat XLenVT:$rs1),
                                                  (vti.Vector vti.RegClass:$rs2),
                                                  (vti.Mask true_mask), VLOpFrag),
                           (vti.Mask true_mask), VLOpFrag)),
            (!cast<Instruction>("PseudoVWMACC_VX_" # vti.LMul.MX)
                 wti.RegClass:$rd, vti.ScalarRegClass:$rs1, vti.RegClass:$rs2,
                 GPR:$vl, vti.Log2SEW, TAIL_AGNOSTIC)>;
  def : Pat<(wti.Vector
             (riscv_add_vl wti.RegClass:$rd,
                           (riscv_vwmulu_vl_oneuse (SplatPat XLenVT:$rs1),
                                                   (vti.Vector vti.RegClass:$rs2),
                                                   (vti.Mask true_mask), VLOpFrag),
                           (vti.Mask true_mask), VLOpFrag)),
            (!cast<Instruction>("PseudoVWMACCU_VX_" # vti.LMul.MX)
                 wti.RegClass:$rd, vti.ScalarRegClass:$rs1, vti.RegClass:$rs2,
                 GPR:$vl, vti.Log2SEW, TAIL_AGNOSTIC)>;
  def : Pat<(wti.Vector
             (riscv_add_vl wti.RegClass:$rd,
                           (riscv_vwmulsu_vl_oneuse (SplatPat XLenVT:$rs1),
                                                    (vti.Vector vti.RegClass:$rs2),
                                                    (vti.Mask true_mask), VLOpFrag),
                           (vti.Mask true_mask), VLOpFrag)),
            (!cast<Instruction>("PseudoVWMACCSU_VX_" # vti.LMul.MX)
                 wti.RegClass:$rd, vti.ScalarRegClass:$rs1, vti.RegClass:$rs2,
                 GPR:$vl, vti.Log2SEW, TAIL_AGNOSTIC)>;
  def : Pat<(wti.Vector
             (riscv_add_vl wti.RegClass:$rd,
                           (riscv_vwmulsu_vl_oneuse (vti.Vector vti.RegClass:$rs1),
                                                    (SplatPat XLenVT:$rs2),
                                                    (vti.Mask true_mask), VLOpFrag),
                           (vti.Mask true_mask), VLOpFrag)),
            (!cast<Instruction>("PseudoVWMACCUS_VX_" # vti.LMul.MX)
                 wti.RegClass:$rd, vti.ScalarRegClass:$rs2, vti.RegClass:$rs1,
                 GPR:$vl, vti.Log2SEW, TAIL_AGNOSTIC)>;
}

// 12.15. Vector Integer Merge Instructions
foreach vti = AllIntegerVectors in {
  def : Pat<(vti.Vector (riscv_vselect_vl (vti.Mask V0),
                                          vti.RegClass:$rs1,
                                          vti.RegClass:$rs2,
                                          VLOpFrag)),
            (!cast<Instruction>("PseudoVMERGE_VVM_"#vti.LMul.MX)
                 vti.RegClass:$rs2, vti.RegClass:$rs1, (vti.Mask V0),
                 GPR:$vl, vti.Log2SEW)>;

  def : Pat<(vti.Vector (riscv_vselect_vl (vti.Mask V0),
                                          (SplatPat XLenVT:$rs1),
                                          vti.RegClass:$rs2,
                                          VLOpFrag)),
            (!cast<Instruction>("PseudoVMERGE_VXM_"#vti.LMul.MX)
                 vti.RegClass:$rs2, GPR:$rs1, (vti.Mask V0), GPR:$vl, vti.Log2SEW)>;

  def : Pat<(vti.Vector (riscv_vselect_vl (vti.Mask V0),
                                          (SplatPat_simm5 simm5:$rs1),
                                          vti.RegClass:$rs2,
                                          VLOpFrag)),
            (!cast<Instruction>("PseudoVMERGE_VIM_"#vti.LMul.MX)
                 vti.RegClass:$rs2, simm5:$rs1, (vti.Mask V0), GPR:$vl, vti.Log2SEW)>;

  def : Pat<(vti.Vector (riscv_vp_merge_vl (vti.Mask V0),
                                           vti.RegClass:$rs1,
                                           vti.RegClass:$rs2,
                                           VLOpFrag)),
            (!cast<Instruction>("PseudoVMERGE_VVM_"#vti.LMul.MX#"_TU")
                 vti.RegClass:$rs2, vti.RegClass:$rs2, vti.RegClass:$rs1,
                 (vti.Mask V0), GPR:$vl, vti.Log2SEW)>;

  def : Pat<(vti.Vector (riscv_vp_merge_vl (vti.Mask V0),
                                           (SplatPat XLenVT:$rs1),
                                           vti.RegClass:$rs2,
                                           VLOpFrag)),
            (!cast<Instruction>("PseudoVMERGE_VXM_"#vti.LMul.MX#"_TU")
                 vti.RegClass:$rs2, vti.RegClass:$rs2, GPR:$rs1,
                 (vti.Mask V0), GPR:$vl, vti.Log2SEW)>;

  def : Pat<(vti.Vector (riscv_vp_merge_vl (vti.Mask V0),
                                           (SplatPat_simm5 simm5:$rs1),
                                           vti.RegClass:$rs2,
                                           VLOpFrag)),
            (!cast<Instruction>("PseudoVMERGE_VIM_"#vti.LMul.MX#"_TU")
                 vti.RegClass:$rs2, vti.RegClass:$rs2, simm5:$rs1,
                 (vti.Mask V0), GPR:$vl, vti.Log2SEW)>;
}

// 12.16. Vector Integer Move Instructions
foreach vti = AllIntegerVectors in {
  def : Pat<(vti.Vector (riscv_vmv_v_x_vl GPR:$rs2, VLOpFrag)),
            (!cast<Instruction>("PseudoVMV_V_X_"#vti.LMul.MX)
             $rs2, GPR:$vl, vti.Log2SEW)>;
  defvar ImmPat = !cast<ComplexPattern>("sew"#vti.SEW#"simm5");
  def : Pat<(vti.Vector (riscv_vmv_v_x_vl (ImmPat XLenVT:$imm5),
                                          VLOpFrag)),
            (!cast<Instruction>("PseudoVMV_V_I_"#vti.LMul.MX)
             XLenVT:$imm5, GPR:$vl, vti.Log2SEW)>;
}

// 12.1. Vector Single-Width Saturating Add and Subtract
defm : VPatBinaryVL_VV_VX_VI<riscv_saddsat_vl, "PseudoVSADD">;
defm : VPatBinaryVL_VV_VX_VI<riscv_uaddsat_vl, "PseudoVSADDU">;
defm : VPatBinaryVL_VV_VX<riscv_ssubsat_vl, "PseudoVSSUB">;
defm : VPatBinaryVL_VV_VX<riscv_usubsat_vl, "PseudoVSSUBU">;

} // Predicates = [HasVInstructions]

// 15.1. Vector Single-Width Integer Reduction Instructions
let Predicates = [HasVInstructions] in {
defm : VPatReductionVL<rvv_vecreduce_ADD_vl,  "PseudoVREDSUM", /*is_float*/0>;
defm : VPatReductionVL<rvv_vecreduce_UMAX_vl, "PseudoVREDMAXU", /*is_float*/0>;
defm : VPatReductionVL<rvv_vecreduce_SMAX_vl, "PseudoVREDMAX", /*is_float*/0>;
defm : VPatReductionVL<rvv_vecreduce_UMIN_vl, "PseudoVREDMINU", /*is_float*/0>;
defm : VPatReductionVL<rvv_vecreduce_SMIN_vl, "PseudoVREDMIN", /*is_float*/0>;
defm : VPatReductionVL<rvv_vecreduce_AND_vl,  "PseudoVREDAND", /*is_float*/0>;
defm : VPatReductionVL<rvv_vecreduce_OR_vl,   "PseudoVREDOR", /*is_float*/0>;
defm : VPatReductionVL<rvv_vecreduce_XOR_vl,  "PseudoVREDXOR", /*is_float*/0>;
} // Predicates = [HasVInstructions]

// 15.3. Vector Single-Width Floating-Point Reduction Instructions
let Predicates = [HasVInstructionsAnyF] in {
defm : VPatReductionVL<rvv_vecreduce_SEQ_FADD_vl, "PseudoVFREDOSUM", /*is_float*/1>;
defm : VPatReductionVL<rvv_vecreduce_FADD_vl,     "PseudoVFREDUSUM", /*is_float*/1>;
defm : VPatReductionVL<rvv_vecreduce_FMIN_vl,     "PseudoVFREDMIN", /*is_float*/1>;
defm : VPatReductionVL<rvv_vecreduce_FMAX_vl,     "PseudoVFREDMAX", /*is_float*/1>;
} // Predicates = [HasVInstructionsAnyF]

let Predicates = [HasVInstructionsAnyF] in {

// 14.2. Vector Single-Width Floating-Point Add/Subtract Instructions
defm : VPatBinaryFPVL_VV_VF<riscv_fadd_vl, "PseudoVFADD">;
defm : VPatBinaryFPVL_VV_VF<riscv_fsub_vl, "PseudoVFSUB">;
defm : VPatBinaryFPVL_R_VF<riscv_fsub_vl, "PseudoVFRSUB">;

// 14.4. Vector Single-Width Floating-Point Multiply/Divide Instructions
defm : VPatBinaryFPVL_VV_VF<riscv_fmul_vl, "PseudoVFMUL">;
defm : VPatBinaryFPVL_VV_VF<riscv_fdiv_vl, "PseudoVFDIV">;
defm : VPatBinaryFPVL_R_VF<riscv_fdiv_vl, "PseudoVFRDIV">;

// 14.6 Vector Single-Width Floating-Point Fused Multiply-Add Instructions.
foreach vti = AllFloatVectors in {
  // NOTE: We choose VFMADD because it has the most commuting freedom. So it
  // works best with how TwoAddressInstructionPass tries commuting.
  defvar suffix = vti.LMul.MX;
  def : Pat<(vti.Vector (riscv_fma_vl vti.RegClass:$rs1, vti.RegClass:$rd,
                                      vti.RegClass:$rs2, (vti.Mask true_mask),
                                      VLOpFrag)),
            (!cast<Instruction>("PseudoVFMADD_VV_"# suffix)
                 vti.RegClass:$rd, vti.RegClass:$rs1, vti.RegClass:$rs2,
                 GPR:$vl, vti.Log2SEW, TAIL_AGNOSTIC)>;
  def : Pat<(vti.Vector (riscv_fma_vl vti.RegClass:$rs1, vti.RegClass:$rd,
                                      vti.RegClass:$rs2, (vti.Mask V0),
                                      VLOpFrag)),
            (!cast<Instruction>("PseudoVFMADD_VV_"# suffix #"_MASK")
                 vti.RegClass:$rd, vti.RegClass:$rs1, vti.RegClass:$rs2,
                 (vti.Mask V0), GPR:$vl, vti.Log2SEW)>;

  def : Pat<(vti.Vector (riscv_fma_vl vti.RegClass:$rs1, vti.RegClass:$rd,
                                      (riscv_fneg_vl vti.RegClass:$rs2,
                                                     (vti.Mask true_mask),
                                                     VLOpFrag),
                                      (vti.Mask true_mask),
                                      VLOpFrag)),
            (!cast<Instruction>("PseudoVFMSUB_VV_"# suffix)
                 vti.RegClass:$rd, vti.RegClass:$rs1, vti.RegClass:$rs2,
                 GPR:$vl, vti.Log2SEW, TAIL_AGNOSTIC)>;
<<<<<<< HEAD
  def : Pat<(vti.Vector (riscv_fma_vl vti.RegClass:$rs1, vti.RegClass:$rd,
                                      (riscv_fneg_vl vti.RegClass:$rs2,
                                                     (vti.Mask true_mask),
                                                     VLOpFrag),
                                      (vti.Mask V0),
                                      VLOpFrag)),
            (!cast<Instruction>("PseudoVFMSUB_VV_"# suffix #"_MASK")
                 vti.RegClass:$rd, vti.RegClass:$rs1, vti.RegClass:$rs2,
                 (vti.Mask V0), GPR:$vl, vti.Log2SEW)>;
=======
>>>>>>> 12c45a96

  def : Pat<(vti.Vector (riscv_fma_vl (riscv_fneg_vl vti.RegClass:$rs1,
                                                     (vti.Mask true_mask),
                                                     VLOpFrag),
                                      vti.RegClass:$rd,
                                      (riscv_fneg_vl vti.RegClass:$rs2,
                                                     (vti.Mask true_mask),
                                                     VLOpFrag),
                                      (vti.Mask true_mask),
                                      VLOpFrag)),
            (!cast<Instruction>("PseudoVFNMADD_VV_"# suffix)
                 vti.RegClass:$rd, vti.RegClass:$rs1, vti.RegClass:$rs2,
                 GPR:$vl, vti.Log2SEW, TAIL_AGNOSTIC)>;

  def : Pat<(vti.Vector (riscv_fma_vl (riscv_fneg_vl vti.RegClass:$rs1,
                                                     (vti.Mask true_mask),
                                                     VLOpFrag),
                                      vti.RegClass:$rd,
                                      (riscv_fneg_vl vti.RegClass:$rs2,
                                                     (vti.Mask true_mask),
                                                     VLOpFrag),
                                      (vti.Mask V0),
                                      VLOpFrag)),
            (!cast<Instruction>("PseudoVFNMADD_VV_"# suffix #"_MASK")
                 vti.RegClass:$rd, vti.RegClass:$rs1, vti.RegClass:$rs2,
                 (vti.Mask V0), GPR:$vl, vti.Log2SEW)>;

  def : Pat<(vti.Vector (riscv_fma_vl (riscv_fneg_vl vti.RegClass:$rs1,
                                                     (vti.Mask true_mask),
                                                     VLOpFrag),
                                      vti.RegClass:$rd, vti.RegClass:$rs2,
                                      (vti.Mask true_mask),
                                      VLOpFrag)),
            (!cast<Instruction>("PseudoVFNMSUB_VV_"# suffix)
                 vti.RegClass:$rd, vti.RegClass:$rs1, vti.RegClass:$rs2,
                 GPR:$vl, vti.Log2SEW, TAIL_AGNOSTIC)>;
  def : Pat<(vti.Vector (riscv_fma_vl (riscv_fneg_vl vti.RegClass:$rs1,
                                                     (vti.Mask true_mask),
                                                     VLOpFrag),
                                      vti.RegClass:$rd, vti.RegClass:$rs2,
                                      (vti.Mask V0),
                                      VLOpFrag)),
            (!cast<Instruction>("PseudoVFNMSUB_VV_"# suffix #"_MASK")
                 vti.RegClass:$rd, vti.RegClass:$rs1, vti.RegClass:$rs2,
                 (vti.Mask V0), GPR:$vl, vti.Log2SEW)>;

  // The choice of VFMADD here is arbitrary, vfmadd.vf and vfmacc.vf are equally
  // commutable.
  // Fixed length vector splats
  def : Pat<(vti.Vector (riscv_fma_vl (SplatFPOp vti.ScalarRegClass:$rs1),
                                       vti.RegClass:$rd, vti.RegClass:$rs2,
                                       (vti.Mask true_mask),
                                       VLOpFrag)),
            (!cast<Instruction>("PseudoVFMADD_V" # vti.ScalarSuffix # "_" # suffix)
                 vti.RegClass:$rd, vti.ScalarRegClass:$rs1, vti.RegClass:$rs2,
                 GPR:$vl, vti.Log2SEW, TAIL_AGNOSTIC)>;
  def : Pat<(vti.Vector (riscv_fma_vl (SplatFPOp vti.ScalarRegClass:$rs1),
                                       vti.RegClass:$rd, vti.RegClass:$rs2,
                                       (vti.Mask V0),
                                       VLOpFrag)),
<<<<<<< HEAD
            (!cast<Instruction>("PseudoVFMADD_V" # vti.ScalarSuffix # "_" # suffix #"_MASK")
                 vti.RegClass:$rd, vti.ScalarRegClass:$rs1, vti.RegClass:$rs2,
                 (vti.Mask V0), GPR:$vl, vti.Log2SEW)>;
  // Scalable length vector splats
  def : Pat<(vti.Vector (riscv_fma_vl (SplatPat vti.ScalarRegClass:$rs1),
=======
            (!cast<Instruction>("PseudoVFMADD_V" # vti.ScalarSuffix # "_" # suffix # "_MASK")
                 vti.RegClass:$rd, vti.ScalarRegClass:$rs1, vti.RegClass:$rs2,
                 (vti.Mask V0), GPR:$vl, vti.Log2SEW)>;
  // Scalable length vector splats
  def : Pat<(vti.Vector (riscv_fma_vl (splat_vector vti.ScalarRegClass:$rs1),
>>>>>>> 12c45a96
                                       vti.RegClass:$rd, vti.RegClass:$rs2,
                                       (vti.Mask true_mask),
                                       VLOpFrag)),
            (!cast<Instruction>("PseudoVFMADD_V" # vti.ScalarSuffix # "_" # suffix)
                 vti.RegClass:$rd, vti.ScalarRegClass:$rs1, vti.RegClass:$rs2,
                 GPR:$vl, vti.Log2SEW, TAIL_AGNOSTIC)>;
<<<<<<< HEAD
  def : Pat<(vti.Vector (riscv_fma_vl (SplatPat vti.ScalarRegClass:$rs1),
                                       vti.RegClass:$rd, vti.RegClass:$rs2,
                                       (vti.Mask V0),
                                       VLOpFrag)),
            (!cast<Instruction>("PseudoVFMADD_V" # vti.ScalarSuffix # "_" # suffix #"_MASK")
                 vti.RegClass:$rd, vti.ScalarRegClass:$rs1, vti.RegClass:$rs2,
                 (vti.Mask V0), GPR:$vl, vti.Log2SEW)>;

  // Fixed length vector splats
  def : Pat<(vti.Vector (riscv_fma_vl (SplatFPOp vti.ScalarRegClass:$rs1),
                                       vti.RegClass:$rd,
                                       (riscv_fneg_vl vti.RegClass:$rs2,
                                                      (vti.Mask true_mask),
                                                      VLOpFrag),
                                       (vti.Mask true_mask),
                                       VLOpFrag)),
            (!cast<Instruction>("PseudoVFMSUB_V" # vti.ScalarSuffix # "_" # suffix)
                 vti.RegClass:$rd, vti.ScalarRegClass:$rs1, vti.RegClass:$rs2,
                 GPR:$vl, vti.Log2SEW, TAIL_AGNOSTIC)>;
  def : Pat<(vti.Vector (riscv_fma_vl (SplatFPOp vti.ScalarRegClass:$rs1),
                                       vti.RegClass:$rd,
                                       (riscv_fneg_vl vti.RegClass:$rs2,
                                                      (vti.Mask true_mask),
                                                      VLOpFrag),
                                       (vti.Mask V0),
                                       VLOpFrag)),
            (!cast<Instruction>("PseudoVFMSUB_V" # vti.ScalarSuffix # "_" # suffix #"_MASK")
                 vti.RegClass:$rd, vti.ScalarRegClass:$rs1, vti.RegClass:$rs2,
                 (vti.Mask V0), GPR:$vl, vti.Log2SEW)>;
  // Scalable length vector splats
  def : Pat<(vti.Vector (riscv_fma_vl (SplatPat vti.ScalarRegClass:$rs1),
=======
  def : Pat<(vti.Vector (riscv_fma_vl (splat_vector vti.ScalarRegClass:$rs1),
                                       vti.RegClass:$rd, vti.RegClass:$rs2,
                                       (vti.Mask V0),
                                       VLOpFrag)),
            (!cast<Instruction>("PseudoVFMADD_V" # vti.ScalarSuffix # "_" # suffix # "_MASK")
                 vti.RegClass:$rd, vti.ScalarRegClass:$rs1, vti.RegClass:$rs2,
                 (vti.Mask V0), GPR:$vl, vti.Log2SEW)>;

  def : Pat<(vti.Vector (riscv_fma_vl (SplatFPOp vti.ScalarRegClass:$rs1),
>>>>>>> 12c45a96
                                       vti.RegClass:$rd,
                                       (riscv_fneg_vl vti.RegClass:$rs2,
                                                      (vti.Mask true_mask),
                                                      VLOpFrag),
                                       (vti.Mask true_mask),
                                       VLOpFrag)),
            (!cast<Instruction>("PseudoVFMSUB_V" # vti.ScalarSuffix # "_" # suffix)
                 vti.RegClass:$rd, vti.ScalarRegClass:$rs1, vti.RegClass:$rs2,
                 GPR:$vl, vti.Log2SEW, TAIL_AGNOSTIC)>;
  def : Pat<(vti.Vector (riscv_fma_vl (SplatPat vti.ScalarRegClass:$rs1),
                                       vti.RegClass:$rd,
                                       (riscv_fneg_vl vti.RegClass:$rs2,
                                                      (vti.Mask true_mask),
                                                      VLOpFrag),
                                       (vti.Mask V0),
                                       VLOpFrag)),
            (!cast<Instruction>("PseudoVFMSUB_V" # vti.ScalarSuffix # "_" # suffix #"_MASK")
                 vti.RegClass:$rd, vti.ScalarRegClass:$rs1, vti.RegClass:$rs2,
                 (vti.Mask V0), GPR:$vl, vti.Log2SEW)>;

  // Fixed length vector splats
  def : Pat<(vti.Vector (riscv_fma_vl (SplatFPOp vti.ScalarRegClass:$rs1),
                                       (riscv_fneg_vl vti.RegClass:$rd,
                                                      (vti.Mask true_mask),
                                                      VLOpFrag),
                                       (riscv_fneg_vl vti.RegClass:$rs2,
                                                      (vti.Mask true_mask),
                                                      VLOpFrag),
                                       (vti.Mask true_mask),
                                       VLOpFrag)),
            (!cast<Instruction>("PseudoVFNMADD_V" # vti.ScalarSuffix # "_" # suffix)
                 vti.RegClass:$rd, vti.ScalarRegClass:$rs1, vti.RegClass:$rs2,
                 GPR:$vl, vti.Log2SEW, TAIL_AGNOSTIC)>;
  def : Pat<(vti.Vector (riscv_fma_vl (SplatFPOp vti.ScalarRegClass:$rs1),
                                       (riscv_fneg_vl vti.RegClass:$rd,
                                                      (vti.Mask true_mask),
                                                      VLOpFrag),
                                       (riscv_fneg_vl vti.RegClass:$rs2,
                                                      (vti.Mask true_mask),
                                                      VLOpFrag),
                                       (vti.Mask V0),
                                       VLOpFrag)),
            (!cast<Instruction>("PseudoVFNMADD_V" # vti.ScalarSuffix # "_" # suffix #"_MASK")
                 vti.RegClass:$rd, vti.ScalarRegClass:$rs1, vti.RegClass:$rs2,
                 (vti.Mask V0), GPR:$vl, vti.Log2SEW)>;
  // Scalable length vector splats
  def : Pat<(vti.Vector (riscv_fma_vl (SplatPat vti.ScalarRegClass:$rs1),
                                       (riscv_fneg_vl vti.RegClass:$rd,
                                                      (vti.Mask true_mask),
                                                      VLOpFrag),
                                       (riscv_fneg_vl vti.RegClass:$rs2,
                                                      (vti.Mask true_mask),
                                                      VLOpFrag),
                                       (vti.Mask true_mask),
                                       VLOpFrag)),
            (!cast<Instruction>("PseudoVFNMADD_V" # vti.ScalarSuffix # "_" # suffix)
                 vti.RegClass:$rd, vti.ScalarRegClass:$rs1, vti.RegClass:$rs2,
                 GPR:$vl, vti.Log2SEW, TAIL_AGNOSTIC)>;
  def : Pat<(vti.Vector (riscv_fma_vl (SplatPat vti.ScalarRegClass:$rs1),
                                       (riscv_fneg_vl vti.RegClass:$rd,
                                                      (vti.Mask true_mask),
                                                      VLOpFrag),
                                       (riscv_fneg_vl vti.RegClass:$rs2,
                                                      (vti.Mask true_mask),
                                                      VLOpFrag),
                                       (vti.Mask V0),
                                       VLOpFrag)),
            (!cast<Instruction>("PseudoVFNMADD_V" # vti.ScalarSuffix # "_" # suffix #"_MASK")
                 vti.RegClass:$rd, vti.ScalarRegClass:$rs1, vti.RegClass:$rs2,
                 (vti.Mask V0), GPR:$vl, vti.Log2SEW)>;

  // Fixed length vector splats
  def : Pat<(vti.Vector (riscv_fma_vl (SplatFPOp vti.ScalarRegClass:$rs1),
                                       (riscv_fneg_vl vti.RegClass:$rd,
                                                      (vti.Mask true_mask),
                                                      VLOpFrag),
                                       vti.RegClass:$rs2,
                                       (vti.Mask true_mask),
                                       VLOpFrag)),
            (!cast<Instruction>("PseudoVFNMSUB_V" # vti.ScalarSuffix # "_" # suffix)
                 vti.RegClass:$rd, vti.ScalarRegClass:$rs1, vti.RegClass:$rs2,
                 GPR:$vl, vti.Log2SEW, TAIL_AGNOSTIC)>;
  def : Pat<(vti.Vector (riscv_fma_vl (SplatFPOp vti.ScalarRegClass:$rs1),
                                       (riscv_fneg_vl vti.RegClass:$rd,
                                                      (vti.Mask true_mask),
                                                      VLOpFrag),
                                       vti.RegClass:$rs2,
                                       (vti.Mask V0),
                                       VLOpFrag)),
            (!cast<Instruction>("PseudoVFNMSUB_V" # vti.ScalarSuffix # "_" # suffix #"_MASK")
                 vti.RegClass:$rd, vti.ScalarRegClass:$rs1, vti.RegClass:$rs2,
                 (vti.Mask V0), GPR:$vl, vti.Log2SEW)>;
  // Scalable length vector splats
  def : Pat<(vti.Vector (riscv_fma_vl (SplatPat vti.ScalarRegClass:$rs1),
                                       (riscv_fneg_vl vti.RegClass:$rd,
                                                      (vti.Mask true_mask),
                                                      VLOpFrag),
                                       vti.RegClass:$rs2,
                                       (vti.Mask true_mask),
                                       VLOpFrag)),
            (!cast<Instruction>("PseudoVFNMSUB_V" # vti.ScalarSuffix # "_" # suffix)
                 vti.RegClass:$rd, vti.ScalarRegClass:$rs1, vti.RegClass:$rs2,
                 GPR:$vl, vti.Log2SEW, TAIL_AGNOSTIC)>;
  def : Pat<(vti.Vector (riscv_fma_vl (SplatPat vti.ScalarRegClass:$rs1),
                                       (riscv_fneg_vl vti.RegClass:$rd,
                                                      (vti.Mask true_mask),
                                                      VLOpFrag),
                                       vti.RegClass:$rs2,
                                       (vti.Mask V0),
                                       VLOpFrag)),
            (!cast<Instruction>("PseudoVFNMSUB_V" # vti.ScalarSuffix # "_" # suffix #"_MASK")
                 vti.RegClass:$rd, vti.ScalarRegClass:$rs1, vti.RegClass:$rs2,
                 (vti.Mask V0), GPR:$vl, vti.Log2SEW)>;

  // The splat might be negated.
  // Fixed length vector splats
  def : Pat<(vti.Vector (riscv_fma_vl (riscv_fneg_vl (SplatFPOp vti.ScalarRegClass:$rs1),
                                                     (vti.Mask true_mask),
                                                     VLOpFrag),
                                       vti.RegClass:$rd,
                                       (riscv_fneg_vl vti.RegClass:$rs2,
                                                      (vti.Mask true_mask),
                                                      VLOpFrag),
                                       (vti.Mask true_mask),
                                       VLOpFrag)),
            (!cast<Instruction>("PseudoVFNMADD_V" # vti.ScalarSuffix # "_" # suffix)
                 vti.RegClass:$rd, vti.ScalarRegClass:$rs1, vti.RegClass:$rs2,
                 GPR:$vl, vti.Log2SEW, TAIL_AGNOSTIC)>;
  def : Pat<(vti.Vector (riscv_fma_vl (riscv_fneg_vl (SplatFPOp vti.ScalarRegClass:$rs1),
                                                     (vti.Mask true_mask),
                                                     VLOpFrag),
                                       vti.RegClass:$rd,
                                       (riscv_fneg_vl vti.RegClass:$rs2,
                                                      (vti.Mask true_mask),
                                                      VLOpFrag),
                                       (vti.Mask V0),
                                       VLOpFrag)),
            (!cast<Instruction>("PseudoVFNMADD_V" # vti.ScalarSuffix # "_" # suffix #"_MASK")
                 vti.RegClass:$rd, vti.ScalarRegClass:$rs1, vti.RegClass:$rs2,
                 (vti.Mask V0), GPR:$vl, vti.Log2SEW)>;
  // Scalable length vector splats
  def : Pat<(vti.Vector (riscv_fma_vl (riscv_fneg_vl (SplatPat vti.ScalarRegClass:$rs1),
                                                     (vti.Mask true_mask),
                                                     VLOpFrag),
                                       vti.RegClass:$rd,
                                       (riscv_fneg_vl vti.RegClass:$rs2,
                                                      (vti.Mask true_mask),
                                                      VLOpFrag),
                                       (vti.Mask true_mask),
                                       VLOpFrag)),
            (!cast<Instruction>("PseudoVFNMADD_V" # vti.ScalarSuffix # "_" # suffix)
                 vti.RegClass:$rd, vti.ScalarRegClass:$rs1, vti.RegClass:$rs2,
                 GPR:$vl, vti.Log2SEW, TAIL_AGNOSTIC)>;
  def : Pat<(vti.Vector (riscv_fma_vl (riscv_fneg_vl (SplatPat vti.ScalarRegClass:$rs1),
                                                     (vti.Mask true_mask),
                                                     VLOpFrag),
                                       vti.RegClass:$rd,
                                       (riscv_fneg_vl vti.RegClass:$rs2,
                                                      (vti.Mask true_mask),
                                                      VLOpFrag),
                                       (vti.Mask V0),
                                       VLOpFrag)),
            (!cast<Instruction>("PseudoVFNMADD_V" # vti.ScalarSuffix # "_" # suffix #"_MASK")
                 vti.RegClass:$rd, vti.ScalarRegClass:$rs1, vti.RegClass:$rs2,
                 (vti.Mask V0), GPR:$vl, vti.Log2SEW)>;

  // Fixed length vector splats
  def : Pat<(vti.Vector (riscv_fma_vl (riscv_fneg_vl (SplatFPOp vti.ScalarRegClass:$rs1),
                                                     (vti.Mask true_mask),
                                                     VLOpFrag),
                                       vti.RegClass:$rd, vti.RegClass:$rs2,
                                       (vti.Mask true_mask),
                                       VLOpFrag)),
            (!cast<Instruction>("PseudoVFNMSUB_V" # vti.ScalarSuffix # "_" # suffix)
                 vti.RegClass:$rd, vti.ScalarRegClass:$rs1, vti.RegClass:$rs2,
                 GPR:$vl, vti.Log2SEW, TAIL_AGNOSTIC)>;
  def : Pat<(vti.Vector (riscv_fma_vl (riscv_fneg_vl (SplatFPOp vti.ScalarRegClass:$rs1),
                                                     (vti.Mask true_mask),
                                                     VLOpFrag),
                                       vti.RegClass:$rd, vti.RegClass:$rs2,
                                       (vti.Mask V0),
                                       VLOpFrag)),
            (!cast<Instruction>("PseudoVFNMSUB_V" # vti.ScalarSuffix # "_" # suffix #"_MASK")
                 vti.RegClass:$rd, vti.ScalarRegClass:$rs1, vti.RegClass:$rs2,
                 (vti.Mask V0), GPR:$vl, vti.Log2SEW)>;
  // Scalable length vector splats
  def : Pat<(vti.Vector (riscv_fma_vl (riscv_fneg_vl (SplatPat vti.ScalarRegClass:$rs1),
                                                     (vti.Mask true_mask),
                                                     VLOpFrag),
                                       vti.RegClass:$rd, vti.RegClass:$rs2,
                                       (vti.Mask true_mask),
                                       VLOpFrag)),
            (!cast<Instruction>("PseudoVFNMSUB_V" # vti.ScalarSuffix # "_" # suffix)
                 vti.RegClass:$rd, vti.ScalarRegClass:$rs1, vti.RegClass:$rs2,
                 GPR:$vl, vti.Log2SEW, TAIL_AGNOSTIC)>;
  def : Pat<(vti.Vector (riscv_fma_vl (riscv_fneg_vl (SplatPat vti.ScalarRegClass:$rs1),
                                                     (vti.Mask true_mask),
                                                     VLOpFrag),
                                       vti.RegClass:$rd, vti.RegClass:$rs2,
                                       (vti.Mask V0),
                                       VLOpFrag)),
            (!cast<Instruction>("PseudoVFNMSUB_V" # vti.ScalarSuffix # "_" # suffix #"_MASK")
                 vti.RegClass:$rd, vti.ScalarRegClass:$rs1, vti.RegClass:$rs2,
                 (vti.Mask V0), GPR:$vl, vti.Log2SEW)>;
}

// 14.11. Vector Floating-Point MIN/MAX Instructions
defm : VPatBinaryFPVL_VV_VF<riscv_fminnum_vl, "PseudoVFMIN">;
defm : VPatBinaryFPVL_VV_VF<riscv_fmaxnum_vl, "PseudoVFMAX">;

// 14.13. Vector Floating-Point Compare Instructions
foreach fvti = AllFloatVectors in {
  // VV patterns
  defm : VPatFPSetCCVL_VV<fvti, "PseudoVMFEQ", SETEQ>;
  defm : VPatFPSetCCVL_VV<fvti, "PseudoVMFEQ", SETOEQ>;

  defm : VPatFPSetCCVL_VV<fvti, "PseudoVMFNE", SETNE>;
  defm : VPatFPSetCCVL_VV<fvti, "PseudoVMFNE", SETUNE>;

  defm : VPatFPSetCCVL_VV_Swappable<fvti, "PseudoVMFLT", SETLT, SETGT>;
  defm : VPatFPSetCCVL_VV_Swappable<fvti, "PseudoVMFLT", SETOLT, SETOGT>;

  defm : VPatFPSetCCVL_VV_Swappable<fvti, "PseudoVMFLE", SETLE, SETGE>;
  defm : VPatFPSetCCVL_VV_Swappable<fvti, "PseudoVMFLE", SETOLE, SETOGE>;

  // VF_FV patterns
  defm : VPatFPSetCCVL_VF_FV<fvti, "PseudoVMFEQ", SETEQ, SETEQ>;
  defm : VPatFPSetCCVL_VF_FV<fvti, "PseudoVMFEQ", SETOEQ, SETOEQ>;

  defm : VPatFPSetCCVL_VF_FV<fvti, "PseudoVMFNE", SETNE, SETNE>;
  defm : VPatFPSetCCVL_VF_FV<fvti, "PseudoVMFNE", SETUNE, SETUNE>;

  defm : VPatFPSetCCVL_VF_FV<fvti, "PseudoVMFLT", SETLT, SETGT>;
  defm : VPatFPSetCCVL_VF_FV<fvti, "PseudoVMFLT", SETOLT, SETOGT>;

  defm : VPatFPSetCCVL_VF_FV<fvti, "PseudoVMFLE", SETLE, SETGE>;
  defm : VPatFPSetCCVL_VF_FV<fvti, "PseudoVMFLE", SETOLE, SETOGE>;

  defm : VPatFPSetCCVL_VF_FV<fvti, "PseudoVMFGT", SETGT, SETLT>;
  defm : VPatFPSetCCVL_VF_FV<fvti, "PseudoVMFGT", SETOGT, SETOLT>;

  defm : VPatFPSetCCVL_VF_FV<fvti, "PseudoVMFGE", SETGE, SETLE>;
  defm : VPatFPSetCCVL_VF_FV<fvti, "PseudoVMFGE", SETOGE, SETOLE>;
}

foreach vti = AllFloatVectors in {
  // 14.8. Vector Floating-Point Square-Root Instruction
  def : Pat<(riscv_fsqrt_vl (vti.Vector vti.RegClass:$rs2), (vti.Mask true_mask),
                            VLOpFrag),
            (!cast<Instruction>("PseudoVFSQRT_V_"# vti.LMul.MX)
                 vti.RegClass:$rs2, GPR:$vl, vti.Log2SEW)>;

  // 14.12. Vector Floating-Point Sign-Injection Instructions
  def : Pat<(riscv_fabs_vl (vti.Vector vti.RegClass:$rs), (vti.Mask true_mask),
                           VLOpFrag),
            (!cast<Instruction>("PseudoVFSGNJX_VV_"# vti.LMul.MX)
                 vti.RegClass:$rs, vti.RegClass:$rs, GPR:$vl, vti.Log2SEW)>;
  // Handle fneg with VFSGNJN using the same input for both operands.
  def : Pat<(riscv_fneg_vl (vti.Vector vti.RegClass:$rs), (vti.Mask V0),
                           VLOpFrag),
<<<<<<< HEAD
            (!cast<Instruction>("PseudoVFSGNJN_VV_"# vti.LMul.MX)
                 vti.RegClass:$rs, vti.RegClass:$rs, GPR:$vl, vti.Log2SEW)>;
  def : Pat<(riscv_fneg_vl (vti.Vector vti.RegClass:$rs), (vti.Mask V0),
                           VLOpFrag),
            (!cast<Instruction>("PseudoVFSGNJN_VV_"# vti.LMul.MX #"_MASK")
                 (vti.Vector (IMPLICIT_DEF)), vti.RegClass:$rs, vti.RegClass:$rs,
                 (vti.Mask V0), GPR:$vl, vti.Log2SEW, TAIL_AGNOSTIC)>;
=======
            (!cast<Instruction>("PseudoVFSGNJN_VV_"# vti.LMul.MX #"_MASK")
                 (vti.Vector (IMPLICIT_DEF)), vti.RegClass:$rs,
                 vti.RegClass:$rs, (vti.Mask V0), GPR:$vl, vti.Log2SEW,
                 TAIL_AGNOSTIC)>;
>>>>>>> 12c45a96

  def : Pat<(riscv_fcopysign_vl (vti.Vector vti.RegClass:$rs1),
                                (vti.Vector vti.RegClass:$rs2),
                                (vti.Mask true_mask),
                                VLOpFrag),
            (!cast<Instruction>("PseudoVFSGNJ_VV_"# vti.LMul.MX)
                 vti.RegClass:$rs1, vti.RegClass:$rs2, GPR:$vl, vti.Log2SEW)>;
  def : Pat<(riscv_fcopysign_vl (vti.Vector vti.RegClass:$rs1),
                                (riscv_fneg_vl vti.RegClass:$rs2,
                                               (vti.Mask true_mask),
                                               VLOpFrag),
                                (vti.Mask true_mask),
                                VLOpFrag),
            (!cast<Instruction>("PseudoVFSGNJN_VV_"# vti.LMul.MX)
                 vti.RegClass:$rs1, vti.RegClass:$rs2, GPR:$vl, vti.Log2SEW)>;

  def : Pat<(riscv_fcopysign_vl (vti.Vector vti.RegClass:$rs1),
                                (SplatFPOp vti.ScalarRegClass:$rs2),
                                (vti.Mask true_mask),
                                VLOpFrag),
            (!cast<Instruction>("PseudoVFSGNJ_V"#vti.ScalarSuffix#"_"# vti.LMul.MX)
                 vti.RegClass:$rs1, vti.ScalarRegClass:$rs2, GPR:$vl, vti.Log2SEW)>;
}

foreach fvti = AllFloatVectors in {
  // Floating-point vselects:
  // 12.15. Vector Integer Merge Instructions
  // 14.15. Vector Floating-Point Merge Instruction
  def : Pat<(fvti.Vector (riscv_vselect_vl (fvti.Mask V0),
                                           fvti.RegClass:$rs1,
                                           fvti.RegClass:$rs2,
                                           VLOpFrag)),
            (!cast<Instruction>("PseudoVMERGE_VVM_"#fvti.LMul.MX)
                 fvti.RegClass:$rs2, fvti.RegClass:$rs1, (fvti.Mask V0),
                 GPR:$vl, fvti.Log2SEW)>;

  def : Pat<(fvti.Vector (riscv_vselect_vl (fvti.Mask V0),
                                           (SplatFPOp fvti.ScalarRegClass:$rs1),
                                           fvti.RegClass:$rs2,
                                           VLOpFrag)),
            (!cast<Instruction>("PseudoVFMERGE_V"#fvti.ScalarSuffix#"M_"#fvti.LMul.MX)
                 fvti.RegClass:$rs2,
                 (fvti.Scalar fvti.ScalarRegClass:$rs1),
                 (fvti.Mask V0), GPR:$vl, fvti.Log2SEW)>;

  def : Pat<(fvti.Vector (riscv_vselect_vl (fvti.Mask V0),
                                           (SplatFPOp (fvti.Scalar fpimm0)),
                                           fvti.RegClass:$rs2,
                                           VLOpFrag)),
            (!cast<Instruction>("PseudoVMERGE_VIM_"#fvti.LMul.MX)
                 fvti.RegClass:$rs2, 0, (fvti.Mask V0), GPR:$vl, fvti.Log2SEW)>;

  def : Pat<(fvti.Vector (riscv_vp_merge_vl (fvti.Mask V0),
                                            fvti.RegClass:$rs1,
                                            fvti.RegClass:$rs2,
                                            VLOpFrag)),
            (!cast<Instruction>("PseudoVMERGE_VVM_"#fvti.LMul.MX#"_TU")
                 fvti.RegClass:$rs2, fvti.RegClass:$rs2, fvti.RegClass:$rs1, (fvti.Mask V0),
                 GPR:$vl, fvti.Log2SEW)>;

  def : Pat<(fvti.Vector (riscv_vp_merge_vl (fvti.Mask V0),
                                            (SplatFPOp fvti.ScalarRegClass:$rs1),
                                            fvti.RegClass:$rs2,
                                            VLOpFrag)),
            (!cast<Instruction>("PseudoVFMERGE_V"#fvti.ScalarSuffix#"M_"#fvti.LMul.MX#"_TU")
                 fvti.RegClass:$rs2, fvti.RegClass:$rs2,
                 (fvti.Scalar fvti.ScalarRegClass:$rs1),
                 (fvti.Mask V0), GPR:$vl, fvti.Log2SEW)>;

  def : Pat<(fvti.Vector (riscv_vp_merge_vl (fvti.Mask V0),
                                            (SplatFPOp (fvti.Scalar fpimm0)),
                                            fvti.RegClass:$rs2,
                                            VLOpFrag)),
            (!cast<Instruction>("PseudoVMERGE_VIM_"#fvti.LMul.MX#"_TU")
                 fvti.RegClass:$rs2, fvti.RegClass:$rs2, 0, (fvti.Mask V0),
                 GPR:$vl, fvti.Log2SEW)>;

  // 14.16. Vector Floating-Point Move Instruction
  // If we're splatting fpimm0, use vmv.v.x vd, x0.
  def : Pat<(fvti.Vector (riscv_vfmv_v_f_vl
                         (fvti.Scalar (fpimm0)), VLOpFrag)),
            (!cast<Instruction>("PseudoVMV_V_I_"#fvti.LMul.MX)
             0, GPR:$vl, fvti.Log2SEW)>;

  def : Pat<(fvti.Vector (riscv_vfmv_v_f_vl
                         (fvti.Scalar fvti.ScalarRegClass:$rs2), VLOpFrag)),
            (!cast<Instruction>("PseudoVFMV_V_" # fvti.ScalarSuffix # "_" #
                                fvti.LMul.MX)
             (fvti.Scalar fvti.ScalarRegClass:$rs2),
             GPR:$vl, fvti.Log2SEW)>;

  // 14.17. Vector Single-Width Floating-Point/Integer Type-Convert Instructions
  defm : VPatConvertFP2ISDNode_V_VL<riscv_fp_to_sint_vl, "PseudoVFCVT_RTZ_X_F_V">;
  defm : VPatConvertFP2ISDNode_V_VL<riscv_fp_to_uint_vl, "PseudoVFCVT_RTZ_XU_F_V">;
  defm : VPatConvertI2FPSDNode_V_VL<riscv_sint_to_fp_vl, "PseudoVFCVT_F_X_V">;
  defm : VPatConvertI2FPSDNode_V_VL<riscv_uint_to_fp_vl, "PseudoVFCVT_F_XU_V">;

  // 14.18. Widening Floating-Point/Integer Type-Convert Instructions
  defm : VPatWConvertFP2ISDNode_V_VL<riscv_fp_to_sint_vl, "PseudoVFWCVT_RTZ_X_F_V">;
  defm : VPatWConvertFP2ISDNode_V_VL<riscv_fp_to_uint_vl, "PseudoVFWCVT_RTZ_XU_F_V">;
  defm : VPatWConvertI2FPSDNode_V_VL<riscv_sint_to_fp_vl, "PseudoVFWCVT_F_X_V">;
  defm : VPatWConvertI2FPSDNode_V_VL<riscv_uint_to_fp_vl, "PseudoVFWCVT_F_XU_V">;
  foreach fvtiToFWti = AllWidenableFloatVectors in {
    defvar fvti = fvtiToFWti.Vti;
    defvar fwti = fvtiToFWti.Wti;
    def : Pat<(fwti.Vector (riscv_fpextend_vl (fvti.Vector fvti.RegClass:$rs1),
                                              (fvti.Mask true_mask),
                                              VLOpFrag)),
              (!cast<Instruction>("PseudoVFWCVT_F_F_V_"#fvti.LMul.MX)
                  fvti.RegClass:$rs1, GPR:$vl, fvti.Log2SEW)>;
    def : Pat<(fwti.Vector (riscv_fpextend_vl (fvti.Vector fvti.RegClass:$rs1),
                                              (fvti.Mask V0),
                                              VLOpFrag)),
              (!cast<Instruction>("PseudoVFWCVT_F_F_V_"#fvti.LMul.MX#"_MASK")
                  (fwti.Vector (IMPLICIT_DEF)), fvti.RegClass:$rs1,
                  (fvti.Mask V0), GPR:$vl, fvti.Log2SEW, TAIL_AGNOSTIC)>;
  }

  // 14.19 Narrowing Floating-Point/Integer Type-Convert Instructions
  defm : VPatNConvertFP2ISDNode_V_VL<riscv_fp_to_sint_vl, "PseudoVFNCVT_RTZ_X_F_W">;
  defm : VPatNConvertFP2ISDNode_V_VL<riscv_fp_to_uint_vl, "PseudoVFNCVT_RTZ_XU_F_W">;
  defm : VPatNConvertI2FPSDNode_V_VL<riscv_sint_to_fp_vl, "PseudoVFNCVT_F_X_W">;
  defm : VPatNConvertI2FPSDNode_V_VL<riscv_uint_to_fp_vl, "PseudoVFNCVT_F_XU_W">;
  foreach fvtiToFWti = AllWidenableFloatVectors in {
    defvar fvti = fvtiToFWti.Vti;
    defvar fwti = fvtiToFWti.Wti;
    def : Pat<(fvti.Vector (riscv_fpround_vl (fwti.Vector fwti.RegClass:$rs1),
                                             (fwti.Mask true_mask),
                                             VLOpFrag)),
              (!cast<Instruction>("PseudoVFNCVT_F_F_W_"#fvti.LMul.MX)
                  fwti.RegClass:$rs1, GPR:$vl, fvti.Log2SEW)>;
    def : Pat<(fvti.Vector (riscv_fpround_vl (fwti.Vector fwti.RegClass:$rs1),
                                             (fwti.Mask V0),
                                             VLOpFrag)),
              (!cast<Instruction>("PseudoVFNCVT_F_F_W_"#fvti.LMul.MX#"_MASK")
                  (fvti.Vector (IMPLICIT_DEF)), fwti.RegClass:$rs1,
                  (fwti.Mask V0), GPR:$vl, fvti.Log2SEW, TAIL_AGNOSTIC)>;

    def : Pat<(fvti.Vector (riscv_fncvt_rod_vl (fwti.Vector fwti.RegClass:$rs1),
                                               (fwti.Mask true_mask),
                                               VLOpFrag)),
              (!cast<Instruction>("PseudoVFNCVT_ROD_F_F_W_"#fvti.LMul.MX)
                  fwti.RegClass:$rs1, GPR:$vl, fvti.Log2SEW)>;
  }
}

} // Predicates = [HasVInstructionsAnyF]

let Predicates = [HasVInstructions] in {

foreach mti = AllMasks in {
  // 16.1 Vector Mask-Register Logical Instructions
  def : Pat<(mti.Mask (riscv_vmset_vl VLOpFrag)),
            (!cast<Instruction>("PseudoVMSET_M_" # mti.BX) GPR:$vl, mti.Log2SEW)>;
  def : Pat<(mti.Mask (riscv_vmclr_vl VLOpFrag)),
            (!cast<Instruction>("PseudoVMCLR_M_" # mti.BX) GPR:$vl, mti.Log2SEW)>;

  def : Pat<(mti.Mask (riscv_vmand_vl VR:$rs1, VR:$rs2, VLOpFrag)),
            (!cast<Instruction>("PseudoVMAND_MM_" # mti.LMul.MX)
                 VR:$rs1, VR:$rs2, GPR:$vl, mti.Log2SEW)>;
  def : Pat<(mti.Mask (riscv_vmor_vl VR:$rs1, VR:$rs2, VLOpFrag)),
            (!cast<Instruction>("PseudoVMOR_MM_" # mti.LMul.MX)
                 VR:$rs1, VR:$rs2, GPR:$vl, mti.Log2SEW)>;
  def : Pat<(mti.Mask (riscv_vmxor_vl VR:$rs1, VR:$rs2, VLOpFrag)),
            (!cast<Instruction>("PseudoVMXOR_MM_" # mti.LMul.MX)
                 VR:$rs1, VR:$rs2, GPR:$vl, mti.Log2SEW)>;

  def : Pat<(mti.Mask (riscv_vmand_vl VR:$rs1,
                                      (riscv_vmnot_vl VR:$rs2, VLOpFrag),
                                      VLOpFrag)),
            (!cast<Instruction>("PseudoVMANDN_MM_" # mti.LMul.MX)
                 VR:$rs1, VR:$rs2, GPR:$vl, mti.Log2SEW)>;
  def : Pat<(mti.Mask (riscv_vmor_vl VR:$rs1,
                                     (riscv_vmnot_vl VR:$rs2, VLOpFrag),
                                     VLOpFrag)),
            (!cast<Instruction>("PseudoVMORN_MM_" # mti.LMul.MX)
                 VR:$rs1, VR:$rs2, GPR:$vl, mti.Log2SEW)>;
  // XOR is associative so we need 2 patterns for VMXNOR.
  def : Pat<(mti.Mask (riscv_vmxor_vl (riscv_vmnot_vl VR:$rs1,
                                                      VLOpFrag),
                                     VR:$rs2, VLOpFrag)),
            (!cast<Instruction>("PseudoVMXNOR_MM_" # mti.LMul.MX)
                 VR:$rs1, VR:$rs2, GPR:$vl, mti.Log2SEW)>;

  def : Pat<(mti.Mask (riscv_vmnot_vl (riscv_vmand_vl VR:$rs1, VR:$rs2,
                                                      VLOpFrag),
                                      VLOpFrag)),
            (!cast<Instruction>("PseudoVMNAND_MM_" # mti.LMul.MX)
                 VR:$rs1, VR:$rs2, GPR:$vl, mti.Log2SEW)>;
  def : Pat<(mti.Mask (riscv_vmnot_vl (riscv_vmor_vl VR:$rs1, VR:$rs2,
                                                     VLOpFrag),
                                      VLOpFrag)),
            (!cast<Instruction>("PseudoVMNOR_MM_" # mti.LMul.MX)
                 VR:$rs1, VR:$rs2, GPR:$vl, mti.Log2SEW)>;
  def : Pat<(mti.Mask (riscv_vmnot_vl (riscv_vmxor_vl VR:$rs1, VR:$rs2,
                                                      VLOpFrag),
                                      VLOpFrag)),
            (!cast<Instruction>("PseudoVMXNOR_MM_" # mti.LMul.MX)
                 VR:$rs1, VR:$rs2, GPR:$vl, mti.Log2SEW)>;

  // Match the not idiom to the vmnot.m pseudo.
  def : Pat<(mti.Mask (riscv_vmnot_vl VR:$rs, VLOpFrag)),
            (!cast<Instruction>("PseudoVMNAND_MM_" # mti.LMul.MX)
                 VR:$rs, VR:$rs, GPR:$vl, mti.Log2SEW)>;

  // 16.2 Vector count population in mask vcpop.m
  def : Pat<(XLenVT (riscv_vcpop_vl (mti.Mask VR:$rs2), (mti.Mask true_mask),
                                    VLOpFrag)),
            (!cast<Instruction>("PseudoVCPOP_M_" # mti.BX)
                 VR:$rs2, GPR:$vl, mti.Log2SEW)>;
  def : Pat<(XLenVT (riscv_vcpop_vl (mti.Mask VR:$rs2), (mti.Mask V0),
                                    VLOpFrag)),
            (!cast<Instruction>("PseudoVCPOP_M_" # mti.BX # "_MASK")
                 VR:$rs2, (mti.Mask V0), GPR:$vl, mti.Log2SEW)>;
}

} // Predicates = [HasVInstructions]

let Predicates = [HasVInstructions] in {
// 17.1. Integer Scalar Move Instructions
// 17.4. Vector Register Gather Instruction
foreach vti = AllIntegerVectors in {
  def : Pat<(vti.Vector (riscv_vmv_s_x_vl (vti.Vector vti.RegClass:$merge),
                                          vti.ScalarRegClass:$rs1,
                                          VLOpFrag)),
            (!cast<Instruction>("PseudoVMV_S_X_"#vti.LMul.MX)
                vti.RegClass:$merge,
                (vti.Scalar vti.ScalarRegClass:$rs1), GPR:$vl, vti.Log2SEW)>;
  def : Pat<(vti.Vector (riscv_vrgather_vv_vl vti.RegClass:$rs2,
                                              (vti.Vector vti.RegClass:$rs1),
                                              (vti.Mask true_mask),
                                              VLOpFrag)),
            (!cast<Instruction>("PseudoVRGATHER_VV_"# vti.LMul.MX)
                 vti.RegClass:$rs2, vti.RegClass:$rs1, GPR:$vl, vti.Log2SEW)>;
  def : Pat<(vti.Vector (riscv_vrgather_vv_vl vti.RegClass:$rs2,
                                              (vti.Vector vti.RegClass:$rs1),
                                              (vti.Mask V0),
                                              VLOpFrag)),
            (!cast<Instruction>("PseudoVRGATHER_VV_"# vti.LMul.MX#"_MASK")
                 (vti.Vector (IMPLICIT_DEF)), vti.RegClass:$rs2, vti.RegClass:$rs1,
                 (vti.Mask V0), GPR:$vl, vti.Log2SEW, TAIL_AGNOSTIC)>;
  def : Pat<(vti.Vector (riscv_vrgather_vx_vl vti.RegClass:$rs2, GPR:$rs1,
                                              (vti.Mask true_mask),
                                              VLOpFrag)),
            (!cast<Instruction>("PseudoVRGATHER_VX_"# vti.LMul.MX)
                 vti.RegClass:$rs2, GPR:$rs1, GPR:$vl, vti.Log2SEW)>;
  def : Pat<(vti.Vector (riscv_vrgather_vx_vl vti.RegClass:$rs2, uimm5:$imm,
                                              (vti.Mask true_mask),
                                              VLOpFrag)),
            (!cast<Instruction>("PseudoVRGATHER_VI_"# vti.LMul.MX)
                 vti.RegClass:$rs2, uimm5:$imm, GPR:$vl, vti.Log2SEW)>;

  def : Pat<(vti.Vector (riscv_vselect_vl (vti.Mask V0),
                                          (riscv_vrgather_vv_vl
                                            vti.RegClass:$rs2,
                                            vti.RegClass:$rs1,
                                            (vti.Mask true_mask),
                                            VLOpFrag),
                                          vti.RegClass:$merge,
                                          VLOpFrag)),
            (!cast<Instruction>("PseudoVRGATHER_VV_"# vti.LMul.MX#"_MASK")
                 vti.RegClass:$merge, vti.RegClass:$rs2, vti.RegClass:$rs1,
                 (vti.Mask V0), GPR:$vl, vti.Log2SEW, TAIL_AGNOSTIC)>;

  def : Pat<(vti.Vector (riscv_vselect_vl (vti.Mask V0),
                                          (riscv_vrgather_vx_vl
                                            vti.RegClass:$rs2,
                                            uimm5:$imm,
                                            (vti.Mask true_mask),
                                            VLOpFrag),
                                          vti.RegClass:$merge,
                                          VLOpFrag)),
            (!cast<Instruction>("PseudoVRGATHER_VI_"# vti.LMul.MX#"_MASK")
                 vti.RegClass:$merge, vti.RegClass:$rs2, uimm5:$imm,
                 (vti.Mask V0), GPR:$vl, vti.Log2SEW, TAIL_AGNOSTIC)>;

  // emul = lmul * 16 / sew
  defvar vlmul = vti.LMul;
  defvar octuple_lmul = vlmul.octuple;
  defvar octuple_emul = !srl(!mul(octuple_lmul, 16), vti.Log2SEW);
  if !and(!ge(octuple_emul, 1), !le(octuple_emul, 64)) then {
    defvar emul_str = octuple_to_str<octuple_emul>.ret;
    defvar ivti = !cast<VTypeInfo>("VI16" # emul_str);
    defvar inst = "PseudoVRGATHEREI16_VV_" # vti.LMul.MX # "_" # emul_str;
    defvar inst_mask = "PseudoVRGATHEREI16_VV_" # vti.LMul.MX # "_" # emul_str # "_MASK";
    def : Pat<(vti.Vector (riscv_vrgatherei16_vv_vl vti.RegClass:$rs2,
                                                    (ivti.Vector ivti.RegClass:$rs1),
                                                    (vti.Mask true_mask),
                                                    VLOpFrag)),
              (!cast<Instruction>(inst)
                   vti.RegClass:$rs2, ivti.RegClass:$rs1, GPR:$vl, vti.Log2SEW)>;
    def : Pat<(vti.Vector (riscv_vrgatherei16_vv_vl vti.RegClass:$rs2,
                                                    (ivti.Vector ivti.RegClass:$rs1),
                                                    (vti.Mask V0),
                                                    VLOpFrag)),
              (!cast<Instruction>(inst_mask)
                   (vti.Vector (IMPLICIT_DEF)), vti.RegClass:$rs2, ivti.RegClass:$rs1,
                   (vti.Mask V0), GPR:$vl, vti.Log2SEW, TAIL_AGNOSTIC)>;

    def : Pat<(vti.Vector (riscv_vselect_vl (vti.Mask V0),
                                            (riscv_vrgatherei16_vv_vl
                                              vti.RegClass:$rs2,
                                              (ivti.Vector ivti.RegClass:$rs1),
                                              (vti.Mask true_mask),
                                              VLOpFrag),
                                            vti.RegClass:$merge,
                                            VLOpFrag)),
              (!cast<Instruction>(inst#"_MASK")
                   vti.RegClass:$merge, vti.RegClass:$rs2, ivti.RegClass:$rs1,
                   (vti.Mask V0), GPR:$vl, vti.Log2SEW, TAIL_AGNOSTIC)>;
  }
}

} // Predicates = [HasVInstructions]

let Predicates = [HasVInstructionsAnyF] in {

// 17.2. Floating-Point Scalar Move Instructions
foreach vti = AllFloatVectors in {
  def : Pat<(vti.Vector (riscv_vfmv_s_f_vl (vti.Vector vti.RegClass:$merge),
                                           (vti.Scalar (fpimm0)),
                                           VLOpFrag)),
            (!cast<Instruction>("PseudoVMV_S_X_"#vti.LMul.MX)
                vti.RegClass:$merge, X0, GPR:$vl, vti.Log2SEW)>;
  def : Pat<(vti.Vector (riscv_vfmv_s_f_vl (vti.Vector vti.RegClass:$merge),
                                           vti.ScalarRegClass:$rs1,
                                           VLOpFrag)),
            (!cast<Instruction>("PseudoVFMV_S_"#vti.ScalarSuffix#"_"#vti.LMul.MX)
                vti.RegClass:$merge,
                (vti.Scalar vti.ScalarRegClass:$rs1), GPR:$vl, vti.Log2SEW)>;
  defvar ivti = GetIntVTypeInfo<vti>.Vti;
  def : Pat<(vti.Vector (riscv_vrgather_vv_vl vti.RegClass:$rs2,
                                              (ivti.Vector vti.RegClass:$rs1),
                                              (vti.Mask true_mask),
                                              VLOpFrag)),
            (!cast<Instruction>("PseudoVRGATHER_VV_"# vti.LMul.MX)
                 vti.RegClass:$rs2, vti.RegClass:$rs1, GPR:$vl, vti.Log2SEW)>;
  def : Pat<(vti.Vector (riscv_vrgather_vv_vl vti.RegClass:$rs2,
                                              (ivti.Vector vti.RegClass:$rs1),
                                              (vti.Mask V0),
                                              VLOpFrag)),
            (!cast<Instruction>("PseudoVRGATHER_VV_"# vti.LMul.MX#"_MASK")
                 (vti.Vector (IMPLICIT_DEF)), vti.RegClass:$rs2, vti.RegClass:$rs1,
                 (vti.Mask V0), GPR:$vl, vti.Log2SEW, TAIL_AGNOSTIC)>;
  def : Pat<(vti.Vector (riscv_vrgather_vx_vl vti.RegClass:$rs2, GPR:$rs1,
                                              (vti.Mask true_mask),
                                              VLOpFrag)),
            (!cast<Instruction>("PseudoVRGATHER_VX_"# vti.LMul.MX)
                 vti.RegClass:$rs2, GPR:$rs1, GPR:$vl, vti.Log2SEW)>;
  def : Pat<(vti.Vector (riscv_vrgather_vx_vl vti.RegClass:$rs2, uimm5:$imm,
                                              (vti.Mask true_mask),
                                              VLOpFrag)),
            (!cast<Instruction>("PseudoVRGATHER_VI_"# vti.LMul.MX)
                 vti.RegClass:$rs2, uimm5:$imm, GPR:$vl, vti.Log2SEW)>;

  def : Pat<(vti.Vector (riscv_vselect_vl (vti.Mask V0),
                                          (riscv_vrgather_vv_vl
                                            vti.RegClass:$rs2,
                                            (ivti.Vector vti.RegClass:$rs1),
                                            (vti.Mask true_mask),
                                            VLOpFrag),
                                          vti.RegClass:$merge,
                                          VLOpFrag)),
            (!cast<Instruction>("PseudoVRGATHER_VV_"# vti.LMul.MX#"_MASK")
                 vti.RegClass:$merge, vti.RegClass:$rs2, vti.RegClass:$rs1,
                 (vti.Mask V0), GPR:$vl, vti.Log2SEW, TAIL_AGNOSTIC)>;

  def : Pat<(vti.Vector (riscv_vselect_vl (vti.Mask V0),
                                          (riscv_vrgather_vx_vl
                                            vti.RegClass:$rs2,
                                            uimm5:$imm,
                                            (vti.Mask true_mask),
                                            VLOpFrag),
                                          vti.RegClass:$merge,
                                          VLOpFrag)),
            (!cast<Instruction>("PseudoVRGATHER_VI_"# vti.LMul.MX#"_MASK")
                 vti.RegClass:$merge, vti.RegClass:$rs2, uimm5:$imm,
                 (vti.Mask V0), GPR:$vl, vti.Log2SEW, TAIL_AGNOSTIC)>;

  defvar vlmul = vti.LMul;
  defvar octuple_lmul = vlmul.octuple;
  defvar octuple_emul = !srl(!mul(octuple_lmul, 16), vti.Log2SEW);
  if !and(!ge(octuple_emul, 1), !le(octuple_emul, 64)) then {
    defvar emul_str = octuple_to_str<octuple_emul>.ret;
    defvar ivti = !cast<VTypeInfo>("VI16" # emul_str);
    defvar inst = "PseudoVRGATHEREI16_VV_" # vti.LMul.MX # "_" # emul_str;
    defvar inst_mask = "PseudoVRGATHEREI16_VV_" # vti.LMul.MX # "_" # emul_str # "_MASK";
    def : Pat<(vti.Vector (riscv_vrgatherei16_vv_vl vti.RegClass:$rs2,
                                                    (ivti.Vector ivti.RegClass:$rs1),
                                                    (vti.Mask true_mask),
                                                    VLOpFrag)),
              (!cast<Instruction>(inst)
                   vti.RegClass:$rs2, ivti.RegClass:$rs1, GPR:$vl, vti.Log2SEW)>;
    def : Pat<(vti.Vector (riscv_vrgatherei16_vv_vl vti.RegClass:$rs2,
                                                    (ivti.Vector ivti.RegClass:$rs1),
                                                    (vti.Mask V0),
                                                    VLOpFrag)),
              (!cast<Instruction>(inst_mask)
                   (vti.Vector (IMPLICIT_DEF)), vti.RegClass:$rs2, ivti.RegClass:$rs1,
                   (vti.Mask V0), GPR:$vl, vti.Log2SEW, TAIL_AGNOSTIC)>;

    def : Pat<(vti.Vector (riscv_vselect_vl (vti.Mask V0),
                                            (riscv_vrgatherei16_vv_vl
                                              vti.RegClass:$rs2,
                                              (ivti.Vector ivti.RegClass:$rs1),
                                              (vti.Mask true_mask),
                                              VLOpFrag),
                                            vti.RegClass:$merge,
                                            VLOpFrag)),
              (!cast<Instruction>(inst#"_MASK")
                   vti.RegClass:$merge, vti.RegClass:$rs2, ivti.RegClass:$rs1,
                   (vti.Mask V0), GPR:$vl, vti.Log2SEW, TAIL_AGNOSTIC)>;
  }
}

} // Predicates = [HasVInstructionsAnyF]

//===----------------------------------------------------------------------===//
// Miscellaneous RISCVISD SDNodes
//===----------------------------------------------------------------------===//

def riscv_vid_vl : SDNode<"RISCVISD::VID_VL", SDTypeProfile<1, 2,
                          [SDTCisVec<0>, SDTCVecEltisVT<1, i1>,
                           SDTCisSameNumEltsAs<0, 1>, SDTCisVT<2, XLenVT>]>, []>;

def SDTRVVSlide : SDTypeProfile<1, 5, [
  SDTCisVec<0>, SDTCisSameAs<1, 0>, SDTCisSameAs<2, 0>, SDTCisVT<3, XLenVT>,
  SDTCVecEltisVT<4, i1>, SDTCisSameNumEltsAs<0, 4>, SDTCisVT<5, XLenVT>
]>;
def SDTRVVSlide1 : SDTypeProfile<1, 4, [
  SDTCisVec<0>, SDTCisSameAs<1, 0>, SDTCisInt<0>, SDTCisVT<2, XLenVT>,
  SDTCVecEltisVT<3, i1>, SDTCisSameNumEltsAs<0, 3>, SDTCisVT<4, XLenVT>
]>;

def riscv_slideup_vl   : SDNode<"RISCVISD::VSLIDEUP_VL", SDTRVVSlide, []>;
def riscv_slide1up_vl  : SDNode<"RISCVISD::VSLIDE1UP_VL", SDTRVVSlide1, []>;
def riscv_slidedown_vl : SDNode<"RISCVISD::VSLIDEDOWN_VL", SDTRVVSlide, []>;
def riscv_slide1down_vl  : SDNode<"RISCVISD::VSLIDE1DOWN_VL", SDTRVVSlide1, []>;

let Predicates = [HasVInstructions] in {

foreach vti = AllIntegerVectors in {
  def : Pat<(vti.Vector (riscv_vid_vl (vti.Mask true_mask),
                                      VLOpFrag)),
            (!cast<Instruction>("PseudoVID_V_"#vti.LMul.MX) GPR:$vl, vti.Log2SEW)>;
  def : Pat<(vti.Vector (riscv_vid_vl (vti.Mask V0),
                                      VLOpFrag)),
            (!cast<Instruction>("PseudoVID_V_"#vti.LMul.MX#"_MASK")
                (vti.Vector (IMPLICIT_DEF)), (vti.Mask V0), GPR:$vl, vti.Log2SEW)>;

  def : Pat<(vti.Vector (riscv_slide1up_vl (vti.Vector vti.RegClass:$rs1),
                                           GPR:$rs2, (vti.Mask true_mask),
                                           VLOpFrag)),
            (!cast<Instruction>("PseudoVSLIDE1UP_VX_"#vti.LMul.MX)
                vti.RegClass:$rs1, GPR:$rs2, GPR:$vl, vti.Log2SEW)>;
  def : Pat<(vti.Vector (riscv_slide1down_vl (vti.Vector vti.RegClass:$rs1),
                                           GPR:$rs2, (vti.Mask true_mask),
                                           VLOpFrag)),
            (!cast<Instruction>("PseudoVSLIDE1DOWN_VX_"#vti.LMul.MX)
                vti.RegClass:$rs1, GPR:$rs2, GPR:$vl, vti.Log2SEW)>;
}

foreach vti = !listconcat(AllIntegerVectors, AllFloatVectors) in {
  def : Pat<(vti.Vector (riscv_slideup_vl (vti.Vector vti.RegClass:$rs3),
                                          (vti.Vector vti.RegClass:$rs1),
                                          uimm5:$rs2, (vti.Mask true_mask),
                                          VLOpFrag)),
            (!cast<Instruction>("PseudoVSLIDEUP_VI_"#vti.LMul.MX)
                vti.RegClass:$rs3, vti.RegClass:$rs1, uimm5:$rs2,
                GPR:$vl, vti.Log2SEW)>;
  def : Pat<(vti.Vector (riscv_slideup_vl (vti.Vector vti.RegClass:$rs3),
                                          (vti.Vector vti.RegClass:$rs1),
                                          uimm5:$rs2, (vti.Mask V0),
                                          VLOpFrag)),
            (!cast<Instruction>("PseudoVSLIDEUP_VI_"#vti.LMul.MX#"_MASK")
                vti.RegClass:$rs3, vti.RegClass:$rs1, uimm5:$rs2,
                (vti.Mask V0), GPR:$vl, vti.Log2SEW)>;

  def : Pat<(vti.Vector (riscv_slideup_vl (vti.Vector vti.RegClass:$rs3),
                                          (vti.Vector vti.RegClass:$rs1),
                                          GPR:$rs2, (vti.Mask true_mask),
                                          VLOpFrag)),
            (!cast<Instruction>("PseudoVSLIDEUP_VX_"#vti.LMul.MX)
                vti.RegClass:$rs3, vti.RegClass:$rs1, GPR:$rs2,
                GPR:$vl, vti.Log2SEW)>;
  def : Pat<(vti.Vector (riscv_slideup_vl (vti.Vector vti.RegClass:$rs3),
                                          (vti.Vector vti.RegClass:$rs1),
                                          GPR:$rs2, (vti.Mask V0),
                                          VLOpFrag)),
            (!cast<Instruction>("PseudoVSLIDEUP_VX_"#vti.LMul.MX#"_MASK")
                vti.RegClass:$rs3, vti.RegClass:$rs1, GPR:$rs2,
                (vti.Mask V0), GPR:$vl, vti.Log2SEW)>;

  def : Pat<(vti.Vector (riscv_slidedown_vl (vti.Vector vti.RegClass:$rs3),
                                            (vti.Vector vti.RegClass:$rs1),
                                            uimm5:$rs2, (vti.Mask true_mask),
                                            VLOpFrag)),
            (!cast<Instruction>("PseudoVSLIDEDOWN_VI_"#vti.LMul.MX)
                vti.RegClass:$rs3, vti.RegClass:$rs1, uimm5:$rs2,
                GPR:$vl, vti.Log2SEW)>;
  def : Pat<(vti.Vector (riscv_slidedown_vl (vti.Vector vti.RegClass:$rs3),
                                            (vti.Vector vti.RegClass:$rs1),
                                            uimm5:$rs2, (vti.Mask V0),
                                            VLOpFrag)),
            (!cast<Instruction>("PseudoVSLIDEDOWN_VI_"#vti.LMul.MX#"_MASK")
                vti.RegClass:$rs3, vti.RegClass:$rs1, uimm5:$rs2,
                (vti.Mask V0), GPR:$vl, vti.Log2SEW)>;

  def : Pat<(vti.Vector (riscv_slidedown_vl (vti.Vector vti.RegClass:$rs3),
                                            (vti.Vector vti.RegClass:$rs1),
                                            GPR:$rs2, (vti.Mask true_mask),
                                            VLOpFrag)),
            (!cast<Instruction>("PseudoVSLIDEDOWN_VX_"#vti.LMul.MX)
                vti.RegClass:$rs3, vti.RegClass:$rs1, GPR:$rs2,
                GPR:$vl, vti.Log2SEW)>;
  def : Pat<(vti.Vector (riscv_slidedown_vl (vti.Vector vti.RegClass:$rs3),
                                            (vti.Vector vti.RegClass:$rs1),
                                            GPR:$rs2, (vti.Mask V0),
                                            VLOpFrag)),
            (!cast<Instruction>("PseudoVSLIDEDOWN_VX_"#vti.LMul.MX#"_MASK")
                vti.RegClass:$rs3, vti.RegClass:$rs1, GPR:$rs2,
                (vti.Mask V0), GPR:$vl, vti.Log2SEW)>;
}

} // Predicates = [HasVInstructions]<|MERGE_RESOLUTION|>--- conflicted
+++ resolved
@@ -330,8 +330,10 @@
     : ComplexPattern<vAny, 1, "selectVSplatSimm5Plus1NonZero", [], [], 2>;
 
 // Ignore the vl operand.
-def SplatFPOp : PatFrag<(ops node:$op),
-                        (riscv_vfmv_v_f_vl node:$op, srcvalue)>;
+def SplatFPOp : PatFrags<(ops node:$op),
+                        [(riscv_vfmv_v_f_vl node:$op, srcvalue),
+                         // FIXME: Sometimes the preprocessing of the DAG does not kick in?
+                         (splat_vector node:$op)]>;
 
 def sew8simm5  : ComplexPattern<XLenVT, 1, "selectRVVSimm5<8>",  []>;
 def sew16simm5 : ComplexPattern<XLenVT, 1, "selectRVVSimm5<16>", []>;
@@ -349,6 +351,15 @@
                           LMULInfo vlmul,
                           VReg op1_reg_class,
                           VReg op2_reg_class> {
+  def : Pat<(result_type (vop
+                         (op1_type op1_reg_class:$rs1),
+                         (op2_type op2_reg_class:$rs2),
+                         (mask_type true_mask),
+                         VLOpFrag)),
+            (!cast<Instruction>(instruction_name#"_"#suffix#"_"# vlmul.MX)
+                         op1_reg_class:$rs1,
+                         op2_reg_class:$rs2,
+                         GPR:$vl, sew)>;
   def : Pat<(result_type (vop
                          (op1_type op1_reg_class:$rs1),
                          (op2_type op2_reg_class:$rs2),
@@ -376,6 +387,15 @@
   def : Pat<(result_type (vop
                      (vop1_type vop_reg_class:$rs1),
                      (vop2_type (SplatPatKind (XLenVT xop_kind:$rs2))),
+                     (mask_type true_mask),
+                     VLOpFrag)),
+        (!cast<Instruction>(instruction_name#_#suffix#_# vlmul.MX)
+                     vop_reg_class:$rs1,
+                     xop_kind:$rs2,
+                     GPR:$vl, sew)>;
+  def : Pat<(result_type (vop
+                     (vop1_type vop_reg_class:$rs1),
+                     (vop2_type (SplatPatKind (XLenVT xop_kind:$rs2))),
                      (mask_type V0),
                      VLOpFrag)),
         (!cast<Instruction>(instruction_name#_#suffix#_# vlmul.MX#"_MASK")
@@ -446,6 +466,14 @@
                            RegisterClass scalar_reg_class> {
   def : Pat<(result_type (vop (vop_type vop_reg_class:$rs1),
                          (vop_type (SplatFPOp scalar_reg_class:$rs2)),
+                         (mask_type true_mask),
+                         VLOpFrag)),
+        (!cast<Instruction>(instruction_name#"_"#vlmul.MX)
+                     vop_reg_class:$rs1,
+                     scalar_reg_class:$rs2,
+                     GPR:$vl, sew)>;
+  def : Pat<(result_type (vop (vop_type vop_reg_class:$rs1),
+                         (vop_type (SplatFPOp scalar_reg_class:$rs2)),
                          (mask_type V0),
                          VLOpFrag)),
         (!cast<Instruction>(instruction_name#"_"#vlmul.MX#"_MASK")
@@ -468,6 +496,13 @@
 
 multiclass VPatBinaryFPVL_R_VF<SDNode vop, string instruction_name> {
   foreach fvti = AllFloatVectors in {
+    def : Pat<(fvti.Vector (vop (SplatFPOp fvti.ScalarRegClass:$rs2),
+                                fvti.RegClass:$rs1,
+                                (fvti.Mask true_mask),
+                                VLOpFrag)),
+              (!cast<Instruction>(instruction_name#"_V"#fvti.ScalarSuffix#"_"#fvti.LMul.MX)
+                           fvti.RegClass:$rs1, fvti.ScalarRegClass:$rs2,
+                           GPR:$vl, fvti.Log2SEW)>;
     def : Pat<(fvti.Vector (vop (SplatFPOp fvti.ScalarRegClass:$rs2),
                                 fvti.RegClass:$rs1,
                                 (fvti.Mask V0),
@@ -989,11 +1024,21 @@
 // pattern operands
 foreach vti = AllIntegerVectors in {
   def : Pat<(riscv_sub_vl (vti.Vector (SplatPat (XLenVT GPR:$rs2))),
+                          (vti.Vector vti.RegClass:$rs1), (vti.Mask true_mask),
+                          VLOpFrag),
+            (!cast<Instruction>("PseudoVRSUB_VX_"# vti.LMul.MX)
+                 vti.RegClass:$rs1, GPR:$rs2, GPR:$vl, vti.Log2SEW)>;
+  def : Pat<(riscv_sub_vl (vti.Vector (SplatPat (XLenVT GPR:$rs2))),
                           (vti.Vector vti.RegClass:$rs1), (vti.Mask V0),
                           VLOpFrag),
             (!cast<Instruction>("PseudoVRSUB_VX_"# vti.LMul.MX#"_MASK")
                  (vti.Vector (IMPLICIT_DEF)), vti.RegClass:$rs1, GPR:$rs2,
                  (vti.Mask V0), GPR:$vl, vti.Log2SEW, TAIL_AGNOSTIC)>;
+  def : Pat<(riscv_sub_vl (vti.Vector (SplatPat_simm5 simm5:$rs2)),
+                          (vti.Vector vti.RegClass:$rs1), (vti.Mask true_mask),
+                          VLOpFrag),
+            (!cast<Instruction>("PseudoVRSUB_VI_"# vti.LMul.MX)
+                 vti.RegClass:$rs1, simm5:$rs2, GPR:$vl, vti.Log2SEW)>;
   def : Pat<(riscv_sub_vl (vti.Vector (SplatPat_simm5 simm5:$rs2)),
                           (vti.Vector vti.RegClass:$rs1), (vti.Mask V0),
                           VLOpFrag),
@@ -1432,7 +1477,6 @@
             (!cast<Instruction>("PseudoVFMSUB_VV_"# suffix)
                  vti.RegClass:$rd, vti.RegClass:$rs1, vti.RegClass:$rs2,
                  GPR:$vl, vti.Log2SEW, TAIL_AGNOSTIC)>;
-<<<<<<< HEAD
   def : Pat<(vti.Vector (riscv_fma_vl vti.RegClass:$rs1, vti.RegClass:$rd,
                                       (riscv_fneg_vl vti.RegClass:$rs2,
                                                      (vti.Mask true_mask),
@@ -1442,9 +1486,6 @@
             (!cast<Instruction>("PseudoVFMSUB_VV_"# suffix #"_MASK")
                  vti.RegClass:$rd, vti.RegClass:$rs1, vti.RegClass:$rs2,
                  (vti.Mask V0), GPR:$vl, vti.Log2SEW)>;
-=======
->>>>>>> 12c45a96
-
   def : Pat<(vti.Vector (riscv_fma_vl (riscv_fneg_vl vti.RegClass:$rs1,
                                                      (vti.Mask true_mask),
                                                      VLOpFrag),
@@ -1504,26 +1545,17 @@
                                        vti.RegClass:$rd, vti.RegClass:$rs2,
                                        (vti.Mask V0),
                                        VLOpFrag)),
-<<<<<<< HEAD
             (!cast<Instruction>("PseudoVFMADD_V" # vti.ScalarSuffix # "_" # suffix #"_MASK")
                  vti.RegClass:$rd, vti.ScalarRegClass:$rs1, vti.RegClass:$rs2,
                  (vti.Mask V0), GPR:$vl, vti.Log2SEW)>;
   // Scalable length vector splats
   def : Pat<(vti.Vector (riscv_fma_vl (SplatPat vti.ScalarRegClass:$rs1),
-=======
-            (!cast<Instruction>("PseudoVFMADD_V" # vti.ScalarSuffix # "_" # suffix # "_MASK")
-                 vti.RegClass:$rd, vti.ScalarRegClass:$rs1, vti.RegClass:$rs2,
-                 (vti.Mask V0), GPR:$vl, vti.Log2SEW)>;
-  // Scalable length vector splats
-  def : Pat<(vti.Vector (riscv_fma_vl (splat_vector vti.ScalarRegClass:$rs1),
->>>>>>> 12c45a96
                                        vti.RegClass:$rd, vti.RegClass:$rs2,
                                        (vti.Mask true_mask),
                                        VLOpFrag)),
             (!cast<Instruction>("PseudoVFMADD_V" # vti.ScalarSuffix # "_" # suffix)
                  vti.RegClass:$rd, vti.ScalarRegClass:$rs1, vti.RegClass:$rs2,
                  GPR:$vl, vti.Log2SEW, TAIL_AGNOSTIC)>;
-<<<<<<< HEAD
   def : Pat<(vti.Vector (riscv_fma_vl (SplatPat vti.ScalarRegClass:$rs1),
                                        vti.RegClass:$rd, vti.RegClass:$rs2,
                                        (vti.Mask V0),
@@ -1555,7 +1587,20 @@
                  (vti.Mask V0), GPR:$vl, vti.Log2SEW)>;
   // Scalable length vector splats
   def : Pat<(vti.Vector (riscv_fma_vl (SplatPat vti.ScalarRegClass:$rs1),
-=======
+                                       vti.RegClass:$rd, vti.RegClass:$rs2,
+                                       (vti.Mask V0),
+                                       VLOpFrag)),
+            (!cast<Instruction>("PseudoVFMADD_V" # vti.ScalarSuffix # "_" # suffix # "_MASK")
+                 vti.RegClass:$rd, vti.ScalarRegClass:$rs1, vti.RegClass:$rs2,
+                 (vti.Mask V0), GPR:$vl, vti.Log2SEW)>;
+  // Scalable length vector splats
+  def : Pat<(vti.Vector (riscv_fma_vl (splat_vector vti.ScalarRegClass:$rs1),
+                                       vti.RegClass:$rd, vti.RegClass:$rs2,
+                                       (vti.Mask true_mask),
+                                       VLOpFrag)),
+            (!cast<Instruction>("PseudoVFMADD_V" # vti.ScalarSuffix # "_" # suffix)
+                 vti.RegClass:$rd, vti.ScalarRegClass:$rs1, vti.RegClass:$rs2,
+                 GPR:$vl, vti.Log2SEW, TAIL_AGNOSTIC)>;
   def : Pat<(vti.Vector (riscv_fma_vl (splat_vector vti.ScalarRegClass:$rs1),
                                        vti.RegClass:$rd, vti.RegClass:$rs2,
                                        (vti.Mask V0),
@@ -1565,7 +1610,6 @@
                  (vti.Mask V0), GPR:$vl, vti.Log2SEW)>;
 
   def : Pat<(vti.Vector (riscv_fma_vl (SplatFPOp vti.ScalarRegClass:$rs1),
->>>>>>> 12c45a96
                                        vti.RegClass:$rd,
                                        (riscv_fneg_vl vti.RegClass:$rs2,
                                                       (vti.Mask true_mask),
@@ -1817,30 +1861,22 @@
                             VLOpFrag),
             (!cast<Instruction>("PseudoVFSQRT_V_"# vti.LMul.MX)
                  vti.RegClass:$rs2, GPR:$vl, vti.Log2SEW)>;
-
   // 14.12. Vector Floating-Point Sign-Injection Instructions
   def : Pat<(riscv_fabs_vl (vti.Vector vti.RegClass:$rs), (vti.Mask true_mask),
                            VLOpFrag),
             (!cast<Instruction>("PseudoVFSGNJX_VV_"# vti.LMul.MX)
                  vti.RegClass:$rs, vti.RegClass:$rs, GPR:$vl, vti.Log2SEW)>;
+  def : Pat<(riscv_fneg_vl (vti.Vector vti.RegClass:$rs), (vti.Mask true_mask),
+                           VLOpFrag),
+            (!cast<Instruction>("PseudoVFSGNJN_VV_"# vti.LMul.MX)
+                 vti.RegClass:$rs, vti.RegClass:$rs, GPR:$vl, vti.Log2SEW)>;
   // Handle fneg with VFSGNJN using the same input for both operands.
   def : Pat<(riscv_fneg_vl (vti.Vector vti.RegClass:$rs), (vti.Mask V0),
                            VLOpFrag),
-<<<<<<< HEAD
-            (!cast<Instruction>("PseudoVFSGNJN_VV_"# vti.LMul.MX)
-                 vti.RegClass:$rs, vti.RegClass:$rs, GPR:$vl, vti.Log2SEW)>;
-  def : Pat<(riscv_fneg_vl (vti.Vector vti.RegClass:$rs), (vti.Mask V0),
-                           VLOpFrag),
-            (!cast<Instruction>("PseudoVFSGNJN_VV_"# vti.LMul.MX #"_MASK")
-                 (vti.Vector (IMPLICIT_DEF)), vti.RegClass:$rs, vti.RegClass:$rs,
-                 (vti.Mask V0), GPR:$vl, vti.Log2SEW, TAIL_AGNOSTIC)>;
-=======
             (!cast<Instruction>("PseudoVFSGNJN_VV_"# vti.LMul.MX #"_MASK")
                  (vti.Vector (IMPLICIT_DEF)), vti.RegClass:$rs,
                  vti.RegClass:$rs, (vti.Mask V0), GPR:$vl, vti.Log2SEW,
                  TAIL_AGNOSTIC)>;
->>>>>>> 12c45a96
-
   def : Pat<(riscv_fcopysign_vl (vti.Vector vti.RegClass:$rs1),
                                 (vti.Vector vti.RegClass:$rs2),
                                 (vti.Mask true_mask),
@@ -1855,13 +1891,20 @@
                                 VLOpFrag),
             (!cast<Instruction>("PseudoVFSGNJN_VV_"# vti.LMul.MX)
                  vti.RegClass:$rs1, vti.RegClass:$rs2, GPR:$vl, vti.Log2SEW)>;
-
   def : Pat<(riscv_fcopysign_vl (vti.Vector vti.RegClass:$rs1),
                                 (SplatFPOp vti.ScalarRegClass:$rs2),
                                 (vti.Mask true_mask),
                                 VLOpFrag),
             (!cast<Instruction>("PseudoVFSGNJ_V"#vti.ScalarSuffix#"_"# vti.LMul.MX)
                  vti.RegClass:$rs1, vti.ScalarRegClass:$rs2, GPR:$vl, vti.Log2SEW)>;
+  def : Pat<(riscv_fcopysign_vl (vti.Vector vti.RegClass:$rs1),
+                                (vti.Vector vti.RegClass:$rs2),
+                                (vti.Mask V0),
+                                VLOpFrag),
+            (!cast<Instruction>("PseudoVFSGNJ_VV_"# vti.LMul.MX #"_MASK")
+                 (vti.Vector (IMPLICIT_DEF)), vti.RegClass:$rs1,
+                 vti.RegClass:$rs2, (vti.Mask V0), GPR:$vl, vti.Log2SEW,
+                 TAIL_AGNOSTIC)>;
 }
 
 foreach fvti = AllFloatVectors in {

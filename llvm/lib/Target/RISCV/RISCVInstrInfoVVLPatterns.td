--- conflicted
+++ resolved
@@ -1904,19 +1904,8 @@
                                               VLOpFrag)),
             (!cast<Instruction>("PseudoVRGATHER_VV_"# vti.LMul.MX)
                  vti.RegClass:$rs2, vti.RegClass:$rs1, GPR:$vl, vti.Log2SEW)>;
-<<<<<<< HEAD
-  def : Pat<(vti.Vector (riscv_vrgather_vv_vl vti.RegClass:$rs2,
-                                              (vti.Vector vti.RegClass:$rs1),
-                                              (vti.Mask V0),
-                                              VLOpFrag)),
-            (!cast<Instruction>("PseudoVRGATHER_VV_"# vti.LMul.MX#"_MASK")
-                 (vti.Vector (IMPLICIT_DEF)), vti.RegClass:$rs2, vti.RegClass:$rs1,
-                 (vti.Mask V0), GPR:$vl, vti.Log2SEW, TAIL_AGNOSTIC)>;
-  def : Pat<(vti.Vector (riscv_vrgather_vx_vl vti.RegClass:$rs2, GPR:$rs1,
-=======
   def : Pat<(vti.Vector (riscv_vrgather_vx_vl (vti.Vector srcvalue),
                                               vti.RegClass:$rs2, GPR:$rs1,
->>>>>>> 5d4c85e5
                                               (vti.Mask true_mask),
                                               VLOpFrag)),
             (!cast<Instruction>("PseudoVRGATHER_VX_"# vti.LMul.MX)
@@ -1954,26 +1943,13 @@
     defvar emul_str = octuple_to_str<octuple_emul>.ret;
     defvar ivti = !cast<VTypeInfo>("VI16" # emul_str);
     defvar inst = "PseudoVRGATHEREI16_VV_" # vti.LMul.MX # "_" # emul_str;
-<<<<<<< HEAD
-    defvar inst_mask = "PseudoVRGATHEREI16_VV_" # vti.LMul.MX # "_" # emul_str # "_MASK";
-    def : Pat<(vti.Vector (riscv_vrgatherei16_vv_vl vti.RegClass:$rs2,
-=======
     def : Pat<(vti.Vector (riscv_vrgatherei16_vv_vl (vti.Vector srcvalue),
                                                     vti.RegClass:$rs2,
->>>>>>> 5d4c85e5
                                                     (ivti.Vector ivti.RegClass:$rs1),
                                                     (vti.Mask true_mask),
                                                     VLOpFrag)),
               (!cast<Instruction>(inst)
                    vti.RegClass:$rs2, ivti.RegClass:$rs1, GPR:$vl, vti.Log2SEW)>;
-    def : Pat<(vti.Vector (riscv_vrgatherei16_vv_vl vti.RegClass:$rs2,
-                                                    (ivti.Vector ivti.RegClass:$rs1),
-                                                    (vti.Mask V0),
-                                                    VLOpFrag)),
-              (!cast<Instruction>(inst_mask)
-                   (vti.Vector (IMPLICIT_DEF)), vti.RegClass:$rs2, ivti.RegClass:$rs1,
-                   (vti.Mask V0), GPR:$vl, vti.Log2SEW, TAIL_AGNOSTIC)>;
-
     def : Pat<(vti.Vector
                (riscv_vrgatherei16_vv_vl vti.RegClass:$merge,
                                          vti.RegClass:$rs2,
@@ -2011,19 +1987,16 @@
                                               VLOpFrag)),
             (!cast<Instruction>("PseudoVRGATHER_VV_"# vti.LMul.MX)
                  vti.RegClass:$rs2, vti.RegClass:$rs1, GPR:$vl, vti.Log2SEW)>;
-<<<<<<< HEAD
-  def : Pat<(vti.Vector (riscv_vrgather_vv_vl vti.RegClass:$rs2,
+  def : Pat<(vti.Vector (riscv_vrgather_vv_vl (vti.Vector undef),
+                                              vti.RegClass:$rs2,
                                               (ivti.Vector vti.RegClass:$rs1),
                                               (vti.Mask V0),
                                               VLOpFrag)),
             (!cast<Instruction>("PseudoVRGATHER_VV_"# vti.LMul.MX#"_MASK")
                  (vti.Vector (IMPLICIT_DEF)), vti.RegClass:$rs2, vti.RegClass:$rs1,
                  (vti.Mask V0), GPR:$vl, vti.Log2SEW, TAIL_AGNOSTIC)>;
-  def : Pat<(vti.Vector (riscv_vrgather_vx_vl vti.RegClass:$rs2, GPR:$rs1,
-=======
   def : Pat<(vti.Vector (riscv_vrgather_vx_vl (vti.Vector srcvalue),
                                               vti.RegClass:$rs2, GPR:$rs1,
->>>>>>> 5d4c85e5
                                               (vti.Mask true_mask),
                                               VLOpFrag)),
             (!cast<Instruction>("PseudoVRGATHER_VX_"# vti.LMul.MX)
@@ -2062,26 +2035,13 @@
     defvar emul_str = octuple_to_str<octuple_emul>.ret;
     defvar ivti = !cast<VTypeInfo>("VI16" # emul_str);
     defvar inst = "PseudoVRGATHEREI16_VV_" # vti.LMul.MX # "_" # emul_str;
-<<<<<<< HEAD
-    defvar inst_mask = "PseudoVRGATHEREI16_VV_" # vti.LMul.MX # "_" # emul_str # "_MASK";
-    def : Pat<(vti.Vector (riscv_vrgatherei16_vv_vl vti.RegClass:$rs2,
-=======
     def : Pat<(vti.Vector (riscv_vrgatherei16_vv_vl (vti.Vector srcvalue),
                                                     vti.RegClass:$rs2,
->>>>>>> 5d4c85e5
                                                     (ivti.Vector ivti.RegClass:$rs1),
                                                     (vti.Mask true_mask),
                                                     VLOpFrag)),
               (!cast<Instruction>(inst)
                    vti.RegClass:$rs2, ivti.RegClass:$rs1, GPR:$vl, vti.Log2SEW)>;
-    def : Pat<(vti.Vector (riscv_vrgatherei16_vv_vl vti.RegClass:$rs2,
-                                                    (ivti.Vector ivti.RegClass:$rs1),
-                                                    (vti.Mask V0),
-                                                    VLOpFrag)),
-              (!cast<Instruction>(inst_mask)
-                   (vti.Vector (IMPLICIT_DEF)), vti.RegClass:$rs2, ivti.RegClass:$rs1,
-                   (vti.Mask V0), GPR:$vl, vti.Log2SEW, TAIL_AGNOSTIC)>;
-
     def : Pat<(vti.Vector
                (riscv_vrgatherei16_vv_vl vti.RegClass:$merge,
                                          vti.RegClass:$rs2,

//===-- RISCVBaseInfo.h - Top level definitions for RISCV MC ----*- C++ -*-===//
//
// Part of the LLVM Project, under the Apache License v2.0 with LLVM Exceptions.
// See https://llvm.org/LICENSE.txt for license information.
// SPDX-License-Identifier: Apache-2.0 WITH LLVM-exception
//
//===----------------------------------------------------------------------===//
//
// This file contains small standalone enum definitions for the RISCV target
// useful for the compiler back-end and the MC libraries.
//
//===----------------------------------------------------------------------===//
#ifndef LLVM_LIB_TARGET_RISCV_MCTARGETDESC_RISCVBASEINFO_H
#define LLVM_LIB_TARGET_RISCV_MCTARGETDESC_RISCVBASEINFO_H

#include "MCTargetDesc/RISCVMCTargetDesc.h"
#include "llvm/ADT/StringRef.h"
#include "llvm/ADT/StringSwitch.h"
#include "llvm/CodeGen/Register.h"
#include "llvm/MC/MCInstrDesc.h"
#include "llvm/MC/SubtargetFeature.h"
#include "llvm/Support/MachineValueType.h"

namespace llvm {

// RISCVII - This namespace holds all of the target specific flags that
// instruction info tracks. All definitions must match RISCVInstrFormats.td.
namespace RISCVII {
enum {
  InstFormatPseudo = 0,
  InstFormatR = 1,
  InstFormatR4 = 2,
  InstFormatI = 3,
  InstFormatS = 4,
  InstFormatB = 5,
  InstFormatU = 6,
  InstFormatJ = 7,
  InstFormatCR = 8,
  InstFormatCI = 9,
  InstFormatCSS = 10,
  InstFormatCIW = 11,
  InstFormatCL = 12,
  InstFormatCS = 13,
  InstFormatCA = 14,
  InstFormatCB = 15,
  InstFormatCJ = 16,
  InstFormatOther = 17,

  InstFormatMask = 31,

  ConstraintOffset = 5,
  ConstraintMask = 0b1111
};

// Match with the definitions in RISCVInstrFormatsV.td
enum RVVConstraintType {
  NoConstraint = 0,
  VS2Constraint = 0b0001,
  VS1Constraint = 0b0010,
  VMConstraint = 0b0100,
  OneInput = 0b1000,

  // Illegal instructions:
  //
  // * The destination vector register group for a masked vector instruction
  // cannot overlap the source mask register (v0), unless the destination vector
  // register is being written with a mask value (e.g., comparisons) or the
  // scalar result of a reduction.
  //
  // * Widening: The destination vector register group cannot overlap a source
  // vector register group of a different EEW
  //
  // * Narrowing: The destination vector register group cannot overlap the
  // first source vector register group
  //
  // * For vadc and vsbc, an illegal instruction exception is raised if the
  // destination vector register is v0.
  //
  // * For vmadc and vmsbc, an illegal instruction exception is raised if the
  // destination vector register overlaps a source vector register group.
  //
  // * viota: An illegal instruction exception is raised if the destination
  // vector register group overlaps the source vector mask register. If the
  // instruction is masked, an illegal instruction exception is issued if the
  // destination vector register group overlaps v0.
  //
  // * v[f]slide[1]up: The destination vector register group for vslideup cannot
  // overlap the source vector register group.
  //
  // * vrgather: The destination vector register group cannot overlap with the
  // source vector register groups.
  //
  // * vcompress: The destination vector register group cannot overlap the
  // source vector register group or the source mask register
  WidenV = VS2Constraint | VS1Constraint | VMConstraint,
  WidenW = VS1Constraint | VMConstraint,
  WidenCvt = VS2Constraint | VMConstraint | OneInput,
  Narrow = VS2Constraint | VMConstraint,
  NarrowCvt = VS2Constraint | VMConstraint | OneInput,
  Vmadc = VS2Constraint | VS1Constraint,
  Iota = VS2Constraint | VMConstraint | OneInput,
  SlideUp = VS2Constraint | VMConstraint,
  Vrgather = VS2Constraint | VS1Constraint | VMConstraint,
  Vcompress = VS2Constraint | VS1Constraint,
};

// RISC-V Specific Machine Operand Flags
enum {
  MO_None = 0,
  MO_CALL = 1,
  MO_PLT = 2,
  MO_LO = 3,
  MO_HI = 4,
  MO_PCREL_LO = 5,
  MO_PCREL_HI = 6,
  MO_GOT_HI = 7,
  MO_TPREL_LO = 8,
  MO_TPREL_HI = 9,
  MO_TPREL_ADD = 10,
  MO_TLS_GOT_HI = 11,
  MO_TLS_GD_HI = 12,

  // Used to differentiate between target-specific "direct" flags and "bitmask"
  // flags. A machine operand can only have one "direct" flag, but can have
  // multiple "bitmask" flags.
  MO_DIRECT_FLAG_MASK = 15
};

} // namespace RISCVII

namespace EPICSR {

enum {
  VSTART = 0x008,
  VXSAT = 0x009,
  VXRM = 0x00A,
  VL = 0xC20,
  VTYPE = 0xC21,
  VLENB = 0xC22,
};

}

namespace RISCVOp {
enum OperandType : unsigned {
  OPERAND_FIRST_RISCV_IMM = MCOI::OPERAND_FIRST_TARGET,
  OPERAND_UIMM4 = OPERAND_FIRST_RISCV_IMM,
  OPERAND_UIMM5,
  OPERAND_UIMM12,
  OPERAND_SIMM12,
  OPERAND_UIMM20,
  OPERAND_UIMMLOG2XLEN,
  OPERAND_LAST_RISCV_IMM = OPERAND_UIMMLOG2XLEN
};
} // namespace RISCVOp

// Describes the predecessor/successor bits used in the FENCE instruction.
namespace RISCVFenceField {
enum FenceField {
  I = 8,
  O = 4,
  R = 2,
  W = 1
};
}

// Describes the supported floating point rounding mode encodings.
namespace RISCVFPRndMode {
enum RoundingMode {
  RNE = 0,
  RTZ = 1,
  RDN = 2,
  RUP = 3,
  RMM = 4,
  DYN = 7,
  Invalid
};

inline static StringRef roundingModeToString(RoundingMode RndMode) {
  switch (RndMode) {
  default:
    llvm_unreachable("Unknown floating point rounding mode");
  case RISCVFPRndMode::RNE:
    return "rne";
  case RISCVFPRndMode::RTZ:
    return "rtz";
  case RISCVFPRndMode::RDN:
    return "rdn";
  case RISCVFPRndMode::RUP:
    return "rup";
  case RISCVFPRndMode::RMM:
    return "rmm";
  case RISCVFPRndMode::DYN:
    return "dyn";
  }
}

inline static RoundingMode stringToRoundingMode(StringRef Str) {
  return StringSwitch<RoundingMode>(Str)
      .Case("rne", RISCVFPRndMode::RNE)
      .Case("rtz", RISCVFPRndMode::RTZ)
      .Case("rdn", RISCVFPRndMode::RDN)
      .Case("rup", RISCVFPRndMode::RUP)
      .Case("rmm", RISCVFPRndMode::RMM)
      .Case("dyn", RISCVFPRndMode::DYN)
      .Default(RISCVFPRndMode::Invalid);
}

inline static bool isValidRoundingMode(unsigned Mode) {
  switch (Mode) {
  default:
    return false;
  case RISCVFPRndMode::RNE:
  case RISCVFPRndMode::RTZ:
  case RISCVFPRndMode::RDN:
  case RISCVFPRndMode::RUP:
  case RISCVFPRndMode::RMM:
  case RISCVFPRndMode::DYN:
    return true;
  }
}
} // namespace RISCVFPRndMode

// EPI Vector mask
namespace RISCVEPIVectorMask {

inline static Register stringToVectorMask(StringRef Str) {
  return StringSwitch<Register>(Str)
      .Case("v0.t", RISCV::V0)
      .Default(RISCV::NoRegister);
}

} // namespace RISCVEPIVectorMask

namespace RISCVEPIVectorElementWidth {

#define VECTOR_ELEMENT_WIDTH_LIST                                              \
  VECTOR_ELEMENT_WIDTH(ElementWidth8, 0, "e8")                                     \
  VECTOR_ELEMENT_WIDTH(ElementWidth16, 1, "e16")                                   \
  VECTOR_ELEMENT_WIDTH(ElementWidth32, 2, "e32")                                   \
  VECTOR_ELEMENT_WIDTH(ElementWidth64, 3, "e64")                                   \
  VECTOR_ELEMENT_WIDTH(ElementWidth128, 4, "e128")

enum VectorElementWidth {
#define VECTOR_ELEMENT_WIDTH(ID, ENC, __) ID = ENC,
  VECTOR_ELEMENT_WIDTH_LIST
#undef VECTOR_ELEMENT_WIDTH
      Invalid
};

inline static VectorElementWidth stringToVectorElementWidth(StringRef Str) {
  return StringSwitch<VectorElementWidth>(Str)
#define VECTOR_ELEMENT_WIDTH(ID, _, STR)                                       \
  .Case(STR, RISCVEPIVectorElementWidth::ID)
      VECTOR_ELEMENT_WIDTH_LIST
#undef VECTOR_ELEMENT_WIDTH
          .Default(RISCVEPIVectorElementWidth::Invalid);
}

inline static StringRef VectorElementWidthToString(VectorElementWidth VM) {
  switch (VM) {
  default:
    llvm_unreachable("Invalid vector element width");
#define VECTOR_ELEMENT_WIDTH(ID, _, STR)                                       \
  case RISCVEPIVectorElementWidth::ID:                                         \
    return STR;
    VECTOR_ELEMENT_WIDTH_LIST
#undef VECTOR_ELEMENT_WIDTH
  }
}

inline static bool isValidVectorElementWidth(unsigned Mode) {
  switch (Mode) {
  default:
    return false;
#define VECTOR_ELEMENT_WIDTH(ID, _, STR) case RISCVEPIVectorElementWidth::ID:
    VECTOR_ELEMENT_WIDTH_LIST
#undef VECTOR_ELEMENT_WIDTH
    return true;
  }
}

#undef VECTOR_ELEMENT_WIDTH_LIST

} // namespace RISCVEPIVectorElementWidth

namespace RISCVEPIVectorMultiplier {

#define VECTOR_MULTIPLIER_LIST                                                 \
  VECTOR_MULTIPLIER(VMul1, 0, "m1")                                            \
  VECTOR_MULTIPLIER(VMul2, 1, "m2")                                            \
  VECTOR_MULTIPLIER(VMul4, 2, "m4")                                            \
  VECTOR_MULTIPLIER(VMul8, 3, "m8")

enum VectorMultiplier {
#define VECTOR_MULTIPLIER(ID, ENC, __) ID = ENC,
  VECTOR_MULTIPLIER_LIST
#undef VECTOR_MULTIPLIER
  Invalid
};

inline static VectorMultiplier stringToVectorMultiplier(StringRef Str) {
  return StringSwitch<VectorMultiplier>(Str)
#define VECTOR_MULTIPLIER(ID, _, STR) .Case(STR, RISCVEPIVectorMultiplier::ID)
      VECTOR_MULTIPLIER_LIST
#undef VECTOR_MULTIPLIER
      .Default(RISCVEPIVectorMultiplier::Invalid);
}

inline static StringRef VectorMultiplierToString(VectorMultiplier VM) {
  switch (VM) {
  default:
    llvm_unreachable("Invalid vector type");
#define VECTOR_MULTIPLIER(ID, _, STR) case RISCVEPIVectorMultiplier::ID: return STR;
  VECTOR_MULTIPLIER_LIST
#undef VECTOR_MULTIPLIER
  }
}

inline static bool isValidVectorMultiplier(unsigned Mode) {
  switch (Mode) {
  default:
    return false;
#define VECTOR_MULTIPLIER(ID, _, STR) case RISCVEPIVectorMultiplier::ID:
  VECTOR_MULTIPLIER_LIST
#undef VECTOR_MULTIPLIER
    return true;
  }
}

#undef VECTOR_MULTIPLIER_LIST

} // namespace RISCVEPIVectorMultiplier

namespace RISCVSysReg {
struct SysReg {
  const char *Name;
  unsigned Encoding;
  const char *AltName;
  // FIXME: add these additional fields when needed.
  // Privilege Access: Read, Write, Read-Only.
  // unsigned ReadWrite;
  // Privilege Mode: User, System or Machine.
  // unsigned Mode;
  // Check field name.
  // unsigned Extra;
  // Register number without the privilege bits.
  // unsigned Number;
  FeatureBitset FeaturesRequired;
  bool isRV32Only;

  bool haveRequiredFeatures(FeatureBitset ActiveFeatures) const {
    // Not in 32-bit mode.
    if (isRV32Only && ActiveFeatures[RISCV::Feature64Bit])
      return false;
    // No required feature associated with the system register.
    if (FeaturesRequired.none())
      return true;
    return (FeaturesRequired & ActiveFeatures) == FeaturesRequired;
  }
};

#define GET_SysRegsList_DECL
#include "RISCVGenSearchableTables.inc"
<<<<<<< HEAD


=======
>>>>>>> 1c09946b
} // end namespace RISCVSysReg

namespace RISCVABI {

enum ABI {
  ABI_ILP32,
  ABI_ILP32F,
  ABI_ILP32D,
  ABI_ILP32E,
  ABI_LP64,
  ABI_LP64F,
  ABI_LP64D,
  ABI_Unknown
};

// Returns the target ABI, or else a StringError if the requested ABIName is
// not supported for the given TT and FeatureBits combination.
ABI computeTargetABI(const Triple &TT, FeatureBitset FeatureBits,
                     StringRef ABIName);

ABI getTargetABI(StringRef ABIName);

// Returns the register used to hold the stack pointer after realignment.
MCRegister getBPReg();

// Returns the register holding shadow call stack pointer.
MCRegister getSCSPReg();

} // namespace RISCVABI

namespace RISCVFeatures {

// Validates if the given combination of features are valid for the target
// triple. Exits with report_fatal_error if not.
void validate(const Triple &TT, const FeatureBitset &FeatureBits);

} // namespace RISCVFeatures

<<<<<<< HEAD
namespace RISCVEPIIntrinsicsTable {

struct EPIIntrinsicInfo {
  unsigned int IntrinsicID;
  unsigned int ClassID;
  unsigned int ExtendedOperand;
  unsigned int MaskOperand;
  unsigned int GVLOperand;
};

#define GET_EPIIntrClassID_DECL
#define GET_EPIIntrinsicsTable_DECL
using namespace RISCV;
#include "RISCVGenSearchableTables.inc"

} // end namespace RISCVEPIIntrinsicsTable

namespace RISCVEPIPseudosTable {

struct EPIPseudoInfo {
=======
namespace RISCVVMVTs {

constexpr MVT vint8mf8_t = MVT::nxv1i8;
constexpr MVT vint8mf4_t = MVT::nxv2i8;
constexpr MVT vint8mf2_t = MVT::nxv4i8;
constexpr MVT vint8m1_t = MVT::nxv8i8;
constexpr MVT vint8m2_t = MVT::nxv16i8;
constexpr MVT vint8m4_t = MVT::nxv32i8;
constexpr MVT vint8m8_t = MVT::nxv64i8;

constexpr MVT vint16mf4_t = MVT::nxv1i16;
constexpr MVT vint16mf2_t = MVT::nxv2i16;
constexpr MVT vint16m1_t = MVT::nxv4i16;
constexpr MVT vint16m2_t = MVT::nxv8i16;
constexpr MVT vint16m4_t = MVT::nxv16i16;
constexpr MVT vint16m8_t = MVT::nxv32i16;

constexpr MVT vint32mf2_t = MVT::nxv1i32;
constexpr MVT vint32m1_t = MVT::nxv2i32;
constexpr MVT vint32m2_t = MVT::nxv4i32;
constexpr MVT vint32m4_t = MVT::nxv8i32;
constexpr MVT vint32m8_t = MVT::nxv16i32;

constexpr MVT vint64m1_t = MVT::nxv1i64;
constexpr MVT vint64m2_t = MVT::nxv2i64;
constexpr MVT vint64m4_t = MVT::nxv4i64;
constexpr MVT vint64m8_t = MVT::nxv8i64;

constexpr MVT vfloat16mf4_t = MVT::nxv1f16;
constexpr MVT vfloat16mf2_t = MVT::nxv2f16;
constexpr MVT vfloat16m1_t = MVT::nxv4f16;
constexpr MVT vfloat16m2_t = MVT::nxv8f16;
constexpr MVT vfloat16m4_t = MVT::nxv16f16;
constexpr MVT vfloat16m8_t = MVT::nxv32f16;

constexpr MVT vfloat32mf2_t = MVT::nxv1f32;
constexpr MVT vfloat32m1_t = MVT::nxv2f32;
constexpr MVT vfloat32m2_t = MVT::nxv4f32;
constexpr MVT vfloat32m4_t = MVT::nxv8f32;
constexpr MVT vfloat32m8_t = MVT::nxv16f32;

constexpr MVT vfloat64m1_t = MVT::nxv1f64;
constexpr MVT vfloat64m2_t = MVT::nxv2f64;
constexpr MVT vfloat64m4_t = MVT::nxv4f64;
constexpr MVT vfloat64m8_t = MVT::nxv8f64;

constexpr MVT vbool1_t = MVT::nxv64i1;
constexpr MVT vbool2_t = MVT::nxv32i1;
constexpr MVT vbool4_t = MVT::nxv16i1;
constexpr MVT vbool8_t = MVT::nxv8i1;
constexpr MVT vbool16_t = MVT::nxv4i1;
constexpr MVT vbool32_t = MVT::nxv2i1;
constexpr MVT vbool64_t = MVT::nxv1i1;

} // namespace RISCVVMVTs

enum class RISCVVSEW {
  SEW_8 = 0,
  SEW_16,
  SEW_32,
  SEW_64,
  SEW_128,
  SEW_256,
  SEW_512,
  SEW_1024,
};

enum class RISCVVLMUL {
  LMUL_1 = 0,
  LMUL_2,
  LMUL_4,
  LMUL_8,
  LMUL_F8 = 5,
  LMUL_F4,
  LMUL_F2
};

namespace RISCVVType {
// Is this a SEW value that can be encoded into the VTYPE format.
inline static bool isValidSEW(unsigned SEW) {
  return isPowerOf2_32(SEW) && SEW >= 8 && SEW <= 1024;
}

// Is this a LMUL value that can be encoded into the VTYPE format.
inline static bool isValidLMUL(unsigned LMUL, bool Fractional) {
  return isPowerOf2_32(LMUL) && LMUL <= 8 && (!Fractional || LMUL != 1);
}

// Encode VTYPE into the binary format used by the the VSETVLI instruction which
// is used by our MC layer representation.
//
// Bits | Name       | Description
// -----+------------+------------------------------------------------
// 7    | vma        | Vector mask agnostic
// 6    | vta        | Vector tail agnostic
// 5    | vlmul[2]   | Fractional lmul?
// 4:2  | vsew[2:0]  | Standard element width (SEW) setting
// 1:0  | vlmul[1:0] | Vector register group multiplier (LMUL) setting
//
// TODO: This format will change for the V extensions spec v1.0.
inline static unsigned encodeVTYPE(RISCVVLMUL VLMUL, RISCVVSEW VSEW,
                                   bool TailAgnostic, bool MaskAgnostic) {
  unsigned VLMULBits = static_cast<unsigned>(VLMUL);
  unsigned VSEWBits = static_cast<unsigned>(VSEW);
  unsigned VTypeI =
      ((VLMULBits & 0x4) << 3) | (VSEWBits << 2) | (VLMULBits & 0x3);
  if (TailAgnostic)
    VTypeI |= 0x40;
  if (MaskAgnostic)
    VTypeI |= 0x80;

  return VTypeI;
}
} // namespace RISCVVType

namespace RISCVVPseudosTable {

struct PseudoInfo {
>>>>>>> 1c09946b
  unsigned int Pseudo;
  unsigned int BaseInstr;
  uint8_t VLIndex;
  uint8_t SEWIndex;
  uint8_t MergeOpIndex;
  uint8_t VLMul;

  int getVLIndex() const { return static_cast<int8_t>(VLIndex); }

  int getSEWIndex() const { return static_cast<int8_t>(SEWIndex); }

  int getMergeOpIndex() const { return static_cast<int8_t>(MergeOpIndex); }
};

<<<<<<< HEAD
#define GET_EPIPseudosTable_DECL
using namespace RISCV;
#include "RISCVGenSearchableTables.inc"

} // end namespace RISCVEPIPseudosTable
=======
using namespace RISCV;

#define GET_RISCVVPseudosTable_DECL
#include "RISCVGenSearchableTables.inc"

} // end namespace RISCVVPseudosTable
>>>>>>> 1c09946b

} // namespace llvm

#endif<|MERGE_RESOLUTION|>--- conflicted
+++ resolved
@@ -284,54 +284,6 @@
 
 } // namespace RISCVEPIVectorElementWidth
 
-namespace RISCVEPIVectorMultiplier {
-
-#define VECTOR_MULTIPLIER_LIST                                                 \
-  VECTOR_MULTIPLIER(VMul1, 0, "m1")                                            \
-  VECTOR_MULTIPLIER(VMul2, 1, "m2")                                            \
-  VECTOR_MULTIPLIER(VMul4, 2, "m4")                                            \
-  VECTOR_MULTIPLIER(VMul8, 3, "m8")
-
-enum VectorMultiplier {
-#define VECTOR_MULTIPLIER(ID, ENC, __) ID = ENC,
-  VECTOR_MULTIPLIER_LIST
-#undef VECTOR_MULTIPLIER
-  Invalid
-};
-
-inline static VectorMultiplier stringToVectorMultiplier(StringRef Str) {
-  return StringSwitch<VectorMultiplier>(Str)
-#define VECTOR_MULTIPLIER(ID, _, STR) .Case(STR, RISCVEPIVectorMultiplier::ID)
-      VECTOR_MULTIPLIER_LIST
-#undef VECTOR_MULTIPLIER
-      .Default(RISCVEPIVectorMultiplier::Invalid);
-}
-
-inline static StringRef VectorMultiplierToString(VectorMultiplier VM) {
-  switch (VM) {
-  default:
-    llvm_unreachable("Invalid vector type");
-#define VECTOR_MULTIPLIER(ID, _, STR) case RISCVEPIVectorMultiplier::ID: return STR;
-  VECTOR_MULTIPLIER_LIST
-#undef VECTOR_MULTIPLIER
-  }
-}
-
-inline static bool isValidVectorMultiplier(unsigned Mode) {
-  switch (Mode) {
-  default:
-    return false;
-#define VECTOR_MULTIPLIER(ID, _, STR) case RISCVEPIVectorMultiplier::ID:
-  VECTOR_MULTIPLIER_LIST
-#undef VECTOR_MULTIPLIER
-    return true;
-  }
-}
-
-#undef VECTOR_MULTIPLIER_LIST
-
-} // namespace RISCVEPIVectorMultiplier
-
 namespace RISCVSysReg {
 struct SysReg {
   const char *Name;
@@ -362,11 +314,6 @@
 
 #define GET_SysRegsList_DECL
 #include "RISCVGenSearchableTables.inc"
-<<<<<<< HEAD
-
-
-=======
->>>>>>> 1c09946b
 } // end namespace RISCVSysReg
 
 namespace RISCVABI {
@@ -405,7 +352,6 @@
 
 } // namespace RISCVFeatures
 
-<<<<<<< HEAD
 namespace RISCVEPIIntrinsicsTable {
 
 struct EPIIntrinsicInfo {
@@ -426,7 +372,26 @@
 namespace RISCVEPIPseudosTable {
 
 struct EPIPseudoInfo {
-=======
+  unsigned int Pseudo;
+  unsigned int BaseInstr;
+  uint8_t VLIndex;
+  uint8_t SEWIndex;
+  uint8_t MergeOpIndex;
+  uint8_t VLMul;
+
+  int getVLIndex() const { return static_cast<int8_t>(VLIndex); }
+
+  int getSEWIndex() const { return static_cast<int8_t>(SEWIndex); }
+
+  int getMergeOpIndex() const { return static_cast<int8_t>(MergeOpIndex); }
+};
+
+#define GET_EPIPseudosTable_DECL
+using namespace RISCV;
+#include "RISCVGenSearchableTables.inc"
+
+} // end namespace RISCVEPIPseudosTable
+
 namespace RISCVVMVTs {
 
 constexpr MVT vint8mf8_t = MVT::nxv1i8;
@@ -528,7 +493,8 @@
 //
 // TODO: This format will change for the V extensions spec v1.0.
 inline static unsigned encodeVTYPE(RISCVVLMUL VLMUL, RISCVVSEW VSEW,
-                                   bool TailAgnostic, bool MaskAgnostic) {
+                                   bool TailAgnostic, bool MaskAgnostic,
+                                   bool Nontemporal) {
   unsigned VLMULBits = static_cast<unsigned>(VLMUL);
   unsigned VSEWBits = static_cast<unsigned>(VSEW);
   unsigned VTypeI =
@@ -537,15 +503,36 @@
     VTypeI |= 0x40;
   if (MaskAgnostic)
     VTypeI |= 0x80;
+  if (Nontemporal)
+    VTypeI |= 0x200;
 
   return VTypeI;
 }
+
+// TODO: This format will change for the V extensions spec v1.0.
+inline static RISCVVLMUL getVLMUL(unsigned VType) {
+  unsigned VLMUL = (VType & 0x3) | ((VType & 0x20) >> 3);
+  return static_cast<RISCVVLMUL>(VLMUL);
+}
+
+inline static RISCVVSEW getVSEW(unsigned VType) {
+  unsigned VSEW = (VType >> 2) & 0x7;
+  return static_cast<RISCVVSEW>(VSEW);
+}
+
+inline static bool isTailAgnostic(unsigned VType) { return VType & 0x40; }
+
+inline static bool isMaskAgnostic(unsigned VType) { return VType & 0x80; }
+
+inline static bool isNontemporal(unsigned VType) { return VType & 0x200; }
+
+void printVType(unsigned VType, raw_ostream &OS);
+
 } // namespace RISCVVType
 
 namespace RISCVVPseudosTable {
 
 struct PseudoInfo {
->>>>>>> 1c09946b
   unsigned int Pseudo;
   unsigned int BaseInstr;
   uint8_t VLIndex;
@@ -560,20 +547,12 @@
   int getMergeOpIndex() const { return static_cast<int8_t>(MergeOpIndex); }
 };
 
-<<<<<<< HEAD
-#define GET_EPIPseudosTable_DECL
-using namespace RISCV;
-#include "RISCVGenSearchableTables.inc"
-
-} // end namespace RISCVEPIPseudosTable
-=======
 using namespace RISCV;
 
 #define GET_RISCVVPseudosTable_DECL
 #include "RISCVGenSearchableTables.inc"
 
 } // end namespace RISCVVPseudosTable
->>>>>>> 1c09946b
 
 } // namespace llvm
 

//===-- RISCVBaseInfo.h - Top level definitions for RISCV MC ----*- C++ -*-===//
//
// Part of the LLVM Project, under the Apache License v2.0 with LLVM Exceptions.
// See https://llvm.org/LICENSE.txt for license information.
// SPDX-License-Identifier: Apache-2.0 WITH LLVM-exception
//
//===----------------------------------------------------------------------===//
//
// This file contains small standalone enum definitions for the RISCV target
// useful for the compiler back-end and the MC libraries.
//
//===----------------------------------------------------------------------===//
#ifndef LLVM_LIB_TARGET_RISCV_MCTARGETDESC_RISCVBASEINFO_H
#define LLVM_LIB_TARGET_RISCV_MCTARGETDESC_RISCVBASEINFO_H

#include "MCTargetDesc/RISCVMCTargetDesc.h"
#include "llvm/ADT/StringRef.h"
#include "llvm/ADT/StringSwitch.h"
#include "llvm/MC/SubtargetFeature.h"

namespace llvm {

// RISCVII - This namespace holds all of the target specific flags that
// instruction info tracks. All definitions must match RISCVInstrFormats.td.
namespace RISCVII {
enum {
  InstFormatPseudo = 0,
  InstFormatR = 1,
  InstFormatR4 = 2,
  InstFormatI = 3,
  InstFormatS = 4,
  InstFormatB = 5,
  InstFormatU = 6,
  InstFormatJ = 7,
  InstFormatCR = 8,
  InstFormatCI = 9,
  InstFormatCSS = 10,
  InstFormatCIW = 11,
  InstFormatCL = 12,
  InstFormatCS = 13,
  InstFormatCA = 14,
  InstFormatCB = 15,
  InstFormatCJ = 16,
  InstFormatOther = 17,

  InstFormatMask = 31
};

enum {
  MO_None,
  MO_CALL,
  MO_PLT,
  MO_LO,
  MO_HI,
  MO_PCREL_LO,
  MO_PCREL_HI,
  MO_GOT_HI,
  MO_TPREL_LO,
<<<<<<< HEAD
  MO_TPREL_ADD,
  MO_TPREL_HI,
  MO_TLS_GOT,
  MO_TLS_GD
=======
  MO_TPREL_HI,
  MO_TPREL_ADD,
  MO_TLS_GOT_HI,
  MO_TLS_GD_HI,
>>>>>>> 2cf990fa
};
} // namespace RISCVII

// Describes the predecessor/successor bits used in the FENCE instruction.
namespace RISCVFenceField {
enum FenceField {
  I = 8,
  O = 4,
  R = 2,
  W = 1
};
}

// Describes the supported floating point rounding mode encodings.
namespace RISCVFPRndMode {
enum RoundingMode {
  RNE = 0,
  RTZ = 1,
  RDN = 2,
  RUP = 3,
  RMM = 4,
  DYN = 7,
  Invalid
};

inline static StringRef roundingModeToString(RoundingMode RndMode) {
  switch (RndMode) {
  default:
    llvm_unreachable("Unknown floating point rounding mode");
  case RISCVFPRndMode::RNE:
    return "rne";
  case RISCVFPRndMode::RTZ:
    return "rtz";
  case RISCVFPRndMode::RDN:
    return "rdn";
  case RISCVFPRndMode::RUP:
    return "rup";
  case RISCVFPRndMode::RMM:
    return "rmm";
  case RISCVFPRndMode::DYN:
    return "dyn";
  }
}

inline static RoundingMode stringToRoundingMode(StringRef Str) {
  return StringSwitch<RoundingMode>(Str)
      .Case("rne", RISCVFPRndMode::RNE)
      .Case("rtz", RISCVFPRndMode::RTZ)
      .Case("rdn", RISCVFPRndMode::RDN)
      .Case("rup", RISCVFPRndMode::RUP)
      .Case("rmm", RISCVFPRndMode::RMM)
      .Case("dyn", RISCVFPRndMode::DYN)
      .Default(RISCVFPRndMode::Invalid);
}

inline static bool isValidRoundingMode(unsigned Mode) {
  switch (Mode) {
  default:
    return false;
  case RISCVFPRndMode::RNE:
  case RISCVFPRndMode::RTZ:
  case RISCVFPRndMode::RDN:
  case RISCVFPRndMode::RUP:
  case RISCVFPRndMode::RMM:
  case RISCVFPRndMode::DYN:
    return true;
  }
}
} // namespace RISCVFPRndMode

namespace RISCVSysReg {
struct SysReg {
  const char *Name;
  unsigned Encoding;
  // FIXME: add these additional fields when needed.
  // Privilege Access: Read, Write, Read-Only.
  // unsigned ReadWrite;
  // Privilege Mode: User, System or Machine.
  // unsigned Mode;
  // Check field name.
  // unsigned Extra;
  // Register number without the privilege bits.
  // unsigned Number;
  FeatureBitset FeaturesRequired;
  bool isRV32Only;

  bool haveRequiredFeatures(FeatureBitset ActiveFeatures) const {
    // Not in 32-bit mode.
    if (isRV32Only && ActiveFeatures[RISCV::Feature64Bit])
      return false;
    // No required feature associated with the system register.
    if (FeaturesRequired.none())
      return true;
    return (FeaturesRequired & ActiveFeatures) == FeaturesRequired;
  }
};

#define GET_SysRegsList_DECL
#include "RISCVGenSystemOperands.inc"
} // end namespace RISCVSysReg

namespace RISCVABI {

enum ABI {
  ABI_ILP32,
  ABI_ILP32F,
  ABI_ILP32D,
  ABI_ILP32E,
  ABI_LP64,
  ABI_LP64F,
  ABI_LP64D,
  ABI_Unknown
};

// Returns the target ABI, or else a StringError if the requested ABIName is
// not supported for the given TT and FeatureBits combination.
ABI computeTargetABI(const Triple &TT, FeatureBitset FeatureBits,
                     StringRef ABIName);

} // namespace RISCVABI

namespace RISCVFeatures {

// Validates if the given combination of features are valid for the target
// triple. Exits with report_fatal_error if not.
void validate(const Triple &TT, const FeatureBitset &FeatureBits);

} // namespace RISCVFeatures

} // namespace llvm

#endif<|MERGE_RESOLUTION|>--- conflicted
+++ resolved
@@ -56,17 +56,10 @@
   MO_PCREL_HI,
   MO_GOT_HI,
   MO_TPREL_LO,
-<<<<<<< HEAD
-  MO_TPREL_ADD,
-  MO_TPREL_HI,
-  MO_TLS_GOT,
-  MO_TLS_GD
-=======
   MO_TPREL_HI,
   MO_TPREL_ADD,
   MO_TLS_GOT_HI,
   MO_TLS_GD_HI,
->>>>>>> 2cf990fa
 };
 } // namespace RISCVII
 

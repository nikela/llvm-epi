--- conflicted
+++ resolved
@@ -524,11 +524,8 @@
 
 inline static bool isMaskAgnostic(unsigned VType) { return VType & 0x80; }
 
-<<<<<<< HEAD
 inline static bool isNontemporal(unsigned VType) { return VType & 0x200; }
 
-=======
->>>>>>> a8524517
 void printVType(unsigned VType, raw_ostream &OS);
 
 } // namespace RISCVVType

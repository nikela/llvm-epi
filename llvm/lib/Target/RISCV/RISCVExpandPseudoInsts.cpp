//===-- RISCVExpandPseudoInsts.cpp - Expand pseudo instructions -----------===//
//
// Part of the LLVM Project, under the Apache License v2.0 with LLVM Exceptions.
// See https://llvm.org/LICENSE.txt for license information.
// SPDX-License-Identifier: Apache-2.0 WITH LLVM-exception
//
//===----------------------------------------------------------------------===//
//
// This file contains a pass that expands pseudo instructions into target
// instructions. This pass should be run after register allocation but before
// the post-regalloc scheduling pass.
//
//===----------------------------------------------------------------------===//

#include "RISCV.h"
#include "RISCVInstrInfo.h"
#include "RISCVTargetMachine.h"

#include "llvm/CodeGen/LivePhysRegs.h"
#include "llvm/CodeGen/MachineFunctionPass.h"
#include "llvm/CodeGen/MachineInstrBuilder.h"

using namespace llvm;

#define RISCV_EXPAND_PSEUDO_NAME "RISCV pseudo instruction expansion pass"

namespace {

class RISCVExpandPseudo : public MachineFunctionPass {
public:
  const RISCVInstrInfo *TII;
  static char ID;

  RISCVExpandPseudo() : MachineFunctionPass(ID) {
    initializeRISCVExpandPseudoPass(*PassRegistry::getPassRegistry());
  }

  bool runOnMachineFunction(MachineFunction &MF) override;

  StringRef getPassName() const override { return RISCV_EXPAND_PSEUDO_NAME; }

private:
  bool expandMBB(MachineBasicBlock &MBB);
  bool expandMI(MachineBasicBlock &MBB, MachineBasicBlock::iterator MBBI,
                MachineBasicBlock::iterator &NextMBBI);
  bool expandAuipcInstPair(MachineBasicBlock &MBB,
                           MachineBasicBlock::iterator MBBI,
                           MachineBasicBlock::iterator &NextMBBI,
                           unsigned FlagsHi, unsigned SecondOpcode);
  bool expandLoadLocalAddress(MachineBasicBlock &MBB,
                              MachineBasicBlock::iterator MBBI,
                              MachineBasicBlock::iterator &NextMBBI);
  bool expandLoadAddress(MachineBasicBlock &MBB,
                         MachineBasicBlock::iterator MBBI,
                         MachineBasicBlock::iterator &NextMBBI);
  bool expandLoadTLSIEAddress(MachineBasicBlock &MBB,
                              MachineBasicBlock::iterator MBBI,
                              MachineBasicBlock::iterator &NextMBBI);
  bool expandLoadTLSGDAddress(MachineBasicBlock &MBB,
                              MachineBasicBlock::iterator MBBI,
                              MachineBasicBlock::iterator &NextMBBI);
  bool expandVSetVL(MachineBasicBlock &MBB, MachineBasicBlock::iterator MBBI);
};

char RISCVExpandPseudo::ID = 0;

bool RISCVExpandPseudo::runOnMachineFunction(MachineFunction &MF) {
  TII = static_cast<const RISCVInstrInfo *>(MF.getSubtarget().getInstrInfo());
  bool Modified = false;
  for (auto &MBB : MF)
    Modified |= expandMBB(MBB);
  return Modified;
}

bool RISCVExpandPseudo::expandMBB(MachineBasicBlock &MBB) {
  bool Modified = false;

  MachineBasicBlock::iterator MBBI = MBB.begin(), E = MBB.end();
  while (MBBI != E) {
    MachineBasicBlock::iterator NMBBI = std::next(MBBI);
    Modified |= expandMI(MBB, MBBI, NMBBI);
    MBBI = NMBBI;
  }

  return Modified;
}

bool RISCVExpandPseudo::expandMI(MachineBasicBlock &MBB,
                                 MachineBasicBlock::iterator MBBI,
                                 MachineBasicBlock::iterator &NextMBBI) {
  // RISCVInstrInfo::getInstSizeInBytes hard-codes the number of expanded
  // instructions for each pseudo, and must be updated when adding new pseudos
  // or changing existing ones.
  switch (MBBI->getOpcode()) {
  case RISCV::PseudoLLA:
    return expandLoadLocalAddress(MBB, MBBI, NextMBBI);
  case RISCV::PseudoLA:
    return expandLoadAddress(MBB, MBBI, NextMBBI);
  case RISCV::PseudoLA_TLS_IE:
    return expandLoadTLSIEAddress(MBB, MBBI, NextMBBI);
  case RISCV::PseudoLA_TLS_GD:
    return expandLoadTLSGDAddress(MBB, MBBI, NextMBBI);
  case RISCV::PseudoVSETVLI:
    return expandVSetVL(MBB, MBBI);
  }

  return false;
}

bool RISCVExpandPseudo::expandAuipcInstPair(
    MachineBasicBlock &MBB, MachineBasicBlock::iterator MBBI,
    MachineBasicBlock::iterator &NextMBBI, unsigned FlagsHi,
    unsigned SecondOpcode) {
  MachineFunction *MF = MBB.getParent();
  MachineInstr &MI = *MBBI;
  DebugLoc DL = MI.getDebugLoc();

  Register DestReg = MI.getOperand(0).getReg();
  const MachineOperand &Symbol = MI.getOperand(1);

  MachineBasicBlock *NewMBB = MF->CreateMachineBasicBlock(MBB.getBasicBlock());

  // Tell AsmPrinter that we unconditionally want the symbol of this label to be
  // emitted.
  NewMBB->setLabelMustBeEmitted();

  MF->insert(++MBB.getIterator(), NewMBB);

  BuildMI(NewMBB, DL, TII->get(RISCV::AUIPC), DestReg)
      .addDisp(Symbol, 0, FlagsHi);
  BuildMI(NewMBB, DL, TII->get(SecondOpcode), DestReg)
      .addReg(DestReg)
      .addMBB(NewMBB, RISCVII::MO_PCREL_LO);

  // Move all the rest of the instructions to NewMBB.
  NewMBB->splice(NewMBB->end(), &MBB, std::next(MBBI), MBB.end());
  // Update machine-CFG edges.
  NewMBB->transferSuccessorsAndUpdatePHIs(&MBB);
  // Make the original basic block fall-through to the new.
  MBB.addSuccessor(NewMBB);

  // Make sure live-ins are correctly attached to this new basic block.
  LivePhysRegs LiveRegs;
  computeAndAddLiveIns(LiveRegs, *NewMBB);

  NextMBBI = MBB.end();
  MI.eraseFromParent();
  return true;
}

bool RISCVExpandPseudo::expandLoadLocalAddress(
    MachineBasicBlock &MBB, MachineBasicBlock::iterator MBBI,
    MachineBasicBlock::iterator &NextMBBI) {
  return expandAuipcInstPair(MBB, MBBI, NextMBBI, RISCVII::MO_PCREL_HI,
                             RISCV::ADDI);
}

bool RISCVExpandPseudo::expandLoadAddress(
    MachineBasicBlock &MBB, MachineBasicBlock::iterator MBBI,
    MachineBasicBlock::iterator &NextMBBI) {
  MachineFunction *MF = MBB.getParent();

  unsigned SecondOpcode;
  unsigned FlagsHi;
  if (MF->getTarget().isPositionIndependent()) {
    const auto &STI = MF->getSubtarget<RISCVSubtarget>();
    SecondOpcode = STI.is64Bit() ? RISCV::LD : RISCV::LW;
    FlagsHi = RISCVII::MO_GOT_HI;
  } else {
    SecondOpcode = RISCV::ADDI;
    FlagsHi = RISCVII::MO_PCREL_HI;
  }
  return expandAuipcInstPair(MBB, MBBI, NextMBBI, FlagsHi, SecondOpcode);
}

bool RISCVExpandPseudo::expandLoadTLSIEAddress(
    MachineBasicBlock &MBB, MachineBasicBlock::iterator MBBI,
    MachineBasicBlock::iterator &NextMBBI) {
  MachineFunction *MF = MBB.getParent();

  const auto &STI = MF->getSubtarget<RISCVSubtarget>();
  unsigned SecondOpcode = STI.is64Bit() ? RISCV::LD : RISCV::LW;
  return expandAuipcInstPair(MBB, MBBI, NextMBBI, RISCVII::MO_TLS_GOT_HI,
                             SecondOpcode);
}

bool RISCVExpandPseudo::expandLoadTLSGDAddress(
    MachineBasicBlock &MBB, MachineBasicBlock::iterator MBBI,
    MachineBasicBlock::iterator &NextMBBI) {
  return expandAuipcInstPair(MBB, MBBI, NextMBBI, RISCVII::MO_TLS_GD_HI,
                             RISCV::ADDI);
}

<<<<<<< HEAD
=======
bool RISCVExpandPseudo::expandVSetVL(MachineBasicBlock &MBB,
                                     MachineBasicBlock::iterator MBBI) {
  assert(MBBI->getNumOperands() == 5 && "Unexpected instruction format");

  DebugLoc DL = MBBI->getDebugLoc();

  assert(MBBI->getOpcode() == RISCV::PseudoVSETVLI &&
         "Unexpected pseudo instruction");
  const MCInstrDesc &Desc = TII->get(RISCV::VSETVLI);
  assert(Desc.getNumOperands() == 3 && "Unexpected instruction format");

  Register DstReg = MBBI->getOperand(0).getReg();
  bool DstIsDead = MBBI->getOperand(0).isDead();
  BuildMI(MBB, MBBI, DL, Desc)
      .addReg(DstReg, RegState::Define | getDeadRegState(DstIsDead))
      .add(MBBI->getOperand(1))  // VL
      .add(MBBI->getOperand(2)); // VType

  MBBI->eraseFromParent(); // The pseudo instruction is gone now.
  return true;
}
>>>>>>> 1c09946b

} // end of anonymous namespace

INITIALIZE_PASS(RISCVExpandPseudo, "riscv-expand-pseudo",
                RISCV_EXPAND_PSEUDO_NAME, false, false)
namespace llvm {

FunctionPass *createRISCVExpandPseudoPass() { return new RISCVExpandPseudo(); }

} // end of namespace llvm<|MERGE_RESOLUTION|>--- conflicted
+++ resolved
@@ -191,8 +191,6 @@
                              RISCV::ADDI);
 }
 
-<<<<<<< HEAD
-=======
 bool RISCVExpandPseudo::expandVSetVL(MachineBasicBlock &MBB,
                                      MachineBasicBlock::iterator MBBI) {
   assert(MBBI->getNumOperands() == 5 && "Unexpected instruction format");
@@ -214,7 +212,6 @@
   MBBI->eraseFromParent(); // The pseudo instruction is gone now.
   return true;
 }
->>>>>>> 1c09946b
 
 } // end of anonymous namespace
 

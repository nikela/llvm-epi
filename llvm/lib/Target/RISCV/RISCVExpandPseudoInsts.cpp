//===-- RISCVExpandPseudoInsts.cpp - Expand pseudo instructions -----------===//
//
// Part of the LLVM Project, under the Apache License v2.0 with LLVM Exceptions.
// See https://llvm.org/LICENSE.txt for license information.
// SPDX-License-Identifier: Apache-2.0 WITH LLVM-exception
//
//===----------------------------------------------------------------------===//
//
// This file contains a pass that expands pseudo instructions into target
// instructions. This pass should be run after register allocation but before
// the post-regalloc scheduling pass.
//
//===----------------------------------------------------------------------===//

#include "RISCV.h"
#include "RISCVInstrInfo.h"
#include "RISCVTargetMachine.h"

#include "llvm/CodeGen/LivePhysRegs.h"
#include "llvm/CodeGen/MachineFunctionPass.h"
#include "llvm/CodeGen/MachineInstrBuilder.h"

using namespace llvm;

#define RISCV_EXPAND_PSEUDO_NAME "RISCV pseudo instruction expansion pass"

namespace {

class RISCVExpandPseudo : public MachineFunctionPass {
public:
  const RISCVInstrInfo *TII;
  static char ID;

  RISCVExpandPseudo() : MachineFunctionPass(ID) {
    initializeRISCVExpandPseudoPass(*PassRegistry::getPassRegistry());
  }

  bool runOnMachineFunction(MachineFunction &MF) override;

  StringRef getPassName() const override { return RISCV_EXPAND_PSEUDO_NAME; }

private:
  bool expandMBB(MachineBasicBlock &MBB);
  bool expandMI(MachineBasicBlock &MBB, MachineBasicBlock::iterator MBBI,
                MachineBasicBlock::iterator &NextMBBI);
  bool expandAtomicBinOp(MachineBasicBlock &MBB,
                         MachineBasicBlock::iterator MBBI, AtomicRMWInst::BinOp,
                         bool IsMasked, int Width,
                         MachineBasicBlock::iterator &NextMBBI);
  bool expandAtomicMinMaxOp(MachineBasicBlock &MBB,
                            MachineBasicBlock::iterator MBBI,
                            AtomicRMWInst::BinOp, bool IsMasked, int Width,
                            MachineBasicBlock::iterator &NextMBBI);
  bool expandAtomicCmpXchg(MachineBasicBlock &MBB,
                           MachineBasicBlock::iterator MBBI, bool IsMasked,
                           int Width, MachineBasicBlock::iterator &NextMBBI);
  bool expandAuipcInstPair(MachineBasicBlock &MBB,
                           MachineBasicBlock::iterator MBBI,
                           MachineBasicBlock::iterator &NextMBBI,
                           unsigned FlagsHi, unsigned SecondOpcode);
  bool expandLoadLocalAddress(MachineBasicBlock &MBB,
                              MachineBasicBlock::iterator MBBI,
                              MachineBasicBlock::iterator &NextMBBI);
  bool expandLoadAddress(MachineBasicBlock &MBB,
                         MachineBasicBlock::iterator MBBI,
                         MachineBasicBlock::iterator &NextMBBI);
};

char RISCVExpandPseudo::ID = 0;

bool RISCVExpandPseudo::runOnMachineFunction(MachineFunction &MF) {
  TII = static_cast<const RISCVInstrInfo *>(MF.getSubtarget().getInstrInfo());
  bool Modified = false;
  for (auto &MBB : MF)
    Modified |= expandMBB(MBB);
  return Modified;
}

bool RISCVExpandPseudo::expandMBB(MachineBasicBlock &MBB) {
  bool Modified = false;

  MachineBasicBlock::iterator MBBI = MBB.begin(), E = MBB.end();
  while (MBBI != E) {
    MachineBasicBlock::iterator NMBBI = std::next(MBBI);
    Modified |= expandMI(MBB, MBBI, NMBBI);
    MBBI = NMBBI;
  }

  return Modified;
}

bool RISCVExpandPseudo::expandMI(MachineBasicBlock &MBB,
                                 MachineBasicBlock::iterator MBBI,
                                 MachineBasicBlock::iterator &NextMBBI) {
  switch (MBBI->getOpcode()) {
  case RISCV::PseudoAtomicLoadNand32:
    return expandAtomicBinOp(MBB, MBBI, AtomicRMWInst::Nand, false, 32,
                             NextMBBI);
  case RISCV::PseudoAtomicLoadNand64:
    return expandAtomicBinOp(MBB, MBBI, AtomicRMWInst::Nand, false, 64,
                             NextMBBI);
  case RISCV::PseudoMaskedAtomicSwap32:
    return expandAtomicBinOp(MBB, MBBI, AtomicRMWInst::Xchg, true, 32,
                             NextMBBI);
  case RISCV::PseudoMaskedAtomicLoadAdd32:
    return expandAtomicBinOp(MBB, MBBI, AtomicRMWInst::Add, true, 32, NextMBBI);
  case RISCV::PseudoMaskedAtomicLoadSub32:
    return expandAtomicBinOp(MBB, MBBI, AtomicRMWInst::Sub, true, 32, NextMBBI);
  case RISCV::PseudoMaskedAtomicLoadNand32:
    return expandAtomicBinOp(MBB, MBBI, AtomicRMWInst::Nand, true, 32,
                             NextMBBI);
  case RISCV::PseudoMaskedAtomicLoadMax32:
    return expandAtomicMinMaxOp(MBB, MBBI, AtomicRMWInst::Max, true, 32,
                                NextMBBI);
  case RISCV::PseudoMaskedAtomicLoadMin32:
    return expandAtomicMinMaxOp(MBB, MBBI, AtomicRMWInst::Min, true, 32,
                                NextMBBI);
  case RISCV::PseudoMaskedAtomicLoadUMax32:
    return expandAtomicMinMaxOp(MBB, MBBI, AtomicRMWInst::UMax, true, 32,
                                NextMBBI);
  case RISCV::PseudoMaskedAtomicLoadUMin32:
    return expandAtomicMinMaxOp(MBB, MBBI, AtomicRMWInst::UMin, true, 32,
                                NextMBBI);
  case RISCV::PseudoCmpXchg32:
    return expandAtomicCmpXchg(MBB, MBBI, false, 32, NextMBBI);
  case RISCV::PseudoCmpXchg64:
    return expandAtomicCmpXchg(MBB, MBBI, false, 64, NextMBBI);
  case RISCV::PseudoMaskedCmpXchg32:
    return expandAtomicCmpXchg(MBB, MBBI, true, 32, NextMBBI);
  case RISCV::PseudoLLA:
    return expandLoadLocalAddress(MBB, MBBI, NextMBBI);
  case RISCV::PseudoLA:
    return expandLoadAddress(MBB, MBBI, NextMBBI);
  }

  return false;
}

static unsigned getLRForRMW32(AtomicOrdering Ordering) {
  switch (Ordering) {
  default:
    llvm_unreachable("Unexpected AtomicOrdering");
  case AtomicOrdering::Monotonic:
    return RISCV::LR_W;
  case AtomicOrdering::Acquire:
    return RISCV::LR_W_AQ;
  case AtomicOrdering::Release:
    return RISCV::LR_W;
  case AtomicOrdering::AcquireRelease:
    return RISCV::LR_W_AQ;
  case AtomicOrdering::SequentiallyConsistent:
    return RISCV::LR_W_AQ_RL;
  }
}

static unsigned getSCForRMW32(AtomicOrdering Ordering) {
  switch (Ordering) {
  default:
    llvm_unreachable("Unexpected AtomicOrdering");
  case AtomicOrdering::Monotonic:
    return RISCV::SC_W;
  case AtomicOrdering::Acquire:
    return RISCV::SC_W;
  case AtomicOrdering::Release:
    return RISCV::SC_W_RL;
  case AtomicOrdering::AcquireRelease:
    return RISCV::SC_W_RL;
  case AtomicOrdering::SequentiallyConsistent:
    return RISCV::SC_W_AQ_RL;
  }
}

static unsigned getLRForRMW64(AtomicOrdering Ordering) {
  switch (Ordering) {
  default:
    llvm_unreachable("Unexpected AtomicOrdering");
  case AtomicOrdering::Monotonic:
    return RISCV::LR_D;
  case AtomicOrdering::Acquire:
    return RISCV::LR_D_AQ;
  case AtomicOrdering::Release:
    return RISCV::LR_D;
  case AtomicOrdering::AcquireRelease:
    return RISCV::LR_D_AQ;
  case AtomicOrdering::SequentiallyConsistent:
    return RISCV::LR_D_AQ_RL;
  }
}

static unsigned getSCForRMW64(AtomicOrdering Ordering) {
  switch (Ordering) {
  default:
    llvm_unreachable("Unexpected AtomicOrdering");
  case AtomicOrdering::Monotonic:
    return RISCV::SC_D;
  case AtomicOrdering::Acquire:
    return RISCV::SC_D;
  case AtomicOrdering::Release:
    return RISCV::SC_D_RL;
  case AtomicOrdering::AcquireRelease:
    return RISCV::SC_D_RL;
  case AtomicOrdering::SequentiallyConsistent:
    return RISCV::SC_D_AQ_RL;
  }
}

static unsigned getLRForRMW(AtomicOrdering Ordering, int Width) {
  if (Width == 32)
    return getLRForRMW32(Ordering);
  if (Width == 64)
    return getLRForRMW64(Ordering);
  llvm_unreachable("Unexpected LR width\n");
}

static unsigned getSCForRMW(AtomicOrdering Ordering, int Width) {
  if (Width == 32)
    return getSCForRMW32(Ordering);
  if (Width == 64)
    return getSCForRMW64(Ordering);
  llvm_unreachable("Unexpected SC width\n");
}

static void doAtomicBinOpExpansion(const RISCVInstrInfo *TII, MachineInstr &MI,
                                   DebugLoc DL, MachineBasicBlock *ThisMBB,
                                   MachineBasicBlock *LoopMBB,
                                   MachineBasicBlock *DoneMBB,
                                   AtomicRMWInst::BinOp BinOp, int Width) {
  unsigned DestReg = MI.getOperand(0).getReg();
  unsigned ScratchReg = MI.getOperand(1).getReg();
  unsigned AddrReg = MI.getOperand(2).getReg();
  unsigned IncrReg = MI.getOperand(3).getReg();
  AtomicOrdering Ordering =
      static_cast<AtomicOrdering>(MI.getOperand(4).getImm());

  // .loop:
  //   lr.[w|d] dest, (addr)
  //   binop scratch, dest, val
  //   sc.[w|d] scratch, scratch, (addr)
  //   bnez scratch, loop
  BuildMI(LoopMBB, DL, TII->get(getLRForRMW(Ordering, Width)), DestReg)
      .addReg(AddrReg);
  switch (BinOp) {
  default:
    llvm_unreachable("Unexpected AtomicRMW BinOp");
  case AtomicRMWInst::Nand:
    BuildMI(LoopMBB, DL, TII->get(RISCV::AND), ScratchReg)
        .addReg(DestReg)
        .addReg(IncrReg);
    BuildMI(LoopMBB, DL, TII->get(RISCV::XORI), ScratchReg)
        .addReg(ScratchReg)
        .addImm(-1);
    break;
  }
  BuildMI(LoopMBB, DL, TII->get(getSCForRMW(Ordering, Width)), ScratchReg)
      .addReg(AddrReg)
      .addReg(ScratchReg);
  BuildMI(LoopMBB, DL, TII->get(RISCV::BNE))
      .addReg(ScratchReg)
      .addReg(RISCV::X0)
      .addMBB(LoopMBB);
}

static void insertMaskedMerge(const RISCVInstrInfo *TII, DebugLoc DL,
                              MachineBasicBlock *MBB, unsigned DestReg,
                              unsigned OldValReg, unsigned NewValReg,
                              unsigned MaskReg, unsigned ScratchReg) {
  assert(OldValReg != ScratchReg && "OldValReg and ScratchReg must be unique");
  assert(OldValReg != MaskReg && "OldValReg and MaskReg must be unique");
  assert(ScratchReg != MaskReg && "ScratchReg and MaskReg must be unique");

  // We select bits from newval and oldval using:
  // https://graphics.stanford.edu/~seander/bithacks.html#MaskedMerge
  // r = oldval ^ ((oldval ^ newval) & masktargetdata);
  BuildMI(MBB, DL, TII->get(RISCV::XOR), ScratchReg)
      .addReg(OldValReg)
      .addReg(NewValReg);
  BuildMI(MBB, DL, TII->get(RISCV::AND), ScratchReg)
      .addReg(ScratchReg)
      .addReg(MaskReg);
  BuildMI(MBB, DL, TII->get(RISCV::XOR), DestReg)
      .addReg(OldValReg)
      .addReg(ScratchReg);
}

static void doMaskedAtomicBinOpExpansion(
    const RISCVInstrInfo *TII, MachineInstr &MI, DebugLoc DL,
    MachineBasicBlock *ThisMBB, MachineBasicBlock *LoopMBB,
    MachineBasicBlock *DoneMBB, AtomicRMWInst::BinOp BinOp, int Width) {
  assert(Width == 32 && "Should never need to expand masked 64-bit operations");
  unsigned DestReg = MI.getOperand(0).getReg();
  unsigned ScratchReg = MI.getOperand(1).getReg();
  unsigned AddrReg = MI.getOperand(2).getReg();
  unsigned IncrReg = MI.getOperand(3).getReg();
  unsigned MaskReg = MI.getOperand(4).getReg();
  AtomicOrdering Ordering =
      static_cast<AtomicOrdering>(MI.getOperand(5).getImm());

  // .loop:
  //   lr.w destreg, (alignedaddr)
  //   binop scratch, destreg, incr
  //   xor scratch, destreg, scratch
  //   and scratch, scratch, masktargetdata
  //   xor scratch, destreg, scratch
  //   sc.w scratch, scratch, (alignedaddr)
  //   bnez scratch, loop
  BuildMI(LoopMBB, DL, TII->get(getLRForRMW(Ordering, Width)), DestReg)
      .addReg(AddrReg);
  switch (BinOp) {
  default:
    llvm_unreachable("Unexpected AtomicRMW BinOp");
  case AtomicRMWInst::Xchg:
    BuildMI(LoopMBB, DL, TII->get(RISCV::ADD), ScratchReg)
        .addReg(RISCV::X0)
        .addReg(IncrReg);
    break;
  case AtomicRMWInst::Add:
    BuildMI(LoopMBB, DL, TII->get(RISCV::ADD), ScratchReg)
        .addReg(DestReg)
        .addReg(IncrReg);
    break;
  case AtomicRMWInst::Sub:
    BuildMI(LoopMBB, DL, TII->get(RISCV::SUB), ScratchReg)
        .addReg(DestReg)
        .addReg(IncrReg);
    break;
  case AtomicRMWInst::Nand:
    BuildMI(LoopMBB, DL, TII->get(RISCV::AND), ScratchReg)
        .addReg(DestReg)
        .addReg(IncrReg);
    BuildMI(LoopMBB, DL, TII->get(RISCV::XORI), ScratchReg)
        .addReg(ScratchReg)
        .addImm(-1);
    break;
  }

  insertMaskedMerge(TII, DL, LoopMBB, ScratchReg, DestReg, ScratchReg, MaskReg,
                    ScratchReg);

  BuildMI(LoopMBB, DL, TII->get(getSCForRMW(Ordering, Width)), ScratchReg)
      .addReg(AddrReg)
      .addReg(ScratchReg);
  BuildMI(LoopMBB, DL, TII->get(RISCV::BNE))
      .addReg(ScratchReg)
      .addReg(RISCV::X0)
      .addMBB(LoopMBB);
}

bool RISCVExpandPseudo::expandAtomicBinOp(
    MachineBasicBlock &MBB, MachineBasicBlock::iterator MBBI,
    AtomicRMWInst::BinOp BinOp, bool IsMasked, int Width,
    MachineBasicBlock::iterator &NextMBBI) {
  MachineInstr &MI = *MBBI;
  DebugLoc DL = MI.getDebugLoc();

  MachineFunction *MF = MBB.getParent();
  auto LoopMBB = MF->CreateMachineBasicBlock(MBB.getBasicBlock());
  auto DoneMBB = MF->CreateMachineBasicBlock(MBB.getBasicBlock());

  // Insert new MBBs.
  MF->insert(++MBB.getIterator(), LoopMBB);
  MF->insert(++LoopMBB->getIterator(), DoneMBB);

  // Set up successors and transfer remaining instructions to DoneMBB.
  LoopMBB->addSuccessor(LoopMBB);
  LoopMBB->addSuccessor(DoneMBB);
  DoneMBB->splice(DoneMBB->end(), &MBB, MI, MBB.end());
  DoneMBB->transferSuccessors(&MBB);
  MBB.addSuccessor(LoopMBB);

  if (!IsMasked)
    doAtomicBinOpExpansion(TII, MI, DL, &MBB, LoopMBB, DoneMBB, BinOp, Width);
  else
    doMaskedAtomicBinOpExpansion(TII, MI, DL, &MBB, LoopMBB, DoneMBB, BinOp,
                                 Width);

  NextMBBI = MBB.end();
  MI.eraseFromParent();

  LivePhysRegs LiveRegs;
  computeAndAddLiveIns(LiveRegs, *LoopMBB);
  computeAndAddLiveIns(LiveRegs, *DoneMBB);

  return true;
}

static void insertSext(const RISCVInstrInfo *TII, DebugLoc DL,
                       MachineBasicBlock *MBB, unsigned ValReg,
                       unsigned ShamtReg) {
  BuildMI(MBB, DL, TII->get(RISCV::SLL), ValReg)
      .addReg(ValReg)
      .addReg(ShamtReg);
  BuildMI(MBB, DL, TII->get(RISCV::SRA), ValReg)
      .addReg(ValReg)
      .addReg(ShamtReg);
}

bool RISCVExpandPseudo::expandAtomicMinMaxOp(
    MachineBasicBlock &MBB, MachineBasicBlock::iterator MBBI,
    AtomicRMWInst::BinOp BinOp, bool IsMasked, int Width,
    MachineBasicBlock::iterator &NextMBBI) {
  assert(IsMasked == true &&
         "Should only need to expand masked atomic max/min");
  assert(Width == 32 && "Should never need to expand masked 64-bit operations");

  MachineInstr &MI = *MBBI;
  DebugLoc DL = MI.getDebugLoc();
  MachineFunction *MF = MBB.getParent();
  auto LoopHeadMBB = MF->CreateMachineBasicBlock(MBB.getBasicBlock());
  auto LoopIfBodyMBB = MF->CreateMachineBasicBlock(MBB.getBasicBlock());
  auto LoopTailMBB = MF->CreateMachineBasicBlock(MBB.getBasicBlock());
  auto DoneMBB = MF->CreateMachineBasicBlock(MBB.getBasicBlock());

  // Insert new MBBs.
  MF->insert(++MBB.getIterator(), LoopHeadMBB);
  MF->insert(++LoopHeadMBB->getIterator(), LoopIfBodyMBB);
  MF->insert(++LoopIfBodyMBB->getIterator(), LoopTailMBB);
  MF->insert(++LoopTailMBB->getIterator(), DoneMBB);

  // Set up successors and transfer remaining instructions to DoneMBB.
  LoopHeadMBB->addSuccessor(LoopIfBodyMBB);
  LoopHeadMBB->addSuccessor(LoopTailMBB);
  LoopIfBodyMBB->addSuccessor(LoopTailMBB);
  LoopTailMBB->addSuccessor(LoopHeadMBB);
  LoopTailMBB->addSuccessor(DoneMBB);
  DoneMBB->splice(DoneMBB->end(), &MBB, MI, MBB.end());
  DoneMBB->transferSuccessors(&MBB);
  MBB.addSuccessor(LoopHeadMBB);

  unsigned DestReg = MI.getOperand(0).getReg();
  unsigned Scratch1Reg = MI.getOperand(1).getReg();
  unsigned Scratch2Reg = MI.getOperand(2).getReg();
  unsigned AddrReg = MI.getOperand(3).getReg();
  unsigned IncrReg = MI.getOperand(4).getReg();
  unsigned MaskReg = MI.getOperand(5).getReg();
  bool IsSigned = BinOp == AtomicRMWInst::Min || BinOp == AtomicRMWInst::Max;
  AtomicOrdering Ordering =
      static_cast<AtomicOrdering>(MI.getOperand(IsSigned ? 7 : 6).getImm());

  //
  // .loophead:
  //   lr.w destreg, (alignedaddr)
  //   and scratch2, destreg, mask
  //   mv scratch1, destreg
  //   [sext scratch2 if signed min/max]
  //   ifnochangeneeded scratch2, incr, .looptail
  BuildMI(LoopHeadMBB, DL, TII->get(getLRForRMW(Ordering, Width)), DestReg)
      .addReg(AddrReg);
  BuildMI(LoopHeadMBB, DL, TII->get(RISCV::AND), Scratch2Reg)
      .addReg(DestReg)
      .addReg(MaskReg);
  BuildMI(LoopHeadMBB, DL, TII->get(RISCV::ADDI), Scratch1Reg)
      .addReg(DestReg)
      .addImm(0);

  switch (BinOp) {
  default:
    llvm_unreachable("Unexpected AtomicRMW BinOp");
  case AtomicRMWInst::Max: {
    insertSext(TII, DL, LoopHeadMBB, Scratch2Reg, MI.getOperand(6).getReg());
    BuildMI(LoopHeadMBB, DL, TII->get(RISCV::BGE))
        .addReg(Scratch2Reg)
        .addReg(IncrReg)
        .addMBB(LoopTailMBB);
    break;
  }
  case AtomicRMWInst::Min: {
    insertSext(TII, DL, LoopHeadMBB, Scratch2Reg, MI.getOperand(6).getReg());
    BuildMI(LoopHeadMBB, DL, TII->get(RISCV::BGE))
        .addReg(IncrReg)
        .addReg(Scratch2Reg)
        .addMBB(LoopTailMBB);
    break;
  }
  case AtomicRMWInst::UMax:
    BuildMI(LoopHeadMBB, DL, TII->get(RISCV::BGEU))
        .addReg(Scratch2Reg)
        .addReg(IncrReg)
        .addMBB(LoopTailMBB);
    break;
  case AtomicRMWInst::UMin:
    BuildMI(LoopHeadMBB, DL, TII->get(RISCV::BGEU))
        .addReg(IncrReg)
        .addReg(Scratch2Reg)
        .addMBB(LoopTailMBB);
    break;
  }

  // .loopifbody:
  //   xor scratch1, destreg, incr
  //   and scratch1, scratch1, mask
  //   xor scratch1, destreg, scratch1
  insertMaskedMerge(TII, DL, LoopIfBodyMBB, Scratch1Reg, DestReg, IncrReg,
                    MaskReg, Scratch1Reg);

  // .looptail:
  //   sc.w scratch1, scratch1, (addr)
  //   bnez scratch1, loop
  BuildMI(LoopTailMBB, DL, TII->get(getSCForRMW(Ordering, Width)), Scratch1Reg)
      .addReg(AddrReg)
      .addReg(Scratch1Reg);
  BuildMI(LoopTailMBB, DL, TII->get(RISCV::BNE))
      .addReg(Scratch1Reg)
      .addReg(RISCV::X0)
      .addMBB(LoopHeadMBB);

  NextMBBI = MBB.end();
  MI.eraseFromParent();

  LivePhysRegs LiveRegs;
  computeAndAddLiveIns(LiveRegs, *LoopHeadMBB);
  computeAndAddLiveIns(LiveRegs, *LoopIfBodyMBB);
  computeAndAddLiveIns(LiveRegs, *LoopTailMBB);
  computeAndAddLiveIns(LiveRegs, *DoneMBB);

  return true;
}

bool RISCVExpandPseudo::expandAtomicCmpXchg(
    MachineBasicBlock &MBB, MachineBasicBlock::iterator MBBI, bool IsMasked,
    int Width, MachineBasicBlock::iterator &NextMBBI) {
  MachineInstr &MI = *MBBI;
  DebugLoc DL = MI.getDebugLoc();
  MachineFunction *MF = MBB.getParent();
  auto LoopHeadMBB = MF->CreateMachineBasicBlock(MBB.getBasicBlock());
  auto LoopTailMBB = MF->CreateMachineBasicBlock(MBB.getBasicBlock());
  auto DoneMBB = MF->CreateMachineBasicBlock(MBB.getBasicBlock());

  // Insert new MBBs.
  MF->insert(++MBB.getIterator(), LoopHeadMBB);
  MF->insert(++LoopHeadMBB->getIterator(), LoopTailMBB);
  MF->insert(++LoopTailMBB->getIterator(), DoneMBB);

  // Set up successors and transfer remaining instructions to DoneMBB.
  LoopHeadMBB->addSuccessor(LoopTailMBB);
  LoopHeadMBB->addSuccessor(DoneMBB);
  LoopTailMBB->addSuccessor(DoneMBB);
  LoopTailMBB->addSuccessor(LoopHeadMBB);
  DoneMBB->splice(DoneMBB->end(), &MBB, MI, MBB.end());
  DoneMBB->transferSuccessors(&MBB);
  MBB.addSuccessor(LoopHeadMBB);

  unsigned DestReg = MI.getOperand(0).getReg();
  unsigned ScratchReg = MI.getOperand(1).getReg();
  unsigned AddrReg = MI.getOperand(2).getReg();
  unsigned CmpValReg = MI.getOperand(3).getReg();
  unsigned NewValReg = MI.getOperand(4).getReg();
  AtomicOrdering Ordering =
      static_cast<AtomicOrdering>(MI.getOperand(IsMasked ? 6 : 5).getImm());

  if (!IsMasked) {
    // .loophead:
    //   lr.[w|d] dest, (addr)
    //   bne dest, cmpval, done
    BuildMI(LoopHeadMBB, DL, TII->get(getLRForRMW(Ordering, Width)), DestReg)
        .addReg(AddrReg);
    BuildMI(LoopHeadMBB, DL, TII->get(RISCV::BNE))
        .addReg(DestReg)
        .addReg(CmpValReg)
        .addMBB(DoneMBB);
    // .looptail:
    //   sc.[w|d] scratch, newval, (addr)
    //   bnez scratch, loophead
    BuildMI(LoopTailMBB, DL, TII->get(getSCForRMW(Ordering, Width)), ScratchReg)
        .addReg(AddrReg)
        .addReg(NewValReg);
    BuildMI(LoopTailMBB, DL, TII->get(RISCV::BNE))
        .addReg(ScratchReg)
        .addReg(RISCV::X0)
        .addMBB(LoopHeadMBB);
  } else {
    // .loophead:
    //   lr.w dest, (addr)
    //   and scratch, dest, mask
    //   bne scratch, cmpval, done
    unsigned MaskReg = MI.getOperand(5).getReg();
    BuildMI(LoopHeadMBB, DL, TII->get(getLRForRMW(Ordering, Width)), DestReg)
        .addReg(AddrReg);
    BuildMI(LoopHeadMBB, DL, TII->get(RISCV::AND), ScratchReg)
        .addReg(DestReg)
        .addReg(MaskReg);
    BuildMI(LoopHeadMBB, DL, TII->get(RISCV::BNE))
        .addReg(ScratchReg)
        .addReg(CmpValReg)
        .addMBB(DoneMBB);

    // .looptail:
    //   xor scratch, dest, newval
    //   and scratch, scratch, mask
    //   xor scratch, dest, scratch
    //   sc.w scratch, scratch, (adrr)
    //   bnez scratch, loophead
    insertMaskedMerge(TII, DL, LoopTailMBB, ScratchReg, DestReg, NewValReg,
                      MaskReg, ScratchReg);
    BuildMI(LoopTailMBB, DL, TII->get(getSCForRMW(Ordering, Width)), ScratchReg)
        .addReg(AddrReg)
        .addReg(ScratchReg);
    BuildMI(LoopTailMBB, DL, TII->get(RISCV::BNE))
        .addReg(ScratchReg)
        .addReg(RISCV::X0)
        .addMBB(LoopHeadMBB);
  }

  NextMBBI = MBB.end();
  MI.eraseFromParent();

  LivePhysRegs LiveRegs;
  computeAndAddLiveIns(LiveRegs, *LoopHeadMBB);
  computeAndAddLiveIns(LiveRegs, *LoopTailMBB);
  computeAndAddLiveIns(LiveRegs, *DoneMBB);

  return true;
}

bool RISCVExpandPseudo::expandAuipcInstPair(
    MachineBasicBlock &MBB, MachineBasicBlock::iterator MBBI,
    MachineBasicBlock::iterator &NextMBBI, unsigned FlagsHi,
    unsigned SecondOpcode) {
  MachineFunction *MF = MBB.getParent();
  MachineInstr &MI = *MBBI;
  DebugLoc DL = MI.getDebugLoc();

  unsigned DestReg = MI.getOperand(0).getReg();
  const MachineOperand &Symbol = MI.getOperand(1);

  MachineBasicBlock *NewMBB = MF->CreateMachineBasicBlock(MBB.getBasicBlock());

  // Tell AsmPrinter that we unconditionally want the symbol of this label to be
  // emitted.
  NewMBB->setLabelMustBeEmitted();

  MF->insert(++MBB.getIterator(), NewMBB);

  BuildMI(NewMBB, DL, TII->get(RISCV::AUIPC), DestReg)
      .addDisp(Symbol, 0, FlagsHi);
  BuildMI(NewMBB, DL, TII->get(SecondOpcode), DestReg)
      .addReg(DestReg)
      .addMBB(NewMBB, RISCVII::MO_PCREL_LO);

  // Move all the rest of the instructions to NewMBB.
  NewMBB->splice(NewMBB->end(), &MBB, std::next(MBBI), MBB.end());
  // Update machine-CFG edges.
  NewMBB->transferSuccessorsAndUpdatePHIs(&MBB);
  // Make the original basic block fall-through to the new.
  MBB.addSuccessor(NewMBB);

  // Make sure live-ins are correctly attached to this new basic block.
  LivePhysRegs LiveRegs;
  computeAndAddLiveIns(LiveRegs, *NewMBB);

  NextMBBI = MBB.end();
  MI.eraseFromParent();
  return true;
}

<<<<<<< HEAD
// FIXME: This always defaults to GOT addressing
=======
bool RISCVExpandPseudo::expandLoadLocalAddress(
    MachineBasicBlock &MBB, MachineBasicBlock::iterator MBBI,
    MachineBasicBlock::iterator &NextMBBI) {
  return expandAuipcInstPair(MBB, MBBI, NextMBBI, RISCVII::MO_PCREL_HI,
                             RISCV::ADDI);
}

>>>>>>> 61c848d2
bool RISCVExpandPseudo::expandLoadAddress(
    MachineBasicBlock &MBB, MachineBasicBlock::iterator MBBI,
    MachineBasicBlock::iterator &NextMBBI) {
  MachineFunction *MF = MBB.getParent();
<<<<<<< HEAD
  MachineInstr &MI = *MBBI;
  DebugLoc DL = MI.getDebugLoc();

  unsigned DestReg = MI.getOperand(0).getReg();
  const MachineOperand &Symbol = MI.getOperand(1);

  MachineBasicBlock *NewMBB = MF->CreateMachineBasicBlock(MBB.getBasicBlock());

  // Tell AsmPrinter that we unconditionally want the symbol of this label to be
  // emitted.
  NewMBB->setLabelMustBeEmitted();

  MF->insert(++MBB.getIterator(), NewMBB);

  BuildMI(NewMBB, DL, TII->get(RISCV::AUIPC), DestReg)
      .addDisp(Symbol, 0, RISCVII::MO_GOT_HI);

  bool is64Bit = MF->getSubtarget<RISCVSubtarget>().is64Bit();
  unsigned int LoadOpCode = is64Bit ? RISCV::LD : RISCV::LW;
  BuildMI(NewMBB, DL, TII->get(LoadOpCode), DestReg)
      .addReg(DestReg)
      .addMBB(NewMBB, RISCVII::MO_PCREL_LO);

  // Move all the rest of the instructions to NewMBB.
  NewMBB->splice(NewMBB->end(), &MBB, std::next(MBBI), MBB.end());
  // Update machine-CFG edges.
  NewMBB->transferSuccessorsAndUpdatePHIs(&MBB);
  // Make the original basic block fall-through to the new.
  MBB.addSuccessor(NewMBB);

  // Make sure live-ins are correctly attached to this new basic block.
  LivePhysRegs LiveRegs;
  computeAndAddLiveIns(LiveRegs, *NewMBB);

  NextMBBI = MBB.end();
  MI.eraseFromParent();
  return true;
=======

  unsigned SecondOpcode;
  unsigned FlagsHi;
  if (MF->getTarget().isPositionIndependent()) {
    const auto &STI = MF->getSubtarget<RISCVSubtarget>();
    SecondOpcode = STI.is64Bit() ? RISCV::LD : RISCV::LW;
    FlagsHi = RISCVII::MO_GOT_HI;
  } else {
    SecondOpcode = RISCV::ADDI;
    FlagsHi = RISCVII::MO_PCREL_HI;
  }
  return expandAuipcInstPair(MBB, MBBI, NextMBBI, FlagsHi, SecondOpcode);
>>>>>>> 61c848d2
}

} // end of anonymous namespace

INITIALIZE_PASS(RISCVExpandPseudo, "riscv-expand-pseudo",
                RISCV_EXPAND_PSEUDO_NAME, false, false)
namespace llvm {

FunctionPass *createRISCVExpandPseudoPass() { return new RISCVExpandPseudo(); }

} // end of namespace llvm<|MERGE_RESOLUTION|>--- conflicted
+++ resolved
@@ -652,9 +652,6 @@
   return true;
 }
 
-<<<<<<< HEAD
-// FIXME: This always defaults to GOT addressing
-=======
 bool RISCVExpandPseudo::expandLoadLocalAddress(
     MachineBasicBlock &MBB, MachineBasicBlock::iterator MBBI,
     MachineBasicBlock::iterator &NextMBBI) {
@@ -662,50 +659,10 @@
                              RISCV::ADDI);
 }
 
->>>>>>> 61c848d2
 bool RISCVExpandPseudo::expandLoadAddress(
     MachineBasicBlock &MBB, MachineBasicBlock::iterator MBBI,
     MachineBasicBlock::iterator &NextMBBI) {
   MachineFunction *MF = MBB.getParent();
-<<<<<<< HEAD
-  MachineInstr &MI = *MBBI;
-  DebugLoc DL = MI.getDebugLoc();
-
-  unsigned DestReg = MI.getOperand(0).getReg();
-  const MachineOperand &Symbol = MI.getOperand(1);
-
-  MachineBasicBlock *NewMBB = MF->CreateMachineBasicBlock(MBB.getBasicBlock());
-
-  // Tell AsmPrinter that we unconditionally want the symbol of this label to be
-  // emitted.
-  NewMBB->setLabelMustBeEmitted();
-
-  MF->insert(++MBB.getIterator(), NewMBB);
-
-  BuildMI(NewMBB, DL, TII->get(RISCV::AUIPC), DestReg)
-      .addDisp(Symbol, 0, RISCVII::MO_GOT_HI);
-
-  bool is64Bit = MF->getSubtarget<RISCVSubtarget>().is64Bit();
-  unsigned int LoadOpCode = is64Bit ? RISCV::LD : RISCV::LW;
-  BuildMI(NewMBB, DL, TII->get(LoadOpCode), DestReg)
-      .addReg(DestReg)
-      .addMBB(NewMBB, RISCVII::MO_PCREL_LO);
-
-  // Move all the rest of the instructions to NewMBB.
-  NewMBB->splice(NewMBB->end(), &MBB, std::next(MBBI), MBB.end());
-  // Update machine-CFG edges.
-  NewMBB->transferSuccessorsAndUpdatePHIs(&MBB);
-  // Make the original basic block fall-through to the new.
-  MBB.addSuccessor(NewMBB);
-
-  // Make sure live-ins are correctly attached to this new basic block.
-  LivePhysRegs LiveRegs;
-  computeAndAddLiveIns(LiveRegs, *NewMBB);
-
-  NextMBBI = MBB.end();
-  MI.eraseFromParent();
-  return true;
-=======
 
   unsigned SecondOpcode;
   unsigned FlagsHi;
@@ -718,7 +675,6 @@
     FlagsHi = RISCVII::MO_PCREL_HI;
   }
   return expandAuipcInstPair(MBB, MBBI, NextMBBI, FlagsHi, SecondOpcode);
->>>>>>> 61c848d2
 }
 
 } // end of anonymous namespace

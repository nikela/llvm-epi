--- conflicted
+++ resolved
@@ -205,7 +205,6 @@
     return getSEWLMULRatio() == Other.getSEWLMULRatio();
   }
 
-<<<<<<< HEAD
   bool hasExtra() const { return this->Extra.Tag != isEmpty; }
 
   void setExtra(ExtraTag ET = isEmpty, Register ExtraReg = RISCV::NoRegister) {
@@ -244,7 +243,8 @@
     const auto *const IterPos = std::find_if(
         this->ExtrasForPHI.begin(), this->ExtrasForPHI.end(), hasExtraValue);
     return IterPos != this->ExtrasForPHI.end();
-=======
+  }
+
   bool hasCompatibleVTYPE(const VSETVLIInfo &InstrInfo, bool Strict) const {
     // Simple case, see if full VTYPE matches.
     if (hasSameVTYPE(InstrInfo))
@@ -263,7 +263,6 @@
       return true;
 
     return false;
->>>>>>> 26610df8
   }
 
   // Determine whether the vector instructions requirements represented by

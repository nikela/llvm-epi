//===- RISCVInsertVSETVLI.cpp - Insert VSETVLI instructions ---------------===//
//
// Part of the LLVM Project, under the Apache License v2.0 with LLVM Exceptions.
// See https://llvm.org/LICENSE.txt for license information.
// SPDX-License-Identifier: Apache-2.0 WITH LLVM-exception
//
//===----------------------------------------------------------------------===//
//
// This file implements a function pass that inserts VSETVLI instructions where
// needed.
//
// This pass consists of 3 phases:
//
// Phase 1 collects how each basic block affects VL/VTYPE.
//
// Phase 2 uses the information from phase 1 to do a data flow analysis to
// propagate the VL/VTYPE changes through the function. This gives us the
// VL/VTYPE at the start of each basic block.
//
// Phase 3 inserts VSETVLI instructions in each basic block. Information from
// phase 2 is used to prevent inserting a VSETVLI before the first vector
// instruction in the block if possible.
//
//===----------------------------------------------------------------------===//

#include "RISCV.h"
#include "RISCVSubtarget.h"
#include "llvm/CodeGen/LiveIntervals.h"
#include "llvm/CodeGen/MachineFunctionPass.h"
#include <queue>
using namespace llvm;

#define DEBUG_TYPE "riscv-insert-vsetvli"
#define RISCV_INSERT_VSETVLI_NAME "RISCV Insert VSETVLI pass"

static cl::opt<bool> DisableInsertVSETVLPHIOpt(
    "riscv-disable-insert-vsetvl-phi-opt", cl::init(false), cl::Hidden,
    cl::desc("Disable looking through phis when inserting vsetvlis."));

static cl::opt<bool> UseStrictAsserts(
    "riscv-insert-vsetvl-strict-asserts", cl::init(false), cl::Hidden,
    cl::desc("Enable strict assertion checking for the dataflow algorithm"));

namespace {

using MBBNumber = int;

class ExtraOperand {
  enum : uint8_t {
    Undefined,   // Extra operand is undefined
    Reg,         // Extra operand is stored in a register
    Nontemporal, // Extra operand sets the NonTemporal bit
    FromPHI,     // Extra operand is the result of a PHI
    Zero         // Instruction behaves like if ExtraOperand = 0
  } Tag = Undefined;
  Register ExtraRegister = RISCV::NoRegister;

public:
  bool isUndefined() const { return Tag == Undefined; }
  bool isReg() const { return Tag == Reg; }
  bool isNontemporal() const { return Tag == Nontemporal; }
  bool isFromPHI() const { return Tag == FromPHI; }
  bool isZero() const { return Tag == Zero; }

  void setUndefined() {
    Tag = Undefined;
    ExtraRegister = RISCV::NoRegister;
  }
  void setReg(Register NewReg) {
    Tag = Reg;
    ExtraRegister = NewReg;
  }
  void setNontemporal() {
    Tag = Nontemporal;
    ExtraRegister = RISCV::NoRegister;
  }
  void setFromPHI() {
    Tag = FromPHI;
    ExtraRegister = RISCV::NoRegister;
  }
  void setZero() {
    Tag = Zero;
    ExtraRegister = RISCV::NoRegister;
  }

  Register getRegister() const {
    assert(Tag == Reg);

    return ExtraRegister;
  }

  bool operator==(const ExtraOperand &Other) const {
    if (Tag == Reg)
      return Tag == Other.Tag && ExtraRegister == Other.ExtraRegister;

    return Tag == Other.Tag;
  }
  bool operator!=(const ExtraOperand &Other) const {
    return !(*this == Other);
  }
};

class VSETVLIInfo {
  union {
    Register AVLReg;
    unsigned AVLImm;
  };

  enum : uint8_t {
    Uninitialized,
    AVLIsReg,
    AVLIsImm,
    Unknown,
  } State = Uninitialized;

  // Fields from VTYPE.
  RISCVII::VLMUL VLMul = RISCVII::LMUL_1;
  uint8_t SEW = 0;
  uint8_t TailAgnostic : 1;
  uint8_t MaskAgnostic : 1;
  uint8_t MaskRegOp : 1;
  uint8_t StoreOp : 1;
  uint8_t ScalarMovOp : 1;
  uint8_t SEWLMULRatioOnly : 1;

public:
  VSETVLIInfo()
      : AVLImm(0), TailAgnostic(false), MaskAgnostic(false), MaskRegOp(false),
        StoreOp(false), ScalarMovOp(false), SEWLMULRatioOnly(false) {}

  static VSETVLIInfo getUnknown() {
    VSETVLIInfo Info;
    Info.setUnknown();
    return Info;
  }

  bool isValid() const { return State != Uninitialized; }
  void setUnknown() { State = Unknown; }
  bool isUnknown() const { return State == Unknown; }

  void setAVLReg(Register Reg) {
    AVLReg = Reg;
    State = AVLIsReg;
  }

  void setAVLImm(unsigned Imm) {
    AVLImm = Imm;
    State = AVLIsImm;
  }

  bool hasAVLImm() const { return State == AVLIsImm; }
  bool hasAVLReg() const { return State == AVLIsReg; }
  Register getAVLReg() const {
    assert(hasAVLReg());
    return AVLReg;
  }
  unsigned getAVLImm() const {
    assert(hasAVLImm());
    return AVLImm;
  }
  bool hasZeroAVL() const {
    if (hasAVLImm())
      return getAVLImm() == 0;
    return false;
  }
  bool hasNonZeroAVL() const {
    if (hasAVLImm())
      return getAVLImm() > 0;
    if (hasAVLReg())
      return getAVLReg() == RISCV::X0;
    return false;
  }

  bool hasSameAVL(const VSETVLIInfo &Other) const {
    assert(isValid() && Other.isValid() &&
           "Can't compare invalid VSETVLIInfos");
    assert(!isUnknown() && !Other.isUnknown() &&
           "Can't compare AVL in unknown state");
    if (hasAVLReg() && Other.hasAVLReg())
      return getAVLReg() == Other.getAVLReg();

    if (hasAVLImm() && Other.hasAVLImm())
      return getAVLImm() == Other.getAVLImm();

    return false;
  }

  void setVTYPE(unsigned VType) {
    assert(isValid() && !isUnknown() &&
           "Can't set VTYPE for uninitialized or unknown");
    VLMul = RISCVVType::getVLMUL(VType);
    SEW = RISCVVType::getSEW(VType);
    TailAgnostic = RISCVVType::isTailAgnostic(VType);
    MaskAgnostic = RISCVVType::isMaskAgnostic(VType);
  }

  void setVTYPE(RISCVII::VLMUL L, unsigned S, bool TA, bool MA, bool MRO,
                bool IsStore, bool IsScalarMovOp) {
    assert(isValid() && !isUnknown() &&
           "Can't set VTYPE for uninitialized or unknown");
    VLMul = L;
    SEW = S;
    TailAgnostic = TA;
    MaskAgnostic = MA;
    MaskRegOp = MRO;
    StoreOp = IsStore;
    ScalarMovOp = IsScalarMovOp;
  }

  unsigned encodeVTYPE() const {
    assert(isValid() && !isUnknown() && !SEWLMULRatioOnly &&
           "Can't encode VTYPE for uninitialized or unknown");
    return RISCVVType::encodeVTYPE(VLMul, SEW, TailAgnostic, MaskAgnostic,
                                   /*Nontemporal*/ false);
  }

  bool hasSEWLMULRatioOnly() const { return SEWLMULRatioOnly; }

  bool hasSameSEW(const VSETVLIInfo &Other) const {
    assert(isValid() && Other.isValid() &&
           "Can't compare invalid VSETVLIInfos");
    assert(!isUnknown() && !Other.isUnknown() &&
           "Can't compare VTYPE in unknown state");
    assert(!SEWLMULRatioOnly && !Other.SEWLMULRatioOnly &&
           "Can't compare when only LMUL/SEW ratio is valid.");
    return SEW == Other.SEW;
  }

  bool hasSameVTYPE(const VSETVLIInfo &Other) const {
    assert(isValid() && Other.isValid() &&
           "Can't compare invalid VSETVLIInfos");
    assert(!isUnknown() && !Other.isUnknown() &&
           "Can't compare VTYPE in unknown state");
    assert(!SEWLMULRatioOnly && !Other.SEWLMULRatioOnly &&
           "Can't compare when only LMUL/SEW ratio is valid.");
    return std::tie(VLMul, SEW, TailAgnostic, MaskAgnostic) ==
           std::tie(Other.VLMul, Other.SEW, Other.TailAgnostic,
                    Other.MaskAgnostic);
  }

  static unsigned getSEWLMULRatio(unsigned SEW, RISCVII::VLMUL VLMul) {
    unsigned LMul;
    bool Fractional;
    std::tie(LMul, Fractional) = RISCVVType::decodeVLMUL(VLMul);

    // Convert LMul to a fixed point value with 3 fractional bits.
    LMul = Fractional ? (8 / LMul) : (LMul * 8);

    assert(SEW >= 8 && "Unexpected SEW value");
    return (SEW * 8) / LMul;
  }

  unsigned getSEWLMULRatio() const {
    assert(isValid() && !isUnknown() &&
           "Can't use VTYPE for uninitialized or unknown");
    return getSEWLMULRatio(SEW, VLMul);
  }

  // Check if the VTYPE for these two VSETVLIInfos produce the same VLMAX.
  bool hasSameVLMAX(const VSETVLIInfo &Other) const {
    assert(isValid() && Other.isValid() &&
           "Can't compare invalid VSETVLIInfos");
    assert(!isUnknown() && !Other.isUnknown() &&
           "Can't compare VTYPE in unknown state");
    return getSEWLMULRatio() == Other.getSEWLMULRatio();
  }

  bool hasSamePolicy(const VSETVLIInfo &Other) const {
    assert(isValid() && Other.isValid() &&
           "Can't compare invalid VSETVLIInfos");
    assert(!isUnknown() && !Other.isUnknown() &&
           "Can't compare VTYPE in unknown state");
    return TailAgnostic == Other.TailAgnostic &&
           MaskAgnostic == Other.MaskAgnostic;
  }

  bool hasCompatibleVTYPE(const VSETVLIInfo &InstrInfo, bool Strict) const {
    // Simple case, see if full VTYPE matches.
    if (hasSameVTYPE(InstrInfo))
      return true;

    if (Strict)
      return false;

    // If this is a mask reg operation, it only cares about VLMAX.
    // FIXME: Mask reg operations are probably ok if "this" VLMAX is larger
    // than "InstrInfo".
    // FIXME: The policy bits can probably be ignored for mask reg operations.
    if (InstrInfo.MaskRegOp && hasSameVLMAX(InstrInfo) &&
        TailAgnostic == InstrInfo.TailAgnostic &&
        MaskAgnostic == InstrInfo.MaskAgnostic)
      return true;

    return false;
  }

  // Determine whether the vector instructions requirements represented by
  // InstrInfo are compatible with the previous vsetvli instruction represented
  // by this.
  bool isCompatible(const VSETVLIInfo &InstrInfo, bool Strict) const {
    assert(isValid() && InstrInfo.isValid() &&
           "Can't compare invalid VSETVLIInfos");
    assert(!InstrInfo.SEWLMULRatioOnly &&
           "Expected a valid VTYPE for instruction!");
    // Nothing is compatible with Unknown.
    if (isUnknown() || InstrInfo.isUnknown())
      return false;

    // If only our VLMAX ratio is valid, then this isn't compatible.
    if (SEWLMULRatioOnly)
      return false;

    // If the instruction doesn't need an AVLReg and the SEW matches, consider
    // it compatible.
    if (!Strict && InstrInfo.hasAVLReg() &&
        InstrInfo.AVLReg == RISCV::NoRegister) {
      if (SEW == InstrInfo.SEW)
        return true;
    }

    // For vmv.s.x and vfmv.s.f, there is only two behaviors, VL = 0 and VL > 0.
    // So it's compatible when we could make sure that both VL be the same
    // situation.
    if (!Strict && InstrInfo.ScalarMovOp && InstrInfo.hasAVLImm() &&
        ((hasNonZeroAVL() && InstrInfo.hasNonZeroAVL()) ||
         (hasZeroAVL() && InstrInfo.hasZeroAVL())) &&
        hasSameSEW(InstrInfo) && hasSamePolicy(InstrInfo))
      return true;

    // The AVL must match.
    if (!hasSameAVL(InstrInfo))
      return false;

    if (hasCompatibleVTYPE(InstrInfo, Strict))
      return true;

    // Strict matches must ensure a full VTYPE match.
    if (Strict)
      return false;

    // Store instructions don't use the policy fields.
    // TODO: Move into hasCompatibleVTYPE?
    if (InstrInfo.StoreOp && VLMul == InstrInfo.VLMul && SEW == InstrInfo.SEW)
      return true;

    // Anything else is not compatible.
    return false;
  }

  bool isCompatibleWithLoadStoreEEW(unsigned EEW,
                                    const VSETVLIInfo &InstrInfo) const {
    assert(isValid() && InstrInfo.isValid() &&
           "Can't compare invalid VSETVLIInfos");
    assert(!InstrInfo.SEWLMULRatioOnly &&
           "Expected a valid VTYPE for instruction!");
    assert(EEW == InstrInfo.SEW && "Mismatched EEW/SEW for store");

    if (isUnknown() || hasSEWLMULRatioOnly())
      return false;

    if (!hasSameAVL(InstrInfo))
      return false;

    // Stores can ignore the tail and mask policies.
    if (!InstrInfo.StoreOp && (TailAgnostic != InstrInfo.TailAgnostic ||
                               MaskAgnostic != InstrInfo.MaskAgnostic))
      return false;

    return getSEWLMULRatio() == getSEWLMULRatio(EEW, InstrInfo.VLMul);
  }

  bool operator==(const VSETVLIInfo &Other) const {
    // Uninitialized is only equal to another Uninitialized.
    if (!isValid())
      return !Other.isValid();
    if (!Other.isValid())
      return !isValid();

    // Unknown is only equal to another Unknown.
    if (isUnknown())
      return Other.isUnknown();
    if (Other.isUnknown())
      return isUnknown();

    if (!hasSameAVL(Other))
      return false;

    // If only the VLMAX is valid, check that it is the same.
    if (SEWLMULRatioOnly && Other.SEWLMULRatioOnly)
      return hasSameVLMAX(Other);

    // If the full VTYPE is valid, check that it is the same.
    if (!SEWLMULRatioOnly && !Other.SEWLMULRatioOnly)
      return hasSameVTYPE(Other);

    // If the SEWLMULRatioOnly bits are different, then they aren't equal.
    return false;
  }

  bool operator!=(const VSETVLIInfo &Other) const {
    return !(*this == Other);
  }

  // Calculate the VSETVLIInfo visible to a block assuming this and Other are
  // both predecessors.
  VSETVLIInfo intersect(const VSETVLIInfo &Other) const {
    // If the new value isn't valid, ignore it.
    if (!Other.isValid())
      return *this;

    // If this value isn't valid, Other must be the first predecessor, use it.
    if (!isValid())
      return Other;

    // If either is unknown, the result is unknown.
    if (isUnknown() || Other.isUnknown())
      return VSETVLIInfo::getUnknown();

    // If we have an exact match, return this.
    if (*this == Other)
      return *this;

    // Not an exact match, but maybe the AVL and VLMAX are the same. If so,
    // return an SEW/LMUL ratio only value.
    if (hasSameAVL(Other) && hasSameVLMAX(Other)) {
      VSETVLIInfo MergeInfo = *this;
      MergeInfo.SEWLMULRatioOnly = true;
      return MergeInfo;
    }

    // Otherwise the result is unknown.
    return VSETVLIInfo::getUnknown();
  }

  // Calculate the VSETVLIInfo visible at the end of the block assuming this
  // is the predecessor value, and Other is change for this block.
  VSETVLIInfo merge(const VSETVLIInfo &Other) const {
    assert(isValid() && "Can only merge with a valid VSETVLInfo");

    // Nothing changed from the predecessor, keep it.
    if (!Other.isValid())
      return *this;

    // If the change is compatible with the input, we won't create a VSETVLI
    // and should keep the predecessor.
    if (isCompatible(Other, /*Strict*/ true))
      return *this;

    // Otherwise just use whatever is in this block.
    return Other;
  }

#if !defined(NDEBUG) || defined(LLVM_ENABLE_DUMP)
  /// Support for debugging, callable in GDB: V->dump()
  LLVM_DUMP_METHOD void dump() const {
    print(dbgs());
    dbgs() << "\n";
  }

  /// Implement operator<<.
  /// @{
  void print(raw_ostream &OS) const {
    OS << "{";
    if (!isValid())
      OS << "Uninitialized";
    if (isUnknown())
      OS << "unknown";;
    if (hasAVLReg())
      OS << "AVLReg=" << (unsigned)AVLReg;
    if (hasAVLImm())
      OS << "AVLImm=" << (unsigned)AVLImm;
    OS << ", "
       << "VLMul=" << (unsigned)VLMul << ", "
       << "SEW=" << (unsigned)SEW << ", "
       << "TailAgnostic=" << (bool)TailAgnostic << ", "
       << "MaskAgnostic=" << (bool)MaskAgnostic << ", "
       << "MaskRegOp=" << (bool)MaskRegOp << ", "
       << "StoreOp=" << (bool)StoreOp << ", "
       << "ScalarMovOp=" << (bool)ScalarMovOp << ", "
       << "SEWLMULRatioOnly=" << (bool)SEWLMULRatioOnly << "}";
  }
#endif
};

#if !defined(NDEBUG) || defined(LLVM_ENABLE_DUMP)
LLVM_ATTRIBUTE_USED
inline raw_ostream &operator<<(raw_ostream &OS, const VSETVLIInfo &V) {
  V.print(OS);
  return OS;
}
#endif

struct BlockData {
  // The VSETVLIInfo that represents the net changes to the VL/VTYPE registers
  // made by this block. Calculated in Phase 1.
  VSETVLIInfo Change;

  // The VSETVLIInfo that represents the VL/VTYPE settings on exit from this
  // block. Calculated in Phase 2.
  VSETVLIInfo Exit;
  // Keeps track of the ExtraOperand of the last MI of this MBB
  ExtraOperand ExitExtra;

  // The VSETVLIInfo that represents the VL/VTYPE settings from all predecessor
  // blocks. Calculated in Phase 2, and used by Phase 3.
  VSETVLIInfo Pred;
  // Keeps track of Extra operands coming from the predecessors
  ExtraOperand PredExtra;

  // Keeps track of whether the block is already in the queue.
  bool InQueue = false;

  // Map that links each GVL PHI to the resulting ExtraOperand
  DenseMap<MachineInstr*, ExtraOperand> PHIsForExtras;

  // Keeps track of whether the block already contains the definition of a
  // virtual register (with an assigned value of 512, that corresponds to the NT
  // bit) to be used as the Extra operand value in a PHI of the successor(s)
  Optional<Register> NTExtraReg;

  // Keeps track of whether the block already contains the definition of a
  // virtual register (with an assigned value of 0) to be used as a fake Extra
  // operand value in a PHI of the successor(s)
  Optional<Register> FakeExtraReg;

  BlockData() = default;
};

class RISCVInsertVSETVLI : public MachineFunctionPass {
  const RISCVInstrInfo *TII;
  MachineRegisterInfo *MRI;

  DenseMap<const MachineInstr *, ExtraOperand> ExtraOpInfo;
  std::vector<BlockData> BlockInfo;
  std::queue<const MachineBasicBlock *> WorkList;

public:
  static char ID;

  RISCVInsertVSETVLI() : MachineFunctionPass(ID) {
    initializeRISCVInsertVSETVLIPass(*PassRegistry::getPassRegistry());
  }
  bool runOnMachineFunction(MachineFunction &MF) override;

  void getAnalysisUsage(AnalysisUsage &AU) const override {
    AU.setPreservesCFG();
    MachineFunctionPass::getAnalysisUsage(AU);
  }

  StringRef getPassName() const override { return RISCV_INSERT_VSETVLI_NAME; }

private:
  bool needVSETVLI(const VSETVLIInfo &Require, const VSETVLIInfo &CurInfo);
  bool needVSETVLIPHI(const VSETVLIInfo &Require, const MachineBasicBlock &MBB);
  void insertVSETVLI(MachineBasicBlock &MBB, MachineInstr &MI,
                     const VSETVLIInfo &Info, const VSETVLIInfo &PrevInfo);
<<<<<<< HEAD
  const ExtraOperand &getExtraOperand(const MachineInstr *MI);
  void copyExtraOperand(const MachineInstr *From, const MachineInstr *To);
  void copyExtraOperand(const ExtraOperand EO, const MachineInstr *To);
  Register getNTRegister(MachineBasicBlock *MBB);
  Register getFakeRegister(MachineBasicBlock *MBB);
  void getExtraOperandFromPHI(MachineBasicBlock &MBB, const MachineInstr &MI);

  void computeExtraOperand(const MachineBasicBlock &MBB);
  void emitPHIsForExtras(MachineBasicBlock &MBB);
  void forwardPropagateAVL(MachineBasicBlock &MBB);
=======
  void insertVSETVLI(MachineBasicBlock &MBB,
                     MachineBasicBlock::iterator InsertPt, DebugLoc DL,
                     const VSETVLIInfo &Info, const VSETVLIInfo &PrevInfo);

>>>>>>> 076d9a88
  bool computeVLVTYPEChanges(const MachineBasicBlock &MBB);
  void computeIncomingVLVTYPE(const MachineBasicBlock &MBB);
  void emitVSETVLIs(MachineBasicBlock &MBB);
};

} // end anonymous namespace

char RISCVInsertVSETVLI::ID = 0;

INITIALIZE_PASS(RISCVInsertVSETVLI, DEBUG_TYPE, RISCV_INSERT_VSETVLI_NAME,
                false, false)

Register RISCVInsertVSETVLI::getNTRegister(MachineBasicBlock *MBB) {
  BlockData &BBInfo = BlockInfo[MBB->getNumber()];
  if (!BBInfo.NTExtraReg.hasValue()) {
    // Create virtual register and assign 512 to it
    DebugLoc DL = MBB->findBranchDebugLoc();
    Register TmpReg = MRI->createVirtualRegister(&RISCV::GPRRegClass);
    MachineInstrBuilder MIB = BuildMI(*MBB, MBB->getFirstInstrTerminator(), DL,
                                      TII->get(RISCV::ADDI), TmpReg)
                                  .addReg(RISCV::X0)
                                  .addImm(512);
    BBInfo.NTExtraReg = TmpReg;

    // Add new MI to MF local MI->ExtraOperand map
    ExtraOperand NewMIEO;
    ExtraOpInfo.insert({MIB.getInstr(), NewMIEO});
  }
  return BBInfo.NTExtraReg.getValue();
}

Register RISCVInsertVSETVLI::getFakeRegister(MachineBasicBlock *MBB) {
  BlockData &BBInfo = BlockInfo[MBB->getNumber()];
  if (!BBInfo.FakeExtraReg.hasValue()) {
    // Create virtual register and assign 0 to it
    DebugLoc DL = MBB->findBranchDebugLoc();
    Register TmpReg = MRI->createVirtualRegister(&RISCV::GPRRegClass);
    MachineInstrBuilder MIB = BuildMI(*MBB, MBB->getFirstInstrTerminator(), DL,
                                      TII->get(RISCV::ADDI), TmpReg)
                                  .addReg(RISCV::X0)
                                  .addImm(0);
    BBInfo.FakeExtraReg = TmpReg;

    // Add new MI to MF local MI->ExtraOperand map
    ExtraOperand NewMIEO;
    ExtraOpInfo.insert({MIB.getInstr(), NewMIEO});
  }
  return BBInfo.FakeExtraReg.getValue();
}

static bool isVectorConfigInstr(const MachineInstr &MI) {
  return MI.getOpcode() == RISCV::PseudoVSETVLI ||
         MI.getOpcode() == RISCV::PseudoVSETVLIX0 ||
         MI.getOpcode() == RISCV::PseudoVSETIVLI ||
         MI.getOpcode() == RISCV::PseudoVSETVLEXT;
}

static MachineInstr *elideCopies(MachineInstr *MI,
                                 const MachineRegisterInfo *MRI) {
  while (true) {
    if (!MI->isFullCopy())
      return MI;
    if (!Register::isVirtualRegister(MI->getOperand(1).getReg()))
      return nullptr;
    MI = MRI->getVRegDef(MI->getOperand(1).getReg());
    if (!MI)
      return nullptr;
  }
}

static bool isScalarMoveInstr(const MachineInstr &MI) {
  switch (MI.getOpcode()) {
  default:
    return false;
  case RISCV::PseudoVMV_S_X_M1:
  case RISCV::PseudoVMV_S_X_M2:
  case RISCV::PseudoVMV_S_X_M4:
  case RISCV::PseudoVMV_S_X_M8:
  case RISCV::PseudoVMV_S_X_MF2:
  case RISCV::PseudoVMV_S_X_MF4:
  case RISCV::PseudoVMV_S_X_MF8:
  case RISCV::PseudoVFMV_S_F16_M1:
  case RISCV::PseudoVFMV_S_F16_M2:
  case RISCV::PseudoVFMV_S_F16_M4:
  case RISCV::PseudoVFMV_S_F16_M8:
  case RISCV::PseudoVFMV_S_F16_MF2:
  case RISCV::PseudoVFMV_S_F16_MF4:
  case RISCV::PseudoVFMV_S_F32_M1:
  case RISCV::PseudoVFMV_S_F32_M2:
  case RISCV::PseudoVFMV_S_F32_M4:
  case RISCV::PseudoVFMV_S_F32_M8:
  case RISCV::PseudoVFMV_S_F32_MF2:
  case RISCV::PseudoVFMV_S_F64_M1:
  case RISCV::PseudoVFMV_S_F64_M2:
  case RISCV::PseudoVFMV_S_F64_M4:
  case RISCV::PseudoVFMV_S_F64_M8:
    return true;
  // EPI
  case RISCV::PseudoEPIVMV_S_X_M1:
  case RISCV::PseudoEPIVMV_S_X_M2:
  case RISCV::PseudoEPIVMV_S_X_M4:
  case RISCV::PseudoEPIVMV_S_X_M8:
  case RISCV::PseudoEPIVFMV_S_F_M1:
  case RISCV::PseudoEPIVFMV_S_F_M2:
  case RISCV::PseudoEPIVFMV_S_F_M4:
  case RISCV::PseudoEPIVFMV_S_F_M8:
    return true;
  }
}

static VSETVLIInfo computeInfoForInstr(const MachineInstr &MI, uint64_t TSFlags,
                                       const MachineRegisterInfo *MRI) {
  VSETVLIInfo InstrInfo;
  unsigned NumOperands = MI.getNumExplicitOperands();
  bool HasPolicy = RISCVII::hasVecPolicyOp(TSFlags);

  // If the instruction has policy argument, use the argument.
  // If there is no policy argument, default to tail agnostic unless the
  // destination is tied to a source. Unless the source is undef. In that case
  // the user would have some control over the policy values.
  bool TailAgnostic = true;
  bool UsesMaskPolicy = RISCVII::UsesMaskPolicy(TSFlags);
  // FIXME: Could we look at the above or below instructions to choose the
  // matched mask policy to reduce vsetvli instructions? Default mask policy is
  // agnostic if instructions use mask policy, otherwise is undisturbed. Because
  // most mask operations are mask undisturbed, so we could possibly reduce the
  // vsetvli between mask and nomasked instruction sequence.
  bool MaskAgnostic = UsesMaskPolicy;
  unsigned UseOpIdx;
  if (HasPolicy) {
    const MachineOperand &Op = MI.getOperand(MI.getNumExplicitOperands() - 1);
    uint64_t Policy = Op.getImm();
    assert(Policy <= (RISCVII::TAIL_AGNOSTIC | RISCVII::MASK_AGNOSTIC) &&
           "Invalid Policy Value");
    // Although in some cases, mismatched passthru/maskedoff with policy value
    // does not make sense (ex. tied operand is IMPLICIT_DEF with non-TAMA
    // policy, or tied operand is not IMPLICIT_DEF with TAMA policy), but users
    // have set the policy value explicitly, so compiler would not fix it.
    TailAgnostic = Policy & RISCVII::TAIL_AGNOSTIC;
    MaskAgnostic = Policy & RISCVII::MASK_AGNOSTIC;
  } else if (MI.isRegTiedToUseOperand(0, &UseOpIdx)) {
    TailAgnostic = false;
    if (UsesMaskPolicy)
      MaskAgnostic = false;
    // If the tied operand is an IMPLICIT_DEF we can keep TailAgnostic.
    const MachineOperand &UseMO = MI.getOperand(UseOpIdx);
    MachineInstr *UseMI = MRI->getVRegDef(UseMO.getReg());
    if (UseMI) {
      UseMI = elideCopies(UseMI, MRI);
      if (UseMI && UseMI->isImplicitDef()) {
        TailAgnostic = true;
        if (UsesMaskPolicy)
          MaskAgnostic = true;
      }
    }
    // Some pseudo instructions force a tail agnostic policy despite having a
    // tied def.
    if (RISCVII::doesForceTailAgnostic(TSFlags))
      TailAgnostic = true;
  }

  // Remove the tail policy so we can find the SEW and VL.
  if (HasPolicy)
    --NumOperands;

  RISCVII::VLMUL VLMul = RISCVII::getLMul(TSFlags);

  unsigned Log2SEW = MI.getOperand(NumOperands - 1).getImm();
  // A Log2SEW of 0 is an operation on mask registers only.
  bool MaskRegOp = Log2SEW == 0;
  unsigned SEW = Log2SEW ? 1 << Log2SEW : 8;
  assert(RISCVVType::isValidSEW(SEW) && "Unexpected SEW");

  // If there are no explicit defs, this is a store instruction which can
  // ignore the tail and mask policies.
  bool StoreOp = MI.getNumExplicitDefs() == 0;
  bool ScalarMovOp = isScalarMoveInstr(MI);

  if (RISCVII::hasVLOp(TSFlags)) {
    const MachineOperand &VLOp = MI.getOperand(NumOperands - 2);
    if (VLOp.isImm()) {
      int64_t Imm = VLOp.getImm();
      // Conver the VLMax sentintel to X0 register.
      if (Imm == RISCV::VLMaxSentinel)
        InstrInfo.setAVLReg(RISCV::X0);
      else
        InstrInfo.setAVLImm(Imm);
    } else {
      InstrInfo.setAVLReg(VLOp.getReg());
    }
  } else
    InstrInfo.setAVLReg(RISCV::NoRegister);
  InstrInfo.setVTYPE(VLMul, SEW, TailAgnostic, MaskAgnostic, MaskRegOp, StoreOp,
                     ScalarMovOp);

  return InstrInfo;
}

static VSETVLIInfo computeInfoForEPIInstr(const MachineInstr &MI, int VLIndex,
                                          unsigned SEWIndex, unsigned VLMUL,
                                          int MaskOpIdx,
                                          MachineRegisterInfo *MRI) {
  VSETVLIInfo InstrInfo;

  unsigned SEW = MI.getOperand(SEWIndex).getImm() & ~(0x1 << 9);
  assert(RISCVVType::isValidSEW(SEW) && "Unexpected SEW");

  // LMUL should already be encoded correctly.
  RISCVII::VLMUL VLMul = static_cast<RISCVII::VLMUL>(VLMUL);

  // If there are no explicit defs, this is a store instruction which can
  // ignore the tail and mask policies.
  bool StoreOp = MI.getNumExplicitDefs() == 0;

  // We used to do this in the custom inserter but as long as it happens before
  // regalloc we should be fine.
  // Masked instructions under LMUL > 1 are a bit problematic as we don't want
  // the destination to overlap the mask. So if they are VR register classes,
  // make sure we use one that does not include V0.
  bool LMULOver1 = VLMul == RISCVII::LMUL_2 || VLMul == RISCVII::LMUL_4 ||
                   VLMul == RISCVII::LMUL_8;
  if (LMULOver1 && MaskOpIdx >= 0 && MI.getOperand(MaskOpIdx).isReg() &&
      MI.getOperand(MaskOpIdx).getReg() != RISCV::NoRegister &&
      MI.getNumExplicitDefs() != 0) {
    assert(MI.getNumExplicitDefs() == 1 && "Too many explicit definitions!");
    assert(MI.getOperand(0).isDef() && "Expecting a def here");
    if (MI.getOperand(0).isReg()) {
      Register Def = MI.getOperand(0).getReg();
      assert(Register::isVirtualRegister(Def) && "Def should be virtual here");
      const TargetRegisterClass *RC = MRI->getRegClass(Def);
      // FIXME: what about tuples?
      if (RC->hasSuperClassEq(&RISCV::VRRegClass)) {
        MRI->setRegClass(Def, &RISCV::VRNoV0RegClass);
      } else if (RC->hasSuperClassEq(&RISCV::VRM2RegClass)) {
        MRI->setRegClass(Def, &RISCV::VRM2NoV0RegClass);
      } else if (RC->hasSuperClassEq(&RISCV::VRM4RegClass)) {
        MRI->setRegClass(Def, &RISCV::VRM4NoV0RegClass);
      } else if (RC->hasSuperClassEq(&RISCV::VRM8RegClass)) {
        MRI->setRegClass(Def, &RISCV::VRM8NoV0RegClass);
      }
    }
  }

  if (VLIndex >= 0) {
    const MachineOperand &VLOp = MI.getOperand(VLIndex);
    Register R = RISCV::NoRegister;
    if (VLOp.isImm()) {
      assert(VLOp.getImm() == RISCV::VLMaxSentinel &&
             "Only the VLMAX sentinel can appear as an immediate operand");
      R = RISCV::X0;
    } else
      R = VLOp.getReg();
    InstrInfo.setAVLReg(R);
  } else
    InstrInfo.setAVLReg(RISCV::NoRegister);

  bool ScalarMovOp = isScalarMoveInstr(MI);
  InstrInfo.setVTYPE(VLMul, SEW, /*TailAgnostic*/ true,
                     /*MaskAgnostic*/ false, /* MaskRegOp */ false, StoreOp,
                     ScalarMovOp);

  return InstrInfo;
}

void RISCVInsertVSETVLI::insertVSETVLI(MachineBasicBlock &MBB, MachineInstr &MI,
                                       const VSETVLIInfo &Info,
                                       const VSETVLIInfo &PrevInfo) {
  DebugLoc DL = MI.getDebugLoc();
<<<<<<< HEAD
  unsigned InfoVTYPE = Info.encodeVTYPE();

  Register ExtraReg = RISCV::NoRegister;
  if (getExtraOperand(&MI).isFromPHI())
    llvm_unreachable(
        "No ExtraOperand should be FromPHI when invoking insertVSETVLI");
  else if (getExtraOperand(&MI).isReg())
    ExtraReg = getExtraOperand(&MI).getRegister();
  else if (getExtraOperand(&MI).isNontemporal())
    InfoVTYPE |= RISCVVType::NT;

  // If ExtraReg is a valid register, we use PseudoVSETVLEXT
  if (ExtraReg != RISCV::NoRegister) {
    // We do not handle the case where the VL is an immediate,
    // since it should never happen in EPI
    assert(!Info.hasAVLImm() && "AVL should be in a register");

    // Invoke PseudoVSETVLEXT
    Register DestReg = MRI->createVirtualRegister(&RISCV::GPRRegClass);
    Register ScratchReg = MRI->createVirtualRegister(&RISCV::GPRRegClass);
    BuildMI(MBB, MI, DL, TII->get(RISCV::PseudoVSETVLEXT))
        .addReg(DestReg, RegState::Define | RegState::Dead)
        .addReg(ScratchReg, RegState::Define | RegState::Dead)
        .addReg(Info.getAVLReg())
        .addImm(InfoVTYPE)
        .addReg(ExtraReg);

    // Assure that ExtraReg is not being killed in the predecessor MBB
    MRI->clearKillFlags(ExtraReg);

    return;
  } // End of PseudoVSETVLEXT
=======
  insertVSETVLI(MBB, MachineBasicBlock::iterator(&MI), DL, Info, PrevInfo);
}

void RISCVInsertVSETVLI::insertVSETVLI(MachineBasicBlock &MBB,
                     MachineBasicBlock::iterator InsertPt, DebugLoc DL,
                     const VSETVLIInfo &Info, const VSETVLIInfo &PrevInfo) {
>>>>>>> 076d9a88

  // Use X0, X0 form if the AVL is the same and the SEW+LMUL gives the same
  // VLMAX.
  if (PrevInfo.isValid() && !PrevInfo.isUnknown() &&
      Info.hasSameAVL(PrevInfo) && Info.hasSameVLMAX(PrevInfo)) {
    BuildMI(MBB, InsertPt, DL, TII->get(RISCV::PseudoVSETVLIX0))
        .addReg(RISCV::X0, RegState::Define | RegState::Dead)
        .addReg(RISCV::X0, RegState::Kill)
        .addImm(InfoVTYPE)
        .addReg(RISCV::VL, RegState::Implicit);
    return;
  }

  if (Info.hasAVLImm()) {
    BuildMI(MBB, InsertPt, DL, TII->get(RISCV::PseudoVSETIVLI))
        .addReg(RISCV::X0, RegState::Define | RegState::Dead)
        .addImm(Info.getAVLImm())
        .addImm(InfoVTYPE);
    return;
  }

  Register AVLReg = Info.getAVLReg();
  if (AVLReg == RISCV::NoRegister) {
    // We can only use x0, x0 if there's no chance of the vtype change causing
    // the previous vl to become invalid.
    if (PrevInfo.isValid() && !PrevInfo.isUnknown() &&
        Info.hasSameVLMAX(PrevInfo)) {
      BuildMI(MBB, InsertPt, DL, TII->get(RISCV::PseudoVSETVLIX0))
          .addReg(RISCV::X0, RegState::Define | RegState::Dead)
          .addReg(RISCV::X0, RegState::Kill)
          .addImm(InfoVTYPE)
          .addReg(RISCV::VL, RegState::Implicit);
      return;
    }
    // Otherwise use an AVL of 0 to avoid depending on previous vl.
    BuildMI(MBB, InsertPt, DL, TII->get(RISCV::PseudoVSETIVLI))
        .addReg(RISCV::X0, RegState::Define | RegState::Dead)
        .addImm(0)
        .addImm(InfoVTYPE);
    return;
  }

  if (AVLReg.isVirtual())
    MRI->constrainRegClass(AVLReg, &RISCV::GPRNoX0RegClass);

  // Use X0 as the DestReg unless AVLReg is X0. We also need to change the
  // opcode if the AVLReg is X0 as they have different register classes for
  // the AVL operand.
  Register DestReg = RISCV::X0;
  unsigned Opcode = RISCV::PseudoVSETVLI;
  if (AVLReg == RISCV::X0) {
    DestReg = MRI->createVirtualRegister(&RISCV::GPRRegClass);
    Opcode = RISCV::PseudoVSETVLIX0;
  }
  BuildMI(MBB, InsertPt, DL, TII->get(Opcode))
      .addReg(DestReg, RegState::Define | RegState::Dead)
      .addReg(AVLReg)
      .addImm(InfoVTYPE);
}

// Return a VSETVLIInfo representing the changes made by this VSETVLI or
// VSETIVLI instruction.
static VSETVLIInfo getInfoForVSETVLI(const MachineInstr &MI) {
  VSETVLIInfo NewInfo;
  if (MI.getOpcode() == RISCV::PseudoVSETVLEXT) {
    NewInfo.setAVLReg(MI.getOperand(2).getReg());
    NewInfo.setVTYPE(MI.getOperand(3).getImm());
  } else {
    if (MI.getOpcode() == RISCV::PseudoVSETIVLI) {
      NewInfo.setAVLImm(MI.getOperand(1).getImm());
    } else {
      assert(MI.getOpcode() == RISCV::PseudoVSETVLI ||
             MI.getOpcode() == RISCV::PseudoVSETVLIX0);
      Register AVLReg = MI.getOperand(1).getReg();
      assert((AVLReg != RISCV::X0 || MI.getOperand(0).getReg() != RISCV::X0) &&
             "Can't handle X0, X0 vsetvli yet");
      NewInfo.setAVLReg(AVLReg);
    }
    NewInfo.setVTYPE(MI.getOperand(2).getImm());
  }

  return NewInfo;
}

bool RISCVInsertVSETVLI::needVSETVLI(const VSETVLIInfo &Require,
                                     const VSETVLIInfo &CurInfo) {
  if (CurInfo.isCompatible(Require, /*Strict*/ false))
    return false;

  // We didn't find a compatible value. If our AVL is a virtual register,
  // it might be defined by a VSET(I)VLI(EXT). If it has the same VTYPE
  // we need and the last VL/VTYPE we observed is the same, we don't need
  // a VSETVLI here.
  if (!CurInfo.isUnknown() && Require.hasAVLReg() &&
      Require.getAVLReg().isVirtual() && !CurInfo.hasSEWLMULRatioOnly() &&
      CurInfo.hasCompatibleVTYPE(Require, /*Strict*/ false)) {
    if (MachineInstr *DefMI = MRI->getVRegDef(Require.getAVLReg())) {
      if (isVectorConfigInstr(*DefMI)) {
        VSETVLIInfo DefInfo = getInfoForVSETVLI(*DefMI);
        if (DefInfo.hasSameAVL(CurInfo) && DefInfo.hasSameVTYPE(CurInfo))
          return false;
      }
    }
  }

  return true;
}

bool canSkipVSETVLIForLoadStore(const MachineInstr &MI,
                                const VSETVLIInfo &Require,
                                const VSETVLIInfo &CurInfo) {
  unsigned EEW;
  switch (MI.getOpcode()) {
  default:
    return false;
  case RISCV::PseudoVLE8_V_M1:
  case RISCV::PseudoVLE8_V_M1_MASK:
  case RISCV::PseudoVLE8_V_M2:
  case RISCV::PseudoVLE8_V_M2_MASK:
  case RISCV::PseudoVLE8_V_M4:
  case RISCV::PseudoVLE8_V_M4_MASK:
  case RISCV::PseudoVLE8_V_M8:
  case RISCV::PseudoVLE8_V_M8_MASK:
  case RISCV::PseudoVLE8_V_MF2:
  case RISCV::PseudoVLE8_V_MF2_MASK:
  case RISCV::PseudoVLE8_V_MF4:
  case RISCV::PseudoVLE8_V_MF4_MASK:
  case RISCV::PseudoVLE8_V_MF8:
  case RISCV::PseudoVLE8_V_MF8_MASK:
  case RISCV::PseudoVLSE8_V_M1:
  case RISCV::PseudoVLSE8_V_M1_MASK:
  case RISCV::PseudoVLSE8_V_M2:
  case RISCV::PseudoVLSE8_V_M2_MASK:
  case RISCV::PseudoVLSE8_V_M4:
  case RISCV::PseudoVLSE8_V_M4_MASK:
  case RISCV::PseudoVLSE8_V_M8:
  case RISCV::PseudoVLSE8_V_M8_MASK:
  case RISCV::PseudoVLSE8_V_MF2:
  case RISCV::PseudoVLSE8_V_MF2_MASK:
  case RISCV::PseudoVLSE8_V_MF4:
  case RISCV::PseudoVLSE8_V_MF4_MASK:
  case RISCV::PseudoVLSE8_V_MF8:
  case RISCV::PseudoVLSE8_V_MF8_MASK:
  case RISCV::PseudoVSE8_V_M1:
  case RISCV::PseudoVSE8_V_M1_MASK:
  case RISCV::PseudoVSE8_V_M2:
  case RISCV::PseudoVSE8_V_M2_MASK:
  case RISCV::PseudoVSE8_V_M4:
  case RISCV::PseudoVSE8_V_M4_MASK:
  case RISCV::PseudoVSE8_V_M8:
  case RISCV::PseudoVSE8_V_M8_MASK:
  case RISCV::PseudoVSE8_V_MF2:
  case RISCV::PseudoVSE8_V_MF2_MASK:
  case RISCV::PseudoVSE8_V_MF4:
  case RISCV::PseudoVSE8_V_MF4_MASK:
  case RISCV::PseudoVSE8_V_MF8:
  case RISCV::PseudoVSE8_V_MF8_MASK:
  case RISCV::PseudoVSSE8_V_M1:
  case RISCV::PseudoVSSE8_V_M1_MASK:
  case RISCV::PseudoVSSE8_V_M2:
  case RISCV::PseudoVSSE8_V_M2_MASK:
  case RISCV::PseudoVSSE8_V_M4:
  case RISCV::PseudoVSSE8_V_M4_MASK:
  case RISCV::PseudoVSSE8_V_M8:
  case RISCV::PseudoVSSE8_V_M8_MASK:
  case RISCV::PseudoVSSE8_V_MF2:
  case RISCV::PseudoVSSE8_V_MF2_MASK:
  case RISCV::PseudoVSSE8_V_MF4:
  case RISCV::PseudoVSSE8_V_MF4_MASK:
  case RISCV::PseudoVSSE8_V_MF8:
  case RISCV::PseudoVSSE8_V_MF8_MASK:
    EEW = 8;
    break;
  case RISCV::PseudoVLE16_V_M1:
  case RISCV::PseudoVLE16_V_M1_MASK:
  case RISCV::PseudoVLE16_V_M2:
  case RISCV::PseudoVLE16_V_M2_MASK:
  case RISCV::PseudoVLE16_V_M4:
  case RISCV::PseudoVLE16_V_M4_MASK:
  case RISCV::PseudoVLE16_V_M8:
  case RISCV::PseudoVLE16_V_M8_MASK:
  case RISCV::PseudoVLE16_V_MF2:
  case RISCV::PseudoVLE16_V_MF2_MASK:
  case RISCV::PseudoVLE16_V_MF4:
  case RISCV::PseudoVLE16_V_MF4_MASK:
  case RISCV::PseudoVLSE16_V_M1:
  case RISCV::PseudoVLSE16_V_M1_MASK:
  case RISCV::PseudoVLSE16_V_M2:
  case RISCV::PseudoVLSE16_V_M2_MASK:
  case RISCV::PseudoVLSE16_V_M4:
  case RISCV::PseudoVLSE16_V_M4_MASK:
  case RISCV::PseudoVLSE16_V_M8:
  case RISCV::PseudoVLSE16_V_M8_MASK:
  case RISCV::PseudoVLSE16_V_MF2:
  case RISCV::PseudoVLSE16_V_MF2_MASK:
  case RISCV::PseudoVLSE16_V_MF4:
  case RISCV::PseudoVLSE16_V_MF4_MASK:
  case RISCV::PseudoVSE16_V_M1:
  case RISCV::PseudoVSE16_V_M1_MASK:
  case RISCV::PseudoVSE16_V_M2:
  case RISCV::PseudoVSE16_V_M2_MASK:
  case RISCV::PseudoVSE16_V_M4:
  case RISCV::PseudoVSE16_V_M4_MASK:
  case RISCV::PseudoVSE16_V_M8:
  case RISCV::PseudoVSE16_V_M8_MASK:
  case RISCV::PseudoVSE16_V_MF2:
  case RISCV::PseudoVSE16_V_MF2_MASK:
  case RISCV::PseudoVSE16_V_MF4:
  case RISCV::PseudoVSE16_V_MF4_MASK:
  case RISCV::PseudoVSSE16_V_M1:
  case RISCV::PseudoVSSE16_V_M1_MASK:
  case RISCV::PseudoVSSE16_V_M2:
  case RISCV::PseudoVSSE16_V_M2_MASK:
  case RISCV::PseudoVSSE16_V_M4:
  case RISCV::PseudoVSSE16_V_M4_MASK:
  case RISCV::PseudoVSSE16_V_M8:
  case RISCV::PseudoVSSE16_V_M8_MASK:
  case RISCV::PseudoVSSE16_V_MF2:
  case RISCV::PseudoVSSE16_V_MF2_MASK:
  case RISCV::PseudoVSSE16_V_MF4:
  case RISCV::PseudoVSSE16_V_MF4_MASK:
    EEW = 16;
    break;
  case RISCV::PseudoVLE32_V_M1:
  case RISCV::PseudoVLE32_V_M1_MASK:
  case RISCV::PseudoVLE32_V_M2:
  case RISCV::PseudoVLE32_V_M2_MASK:
  case RISCV::PseudoVLE32_V_M4:
  case RISCV::PseudoVLE32_V_M4_MASK:
  case RISCV::PseudoVLE32_V_M8:
  case RISCV::PseudoVLE32_V_M8_MASK:
  case RISCV::PseudoVLE32_V_MF2:
  case RISCV::PseudoVLE32_V_MF2_MASK:
  case RISCV::PseudoVLSE32_V_M1:
  case RISCV::PseudoVLSE32_V_M1_MASK:
  case RISCV::PseudoVLSE32_V_M2:
  case RISCV::PseudoVLSE32_V_M2_MASK:
  case RISCV::PseudoVLSE32_V_M4:
  case RISCV::PseudoVLSE32_V_M4_MASK:
  case RISCV::PseudoVLSE32_V_M8:
  case RISCV::PseudoVLSE32_V_M8_MASK:
  case RISCV::PseudoVLSE32_V_MF2:
  case RISCV::PseudoVLSE32_V_MF2_MASK:
  case RISCV::PseudoVSE32_V_M1:
  case RISCV::PseudoVSE32_V_M1_MASK:
  case RISCV::PseudoVSE32_V_M2:
  case RISCV::PseudoVSE32_V_M2_MASK:
  case RISCV::PseudoVSE32_V_M4:
  case RISCV::PseudoVSE32_V_M4_MASK:
  case RISCV::PseudoVSE32_V_M8:
  case RISCV::PseudoVSE32_V_M8_MASK:
  case RISCV::PseudoVSE32_V_MF2:
  case RISCV::PseudoVSE32_V_MF2_MASK:
  case RISCV::PseudoVSSE32_V_M1:
  case RISCV::PseudoVSSE32_V_M1_MASK:
  case RISCV::PseudoVSSE32_V_M2:
  case RISCV::PseudoVSSE32_V_M2_MASK:
  case RISCV::PseudoVSSE32_V_M4:
  case RISCV::PseudoVSSE32_V_M4_MASK:
  case RISCV::PseudoVSSE32_V_M8:
  case RISCV::PseudoVSSE32_V_M8_MASK:
  case RISCV::PseudoVSSE32_V_MF2:
  case RISCV::PseudoVSSE32_V_MF2_MASK:
    EEW = 32;
    break;
  case RISCV::PseudoVLE64_V_M1:
  case RISCV::PseudoVLE64_V_M1_MASK:
  case RISCV::PseudoVLE64_V_M2:
  case RISCV::PseudoVLE64_V_M2_MASK:
  case RISCV::PseudoVLE64_V_M4:
  case RISCV::PseudoVLE64_V_M4_MASK:
  case RISCV::PseudoVLE64_V_M8:
  case RISCV::PseudoVLE64_V_M8_MASK:
  case RISCV::PseudoVLSE64_V_M1:
  case RISCV::PseudoVLSE64_V_M1_MASK:
  case RISCV::PseudoVLSE64_V_M2:
  case RISCV::PseudoVLSE64_V_M2_MASK:
  case RISCV::PseudoVLSE64_V_M4:
  case RISCV::PseudoVLSE64_V_M4_MASK:
  case RISCV::PseudoVLSE64_V_M8:
  case RISCV::PseudoVLSE64_V_M8_MASK:
  case RISCV::PseudoVSE64_V_M1:
  case RISCV::PseudoVSE64_V_M1_MASK:
  case RISCV::PseudoVSE64_V_M2:
  case RISCV::PseudoVSE64_V_M2_MASK:
  case RISCV::PseudoVSE64_V_M4:
  case RISCV::PseudoVSE64_V_M4_MASK:
  case RISCV::PseudoVSE64_V_M8:
  case RISCV::PseudoVSE64_V_M8_MASK:
  case RISCV::PseudoVSSE64_V_M1:
  case RISCV::PseudoVSSE64_V_M1_MASK:
  case RISCV::PseudoVSSE64_V_M2:
  case RISCV::PseudoVSSE64_V_M2_MASK:
  case RISCV::PseudoVSSE64_V_M4:
  case RISCV::PseudoVSSE64_V_M4_MASK:
  case RISCV::PseudoVSSE64_V_M8:
  case RISCV::PseudoVSSE64_V_M8_MASK:
    EEW = 64;
    break;
  }

  return CurInfo.isCompatibleWithLoadStoreEEW(EEW, Require);
}

const ExtraOperand &RISCVInsertVSETVLI::getExtraOperand(const MachineInstr *MI) {
  auto EOIt = ExtraOpInfo.find(MI);
  assert(EOIt != ExtraOpInfo.end());

  return EOIt->second;
}

void RISCVInsertVSETVLI::copyExtraOperand(const MachineInstr *From,
                                          const MachineInstr *To) {
  auto ToEOIt = ExtraOpInfo.find(To);
  assert(ToEOIt != ExtraOpInfo.end());

  ToEOIt->second = getExtraOperand(From);
}

void RISCVInsertVSETVLI::copyExtraOperand(const ExtraOperand EO,
                                          const MachineInstr *To) {
  auto ToEOIt = ExtraOpInfo.find(To);
  assert(ToEOIt != ExtraOpInfo.end());

  ToEOIt->second = EO;
}

void RISCVInsertVSETVLI::computeExtraOperand(const MachineBasicBlock &MBB) {
  for (const MachineInstr &MI : MBB) {
    ExtraOperand EO; // Default: Undefined
    switch(MI.getOpcode()) {
    case RISCV::PseudoVSETVLEXT:
      EO.setReg(MI.getOperand(4).getReg());
      break;
    case RISCV::PseudoVSETVLI:
    case RISCV::PseudoVSETVLIX0:
    case RISCV::PseudoVSETIVLI: {
      if (RISCVVType::isNontemporal(MI.getOperand(2).getImm()))
        EO.setNontemporal();
      else
        EO.setZero();

      break;
    }
    default: {
      // For vector instructions (both EPI and RVV ones) we check if the VL
      // operand is the result of a PHI; if this is the case, we assign the
      // FromPHI tag to the ExtraOperand
      VSETVLIInfo Info;

      if (const RISCVEPIPseudosTable::EPIPseudoInfo *EPI =
              RISCVEPIPseudosTable::getEPIPseudoInfo(MI.getOpcode())) {
        // Check if the instruction set the NT bit
        // NOTE: vload/vstore NT overwrites any Extra info present before them
        unsigned Nontemporal = (MI.getOperand(EPI->getSEWIndex()).getImm() >> 9) & 0x1;
        if (Nontemporal) {
          EO.setNontemporal();
          break;
        }

        Info = computeInfoForEPIInstr(MI, EPI->getVLIndex(), EPI->getSEWIndex(),
                                      EPI->VLMul, EPI->getMaskOpIndex(), MRI);
      } else if (RISCVII::hasSEWOp(MI.getDesc().TSFlags)) {
        Info = computeInfoForInstr(MI, MI.getDesc().TSFlags, MRI);
      }

      if (Info.hasAVLReg()) {
        MachineInstr *PHI = MRI->getVRegDef(Info.getAVLReg());
        if (PHI && PHI->getOpcode() == RISCV::PHI && PHI->getParent() == &MBB)
          EO.setFromPHI();
      }

      break;
    }
    }

    ExtraOpInfo.insert({&MI, EO});
  }
}

ExtraOperand needPHI(const ArrayRef<ExtraOperand> &EOs) {
  ExtraOperand RetEO;

  // Check if at least one of the predecessors ExtraOperands is different
  // from Undefined; if not, we do not need a PHI
  bool NeedPHI = false;
  for (const auto &EO : EOs) {
    if (!EO.isUndefined()) {
      NeedPHI = true;
      break;
    }
  }

  if (NeedPHI) {
    // If all the !Undefined ExtraOperand(s) are Zero, no need for a PHI
    NeedPHI = false;
    for (const auto &EO : EOs) {
      if (!EO.isUndefined() &&
          !EO.isZero()) {
        NeedPHI = true;
        break;
      }
    }
    if (!NeedPHI)
      RetEO.setZero();
  }

  if (NeedPHI) {
    // We still do not need a PHI when all predecessors ExtraOperands are
    // equal to Nontemporal
    NeedPHI = false;
    for (const auto &EO : EOs) {
      if (!EO.isNontemporal()) {
        NeedPHI = true;
        break;
      }
    }
    if (!NeedPHI)
      RetEO.setNontemporal();
  }

  if (NeedPHI) {
    // Finally, we also do not need a PHI if all predecessors ExtraOperands
    // are equal to Reg and the register is the same
    NeedPHI = false;
    if (EOs.front().isReg()) {
      Register ExtraReg = EOs.front().getRegister();
      for (const auto &EO : EOs) {
        if (!EO.isReg() || EO.getRegister() != ExtraReg) {
          NeedPHI = true;
          break;
        }
      }
    } else
      NeedPHI = true;

    if (!NeedPHI)
      RetEO.setReg(EOs.front().getRegister());
  }

  if (NeedPHI)
    RetEO.setFromPHI();
  return RetEO;
}

void RISCVInsertVSETVLI::getExtraOperandFromPHI(MachineBasicBlock &MBB,
                                                const MachineInstr &MI) {
  BlockData &BBInfo = BlockInfo[MBB.getNumber()];
  VSETVLIInfo Info;
  if (RISCVII::hasSEWOp(MI.getDesc().TSFlags)) {
    Info = computeInfoForInstr(MI, MI.getDesc().TSFlags, MRI);
  } else if (const RISCVEPIPseudosTable::EPIPseudoInfo *EPI =
                 RISCVEPIPseudosTable::getEPIPseudoInfo(MI.getOpcode())) {
    Info = computeInfoForEPIInstr(MI, EPI->getVLIndex(), EPI->getSEWIndex(),
                                    EPI->VLMul, EPI->getMaskOpIndex(), MRI);
  }

  assert(Info.hasAVLReg());
  MachineInstr *PHI = MRI->getVRegDef(Info.getAVLReg());
  assert(PHI && PHI->getOpcode() == RISCV::PHI && PHI->getParent() == &MBB);

  const auto IterToPHI = BBInfo.PHIsForExtras.find(PHI);
  if (IterToPHI != BBInfo.PHIsForExtras.end()) {
    copyExtraOperand((*IterToPHI).second, &MI);
    return;
  }

  // If PHI is not in the PHIsForExtras map, calculate the corresponding
  // ExtraOperand (potentially adding a new PHI instruction for it)
  SmallVector<ExtraOperand, 4> EOs;
  SmallMapVector<MachineBasicBlock*, MachineInstr*, 4> PHIArgs;
  for (unsigned PHIOp = 1, NumOps = PHI->getNumOperands(); PHIOp != NumOps;
       PHIOp += 2) {
    Register InReg = PHI->getOperand(PHIOp).getReg();
    MachineInstr *DefMI = MRI->getVRegDef(InReg);
    MachineBasicBlock *PredMBB = PHI->getOperand(PHIOp + 1).getMBB();

    PHIArgs.insert({PredMBB, DefMI});
    EOs.push_back(getExtraOperand(DefMI));
  }

  ExtraOperand NewEO = needPHI(EOs);
  if (!NewEO.isFromPHI()) {
    copyExtraOperand(NewEO, &MI);
    BBInfo.PHIsForExtras.insert({PHI, NewEO});

    return;
  }

  // If we get here, then we need to add a new PHI instruction to calculate
  // the resulting ExtraOperand from the merge of the ExtraOperands coming
  // from the predecessors
  DebugLoc DL = MBB.findBranchDebugLoc();
  Register ExtraReg = MRI->createVirtualRegister(&RISCV::GPRRegClass);
  MachineInstrBuilder MIB =
      BuildMI(MBB, MBB.begin(), DL, TII->get(RISCV::PHI), ExtraReg);

  // Already assign ExtraOperand to MI and add it to PHIsForExtras map to avoid
  // an infinite loop when adding arguments to the PHI
  NewEO.setReg(ExtraReg);
  copyExtraOperand(NewEO, &MI);
  BBInfo.PHIsForExtras.insert({PHI, NewEO});

  // Add PHI arguments
  for (const auto &Elem : PHIArgs) {
    MachineBasicBlock *PredMBB;
    MachineInstr *PredMI;
    std::tie(PredMBB, PredMI) = Elem;

    if (getExtraOperand(PredMI).isFromPHI())
      getExtraOperandFromPHI(*PredMBB, *PredMI);

    ExtraOperand PredEO = getExtraOperand(PredMI);
    assert(!PredEO.isFromPHI());

    Register PredExtra = RISCV::NoRegister;
    if (PredEO.isReg())
      PredExtra = PredEO.getRegister();
    else if (PredEO.isNontemporal())
      PredExtra = getNTRegister(PredMBB);
    else
      PredExtra = getFakeRegister(PredMBB);

    MIB.addReg(PredExtra); // Extra operand register
    MIB.addMBB(PredMBB);   // Machine Basic Block

    // Assure that PredExtra is not being killed in the predecessor MBB
    MRI->clearKillFlags(PredExtra);
  }

  // Add new MI to the MF local MI->ExtraOperand map
  ExtraOperand NewMIEO;
  ExtraOpInfo.insert({MIB.getInstr(), NewMIEO});
}

void RISCVInsertVSETVLI::emitPHIsForExtras(MachineBasicBlock &MBB) {
  for (const MachineInstr &MI : MBB) {
    if (!getExtraOperand(&MI).isFromPHI())
      continue;

    getExtraOperandFromPHI(MBB, MI);
  }
}

void RISCVInsertVSETVLI::forwardPropagateAVL(MachineBasicBlock &MBB) {
  for (const MachineInstr &MI : MBB) {
    if (MI.getOpcode() != RISCV::PseudoVSETVLI &&
        MI.getOpcode() != RISCV::PseudoVSETVLIX0 &&
        MI.getOpcode() != RISCV::PseudoVSETIVLI &&
        MI.getOpcode() != RISCV::PseudoVSETVLEXT) {
      continue;
    }

    VSETVLIInfo VI = getInfoForVSETVLI(MI);
    const MachineOperand &GVLOp = MI.getOperand(0);
    assert(GVLOp.isReg());
    Register GVLReg = GVLOp.getReg();
    // Cycle through all uses of this GVL
    for (MachineRegisterInfo::use_nodbg_iterator
             UI = MRI->use_nodbg_begin(GVLReg),
             UIEnd = MRI->use_nodbg_end();
         UI != UIEnd;) {
      MachineOperand &Use(*UI++);
      assert(Use.getParent() != nullptr);
      const MachineInstr &UseMI = *Use.getParent();
      const int UseIndex = UseMI.getOperandNo(&Use);

      bool Propagate = false;
      // EPI instructions
      if (const RISCVEPIPseudosTable::EPIPseudoInfo *EPI =
              RISCVEPIPseudosTable::getEPIPseudoInfo(UseMI.getOpcode())) {
        if (UseIndex == EPI->getVLIndex()) {
          VSETVLIInfo UseInfo = computeInfoForEPIInstr(
              UseMI, EPI->getVLIndex(), EPI->getSEWIndex(), EPI->VLMul,
              EPI->getMaskOpIndex(), MRI);
          Propagate = UseInfo.hasSameVLMAX(VI);
        }
      } else {
        // RVV instructions
        uint64_t TSFlags = UseMI.getDesc().TSFlags;
        if (RISCVII::hasSEWOp(TSFlags) && RISCVII::hasVLOp(TSFlags)) {
          int NumOperands = UseMI.getNumExplicitOperands();
          if (RISCVII::hasVecPolicyOp(TSFlags))
            --NumOperands;

          // NumOperands - 2 == VLOpIndex
          if (UseIndex == (NumOperands - 2)) {
            VSETVLIInfo UseInfo = computeInfoForInstr(UseMI, TSFlags, MRI);
            Propagate = UseInfo.hasSameVLMAX(VI);
          }
        }
      }

      if (Propagate) {
        if (MI.getOpcode() == RISCV::PseudoVSETIVLI)
          Use.setImm(VI.getAVLImm());
        else
          Use.setReg(VI.getAVLReg());

        // Also propagate the Extra operand info
        if (getExtraOperand(&UseMI).isUndefined())
          copyExtraOperand(&MI, &UseMI);
      }
    }

    // Update liveness.
    if (MRI->use_nodbg_empty(GVLReg)) {
      assert(Register::isVirtualRegister(GVLReg));
      MachineRegisterInfo::def_iterator GVLOpIt = MRI->def_begin(GVLReg);
      assert(GVLOpIt != MRI->def_end());
      MachineOperand &GVLOp = *GVLOpIt;
      GVLOp.setIsDead();
    }
  }
}

bool RISCVInsertVSETVLI::computeVLVTYPEChanges(const MachineBasicBlock &MBB) {
  bool HadVectorOp = false;

  BlockData &BBInfo = BlockInfo[MBB.getNumber()];
  ExtraOperand LastEO;
  for (const MachineInstr &MI : MBB) {
    // Save the last defined ExtraOperand
    if (!getExtraOperand(&MI).isUndefined())
      LastEO = getExtraOperand(&MI);

    // If this is an explicit VSETVLI, VSETIVLI or VSETVLEXT, update our state.
    if (isVectorConfigInstr(MI)) {
      HadVectorOp = true;
      BBInfo.Change = getInfoForVSETVLI(MI);
      continue;
    }

    uint64_t TSFlags = MI.getDesc().TSFlags;
    if (RISCVII::hasSEWOp(TSFlags)) {
      HadVectorOp = true;

      VSETVLIInfo NewInfo = computeInfoForInstr(MI, TSFlags, MRI);

      if (!BBInfo.Change.isValid()) {
        BBInfo.Change = NewInfo;
      } else {
        // If this instruction isn't compatible with the previous VL/VTYPE
        // we need to insert a VSETVLI.
        // If this is a unit-stride or strided load/store, we may be able to use
        // the EMUL=(EEW/SEW)*LMUL relationship to avoid changing vtype.
        // NOTE: We only do this if the vtype we're comparing against was
        // created in this block. We need the first and third phase to treat
        // the store the same way.
        if (!canSkipVSETVLIForLoadStore(MI, NewInfo, BBInfo.Change) &&
            needVSETVLI(NewInfo, BBInfo.Change)) {
          BBInfo.Change = NewInfo;
        }
      }
    }

    if (const RISCVEPIPseudosTable::EPIPseudoInfo *EPI =
            RISCVEPIPseudosTable::getEPIPseudoInfo(MI.getOpcode())) {
      int VLIndex = EPI->getVLIndex();
      int SEWIndex = EPI->getSEWIndex();
      int MaskOpIndex = EPI->getMaskOpIndex();

      HadVectorOp = true;

      assert(SEWIndex >= 0 && "SEWIndex must be >= 0");
      VSETVLIInfo NewInfo = computeInfoForEPIInstr(
          MI, VLIndex, SEWIndex, EPI->VLMul, MaskOpIndex, MRI);

      if (!BBInfo.Change.isValid()) {
        BBInfo.Change = NewInfo;
      } else {
        // If this instruction isn't compatible with the previous VL/VTYPE
        // we need to insert a VSETVLI.
        // If this is a unit-stride or strided load/store, we may be able to use
        // the EMUL=(EEW/SEW)*LMUL relationship to avoid changing vtype.
        // NOTE: We only do this if the vtype we're comparing against was
        // created in this block. We need the first and third phase to treat
        // the store the same way.
        if (!canSkipVSETVLIForLoadStore(MI, NewInfo, BBInfo.Change) &&
            needVSETVLI(NewInfo, BBInfo.Change)) {
          BBInfo.Change = NewInfo;
        }
      }
    }

    // If this is something that updates VL/VTYPE that we don't know about, set
    // the state to unknown.
    if (MI.isCall() || MI.isInlineAsm() || MI.modifiesRegister(RISCV::VL) ||
        MI.modifiesRegister(RISCV::VTYPE)) {
      BBInfo.Change = VSETVLIInfo::getUnknown();
    }
  }

  // Initial exit state is whatever change we found in the block.
  BBInfo.Exit = BBInfo.Change;

  // The exit ExtraOperand value is the last !Undefined found in the MBB, if any
  BBInfo.ExitExtra = LastEO;

  return HadVectorOp;
}

void RISCVInsertVSETVLI::computeIncomingVLVTYPE(const MachineBasicBlock &MBB) {
  BlockData &BBInfo = BlockInfo[MBB.getNumber()];
  BBInfo.InQueue = false;

  VSETVLIInfo InInfo;
  SmallVector<ExtraOperand, 4> EOs;
  if (MBB.pred_empty()) {
    // There are no predecessors, so use the default starting status.
    InInfo.setUnknown();
  } else {
    for (MachineBasicBlock *P : MBB.predecessors()) {
      BlockData &PredBBInfo = BlockInfo[P->getNumber()];
      InInfo = InInfo.intersect(PredBBInfo.Exit);
      EOs.push_back(PredBBInfo.ExitExtra);
    }
  }

  // If we don't have any valid predecessor value, wait until we do.
  if (!InInfo.isValid())
    return;

  // If no change, no need to rerun block
  if (InInfo == BBInfo.Pred)
    return;

  BBInfo.Pred = InInfo;
  LLVM_DEBUG(dbgs() << "Entry state of " << printMBBReference(MBB)
                    << " changed to " << BBInfo.Pred << "\n");

  // Update PredExtra acoordingly to what we have in AllPredsExtras
  switch(EOs.size()) {
  case 0:
    // No predecessors => nothing to do
    break;
  case 1: {
    // PredExtra == ExtraOperand of the only predecessor (no need for a PHI)
    BBInfo.PredExtra = EOs.front();
    break;
  }
  default: {
    BBInfo.PredExtra = needPHI(EOs);
    break;
  }
  }

  bool UpdatedExtraOperand = false;
  // Update ExitExtra with PredExtra value if there are no changes in the MBB
  if (BBInfo.ExitExtra.isUndefined() &&
      !BBInfo.PredExtra.isUndefined()) {
    BBInfo.ExitExtra = BBInfo.PredExtra;
    UpdatedExtraOperand = true;
  }

<<<<<<< HEAD
  VSETVLIInfo TmpStatus = BBInfo.Pred.merge(BBInfo.Change);
  bool UpdatedVSETVLIInfo = false;
  if (!(BBInfo.Exit == TmpStatus)) {
    BBInfo.Exit = TmpStatus;
    UpdatedVSETVLIInfo = true;
  }
=======
  BBInfo.Exit = TmpStatus;
  LLVM_DEBUG(dbgs() << "Exit state of " << printMBBReference(MBB)
                    << " changed to " << BBInfo.Exit << "\n");
>>>>>>> 076d9a88

  // If the new exit values match the old exit values,
  // we don't need to revisit any blocks.
  if (UpdatedExtraOperand || UpdatedVSETVLIInfo) {
    // Add the successors to the work list so we can propagate the
    // changed exit status.
    for (MachineBasicBlock *S : MBB.successors())
      if (!BlockInfo[S->getNumber()].InQueue)
        WorkList.push(S);
  }
}

// If we weren't able to prove a vsetvli was directly unneeded, it might still
// be unneeded if the AVL is a phi node where all incoming values are VL
// outputs from the last VSETVLI in their respective basic blocks.
bool RISCVInsertVSETVLI::needVSETVLIPHI(const VSETVLIInfo &Require,
                                        const MachineBasicBlock &MBB) {
  if (DisableInsertVSETVLPHIOpt)
    return true;

  if (!Require.hasAVLReg())
    return true;

  Register AVLReg = Require.getAVLReg();
  if (!AVLReg.isVirtual())
    return true;

  // We need the AVL to be produce by a PHI node in this basic block.
  MachineInstr *PHI = MRI->getVRegDef(AVLReg);
  if (!PHI || PHI->getOpcode() != RISCV::PHI || PHI->getParent() != &MBB)
    return true;

  for (unsigned PHIOp = 1, NumOps = PHI->getNumOperands(); PHIOp != NumOps;
       PHIOp += 2) {
    Register InReg = PHI->getOperand(PHIOp).getReg();
    MachineBasicBlock *PBB = PHI->getOperand(PHIOp + 1).getMBB();
    const BlockData &PBBInfo = BlockInfo[PBB->getNumber()];
    // If the exit from the predecessor has the VTYPE we are looking for
    // we might be able to avoid a VSETVLI.
    if (PBBInfo.Exit.isUnknown() ||
        !PBBInfo.Exit.hasCompatibleVTYPE(Require, /*Strict*/ false))
      return true;

    // We need the PHI input to the be the output of a VSET(I)VLI(EXT).
    MachineInstr *DefMI = MRI->getVRegDef(InReg);
    if (!DefMI || !isVectorConfigInstr(*DefMI))
      return true;

    // We found a VSET(I)VLI(EXT) make sure it matches the output of the
    // predecessor block.
    VSETVLIInfo DefInfo = getInfoForVSETVLI(*DefMI);
    if (!DefInfo.hasSameAVL(PBBInfo.Exit) ||
        !DefInfo.hasSameVTYPE(PBBInfo.Exit))
      return true;
  }

  // If all the incoming values to the PHI checked out, we don't need
  // to insert a VSETVLI.
  return false;
}

void RISCVInsertVSETVLI::emitVSETVLIs(MachineBasicBlock &MBB) {
  BlockData &BBInfo = BlockInfo[MBB.getNumber()];
  VSETVLIInfo CurInfo;
  MachineInstr *PrevMI = nullptr;

  // Only be set if current VSETVLIInfo is from an explicit VSET(I)VLI.
  MachineInstr *PrevVSETVLIMI = nullptr;

  for (MachineInstr &MI : MBB) {
    // Retrieve ExtraOperand of previous instruction
    ExtraOperand PrevEO = PrevMI ? getExtraOperand(PrevMI) : BBInfo.PredExtra;

    // Inherit ExtraOperand, if MI's one == Undefined
    if (getExtraOperand(&MI).isUndefined())
      copyExtraOperand(PrevEO, &MI);

    PrevMI = &MI;
    bool HasSameExtraOperand = getExtraOperand(&MI) == PrevEO;

    // If this is an explicit VSETVLI, VSETIVLI or VSETVLEXT, update our state.
    if (isVectorConfigInstr(MI)) {
      // Conservatively, mark the VL and VTYPE as live.
      unsigned NumOperands = MI.getNumOperands();
      assert(MI.getOperand(NumOperands - 2).getReg() == RISCV::VL &&
             MI.getOperand(NumOperands - 1).getReg() == RISCV::VTYPE &&
             "Unexpected operands where VL and VTYPE should be");
      MI.getOperand(NumOperands - 2).setIsDead(false);
      MI.getOperand(NumOperands - 1).setIsDead(false);
      CurInfo = getInfoForVSETVLI(MI);
      PrevVSETVLIMI = &MI;
      continue;
    }

    uint64_t TSFlags = MI.getDesc().TSFlags;
    if (RISCVII::hasSEWOp(TSFlags)) {
      VSETVLIInfo NewInfo = computeInfoForInstr(MI, TSFlags, MRI);
      if (RISCVII::hasVLOp(TSFlags)) {
        unsigned Offset = 2;
        if (RISCVII::hasVecPolicyOp(TSFlags))
          Offset = 3;
        MachineOperand &VLOp =
            MI.getOperand(MI.getNumExplicitOperands() - Offset);
        if (VLOp.isReg()) {
          // Erase the AVL operand from the instruction.
          VLOp.setReg(RISCV::NoRegister);
          VLOp.setIsKill(false);
        }
        MI.addOperand(MachineOperand::CreateReg(RISCV::VL, /*isDef*/ false,
                                                /*isImp*/ true));
      }
      MI.addOperand(MachineOperand::CreateReg(RISCV::VTYPE, /*isDef*/ false,
                                              /*isImp*/ true));

      if (!CurInfo.isValid()) {
        // We haven't found any vector instructions or VL/VTYPE changes yet,
        // use the predecessor information.
        assert(BlockInfo[MBB.getNumber()].Pred.isValid() &&
               "Expected a valid predecessor state.");
        if (needVSETVLI(NewInfo, BlockInfo[MBB.getNumber()].Pred) &&
            needVSETVLIPHI(NewInfo, MBB)) {
          insertVSETVLI(MBB, MI, NewInfo, BlockInfo[MBB.getNumber()].Pred);
          CurInfo = NewInfo;
        }
      } else {
        // If this instruction isn't compatible with the previous VL/VTYPE
        // we need to insert a VSETVLI.
        // If this is a unit-stride or strided load/store, we may be able to use
        // the EMUL=(EEW/SEW)*LMUL relationship to avoid changing vtype.
        // NOTE: We can't use predecessor information for the store. We must
        // treat it the same as the first phase so that we produce the correct
        // vl/vtype for succesor blocks.
        if (!canSkipVSETVLIForLoadStore(MI, NewInfo, CurInfo) &&
            needVSETVLI(NewInfo, CurInfo)) {
          // If the previous VL/VTYPE is set by VSETVLI and do not use, Merge it
          // with current VL/VTYPE.
          bool NeedInsertVSETVLI = true;
          if (PrevVSETVLIMI) {
            bool HasSameAVL =
                CurInfo.hasSameAVL(NewInfo) ||
                (NewInfo.hasAVLReg() && NewInfo.getAVLReg().isVirtual() &&
                 NewInfo.getAVLReg() == PrevVSETVLIMI->getOperand(0).getReg());
            // If these two VSETVLI have the same AVL and the same VLMAX,
            // we could merge these two VSETVLI.
            if (HasSameAVL &&
                CurInfo.getSEWLMULRatio() == NewInfo.getSEWLMULRatio()) {
              PrevVSETVLIMI->getOperand(2).setImm(NewInfo.encodeVTYPE());
              NeedInsertVSETVLI = false;
            }
            if (isScalarMoveInstr(MI) &&
                ((CurInfo.hasNonZeroAVL() && NewInfo.hasNonZeroAVL()) ||
                 (CurInfo.hasZeroAVL() && NewInfo.hasZeroAVL())) &&
                NewInfo.hasSameVLMAX(CurInfo)) {
              PrevVSETVLIMI->getOperand(2).setImm(NewInfo.encodeVTYPE());
              NeedInsertVSETVLI = false;
            }
          }
          if (NeedInsertVSETVLI)
            insertVSETVLI(MBB, MI, NewInfo, CurInfo);
          CurInfo = NewInfo;
        }
      }
      PrevVSETVLIMI = nullptr;
    }

    // Handle EPI pseudos here.
    if (const RISCVEPIPseudosTable::EPIPseudoInfo *EPI =
            RISCVEPIPseudosTable::getEPIPseudoInfo(MI.getOpcode())) {
      int VLIndex = EPI->getVLIndex();
      int SEWIndex = EPI->getSEWIndex();
      int MaskOpIndex = EPI->getMaskOpIndex();

      assert(SEWIndex >= 0 && "SEWIndex must be >= 0");
      VSETVLIInfo NewInfo = computeInfoForEPIInstr(
          MI, VLIndex, SEWIndex, EPI->VLMul, MaskOpIndex, MRI);

      if (VLIndex >= 0) {
        MachineOperand &VLOp = MI.getOperand(VLIndex);
        // We don't lower to VL immediates in EPI yet.
        assert((VLOp.isReg() ||
                (VLOp.isImm() && VLOp.getImm() == RISCV::VLMaxSentinel)) &&
               "Invalid AVL operand");
        if (VLOp.isReg()) {
          // Erase the AVL operand from the instruction.
          VLOp.setReg(RISCV::NoRegister);
          VLOp.setIsKill(false);
        }
      }

      if (!CurInfo.isValid()) {
        // We haven't found any vector instructions or VL/VTYPE changes yet,
        // use the predecessor information.
        assert(BBInfo.Pred.isValid() &&
               "Expected a valid predecessor state.");
        if (!HasSameExtraOperand ||
            (needVSETVLI(NewInfo, BlockInfo[MBB.getNumber()].Pred) &&
                needVSETVLIPHI(NewInfo, MBB))) {
          insertVSETVLI(MBB, MI, NewInfo, BlockInfo[MBB.getNumber()].Pred);
          CurInfo = NewInfo;
        }
      } else {
        // If this instruction isn't compatible with the previous VL/VTYPE
        // we need to insert a VSETVLI.
        // If this is a unit-stride or strided load/store, we may be able to use
        // the EMUL=(EEW/SEW)*LMUL relationship to avoid changing vtype.
        // NOTE: We can't use predecessor information for the store. We must
        // treat it the same as the first phase so that we produce the correct
        // vl/vtype for succesor blocks.
        if (!HasSameExtraOperand ||
            (!canSkipVSETVLIForLoadStore(MI, NewInfo, CurInfo) &&
             needVSETVLI(NewInfo, CurInfo))) {
          // If the previous VL/VTYPE is set by VSETVLI and do not use, Merge it
          // with current VL/VTYPE.
          bool NeedInsertVSETVLI = true;
          if (PrevVSETVLIMI) {
            bool HasSameAVL =
                CurInfo.hasSameAVL(NewInfo) ||
                (NewInfo.hasAVLReg() && NewInfo.getAVLReg().isVirtual() &&
                 NewInfo.getAVLReg() == PrevVSETVLIMI->getOperand(0).getReg());
            // If these two VSETVLI have the same AVL and the same VLMAX,
            // we could merge these two VSETVLI.
            if (HasSameAVL && HasSameExtraOperand &&
                CurInfo.getSEWLMULRatio() == NewInfo.getSEWLMULRatio()) {
              PrevVSETVLIMI->getOperand(2).setImm(NewInfo.encodeVTYPE());
              NeedInsertVSETVLI = false;
            }
            if (isScalarMoveInstr(MI) && HasSameExtraOperand &&
                ((CurInfo.hasNonZeroAVL() && NewInfo.hasNonZeroAVL()) ||
                 (CurInfo.hasZeroAVL() && NewInfo.hasZeroAVL())) &&
                NewInfo.hasSameVLMAX(CurInfo)) {
              PrevVSETVLIMI->getOperand(2).setImm(NewInfo.encodeVTYPE());
              NeedInsertVSETVLI = false;
            }
          }
          if (NeedInsertVSETVLI)
            insertVSETVLI(MBB, MI, NewInfo, CurInfo);
          CurInfo = NewInfo;
        }
      }
      PrevVSETVLIMI = nullptr;
    }

    // If this is something updates VL/VTYPE that we don't know about, set
    // the state to unknown.
    if (MI.isCall() || MI.isInlineAsm() || MI.modifiesRegister(RISCV::VL) ||
        MI.modifiesRegister(RISCV::VTYPE)) {
      CurInfo = VSETVLIInfo::getUnknown();
      PrevVSETVLIMI = nullptr;
    }

    // If we reach the end of the block and our current info doesn't match the
    // expected info, insert a vsetvli to correct.
    if (!UseStrictAsserts && MI.isTerminator()) {
      const VSETVLIInfo &ExitInfo = BlockInfo[MBB.getNumber()].Exit;
      if (CurInfo.isValid() && ExitInfo.isValid() && !ExitInfo.isUnknown() &&
          CurInfo != ExitInfo) {
        insertVSETVLI(MBB, MI, ExitInfo, CurInfo);
        CurInfo = ExitInfo;
      }
    }
  }

  if (UseStrictAsserts && CurInfo.isValid()) {
    const auto &Info = BlockInfo[MBB.getNumber()];
    if (CurInfo != Info.Exit) {
      LLVM_DEBUG(dbgs() << "in block " << printMBBReference(MBB) << "\n");
      LLVM_DEBUG(dbgs() << "  begin        state: " << Info.Pred << "\n");
      LLVM_DEBUG(dbgs() << "  expected end state: " << Info.Exit << "\n");
      LLVM_DEBUG(dbgs() << "  actual   end state: " << CurInfo << "\n");
    }
    assert(CurInfo == Info.Exit &&
           "InsertVSETVLI dataflow invariant violated");
  }
}

bool RISCVInsertVSETVLI::runOnMachineFunction(MachineFunction &MF) {
  // Skip if the vector extension is not enabled.
  const RISCVSubtarget &ST = MF.getSubtarget<RISCVSubtarget>();
  if (!ST.hasVInstructions())
    return false;

  LLVM_DEBUG(dbgs() << "Entering InsertVSETVLI for " << MF.getName() << "\n");

  TII = ST.getInstrInfo();
  MRI = &MF.getRegInfo();

  assert(BlockInfo.empty() && "Expect empty block infos");
  BlockInfo.resize(MF.getNumBlockIDs());
  // Map a ExtraOperand info to each MachineInstr
  for (const MachineBasicBlock &MBB : MF)
    computeExtraOperand(MBB);

  // Add PHIs for ExtraOperands
  for (MachineBasicBlock &MBB : MF)
    emitPHIsForExtras(MBB);

  // Phase 0 - propagate AVL when VLMAX is the same
  for (MachineBasicBlock &MBB : MF)
    forwardPropagateAVL(MBB);

  bool HaveVectorOp = false;

  // Phase 1 - determine how VL/VTYPE are affected by the each block.
  for (const MachineBasicBlock &MBB : MF)
    HaveVectorOp |= computeVLVTYPEChanges(MBB);

  // If we didn't find any instructions that need VSETVLI, we're done.
  if (!HaveVectorOp) {
    BlockInfo.clear();
    return false;
  }

  // Phase 2 - determine the exit VL/VTYPE from each block. We add all
  // blocks to the list here, but will also add any that need to be revisited
  // during Phase 2 processing.
  for (const MachineBasicBlock &MBB : MF) {
    WorkList.push(&MBB);
    BlockInfo[MBB.getNumber()].InQueue = true;
  }
  while (!WorkList.empty()) {
    const MachineBasicBlock &MBB = *WorkList.front();
    WorkList.pop();
    computeIncomingVLVTYPE(MBB);
  }

  // Phase 3 - add any vsetvli instructions needed in the block. Use the
  // Phase 2 information to avoid adding vsetvlis before the first vector
  // instruction in the block if the VL/VTYPE is satisfied by its
  // predecessors.
  for (MachineBasicBlock &MBB : MF)
    emitVSETVLIs(MBB);

  // Once we're fully done rewriting all the instructions, do a final pass
  // through to check for VSETVLIs which write to an unused destination.
  // For the non X0, X0 variant, we can replace the destination register
  // with X0 to reduce register pressure.  This is really a generic
  // optimization which can be applied to any dead def (TODO: generalize).
  for (MachineBasicBlock &MBB : MF) {
    for (MachineInstr &MI : MBB) {
      if (MI.getOpcode() == RISCV::PseudoVSETVLI ||
          MI.getOpcode() == RISCV::PseudoVSETIVLI) {
        Register VRegDef = MI.getOperand(0).getReg();
        if (VRegDef != RISCV::X0 && MRI->use_nodbg_empty(VRegDef))
          MI.getOperand(0).setReg(RISCV::X0);
      }
    }
  }

  BlockInfo.clear();
<<<<<<< HEAD
  ExtraOpInfo.clear();

=======
>>>>>>> 076d9a88
  return HaveVectorOp;
}

/// Returns an instance of the Insert VSETVLI pass.
FunctionPass *llvm::createRISCVInsertVSETVLIPass() {
  return new RISCVInsertVSETVLI();
}<|MERGE_RESOLUTION|>--- conflicted
+++ resolved
@@ -554,7 +554,10 @@
   bool needVSETVLIPHI(const VSETVLIInfo &Require, const MachineBasicBlock &MBB);
   void insertVSETVLI(MachineBasicBlock &MBB, MachineInstr &MI,
                      const VSETVLIInfo &Info, const VSETVLIInfo &PrevInfo);
-<<<<<<< HEAD
+  void insertVSETVLI(MachineBasicBlock &MBB,
+                     MachineBasicBlock::iterator InsertPt, DebugLoc DL,
+                     const VSETVLIInfo &Info, const VSETVLIInfo &PrevInfo);
+
   const ExtraOperand &getExtraOperand(const MachineInstr *MI);
   void copyExtraOperand(const MachineInstr *From, const MachineInstr *To);
   void copyExtraOperand(const ExtraOperand EO, const MachineInstr *To);
@@ -565,12 +568,7 @@
   void computeExtraOperand(const MachineBasicBlock &MBB);
   void emitPHIsForExtras(MachineBasicBlock &MBB);
   void forwardPropagateAVL(MachineBasicBlock &MBB);
-=======
-  void insertVSETVLI(MachineBasicBlock &MBB,
-                     MachineBasicBlock::iterator InsertPt, DebugLoc DL,
-                     const VSETVLIInfo &Info, const VSETVLIInfo &PrevInfo);
-
->>>>>>> 076d9a88
+
   bool computeVLVTYPEChanges(const MachineBasicBlock &MBB);
   void computeIncomingVLVTYPE(const MachineBasicBlock &MBB);
   void emitVSETVLIs(MachineBasicBlock &MBB);
@@ -839,9 +837,15 @@
                                        const VSETVLIInfo &Info,
                                        const VSETVLIInfo &PrevInfo) {
   DebugLoc DL = MI.getDebugLoc();
-<<<<<<< HEAD
+  insertVSETVLI(MBB, MachineBasicBlock::iterator(&MI), DL, Info, PrevInfo);
+}
+
+void RISCVInsertVSETVLI::insertVSETVLI(MachineBasicBlock &MBB,
+                     MachineBasicBlock::iterator InsertPt, DebugLoc DL,
+                     const VSETVLIInfo &Info, const VSETVLIInfo &PrevInfo) {
   unsigned InfoVTYPE = Info.encodeVTYPE();
 
+  MachineInstr &MI = *InsertPt;
   Register ExtraReg = RISCV::NoRegister;
   if (getExtraOperand(&MI).isFromPHI())
     llvm_unreachable(
@@ -872,14 +876,6 @@
 
     return;
   } // End of PseudoVSETVLEXT
-=======
-  insertVSETVLI(MBB, MachineBasicBlock::iterator(&MI), DL, Info, PrevInfo);
-}
-
-void RISCVInsertVSETVLI::insertVSETVLI(MachineBasicBlock &MBB,
-                     MachineBasicBlock::iterator InsertPt, DebugLoc DL,
-                     const VSETVLIInfo &Info, const VSETVLIInfo &PrevInfo) {
->>>>>>> 076d9a88
 
   // Use X0, X0 form if the AVL is the same and the SEW+LMUL gives the same
   // VLMAX.
@@ -1635,18 +1631,14 @@
     UpdatedExtraOperand = true;
   }
 
-<<<<<<< HEAD
   VSETVLIInfo TmpStatus = BBInfo.Pred.merge(BBInfo.Change);
   bool UpdatedVSETVLIInfo = false;
   if (!(BBInfo.Exit == TmpStatus)) {
     BBInfo.Exit = TmpStatus;
     UpdatedVSETVLIInfo = true;
-  }
-=======
-  BBInfo.Exit = TmpStatus;
-  LLVM_DEBUG(dbgs() << "Exit state of " << printMBBReference(MBB)
-                    << " changed to " << BBInfo.Exit << "\n");
->>>>>>> 076d9a88
+    LLVM_DEBUG(dbgs() << "Exit state of " << printMBBReference(MBB)
+                      << " changed to " << BBInfo.Exit << "\n");
+  }
 
   // If the new exit values match the old exit values,
   // we don't need to revisit any blocks.
@@ -1996,11 +1988,8 @@
   }
 
   BlockInfo.clear();
-<<<<<<< HEAD
   ExtraOpInfo.clear();
 
-=======
->>>>>>> 076d9a88
   return HaveVectorOp;
 }
 

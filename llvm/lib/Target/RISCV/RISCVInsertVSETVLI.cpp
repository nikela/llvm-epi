//===- RISCVInsertVSETVLI.cpp - Insert VSETVLI instructions ---------------===//
//
// Part of the LLVM Project, under the Apache License v2.0 with LLVM Exceptions.
// See https://llvm.org/LICENSE.txt for license information.
// SPDX-License-Identifier: Apache-2.0 WITH LLVM-exception
//
//===----------------------------------------------------------------------===//
//
// This file implements a function pass that inserts VSETVLI instructions where
// needed.
//
// This pass consists of 3 phases:
//
// Phase 1 collects how each basic block affects VL/VTYPE.
//
// Phase 2 uses the information from phase 1 to do a data flow analysis to
// propagate the VL/VTYPE changes through the function. This gives us the
// VL/VTYPE at the start of each basic block.
//
// Phase 3 inserts VSETVLI instructions in each basic block. Information from
// phase 2 is used to prevent inserting a VSETVLI before the first vector
// instruction in the block if possible.
//
//===----------------------------------------------------------------------===//

#include "RISCV.h"
#include "RISCVSubtarget.h"
#include "llvm/CodeGen/LiveIntervals.h"
#include "llvm/CodeGen/MachineFunctionPass.h"
#include <queue>
using namespace llvm;

#define DEBUG_TYPE "riscv-insert-vsetvli"
#define RISCV_INSERT_VSETVLI_NAME "RISCV Insert VSETVLI pass"

static cl::opt<bool> DisableInsertVSETVLPHIOpt(
    "riscv-disable-insert-vsetvl-phi-opt", cl::init(false), cl::Hidden,
    cl::desc("Disable looking through phis when inserting vsetvlis."));

static cl::opt<bool> UseStrictAsserts(
    "riscv-insert-vsetvl-strict-asserts", cl::init(false), cl::Hidden,
    cl::desc("Enable strict assertion checking for the dataflow algorithm"));

namespace {

using MBBNumber = int;

class ExtraOperand {
  enum : uint8_t {
    Undefined,   // Extra operand is undefined
    Reg,         // Extra operand is stored in a register
    Nontemporal, // Extra operand sets the NonTemporal bit
    FromPHI,     // Extra operand is the result of a PHI
    Zero         // Instruction behaves like if ExtraOperand = 0
  } Tag = Undefined;
  Register ExtraRegister = RISCV::NoRegister;

public:
  bool isUndefined() const { return Tag == Undefined; }
  bool isReg() const { return Tag == Reg; }
  bool isNontemporal() const { return Tag == Nontemporal; }
  bool isFromPHI() const { return Tag == FromPHI; }
  bool isZero() const { return Tag == Zero; }

  void setUndefined() {
    Tag = Undefined;
    ExtraRegister = RISCV::NoRegister;
  }
  void setReg(Register NewReg) {
    Tag = Reg;
    ExtraRegister = NewReg;
  }
  void setNontemporal() {
    Tag = Nontemporal;
    ExtraRegister = RISCV::NoRegister;
  }
  void setFromPHI() {
    Tag = FromPHI;
    ExtraRegister = RISCV::NoRegister;
  }
  void setZero() {
    Tag = Zero;
    ExtraRegister = RISCV::NoRegister;
  }

  Register getRegister() const {
    assert(Tag == Reg);

    return ExtraRegister;
  }

  bool operator==(const ExtraOperand &Other) const {
    if (Tag == Reg)
      return Tag == Other.Tag && ExtraRegister == Other.ExtraRegister;

    return Tag == Other.Tag;
  }
  bool operator!=(const ExtraOperand &Other) const {
    return !(*this == Other);
  }

#if !defined(NDEBUG) || defined(LLVM_ENABLE_DUMP)
  /// Support for debugging, callable in GDB: V->dump()
  LLVM_DUMP_METHOD void dump() const {
    print(dbgs());
    dbgs() << "\n";
  }

  /// Implement operator<<.
  void print(raw_ostream &OS) const {
    OS << "{";
    if (isUndefined())
      OS << "Undefined";
    else if (isZero())
      OS << "Zero";
    else if (isNontemporal())
      OS << "Nontemporal";
    else if (isFromPHI())
      OS << "FromPHI";
    else if (isReg())
      OS << "Register: " << getRegister();
    OS << "}";
  }
#endif
};

#if !defined(NDEBUG) || defined(LLVM_ENABLE_DUMP)
LLVM_ATTRIBUTE_USED
inline raw_ostream &operator<<(raw_ostream &OS, const ExtraOperand &EO) {
  EO.print(OS);
  return OS;
}
#endif

class VSETVLIInfo {
  union {
    Register AVLReg;
    unsigned AVLImm;
  };

  enum : uint8_t {
    Uninitialized,
    AVLIsReg,
    AVLIsImm,
    Unknown,
  } State = Uninitialized;

  // Fields from VTYPE.
  RISCVII::VLMUL VLMul = RISCVII::LMUL_1;
  uint8_t SEW = 0;
  uint8_t TailAgnostic : 1;
  uint8_t MaskAgnostic : 1;
  uint8_t MaskRegOp : 1;
  uint8_t StoreOp : 1;
  uint8_t ScalarMovOp : 1;
  uint8_t SEWLMULRatioOnly : 1;

public:
  VSETVLIInfo()
      : AVLImm(0), TailAgnostic(false), MaskAgnostic(false), MaskRegOp(false),
        StoreOp(false), ScalarMovOp(false), SEWLMULRatioOnly(false) {}

  static VSETVLIInfo getUnknown() {
    VSETVLIInfo Info;
    Info.setUnknown();
    return Info;
  }

  bool isValid() const { return State != Uninitialized; }
  void setUnknown() { State = Unknown; }
  bool isUnknown() const { return State == Unknown; }

  void setAVLReg(Register Reg) {
    AVLReg = Reg;
    State = AVLIsReg;
  }

  void setAVLImm(unsigned Imm) {
    AVLImm = Imm;
    State = AVLIsImm;
  }

  bool hasAVLImm() const { return State == AVLIsImm; }
  bool hasAVLReg() const { return State == AVLIsReg; }
  Register getAVLReg() const {
    assert(hasAVLReg());
    return AVLReg;
  }
  unsigned getAVLImm() const {
    assert(hasAVLImm());
    return AVLImm;
  }
  bool hasZeroAVL() const {
    if (hasAVLImm())
      return getAVLImm() == 0;
    return false;
  }
  bool hasNonZeroAVL() const {
    if (hasAVLImm())
      return getAVLImm() > 0;
    if (hasAVLReg())
      return getAVLReg() == RISCV::X0;
    return false;
  }

  bool hasSameAVL(const VSETVLIInfo &Other) const {
    assert(isValid() && Other.isValid() &&
           "Can't compare invalid VSETVLIInfos");
    assert(!isUnknown() && !Other.isUnknown() &&
           "Can't compare AVL in unknown state");
    if (hasAVLReg() && Other.hasAVLReg())
      return getAVLReg() == Other.getAVLReg();

    if (hasAVLImm() && Other.hasAVLImm())
      return getAVLImm() == Other.getAVLImm();

    return false;
  }

  void setVTYPE(unsigned VType) {
    assert(isValid() && !isUnknown() &&
           "Can't set VTYPE for uninitialized or unknown");
    VLMul = RISCVVType::getVLMUL(VType);
    SEW = RISCVVType::getSEW(VType);
    TailAgnostic = RISCVVType::isTailAgnostic(VType);
    MaskAgnostic = RISCVVType::isMaskAgnostic(VType);
  }

  void setVTYPE(RISCVII::VLMUL L, unsigned S, bool TA, bool MA, bool MRO,
                bool IsStore, bool IsScalarMovOp) {
    assert(isValid() && !isUnknown() &&
           "Can't set VTYPE for uninitialized or unknown");
    VLMul = L;
    SEW = S;
    TailAgnostic = TA;
    MaskAgnostic = MA;
    MaskRegOp = MRO;
    StoreOp = IsStore;
    ScalarMovOp = IsScalarMovOp;
  }

  unsigned encodeVTYPE() const {
    assert(isValid() && !isUnknown() && !SEWLMULRatioOnly &&
           "Can't encode VTYPE for uninitialized or unknown");
    return RISCVVType::encodeVTYPE(VLMul, SEW, TailAgnostic, MaskAgnostic,
                                   /*Nontemporal*/ false);
  }

  bool hasSEWLMULRatioOnly() const { return SEWLMULRatioOnly; }

  bool hasSameSEW(const VSETVLIInfo &Other) const {
    assert(isValid() && Other.isValid() &&
           "Can't compare invalid VSETVLIInfos");
    assert(!isUnknown() && !Other.isUnknown() &&
           "Can't compare VTYPE in unknown state");
    assert(!SEWLMULRatioOnly && !Other.SEWLMULRatioOnly &&
           "Can't compare when only LMUL/SEW ratio is valid.");
    return SEW == Other.SEW;
  }

  bool hasSameVTYPE(const VSETVLIInfo &Other) const {
    assert(isValid() && Other.isValid() &&
           "Can't compare invalid VSETVLIInfos");
    assert(!isUnknown() && !Other.isUnknown() &&
           "Can't compare VTYPE in unknown state");
    assert(!SEWLMULRatioOnly && !Other.SEWLMULRatioOnly &&
           "Can't compare when only LMUL/SEW ratio is valid.");
    return std::tie(VLMul, SEW, TailAgnostic, MaskAgnostic) ==
           std::tie(Other.VLMul, Other.SEW, Other.TailAgnostic,
                    Other.MaskAgnostic);
  }

  static unsigned getSEWLMULRatio(unsigned SEW, RISCVII::VLMUL VLMul) {
    unsigned LMul;
    bool Fractional;
    std::tie(LMul, Fractional) = RISCVVType::decodeVLMUL(VLMul);

    // Convert LMul to a fixed point value with 3 fractional bits.
    LMul = Fractional ? (8 / LMul) : (LMul * 8);

    assert(SEW >= 8 && "Unexpected SEW value");
    return (SEW * 8) / LMul;
  }

  unsigned getSEWLMULRatio() const {
    assert(isValid() && !isUnknown() &&
           "Can't use VTYPE for uninitialized or unknown");
    return getSEWLMULRatio(SEW, VLMul);
  }

  // Check if the VTYPE for these two VSETVLIInfos produce the same VLMAX.
  bool hasSameVLMAX(const VSETVLIInfo &Other) const {
    assert(isValid() && Other.isValid() &&
           "Can't compare invalid VSETVLIInfos");
    assert(!isUnknown() && !Other.isUnknown() &&
           "Can't compare VTYPE in unknown state");
    return getSEWLMULRatio() == Other.getSEWLMULRatio();
  }

  bool hasSamePolicy(const VSETVLIInfo &Other) const {
    assert(isValid() && Other.isValid() &&
           "Can't compare invalid VSETVLIInfos");
    assert(!isUnknown() && !Other.isUnknown() &&
           "Can't compare VTYPE in unknown state");
    return TailAgnostic == Other.TailAgnostic &&
           MaskAgnostic == Other.MaskAgnostic;
  }

  bool hasCompatibleVTYPE(const VSETVLIInfo &Require) const {
    // Simple case, see if full VTYPE matches.
    if (hasSameVTYPE(Require))
      return true;

    // If this is a mask reg operation, it only cares about VLMAX.
    // FIXME: Mask reg operations are probably ok if "this" VLMAX is larger
    // than "Require".
    // FIXME: The policy bits can probably be ignored for mask reg operations.
    if (Require.MaskRegOp && hasSameVLMAX(Require) &&
        TailAgnostic == Require.TailAgnostic &&
        MaskAgnostic == Require.MaskAgnostic)
      return true;

    return false;
  }

  // Determine whether the vector instructions requirements represented by
  // Require are compatible with the previous vsetvli instruction represented
  // by this.
  bool isCompatible(const VSETVLIInfo &Require) const {
    assert(isValid() && Require.isValid() &&
           "Can't compare invalid VSETVLIInfos");
    assert(!Require.SEWLMULRatioOnly &&
           "Expected a valid VTYPE for instruction!");
    // Nothing is compatible with Unknown.
    if (isUnknown() || Require.isUnknown())
      return false;

    // If only our VLMAX ratio is valid, then this isn't compatible.
    if (SEWLMULRatioOnly)
      return false;

    // If the instruction doesn't need an AVLReg and the SEW matches, consider
    // it compatible.
    if (Require.hasAVLReg() && Require.AVLReg == RISCV::NoRegister)
      if (SEW == Require.SEW)
        return true;

    // For vmv.s.x and vfmv.s.f, there is only two behaviors, VL = 0 and VL > 0.
    // So it's compatible when we could make sure that both VL be the same
    // situation.
    if (Require.ScalarMovOp && Require.hasAVLImm() &&
        ((hasNonZeroAVL() && Require.hasNonZeroAVL()) ||
         (hasZeroAVL() && Require.hasZeroAVL())) &&
        hasSameSEW(Require) && hasSamePolicy(Require))
      return true;

    // The AVL must match.
    if (!hasSameAVL(Require))
      return false;

    if (hasCompatibleVTYPE(Require))
      return true;

    // Store instructions don't use the policy fields.
    // TODO: Move into hasCompatibleVTYPE?
    if (Require.StoreOp && VLMul == Require.VLMul && SEW == Require.SEW)
      return true;

    // Anything else is not compatible.
    return false;
  }

  bool isCompatibleWithLoadStoreEEW(unsigned EEW,
                                    const VSETVLIInfo &Require) const {
    assert(isValid() && Require.isValid() &&
           "Can't compare invalid VSETVLIInfos");
    assert(!Require.SEWLMULRatioOnly &&
           "Expected a valid VTYPE for instruction!");
    assert(EEW == Require.SEW && "Mismatched EEW/SEW for store");

    if (isUnknown() || hasSEWLMULRatioOnly())
      return false;

    if (!hasSameAVL(Require))
      return false;

    // Stores can ignore the tail and mask policies.
    if (!Require.StoreOp && (TailAgnostic != Require.TailAgnostic ||
                               MaskAgnostic != Require.MaskAgnostic))
      return false;

    return getSEWLMULRatio() == getSEWLMULRatio(EEW, Require.VLMul);
  }

  bool operator==(const VSETVLIInfo &Other) const {
    // Uninitialized is only equal to another Uninitialized.
    if (!isValid())
      return !Other.isValid();
    if (!Other.isValid())
      return !isValid();

    // Unknown is only equal to another Unknown.
    if (isUnknown())
      return Other.isUnknown();
    if (Other.isUnknown())
      return isUnknown();

    if (!hasSameAVL(Other))
      return false;

    // If the SEWLMULRatioOnly bits are different, then they aren't equal.
    if (SEWLMULRatioOnly != Other.SEWLMULRatioOnly)
      return false;

    // If only the VLMAX is valid, check that it is the same.
    if (SEWLMULRatioOnly)
      return hasSameVLMAX(Other);

    // If the full VTYPE is valid, check that it is the same.
    return hasSameVTYPE(Other);
  }

  bool operator!=(const VSETVLIInfo &Other) const {
    return !(*this == Other);
  }

  // Calculate the VSETVLIInfo visible to a block assuming this and Other are
  // both predecessors.
  VSETVLIInfo intersect(const VSETVLIInfo &Other) const {
    // If the new value isn't valid, ignore it.
    if (!Other.isValid())
      return *this;

    // If this value isn't valid, Other must be the first predecessor, use it.
    if (!isValid())
      return Other;

    // If either is unknown, the result is unknown.
    if (isUnknown() || Other.isUnknown())
      return VSETVLIInfo::getUnknown();

    // If we have an exact match, return this.
    if (*this == Other)
      return *this;

    // Not an exact match, but maybe the AVL and VLMAX are the same. If so,
    // return an SEW/LMUL ratio only value.
    if (hasSameAVL(Other) && hasSameVLMAX(Other)) {
      VSETVLIInfo MergeInfo = *this;
      MergeInfo.SEWLMULRatioOnly = true;
      return MergeInfo;
    }

    // Otherwise the result is unknown.
    return VSETVLIInfo::getUnknown();
  }

#if !defined(NDEBUG) || defined(LLVM_ENABLE_DUMP)
  /// Support for debugging, callable in GDB: V->dump()
  LLVM_DUMP_METHOD void dump() const {
    print(dbgs());
    dbgs() << "\n";
  }

  /// Implement operator<<.
  /// @{
  void print(raw_ostream &OS) const {
    OS << "{";
    if (!isValid())
      OS << "Uninitialized";
    if (isUnknown())
      OS << "unknown";;
    if (hasAVLReg())
      OS << "AVLReg=" << (unsigned)AVLReg;
    if (hasAVLImm())
      OS << "AVLImm=" << (unsigned)AVLImm;
    OS << ", "
       << "VLMul=" << (unsigned)VLMul << ", "
       << "SEW=" << (unsigned)SEW << ", "
       << "TailAgnostic=" << (bool)TailAgnostic << ", "
       << "MaskAgnostic=" << (bool)MaskAgnostic << ", "
       << "MaskRegOp=" << (bool)MaskRegOp << ", "
       << "StoreOp=" << (bool)StoreOp << ", "
       << "ScalarMovOp=" << (bool)ScalarMovOp << ", "
       << "SEWLMULRatioOnly=" << (bool)SEWLMULRatioOnly << "}";
  }
#endif
};

#if !defined(NDEBUG) || defined(LLVM_ENABLE_DUMP)
LLVM_ATTRIBUTE_USED
inline raw_ostream &operator<<(raw_ostream &OS, const VSETVLIInfo &V) {
  V.print(OS);
  return OS;
}
#endif

struct BlockData {
  // The VSETVLIInfo that represents the net changes to the VL/VTYPE registers
  // made by this block. Calculated in Phase 1.
  VSETVLIInfo Change;

  // The VSETVLIInfo that represents the VL/VTYPE settings on exit from this
  // block. Calculated in Phase 2.
  VSETVLIInfo Exit;
  // Keeps track of the ExtraOperand of the last MI of this MBB
  ExtraOperand ExitExtra;

  // The VSETVLIInfo that represents the VL/VTYPE settings from all predecessor
  // blocks. Calculated in Phase 2, and used by Phase 3.
  VSETVLIInfo Pred;
  // Keeps track of Extra operands coming from the predecessors
  ExtraOperand PredExtra;

  // Keeps track of whether the block is already in the queue.
  bool InQueue = false;

  // Map that links each GVL PHI to the resulting ExtraOperand
  DenseMap<MachineInstr*, ExtraOperand> PHIsForExtras;

  // Keeps track of whether the block already contains the definition of a
  // virtual register (with an assigned value of 512, that corresponds to the NT
  // bit) to be used as the Extra operand value in a PHI of the successor(s)
  Optional<Register> NTExtraReg;

  // Keeps track of whether the block already contains the definition of a
  // virtual register (with an assigned value of 0) to be used as a fake Extra
  // operand value in a PHI of the successor(s)
  Optional<Register> FakeExtraReg;

  BlockData() = default;
};

class RISCVInsertVSETVLI : public MachineFunctionPass {
  const RISCVInstrInfo *TII;
  MachineRegisterInfo *MRI;

  DenseMap<const MachineInstr *, ExtraOperand> ExtraOpInfo;
  std::vector<BlockData> BlockInfo;
  std::queue<const MachineBasicBlock *> WorkList;

public:
  static char ID;

  RISCVInsertVSETVLI() : MachineFunctionPass(ID) {
    initializeRISCVInsertVSETVLIPass(*PassRegistry::getPassRegistry());
  }
  bool runOnMachineFunction(MachineFunction &MF) override;

  void getAnalysisUsage(AnalysisUsage &AU) const override {
    AU.setPreservesCFG();
    MachineFunctionPass::getAnalysisUsage(AU);
  }

  StringRef getPassName() const override { return RISCV_INSERT_VSETVLI_NAME; }

private:
  bool needVSETVLI(const VSETVLIInfo &Require, const VSETVLIInfo &CurInfo);
  bool needVSETVLIPHI(const VSETVLIInfo &Require, const MachineBasicBlock &MBB);
  void insertVSETVLI(MachineBasicBlock &MBB, MachineInstr &MI,
                     const VSETVLIInfo &Info, const VSETVLIInfo &PrevInfo);
  void insertVSETVLI(MachineBasicBlock &MBB,
                     MachineBasicBlock::iterator InsertPt, DebugLoc DL,
                     const VSETVLIInfo &Info, const VSETVLIInfo &PrevInfo);

  const ExtraOperand &getExtraOperand(const MachineInstr *MI);
  void copyExtraOperand(const MachineInstr *From, const MachineInstr *To);
  void copyExtraOperand(const ExtraOperand EO, const MachineInstr *To);
  Register getNTRegister(MachineBasicBlock *MBB);
  Register getFakeRegister(MachineBasicBlock *MBB);
  void getExtraOperandFromPHI(MachineBasicBlock &MBB, const MachineInstr &MI);

  void computeExtraOperand(const MachineBasicBlock &MBB);
  void emitPHIsForExtras(MachineBasicBlock &MBB);
  void forwardPropagateAVL(MachineBasicBlock &MBB);

  bool computeVLVTYPEChanges(const MachineBasicBlock &MBB);
  void computeIncomingVLVTYPE(const MachineBasicBlock &MBB);
  void emitVSETVLIs(MachineBasicBlock &MBB);
  void doLocalPrepass(MachineBasicBlock &MBB);
};

} // end anonymous namespace

char RISCVInsertVSETVLI::ID = 0;

INITIALIZE_PASS(RISCVInsertVSETVLI, DEBUG_TYPE, RISCV_INSERT_VSETVLI_NAME,
                false, false)

Register RISCVInsertVSETVLI::getNTRegister(MachineBasicBlock *MBB) {
  BlockData &BBInfo = BlockInfo[MBB->getNumber()];
  if (!BBInfo.NTExtraReg.hasValue()) {
    // Create virtual register and assign 512 to it
    DebugLoc DL = MBB->findBranchDebugLoc();
    Register TmpReg = MRI->createVirtualRegister(&RISCV::GPRRegClass);
    MachineInstrBuilder MIB = BuildMI(*MBB, MBB->getFirstInstrTerminator(), DL,
                                      TII->get(RISCV::ADDI), TmpReg)
                                  .addReg(RISCV::X0)
                                  .addImm(512);
    BBInfo.NTExtraReg = TmpReg;

    // Add new MI to MF local MI->ExtraOperand map
    ExtraOperand NewMIEO;
    ExtraOpInfo.insert({MIB.getInstr(), NewMIEO});
  }
  return BBInfo.NTExtraReg.getValue();
}

Register RISCVInsertVSETVLI::getFakeRegister(MachineBasicBlock *MBB) {
  BlockData &BBInfo = BlockInfo[MBB->getNumber()];
  if (!BBInfo.FakeExtraReg.hasValue()) {
    // Create virtual register and assign 0 to it
    DebugLoc DL = MBB->findBranchDebugLoc();
    Register TmpReg = MRI->createVirtualRegister(&RISCV::GPRRegClass);
    MachineInstrBuilder MIB = BuildMI(*MBB, MBB->getFirstInstrTerminator(), DL,
                                      TII->get(RISCV::ADDI), TmpReg)
                                  .addReg(RISCV::X0)
                                  .addImm(0);
    BBInfo.FakeExtraReg = TmpReg;

    // Add new MI to MF local MI->ExtraOperand map
    ExtraOperand NewMIEO;
    ExtraOpInfo.insert({MIB.getInstr(), NewMIEO});
  }
  return BBInfo.FakeExtraReg.getValue();
}

static bool isVectorConfigInstr(const MachineInstr &MI) {
  return MI.getOpcode() == RISCV::PseudoVSETVLI ||
         MI.getOpcode() == RISCV::PseudoVSETVLIX0 ||
         MI.getOpcode() == RISCV::PseudoVSETIVLI ||
         MI.getOpcode() == RISCV::PseudoVSETVLEXT;
}

static MachineInstr *elideCopies(MachineInstr *MI,
                                 const MachineRegisterInfo *MRI) {
  while (true) {
    if (!MI->isFullCopy())
      return MI;
    if (!Register::isVirtualRegister(MI->getOperand(1).getReg()))
      return nullptr;
    MI = MRI->getVRegDef(MI->getOperand(1).getReg());
    if (!MI)
      return nullptr;
  }
}

static bool isScalarMoveInstr(const MachineInstr &MI) {
  switch (MI.getOpcode()) {
  default:
    return false;
  case RISCV::PseudoVMV_S_X_M1:
  case RISCV::PseudoVMV_S_X_M2:
  case RISCV::PseudoVMV_S_X_M4:
  case RISCV::PseudoVMV_S_X_M8:
  case RISCV::PseudoVMV_S_X_MF2:
  case RISCV::PseudoVMV_S_X_MF4:
  case RISCV::PseudoVMV_S_X_MF8:
  case RISCV::PseudoVFMV_S_F16_M1:
  case RISCV::PseudoVFMV_S_F16_M2:
  case RISCV::PseudoVFMV_S_F16_M4:
  case RISCV::PseudoVFMV_S_F16_M8:
  case RISCV::PseudoVFMV_S_F16_MF2:
  case RISCV::PseudoVFMV_S_F16_MF4:
  case RISCV::PseudoVFMV_S_F32_M1:
  case RISCV::PseudoVFMV_S_F32_M2:
  case RISCV::PseudoVFMV_S_F32_M4:
  case RISCV::PseudoVFMV_S_F32_M8:
  case RISCV::PseudoVFMV_S_F32_MF2:
  case RISCV::PseudoVFMV_S_F64_M1:
  case RISCV::PseudoVFMV_S_F64_M2:
  case RISCV::PseudoVFMV_S_F64_M4:
  case RISCV::PseudoVFMV_S_F64_M8:
    return true;
  // EPI
  case RISCV::PseudoEPIVMV_S_X_M1:
  case RISCV::PseudoEPIVMV_S_X_M2:
  case RISCV::PseudoEPIVMV_S_X_M4:
  case RISCV::PseudoEPIVMV_S_X_M8:
  case RISCV::PseudoEPIVFMV_S_F_M1:
  case RISCV::PseudoEPIVFMV_S_F_M2:
  case RISCV::PseudoEPIVFMV_S_F_M4:
  case RISCV::PseudoEPIVFMV_S_F_M8:
    return true;
  }
}

static unsigned getVLOpNum(const MachineInstr &MI) {
  return RISCVII::getVLOpNum(MI.getDesc());
}

static unsigned getSEWOpNum(const MachineInstr &MI) {
  return RISCVII::getSEWOpNum(MI.getDesc());
}

static VSETVLIInfo computeInfoForInstr(const MachineInstr &MI, uint64_t TSFlags,
                                       const MachineRegisterInfo *MRI) {
  VSETVLIInfo InstrInfo;

  // If the instruction has policy argument, use the argument.
  // If there is no policy argument, default to tail agnostic unless the
  // destination is tied to a source. Unless the source is undef. In that case
  // the user would have some control over the policy values.
  bool TailAgnostic = true;
  bool UsesMaskPolicy = RISCVII::usesMaskPolicy(TSFlags);
  // FIXME: Could we look at the above or below instructions to choose the
  // matched mask policy to reduce vsetvli instructions? Default mask policy is
  // agnostic if instructions use mask policy, otherwise is undisturbed. Because
  // most mask operations are mask undisturbed, so we could possibly reduce the
  // vsetvli between mask and nomasked instruction sequence.
  bool MaskAgnostic = UsesMaskPolicy;
  unsigned UseOpIdx;
  if (RISCVII::hasVecPolicyOp(TSFlags)) {
    const MachineOperand &Op = MI.getOperand(MI.getNumExplicitOperands() - 1);
    uint64_t Policy = Op.getImm();
    assert(Policy <= (RISCVII::TAIL_AGNOSTIC | RISCVII::MASK_AGNOSTIC) &&
           "Invalid Policy Value");
    // Although in some cases, mismatched passthru/maskedoff with policy value
    // does not make sense (ex. tied operand is IMPLICIT_DEF with non-TAMA
    // policy, or tied operand is not IMPLICIT_DEF with TAMA policy), but users
    // have set the policy value explicitly, so compiler would not fix it.
    TailAgnostic = Policy & RISCVII::TAIL_AGNOSTIC;
    MaskAgnostic = Policy & RISCVII::MASK_AGNOSTIC;
  } else if (MI.isRegTiedToUseOperand(0, &UseOpIdx)) {
    TailAgnostic = false;
    if (UsesMaskPolicy)
      MaskAgnostic = false;
    // If the tied operand is an IMPLICIT_DEF we can keep TailAgnostic.
    const MachineOperand &UseMO = MI.getOperand(UseOpIdx);
    MachineInstr *UseMI = MRI->getVRegDef(UseMO.getReg());
    if (UseMI) {
      UseMI = elideCopies(UseMI, MRI);
      if (UseMI && UseMI->isImplicitDef()) {
        TailAgnostic = true;
        if (UsesMaskPolicy)
          MaskAgnostic = true;
      }
    }
    // Some pseudo instructions force a tail agnostic policy despite having a
    // tied def.
    if (RISCVII::doesForceTailAgnostic(TSFlags))
      TailAgnostic = true;
  }

  RISCVII::VLMUL VLMul = RISCVII::getLMul(TSFlags);

  unsigned Log2SEW = MI.getOperand(getSEWOpNum(MI)).getImm();
  // A Log2SEW of 0 is an operation on mask registers only.
  bool MaskRegOp = Log2SEW == 0;
  unsigned SEW = Log2SEW ? 1 << Log2SEW : 8;
  assert(RISCVVType::isValidSEW(SEW) && "Unexpected SEW");

  // If there are no explicit defs, this is a store instruction which can
  // ignore the tail and mask policies.
  bool StoreOp = MI.getNumExplicitDefs() == 0;
  bool ScalarMovOp = isScalarMoveInstr(MI);

  if (RISCVII::hasVLOp(TSFlags)) {
    const MachineOperand &VLOp = MI.getOperand(getVLOpNum(MI));
    if (VLOp.isImm()) {
      int64_t Imm = VLOp.getImm();
      // Conver the VLMax sentintel to X0 register.
      if (Imm == RISCV::VLMaxSentinel)
        InstrInfo.setAVLReg(RISCV::X0);
      else
        InstrInfo.setAVLImm(Imm);
    } else {
      InstrInfo.setAVLReg(VLOp.getReg());
    }
  } else
    InstrInfo.setAVLReg(RISCV::NoRegister);
  InstrInfo.setVTYPE(VLMul, SEW, TailAgnostic, MaskAgnostic, MaskRegOp, StoreOp,
                     ScalarMovOp);

  return InstrInfo;
}

static VSETVLIInfo computeInfoForEPIInstr(const MachineInstr &MI, int VLIndex,
                                          unsigned SEWIndex, unsigned VLMUL,
                                          int MaskOpIdx,
                                          MachineRegisterInfo *MRI) {
  VSETVLIInfo InstrInfo;

  unsigned SEW = MI.getOperand(SEWIndex).getImm() & ~(0x1 << 9);
  assert(RISCVVType::isValidSEW(SEW) && "Unexpected SEW");

  // LMUL should already be encoded correctly.
  RISCVII::VLMUL VLMul = static_cast<RISCVII::VLMUL>(VLMUL);

  // If there are no explicit defs, this is a store instruction which can
  // ignore the tail and mask policies.
  bool StoreOp = MI.getNumExplicitDefs() == 0;

  // We used to do this in the custom inserter but as long as it happens before
  // regalloc we should be fine.
  // Masked instructions under LMUL > 1 are a bit problematic as we don't want
  // the destination to overlap the mask. So if they are VR register classes,
  // make sure we use one that does not include V0.
  bool LMULOver1 = VLMul == RISCVII::LMUL_2 || VLMul == RISCVII::LMUL_4 ||
                   VLMul == RISCVII::LMUL_8;
  if (LMULOver1 && MaskOpIdx >= 0 && MI.getOperand(MaskOpIdx).isReg() &&
      MI.getOperand(MaskOpIdx).getReg() != RISCV::NoRegister &&
      MI.getNumExplicitDefs() != 0) {
    assert(MI.getNumExplicitDefs() == 1 && "Too many explicit definitions!");
    assert(MI.getOperand(0).isDef() && "Expecting a def here");
    if (MI.getOperand(0).isReg()) {
      Register Def = MI.getOperand(0).getReg();
      assert(Register::isVirtualRegister(Def) && "Def should be virtual here");
      const TargetRegisterClass *RC = MRI->getRegClass(Def);
      // FIXME: what about tuples?
      if (RC->hasSuperClassEq(&RISCV::VRRegClass)) {
        MRI->setRegClass(Def, &RISCV::VRNoV0RegClass);
      } else if (RC->hasSuperClassEq(&RISCV::VRM2RegClass)) {
        MRI->setRegClass(Def, &RISCV::VRM2NoV0RegClass);
      } else if (RC->hasSuperClassEq(&RISCV::VRM4RegClass)) {
        MRI->setRegClass(Def, &RISCV::VRM4NoV0RegClass);
      } else if (RC->hasSuperClassEq(&RISCV::VRM8RegClass)) {
        MRI->setRegClass(Def, &RISCV::VRM8NoV0RegClass);
      }
    }
  }

  if (VLIndex >= 0) {
    const MachineOperand &VLOp = MI.getOperand(VLIndex);
    Register R = RISCV::NoRegister;
    if (VLOp.isImm()) {
      assert(VLOp.getImm() == RISCV::VLMaxSentinel &&
             "Only the VLMAX sentinel can appear as an immediate operand");
      R = RISCV::X0;
    } else
      R = VLOp.getReg();
    InstrInfo.setAVLReg(R);
  } else
    InstrInfo.setAVLReg(RISCV::NoRegister);

  bool ScalarMovOp = isScalarMoveInstr(MI);
  InstrInfo.setVTYPE(VLMul, SEW, /*TailAgnostic*/ true,
                     /*MaskAgnostic*/ false, /* MaskRegOp */ false, StoreOp,
                     ScalarMovOp);

  return InstrInfo;
}

void RISCVInsertVSETVLI::insertVSETVLI(MachineBasicBlock &MBB, MachineInstr &MI,
                                       const VSETVLIInfo &Info,
                                       const VSETVLIInfo &PrevInfo) {
  DebugLoc DL = MI.getDebugLoc();
  insertVSETVLI(MBB, MachineBasicBlock::iterator(&MI), DL, Info, PrevInfo);
}

void RISCVInsertVSETVLI::insertVSETVLI(MachineBasicBlock &MBB,
                     MachineBasicBlock::iterator InsertPt, DebugLoc DL,
                     const VSETVLIInfo &Info, const VSETVLIInfo &PrevInfo) {
  unsigned InfoVTYPE = Info.encodeVTYPE();

  MachineInstr &MI = *InsertPt;
  Register ExtraReg = RISCV::NoRegister;
  if (getExtraOperand(&MI).isFromPHI())
    llvm_unreachable(
        "No ExtraOperand should be FromPHI when invoking insertVSETVLI");
  else if (getExtraOperand(&MI).isReg())
    ExtraReg = getExtraOperand(&MI).getRegister();
  else if (getExtraOperand(&MI).isNontemporal())
    InfoVTYPE |= RISCVVType::NT;

  // If ExtraReg is a valid register, we use PseudoVSETVLEXT
  if (ExtraReg != RISCV::NoRegister) {
    // We do not handle the case where the VL is an immediate,
    // since it should never happen in EPI
    assert(!Info.hasAVLImm() && "AVL should be in a register");

    // Invoke PseudoVSETVLEXT
    Register DestReg = MRI->createVirtualRegister(&RISCV::GPRRegClass);
    Register ScratchReg = MRI->createVirtualRegister(&RISCV::GPRRegClass);
    BuildMI(MBB, MI, DL, TII->get(RISCV::PseudoVSETVLEXT))
        .addReg(DestReg, RegState::Define | RegState::Dead)
        .addReg(ScratchReg, RegState::Define | RegState::Dead)
        .addReg(Info.getAVLReg())
        .addImm(InfoVTYPE)
        .addReg(ExtraReg);

    // Assure that ExtraReg is not being killed in the predecessor MBB
    MRI->clearKillFlags(ExtraReg);

    return;
  } // End of PseudoVSETVLEXT

  // Use X0, X0 form if the AVL is the same and the SEW+LMUL gives the same
  // VLMAX.
  if (PrevInfo.isValid() && !PrevInfo.isUnknown() &&
      Info.hasSameAVL(PrevInfo) && Info.hasSameVLMAX(PrevInfo)) {
    BuildMI(MBB, InsertPt, DL, TII->get(RISCV::PseudoVSETVLIX0))
        .addReg(RISCV::X0, RegState::Define | RegState::Dead)
        .addReg(RISCV::X0, RegState::Kill)
        .addImm(InfoVTYPE)
        .addReg(RISCV::VL, RegState::Implicit);
    return;
  }

  if (Info.hasAVLImm()) {
    BuildMI(MBB, InsertPt, DL, TII->get(RISCV::PseudoVSETIVLI))
        .addReg(RISCV::X0, RegState::Define | RegState::Dead)
        .addImm(Info.getAVLImm())
        .addImm(InfoVTYPE);
    return;
  }

  Register AVLReg = Info.getAVLReg();
  if (AVLReg == RISCV::NoRegister) {
    // We can only use x0, x0 if there's no chance of the vtype change causing
    // the previous vl to become invalid.
    if (PrevInfo.isValid() && !PrevInfo.isUnknown() &&
        Info.hasSameVLMAX(PrevInfo)) {
      BuildMI(MBB, InsertPt, DL, TII->get(RISCV::PseudoVSETVLIX0))
          .addReg(RISCV::X0, RegState::Define | RegState::Dead)
          .addReg(RISCV::X0, RegState::Kill)
          .addImm(InfoVTYPE)
          .addReg(RISCV::VL, RegState::Implicit);
      return;
    }
    // Otherwise use an AVL of 0 to avoid depending on previous vl.
    BuildMI(MBB, InsertPt, DL, TII->get(RISCV::PseudoVSETIVLI))
        .addReg(RISCV::X0, RegState::Define | RegState::Dead)
        .addImm(0)
        .addImm(InfoVTYPE);
    return;
  }

  if (AVLReg.isVirtual())
    MRI->constrainRegClass(AVLReg, &RISCV::GPRNoX0RegClass);

  // Use X0 as the DestReg unless AVLReg is X0. We also need to change the
  // opcode if the AVLReg is X0 as they have different register classes for
  // the AVL operand.
  Register DestReg = RISCV::X0;
  unsigned Opcode = RISCV::PseudoVSETVLI;
  if (AVLReg == RISCV::X0) {
    DestReg = MRI->createVirtualRegister(&RISCV::GPRRegClass);
    Opcode = RISCV::PseudoVSETVLIX0;
  }
  BuildMI(MBB, InsertPt, DL, TII->get(Opcode))
      .addReg(DestReg, RegState::Define | RegState::Dead)
      .addReg(AVLReg)
      .addImm(InfoVTYPE);
}

// Return a VSETVLIInfo representing the changes made by this VSETVLI or
// VSETIVLI instruction.
static VSETVLIInfo getInfoForVSETVLI(const MachineInstr &MI) {
  VSETVLIInfo NewInfo;
  if (MI.getOpcode() == RISCV::PseudoVSETVLEXT) {
    NewInfo.setAVLReg(MI.getOperand(2).getReg());
    NewInfo.setVTYPE(MI.getOperand(3).getImm());
  } else {
    if (MI.getOpcode() == RISCV::PseudoVSETIVLI) {
      NewInfo.setAVLImm(MI.getOperand(1).getImm());
    } else {
      assert(MI.getOpcode() == RISCV::PseudoVSETVLI ||
             MI.getOpcode() == RISCV::PseudoVSETVLIX0);
      Register AVLReg = MI.getOperand(1).getReg();
      assert((AVLReg != RISCV::X0 || MI.getOperand(0).getReg() != RISCV::X0) &&
             "Can't handle X0, X0 vsetvli yet");
      NewInfo.setAVLReg(AVLReg);
    }
    NewInfo.setVTYPE(MI.getOperand(2).getImm());
  }

  return NewInfo;
}

bool RISCVInsertVSETVLI::needVSETVLI(const VSETVLIInfo &Require,
                                     const VSETVLIInfo &CurInfo) {
  if (CurInfo.isCompatible(Require))
    return false;

  // We didn't find a compatible value. If our AVL is a virtual register,
  // it might be defined by a VSET(I)VLI(EXT). If it has the same VTYPE
  // we need and the last VL/VTYPE we observed is the same, we don't need
  // a VSETVLI here.
  if (!CurInfo.isUnknown() && Require.hasAVLReg() &&
      Require.getAVLReg().isVirtual() && !CurInfo.hasSEWLMULRatioOnly() &&
      CurInfo.hasCompatibleVTYPE(Require)) {
    if (MachineInstr *DefMI = MRI->getVRegDef(Require.getAVLReg())) {
      if (isVectorConfigInstr(*DefMI)) {
        VSETVLIInfo DefInfo = getInfoForVSETVLI(*DefMI);
        if (DefInfo.hasSameAVL(CurInfo) && DefInfo.hasSameVTYPE(CurInfo))
          return false;
      }
    }
  }

  return true;
}

bool canSkipVSETVLIForLoadStore(const MachineInstr &MI,
                                const VSETVLIInfo &Require,
                                const VSETVLIInfo &CurInfo) {
  unsigned EEW;
  switch (MI.getOpcode()) {
  default:
    return false;
  case RISCV::PseudoVLE8_V_M1:
  case RISCV::PseudoVLE8_V_M1_MASK:
  case RISCV::PseudoVLE8_V_M2:
  case RISCV::PseudoVLE8_V_M2_MASK:
  case RISCV::PseudoVLE8_V_M4:
  case RISCV::PseudoVLE8_V_M4_MASK:
  case RISCV::PseudoVLE8_V_M8:
  case RISCV::PseudoVLE8_V_M8_MASK:
  case RISCV::PseudoVLE8_V_MF2:
  case RISCV::PseudoVLE8_V_MF2_MASK:
  case RISCV::PseudoVLE8_V_MF4:
  case RISCV::PseudoVLE8_V_MF4_MASK:
  case RISCV::PseudoVLE8_V_MF8:
  case RISCV::PseudoVLE8_V_MF8_MASK:
  case RISCV::PseudoVLSE8_V_M1:
  case RISCV::PseudoVLSE8_V_M1_MASK:
  case RISCV::PseudoVLSE8_V_M2:
  case RISCV::PseudoVLSE8_V_M2_MASK:
  case RISCV::PseudoVLSE8_V_M4:
  case RISCV::PseudoVLSE8_V_M4_MASK:
  case RISCV::PseudoVLSE8_V_M8:
  case RISCV::PseudoVLSE8_V_M8_MASK:
  case RISCV::PseudoVLSE8_V_MF2:
  case RISCV::PseudoVLSE8_V_MF2_MASK:
  case RISCV::PseudoVLSE8_V_MF4:
  case RISCV::PseudoVLSE8_V_MF4_MASK:
  case RISCV::PseudoVLSE8_V_MF8:
  case RISCV::PseudoVLSE8_V_MF8_MASK:
  case RISCV::PseudoVSE8_V_M1:
  case RISCV::PseudoVSE8_V_M1_MASK:
  case RISCV::PseudoVSE8_V_M2:
  case RISCV::PseudoVSE8_V_M2_MASK:
  case RISCV::PseudoVSE8_V_M4:
  case RISCV::PseudoVSE8_V_M4_MASK:
  case RISCV::PseudoVSE8_V_M8:
  case RISCV::PseudoVSE8_V_M8_MASK:
  case RISCV::PseudoVSE8_V_MF2:
  case RISCV::PseudoVSE8_V_MF2_MASK:
  case RISCV::PseudoVSE8_V_MF4:
  case RISCV::PseudoVSE8_V_MF4_MASK:
  case RISCV::PseudoVSE8_V_MF8:
  case RISCV::PseudoVSE8_V_MF8_MASK:
  case RISCV::PseudoVSSE8_V_M1:
  case RISCV::PseudoVSSE8_V_M1_MASK:
  case RISCV::PseudoVSSE8_V_M2:
  case RISCV::PseudoVSSE8_V_M2_MASK:
  case RISCV::PseudoVSSE8_V_M4:
  case RISCV::PseudoVSSE8_V_M4_MASK:
  case RISCV::PseudoVSSE8_V_M8:
  case RISCV::PseudoVSSE8_V_M8_MASK:
  case RISCV::PseudoVSSE8_V_MF2:
  case RISCV::PseudoVSSE8_V_MF2_MASK:
  case RISCV::PseudoVSSE8_V_MF4:
  case RISCV::PseudoVSSE8_V_MF4_MASK:
  case RISCV::PseudoVSSE8_V_MF8:
  case RISCV::PseudoVSSE8_V_MF8_MASK:
    EEW = 8;
    break;
  case RISCV::PseudoVLE16_V_M1:
  case RISCV::PseudoVLE16_V_M1_MASK:
  case RISCV::PseudoVLE16_V_M2:
  case RISCV::PseudoVLE16_V_M2_MASK:
  case RISCV::PseudoVLE16_V_M4:
  case RISCV::PseudoVLE16_V_M4_MASK:
  case RISCV::PseudoVLE16_V_M8:
  case RISCV::PseudoVLE16_V_M8_MASK:
  case RISCV::PseudoVLE16_V_MF2:
  case RISCV::PseudoVLE16_V_MF2_MASK:
  case RISCV::PseudoVLE16_V_MF4:
  case RISCV::PseudoVLE16_V_MF4_MASK:
  case RISCV::PseudoVLSE16_V_M1:
  case RISCV::PseudoVLSE16_V_M1_MASK:
  case RISCV::PseudoVLSE16_V_M2:
  case RISCV::PseudoVLSE16_V_M2_MASK:
  case RISCV::PseudoVLSE16_V_M4:
  case RISCV::PseudoVLSE16_V_M4_MASK:
  case RISCV::PseudoVLSE16_V_M8:
  case RISCV::PseudoVLSE16_V_M8_MASK:
  case RISCV::PseudoVLSE16_V_MF2:
  case RISCV::PseudoVLSE16_V_MF2_MASK:
  case RISCV::PseudoVLSE16_V_MF4:
  case RISCV::PseudoVLSE16_V_MF4_MASK:
  case RISCV::PseudoVSE16_V_M1:
  case RISCV::PseudoVSE16_V_M1_MASK:
  case RISCV::PseudoVSE16_V_M2:
  case RISCV::PseudoVSE16_V_M2_MASK:
  case RISCV::PseudoVSE16_V_M4:
  case RISCV::PseudoVSE16_V_M4_MASK:
  case RISCV::PseudoVSE16_V_M8:
  case RISCV::PseudoVSE16_V_M8_MASK:
  case RISCV::PseudoVSE16_V_MF2:
  case RISCV::PseudoVSE16_V_MF2_MASK:
  case RISCV::PseudoVSE16_V_MF4:
  case RISCV::PseudoVSE16_V_MF4_MASK:
  case RISCV::PseudoVSSE16_V_M1:
  case RISCV::PseudoVSSE16_V_M1_MASK:
  case RISCV::PseudoVSSE16_V_M2:
  case RISCV::PseudoVSSE16_V_M2_MASK:
  case RISCV::PseudoVSSE16_V_M4:
  case RISCV::PseudoVSSE16_V_M4_MASK:
  case RISCV::PseudoVSSE16_V_M8:
  case RISCV::PseudoVSSE16_V_M8_MASK:
  case RISCV::PseudoVSSE16_V_MF2:
  case RISCV::PseudoVSSE16_V_MF2_MASK:
  case RISCV::PseudoVSSE16_V_MF4:
  case RISCV::PseudoVSSE16_V_MF4_MASK:
    EEW = 16;
    break;
  case RISCV::PseudoVLE32_V_M1:
  case RISCV::PseudoVLE32_V_M1_MASK:
  case RISCV::PseudoVLE32_V_M2:
  case RISCV::PseudoVLE32_V_M2_MASK:
  case RISCV::PseudoVLE32_V_M4:
  case RISCV::PseudoVLE32_V_M4_MASK:
  case RISCV::PseudoVLE32_V_M8:
  case RISCV::PseudoVLE32_V_M8_MASK:
  case RISCV::PseudoVLE32_V_MF2:
  case RISCV::PseudoVLE32_V_MF2_MASK:
  case RISCV::PseudoVLSE32_V_M1:
  case RISCV::PseudoVLSE32_V_M1_MASK:
  case RISCV::PseudoVLSE32_V_M2:
  case RISCV::PseudoVLSE32_V_M2_MASK:
  case RISCV::PseudoVLSE32_V_M4:
  case RISCV::PseudoVLSE32_V_M4_MASK:
  case RISCV::PseudoVLSE32_V_M8:
  case RISCV::PseudoVLSE32_V_M8_MASK:
  case RISCV::PseudoVLSE32_V_MF2:
  case RISCV::PseudoVLSE32_V_MF2_MASK:
  case RISCV::PseudoVSE32_V_M1:
  case RISCV::PseudoVSE32_V_M1_MASK:
  case RISCV::PseudoVSE32_V_M2:
  case RISCV::PseudoVSE32_V_M2_MASK:
  case RISCV::PseudoVSE32_V_M4:
  case RISCV::PseudoVSE32_V_M4_MASK:
  case RISCV::PseudoVSE32_V_M8:
  case RISCV::PseudoVSE32_V_M8_MASK:
  case RISCV::PseudoVSE32_V_MF2:
  case RISCV::PseudoVSE32_V_MF2_MASK:
  case RISCV::PseudoVSSE32_V_M1:
  case RISCV::PseudoVSSE32_V_M1_MASK:
  case RISCV::PseudoVSSE32_V_M2:
  case RISCV::PseudoVSSE32_V_M2_MASK:
  case RISCV::PseudoVSSE32_V_M4:
  case RISCV::PseudoVSSE32_V_M4_MASK:
  case RISCV::PseudoVSSE32_V_M8:
  case RISCV::PseudoVSSE32_V_M8_MASK:
  case RISCV::PseudoVSSE32_V_MF2:
  case RISCV::PseudoVSSE32_V_MF2_MASK:
    EEW = 32;
    break;
  case RISCV::PseudoVLE64_V_M1:
  case RISCV::PseudoVLE64_V_M1_MASK:
  case RISCV::PseudoVLE64_V_M2:
  case RISCV::PseudoVLE64_V_M2_MASK:
  case RISCV::PseudoVLE64_V_M4:
  case RISCV::PseudoVLE64_V_M4_MASK:
  case RISCV::PseudoVLE64_V_M8:
  case RISCV::PseudoVLE64_V_M8_MASK:
  case RISCV::PseudoVLSE64_V_M1:
  case RISCV::PseudoVLSE64_V_M1_MASK:
  case RISCV::PseudoVLSE64_V_M2:
  case RISCV::PseudoVLSE64_V_M2_MASK:
  case RISCV::PseudoVLSE64_V_M4:
  case RISCV::PseudoVLSE64_V_M4_MASK:
  case RISCV::PseudoVLSE64_V_M8:
  case RISCV::PseudoVLSE64_V_M8_MASK:
  case RISCV::PseudoVSE64_V_M1:
  case RISCV::PseudoVSE64_V_M1_MASK:
  case RISCV::PseudoVSE64_V_M2:
  case RISCV::PseudoVSE64_V_M2_MASK:
  case RISCV::PseudoVSE64_V_M4:
  case RISCV::PseudoVSE64_V_M4_MASK:
  case RISCV::PseudoVSE64_V_M8:
  case RISCV::PseudoVSE64_V_M8_MASK:
  case RISCV::PseudoVSSE64_V_M1:
  case RISCV::PseudoVSSE64_V_M1_MASK:
  case RISCV::PseudoVSSE64_V_M2:
  case RISCV::PseudoVSSE64_V_M2_MASK:
  case RISCV::PseudoVSSE64_V_M4:
  case RISCV::PseudoVSSE64_V_M4_MASK:
  case RISCV::PseudoVSSE64_V_M8:
  case RISCV::PseudoVSSE64_V_M8_MASK:
    EEW = 64;
    break;
  }

  return CurInfo.isCompatibleWithLoadStoreEEW(EEW, Require);
}

const ExtraOperand &RISCVInsertVSETVLI::getExtraOperand(const MachineInstr *MI) {
  auto EOIt = ExtraOpInfo.find(MI);
  assert(EOIt != ExtraOpInfo.end());

  return EOIt->second;
}

void RISCVInsertVSETVLI::copyExtraOperand(const MachineInstr *From,
                                          const MachineInstr *To) {
  auto ToEOIt = ExtraOpInfo.find(To);
  assert(ToEOIt != ExtraOpInfo.end());

  ToEOIt->second = getExtraOperand(From);
}

void RISCVInsertVSETVLI::copyExtraOperand(const ExtraOperand EO,
                                          const MachineInstr *To) {
  auto ToEOIt = ExtraOpInfo.find(To);
  assert(ToEOIt != ExtraOpInfo.end());

  ToEOIt->second = EO;
}

void RISCVInsertVSETVLI::computeExtraOperand(const MachineBasicBlock &MBB) {
  for (const MachineInstr &MI : MBB) {
    ExtraOperand EO; // Default: Undefined
    switch(MI.getOpcode()) {
    case RISCV::PseudoVSETVLEXT:
      EO.setReg(MI.getOperand(4).getReg());
      break;
    case RISCV::PseudoVSETVLI:
    case RISCV::PseudoVSETVLIX0:
    case RISCV::PseudoVSETIVLI: {
      if (RISCVVType::isNontemporal(MI.getOperand(2).getImm()))
        EO.setNontemporal();
      else
        EO.setZero();

      break;
    }
    default: {
      // For vector instructions (both EPI and RVV ones) we check if the VL
      // operand is the result of a PHI; if this is the case, we assign the
      // FromPHI tag to the ExtraOperand
      VSETVLIInfo Info;

      if (const RISCVEPIPseudosTable::EPIPseudoInfo *EPI =
              RISCVEPIPseudosTable::getEPIPseudoInfo(MI.getOpcode())) {
        // Check if the instruction set the NT bit
        // NOTE: vload/vstore NT overwrites any Extra info present before them
        unsigned Nontemporal = (MI.getOperand(EPI->getSEWIndex()).getImm() >> 9) & 0x1;
        if (Nontemporal) {
          EO.setNontemporal();
          break;
        }

        Info = computeInfoForEPIInstr(MI, EPI->getVLIndex(), EPI->getSEWIndex(),
                                      EPI->VLMul, EPI->getMaskOpIndex(), MRI);
      } else if (RISCVII::hasSEWOp(MI.getDesc().TSFlags)) {
        Info = computeInfoForInstr(MI, MI.getDesc().TSFlags, MRI);
      }

      if (Info.hasAVLReg()) {
        MachineInstr *PHI = MRI->getVRegDef(Info.getAVLReg());
        if (PHI && PHI->getOpcode() == RISCV::PHI && PHI->getParent() == &MBB)
          EO.setFromPHI();
      }

      break;
    }
    }

    ExtraOpInfo.insert({&MI, EO});
  }
}

ExtraOperand needPHI(const ArrayRef<ExtraOperand> &EOs) {
  ExtraOperand RetEO;

  // Check if at least one of the predecessors ExtraOperands is different
  // from Undefined; if not, we do not need a PHI
  bool NeedPHI = false;
  for (const auto &EO : EOs) {
    if (!EO.isUndefined()) {
      NeedPHI = true;
      break;
    }
  }

  if (NeedPHI) {
    // If all the !Undefined ExtraOperand(s) are Zero, no need for a PHI
    NeedPHI = false;
    for (const auto &EO : EOs) {
      if (!EO.isUndefined() &&
          !EO.isZero()) {
        NeedPHI = true;
        break;
      }
    }
    if (!NeedPHI)
      RetEO.setZero();
  }

  if (NeedPHI) {
    // We still do not need a PHI when all predecessors ExtraOperands are
    // equal to Nontemporal
    NeedPHI = false;
    for (const auto &EO : EOs) {
      if (!EO.isNontemporal()) {
        NeedPHI = true;
        break;
      }
    }
    if (!NeedPHI)
      RetEO.setNontemporal();
  }

  if (NeedPHI) {
    // Finally, we also do not need a PHI if all predecessors ExtraOperands
    // are equal to Reg and the register is the same
    NeedPHI = false;
    if (EOs.front().isReg()) {
      Register ExtraReg = EOs.front().getRegister();
      for (const auto &EO : EOs) {
        if (!EO.isReg() || EO.getRegister() != ExtraReg) {
          NeedPHI = true;
          break;
        }
      }
    } else
      NeedPHI = true;

    if (!NeedPHI)
      RetEO.setReg(EOs.front().getRegister());
  }

  if (NeedPHI)
    RetEO.setFromPHI();
  return RetEO;
}

void RISCVInsertVSETVLI::getExtraOperandFromPHI(MachineBasicBlock &MBB,
                                                const MachineInstr &MI) {
  BlockData &BBInfo = BlockInfo[MBB.getNumber()];
  VSETVLIInfo Info;
  if (RISCVII::hasSEWOp(MI.getDesc().TSFlags)) {
    Info = computeInfoForInstr(MI, MI.getDesc().TSFlags, MRI);
  } else if (const RISCVEPIPseudosTable::EPIPseudoInfo *EPI =
                 RISCVEPIPseudosTable::getEPIPseudoInfo(MI.getOpcode())) {
    Info = computeInfoForEPIInstr(MI, EPI->getVLIndex(), EPI->getSEWIndex(),
                                    EPI->VLMul, EPI->getMaskOpIndex(), MRI);
  }

  assert(Info.hasAVLReg());
  MachineInstr *PHI = MRI->getVRegDef(Info.getAVLReg());
  assert(PHI && PHI->getOpcode() == RISCV::PHI && PHI->getParent() == &MBB);

  const auto IterToPHI = BBInfo.PHIsForExtras.find(PHI);
  if (IterToPHI != BBInfo.PHIsForExtras.end()) {
    copyExtraOperand((*IterToPHI).second, &MI);
    return;
  }

  // If PHI is not in the PHIsForExtras map, calculate the corresponding
  // ExtraOperand (potentially adding a new PHI instruction for it)
  SmallVector<ExtraOperand, 4> EOs;
  SmallMapVector<MachineBasicBlock*, MachineInstr*, 4> PHIArgs;
  for (unsigned PHIOp = 1, NumOps = PHI->getNumOperands(); PHIOp != NumOps;
       PHIOp += 2) {
    Register InReg = PHI->getOperand(PHIOp).getReg();
    MachineInstr *DefMI = MRI->getVRegDef(InReg);
    MachineBasicBlock *PredMBB = PHI->getOperand(PHIOp + 1).getMBB();

    PHIArgs.insert({PredMBB, DefMI});
    EOs.push_back(getExtraOperand(DefMI));
  }

  ExtraOperand NewEO = needPHI(EOs);
  if (!NewEO.isFromPHI()) {
    copyExtraOperand(NewEO, &MI);
    BBInfo.PHIsForExtras.insert({PHI, NewEO});

    return;
  }

  // If we get here, then we need to add a new PHI instruction to calculate
  // the resulting ExtraOperand from the merge of the ExtraOperands coming
  // from the predecessors
  DebugLoc DL = MBB.findBranchDebugLoc();
  Register ExtraReg = MRI->createVirtualRegister(&RISCV::GPRRegClass);
  MachineInstrBuilder MIB =
      BuildMI(MBB, MBB.begin(), DL, TII->get(RISCV::PHI), ExtraReg);

  // Already assign ExtraOperand to MI and add it to PHIsForExtras map to avoid
  // an infinite loop when adding arguments to the PHI
  NewEO.setReg(ExtraReg);
  copyExtraOperand(NewEO, &MI);
  BBInfo.PHIsForExtras.insert({PHI, NewEO});

  // Add PHI arguments
  for (const auto &Elem : PHIArgs) {
    MachineBasicBlock *PredMBB;
    MachineInstr *PredMI;
    std::tie(PredMBB, PredMI) = Elem;

    if (getExtraOperand(PredMI).isFromPHI())
      getExtraOperandFromPHI(*PredMBB, *PredMI);

    ExtraOperand PredEO = getExtraOperand(PredMI);
    assert(!PredEO.isFromPHI());

    Register PredExtra = RISCV::NoRegister;
    if (PredEO.isReg())
      PredExtra = PredEO.getRegister();
    else if (PredEO.isNontemporal())
      PredExtra = getNTRegister(PredMBB);
    else
      PredExtra = getFakeRegister(PredMBB);

    MIB.addReg(PredExtra); // Extra operand register
    MIB.addMBB(PredMBB);   // Machine Basic Block

    // Assure that PredExtra is not being killed in the predecessor MBB
    MRI->clearKillFlags(PredExtra);
  }

  // Add new MI to the MF local MI->ExtraOperand map
  ExtraOperand NewMIEO;
  ExtraOpInfo.insert({MIB.getInstr(), NewMIEO});
}

void RISCVInsertVSETVLI::emitPHIsForExtras(MachineBasicBlock &MBB) {
  for (const MachineInstr &MI : MBB) {
    if (!getExtraOperand(&MI).isFromPHI())
      continue;

    getExtraOperandFromPHI(MBB, MI);
  }
}

void RISCVInsertVSETVLI::forwardPropagateAVL(MachineBasicBlock &MBB) {
  for (const MachineInstr &MI : MBB) {
    if (MI.getOpcode() != RISCV::PseudoVSETVLI &&
        MI.getOpcode() != RISCV::PseudoVSETVLIX0 &&
        MI.getOpcode() != RISCV::PseudoVSETIVLI &&
        MI.getOpcode() != RISCV::PseudoVSETVLEXT) {
      continue;
    }

    VSETVLIInfo VI = getInfoForVSETVLI(MI);
    const MachineOperand &GVLOp = MI.getOperand(0);
    assert(GVLOp.isReg());
    Register GVLReg = GVLOp.getReg();
    // Cycle through all uses of this GVL
    for (MachineRegisterInfo::use_nodbg_iterator
             UI = MRI->use_nodbg_begin(GVLReg),
             UIEnd = MRI->use_nodbg_end();
         UI != UIEnd;) {
      MachineOperand &Use(*UI++);
      assert(Use.getParent() != nullptr);
      const MachineInstr &UseMI = *Use.getParent();
      const int UseIndex = UseMI.getOperandNo(&Use);

      bool Propagate = false;
      // EPI instructions
      if (const RISCVEPIPseudosTable::EPIPseudoInfo *EPI =
              RISCVEPIPseudosTable::getEPIPseudoInfo(UseMI.getOpcode())) {
        if (UseIndex == EPI->getVLIndex()) {
          VSETVLIInfo UseInfo = computeInfoForEPIInstr(
              UseMI, EPI->getVLIndex(), EPI->getSEWIndex(), EPI->VLMul,
              EPI->getMaskOpIndex(), MRI);
          Propagate = UseInfo.hasSameVLMAX(VI);
        }
      } else {
        // RVV instructions
        uint64_t TSFlags = UseMI.getDesc().TSFlags;
        if (RISCVII::hasSEWOp(TSFlags) && RISCVII::hasVLOp(TSFlags)) {
          int NumOperands = UseMI.getNumExplicitOperands();
          if (RISCVII::hasVecPolicyOp(TSFlags))
            --NumOperands;

          // NumOperands - 2 == VLOpIndex
          if (UseIndex == (NumOperands - 2)) {
            VSETVLIInfo UseInfo = computeInfoForInstr(UseMI, TSFlags, MRI);
            Propagate = UseInfo.hasSameVLMAX(VI);
          }
        }
      }

      if (Propagate) {
        if (MI.getOpcode() == RISCV::PseudoVSETIVLI && Use.isImm())
          Use.setImm(VI.getAVLImm());
        else if (Use.isReg() && VI.hasAVLReg())
          Use.setReg(VI.getAVLReg());

        // Also propagate the Extra operand info
        if (getExtraOperand(&UseMI).isUndefined())
          copyExtraOperand(&MI, &UseMI);
      }
    }

    // Update liveness.
    if (MRI->use_nodbg_empty(GVLReg)) {
      assert(Register::isVirtualRegister(GVLReg));
      MachineRegisterInfo::def_iterator GVLOpIt = MRI->def_begin(GVLReg);
      assert(GVLOpIt != MRI->def_end());
      MachineOperand &GVLOp = *GVLOpIt;
      GVLOp.setIsDead();
    }
  }
}

bool RISCVInsertVSETVLI::computeVLVTYPEChanges(const MachineBasicBlock &MBB) {
  bool HadVectorOp = false;

  BlockData &BBInfo = BlockInfo[MBB.getNumber()];
<<<<<<< HEAD
  ExtraOperand LastEO;
=======
  BBInfo.Change = BBInfo.Pred;
>>>>>>> b7b11093
  for (const MachineInstr &MI : MBB) {
    // Save the last defined ExtraOperand
    if (!getExtraOperand(&MI).isUndefined())
      LastEO = getExtraOperand(&MI);

    // If this is an explicit VSETVLI, VSETIVLI or VSETVLEXT, update our state.
    if (isVectorConfigInstr(MI)) {
      HadVectorOp = true;
      BBInfo.Change = getInfoForVSETVLI(MI);
      continue;
    }

    uint64_t TSFlags = MI.getDesc().TSFlags;
    if (RISCVII::hasSEWOp(TSFlags)) {
      HadVectorOp = true;

      VSETVLIInfo NewInfo = computeInfoForInstr(MI, TSFlags, MRI);

      if (!BBInfo.Change.isValid()) {
        BBInfo.Change = NewInfo;
      } else {
        // If this instruction isn't compatible with the previous VL/VTYPE
        // we need to insert a VSETVLI.
        // If this is a unit-stride or strided load/store, we may be able to use
        // the EMUL=(EEW/SEW)*LMUL relationship to avoid changing vtype.
        // NOTE: We only do this if the vtype we're comparing against was
        // created in this block. We need the first and third phase to treat
        // the store the same way.
        if (!canSkipVSETVLIForLoadStore(MI, NewInfo, BBInfo.Change) &&
            needVSETVLI(NewInfo, BBInfo.Change)) {
          BBInfo.Change = NewInfo;
        }
      }
    }

    if (const RISCVEPIPseudosTable::EPIPseudoInfo *EPI =
            RISCVEPIPseudosTable::getEPIPseudoInfo(MI.getOpcode())) {
      int VLIndex = EPI->getVLIndex();
      int SEWIndex = EPI->getSEWIndex();
      int MaskOpIndex = EPI->getMaskOpIndex();

      HadVectorOp = true;

      assert(SEWIndex >= 0 && "SEWIndex must be >= 0");
      VSETVLIInfo NewInfo = computeInfoForEPIInstr(
          MI, VLIndex, SEWIndex, EPI->VLMul, MaskOpIndex, MRI);

      if (!BBInfo.Change.isValid()) {
        BBInfo.Change = NewInfo;
      } else {
        // If this instruction isn't compatible with the previous VL/VTYPE
        // we need to insert a VSETVLI.
        // If this is a unit-stride or strided load/store, we may be able to use
        // the EMUL=(EEW/SEW)*LMUL relationship to avoid changing vtype.
        // NOTE: We only do this if the vtype we're comparing against was
        // created in this block. We need the first and third phase to treat
        // the store the same way.
        if (!canSkipVSETVLIForLoadStore(MI, NewInfo, BBInfo.Change) &&
            needVSETVLI(NewInfo, BBInfo.Change)) {
          BBInfo.Change = NewInfo;
        }
      }
    }

    // If this is something that updates VL/VTYPE that we don't know about, set
    // the state to unknown.
    if (MI.isCall() || MI.isInlineAsm() || MI.modifiesRegister(RISCV::VL) ||
        MI.modifiesRegister(RISCV::VTYPE))
      BBInfo.Change = VSETVLIInfo::getUnknown();
  }

<<<<<<< HEAD
  // Initial exit state is whatever change we found in the block.
  BBInfo.Exit = BBInfo.Change;

  // The exit ExtraOperand value is the last !Undefined found in the MBB, if any
  BBInfo.ExitExtra = LastEO;

=======
>>>>>>> b7b11093
  return HadVectorOp;
}

void RISCVInsertVSETVLI::computeIncomingVLVTYPE(const MachineBasicBlock &MBB) {

  BlockData &BBInfo = BlockInfo[MBB.getNumber()];
  BBInfo.InQueue = false;

  VSETVLIInfo InInfo;
  SmallVector<ExtraOperand, 4> EOs;
  if (MBB.pred_empty()) {
    // There are no predecessors, so use the default starting status.
    InInfo.setUnknown();
  } else {
    for (MachineBasicBlock *P : MBB.predecessors()) {
      BlockData &PredBBInfo = BlockInfo[P->getNumber()];
      InInfo = InInfo.intersect(PredBBInfo.Exit);
      EOs.push_back(PredBBInfo.ExitExtra);
    }
  }

  // If we don't have any valid predecessor value, wait until we do.
  if (!InInfo.isValid())
    return;

  // If no change, no need to rerun block
  if (InInfo == BBInfo.Pred)
    return;

  BBInfo.Pred = InInfo;
  LLVM_DEBUG(dbgs() << "Entry state of " << printMBBReference(MBB)
                    << " changed to " << BBInfo.Pred << "\n");

<<<<<<< HEAD
  // Update PredExtra acoordingly to what we have in AllPredsExtras
  switch(EOs.size()) {
  case 0:
    // No predecessors => nothing to do
    break;
  case 1: {
    // PredExtra == ExtraOperand of the only predecessor (no need for a PHI)
    BBInfo.PredExtra = EOs.front();
    break;
  }
  default: {
    BBInfo.PredExtra = needPHI(EOs);
    break;
  }
  }
=======
  // Note: It's tempting to cache the state changes here, but due to the
  // compatibility checks performed a blocks output state can change based on
  // the input state.  To cache, we'd have to add logic for finding
  // never-compatible state changes.
  computeVLVTYPEChanges(MBB);
  VSETVLIInfo TmpStatus = BBInfo.Change;
>>>>>>> b7b11093

  bool UpdatedExtraOperand = false;
  // Update ExitExtra with PredExtra value if there are no changes in the MBB
  if (BBInfo.ExitExtra.isUndefined() &&
      !BBInfo.PredExtra.isUndefined()) {
    BBInfo.ExitExtra = BBInfo.PredExtra;
    UpdatedExtraOperand = true;
  }

  VSETVLIInfo TmpStatus = BBInfo.Pred.merge(BBInfo.Change);
  bool UpdatedVSETVLIInfo = false;
  if (!(BBInfo.Exit == TmpStatus)) {
    BBInfo.Exit = TmpStatus;
    UpdatedVSETVLIInfo = true;
    LLVM_DEBUG(dbgs() << "Exit state of " << printMBBReference(MBB)
                      << " changed to " << BBInfo.Exit << "\n");
  }

  // If the new exit values match the old exit values,
  // we don't need to revisit any blocks.
  if (UpdatedExtraOperand || UpdatedVSETVLIInfo) {
    // Add the successors to the work list so we can propagate the
    // changed exit status.
    for (MachineBasicBlock *S : MBB.successors())
      if (!BlockInfo[S->getNumber()].InQueue)
        WorkList.push(S);
  }
}

// If we weren't able to prove a vsetvli was directly unneeded, it might still
// be unneeded if the AVL is a phi node where all incoming values are VL
// outputs from the last VSETVLI in their respective basic blocks.
bool RISCVInsertVSETVLI::needVSETVLIPHI(const VSETVLIInfo &Require,
                                        const MachineBasicBlock &MBB) {
  if (DisableInsertVSETVLPHIOpt)
    return true;

  if (!Require.hasAVLReg())
    return true;

  Register AVLReg = Require.getAVLReg();
  if (!AVLReg.isVirtual())
    return true;

  // We need the AVL to be produce by a PHI node in this basic block.
  MachineInstr *PHI = MRI->getVRegDef(AVLReg);
  if (!PHI || PHI->getOpcode() != RISCV::PHI || PHI->getParent() != &MBB)
    return true;

  for (unsigned PHIOp = 1, NumOps = PHI->getNumOperands(); PHIOp != NumOps;
       PHIOp += 2) {
    Register InReg = PHI->getOperand(PHIOp).getReg();
    MachineBasicBlock *PBB = PHI->getOperand(PHIOp + 1).getMBB();
    const BlockData &PBBInfo = BlockInfo[PBB->getNumber()];
    // If the exit from the predecessor has the VTYPE we are looking for
    // we might be able to avoid a VSETVLI.
    if (PBBInfo.Exit.isUnknown() || !PBBInfo.Exit.hasCompatibleVTYPE(Require))
      return true;

    // We need the PHI input to the be the output of a VSET(I)VLI(EXT).
    MachineInstr *DefMI = MRI->getVRegDef(InReg);
    if (!DefMI || !isVectorConfigInstr(*DefMI))
      return true;

    // We found a VSET(I)VLI(EXT) make sure it matches the output of the
    // predecessor block.
    VSETVLIInfo DefInfo = getInfoForVSETVLI(*DefMI);
    if (!DefInfo.hasSameAVL(PBBInfo.Exit) ||
        !DefInfo.hasSameVTYPE(PBBInfo.Exit))
      return true;
  }

  // If all the incoming values to the PHI checked out, we don't need
  // to insert a VSETVLI.
  return false;
}

void RISCVInsertVSETVLI::emitVSETVLIs(MachineBasicBlock &MBB) {
  BlockData &BBInfo = BlockInfo[MBB.getNumber()];
  VSETVLIInfo CurInfo;
  MachineInstr *PrevMI = nullptr;

  // Only be set if current VSETVLIInfo is from an explicit VSET(I)VLI.
  MachineInstr *PrevVSETVLIMI = nullptr;

  for (MachineInstr &MI : MBB) {
    // Retrieve ExtraOperand of previous instruction
    ExtraOperand PrevEO = PrevMI ? getExtraOperand(PrevMI) : BBInfo.PredExtra;

    // Inherit ExtraOperand, if MI's one == Undefined
    if (getExtraOperand(&MI).isUndefined())
      copyExtraOperand(PrevEO, &MI);

    PrevMI = &MI;
    bool HasSameExtraOperand = getExtraOperand(&MI) == PrevEO;

    // If this is an explicit VSETVLI, VSETIVLI or VSETVLEXT, update our state.
    if (isVectorConfigInstr(MI)) {
      // Conservatively, mark the VL and VTYPE as live.
      unsigned NumOperands = MI.getNumOperands();
      assert(MI.getOperand(NumOperands - 2).getReg() == RISCV::VL &&
             MI.getOperand(NumOperands - 1).getReg() == RISCV::VTYPE &&
             "Unexpected operands where VL and VTYPE should be");
      MI.getOperand(NumOperands - 2).setIsDead(false);
      MI.getOperand(NumOperands - 1).setIsDead(false);
      CurInfo = getInfoForVSETVLI(MI);
      PrevVSETVLIMI = &MI;
      continue;
    }

    uint64_t TSFlags = MI.getDesc().TSFlags;
    if (RISCVII::hasSEWOp(TSFlags)) {
      VSETVLIInfo NewInfo = computeInfoForInstr(MI, TSFlags, MRI);
      if (RISCVII::hasVLOp(TSFlags)) {
        MachineOperand &VLOp = MI.getOperand(getVLOpNum(MI));
        if (VLOp.isReg()) {
          // Erase the AVL operand from the instruction.
          VLOp.setReg(RISCV::NoRegister);
          VLOp.setIsKill(false);
        }
        MI.addOperand(MachineOperand::CreateReg(RISCV::VL, /*isDef*/ false,
                                                /*isImp*/ true));
      }
      MI.addOperand(MachineOperand::CreateReg(RISCV::VTYPE, /*isDef*/ false,
                                              /*isImp*/ true));

      if (!CurInfo.isValid()) {
        // We haven't found any vector instructions or VL/VTYPE changes yet,
        // use the predecessor information.
        CurInfo = BlockInfo[MBB.getNumber()].Pred;
        assert(CurInfo.isValid() && "Expected a valid predecessor state.");
        if (needVSETVLI(NewInfo, CurInfo)) {
          // If this is the first implicit state change, and the state change
          // requested can be proven to produce the same register contents, we
          // can skip emitting the actual state change and continue as if we
          // had since we know the GPR result of the implicit state change
          // wouldn't be used and VL/VTYPE registers are correct.  Note that
          // we *do* need to model the state as if it changed as while the
          // register contents are unchanged, the abstract model can change.
          if (needVSETVLIPHI(NewInfo, MBB))
            insertVSETVLI(MBB, MI, NewInfo, CurInfo);
          CurInfo = NewInfo;
        }
      } else {
        // If this instruction isn't compatible with the previous VL/VTYPE
        // we need to insert a VSETVLI.
        // If this is a unit-stride or strided load/store, we may be able to use
        // the EMUL=(EEW/SEW)*LMUL relationship to avoid changing vtype.
        // NOTE: We can't use predecessor information for the store. We must
        // treat it the same as the first phase so that we produce the correct
        // vl/vtype for succesor blocks.
        if (!canSkipVSETVLIForLoadStore(MI, NewInfo, CurInfo) &&
            needVSETVLI(NewInfo, CurInfo)) {
          // If the previous VL/VTYPE is set by VSETVLI and do not use, Merge it
          // with current VL/VTYPE.
          bool NeedInsertVSETVLI = true;
          if (PrevVSETVLIMI) {
            // If these two VSETVLI have the same AVL and the same VLMAX,
            // we could merge these two VSETVLI.
            // TODO: If we remove this, we get a `vsetvli x0, x0, vtype'
            // here.  We could simply let this be emitted, then remove
            // the unused vsetvlis in a post-pass.
            if (CurInfo.hasSameAVL(NewInfo) && CurInfo.hasSameVLMAX(NewInfo)) {
              // WARNING: For correctness, it is essential the contents of VL
              // and VTYPE stay the same after MI.  This greatly limits the
              // mutation we can legally do here.
              PrevVSETVLIMI->getOperand(2).setImm(NewInfo.encodeVTYPE());
              NeedInsertVSETVLI = false;
            }
          }
          if (NeedInsertVSETVLI)
            insertVSETVLI(MBB, MI, NewInfo, CurInfo);
          CurInfo = NewInfo;
        }
      }
      PrevVSETVLIMI = nullptr;
    }

    // Handle EPI pseudos here.
    if (const RISCVEPIPseudosTable::EPIPseudoInfo *EPI =
            RISCVEPIPseudosTable::getEPIPseudoInfo(MI.getOpcode())) {
      int VLIndex = EPI->getVLIndex();
      int SEWIndex = EPI->getSEWIndex();
      int MaskOpIndex = EPI->getMaskOpIndex();

      assert(SEWIndex >= 0 && "SEWIndex must be >= 0");
      VSETVLIInfo NewInfo = computeInfoForEPIInstr(
          MI, VLIndex, SEWIndex, EPI->VLMul, MaskOpIndex, MRI);

      if (VLIndex >= 0) {
        MachineOperand &VLOp = MI.getOperand(VLIndex);
        // We don't lower to VL immediates in EPI yet.
        assert((VLOp.isReg() ||
                (VLOp.isImm() && VLOp.getImm() == RISCV::VLMaxSentinel)) &&
               "Invalid AVL operand");
        if (VLOp.isReg()) {
          // Erase the AVL operand from the instruction.
          VLOp.setReg(RISCV::NoRegister);
          VLOp.setIsKill(false);
        }
      }

      if (!CurInfo.isValid()) {
        // We haven't found any vector instructions or VL/VTYPE changes yet,
        // use the predecessor information.
        assert(BBInfo.Pred.isValid() &&
               "Expected a valid predecessor state.");
        if (!HasSameExtraOperand || needVSETVLI(NewInfo, BBInfo.Pred)) {
          // If this is the first implicit state change, and the state change
          // requested can be proven to produce the same register contents, we
          // can skip emitting the actual state change and continue as if we
          // had since we know the GPR result of the implicit state change
          // wouldn't be used and VL/VTYPE registers are correct.  Note that
          // we *do* need to model the state as if it changed as while the
          // register contents are unchanged, the abstract model can change.
          if (!HasSameExtraOperand || needVSETVLIPHI(NewInfo, MBB))
            insertVSETVLI(MBB, MI, NewInfo, BBInfo.Pred);
          CurInfo = NewInfo;
        }
      } else {
        // If this instruction isn't compatible with the previous VL/VTYPE
        // we need to insert a VSETVLI.
        // If this is a unit-stride or strided load/store, we may be able to use
        // the EMUL=(EEW/SEW)*LMUL relationship to avoid changing vtype.
        // NOTE: We can't use predecessor information for the store. We must
        // treat it the same as the first phase so that we produce the correct
        // vl/vtype for succesor blocks.
        if (!HasSameExtraOperand ||
            (!canSkipVSETVLIForLoadStore(MI, NewInfo, CurInfo) &&
             needVSETVLI(NewInfo, CurInfo))) {
          // If the previous VL/VTYPE is set by VSETVLI and do not use, Merge it
          // with current VL/VTYPE.
          bool NeedInsertVSETVLI = true;
          if (PrevVSETVLIMI) {
            // If these two VSETVLI have the same AVL and the same VLMAX,
            // we could merge these two VSETVLI.
            // TODO: If we remove this, we get a `vsetvli x0, x0, vtype'
            // here.  We could simply let this be emitted, then remove
            // the unused vsetvlis in a post-pass.
            if (CurInfo.hasSameAVL(NewInfo) && CurInfo.hasSameVLMAX(NewInfo) &&
                HasSameExtraOperand) {
              // WARNING: For correctness, it is essential the contents of VL
              // and VTYPE stay the same after MI.  This greatly limits the
              // mutation we can legally do here.
              PrevVSETVLIMI->getOperand(2).setImm(NewInfo.encodeVTYPE());
              NeedInsertVSETVLI = false;
            }
          }
          if (NeedInsertVSETVLI)
            insertVSETVLI(MBB, MI, NewInfo, CurInfo);
          CurInfo = NewInfo;
        }
      }
      PrevVSETVLIMI = nullptr;
    }

    // If this is something that updates VL/VTYPE that we don't know about, set
    // the state to unknown.
    if (MI.isCall() || MI.isInlineAsm() || MI.modifiesRegister(RISCV::VL) ||
        MI.modifiesRegister(RISCV::VTYPE)) {
      CurInfo = VSETVLIInfo::getUnknown();
      PrevVSETVLIMI = nullptr;
    }
  }

  // If we reach the end of the block and our current info doesn't match the
  // expected info, insert a vsetvli to correct.
  if (!UseStrictAsserts) {
    const VSETVLIInfo &ExitInfo = BBInfo.Exit;
    ExtraOperand PrevEO = PrevMI ? getExtraOperand(PrevMI) : BBInfo.PredExtra;
    if (CurInfo.isValid() && ExitInfo.isValid() && !ExitInfo.isUnknown() &&
        (CurInfo != ExitInfo || PrevEO != BBInfo.ExitExtra)) {
      // Note there's an implicit assumption here that terminators never use
      // or modify VL or VTYPE.  Also, fallthrough will return end().
      // auto InsertPt = MBB.getFirstTerminator().getInstrIterator();
      auto InsertPt = MBB.getLastNonDebugInstr();
      insertVSETVLI(MBB, InsertPt, MBB.findDebugLoc(InsertPt), ExitInfo, CurInfo);
      CurInfo = ExitInfo;
    }
  }

  if (UseStrictAsserts && CurInfo.isValid()) {
    const auto &Info = BlockInfo[MBB.getNumber()];
    if (CurInfo != Info.Exit) {
      LLVM_DEBUG(dbgs() << "in block " << printMBBReference(MBB) << "\n");
      LLVM_DEBUG(dbgs() << "  begin        state: " << Info.Pred << "\n");
      LLVM_DEBUG(dbgs() << "  expected end state: " << Info.Exit << "\n");
      LLVM_DEBUG(dbgs() << "  actual   end state: " << CurInfo << "\n");
    }
    assert(CurInfo == Info.Exit &&
           "InsertVSETVLI dataflow invariant violated");

    // EPI only
    ExtraOperand PrevEO = PrevMI ? getExtraOperand(PrevMI) : Info.PredExtra;
    if (PrevEO != Info.ExitExtra) {
      LLVM_DEBUG(dbgs() << "in block " << printMBBReference(MBB) << "\n");
      LLVM_DEBUG(dbgs() << "  begin        state ExtraOperand: " << Info.PredExtra << "\n");
      LLVM_DEBUG(dbgs() << "  expected end state ExtraOperand: " << Info.ExitExtra << "\n");
      LLVM_DEBUG(dbgs() << "  actual   end state ExtraOperand: " << PrevEO << "\n");
    }
  }
}

// TODO: ExtraOperand?
void RISCVInsertVSETVLI::doLocalPrepass(MachineBasicBlock &MBB) {
  VSETVLIInfo CurInfo = VSETVLIInfo::getUnknown();
  ExtraOperand CurEO;
  for (MachineInstr &MI : MBB) {
    // If this is an explicit VSETVLI or VSETIVLI, update our state.
    if (isVectorConfigInstr(MI)) {
      CurInfo = getInfoForVSETVLI(MI);
      CurEO = getExtraOperand(&MI);
      continue;
    }

    const uint64_t TSFlags = MI.getDesc().TSFlags;
    if (isScalarMoveInstr(MI)) {
      VSETVLIInfo NewInfo = VSETVLIInfo::getUnknown();
      if (RISCVII::hasSEWOp(TSFlags) && RISCVII::hasVLOp(TSFlags))
        NewInfo = computeInfoForInstr(MI, TSFlags, MRI);
      else if (const RISCVEPIPseudosTable::EPIPseudoInfo *EPI =
                   RISCVEPIPseudosTable::getEPIPseudoInfo(MI.getOpcode()))
        NewInfo = computeInfoForEPIInstr(MI, EPI->getVLIndex(), EPI->getSEWIndex(),
                                         EPI->VLMul, EPI->getMaskOpIndex(), MRI);
      else
        llvm_unreachable("Scalar move instructions must be either EPI or RVV.");

      // For vmv.s.x and vfmv.s.f, there are only two behaviors, VL = 0 and
      // VL > 0. We can discard the user requested AVL and just use the last
      // one if we can prove it equally zero.  This removes a vsetvli entirely
      // if the types match or allows use of cheaper avl preserving variant
      // if VLMAX doesn't change.  If VLMAX might change, we couldn't use
      // the 'vsetvli x0, x0, vtype" variant, so we avoid the transform to
      // prevent extending live range of an avl register operand.
      // TODO: We can probably relax this for immediates.
      if (((CurInfo.hasNonZeroAVL() && NewInfo.hasNonZeroAVL()) ||
           (CurInfo.hasZeroAVL() && NewInfo.hasZeroAVL())) &&
          NewInfo.hasSameVLMAX(CurInfo)) {
        MachineOperand &VLOp = MI.getOperand(getVLOpNum(MI));
        if (CurInfo.hasAVLImm())
          VLOp.ChangeToImmediate(CurInfo.getAVLImm());
        else
          VLOp.ChangeToRegister(CurInfo.getAVLReg(), /*IsDef*/ false);
        CurInfo = computeInfoForInstr(MI, TSFlags, MRI);

        // Also propagate the Extra operand info
        ExtraOperand NewEO = getExtraOperand(&MI);
        if (NewEO.isUndefined())
          copyExtraOperand(CurEO, &MI);
        else
          CurEO = NewEO;

        continue;
      }
    }

    auto UseCurrentAVL = [&](VSETVLIInfo &CurInfo, const VSETVLIInfo &Require,
                             unsigned int VLArgPos) -> bool {
      if (!CurInfo.isUnknown() && Require.hasAVLReg() &&
          Require.getAVLReg().isVirtual()) {
        if (MachineInstr *DefMI = MRI->getVRegDef(Require.getAVLReg())) {
          if (isVectorConfigInstr(*DefMI)) {
            VSETVLIInfo DefInfo = getInfoForVSETVLI(*DefMI);
            if (DefInfo.hasSameAVL(CurInfo) && DefInfo.hasSameVLMAX(CurInfo)) {
              MachineOperand &VLOp = MI.getOperand(VLArgPos);
              if (CurInfo.hasAVLImm())
                VLOp.ChangeToImmediate(CurInfo.getAVLImm());
              else {
                MRI->clearKillFlags(CurInfo.getAVLReg());
                VLOp.ChangeToRegister(CurInfo.getAVLReg(), /*IsDef*/ false);
              }

              return true;
            }
          }
        }
      }

      return false;
    };

    if (RISCVII::hasSEWOp(TSFlags)) {
      if (RISCVII::hasVLOp(TSFlags)) {
        const auto Require = computeInfoForInstr(MI, TSFlags, MRI);
        // If the AVL is the result of a previous vsetvli which has the
        // same AVL and VLMAX as our current state, we can reuse the AVL
        // from the current state for the new one. This allows us to
        // generate 'vsetvli x0, x0, vtype" or possible skip the transition
        // entirely.
        if (UseCurrentAVL(CurInfo, Require, getVLOpNum(MI))) {
          // MI has changed here so this is not the same as the call to
          // computeInfoForInstr that comes later.
          CurInfo = computeInfoForInstr(MI, TSFlags, MRI);
          continue;
        }

        // If AVL is defined by a vsetvli with the same vtype, we can
        // replace the AVL operand with the AVL of the defining vsetvli.
        // We avoid general register AVLs to avoid extending live ranges
        // without being sure we can kill the original source reg entirely.
        // TODO: We can ignore policy bits here, we only need VL to be the same.
        if (Require.hasAVLReg() && Require.getAVLReg().isVirtual()) {
          if (MachineInstr *DefMI = MRI->getVRegDef(Require.getAVLReg())) {
            if (isVectorConfigInstr(*DefMI)) {
              VSETVLIInfo DefInfo = getInfoForVSETVLI(*DefMI);
              if (DefInfo.hasSameVTYPE(Require) &&
                  (DefInfo.hasAVLImm() || DefInfo.getAVLReg() == RISCV::X0)) {
                MachineOperand &VLOp = MI.getOperand(getVLOpNum(MI));
                if (DefInfo.hasAVLImm())
                  VLOp.ChangeToImmediate(DefInfo.getAVLImm());
                else
                  VLOp.ChangeToRegister(DefInfo.getAVLReg(), /*IsDef*/ false);
                CurInfo = computeInfoForInstr(MI, TSFlags, MRI);
                continue;
              }
            }
          }
        }
      }
      CurInfo = computeInfoForInstr(MI, TSFlags, MRI);
      continue;
    }

    if (const RISCVEPIPseudosTable::EPIPseudoInfo *EPI =
            RISCVEPIPseudosTable::getEPIPseudoInfo(MI.getOpcode())) {
      int VLIndex = EPI->getVLIndex();
      if (VLIndex >= 0) {
        const auto Require =
            computeInfoForEPIInstr(MI, EPI->getVLIndex(), EPI->getSEWIndex(),
                                   EPI->VLMul, EPI->getMaskOpIndex(), MRI);
        // If the AVL is the result of a previous vsetvli which has the
        // same AVL and VLMAX as our current state, we can reuse the AVL
        // from the current state for the new one. This allows us to
        // generate 'vsetvli x0, x0, vtype" or possible skip the transition
        // entirely.
        if (UseCurrentAVL(CurInfo, Require, VLIndex)) {
          // MI has changed here so this is not the same as the call to
          // computeInfoForInstr that comes later.
          CurInfo = computeInfoForEPIInstr(MI, EPI->getVLIndex(), EPI->getSEWIndex(),
                                           EPI->VLMul, EPI->getMaskOpIndex(), MRI);
          continue;
        }
      }
      CurInfo =
          computeInfoForEPIInstr(MI, EPI->getVLIndex(), EPI->getSEWIndex(),
                                 EPI->VLMul, EPI->getMaskOpIndex(), MRI);
      continue;
    }

    // If this is something that updates VL/VTYPE that we don't know about,
    // set the state to unknown.
    if (MI.isCall() || MI.isInlineAsm() || MI.modifiesRegister(RISCV::VL) ||
        MI.modifiesRegister(RISCV::VTYPE))
      CurInfo = VSETVLIInfo::getUnknown();
  }
}

bool RISCVInsertVSETVLI::runOnMachineFunction(MachineFunction &MF) {
  // Skip if the vector extension is not enabled.
  const RISCVSubtarget &ST = MF.getSubtarget<RISCVSubtarget>();
  if (!ST.hasVInstructions())
    return false;

  LLVM_DEBUG(dbgs() << "Entering InsertVSETVLI for " << MF.getName() << "\n");

  TII = ST.getInstrInfo();
  MRI = &MF.getRegInfo();

  assert(BlockInfo.empty() && "Expect empty block infos");
  BlockInfo.resize(MF.getNumBlockIDs());
  // Map a ExtraOperand info to each MachineInstr
  for (const MachineBasicBlock &MBB : MF)
    computeExtraOperand(MBB);

  // Add PHIs for ExtraOperands
  for (MachineBasicBlock &MBB : MF)
    emitPHIsForExtras(MBB);

  // Phase 0 - propagate AVL when VLMAX is the same
  for (MachineBasicBlock &MBB : MF)
    forwardPropagateAVL(MBB);

  // Scan the block locally for cases where we can mutate the operands
  // of the instructions to reduce state transitions.  Critically, this
  // must be done before we start propagating data flow states as these
  // transforms are allowed to change the contents of VTYPE and VL so
  // long as the semantics of the program stays the same.
  for (MachineBasicBlock &MBB : MF)
    doLocalPrepass(MBB);

  bool HaveVectorOp = false;

  // Phase 1 - determine how VL/VTYPE are affected by the each block.
  for (const MachineBasicBlock &MBB : MF) {
    HaveVectorOp |= computeVLVTYPEChanges(MBB);
    // Initial exit state is whatever change we found in the block.
    BlockData &BBInfo = BlockInfo[MBB.getNumber()];
    BBInfo.Exit = BBInfo.Change;
    LLVM_DEBUG(dbgs() << "Initial exit state of " << printMBBReference(MBB)
                      << " is " << BBInfo.Exit << "\n");

  }

  // If we didn't find any instructions that need VSETVLI, we're done.
  if (!HaveVectorOp) {
    BlockInfo.clear();
    return false;
  }

  // Phase 2 - determine the exit VL/VTYPE from each block. We add all
  // blocks to the list here, but will also add any that need to be revisited
  // during Phase 2 processing.
  for (const MachineBasicBlock &MBB : MF) {
    WorkList.push(&MBB);
    BlockInfo[MBB.getNumber()].InQueue = true;
  }
  while (!WorkList.empty()) {
    const MachineBasicBlock &MBB = *WorkList.front();
    WorkList.pop();
    computeIncomingVLVTYPE(MBB);
  }

  // Phase 3 - add any vsetvli instructions needed in the block. Use the
  // Phase 2 information to avoid adding vsetvlis before the first vector
  // instruction in the block if the VL/VTYPE is satisfied by its
  // predecessors.
  for (MachineBasicBlock &MBB : MF)
    emitVSETVLIs(MBB);

  // Once we're fully done rewriting all the instructions, do a final pass
  // through to check for VSETVLIs which write to an unused destination.
  // For the non X0, X0 variant, we can replace the destination register
  // with X0 to reduce register pressure.  This is really a generic
  // optimization which can be applied to any dead def (TODO: generalize).
  for (MachineBasicBlock &MBB : MF) {
    for (MachineInstr &MI : MBB) {
      if (MI.getOpcode() == RISCV::PseudoVSETVLI ||
          MI.getOpcode() == RISCV::PseudoVSETIVLI) {
        Register VRegDef = MI.getOperand(0).getReg();
        if (VRegDef != RISCV::X0 && MRI->use_nodbg_empty(VRegDef))
          MI.getOperand(0).setReg(RISCV::X0);
      }
    }
  }

  BlockInfo.clear();
  ExtraOpInfo.clear();

  return HaveVectorOp;
}

/// Returns an instance of the Insert VSETVLI pass.
FunctionPass *llvm::createRISCVInsertVSETVLIPass() {
  return new RISCVInsertVSETVLI();
}<|MERGE_RESOLUTION|>--- conflicted
+++ resolved
@@ -1504,11 +1504,8 @@
   bool HadVectorOp = false;
 
   BlockData &BBInfo = BlockInfo[MBB.getNumber()];
-<<<<<<< HEAD
   ExtraOperand LastEO;
-=======
   BBInfo.Change = BBInfo.Pred;
->>>>>>> b7b11093
   for (const MachineInstr &MI : MBB) {
     // Save the last defined ExtraOperand
     if (!getExtraOperand(&MI).isUndefined())
@@ -1580,15 +1577,12 @@
       BBInfo.Change = VSETVLIInfo::getUnknown();
   }
 
-<<<<<<< HEAD
   // Initial exit state is whatever change we found in the block.
   BBInfo.Exit = BBInfo.Change;
 
   // The exit ExtraOperand value is the last !Undefined found in the MBB, if any
   BBInfo.ExitExtra = LastEO;
 
-=======
->>>>>>> b7b11093
   return HadVectorOp;
 }
 
@@ -1622,7 +1616,6 @@
   LLVM_DEBUG(dbgs() << "Entry state of " << printMBBReference(MBB)
                     << " changed to " << BBInfo.Pred << "\n");
 
-<<<<<<< HEAD
   // Update PredExtra acoordingly to what we have in AllPredsExtras
   switch(EOs.size()) {
   case 0:
@@ -1638,14 +1631,13 @@
     break;
   }
   }
-=======
+
   // Note: It's tempting to cache the state changes here, but due to the
   // compatibility checks performed a blocks output state can change based on
   // the input state.  To cache, we'd have to add logic for finding
   // never-compatible state changes.
   computeVLVTYPEChanges(MBB);
   VSETVLIInfo TmpStatus = BBInfo.Change;
->>>>>>> b7b11093
 
   bool UpdatedExtraOperand = false;
   // Update ExitExtra with PredExtra value if there are no changes in the MBB
@@ -1655,9 +1647,8 @@
     UpdatedExtraOperand = true;
   }
 
-  VSETVLIInfo TmpStatus = BBInfo.Pred.merge(BBInfo.Change);
   bool UpdatedVSETVLIInfo = false;
-  if (!(BBInfo.Exit == TmpStatus)) {
+  if (BBInfo.Exit != TmpStatus) {
     BBInfo.Exit = TmpStatus;
     UpdatedVSETVLIInfo = true;
     LLVM_DEBUG(dbgs() << "Exit state of " << printMBBReference(MBB)

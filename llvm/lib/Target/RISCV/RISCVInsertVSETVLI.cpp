//===- RISCVInsertVSETVLI.cpp - Insert VSETVLI instructions ---------------===//
//
// Part of the LLVM Project, under the Apache License v2.0 with LLVM Exceptions.
// See https://llvm.org/LICENSE.txt for license information.
// SPDX-License-Identifier: Apache-2.0 WITH LLVM-exception
//
//===----------------------------------------------------------------------===//
//
// This file implements a function pass that inserts VSETVLI instructions where
// needed and expands the vl outputs of VLEFF/VLSEGFF to PseudoReadVL
// instructions.
//
// This pass consists of 3 phases:
//
// Phase 1 collects how each basic block affects VL/VTYPE.
//
// Phase 2 uses the information from phase 1 to do a data flow analysis to
// propagate the VL/VTYPE changes through the function. This gives us the
// VL/VTYPE at the start of each basic block.
//
// Phase 3 inserts VSETVLI instructions in each basic block. Information from
// phase 2 is used to prevent inserting a VSETVLI before the first vector
// instruction in the block if possible.
//
//===----------------------------------------------------------------------===//

#include "RISCV.h"
#include "RISCVSubtarget.h"
#include "llvm/CodeGen/LiveIntervals.h"
#include "llvm/CodeGen/MachineFunctionPass.h"
#include <queue>
using namespace llvm;

#define DEBUG_TYPE "riscv-insert-vsetvli"
#define RISCV_INSERT_VSETVLI_NAME "RISCV Insert VSETVLI pass"

static cl::opt<bool> DisableInsertVSETVLPHIOpt(
    "riscv-disable-insert-vsetvl-phi-opt", cl::init(false), cl::Hidden,
    cl::desc("Disable looking through phis when inserting vsetvlis."));

static cl::opt<bool> UseStrictAsserts(
    "riscv-insert-vsetvl-strict-asserts", cl::init(true), cl::Hidden,
    cl::desc("Enable strict assertion checking for the dataflow algorithm"));

namespace {

using MBBNumber = int;

class ExtraOperand {
  enum : uint8_t {
    Undefined,   // Extra operand is undefined
    Reg,         // Extra operand is stored in a register
    Nontemporal, // Extra operand sets the NonTemporal bit
    FromPHI,     // Extra operand is the result of a PHI
    Zero         // Instruction behaves like if ExtraOperand = 0
  } Tag = Undefined;
  Register ExtraRegister = RISCV::NoRegister;

public:
  bool isUndefined() const { return Tag == Undefined; }
  bool isReg() const { return Tag == Reg; }
  bool isNontemporal() const { return Tag == Nontemporal; }
  bool isFromPHI() const { return Tag == FromPHI; }
  bool isZero() const { return Tag == Zero; }

  void setUndefined() {
    Tag = Undefined;
    ExtraRegister = RISCV::NoRegister;
  }
  void setReg(Register NewReg) {
    Tag = Reg;
    ExtraRegister = NewReg;
  }
  void setNontemporal() {
    Tag = Nontemporal;
    ExtraRegister = RISCV::NoRegister;
  }
  void setFromPHI() {
    Tag = FromPHI;
    ExtraRegister = RISCV::NoRegister;
  }
  void setZero() {
    Tag = Zero;
    ExtraRegister = RISCV::NoRegister;
  }

  Register getRegister() const {
    assert(Tag == Reg);

    return ExtraRegister;
  }

  bool operator==(const ExtraOperand &Other) const {
    if (Tag == Reg)
      return Tag == Other.Tag && ExtraRegister == Other.ExtraRegister;

    return Tag == Other.Tag;
  }
  bool operator!=(const ExtraOperand &Other) const {
    return !(*this == Other);
  }

#if !defined(NDEBUG) || defined(LLVM_ENABLE_DUMP)
  /// Support for debugging, callable in GDB: V->dump()
  LLVM_DUMP_METHOD void dump() const {
    print(dbgs());
    dbgs() << "\n";
  }

  /// Implement operator<<.
  void print(raw_ostream &OS) const {
    OS << "{";
    if (isUndefined())
      OS << "Undefined";
    else if (isZero())
      OS << "Zero";
    else if (isNontemporal())
      OS << "Nontemporal";
    else if (isFromPHI())
      OS << "FromPHI";
    else if (isReg())
      OS << "Register: " << getRegister();
    OS << "}";
  }
#endif
};

#if !defined(NDEBUG) || defined(LLVM_ENABLE_DUMP)
LLVM_ATTRIBUTE_USED
inline raw_ostream &operator<<(raw_ostream &OS, const ExtraOperand &EO) {
  EO.print(OS);
  return OS;
}
#endif

static unsigned getVLOpNum(const MachineInstr &MI) {
  return RISCVII::getVLOpNum(MI.getDesc());
}

static unsigned getSEWOpNum(const MachineInstr &MI) {
  if (const RISCVEPIPseudosTable::EPIPseudoInfo *EPI =
          RISCVEPIPseudosTable::getEPIPseudoInfo(MI.getOpcode())) {
    return EPI->getSEWIndex();
  }
  return RISCVII::getSEWOpNum(MI.getDesc());
}

static bool isScalarMoveInstr(const MachineInstr &MI) {
  switch (MI.getOpcode()) {
  default:
    return false;
  case RISCV::PseudoVMV_S_X_M1:
  case RISCV::PseudoVMV_S_X_M2:
  case RISCV::PseudoVMV_S_X_M4:
  case RISCV::PseudoVMV_S_X_M8:
  case RISCV::PseudoVMV_S_X_MF2:
  case RISCV::PseudoVMV_S_X_MF4:
  case RISCV::PseudoVMV_S_X_MF8:
  case RISCV::PseudoVFMV_S_F16_M1:
  case RISCV::PseudoVFMV_S_F16_M2:
  case RISCV::PseudoVFMV_S_F16_M4:
  case RISCV::PseudoVFMV_S_F16_M8:
  case RISCV::PseudoVFMV_S_F16_MF2:
  case RISCV::PseudoVFMV_S_F16_MF4:
  case RISCV::PseudoVFMV_S_F32_M1:
  case RISCV::PseudoVFMV_S_F32_M2:
  case RISCV::PseudoVFMV_S_F32_M4:
  case RISCV::PseudoVFMV_S_F32_M8:
  case RISCV::PseudoVFMV_S_F32_MF2:
  case RISCV::PseudoVFMV_S_F64_M1:
  case RISCV::PseudoVFMV_S_F64_M2:
  case RISCV::PseudoVFMV_S_F64_M4:
  case RISCV::PseudoVFMV_S_F64_M8:
    return true;
  // EPI
  case RISCV::PseudoEPIVMV_S_X_M1:
  case RISCV::PseudoEPIVMV_S_X_M2:
  case RISCV::PseudoEPIVMV_S_X_M4:
  case RISCV::PseudoEPIVMV_S_X_M8:
  case RISCV::PseudoEPIVFMV_S_F_M1:
  case RISCV::PseudoEPIVFMV_S_F_M2:
  case RISCV::PseudoEPIVFMV_S_F_M4:
  case RISCV::PseudoEPIVFMV_S_F_M8:
    return true;
  }
}

<<<<<<< HEAD
=======
static bool isSplatMoveInstr(const MachineInstr &MI) {
  switch (MI.getOpcode()) {
  default:
    return false;
  case RISCV::PseudoVMV_V_X_M1:
  case RISCV::PseudoVMV_V_X_M2:
  case RISCV::PseudoVMV_V_X_M4:
  case RISCV::PseudoVMV_V_X_M8:
  case RISCV::PseudoVMV_V_X_MF2:
  case RISCV::PseudoVMV_V_X_MF4:
  case RISCV::PseudoVMV_V_X_MF8:
  case RISCV::PseudoVMV_V_I_M1:
  case RISCV::PseudoVMV_V_I_M2:
  case RISCV::PseudoVMV_V_I_M4:
  case RISCV::PseudoVMV_V_I_M8:
  case RISCV::PseudoVMV_V_I_MF2:
  case RISCV::PseudoVMV_V_I_MF4:
  case RISCV::PseudoVMV_V_I_MF8:
    return true;
  }
}

static bool isSplatOfZeroOrMinusOne(const MachineInstr &MI) {
  if (!isSplatMoveInstr(MI))
    return false;

  const MachineOperand &SrcMO = MI.getOperand(1);
  if (SrcMO.isImm())
    return SrcMO.getImm() == 0 || SrcMO.getImm() == -1;
  return SrcMO.isReg() && SrcMO.getReg() == RISCV::X0;
}

/// Get the EEW for a load or store instruction.  Return None if MI is not
/// a load or store which ignores SEW.
static Optional<unsigned> getEEWForLoadStore(const MachineInstr &MI) {
  switch (MI.getOpcode()) {
  default:
    return None;
  case RISCV::PseudoVLE8_V_M1:
  case RISCV::PseudoVLE8_V_M1_MASK:
  case RISCV::PseudoVLE8_V_M2:
  case RISCV::PseudoVLE8_V_M2_MASK:
  case RISCV::PseudoVLE8_V_M4:
  case RISCV::PseudoVLE8_V_M4_MASK:
  case RISCV::PseudoVLE8_V_M8:
  case RISCV::PseudoVLE8_V_M8_MASK:
  case RISCV::PseudoVLE8_V_MF2:
  case RISCV::PseudoVLE8_V_MF2_MASK:
  case RISCV::PseudoVLE8_V_MF4:
  case RISCV::PseudoVLE8_V_MF4_MASK:
  case RISCV::PseudoVLE8_V_MF8:
  case RISCV::PseudoVLE8_V_MF8_MASK:
  case RISCV::PseudoVLSE8_V_M1:
  case RISCV::PseudoVLSE8_V_M1_MASK:
  case RISCV::PseudoVLSE8_V_M2:
  case RISCV::PseudoVLSE8_V_M2_MASK:
  case RISCV::PseudoVLSE8_V_M4:
  case RISCV::PseudoVLSE8_V_M4_MASK:
  case RISCV::PseudoVLSE8_V_M8:
  case RISCV::PseudoVLSE8_V_M8_MASK:
  case RISCV::PseudoVLSE8_V_MF2:
  case RISCV::PseudoVLSE8_V_MF2_MASK:
  case RISCV::PseudoVLSE8_V_MF4:
  case RISCV::PseudoVLSE8_V_MF4_MASK:
  case RISCV::PseudoVLSE8_V_MF8:
  case RISCV::PseudoVLSE8_V_MF8_MASK:
  case RISCV::PseudoVSE8_V_M1:
  case RISCV::PseudoVSE8_V_M1_MASK:
  case RISCV::PseudoVSE8_V_M2:
  case RISCV::PseudoVSE8_V_M2_MASK:
  case RISCV::PseudoVSE8_V_M4:
  case RISCV::PseudoVSE8_V_M4_MASK:
  case RISCV::PseudoVSE8_V_M8:
  case RISCV::PseudoVSE8_V_M8_MASK:
  case RISCV::PseudoVSE8_V_MF2:
  case RISCV::PseudoVSE8_V_MF2_MASK:
  case RISCV::PseudoVSE8_V_MF4:
  case RISCV::PseudoVSE8_V_MF4_MASK:
  case RISCV::PseudoVSE8_V_MF8:
  case RISCV::PseudoVSE8_V_MF8_MASK:
  case RISCV::PseudoVSSE8_V_M1:
  case RISCV::PseudoVSSE8_V_M1_MASK:
  case RISCV::PseudoVSSE8_V_M2:
  case RISCV::PseudoVSSE8_V_M2_MASK:
  case RISCV::PseudoVSSE8_V_M4:
  case RISCV::PseudoVSSE8_V_M4_MASK:
  case RISCV::PseudoVSSE8_V_M8:
  case RISCV::PseudoVSSE8_V_M8_MASK:
  case RISCV::PseudoVSSE8_V_MF2:
  case RISCV::PseudoVSSE8_V_MF2_MASK:
  case RISCV::PseudoVSSE8_V_MF4:
  case RISCV::PseudoVSSE8_V_MF4_MASK:
  case RISCV::PseudoVSSE8_V_MF8:
  case RISCV::PseudoVSSE8_V_MF8_MASK:
    return 8;
  case RISCV::PseudoVLE16_V_M1:
  case RISCV::PseudoVLE16_V_M1_MASK:
  case RISCV::PseudoVLE16_V_M2:
  case RISCV::PseudoVLE16_V_M2_MASK:
  case RISCV::PseudoVLE16_V_M4:
  case RISCV::PseudoVLE16_V_M4_MASK:
  case RISCV::PseudoVLE16_V_M8:
  case RISCV::PseudoVLE16_V_M8_MASK:
  case RISCV::PseudoVLE16_V_MF2:
  case RISCV::PseudoVLE16_V_MF2_MASK:
  case RISCV::PseudoVLE16_V_MF4:
  case RISCV::PseudoVLE16_V_MF4_MASK:
  case RISCV::PseudoVLSE16_V_M1:
  case RISCV::PseudoVLSE16_V_M1_MASK:
  case RISCV::PseudoVLSE16_V_M2:
  case RISCV::PseudoVLSE16_V_M2_MASK:
  case RISCV::PseudoVLSE16_V_M4:
  case RISCV::PseudoVLSE16_V_M4_MASK:
  case RISCV::PseudoVLSE16_V_M8:
  case RISCV::PseudoVLSE16_V_M8_MASK:
  case RISCV::PseudoVLSE16_V_MF2:
  case RISCV::PseudoVLSE16_V_MF2_MASK:
  case RISCV::PseudoVLSE16_V_MF4:
  case RISCV::PseudoVLSE16_V_MF4_MASK:
  case RISCV::PseudoVSE16_V_M1:
  case RISCV::PseudoVSE16_V_M1_MASK:
  case RISCV::PseudoVSE16_V_M2:
  case RISCV::PseudoVSE16_V_M2_MASK:
  case RISCV::PseudoVSE16_V_M4:
  case RISCV::PseudoVSE16_V_M4_MASK:
  case RISCV::PseudoVSE16_V_M8:
  case RISCV::PseudoVSE16_V_M8_MASK:
  case RISCV::PseudoVSE16_V_MF2:
  case RISCV::PseudoVSE16_V_MF2_MASK:
  case RISCV::PseudoVSE16_V_MF4:
  case RISCV::PseudoVSE16_V_MF4_MASK:
  case RISCV::PseudoVSSE16_V_M1:
  case RISCV::PseudoVSSE16_V_M1_MASK:
  case RISCV::PseudoVSSE16_V_M2:
  case RISCV::PseudoVSSE16_V_M2_MASK:
  case RISCV::PseudoVSSE16_V_M4:
  case RISCV::PseudoVSSE16_V_M4_MASK:
  case RISCV::PseudoVSSE16_V_M8:
  case RISCV::PseudoVSSE16_V_M8_MASK:
  case RISCV::PseudoVSSE16_V_MF2:
  case RISCV::PseudoVSSE16_V_MF2_MASK:
  case RISCV::PseudoVSSE16_V_MF4:
  case RISCV::PseudoVSSE16_V_MF4_MASK:
    return 16;
  case RISCV::PseudoVLE32_V_M1:
  case RISCV::PseudoVLE32_V_M1_MASK:
  case RISCV::PseudoVLE32_V_M2:
  case RISCV::PseudoVLE32_V_M2_MASK:
  case RISCV::PseudoVLE32_V_M4:
  case RISCV::PseudoVLE32_V_M4_MASK:
  case RISCV::PseudoVLE32_V_M8:
  case RISCV::PseudoVLE32_V_M8_MASK:
  case RISCV::PseudoVLE32_V_MF2:
  case RISCV::PseudoVLE32_V_MF2_MASK:
  case RISCV::PseudoVLSE32_V_M1:
  case RISCV::PseudoVLSE32_V_M1_MASK:
  case RISCV::PseudoVLSE32_V_M2:
  case RISCV::PseudoVLSE32_V_M2_MASK:
  case RISCV::PseudoVLSE32_V_M4:
  case RISCV::PseudoVLSE32_V_M4_MASK:
  case RISCV::PseudoVLSE32_V_M8:
  case RISCV::PseudoVLSE32_V_M8_MASK:
  case RISCV::PseudoVLSE32_V_MF2:
  case RISCV::PseudoVLSE32_V_MF2_MASK:
  case RISCV::PseudoVSE32_V_M1:
  case RISCV::PseudoVSE32_V_M1_MASK:
  case RISCV::PseudoVSE32_V_M2:
  case RISCV::PseudoVSE32_V_M2_MASK:
  case RISCV::PseudoVSE32_V_M4:
  case RISCV::PseudoVSE32_V_M4_MASK:
  case RISCV::PseudoVSE32_V_M8:
  case RISCV::PseudoVSE32_V_M8_MASK:
  case RISCV::PseudoVSE32_V_MF2:
  case RISCV::PseudoVSE32_V_MF2_MASK:
  case RISCV::PseudoVSSE32_V_M1:
  case RISCV::PseudoVSSE32_V_M1_MASK:
  case RISCV::PseudoVSSE32_V_M2:
  case RISCV::PseudoVSSE32_V_M2_MASK:
  case RISCV::PseudoVSSE32_V_M4:
  case RISCV::PseudoVSSE32_V_M4_MASK:
  case RISCV::PseudoVSSE32_V_M8:
  case RISCV::PseudoVSSE32_V_M8_MASK:
  case RISCV::PseudoVSSE32_V_MF2:
  case RISCV::PseudoVSSE32_V_MF2_MASK:
    return 32;
  case RISCV::PseudoVLE64_V_M1:
  case RISCV::PseudoVLE64_V_M1_MASK:
  case RISCV::PseudoVLE64_V_M2:
  case RISCV::PseudoVLE64_V_M2_MASK:
  case RISCV::PseudoVLE64_V_M4:
  case RISCV::PseudoVLE64_V_M4_MASK:
  case RISCV::PseudoVLE64_V_M8:
  case RISCV::PseudoVLE64_V_M8_MASK:
  case RISCV::PseudoVLSE64_V_M1:
  case RISCV::PseudoVLSE64_V_M1_MASK:
  case RISCV::PseudoVLSE64_V_M2:
  case RISCV::PseudoVLSE64_V_M2_MASK:
  case RISCV::PseudoVLSE64_V_M4:
  case RISCV::PseudoVLSE64_V_M4_MASK:
  case RISCV::PseudoVLSE64_V_M8:
  case RISCV::PseudoVLSE64_V_M8_MASK:
  case RISCV::PseudoVSE64_V_M1:
  case RISCV::PseudoVSE64_V_M1_MASK:
  case RISCV::PseudoVSE64_V_M2:
  case RISCV::PseudoVSE64_V_M2_MASK:
  case RISCV::PseudoVSE64_V_M4:
  case RISCV::PseudoVSE64_V_M4_MASK:
  case RISCV::PseudoVSE64_V_M8:
  case RISCV::PseudoVSE64_V_M8_MASK:
  case RISCV::PseudoVSSE64_V_M1:
  case RISCV::PseudoVSSE64_V_M1_MASK:
  case RISCV::PseudoVSSE64_V_M2:
  case RISCV::PseudoVSSE64_V_M2_MASK:
  case RISCV::PseudoVSSE64_V_M4:
  case RISCV::PseudoVSSE64_V_M4_MASK:
  case RISCV::PseudoVSSE64_V_M8:
  case RISCV::PseudoVSSE64_V_M8_MASK:
    return 64;
  }
}

/// Return true if this is an operation on mask registers.  Note that
/// this includes both arithmetic/logical ops and load/store (vlm/vsm).
static bool isMaskRegOp(const MachineInstr &MI) {
  if (RISCVII::hasSEWOp(MI.getDesc().TSFlags)) {
    const unsigned Log2SEW = MI.getOperand(getSEWOpNum(MI)).getImm();
    // A Log2SEW of 0 is an operation on mask registers only.
    return Log2SEW == 0;
  }
  return false;
}

static unsigned getSEWLMULRatio(unsigned SEW, RISCVII::VLMUL VLMul) {
  unsigned LMul;
  bool Fractional;
  std::tie(LMul, Fractional) = RISCVVType::decodeVLMUL(VLMul);

  // Convert LMul to a fixed point value with 3 fractional bits.
  LMul = Fractional ? (8 / LMul) : (LMul * 8);

  assert(SEW >= 8 && "Unexpected SEW value");
  return (SEW * 8) / LMul;
}

/// Which subfields of VL or VTYPE have values we need to preserve?
struct DemandedFields {
  bool VL = false;
  bool SEW = false;
  bool LMUL = false;
  bool SEWLMULRatio = false;
  bool TailPolicy = false;
  bool MaskPolicy = false;

  // Return true if any part of VTYPE was used
  bool usedVTYPE() {
    return SEW || LMUL || SEWLMULRatio || TailPolicy || MaskPolicy;
  }

  // Mark all VTYPE subfields and properties as demanded
  void demandVTYPE() {
    SEW = true;
    LMUL = true;
    SEWLMULRatio = true;
    TailPolicy = true;
    MaskPolicy = true;
  }
};

/// Return true if the two values of the VTYPE register provided are
/// indistinguishable from the perspective of an instruction (or set of
/// instructions) which use only the Used subfields and properties.
static bool areCompatibleVTYPEs(uint64_t VType1,
                                uint64_t VType2,
                                const DemandedFields &Used) {
  if (Used.SEW &&
      RISCVVType::getSEW(VType1) != RISCVVType::getSEW(VType2))
    return false;

  if (Used.LMUL &&
      RISCVVType::getVLMUL(VType1) != RISCVVType::getVLMUL(VType2))
    return false;

  if (Used.SEWLMULRatio) {
    auto Ratio1 = getSEWLMULRatio(RISCVVType::getSEW(VType1),
                                  RISCVVType::getVLMUL(VType1));
    auto Ratio2 = getSEWLMULRatio(RISCVVType::getSEW(VType2),
                                  RISCVVType::getVLMUL(VType2));
    if (Ratio1 != Ratio2)
      return false;
  }

  if (Used.TailPolicy &&
      RISCVVType::isTailAgnostic(VType1) != RISCVVType::isTailAgnostic(VType2))
    return false;
  if (Used.MaskPolicy &&
      RISCVVType::isMaskAgnostic(VType1) != RISCVVType::isMaskAgnostic(VType2))
    return false;
  return true;
}

/// Return the fields and properties demanded by the provided instruction.
static DemandedFields getDemanded(const MachineInstr &MI) {
  // Warning: This function has to work on both the lowered (i.e. post
  // emitVSETVLIs) and pre-lowering forms.  The main implication of this is
  // that it can't use the value of a SEW, VL, or Policy operand as they might
  // be stale after lowering.

  // Most instructions don't use any of these subfeilds.
  DemandedFields Res;
  // Start conservative if registers are used
  if (MI.isCall() || MI.isInlineAsm() || MI.readsRegister(RISCV::VL))
    Res.VL = true;
  if (MI.isCall() || MI.isInlineAsm() || MI.readsRegister(RISCV::VTYPE))
    Res.demandVTYPE();
  // Start conservative on the unlowered form too
  uint64_t TSFlags = MI.getDesc().TSFlags;
  if (RISCVII::hasSEWOp(TSFlags)) {
    Res.demandVTYPE();
    if (RISCVII::hasVLOp(TSFlags))
      Res.VL = true;
  }

  // Loads and stores with implicit EEW do not demand SEW or LMUL directly.
  // They instead demand the ratio of the two which is used in computing
  // EMUL, but which allows us the flexibility to change SEW and LMUL
  // provided we don't change the ratio.
  if (getEEWForLoadStore(MI)) {
    Res.SEW = false;
    Res.LMUL = false;
  }

  // Store instructions don't use the policy fields.
  if (RISCVII::hasSEWOp(TSFlags) && MI.getNumExplicitDefs() == 0) {
    Res.TailPolicy = false;
    Res.MaskPolicy = false;
  }

  // A splat of 0/-1 is always a splat of 0/-1, regardless of etype.
  // TODO: We're currently demanding VL + SEWLMULRatio which is sufficient
  // but not neccessary.  What we really need is VLInBytes.
  if (isSplatOfZeroOrMinusOne(MI)) {
    Res.SEW = false;
    Res.LMUL = false;
  }

  // If this is a mask reg operation, it only cares about VLMAX.
  // TODO: Possible extensions to this logic
  // * Probably ok if available VLMax is larger than demanded
  // * The policy bits can probably be ignored..
  if (isMaskRegOp(MI)) {
    Res.SEW = false;
    Res.LMUL = false;
  }

  return Res;
}

/// Defines the abstract state with which the forward dataflow models the
/// values of the VL and VTYPE registers after insertion.
>>>>>>> 628ce33e
class VSETVLIInfo {
  union {
    Register AVLReg;
    unsigned AVLImm;
  };

  enum : uint8_t {
    Uninitialized,
    AVLIsReg,
    AVLIsImm,
    Unknown,
  } State = Uninitialized;

  // Fields from VTYPE.
  RISCVII::VLMUL VLMul = RISCVII::LMUL_1;
  uint8_t SEW = 0;
  uint8_t TailAgnostic : 1;
  uint8_t MaskAgnostic : 1;
  uint8_t SEWLMULRatioOnly : 1;

public:
  VSETVLIInfo()
      : AVLImm(0), TailAgnostic(false), MaskAgnostic(false),
        SEWLMULRatioOnly(false) {}

  static VSETVLIInfo getUnknown() {
    VSETVLIInfo Info;
    Info.setUnknown();
    return Info;
  }

  bool isValid() const { return State != Uninitialized; }
  void setUnknown() { State = Unknown; }
  bool isUnknown() const { return State == Unknown; }

  void setAVLReg(Register Reg) {
    AVLReg = Reg;
    State = AVLIsReg;
  }

  void setAVLImm(unsigned Imm) {
    AVLImm = Imm;
    State = AVLIsImm;
  }

  bool hasAVLImm() const { return State == AVLIsImm; }
  bool hasAVLReg() const { return State == AVLIsReg; }
  Register getAVLReg() const {
    assert(hasAVLReg());
    return AVLReg;
  }
  unsigned getAVLImm() const {
    assert(hasAVLImm());
    return AVLImm;
  }

  unsigned getSEW() const { return SEW; }
  RISCVII::VLMUL getVLMUL() const { return VLMul; }

  bool hasZeroAVL() const {
    if (hasAVLImm())
      return getAVLImm() == 0;
    return false;
  }
  bool hasNonZeroAVL() const {
    if (hasAVLImm())
      return getAVLImm() > 0;
    if (hasAVLReg())
      return getAVLReg() == RISCV::X0;
    return false;
  }

  bool hasSameAVL(const VSETVLIInfo &Other) const {
    assert(isValid() && Other.isValid() &&
           "Can't compare invalid VSETVLIInfos");
    assert(!isUnknown() && !Other.isUnknown() &&
           "Can't compare AVL in unknown state");
    if (hasAVLReg() && Other.hasAVLReg())
      return getAVLReg() == Other.getAVLReg();

    if (hasAVLImm() && Other.hasAVLImm())
      return getAVLImm() == Other.getAVLImm();

    return false;
  }

  void setVTYPE(unsigned VType) {
    assert(isValid() && !isUnknown() &&
           "Can't set VTYPE for uninitialized or unknown");
    VLMul = RISCVVType::getVLMUL(VType);
    SEW = RISCVVType::getSEW(VType);
    TailAgnostic = RISCVVType::isTailAgnostic(VType);
    MaskAgnostic = RISCVVType::isMaskAgnostic(VType);
  }

  void setVTYPE(RISCVII::VLMUL L, unsigned S, bool TA, bool MA) {
    assert(isValid() && !isUnknown() &&
           "Can't set VTYPE for uninitialized or unknown");
    VLMul = L;
    SEW = S;
    TailAgnostic = TA;
    MaskAgnostic = MA;
  }

  unsigned encodeVTYPE() const {
    assert(isValid() && !isUnknown() && !SEWLMULRatioOnly &&
           "Can't encode VTYPE for uninitialized or unknown");
    return RISCVVType::encodeVTYPE(VLMul, SEW, TailAgnostic, MaskAgnostic,
                                   /*Nontemporal*/ false);
  }

  bool hasSEWLMULRatioOnly() const { return SEWLMULRatioOnly; }

  bool hasSameSEW(const VSETVLIInfo &Other) const {
    assert(isValid() && Other.isValid() &&
           "Can't compare invalid VSETVLIInfos");
    assert(!isUnknown() && !Other.isUnknown() &&
           "Can't compare VTYPE in unknown state");
    assert(!SEWLMULRatioOnly && !Other.SEWLMULRatioOnly &&
           "Can't compare when only LMUL/SEW ratio is valid.");
    return SEW == Other.SEW;
  }

  bool hasSameVTYPE(const VSETVLIInfo &Other) const {
    assert(isValid() && Other.isValid() &&
           "Can't compare invalid VSETVLIInfos");
    assert(!isUnknown() && !Other.isUnknown() &&
           "Can't compare VTYPE in unknown state");
    assert(!SEWLMULRatioOnly && !Other.SEWLMULRatioOnly &&
           "Can't compare when only LMUL/SEW ratio is valid.");
    return std::tie(VLMul, SEW, TailAgnostic, MaskAgnostic) ==
           std::tie(Other.VLMul, Other.SEW, Other.TailAgnostic,
                    Other.MaskAgnostic);
  }

  unsigned getSEWLMULRatio() const {
    assert(isValid() && !isUnknown() &&
           "Can't use VTYPE for uninitialized or unknown");
    return ::getSEWLMULRatio(SEW, VLMul);
  }

  // Check if the VTYPE for these two VSETVLIInfos produce the same VLMAX.
  // Note that having the same VLMAX ensures that both share the same
  // function from AVL to VL; that is, they must produce the same VL value
  // for any given AVL value.
  bool hasSameVLMAX(const VSETVLIInfo &Other) const {
    assert(isValid() && Other.isValid() &&
           "Can't compare invalid VSETVLIInfos");
    assert(!isUnknown() && !Other.isUnknown() &&
           "Can't compare VTYPE in unknown state");
    return getSEWLMULRatio() == Other.getSEWLMULRatio();
  }

  bool hasSamePolicy(const VSETVLIInfo &Other) const {
    assert(isValid() && Other.isValid() &&
           "Can't compare invalid VSETVLIInfos");
    assert(!isUnknown() && !Other.isUnknown() &&
           "Can't compare VTYPE in unknown state");
    return TailAgnostic == Other.TailAgnostic &&
           MaskAgnostic == Other.MaskAgnostic;
  }

  bool hasCompatibleVTYPE(const MachineInstr &MI,
                          const VSETVLIInfo &Require) const {
    const DemandedFields Used = getDemanded(MI);
    return areCompatibleVTYPEs(encodeVTYPE(), Require.encodeVTYPE(), Used);
  }

  // Determine whether the vector instructions requirements represented by
  // Require are compatible with the previous vsetvli instruction represented
  // by this.  MI is the instruction whose requirements we're considering.
  bool isCompatible(const MachineInstr &MI, const VSETVLIInfo &Require) const {
    assert(isValid() && Require.isValid() &&
           "Can't compare invalid VSETVLIInfos");
    assert(!Require.SEWLMULRatioOnly &&
           "Expected a valid VTYPE for instruction!");
    // Nothing is compatible with Unknown.
    if (isUnknown() || Require.isUnknown())
      return false;

    // If only our VLMAX ratio is valid, then this isn't compatible.
    if (SEWLMULRatioOnly)
      return false;

    // If the instruction doesn't need an AVLReg and the SEW matches, consider
    // it compatible.
    if (Require.hasAVLReg() && Require.AVLReg == RISCV::NoRegister)
      if (SEW == Require.SEW)
        return true;

    return hasSameAVL(Require) && hasCompatibleVTYPE(MI, Require);
  }

  bool operator==(const VSETVLIInfo &Other) const {
    // Uninitialized is only equal to another Uninitialized.
    if (!isValid())
      return !Other.isValid();
    if (!Other.isValid())
      return !isValid();

    // Unknown is only equal to another Unknown.
    if (isUnknown())
      return Other.isUnknown();
    if (Other.isUnknown())
      return isUnknown();

    if (!hasSameAVL(Other))
      return false;

    // If the SEWLMULRatioOnly bits are different, then they aren't equal.
    if (SEWLMULRatioOnly != Other.SEWLMULRatioOnly)
      return false;

    // If only the VLMAX is valid, check that it is the same.
    if (SEWLMULRatioOnly)
      return hasSameVLMAX(Other);

    // If the full VTYPE is valid, check that it is the same.
    return hasSameVTYPE(Other);
  }

  bool operator!=(const VSETVLIInfo &Other) const {
    return !(*this == Other);
  }

  // Calculate the VSETVLIInfo visible to a block assuming this and Other are
  // both predecessors.
  VSETVLIInfo intersect(const VSETVLIInfo &Other) const {
    // If the new value isn't valid, ignore it.
    if (!Other.isValid())
      return *this;

    // If this value isn't valid, Other must be the first predecessor, use it.
    if (!isValid())
      return Other;

    // If either is unknown, the result is unknown.
    if (isUnknown() || Other.isUnknown())
      return VSETVLIInfo::getUnknown();

    // If we have an exact match, return this.
    if (*this == Other)
      return *this;

    // Not an exact match, but maybe the AVL and VLMAX are the same. If so,
    // return an SEW/LMUL ratio only value.
    if (hasSameAVL(Other) && hasSameVLMAX(Other)) {
      VSETVLIInfo MergeInfo = *this;
      MergeInfo.SEWLMULRatioOnly = true;
      return MergeInfo;
    }

    // Otherwise the result is unknown.
    return VSETVLIInfo::getUnknown();
  }

#if !defined(NDEBUG) || defined(LLVM_ENABLE_DUMP)
  /// Support for debugging, callable in GDB: V->dump()
  LLVM_DUMP_METHOD void dump() const {
    print(dbgs());
    dbgs() << "\n";
  }

  /// Implement operator<<.
  /// @{
  void print(raw_ostream &OS) const {
    OS << "{";
    if (!isValid())
      OS << "Uninitialized";
    if (isUnknown())
      OS << "unknown";;
    if (hasAVLReg())
      OS << "AVLReg=" << (unsigned)AVLReg;
    if (hasAVLImm())
      OS << "AVLImm=" << (unsigned)AVLImm;
    OS << ", "
       << "VLMul=" << (unsigned)VLMul << ", "
       << "SEW=" << (unsigned)SEW << ", "
       << "TailAgnostic=" << (bool)TailAgnostic << ", "
       << "MaskAgnostic=" << (bool)MaskAgnostic << ", "
       << "SEWLMULRatioOnly=" << (bool)SEWLMULRatioOnly << "}";
  }
#endif
};

#if !defined(NDEBUG) || defined(LLVM_ENABLE_DUMP)
LLVM_ATTRIBUTE_USED
inline raw_ostream &operator<<(raw_ostream &OS, const VSETVLIInfo &V) {
  V.print(OS);
  return OS;
}
#endif

struct BlockData {
  // The VSETVLIInfo that represents the net changes to the VL/VTYPE registers
  // made by this block. Calculated in Phase 1.
  VSETVLIInfo Change;

  // The VSETVLIInfo that represents the VL/VTYPE settings on exit from this
  // block. Calculated in Phase 2.
  VSETVLIInfo Exit;
  // Keeps track of the ExtraOperand of the last MI of this MBB
  ExtraOperand ExitExtra;

  // The VSETVLIInfo that represents the VL/VTYPE settings from all predecessor
  // blocks. Calculated in Phase 2, and used by Phase 3.
  VSETVLIInfo Pred;
  // Keeps track of Extra operands coming from the predecessors
  ExtraOperand PredExtra;

  // Keeps track of whether the block is already in the queue.
  bool InQueue = false;

  // Map that links each GVL PHI to the resulting ExtraOperand
  DenseMap<MachineInstr*, ExtraOperand> PHIsForExtras;

  // Keeps track of whether the block already contains the definition of a
  // virtual register (with an assigned value of 512, that corresponds to the NT
  // bit) to be used as the Extra operand value in a PHI of the successor(s)
  Optional<Register> NTExtraReg;

  // Keeps track of whether the block already contains the definition of a
  // virtual register (with an assigned value of 0) to be used as a fake Extra
  // operand value in a PHI of the successor(s)
  Optional<Register> FakeExtraReg;

  BlockData() = default;
};

class RISCVInsertVSETVLI : public MachineFunctionPass {
  const RISCVInstrInfo *TII;
  MachineRegisterInfo *MRI;

  DenseMap<const MachineInstr *, ExtraOperand> ExtraOpInfo;
  std::vector<BlockData> BlockInfo;
  std::queue<const MachineBasicBlock *> WorkList;

public:
  static char ID;

  RISCVInsertVSETVLI() : MachineFunctionPass(ID) {
    initializeRISCVInsertVSETVLIPass(*PassRegistry::getPassRegistry());
  }
  bool runOnMachineFunction(MachineFunction &MF) override;

  void getAnalysisUsage(AnalysisUsage &AU) const override {
    AU.setPreservesCFG();
    MachineFunctionPass::getAnalysisUsage(AU);
  }

  StringRef getPassName() const override { return RISCV_INSERT_VSETVLI_NAME; }

private:
  bool needVSETVLI(const MachineInstr &MI, const VSETVLIInfo &Require,
                   const VSETVLIInfo &CurInfo) const;
  bool needVSETVLIPHI(const VSETVLIInfo &Require,
                      const MachineBasicBlock &MBB) const;
  const MachineInstr *insertVSETVLI(MachineBasicBlock &MBB, MachineInstr &MI,
                                    const VSETVLIInfo &Info,
                                    const VSETVLIInfo &PrevInfo);
  const MachineInstr *insertVSETVLI(MachineBasicBlock &MBB,
                     MachineBasicBlock::iterator InsertPt, DebugLoc DL,
                     const VSETVLIInfo &Info, const VSETVLIInfo &PrevInfo);

<<<<<<< HEAD
  const ExtraOperand &getExtraOperand(const MachineInstr *MI);
  void copyExtraOperand(const MachineInstr *From, const MachineInstr *To);
  void copyExtraOperand(const ExtraOperand EO, const MachineInstr *To);
  Register getNTRegister(MachineBasicBlock *MBB);
  Register getFakeRegister(MachineBasicBlock *MBB);
  void getExtraOperandFromPHI(MachineBasicBlock &MBB, const MachineInstr &MI);

  void computeExtraOperand(const MachineBasicBlock &MBB);
  void emitPHIsForExtras(MachineBasicBlock &MBB);
  void forwardPropagateAVL(MachineBasicBlock &MBB);

=======
  void transferBefore(VSETVLIInfo &Info, const MachineInstr &MI);
  void transferAfter(VSETVLIInfo &Info, const MachineInstr &MI);
>>>>>>> 628ce33e
  bool computeVLVTYPEChanges(const MachineBasicBlock &MBB);
  void computeIncomingVLVTYPE(const MachineBasicBlock &MBB);
  void emitVSETVLIs(MachineBasicBlock &MBB);
  void doLocalPrepass(MachineBasicBlock &MBB);
  void doLocalPostpass(MachineBasicBlock &MBB);
  void doPRE(MachineBasicBlock &MBB);
  void insertReadVL(MachineBasicBlock &MBB);
};

} // end anonymous namespace

char RISCVInsertVSETVLI::ID = 0;

INITIALIZE_PASS(RISCVInsertVSETVLI, DEBUG_TYPE, RISCV_INSERT_VSETVLI_NAME,
                false, false)

Register RISCVInsertVSETVLI::getNTRegister(MachineBasicBlock *MBB) {
  BlockData &BBInfo = BlockInfo[MBB->getNumber()];
  if (!BBInfo.NTExtraReg.hasValue()) {
    // Create virtual register and assign 512 to it
    DebugLoc DL = MBB->findBranchDebugLoc();
    Register TmpReg = MRI->createVirtualRegister(&RISCV::GPRRegClass);
    MachineInstrBuilder MIB = BuildMI(*MBB, MBB->getFirstInstrTerminator(), DL,
                                      TII->get(RISCV::ADDI), TmpReg)
                                  .addReg(RISCV::X0)
                                  .addImm(512);
    BBInfo.NTExtraReg = TmpReg;

    // Add new MI to MF local MI->ExtraOperand map
    ExtraOperand NewMIEO;
    ExtraOpInfo.insert({MIB.getInstr(), NewMIEO});
  }
  return BBInfo.NTExtraReg.getValue();
}

Register RISCVInsertVSETVLI::getFakeRegister(MachineBasicBlock *MBB) {
  BlockData &BBInfo = BlockInfo[MBB->getNumber()];
  if (!BBInfo.FakeExtraReg.hasValue()) {
    // Create virtual register and assign 0 to it
    DebugLoc DL = MBB->findBranchDebugLoc();
    Register TmpReg = MRI->createVirtualRegister(&RISCV::GPRRegClass);
    MachineInstrBuilder MIB = BuildMI(*MBB, MBB->getFirstInstrTerminator(), DL,
                                      TII->get(RISCV::ADDI), TmpReg)
                                  .addReg(RISCV::X0)
                                  .addImm(0);
    BBInfo.FakeExtraReg = TmpReg;

    // Add new MI to MF local MI->ExtraOperand map
    ExtraOperand NewMIEO;
    ExtraOpInfo.insert({MIB.getInstr(), NewMIEO});
  }
  return BBInfo.FakeExtraReg.getValue();
}

static bool isVectorConfigInstr(const MachineInstr &MI) {
  return MI.getOpcode() == RISCV::PseudoVSETVLI ||
         MI.getOpcode() == RISCV::PseudoVSETVLIX0 ||
         MI.getOpcode() == RISCV::PseudoVSETIVLI ||
         MI.getOpcode() == RISCV::PseudoVSETVLEXT;
}

/// Return true if this is 'vsetvli x0, x0, vtype' which preserves
/// VL and only sets VTYPE.
static bool isVLPreservingConfig(const MachineInstr &MI) {
  if (MI.getOpcode() != RISCV::PseudoVSETVLIX0)
    return false;
  assert(RISCV::X0 == MI.getOperand(1).getReg());
  return RISCV::X0 == MI.getOperand(0).getReg();
}

static VSETVLIInfo computeInfoForInstr(const MachineInstr &MI, uint64_t TSFlags,
                                       const MachineRegisterInfo *MRI) {
  VSETVLIInfo InstrInfo;

  // If the instruction has policy argument, use the argument.
  // If there is no policy argument, default to tail agnostic unless the
  // destination is tied to a source. Unless the source is undef. In that case
  // the user would have some control over the policy values.
  bool TailAgnostic = true;
  bool UsesMaskPolicy = RISCVII::usesMaskPolicy(TSFlags);
  // FIXME: Could we look at the above or below instructions to choose the
  // matched mask policy to reduce vsetvli instructions? Default mask policy is
  // agnostic if instructions use mask policy, otherwise is undisturbed. Because
  // most mask operations are mask undisturbed, so we could possibly reduce the
  // vsetvli between mask and nomasked instruction sequence.
  bool MaskAgnostic = UsesMaskPolicy;
  unsigned UseOpIdx;
  if (RISCVII::hasVecPolicyOp(TSFlags)) {
    const MachineOperand &Op = MI.getOperand(MI.getNumExplicitOperands() - 1);
    uint64_t Policy = Op.getImm();
    assert(Policy <= (RISCVII::TAIL_AGNOSTIC | RISCVII::MASK_AGNOSTIC) &&
           "Invalid Policy Value");
    // Although in some cases, mismatched passthru/maskedoff with policy value
    // does not make sense (ex. tied operand is IMPLICIT_DEF with non-TAMA
    // policy, or tied operand is not IMPLICIT_DEF with TAMA policy), but users
    // have set the policy value explicitly, so compiler would not fix it.
    TailAgnostic = Policy & RISCVII::TAIL_AGNOSTIC;
    MaskAgnostic = Policy & RISCVII::MASK_AGNOSTIC;
  } else if (MI.isRegTiedToUseOperand(0, &UseOpIdx)) {
    TailAgnostic = false;
    if (UsesMaskPolicy)
      MaskAgnostic = false;
    // If the tied operand is an IMPLICIT_DEF we can keep TailAgnostic.
    const MachineOperand &UseMO = MI.getOperand(UseOpIdx);
    MachineInstr *UseMI = MRI->getVRegDef(UseMO.getReg());
    if (UseMI && UseMI->isImplicitDef()) {
      TailAgnostic = true;
      if (UsesMaskPolicy)
        MaskAgnostic = true;
    }
    // Some pseudo instructions force a tail agnostic policy despite having a
    // tied def.
    if (RISCVII::doesForceTailAgnostic(TSFlags))
      TailAgnostic = true;
  }

  RISCVII::VLMUL VLMul = RISCVII::getLMul(TSFlags);

  unsigned Log2SEW = MI.getOperand(getSEWOpNum(MI)).getImm();
  // A Log2SEW of 0 is an operation on mask registers only.
  unsigned SEW = Log2SEW ? 1 << Log2SEW : 8;
  assert(RISCVVType::isValidSEW(SEW) && "Unexpected SEW");

  if (RISCVII::hasVLOp(TSFlags)) {
    const MachineOperand &VLOp = MI.getOperand(getVLOpNum(MI));
    if (VLOp.isImm()) {
      int64_t Imm = VLOp.getImm();
      // Conver the VLMax sentintel to X0 register.
      if (Imm == RISCV::VLMaxSentinel)
        InstrInfo.setAVLReg(RISCV::X0);
      else
        InstrInfo.setAVLImm(Imm);
    } else {
      InstrInfo.setAVLReg(VLOp.getReg());
    }
  } else {
    InstrInfo.setAVLReg(RISCV::NoRegister);
  }
  InstrInfo.setVTYPE(VLMul, SEW, TailAgnostic, MaskAgnostic);

  return InstrInfo;
}

static VSETVLIInfo computeInfoForEPIInstr(const MachineInstr &MI, int VLIndex,
                                          unsigned SEWIndex, unsigned VLMUL,
                                          int MaskOpIdx,
                                          MachineRegisterInfo *MRI) {
  VSETVLIInfo InstrInfo;

  unsigned SEW = MI.getOperand(SEWIndex).getImm() & ~(0x1 << 9);
  assert(RISCVVType::isValidSEW(SEW) && "Unexpected SEW");

  // LMUL should already be encoded correctly.
  RISCVII::VLMUL VLMul = static_cast<RISCVII::VLMUL>(VLMUL);

  // We used to do this in the custom inserter but as long as it happens before
  // regalloc we should be fine.
  // Masked instructions under LMUL > 1 are a bit problematic as we don't want
  // the destination to overlap the mask. So if they are VR register classes,
  // make sure we use one that does not include V0.
  bool LMULOver1 = VLMul == RISCVII::LMUL_2 || VLMul == RISCVII::LMUL_4 ||
                   VLMul == RISCVII::LMUL_8;
  if (LMULOver1 && MaskOpIdx >= 0 && MI.getOperand(MaskOpIdx).isReg() &&
      MI.getOperand(MaskOpIdx).getReg() != RISCV::NoRegister &&
      MI.getNumExplicitDefs() != 0) {
    assert(MI.getNumExplicitDefs() == 1 && "Too many explicit definitions!");
    assert(MI.getOperand(0).isDef() && "Expecting a def here");
    if (MI.getOperand(0).isReg()) {
      Register Def = MI.getOperand(0).getReg();
      assert(Register::isVirtualRegister(Def) && "Def should be virtual here");
      const TargetRegisterClass *RC = MRI->getRegClass(Def);
      // FIXME: what about tuples?
      if (RC->hasSuperClassEq(&RISCV::VRRegClass)) {
        MRI->setRegClass(Def, &RISCV::VRNoV0RegClass);
      } else if (RC->hasSuperClassEq(&RISCV::VRM2RegClass)) {
        MRI->setRegClass(Def, &RISCV::VRM2NoV0RegClass);
      } else if (RC->hasSuperClassEq(&RISCV::VRM4RegClass)) {
        MRI->setRegClass(Def, &RISCV::VRM4NoV0RegClass);
      } else if (RC->hasSuperClassEq(&RISCV::VRM8RegClass)) {
        MRI->setRegClass(Def, &RISCV::VRM8NoV0RegClass);
      }
    }
  }

  if (VLIndex >= 0) {
    const MachineOperand &VLOp = MI.getOperand(VLIndex);
    Register R = RISCV::NoRegister;
    if (VLOp.isImm()) {
      assert(VLOp.getImm() == RISCV::VLMaxSentinel &&
             "Only the VLMAX sentinel can appear as an immediate operand");
      R = RISCV::X0;
    } else
      R = VLOp.getReg();
    InstrInfo.setAVLReg(R);
  } else
    InstrInfo.setAVLReg(RISCV::NoRegister);

  InstrInfo.setVTYPE(VLMul, SEW, /*TailAgnostic*/ true, /*MaskAgnostic*/ false);

  return InstrInfo;
}

const MachineInstr *
RISCVInsertVSETVLI::insertVSETVLI(MachineBasicBlock &MBB, MachineInstr &MI,
                                  const VSETVLIInfo &Info,
                                  const VSETVLIInfo &PrevInfo) {
  DebugLoc DL = MI.getDebugLoc();
  return insertVSETVLI(MBB, MachineBasicBlock::iterator(&MI), DL, Info,
                       PrevInfo);
}

const MachineInstr *RISCVInsertVSETVLI::insertVSETVLI(
    MachineBasicBlock &MBB, MachineBasicBlock::iterator InsertPt, DebugLoc DL,
    const VSETVLIInfo &Info, const VSETVLIInfo &PrevInfo) {
  unsigned InfoVTYPE = Info.encodeVTYPE();

  if (InsertPt != MBB.end()) {
    MachineInstr &MI = *InsertPt;
    Register ExtraReg = RISCV::NoRegister;
    if (getExtraOperand(&MI).isFromPHI())
      llvm_unreachable(
          "No ExtraOperand should be FromPHI when invoking insertVSETVLI");
    else if (getExtraOperand(&MI).isReg())
      ExtraReg = getExtraOperand(&MI).getRegister();
    else if (getExtraOperand(&MI).isNontemporal())
      InfoVTYPE |= RISCVVType::NT;

    // If ExtraReg is a valid register, we use PseudoVSETVLEXT
    if (ExtraReg != RISCV::NoRegister) {
      // We do not handle the case where the VL is an immediate,
      // since it should never happen in EPI
      assert(!Info.hasAVLImm() && "AVL should be in a register");

      // Invoke PseudoVSETVLEXT
      Register DestReg = MRI->createVirtualRegister(&RISCV::GPRRegClass);
      Register ScratchReg = MRI->createVirtualRegister(&RISCV::GPRRegClass);
      auto MIB = BuildMI(MBB, MI, DL, TII->get(RISCV::PseudoVSETVLEXT))
          .addReg(DestReg, RegState::Define | RegState::Dead)
          .addReg(ScratchReg, RegState::Define | RegState::Dead)
          .addReg(Info.getAVLReg())
          .addImm(InfoVTYPE)
          .addReg(ExtraReg);

      // Assure that ExtraReg is not being killed in the predecessor MBB
      MRI->clearKillFlags(ExtraReg);

      return MIB.getInstr();
    } // End of PseudoVSETVLEXT
  }

  // Use X0, X0 form if the AVL is the same and the SEW+LMUL gives the same
  // VLMAX.
  if (PrevInfo.isValid() && !PrevInfo.isUnknown() &&
      Info.hasSameAVL(PrevInfo) && Info.hasSameVLMAX(PrevInfo)) {
    return BuildMI(MBB, InsertPt, DL, TII->get(RISCV::PseudoVSETVLIX0))
        .addReg(RISCV::X0, RegState::Define | RegState::Dead)
        .addReg(RISCV::X0, RegState::Kill)
        .addImm(InfoVTYPE)
        .addReg(RISCV::VL, RegState::Implicit)
        .getInstr();
  }

  if (Info.hasAVLImm()) {
    return BuildMI(MBB, InsertPt, DL, TII->get(RISCV::PseudoVSETIVLI))
        .addReg(RISCV::X0, RegState::Define | RegState::Dead)
        .addImm(Info.getAVLImm())
        .addImm(InfoVTYPE)
        .getInstr();
  }

  Register AVLReg = Info.getAVLReg();
  if (AVLReg == RISCV::NoRegister) {
    // We can only use x0, x0 if there's no chance of the vtype change causing
    // the previous vl to become invalid.
    if (PrevInfo.isValid() && !PrevInfo.isUnknown() &&
        Info.hasSameVLMAX(PrevInfo)) {
      return BuildMI(MBB, InsertPt, DL, TII->get(RISCV::PseudoVSETVLIX0))
          .addReg(RISCV::X0, RegState::Define | RegState::Dead)
          .addReg(RISCV::X0, RegState::Kill)
          .addImm(InfoVTYPE)
          .addReg(RISCV::VL, RegState::Implicit)
          .getInstr();
    }
    // Otherwise use an AVL of 0 to avoid depending on previous vl.
    return BuildMI(MBB, InsertPt, DL, TII->get(RISCV::PseudoVSETIVLI))
        .addReg(RISCV::X0, RegState::Define | RegState::Dead)
        .addImm(0)
        .addImm(InfoVTYPE)
        .getInstr();
  }

  if (AVLReg.isVirtual())
    MRI->constrainRegClass(AVLReg, &RISCV::GPRNoX0RegClass);

  // Use X0 as the DestReg unless AVLReg is X0. We also need to change the
  // opcode if the AVLReg is X0 as they have different register classes for
  // the AVL operand.
  Register DestReg = RISCV::X0;
  unsigned Opcode = RISCV::PseudoVSETVLI;
  if (AVLReg == RISCV::X0) {
    DestReg = MRI->createVirtualRegister(&RISCV::GPRRegClass);
    Opcode = RISCV::PseudoVSETVLIX0;
  }
  return BuildMI(MBB, InsertPt, DL, TII->get(Opcode))
      .addReg(DestReg, RegState::Define | RegState::Dead)
      .addReg(AVLReg)
      .addImm(InfoVTYPE)
      .getInstr();
}

// Return a VSETVLIInfo representing the changes made by this VSETVLI or
// VSETIVLI instruction.
static VSETVLIInfo getInfoForVSETVLI(const MachineInstr &MI) {
  VSETVLIInfo NewInfo;
  if (MI.getOpcode() == RISCV::PseudoVSETVLEXT) {
    NewInfo.setAVLReg(MI.getOperand(2).getReg());
    NewInfo.setVTYPE(MI.getOperand(3).getImm());
  } else {
    if (MI.getOpcode() == RISCV::PseudoVSETIVLI) {
      NewInfo.setAVLImm(MI.getOperand(1).getImm());
    } else {
      assert(MI.getOpcode() == RISCV::PseudoVSETVLI ||
             MI.getOpcode() == RISCV::PseudoVSETVLIX0);
      Register AVLReg = MI.getOperand(1).getReg();
      assert((AVLReg != RISCV::X0 || MI.getOperand(0).getReg() != RISCV::X0) &&
             "Can't handle X0, X0 vsetvli yet");
      NewInfo.setAVLReg(AVLReg);
    }
    NewInfo.setVTYPE(MI.getOperand(2).getImm());
  }

  return NewInfo;
}

<<<<<<< HEAD
bool canSkipVSETVLIForLoadStore(const MachineInstr &MI,
                                const VSETVLIInfo &Require,
                                const VSETVLIInfo &CurInfo) {
  unsigned EEW;
  switch (MI.getOpcode()) {
  default:
    return false;
  case RISCV::PseudoVLE8_V_M1:
  case RISCV::PseudoVLE8_V_M1_MASK:
  case RISCV::PseudoVLE8_V_M2:
  case RISCV::PseudoVLE8_V_M2_MASK:
  case RISCV::PseudoVLE8_V_M4:
  case RISCV::PseudoVLE8_V_M4_MASK:
  case RISCV::PseudoVLE8_V_M8:
  case RISCV::PseudoVLE8_V_M8_MASK:
  case RISCV::PseudoVLE8_V_MF2:
  case RISCV::PseudoVLE8_V_MF2_MASK:
  case RISCV::PseudoVLE8_V_MF4:
  case RISCV::PseudoVLE8_V_MF4_MASK:
  case RISCV::PseudoVLE8_V_MF8:
  case RISCV::PseudoVLE8_V_MF8_MASK:
  case RISCV::PseudoVLSE8_V_M1:
  case RISCV::PseudoVLSE8_V_M1_MASK:
  case RISCV::PseudoVLSE8_V_M2:
  case RISCV::PseudoVLSE8_V_M2_MASK:
  case RISCV::PseudoVLSE8_V_M4:
  case RISCV::PseudoVLSE8_V_M4_MASK:
  case RISCV::PseudoVLSE8_V_M8:
  case RISCV::PseudoVLSE8_V_M8_MASK:
  case RISCV::PseudoVLSE8_V_MF2:
  case RISCV::PseudoVLSE8_V_MF2_MASK:
  case RISCV::PseudoVLSE8_V_MF4:
  case RISCV::PseudoVLSE8_V_MF4_MASK:
  case RISCV::PseudoVLSE8_V_MF8:
  case RISCV::PseudoVLSE8_V_MF8_MASK:
  case RISCV::PseudoVSE8_V_M1:
  case RISCV::PseudoVSE8_V_M1_MASK:
  case RISCV::PseudoVSE8_V_M2:
  case RISCV::PseudoVSE8_V_M2_MASK:
  case RISCV::PseudoVSE8_V_M4:
  case RISCV::PseudoVSE8_V_M4_MASK:
  case RISCV::PseudoVSE8_V_M8:
  case RISCV::PseudoVSE8_V_M8_MASK:
  case RISCV::PseudoVSE8_V_MF2:
  case RISCV::PseudoVSE8_V_MF2_MASK:
  case RISCV::PseudoVSE8_V_MF4:
  case RISCV::PseudoVSE8_V_MF4_MASK:
  case RISCV::PseudoVSE8_V_MF8:
  case RISCV::PseudoVSE8_V_MF8_MASK:
  case RISCV::PseudoVSSE8_V_M1:
  case RISCV::PseudoVSSE8_V_M1_MASK:
  case RISCV::PseudoVSSE8_V_M2:
  case RISCV::PseudoVSSE8_V_M2_MASK:
  case RISCV::PseudoVSSE8_V_M4:
  case RISCV::PseudoVSSE8_V_M4_MASK:
  case RISCV::PseudoVSSE8_V_M8:
  case RISCV::PseudoVSSE8_V_M8_MASK:
  case RISCV::PseudoVSSE8_V_MF2:
  case RISCV::PseudoVSSE8_V_MF2_MASK:
  case RISCV::PseudoVSSE8_V_MF4:
  case RISCV::PseudoVSSE8_V_MF4_MASK:
  case RISCV::PseudoVSSE8_V_MF8:
  case RISCV::PseudoVSSE8_V_MF8_MASK:
    EEW = 8;
    break;
  case RISCV::PseudoVLE16_V_M1:
  case RISCV::PseudoVLE16_V_M1_MASK:
  case RISCV::PseudoVLE16_V_M2:
  case RISCV::PseudoVLE16_V_M2_MASK:
  case RISCV::PseudoVLE16_V_M4:
  case RISCV::PseudoVLE16_V_M4_MASK:
  case RISCV::PseudoVLE16_V_M8:
  case RISCV::PseudoVLE16_V_M8_MASK:
  case RISCV::PseudoVLE16_V_MF2:
  case RISCV::PseudoVLE16_V_MF2_MASK:
  case RISCV::PseudoVLE16_V_MF4:
  case RISCV::PseudoVLE16_V_MF4_MASK:
  case RISCV::PseudoVLSE16_V_M1:
  case RISCV::PseudoVLSE16_V_M1_MASK:
  case RISCV::PseudoVLSE16_V_M2:
  case RISCV::PseudoVLSE16_V_M2_MASK:
  case RISCV::PseudoVLSE16_V_M4:
  case RISCV::PseudoVLSE16_V_M4_MASK:
  case RISCV::PseudoVLSE16_V_M8:
  case RISCV::PseudoVLSE16_V_M8_MASK:
  case RISCV::PseudoVLSE16_V_MF2:
  case RISCV::PseudoVLSE16_V_MF2_MASK:
  case RISCV::PseudoVLSE16_V_MF4:
  case RISCV::PseudoVLSE16_V_MF4_MASK:
  case RISCV::PseudoVSE16_V_M1:
  case RISCV::PseudoVSE16_V_M1_MASK:
  case RISCV::PseudoVSE16_V_M2:
  case RISCV::PseudoVSE16_V_M2_MASK:
  case RISCV::PseudoVSE16_V_M4:
  case RISCV::PseudoVSE16_V_M4_MASK:
  case RISCV::PseudoVSE16_V_M8:
  case RISCV::PseudoVSE16_V_M8_MASK:
  case RISCV::PseudoVSE16_V_MF2:
  case RISCV::PseudoVSE16_V_MF2_MASK:
  case RISCV::PseudoVSE16_V_MF4:
  case RISCV::PseudoVSE16_V_MF4_MASK:
  case RISCV::PseudoVSSE16_V_M1:
  case RISCV::PseudoVSSE16_V_M1_MASK:
  case RISCV::PseudoVSSE16_V_M2:
  case RISCV::PseudoVSSE16_V_M2_MASK:
  case RISCV::PseudoVSSE16_V_M4:
  case RISCV::PseudoVSSE16_V_M4_MASK:
  case RISCV::PseudoVSSE16_V_M8:
  case RISCV::PseudoVSSE16_V_M8_MASK:
  case RISCV::PseudoVSSE16_V_MF2:
  case RISCV::PseudoVSSE16_V_MF2_MASK:
  case RISCV::PseudoVSSE16_V_MF4:
  case RISCV::PseudoVSSE16_V_MF4_MASK:
    EEW = 16;
    break;
  case RISCV::PseudoVLE32_V_M1:
  case RISCV::PseudoVLE32_V_M1_MASK:
  case RISCV::PseudoVLE32_V_M2:
  case RISCV::PseudoVLE32_V_M2_MASK:
  case RISCV::PseudoVLE32_V_M4:
  case RISCV::PseudoVLE32_V_M4_MASK:
  case RISCV::PseudoVLE32_V_M8:
  case RISCV::PseudoVLE32_V_M8_MASK:
  case RISCV::PseudoVLE32_V_MF2:
  case RISCV::PseudoVLE32_V_MF2_MASK:
  case RISCV::PseudoVLSE32_V_M1:
  case RISCV::PseudoVLSE32_V_M1_MASK:
  case RISCV::PseudoVLSE32_V_M2:
  case RISCV::PseudoVLSE32_V_M2_MASK:
  case RISCV::PseudoVLSE32_V_M4:
  case RISCV::PseudoVLSE32_V_M4_MASK:
  case RISCV::PseudoVLSE32_V_M8:
  case RISCV::PseudoVLSE32_V_M8_MASK:
  case RISCV::PseudoVLSE32_V_MF2:
  case RISCV::PseudoVLSE32_V_MF2_MASK:
  case RISCV::PseudoVSE32_V_M1:
  case RISCV::PseudoVSE32_V_M1_MASK:
  case RISCV::PseudoVSE32_V_M2:
  case RISCV::PseudoVSE32_V_M2_MASK:
  case RISCV::PseudoVSE32_V_M4:
  case RISCV::PseudoVSE32_V_M4_MASK:
  case RISCV::PseudoVSE32_V_M8:
  case RISCV::PseudoVSE32_V_M8_MASK:
  case RISCV::PseudoVSE32_V_MF2:
  case RISCV::PseudoVSE32_V_MF2_MASK:
  case RISCV::PseudoVSSE32_V_M1:
  case RISCV::PseudoVSSE32_V_M1_MASK:
  case RISCV::PseudoVSSE32_V_M2:
  case RISCV::PseudoVSSE32_V_M2_MASK:
  case RISCV::PseudoVSSE32_V_M4:
  case RISCV::PseudoVSSE32_V_M4_MASK:
  case RISCV::PseudoVSSE32_V_M8:
  case RISCV::PseudoVSSE32_V_M8_MASK:
  case RISCV::PseudoVSSE32_V_MF2:
  case RISCV::PseudoVSSE32_V_MF2_MASK:
    EEW = 32;
    break;
  case RISCV::PseudoVLE64_V_M1:
  case RISCV::PseudoVLE64_V_M1_MASK:
  case RISCV::PseudoVLE64_V_M2:
  case RISCV::PseudoVLE64_V_M2_MASK:
  case RISCV::PseudoVLE64_V_M4:
  case RISCV::PseudoVLE64_V_M4_MASK:
  case RISCV::PseudoVLE64_V_M8:
  case RISCV::PseudoVLE64_V_M8_MASK:
  case RISCV::PseudoVLSE64_V_M1:
  case RISCV::PseudoVLSE64_V_M1_MASK:
  case RISCV::PseudoVLSE64_V_M2:
  case RISCV::PseudoVLSE64_V_M2_MASK:
  case RISCV::PseudoVLSE64_V_M4:
  case RISCV::PseudoVLSE64_V_M4_MASK:
  case RISCV::PseudoVLSE64_V_M8:
  case RISCV::PseudoVLSE64_V_M8_MASK:
  case RISCV::PseudoVSE64_V_M1:
  case RISCV::PseudoVSE64_V_M1_MASK:
  case RISCV::PseudoVSE64_V_M2:
  case RISCV::PseudoVSE64_V_M2_MASK:
  case RISCV::PseudoVSE64_V_M4:
  case RISCV::PseudoVSE64_V_M4_MASK:
  case RISCV::PseudoVSE64_V_M8:
  case RISCV::PseudoVSE64_V_M8_MASK:
  case RISCV::PseudoVSSE64_V_M1:
  case RISCV::PseudoVSSE64_V_M1_MASK:
  case RISCV::PseudoVSSE64_V_M2:
  case RISCV::PseudoVSSE64_V_M2_MASK:
  case RISCV::PseudoVSSE64_V_M4:
  case RISCV::PseudoVSSE64_V_M4_MASK:
  case RISCV::PseudoVSSE64_V_M8:
  case RISCV::PseudoVSSE64_V_M8_MASK:
    EEW = 64;
    break;
  }

  // Stores can ignore the tail and mask policies.
  const bool StoreOp = MI.getNumExplicitDefs() == 0;
  if (!StoreOp && !CurInfo.hasSamePolicy(Require))
    return false;

  return CurInfo.isCompatibleWithLoadStoreEEW(EEW, Require);
}

const ExtraOperand &RISCVInsertVSETVLI::getExtraOperand(const MachineInstr *MI) {
  auto EOIt = ExtraOpInfo.find(MI);
  assert(EOIt != ExtraOpInfo.end());

  return EOIt->second;
}

void RISCVInsertVSETVLI::copyExtraOperand(const MachineInstr *From,
                                          const MachineInstr *To) {
  auto ToEOIt = ExtraOpInfo.find(To);
  assert(ToEOIt != ExtraOpInfo.end());

  ToEOIt->second = getExtraOperand(From);
}

void RISCVInsertVSETVLI::copyExtraOperand(const ExtraOperand EO,
                                          const MachineInstr *To) {
  auto ToEOIt = ExtraOpInfo.find(To);
  assert(ToEOIt != ExtraOpInfo.end());

  ToEOIt->second = EO;
}

void RISCVInsertVSETVLI::computeExtraOperand(const MachineBasicBlock &MBB) {
  for (const MachineInstr &MI : MBB) {
    ExtraOperand EO; // Default: Undefined
    switch(MI.getOpcode()) {
    case RISCV::PseudoVSETVLEXT:
      EO.setReg(MI.getOperand(4).getReg());
      break;
    case RISCV::PseudoVSETVLI:
    case RISCV::PseudoVSETVLIX0:
    case RISCV::PseudoVSETIVLI: {
      if (RISCVVType::isNontemporal(MI.getOperand(2).getImm()))
        EO.setNontemporal();
      else
        EO.setZero();

      break;
    }
    default: {
      // For vector instructions (both EPI and RVV ones) we check if the VL
      // operand is the result of a PHI; if this is the case, we assign the
      // FromPHI tag to the ExtraOperand
      VSETVLIInfo Info;

      if (const RISCVEPIPseudosTable::EPIPseudoInfo *EPI =
              RISCVEPIPseudosTable::getEPIPseudoInfo(MI.getOpcode())) {
        // Check if the instruction set the NT bit
        // NOTE: vload/vstore NT overwrites any Extra info present before them
        unsigned Nontemporal = (MI.getOperand(EPI->getSEWIndex()).getImm() >> 9) & 0x1;
        if (Nontemporal) {
          EO.setNontemporal();
          break;
        }

        Info = computeInfoForEPIInstr(MI, EPI->getVLIndex(), EPI->getSEWIndex(),
                                      EPI->VLMul, EPI->getMaskOpIndex(), MRI);
      } else if (RISCVII::hasSEWOp(MI.getDesc().TSFlags)) {
        Info = computeInfoForInstr(MI, MI.getDesc().TSFlags, MRI);
      }

      if (Info.hasAVLReg()) {
        MachineInstr *PHI = MRI->getVRegDef(Info.getAVLReg());
        if (PHI && PHI->getOpcode() == RISCV::PHI && PHI->getParent() == &MBB)
          EO.setFromPHI();
      }

      break;
    }
    }

    ExtraOpInfo.insert({&MI, EO});
  }
}

ExtraOperand needPHI(const ArrayRef<ExtraOperand> &EOs) {
  ExtraOperand RetEO;

  // Check if at least one of the predecessors ExtraOperands is different
  // from Undefined; if not, we do not need a PHI
  bool NeedPHI = false;
  for (const auto &EO : EOs) {
    if (!EO.isUndefined()) {
      NeedPHI = true;
      break;
    }
  }

  if (NeedPHI) {
    // If all the !Undefined ExtraOperand(s) are Zero, no need for a PHI
    NeedPHI = false;
    for (const auto &EO : EOs) {
      if (!EO.isUndefined() &&
          !EO.isZero()) {
        NeedPHI = true;
        break;
      }
    }
    if (!NeedPHI)
      RetEO.setZero();
  }

  if (NeedPHI) {
    // We still do not need a PHI when all predecessors ExtraOperands are
    // equal to Nontemporal
    NeedPHI = false;
    for (const auto &EO : EOs) {
      if (!EO.isNontemporal()) {
        NeedPHI = true;
        break;
      }
    }
    if (!NeedPHI)
      RetEO.setNontemporal();
  }

  if (NeedPHI) {
    // Finally, we also do not need a PHI if all predecessors ExtraOperands
    // are equal to Reg and the register is the same
    NeedPHI = false;
    if (EOs.front().isReg()) {
      Register ExtraReg = EOs.front().getRegister();
      for (const auto &EO : EOs) {
        if (!EO.isReg() || EO.getRegister() != ExtraReg) {
          NeedPHI = true;
          break;
        }
      }
    } else
      NeedPHI = true;

    if (!NeedPHI)
      RetEO.setReg(EOs.front().getRegister());
  }

  if (NeedPHI)
    RetEO.setFromPHI();
  return RetEO;
}

void RISCVInsertVSETVLI::getExtraOperandFromPHI(MachineBasicBlock &MBB,
                                                const MachineInstr &MI) {
  BlockData &BBInfo = BlockInfo[MBB.getNumber()];
  VSETVLIInfo Info;
  if (RISCVII::hasSEWOp(MI.getDesc().TSFlags)) {
    Info = computeInfoForInstr(MI, MI.getDesc().TSFlags, MRI);
  } else if (const RISCVEPIPseudosTable::EPIPseudoInfo *EPI =
                 RISCVEPIPseudosTable::getEPIPseudoInfo(MI.getOpcode())) {
    Info = computeInfoForEPIInstr(MI, EPI->getVLIndex(), EPI->getSEWIndex(),
                                    EPI->VLMul, EPI->getMaskOpIndex(), MRI);
  }

  assert(Info.hasAVLReg());
  MachineInstr *PHI = MRI->getVRegDef(Info.getAVLReg());
  assert(PHI && PHI->getOpcode() == RISCV::PHI && PHI->getParent() == &MBB);

  const auto IterToPHI = BBInfo.PHIsForExtras.find(PHI);
  if (IterToPHI != BBInfo.PHIsForExtras.end()) {
    copyExtraOperand((*IterToPHI).second, &MI);
    return;
  }

  // If PHI is not in the PHIsForExtras map, calculate the corresponding
  // ExtraOperand (potentially adding a new PHI instruction for it)
  SmallVector<ExtraOperand, 4> EOs;
  SmallMapVector<MachineBasicBlock*, MachineInstr*, 4> PHIArgs;
  for (unsigned PHIOp = 1, NumOps = PHI->getNumOperands(); PHIOp != NumOps;
       PHIOp += 2) {
    Register InReg = PHI->getOperand(PHIOp).getReg();
    MachineInstr *DefMI = MRI->getVRegDef(InReg);
    MachineBasicBlock *PredMBB = PHI->getOperand(PHIOp + 1).getMBB();

    PHIArgs.insert({PredMBB, DefMI});
    EOs.push_back(getExtraOperand(DefMI));
  }

  ExtraOperand NewEO = needPHI(EOs);
  if (!NewEO.isFromPHI()) {
    copyExtraOperand(NewEO, &MI);
    BBInfo.PHIsForExtras.insert({PHI, NewEO});

    return;
  }

  // If we get here, then we need to add a new PHI instruction to calculate
  // the resulting ExtraOperand from the merge of the ExtraOperands coming
  // from the predecessors
  DebugLoc DL = MBB.findBranchDebugLoc();
  Register ExtraReg = MRI->createVirtualRegister(&RISCV::GPRRegClass);
  MachineInstrBuilder MIB =
      BuildMI(MBB, MBB.begin(), DL, TII->get(RISCV::PHI), ExtraReg);

  // Already assign ExtraOperand to MI and add it to PHIsForExtras map to avoid
  // an infinite loop when adding arguments to the PHI
  NewEO.setReg(ExtraReg);
  copyExtraOperand(NewEO, &MI);
  BBInfo.PHIsForExtras.insert({PHI, NewEO});

  // Add PHI arguments
  for (const auto &Elem : PHIArgs) {
    MachineBasicBlock *PredMBB;
    MachineInstr *PredMI;
    std::tie(PredMBB, PredMI) = Elem;

    if (getExtraOperand(PredMI).isFromPHI())
      getExtraOperandFromPHI(*PredMBB, *PredMI);

    ExtraOperand PredEO = getExtraOperand(PredMI);
    assert(!PredEO.isFromPHI());

    Register PredExtra = RISCV::NoRegister;
    if (PredEO.isReg())
      PredExtra = PredEO.getRegister();
    else if (PredEO.isNontemporal())
      PredExtra = getNTRegister(PredMBB);
    else
      PredExtra = getFakeRegister(PredMBB);

    MIB.addReg(PredExtra); // Extra operand register
    MIB.addMBB(PredMBB);   // Machine Basic Block

    // Assure that PredExtra is not being killed in the predecessor MBB
    MRI->clearKillFlags(PredExtra);
  }

  // Add new MI to the MF local MI->ExtraOperand map
  ExtraOperand NewMIEO;
  ExtraOpInfo.insert({MIB.getInstr(), NewMIEO});
}

void RISCVInsertVSETVLI::emitPHIsForExtras(MachineBasicBlock &MBB) {
  for (const MachineInstr &MI : MBB) {
    if (!getExtraOperand(&MI).isFromPHI())
      continue;

    getExtraOperandFromPHI(MBB, MI);
  }
}

void RISCVInsertVSETVLI::forwardPropagateAVL(MachineBasicBlock &MBB) {
  for (const MachineInstr &MI : MBB) {
    if (MI.getOpcode() != RISCV::PseudoVSETVLI &&
        MI.getOpcode() != RISCV::PseudoVSETVLIX0 &&
        MI.getOpcode() != RISCV::PseudoVSETIVLI &&
        MI.getOpcode() != RISCV::PseudoVSETVLEXT) {
      continue;
    }

    VSETVLIInfo VI = getInfoForVSETVLI(MI);
    const MachineOperand &GVLOp = MI.getOperand(0);
    assert(GVLOp.isReg());
    Register GVLReg = GVLOp.getReg();
    // Cycle through all uses of this GVL
    for (MachineRegisterInfo::use_nodbg_iterator
             UI = MRI->use_nodbg_begin(GVLReg),
             UIEnd = MRI->use_nodbg_end();
         UI != UIEnd;) {
      MachineOperand &Use(*UI++);
      assert(Use.getParent() != nullptr);
      const MachineInstr &UseMI = *Use.getParent();
      const int UseIndex = UseMI.getOperandNo(&Use);

      bool Propagate = false;
      // EPI instructions
      if (const RISCVEPIPseudosTable::EPIPseudoInfo *EPI =
              RISCVEPIPseudosTable::getEPIPseudoInfo(UseMI.getOpcode())) {
        if (UseIndex == EPI->getVLIndex()) {
          VSETVLIInfo UseInfo = computeInfoForEPIInstr(
              UseMI, EPI->getVLIndex(), EPI->getSEWIndex(), EPI->VLMul,
              EPI->getMaskOpIndex(), MRI);
          Propagate = UseInfo.hasSameVLMAX(VI);
        }
      } else {
        // RVV instructions
        uint64_t TSFlags = UseMI.getDesc().TSFlags;
        if (RISCVII::hasSEWOp(TSFlags) && RISCVII::hasVLOp(TSFlags)) {
          int NumOperands = UseMI.getNumExplicitOperands();
          if (RISCVII::hasVecPolicyOp(TSFlags))
            --NumOperands;

          // NumOperands - 2 == VLOpIndex
          if (UseIndex == (NumOperands - 2)) {
            VSETVLIInfo UseInfo = computeInfoForInstr(UseMI, TSFlags, MRI);
            Propagate = UseInfo.hasSameVLMAX(VI);
          }
        }
      }

      if (Propagate) {
        if (MI.getOpcode() == RISCV::PseudoVSETIVLI && Use.isImm())
          Use.setImm(VI.getAVLImm());
        else if (Use.isReg() && VI.hasAVLReg())
          Use.setReg(VI.getAVLReg());

        // Also propagate the Extra operand info
        if (getExtraOperand(&UseMI).isUndefined())
          copyExtraOperand(&MI, &UseMI);
      }
    }

    // Update liveness.
    if (MRI->use_nodbg_empty(GVLReg)) {
      assert(Register::isVirtualRegister(GVLReg));
      MachineRegisterInfo::def_iterator GVLOpIt = MRI->def_begin(GVLReg);
      assert(GVLOpIt != MRI->def_end());
      MachineOperand &GVLOp = *GVLOpIt;
      GVLOp.setIsDead();
    }
  }
}

=======
>>>>>>> 628ce33e
/// Return true if a VSETVLI is required to transition from CurInfo to Require
/// before MI.
bool RISCVInsertVSETVLI::needVSETVLI(const MachineInstr &MI,
                                     const VSETVLIInfo &Require,
                                     const VSETVLIInfo &CurInfo) const {
  assert(Require == computeInfoForInstr(MI, MI.getDesc().TSFlags, MRI));

  if (CurInfo.isCompatible(MI, Require))
    return false;

  // For vmv.s.x and vfmv.s.f, there is only two behaviors, VL = 0 and VL > 0.
  // So it's compatible when we could make sure that both VL be the same
  // situation.  Additionally, if writing to an implicit_def operand, we
  // don't need to preserve any other bits and are thus compatible with any
  // larger etype, and can disregard policy bits.
  if (isScalarMoveInstr(MI) &&
      ((CurInfo.hasNonZeroAVL() && Require.hasNonZeroAVL()) ||
       (CurInfo.hasZeroAVL() && Require.hasZeroAVL()))) {
    auto *VRegDef = MRI->getVRegDef(MI.getOperand(1).getReg());
    if (VRegDef && VRegDef->isImplicitDef() &&
        CurInfo.getSEW() >= Require.getSEW())
      return false;
    if (CurInfo.hasSameSEW(Require) && CurInfo.hasSamePolicy(Require))
      return false;
  }

  // We didn't find a compatible value. If our AVL is a virtual register,
  // it might be defined by a VSET(I)VLI(EXT). If it has the same VTYPE
  // and the last VL/VTYPE we observed is the same, we don't need a
  // VSETVLI here.
  if (!CurInfo.isUnknown() && Require.hasAVLReg() &&
      Require.getAVLReg().isVirtual() && !CurInfo.hasSEWLMULRatioOnly() &&
      CurInfo.hasCompatibleVTYPE(MI, Require)) {
    if (MachineInstr *DefMI = MRI->getVRegDef(Require.getAVLReg())) {
      if (isVectorConfigInstr(*DefMI)) {
        VSETVLIInfo DefInfo = getInfoForVSETVLI(*DefMI);
        if (DefInfo.hasSameAVL(CurInfo) && DefInfo.hasSameVLMAX(CurInfo))
          return false;
      }
    }
  }

  return true;
}

// Given an incoming state reaching MI, modifies that state so that it is minimally
// compatible with MI.  The resulting state is guaranteed to be semantically legal
// for MI, but may not be the state requested by MI.
void RISCVInsertVSETVLI::transferBefore(VSETVLIInfo &Info, const MachineInstr &MI) {
  uint64_t TSFlags = MI.getDesc().TSFlags;
  if (!RISCVII::hasSEWOp(TSFlags))
    return;
  VSETVLIInfo NewInfo = computeInfoForInstr(MI, TSFlags, MRI);

  if (!Info.isValid()) {
    Info = NewInfo;
  } else {
    // If this instruction isn't compatible with the previous VL/VTYPE
    // we need to insert a VSETVLI.
    // NOTE: We only do this if the vtype we're comparing against was
    // created in this block. We need the first and third phase to treat
    // the store the same way.
    if (needVSETVLI(MI, NewInfo, Info))
      Info = NewInfo;
  }
}

// Given a state with which we evaluated MI (see transferBefore above for why
// this might be different that the state MI requested), modify the state to
// reflect the changes MI might make.
void RISCVInsertVSETVLI::transferAfter(VSETVLIInfo &Info, const MachineInstr &MI) {
  if (isVectorConfigInstr(MI)) {
    Info = getInfoForVSETVLI(MI);
    return;
  }

  if (RISCV::isFaultFirstLoad(MI)) {
    // Update AVL to vl-output of the fault first load.
    Info.setAVLReg(MI.getOperand(1).getReg());
    return;
  }

  // If this is something that updates VL/VTYPE that we don't know about, set
  // the state to unknown.
  if (MI.isCall() || MI.isInlineAsm() || MI.modifiesRegister(RISCV::VL) ||
      MI.modifiesRegister(RISCV::VTYPE))
    Info = VSETVLIInfo::getUnknown();
}

bool RISCVInsertVSETVLI::computeVLVTYPEChanges(const MachineBasicBlock &MBB) {
  bool HadVectorOp = false;

  BlockData &BBInfo = BlockInfo[MBB.getNumber()];
  ExtraOperand LastEO;
  BBInfo.Change = BBInfo.Pred;
  for (const MachineInstr &MI : MBB) {
<<<<<<< HEAD
    // Save the last defined ExtraOperand
    if (!getExtraOperand(&MI).isUndefined())
      LastEO = getExtraOperand(&MI);

    // If this is an explicit VSETVLI, VSETIVLI or VSETVLEXT, update our state.
    if (isVectorConfigInstr(MI)) {
      HadVectorOp = true;
      BBInfo.Change = getInfoForVSETVLI(MI);
      continue;
    }
=======
    transferBefore(BBInfo.Change, MI);
>>>>>>> 628ce33e

    if (isVectorConfigInstr(MI) || RISCVII::hasSEWOp(MI.getDesc().TSFlags))
      HadVectorOp = true;

<<<<<<< HEAD
      VSETVLIInfo NewInfo = computeInfoForInstr(MI, TSFlags, MRI);

      if (!BBInfo.Change.isValid()) {
        BBInfo.Change = NewInfo;
      } else {
        // If this instruction isn't compatible with the previous VL/VTYPE
        // we need to insert a VSETVLI.
        // NOTE: We only do this if the vtype we're comparing against was
        // created in this block. We need the first and third phase to treat
        // the store the same way.
        if (needVSETVLI(MI, NewInfo, BBInfo.Change))
          BBInfo.Change = NewInfo;
      }
    }

    if (const RISCVEPIPseudosTable::EPIPseudoInfo *EPI =
            RISCVEPIPseudosTable::getEPIPseudoInfo(MI.getOpcode())) {
      int VLIndex = EPI->getVLIndex();
      int SEWIndex = EPI->getSEWIndex();
      int MaskOpIndex = EPI->getMaskOpIndex();

      HadVectorOp = true;

      assert(SEWIndex >= 0 && "SEWIndex must be >= 0");
      VSETVLIInfo NewInfo = computeInfoForEPIInstr(
          MI, VLIndex, SEWIndex, EPI->VLMul, MaskOpIndex, MRI);

      if (!BBInfo.Change.isValid()) {
        BBInfo.Change = NewInfo;
      } else {
        // If this instruction isn't compatible with the previous VL/VTYPE
        // we need to insert a VSETVLI.
        // If this is a unit-stride or strided load/store, we may be able to use
        // the EMUL=(EEW/SEW)*LMUL relationship to avoid changing vtype.
        // NOTE: We only do this if the vtype we're comparing against was
        // created in this block. We need the first and third phase to treat
        // the store the same way.
        if (needVSETVLI(MI, NewInfo, BBInfo.Change))
          BBInfo.Change = NewInfo;
      }
    }

    // If this is something that updates VL/VTYPE that we don't know about, set
    // the state to unknown.
    if (MI.isCall() || MI.isInlineAsm() || MI.modifiesRegister(RISCV::VL) ||
        MI.modifiesRegister(RISCV::VTYPE))
      BBInfo.Change = VSETVLIInfo::getUnknown();
=======
    transferAfter(BBInfo.Change, MI);
>>>>>>> 628ce33e
  }

  // The exit ExtraOperand value is the last !Undefined found in the MBB, if any
  BBInfo.ExitExtra = LastEO;

  return HadVectorOp;
}

void RISCVInsertVSETVLI::computeIncomingVLVTYPE(const MachineBasicBlock &MBB) {

  BlockData &BBInfo = BlockInfo[MBB.getNumber()];
  BBInfo.InQueue = false;

  VSETVLIInfo InInfo;
  SmallVector<ExtraOperand, 4> EOs;
  if (MBB.pred_empty()) {
    // There are no predecessors, so use the default starting status.
    InInfo.setUnknown();
  } else {
    for (MachineBasicBlock *P : MBB.predecessors()) {
      BlockData &PredBBInfo = BlockInfo[P->getNumber()];
      InInfo = InInfo.intersect(PredBBInfo.Exit);
      EOs.push_back(PredBBInfo.ExitExtra);
    }
  }

  // If we don't have any valid predecessor value, wait until we do.
  if (!InInfo.isValid())
    return;

  // If no change, no need to rerun block
  if (InInfo == BBInfo.Pred)
    return;

  BBInfo.Pred = InInfo;
  LLVM_DEBUG(dbgs() << "Entry state of " << printMBBReference(MBB)
                    << " changed to " << BBInfo.Pred << "\n");

  // Update PredExtra acoordingly to what we have in AllPredsExtras
  switch(EOs.size()) {
  case 0:
    // No predecessors => nothing to do
    break;
  case 1: {
    // PredExtra == ExtraOperand of the only predecessor (no need for a PHI)
    BBInfo.PredExtra = EOs.front();
    break;
  }
  default: {
    BBInfo.PredExtra = needPHI(EOs);
    break;
  }
  }

  // Note: It's tempting to cache the state changes here, but due to the
  // compatibility checks performed a blocks output state can change based on
  // the input state.  To cache, we'd have to add logic for finding
  // never-compatible state changes.
  computeVLVTYPEChanges(MBB);
  VSETVLIInfo TmpStatus = BBInfo.Change;

  bool UpdatedExtraOperand = false;
  // Update ExitExtra with PredExtra value if there are no changes in the MBB
  if (BBInfo.ExitExtra.isUndefined() &&
      !BBInfo.PredExtra.isUndefined()) {
    BBInfo.ExitExtra = BBInfo.PredExtra;
    UpdatedExtraOperand = true;
  }

  bool UpdatedVSETVLIInfo = false;
  if (BBInfo.Exit != TmpStatus) {
    BBInfo.Exit = TmpStatus;
    UpdatedVSETVLIInfo = true;
    LLVM_DEBUG(dbgs() << "Exit state of " << printMBBReference(MBB)
                      << " changed to " << BBInfo.Exit << "\n");
  }

  // Add the successors to the work list so we can propagate the
  // changed exit status.
  for (MachineBasicBlock *S : MBB.successors()) {
    // If the new exit values match the old exit values, we don't need to
    // revisit any blocks.
    if (!BlockInfo[S->getNumber()].InQueue &&
        (UpdatedVSETVLIInfo || UpdatedExtraOperand)) {
      WorkList.push(S);
      BlockInfo[S->getNumber()].InQueue = true;
      LLVM_DEBUG(dbgs() << "Requeuing " << printMBBReference(MBB) << "\n");
    }
  }
}

// If we weren't able to prove a vsetvli was directly unneeded, it might still
// be unneeded if the AVL is a phi node where all incoming values are VL
// outputs from the last VSETVLI in their respective basic blocks.
bool RISCVInsertVSETVLI::needVSETVLIPHI(const VSETVLIInfo &Require,
                                        const MachineBasicBlock &MBB) const {
  if (DisableInsertVSETVLPHIOpt)
    return true;

  if (!Require.hasAVLReg())
    return true;

  Register AVLReg = Require.getAVLReg();
  if (!AVLReg.isVirtual())
    return true;

  // We need the AVL to be produce by a PHI node in this basic block.
  MachineInstr *PHI = MRI->getVRegDef(AVLReg);
  if (!PHI || PHI->getOpcode() != RISCV::PHI || PHI->getParent() != &MBB)
    return true;

  for (unsigned PHIOp = 1, NumOps = PHI->getNumOperands(); PHIOp != NumOps;
       PHIOp += 2) {
    Register InReg = PHI->getOperand(PHIOp).getReg();
    MachineBasicBlock *PBB = PHI->getOperand(PHIOp + 1).getMBB();
    const BlockData &PBBInfo = BlockInfo[PBB->getNumber()];
    // If the exit from the predecessor has the VTYPE we are looking for
    // we might be able to avoid a VSETVLI.
    if (PBBInfo.Exit.isUnknown() || !PBBInfo.Exit.hasSameVTYPE(Require))
      return true;

    // We need the PHI input to the be the output of a VSET(I)VLI(EXT).
    MachineInstr *DefMI = MRI->getVRegDef(InReg);
    if (!DefMI || !isVectorConfigInstr(*DefMI))
      return true;

    // We found a VSET(I)VLI(EXT) make sure it matches the output of the
    // predecessor block.
    VSETVLIInfo DefInfo = getInfoForVSETVLI(*DefMI);
    if (!DefInfo.hasSameAVL(PBBInfo.Exit) ||
        !DefInfo.hasSameVTYPE(PBBInfo.Exit))
      return true;
  }

  // If all the incoming values to the PHI checked out, we don't need
  // to insert a VSETVLI.
  return false;
}

void RISCVInsertVSETVLI::emitVSETVLIs(MachineBasicBlock &MBB) {
<<<<<<< HEAD
  BlockData &BBInfo = BlockInfo[MBB.getNumber()];
  VSETVLIInfo CurInfo;
  MachineInstr *PrevMI = nullptr;

  for (MachineInstr &MI : MBB) {
    // Retrieve ExtraOperand of previous instruction
    ExtraOperand PrevEO = PrevMI ? getExtraOperand(PrevMI) : BBInfo.PredExtra;

    // Inherit ExtraOperand, if MI's one == Undefined
    if (getExtraOperand(&MI).isUndefined())
      copyExtraOperand(PrevEO, &MI);

    PrevMI = &MI;
    bool HasSameExtraOperand = getExtraOperand(&MI) == PrevEO;

    // If this is an explicit VSETVLI, VSETIVLI or VSETVLEXT, update our state.
=======
  VSETVLIInfo CurInfo = BlockInfo[MBB.getNumber()].Pred;
  // Track whether the prefix of the block we've scanned is transparent
  // (meaning has not yet changed the abstract state).
  bool PrefixTransparent = true;
  for (MachineInstr &MI : MBB) {
    const VSETVLIInfo PrevInfo = CurInfo;
    transferBefore(CurInfo, MI);

    // If this is an explicit VSETVLI or VSETIVLI, update our state.
>>>>>>> 628ce33e
    if (isVectorConfigInstr(MI)) {
      // Conservatively, mark the VL and VTYPE as live.
      unsigned NumOperands = MI.getNumOperands();
      assert(MI.getOperand(NumOperands - 2).getReg() == RISCV::VL &&
             MI.getOperand(NumOperands - 1).getReg() == RISCV::VTYPE &&
             "Unexpected operands where VL and VTYPE should be");
<<<<<<< HEAD
      MI.getOperand(NumOperands - 2).setIsDead(false);
      MI.getOperand(NumOperands - 1).setIsDead(false);
      CurInfo = getInfoForVSETVLI(MI);
      continue;
=======
      MI.getOperand(3).setIsDead(false);
      MI.getOperand(4).setIsDead(false);
      PrefixTransparent = false;
>>>>>>> 628ce33e
    }

    uint64_t TSFlags = MI.getDesc().TSFlags;
    if (RISCVII::hasSEWOp(TSFlags)) {
      if (PrevInfo != CurInfo) {
        // If this is the first implicit state change, and the state change
        // requested can be proven to produce the same register contents, we
        // can skip emitting the actual state change and continue as if we
        // had since we know the GPR result of the implicit state change
        // wouldn't be used and VL/VTYPE registers are correct.  Note that
        // we *do* need to model the state as if it changed as while the
        // register contents are unchanged, the abstract model can change.
        if (!PrefixTransparent || needVSETVLIPHI(CurInfo, MBB))
          insertVSETVLI(MBB, MI, CurInfo, PrevInfo);
        PrefixTransparent = false;
      }

      if (RISCVII::hasVLOp(TSFlags)) {
        MachineOperand &VLOp = MI.getOperand(getVLOpNum(MI));
        if (VLOp.isReg()) {
          // Erase the AVL operand from the instruction.
          VLOp.setReg(RISCV::NoRegister);
          VLOp.setIsKill(false);
        }
        MI.addOperand(MachineOperand::CreateReg(RISCV::VL, /*isDef*/ false,
                                                /*isImp*/ true));
      }
      MI.addOperand(MachineOperand::CreateReg(RISCV::VTYPE, /*isDef*/ false,
                                              /*isImp*/ true));
    }

<<<<<<< HEAD
    // Handle EPI pseudos here.
    if (const RISCVEPIPseudosTable::EPIPseudoInfo *EPI =
            RISCVEPIPseudosTable::getEPIPseudoInfo(MI.getOpcode())) {
      int VLIndex = EPI->getVLIndex();
      int SEWIndex = EPI->getSEWIndex();
      int MaskOpIndex = EPI->getMaskOpIndex();

      assert(SEWIndex >= 0 && "SEWIndex must be >= 0");
      VSETVLIInfo NewInfo = computeInfoForEPIInstr(
          MI, VLIndex, SEWIndex, EPI->VLMul, MaskOpIndex, MRI);

      if (VLIndex >= 0) {
        MachineOperand &VLOp = MI.getOperand(VLIndex);
        // We don't lower to VL immediates in EPI yet.
        assert((VLOp.isReg() ||
                (VLOp.isImm() && VLOp.getImm() == RISCV::VLMaxSentinel)) &&
               "Invalid AVL operand");
        if (VLOp.isReg()) {
          // Erase the AVL operand from the instruction.
          VLOp.setReg(RISCV::NoRegister);
          VLOp.setIsKill(false);
        }
      }

      if (!CurInfo.isValid()) {
        // We haven't found any vector instructions or VL/VTYPE changes yet,
        // use the predecessor information.
        assert(BBInfo.Pred.isValid() &&
               "Expected a valid predecessor state.");
        CurInfo = BlockInfo[MBB.getNumber()].Pred;
        if (!HasSameExtraOperand || needVSETVLI(MI, NewInfo, CurInfo)) {
          // If this is the first implicit state change, and the state change
          // requested can be proven to produce the same register contents, we
          // can skip emitting the actual state change and continue as if we
          // had since we know the GPR result of the implicit state change
          // wouldn't be used and VL/VTYPE registers are correct.  Note that
          // we *do* need to model the state as if it changed as while the
          // register contents are unchanged, the abstract model can change.
          if (!HasSameExtraOperand || needVSETVLIPHI(NewInfo, MBB))
            insertVSETVLI(MBB, MI, NewInfo, BBInfo.Pred);
          CurInfo = NewInfo;
        }
      } else {
        // If this instruction isn't compatible with the previous VL/VTYPE
        // we need to insert a VSETVLI.
        // If this is a unit-stride or strided load/store, we may be able to use
        // the EMUL=(EEW/SEW)*LMUL relationship to avoid changing vtype.
        // NOTE: We can't use predecessor information for the store. We must
        // treat it the same as the first phase so that we produce the correct
        // vl/vtype for succesor blocks.
        if (!HasSameExtraOperand || needVSETVLI(MI, NewInfo, CurInfo)) {
          insertVSETVLI(MBB, MI, NewInfo, CurInfo);
          CurInfo = NewInfo;
        }
      }
    }

    // If this is something that updates VL/VTYPE that we don't know about, set
    // the state to unknown.
=======
>>>>>>> 628ce33e
    if (MI.isCall() || MI.isInlineAsm() || MI.modifiesRegister(RISCV::VL) ||
        MI.modifiesRegister(RISCV::VTYPE))
      PrefixTransparent = false;

    transferAfter(CurInfo, MI);
  }

  // If we reach the end of the block and our current info doesn't match the
  // expected info, insert a vsetvli to correct.
  if (!UseStrictAsserts) {
    const VSETVLIInfo &ExitInfo = BBInfo.Exit;
    ExtraOperand PrevEO = PrevMI ? getExtraOperand(PrevMI) : BBInfo.PredExtra;
    if (CurInfo.isValid() && ExitInfo.isValid() && !ExitInfo.isUnknown() &&
        (CurInfo != ExitInfo || PrevEO != BBInfo.ExitExtra)) {
      // Note there's an implicit assumption here that terminators never use
      // or modify VL or VTYPE.  Also, fallthrough will return end().
      auto InsertPt = MBB.getFirstInstrTerminator();
      insertVSETVLI(MBB, InsertPt, MBB.findDebugLoc(InsertPt), ExitInfo,
                    CurInfo);
      CurInfo = ExitInfo;
    }
  }

  if (UseStrictAsserts && CurInfo.isValid()) {
    const auto &Info = BlockInfo[MBB.getNumber()];
    if (CurInfo != Info.Exit) {
      LLVM_DEBUG(dbgs() << "in block " << printMBBReference(MBB) << "\n");
      LLVM_DEBUG(dbgs() << "  begin        state: " << Info.Pred << "\n");
      LLVM_DEBUG(dbgs() << "  expected end state: " << Info.Exit << "\n");
      LLVM_DEBUG(dbgs() << "  actual   end state: " << CurInfo << "\n");
    }
    assert(CurInfo == Info.Exit &&
           "InsertVSETVLI dataflow invariant violated");

    // EPI only
    ExtraOperand PrevEO = PrevMI ? getExtraOperand(PrevMI) : Info.PredExtra;
    if (PrevEO != Info.ExitExtra) {
      LLVM_DEBUG(dbgs() << "in block " << printMBBReference(MBB) << "\n");
      LLVM_DEBUG(dbgs() << "  begin        state ExtraOperand: " << Info.PredExtra << "\n");
      LLVM_DEBUG(dbgs() << "  expected end state ExtraOperand: " << Info.ExitExtra << "\n");
      LLVM_DEBUG(dbgs() << "  actual   end state ExtraOperand: " << PrevEO << "\n");
    }
  }
}

void RISCVInsertVSETVLI::doLocalPrepass(MachineBasicBlock &MBB) {
  VSETVLIInfo CurInfo = VSETVLIInfo::getUnknown();
  ExtraOperand CurEO;
  auto UpdateExtraOperand = [&](MachineInstr &MI) {
    ExtraOperand NewEO = getExtraOperand(&MI);
    if (NewEO.isUndefined())
      copyExtraOperand(CurEO, &MI);
    else
      CurEO = NewEO;
  };
  for (MachineInstr &MI : MBB) {
    // If this is an explicit VSETVLI or VSETIVLI, update our state.
    if (isVectorConfigInstr(MI)) {
      CurInfo = getInfoForVSETVLI(MI);
      CurEO = getExtraOperand(&MI);
      continue;
    }

    const uint64_t TSFlags = MI.getDesc().TSFlags;
    if (isScalarMoveInstr(MI)) {
      VSETVLIInfo NewInfo = VSETVLIInfo::getUnknown();
      if (RISCVII::hasSEWOp(TSFlags) && RISCVII::hasVLOp(TSFlags))
        NewInfo = computeInfoForInstr(MI, TSFlags, MRI);
      else if (const RISCVEPIPseudosTable::EPIPseudoInfo *EPI =
                   RISCVEPIPseudosTable::getEPIPseudoInfo(MI.getOpcode()))
        NewInfo = computeInfoForEPIInstr(MI, EPI->getVLIndex(), EPI->getSEWIndex(),
                                         EPI->VLMul, EPI->getMaskOpIndex(), MRI);
      else
        llvm_unreachable("Scalar move instructions must be either EPI or RVV.");

      // For vmv.s.x and vfmv.s.f, there are only two behaviors, VL = 0 and
      // VL > 0. We can discard the user requested AVL and just use the last
      // one if we can prove it equally zero.  This removes a vsetvli entirely
      // if the types match or allows use of cheaper avl preserving variant
      // if VLMAX doesn't change.  If VLMAX might change, we couldn't use
      // the 'vsetvli x0, x0, vtype" variant, so we avoid the transform to
      // prevent extending live range of an avl register operand.
      // TODO: We can probably relax this for immediates.
      if (((CurInfo.hasNonZeroAVL() && NewInfo.hasNonZeroAVL()) ||
           (CurInfo.hasZeroAVL() && NewInfo.hasZeroAVL())) &&
          NewInfo.hasSameVLMAX(CurInfo)) {
        MachineOperand &VLOp = MI.getOperand(getVLOpNum(MI));
        if (CurInfo.hasAVLImm())
          VLOp.ChangeToImmediate(CurInfo.getAVLImm());
        else
          VLOp.ChangeToRegister(CurInfo.getAVLReg(), /*IsDef*/ false);
        CurInfo = computeInfoForInstr(MI, TSFlags, MRI);

        // Also propagate the Extra operand info
        UpdateExtraOperand(MI);

        continue;
      }
    }

    auto UseCurrentAVL = [&](VSETVLIInfo &CurInfo, const VSETVLIInfo &Require,
                             unsigned int VLArgPos) -> bool {
      if (!CurInfo.isUnknown() && Require.hasAVLReg() &&
          Require.getAVLReg().isVirtual()) {
        if (MachineInstr *DefMI = MRI->getVRegDef(Require.getAVLReg())) {
          if (isVectorConfigInstr(*DefMI)) {
            VSETVLIInfo DefInfo = getInfoForVSETVLI(*DefMI);
            if (DefInfo.hasSameAVL(CurInfo) && DefInfo.hasSameVLMAX(CurInfo)) {
              MachineOperand &VLOp = MI.getOperand(VLArgPos);
              if (CurInfo.hasAVLImm())
                VLOp.ChangeToImmediate(CurInfo.getAVLImm());
              else {
                MRI->clearKillFlags(CurInfo.getAVLReg());
                VLOp.ChangeToRegister(CurInfo.getAVLReg(), /*IsDef*/ false);
              }
              return true;
            }
          }
        }
      }

      return false;
    };

    if (RISCVII::hasSEWOp(TSFlags)) {
      if (RISCVII::hasVLOp(TSFlags)) {
        const auto Require = computeInfoForInstr(MI, TSFlags, MRI);
<<<<<<< HEAD
        // If the AVL is the result of a previous vsetvli which has the
        // same AVL and VLMAX as our current state, we can reuse the AVL
        // from the current state for the new one. This allows us to
        // generate 'vsetvli x0, x0, vtype" or possible skip the transition
        // entirely.
        if (UseCurrentAVL(CurInfo, Require, getVLOpNum(MI))) {
          // MI has changed here so this is not the same as the call to
          // computeInfoForInstr that comes later.
          CurInfo = computeInfoForInstr(MI, TSFlags, MRI);
          // Also propagate the Extra operand info
          UpdateExtraOperand(MI);
          continue;
        }

        // If AVL is defined by a vsetvli with the same VLMAX, we can
        // replace the AVL operand with the AVL of the defining vsetvli.
        // We avoid general register AVLs to avoid extending live ranges
        // without being sure we can kill the original source reg entirely.
        // TODO: We can ignore policy bits here, we only need VL to be the same.
=======
        // Two cases involving an AVL resulting from a previous vsetvli.
        // 1) If the AVL is the result of a previous vsetvli which has the
        //    same AVL and VLMAX as our current state, we can reuse the AVL
        //    from the current state for the new one.  This allows us to
        //    generate 'vsetvli x0, x0, vtype" or possible skip the transition
        //    entirely.
        // 2) If AVL is defined by a vsetvli with the same VLMAX, we can
        //    replace the AVL operand with the AVL of the defining vsetvli.
        //    We avoid general register AVLs to avoid extending live ranges
        //    without being sure we can kill the original source reg entirely.
>>>>>>> 628ce33e
        if (Require.hasAVLReg() && Require.getAVLReg().isVirtual()) {
          if (MachineInstr *DefMI = MRI->getVRegDef(Require.getAVLReg())) {
            if (isVectorConfigInstr(*DefMI)) {
              VSETVLIInfo DefInfo = getInfoForVSETVLI(*DefMI);
<<<<<<< HEAD
              if (DefInfo.hasSameVLMAX(Require) &&
                  (DefInfo.hasAVLImm() || DefInfo.getAVLReg() == RISCV::X0)) {
=======
              // case 1
              if (!CurInfo.isUnknown() && DefInfo.hasSameAVL(CurInfo) &&
                  DefInfo.hasSameVLMAX(CurInfo)) {
>>>>>>> 628ce33e
                MachineOperand &VLOp = MI.getOperand(getVLOpNum(MI));
                if (DefInfo.hasAVLImm())
                  VLOp.ChangeToImmediate(DefInfo.getAVLImm());
                else
                  VLOp.ChangeToRegister(DefInfo.getAVLReg(), /*IsDef*/ false);
                CurInfo = computeInfoForInstr(MI, TSFlags, MRI);

                // Also propagate the Extra operand info
                UpdateExtraOperand(MI);
                continue;
              }
<<<<<<< HEAD
            }
          }
        }
      }
      CurInfo = computeInfoForInstr(MI, TSFlags, MRI);
      continue;
    }

    if (const RISCVEPIPseudosTable::EPIPseudoInfo *EPI =
            RISCVEPIPseudosTable::getEPIPseudoInfo(MI.getOpcode())) {
      int VLIndex = EPI->getVLIndex();
      if (VLIndex >= 0) {
        const auto Require =
            computeInfoForEPIInstr(MI, EPI->getVLIndex(), EPI->getSEWIndex(),
                                   EPI->VLMul, EPI->getMaskOpIndex(), MRI);
        // If the AVL is the result of a previous vsetvli which has the
        // same AVL and VLMAX as our current state, we can reuse the AVL
        // from the current state for the new one. This allows us to
        // generate 'vsetvli x0, x0, vtype" or possible skip the transition
        // entirely.
        if (UseCurrentAVL(CurInfo, Require, VLIndex)) {
          // MI has changed here so this is not the same as the call to
          // computeInfoForInstr that comes later.
          CurInfo = computeInfoForEPIInstr(MI, EPI->getVLIndex(), EPI->getSEWIndex(),
                                           EPI->VLMul, EPI->getMaskOpIndex(), MRI);
          // Also propagate the Extra operand info
          UpdateExtraOperand(MI);
          continue;
        }

        // If AVL is defined by a vsetvli with the same vtype, we can
        // replace the AVL operand with the AVL of the defining vsetvli.
        // We avoid general register AVLs to avoid extending live ranges
        // without being sure we can kill the original source reg entirely.
        // TODO: We can ignore policy bits here, we only need VL to be the same.
        if (Require.hasAVLReg() && Require.getAVLReg().isVirtual()) {
          if (MachineInstr *DefMI = MRI->getVRegDef(Require.getAVLReg())) {
            if (isVectorConfigInstr(*DefMI)) {
              VSETVLIInfo DefInfo = getInfoForVSETVLI(*DefMI);
              if (DefInfo.hasSameVTYPE(Require) &&
=======
              // case 2
              if (DefInfo.hasSameVLMAX(Require) &&
>>>>>>> 628ce33e
                  (DefInfo.hasAVLImm() || DefInfo.getAVLReg() == RISCV::X0)) {
                MachineOperand &VLOp = MI.getOperand(VLIndex);
                if (DefInfo.hasAVLImm())
                  VLOp.ChangeToImmediate(DefInfo.getAVLImm());
                else
                  VLOp.ChangeToRegister(DefInfo.getAVLReg(), /*IsDef*/ false);
                CurInfo =
                    computeInfoForEPIInstr(MI, EPI->getVLIndex(), EPI->getSEWIndex(),
                                           EPI->VLMul, EPI->getMaskOpIndex(), MRI);

                // Also propagate the Extra operand info
                UpdateExtraOperand(MI);
                continue;
              }
            }
          }
        }
      }
      CurInfo =
          computeInfoForEPIInstr(MI, EPI->getVLIndex(), EPI->getSEWIndex(),
                                 EPI->VLMul, EPI->getMaskOpIndex(), MRI);
      continue;
    }

    transferAfter(CurInfo, MI);
  }
}

/// Return true if the VL value configured must be equal to the requested one.
static bool hasFixedResult(const VSETVLIInfo &Info, const RISCVSubtarget &ST) {
  if (!Info.hasAVLImm())
    // VLMAX is always the same value.
    // TODO: Could extend to other registers by looking at the associated vreg
    // def placement.
    return RISCV::X0 == Info.getAVLReg();

  unsigned AVL = Info.getAVLImm();
  unsigned SEW = Info.getSEW();
  unsigned AVLInBits = AVL * SEW;

  unsigned LMul;
  bool Fractional;
  std::tie(LMul, Fractional) = RISCVVType::decodeVLMUL(Info.getVLMUL());

  if (Fractional)
    return ST.getRealMinVLen() / LMul >= AVLInBits;
  return ST.getRealMinVLen() * LMul >= AVLInBits;
}

/// Perform simple partial redundancy elimination of the VSETVLI instructions
/// we're about to insert by looking for cases where we can PRE from the
/// beginning of one block to the end of one of its predecessors.  Specifically,
/// this is geared to catch the common case of a fixed length vsetvl in a single
/// block loop when it could execute once in the preheader instead.
void RISCVInsertVSETVLI::doPRE(MachineBasicBlock &MBB) {
  const MachineFunction &MF = *MBB.getParent();
  const RISCVSubtarget &ST = MF.getSubtarget<RISCVSubtarget>();

  if (!BlockInfo[MBB.getNumber()].Pred.isUnknown())
    return;

  MachineBasicBlock *UnavailablePred = nullptr;
  VSETVLIInfo AvailableInfo;
  for (MachineBasicBlock *P : MBB.predecessors()) {
    const VSETVLIInfo &PredInfo = BlockInfo[P->getNumber()].Exit;
    if (PredInfo.isUnknown()) {
      if (UnavailablePred)
        return;
      UnavailablePred = P;
    } else if (!AvailableInfo.isValid()) {
      AvailableInfo = PredInfo;
    } else if (AvailableInfo != PredInfo) {
      return;
    }
  }

  // Unreachable, single pred, or full redundancy. Note that FRE is handled by
  // phase 3.
  if (!UnavailablePred || !AvailableInfo.isValid())
    return;

  // Critical edge - TODO: consider splitting?
  if (UnavailablePred->succ_size() != 1)
    return;

  // If VL can be less than AVL, then we can't reduce the frequency of exec.
  if (!hasFixedResult(AvailableInfo, ST))
    return;

  // Does it actually let us remove an implicit transition in MBB?
  bool Found = false;
  for (auto &MI : MBB) {
    if (isVectorConfigInstr(MI))
      return;

    const uint64_t TSFlags = MI.getDesc().TSFlags;
    if (RISCVII::hasSEWOp(TSFlags)) {
      if (AvailableInfo != computeInfoForInstr(MI, TSFlags, MRI))
        return;
      Found = true;
      break;
    }
  }
  if (!Found)
    return;

  // Finally, update both data flow state and insert the actual vsetvli.
  // Doing both keeps the code in sync with the dataflow results, which
  // is critical for correctness of phase 3.
  auto OldInfo = BlockInfo[UnavailablePred->getNumber()].Exit;
  LLVM_DEBUG(dbgs() << "PRE VSETVLI from " << MBB.getName() << " to "
                    << UnavailablePred->getName() << " with state "
                    << AvailableInfo << "\n");
  BlockInfo[UnavailablePred->getNumber()].Exit = AvailableInfo;
  BlockInfo[MBB.getNumber()].Pred = AvailableInfo;

  // Note there's an implicit assumption here that terminators never use
  // or modify VL or VTYPE.  Also, fallthrough will return end().
  auto InsertPt = UnavailablePred->getFirstInstrTerminator();
  const MachineInstr *MI = insertVSETVLI(
      *UnavailablePred, InsertPt, UnavailablePred->findDebugLoc(InsertPt),
      AvailableInfo, OldInfo);

  // Make sure we remember the extra operand.
  // FIXME: We should propagate the predecessors here.
  ExtraOperand EO;
  EO.setZero();
  ExtraOpInfo.insert({MI, EO});
}

static void doUnion(DemandedFields &A, DemandedFields B) {
  A.VL |= B.VL;
  A.SEW |= B.SEW;
  A.LMUL |= B.LMUL;
  A.SEWLMULRatio |= B.SEWLMULRatio;
  A.TailPolicy |= B.TailPolicy;
  A.MaskPolicy |= B.MaskPolicy;
}

// Return true if we can mutate PrevMI's VTYPE to match MI's
// without changing any the fields which have been used.
// TODO: Restructure code to allow code reuse between this and isCompatible
// above.
static bool canMutatePriorConfig(const MachineInstr &PrevMI,
                                 const MachineInstr &MI,
                                 const DemandedFields &Used) {
  // TODO: Extend this to handle cases where VL does change, but VL
  // has not been used.  (e.g. over a vmv.x.s)
  if (!isVLPreservingConfig(MI))
    // Note: `vsetvli x0, x0, vtype' is the canonical instruction
    // for this case.  If you find yourself wanting to add other forms
    // to this "unused VTYPE" case, we're probably missing a
    // canonicalization earlier.
    return false;

  if (!PrevMI.getOperand(2).isImm() || !MI.getOperand(2).isImm())
    return false;

  auto PriorVType = PrevMI.getOperand(2).getImm();
  auto VType = MI.getOperand(2).getImm();
  return areCompatibleVTYPEs(PriorVType, VType, Used);
}

void RISCVInsertVSETVLI::doLocalPostpass(MachineBasicBlock &MBB) {
  MachineInstr *PrevMI = nullptr;
  DemandedFields Used;
  SmallVector<MachineInstr*> ToDelete;
  for (MachineInstr &MI : MBB) {
    // Note: Must be *before* vsetvli handling to account for config cases
    // which only change some subfields.
    doUnion(Used, getDemanded(MI));

    if (!isVectorConfigInstr(MI))
      continue;

    if (PrevMI) {
      if (!Used.VL && !Used.usedVTYPE()) {
        ToDelete.push_back(PrevMI);
        // fallthrough
      } else if (canMutatePriorConfig(*PrevMI, MI, Used)) {
        PrevMI->getOperand(2).setImm(MI.getOperand(2).getImm());
        ToDelete.push_back(&MI);
        // Leave PrevMI unchanged
        continue;
      }
    }
    PrevMI = &MI;
    Used = getDemanded(MI);
    Register VRegDef = MI.getOperand(0).getReg();
    if (VRegDef != RISCV::X0 &&
        !(VRegDef.isVirtual() && MRI->use_nodbg_empty(VRegDef)))
      Used.VL = true;
  }

  for (auto *MI : ToDelete)
    MI->eraseFromParent();
}

void RISCVInsertVSETVLI::insertReadVL(MachineBasicBlock &MBB) {
  for (auto I = MBB.begin(), E = MBB.end(); I != E;) {
    MachineInstr &MI = *I++;
    if (RISCV::isFaultFirstLoad(MI)) {
      Register VLOutput = MI.getOperand(1).getReg();
      if (!MRI->use_nodbg_empty(VLOutput))
        BuildMI(MBB, I, MI.getDebugLoc(), TII->get(RISCV::PseudoReadVL),
                VLOutput);
      // We don't use the vl output of the VLEFF/VLSEGFF anymore.
      MI.getOperand(1).setReg(RISCV::X0);
    }
  }
}

bool RISCVInsertVSETVLI::runOnMachineFunction(MachineFunction &MF) {
  // Skip if the vector extension is not enabled.
  const RISCVSubtarget &ST = MF.getSubtarget<RISCVSubtarget>();
  if (!ST.hasVInstructions())
    return false;

  LLVM_DEBUG(dbgs() << "Entering InsertVSETVLI for " << MF.getName() << "\n");

  TII = ST.getInstrInfo();
  MRI = &MF.getRegInfo();

  assert(BlockInfo.empty() && "Expect empty block infos");
  BlockInfo.resize(MF.getNumBlockIDs());
  // Map a ExtraOperand info to each MachineInstr
  for (const MachineBasicBlock &MBB : MF)
    computeExtraOperand(MBB);

  // Add PHIs for ExtraOperands
  for (MachineBasicBlock &MBB : MF)
    emitPHIsForExtras(MBB);

  // Phase 0 - propagate AVL when VLMAX is the same
  for (MachineBasicBlock &MBB : MF)
    forwardPropagateAVL(MBB);

  // Scan the block locally for cases where we can mutate the operands
  // of the instructions to reduce state transitions.  Critically, this
  // must be done before we start propagating data flow states as these
  // transforms are allowed to change the contents of VTYPE and VL so
  // long as the semantics of the program stays the same.
  for (MachineBasicBlock &MBB : MF)
    doLocalPrepass(MBB);

  bool HaveVectorOp = false;

  // Phase 1 - determine how VL/VTYPE are affected by the each block.
  for (const MachineBasicBlock &MBB : MF) {
    HaveVectorOp |= computeVLVTYPEChanges(MBB);
    // Initial exit state is whatever change we found in the block.
    BlockData &BBInfo = BlockInfo[MBB.getNumber()];
    BBInfo.Exit = BBInfo.Change;
    LLVM_DEBUG(dbgs() << "Initial exit state of " << printMBBReference(MBB)
                      << " is " << BBInfo.Exit << "\n");

  }

  // If we didn't find any instructions that need VSETVLI, we're done.
  if (!HaveVectorOp) {
    BlockInfo.clear();
    return false;
  }

  // Phase 2 - determine the exit VL/VTYPE from each block. We add all
  // blocks to the list here, but will also add any that need to be revisited
  // during Phase 2 processing.
  for (const MachineBasicBlock &MBB : MF) {
    WorkList.push(&MBB);
    BlockInfo[MBB.getNumber()].InQueue = true;
  }
  while (!WorkList.empty()) {
    const MachineBasicBlock &MBB = *WorkList.front();
    WorkList.pop();
    computeIncomingVLVTYPE(MBB);
  }

  // Perform partial redundancy elimination of vsetvli transitions.
  for (MachineBasicBlock &MBB : MF)
    doPRE(MBB);

  // Phase 3 - add any vsetvli instructions needed in the block. Use the
  // Phase 2 information to avoid adding vsetvlis before the first vector
  // instruction in the block if the VL/VTYPE is satisfied by its
  // predecessors.
  for (MachineBasicBlock &MBB : MF)
    emitVSETVLIs(MBB);

  // Now that all vsetvlis are explicit, go through and do block local
  // DSE and peephole based demanded fields based transforms.  Note that
  // this *must* be done outside the main dataflow so long as we allow
  // any cross block analysis within the dataflow.  We can't have both
  // demanded fields based mutation and non-local analysis in the
  // dataflow at the same time without introducing inconsistencies.
  for (MachineBasicBlock &MBB : MF)
    doLocalPostpass(MBB);

  // Once we're fully done rewriting all the instructions, do a final pass
  // through to check for VSETVLIs which write to an unused destination.
  // For the non X0, X0 variant, we can replace the destination register
  // with X0 to reduce register pressure.  This is really a generic
  // optimization which can be applied to any dead def (TODO: generalize).
  for (MachineBasicBlock &MBB : MF) {
    for (MachineInstr &MI : MBB) {
      if (MI.getOpcode() == RISCV::PseudoVSETVLI ||
          MI.getOpcode() == RISCV::PseudoVSETIVLI) {
        Register VRegDef = MI.getOperand(0).getReg();
        if (VRegDef != RISCV::X0 && MRI->use_nodbg_empty(VRegDef))
          MI.getOperand(0).setReg(RISCV::X0);
      }
    }
  }

  // Insert PseudoReadVL after VLEFF/VLSEGFF and replace it with the vl output
  // of VLEFF/VLSEGFF.
  for (MachineBasicBlock &MBB : MF)
    insertReadVL(MBB);

  BlockInfo.clear();
  ExtraOpInfo.clear();

  return HaveVectorOp;
}

/// Returns an instance of the Insert VSETVLI pass.
FunctionPass *llvm::createRISCVInsertVSETVLIPass() {
  return new RISCVInsertVSETVLI();
}<|MERGE_RESOLUTION|>--- conflicted
+++ resolved
@@ -185,8 +185,6 @@
   }
 }
 
-<<<<<<< HEAD
-=======
 static bool isSplatMoveInstr(const MachineInstr &MI) {
   switch (MI.getOpcode()) {
   default:
@@ -205,6 +203,16 @@
   case RISCV::PseudoVMV_V_I_MF2:
   case RISCV::PseudoVMV_V_I_MF4:
   case RISCV::PseudoVMV_V_I_MF8:
+    return true;
+  // EPI
+  case RISCV::PseudoEPIVMV_V_X_M1:
+  case RISCV::PseudoEPIVMV_V_X_M2:
+  case RISCV::PseudoEPIVMV_V_X_M4:
+  case RISCV::PseudoEPIVMV_V_X_M8:
+  case RISCV::PseudoEPIVMV_V_I_M1:
+  case RISCV::PseudoEPIVMV_V_I_M2:
+  case RISCV::PseudoEPIVMV_V_I_M4:
+  case RISCV::PseudoEPIVMV_V_I_M8:
     return true;
   }
 }
@@ -493,6 +501,8 @@
   // emitVSETVLIs) and pre-lowering forms.  The main implication of this is
   // that it can't use the value of a SEW, VL, or Policy operand as they might
   // be stale after lowering.
+  const RISCVEPIPseudosTable::EPIPseudoInfo *EPI =
+      RISCVEPIPseudosTable::getEPIPseudoInfo(MI.getOpcode());
 
   // Most instructions don't use any of these subfeilds.
   DemandedFields Res;
@@ -503,9 +513,10 @@
     Res.demandVTYPE();
   // Start conservative on the unlowered form too
   uint64_t TSFlags = MI.getDesc().TSFlags;
-  if (RISCVII::hasSEWOp(TSFlags)) {
+  if (RISCVII::hasSEWOp(TSFlags) || EPI) {
     Res.demandVTYPE();
-    if (RISCVII::hasVLOp(TSFlags))
+    if ((RISCVII::hasSEWOp(TSFlags) && RISCVII::hasVLOp(TSFlags)) ||
+        (EPI && EPI->getVLIndex() >= 0))
       Res.VL = true;
   }
 
@@ -546,7 +557,6 @@
 
 /// Defines the abstract state with which the forward dataflow models the
 /// values of the VL and VTYPE registers after insertion.
->>>>>>> 628ce33e
 class VSETVLIInfo {
   union {
     Register AVLReg;
@@ -911,7 +921,6 @@
                      MachineBasicBlock::iterator InsertPt, DebugLoc DL,
                      const VSETVLIInfo &Info, const VSETVLIInfo &PrevInfo);
 
-<<<<<<< HEAD
   const ExtraOperand &getExtraOperand(const MachineInstr *MI);
   void copyExtraOperand(const MachineInstr *From, const MachineInstr *To);
   void copyExtraOperand(const ExtraOperand EO, const MachineInstr *To);
@@ -923,10 +932,9 @@
   void emitPHIsForExtras(MachineBasicBlock &MBB);
   void forwardPropagateAVL(MachineBasicBlock &MBB);
 
-=======
-  void transferBefore(VSETVLIInfo &Info, const MachineInstr &MI);
+  void transferBefore(VSETVLIInfo &Info, const MachineInstr &MI,
+      bool HasSameExtraOperand = true);
   void transferAfter(VSETVLIInfo &Info, const MachineInstr &MI);
->>>>>>> 628ce33e
   bool computeVLVTYPEChanges(const MachineBasicBlock &MBB);
   void computeIncomingVLVTYPE(const MachineBasicBlock &MBB);
   void emitVSETVLIs(MachineBasicBlock &MBB);
@@ -1261,208 +1269,6 @@
   return NewInfo;
 }
 
-<<<<<<< HEAD
-bool canSkipVSETVLIForLoadStore(const MachineInstr &MI,
-                                const VSETVLIInfo &Require,
-                                const VSETVLIInfo &CurInfo) {
-  unsigned EEW;
-  switch (MI.getOpcode()) {
-  default:
-    return false;
-  case RISCV::PseudoVLE8_V_M1:
-  case RISCV::PseudoVLE8_V_M1_MASK:
-  case RISCV::PseudoVLE8_V_M2:
-  case RISCV::PseudoVLE8_V_M2_MASK:
-  case RISCV::PseudoVLE8_V_M4:
-  case RISCV::PseudoVLE8_V_M4_MASK:
-  case RISCV::PseudoVLE8_V_M8:
-  case RISCV::PseudoVLE8_V_M8_MASK:
-  case RISCV::PseudoVLE8_V_MF2:
-  case RISCV::PseudoVLE8_V_MF2_MASK:
-  case RISCV::PseudoVLE8_V_MF4:
-  case RISCV::PseudoVLE8_V_MF4_MASK:
-  case RISCV::PseudoVLE8_V_MF8:
-  case RISCV::PseudoVLE8_V_MF8_MASK:
-  case RISCV::PseudoVLSE8_V_M1:
-  case RISCV::PseudoVLSE8_V_M1_MASK:
-  case RISCV::PseudoVLSE8_V_M2:
-  case RISCV::PseudoVLSE8_V_M2_MASK:
-  case RISCV::PseudoVLSE8_V_M4:
-  case RISCV::PseudoVLSE8_V_M4_MASK:
-  case RISCV::PseudoVLSE8_V_M8:
-  case RISCV::PseudoVLSE8_V_M8_MASK:
-  case RISCV::PseudoVLSE8_V_MF2:
-  case RISCV::PseudoVLSE8_V_MF2_MASK:
-  case RISCV::PseudoVLSE8_V_MF4:
-  case RISCV::PseudoVLSE8_V_MF4_MASK:
-  case RISCV::PseudoVLSE8_V_MF8:
-  case RISCV::PseudoVLSE8_V_MF8_MASK:
-  case RISCV::PseudoVSE8_V_M1:
-  case RISCV::PseudoVSE8_V_M1_MASK:
-  case RISCV::PseudoVSE8_V_M2:
-  case RISCV::PseudoVSE8_V_M2_MASK:
-  case RISCV::PseudoVSE8_V_M4:
-  case RISCV::PseudoVSE8_V_M4_MASK:
-  case RISCV::PseudoVSE8_V_M8:
-  case RISCV::PseudoVSE8_V_M8_MASK:
-  case RISCV::PseudoVSE8_V_MF2:
-  case RISCV::PseudoVSE8_V_MF2_MASK:
-  case RISCV::PseudoVSE8_V_MF4:
-  case RISCV::PseudoVSE8_V_MF4_MASK:
-  case RISCV::PseudoVSE8_V_MF8:
-  case RISCV::PseudoVSE8_V_MF8_MASK:
-  case RISCV::PseudoVSSE8_V_M1:
-  case RISCV::PseudoVSSE8_V_M1_MASK:
-  case RISCV::PseudoVSSE8_V_M2:
-  case RISCV::PseudoVSSE8_V_M2_MASK:
-  case RISCV::PseudoVSSE8_V_M4:
-  case RISCV::PseudoVSSE8_V_M4_MASK:
-  case RISCV::PseudoVSSE8_V_M8:
-  case RISCV::PseudoVSSE8_V_M8_MASK:
-  case RISCV::PseudoVSSE8_V_MF2:
-  case RISCV::PseudoVSSE8_V_MF2_MASK:
-  case RISCV::PseudoVSSE8_V_MF4:
-  case RISCV::PseudoVSSE8_V_MF4_MASK:
-  case RISCV::PseudoVSSE8_V_MF8:
-  case RISCV::PseudoVSSE8_V_MF8_MASK:
-    EEW = 8;
-    break;
-  case RISCV::PseudoVLE16_V_M1:
-  case RISCV::PseudoVLE16_V_M1_MASK:
-  case RISCV::PseudoVLE16_V_M2:
-  case RISCV::PseudoVLE16_V_M2_MASK:
-  case RISCV::PseudoVLE16_V_M4:
-  case RISCV::PseudoVLE16_V_M4_MASK:
-  case RISCV::PseudoVLE16_V_M8:
-  case RISCV::PseudoVLE16_V_M8_MASK:
-  case RISCV::PseudoVLE16_V_MF2:
-  case RISCV::PseudoVLE16_V_MF2_MASK:
-  case RISCV::PseudoVLE16_V_MF4:
-  case RISCV::PseudoVLE16_V_MF4_MASK:
-  case RISCV::PseudoVLSE16_V_M1:
-  case RISCV::PseudoVLSE16_V_M1_MASK:
-  case RISCV::PseudoVLSE16_V_M2:
-  case RISCV::PseudoVLSE16_V_M2_MASK:
-  case RISCV::PseudoVLSE16_V_M4:
-  case RISCV::PseudoVLSE16_V_M4_MASK:
-  case RISCV::PseudoVLSE16_V_M8:
-  case RISCV::PseudoVLSE16_V_M8_MASK:
-  case RISCV::PseudoVLSE16_V_MF2:
-  case RISCV::PseudoVLSE16_V_MF2_MASK:
-  case RISCV::PseudoVLSE16_V_MF4:
-  case RISCV::PseudoVLSE16_V_MF4_MASK:
-  case RISCV::PseudoVSE16_V_M1:
-  case RISCV::PseudoVSE16_V_M1_MASK:
-  case RISCV::PseudoVSE16_V_M2:
-  case RISCV::PseudoVSE16_V_M2_MASK:
-  case RISCV::PseudoVSE16_V_M4:
-  case RISCV::PseudoVSE16_V_M4_MASK:
-  case RISCV::PseudoVSE16_V_M8:
-  case RISCV::PseudoVSE16_V_M8_MASK:
-  case RISCV::PseudoVSE16_V_MF2:
-  case RISCV::PseudoVSE16_V_MF2_MASK:
-  case RISCV::PseudoVSE16_V_MF4:
-  case RISCV::PseudoVSE16_V_MF4_MASK:
-  case RISCV::PseudoVSSE16_V_M1:
-  case RISCV::PseudoVSSE16_V_M1_MASK:
-  case RISCV::PseudoVSSE16_V_M2:
-  case RISCV::PseudoVSSE16_V_M2_MASK:
-  case RISCV::PseudoVSSE16_V_M4:
-  case RISCV::PseudoVSSE16_V_M4_MASK:
-  case RISCV::PseudoVSSE16_V_M8:
-  case RISCV::PseudoVSSE16_V_M8_MASK:
-  case RISCV::PseudoVSSE16_V_MF2:
-  case RISCV::PseudoVSSE16_V_MF2_MASK:
-  case RISCV::PseudoVSSE16_V_MF4:
-  case RISCV::PseudoVSSE16_V_MF4_MASK:
-    EEW = 16;
-    break;
-  case RISCV::PseudoVLE32_V_M1:
-  case RISCV::PseudoVLE32_V_M1_MASK:
-  case RISCV::PseudoVLE32_V_M2:
-  case RISCV::PseudoVLE32_V_M2_MASK:
-  case RISCV::PseudoVLE32_V_M4:
-  case RISCV::PseudoVLE32_V_M4_MASK:
-  case RISCV::PseudoVLE32_V_M8:
-  case RISCV::PseudoVLE32_V_M8_MASK:
-  case RISCV::PseudoVLE32_V_MF2:
-  case RISCV::PseudoVLE32_V_MF2_MASK:
-  case RISCV::PseudoVLSE32_V_M1:
-  case RISCV::PseudoVLSE32_V_M1_MASK:
-  case RISCV::PseudoVLSE32_V_M2:
-  case RISCV::PseudoVLSE32_V_M2_MASK:
-  case RISCV::PseudoVLSE32_V_M4:
-  case RISCV::PseudoVLSE32_V_M4_MASK:
-  case RISCV::PseudoVLSE32_V_M8:
-  case RISCV::PseudoVLSE32_V_M8_MASK:
-  case RISCV::PseudoVLSE32_V_MF2:
-  case RISCV::PseudoVLSE32_V_MF2_MASK:
-  case RISCV::PseudoVSE32_V_M1:
-  case RISCV::PseudoVSE32_V_M1_MASK:
-  case RISCV::PseudoVSE32_V_M2:
-  case RISCV::PseudoVSE32_V_M2_MASK:
-  case RISCV::PseudoVSE32_V_M4:
-  case RISCV::PseudoVSE32_V_M4_MASK:
-  case RISCV::PseudoVSE32_V_M8:
-  case RISCV::PseudoVSE32_V_M8_MASK:
-  case RISCV::PseudoVSE32_V_MF2:
-  case RISCV::PseudoVSE32_V_MF2_MASK:
-  case RISCV::PseudoVSSE32_V_M1:
-  case RISCV::PseudoVSSE32_V_M1_MASK:
-  case RISCV::PseudoVSSE32_V_M2:
-  case RISCV::PseudoVSSE32_V_M2_MASK:
-  case RISCV::PseudoVSSE32_V_M4:
-  case RISCV::PseudoVSSE32_V_M4_MASK:
-  case RISCV::PseudoVSSE32_V_M8:
-  case RISCV::PseudoVSSE32_V_M8_MASK:
-  case RISCV::PseudoVSSE32_V_MF2:
-  case RISCV::PseudoVSSE32_V_MF2_MASK:
-    EEW = 32;
-    break;
-  case RISCV::PseudoVLE64_V_M1:
-  case RISCV::PseudoVLE64_V_M1_MASK:
-  case RISCV::PseudoVLE64_V_M2:
-  case RISCV::PseudoVLE64_V_M2_MASK:
-  case RISCV::PseudoVLE64_V_M4:
-  case RISCV::PseudoVLE64_V_M4_MASK:
-  case RISCV::PseudoVLE64_V_M8:
-  case RISCV::PseudoVLE64_V_M8_MASK:
-  case RISCV::PseudoVLSE64_V_M1:
-  case RISCV::PseudoVLSE64_V_M1_MASK:
-  case RISCV::PseudoVLSE64_V_M2:
-  case RISCV::PseudoVLSE64_V_M2_MASK:
-  case RISCV::PseudoVLSE64_V_M4:
-  case RISCV::PseudoVLSE64_V_M4_MASK:
-  case RISCV::PseudoVLSE64_V_M8:
-  case RISCV::PseudoVLSE64_V_M8_MASK:
-  case RISCV::PseudoVSE64_V_M1:
-  case RISCV::PseudoVSE64_V_M1_MASK:
-  case RISCV::PseudoVSE64_V_M2:
-  case RISCV::PseudoVSE64_V_M2_MASK:
-  case RISCV::PseudoVSE64_V_M4:
-  case RISCV::PseudoVSE64_V_M4_MASK:
-  case RISCV::PseudoVSE64_V_M8:
-  case RISCV::PseudoVSE64_V_M8_MASK:
-  case RISCV::PseudoVSSE64_V_M1:
-  case RISCV::PseudoVSSE64_V_M1_MASK:
-  case RISCV::PseudoVSSE64_V_M2:
-  case RISCV::PseudoVSSE64_V_M2_MASK:
-  case RISCV::PseudoVSSE64_V_M4:
-  case RISCV::PseudoVSSE64_V_M4_MASK:
-  case RISCV::PseudoVSSE64_V_M8:
-  case RISCV::PseudoVSSE64_V_M8_MASK:
-    EEW = 64;
-    break;
-  }
-
-  // Stores can ignore the tail and mask policies.
-  const bool StoreOp = MI.getNumExplicitDefs() == 0;
-  if (!StoreOp && !CurInfo.hasSamePolicy(Require))
-    return false;
-
-  return CurInfo.isCompatibleWithLoadStoreEEW(EEW, Require);
-}
-
 const ExtraOperand &RISCVInsertVSETVLI::getExtraOperand(const MachineInstr *MI) {
   auto EOIt = ExtraOpInfo.find(MI);
   assert(EOIt != ExtraOpInfo.end());
@@ -1775,14 +1581,17 @@
   }
 }
 
-=======
->>>>>>> 628ce33e
 /// Return true if a VSETVLI is required to transition from CurInfo to Require
 /// before MI.
 bool RISCVInsertVSETVLI::needVSETVLI(const MachineInstr &MI,
                                      const VSETVLIInfo &Require,
                                      const VSETVLIInfo &CurInfo) const {
-  assert(Require == computeInfoForInstr(MI, MI.getDesc().TSFlags, MRI));
+  const RISCVEPIPseudosTable::EPIPseudoInfo *EPI =
+      RISCVEPIPseudosTable::getEPIPseudoInfo(MI.getOpcode());
+  assert(Require == (EPI ? computeInfoForEPIInstr(
+                               MI, EPI->getVLIndex(), EPI->getSEWIndex(),
+                               EPI->VLMul, EPI->getMaskOpIndex(), MRI)
+                         : computeInfoForInstr(MI, MI.getDesc().TSFlags, MRI)));
 
   if (CurInfo.isCompatible(MI, Require))
     return false;
@@ -1825,11 +1634,25 @@
 // Given an incoming state reaching MI, modifies that state so that it is minimally
 // compatible with MI.  The resulting state is guaranteed to be semantically legal
 // for MI, but may not be the state requested by MI.
-void RISCVInsertVSETVLI::transferBefore(VSETVLIInfo &Info, const MachineInstr &MI) {
+void RISCVInsertVSETVLI::transferBefore(VSETVLIInfo &Info,
+                                        const MachineInstr &MI,
+                                        bool HasSameExtraOperand) {
   uint64_t TSFlags = MI.getDesc().TSFlags;
-  if (!RISCVII::hasSEWOp(TSFlags))
+
+  VSETVLIInfo NewInfo;
+  if (const RISCVEPIPseudosTable::EPIPseudoInfo *EPI =
+          RISCVEPIPseudosTable::getEPIPseudoInfo(MI.getOpcode())) {
+    int VLIndex = EPI->getVLIndex();
+    int SEWIndex = EPI->getSEWIndex();
+    int MaskOpIndex = EPI->getMaskOpIndex();
+
+    assert(SEWIndex >= 0 && "SEWIndex must be >= 0");
+    NewInfo = computeInfoForEPIInstr(MI, VLIndex, SEWIndex, EPI->VLMul,
+                                     MaskOpIndex, MRI);
+  } else if (RISCVII::hasSEWOp(TSFlags)) {
+    NewInfo = computeInfoForInstr(MI, TSFlags, MRI);
+  } else
     return;
-  VSETVLIInfo NewInfo = computeInfoForInstr(MI, TSFlags, MRI);
 
   if (!Info.isValid()) {
     Info = NewInfo;
@@ -1839,7 +1662,7 @@
     // NOTE: We only do this if the vtype we're comparing against was
     // created in this block. We need the first and third phase to treat
     // the store the same way.
-    if (needVSETVLI(MI, NewInfo, Info))
+    if (!HasSameExtraOperand || needVSETVLI(MI, NewInfo, Info))
       Info = NewInfo;
   }
 }
@@ -1870,82 +1693,19 @@
   bool HadVectorOp = false;
 
   BlockData &BBInfo = BlockInfo[MBB.getNumber()];
-  ExtraOperand LastEO;
   BBInfo.Change = BBInfo.Pred;
   for (const MachineInstr &MI : MBB) {
-<<<<<<< HEAD
-    // Save the last defined ExtraOperand
-    if (!getExtraOperand(&MI).isUndefined())
-      LastEO = getExtraOperand(&MI);
-
-    // If this is an explicit VSETVLI, VSETIVLI or VSETVLEXT, update our state.
-    if (isVectorConfigInstr(MI)) {
+    transferBefore(BBInfo.Change, MI);
+
+    const RISCVEPIPseudosTable::EPIPseudoInfo *EPI =
+        RISCVEPIPseudosTable::getEPIPseudoInfo(MI.getOpcode());
+
+    if (isVectorConfigInstr(MI) || RISCVII::hasSEWOp(MI.getDesc().TSFlags) ||
+        EPI)
       HadVectorOp = true;
-      BBInfo.Change = getInfoForVSETVLI(MI);
-      continue;
-    }
-=======
-    transferBefore(BBInfo.Change, MI);
->>>>>>> 628ce33e
-
-    if (isVectorConfigInstr(MI) || RISCVII::hasSEWOp(MI.getDesc().TSFlags))
-      HadVectorOp = true;
-
-<<<<<<< HEAD
-      VSETVLIInfo NewInfo = computeInfoForInstr(MI, TSFlags, MRI);
-
-      if (!BBInfo.Change.isValid()) {
-        BBInfo.Change = NewInfo;
-      } else {
-        // If this instruction isn't compatible with the previous VL/VTYPE
-        // we need to insert a VSETVLI.
-        // NOTE: We only do this if the vtype we're comparing against was
-        // created in this block. We need the first and third phase to treat
-        // the store the same way.
-        if (needVSETVLI(MI, NewInfo, BBInfo.Change))
-          BBInfo.Change = NewInfo;
-      }
-    }
-
-    if (const RISCVEPIPseudosTable::EPIPseudoInfo *EPI =
-            RISCVEPIPseudosTable::getEPIPseudoInfo(MI.getOpcode())) {
-      int VLIndex = EPI->getVLIndex();
-      int SEWIndex = EPI->getSEWIndex();
-      int MaskOpIndex = EPI->getMaskOpIndex();
-
-      HadVectorOp = true;
-
-      assert(SEWIndex >= 0 && "SEWIndex must be >= 0");
-      VSETVLIInfo NewInfo = computeInfoForEPIInstr(
-          MI, VLIndex, SEWIndex, EPI->VLMul, MaskOpIndex, MRI);
-
-      if (!BBInfo.Change.isValid()) {
-        BBInfo.Change = NewInfo;
-      } else {
-        // If this instruction isn't compatible with the previous VL/VTYPE
-        // we need to insert a VSETVLI.
-        // If this is a unit-stride or strided load/store, we may be able to use
-        // the EMUL=(EEW/SEW)*LMUL relationship to avoid changing vtype.
-        // NOTE: We only do this if the vtype we're comparing against was
-        // created in this block. We need the first and third phase to treat
-        // the store the same way.
-        if (needVSETVLI(MI, NewInfo, BBInfo.Change))
-          BBInfo.Change = NewInfo;
-      }
-    }
-
-    // If this is something that updates VL/VTYPE that we don't know about, set
-    // the state to unknown.
-    if (MI.isCall() || MI.isInlineAsm() || MI.modifiesRegister(RISCV::VL) ||
-        MI.modifiesRegister(RISCV::VTYPE))
-      BBInfo.Change = VSETVLIInfo::getUnknown();
-=======
+
     transferAfter(BBInfo.Change, MI);
->>>>>>> 628ce33e
-  }
-
-  // The exit ExtraOperand value is the last !Undefined found in the MBB, if any
-  BBInfo.ExitExtra = LastEO;
+  }
 
   return HadVectorOp;
 }
@@ -2082,54 +1842,44 @@
 }
 
 void RISCVInsertVSETVLI::emitVSETVLIs(MachineBasicBlock &MBB) {
-<<<<<<< HEAD
-  BlockData &BBInfo = BlockInfo[MBB.getNumber()];
-  VSETVLIInfo CurInfo;
+  const BlockData &BBInfo = BlockInfo[MBB.getNumber()];
   MachineInstr *PrevMI = nullptr;
-
-  for (MachineInstr &MI : MBB) {
-    // Retrieve ExtraOperand of previous instruction
-    ExtraOperand PrevEO = PrevMI ? getExtraOperand(PrevMI) : BBInfo.PredExtra;
-
-    // Inherit ExtraOperand, if MI's one == Undefined
-    if (getExtraOperand(&MI).isUndefined())
-      copyExtraOperand(PrevEO, &MI);
-
-    PrevMI = &MI;
-    bool HasSameExtraOperand = getExtraOperand(&MI) == PrevEO;
-
-    // If this is an explicit VSETVLI, VSETIVLI or VSETVLEXT, update our state.
-=======
   VSETVLIInfo CurInfo = BlockInfo[MBB.getNumber()].Pred;
   // Track whether the prefix of the block we've scanned is transparent
   // (meaning has not yet changed the abstract state).
   bool PrefixTransparent = true;
   for (MachineInstr &MI : MBB) {
+    // Retrieve ExtraOperand of previous instruction
+    ExtraOperand PrevEO = PrevMI ? getExtraOperand(PrevMI) : BBInfo.PredExtra;
+
+    // Inherit ExtraOperand, if MI's one == Undefined
+    if (getExtraOperand(&MI).isUndefined())
+      copyExtraOperand(PrevEO, &MI);
+
+    PrevMI = &MI;
+    bool HasSameExtraOperand = getExtraOperand(&MI) == PrevEO;
+
+    // If this is an explicit VSETVLI, VSETIVLI or VSETVLEXT, update our state.
     const VSETVLIInfo PrevInfo = CurInfo;
-    transferBefore(CurInfo, MI);
+    transferBefore(CurInfo, MI, HasSameExtraOperand);
 
     // If this is an explicit VSETVLI or VSETIVLI, update our state.
->>>>>>> 628ce33e
     if (isVectorConfigInstr(MI)) {
       // Conservatively, mark the VL and VTYPE as live.
       unsigned NumOperands = MI.getNumOperands();
       assert(MI.getOperand(NumOperands - 2).getReg() == RISCV::VL &&
              MI.getOperand(NumOperands - 1).getReg() == RISCV::VTYPE &&
              "Unexpected operands where VL and VTYPE should be");
-<<<<<<< HEAD
       MI.getOperand(NumOperands - 2).setIsDead(false);
       MI.getOperand(NumOperands - 1).setIsDead(false);
-      CurInfo = getInfoForVSETVLI(MI);
-      continue;
-=======
-      MI.getOperand(3).setIsDead(false);
-      MI.getOperand(4).setIsDead(false);
       PrefixTransparent = false;
->>>>>>> 628ce33e
-    }
+    }
+
+    const RISCVEPIPseudosTable::EPIPseudoInfo *EPI =
+            RISCVEPIPseudosTable::getEPIPseudoInfo(MI.getOpcode());
 
     uint64_t TSFlags = MI.getDesc().TSFlags;
-    if (RISCVII::hasSEWOp(TSFlags)) {
+    if (RISCVII::hasSEWOp(TSFlags) || EPI) {
       if (PrevInfo != CurInfo) {
         // If this is the first implicit state change, and the state change
         // requested can be proven to produce the same register contents, we
@@ -2138,13 +1888,16 @@
         // wouldn't be used and VL/VTYPE registers are correct.  Note that
         // we *do* need to model the state as if it changed as while the
         // register contents are unchanged, the abstract model can change.
-        if (!PrefixTransparent || needVSETVLIPHI(CurInfo, MBB))
+        if (!PrefixTransparent || !HasSameExtraOperand ||
+            needVSETVLIPHI(CurInfo, MBB))
           insertVSETVLI(MBB, MI, CurInfo, PrevInfo);
         PrefixTransparent = false;
       }
 
-      if (RISCVII::hasVLOp(TSFlags)) {
-        MachineOperand &VLOp = MI.getOperand(getVLOpNum(MI));
+      if ((RISCVII::hasSEWOp(TSFlags) && RISCVII::hasVLOp(TSFlags)) ||
+          (EPI && EPI->getVLIndex() >= 0)) {
+        MachineOperand &VLOp =
+            MI.getOperand(EPI ? EPI->getVLIndex() : getVLOpNum(MI));
         if (VLOp.isReg()) {
           // Erase the AVL operand from the instruction.
           VLOp.setReg(RISCV::NoRegister);
@@ -2157,68 +1910,7 @@
                                               /*isImp*/ true));
     }
 
-<<<<<<< HEAD
-    // Handle EPI pseudos here.
-    if (const RISCVEPIPseudosTable::EPIPseudoInfo *EPI =
-            RISCVEPIPseudosTable::getEPIPseudoInfo(MI.getOpcode())) {
-      int VLIndex = EPI->getVLIndex();
-      int SEWIndex = EPI->getSEWIndex();
-      int MaskOpIndex = EPI->getMaskOpIndex();
-
-      assert(SEWIndex >= 0 && "SEWIndex must be >= 0");
-      VSETVLIInfo NewInfo = computeInfoForEPIInstr(
-          MI, VLIndex, SEWIndex, EPI->VLMul, MaskOpIndex, MRI);
-
-      if (VLIndex >= 0) {
-        MachineOperand &VLOp = MI.getOperand(VLIndex);
-        // We don't lower to VL immediates in EPI yet.
-        assert((VLOp.isReg() ||
-                (VLOp.isImm() && VLOp.getImm() == RISCV::VLMaxSentinel)) &&
-               "Invalid AVL operand");
-        if (VLOp.isReg()) {
-          // Erase the AVL operand from the instruction.
-          VLOp.setReg(RISCV::NoRegister);
-          VLOp.setIsKill(false);
-        }
-      }
-
-      if (!CurInfo.isValid()) {
-        // We haven't found any vector instructions or VL/VTYPE changes yet,
-        // use the predecessor information.
-        assert(BBInfo.Pred.isValid() &&
-               "Expected a valid predecessor state.");
-        CurInfo = BlockInfo[MBB.getNumber()].Pred;
-        if (!HasSameExtraOperand || needVSETVLI(MI, NewInfo, CurInfo)) {
-          // If this is the first implicit state change, and the state change
-          // requested can be proven to produce the same register contents, we
-          // can skip emitting the actual state change and continue as if we
-          // had since we know the GPR result of the implicit state change
-          // wouldn't be used and VL/VTYPE registers are correct.  Note that
-          // we *do* need to model the state as if it changed as while the
-          // register contents are unchanged, the abstract model can change.
-          if (!HasSameExtraOperand || needVSETVLIPHI(NewInfo, MBB))
-            insertVSETVLI(MBB, MI, NewInfo, BBInfo.Pred);
-          CurInfo = NewInfo;
-        }
-      } else {
-        // If this instruction isn't compatible with the previous VL/VTYPE
-        // we need to insert a VSETVLI.
-        // If this is a unit-stride or strided load/store, we may be able to use
-        // the EMUL=(EEW/SEW)*LMUL relationship to avoid changing vtype.
-        // NOTE: We can't use predecessor information for the store. We must
-        // treat it the same as the first phase so that we produce the correct
-        // vl/vtype for succesor blocks.
-        if (!HasSameExtraOperand || needVSETVLI(MI, NewInfo, CurInfo)) {
-          insertVSETVLI(MBB, MI, NewInfo, CurInfo);
-          CurInfo = NewInfo;
-        }
-      }
-    }
-
-    // If this is something that updates VL/VTYPE that we don't know about, set
-    // the state to unknown.
-=======
->>>>>>> 628ce33e
+
     if (MI.isCall() || MI.isInlineAsm() || MI.modifiesRegister(RISCV::VL) ||
         MI.modifiesRegister(RISCV::VTYPE))
       PrefixTransparent = false;
@@ -2282,13 +1974,15 @@
       continue;
     }
 
+    const RISCVEPIPseudosTable::EPIPseudoInfo *EPI =
+            RISCVEPIPseudosTable::getEPIPseudoInfo(MI.getOpcode());
+
     const uint64_t TSFlags = MI.getDesc().TSFlags;
     if (isScalarMoveInstr(MI)) {
       VSETVLIInfo NewInfo = VSETVLIInfo::getUnknown();
       if (RISCVII::hasSEWOp(TSFlags) && RISCVII::hasVLOp(TSFlags))
         NewInfo = computeInfoForInstr(MI, TSFlags, MRI);
-      else if (const RISCVEPIPseudosTable::EPIPseudoInfo *EPI =
-                   RISCVEPIPseudosTable::getEPIPseudoInfo(MI.getOpcode()))
+      else if (EPI)
         NewInfo = computeInfoForEPIInstr(MI, EPI->getVLIndex(), EPI->getSEWIndex(),
                                          EPI->VLMul, EPI->getMaskOpIndex(), MRI);
       else
@@ -2319,54 +2013,14 @@
       }
     }
 
-    auto UseCurrentAVL = [&](VSETVLIInfo &CurInfo, const VSETVLIInfo &Require,
-                             unsigned int VLArgPos) -> bool {
-      if (!CurInfo.isUnknown() && Require.hasAVLReg() &&
-          Require.getAVLReg().isVirtual()) {
-        if (MachineInstr *DefMI = MRI->getVRegDef(Require.getAVLReg())) {
-          if (isVectorConfigInstr(*DefMI)) {
-            VSETVLIInfo DefInfo = getInfoForVSETVLI(*DefMI);
-            if (DefInfo.hasSameAVL(CurInfo) && DefInfo.hasSameVLMAX(CurInfo)) {
-              MachineOperand &VLOp = MI.getOperand(VLArgPos);
-              if (CurInfo.hasAVLImm())
-                VLOp.ChangeToImmediate(CurInfo.getAVLImm());
-              else {
-                MRI->clearKillFlags(CurInfo.getAVLReg());
-                VLOp.ChangeToRegister(CurInfo.getAVLReg(), /*IsDef*/ false);
-              }
-              return true;
-            }
-          }
-        }
-      }
-
-      return false;
-    };
-
-    if (RISCVII::hasSEWOp(TSFlags)) {
-      if (RISCVII::hasVLOp(TSFlags)) {
-        const auto Require = computeInfoForInstr(MI, TSFlags, MRI);
-<<<<<<< HEAD
-        // If the AVL is the result of a previous vsetvli which has the
-        // same AVL and VLMAX as our current state, we can reuse the AVL
-        // from the current state for the new one. This allows us to
-        // generate 'vsetvli x0, x0, vtype" or possible skip the transition
-        // entirely.
-        if (UseCurrentAVL(CurInfo, Require, getVLOpNum(MI))) {
-          // MI has changed here so this is not the same as the call to
-          // computeInfoForInstr that comes later.
-          CurInfo = computeInfoForInstr(MI, TSFlags, MRI);
-          // Also propagate the Extra operand info
-          UpdateExtraOperand(MI);
-          continue;
-        }
-
-        // If AVL is defined by a vsetvli with the same VLMAX, we can
-        // replace the AVL operand with the AVL of the defining vsetvli.
-        // We avoid general register AVLs to avoid extending live ranges
-        // without being sure we can kill the original source reg entirely.
-        // TODO: We can ignore policy bits here, we only need VL to be the same.
-=======
+    if (RISCVII::hasSEWOp(TSFlags) || EPI) {
+      if ((RISCVII::hasSEWOp(TSFlags) && RISCVII::hasVLOp(TSFlags)) ||
+          (EPI && EPI->getVLIndex() >= 0)) {
+        const auto Require =
+            EPI ? computeInfoForEPIInstr(MI, EPI->getVLIndex(),
+                                         EPI->getSEWIndex(), EPI->VLMul,
+                                         EPI->getMaskOpIndex(), MRI)
+                : computeInfoForInstr(MI, TSFlags, MRI);
         // Two cases involving an AVL resulting from a previous vsetvli.
         // 1) If the AVL is the result of a previous vsetvli which has the
         //    same AVL and VLMAX as our current state, we can reuse the AVL
@@ -2377,84 +2031,42 @@
         //    replace the AVL operand with the AVL of the defining vsetvli.
         //    We avoid general register AVLs to avoid extending live ranges
         //    without being sure we can kill the original source reg entirely.
->>>>>>> 628ce33e
         if (Require.hasAVLReg() && Require.getAVLReg().isVirtual()) {
           if (MachineInstr *DefMI = MRI->getVRegDef(Require.getAVLReg())) {
             if (isVectorConfigInstr(*DefMI)) {
               VSETVLIInfo DefInfo = getInfoForVSETVLI(*DefMI);
-<<<<<<< HEAD
-              if (DefInfo.hasSameVLMAX(Require) &&
-                  (DefInfo.hasAVLImm() || DefInfo.getAVLReg() == RISCV::X0)) {
-=======
               // case 1
               if (!CurInfo.isUnknown() && DefInfo.hasSameAVL(CurInfo) &&
                   DefInfo.hasSameVLMAX(CurInfo)) {
->>>>>>> 628ce33e
-                MachineOperand &VLOp = MI.getOperand(getVLOpNum(MI));
+                MachineOperand &VLOp =
+                    MI.getOperand(EPI ? EPI->getVLIndex() : getVLOpNum(MI));
+                if (CurInfo.hasAVLImm())
+                  VLOp.ChangeToImmediate(CurInfo.getAVLImm());
+                else {
+                  MRI->clearKillFlags(CurInfo.getAVLReg());
+                  VLOp.ChangeToRegister(CurInfo.getAVLReg(), /*IsDef*/ false);
+                }
+                if (EPI)
+                  CurInfo = computeInfoForEPIInstr(
+                      MI, EPI->getVLIndex(), EPI->getSEWIndex(), EPI->VLMul,
+                      EPI->getMaskOpIndex(), MRI);
+                else
+                  CurInfo = computeInfoForInstr(MI, TSFlags, MRI);
+
+                // Also propagate the Extra operand info
+                UpdateExtraOperand(MI);
+                continue;
+              }
+              // case 2
+              if (DefInfo.hasSameVLMAX(Require) &&
+                  (DefInfo.hasAVLImm() || DefInfo.getAVLReg() == RISCV::X0)) {
+                MachineOperand &VLOp =
+                    MI.getOperand(EPI ? EPI->getVLIndex() : getVLOpNum(MI));
                 if (DefInfo.hasAVLImm())
                   VLOp.ChangeToImmediate(DefInfo.getAVLImm());
                 else
                   VLOp.ChangeToRegister(DefInfo.getAVLReg(), /*IsDef*/ false);
                 CurInfo = computeInfoForInstr(MI, TSFlags, MRI);
-
-                // Also propagate the Extra operand info
-                UpdateExtraOperand(MI);
-                continue;
-              }
-<<<<<<< HEAD
-            }
-          }
-        }
-      }
-      CurInfo = computeInfoForInstr(MI, TSFlags, MRI);
-      continue;
-    }
-
-    if (const RISCVEPIPseudosTable::EPIPseudoInfo *EPI =
-            RISCVEPIPseudosTable::getEPIPseudoInfo(MI.getOpcode())) {
-      int VLIndex = EPI->getVLIndex();
-      if (VLIndex >= 0) {
-        const auto Require =
-            computeInfoForEPIInstr(MI, EPI->getVLIndex(), EPI->getSEWIndex(),
-                                   EPI->VLMul, EPI->getMaskOpIndex(), MRI);
-        // If the AVL is the result of a previous vsetvli which has the
-        // same AVL and VLMAX as our current state, we can reuse the AVL
-        // from the current state for the new one. This allows us to
-        // generate 'vsetvli x0, x0, vtype" or possible skip the transition
-        // entirely.
-        if (UseCurrentAVL(CurInfo, Require, VLIndex)) {
-          // MI has changed here so this is not the same as the call to
-          // computeInfoForInstr that comes later.
-          CurInfo = computeInfoForEPIInstr(MI, EPI->getVLIndex(), EPI->getSEWIndex(),
-                                           EPI->VLMul, EPI->getMaskOpIndex(), MRI);
-          // Also propagate the Extra operand info
-          UpdateExtraOperand(MI);
-          continue;
-        }
-
-        // If AVL is defined by a vsetvli with the same vtype, we can
-        // replace the AVL operand with the AVL of the defining vsetvli.
-        // We avoid general register AVLs to avoid extending live ranges
-        // without being sure we can kill the original source reg entirely.
-        // TODO: We can ignore policy bits here, we only need VL to be the same.
-        if (Require.hasAVLReg() && Require.getAVLReg().isVirtual()) {
-          if (MachineInstr *DefMI = MRI->getVRegDef(Require.getAVLReg())) {
-            if (isVectorConfigInstr(*DefMI)) {
-              VSETVLIInfo DefInfo = getInfoForVSETVLI(*DefMI);
-              if (DefInfo.hasSameVTYPE(Require) &&
-=======
-              // case 2
-              if (DefInfo.hasSameVLMAX(Require) &&
->>>>>>> 628ce33e
-                  (DefInfo.hasAVLImm() || DefInfo.getAVLReg() == RISCV::X0)) {
-                MachineOperand &VLOp = MI.getOperand(VLIndex);
-                if (DefInfo.hasAVLImm())
-                  VLOp.ChangeToImmediate(DefInfo.getAVLImm());
-                else
-                  VLOp.ChangeToRegister(DefInfo.getAVLReg(), /*IsDef*/ false);
-                CurInfo =
-                    computeInfoForEPIInstr(MI, EPI->getVLIndex(), EPI->getSEWIndex(),
-                                           EPI->VLMul, EPI->getMaskOpIndex(), MRI);
 
                 // Also propagate the Extra operand info
                 UpdateExtraOperand(MI);
@@ -2464,9 +2076,10 @@
           }
         }
       }
-      CurInfo =
-          computeInfoForEPIInstr(MI, EPI->getVLIndex(), EPI->getSEWIndex(),
-                                 EPI->VLMul, EPI->getMaskOpIndex(), MRI);
+      CurInfo = EPI ? computeInfoForEPIInstr(MI, EPI->getVLIndex(),
+                                             EPI->getSEWIndex(), EPI->VLMul,
+                                             EPI->getMaskOpIndex(), MRI)
+                    : computeInfoForInstr(MI, TSFlags, MRI);
       continue;
     }
 

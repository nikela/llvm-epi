//===- RISCVInsertVSETVLI.cpp - Insert VSETVLI instructions ---------------===//
//
// Part of the LLVM Project, under the Apache License v2.0 with LLVM Exceptions.
// See https://llvm.org/LICENSE.txt for license information.
// SPDX-License-Identifier: Apache-2.0 WITH LLVM-exception
//
//===----------------------------------------------------------------------===//
//
// This file implements a function pass that inserts VSETVLI instructions where
// needed and expands the vl outputs of VLEFF/VLSEGFF to PseudoReadVL
// instructions.
//
// This pass consists of 3 phases:
//
// Phase 1 collects how each basic block affects VL/VTYPE.
//
// Phase 2 uses the information from phase 1 to do a data flow analysis to
// propagate the VL/VTYPE changes through the function. This gives us the
// VL/VTYPE at the start of each basic block.
//
// Phase 3 inserts VSETVLI instructions in each basic block. Information from
// phase 2 is used to prevent inserting a VSETVLI before the first vector
// instruction in the block if possible.
//
//===----------------------------------------------------------------------===//

#include "RISCV.h"
#include "RISCVSubtarget.h"
#include "llvm/CodeGen/LiveIntervals.h"
#include "llvm/CodeGen/MachineFunctionPass.h"
#include <queue>
using namespace llvm;

#define DEBUG_TYPE "riscv-insert-vsetvli"
#define RISCV_INSERT_VSETVLI_NAME "RISCV Insert VSETVLI pass"

static cl::opt<bool> DisableInsertVSETVLPHIOpt(
    "riscv-disable-insert-vsetvl-phi-opt", cl::init(false), cl::Hidden,
    cl::desc("Disable looking through phis when inserting vsetvlis."));

static cl::opt<bool> UseStrictAsserts(
    "riscv-insert-vsetvl-strict-asserts", cl::init(true), cl::Hidden,
    cl::desc("Enable strict assertion checking for the dataflow algorithm"));

namespace {

using MBBNumber = int;

class ExtraOperand {
  enum : uint8_t {
    Undefined,   // Extra operand is undefined
    Reg,         // Extra operand is stored in a register
    Nontemporal, // Extra operand sets the NonTemporal bit
    FromPHI,     // Extra operand is the result of a PHI
    Zero         // Instruction behaves like if ExtraOperand = 0
  } Tag = Undefined;
  Register ExtraRegister = RISCV::NoRegister;

public:
  bool isUndefined() const { return Tag == Undefined; }
  bool isReg() const { return Tag == Reg; }
  bool isNontemporal() const { return Tag == Nontemporal; }
  bool isFromPHI() const { return Tag == FromPHI; }
  bool isZero() const { return Tag == Zero; }

  void setUndefined() {
    Tag = Undefined;
    ExtraRegister = RISCV::NoRegister;
  }
  void setReg(Register NewReg) {
    Tag = Reg;
    ExtraRegister = NewReg;
  }
  void setNontemporal() {
    Tag = Nontemporal;
    ExtraRegister = RISCV::NoRegister;
  }
  void setFromPHI() {
    Tag = FromPHI;
    ExtraRegister = RISCV::NoRegister;
  }
  void setZero() {
    Tag = Zero;
    ExtraRegister = RISCV::NoRegister;
  }

  Register getRegister() const {
    assert(Tag == Reg);

    return ExtraRegister;
  }

  bool operator==(const ExtraOperand &Other) const {
    if (Tag == Reg)
      return Tag == Other.Tag && ExtraRegister == Other.ExtraRegister;

    return Tag == Other.Tag;
  }
  bool operator!=(const ExtraOperand &Other) const {
    return !(*this == Other);
  }

#if !defined(NDEBUG) || defined(LLVM_ENABLE_DUMP)
  /// Support for debugging, callable in GDB: V->dump()
  LLVM_DUMP_METHOD void dump() const {
    print(dbgs());
    dbgs() << "\n";
  }

  /// Implement operator<<.
  void print(raw_ostream &OS) const {
    OS << "{";
    if (isUndefined())
      OS << "Undefined";
    else if (isZero())
      OS << "Zero";
    else if (isNontemporal())
      OS << "Nontemporal";
    else if (isFromPHI())
      OS << "FromPHI";
    else if (isReg())
      OS << "Register: " << getRegister();
    OS << "}";
  }
#endif
};

#if !defined(NDEBUG) || defined(LLVM_ENABLE_DUMP)
LLVM_ATTRIBUTE_USED
inline raw_ostream &operator<<(raw_ostream &OS, const ExtraOperand &EO) {
  EO.print(OS);
  return OS;
}
#endif

static unsigned getVLOpNum(const MachineInstr &MI) {
  return RISCVII::getVLOpNum(MI.getDesc());
}

static unsigned getSEWOpNum(const MachineInstr &MI) {
  if (const RISCVEPIPseudosTable::EPIPseudoInfo *EPI =
          RISCVEPIPseudosTable::getEPIPseudoInfo(MI.getOpcode())) {
    return EPI->getSEWIndex();
  }
  return RISCVII::getSEWOpNum(MI.getDesc());
}

static bool isScalarMoveInstr(const MachineInstr &MI) {
  switch (MI.getOpcode()) {
  default:
    return false;
  case RISCV::PseudoVMV_S_X_M1:
  case RISCV::PseudoVMV_S_X_M2:
  case RISCV::PseudoVMV_S_X_M4:
  case RISCV::PseudoVMV_S_X_M8:
  case RISCV::PseudoVMV_S_X_MF2:
  case RISCV::PseudoVMV_S_X_MF4:
  case RISCV::PseudoVMV_S_X_MF8:
  case RISCV::PseudoVFMV_S_F16_M1:
  case RISCV::PseudoVFMV_S_F16_M2:
  case RISCV::PseudoVFMV_S_F16_M4:
  case RISCV::PseudoVFMV_S_F16_M8:
  case RISCV::PseudoVFMV_S_F16_MF2:
  case RISCV::PseudoVFMV_S_F16_MF4:
  case RISCV::PseudoVFMV_S_F32_M1:
  case RISCV::PseudoVFMV_S_F32_M2:
  case RISCV::PseudoVFMV_S_F32_M4:
  case RISCV::PseudoVFMV_S_F32_M8:
  case RISCV::PseudoVFMV_S_F32_MF2:
  case RISCV::PseudoVFMV_S_F64_M1:
  case RISCV::PseudoVFMV_S_F64_M2:
  case RISCV::PseudoVFMV_S_F64_M4:
  case RISCV::PseudoVFMV_S_F64_M8:
    return true;
  // EPI
  case RISCV::PseudoEPIVMV_S_X_M1:
  case RISCV::PseudoEPIVMV_S_X_M2:
  case RISCV::PseudoEPIVMV_S_X_M4:
  case RISCV::PseudoEPIVMV_S_X_M8:
  case RISCV::PseudoEPIVFMV_S_F_M1:
  case RISCV::PseudoEPIVFMV_S_F_M2:
  case RISCV::PseudoEPIVFMV_S_F_M4:
  case RISCV::PseudoEPIVFMV_S_F_M8:
    return true;
  }
}

static bool isSplatMoveInstr(const MachineInstr &MI) {
  switch (MI.getOpcode()) {
  default:
    return false;
  case RISCV::PseudoVMV_V_X_M1:
  case RISCV::PseudoVMV_V_X_M2:
  case RISCV::PseudoVMV_V_X_M4:
  case RISCV::PseudoVMV_V_X_M8:
  case RISCV::PseudoVMV_V_X_MF2:
  case RISCV::PseudoVMV_V_X_MF4:
  case RISCV::PseudoVMV_V_X_MF8:
  case RISCV::PseudoVMV_V_I_M1:
  case RISCV::PseudoVMV_V_I_M2:
  case RISCV::PseudoVMV_V_I_M4:
  case RISCV::PseudoVMV_V_I_M8:
  case RISCV::PseudoVMV_V_I_MF2:
  case RISCV::PseudoVMV_V_I_MF4:
  case RISCV::PseudoVMV_V_I_MF8:
    return true;
  // EPI
  case RISCV::PseudoEPIVMV_V_X_M1:
  case RISCV::PseudoEPIVMV_V_X_M2:
  case RISCV::PseudoEPIVMV_V_X_M4:
  case RISCV::PseudoEPIVMV_V_X_M8:
  case RISCV::PseudoEPIVMV_V_I_M1:
  case RISCV::PseudoEPIVMV_V_I_M2:
  case RISCV::PseudoEPIVMV_V_I_M4:
  case RISCV::PseudoEPIVMV_V_I_M8:
    return true;
  }
}

static bool isSplatOfZeroOrMinusOne(const MachineInstr &MI) {
  if (!isSplatMoveInstr(MI))
    return false;

  const MachineOperand &SrcMO = MI.getOperand(1);
  if (SrcMO.isImm())
    return SrcMO.getImm() == 0 || SrcMO.getImm() == -1;
  return SrcMO.isReg() && SrcMO.getReg() == RISCV::X0;
}

/// Get the EEW for a load or store instruction.  Return None if MI is not
/// a load or store which ignores SEW.
static Optional<unsigned> getEEWForLoadStore(const MachineInstr &MI) {
  switch (MI.getOpcode()) {
  default:
    return None;
  case RISCV::PseudoVLE8_V_M1:
  case RISCV::PseudoVLE8_V_M1_MASK:
  case RISCV::PseudoVLE8_V_M2:
  case RISCV::PseudoVLE8_V_M2_MASK:
  case RISCV::PseudoVLE8_V_M4:
  case RISCV::PseudoVLE8_V_M4_MASK:
  case RISCV::PseudoVLE8_V_M8:
  case RISCV::PseudoVLE8_V_M8_MASK:
  case RISCV::PseudoVLE8_V_MF2:
  case RISCV::PseudoVLE8_V_MF2_MASK:
  case RISCV::PseudoVLE8_V_MF4:
  case RISCV::PseudoVLE8_V_MF4_MASK:
  case RISCV::PseudoVLE8_V_MF8:
  case RISCV::PseudoVLE8_V_MF8_MASK:
  case RISCV::PseudoVLSE8_V_M1:
  case RISCV::PseudoVLSE8_V_M1_MASK:
  case RISCV::PseudoVLSE8_V_M2:
  case RISCV::PseudoVLSE8_V_M2_MASK:
  case RISCV::PseudoVLSE8_V_M4:
  case RISCV::PseudoVLSE8_V_M4_MASK:
  case RISCV::PseudoVLSE8_V_M8:
  case RISCV::PseudoVLSE8_V_M8_MASK:
  case RISCV::PseudoVLSE8_V_MF2:
  case RISCV::PseudoVLSE8_V_MF2_MASK:
  case RISCV::PseudoVLSE8_V_MF4:
  case RISCV::PseudoVLSE8_V_MF4_MASK:
  case RISCV::PseudoVLSE8_V_MF8:
  case RISCV::PseudoVLSE8_V_MF8_MASK:
  case RISCV::PseudoVSE8_V_M1:
  case RISCV::PseudoVSE8_V_M1_MASK:
  case RISCV::PseudoVSE8_V_M2:
  case RISCV::PseudoVSE8_V_M2_MASK:
  case RISCV::PseudoVSE8_V_M4:
  case RISCV::PseudoVSE8_V_M4_MASK:
  case RISCV::PseudoVSE8_V_M8:
  case RISCV::PseudoVSE8_V_M8_MASK:
  case RISCV::PseudoVSE8_V_MF2:
  case RISCV::PseudoVSE8_V_MF2_MASK:
  case RISCV::PseudoVSE8_V_MF4:
  case RISCV::PseudoVSE8_V_MF4_MASK:
  case RISCV::PseudoVSE8_V_MF8:
  case RISCV::PseudoVSE8_V_MF8_MASK:
  case RISCV::PseudoVSSE8_V_M1:
  case RISCV::PseudoVSSE8_V_M1_MASK:
  case RISCV::PseudoVSSE8_V_M2:
  case RISCV::PseudoVSSE8_V_M2_MASK:
  case RISCV::PseudoVSSE8_V_M4:
  case RISCV::PseudoVSSE8_V_M4_MASK:
  case RISCV::PseudoVSSE8_V_M8:
  case RISCV::PseudoVSSE8_V_M8_MASK:
  case RISCV::PseudoVSSE8_V_MF2:
  case RISCV::PseudoVSSE8_V_MF2_MASK:
  case RISCV::PseudoVSSE8_V_MF4:
  case RISCV::PseudoVSSE8_V_MF4_MASK:
  case RISCV::PseudoVSSE8_V_MF8:
  case RISCV::PseudoVSSE8_V_MF8_MASK:
    return 8;
  case RISCV::PseudoVLE16_V_M1:
  case RISCV::PseudoVLE16_V_M1_MASK:
  case RISCV::PseudoVLE16_V_M2:
  case RISCV::PseudoVLE16_V_M2_MASK:
  case RISCV::PseudoVLE16_V_M4:
  case RISCV::PseudoVLE16_V_M4_MASK:
  case RISCV::PseudoVLE16_V_M8:
  case RISCV::PseudoVLE16_V_M8_MASK:
  case RISCV::PseudoVLE16_V_MF2:
  case RISCV::PseudoVLE16_V_MF2_MASK:
  case RISCV::PseudoVLE16_V_MF4:
  case RISCV::PseudoVLE16_V_MF4_MASK:
  case RISCV::PseudoVLSE16_V_M1:
  case RISCV::PseudoVLSE16_V_M1_MASK:
  case RISCV::PseudoVLSE16_V_M2:
  case RISCV::PseudoVLSE16_V_M2_MASK:
  case RISCV::PseudoVLSE16_V_M4:
  case RISCV::PseudoVLSE16_V_M4_MASK:
  case RISCV::PseudoVLSE16_V_M8:
  case RISCV::PseudoVLSE16_V_M8_MASK:
  case RISCV::PseudoVLSE16_V_MF2:
  case RISCV::PseudoVLSE16_V_MF2_MASK:
  case RISCV::PseudoVLSE16_V_MF4:
  case RISCV::PseudoVLSE16_V_MF4_MASK:
  case RISCV::PseudoVSE16_V_M1:
  case RISCV::PseudoVSE16_V_M1_MASK:
  case RISCV::PseudoVSE16_V_M2:
  case RISCV::PseudoVSE16_V_M2_MASK:
  case RISCV::PseudoVSE16_V_M4:
  case RISCV::PseudoVSE16_V_M4_MASK:
  case RISCV::PseudoVSE16_V_M8:
  case RISCV::PseudoVSE16_V_M8_MASK:
  case RISCV::PseudoVSE16_V_MF2:
  case RISCV::PseudoVSE16_V_MF2_MASK:
  case RISCV::PseudoVSE16_V_MF4:
  case RISCV::PseudoVSE16_V_MF4_MASK:
  case RISCV::PseudoVSSE16_V_M1:
  case RISCV::PseudoVSSE16_V_M1_MASK:
  case RISCV::PseudoVSSE16_V_M2:
  case RISCV::PseudoVSSE16_V_M2_MASK:
  case RISCV::PseudoVSSE16_V_M4:
  case RISCV::PseudoVSSE16_V_M4_MASK:
  case RISCV::PseudoVSSE16_V_M8:
  case RISCV::PseudoVSSE16_V_M8_MASK:
  case RISCV::PseudoVSSE16_V_MF2:
  case RISCV::PseudoVSSE16_V_MF2_MASK:
  case RISCV::PseudoVSSE16_V_MF4:
  case RISCV::PseudoVSSE16_V_MF4_MASK:
    return 16;
  case RISCV::PseudoVLE32_V_M1:
  case RISCV::PseudoVLE32_V_M1_MASK:
  case RISCV::PseudoVLE32_V_M2:
  case RISCV::PseudoVLE32_V_M2_MASK:
  case RISCV::PseudoVLE32_V_M4:
  case RISCV::PseudoVLE32_V_M4_MASK:
  case RISCV::PseudoVLE32_V_M8:
  case RISCV::PseudoVLE32_V_M8_MASK:
  case RISCV::PseudoVLE32_V_MF2:
  case RISCV::PseudoVLE32_V_MF2_MASK:
  case RISCV::PseudoVLSE32_V_M1:
  case RISCV::PseudoVLSE32_V_M1_MASK:
  case RISCV::PseudoVLSE32_V_M2:
  case RISCV::PseudoVLSE32_V_M2_MASK:
  case RISCV::PseudoVLSE32_V_M4:
  case RISCV::PseudoVLSE32_V_M4_MASK:
  case RISCV::PseudoVLSE32_V_M8:
  case RISCV::PseudoVLSE32_V_M8_MASK:
  case RISCV::PseudoVLSE32_V_MF2:
  case RISCV::PseudoVLSE32_V_MF2_MASK:
  case RISCV::PseudoVSE32_V_M1:
  case RISCV::PseudoVSE32_V_M1_MASK:
  case RISCV::PseudoVSE32_V_M2:
  case RISCV::PseudoVSE32_V_M2_MASK:
  case RISCV::PseudoVSE32_V_M4:
  case RISCV::PseudoVSE32_V_M4_MASK:
  case RISCV::PseudoVSE32_V_M8:
  case RISCV::PseudoVSE32_V_M8_MASK:
  case RISCV::PseudoVSE32_V_MF2:
  case RISCV::PseudoVSE32_V_MF2_MASK:
  case RISCV::PseudoVSSE32_V_M1:
  case RISCV::PseudoVSSE32_V_M1_MASK:
  case RISCV::PseudoVSSE32_V_M2:
  case RISCV::PseudoVSSE32_V_M2_MASK:
  case RISCV::PseudoVSSE32_V_M4:
  case RISCV::PseudoVSSE32_V_M4_MASK:
  case RISCV::PseudoVSSE32_V_M8:
  case RISCV::PseudoVSSE32_V_M8_MASK:
  case RISCV::PseudoVSSE32_V_MF2:
  case RISCV::PseudoVSSE32_V_MF2_MASK:
    return 32;
  case RISCV::PseudoVLE64_V_M1:
  case RISCV::PseudoVLE64_V_M1_MASK:
  case RISCV::PseudoVLE64_V_M2:
  case RISCV::PseudoVLE64_V_M2_MASK:
  case RISCV::PseudoVLE64_V_M4:
  case RISCV::PseudoVLE64_V_M4_MASK:
  case RISCV::PseudoVLE64_V_M8:
  case RISCV::PseudoVLE64_V_M8_MASK:
  case RISCV::PseudoVLSE64_V_M1:
  case RISCV::PseudoVLSE64_V_M1_MASK:
  case RISCV::PseudoVLSE64_V_M2:
  case RISCV::PseudoVLSE64_V_M2_MASK:
  case RISCV::PseudoVLSE64_V_M4:
  case RISCV::PseudoVLSE64_V_M4_MASK:
  case RISCV::PseudoVLSE64_V_M8:
  case RISCV::PseudoVLSE64_V_M8_MASK:
  case RISCV::PseudoVSE64_V_M1:
  case RISCV::PseudoVSE64_V_M1_MASK:
  case RISCV::PseudoVSE64_V_M2:
  case RISCV::PseudoVSE64_V_M2_MASK:
  case RISCV::PseudoVSE64_V_M4:
  case RISCV::PseudoVSE64_V_M4_MASK:
  case RISCV::PseudoVSE64_V_M8:
  case RISCV::PseudoVSE64_V_M8_MASK:
  case RISCV::PseudoVSSE64_V_M1:
  case RISCV::PseudoVSSE64_V_M1_MASK:
  case RISCV::PseudoVSSE64_V_M2:
  case RISCV::PseudoVSSE64_V_M2_MASK:
  case RISCV::PseudoVSSE64_V_M4:
  case RISCV::PseudoVSSE64_V_M4_MASK:
  case RISCV::PseudoVSSE64_V_M8:
  case RISCV::PseudoVSSE64_V_M8_MASK:
    return 64;
  }
}

/// Return true if this is an operation on mask registers.  Note that
/// this includes both arithmetic/logical ops and load/store (vlm/vsm).
static bool isMaskRegOp(const MachineInstr &MI) {
  if (RISCVII::hasSEWOp(MI.getDesc().TSFlags)) {
    const unsigned Log2SEW = MI.getOperand(getSEWOpNum(MI)).getImm();
    // A Log2SEW of 0 is an operation on mask registers only.
    return Log2SEW == 0;
  }
  return false;
}

static unsigned getSEWLMULRatio(unsigned SEW, RISCVII::VLMUL VLMul) {
  unsigned LMul;
  bool Fractional;
  std::tie(LMul, Fractional) = RISCVVType::decodeVLMUL(VLMul);

  // Convert LMul to a fixed point value with 3 fractional bits.
  LMul = Fractional ? (8 / LMul) : (LMul * 8);

  assert(SEW >= 8 && "Unexpected SEW value");
  return (SEW * 8) / LMul;
}

/// Which subfields of VL or VTYPE have values we need to preserve?
struct DemandedFields {
  bool VL = false;
  bool SEW = false;
  bool LMUL = false;
  bool SEWLMULRatio = false;
  bool TailPolicy = false;
  bool MaskPolicy = false;

  // Return true if any part of VTYPE was used
  bool usedVTYPE() {
    return SEW || LMUL || SEWLMULRatio || TailPolicy || MaskPolicy;
  }

  // Mark all VTYPE subfields and properties as demanded
  void demandVTYPE() {
    SEW = true;
    LMUL = true;
    SEWLMULRatio = true;
    TailPolicy = true;
    MaskPolicy = true;
  }
};

/// Return true if the two values of the VTYPE register provided are
/// indistinguishable from the perspective of an instruction (or set of
/// instructions) which use only the Used subfields and properties.
static bool areCompatibleVTYPEs(uint64_t VType1,
                                uint64_t VType2,
                                const DemandedFields &Used) {
  if (Used.SEW &&
      RISCVVType::getSEW(VType1) != RISCVVType::getSEW(VType2))
    return false;

  if (Used.LMUL &&
      RISCVVType::getVLMUL(VType1) != RISCVVType::getVLMUL(VType2))
    return false;

  if (Used.SEWLMULRatio) {
    auto Ratio1 = getSEWLMULRatio(RISCVVType::getSEW(VType1),
                                  RISCVVType::getVLMUL(VType1));
    auto Ratio2 = getSEWLMULRatio(RISCVVType::getSEW(VType2),
                                  RISCVVType::getVLMUL(VType2));
    if (Ratio1 != Ratio2)
      return false;
  }

  if (Used.TailPolicy &&
      RISCVVType::isTailAgnostic(VType1) != RISCVVType::isTailAgnostic(VType2))
    return false;
  if (Used.MaskPolicy &&
      RISCVVType::isMaskAgnostic(VType1) != RISCVVType::isMaskAgnostic(VType2))
    return false;
  return true;
}

/// Return the fields and properties demanded by the provided instruction.
static DemandedFields getDemanded(const MachineInstr &MI) {
  // Warning: This function has to work on both the lowered (i.e. post
  // emitVSETVLIs) and pre-lowering forms.  The main implication of this is
  // that it can't use the value of a SEW, VL, or Policy operand as they might
  // be stale after lowering.
  const RISCVEPIPseudosTable::EPIPseudoInfo *EPI =
      RISCVEPIPseudosTable::getEPIPseudoInfo(MI.getOpcode());

  // Most instructions don't use any of these subfeilds.
  DemandedFields Res;
  // Start conservative if registers are used
  if (MI.isCall() || MI.isInlineAsm() || MI.readsRegister(RISCV::VL))
    Res.VL = true;
  if (MI.isCall() || MI.isInlineAsm() || MI.readsRegister(RISCV::VTYPE))
    Res.demandVTYPE();
  // Start conservative on the unlowered form too
  uint64_t TSFlags = MI.getDesc().TSFlags;
  if (RISCVII::hasSEWOp(TSFlags) || EPI) {
    Res.demandVTYPE();
    if ((RISCVII::hasSEWOp(TSFlags) && RISCVII::hasVLOp(TSFlags)) ||
        (EPI && EPI->getVLIndex() >= 0))
      Res.VL = true;
  }

  // Loads and stores with implicit EEW do not demand SEW or LMUL directly.
  // They instead demand the ratio of the two which is used in computing
  // EMUL, but which allows us the flexibility to change SEW and LMUL
  // provided we don't change the ratio.
  // Note: We assume that the instructions initial SEW is the EEW encoded
  // in the opcode.  This is asserted when constructing the VSETVLIInfo.
  if (getEEWForLoadStore(MI)) {
    Res.SEW = false;
    Res.LMUL = false;
  }

  // Store instructions don't use the policy fields.
  if (RISCVII::hasSEWOp(TSFlags) && MI.getNumExplicitDefs() == 0) {
    Res.TailPolicy = false;
    Res.MaskPolicy = false;
  }

  // A splat of 0/-1 is always a splat of 0/-1, regardless of etype.
  // TODO: We're currently demanding VL + SEWLMULRatio which is sufficient
  // but not neccessary.  What we really need is VLInBytes.
  if (isSplatOfZeroOrMinusOne(MI)) {
    Res.SEW = false;
    Res.LMUL = false;
  }

  // If this is a mask reg operation, it only cares about VLMAX.
  // TODO: Possible extensions to this logic
  // * Probably ok if available VLMax is larger than demanded
  // * The policy bits can probably be ignored..
  if (isMaskRegOp(MI)) {
    Res.SEW = false;
    Res.LMUL = false;
  }

  return Res;
}

/// Defines the abstract state with which the forward dataflow models the
/// values of the VL and VTYPE registers after insertion.
class VSETVLIInfo {
  union {
    Register AVLReg;
    unsigned AVLImm;
  };

  enum : uint8_t {
    Uninitialized,
    AVLIsReg,
    AVLIsImm,
    Unknown,
  } State = Uninitialized;

  // Fields from VTYPE.
  RISCVII::VLMUL VLMul = RISCVII::LMUL_1;
  uint8_t SEW = 0;
  uint8_t TailAgnostic : 1;
  uint8_t MaskAgnostic : 1;
  uint8_t SEWLMULRatioOnly : 1;

public:
  VSETVLIInfo()
      : AVLImm(0), TailAgnostic(false), MaskAgnostic(false),
        SEWLMULRatioOnly(false) {}

  static VSETVLIInfo getUnknown() {
    VSETVLIInfo Info;
    Info.setUnknown();
    return Info;
  }

  bool isValid() const { return State != Uninitialized; }
  void setUnknown() { State = Unknown; }
  bool isUnknown() const { return State == Unknown; }

  void setAVLReg(Register Reg) {
    AVLReg = Reg;
    State = AVLIsReg;
  }

  void setAVLImm(unsigned Imm) {
    AVLImm = Imm;
    State = AVLIsImm;
  }

  bool hasAVLImm() const { return State == AVLIsImm; }
  bool hasAVLReg() const { return State == AVLIsReg; }
  Register getAVLReg() const {
    assert(hasAVLReg());
    return AVLReg;
  }
  unsigned getAVLImm() const {
    assert(hasAVLImm());
    return AVLImm;
  }

  unsigned getSEW() const { return SEW; }
  RISCVII::VLMUL getVLMUL() const { return VLMul; }

  bool hasNonZeroAVL() const {
    if (hasAVLImm())
      return getAVLImm() > 0;
    if (hasAVLReg())
      return getAVLReg() == RISCV::X0;
    return false;
  }

  bool hasSameAVL(const VSETVLIInfo &Other) const {
    assert(isValid() && Other.isValid() &&
           "Can't compare invalid VSETVLIInfos");
    assert(!isUnknown() && !Other.isUnknown() &&
           "Can't compare AVL in unknown state");
    if (hasAVLReg() && Other.hasAVLReg())
      return getAVLReg() == Other.getAVLReg();

    if (hasAVLImm() && Other.hasAVLImm())
      return getAVLImm() == Other.getAVLImm();

    return false;
  }

  void setVTYPE(unsigned VType) {
    assert(isValid() && !isUnknown() &&
           "Can't set VTYPE for uninitialized or unknown");
    VLMul = RISCVVType::getVLMUL(VType);
    SEW = RISCVVType::getSEW(VType);
    TailAgnostic = RISCVVType::isTailAgnostic(VType);
    MaskAgnostic = RISCVVType::isMaskAgnostic(VType);
  }

  void setVTYPE(RISCVII::VLMUL L, unsigned S, bool TA, bool MA) {
    assert(isValid() && !isUnknown() &&
           "Can't set VTYPE for uninitialized or unknown");
    VLMul = L;
    SEW = S;
    TailAgnostic = TA;
    MaskAgnostic = MA;
  }

  unsigned encodeVTYPE() const {
    assert(isValid() && !isUnknown() && !SEWLMULRatioOnly &&
           "Can't encode VTYPE for uninitialized or unknown");
    return RISCVVType::encodeVTYPE(VLMul, SEW, TailAgnostic, MaskAgnostic,
                                   /*Nontemporal*/ false);
  }

  bool hasSEWLMULRatioOnly() const { return SEWLMULRatioOnly; }

  bool hasSameSEW(const VSETVLIInfo &Other) const {
    assert(isValid() && Other.isValid() &&
           "Can't compare invalid VSETVLIInfos");
    assert(!isUnknown() && !Other.isUnknown() &&
           "Can't compare VTYPE in unknown state");
    assert(!SEWLMULRatioOnly && !Other.SEWLMULRatioOnly &&
           "Can't compare when only LMUL/SEW ratio is valid.");
    return SEW == Other.SEW;
  }

  bool hasSameVTYPE(const VSETVLIInfo &Other) const {
    assert(isValid() && Other.isValid() &&
           "Can't compare invalid VSETVLIInfos");
    assert(!isUnknown() && !Other.isUnknown() &&
           "Can't compare VTYPE in unknown state");
    assert(!SEWLMULRatioOnly && !Other.SEWLMULRatioOnly &&
           "Can't compare when only LMUL/SEW ratio is valid.");
    return std::tie(VLMul, SEW, TailAgnostic, MaskAgnostic) ==
           std::tie(Other.VLMul, Other.SEW, Other.TailAgnostic,
                    Other.MaskAgnostic);
  }

  unsigned getSEWLMULRatio() const {
    assert(isValid() && !isUnknown() &&
           "Can't use VTYPE for uninitialized or unknown");
    return ::getSEWLMULRatio(SEW, VLMul);
  }

  // Check if the VTYPE for these two VSETVLIInfos produce the same VLMAX.
  // Note that having the same VLMAX ensures that both share the same
  // function from AVL to VL; that is, they must produce the same VL value
  // for any given AVL value.
  bool hasSameVLMAX(const VSETVLIInfo &Other) const {
    assert(isValid() && Other.isValid() &&
           "Can't compare invalid VSETVLIInfos");
    assert(!isUnknown() && !Other.isUnknown() &&
           "Can't compare VTYPE in unknown state");
    return getSEWLMULRatio() == Other.getSEWLMULRatio();
  }

  bool hasSamePolicy(const VSETVLIInfo &Other) const {
    assert(isValid() && Other.isValid() &&
           "Can't compare invalid VSETVLIInfos");
    assert(!isUnknown() && !Other.isUnknown() &&
           "Can't compare VTYPE in unknown state");
    return TailAgnostic == Other.TailAgnostic &&
           MaskAgnostic == Other.MaskAgnostic;
  }

  bool hasCompatibleVTYPE(const MachineInstr &MI,
                          const VSETVLIInfo &Require) const {
    const DemandedFields Used = getDemanded(MI);
    return areCompatibleVTYPEs(encodeVTYPE(), Require.encodeVTYPE(), Used);
  }

  // Determine whether the vector instructions requirements represented by
  // Require are compatible with the previous vsetvli instruction represented
  // by this.  MI is the instruction whose requirements we're considering.
  bool isCompatible(const MachineInstr &MI, const VSETVLIInfo &Require) const {
    assert(isValid() && Require.isValid() &&
           "Can't compare invalid VSETVLIInfos");
    assert(!Require.SEWLMULRatioOnly &&
           "Expected a valid VTYPE for instruction!");
    // Nothing is compatible with Unknown.
    if (isUnknown() || Require.isUnknown())
      return false;

    // If only our VLMAX ratio is valid, then this isn't compatible.
    if (SEWLMULRatioOnly)
      return false;

    // If the instruction doesn't need an AVLReg and the SEW matches, consider
    // it compatible.
    if (Require.hasAVLReg() && Require.AVLReg == RISCV::NoRegister)
      if (SEW == Require.SEW)
        return true;

    return hasSameAVL(Require) && hasCompatibleVTYPE(MI, Require);
  }

  bool operator==(const VSETVLIInfo &Other) const {
    // Uninitialized is only equal to another Uninitialized.
    if (!isValid())
      return !Other.isValid();
    if (!Other.isValid())
      return !isValid();

    // Unknown is only equal to another Unknown.
    if (isUnknown())
      return Other.isUnknown();
    if (Other.isUnknown())
      return isUnknown();

    if (!hasSameAVL(Other))
      return false;

    // If the SEWLMULRatioOnly bits are different, then they aren't equal.
    if (SEWLMULRatioOnly != Other.SEWLMULRatioOnly)
      return false;

    // If only the VLMAX is valid, check that it is the same.
    if (SEWLMULRatioOnly)
      return hasSameVLMAX(Other);

    // If the full VTYPE is valid, check that it is the same.
    return hasSameVTYPE(Other);
  }

  bool operator!=(const VSETVLIInfo &Other) const {
    return !(*this == Other);
  }

  // Calculate the VSETVLIInfo visible to a block assuming this and Other are
  // both predecessors.
  VSETVLIInfo intersect(const VSETVLIInfo &Other) const {
    // If the new value isn't valid, ignore it.
    if (!Other.isValid())
      return *this;

    // If this value isn't valid, Other must be the first predecessor, use it.
    if (!isValid())
      return Other;

    // If either is unknown, the result is unknown.
    if (isUnknown() || Other.isUnknown())
      return VSETVLIInfo::getUnknown();

    // If we have an exact match, return this.
    if (*this == Other)
      return *this;

    // Not an exact match, but maybe the AVL and VLMAX are the same. If so,
    // return an SEW/LMUL ratio only value.
    if (hasSameAVL(Other) && hasSameVLMAX(Other)) {
      VSETVLIInfo MergeInfo = *this;
      MergeInfo.SEWLMULRatioOnly = true;
      return MergeInfo;
    }

    // Otherwise the result is unknown.
    return VSETVLIInfo::getUnknown();
  }

#if !defined(NDEBUG) || defined(LLVM_ENABLE_DUMP)
  /// Support for debugging, callable in GDB: V->dump()
  LLVM_DUMP_METHOD void dump() const {
    print(dbgs());
    dbgs() << "\n";
  }

  /// Implement operator<<.
  /// @{
  void print(raw_ostream &OS) const {
    OS << "{";
    if (!isValid())
      OS << "Uninitialized";
    if (isUnknown())
      OS << "unknown";;
    if (hasAVLReg())
      OS << "AVLReg=" << (unsigned)AVLReg;
    if (hasAVLImm())
      OS << "AVLImm=" << (unsigned)AVLImm;
    OS << ", "
       << "VLMul=" << (unsigned)VLMul << ", "
       << "SEW=" << (unsigned)SEW << ", "
       << "TailAgnostic=" << (bool)TailAgnostic << ", "
       << "MaskAgnostic=" << (bool)MaskAgnostic << ", "
       << "SEWLMULRatioOnly=" << (bool)SEWLMULRatioOnly << "}";
  }
#endif
};

#if !defined(NDEBUG) || defined(LLVM_ENABLE_DUMP)
LLVM_ATTRIBUTE_USED
inline raw_ostream &operator<<(raw_ostream &OS, const VSETVLIInfo &V) {
  V.print(OS);
  return OS;
}
#endif

struct BlockData {
  // The VSETVLIInfo that represents the net changes to the VL/VTYPE registers
  // made by this block. Calculated in Phase 1.
  VSETVLIInfo Change;

  // The VSETVLIInfo that represents the VL/VTYPE settings on exit from this
  // block. Calculated in Phase 2.
  VSETVLIInfo Exit;
  // Keeps track of the ExtraOperand of the last MI of this MBB
  ExtraOperand ExitExtra;

  // The VSETVLIInfo that represents the VL/VTYPE settings from all predecessor
  // blocks. Calculated in Phase 2, and used by Phase 3.
  VSETVLIInfo Pred;
  // Keeps track of Extra operands coming from the predecessors
  ExtraOperand PredExtra;

  // Keeps track of whether the block is already in the queue.
  bool InQueue = false;

  // Map that links each GVL PHI to the resulting ExtraOperand
  DenseMap<MachineInstr*, ExtraOperand> PHIsForExtras;

  // Keeps track of whether the block already contains the definition of a
  // virtual register (with an assigned value of 512, that corresponds to the NT
  // bit) to be used as the Extra operand value in a PHI of the successor(s)
  Optional<Register> NTExtraReg;

  // Keeps track of whether the block already contains the definition of a
  // virtual register (with an assigned value of 0) to be used as a fake Extra
  // operand value in a PHI of the successor(s)
  Optional<Register> FakeExtraReg;

  BlockData() = default;
};

class RISCVInsertVSETVLI : public MachineFunctionPass {
  const RISCVInstrInfo *TII;
  MachineRegisterInfo *MRI;

  DenseMap<const MachineInstr *, ExtraOperand> ExtraOpInfo;
  std::vector<BlockData> BlockInfo;
  std::queue<const MachineBasicBlock *> WorkList;

public:
  static char ID;

  RISCVInsertVSETVLI() : MachineFunctionPass(ID) {
    initializeRISCVInsertVSETVLIPass(*PassRegistry::getPassRegistry());
  }
  bool runOnMachineFunction(MachineFunction &MF) override;

  void getAnalysisUsage(AnalysisUsage &AU) const override {
    AU.setPreservesCFG();
    MachineFunctionPass::getAnalysisUsage(AU);
  }

  StringRef getPassName() const override { return RISCV_INSERT_VSETVLI_NAME; }

private:
  bool needVSETVLI(const MachineInstr &MI, const VSETVLIInfo &Require,
                   const VSETVLIInfo &CurInfo) const;
  bool needVSETVLIPHI(const VSETVLIInfo &Require,
                      const MachineBasicBlock &MBB) const;
  const MachineInstr *insertVSETVLI(MachineBasicBlock &MBB, MachineInstr &MI,
                                    const VSETVLIInfo &Info,
                                    const VSETVLIInfo &PrevInfo);
  const MachineInstr *insertVSETVLI(MachineBasicBlock &MBB,
                     MachineBasicBlock::iterator InsertPt, DebugLoc DL,
                     const VSETVLIInfo &Info, const VSETVLIInfo &PrevInfo);

  const ExtraOperand &getExtraOperand(const MachineInstr *MI);
  void copyExtraOperand(const MachineInstr *From, const MachineInstr *To);
  void copyExtraOperand(const ExtraOperand EO, const MachineInstr *To);
  Register getNTRegister(MachineBasicBlock *MBB);
  Register getFakeRegister(MachineBasicBlock *MBB);
  void getExtraOperandFromPHI(MachineBasicBlock &MBB, const MachineInstr &MI);

  void computeExtraOperand(const MachineBasicBlock &MBB);
  void emitPHIsForExtras(MachineBasicBlock &MBB);
  void forwardPropagateAVL(MachineBasicBlock &MBB);

  void transferBefore(VSETVLIInfo &Info, const MachineInstr &MI,
      bool HasSameExtraOperand = true);
  void transferAfter(VSETVLIInfo &Info, const MachineInstr &MI);
  bool computeVLVTYPEChanges(const MachineBasicBlock &MBB);
  void computeIncomingVLVTYPE(const MachineBasicBlock &MBB);
  void emitVSETVLIs(MachineBasicBlock &MBB);
  void doLocalPostpass(MachineBasicBlock &MBB);
  void doPRE(MachineBasicBlock &MBB);
  void insertReadVL(MachineBasicBlock &MBB);
};

} // end anonymous namespace

char RISCVInsertVSETVLI::ID = 0;

INITIALIZE_PASS(RISCVInsertVSETVLI, DEBUG_TYPE, RISCV_INSERT_VSETVLI_NAME,
                false, false)

Register RISCVInsertVSETVLI::getNTRegister(MachineBasicBlock *MBB) {
  BlockData &BBInfo = BlockInfo[MBB->getNumber()];
  if (!BBInfo.NTExtraReg.hasValue()) {
    // Create virtual register and assign 512 to it
    DebugLoc DL = MBB->findBranchDebugLoc();
    Register TmpReg = MRI->createVirtualRegister(&RISCV::GPRRegClass);
    MachineInstrBuilder MIB = BuildMI(*MBB, MBB->getFirstInstrTerminator(), DL,
                                      TII->get(RISCV::ADDI), TmpReg)
                                  .addReg(RISCV::X0)
                                  .addImm(512);
    BBInfo.NTExtraReg = TmpReg;

    // Add new MI to MF local MI->ExtraOperand map
    ExtraOperand NewMIEO;
    ExtraOpInfo.insert({MIB.getInstr(), NewMIEO});
  }
  return BBInfo.NTExtraReg.getValue();
}

Register RISCVInsertVSETVLI::getFakeRegister(MachineBasicBlock *MBB) {
  BlockData &BBInfo = BlockInfo[MBB->getNumber()];
  if (!BBInfo.FakeExtraReg.hasValue()) {
    // Create virtual register and assign 0 to it
    DebugLoc DL = MBB->findBranchDebugLoc();
    Register TmpReg = MRI->createVirtualRegister(&RISCV::GPRRegClass);
    MachineInstrBuilder MIB = BuildMI(*MBB, MBB->getFirstInstrTerminator(), DL,
                                      TII->get(RISCV::ADDI), TmpReg)
                                  .addReg(RISCV::X0)
                                  .addImm(0);
    BBInfo.FakeExtraReg = TmpReg;

    // Add new MI to MF local MI->ExtraOperand map
    ExtraOperand NewMIEO;
    ExtraOpInfo.insert({MIB.getInstr(), NewMIEO});
  }
  return BBInfo.FakeExtraReg.getValue();
}

static bool isVectorConfigInstr(const MachineInstr &MI) {
  return MI.getOpcode() == RISCV::PseudoVSETVLI ||
         MI.getOpcode() == RISCV::PseudoVSETVLIX0 ||
         MI.getOpcode() == RISCV::PseudoVSETIVLI ||
         MI.getOpcode() == RISCV::PseudoVSETVLEXT;
}

/// Return true if this is 'vsetvli x0, x0, vtype' which preserves
/// VL and only sets VTYPE.
static bool isVLPreservingConfig(const MachineInstr &MI) {
  if (MI.getOpcode() != RISCV::PseudoVSETVLIX0)
    return false;
  assert(RISCV::X0 == MI.getOperand(1).getReg());
  return RISCV::X0 == MI.getOperand(0).getReg();
}

static VSETVLIInfo computeInfoForInstr(const MachineInstr &MI, uint64_t TSFlags,
                                       const MachineRegisterInfo *MRI) {
  VSETVLIInfo InstrInfo;

  // If the instruction has policy argument, use the argument.
  // If there is no policy argument, default to tail agnostic unless the
  // destination is tied to a source. Unless the source is undef. In that case
  // the user would have some control over the policy values.
  bool TailAgnostic = true;
  bool UsesMaskPolicy = RISCVII::usesMaskPolicy(TSFlags);
  // FIXME: Could we look at the above or below instructions to choose the
  // matched mask policy to reduce vsetvli instructions? Default mask policy is
  // agnostic if instructions use mask policy, otherwise is undisturbed. Because
  // most mask operations are mask undisturbed, so we could possibly reduce the
  // vsetvli between mask and nomasked instruction sequence.
  bool MaskAgnostic = UsesMaskPolicy;
  unsigned UseOpIdx;
  if (RISCVII::hasVecPolicyOp(TSFlags)) {
    const MachineOperand &Op = MI.getOperand(MI.getNumExplicitOperands() - 1);
    uint64_t Policy = Op.getImm();
    assert(Policy <= (RISCVII::TAIL_AGNOSTIC | RISCVII::MASK_AGNOSTIC) &&
           "Invalid Policy Value");
    // Although in some cases, mismatched passthru/maskedoff with policy value
    // does not make sense (ex. tied operand is IMPLICIT_DEF with non-TAMA
    // policy, or tied operand is not IMPLICIT_DEF with TAMA policy), but users
    // have set the policy value explicitly, so compiler would not fix it.
    TailAgnostic = Policy & RISCVII::TAIL_AGNOSTIC;
    MaskAgnostic = Policy & RISCVII::MASK_AGNOSTIC;
  } else if (MI.isRegTiedToUseOperand(0, &UseOpIdx)) {
    TailAgnostic = false;
    if (UsesMaskPolicy)
      MaskAgnostic = false;
    // If the tied operand is an IMPLICIT_DEF we can keep TailAgnostic.
    const MachineOperand &UseMO = MI.getOperand(UseOpIdx);
    MachineInstr *UseMI = MRI->getVRegDef(UseMO.getReg());
    if (UseMI && UseMI->isImplicitDef()) {
      TailAgnostic = true;
      if (UsesMaskPolicy)
        MaskAgnostic = true;
    }
    // Some pseudo instructions force a tail agnostic policy despite having a
    // tied def.
    if (RISCVII::doesForceTailAgnostic(TSFlags))
      TailAgnostic = true;
  }

  RISCVII::VLMUL VLMul = RISCVII::getLMul(TSFlags);

  unsigned Log2SEW = MI.getOperand(getSEWOpNum(MI)).getImm();
  // A Log2SEW of 0 is an operation on mask registers only.
  unsigned SEW = Log2SEW ? 1 << Log2SEW : 8;
  assert(RISCVVType::isValidSEW(SEW) && "Unexpected SEW");

  if (RISCVII::hasVLOp(TSFlags)) {
    const MachineOperand &VLOp = MI.getOperand(getVLOpNum(MI));
    if (VLOp.isImm()) {
      int64_t Imm = VLOp.getImm();
      // Conver the VLMax sentintel to X0 register.
      if (Imm == RISCV::VLMaxSentinel)
        InstrInfo.setAVLReg(RISCV::X0);
      else
        InstrInfo.setAVLImm(Imm);
    } else {
      InstrInfo.setAVLReg(VLOp.getReg());
    }
  } else {
    InstrInfo.setAVLReg(RISCV::NoRegister);
  }
#ifndef NDEBUG
  if (Optional<unsigned> EEW = getEEWForLoadStore(MI)) {
    assert(SEW == EEW && "Initial SEW doesn't match expected EEW");
  }
#endif
  InstrInfo.setVTYPE(VLMul, SEW, TailAgnostic, MaskAgnostic);

  return InstrInfo;
}

static VSETVLIInfo computeInfoForEPIInstr(const MachineInstr &MI, int VLIndex,
                                          unsigned SEWIndex, unsigned VLMUL,
                                          int MaskOpIdx,
                                          MachineRegisterInfo *MRI) {
  VSETVLIInfo InstrInfo;

  unsigned SEW = MI.getOperand(SEWIndex).getImm() & ~(0x1 << 9);
  assert(RISCVVType::isValidSEW(SEW) && "Unexpected SEW");

  // LMUL should already be encoded correctly.
  RISCVII::VLMUL VLMul = static_cast<RISCVII::VLMUL>(VLMUL);

  // We used to do this in the custom inserter but as long as it happens before
  // regalloc we should be fine.
  // Masked instructions under LMUL > 1 are a bit problematic as we don't want
  // the destination to overlap the mask. So if they are VR register classes,
  // make sure we use one that does not include V0.
  bool LMULOver1 = VLMul == RISCVII::LMUL_2 || VLMul == RISCVII::LMUL_4 ||
                   VLMul == RISCVII::LMUL_8;
  if (LMULOver1 && MaskOpIdx >= 0 && MI.getOperand(MaskOpIdx).isReg() &&
      MI.getOperand(MaskOpIdx).getReg() != RISCV::NoRegister &&
      MI.getNumExplicitDefs() != 0) {
    assert(MI.getNumExplicitDefs() == 1 && "Too many explicit definitions!");
    assert(MI.getOperand(0).isDef() && "Expecting a def here");
    if (MI.getOperand(0).isReg()) {
      Register Def = MI.getOperand(0).getReg();
      assert(Register::isVirtualRegister(Def) && "Def should be virtual here");
      const TargetRegisterClass *RC = MRI->getRegClass(Def);
      // FIXME: what about tuples?
      if (RC->hasSuperClassEq(&RISCV::VRRegClass)) {
        MRI->setRegClass(Def, &RISCV::VRNoV0RegClass);
      } else if (RC->hasSuperClassEq(&RISCV::VRM2RegClass)) {
        MRI->setRegClass(Def, &RISCV::VRM2NoV0RegClass);
      } else if (RC->hasSuperClassEq(&RISCV::VRM4RegClass)) {
        MRI->setRegClass(Def, &RISCV::VRM4NoV0RegClass);
      } else if (RC->hasSuperClassEq(&RISCV::VRM8RegClass)) {
        MRI->setRegClass(Def, &RISCV::VRM8NoV0RegClass);
      }
    }
  }

  if (VLIndex >= 0) {
    const MachineOperand &VLOp = MI.getOperand(VLIndex);
    Register R = RISCV::NoRegister;
    if (VLOp.isImm()) {
      assert(VLOp.getImm() == RISCV::VLMaxSentinel &&
             "Only the VLMAX sentinel can appear as an immediate operand");
      R = RISCV::X0;
    } else
      R = VLOp.getReg();
    InstrInfo.setAVLReg(R);
  } else
    InstrInfo.setAVLReg(RISCV::NoRegister);

  InstrInfo.setVTYPE(VLMul, SEW, /*TailAgnostic*/ true, /*MaskAgnostic*/ false);

  return InstrInfo;
}

const MachineInstr *
RISCVInsertVSETVLI::insertVSETVLI(MachineBasicBlock &MBB, MachineInstr &MI,
                                  const VSETVLIInfo &Info,
                                  const VSETVLIInfo &PrevInfo) {
  DebugLoc DL = MI.getDebugLoc();
  return insertVSETVLI(MBB, MachineBasicBlock::iterator(&MI), DL, Info,
                       PrevInfo);
}

const MachineInstr *RISCVInsertVSETVLI::insertVSETVLI(
    MachineBasicBlock &MBB, MachineBasicBlock::iterator InsertPt, DebugLoc DL,
    const VSETVLIInfo &Info, const VSETVLIInfo &PrevInfo) {
  unsigned InfoVTYPE = Info.encodeVTYPE();

  if (InsertPt != MBB.end()) {
    MachineInstr &MI = *InsertPt;
    Register ExtraReg = RISCV::NoRegister;
    if (getExtraOperand(&MI).isFromPHI())
      llvm_unreachable(
          "No ExtraOperand should be FromPHI when invoking insertVSETVLI");
    else if (getExtraOperand(&MI).isReg())
      ExtraReg = getExtraOperand(&MI).getRegister();
    else if (getExtraOperand(&MI).isNontemporal())
      InfoVTYPE |= RISCVVType::NT;

    // If ExtraReg is a valid register, we use PseudoVSETVLEXT
    if (ExtraReg != RISCV::NoRegister) {
      // We do not handle the case where the VL is an immediate,
      // since it should never happen in EPI
      assert(!Info.hasAVLImm() && "AVL should be in a register");

      // Invoke PseudoVSETVLEXT
      Register DestReg = MRI->createVirtualRegister(&RISCV::GPRRegClass);
      Register ScratchReg = MRI->createVirtualRegister(&RISCV::GPRRegClass);
      auto MIB = BuildMI(MBB, MI, DL, TII->get(RISCV::PseudoVSETVLEXT))
          .addReg(DestReg, RegState::Define | RegState::Dead)
          .addReg(ScratchReg, RegState::Define | RegState::Dead)
          .addReg(Info.getAVLReg())
          .addImm(InfoVTYPE)
          .addReg(ExtraReg);

      // Assure that ExtraReg is not being killed in the predecessor MBB
      MRI->clearKillFlags(ExtraReg);

      return MIB.getInstr();
    } // End of PseudoVSETVLEXT
  }

  // Use X0, X0 form if the AVL is the same and the SEW+LMUL gives the same
  // VLMAX.
  if (PrevInfo.isValid() && !PrevInfo.isUnknown() &&
      Info.hasSameAVL(PrevInfo) && Info.hasSameVLMAX(PrevInfo)) {
    return BuildMI(MBB, InsertPt, DL, TII->get(RISCV::PseudoVSETVLIX0))
        .addReg(RISCV::X0, RegState::Define | RegState::Dead)
        .addReg(RISCV::X0, RegState::Kill)
        .addImm(InfoVTYPE)
        .addReg(RISCV::VL, RegState::Implicit)
        .getInstr();
  }

  if (Info.hasAVLImm()) {
    return BuildMI(MBB, InsertPt, DL, TII->get(RISCV::PseudoVSETIVLI))
        .addReg(RISCV::X0, RegState::Define | RegState::Dead)
        .addImm(Info.getAVLImm())
        .addImm(InfoVTYPE)
        .getInstr();
  }

  Register AVLReg = Info.getAVLReg();
  if (AVLReg == RISCV::NoRegister) {
    // We can only use x0, x0 if there's no chance of the vtype change causing
    // the previous vl to become invalid.
    if (PrevInfo.isValid() && !PrevInfo.isUnknown() &&
        Info.hasSameVLMAX(PrevInfo)) {
      return BuildMI(MBB, InsertPt, DL, TII->get(RISCV::PseudoVSETVLIX0))
          .addReg(RISCV::X0, RegState::Define | RegState::Dead)
          .addReg(RISCV::X0, RegState::Kill)
          .addImm(InfoVTYPE)
          .addReg(RISCV::VL, RegState::Implicit)
          .getInstr();
    }
    // Otherwise use an AVL of 0 to avoid depending on previous vl.
    return BuildMI(MBB, InsertPt, DL, TII->get(RISCV::PseudoVSETIVLI))
        .addReg(RISCV::X0, RegState::Define | RegState::Dead)
        .addImm(0)
        .addImm(InfoVTYPE)
        .getInstr();
  }

  if (AVLReg.isVirtual())
    MRI->constrainRegClass(AVLReg, &RISCV::GPRNoX0RegClass);

  // Use X0 as the DestReg unless AVLReg is X0. We also need to change the
  // opcode if the AVLReg is X0 as they have different register classes for
  // the AVL operand.
  Register DestReg = RISCV::X0;
  unsigned Opcode = RISCV::PseudoVSETVLI;
  if (AVLReg == RISCV::X0) {
    DestReg = MRI->createVirtualRegister(&RISCV::GPRRegClass);
    Opcode = RISCV::PseudoVSETVLIX0;
  }
  return BuildMI(MBB, InsertPt, DL, TII->get(Opcode))
      .addReg(DestReg, RegState::Define | RegState::Dead)
      .addReg(AVLReg)
      .addImm(InfoVTYPE)
      .getInstr();
}

// Return a VSETVLIInfo representing the changes made by this VSETVLI or
// VSETIVLI instruction.
static VSETVLIInfo getInfoForVSETVLI(const MachineInstr &MI) {
  VSETVLIInfo NewInfo;
  if (MI.getOpcode() == RISCV::PseudoVSETVLEXT) {
    NewInfo.setAVLReg(MI.getOperand(2).getReg());
    NewInfo.setVTYPE(MI.getOperand(3).getImm());
  } else {
    if (MI.getOpcode() == RISCV::PseudoVSETIVLI) {
      NewInfo.setAVLImm(MI.getOperand(1).getImm());
    } else {
      assert(MI.getOpcode() == RISCV::PseudoVSETVLI ||
             MI.getOpcode() == RISCV::PseudoVSETVLIX0);
      Register AVLReg = MI.getOperand(1).getReg();
      assert((AVLReg != RISCV::X0 || MI.getOperand(0).getReg() != RISCV::X0) &&
             "Can't handle X0, X0 vsetvli yet");
      NewInfo.setAVLReg(AVLReg);
    }
    NewInfo.setVTYPE(MI.getOperand(2).getImm());
  }

  return NewInfo;
}

const ExtraOperand &RISCVInsertVSETVLI::getExtraOperand(const MachineInstr *MI) {
  auto EOIt = ExtraOpInfo.find(MI);
  assert(EOIt != ExtraOpInfo.end());

  return EOIt->second;
}

void RISCVInsertVSETVLI::copyExtraOperand(const MachineInstr *From,
                                          const MachineInstr *To) {
  auto ToEOIt = ExtraOpInfo.find(To);
  assert(ToEOIt != ExtraOpInfo.end());

  ToEOIt->second = getExtraOperand(From);
}

void RISCVInsertVSETVLI::copyExtraOperand(const ExtraOperand EO,
                                          const MachineInstr *To) {
  auto ToEOIt = ExtraOpInfo.find(To);
  assert(ToEOIt != ExtraOpInfo.end());

  ToEOIt->second = EO;
}

void RISCVInsertVSETVLI::computeExtraOperand(const MachineBasicBlock &MBB) {
  for (const MachineInstr &MI : MBB) {
    ExtraOperand EO; // Default: Undefined
    switch(MI.getOpcode()) {
    case RISCV::PseudoVSETVLEXT:
      EO.setReg(MI.getOperand(4).getReg());
      break;
    case RISCV::PseudoVSETVLI:
    case RISCV::PseudoVSETVLIX0:
    case RISCV::PseudoVSETIVLI: {
      if (RISCVVType::isNontemporal(MI.getOperand(2).getImm()))
        EO.setNontemporal();
      else
        EO.setZero();

      break;
    }
    default: {
      // For vector instructions (both EPI and RVV ones) we check if the VL
      // operand is the result of a PHI; if this is the case, we assign the
      // FromPHI tag to the ExtraOperand
      VSETVLIInfo Info;

      if (const RISCVEPIPseudosTable::EPIPseudoInfo *EPI =
              RISCVEPIPseudosTable::getEPIPseudoInfo(MI.getOpcode())) {
        // Check if the instruction set the NT bit
        // NOTE: vload/vstore NT overwrites any Extra info present before them
        unsigned Nontemporal = (MI.getOperand(EPI->getSEWIndex()).getImm() >> 9) & 0x1;
        if (Nontemporal) {
          EO.setNontemporal();
          break;
        }

        Info = computeInfoForEPIInstr(MI, EPI->getVLIndex(), EPI->getSEWIndex(),
                                      EPI->VLMul, EPI->getMaskOpIndex(), MRI);
      } else if (RISCVII::hasSEWOp(MI.getDesc().TSFlags)) {
        Info = computeInfoForInstr(MI, MI.getDesc().TSFlags, MRI);
      }

      if (Info.hasAVLReg()) {
        MachineInstr *PHI = MRI->getVRegDef(Info.getAVLReg());
        if (PHI && PHI->getOpcode() == RISCV::PHI && PHI->getParent() == &MBB)
          EO.setFromPHI();
      }

      break;
    }
    }

    ExtraOpInfo.insert({&MI, EO});
  }
}

ExtraOperand needPHI(const ArrayRef<ExtraOperand> &EOs) {
  ExtraOperand RetEO;

  // Check if at least one of the predecessors ExtraOperands is different
  // from Undefined; if not, we do not need a PHI
  bool NeedPHI = false;
  for (const auto &EO : EOs) {
    if (!EO.isUndefined()) {
      NeedPHI = true;
      break;
    }
  }

  if (NeedPHI) {
    // If all the !Undefined ExtraOperand(s) are Zero, no need for a PHI
    NeedPHI = false;
    for (const auto &EO : EOs) {
      if (!EO.isUndefined() &&
          !EO.isZero()) {
        NeedPHI = true;
        break;
      }
    }
    if (!NeedPHI)
      RetEO.setZero();
  }

  if (NeedPHI) {
    // We still do not need a PHI when all predecessors ExtraOperands are
    // equal to Nontemporal
    NeedPHI = false;
    for (const auto &EO : EOs) {
      if (!EO.isNontemporal()) {
        NeedPHI = true;
        break;
      }
    }
    if (!NeedPHI)
      RetEO.setNontemporal();
  }

  if (NeedPHI) {
    // Finally, we also do not need a PHI if all predecessors ExtraOperands
    // are equal to Reg and the register is the same
    NeedPHI = false;
    if (EOs.front().isReg()) {
      Register ExtraReg = EOs.front().getRegister();
      for (const auto &EO : EOs) {
        if (!EO.isReg() || EO.getRegister() != ExtraReg) {
          NeedPHI = true;
          break;
        }
      }
    } else
      NeedPHI = true;

    if (!NeedPHI)
      RetEO.setReg(EOs.front().getRegister());
  }

  if (NeedPHI)
    RetEO.setFromPHI();
  return RetEO;
}

void RISCVInsertVSETVLI::getExtraOperandFromPHI(MachineBasicBlock &MBB,
                                                const MachineInstr &MI) {
  BlockData &BBInfo = BlockInfo[MBB.getNumber()];
  VSETVLIInfo Info;
  if (RISCVII::hasSEWOp(MI.getDesc().TSFlags)) {
    Info = computeInfoForInstr(MI, MI.getDesc().TSFlags, MRI);
  } else if (const RISCVEPIPseudosTable::EPIPseudoInfo *EPI =
                 RISCVEPIPseudosTable::getEPIPseudoInfo(MI.getOpcode())) {
    Info = computeInfoForEPIInstr(MI, EPI->getVLIndex(), EPI->getSEWIndex(),
                                    EPI->VLMul, EPI->getMaskOpIndex(), MRI);
  }

  assert(Info.hasAVLReg());
  MachineInstr *PHI = MRI->getVRegDef(Info.getAVLReg());
  assert(PHI && PHI->getOpcode() == RISCV::PHI && PHI->getParent() == &MBB);

  const auto IterToPHI = BBInfo.PHIsForExtras.find(PHI);
  if (IterToPHI != BBInfo.PHIsForExtras.end()) {
    copyExtraOperand((*IterToPHI).second, &MI);
    return;
  }

  // If PHI is not in the PHIsForExtras map, calculate the corresponding
  // ExtraOperand (potentially adding a new PHI instruction for it)
  SmallVector<ExtraOperand, 4> EOs;
  SmallMapVector<MachineBasicBlock*, MachineInstr*, 4> PHIArgs;
  for (unsigned PHIOp = 1, NumOps = PHI->getNumOperands(); PHIOp != NumOps;
       PHIOp += 2) {
    Register InReg = PHI->getOperand(PHIOp).getReg();
    MachineInstr *DefMI = MRI->getVRegDef(InReg);
    MachineBasicBlock *PredMBB = PHI->getOperand(PHIOp + 1).getMBB();

    PHIArgs.insert({PredMBB, DefMI});
    EOs.push_back(getExtraOperand(DefMI));
  }

  ExtraOperand NewEO = needPHI(EOs);
  if (!NewEO.isFromPHI()) {
    copyExtraOperand(NewEO, &MI);
    BBInfo.PHIsForExtras.insert({PHI, NewEO});

    return;
  }

  // If we get here, then we need to add a new PHI instruction to calculate
  // the resulting ExtraOperand from the merge of the ExtraOperands coming
  // from the predecessors
  DebugLoc DL = MBB.findBranchDebugLoc();
  Register ExtraReg = MRI->createVirtualRegister(&RISCV::GPRRegClass);
  MachineInstrBuilder MIB =
      BuildMI(MBB, MBB.begin(), DL, TII->get(RISCV::PHI), ExtraReg);

  // Already assign ExtraOperand to MI and add it to PHIsForExtras map to avoid
  // an infinite loop when adding arguments to the PHI
  NewEO.setReg(ExtraReg);
  copyExtraOperand(NewEO, &MI);
  BBInfo.PHIsForExtras.insert({PHI, NewEO});

  // Add PHI arguments
  for (const auto &Elem : PHIArgs) {
    MachineBasicBlock *PredMBB;
    MachineInstr *PredMI;
    std::tie(PredMBB, PredMI) = Elem;

    if (getExtraOperand(PredMI).isFromPHI())
      getExtraOperandFromPHI(*PredMBB, *PredMI);

    ExtraOperand PredEO = getExtraOperand(PredMI);
    assert(!PredEO.isFromPHI());

    Register PredExtra = RISCV::NoRegister;
    if (PredEO.isReg())
      PredExtra = PredEO.getRegister();
    else if (PredEO.isNontemporal())
      PredExtra = getNTRegister(PredMBB);
    else
      PredExtra = getFakeRegister(PredMBB);

    MIB.addReg(PredExtra); // Extra operand register
    MIB.addMBB(PredMBB);   // Machine Basic Block

    // Assure that PredExtra is not being killed in the predecessor MBB
    MRI->clearKillFlags(PredExtra);
  }

  // Add new MI to the MF local MI->ExtraOperand map
  ExtraOperand NewMIEO;
  ExtraOpInfo.insert({MIB.getInstr(), NewMIEO});
}

void RISCVInsertVSETVLI::emitPHIsForExtras(MachineBasicBlock &MBB) {
  for (const MachineInstr &MI : MBB) {
    if (!getExtraOperand(&MI).isFromPHI())
      continue;

    getExtraOperandFromPHI(MBB, MI);
  }
}

void RISCVInsertVSETVLI::forwardPropagateAVL(MachineBasicBlock &MBB) {
  for (const MachineInstr &MI : MBB) {
    if (MI.getOpcode() != RISCV::PseudoVSETVLI &&
        MI.getOpcode() != RISCV::PseudoVSETVLIX0 &&
        MI.getOpcode() != RISCV::PseudoVSETIVLI &&
        MI.getOpcode() != RISCV::PseudoVSETVLEXT) {
      continue;
    }

    VSETVLIInfo VI = getInfoForVSETVLI(MI);
    const MachineOperand &GVLOp = MI.getOperand(0);
    assert(GVLOp.isReg());
    Register GVLReg = GVLOp.getReg();
    // Cycle through all uses of this GVL
    for (MachineRegisterInfo::use_nodbg_iterator
             UI = MRI->use_nodbg_begin(GVLReg),
             UIEnd = MRI->use_nodbg_end();
         UI != UIEnd;) {
      MachineOperand &Use(*UI++);
      assert(Use.getParent() != nullptr);
      const MachineInstr &UseMI = *Use.getParent();
      const int UseIndex = UseMI.getOperandNo(&Use);

      bool Propagate = false;
      // EPI instructions
      if (const RISCVEPIPseudosTable::EPIPseudoInfo *EPI =
              RISCVEPIPseudosTable::getEPIPseudoInfo(UseMI.getOpcode())) {
        if (UseIndex == EPI->getVLIndex()) {
          VSETVLIInfo UseInfo = computeInfoForEPIInstr(
              UseMI, EPI->getVLIndex(), EPI->getSEWIndex(), EPI->VLMul,
              EPI->getMaskOpIndex(), MRI);
          Propagate = UseInfo.hasSameVLMAX(VI);
        }
      } else {
        // RVV instructions
        uint64_t TSFlags = UseMI.getDesc().TSFlags;
        if (RISCVII::hasSEWOp(TSFlags) && RISCVII::hasVLOp(TSFlags)) {
          int NumOperands = UseMI.getNumExplicitOperands();
          if (RISCVII::hasVecPolicyOp(TSFlags))
            --NumOperands;

          // NumOperands - 2 == VLOpIndex
          if (UseIndex == (NumOperands - 2)) {
            VSETVLIInfo UseInfo = computeInfoForInstr(UseMI, TSFlags, MRI);
            Propagate = UseInfo.hasSameVLMAX(VI);
          }
        }
      }

      if (Propagate) {
        if (MI.getOpcode() == RISCV::PseudoVSETIVLI && Use.isImm())
          Use.setImm(VI.getAVLImm());
        else if (Use.isReg() && VI.hasAVLReg())
          Use.setReg(VI.getAVLReg());

        // Also propagate the Extra operand info
        if (getExtraOperand(&UseMI).isUndefined())
          copyExtraOperand(&MI, &UseMI);
      }
    }

    // Update liveness.
    if (MRI->use_nodbg_empty(GVLReg)) {
      assert(Register::isVirtualRegister(GVLReg));
      MachineRegisterInfo::def_iterator GVLOpIt = MRI->def_begin(GVLReg);
      assert(GVLOpIt != MRI->def_end());
      MachineOperand &GVLOp = *GVLOpIt;
      GVLOp.setIsDead();
    }
  }
}

/// Return true if a VSETVLI is required to transition from CurInfo to Require
/// before MI.
bool RISCVInsertVSETVLI::needVSETVLI(const MachineInstr &MI,
                                     const VSETVLIInfo &Require,
                                     const VSETVLIInfo &CurInfo) const {
  const RISCVEPIPseudosTable::EPIPseudoInfo *EPI =
      RISCVEPIPseudosTable::getEPIPseudoInfo(MI.getOpcode());
  assert(Require == (EPI ? computeInfoForEPIInstr(
                               MI, EPI->getVLIndex(), EPI->getSEWIndex(),
                               EPI->VLMul, EPI->getMaskOpIndex(), MRI)
                         : computeInfoForInstr(MI, MI.getDesc().TSFlags, MRI)));

  if (CurInfo.isCompatible(MI, Require))
    return false;

  // For vmv.s.x and vfmv.s.f, there is only two behaviors, VL = 0 and VL > 0.
  // VL=0 is uninteresting (as it should have been deleted already), so it is
  // compatible if we can prove both are non-zero.  Additionally, if writing
  // to an implicit_def operand, we don't need to preserve any other bits and
  // are thus compatible with any larger etype, and can disregard policy bits.
  if (isScalarMoveInstr(MI) &&
      CurInfo.hasNonZeroAVL() && Require.hasNonZeroAVL()) {
    auto *VRegDef = MRI->getVRegDef(MI.getOperand(1).getReg());
    if (VRegDef && VRegDef->isImplicitDef() &&
        CurInfo.getSEW() >= Require.getSEW())
      return false;
    if (!CurInfo.hasSEWLMULRatioOnly() && !Require.hasSEWLMULRatioOnly() &&
        CurInfo.hasSameSEW(Require) && CurInfo.hasSamePolicy(Require))
      return false;
  }

  // We didn't find a compatible value. If our AVL is a virtual register,
  // it might be defined by a VSET(I)VLI(EXT). If it has the same VTYPE
  // and the last VL/VTYPE we observed is the same, we don't need a
  // VSETVLI here.
  if (!CurInfo.isUnknown() && Require.hasAVLReg() &&
      Require.getAVLReg().isVirtual() && !CurInfo.hasSEWLMULRatioOnly() &&
      CurInfo.hasCompatibleVTYPE(MI, Require)) {
    if (MachineInstr *DefMI = MRI->getVRegDef(Require.getAVLReg())) {
      if (isVectorConfigInstr(*DefMI)) {
        VSETVLIInfo DefInfo = getInfoForVSETVLI(*DefMI);
        if (DefInfo.hasSameAVL(CurInfo) && DefInfo.hasSameVLMAX(CurInfo))
          return false;
      }
    }
  }

  return true;
}

// Given an incoming state reaching MI, modifies that state so that it is minimally
// compatible with MI.  The resulting state is guaranteed to be semantically legal
// for MI, but may not be the state requested by MI.
void RISCVInsertVSETVLI::transferBefore(VSETVLIInfo &Info,
                                        const MachineInstr &MI,
                                        bool HasSameExtraOperand) {
  uint64_t TSFlags = MI.getDesc().TSFlags;

  VSETVLIInfo NewInfo;
  if (const RISCVEPIPseudosTable::EPIPseudoInfo *EPI =
          RISCVEPIPseudosTable::getEPIPseudoInfo(MI.getOpcode())) {
    int VLIndex = EPI->getVLIndex();
    int SEWIndex = EPI->getSEWIndex();
    int MaskOpIndex = EPI->getMaskOpIndex();

    assert(SEWIndex >= 0 && "SEWIndex must be >= 0");
    NewInfo = computeInfoForEPIInstr(MI, VLIndex, SEWIndex, EPI->VLMul,
                                     MaskOpIndex, MRI);
  } else if (RISCVII::hasSEWOp(TSFlags)) {
    NewInfo = computeInfoForInstr(MI, TSFlags, MRI);
  } else
    return;

<<<<<<< HEAD
  if (!Info.isValid()) {
    Info = NewInfo;
  } else {
    // If this instruction isn't compatible with the previous VL/VTYPE
    // we need to insert a VSETVLI.
    // NOTE: We only do this if the vtype we're comparing against was
    // created in this block. We need the first and third phase to treat
    // the store the same way.
    if (!HasSameExtraOperand || needVSETVLI(MI, NewInfo, Info))
      Info = NewInfo;
=======
  const VSETVLIInfo NewInfo = computeInfoForInstr(MI, TSFlags, MRI);
  if (Info.isValid() && !needVSETVLI(MI, NewInfo, Info))
    return;

  const VSETVLIInfo PrevInfo = Info;
  Info = NewInfo;

  if (!RISCVII::hasVLOp(TSFlags))
    return;

  // For vmv.s.x and vfmv.s.f, there are only two behaviors, VL = 0 and
  // VL > 0. We can discard the user requested AVL and just use the last
  // one if we can prove it equally zero.  This removes a vsetvli entirely
  // if the types match or allows use of cheaper avl preserving variant
  // if VLMAX doesn't change.  If VLMAX might change, we couldn't use
  // the 'vsetvli x0, x0, vtype" variant, so we avoid the transform to
  // prevent extending live range of an avl register operand.
  // TODO: We can probably relax this for immediates.
  if (isScalarMoveInstr(MI) && PrevInfo.isValid() &&
      PrevInfo.hasNonZeroAVL() && Info.hasNonZeroAVL() &&
      Info.hasSameVLMAX(PrevInfo)) {
    if (PrevInfo.hasAVLImm())
      Info.setAVLImm(PrevInfo.getAVLImm());
    else
      Info.setAVLReg(PrevInfo.getAVLReg());
    return;
  }

  // Two cases involving an AVL resulting from a previous vsetvli.
  // 1) If the AVL is the result of a previous vsetvli which has the
  //    same AVL and VLMAX as our current state, we can reuse the AVL
  //    from the current state for the new one.  This allows us to
  //    generate 'vsetvli x0, x0, vtype" or possible skip the transition
  //    entirely.
  // 2) If AVL is defined by a vsetvli with the same VLMAX, we can
  //    replace the AVL operand with the AVL of the defining vsetvli.
  //    We avoid general register AVLs to avoid extending live ranges
  //    without being sure we can kill the original source reg entirely.
  if (!Info.hasAVLReg() || !Info.getAVLReg().isVirtual())
    return;
  MachineInstr *DefMI = MRI->getVRegDef(Info.getAVLReg());
  if (!DefMI || !isVectorConfigInstr(*DefMI))
    return;

  VSETVLIInfo DefInfo = getInfoForVSETVLI(*DefMI);
  // case 1
  if (PrevInfo.isValid() && !PrevInfo.isUnknown() &&
      DefInfo.hasSameAVL(PrevInfo) &&
      DefInfo.hasSameVLMAX(PrevInfo)) {
    if (PrevInfo.hasAVLImm())
      Info.setAVLImm(PrevInfo.getAVLImm());
    else
      Info.setAVLReg(PrevInfo.getAVLReg());
    return;
  }
  // case 2
  if (DefInfo.hasSameVLMAX(Info) &&
      (DefInfo.hasAVLImm() || DefInfo.getAVLReg() == RISCV::X0)) {
    if (DefInfo.hasAVLImm())
      Info.setAVLImm(DefInfo.getAVLImm());
    else
      Info.setAVLReg(DefInfo.getAVLReg());
    return;
>>>>>>> 5d4c85e5
  }
}

// Given a state with which we evaluated MI (see transferBefore above for why
// this might be different that the state MI requested), modify the state to
// reflect the changes MI might make.
void RISCVInsertVSETVLI::transferAfter(VSETVLIInfo &Info, const MachineInstr &MI) {
  if (isVectorConfigInstr(MI)) {
    Info = getInfoForVSETVLI(MI);
    return;
  }

  if (RISCV::isFaultFirstLoad(MI)) {
    // Update AVL to vl-output of the fault first load.
    Info.setAVLReg(MI.getOperand(1).getReg());
    return;
  }

  // If this is something that updates VL/VTYPE that we don't know about, set
  // the state to unknown.
  if (MI.isCall() || MI.isInlineAsm() || MI.modifiesRegister(RISCV::VL) ||
      MI.modifiesRegister(RISCV::VTYPE))
    Info = VSETVLIInfo::getUnknown();
}

bool RISCVInsertVSETVLI::computeVLVTYPEChanges(const MachineBasicBlock &MBB) {
  bool HadVectorOp = false;

  BlockData &BBInfo = BlockInfo[MBB.getNumber()];
  BBInfo.Change = BBInfo.Pred;
  for (const MachineInstr &MI : MBB) {
    transferBefore(BBInfo.Change, MI);

    const RISCVEPIPseudosTable::EPIPseudoInfo *EPI =
        RISCVEPIPseudosTable::getEPIPseudoInfo(MI.getOpcode());

    if (isVectorConfigInstr(MI) || RISCVII::hasSEWOp(MI.getDesc().TSFlags) ||
        EPI)
      HadVectorOp = true;

    transferAfter(BBInfo.Change, MI);
  }

  return HadVectorOp;
}

void RISCVInsertVSETVLI::computeIncomingVLVTYPE(const MachineBasicBlock &MBB) {

  BlockData &BBInfo = BlockInfo[MBB.getNumber()];
  BBInfo.InQueue = false;

  VSETVLIInfo InInfo;
  SmallVector<ExtraOperand, 4> EOs;
  if (MBB.pred_empty()) {
    // There are no predecessors, so use the default starting status.
    InInfo.setUnknown();
  } else {
    for (MachineBasicBlock *P : MBB.predecessors()) {
      BlockData &PredBBInfo = BlockInfo[P->getNumber()];
      InInfo = InInfo.intersect(PredBBInfo.Exit);
      EOs.push_back(PredBBInfo.ExitExtra);
    }
  }

  // If we don't have any valid predecessor value, wait until we do.
  if (!InInfo.isValid())
    return;

  // If no change, no need to rerun block
  if (InInfo == BBInfo.Pred)
    return;

  BBInfo.Pred = InInfo;
  LLVM_DEBUG(dbgs() << "Entry state of " << printMBBReference(MBB)
                    << " changed to " << BBInfo.Pred << "\n");

  // Update PredExtra acoordingly to what we have in AllPredsExtras
  switch(EOs.size()) {
  case 0:
    // No predecessors => nothing to do
    break;
  case 1: {
    // PredExtra == ExtraOperand of the only predecessor (no need for a PHI)
    BBInfo.PredExtra = EOs.front();
    break;
  }
  default: {
    BBInfo.PredExtra = needPHI(EOs);
    break;
  }
  }

  // Note: It's tempting to cache the state changes here, but due to the
  // compatibility checks performed a blocks output state can change based on
  // the input state.  To cache, we'd have to add logic for finding
  // never-compatible state changes.
  computeVLVTYPEChanges(MBB);
  VSETVLIInfo TmpStatus = BBInfo.Change;

  bool UpdatedExtraOperand = false;
  // Update ExitExtra with PredExtra value if there are no changes in the MBB
  if (BBInfo.ExitExtra.isUndefined() &&
      !BBInfo.PredExtra.isUndefined()) {
    BBInfo.ExitExtra = BBInfo.PredExtra;
    UpdatedExtraOperand = true;
  }

  bool UpdatedVSETVLIInfo = false;
  if (BBInfo.Exit != TmpStatus) {
    BBInfo.Exit = TmpStatus;
    UpdatedVSETVLIInfo = true;
    LLVM_DEBUG(dbgs() << "Exit state of " << printMBBReference(MBB)
                      << " changed to " << BBInfo.Exit << "\n");
  }

  // Add the successors to the work list so we can propagate the
  // changed exit status.
  for (MachineBasicBlock *S : MBB.successors()) {
    // If the new exit values match the old exit values, we don't need to
    // revisit any blocks.
    if (!BlockInfo[S->getNumber()].InQueue &&
        (UpdatedVSETVLIInfo || UpdatedExtraOperand)) {
      WorkList.push(S);
      BlockInfo[S->getNumber()].InQueue = true;
      LLVM_DEBUG(dbgs() << "Requeuing " << printMBBReference(MBB) << "\n");
    }
  }
}

// If we weren't able to prove a vsetvli was directly unneeded, it might still
// be unneeded if the AVL is a phi node where all incoming values are VL
// outputs from the last VSETVLI in their respective basic blocks.
bool RISCVInsertVSETVLI::needVSETVLIPHI(const VSETVLIInfo &Require,
                                        const MachineBasicBlock &MBB) const {
  if (DisableInsertVSETVLPHIOpt)
    return true;

  if (!Require.hasAVLReg())
    return true;

  Register AVLReg = Require.getAVLReg();
  if (!AVLReg.isVirtual())
    return true;

  // We need the AVL to be produce by a PHI node in this basic block.
  MachineInstr *PHI = MRI->getVRegDef(AVLReg);
  if (!PHI || PHI->getOpcode() != RISCV::PHI || PHI->getParent() != &MBB)
    return true;

  for (unsigned PHIOp = 1, NumOps = PHI->getNumOperands(); PHIOp != NumOps;
       PHIOp += 2) {
    Register InReg = PHI->getOperand(PHIOp).getReg();
    MachineBasicBlock *PBB = PHI->getOperand(PHIOp + 1).getMBB();
    const BlockData &PBBInfo = BlockInfo[PBB->getNumber()];
    // If the exit from the predecessor has the VTYPE we are looking for
    // we might be able to avoid a VSETVLI.
    if (PBBInfo.Exit.isUnknown() || !PBBInfo.Exit.hasSameVTYPE(Require))
      return true;

    // We need the PHI input to the be the output of a VSET(I)VLI(EXT).
    MachineInstr *DefMI = MRI->getVRegDef(InReg);
    if (!DefMI || !isVectorConfigInstr(*DefMI))
      return true;

    // We found a VSET(I)VLI(EXT) make sure it matches the output of the
    // predecessor block.
    VSETVLIInfo DefInfo = getInfoForVSETVLI(*DefMI);
    if (!DefInfo.hasSameAVL(PBBInfo.Exit) ||
        !DefInfo.hasSameVTYPE(PBBInfo.Exit))
      return true;
  }

  // If all the incoming values to the PHI checked out, we don't need
  // to insert a VSETVLI.
  return false;
}

void RISCVInsertVSETVLI::emitVSETVLIs(MachineBasicBlock &MBB) {
  const BlockData &BBInfo = BlockInfo[MBB.getNumber()];
  MachineInstr *PrevMI = nullptr;
  VSETVLIInfo CurInfo = BlockInfo[MBB.getNumber()].Pred;
  // Track whether the prefix of the block we've scanned is transparent
  // (meaning has not yet changed the abstract state).
  bool PrefixTransparent = true;
  for (MachineInstr &MI : MBB) {
    // Retrieve ExtraOperand of previous instruction
    ExtraOperand PrevEO = PrevMI ? getExtraOperand(PrevMI) : BBInfo.PredExtra;

    // Inherit ExtraOperand, if MI's one == Undefined
    if (getExtraOperand(&MI).isUndefined())
      copyExtraOperand(PrevEO, &MI);

    PrevMI = &MI;
    bool HasSameExtraOperand = getExtraOperand(&MI) == PrevEO;

    // If this is an explicit VSETVLI, VSETIVLI or VSETVLEXT, update our state.
    const VSETVLIInfo PrevInfo = CurInfo;
    transferBefore(CurInfo, MI, HasSameExtraOperand);

    // If this is an explicit VSETVLI or VSETIVLI, update our state.
    if (isVectorConfigInstr(MI)) {
      // Conservatively, mark the VL and VTYPE as live.
      unsigned NumOperands = MI.getNumOperands();
      assert(MI.getOperand(NumOperands - 2).getReg() == RISCV::VL &&
             MI.getOperand(NumOperands - 1).getReg() == RISCV::VTYPE &&
             "Unexpected operands where VL and VTYPE should be");
      MI.getOperand(NumOperands - 2).setIsDead(false);
      MI.getOperand(NumOperands - 1).setIsDead(false);
      PrefixTransparent = false;
    }

    const RISCVEPIPseudosTable::EPIPseudoInfo *EPI =
            RISCVEPIPseudosTable::getEPIPseudoInfo(MI.getOpcode());

    uint64_t TSFlags = MI.getDesc().TSFlags;
    if (RISCVII::hasSEWOp(TSFlags) || EPI) {
      if (PrevInfo != CurInfo) {
        // If this is the first implicit state change, and the state change
        // requested can be proven to produce the same register contents, we
        // can skip emitting the actual state change and continue as if we
        // had since we know the GPR result of the implicit state change
        // wouldn't be used and VL/VTYPE registers are correct.  Note that
        // we *do* need to model the state as if it changed as while the
        // register contents are unchanged, the abstract model can change.
        if (!PrefixTransparent || !HasSameExtraOperand ||
            needVSETVLIPHI(CurInfo, MBB))
          insertVSETVLI(MBB, MI, CurInfo, PrevInfo);
        PrefixTransparent = false;
      }

      if ((RISCVII::hasSEWOp(TSFlags) && RISCVII::hasVLOp(TSFlags)) ||
          (EPI && EPI->getVLIndex() >= 0)) {
        MachineOperand &VLOp =
            MI.getOperand(EPI ? EPI->getVLIndex() : getVLOpNum(MI));
        if (VLOp.isReg()) {
          // Erase the AVL operand from the instruction.
          VLOp.setReg(RISCV::NoRegister);
          VLOp.setIsKill(false);
        }
        MI.addOperand(MachineOperand::CreateReg(RISCV::VL, /*isDef*/ false,
                                                /*isImp*/ true));
      }
      MI.addOperand(MachineOperand::CreateReg(RISCV::VTYPE, /*isDef*/ false,
                                              /*isImp*/ true));
    }


    if (MI.isCall() || MI.isInlineAsm() || MI.modifiesRegister(RISCV::VL) ||
        MI.modifiesRegister(RISCV::VTYPE))
      PrefixTransparent = false;

    transferAfter(CurInfo, MI);
  }

  // If we reach the end of the block and our current info doesn't match the
  // expected info, insert a vsetvli to correct.
  if (!UseStrictAsserts) {
    const VSETVLIInfo &ExitInfo = BBInfo.Exit;
    ExtraOperand PrevEO = PrevMI ? getExtraOperand(PrevMI) : BBInfo.PredExtra;
    if (CurInfo.isValid() && ExitInfo.isValid() && !ExitInfo.isUnknown() &&
        (CurInfo != ExitInfo || PrevEO != BBInfo.ExitExtra)) {
      // Note there's an implicit assumption here that terminators never use
      // or modify VL or VTYPE.  Also, fallthrough will return end().
      auto InsertPt = MBB.getFirstInstrTerminator();
      insertVSETVLI(MBB, InsertPt, MBB.findDebugLoc(InsertPt), ExitInfo,
                    CurInfo);
      CurInfo = ExitInfo;
    }
  }

  if (UseStrictAsserts && CurInfo.isValid()) {
    const auto &Info = BlockInfo[MBB.getNumber()];
    if (CurInfo != Info.Exit) {
      LLVM_DEBUG(dbgs() << "in block " << printMBBReference(MBB) << "\n");
      LLVM_DEBUG(dbgs() << "  begin        state: " << Info.Pred << "\n");
      LLVM_DEBUG(dbgs() << "  expected end state: " << Info.Exit << "\n");
      LLVM_DEBUG(dbgs() << "  actual   end state: " << CurInfo << "\n");
    }
    assert(CurInfo == Info.Exit &&
           "InsertVSETVLI dataflow invariant violated");

    // EPI only
    ExtraOperand PrevEO = PrevMI ? getExtraOperand(PrevMI) : Info.PredExtra;
    if (PrevEO != Info.ExitExtra) {
      LLVM_DEBUG(dbgs() << "in block " << printMBBReference(MBB) << "\n");
      LLVM_DEBUG(dbgs() << "  begin        state ExtraOperand: " << Info.PredExtra << "\n");
      LLVM_DEBUG(dbgs() << "  expected end state ExtraOperand: " << Info.ExitExtra << "\n");
      LLVM_DEBUG(dbgs() << "  actual   end state ExtraOperand: " << PrevEO << "\n");
    }
  }
}

<<<<<<< HEAD
void RISCVInsertVSETVLI::doLocalPrepass(MachineBasicBlock &MBB) {
  VSETVLIInfo CurInfo = VSETVLIInfo::getUnknown();
  ExtraOperand CurEO;
  auto UpdateExtraOperand = [&](MachineInstr &MI) {
    ExtraOperand NewEO = getExtraOperand(&MI);
    if (NewEO.isUndefined())
      copyExtraOperand(CurEO, &MI);
    else
      CurEO = NewEO;
  };
  for (MachineInstr &MI : MBB) {
    // If this is an explicit VSETVLI or VSETIVLI, update our state.
    if (isVectorConfigInstr(MI)) {
      CurInfo = getInfoForVSETVLI(MI);
      CurEO = getExtraOperand(&MI);
      continue;
    }

    const RISCVEPIPseudosTable::EPIPseudoInfo *EPI =
            RISCVEPIPseudosTable::getEPIPseudoInfo(MI.getOpcode());

    const uint64_t TSFlags = MI.getDesc().TSFlags;
    if (isScalarMoveInstr(MI)) {
      VSETVLIInfo NewInfo = VSETVLIInfo::getUnknown();
      if (RISCVII::hasSEWOp(TSFlags) && RISCVII::hasVLOp(TSFlags))
        NewInfo = computeInfoForInstr(MI, TSFlags, MRI);
      else if (EPI)
        NewInfo = computeInfoForEPIInstr(MI, EPI->getVLIndex(), EPI->getSEWIndex(),
                                         EPI->VLMul, EPI->getMaskOpIndex(), MRI);
      else
        llvm_unreachable("Scalar move instructions must be either EPI or RVV.");

      // For vmv.s.x and vfmv.s.f, there are only two behaviors, VL = 0 and
      // VL > 0. We can discard the user requested AVL and just use the last
      // one if we can prove it equally zero.  This removes a vsetvli entirely
      // if the types match or allows use of cheaper avl preserving variant
      // if VLMAX doesn't change.  If VLMAX might change, we couldn't use
      // the 'vsetvli x0, x0, vtype" variant, so we avoid the transform to
      // prevent extending live range of an avl register operand.
      // TODO: We can probably relax this for immediates.
      if (((CurInfo.hasNonZeroAVL() && NewInfo.hasNonZeroAVL()) ||
           (CurInfo.hasZeroAVL() && NewInfo.hasZeroAVL())) &&
          NewInfo.hasSameVLMAX(CurInfo)) {
        MachineOperand &VLOp = MI.getOperand(getVLOpNum(MI));
        if (CurInfo.hasAVLImm())
          VLOp.ChangeToImmediate(CurInfo.getAVLImm());
        else
          VLOp.ChangeToRegister(CurInfo.getAVLReg(), /*IsDef*/ false);
        CurInfo = computeInfoForInstr(MI, TSFlags, MRI);

        // Also propagate the Extra operand info
        UpdateExtraOperand(MI);

        continue;
      }
    }

    if (RISCVII::hasSEWOp(TSFlags) || EPI) {
      if ((RISCVII::hasSEWOp(TSFlags) && RISCVII::hasVLOp(TSFlags)) ||
          (EPI && EPI->getVLIndex() >= 0)) {
        const auto Require =
            EPI ? computeInfoForEPIInstr(MI, EPI->getVLIndex(),
                                         EPI->getSEWIndex(), EPI->VLMul,
                                         EPI->getMaskOpIndex(), MRI)
                : computeInfoForInstr(MI, TSFlags, MRI);
        // Two cases involving an AVL resulting from a previous vsetvli.
        // 1) If the AVL is the result of a previous vsetvli which has the
        //    same AVL and VLMAX as our current state, we can reuse the AVL
        //    from the current state for the new one.  This allows us to
        //    generate 'vsetvli x0, x0, vtype" or possible skip the transition
        //    entirely.
        // 2) If AVL is defined by a vsetvli with the same VLMAX, we can
        //    replace the AVL operand with the AVL of the defining vsetvli.
        //    We avoid general register AVLs to avoid extending live ranges
        //    without being sure we can kill the original source reg entirely.
        if (Require.hasAVLReg() && Require.getAVLReg().isVirtual()) {
          if (MachineInstr *DefMI = MRI->getVRegDef(Require.getAVLReg())) {
            if (isVectorConfigInstr(*DefMI)) {
              VSETVLIInfo DefInfo = getInfoForVSETVLI(*DefMI);
              // case 1
              if (!CurInfo.isUnknown() && DefInfo.hasSameAVL(CurInfo) &&
                  DefInfo.hasSameVLMAX(CurInfo)) {
                MachineOperand &VLOp =
                    MI.getOperand(EPI ? EPI->getVLIndex() : getVLOpNum(MI));
                if (CurInfo.hasAVLImm())
                  VLOp.ChangeToImmediate(CurInfo.getAVLImm());
                else {
                  MRI->clearKillFlags(CurInfo.getAVLReg());
                  VLOp.ChangeToRegister(CurInfo.getAVLReg(), /*IsDef*/ false);
                }
                if (EPI)
                  CurInfo = computeInfoForEPIInstr(
                      MI, EPI->getVLIndex(), EPI->getSEWIndex(), EPI->VLMul,
                      EPI->getMaskOpIndex(), MRI);
                else
                  CurInfo = computeInfoForInstr(MI, TSFlags, MRI);

                // Also propagate the Extra operand info
                UpdateExtraOperand(MI);
                continue;
              }
              // case 2
              if (DefInfo.hasSameVLMAX(Require) &&
                  (DefInfo.hasAVLImm() || DefInfo.getAVLReg() == RISCV::X0)) {
                MachineOperand &VLOp =
                    MI.getOperand(EPI ? EPI->getVLIndex() : getVLOpNum(MI));
                if (DefInfo.hasAVLImm())
                  VLOp.ChangeToImmediate(DefInfo.getAVLImm());
                else
                  VLOp.ChangeToRegister(DefInfo.getAVLReg(), /*IsDef*/ false);
                CurInfo = computeInfoForInstr(MI, TSFlags, MRI);

                // Also propagate the Extra operand info
                UpdateExtraOperand(MI);
                continue;
              }
            }
          }
        }
      }
      CurInfo = EPI ? computeInfoForEPIInstr(MI, EPI->getVLIndex(),
                                             EPI->getSEWIndex(), EPI->VLMul,
                                             EPI->getMaskOpIndex(), MRI)
                    : computeInfoForInstr(MI, TSFlags, MRI);
      continue;
    }

    transferAfter(CurInfo, MI);
  }
}

=======
>>>>>>> 5d4c85e5
/// Return true if the VL value configured must be equal to the requested one.
static bool hasFixedResult(const VSETVLIInfo &Info, const RISCVSubtarget &ST) {
  if (!Info.hasAVLImm())
    // VLMAX is always the same value.
    // TODO: Could extend to other registers by looking at the associated vreg
    // def placement.
    return RISCV::X0 == Info.getAVLReg();

  unsigned AVL = Info.getAVLImm();
  unsigned SEW = Info.getSEW();
  unsigned AVLInBits = AVL * SEW;

  unsigned LMul;
  bool Fractional;
  std::tie(LMul, Fractional) = RISCVVType::decodeVLMUL(Info.getVLMUL());

  if (Fractional)
    return ST.getRealMinVLen() / LMul >= AVLInBits;
  return ST.getRealMinVLen() * LMul >= AVLInBits;
}

/// Perform simple partial redundancy elimination of the VSETVLI instructions
/// we're about to insert by looking for cases where we can PRE from the
/// beginning of one block to the end of one of its predecessors.  Specifically,
/// this is geared to catch the common case of a fixed length vsetvl in a single
/// block loop when it could execute once in the preheader instead.
void RISCVInsertVSETVLI::doPRE(MachineBasicBlock &MBB) {
  const MachineFunction &MF = *MBB.getParent();
  const RISCVSubtarget &ST = MF.getSubtarget<RISCVSubtarget>();

  if (!BlockInfo[MBB.getNumber()].Pred.isUnknown())
    return;

  MachineBasicBlock *UnavailablePred = nullptr;
  VSETVLIInfo AvailableInfo;
  for (MachineBasicBlock *P : MBB.predecessors()) {
    const VSETVLIInfo &PredInfo = BlockInfo[P->getNumber()].Exit;
    if (PredInfo.isUnknown()) {
      if (UnavailablePred)
        return;
      UnavailablePred = P;
    } else if (!AvailableInfo.isValid()) {
      AvailableInfo = PredInfo;
    } else if (AvailableInfo != PredInfo) {
      return;
    }
  }

  // Unreachable, single pred, or full redundancy. Note that FRE is handled by
  // phase 3.
  if (!UnavailablePred || !AvailableInfo.isValid())
    return;

  // Critical edge - TODO: consider splitting?
  if (UnavailablePred->succ_size() != 1)
    return;

  // If VL can be less than AVL, then we can't reduce the frequency of exec.
  if (!hasFixedResult(AvailableInfo, ST))
    return;

  // Does it actually let us remove an implicit transition in MBB?
  bool Found = false;
  for (auto &MI : MBB) {
    if (isVectorConfigInstr(MI))
      return;

    const uint64_t TSFlags = MI.getDesc().TSFlags;
    if (RISCVII::hasSEWOp(TSFlags)) {
      if (AvailableInfo != computeInfoForInstr(MI, TSFlags, MRI))
        return;
      Found = true;
      break;
    }
  }
  if (!Found)
    return;

  // Finally, update both data flow state and insert the actual vsetvli.
  // Doing both keeps the code in sync with the dataflow results, which
  // is critical for correctness of phase 3.
  auto OldInfo = BlockInfo[UnavailablePred->getNumber()].Exit;
  LLVM_DEBUG(dbgs() << "PRE VSETVLI from " << MBB.getName() << " to "
                    << UnavailablePred->getName() << " with state "
                    << AvailableInfo << "\n");
  BlockInfo[UnavailablePred->getNumber()].Exit = AvailableInfo;
  BlockInfo[MBB.getNumber()].Pred = AvailableInfo;

  // Note there's an implicit assumption here that terminators never use
  // or modify VL or VTYPE.  Also, fallthrough will return end().
  auto InsertPt = UnavailablePred->getFirstInstrTerminator();
  const MachineInstr *MI = insertVSETVLI(
      *UnavailablePred, InsertPt, UnavailablePred->findDebugLoc(InsertPt),
      AvailableInfo, OldInfo);

  // Make sure we remember the extra operand.
  // FIXME: We should propagate the predecessors here.
  ExtraOperand EO;
  EO.setZero();
  ExtraOpInfo.insert({MI, EO});
}

static void doUnion(DemandedFields &A, DemandedFields B) {
  A.VL |= B.VL;
  A.SEW |= B.SEW;
  A.LMUL |= B.LMUL;
  A.SEWLMULRatio |= B.SEWLMULRatio;
  A.TailPolicy |= B.TailPolicy;
  A.MaskPolicy |= B.MaskPolicy;
}

// Return true if we can mutate PrevMI's VTYPE to match MI's
// without changing any the fields which have been used.
// TODO: Restructure code to allow code reuse between this and isCompatible
// above.
static bool canMutatePriorConfig(const MachineInstr &PrevMI,
                                 const MachineInstr &MI,
                                 const DemandedFields &Used) {
  // TODO: Extend this to handle cases where VL does change, but VL
  // has not been used.  (e.g. over a vmv.x.s)
  if (!isVLPreservingConfig(MI))
    // Note: `vsetvli x0, x0, vtype' is the canonical instruction
    // for this case.  If you find yourself wanting to add other forms
    // to this "unused VTYPE" case, we're probably missing a
    // canonicalization earlier.
    return false;

  if (!PrevMI.getOperand(2).isImm() || !MI.getOperand(2).isImm())
    return false;

  auto PriorVType = PrevMI.getOperand(2).getImm();
  auto VType = MI.getOperand(2).getImm();
  return areCompatibleVTYPEs(PriorVType, VType, Used);
}

void RISCVInsertVSETVLI::doLocalPostpass(MachineBasicBlock &MBB) {
  MachineInstr *PrevMI = nullptr;
  DemandedFields Used;
  SmallVector<MachineInstr*> ToDelete;
  for (MachineInstr &MI : MBB) {
    // Note: Must be *before* vsetvli handling to account for config cases
    // which only change some subfields.
    doUnion(Used, getDemanded(MI));

    if (!isVectorConfigInstr(MI))
      continue;

    if (PrevMI) {
      if (!Used.VL && !Used.usedVTYPE()) {
        ToDelete.push_back(PrevMI);
        // fallthrough
      } else if (canMutatePriorConfig(*PrevMI, MI, Used)) {
        PrevMI->getOperand(2).setImm(MI.getOperand(2).getImm());
        ToDelete.push_back(&MI);
        // Leave PrevMI unchanged
        continue;
      }
    }
    PrevMI = &MI;
    Used = getDemanded(MI);
    Register VRegDef = MI.getOperand(0).getReg();
    if (VRegDef != RISCV::X0 &&
        !(VRegDef.isVirtual() && MRI->use_nodbg_empty(VRegDef)))
      Used.VL = true;
  }

  for (auto *MI : ToDelete)
    MI->eraseFromParent();
}

void RISCVInsertVSETVLI::insertReadVL(MachineBasicBlock &MBB) {
  for (auto I = MBB.begin(), E = MBB.end(); I != E;) {
    MachineInstr &MI = *I++;
    if (RISCV::isFaultFirstLoad(MI)) {
      Register VLOutput = MI.getOperand(1).getReg();
      if (!MRI->use_nodbg_empty(VLOutput))
        BuildMI(MBB, I, MI.getDebugLoc(), TII->get(RISCV::PseudoReadVL),
                VLOutput);
      // We don't use the vl output of the VLEFF/VLSEGFF anymore.
      MI.getOperand(1).setReg(RISCV::X0);
    }
  }
}

bool RISCVInsertVSETVLI::runOnMachineFunction(MachineFunction &MF) {
  // Skip if the vector extension is not enabled.
  const RISCVSubtarget &ST = MF.getSubtarget<RISCVSubtarget>();
  if (!ST.hasVInstructions())
    return false;

  LLVM_DEBUG(dbgs() << "Entering InsertVSETVLI for " << MF.getName() << "\n");

  TII = ST.getInstrInfo();
  MRI = &MF.getRegInfo();

  assert(BlockInfo.empty() && "Expect empty block infos");
  BlockInfo.resize(MF.getNumBlockIDs());
  // Map a ExtraOperand info to each MachineInstr
  for (const MachineBasicBlock &MBB : MF)
    computeExtraOperand(MBB);

  // Add PHIs for ExtraOperands
  for (MachineBasicBlock &MBB : MF)
    emitPHIsForExtras(MBB);

  // Phase 0 - propagate AVL when VLMAX is the same
  for (MachineBasicBlock &MBB : MF)
    forwardPropagateAVL(MBB);

  bool HaveVectorOp = false;

  // Phase 1 - determine how VL/VTYPE are affected by the each block.
  for (const MachineBasicBlock &MBB : MF) {
    HaveVectorOp |= computeVLVTYPEChanges(MBB);
    // Initial exit state is whatever change we found in the block.
    BlockData &BBInfo = BlockInfo[MBB.getNumber()];
    BBInfo.Exit = BBInfo.Change;
    LLVM_DEBUG(dbgs() << "Initial exit state of " << printMBBReference(MBB)
                      << " is " << BBInfo.Exit << "\n");

  }

  // If we didn't find any instructions that need VSETVLI, we're done.
  if (!HaveVectorOp) {
    BlockInfo.clear();
    return false;
  }

  // Phase 2 - determine the exit VL/VTYPE from each block. We add all
  // blocks to the list here, but will also add any that need to be revisited
  // during Phase 2 processing.
  for (const MachineBasicBlock &MBB : MF) {
    WorkList.push(&MBB);
    BlockInfo[MBB.getNumber()].InQueue = true;
  }
  while (!WorkList.empty()) {
    const MachineBasicBlock &MBB = *WorkList.front();
    WorkList.pop();
    computeIncomingVLVTYPE(MBB);
  }

  // Perform partial redundancy elimination of vsetvli transitions.
  for (MachineBasicBlock &MBB : MF)
    doPRE(MBB);

  // Phase 3 - add any vsetvli instructions needed in the block. Use the
  // Phase 2 information to avoid adding vsetvlis before the first vector
  // instruction in the block if the VL/VTYPE is satisfied by its
  // predecessors.
  for (MachineBasicBlock &MBB : MF)
    emitVSETVLIs(MBB);

  // Now that all vsetvlis are explicit, go through and do block local
  // DSE and peephole based demanded fields based transforms.  Note that
  // this *must* be done outside the main dataflow so long as we allow
  // any cross block analysis within the dataflow.  We can't have both
  // demanded fields based mutation and non-local analysis in the
  // dataflow at the same time without introducing inconsistencies.
  for (MachineBasicBlock &MBB : MF)
    doLocalPostpass(MBB);

  // Once we're fully done rewriting all the instructions, do a final pass
  // through to check for VSETVLIs which write to an unused destination.
  // For the non X0, X0 variant, we can replace the destination register
  // with X0 to reduce register pressure.  This is really a generic
  // optimization which can be applied to any dead def (TODO: generalize).
  for (MachineBasicBlock &MBB : MF) {
    for (MachineInstr &MI : MBB) {
      if (MI.getOpcode() == RISCV::PseudoVSETVLI ||
          MI.getOpcode() == RISCV::PseudoVSETIVLI) {
        Register VRegDef = MI.getOperand(0).getReg();
        if (VRegDef != RISCV::X0 && MRI->use_nodbg_empty(VRegDef))
          MI.getOperand(0).setReg(RISCV::X0);
      }
    }
  }

  // Insert PseudoReadVL after VLEFF/VLSEGFF and replace it with the vl output
  // of VLEFF/VLSEGFF.
  for (MachineBasicBlock &MBB : MF)
    insertReadVL(MBB);

  BlockInfo.clear();
  ExtraOpInfo.clear();

  return HaveVectorOp;
}

/// Returns an instance of the Insert VSETVLI pass.
FunctionPass *llvm::createRISCVInsertVSETVLIPass() {
  return new RISCVInsertVSETVLI();
}<|MERGE_RESOLUTION|>--- conflicted
+++ resolved
@@ -1655,20 +1655,7 @@
   } else
     return;
 
-<<<<<<< HEAD
-  if (!Info.isValid()) {
-    Info = NewInfo;
-  } else {
-    // If this instruction isn't compatible with the previous VL/VTYPE
-    // we need to insert a VSETVLI.
-    // NOTE: We only do this if the vtype we're comparing against was
-    // created in this block. We need the first and third phase to treat
-    // the store the same way.
-    if (!HasSameExtraOperand || needVSETVLI(MI, NewInfo, Info))
-      Info = NewInfo;
-=======
-  const VSETVLIInfo NewInfo = computeInfoForInstr(MI, TSFlags, MRI);
-  if (Info.isValid() && !needVSETVLI(MI, NewInfo, Info))
+  if (Info.isValid() && !needVSETVLI(MI, NewInfo, Info) && HasSameExtraOperand)
     return;
 
   const VSETVLIInfo PrevInfo = Info;
@@ -1730,7 +1717,6 @@
     else
       Info.setAVLReg(DefInfo.getAVLReg());
     return;
->>>>>>> 5d4c85e5
   }
 }
 
@@ -2023,140 +2009,6 @@
   }
 }
 
-<<<<<<< HEAD
-void RISCVInsertVSETVLI::doLocalPrepass(MachineBasicBlock &MBB) {
-  VSETVLIInfo CurInfo = VSETVLIInfo::getUnknown();
-  ExtraOperand CurEO;
-  auto UpdateExtraOperand = [&](MachineInstr &MI) {
-    ExtraOperand NewEO = getExtraOperand(&MI);
-    if (NewEO.isUndefined())
-      copyExtraOperand(CurEO, &MI);
-    else
-      CurEO = NewEO;
-  };
-  for (MachineInstr &MI : MBB) {
-    // If this is an explicit VSETVLI or VSETIVLI, update our state.
-    if (isVectorConfigInstr(MI)) {
-      CurInfo = getInfoForVSETVLI(MI);
-      CurEO = getExtraOperand(&MI);
-      continue;
-    }
-
-    const RISCVEPIPseudosTable::EPIPseudoInfo *EPI =
-            RISCVEPIPseudosTable::getEPIPseudoInfo(MI.getOpcode());
-
-    const uint64_t TSFlags = MI.getDesc().TSFlags;
-    if (isScalarMoveInstr(MI)) {
-      VSETVLIInfo NewInfo = VSETVLIInfo::getUnknown();
-      if (RISCVII::hasSEWOp(TSFlags) && RISCVII::hasVLOp(TSFlags))
-        NewInfo = computeInfoForInstr(MI, TSFlags, MRI);
-      else if (EPI)
-        NewInfo = computeInfoForEPIInstr(MI, EPI->getVLIndex(), EPI->getSEWIndex(),
-                                         EPI->VLMul, EPI->getMaskOpIndex(), MRI);
-      else
-        llvm_unreachable("Scalar move instructions must be either EPI or RVV.");
-
-      // For vmv.s.x and vfmv.s.f, there are only two behaviors, VL = 0 and
-      // VL > 0. We can discard the user requested AVL and just use the last
-      // one if we can prove it equally zero.  This removes a vsetvli entirely
-      // if the types match or allows use of cheaper avl preserving variant
-      // if VLMAX doesn't change.  If VLMAX might change, we couldn't use
-      // the 'vsetvli x0, x0, vtype" variant, so we avoid the transform to
-      // prevent extending live range of an avl register operand.
-      // TODO: We can probably relax this for immediates.
-      if (((CurInfo.hasNonZeroAVL() && NewInfo.hasNonZeroAVL()) ||
-           (CurInfo.hasZeroAVL() && NewInfo.hasZeroAVL())) &&
-          NewInfo.hasSameVLMAX(CurInfo)) {
-        MachineOperand &VLOp = MI.getOperand(getVLOpNum(MI));
-        if (CurInfo.hasAVLImm())
-          VLOp.ChangeToImmediate(CurInfo.getAVLImm());
-        else
-          VLOp.ChangeToRegister(CurInfo.getAVLReg(), /*IsDef*/ false);
-        CurInfo = computeInfoForInstr(MI, TSFlags, MRI);
-
-        // Also propagate the Extra operand info
-        UpdateExtraOperand(MI);
-
-        continue;
-      }
-    }
-
-    if (RISCVII::hasSEWOp(TSFlags) || EPI) {
-      if ((RISCVII::hasSEWOp(TSFlags) && RISCVII::hasVLOp(TSFlags)) ||
-          (EPI && EPI->getVLIndex() >= 0)) {
-        const auto Require =
-            EPI ? computeInfoForEPIInstr(MI, EPI->getVLIndex(),
-                                         EPI->getSEWIndex(), EPI->VLMul,
-                                         EPI->getMaskOpIndex(), MRI)
-                : computeInfoForInstr(MI, TSFlags, MRI);
-        // Two cases involving an AVL resulting from a previous vsetvli.
-        // 1) If the AVL is the result of a previous vsetvli which has the
-        //    same AVL and VLMAX as our current state, we can reuse the AVL
-        //    from the current state for the new one.  This allows us to
-        //    generate 'vsetvli x0, x0, vtype" or possible skip the transition
-        //    entirely.
-        // 2) If AVL is defined by a vsetvli with the same VLMAX, we can
-        //    replace the AVL operand with the AVL of the defining vsetvli.
-        //    We avoid general register AVLs to avoid extending live ranges
-        //    without being sure we can kill the original source reg entirely.
-        if (Require.hasAVLReg() && Require.getAVLReg().isVirtual()) {
-          if (MachineInstr *DefMI = MRI->getVRegDef(Require.getAVLReg())) {
-            if (isVectorConfigInstr(*DefMI)) {
-              VSETVLIInfo DefInfo = getInfoForVSETVLI(*DefMI);
-              // case 1
-              if (!CurInfo.isUnknown() && DefInfo.hasSameAVL(CurInfo) &&
-                  DefInfo.hasSameVLMAX(CurInfo)) {
-                MachineOperand &VLOp =
-                    MI.getOperand(EPI ? EPI->getVLIndex() : getVLOpNum(MI));
-                if (CurInfo.hasAVLImm())
-                  VLOp.ChangeToImmediate(CurInfo.getAVLImm());
-                else {
-                  MRI->clearKillFlags(CurInfo.getAVLReg());
-                  VLOp.ChangeToRegister(CurInfo.getAVLReg(), /*IsDef*/ false);
-                }
-                if (EPI)
-                  CurInfo = computeInfoForEPIInstr(
-                      MI, EPI->getVLIndex(), EPI->getSEWIndex(), EPI->VLMul,
-                      EPI->getMaskOpIndex(), MRI);
-                else
-                  CurInfo = computeInfoForInstr(MI, TSFlags, MRI);
-
-                // Also propagate the Extra operand info
-                UpdateExtraOperand(MI);
-                continue;
-              }
-              // case 2
-              if (DefInfo.hasSameVLMAX(Require) &&
-                  (DefInfo.hasAVLImm() || DefInfo.getAVLReg() == RISCV::X0)) {
-                MachineOperand &VLOp =
-                    MI.getOperand(EPI ? EPI->getVLIndex() : getVLOpNum(MI));
-                if (DefInfo.hasAVLImm())
-                  VLOp.ChangeToImmediate(DefInfo.getAVLImm());
-                else
-                  VLOp.ChangeToRegister(DefInfo.getAVLReg(), /*IsDef*/ false);
-                CurInfo = computeInfoForInstr(MI, TSFlags, MRI);
-
-                // Also propagate the Extra operand info
-                UpdateExtraOperand(MI);
-                continue;
-              }
-            }
-          }
-        }
-      }
-      CurInfo = EPI ? computeInfoForEPIInstr(MI, EPI->getVLIndex(),
-                                             EPI->getSEWIndex(), EPI->VLMul,
-                                             EPI->getMaskOpIndex(), MRI)
-                    : computeInfoForInstr(MI, TSFlags, MRI);
-      continue;
-    }
-
-    transferAfter(CurInfo, MI);
-  }
-}
-
-=======
->>>>>>> 5d4c85e5
 /// Return true if the VL value configured must be equal to the requested one.
 static bool hasFixedResult(const VSETVLIInfo &Info, const RISCVSubtarget &ST) {
   if (!Info.hasAVLImm())

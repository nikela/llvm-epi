--- conflicted
+++ resolved
@@ -259,14 +259,9 @@
   uint64_t TSFlags = MI.getDesc().TSFlags;
   if (RISCVII::hasSEWOp(TSFlags) || EPI) {
     Res.demandVTYPE();
-<<<<<<< HEAD
     if ((RISCVII::hasSEWOp(TSFlags) && RISCVII::hasVLOp(TSFlags)) ||
         (EPI && EPI->getVLIndex() >= 0))
-      Res.VL = true;
-=======
-    if (RISCVII::hasVLOp(TSFlags))
       Res.demandVL();
->>>>>>> e0e11311
 
     // Behavior is independent of mask policy.
     if (!RISCVII::usesMaskPolicy(TSFlags))

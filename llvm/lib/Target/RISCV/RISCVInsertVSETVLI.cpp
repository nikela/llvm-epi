//===- RISCVInsertVSETVLI.cpp - Insert VSETVLI instructions ---------------===//
//
// Part of the LLVM Project, under the Apache License v2.0 with LLVM Exceptions.
// See https://llvm.org/LICENSE.txt for license information.
// SPDX-License-Identifier: Apache-2.0 WITH LLVM-exception
//
//===----------------------------------------------------------------------===//
//
// This file implements a function pass that inserts VSETVLI instructions where
// needed.
//
// This pass consists of 3 phases:
//
// Phase 1 collects how each basic block affects VL/VTYPE.
//
// Phase 2 uses the information from phase 1 to do a data flow analysis to
// propagate the VL/VTYPE changes through the function. This gives us the
// VL/VTYPE at the start of each basic block.
//
// Phase 3 inserts VSETVLI instructions in each basic block. Information from
// phase 2 is used to prevent inserting a VSETVLI before the first vector
// instruction in the block if possible.
//
//===----------------------------------------------------------------------===//

#include "RISCV.h"
#include "RISCVSubtarget.h"
#include "llvm/CodeGen/LiveIntervals.h"
#include "llvm/CodeGen/MachineFunctionPass.h"
#include <queue>
using namespace llvm;

#define DEBUG_TYPE "riscv-insert-vsetvli"
#define RISCV_INSERT_VSETVLI_NAME "RISCV Insert VSETVLI pass"

static cl::opt<bool> DisableInsertVSETVLPHIOpt(
    "riscv-disable-insert-vsetvl-phi-opt", cl::init(false), cl::Hidden,
    cl::desc("Disable looking through phis when inserting vsetvlis."));

namespace {

using MBBNumber = int;

class ExtraOperand {
  enum : uint8_t {
    Undefined,   // Extra operand is undefined
    Reg,         // Extra operand is stored in a register
    Nontemporal, // Extra operand sets the NonTemporal bit
    FromPHI,     // Extra operand is the result of a PHI
    Zero         // Instruction behaves like if ExtraOperand = 0
  } Tag = Undefined;
  Register ExtraRegister = RISCV::NoRegister;

public:
  bool isUndefined() const { return Tag == Undefined; }
  bool isReg() const { return Tag == Reg; }
  bool isNontemporal() const { return Tag == Nontemporal; }
  bool isFromPHI() const { return Tag == FromPHI; }
  bool isZero() const { return Tag == Zero; }

  void setUndefined() {
    Tag = Undefined;
    ExtraRegister = RISCV::NoRegister;
  }
  void setReg(Register NewReg) {
    Tag = Reg;
    ExtraRegister = NewReg;
  }
  void setNontemporal() {
    Tag = Nontemporal;
    ExtraRegister = RISCV::NoRegister;
  }
  void setFromPHI() {
    Tag = FromPHI;
    ExtraRegister = RISCV::NoRegister;
  }
  void setZero() {
    Tag = Zero;
    ExtraRegister = RISCV::NoRegister;
  }

  Register getRegister() const {
    assert(Tag == Reg);

    return ExtraRegister;
  }

  bool operator==(const ExtraOperand &Other) const {
    if (Tag == Reg)
      return Tag == Other.Tag && ExtraRegister == Other.ExtraRegister;

    return Tag == Other.Tag;
  }
  bool operator!=(const ExtraOperand &Other) const {
    return !(*this == Other);
  }
};

class VSETVLIInfo {
  union {
    Register AVLReg;
    unsigned AVLImm;
  };

  enum : uint8_t {
    Uninitialized,
    AVLIsReg,
    AVLIsImm,
    Unknown,
  } State = Uninitialized;

  // Fields from VTYPE.
  RISCVII::VLMUL VLMul = RISCVII::LMUL_1;
  uint8_t SEW = 0;
  uint8_t TailAgnostic : 1;
  uint8_t MaskAgnostic : 1;
  uint8_t MaskRegOp : 1;
  uint8_t StoreOp : 1;
  uint8_t ScalarMovOp : 1;
  uint8_t SEWLMULRatioOnly : 1;

public:
  VSETVLIInfo()
      : AVLImm(0), TailAgnostic(false), MaskAgnostic(false), MaskRegOp(false),
        StoreOp(false), ScalarMovOp(false), SEWLMULRatioOnly(false) {}

  static VSETVLIInfo getUnknown() {
    VSETVLIInfo Info;
    Info.setUnknown();
    return Info;
  }

  bool isValid() const { return State != Uninitialized; }
  void setUnknown() { State = Unknown; }
  bool isUnknown() const { return State == Unknown; }

  void setAVLReg(Register Reg) {
    AVLReg = Reg;
    State = AVLIsReg;
  }

  void setAVLImm(unsigned Imm) {
    AVLImm = Imm;
    State = AVLIsImm;
  }

  bool hasAVLImm() const { return State == AVLIsImm; }
  bool hasAVLReg() const { return State == AVLIsReg; }
  Register getAVLReg() const {
    assert(hasAVLReg());
    return AVLReg;
  }
  unsigned getAVLImm() const {
    assert(hasAVLImm());
    return AVLImm;
  }
  bool hasZeroAVL() const {
    if (hasAVLImm())
      return getAVLImm() == 0;
    return false;
  }
  bool hasNonZeroAVL() const {
    if (hasAVLImm())
      return getAVLImm() > 0;
    if (hasAVLReg())
      return getAVLReg() == RISCV::X0;
    return false;
  }

  bool hasSameAVL(const VSETVLIInfo &Other) const {
    assert(isValid() && Other.isValid() &&
           "Can't compare invalid VSETVLIInfos");
    assert(!isUnknown() && !Other.isUnknown() &&
           "Can't compare AVL in unknown state");
    if (hasAVLReg() && Other.hasAVLReg())
      return getAVLReg() == Other.getAVLReg();

    if (hasAVLImm() && Other.hasAVLImm())
      return getAVLImm() == Other.getAVLImm();

    return false;
  }

  void setVTYPE(unsigned VType) {
    assert(isValid() && !isUnknown() &&
           "Can't set VTYPE for uninitialized or unknown");
    VLMul = RISCVVType::getVLMUL(VType);
    SEW = RISCVVType::getSEW(VType);
    TailAgnostic = RISCVVType::isTailAgnostic(VType);
    MaskAgnostic = RISCVVType::isMaskAgnostic(VType);
  }

  void setVTYPE(RISCVII::VLMUL L, unsigned S, bool TA, bool MA, bool MRO,
                bool IsStore, bool IsScalarMovOp) {
    assert(isValid() && !isUnknown() &&
           "Can't set VTYPE for uninitialized or unknown");
    VLMul = L;
    SEW = S;
    TailAgnostic = TA;
    MaskAgnostic = MA;
    MaskRegOp = MRO;
    StoreOp = IsStore;
    ScalarMovOp = IsScalarMovOp;
  }

  unsigned encodeVTYPE() const {
    assert(isValid() && !isUnknown() && !SEWLMULRatioOnly &&
           "Can't encode VTYPE for uninitialized or unknown");
    return RISCVVType::encodeVTYPE(VLMul, SEW, TailAgnostic, MaskAgnostic,
                                   /*Nontemporal*/ false);
  }

  bool hasSEWLMULRatioOnly() const { return SEWLMULRatioOnly; }

  bool hasSameSEW(const VSETVLIInfo &Other) const {
    assert(isValid() && Other.isValid() &&
           "Can't compare invalid VSETVLIInfos");
    assert(!isUnknown() && !Other.isUnknown() &&
           "Can't compare VTYPE in unknown state");
    assert(!SEWLMULRatioOnly && !Other.SEWLMULRatioOnly &&
           "Can't compare when only LMUL/SEW ratio is valid.");
    return SEW == Other.SEW;
  }

  bool hasSameVTYPE(const VSETVLIInfo &Other) const {
    assert(isValid() && Other.isValid() &&
           "Can't compare invalid VSETVLIInfos");
    assert(!isUnknown() && !Other.isUnknown() &&
           "Can't compare VTYPE in unknown state");
    assert(!SEWLMULRatioOnly && !Other.SEWLMULRatioOnly &&
           "Can't compare when only LMUL/SEW ratio is valid.");
    return std::tie(VLMul, SEW, TailAgnostic, MaskAgnostic) ==
           std::tie(Other.VLMul, Other.SEW, Other.TailAgnostic,
                    Other.MaskAgnostic);
  }

  static unsigned getSEWLMULRatio(unsigned SEW, RISCVII::VLMUL VLMul) {
    unsigned LMul;
    bool Fractional;
    std::tie(LMul, Fractional) = RISCVVType::decodeVLMUL(VLMul);

    // Convert LMul to a fixed point value with 3 fractional bits.
    LMul = Fractional ? (8 / LMul) : (LMul * 8);

    assert(SEW >= 8 && "Unexpected SEW value");
    return (SEW * 8) / LMul;
  }

  unsigned getSEWLMULRatio() const {
    assert(isValid() && !isUnknown() &&
           "Can't use VTYPE for uninitialized or unknown");
    return getSEWLMULRatio(SEW, VLMul);
  }

  // Check if the VTYPE for these two VSETVLIInfos produce the same VLMAX.
  bool hasSameVLMAX(const VSETVLIInfo &Other) const {
    assert(isValid() && Other.isValid() &&
           "Can't compare invalid VSETVLIInfos");
    assert(!isUnknown() && !Other.isUnknown() &&
           "Can't compare VTYPE in unknown state");
    return getSEWLMULRatio() == Other.getSEWLMULRatio();
  }

  bool hasSamePolicy(const VSETVLIInfo &Other) const {
    assert(isValid() && Other.isValid() &&
           "Can't compare invalid VSETVLIInfos");
    assert(!isUnknown() && !Other.isUnknown() &&
           "Can't compare VTYPE in unknown state");
    return TailAgnostic == Other.TailAgnostic &&
           MaskAgnostic == Other.MaskAgnostic;
  }

  bool hasCompatibleVTYPE(const VSETVLIInfo &InstrInfo, bool Strict) const {
    // Simple case, see if full VTYPE matches.
    if (hasSameVTYPE(InstrInfo))
      return true;

    if (Strict)
      return false;

    // If this is a mask reg operation, it only cares about VLMAX.
    // FIXME: Mask reg operations are probably ok if "this" VLMAX is larger
    // than "InstrInfo".
    // FIXME: The policy bits can probably be ignored for mask reg operations.
    if (InstrInfo.MaskRegOp && hasSameVLMAX(InstrInfo) &&
        TailAgnostic == InstrInfo.TailAgnostic &&
        MaskAgnostic == InstrInfo.MaskAgnostic)
      return true;

    return false;
  }

  // Determine whether the vector instructions requirements represented by
  // InstrInfo are compatible with the previous vsetvli instruction represented
  // by this.
  bool isCompatible(const VSETVLIInfo &InstrInfo, bool Strict) const {
    assert(isValid() && InstrInfo.isValid() &&
           "Can't compare invalid VSETVLIInfos");
    assert(!InstrInfo.SEWLMULRatioOnly &&
           "Expected a valid VTYPE for instruction!");
    // Nothing is compatible with Unknown.
    if (isUnknown() || InstrInfo.isUnknown())
      return false;

    // If only our VLMAX ratio is valid, then this isn't compatible.
    if (SEWLMULRatioOnly)
      return false;

    // If the instruction doesn't need an AVLReg and the SEW matches, consider
    // it compatible.
    if (!Strict && InstrInfo.hasAVLReg() &&
        InstrInfo.AVLReg == RISCV::NoRegister) {
      if (SEW == InstrInfo.SEW)
        return true;
    }

    // For vmv.s.x and vfmv.s.f, there is only two behaviors, VL = 0 and VL > 0.
    // So it's compatible when we could make sure that both VL be the same
    // situation.
    if (!Strict && InstrInfo.ScalarMovOp && InstrInfo.hasAVLImm() &&
        ((hasNonZeroAVL() && InstrInfo.hasNonZeroAVL()) ||
         (hasZeroAVL() && InstrInfo.hasZeroAVL())) &&
        hasSameSEW(InstrInfo) && hasSamePolicy(InstrInfo))
      return true;

    // The AVL must match.
    if (!hasSameAVL(InstrInfo))
      return false;

    if (hasCompatibleVTYPE(InstrInfo, Strict))
      return true;

    // Strict matches must ensure a full VTYPE match.
    if (Strict)
      return false;

    // Store instructions don't use the policy fields.
    // TODO: Move into hasCompatibleVTYPE?
    if (InstrInfo.StoreOp && VLMul == InstrInfo.VLMul && SEW == InstrInfo.SEW)
      return true;

    // Anything else is not compatible.
    return false;
  }

  bool isCompatibleWithLoadStoreEEW(unsigned EEW,
                                    const VSETVLIInfo &InstrInfo) const {
    assert(isValid() && InstrInfo.isValid() &&
           "Can't compare invalid VSETVLIInfos");
    assert(!InstrInfo.SEWLMULRatioOnly &&
           "Expected a valid VTYPE for instruction!");
    assert(EEW == InstrInfo.SEW && "Mismatched EEW/SEW for store");

    if (isUnknown() || hasSEWLMULRatioOnly())
      return false;

    if (!hasSameAVL(InstrInfo))
      return false;

    // Stores can ignore the tail and mask policies.
    if (!InstrInfo.StoreOp && (TailAgnostic != InstrInfo.TailAgnostic ||
                               MaskAgnostic != InstrInfo.MaskAgnostic))
      return false;

    return getSEWLMULRatio() == getSEWLMULRatio(EEW, InstrInfo.VLMul);
  }

  bool operator==(const VSETVLIInfo &Other) const {
    // Uninitialized is only equal to another Uninitialized.
    if (!isValid())
      return !Other.isValid();
    if (!Other.isValid())
      return !isValid();

    // Unknown is only equal to another Unknown.
    if (isUnknown())
      return Other.isUnknown();
    if (Other.isUnknown())
      return isUnknown();

    if (!hasSameAVL(Other))
      return false;

    // If only the VLMAX is valid, check that it is the same.
    if (SEWLMULRatioOnly && Other.SEWLMULRatioOnly)
      return hasSameVLMAX(Other);

    // If the full VTYPE is valid, check that it is the same.
    if (!SEWLMULRatioOnly && !Other.SEWLMULRatioOnly)
      return hasSameVTYPE(Other);

    // If the SEWLMULRatioOnly bits are different, then they aren't equal.
    return false;
  }

  // Calculate the VSETVLIInfo visible to a block assuming this and Other are
  // both predecessors.
  VSETVLIInfo intersect(const VSETVLIInfo &Other) const {
    // If the new value isn't valid, ignore it.
    if (!Other.isValid())
      return *this;

    // If this value isn't valid, Other must be the first predecessor, use it.
    if (!isValid())
      return Other;

    // If either is unknown, the result is unknown.
    if (isUnknown() || Other.isUnknown())
      return VSETVLIInfo::getUnknown();

    // If we have an exact match, return this.
    if (*this == Other)
      return *this;

    // Not an exact match, but maybe the AVL and VLMAX are the same. If so,
    // return an SEW/LMUL ratio only value.
    if (hasSameAVL(Other) && hasSameVLMAX(Other)) {
      VSETVLIInfo MergeInfo = *this;
      MergeInfo.SEWLMULRatioOnly = true;
      return MergeInfo;
    }

    // Otherwise the result is unknown.
    return VSETVLIInfo::getUnknown();
  }

  // Calculate the VSETVLIInfo visible at the end of the block assuming this
  // is the predecessor value, and Other is change for this block.
  VSETVLIInfo merge(const VSETVLIInfo &Other) const {
    assert(isValid() && "Can only merge with a valid VSETVLInfo");

    // Nothing changed from the predecessor, keep it.
    if (!Other.isValid())
      return *this;

    // If the change is compatible with the input, we won't create a VSETVLI
    // and should keep the predecessor.
    if (isCompatible(Other, /*Strict*/ true))
      return *this;

    // Otherwise just use whatever is in this block.
    return Other;
  }
};

struct BlockData {
  // The VSETVLIInfo that represents the net changes to the VL/VTYPE registers
  // made by this block. Calculated in Phase 1.
  VSETVLIInfo Change;

  // The VSETVLIInfo that represents the VL/VTYPE settings on exit from this
  // block. Calculated in Phase 2.
  VSETVLIInfo Exit;
  // Keeps track of the ExtraOperand of the last MI of this MBB
  ExtraOperand ExitExtra;

  // The VSETVLIInfo that represents the VL/VTYPE settings from all predecessor
  // blocks. Calculated in Phase 2, and used by Phase 3.
  VSETVLIInfo Pred;
  // Keeps track of Extra operands coming from the predecessors
  ExtraOperand PredExtra;

  // Keeps track of whether the block is already in the queue.
  bool InQueue = false;

<<<<<<< HEAD
  // Map that links each GVL PHI to the resulting ExtraOperand
  DenseMap<MachineInstr*, ExtraOperand> PHIsForExtras;

  // Keeps track of whether the block already contains the definition of a
  // virtual register (with an assigned value of 512, that corresponds to the NT
  // bit) to be used as the Extra operand value in a PHI of the successor(s)
  Optional<Register> NTExtraReg;

  // Keeps track of whether the block already contains the definition of a
  // virtual register (with an assigned value of 0) to be used as a fake Extra
  // operand value in a PHI of the successor(s)
  Optional<Register> FakeExtraReg;

  BlockData() {}
=======
  BlockData() = default;
>>>>>>> 5b7a6d47
};

class RISCVInsertVSETVLI : public MachineFunctionPass {
  const RISCVInstrInfo *TII;
  MachineRegisterInfo *MRI;

  DenseMap<const MachineInstr *, ExtraOperand> ExtraOpInfo;
  std::vector<BlockData> BlockInfo;
  std::queue<const MachineBasicBlock *> WorkList;

public:
  static char ID;

  RISCVInsertVSETVLI() : MachineFunctionPass(ID) {
    initializeRISCVInsertVSETVLIPass(*PassRegistry::getPassRegistry());
  }
  bool runOnMachineFunction(MachineFunction &MF) override;

  void getAnalysisUsage(AnalysisUsage &AU) const override {
    AU.setPreservesCFG();
    MachineFunctionPass::getAnalysisUsage(AU);
  }

  StringRef getPassName() const override { return RISCV_INSERT_VSETVLI_NAME; }

private:
  bool needVSETVLI(const VSETVLIInfo &Require, const VSETVLIInfo &CurInfo);
  bool needVSETVLIPHI(const VSETVLIInfo &Require, const MachineBasicBlock &MBB);
  void insertVSETVLI(MachineBasicBlock &MBB, MachineInstr &MI,
                     const VSETVLIInfo &Info, const VSETVLIInfo &PrevInfo);
  const ExtraOperand &getExtraOperand(const MachineInstr *MI);
  void copyExtraOperand(const MachineInstr *From, const MachineInstr *To);
  void copyExtraOperand(const ExtraOperand EO, const MachineInstr *To);
  Register getNTRegister(MachineBasicBlock *MBB);
  Register getFakeRegister(MachineBasicBlock *MBB);
  void getExtraOperandFromPHI(MachineBasicBlock &MBB, const MachineInstr &MI);

  void computeExtraOperand(const MachineBasicBlock &MBB);
  void emitPHIsForExtras(MachineBasicBlock &MBB);
  void forwardPropagateAVL(MachineBasicBlock &MBB);
  bool computeVLVTYPEChanges(const MachineBasicBlock &MBB);
  void computeIncomingVLVTYPE(const MachineBasicBlock &MBB);
  void emitVSETVLIs(MachineBasicBlock &MBB);
};

} // end anonymous namespace

char RISCVInsertVSETVLI::ID = 0;

INITIALIZE_PASS(RISCVInsertVSETVLI, DEBUG_TYPE, RISCV_INSERT_VSETVLI_NAME,
                false, false)

Register RISCVInsertVSETVLI::getNTRegister(MachineBasicBlock *MBB) {
  BlockData &BBInfo = BlockInfo[MBB->getNumber()];
  if (!BBInfo.NTExtraReg.hasValue()) {
    // Create virtual register and assign 512 to it
    DebugLoc DL = MBB->findBranchDebugLoc();
    Register TmpReg = MRI->createVirtualRegister(&RISCV::GPRRegClass);
    MachineInstrBuilder MIB = BuildMI(*MBB, MBB->getFirstInstrTerminator(), DL,
                                      TII->get(RISCV::ADDI), TmpReg)
                                  .addReg(RISCV::X0)
                                  .addImm(512);
    BBInfo.NTExtraReg = TmpReg;

    // Add new MI to MF local MI->ExtraOperand map
    ExtraOperand NewMIEO;
    ExtraOpInfo.insert({MIB.getInstr(), NewMIEO});
  }
  return BBInfo.NTExtraReg.getValue();
}

Register RISCVInsertVSETVLI::getFakeRegister(MachineBasicBlock *MBB) {
  BlockData &BBInfo = BlockInfo[MBB->getNumber()];
  if (!BBInfo.FakeExtraReg.hasValue()) {
    // Create virtual register and assign 0 to it
    DebugLoc DL = MBB->findBranchDebugLoc();
    Register TmpReg = MRI->createVirtualRegister(&RISCV::GPRRegClass);
    MachineInstrBuilder MIB = BuildMI(*MBB, MBB->getFirstInstrTerminator(), DL,
                                      TII->get(RISCV::ADDI), TmpReg)
                                  .addReg(RISCV::X0)
                                  .addImm(0);
    BBInfo.FakeExtraReg = TmpReg;

    // Add new MI to MF local MI->ExtraOperand map
    ExtraOperand NewMIEO;
    ExtraOpInfo.insert({MIB.getInstr(), NewMIEO});
  }
  return BBInfo.FakeExtraReg.getValue();
}

static MachineInstr *elideCopies(MachineInstr *MI,
                                 const MachineRegisterInfo *MRI) {
  while (true) {
    if (!MI->isFullCopy())
      return MI;
    if (!Register::isVirtualRegister(MI->getOperand(1).getReg()))
      return nullptr;
    MI = MRI->getVRegDef(MI->getOperand(1).getReg());
    if (!MI)
      return nullptr;
  }
}

static bool isScalarMoveInstr(const MachineInstr &MI) {
  switch (MI.getOpcode()) {
  default:
    return false;
  case RISCV::PseudoVMV_S_X_M1:
  case RISCV::PseudoVMV_S_X_M2:
  case RISCV::PseudoVMV_S_X_M4:
  case RISCV::PseudoVMV_S_X_M8:
  case RISCV::PseudoVMV_S_X_MF2:
  case RISCV::PseudoVMV_S_X_MF4:
  case RISCV::PseudoVMV_S_X_MF8:
  case RISCV::PseudoVFMV_S_F16_M1:
  case RISCV::PseudoVFMV_S_F16_M2:
  case RISCV::PseudoVFMV_S_F16_M4:
  case RISCV::PseudoVFMV_S_F16_M8:
  case RISCV::PseudoVFMV_S_F16_MF2:
  case RISCV::PseudoVFMV_S_F16_MF4:
  case RISCV::PseudoVFMV_S_F32_M1:
  case RISCV::PseudoVFMV_S_F32_M2:
  case RISCV::PseudoVFMV_S_F32_M4:
  case RISCV::PseudoVFMV_S_F32_M8:
  case RISCV::PseudoVFMV_S_F32_MF2:
  case RISCV::PseudoVFMV_S_F64_M1:
  case RISCV::PseudoVFMV_S_F64_M2:
  case RISCV::PseudoVFMV_S_F64_M4:
  case RISCV::PseudoVFMV_S_F64_M8:
    return true;
  // EPI
  case RISCV::PseudoEPIVMV_S_X_M1:
  case RISCV::PseudoEPIVMV_S_X_M2:
  case RISCV::PseudoEPIVMV_S_X_M4:
  case RISCV::PseudoEPIVMV_S_X_M8:
  case RISCV::PseudoEPIVFMV_S_F_M1:
  case RISCV::PseudoEPIVFMV_S_F_M2:
  case RISCV::PseudoEPIVFMV_S_F_M4:
  case RISCV::PseudoEPIVFMV_S_F_M8:
    return true;
  }
}

static VSETVLIInfo computeInfoForInstr(const MachineInstr &MI, uint64_t TSFlags,
                                       const MachineRegisterInfo *MRI) {
  VSETVLIInfo InstrInfo;
  unsigned NumOperands = MI.getNumExplicitOperands();
  bool HasPolicy = RISCVII::hasVecPolicyOp(TSFlags);

  // Default to tail agnostic unless the destination is tied to a source.
  // Unless the source is undef. In that case the user would have some control
  // over the tail values. Some pseudo instructions force a tail agnostic policy
  // despite having a tied def.
  bool ForceTailAgnostic = RISCVII::doesForceTailAgnostic(TSFlags);
  bool TailAgnostic = true;
  // If the instruction has policy argument, use the argument.
  if (HasPolicy) {
    const MachineOperand &Op = MI.getOperand(MI.getNumExplicitOperands() - 1);
    TailAgnostic = Op.getImm() & 0x1;
  }

  unsigned UseOpIdx;
  if (!(ForceTailAgnostic || (HasPolicy && TailAgnostic)) &&
      MI.isRegTiedToUseOperand(0, &UseOpIdx)) {
    TailAgnostic = false;
    // If the tied operand is an IMPLICIT_DEF we can keep TailAgnostic.
    const MachineOperand &UseMO = MI.getOperand(UseOpIdx);
    MachineInstr *UseMI = MRI->getVRegDef(UseMO.getReg());
    if (UseMI) {
      UseMI = elideCopies(UseMI, MRI);
      if (UseMI && UseMI->isImplicitDef())
        TailAgnostic = true;
    }
  }

  // Remove the tail policy so we can find the SEW and VL.
  if (HasPolicy)
    --NumOperands;

  RISCVII::VLMUL VLMul = RISCVII::getLMul(TSFlags);

  unsigned Log2SEW = MI.getOperand(NumOperands - 1).getImm();
  // A Log2SEW of 0 is an operation on mask registers only.
  bool MaskRegOp = Log2SEW == 0;
  unsigned SEW = Log2SEW ? 1 << Log2SEW : 8;
  assert(RISCVVType::isValidSEW(SEW) && "Unexpected SEW");

  // If there are no explicit defs, this is a store instruction which can
  // ignore the tail and mask policies.
  bool StoreOp = MI.getNumExplicitDefs() == 0;
  bool ScalarMovOp = isScalarMoveInstr(MI);

  if (RISCVII::hasVLOp(TSFlags)) {
    const MachineOperand &VLOp = MI.getOperand(NumOperands - 2);
    if (VLOp.isImm()) {
      int64_t Imm = VLOp.getImm();
      // Conver the VLMax sentintel to X0 register.
      if (Imm == RISCV::VLMaxSentinel)
        InstrInfo.setAVLReg(RISCV::X0);
      else
        InstrInfo.setAVLImm(Imm);
    } else {
      InstrInfo.setAVLReg(VLOp.getReg());
    }
  } else
    InstrInfo.setAVLReg(RISCV::NoRegister);

  InstrInfo.setVTYPE(VLMul, SEW, /*TailAgnostic*/ TailAgnostic,
                     /*MaskAgnostic*/ false, MaskRegOp, StoreOp, ScalarMovOp);

  return InstrInfo;
}

static VSETVLIInfo computeInfoForEPIInstr(const MachineInstr &MI, int VLIndex,
                                          unsigned SEWIndex, unsigned VLMUL,
                                          int MaskOpIdx,
                                          MachineRegisterInfo *MRI) {
  VSETVLIInfo InstrInfo;

  unsigned SEW = MI.getOperand(SEWIndex).getImm() & ~(0x1 << 9);
  assert(RISCVVType::isValidSEW(SEW) && "Unexpected SEW");

  // LMUL should already be encoded correctly.
  RISCVII::VLMUL VLMul = static_cast<RISCVII::VLMUL>(VLMUL);

  // If there are no explicit defs, this is a store instruction which can
  // ignore the tail and mask policies.
  bool StoreOp = MI.getNumExplicitDefs() == 0;

  // We used to do this in the custom inserter but as long as it happens before
  // regalloc we should be fine.
  // Masked instructions under LMUL > 1 are a bit problematic as we don't want
  // the destination to overlap the mask. So if they are VR register classes,
  // make sure we use one that does not include V0.
  bool LMULOver1 = VLMul == RISCVII::LMUL_2 || VLMul == RISCVII::LMUL_4 ||
                   VLMul == RISCVII::LMUL_8;
  if (LMULOver1 && MaskOpIdx >= 0 && MI.getOperand(MaskOpIdx).isReg() &&
      MI.getOperand(MaskOpIdx).getReg() != RISCV::NoRegister &&
      MI.getNumExplicitDefs() != 0) {
    assert(MI.getNumExplicitDefs() == 1 && "Too many explicit definitions!");
    assert(MI.getOperand(0).isDef() && "Expecting a def here");
    if (MI.getOperand(0).isReg()) {
      Register Def = MI.getOperand(0).getReg();
      assert(Register::isVirtualRegister(Def) && "Def should be virtual here");
      const TargetRegisterClass *RC = MRI->getRegClass(Def);
      // FIXME: what about tuples?
      if (RC->hasSuperClassEq(&RISCV::VRRegClass)) {
        MRI->setRegClass(Def, &RISCV::VRNoV0RegClass);
      } else if (RC->hasSuperClassEq(&RISCV::VRM2RegClass)) {
        MRI->setRegClass(Def, &RISCV::VRM2NoV0RegClass);
      } else if (RC->hasSuperClassEq(&RISCV::VRM4RegClass)) {
        MRI->setRegClass(Def, &RISCV::VRM4NoV0RegClass);
      } else if (RC->hasSuperClassEq(&RISCV::VRM8RegClass)) {
        MRI->setRegClass(Def, &RISCV::VRM8NoV0RegClass);
      }
    }
  }

  if (VLIndex >= 0) {
    const MachineOperand &VLOp = MI.getOperand(VLIndex);
    Register R = RISCV::NoRegister;
    if (VLOp.isImm()) {
      assert(VLOp.getImm() == RISCV::VLMaxSentinel &&
             "Only the VLMAX sentinel can appear as an immediate operand");
      R = RISCV::X0;
    } else
      R = VLOp.getReg();
    InstrInfo.setAVLReg(R);
  } else
    InstrInfo.setAVLReg(RISCV::NoRegister);

  bool ScalarMovOp = isScalarMoveInstr(MI);
  InstrInfo.setVTYPE(VLMul, SEW, /*TailAgnostic*/ true,
                     /*MaskAgnostic*/ false, /* MaskRegOp */ false, StoreOp,
                     ScalarMovOp);

  return InstrInfo;
}

void RISCVInsertVSETVLI::insertVSETVLI(MachineBasicBlock &MBB, MachineInstr &MI,
                                       const VSETVLIInfo &Info,
                                       const VSETVLIInfo &PrevInfo) {
  DebugLoc DL = MI.getDebugLoc();
  unsigned InfoVTYPE = Info.encodeVTYPE();

  Register ExtraReg = RISCV::NoRegister;
  if (getExtraOperand(&MI).isFromPHI())
    llvm_unreachable(
        "No ExtraOperand should be FromPHI when invoking insertVSETVLI");
  else if (getExtraOperand(&MI).isReg())
    ExtraReg = getExtraOperand(&MI).getRegister();
  else if (getExtraOperand(&MI).isNontemporal())
    InfoVTYPE |= RISCVVType::NT;

  // If ExtraReg is a valid register, we use PseudoVSETVLEXT
  if (ExtraReg != RISCV::NoRegister) {
    // We do not handle the case where the VL is an immediate,
    // since it should never happen in EPI
    assert(!Info.hasAVLImm() && "AVL should be in a register");

    // Invoke PseudoVSETVLEXT
    Register DestReg = MRI->createVirtualRegister(&RISCV::GPRRegClass);
    Register ScratchReg = MRI->createVirtualRegister(&RISCV::GPRRegClass);
    BuildMI(MBB, MI, DL, TII->get(RISCV::PseudoVSETVLEXT))
        .addReg(DestReg, RegState::Define | RegState::Dead)
        .addReg(ScratchReg, RegState::Define | RegState::Dead)
        .addReg(Info.getAVLReg())
        .addImm(InfoVTYPE)
        .addReg(ExtraReg);

    // Assure that ExtraReg is not being killed in the predecessor MBB
    MRI->clearKillFlags(ExtraReg);

    return;
  } // End of PseudoVSETVLEXT

  // Use X0, X0 form if the AVL is the same and the SEW+LMUL gives the same
  // VLMAX.
  if (PrevInfo.isValid() && !PrevInfo.isUnknown() &&
      Info.hasSameAVL(PrevInfo) && Info.hasSameVLMAX(PrevInfo)) {
    BuildMI(MBB, MI, DL, TII->get(RISCV::PseudoVSETVLIX0))
        .addReg(RISCV::X0, RegState::Define | RegState::Dead)
        .addReg(RISCV::X0, RegState::Kill)
        .addImm(InfoVTYPE)
        .addReg(RISCV::VL, RegState::Implicit);
    return;
  }

  if (Info.hasAVLImm()) {
    BuildMI(MBB, MI, DL, TII->get(RISCV::PseudoVSETIVLI))
        .addReg(RISCV::X0, RegState::Define | RegState::Dead)
        .addImm(Info.getAVLImm())
        .addImm(InfoVTYPE);
    return;
  }

  Register AVLReg = Info.getAVLReg();
  if (AVLReg == RISCV::NoRegister) {
    // We can only use x0, x0 if there's no chance of the vtype change causing
    // the previous vl to become invalid.
    if (PrevInfo.isValid() && !PrevInfo.isUnknown() &&
        Info.hasSameVLMAX(PrevInfo)) {
      BuildMI(MBB, MI, DL, TII->get(RISCV::PseudoVSETVLIX0))
          .addReg(RISCV::X0, RegState::Define | RegState::Dead)
          .addReg(RISCV::X0, RegState::Kill)
          .addImm(InfoVTYPE)
          .addReg(RISCV::VL, RegState::Implicit);
      return;
    }
    // Otherwise use an AVL of 0 to avoid depending on previous vl.
    BuildMI(MBB, MI, DL, TII->get(RISCV::PseudoVSETIVLI))
        .addReg(RISCV::X0, RegState::Define | RegState::Dead)
        .addImm(0)
        .addImm(InfoVTYPE);
    return;
  }

  if (AVLReg.isVirtual())
    MRI->constrainRegClass(AVLReg, &RISCV::GPRNoX0RegClass);

  // Use X0 as the DestReg unless AVLReg is X0. We also need to change the
  // opcode if the AVLReg is X0 as they have different register classes for
  // the AVL operand.
  Register DestReg = RISCV::X0;
  unsigned Opcode = RISCV::PseudoVSETVLI;
  if (AVLReg == RISCV::X0) {
    DestReg = MRI->createVirtualRegister(&RISCV::GPRRegClass);
    Opcode = RISCV::PseudoVSETVLIX0;
  }
  BuildMI(MBB, MI, DL, TII->get(Opcode))
      .addReg(DestReg, RegState::Define | RegState::Dead)
      .addReg(AVLReg)
      .addImm(InfoVTYPE);
}

// Return a VSETVLIInfo representing the changes made by this VSETVLI or
// VSETIVLI instruction.
static VSETVLIInfo getInfoForVSETVLI(const MachineInstr &MI) {
  VSETVLIInfo NewInfo;
  if (MI.getOpcode() == RISCV::PseudoVSETVLEXT) {
    NewInfo.setAVLReg(MI.getOperand(2).getReg());
    NewInfo.setVTYPE(MI.getOperand(3).getImm());
  } else {
    if (MI.getOpcode() == RISCV::PseudoVSETIVLI) {
      NewInfo.setAVLImm(MI.getOperand(1).getImm());
    } else {
      assert(MI.getOpcode() == RISCV::PseudoVSETVLI ||
             MI.getOpcode() == RISCV::PseudoVSETVLIX0);
      Register AVLReg = MI.getOperand(1).getReg();
      assert((AVLReg != RISCV::X0 || MI.getOperand(0).getReg() != RISCV::X0) &&
             "Can't handle X0, X0 vsetvli yet");
      NewInfo.setAVLReg(AVLReg);
    }
    NewInfo.setVTYPE(MI.getOperand(2).getImm());
  }

  return NewInfo;
}

bool RISCVInsertVSETVLI::needVSETVLI(const VSETVLIInfo &Require,
                                     const VSETVLIInfo &CurInfo) {
  if (CurInfo.isCompatible(Require, /*Strict*/ false))
    return false;

  // We didn't find a compatible value. If our AVL is a virtual register,
  // it might be defined by a VSET(I)VLI(EXT). If it has the same VTYPE
  // we need and the last VL/VTYPE we observed is the same, we don't need
  // a VSETVLI here.
  if (!CurInfo.isUnknown() && Require.hasAVLReg() &&
      Require.getAVLReg().isVirtual() && !CurInfo.hasSEWLMULRatioOnly() &&
      CurInfo.hasCompatibleVTYPE(Require, /*Strict*/ false)) {
    if (MachineInstr *DefMI = MRI->getVRegDef(Require.getAVLReg())) {
      if (DefMI->getOpcode() == RISCV::PseudoVSETVLI ||
          DefMI->getOpcode() == RISCV::PseudoVSETVLIX0 ||
          DefMI->getOpcode() == RISCV::PseudoVSETIVLI ||
          DefMI->getOpcode() == RISCV::PseudoVSETVLEXT) {
        VSETVLIInfo DefInfo = getInfoForVSETVLI(*DefMI);
        if (DefInfo.hasSameAVL(CurInfo) && DefInfo.hasSameVTYPE(CurInfo))
          return false;
      }
    }
  }

  return true;
}

bool canSkipVSETVLIForLoadStore(const MachineInstr &MI,
                                const VSETVLIInfo &Require,
                                const VSETVLIInfo &CurInfo) {
  unsigned EEW;
  switch (MI.getOpcode()) {
  default:
    return false;
  case RISCV::PseudoVLE8_V_M1:
  case RISCV::PseudoVLE8_V_M1_MASK:
  case RISCV::PseudoVLE8_V_M2:
  case RISCV::PseudoVLE8_V_M2_MASK:
  case RISCV::PseudoVLE8_V_M4:
  case RISCV::PseudoVLE8_V_M4_MASK:
  case RISCV::PseudoVLE8_V_M8:
  case RISCV::PseudoVLE8_V_M8_MASK:
  case RISCV::PseudoVLE8_V_MF2:
  case RISCV::PseudoVLE8_V_MF2_MASK:
  case RISCV::PseudoVLE8_V_MF4:
  case RISCV::PseudoVLE8_V_MF4_MASK:
  case RISCV::PseudoVLE8_V_MF8:
  case RISCV::PseudoVLE8_V_MF8_MASK:
  case RISCV::PseudoVLSE8_V_M1:
  case RISCV::PseudoVLSE8_V_M1_MASK:
  case RISCV::PseudoVLSE8_V_M2:
  case RISCV::PseudoVLSE8_V_M2_MASK:
  case RISCV::PseudoVLSE8_V_M4:
  case RISCV::PseudoVLSE8_V_M4_MASK:
  case RISCV::PseudoVLSE8_V_M8:
  case RISCV::PseudoVLSE8_V_M8_MASK:
  case RISCV::PseudoVLSE8_V_MF2:
  case RISCV::PseudoVLSE8_V_MF2_MASK:
  case RISCV::PseudoVLSE8_V_MF4:
  case RISCV::PseudoVLSE8_V_MF4_MASK:
  case RISCV::PseudoVLSE8_V_MF8:
  case RISCV::PseudoVLSE8_V_MF8_MASK:
  case RISCV::PseudoVSE8_V_M1:
  case RISCV::PseudoVSE8_V_M1_MASK:
  case RISCV::PseudoVSE8_V_M2:
  case RISCV::PseudoVSE8_V_M2_MASK:
  case RISCV::PseudoVSE8_V_M4:
  case RISCV::PseudoVSE8_V_M4_MASK:
  case RISCV::PseudoVSE8_V_M8:
  case RISCV::PseudoVSE8_V_M8_MASK:
  case RISCV::PseudoVSE8_V_MF2:
  case RISCV::PseudoVSE8_V_MF2_MASK:
  case RISCV::PseudoVSE8_V_MF4:
  case RISCV::PseudoVSE8_V_MF4_MASK:
  case RISCV::PseudoVSE8_V_MF8:
  case RISCV::PseudoVSE8_V_MF8_MASK:
  case RISCV::PseudoVSSE8_V_M1:
  case RISCV::PseudoVSSE8_V_M1_MASK:
  case RISCV::PseudoVSSE8_V_M2:
  case RISCV::PseudoVSSE8_V_M2_MASK:
  case RISCV::PseudoVSSE8_V_M4:
  case RISCV::PseudoVSSE8_V_M4_MASK:
  case RISCV::PseudoVSSE8_V_M8:
  case RISCV::PseudoVSSE8_V_M8_MASK:
  case RISCV::PseudoVSSE8_V_MF2:
  case RISCV::PseudoVSSE8_V_MF2_MASK:
  case RISCV::PseudoVSSE8_V_MF4:
  case RISCV::PseudoVSSE8_V_MF4_MASK:
  case RISCV::PseudoVSSE8_V_MF8:
  case RISCV::PseudoVSSE8_V_MF8_MASK:
    EEW = 8;
    break;
  case RISCV::PseudoVLE16_V_M1:
  case RISCV::PseudoVLE16_V_M1_MASK:
  case RISCV::PseudoVLE16_V_M2:
  case RISCV::PseudoVLE16_V_M2_MASK:
  case RISCV::PseudoVLE16_V_M4:
  case RISCV::PseudoVLE16_V_M4_MASK:
  case RISCV::PseudoVLE16_V_M8:
  case RISCV::PseudoVLE16_V_M8_MASK:
  case RISCV::PseudoVLE16_V_MF2:
  case RISCV::PseudoVLE16_V_MF2_MASK:
  case RISCV::PseudoVLE16_V_MF4:
  case RISCV::PseudoVLE16_V_MF4_MASK:
  case RISCV::PseudoVLSE16_V_M1:
  case RISCV::PseudoVLSE16_V_M1_MASK:
  case RISCV::PseudoVLSE16_V_M2:
  case RISCV::PseudoVLSE16_V_M2_MASK:
  case RISCV::PseudoVLSE16_V_M4:
  case RISCV::PseudoVLSE16_V_M4_MASK:
  case RISCV::PseudoVLSE16_V_M8:
  case RISCV::PseudoVLSE16_V_M8_MASK:
  case RISCV::PseudoVLSE16_V_MF2:
  case RISCV::PseudoVLSE16_V_MF2_MASK:
  case RISCV::PseudoVLSE16_V_MF4:
  case RISCV::PseudoVLSE16_V_MF4_MASK:
  case RISCV::PseudoVSE16_V_M1:
  case RISCV::PseudoVSE16_V_M1_MASK:
  case RISCV::PseudoVSE16_V_M2:
  case RISCV::PseudoVSE16_V_M2_MASK:
  case RISCV::PseudoVSE16_V_M4:
  case RISCV::PseudoVSE16_V_M4_MASK:
  case RISCV::PseudoVSE16_V_M8:
  case RISCV::PseudoVSE16_V_M8_MASK:
  case RISCV::PseudoVSE16_V_MF2:
  case RISCV::PseudoVSE16_V_MF2_MASK:
  case RISCV::PseudoVSE16_V_MF4:
  case RISCV::PseudoVSE16_V_MF4_MASK:
  case RISCV::PseudoVSSE16_V_M1:
  case RISCV::PseudoVSSE16_V_M1_MASK:
  case RISCV::PseudoVSSE16_V_M2:
  case RISCV::PseudoVSSE16_V_M2_MASK:
  case RISCV::PseudoVSSE16_V_M4:
  case RISCV::PseudoVSSE16_V_M4_MASK:
  case RISCV::PseudoVSSE16_V_M8:
  case RISCV::PseudoVSSE16_V_M8_MASK:
  case RISCV::PseudoVSSE16_V_MF2:
  case RISCV::PseudoVSSE16_V_MF2_MASK:
  case RISCV::PseudoVSSE16_V_MF4:
  case RISCV::PseudoVSSE16_V_MF4_MASK:
    EEW = 16;
    break;
  case RISCV::PseudoVLE32_V_M1:
  case RISCV::PseudoVLE32_V_M1_MASK:
  case RISCV::PseudoVLE32_V_M2:
  case RISCV::PseudoVLE32_V_M2_MASK:
  case RISCV::PseudoVLE32_V_M4:
  case RISCV::PseudoVLE32_V_M4_MASK:
  case RISCV::PseudoVLE32_V_M8:
  case RISCV::PseudoVLE32_V_M8_MASK:
  case RISCV::PseudoVLE32_V_MF2:
  case RISCV::PseudoVLE32_V_MF2_MASK:
  case RISCV::PseudoVLSE32_V_M1:
  case RISCV::PseudoVLSE32_V_M1_MASK:
  case RISCV::PseudoVLSE32_V_M2:
  case RISCV::PseudoVLSE32_V_M2_MASK:
  case RISCV::PseudoVLSE32_V_M4:
  case RISCV::PseudoVLSE32_V_M4_MASK:
  case RISCV::PseudoVLSE32_V_M8:
  case RISCV::PseudoVLSE32_V_M8_MASK:
  case RISCV::PseudoVLSE32_V_MF2:
  case RISCV::PseudoVLSE32_V_MF2_MASK:
  case RISCV::PseudoVSE32_V_M1:
  case RISCV::PseudoVSE32_V_M1_MASK:
  case RISCV::PseudoVSE32_V_M2:
  case RISCV::PseudoVSE32_V_M2_MASK:
  case RISCV::PseudoVSE32_V_M4:
  case RISCV::PseudoVSE32_V_M4_MASK:
  case RISCV::PseudoVSE32_V_M8:
  case RISCV::PseudoVSE32_V_M8_MASK:
  case RISCV::PseudoVSE32_V_MF2:
  case RISCV::PseudoVSE32_V_MF2_MASK:
  case RISCV::PseudoVSSE32_V_M1:
  case RISCV::PseudoVSSE32_V_M1_MASK:
  case RISCV::PseudoVSSE32_V_M2:
  case RISCV::PseudoVSSE32_V_M2_MASK:
  case RISCV::PseudoVSSE32_V_M4:
  case RISCV::PseudoVSSE32_V_M4_MASK:
  case RISCV::PseudoVSSE32_V_M8:
  case RISCV::PseudoVSSE32_V_M8_MASK:
  case RISCV::PseudoVSSE32_V_MF2:
  case RISCV::PseudoVSSE32_V_MF2_MASK:
    EEW = 32;
    break;
  case RISCV::PseudoVLE64_V_M1:
  case RISCV::PseudoVLE64_V_M1_MASK:
  case RISCV::PseudoVLE64_V_M2:
  case RISCV::PseudoVLE64_V_M2_MASK:
  case RISCV::PseudoVLE64_V_M4:
  case RISCV::PseudoVLE64_V_M4_MASK:
  case RISCV::PseudoVLE64_V_M8:
  case RISCV::PseudoVLE64_V_M8_MASK:
  case RISCV::PseudoVLSE64_V_M1:
  case RISCV::PseudoVLSE64_V_M1_MASK:
  case RISCV::PseudoVLSE64_V_M2:
  case RISCV::PseudoVLSE64_V_M2_MASK:
  case RISCV::PseudoVLSE64_V_M4:
  case RISCV::PseudoVLSE64_V_M4_MASK:
  case RISCV::PseudoVLSE64_V_M8:
  case RISCV::PseudoVLSE64_V_M8_MASK:
  case RISCV::PseudoVSE64_V_M1:
  case RISCV::PseudoVSE64_V_M1_MASK:
  case RISCV::PseudoVSE64_V_M2:
  case RISCV::PseudoVSE64_V_M2_MASK:
  case RISCV::PseudoVSE64_V_M4:
  case RISCV::PseudoVSE64_V_M4_MASK:
  case RISCV::PseudoVSE64_V_M8:
  case RISCV::PseudoVSE64_V_M8_MASK:
  case RISCV::PseudoVSSE64_V_M1:
  case RISCV::PseudoVSSE64_V_M1_MASK:
  case RISCV::PseudoVSSE64_V_M2:
  case RISCV::PseudoVSSE64_V_M2_MASK:
  case RISCV::PseudoVSSE64_V_M4:
  case RISCV::PseudoVSSE64_V_M4_MASK:
  case RISCV::PseudoVSSE64_V_M8:
  case RISCV::PseudoVSSE64_V_M8_MASK:
    EEW = 64;
    break;
  }

  return CurInfo.isCompatibleWithLoadStoreEEW(EEW, Require);
}

const ExtraOperand &RISCVInsertVSETVLI::getExtraOperand(const MachineInstr *MI) {
  auto EOIt = ExtraOpInfo.find(MI);
  assert(EOIt != ExtraOpInfo.end());

  return EOIt->second;
}

void RISCVInsertVSETVLI::copyExtraOperand(const MachineInstr *From,
                                          const MachineInstr *To) {
  auto ToEOIt = ExtraOpInfo.find(To);
  assert(ToEOIt != ExtraOpInfo.end());

  ToEOIt->second = getExtraOperand(From);
}

void RISCVInsertVSETVLI::copyExtraOperand(const ExtraOperand EO,
                                          const MachineInstr *To) {
  auto ToEOIt = ExtraOpInfo.find(To);
  assert(ToEOIt != ExtraOpInfo.end());

  ToEOIt->second = EO;
}

void RISCVInsertVSETVLI::computeExtraOperand(const MachineBasicBlock &MBB) {
  for (const MachineInstr &MI : MBB) {
    ExtraOperand EO; // Default: Undefined
    switch(MI.getOpcode()) {
    case RISCV::PseudoVSETVLEXT:
      EO.setReg(MI.getOperand(4).getReg());
      break;
    case RISCV::PseudoVSETVLI:
    case RISCV::PseudoVSETVLIX0:
    case RISCV::PseudoVSETIVLI: {
      if (RISCVVType::isNontemporal(MI.getOperand(2).getImm()))
        EO.setNontemporal();
      else
        EO.setZero();

      break;
    }
    default: {
      // For vector instructions (both EPI and RVV ones) we check if the VL
      // operand is the result of a PHI; if this is the case, we assign the
      // FromPHI tag to the ExtraOperand
      VSETVLIInfo Info;

      if (const RISCVEPIPseudosTable::EPIPseudoInfo *EPI =
              RISCVEPIPseudosTable::getEPIPseudoInfo(MI.getOpcode())) {
        // Check if the instruction set the NT bit
        // NOTE: vload/vstore NT overwrites any Extra info present before them
        unsigned Nontemporal = (MI.getOperand(EPI->getSEWIndex()).getImm() >> 9) & 0x1;
        if (Nontemporal) {
          EO.setNontemporal();
          break;
        }

        Info = computeInfoForEPIInstr(MI, EPI->getVLIndex(), EPI->getSEWIndex(),
                                      EPI->VLMul, EPI->getMaskOpIndex(), MRI);
      } else if (RISCVII::hasSEWOp(MI.getDesc().TSFlags)) {
        Info = computeInfoForInstr(MI, MI.getDesc().TSFlags, MRI);
      }

      if (Info.hasAVLReg()) {
        MachineInstr *PHI = MRI->getVRegDef(Info.getAVLReg());
        if (PHI && PHI->getOpcode() == RISCV::PHI && PHI->getParent() == &MBB)
          EO.setFromPHI();
      }

      break;
    }
    }

    ExtraOpInfo.insert({&MI, EO});
  }
}

ExtraOperand needPHI(const ArrayRef<ExtraOperand> &EOs) {
  ExtraOperand RetEO;

  // Check if at least one of the predecessors ExtraOperands is different
  // from Undefined; if not, we do not need a PHI
  bool NeedPHI = false;
  for (const auto &EO : EOs) {
    if (!EO.isUndefined()) {
      NeedPHI = true;
      break;
    }
  }

  if (NeedPHI) {
    // If all the !Undefined ExtraOperand(s) are Zero, no need for a PHI
    NeedPHI = false;
    for (const auto &EO : EOs) {
      if (!EO.isUndefined() &&
          !EO.isZero()) {
        NeedPHI = true;
        break;
      }
    }
    if (!NeedPHI)
      RetEO.setZero();
  }

  if (NeedPHI) {
    // We still do not need a PHI when all predecessors ExtraOperands are
    // equal to Nontemporal
    NeedPHI = false;
    for (const auto &EO : EOs) {
      if (!EO.isNontemporal()) {
        NeedPHI = true;
        break;
      }
    }
    if (!NeedPHI)
      RetEO.setNontemporal();
  }

  if (NeedPHI) {
    // Finally, we also do not need a PHI if all predecessors ExtraOperands
    // are equal to Reg and the register is the same
    NeedPHI = false;
    if (EOs.front().isReg()) {
      Register ExtraReg = EOs.front().getRegister();
      for (const auto &EO : EOs) {
        if (!EO.isReg() || EO.getRegister() != ExtraReg) {
          NeedPHI = true;
          break;
        }
      }
    } else
      NeedPHI = true;

    if (!NeedPHI)
      RetEO.setReg(EOs.front().getRegister());
  }

  if (NeedPHI)
    RetEO.setFromPHI();
  return RetEO;
}

void RISCVInsertVSETVLI::getExtraOperandFromPHI(MachineBasicBlock &MBB,
                                                const MachineInstr &MI) {
  BlockData &BBInfo = BlockInfo[MBB.getNumber()];
  VSETVLIInfo Info;
  if (RISCVII::hasSEWOp(MI.getDesc().TSFlags)) {
    Info = computeInfoForInstr(MI, MI.getDesc().TSFlags, MRI);
  } else if (const RISCVEPIPseudosTable::EPIPseudoInfo *EPI =
                 RISCVEPIPseudosTable::getEPIPseudoInfo(MI.getOpcode())) {
    Info = computeInfoForEPIInstr(MI, EPI->getVLIndex(), EPI->getSEWIndex(),
                                    EPI->VLMul, EPI->getMaskOpIndex(), MRI);
  }

  assert(Info.hasAVLReg());
  MachineInstr *PHI = MRI->getVRegDef(Info.getAVLReg());
  assert(PHI && PHI->getOpcode() == RISCV::PHI && PHI->getParent() == &MBB);

  const auto IterToPHI = BBInfo.PHIsForExtras.find(PHI);
  if (IterToPHI != BBInfo.PHIsForExtras.end()) {
    copyExtraOperand((*IterToPHI).second, &MI);
    return;
  }

  // If PHI is not in the PHIsForExtras map, calculate the corresponding
  // ExtraOperand (potentially adding a new PHI instruction for it)
  SmallVector<ExtraOperand, 4> EOs;
  SmallMapVector<MachineBasicBlock*, MachineInstr*, 4> PHIArgs;
  for (unsigned PHIOp = 1, NumOps = PHI->getNumOperands(); PHIOp != NumOps;
       PHIOp += 2) {
    Register InReg = PHI->getOperand(PHIOp).getReg();
    MachineInstr *DefMI = MRI->getVRegDef(InReg);
    MachineBasicBlock *PredMBB = PHI->getOperand(PHIOp + 1).getMBB();

    PHIArgs.insert({PredMBB, DefMI});
    EOs.push_back(getExtraOperand(DefMI));
  }

  ExtraOperand NewEO = needPHI(EOs);
  if (!NewEO.isFromPHI()) {
    copyExtraOperand(NewEO, &MI);
    BBInfo.PHIsForExtras.insert({PHI, NewEO});

    return;
  }

  // If we get here, then we need to add a new PHI instruction to calculate
  // the resulting ExtraOperand from the merge of the ExtraOperands coming
  // from the predecessors
  DebugLoc DL = MBB.findBranchDebugLoc();
  Register ExtraReg = MRI->createVirtualRegister(&RISCV::GPRRegClass);
  MachineInstrBuilder MIB =
      BuildMI(MBB, MBB.begin(), DL, TII->get(RISCV::PHI), ExtraReg);

  // Already assign ExtraOperand to MI and add it to PHIsForExtras map to avoid
  // an infinite loop when adding arguments to the PHI
  NewEO.setReg(ExtraReg);
  copyExtraOperand(NewEO, &MI);
  BBInfo.PHIsForExtras.insert({PHI, NewEO});

  // Add PHI arguments
  for (const auto &Elem : PHIArgs) {
    MachineBasicBlock *PredMBB;
    MachineInstr *PredMI;
    std::tie(PredMBB, PredMI) = Elem;

    if (getExtraOperand(PredMI).isFromPHI())
      getExtraOperandFromPHI(*PredMBB, *PredMI);

    ExtraOperand PredEO = getExtraOperand(PredMI);
    assert(!PredEO.isFromPHI());

    Register PredExtra = RISCV::NoRegister;
    if (PredEO.isReg())
      PredExtra = PredEO.getRegister();
    else if (PredEO.isNontemporal())
      PredExtra = getNTRegister(PredMBB);
    else
      PredExtra = getFakeRegister(PredMBB);

    MIB.addReg(PredExtra); // Extra operand register
    MIB.addMBB(PredMBB);   // Machine Basic Block

    // Assure that PredExtra is not being killed in the predecessor MBB
    MRI->clearKillFlags(PredExtra);
  }

  // Add new MI to the MF local MI->ExtraOperand map
  ExtraOperand NewMIEO;
  ExtraOpInfo.insert({MIB.getInstr(), NewMIEO});
}

void RISCVInsertVSETVLI::emitPHIsForExtras(MachineBasicBlock &MBB) {
  for (const MachineInstr &MI : MBB) {
    if (!getExtraOperand(&MI).isFromPHI())
      continue;

    getExtraOperandFromPHI(MBB, MI);
  }
}

void RISCVInsertVSETVLI::forwardPropagateAVL(MachineBasicBlock &MBB) {
  for (const MachineInstr &MI : MBB) {
    if (MI.getOpcode() != RISCV::PseudoVSETVLI &&
        MI.getOpcode() != RISCV::PseudoVSETVLIX0 &&
        MI.getOpcode() != RISCV::PseudoVSETIVLI &&
        MI.getOpcode() != RISCV::PseudoVSETVLEXT) {
      continue;
    }

    VSETVLIInfo VI = getInfoForVSETVLI(MI);
    const MachineOperand &GVLOp = MI.getOperand(0);
    assert(GVLOp.isReg());
    Register GVLReg = GVLOp.getReg();
    // Cycle through all uses of this GVL
    for (MachineRegisterInfo::use_nodbg_iterator
             UI = MRI->use_nodbg_begin(GVLReg),
             UIEnd = MRI->use_nodbg_end();
         UI != UIEnd;) {
      MachineOperand &Use(*UI++);
      assert(Use.getParent() != nullptr);
      const MachineInstr &UseMI = *Use.getParent();
      const int UseIndex = UseMI.getOperandNo(&Use);

      bool Propagate = false;
      // EPI instructions
      if (const RISCVEPIPseudosTable::EPIPseudoInfo *EPI =
              RISCVEPIPseudosTable::getEPIPseudoInfo(UseMI.getOpcode())) {
        if (UseIndex == EPI->getVLIndex()) {
          VSETVLIInfo UseInfo = computeInfoForEPIInstr(
              UseMI, EPI->getVLIndex(), EPI->getSEWIndex(), EPI->VLMul,
              EPI->getMaskOpIndex(), MRI);
          Propagate = UseInfo.hasSameVLMAX(VI);
        }
      } else {
        // RVV instructions
        uint64_t TSFlags = UseMI.getDesc().TSFlags;
        if (RISCVII::hasSEWOp(TSFlags) && RISCVII::hasVLOp(TSFlags)) {
          int NumOperands = UseMI.getNumExplicitOperands();
          if (RISCVII::hasVecPolicyOp(TSFlags))
            --NumOperands;

          // NumOperands - 2 == VLOpIndex
          if (UseIndex == (NumOperands - 2)) {
            VSETVLIInfo UseInfo = computeInfoForInstr(UseMI, TSFlags, MRI);
            Propagate = UseInfo.hasSameVLMAX(VI);
          }
        }
      }

      if (Propagate) {
        if (MI.getOpcode() == RISCV::PseudoVSETIVLI)
          Use.setImm(VI.getAVLImm());
        else
          Use.setReg(VI.getAVLReg());

        // Also propagate the Extra operand info
        if (getExtraOperand(&UseMI).isUndefined())
          copyExtraOperand(&MI, &UseMI);
      }
    }

    // Update liveness.
    if (MRI->use_nodbg_empty(GVLReg)) {
      assert(Register::isVirtualRegister(GVLReg));
      MachineRegisterInfo::def_iterator GVLOpIt = MRI->def_begin(GVLReg);
      assert(GVLOpIt != MRI->def_end());
      MachineOperand &GVLOp = *GVLOpIt;
      GVLOp.setIsDead();
    }
  }
}

bool RISCVInsertVSETVLI::computeVLVTYPEChanges(const MachineBasicBlock &MBB) {
  bool HadVectorOp = false;

  BlockData &BBInfo = BlockInfo[MBB.getNumber()];
  ExtraOperand LastEO;
  for (const MachineInstr &MI : MBB) {
    // Save the last defined ExtraOperand
    if (!getExtraOperand(&MI).isUndefined())
      LastEO = getExtraOperand(&MI);

    // If this is an explicit VSETVLI, VSETIVLI or VSETVLEXT, update our state.
    if (MI.getOpcode() == RISCV::PseudoVSETVLI ||
        MI.getOpcode() == RISCV::PseudoVSETVLIX0 ||
        MI.getOpcode() == RISCV::PseudoVSETIVLI ||
        MI.getOpcode() == RISCV::PseudoVSETVLEXT) {
      HadVectorOp = true;
      BBInfo.Change = getInfoForVSETVLI(MI);
      continue;
    }

    uint64_t TSFlags = MI.getDesc().TSFlags;
    if (RISCVII::hasSEWOp(TSFlags)) {
      HadVectorOp = true;

      VSETVLIInfo NewInfo = computeInfoForInstr(MI, TSFlags, MRI);

      if (!BBInfo.Change.isValid()) {
        BBInfo.Change = NewInfo;
      } else {
        // If this instruction isn't compatible with the previous VL/VTYPE
        // we need to insert a VSETVLI.
        // If this is a unit-stride or strided load/store, we may be able to use
        // the EMUL=(EEW/SEW)*LMUL relationship to avoid changing vtype.
        // NOTE: We only do this if the vtype we're comparing against was
        // created in this block. We need the first and third phase to treat
        // the store the same way.
        if (!canSkipVSETVLIForLoadStore(MI, NewInfo, BBInfo.Change) &&
            needVSETVLI(NewInfo, BBInfo.Change)) {
          BBInfo.Change = NewInfo;
        }
      }
    }

    if (const RISCVEPIPseudosTable::EPIPseudoInfo *EPI =
            RISCVEPIPseudosTable::getEPIPseudoInfo(MI.getOpcode())) {
      int VLIndex = EPI->getVLIndex();
      int SEWIndex = EPI->getSEWIndex();
      int MaskOpIndex = EPI->getMaskOpIndex();

      HadVectorOp = true;

      assert(SEWIndex >= 0 && "SEWIndex must be >= 0");
      VSETVLIInfo NewInfo = computeInfoForEPIInstr(
          MI, VLIndex, SEWIndex, EPI->VLMul, MaskOpIndex, MRI);

      if (!BBInfo.Change.isValid()) {
        BBInfo.Change = NewInfo;
      } else {
        // If this instruction isn't compatible with the previous VL/VTYPE
        // we need to insert a VSETVLI.
        // If this is a unit-stride or strided load/store, we may be able to use
        // the EMUL=(EEW/SEW)*LMUL relationship to avoid changing vtype.
        // NOTE: We only do this if the vtype we're comparing against was
        // created in this block. We need the first and third phase to treat
        // the store the same way.
        if (!canSkipVSETVLIForLoadStore(MI, NewInfo, BBInfo.Change) &&
            needVSETVLI(NewInfo, BBInfo.Change)) {
          BBInfo.Change = NewInfo;
        }
      }
    }

    // If this is something that updates VL/VTYPE that we don't know about, set
    // the state to unknown.
    if (MI.isCall() || MI.isInlineAsm() || MI.modifiesRegister(RISCV::VL) ||
        MI.modifiesRegister(RISCV::VTYPE)) {
      BBInfo.Change = VSETVLIInfo::getUnknown();
    }
  }

  // Initial exit state is whatever change we found in the block.
  BBInfo.Exit = BBInfo.Change;

  // The exit ExtraOperand value is the last !Undefined found in the MBB, if any
  BBInfo.ExitExtra = LastEO;

  return HadVectorOp;
}

void RISCVInsertVSETVLI::computeIncomingVLVTYPE(const MachineBasicBlock &MBB) {
  BlockData &BBInfo = BlockInfo[MBB.getNumber()];
  BBInfo.InQueue = false;

  VSETVLIInfo InInfo;
  SmallVector<ExtraOperand, 4> EOs;
  if (MBB.pred_empty()) {
    // There are no predecessors, so use the default starting status.
    InInfo.setUnknown();
  } else {
    for (MachineBasicBlock *P : MBB.predecessors()) {
      BlockData &PredBBInfo = BlockInfo[P->getNumber()];
      InInfo = InInfo.intersect(PredBBInfo.Exit);
      EOs.push_back(PredBBInfo.ExitExtra);
    }
  }

  // If we don't have any valid predecessor value, wait until we do.
  if (!InInfo.isValid())
    return;

  BBInfo.Pred = InInfo;

  // Update PredExtra acoordingly to what we have in AllPredsExtras
  switch(EOs.size()) {
  case 0:
    // No predecessors => nothing to do
    break;
  case 1: {
    // PredExtra == ExtraOperand of the only predecessor (no need for a PHI)
    BBInfo.PredExtra = EOs.front();
    break;
  }
  default: {
    BBInfo.PredExtra = needPHI(EOs);
    break;
  }
  }

  bool UpdatedExtraOperand = false;
  // Update ExitExtra with PredExtra value if there are no changes in the MBB
  if (BBInfo.ExitExtra.isUndefined() &&
      !BBInfo.PredExtra.isUndefined()) {
    BBInfo.ExitExtra = BBInfo.PredExtra;
    UpdatedExtraOperand = true;
  }

  VSETVLIInfo TmpStatus = BBInfo.Pred.merge(BBInfo.Change);
  bool UpdatedVSETVLIInfo = false;
  if (!(BBInfo.Exit == TmpStatus)) {
    BBInfo.Exit = TmpStatus;
    UpdatedVSETVLIInfo = true;
  }

  // If the new exit values match the old exit values,
  // we don't need to revisit any blocks.
  if (UpdatedExtraOperand || UpdatedVSETVLIInfo) {
    // Add the successors to the work list so we can propagate the
    // changed exit status.
    for (MachineBasicBlock *S : MBB.successors())
      if (!BlockInfo[S->getNumber()].InQueue)
        WorkList.push(S);
  }
}

// If we weren't able to prove a vsetvli was directly unneeded, it might still
// be unneeded if the AVL is a phi node where all incoming values are VL
// outputs from the last VSETVLI in their respective basic blocks.
bool RISCVInsertVSETVLI::needVSETVLIPHI(const VSETVLIInfo &Require,
                                        const MachineBasicBlock &MBB) {
  if (DisableInsertVSETVLPHIOpt)
    return true;

  if (!Require.hasAVLReg())
    return true;

  Register AVLReg = Require.getAVLReg();
  if (!AVLReg.isVirtual())
    return true;

  // We need the AVL to be produce by a PHI node in this basic block.
  MachineInstr *PHI = MRI->getVRegDef(AVLReg);
  if (!PHI || PHI->getOpcode() != RISCV::PHI || PHI->getParent() != &MBB)
    return true;

  for (unsigned PHIOp = 1, NumOps = PHI->getNumOperands(); PHIOp != NumOps;
       PHIOp += 2) {
    Register InReg = PHI->getOperand(PHIOp).getReg();
    MachineBasicBlock *PBB = PHI->getOperand(PHIOp + 1).getMBB();
    const BlockData &PBBInfo = BlockInfo[PBB->getNumber()];
    // If the exit from the predecessor has the VTYPE we are looking for
    // we might be able to avoid a VSETVLI.
    if (PBBInfo.Exit.isUnknown() ||
        !PBBInfo.Exit.hasCompatibleVTYPE(Require, /*Strict*/ false))
      return true;

    // We need the PHI input to the be the output of a VSET(I)VLI(EXT).
    MachineInstr *DefMI = MRI->getVRegDef(InReg);
    if (!DefMI || (DefMI->getOpcode() != RISCV::PseudoVSETVLI &&
                   DefMI->getOpcode() != RISCV::PseudoVSETVLIX0 &&
                   DefMI->getOpcode() != RISCV::PseudoVSETIVLI &&
                   DefMI->getOpcode() != RISCV::PseudoVSETVLEXT))
      return true;

    // We found a VSET(I)VLI(EXT) make sure it matches the output of the
    // predecessor block.
    VSETVLIInfo DefInfo = getInfoForVSETVLI(*DefMI);
    if (!DefInfo.hasSameAVL(PBBInfo.Exit) ||
        !DefInfo.hasSameVTYPE(PBBInfo.Exit))
      return true;
  }

  // If all the incoming values to the PHI checked out, we don't need
  // to insert a VSETVLI.
  return false;
}

void RISCVInsertVSETVLI::emitVSETVLIs(MachineBasicBlock &MBB) {
  BlockData &BBInfo = BlockInfo[MBB.getNumber()];
  VSETVLIInfo CurInfo;
  MachineInstr *PrevMI = nullptr;

  // BBLocalInfo tracks the VL/VTYPE state the same way BBInfo.Change was
  // calculated in computeIncomingVLVTYPE. We need this to apply
  // canSkipVSETVLIForLoadStore the same way computeIncomingVLVTYPE did. We
  // can't include predecessor information in that decision to avoid disagreeing
  // with the global analysis.
  VSETVLIInfo BBLocalInfo;
  // Only be set if current VSETVLIInfo is from an explicit VSET(I)VLI.
  MachineInstr *PrevVSETVLIMI = nullptr;

  for (MachineInstr &MI : MBB) {
    // Retrieve ExtraOperand of previous instruction
    ExtraOperand PrevEO = PrevMI ? getExtraOperand(PrevMI) : BBInfo.PredExtra;

    // Inherit ExtraOperand, if MI's one == Undefined
    if (getExtraOperand(&MI).isUndefined())
      copyExtraOperand(PrevEO, &MI);

    PrevMI = &MI;
    bool HasSameExtraOperand = getExtraOperand(&MI) == PrevEO;

    // If this is an explicit VSETVLI, VSETIVLI or VSETVLEXT, update our state.
    if (MI.getOpcode() == RISCV::PseudoVSETVLI ||
        MI.getOpcode() == RISCV::PseudoVSETVLIX0 ||
        MI.getOpcode() == RISCV::PseudoVSETIVLI ||
        MI.getOpcode() == RISCV::PseudoVSETVLEXT) {
      // Conservatively, mark the VL and VTYPE as live.
      unsigned NumOperands = MI.getNumOperands();
      assert(MI.getOperand(NumOperands - 2).getReg() == RISCV::VL &&
             MI.getOperand(NumOperands - 1).getReg() == RISCV::VTYPE &&
             "Unexpected operands where VL and VTYPE should be");
      MI.getOperand(NumOperands - 2).setIsDead(false);
      MI.getOperand(NumOperands - 1).setIsDead(false);
      CurInfo = getInfoForVSETVLI(MI);
      BBLocalInfo = getInfoForVSETVLI(MI);
      PrevVSETVLIMI = &MI;
      continue;
    }

    uint64_t TSFlags = MI.getDesc().TSFlags;
    if (RISCVII::hasSEWOp(TSFlags)) {
      VSETVLIInfo NewInfo = computeInfoForInstr(MI, TSFlags, MRI);
      if (RISCVII::hasVLOp(TSFlags)) {
        unsigned Offset = 2;
        if (RISCVII::hasVecPolicyOp(TSFlags))
          Offset = 3;
        MachineOperand &VLOp =
            MI.getOperand(MI.getNumExplicitOperands() - Offset);
        if (VLOp.isReg()) {
          // Erase the AVL operand from the instruction.
          VLOp.setReg(RISCV::NoRegister);
          VLOp.setIsKill(false);
        }
        MI.addOperand(MachineOperand::CreateReg(RISCV::VL, /*isDef*/ false,
                                                /*isImp*/ true));
      }
      MI.addOperand(MachineOperand::CreateReg(RISCV::VTYPE, /*isDef*/ false,
                                              /*isImp*/ true));

      if (!CurInfo.isValid()) {
        // We haven't found any vector instructions or VL/VTYPE changes yet,
        // use the predecessor information.
        assert(BBInfo.Pred.isValid() &&
               "Expected a valid predecessor state.");
        // Don't use predecessor information if there was an earlier instruction
        // in this block that allowed a vsetvli to be skipped for load/store.
        if (!HasSameExtraOperand || (!(BBLocalInfo.isValid() &&
              canSkipVSETVLIForLoadStore(MI, NewInfo, BBLocalInfo)) &&
            needVSETVLI(NewInfo, BlockInfo[MBB.getNumber()].Pred) &&
            needVSETVLIPHI(NewInfo, MBB))) {
          insertVSETVLI(MBB, MI, NewInfo, BlockInfo[MBB.getNumber()].Pred);
          CurInfo = NewInfo;
          BBLocalInfo = NewInfo;
        }
        // We must update BBLocalInfo for every vector instruction.
        if (!BBLocalInfo.isValid())
          BBLocalInfo = NewInfo;
      } else {
        assert(BBLocalInfo.isValid());
        // If this instruction isn't compatible with the previous VL/VTYPE
        // we need to insert a VSETVLI.
        // If this is a unit-stride or strided load/store, we may be able to use
        // the EMUL=(EEW/SEW)*LMUL relationship to avoid changing vtype.
        // NOTE: We can't use predecessor information for the store. We must
        // treat it the same as the first phase so that we produce the correct
        // vl/vtype for succesor blocks.
        if (!HasSameExtraOperand ||
            (!canSkipVSETVLIForLoadStore(MI, NewInfo, CurInfo) &&
             needVSETVLI(NewInfo, CurInfo))) {
          // If the previous VL/VTYPE is set by VSETVLI and do not use, Merge it
          // with current VL/VTYPE.
          bool NeedInsertVSETVLI = true;
          if (PrevVSETVLIMI) {
            bool HasSameAVL =
                CurInfo.hasSameAVL(NewInfo) ||
                (NewInfo.hasAVLReg() && NewInfo.getAVLReg().isVirtual() &&
                 NewInfo.getAVLReg() == PrevVSETVLIMI->getOperand(0).getReg());
            // If these two VSETVLI have the same AVL and the same VLMAX,
            // we could merge these two VSETVLI.
            if (HasSameAVL && HasSameExtraOperand &&
                CurInfo.getSEWLMULRatio() == NewInfo.getSEWLMULRatio()) {
              PrevVSETVLIMI->getOperand(2).setImm(NewInfo.encodeVTYPE());
              NeedInsertVSETVLI = false;
            }
            if (isScalarMoveInstr(MI) && HasSameExtraOperand &&
                ((CurInfo.hasNonZeroAVL() && NewInfo.hasNonZeroAVL()) ||
                 (CurInfo.hasZeroAVL() && NewInfo.hasZeroAVL())) &&
                NewInfo.hasSameVLMAX(CurInfo)) {
              PrevVSETVLIMI->getOperand(2).setImm(NewInfo.encodeVTYPE());
              NeedInsertVSETVLI = false;
            }
          }
          if (NeedInsertVSETVLI)
            insertVSETVLI(MBB, MI, NewInfo, CurInfo);
          CurInfo = NewInfo;
          BBLocalInfo = NewInfo;
        }
      }
      PrevVSETVLIMI = nullptr;
    }

    // Handle EPI pseudos here.
    if (const RISCVEPIPseudosTable::EPIPseudoInfo *EPI =
            RISCVEPIPseudosTable::getEPIPseudoInfo(MI.getOpcode())) {
      int VLIndex = EPI->getVLIndex();
      int SEWIndex = EPI->getSEWIndex();
      int MaskOpIndex = EPI->getMaskOpIndex();

      assert(SEWIndex >= 0 && "SEWIndex must be >= 0");
      VSETVLIInfo NewInfo = computeInfoForEPIInstr(
          MI, VLIndex, SEWIndex, EPI->VLMul, MaskOpIndex, MRI);

      if (VLIndex >= 0) {
        MachineOperand &VLOp = MI.getOperand(VLIndex);
        // We don't lower to VL immediates in EPI yet.
        assert((VLOp.isReg() ||
                (VLOp.isImm() && VLOp.getImm() == RISCV::VLMaxSentinel)) &&
               "Invalid AVL operand");
        if (VLOp.isReg()) {
          // Erase the AVL operand from the instruction.
          VLOp.setReg(RISCV::NoRegister);
          VLOp.setIsKill(false);
        }
      }

      if (!CurInfo.isValid()) {
        // We haven't found any vector instructions or VL/VTYPE changes yet,
        // use the predecessor information.
        assert(BBInfo.Pred.isValid() &&
               "Expected a valid predecessor state.");
        // Don't use predecessor information if there was an earlier instruction
        // in this block that allowed a vsetvli to be skipped for load/store.
        if (!HasSameExtraOperand || (!(BBLocalInfo.isValid() &&
              canSkipVSETVLIForLoadStore(MI, NewInfo, BBLocalInfo)) &&
            needVSETVLI(NewInfo, BlockInfo[MBB.getNumber()].Pred) &&
            needVSETVLIPHI(NewInfo, MBB))) {
          insertVSETVLI(MBB, MI, NewInfo, BlockInfo[MBB.getNumber()].Pred);
          CurInfo = NewInfo;
          BBLocalInfo = NewInfo;
        }

        // We must update BBLocalInfo for every vector instruction.
        if (!BBLocalInfo.isValid())
          BBLocalInfo = NewInfo;
      } else {
        assert(BBLocalInfo.isValid());
        // If this instruction isn't compatible with the previous VL/VTYPE
        // we need to insert a VSETVLI.
        // If this is a unit-stride or strided load/store, we may be able to use
        // the EMUL=(EEW/SEW)*LMUL relationship to avoid changing vtype.
        // NOTE: We can't use predecessor information for the store. We must
        // treat it the same as the first phase so that we produce the correct
        // vl/vtype for succesor blocks.
        if (!HasSameExtraOperand ||
            (!canSkipVSETVLIForLoadStore(MI, NewInfo, CurInfo) &&
             needVSETVLI(NewInfo, CurInfo))) {
          // If the previous VL/VTYPE is set by VSETVLI and do not use, Merge it
          // with current VL/VTYPE.
          bool NeedInsertVSETVLI = true;
          if (PrevVSETVLIMI) {
            bool HasSameAVL =
                CurInfo.hasSameAVL(NewInfo) ||
                (NewInfo.hasAVLReg() && NewInfo.getAVLReg().isVirtual() &&
                 NewInfo.getAVLReg() == PrevVSETVLIMI->getOperand(0).getReg());
            // If these two VSETVLI have the same AVL and the same VLMAX,
            // we could merge these two VSETVLI.
            if (HasSameAVL && HasSameExtraOperand &&
                CurInfo.getSEWLMULRatio() == NewInfo.getSEWLMULRatio()) {
              PrevVSETVLIMI->getOperand(2).setImm(NewInfo.encodeVTYPE());
              NeedInsertVSETVLI = false;
            }
            if (isScalarMoveInstr(MI) && HasSameExtraOperand &&
                ((CurInfo.hasNonZeroAVL() && NewInfo.hasNonZeroAVL()) ||
                 (CurInfo.hasZeroAVL() && NewInfo.hasZeroAVL())) &&
                NewInfo.hasSameVLMAX(CurInfo)) {
              PrevVSETVLIMI->getOperand(2).setImm(NewInfo.encodeVTYPE());
              NeedInsertVSETVLI = false;
            }
          }
          if (NeedInsertVSETVLI)
            insertVSETVLI(MBB, MI, NewInfo, CurInfo);
          CurInfo = NewInfo;
          BBLocalInfo = NewInfo;
        }
      }
      PrevVSETVLIMI = nullptr;
    }

    // If this is something updates VL/VTYPE that we don't know about, set
    // the state to unknown.
    if (MI.isCall() || MI.isInlineAsm() || MI.modifiesRegister(RISCV::VL) ||
        MI.modifiesRegister(RISCV::VTYPE)) {
      CurInfo = VSETVLIInfo::getUnknown();
      BBLocalInfo = VSETVLIInfo::getUnknown();
      PrevVSETVLIMI = nullptr;
    }
  }
}

bool RISCVInsertVSETVLI::runOnMachineFunction(MachineFunction &MF) {
  // Skip if the vector extension is not enabled.
  const RISCVSubtarget &ST = MF.getSubtarget<RISCVSubtarget>();
  if (!ST.hasVInstructions())
    return false;

  TII = ST.getInstrInfo();
  MRI = &MF.getRegInfo();

  assert(BlockInfo.empty() && "Expect empty block infos");
  BlockInfo.resize(MF.getNumBlockIDs());
  // Map a ExtraOperand info to each MachineInstr
  for (const MachineBasicBlock &MBB : MF)
    computeExtraOperand(MBB);

  // Add PHIs for ExtraOperands
  for (MachineBasicBlock &MBB : MF)
    emitPHIsForExtras(MBB);

  // Phase 0 - propagate AVL when VLMAX is the same
  for (MachineBasicBlock &MBB : MF)
    forwardPropagateAVL(MBB);

  bool HaveVectorOp = false;

  // Phase 1 - determine how VL/VTYPE are affected by the each block.
  for (const MachineBasicBlock &MBB : MF)
    HaveVectorOp |= computeVLVTYPEChanges(MBB);

  // If we didn't find any instructions that need VSETVLI, we're done.
  if (HaveVectorOp) {
    // Phase 2 - determine the exit VL/VTYPE from each block. We add all
    // blocks to the list here, but will also add any that need to be revisited
    // during Phase 2 processing.
    for (const MachineBasicBlock &MBB : MF) {
      WorkList.push(&MBB);
      BlockInfo[MBB.getNumber()].InQueue = true;
    }
    while (!WorkList.empty()) {
      const MachineBasicBlock &MBB = *WorkList.front();
      WorkList.pop();
      computeIncomingVLVTYPE(MBB);
    }

    // Phase 3 - add any vsetvli instructions needed in the block. Use the
    // Phase 2 information to avoid adding vsetvlis before the first vector
    // instruction in the block if the VL/VTYPE is satisfied by its
    // predecessors.
    for (MachineBasicBlock &MBB : MF)
      emitVSETVLIs(MBB);
  }

  BlockInfo.clear();
  ExtraOpInfo.clear();

  return HaveVectorOp;
}

/// Returns an instance of the Insert VSETVLI pass.
FunctionPass *llvm::createRISCVInsertVSETVLIPass() {
  return new RISCVInsertVSETVLI();
}<|MERGE_RESOLUTION|>--- conflicted
+++ resolved
@@ -463,7 +463,6 @@
   // Keeps track of whether the block is already in the queue.
   bool InQueue = false;
 
-<<<<<<< HEAD
   // Map that links each GVL PHI to the resulting ExtraOperand
   DenseMap<MachineInstr*, ExtraOperand> PHIsForExtras;
 
@@ -477,10 +476,7 @@
   // operand value in a PHI of the successor(s)
   Optional<Register> FakeExtraReg;
 
-  BlockData() {}
-=======
   BlockData() = default;
->>>>>>> 5b7a6d47
 };
 
 class RISCVInsertVSETVLI : public MachineFunctionPass {

//===- RISCVInsertVSETVLI.cpp - Insert VSETVLI instructions ---------------===//
//
// Part of the LLVM Project, under the Apache License v2.0 with LLVM Exceptions.
// See https://llvm.org/LICENSE.txt for license information.
// SPDX-License-Identifier: Apache-2.0 WITH LLVM-exception
//
//===----------------------------------------------------------------------===//
//
// This file implements a function pass that inserts VSETVLI instructions where
// needed.
//
// This pass consists of 3 phases:
//
// Phase 1 collects how each basic block affects VL/VTYPE.
//
// Phase 2 uses the information from phase 1 to do a data flow analysis to
// propagate the VL/VTYPE changes through the function. This gives us the
// VL/VTYPE at the start of each basic block.
//
// Phase 3 inserts VSETVLI instructions in each basic block. Information from
// phase 2 is used to prevent inserting a VSETVLI before the first vector
// instruction in the block if possible.
//
//===----------------------------------------------------------------------===//

#include "RISCV.h"
#include "RISCVSubtarget.h"
#include "llvm/CodeGen/LiveIntervals.h"
#include "llvm/CodeGen/MachineFunctionPass.h"
#include <queue>
using namespace llvm;

#define DEBUG_TYPE "riscv-insert-vsetvli"
#define RISCV_INSERT_VSETVLI_NAME "RISCV Insert VSETVLI pass"

static cl::opt<bool> DisableInsertVSETVLPHIOpt(
    "riscv-disable-insert-vsetvl-phi-opt", cl::init(false), cl::Hidden,
    cl::desc("Disable looking through phis when inserting vsetvlis."));

namespace {

using MBBNumber = int;

class ExtraOperand {
  enum : uint8_t {
    Undefined,   // Extra operand is undefined
    Reg,         // Extra operand is stored in a register
    Nontemporal, // Extra operand sets the NonTemporal bit
    FromPHI,     // Extra operand is the result of a PHI
    Zero         // Instruction behaves like if ExtraOperand = 0
  } Tag = Undefined;
  Register ExtraRegister = RISCV::NoRegister;

public:
  bool isUndefined() const { return Tag == Undefined; }
  bool isReg() const { return Tag == Reg; }
  bool isNontemporal() const { return Tag == Nontemporal; }
  bool isFromPHI() const { return Tag == FromPHI; }
  bool isZero() const { return Tag == Zero; }

  void setUndefined() {
    Tag = Undefined;
    ExtraRegister = RISCV::NoRegister;
  }
  void setReg(Register NewReg) {
    Tag = Reg;
    ExtraRegister = NewReg;
  }
  void setNontemporal() {
    Tag = Nontemporal;
    ExtraRegister = RISCV::NoRegister;
  }
  void setFromPHI() {
    Tag = FromPHI;
    ExtraRegister = RISCV::NoRegister;
  }
  void setZero() {
    Tag = Zero;
    ExtraRegister = RISCV::NoRegister;
  }

  Register getRegister() const {
    assert(Tag == Reg);

    return ExtraRegister;
  }

  bool operator==(const ExtraOperand &Other) const {
    if (Tag == Reg)
      return Tag == Other.Tag && ExtraRegister == Other.ExtraRegister;

    return Tag == Other.Tag;
  }
  bool operator!=(const ExtraOperand &Other) const {
    return !(*this == Other);
  }
};

class VSETVLIInfo {
  union {
    Register AVLReg;
    unsigned AVLImm;
  };

  enum : uint8_t {
    Uninitialized,
    AVLIsReg,
    AVLIsImm,
    Unknown,
  } State = Uninitialized;

  // Fields from VTYPE.
  RISCVII::VLMUL VLMul = RISCVII::LMUL_1;
  uint8_t SEW = 0;
  uint8_t TailAgnostic : 1;
  uint8_t MaskAgnostic : 1;
  uint8_t MaskRegOp : 1;
  uint8_t StoreOp : 1;
  uint8_t ScalarMovOp : 1;
  uint8_t SEWLMULRatioOnly : 1;

public:
  VSETVLIInfo()
      : AVLImm(0), TailAgnostic(false), MaskAgnostic(false), MaskRegOp(false),
        StoreOp(false), ScalarMovOp(false), SEWLMULRatioOnly(false) {}

  static VSETVLIInfo getUnknown() {
    VSETVLIInfo Info;
    Info.setUnknown();
    return Info;
  }

  bool isValid() const { return State != Uninitialized; }
  void setUnknown() { State = Unknown; }
  bool isUnknown() const { return State == Unknown; }

  void setAVLReg(Register Reg) {
    AVLReg = Reg;
    State = AVLIsReg;
  }

  void setAVLImm(unsigned Imm) {
    AVLImm = Imm;
    State = AVLIsImm;
  }

  bool hasAVLImm() const { return State == AVLIsImm; }
  bool hasAVLReg() const { return State == AVLIsReg; }
  Register getAVLReg() const {
    assert(hasAVLReg());
    return AVLReg;
  }
  unsigned getAVLImm() const {
    assert(hasAVLImm());
    return AVLImm;
  }
  bool hasZeroAVL() const {
    if (hasAVLImm())
      return getAVLImm() == 0;
    return false;
  }
  bool hasNonZeroAVL() const {
    if (hasAVLImm())
      return getAVLImm() > 0;
    if (hasAVLReg())
      return getAVLReg() == RISCV::X0;
    return false;
  }

  bool hasSameAVL(const VSETVLIInfo &Other) const {
    assert(isValid() && Other.isValid() &&
           "Can't compare invalid VSETVLIInfos");
    assert(!isUnknown() && !Other.isUnknown() &&
           "Can't compare AVL in unknown state");
    if (hasAVLReg() && Other.hasAVLReg())
      return getAVLReg() == Other.getAVLReg();

    if (hasAVLImm() && Other.hasAVLImm())
      return getAVLImm() == Other.getAVLImm();

    return false;
  }

  void setVTYPE(unsigned VType) {
    assert(isValid() && !isUnknown() &&
           "Can't set VTYPE for uninitialized or unknown");
    VLMul = RISCVVType::getVLMUL(VType);
    SEW = RISCVVType::getSEW(VType);
    TailAgnostic = RISCVVType::isTailAgnostic(VType);
    MaskAgnostic = RISCVVType::isMaskAgnostic(VType);
  }

  void setVTYPE(RISCVII::VLMUL L, unsigned S, bool TA, bool MA, bool MRO,
                bool IsStore, bool IsScalarMovOp) {
    assert(isValid() && !isUnknown() &&
           "Can't set VTYPE for uninitialized or unknown");
    VLMul = L;
    SEW = S;
    TailAgnostic = TA;
    MaskAgnostic = MA;
    MaskRegOp = MRO;
    StoreOp = IsStore;
    ScalarMovOp = IsScalarMovOp;
  }

  unsigned encodeVTYPE() const {
    assert(isValid() && !isUnknown() && !SEWLMULRatioOnly &&
           "Can't encode VTYPE for uninitialized or unknown");
    return RISCVVType::encodeVTYPE(VLMul, SEW, TailAgnostic, MaskAgnostic,
                                   /*Nontemporal*/ false);
  }

  bool hasSEWLMULRatioOnly() const { return SEWLMULRatioOnly; }

  bool hasSameSEW(const VSETVLIInfo &Other) const {
    assert(isValid() && Other.isValid() &&
           "Can't compare invalid VSETVLIInfos");
    assert(!isUnknown() && !Other.isUnknown() &&
           "Can't compare VTYPE in unknown state");
    assert(!SEWLMULRatioOnly && !Other.SEWLMULRatioOnly &&
           "Can't compare when only LMUL/SEW ratio is valid.");
    return SEW == Other.SEW;
  }

  bool hasSameVTYPE(const VSETVLIInfo &Other) const {
    assert(isValid() && Other.isValid() &&
           "Can't compare invalid VSETVLIInfos");
    assert(!isUnknown() && !Other.isUnknown() &&
           "Can't compare VTYPE in unknown state");
    assert(!SEWLMULRatioOnly && !Other.SEWLMULRatioOnly &&
           "Can't compare when only LMUL/SEW ratio is valid.");
    return std::tie(VLMul, SEW, TailAgnostic, MaskAgnostic) ==
           std::tie(Other.VLMul, Other.SEW, Other.TailAgnostic,
                    Other.MaskAgnostic);
  }

  static unsigned getSEWLMULRatio(unsigned SEW, RISCVII::VLMUL VLMul) {
    unsigned LMul;
    bool Fractional;
    std::tie(LMul, Fractional) = RISCVVType::decodeVLMUL(VLMul);

    // Convert LMul to a fixed point value with 3 fractional bits.
    LMul = Fractional ? (8 / LMul) : (LMul * 8);

    assert(SEW >= 8 && "Unexpected SEW value");
    return (SEW * 8) / LMul;
  }

  unsigned getSEWLMULRatio() const {
    assert(isValid() && !isUnknown() &&
           "Can't use VTYPE for uninitialized or unknown");
    return getSEWLMULRatio(SEW, VLMul);
  }

  // Check if the VTYPE for these two VSETVLIInfos produce the same VLMAX.
  bool hasSameVLMAX(const VSETVLIInfo &Other) const {
    assert(isValid() && Other.isValid() &&
           "Can't compare invalid VSETVLIInfos");
    assert(!isUnknown() && !Other.isUnknown() &&
           "Can't compare VTYPE in unknown state");
    return getSEWLMULRatio() == Other.getSEWLMULRatio();
  }

  bool hasSamePolicy(const VSETVLIInfo &Other) const {
    assert(isValid() && Other.isValid() &&
           "Can't compare invalid VSETVLIInfos");
    assert(!isUnknown() && !Other.isUnknown() &&
           "Can't compare VTYPE in unknown state");
    return TailAgnostic == Other.TailAgnostic &&
           MaskAgnostic == Other.MaskAgnostic;
  }

  bool hasCompatibleVTYPE(const VSETVLIInfo &InstrInfo, bool Strict) const {
    // Simple case, see if full VTYPE matches.
    if (hasSameVTYPE(InstrInfo))
      return true;

    if (Strict)
      return false;

    // If this is a mask reg operation, it only cares about VLMAX.
    // FIXME: Mask reg operations are probably ok if "this" VLMAX is larger
    // than "InstrInfo".
    // FIXME: The policy bits can probably be ignored for mask reg operations.
    if (InstrInfo.MaskRegOp && hasSameVLMAX(InstrInfo) &&
        TailAgnostic == InstrInfo.TailAgnostic &&
        MaskAgnostic == InstrInfo.MaskAgnostic)
      return true;

    return false;
  }

  // Determine whether the vector instructions requirements represented by
  // InstrInfo are compatible with the previous vsetvli instruction represented
  // by this.
  bool isCompatible(const VSETVLIInfo &InstrInfo, bool Strict) const {
    assert(isValid() && InstrInfo.isValid() &&
           "Can't compare invalid VSETVLIInfos");
    assert(!InstrInfo.SEWLMULRatioOnly &&
           "Expected a valid VTYPE for instruction!");
    // Nothing is compatible with Unknown.
    if (isUnknown() || InstrInfo.isUnknown())
      return false;

    // If only our VLMAX ratio is valid, then this isn't compatible.
    if (SEWLMULRatioOnly)
      return false;

    // If the instruction doesn't need an AVLReg and the SEW matches, consider
    // it compatible.
    if (!Strict && InstrInfo.hasAVLReg() &&
        InstrInfo.AVLReg == RISCV::NoRegister) {
      if (SEW == InstrInfo.SEW)
        return true;
    }

    // For vmv.s.x and vfmv.s.f, there is only two behaviors, VL = 0 and VL > 0.
    // So it's compatible when we could make sure that both VL be the same
    // situation.
    if (!Strict && InstrInfo.ScalarMovOp && InstrInfo.hasAVLImm() &&
        ((hasNonZeroAVL() && InstrInfo.hasNonZeroAVL()) ||
         (hasZeroAVL() && InstrInfo.hasZeroAVL())) &&
        hasSameSEW(InstrInfo) && hasSamePolicy(InstrInfo))
      return true;

    // The AVL must match.
    if (!hasSameAVL(InstrInfo))
      return false;

    if (hasCompatibleVTYPE(InstrInfo, Strict))
      return true;

    // Strict matches must ensure a full VTYPE match.
    if (Strict)
      return false;

    // Store instructions don't use the policy fields.
    // TODO: Move into hasCompatibleVTYPE?
    if (InstrInfo.StoreOp && VLMul == InstrInfo.VLMul && SEW == InstrInfo.SEW)
      return true;

    // Anything else is not compatible.
    return false;
  }

  bool isCompatibleWithLoadStoreEEW(unsigned EEW,
                                    const VSETVLIInfo &InstrInfo) const {
    assert(isValid() && InstrInfo.isValid() &&
           "Can't compare invalid VSETVLIInfos");
    assert(!InstrInfo.SEWLMULRatioOnly &&
           "Expected a valid VTYPE for instruction!");
    assert(EEW == InstrInfo.SEW && "Mismatched EEW/SEW for store");

    if (isUnknown() || hasSEWLMULRatioOnly())
      return false;

    if (!hasSameAVL(InstrInfo))
      return false;

    // Stores can ignore the tail and mask policies.
    if (!InstrInfo.StoreOp && (TailAgnostic != InstrInfo.TailAgnostic ||
                               MaskAgnostic != InstrInfo.MaskAgnostic))
      return false;

    return getSEWLMULRatio() == getSEWLMULRatio(EEW, InstrInfo.VLMul);
  }

  bool operator==(const VSETVLIInfo &Other) const {
    // Uninitialized is only equal to another Uninitialized.
    if (!isValid())
      return !Other.isValid();
    if (!Other.isValid())
      return !isValid();

    // Unknown is only equal to another Unknown.
    if (isUnknown())
      return Other.isUnknown();
    if (Other.isUnknown())
      return isUnknown();

    if (!hasSameAVL(Other))
      return false;

    // If only the VLMAX is valid, check that it is the same.
    if (SEWLMULRatioOnly && Other.SEWLMULRatioOnly)
      return hasSameVLMAX(Other);

    // If the full VTYPE is valid, check that it is the same.
    if (!SEWLMULRatioOnly && !Other.SEWLMULRatioOnly)
      return hasSameVTYPE(Other);

    // If the SEWLMULRatioOnly bits are different, then they aren't equal.
    return false;
  }

  // Calculate the VSETVLIInfo visible to a block assuming this and Other are
  // both predecessors.
  VSETVLIInfo intersect(const VSETVLIInfo &Other) const {
    // If the new value isn't valid, ignore it.
    if (!Other.isValid())
      return *this;

    // If this value isn't valid, Other must be the first predecessor, use it.
    if (!isValid())
      return Other;

    // If either is unknown, the result is unknown.
    if (isUnknown() || Other.isUnknown())
      return VSETVLIInfo::getUnknown();

    // If we have an exact match, return this.
    if (*this == Other)
      return *this;

    // Not an exact match, but maybe the AVL and VLMAX are the same. If so,
    // return an SEW/LMUL ratio only value.
    if (hasSameAVL(Other) && hasSameVLMAX(Other)) {
      VSETVLIInfo MergeInfo = *this;
      MergeInfo.SEWLMULRatioOnly = true;
      return MergeInfo;
    }

    // Otherwise the result is unknown.
    return VSETVLIInfo::getUnknown();
  }

  // Calculate the VSETVLIInfo visible at the end of the block assuming this
  // is the predecessor value, and Other is change for this block.
  VSETVLIInfo merge(const VSETVLIInfo &Other) const {
    assert(isValid() && "Can only merge with a valid VSETVLInfo");

    // Nothing changed from the predecessor, keep it.
    if (!Other.isValid())
      return *this;

    // If the change is compatible with the input, we won't create a VSETVLI
    // and should keep the predecessor.
    if (isCompatible(Other, /*Strict*/ true))
      return *this;

    // Otherwise just use whatever is in this block.
    return Other;
  }
};

struct BlockData {
  // The VSETVLIInfo that represents the net changes to the VL/VTYPE registers
  // made by this block. Calculated in Phase 1.
  VSETVLIInfo Change;

  // The VSETVLIInfo that represents the VL/VTYPE settings on exit from this
  // block. Calculated in Phase 2.
  VSETVLIInfo Exit;
  // Keeps track of the ExtraOperand of the last MI of this MBB
  ExtraOperand ExitExtra;

  // The VSETVLIInfo that represents the VL/VTYPE settings from all predecessor
  // blocks. Calculated in Phase 2, and used by Phase 3.
  VSETVLIInfo Pred;
  // Keeps track of Extra operands coming from the predecessors
  ExtraOperand PredExtra;

  // Keeps track of whether the block is already in the queue.
  bool InQueue = false;

  // Map that links each GVL PHI to the resulting ExtraOperand
  DenseMap<MachineInstr*, ExtraOperand> PHIsForExtras;

  // Keeps track of whether the block already contains the definition of a
  // virtual register (with an assigned value of 512, that corresponds to the NT
  // bit) to be used as the Extra operand value in a PHI of the successor(s)
  Optional<Register> NTExtraReg;

  // Keeps track of whether the block already contains the definition of a
  // virtual register (with an assigned value of 0) to be used as a fake Extra
  // operand value in a PHI of the successor(s)
  Optional<Register> FakeExtraReg;

  BlockData() {}
};

class RISCVInsertVSETVLI : public MachineFunctionPass {
  const RISCVInstrInfo *TII;
  MachineRegisterInfo *MRI;

  DenseMap<const MachineInstr *, ExtraOperand> ExtraOpInfo;
  std::vector<BlockData> BlockInfo;
  std::queue<const MachineBasicBlock *> WorkList;

public:
  static char ID;

  RISCVInsertVSETVLI() : MachineFunctionPass(ID) {
    initializeRISCVInsertVSETVLIPass(*PassRegistry::getPassRegistry());
  }
  bool runOnMachineFunction(MachineFunction &MF) override;

  void getAnalysisUsage(AnalysisUsage &AU) const override {
    AU.setPreservesCFG();
    MachineFunctionPass::getAnalysisUsage(AU);
  }

  StringRef getPassName() const override { return RISCV_INSERT_VSETVLI_NAME; }

private:
  bool needVSETVLI(const VSETVLIInfo &Require, const VSETVLIInfo &CurInfo);
  bool needVSETVLIPHI(const VSETVLIInfo &Require, const MachineBasicBlock &MBB);
  void insertVSETVLI(MachineBasicBlock &MBB, MachineInstr &MI,
                     const VSETVLIInfo &Info, const VSETVLIInfo &PrevInfo);
  const ExtraOperand &getExtraOperand(const MachineInstr *MI);
  void copyExtraOperand(const MachineInstr *From, const MachineInstr *To);
  void copyExtraOperand(const ExtraOperand EO, const MachineInstr *To);
  Register getNTRegister(MachineBasicBlock *MBB);
  Register getFakeRegister(MachineBasicBlock *MBB);
  void getExtraOperandFromPHI(MachineBasicBlock &MBB, const MachineInstr &MI);

  void computeExtraOperand(const MachineBasicBlock &MBB);
  void emitPHIsForExtras(MachineBasicBlock &MBB);
  void forwardPropagateAVL(MachineBasicBlock &MBB);
  bool computeVLVTYPEChanges(const MachineBasicBlock &MBB);
  void computeIncomingVLVTYPE(const MachineBasicBlock &MBB);
  void emitVSETVLIs(MachineBasicBlock &MBB);
};

} // end anonymous namespace

char RISCVInsertVSETVLI::ID = 0;

INITIALIZE_PASS(RISCVInsertVSETVLI, DEBUG_TYPE, RISCV_INSERT_VSETVLI_NAME,
                false, false)

Register RISCVInsertVSETVLI::getNTRegister(MachineBasicBlock *MBB) {
  BlockData &BBInfo = BlockInfo[MBB->getNumber()];
  if (!BBInfo.NTExtraReg.hasValue()) {
    // Create virtual register and assign 512 to it
    DebugLoc DL = MBB->findBranchDebugLoc();
    Register TmpReg = MRI->createVirtualRegister(&RISCV::GPRRegClass);
    MachineInstrBuilder MIB = BuildMI(*MBB, MBB->getFirstInstrTerminator(), DL,
                                      TII->get(RISCV::ADDI), TmpReg)
                                  .addReg(RISCV::X0)
                                  .addImm(512);
    BBInfo.NTExtraReg = TmpReg;

    // Add new MI to MF local MI->ExtraOperand map
    ExtraOperand NewMIEO;
    ExtraOpInfo.insert({MIB.getInstr(), NewMIEO});
  }
  return BBInfo.NTExtraReg.getValue();
}

Register RISCVInsertVSETVLI::getFakeRegister(MachineBasicBlock *MBB) {
  BlockData &BBInfo = BlockInfo[MBB->getNumber()];
  if (!BBInfo.FakeExtraReg.hasValue()) {
    // Create virtual register and assign 0 to it
    DebugLoc DL = MBB->findBranchDebugLoc();
    Register TmpReg = MRI->createVirtualRegister(&RISCV::GPRRegClass);
    MachineInstrBuilder MIB = BuildMI(*MBB, MBB->getFirstInstrTerminator(), DL,
                                      TII->get(RISCV::ADDI), TmpReg)
                                  .addReg(RISCV::X0)
                                  .addImm(0);
    BBInfo.FakeExtraReg = TmpReg;

    // Add new MI to MF local MI->ExtraOperand map
    ExtraOperand NewMIEO;
    ExtraOpInfo.insert({MIB.getInstr(), NewMIEO});
  }
  return BBInfo.FakeExtraReg.getValue();
}

static MachineInstr *elideCopies(MachineInstr *MI,
                                 const MachineRegisterInfo *MRI) {
  while (true) {
    if (!MI->isFullCopy())
      return MI;
    if (!Register::isVirtualRegister(MI->getOperand(1).getReg()))
      return nullptr;
    MI = MRI->getVRegDef(MI->getOperand(1).getReg());
    if (!MI)
      return nullptr;
  }
}

static bool isScalarMoveInstr(const MachineInstr &MI) {
  switch (MI.getOpcode()) {
  default:
    return false;
  case RISCV::PseudoVMV_S_X_M1:
  case RISCV::PseudoVMV_S_X_M2:
  case RISCV::PseudoVMV_S_X_M4:
  case RISCV::PseudoVMV_S_X_M8:
  case RISCV::PseudoVMV_S_X_MF2:
  case RISCV::PseudoVMV_S_X_MF4:
  case RISCV::PseudoVMV_S_X_MF8:
  case RISCV::PseudoVFMV_S_F16_M1:
  case RISCV::PseudoVFMV_S_F16_M2:
  case RISCV::PseudoVFMV_S_F16_M4:
  case RISCV::PseudoVFMV_S_F16_M8:
  case RISCV::PseudoVFMV_S_F16_MF2:
  case RISCV::PseudoVFMV_S_F16_MF4:
  case RISCV::PseudoVFMV_S_F32_M1:
  case RISCV::PseudoVFMV_S_F32_M2:
  case RISCV::PseudoVFMV_S_F32_M4:
  case RISCV::PseudoVFMV_S_F32_M8:
  case RISCV::PseudoVFMV_S_F32_MF2:
  case RISCV::PseudoVFMV_S_F64_M1:
  case RISCV::PseudoVFMV_S_F64_M2:
  case RISCV::PseudoVFMV_S_F64_M4:
  case RISCV::PseudoVFMV_S_F64_M8:
    return true;
  // EPI
  case RISCV::PseudoEPIVMV_S_X_M1:
  case RISCV::PseudoEPIVMV_S_X_M2:
  case RISCV::PseudoEPIVMV_S_X_M4:
  case RISCV::PseudoEPIVMV_S_X_M8:
  case RISCV::PseudoEPIVFMV_S_F_M1:
  case RISCV::PseudoEPIVFMV_S_F_M2:
  case RISCV::PseudoEPIVFMV_S_F_M4:
  case RISCV::PseudoEPIVFMV_S_F_M8:
    return true;
  }
}

static VSETVLIInfo computeInfoForInstr(const MachineInstr &MI, uint64_t TSFlags,
                                       const MachineRegisterInfo *MRI) {
  VSETVLIInfo InstrInfo;
  unsigned NumOperands = MI.getNumExplicitOperands();
  bool HasPolicy = RISCVII::hasVecPolicyOp(TSFlags);

  // Default to tail agnostic unless the destination is tied to a source.
  // Unless the source is undef. In that case the user would have some control
  // over the tail values. Some pseudo instructions force a tail agnostic policy
  // despite having a tied def.
  bool ForceTailAgnostic = RISCVII::doesForceTailAgnostic(TSFlags);
  bool TailAgnostic = true;
  // If the instruction has policy argument, use the argument.
  if (HasPolicy) {
    const MachineOperand &Op = MI.getOperand(MI.getNumExplicitOperands() - 1);
    TailAgnostic = Op.getImm() & 0x1;
  }

  unsigned UseOpIdx;
  if (!(ForceTailAgnostic || (HasPolicy && TailAgnostic)) &&
      MI.isRegTiedToUseOperand(0, &UseOpIdx)) {
    TailAgnostic = false;
    // If the tied operand is an IMPLICIT_DEF we can keep TailAgnostic.
    const MachineOperand &UseMO = MI.getOperand(UseOpIdx);
    MachineInstr *UseMI = MRI->getVRegDef(UseMO.getReg());
    if (UseMI) {
      UseMI = elideCopies(UseMI, MRI);
      if (UseMI && UseMI->isImplicitDef())
        TailAgnostic = true;
    }
  }

  // Remove the tail policy so we can find the SEW and VL.
  if (HasPolicy)
    --NumOperands;

  RISCVII::VLMUL VLMul = RISCVII::getLMul(TSFlags);

  unsigned Log2SEW = MI.getOperand(NumOperands - 1).getImm();
  // A Log2SEW of 0 is an operation on mask registers only.
  bool MaskRegOp = Log2SEW == 0;
  unsigned SEW = Log2SEW ? 1 << Log2SEW : 8;
  assert(RISCVVType::isValidSEW(SEW) && "Unexpected SEW");

  // If there are no explicit defs, this is a store instruction which can
  // ignore the tail and mask policies.
  bool StoreOp = MI.getNumExplicitDefs() == 0;
  bool ScalarMovOp = isScalarMoveInstr(MI);

  if (RISCVII::hasVLOp(TSFlags)) {
    const MachineOperand &VLOp = MI.getOperand(NumOperands - 2);
    if (VLOp.isImm()) {
      int64_t Imm = VLOp.getImm();
      // Conver the VLMax sentintel to X0 register.
      if (Imm == RISCV::VLMaxSentinel)
        InstrInfo.setAVLReg(RISCV::X0);
      else
        InstrInfo.setAVLImm(Imm);
    } else {
      InstrInfo.setAVLReg(VLOp.getReg());
    }
  } else
    InstrInfo.setAVLReg(RISCV::NoRegister);

  InstrInfo.setVTYPE(VLMul, SEW, /*TailAgnostic*/ TailAgnostic,
                     /*MaskAgnostic*/ false, MaskRegOp, StoreOp, ScalarMovOp);

  return InstrInfo;
}

static VSETVLIInfo computeInfoForEPIInstr(const MachineInstr &MI, int VLIndex,
                                          unsigned SEWIndex, unsigned VLMUL,
                                          int MaskOpIdx,
                                          MachineRegisterInfo *MRI) {
  VSETVLIInfo InstrInfo;

  unsigned SEW = MI.getOperand(SEWIndex).getImm() & ~(0x1 << 9);
  assert(RISCVVType::isValidSEW(SEW) && "Unexpected SEW");

  // LMUL should already be encoded correctly.
  RISCVII::VLMUL VLMul = static_cast<RISCVII::VLMUL>(VLMUL);

  // If there are no explicit defs, this is a store instruction which can
  // ignore the tail and mask policies.
  bool StoreOp = MI.getNumExplicitDefs() == 0;

  // We used to do this in the custom inserter but as long as it happens before
  // regalloc we should be fine.
  // Masked instructions under LMUL > 1 are a bit problematic as we don't want
  // the destination to overlap the mask. So if they are VR register classes,
  // make sure we use one that does not include V0.
  bool LMULOver1 = VLMul == RISCVII::LMUL_2 || VLMul == RISCVII::LMUL_4 ||
                   VLMul == RISCVII::LMUL_8;
  if (LMULOver1 && MaskOpIdx >= 0 && MI.getOperand(MaskOpIdx).isReg() &&
      MI.getOperand(MaskOpIdx).getReg() != RISCV::NoRegister &&
      MI.getNumExplicitDefs() != 0) {
    assert(MI.getNumExplicitDefs() == 1 && "Too many explicit definitions!");
    assert(MI.getOperand(0).isDef() && "Expecting a def here");
    if (MI.getOperand(0).isReg()) {
      Register Def = MI.getOperand(0).getReg();
      assert(Register::isVirtualRegister(Def) && "Def should be virtual here");
      const TargetRegisterClass *RC = MRI->getRegClass(Def);
      // FIXME: what about tuples?
      if (RC->hasSuperClassEq(&RISCV::VRRegClass)) {
        MRI->setRegClass(Def, &RISCV::VRNoV0RegClass);
      } else if (RC->hasSuperClassEq(&RISCV::VRM2RegClass)) {
        MRI->setRegClass(Def, &RISCV::VRM2NoV0RegClass);
      } else if (RC->hasSuperClassEq(&RISCV::VRM4RegClass)) {
        MRI->setRegClass(Def, &RISCV::VRM4NoV0RegClass);
      } else if (RC->hasSuperClassEq(&RISCV::VRM8RegClass)) {
        MRI->setRegClass(Def, &RISCV::VRM8NoV0RegClass);
      }
    }
  }

  if (VLIndex >= 0) {
    const MachineOperand &VLOp = MI.getOperand(VLIndex);
    Register R = RISCV::NoRegister;
    if (VLOp.isImm()) {
      assert(VLOp.getImm() == RISCV::VLMaxSentinel &&
             "Only the VLMAX sentinel can appear as an immediate operand");
      R = RISCV::X0;
    } else
      R = VLOp.getReg();
    InstrInfo.setAVLReg(R);
  } else
    InstrInfo.setAVLReg(RISCV::NoRegister);

  bool ScalarMovOp = isScalarMoveInstr(MI);
  InstrInfo.setVTYPE(VLMul, SEW, /*TailAgnostic*/ true,
                     /*MaskAgnostic*/ false, /* MaskRegOp */ false, StoreOp,
                     ScalarMovOp);

  return InstrInfo;
}

void RISCVInsertVSETVLI::insertVSETVLI(MachineBasicBlock &MBB, MachineInstr &MI,
                                       const VSETVLIInfo &Info,
                                       const VSETVLIInfo &PrevInfo) {
  DebugLoc DL = MI.getDebugLoc();
  unsigned InfoVTYPE = Info.encodeVTYPE();

  Register ExtraReg = RISCV::NoRegister;
  if (getExtraOperand(&MI).isFromPHI())
    llvm_unreachable(
        "No ExtraOperand should be FromPHI when invoking insertVSETVLI");
  else if (getExtraOperand(&MI).isReg())
    ExtraReg = getExtraOperand(&MI).getRegister();
  else if (getExtraOperand(&MI).isNontemporal())
    InfoVTYPE |= RISCVVType::NT;

  // If ExtraReg is a valid register, we use PseudoVSETVLEXT
  if (ExtraReg != RISCV::NoRegister) {
    // We do not handle the case where the VL is an immediate,
    // since it should never happen in EPI
    assert(!Info.hasAVLImm() && "AVL should be in a register");

    // Invoke PseudoVSETVLEXT
    Register DestReg = MRI->createVirtualRegister(&RISCV::GPRRegClass);
    Register ScratchReg = MRI->createVirtualRegister(&RISCV::GPRRegClass);
    BuildMI(MBB, MI, DL, TII->get(RISCV::PseudoVSETVLEXT))
        .addReg(DestReg, RegState::Define | RegState::Dead)
        .addReg(ScratchReg, RegState::Define | RegState::Dead)
        .addReg(Info.getAVLReg())
        .addImm(InfoVTYPE)
        .addReg(ExtraReg);

    // Assure that ExtraReg is not being killed in the predecessor MBB
    MRI->clearKillFlags(ExtraReg);

    return;
  } // End of PseudoVSETVLEXT

  // Use X0, X0 form if the AVL is the same and the SEW+LMUL gives the same
  // VLMAX.
  if (PrevInfo.isValid() && !PrevInfo.isUnknown() &&
      Info.hasSameAVL(PrevInfo) && Info.hasSameVLMAX(PrevInfo)) {
    BuildMI(MBB, MI, DL, TII->get(RISCV::PseudoVSETVLIX0))
        .addReg(RISCV::X0, RegState::Define | RegState::Dead)
        .addReg(RISCV::X0, RegState::Kill)
        .addImm(InfoVTYPE)
        .addReg(RISCV::VL, RegState::Implicit);
    return;
  }

  if (Info.hasAVLImm()) {
    BuildMI(MBB, MI, DL, TII->get(RISCV::PseudoVSETIVLI))
        .addReg(RISCV::X0, RegState::Define | RegState::Dead)
        .addImm(Info.getAVLImm())
        .addImm(InfoVTYPE);
    return;
  }

  Register AVLReg = Info.getAVLReg();
  if (AVLReg == RISCV::NoRegister) {
    // We can only use x0, x0 if there's no chance of the vtype change causing
    // the previous vl to become invalid.
    if (PrevInfo.isValid() && !PrevInfo.isUnknown() &&
        Info.hasSameVLMAX(PrevInfo)) {
      BuildMI(MBB, MI, DL, TII->get(RISCV::PseudoVSETVLIX0))
          .addReg(RISCV::X0, RegState::Define | RegState::Dead)
          .addReg(RISCV::X0, RegState::Kill)
          .addImm(InfoVTYPE)
          .addReg(RISCV::VL, RegState::Implicit);
      return;
    }
    // Otherwise use an AVL of 0 to avoid depending on previous vl.
    BuildMI(MBB, MI, DL, TII->get(RISCV::PseudoVSETIVLI))
        .addReg(RISCV::X0, RegState::Define | RegState::Dead)
        .addImm(0)
        .addImm(InfoVTYPE);
    return;
  }

  if (AVLReg.isVirtual())
    MRI->constrainRegClass(AVLReg, &RISCV::GPRNoX0RegClass);

  // Use X0 as the DestReg unless AVLReg is X0. We also need to change the
  // opcode if the AVLReg is X0 as they have different register classes for
  // the AVL operand.
  Register DestReg = RISCV::X0;
  unsigned Opcode = RISCV::PseudoVSETVLI;
  if (AVLReg == RISCV::X0) {
    DestReg = MRI->createVirtualRegister(&RISCV::GPRRegClass);
    Opcode = RISCV::PseudoVSETVLIX0;
  }
  BuildMI(MBB, MI, DL, TII->get(Opcode))
      .addReg(DestReg, RegState::Define | RegState::Dead)
      .addReg(AVLReg)
      .addImm(InfoVTYPE);
}

// Return a VSETVLIInfo representing the changes made by this VSETVLI or
// VSETIVLI instruction.
static VSETVLIInfo getInfoForVSETVLI(const MachineInstr &MI) {
  VSETVLIInfo NewInfo;
  if (MI.getOpcode() == RISCV::PseudoVSETVLEXT) {
    NewInfo.setAVLReg(MI.getOperand(2).getReg());
    NewInfo.setVTYPE(MI.getOperand(3).getImm());
  } else {
    if (MI.getOpcode() == RISCV::PseudoVSETIVLI) {
      NewInfo.setAVLImm(MI.getOperand(1).getImm());
    } else {
      assert(MI.getOpcode() == RISCV::PseudoVSETVLI ||
             MI.getOpcode() == RISCV::PseudoVSETVLIX0);
      Register AVLReg = MI.getOperand(1).getReg();
      assert((AVLReg != RISCV::X0 || MI.getOperand(0).getReg() != RISCV::X0) &&
             "Can't handle X0, X0 vsetvli yet");
      NewInfo.setAVLReg(AVLReg);
    }
    NewInfo.setVTYPE(MI.getOperand(2).getImm());
  }

  return NewInfo;
}

bool RISCVInsertVSETVLI::needVSETVLI(const VSETVLIInfo &Require,
                                     const VSETVLIInfo &CurInfo) {
  if (CurInfo.isCompatible(Require, /*Strict*/ false))
    return false;

  // We didn't find a compatible value. If our AVL is a virtual register,
  // it might be defined by a VSET(I)VLI(EXT). If it has the same VTYPE
  // we need and the last VL/VTYPE we observed is the same, we don't need
  // a VSETVLI here.
  if (!CurInfo.isUnknown() && Require.hasAVLReg() &&
      Require.getAVLReg().isVirtual() && !CurInfo.hasSEWLMULRatioOnly() &&
      CurInfo.hasCompatibleVTYPE(Require, /*Strict*/ false)) {
    if (MachineInstr *DefMI = MRI->getVRegDef(Require.getAVLReg())) {
      if (DefMI->getOpcode() == RISCV::PseudoVSETVLI ||
          DefMI->getOpcode() == RISCV::PseudoVSETVLIX0 ||
          DefMI->getOpcode() == RISCV::PseudoVSETIVLI ||
          DefMI->getOpcode() == RISCV::PseudoVSETVLEXT) {
        VSETVLIInfo DefInfo = getInfoForVSETVLI(*DefMI);
        if (DefInfo.hasSameAVL(CurInfo) && DefInfo.hasSameVTYPE(CurInfo))
          return false;
      }
    }
  }

  return true;
}

bool canSkipVSETVLIForLoadStore(const MachineInstr &MI,
                                const VSETVLIInfo &Require,
                                const VSETVLIInfo &CurInfo) {
  unsigned EEW;
  switch (MI.getOpcode()) {
  default:
    return false;
  case RISCV::PseudoVLE8_V_M1:
  case RISCV::PseudoVLE8_V_M1_MASK:
  case RISCV::PseudoVLE8_V_M2:
  case RISCV::PseudoVLE8_V_M2_MASK:
  case RISCV::PseudoVLE8_V_M4:
  case RISCV::PseudoVLE8_V_M4_MASK:
  case RISCV::PseudoVLE8_V_M8:
  case RISCV::PseudoVLE8_V_M8_MASK:
  case RISCV::PseudoVLE8_V_MF2:
  case RISCV::PseudoVLE8_V_MF2_MASK:
  case RISCV::PseudoVLE8_V_MF4:
  case RISCV::PseudoVLE8_V_MF4_MASK:
  case RISCV::PseudoVLE8_V_MF8:
  case RISCV::PseudoVLE8_V_MF8_MASK:
  case RISCV::PseudoVLSE8_V_M1:
  case RISCV::PseudoVLSE8_V_M1_MASK:
  case RISCV::PseudoVLSE8_V_M2:
  case RISCV::PseudoVLSE8_V_M2_MASK:
  case RISCV::PseudoVLSE8_V_M4:
  case RISCV::PseudoVLSE8_V_M4_MASK:
  case RISCV::PseudoVLSE8_V_M8:
  case RISCV::PseudoVLSE8_V_M8_MASK:
  case RISCV::PseudoVLSE8_V_MF2:
  case RISCV::PseudoVLSE8_V_MF2_MASK:
  case RISCV::PseudoVLSE8_V_MF4:
  case RISCV::PseudoVLSE8_V_MF4_MASK:
  case RISCV::PseudoVLSE8_V_MF8:
  case RISCV::PseudoVLSE8_V_MF8_MASK:
  case RISCV::PseudoVSE8_V_M1:
  case RISCV::PseudoVSE8_V_M1_MASK:
  case RISCV::PseudoVSE8_V_M2:
  case RISCV::PseudoVSE8_V_M2_MASK:
  case RISCV::PseudoVSE8_V_M4:
  case RISCV::PseudoVSE8_V_M4_MASK:
  case RISCV::PseudoVSE8_V_M8:
  case RISCV::PseudoVSE8_V_M8_MASK:
  case RISCV::PseudoVSE8_V_MF2:
  case RISCV::PseudoVSE8_V_MF2_MASK:
  case RISCV::PseudoVSE8_V_MF4:
  case RISCV::PseudoVSE8_V_MF4_MASK:
  case RISCV::PseudoVSE8_V_MF8:
  case RISCV::PseudoVSE8_V_MF8_MASK:
  case RISCV::PseudoVSSE8_V_M1:
  case RISCV::PseudoVSSE8_V_M1_MASK:
  case RISCV::PseudoVSSE8_V_M2:
  case RISCV::PseudoVSSE8_V_M2_MASK:
  case RISCV::PseudoVSSE8_V_M4:
  case RISCV::PseudoVSSE8_V_M4_MASK:
  case RISCV::PseudoVSSE8_V_M8:
  case RISCV::PseudoVSSE8_V_M8_MASK:
  case RISCV::PseudoVSSE8_V_MF2:
  case RISCV::PseudoVSSE8_V_MF2_MASK:
  case RISCV::PseudoVSSE8_V_MF4:
  case RISCV::PseudoVSSE8_V_MF4_MASK:
  case RISCV::PseudoVSSE8_V_MF8:
  case RISCV::PseudoVSSE8_V_MF8_MASK:
    EEW = 8;
    break;
  case RISCV::PseudoVLE16_V_M1:
  case RISCV::PseudoVLE16_V_M1_MASK:
  case RISCV::PseudoVLE16_V_M2:
  case RISCV::PseudoVLE16_V_M2_MASK:
  case RISCV::PseudoVLE16_V_M4:
  case RISCV::PseudoVLE16_V_M4_MASK:
  case RISCV::PseudoVLE16_V_M8:
  case RISCV::PseudoVLE16_V_M8_MASK:
  case RISCV::PseudoVLE16_V_MF2:
  case RISCV::PseudoVLE16_V_MF2_MASK:
  case RISCV::PseudoVLE16_V_MF4:
  case RISCV::PseudoVLE16_V_MF4_MASK:
  case RISCV::PseudoVLSE16_V_M1:
  case RISCV::PseudoVLSE16_V_M1_MASK:
  case RISCV::PseudoVLSE16_V_M2:
  case RISCV::PseudoVLSE16_V_M2_MASK:
  case RISCV::PseudoVLSE16_V_M4:
  case RISCV::PseudoVLSE16_V_M4_MASK:
  case RISCV::PseudoVLSE16_V_M8:
  case RISCV::PseudoVLSE16_V_M8_MASK:
  case RISCV::PseudoVLSE16_V_MF2:
  case RISCV::PseudoVLSE16_V_MF2_MASK:
  case RISCV::PseudoVLSE16_V_MF4:
  case RISCV::PseudoVLSE16_V_MF4_MASK:
  case RISCV::PseudoVSE16_V_M1:
  case RISCV::PseudoVSE16_V_M1_MASK:
  case RISCV::PseudoVSE16_V_M2:
  case RISCV::PseudoVSE16_V_M2_MASK:
  case RISCV::PseudoVSE16_V_M4:
  case RISCV::PseudoVSE16_V_M4_MASK:
  case RISCV::PseudoVSE16_V_M8:
  case RISCV::PseudoVSE16_V_M8_MASK:
  case RISCV::PseudoVSE16_V_MF2:
  case RISCV::PseudoVSE16_V_MF2_MASK:
  case RISCV::PseudoVSE16_V_MF4:
  case RISCV::PseudoVSE16_V_MF4_MASK:
  case RISCV::PseudoVSSE16_V_M1:
  case RISCV::PseudoVSSE16_V_M1_MASK:
  case RISCV::PseudoVSSE16_V_M2:
  case RISCV::PseudoVSSE16_V_M2_MASK:
  case RISCV::PseudoVSSE16_V_M4:
  case RISCV::PseudoVSSE16_V_M4_MASK:
  case RISCV::PseudoVSSE16_V_M8:
  case RISCV::PseudoVSSE16_V_M8_MASK:
  case RISCV::PseudoVSSE16_V_MF2:
  case RISCV::PseudoVSSE16_V_MF2_MASK:
  case RISCV::PseudoVSSE16_V_MF4:
  case RISCV::PseudoVSSE16_V_MF4_MASK:
    EEW = 16;
    break;
  case RISCV::PseudoVLE32_V_M1:
  case RISCV::PseudoVLE32_V_M1_MASK:
  case RISCV::PseudoVLE32_V_M2:
  case RISCV::PseudoVLE32_V_M2_MASK:
  case RISCV::PseudoVLE32_V_M4:
  case RISCV::PseudoVLE32_V_M4_MASK:
  case RISCV::PseudoVLE32_V_M8:
  case RISCV::PseudoVLE32_V_M8_MASK:
  case RISCV::PseudoVLE32_V_MF2:
  case RISCV::PseudoVLE32_V_MF2_MASK:
  case RISCV::PseudoVLSE32_V_M1:
  case RISCV::PseudoVLSE32_V_M1_MASK:
  case RISCV::PseudoVLSE32_V_M2:
  case RISCV::PseudoVLSE32_V_M2_MASK:
  case RISCV::PseudoVLSE32_V_M4:
  case RISCV::PseudoVLSE32_V_M4_MASK:
  case RISCV::PseudoVLSE32_V_M8:
  case RISCV::PseudoVLSE32_V_M8_MASK:
  case RISCV::PseudoVLSE32_V_MF2:
  case RISCV::PseudoVLSE32_V_MF2_MASK:
  case RISCV::PseudoVSE32_V_M1:
  case RISCV::PseudoVSE32_V_M1_MASK:
  case RISCV::PseudoVSE32_V_M2:
  case RISCV::PseudoVSE32_V_M2_MASK:
  case RISCV::PseudoVSE32_V_M4:
  case RISCV::PseudoVSE32_V_M4_MASK:
  case RISCV::PseudoVSE32_V_M8:
  case RISCV::PseudoVSE32_V_M8_MASK:
  case RISCV::PseudoVSE32_V_MF2:
  case RISCV::PseudoVSE32_V_MF2_MASK:
  case RISCV::PseudoVSSE32_V_M1:
  case RISCV::PseudoVSSE32_V_M1_MASK:
  case RISCV::PseudoVSSE32_V_M2:
  case RISCV::PseudoVSSE32_V_M2_MASK:
  case RISCV::PseudoVSSE32_V_M4:
  case RISCV::PseudoVSSE32_V_M4_MASK:
  case RISCV::PseudoVSSE32_V_M8:
  case RISCV::PseudoVSSE32_V_M8_MASK:
  case RISCV::PseudoVSSE32_V_MF2:
  case RISCV::PseudoVSSE32_V_MF2_MASK:
    EEW = 32;
    break;
  case RISCV::PseudoVLE64_V_M1:
  case RISCV::PseudoVLE64_V_M1_MASK:
  case RISCV::PseudoVLE64_V_M2:
  case RISCV::PseudoVLE64_V_M2_MASK:
  case RISCV::PseudoVLE64_V_M4:
  case RISCV::PseudoVLE64_V_M4_MASK:
  case RISCV::PseudoVLE64_V_M8:
  case RISCV::PseudoVLE64_V_M8_MASK:
  case RISCV::PseudoVLSE64_V_M1:
  case RISCV::PseudoVLSE64_V_M1_MASK:
  case RISCV::PseudoVLSE64_V_M2:
  case RISCV::PseudoVLSE64_V_M2_MASK:
  case RISCV::PseudoVLSE64_V_M4:
  case RISCV::PseudoVLSE64_V_M4_MASK:
  case RISCV::PseudoVLSE64_V_M8:
  case RISCV::PseudoVLSE64_V_M8_MASK:
  case RISCV::PseudoVSE64_V_M1:
  case RISCV::PseudoVSE64_V_M1_MASK:
  case RISCV::PseudoVSE64_V_M2:
  case RISCV::PseudoVSE64_V_M2_MASK:
  case RISCV::PseudoVSE64_V_M4:
  case RISCV::PseudoVSE64_V_M4_MASK:
  case RISCV::PseudoVSE64_V_M8:
  case RISCV::PseudoVSE64_V_M8_MASK:
  case RISCV::PseudoVSSE64_V_M1:
  case RISCV::PseudoVSSE64_V_M1_MASK:
  case RISCV::PseudoVSSE64_V_M2:
  case RISCV::PseudoVSSE64_V_M2_MASK:
  case RISCV::PseudoVSSE64_V_M4:
  case RISCV::PseudoVSSE64_V_M4_MASK:
  case RISCV::PseudoVSSE64_V_M8:
  case RISCV::PseudoVSSE64_V_M8_MASK:
    EEW = 64;
    break;
  }

  return CurInfo.isCompatibleWithLoadStoreEEW(EEW, Require);
}

const ExtraOperand &RISCVInsertVSETVLI::getExtraOperand(const MachineInstr *MI) {
  auto EOIt = ExtraOpInfo.find(MI);
  assert(EOIt != ExtraOpInfo.end());

  return EOIt->second;
}

void RISCVInsertVSETVLI::copyExtraOperand(const MachineInstr *From,
                                          const MachineInstr *To) {
  auto ToEOIt = ExtraOpInfo.find(To);
  assert(ToEOIt != ExtraOpInfo.end());

  ToEOIt->second = getExtraOperand(From);
}

void RISCVInsertVSETVLI::copyExtraOperand(const ExtraOperand EO,
                                          const MachineInstr *To) {
  auto ToEOIt = ExtraOpInfo.find(To);
  assert(ToEOIt != ExtraOpInfo.end());

  ToEOIt->second = EO;
}

void RISCVInsertVSETVLI::computeExtraOperand(const MachineBasicBlock &MBB) {
  for (const MachineInstr &MI : MBB) {
    ExtraOperand EO; // Default: Undefined
    switch(MI.getOpcode()) {
    case RISCV::PseudoVSETVLEXT:
      EO.setReg(MI.getOperand(4).getReg());
      break;
    case RISCV::PseudoVSETVLI:
    case RISCV::PseudoVSETVLIX0:
    case RISCV::PseudoVSETIVLI: {
      if (RISCVVType::isNontemporal(MI.getOperand(2).getImm()))
        EO.setNontemporal();
      else
        EO.setZero();

      break;
    }
    default: {
      // For vector instructions (both EPI and RVV ones) we check if the VL
      // operand is the result of a PHI; if this is the case, we assign the
      // FromPHI tag to the ExtraOperand
      VSETVLIInfo Info;

      if (const RISCVEPIPseudosTable::EPIPseudoInfo *EPI =
              RISCVEPIPseudosTable::getEPIPseudoInfo(MI.getOpcode())) {
        // Check if the instruction set the NT bit
        // NOTE: vload/vstore NT overwrites any Extra info present before them
        unsigned Nontemporal = (MI.getOperand(EPI->getSEWIndex()).getImm() >> 9) & 0x1;
        if (Nontemporal) {
          EO.setNontemporal();
          break;
        }

        Info = computeInfoForEPIInstr(MI, EPI->getVLIndex(), EPI->getSEWIndex(),
                                      EPI->VLMul, EPI->getMaskOpIndex(), MRI);
      } else if (RISCVII::hasSEWOp(MI.getDesc().TSFlags)) {
        Info = computeInfoForInstr(MI, MI.getDesc().TSFlags, MRI);
      }

      if (Info.hasAVLReg()) {
        MachineInstr *PHI = MRI->getVRegDef(Info.getAVLReg());
        if (PHI && PHI->getOpcode() == RISCV::PHI && PHI->getParent() == &MBB)
          EO.setFromPHI();
      }

      break;
    }
    }

    ExtraOpInfo.insert({&MI, EO});
  }
}

ExtraOperand needPHI(const ArrayRef<ExtraOperand> &EOs) {
  ExtraOperand RetEO;

  // Check if at least one of the predecessors ExtraOperands is different
  // from Undefined; if not, we do not need a PHI
  bool NeedPHI = false;
  for (const auto &EO : EOs) {
    if (!EO.isUndefined()) {
      NeedPHI = true;
      break;
    }
  }

  if (NeedPHI) {
    // If all the !Undefined ExtraOperand(s) are Zero, no need for a PHI
    NeedPHI = false;
    for (const auto &EO : EOs) {
      if (!EO.isUndefined() &&
          !EO.isZero()) {
        NeedPHI = true;
        break;
      }
    }
    if (!NeedPHI)
      RetEO.setZero();
  }

  if (NeedPHI) {
    // We still do not need a PHI when all predecessors ExtraOperands are
    // equal to Nontemporal
    NeedPHI = false;
    for (const auto &EO : EOs) {
      if (!EO.isNontemporal()) {
        NeedPHI = true;
        break;
      }
    }
    if (!NeedPHI)
      RetEO.setNontemporal();
  }

  if (NeedPHI) {
    // Finally, we also do not need a PHI if all predecessors ExtraOperands
    // are equal to Reg and the register is the same
    NeedPHI = false;
    if (EOs.front().isReg()) {
      Register ExtraReg = EOs.front().getRegister();
      for (const auto &EO : EOs) {
        if (!EO.isReg() || EO.getRegister() != ExtraReg) {
          NeedPHI = true;
          break;
        }
      }
    } else
      NeedPHI = true;

    if (!NeedPHI)
      RetEO.setReg(EOs.front().getRegister());
  }

  if (NeedPHI)
    RetEO.setFromPHI();
  return RetEO;
}

void RISCVInsertVSETVLI::getExtraOperandFromPHI(MachineBasicBlock &MBB,
                                                const MachineInstr &MI) {
  BlockData &BBInfo = BlockInfo[MBB.getNumber()];
  VSETVLIInfo Info;
  if (RISCVII::hasSEWOp(MI.getDesc().TSFlags)) {
    Info = computeInfoForInstr(MI, MI.getDesc().TSFlags, MRI);
  } else if (const RISCVEPIPseudosTable::EPIPseudoInfo *EPI =
                 RISCVEPIPseudosTable::getEPIPseudoInfo(MI.getOpcode())) {
    Info = computeInfoForEPIInstr(MI, EPI->getVLIndex(), EPI->getSEWIndex(),
                                    EPI->VLMul, EPI->getMaskOpIndex(), MRI);
  }

  assert(Info.hasAVLReg());
  MachineInstr *PHI = MRI->getVRegDef(Info.getAVLReg());
  assert(PHI && PHI->getOpcode() == RISCV::PHI && PHI->getParent() == &MBB);

  const auto IterToPHI = BBInfo.PHIsForExtras.find(PHI);
  if (IterToPHI != BBInfo.PHIsForExtras.end()) {
    copyExtraOperand((*IterToPHI).second, &MI);
    return;
  }

  // If PHI is not in the PHIsForExtras map, calculate the corresponding
  // ExtraOperand (potentially adding a new PHI instruction for it)
  SmallVector<ExtraOperand, 4> EOs;
  SmallMapVector<MachineBasicBlock*, MachineInstr*, 4> PHIArgs;
  for (unsigned PHIOp = 1, NumOps = PHI->getNumOperands(); PHIOp != NumOps;
       PHIOp += 2) {
    Register InReg = PHI->getOperand(PHIOp).getReg();
    MachineInstr *DefMI = MRI->getVRegDef(InReg);
    MachineBasicBlock *PredMBB = PHI->getOperand(PHIOp + 1).getMBB();

    PHIArgs.insert({PredMBB, DefMI});
    EOs.push_back(getExtraOperand(DefMI));
  }

  ExtraOperand NewEO = needPHI(EOs);
  if (!NewEO.isFromPHI()) {
    copyExtraOperand(NewEO, &MI);
    BBInfo.PHIsForExtras.insert({PHI, NewEO});

    return;
  }

  // If we get here, then we need to add a new PHI instruction to calculate
  // the resulting ExtraOperand from the merge of the ExtraOperands coming
  // from the predecessors
  DebugLoc DL = MBB.findBranchDebugLoc();
  Register ExtraReg = MRI->createVirtualRegister(&RISCV::GPRRegClass);
  MachineInstrBuilder MIB =
      BuildMI(MBB, MBB.begin(), DL, TII->get(RISCV::PHI), ExtraReg);

  // Already assign ExtraOperand to MI and add it to PHIsForExtras map to avoid
  // an infinite loop when adding arguments to the PHI
  NewEO.setReg(ExtraReg);
  copyExtraOperand(NewEO, &MI);
  BBInfo.PHIsForExtras.insert({PHI, NewEO});

  // Add PHI arguments
  for (const auto &Elem : PHIArgs) {
    MachineBasicBlock *PredMBB;
    MachineInstr *PredMI;
    std::tie(PredMBB, PredMI) = Elem;

    if (getExtraOperand(PredMI).isFromPHI())
      getExtraOperandFromPHI(*PredMBB, *PredMI);

    ExtraOperand PredEO = getExtraOperand(PredMI);
    assert(!PredEO.isFromPHI());

    Register PredExtra = RISCV::NoRegister;
    if (PredEO.isReg())
      PredExtra = PredEO.getRegister();
    else if (PredEO.isNontemporal())
      PredExtra = getNTRegister(PredMBB);
    else
      PredExtra = getFakeRegister(PredMBB);

    MIB.addReg(PredExtra); // Extra operand register
    MIB.addMBB(PredMBB);   // Machine Basic Block

    // Assure that PredExtra is not being killed in the predecessor MBB
    MRI->clearKillFlags(PredExtra);
  }

  // Add new MI to the MF local MI->ExtraOperand map
  ExtraOperand NewMIEO;
  ExtraOpInfo.insert({MIB.getInstr(), NewMIEO});
}

void RISCVInsertVSETVLI::emitPHIsForExtras(MachineBasicBlock &MBB) {
  for (const MachineInstr &MI : MBB) {
    if (!getExtraOperand(&MI).isFromPHI())
      continue;

    getExtraOperandFromPHI(MBB, MI);
  }
}

void RISCVInsertVSETVLI::forwardPropagateAVL(MachineBasicBlock &MBB) {
  for (const MachineInstr &MI : MBB) {
    if (MI.getOpcode() != RISCV::PseudoVSETVLI &&
        MI.getOpcode() != RISCV::PseudoVSETVLIX0 &&
        MI.getOpcode() != RISCV::PseudoVSETIVLI &&
        MI.getOpcode() != RISCV::PseudoVSETVLEXT) {
      continue;
    }

    VSETVLIInfo VI = getInfoForVSETVLI(MI);
    const MachineOperand &GVLOp = MI.getOperand(0);
    assert(GVLOp.isReg());
    Register GVLReg = GVLOp.getReg();
    // Cycle through all uses of this GVL
    for (MachineRegisterInfo::use_nodbg_iterator
             UI = MRI->use_nodbg_begin(GVLReg),
             UIEnd = MRI->use_nodbg_end();
         UI != UIEnd;) {
      MachineOperand &Use(*UI++);
      assert(Use.getParent() != nullptr);
      const MachineInstr &UseMI = *Use.getParent();
      const int UseIndex = UseMI.getOperandNo(&Use);

      bool Propagate = false;
      // EPI instructions
      if (const RISCVEPIPseudosTable::EPIPseudoInfo *EPI =
              RISCVEPIPseudosTable::getEPIPseudoInfo(UseMI.getOpcode())) {
        if (UseIndex == EPI->getVLIndex()) {
          VSETVLIInfo UseInfo = computeInfoForEPIInstr(
              UseMI, EPI->getVLIndex(), EPI->getSEWIndex(), EPI->VLMul,
              EPI->getMaskOpIndex(), MRI);
          Propagate = UseInfo.hasSameVLMAX(VI);
        }
      } else {
        // RVV instructions
        uint64_t TSFlags = UseMI.getDesc().TSFlags;
        if (RISCVII::hasSEWOp(TSFlags) && RISCVII::hasVLOp(TSFlags)) {
          int NumOperands = UseMI.getNumExplicitOperands();
          if (RISCVII::hasVecPolicyOp(TSFlags))
            --NumOperands;

          // NumOperands - 2 == VLOpIndex
          if (UseIndex == (NumOperands - 2)) {
            VSETVLIInfo UseInfo = computeInfoForInstr(UseMI, TSFlags, MRI);
            Propagate = UseInfo.hasSameVLMAX(VI);
          }
        }
      }

      if (Propagate) {
        if (MI.getOpcode() == RISCV::PseudoVSETIVLI)
          Use.setImm(VI.getAVLImm());
        else
          Use.setReg(VI.getAVLReg());

        // Also propagate the Extra operand info
        if (getExtraOperand(&UseMI).isUndefined())
          copyExtraOperand(&MI, &UseMI);
      }
    }

    // Update liveness.
    if (MRI->use_nodbg_empty(GVLReg)) {
      assert(Register::isVirtualRegister(GVLReg));
      MachineRegisterInfo::def_iterator GVLOpIt = MRI->def_begin(GVLReg);
      assert(GVLOpIt != MRI->def_end());
      MachineOperand &GVLOp = *GVLOpIt;
      GVLOp.setIsDead();
    }
  }
}

bool RISCVInsertVSETVLI::computeVLVTYPEChanges(const MachineBasicBlock &MBB) {
  bool HadVectorOp = false;

  BlockData &BBInfo = BlockInfo[MBB.getNumber()];
  ExtraOperand LastEO;
  for (const MachineInstr &MI : MBB) {
    // Save the last defined ExtraOperand
    if (!getExtraOperand(&MI).isUndefined())
      LastEO = getExtraOperand(&MI);

    // If this is an explicit VSETVLI, VSETIVLI or VSETVLEXT, update our state.
    if (MI.getOpcode() == RISCV::PseudoVSETVLI ||
        MI.getOpcode() == RISCV::PseudoVSETVLIX0 ||
        MI.getOpcode() == RISCV::PseudoVSETIVLI ||
        MI.getOpcode() == RISCV::PseudoVSETVLEXT) {
      HadVectorOp = true;
      BBInfo.Change = getInfoForVSETVLI(MI);
      continue;
    }

    uint64_t TSFlags = MI.getDesc().TSFlags;
    if (RISCVII::hasSEWOp(TSFlags)) {
      HadVectorOp = true;

      VSETVLIInfo NewInfo = computeInfoForInstr(MI, TSFlags, MRI);

      if (!BBInfo.Change.isValid()) {
        BBInfo.Change = NewInfo;
      } else {
        // If this instruction isn't compatible with the previous VL/VTYPE
        // we need to insert a VSETVLI.
        // If this is a unit-stride or strided load/store, we may be able to use
        // the EMUL=(EEW/SEW)*LMUL relationship to avoid changing vtype.
        // NOTE: We only do this if the vtype we're comparing against was
        // created in this block. We need the first and third phase to treat
        // the store the same way.
        if (!canSkipVSETVLIForLoadStore(MI, NewInfo, BBInfo.Change) &&
            needVSETVLI(NewInfo, BBInfo.Change)) {
          BBInfo.Change = NewInfo;
        }
      }
    }

    if (const RISCVEPIPseudosTable::EPIPseudoInfo *EPI =
            RISCVEPIPseudosTable::getEPIPseudoInfo(MI.getOpcode())) {
      int VLIndex = EPI->getVLIndex();
      int SEWIndex = EPI->getSEWIndex();
      int MaskOpIndex = EPI->getMaskOpIndex();

      HadVectorOp = true;

      assert(SEWIndex >= 0 && "SEWIndex must be >= 0");
      VSETVLIInfo NewInfo = computeInfoForEPIInstr(
          MI, VLIndex, SEWIndex, EPI->VLMul, MaskOpIndex, MRI);

      if (!BBInfo.Change.isValid()) {
        BBInfo.Change = NewInfo;
      } else {
        // If this instruction isn't compatible with the previous VL/VTYPE
        // we need to insert a VSETVLI.
        // If this is a unit-stride or strided load/store, we may be able to use
        // the EMUL=(EEW/SEW)*LMUL relationship to avoid changing vtype.
        // NOTE: We only do this if the vtype we're comparing against was
        // created in this block. We need the first and third phase to treat
        // the store the same way.
        if (!canSkipVSETVLIForLoadStore(MI, NewInfo, BBInfo.Change) &&
            needVSETVLI(NewInfo, BBInfo.Change)) {
          BBInfo.Change = NewInfo;
        }
      }
    }

    // If this is something that updates VL/VTYPE that we don't know about, set
    // the state to unknown.
    if (MI.isCall() || MI.isInlineAsm() || MI.modifiesRegister(RISCV::VL) ||
        MI.modifiesRegister(RISCV::VTYPE)) {
      BBInfo.Change = VSETVLIInfo::getUnknown();
    }
  }

  // Initial exit state is whatever change we found in the block.
  BBInfo.Exit = BBInfo.Change;

  // The exit ExtraOperand value is the last !Undefined found in the MBB, if any
  BBInfo.ExitExtra = LastEO;

  return HadVectorOp;
}

void RISCVInsertVSETVLI::computeIncomingVLVTYPE(const MachineBasicBlock &MBB) {
  BlockData &BBInfo = BlockInfo[MBB.getNumber()];
  BBInfo.InQueue = false;

  VSETVLIInfo InInfo;
  SmallVector<ExtraOperand, 4> EOs;
  if (MBB.pred_empty()) {
    // There are no predecessors, so use the default starting status.
    InInfo.setUnknown();
  } else {
    for (MachineBasicBlock *P : MBB.predecessors()) {
      BlockData &PredBBInfo = BlockInfo[P->getNumber()];
      InInfo = InInfo.intersect(PredBBInfo.Exit);
      EOs.push_back(PredBBInfo.ExitExtra);
    }
  }

  // If we don't have any valid predecessor value, wait until we do.
  if (!InInfo.isValid())
    return;

  BBInfo.Pred = InInfo;

  // Update PredExtra acoordingly to what we have in AllPredsExtras
  switch(EOs.size()) {
  case 0:
    // No predecessors => nothing to do
    break;
  case 1: {
    // PredExtra == ExtraOperand of the only predecessor (no need for a PHI)
    BBInfo.PredExtra = EOs.front();
    break;
  }
  default: {
    BBInfo.PredExtra = needPHI(EOs);
    break;
  }
  }

  bool UpdatedExtraOperand = false;
  // Update ExitExtra with PredExtra value if there are no changes in the MBB
  if (BBInfo.ExitExtra.isUndefined() &&
      !BBInfo.PredExtra.isUndefined()) {
    BBInfo.ExitExtra = BBInfo.PredExtra;
    UpdatedExtraOperand = true;
  }

  VSETVLIInfo TmpStatus = BBInfo.Pred.merge(BBInfo.Change);
  bool UpdatedVSETVLIInfo = false;
  if (!(BBInfo.Exit == TmpStatus)) {
    BBInfo.Exit = TmpStatus;
    UpdatedVSETVLIInfo = true;
  }

  // If the new exit values match the old exit values,
  // we don't need to revisit any blocks.
  if (UpdatedExtraOperand || UpdatedVSETVLIInfo) {
    // Add the successors to the work list so we can propagate the
    // changed exit status.
    for (MachineBasicBlock *S : MBB.successors())
      if (!BlockInfo[S->getNumber()].InQueue)
        WorkList.push(S);
  }
}

// If we weren't able to prove a vsetvli was directly unneeded, it might still
// be unneeded if the AVL is a phi node where all incoming values are VL
// outputs from the last VSETVLI in their respective basic blocks.
bool RISCVInsertVSETVLI::needVSETVLIPHI(const VSETVLIInfo &Require,
                                        const MachineBasicBlock &MBB) {
  if (DisableInsertVSETVLPHIOpt)
    return true;

  if (!Require.hasAVLReg())
    return true;

  Register AVLReg = Require.getAVLReg();
  if (!AVLReg.isVirtual())
    return true;

  // We need the AVL to be produce by a PHI node in this basic block.
  MachineInstr *PHI = MRI->getVRegDef(AVLReg);
  if (!PHI || PHI->getOpcode() != RISCV::PHI || PHI->getParent() != &MBB)
    return true;

  for (unsigned PHIOp = 1, NumOps = PHI->getNumOperands(); PHIOp != NumOps;
       PHIOp += 2) {
    Register InReg = PHI->getOperand(PHIOp).getReg();
    MachineBasicBlock *PBB = PHI->getOperand(PHIOp + 1).getMBB();
    const BlockData &PBBInfo = BlockInfo[PBB->getNumber()];
    // If the exit from the predecessor has the VTYPE we are looking for
    // we might be able to avoid a VSETVLI.
    if (PBBInfo.Exit.isUnknown() ||
        !PBBInfo.Exit.hasCompatibleVTYPE(Require, /*Strict*/ false))
      return true;

    // We need the PHI input to the be the output of a VSET(I)VLI(EXT).
    MachineInstr *DefMI = MRI->getVRegDef(InReg);
    if (!DefMI || (DefMI->getOpcode() != RISCV::PseudoVSETVLI &&
                   DefMI->getOpcode() != RISCV::PseudoVSETVLIX0 &&
                   DefMI->getOpcode() != RISCV::PseudoVSETIVLI &&
                   DefMI->getOpcode() != RISCV::PseudoVSETVLEXT))
      return true;

    // We found a VSET(I)VLI(EXT) make sure it matches the output of the
    // predecessor block.
    VSETVLIInfo DefInfo = getInfoForVSETVLI(*DefMI);
    if (!DefInfo.hasSameAVL(PBBInfo.Exit) ||
        !DefInfo.hasSameVTYPE(PBBInfo.Exit))
      return true;
  }

  // If all the incoming values to the PHI checked out, we don't need
  // to insert a VSETVLI.
  return false;
}

void RISCVInsertVSETVLI::emitVSETVLIs(MachineBasicBlock &MBB) {
  BlockData &BBInfo = BlockInfo[MBB.getNumber()];
  VSETVLIInfo CurInfo;
<<<<<<< HEAD
  MachineInstr *PrevMI = nullptr;
=======
  // BBLocalInfo tracks the VL/VTYPE state the same way BBInfo.Change was
  // calculated in computeIncomingVLVTYPE. We need this to apply
  // canSkipVSETVLIForLoadStore the same way computeIncomingVLVTYPE did. We
  // can't include predecessor information in that decision to avoid disagreeing
  // with the global analysis.
  VSETVLIInfo BBLocalInfo;
>>>>>>> ec3ebfdd
  // Only be set if current VSETVLIInfo is from an explicit VSET(I)VLI.
  MachineInstr *PrevVSETVLIMI = nullptr;

  for (MachineInstr &MI : MBB) {
    // Retrieve ExtraOperand of previous instruction
    ExtraOperand PrevEO = PrevMI ? getExtraOperand(PrevMI) : BBInfo.PredExtra;

    // Inherit ExtraOperand, if MI's one == Undefined
    if (getExtraOperand(&MI).isUndefined())
      copyExtraOperand(PrevEO, &MI);

    PrevMI = &MI;
    bool HasSameExtraOperand = getExtraOperand(&MI) == PrevEO;

    // If this is an explicit VSETVLI, VSETIVLI or VSETVLEXT, update our state.
    if (MI.getOpcode() == RISCV::PseudoVSETVLI ||
        MI.getOpcode() == RISCV::PseudoVSETVLIX0 ||
        MI.getOpcode() == RISCV::PseudoVSETIVLI ||
        MI.getOpcode() == RISCV::PseudoVSETVLEXT) {
      // Conservatively, mark the VL and VTYPE as live.
      unsigned NumOperands = MI.getNumOperands();
      assert(MI.getOperand(NumOperands - 2).getReg() == RISCV::VL &&
             MI.getOperand(NumOperands - 1).getReg() == RISCV::VTYPE &&
             "Unexpected operands where VL and VTYPE should be");
      MI.getOperand(NumOperands - 2).setIsDead(false);
      MI.getOperand(NumOperands - 1).setIsDead(false);
      CurInfo = getInfoForVSETVLI(MI);
      BBLocalInfo = getInfoForVSETVLI(MI);
      PrevVSETVLIMI = &MI;
      continue;
    }

    uint64_t TSFlags = MI.getDesc().TSFlags;
    if (RISCVII::hasSEWOp(TSFlags)) {
      VSETVLIInfo NewInfo = computeInfoForInstr(MI, TSFlags, MRI);
      if (RISCVII::hasVLOp(TSFlags)) {
        unsigned Offset = 2;
        if (RISCVII::hasVecPolicyOp(TSFlags))
          Offset = 3;
        MachineOperand &VLOp =
            MI.getOperand(MI.getNumExplicitOperands() - Offset);
        if (VLOp.isReg()) {
          // Erase the AVL operand from the instruction.
          VLOp.setReg(RISCV::NoRegister);
          VLOp.setIsKill(false);
        }
        MI.addOperand(MachineOperand::CreateReg(RISCV::VL, /*isDef*/ false,
                                                /*isImp*/ true));
      }
      MI.addOperand(MachineOperand::CreateReg(RISCV::VTYPE, /*isDef*/ false,
                                              /*isImp*/ true));

      if (!CurInfo.isValid()) {
        // We haven't found any vector instructions or VL/VTYPE changes yet,
        // use the predecessor information.
        assert(BBInfo.Pred.isValid() &&
               "Expected a valid predecessor state.");
        if (!HasSameExtraOperand ||
            (needVSETVLI(NewInfo, BBInfo.Pred) &&
             needVSETVLIPHI(NewInfo, MBB))) {
          insertVSETVLI(MBB, MI, NewInfo, BBInfo.Pred);
          CurInfo = NewInfo;
        }
      } else {
        // If this instruction isn't compatible with the previous VL/VTYPE
        // we need to insert a VSETVLI.
        // If this is a unit-stride or strided load/store, we may be able to use
        // the EMUL=(EEW/SEW)*LMUL relationship to avoid changing vtype.
        // NOTE: We can't use predecessor information for the store. We must
        // treat it the same as the first phase so that we produce the correct
        // vl/vtype for succesor blocks.
        if (!HasSameExtraOperand ||
            (!canSkipVSETVLIForLoadStore(MI, NewInfo, CurInfo) &&
             needVSETVLI(NewInfo, CurInfo))) {
          // If the previous VL/VTYPE is set by VSETVLI and do not use, Merge it
          // with current VL/VTYPE.
          bool NeedInsertVSETVLI = true;
          if (PrevVSETVLIMI) {
            bool HasSameAVL =
                CurInfo.hasSameAVL(NewInfo) ||
                (NewInfo.hasAVLReg() && NewInfo.getAVLReg().isVirtual() &&
                 NewInfo.getAVLReg() == PrevVSETVLIMI->getOperand(0).getReg());
            // If these two VSETVLI have the same AVL and the same VLMAX,
            // we could merge these two VSETVLI.
            if (HasSameAVL && HasSameExtraOperand &&
                CurInfo.getSEWLMULRatio() == NewInfo.getSEWLMULRatio()) {
              PrevVSETVLIMI->getOperand(2).setImm(NewInfo.encodeVTYPE());
              NeedInsertVSETVLI = false;
            }
            if (isScalarMoveInstr(MI) && HasSameExtraOperand &&
                ((CurInfo.hasNonZeroAVL() && NewInfo.hasNonZeroAVL()) ||
                 (CurInfo.hasZeroAVL() && NewInfo.hasZeroAVL())) &&
                NewInfo.hasSameVLMAX(CurInfo)) {
              PrevVSETVLIMI->getOperand(2).setImm(NewInfo.encodeVTYPE());
              NeedInsertVSETVLI = false;
            }
          }
          if (NeedInsertVSETVLI)
            insertVSETVLI(MBB, MI, NewInfo, CurInfo);
          CurInfo = NewInfo;
        }
      }
      PrevVSETVLIMI = nullptr;
    }

    // Handle EPI pseudos here.
    if (const RISCVEPIPseudosTable::EPIPseudoInfo *EPI =
            RISCVEPIPseudosTable::getEPIPseudoInfo(MI.getOpcode())) {
      int VLIndex = EPI->getVLIndex();
      int SEWIndex = EPI->getSEWIndex();
      int MaskOpIndex = EPI->getMaskOpIndex();

      assert(SEWIndex >= 0 && "SEWIndex must be >= 0");
      VSETVLIInfo NewInfo = computeInfoForEPIInstr(
          MI, VLIndex, SEWIndex, EPI->VLMul, MaskOpIndex, MRI);

      if (VLIndex >= 0) {
        MachineOperand &VLOp = MI.getOperand(VLIndex);
        // We don't lower to VL immediates in EPI yet.
        assert((VLOp.isReg() ||
                (VLOp.isImm() && VLOp.getImm() == RISCV::VLMaxSentinel)) &&
               "Invalid AVL operand");
        if (VLOp.isReg()) {
          // Erase the AVL operand from the instruction.
          VLOp.setReg(RISCV::NoRegister);
          VLOp.setIsKill(false);
        }
      }

      if (!CurInfo.isValid()) {
        // We haven't found any vector instructions or VL/VTYPE changes yet,
        // use the predecessor information.
        assert(BBInfo.Pred.isValid() &&
               "Expected a valid predecessor state.");
<<<<<<< HEAD
        if (!HasSameExtraOperand ||
            (needVSETVLI(NewInfo, BBInfo.Pred) &&
             needVSETVLIPHI(NewInfo, MBB))) {
          insertVSETVLI(MBB, MI, NewInfo, BBInfo.Pred);
=======
        // Don't use predecessor information if there was an earlier instruction
        // in this block that allowed a vsetvli to be skipped for load/store.
        if (!(BBLocalInfo.isValid() &&
              canSkipVSETVLIForLoadStore(MI, NewInfo, BBLocalInfo)) &&
            needVSETVLI(NewInfo, BlockInfo[MBB.getNumber()].Pred) &&
            needVSETVLIPHI(NewInfo, MBB)) {
          insertVSETVLI(MBB, MI, NewInfo, BlockInfo[MBB.getNumber()].Pred);
>>>>>>> ec3ebfdd
          CurInfo = NewInfo;
          BBLocalInfo = NewInfo;
        }

        // We must update BBLocalInfo for every vector instruction.
        if (!BBLocalInfo.isValid())
          BBLocalInfo = NewInfo;
      } else {
        assert(BBLocalInfo.isValid());
        // If this instruction isn't compatible with the previous VL/VTYPE
        // we need to insert a VSETVLI.
        // If this is a unit-stride or strided load/store, we may be able to use
        // the EMUL=(EEW/SEW)*LMUL relationship to avoid changing vtype.
        // NOTE: We can't use predecessor information for the store. We must
        // treat it the same as the first phase so that we produce the correct
        // vl/vtype for succesor blocks.
        if (!HasSameExtraOperand ||
            (!canSkipVSETVLIForLoadStore(MI, NewInfo, CurInfo) &&
             needVSETVLI(NewInfo, CurInfo))) {
          // If the previous VL/VTYPE is set by VSETVLI and do not use, Merge it
          // with current VL/VTYPE.
          bool NeedInsertVSETVLI = true;
          if (PrevVSETVLIMI) {
            bool HasSameAVL =
                CurInfo.hasSameAVL(NewInfo) ||
                (NewInfo.hasAVLReg() && NewInfo.getAVLReg().isVirtual() &&
                 NewInfo.getAVLReg() == PrevVSETVLIMI->getOperand(0).getReg());
            // If these two VSETVLI have the same AVL and the same VLMAX,
            // we could merge these two VSETVLI.
            if (HasSameAVL && HasSameExtraOperand &&
                CurInfo.getSEWLMULRatio() == NewInfo.getSEWLMULRatio()) {
              PrevVSETVLIMI->getOperand(2).setImm(NewInfo.encodeVTYPE());
              NeedInsertVSETVLI = false;
            }
            if (isScalarMoveInstr(MI) && HasSameExtraOperand &&
                ((CurInfo.hasNonZeroAVL() && NewInfo.hasNonZeroAVL()) ||
                 (CurInfo.hasZeroAVL() && NewInfo.hasZeroAVL())) &&
                NewInfo.hasSameVLMAX(CurInfo)) {
              PrevVSETVLIMI->getOperand(2).setImm(NewInfo.encodeVTYPE());
              NeedInsertVSETVLI = false;
            }
          }
          if (NeedInsertVSETVLI)
            insertVSETVLI(MBB, MI, NewInfo, CurInfo);
          CurInfo = NewInfo;
          BBLocalInfo = NewInfo;
        }
      }
      PrevVSETVLIMI = nullptr;
    }

    // If this is something updates VL/VTYPE that we don't know about, set
    // the state to unknown.
    if (MI.isCall() || MI.isInlineAsm() || MI.modifiesRegister(RISCV::VL) ||
        MI.modifiesRegister(RISCV::VTYPE)) {
      CurInfo = VSETVLIInfo::getUnknown();
      BBLocalInfo = VSETVLIInfo::getUnknown();
      PrevVSETVLIMI = nullptr;
    }
  }
}

bool RISCVInsertVSETVLI::runOnMachineFunction(MachineFunction &MF) {
  // Skip if the vector extension is not enabled.
  const RISCVSubtarget &ST = MF.getSubtarget<RISCVSubtarget>();
  if (!ST.hasVInstructions())
    return false;

  TII = ST.getInstrInfo();
  MRI = &MF.getRegInfo();

  assert(BlockInfo.empty() && "Expect empty block infos");
  BlockInfo.resize(MF.getNumBlockIDs());
  // Map a ExtraOperand info to each MachineInstr
  for (const MachineBasicBlock &MBB : MF)
    computeExtraOperand(MBB);

  // Add PHIs for ExtraOperands
  for (MachineBasicBlock &MBB : MF)
    emitPHIsForExtras(MBB);

  // Phase 0 - propagate AVL when VLMAX is the same
  for (MachineBasicBlock &MBB : MF)
    forwardPropagateAVL(MBB);

  bool HaveVectorOp = false;

  // Phase 1 - determine how VL/VTYPE are affected by the each block.
  for (const MachineBasicBlock &MBB : MF)
    HaveVectorOp |= computeVLVTYPEChanges(MBB);

  // If we didn't find any instructions that need VSETVLI, we're done.
  if (HaveVectorOp) {
    // Phase 2 - determine the exit VL/VTYPE from each block. We add all
    // blocks to the list here, but will also add any that need to be revisited
    // during Phase 2 processing.
    for (const MachineBasicBlock &MBB : MF) {
      WorkList.push(&MBB);
      BlockInfo[MBB.getNumber()].InQueue = true;
    }
    while (!WorkList.empty()) {
      const MachineBasicBlock &MBB = *WorkList.front();
      WorkList.pop();
      computeIncomingVLVTYPE(MBB);
    }

    // Phase 3 - add any vsetvli instructions needed in the block. Use the
    // Phase 2 information to avoid adding vsetvlis before the first vector
    // instruction in the block if the VL/VTYPE is satisfied by its
    // predecessors.
    for (MachineBasicBlock &MBB : MF)
      emitVSETVLIs(MBB);
  }

  BlockInfo.clear();
  ExtraOpInfo.clear();

  return HaveVectorOp;
}

/// Returns an instance of the Insert VSETVLI pass.
FunctionPass *llvm::createRISCVInsertVSETVLIPass() {
  return new RISCVInsertVSETVLI();
}<|MERGE_RESOLUTION|>--- conflicted
+++ resolved
@@ -1620,16 +1620,14 @@
 void RISCVInsertVSETVLI::emitVSETVLIs(MachineBasicBlock &MBB) {
   BlockData &BBInfo = BlockInfo[MBB.getNumber()];
   VSETVLIInfo CurInfo;
-<<<<<<< HEAD
   MachineInstr *PrevMI = nullptr;
-=======
+
   // BBLocalInfo tracks the VL/VTYPE state the same way BBInfo.Change was
   // calculated in computeIncomingVLVTYPE. We need this to apply
   // canSkipVSETVLIForLoadStore the same way computeIncomingVLVTYPE did. We
   // can't include predecessor information in that decision to avoid disagreeing
   // with the global analysis.
   VSETVLIInfo BBLocalInfo;
->>>>>>> ec3ebfdd
   // Only be set if current VSETVLIInfo is from an explicit VSET(I)VLI.
   MachineInstr *PrevVSETVLIMI = nullptr;
 
@@ -1687,101 +1685,16 @@
         // use the predecessor information.
         assert(BBInfo.Pred.isValid() &&
                "Expected a valid predecessor state.");
-        if (!HasSameExtraOperand ||
-            (needVSETVLI(NewInfo, BBInfo.Pred) &&
-             needVSETVLIPHI(NewInfo, MBB))) {
-          insertVSETVLI(MBB, MI, NewInfo, BBInfo.Pred);
-          CurInfo = NewInfo;
-        }
-      } else {
-        // If this instruction isn't compatible with the previous VL/VTYPE
-        // we need to insert a VSETVLI.
-        // If this is a unit-stride or strided load/store, we may be able to use
-        // the EMUL=(EEW/SEW)*LMUL relationship to avoid changing vtype.
-        // NOTE: We can't use predecessor information for the store. We must
-        // treat it the same as the first phase so that we produce the correct
-        // vl/vtype for succesor blocks.
-        if (!HasSameExtraOperand ||
-            (!canSkipVSETVLIForLoadStore(MI, NewInfo, CurInfo) &&
-             needVSETVLI(NewInfo, CurInfo))) {
-          // If the previous VL/VTYPE is set by VSETVLI and do not use, Merge it
-          // with current VL/VTYPE.
-          bool NeedInsertVSETVLI = true;
-          if (PrevVSETVLIMI) {
-            bool HasSameAVL =
-                CurInfo.hasSameAVL(NewInfo) ||
-                (NewInfo.hasAVLReg() && NewInfo.getAVLReg().isVirtual() &&
-                 NewInfo.getAVLReg() == PrevVSETVLIMI->getOperand(0).getReg());
-            // If these two VSETVLI have the same AVL and the same VLMAX,
-            // we could merge these two VSETVLI.
-            if (HasSameAVL && HasSameExtraOperand &&
-                CurInfo.getSEWLMULRatio() == NewInfo.getSEWLMULRatio()) {
-              PrevVSETVLIMI->getOperand(2).setImm(NewInfo.encodeVTYPE());
-              NeedInsertVSETVLI = false;
-            }
-            if (isScalarMoveInstr(MI) && HasSameExtraOperand &&
-                ((CurInfo.hasNonZeroAVL() && NewInfo.hasNonZeroAVL()) ||
-                 (CurInfo.hasZeroAVL() && NewInfo.hasZeroAVL())) &&
-                NewInfo.hasSameVLMAX(CurInfo)) {
-              PrevVSETVLIMI->getOperand(2).setImm(NewInfo.encodeVTYPE());
-              NeedInsertVSETVLI = false;
-            }
-          }
-          if (NeedInsertVSETVLI)
-            insertVSETVLI(MBB, MI, NewInfo, CurInfo);
-          CurInfo = NewInfo;
-        }
-      }
-      PrevVSETVLIMI = nullptr;
-    }
-
-    // Handle EPI pseudos here.
-    if (const RISCVEPIPseudosTable::EPIPseudoInfo *EPI =
-            RISCVEPIPseudosTable::getEPIPseudoInfo(MI.getOpcode())) {
-      int VLIndex = EPI->getVLIndex();
-      int SEWIndex = EPI->getSEWIndex();
-      int MaskOpIndex = EPI->getMaskOpIndex();
-
-      assert(SEWIndex >= 0 && "SEWIndex must be >= 0");
-      VSETVLIInfo NewInfo = computeInfoForEPIInstr(
-          MI, VLIndex, SEWIndex, EPI->VLMul, MaskOpIndex, MRI);
-
-      if (VLIndex >= 0) {
-        MachineOperand &VLOp = MI.getOperand(VLIndex);
-        // We don't lower to VL immediates in EPI yet.
-        assert((VLOp.isReg() ||
-                (VLOp.isImm() && VLOp.getImm() == RISCV::VLMaxSentinel)) &&
-               "Invalid AVL operand");
-        if (VLOp.isReg()) {
-          // Erase the AVL operand from the instruction.
-          VLOp.setReg(RISCV::NoRegister);
-          VLOp.setIsKill(false);
-        }
-      }
-
-      if (!CurInfo.isValid()) {
-        // We haven't found any vector instructions or VL/VTYPE changes yet,
-        // use the predecessor information.
-        assert(BBInfo.Pred.isValid() &&
-               "Expected a valid predecessor state.");
-<<<<<<< HEAD
-        if (!HasSameExtraOperand ||
-            (needVSETVLI(NewInfo, BBInfo.Pred) &&
-             needVSETVLIPHI(NewInfo, MBB))) {
-          insertVSETVLI(MBB, MI, NewInfo, BBInfo.Pred);
-=======
         // Don't use predecessor information if there was an earlier instruction
         // in this block that allowed a vsetvli to be skipped for load/store.
-        if (!(BBLocalInfo.isValid() &&
+        if (!HasSameExtraOperand || (!(BBLocalInfo.isValid() &&
               canSkipVSETVLIForLoadStore(MI, NewInfo, BBLocalInfo)) &&
             needVSETVLI(NewInfo, BlockInfo[MBB.getNumber()].Pred) &&
-            needVSETVLIPHI(NewInfo, MBB)) {
+            needVSETVLIPHI(NewInfo, MBB))) {
           insertVSETVLI(MBB, MI, NewInfo, BlockInfo[MBB.getNumber()].Pred);
->>>>>>> ec3ebfdd
           CurInfo = NewInfo;
           BBLocalInfo = NewInfo;
         }
-
         // We must update BBLocalInfo for every vector instruction.
         if (!BBLocalInfo.isValid())
           BBLocalInfo = NewInfo;
@@ -1829,6 +1742,93 @@
       PrevVSETVLIMI = nullptr;
     }
 
+    // Handle EPI pseudos here.
+    if (const RISCVEPIPseudosTable::EPIPseudoInfo *EPI =
+            RISCVEPIPseudosTable::getEPIPseudoInfo(MI.getOpcode())) {
+      int VLIndex = EPI->getVLIndex();
+      int SEWIndex = EPI->getSEWIndex();
+      int MaskOpIndex = EPI->getMaskOpIndex();
+
+      assert(SEWIndex >= 0 && "SEWIndex must be >= 0");
+      VSETVLIInfo NewInfo = computeInfoForEPIInstr(
+          MI, VLIndex, SEWIndex, EPI->VLMul, MaskOpIndex, MRI);
+
+      if (VLIndex >= 0) {
+        MachineOperand &VLOp = MI.getOperand(VLIndex);
+        // We don't lower to VL immediates in EPI yet.
+        assert((VLOp.isReg() ||
+                (VLOp.isImm() && VLOp.getImm() == RISCV::VLMaxSentinel)) &&
+               "Invalid AVL operand");
+        if (VLOp.isReg()) {
+          // Erase the AVL operand from the instruction.
+          VLOp.setReg(RISCV::NoRegister);
+          VLOp.setIsKill(false);
+        }
+      }
+
+      if (!CurInfo.isValid()) {
+        // We haven't found any vector instructions or VL/VTYPE changes yet,
+        // use the predecessor information.
+        assert(BBInfo.Pred.isValid() &&
+               "Expected a valid predecessor state.");
+        // Don't use predecessor information if there was an earlier instruction
+        // in this block that allowed a vsetvli to be skipped for load/store.
+        if (!HasSameExtraOperand || (!(BBLocalInfo.isValid() &&
+              canSkipVSETVLIForLoadStore(MI, NewInfo, BBLocalInfo)) &&
+            needVSETVLI(NewInfo, BlockInfo[MBB.getNumber()].Pred) &&
+            needVSETVLIPHI(NewInfo, MBB))) {
+          insertVSETVLI(MBB, MI, NewInfo, BlockInfo[MBB.getNumber()].Pred);
+          CurInfo = NewInfo;
+          BBLocalInfo = NewInfo;
+        }
+
+        // We must update BBLocalInfo for every vector instruction.
+        if (!BBLocalInfo.isValid())
+          BBLocalInfo = NewInfo;
+      } else {
+        assert(BBLocalInfo.isValid());
+        // If this instruction isn't compatible with the previous VL/VTYPE
+        // we need to insert a VSETVLI.
+        // If this is a unit-stride or strided load/store, we may be able to use
+        // the EMUL=(EEW/SEW)*LMUL relationship to avoid changing vtype.
+        // NOTE: We can't use predecessor information for the store. We must
+        // treat it the same as the first phase so that we produce the correct
+        // vl/vtype for succesor blocks.
+        if (!HasSameExtraOperand ||
+            (!canSkipVSETVLIForLoadStore(MI, NewInfo, CurInfo) &&
+             needVSETVLI(NewInfo, CurInfo))) {
+          // If the previous VL/VTYPE is set by VSETVLI and do not use, Merge it
+          // with current VL/VTYPE.
+          bool NeedInsertVSETVLI = true;
+          if (PrevVSETVLIMI) {
+            bool HasSameAVL =
+                CurInfo.hasSameAVL(NewInfo) ||
+                (NewInfo.hasAVLReg() && NewInfo.getAVLReg().isVirtual() &&
+                 NewInfo.getAVLReg() == PrevVSETVLIMI->getOperand(0).getReg());
+            // If these two VSETVLI have the same AVL and the same VLMAX,
+            // we could merge these two VSETVLI.
+            if (HasSameAVL && HasSameExtraOperand &&
+                CurInfo.getSEWLMULRatio() == NewInfo.getSEWLMULRatio()) {
+              PrevVSETVLIMI->getOperand(2).setImm(NewInfo.encodeVTYPE());
+              NeedInsertVSETVLI = false;
+            }
+            if (isScalarMoveInstr(MI) && HasSameExtraOperand &&
+                ((CurInfo.hasNonZeroAVL() && NewInfo.hasNonZeroAVL()) ||
+                 (CurInfo.hasZeroAVL() && NewInfo.hasZeroAVL())) &&
+                NewInfo.hasSameVLMAX(CurInfo)) {
+              PrevVSETVLIMI->getOperand(2).setImm(NewInfo.encodeVTYPE());
+              NeedInsertVSETVLI = false;
+            }
+          }
+          if (NeedInsertVSETVLI)
+            insertVSETVLI(MBB, MI, NewInfo, CurInfo);
+          CurInfo = NewInfo;
+          BBLocalInfo = NewInfo;
+        }
+      }
+      PrevVSETVLIMI = nullptr;
+    }
+
     // If this is something updates VL/VTYPE that we don't know about, set
     // the state to unknown.
     if (MI.isCall() || MI.isInlineAsm() || MI.modifiesRegister(RISCV::VL) ||

--- conflicted
+++ resolved
@@ -1122,44 +1122,46 @@
       } else {
         // If this instruction isn't compatible with the previous VL/VTYPE
         // we need to insert a VSETVLI.
-<<<<<<< HEAD
-        if (needVSETVLI(NewInfo, BBInfo.Change)) {
-          if (!NewInfo.hasExtra())
-            NewInfo.inheritExtraFrom(BBInfo.Change);
-          BBInfo.Change = NewInfo;
-        }
-      }
-    }
-
-    if (const RISCVEPIPseudosTable::EPIPseudoInfo *EPI =
-            RISCVEPIPseudosTable::getEPIPseudoInfo(MI.getOpcode())) {
-      int VLIndex = EPI->getVLIndex();
-      int SEWIndex = EPI->getSEWIndex();
-      int MaskOpIndex = EPI->getMaskOpIndex();
-
-      HadVectorOp = true;
-
-      assert(SEWIndex >= 0 && "SEWIndex must be >= 0");
-      VSETVLIInfo NewInfo = computeInfoForEPIInstr(
-          MI, VLIndex, SEWIndex, EPI->VLMul, MaskOpIndex, MRI);
-
-      if (!BBInfo.Change.isValid()) {
-        BBInfo.Change = NewInfo;
-      } else {
-        // If this instruction isn't compatible with the previous VL/VTYPE
-        // we need to insert a VSETVLI.
-        if (needVSETVLI(NewInfo, BBInfo.Change)) {
-          if (!NewInfo.hasExtra())
-            NewInfo.inheritExtraFrom(BBInfo.Change);
-=======
         // If this is a unit-stride or strided load/store, we may be able to use
         // the EMUL=(EEW/SEW)*LMUL relationship to avoid changing vtype.
         // NOTE: We only do this if the vtype we're comparing against was
         // created in this block. We need the first and third phase to treat
         // the store the same way.
         if (!canSkipVSETVLIForLoadStore(MI, NewInfo, BBInfo.Change) &&
-            needVSETVLI(NewInfo, BBInfo.Change))
->>>>>>> 7e596f0c
+            needVSETVLI(NewInfo, BBInfo.Change)) {
+          if (!NewInfo.hasExtra())
+            NewInfo.inheritExtraFrom(BBInfo.Change);
+          BBInfo.Change = NewInfo;
+        }
+      }
+    }
+
+    if (const RISCVEPIPseudosTable::EPIPseudoInfo *EPI =
+            RISCVEPIPseudosTable::getEPIPseudoInfo(MI.getOpcode())) {
+      int VLIndex = EPI->getVLIndex();
+      int SEWIndex = EPI->getSEWIndex();
+      int MaskOpIndex = EPI->getMaskOpIndex();
+
+      HadVectorOp = true;
+
+      assert(SEWIndex >= 0 && "SEWIndex must be >= 0");
+      VSETVLIInfo NewInfo = computeInfoForEPIInstr(
+          MI, VLIndex, SEWIndex, EPI->VLMul, MaskOpIndex, MRI);
+
+      if (!BBInfo.Change.isValid()) {
+        BBInfo.Change = NewInfo;
+      } else {
+        // If this instruction isn't compatible with the previous VL/VTYPE
+        // we need to insert a VSETVLI.
+        // If this is a unit-stride or strided load/store, we may be able to use
+        // the EMUL=(EEW/SEW)*LMUL relationship to avoid changing vtype.
+        // NOTE: We only do this if the vtype we're comparing against was
+        // created in this block. We need the first and third phase to treat
+        // the store the same way.
+        if (!canSkipVSETVLIForLoadStore(MI, NewInfo, BBInfo.Change) &&
+            needVSETVLI(NewInfo, BBInfo.Change)) {
+          if (!NewInfo.hasExtra())
+            NewInfo.inheritExtraFrom(BBInfo.Change);
           BBInfo.Change = NewInfo;
         }
       }
@@ -1344,7 +1346,13 @@
       } else {
         // If this instruction isn't compatible with the previous VL/VTYPE
         // we need to insert a VSETVLI.
-        if (needVSETVLI(NewInfo, CurInfo)) {
+        // If this is a unit-stride or strided load/store, we may be able to use
+        // the EMUL=(EEW/SEW)*LMUL relationship to avoid changing vtype.
+        // NOTE: We can't use predecessor information for the store. We must
+        // treat it the same as the first phase so that we produce the correct
+        // vl/vtype for succesor blocks.
+        if (!canSkipVSETVLIForLoadStore(MI, NewInfo, CurInfo) &&
+            needVSETVLI(NewInfo, CurInfo)) {
           if (!NewInfo.hasExtra())
             NewInfo.inheritExtraFrom(CurInfo);
           // If the previous VL/VTYPE is set by VSETVLI and do not use, Merge it
@@ -1406,11 +1414,6 @@
       } else {
         // If this instruction isn't compatible with the previous VL/VTYPE
         // we need to insert a VSETVLI.
-<<<<<<< HEAD
-        if (needVSETVLI(NewInfo, CurInfo)) {
-          if (!NewInfo.hasExtra())
-            NewInfo.inheritExtraFrom(CurInfo);
-=======
         // If this is a unit-stride or strided load/store, we may be able to use
         // the EMUL=(EEW/SEW)*LMUL relationship to avoid changing vtype.
         // NOTE: We can't use predecessor information for the store. We must
@@ -1418,7 +1421,8 @@
         // vl/vtype for succesor blocks.
         if (!canSkipVSETVLIForLoadStore(MI, NewInfo, CurInfo) &&
             needVSETVLI(NewInfo, CurInfo)) {
->>>>>>> 7e596f0c
+          if (!NewInfo.hasExtra())
+            NewInfo.inheritExtraFrom(CurInfo);
           // If the previous VL/VTYPE is set by VSETVLI and do not use, Merge it
           // with current VL/VTYPE.
           bool NeedInsertVSETVLI = true;

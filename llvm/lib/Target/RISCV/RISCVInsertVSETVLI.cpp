//===- RISCVInsertVSETVLI.cpp - Insert VSETVLI instructions ---------------===//
//
// Part of the LLVM Project, under the Apache License v2.0 with LLVM Exceptions.
// See https://llvm.org/LICENSE.txt for license information.
// SPDX-License-Identifier: Apache-2.0 WITH LLVM-exception
//
//===----------------------------------------------------------------------===//
//
// This file implements a function pass that inserts VSETVLI instructions where
// needed.
//
// This pass consists of 3 phases:
//
// Phase 1 collects how each basic block affects VL/VTYPE.
//
// Phase 2 uses the information from phase 1 to do a data flow analysis to
// propagate the VL/VTYPE changes through the function. This gives us the
// VL/VTYPE at the start of each basic block.
//
// Phase 3 inserts VSETVLI instructions in each basic block. Information from
// phase 2 is used to prevent inserting a VSETVLI before the first vector
// instruction in the block if possible.
//
//===----------------------------------------------------------------------===//

#include "RISCV.h"
#include "RISCVSubtarget.h"
#include "llvm/CodeGen/LiveIntervals.h"
#include "llvm/CodeGen/MachineFunctionPass.h"
#include <queue>
using namespace llvm;

#define DEBUG_TYPE "riscv-insert-vsetvli"
#define RISCV_INSERT_VSETVLI_NAME "RISCV Insert VSETVLI pass"

static cl::opt<bool> DisableInsertVSETVLPHIOpt(
    "riscv-disable-insert-vsetvl-phi-opt", cl::init(false), cl::Hidden,
    cl::desc("Disable looking through phis when inserting vsetvlis."));

namespace {

class VSETVLIInfo {
  union {
    Register AVLReg;
    unsigned AVLImm;
  };

  enum : uint8_t {
    Uninitialized,
    AVLIsReg,
    AVLIsImm,
    Unknown,
  } State = Uninitialized;

  // Fields from VTYPE.
  RISCVII::VLMUL VLMul = RISCVII::LMUL_1;
  uint8_t SEW = 0;
<<<<<<< HEAD
  bool TailAgnostic = false;
  bool MaskAgnostic = false;
  bool Nontemporal = false;
=======
  uint8_t TailAgnostic : 1;
  uint8_t MaskAgnostic : 1;
  uint8_t MaskRegOp : 1;
>>>>>>> bc3f070f

public:
  VSETVLIInfo()
      : AVLImm(0), TailAgnostic(false), MaskAgnostic(false), MaskRegOp(false) {}

  static VSETVLIInfo getUnknown() {
    VSETVLIInfo Info;
    Info.setUnknown();
    return Info;
  }

  bool isValid() const { return State != Uninitialized; }
  void setUnknown() { State = Unknown; }
  bool isUnknown() const { return State == Unknown; }

  void setAVLReg(Register Reg) {
    AVLReg = Reg;
    State = AVLIsReg;
  }

  void setAVLImm(unsigned Imm) {
    AVLImm = Imm;
    State = AVLIsImm;
  }

  bool hasAVLImm() const { return State == AVLIsImm; }
  bool hasAVLReg() const { return State == AVLIsReg; }
  Register getAVLReg() const {
    assert(hasAVLReg());
    return AVLReg;
  }
  unsigned getAVLImm() const {
    assert(hasAVLImm());
    return AVLImm;
  }

  bool hasSameAVL(const VSETVLIInfo &Other) const {
    assert(isValid() && Other.isValid() &&
           "Can't compare invalid VSETVLIInfos");
    assert(!isUnknown() && !Other.isUnknown() &&
           "Can't compare AVL in unknown state");
    if (hasAVLReg() && Other.hasAVLReg())
      return getAVLReg() == Other.getAVLReg();

    if (hasAVLImm() && Other.hasAVLImm())
      return getAVLImm() == Other.getAVLImm();

    return false;
  }

  void setVTYPE(unsigned VType) {
    assert(isValid() && !isUnknown() &&
           "Can't set VTYPE for uninitialized or unknown");
    VLMul = RISCVVType::getVLMUL(VType);
    SEW = RISCVVType::getSEW(VType);
    TailAgnostic = RISCVVType::isTailAgnostic(VType);
    MaskAgnostic = RISCVVType::isMaskAgnostic(VType);
    Nontemporal = RISCVVType::isNontemporal(VType);
  }
<<<<<<< HEAD
  void setVTYPE(RISCVII::VLMUL L, unsigned S, bool TA, bool MA, bool NT) {
=======
  void setVTYPE(RISCVII::VLMUL L, unsigned S, bool TA, bool MA, bool MRO) {
>>>>>>> bc3f070f
    assert(isValid() && !isUnknown() &&
           "Can't set VTYPE for uninitialized or unknown");
    VLMul = L;
    SEW = S;
    TailAgnostic = TA;
    MaskAgnostic = MA;
<<<<<<< HEAD
    Nontemporal = NT;
=======
    MaskRegOp = MRO;
>>>>>>> bc3f070f
  }

  unsigned encodeVTYPE() const {
    assert(isValid() && !isUnknown() &&
           "Can't encode VTYPE for uninitialized or unknown");
    return RISCVVType::encodeVTYPE(VLMul, SEW, TailAgnostic, MaskAgnostic,
                                   Nontemporal);
  }

  bool hasSameVTYPE(const VSETVLIInfo &Other) const {
    assert(isValid() && Other.isValid() &&
           "Can't compare invalid VSETVLIInfos");
    assert(!isUnknown() && !Other.isUnknown() &&
           "Can't compare VTYPE in unknown state");
    return std::tie(VLMul, SEW, TailAgnostic, MaskAgnostic, Nontemporal) ==
           std::tie(Other.VLMul, Other.SEW, Other.TailAgnostic,
                    Other.MaskAgnostic, Other.Nontemporal);
  }

  // Convert VLMUL to a fixed point value with 3 bits of fraction.
  unsigned getSEWLMULRatio() const {
    assert(isValid() && !isUnknown() &&
           "Can't use VTYPE for uninitialized or unknown");
    unsigned LMul;
    bool Fractional;
    std::tie(LMul, Fractional) = RISCVVType::decodeVLMUL(VLMul);

    // Convert LMul to a fixed point value with 3 fractional bits.
    LMul = Fractional ? (8 / LMul) : (LMul * 8);

    assert(SEW >= 8 && "Unexpected SEW value");
    return (SEW * 8) / LMul;
  }

  // Check if the VTYPE for these two VSETVLIInfos produce the same VLMAX.
  bool hasSameVLMAX(const VSETVLIInfo &Other) const {
    assert(isValid() && Other.isValid() &&
           "Can't compare invalid VSETVLIInfos");
    assert(!isUnknown() && !Other.isUnknown() &&
           "Can't compare VTYPE in unknown state");
    return getSEWLMULRatio() == Other.getSEWLMULRatio();
  }

  // Determine whether the vector instructions requirements represented by
  // InstrInfo are compatible with the previous vsetvli instruction represented
  // by this.
  bool isCompatible(const VSETVLIInfo &InstrInfo) const {
    assert(isValid() && InstrInfo.isValid() &&
           "Can't compare invalid VSETVLIInfos");
    // Nothing is compatible with Unknown.
    if (isUnknown() || InstrInfo.isUnknown())
      return false;

    // If the instruction doesn't need an AVLReg and the SEW matches, consider
    // it/ compatible.
    if (InstrInfo.hasAVLReg() && InstrInfo.AVLReg == RISCV::NoRegister) {
      if (SEW == InstrInfo.SEW)
        return true;
    }

    // VTypes must match unless the instruction is a mask reg operation, then it
    // only care about VLMAX.
    // FIXME: Mask reg operations are probably ok if "this" VLMAX is larger
    // than "InstrInfo".
    if (!hasSameVTYPE(InstrInfo) &&
        !(InstrInfo.MaskRegOp && hasSameVLMAX(InstrInfo) &&
          TailAgnostic == InstrInfo.TailAgnostic &&
          MaskAgnostic == InstrInfo.MaskAgnostic))
      return false;

    return hasSameAVL(InstrInfo);
  }

  bool operator==(const VSETVLIInfo &Other) const {
    // Uninitialized is only equal to another Uninitialized.
    if (!isValid())
      return !Other.isValid();
    if (!Other.isValid())
      return !isValid();

    // Unknown is only equal to another Unknown.
    if (isUnknown())
      return Other.isUnknown();
    if (Other.isUnknown())
      return isUnknown();

    // Otherwise compare the VTYPE and AVL.
    return hasSameVTYPE(Other) && hasSameAVL(Other);
  }

  bool operator!=(const VSETVLIInfo &Other) const { return !(*this == Other); }

  // Calculate the VSETVLIInfo visible to a block assuming this and Other are
  // both predecessors.
  VSETVLIInfo intersect(const VSETVLIInfo &Other) const {
    // If the new value isn't valid, ignore it.
    if (!Other.isValid())
      return *this;

    // If this value isn't valid, this must be the first predecessor, use it.
    if (!isValid())
      return Other;

    if (*this == Other)
      return *this;

    // If the configurations don't match, assume unknown.
    return VSETVLIInfo::getUnknown();
  }

  // Calculate the VSETVLIInfo visible at the end of the block assuming this
  // is the predecessor value, and Other is change for this block.
  VSETVLIInfo merge(const VSETVLIInfo &Other) const {
    assert(isValid() && "Can only merge with a valid VSETVLInfo");

    // Nothing changed from the predecessor, keep it.
    if (!Other.isValid())
      return *this;

    // If the change is compatible with the input, we won't create a VSETVLI
    // and should keep the predecessor.
    if (isCompatible(Other))
      return *this;

    // Otherwise just use whatever is in this block.
    return Other;
  }
};

struct BlockData {
  // The VSETVLIInfo that represents the net changes to the VL/VTYPE registers
  // made by this block. Calculated in Phase 1.
  VSETVLIInfo Change;

  // The VSETVLIInfo that represents the VL/VTYPE settings on exit from this
  // block. Calculated in Phase 2.
  VSETVLIInfo Exit;

  // The VSETVLIInfo that represents the VL/VTYPE settings from all predecessor
  // blocks. Calculated in Phase 2, and used by Phase 3.
  VSETVLIInfo Pred;

  // Keeps track of whether the block is already in the queue.
  bool InQueue = false;

  BlockData() {}
};

class RISCVInsertVSETVLI : public MachineFunctionPass {
  const TargetInstrInfo *TII;
  MachineRegisterInfo *MRI;

  std::vector<BlockData> BlockInfo;
  std::queue<const MachineBasicBlock *> WorkList;

public:
  static char ID;

  RISCVInsertVSETVLI() : MachineFunctionPass(ID) {
    initializeRISCVInsertVSETVLIPass(*PassRegistry::getPassRegistry());
  }
  bool runOnMachineFunction(MachineFunction &MF) override;

  void getAnalysisUsage(AnalysisUsage &AU) const override {
    AU.setPreservesCFG();
    MachineFunctionPass::getAnalysisUsage(AU);
  }

  StringRef getPassName() const override { return RISCV_INSERT_VSETVLI_NAME; }

private:
  bool needVSETVLI(const VSETVLIInfo &Require, const VSETVLIInfo &CurInfo);
  bool needVSETVLIPHI(const VSETVLIInfo &Require, const MachineBasicBlock &MBB);
  void insertVSETVLI(MachineBasicBlock &MBB, MachineInstr &MI,
                     const VSETVLIInfo &Info, const VSETVLIInfo &PrevInfo);

  bool computeVLVTYPEChanges(const MachineBasicBlock &MBB);
  void computeIncomingVLVTYPE(const MachineBasicBlock &MBB);
  void emitVSETVLIs(MachineBasicBlock &MBB);
};

} // end anonymous namespace

char RISCVInsertVSETVLI::ID = 0;

INITIALIZE_PASS(RISCVInsertVSETVLI, DEBUG_TYPE, RISCV_INSERT_VSETVLI_NAME,
                false, false)

static MachineInstr *elideCopies(MachineInstr *MI,
                                 const MachineRegisterInfo *MRI) {
  while (true) {
    if (!MI->isFullCopy())
      return MI;
    if (!Register::isVirtualRegister(MI->getOperand(1).getReg()))
      return nullptr;
    MI = MRI->getVRegDef(MI->getOperand(1).getReg());
    if (!MI)
      return nullptr;
  }
}

static VSETVLIInfo computeInfoForInstr(const MachineInstr &MI, uint64_t TSFlags,
                                       const MachineRegisterInfo *MRI) {
  VSETVLIInfo InstrInfo;
  unsigned NumOperands = MI.getNumExplicitOperands();

  RISCVII::VLMUL VLMul = RISCVII::getLMul(TSFlags);

  unsigned Log2SEW = MI.getOperand(NumOperands - 1).getImm();
  // A Log2SEW of 0 is an operation on mask registers only.
  bool MaskRegOp = Log2SEW == 0;
  unsigned SEW = Log2SEW ? 1 << Log2SEW : 8;
  assert(RISCVVType::isValidSEW(SEW) && "Unexpected SEW");

  // Default to tail agnostic unless the destination is tied to a source.
  // Unless the source is undef. In that case the user would have some control
  // over the tail values. The tail policy is also ignored on instructions
  // that only update element 0 like vmv.s.x or reductions so use agnostic
  // there to match the common case.
  // FIXME: This is conservatively correct, but we might want to detect that
  // the input is undefined.
  bool ForceTailAgnostic = RISCVII::doesForceTailAgnostic(TSFlags);
  bool TailAgnostic = true;
  unsigned UseOpIdx;
  if (!ForceTailAgnostic && MI.isRegTiedToUseOperand(0, &UseOpIdx)) {
    TailAgnostic = false;
    // If the tied operand is an IMPLICIT_DEF we can keep TailAgnostic.
    const MachineOperand &UseMO = MI.getOperand(UseOpIdx);
    MachineInstr *UseMI = MRI->getVRegDef(UseMO.getReg());
    if (UseMI) {
      UseMI = elideCopies(UseMI, MRI);
      if (UseMI && UseMI->isImplicitDef())
        TailAgnostic = true;
    }
  }

  if (RISCVII::hasVLOp(TSFlags)) {
    const MachineOperand &VLOp = MI.getOperand(MI.getNumExplicitOperands() - 2);
    if (VLOp.isImm())
      InstrInfo.setAVLImm(VLOp.getImm());
    else
      InstrInfo.setAVLReg(VLOp.getReg());
  } else
    InstrInfo.setAVLReg(RISCV::NoRegister);
  InstrInfo.setVTYPE(VLMul, SEW, /*TailAgnostic*/ TailAgnostic,
<<<<<<< HEAD
                     /*MaskAgnostic*/ false, /* Nontemporal */ false);
=======
                     /*MaskAgnostic*/ false, MaskRegOp);
>>>>>>> bc3f070f

  return InstrInfo;
}

static VSETVLIInfo computeInfoForEPIInstr(const MachineInstr &MI, int VLIndex,
                                          unsigned SEWIndex, unsigned VLMUL,
                                          int MaskOpIdx,
                                          MachineRegisterInfo *MRI) {
  VSETVLIInfo InstrInfo;

  unsigned Nontemporal = (MI.getOperand(SEWIndex).getImm() >> 9) & 0x1;
  unsigned SEW = MI.getOperand(SEWIndex).getImm() & ~(0x1 << 9);
  assert(RISCVVType::isValidSEW(SEW) && "Unexpected SEW");

  // LMUL should already be encoded correctly.
  RISCVII::VLMUL VLMul = static_cast<RISCVII::VLMUL>(VLMUL);

  // We used to do this in the custom inserter but as long as it happens before
  // regalloc we should be fine.
  // Masked instructions under LMUL > 1 are a bit problematic as we don't want
  // the destination to overlap the mask. So if they are VR register classes,
  // make sure we use one that does not include V0.
  bool LMULOver1 = VLMul == RISCVII::LMUL_2 || VLMul == RISCVII::LMUL_4 ||
                   VLMul == RISCVII::LMUL_8;
  if (LMULOver1 && MaskOpIdx >= 0 && MI.getOperand(MaskOpIdx).isReg() &&
      MI.getOperand(MaskOpIdx).getReg() != RISCV::NoRegister &&
      MI.getNumExplicitDefs() != 0) {
    assert(MI.getNumExplicitDefs() == 1 && "Too many explicit definitions!");
    assert(MI.getOperand(0).isDef() && "Expecting a def here");
    if (MI.getOperand(0).isReg()) {
      Register Def = MI.getOperand(0).getReg();
      assert(Register::isVirtualRegister(Def) && "Def should be virtual here");
      const TargetRegisterClass *RC = MRI->getRegClass(Def);
      // FIXME: what about tuples?
      if (RC->hasSuperClassEq(&RISCV::VRRegClass)) {
        MRI->setRegClass(Def, &RISCV::VRNoV0RegClass);
      } else if (RC->hasSuperClassEq(&RISCV::VRM2RegClass)) {
        MRI->setRegClass(Def, &RISCV::VRM2NoV0RegClass);
      } else if (RC->hasSuperClassEq(&RISCV::VRM4RegClass)) {
        MRI->setRegClass(Def, &RISCV::VRM4NoV0RegClass);
      } else if (RC->hasSuperClassEq(&RISCV::VRM8RegClass)) {
        MRI->setRegClass(Def, &RISCV::VRM8NoV0RegClass);
      }
    }
  }

  if (VLIndex >= 0) {
    const MachineOperand &VLOp = MI.getOperand(VLIndex);
    InstrInfo.setAVLReg(VLOp.getReg());
  } else
    InstrInfo.setAVLReg(RISCV::NoRegister);
  InstrInfo.setVTYPE(VLMul, SEW, /*TailAgnostic*/ true,
                     /*MaskAgnostic*/ false, Nontemporal);
  return InstrInfo;
}

void RISCVInsertVSETVLI::insertVSETVLI(MachineBasicBlock &MBB, MachineInstr &MI,
                                       const VSETVLIInfo &Info,
                                       const VSETVLIInfo &PrevInfo) {
  DebugLoc DL = MI.getDebugLoc();

  // Use X0, X0 form if the AVL is the same and the SEW+LMUL gives the same
  // VLMAX.
  if (PrevInfo.isValid() && !PrevInfo.isUnknown() &&
      Info.hasSameAVL(PrevInfo) && Info.hasSameVLMAX(PrevInfo)) {
    BuildMI(MBB, MI, DL, TII->get(RISCV::PseudoVSETVLI))
        .addReg(RISCV::X0, RegState::Define | RegState::Dead)
        .addReg(RISCV::X0, RegState::Kill)
        .addImm(Info.encodeVTYPE())
        .addReg(RISCV::VL, RegState::Implicit);
    return;
  }

  if (Info.hasAVLImm()) {
    BuildMI(MBB, MI, DL, TII->get(RISCV::PseudoVSETIVLI))
        .addReg(RISCV::X0, RegState::Define | RegState::Dead)
        .addImm(Info.getAVLImm())
        .addImm(Info.encodeVTYPE());
    return;
  }

  Register AVLReg = Info.getAVLReg();
  if (AVLReg == RISCV::NoRegister) {
    BuildMI(MBB, MI, DL, TII->get(RISCV::PseudoVSETVLI))
        .addReg(RISCV::X0, RegState::Define | RegState::Dead)
        .addReg(RISCV::X0, RegState::Kill)
        .addImm(Info.encodeVTYPE())
        .addReg(RISCV::VL, RegState::Implicit);
    return;
  }

  // Use X0 as the DestReg unless AVLReg is X0.
  Register DestReg = RISCV::X0;
  if (AVLReg == RISCV::X0)
    DestReg = MRI->createVirtualRegister(&RISCV::GPRRegClass);
  BuildMI(MBB, MI, DL, TII->get(RISCV::PseudoVSETVLI))
      .addReg(DestReg, RegState::Define | RegState::Dead)
      .addReg(AVLReg)
      .addImm(Info.encodeVTYPE());
}

// Return a VSETVLIInfo representing the changes made by this VSETVLI or
// VSETIVLI instruction.
static VSETVLIInfo getInfoForVSETVLI(const MachineInstr &MI) {
  VSETVLIInfo NewInfo;
  if (MI.getOpcode() == RISCV::PseudoVSETVLI) {
    Register AVLReg = MI.getOperand(1).getReg();
    assert((AVLReg != RISCV::X0 || MI.getOperand(0).getReg() != RISCV::X0) &&
           "Can't handle X0, X0 vsetvli yet");
    NewInfo.setAVLReg(AVLReg);
  } else {
    assert(MI.getOpcode() == RISCV::PseudoVSETIVLI);
    NewInfo.setAVLImm(MI.getOperand(1).getImm());
  }
  NewInfo.setVTYPE(MI.getOperand(2).getImm());

  return NewInfo;
}

bool RISCVInsertVSETVLI::needVSETVLI(const VSETVLIInfo &Require,
                                     const VSETVLIInfo &CurInfo) {
  if (CurInfo.isCompatible(Require))
    return false;

  // We didn't find a compatible value. If our AVL is a virtual register,
  // it might be defined by a VSET(I)VLI. If it has the same VTYPE we need
  // and the last VL/VTYPE we observed is the same, we don't need a
  // VSETVLI here.
  if (!CurInfo.isUnknown() && Require.hasAVLReg() &&
      Require.getAVLReg().isVirtual() && Require.hasSameVTYPE(CurInfo)) {
    if (MachineInstr *DefMI = MRI->getVRegDef(Require.getAVLReg())) {
      if (DefMI->getOpcode() == RISCV::PseudoVSETVLI ||
          DefMI->getOpcode() == RISCV::PseudoVSETIVLI) {
        VSETVLIInfo DefInfo = getInfoForVSETVLI(*DefMI);
        if (DefInfo.hasSameAVL(CurInfo) && DefInfo.hasSameVTYPE(CurInfo))
          return false;
      }
    }
  }

  return true;
}

bool RISCVInsertVSETVLI::computeVLVTYPEChanges(const MachineBasicBlock &MBB) {
  bool HadVectorOp = false;

  BlockData &BBInfo = BlockInfo[MBB.getNumber()];
  for (const MachineInstr &MI : MBB) {
    // If this is an explicit VSETVLI or VSETIVLI, update our state.
    if (MI.getOpcode() == RISCV::PseudoVSETVLI ||
        MI.getOpcode() == RISCV::PseudoVSETIVLI) {
      HadVectorOp = true;
      BBInfo.Change = getInfoForVSETVLI(MI);
      continue;
    }

    uint64_t TSFlags = MI.getDesc().TSFlags;
    if (RISCVII::hasSEWOp(TSFlags)) {
      HadVectorOp = true;

      VSETVLIInfo NewInfo = computeInfoForInstr(MI, TSFlags, MRI);

      if (!BBInfo.Change.isValid()) {
        BBInfo.Change = NewInfo;
      } else {
        // If this instruction isn't compatible with the previous VL/VTYPE
        // we need to insert a VSETVLI.
        if (needVSETVLI(NewInfo, BBInfo.Change))
          BBInfo.Change = NewInfo;
      }
    }

    if (const RISCVEPIPseudosTable::EPIPseudoInfo *EPI =
            RISCVEPIPseudosTable::getEPIPseudoInfo(MI.getOpcode())) {
      int VLIndex = EPI->getVLIndex();
      int SEWIndex = EPI->getSEWIndex();
      int MaskOpIndex = EPI->getMaskOpIndex();

      HadVectorOp = true;

      assert(SEWIndex >= 0 && "SEWIndex must be >= 0");
      VSETVLIInfo NewInfo = computeInfoForEPIInstr(
          MI, VLIndex, SEWIndex, EPI->VLMul, MaskOpIndex, MRI);

      if (!BBInfo.Change.isValid()) {
        BBInfo.Change = NewInfo;
      } else {
        // If this instruction isn't compatible with the previous VL/VTYPE
        // we need to insert a VSETVLI.
        if (needVSETVLI(NewInfo, BBInfo.Change))
          BBInfo.Change = NewInfo;
      }
    }

    // If this is something that updates VL/VTYPE that we don't know about, set
    // the state to unknown.
    if (MI.isCall() || MI.isInlineAsm() || MI.modifiesRegister(RISCV::VL) ||
        MI.modifiesRegister(RISCV::VTYPE)) {
      BBInfo.Change = VSETVLIInfo::getUnknown();
    }
  }

  // Initial exit state is whatever change we found in the block.
  BBInfo.Exit = BBInfo.Change;

  return HadVectorOp;
}

void RISCVInsertVSETVLI::computeIncomingVLVTYPE(const MachineBasicBlock &MBB) {
  BlockData &BBInfo = BlockInfo[MBB.getNumber()];

  BBInfo.InQueue = false;

  VSETVLIInfo InInfo;
  if (MBB.pred_empty()) {
    // There are no predecessors, so use the default starting status.
    InInfo.setUnknown();
  } else {
    for (MachineBasicBlock *P : MBB.predecessors())
      InInfo = InInfo.intersect(BlockInfo[P->getNumber()].Exit);
  }

  // If we don't have any valid predecessor value, wait until we do.
  if (!InInfo.isValid())
    return;

  BBInfo.Pred = InInfo;

  VSETVLIInfo TmpStatus = BBInfo.Pred.merge(BBInfo.Change);

  // If the new exit value matches the old exit value, we don't need to revisit
  // any blocks.
  if (BBInfo.Exit == TmpStatus)
    return;

  BBInfo.Exit = TmpStatus;

  // Add the successors to the work list so we can propagate the changed exit
  // status.
  for (MachineBasicBlock *S : MBB.successors())
    if (!BlockInfo[S->getNumber()].InQueue)
      WorkList.push(S);
}

// If we weren't able to prove a vsetvli was directly unneeded, it might still
// be/ unneeded if the AVL is a phi node where all incoming values are VL
// outputs from the last VSETVLI in their respective basic blocks.
bool RISCVInsertVSETVLI::needVSETVLIPHI(const VSETVLIInfo &Require,
                                        const MachineBasicBlock &MBB) {
  if (DisableInsertVSETVLPHIOpt)
    return true;

  if (!Require.hasAVLReg())
    return true;

  Register AVLReg = Require.getAVLReg();
  if (!AVLReg.isVirtual())
    return true;

  // We need the AVL to be produce by a PHI node in this basic block.
  MachineInstr *PHI = MRI->getVRegDef(AVLReg);
  if (!PHI || PHI->getOpcode() != RISCV::PHI || PHI->getParent() != &MBB)
    return true;

  for (unsigned PHIOp = 1, NumOps = PHI->getNumOperands(); PHIOp != NumOps;
       PHIOp += 2) {
    Register InReg = PHI->getOperand(PHIOp).getReg();
    MachineBasicBlock *PBB = PHI->getOperand(PHIOp + 1).getMBB();
    const BlockData &PBBInfo = BlockInfo[PBB->getNumber()];
    // If the exit from the predecessor has the VTYPE we are looking for
    // we might be able to avoid a VSETVLI.
    if (PBBInfo.Exit.isUnknown() || !PBBInfo.Exit.hasSameVTYPE(Require))
      return true;

    // We need the PHI input to the be the output of a VSET(I)VLI.
    MachineInstr *DefMI = MRI->getVRegDef(InReg);
    if (!DefMI || (DefMI->getOpcode() != RISCV::PseudoVSETVLI &&
                   DefMI->getOpcode() != RISCV::PseudoVSETIVLI))
      return true;

    // We found a VSET(I)VLI make sure it matches the output of the
    // predecessor block.
    VSETVLIInfo DefInfo = getInfoForVSETVLI(*DefMI);
    if (!DefInfo.hasSameAVL(PBBInfo.Exit) ||
        !DefInfo.hasSameVTYPE(PBBInfo.Exit))
      return true;
  }

  // If all the incoming values to the PHI checked out, we don't need
  // to insert a VSETVLI.
  return false;
}

void RISCVInsertVSETVLI::emitVSETVLIs(MachineBasicBlock &MBB) {
  VSETVLIInfo CurInfo;

  for (MachineInstr &MI : MBB) {
    // If this is an explicit VSETVLI or VSETIVLI, update our state.
    if (MI.getOpcode() == RISCV::PseudoVSETVLI ||
        MI.getOpcode() == RISCV::PseudoVSETIVLI) {
      // Conservatively, mark the VL and VTYPE as live.
      assert(MI.getOperand(3).getReg() == RISCV::VL &&
             MI.getOperand(4).getReg() == RISCV::VTYPE &&
             "Unexpected operands where VL and VTYPE should be");
      MI.getOperand(3).setIsDead(false);
      MI.getOperand(4).setIsDead(false);
      CurInfo = getInfoForVSETVLI(MI);
      continue;
    }

    uint64_t TSFlags = MI.getDesc().TSFlags;
    if (RISCVII::hasSEWOp(TSFlags)) {
      VSETVLIInfo NewInfo = computeInfoForInstr(MI, TSFlags, MRI);
      if (RISCVII::hasVLOp(TSFlags)) {
        MachineOperand &VLOp = MI.getOperand(MI.getNumExplicitOperands() - 2);
        if (VLOp.isReg()) {
          // Erase the AVL operand from the instruction.
          VLOp.setReg(RISCV::NoRegister);
          VLOp.setIsKill(false);
        }
        MI.addOperand(MachineOperand::CreateReg(RISCV::VL, /*isDef*/ false,
                                                /*isImp*/ true));
      }
      MI.addOperand(MachineOperand::CreateReg(RISCV::VTYPE, /*isDef*/ false,
                                              /*isImp*/ true));

      if (!CurInfo.isValid()) {
        // We haven't found any vector instructions or VL/VTYPE changes yet,
        // use the predecessor information.
        assert(BlockInfo[MBB.getNumber()].Pred.isValid() &&
               "Expected a valid predecessor state.");
        if (needVSETVLI(NewInfo, BlockInfo[MBB.getNumber()].Pred) &&
            needVSETVLIPHI(NewInfo, MBB)) {
          insertVSETVLI(MBB, MI, NewInfo, BlockInfo[MBB.getNumber()].Pred);
          CurInfo = NewInfo;
        }
      } else {
        // If this instruction isn't compatible with the previous VL/VTYPE
        // we need to insert a VSETVLI.
        if (needVSETVLI(NewInfo, CurInfo)) {
          insertVSETVLI(MBB, MI, NewInfo, CurInfo);
          CurInfo = NewInfo;
        }
      }
    }

    // Handle EPI pseudos here.
    if (const RISCVEPIPseudosTable::EPIPseudoInfo *EPI =
            RISCVEPIPseudosTable::getEPIPseudoInfo(MI.getOpcode())) {
      int VLIndex = EPI->getVLIndex();
      int SEWIndex = EPI->getSEWIndex();
      int MaskOpIndex = EPI->getMaskOpIndex();

      assert(SEWIndex >= 0 && "SEWIndex must be >= 0");
      VSETVLIInfo NewInfo = computeInfoForEPIInstr(
          MI, VLIndex, SEWIndex, EPI->VLMul, MaskOpIndex, MRI);

      if (VLIndex >= 0) {
        MachineOperand &VLOp = MI.getOperand(VLIndex);
        // We don't lower to VL immediates in EPI yet.
        assert(VLOp.isReg());
        // Erase the AVL operand from the instruction.
        VLOp.setReg(RISCV::NoRegister);
        VLOp.setIsKill(false);
      }

      if (!CurInfo.isValid()) {
        // We haven't found any vector instructions or VL/VTYPE changes yet,
        // use the predecessor information.
        assert(BlockInfo[MBB.getNumber()].Pred.isValid() &&
               "Expected a valid predecessor state.");
        if (needVSETVLI(NewInfo, BlockInfo[MBB.getNumber()].Pred)) {
          insertVSETVLI(MBB, MI, NewInfo, BlockInfo[MBB.getNumber()].Pred);
          CurInfo = NewInfo;
        }
      } else {
        // If this instruction isn't compatible with the previous VL/VTYPE
        // we need to insert a VSETVLI.
        if (needVSETVLI(NewInfo, CurInfo)) {
          insertVSETVLI(MBB, MI, NewInfo, CurInfo);
          CurInfo = NewInfo;
        }
      }
    }

    // If this is something updates VL/VTYPE that we don't know about, set
    // the state to unknown.
    if (MI.isCall() || MI.isInlineAsm() || MI.modifiesRegister(RISCV::VL) ||
        MI.modifiesRegister(RISCV::VTYPE)) {
      CurInfo = VSETVLIInfo::getUnknown();
    }
  }
}

bool RISCVInsertVSETVLI::runOnMachineFunction(MachineFunction &MF) {
  // Skip if the vector extension is not enabled.
  const RISCVSubtarget &ST = MF.getSubtarget<RISCVSubtarget>();
  if (!ST.hasStdExtV())
    return false;

  TII = ST.getInstrInfo();
  MRI = &MF.getRegInfo();

  assert(BlockInfo.empty() && "Expect empty block infos");
  BlockInfo.resize(MF.getNumBlockIDs());

  bool HaveVectorOp = false;

  // Phase 1 - determine how VL/VTYPE are affected by the each block.
  for (const MachineBasicBlock &MBB : MF)
    HaveVectorOp |= computeVLVTYPEChanges(MBB);

  // If we didn't find any instructions that need VSETVLI, we're done.
  if (HaveVectorOp) {
    // Phase 2 - determine the exit VL/VTYPE from each block. We add all
    // blocks to the list here, but will also add any that need to be revisited
    // during Phase 2 processing.
    for (const MachineBasicBlock &MBB : MF) {
      WorkList.push(&MBB);
      BlockInfo[MBB.getNumber()].InQueue = true;
    }
    while (!WorkList.empty()) {
      const MachineBasicBlock &MBB = *WorkList.front();
      WorkList.pop();
      computeIncomingVLVTYPE(MBB);
    }

    // Phase 3 - add any vsetvli instructions needed in the block. Use the
    // Phase 2 information to avoid adding vsetvlis before the first vector
    // instruction in the block if the VL/VTYPE is satisfied by its
    // predecessors.
    for (MachineBasicBlock &MBB : MF)
      emitVSETVLIs(MBB);
  }

  BlockInfo.clear();

  return HaveVectorOp;
}

/// Returns an instance of the Insert VSETVLI pass.
FunctionPass *llvm::createRISCVInsertVSETVLIPass() {
  return new RISCVInsertVSETVLI();
}<|MERGE_RESOLUTION|>--- conflicted
+++ resolved
@@ -55,15 +55,10 @@
   // Fields from VTYPE.
   RISCVII::VLMUL VLMul = RISCVII::LMUL_1;
   uint8_t SEW = 0;
-<<<<<<< HEAD
-  bool TailAgnostic = false;
-  bool MaskAgnostic = false;
-  bool Nontemporal = false;
-=======
   uint8_t TailAgnostic : 1;
   uint8_t MaskAgnostic : 1;
   uint8_t MaskRegOp : 1;
->>>>>>> bc3f070f
+  uint8_t Nontemporal : 1;
 
 public:
   VSETVLIInfo()
@@ -123,22 +118,16 @@
     MaskAgnostic = RISCVVType::isMaskAgnostic(VType);
     Nontemporal = RISCVVType::isNontemporal(VType);
   }
-<<<<<<< HEAD
-  void setVTYPE(RISCVII::VLMUL L, unsigned S, bool TA, bool MA, bool NT) {
-=======
-  void setVTYPE(RISCVII::VLMUL L, unsigned S, bool TA, bool MA, bool MRO) {
->>>>>>> bc3f070f
+  void setVTYPE(RISCVII::VLMUL L, unsigned S, bool TA, bool MA, bool MRO,
+                bool NT) {
     assert(isValid() && !isUnknown() &&
            "Can't set VTYPE for uninitialized or unknown");
     VLMul = L;
     SEW = S;
     TailAgnostic = TA;
     MaskAgnostic = MA;
-<<<<<<< HEAD
+    MaskRegOp = MRO;
     Nontemporal = NT;
-=======
-    MaskRegOp = MRO;
->>>>>>> bc3f070f
   }
 
   unsigned encodeVTYPE() const {
@@ -384,11 +373,8 @@
   } else
     InstrInfo.setAVLReg(RISCV::NoRegister);
   InstrInfo.setVTYPE(VLMul, SEW, /*TailAgnostic*/ TailAgnostic,
-<<<<<<< HEAD
-                     /*MaskAgnostic*/ false, /* Nontemporal */ false);
-=======
-                     /*MaskAgnostic*/ false, MaskRegOp);
->>>>>>> bc3f070f
+                     /*MaskAgnostic*/ false, MaskRegOp,
+                     /* Nontemporal */ false);
 
   return InstrInfo;
 }
@@ -441,7 +427,8 @@
   } else
     InstrInfo.setAVLReg(RISCV::NoRegister);
   InstrInfo.setVTYPE(VLMul, SEW, /*TailAgnostic*/ true,
-                     /*MaskAgnostic*/ false, Nontemporal);
+                     /*MaskAgnostic*/ false, /* MaskRegOp */ false,
+                     Nontemporal);
   return InstrInfo;
 }
 

--- conflicted
+++ resolved
@@ -597,28 +597,15 @@
   case RISCV::PseudoVFMV_S_F16_M8:
   case RISCV::PseudoVFMV_S_F16_MF2:
   case RISCV::PseudoVFMV_S_F16_MF4:
-<<<<<<< HEAD
-  case RISCV::PseudoVFMV_S_F16_MF8:
-=======
->>>>>>> f3a63dd9
   case RISCV::PseudoVFMV_S_F32_M1:
   case RISCV::PseudoVFMV_S_F32_M2:
   case RISCV::PseudoVFMV_S_F32_M4:
   case RISCV::PseudoVFMV_S_F32_M8:
   case RISCV::PseudoVFMV_S_F32_MF2:
-<<<<<<< HEAD
-  case RISCV::PseudoVFMV_S_F32_MF4:
-  case RISCV::PseudoVFMV_S_F32_MF8:
-=======
->>>>>>> f3a63dd9
   case RISCV::PseudoVFMV_S_F64_M1:
   case RISCV::PseudoVFMV_S_F64_M2:
   case RISCV::PseudoVFMV_S_F64_M4:
   case RISCV::PseudoVFMV_S_F64_M8:
-<<<<<<< HEAD
-  case RISCV::PseudoVFMV_S_F64_MF2:
-  case RISCV::PseudoVFMV_S_F64_MF4:
-  case RISCV::PseudoVFMV_S_F64_MF8:
     return true;
   // EPI
   case RISCV::PseudoEPIVMV_S_X_M1:
@@ -629,8 +616,6 @@
   case RISCV::PseudoEPIVFMV_S_F_M2:
   case RISCV::PseudoEPIVFMV_S_F_M4:
   case RISCV::PseudoEPIVFMV_S_F_M8:
-=======
->>>>>>> f3a63dd9
     return true;
   }
 }

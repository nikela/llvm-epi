//===- RISCVInsertVSETVLI.cpp - Insert VSETVLI instructions ---------------===//
//
// Part of the LLVM Project, under the Apache License v2.0 with LLVM Exceptions.
// See https://llvm.org/LICENSE.txt for license information.
// SPDX-License-Identifier: Apache-2.0 WITH LLVM-exception
//
//===----------------------------------------------------------------------===//
//
// This file implements a function pass that inserts VSETVLI instructions where
// needed.
//
// This pass consists of 3 phases:
//
// Phase 1 collects how each basic block affects VL/VTYPE.
//
// Phase 2 uses the information from phase 1 to do a data flow analysis to
// propagate the VL/VTYPE changes through the function. This gives us the
// VL/VTYPE at the start of each basic block.
//
// Phase 3 inserts VSETVLI instructions in each basic block. Information from
// phase 2 is used to prevent inserting a VSETVLI before the first vector
// instruction in the block if possible.
//
//===----------------------------------------------------------------------===//

#include "RISCV.h"
#include "RISCVSubtarget.h"
#include "llvm/CodeGen/LiveIntervals.h"
#include "llvm/CodeGen/MachineFunctionPass.h"
#include <queue>
using namespace llvm;

#define DEBUG_TYPE "riscv-insert-vsetvli"
#define RISCV_INSERT_VSETVLI_NAME "RISCV Insert VSETVLI pass"

static cl::opt<bool> DisableInsertVSETVLPHIOpt(
    "riscv-disable-insert-vsetvl-phi-opt", cl::init(false), cl::Hidden,
    cl::desc("Disable looking through phis when inserting vsetvlis."));

static cl::opt<bool> UseStrictAsserts(
    "riscv-insert-vsetvl-strict-asserts", cl::init(true), cl::Hidden,
    cl::desc("Enable strict assertion checking for the dataflow algorithm"));

namespace {

using MBBNumber = int;

class ExtraOperand {
  enum : uint8_t {
    Undefined,   // Extra operand is undefined
    Reg,         // Extra operand is stored in a register
    Nontemporal, // Extra operand sets the NonTemporal bit
    FromPHI,     // Extra operand is the result of a PHI
    Zero         // Instruction behaves like if ExtraOperand = 0
  } Tag = Undefined;
  Register ExtraRegister = RISCV::NoRegister;

public:
  bool isUndefined() const { return Tag == Undefined; }
  bool isReg() const { return Tag == Reg; }
  bool isNontemporal() const { return Tag == Nontemporal; }
  bool isFromPHI() const { return Tag == FromPHI; }
  bool isZero() const { return Tag == Zero; }

  void setUndefined() {
    Tag = Undefined;
    ExtraRegister = RISCV::NoRegister;
  }
  void setReg(Register NewReg) {
    Tag = Reg;
    ExtraRegister = NewReg;
  }
  void setNontemporal() {
    Tag = Nontemporal;
    ExtraRegister = RISCV::NoRegister;
  }
  void setFromPHI() {
    Tag = FromPHI;
    ExtraRegister = RISCV::NoRegister;
  }
  void setZero() {
    Tag = Zero;
    ExtraRegister = RISCV::NoRegister;
  }

  Register getRegister() const {
    assert(Tag == Reg);

    return ExtraRegister;
  }

  bool operator==(const ExtraOperand &Other) const {
    if (Tag == Reg)
      return Tag == Other.Tag && ExtraRegister == Other.ExtraRegister;

    return Tag == Other.Tag;
  }
  bool operator!=(const ExtraOperand &Other) const {
    return !(*this == Other);
  }

#if !defined(NDEBUG) || defined(LLVM_ENABLE_DUMP)
  /// Support for debugging, callable in GDB: V->dump()
  LLVM_DUMP_METHOD void dump() const {
    print(dbgs());
    dbgs() << "\n";
  }

  /// Implement operator<<.
  void print(raw_ostream &OS) const {
    OS << "{";
    if (isUndefined())
      OS << "Undefined";
    else if (isZero())
      OS << "Zero";
    else if (isNontemporal())
      OS << "Nontemporal";
    else if (isFromPHI())
      OS << "FromPHI";
    else if (isReg())
      OS << "Register: " << getRegister();
    OS << "}";
  }
#endif
};

#if !defined(NDEBUG) || defined(LLVM_ENABLE_DUMP)
LLVM_ATTRIBUTE_USED
inline raw_ostream &operator<<(raw_ostream &OS, const ExtraOperand &EO) {
  EO.print(OS);
  return OS;
}
#endif

class VSETVLIInfo {
  union {
    Register AVLReg;
    unsigned AVLImm;
  };

  enum : uint8_t {
    Uninitialized,
    AVLIsReg,
    AVLIsImm,
    Unknown,
  } State = Uninitialized;

  // Fields from VTYPE.
  RISCVII::VLMUL VLMul = RISCVII::LMUL_1;
  uint8_t SEW = 0;
  uint8_t TailAgnostic : 1;
  uint8_t MaskAgnostic : 1;
  uint8_t MaskRegOp : 1;
  uint8_t StoreOp : 1;
  uint8_t ScalarMovOp : 1;
  uint8_t SEWLMULRatioOnly : 1;

public:
  VSETVLIInfo()
      : AVLImm(0), TailAgnostic(false), MaskAgnostic(false), MaskRegOp(false),
        StoreOp(false), ScalarMovOp(false), SEWLMULRatioOnly(false) {}

  static VSETVLIInfo getUnknown() {
    VSETVLIInfo Info;
    Info.setUnknown();
    return Info;
  }

  bool isValid() const { return State != Uninitialized; }
  void setUnknown() { State = Unknown; }
  bool isUnknown() const { return State == Unknown; }

  void setAVLReg(Register Reg) {
    AVLReg = Reg;
    State = AVLIsReg;
  }

  void setAVLImm(unsigned Imm) {
    AVLImm = Imm;
    State = AVLIsImm;
  }

  bool hasAVLImm() const { return State == AVLIsImm; }
  bool hasAVLReg() const { return State == AVLIsReg; }
  Register getAVLReg() const {
    assert(hasAVLReg());
    return AVLReg;
  }
  unsigned getAVLImm() const {
    assert(hasAVLImm());
    return AVLImm;
  }

  unsigned getSEW() const { return SEW; }
  RISCVII::VLMUL getVLMUL() const { return VLMul; }

  bool hasZeroAVL() const {
    if (hasAVLImm())
      return getAVLImm() == 0;
    return false;
  }
  bool hasNonZeroAVL() const {
    if (hasAVLImm())
      return getAVLImm() > 0;
    if (hasAVLReg())
      return getAVLReg() == RISCV::X0;
    return false;
  }

  bool hasSameAVL(const VSETVLIInfo &Other) const {
    assert(isValid() && Other.isValid() &&
           "Can't compare invalid VSETVLIInfos");
    assert(!isUnknown() && !Other.isUnknown() &&
           "Can't compare AVL in unknown state");
    if (hasAVLReg() && Other.hasAVLReg())
      return getAVLReg() == Other.getAVLReg();

    if (hasAVLImm() && Other.hasAVLImm())
      return getAVLImm() == Other.getAVLImm();

    return false;
  }

  void setVTYPE(unsigned VType) {
    assert(isValid() && !isUnknown() &&
           "Can't set VTYPE for uninitialized or unknown");
    VLMul = RISCVVType::getVLMUL(VType);
    SEW = RISCVVType::getSEW(VType);
    TailAgnostic = RISCVVType::isTailAgnostic(VType);
    MaskAgnostic = RISCVVType::isMaskAgnostic(VType);
  }

  void setVTYPE(RISCVII::VLMUL L, unsigned S, bool TA, bool MA, bool MRO,
                bool IsStore, bool IsScalarMovOp) {
    assert(isValid() && !isUnknown() &&
           "Can't set VTYPE for uninitialized or unknown");
    VLMul = L;
    SEW = S;
    TailAgnostic = TA;
    MaskAgnostic = MA;
    MaskRegOp = MRO;
    StoreOp = IsStore;
    ScalarMovOp = IsScalarMovOp;
  }

  unsigned encodeVTYPE() const {
    assert(isValid() && !isUnknown() && !SEWLMULRatioOnly &&
           "Can't encode VTYPE for uninitialized or unknown");
    return RISCVVType::encodeVTYPE(VLMul, SEW, TailAgnostic, MaskAgnostic,
                                   /*Nontemporal*/ false);
  }

  bool hasSEWLMULRatioOnly() const { return SEWLMULRatioOnly; }

  bool hasSameSEW(const VSETVLIInfo &Other) const {
    assert(isValid() && Other.isValid() &&
           "Can't compare invalid VSETVLIInfos");
    assert(!isUnknown() && !Other.isUnknown() &&
           "Can't compare VTYPE in unknown state");
    assert(!SEWLMULRatioOnly && !Other.SEWLMULRatioOnly &&
           "Can't compare when only LMUL/SEW ratio is valid.");
    return SEW == Other.SEW;
  }

  bool hasSameVTYPE(const VSETVLIInfo &Other) const {
    assert(isValid() && Other.isValid() &&
           "Can't compare invalid VSETVLIInfos");
    assert(!isUnknown() && !Other.isUnknown() &&
           "Can't compare VTYPE in unknown state");
    assert(!SEWLMULRatioOnly && !Other.SEWLMULRatioOnly &&
           "Can't compare when only LMUL/SEW ratio is valid.");
    return std::tie(VLMul, SEW, TailAgnostic, MaskAgnostic) ==
           std::tie(Other.VLMul, Other.SEW, Other.TailAgnostic,
                    Other.MaskAgnostic);
  }

  static unsigned getSEWLMULRatio(unsigned SEW, RISCVII::VLMUL VLMul) {
    unsigned LMul;
    bool Fractional;
    std::tie(LMul, Fractional) = RISCVVType::decodeVLMUL(VLMul);

    // Convert LMul to a fixed point value with 3 fractional bits.
    LMul = Fractional ? (8 / LMul) : (LMul * 8);

    assert(SEW >= 8 && "Unexpected SEW value");
    return (SEW * 8) / LMul;
  }

  unsigned getSEWLMULRatio() const {
    assert(isValid() && !isUnknown() &&
           "Can't use VTYPE for uninitialized or unknown");
    return getSEWLMULRatio(SEW, VLMul);
  }

  // Check if the VTYPE for these two VSETVLIInfos produce the same VLMAX.
  bool hasSameVLMAX(const VSETVLIInfo &Other) const {
    assert(isValid() && Other.isValid() &&
           "Can't compare invalid VSETVLIInfos");
    assert(!isUnknown() && !Other.isUnknown() &&
           "Can't compare VTYPE in unknown state");
    return getSEWLMULRatio() == Other.getSEWLMULRatio();
  }

  bool hasSamePolicy(const VSETVLIInfo &Other) const {
    assert(isValid() && Other.isValid() &&
           "Can't compare invalid VSETVLIInfos");
    assert(!isUnknown() && !Other.isUnknown() &&
           "Can't compare VTYPE in unknown state");
    return TailAgnostic == Other.TailAgnostic &&
           MaskAgnostic == Other.MaskAgnostic;
  }

  bool hasCompatibleVTYPE(const VSETVLIInfo &Require) const {
    // Simple case, see if full VTYPE matches.
    if (hasSameVTYPE(Require))
      return true;

    // If this is a mask reg operation, it only cares about VLMAX.
    // FIXME: Mask reg operations are probably ok if "this" VLMAX is larger
    // than "Require".
    // FIXME: The policy bits can probably be ignored for mask reg operations.
    if (Require.MaskRegOp && hasSameVLMAX(Require) &&
        TailAgnostic == Require.TailAgnostic &&
        MaskAgnostic == Require.MaskAgnostic)
      return true;

    return false;
  }

  // Determine whether the vector instructions requirements represented by
  // Require are compatible with the previous vsetvli instruction represented
  // by this.
  bool isCompatible(const VSETVLIInfo &Require) const {
    assert(isValid() && Require.isValid() &&
           "Can't compare invalid VSETVLIInfos");
    assert(!Require.SEWLMULRatioOnly &&
           "Expected a valid VTYPE for instruction!");
    // Nothing is compatible with Unknown.
    if (isUnknown() || Require.isUnknown())
      return false;

    // If only our VLMAX ratio is valid, then this isn't compatible.
    if (SEWLMULRatioOnly)
      return false;

    // If the instruction doesn't need an AVLReg and the SEW matches, consider
    // it compatible.
    if (Require.hasAVLReg() && Require.AVLReg == RISCV::NoRegister)
      if (SEW == Require.SEW)
        return true;

    // For vmv.s.x and vfmv.s.f, there is only two behaviors, VL = 0 and VL > 0.
    // So it's compatible when we could make sure that both VL be the same
    // situation.
    if (Require.ScalarMovOp && Require.hasAVLImm() &&
        ((hasNonZeroAVL() && Require.hasNonZeroAVL()) ||
         (hasZeroAVL() && Require.hasZeroAVL())) &&
        hasSameSEW(Require) && hasSamePolicy(Require))
      return true;

    // The AVL must match.
    if (!hasSameAVL(Require))
      return false;

    if (hasCompatibleVTYPE(Require))
      return true;

    // Store instructions don't use the policy fields.
    // TODO: Move into hasCompatibleVTYPE?
    if (Require.StoreOp && VLMul == Require.VLMul && SEW == Require.SEW)
      return true;

    // Anything else is not compatible.
    return false;
  }

  bool isCompatibleWithLoadStoreEEW(unsigned EEW,
                                    const VSETVLIInfo &Require) const {
    assert(isValid() && Require.isValid() &&
           "Can't compare invalid VSETVLIInfos");
    assert(!Require.SEWLMULRatioOnly &&
           "Expected a valid VTYPE for instruction!");
    assert(EEW == Require.SEW && "Mismatched EEW/SEW for store");

    if (isUnknown() || hasSEWLMULRatioOnly())
      return false;

    if (!hasSameAVL(Require))
      return false;

    // Stores can ignore the tail and mask policies.
    if (!Require.StoreOp && (TailAgnostic != Require.TailAgnostic ||
                               MaskAgnostic != Require.MaskAgnostic))
      return false;

    return getSEWLMULRatio() == getSEWLMULRatio(EEW, Require.VLMul);
  }

  bool operator==(const VSETVLIInfo &Other) const {
    // Uninitialized is only equal to another Uninitialized.
    if (!isValid())
      return !Other.isValid();
    if (!Other.isValid())
      return !isValid();

    // Unknown is only equal to another Unknown.
    if (isUnknown())
      return Other.isUnknown();
    if (Other.isUnknown())
      return isUnknown();

    if (!hasSameAVL(Other))
      return false;

    // If the SEWLMULRatioOnly bits are different, then they aren't equal.
    if (SEWLMULRatioOnly != Other.SEWLMULRatioOnly)
      return false;

    // If only the VLMAX is valid, check that it is the same.
    if (SEWLMULRatioOnly)
      return hasSameVLMAX(Other);

    // If the full VTYPE is valid, check that it is the same.
    return hasSameVTYPE(Other);
  }

  bool operator!=(const VSETVLIInfo &Other) const {
    return !(*this == Other);
  }

  // Calculate the VSETVLIInfo visible to a block assuming this and Other are
  // both predecessors.
  VSETVLIInfo intersect(const VSETVLIInfo &Other) const {
    // If the new value isn't valid, ignore it.
    if (!Other.isValid())
      return *this;

    // If this value isn't valid, Other must be the first predecessor, use it.
    if (!isValid())
      return Other;

    // If either is unknown, the result is unknown.
    if (isUnknown() || Other.isUnknown())
      return VSETVLIInfo::getUnknown();

    // If we have an exact match, return this.
    if (*this == Other)
      return *this;

    // Not an exact match, but maybe the AVL and VLMAX are the same. If so,
    // return an SEW/LMUL ratio only value.
    if (hasSameAVL(Other) && hasSameVLMAX(Other)) {
      VSETVLIInfo MergeInfo = *this;
      MergeInfo.SEWLMULRatioOnly = true;
      return MergeInfo;
    }

    // Otherwise the result is unknown.
    return VSETVLIInfo::getUnknown();
  }

#if !defined(NDEBUG) || defined(LLVM_ENABLE_DUMP)
  /// Support for debugging, callable in GDB: V->dump()
  LLVM_DUMP_METHOD void dump() const {
    print(dbgs());
    dbgs() << "\n";
  }

  /// Implement operator<<.
  /// @{
  void print(raw_ostream &OS) const {
    OS << "{";
    if (!isValid())
      OS << "Uninitialized";
    if (isUnknown())
      OS << "unknown";;
    if (hasAVLReg())
      OS << "AVLReg=" << (unsigned)AVLReg;
    if (hasAVLImm())
      OS << "AVLImm=" << (unsigned)AVLImm;
    OS << ", "
       << "VLMul=" << (unsigned)VLMul << ", "
       << "SEW=" << (unsigned)SEW << ", "
       << "TailAgnostic=" << (bool)TailAgnostic << ", "
       << "MaskAgnostic=" << (bool)MaskAgnostic << ", "
       << "MaskRegOp=" << (bool)MaskRegOp << ", "
       << "StoreOp=" << (bool)StoreOp << ", "
       << "ScalarMovOp=" << (bool)ScalarMovOp << ", "
       << "SEWLMULRatioOnly=" << (bool)SEWLMULRatioOnly << "}";
  }
#endif
};

#if !defined(NDEBUG) || defined(LLVM_ENABLE_DUMP)
LLVM_ATTRIBUTE_USED
inline raw_ostream &operator<<(raw_ostream &OS, const VSETVLIInfo &V) {
  V.print(OS);
  return OS;
}
#endif

struct BlockData {
  // The VSETVLIInfo that represents the net changes to the VL/VTYPE registers
  // made by this block. Calculated in Phase 1.
  VSETVLIInfo Change;

  // The VSETVLIInfo that represents the VL/VTYPE settings on exit from this
  // block. Calculated in Phase 2.
  VSETVLIInfo Exit;
  // Keeps track of the ExtraOperand of the last MI of this MBB
  ExtraOperand ExitExtra;

  // The VSETVLIInfo that represents the VL/VTYPE settings from all predecessor
  // blocks. Calculated in Phase 2, and used by Phase 3.
  VSETVLIInfo Pred;
  // Keeps track of Extra operands coming from the predecessors
  ExtraOperand PredExtra;

  // Keeps track of whether the block is already in the queue.
  bool InQueue = false;

  // Map that links each GVL PHI to the resulting ExtraOperand
  DenseMap<MachineInstr*, ExtraOperand> PHIsForExtras;

  // Keeps track of whether the block already contains the definition of a
  // virtual register (with an assigned value of 512, that corresponds to the NT
  // bit) to be used as the Extra operand value in a PHI of the successor(s)
  Optional<Register> NTExtraReg;

  // Keeps track of whether the block already contains the definition of a
  // virtual register (with an assigned value of 0) to be used as a fake Extra
  // operand value in a PHI of the successor(s)
  Optional<Register> FakeExtraReg;

  BlockData() = default;
};

class RISCVInsertVSETVLI : public MachineFunctionPass {
  const RISCVInstrInfo *TII;
  MachineRegisterInfo *MRI;

  DenseMap<const MachineInstr *, ExtraOperand> ExtraOpInfo;
  std::vector<BlockData> BlockInfo;
  std::queue<const MachineBasicBlock *> WorkList;

public:
  static char ID;

  RISCVInsertVSETVLI() : MachineFunctionPass(ID) {
    initializeRISCVInsertVSETVLIPass(*PassRegistry::getPassRegistry());
  }
  bool runOnMachineFunction(MachineFunction &MF) override;

  void getAnalysisUsage(AnalysisUsage &AU) const override {
    AU.setPreservesCFG();
    MachineFunctionPass::getAnalysisUsage(AU);
  }

  StringRef getPassName() const override { return RISCV_INSERT_VSETVLI_NAME; }

private:
  bool needVSETVLI(const VSETVLIInfo &Require, const VSETVLIInfo &CurInfo);
  bool needVSETVLIPHI(const VSETVLIInfo &Require, const MachineBasicBlock &MBB);
  void insertVSETVLI(MachineBasicBlock &MBB, MachineInstr &MI,
                     const VSETVLIInfo &Info, const VSETVLIInfo &PrevInfo);
  void insertVSETVLI(MachineBasicBlock &MBB,
                     MachineBasicBlock::iterator InsertPt, DebugLoc DL,
                     const VSETVLIInfo &Info, const VSETVLIInfo &PrevInfo);

  const ExtraOperand &getExtraOperand(const MachineInstr *MI);
  void copyExtraOperand(const MachineInstr *From, const MachineInstr *To);
  void copyExtraOperand(const ExtraOperand EO, const MachineInstr *To);
  Register getNTRegister(MachineBasicBlock *MBB);
  Register getFakeRegister(MachineBasicBlock *MBB);
  void getExtraOperandFromPHI(MachineBasicBlock &MBB, const MachineInstr &MI);

  void computeExtraOperand(const MachineBasicBlock &MBB);
  void emitPHIsForExtras(MachineBasicBlock &MBB);
  void forwardPropagateAVL(MachineBasicBlock &MBB);

  bool computeVLVTYPEChanges(const MachineBasicBlock &MBB);
  void computeIncomingVLVTYPE(const MachineBasicBlock &MBB);
  void emitVSETVLIs(MachineBasicBlock &MBB);
  void doLocalPrepass(MachineBasicBlock &MBB);
  void doLocalPostpass(MachineBasicBlock &MBB);
  void doPRE(MachineBasicBlock &MBB);
};

} // end anonymous namespace

char RISCVInsertVSETVLI::ID = 0;

INITIALIZE_PASS(RISCVInsertVSETVLI, DEBUG_TYPE, RISCV_INSERT_VSETVLI_NAME,
                false, false)

Register RISCVInsertVSETVLI::getNTRegister(MachineBasicBlock *MBB) {
  BlockData &BBInfo = BlockInfo[MBB->getNumber()];
  if (!BBInfo.NTExtraReg.hasValue()) {
    // Create virtual register and assign 512 to it
    DebugLoc DL = MBB->findBranchDebugLoc();
    Register TmpReg = MRI->createVirtualRegister(&RISCV::GPRRegClass);
    MachineInstrBuilder MIB = BuildMI(*MBB, MBB->getFirstInstrTerminator(), DL,
                                      TII->get(RISCV::ADDI), TmpReg)
                                  .addReg(RISCV::X0)
                                  .addImm(512);
    BBInfo.NTExtraReg = TmpReg;

    // Add new MI to MF local MI->ExtraOperand map
    ExtraOperand NewMIEO;
    ExtraOpInfo.insert({MIB.getInstr(), NewMIEO});
  }
  return BBInfo.NTExtraReg.getValue();
}

Register RISCVInsertVSETVLI::getFakeRegister(MachineBasicBlock *MBB) {
  BlockData &BBInfo = BlockInfo[MBB->getNumber()];
  if (!BBInfo.FakeExtraReg.hasValue()) {
    // Create virtual register and assign 0 to it
    DebugLoc DL = MBB->findBranchDebugLoc();
    Register TmpReg = MRI->createVirtualRegister(&RISCV::GPRRegClass);
    MachineInstrBuilder MIB = BuildMI(*MBB, MBB->getFirstInstrTerminator(), DL,
                                      TII->get(RISCV::ADDI), TmpReg)
                                  .addReg(RISCV::X0)
                                  .addImm(0);
    BBInfo.FakeExtraReg = TmpReg;

    // Add new MI to MF local MI->ExtraOperand map
    ExtraOperand NewMIEO;
    ExtraOpInfo.insert({MIB.getInstr(), NewMIEO});
  }
  return BBInfo.FakeExtraReg.getValue();
}

static bool isVectorConfigInstr(const MachineInstr &MI) {
  return MI.getOpcode() == RISCV::PseudoVSETVLI ||
         MI.getOpcode() == RISCV::PseudoVSETVLIX0 ||
         MI.getOpcode() == RISCV::PseudoVSETIVLI ||
         MI.getOpcode() == RISCV::PseudoVSETVLEXT;
}

/// Return true if this is 'vsetvli x0, x0, vtype' which preserves
/// VL and only sets VTYPE.
static bool isVLPreservingConfig(const MachineInstr &MI) {
  if (MI.getOpcode() != RISCV::PseudoVSETVLIX0)
    return false;
  assert(RISCV::X0 == MI.getOperand(1).getReg());
  return RISCV::X0 == MI.getOperand(0).getReg();
}

static MachineInstr *elideCopies(MachineInstr *MI,
                                 const MachineRegisterInfo *MRI) {
  while (true) {
    if (!MI->isFullCopy())
      return MI;
    if (!Register::isVirtualRegister(MI->getOperand(1).getReg()))
      return nullptr;
    MI = MRI->getVRegDef(MI->getOperand(1).getReg());
    if (!MI)
      return nullptr;
  }
}

static bool isScalarMoveInstr(const MachineInstr &MI) {
  switch (MI.getOpcode()) {
  default:
    return false;
  case RISCV::PseudoVMV_S_X_M1:
  case RISCV::PseudoVMV_S_X_M2:
  case RISCV::PseudoVMV_S_X_M4:
  case RISCV::PseudoVMV_S_X_M8:
  case RISCV::PseudoVMV_S_X_MF2:
  case RISCV::PseudoVMV_S_X_MF4:
  case RISCV::PseudoVMV_S_X_MF8:
  case RISCV::PseudoVFMV_S_F16_M1:
  case RISCV::PseudoVFMV_S_F16_M2:
  case RISCV::PseudoVFMV_S_F16_M4:
  case RISCV::PseudoVFMV_S_F16_M8:
  case RISCV::PseudoVFMV_S_F16_MF2:
  case RISCV::PseudoVFMV_S_F16_MF4:
  case RISCV::PseudoVFMV_S_F32_M1:
  case RISCV::PseudoVFMV_S_F32_M2:
  case RISCV::PseudoVFMV_S_F32_M4:
  case RISCV::PseudoVFMV_S_F32_M8:
  case RISCV::PseudoVFMV_S_F32_MF2:
  case RISCV::PseudoVFMV_S_F64_M1:
  case RISCV::PseudoVFMV_S_F64_M2:
  case RISCV::PseudoVFMV_S_F64_M4:
  case RISCV::PseudoVFMV_S_F64_M8:
    return true;
  // EPI
  case RISCV::PseudoEPIVMV_S_X_M1:
  case RISCV::PseudoEPIVMV_S_X_M2:
  case RISCV::PseudoEPIVMV_S_X_M4:
  case RISCV::PseudoEPIVMV_S_X_M8:
  case RISCV::PseudoEPIVFMV_S_F_M1:
  case RISCV::PseudoEPIVFMV_S_F_M2:
  case RISCV::PseudoEPIVFMV_S_F_M4:
  case RISCV::PseudoEPIVFMV_S_F_M8:
    return true;
  }
}

static unsigned getVLOpNum(const MachineInstr &MI) {
  return RISCVII::getVLOpNum(MI.getDesc());
}

static unsigned getSEWOpNum(const MachineInstr &MI) {
  return RISCVII::getSEWOpNum(MI.getDesc());
}

static VSETVLIInfo computeInfoForInstr(const MachineInstr &MI, uint64_t TSFlags,
                                       const MachineRegisterInfo *MRI) {
  VSETVLIInfo InstrInfo;

  // If the instruction has policy argument, use the argument.
  // If there is no policy argument, default to tail agnostic unless the
  // destination is tied to a source. Unless the source is undef. In that case
  // the user would have some control over the policy values.
  bool TailAgnostic = true;
  bool UsesMaskPolicy = RISCVII::usesMaskPolicy(TSFlags);
  // FIXME: Could we look at the above or below instructions to choose the
  // matched mask policy to reduce vsetvli instructions? Default mask policy is
  // agnostic if instructions use mask policy, otherwise is undisturbed. Because
  // most mask operations are mask undisturbed, so we could possibly reduce the
  // vsetvli between mask and nomasked instruction sequence.
  bool MaskAgnostic = UsesMaskPolicy;
  unsigned UseOpIdx;
  if (RISCVII::hasVecPolicyOp(TSFlags)) {
    const MachineOperand &Op = MI.getOperand(MI.getNumExplicitOperands() - 1);
    uint64_t Policy = Op.getImm();
    assert(Policy <= (RISCVII::TAIL_AGNOSTIC | RISCVII::MASK_AGNOSTIC) &&
           "Invalid Policy Value");
    // Although in some cases, mismatched passthru/maskedoff with policy value
    // does not make sense (ex. tied operand is IMPLICIT_DEF with non-TAMA
    // policy, or tied operand is not IMPLICIT_DEF with TAMA policy), but users
    // have set the policy value explicitly, so compiler would not fix it.
    TailAgnostic = Policy & RISCVII::TAIL_AGNOSTIC;
    MaskAgnostic = Policy & RISCVII::MASK_AGNOSTIC;
  } else if (MI.isRegTiedToUseOperand(0, &UseOpIdx)) {
    TailAgnostic = false;
    if (UsesMaskPolicy)
      MaskAgnostic = false;
    // If the tied operand is an IMPLICIT_DEF we can keep TailAgnostic.
    const MachineOperand &UseMO = MI.getOperand(UseOpIdx);
    MachineInstr *UseMI = MRI->getVRegDef(UseMO.getReg());
    if (UseMI) {
      UseMI = elideCopies(UseMI, MRI);
      if (UseMI && UseMI->isImplicitDef()) {
        TailAgnostic = true;
        if (UsesMaskPolicy)
          MaskAgnostic = true;
      }
    }
    // Some pseudo instructions force a tail agnostic policy despite having a
    // tied def.
    if (RISCVII::doesForceTailAgnostic(TSFlags))
      TailAgnostic = true;
  }

  RISCVII::VLMUL VLMul = RISCVII::getLMul(TSFlags);

  unsigned Log2SEW = MI.getOperand(getSEWOpNum(MI)).getImm();
  // A Log2SEW of 0 is an operation on mask registers only.
  bool MaskRegOp = Log2SEW == 0;
  unsigned SEW = Log2SEW ? 1 << Log2SEW : 8;
  assert(RISCVVType::isValidSEW(SEW) && "Unexpected SEW");

  // If there are no explicit defs, this is a store instruction which can
  // ignore the tail and mask policies.
  bool StoreOp = MI.getNumExplicitDefs() == 0;
  bool ScalarMovOp = isScalarMoveInstr(MI);

  if (RISCVII::hasVLOp(TSFlags)) {
    const MachineOperand &VLOp = MI.getOperand(getVLOpNum(MI));
    if (VLOp.isImm()) {
      int64_t Imm = VLOp.getImm();
      // Conver the VLMax sentintel to X0 register.
      if (Imm == RISCV::VLMaxSentinel)
        InstrInfo.setAVLReg(RISCV::X0);
      else
        InstrInfo.setAVLImm(Imm);
    } else {
      InstrInfo.setAVLReg(VLOp.getReg());
    }
  } else
    InstrInfo.setAVLReg(RISCV::NoRegister);
  InstrInfo.setVTYPE(VLMul, SEW, TailAgnostic, MaskAgnostic, MaskRegOp, StoreOp,
                     ScalarMovOp);

  return InstrInfo;
}

static VSETVLIInfo computeInfoForEPIInstr(const MachineInstr &MI, int VLIndex,
                                          unsigned SEWIndex, unsigned VLMUL,
                                          int MaskOpIdx,
                                          MachineRegisterInfo *MRI) {
  VSETVLIInfo InstrInfo;

  unsigned SEW = MI.getOperand(SEWIndex).getImm() & ~(0x1 << 9);
  assert(RISCVVType::isValidSEW(SEW) && "Unexpected SEW");

  // LMUL should already be encoded correctly.
  RISCVII::VLMUL VLMul = static_cast<RISCVII::VLMUL>(VLMUL);

  // If there are no explicit defs, this is a store instruction which can
  // ignore the tail and mask policies.
  bool StoreOp = MI.getNumExplicitDefs() == 0;

  // We used to do this in the custom inserter but as long as it happens before
  // regalloc we should be fine.
  // Masked instructions under LMUL > 1 are a bit problematic as we don't want
  // the destination to overlap the mask. So if they are VR register classes,
  // make sure we use one that does not include V0.
  bool LMULOver1 = VLMul == RISCVII::LMUL_2 || VLMul == RISCVII::LMUL_4 ||
                   VLMul == RISCVII::LMUL_8;
  if (LMULOver1 && MaskOpIdx >= 0 && MI.getOperand(MaskOpIdx).isReg() &&
      MI.getOperand(MaskOpIdx).getReg() != RISCV::NoRegister &&
      MI.getNumExplicitDefs() != 0) {
    assert(MI.getNumExplicitDefs() == 1 && "Too many explicit definitions!");
    assert(MI.getOperand(0).isDef() && "Expecting a def here");
    if (MI.getOperand(0).isReg()) {
      Register Def = MI.getOperand(0).getReg();
      assert(Register::isVirtualRegister(Def) && "Def should be virtual here");
      const TargetRegisterClass *RC = MRI->getRegClass(Def);
      // FIXME: what about tuples?
      if (RC->hasSuperClassEq(&RISCV::VRRegClass)) {
        MRI->setRegClass(Def, &RISCV::VRNoV0RegClass);
      } else if (RC->hasSuperClassEq(&RISCV::VRM2RegClass)) {
        MRI->setRegClass(Def, &RISCV::VRM2NoV0RegClass);
      } else if (RC->hasSuperClassEq(&RISCV::VRM4RegClass)) {
        MRI->setRegClass(Def, &RISCV::VRM4NoV0RegClass);
      } else if (RC->hasSuperClassEq(&RISCV::VRM8RegClass)) {
        MRI->setRegClass(Def, &RISCV::VRM8NoV0RegClass);
      }
    }
  }

  if (VLIndex >= 0) {
    const MachineOperand &VLOp = MI.getOperand(VLIndex);
    Register R = RISCV::NoRegister;
    if (VLOp.isImm()) {
      assert(VLOp.getImm() == RISCV::VLMaxSentinel &&
             "Only the VLMAX sentinel can appear as an immediate operand");
      R = RISCV::X0;
    } else
      R = VLOp.getReg();
    InstrInfo.setAVLReg(R);
  } else
    InstrInfo.setAVLReg(RISCV::NoRegister);

  bool ScalarMovOp = isScalarMoveInstr(MI);
  InstrInfo.setVTYPE(VLMul, SEW, /*TailAgnostic*/ true,
                     /*MaskAgnostic*/ false, /* MaskRegOp */ false, StoreOp,
                     ScalarMovOp);

  return InstrInfo;
}

void RISCVInsertVSETVLI::insertVSETVLI(MachineBasicBlock &MBB, MachineInstr &MI,
                                       const VSETVLIInfo &Info,
                                       const VSETVLIInfo &PrevInfo) {
  DebugLoc DL = MI.getDebugLoc();
  insertVSETVLI(MBB, MachineBasicBlock::iterator(&MI), DL, Info, PrevInfo);
}

void RISCVInsertVSETVLI::insertVSETVLI(MachineBasicBlock &MBB,
                     MachineBasicBlock::iterator InsertPt, DebugLoc DL,
                     const VSETVLIInfo &Info, const VSETVLIInfo &PrevInfo) {
  unsigned InfoVTYPE = Info.encodeVTYPE();

  MachineInstr &MI = *InsertPt;
  Register ExtraReg = RISCV::NoRegister;
  if (getExtraOperand(&MI).isFromPHI())
    llvm_unreachable(
        "No ExtraOperand should be FromPHI when invoking insertVSETVLI");
  else if (getExtraOperand(&MI).isReg())
    ExtraReg = getExtraOperand(&MI).getRegister();
  else if (getExtraOperand(&MI).isNontemporal())
    InfoVTYPE |= RISCVVType::NT;

  // If ExtraReg is a valid register, we use PseudoVSETVLEXT
  if (ExtraReg != RISCV::NoRegister) {
    // We do not handle the case where the VL is an immediate,
    // since it should never happen in EPI
    assert(!Info.hasAVLImm() && "AVL should be in a register");

    // Invoke PseudoVSETVLEXT
    Register DestReg = MRI->createVirtualRegister(&RISCV::GPRRegClass);
    Register ScratchReg = MRI->createVirtualRegister(&RISCV::GPRRegClass);
    BuildMI(MBB, MI, DL, TII->get(RISCV::PseudoVSETVLEXT))
        .addReg(DestReg, RegState::Define | RegState::Dead)
        .addReg(ScratchReg, RegState::Define | RegState::Dead)
        .addReg(Info.getAVLReg())
        .addImm(InfoVTYPE)
        .addReg(ExtraReg);

    // Assure that ExtraReg is not being killed in the predecessor MBB
    MRI->clearKillFlags(ExtraReg);

    return;
  } // End of PseudoVSETVLEXT

  // Use X0, X0 form if the AVL is the same and the SEW+LMUL gives the same
  // VLMAX.
  if (PrevInfo.isValid() && !PrevInfo.isUnknown() &&
      Info.hasSameAVL(PrevInfo) && Info.hasSameVLMAX(PrevInfo)) {
    BuildMI(MBB, InsertPt, DL, TII->get(RISCV::PseudoVSETVLIX0))
        .addReg(RISCV::X0, RegState::Define | RegState::Dead)
        .addReg(RISCV::X0, RegState::Kill)
        .addImm(InfoVTYPE)
        .addReg(RISCV::VL, RegState::Implicit);
    return;
  }

  if (Info.hasAVLImm()) {
    BuildMI(MBB, InsertPt, DL, TII->get(RISCV::PseudoVSETIVLI))
        .addReg(RISCV::X0, RegState::Define | RegState::Dead)
        .addImm(Info.getAVLImm())
        .addImm(InfoVTYPE);
    return;
  }

  Register AVLReg = Info.getAVLReg();
  if (AVLReg == RISCV::NoRegister) {
    // We can only use x0, x0 if there's no chance of the vtype change causing
    // the previous vl to become invalid.
    if (PrevInfo.isValid() && !PrevInfo.isUnknown() &&
        Info.hasSameVLMAX(PrevInfo)) {
      BuildMI(MBB, InsertPt, DL, TII->get(RISCV::PseudoVSETVLIX0))
          .addReg(RISCV::X0, RegState::Define | RegState::Dead)
          .addReg(RISCV::X0, RegState::Kill)
          .addImm(InfoVTYPE)
          .addReg(RISCV::VL, RegState::Implicit);
      return;
    }
    // Otherwise use an AVL of 0 to avoid depending on previous vl.
    BuildMI(MBB, InsertPt, DL, TII->get(RISCV::PseudoVSETIVLI))
        .addReg(RISCV::X0, RegState::Define | RegState::Dead)
        .addImm(0)
        .addImm(InfoVTYPE);
    return;
  }

  if (AVLReg.isVirtual())
    MRI->constrainRegClass(AVLReg, &RISCV::GPRNoX0RegClass);

  // Use X0 as the DestReg unless AVLReg is X0. We also need to change the
  // opcode if the AVLReg is X0 as they have different register classes for
  // the AVL operand.
  Register DestReg = RISCV::X0;
  unsigned Opcode = RISCV::PseudoVSETVLI;
  if (AVLReg == RISCV::X0) {
    DestReg = MRI->createVirtualRegister(&RISCV::GPRRegClass);
    Opcode = RISCV::PseudoVSETVLIX0;
  }
  BuildMI(MBB, InsertPt, DL, TII->get(Opcode))
      .addReg(DestReg, RegState::Define | RegState::Dead)
      .addReg(AVLReg)
      .addImm(InfoVTYPE);
}

// Return a VSETVLIInfo representing the changes made by this VSETVLI or
// VSETIVLI instruction.
static VSETVLIInfo getInfoForVSETVLI(const MachineInstr &MI) {
  VSETVLIInfo NewInfo;
  if (MI.getOpcode() == RISCV::PseudoVSETVLEXT) {
    NewInfo.setAVLReg(MI.getOperand(2).getReg());
    NewInfo.setVTYPE(MI.getOperand(3).getImm());
  } else {
    if (MI.getOpcode() == RISCV::PseudoVSETIVLI) {
      NewInfo.setAVLImm(MI.getOperand(1).getImm());
    } else {
      assert(MI.getOpcode() == RISCV::PseudoVSETVLI ||
             MI.getOpcode() == RISCV::PseudoVSETVLIX0);
      Register AVLReg = MI.getOperand(1).getReg();
      assert((AVLReg != RISCV::X0 || MI.getOperand(0).getReg() != RISCV::X0) &&
             "Can't handle X0, X0 vsetvli yet");
      NewInfo.setAVLReg(AVLReg);
    }
    NewInfo.setVTYPE(MI.getOperand(2).getImm());
  }

  return NewInfo;
}

bool RISCVInsertVSETVLI::needVSETVLI(const VSETVLIInfo &Require,
                                     const VSETVLIInfo &CurInfo) {
  if (CurInfo.isCompatible(Require))
    return false;

  // We didn't find a compatible value. If our AVL is a virtual register,
  // it might be defined by a VSET(I)VLI(EXT). If it has the same VTYPE
  // we need and the last VL/VTYPE we observed is the same, we don't need
  // a VSETVLI here.
  if (!CurInfo.isUnknown() && Require.hasAVLReg() &&
      Require.getAVLReg().isVirtual() && !CurInfo.hasSEWLMULRatioOnly() &&
      CurInfo.hasCompatibleVTYPE(Require)) {
    if (MachineInstr *DefMI = MRI->getVRegDef(Require.getAVLReg())) {
      if (isVectorConfigInstr(*DefMI)) {
        VSETVLIInfo DefInfo = getInfoForVSETVLI(*DefMI);
        if (DefInfo.hasSameAVL(CurInfo) && DefInfo.hasSameVTYPE(CurInfo))
          return false;
      }
    }
  }

  return true;
}

bool canSkipVSETVLIForLoadStore(const MachineInstr &MI,
                                const VSETVLIInfo &Require,
                                const VSETVLIInfo &CurInfo) {
  unsigned EEW;
  switch (MI.getOpcode()) {
  default:
    return false;
  case RISCV::PseudoVLE8_V_M1:
  case RISCV::PseudoVLE8_V_M1_MASK:
  case RISCV::PseudoVLE8_V_M2:
  case RISCV::PseudoVLE8_V_M2_MASK:
  case RISCV::PseudoVLE8_V_M4:
  case RISCV::PseudoVLE8_V_M4_MASK:
  case RISCV::PseudoVLE8_V_M8:
  case RISCV::PseudoVLE8_V_M8_MASK:
  case RISCV::PseudoVLE8_V_MF2:
  case RISCV::PseudoVLE8_V_MF2_MASK:
  case RISCV::PseudoVLE8_V_MF4:
  case RISCV::PseudoVLE8_V_MF4_MASK:
  case RISCV::PseudoVLE8_V_MF8:
  case RISCV::PseudoVLE8_V_MF8_MASK:
  case RISCV::PseudoVLSE8_V_M1:
  case RISCV::PseudoVLSE8_V_M1_MASK:
  case RISCV::PseudoVLSE8_V_M2:
  case RISCV::PseudoVLSE8_V_M2_MASK:
  case RISCV::PseudoVLSE8_V_M4:
  case RISCV::PseudoVLSE8_V_M4_MASK:
  case RISCV::PseudoVLSE8_V_M8:
  case RISCV::PseudoVLSE8_V_M8_MASK:
  case RISCV::PseudoVLSE8_V_MF2:
  case RISCV::PseudoVLSE8_V_MF2_MASK:
  case RISCV::PseudoVLSE8_V_MF4:
  case RISCV::PseudoVLSE8_V_MF4_MASK:
  case RISCV::PseudoVLSE8_V_MF8:
  case RISCV::PseudoVLSE8_V_MF8_MASK:
  case RISCV::PseudoVSE8_V_M1:
  case RISCV::PseudoVSE8_V_M1_MASK:
  case RISCV::PseudoVSE8_V_M2:
  case RISCV::PseudoVSE8_V_M2_MASK:
  case RISCV::PseudoVSE8_V_M4:
  case RISCV::PseudoVSE8_V_M4_MASK:
  case RISCV::PseudoVSE8_V_M8:
  case RISCV::PseudoVSE8_V_M8_MASK:
  case RISCV::PseudoVSE8_V_MF2:
  case RISCV::PseudoVSE8_V_MF2_MASK:
  case RISCV::PseudoVSE8_V_MF4:
  case RISCV::PseudoVSE8_V_MF4_MASK:
  case RISCV::PseudoVSE8_V_MF8:
  case RISCV::PseudoVSE8_V_MF8_MASK:
  case RISCV::PseudoVSSE8_V_M1:
  case RISCV::PseudoVSSE8_V_M1_MASK:
  case RISCV::PseudoVSSE8_V_M2:
  case RISCV::PseudoVSSE8_V_M2_MASK:
  case RISCV::PseudoVSSE8_V_M4:
  case RISCV::PseudoVSSE8_V_M4_MASK:
  case RISCV::PseudoVSSE8_V_M8:
  case RISCV::PseudoVSSE8_V_M8_MASK:
  case RISCV::PseudoVSSE8_V_MF2:
  case RISCV::PseudoVSSE8_V_MF2_MASK:
  case RISCV::PseudoVSSE8_V_MF4:
  case RISCV::PseudoVSSE8_V_MF4_MASK:
  case RISCV::PseudoVSSE8_V_MF8:
  case RISCV::PseudoVSSE8_V_MF8_MASK:
    EEW = 8;
    break;
  case RISCV::PseudoVLE16_V_M1:
  case RISCV::PseudoVLE16_V_M1_MASK:
  case RISCV::PseudoVLE16_V_M2:
  case RISCV::PseudoVLE16_V_M2_MASK:
  case RISCV::PseudoVLE16_V_M4:
  case RISCV::PseudoVLE16_V_M4_MASK:
  case RISCV::PseudoVLE16_V_M8:
  case RISCV::PseudoVLE16_V_M8_MASK:
  case RISCV::PseudoVLE16_V_MF2:
  case RISCV::PseudoVLE16_V_MF2_MASK:
  case RISCV::PseudoVLE16_V_MF4:
  case RISCV::PseudoVLE16_V_MF4_MASK:
  case RISCV::PseudoVLSE16_V_M1:
  case RISCV::PseudoVLSE16_V_M1_MASK:
  case RISCV::PseudoVLSE16_V_M2:
  case RISCV::PseudoVLSE16_V_M2_MASK:
  case RISCV::PseudoVLSE16_V_M4:
  case RISCV::PseudoVLSE16_V_M4_MASK:
  case RISCV::PseudoVLSE16_V_M8:
  case RISCV::PseudoVLSE16_V_M8_MASK:
  case RISCV::PseudoVLSE16_V_MF2:
  case RISCV::PseudoVLSE16_V_MF2_MASK:
  case RISCV::PseudoVLSE16_V_MF4:
  case RISCV::PseudoVLSE16_V_MF4_MASK:
  case RISCV::PseudoVSE16_V_M1:
  case RISCV::PseudoVSE16_V_M1_MASK:
  case RISCV::PseudoVSE16_V_M2:
  case RISCV::PseudoVSE16_V_M2_MASK:
  case RISCV::PseudoVSE16_V_M4:
  case RISCV::PseudoVSE16_V_M4_MASK:
  case RISCV::PseudoVSE16_V_M8:
  case RISCV::PseudoVSE16_V_M8_MASK:
  case RISCV::PseudoVSE16_V_MF2:
  case RISCV::PseudoVSE16_V_MF2_MASK:
  case RISCV::PseudoVSE16_V_MF4:
  case RISCV::PseudoVSE16_V_MF4_MASK:
  case RISCV::PseudoVSSE16_V_M1:
  case RISCV::PseudoVSSE16_V_M1_MASK:
  case RISCV::PseudoVSSE16_V_M2:
  case RISCV::PseudoVSSE16_V_M2_MASK:
  case RISCV::PseudoVSSE16_V_M4:
  case RISCV::PseudoVSSE16_V_M4_MASK:
  case RISCV::PseudoVSSE16_V_M8:
  case RISCV::PseudoVSSE16_V_M8_MASK:
  case RISCV::PseudoVSSE16_V_MF2:
  case RISCV::PseudoVSSE16_V_MF2_MASK:
  case RISCV::PseudoVSSE16_V_MF4:
  case RISCV::PseudoVSSE16_V_MF4_MASK:
    EEW = 16;
    break;
  case RISCV::PseudoVLE32_V_M1:
  case RISCV::PseudoVLE32_V_M1_MASK:
  case RISCV::PseudoVLE32_V_M2:
  case RISCV::PseudoVLE32_V_M2_MASK:
  case RISCV::PseudoVLE32_V_M4:
  case RISCV::PseudoVLE32_V_M4_MASK:
  case RISCV::PseudoVLE32_V_M8:
  case RISCV::PseudoVLE32_V_M8_MASK:
  case RISCV::PseudoVLE32_V_MF2:
  case RISCV::PseudoVLE32_V_MF2_MASK:
  case RISCV::PseudoVLSE32_V_M1:
  case RISCV::PseudoVLSE32_V_M1_MASK:
  case RISCV::PseudoVLSE32_V_M2:
  case RISCV::PseudoVLSE32_V_M2_MASK:
  case RISCV::PseudoVLSE32_V_M4:
  case RISCV::PseudoVLSE32_V_M4_MASK:
  case RISCV::PseudoVLSE32_V_M8:
  case RISCV::PseudoVLSE32_V_M8_MASK:
  case RISCV::PseudoVLSE32_V_MF2:
  case RISCV::PseudoVLSE32_V_MF2_MASK:
  case RISCV::PseudoVSE32_V_M1:
  case RISCV::PseudoVSE32_V_M1_MASK:
  case RISCV::PseudoVSE32_V_M2:
  case RISCV::PseudoVSE32_V_M2_MASK:
  case RISCV::PseudoVSE32_V_M4:
  case RISCV::PseudoVSE32_V_M4_MASK:
  case RISCV::PseudoVSE32_V_M8:
  case RISCV::PseudoVSE32_V_M8_MASK:
  case RISCV::PseudoVSE32_V_MF2:
  case RISCV::PseudoVSE32_V_MF2_MASK:
  case RISCV::PseudoVSSE32_V_M1:
  case RISCV::PseudoVSSE32_V_M1_MASK:
  case RISCV::PseudoVSSE32_V_M2:
  case RISCV::PseudoVSSE32_V_M2_MASK:
  case RISCV::PseudoVSSE32_V_M4:
  case RISCV::PseudoVSSE32_V_M4_MASK:
  case RISCV::PseudoVSSE32_V_M8:
  case RISCV::PseudoVSSE32_V_M8_MASK:
  case RISCV::PseudoVSSE32_V_MF2:
  case RISCV::PseudoVSSE32_V_MF2_MASK:
    EEW = 32;
    break;
  case RISCV::PseudoVLE64_V_M1:
  case RISCV::PseudoVLE64_V_M1_MASK:
  case RISCV::PseudoVLE64_V_M2:
  case RISCV::PseudoVLE64_V_M2_MASK:
  case RISCV::PseudoVLE64_V_M4:
  case RISCV::PseudoVLE64_V_M4_MASK:
  case RISCV::PseudoVLE64_V_M8:
  case RISCV::PseudoVLE64_V_M8_MASK:
  case RISCV::PseudoVLSE64_V_M1:
  case RISCV::PseudoVLSE64_V_M1_MASK:
  case RISCV::PseudoVLSE64_V_M2:
  case RISCV::PseudoVLSE64_V_M2_MASK:
  case RISCV::PseudoVLSE64_V_M4:
  case RISCV::PseudoVLSE64_V_M4_MASK:
  case RISCV::PseudoVLSE64_V_M8:
  case RISCV::PseudoVLSE64_V_M8_MASK:
  case RISCV::PseudoVSE64_V_M1:
  case RISCV::PseudoVSE64_V_M1_MASK:
  case RISCV::PseudoVSE64_V_M2:
  case RISCV::PseudoVSE64_V_M2_MASK:
  case RISCV::PseudoVSE64_V_M4:
  case RISCV::PseudoVSE64_V_M4_MASK:
  case RISCV::PseudoVSE64_V_M8:
  case RISCV::PseudoVSE64_V_M8_MASK:
  case RISCV::PseudoVSSE64_V_M1:
  case RISCV::PseudoVSSE64_V_M1_MASK:
  case RISCV::PseudoVSSE64_V_M2:
  case RISCV::PseudoVSSE64_V_M2_MASK:
  case RISCV::PseudoVSSE64_V_M4:
  case RISCV::PseudoVSSE64_V_M4_MASK:
  case RISCV::PseudoVSSE64_V_M8:
  case RISCV::PseudoVSSE64_V_M8_MASK:
    EEW = 64;
    break;
  }

  return CurInfo.isCompatibleWithLoadStoreEEW(EEW, Require);
}

const ExtraOperand &RISCVInsertVSETVLI::getExtraOperand(const MachineInstr *MI) {
  auto EOIt = ExtraOpInfo.find(MI);
  assert(EOIt != ExtraOpInfo.end());

  return EOIt->second;
}

void RISCVInsertVSETVLI::copyExtraOperand(const MachineInstr *From,
                                          const MachineInstr *To) {
  auto ToEOIt = ExtraOpInfo.find(To);
  assert(ToEOIt != ExtraOpInfo.end());

  ToEOIt->second = getExtraOperand(From);
}

void RISCVInsertVSETVLI::copyExtraOperand(const ExtraOperand EO,
                                          const MachineInstr *To) {
  auto ToEOIt = ExtraOpInfo.find(To);
  assert(ToEOIt != ExtraOpInfo.end());

  ToEOIt->second = EO;
}

void RISCVInsertVSETVLI::computeExtraOperand(const MachineBasicBlock &MBB) {
  for (const MachineInstr &MI : MBB) {
    ExtraOperand EO; // Default: Undefined
    switch(MI.getOpcode()) {
    case RISCV::PseudoVSETVLEXT:
      EO.setReg(MI.getOperand(4).getReg());
      break;
    case RISCV::PseudoVSETVLI:
    case RISCV::PseudoVSETVLIX0:
    case RISCV::PseudoVSETIVLI: {
      if (RISCVVType::isNontemporal(MI.getOperand(2).getImm()))
        EO.setNontemporal();
      else
        EO.setZero();

      break;
    }
    default: {
      // For vector instructions (both EPI and RVV ones) we check if the VL
      // operand is the result of a PHI; if this is the case, we assign the
      // FromPHI tag to the ExtraOperand
      VSETVLIInfo Info;

      if (const RISCVEPIPseudosTable::EPIPseudoInfo *EPI =
              RISCVEPIPseudosTable::getEPIPseudoInfo(MI.getOpcode())) {
        // Check if the instruction set the NT bit
        // NOTE: vload/vstore NT overwrites any Extra info present before them
        unsigned Nontemporal = (MI.getOperand(EPI->getSEWIndex()).getImm() >> 9) & 0x1;
        if (Nontemporal) {
          EO.setNontemporal();
          break;
        }

        Info = computeInfoForEPIInstr(MI, EPI->getVLIndex(), EPI->getSEWIndex(),
                                      EPI->VLMul, EPI->getMaskOpIndex(), MRI);
      } else if (RISCVII::hasSEWOp(MI.getDesc().TSFlags)) {
        Info = computeInfoForInstr(MI, MI.getDesc().TSFlags, MRI);
      }

      if (Info.hasAVLReg()) {
        MachineInstr *PHI = MRI->getVRegDef(Info.getAVLReg());
        if (PHI && PHI->getOpcode() == RISCV::PHI && PHI->getParent() == &MBB)
          EO.setFromPHI();
      }

      break;
    }
    }

    ExtraOpInfo.insert({&MI, EO});
  }
}

ExtraOperand needPHI(const ArrayRef<ExtraOperand> &EOs) {
  ExtraOperand RetEO;

  // Check if at least one of the predecessors ExtraOperands is different
  // from Undefined; if not, we do not need a PHI
  bool NeedPHI = false;
  for (const auto &EO : EOs) {
    if (!EO.isUndefined()) {
      NeedPHI = true;
      break;
    }
  }

  if (NeedPHI) {
    // If all the !Undefined ExtraOperand(s) are Zero, no need for a PHI
    NeedPHI = false;
    for (const auto &EO : EOs) {
      if (!EO.isUndefined() &&
          !EO.isZero()) {
        NeedPHI = true;
        break;
      }
    }
    if (!NeedPHI)
      RetEO.setZero();
  }

  if (NeedPHI) {
    // We still do not need a PHI when all predecessors ExtraOperands are
    // equal to Nontemporal
    NeedPHI = false;
    for (const auto &EO : EOs) {
      if (!EO.isNontemporal()) {
        NeedPHI = true;
        break;
      }
    }
    if (!NeedPHI)
      RetEO.setNontemporal();
  }

  if (NeedPHI) {
    // Finally, we also do not need a PHI if all predecessors ExtraOperands
    // are equal to Reg and the register is the same
    NeedPHI = false;
    if (EOs.front().isReg()) {
      Register ExtraReg = EOs.front().getRegister();
      for (const auto &EO : EOs) {
        if (!EO.isReg() || EO.getRegister() != ExtraReg) {
          NeedPHI = true;
          break;
        }
      }
    } else
      NeedPHI = true;

    if (!NeedPHI)
      RetEO.setReg(EOs.front().getRegister());
  }

  if (NeedPHI)
    RetEO.setFromPHI();
  return RetEO;
}

void RISCVInsertVSETVLI::getExtraOperandFromPHI(MachineBasicBlock &MBB,
                                                const MachineInstr &MI) {
  BlockData &BBInfo = BlockInfo[MBB.getNumber()];
  VSETVLIInfo Info;
  if (RISCVII::hasSEWOp(MI.getDesc().TSFlags)) {
    Info = computeInfoForInstr(MI, MI.getDesc().TSFlags, MRI);
  } else if (const RISCVEPIPseudosTable::EPIPseudoInfo *EPI =
                 RISCVEPIPseudosTable::getEPIPseudoInfo(MI.getOpcode())) {
    Info = computeInfoForEPIInstr(MI, EPI->getVLIndex(), EPI->getSEWIndex(),
                                    EPI->VLMul, EPI->getMaskOpIndex(), MRI);
  }

  assert(Info.hasAVLReg());
  MachineInstr *PHI = MRI->getVRegDef(Info.getAVLReg());
  assert(PHI && PHI->getOpcode() == RISCV::PHI && PHI->getParent() == &MBB);

  const auto IterToPHI = BBInfo.PHIsForExtras.find(PHI);
  if (IterToPHI != BBInfo.PHIsForExtras.end()) {
    copyExtraOperand((*IterToPHI).second, &MI);
    return;
  }

  // If PHI is not in the PHIsForExtras map, calculate the corresponding
  // ExtraOperand (potentially adding a new PHI instruction for it)
  SmallVector<ExtraOperand, 4> EOs;
  SmallMapVector<MachineBasicBlock*, MachineInstr*, 4> PHIArgs;
  for (unsigned PHIOp = 1, NumOps = PHI->getNumOperands(); PHIOp != NumOps;
       PHIOp += 2) {
    Register InReg = PHI->getOperand(PHIOp).getReg();
    MachineInstr *DefMI = MRI->getVRegDef(InReg);
    MachineBasicBlock *PredMBB = PHI->getOperand(PHIOp + 1).getMBB();

    PHIArgs.insert({PredMBB, DefMI});
    EOs.push_back(getExtraOperand(DefMI));
  }

  ExtraOperand NewEO = needPHI(EOs);
  if (!NewEO.isFromPHI()) {
    copyExtraOperand(NewEO, &MI);
    BBInfo.PHIsForExtras.insert({PHI, NewEO});

    return;
  }

  // If we get here, then we need to add a new PHI instruction to calculate
  // the resulting ExtraOperand from the merge of the ExtraOperands coming
  // from the predecessors
  DebugLoc DL = MBB.findBranchDebugLoc();
  Register ExtraReg = MRI->createVirtualRegister(&RISCV::GPRRegClass);
  MachineInstrBuilder MIB =
      BuildMI(MBB, MBB.begin(), DL, TII->get(RISCV::PHI), ExtraReg);

  // Already assign ExtraOperand to MI and add it to PHIsForExtras map to avoid
  // an infinite loop when adding arguments to the PHI
  NewEO.setReg(ExtraReg);
  copyExtraOperand(NewEO, &MI);
  BBInfo.PHIsForExtras.insert({PHI, NewEO});

  // Add PHI arguments
  for (const auto &Elem : PHIArgs) {
    MachineBasicBlock *PredMBB;
    MachineInstr *PredMI;
    std::tie(PredMBB, PredMI) = Elem;

    if (getExtraOperand(PredMI).isFromPHI())
      getExtraOperandFromPHI(*PredMBB, *PredMI);

    ExtraOperand PredEO = getExtraOperand(PredMI);
    assert(!PredEO.isFromPHI());

    Register PredExtra = RISCV::NoRegister;
    if (PredEO.isReg())
      PredExtra = PredEO.getRegister();
    else if (PredEO.isNontemporal())
      PredExtra = getNTRegister(PredMBB);
    else
      PredExtra = getFakeRegister(PredMBB);

    MIB.addReg(PredExtra); // Extra operand register
    MIB.addMBB(PredMBB);   // Machine Basic Block

    // Assure that PredExtra is not being killed in the predecessor MBB
    MRI->clearKillFlags(PredExtra);
  }

  // Add new MI to the MF local MI->ExtraOperand map
  ExtraOperand NewMIEO;
  ExtraOpInfo.insert({MIB.getInstr(), NewMIEO});
}

void RISCVInsertVSETVLI::emitPHIsForExtras(MachineBasicBlock &MBB) {
  for (const MachineInstr &MI : MBB) {
    if (!getExtraOperand(&MI).isFromPHI())
      continue;

    getExtraOperandFromPHI(MBB, MI);
  }
}

void RISCVInsertVSETVLI::forwardPropagateAVL(MachineBasicBlock &MBB) {
  for (const MachineInstr &MI : MBB) {
    if (MI.getOpcode() != RISCV::PseudoVSETVLI &&
        MI.getOpcode() != RISCV::PseudoVSETVLIX0 &&
        MI.getOpcode() != RISCV::PseudoVSETIVLI &&
        MI.getOpcode() != RISCV::PseudoVSETVLEXT) {
      continue;
    }

    VSETVLIInfo VI = getInfoForVSETVLI(MI);
    const MachineOperand &GVLOp = MI.getOperand(0);
    assert(GVLOp.isReg());
    Register GVLReg = GVLOp.getReg();
    // Cycle through all uses of this GVL
    for (MachineRegisterInfo::use_nodbg_iterator
             UI = MRI->use_nodbg_begin(GVLReg),
             UIEnd = MRI->use_nodbg_end();
         UI != UIEnd;) {
      MachineOperand &Use(*UI++);
      assert(Use.getParent() != nullptr);
      const MachineInstr &UseMI = *Use.getParent();
      const int UseIndex = UseMI.getOperandNo(&Use);

      bool Propagate = false;
      // EPI instructions
      if (const RISCVEPIPseudosTable::EPIPseudoInfo *EPI =
              RISCVEPIPseudosTable::getEPIPseudoInfo(UseMI.getOpcode())) {
        if (UseIndex == EPI->getVLIndex()) {
          VSETVLIInfo UseInfo = computeInfoForEPIInstr(
              UseMI, EPI->getVLIndex(), EPI->getSEWIndex(), EPI->VLMul,
              EPI->getMaskOpIndex(), MRI);
          Propagate = UseInfo.hasSameVLMAX(VI);
        }
      } else {
        // RVV instructions
        uint64_t TSFlags = UseMI.getDesc().TSFlags;
        if (RISCVII::hasSEWOp(TSFlags) && RISCVII::hasVLOp(TSFlags)) {
          int NumOperands = UseMI.getNumExplicitOperands();
          if (RISCVII::hasVecPolicyOp(TSFlags))
            --NumOperands;

          // NumOperands - 2 == VLOpIndex
          if (UseIndex == (NumOperands - 2)) {
            VSETVLIInfo UseInfo = computeInfoForInstr(UseMI, TSFlags, MRI);
            Propagate = UseInfo.hasSameVLMAX(VI);
          }
        }
      }

      if (Propagate) {
        if (MI.getOpcode() == RISCV::PseudoVSETIVLI && Use.isImm())
          Use.setImm(VI.getAVLImm());
        else if (Use.isReg() && VI.hasAVLReg())
          Use.setReg(VI.getAVLReg());

        // Also propagate the Extra operand info
        if (getExtraOperand(&UseMI).isUndefined())
          copyExtraOperand(&MI, &UseMI);
      }
    }

    // Update liveness.
    if (MRI->use_nodbg_empty(GVLReg)) {
      assert(Register::isVirtualRegister(GVLReg));
      MachineRegisterInfo::def_iterator GVLOpIt = MRI->def_begin(GVLReg);
      assert(GVLOpIt != MRI->def_end());
      MachineOperand &GVLOp = *GVLOpIt;
      GVLOp.setIsDead();
    }
  }
}

bool RISCVInsertVSETVLI::computeVLVTYPEChanges(const MachineBasicBlock &MBB) {
  bool HadVectorOp = false;

  BlockData &BBInfo = BlockInfo[MBB.getNumber()];
  ExtraOperand LastEO;
  BBInfo.Change = BBInfo.Pred;
  for (const MachineInstr &MI : MBB) {
    // Save the last defined ExtraOperand
    if (!getExtraOperand(&MI).isUndefined())
      LastEO = getExtraOperand(&MI);

    // If this is an explicit VSETVLI, VSETIVLI or VSETVLEXT, update our state.
    if (isVectorConfigInstr(MI)) {
      HadVectorOp = true;
      BBInfo.Change = getInfoForVSETVLI(MI);
      continue;
    }

    uint64_t TSFlags = MI.getDesc().TSFlags;
    if (RISCVII::hasSEWOp(TSFlags)) {
      HadVectorOp = true;

      VSETVLIInfo NewInfo = computeInfoForInstr(MI, TSFlags, MRI);

      if (!BBInfo.Change.isValid()) {
        BBInfo.Change = NewInfo;
      } else {
        // If this instruction isn't compatible with the previous VL/VTYPE
        // we need to insert a VSETVLI.
        // If this is a unit-stride or strided load/store, we may be able to use
        // the EMUL=(EEW/SEW)*LMUL relationship to avoid changing vtype.
        // NOTE: We only do this if the vtype we're comparing against was
        // created in this block. We need the first and third phase to treat
        // the store the same way.
        if (!canSkipVSETVLIForLoadStore(MI, NewInfo, BBInfo.Change) &&
            needVSETVLI(NewInfo, BBInfo.Change)) {
          BBInfo.Change = NewInfo;
        }
      }
    }

    if (const RISCVEPIPseudosTable::EPIPseudoInfo *EPI =
            RISCVEPIPseudosTable::getEPIPseudoInfo(MI.getOpcode())) {
      int VLIndex = EPI->getVLIndex();
      int SEWIndex = EPI->getSEWIndex();
      int MaskOpIndex = EPI->getMaskOpIndex();

      HadVectorOp = true;

      assert(SEWIndex >= 0 && "SEWIndex must be >= 0");
      VSETVLIInfo NewInfo = computeInfoForEPIInstr(
          MI, VLIndex, SEWIndex, EPI->VLMul, MaskOpIndex, MRI);

      if (!BBInfo.Change.isValid()) {
        BBInfo.Change = NewInfo;
      } else {
        // If this instruction isn't compatible with the previous VL/VTYPE
        // we need to insert a VSETVLI.
        // If this is a unit-stride or strided load/store, we may be able to use
        // the EMUL=(EEW/SEW)*LMUL relationship to avoid changing vtype.
        // NOTE: We only do this if the vtype we're comparing against was
        // created in this block. We need the first and third phase to treat
        // the store the same way.
        if (!canSkipVSETVLIForLoadStore(MI, NewInfo, BBInfo.Change) &&
            needVSETVLI(NewInfo, BBInfo.Change)) {
          BBInfo.Change = NewInfo;
        }
      }
    }

    // If this is something that updates VL/VTYPE that we don't know about, set
    // the state to unknown.
    if (MI.isCall() || MI.isInlineAsm() || MI.modifiesRegister(RISCV::VL) ||
        MI.modifiesRegister(RISCV::VTYPE))
      BBInfo.Change = VSETVLIInfo::getUnknown();
  }

  // Initial exit state is whatever change we found in the block.
  BBInfo.Exit = BBInfo.Change;

  // The exit ExtraOperand value is the last !Undefined found in the MBB, if any
  BBInfo.ExitExtra = LastEO;

  return HadVectorOp;
}

void RISCVInsertVSETVLI::computeIncomingVLVTYPE(const MachineBasicBlock &MBB) {

  BlockData &BBInfo = BlockInfo[MBB.getNumber()];
  BBInfo.InQueue = false;

  VSETVLIInfo InInfo;
  SmallVector<ExtraOperand, 4> EOs;
  if (MBB.pred_empty()) {
    // There are no predecessors, so use the default starting status.
    InInfo.setUnknown();
  } else {
    for (MachineBasicBlock *P : MBB.predecessors()) {
      BlockData &PredBBInfo = BlockInfo[P->getNumber()];
      InInfo = InInfo.intersect(PredBBInfo.Exit);
      EOs.push_back(PredBBInfo.ExitExtra);
    }
  }

  // If we don't have any valid predecessor value, wait until we do.
  if (!InInfo.isValid())
    return;

  // If no change, no need to rerun block
  if (InInfo == BBInfo.Pred)
    return;

  BBInfo.Pred = InInfo;
  LLVM_DEBUG(dbgs() << "Entry state of " << printMBBReference(MBB)
                    << " changed to " << BBInfo.Pred << "\n");

  // Update PredExtra acoordingly to what we have in AllPredsExtras
  switch(EOs.size()) {
  case 0:
    // No predecessors => nothing to do
    break;
  case 1: {
    // PredExtra == ExtraOperand of the only predecessor (no need for a PHI)
    BBInfo.PredExtra = EOs.front();
    break;
  }
  default: {
    BBInfo.PredExtra = needPHI(EOs);
    break;
  }
  }

  // Note: It's tempting to cache the state changes here, but due to the
  // compatibility checks performed a blocks output state can change based on
  // the input state.  To cache, we'd have to add logic for finding
  // never-compatible state changes.
  computeVLVTYPEChanges(MBB);
  VSETVLIInfo TmpStatus = BBInfo.Change;

  bool UpdatedExtraOperand = false;
  // Update ExitExtra with PredExtra value if there are no changes in the MBB
  if (BBInfo.ExitExtra.isUndefined() &&
      !BBInfo.PredExtra.isUndefined()) {
    BBInfo.ExitExtra = BBInfo.PredExtra;
    UpdatedExtraOperand = true;
  }

  bool UpdatedVSETVLIInfo = false;
  if (BBInfo.Exit != TmpStatus) {
    BBInfo.Exit = TmpStatus;
    UpdatedVSETVLIInfo = true;
    LLVM_DEBUG(dbgs() << "Exit state of " << printMBBReference(MBB)
                      << " changed to " << BBInfo.Exit << "\n");
  }

  // Add the successors to the work list so we can propagate the
  // changed exit status.
  for (MachineBasicBlock *S : MBB.successors()) {
    // If the new exit values match the old exit values, we don't need to
    // revisit any blocks. However, we unconditionally queue the successors
    // that are still invalid on their entry because they must be visited, no
    // matter what we concluded for this basic block.
    if (!BlockInfo[S->getNumber()].InQueue &&
        (!BlockInfo[S->getNumber()].Pred.isValid() || UpdatedVSETVLIInfo ||
         UpdatedExtraOperand)) {
      WorkList.push(S);
      BlockInfo[S->getNumber()].InQueue = true;
      LLVM_DEBUG(dbgs() << "Requeuing " << printMBBReference(MBB) << "\n");
    }
  }
}

// If we weren't able to prove a vsetvli was directly unneeded, it might still
// be unneeded if the AVL is a phi node where all incoming values are VL
// outputs from the last VSETVLI in their respective basic blocks.
bool RISCVInsertVSETVLI::needVSETVLIPHI(const VSETVLIInfo &Require,
                                        const MachineBasicBlock &MBB) {
  if (DisableInsertVSETVLPHIOpt)
    return true;

  if (!Require.hasAVLReg())
    return true;

  Register AVLReg = Require.getAVLReg();
  if (!AVLReg.isVirtual())
    return true;

  // We need the AVL to be produce by a PHI node in this basic block.
  MachineInstr *PHI = MRI->getVRegDef(AVLReg);
  if (!PHI || PHI->getOpcode() != RISCV::PHI || PHI->getParent() != &MBB)
    return true;

  for (unsigned PHIOp = 1, NumOps = PHI->getNumOperands(); PHIOp != NumOps;
       PHIOp += 2) {
    Register InReg = PHI->getOperand(PHIOp).getReg();
    MachineBasicBlock *PBB = PHI->getOperand(PHIOp + 1).getMBB();
    const BlockData &PBBInfo = BlockInfo[PBB->getNumber()];
    // If the exit from the predecessor has the VTYPE we are looking for
    // we might be able to avoid a VSETVLI.
    if (PBBInfo.Exit.isUnknown() || !PBBInfo.Exit.hasCompatibleVTYPE(Require))
      return true;

    // We need the PHI input to the be the output of a VSET(I)VLI(EXT).
    MachineInstr *DefMI = MRI->getVRegDef(InReg);
    if (!DefMI || !isVectorConfigInstr(*DefMI))
      return true;

    // We found a VSET(I)VLI(EXT) make sure it matches the output of the
    // predecessor block.
    VSETVLIInfo DefInfo = getInfoForVSETVLI(*DefMI);
    if (!DefInfo.hasSameAVL(PBBInfo.Exit) ||
        !DefInfo.hasSameVTYPE(PBBInfo.Exit))
      return true;
  }

  // If all the incoming values to the PHI checked out, we don't need
  // to insert a VSETVLI.
  return false;
}

void RISCVInsertVSETVLI::emitVSETVLIs(MachineBasicBlock &MBB) {
  BlockData &BBInfo = BlockInfo[MBB.getNumber()];
  VSETVLIInfo CurInfo;
<<<<<<< HEAD
  MachineInstr *PrevMI = nullptr;

  // Only be set if current VSETVLIInfo is from an explicit VSET(I)VLI.
  MachineInstr *PrevVSETVLIMI = nullptr;

=======
>>>>>>> e7df83f9
  for (MachineInstr &MI : MBB) {
    // Retrieve ExtraOperand of previous instruction
    ExtraOperand PrevEO = PrevMI ? getExtraOperand(PrevMI) : BBInfo.PredExtra;

    // Inherit ExtraOperand, if MI's one == Undefined
    if (getExtraOperand(&MI).isUndefined())
      copyExtraOperand(PrevEO, &MI);

    PrevMI = &MI;
    bool HasSameExtraOperand = getExtraOperand(&MI) == PrevEO;

    // If this is an explicit VSETVLI, VSETIVLI or VSETVLEXT, update our state.
    if (isVectorConfigInstr(MI)) {
      // Conservatively, mark the VL and VTYPE as live.
      unsigned NumOperands = MI.getNumOperands();
      assert(MI.getOperand(NumOperands - 2).getReg() == RISCV::VL &&
             MI.getOperand(NumOperands - 1).getReg() == RISCV::VTYPE &&
             "Unexpected operands where VL and VTYPE should be");
      MI.getOperand(NumOperands - 2).setIsDead(false);
      MI.getOperand(NumOperands - 1).setIsDead(false);
      CurInfo = getInfoForVSETVLI(MI);
      continue;
    }

    uint64_t TSFlags = MI.getDesc().TSFlags;
    if (RISCVII::hasSEWOp(TSFlags)) {
      VSETVLIInfo NewInfo = computeInfoForInstr(MI, TSFlags, MRI);
      if (RISCVII::hasVLOp(TSFlags)) {
        MachineOperand &VLOp = MI.getOperand(getVLOpNum(MI));
        if (VLOp.isReg()) {
          // Erase the AVL operand from the instruction.
          VLOp.setReg(RISCV::NoRegister);
          VLOp.setIsKill(false);
        }
        MI.addOperand(MachineOperand::CreateReg(RISCV::VL, /*isDef*/ false,
                                                /*isImp*/ true));
      }
      MI.addOperand(MachineOperand::CreateReg(RISCV::VTYPE, /*isDef*/ false,
                                              /*isImp*/ true));

      if (!CurInfo.isValid()) {
        // We haven't found any vector instructions or VL/VTYPE changes yet,
        // use the predecessor information.
        CurInfo = BlockInfo[MBB.getNumber()].Pred;
        assert(CurInfo.isValid() && "Expected a valid predecessor state.");
        if (needVSETVLI(NewInfo, CurInfo)) {
          // If this is the first implicit state change, and the state change
          // requested can be proven to produce the same register contents, we
          // can skip emitting the actual state change and continue as if we
          // had since we know the GPR result of the implicit state change
          // wouldn't be used and VL/VTYPE registers are correct.  Note that
          // we *do* need to model the state as if it changed as while the
          // register contents are unchanged, the abstract model can change.
          if (needVSETVLIPHI(NewInfo, MBB))
            insertVSETVLI(MBB, MI, NewInfo, CurInfo);
          CurInfo = NewInfo;
        }
      } else {
        // If this instruction isn't compatible with the previous VL/VTYPE
        // we need to insert a VSETVLI.
        // If this is a unit-stride or strided load/store, we may be able to use
        // the EMUL=(EEW/SEW)*LMUL relationship to avoid changing vtype.
        // NOTE: We can't use predecessor information for the store. We must
        // treat it the same as the first phase so that we produce the correct
        // vl/vtype for succesor blocks.
        if (!canSkipVSETVLIForLoadStore(MI, NewInfo, CurInfo) &&
            needVSETVLI(NewInfo, CurInfo)) {
          insertVSETVLI(MBB, MI, NewInfo, CurInfo);
          CurInfo = NewInfo;
        }
      }
    }

    // Handle EPI pseudos here.
    if (const RISCVEPIPseudosTable::EPIPseudoInfo *EPI =
            RISCVEPIPseudosTable::getEPIPseudoInfo(MI.getOpcode())) {
      int VLIndex = EPI->getVLIndex();
      int SEWIndex = EPI->getSEWIndex();
      int MaskOpIndex = EPI->getMaskOpIndex();

      assert(SEWIndex >= 0 && "SEWIndex must be >= 0");
      VSETVLIInfo NewInfo = computeInfoForEPIInstr(
          MI, VLIndex, SEWIndex, EPI->VLMul, MaskOpIndex, MRI);

      if (VLIndex >= 0) {
        MachineOperand &VLOp = MI.getOperand(VLIndex);
        // We don't lower to VL immediates in EPI yet.
        assert((VLOp.isReg() ||
                (VLOp.isImm() && VLOp.getImm() == RISCV::VLMaxSentinel)) &&
               "Invalid AVL operand");
        if (VLOp.isReg()) {
          // Erase the AVL operand from the instruction.
          VLOp.setReg(RISCV::NoRegister);
          VLOp.setIsKill(false);
        }
      }

      if (!CurInfo.isValid()) {
        // We haven't found any vector instructions or VL/VTYPE changes yet,
        // use the predecessor information.
        assert(BBInfo.Pred.isValid() &&
               "Expected a valid predecessor state.");
        if (!HasSameExtraOperand || needVSETVLI(NewInfo, BBInfo.Pred)) {
          // If this is the first implicit state change, and the state change
          // requested can be proven to produce the same register contents, we
          // can skip emitting the actual state change and continue as if we
          // had since we know the GPR result of the implicit state change
          // wouldn't be used and VL/VTYPE registers are correct.  Note that
          // we *do* need to model the state as if it changed as while the
          // register contents are unchanged, the abstract model can change.
          if (!HasSameExtraOperand || needVSETVLIPHI(NewInfo, MBB))
            insertVSETVLI(MBB, MI, NewInfo, BBInfo.Pred);
          CurInfo = NewInfo;
        }
      } else {
        // If this instruction isn't compatible with the previous VL/VTYPE
        // we need to insert a VSETVLI.
        // If this is a unit-stride or strided load/store, we may be able to use
        // the EMUL=(EEW/SEW)*LMUL relationship to avoid changing vtype.
        // NOTE: We can't use predecessor information for the store. We must
        // treat it the same as the first phase so that we produce the correct
        // vl/vtype for succesor blocks.
        if (!HasSameExtraOperand ||
            (!canSkipVSETVLIForLoadStore(MI, NewInfo, CurInfo) &&
             needVSETVLI(NewInfo, CurInfo))) {
          // If the previous VL/VTYPE is set by VSETVLI and do not use, Merge it
          // with current VL/VTYPE.
          bool NeedInsertVSETVLI = true;
          if (PrevVSETVLIMI) {
            // If these two VSETVLI have the same AVL and the same VLMAX,
            // we could merge these two VSETVLI.
            // TODO: If we remove this, we get a `vsetvli x0, x0, vtype'
            // here.  We could simply let this be emitted, then remove
            // the unused vsetvlis in a post-pass.
            if (CurInfo.hasSameAVL(NewInfo) && CurInfo.hasSameVLMAX(NewInfo) &&
                HasSameExtraOperand) {
              // WARNING: For correctness, it is essential the contents of VL
              // and VTYPE stay the same after MI.  This greatly limits the
              // mutation we can legally do here.
              PrevVSETVLIMI->getOperand(2).setImm(NewInfo.encodeVTYPE());
              NeedInsertVSETVLI = false;
            }
          }
          if (NeedInsertVSETVLI)
            insertVSETVLI(MBB, MI, NewInfo, CurInfo);
          CurInfo = NewInfo;
        }
      }
      PrevVSETVLIMI = nullptr;
    }

    // If this is something that updates VL/VTYPE that we don't know about, set
    // the state to unknown.
    if (MI.isCall() || MI.isInlineAsm() || MI.modifiesRegister(RISCV::VL) ||
        MI.modifiesRegister(RISCV::VTYPE)) {
      CurInfo = VSETVLIInfo::getUnknown();
    }
  }

  // If we reach the end of the block and our current info doesn't match the
  // expected info, insert a vsetvli to correct.
  if (!UseStrictAsserts) {
    const VSETVLIInfo &ExitInfo = BBInfo.Exit;
    ExtraOperand PrevEO = PrevMI ? getExtraOperand(PrevMI) : BBInfo.PredExtra;
    if (CurInfo.isValid() && ExitInfo.isValid() && !ExitInfo.isUnknown() &&
        (CurInfo != ExitInfo || PrevEO != BBInfo.ExitExtra)) {
      // Note there's an implicit assumption here that terminators never use
      // or modify VL or VTYPE.  Also, fallthrough will return end().
      auto InsertPt = MBB.getFirstInstrTerminator();
      insertVSETVLI(MBB, InsertPt, MBB.findDebugLoc(InsertPt), ExitInfo, CurInfo);
      CurInfo = ExitInfo;
    }
  }

  if (UseStrictAsserts && CurInfo.isValid()) {
    const auto &Info = BlockInfo[MBB.getNumber()];
    if (CurInfo != Info.Exit) {
      LLVM_DEBUG(dbgs() << "in block " << printMBBReference(MBB) << "\n");
      LLVM_DEBUG(dbgs() << "  begin        state: " << Info.Pred << "\n");
      LLVM_DEBUG(dbgs() << "  expected end state: " << Info.Exit << "\n");
      LLVM_DEBUG(dbgs() << "  actual   end state: " << CurInfo << "\n");
    }
    assert(CurInfo == Info.Exit &&
           "InsertVSETVLI dataflow invariant violated");

    // EPI only
    ExtraOperand PrevEO = PrevMI ? getExtraOperand(PrevMI) : Info.PredExtra;
    if (PrevEO != Info.ExitExtra) {
      LLVM_DEBUG(dbgs() << "in block " << printMBBReference(MBB) << "\n");
      LLVM_DEBUG(dbgs() << "  begin        state ExtraOperand: " << Info.PredExtra << "\n");
      LLVM_DEBUG(dbgs() << "  expected end state ExtraOperand: " << Info.ExitExtra << "\n");
      LLVM_DEBUG(dbgs() << "  actual   end state ExtraOperand: " << PrevEO << "\n");
    }
  }
}

void RISCVInsertVSETVLI::doLocalPrepass(MachineBasicBlock &MBB) {
  VSETVLIInfo CurInfo = VSETVLIInfo::getUnknown();
  ExtraOperand CurEO;
  auto UpdateExtraOperand = [&](MachineInstr &MI) {
    ExtraOperand NewEO = getExtraOperand(&MI);
    if (NewEO.isUndefined())
      copyExtraOperand(CurEO, &MI);
    else
      CurEO = NewEO;
  };
  for (MachineInstr &MI : MBB) {
    // If this is an explicit VSETVLI or VSETIVLI, update our state.
    if (isVectorConfigInstr(MI)) {
      CurInfo = getInfoForVSETVLI(MI);
      CurEO = getExtraOperand(&MI);
      continue;
    }

    const uint64_t TSFlags = MI.getDesc().TSFlags;
    if (isScalarMoveInstr(MI)) {
      VSETVLIInfo NewInfo = VSETVLIInfo::getUnknown();
      if (RISCVII::hasSEWOp(TSFlags) && RISCVII::hasVLOp(TSFlags))
        NewInfo = computeInfoForInstr(MI, TSFlags, MRI);
      else if (const RISCVEPIPseudosTable::EPIPseudoInfo *EPI =
                   RISCVEPIPseudosTable::getEPIPseudoInfo(MI.getOpcode()))
        NewInfo = computeInfoForEPIInstr(MI, EPI->getVLIndex(), EPI->getSEWIndex(),
                                         EPI->VLMul, EPI->getMaskOpIndex(), MRI);
      else
        llvm_unreachable("Scalar move instructions must be either EPI or RVV.");

      // For vmv.s.x and vfmv.s.f, there are only two behaviors, VL = 0 and
      // VL > 0. We can discard the user requested AVL and just use the last
      // one if we can prove it equally zero.  This removes a vsetvli entirely
      // if the types match or allows use of cheaper avl preserving variant
      // if VLMAX doesn't change.  If VLMAX might change, we couldn't use
      // the 'vsetvli x0, x0, vtype" variant, so we avoid the transform to
      // prevent extending live range of an avl register operand.
      // TODO: We can probably relax this for immediates.
      if (((CurInfo.hasNonZeroAVL() && NewInfo.hasNonZeroAVL()) ||
           (CurInfo.hasZeroAVL() && NewInfo.hasZeroAVL())) &&
          NewInfo.hasSameVLMAX(CurInfo)) {
        MachineOperand &VLOp = MI.getOperand(getVLOpNum(MI));
        if (CurInfo.hasAVLImm())
          VLOp.ChangeToImmediate(CurInfo.getAVLImm());
        else
          VLOp.ChangeToRegister(CurInfo.getAVLReg(), /*IsDef*/ false);
        CurInfo = computeInfoForInstr(MI, TSFlags, MRI);

        // Also propagate the Extra operand info
        UpdateExtraOperand(MI);

        continue;
      }
    }

    auto UseCurrentAVL = [&](VSETVLIInfo &CurInfo, const VSETVLIInfo &Require,
                             unsigned int VLArgPos) -> bool {
      if (!CurInfo.isUnknown() && Require.hasAVLReg() &&
          Require.getAVLReg().isVirtual()) {
        if (MachineInstr *DefMI = MRI->getVRegDef(Require.getAVLReg())) {
          if (isVectorConfigInstr(*DefMI)) {
            VSETVLIInfo DefInfo = getInfoForVSETVLI(*DefMI);
            if (DefInfo.hasSameAVL(CurInfo) && DefInfo.hasSameVLMAX(CurInfo)) {
              MachineOperand &VLOp = MI.getOperand(VLArgPos);
              if (CurInfo.hasAVLImm())
                VLOp.ChangeToImmediate(CurInfo.getAVLImm());
              else {
                MRI->clearKillFlags(CurInfo.getAVLReg());
                VLOp.ChangeToRegister(CurInfo.getAVLReg(), /*IsDef*/ false);
              }

              return true;
            }
          }
        }
      }

      return false;
    };

    if (RISCVII::hasSEWOp(TSFlags)) {
      if (RISCVII::hasVLOp(TSFlags)) {
        const auto Require = computeInfoForInstr(MI, TSFlags, MRI);
        // If the AVL is the result of a previous vsetvli which has the
        // same AVL and VLMAX as our current state, we can reuse the AVL
        // from the current state for the new one. This allows us to
        // generate 'vsetvli x0, x0, vtype" or possible skip the transition
        // entirely.
        if (UseCurrentAVL(CurInfo, Require, getVLOpNum(MI))) {
          // MI has changed here so this is not the same as the call to
          // computeInfoForInstr that comes later.
          CurInfo = computeInfoForInstr(MI, TSFlags, MRI);
          // Also propagate the Extra operand info
          UpdateExtraOperand(MI);
          continue;
        }

        // If AVL is defined by a vsetvli with the same vtype, we can
        // replace the AVL operand with the AVL of the defining vsetvli.
        // We avoid general register AVLs to avoid extending live ranges
        // without being sure we can kill the original source reg entirely.
        // TODO: We can ignore policy bits here, we only need VL to be the same.
        if (Require.hasAVLReg() && Require.getAVLReg().isVirtual()) {
          if (MachineInstr *DefMI = MRI->getVRegDef(Require.getAVLReg())) {
            if (isVectorConfigInstr(*DefMI)) {
              VSETVLIInfo DefInfo = getInfoForVSETVLI(*DefMI);
              if (DefInfo.hasSameVTYPE(Require) &&
                  (DefInfo.hasAVLImm() || DefInfo.getAVLReg() == RISCV::X0)) {
                MachineOperand &VLOp = MI.getOperand(getVLOpNum(MI));
<<<<<<< HEAD
                if (DefInfo.hasAVLImm())
                  VLOp.ChangeToImmediate(DefInfo.getAVLImm());
                else
                  VLOp.ChangeToRegister(DefInfo.getAVLReg(), /*IsDef*/ false);
=======
                if (CurInfo.hasAVLImm())
                  VLOp.ChangeToImmediate(CurInfo.getAVLImm());
                else {
                  MRI->clearKillFlags(CurInfo.getAVLReg());
                  VLOp.ChangeToRegister(CurInfo.getAVLReg(), /*IsDef*/ false);
                }
>>>>>>> e7df83f9
                CurInfo = computeInfoForInstr(MI, TSFlags, MRI);

                // Also propagate the Extra operand info
                UpdateExtraOperand(MI);
                continue;
              }
            }
          }
        }
      }
      CurInfo = computeInfoForInstr(MI, TSFlags, MRI);
      continue;
    }

    if (const RISCVEPIPseudosTable::EPIPseudoInfo *EPI =
            RISCVEPIPseudosTable::getEPIPseudoInfo(MI.getOpcode())) {
      int VLIndex = EPI->getVLIndex();
      if (VLIndex >= 0) {
        const auto Require =
            computeInfoForEPIInstr(MI, EPI->getVLIndex(), EPI->getSEWIndex(),
                                   EPI->VLMul, EPI->getMaskOpIndex(), MRI);
        // If the AVL is the result of a previous vsetvli which has the
        // same AVL and VLMAX as our current state, we can reuse the AVL
        // from the current state for the new one. This allows us to
        // generate 'vsetvli x0, x0, vtype" or possible skip the transition
        // entirely.
        if (UseCurrentAVL(CurInfo, Require, VLIndex)) {
          // MI has changed here so this is not the same as the call to
          // computeInfoForInstr that comes later.
          CurInfo = computeInfoForEPIInstr(MI, EPI->getVLIndex(), EPI->getSEWIndex(),
                                           EPI->VLMul, EPI->getMaskOpIndex(), MRI);
          // Also propagate the Extra operand info
          UpdateExtraOperand(MI);
          continue;
        }

        // If AVL is defined by a vsetvli with the same vtype, we can
        // replace the AVL operand with the AVL of the defining vsetvli.
        // We avoid general register AVLs to avoid extending live ranges
        // without being sure we can kill the original source reg entirely.
        // TODO: We can ignore policy bits here, we only need VL to be the same.
        if (Require.hasAVLReg() && Require.getAVLReg().isVirtual()) {
          if (MachineInstr *DefMI = MRI->getVRegDef(Require.getAVLReg())) {
            if (isVectorConfigInstr(*DefMI)) {
              VSETVLIInfo DefInfo = getInfoForVSETVLI(*DefMI);
              if (DefInfo.hasSameVTYPE(Require) &&
                  (DefInfo.hasAVLImm() || DefInfo.getAVLReg() == RISCV::X0)) {
                MachineOperand &VLOp = MI.getOperand(VLIndex);
                if (DefInfo.hasAVLImm())
                  VLOp.ChangeToImmediate(DefInfo.getAVLImm());
                else
                  VLOp.ChangeToRegister(DefInfo.getAVLReg(), /*IsDef*/ false);
                CurInfo =
                    computeInfoForEPIInstr(MI, EPI->getVLIndex(), EPI->getSEWIndex(),
                                           EPI->VLMul, EPI->getMaskOpIndex(), MRI);

                // Also propagate the Extra operand info
                UpdateExtraOperand(MI);
                continue;
              }
            }
          }
        }
      }
      CurInfo =
          computeInfoForEPIInstr(MI, EPI->getVLIndex(), EPI->getSEWIndex(),
                                 EPI->VLMul, EPI->getMaskOpIndex(), MRI);
      continue;
    }

    // If this is something that updates VL/VTYPE that we don't know about,
    // set the state to unknown.
    if (MI.isCall() || MI.isInlineAsm() || MI.modifiesRegister(RISCV::VL) ||
        MI.modifiesRegister(RISCV::VTYPE))
      CurInfo = VSETVLIInfo::getUnknown();
  }
}

/// Return true if the VL value configured must be equal to the requested one.
static bool hasFixedResult(const VSETVLIInfo &Info, const RISCVSubtarget &ST) {
  if (!Info.hasAVLImm())
    // VLMAX is always the same value.
    // TODO: Could extend to other registers by looking at the associated
    // vreg def placement.
    return RISCV::X0 == Info.getAVLReg();

  if (RISCVII::LMUL_1 != Info.getVLMUL())
    // TODO: Generalize the code below to account for LMUL
    return false;

  unsigned AVL = Info.getAVLImm();
  unsigned SEW = Info.getSEW();
  unsigned AVLInBits = AVL * SEW;
  return ST.getRealMinVLen() >= AVLInBits;
}

/// Perform simple partial redundancy elimination of the VSETVLI instructions
/// we're about to insert by looking for cases where we can PRE from the
/// beginning of one block to the end of one of its predecessors.  Specifically,
/// this is geared to catch the common case of a fixed length vsetvl in a single
/// block loop when it could execute once in the preheader instead.
void RISCVInsertVSETVLI::doPRE(MachineBasicBlock &MBB) {
  const MachineFunction &MF = *MBB.getParent();
  const RISCVSubtarget &ST = MF.getSubtarget<RISCVSubtarget>();

  if (!BlockInfo[MBB.getNumber()].Pred.isUnknown())
    return;

  MachineBasicBlock *UnavailablePred = nullptr;
  VSETVLIInfo AvailableInfo;
  for (MachineBasicBlock *P : MBB.predecessors()) {
    const VSETVLIInfo &PredInfo = BlockInfo[P->getNumber()].Exit;
    if (PredInfo.isUnknown()) {
      if (UnavailablePred)
        return;
      UnavailablePred = P;
    } else if (!AvailableInfo.isValid()) {
      AvailableInfo = PredInfo;
    } else if (AvailableInfo != PredInfo) {
      return;
    }
  }

  // unreachable, single pred, or full redundancy.  Note that FRE
  // is handled by phase 3.
  if (!UnavailablePred || !AvailableInfo.isValid())
    return;

  // critical edge - TODO: consider splitting?
  if (UnavailablePred->succ_size() != 1)
    return;

  // If VL can be less than AVL, then we can't reduce the frequency of exec.
  if (!hasFixedResult(AvailableInfo, ST))
    return;

  // Does it actually let us remove an implicit transition in MBB?
  bool Found = false;
  for (auto &MI : MBB) {
    if (isVectorConfigInstr(MI))
      return;

    const uint64_t TSFlags = MI.getDesc().TSFlags;
    if (RISCVII::hasSEWOp(TSFlags)) {
      if (AvailableInfo != computeInfoForInstr(MI, TSFlags, MRI))
        return;
      Found = true;
      break;
    }
  }
  if (!Found)
    return;

  // Finally, update both data flow state and insert the actual vsetvli.
  // Doing both keeps the code in sync with the dataflow results, which
  // is critical for correctness of phase 3.
  auto OldInfo = BlockInfo[UnavailablePred->getNumber()].Exit;
  LLVM_DEBUG(dbgs() << "PRE VSETVLI from " << MBB.getName() << " to "
                    << UnavailablePred->getName() << " with state "
                    << AvailableInfo << "\n");
  BlockInfo[UnavailablePred->getNumber()].Exit = AvailableInfo;
  BlockInfo[MBB.getNumber()].Pred = AvailableInfo;

  // Note there's an implicit assumption here that terminators never use
  // or modify VL or VTYPE.  Also, fallthrough will return end().
  auto InsertPt = UnavailablePred->getFirstInstrTerminator();
  insertVSETVLI(*UnavailablePred, InsertPt,
                UnavailablePred->findDebugLoc(InsertPt),
                AvailableInfo, OldInfo);
}

void RISCVInsertVSETVLI::doLocalPostpass(MachineBasicBlock &MBB) {
  MachineInstr *PrevMI = nullptr;
  bool UsedVL = false, UsedVTYPE = false;
  SmallVector<MachineInstr*> ToDelete;
  for (MachineInstr &MI : MBB) {
    // Note: Must be *before* vsetvli handling to account for config cases
    // which only change some subfields.
    if (MI.isCall() || MI.isInlineAsm() || MI.readsRegister(RISCV::VL))
      UsedVL = true;
    if (MI.isCall() || MI.isInlineAsm() || MI.readsRegister(RISCV::VTYPE))
      UsedVTYPE = true;

    if (!isVectorConfigInstr(MI))
      continue;

    if (PrevMI) {
      if (!UsedVL && !UsedVTYPE) {
        ToDelete.push_back(PrevMI);
        // fallthrough
      } else if (!UsedVTYPE && isVLPreservingConfig(MI)) {
        // Note: `vsetvli x0, x0, vtype' is the canonical instruction
        // for this case.  If you find yourself wanting to add other forms
        // to this "unused VTYPE" case, we're probably missing a
        // canonicalization earlier.
        // Note: We don't need to explicitly check vtype compatibility
        // here because this form is only legal (per ISA) when not
        // changing VL.
        PrevMI->getOperand(2).setImm(MI.getOperand(2).getImm());
        ToDelete.push_back(&MI);
        // Leave PrevMI unchanged
        continue;
      }
    }
    PrevMI = &MI;
    UsedVL = false;
    UsedVTYPE = false;
    Register VRegDef = MI.getOperand(0).getReg();
    if (VRegDef != RISCV::X0 &&
        !(VRegDef.isVirtual() && MRI->use_nodbg_empty(VRegDef)))
      UsedVL = true;
  }

  for (auto *MI : ToDelete)
    MI->eraseFromParent();
}

bool RISCVInsertVSETVLI::runOnMachineFunction(MachineFunction &MF) {
  // Skip if the vector extension is not enabled.
  const RISCVSubtarget &ST = MF.getSubtarget<RISCVSubtarget>();
  if (!ST.hasVInstructions())
    return false;

  LLVM_DEBUG(dbgs() << "Entering InsertVSETVLI for " << MF.getName() << "\n");

  TII = ST.getInstrInfo();
  MRI = &MF.getRegInfo();

  assert(BlockInfo.empty() && "Expect empty block infos");
  BlockInfo.resize(MF.getNumBlockIDs());
  // Map a ExtraOperand info to each MachineInstr
  for (const MachineBasicBlock &MBB : MF)
    computeExtraOperand(MBB);

  // Add PHIs for ExtraOperands
  for (MachineBasicBlock &MBB : MF)
    emitPHIsForExtras(MBB);

  // Phase 0 - propagate AVL when VLMAX is the same
  for (MachineBasicBlock &MBB : MF)
    forwardPropagateAVL(MBB);

  // Scan the block locally for cases where we can mutate the operands
  // of the instructions to reduce state transitions.  Critically, this
  // must be done before we start propagating data flow states as these
  // transforms are allowed to change the contents of VTYPE and VL so
  // long as the semantics of the program stays the same.
  for (MachineBasicBlock &MBB : MF)
    doLocalPrepass(MBB);

  bool HaveVectorOp = false;

  // Phase 1 - determine how VL/VTYPE are affected by the each block.
  for (const MachineBasicBlock &MBB : MF) {
    HaveVectorOp |= computeVLVTYPEChanges(MBB);
    // Initial exit state is whatever change we found in the block.
    BlockData &BBInfo = BlockInfo[MBB.getNumber()];
    BBInfo.Exit = BBInfo.Change;
    LLVM_DEBUG(dbgs() << "Initial exit state of " << printMBBReference(MBB)
                      << " is " << BBInfo.Exit << "\n");

  }

  // If we didn't find any instructions that need VSETVLI, we're done.
  if (!HaveVectorOp) {
    BlockInfo.clear();
    return false;
  }

  // Phase 2 - determine the exit VL/VTYPE from each block. We add all
  // blocks to the list here, but will also add any that need to be revisited
  // during Phase 2 processing.
  for (const MachineBasicBlock &MBB : MF) {
    WorkList.push(&MBB);
    BlockInfo[MBB.getNumber()].InQueue = true;
  }
  while (!WorkList.empty()) {
    const MachineBasicBlock &MBB = *WorkList.front();
    WorkList.pop();
    computeIncomingVLVTYPE(MBB);
  }

  // Perform partial redundancy elimination of vsetvli transitions.
  for (MachineBasicBlock &MBB : MF)
    doPRE(MBB);

  // Phase 3 - add any vsetvli instructions needed in the block. Use the
  // Phase 2 information to avoid adding vsetvlis before the first vector
  // instruction in the block if the VL/VTYPE is satisfied by its
  // predecessors.
  for (MachineBasicBlock &MBB : MF)
    emitVSETVLIs(MBB);

  // Now that all vsetvlis are explicit, go through and do block local
  // DSE and peephole based demanded fields based transforms.  Note that
  // this *must* be done outside the main dataflow so long as we allow
  // any cross block analysis within the dataflow.  We can't have both
  // demanded fields based mutation and non-local analysis in the
  // dataflow at the same time without introducing inconsistencies.
  for (MachineBasicBlock &MBB : MF)
    doLocalPostpass(MBB);

  // Once we're fully done rewriting all the instructions, do a final pass
  // through to check for VSETVLIs which write to an unused destination.
  // For the non X0, X0 variant, we can replace the destination register
  // with X0 to reduce register pressure.  This is really a generic
  // optimization which can be applied to any dead def (TODO: generalize).
  for (MachineBasicBlock &MBB : MF) {
    for (MachineInstr &MI : MBB) {
      if (MI.getOpcode() == RISCV::PseudoVSETVLI ||
          MI.getOpcode() == RISCV::PseudoVSETIVLI) {
        Register VRegDef = MI.getOperand(0).getReg();
        if (VRegDef != RISCV::X0 && MRI->use_nodbg_empty(VRegDef))
          MI.getOperand(0).setReg(RISCV::X0);
      }
    }
  }

  BlockInfo.clear();
  ExtraOpInfo.clear();

  return HaveVectorOp;
}

/// Returns an instance of the Insert VSETVLI pass.
FunctionPass *llvm::createRISCVInsertVSETVLIPass() {
  return new RISCVInsertVSETVLI();
}<|MERGE_RESOLUTION|>--- conflicted
+++ resolved
@@ -561,9 +561,9 @@
 private:
   bool needVSETVLI(const VSETVLIInfo &Require, const VSETVLIInfo &CurInfo);
   bool needVSETVLIPHI(const VSETVLIInfo &Require, const MachineBasicBlock &MBB);
-  void insertVSETVLI(MachineBasicBlock &MBB, MachineInstr &MI,
+  const MachineInstr *insertVSETVLI(MachineBasicBlock &MBB, MachineInstr &MI,
                      const VSETVLIInfo &Info, const VSETVLIInfo &PrevInfo);
-  void insertVSETVLI(MachineBasicBlock &MBB,
+  const MachineInstr *insertVSETVLI(MachineBasicBlock &MBB,
                      MachineBasicBlock::iterator InsertPt, DebugLoc DL,
                      const VSETVLIInfo &Info, const VSETVLIInfo &PrevInfo);
 
@@ -856,68 +856,72 @@
   return InstrInfo;
 }
 
-void RISCVInsertVSETVLI::insertVSETVLI(MachineBasicBlock &MBB, MachineInstr &MI,
-                                       const VSETVLIInfo &Info,
-                                       const VSETVLIInfo &PrevInfo) {
+const MachineInstr *
+RISCVInsertVSETVLI::insertVSETVLI(MachineBasicBlock &MBB, MachineInstr &MI,
+                                  const VSETVLIInfo &Info,
+                                  const VSETVLIInfo &PrevInfo) {
   DebugLoc DL = MI.getDebugLoc();
-  insertVSETVLI(MBB, MachineBasicBlock::iterator(&MI), DL, Info, PrevInfo);
-}
-
-void RISCVInsertVSETVLI::insertVSETVLI(MachineBasicBlock &MBB,
-                     MachineBasicBlock::iterator InsertPt, DebugLoc DL,
-                     const VSETVLIInfo &Info, const VSETVLIInfo &PrevInfo) {
+  return insertVSETVLI(MBB, MachineBasicBlock::iterator(&MI), DL, Info,
+                       PrevInfo);
+}
+
+const MachineInstr *RISCVInsertVSETVLI::insertVSETVLI(
+    MachineBasicBlock &MBB, MachineBasicBlock::iterator InsertPt, DebugLoc DL,
+    const VSETVLIInfo &Info, const VSETVLIInfo &PrevInfo) {
   unsigned InfoVTYPE = Info.encodeVTYPE();
 
-  MachineInstr &MI = *InsertPt;
-  Register ExtraReg = RISCV::NoRegister;
-  if (getExtraOperand(&MI).isFromPHI())
-    llvm_unreachable(
-        "No ExtraOperand should be FromPHI when invoking insertVSETVLI");
-  else if (getExtraOperand(&MI).isReg())
-    ExtraReg = getExtraOperand(&MI).getRegister();
-  else if (getExtraOperand(&MI).isNontemporal())
-    InfoVTYPE |= RISCVVType::NT;
-
-  // If ExtraReg is a valid register, we use PseudoVSETVLEXT
-  if (ExtraReg != RISCV::NoRegister) {
-    // We do not handle the case where the VL is an immediate,
-    // since it should never happen in EPI
-    assert(!Info.hasAVLImm() && "AVL should be in a register");
-
-    // Invoke PseudoVSETVLEXT
-    Register DestReg = MRI->createVirtualRegister(&RISCV::GPRRegClass);
-    Register ScratchReg = MRI->createVirtualRegister(&RISCV::GPRRegClass);
-    BuildMI(MBB, MI, DL, TII->get(RISCV::PseudoVSETVLEXT))
-        .addReg(DestReg, RegState::Define | RegState::Dead)
-        .addReg(ScratchReg, RegState::Define | RegState::Dead)
-        .addReg(Info.getAVLReg())
-        .addImm(InfoVTYPE)
-        .addReg(ExtraReg);
-
-    // Assure that ExtraReg is not being killed in the predecessor MBB
-    MRI->clearKillFlags(ExtraReg);
-
-    return;
-  } // End of PseudoVSETVLEXT
+  if (InsertPt != MBB.end()) {
+    MachineInstr &MI = *InsertPt;
+    Register ExtraReg = RISCV::NoRegister;
+    if (getExtraOperand(&MI).isFromPHI())
+      llvm_unreachable(
+          "No ExtraOperand should be FromPHI when invoking insertVSETVLI");
+    else if (getExtraOperand(&MI).isReg())
+      ExtraReg = getExtraOperand(&MI).getRegister();
+    else if (getExtraOperand(&MI).isNontemporal())
+      InfoVTYPE |= RISCVVType::NT;
+
+    // If ExtraReg is a valid register, we use PseudoVSETVLEXT
+    if (ExtraReg != RISCV::NoRegister) {
+      // We do not handle the case where the VL is an immediate,
+      // since it should never happen in EPI
+      assert(!Info.hasAVLImm() && "AVL should be in a register");
+
+      // Invoke PseudoVSETVLEXT
+      Register DestReg = MRI->createVirtualRegister(&RISCV::GPRRegClass);
+      Register ScratchReg = MRI->createVirtualRegister(&RISCV::GPRRegClass);
+      auto MIB = BuildMI(MBB, MI, DL, TII->get(RISCV::PseudoVSETVLEXT))
+          .addReg(DestReg, RegState::Define | RegState::Dead)
+          .addReg(ScratchReg, RegState::Define | RegState::Dead)
+          .addReg(Info.getAVLReg())
+          .addImm(InfoVTYPE)
+          .addReg(ExtraReg);
+
+      // Assure that ExtraReg is not being killed in the predecessor MBB
+      MRI->clearKillFlags(ExtraReg);
+
+      return MIB.getInstr();
+    } // End of PseudoVSETVLEXT
+  }
 
   // Use X0, X0 form if the AVL is the same and the SEW+LMUL gives the same
   // VLMAX.
   if (PrevInfo.isValid() && !PrevInfo.isUnknown() &&
       Info.hasSameAVL(PrevInfo) && Info.hasSameVLMAX(PrevInfo)) {
-    BuildMI(MBB, InsertPt, DL, TII->get(RISCV::PseudoVSETVLIX0))
+    return BuildMI(MBB, InsertPt, DL, TII->get(RISCV::PseudoVSETVLIX0))
         .addReg(RISCV::X0, RegState::Define | RegState::Dead)
         .addReg(RISCV::X0, RegState::Kill)
         .addImm(InfoVTYPE)
-        .addReg(RISCV::VL, RegState::Implicit);
-    return;
+        .addReg(RISCV::VL, RegState::Implicit)
+        .getInstr();
   }
 
   if (Info.hasAVLImm()) {
-    BuildMI(MBB, InsertPt, DL, TII->get(RISCV::PseudoVSETIVLI))
+    return BuildMI(MBB, InsertPt, DL, TII->get(RISCV::PseudoVSETIVLI))
         .addReg(RISCV::X0, RegState::Define | RegState::Dead)
         .addImm(Info.getAVLImm())
-        .addImm(InfoVTYPE);
-    return;
+        .addImm(InfoVTYPE)
+        .getInstr();
   }
 
   Register AVLReg = Info.getAVLReg();
@@ -926,19 +930,19 @@
     // the previous vl to become invalid.
     if (PrevInfo.isValid() && !PrevInfo.isUnknown() &&
         Info.hasSameVLMAX(PrevInfo)) {
-      BuildMI(MBB, InsertPt, DL, TII->get(RISCV::PseudoVSETVLIX0))
+      return BuildMI(MBB, InsertPt, DL, TII->get(RISCV::PseudoVSETVLIX0))
           .addReg(RISCV::X0, RegState::Define | RegState::Dead)
           .addReg(RISCV::X0, RegState::Kill)
           .addImm(InfoVTYPE)
-          .addReg(RISCV::VL, RegState::Implicit);
-      return;
+          .addReg(RISCV::VL, RegState::Implicit)
+          .getInstr();
     }
     // Otherwise use an AVL of 0 to avoid depending on previous vl.
-    BuildMI(MBB, InsertPt, DL, TII->get(RISCV::PseudoVSETIVLI))
+    return BuildMI(MBB, InsertPt, DL, TII->get(RISCV::PseudoVSETIVLI))
         .addReg(RISCV::X0, RegState::Define | RegState::Dead)
         .addImm(0)
-        .addImm(InfoVTYPE);
-    return;
+        .addImm(InfoVTYPE)
+        .getInstr();
   }
 
   if (AVLReg.isVirtual())
@@ -953,10 +957,11 @@
     DestReg = MRI->createVirtualRegister(&RISCV::GPRRegClass);
     Opcode = RISCV::PseudoVSETVLIX0;
   }
-  BuildMI(MBB, InsertPt, DL, TII->get(Opcode))
+  return BuildMI(MBB, InsertPt, DL, TII->get(Opcode))
       .addReg(DestReg, RegState::Define | RegState::Dead)
       .addReg(AVLReg)
-      .addImm(InfoVTYPE);
+      .addImm(InfoVTYPE)
+      .getInstr();
 }
 
 // Return a VSETVLIInfo representing the changes made by this VSETVLI or
@@ -1738,14 +1743,8 @@
 void RISCVInsertVSETVLI::emitVSETVLIs(MachineBasicBlock &MBB) {
   BlockData &BBInfo = BlockInfo[MBB.getNumber()];
   VSETVLIInfo CurInfo;
-<<<<<<< HEAD
   MachineInstr *PrevMI = nullptr;
 
-  // Only be set if current VSETVLIInfo is from an explicit VSET(I)VLI.
-  MachineInstr *PrevVSETVLIMI = nullptr;
-
-=======
->>>>>>> e7df83f9
   for (MachineInstr &MI : MBB) {
     // Retrieve ExtraOperand of previous instruction
     ExtraOperand PrevEO = PrevMI ? getExtraOperand(PrevMI) : BBInfo.PredExtra;
@@ -1871,30 +1870,10 @@
         if (!HasSameExtraOperand ||
             (!canSkipVSETVLIForLoadStore(MI, NewInfo, CurInfo) &&
              needVSETVLI(NewInfo, CurInfo))) {
-          // If the previous VL/VTYPE is set by VSETVLI and do not use, Merge it
-          // with current VL/VTYPE.
-          bool NeedInsertVSETVLI = true;
-          if (PrevVSETVLIMI) {
-            // If these two VSETVLI have the same AVL and the same VLMAX,
-            // we could merge these two VSETVLI.
-            // TODO: If we remove this, we get a `vsetvli x0, x0, vtype'
-            // here.  We could simply let this be emitted, then remove
-            // the unused vsetvlis in a post-pass.
-            if (CurInfo.hasSameAVL(NewInfo) && CurInfo.hasSameVLMAX(NewInfo) &&
-                HasSameExtraOperand) {
-              // WARNING: For correctness, it is essential the contents of VL
-              // and VTYPE stay the same after MI.  This greatly limits the
-              // mutation we can legally do here.
-              PrevVSETVLIMI->getOperand(2).setImm(NewInfo.encodeVTYPE());
-              NeedInsertVSETVLI = false;
-            }
-          }
-          if (NeedInsertVSETVLI)
-            insertVSETVLI(MBB, MI, NewInfo, CurInfo);
+          insertVSETVLI(MBB, MI, NewInfo, CurInfo);
           CurInfo = NewInfo;
         }
       }
-      PrevVSETVLIMI = nullptr;
     }
 
     // If this is something that updates VL/VTYPE that we don't know about, set
@@ -2012,7 +1991,6 @@
                 MRI->clearKillFlags(CurInfo.getAVLReg());
                 VLOp.ChangeToRegister(CurInfo.getAVLReg(), /*IsDef*/ false);
               }
-
               return true;
             }
           }
@@ -2051,19 +2029,10 @@
               if (DefInfo.hasSameVTYPE(Require) &&
                   (DefInfo.hasAVLImm() || DefInfo.getAVLReg() == RISCV::X0)) {
                 MachineOperand &VLOp = MI.getOperand(getVLOpNum(MI));
-<<<<<<< HEAD
                 if (DefInfo.hasAVLImm())
                   VLOp.ChangeToImmediate(DefInfo.getAVLImm());
                 else
                   VLOp.ChangeToRegister(DefInfo.getAVLReg(), /*IsDef*/ false);
-=======
-                if (CurInfo.hasAVLImm())
-                  VLOp.ChangeToImmediate(CurInfo.getAVLImm());
-                else {
-                  MRI->clearKillFlags(CurInfo.getAVLReg());
-                  VLOp.ChangeToRegister(CurInfo.getAVLReg(), /*IsDef*/ false);
-                }
->>>>>>> e7df83f9
                 CurInfo = computeInfoForInstr(MI, TSFlags, MRI);
 
                 // Also propagate the Extra operand info
@@ -2230,9 +2199,15 @@
   // Note there's an implicit assumption here that terminators never use
   // or modify VL or VTYPE.  Also, fallthrough will return end().
   auto InsertPt = UnavailablePred->getFirstInstrTerminator();
-  insertVSETVLI(*UnavailablePred, InsertPt,
-                UnavailablePred->findDebugLoc(InsertPt),
-                AvailableInfo, OldInfo);
+  const MachineInstr *MI = insertVSETVLI(
+      *UnavailablePred, InsertPt, UnavailablePred->findDebugLoc(InsertPt),
+      AvailableInfo, OldInfo);
+
+  // Make sure we remember the extra operand.
+  // FIXME: We should propagate the predecessors here.
+  ExtraOperand EO;
+  EO.setZero();
+  ExtraOpInfo.insert({MI, EO});
 }
 
 void RISCVInsertVSETVLI::doLocalPostpass(MachineBasicBlock &MBB) {

//===- RISCVInsertVSETVLI.cpp - Insert VSETVLI instructions ---------------===//
//
// Part of the LLVM Project, under the Apache License v2.0 with LLVM Exceptions.
// See https://llvm.org/LICENSE.txt for license information.
// SPDX-License-Identifier: Apache-2.0 WITH LLVM-exception
//
//===----------------------------------------------------------------------===//
//
// This file implements a function pass that inserts VSETVLI instructions where
// needed.
//
// This pass consists of 3 phases:
//
// Phase 1 collects how each basic block affects VL/VTYPE.
//
// Phase 2 uses the information from phase 1 to do a data flow analysis to
// propagate the VL/VTYPE changes through the function. This gives us the
// VL/VTYPE at the start of each basic block.
//
// Phase 3 inserts VSETVLI instructions in each basic block. Information from
// phase 2 is used to prevent inserting a VSETVLI before the first vector
// instruction in the block if possible.
//
//===----------------------------------------------------------------------===//

#include "RISCV.h"
#include "RISCVSubtarget.h"
#include "llvm/CodeGen/LiveIntervals.h"
#include "llvm/CodeGen/MachineFunctionPass.h"
#include <queue>
using namespace llvm;

#define DEBUG_TYPE "riscv-insert-vsetvli"
#define RISCV_INSERT_VSETVLI_NAME "RISCV Insert VSETVLI pass"

namespace {

class VSETVLIInfo {
  union {
    Register AVLReg;
    unsigned AVLImm;
  };

  enum : uint8_t {
    Uninitialized,
    AVLIsReg,
    AVLIsImm,
    Unknown,
  } State = Uninitialized;

  // Fields from VTYPE.
  RISCVII::VLMUL VLMul = RISCVII::LMUL_1;
  uint8_t SEW = 0;
  bool TailAgnostic = false;
  bool MaskAgnostic = false;
  bool Nontemporal = false;

public:
  VSETVLIInfo() : AVLImm(0) {}

  static VSETVLIInfo getUnknown() {
    VSETVLIInfo Info;
    Info.setUnknown();
    return Info;
  }

  bool isValid() const { return State != Uninitialized; }
  void setUnknown() { State = Unknown; }
  bool isUnknown() const { return State == Unknown; }

  void setAVLReg(Register Reg) {
    AVLReg = Reg;
    State = AVLIsReg;
  }

  void setAVLImm(unsigned Imm) {
    AVLImm = Imm;
    State = AVLIsImm;
  }

  bool hasAVLImm() const { return State == AVLIsImm; }
  bool hasAVLReg() const { return State == AVLIsReg; }
  Register getAVLReg() const {
    assert(hasAVLReg());
    return AVLReg;
  }
  unsigned getAVLImm() const {
    assert(hasAVLImm());
    return AVLImm;
  }

  bool hasSameAVL(const VSETVLIInfo &Other) const {
    assert(isValid() && Other.isValid() &&
           "Can't compare invalid VSETVLIInfos");
    assert(!isUnknown() && !Other.isUnknown() &&
           "Can't compare AVL in unknown state");
    if (hasAVLReg() && Other.hasAVLReg())
      return getAVLReg() == Other.getAVLReg();

    if (hasAVLImm() && Other.hasAVLImm())
      return getAVLImm() == Other.getAVLImm();

    return false;
  }

  void setVTYPE(unsigned VType) {
    assert(isValid() && !isUnknown() &&
           "Can't set VTYPE for uninitialized or unknown");
    VLMul = RISCVVType::getVLMUL(VType);
    SEW = RISCVVType::getSEW(VType);
    TailAgnostic = RISCVVType::isTailAgnostic(VType);
    MaskAgnostic = RISCVVType::isMaskAgnostic(VType);
    Nontemporal = RISCVVType::isNontemporal(VType);
  }
  void setVTYPE(RISCVII::VLMUL L, unsigned S, bool TA, bool MA, bool NT) {
    assert(isValid() && !isUnknown() &&
           "Can't set VTYPE for uninitialized or unknown");
    VLMul = L;
    SEW = S;
    TailAgnostic = TA;
    MaskAgnostic = MA;
    Nontemporal = NT;
  }

  unsigned encodeVTYPE() const {
<<<<<<< HEAD
    return RISCVVType::encodeVTYPE(VLMul, SEW, TailAgnostic, MaskAgnostic,
                                   Nontemporal);
=======
    assert(isValid() && !isUnknown() &&
           "Can't encode VTYPE for uninitialized or unknown");
    return RISCVVType::encodeVTYPE(VLMul, SEW, TailAgnostic, MaskAgnostic);
>>>>>>> a5762afa
  }

  bool hasSameVTYPE(const VSETVLIInfo &Other) const {
    assert(isValid() && Other.isValid() &&
           "Can't compare invalid VSETVLIInfos");
    assert(!isUnknown() && !Other.isUnknown() &&
           "Can't compare VTYPE in unknown state");
    return std::tie(VLMul, SEW, TailAgnostic, MaskAgnostic, Nontemporal) ==
           std::tie(Other.VLMul, Other.SEW, Other.TailAgnostic,
                    Other.MaskAgnostic, Other.Nontemporal);
  }

  // Convert VLMUL to a fixed point value with 3 bits of fraction.
  unsigned getSEWLMULRatio() const {
    assert(isValid() && !isUnknown() &&
           "Can't use VTYPE for uninitialized or unknown");
    unsigned LMul;
    bool Fractional;
    std::tie(LMul, Fractional) = RISCVVType::decodeVLMUL(VLMul);

    // Convert LMul to a fixed point value with 3 fractional bits.
    LMul = Fractional ? (8 / LMul) : (LMul * 8);

    assert(SEW >= 8 && "Unexpected SEW value");
    return (SEW * 8) / LMul;
  }

  // Check if the VTYPE for these two VSETVLIInfos produce the same VLMAX.
  bool hasSameVLMAX(const VSETVLIInfo &Other) const {
    assert(isValid() && Other.isValid() &&
           "Can't compare invalid VSETVLIInfos");
    assert(!isUnknown() && !Other.isUnknown() &&
           "Can't compare VTYPE in unknown state");
    return getSEWLMULRatio() == Other.getSEWLMULRatio();
  }

  bool isCompatible(const VSETVLIInfo &Other) const {
    assert(isValid() && Other.isValid() &&
           "Can't compare invalid VSETVLIInfos");
    // Nothing is compatible with Unknown.
    if (isUnknown() || Other.isUnknown())
      return false;

    // If other doesn't need an AVLReg and the SEW matches, consider it
    // compatible.
    if (Other.hasAVLReg() && Other.AVLReg == RISCV::NoRegister) {
      if (SEW == Other.SEW)
        return true;
    }

    // VTypes must match.
    if (!hasSameVTYPE(Other))
      return false;

    if (hasAVLImm() != Other.hasAVLImm())
      return false;

    if (hasAVLImm())
      return getAVLImm() == Other.getAVLImm();

    return getAVLReg() == Other.getAVLReg();
  }

  bool operator==(const VSETVLIInfo &Other) const {
    // Uninitialized is only equal to another Uninitialized.
    if (!isValid())
      return !Other.isValid();
    if (!Other.isValid())
      return !isValid();

    // Unknown is only equal to another Unknown.
    if (isUnknown())
      return Other.isUnknown();
    if (Other.isUnknown())
      return isUnknown();

    // Otherwise compare the VTYPE and AVL.
    return hasSameVTYPE(Other) && hasSameAVL(Other);
  }

  bool operator!=(const VSETVLIInfo &Other) const { return !(*this == Other); }

  // Calculate the VSETVLIInfo visible to a block assuming this and Other are
  // both predecessors.
  VSETVLIInfo intersect(const VSETVLIInfo &Other) const {
    // If the new value isn't valid, ignore it.
    if (!Other.isValid())
      return *this;

    // If this value isn't valid, this must be the first predecessor, use it.
    if (!isValid())
      return Other;

    if (*this == Other)
      return *this;

    // If the configurations don't match, assume unknown.
    return VSETVLIInfo::getUnknown();
  }

  // Calculate the VSETVLIInfo visible at the end of the block assuming this
  // is the predecessor value, and Other is change for this block.
  VSETVLIInfo merge(const VSETVLIInfo &Other) const {
    assert(isValid() && "Can only merge with a valid VSETVLInfo");

    // Nothing changed from the predecessor, keep it.
    if (!Other.isValid())
      return *this;

    // If the change is compatible with the input, we won't create a VSETVLI
    // and should keep the predecessor.
    if (isCompatible(Other))
      return *this;

    // Otherwise just use whatever is in this block.
    return Other;
  }
};

struct BlockData {
  // The VSETVLIInfo that represents the net changes to the VL/VTYPE registers
  // made by this block. Calculated in Phase 1.
  VSETVLIInfo Change;

  // The VSETVLIInfo that represents the VL/VTYPE settings on exit from this
  // block. Calculated in Phase 2.
  VSETVLIInfo Exit;

  // The VSETVLIInfo that represents the VL/VTYPE settings from all predecessor
  // blocks. Calculated in Phase 2, and used by Phase 3.
  VSETVLIInfo Pred;

  // Keeps track of whether the block is already in the queue.
  bool InQueue = false;

  BlockData() {}
};

class RISCVInsertVSETVLI : public MachineFunctionPass {
  const TargetInstrInfo *TII;
  MachineRegisterInfo *MRI;

  std::vector<BlockData> BlockInfo;
  std::queue<const MachineBasicBlock *> WorkList;

public:
  static char ID;

  RISCVInsertVSETVLI() : MachineFunctionPass(ID) {
    initializeRISCVInsertVSETVLIPass(*PassRegistry::getPassRegistry());
  }
  bool runOnMachineFunction(MachineFunction &MF) override;

  void getAnalysisUsage(AnalysisUsage &AU) const override {
    AU.setPreservesCFG();
    MachineFunctionPass::getAnalysisUsage(AU);
  }

  StringRef getPassName() const override { return RISCV_INSERT_VSETVLI_NAME; }

private:
  bool needVSETVLI(const VSETVLIInfo &Require, const VSETVLIInfo &CurInfo);
  void insertVSETVLI(MachineBasicBlock &MBB, MachineInstr &MI,
                     const VSETVLIInfo &Info, const VSETVLIInfo &PrevInfo);

  bool computeVLVTYPEChanges(const MachineBasicBlock &MBB);
  void computeIncomingVLVTYPE(const MachineBasicBlock &MBB);
  void emitVSETVLIs(MachineBasicBlock &MBB);
};

} // end anonymous namespace

char RISCVInsertVSETVLI::ID = 0;

INITIALIZE_PASS(RISCVInsertVSETVLI, DEBUG_TYPE, RISCV_INSERT_VSETVLI_NAME,
                false, false)

static MachineInstr *elideCopies(MachineInstr *MI,
                                 const MachineRegisterInfo *MRI) {
  while (true) {
    if (!MI->isFullCopy())
      return MI;
    if (!Register::isVirtualRegister(MI->getOperand(1).getReg()))
      return nullptr;
    MI = MRI->getVRegDef(MI->getOperand(1).getReg());
    if (!MI)
      return nullptr;
  }
}

static VSETVLIInfo computeInfoForInstr(const MachineInstr &MI, uint64_t TSFlags,
                                       const MachineRegisterInfo *MRI) {
  VSETVLIInfo InstrInfo;
  unsigned NumOperands = MI.getNumExplicitOperands();

  RISCVII::VLMUL VLMul = RISCVII::getLMul(TSFlags);

  unsigned Log2SEW = MI.getOperand(NumOperands - 1).getImm();
  unsigned SEW = 1 << Log2SEW;
  assert(RISCVVType::isValidSEW(SEW) && "Unexpected SEW");

  // Default to tail agnostic unless the destination is tied to a source.
  // Unless the source is undef. In that case the user would have some control
  // over the tail values. The tail policy is also ignored on instructions
  // that only update element 0 like vmv.s.x or reductions so use agnostic
  // there to match the common case.
  // FIXME: This is conservatively correct, but we might want to detect that
  // the input is undefined.
  bool ForceTailAgnostic = RISCVII::doesForceTailAgnostic(TSFlags);
  bool TailAgnostic = true;
  unsigned UseOpIdx;
  if (!ForceTailAgnostic && MI.isRegTiedToUseOperand(0, &UseOpIdx)) {
    TailAgnostic = false;
    // If the tied operand is an IMPLICIT_DEF we can keep TailAgnostic.
    const MachineOperand &UseMO = MI.getOperand(UseOpIdx);
    MachineInstr *UseMI = MRI->getVRegDef(UseMO.getReg());
    if (UseMI) {
      UseMI = elideCopies(UseMI, MRI);
      if (UseMI && UseMI->isImplicitDef())
        TailAgnostic = true;
    }
  }

  if (RISCVII::hasVLOp(TSFlags)) {
    const MachineOperand &VLOp = MI.getOperand(MI.getNumExplicitOperands() - 2);
    if (VLOp.isImm())
      InstrInfo.setAVLImm(VLOp.getImm());
    else
      InstrInfo.setAVLReg(VLOp.getReg());
  } else
    InstrInfo.setAVLReg(RISCV::NoRegister);
  InstrInfo.setVTYPE(VLMul, SEW, /*TailAgnostic*/ TailAgnostic,
                     /*MaskAgnostic*/ false, /* Nontemporal */ false);

  return InstrInfo;
}

static VSETVLIInfo computeInfoForEPIInstr(const MachineInstr &MI, int VLIndex,
                                          unsigned SEWIndex, unsigned VLMUL,
                                          int MaskOpIdx,
                                          MachineRegisterInfo *MRI) {
  VSETVLIInfo InstrInfo;

  unsigned Nontemporal = (MI.getOperand(SEWIndex).getImm() >> 9) & 0x1;
  unsigned SEW = MI.getOperand(SEWIndex).getImm() & ~(0x1 << 9);
  assert(RISCVVType::isValidSEW(SEW) && "Unexpected SEW");

  // LMUL should already be encoded correctly.
  RISCVII::VLMUL VLMul = static_cast<RISCVII::VLMUL>(VLMUL);

  // We used to do this in the custom inserter but as long as it happens before
  // regalloc we should be fine.
  // Masked instructions under LMUL > 1 are a bit problematic as we don't want
  // the destination to overlap the mask. So if they are VR register classes,
  // make sure we use one that does not include V0.
  bool LMULOver1 = VLMul == RISCVII::LMUL_2 || VLMul == RISCVII::LMUL_4 ||
                   VLMul == RISCVII::LMUL_8;
  if (LMULOver1 && MaskOpIdx >= 0 && MI.getOperand(MaskOpIdx).isReg() &&
      MI.getOperand(MaskOpIdx).getReg() != RISCV::NoRegister &&
      MI.getNumExplicitDefs() != 0) {
    assert(MI.getNumExplicitDefs() == 1 && "Too many explicit definitions!");
    assert(MI.getOperand(0).isDef() && "Expecting a def here");
    if (MI.getOperand(0).isReg()) {
      Register Def = MI.getOperand(0).getReg();
      assert(Register::isVirtualRegister(Def) && "Def should be virtual here");
      const TargetRegisterClass *RC = MRI->getRegClass(Def);
      // FIXME: what about tuples?
      if (RC->hasSuperClassEq(&RISCV::VRRegClass)) {
        MRI->setRegClass(Def, &RISCV::VRNoV0RegClass);
      } else if (RC->hasSuperClassEq(&RISCV::VRM2RegClass)) {
        MRI->setRegClass(Def, &RISCV::VRM2NoV0RegClass);
      } else if (RC->hasSuperClassEq(&RISCV::VRM4RegClass)) {
        MRI->setRegClass(Def, &RISCV::VRM4NoV0RegClass);
      } else if (RC->hasSuperClassEq(&RISCV::VRM8RegClass)) {
        MRI->setRegClass(Def, &RISCV::VRM8NoV0RegClass);
      }
    }
  }

  if (VLIndex >= 0) {
    const MachineOperand &VLOp = MI.getOperand(VLIndex);
    InstrInfo.setAVLReg(VLOp.getReg());
  } else
    InstrInfo.setAVLReg(RISCV::NoRegister);
  InstrInfo.setVTYPE(VLMul, SEW, /*TailAgnostic*/ true,
                     /*MaskAgnostic*/ false, Nontemporal);
  return InstrInfo;
}

void RISCVInsertVSETVLI::insertVSETVLI(MachineBasicBlock &MBB, MachineInstr &MI,
                                       const VSETVLIInfo &Info,
                                       const VSETVLIInfo &PrevInfo) {
  DebugLoc DL = MI.getDebugLoc();

  // Use X0, X0 form if the AVL is the same and the SEW+LMUL gives the same
  // VLMAX.
  if (PrevInfo.isValid() && !PrevInfo.isUnknown() &&
      Info.hasSameAVL(PrevInfo) && Info.hasSameVLMAX(PrevInfo)) {
    BuildMI(MBB, MI, DL, TII->get(RISCV::PseudoVSETVLI))
        .addReg(RISCV::X0, RegState::Define | RegState::Dead)
        .addReg(RISCV::X0, RegState::Kill)
        .addImm(Info.encodeVTYPE())
        .addReg(RISCV::VL, RegState::Implicit);
    return;
  }

  if (Info.hasAVLImm()) {
    BuildMI(MBB, MI, DL, TII->get(RISCV::PseudoVSETIVLI))
        .addReg(RISCV::X0, RegState::Define | RegState::Dead)
        .addImm(Info.getAVLImm())
        .addImm(Info.encodeVTYPE());
    return;
  }

  Register AVLReg = Info.getAVLReg();
  if (AVLReg == RISCV::NoRegister) {
    BuildMI(MBB, MI, DL, TII->get(RISCV::PseudoVSETVLI))
        .addReg(RISCV::X0, RegState::Define | RegState::Dead)
        .addReg(RISCV::X0, RegState::Kill)
        .addImm(Info.encodeVTYPE())
        .addReg(RISCV::VL, RegState::Implicit);
    return;
  }

  // Use X0 as the DestReg unless AVLReg is X0.
  Register DestReg = RISCV::X0;
  if (AVLReg == RISCV::X0)
    DestReg = MRI->createVirtualRegister(&RISCV::GPRRegClass);
  BuildMI(MBB, MI, DL, TII->get(RISCV::PseudoVSETVLI))
      .addReg(DestReg, RegState::Define | RegState::Dead)
      .addReg(AVLReg)
      .addImm(Info.encodeVTYPE());
}

// Return a VSETVLIInfo representing the changes made by this VSETVLI or
// VSETIVLI instruction.
static VSETVLIInfo getInfoForVSETVLI(const MachineInstr &MI) {
  VSETVLIInfo NewInfo;
  if (MI.getOpcode() == RISCV::PseudoVSETVLI) {
    Register AVLReg = MI.getOperand(1).getReg();
    assert((AVLReg != RISCV::X0 || MI.getOperand(0).getReg() != RISCV::X0) &&
           "Can't handle X0, X0 vsetvli yet");
    NewInfo.setAVLReg(AVLReg);
  } else {
    assert(MI.getOpcode() == RISCV::PseudoVSETIVLI);
    NewInfo.setAVLImm(MI.getOperand(1).getImm());
  }
  NewInfo.setVTYPE(MI.getOperand(2).getImm());

  return NewInfo;
}

bool RISCVInsertVSETVLI::needVSETVLI(const VSETVLIInfo &Require,
                                     const VSETVLIInfo &CurInfo) {
  if (CurInfo.isCompatible(Require))
    return false;

  // We didn't find a compatible value. If our AVL is a virtual register,
  // it might be defined by a VSET(I)VLI. If it has the same VTYPE we need
  // and the last VL/VTYPE we observed is the same, we don't need a
  // VSETVLI here.
  if (!CurInfo.isUnknown() && Require.hasAVLReg() &&
      Require.getAVLReg().isVirtual() && Require.hasSameVTYPE(CurInfo)) {
    if (MachineInstr *DefMI = MRI->getVRegDef(Require.getAVLReg())) {
      if (DefMI->getOpcode() == RISCV::PseudoVSETVLI ||
          DefMI->getOpcode() == RISCV::PseudoVSETIVLI) {
        VSETVLIInfo DefInfo = getInfoForVSETVLI(*DefMI);
        if (DefInfo.hasSameAVL(CurInfo) && DefInfo.hasSameVTYPE(CurInfo))
          return false;
      }
    }
  }

  return true;
}

bool RISCVInsertVSETVLI::computeVLVTYPEChanges(const MachineBasicBlock &MBB) {
  bool HadVectorOp = false;

  BlockData &BBInfo = BlockInfo[MBB.getNumber()];
  for (const MachineInstr &MI : MBB) {
    // If this is an explicit VSETVLI or VSETIVLI, update our state.
    if (MI.getOpcode() == RISCV::PseudoVSETVLI ||
        MI.getOpcode() == RISCV::PseudoVSETIVLI) {
      HadVectorOp = true;
      BBInfo.Change = getInfoForVSETVLI(MI);
      continue;
    }

    uint64_t TSFlags = MI.getDesc().TSFlags;
    if (RISCVII::hasSEWOp(TSFlags)) {
      HadVectorOp = true;

      VSETVLIInfo NewInfo = computeInfoForInstr(MI, TSFlags, MRI);

      if (!BBInfo.Change.isValid()) {
        BBInfo.Change = NewInfo;
      } else {
        // If this instruction isn't compatible with the previous VL/VTYPE
        // we need to insert a VSETVLI.
        if (needVSETVLI(NewInfo, BBInfo.Change))
          BBInfo.Change = NewInfo;
      }
    }

    // If this is something that updates VL/VTYPE that we don't know about, set
    // the state to unknown.
    if (MI.isCall() || MI.isInlineAsm() || MI.modifiesRegister(RISCV::VL) ||
        MI.modifiesRegister(RISCV::VTYPE)) {
      BBInfo.Change = VSETVLIInfo::getUnknown();
    }
  }

  // Initial exit state is whatever change we found in the block.
  BBInfo.Exit = BBInfo.Change;

  return HadVectorOp;
}

void RISCVInsertVSETVLI::computeIncomingVLVTYPE(const MachineBasicBlock &MBB) {
  BlockData &BBInfo = BlockInfo[MBB.getNumber()];

  BBInfo.InQueue = false;

  VSETVLIInfo InInfo;
  if (MBB.pred_empty()) {
    // There are no predecessors, so use the default starting status.
    InInfo.setUnknown();
  } else {
    for (MachineBasicBlock *P : MBB.predecessors())
      InInfo = InInfo.intersect(BlockInfo[P->getNumber()].Exit);
  }

  // If we don't have any valid predecessor value, wait until we do.
  if (!InInfo.isValid())
    return;

  BBInfo.Pred = InInfo;

  VSETVLIInfo TmpStatus = BBInfo.Pred.merge(BBInfo.Change);

  // If the new exit value matches the old exit value, we don't need to revisit
  // any blocks.
  if (BBInfo.Exit == TmpStatus)
    return;

  BBInfo.Exit = TmpStatus;

  // Add the successors to the work list so we can propagate the changed exit
  // status.
  for (MachineBasicBlock *S : MBB.successors())
    if (!BlockInfo[S->getNumber()].InQueue)
      WorkList.push(S);
}

void RISCVInsertVSETVLI::emitVSETVLIs(MachineBasicBlock &MBB) {
  VSETVLIInfo CurInfo;

  for (MachineInstr &MI : MBB) {
    // If this is an explicit VSETVLI or VSETIVLI, update our state.
    if (MI.getOpcode() == RISCV::PseudoVSETVLI ||
        MI.getOpcode() == RISCV::PseudoVSETIVLI) {
      // Conservatively, mark the VL and VTYPE as live.
      assert(MI.getOperand(3).getReg() == RISCV::VL &&
             MI.getOperand(4).getReg() == RISCV::VTYPE &&
             "Unexpected operands where VL and VTYPE should be");
      MI.getOperand(3).setIsDead(false);
      MI.getOperand(4).setIsDead(false);
      CurInfo = getInfoForVSETVLI(MI);
      continue;
    }

    uint64_t TSFlags = MI.getDesc().TSFlags;
    if (RISCVII::hasSEWOp(TSFlags)) {
      VSETVLIInfo NewInfo = computeInfoForInstr(MI, TSFlags, MRI);
      if (RISCVII::hasVLOp(TSFlags)) {
        MachineOperand &VLOp = MI.getOperand(MI.getNumExplicitOperands() - 2);
        if (VLOp.isReg()) {
          // Erase the AVL operand from the instruction.
          VLOp.setReg(RISCV::NoRegister);
          VLOp.setIsKill(false);
        }
        MI.addOperand(MachineOperand::CreateReg(RISCV::VL, /*isDef*/ false,
                                                /*isImp*/ true));
      }
      MI.addOperand(MachineOperand::CreateReg(RISCV::VTYPE, /*isDef*/ false,
                                              /*isImp*/ true));

      if (!CurInfo.isValid()) {
        // We haven't found any vector instructions or VL/VTYPE changes yet,
        // use the predecessor information.
        assert(BlockInfo[MBB.getNumber()].Pred.isValid() &&
               "Expected a valid predecessor state.");
        if (needVSETVLI(NewInfo, BlockInfo[MBB.getNumber()].Pred)) {
          insertVSETVLI(MBB, MI, NewInfo, BlockInfo[MBB.getNumber()].Pred);
          CurInfo = NewInfo;
        }
      } else {
        // If this instruction isn't compatible with the previous VL/VTYPE
        // we need to insert a VSETVLI.
        if (needVSETVLI(NewInfo, CurInfo)) {
          insertVSETVLI(MBB, MI, NewInfo, CurInfo);
          CurInfo = NewInfo;
        }
      }
    }

    // Handle EPI pseudos here.
    if (const RISCVEPIPseudosTable::EPIPseudoInfo *EPI =
            RISCVEPIPseudosTable::getEPIPseudoInfo(MI.getOpcode())) {
      int VLIndex = EPI->getVLIndex();
      int SEWIndex = EPI->getSEWIndex();
      int MaskOpIndex = EPI->getMaskOpIndex();

      assert(SEWIndex >= 0 && "SEWIndex must be >= 0");
      VSETVLIInfo NewInfo = computeInfoForEPIInstr(
          MI, VLIndex, SEWIndex, EPI->VLMul, MaskOpIndex, MRI);

      if (VLIndex >= 0) {
        MachineOperand &VLOp = MI.getOperand(VLIndex);
        // We don't lower to VL immediates in EPI yet.
        assert(VLOp.isReg());
        // Erase the AVL operand from the instruction.
        VLOp.setReg(RISCV::NoRegister);
        VLOp.setIsKill(false);
      }

      if (!CurInfo.isValid()) {
        // We haven't found any vector instructions or VL/VTYPE changes yet,
        // use the predecessor information.
        assert(BlockInfo[MBB.getNumber()].Pred.isValid() &&
               "Expected a valid predecessor state.");
        if (needVSETVLI(NewInfo, BlockInfo[MBB.getNumber()].Pred)) {
          insertVSETVLI(MBB, MI, NewInfo);
          CurInfo = NewInfo;
        }
      } else {
        // If this instruction isn't compatible with the previous VL/VTYPE
        // we need to insert a VSETVLI.
        if (needVSETVLI(NewInfo, CurInfo)) {
          insertVSETVLI(MBB, MI, NewInfo);
          CurInfo = NewInfo;
        }
      }
    }

    // If this is something updates VL/VTYPE that we don't know about, set
    // the state to unknown.
    if (MI.isCall() || MI.isInlineAsm() || MI.modifiesRegister(RISCV::VL) ||
        MI.modifiesRegister(RISCV::VTYPE)) {
      CurInfo = VSETVLIInfo::getUnknown();
    }
  }
}

bool RISCVInsertVSETVLI::runOnMachineFunction(MachineFunction &MF) {
  // Skip if the vector extension is not enabled.
  const RISCVSubtarget &ST = MF.getSubtarget<RISCVSubtarget>();
  if (!ST.hasStdExtV())
    return false;

  TII = ST.getInstrInfo();
  MRI = &MF.getRegInfo();

  assert(BlockInfo.empty() && "Expect empty block infos");
  BlockInfo.resize(MF.getNumBlockIDs());

  bool HaveVectorOp = false;

  // Phase 1 - determine how VL/VTYPE are affected by the each block.
  for (const MachineBasicBlock &MBB : MF)
    HaveVectorOp |= computeVLVTYPEChanges(MBB);

  // If we didn't find any instructions that need VSETVLI, we're done.
  if (HaveVectorOp) {
    // Phase 2 - determine the exit VL/VTYPE from each block. We add all
    // blocks to the list here, but will also add any that need to be revisited
    // during Phase 2 processing.
    for (const MachineBasicBlock &MBB : MF) {
      WorkList.push(&MBB);
      BlockInfo[MBB.getNumber()].InQueue = true;
    }
    while (!WorkList.empty()) {
      const MachineBasicBlock &MBB = *WorkList.front();
      WorkList.pop();
      computeIncomingVLVTYPE(MBB);
    }

    // Phase 3 - add any vsetvli instructions needed in the block. Use the
    // Phase 2 information to avoid adding vsetvlis before the first vector
    // instruction in the block if the VL/VTYPE is satisfied by its
    // predecessors.
    for (MachineBasicBlock &MBB : MF)
      emitVSETVLIs(MBB);
  }

  BlockInfo.clear();

  return HaveVectorOp;
}

/// Returns an instance of the Insert VSETVLI pass.
FunctionPass *llvm::createRISCVInsertVSETVLIPass() {
  return new RISCVInsertVSETVLI();
}<|MERGE_RESOLUTION|>--- conflicted
+++ resolved
@@ -123,14 +123,10 @@
   }
 
   unsigned encodeVTYPE() const {
-<<<<<<< HEAD
+    assert(isValid() && !isUnknown() &&
+           "Can't encode VTYPE for uninitialized or unknown");
     return RISCVVType::encodeVTYPE(VLMul, SEW, TailAgnostic, MaskAgnostic,
                                    Nontemporal);
-=======
-    assert(isValid() && !isUnknown() &&
-           "Can't encode VTYPE for uninitialized or unknown");
-    return RISCVVType::encodeVTYPE(VLMul, SEW, TailAgnostic, MaskAgnostic);
->>>>>>> a5762afa
   }
 
   bool hasSameVTYPE(const VSETVLIInfo &Other) const {
@@ -536,6 +532,28 @@
       }
     }
 
+    if (const RISCVEPIPseudosTable::EPIPseudoInfo *EPI =
+            RISCVEPIPseudosTable::getEPIPseudoInfo(MI.getOpcode())) {
+      int VLIndex = EPI->getVLIndex();
+      int SEWIndex = EPI->getSEWIndex();
+      int MaskOpIndex = EPI->getMaskOpIndex();
+
+      HadVectorOp = true;
+
+      assert(SEWIndex >= 0 && "SEWIndex must be >= 0");
+      VSETVLIInfo NewInfo = computeInfoForEPIInstr(
+          MI, VLIndex, SEWIndex, EPI->VLMul, MaskOpIndex, MRI);
+
+      if (!BBInfo.Change.isValid()) {
+        BBInfo.Change = NewInfo;
+      } else {
+        // If this instruction isn't compatible with the previous VL/VTYPE
+        // we need to insert a VSETVLI.
+        if (needVSETVLI(NewInfo, BBInfo.Change))
+          BBInfo.Change = NewInfo;
+      }
+    }
+
     // If this is something that updates VL/VTYPE that we don't know about, set
     // the state to unknown.
     if (MI.isCall() || MI.isInlineAsm() || MI.modifiesRegister(RISCV::VL) ||
@@ -664,14 +682,14 @@
         assert(BlockInfo[MBB.getNumber()].Pred.isValid() &&
                "Expected a valid predecessor state.");
         if (needVSETVLI(NewInfo, BlockInfo[MBB.getNumber()].Pred)) {
-          insertVSETVLI(MBB, MI, NewInfo);
+          insertVSETVLI(MBB, MI, NewInfo, BlockInfo[MBB.getNumber()].Pred);
           CurInfo = NewInfo;
         }
       } else {
         // If this instruction isn't compatible with the previous VL/VTYPE
         // we need to insert a VSETVLI.
         if (needVSETVLI(NewInfo, CurInfo)) {
-          insertVSETVLI(MBB, MI, NewInfo);
+          insertVSETVLI(MBB, MI, NewInfo, CurInfo);
           CurInfo = NewInfo;
         }
       }

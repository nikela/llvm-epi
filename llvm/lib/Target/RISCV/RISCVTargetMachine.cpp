--- conflicted
+++ resolved
@@ -79,7 +79,6 @@
   initializeEPIFMAContractionPass(*PR);
 }
 
-<<<<<<< HEAD
 static StringRef computeDataLayout(const Triple &TT, StringRef FS) {
   if (TT.isArch64Bit()) {
     std::vector<std::string> Split;
@@ -89,21 +88,14 @@
     // FIXME: Assuming ELEN=64.
     bool HasV = llvm::is_contained(Split, "+v");
     if (HasV)
-      return "e-m:e-p:64:64-i64:64-i128:128-n64-S128-v128:128:128-v256:128:128-"
+      return "e-m:e-p:64:64-i64:64-i128:128-n32:64-S128-v128:128:128-v256:128:128-"
              "v512:128:128-v1024:128:128";
     else
-      return "e-m:e-p:64:64-i64:64-i128:128-n64-S128";
+      return "e-m:e-p:64:64-i64:64-i128:128-n32:64-S128";
   } else {
     assert(TT.isArch32Bit() && "only RV32 and RV64 are currently supported");
     return "e-m:e-p:32:32-i64:64-n32-S128";
   }
-=======
-static StringRef computeDataLayout(const Triple &TT) {
-  if (TT.isArch64Bit())
-    return "e-m:e-p:64:64-i64:64-i128:128-n32:64-S128";
-  assert(TT.isArch32Bit() && "only RV32 and RV64 are currently supported");
-  return "e-m:e-p:32:32-i64:64-n32-S128";
->>>>>>> b9fc4271
 }
 
 static Reloc::Model getEffectiveRelocModel(const Triple &TT,

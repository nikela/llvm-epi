//===-- RISCVTargetMachine.cpp - Define TargetMachine for RISCV -----------===//
//
// Part of the LLVM Project, under the Apache License v2.0 with LLVM Exceptions.
// See https://llvm.org/LICENSE.txt for license information.
// SPDX-License-Identifier: Apache-2.0 WITH LLVM-exception
//
//===----------------------------------------------------------------------===//
//
// Implements the info about RISCV target spec.
//
//===----------------------------------------------------------------------===//

#include "RISCVTargetMachine.h"
#include "MCTargetDesc/RISCVBaseInfo.h"
#include "RISCV.h"
#include "RISCVMachineFunctionInfo.h"
#include "RISCVMacroFusion.h"
#include "RISCVTargetObjectFile.h"
#include "RISCVTargetTransformInfo.h"
#include "TargetInfo/RISCVTargetInfo.h"
#include "llvm/ADT/STLExtras.h"
#include "llvm/Analysis/TargetTransformInfo.h"
#include "llvm/CodeGen/GlobalISel/IRTranslator.h"
#include "llvm/CodeGen/GlobalISel/InstructionSelect.h"
#include "llvm/CodeGen/GlobalISel/Legalizer.h"
#include "llvm/CodeGen/GlobalISel/RegBankSelect.h"
#include "llvm/CodeGen/MIRParser/MIParser.h"
#include "llvm/CodeGen/MIRYamlMapping.h"
#include "llvm/CodeGen/Passes.h"
#include "llvm/CodeGen/TargetLoweringObjectFileImpl.h"
#include "llvm/CodeGen/TargetPassConfig.h"
#include "llvm/IR/LegacyPassManager.h"
#include "llvm/InitializePasses.h"
#include "llvm/MC/TargetRegistry.h"
#include "llvm/Support/FormattedStream.h"
#include "llvm/Target/TargetOptions.h"
#include "llvm/Transforms/IPO.h"
#include "llvm/Transforms/Scalar.h"
using namespace llvm;

static cl::opt<bool>
EnableGEPOpt("riscv-gep-opt", cl::Hidden,
             cl::desc("Enable optimizations on complex GEPs"),
             cl::init(false));

cl::opt<bool> EPIPipeline("epi-pipeline", cl::Hidden,
                          cl::desc("Use EPI pipeline passes"), cl::init(false));

static cl::opt<bool> EnableRedundantCopyElimination(
    "riscv-enable-copyelim",
    cl::desc("Enable the redundant copy elimination pass"), cl::init(true),
    cl::Hidden);

extern "C" LLVM_EXTERNAL_VISIBILITY void LLVMInitializeRISCVTarget() {
  RegisterTargetMachine<RISCVTargetMachine> X(getTheRISCV32Target());
  RegisterTargetMachine<RISCVTargetMachine> Y(getTheRISCV64Target());
  auto *PR = PassRegistry::getPassRegistry();
  initializeGlobalISel(*PR);
  initializeRISCVMakeCompressibleOptPass(*PR);
  initializeRISCVGatherScatterLoweringPass(*PR);
  initializeRISCVCodeGenPreparePass(*PR);
  initializeRISCVMergeBaseOffsetOptPass(*PR);
  initializeRISCVSExtWRemovalPass(*PR);
  initializeRISCVExpandPseudoPass(*PR);
  initializeRISCVInsertVSETVLIPass(*PR);

  initializeEPIFoldBroadcastPass(*PR);
  initializeEPIFMAContractionPass(*PR);
}

static StringRef computeDataLayout(const Triple &TT, StringRef FS) {
  if (TT.isArch64Bit()) {
    std::vector<std::string> Split;
    SubtargetFeatures::Split(Split, FS);

    // Vectors in V-ext can be aligned to 16 bytes.
    // FIXME: Assuming ELEN=64.
    bool HasV = llvm::is_contained(Split, "+v");
    if (HasV)
      return "e-m:e-p:64:64-i64:64-i128:128-n64-S128-v128:128:128-v256:128:128-"
             "v512:128:128-v1024:128:128";
    else
      return "e-m:e-p:64:64-i64:64-i128:128-n64-S128";
  } else {
    assert(TT.isArch32Bit() && "only RV32 and RV64 are currently supported");
    return "e-m:e-p:32:32-i64:64-n32-S128";
  }
}

static Reloc::Model getEffectiveRelocModel(const Triple &TT,
                                           Optional<Reloc::Model> RM) {
  return RM.value_or(Reloc::Static);
}

RISCVTargetMachine::RISCVTargetMachine(const Target &T, const Triple &TT,
                                       StringRef CPU, StringRef FS,
                                       const TargetOptions &Options,
                                       Optional<Reloc::Model> RM,
                                       Optional<CodeModel::Model> CM,
                                       CodeGenOpt::Level OL, bool JIT)
    : LLVMTargetMachine(T, computeDataLayout(TT, FS), TT, CPU, FS, Options,
                        getEffectiveRelocModel(TT, RM),
                        getEffectiveCodeModel(CM, CodeModel::Small), OL),
      TLOF(std::make_unique<RISCVELFTargetObjectFile>()) {
  initAsmInfo();

  // RISC-V supports the MachineOutliner.
  setMachineOutliner(true);
  setSupportsDefaultOutlining(true);
}

const RISCVSubtarget *
RISCVTargetMachine::getSubtargetImpl(const Function &F) const {
  Attribute CPUAttr = F.getFnAttribute("target-cpu");
  Attribute TuneAttr = F.getFnAttribute("tune-cpu");
  Attribute FSAttr = F.getFnAttribute("target-features");

  std::string CPU =
      CPUAttr.isValid() ? CPUAttr.getValueAsString().str() : TargetCPU;
  std::string TuneCPU =
      TuneAttr.isValid() ? TuneAttr.getValueAsString().str() : CPU;
  std::string FS =
      FSAttr.isValid() ? FSAttr.getValueAsString().str() : TargetFS;
  std::string Key = CPU + TuneCPU + FS;
  auto &I = SubtargetMap[Key];
  if (!I) {
    // This needs to be done before we create a new subtarget since any
    // creation will depend on the TM and the code generation flags on the
    // function that reside in TargetOptions.
    resetTargetOptions(F);
    auto ABIName = Options.MCOptions.getABIName();
    if (const MDString *ModuleTargetABI = dyn_cast_or_null<MDString>(
            F.getParent()->getModuleFlag("target-abi"))) {
      auto TargetABI = RISCVABI::getTargetABI(ABIName);
      if (TargetABI != RISCVABI::ABI_Unknown &&
          ModuleTargetABI->getString() != ABIName) {
        report_fatal_error("-target-abi option != target-abi module flag");
      }
      ABIName = ModuleTargetABI->getString();
    }
    I = std::make_unique<RISCVSubtarget>(TargetTriple, CPU, TuneCPU, FS, ABIName, *this);
  }
  return I.get();
}

TargetTransformInfo
RISCVTargetMachine::getTargetTransformInfo(const Function &F) const {
  return TargetTransformInfo(RISCVTTIImpl(this, F));
}

// A RISC-V hart has a single byte-addressable address space of 2^XLEN bytes
// for all memory accesses, so it is reasonable to assume that an
// implementation has no-op address space casts. If an implementation makes a
// change to this, they can override it here.
bool RISCVTargetMachine::isNoopAddrSpaceCast(unsigned SrcAS,
                                             unsigned DstAS) const {
  return true;
}

namespace {
class RISCVPassConfig : public TargetPassConfig {
public:
  RISCVPassConfig(RISCVTargetMachine &TM, PassManagerBase &PM)
      : TargetPassConfig(TM, PM) {}

  RISCVTargetMachine &getRISCVTargetMachine() const {
    return getTM<RISCVTargetMachine>();
  }

  ScheduleDAGInstrs *
  createMachineScheduler(MachineSchedContext *C) const override {
    const RISCVSubtarget &ST = C->MF->getSubtarget<RISCVSubtarget>();
    if (ST.hasMacroFusion()) {
      ScheduleDAGMILive *DAG = createGenericSchedLive(C);
      DAG->addMutation(createRISCVMacroFusionDAGMutation());
      return DAG;
    }
    return nullptr;
  }

  ScheduleDAGInstrs *
  createPostMachineScheduler(MachineSchedContext *C) const override {
    const RISCVSubtarget &ST = C->MF->getSubtarget<RISCVSubtarget>();
    if (ST.hasMacroFusion()) {
      ScheduleDAGMI *DAG = createGenericSchedPostRA(C);
      DAG->addMutation(createRISCVMacroFusionDAGMutation());
      return DAG;
    }
    return nullptr;
  }

  void addIRPasses() override;
  bool addPreISel() override;
  bool addInstSelector() override;
  bool addIRTranslator() override;
  bool addLegalizeMachineIR() override;
  bool addRegBankSelect() override;
  bool addGlobalInstructionSelect() override;
  void addPreEmitPass() override;
  void addPreEmitPass2() override;
  void addPreSched2() override;
  void addMachineSSAOptimization() override;
  void addPreRegAlloc() override;
  void addPostRegAlloc() override;
};
} // namespace

TargetPassConfig *RISCVTargetMachine::createPassConfig(PassManagerBase &PM) {
  return new RISCVPassConfig(*this, PM);
}

void RISCVPassConfig::addIRPasses() {
  addPass(createAtomicExpandPass());

  if (TM->getOptLevel() == CodeGenOpt::Aggressive && EnableGEPOpt) {
    // Call SeparateConstOffsetFromGEP pass to extract constants within indices
    // and lower a GEP with multiple indices to either arithmetic operations or
    // multiple GEPs with single index.
    addPass(createSeparateConstOffsetFromGEPPass(true));
    // Call EarlyCSE pass to find and remove subexpressions in the lowered
    // result.
    addPass(createEarlyCSEPass());
    // Do loop invariant code motion in case part of the lowered result is
    // invariant.
    addPass(createLICMPass());
  }

<<<<<<< HEAD
  addPass(createEPIFoldBroadcastPass());
  addPass(createEPIFMAContractionPass());
  addPass(createRISCVGatherScatterLoweringPass());

  TargetPassConfig::addIRPasses();
}
=======
  if (getOptLevel() != CodeGenOpt::None)
    addPass(createRISCVGatherScatterLoweringPass());
>>>>>>> a8b21bbd

  if (getOptLevel() != CodeGenOpt::None)
    addPass(createRISCVCodeGenPreparePass());

  TargetPassConfig::addIRPasses();
}

bool RISCVPassConfig::addPreISel() {
  if (TM->getOptLevel() != CodeGenOpt::None) {
    // Add a barrier before instruction selection so that we will not get
    // deleted block address after enabling default outlining. See D99707 for
    // more details.
    addPass(createBarrierNoopPass());
  }
  return false;
}

bool RISCVPassConfig::addInstSelector() {
  addPass(createRISCVISelDag(getRISCVTargetMachine(), getOptLevel()));

  return false;
}

bool RISCVPassConfig::addIRTranslator() {
  addPass(new IRTranslator(getOptLevel()));
  return false;
}

bool RISCVPassConfig::addLegalizeMachineIR() {
  addPass(new Legalizer());
  return false;
}

bool RISCVPassConfig::addRegBankSelect() {
  addPass(new RegBankSelect());
  return false;
}

bool RISCVPassConfig::addGlobalInstructionSelect() {
  addPass(new InstructionSelect(getOptLevel()));
  return false;
}

void RISCVPassConfig::addPreSched2() {}

void RISCVPassConfig::addPreEmitPass() {
  addPass(&BranchRelaxationPassID);
  addPass(createRISCVMakeCompressibleOptPass());
}

void RISCVPassConfig::addPreEmitPass2() {
  addPass(createRISCVExpandPseudoPass());
  // Schedule the expansion of AMOs at the last possible moment, avoiding the
  // possibility for other passes to break the requirements for forward
  // progress in the LR/SC block.
  addPass(createRISCVExpandAtomicPseudoPass());
}

void RISCVPassConfig::addMachineSSAOptimization() {
  TargetPassConfig::addMachineSSAOptimization();

  if (TM->getTargetTriple().getArch() == Triple::riscv64)
    addPass(createRISCVSExtWRemovalPass());
}

void RISCVPassConfig::addPreRegAlloc() {
  if (TM->getOptLevel() != CodeGenOpt::None)
    addPass(createRISCVMergeBaseOffsetOptPass());
  addPass(createRISCVInsertVSETVLIPass());
}

void RISCVPassConfig::addPostRegAlloc() {
  if (TM->getOptLevel() != CodeGenOpt::None && EnableRedundantCopyElimination)
    addPass(createRISCVRedundantCopyEliminationPass());
}

yaml::MachineFunctionInfo *
RISCVTargetMachine::createDefaultFuncInfoYAML() const {
  return new yaml::RISCVMachineFunctionInfo();
}

yaml::MachineFunctionInfo *
RISCVTargetMachine::convertFuncInfoToYAML(const MachineFunction &MF) const {
  const auto *MFI = MF.getInfo<RISCVMachineFunctionInfo>();
  return new yaml::RISCVMachineFunctionInfo(*MFI);
}

bool RISCVTargetMachine::parseMachineFunctionInfo(
    const yaml::MachineFunctionInfo &MFI, PerFunctionMIParsingState &PFS,
    SMDiagnostic &Error, SMRange &SourceRange) const {
  const auto &YamlMFI =
      static_cast<const yaml::RISCVMachineFunctionInfo &>(MFI);
  PFS.MF.getInfo<RISCVMachineFunctionInfo>()->initializeBaseYamlFields(YamlMFI);
  return false;
}<|MERGE_RESOLUTION|>--- conflicted
+++ resolved
@@ -225,17 +225,11 @@
     addPass(createLICMPass());
   }
 
-<<<<<<< HEAD
   addPass(createEPIFoldBroadcastPass());
   addPass(createEPIFMAContractionPass());
-  addPass(createRISCVGatherScatterLoweringPass());
-
-  TargetPassConfig::addIRPasses();
-}
-=======
+
   if (getOptLevel() != CodeGenOpt::None)
     addPass(createRISCVGatherScatterLoweringPass());
->>>>>>> a8b21bbd
 
   if (getOptLevel() != CodeGenOpt::None)
     addPass(createRISCVCodeGenPreparePass());

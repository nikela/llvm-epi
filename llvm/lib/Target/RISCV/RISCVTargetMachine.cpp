--- conflicted
+++ resolved
@@ -194,7 +194,6 @@
 void RISCVPassConfig::addIRPasses() {
   addPass(createAtomicExpandPass());
 
-<<<<<<< HEAD
   if (TM->getOptLevel() == CodeGenOpt::Aggressive && EnableGEPOpt) {
     // Call SeparateConstOffsetFromGEP pass to extract constants within indices
     // and lower a GEP with multiple indices to either arithmetic operations or
@@ -208,14 +207,8 @@
     addPass(createLICMPass());
   }
 
-  addPass(createRISCVGatherScatterLoweringPass());
-
-  TargetPassConfig::addIRPasses();
-}
-=======
   if (getOptLevel() != CodeGenOpt::None)
     addPass(createRISCVGatherScatterLoweringPass());
->>>>>>> a75760a2
 
   if (getOptLevel() != CodeGenOpt::None)
     addPass(createRISCVCodeGenPreparePass());

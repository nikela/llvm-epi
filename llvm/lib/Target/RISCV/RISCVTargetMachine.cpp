//===-- RISCVTargetMachine.cpp - Define TargetMachine for RISCV -----------===//
//
// Part of the LLVM Project, under the Apache License v2.0 with LLVM Exceptions.
// See https://llvm.org/LICENSE.txt for license information.
// SPDX-License-Identifier: Apache-2.0 WITH LLVM-exception
//
//===----------------------------------------------------------------------===//
//
// Implements the info about RISCV target spec.
//
//===----------------------------------------------------------------------===//

#include "RISCVTargetMachine.h"
#include "RISCV.h"
#include "RISCVTargetObjectFile.h"
#include "RISCVTargetTransformInfo.h"
#include "TargetInfo/RISCVTargetInfo.h"
#include "Utils/RISCVBaseInfo.h"
#include "llvm/ADT/STLExtras.h"
#include "llvm/Analysis/TargetTransformInfo.h"
#include "llvm/CodeGen/GlobalISel/IRTranslator.h"
#include "llvm/CodeGen/GlobalISel/InstructionSelect.h"
#include "llvm/CodeGen/GlobalISel/Legalizer.h"
#include "llvm/CodeGen/GlobalISel/RegBankSelect.h"
#include "llvm/CodeGen/Passes.h"
#include "llvm/CodeGen/TargetLoweringObjectFileImpl.h"
#include "llvm/CodeGen/TargetPassConfig.h"
#include "llvm/IR/LegacyPassManager.h"
#include "llvm/InitializePasses.h"
#include "llvm/Support/FormattedStream.h"
#include "llvm/Support/TargetRegistry.h"
#include "llvm/Target/TargetOptions.h"
#include "llvm/Transforms/Scalar.h"

using namespace llvm;


static cl::opt<bool>
EnableGEPOpt("riscv-gep-opt", cl::Hidden,
             cl::desc("Enable optimizations on complex GEPs"),
             cl::init(false));

extern "C" LLVM_EXTERNAL_VISIBILITY void LLVMInitializeRISCVTarget() {
  RegisterTargetMachine<RISCVTargetMachine> X(getTheRISCV32Target());
  RegisterTargetMachine<RISCVTargetMachine> Y(getTheRISCV64Target());
  auto PR = PassRegistry::getPassRegistry();
  initializeGlobalISel(*PR);
  initializeRISCVMergeBaseOffsetOptPass(*PR);
  initializeRISCVExpandPseudoPass(*PR);
<<<<<<< HEAD
  initializeEPIFoldBroadcastPass(*PR);
  initializeEPIFMAContractionPass(*PR);
  initializeEPIRemoveRedundantVSETVLPass(*PR);
  initializeEPIRemoveRedundantVSETVLGlobalPass(*PR);
=======
  initializeRISCVCleanupVSETVLIPass(*PR);
>>>>>>> 1c09946b
}

static StringRef computeDataLayout(const Triple &TT, StringRef FS) {
  if (TT.isArch64Bit()) {
    std::vector<std::string> Split;
    SubtargetFeatures::Split(Split, FS);

    // Vectors in V-ext can be aligned to 16 bytes.
    // FIXME: Assuming ELEN=64.
    bool HasV = llvm::is_contained(Split, "+experimental-v");
    if (HasV)
      return "e-m:e-p:64:64-i64:64-i128:128-n64-S128-v128:128:128-v256:128:128-"
             "v512:128:128-v1024:128:128";
    else
      return "e-m:e-p:64:64-i64:64-i128:128-n64-S128";
  } else {
    assert(TT.isArch32Bit() && "only RV32 and RV64 are currently supported");
    return "e-m:e-p:32:32-i64:64-n32-S128";
  }
}

static Reloc::Model getEffectiveRelocModel(const Triple &TT,
                                           Optional<Reloc::Model> RM) {
  if (!RM.hasValue())
    return Reloc::Static;
  return *RM;
}

RISCVTargetMachine::RISCVTargetMachine(const Target &T, const Triple &TT,
                                       StringRef CPU, StringRef FS,
                                       const TargetOptions &Options,
                                       Optional<Reloc::Model> RM,
                                       Optional<CodeModel::Model> CM,
                                       CodeGenOpt::Level OL, bool JIT)
    : LLVMTargetMachine(T, computeDataLayout(TT, FS), TT, CPU, FS, Options,
                        getEffectiveRelocModel(TT, RM),
                        getEffectiveCodeModel(CM, CodeModel::Small), OL),
      TLOF(std::make_unique<RISCVELFTargetObjectFile>()) {
  initAsmInfo();

  // RISC-V supports the MachineOutliner.
  setMachineOutliner(true);
}

const RISCVSubtarget *
RISCVTargetMachine::getSubtargetImpl(const Function &F) const {
  Attribute CPUAttr = F.getFnAttribute("target-cpu");
  Attribute TuneAttr = F.getFnAttribute("tune-cpu");
  Attribute FSAttr = F.getFnAttribute("target-features");

  std::string CPU =
      CPUAttr.isValid() ? CPUAttr.getValueAsString().str() : TargetCPU;
  std::string TuneCPU =
      TuneAttr.isValid() ? TuneAttr.getValueAsString().str() : CPU;
  std::string FS =
      FSAttr.isValid() ? FSAttr.getValueAsString().str() : TargetFS;
  std::string Key = CPU + TuneCPU + FS;
  auto &I = SubtargetMap[Key];
  if (!I) {
    // This needs to be done before we create a new subtarget since any
    // creation will depend on the TM and the code generation flags on the
    // function that reside in TargetOptions.
    resetTargetOptions(F);
    auto ABIName = Options.MCOptions.getABIName();
    if (const MDString *ModuleTargetABI = dyn_cast_or_null<MDString>(
            F.getParent()->getModuleFlag("target-abi"))) {
      auto TargetABI = RISCVABI::getTargetABI(ABIName);
      if (TargetABI != RISCVABI::ABI_Unknown &&
          ModuleTargetABI->getString() != ABIName) {
        report_fatal_error("-target-abi option != target-abi module flag");
      }
      ABIName = ModuleTargetABI->getString();
    }
    I = std::make_unique<RISCVSubtarget>(TargetTriple, CPU, TuneCPU, FS, ABIName, *this);
  }
  return I.get();
}

TargetTransformInfo
RISCVTargetMachine::getTargetTransformInfo(const Function &F) {
  return TargetTransformInfo(RISCVTTIImpl(this, F));
}

namespace {
class RISCVPassConfig : public TargetPassConfig {
public:
  RISCVPassConfig(RISCVTargetMachine &TM, PassManagerBase &PM)
      : TargetPassConfig(TM, PM) {}

  RISCVTargetMachine &getRISCVTargetMachine() const {
    return getTM<RISCVTargetMachine>();
  }

  void addIRPasses() override;
  bool addInstSelector() override;
  bool addIRTranslator() override;
  bool addLegalizeMachineIR() override;
  bool addRegBankSelect() override;
  bool addGlobalInstructionSelect() override;
  void addPreEmitPass() override;
  void addPreEmitPass2() override;
  void addPreSched2() override;
  void addPreRegAlloc() override;
};
}

TargetPassConfig *RISCVTargetMachine::createPassConfig(PassManagerBase &PM) {
  return new RISCVPassConfig(*this, PM);
}

void RISCVPassConfig::addIRPasses() {
  addPass(createAtomicExpandPass());

  if (TM->getOptLevel() == CodeGenOpt::Aggressive && EnableGEPOpt) {
    // Call SeparateConstOffsetFromGEP pass to extract constants within indices
    // and lower a GEP with multiple indices to either arithmetic operations or
    // multiple GEPs with single index.
    addPass(createSeparateConstOffsetFromGEPPass(true));
    // Call EarlyCSE pass to find and remove subexpressions in the lowered
    // result.
    addPass(createEarlyCSEPass());
    // Do loop invariant code motion in case part of the lowered result is
    // invariant.
    addPass(createLICMPass());
  }

  addPass(createEPIFoldBroadcastPass());
  addPass(createEPIFMAContractionPass());

  TargetPassConfig::addIRPasses();
}

bool RISCVPassConfig::addInstSelector() {
  addPass(createRISCVISelDag(getRISCVTargetMachine()));

  return false;
}

bool RISCVPassConfig::addIRTranslator() {
  addPass(new IRTranslator(getOptLevel()));
  return false;
}

bool RISCVPassConfig::addLegalizeMachineIR() {
  addPass(new Legalizer());
  return false;
}

bool RISCVPassConfig::addRegBankSelect() {
  addPass(new RegBankSelect());
  return false;
}

bool RISCVPassConfig::addGlobalInstructionSelect() {
  addPass(new InstructionSelect());
  return false;
}

void RISCVPassConfig::addPreSched2() {}

void RISCVPassConfig::addPreEmitPass() { addPass(&BranchRelaxationPassID); }

void RISCVPassConfig::addPreEmitPass2() {
  addPass(createRISCVExpandPseudoPass());
  // Schedule the expansion of AMOs at the last possible moment, avoiding the
  // possibility for other passes to break the requirements for forward
  // progress in the LR/SC block.
  addPass(createRISCVExpandAtomicPseudoPass());
}

void RISCVPassConfig::addPreRegAlloc() {
<<<<<<< HEAD
  addPass(createRISCVMergeBaseOffsetOptPass());

  addPass(createEPIRemoveRedundantVSETVLPass());

  addPass(createEPIRemoveRedundantVSETVLGlobalPass());
=======
  if (TM->getOptLevel() != CodeGenOpt::None) {
    addPass(createRISCVMergeBaseOffsetOptPass());
    addPass(createRISCVCleanupVSETVLIPass());
  }
>>>>>>> 1c09946b
}<|MERGE_RESOLUTION|>--- conflicted
+++ resolved
@@ -47,14 +47,12 @@
   initializeGlobalISel(*PR);
   initializeRISCVMergeBaseOffsetOptPass(*PR);
   initializeRISCVExpandPseudoPass(*PR);
-<<<<<<< HEAD
   initializeEPIFoldBroadcastPass(*PR);
   initializeEPIFMAContractionPass(*PR);
   initializeEPIRemoveRedundantVSETVLPass(*PR);
   initializeEPIRemoveRedundantVSETVLGlobalPass(*PR);
-=======
-  initializeRISCVCleanupVSETVLIPass(*PR);
->>>>>>> 1c09946b
+  // Enable this when we can.
+  // initializeRISCVCleanupVSETVLIPass(*PR);
 }
 
 static StringRef computeDataLayout(const Triple &TT, StringRef FS) {
@@ -226,16 +224,11 @@
 }
 
 void RISCVPassConfig::addPreRegAlloc() {
-<<<<<<< HEAD
-  addPass(createRISCVMergeBaseOffsetOptPass());
-
-  addPass(createEPIRemoveRedundantVSETVLPass());
-
-  addPass(createEPIRemoveRedundantVSETVLGlobalPass());
-=======
   if (TM->getOptLevel() != CodeGenOpt::None) {
     addPass(createRISCVMergeBaseOffsetOptPass());
+    addPass(createEPIRemoveRedundantVSETVLPass());
+    addPass(createEPIRemoveRedundantVSETVLGlobalPass());
+    // Enable this when we can.
     addPass(createRISCVCleanupVSETVLIPass());
   }
->>>>>>> 1c09946b
 }
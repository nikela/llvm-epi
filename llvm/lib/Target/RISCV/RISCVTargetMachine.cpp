//===-- RISCVTargetMachine.cpp - Define TargetMachine for RISCV -----------===//
//
// Part of the LLVM Project, under the Apache License v2.0 with LLVM Exceptions.
// See https://llvm.org/LICENSE.txt for license information.
// SPDX-License-Identifier: Apache-2.0 WITH LLVM-exception
//
//===----------------------------------------------------------------------===//
//
// Implements the info about RISCV target spec.
//
//===----------------------------------------------------------------------===//

#include "RISCVTargetMachine.h"
#include "RISCV.h"
#include "RISCVTargetObjectFile.h"
#include "RISCVTargetTransformInfo.h"
#include "TargetInfo/RISCVTargetInfo.h"
#include "Utils/RISCVBaseInfo.h"
#include "llvm/ADT/STLExtras.h"
#include "llvm/Analysis/TargetTransformInfo.h"
#include "llvm/CodeGen/GlobalISel/IRTranslator.h"
#include "llvm/CodeGen/GlobalISel/InstructionSelect.h"
#include "llvm/CodeGen/GlobalISel/Legalizer.h"
#include "llvm/CodeGen/GlobalISel/RegBankSelect.h"
#include "llvm/CodeGen/Passes.h"
#include "llvm/CodeGen/TargetLoweringObjectFileImpl.h"
#include "llvm/CodeGen/TargetPassConfig.h"
#include "llvm/IR/LegacyPassManager.h"
#include "llvm/InitializePasses.h"
#include "llvm/Support/FormattedStream.h"
#include "llvm/Support/TargetRegistry.h"
#include "llvm/Target/TargetOptions.h"
#include "llvm/Transforms/Scalar.h"

using namespace llvm;


static cl::opt<bool>
EnableGEPOpt("riscv-gep-opt", cl::Hidden,
             cl::desc("Enable optimizations on complex GEPs"),
             cl::init(false));

static cl::opt<bool> EPIPipeline("epi-pipeline", cl::Hidden,
                                 cl::desc("Use EPI pipeline passes"),
                                 cl::init(false));

extern "C" LLVM_EXTERNAL_VISIBILITY void LLVMInitializeRISCVTarget() {
  RegisterTargetMachine<RISCVTargetMachine> X(getTheRISCV32Target());
  RegisterTargetMachine<RISCVTargetMachine> Y(getTheRISCV64Target());
  auto *PR = PassRegistry::getPassRegistry();
  initializeGlobalISel(*PR);
  initializeRISCVMergeBaseOffsetOptPass(*PR);
  initializeRISCVExpandPseudoPass(*PR);
  initializeEPIFoldBroadcastPass(*PR);
  initializeEPIFMAContractionPass(*PR);
  initializeEPIRemoveRedundantVSETVLPass(*PR);
  initializeEPIRemoveRedundantVSETVLGlobalPass(*PR);
  initializeRISCVCleanupVSETVLIPass(*PR);
}

<<<<<<< HEAD
static StringRef computeDataLayout(const Triple &TT, StringRef FS) {
  if (TT.isArch64Bit()) {
    std::vector<std::string> Split;
    SubtargetFeatures::Split(Split, FS);

    // Vectors in V-ext can be aligned to 16 bytes.
    // FIXME: Assuming ELEN=64.
    bool HasV = llvm::is_contained(Split, "+experimental-v");
    if (HasV)
      return "e-m:e-p:64:64-i64:64-i128:128-n64-S128-v128:128:128-v256:128:128-"
             "v512:128:128-v1024:128:128";
    else
      return "e-m:e-p:64:64-i64:64-i128:128-n64-S128";
  } else {
    assert(TT.isArch32Bit() && "only RV32 and RV64 are currently supported");
    return "e-m:e-p:32:32-i64:64-n32-S128";
  }
=======
static StringRef computeDataLayout(const Triple &TT) {
  if (TT.isArch64Bit())
    return "e-m:e-p:64:64-i64:64-i128:128-n64-S128";
  assert(TT.isArch32Bit() && "only RV32 and RV64 are currently supported");
  return "e-m:e-p:32:32-i64:64-n32-S128";
>>>>>>> 6c193418
}

static Reloc::Model getEffectiveRelocModel(const Triple &TT,
                                           Optional<Reloc::Model> RM) {
  if (!RM.hasValue())
    return Reloc::Static;
  return *RM;
}

RISCVTargetMachine::RISCVTargetMachine(const Target &T, const Triple &TT,
                                       StringRef CPU, StringRef FS,
                                       const TargetOptions &Options,
                                       Optional<Reloc::Model> RM,
                                       Optional<CodeModel::Model> CM,
                                       CodeGenOpt::Level OL, bool JIT)
    : LLVMTargetMachine(T, computeDataLayout(TT, FS), TT, CPU, FS, Options,
                        getEffectiveRelocModel(TT, RM),
                        getEffectiveCodeModel(CM, CodeModel::Small), OL),
      TLOF(std::make_unique<RISCVELFTargetObjectFile>()) {
  initAsmInfo();

  // RISC-V supports the MachineOutliner.
  setMachineOutliner(true);
}

const RISCVSubtarget *
RISCVTargetMachine::getSubtargetImpl(const Function &F) const {
  Attribute CPUAttr = F.getFnAttribute("target-cpu");
  Attribute TuneAttr = F.getFnAttribute("tune-cpu");
  Attribute FSAttr = F.getFnAttribute("target-features");

  std::string CPU =
      CPUAttr.isValid() ? CPUAttr.getValueAsString().str() : TargetCPU;
  std::string TuneCPU =
      TuneAttr.isValid() ? TuneAttr.getValueAsString().str() : CPU;
  std::string FS =
      FSAttr.isValid() ? FSAttr.getValueAsString().str() : TargetFS;
  std::string Key = CPU + TuneCPU + FS;
  auto &I = SubtargetMap[Key];
  if (!I) {
    // This needs to be done before we create a new subtarget since any
    // creation will depend on the TM and the code generation flags on the
    // function that reside in TargetOptions.
    resetTargetOptions(F);
    auto ABIName = Options.MCOptions.getABIName();
    if (const MDString *ModuleTargetABI = dyn_cast_or_null<MDString>(
            F.getParent()->getModuleFlag("target-abi"))) {
      auto TargetABI = RISCVABI::getTargetABI(ABIName);
      if (TargetABI != RISCVABI::ABI_Unknown &&
          ModuleTargetABI->getString() != ABIName) {
        report_fatal_error("-target-abi option != target-abi module flag");
      }
      ABIName = ModuleTargetABI->getString();
    }
    I = std::make_unique<RISCVSubtarget>(TargetTriple, CPU, TuneCPU, FS, ABIName, *this);
  }
  return I.get();
}

TargetTransformInfo
RISCVTargetMachine::getTargetTransformInfo(const Function &F) {
  return TargetTransformInfo(RISCVTTIImpl(this, F));
}

// A RISC-V hart has a single byte-addressable address space of 2^XLEN bytes
// for all memory accesses, so it is reasonable to assume that an
// implementation has no-op address space casts. If an implementation makes a
// change to this, they can override it here.
bool RISCVTargetMachine::isNoopAddrSpaceCast(unsigned SrcAS,
                                             unsigned DstAS) const {
  return true;
}

namespace {
class RISCVPassConfig : public TargetPassConfig {
public:
  RISCVPassConfig(RISCVTargetMachine &TM, PassManagerBase &PM)
      : TargetPassConfig(TM, PM) {}

  RISCVTargetMachine &getRISCVTargetMachine() const {
    return getTM<RISCVTargetMachine>();
  }

  void addIRPasses() override;
  bool addInstSelector() override;
  bool addIRTranslator() override;
  bool addLegalizeMachineIR() override;
  bool addRegBankSelect() override;
  bool addGlobalInstructionSelect() override;
  void addPreEmitPass() override;
  void addPreEmitPass2() override;
  void addPreSched2() override;
  void addPreRegAlloc() override;
};
} // namespace

TargetPassConfig *RISCVTargetMachine::createPassConfig(PassManagerBase &PM) {
  return new RISCVPassConfig(*this, PM);
}

void RISCVPassConfig::addIRPasses() {
  addPass(createAtomicExpandPass());

  if (TM->getOptLevel() == CodeGenOpt::Aggressive && EnableGEPOpt) {
    // Call SeparateConstOffsetFromGEP pass to extract constants within indices
    // and lower a GEP with multiple indices to either arithmetic operations or
    // multiple GEPs with single index.
    addPass(createSeparateConstOffsetFromGEPPass(true));
    // Call EarlyCSE pass to find and remove subexpressions in the lowered
    // result.
    addPass(createEarlyCSEPass());
    // Do loop invariant code motion in case part of the lowered result is
    // invariant.
    addPass(createLICMPass());
  }

  addPass(createEPIFoldBroadcastPass());
  addPass(createEPIFMAContractionPass());

  TargetPassConfig::addIRPasses();
}

bool RISCVPassConfig::addInstSelector() {
  addPass(createRISCVISelDag(getRISCVTargetMachine()));

  return false;
}

bool RISCVPassConfig::addIRTranslator() {
  addPass(new IRTranslator(getOptLevel()));
  return false;
}

bool RISCVPassConfig::addLegalizeMachineIR() {
  addPass(new Legalizer());
  return false;
}

bool RISCVPassConfig::addRegBankSelect() {
  addPass(new RegBankSelect());
  return false;
}

bool RISCVPassConfig::addGlobalInstructionSelect() {
  addPass(new InstructionSelect());
  return false;
}

void RISCVPassConfig::addPreSched2() {}

void RISCVPassConfig::addPreEmitPass() { addPass(&BranchRelaxationPassID); }

void RISCVPassConfig::addPreEmitPass2() {
  addPass(createRISCVExpandPseudoPass());
  // Schedule the expansion of AMOs at the last possible moment, avoiding the
  // possibility for other passes to break the requirements for forward
  // progress in the LR/SC block.
  addPass(createRISCVExpandAtomicPseudoPass());
}

void RISCVPassConfig::addPreRegAlloc() {
  if (TM->getOptLevel() != CodeGenOpt::None) {
    addPass(createRISCVMergeBaseOffsetOptPass());
    if (!EPIPipeline) {
      addPass(createRISCVCleanupVSETVLIPass());
    }
  }
  if (EPIPipeline) {
    addPass(createEPIRemoveRedundantVSETVLPass());
    addPass(createEPIRemoveRedundantVSETVLGlobalPass());
  }
}<|MERGE_RESOLUTION|>--- conflicted
+++ resolved
@@ -58,7 +58,6 @@
   initializeRISCVCleanupVSETVLIPass(*PR);
 }
 
-<<<<<<< HEAD
 static StringRef computeDataLayout(const Triple &TT, StringRef FS) {
   if (TT.isArch64Bit()) {
     std::vector<std::string> Split;
@@ -76,13 +75,6 @@
     assert(TT.isArch32Bit() && "only RV32 and RV64 are currently supported");
     return "e-m:e-p:32:32-i64:64-n32-S128";
   }
-=======
-static StringRef computeDataLayout(const Triple &TT) {
-  if (TT.isArch64Bit())
-    return "e-m:e-p:64:64-i64:64-i128:128-n64-S128";
-  assert(TT.isArch32Bit() && "only RV32 and RV64 are currently supported");
-  return "e-m:e-p:32:32-i64:64-n32-S128";
->>>>>>> 6c193418
 }
 
 static Reloc::Model getEffectiveRelocModel(const Triple &TT,

//===-- RISCVTargetMachine.cpp - Define TargetMachine for RISCV -----------===//
//
// Part of the LLVM Project, under the Apache License v2.0 with LLVM Exceptions.
// See https://llvm.org/LICENSE.txt for license information.
// SPDX-License-Identifier: Apache-2.0 WITH LLVM-exception
//
//===----------------------------------------------------------------------===//
//
// Implements the info about RISCV target spec.
//
//===----------------------------------------------------------------------===//

#include "RISCVTargetMachine.h"
#include "MCTargetDesc/RISCVBaseInfo.h"
#include "RISCV.h"
#include "RISCVMachineFunctionInfo.h"
#include "RISCVMacroFusion.h"
#include "RISCVTargetObjectFile.h"
#include "RISCVTargetTransformInfo.h"
#include "TargetInfo/RISCVTargetInfo.h"
#include "llvm/ADT/STLExtras.h"
#include "llvm/Analysis/TargetTransformInfo.h"
#include "llvm/CodeGen/GlobalISel/IRTranslator.h"
#include "llvm/CodeGen/GlobalISel/InstructionSelect.h"
#include "llvm/CodeGen/GlobalISel/Legalizer.h"
#include "llvm/CodeGen/GlobalISel/RegBankSelect.h"
#include "llvm/CodeGen/MIRParser/MIParser.h"
#include "llvm/CodeGen/MIRYamlMapping.h"
#include "llvm/CodeGen/Passes.h"
#include "llvm/CodeGen/TargetLoweringObjectFileImpl.h"
#include "llvm/CodeGen/TargetPassConfig.h"
#include "llvm/IR/LegacyPassManager.h"
#include "llvm/InitializePasses.h"
#include "llvm/MC/TargetRegistry.h"
#include "llvm/Support/FormattedStream.h"
#include "llvm/Target/TargetOptions.h"
#include "llvm/Transforms/IPO.h"
<<<<<<< HEAD
#include "llvm/Transforms/Scalar.h"
=======
#include <optional>
>>>>>>> 0f8c761c
using namespace llvm;

static cl::opt<bool>
EnableGEPOpt("riscv-gep-opt", cl::Hidden,
             cl::desc("Enable optimizations on complex GEPs"),
             cl::init(false));

static cl::opt<bool> EnableRedundantCopyElimination(
    "riscv-enable-copyelim",
    cl::desc("Enable the redundant copy elimination pass"), cl::init(true),
    cl::Hidden);

// FIXME: Unify control over GlobalMerge.
static cl::opt<cl::boolOrDefault>
    EnableGlobalMerge("riscv-enable-global-merge", cl::Hidden,
                      cl::desc("Enable the global merge pass"));

static cl::opt<bool>
    EnableMachineCombiner("riscv-enable-machine-combiner",
                          cl::desc("Enable the machine combiner pass"),
                          cl::init(true), cl::Hidden);

extern "C" LLVM_EXTERNAL_VISIBILITY void LLVMInitializeRISCVTarget() {
  RegisterTargetMachine<RISCVTargetMachine> X(getTheRISCV32Target());
  RegisterTargetMachine<RISCVTargetMachine> Y(getTheRISCV64Target());
  auto *PR = PassRegistry::getPassRegistry();
  initializeGlobalISel(*PR);
  initializeRISCVMakeCompressibleOptPass(*PR);
  initializeRISCVGatherScatterLoweringPass(*PR);
  initializeRISCVCodeGenPreparePass(*PR);
  initializeRISCVMergeBaseOffsetOptPass(*PR);
  initializeRISCVSExtWRemovalPass(*PR);
  initializeRISCVPreRAExpandPseudoPass(*PR);
  initializeRISCVExpandPseudoPass(*PR);
  initializeRISCVInsertVSETVLIPass(*PR);
}

static StringRef computeDataLayout(const Triple &TT) {
  if (TT.isArch64Bit())
    return "e-m:e-p:64:64-i64:64-i128:128-n32:64-S128";
  assert(TT.isArch32Bit() && "only RV32 and RV64 are currently supported");
  return "e-m:e-p:32:32-i64:64-n32-S128";
}

static Reloc::Model getEffectiveRelocModel(const Triple &TT,
                                           std::optional<Reloc::Model> RM) {
  return RM.value_or(Reloc::Static);
}

RISCVTargetMachine::RISCVTargetMachine(const Target &T, const Triple &TT,
                                       StringRef CPU, StringRef FS,
                                       const TargetOptions &Options,
                                       std::optional<Reloc::Model> RM,
                                       std::optional<CodeModel::Model> CM,
                                       CodeGenOpt::Level OL, bool JIT)
    : LLVMTargetMachine(T, computeDataLayout(TT), TT, CPU, FS, Options,
                        getEffectiveRelocModel(TT, RM),
                        getEffectiveCodeModel(CM, CodeModel::Small), OL),
      TLOF(std::make_unique<RISCVELFTargetObjectFile>()) {
  initAsmInfo();

  // RISC-V supports the MachineOutliner.
  setMachineOutliner(true);
  setSupportsDefaultOutlining(true);
}

const RISCVSubtarget *
RISCVTargetMachine::getSubtargetImpl(const Function &F) const {
  Attribute CPUAttr = F.getFnAttribute("target-cpu");
  Attribute TuneAttr = F.getFnAttribute("tune-cpu");
  Attribute FSAttr = F.getFnAttribute("target-features");

  std::string CPU =
      CPUAttr.isValid() ? CPUAttr.getValueAsString().str() : TargetCPU;
  std::string TuneCPU =
      TuneAttr.isValid() ? TuneAttr.getValueAsString().str() : CPU;
  std::string FS =
      FSAttr.isValid() ? FSAttr.getValueAsString().str() : TargetFS;
  std::string Key = CPU + TuneCPU + FS;
  auto &I = SubtargetMap[Key];
  if (!I) {
    // This needs to be done before we create a new subtarget since any
    // creation will depend on the TM and the code generation flags on the
    // function that reside in TargetOptions.
    resetTargetOptions(F);
    auto ABIName = Options.MCOptions.getABIName();
    if (const MDString *ModuleTargetABI = dyn_cast_or_null<MDString>(
            F.getParent()->getModuleFlag("target-abi"))) {
      auto TargetABI = RISCVABI::getTargetABI(ABIName);
      if (TargetABI != RISCVABI::ABI_Unknown &&
          ModuleTargetABI->getString() != ABIName) {
        report_fatal_error("-target-abi option != target-abi module flag");
      }
      ABIName = ModuleTargetABI->getString();
    }
    I = std::make_unique<RISCVSubtarget>(TargetTriple, CPU, TuneCPU, FS, ABIName, *this);
  }
  return I.get();
}

TargetTransformInfo
RISCVTargetMachine::getTargetTransformInfo(const Function &F) const {
  return TargetTransformInfo(RISCVTTIImpl(this, F));
}

// A RISC-V hart has a single byte-addressable address space of 2^XLEN bytes
// for all memory accesses, so it is reasonable to assume that an
// implementation has no-op address space casts. If an implementation makes a
// change to this, they can override it here.
bool RISCVTargetMachine::isNoopAddrSpaceCast(unsigned SrcAS,
                                             unsigned DstAS) const {
  return true;
}

namespace {
class RISCVPassConfig : public TargetPassConfig {
public:
  RISCVPassConfig(RISCVTargetMachine &TM, PassManagerBase &PM)
      : TargetPassConfig(TM, PM) {}

  RISCVTargetMachine &getRISCVTargetMachine() const {
    return getTM<RISCVTargetMachine>();
  }

  ScheduleDAGInstrs *
  createMachineScheduler(MachineSchedContext *C) const override {
    const RISCVSubtarget &ST = C->MF->getSubtarget<RISCVSubtarget>();
    if (ST.hasMacroFusion()) {
      ScheduleDAGMILive *DAG = createGenericSchedLive(C);
      DAG->addMutation(createRISCVMacroFusionDAGMutation());
      return DAG;
    }
    return nullptr;
  }

  ScheduleDAGInstrs *
  createPostMachineScheduler(MachineSchedContext *C) const override {
    const RISCVSubtarget &ST = C->MF->getSubtarget<RISCVSubtarget>();
    if (ST.hasMacroFusion()) {
      ScheduleDAGMI *DAG = createGenericSchedPostRA(C);
      DAG->addMutation(createRISCVMacroFusionDAGMutation());
      return DAG;
    }
    return nullptr;
  }

  void addIRPasses() override;
  bool addPreISel() override;
  bool addInstSelector() override;
  bool addIRTranslator() override;
  bool addLegalizeMachineIR() override;
  bool addRegBankSelect() override;
  bool addGlobalInstructionSelect() override;
  void addPreEmitPass() override;
  void addPreEmitPass2() override;
  void addPreSched2() override;
  void addMachineSSAOptimization() override;
  void addPreRegAlloc() override;
  void addPostRegAlloc() override;
};
} // namespace

TargetPassConfig *RISCVTargetMachine::createPassConfig(PassManagerBase &PM) {
  return new RISCVPassConfig(*this, PM);
}

void RISCVPassConfig::addIRPasses() {
  addPass(createAtomicExpandPass());

  if (TM->getOptLevel() == CodeGenOpt::Aggressive && EnableGEPOpt) {
    // Call SeparateConstOffsetFromGEP pass to extract constants within indices
    // and lower a GEP with multiple indices to either arithmetic operations or
    // multiple GEPs with single index.
    addPass(createSeparateConstOffsetFromGEPPass(true));
    // Call EarlyCSE pass to find and remove subexpressions in the lowered
    // result.
    addPass(createEarlyCSEPass());
    // Do loop invariant code motion in case part of the lowered result is
    // invariant.
    addPass(createLICMPass());
  }

  if (getOptLevel() != CodeGenOpt::None)
    addPass(createRISCVGatherScatterLoweringPass());

  if (getOptLevel() != CodeGenOpt::None)
    addPass(createRISCVCodeGenPreparePass());

  TargetPassConfig::addIRPasses();
}

bool RISCVPassConfig::addPreISel() {
  if (TM->getOptLevel() != CodeGenOpt::None) {
    // Add a barrier before instruction selection so that we will not get
    // deleted block address after enabling default outlining. See D99707 for
    // more details.
    addPass(createBarrierNoopPass());
  }

  if (EnableGlobalMerge == cl::BOU_TRUE) {
    addPass(createGlobalMergePass(TM, /* MaxOffset */ 2047,
                                  /* OnlyOptimizeForSize */ false,
                                  /* MergeExternalByDefault */ true));
  }

  return false;
}

bool RISCVPassConfig::addInstSelector() {
  addPass(createRISCVISelDag(getRISCVTargetMachine(), getOptLevel()));

  return false;
}

bool RISCVPassConfig::addIRTranslator() {
  addPass(new IRTranslator(getOptLevel()));
  return false;
}

bool RISCVPassConfig::addLegalizeMachineIR() {
  addPass(new Legalizer());
  return false;
}

bool RISCVPassConfig::addRegBankSelect() {
  addPass(new RegBankSelect());
  return false;
}

bool RISCVPassConfig::addGlobalInstructionSelect() {
  addPass(new InstructionSelect(getOptLevel()));
  return false;
}

void RISCVPassConfig::addPreSched2() {}

void RISCVPassConfig::addPreEmitPass() {
  addPass(&BranchRelaxationPassID);
  addPass(createRISCVMakeCompressibleOptPass());
}

void RISCVPassConfig::addPreEmitPass2() {
  addPass(createRISCVExpandPseudoPass());
  // Schedule the expansion of AMOs at the last possible moment, avoiding the
  // possibility for other passes to break the requirements for forward
  // progress in the LR/SC block.
  addPass(createRISCVExpandAtomicPseudoPass());
}

void RISCVPassConfig::addMachineSSAOptimization() {
  TargetPassConfig::addMachineSSAOptimization();
  if (EnableMachineCombiner)
    addPass(&MachineCombinerID);

  if (TM->getTargetTriple().getArch() == Triple::riscv64)
    addPass(createRISCVSExtWRemovalPass());
}

void RISCVPassConfig::addPreRegAlloc() {
  addPass(createRISCVPreRAExpandPseudoPass());
  if (TM->getOptLevel() != CodeGenOpt::None)
    addPass(createRISCVMergeBaseOffsetOptPass());
  addPass(createRISCVInsertVSETVLIPass());
}

void RISCVPassConfig::addPostRegAlloc() {
  if (TM->getOptLevel() != CodeGenOpt::None && EnableRedundantCopyElimination)
    addPass(createRISCVRedundantCopyEliminationPass());

  // Temporarily disabled until post-RA pseudo expansion problem is fixed,
  // see D123394 and D139169.
  disablePass(&MachineLateInstrsCleanupID);
}

yaml::MachineFunctionInfo *
RISCVTargetMachine::createDefaultFuncInfoYAML() const {
  return new yaml::RISCVMachineFunctionInfo();
}

yaml::MachineFunctionInfo *
RISCVTargetMachine::convertFuncInfoToYAML(const MachineFunction &MF) const {
  const auto *MFI = MF.getInfo<RISCVMachineFunctionInfo>();
  return new yaml::RISCVMachineFunctionInfo(*MFI);
}

bool RISCVTargetMachine::parseMachineFunctionInfo(
    const yaml::MachineFunctionInfo &MFI, PerFunctionMIParsingState &PFS,
    SMDiagnostic &Error, SMRange &SourceRange) const {
  const auto &YamlMFI =
      static_cast<const yaml::RISCVMachineFunctionInfo &>(MFI);
  PFS.MF.getInfo<RISCVMachineFunctionInfo>()->initializeBaseYamlFields(YamlMFI);
  return false;
}<|MERGE_RESOLUTION|>--- conflicted
+++ resolved
@@ -35,17 +35,8 @@
 #include "llvm/Support/FormattedStream.h"
 #include "llvm/Target/TargetOptions.h"
 #include "llvm/Transforms/IPO.h"
-<<<<<<< HEAD
-#include "llvm/Transforms/Scalar.h"
-=======
 #include <optional>
->>>>>>> 0f8c761c
 using namespace llvm;
-
-static cl::opt<bool>
-EnableGEPOpt("riscv-gep-opt", cl::Hidden,
-             cl::desc("Enable optimizations on complex GEPs"),
-             cl::init(false));
 
 static cl::opt<bool> EnableRedundantCopyElimination(
     "riscv-enable-copyelim",
@@ -209,19 +200,6 @@
 void RISCVPassConfig::addIRPasses() {
   addPass(createAtomicExpandPass());
 
-  if (TM->getOptLevel() == CodeGenOpt::Aggressive && EnableGEPOpt) {
-    // Call SeparateConstOffsetFromGEP pass to extract constants within indices
-    // and lower a GEP with multiple indices to either arithmetic operations or
-    // multiple GEPs with single index.
-    addPass(createSeparateConstOffsetFromGEPPass(true));
-    // Call EarlyCSE pass to find and remove subexpressions in the lowered
-    // result.
-    addPass(createEarlyCSEPass());
-    // Do loop invariant code motion in case part of the lowered result is
-    // invariant.
-    addPass(createLICMPass());
-  }
-
   if (getOptLevel() != CodeGenOpt::None)
     addPass(createRISCVGatherScatterLoweringPass());
 

--- conflicted
+++ resolved
@@ -39,15 +39,13 @@
              cl::desc("Enable optimizations on complex GEPs"),
              cl::init(false));
 
-<<<<<<< HEAD
 cl::opt<bool> EPIPipeline("epi-pipeline", cl::Hidden,
                           cl::desc("Use EPI pipeline passes"), cl::init(false));
-=======
+
 static cl::opt<bool> EnableRedundantCopyElimination(
     "riscv-enable-copyelim",
     cl::desc("Enable the redundant copy elimination pass"), cl::init(true),
     cl::Hidden);
->>>>>>> 5b7a6d47
 
 extern "C" LLVM_EXTERNAL_VISIBILITY void LLVMInitializeRISCVTarget() {
   RegisterTargetMachine<RISCVTargetMachine> X(getTheRISCV32Target());

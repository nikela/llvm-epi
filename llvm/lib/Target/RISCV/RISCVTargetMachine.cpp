//===-- RISCVTargetMachine.cpp - Define TargetMachine for RISCV -----------===//
//
// Part of the LLVM Project, under the Apache License v2.0 with LLVM Exceptions.
// See https://llvm.org/LICENSE.txt for license information.
// SPDX-License-Identifier: Apache-2.0 WITH LLVM-exception
//
//===----------------------------------------------------------------------===//
//
// Implements the info about RISCV target spec.
//
//===----------------------------------------------------------------------===//

#include "RISCVTargetMachine.h"
#include "MCTargetDesc/RISCVBaseInfo.h"
#include "RISCV.h"
#include "RISCVTargetObjectFile.h"
#include "RISCVTargetTransformInfo.h"
#include "TargetInfo/RISCVTargetInfo.h"
#include "llvm/ADT/STLExtras.h"
#include "llvm/Analysis/TargetTransformInfo.h"
#include "llvm/CodeGen/GlobalISel/IRTranslator.h"
#include "llvm/CodeGen/GlobalISel/InstructionSelect.h"
#include "llvm/CodeGen/GlobalISel/Legalizer.h"
#include "llvm/CodeGen/GlobalISel/RegBankSelect.h"
#include "llvm/CodeGen/Passes.h"
#include "llvm/CodeGen/TargetLoweringObjectFileImpl.h"
#include "llvm/CodeGen/TargetPassConfig.h"
#include "llvm/IR/LegacyPassManager.h"
#include "llvm/InitializePasses.h"
#include "llvm/Support/FormattedStream.h"
#include "llvm/Support/TargetRegistry.h"
#include "llvm/Target/TargetOptions.h"
#include "llvm/Transforms/Scalar.h"

using namespace llvm;


static cl::opt<bool>
EnableGEPOpt("riscv-gep-opt", cl::Hidden,
             cl::desc("Enable optimizations on complex GEPs"),
             cl::init(false));

cl::opt<bool> EPIPipeline("epi-pipeline", cl::Hidden,
                          cl::desc("Use EPI pipeline passes"), cl::init(false));

extern "C" LLVM_EXTERNAL_VISIBILITY void LLVMInitializeRISCVTarget() {
  RegisterTargetMachine<RISCVTargetMachine> X(getTheRISCV32Target());
  RegisterTargetMachine<RISCVTargetMachine> Y(getTheRISCV64Target());
  auto *PR = PassRegistry::getPassRegistry();
  initializeGlobalISel(*PR);
  initializeRISCVGatherScatterLoweringPass(*PR);
  initializeRISCVMergeBaseOffsetOptPass(*PR);
  initializeRISCVExpandPseudoPass(*PR);
  initializeRISCVInsertVSETVLIPass(*PR);

  initializeEPIFoldBroadcastPass(*PR);
  initializeEPIFMAContractionPass(*PR);
}

static StringRef computeDataLayout(const Triple &TT, StringRef FS) {
  if (TT.isArch64Bit()) {
    std::vector<std::string> Split;
    SubtargetFeatures::Split(Split, FS);

    // Vectors in V-ext can be aligned to 16 bytes.
    // FIXME: Assuming ELEN=64.
    bool HasV = llvm::is_contained(Split, "+experimental-v");
    if (HasV)
      return "e-m:e-p:64:64-i64:64-i128:128-n64-S128-v128:128:128-v256:128:128-"
             "v512:128:128-v1024:128:128";
    else
      return "e-m:e-p:64:64-i64:64-i128:128-n64-S128";
  } else {
    assert(TT.isArch32Bit() && "only RV32 and RV64 are currently supported");
    return "e-m:e-p:32:32-i64:64-n32-S128";
  }
}

static Reloc::Model getEffectiveRelocModel(const Triple &TT,
                                           Optional<Reloc::Model> RM) {
  if (!RM.hasValue())
    return Reloc::Static;
  return *RM;
}

RISCVTargetMachine::RISCVTargetMachine(const Target &T, const Triple &TT,
                                       StringRef CPU, StringRef FS,
                                       const TargetOptions &Options,
                                       Optional<Reloc::Model> RM,
                                       Optional<CodeModel::Model> CM,
                                       CodeGenOpt::Level OL, bool JIT)
    : LLVMTargetMachine(T, computeDataLayout(TT, FS), TT, CPU, FS, Options,
                        getEffectiveRelocModel(TT, RM),
                        getEffectiveCodeModel(CM, CodeModel::Small), OL),
      TLOF(std::make_unique<RISCVELFTargetObjectFile>()) {
  initAsmInfo();

  // RISC-V supports the MachineOutliner.
  setMachineOutliner(true);
}

const RISCVSubtarget *
RISCVTargetMachine::getSubtargetImpl(const Function &F) const {
  Attribute CPUAttr = F.getFnAttribute("target-cpu");
  Attribute TuneAttr = F.getFnAttribute("tune-cpu");
  Attribute FSAttr = F.getFnAttribute("target-features");

  std::string CPU =
      CPUAttr.isValid() ? CPUAttr.getValueAsString().str() : TargetCPU;
  std::string TuneCPU =
      TuneAttr.isValid() ? TuneAttr.getValueAsString().str() : CPU;
  std::string FS =
      FSAttr.isValid() ? FSAttr.getValueAsString().str() : TargetFS;
  std::string Key = CPU + TuneCPU + FS;
  auto &I = SubtargetMap[Key];
  if (!I) {
    // This needs to be done before we create a new subtarget since any
    // creation will depend on the TM and the code generation flags on the
    // function that reside in TargetOptions.
    resetTargetOptions(F);
    auto ABIName = Options.MCOptions.getABIName();
    if (const MDString *ModuleTargetABI = dyn_cast_or_null<MDString>(
            F.getParent()->getModuleFlag("target-abi"))) {
      auto TargetABI = RISCVABI::getTargetABI(ABIName);
      if (TargetABI != RISCVABI::ABI_Unknown &&
          ModuleTargetABI->getString() != ABIName) {
        report_fatal_error("-target-abi option != target-abi module flag");
      }
      ABIName = ModuleTargetABI->getString();
    }
    I = std::make_unique<RISCVSubtarget>(TargetTriple, CPU, TuneCPU, FS, ABIName, *this);
  }
  return I.get();
}

TargetTransformInfo
RISCVTargetMachine::getTargetTransformInfo(const Function &F) {
  return TargetTransformInfo(RISCVTTIImpl(this, F));
}

// A RISC-V hart has a single byte-addressable address space of 2^XLEN bytes
// for all memory accesses, so it is reasonable to assume that an
// implementation has no-op address space casts. If an implementation makes a
// change to this, they can override it here.
bool RISCVTargetMachine::isNoopAddrSpaceCast(unsigned SrcAS,
                                             unsigned DstAS) const {
  return true;
}

namespace {
class RISCVPassConfig : public TargetPassConfig {
public:
  RISCVPassConfig(RISCVTargetMachine &TM, PassManagerBase &PM)
      : TargetPassConfig(TM, PM) {}

  RISCVTargetMachine &getRISCVTargetMachine() const {
    return getTM<RISCVTargetMachine>();
  }

  void addIRPasses() override;
  bool addInstSelector() override;
  bool addIRTranslator() override;
  bool addLegalizeMachineIR() override;
  bool addRegBankSelect() override;
  bool addGlobalInstructionSelect() override;
  void addPreEmitPass() override;
  void addPreEmitPass2() override;
  void addPreSched2() override;
  void addPreRegAlloc() override;
};
} // namespace

TargetPassConfig *RISCVTargetMachine::createPassConfig(PassManagerBase &PM) {
  return new RISCVPassConfig(*this, PM);
}

void RISCVPassConfig::addIRPasses() {
  addPass(createAtomicExpandPass());

  if (TM->getOptLevel() == CodeGenOpt::Aggressive && EnableGEPOpt) {
    // Call SeparateConstOffsetFromGEP pass to extract constants within indices
    // and lower a GEP with multiple indices to either arithmetic operations or
    // multiple GEPs with single index.
    addPass(createSeparateConstOffsetFromGEPPass(true));
    // Call EarlyCSE pass to find and remove subexpressions in the lowered
    // result.
    addPass(createEarlyCSEPass());
    // Do loop invariant code motion in case part of the lowered result is
    // invariant.
    addPass(createLICMPass());
  }

<<<<<<< HEAD
  addPass(createEPIFoldBroadcastPass());
  addPass(createEPIFMAContractionPass());
=======
  addPass(createRISCVGatherScatterLoweringPass());
>>>>>>> bbb0633d

  TargetPassConfig::addIRPasses();
}

bool RISCVPassConfig::addInstSelector() {
  addPass(createRISCVISelDag(getRISCVTargetMachine()));

  return false;
}

bool RISCVPassConfig::addIRTranslator() {
  addPass(new IRTranslator(getOptLevel()));
  return false;
}

bool RISCVPassConfig::addLegalizeMachineIR() {
  addPass(new Legalizer());
  return false;
}

bool RISCVPassConfig::addRegBankSelect() {
  addPass(new RegBankSelect());
  return false;
}

bool RISCVPassConfig::addGlobalInstructionSelect() {
  addPass(new InstructionSelect(getOptLevel()));
  return false;
}

void RISCVPassConfig::addPreSched2() {}

void RISCVPassConfig::addPreEmitPass() { addPass(&BranchRelaxationPassID); }

void RISCVPassConfig::addPreEmitPass2() {
  addPass(createRISCVExpandPseudoPass());
  // Schedule the expansion of AMOs at the last possible moment, avoiding the
  // possibility for other passes to break the requirements for forward
  // progress in the LR/SC block.
  addPass(createRISCVExpandAtomicPseudoPass());
}

void RISCVPassConfig::addPreRegAlloc() {
  if (TM->getOptLevel() != CodeGenOpt::None)
    addPass(createRISCVMergeBaseOffsetOptPass());
  addPass(createRISCVInsertVSETVLIPass());
}<|MERGE_RESOLUTION|>--- conflicted
+++ resolved
@@ -190,12 +190,9 @@
     addPass(createLICMPass());
   }
 
-<<<<<<< HEAD
   addPass(createEPIFoldBroadcastPass());
   addPass(createEPIFMAContractionPass());
-=======
   addPass(createRISCVGatherScatterLoweringPass());
->>>>>>> bbb0633d
 
   TargetPassConfig::addIRPasses();
 }

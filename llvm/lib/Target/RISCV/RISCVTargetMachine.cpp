//===-- RISCVTargetMachine.cpp - Define TargetMachine for RISCV -----------===//
//
// Part of the LLVM Project, under the Apache License v2.0 with LLVM Exceptions.
// See https://llvm.org/LICENSE.txt for license information.
// SPDX-License-Identifier: Apache-2.0 WITH LLVM-exception
//
//===----------------------------------------------------------------------===//
//
// Implements the info about RISCV target spec.
//
//===----------------------------------------------------------------------===//

#include "RISCVTargetMachine.h"
#include "MCTargetDesc/RISCVBaseInfo.h"
#include "RISCV.h"
#include "RISCVTargetObjectFile.h"
#include "RISCVTargetTransformInfo.h"
#include "TargetInfo/RISCVTargetInfo.h"
#include "llvm/ADT/STLExtras.h"
#include "llvm/Analysis/TargetTransformInfo.h"
#include "llvm/CodeGen/GlobalISel/IRTranslator.h"
#include "llvm/CodeGen/GlobalISel/InstructionSelect.h"
#include "llvm/CodeGen/GlobalISel/Legalizer.h"
#include "llvm/CodeGen/GlobalISel/RegBankSelect.h"
#include "llvm/CodeGen/Passes.h"
#include "llvm/CodeGen/TargetLoweringObjectFileImpl.h"
#include "llvm/CodeGen/TargetPassConfig.h"
#include "llvm/IR/LegacyPassManager.h"
#include "llvm/InitializePasses.h"
#include "llvm/MC/TargetRegistry.h"
#include "llvm/Support/FormattedStream.h"
#include "llvm/Target/TargetOptions.h"
#include "llvm/Transforms/Scalar.h"

using namespace llvm;

<<<<<<< HEAD

static cl::opt<bool>
EnableGEPOpt("riscv-gep-opt", cl::Hidden,
             cl::desc("Enable optimizations on complex GEPs"),
             cl::init(false));
=======
static cl::opt<bool> EnableRedundantCopyElimination(
    "riscv-enable-copyelim",
    cl::desc("Enable the redundant copy elimination pass"), cl::init(true),
    cl::Hidden);
>>>>>>> a190fcdf

extern "C" LLVM_EXTERNAL_VISIBILITY void LLVMInitializeRISCVTarget() {
  RegisterTargetMachine<RISCVTargetMachine> X(getTheRISCV32Target());
  RegisterTargetMachine<RISCVTargetMachine> Y(getTheRISCV64Target());
  auto *PR = PassRegistry::getPassRegistry();
  initializeGlobalISel(*PR);
  initializeRISCVGatherScatterLoweringPass(*PR);
  initializeRISCVMergeBaseOffsetOptPass(*PR);
  initializeRISCVSExtWRemovalPass(*PR);
  initializeRISCVExpandPseudoPass(*PR);
  initializeRISCVInsertVSETVLIPass(*PR);
}

static StringRef computeDataLayout(const Triple &TT) {
  if (TT.isArch64Bit())
    return "e-m:e-p:64:64-i64:64-i128:128-n64-S128";
  assert(TT.isArch32Bit() && "only RV32 and RV64 are currently supported");
  return "e-m:e-p:32:32-i64:64-n32-S128";
}

static Reloc::Model getEffectiveRelocModel(const Triple &TT,
                                           Optional<Reloc::Model> RM) {
  if (!RM.hasValue())
    return Reloc::Static;
  return *RM;
}

RISCVTargetMachine::RISCVTargetMachine(const Target &T, const Triple &TT,
                                       StringRef CPU, StringRef FS,
                                       const TargetOptions &Options,
                                       Optional<Reloc::Model> RM,
                                       Optional<CodeModel::Model> CM,
                                       CodeGenOpt::Level OL, bool JIT)
    : LLVMTargetMachine(T, computeDataLayout(TT), TT, CPU, FS, Options,
                        getEffectiveRelocModel(TT, RM),
                        getEffectiveCodeModel(CM, CodeModel::Small), OL),
      TLOF(std::make_unique<RISCVELFTargetObjectFile>()) {
  initAsmInfo();

  // RISC-V supports the MachineOutliner.
  setMachineOutliner(true);
}

const RISCVSubtarget *
RISCVTargetMachine::getSubtargetImpl(const Function &F) const {
  Attribute CPUAttr = F.getFnAttribute("target-cpu");
  Attribute TuneAttr = F.getFnAttribute("tune-cpu");
  Attribute FSAttr = F.getFnAttribute("target-features");

  std::string CPU =
      CPUAttr.isValid() ? CPUAttr.getValueAsString().str() : TargetCPU;
  std::string TuneCPU =
      TuneAttr.isValid() ? TuneAttr.getValueAsString().str() : CPU;
  std::string FS =
      FSAttr.isValid() ? FSAttr.getValueAsString().str() : TargetFS;
  std::string Key = CPU + TuneCPU + FS;
  auto &I = SubtargetMap[Key];
  if (!I) {
    // This needs to be done before we create a new subtarget since any
    // creation will depend on the TM and the code generation flags on the
    // function that reside in TargetOptions.
    resetTargetOptions(F);
    auto ABIName = Options.MCOptions.getABIName();
    if (const MDString *ModuleTargetABI = dyn_cast_or_null<MDString>(
            F.getParent()->getModuleFlag("target-abi"))) {
      auto TargetABI = RISCVABI::getTargetABI(ABIName);
      if (TargetABI != RISCVABI::ABI_Unknown &&
          ModuleTargetABI->getString() != ABIName) {
        report_fatal_error("-target-abi option != target-abi module flag");
      }
      ABIName = ModuleTargetABI->getString();
    }
    I = std::make_unique<RISCVSubtarget>(TargetTriple, CPU, TuneCPU, FS, ABIName, *this);
  }
  return I.get();
}

TargetTransformInfo
RISCVTargetMachine::getTargetTransformInfo(const Function &F) {
  return TargetTransformInfo(RISCVTTIImpl(this, F));
}

// A RISC-V hart has a single byte-addressable address space of 2^XLEN bytes
// for all memory accesses, so it is reasonable to assume that an
// implementation has no-op address space casts. If an implementation makes a
// change to this, they can override it here.
bool RISCVTargetMachine::isNoopAddrSpaceCast(unsigned SrcAS,
                                             unsigned DstAS) const {
  return true;
}

namespace {
class RISCVPassConfig : public TargetPassConfig {
public:
  RISCVPassConfig(RISCVTargetMachine &TM, PassManagerBase &PM)
      : TargetPassConfig(TM, PM) {}

  RISCVTargetMachine &getRISCVTargetMachine() const {
    return getTM<RISCVTargetMachine>();
  }

  void addIRPasses() override;
  bool addInstSelector() override;
  bool addIRTranslator() override;
  bool addLegalizeMachineIR() override;
  bool addRegBankSelect() override;
  bool addGlobalInstructionSelect() override;
  void addPreEmitPass() override;
  void addPreEmitPass2() override;
  void addPreSched2() override;
  void addMachineSSAOptimization() override;
  void addPreRegAlloc() override;
  void addPostRegAlloc() override;
};
} // namespace

TargetPassConfig *RISCVTargetMachine::createPassConfig(PassManagerBase &PM) {
  return new RISCVPassConfig(*this, PM);
}

void RISCVPassConfig::addIRPasses() {
  addPass(createAtomicExpandPass());

  if (TM->getOptLevel() == CodeGenOpt::Aggressive && EnableGEPOpt) {
    // Call SeparateConstOffsetFromGEP pass to extract constants within indices
    // and lower a GEP with multiple indices to either arithmetic operations or
    // multiple GEPs with single index.
    addPass(createSeparateConstOffsetFromGEPPass(true));
    // Call EarlyCSE pass to find and remove subexpressions in the lowered
    // result.
    addPass(createEarlyCSEPass());
    // Do loop invariant code motion in case part of the lowered result is
    // invariant.
    addPass(createLICMPass());
  }

  addPass(createRISCVGatherScatterLoweringPass());

  TargetPassConfig::addIRPasses();
}

bool RISCVPassConfig::addInstSelector() {
  addPass(createRISCVISelDag(getRISCVTargetMachine()));

  return false;
}

bool RISCVPassConfig::addIRTranslator() {
  addPass(new IRTranslator(getOptLevel()));
  return false;
}

bool RISCVPassConfig::addLegalizeMachineIR() {
  addPass(new Legalizer());
  return false;
}

bool RISCVPassConfig::addRegBankSelect() {
  addPass(new RegBankSelect());
  return false;
}

bool RISCVPassConfig::addGlobalInstructionSelect() {
  addPass(new InstructionSelect(getOptLevel()));
  return false;
}

void RISCVPassConfig::addPreSched2() {}

void RISCVPassConfig::addPreEmitPass() { addPass(&BranchRelaxationPassID); }

void RISCVPassConfig::addPreEmitPass2() {
  addPass(createRISCVExpandPseudoPass());
  // Schedule the expansion of AMOs at the last possible moment, avoiding the
  // possibility for other passes to break the requirements for forward
  // progress in the LR/SC block.
  addPass(createRISCVExpandAtomicPseudoPass());
}

void RISCVPassConfig::addMachineSSAOptimization() {
  TargetPassConfig::addMachineSSAOptimization();

  if (TM->getTargetTriple().getArch() == Triple::riscv64)
    addPass(createRISCVSExtWRemovalPass());
}

void RISCVPassConfig::addPreRegAlloc() {
  if (TM->getOptLevel() != CodeGenOpt::None)
    addPass(createRISCVMergeBaseOffsetOptPass());
  addPass(createRISCVInsertVSETVLIPass());
}

void RISCVPassConfig::addPostRegAlloc() {
  if (TM->getOptLevel() != CodeGenOpt::None && EnableRedundantCopyElimination)
    addPass(createRISCVRedundantCopyEliminationPass());
}<|MERGE_RESOLUTION|>--- conflicted
+++ resolved
@@ -34,18 +34,15 @@
 
 using namespace llvm;
 
-<<<<<<< HEAD
-
 static cl::opt<bool>
 EnableGEPOpt("riscv-gep-opt", cl::Hidden,
              cl::desc("Enable optimizations on complex GEPs"),
              cl::init(false));
-=======
+
 static cl::opt<bool> EnableRedundantCopyElimination(
     "riscv-enable-copyelim",
     cl::desc("Enable the redundant copy elimination pass"), cl::init(true),
     cl::Hidden);
->>>>>>> a190fcdf
 
 extern "C" LLVM_EXTERNAL_VISIBILITY void LLVMInitializeRISCVTarget() {
   RegisterTargetMachine<RISCVTargetMachine> X(getTheRISCV32Target());

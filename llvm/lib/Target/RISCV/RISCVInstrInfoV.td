--- conflicted
+++ resolved
@@ -139,10 +139,6 @@
                 (ins GPR:$rs1, GPR:$rs2, VMaskOp:$vm), opcodestr,
                 "$vd, (${rs1}), $rs2$vm">;
 
-<<<<<<< HEAD
-
-=======
->>>>>>> 242eac93
 // segment load vd, (rs1), vs2, vm
 class VIndexedSegmentLoad<bits<3> nf, RISCVWidth width, string opcodestr>
     : RVInstVLX<nf, width.Value{3}, width.Value{2-0},
@@ -181,14 +177,8 @@
 }
 
 // segment store vd, vs3, (rs1), vm
-<<<<<<< HEAD
-class VUnitStrideSegmentStore<bits<3> nf, RISCVLSUMOP sumop, 
-                              RISCVWidth width, string opcodestr>
-    : RVInstVSU<nf, width.Value{3}, sumop, width.Value{2-0},
-=======
 class VUnitStrideSegmentStore<bits<3> nf, RISCVWidth width, string opcodestr>
     : RVInstVSU<nf, width.Value{3}, SUMOPUnitStride, width.Value{2-0},
->>>>>>> 242eac93
                 (outs), (ins VRegOp:$vs3, GPR:$rs1, VMaskOp:$vm), opcodestr,
                 "$vs3, (${rs1})$vm">;
 
@@ -199,13 +189,8 @@
                 opcodestr, "$vs3, (${rs1}), $rs2$vm">;
 
 // segment store vd, vs3, (rs1), vs2, vm
-<<<<<<< HEAD
-class VIndexedSegmentStore<bits<3> nf, RISCVMOP mop, RISCVWidth width, string opcodestr>
-    : RVInstVSX<nf, width.Value{3}, mop, width.Value{2-0}, (outs),
-=======
 class VIndexedSegmentStore<bits<3> nf, RISCVWidth width, string opcodestr>
     : RVInstVSX<nf, width.Value{3}, MOPSTIndexedOrder, width.Value{2-0}, (outs),
->>>>>>> 242eac93
                 (ins VRegOp:$vs3, GPR:$rs1, VRegOp:$vs2, VMaskOp:$vm),
                 opcodestr, "$vs3, (${rs1}), $vs2$vm">;
 } // hasSideEffects = 0, mayLoad = 0, mayStore = 1
@@ -996,11 +981,7 @@
 } // hasSideEffects = 0, mayLoad = 0, mayStore = 0
 } // Predicates = [HasStdExtV]
 
-<<<<<<< HEAD
-let Predicates = [HasStdExtV, HasStdExtZvlsseg] in {
-=======
 let Predicates = [HasStdExtZvlsseg] in {
->>>>>>> 242eac93
   foreach nf=2-8 in {
     def VLSEG#nf#E8_V : VUnitStrideSegmentLoad<!add(nf, -1), LUMOPUnitStride, LSWidth8, "vlseg"#nf#"e8.v">;
     def VLSEG#nf#E16_V : VUnitStrideSegmentLoad<!add(nf, -1), LUMOPUnitStride, LSWidth16, "vlseg"#nf#"e16.v">;
@@ -1020,16 +1001,6 @@
     def VLSEG#nf#E512FF_V : VUnitStrideSegmentLoad<!add(nf, -1), LUMOPUnitStrideFF, LSWidth512, "vlseg"#nf#"e512ff.v">;
     def VLSEG#nf#E1024FF_V : VUnitStrideSegmentLoad<!add(nf, -1), LUMOPUnitStrideFF, LSWidth1024, "vlseg"#nf#"e1024ff.v">;
 
-<<<<<<< HEAD
-    def VSSEG#nf#E8_V : VUnitStrideSegmentStore<!add(nf, -1), SUMOPUnitStride, LSWidth8, "vsseg"#nf#"e8.v">;
-    def VSSEG#nf#E16_V : VUnitStrideSegmentStore<!add(nf, -1), SUMOPUnitStride, LSWidth16, "vsseg"#nf#"e16.v">;
-    def VSSEG#nf#E32_V : VUnitStrideSegmentStore<!add(nf, -1), SUMOPUnitStride, LSWidth32, "vsseg"#nf#"e32.v">;
-    def VSSEG#nf#E64_V : VUnitStrideSegmentStore<!add(nf, -1), SUMOPUnitStride, LSWidth64, "vsseg"#nf#"e64.v">;
-    def VSSEG#nf#E128_V : VUnitStrideSegmentStore<!add(nf, -1), SUMOPUnitStride, LSWidth128, "vsseg"#nf#"e128.v">;
-    def VSSEG#nf#E256_V : VUnitStrideSegmentStore<!add(nf, -1), SUMOPUnitStride, LSWidth256, "vsseg"#nf#"e256.v">;
-    def VSSEG#nf#E512_V : VUnitStrideSegmentStore<!add(nf, -1), SUMOPUnitStride, LSWidth512, "vsseg"#nf#"e512.v">;
-    def VSSEG#nf#E1024_V : VUnitStrideSegmentStore<!add(nf, -1), SUMOPUnitStride, LSWidth1024, "vsseg"#nf#"e1024.v">;
-=======
     def VSSEG#nf#E8_V : VUnitStrideSegmentStore<!add(nf, -1), LSWidth8, "vsseg"#nf#"e8.v">;
     def VSSEG#nf#E16_V : VUnitStrideSegmentStore<!add(nf, -1), LSWidth16, "vsseg"#nf#"e16.v">;
     def VSSEG#nf#E32_V : VUnitStrideSegmentStore<!add(nf, -1), LSWidth32, "vsseg"#nf#"e32.v">;
@@ -1038,7 +1009,6 @@
     def VSSEG#nf#E256_V : VUnitStrideSegmentStore<!add(nf, -1), LSWidth256, "vsseg"#nf#"e256.v">;
     def VSSEG#nf#E512_V : VUnitStrideSegmentStore<!add(nf, -1), LSWidth512, "vsseg"#nf#"e512.v">;
     def VSSEG#nf#E1024_V : VUnitStrideSegmentStore<!add(nf, -1), LSWidth1024, "vsseg"#nf#"e1024.v">;
->>>>>>> 242eac93
 
     // Vector Strided Instructions
     def VLSSEG#nf#E8_V : VStridedSegmentLoad<!add(nf, -1), LSWidth8, "vlsseg"#nf#"e8.v">;
@@ -1069,20 +1039,6 @@
     def VLXSEG#nf#EI512_V : VIndexedSegmentLoad<!add(nf, -1), LSWidth512, "vlxseg"#nf#"ei512.v">;
     def VLXSEG#nf#EI1024_V : VIndexedSegmentLoad<!add(nf, -1), LSWidth1024, "vlxseg"#nf#"ei1024.v">;
 
-<<<<<<< HEAD
-    def VSXSEG#nf#EI8_V : VIndexedSegmentStore<!add(nf, -1), MOPSTIndexedOrder, LSWidth8, "vsxseg"#nf#"ei8.v">;
-    def VSXSEG#nf#EI16_V : VIndexedSegmentStore<!add(nf, -1), MOPSTIndexedOrder, LSWidth16, "vsxseg"#nf#"ei16.v">;
-    def VSXSEG#nf#EI32_V : VIndexedSegmentStore<!add(nf, -1), MOPSTIndexedOrder, LSWidth32, "vsxseg"#nf#"ei32.v">;
-    def VSXSEG#nf#EI64_V : VIndexedSegmentStore<!add(nf, -1), MOPSTIndexedOrder, LSWidth64, "vsxseg"#nf#"ei64.v">;
-    def VSXSEG#nf#EI128_V : VIndexedSegmentStore<!add(nf, -1), MOPSTIndexedOrder, LSWidth128, "vsxseg"#nf#"ei128.v">;
-    def VSXSEG#nf#EI256_V : VIndexedSegmentStore<!add(nf, -1), MOPSTIndexedOrder, LSWidth256, "vsxseg"#nf#"ei256.v">;
-    def VSXSEG#nf#EI512_V : VIndexedSegmentStore<!add(nf, -1), MOPSTIndexedOrder, LSWidth512, "vsxseg"#nf#"ei512.v">;
-    def VSXSEG#nf#EI1024_V : VIndexedSegmentStore<!add(nf, -1), MOPSTIndexedOrder, LSWidth1024, "vsxseg"#nf#"ei1024.v">;
-  }
-} // Predicates = [HasStdExtV, HasStdExtZvlsseg]
-
-include "RISCVInstrInfoEPI.td"
-=======
     def VSXSEG#nf#EI8_V : VIndexedSegmentStore<!add(nf, -1), LSWidth8, "vsxseg"#nf#"ei8.v">;
     def VSXSEG#nf#EI16_V : VIndexedSegmentStore<!add(nf, -1), LSWidth16, "vsxseg"#nf#"ei16.v">;
     def VSXSEG#nf#EI32_V : VIndexedSegmentStore<!add(nf, -1), LSWidth32, "vsxseg"#nf#"ei32.v">;
@@ -1143,4 +1099,5 @@
   defm VAMOMINUEI64 : VAMO<AMOOPVamoMinu, LSWidth64, "vamominuei64.v">;
   defm VAMOMAXUEI64 : VAMO<AMOOPVamoMaxu, LSWidth64, "vamomaxuei64.v">;
 } // Predicates = [HasStdExtZvamo, HasStdExtA, IsRV64]
->>>>>>> 242eac93
+
+include "RISCVInstrInfoEPI.td"
--- conflicted
+++ resolved
@@ -78,13 +78,6 @@
 
 private:
   void determineFrameLayout(MachineFunction &MF) const;
-<<<<<<< HEAD
-  bool adjustReg(MachineBasicBlock &MBB, MachineBasicBlock::iterator MBBI,
-                 const DebugLoc &DL, Register DestReg, Register SrcReg,
-                 int64_t Val, MachineInstr::MIFlag Flag,
-                 Register ScratchReg = 0) const;
-=======
->>>>>>> 24333283
   void adjustStackForRVV(MachineFunction &MF, MachineBasicBlock &MBB,
                          MachineBasicBlock::iterator MBBI, const DebugLoc &DL,
                          int64_t Amount, MachineInstr::MIFlag Flag) const;

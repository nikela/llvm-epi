--- conflicted
+++ resolved
@@ -76,16 +76,10 @@
   void adjustReg(MachineBasicBlock &MBB, MachineBasicBlock::iterator MBBI,
                  const DebugLoc &DL, Register DestReg, Register SrcReg,
                  int64_t Val, MachineInstr::MIFlag Flag) const;
-<<<<<<< HEAD
-  void alignSP(MachineBasicBlock &MBB, MachineBasicBlock::iterator MBBI,
-               const DebugLoc &DL, int64_t Alignment) const;
-
-=======
   void adjustStackForRVV(MachineFunction &MF, MachineBasicBlock &MBB,
                          MachineBasicBlock::iterator MBBI, const DebugLoc &DL,
                          int64_t Amount) const;
   int64_t assignRVVStackObjectOffsets(MachineFrameInfo &MFI) const;
->>>>>>> 796feb61
 };
 }
 #endif